#include "global.h"
#include "battle.h"
#include "battle_anim.h"
#include "battle_ai_main.h"
#include "battle_ai_util.h"
#include "battle_arena.h"
#include "battle_controllers.h"
#include "battle_interface.h"
#include "battle_main.h"
#include "battle_message.h"
#include "battle_pyramid.h"
#include "battle_scripts.h"
#include "battle_setup.h"
#include "battle_tower.h"
#include "battle_util.h"
#include "berry.h"
#include "bg.h"
#include "data.h"
#include "decompress.h"
#include "dma3.h"
#include "event_data.h"
#include "evolution_scene.h"
#include "graphics.h"
#include "gpu_regs.h"
#include "international_string_util.h"
#include "item.h"
#include "link.h"
#include "link_rfu.h"
#include "load_save.h"
#include "main.h"
#include "malloc.h"
#include "m4a.h"
#include "palette.h"
#include "party_menu.h"
#include "pokeball.h"
#include "pokedex.h"
#include "pokemon.h"
#include "random.h"
#include "recorded_battle.h"
#include "roamer.h"
#include "safari_zone.h"
#include "scanline_effect.h"
#include "sound.h"
#include "sprite.h"
#include "string_util.h"
#include "strings.h"
#include "task.h"
#include "text.h"
#include "trig.h"
#include "tv.h"
#include "util.h"
#include "window.h"
#include "constants/abilities.h"
#include "constants/battle_config.h"
#include "constants/battle_move_effects.h"
#include "constants/battle_string_ids.h"
#include "constants/hold_effects.h"
#include "constants/items.h"
#include "constants/moves.h"
#include "constants/party_menu.h"
#include "constants/rgb.h"
#include "constants/songs.h"
#include "constants/trainers.h"
#include "cable_club.h"

extern struct MusicPlayerInfo gMPlayInfo_SE1;
extern struct MusicPlayerInfo gMPlayInfo_SE2;

extern const struct BgTemplate gBattleBgTemplates[];
extern const struct WindowTemplate *const gBattleWindowTemplates[];

// this file's functions
static void CB2_InitBattleInternal(void);
static void CB2_PreInitMultiBattle(void);
static void CB2_PreInitIngamePlayerPartnerBattle(void);
static void CB2_HandleStartMultiPartnerBattle(void);
static void CB2_HandleStartMultiBattle(void);
static void CB2_HandleStartBattle(void);
static void TryCorrectShedinjaLanguage(struct Pokemon *mon);
static u8 CreateNPCTrainerParty(struct Pokemon *party, u16 trainerNum, bool8 firstTrainer);
static void BattleMainCB1(void);
static void sub_8038538(struct Sprite *sprite);
static void CB2_EndLinkBattle(void);
static void EndLinkBattleInSteps(void);
static void sub_80392A8(void);
static void sub_803937C(void);
static void sub_803939C(void);
static void SpriteCb_MoveWildMonToRight(struct Sprite *sprite);
static void SpriteCb_WildMonShowHealthbox(struct Sprite *sprite);
static void SpriteCb_WildMonAnimate(struct Sprite *sprite);
static void sub_80398D0(struct Sprite *sprite);
static void SpriteCB_AnimFaintOpponent(struct Sprite *sprite);
static void SpriteCb_BlinkVisible(struct Sprite *sprite);
static void SpriteCallbackDummy_3(struct Sprite *sprite);
static void SpriteCB_BattleSpriteSlideLeft(struct Sprite *sprite);
static void TurnValuesCleanUp(bool8 var0);
static void SpriteCB_BounceEffect(struct Sprite *sprite);
static void BattleStartClearSetData(void);
static void DoBattleIntro(void);
static void TryDoEventsBeforeFirstTurn(void);
static void HandleTurnActionSelectionState(void);
static void RunTurnActionsFunctions(void);
static void SetActionsAndBattlersTurnOrder(void);
static void sub_803CDF8(void);
static bool8 AllAtActionConfirmed(void);
static void CheckFocusPunch_ClearVarsBeforeTurnStarts(void);
static void CheckMegaEvolutionBeforeTurn(void);
static void CheckQuickClaw_CustapBerryActivation(void);
static void FreeResetData_ReturnToOvOrDoEvolutions(void);
static void ReturnFromBattleToOverworld(void);
static void TryEvolvePokemon(void);
static void WaitForEvoSceneToFinish(void);
static void HandleEndTurn_ContinueBattle(void);
static void HandleEndTurn_BattleWon(void);
static void HandleEndTurn_BattleLost(void);
static void HandleEndTurn_RanFromBattle(void);
static void HandleEndTurn_MonFled(void);
static void HandleEndTurn_FinishBattle(void);

// EWRAM vars
EWRAM_DATA u16 gBattle_BG0_X = 0;
EWRAM_DATA u16 gBattle_BG0_Y = 0;
EWRAM_DATA u16 gBattle_BG1_X = 0;
EWRAM_DATA u16 gBattle_BG1_Y = 0;
EWRAM_DATA u16 gBattle_BG2_X = 0;
EWRAM_DATA u16 gBattle_BG2_Y = 0;
EWRAM_DATA u16 gBattle_BG3_X = 0;
EWRAM_DATA u16 gBattle_BG3_Y = 0;
EWRAM_DATA u16 gBattle_WIN0H = 0;
EWRAM_DATA u16 gBattle_WIN0V = 0;
EWRAM_DATA u16 gBattle_WIN1H = 0;
EWRAM_DATA u16 gBattle_WIN1V = 0;
EWRAM_DATA u8 gDisplayedStringBattle[400] = {0};
EWRAM_DATA u8 gBattleTextBuff1[TEXT_BUFF_ARRAY_COUNT] = {0};
EWRAM_DATA u8 gBattleTextBuff2[TEXT_BUFF_ARRAY_COUNT] = {0};
EWRAM_DATA u8 gBattleTextBuff3[TEXT_BUFF_ARRAY_COUNT] = {0};
EWRAM_DATA u32 gBattleTypeFlags = 0;
EWRAM_DATA u8 gBattleTerrain = 0;
EWRAM_DATA u32 gUnusedFirstBattleVar1 = 0; // Never read
EWRAM_DATA struct UnknownPokemonStruct4 gMultiPartnerParty[MULTI_PARTY_SIZE] = {0};
EWRAM_DATA static struct UnknownPokemonStruct4* sMultiPartnerPartyBuffer = NULL;
EWRAM_DATA u8 *gUnknown_0202305C = NULL;
EWRAM_DATA u8 *gUnknown_02023060 = NULL;
EWRAM_DATA u8 gActiveBattler = 0;
EWRAM_DATA u32 gBattleControllerExecFlags = 0;
EWRAM_DATA u8 gBattlersCount = 0;
EWRAM_DATA u16 gBattlerPartyIndexes[MAX_BATTLERS_COUNT] = {0};
EWRAM_DATA u8 gBattlerPositions[MAX_BATTLERS_COUNT] = {0};
EWRAM_DATA u8 gActionsByTurnOrder[MAX_BATTLERS_COUNT] = {0};
EWRAM_DATA u8 gBattlerByTurnOrder[MAX_BATTLERS_COUNT] = {0};
EWRAM_DATA u8 gCurrentTurnActionNumber = 0;
EWRAM_DATA u8 gCurrentActionFuncId = 0;
EWRAM_DATA struct BattlePokemon gBattleMons[MAX_BATTLERS_COUNT] = {0};
EWRAM_DATA u8 gBattlerSpriteIds[MAX_BATTLERS_COUNT] = {0};
EWRAM_DATA u8 gCurrMovePos = 0;
EWRAM_DATA u8 gChosenMovePos = 0;
EWRAM_DATA u16 gCurrentMove = 0;
EWRAM_DATA u16 gChosenMove = 0;
EWRAM_DATA u16 gCalledMove = 0;
EWRAM_DATA s32 gBattleMoveDamage = 0;
EWRAM_DATA s32 gHpDealt = 0;
EWRAM_DATA s32 gTakenDmg[MAX_BATTLERS_COUNT] = {0};
EWRAM_DATA u16 gLastUsedItem = 0;
EWRAM_DATA u16 gLastUsedAbility = 0;
EWRAM_DATA u8 gBattlerAttacker = 0;
EWRAM_DATA u8 gBattlerTarget = 0;
EWRAM_DATA u8 gBattlerFainted = 0;
EWRAM_DATA u8 gEffectBattler = 0;
EWRAM_DATA u8 gPotentialItemEffectBattler = 0;
EWRAM_DATA u8 gAbsentBattlerFlags = 0;
EWRAM_DATA u8 gIsCriticalHit = FALSE;
EWRAM_DATA u8 gMultiHitCounter = 0;
EWRAM_DATA const u8 *gBattlescriptCurrInstr = NULL;
EWRAM_DATA u8 gChosenActionByBattler[MAX_BATTLERS_COUNT] = {0};
EWRAM_DATA const u8 *gSelectionBattleScripts[MAX_BATTLERS_COUNT] = {NULL};
EWRAM_DATA const u8 *gPalaceSelectionBattleScripts[MAX_BATTLERS_COUNT] = {NULL};
EWRAM_DATA u16 gLastPrintedMoves[MAX_BATTLERS_COUNT] = {0};
EWRAM_DATA u16 gLastMoves[MAX_BATTLERS_COUNT] = {0};
EWRAM_DATA u16 gLastLandedMoves[MAX_BATTLERS_COUNT] = {0};
EWRAM_DATA u16 gLastHitByType[MAX_BATTLERS_COUNT] = {0};
EWRAM_DATA u16 gLastResultingMoves[MAX_BATTLERS_COUNT] = {0};
EWRAM_DATA u16 gLockedMoves[MAX_BATTLERS_COUNT] = {0};
EWRAM_DATA u16 gLastUsedMove = 0;
EWRAM_DATA u8 gLastHitBy[MAX_BATTLERS_COUNT] = {0};
EWRAM_DATA u16 gChosenMoveByBattler[MAX_BATTLERS_COUNT] = {0};
EWRAM_DATA u16 gMoveResultFlags = 0;
EWRAM_DATA u32 gHitMarker = 0;
EWRAM_DATA u8 gTakenDmgByBattler[MAX_BATTLERS_COUNT] = {0};
EWRAM_DATA u8 gUnusedFirstBattleVar2 = 0; // Never read
EWRAM_DATA u32 gSideStatuses[2] = {0};
EWRAM_DATA struct SideTimer gSideTimers[2] = {0};
EWRAM_DATA u32 gStatuses3[MAX_BATTLERS_COUNT] = {0};
EWRAM_DATA u32 gStatuses4[MAX_BATTLERS_COUNT] = {0};
EWRAM_DATA struct DisableStruct gDisableStructs[MAX_BATTLERS_COUNT] = {0};
EWRAM_DATA u16 gPauseCounterBattle = 0;
EWRAM_DATA u16 gPaydayMoney = 0;
EWRAM_DATA u16 gRandomTurnNumber = 0;
EWRAM_DATA u8 gBattleCommunication[BATTLE_COMMUNICATION_ENTRIES_COUNT] = {0};
EWRAM_DATA u8 gBattleOutcome = 0;
EWRAM_DATA struct ProtectStruct gProtectStructs[MAX_BATTLERS_COUNT] = {0};
EWRAM_DATA struct SpecialStatus gSpecialStatuses[MAX_BATTLERS_COUNT] = {0};
EWRAM_DATA u16 gBattleWeather = 0;
EWRAM_DATA struct WishFutureKnock gWishFutureKnock = {0};
EWRAM_DATA u16 gIntroSlideFlags = 0;
EWRAM_DATA u8 gSentPokesToOpponent[2] = {0};
EWRAM_DATA u16 gExpShareExp = 0;
EWRAM_DATA struct BattleEnigmaBerry gEnigmaBerries[MAX_BATTLERS_COUNT] = {0};
EWRAM_DATA struct BattleScripting gBattleScripting = {0};
EWRAM_DATA struct BattleStruct *gBattleStruct = NULL;
EWRAM_DATA u8 *gLinkBattleSendBuffer = NULL;
EWRAM_DATA u8 *gLinkBattleRecvBuffer = NULL;
EWRAM_DATA struct BattleResources *gBattleResources = NULL;
EWRAM_DATA u8 gActionSelectionCursor[MAX_BATTLERS_COUNT] = {0};
EWRAM_DATA u8 gMoveSelectionCursor[MAX_BATTLERS_COUNT] = {0};
EWRAM_DATA u8 gBattlerStatusSummaryTaskId[MAX_BATTLERS_COUNT] = {0};
EWRAM_DATA u8 gBattlerInMenuId = 0;
EWRAM_DATA bool8 gDoingBattleAnim = FALSE;
EWRAM_DATA u32 gTransformedPersonalities[MAX_BATTLERS_COUNT] = {0};
EWRAM_DATA u8 gPlayerDpadHoldFrames = 0;
EWRAM_DATA struct BattleSpriteData *gBattleSpritesDataPtr = NULL;
EWRAM_DATA struct MonSpritesGfx *gMonSpritesGfxPtr = NULL;
EWRAM_DATA struct BattleHealthboxInfo *gBattleControllerOpponentHealthboxData = NULL; // Never read
EWRAM_DATA struct BattleHealthboxInfo *gBattleControllerOpponentFlankHealthboxData = NULL; // Never read
EWRAM_DATA u16 gBattleMovePower = 0;
EWRAM_DATA u16 gMoveToLearn = 0;
EWRAM_DATA u8 gBattleMonForms[MAX_BATTLERS_COUNT] = {0};
EWRAM_DATA u32 gFieldStatuses = 0;
EWRAM_DATA struct FieldTimer gFieldTimers = {0};
EWRAM_DATA u8 gBattlerAbility = 0;
EWRAM_DATA u16 gPartnerSpriteId = 0;
EWRAM_DATA struct TotemBoost gTotemBoosts[MAX_BATTLERS_COUNT] = {0};
EWRAM_DATA bool8 gHasFetchedBall = FALSE;
EWRAM_DATA u8 gLastUsedBall = 0;
<<<<<<< HEAD
EWRAM_DATA u16 gLastThrownBall = 0;
=======
EWRAM_DATA bool8 gSwapDamageCategory = FALSE; // Photon Geyser, Shell Side Arm, Light That Burns the Sky
>>>>>>> caf25488

// IWRAM common vars
void (*gPreBattleCallback1)(void);
void (*gBattleMainFunc)(void);
struct BattleResults gBattleResults;
u8 gLeveledUpInBattle;
void (*gBattlerControllerFuncs[MAX_BATTLERS_COUNT])(void);
u8 gHealthboxSpriteIds[MAX_BATTLERS_COUNT];
u8 gMultiUsePlayerCursor;
u8 gNumberOfMovesToChoose;
u8 gBattleControllerData[MAX_BATTLERS_COUNT]; // Used by the battle controllers to store misc sprite/task IDs for each battler

// rom const data
static const struct ScanlineEffectParams sIntroScanlineParams16Bit =
{
    (void *)REG_ADDR_BG3HOFS, SCANLINE_EFFECT_DMACNT_16BIT, 1
};

// unused
static const struct ScanlineEffectParams sIntroScanlineParams32Bit =
{
    (void *)REG_ADDR_BG3HOFS, SCANLINE_EFFECT_DMACNT_32BIT, 1
};

const struct SpriteTemplate gUnknown_0831AC88 =
{
    .tileTag = 0,
    .paletteTag = 0,
    .oam = &gDummyOamData,
    .anims = gDummySpriteAnimTable,
    .images = NULL,
    .affineAnims = gDummySpriteAffineAnimTable,
    .callback = sub_8038528,
};

static const u8 sText_ShedinjaJpnName[] = _("ヌケニン"); // Nukenin

const struct OamData gOamData_BattleSpriteOpponentSide =
{
    .y = 0,
    .affineMode = ST_OAM_AFFINE_NORMAL,
    .objMode = ST_OAM_OBJ_NORMAL,
    .bpp = ST_OAM_4BPP,
    .shape = SPRITE_SHAPE(64x64),
    .x = 0,
    .size = SPRITE_SIZE(64x64),
    .tileNum = 0,
    .priority = 2,
    .paletteNum = 0,
    .affineParam = 0,
};

const struct OamData gOamData_BattleSpritePlayerSide =
{
    .y = 0,
    .affineMode = ST_OAM_AFFINE_NORMAL,
    .objMode = ST_OAM_OBJ_NORMAL,
    .bpp = ST_OAM_4BPP,
    .shape = SPRITE_SHAPE(64x64),
    .x = 0,
    .size = SPRITE_SIZE(64x64),
    .tileNum = 0,
    .priority = 2,
    .paletteNum = 2,
    .affineParam = 0,
};

static const s8 gUnknown_0831ACE0[] ={-32, -16, -16, -32, -32, 0, 0, 0};

const u8 gTypeNames[NUMBER_OF_MON_TYPES][TYPE_NAME_LENGTH + 1] =
{
    [TYPE_NORMAL] = _("Normal"),
    [TYPE_FIGHTING] = _("Fight"),
    [TYPE_FLYING] = _("Flying"),
    [TYPE_POISON] = _("Poison"),
    [TYPE_GROUND] = _("Ground"),
    [TYPE_ROCK] = _("Rock"),
    [TYPE_BUG] = _("Bug"),
    [TYPE_GHOST] = _("Ghost"),
    [TYPE_STEEL] = _("Steel"),
    [TYPE_MYSTERY] = _("???"),
    [TYPE_FIRE] = _("Fire"),
    [TYPE_WATER] = _("Water"),
    [TYPE_GRASS] = _("Grass"),
    [TYPE_ELECTRIC] = _("Electr"),
    [TYPE_PSYCHIC] = _("Psychc"),
    [TYPE_ICE] = _("Ice"),
    [TYPE_DRAGON] = _("Dragon"),
    [TYPE_DARK] = _("Dark"),
    [TYPE_FAIRY] = _("Fairy"),
};

// This is a factor in how much money you get for beating a trainer.
const struct TrainerMoney gTrainerMoneyTable[] =
{
    {TRAINER_CLASS_TEAM_AQUA, 5},
    {TRAINER_CLASS_AQUA_ADMIN, 10},
    {TRAINER_CLASS_AQUA_LEADER, 20},
    {TRAINER_CLASS_AROMA_LADY, 10},
    {TRAINER_CLASS_RUIN_MANIAC, 15},
    {TRAINER_CLASS_INTERVIEWER, 12},
    {TRAINER_CLASS_TUBER_F, 1},
    {TRAINER_CLASS_TUBER_M, 1},
    {TRAINER_CLASS_SIS_AND_BRO, 3},
    {TRAINER_CLASS_COOLTRAINER, 12},
    {TRAINER_CLASS_HEX_MANIAC, 6},
    {TRAINER_CLASS_LADY, 50},
    {TRAINER_CLASS_BEAUTY, 20},
    {TRAINER_CLASS_RICH_BOY, 50},
    {TRAINER_CLASS_POKEMANIAC, 15},
    {TRAINER_CLASS_SWIMMER_M, 2},
    {TRAINER_CLASS_BLACK_BELT, 8},
    {TRAINER_CLASS_GUITARIST, 8},
    {TRAINER_CLASS_KINDLER, 8},
    {TRAINER_CLASS_CAMPER, 4},
    {TRAINER_CLASS_OLD_COUPLE, 10},
    {TRAINER_CLASS_BUG_MANIAC, 15},
    {TRAINER_CLASS_PSYCHIC, 6},
    {TRAINER_CLASS_GENTLEMAN, 20},
    {TRAINER_CLASS_ELITE_FOUR, 25},
    {TRAINER_CLASS_LEADER, 25},
    {TRAINER_CLASS_SCHOOL_KID, 5},
    {TRAINER_CLASS_SR_AND_JR, 4},
    {TRAINER_CLASS_POKEFAN, 20},
    {TRAINER_CLASS_EXPERT, 10},
    {TRAINER_CLASS_YOUNGSTER, 4},
    {TRAINER_CLASS_CHAMPION, 50},
    {TRAINER_CLASS_FISHERMAN, 10},
    {TRAINER_CLASS_TRIATHLETE, 10},
    {TRAINER_CLASS_DRAGON_TAMER, 12},
    {TRAINER_CLASS_BIRD_KEEPER, 8},
    {TRAINER_CLASS_NINJA_BOY, 3},
    {TRAINER_CLASS_BATTLE_GIRL, 6},
    {TRAINER_CLASS_PARASOL_LADY, 10},
    {TRAINER_CLASS_SWIMMER_F, 2},
    {TRAINER_CLASS_PICNICKER, 4},
    {TRAINER_CLASS_TWINS, 3},
    {TRAINER_CLASS_SAILOR, 8},
    {TRAINER_CLASS_COLLECTOR, 15},
    {TRAINER_CLASS_PKMN_TRAINER_3, 15},
    {TRAINER_CLASS_PKMN_BREEDER, 10},
    {TRAINER_CLASS_PKMN_RANGER, 12},
    {TRAINER_CLASS_TEAM_MAGMA, 5},
    {TRAINER_CLASS_MAGMA_ADMIN, 10},
    {TRAINER_CLASS_MAGMA_LEADER, 20},
    {TRAINER_CLASS_LASS, 4},
    {TRAINER_CLASS_BUG_CATCHER, 4},
    {TRAINER_CLASS_HIKER, 10},
    {TRAINER_CLASS_YOUNG_COUPLE, 8},
    {TRAINER_CLASS_WINSTRATE, 10},
    {0xFF, 5},
};

#include "data/text/abilities.h"

static void (* const sTurnActionsFuncsTable[])(void) =
{
    [B_ACTION_USE_MOVE] = HandleAction_UseMove,
    [B_ACTION_USE_ITEM] = HandleAction_UseItem,
    [B_ACTION_SWITCH] = HandleAction_Switch,
    [B_ACTION_RUN] = HandleAction_Run,
    [B_ACTION_SAFARI_WATCH_CAREFULLY] = HandleAction_WatchesCarefully,
    [B_ACTION_SAFARI_BALL] = HandleAction_SafariZoneBallThrow,
    [B_ACTION_SAFARI_POKEBLOCK] = HandleAction_ThrowPokeblock,
    [B_ACTION_SAFARI_GO_NEAR] = HandleAction_GoNear,
    [B_ACTION_SAFARI_RUN] = HandleAction_SafariZoneRun,
    [B_ACTION_WALLY_THROW] = HandleAction_WallyBallThrow,
    [B_ACTION_EXEC_SCRIPT] = HandleAction_RunBattleScript,
    [B_ACTION_TRY_FINISH] = HandleAction_TryFinish,
    [B_ACTION_FINISHED] = HandleAction_ActionFinished,
    [B_ACTION_NOTHING_FAINTED] = HandleAction_NothingIsFainted,
    [B_ACTION_THROW_BALL] = HandleAction_ThrowBall,
};

static void (* const sEndTurnFuncsTable[])(void) =
{
    [0] = HandleEndTurn_ContinueBattle, //B_OUTCOME_NONE?
    [B_OUTCOME_WON] = HandleEndTurn_BattleWon,
    [B_OUTCOME_LOST] = HandleEndTurn_BattleLost,
    [B_OUTCOME_DREW] = HandleEndTurn_BattleLost,
    [B_OUTCOME_RAN] = HandleEndTurn_RanFromBattle,
    [B_OUTCOME_PLAYER_TELEPORTED] = HandleEndTurn_FinishBattle,
    [B_OUTCOME_MON_FLED] = HandleEndTurn_MonFled,
    [B_OUTCOME_CAUGHT] = HandleEndTurn_FinishBattle,
    [B_OUTCOME_NO_SAFARI_BALLS] = HandleEndTurn_FinishBattle,
    [B_OUTCOME_FORFEITED] = HandleEndTurn_FinishBattle,
    [B_OUTCOME_MON_TELEPORTED] = HandleEndTurn_FinishBattle,
};

const u8 gStatusConditionString_PoisonJpn[8] = _("どく$$$$$");
const u8 gStatusConditionString_SleepJpn[8] = _("ねむり$$$$");
const u8 gStatusConditionString_ParalysisJpn[8] = _("まひ$$$$$");
const u8 gStatusConditionString_BurnJpn[8] = _("やけど$$$$");
const u8 gStatusConditionString_IceJpn[8] = _("こおり$$$$");
const u8 gStatusConditionString_ConfusionJpn[8] = _("こんらん$$$");
const u8 gStatusConditionString_LoveJpn[8] = _("メロメロ$$$");

const u8 * const gStatusConditionStringsTable[7][2] =
{
    {gStatusConditionString_PoisonJpn, gText_Poison},
    {gStatusConditionString_SleepJpn, gText_Sleep},
    {gStatusConditionString_ParalysisJpn, gText_Paralysis},
    {gStatusConditionString_BurnJpn, gText_Burn},
    {gStatusConditionString_IceJpn, gText_Ice},
    {gStatusConditionString_ConfusionJpn, gText_Confusion},
    {gStatusConditionString_LoveJpn, gText_Love}
};

// code
void CB2_InitBattle(void)
{
    MoveSaveBlocks_ResetHeap();
    AllocateBattleResources();
    AllocateBattleSpritesData();
    AllocateMonSpritesGfx();
    RecordedBattle_ClearFrontierPassFlag();

    if (gBattleTypeFlags & BATTLE_TYPE_MULTI)
    {
        if (gBattleTypeFlags & BATTLE_TYPE_RECORDED)
        {
            CB2_InitBattleInternal();
        }
        else if (!(gBattleTypeFlags & BATTLE_TYPE_INGAME_PARTNER))
        {
            HandleLinkBattleSetup();
            SetMainCallback2(CB2_PreInitMultiBattle);
        }
        else
        {
            SetMainCallback2(CB2_PreInitIngamePlayerPartnerBattle);
        }
        gBattleCommunication[MULTIUSE_STATE] = 0;
    }
    else
    {
        CB2_InitBattleInternal();
    }
}

static void CB2_InitBattleInternal(void)
{
    s32 i;

    SetHBlankCallback(NULL);
    SetVBlankCallback(NULL);

    CpuFill32(0, (void*)(VRAM), VRAM_SIZE);

    SetGpuReg(REG_OFFSET_MOSAIC, 0);
    SetGpuReg(REG_OFFSET_WIN0H, DISPLAY_WIDTH);
    SetGpuReg(REG_OFFSET_WIN0V, WIN_RANGE(DISPLAY_HEIGHT / 2, DISPLAY_HEIGHT / 2 + 1));
    SetGpuReg(REG_OFFSET_WININ, 0);
    SetGpuReg(REG_OFFSET_WINOUT, 0);

    gBattle_WIN0H = DISPLAY_WIDTH;

    if (gBattleTypeFlags & BATTLE_TYPE_INGAME_PARTNER && gPartnerTrainerId != TRAINER_STEVEN_PARTNER && gPartnerTrainerId < TRAINER_CUSTOM_PARTNER)
    {
        gBattle_WIN0V = DISPLAY_HEIGHT - 1;
        gBattle_WIN1H = DISPLAY_WIDTH;
        gBattle_WIN1V = 32;
    }
    else
    {
        gBattle_WIN0V = WIN_RANGE(DISPLAY_HEIGHT / 2, DISPLAY_HEIGHT / 2 + 1);
        ScanlineEffect_Clear();

        i = 0;
        while (i < 80)
        {
            gScanlineEffectRegBuffers[0][i] = 0xF0;
            gScanlineEffectRegBuffers[1][i] = 0xF0;
            i++;
        }

        while (i < 160)
        {
            gScanlineEffectRegBuffers[0][i] = 0xFF10;
            gScanlineEffectRegBuffers[1][i] = 0xFF10;
            i++;
        }

        ScanlineEffect_SetParams(sIntroScanlineParams16Bit);
    }

    ResetPaletteFade();
    gBattle_BG0_X = 0;
    gBattle_BG0_Y = 0;
    gBattle_BG1_X = 0;
    gBattle_BG1_Y = 0;
    gBattle_BG2_X = 0;
    gBattle_BG2_Y = 0;
    gBattle_BG3_X = 0;
    gBattle_BG3_Y = 0;

    gBattleTerrain = BattleSetup_GetTerrainId();
    if (gBattleTypeFlags & BATTLE_TYPE_RECORDED)
        gBattleTerrain = BATTLE_TERRAIN_BUILDING;

    InitBattleBgsVideo();
    LoadBattleTextboxAndBackground();
    ResetSpriteData();
    ResetTasks();
    DrawBattleEntryBackground();
    FreeAllSpritePalettes();
    gReservedSpritePaletteCount = 4;
    SetVBlankCallback(VBlankCB_Battle);
    SetUpBattleVarsAndBirchZigzagoon();

    if (gBattleTypeFlags & BATTLE_TYPE_MULTI && gBattleTypeFlags & BATTLE_TYPE_BATTLE_TOWER)
        SetMainCallback2(CB2_HandleStartMultiPartnerBattle);
    else if (gBattleTypeFlags & BATTLE_TYPE_MULTI && gBattleTypeFlags & BATTLE_TYPE_INGAME_PARTNER)
        SetMainCallback2(CB2_HandleStartMultiPartnerBattle);
    else if (gBattleTypeFlags & BATTLE_TYPE_MULTI)
        SetMainCallback2(CB2_HandleStartMultiBattle);
    else
        SetMainCallback2(CB2_HandleStartBattle);

    if (!(gBattleTypeFlags & (BATTLE_TYPE_LINK | BATTLE_TYPE_RECORDED)))
    {
        CreateNPCTrainerParty(&gEnemyParty[0], gTrainerBattleOpponent_A, TRUE);
        if (gBattleTypeFlags & BATTLE_TYPE_TWO_OPPONENTS && !BATTLE_TWO_VS_ONE_OPPONENT)
            CreateNPCTrainerParty(&gEnemyParty[3], gTrainerBattleOpponent_B, FALSE);
        SetWildMonHeldItem();
    }

    gMain.inBattle = TRUE;
    gSaveBlock2Ptr->frontier.disableRecordBattle = FALSE;

    for (i = 0; i < PARTY_SIZE; i++)
        AdjustFriendship(&gPlayerParty[i], FRIENDSHIP_EVENT_LEAGUE_BATTLE);

    gBattleCommunication[MULTIUSE_STATE] = 0;
}

#define BUFFER_PARTY_VS_SCREEN_STATUS(party, flags, i)              \
    for ((i) = 0; (i) < PARTY_SIZE; (i)++)                          \
    {                                                               \
        u16 species = GetMonData(&(party)[(i)], MON_DATA_SPECIES2); \
        u16 hp = GetMonData(&(party)[(i)], MON_DATA_HP);            \
        u32 status = GetMonData(&(party)[(i)], MON_DATA_STATUS);    \
                                                                    \
        if (species == SPECIES_NONE)                                \
            continue;                                               \
                                                                    \
        /* Is healthy mon? */                                       \
        if (species != SPECIES_EGG && hp != 0 && status == 0)       \
            (flags) |= 1 << (i) * 2;                                \
                                                                    \
        if (species == SPECIES_NONE) /* Redundant */                \
            continue;                                               \
                                                                    \
        /* Is Egg or statused? */                                   \
        if (hp != 0 && (species == SPECIES_EGG || status != 0))     \
            (flags) |= 2 << (i) * 2;                                \
                                                                    \
        if (species == SPECIES_NONE) /* Redundant */                \
            continue;                                               \
                                                                    \
        /* Is fainted? */                                           \
        if (species != SPECIES_EGG && hp == 0)                      \
            (flags) |= 3 << (i) * 2;                                \
    }

// For Vs Screen at link battle start
static void BufferPartyVsScreenHealth_AtStart(void)
{
    u16 flags = 0;
    s32 i;

    BUFFER_PARTY_VS_SCREEN_STATUS(gPlayerParty, flags, i);
    gBattleStruct->multiBuffer.linkBattlerHeader.vsScreenHealthFlagsLo = flags;
    *(&gBattleStruct->multiBuffer.linkBattlerHeader.vsScreenHealthFlagsHi) = flags >> 8;
    gBattleStruct->multiBuffer.linkBattlerHeader.vsScreenHealthFlagsHi |= FlagGet(FLAG_SYS_FRONTIER_PASS) << 7;
}

static void SetPlayerBerryDataInBattleStruct(void)
{
    s32 i;
    struct BattleStruct *battleStruct = gBattleStruct;
    struct BattleEnigmaBerry *battleBerry = &battleStruct->multiBuffer.linkBattlerHeader.battleEnigmaBerry;

    if (IsEnigmaBerryValid() == TRUE)
    {
        for (i = 0; i < BERRY_NAME_LENGTH; i++)
            battleBerry->name[i] = gSaveBlock1Ptr->enigmaBerry.berry.name[i];
        battleBerry->name[i] = EOS;

        for (i = 0; i < BERRY_ITEM_EFFECT_COUNT; i++)
            battleBerry->itemEffect[i] = gSaveBlock1Ptr->enigmaBerry.itemEffect[i];

        battleBerry->holdEffect = gSaveBlock1Ptr->enigmaBerry.holdEffect;
        battleBerry->holdEffectParam = gSaveBlock1Ptr->enigmaBerry.holdEffectParam;
    }
    else
    {
        const struct Berry *berryData = GetBerryInfo(ItemIdToBerryType(ITEM_ENIGMA_BERRY));

        for (i = 0; i < BERRY_NAME_LENGTH; i++)
            battleBerry->name[i] = berryData->name[i];
        battleBerry->name[i] = EOS;

        for (i = 0; i < BERRY_ITEM_EFFECT_COUNT; i++)
            battleBerry->itemEffect[i] = 0;

        battleBerry->holdEffect = HOLD_EFFECT_NONE;
        battleBerry->holdEffectParam = 0;
    }
}

static void SetAllPlayersBerryData(void)
{
    s32 i;
    s32 j;

    if (!(gBattleTypeFlags & BATTLE_TYPE_LINK))
    {
        if (IsEnigmaBerryValid() == TRUE)
        {
            for (i = 0; i < BERRY_NAME_LENGTH; i++)
            {
                gEnigmaBerries[0].name[i] = gSaveBlock1Ptr->enigmaBerry.berry.name[i];
                gEnigmaBerries[2].name[i] = gSaveBlock1Ptr->enigmaBerry.berry.name[i];
            }
            gEnigmaBerries[0].name[i] = EOS;
            gEnigmaBerries[2].name[i] = EOS;

            for (i = 0; i < BERRY_ITEM_EFFECT_COUNT; i++)
            {
                gEnigmaBerries[0].itemEffect[i] = gSaveBlock1Ptr->enigmaBerry.itemEffect[i];
                gEnigmaBerries[2].itemEffect[i] = gSaveBlock1Ptr->enigmaBerry.itemEffect[i];
            }

            gEnigmaBerries[0].holdEffect = gSaveBlock1Ptr->enigmaBerry.holdEffect;
            gEnigmaBerries[2].holdEffect = gSaveBlock1Ptr->enigmaBerry.holdEffect;
            gEnigmaBerries[0].holdEffectParam = gSaveBlock1Ptr->enigmaBerry.holdEffectParam;
            gEnigmaBerries[2].holdEffectParam = gSaveBlock1Ptr->enigmaBerry.holdEffectParam;
        }
        else
        {
            const struct Berry *berryData = GetBerryInfo(ItemIdToBerryType(ITEM_ENIGMA_BERRY));

            for (i = 0; i < BERRY_NAME_LENGTH; i++)
            {
                gEnigmaBerries[0].name[i] = berryData->name[i];
                gEnigmaBerries[2].name[i] = berryData->name[i];
            }
            gEnigmaBerries[0].name[i] = EOS;
            gEnigmaBerries[2].name[i] = EOS;

            for (i = 0; i < BERRY_ITEM_EFFECT_COUNT; i++)
            {
                gEnigmaBerries[0].itemEffect[i] = 0;
                gEnigmaBerries[2].itemEffect[i] = 0;
            }

            gEnigmaBerries[0].holdEffect = 0;
            gEnigmaBerries[2].holdEffect = 0;
            gEnigmaBerries[0].holdEffectParam = 0;
            gEnigmaBerries[2].holdEffectParam = 0;
        }
    }
    else
    {
        s32 numPlayers;
        struct BattleEnigmaBerry *src;
        u8 battlerId;

        if (gBattleTypeFlags & BATTLE_TYPE_MULTI)
        {
            if (gBattleTypeFlags & BATTLE_TYPE_BATTLE_TOWER)
                numPlayers = 2;
            else
                numPlayers = 4;

            for (i = 0; i < numPlayers; i++)
            {
                src = (struct BattleEnigmaBerry *)(gBlockRecvBuffer[i] + 2);
                battlerId = gLinkPlayers[i].id;

                for (j = 0; j < BERRY_NAME_LENGTH; j++)
                    gEnigmaBerries[battlerId].name[j] = src->name[j];
                gEnigmaBerries[battlerId].name[j] = EOS;

                for (j = 0; j < BERRY_ITEM_EFFECT_COUNT; j++)
                    gEnigmaBerries[battlerId].itemEffect[j] = src->itemEffect[j];

                gEnigmaBerries[battlerId].holdEffect = src->holdEffect;
                gEnigmaBerries[battlerId].holdEffectParam = src->holdEffectParam;
            }
        }
        else
        {
            for (i = 0; i < 2; i++)
            {
                src = (struct BattleEnigmaBerry *)(gBlockRecvBuffer[i] + 2);

                for (j = 0; j < BERRY_NAME_LENGTH; j++)
                {
                    gEnigmaBerries[i].name[j] = src->name[j];
                    gEnigmaBerries[i + 2].name[j] = src->name[j];
                }
                gEnigmaBerries[i].name[j] = EOS;
                gEnigmaBerries[i + 2].name[j] = EOS;

                for (j = 0; j < BERRY_ITEM_EFFECT_COUNT; j++)
                {
                    gEnigmaBerries[i].itemEffect[j] = src->itemEffect[j];
                    gEnigmaBerries[i + 2].itemEffect[j] = src->itemEffect[j];
                }

                gEnigmaBerries[i].holdEffect = src->holdEffect;
                gEnigmaBerries[i + 2].holdEffect = src->holdEffect;
                gEnigmaBerries[i].holdEffectParam = src->holdEffectParam;
                gEnigmaBerries[i + 2].holdEffectParam = src->holdEffectParam;
            }
        }
    }
}

// This was inlined in Ruby/Sapphire
static void FindLinkBattleMaster(u8 numPlayers, u8 multiPlayerId)
{
    u8 found = 0;

    // If player 1 is playing the minimum version, player 1 is master.
    if (gBlockRecvBuffer[0][0] == 0x100)
    {
        if (multiPlayerId == 0)
            gBattleTypeFlags |= BATTLE_TYPE_IS_MASTER | BATTLE_TYPE_TRAINER;
        else
            gBattleTypeFlags |= BATTLE_TYPE_TRAINER;
        found++;
    }

    if (found == 0)
    {
        // If multiple different versions are being used, player 1 is master.
        s32 i;

        for (i = 0; i < numPlayers; i++)
        {
            if (gBlockRecvBuffer[0][0] != gBlockRecvBuffer[i][0])
                break;
        }

        if (i == numPlayers)
        {
            if (multiPlayerId == 0)
                gBattleTypeFlags |= BATTLE_TYPE_IS_MASTER | BATTLE_TYPE_TRAINER;
            else
                gBattleTypeFlags |= BATTLE_TYPE_TRAINER;
            found++;
        }

        if (found == 0)
        {
            // Lowest index player with the highest game version is master.
            for (i = 0; i < numPlayers; i++)
            {
                if (gBlockRecvBuffer[i][0] == 0x300 && i != multiPlayerId)
                {
                    if (i < multiPlayerId)
                        break;
                }
                if (gBlockRecvBuffer[i][0] > 0x300 && i != multiPlayerId)
                    break;
            }

            if (i == numPlayers)
                gBattleTypeFlags |= BATTLE_TYPE_IS_MASTER | BATTLE_TYPE_TRAINER;
            else
                gBattleTypeFlags |= BATTLE_TYPE_TRAINER;
        }
    }
}

static void CB2_HandleStartBattle(void)
{
    u8 playerMultiplayerId;
    u8 enemyMultiplayerId;

    RunTasks();
    AnimateSprites();
    BuildOamBuffer();

    playerMultiplayerId = GetMultiplayerId();
    gBattleScripting.multiplayerId = playerMultiplayerId;
    enemyMultiplayerId = playerMultiplayerId ^ BIT_SIDE;

    switch (gBattleCommunication[MULTIUSE_STATE])
    {
    case 0:
        if (!IsDma3ManagerBusyWithBgCopy())
        {
            ShowBg(0);
            ShowBg(1);
            ShowBg(2);
            ShowBg(3);
            sub_805EF14();
            gBattleCommunication[MULTIUSE_STATE] = 1;
        }
        if (gWirelessCommType)
            LoadWirelessStatusIndicatorSpriteGfx();
        break;
    case 1:
        if (gBattleTypeFlags & BATTLE_TYPE_LINK)
        {
            if (gReceivedRemoteLinkPlayers != 0)
            {
                if (IsLinkTaskFinished())
                {
                    // 0x300
                    *(&gBattleStruct->multiBuffer.linkBattlerHeader.versionSignatureLo) = 0;
                    *(&gBattleStruct->multiBuffer.linkBattlerHeader.versionSignatureHi) = 3;
                    BufferPartyVsScreenHealth_AtStart();
                    SetPlayerBerryDataInBattleStruct();

                    if (gTrainerBattleOpponent_A == TRAINER_UNION_ROOM)
                    {
                        gLinkPlayers[0].id = 0;
                        gLinkPlayers[1].id = 1;
                    }

                    SendBlock(bitmask_all_link_players_but_self(), &gBattleStruct->multiBuffer.linkBattlerHeader, sizeof(gBattleStruct->multiBuffer.linkBattlerHeader));
                    gBattleCommunication[MULTIUSE_STATE] = 2;
                }
                if (gWirelessCommType)
                    CreateWirelessStatusIndicatorSprite(0, 0);
            }
        }
        else
        {
            if (!(gBattleTypeFlags & BATTLE_TYPE_RECORDED))
                gBattleTypeFlags |= BATTLE_TYPE_IS_MASTER;
            gBattleCommunication[MULTIUSE_STATE] = 15;
            SetAllPlayersBerryData();
        }
        break;
    case 2:
        if ((GetBlockReceivedStatus() & 3) == 3)
        {
            u8 taskId;

            ResetBlockReceivedFlags();
            FindLinkBattleMaster(2, playerMultiplayerId);
            SetAllPlayersBerryData();
            taskId = CreateTask(InitLinkBattleVsScreen, 0);
            gTasks[taskId].data[1] = 0x10E;
            gTasks[taskId].data[2] = 0x5A;
            gTasks[taskId].data[5] = 0;
            gTasks[taskId].data[3] = gBattleStruct->multiBuffer.linkBattlerHeader.vsScreenHealthFlagsLo | (gBattleStruct->multiBuffer.linkBattlerHeader.vsScreenHealthFlagsHi << 8);
            gTasks[taskId].data[4] = gBlockRecvBuffer[enemyMultiplayerId][1];
            RecordedBattle_SetFrontierPassFlagFromHword(gBlockRecvBuffer[playerMultiplayerId][1]);
            RecordedBattle_SetFrontierPassFlagFromHword(gBlockRecvBuffer[enemyMultiplayerId][1]);
            SetDeoxysStats();
            gBattleCommunication[MULTIUSE_STATE]++;
        }
        break;
    case 3:
        if (IsLinkTaskFinished())
        {
            SendBlock(bitmask_all_link_players_but_self(), gPlayerParty, sizeof(struct Pokemon) * 2);
            gBattleCommunication[MULTIUSE_STATE]++;
        }
        break;
    case 4:
        if ((GetBlockReceivedStatus() & 3) == 3)
        {
            ResetBlockReceivedFlags();
            memcpy(gEnemyParty, gBlockRecvBuffer[enemyMultiplayerId], sizeof(struct Pokemon) * 2);
            gBattleCommunication[MULTIUSE_STATE]++;
        }
        break;
    case 7:
        if (IsLinkTaskFinished())
        {
            SendBlock(bitmask_all_link_players_but_self(), gPlayerParty + 2, sizeof(struct Pokemon) * 2);
            gBattleCommunication[MULTIUSE_STATE]++;
        }
        break;
    case 8:
        if ((GetBlockReceivedStatus() & 3) == 3)
        {
            ResetBlockReceivedFlags();
            memcpy(gEnemyParty + 2, gBlockRecvBuffer[enemyMultiplayerId], sizeof(struct Pokemon) * 2);
            gBattleCommunication[MULTIUSE_STATE]++;
        }
        break;
    case 11:
        if (IsLinkTaskFinished())
        {
            SendBlock(bitmask_all_link_players_but_self(), gPlayerParty + 4, sizeof(struct Pokemon) * 2);
            gBattleCommunication[MULTIUSE_STATE]++;
        }
        break;
    case 12:
        if ((GetBlockReceivedStatus() & 3) == 3)
        {
            ResetBlockReceivedFlags();
            memcpy(gEnemyParty + 4, gBlockRecvBuffer[enemyMultiplayerId], sizeof(struct Pokemon) * 2);
            TryCorrectShedinjaLanguage(&gEnemyParty[0]);
            TryCorrectShedinjaLanguage(&gEnemyParty[1]);
            TryCorrectShedinjaLanguage(&gEnemyParty[2]);
            TryCorrectShedinjaLanguage(&gEnemyParty[3]);
            TryCorrectShedinjaLanguage(&gEnemyParty[4]);
            TryCorrectShedinjaLanguage(&gEnemyParty[5]);
            gBattleCommunication[MULTIUSE_STATE]++;
        }
        break;
    case 15:
        InitBattleControllers();
        sub_8184E58();
        gBattleCommunication[SPRITES_INIT_STATE1] = 0;
        gBattleCommunication[SPRITES_INIT_STATE2] = 0;
        if (gBattleTypeFlags & BATTLE_TYPE_LINK)
        {
            s32 i;

            for (i = 0; i < 2 && (gLinkPlayers[i].version & 0xFF) == VERSION_EMERALD; i++);

            if (i == 2)
                gBattleCommunication[MULTIUSE_STATE] = 16;
            else
                gBattleCommunication[MULTIUSE_STATE] = 18;
        }
        else
        {
            gBattleCommunication[MULTIUSE_STATE] = 18;
        }
        break;
    case 16:
        if (IsLinkTaskFinished())
        {
            SendBlock(bitmask_all_link_players_but_self(), &gRecordedBattleRngSeed, sizeof(gRecordedBattleRngSeed));
            gBattleCommunication[MULTIUSE_STATE]++;
        }
        break;
    case 17:
        if ((GetBlockReceivedStatus() & 3) == 3)
        {
            ResetBlockReceivedFlags();
            if (!(gBattleTypeFlags & BATTLE_TYPE_IS_MASTER))
                memcpy(&gRecordedBattleRngSeed, gBlockRecvBuffer[enemyMultiplayerId], sizeof(gRecordedBattleRngSeed));
            gBattleCommunication[MULTIUSE_STATE]++;
        }
        break;
    case 18:
        if (BattleInitAllSprites(&gBattleCommunication[SPRITES_INIT_STATE1], &gBattleCommunication[SPRITES_INIT_STATE2]))
        {
            gPreBattleCallback1 = gMain.callback1;
            gMain.callback1 = BattleMainCB1;
            SetMainCallback2(BattleMainCB2);
            if (gBattleTypeFlags & BATTLE_TYPE_LINK)
            {
                gBattleTypeFlags |= BATTLE_TYPE_LINK_IN_BATTLE;
            }
        }
        break;
    case 5:
    case 9:
    case 13:
        gBattleCommunication[MULTIUSE_STATE]++;
        gBattleCommunication[1] = 1;
    case 6:
    case 10:
    case 14:
        if (--gBattleCommunication[1] == 0)
            gBattleCommunication[MULTIUSE_STATE]++;
        break;
    }
}

static void CB2_HandleStartMultiPartnerBattle(void)
{
    u8 playerMultiplayerId;
    u8 enemyMultiplayerId;

    RunTasks();
    AnimateSprites();
    BuildOamBuffer();

    playerMultiplayerId = GetMultiplayerId();
    gBattleScripting.multiplayerId = playerMultiplayerId;
    enemyMultiplayerId = playerMultiplayerId ^ BIT_SIDE;

    switch (gBattleCommunication[MULTIUSE_STATE])
    {
    case 0:
        if (!IsDma3ManagerBusyWithBgCopy())
        {
            ShowBg(0);
            ShowBg(1);
            ShowBg(2);
            ShowBg(3);
            sub_805EF14();
            gBattleCommunication[MULTIUSE_STATE] = 1;
        }
        if (gWirelessCommType)
            LoadWirelessStatusIndicatorSpriteGfx();
        // fall through
    case 1:
        if (gBattleTypeFlags & BATTLE_TYPE_LINK)
        {
            if (gReceivedRemoteLinkPlayers != 0)
            {
                u8 language;

                gLinkPlayers[0].id = 0;
                gLinkPlayers[1].id = 2;
                gLinkPlayers[2].id = 1;
                gLinkPlayers[3].id = 3;
                GetFrontierTrainerName(gLinkPlayers[2].name, gTrainerBattleOpponent_A);
                GetFrontierTrainerName(gLinkPlayers[3].name, gTrainerBattleOpponent_B);
                GetBattleTowerTrainerLanguage(&language, gTrainerBattleOpponent_A);
                gLinkPlayers[2].language = language;
                GetBattleTowerTrainerLanguage(&language, gTrainerBattleOpponent_B);
                gLinkPlayers[3].language = language;

                if (IsLinkTaskFinished())
                {
                    // 0x300
                    *(&gBattleStruct->multiBuffer.linkBattlerHeader.versionSignatureLo) = 0;
                    *(&gBattleStruct->multiBuffer.linkBattlerHeader.versionSignatureHi) = 3;
                    BufferPartyVsScreenHealth_AtStart();
                    SetPlayerBerryDataInBattleStruct();
                    SendBlock(bitmask_all_link_players_but_self(), &gBattleStruct->multiBuffer.linkBattlerHeader, sizeof(gBattleStruct->multiBuffer.linkBattlerHeader));
                    gBattleCommunication[MULTIUSE_STATE] = 2;
                }

                if (gWirelessCommType)
                    CreateWirelessStatusIndicatorSprite(0, 0);
            }
        }
        else
        {
            if (!(gBattleTypeFlags & BATTLE_TYPE_RECORDED))
                gBattleTypeFlags |= BATTLE_TYPE_IS_MASTER;
            gBattleCommunication[MULTIUSE_STATE] = 13;
            SetAllPlayersBerryData();
        }
        break;
    case 2:
        if ((GetBlockReceivedStatus() & 3) == 3)
        {
            u8 taskId;

            ResetBlockReceivedFlags();
            FindLinkBattleMaster(2, playerMultiplayerId);
            SetAllPlayersBerryData();
            taskId = CreateTask(InitLinkBattleVsScreen, 0);
            gTasks[taskId].data[1] = 0x10E;
            gTasks[taskId].data[2] = 0x5A;
            gTasks[taskId].data[5] = 0;
            gTasks[taskId].data[3] = 0x145;
            gTasks[taskId].data[4] = 0x145;
            gBattleCommunication[MULTIUSE_STATE]++;
        }
        break;
    case 3:
        if (IsLinkTaskFinished())
        {
            SendBlock(bitmask_all_link_players_but_self(), gPlayerParty, sizeof(struct Pokemon) * 2);
            gBattleCommunication[MULTIUSE_STATE]++;
        }
        break;
    case 4:
        if ((GetBlockReceivedStatus() & 3) == 3)
        {
            ResetBlockReceivedFlags();
            if (gLinkPlayers[playerMultiplayerId].id != 0)
            {
                memcpy(gPlayerParty, gBlockRecvBuffer[enemyMultiplayerId], sizeof(struct Pokemon) * 2);
                memcpy(gPlayerParty + MULTI_PARTY_SIZE, gBlockRecvBuffer[playerMultiplayerId], sizeof(struct Pokemon) * 2);
            }
            else
            {
                memcpy(gPlayerParty, gBlockRecvBuffer[playerMultiplayerId], sizeof(struct Pokemon) * 2);
                memcpy(gPlayerParty + MULTI_PARTY_SIZE, gBlockRecvBuffer[enemyMultiplayerId], sizeof(struct Pokemon) * 2);
            }
            gBattleCommunication[MULTIUSE_STATE]++;
        }
        break;
    case 5:
        if (IsLinkTaskFinished())
        {
            SendBlock(bitmask_all_link_players_but_self(), gPlayerParty + 2, sizeof(struct Pokemon));
            gBattleCommunication[MULTIUSE_STATE]++;
        }
        break;
    case 6:
        if ((GetBlockReceivedStatus() & 3) == 3)
        {
            ResetBlockReceivedFlags();
            if (gLinkPlayers[playerMultiplayerId].id != 0)
            {
                memcpy(gPlayerParty + 2, gBlockRecvBuffer[enemyMultiplayerId], sizeof(struct Pokemon));
                memcpy(gPlayerParty + 5, gBlockRecvBuffer[playerMultiplayerId], sizeof(struct Pokemon));
            }
            else
            {
                memcpy(gPlayerParty + 2, gBlockRecvBuffer[playerMultiplayerId], sizeof(struct Pokemon));
                memcpy(gPlayerParty + 5, gBlockRecvBuffer[enemyMultiplayerId], sizeof(struct Pokemon));
            }
            gBattleCommunication[MULTIUSE_STATE]++;
        }
        break;
    case 7:
        if (IsLinkTaskFinished())
        {
            SendBlock(bitmask_all_link_players_but_self(), gEnemyParty, sizeof(struct Pokemon) * 2);
            gBattleCommunication[MULTIUSE_STATE]++;
        }
        break;
    case 8:
        if ((GetBlockReceivedStatus() & 3) == 3)
        {
            ResetBlockReceivedFlags();
            if (GetMultiplayerId() != 0)
            {
                memcpy(gEnemyParty, gBlockRecvBuffer[0], sizeof(struct Pokemon) * 2);
            }
            gBattleCommunication[MULTIUSE_STATE]++;
        }
        break;
    case 9:
        if (IsLinkTaskFinished())
        {
            SendBlock(bitmask_all_link_players_but_self(), gEnemyParty + 2, sizeof(struct Pokemon) * 2);
            gBattleCommunication[MULTIUSE_STATE]++;
        }
        break;
    case 10:
        if ((GetBlockReceivedStatus() & 3) == 3)
        {
            ResetBlockReceivedFlags();
            if (GetMultiplayerId() != 0)
            {
                memcpy(gEnemyParty + 2, gBlockRecvBuffer[0], sizeof(struct Pokemon) * 2);
            }
            gBattleCommunication[MULTIUSE_STATE]++;
        }
        break;
    case 11:
        if (IsLinkTaskFinished())
        {
            SendBlock(bitmask_all_link_players_but_self(), gEnemyParty + 4, sizeof(struct Pokemon) * 2);
            gBattleCommunication[MULTIUSE_STATE]++;
        }
        break;
    case 12:
        if ((GetBlockReceivedStatus() & 3) == 3)
        {
            ResetBlockReceivedFlags();
            if (GetMultiplayerId() != 0)
                memcpy(gEnemyParty + 4, gBlockRecvBuffer[0], sizeof(struct Pokemon) * 2);
            TryCorrectShedinjaLanguage(&gPlayerParty[0]);
            TryCorrectShedinjaLanguage(&gPlayerParty[1]);
            TryCorrectShedinjaLanguage(&gPlayerParty[2]);
            TryCorrectShedinjaLanguage(&gPlayerParty[3]);
            TryCorrectShedinjaLanguage(&gPlayerParty[4]);
            TryCorrectShedinjaLanguage(&gPlayerParty[5]);
            TryCorrectShedinjaLanguage(&gEnemyParty[0]);
            TryCorrectShedinjaLanguage(&gEnemyParty[1]);
            TryCorrectShedinjaLanguage(&gEnemyParty[2]);
            TryCorrectShedinjaLanguage(&gEnemyParty[3]);
            TryCorrectShedinjaLanguage(&gEnemyParty[4]);
            TryCorrectShedinjaLanguage(&gEnemyParty[5]);
            gBattleCommunication[MULTIUSE_STATE]++;
        }
        break;
    case 13:
        InitBattleControllers();
        sub_8184E58();
        gBattleCommunication[SPRITES_INIT_STATE1] = 0;
        gBattleCommunication[SPRITES_INIT_STATE2] = 0;
        if (gBattleTypeFlags & BATTLE_TYPE_LINK)
        {
            gBattleCommunication[MULTIUSE_STATE] = 14;
        }
        else
        {
            gBattleCommunication[MULTIUSE_STATE] = 16;
        }
        break;
    case 14:
        if (IsLinkTaskFinished())
        {
            SendBlock(bitmask_all_link_players_but_self(), &gRecordedBattleRngSeed, sizeof(gRecordedBattleRngSeed));
            gBattleCommunication[MULTIUSE_STATE]++;
        }
        break;
    case 15:
        if ((GetBlockReceivedStatus() & 3) == 3)
        {
            ResetBlockReceivedFlags();
            if (!(gBattleTypeFlags & BATTLE_TYPE_IS_MASTER))
                memcpy(&gRecordedBattleRngSeed, gBlockRecvBuffer[enemyMultiplayerId], sizeof(gRecordedBattleRngSeed));
            gBattleCommunication[MULTIUSE_STATE]++;
        }
        break;
    case 16:
        if (BattleInitAllSprites(&gBattleCommunication[SPRITES_INIT_STATE1], &gBattleCommunication[SPRITES_INIT_STATE2]))
        {
            TrySetLinkBattleTowerEnemyPartyLevel();
            gPreBattleCallback1 = gMain.callback1;
            gMain.callback1 = BattleMainCB1;
            SetMainCallback2(BattleMainCB2);
            if (gBattleTypeFlags & BATTLE_TYPE_LINK)
            {
                gBattleTypeFlags |= BATTLE_TYPE_LINK_IN_BATTLE;
            }
        }
        break;
    }
}

static void sub_80379F8(u8 arrayIdPlus)
{
    s32 i;

    for (i = 0; i < (int)ARRAY_COUNT(gMultiPartnerParty); i++)
    {
        gMultiPartnerParty[i].species     = GetMonData(&gPlayerParty[arrayIdPlus + i], MON_DATA_SPECIES);
        gMultiPartnerParty[i].heldItem    = GetMonData(&gPlayerParty[arrayIdPlus + i], MON_DATA_HELD_ITEM);
        GetMonData(&gPlayerParty[arrayIdPlus + i], MON_DATA_NICKNAME, gMultiPartnerParty[i].nickname);
        gMultiPartnerParty[i].level       = GetMonData(&gPlayerParty[arrayIdPlus + i], MON_DATA_LEVEL);
        gMultiPartnerParty[i].hp          = GetMonData(&gPlayerParty[arrayIdPlus + i], MON_DATA_HP);
        gMultiPartnerParty[i].maxhp       = GetMonData(&gPlayerParty[arrayIdPlus + i], MON_DATA_MAX_HP);
        gMultiPartnerParty[i].status      = GetMonData(&gPlayerParty[arrayIdPlus + i], MON_DATA_STATUS);
        gMultiPartnerParty[i].personality = GetMonData(&gPlayerParty[arrayIdPlus + i], MON_DATA_PERSONALITY);
        gMultiPartnerParty[i].gender      = GetMonGender(&gPlayerParty[arrayIdPlus + i]);
        StripExtCtrlCodes(gMultiPartnerParty[i].nickname);
        if (GetMonData(&gPlayerParty[arrayIdPlus + i], MON_DATA_LANGUAGE) != LANGUAGE_JAPANESE)
            PadNameString(gMultiPartnerParty[i].nickname, CHAR_SPACE);
    }
    memcpy(sMultiPartnerPartyBuffer, gMultiPartnerParty, sizeof(gMultiPartnerParty));
}

static void CB2_PreInitMultiBattle(void)
{
    s32 i;
    u8 playerMultiplierId;
    s32 numPlayers = 4;
    u8 r4 = 0xF;
    u32 *savedBattleTypeFlags;
    void (**savedCallback)(void);

    if (gBattleTypeFlags & BATTLE_TYPE_BATTLE_TOWER)
    {
        numPlayers = 2;
        r4 = 3;
    }

    playerMultiplierId = GetMultiplayerId();
    gBattleScripting.multiplayerId = playerMultiplierId;
    savedCallback = &gBattleStruct->savedCallback;
    savedBattleTypeFlags = &gBattleStruct->savedBattleTypeFlags;

    RunTasks();
    AnimateSprites();
    BuildOamBuffer();

    switch (gBattleCommunication[MULTIUSE_STATE])
    {
    case 0:
        if (gReceivedRemoteLinkPlayers != 0 && IsLinkTaskFinished())
        {
            sMultiPartnerPartyBuffer = Alloc(sizeof(struct UnknownPokemonStruct4) * ARRAY_COUNT(gMultiPartnerParty));
            sub_80379F8(0);
            SendBlock(bitmask_all_link_players_but_self(), sMultiPartnerPartyBuffer, sizeof(struct UnknownPokemonStruct4) * ARRAY_COUNT(gMultiPartnerParty));
            gBattleCommunication[MULTIUSE_STATE]++;
        }
        break;
    case 1:
        if ((GetBlockReceivedStatus() & r4) == r4)
        {
            ResetBlockReceivedFlags();
            for (i = 0; i < numPlayers; i++)
            {
                if (i == playerMultiplierId)
                    continue;

                if (numPlayers == MAX_LINK_PLAYERS)
                {
                    if ((!(gLinkPlayers[i].id & 1) && !(gLinkPlayers[playerMultiplierId].id & 1))
                        || (gLinkPlayers[i].id & 1 && gLinkPlayers[playerMultiplierId].id & 1))
                    {
                        memcpy(gMultiPartnerParty, gBlockRecvBuffer[i], sizeof(struct UnknownPokemonStruct4) * ARRAY_COUNT(gMultiPartnerParty));
                    }
                }
                else
                {
                    memcpy(gMultiPartnerParty, gBlockRecvBuffer[i], sizeof(struct UnknownPokemonStruct4) * ARRAY_COUNT(gMultiPartnerParty));
                }
            }
            gBattleCommunication[MULTIUSE_STATE]++;
            *savedCallback = gMain.savedCallback;
            *savedBattleTypeFlags = gBattleTypeFlags;
            gMain.savedCallback = CB2_PreInitMultiBattle;
            ShowPartyMenuToShowcaseMultiBattleParty();
        }
        break;
    case 2:
        if (IsLinkTaskFinished() && !gPaletteFade.active)
        {
            gBattleCommunication[MULTIUSE_STATE]++;
            if (gWirelessCommType)
                SetLinkStandbyCallback();
            else
                SetCloseLinkCallback();
        }
        break;
    case 3:
        if (gWirelessCommType)
        {
            if (IsLinkRfuTaskFinished())
            {
                gBattleTypeFlags = *savedBattleTypeFlags;
                gMain.savedCallback = *savedCallback;
                SetMainCallback2(CB2_InitBattleInternal);
                Free(sMultiPartnerPartyBuffer);
                sMultiPartnerPartyBuffer = NULL;
            }
        }
        else if (gReceivedRemoteLinkPlayers == 0)
        {
            gBattleTypeFlags = *savedBattleTypeFlags;
            gMain.savedCallback = *savedCallback;
            SetMainCallback2(CB2_InitBattleInternal);
            Free(sMultiPartnerPartyBuffer);
            sMultiPartnerPartyBuffer = NULL;
        }
        break;
    }
}

static void CB2_PreInitIngamePlayerPartnerBattle(void)
{
    u32 *savedBattleTypeFlags;
    void (**savedCallback)(void);

    savedCallback = &gBattleStruct->savedCallback;
    savedBattleTypeFlags = &gBattleStruct->savedBattleTypeFlags;

    RunTasks();
    AnimateSprites();
    BuildOamBuffer();

    switch (gBattleCommunication[MULTIUSE_STATE])
    {
    case 0:
        sMultiPartnerPartyBuffer = Alloc(sizeof(struct UnknownPokemonStruct4) * ARRAY_COUNT(gMultiPartnerParty));
        sub_80379F8(3);
        gBattleCommunication[MULTIUSE_STATE]++;
        *savedCallback = gMain.savedCallback;
        *savedBattleTypeFlags = gBattleTypeFlags;
        gMain.savedCallback = CB2_PreInitIngamePlayerPartnerBattle;
        ShowPartyMenuToShowcaseMultiBattleParty();
        break;
    case 1:
        if (!gPaletteFade.active)
        {
            gBattleCommunication[MULTIUSE_STATE] = 2;
            gBattleTypeFlags = *savedBattleTypeFlags;
            gMain.savedCallback = *savedCallback;
            SetMainCallback2(CB2_InitBattleInternal);
            Free(sMultiPartnerPartyBuffer);
            sMultiPartnerPartyBuffer = NULL;
        }
        break;
    }
}

static void CB2_HandleStartMultiBattle(void)
{
    u8 playerMultiplayerId;
    s32 id;
    u8 var;

    playerMultiplayerId = GetMultiplayerId();
    gBattleScripting.multiplayerId = playerMultiplayerId;

    RunTasks();
    AnimateSprites();
    BuildOamBuffer();

    switch (gBattleCommunication[MULTIUSE_STATE])
    {
    case 0:
        if (!IsDma3ManagerBusyWithBgCopy())
        {
            ShowBg(0);
            ShowBg(1);
            ShowBg(2);
            ShowBg(3);
            sub_805EF14();
            gBattleCommunication[MULTIUSE_STATE] = 1;
        }
        if (gWirelessCommType)
            LoadWirelessStatusIndicatorSpriteGfx();
        break;
    case 1:
        if (gBattleTypeFlags & BATTLE_TYPE_LINK)
        {
            if (gReceivedRemoteLinkPlayers != 0)
            {
                if (IsLinkTaskFinished())
                {
                    // 0x300
                    *(&gBattleStruct->multiBuffer.linkBattlerHeader.versionSignatureLo) = 0;
                    *(&gBattleStruct->multiBuffer.linkBattlerHeader.versionSignatureHi) = 3;
                    BufferPartyVsScreenHealth_AtStart();
                    SetPlayerBerryDataInBattleStruct();

                    SendBlock(bitmask_all_link_players_but_self(), &gBattleStruct->multiBuffer.linkBattlerHeader, sizeof(gBattleStruct->multiBuffer.linkBattlerHeader));
                    gBattleCommunication[MULTIUSE_STATE]++;
                }
                if (gWirelessCommType)
                    CreateWirelessStatusIndicatorSprite(0, 0);
            }
        }
        else
        {
            if (!(gBattleTypeFlags & BATTLE_TYPE_RECORDED))
                gBattleTypeFlags |= BATTLE_TYPE_IS_MASTER;
            gBattleCommunication[MULTIUSE_STATE] = 7;
            SetAllPlayersBerryData();
        }
        break;
    case 2:
        if ((GetBlockReceivedStatus() & 0xF) == 0xF)
        {
            ResetBlockReceivedFlags();
            FindLinkBattleMaster(4, playerMultiplayerId);
            SetAllPlayersBerryData();
            SetDeoxysStats();
            var = CreateTask(InitLinkBattleVsScreen, 0);
            gTasks[var].data[1] = 0x10E;
            gTasks[var].data[2] = 0x5A;
            gTasks[var].data[5] = 0;
            gTasks[var].data[3] = 0;
            gTasks[var].data[4] = 0;

            for (id = 0; id < MAX_LINK_PLAYERS; id++)
            {
                RecordedBattle_SetFrontierPassFlagFromHword(gBlockRecvBuffer[id][1]);
                switch (gLinkPlayers[id].id)
                {
                case 0:
                    gTasks[var].data[3] |= gBlockRecvBuffer[id][1] & 0x3F;
                    break;
                case 1:
                    gTasks[var].data[4] |= gBlockRecvBuffer[id][1] & 0x3F;
                    break;
                case 2:
                    gTasks[var].data[3] |= (gBlockRecvBuffer[id][1] & 0x3F) << 6;
                    break;
                case 3:
                    gTasks[var].data[4] |= (gBlockRecvBuffer[id][1] & 0x3F) << 6;
                    break;
                }
            }
            ZeroEnemyPartyMons();
            gBattleCommunication[MULTIUSE_STATE]++;
        }
        else
            break;
        // fall through
    case 3:
        if (IsLinkTaskFinished())
        {
            SendBlock(bitmask_all_link_players_but_self(), gPlayerParty, sizeof(struct Pokemon) * 2);
            gBattleCommunication[MULTIUSE_STATE]++;
        }
        break;
    case 4:
        if ((GetBlockReceivedStatus() & 0xF) == 0xF)
        {
            ResetBlockReceivedFlags();
            for (id = 0; id < MAX_LINK_PLAYERS; id++)
            {
                if (id == playerMultiplayerId)
                {
                    switch (gLinkPlayers[id].id)
                    {
                    case 0:
                    case 3:
                        memcpy(gPlayerParty, gBlockRecvBuffer[id], sizeof(struct Pokemon) * 2);
                        break;
                    case 1:
                    case 2:
                        memcpy(gPlayerParty + MULTI_PARTY_SIZE, gBlockRecvBuffer[id], sizeof(struct Pokemon) * 2);
                        break;
                    }
                }
                else
                {
                    if ((!(gLinkPlayers[id].id & 1) && !(gLinkPlayers[playerMultiplayerId].id & 1))
                     || ((gLinkPlayers[id].id & 1) && (gLinkPlayers[playerMultiplayerId].id & 1)))
                    {
                        switch (gLinkPlayers[id].id)
                        {
                        case 0:
                        case 3:
                            memcpy(gPlayerParty, gBlockRecvBuffer[id], sizeof(struct Pokemon) * 2);
                            break;
                        case 1:
                        case 2:
                            memcpy(gPlayerParty + MULTI_PARTY_SIZE, gBlockRecvBuffer[id], sizeof(struct Pokemon) * 2);
                            break;
                        }
                    }
                    else
                    {
                        switch (gLinkPlayers[id].id)
                        {
                        case 0:
                        case 3:
                            memcpy(gEnemyParty, gBlockRecvBuffer[id], sizeof(struct Pokemon) * 2);
                            break;
                        case 1:
                        case 2:
                            memcpy(gEnemyParty + MULTI_PARTY_SIZE, gBlockRecvBuffer[id], sizeof(struct Pokemon) * 2);
                            break;
                        }
                    }
                }
            }
            gBattleCommunication[MULTIUSE_STATE]++;
        }
        break;
    case 5:
        if (IsLinkTaskFinished())
        {
            SendBlock(bitmask_all_link_players_but_self(), gPlayerParty + 2, sizeof(struct Pokemon));
            gBattleCommunication[MULTIUSE_STATE]++;
        }
        break;
    case 6:
        if ((GetBlockReceivedStatus() & 0xF) == 0xF)
        {
            ResetBlockReceivedFlags();
            for (id = 0; id < MAX_LINK_PLAYERS; id++)
            {
                if (id == playerMultiplayerId)
                {
                    switch (gLinkPlayers[id].id)
                    {
                    case 0:
                    case 3:
                        memcpy(gPlayerParty + 2, gBlockRecvBuffer[id], sizeof(struct Pokemon));
                        break;
                    case 1:
                    case 2:
                        memcpy(gPlayerParty + 5, gBlockRecvBuffer[id], sizeof(struct Pokemon));
                        break;
                    }
                }
                else
                {
                    if ((!(gLinkPlayers[id].id & 1) && !(gLinkPlayers[playerMultiplayerId].id & 1))
                     || ((gLinkPlayers[id].id & 1) && (gLinkPlayers[playerMultiplayerId].id & 1)))
                    {
                        switch (gLinkPlayers[id].id)
                        {
                        case 0:
                        case 3:
                            memcpy(gPlayerParty + 2, gBlockRecvBuffer[id], sizeof(struct Pokemon));
                            break;
                        case 1:
                        case 2:
                            memcpy(gPlayerParty + 5, gBlockRecvBuffer[id], sizeof(struct Pokemon));
                            break;
                        }
                    }
                    else
                    {
                        switch (gLinkPlayers[id].id)
                        {
                        case 0:
                        case 3:
                            memcpy(gEnemyParty + 2, gBlockRecvBuffer[id], sizeof(struct Pokemon));
                            break;
                        case 1:
                        case 2:
                            memcpy(gEnemyParty + 5, gBlockRecvBuffer[id], sizeof(struct Pokemon));
                            break;
                        }
                    }
                }
            }
            TryCorrectShedinjaLanguage(&gPlayerParty[0]);
            TryCorrectShedinjaLanguage(&gPlayerParty[1]);
            TryCorrectShedinjaLanguage(&gPlayerParty[2]);
            TryCorrectShedinjaLanguage(&gPlayerParty[3]);
            TryCorrectShedinjaLanguage(&gPlayerParty[4]);
            TryCorrectShedinjaLanguage(&gPlayerParty[5]);

            TryCorrectShedinjaLanguage(&gEnemyParty[0]);
            TryCorrectShedinjaLanguage(&gEnemyParty[1]);
            TryCorrectShedinjaLanguage(&gEnemyParty[2]);
            TryCorrectShedinjaLanguage(&gEnemyParty[3]);
            TryCorrectShedinjaLanguage(&gEnemyParty[4]);
            TryCorrectShedinjaLanguage(&gEnemyParty[5]);

            gBattleCommunication[MULTIUSE_STATE]++;
        }
        break;
    case 7:
        InitBattleControllers();
        sub_8184E58();
        gBattleCommunication[SPRITES_INIT_STATE1] = 0;
        gBattleCommunication[SPRITES_INIT_STATE2] = 0;
        if (gBattleTypeFlags & BATTLE_TYPE_LINK)
        {
            for (id = 0; id < MAX_LINK_PLAYERS && (gLinkPlayers[id].version & 0xFF) == VERSION_EMERALD; id++);

            if (id == MAX_LINK_PLAYERS)
                gBattleCommunication[MULTIUSE_STATE] = 8;
            else
                gBattleCommunication[MULTIUSE_STATE] = 10;
        }
        else
        {
            gBattleCommunication[MULTIUSE_STATE] = 10;
        }
        break;
    case 8:
        if (IsLinkTaskFinished())
        {
            u32* ptr = gBattleStruct->multiBuffer.battleVideo;
            ptr[0] = gBattleTypeFlags;
            ptr[1] = gRecordedBattleRngSeed; // UB: overwrites berry data
            SendBlock(bitmask_all_link_players_but_self(), ptr, sizeof(gBattleStruct->multiBuffer.battleVideo));
            gBattleCommunication[MULTIUSE_STATE]++;
        }
        break;
    case 9:
        if ((GetBlockReceivedStatus() & 0xF) == 0xF)
        {
            ResetBlockReceivedFlags();
            for (var = 0; var < 4; var++)
            {
                u32 blockValue = gBlockRecvBuffer[var][0];
                if (blockValue & 4)
                {
                    memcpy(&gRecordedBattleRngSeed, &gBlockRecvBuffer[var][2], sizeof(gRecordedBattleRngSeed));
                    break;
                }
            }

            gBattleCommunication[MULTIUSE_STATE]++;
        }
        break;
    case 10:
        if (BattleInitAllSprites(&gBattleCommunication[SPRITES_INIT_STATE1], &gBattleCommunication[SPRITES_INIT_STATE2]))
        {
            gPreBattleCallback1 = gMain.callback1;
            gMain.callback1 = BattleMainCB1;
            SetMainCallback2(BattleMainCB2);
            if (gBattleTypeFlags & BATTLE_TYPE_LINK)
            {
                gTrainerBattleOpponent_A = TRAINER_LINK_OPPONENT;
                gBattleTypeFlags |= BATTLE_TYPE_LINK_IN_BATTLE;
            }
        }
        break;
    }
}

void BattleMainCB2(void)
{
    AnimateSprites();
    BuildOamBuffer();
    RunTextPrinters();
    UpdatePaletteFade();
    RunTasks();

    if (JOY_HELD(B_BUTTON) && gBattleTypeFlags & BATTLE_TYPE_RECORDED && sub_8186450())
    {
        gSpecialVar_Result = gBattleOutcome = B_OUTCOME_PLAYER_TELEPORTED;
        ResetPaletteFadeControl();
        BeginNormalPaletteFade(PALETTES_ALL, 0, 0, 0x10, RGB_BLACK);
        SetMainCallback2(CB2_QuitRecordedBattle);
    }
}

static void FreeRestoreBattleData(void)
{
    gMain.callback1 = gPreBattleCallback1;
    gScanlineEffect.state = 3;
    gMain.inBattle = 0;
    ZeroEnemyPartyMons();
    m4aSongNumStop(SE_LOW_HEALTH);
    FreeMonSpritesGfx();
    FreeBattleSpritesData();
    FreeBattleResources();
}

void CB2_QuitRecordedBattle(void)
{
    UpdatePaletteFade();
    if (!gPaletteFade.active)
    {
        m4aMPlayStop(&gMPlayInfo_SE1);
        m4aMPlayStop(&gMPlayInfo_SE2);
        FreeRestoreBattleData();
        FreeAllWindowBuffers();
        SetMainCallback2(gMain.savedCallback);
    }
}

void sub_8038528(struct Sprite* sprite)
{
    sprite->data[0] = 0;
    sprite->callback = sub_8038538;
}

static void sub_8038538(struct Sprite *sprite)
{
    u16 *arr = (u16*)(gDecompressionBuffer);

    switch (sprite->data[0])
    {
    case 0:
        sprite->data[0]++;
        sprite->data[1] = 0;
        sprite->data[2] = 0x281;
        sprite->data[3] = 0;
        sprite->data[4] = 1;
        // fall through
    case 1:
        sprite->data[4]--;
        if (sprite->data[4] == 0)
        {
            s32 i;
            s32 r2;
            s32 r0;

            sprite->data[4] = 2;
            r2 = sprite->data[1] + sprite->data[3] * 32;
            r0 = sprite->data[2] - sprite->data[3] * 32;
            for (i = 0; i < 29; i += 2)
            {
                arr[r2 + i] = 0x3D;
                arr[r0 + i] = 0x3D;
            }
            sprite->data[3]++;
            if (sprite->data[3] == 21)
            {
                sprite->data[0]++;
                sprite->data[1] = 32;
            }
        }
        break;
    case 2:
        sprite->data[1]--;
        if (sprite->data[1] == 20)
            SetMainCallback2(CB2_InitBattle);
        break;
    }
}

static u8 CreateNPCTrainerParty(struct Pokemon *party, u16 trainerNum, bool8 firstTrainer)
{
    u32 nameHash = 0;
    u32 personalityValue;
    u8 fixedIV;
    s32 i, j;
    u8 monsCount;

    if (trainerNum == TRAINER_SECRET_BASE)
        return 0;

    if (gBattleTypeFlags & BATTLE_TYPE_TRAINER && !(gBattleTypeFlags & (BATTLE_TYPE_FRONTIER
                                                                        | BATTLE_TYPE_EREADER_TRAINER
                                                                        | BATTLE_TYPE_TRAINER_HILL)))
    {
        if (firstTrainer == TRUE)
            ZeroEnemyPartyMons();

        if (gBattleTypeFlags & BATTLE_TYPE_TWO_OPPONENTS)
        {
            if (gTrainers[trainerNum].partySize > 3)
                monsCount = 3;
            else
                monsCount = gTrainers[trainerNum].partySize;
        }
        else
        {
            monsCount = gTrainers[trainerNum].partySize;
        }

        for (i = 0; i < monsCount; i++)
        {

            if (gTrainers[trainerNum].doubleBattle == TRUE)
                personalityValue = 0x80;
            else if (gTrainers[trainerNum].encounterMusic_gender & F_TRAINER_FEMALE)
                personalityValue = 0x78; // Use personality more likely to result in a female Pokémon
            else
                personalityValue = 0x88; // Use personality more likely to result in a male Pokémon

            for (j = 0; gTrainers[trainerNum].trainerName[j] != EOS; j++)
                nameHash += gTrainers[trainerNum].trainerName[j];

            switch (gTrainers[trainerNum].partyFlags)
            {
            case 0:
            {
                const struct TrainerMonNoItemDefaultMoves *partyData = gTrainers[trainerNum].party.NoItemDefaultMoves;

                for (j = 0; gSpeciesNames[partyData[i].species][j] != EOS; j++)
                    nameHash += gSpeciesNames[partyData[i].species][j];

                personalityValue += nameHash << 8;
                fixedIV = partyData[i].iv * MAX_PER_STAT_IVS / 255;
                CreateMon(&party[i], partyData[i].species, partyData[i].lvl, fixedIV, TRUE, personalityValue, OT_ID_RANDOM_NO_SHINY, 0);
                break;
            }
            case F_TRAINER_PARTY_CUSTOM_MOVESET:
            {
                const struct TrainerMonNoItemCustomMoves *partyData = gTrainers[trainerNum].party.NoItemCustomMoves;

                for (j = 0; gSpeciesNames[partyData[i].species][j] != EOS; j++)
                    nameHash += gSpeciesNames[partyData[i].species][j];

                personalityValue += nameHash << 8;
                fixedIV = partyData[i].iv * MAX_PER_STAT_IVS / 255;
                CreateMon(&party[i], partyData[i].species, partyData[i].lvl, fixedIV, TRUE, personalityValue, OT_ID_RANDOM_NO_SHINY, 0);

                for (j = 0; j < MAX_MON_MOVES; j++)
                {
                    SetMonData(&party[i], MON_DATA_MOVE1 + j, &partyData[i].moves[j]);
                    SetMonData(&party[i], MON_DATA_PP1 + j, &gBattleMoves[partyData[i].moves[j]].pp);
                }
                break;
            }
            case F_TRAINER_PARTY_HELD_ITEM:
            {
                const struct TrainerMonItemDefaultMoves *partyData = gTrainers[trainerNum].party.ItemDefaultMoves;

                for (j = 0; gSpeciesNames[partyData[i].species][j] != EOS; j++)
                    nameHash += gSpeciesNames[partyData[i].species][j];

                personalityValue += nameHash << 8;
                fixedIV = partyData[i].iv * MAX_PER_STAT_IVS / 255;
                CreateMon(&party[i], partyData[i].species, partyData[i].lvl, fixedIV, TRUE, personalityValue, OT_ID_RANDOM_NO_SHINY, 0);

                SetMonData(&party[i], MON_DATA_HELD_ITEM, &partyData[i].heldItem);
                break;
            }
            case F_TRAINER_PARTY_CUSTOM_MOVESET | F_TRAINER_PARTY_HELD_ITEM:
            {
                const struct TrainerMonItemCustomMoves *partyData = gTrainers[trainerNum].party.ItemCustomMoves;

                for (j = 0; gSpeciesNames[partyData[i].species][j] != EOS; j++)
                    nameHash += gSpeciesNames[partyData[i].species][j];

                personalityValue += nameHash << 8;
                fixedIV = partyData[i].iv * MAX_PER_STAT_IVS / 255;
                CreateMon(&party[i], partyData[i].species, partyData[i].lvl, fixedIV, TRUE, personalityValue, OT_ID_RANDOM_NO_SHINY, 0);

                SetMonData(&party[i], MON_DATA_HELD_ITEM, &partyData[i].heldItem);

                for (j = 0; j < MAX_MON_MOVES; j++)
                {
                    SetMonData(&party[i], MON_DATA_MOVE1 + j, &partyData[i].moves[j]);
                    SetMonData(&party[i], MON_DATA_PP1 + j, &gBattleMoves[partyData[i].moves[j]].pp);
                }
                break;
            }
            }
        }

        gBattleTypeFlags |= gTrainers[trainerNum].doubleBattle;
    }

    return gTrainers[trainerNum].partySize;
}

void VBlankCB_Battle(void)
{
    // Change gRngSeed every vblank unless the battle could be recorded.
    if (!(gBattleTypeFlags & (BATTLE_TYPE_LINK | BATTLE_TYPE_FRONTIER | BATTLE_TYPE_RECORDED)))
        Random();

    SetGpuReg(REG_OFFSET_BG0HOFS, gBattle_BG0_X);
    SetGpuReg(REG_OFFSET_BG0VOFS, gBattle_BG0_Y);
    SetGpuReg(REG_OFFSET_BG1HOFS, gBattle_BG1_X);
    SetGpuReg(REG_OFFSET_BG1VOFS, gBattle_BG1_Y);
    SetGpuReg(REG_OFFSET_BG2HOFS, gBattle_BG2_X);
    SetGpuReg(REG_OFFSET_BG2VOFS, gBattle_BG2_Y);
    SetGpuReg(REG_OFFSET_BG3HOFS, gBattle_BG3_X);
    SetGpuReg(REG_OFFSET_BG3VOFS, gBattle_BG3_Y);
    SetGpuReg(REG_OFFSET_WIN0H, gBattle_WIN0H);
    SetGpuReg(REG_OFFSET_WIN0V, gBattle_WIN0V);
    SetGpuReg(REG_OFFSET_WIN1H, gBattle_WIN1H);
    SetGpuReg(REG_OFFSET_WIN1V, gBattle_WIN1V);
    LoadOam();
    ProcessSpriteCopyRequests();
    TransferPlttBuffer();
    ScanlineEffect_InitHBlankDmaTransfer();
}

void SpriteCB_VsLetterDummy(struct Sprite *sprite)
{

}

static void SpriteCB_VsLetter(struct Sprite *sprite)
{
    if (sprite->data[0] != 0)
        sprite->x = sprite->data[1] + ((sprite->data[2] & 0xFF00) >> 8);
    else
        sprite->x = sprite->data[1] - ((sprite->data[2] & 0xFF00) >> 8);

    sprite->data[2] += 0x180;

    if (sprite->affineAnimEnded)
    {
        FreeSpriteTilesByTag(ANIM_SPRITES_START);
        FreeSpritePaletteByTag(ANIM_SPRITES_START);
        FreeSpriteOamMatrix(sprite);
        DestroySprite(sprite);
    }
}

void SpriteCB_VsLetterInit(struct Sprite *sprite)
{
    StartSpriteAffineAnim(sprite, 1);
    sprite->callback = SpriteCB_VsLetter;
    PlaySE(SE_MUGSHOT);
}

static void BufferPartyVsScreenHealth_AtEnd(u8 taskId)
{
    struct Pokemon *party1 = NULL;
    struct Pokemon *party2 = NULL;
    u8 multiplayerId = gBattleScripting.multiplayerId;
    u32 flags;
    s32 i;

    if (gBattleTypeFlags & BATTLE_TYPE_MULTI)
    {
        switch (gLinkPlayers[multiplayerId].id)
        {
        case 0:
        case 2:
            party1 = gPlayerParty;
            party2 = gEnemyParty;
            break;
        case 1:
        case 3:
            party1 = gEnemyParty;
            party2 = gPlayerParty;
            break;
        }
    }
    else
    {
        party1 = gPlayerParty;
        party2 = gEnemyParty;
    }

    flags = 0;
    BUFFER_PARTY_VS_SCREEN_STATUS(party1, flags, i);
    gTasks[taskId].data[3] = flags;

    flags = 0;
    BUFFER_PARTY_VS_SCREEN_STATUS(party2, flags, i);
    gTasks[taskId].data[4] = flags;
}

void CB2_InitEndLinkBattle(void)
{
    s32 i;
    u8 taskId;

    SetHBlankCallback(NULL);
    SetVBlankCallback(NULL);
    gBattleTypeFlags &= ~(BATTLE_TYPE_LINK_IN_BATTLE);

    if (gBattleTypeFlags & BATTLE_TYPE_FRONTIER)
    {
        SetMainCallback2(gMain.savedCallback);
        FreeBattleResources();
        FreeBattleSpritesData();
        FreeMonSpritesGfx();
    }
    else
    {
        CpuFill32(0, (void*)(VRAM), VRAM_SIZE);
        SetGpuReg(REG_OFFSET_MOSAIC, 0);
        SetGpuReg(REG_OFFSET_WIN0H, DISPLAY_WIDTH);
        SetGpuReg(REG_OFFSET_WIN0V, WIN_RANGE(DISPLAY_HEIGHT / 2, DISPLAY_HEIGHT / 2 + 1));
        SetGpuReg(REG_OFFSET_WININ, 0);
        SetGpuReg(REG_OFFSET_WINOUT, 0);
        gBattle_WIN0H = DISPLAY_WIDTH;
        gBattle_WIN0V = WIN_RANGE(DISPLAY_HEIGHT / 2, DISPLAY_HEIGHT / 2 + 1);
        ScanlineEffect_Clear();

        i = 0;
        while (i < 80)
        {
            gScanlineEffectRegBuffers[0][i] = 0xF0;
            gScanlineEffectRegBuffers[1][i] = 0xF0;
            i++;
        }

        while (i < 160)
        {
            gScanlineEffectRegBuffers[0][i] = 0xFF10;
            gScanlineEffectRegBuffers[1][i] = 0xFF10;
            i++;
        }

        ResetPaletteFade();

        gBattle_BG0_X = 0;
        gBattle_BG0_Y = 0;
        gBattle_BG1_X = 0;
        gBattle_BG1_Y = 0;
        gBattle_BG2_X = 0;
        gBattle_BG2_Y = 0;
        gBattle_BG3_X = 0;
        gBattle_BG3_Y = 0;

        InitBattleBgsVideo();
        LoadCompressedPalette(gBattleTextboxPalette, 0, 64);
        LoadBattleMenuWindowGfx();
        ResetSpriteData();
        ResetTasks();
        DrawBattleEntryBackground();
        SetGpuReg(REG_OFFSET_WINOUT, WINOUT_WIN01_BG0 | WINOUT_WIN01_BG1 | WINOUT_WIN01_BG2 | WINOUT_WIN01_OBJ | WINOUT_WIN01_CLR);
        FreeAllSpritePalettes();
        gReservedSpritePaletteCount = 4;
        SetVBlankCallback(VBlankCB_Battle);

        // Show end Vs screen with battle results
        taskId = CreateTask(InitLinkBattleVsScreen, 0);
        gTasks[taskId].data[1] = 0x10E;
        gTasks[taskId].data[2] = 0x5A;
        gTasks[taskId].data[5] = 1;
        BufferPartyVsScreenHealth_AtEnd(taskId);

        SetMainCallback2(CB2_EndLinkBattle);
        gBattleCommunication[MULTIUSE_STATE] = 0;
    }
}

static void CB2_EndLinkBattle(void)
{
    EndLinkBattleInSteps();
    AnimateSprites();
    BuildOamBuffer();
    RunTextPrinters();
    UpdatePaletteFade();
    RunTasks();
}

static void EndLinkBattleInSteps(void)
{
    s32 i;

    switch (gBattleCommunication[MULTIUSE_STATE])
    {
    case 0:
        ShowBg(0);
        ShowBg(1);
        ShowBg(2);
        gBattleCommunication[1] = 0xFF;
        gBattleCommunication[MULTIUSE_STATE]++;
        break;
    case 1:
        if (--gBattleCommunication[1] == 0)
        {
            BeginNormalPaletteFade(PALETTES_ALL, 0, 0, 0x10, RGB_BLACK);
            gBattleCommunication[MULTIUSE_STATE]++;
        }
        break;
    case 2:
        if (!gPaletteFade.active)
        {
            u8 monsCount;

            gMain.anyLinkBattlerHasFrontierPass = RecordedBattle_GetFrontierPassFlag();

            if (gBattleTypeFlags & BATTLE_TYPE_MULTI)
                monsCount = 4;
            else
                monsCount = 2;

            for (i = 0; i < monsCount && (gLinkPlayers[i].version & 0xFF) == VERSION_EMERALD; i++);

            if (!gSaveBlock2Ptr->frontier.disableRecordBattle && i == monsCount)
            {
                if (FlagGet(FLAG_SYS_FRONTIER_PASS))
                {
                    FreeAllWindowBuffers();
                    SetMainCallback2(sub_80392A8);
                }
                else if (!gMain.anyLinkBattlerHasFrontierPass)
                {
                    SetMainCallback2(gMain.savedCallback);
                    FreeBattleResources();
                    FreeBattleSpritesData();
                    FreeMonSpritesGfx();
                }
                else if (gReceivedRemoteLinkPlayers == 0)
                {
                    CreateTask(Task_ReconnectWithLinkPlayers, 5);
                    gBattleCommunication[MULTIUSE_STATE]++;
                }
                else
                {
                    gBattleCommunication[MULTIUSE_STATE]++;
                }
            }
            else
            {
                SetMainCallback2(gMain.savedCallback);
                FreeBattleResources();
                FreeBattleSpritesData();
                FreeMonSpritesGfx();
            }
        }
        break;
    case 3:
        CpuFill32(0, (void*)(VRAM), VRAM_SIZE);

        for (i = 0; i < 2; i++)
            LoadChosenBattleElement(i);

        BeginNormalPaletteFade(PALETTES_ALL, 0, 0x10, 0, RGB_BLACK);
        gBattleCommunication[MULTIUSE_STATE]++;
        break;
    case 4:
        if (!gPaletteFade.active)
            gBattleCommunication[MULTIUSE_STATE]++;
        break;
    case 5:
        if (!FuncIsActiveTask(Task_ReconnectWithLinkPlayers))
            gBattleCommunication[MULTIUSE_STATE]++;
        break;
    case 6:
        if (IsLinkTaskFinished() == TRUE)
        {
            SetLinkStandbyCallback();
            BattlePutTextOnWindow(gText_LinkStandby3, 0);
            gBattleCommunication[MULTIUSE_STATE]++;
        }
        break;
    case 7:
        if (!IsTextPrinterActive(0))
        {
            if (IsLinkTaskFinished() == TRUE)
                gBattleCommunication[MULTIUSE_STATE]++;
        }
        break;
    case 8:
        if (!gWirelessCommType)
            SetCloseLinkCallback();
        gBattleCommunication[MULTIUSE_STATE]++;
        break;
    case 9:
        if (!gMain.anyLinkBattlerHasFrontierPass || gWirelessCommType || gReceivedRemoteLinkPlayers != 1)
        {
            gMain.anyLinkBattlerHasFrontierPass = 0;
            SetMainCallback2(gMain.savedCallback);
            FreeBattleResources();
            FreeBattleSpritesData();
            FreeMonSpritesGfx();
        }
        break;
    }
}

u32 GetBattleBgTemplateData(u8 arrayId, u8 caseId)
{
    u32 ret = 0;

    switch (caseId)
    {
    case 0:
        ret = gBattleBgTemplates[arrayId].bg;
        break;
    case 1:
        ret = gBattleBgTemplates[arrayId].charBaseIndex;
        break;
    case 2:
        ret = gBattleBgTemplates[arrayId].mapBaseIndex;
        break;
    case 3:
        ret = gBattleBgTemplates[arrayId].screenSize;
        break;
    case 4:
        ret = gBattleBgTemplates[arrayId].paletteMode;
        break;
    case 5: // Only this case is used
        ret = gBattleBgTemplates[arrayId].priority;
        break;
    case 6:
        ret = gBattleBgTemplates[arrayId].baseTile;
        break;
    }

    return ret;
}

static void sub_80392A8(void)
{
    s32 i;

    SetHBlankCallback(NULL);
    SetVBlankCallback(NULL);
    CpuFill32(0, (void*)(VRAM), VRAM_SIZE);
    ResetPaletteFade();
    gBattle_BG0_X = 0;
    gBattle_BG0_Y = 0;
    gBattle_BG1_X = 0;
    gBattle_BG1_Y = 0;
    gBattle_BG2_X = 0;
    gBattle_BG2_Y = 0;
    gBattle_BG3_X = 0;
    gBattle_BG3_Y = 0;
    InitBattleBgsVideo();
    SetGpuReg(REG_OFFSET_DISPCNT, DISPCNT_OBJ_ON | DISPCNT_OBJ_1D_MAP);
    LoadBattleMenuWindowGfx();

    for (i = 0; i < 2; i++)
        LoadChosenBattleElement(i);

    ResetSpriteData();
    ResetTasks();
    FreeAllSpritePalettes();
    gReservedSpritePaletteCount = 4;
    SetVBlankCallback(VBlankCB_Battle);
    SetMainCallback2(sub_803937C);
    BeginNormalPaletteFade(PALETTES_ALL, 0, 0x10, 0, RGB_BLACK);
    gBattleCommunication[MULTIUSE_STATE] = 0;
}

static void sub_803937C(void)
{
    sub_803939C();
    AnimateSprites();
    BuildOamBuffer();
    RunTextPrinters();
    UpdatePaletteFade();
    RunTasks();
}

static void sub_803939C(void)
{
    switch (gBattleCommunication[MULTIUSE_STATE])
    {
    case 0:
        ShowBg(0);
        ShowBg(1);
        ShowBg(2);
        gBattleCommunication[MULTIUSE_STATE]++;
        break;
    case 1:
        if (gMain.anyLinkBattlerHasFrontierPass && gReceivedRemoteLinkPlayers == 0)
            CreateTask(Task_ReconnectWithLinkPlayers, 5);
        gBattleCommunication[MULTIUSE_STATE]++;
        break;
    case 2:
        if (!FuncIsActiveTask(Task_ReconnectWithLinkPlayers))
            gBattleCommunication[MULTIUSE_STATE]++;
        break;
    case 3:
        if (!gPaletteFade.active)
        {
            BattlePutTextOnWindow(gText_RecordBattleToPass, 0);
            gBattleCommunication[MULTIUSE_STATE]++;
        }
        break;
    case 4:
        if (!IsTextPrinterActive(0))
        {
            HandleBattleWindow(0x18, 8, 0x1D, 0xD, 0);
            BattlePutTextOnWindow(gText_BattleYesNoChoice, 0xC);
            gBattleCommunication[CURSOR_POSITION] = 1;
            BattleCreateYesNoCursorAt(1);
            gBattleCommunication[MULTIUSE_STATE]++;
        }
        break;
    case 5:
        if (JOY_NEW(DPAD_UP))
        {
            if (gBattleCommunication[CURSOR_POSITION] != 0)
            {
                PlaySE(SE_SELECT);
                BattleDestroyYesNoCursorAt(gBattleCommunication[CURSOR_POSITION]);
                gBattleCommunication[CURSOR_POSITION] = 0;
                BattleCreateYesNoCursorAt(0);
            }
        }
        else if (JOY_NEW(DPAD_DOWN))
        {
            if (gBattleCommunication[CURSOR_POSITION] == 0)
            {
                PlaySE(SE_SELECT);
                BattleDestroyYesNoCursorAt(gBattleCommunication[CURSOR_POSITION]);
                gBattleCommunication[CURSOR_POSITION] = 1;
                BattleCreateYesNoCursorAt(1);
            }
        }
        else if (JOY_NEW(A_BUTTON))
        {
            PlaySE(SE_SELECT);
            if (gBattleCommunication[CURSOR_POSITION] == 0)
            {
                HandleBattleWindow(0x18, 8, 0x1D, 0xD, WINDOW_CLEAR);
                gBattleCommunication[1] = MoveRecordedBattleToSaveData();
                gBattleCommunication[MULTIUSE_STATE] = 10;
            }
            else
            {
                gBattleCommunication[MULTIUSE_STATE]++;
            }
        }
        else if (JOY_NEW(B_BUTTON))
        {
            PlaySE(SE_SELECT);
            gBattleCommunication[MULTIUSE_STATE]++;
        }
        break;
    case 6:
        if (IsLinkTaskFinished() == TRUE)
        {
            HandleBattleWindow(0x18, 8, 0x1D, 0xD, WINDOW_CLEAR);
            if (gMain.anyLinkBattlerHasFrontierPass)
            {
                SetLinkStandbyCallback();
                BattlePutTextOnWindow(gText_LinkStandby3, 0);
            }
            gBattleCommunication[MULTIUSE_STATE]++;
        }
        break;
    case 8:
        if (--gBattleCommunication[1] == 0)
        {
            if (gMain.anyLinkBattlerHasFrontierPass && !gWirelessCommType)
                SetCloseLinkCallback();
            gBattleCommunication[MULTIUSE_STATE]++;
        }
        break;
    case 9:
        if (!gMain.anyLinkBattlerHasFrontierPass || gWirelessCommType || gReceivedRemoteLinkPlayers != 1)
        {
            gMain.anyLinkBattlerHasFrontierPass = 0;
            if (!gPaletteFade.active)
            {
                SetMainCallback2(gMain.savedCallback);
                FreeBattleResources();
                FreeBattleSpritesData();
                FreeMonSpritesGfx();
            }
        }
        break;
    case 10:
        if (gBattleCommunication[1] == 1)
        {
            PlaySE(SE_SAVE);
            BattleStringExpandPlaceholdersToDisplayedString(gText_BattleRecordedOnPass);
            BattlePutTextOnWindow(gDisplayedStringBattle, 0);
            gBattleCommunication[1] = 0x80;
            gBattleCommunication[MULTIUSE_STATE]++;
        }
        else
        {
            BattleStringExpandPlaceholdersToDisplayedString(BattleFrontier_BattleTowerBattleRoom_Text_RecordCouldntBeSaved);
            BattlePutTextOnWindow(gDisplayedStringBattle, 0);
            gBattleCommunication[1] = 0x80;
            gBattleCommunication[MULTIUSE_STATE]++;
        }
        break;
    case 11:
        if (IsLinkTaskFinished() == TRUE && !IsTextPrinterActive(0) && --gBattleCommunication[1] == 0)
        {
            if (gMain.anyLinkBattlerHasFrontierPass)
            {
                SetLinkStandbyCallback();
                BattlePutTextOnWindow(gText_LinkStandby3, 0);
            }
            gBattleCommunication[MULTIUSE_STATE]++;
        }
        break;
    case 12:
    case 7:
        if (!IsTextPrinterActive(0))
        {
            if (gMain.anyLinkBattlerHasFrontierPass)
            {
                if (IsLinkTaskFinished() == TRUE)
                {
                    BeginNormalPaletteFade(PALETTES_ALL, 0, 0, 0x10, RGB_BLACK);
                    gBattleCommunication[1] = 0x20;
                    gBattleCommunication[MULTIUSE_STATE] = 8;
                }

            }
            else
            {
                BeginNormalPaletteFade(PALETTES_ALL, 0, 0, 0x10, RGB_BLACK);
                gBattleCommunication[1] = 0x20;
                gBattleCommunication[MULTIUSE_STATE] = 8;
            }
        }
        break;
    }
}

static void TryCorrectShedinjaLanguage(struct Pokemon *mon)
{
    u8 nickname[POKEMON_NAME_LENGTH + 1];
    u8 language = LANGUAGE_JAPANESE;

    if (GetMonData(mon, MON_DATA_SPECIES) == SPECIES_SHEDINJA
     && GetMonData(mon, MON_DATA_LANGUAGE) != language)
    {
        GetMonData(mon, MON_DATA_NICKNAME, nickname);
        if (StringCompareWithoutExtCtrlCodes(nickname, sText_ShedinjaJpnName) == 0)
            SetMonData(mon, MON_DATA_LANGUAGE, &language);
    }
}

u32 GetBattleWindowTemplatePixelWidth(u32 setId, u32 tableId)
{
    return gBattleWindowTemplates[setId][tableId].width * 8;
}

#define sBattler            data[0]
#define sSpeciesId          data[2]

void SpriteCb_WildMon(struct Sprite *sprite)
{
    sprite->callback = SpriteCb_MoveWildMonToRight;
    StartSpriteAnimIfDifferent(sprite, 0);
    if (WILD_DOUBLE_BATTLE)
        BeginNormalPaletteFade((0x10000 << sprite->sBattler) | (0x10000 << BATTLE_PARTNER(sprite->sBattler)), 0, 10, 10, RGB(8, 8, 8));
    else
        BeginNormalPaletteFade((0x10000 << sprite->sBattler), 0, 10, 10, RGB(8, 8, 8));
}

static void SpriteCb_MoveWildMonToRight(struct Sprite *sprite)
{
    if ((gIntroSlideFlags & 1) == 0)
    {
        sprite->x2 += 2;
        if (sprite->x2 == 0)
        {
            sprite->callback = SpriteCb_WildMonShowHealthbox;
        }
    }
}

static void SpriteCb_WildMonShowHealthbox(struct Sprite *sprite)
{
    if (sprite->animEnded)
    {
        StartHealthboxSlideIn(sprite->sBattler);
        SetHealthboxSpriteVisible(gHealthboxSpriteIds[sprite->sBattler]);
        sprite->callback = SpriteCb_WildMonAnimate;
        StartSpriteAnimIfDifferent(sprite, 0);
        if (WILD_DOUBLE_BATTLE)
            BeginNormalPaletteFade((0x10000 << sprite->sBattler) | (0x10000 << BATTLE_PARTNER(sprite->sBattler)), 0, 10, 0, RGB(8, 8, 8));
        else
            BeginNormalPaletteFade((0x10000 << sprite->sBattler), 0, 10, 0, RGB(8, 8, 8));
    }
}

static void SpriteCb_WildMonAnimate(struct Sprite *sprite)
{
    if (!gPaletteFade.active)
    {
        BattleAnimateFrontSprite(sprite, sprite->sSpeciesId, FALSE, 1);
    }
}

void SpriteCallbackDummy_2(struct Sprite *sprite)
{

}

static void sub_80398D0(struct Sprite *sprite)
{
    sprite->data[4]--;
    if (sprite->data[4] == 0)
    {
        sprite->data[4] = 8;
        sprite->invisible ^= 1;
        sprite->data[3]--;
        if (sprite->data[3] == 0)
        {
            sprite->invisible = FALSE;
            sprite->callback = SpriteCallbackDummy_2;
            // sUnusedUnknownArray[0] = 0;
        }
    }
}

extern const struct MonCoords gMonFrontPicCoords[];
extern const struct MonCoords gCastformFrontSpriteCoords[];

void SpriteCB_FaintOpponentMon(struct Sprite *sprite)
{
    u8 battler = sprite->sBattler;
    u16 species;
    u8 yOffset;

    if (gBattleSpritesDataPtr->battlerData[battler].transformSpecies != 0)
        species = gBattleSpritesDataPtr->battlerData[battler].transformSpecies;
    else
        species = sprite->sSpeciesId;

    GetMonData(&gEnemyParty[gBattlerPartyIndexes[battler]], MON_DATA_PERSONALITY);  // Unused return value.

    if (species == SPECIES_UNOWN)
    {
        u32 personalityValue = GetMonData(&gEnemyParty[gBattlerPartyIndexes[battler]], MON_DATA_PERSONALITY);
        u16 unownForm = GET_UNOWN_LETTER(personalityValue);
        u16 unownSpecies;

        if (unownForm == 0)
            unownSpecies = SPECIES_UNOWN;  // Use the A Unown form.
        else
            unownSpecies = NUM_SPECIES + unownForm;  // Use one of the other Unown letters.

        yOffset = gMonFrontPicCoords[unownSpecies].y_offset;
    }
    else if (species == SPECIES_CASTFORM)
    {
        yOffset = gCastformFrontSpriteCoords[gBattleMonForms[battler]].y_offset;
    }
    else if (species > NUM_SPECIES)
    {
        yOffset = gMonFrontPicCoords[SPECIES_NONE].y_offset;
    }
    else
    {
        yOffset = gMonFrontPicCoords[species].y_offset;
    }

    sprite->data[3] = 8 - yOffset / 8;
    sprite->data[4] = 1;
    sprite->callback = SpriteCB_AnimFaintOpponent;
}

static void SpriteCB_AnimFaintOpponent(struct Sprite *sprite)
{
    s32 i;

    if (--sprite->data[4] == 0)
    {
        sprite->data[4] = 2;
        sprite->y2 += 8; // Move the sprite down.
        if (--sprite->data[3] < 0)
        {
            FreeSpriteOamMatrix(sprite);
            DestroySprite(sprite);
        }
        else // Erase bottom part of the sprite to create a smooth illusion of mon falling down.
        {
            u8* dst = gMonSpritesGfxPtr->sprites.byte[GetBattlerPosition(sprite->sBattler)] + (gBattleMonForms[sprite->sBattler] << 11) + (sprite->data[3] << 8);

            for (i = 0; i < 0x100; i++)
                *(dst++) = 0;

            StartSpriteAnim(sprite, gBattleMonForms[sprite->sBattler]);
        }
    }
}

// Used when selecting a move, which can hit multiple targets, in double battles.
void SpriteCb_ShowAsMoveTarget(struct Sprite *sprite)
{
    sprite->data[3] = 8;
    sprite->data[4] = sprite->invisible;
    sprite->callback = SpriteCb_BlinkVisible;
}

static void SpriteCb_BlinkVisible(struct Sprite *sprite)
{
    if (--sprite->data[3] == 0)
    {
        sprite->invisible ^= 1;
        sprite->data[3] = 8;
    }
}

void SpriteCb_HideAsMoveTarget(struct Sprite *sprite)
{
    sprite->invisible = sprite->data[4];
    sprite->data[4] = FALSE;
    sprite->callback = SpriteCallbackDummy_2;
}

void SpriteCb_OpponentMonFromBall(struct Sprite *sprite)
{
    if (sprite->affineAnimEnded)
    {
        if (!(gHitMarker & HITMARKER_NO_ANIMATIONS) || gBattleTypeFlags & (BATTLE_TYPE_LINK | BATTLE_TYPE_RECORDED_LINK))
        {
            if (HasTwoFramesAnimation(sprite->sSpeciesId))
                StartSpriteAnim(sprite, 1);
        }
        BattleAnimateFrontSprite(sprite, sprite->sSpeciesId, TRUE, 1);
    }
}

// This callback is frequently overwritten by SpriteCB_TrainerSlideIn
void SpriteCB_BattleSpriteStartSlideLeft(struct Sprite *sprite)
{
    sprite->callback = SpriteCB_BattleSpriteSlideLeft;
}

static void SpriteCB_BattleSpriteSlideLeft(struct Sprite *sprite)
{
    if (!(gIntroSlideFlags & 1))
    {
        sprite->x2 -= 2;
        if (sprite->x2 == 0)
        {
            sprite->callback = SpriteCallbackDummy_3;
            sprite->data[1] = 0;
        }
    }
}

// Unused
static void sub_80105DC(struct Sprite *sprite)
{
    sprite->callback = SpriteCallbackDummy_3;
}

static void SpriteCallbackDummy_3(struct Sprite *sprite)
{
}

#define sSpeedX data[1]
#define sSpeedY data[2]

void SpriteCB_FaintSlideAnim(struct Sprite *sprite)
{
    if (!(gIntroSlideFlags & 1))
    {
        sprite->x2 += sprite->sSpeedX;
        sprite->y2 += sprite->sSpeedY;
    }
}

#undef sSpeedX
#undef sSpeedY

#define sSinIndex           data[3]
#define sDelta              data[4]
#define sAmplitude          data[5]
#define sBouncerSpriteId    data[6]
#define sWhich              data[7]

void DoBounceEffect(u8 battler, u8 which, s8 delta, s8 amplitude)
{
    u8 invisibleSpriteId;
    u8 bouncerSpriteId;

    switch (which)
    {
    case BOUNCE_HEALTHBOX:
    default:
        if (gBattleSpritesDataPtr->healthBoxesData[battler].healthboxIsBouncing)
            return;
        break;
    case BOUNCE_MON:
        if (gBattleSpritesDataPtr->healthBoxesData[battler].battlerIsBouncing)
            return;
        break;
    }

    invisibleSpriteId = CreateInvisibleSpriteWithCallback(SpriteCB_BounceEffect);
    if (which == BOUNCE_HEALTHBOX)
    {
        bouncerSpriteId = gHealthboxSpriteIds[battler];
        gBattleSpritesDataPtr->healthBoxesData[battler].healthboxBounceSpriteId = invisibleSpriteId;
        gBattleSpritesDataPtr->healthBoxesData[battler].healthboxIsBouncing = 1;
        gSprites[invisibleSpriteId].sSinIndex = 128; // 0
    }
    else
    {
        bouncerSpriteId = gBattlerSpriteIds[battler];
        gBattleSpritesDataPtr->healthBoxesData[battler].battlerBounceSpriteId = invisibleSpriteId;
        gBattleSpritesDataPtr->healthBoxesData[battler].battlerIsBouncing = 1;
        gSprites[invisibleSpriteId].sSinIndex = 192; // -1
    }
    gSprites[invisibleSpriteId].sDelta = delta;
    gSprites[invisibleSpriteId].sAmplitude = amplitude;
    gSprites[invisibleSpriteId].sBouncerSpriteId = bouncerSpriteId;
    gSprites[invisibleSpriteId].sWhich = which;
    gSprites[invisibleSpriteId].sBattler = battler;
    gSprites[bouncerSpriteId].x2 = 0;
    gSprites[bouncerSpriteId].y2 = 0;
}

void EndBounceEffect(u8 battler, u8 which)
{
    u8 bouncerSpriteId;

    if (which == BOUNCE_HEALTHBOX)
    {
        if (!gBattleSpritesDataPtr->healthBoxesData[battler].healthboxIsBouncing)
            return;

        bouncerSpriteId = gSprites[gBattleSpritesDataPtr->healthBoxesData[battler].healthboxBounceSpriteId].sBouncerSpriteId;
        DestroySprite(&gSprites[gBattleSpritesDataPtr->healthBoxesData[battler].healthboxBounceSpriteId]);
        gBattleSpritesDataPtr->healthBoxesData[battler].healthboxIsBouncing = 0;
    }
    else
    {
        if (!gBattleSpritesDataPtr->healthBoxesData[battler].battlerIsBouncing)
            return;

        bouncerSpriteId = gSprites[gBattleSpritesDataPtr->healthBoxesData[battler].battlerBounceSpriteId].sBouncerSpriteId;
        DestroySprite(&gSprites[gBattleSpritesDataPtr->healthBoxesData[battler].battlerBounceSpriteId]);
        gBattleSpritesDataPtr->healthBoxesData[battler].battlerIsBouncing = 0;
    }

    gSprites[bouncerSpriteId].x2 = 0;
    gSprites[bouncerSpriteId].y2 = 0;
}

static void SpriteCB_BounceEffect(struct Sprite *sprite)
{
    u8 bouncerSpriteId = sprite->sBouncerSpriteId;
    s32 index = sprite->sSinIndex;
    s32 y = Sin(index, sprite->sAmplitude) + sprite->sAmplitude;

    gSprites[bouncerSpriteId].y2 = y;
    sprite->sSinIndex = (sprite->sSinIndex + sprite->sDelta) & 0xFF;

    bouncerSpriteId = GetMegaIndicatorSpriteId(sprite->sBouncerSpriteId);
    if (sprite->sWhich == BOUNCE_HEALTHBOX && bouncerSpriteId != 0xFF)
        gSprites[bouncerSpriteId].y2 = y;
}

#undef sSinIndex
#undef sDelta
#undef sAmplitude
#undef sBouncerSpriteId
#undef sWhich

void SpriteCb_PlayerMonFromBall(struct Sprite *sprite)
{
    if (sprite->affineAnimEnded)
        BattleAnimateBackSprite(sprite, sprite->sSpeciesId);
}

void sub_8039E60(struct Sprite *sprite)
{
    sub_8039E9C(sprite);
    if (sprite->animEnded)
        sprite->callback = SpriteCallbackDummy_3;
}

void SpriteCB_TrainerThrowObject(struct Sprite *sprite)
{
    StartSpriteAnim(sprite, 1);
    sprite->callback = sub_8039E60;
}

void sub_8039E9C(struct Sprite *sprite)
{
    if (sprite->animDelayCounter == 0)
        sprite->centerToCornerVecX = gUnknown_0831ACE0[sprite->animCmdIndex];
}

void BeginBattleIntroDummy(void)
{

}

void BeginBattleIntro(void)
{
    BattleStartClearSetData();
    gBattleCommunication[1] = 0;
    gBattleStruct->introState = 0;
    gBattleMainFunc = DoBattleIntro;
}

static void BattleMainCB1(void)
{
    gBattleMainFunc();

    for (gActiveBattler = 0; gActiveBattler < gBattlersCount; gActiveBattler++)
        gBattlerControllerFuncs[gActiveBattler]();
}

static void BattleStartClearSetData(void)
{
    s32 i;

    TurnValuesCleanUp(FALSE);
    SpecialStatusesClear();

    memset(&gDisableStructs, 0, sizeof(gDisableStructs));
    memset(&gFieldTimers, 0, sizeof(gFieldTimers));
    memset(&gSideStatuses, 0, sizeof(gSideStatuses));
    memset(&gSideTimers, 0, sizeof(gSideTimers));
    memset(&gWishFutureKnock, 0, sizeof(gWishFutureKnock));
    memset(&gBattleResults, 0, sizeof(gBattleResults));

    for (i = 0; i < MAX_BATTLERS_COUNT; i++)
    {
        gStatuses3[i] = 0;
        gStatuses4[i] = 0;
        gDisableStructs[i].isFirstTurn = 2;
        gLastMoves[i] = 0;
        gLastLandedMoves[i] = 0;
        gLastHitByType[i] = 0;
        gLastResultingMoves[i] = 0;
        gLastHitBy[i] = 0xFF;
        gLockedMoves[i] = 0;
        gLastPrintedMoves[i] = 0;
        gBattleResources->flags->flags[i] = 0;
        gPalaceSelectionBattleScripts[i] = 0;
        gBattleStruct->lastTakenMove[i] = 0;
        gBattleStruct->usedHeldItems[i] = 0;
        gBattleStruct->choicedMove[i] = 0;
        gBattleStruct->changedItems[i] = 0;
        gBattleStruct->lastTakenMoveFrom[i][0] = 0;
        gBattleStruct->lastTakenMoveFrom[i][1] = 0;
        gBattleStruct->lastTakenMoveFrom[i][2] = 0;
        gBattleStruct->lastTakenMoveFrom[i][3] = 0;
        gBattleStruct->AI_monToSwitchIntoId[i] = PARTY_SIZE;
    }

    gLastUsedMove = 0;
    gFieldStatuses = 0;

    gHasFetchedBall = FALSE;
    gLastUsedBall = 0;

    gBattlerAttacker = 0;
    gBattlerTarget = 0;
    gBattleWeather = 0;
    gHitMarker = 0;

    if (!(gBattleTypeFlags & BATTLE_TYPE_RECORDED))
    {
        if (!(gBattleTypeFlags & BATTLE_TYPE_LINK) && gSaveBlock2Ptr->optionsBattleSceneOff == TRUE)
            gHitMarker |= HITMARKER_NO_ANIMATIONS;
    }
    else if (!(gBattleTypeFlags & (BATTLE_TYPE_LINK | BATTLE_TYPE_RECORDED_LINK)) && GetBattleSceneInRecordedBattle())
    {
        gHitMarker |= HITMARKER_NO_ANIMATIONS;
    }

    gBattleScripting.battleStyle = gSaveBlock2Ptr->optionsBattleStyle;
	gBattleScripting.expOnCatch = (B_EXP_CATCH >= GEN_6);
	gBattleScripting.monCaught = FALSE;

    gMultiHitCounter = 0;
    gBattleOutcome = 0;
    gBattleControllerExecFlags = 0;
    gPaydayMoney = 0;
    gBattleResources->battleScriptsStack->size = 0;
    gBattleResources->battleCallbackStack->size = 0;

    for (i = 0; i < BATTLE_COMMUNICATION_ENTRIES_COUNT; i++)
        gBattleCommunication[i] = 0;

    gPauseCounterBattle = 0;
    gBattleMoveDamage = 0;
    gIntroSlideFlags = 0;
    gBattleScripting.animTurn = 0;
    gBattleScripting.animTargetsHit = 0;
    gLeveledUpInBattle = 0;
    gAbsentBattlerFlags = 0;
    gBattleStruct->runTries = 0;
    gBattleStruct->safariGoNearCounter = 0;
    gBattleStruct->safariPkblThrowCounter = 0;
    gBattleStruct->safariCatchFactor = gBaseStats[GetMonData(&gEnemyParty[0], MON_DATA_SPECIES)].catchRate * 100 / 1275;
    gBattleStruct->safariEscapeFactor = 3;
    gBattleStruct->wildVictorySong = 0;
    gBattleStruct->moneyMultiplier = 1;

    gBattleStruct->givenExpMons = 0;
    gBattleStruct->palaceFlags = 0;

    gRandomTurnNumber = Random();

    gBattleResults.shinyWildMon = IsMonShiny(&gEnemyParty[0]);

    gBattleStruct->arenaLostPlayerMons = 0;
    gBattleStruct->arenaLostOpponentMons = 0;

    gBattleStruct->mega.triggerSpriteId = 0xFF;
<<<<<<< HEAD
    
    for (i = 0; i < PARTY_SIZE; i++)
        gBattleStruct->itemStolen[i].originalItem = GetMonData(&gPlayerParty[i], MON_DATA_HELD_ITEM);
=======

    gSwapDamageCategory = FALSE; // Photon Geyser, Shell Side Arm, Light That Burns the Sky
>>>>>>> caf25488
}

void SwitchInClearSetData(void)
{
    s32 i;
    struct DisableStruct disableStructCopy = gDisableStructs[gActiveBattler];

    ClearIllusionMon(gActiveBattler);
    if (gBattleMoves[gCurrentMove].effect != EFFECT_BATON_PASS)
    {
        for (i = 0; i < NUM_BATTLE_STATS; i++)
            gBattleMons[gActiveBattler].statStages[i] = DEFAULT_STAT_STAGE;
        for (i = 0; i < gBattlersCount; i++)
        {
            if ((gBattleMons[i].status2 & STATUS2_ESCAPE_PREVENTION) && gDisableStructs[i].battlerPreventingEscape == gActiveBattler)
                gBattleMons[i].status2 &= ~STATUS2_ESCAPE_PREVENTION;
            if ((gStatuses3[i] & STATUS3_ALWAYS_HITS) && gDisableStructs[i].battlerWithSureHit == gActiveBattler)
            {
                gStatuses3[i] &= ~STATUS3_ALWAYS_HITS;
                gDisableStructs[i].battlerWithSureHit = 0;
            }
        }
    }
    if (gBattleMoves[gCurrentMove].effect == EFFECT_BATON_PASS)
    {
        gBattleMons[gActiveBattler].status2 &= (STATUS2_CONFUSION | STATUS2_FOCUS_ENERGY | STATUS2_SUBSTITUTE | STATUS2_ESCAPE_PREVENTION | STATUS2_CURSED);
        gStatuses3[gActiveBattler] &= (STATUS3_LEECHSEED_BATTLER | STATUS3_LEECHSEED | STATUS3_ALWAYS_HITS | STATUS3_PERISH_SONG | STATUS3_ROOTED
                                       | STATUS3_GASTRO_ACID | STATUS3_EMBARGO | STATUS3_TELEKINESIS | STATUS3_MAGNET_RISE | STATUS3_HEAL_BLOCK
                                       | STATUS3_AQUA_RING | STATUS3_POWER_TRICK);

        for (i = 0; i < gBattlersCount; i++)
        {
            if (GetBattlerSide(gActiveBattler) != GetBattlerSide(i)
             && (gStatuses3[i] & STATUS3_ALWAYS_HITS) != 0
             && (gDisableStructs[i].battlerWithSureHit == gActiveBattler))
            {
                gStatuses3[i] &= ~(STATUS3_ALWAYS_HITS);
                gStatuses3[i] |= STATUS3_ALWAYS_HITS_TURN(2);
            }
        }
        if (gStatuses3[gActiveBattler] & STATUS3_POWER_TRICK)
            SWAP(gBattleMons[gActiveBattler].attack, gBattleMons[gActiveBattler].defense, i);
    }
    else
    {
        gBattleMons[gActiveBattler].status2 = 0;
        gStatuses3[gActiveBattler] = 0;
    }
    
    gStatuses4[gActiveBattler] = 0;

    for (i = 0; i < gBattlersCount; i++)
    {
        if (gBattleMons[i].status2 & STATUS2_INFATUATED_WITH(gActiveBattler))
            gBattleMons[i].status2 &= ~(STATUS2_INFATUATED_WITH(gActiveBattler));
        if ((gBattleMons[i].status2 & STATUS2_WRAPPED) && *(gBattleStruct->wrappedBy + i) == gActiveBattler)
            gBattleMons[i].status2 &= ~(STATUS2_WRAPPED);
    }

    gActionSelectionCursor[gActiveBattler] = 0;
    gMoveSelectionCursor[gActiveBattler] = 0;

    memset(&gDisableStructs[gActiveBattler], 0, sizeof(struct DisableStruct));

    if (gBattleMoves[gCurrentMove].effect == EFFECT_BATON_PASS)
    {
        gDisableStructs[gActiveBattler].substituteHP = disableStructCopy.substituteHP;
        gDisableStructs[gActiveBattler].battlerWithSureHit = disableStructCopy.battlerWithSureHit;
        gDisableStructs[gActiveBattler].perishSongTimer = disableStructCopy.perishSongTimer;
        gDisableStructs[gActiveBattler].perishSongTimerStartValue = disableStructCopy.perishSongTimerStartValue;
        gDisableStructs[gActiveBattler].battlerPreventingEscape = disableStructCopy.battlerPreventingEscape;
    }

    gMoveResultFlags = 0;
    gDisableStructs[gActiveBattler].isFirstTurn = 2;
    gDisableStructs[gActiveBattler].truantSwitchInHack = disableStructCopy.truantSwitchInHack;
    gLastMoves[gActiveBattler] = 0;
    gLastLandedMoves[gActiveBattler] = 0;
    gLastHitByType[gActiveBattler] = 0;
    gLastResultingMoves[gActiveBattler] = 0;
    gLastPrintedMoves[gActiveBattler] = 0;
    gLastHitBy[gActiveBattler] = 0xFF;

    gBattleStruct->lastTakenMove[gActiveBattler] = 0;
    gBattleStruct->sameMoveTurns[gActiveBattler] = 0;
    gBattleStruct->lastTakenMoveFrom[gActiveBattler][0] = 0;
    gBattleStruct->lastTakenMoveFrom[gActiveBattler][1] = 0;
    gBattleStruct->lastTakenMoveFrom[gActiveBattler][2] = 0;
    gBattleStruct->lastTakenMoveFrom[gActiveBattler][3] = 0;
    gBattleStruct->lastMoveFailed &= ~(gBitTable[gActiveBattler]);
    gBattleStruct->palaceFlags &= ~(gBitTable[gActiveBattler]);

    for (i = 0; i < gBattlersCount; i++)
    {
        if (i != gActiveBattler && GetBattlerSide(i) != GetBattlerSide(gActiveBattler))
            gBattleStruct->lastTakenMove[i] = 0;

        gBattleStruct->lastTakenMoveFrom[i][gActiveBattler] = 0;
    }

    gBattleStruct->choicedMove[gActiveBattler] = 0;
    gBattleResources->flags->flags[gActiveBattler] = 0;
    gCurrentMove = 0;
    gBattleStruct->arenaTurnCounter = 0xFF;
    
    // Reset damage to prevent things like red card activating if the switched-in mon is holding it
    gSpecialStatuses[gActiveBattler].physicalDmg = 0;
    gSpecialStatuses[gActiveBattler].specialDmg = 0;

    ClearBattlerMoveHistory(gActiveBattler);
    ClearBattlerAbilityHistory(gActiveBattler);
    ClearBattlerItemEffectHistory(gActiveBattler);
}

void FaintClearSetData(void)
{
    s32 i;

    for (i = 0; i < NUM_BATTLE_STATS; i++)
        gBattleMons[gActiveBattler].statStages[i] = DEFAULT_STAT_STAGE;

    gBattleMons[gActiveBattler].status2 = 0;
    gStatuses3[gActiveBattler] = 0;
    gStatuses4[gActiveBattler] = 0;

    for (i = 0; i < gBattlersCount; i++)
    {
        if ((gBattleMons[i].status2 & STATUS2_ESCAPE_PREVENTION) && gDisableStructs[i].battlerPreventingEscape == gActiveBattler)
            gBattleMons[i].status2 &= ~STATUS2_ESCAPE_PREVENTION;
        if (gBattleMons[i].status2 & STATUS2_INFATUATED_WITH(gActiveBattler))
            gBattleMons[i].status2 &= ~(STATUS2_INFATUATED_WITH(gActiveBattler));
        if ((gBattleMons[i].status2 & STATUS2_WRAPPED) && *(gBattleStruct->wrappedBy + i) == gActiveBattler)
            gBattleMons[i].status2 &= ~(STATUS2_WRAPPED);
    }

    gActionSelectionCursor[gActiveBattler] = 0;
    gMoveSelectionCursor[gActiveBattler] = 0;

    memset(&gDisableStructs[gActiveBattler], 0, sizeof(struct DisableStruct));

    gProtectStructs[gActiveBattler].protected = 0;
    gProtectStructs[gActiveBattler].spikyShielded = 0;
    gProtectStructs[gActiveBattler].kingsShielded = 0;
    gProtectStructs[gActiveBattler].banefulBunkered = 0;
    gProtectStructs[gActiveBattler].obstructed = 0;
    gProtectStructs[gActiveBattler].endured = 0;
    gProtectStructs[gActiveBattler].noValidMoves = 0;
    gProtectStructs[gActiveBattler].helpingHand = 0;
    gProtectStructs[gActiveBattler].bounceMove = 0;
    gProtectStructs[gActiveBattler].stealMove = 0;
    gProtectStructs[gActiveBattler].prlzImmobility = 0;
    gProtectStructs[gActiveBattler].confusionSelfDmg = 0;
    gProtectStructs[gActiveBattler].targetAffected = 0;
    gProtectStructs[gActiveBattler].chargingTurn = 0;
    gProtectStructs[gActiveBattler].fleeFlag = 0;
    gProtectStructs[gActiveBattler].usedImprisonedMove = 0;
    gProtectStructs[gActiveBattler].loveImmobility = 0;
    gProtectStructs[gActiveBattler].usedDisabledMove = 0;
    gProtectStructs[gActiveBattler].usedTauntedMove = 0;
    gProtectStructs[gActiveBattler].flag2Unknown = 0;
    gProtectStructs[gActiveBattler].flinchImmobility = 0;
    gProtectStructs[gActiveBattler].notFirstStrike = 0;
    gProtectStructs[gActiveBattler].usedHealBlockedMove = 0;
    gProtectStructs[gActiveBattler].usesBouncedMove = 0;
    gProtectStructs[gActiveBattler].usedGravityPreventedMove = 0;
    gProtectStructs[gActiveBattler].usedThroatChopPreventedMove = 0;
    gProtectStructs[gActiveBattler].statRaised = 0;
    gProtectStructs[gActiveBattler].statFell = 0;
    gProtectStructs[gActiveBattler].pranksterElevated = 0;

    gDisableStructs[gActiveBattler].isFirstTurn = 2;

    gLastMoves[gActiveBattler] = 0;
    gLastLandedMoves[gActiveBattler] = 0;
    gLastHitByType[gActiveBattler] = 0;
    gLastResultingMoves[gActiveBattler] = 0;
    gLastPrintedMoves[gActiveBattler] = 0;
    gLastHitBy[gActiveBattler] = 0xFF;

    gBattleStruct->choicedMove[gActiveBattler] = 0;
    gBattleStruct->sameMoveTurns[gActiveBattler] = 0;
    gBattleStruct->lastTakenMove[gActiveBattler] = 0;
    gBattleStruct->lastTakenMoveFrom[gActiveBattler][0] = 0;
    gBattleStruct->lastTakenMoveFrom[gActiveBattler][1] = 0;
    gBattleStruct->lastTakenMoveFrom[gActiveBattler][2] = 0;
    gBattleStruct->lastTakenMoveFrom[gActiveBattler][3] = 0;

    gBattleStruct->palaceFlags &= ~(gBitTable[gActiveBattler]);

    for (i = 0; i < gBattlersCount; i++)
    {
        if (i != gActiveBattler && GetBattlerSide(i) != GetBattlerSide(gActiveBattler))
            gBattleStruct->lastTakenMove[i] = 0;

        gBattleStruct->lastTakenMoveFrom[i][gActiveBattler] = 0;
    }

    gBattleResources->flags->flags[gActiveBattler] = 0;

    gBattleMons[gActiveBattler].type1 = gBaseStats[gBattleMons[gActiveBattler].species].type1;
    gBattleMons[gActiveBattler].type2 = gBaseStats[gBattleMons[gActiveBattler].species].type2;
    gBattleMons[gActiveBattler].type3 = TYPE_MYSTERY;

    ClearBattlerMoveHistory(gActiveBattler);
    ClearBattlerAbilityHistory(gActiveBattler);
    ClearBattlerItemEffectHistory(gActiveBattler);
    UndoFormChange(gBattlerPartyIndexes[gActiveBattler], GET_BATTLER_SIDE(gActiveBattler), FALSE);
    if (GetBattlerSide(gActiveBattler) == B_SIDE_PLAYER)
        UndoMegaEvolution(gBattlerPartyIndexes[gActiveBattler]);
}

static void DoBattleIntro(void)
{
    s32 i;
    u8 *state = &gBattleStruct->introState;

    switch (*state)
    {
    case 0: // Get Data of all battlers.
        gActiveBattler = gBattleCommunication[1];
        BtlController_EmitGetMonData(0, REQUEST_ALL_BATTLE, 0);
        MarkBattlerForControllerExec(gActiveBattler);
        (*state)++;
        break;
    case 1: // Loop through all battlers.
        if (!gBattleControllerExecFlags)
        {
            if (++gBattleCommunication[1] == gBattlersCount)
                (*state)++;
            else
                *state = 0;
        }
        break;
    case 2: // Start graphical intro slide.
        if (!gBattleControllerExecFlags)
        {
            gActiveBattler = GetBattlerAtPosition(0);
            BtlController_EmitIntroSlide(0, gBattleTerrain);
            MarkBattlerForControllerExec(gActiveBattler);
            gBattleCommunication[0] = 0;
            gBattleCommunication[1] = 0;
            (*state)++;
        }
        break;
    case 3: // Wait for intro slide.
        if (!gBattleControllerExecFlags)
            (*state)++;
        break;
    case 4: // Copy battler data gotten in cases 0 and 1. Draw trainer/mon sprite.
        for (gActiveBattler = 0; gActiveBattler < gBattlersCount; gActiveBattler++)
        {
            if ((gBattleTypeFlags & BATTLE_TYPE_SAFARI) && GetBattlerSide(gActiveBattler) == B_SIDE_PLAYER)
            {
                memset(&gBattleMons[gActiveBattler], 0, sizeof(struct BattlePokemon));
            }
            else
            {
                memcpy(&gBattleMons[gActiveBattler], &gBattleResources->bufferB[gActiveBattler][4], sizeof(struct BattlePokemon));
                gBattleMons[gActiveBattler].type1 = gBaseStats[gBattleMons[gActiveBattler].species].type1;
                gBattleMons[gActiveBattler].type2 = gBaseStats[gBattleMons[gActiveBattler].species].type2;
                gBattleMons[gActiveBattler].type3 = TYPE_MYSTERY;
                gBattleMons[gActiveBattler].ability = GetAbilityBySpecies(gBattleMons[gActiveBattler].species, gBattleMons[gActiveBattler].abilityNum);
                gBattleStruct->hpOnSwitchout[GetBattlerSide(gActiveBattler)] = gBattleMons[gActiveBattler].hp;
                gBattleMons[gActiveBattler].status2 = 0;
                for (i = 0; i < NUM_BATTLE_STATS; i++)
                    gBattleMons[gActiveBattler].statStages[i] = 6;
            }

            // Draw sprite.
            switch (GetBattlerPosition(gActiveBattler))
            {
            case B_POSITION_PLAYER_LEFT: // player sprite
                BtlController_EmitDrawTrainerPic(0);
                MarkBattlerForControllerExec(gActiveBattler);
                break;
            case B_POSITION_OPPONENT_LEFT:
                if (gBattleTypeFlags & BATTLE_TYPE_TRAINER) // opponent 1 sprite
                {
                    BtlController_EmitDrawTrainerPic(0);
                    MarkBattlerForControllerExec(gActiveBattler);
                }
                else // wild mon 1
                {
                    BtlController_EmitLoadMonSprite(0);
                    MarkBattlerForControllerExec(gActiveBattler);
                    gBattleResults.lastOpponentSpecies = GetMonData(&gEnemyParty[gBattlerPartyIndexes[gActiveBattler]], MON_DATA_SPECIES, NULL);
                }
                break;
            case B_POSITION_PLAYER_RIGHT:
                if (gBattleTypeFlags & (BATTLE_TYPE_MULTI | BATTLE_TYPE_INGAME_PARTNER)) // partner sprite
                {
                    BtlController_EmitDrawTrainerPic(0);
                    MarkBattlerForControllerExec(gActiveBattler);
                }
                break;
            case B_POSITION_OPPONENT_RIGHT:
                if (gBattleTypeFlags & BATTLE_TYPE_TRAINER)
                {
                    if (gBattleTypeFlags & (BATTLE_TYPE_MULTI | BATTLE_TYPE_TWO_OPPONENTS) && !BATTLE_TWO_VS_ONE_OPPONENT) // opponent 2 if exists
                    {
                        BtlController_EmitDrawTrainerPic(0);
                        MarkBattlerForControllerExec(gActiveBattler);
                    }
                }
                else // wild mon 2
                {
                    BtlController_EmitLoadMonSprite(0);
                    MarkBattlerForControllerExec(gActiveBattler);
                    gBattleResults.lastOpponentSpecies = GetMonData(&gEnemyParty[gBattlerPartyIndexes[gActiveBattler]], MON_DATA_SPECIES, NULL);
                }
                break;
            }

            if (gBattleTypeFlags & BATTLE_TYPE_ARENA)
                BattleArena_InitPoints();
        }

        if (gBattleTypeFlags & BATTLE_TYPE_TRAINER)
        {
            (*state)++;
        }
        else // Skip party summary since it is a wild battle.
        {
            if (B_FAST_INTRO)
                *state = 7; // Don't wait for sprite, print message at the same time.
            else
                *state = 6; // Wait for sprite to load.
        }
        break;
    case 5: // draw party summary in trainer battles
        if (!gBattleControllerExecFlags)
        {
            struct HpAndStatus hpStatus[PARTY_SIZE];

            for (i = 0; i < PARTY_SIZE; i++)
            {
                if (GetMonData(&gEnemyParty[i], MON_DATA_SPECIES2) == SPECIES_NONE
                 || GetMonData(&gEnemyParty[i], MON_DATA_SPECIES2) == SPECIES_EGG)
                {
                    hpStatus[i].hp = 0xFFFF;
                    hpStatus[i].status = 0;
                }
                else
                {
                    hpStatus[i].hp = GetMonData(&gEnemyParty[i], MON_DATA_HP);
                    hpStatus[i].status = GetMonData(&gEnemyParty[i], MON_DATA_STATUS);
                }
            }

            gActiveBattler = GetBattlerAtPosition(B_POSITION_OPPONENT_LEFT);
            BtlController_EmitDrawPartyStatusSummary(0, hpStatus, 0x80);
            MarkBattlerForControllerExec(gActiveBattler);

            for (i = 0; i < PARTY_SIZE; i++)
            {
                if (GetMonData(&gPlayerParty[i], MON_DATA_SPECIES2) == SPECIES_NONE
                 || GetMonData(&gPlayerParty[i], MON_DATA_SPECIES2) == SPECIES_EGG)
                {
                    hpStatus[i].hp = 0xFFFF;
                    hpStatus[i].status = 0;
                }
                else
                {
                    hpStatus[i].hp = GetMonData(&gPlayerParty[i], MON_DATA_HP);
                    hpStatus[i].status = GetMonData(&gPlayerParty[i], MON_DATA_STATUS);
                }
            }

            gActiveBattler = GetBattlerAtPosition(B_POSITION_PLAYER_LEFT);
            BtlController_EmitDrawPartyStatusSummary(0, hpStatus, 0x80);
            MarkBattlerForControllerExec(gActiveBattler);

            (*state)++;
        }
        break;
    case 6: // wait for previous action to complete
        if (!gBattleControllerExecFlags)
            (*state)++;
        break;
    case 7: // print battle intro message
        if (!IsBattlerMarkedForControllerExec(GetBattlerAtPosition(B_POSITION_PLAYER_LEFT)))
        {
            PrepareStringBattle(STRINGID_INTROMSG, GetBattlerAtPosition(B_POSITION_PLAYER_LEFT));
            (*state)++;
        }
        break;
    case 8: // wait for intro message to be printed
        if (!IsBattlerMarkedForControllerExec(GetBattlerAtPosition(B_POSITION_PLAYER_LEFT)))
        {
            if (gBattleTypeFlags & BATTLE_TYPE_TRAINER)
            {
                (*state)++;
            }
            else
            {
                if (B_FAST_INTRO)
                    *state = 15; // Wait for text to be printed.
                else
                    *state = 14; // Wait for text and sprite.
            }
        }
        break;
    case 9: // print opponent sends out
        if (gBattleTypeFlags & BATTLE_TYPE_RECORDED_LINK && !(gBattleTypeFlags & BATTLE_TYPE_RECORDED_IS_MASTER))
            PrepareStringBattle(STRINGID_INTROSENDOUT, GetBattlerAtPosition(B_POSITION_PLAYER_LEFT));
        else
            PrepareStringBattle(STRINGID_INTROSENDOUT, GetBattlerAtPosition(B_POSITION_OPPONENT_LEFT));
        (*state)++;
        break;
    case 10: // wait for opponent sends out text
        if (!gBattleControllerExecFlags)
            (*state)++;
        break;
    case 11: // first opponent's mon send out animation
        if (gBattleTypeFlags & BATTLE_TYPE_RECORDED_LINK && !(gBattleTypeFlags & BATTLE_TYPE_RECORDED_IS_MASTER))
            gActiveBattler = GetBattlerAtPosition(B_POSITION_PLAYER_LEFT);
        else
            gActiveBattler = GetBattlerAtPosition(B_POSITION_OPPONENT_LEFT);

        BtlController_EmitIntroTrainerBallThrow(0);
        MarkBattlerForControllerExec(gActiveBattler);
        (*state)++;
        break;
    case 12: // nothing
        (*state)++;
    case 13: // second opponent's mon send out
        if (gBattleTypeFlags & (BATTLE_TYPE_MULTI | BATTLE_TYPE_TWO_OPPONENTS) && !BATTLE_TWO_VS_ONE_OPPONENT)
        {
            if (gBattleTypeFlags & BATTLE_TYPE_RECORDED_LINK && !(gBattleTypeFlags & BATTLE_TYPE_RECORDED_IS_MASTER))
                gActiveBattler = GetBattlerAtPosition(B_POSITION_PLAYER_RIGHT);
            else
                gActiveBattler = GetBattlerAtPosition(B_POSITION_OPPONENT_RIGHT);

            BtlController_EmitIntroTrainerBallThrow(0);
            MarkBattlerForControllerExec(gActiveBattler);
        }
        if (B_FAST_INTRO && !(gBattleTypeFlags & (BATTLE_TYPE_RECORDED | BATTLE_TYPE_RECORDED_LINK | BATTLE_TYPE_RECORDED_IS_MASTER | BATTLE_TYPE_LINK)))
            *state = 15; // Print at the same time as trainer sends out second mon.
        else
            (*state)++;
        break;
    case 14: // wait for opponent 2 send out
        if (!gBattleControllerExecFlags)
            (*state)++;
        break;
    case 15: // wait for wild battle message
        if (!IsBattlerMarkedForControllerExec(GetBattlerAtPosition(B_POSITION_PLAYER_LEFT)))
            (*state)++;
        break;
    case 16: // print player sends out
        if (!(gBattleTypeFlags & BATTLE_TYPE_SAFARI))
        {
            if (gBattleTypeFlags & BATTLE_TYPE_RECORDED_LINK && !(gBattleTypeFlags & BATTLE_TYPE_RECORDED_IS_MASTER))
                gActiveBattler = GetBattlerAtPosition(B_POSITION_OPPONENT_LEFT);
            else
                gActiveBattler = GetBattlerAtPosition(B_POSITION_PLAYER_LEFT);

            // A hack that makes fast intro work in trainer battles too.
            if (B_FAST_INTRO
                && gBattleTypeFlags & BATTLE_TYPE_TRAINER
                && !(gBattleTypeFlags & (BATTLE_TYPE_RECORDED | BATTLE_TYPE_RECORDED_LINK | BATTLE_TYPE_RECORDED_IS_MASTER | BATTLE_TYPE_LINK))
                && gSprites[gHealthboxSpriteIds[gActiveBattler ^ BIT_SIDE]].callback == SpriteCallbackDummy)
            {
                return;
            }

            PrepareStringBattle(STRINGID_INTROSENDOUT, gActiveBattler);
        }
        (*state)++;
        break;
    case 17: // wait for player send out message
        if (!(gBattleTypeFlags & BATTLE_TYPE_LINK && gBattleControllerExecFlags))
        {
            if (gBattleTypeFlags & BATTLE_TYPE_RECORDED_LINK && !(gBattleTypeFlags & BATTLE_TYPE_RECORDED_IS_MASTER))
                gActiveBattler = GetBattlerAtPosition(B_POSITION_OPPONENT_LEFT);
            else
                gActiveBattler = GetBattlerAtPosition(B_POSITION_PLAYER_LEFT);

            if (!IsBattlerMarkedForControllerExec(gActiveBattler))
                (*state)++;
        }
        break;
    case 18: // player 1 send out
        if (gBattleTypeFlags & BATTLE_TYPE_RECORDED_LINK && !(gBattleTypeFlags & BATTLE_TYPE_RECORDED_IS_MASTER))
            gActiveBattler = GetBattlerAtPosition(B_POSITION_OPPONENT_LEFT);
        else
            gActiveBattler = GetBattlerAtPosition(B_POSITION_PLAYER_LEFT);

        BtlController_EmitIntroTrainerBallThrow(0);
        MarkBattlerForControllerExec(gActiveBattler);
        (*state)++;
        break;
    case 19: // player 2 send out
        if (gBattleTypeFlags & (BATTLE_TYPE_MULTI | BATTLE_TYPE_INGAME_PARTNER))
        {
            if (gBattleTypeFlags & BATTLE_TYPE_RECORDED_LINK && !(gBattleTypeFlags & BATTLE_TYPE_RECORDED_IS_MASTER))
                gActiveBattler = GetBattlerAtPosition(B_POSITION_OPPONENT_RIGHT);
            else
                gActiveBattler = GetBattlerAtPosition(B_POSITION_PLAYER_RIGHT);

            BtlController_EmitIntroTrainerBallThrow(0);
            MarkBattlerForControllerExec(gActiveBattler);
        }
        (*state)++;
        break;
    case 20: // set dex and battle vars
        if (!gBattleControllerExecFlags)
        {
            for (gActiveBattler = 0; gActiveBattler < gBattlersCount; gActiveBattler++)
            {
                if (GetBattlerSide(gActiveBattler) == B_SIDE_OPPONENT
                 && !(gBattleTypeFlags & (BATTLE_TYPE_EREADER_TRAINER
                                          | BATTLE_TYPE_FRONTIER
                                          | BATTLE_TYPE_LINK
                                          | BATTLE_TYPE_RECORDED_LINK
                                          | BATTLE_TYPE_TRAINER_HILL)))
                {
                    HandleSetPokedexFlag(SpeciesToNationalPokedexNum(gBattleMons[gActiveBattler].species), FLAG_SET_SEEN, gBattleMons[gActiveBattler].personality);
                }
            }

            gBattleStruct->switchInAbilitiesCounter = 0;
            gBattleStruct->switchInItemsCounter = 0;
            gBattleStruct->overworldWeatherDone = FALSE;

            gBattleMainFunc = TryDoEventsBeforeFirstTurn;
        }
        break;
    }
}

static void TryDoEventsBeforeFirstTurn(void)
{
    s32 i, j;

    if (gBattleControllerExecFlags)
        return;

    // Set invalid mons as absent(for example when starting a double battle with only one pokemon).
    if (!(gBattleTypeFlags & BATTLE_TYPE_SAFARI))
    {
        for (i = 0; i < gBattlersCount; i++)
        {
            if (gBattleMons[i].hp == 0 || gBattleMons[i].species == SPECIES_NONE)
                gAbsentBattlerFlags |= gBitTable[i];
        }
    }

    if (gBattleStruct->switchInAbilitiesCounter == 0)
    {
        for (i = 0; i < gBattlersCount; i++)
            gBattlerByTurnOrder[i] = i;
        for (i = 0; i < gBattlersCount - 1; i++)
        {
            for (j = i + 1; j < gBattlersCount; j++)
            {
                if (GetWhoStrikesFirst(gBattlerByTurnOrder[i], gBattlerByTurnOrder[j], TRUE) != 0)
                    SwapTurnOrder(i, j);
            }
        }
    }
    if (!gBattleStruct->overworldWeatherDone
        && AbilityBattleEffects(0, 0, 0, ABILITYEFFECT_SWITCH_IN_WEATHER, 0) != 0)
    {
        gBattleStruct->overworldWeatherDone = TRUE;
        return;
    }

    if (!gBattleStruct->terrainDone && AbilityBattleEffects(0, 0, 0, ABILITYEFFECT_SWITCH_IN_TERRAIN, 0) != 0)
    {
        gBattleStruct->terrainDone = TRUE;
        return;
    }

    // Totem boosts
    for (i = 0; i < gBattlersCount; i++)
    {
        if (gTotemBoosts[i].stats != 0)
        {
            gBattlerAttacker = i;
            BattleScriptExecute(BattleScript_TotemVar);
            return;
        }
    }
    memset(gTotemBoosts, 0, sizeof(gTotemBoosts));  // erase all totem boosts just to be safe

    // Primal Reversion
    for (i = 0; i < gBattlersCount; i++)
    {
        if (CanMegaEvolve(i)
         && GetBattlerHoldEffect(i, TRUE) == HOLD_EFFECT_PRIMAL_ORB)
        {
            gBattlerAttacker = i;
            BattleScriptExecute(BattleScript_PrimalReversion);
            return;
        }
    }

    // Check all switch in abilities happening from the fastest mon to slowest.
    while (gBattleStruct->switchInAbilitiesCounter < gBattlersCount)
    {
        gBattlerAttacker = gBattlerByTurnOrder[gBattleStruct->switchInAbilitiesCounter++];
        if (AbilityBattleEffects(ABILITYEFFECT_ON_SWITCHIN, gBattlerAttacker, 0, 0, 0) != 0)
            return;
    }
    if (AbilityBattleEffects(ABILITYEFFECT_INTIMIDATE1, 0, 0, 0, 0) != 0)
        return;
    if (AbilityBattleEffects(ABILITYEFFECT_TRACE1, 0, 0, 0, 0) != 0)
        return;
    // Check all switch in items having effect from the fastest mon to slowest.
    while (gBattleStruct->switchInItemsCounter < gBattlersCount)
    {
        if (ItemBattleEffects(ITEMEFFECT_ON_SWITCH_IN, gBattlerByTurnOrder[gBattleStruct->switchInItemsCounter++], FALSE))
            return;
    }

    for (i = 0; i < MAX_BATTLERS_COUNT; i++)
    {
        *(gBattleStruct->monToSwitchIntoId + i) = PARTY_SIZE;
        gChosenActionByBattler[i] = B_ACTION_NONE;
        gChosenMoveByBattler[i] = MOVE_NONE;
    }
    TurnValuesCleanUp(FALSE);
    SpecialStatusesClear();
    *(&gBattleStruct->field_91) = gAbsentBattlerFlags;
    BattlePutTextOnWindow(gText_EmptyString3, 0);
    gBattleMainFunc = HandleTurnActionSelectionState;
    ResetSentPokesToOpponentValue();

    for (i = 0; i < BATTLE_COMMUNICATION_ENTRIES_COUNT; i++)
        gBattleCommunication[i] = 0;

    for (i = 0; i < gBattlersCount; i++)
        gBattleMons[i].status2 &= ~(STATUS2_FLINCHED);

    *(&gBattleStruct->turnEffectsTracker) = 0;
    *(&gBattleStruct->turnEffectsBattlerId) = 0;
    *(&gBattleStruct->wishPerishSongState) = 0;
    *(&gBattleStruct->wishPerishSongBattlerId) = 0;
    gBattleScripting.moveendState = 0;
    gBattleStruct->faintedActionsState = 0;
    gBattleStruct->turnCountersTracker = 0;
    gMoveResultFlags = 0;

    gRandomTurnNumber = Random();

    if (gBattleTypeFlags & BATTLE_TYPE_ARENA)
    {
        StopCryAndClearCrySongs();
        BattleScriptExecute(BattleScript_ArenaTurnBeginning);
    }
}

static void HandleEndTurn_ContinueBattle(void)
{
    s32 i;

    if (gBattleControllerExecFlags == 0)
    {
        gBattleMainFunc = BattleTurnPassed;
        for (i = 0; i < BATTLE_COMMUNICATION_ENTRIES_COUNT; i++)
            gBattleCommunication[i] = 0;
        for (i = 0; i < gBattlersCount; i++)
        {
            gBattleMons[i].status2 &= ~(STATUS2_FLINCHED);
            if ((gBattleMons[i].status1 & STATUS1_SLEEP) && (gBattleMons[i].status2 & STATUS2_MULTIPLETURNS))
                CancelMultiTurnMoves(i);
        }
        gBattleStruct->turnEffectsTracker = 0;
        gBattleStruct->turnEffectsBattlerId = 0;
        gBattleStruct->wishPerishSongState = 0;
        gBattleStruct->wishPerishSongBattlerId = 0;
        gBattleStruct->turnCountersTracker = 0;
        gMoveResultFlags = 0;
    }
}

void BattleTurnPassed(void)
{
    s32 i;

    TurnValuesCleanUp(TRUE);
    if (gBattleOutcome == 0)
    {
        if (DoFieldEndTurnEffects())
            return;
        if (DoBattlerEndTurnEffects())
            return;
    }
    if (HandleFaintedMonActions())
        return;
    gBattleStruct->faintedActionsState = 0;
    if (HandleWishPerishSongOnTurnEnd())
        return;

    TurnValuesCleanUp(FALSE);
    gHitMarker &= ~(HITMARKER_NO_ATTACKSTRING);
    gHitMarker &= ~(HITMARKER_UNABLE_TO_USE_MOVE);
    gHitMarker &= ~(HITMARKER_x400000);
    gHitMarker &= ~(HITMARKER_x100000);
    gBattleScripting.animTurn = 0;
    gBattleScripting.animTargetsHit = 0;
    gBattleScripting.moveendState = 0;
    gBattleMoveDamage = 0;
    gMoveResultFlags = 0;

    for (i = 0; i < 5; i++)
        gBattleCommunication[i] = 0;

    if (gBattleOutcome != 0)
    {
        gCurrentActionFuncId = B_ACTION_FINISHED;
        gBattleMainFunc = RunTurnActionsFunctions;
        return;
    }

    if (gBattleResults.battleTurnCounter < 0xFF)
    {
        gBattleResults.battleTurnCounter++;
        gBattleStruct->arenaTurnCounter++;
    }

    for (i = 0; i < gBattlersCount; i++)
    {
        gChosenActionByBattler[i] = B_ACTION_NONE;
        gChosenMoveByBattler[i] = MOVE_NONE;
    }

    for (i = 0; i < MAX_BATTLERS_COUNT; i++)
        *(gBattleStruct->monToSwitchIntoId + i) = PARTY_SIZE;

    *(&gBattleStruct->field_91) = gAbsentBattlerFlags;
    BattlePutTextOnWindow(gText_EmptyString3, 0);
    gBattleMainFunc = HandleTurnActionSelectionState;
    gRandomTurnNumber = Random();

    if (gBattleTypeFlags & BATTLE_TYPE_PALACE)
        BattleScriptExecute(BattleScript_PalacePrintFlavorText);
    else if (gBattleTypeFlags & BATTLE_TYPE_ARENA && gBattleStruct->arenaTurnCounter == 0)
        BattleScriptExecute(BattleScript_ArenaTurnBeginning);
    else if (ShouldDoTrainerSlide(GetBattlerAtPosition(B_POSITION_OPPONENT_LEFT), gTrainerBattleOpponent_A, TRAINER_SLIDE_LAST_LOW_HP))
        BattleScriptExecute(BattleScript_TrainerSlideMsgEnd2);
}

u8 IsRunningFromBattleImpossible(void)
{
    u32 holdEffect, i;

    if (gBattleMons[gActiveBattler].item == ITEM_ENIGMA_BERRY)
        holdEffect = gEnigmaBerries[gActiveBattler].holdEffect;
    else
        holdEffect = ItemId_GetHoldEffect(gBattleMons[gActiveBattler].item);

    gPotentialItemEffectBattler = gActiveBattler;

    if (gBattleTypeFlags & BATTLE_TYPE_FIRST_BATTLE) // Cannot ever run from saving Birch's battle.
    {
        gBattleCommunication[MULTISTRING_CHOOSER] = B_MSG_DONT_LEAVE_BIRCH;
        return 1;
    }
    if (GetBattlerPosition(gActiveBattler) == B_POSITION_PLAYER_RIGHT && WILD_DOUBLE_BATTLE
        && IsBattlerAlive(GetBattlerAtPosition(B_POSITION_PLAYER_LEFT))) // The second pokemon cannot run from a double wild battle, unless it's the only alive mon.
    {
        gBattleCommunication[MULTISTRING_CHOOSER] = B_MSG_CANT_ESCAPE;
        return 1;
    }

    if (holdEffect == HOLD_EFFECT_CAN_ALWAYS_RUN)
        return 0;
    #if B_GHOSTS_ESCAPE >= GEN_6
        if (IS_BATTLER_OF_TYPE(gActiveBattler, TYPE_GHOST))
            return 0;
    #endif
    if (gBattleTypeFlags & BATTLE_TYPE_LINK)
        return 0;
    if (GetBattlerAbility(gActiveBattler) == ABILITY_RUN_AWAY)
        return 0;

    if ((i = IsAbilityPreventingEscape(gActiveBattler)))
    {
        gBattleScripting.battler = i - 1;
        gLastUsedAbility = gBattleMons[i - 1].ability;
        gBattleCommunication[MULTISTRING_CHOOSER] = B_MSG_PREVENTS_ESCAPE;
        return 2;
    }

    if (!CanBattlerEscape(gActiveBattler))
    {
        gBattleCommunication[MULTISTRING_CHOOSER] = B_MSG_CANT_ESCAPE;
        return 1;
    }
    return 0;
}

void SwitchPartyOrder(u8 battler)
{
    s32 i;
    u8 partyId1;
    u8 partyId2;

    // gBattleStruct->field_60[battler][i]

    for (i = 0; i < (int)ARRAY_COUNT(gBattlePartyCurrentOrder); i++)
        gBattlePartyCurrentOrder[i] = *(battler * 3 + i + (u8*)(gBattleStruct->field_60));

    partyId1 = GetPartyIdFromBattlePartyId(gBattlerPartyIndexes[battler]);
    partyId2 = GetPartyIdFromBattlePartyId(*(gBattleStruct->monToSwitchIntoId + battler));
    SwitchPartyMonSlots(partyId1, partyId2);

    if (gBattleTypeFlags & BATTLE_TYPE_DOUBLE)
    {
        for (i = 0; i < (int)ARRAY_COUNT(gBattlePartyCurrentOrder); i++)
        {
            *(battler * 3 + i + (u8*)(gBattleStruct->field_60)) = gBattlePartyCurrentOrder[i];
            *(BATTLE_PARTNER(battler) * 3 + i + (u8*)(gBattleStruct->field_60)) = gBattlePartyCurrentOrder[i];
        }
    }
    else
    {
        for (i = 0; i < (int)ARRAY_COUNT(gBattlePartyCurrentOrder); i++)
        {
            *(battler * 3 + i + (u8*)(gBattleStruct->field_60)) = gBattlePartyCurrentOrder[i];
        }
    }
}

enum
{
    STATE_TURN_START_RECORD,
    STATE_BEFORE_ACTION_CHOSEN,
    STATE_WAIT_ACTION_CHOSEN,
    STATE_WAIT_ACTION_CASE_CHOSEN,
    STATE_WAIT_ACTION_CONFIRMED_STANDBY,
    STATE_WAIT_ACTION_CONFIRMED,
    STATE_SELECTION_SCRIPT,
    STATE_WAIT_SET_BEFORE_ACTION,
    STATE_SELECTION_SCRIPT_MAY_RUN
};

static void HandleTurnActionSelectionState(void)
{
    s32 i;

    gBattleCommunication[ACTIONS_CONFIRMED_COUNT] = 0;
    for (gActiveBattler = 0; gActiveBattler < gBattlersCount; gActiveBattler++)
    {
        u8 position = GetBattlerPosition(gActiveBattler);
        switch (gBattleCommunication[gActiveBattler])
        {
        case STATE_TURN_START_RECORD: // Recorded battle related action on start of every turn.
            RecordedBattle_CopyBattlerMoves();
            gBattleCommunication[gActiveBattler] = STATE_BEFORE_ACTION_CHOSEN;
            break;
        case STATE_BEFORE_ACTION_CHOSEN: // Choose an action.
            *(gBattleStruct->monToSwitchIntoId + gActiveBattler) = PARTY_SIZE;
            if (gBattleTypeFlags & BATTLE_TYPE_MULTI
                || (position & BIT_FLANK) == B_FLANK_LEFT
                || gBattleStruct->field_91 & gBitTable[GetBattlerAtPosition(BATTLE_PARTNER(position))]
                || gBattleCommunication[GetBattlerAtPosition(BATTLE_PARTNER(position))] == STATE_WAIT_ACTION_CONFIRMED)
            {
                if (gBattleStruct->field_91 & gBitTable[gActiveBattler])
                {
                    gChosenActionByBattler[gActiveBattler] = B_ACTION_NOTHING_FAINTED;
                    if (!(gBattleTypeFlags & BATTLE_TYPE_MULTI))
                        gBattleCommunication[gActiveBattler] = STATE_WAIT_ACTION_CONFIRMED;
                    else
                        gBattleCommunication[gActiveBattler] = STATE_WAIT_ACTION_CONFIRMED_STANDBY;
                }
                else
                {
                    if (gBattleMons[gActiveBattler].status2 & STATUS2_MULTIPLETURNS
                        || gBattleMons[gActiveBattler].status2 & STATUS2_RECHARGE)
                    {
                        gChosenActionByBattler[gActiveBattler] = B_ACTION_USE_MOVE;
                        gBattleCommunication[gActiveBattler] = STATE_WAIT_ACTION_CONFIRMED_STANDBY;
                    }
                    else if (WILD_DOUBLE_BATTLE
                             && position == B_POSITION_PLAYER_RIGHT
                             && (gBattleStruct->throwingPokeBall || gChosenActionByBattler[GetBattlerAtPosition(B_POSITION_PLAYER_LEFT)] == B_ACTION_RUN))
                    {
                        gBattleStruct->throwingPokeBall = FALSE;
                        gChosenActionByBattler[gActiveBattler] = B_ACTION_NOTHING_FAINTED; // Not fainted, but it cannot move, because of the throwing ball.
                        gBattleCommunication[gActiveBattler] = STATE_WAIT_ACTION_CONFIRMED_STANDBY;
                    }
                    else
                    {
                        BtlController_EmitChooseAction(0, gChosenActionByBattler[0], gBattleResources->bufferB[0][1] | (gBattleResources->bufferB[0][2] << 8));
                        MarkBattlerForControllerExec(gActiveBattler);
                        gBattleCommunication[gActiveBattler]++;
                    }
                }
            }
            break;
        case STATE_WAIT_ACTION_CHOSEN: // Try to perform an action.
            if (!(gBattleControllerExecFlags & ((gBitTable[gActiveBattler]) | (0xF << 28) | (gBitTable[gActiveBattler] << 4) | (gBitTable[gActiveBattler] << 8) | (gBitTable[gActiveBattler] << 12))))
            {
                RecordedBattle_SetBattlerAction(gActiveBattler, gBattleResources->bufferB[gActiveBattler][1]);
                gChosenActionByBattler[gActiveBattler] = gBattleResources->bufferB[gActiveBattler][1];

                switch (gBattleResources->bufferB[gActiveBattler][1])
                {
                case B_ACTION_USE_MOVE:
                    if (AreAllMovesUnusable())
                    {
                        gBattleCommunication[gActiveBattler] = STATE_SELECTION_SCRIPT;
                        *(gBattleStruct->selectionScriptFinished + gActiveBattler) = FALSE;
                        *(gBattleStruct->stateIdAfterSelScript + gActiveBattler) = STATE_WAIT_ACTION_CONFIRMED_STANDBY;
                        *(gBattleStruct->moveTarget + gActiveBattler) = gBattleResources->bufferB[gActiveBattler][3];
                        return;
                    }
                    else if (gDisableStructs[gActiveBattler].encoredMove != 0)
                    {
                        gChosenMoveByBattler[gActiveBattler] = gDisableStructs[gActiveBattler].encoredMove;
                        *(gBattleStruct->chosenMovePositions + gActiveBattler) = gDisableStructs[gActiveBattler].encoredMovePos;
                        gBattleCommunication[gActiveBattler] = STATE_WAIT_ACTION_CONFIRMED_STANDBY;
                        return;
                    }
                    else
                    {
                        struct ChooseMoveStruct moveInfo;

                        moveInfo.mega = gBattleStruct->mega;
                        moveInfo.species = gBattleMons[gActiveBattler].species;
                        moveInfo.monType1 = gBattleMons[gActiveBattler].type1;
                        moveInfo.monType2 = gBattleMons[gActiveBattler].type2;
                        moveInfo.monType3 = gBattleMons[gActiveBattler].type3;

                        for (i = 0; i < MAX_MON_MOVES; i++)
                        {
                            moveInfo.moves[i] = gBattleMons[gActiveBattler].moves[i];
                            moveInfo.currentPp[i] = gBattleMons[gActiveBattler].pp[i];
                            moveInfo.maxPp[i] = CalculatePPWithBonus(
                                                            gBattleMons[gActiveBattler].moves[i],
                                                            gBattleMons[gActiveBattler].ppBonuses,
                                                            i);
                        }

                        BtlController_EmitChooseMove(0, (gBattleTypeFlags & BATTLE_TYPE_DOUBLE) != 0, FALSE, &moveInfo);
                        MarkBattlerForControllerExec(gActiveBattler);
                    }
                    break;
                case B_ACTION_USE_ITEM:
                    if (gBattleTypeFlags & (BATTLE_TYPE_LINK
                                            | BATTLE_TYPE_FRONTIER_NO_PYRAMID
                                            | BATTLE_TYPE_EREADER_TRAINER
                                            | BATTLE_TYPE_RECORDED_LINK))
                    {
                        RecordedBattle_ClearBattlerAction(gActiveBattler, 1);
                        gSelectionBattleScripts[gActiveBattler] = BattleScript_ActionSelectionItemsCantBeUsed;
                        gBattleCommunication[gActiveBattler] = STATE_SELECTION_SCRIPT;
                        *(gBattleStruct->selectionScriptFinished + gActiveBattler) = FALSE;
                        *(gBattleStruct->stateIdAfterSelScript + gActiveBattler) = STATE_BEFORE_ACTION_CHOSEN;
                        return;
                    }
                    else
                    {
                        BtlController_EmitChooseItem(0, gBattleStruct->field_60[gActiveBattler]);
                        MarkBattlerForControllerExec(gActiveBattler);
                    }
                    break;
                case B_ACTION_SWITCH:
                    *(gBattleStruct->field_58 + gActiveBattler) = gBattlerPartyIndexes[gActiveBattler];
                    if (gBattleTypeFlags & BATTLE_TYPE_ARENA
                        || !CanBattlerEscape(gActiveBattler))
                    {
                        BtlController_EmitChoosePokemon(0, PARTY_ACTION_CANT_SWITCH, PARTY_SIZE, ABILITY_NONE, gBattleStruct->field_60[gActiveBattler]);
                    }
                    else if ((i = IsAbilityPreventingEscape(gActiveBattler)))
                    {
                        BtlController_EmitChoosePokemon(0, ((i - 1) << 4) | PARTY_ACTION_ABILITY_PREVENTS, PARTY_SIZE, gBattleMons[i - 1].ability, gBattleStruct->field_60[gActiveBattler]);
                    }
                    else
                    {
                        if (gActiveBattler == 2 && gChosenActionByBattler[0] == B_ACTION_SWITCH)
                            BtlController_EmitChoosePokemon(0, PARTY_ACTION_CHOOSE_MON, *(gBattleStruct->monToSwitchIntoId + 0), ABILITY_NONE, gBattleStruct->field_60[gActiveBattler]);
                        else if (gActiveBattler == 3 && gChosenActionByBattler[1] == B_ACTION_SWITCH)
                            BtlController_EmitChoosePokemon(0, PARTY_ACTION_CHOOSE_MON, *(gBattleStruct->monToSwitchIntoId + 1), ABILITY_NONE, gBattleStruct->field_60[gActiveBattler]);
                        else
                            BtlController_EmitChoosePokemon(0, PARTY_ACTION_CHOOSE_MON, PARTY_SIZE, ABILITY_NONE, gBattleStruct->field_60[gActiveBattler]);
                    }
                    MarkBattlerForControllerExec(gActiveBattler);
                    break;
                case B_ACTION_SAFARI_BALL:
                    if (IsPlayerPartyAndPokemonStorageFull())
                    {
                        gSelectionBattleScripts[gActiveBattler] = BattleScript_PrintFullBox;
                        gBattleCommunication[gActiveBattler] = STATE_SELECTION_SCRIPT;
                        *(gBattleStruct->selectionScriptFinished + gActiveBattler) = FALSE;
                        *(gBattleStruct->stateIdAfterSelScript + gActiveBattler) = STATE_BEFORE_ACTION_CHOSEN;
                        return;
                    }
                    break;
                case B_ACTION_SAFARI_POKEBLOCK:
                    BtlController_EmitChooseItem(0, gBattleStruct->field_60[gActiveBattler]);
                    MarkBattlerForControllerExec(gActiveBattler);
                    break;
                case B_ACTION_CANCEL_PARTNER:
                    gBattleCommunication[gActiveBattler] = STATE_WAIT_SET_BEFORE_ACTION;
                    gBattleCommunication[GetBattlerAtPosition(BATTLE_PARTNER(GetBattlerPosition(gActiveBattler)))] = STATE_BEFORE_ACTION_CHOSEN;
                    RecordedBattle_ClearBattlerAction(gActiveBattler, 1);
                    if (gBattleMons[GetBattlerAtPosition(BATTLE_PARTNER(GetBattlerPosition(gActiveBattler)))].status2 & STATUS2_MULTIPLETURNS
                        || gBattleMons[GetBattlerAtPosition(BATTLE_PARTNER(GetBattlerPosition(gActiveBattler)))].status2 & STATUS2_RECHARGE)
                    {
                        BtlController_EmitEndBounceEffect(0);
                        MarkBattlerForControllerExec(gActiveBattler);
                        return;
                    }
                    else if (gChosenActionByBattler[GetBattlerAtPosition(BATTLE_PARTNER(GetBattlerPosition(gActiveBattler)))] == B_ACTION_SWITCH)
                    {
                        RecordedBattle_ClearBattlerAction(GetBattlerAtPosition(BATTLE_PARTNER(GetBattlerPosition(gActiveBattler))), 2);
                    }
                    else if (gChosenActionByBattler[GetBattlerAtPosition(BATTLE_PARTNER(GetBattlerPosition(gActiveBattler)))] == B_ACTION_RUN)
                    {
                        RecordedBattle_ClearBattlerAction(GetBattlerAtPosition(BATTLE_PARTNER(GetBattlerPosition(gActiveBattler))), 1);
                    }
                    else if (gChosenActionByBattler[GetBattlerAtPosition(BATTLE_PARTNER(GetBattlerPosition(gActiveBattler)))] == B_ACTION_USE_MOVE
                             && (gProtectStructs[GetBattlerAtPosition(BATTLE_PARTNER(GetBattlerPosition(gActiveBattler)))].noValidMoves
                                || gDisableStructs[GetBattlerAtPosition(BATTLE_PARTNER(GetBattlerPosition(gActiveBattler)))].encoredMove))
                    {
                        RecordedBattle_ClearBattlerAction(GetBattlerAtPosition(BATTLE_PARTNER(GetBattlerPosition(gActiveBattler))), 1);
                    }
                    else if (gBattleTypeFlags & BATTLE_TYPE_PALACE
                             && gChosenActionByBattler[GetBattlerAtPosition(BATTLE_PARTNER(GetBattlerPosition(gActiveBattler)))] == B_ACTION_USE_MOVE)
                    {
                        gRngValue = gBattlePalaceMoveSelectionRngValue;
                        RecordedBattle_ClearBattlerAction(GetBattlerAtPosition(BATTLE_PARTNER(GetBattlerPosition(gActiveBattler))), 1);
                    }
                    else
                    {
                        RecordedBattle_ClearBattlerAction(GetBattlerAtPosition(BATTLE_PARTNER(GetBattlerPosition(gActiveBattler))), 3);
                    }

                    gBattleStruct->mega.toEvolve &= ~(gBitTable[BATTLE_PARTNER(GetBattlerPosition(gActiveBattler))]);
                    BtlController_EmitEndBounceEffect(0);
                    MarkBattlerForControllerExec(gActiveBattler);
                    return;
                case B_ACTION_DEBUG:
                    BtlController_EmitDebugMenu(0);
                    MarkBattlerForControllerExec(gActiveBattler);
                    break;
                }

                if (gBattleTypeFlags & BATTLE_TYPE_TRAINER
                    && gBattleTypeFlags & (BATTLE_TYPE_FRONTIER | BATTLE_TYPE_TRAINER_HILL)
                    && gBattleResources->bufferB[gActiveBattler][1] == B_ACTION_RUN)
                {
                    gSelectionBattleScripts[gActiveBattler] = BattleScript_AskIfWantsToForfeitMatch;
                    gBattleCommunication[gActiveBattler] = STATE_SELECTION_SCRIPT_MAY_RUN;
                    *(gBattleStruct->selectionScriptFinished + gActiveBattler) = FALSE;
                    *(gBattleStruct->stateIdAfterSelScript + gActiveBattler) = STATE_BEFORE_ACTION_CHOSEN;
                    return;
                }
                else if (gBattleTypeFlags & BATTLE_TYPE_TRAINER
                         && !(gBattleTypeFlags & (BATTLE_TYPE_LINK | BATTLE_TYPE_RECORDED_LINK))
                         && gBattleResources->bufferB[gActiveBattler][1] == B_ACTION_RUN)
                {
                    BattleScriptExecute(BattleScript_PrintCantRunFromTrainer);
                    gBattleCommunication[gActiveBattler] = STATE_BEFORE_ACTION_CHOSEN;
                }
                else if (IsRunningFromBattleImpossible()
                         && gBattleResources->bufferB[gActiveBattler][1] == B_ACTION_RUN)
                {
                    gSelectionBattleScripts[gActiveBattler] = BattleScript_PrintCantEscapeFromBattle;
                    gBattleCommunication[gActiveBattler] = STATE_SELECTION_SCRIPT;
                    *(gBattleStruct->selectionScriptFinished + gActiveBattler) = FALSE;
                    *(gBattleStruct->stateIdAfterSelScript + gActiveBattler) = STATE_BEFORE_ACTION_CHOSEN;
                    return;
                }
                else
                {
                    gBattleCommunication[gActiveBattler]++;
                }
            }
            break;
        case STATE_WAIT_ACTION_CASE_CHOSEN:
            if (!(gBattleControllerExecFlags & ((gBitTable[gActiveBattler]) | (0xF << 28) | (gBitTable[gActiveBattler] << 4) | (gBitTable[gActiveBattler] << 8) | (gBitTable[gActiveBattler] << 12))))
            {
                switch (gChosenActionByBattler[gActiveBattler])
                {
                case B_ACTION_USE_MOVE:
                    switch (gBattleResources->bufferB[gActiveBattler][1])
                    {
                    case 3:
                    case 4:
                    case 5:
                    case 6:
                    case 7:
                    case 8:
                    case 9:
                        gChosenActionByBattler[gActiveBattler] = gBattleResources->bufferB[gActiveBattler][1];
                        return;
                    case 15:
                        gChosenActionByBattler[gActiveBattler] = B_ACTION_SWITCH;
                        sub_803CDF8();
                        return;
                    default:
                        sub_818603C(2);
                        if ((gBattleResources->bufferB[gActiveBattler][2] | (gBattleResources->bufferB[gActiveBattler][3] << 8)) == 0xFFFF)
                        {
                            gBattleCommunication[gActiveBattler] = STATE_BEFORE_ACTION_CHOSEN;
                            RecordedBattle_ClearBattlerAction(gActiveBattler, 1);
                        }
                        else if (TrySetCantSelectMoveBattleScript())
                        {
                            RecordedBattle_ClearBattlerAction(gActiveBattler, 1);
                            gBattleCommunication[gActiveBattler] = STATE_SELECTION_SCRIPT;
                            *(gBattleStruct->selectionScriptFinished + gActiveBattler) = FALSE;
                            gBattleResources->bufferB[gActiveBattler][1] = B_ACTION_USE_MOVE;
                            *(gBattleStruct->stateIdAfterSelScript + gActiveBattler) = STATE_WAIT_ACTION_CHOSEN;
                            return;
                        }
                        else
                        {
                            if (!(gBattleTypeFlags & BATTLE_TYPE_PALACE))
                            {
                                RecordedBattle_SetBattlerAction(gActiveBattler, gBattleResources->bufferB[gActiveBattler][2]);
                                RecordedBattle_SetBattlerAction(gActiveBattler, gBattleResources->bufferB[gActiveBattler][3]);
                            }
                            *(gBattleStruct->chosenMovePositions + gActiveBattler) = gBattleResources->bufferB[gActiveBattler][2] & ~(RET_MEGA_EVOLUTION);
                            gChosenMoveByBattler[gActiveBattler] = gBattleMons[gActiveBattler].moves[*(gBattleStruct->chosenMovePositions + gActiveBattler)];
                            *(gBattleStruct->moveTarget + gActiveBattler) = gBattleResources->bufferB[gActiveBattler][3];
                            if (gBattleResources->bufferB[gActiveBattler][2] & RET_MEGA_EVOLUTION)
                                gBattleStruct->mega.toEvolve |= gBitTable[gActiveBattler];
                            gBattleCommunication[gActiveBattler]++;
                        }
                        break;
                    }
                    break;
                case B_ACTION_USE_ITEM:
                    if ((gBattleResources->bufferB[gActiveBattler][1] | (gBattleResources->bufferB[gActiveBattler][2] << 8)) == 0)
                    {
                        gBattleCommunication[gActiveBattler] = STATE_BEFORE_ACTION_CHOSEN;
                    }
                    else
                    {
                        gLastUsedItem = (gBattleResources->bufferB[gActiveBattler][1] | (gBattleResources->bufferB[gActiveBattler][2] << 8));
                        if (ItemId_GetPocket(gLastUsedItem) == POCKET_POKE_BALLS)
                            gBattleStruct->throwingPokeBall = TRUE;
                        gBattleCommunication[gActiveBattler]++;
                    }
                    break;
                case B_ACTION_SWITCH:
                    if (gBattleResources->bufferB[gActiveBattler][1] == PARTY_SIZE)
                    {
                        gBattleCommunication[gActiveBattler] = STATE_BEFORE_ACTION_CHOSEN;
                        RecordedBattle_ClearBattlerAction(gActiveBattler, 1);
                    }
                    else
                    {
                        sub_803CDF8();
                        gBattleCommunication[gActiveBattler]++;
                    }
                    break;
                case B_ACTION_RUN:
                    gHitMarker |= HITMARKER_RUN;
                    gBattleCommunication[gActiveBattler]++;
                    break;
                case B_ACTION_SAFARI_WATCH_CAREFULLY:
                    gBattleCommunication[gActiveBattler]++;
                    break;
                case B_ACTION_SAFARI_BALL:
                    gBattleCommunication[gActiveBattler]++;
                    break;
                case B_ACTION_THROW_BALL:
                    gBattleStruct->throwingPokeBall = TRUE;
                    gBattleCommunication[gActiveBattler]++;
                    break;
                case B_ACTION_SAFARI_POKEBLOCK:
                    if ((gBattleResources->bufferB[gActiveBattler][1] | (gBattleResources->bufferB[gActiveBattler][2] << 8)) != 0)
                    {
                        gBattleCommunication[gActiveBattler]++;
                    }
                    else
                    {
                        gBattleCommunication[gActiveBattler] = STATE_BEFORE_ACTION_CHOSEN;
                    }
                    break;
                case B_ACTION_SAFARI_GO_NEAR:
                    gBattleCommunication[gActiveBattler]++;
                    break;
                case B_ACTION_SAFARI_RUN:
                    gHitMarker |= HITMARKER_RUN;
                    gBattleCommunication[gActiveBattler]++;
                    break;
                case B_ACTION_WALLY_THROW:
                    gBattleCommunication[gActiveBattler]++;
                    break;
                case B_ACTION_DEBUG:
                    gBattleCommunication[gActiveBattler] = STATE_BEFORE_ACTION_CHOSEN;
                    break;
                }
            }
            break;
        case STATE_WAIT_ACTION_CONFIRMED_STANDBY:
            if (!(gBattleControllerExecFlags & ((gBitTable[gActiveBattler])
                                                | (0xF << 28)
                                                | (gBitTable[gActiveBattler] << 4)
                                                | (gBitTable[gActiveBattler] << 8)
                                                | (gBitTable[gActiveBattler] << 12))))
            {
                if (AllAtActionConfirmed())
                    i = TRUE;
                else
                    i = FALSE;

                if (((gBattleTypeFlags & (BATTLE_TYPE_MULTI | BATTLE_TYPE_DOUBLE)) != BATTLE_TYPE_DOUBLE)
                    || (position & BIT_FLANK) != B_FLANK_LEFT
                    || (*(&gBattleStruct->field_91) & gBitTable[GetBattlerAtPosition(position ^ BIT_FLANK)]))
                {
                    BtlController_EmitLinkStandbyMsg(0, 0, i);
                }
                else
                {
                    BtlController_EmitLinkStandbyMsg(0, 1, i);
                }
                MarkBattlerForControllerExec(gActiveBattler);
                gBattleCommunication[gActiveBattler]++;
            }
            break;
        case STATE_WAIT_ACTION_CONFIRMED:
            if (!(gBattleControllerExecFlags & ((gBitTable[gActiveBattler]) | (0xF << 28) | (gBitTable[gActiveBattler] << 4) | (gBitTable[gActiveBattler] << 8) | (gBitTable[gActiveBattler] << 12))))
            {
                gBattleCommunication[ACTIONS_CONFIRMED_COUNT]++;
            }
            break;
        case STATE_SELECTION_SCRIPT:
            if (*(gBattleStruct->selectionScriptFinished + gActiveBattler))
            {
                gBattleCommunication[gActiveBattler] = *(gBattleStruct->stateIdAfterSelScript + gActiveBattler);
            }
            else
            {
                gBattlerAttacker = gActiveBattler;
                gBattlescriptCurrInstr = gSelectionBattleScripts[gActiveBattler];
                if (!(gBattleControllerExecFlags & ((gBitTable[gActiveBattler]) | (0xF << 28) | (gBitTable[gActiveBattler] << 4) | (gBitTable[gActiveBattler] << 8) | (gBitTable[gActiveBattler] << 12))))
                {
                    gBattleScriptingCommandsTable[gBattlescriptCurrInstr[0]]();
                }
                gSelectionBattleScripts[gActiveBattler] = gBattlescriptCurrInstr;
            }
            break;
        case STATE_WAIT_SET_BEFORE_ACTION:
            if (!(gBattleControllerExecFlags & ((gBitTable[gActiveBattler]) | (0xF << 28) | (gBitTable[gActiveBattler] << 4) | (gBitTable[gActiveBattler] << 8) | (gBitTable[gActiveBattler] << 12))))
            {
                gBattleCommunication[gActiveBattler] = STATE_BEFORE_ACTION_CHOSEN;
            }
            break;
        case STATE_SELECTION_SCRIPT_MAY_RUN:
            if (*(gBattleStruct->selectionScriptFinished + gActiveBattler))
            {
                if (gBattleResources->bufferB[gActiveBattler][1] == B_ACTION_NOTHING_FAINTED)
                {
                    gHitMarker |= HITMARKER_RUN;
                    gChosenActionByBattler[gActiveBattler] = B_ACTION_RUN;
                    gBattleCommunication[gActiveBattler] = STATE_WAIT_ACTION_CONFIRMED_STANDBY;
                }
                else
                {
                    RecordedBattle_ClearBattlerAction(gActiveBattler, 1);
                    gBattleCommunication[gActiveBattler] = *(gBattleStruct->stateIdAfterSelScript + gActiveBattler);
                }
            }
            else
            {
                gBattlerAttacker = gActiveBattler;
                gBattlescriptCurrInstr = gSelectionBattleScripts[gActiveBattler];
                if (!(gBattleControllerExecFlags & ((gBitTable[gActiveBattler]) | (0xF << 28) | (gBitTable[gActiveBattler] << 4) | (gBitTable[gActiveBattler] << 8) | (gBitTable[gActiveBattler] << 12))))
                {
                    gBattleScriptingCommandsTable[gBattlescriptCurrInstr[0]]();
                }
                gSelectionBattleScripts[gActiveBattler] = gBattlescriptCurrInstr;
            }
            break;
        }
    }

    // Check if everyone chose actions.
    if (gBattleCommunication[ACTIONS_CONFIRMED_COUNT] == gBattlersCount)
    {
        sub_818603C(1);
        
        if (WILD_DOUBLE_BATTLE && gBattleStruct->throwingPokeBall) {
            // if we choose to throw a ball with our second mon, skip the action of the first
            // (if we have chosen throw ball with first, second's is already skipped)
            gChosenActionByBattler[B_POSITION_PLAYER_LEFT] = B_ACTION_NOTHING_FAINTED;
        }
        
        gBattleMainFunc = SetActionsAndBattlersTurnOrder;

        if (gBattleTypeFlags & BATTLE_TYPE_INGAME_PARTNER)
        {
            for (i = 0; i < gBattlersCount; i++)
            {
                if (gChosenActionByBattler[i] == B_ACTION_SWITCH)
                    SwitchPartyOrderInGameMulti(i, *(gBattleStruct->monToSwitchIntoId + i));
            }
        }
    }
}

static bool8 AllAtActionConfirmed(void)
{
    s32 i, count;

    for (count = 0, i = 0; i < gBattlersCount; i++)
    {
        if (gBattleCommunication[i] == STATE_WAIT_ACTION_CONFIRMED)
            count++;
    }

    if (count + 1 == gBattlersCount)
        return TRUE;
    else
        return FALSE;
}

static void sub_803CDF8(void)
{
    *(gBattleStruct->monToSwitchIntoId + gActiveBattler) = gBattleResources->bufferB[gActiveBattler][1];
    RecordedBattle_SetBattlerAction(gActiveBattler, gBattleResources->bufferB[gActiveBattler][1]);

    if (gBattleTypeFlags & BATTLE_TYPE_LINK && gBattleTypeFlags & BATTLE_TYPE_MULTI)
    {
        *(gActiveBattler * 3 + (u8*)(gBattleStruct->field_60) + 0) &= 0xF;
        *(gActiveBattler * 3 + (u8*)(gBattleStruct->field_60) + 0) |= (gBattleResources->bufferB[gActiveBattler][2] & 0xF0);
        *(gActiveBattler * 3 + (u8*)(gBattleStruct->field_60) + 1) = gBattleResources->bufferB[gActiveBattler][3];

        *((gActiveBattler ^ BIT_FLANK) * 3 + (u8*)(gBattleStruct->field_60) + 0) &= (0xF0);
        *((gActiveBattler ^ BIT_FLANK) * 3 + (u8*)(gBattleStruct->field_60) + 0) |= (gBattleResources->bufferB[gActiveBattler][2] & 0xF0) >> 4;
        *((gActiveBattler ^ BIT_FLANK) * 3 + (u8*)(gBattleStruct->field_60) + 2) = gBattleResources->bufferB[gActiveBattler][3];
    }
}

void SwapTurnOrder(u8 id1, u8 id2)
{
    u32 temp;

    SWAP(gActionsByTurnOrder[id1], gActionsByTurnOrder[id2], temp);
    SWAP(gBattlerByTurnOrder[id1], gBattlerByTurnOrder[id2], temp);
}

u32 GetBattlerTotalSpeedStat(u8 battlerId)
{
    u32 speed = gBattleMons[battlerId].speed;
    u32 ability = GetBattlerAbility(battlerId);
    u32 holdEffect = GetBattlerHoldEffect(battlerId, TRUE);

    // weather abilities
    if (WEATHER_HAS_EFFECT)
    {
        if (ability == ABILITY_SWIFT_SWIM       && gBattleWeather & WEATHER_RAIN_ANY)
            speed *= 2;
        else if (ability == ABILITY_CHLOROPHYLL && gBattleWeather & WEATHER_SUN_ANY)
            speed *= 2;
        else if (ability == ABILITY_SAND_RUSH   && gBattleWeather & WEATHER_SANDSTORM_ANY)
            speed *= 2;
        else if (ability == ABILITY_SLUSH_RUSH  && gBattleWeather & WEATHER_HAIL_ANY)
            speed *= 2;
    }

    // other abilities
    if (ability == ABILITY_QUICK_FEET && gBattleMons[battlerId].status1 & STATUS1_ANY)
        speed = (speed * 150) / 100;
    else if (ability == ABILITY_SURGE_SURFER && gFieldStatuses & STATUS_FIELD_ELECTRIC_TERRAIN)
        speed *= 2;
    else if (ability == ABILITY_SLOW_START && gDisableStructs[battlerId].slowStartTimer != 0)
        speed /= 2;

    // stat stages
    speed *= gStatStageRatios[gBattleMons[battlerId].statStages[STAT_SPEED]][0];
    speed /= gStatStageRatios[gBattleMons[battlerId].statStages[STAT_SPEED]][1];

    // player's badge boost
    if (!(gBattleTypeFlags & (BATTLE_TYPE_LINK | BATTLE_TYPE_RECORDED_LINK | BATTLE_TYPE_FRONTIER))
        && ShouldGetStatBadgeBoost(FLAG_BADGE03_GET, battlerId)
        && GetBattlerSide(battlerId) == B_SIDE_PLAYER)
    {
        speed = (speed * 110) / 100;
    }

    // item effects
    if (holdEffect == HOLD_EFFECT_MACHO_BRACE || holdEffect == HOLD_EFFECT_POWER_ITEM)
        speed /= 2;
    else if (holdEffect == HOLD_EFFECT_IRON_BALL)
        speed /= 2;
    else if (holdEffect == HOLD_EFFECT_CHOICE_SCARF)
        speed = (speed * 150) / 100;
    else if (holdEffect == HOLD_EFFECT_QUICK_POWDER && gBattleMons[battlerId].species == SPECIES_DITTO && !(gBattleMons[battlerId].status2 & STATUS2_TRANSFORMED))
        speed *= 2;

    // various effects
    if (gSideStatuses[GET_BATTLER_SIDE(battlerId)] & SIDE_STATUS_TAILWIND)
        speed *= 2;
    if (gBattleResources->flags->flags[battlerId] & RESOURCE_FLAG_UNBURDEN)
        speed *= 2;

    // paralysis drop
    if (gBattleMons[battlerId].status1 & STATUS1_PARALYSIS && ability != ABILITY_QUICK_FEET)
        speed /= (B_PARALYSIS_SPEED >= GEN_7 ? 2 : 4);

    return speed;
}

s8 GetChosenMovePriority(u32 battlerId)
{
    u16 move;

    gProtectStructs[battlerId].pranksterElevated = 0;
    if (gProtectStructs[battlerId].noValidMoves)
        move = MOVE_STRUGGLE;
    else
        move = gBattleMons[battlerId].moves[*(gBattleStruct->chosenMovePositions + battlerId)];

    return GetMovePriority(battlerId, move);
}

s8 GetMovePriority(u32 battlerId, u16 move)
{
    s8 priority;

    priority = gBattleMoves[move].priority;
    if (GetBattlerAbility(battlerId) == ABILITY_GALE_WINGS
        && gBattleMoves[move].type == TYPE_FLYING
        && (B_GALE_WINGS <= GEN_6 || BATTLER_MAX_HP(battlerId)))
    {
        priority++;
    }
    else if (GetBattlerAbility(battlerId) == ABILITY_PRANKSTER && IS_MOVE_STATUS(move))
    {
        gProtectStructs[battlerId].pranksterElevated = 1;
        priority++;
    }
    else if (gBattleMoves[move].effect == EFFECT_GRASSY_GLIDE && gFieldStatuses & STATUS_FIELD_GRASSY_TERRAIN && IsBattlerGrounded(battlerId))
    {
        priority++;
    }
    else if (GetBattlerAbility(battlerId) == ABILITY_TRIAGE)
    {
        switch (gBattleMoves[move].effect)
        {
        case EFFECT_RESTORE_HP:
        case EFFECT_REST:
        case EFFECT_MORNING_SUN:
        case EFFECT_MOONLIGHT:
        case EFFECT_SYNTHESIS:
        case EFFECT_HEAL_PULSE:
        case EFFECT_HEALING_WISH:
        case EFFECT_SWALLOW:
        case EFFECT_WISH:
        case EFFECT_SOFTBOILED:
        case EFFECT_ABSORB:
        case EFFECT_ROOST:
            priority += 3;
            break;
        }
    }

    return priority;
}

u8 GetWhoStrikesFirst(u8 battler1, u8 battler2, bool8 ignoreChosenMoves)
{
    u8 strikesFirst = 0;
    u32 speedBattler1 = 0, speedBattler2 = 0;
    u32 holdEffectBattler1 = 0, holdEffectBattler2 = 0;
    s8 priority1 = 0, priority2 = 0;

    // Battler 1
    speedBattler1 = GetBattlerTotalSpeedStat(battler1);
    holdEffectBattler1 = GetBattlerHoldEffect(battler1, TRUE);
    // Quick Draw
    if (!ignoreChosenMoves && GetBattlerAbility(battler1) == ABILITY_QUICK_DRAW && !IS_MOVE_STATUS(gChosenMoveByBattler[battler1]) && Random() % 100 < 30)
        gProtectStructs[battler1].quickDraw = TRUE;
    // Quick Claw and Custap Berry
    if (!gProtectStructs[battler1].quickDraw
     && ((holdEffectBattler1 == HOLD_EFFECT_QUICK_CLAW && gRandomTurnNumber < (0xFFFF * GetBattlerHoldEffectParam(battler1)) / 100)
     || (!IsAbilityOnOpposingSide(battler1, ABILITY_UNNERVE)
      && holdEffectBattler1 == HOLD_EFFECT_CUSTAP_BERRY
      && HasEnoughHpToEatBerry(battler1, 4, gBattleMons[battler1].item))))
        gProtectStructs[battler1].custap = TRUE;

    // Battler 2
    speedBattler2 = GetBattlerTotalSpeedStat(battler2);
    holdEffectBattler2 = GetBattlerHoldEffect(battler2, TRUE);
    // Quick Draw
    if (!ignoreChosenMoves && GetBattlerAbility(battler2) == ABILITY_QUICK_DRAW && !IS_MOVE_STATUS(gChosenMoveByBattler[battler2]) && Random() % 100 < 30)
        gProtectStructs[battler2].quickDraw = TRUE;
    // Quick Claw and Custap Berry
    if (!gProtectStructs[battler2].quickDraw
     && ((holdEffectBattler2 == HOLD_EFFECT_QUICK_CLAW && gRandomTurnNumber < (0xFFFF * GetBattlerHoldEffectParam(battler2)) / 100)
     || (!IsAbilityOnOpposingSide(battler2, ABILITY_UNNERVE)
      && holdEffectBattler2 == HOLD_EFFECT_CUSTAP_BERRY
      && HasEnoughHpToEatBerry(battler2, 4, gBattleMons[battler2].item))))
        gProtectStructs[battler2].custap = TRUE;

    if (!ignoreChosenMoves)
    {
        if (gChosenActionByBattler[battler1] == B_ACTION_USE_MOVE)
            priority1 = GetChosenMovePriority(battler1);
        if (gChosenActionByBattler[battler2] == B_ACTION_USE_MOVE)
            priority2 = GetChosenMovePriority(battler2);
    }

    if (priority1 == priority2)
    {
        // QUICK CLAW / CUSTAP - always first
        // LAGGING TAIL - always last
        // STALL - always last
        
        if (gProtectStructs[battler1].quickDraw && !gProtectStructs[battler2].quickDraw)
            strikesFirst = 0;
        else if (!gProtectStructs[battler1].quickDraw && gProtectStructs[battler2].quickDraw)
            strikesFirst = 1;
        else if (gProtectStructs[battler1].custap && !gProtectStructs[battler2].custap)
            strikesFirst = 0;
        else if (gProtectStructs[battler2].custap && !gProtectStructs[battler1].custap)
            strikesFirst = 1;
        else if (holdEffectBattler1 == HOLD_EFFECT_LAGGING_TAIL && holdEffectBattler2 != HOLD_EFFECT_LAGGING_TAIL)
            strikesFirst = 1;
        else if (holdEffectBattler2 == HOLD_EFFECT_LAGGING_TAIL && holdEffectBattler1 != HOLD_EFFECT_LAGGING_TAIL)
            strikesFirst = 0;
        else if (GetBattlerAbility(battler1) == ABILITY_STALL && GetBattlerAbility(battler2) != ABILITY_STALL)
            strikesFirst = 1;
        else if (GetBattlerAbility(battler2) == ABILITY_STALL && GetBattlerAbility(battler1) != ABILITY_STALL)
            strikesFirst = 0;
        else
        {
            if (speedBattler1 == speedBattler2 && Random() & 1)
            {
                strikesFirst = 2; // same speeds, same priorities
            }
            else if (speedBattler1 < speedBattler2)
            {
                // battler2 has more speed
                if (gFieldStatuses & STATUS_FIELD_TRICK_ROOM)
                    strikesFirst = 0;
                else
                    strikesFirst = 1;
            }
            else
            {
                // battler1 has more speed
                if (gFieldStatuses & STATUS_FIELD_TRICK_ROOM)
                    strikesFirst = 1;
                else
                    strikesFirst = 0;
            }
        }
    }
    else if (priority1 < priority2)
    {
        strikesFirst = 1; // battler2's move has greater priority
    }
    else
    {
        strikesFirst = 0; // battler1's move has greater priority
    }

    return strikesFirst;
}

static void SetActionsAndBattlersTurnOrder(void)
{
    s32 turnOrderId = 0;
    s32 i, j;

    if (gBattleTypeFlags & BATTLE_TYPE_SAFARI)
    {
        for (gActiveBattler = 0; gActiveBattler < gBattlersCount; gActiveBattler++)
        {
            gActionsByTurnOrder[turnOrderId] = gChosenActionByBattler[gActiveBattler];
            gBattlerByTurnOrder[turnOrderId] = gActiveBattler;
            turnOrderId++;
        }
    }
    else
    {
        if (gBattleTypeFlags & BATTLE_TYPE_LINK)
        {
            for (gActiveBattler = 0; gActiveBattler < gBattlersCount; gActiveBattler++)
            {
                if (gChosenActionByBattler[gActiveBattler] == B_ACTION_RUN)
                {
                    turnOrderId = 5;
                    break;
                }
            }
        }
        else
        {
            if (gChosenActionByBattler[0] == B_ACTION_RUN)
            {
                gActiveBattler = 0;
                turnOrderId = 5;
            }
            if (gChosenActionByBattler[2] == B_ACTION_RUN)
            {
                gActiveBattler = 2;
                turnOrderId = 5;
            }
        }

        if (turnOrderId == 5) // One of battlers wants to run.
        {
            gActionsByTurnOrder[0] = gChosenActionByBattler[gActiveBattler];
            gBattlerByTurnOrder[0] = gActiveBattler;
            turnOrderId = 1;
            for (i = 0; i < gBattlersCount; i++)
            {
                if (i != gActiveBattler)
                {
                    gActionsByTurnOrder[turnOrderId] = gChosenActionByBattler[i];
                    gBattlerByTurnOrder[turnOrderId] = i;
                    turnOrderId++;
                }
            }
            gBattleMainFunc = CheckMegaEvolutionBeforeTurn;
            gBattleStruct->mega.battlerId = 0;
            return;
        }
        else
        {
            for (gActiveBattler = 0; gActiveBattler < gBattlersCount; gActiveBattler++)
            {
                if (gChosenActionByBattler[gActiveBattler] == B_ACTION_USE_ITEM
                  || gChosenActionByBattler[gActiveBattler] == B_ACTION_SWITCH
                  || gChosenActionByBattler[gActiveBattler] == B_ACTION_THROW_BALL)
                {
                    gActionsByTurnOrder[turnOrderId] = gChosenActionByBattler[gActiveBattler];
                    gBattlerByTurnOrder[turnOrderId] = gActiveBattler;
                    turnOrderId++;
                }
            }
            for (gActiveBattler = 0; gActiveBattler < gBattlersCount; gActiveBattler++)
            {
                if (gChosenActionByBattler[gActiveBattler] != B_ACTION_USE_ITEM
                  && gChosenActionByBattler[gActiveBattler] != B_ACTION_SWITCH
                  && gChosenActionByBattler[gActiveBattler] != B_ACTION_THROW_BALL)
                {
                    gActionsByTurnOrder[turnOrderId] = gChosenActionByBattler[gActiveBattler];
                    gBattlerByTurnOrder[turnOrderId] = gActiveBattler;
                    turnOrderId++;
                }
            }
            for (i = 0; i < gBattlersCount - 1; i++)
            {
                for (j = i + 1; j < gBattlersCount; j++)
                {
                    u8 battler1 = gBattlerByTurnOrder[i];
                    u8 battler2 = gBattlerByTurnOrder[j];
                    if (gActionsByTurnOrder[i] != B_ACTION_USE_ITEM
                        && gActionsByTurnOrder[j] != B_ACTION_USE_ITEM
                        && gActionsByTurnOrder[i] != B_ACTION_SWITCH
                        && gActionsByTurnOrder[j] != B_ACTION_SWITCH
                        && gActionsByTurnOrder[i] != B_ACTION_THROW_BALL
                        && gActionsByTurnOrder[j] != B_ACTION_THROW_BALL)
                    {
                        if (GetWhoStrikesFirst(battler1, battler2, FALSE))
                            SwapTurnOrder(i, j);
                    }
                }
            }
        }
    }
    gBattleMainFunc = CheckMegaEvolutionBeforeTurn;
    gBattleStruct->mega.battlerId = 0;
}

static void TurnValuesCleanUp(bool8 var0)
{
    s32 i;

    for (gActiveBattler = 0; gActiveBattler < gBattlersCount; gActiveBattler++)
    {
        if (var0)
        {
            gProtectStructs[gActiveBattler].protected = 0;
            gProtectStructs[gActiveBattler].spikyShielded = 0;
            gProtectStructs[gActiveBattler].kingsShielded = 0;
            gProtectStructs[gActiveBattler].banefulBunkered = 0;
        }
        else
        {
            memset(&gProtectStructs[gActiveBattler], 0, sizeof(struct ProtectStruct));

            if (gDisableStructs[gActiveBattler].isFirstTurn)
                gDisableStructs[gActiveBattler].isFirstTurn--;

            if (gDisableStructs[gActiveBattler].rechargeTimer)
            {
                gDisableStructs[gActiveBattler].rechargeTimer--;
                if (gDisableStructs[gActiveBattler].rechargeTimer == 0)
                    gBattleMons[gActiveBattler].status2 &= ~(STATUS2_RECHARGE);
            }
        }

        if (gDisableStructs[gActiveBattler].substituteHP == 0)
            gBattleMons[gActiveBattler].status2 &= ~(STATUS2_SUBSTITUTE);
    }

    gSideStatuses[0] &= ~(SIDE_STATUS_QUICK_GUARD | SIDE_STATUS_WIDE_GUARD | SIDE_STATUS_CRAFTY_SHIELD | SIDE_STATUS_MAT_BLOCK);
    gSideStatuses[1] &= ~(SIDE_STATUS_QUICK_GUARD | SIDE_STATUS_WIDE_GUARD | SIDE_STATUS_CRAFTY_SHIELD | SIDE_STATUS_MAT_BLOCK);
    gSideTimers[0].followmeTimer = 0;
    gSideTimers[1].followmeTimer = 0;
}

void SpecialStatusesClear(void)
{
    memset(&gSpecialStatuses, 0, sizeof(gSpecialStatuses));
}

static void CheckMegaEvolutionBeforeTurn(void)
{
    if (!(gHitMarker & HITMARKER_RUN))
    {
        while (gBattleStruct->mega.battlerId < gBattlersCount)
        {
            gActiveBattler = gBattlerAttacker = gBattleStruct->mega.battlerId;
            gBattleStruct->mega.battlerId++;
            if (gBattleStruct->mega.toEvolve & gBitTable[gActiveBattler]
                && !(gProtectStructs[gActiveBattler].noValidMoves))
            {
                gBattleStruct->mega.toEvolve &= ~(gBitTable[gActiveBattler]);
                gLastUsedItem = gBattleMons[gActiveBattler].item;
                if (gBattleStruct->mega.isWishMegaEvo == TRUE)
                    BattleScriptExecute(BattleScript_WishMegaEvolution);
                else
                    BattleScriptExecute(BattleScript_MegaEvolution);
                return;
            }
        }
    }

    gBattleMainFunc = CheckFocusPunch_ClearVarsBeforeTurnStarts;
    gBattleStruct->focusPunchBattlerId = 0;
}

static void CheckFocusPunch_ClearVarsBeforeTurnStarts(void)
{
    u32 i;

    if (!(gHitMarker & HITMARKER_RUN))
    {
        while (gBattleStruct->focusPunchBattlerId < gBattlersCount)
        {
            gActiveBattler = gBattlerAttacker = gBattleStruct->focusPunchBattlerId;
            gBattleStruct->focusPunchBattlerId++;
            if (gChosenMoveByBattler[gActiveBattler] == MOVE_FOCUS_PUNCH
                && !(gBattleMons[gActiveBattler].status1 & STATUS1_SLEEP)
                && !(gDisableStructs[gBattlerAttacker].truantCounter)
                && !(gProtectStructs[gActiveBattler].noValidMoves))
            {
                BattleScriptExecute(BattleScript_FocusPunchSetUp);
                return;
            }
        }
    }

    gBattleMainFunc = CheckQuickClaw_CustapBerryActivation;
    gBattleStruct->quickClawBattlerId = 0;
}

static void CheckQuickClaw_CustapBerryActivation(void)
{
    u32 i;

    if (!(gHitMarker & HITMARKER_RUN))
    {
        while (gBattleStruct->quickClawBattlerId < gBattlersCount)
        {
            gActiveBattler = gBattlerAttacker = gBattleStruct->quickClawBattlerId;
            gBattleStruct->quickClawBattlerId++;
            if (gChosenActionByBattler[gActiveBattler] == B_ACTION_USE_MOVE
             && gChosenMoveByBattler[gActiveBattler] != MOVE_FOCUS_PUNCH   // quick claw message doesn't need to activate here
             && (gProtectStructs[gActiveBattler].custap || gProtectStructs[gActiveBattler].quickDraw)
             && !(gBattleMons[gActiveBattler].status1 & STATUS1_SLEEP)
             && !(gDisableStructs[gBattlerAttacker].truantCounter)
             && !(gProtectStructs[gActiveBattler].noValidMoves))
            {
                if (gProtectStructs[gActiveBattler].custap)
                {
                    gProtectStructs[gActiveBattler].custap = FALSE;
                    gLastUsedItem = gBattleMons[gActiveBattler].item;
                    PREPARE_ITEM_BUFFER(gBattleTextBuff1, gLastUsedItem);
                    if (GetBattlerHoldEffect(gActiveBattler, FALSE) == HOLD_EFFECT_CUSTAP_BERRY)
                    {
                        // don't record berry since its gone now
                        BattleScriptExecute(BattleScript_CustapBerryActivation);
                    }
                    else
                    {
                        RecordItemEffectBattle(gActiveBattler, GetBattlerHoldEffect(gActiveBattler, FALSE));
                        BattleScriptExecute(BattleScript_QuickClawActivation);
                    }
                }
                else if (gProtectStructs[gActiveBattler].quickDraw)
                {
                    gProtectStructs[gActiveBattler].quickDraw = FALSE;
                    gLastUsedAbility = gBattleMons[gActiveBattler].ability;
                    PREPARE_ABILITY_BUFFER(gBattleTextBuff1, gLastUsedAbility);
                    RecordAbilityBattle(gActiveBattler, gLastUsedAbility);
                    BattleScriptExecute(BattleScript_QuickDrawActivation);
                }
                return;
            }
        }
    }

    // setup stuff before turns/actions
    TryClearRageAndFuryCutter();
    gCurrentTurnActionNumber = 0;
    gCurrentActionFuncId = gActionsByTurnOrder[0];
    gBattleStruct->dynamicMoveType = 0;
    for (i = 0; i < MAX_BATTLERS_COUNT; i++)
    {
        gBattleStruct->ateBoost[i] = FALSE;
        gSpecialStatuses[i].gemBoost = FALSE;
    }

    gBattleMainFunc = RunTurnActionsFunctions;
    gBattleCommunication[3] = 0;
    gBattleCommunication[4] = 0;
    gBattleScripting.multihitMoveEffect = 0;
    gBattleResources->battleScriptsStack->size = 0;
}

static void RunTurnActionsFunctions(void)
{
    if (gBattleOutcome != 0)
        gCurrentActionFuncId = B_ACTION_FINISHED;

    *(&gBattleStruct->savedTurnActionNumber) = gCurrentTurnActionNumber;
    sTurnActionsFuncsTable[gCurrentActionFuncId]();

    if (gCurrentTurnActionNumber >= gBattlersCount) // everyone did their actions, turn finished
    {
        gHitMarker &= ~(HITMARKER_x100000);
        gBattleMainFunc = sEndTurnFuncsTable[gBattleOutcome & 0x7F];
    }
    else
    {
        if (gBattleStruct->savedTurnActionNumber != gCurrentTurnActionNumber) // action turn has been done, clear hitmarker bits for another battlerId
        {
            gHitMarker &= ~(HITMARKER_NO_ATTACKSTRING);
            gHitMarker &= ~(HITMARKER_UNABLE_TO_USE_MOVE);
        }
    }
}

static void HandleEndTurn_BattleWon(void)
{
    gCurrentActionFuncId = 0;

    if (gBattleTypeFlags & (BATTLE_TYPE_LINK | BATTLE_TYPE_RECORDED_LINK))
    {
        gSpecialVar_Result = gBattleOutcome;
        gBattleTextBuff1[0] = gBattleOutcome;
        gBattlerAttacker = GetBattlerAtPosition(B_POSITION_PLAYER_LEFT);
        gBattlescriptCurrInstr = BattleScript_LinkBattleWonOrLost;
        gBattleOutcome &= ~(B_OUTCOME_LINK_BATTLE_RAN);
    }
    else if (gBattleTypeFlags & BATTLE_TYPE_TRAINER
            && gBattleTypeFlags & (BATTLE_TYPE_FRONTIER | BATTLE_TYPE_TRAINER_HILL | BATTLE_TYPE_EREADER_TRAINER))
    {
        BattleStopLowHpSound();
        gBattlescriptCurrInstr = BattleScript_FrontierTrainerBattleWon;

        if (gTrainerBattleOpponent_A == TRAINER_FRONTIER_BRAIN)
            PlayBGM(MUS_VICTORY_GYM_LEADER);
        else
            PlayBGM(MUS_VICTORY_TRAINER);
    }
    else if (gBattleTypeFlags & BATTLE_TYPE_TRAINER && !(gBattleTypeFlags & BATTLE_TYPE_LINK))
    {
        BattleStopLowHpSound();
        gBattlescriptCurrInstr = BattleScript_LocalTrainerBattleWon;

        switch (gTrainers[gTrainerBattleOpponent_A].trainerClass)
        {
        case TRAINER_CLASS_ELITE_FOUR:
        case TRAINER_CLASS_CHAMPION:
            PlayBGM(MUS_VICTORY_LEAGUE);
            break;
        case TRAINER_CLASS_TEAM_AQUA:
        case TRAINER_CLASS_TEAM_MAGMA:
        case TRAINER_CLASS_AQUA_ADMIN:
        case TRAINER_CLASS_AQUA_LEADER:
        case TRAINER_CLASS_MAGMA_ADMIN:
        case TRAINER_CLASS_MAGMA_LEADER:
            PlayBGM(MUS_VICTORY_AQUA_MAGMA);
            break;
        case TRAINER_CLASS_LEADER:
            PlayBGM(MUS_VICTORY_GYM_LEADER);
            break;
        default:
            PlayBGM(MUS_VICTORY_TRAINER);
            break;
        }
    }
    else
    {
        gBattlescriptCurrInstr = BattleScript_PayDayMoneyAndPickUpItems;
    }

    gBattleMainFunc = HandleEndTurn_FinishBattle;
}

static void HandleEndTurn_BattleLost(void)
{
    gCurrentActionFuncId = 0;

    if (gBattleTypeFlags & (BATTLE_TYPE_LINK | BATTLE_TYPE_RECORDED_LINK))
    {
        if (gBattleTypeFlags & BATTLE_TYPE_FRONTIER)
        {
            if (gBattleOutcome & B_OUTCOME_LINK_BATTLE_RAN)
            {
                gBattlescriptCurrInstr = BattleScript_PrintPlayerForfeitedLinkBattle;
                gBattleOutcome &= ~(B_OUTCOME_LINK_BATTLE_RAN);
                gSaveBlock2Ptr->frontier.disableRecordBattle = TRUE;
            }
            else
            {
                gBattlescriptCurrInstr = BattleScript_FrontierLinkBattleLost;
                gBattleOutcome &= ~(B_OUTCOME_LINK_BATTLE_RAN);
            }
        }
        else
        {
            gBattleTextBuff1[0] = gBattleOutcome;
            gBattlerAttacker = GetBattlerAtPosition(B_POSITION_PLAYER_LEFT);
            gBattlescriptCurrInstr = BattleScript_LinkBattleWonOrLost;
            gBattleOutcome &= ~(B_OUTCOME_LINK_BATTLE_RAN);
        }
    }
    else
    {
        gBattlescriptCurrInstr = BattleScript_LocalBattleLost;
    }

    gBattleMainFunc = HandleEndTurn_FinishBattle;
}

static void HandleEndTurn_RanFromBattle(void)
{
    gCurrentActionFuncId = 0;

    if (gBattleTypeFlags & BATTLE_TYPE_FRONTIER && gBattleTypeFlags & BATTLE_TYPE_TRAINER)
    {
        gBattlescriptCurrInstr = BattleScript_PrintPlayerForfeited;
        gBattleOutcome = B_OUTCOME_FORFEITED;
        gSaveBlock2Ptr->frontier.disableRecordBattle = TRUE;
    }
    else if (gBattleTypeFlags & BATTLE_TYPE_TRAINER_HILL)
    {
        gBattlescriptCurrInstr = BattleScript_PrintPlayerForfeited;
        gBattleOutcome = B_OUTCOME_FORFEITED;
    }
    else
    {
        switch (gProtectStructs[gBattlerAttacker].fleeFlag)
        {
        default:
            gBattlescriptCurrInstr = BattleScript_GotAwaySafely;
            break;
        case 1:
            gBattlescriptCurrInstr = BattleScript_SmokeBallEscape;
            break;
        case 2:
            gBattlescriptCurrInstr = BattleScript_RanAwayUsingMonAbility;
            break;
        }
    }

    gBattleMainFunc = HandleEndTurn_FinishBattle;
}

static void HandleEndTurn_MonFled(void)
{
    gCurrentActionFuncId = 0;

    PREPARE_MON_NICK_BUFFER(gBattleTextBuff1, gBattlerAttacker, gBattlerPartyIndexes[gBattlerAttacker]);
    gBattlescriptCurrInstr = BattleScript_WildMonFled;

    gBattleMainFunc = HandleEndTurn_FinishBattle;
}

static void HandleEndTurn_FinishBattle(void)
{
    u32 i;

    if (gCurrentActionFuncId == B_ACTION_TRY_FINISH || gCurrentActionFuncId == B_ACTION_FINISHED)
    {
        if (!(gBattleTypeFlags & (BATTLE_TYPE_LINK
                                  | BATTLE_TYPE_RECORDED_LINK
                                  | BATTLE_TYPE_FIRST_BATTLE
                                  | BATTLE_TYPE_SAFARI
                                  | BATTLE_TYPE_EREADER_TRAINER
                                  | BATTLE_TYPE_WALLY_TUTORIAL
                                  | BATTLE_TYPE_FRONTIER)))
        {
            for (gActiveBattler = 0; gActiveBattler < gBattlersCount; gActiveBattler++)
            {
                if (GetBattlerSide(gActiveBattler) == B_SIDE_PLAYER)
                {
                    if (gBattleResults.playerMon1Species == SPECIES_NONE)
                    {
                        gBattleResults.playerMon1Species = GetMonData(&gPlayerParty[gBattlerPartyIndexes[gActiveBattler]], MON_DATA_SPECIES, NULL);
                        GetMonData(&gPlayerParty[gBattlerPartyIndexes[gActiveBattler]], MON_DATA_NICKNAME, gBattleResults.playerMon1Name);
                    }
                    else
                    {
                        gBattleResults.playerMon2Species = GetMonData(&gPlayerParty[gBattlerPartyIndexes[gActiveBattler]], MON_DATA_SPECIES, NULL);
                        GetMonData(&gPlayerParty[gBattlerPartyIndexes[gActiveBattler]], MON_DATA_NICKNAME, gBattleResults.playerMon2Name);
                    }
                }
            }
            TryPutPokemonTodayOnAir();
        }

        if (!(gBattleTypeFlags & (BATTLE_TYPE_LINK
                                  | BATTLE_TYPE_RECORDED_LINK
                                  | BATTLE_TYPE_TRAINER
                                  | BATTLE_TYPE_FIRST_BATTLE
                                  | BATTLE_TYPE_SAFARI
                                  | BATTLE_TYPE_FRONTIER
                                  | BATTLE_TYPE_EREADER_TRAINER
                                  | BATTLE_TYPE_WALLY_TUTORIAL))
            && gBattleResults.shinyWildMon)
        {
            TryPutBreakingNewsOnAir();
        }

        sub_8186444();
        BeginFastPaletteFade(3);
        FadeOutMapMusic(5);
        #if B_TRAINERS_KNOCK_OFF_ITEMS
        if (gBattleTypeFlags & BATTLE_TYPE_TRAINER)
            TryRestoreStolenItems();
        #endif
        for (i = 0; i < PARTY_SIZE; i++)
        {
            UndoMegaEvolution(i);
            UndoFormChange(i, B_SIDE_PLAYER, FALSE);
            DoBurmyFormChange(i);
        }
    #if B_RECALCULATE_STATS >= GEN_5
        // Recalculate the stats of every party member before the end
        for (i = 0; i < PARTY_SIZE; i++)
        {
            if (GetMonData(&gPlayerParty[i], MON_DATA_SPECIES2) != SPECIES_NONE
             && GetMonData(&gPlayerParty[i], MON_DATA_SPECIES2) != SPECIES_EGG)
            {
                CalculateMonStats(&gPlayerParty[i]);
            }
        }
    #endif
        gBattleMainFunc = FreeResetData_ReturnToOvOrDoEvolutions;
        gCB2_AfterEvolution = BattleMainCB2;
    }
    else
    {
        if (gBattleControllerExecFlags == 0)
            gBattleScriptingCommandsTable[gBattlescriptCurrInstr[0]]();
    }
}

static void FreeResetData_ReturnToOvOrDoEvolutions(void)
{
    if (!gPaletteFade.active)
    {
        ResetSpriteData();
        if (gLeveledUpInBattle && (gBattleOutcome == B_OUTCOME_WON || gBattleOutcome == B_OUTCOME_CAUGHT))
        {
            gBattleMainFunc = TryEvolvePokemon;
        }
        else
        {
            gBattleMainFunc = ReturnFromBattleToOverworld;
            return;
        }
    }

    FreeAllWindowBuffers();
    if (!(gBattleTypeFlags & BATTLE_TYPE_LINK))
    {
        FreeMonSpritesGfx();
        FreeBattleResources();
        FreeBattleSpritesData();
    }
}

static void TryEvolvePokemon(void)
{
    s32 i;

    while (gLeveledUpInBattle != 0)
    {
        for (i = 0; i < PARTY_SIZE; i++)
        {
            if (gLeveledUpInBattle & gBitTable[i])
            {
                u16 species;
                u8 levelUpBits = gLeveledUpInBattle;

                levelUpBits &= ~(gBitTable[i]);
                gLeveledUpInBattle = levelUpBits;

                species = GetEvolutionTargetSpecies(&gPlayerParty[i], EVO_MODE_NORMAL, levelUpBits);
                if (species != SPECIES_NONE)
                {
                    FreeAllWindowBuffers();
                    gBattleMainFunc = WaitForEvoSceneToFinish;
                    EvolutionScene(&gPlayerParty[i], species, TRUE, i);
                    return;
                }
            }
        }
    }

    gBattleMainFunc = ReturnFromBattleToOverworld;
}

static void WaitForEvoSceneToFinish(void)
{
    if (gMain.callback2 == BattleMainCB2)
        gBattleMainFunc = TryEvolvePokemon;
}

static void ReturnFromBattleToOverworld(void)
{
    if (!(gBattleTypeFlags & BATTLE_TYPE_LINK))
    {
        RandomlyGivePartyPokerus(gPlayerParty);
        PartySpreadPokerus(gPlayerParty);
    }

    if (gBattleTypeFlags & BATTLE_TYPE_LINK && gReceivedRemoteLinkPlayers != 0)
        return;

    gSpecialVar_Result = gBattleOutcome;
    gMain.inBattle = 0;
    gMain.callback1 = gPreBattleCallback1;

    if (gBattleTypeFlags & BATTLE_TYPE_ROAMER)
    {
        UpdateRoamerHPStatus(&gEnemyParty[0]);

#ifndef BUGFIX
        if ((gBattleOutcome & B_OUTCOME_WON) || gBattleOutcome == B_OUTCOME_CAUGHT)
#else
        if ((gBattleOutcome == B_OUTCOME_WON) || gBattleOutcome == B_OUTCOME_CAUGHT) // Bug: When Roar is used by roamer, gBattleOutcome is B_OUTCOME_PLAYER_TELEPORTED (5).
#endif                                                                               // & with B_OUTCOME_WON (1) will return TRUE and deactivates the roamer.
            SetRoamerInactive();
    }

    m4aSongNumStop(SE_LOW_HEALTH);
    SetMainCallback2(gMain.savedCallback);
}

void RunBattleScriptCommands_PopCallbacksStack(void)
{
    if (gCurrentActionFuncId == B_ACTION_TRY_FINISH || gCurrentActionFuncId == B_ACTION_FINISHED)
    {
        if (gBattleResources->battleCallbackStack->size != 0)
            gBattleResources->battleCallbackStack->size--;
        gBattleMainFunc = gBattleResources->battleCallbackStack->function[gBattleResources->battleCallbackStack->size];
    }
    else
    {
        if (gBattleControllerExecFlags == 0)
            gBattleScriptingCommandsTable[gBattlescriptCurrInstr[0]]();
    }
}

void RunBattleScriptCommands(void)
{
    if (gBattleControllerExecFlags == 0)
        gBattleScriptingCommandsTable[gBattlescriptCurrInstr[0]]();
}

void SetTypeBeforeUsingMove(u16 move, u8 battlerAtk)
{
    u32 moveType, ateType, attackerAbility;

    if (move == MOVE_STRUGGLE)
        return;

    gBattleStruct->dynamicMoveType = 0;
    gBattleStruct->ateBoost[battlerAtk] = 0;
    gSpecialStatuses[battlerAtk].gemBoost = 0;

    if (gBattleMoves[move].effect == EFFECT_WEATHER_BALL)
    {
        if (WEATHER_HAS_EFFECT)
        {
            if (gBattleWeather & WEATHER_RAIN_ANY)
                gBattleStruct->dynamicMoveType = TYPE_WATER | 0x80;
            else if (gBattleWeather & WEATHER_SANDSTORM_ANY)
                gBattleStruct->dynamicMoveType = TYPE_ROCK | 0x80;
            else if (gBattleWeather & WEATHER_SUN_ANY)
                gBattleStruct->dynamicMoveType = TYPE_FIRE | 0x80;
            else if (gBattleWeather & WEATHER_HAIL_ANY)
                gBattleStruct->dynamicMoveType = TYPE_ICE | 0x80;
            else
                gBattleStruct->dynamicMoveType = TYPE_NORMAL | 0x80;
        }
    }
    else if (gBattleMoves[move].effect == EFFECT_HIDDEN_POWER)
    {
        u8 typeBits  = ((gBattleMons[battlerAtk].hpIV & 1) << 0)
                     | ((gBattleMons[battlerAtk].attackIV & 1) << 1)
                     | ((gBattleMons[battlerAtk].defenseIV & 1) << 2)
                     | ((gBattleMons[battlerAtk].speedIV & 1) << 3)
                     | ((gBattleMons[battlerAtk].spAttackIV & 1) << 4)
                     | ((gBattleMons[battlerAtk].spDefenseIV & 1) << 5);

        gBattleStruct->dynamicMoveType = (15 * typeBits) / 63 + 1;
        if (gBattleStruct->dynamicMoveType >= TYPE_MYSTERY)
            gBattleStruct->dynamicMoveType++;
        gBattleStruct->dynamicMoveType |= 0xC0;
    }
    else if (gBattleMoves[move].effect == EFFECT_CHANGE_TYPE_ON_ITEM)
    {
        if (GetBattlerHoldEffect(battlerAtk, TRUE) == gBattleMoves[move].argument)
            gBattleStruct->dynamicMoveType = ItemId_GetSecondaryId(gBattleMons[battlerAtk].item) | 0x80;
    }
    else if (gBattleMoves[move].effect == EFFECT_REVELATION_DANCE)
    {
        if (gBattleMons[battlerAtk].type1 != TYPE_MYSTERY)
            gBattleStruct->dynamicMoveType = gBattleMons[battlerAtk].type1 | 0x80;
        else if (gBattleMons[battlerAtk].type2 != TYPE_MYSTERY)
            gBattleStruct->dynamicMoveType = gBattleMons[battlerAtk].type2 | 0x80;
        else if (gBattleMons[battlerAtk].type3 != TYPE_MYSTERY)
            gBattleStruct->dynamicMoveType = gBattleMons[battlerAtk].type3 | 0x80;
    }
    else if (gBattleMoves[move].effect == EFFECT_NATURAL_GIFT)
    {
        if (ItemId_GetPocket(gBattleMons[battlerAtk].item) == POCKET_BERRIES)
            gBattleStruct->dynamicMoveType = gNaturalGiftTable[ITEM_TO_BERRY(gBattleMons[battlerAtk].item)].type;
    }

    attackerAbility = GetBattlerAbility(battlerAtk);
    GET_MOVE_TYPE(move, moveType);
    if ((gFieldStatuses & STATUS_FIELD_ION_DELUGE && moveType == TYPE_NORMAL)
        || gStatuses4[battlerAtk] & STATUS4_ELECTRIFIED)
    {
        gBattleStruct->dynamicMoveType = 0x80 | TYPE_ELECTRIC;
    }
    else if (gBattleMoves[move].type == TYPE_NORMAL
             && gBattleMoves[move].effect != EFFECT_HIDDEN_POWER
             && gBattleMoves[move].effect != EFFECT_WEATHER_BALL
             && gBattleMoves[move].effect != EFFECT_CHANGE_TYPE_ON_ITEM
             && gBattleMoves[move].effect != EFFECT_NATURAL_GIFT
             && ((attackerAbility == ABILITY_PIXILATE && (ateType = TYPE_FAIRY))
                 || (attackerAbility == ABILITY_REFRIGERATE && (ateType = TYPE_ICE))
                 || (attackerAbility == ABILITY_AERILATE && (ateType = TYPE_FLYING))
                 || ((attackerAbility == ABILITY_GALVANIZE) && (ateType = TYPE_ELECTRIC))
                )
             )
    {
        gBattleStruct->dynamicMoveType = 0x80 | ateType;
        gBattleStruct->ateBoost[battlerAtk] = 1;
    }
    else if (gBattleMoves[move].type != TYPE_NORMAL
             && gBattleMoves[move].effect != EFFECT_HIDDEN_POWER
             && gBattleMoves[move].effect != EFFECT_WEATHER_BALL
             && attackerAbility == ABILITY_NORMALIZE)
    {
        gBattleStruct->dynamicMoveType = 0x80 | TYPE_NORMAL;
        gBattleStruct->ateBoost[battlerAtk] = 1;
    }
    else if (gBattleMoves[move].flags & FLAG_SOUND
             && attackerAbility == ABILITY_LIQUID_VOICE)
    {
        gBattleStruct->dynamicMoveType = 0x80 | TYPE_WATER;
    }
    else if (gStatuses4[battlerAtk] & STATUS4_PLASMA_FISTS && moveType == TYPE_NORMAL)
    {
        gBattleStruct->dynamicMoveType = 0x80 | TYPE_ELECTRIC;
    }

    // Check if a gem should activate.
    GET_MOVE_TYPE(move, moveType);
    if (GetBattlerHoldEffect(battlerAtk, TRUE) == HOLD_EFFECT_GEMS
        && moveType == ItemId_GetSecondaryId(gBattleMons[battlerAtk].item))
    {
        gSpecialStatuses[battlerAtk].gemParam = GetBattlerHoldEffectParam(battlerAtk);
        gSpecialStatuses[battlerAtk].gemBoost = 1;
    }
}

// special to set a field's totem boost(s)
// inputs:
//  var8000: battlerId
//  var8001 - var8007: stat changes
void SetTotemBoost(void)
{
    u8 battlerId = gSpecialVar_0x8000;
    u8 i;

    for (i = 0; i < (NUM_BATTLE_STATS - 1); i++)
    {
        if (*(&gSpecialVar_0x8001 + i))
        {
            gTotemBoosts[battlerId].stats |= (1 << i);
            gTotemBoosts[battlerId].statChanges[i] = *(&gSpecialVar_0x8001 + i);
            gTotemBoosts[battlerId].stats |= 0x80;  // used as a flag for the "totem flared to life" script
        }
    }
}<|MERGE_RESOLUTION|>--- conflicted
+++ resolved
@@ -231,11 +231,8 @@
 EWRAM_DATA struct TotemBoost gTotemBoosts[MAX_BATTLERS_COUNT] = {0};
 EWRAM_DATA bool8 gHasFetchedBall = FALSE;
 EWRAM_DATA u8 gLastUsedBall = 0;
-<<<<<<< HEAD
 EWRAM_DATA u16 gLastThrownBall = 0;
-=======
 EWRAM_DATA bool8 gSwapDamageCategory = FALSE; // Photon Geyser, Shell Side Arm, Light That Burns the Sky
->>>>>>> caf25488
 
 // IWRAM common vars
 void (*gPreBattleCallback1)(void);
@@ -2937,14 +2934,11 @@
     gBattleStruct->arenaLostOpponentMons = 0;
 
     gBattleStruct->mega.triggerSpriteId = 0xFF;
-<<<<<<< HEAD
     
     for (i = 0; i < PARTY_SIZE; i++)
         gBattleStruct->itemStolen[i].originalItem = GetMonData(&gPlayerParty[i], MON_DATA_HELD_ITEM);
-=======
 
     gSwapDamageCategory = FALSE; // Photon Geyser, Shell Side Arm, Light That Burns the Sky
->>>>>>> caf25488
 }
 
 void SwitchInClearSetData(void)
