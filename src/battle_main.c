--- conflicted
+++ resolved
@@ -3256,14 +3256,7 @@
     gBattleMons[gActiveBattler].type3 = TYPE_MYSTERY;
 
     Ai_UpdateFaintData(gActiveBattler);
-<<<<<<< HEAD
-    UndoFormChange(gBattlerPartyIndexes[gActiveBattler], GET_BATTLER_SIDE(gActiveBattler), FALSE);
-    if (GetBattlerSide(gActiveBattler) == B_SIDE_PLAYER)
-        UndoMegaEvolution(gBattlerPartyIndexes[gActiveBattler]);
-    // TODO: UndoDynamax
-=======
     TryBattleFormChange(gActiveBattler, FORM_CHANGE_FAINT);
->>>>>>> 46bdd21e
 
     gBattleStruct->overwrittenAbilities[gActiveBattler] = ABILITY_NONE;
 
@@ -5254,12 +5247,6 @@
     #endif
         for (i = 0; i < PARTY_SIZE; i++)
         {
-<<<<<<< HEAD
-            UndoMegaEvolution(i);
-            UndoFormChange(i, B_SIDE_PLAYER, FALSE);
-            DoBurmyFormChange(i);
-            // TODO: UndoDynamax(i)
-=======
             bool8 changedForm = FALSE;
 
             // Appeared in battle and didn't faint
@@ -5277,7 +5264,6 @@
             if (!changedForm)
                 CalculateMonStats(&gPlayerParty[i]);
         #endif
->>>>>>> 46bdd21e
         }
         // Clear battle mon species to avoid a bug on the next battle that causes
         // healthboxes loading incorrectly due to it trying to create a Mega Indicator
