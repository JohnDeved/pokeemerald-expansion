#include "global.h"
#include "battle.h"
#include "battle_anim.h"
#include "battle_ai_main.h"
#include "battle_ai_util.h"
#include "battle_arena.h"
#include "battle_controllers.h"
#include "battle_interface.h"
#include "battle_main.h"
#include "battle_message.h"
#include "battle_pyramid.h"
#include "battle_scripts.h"
#include "battle_setup.h"
#include "battle_tower.h"
#include "battle_util.h"
#include "berry.h"
#include "bg.h"
#include "data.h"
#include "decompress.h"
#include "dma3.h"
#include "event_data.h"
#include "evolution_scene.h"
#include "graphics.h"
#include "gpu_regs.h"
#include "international_string_util.h"
#include "item.h"
#include "link.h"
#include "link_rfu.h"
#include "load_save.h"
#include "main.h"
#include "malloc.h"
#include "m4a.h"
#include "palette.h"
#include "party_menu.h"
#include "pokeball.h"
#include "pokedex.h"
#include "pokemon.h"
#include "random.h"
#include "recorded_battle.h"
#include "roamer.h"
#include "safari_zone.h"
#include "scanline_effect.h"
#include "sound.h"
#include "sprite.h"
#include "string_util.h"
#include "strings.h"
#include "task.h"
#include "text.h"
#include "trig.h"
#include "tv.h"
#include "util.h"
#include "wild_encounter.h"
#include "window.h"
#include "constants/abilities.h"
#include "constants/battle_config.h"
#include "constants/battle_move_effects.h"
#include "constants/battle_string_ids.h"
#include "constants/hold_effects.h"
#include "constants/items.h"
#include "constants/moves.h"
#include "constants/party_menu.h"
#include "constants/rgb.h"
#include "constants/songs.h"
#include "constants/trainers.h"
#include "cable_club.h"

extern struct MusicPlayerInfo gMPlayInfo_SE1;
extern struct MusicPlayerInfo gMPlayInfo_SE2;

extern const struct BgTemplate gBattleBgTemplates[];
extern const struct WindowTemplate *const gBattleWindowTemplates[];

// this file's functions
static void CB2_InitBattleInternal(void);
static void CB2_PreInitMultiBattle(void);
static void CB2_PreInitIngamePlayerPartnerBattle(void);
static void CB2_HandleStartMultiPartnerBattle(void);
static void CB2_HandleStartMultiBattle(void);
static void CB2_HandleStartBattle(void);
static void TryCorrectShedinjaLanguage(struct Pokemon *mon);
static u8 CreateNPCTrainerParty(struct Pokemon *party, u16 trainerNum, bool8 firstTrainer);
static void BattleMainCB1(void);
static void sub_8038538(struct Sprite *sprite);
static void CB2_EndLinkBattle(void);
static void EndLinkBattleInSteps(void);
static void sub_80392A8(void);
static void sub_803937C(void);
static void sub_803939C(void);
static void SpriteCb_MoveWildMonToRight(struct Sprite *sprite);
static void SpriteCb_WildMonShowHealthbox(struct Sprite *sprite);
static void SpriteCb_WildMonAnimate(struct Sprite *sprite);
static void sub_80398D0(struct Sprite *sprite);
static void SpriteCB_AnimFaintOpponent(struct Sprite *sprite);
static void SpriteCb_BlinkVisible(struct Sprite *sprite);
static void SpriteCallbackDummy_3(struct Sprite *sprite);
static void SpriteCB_BattleSpriteSlideLeft(struct Sprite *sprite);
static void TurnValuesCleanUp(bool8 var0);
static void SpriteCB_BounceEffect(struct Sprite *sprite);
static void BattleStartClearSetData(void);
static void DoBattleIntro(void);
static void TryDoEventsBeforeFirstTurn(void);
static void HandleTurnActionSelectionState(void);
static void RunTurnActionsFunctions(void);
static void SetActionsAndBattlersTurnOrder(void);
static void sub_803CDF8(void);
static bool8 AllAtActionConfirmed(void);
static void CheckFocusPunch_ClearVarsBeforeTurnStarts(void);
static void CheckMegaEvolutionBeforeTurn(void);
static void CheckQuickClaw_CustapBerryActivation(void);
static void FreeResetData_ReturnToOvOrDoEvolutions(void);
static void ReturnFromBattleToOverworld(void);
static void TryEvolvePokemon(void);
static void WaitForEvoSceneToFinish(void);
static void HandleEndTurn_ContinueBattle(void);
static void HandleEndTurn_BattleWon(void);
static void HandleEndTurn_BattleLost(void);
static void HandleEndTurn_RanFromBattle(void);
static void HandleEndTurn_MonFled(void);
static void HandleEndTurn_FinishBattle(void);

// EWRAM vars
EWRAM_DATA u16 gBattle_BG0_X = 0;
EWRAM_DATA u16 gBattle_BG0_Y = 0;
EWRAM_DATA u16 gBattle_BG1_X = 0;
EWRAM_DATA u16 gBattle_BG1_Y = 0;
EWRAM_DATA u16 gBattle_BG2_X = 0;
EWRAM_DATA u16 gBattle_BG2_Y = 0;
EWRAM_DATA u16 gBattle_BG3_X = 0;
EWRAM_DATA u16 gBattle_BG3_Y = 0;
EWRAM_DATA u16 gBattle_WIN0H = 0;
EWRAM_DATA u16 gBattle_WIN0V = 0;
EWRAM_DATA u16 gBattle_WIN1H = 0;
EWRAM_DATA u16 gBattle_WIN1V = 0;
EWRAM_DATA u8 gDisplayedStringBattle[400] = {0};
EWRAM_DATA u8 gBattleTextBuff1[TEXT_BUFF_ARRAY_COUNT] = {0};
EWRAM_DATA u8 gBattleTextBuff2[TEXT_BUFF_ARRAY_COUNT] = {0};
EWRAM_DATA u8 gBattleTextBuff3[TEXT_BUFF_ARRAY_COUNT] = {0};
EWRAM_DATA u32 gBattleTypeFlags = 0;
EWRAM_DATA u8 gBattleTerrain = 0;
EWRAM_DATA u32 gUnusedFirstBattleVar1 = 0; // Never read
EWRAM_DATA struct UnknownPokemonStruct4 gMultiPartnerParty[MULTI_PARTY_SIZE] = {0};
EWRAM_DATA static struct UnknownPokemonStruct4* sMultiPartnerPartyBuffer = NULL;
EWRAM_DATA u8 *gUnknown_0202305C = NULL;
EWRAM_DATA u8 *gUnknown_02023060 = NULL;
EWRAM_DATA u8 gActiveBattler = 0;
EWRAM_DATA u32 gBattleControllerExecFlags = 0;
EWRAM_DATA u8 gBattlersCount = 0;
EWRAM_DATA u16 gBattlerPartyIndexes[MAX_BATTLERS_COUNT] = {0};
EWRAM_DATA u8 gBattlerPositions[MAX_BATTLERS_COUNT] = {0};
EWRAM_DATA u8 gActionsByTurnOrder[MAX_BATTLERS_COUNT] = {0};
EWRAM_DATA u8 gBattlerByTurnOrder[MAX_BATTLERS_COUNT] = {0};
EWRAM_DATA u8 gCurrentTurnActionNumber = 0;
EWRAM_DATA u8 gCurrentActionFuncId = 0;
EWRAM_DATA struct BattlePokemon gBattleMons[MAX_BATTLERS_COUNT] = {0};
EWRAM_DATA u8 gBattlerSpriteIds[MAX_BATTLERS_COUNT] = {0};
EWRAM_DATA u8 gCurrMovePos = 0;
EWRAM_DATA u8 gChosenMovePos = 0;
EWRAM_DATA u16 gCurrentMove = 0;
EWRAM_DATA u16 gChosenMove = 0;
EWRAM_DATA u16 gCalledMove = 0;
EWRAM_DATA s32 gBattleMoveDamage = 0;
EWRAM_DATA s32 gHpDealt = 0;
EWRAM_DATA s32 gTakenDmg[MAX_BATTLERS_COUNT] = {0};
EWRAM_DATA u16 gLastUsedItem = 0;
EWRAM_DATA u16 gLastUsedAbility = 0;
EWRAM_DATA u8 gBattlerAttacker = 0;
EWRAM_DATA u8 gBattlerTarget = 0;
EWRAM_DATA u8 gBattlerFainted = 0;
EWRAM_DATA u8 gEffectBattler = 0;
EWRAM_DATA u8 gPotentialItemEffectBattler = 0;
EWRAM_DATA u8 gAbsentBattlerFlags = 0;
EWRAM_DATA u8 gIsCriticalHit = FALSE;
EWRAM_DATA u8 gMultiHitCounter = 0;
EWRAM_DATA const u8 *gBattlescriptCurrInstr = NULL;
EWRAM_DATA u8 gChosenActionByBattler[MAX_BATTLERS_COUNT] = {0};
EWRAM_DATA const u8 *gSelectionBattleScripts[MAX_BATTLERS_COUNT] = {NULL};
EWRAM_DATA const u8 *gPalaceSelectionBattleScripts[MAX_BATTLERS_COUNT] = {NULL};
EWRAM_DATA u16 gLastPrintedMoves[MAX_BATTLERS_COUNT] = {0};
EWRAM_DATA u16 gLastMoves[MAX_BATTLERS_COUNT] = {0};
EWRAM_DATA u16 gLastLandedMoves[MAX_BATTLERS_COUNT] = {0};
EWRAM_DATA u16 gLastHitByType[MAX_BATTLERS_COUNT] = {0};
EWRAM_DATA u16 gLastResultingMoves[MAX_BATTLERS_COUNT] = {0};
EWRAM_DATA u16 gLockedMoves[MAX_BATTLERS_COUNT] = {0};
EWRAM_DATA u16 gLastUsedMove = 0;
EWRAM_DATA u8 gLastHitBy[MAX_BATTLERS_COUNT] = {0};
EWRAM_DATA u16 gChosenMoveByBattler[MAX_BATTLERS_COUNT] = {0};
EWRAM_DATA u16 gMoveResultFlags = 0;
EWRAM_DATA u32 gHitMarker = 0;
EWRAM_DATA u8 gTakenDmgByBattler[MAX_BATTLERS_COUNT] = {0};
EWRAM_DATA u8 gUnusedFirstBattleVar2 = 0; // Never read
EWRAM_DATA u32 gSideStatuses[2] = {0};
EWRAM_DATA struct SideTimer gSideTimers[2] = {0};
EWRAM_DATA u32 gStatuses3[MAX_BATTLERS_COUNT] = {0};
EWRAM_DATA u32 gStatuses4[MAX_BATTLERS_COUNT] = {0};
EWRAM_DATA struct DisableStruct gDisableStructs[MAX_BATTLERS_COUNT] = {0};
EWRAM_DATA u16 gPauseCounterBattle = 0;
EWRAM_DATA u16 gPaydayMoney = 0;
EWRAM_DATA u16 gRandomTurnNumber = 0;
EWRAM_DATA u8 gBattleCommunication[BATTLE_COMMUNICATION_ENTRIES_COUNT] = {0};
EWRAM_DATA u8 gBattleOutcome = 0;
EWRAM_DATA struct ProtectStruct gProtectStructs[MAX_BATTLERS_COUNT] = {0};
EWRAM_DATA struct SpecialStatus gSpecialStatuses[MAX_BATTLERS_COUNT] = {0};
EWRAM_DATA u16 gBattleWeather = 0;
EWRAM_DATA struct WishFutureKnock gWishFutureKnock = {0};
EWRAM_DATA u16 gIntroSlideFlags = 0;
EWRAM_DATA u8 gSentPokesToOpponent[2] = {0};
EWRAM_DATA u16 gExpShareExp = 0;
EWRAM_DATA struct BattleEnigmaBerry gEnigmaBerries[MAX_BATTLERS_COUNT] = {0};
EWRAM_DATA struct BattleScripting gBattleScripting = {0};
EWRAM_DATA struct BattleStruct *gBattleStruct = NULL;
EWRAM_DATA u8 *gLinkBattleSendBuffer = NULL;
EWRAM_DATA u8 *gLinkBattleRecvBuffer = NULL;
EWRAM_DATA struct BattleResources *gBattleResources = NULL;
EWRAM_DATA u8 gActionSelectionCursor[MAX_BATTLERS_COUNT] = {0};
EWRAM_DATA u8 gMoveSelectionCursor[MAX_BATTLERS_COUNT] = {0};
EWRAM_DATA u8 gBattlerStatusSummaryTaskId[MAX_BATTLERS_COUNT] = {0};
EWRAM_DATA u8 gBattlerInMenuId = 0;
EWRAM_DATA bool8 gDoingBattleAnim = FALSE;
EWRAM_DATA u32 gTransformedPersonalities[MAX_BATTLERS_COUNT] = {0};
EWRAM_DATA u8 gPlayerDpadHoldFrames = 0;
EWRAM_DATA struct BattleSpriteData *gBattleSpritesDataPtr = NULL;
EWRAM_DATA struct MonSpritesGfx *gMonSpritesGfxPtr = NULL;
EWRAM_DATA struct BattleHealthboxInfo *gBattleControllerOpponentHealthboxData = NULL; // Never read
EWRAM_DATA struct BattleHealthboxInfo *gBattleControllerOpponentFlankHealthboxData = NULL; // Never read
EWRAM_DATA u16 gBattleMovePower = 0;
EWRAM_DATA u16 gMoveToLearn = 0;
EWRAM_DATA u8 gBattleMonForms[MAX_BATTLERS_COUNT] = {0};
EWRAM_DATA u32 gFieldStatuses = 0;
EWRAM_DATA struct FieldTimer gFieldTimers = {0};
EWRAM_DATA u8 gBattlerAbility = 0;
EWRAM_DATA u16 gPartnerSpriteId = 0;
EWRAM_DATA struct TotemBoost gTotemBoosts[MAX_BATTLERS_COUNT] = {0};
EWRAM_DATA bool8 gHasFetchedBall = FALSE;
EWRAM_DATA u8 gLastUsedBall = 0;
EWRAM_DATA u16 gLastThrownBall = 0;
EWRAM_DATA bool8 gSwapDamageCategory = FALSE; // Photon Geyser, Shell Side Arm, Light That Burns the Sky

// IWRAM common vars
void (*gPreBattleCallback1)(void);
void (*gBattleMainFunc)(void);
struct BattleResults gBattleResults;
u8 gLeveledUpInBattle;
void (*gBattlerControllerFuncs[MAX_BATTLERS_COUNT])(void);
u8 gHealthboxSpriteIds[MAX_BATTLERS_COUNT];
u8 gMultiUsePlayerCursor;
u8 gNumberOfMovesToChoose;
u8 gBattleControllerData[MAX_BATTLERS_COUNT]; // Used by the battle controllers to store misc sprite/task IDs for each battler

// rom const data
static const struct ScanlineEffectParams sIntroScanlineParams16Bit =
{
    (void *)REG_ADDR_BG3HOFS, SCANLINE_EFFECT_DMACNT_16BIT, 1
};

// unused
static const struct ScanlineEffectParams sIntroScanlineParams32Bit =
{
    (void *)REG_ADDR_BG3HOFS, SCANLINE_EFFECT_DMACNT_32BIT, 1
};

const struct SpriteTemplate gUnknown_0831AC88 =
{
    .tileTag = 0,
    .paletteTag = 0,
    .oam = &gDummyOamData,
    .anims = gDummySpriteAnimTable,
    .images = NULL,
    .affineAnims = gDummySpriteAffineAnimTable,
    .callback = sub_8038528,
};

static const u8 sText_ShedinjaJpnName[] = _("ヌケニン"); // Nukenin

const struct OamData gOamData_BattleSpriteOpponentSide =
{
    .y = 0,
    .affineMode = ST_OAM_AFFINE_NORMAL,
    .objMode = ST_OAM_OBJ_NORMAL,
    .bpp = ST_OAM_4BPP,
    .shape = SPRITE_SHAPE(64x64),
    .x = 0,
    .size = SPRITE_SIZE(64x64),
    .tileNum = 0,
    .priority = 2,
    .paletteNum = 0,
    .affineParam = 0,
};

const struct OamData gOamData_BattleSpritePlayerSide =
{
    .y = 0,
    .affineMode = ST_OAM_AFFINE_NORMAL,
    .objMode = ST_OAM_OBJ_NORMAL,
    .bpp = ST_OAM_4BPP,
    .shape = SPRITE_SHAPE(64x64),
    .x = 0,
    .size = SPRITE_SIZE(64x64),
    .tileNum = 0,
    .priority = 2,
    .paletteNum = 2,
    .affineParam = 0,
};

static const s8 gUnknown_0831ACE0[] ={-32, -16, -16, -32, -32, 0, 0, 0};

const u8 gTypeNames[NUMBER_OF_MON_TYPES][TYPE_NAME_LENGTH + 1] =
{
    [TYPE_NORMAL] = _("Normal"),
    [TYPE_FIGHTING] = _("Fight"),
    [TYPE_FLYING] = _("Flying"),
    [TYPE_POISON] = _("Poison"),
    [TYPE_GROUND] = _("Ground"),
    [TYPE_ROCK] = _("Rock"),
    [TYPE_BUG] = _("Bug"),
    [TYPE_GHOST] = _("Ghost"),
    [TYPE_STEEL] = _("Steel"),
    [TYPE_MYSTERY] = _("???"),
    [TYPE_FIRE] = _("Fire"),
    [TYPE_WATER] = _("Water"),
    [TYPE_GRASS] = _("Grass"),
    [TYPE_ELECTRIC] = _("Electr"),
    [TYPE_PSYCHIC] = _("Psychc"),
    [TYPE_ICE] = _("Ice"),
    [TYPE_DRAGON] = _("Dragon"),
    [TYPE_DARK] = _("Dark"),
    [TYPE_FAIRY] = _("Fairy"),
};

// This is a factor in how much money you get for beating a trainer.
const struct TrainerMoney gTrainerMoneyTable[] =
{
    {TRAINER_CLASS_TEAM_AQUA, 5},
    {TRAINER_CLASS_AQUA_ADMIN, 10},
    {TRAINER_CLASS_AQUA_LEADER, 20},
    {TRAINER_CLASS_AROMA_LADY, 10},
    {TRAINER_CLASS_RUIN_MANIAC, 15},
    {TRAINER_CLASS_INTERVIEWER, 12},
    {TRAINER_CLASS_TUBER_F, 1},
    {TRAINER_CLASS_TUBER_M, 1},
    {TRAINER_CLASS_SIS_AND_BRO, 3},
    {TRAINER_CLASS_COOLTRAINER, 12},
    {TRAINER_CLASS_HEX_MANIAC, 6},
    {TRAINER_CLASS_LADY, 50},
    {TRAINER_CLASS_BEAUTY, 20},
    {TRAINER_CLASS_RICH_BOY, 50},
    {TRAINER_CLASS_POKEMANIAC, 15},
    {TRAINER_CLASS_SWIMMER_M, 2},
    {TRAINER_CLASS_BLACK_BELT, 8},
    {TRAINER_CLASS_GUITARIST, 8},
    {TRAINER_CLASS_KINDLER, 8},
    {TRAINER_CLASS_CAMPER, 4},
    {TRAINER_CLASS_OLD_COUPLE, 10},
    {TRAINER_CLASS_BUG_MANIAC, 15},
    {TRAINER_CLASS_PSYCHIC, 6},
    {TRAINER_CLASS_GENTLEMAN, 20},
    {TRAINER_CLASS_ELITE_FOUR, 25},
    {TRAINER_CLASS_LEADER, 25},
    {TRAINER_CLASS_SCHOOL_KID, 5},
    {TRAINER_CLASS_SR_AND_JR, 4},
    {TRAINER_CLASS_POKEFAN, 20},
    {TRAINER_CLASS_EXPERT, 10},
    {TRAINER_CLASS_YOUNGSTER, 4},
    {TRAINER_CLASS_CHAMPION, 50},
    {TRAINER_CLASS_FISHERMAN, 10},
    {TRAINER_CLASS_TRIATHLETE, 10},
    {TRAINER_CLASS_DRAGON_TAMER, 12},
    {TRAINER_CLASS_BIRD_KEEPER, 8},
    {TRAINER_CLASS_NINJA_BOY, 3},
    {TRAINER_CLASS_BATTLE_GIRL, 6},
    {TRAINER_CLASS_PARASOL_LADY, 10},
    {TRAINER_CLASS_SWIMMER_F, 2},
    {TRAINER_CLASS_PICNICKER, 4},
    {TRAINER_CLASS_TWINS, 3},
    {TRAINER_CLASS_SAILOR, 8},
    {TRAINER_CLASS_COLLECTOR, 15},
    {TRAINER_CLASS_PKMN_TRAINER_3, 15},
    {TRAINER_CLASS_PKMN_BREEDER, 10},
    {TRAINER_CLASS_PKMN_RANGER, 12},
    {TRAINER_CLASS_TEAM_MAGMA, 5},
    {TRAINER_CLASS_MAGMA_ADMIN, 10},
    {TRAINER_CLASS_MAGMA_LEADER, 20},
    {TRAINER_CLASS_LASS, 4},
    {TRAINER_CLASS_BUG_CATCHER, 4},
    {TRAINER_CLASS_HIKER, 10},
    {TRAINER_CLASS_YOUNG_COUPLE, 8},
    {TRAINER_CLASS_WINSTRATE, 10},
    {0xFF, 5},
};

#include "data/text/abilities.h"

static void (* const sTurnActionsFuncsTable[])(void) =
{
    [B_ACTION_USE_MOVE] = HandleAction_UseMove,
    [B_ACTION_USE_ITEM] = HandleAction_UseItem,
    [B_ACTION_SWITCH] = HandleAction_Switch,
    [B_ACTION_RUN] = HandleAction_Run,
    [B_ACTION_SAFARI_WATCH_CAREFULLY] = HandleAction_WatchesCarefully,
    [B_ACTION_SAFARI_BALL] = HandleAction_SafariZoneBallThrow,
    [B_ACTION_SAFARI_POKEBLOCK] = HandleAction_ThrowPokeblock,
    [B_ACTION_SAFARI_GO_NEAR] = HandleAction_GoNear,
    [B_ACTION_SAFARI_RUN] = HandleAction_SafariZoneRun,
    [B_ACTION_WALLY_THROW] = HandleAction_WallyBallThrow,
    [B_ACTION_EXEC_SCRIPT] = HandleAction_RunBattleScript,
    [B_ACTION_TRY_FINISH] = HandleAction_TryFinish,
    [B_ACTION_FINISHED] = HandleAction_ActionFinished,
    [B_ACTION_NOTHING_FAINTED] = HandleAction_NothingIsFainted,
    [B_ACTION_THROW_BALL] = HandleAction_ThrowBall,
};

static void (* const sEndTurnFuncsTable[])(void) =
{
    [0] = HandleEndTurn_ContinueBattle, //B_OUTCOME_NONE?
    [B_OUTCOME_WON] = HandleEndTurn_BattleWon,
    [B_OUTCOME_LOST] = HandleEndTurn_BattleLost,
    [B_OUTCOME_DREW] = HandleEndTurn_BattleLost,
    [B_OUTCOME_RAN] = HandleEndTurn_RanFromBattle,
    [B_OUTCOME_PLAYER_TELEPORTED] = HandleEndTurn_FinishBattle,
    [B_OUTCOME_MON_FLED] = HandleEndTurn_MonFled,
    [B_OUTCOME_CAUGHT] = HandleEndTurn_FinishBattle,
    [B_OUTCOME_NO_SAFARI_BALLS] = HandleEndTurn_FinishBattle,
    [B_OUTCOME_FORFEITED] = HandleEndTurn_FinishBattle,
    [B_OUTCOME_MON_TELEPORTED] = HandleEndTurn_FinishBattle,
};

const u8 gStatusConditionString_PoisonJpn[8] = _("どく$$$$$");
const u8 gStatusConditionString_SleepJpn[8] = _("ねむり$$$$");
const u8 gStatusConditionString_ParalysisJpn[8] = _("まひ$$$$$");
const u8 gStatusConditionString_BurnJpn[8] = _("やけど$$$$");
const u8 gStatusConditionString_IceJpn[8] = _("こおり$$$$");
const u8 gStatusConditionString_ConfusionJpn[8] = _("こんらん$$$");
const u8 gStatusConditionString_LoveJpn[8] = _("メロメロ$$$");

const u8 * const gStatusConditionStringsTable[7][2] =
{
    {gStatusConditionString_PoisonJpn, gText_Poison},
    {gStatusConditionString_SleepJpn, gText_Sleep},
    {gStatusConditionString_ParalysisJpn, gText_Paralysis},
    {gStatusConditionString_BurnJpn, gText_Burn},
    {gStatusConditionString_IceJpn, gText_Ice},
    {gStatusConditionString_ConfusionJpn, gText_Confusion},
    {gStatusConditionString_LoveJpn, gText_Love}
};

// code
void CB2_InitBattle(void)
{
    MoveSaveBlocks_ResetHeap();
    AllocateBattleResources();
    AllocateBattleSpritesData();
    AllocateMonSpritesGfx();
    RecordedBattle_ClearFrontierPassFlag();

    if (gBattleTypeFlags & BATTLE_TYPE_MULTI)
    {
        if (gBattleTypeFlags & BATTLE_TYPE_RECORDED)
        {
            CB2_InitBattleInternal();
        }
        else if (!(gBattleTypeFlags & BATTLE_TYPE_INGAME_PARTNER))
        {
            HandleLinkBattleSetup();
            SetMainCallback2(CB2_PreInitMultiBattle);
        }
        else
        {
            SetMainCallback2(CB2_PreInitIngamePlayerPartnerBattle);
        }
        gBattleCommunication[MULTIUSE_STATE] = 0;
    }
    else
    {
        CB2_InitBattleInternal();
    }
}

static void CB2_InitBattleInternal(void)
{
    s32 i;

    SetHBlankCallback(NULL);
    SetVBlankCallback(NULL);

    CpuFill32(0, (void*)(VRAM), VRAM_SIZE);

    SetGpuReg(REG_OFFSET_MOSAIC, 0);
    SetGpuReg(REG_OFFSET_WIN0H, DISPLAY_WIDTH);
    SetGpuReg(REG_OFFSET_WIN0V, WIN_RANGE(DISPLAY_HEIGHT / 2, DISPLAY_HEIGHT / 2 + 1));
    SetGpuReg(REG_OFFSET_WININ, 0);
    SetGpuReg(REG_OFFSET_WINOUT, 0);

    gBattle_WIN0H = DISPLAY_WIDTH;

    if (gBattleTypeFlags & BATTLE_TYPE_INGAME_PARTNER && gPartnerTrainerId != TRAINER_STEVEN_PARTNER && gPartnerTrainerId < TRAINER_CUSTOM_PARTNER)
    {
        gBattle_WIN0V = DISPLAY_HEIGHT - 1;
        gBattle_WIN1H = DISPLAY_WIDTH;
        gBattle_WIN1V = 32;
    }
    else
    {
        gBattle_WIN0V = WIN_RANGE(DISPLAY_HEIGHT / 2, DISPLAY_HEIGHT / 2 + 1);
        ScanlineEffect_Clear();

        i = 0;
        while (i < 80)
        {
            gScanlineEffectRegBuffers[0][i] = 0xF0;
            gScanlineEffectRegBuffers[1][i] = 0xF0;
            i++;
        }

        while (i < 160)
        {
            gScanlineEffectRegBuffers[0][i] = 0xFF10;
            gScanlineEffectRegBuffers[1][i] = 0xFF10;
            i++;
        }

        ScanlineEffect_SetParams(sIntroScanlineParams16Bit);
    }

    ResetPaletteFade();
    gBattle_BG0_X = 0;
    gBattle_BG0_Y = 0;
    gBattle_BG1_X = 0;
    gBattle_BG1_Y = 0;
    gBattle_BG2_X = 0;
    gBattle_BG2_Y = 0;
    gBattle_BG3_X = 0;
    gBattle_BG3_Y = 0;

    gBattleTerrain = BattleSetup_GetTerrainId();
    if (gBattleTypeFlags & BATTLE_TYPE_RECORDED)
        gBattleTerrain = BATTLE_TERRAIN_BUILDING;

    InitBattleBgsVideo();
    LoadBattleTextboxAndBackground();
    ResetSpriteData();
    ResetTasks();
    DrawBattleEntryBackground();
    FreeAllSpritePalettes();
    gReservedSpritePaletteCount = 4;
    SetVBlankCallback(VBlankCB_Battle);
    SetUpBattleVarsAndBirchZigzagoon();

    if (gBattleTypeFlags & BATTLE_TYPE_MULTI && gBattleTypeFlags & BATTLE_TYPE_BATTLE_TOWER)
        SetMainCallback2(CB2_HandleStartMultiPartnerBattle);
    else if (gBattleTypeFlags & BATTLE_TYPE_MULTI && gBattleTypeFlags & BATTLE_TYPE_INGAME_PARTNER)
        SetMainCallback2(CB2_HandleStartMultiPartnerBattle);
    else if (gBattleTypeFlags & BATTLE_TYPE_MULTI)
        SetMainCallback2(CB2_HandleStartMultiBattle);
    else
        SetMainCallback2(CB2_HandleStartBattle);

    if (!(gBattleTypeFlags & (BATTLE_TYPE_LINK | BATTLE_TYPE_RECORDED)))
    {
        CreateNPCTrainerParty(&gEnemyParty[0], gTrainerBattleOpponent_A, TRUE);
        if (gBattleTypeFlags & BATTLE_TYPE_TWO_OPPONENTS && !BATTLE_TWO_VS_ONE_OPPONENT)
            CreateNPCTrainerParty(&gEnemyParty[3], gTrainerBattleOpponent_B, FALSE);
        SetWildMonHeldItem();
    }

    gMain.inBattle = TRUE;
    gSaveBlock2Ptr->frontier.disableRecordBattle = FALSE;

    for (i = 0; i < PARTY_SIZE; i++)
        AdjustFriendship(&gPlayerParty[i], FRIENDSHIP_EVENT_LEAGUE_BATTLE);

    gBattleCommunication[MULTIUSE_STATE] = 0;
}

#define BUFFER_PARTY_VS_SCREEN_STATUS(party, flags, i)              \
    for ((i) = 0; (i) < PARTY_SIZE; (i)++)                          \
    {                                                               \
        u16 species = GetMonData(&(party)[(i)], MON_DATA_SPECIES2); \
        u16 hp = GetMonData(&(party)[(i)], MON_DATA_HP);            \
        u32 status = GetMonData(&(party)[(i)], MON_DATA_STATUS);    \
                                                                    \
        if (species == SPECIES_NONE)                                \
            continue;                                               \
                                                                    \
        /* Is healthy mon? */                                       \
        if (species != SPECIES_EGG && hp != 0 && status == 0)       \
            (flags) |= 1 << (i) * 2;                                \
                                                                    \
        if (species == SPECIES_NONE) /* Redundant */                \
            continue;                                               \
                                                                    \
        /* Is Egg or statused? */                                   \
        if (hp != 0 && (species == SPECIES_EGG || status != 0))     \
            (flags) |= 2 << (i) * 2;                                \
                                                                    \
        if (species == SPECIES_NONE) /* Redundant */                \
            continue;                                               \
                                                                    \
        /* Is fainted? */                                           \
        if (species != SPECIES_EGG && hp == 0)                      \
            (flags) |= 3 << (i) * 2;                                \
    }

// For Vs Screen at link battle start
static void BufferPartyVsScreenHealth_AtStart(void)
{
    u16 flags = 0;
    s32 i;

    BUFFER_PARTY_VS_SCREEN_STATUS(gPlayerParty, flags, i);
    gBattleStruct->multiBuffer.linkBattlerHeader.vsScreenHealthFlagsLo = flags;
    *(&gBattleStruct->multiBuffer.linkBattlerHeader.vsScreenHealthFlagsHi) = flags >> 8;
    gBattleStruct->multiBuffer.linkBattlerHeader.vsScreenHealthFlagsHi |= FlagGet(FLAG_SYS_FRONTIER_PASS) << 7;
}

static void SetPlayerBerryDataInBattleStruct(void)
{
    s32 i;
    struct BattleStruct *battleStruct = gBattleStruct;
    struct BattleEnigmaBerry *battleBerry = &battleStruct->multiBuffer.linkBattlerHeader.battleEnigmaBerry;

    if (IsEnigmaBerryValid() == TRUE)
    {
        for (i = 0; i < BERRY_NAME_LENGTH; i++)
            battleBerry->name[i] = gSaveBlock1Ptr->enigmaBerry.berry.name[i];
        battleBerry->name[i] = EOS;

        for (i = 0; i < BERRY_ITEM_EFFECT_COUNT; i++)
            battleBerry->itemEffect[i] = gSaveBlock1Ptr->enigmaBerry.itemEffect[i];

        battleBerry->holdEffect = gSaveBlock1Ptr->enigmaBerry.holdEffect;
        battleBerry->holdEffectParam = gSaveBlock1Ptr->enigmaBerry.holdEffectParam;
    }
    else
    {
        const struct Berry *berryData = GetBerryInfo(ItemIdToBerryType(ITEM_ENIGMA_BERRY));

        for (i = 0; i < BERRY_NAME_LENGTH; i++)
            battleBerry->name[i] = berryData->name[i];
        battleBerry->name[i] = EOS;

        for (i = 0; i < BERRY_ITEM_EFFECT_COUNT; i++)
            battleBerry->itemEffect[i] = 0;

        battleBerry->holdEffect = HOLD_EFFECT_NONE;
        battleBerry->holdEffectParam = 0;
    }
}

static void SetAllPlayersBerryData(void)
{
    s32 i;
    s32 j;

    if (!(gBattleTypeFlags & BATTLE_TYPE_LINK))
    {
        if (IsEnigmaBerryValid() == TRUE)
        {
            for (i = 0; i < BERRY_NAME_LENGTH; i++)
            {
                gEnigmaBerries[0].name[i] = gSaveBlock1Ptr->enigmaBerry.berry.name[i];
                gEnigmaBerries[2].name[i] = gSaveBlock1Ptr->enigmaBerry.berry.name[i];
            }
            gEnigmaBerries[0].name[i] = EOS;
            gEnigmaBerries[2].name[i] = EOS;

            for (i = 0; i < BERRY_ITEM_EFFECT_COUNT; i++)
            {
                gEnigmaBerries[0].itemEffect[i] = gSaveBlock1Ptr->enigmaBerry.itemEffect[i];
                gEnigmaBerries[2].itemEffect[i] = gSaveBlock1Ptr->enigmaBerry.itemEffect[i];
            }

            gEnigmaBerries[0].holdEffect = gSaveBlock1Ptr->enigmaBerry.holdEffect;
            gEnigmaBerries[2].holdEffect = gSaveBlock1Ptr->enigmaBerry.holdEffect;
            gEnigmaBerries[0].holdEffectParam = gSaveBlock1Ptr->enigmaBerry.holdEffectParam;
            gEnigmaBerries[2].holdEffectParam = gSaveBlock1Ptr->enigmaBerry.holdEffectParam;
        }
        else
        {
            const struct Berry *berryData = GetBerryInfo(ItemIdToBerryType(ITEM_ENIGMA_BERRY));

            for (i = 0; i < BERRY_NAME_LENGTH; i++)
            {
                gEnigmaBerries[0].name[i] = berryData->name[i];
                gEnigmaBerries[2].name[i] = berryData->name[i];
            }
            gEnigmaBerries[0].name[i] = EOS;
            gEnigmaBerries[2].name[i] = EOS;

            for (i = 0; i < BERRY_ITEM_EFFECT_COUNT; i++)
            {
                gEnigmaBerries[0].itemEffect[i] = 0;
                gEnigmaBerries[2].itemEffect[i] = 0;
            }

            gEnigmaBerries[0].holdEffect = 0;
            gEnigmaBerries[2].holdEffect = 0;
            gEnigmaBerries[0].holdEffectParam = 0;
            gEnigmaBerries[2].holdEffectParam = 0;
        }
    }
    else
    {
        s32 numPlayers;
        struct BattleEnigmaBerry *src;
        u8 battlerId;

        if (gBattleTypeFlags & BATTLE_TYPE_MULTI)
        {
            if (gBattleTypeFlags & BATTLE_TYPE_BATTLE_TOWER)
                numPlayers = 2;
            else
                numPlayers = 4;

            for (i = 0; i < numPlayers; i++)
            {
                src = (struct BattleEnigmaBerry *)(gBlockRecvBuffer[i] + 2);
                battlerId = gLinkPlayers[i].id;

                for (j = 0; j < BERRY_NAME_LENGTH; j++)
                    gEnigmaBerries[battlerId].name[j] = src->name[j];
                gEnigmaBerries[battlerId].name[j] = EOS;

                for (j = 0; j < BERRY_ITEM_EFFECT_COUNT; j++)
                    gEnigmaBerries[battlerId].itemEffect[j] = src->itemEffect[j];

                gEnigmaBerries[battlerId].holdEffect = src->holdEffect;
                gEnigmaBerries[battlerId].holdEffectParam = src->holdEffectParam;
            }
        }
        else
        {
            for (i = 0; i < 2; i++)
            {
                src = (struct BattleEnigmaBerry *)(gBlockRecvBuffer[i] + 2);

                for (j = 0; j < BERRY_NAME_LENGTH; j++)
                {
                    gEnigmaBerries[i].name[j] = src->name[j];
                    gEnigmaBerries[i + 2].name[j] = src->name[j];
                }
                gEnigmaBerries[i].name[j] = EOS;
                gEnigmaBerries[i + 2].name[j] = EOS;

                for (j = 0; j < BERRY_ITEM_EFFECT_COUNT; j++)
                {
                    gEnigmaBerries[i].itemEffect[j] = src->itemEffect[j];
                    gEnigmaBerries[i + 2].itemEffect[j] = src->itemEffect[j];
                }

                gEnigmaBerries[i].holdEffect = src->holdEffect;
                gEnigmaBerries[i + 2].holdEffect = src->holdEffect;
                gEnigmaBerries[i].holdEffectParam = src->holdEffectParam;
                gEnigmaBerries[i + 2].holdEffectParam = src->holdEffectParam;
            }
        }
    }
}

// This was inlined in Ruby/Sapphire
static void FindLinkBattleMaster(u8 numPlayers, u8 multiPlayerId)
{
    u8 found = 0;

    // If player 1 is playing the minimum version, player 1 is master.
    if (gBlockRecvBuffer[0][0] == 0x100)
    {
        if (multiPlayerId == 0)
            gBattleTypeFlags |= BATTLE_TYPE_IS_MASTER | BATTLE_TYPE_TRAINER;
        else
            gBattleTypeFlags |= BATTLE_TYPE_TRAINER;
        found++;
    }

    if (found == 0)
    {
        // If multiple different versions are being used, player 1 is master.
        s32 i;

        for (i = 0; i < numPlayers; i++)
        {
            if (gBlockRecvBuffer[0][0] != gBlockRecvBuffer[i][0])
                break;
        }

        if (i == numPlayers)
        {
            if (multiPlayerId == 0)
                gBattleTypeFlags |= BATTLE_TYPE_IS_MASTER | BATTLE_TYPE_TRAINER;
            else
                gBattleTypeFlags |= BATTLE_TYPE_TRAINER;
            found++;
        }

        if (found == 0)
        {
            // Lowest index player with the highest game version is master.
            for (i = 0; i < numPlayers; i++)
            {
                if (gBlockRecvBuffer[i][0] == 0x300 && i != multiPlayerId)
                {
                    if (i < multiPlayerId)
                        break;
                }
                if (gBlockRecvBuffer[i][0] > 0x300 && i != multiPlayerId)
                    break;
            }

            if (i == numPlayers)
                gBattleTypeFlags |= BATTLE_TYPE_IS_MASTER | BATTLE_TYPE_TRAINER;
            else
                gBattleTypeFlags |= BATTLE_TYPE_TRAINER;
        }
    }
}

static void CB2_HandleStartBattle(void)
{
    u8 playerMultiplayerId;
    u8 enemyMultiplayerId;

    RunTasks();
    AnimateSprites();
    BuildOamBuffer();

    playerMultiplayerId = GetMultiplayerId();
    gBattleScripting.multiplayerId = playerMultiplayerId;
    enemyMultiplayerId = playerMultiplayerId ^ BIT_SIDE;

    switch (gBattleCommunication[MULTIUSE_STATE])
    {
    case 0:
        if (!IsDma3ManagerBusyWithBgCopy())
        {
            ShowBg(0);
            ShowBg(1);
            ShowBg(2);
            ShowBg(3);
            sub_805EF14();
            gBattleCommunication[MULTIUSE_STATE] = 1;
        }
        if (gWirelessCommType)
            LoadWirelessStatusIndicatorSpriteGfx();
        break;
    case 1:
        if (gBattleTypeFlags & BATTLE_TYPE_LINK)
        {
            if (gReceivedRemoteLinkPlayers != 0)
            {
                if (IsLinkTaskFinished())
                {
                    // 0x300
                    *(&gBattleStruct->multiBuffer.linkBattlerHeader.versionSignatureLo) = 0;
                    *(&gBattleStruct->multiBuffer.linkBattlerHeader.versionSignatureHi) = 3;
                    BufferPartyVsScreenHealth_AtStart();
                    SetPlayerBerryDataInBattleStruct();

                    if (gTrainerBattleOpponent_A == TRAINER_UNION_ROOM)
                    {
                        gLinkPlayers[0].id = 0;
                        gLinkPlayers[1].id = 1;
                    }

                    SendBlock(bitmask_all_link_players_but_self(), &gBattleStruct->multiBuffer.linkBattlerHeader, sizeof(gBattleStruct->multiBuffer.linkBattlerHeader));
                    gBattleCommunication[MULTIUSE_STATE] = 2;
                }
                if (gWirelessCommType)
                    CreateWirelessStatusIndicatorSprite(0, 0);
            }
        }
        else
        {
            if (!(gBattleTypeFlags & BATTLE_TYPE_RECORDED))
                gBattleTypeFlags |= BATTLE_TYPE_IS_MASTER;
            gBattleCommunication[MULTIUSE_STATE] = 15;
            SetAllPlayersBerryData();
        }
        break;
    case 2:
        if ((GetBlockReceivedStatus() & 3) == 3)
        {
            u8 taskId;

            ResetBlockReceivedFlags();
            FindLinkBattleMaster(2, playerMultiplayerId);
            SetAllPlayersBerryData();
            taskId = CreateTask(InitLinkBattleVsScreen, 0);
            gTasks[taskId].data[1] = 0x10E;
            gTasks[taskId].data[2] = 0x5A;
            gTasks[taskId].data[5] = 0;
            gTasks[taskId].data[3] = gBattleStruct->multiBuffer.linkBattlerHeader.vsScreenHealthFlagsLo | (gBattleStruct->multiBuffer.linkBattlerHeader.vsScreenHealthFlagsHi << 8);
            gTasks[taskId].data[4] = gBlockRecvBuffer[enemyMultiplayerId][1];
            RecordedBattle_SetFrontierPassFlagFromHword(gBlockRecvBuffer[playerMultiplayerId][1]);
            RecordedBattle_SetFrontierPassFlagFromHword(gBlockRecvBuffer[enemyMultiplayerId][1]);
            SetDeoxysStats();
            gBattleCommunication[MULTIUSE_STATE]++;
        }
        break;
    case 3:
        if (IsLinkTaskFinished())
        {
            SendBlock(bitmask_all_link_players_but_self(), gPlayerParty, sizeof(struct Pokemon) * 2);
            gBattleCommunication[MULTIUSE_STATE]++;
        }
        break;
    case 4:
        if ((GetBlockReceivedStatus() & 3) == 3)
        {
            ResetBlockReceivedFlags();
            memcpy(gEnemyParty, gBlockRecvBuffer[enemyMultiplayerId], sizeof(struct Pokemon) * 2);
            gBattleCommunication[MULTIUSE_STATE]++;
        }
        break;
    case 7:
        if (IsLinkTaskFinished())
        {
            SendBlock(bitmask_all_link_players_but_self(), gPlayerParty + 2, sizeof(struct Pokemon) * 2);
            gBattleCommunication[MULTIUSE_STATE]++;
        }
        break;
    case 8:
        if ((GetBlockReceivedStatus() & 3) == 3)
        {
            ResetBlockReceivedFlags();
            memcpy(gEnemyParty + 2, gBlockRecvBuffer[enemyMultiplayerId], sizeof(struct Pokemon) * 2);
            gBattleCommunication[MULTIUSE_STATE]++;
        }
        break;
    case 11:
        if (IsLinkTaskFinished())
        {
            SendBlock(bitmask_all_link_players_but_self(), gPlayerParty + 4, sizeof(struct Pokemon) * 2);
            gBattleCommunication[MULTIUSE_STATE]++;
        }
        break;
    case 12:
        if ((GetBlockReceivedStatus() & 3) == 3)
        {
            ResetBlockReceivedFlags();
            memcpy(gEnemyParty + 4, gBlockRecvBuffer[enemyMultiplayerId], sizeof(struct Pokemon) * 2);
            TryCorrectShedinjaLanguage(&gEnemyParty[0]);
            TryCorrectShedinjaLanguage(&gEnemyParty[1]);
            TryCorrectShedinjaLanguage(&gEnemyParty[2]);
            TryCorrectShedinjaLanguage(&gEnemyParty[3]);
            TryCorrectShedinjaLanguage(&gEnemyParty[4]);
            TryCorrectShedinjaLanguage(&gEnemyParty[5]);
            gBattleCommunication[MULTIUSE_STATE]++;
        }
        break;
    case 15:
        InitBattleControllers();
        sub_8184E58();
        gBattleCommunication[SPRITES_INIT_STATE1] = 0;
        gBattleCommunication[SPRITES_INIT_STATE2] = 0;
        if (gBattleTypeFlags & BATTLE_TYPE_LINK)
        {
            s32 i;

            for (i = 0; i < 2 && (gLinkPlayers[i].version & 0xFF) == VERSION_EMERALD; i++);

            if (i == 2)
                gBattleCommunication[MULTIUSE_STATE] = 16;
            else
                gBattleCommunication[MULTIUSE_STATE] = 18;
        }
        else
        {
            gBattleCommunication[MULTIUSE_STATE] = 18;
        }
        break;
    case 16:
        if (IsLinkTaskFinished())
        {
            SendBlock(bitmask_all_link_players_but_self(), &gRecordedBattleRngSeed, sizeof(gRecordedBattleRngSeed));
            gBattleCommunication[MULTIUSE_STATE]++;
        }
        break;
    case 17:
        if ((GetBlockReceivedStatus() & 3) == 3)
        {
            ResetBlockReceivedFlags();
            if (!(gBattleTypeFlags & BATTLE_TYPE_IS_MASTER))
                memcpy(&gRecordedBattleRngSeed, gBlockRecvBuffer[enemyMultiplayerId], sizeof(gRecordedBattleRngSeed));
            gBattleCommunication[MULTIUSE_STATE]++;
        }
        break;
    case 18:
        if (BattleInitAllSprites(&gBattleCommunication[SPRITES_INIT_STATE1], &gBattleCommunication[SPRITES_INIT_STATE2]))
        {
            gPreBattleCallback1 = gMain.callback1;
            gMain.callback1 = BattleMainCB1;
            SetMainCallback2(BattleMainCB2);
            if (gBattleTypeFlags & BATTLE_TYPE_LINK)
            {
                gBattleTypeFlags |= BATTLE_TYPE_LINK_IN_BATTLE;
            }
        }
        break;
    case 5:
    case 9:
    case 13:
        gBattleCommunication[MULTIUSE_STATE]++;
        gBattleCommunication[1] = 1;
    case 6:
    case 10:
    case 14:
        if (--gBattleCommunication[1] == 0)
            gBattleCommunication[MULTIUSE_STATE]++;
        break;
    }
}

static void CB2_HandleStartMultiPartnerBattle(void)
{
    u8 playerMultiplayerId;
    u8 enemyMultiplayerId;

    RunTasks();
    AnimateSprites();
    BuildOamBuffer();

    playerMultiplayerId = GetMultiplayerId();
    gBattleScripting.multiplayerId = playerMultiplayerId;
    enemyMultiplayerId = playerMultiplayerId ^ BIT_SIDE;

    switch (gBattleCommunication[MULTIUSE_STATE])
    {
    case 0:
        if (!IsDma3ManagerBusyWithBgCopy())
        {
            ShowBg(0);
            ShowBg(1);
            ShowBg(2);
            ShowBg(3);
            sub_805EF14();
            gBattleCommunication[MULTIUSE_STATE] = 1;
        }
        if (gWirelessCommType)
            LoadWirelessStatusIndicatorSpriteGfx();
        // fall through
    case 1:
        if (gBattleTypeFlags & BATTLE_TYPE_LINK)
        {
            if (gReceivedRemoteLinkPlayers != 0)
            {
                u8 language;

                gLinkPlayers[0].id = 0;
                gLinkPlayers[1].id = 2;
                gLinkPlayers[2].id = 1;
                gLinkPlayers[3].id = 3;
                GetFrontierTrainerName(gLinkPlayers[2].name, gTrainerBattleOpponent_A);
                GetFrontierTrainerName(gLinkPlayers[3].name, gTrainerBattleOpponent_B);
                GetBattleTowerTrainerLanguage(&language, gTrainerBattleOpponent_A);
                gLinkPlayers[2].language = language;
                GetBattleTowerTrainerLanguage(&language, gTrainerBattleOpponent_B);
                gLinkPlayers[3].language = language;

                if (IsLinkTaskFinished())
                {
                    // 0x300
                    *(&gBattleStruct->multiBuffer.linkBattlerHeader.versionSignatureLo) = 0;
                    *(&gBattleStruct->multiBuffer.linkBattlerHeader.versionSignatureHi) = 3;
                    BufferPartyVsScreenHealth_AtStart();
                    SetPlayerBerryDataInBattleStruct();
                    SendBlock(bitmask_all_link_players_but_self(), &gBattleStruct->multiBuffer.linkBattlerHeader, sizeof(gBattleStruct->multiBuffer.linkBattlerHeader));
                    gBattleCommunication[MULTIUSE_STATE] = 2;
                }

                if (gWirelessCommType)
                    CreateWirelessStatusIndicatorSprite(0, 0);
            }
        }
        else
        {
            if (!(gBattleTypeFlags & BATTLE_TYPE_RECORDED))
                gBattleTypeFlags |= BATTLE_TYPE_IS_MASTER;
            gBattleCommunication[MULTIUSE_STATE] = 13;
            SetAllPlayersBerryData();
        }
        break;
    case 2:
        if ((GetBlockReceivedStatus() & 3) == 3)
        {
            u8 taskId;

            ResetBlockReceivedFlags();
            FindLinkBattleMaster(2, playerMultiplayerId);
            SetAllPlayersBerryData();
            taskId = CreateTask(InitLinkBattleVsScreen, 0);
            gTasks[taskId].data[1] = 0x10E;
            gTasks[taskId].data[2] = 0x5A;
            gTasks[taskId].data[5] = 0;
            gTasks[taskId].data[3] = 0x145;
            gTasks[taskId].data[4] = 0x145;
            gBattleCommunication[MULTIUSE_STATE]++;
        }
        break;
    case 3:
        if (IsLinkTaskFinished())
        {
            SendBlock(bitmask_all_link_players_but_self(), gPlayerParty, sizeof(struct Pokemon) * 2);
            gBattleCommunication[MULTIUSE_STATE]++;
        }
        break;
    case 4:
        if ((GetBlockReceivedStatus() & 3) == 3)
        {
            ResetBlockReceivedFlags();
            if (gLinkPlayers[playerMultiplayerId].id != 0)
            {
                memcpy(gPlayerParty, gBlockRecvBuffer[enemyMultiplayerId], sizeof(struct Pokemon) * 2);
                memcpy(gPlayerParty + MULTI_PARTY_SIZE, gBlockRecvBuffer[playerMultiplayerId], sizeof(struct Pokemon) * 2);
            }
            else
            {
                memcpy(gPlayerParty, gBlockRecvBuffer[playerMultiplayerId], sizeof(struct Pokemon) * 2);
                memcpy(gPlayerParty + MULTI_PARTY_SIZE, gBlockRecvBuffer[enemyMultiplayerId], sizeof(struct Pokemon) * 2);
            }
            gBattleCommunication[MULTIUSE_STATE]++;
        }
        break;
    case 5:
        if (IsLinkTaskFinished())
        {
            SendBlock(bitmask_all_link_players_but_self(), gPlayerParty + 2, sizeof(struct Pokemon));
            gBattleCommunication[MULTIUSE_STATE]++;
        }
        break;
    case 6:
        if ((GetBlockReceivedStatus() & 3) == 3)
        {
            ResetBlockReceivedFlags();
            if (gLinkPlayers[playerMultiplayerId].id != 0)
            {
                memcpy(gPlayerParty + 2, gBlockRecvBuffer[enemyMultiplayerId], sizeof(struct Pokemon));
                memcpy(gPlayerParty + 5, gBlockRecvBuffer[playerMultiplayerId], sizeof(struct Pokemon));
            }
            else
            {
                memcpy(gPlayerParty + 2, gBlockRecvBuffer[playerMultiplayerId], sizeof(struct Pokemon));
                memcpy(gPlayerParty + 5, gBlockRecvBuffer[enemyMultiplayerId], sizeof(struct Pokemon));
            }
            gBattleCommunication[MULTIUSE_STATE]++;
        }
        break;
    case 7:
        if (IsLinkTaskFinished())
        {
            SendBlock(bitmask_all_link_players_but_self(), gEnemyParty, sizeof(struct Pokemon) * 2);
            gBattleCommunication[MULTIUSE_STATE]++;
        }
        break;
    case 8:
        if ((GetBlockReceivedStatus() & 3) == 3)
        {
            ResetBlockReceivedFlags();
            if (GetMultiplayerId() != 0)
            {
                memcpy(gEnemyParty, gBlockRecvBuffer[0], sizeof(struct Pokemon) * 2);
            }
            gBattleCommunication[MULTIUSE_STATE]++;
        }
        break;
    case 9:
        if (IsLinkTaskFinished())
        {
            SendBlock(bitmask_all_link_players_but_self(), gEnemyParty + 2, sizeof(struct Pokemon) * 2);
            gBattleCommunication[MULTIUSE_STATE]++;
        }
        break;
    case 10:
        if ((GetBlockReceivedStatus() & 3) == 3)
        {
            ResetBlockReceivedFlags();
            if (GetMultiplayerId() != 0)
            {
                memcpy(gEnemyParty + 2, gBlockRecvBuffer[0], sizeof(struct Pokemon) * 2);
            }
            gBattleCommunication[MULTIUSE_STATE]++;
        }
        break;
    case 11:
        if (IsLinkTaskFinished())
        {
            SendBlock(bitmask_all_link_players_but_self(), gEnemyParty + 4, sizeof(struct Pokemon) * 2);
            gBattleCommunication[MULTIUSE_STATE]++;
        }
        break;
    case 12:
        if ((GetBlockReceivedStatus() & 3) == 3)
        {
            ResetBlockReceivedFlags();
            if (GetMultiplayerId() != 0)
                memcpy(gEnemyParty + 4, gBlockRecvBuffer[0], sizeof(struct Pokemon) * 2);
            TryCorrectShedinjaLanguage(&gPlayerParty[0]);
            TryCorrectShedinjaLanguage(&gPlayerParty[1]);
            TryCorrectShedinjaLanguage(&gPlayerParty[2]);
            TryCorrectShedinjaLanguage(&gPlayerParty[3]);
            TryCorrectShedinjaLanguage(&gPlayerParty[4]);
            TryCorrectShedinjaLanguage(&gPlayerParty[5]);
            TryCorrectShedinjaLanguage(&gEnemyParty[0]);
            TryCorrectShedinjaLanguage(&gEnemyParty[1]);
            TryCorrectShedinjaLanguage(&gEnemyParty[2]);
            TryCorrectShedinjaLanguage(&gEnemyParty[3]);
            TryCorrectShedinjaLanguage(&gEnemyParty[4]);
            TryCorrectShedinjaLanguage(&gEnemyParty[5]);
            gBattleCommunication[MULTIUSE_STATE]++;
        }
        break;
    case 13:
        InitBattleControllers();
        sub_8184E58();
        gBattleCommunication[SPRITES_INIT_STATE1] = 0;
        gBattleCommunication[SPRITES_INIT_STATE2] = 0;
        if (gBattleTypeFlags & BATTLE_TYPE_LINK)
        {
            gBattleCommunication[MULTIUSE_STATE] = 14;
        }
        else
        {
            gBattleCommunication[MULTIUSE_STATE] = 16;
        }
        break;
    case 14:
        if (IsLinkTaskFinished())
        {
            SendBlock(bitmask_all_link_players_but_self(), &gRecordedBattleRngSeed, sizeof(gRecordedBattleRngSeed));
            gBattleCommunication[MULTIUSE_STATE]++;
        }
        break;
    case 15:
        if ((GetBlockReceivedStatus() & 3) == 3)
        {
            ResetBlockReceivedFlags();
            if (!(gBattleTypeFlags & BATTLE_TYPE_IS_MASTER))
                memcpy(&gRecordedBattleRngSeed, gBlockRecvBuffer[enemyMultiplayerId], sizeof(gRecordedBattleRngSeed));
            gBattleCommunication[MULTIUSE_STATE]++;
        }
        break;
    case 16:
        if (BattleInitAllSprites(&gBattleCommunication[SPRITES_INIT_STATE1], &gBattleCommunication[SPRITES_INIT_STATE2]))
        {
            TrySetLinkBattleTowerEnemyPartyLevel();
            gPreBattleCallback1 = gMain.callback1;
            gMain.callback1 = BattleMainCB1;
            SetMainCallback2(BattleMainCB2);
            if (gBattleTypeFlags & BATTLE_TYPE_LINK)
            {
                gBattleTypeFlags |= BATTLE_TYPE_LINK_IN_BATTLE;
            }
        }
        break;
    }
}

static void sub_80379F8(u8 arrayIdPlus)
{
    s32 i;

    for (i = 0; i < (int)ARRAY_COUNT(gMultiPartnerParty); i++)
    {
        gMultiPartnerParty[i].species     = GetMonData(&gPlayerParty[arrayIdPlus + i], MON_DATA_SPECIES);
        gMultiPartnerParty[i].heldItem    = GetMonData(&gPlayerParty[arrayIdPlus + i], MON_DATA_HELD_ITEM);
        GetMonData(&gPlayerParty[arrayIdPlus + i], MON_DATA_NICKNAME, gMultiPartnerParty[i].nickname);
        gMultiPartnerParty[i].level       = GetMonData(&gPlayerParty[arrayIdPlus + i], MON_DATA_LEVEL);
        gMultiPartnerParty[i].hp          = GetMonData(&gPlayerParty[arrayIdPlus + i], MON_DATA_HP);
        gMultiPartnerParty[i].maxhp       = GetMonData(&gPlayerParty[arrayIdPlus + i], MON_DATA_MAX_HP);
        gMultiPartnerParty[i].status      = GetMonData(&gPlayerParty[arrayIdPlus + i], MON_DATA_STATUS);
        gMultiPartnerParty[i].personality = GetMonData(&gPlayerParty[arrayIdPlus + i], MON_DATA_PERSONALITY);
        gMultiPartnerParty[i].gender      = GetMonGender(&gPlayerParty[arrayIdPlus + i]);
        StripExtCtrlCodes(gMultiPartnerParty[i].nickname);
        if (GetMonData(&gPlayerParty[arrayIdPlus + i], MON_DATA_LANGUAGE) != LANGUAGE_JAPANESE)
            PadNameString(gMultiPartnerParty[i].nickname, CHAR_SPACE);
    }
    memcpy(sMultiPartnerPartyBuffer, gMultiPartnerParty, sizeof(gMultiPartnerParty));
}

static void CB2_PreInitMultiBattle(void)
{
    s32 i;
    u8 playerMultiplierId;
    s32 numPlayers = 4;
    u8 r4 = 0xF;
    u32 *savedBattleTypeFlags;
    void (**savedCallback)(void);

    if (gBattleTypeFlags & BATTLE_TYPE_BATTLE_TOWER)
    {
        numPlayers = 2;
        r4 = 3;
    }

    playerMultiplierId = GetMultiplayerId();
    gBattleScripting.multiplayerId = playerMultiplierId;
    savedCallback = &gBattleStruct->savedCallback;
    savedBattleTypeFlags = &gBattleStruct->savedBattleTypeFlags;

    RunTasks();
    AnimateSprites();
    BuildOamBuffer();

    switch (gBattleCommunication[MULTIUSE_STATE])
    {
    case 0:
        if (gReceivedRemoteLinkPlayers != 0 && IsLinkTaskFinished())
        {
            sMultiPartnerPartyBuffer = Alloc(sizeof(struct UnknownPokemonStruct4) * ARRAY_COUNT(gMultiPartnerParty));
            sub_80379F8(0);
            SendBlock(bitmask_all_link_players_but_self(), sMultiPartnerPartyBuffer, sizeof(struct UnknownPokemonStruct4) * ARRAY_COUNT(gMultiPartnerParty));
            gBattleCommunication[MULTIUSE_STATE]++;
        }
        break;
    case 1:
        if ((GetBlockReceivedStatus() & r4) == r4)
        {
            ResetBlockReceivedFlags();
            for (i = 0; i < numPlayers; i++)
            {
                if (i == playerMultiplierId)
                    continue;

                if (numPlayers == MAX_LINK_PLAYERS)
                {
                    if ((!(gLinkPlayers[i].id & 1) && !(gLinkPlayers[playerMultiplierId].id & 1))
                        || (gLinkPlayers[i].id & 1 && gLinkPlayers[playerMultiplierId].id & 1))
                    {
                        memcpy(gMultiPartnerParty, gBlockRecvBuffer[i], sizeof(struct UnknownPokemonStruct4) * ARRAY_COUNT(gMultiPartnerParty));
                    }
                }
                else
                {
                    memcpy(gMultiPartnerParty, gBlockRecvBuffer[i], sizeof(struct UnknownPokemonStruct4) * ARRAY_COUNT(gMultiPartnerParty));
                }
            }
            gBattleCommunication[MULTIUSE_STATE]++;
            *savedCallback = gMain.savedCallback;
            *savedBattleTypeFlags = gBattleTypeFlags;
            gMain.savedCallback = CB2_PreInitMultiBattle;
            ShowPartyMenuToShowcaseMultiBattleParty();
        }
        break;
    case 2:
        if (IsLinkTaskFinished() && !gPaletteFade.active)
        {
            gBattleCommunication[MULTIUSE_STATE]++;
            if (gWirelessCommType)
                SetLinkStandbyCallback();
            else
                SetCloseLinkCallback();
        }
        break;
    case 3:
        if (gWirelessCommType)
        {
            if (IsLinkRfuTaskFinished())
            {
                gBattleTypeFlags = *savedBattleTypeFlags;
                gMain.savedCallback = *savedCallback;
                SetMainCallback2(CB2_InitBattleInternal);
                Free(sMultiPartnerPartyBuffer);
                sMultiPartnerPartyBuffer = NULL;
            }
        }
        else if (gReceivedRemoteLinkPlayers == 0)
        {
            gBattleTypeFlags = *savedBattleTypeFlags;
            gMain.savedCallback = *savedCallback;
            SetMainCallback2(CB2_InitBattleInternal);
            Free(sMultiPartnerPartyBuffer);
            sMultiPartnerPartyBuffer = NULL;
        }
        break;
    }
}

static void CB2_PreInitIngamePlayerPartnerBattle(void)
{
    u32 *savedBattleTypeFlags;
    void (**savedCallback)(void);

    savedCallback = &gBattleStruct->savedCallback;
    savedBattleTypeFlags = &gBattleStruct->savedBattleTypeFlags;

    RunTasks();
    AnimateSprites();
    BuildOamBuffer();

    switch (gBattleCommunication[MULTIUSE_STATE])
    {
    case 0:
        sMultiPartnerPartyBuffer = Alloc(sizeof(struct UnknownPokemonStruct4) * ARRAY_COUNT(gMultiPartnerParty));
        sub_80379F8(3);
        gBattleCommunication[MULTIUSE_STATE]++;
        *savedCallback = gMain.savedCallback;
        *savedBattleTypeFlags = gBattleTypeFlags;
        gMain.savedCallback = CB2_PreInitIngamePlayerPartnerBattle;
        ShowPartyMenuToShowcaseMultiBattleParty();
        break;
    case 1:
        if (!gPaletteFade.active)
        {
            gBattleCommunication[MULTIUSE_STATE] = 2;
            gBattleTypeFlags = *savedBattleTypeFlags;
            gMain.savedCallback = *savedCallback;
            SetMainCallback2(CB2_InitBattleInternal);
            Free(sMultiPartnerPartyBuffer);
            sMultiPartnerPartyBuffer = NULL;
        }
        break;
    }
}

static void CB2_HandleStartMultiBattle(void)
{
    u8 playerMultiplayerId;
    s32 id;
    u8 var;

    playerMultiplayerId = GetMultiplayerId();
    gBattleScripting.multiplayerId = playerMultiplayerId;

    RunTasks();
    AnimateSprites();
    BuildOamBuffer();

    switch (gBattleCommunication[MULTIUSE_STATE])
    {
    case 0:
        if (!IsDma3ManagerBusyWithBgCopy())
        {
            ShowBg(0);
            ShowBg(1);
            ShowBg(2);
            ShowBg(3);
            sub_805EF14();
            gBattleCommunication[MULTIUSE_STATE] = 1;
        }
        if (gWirelessCommType)
            LoadWirelessStatusIndicatorSpriteGfx();
        break;
    case 1:
        if (gBattleTypeFlags & BATTLE_TYPE_LINK)
        {
            if (gReceivedRemoteLinkPlayers != 0)
            {
                if (IsLinkTaskFinished())
                {
                    // 0x300
                    *(&gBattleStruct->multiBuffer.linkBattlerHeader.versionSignatureLo) = 0;
                    *(&gBattleStruct->multiBuffer.linkBattlerHeader.versionSignatureHi) = 3;
                    BufferPartyVsScreenHealth_AtStart();
                    SetPlayerBerryDataInBattleStruct();

                    SendBlock(bitmask_all_link_players_but_self(), &gBattleStruct->multiBuffer.linkBattlerHeader, sizeof(gBattleStruct->multiBuffer.linkBattlerHeader));
                    gBattleCommunication[MULTIUSE_STATE]++;
                }
                if (gWirelessCommType)
                    CreateWirelessStatusIndicatorSprite(0, 0);
            }
        }
        else
        {
            if (!(gBattleTypeFlags & BATTLE_TYPE_RECORDED))
                gBattleTypeFlags |= BATTLE_TYPE_IS_MASTER;
            gBattleCommunication[MULTIUSE_STATE] = 7;
            SetAllPlayersBerryData();
        }
        break;
    case 2:
        if ((GetBlockReceivedStatus() & 0xF) == 0xF)
        {
            ResetBlockReceivedFlags();
            FindLinkBattleMaster(4, playerMultiplayerId);
            SetAllPlayersBerryData();
            SetDeoxysStats();
            var = CreateTask(InitLinkBattleVsScreen, 0);
            gTasks[var].data[1] = 0x10E;
            gTasks[var].data[2] = 0x5A;
            gTasks[var].data[5] = 0;
            gTasks[var].data[3] = 0;
            gTasks[var].data[4] = 0;

            for (id = 0; id < MAX_LINK_PLAYERS; id++)
            {
                RecordedBattle_SetFrontierPassFlagFromHword(gBlockRecvBuffer[id][1]);
                switch (gLinkPlayers[id].id)
                {
                case 0:
                    gTasks[var].data[3] |= gBlockRecvBuffer[id][1] & 0x3F;
                    break;
                case 1:
                    gTasks[var].data[4] |= gBlockRecvBuffer[id][1] & 0x3F;
                    break;
                case 2:
                    gTasks[var].data[3] |= (gBlockRecvBuffer[id][1] & 0x3F) << 6;
                    break;
                case 3:
                    gTasks[var].data[4] |= (gBlockRecvBuffer[id][1] & 0x3F) << 6;
                    break;
                }
            }
            ZeroEnemyPartyMons();
            gBattleCommunication[MULTIUSE_STATE]++;
        }
        else
            break;
        // fall through
    case 3:
        if (IsLinkTaskFinished())
        {
            SendBlock(bitmask_all_link_players_but_self(), gPlayerParty, sizeof(struct Pokemon) * 2);
            gBattleCommunication[MULTIUSE_STATE]++;
        }
        break;
    case 4:
        if ((GetBlockReceivedStatus() & 0xF) == 0xF)
        {
            ResetBlockReceivedFlags();
            for (id = 0; id < MAX_LINK_PLAYERS; id++)
            {
                if (id == playerMultiplayerId)
                {
                    switch (gLinkPlayers[id].id)
                    {
                    case 0:
                    case 3:
                        memcpy(gPlayerParty, gBlockRecvBuffer[id], sizeof(struct Pokemon) * 2);
                        break;
                    case 1:
                    case 2:
                        memcpy(gPlayerParty + MULTI_PARTY_SIZE, gBlockRecvBuffer[id], sizeof(struct Pokemon) * 2);
                        break;
                    }
                }
                else
                {
                    if ((!(gLinkPlayers[id].id & 1) && !(gLinkPlayers[playerMultiplayerId].id & 1))
                     || ((gLinkPlayers[id].id & 1) && (gLinkPlayers[playerMultiplayerId].id & 1)))
                    {
                        switch (gLinkPlayers[id].id)
                        {
                        case 0:
                        case 3:
                            memcpy(gPlayerParty, gBlockRecvBuffer[id], sizeof(struct Pokemon) * 2);
                            break;
                        case 1:
                        case 2:
                            memcpy(gPlayerParty + MULTI_PARTY_SIZE, gBlockRecvBuffer[id], sizeof(struct Pokemon) * 2);
                            break;
                        }
                    }
                    else
                    {
                        switch (gLinkPlayers[id].id)
                        {
                        case 0:
                        case 3:
                            memcpy(gEnemyParty, gBlockRecvBuffer[id], sizeof(struct Pokemon) * 2);
                            break;
                        case 1:
                        case 2:
                            memcpy(gEnemyParty + MULTI_PARTY_SIZE, gBlockRecvBuffer[id], sizeof(struct Pokemon) * 2);
                            break;
                        }
                    }
                }
            }
            gBattleCommunication[MULTIUSE_STATE]++;
        }
        break;
    case 5:
        if (IsLinkTaskFinished())
        {
            SendBlock(bitmask_all_link_players_but_self(), gPlayerParty + 2, sizeof(struct Pokemon));
            gBattleCommunication[MULTIUSE_STATE]++;
        }
        break;
    case 6:
        if ((GetBlockReceivedStatus() & 0xF) == 0xF)
        {
            ResetBlockReceivedFlags();
            for (id = 0; id < MAX_LINK_PLAYERS; id++)
            {
                if (id == playerMultiplayerId)
                {
                    switch (gLinkPlayers[id].id)
                    {
                    case 0:
                    case 3:
                        memcpy(gPlayerParty + 2, gBlockRecvBuffer[id], sizeof(struct Pokemon));
                        break;
                    case 1:
                    case 2:
                        memcpy(gPlayerParty + 5, gBlockRecvBuffer[id], sizeof(struct Pokemon));
                        break;
                    }
                }
                else
                {
                    if ((!(gLinkPlayers[id].id & 1) && !(gLinkPlayers[playerMultiplayerId].id & 1))
                     || ((gLinkPlayers[id].id & 1) && (gLinkPlayers[playerMultiplayerId].id & 1)))
                    {
                        switch (gLinkPlayers[id].id)
                        {
                        case 0:
                        case 3:
                            memcpy(gPlayerParty + 2, gBlockRecvBuffer[id], sizeof(struct Pokemon));
                            break;
                        case 1:
                        case 2:
                            memcpy(gPlayerParty + 5, gBlockRecvBuffer[id], sizeof(struct Pokemon));
                            break;
                        }
                    }
                    else
                    {
                        switch (gLinkPlayers[id].id)
                        {
                        case 0:
                        case 3:
                            memcpy(gEnemyParty + 2, gBlockRecvBuffer[id], sizeof(struct Pokemon));
                            break;
                        case 1:
                        case 2:
                            memcpy(gEnemyParty + 5, gBlockRecvBuffer[id], sizeof(struct Pokemon));
                            break;
                        }
                    }
                }
            }
            TryCorrectShedinjaLanguage(&gPlayerParty[0]);
            TryCorrectShedinjaLanguage(&gPlayerParty[1]);
            TryCorrectShedinjaLanguage(&gPlayerParty[2]);
            TryCorrectShedinjaLanguage(&gPlayerParty[3]);
            TryCorrectShedinjaLanguage(&gPlayerParty[4]);
            TryCorrectShedinjaLanguage(&gPlayerParty[5]);

            TryCorrectShedinjaLanguage(&gEnemyParty[0]);
            TryCorrectShedinjaLanguage(&gEnemyParty[1]);
            TryCorrectShedinjaLanguage(&gEnemyParty[2]);
            TryCorrectShedinjaLanguage(&gEnemyParty[3]);
            TryCorrectShedinjaLanguage(&gEnemyParty[4]);
            TryCorrectShedinjaLanguage(&gEnemyParty[5]);

            gBattleCommunication[MULTIUSE_STATE]++;
        }
        break;
    case 7:
        InitBattleControllers();
        sub_8184E58();
        gBattleCommunication[SPRITES_INIT_STATE1] = 0;
        gBattleCommunication[SPRITES_INIT_STATE2] = 0;
        if (gBattleTypeFlags & BATTLE_TYPE_LINK)
        {
            for (id = 0; id < MAX_LINK_PLAYERS && (gLinkPlayers[id].version & 0xFF) == VERSION_EMERALD; id++);

            if (id == MAX_LINK_PLAYERS)
                gBattleCommunication[MULTIUSE_STATE] = 8;
            else
                gBattleCommunication[MULTIUSE_STATE] = 10;
        }
        else
        {
            gBattleCommunication[MULTIUSE_STATE] = 10;
        }
        break;
    case 8:
        if (IsLinkTaskFinished())
        {
            u32* ptr = gBattleStruct->multiBuffer.battleVideo;
            ptr[0] = gBattleTypeFlags;
            ptr[1] = gRecordedBattleRngSeed; // UB: overwrites berry data
            SendBlock(bitmask_all_link_players_but_self(), ptr, sizeof(gBattleStruct->multiBuffer.battleVideo));
            gBattleCommunication[MULTIUSE_STATE]++;
        }
        break;
    case 9:
        if ((GetBlockReceivedStatus() & 0xF) == 0xF)
        {
            ResetBlockReceivedFlags();
            for (var = 0; var < 4; var++)
            {
                u32 blockValue = gBlockRecvBuffer[var][0];
                if (blockValue & 4)
                {
                    memcpy(&gRecordedBattleRngSeed, &gBlockRecvBuffer[var][2], sizeof(gRecordedBattleRngSeed));
                    break;
                }
            }

            gBattleCommunication[MULTIUSE_STATE]++;
        }
        break;
    case 10:
        if (BattleInitAllSprites(&gBattleCommunication[SPRITES_INIT_STATE1], &gBattleCommunication[SPRITES_INIT_STATE2]))
        {
            gPreBattleCallback1 = gMain.callback1;
            gMain.callback1 = BattleMainCB1;
            SetMainCallback2(BattleMainCB2);
            if (gBattleTypeFlags & BATTLE_TYPE_LINK)
            {
                gTrainerBattleOpponent_A = TRAINER_LINK_OPPONENT;
                gBattleTypeFlags |= BATTLE_TYPE_LINK_IN_BATTLE;
            }
        }
        break;
    }
}

void BattleMainCB2(void)
{
    AnimateSprites();
    BuildOamBuffer();
    RunTextPrinters();
    UpdatePaletteFade();
    RunTasks();

    if (JOY_HELD(B_BUTTON) && gBattleTypeFlags & BATTLE_TYPE_RECORDED && sub_8186450())
    {
        gSpecialVar_Result = gBattleOutcome = B_OUTCOME_PLAYER_TELEPORTED;
        ResetPaletteFadeControl();
        BeginNormalPaletteFade(PALETTES_ALL, 0, 0, 0x10, RGB_BLACK);
        SetMainCallback2(CB2_QuitRecordedBattle);
    }
}

static void FreeRestoreBattleData(void)
{
    gMain.callback1 = gPreBattleCallback1;
    gScanlineEffect.state = 3;
    gMain.inBattle = 0;
    ZeroEnemyPartyMons();
    m4aSongNumStop(SE_LOW_HEALTH);
    FreeMonSpritesGfx();
    FreeBattleSpritesData();
    FreeBattleResources();
}

void CB2_QuitRecordedBattle(void)
{
    UpdatePaletteFade();
    if (!gPaletteFade.active)
    {
        m4aMPlayStop(&gMPlayInfo_SE1);
        m4aMPlayStop(&gMPlayInfo_SE2);
        FreeRestoreBattleData();
        FreeAllWindowBuffers();
        SetMainCallback2(gMain.savedCallback);
    }
}

void sub_8038528(struct Sprite* sprite)
{
    sprite->data[0] = 0;
    sprite->callback = sub_8038538;
}

static void sub_8038538(struct Sprite *sprite)
{
    u16 *arr = (u16*)(gDecompressionBuffer);

    switch (sprite->data[0])
    {
    case 0:
        sprite->data[0]++;
        sprite->data[1] = 0;
        sprite->data[2] = 0x281;
        sprite->data[3] = 0;
        sprite->data[4] = 1;
        // fall through
    case 1:
        sprite->data[4]--;
        if (sprite->data[4] == 0)
        {
            s32 i;
            s32 r2;
            s32 r0;

            sprite->data[4] = 2;
            r2 = sprite->data[1] + sprite->data[3] * 32;
            r0 = sprite->data[2] - sprite->data[3] * 32;
            for (i = 0; i < 29; i += 2)
            {
                arr[r2 + i] = 0x3D;
                arr[r0 + i] = 0x3D;
            }
            sprite->data[3]++;
            if (sprite->data[3] == 21)
            {
                sprite->data[0]++;
                sprite->data[1] = 32;
            }
        }
        break;
    case 2:
        sprite->data[1]--;
        if (sprite->data[1] == 20)
            SetMainCallback2(CB2_InitBattle);
        break;
    }
}

static u8 CreateNPCTrainerParty(struct Pokemon *party, u16 trainerNum, bool8 firstTrainer)
{
    u32 nameHash = 0;
    u32 personalityValue;
    u8 fixedIV;
    s32 i, j;
    u8 monsCount;

    if (trainerNum == TRAINER_SECRET_BASE)
        return 0;

    if (gBattleTypeFlags & BATTLE_TYPE_TRAINER && !(gBattleTypeFlags & (BATTLE_TYPE_FRONTIER
                                                                        | BATTLE_TYPE_EREADER_TRAINER
                                                                        | BATTLE_TYPE_TRAINER_HILL)))
    {
        if (firstTrainer == TRUE)
            ZeroEnemyPartyMons();

        if (gBattleTypeFlags & BATTLE_TYPE_TWO_OPPONENTS)
        {
            if (gTrainers[trainerNum].partySize > 3)
                monsCount = 3;
            else
                monsCount = gTrainers[trainerNum].partySize;
        }
        else
        {
            monsCount = gTrainers[trainerNum].partySize;
        }

        for (i = 0; i < monsCount; i++)
        {

            if (gTrainers[trainerNum].doubleBattle == TRUE)
                personalityValue = 0x80;
            else if (gTrainers[trainerNum].encounterMusic_gender & F_TRAINER_FEMALE)
                personalityValue = 0x78; // Use personality more likely to result in a female Pokémon
            else
                personalityValue = 0x88; // Use personality more likely to result in a male Pokémon

            for (j = 0; gTrainers[trainerNum].trainerName[j] != EOS; j++)
                nameHash += gTrainers[trainerNum].trainerName[j];

            switch (gTrainers[trainerNum].partyFlags)
            {
            case 0:
            {
                const struct TrainerMonNoItemDefaultMoves *partyData = gTrainers[trainerNum].party.NoItemDefaultMoves;

                for (j = 0; gSpeciesNames[partyData[i].species][j] != EOS; j++)
                    nameHash += gSpeciesNames[partyData[i].species][j];

                personalityValue += nameHash << 8;
                fixedIV = partyData[i].iv * MAX_PER_STAT_IVS / 255;
                CreateMon(&party[i], partyData[i].species, partyData[i].lvl, fixedIV, TRUE, personalityValue, OT_ID_RANDOM_NO_SHINY, 0);
                break;
            }
            case F_TRAINER_PARTY_CUSTOM_MOVESET:
            {
                const struct TrainerMonNoItemCustomMoves *partyData = gTrainers[trainerNum].party.NoItemCustomMoves;

                for (j = 0; gSpeciesNames[partyData[i].species][j] != EOS; j++)
                    nameHash += gSpeciesNames[partyData[i].species][j];

                personalityValue += nameHash << 8;
                fixedIV = partyData[i].iv * MAX_PER_STAT_IVS / 255;
                CreateMon(&party[i], partyData[i].species, partyData[i].lvl, fixedIV, TRUE, personalityValue, OT_ID_RANDOM_NO_SHINY, 0);

                for (j = 0; j < MAX_MON_MOVES; j++)
                {
                    SetMonData(&party[i], MON_DATA_MOVE1 + j, &partyData[i].moves[j]);
                    SetMonData(&party[i], MON_DATA_PP1 + j, &gBattleMoves[partyData[i].moves[j]].pp);
                }
                break;
            }
            case F_TRAINER_PARTY_HELD_ITEM:
            {
                const struct TrainerMonItemDefaultMoves *partyData = gTrainers[trainerNum].party.ItemDefaultMoves;

                for (j = 0; gSpeciesNames[partyData[i].species][j] != EOS; j++)
                    nameHash += gSpeciesNames[partyData[i].species][j];

                personalityValue += nameHash << 8;
                fixedIV = partyData[i].iv * MAX_PER_STAT_IVS / 255;
                CreateMon(&party[i], partyData[i].species, partyData[i].lvl, fixedIV, TRUE, personalityValue, OT_ID_RANDOM_NO_SHINY, 0);

                SetMonData(&party[i], MON_DATA_HELD_ITEM, &partyData[i].heldItem);
                break;
            }
            case F_TRAINER_PARTY_CUSTOM_MOVESET | F_TRAINER_PARTY_HELD_ITEM:
            {
                const struct TrainerMonItemCustomMoves *partyData = gTrainers[trainerNum].party.ItemCustomMoves;

                for (j = 0; gSpeciesNames[partyData[i].species][j] != EOS; j++)
                    nameHash += gSpeciesNames[partyData[i].species][j];

                personalityValue += nameHash << 8;
                fixedIV = partyData[i].iv * MAX_PER_STAT_IVS / 255;
                CreateMon(&party[i], partyData[i].species, partyData[i].lvl, fixedIV, TRUE, personalityValue, OT_ID_RANDOM_NO_SHINY, 0);

                SetMonData(&party[i], MON_DATA_HELD_ITEM, &partyData[i].heldItem);

                for (j = 0; j < MAX_MON_MOVES; j++)
                {
                    SetMonData(&party[i], MON_DATA_MOVE1 + j, &partyData[i].moves[j]);
                    SetMonData(&party[i], MON_DATA_PP1 + j, &gBattleMoves[partyData[i].moves[j]].pp);
                }
                break;
            }
            }
        }

        gBattleTypeFlags |= gTrainers[trainerNum].doubleBattle;
    }

    return gTrainers[trainerNum].partySize;
}

void VBlankCB_Battle(void)
{
    // Change gRngSeed every vblank unless the battle could be recorded.
    if (!(gBattleTypeFlags & (BATTLE_TYPE_LINK | BATTLE_TYPE_FRONTIER | BATTLE_TYPE_RECORDED)))
        Random();

    SetGpuReg(REG_OFFSET_BG0HOFS, gBattle_BG0_X);
    SetGpuReg(REG_OFFSET_BG0VOFS, gBattle_BG0_Y);
    SetGpuReg(REG_OFFSET_BG1HOFS, gBattle_BG1_X);
    SetGpuReg(REG_OFFSET_BG1VOFS, gBattle_BG1_Y);
    SetGpuReg(REG_OFFSET_BG2HOFS, gBattle_BG2_X);
    SetGpuReg(REG_OFFSET_BG2VOFS, gBattle_BG2_Y);
    SetGpuReg(REG_OFFSET_BG3HOFS, gBattle_BG3_X);
    SetGpuReg(REG_OFFSET_BG3VOFS, gBattle_BG3_Y);
    SetGpuReg(REG_OFFSET_WIN0H, gBattle_WIN0H);
    SetGpuReg(REG_OFFSET_WIN0V, gBattle_WIN0V);
    SetGpuReg(REG_OFFSET_WIN1H, gBattle_WIN1H);
    SetGpuReg(REG_OFFSET_WIN1V, gBattle_WIN1V);
    LoadOam();
    ProcessSpriteCopyRequests();
    TransferPlttBuffer();
    ScanlineEffect_InitHBlankDmaTransfer();
}

void SpriteCB_VsLetterDummy(struct Sprite *sprite)
{

}

static void SpriteCB_VsLetter(struct Sprite *sprite)
{
    if (sprite->data[0] != 0)
        sprite->x = sprite->data[1] + ((sprite->data[2] & 0xFF00) >> 8);
    else
        sprite->x = sprite->data[1] - ((sprite->data[2] & 0xFF00) >> 8);

    sprite->data[2] += 0x180;

    if (sprite->affineAnimEnded)
    {
        FreeSpriteTilesByTag(ANIM_SPRITES_START);
        FreeSpritePaletteByTag(ANIM_SPRITES_START);
        FreeSpriteOamMatrix(sprite);
        DestroySprite(sprite);
    }
}

void SpriteCB_VsLetterInit(struct Sprite *sprite)
{
    StartSpriteAffineAnim(sprite, 1);
    sprite->callback = SpriteCB_VsLetter;
    PlaySE(SE_MUGSHOT);
}

static void BufferPartyVsScreenHealth_AtEnd(u8 taskId)
{
    struct Pokemon *party1 = NULL;
    struct Pokemon *party2 = NULL;
    u8 multiplayerId = gBattleScripting.multiplayerId;
    u32 flags;
    s32 i;

    if (gBattleTypeFlags & BATTLE_TYPE_MULTI)
    {
        switch (gLinkPlayers[multiplayerId].id)
        {
        case 0:
        case 2:
            party1 = gPlayerParty;
            party2 = gEnemyParty;
            break;
        case 1:
        case 3:
            party1 = gEnemyParty;
            party2 = gPlayerParty;
            break;
        }
    }
    else
    {
        party1 = gPlayerParty;
        party2 = gEnemyParty;
    }

    flags = 0;
    BUFFER_PARTY_VS_SCREEN_STATUS(party1, flags, i);
    gTasks[taskId].data[3] = flags;

    flags = 0;
    BUFFER_PARTY_VS_SCREEN_STATUS(party2, flags, i);
    gTasks[taskId].data[4] = flags;
}

void CB2_InitEndLinkBattle(void)
{
    s32 i;
    u8 taskId;

    SetHBlankCallback(NULL);
    SetVBlankCallback(NULL);
    gBattleTypeFlags &= ~(BATTLE_TYPE_LINK_IN_BATTLE);

    if (gBattleTypeFlags & BATTLE_TYPE_FRONTIER)
    {
        SetMainCallback2(gMain.savedCallback);
        FreeBattleResources();
        FreeBattleSpritesData();
        FreeMonSpritesGfx();
    }
    else
    {
        CpuFill32(0, (void*)(VRAM), VRAM_SIZE);
        SetGpuReg(REG_OFFSET_MOSAIC, 0);
        SetGpuReg(REG_OFFSET_WIN0H, DISPLAY_WIDTH);
        SetGpuReg(REG_OFFSET_WIN0V, WIN_RANGE(DISPLAY_HEIGHT / 2, DISPLAY_HEIGHT / 2 + 1));
        SetGpuReg(REG_OFFSET_WININ, 0);
        SetGpuReg(REG_OFFSET_WINOUT, 0);
        gBattle_WIN0H = DISPLAY_WIDTH;
        gBattle_WIN0V = WIN_RANGE(DISPLAY_HEIGHT / 2, DISPLAY_HEIGHT / 2 + 1);
        ScanlineEffect_Clear();

        i = 0;
        while (i < 80)
        {
            gScanlineEffectRegBuffers[0][i] = 0xF0;
            gScanlineEffectRegBuffers[1][i] = 0xF0;
            i++;
        }

        while (i < 160)
        {
            gScanlineEffectRegBuffers[0][i] = 0xFF10;
            gScanlineEffectRegBuffers[1][i] = 0xFF10;
            i++;
        }

        ResetPaletteFade();

        gBattle_BG0_X = 0;
        gBattle_BG0_Y = 0;
        gBattle_BG1_X = 0;
        gBattle_BG1_Y = 0;
        gBattle_BG2_X = 0;
        gBattle_BG2_Y = 0;
        gBattle_BG3_X = 0;
        gBattle_BG3_Y = 0;

        InitBattleBgsVideo();
        LoadCompressedPalette(gBattleTextboxPalette, 0, 64);
        LoadBattleMenuWindowGfx();
        ResetSpriteData();
        ResetTasks();
        DrawBattleEntryBackground();
        SetGpuReg(REG_OFFSET_WINOUT, WINOUT_WIN01_BG0 | WINOUT_WIN01_BG1 | WINOUT_WIN01_BG2 | WINOUT_WIN01_OBJ | WINOUT_WIN01_CLR);
        FreeAllSpritePalettes();
        gReservedSpritePaletteCount = 4;
        SetVBlankCallback(VBlankCB_Battle);

        // Show end Vs screen with battle results
        taskId = CreateTask(InitLinkBattleVsScreen, 0);
        gTasks[taskId].data[1] = 0x10E;
        gTasks[taskId].data[2] = 0x5A;
        gTasks[taskId].data[5] = 1;
        BufferPartyVsScreenHealth_AtEnd(taskId);

        SetMainCallback2(CB2_EndLinkBattle);
        gBattleCommunication[MULTIUSE_STATE] = 0;
    }
}

static void CB2_EndLinkBattle(void)
{
    EndLinkBattleInSteps();
    AnimateSprites();
    BuildOamBuffer();
    RunTextPrinters();
    UpdatePaletteFade();
    RunTasks();
}

static void EndLinkBattleInSteps(void)
{
    s32 i;

    switch (gBattleCommunication[MULTIUSE_STATE])
    {
    case 0:
        ShowBg(0);
        ShowBg(1);
        ShowBg(2);
        gBattleCommunication[1] = 0xFF;
        gBattleCommunication[MULTIUSE_STATE]++;
        break;
    case 1:
        if (--gBattleCommunication[1] == 0)
        {
            BeginNormalPaletteFade(PALETTES_ALL, 0, 0, 0x10, RGB_BLACK);
            gBattleCommunication[MULTIUSE_STATE]++;
        }
        break;
    case 2:
        if (!gPaletteFade.active)
        {
            u8 monsCount;

            gMain.anyLinkBattlerHasFrontierPass = RecordedBattle_GetFrontierPassFlag();

            if (gBattleTypeFlags & BATTLE_TYPE_MULTI)
                monsCount = 4;
            else
                monsCount = 2;

            for (i = 0; i < monsCount && (gLinkPlayers[i].version & 0xFF) == VERSION_EMERALD; i++);

            if (!gSaveBlock2Ptr->frontier.disableRecordBattle && i == monsCount)
            {
                if (FlagGet(FLAG_SYS_FRONTIER_PASS))
                {
                    FreeAllWindowBuffers();
                    SetMainCallback2(sub_80392A8);
                }
                else if (!gMain.anyLinkBattlerHasFrontierPass)
                {
                    SetMainCallback2(gMain.savedCallback);
                    FreeBattleResources();
                    FreeBattleSpritesData();
                    FreeMonSpritesGfx();
                }
                else if (gReceivedRemoteLinkPlayers == 0)
                {
                    CreateTask(Task_ReconnectWithLinkPlayers, 5);
                    gBattleCommunication[MULTIUSE_STATE]++;
                }
                else
                {
                    gBattleCommunication[MULTIUSE_STATE]++;
                }
            }
            else
            {
                SetMainCallback2(gMain.savedCallback);
                FreeBattleResources();
                FreeBattleSpritesData();
                FreeMonSpritesGfx();
            }
        }
        break;
    case 3:
        CpuFill32(0, (void*)(VRAM), VRAM_SIZE);

        for (i = 0; i < 2; i++)
            LoadChosenBattleElement(i);

        BeginNormalPaletteFade(PALETTES_ALL, 0, 0x10, 0, RGB_BLACK);
        gBattleCommunication[MULTIUSE_STATE]++;
        break;
    case 4:
        if (!gPaletteFade.active)
            gBattleCommunication[MULTIUSE_STATE]++;
        break;
    case 5:
        if (!FuncIsActiveTask(Task_ReconnectWithLinkPlayers))
            gBattleCommunication[MULTIUSE_STATE]++;
        break;
    case 6:
        if (IsLinkTaskFinished() == TRUE)
        {
            SetLinkStandbyCallback();
            BattlePutTextOnWindow(gText_LinkStandby3, 0);
            gBattleCommunication[MULTIUSE_STATE]++;
        }
        break;
    case 7:
        if (!IsTextPrinterActive(0))
        {
            if (IsLinkTaskFinished() == TRUE)
                gBattleCommunication[MULTIUSE_STATE]++;
        }
        break;
    case 8:
        if (!gWirelessCommType)
            SetCloseLinkCallback();
        gBattleCommunication[MULTIUSE_STATE]++;
        break;
    case 9:
        if (!gMain.anyLinkBattlerHasFrontierPass || gWirelessCommType || gReceivedRemoteLinkPlayers != 1)
        {
            gMain.anyLinkBattlerHasFrontierPass = 0;
            SetMainCallback2(gMain.savedCallback);
            FreeBattleResources();
            FreeBattleSpritesData();
            FreeMonSpritesGfx();
        }
        break;
    }
}

u32 GetBattleBgTemplateData(u8 arrayId, u8 caseId)
{
    u32 ret = 0;

    switch (caseId)
    {
    case 0:
        ret = gBattleBgTemplates[arrayId].bg;
        break;
    case 1:
        ret = gBattleBgTemplates[arrayId].charBaseIndex;
        break;
    case 2:
        ret = gBattleBgTemplates[arrayId].mapBaseIndex;
        break;
    case 3:
        ret = gBattleBgTemplates[arrayId].screenSize;
        break;
    case 4:
        ret = gBattleBgTemplates[arrayId].paletteMode;
        break;
    case 5: // Only this case is used
        ret = gBattleBgTemplates[arrayId].priority;
        break;
    case 6:
        ret = gBattleBgTemplates[arrayId].baseTile;
        break;
    }

    return ret;
}

static void sub_80392A8(void)
{
    s32 i;

    SetHBlankCallback(NULL);
    SetVBlankCallback(NULL);
    CpuFill32(0, (void*)(VRAM), VRAM_SIZE);
    ResetPaletteFade();
    gBattle_BG0_X = 0;
    gBattle_BG0_Y = 0;
    gBattle_BG1_X = 0;
    gBattle_BG1_Y = 0;
    gBattle_BG2_X = 0;
    gBattle_BG2_Y = 0;
    gBattle_BG3_X = 0;
    gBattle_BG3_Y = 0;
    InitBattleBgsVideo();
    SetGpuReg(REG_OFFSET_DISPCNT, DISPCNT_OBJ_ON | DISPCNT_OBJ_1D_MAP);
    LoadBattleMenuWindowGfx();

    for (i = 0; i < 2; i++)
        LoadChosenBattleElement(i);

    ResetSpriteData();
    ResetTasks();
    FreeAllSpritePalettes();
    gReservedSpritePaletteCount = 4;
    SetVBlankCallback(VBlankCB_Battle);
    SetMainCallback2(sub_803937C);
    BeginNormalPaletteFade(PALETTES_ALL, 0, 0x10, 0, RGB_BLACK);
    gBattleCommunication[MULTIUSE_STATE] = 0;
}

static void sub_803937C(void)
{
    sub_803939C();
    AnimateSprites();
    BuildOamBuffer();
    RunTextPrinters();
    UpdatePaletteFade();
    RunTasks();
}

static void sub_803939C(void)
{
    switch (gBattleCommunication[MULTIUSE_STATE])
    {
    case 0:
        ShowBg(0);
        ShowBg(1);
        ShowBg(2);
        gBattleCommunication[MULTIUSE_STATE]++;
        break;
    case 1:
        if (gMain.anyLinkBattlerHasFrontierPass && gReceivedRemoteLinkPlayers == 0)
            CreateTask(Task_ReconnectWithLinkPlayers, 5);
        gBattleCommunication[MULTIUSE_STATE]++;
        break;
    case 2:
        if (!FuncIsActiveTask(Task_ReconnectWithLinkPlayers))
            gBattleCommunication[MULTIUSE_STATE]++;
        break;
    case 3:
        if (!gPaletteFade.active)
        {
            BattlePutTextOnWindow(gText_RecordBattleToPass, 0);
            gBattleCommunication[MULTIUSE_STATE]++;
        }
        break;
    case 4:
        if (!IsTextPrinterActive(0))
        {
            HandleBattleWindow(0x18, 8, 0x1D, 0xD, 0);
            BattlePutTextOnWindow(gText_BattleYesNoChoice, 0xC);
            gBattleCommunication[CURSOR_POSITION] = 1;
            BattleCreateYesNoCursorAt(1);
            gBattleCommunication[MULTIUSE_STATE]++;
        }
        break;
    case 5:
        if (JOY_NEW(DPAD_UP))
        {
            if (gBattleCommunication[CURSOR_POSITION] != 0)
            {
                PlaySE(SE_SELECT);
                BattleDestroyYesNoCursorAt(gBattleCommunication[CURSOR_POSITION]);
                gBattleCommunication[CURSOR_POSITION] = 0;
                BattleCreateYesNoCursorAt(0);
            }
        }
        else if (JOY_NEW(DPAD_DOWN))
        {
            if (gBattleCommunication[CURSOR_POSITION] == 0)
            {
                PlaySE(SE_SELECT);
                BattleDestroyYesNoCursorAt(gBattleCommunication[CURSOR_POSITION]);
                gBattleCommunication[CURSOR_POSITION] = 1;
                BattleCreateYesNoCursorAt(1);
            }
        }
        else if (JOY_NEW(A_BUTTON))
        {
            PlaySE(SE_SELECT);
            if (gBattleCommunication[CURSOR_POSITION] == 0)
            {
                HandleBattleWindow(0x18, 8, 0x1D, 0xD, WINDOW_CLEAR);
                gBattleCommunication[1] = MoveRecordedBattleToSaveData();
                gBattleCommunication[MULTIUSE_STATE] = 10;
            }
            else
            {
                gBattleCommunication[MULTIUSE_STATE]++;
            }
        }
        else if (JOY_NEW(B_BUTTON))
        {
            PlaySE(SE_SELECT);
            gBattleCommunication[MULTIUSE_STATE]++;
        }
        break;
    case 6:
        if (IsLinkTaskFinished() == TRUE)
        {
            HandleBattleWindow(0x18, 8, 0x1D, 0xD, WINDOW_CLEAR);
            if (gMain.anyLinkBattlerHasFrontierPass)
            {
                SetLinkStandbyCallback();
                BattlePutTextOnWindow(gText_LinkStandby3, 0);
            }
            gBattleCommunication[MULTIUSE_STATE]++;
        }
        break;
    case 8:
        if (--gBattleCommunication[1] == 0)
        {
            if (gMain.anyLinkBattlerHasFrontierPass && !gWirelessCommType)
                SetCloseLinkCallback();
            gBattleCommunication[MULTIUSE_STATE]++;
        }
        break;
    case 9:
        if (!gMain.anyLinkBattlerHasFrontierPass || gWirelessCommType || gReceivedRemoteLinkPlayers != 1)
        {
            gMain.anyLinkBattlerHasFrontierPass = 0;
            if (!gPaletteFade.active)
            {
                SetMainCallback2(gMain.savedCallback);
                FreeBattleResources();
                FreeBattleSpritesData();
                FreeMonSpritesGfx();
            }
        }
        break;
    case 10:
        if (gBattleCommunication[1] == 1)
        {
            PlaySE(SE_SAVE);
            BattleStringExpandPlaceholdersToDisplayedString(gText_BattleRecordedOnPass);
            BattlePutTextOnWindow(gDisplayedStringBattle, 0);
            gBattleCommunication[1] = 0x80;
            gBattleCommunication[MULTIUSE_STATE]++;
        }
        else
        {
            BattleStringExpandPlaceholdersToDisplayedString(BattleFrontier_BattleTowerBattleRoom_Text_RecordCouldntBeSaved);
            BattlePutTextOnWindow(gDisplayedStringBattle, 0);
            gBattleCommunication[1] = 0x80;
            gBattleCommunication[MULTIUSE_STATE]++;
        }
        break;
    case 11:
        if (IsLinkTaskFinished() == TRUE && !IsTextPrinterActive(0) && --gBattleCommunication[1] == 0)
        {
            if (gMain.anyLinkBattlerHasFrontierPass)
            {
                SetLinkStandbyCallback();
                BattlePutTextOnWindow(gText_LinkStandby3, 0);
            }
            gBattleCommunication[MULTIUSE_STATE]++;
        }
        break;
    case 12:
    case 7:
        if (!IsTextPrinterActive(0))
        {
            if (gMain.anyLinkBattlerHasFrontierPass)
            {
                if (IsLinkTaskFinished() == TRUE)
                {
                    BeginNormalPaletteFade(PALETTES_ALL, 0, 0, 0x10, RGB_BLACK);
                    gBattleCommunication[1] = 0x20;
                    gBattleCommunication[MULTIUSE_STATE] = 8;
                }

            }
            else
            {
                BeginNormalPaletteFade(PALETTES_ALL, 0, 0, 0x10, RGB_BLACK);
                gBattleCommunication[1] = 0x20;
                gBattleCommunication[MULTIUSE_STATE] = 8;
            }
        }
        break;
    }
}

static void TryCorrectShedinjaLanguage(struct Pokemon *mon)
{
    u8 nickname[POKEMON_NAME_LENGTH + 1];
    u8 language = LANGUAGE_JAPANESE;

    if (GetMonData(mon, MON_DATA_SPECIES) == SPECIES_SHEDINJA
     && GetMonData(mon, MON_DATA_LANGUAGE) != language)
    {
        GetMonData(mon, MON_DATA_NICKNAME, nickname);
        if (StringCompareWithoutExtCtrlCodes(nickname, sText_ShedinjaJpnName) == 0)
            SetMonData(mon, MON_DATA_LANGUAGE, &language);
    }
}

u32 GetBattleWindowTemplatePixelWidth(u32 setId, u32 tableId)
{
    return gBattleWindowTemplates[setId][tableId].width * 8;
}

#define sBattler            data[0]
#define sSpeciesId          data[2]

void SpriteCb_WildMon(struct Sprite *sprite)
{
    sprite->callback = SpriteCb_MoveWildMonToRight;
    StartSpriteAnimIfDifferent(sprite, 0);
    if (WILD_DOUBLE_BATTLE)
        BeginNormalPaletteFade((0x10000 << sprite->sBattler) | (0x10000 << BATTLE_PARTNER(sprite->sBattler)), 0, 10, 10, RGB(8, 8, 8));
    else
        BeginNormalPaletteFade((0x10000 << sprite->sBattler), 0, 10, 10, RGB(8, 8, 8));
}

static void SpriteCb_MoveWildMonToRight(struct Sprite *sprite)
{
    if ((gIntroSlideFlags & 1) == 0)
    {
        sprite->x2 += 2;
        if (sprite->x2 == 0)
        {
            sprite->callback = SpriteCb_WildMonShowHealthbox;
        }
    }
}

static void SpriteCb_WildMonShowHealthbox(struct Sprite *sprite)
{
    if (sprite->animEnded)
    {
        StartHealthboxSlideIn(sprite->sBattler);
        SetHealthboxSpriteVisible(gHealthboxSpriteIds[sprite->sBattler]);
        sprite->callback = SpriteCb_WildMonAnimate;
        StartSpriteAnimIfDifferent(sprite, 0);
        if (WILD_DOUBLE_BATTLE)
            BeginNormalPaletteFade((0x10000 << sprite->sBattler) | (0x10000 << BATTLE_PARTNER(sprite->sBattler)), 0, 10, 0, RGB(8, 8, 8));
        else
            BeginNormalPaletteFade((0x10000 << sprite->sBattler), 0, 10, 0, RGB(8, 8, 8));
    }
}

static void SpriteCb_WildMonAnimate(struct Sprite *sprite)
{
    if (!gPaletteFade.active)
    {
        BattleAnimateFrontSprite(sprite, sprite->sSpeciesId, FALSE, 1);
    }
}

void SpriteCallbackDummy_2(struct Sprite *sprite)
{

}

static void sub_80398D0(struct Sprite *sprite)
{
    sprite->data[4]--;
    if (sprite->data[4] == 0)
    {
        sprite->data[4] = 8;
        sprite->invisible ^= 1;
        sprite->data[3]--;
        if (sprite->data[3] == 0)
        {
            sprite->invisible = FALSE;
            sprite->callback = SpriteCallbackDummy_2;
            // sUnusedUnknownArray[0] = 0;
        }
    }
}

extern const struct MonCoords gMonFrontPicCoords[];
extern const struct MonCoords gCastformFrontSpriteCoords[];

void SpriteCB_FaintOpponentMon(struct Sprite *sprite)
{
    u8 battler = sprite->sBattler;
    u16 species;
    u8 yOffset;

    if (gBattleSpritesDataPtr->battlerData[battler].transformSpecies != 0)
        species = gBattleSpritesDataPtr->battlerData[battler].transformSpecies;
    else
        species = sprite->sSpeciesId;

    GetMonData(&gEnemyParty[gBattlerPartyIndexes[battler]], MON_DATA_PERSONALITY);  // Unused return value.

    if (species == SPECIES_UNOWN)
    {
        u32 personalityValue = GetMonData(&gEnemyParty[gBattlerPartyIndexes[battler]], MON_DATA_PERSONALITY);
        u16 unownForm = GET_UNOWN_LETTER(personalityValue);
        u16 unownSpecies;

        if (unownForm == 0)
            unownSpecies = SPECIES_UNOWN;  // Use the A Unown form.
        else
            unownSpecies = NUM_SPECIES + unownForm;  // Use one of the other Unown letters.

        yOffset = gMonFrontPicCoords[unownSpecies].y_offset;
    }
    else if (species == SPECIES_CASTFORM)
    {
        yOffset = gCastformFrontSpriteCoords[gBattleMonForms[battler]].y_offset;
    }
    else if (species > NUM_SPECIES)
    {
        yOffset = gMonFrontPicCoords[SPECIES_NONE].y_offset;
    }
    else
    {
        yOffset = gMonFrontPicCoords[species].y_offset;
    }

    sprite->data[3] = 8 - yOffset / 8;
    sprite->data[4] = 1;
    sprite->callback = SpriteCB_AnimFaintOpponent;
}

static void SpriteCB_AnimFaintOpponent(struct Sprite *sprite)
{
    s32 i;

    if (--sprite->data[4] == 0)
    {
        sprite->data[4] = 2;
        sprite->y2 += 8; // Move the sprite down.
        if (--sprite->data[3] < 0)
        {
            FreeSpriteOamMatrix(sprite);
            DestroySprite(sprite);
        }
        else // Erase bottom part of the sprite to create a smooth illusion of mon falling down.
        {
            u8* dst = gMonSpritesGfxPtr->sprites.byte[GetBattlerPosition(sprite->sBattler)] + (gBattleMonForms[sprite->sBattler] << 11) + (sprite->data[3] << 8);

            for (i = 0; i < 0x100; i++)
                *(dst++) = 0;

            StartSpriteAnim(sprite, gBattleMonForms[sprite->sBattler]);
        }
    }
}

// Used when selecting a move, which can hit multiple targets, in double battles.
void SpriteCb_ShowAsMoveTarget(struct Sprite *sprite)
{
    sprite->data[3] = 8;
    sprite->data[4] = sprite->invisible;
    sprite->callback = SpriteCb_BlinkVisible;
}

static void SpriteCb_BlinkVisible(struct Sprite *sprite)
{
    if (--sprite->data[3] == 0)
    {
        sprite->invisible ^= 1;
        sprite->data[3] = 8;
    }
}

void SpriteCb_HideAsMoveTarget(struct Sprite *sprite)
{
    sprite->invisible = sprite->data[4];
    sprite->data[4] = FALSE;
    sprite->callback = SpriteCallbackDummy_2;
}

void SpriteCb_OpponentMonFromBall(struct Sprite *sprite)
{
    if (sprite->affineAnimEnded)
    {
        if (!(gHitMarker & HITMARKER_NO_ANIMATIONS) || gBattleTypeFlags & (BATTLE_TYPE_LINK | BATTLE_TYPE_RECORDED_LINK))
        {
            if (HasTwoFramesAnimation(sprite->sSpeciesId))
                StartSpriteAnim(sprite, 1);
        }
        BattleAnimateFrontSprite(sprite, sprite->sSpeciesId, TRUE, 1);
    }
}

// This callback is frequently overwritten by SpriteCB_TrainerSlideIn
void SpriteCB_BattleSpriteStartSlideLeft(struct Sprite *sprite)
{
    sprite->callback = SpriteCB_BattleSpriteSlideLeft;
}

static void SpriteCB_BattleSpriteSlideLeft(struct Sprite *sprite)
{
    if (!(gIntroSlideFlags & 1))
    {
        sprite->x2 -= 2;
        if (sprite->x2 == 0)
        {
            sprite->callback = SpriteCallbackDummy_3;
            sprite->data[1] = 0;
        }
    }
}

// Unused
static void sub_80105DC(struct Sprite *sprite)
{
    sprite->callback = SpriteCallbackDummy_3;
}

static void SpriteCallbackDummy_3(struct Sprite *sprite)
{
}

#define sSpeedX data[1]
#define sSpeedY data[2]

void SpriteCB_FaintSlideAnim(struct Sprite *sprite)
{
    if (!(gIntroSlideFlags & 1))
    {
        sprite->x2 += sprite->sSpeedX;
        sprite->y2 += sprite->sSpeedY;
    }
}

#undef sSpeedX
#undef sSpeedY

#define sSinIndex           data[3]
#define sDelta              data[4]
#define sAmplitude          data[5]
#define sBouncerSpriteId    data[6]
#define sWhich              data[7]

void DoBounceEffect(u8 battler, u8 which, s8 delta, s8 amplitude)
{
    u8 invisibleSpriteId;
    u8 bouncerSpriteId;

    switch (which)
    {
    case BOUNCE_HEALTHBOX:
    default:
        if (gBattleSpritesDataPtr->healthBoxesData[battler].healthboxIsBouncing)
            return;
        break;
    case BOUNCE_MON:
        if (gBattleSpritesDataPtr->healthBoxesData[battler].battlerIsBouncing)
            return;
        break;
    }

    invisibleSpriteId = CreateInvisibleSpriteWithCallback(SpriteCB_BounceEffect);
    if (which == BOUNCE_HEALTHBOX)
    {
        bouncerSpriteId = gHealthboxSpriteIds[battler];
        gBattleSpritesDataPtr->healthBoxesData[battler].healthboxBounceSpriteId = invisibleSpriteId;
        gBattleSpritesDataPtr->healthBoxesData[battler].healthboxIsBouncing = 1;
        gSprites[invisibleSpriteId].sSinIndex = 128; // 0
    }
    else
    {
        bouncerSpriteId = gBattlerSpriteIds[battler];
        gBattleSpritesDataPtr->healthBoxesData[battler].battlerBounceSpriteId = invisibleSpriteId;
        gBattleSpritesDataPtr->healthBoxesData[battler].battlerIsBouncing = 1;
        gSprites[invisibleSpriteId].sSinIndex = 192; // -1
    }
    gSprites[invisibleSpriteId].sDelta = delta;
    gSprites[invisibleSpriteId].sAmplitude = amplitude;
    gSprites[invisibleSpriteId].sBouncerSpriteId = bouncerSpriteId;
    gSprites[invisibleSpriteId].sWhich = which;
    gSprites[invisibleSpriteId].sBattler = battler;
    gSprites[bouncerSpriteId].x2 = 0;
    gSprites[bouncerSpriteId].y2 = 0;
}

void EndBounceEffect(u8 battler, u8 which)
{
    u8 bouncerSpriteId;

    if (which == BOUNCE_HEALTHBOX)
    {
        if (!gBattleSpritesDataPtr->healthBoxesData[battler].healthboxIsBouncing)
            return;

        bouncerSpriteId = gSprites[gBattleSpritesDataPtr->healthBoxesData[battler].healthboxBounceSpriteId].sBouncerSpriteId;
        DestroySprite(&gSprites[gBattleSpritesDataPtr->healthBoxesData[battler].healthboxBounceSpriteId]);
        gBattleSpritesDataPtr->healthBoxesData[battler].healthboxIsBouncing = 0;
    }
    else
    {
        if (!gBattleSpritesDataPtr->healthBoxesData[battler].battlerIsBouncing)
            return;

        bouncerSpriteId = gSprites[gBattleSpritesDataPtr->healthBoxesData[battler].battlerBounceSpriteId].sBouncerSpriteId;
        DestroySprite(&gSprites[gBattleSpritesDataPtr->healthBoxesData[battler].battlerBounceSpriteId]);
        gBattleSpritesDataPtr->healthBoxesData[battler].battlerIsBouncing = 0;
    }

    gSprites[bouncerSpriteId].x2 = 0;
    gSprites[bouncerSpriteId].y2 = 0;
}

static void SpriteCB_BounceEffect(struct Sprite *sprite)
{
    u8 bouncerSpriteId = sprite->sBouncerSpriteId;
    s32 index = sprite->sSinIndex;
    s32 y = Sin(index, sprite->sAmplitude) + sprite->sAmplitude;

    gSprites[bouncerSpriteId].y2 = y;
    sprite->sSinIndex = (sprite->sSinIndex + sprite->sDelta) & 0xFF;

    bouncerSpriteId = GetMegaIndicatorSpriteId(sprite->sBouncerSpriteId);
    if (sprite->sWhich == BOUNCE_HEALTHBOX && bouncerSpriteId != 0xFF)
        gSprites[bouncerSpriteId].y2 = y;
}

#undef sSinIndex
#undef sDelta
#undef sAmplitude
#undef sBouncerSpriteId
#undef sWhich

void SpriteCb_PlayerMonFromBall(struct Sprite *sprite)
{
    if (sprite->affineAnimEnded)
        BattleAnimateBackSprite(sprite, sprite->sSpeciesId);
}

void sub_8039E60(struct Sprite *sprite)
{
    sub_8039E9C(sprite);
    if (sprite->animEnded)
        sprite->callback = SpriteCallbackDummy_3;
}

void SpriteCB_TrainerThrowObject(struct Sprite *sprite)
{
    StartSpriteAnim(sprite, 1);
    sprite->callback = sub_8039E60;
}

void sub_8039E9C(struct Sprite *sprite)
{
    if (sprite->animDelayCounter == 0)
        sprite->centerToCornerVecX = gUnknown_0831ACE0[sprite->animCmdIndex];
}

void BeginBattleIntroDummy(void)
{

}

void BeginBattleIntro(void)
{
    BattleStartClearSetData();
    gBattleCommunication[1] = 0;
    gBattleStruct->introState = 0;
    gBattleMainFunc = DoBattleIntro;
}

static void BattleMainCB1(void)
{
    gBattleMainFunc();

    for (gActiveBattler = 0; gActiveBattler < gBattlersCount; gActiveBattler++)
        gBattlerControllerFuncs[gActiveBattler]();
}

static void BattleStartClearSetData(void)
{
    s32 i;

    TurnValuesCleanUp(FALSE);
    SpecialStatusesClear();

    memset(&gDisableStructs, 0, sizeof(gDisableStructs));
    memset(&gFieldTimers, 0, sizeof(gFieldTimers));
    memset(&gSideStatuses, 0, sizeof(gSideStatuses));
    memset(&gSideTimers, 0, sizeof(gSideTimers));
    memset(&gWishFutureKnock, 0, sizeof(gWishFutureKnock));
    memset(&gBattleResults, 0, sizeof(gBattleResults));

    for (i = 0; i < MAX_BATTLERS_COUNT; i++)
    {
        gStatuses3[i] = 0;
        gStatuses4[i] = 0;
        gDisableStructs[i].isFirstTurn = 2;
        gLastMoves[i] = 0;
        gLastLandedMoves[i] = 0;
        gLastHitByType[i] = 0;
        gLastResultingMoves[i] = 0;
        gLastHitBy[i] = 0xFF;
        gLockedMoves[i] = 0;
        gLastPrintedMoves[i] = 0;
        gBattleResources->flags->flags[i] = 0;
        gPalaceSelectionBattleScripts[i] = 0;
        gBattleStruct->lastTakenMove[i] = 0;
        gBattleStruct->choicedMove[i] = 0;
        gBattleStruct->changedItems[i] = 0;
        gBattleStruct->lastTakenMoveFrom[i][0] = 0;
        gBattleStruct->lastTakenMoveFrom[i][1] = 0;
        gBattleStruct->lastTakenMoveFrom[i][2] = 0;
        gBattleStruct->lastTakenMoveFrom[i][3] = 0;
        gBattleStruct->AI_monToSwitchIntoId[i] = PARTY_SIZE;
    }

    gLastUsedMove = 0;
    gFieldStatuses = 0;

    gHasFetchedBall = FALSE;
    gLastUsedBall = 0;

    gBattlerAttacker = 0;
    gBattlerTarget = 0;
    gBattleWeather = 0;
    gHitMarker = 0;

    if (!(gBattleTypeFlags & BATTLE_TYPE_RECORDED))
    {
        if (!(gBattleTypeFlags & BATTLE_TYPE_LINK) && gSaveBlock2Ptr->optionsBattleSceneOff == TRUE)
            gHitMarker |= HITMARKER_NO_ANIMATIONS;
    }
    else if (!(gBattleTypeFlags & (BATTLE_TYPE_LINK | BATTLE_TYPE_RECORDED_LINK)) && GetBattleSceneInRecordedBattle())
    {
        gHitMarker |= HITMARKER_NO_ANIMATIONS;
    }

    gBattleScripting.battleStyle = gSaveBlock2Ptr->optionsBattleStyle;
	gBattleScripting.expOnCatch = (B_EXP_CATCH >= GEN_6);
	gBattleScripting.monCaught = FALSE;

    gMultiHitCounter = 0;
    gBattleOutcome = 0;
    gBattleControllerExecFlags = 0;
    gPaydayMoney = 0;
    gBattleResources->battleScriptsStack->size = 0;
    gBattleResources->battleCallbackStack->size = 0;

    for (i = 0; i < BATTLE_COMMUNICATION_ENTRIES_COUNT; i++)
        gBattleCommunication[i] = 0;

    gPauseCounterBattle = 0;
    gBattleMoveDamage = 0;
    gIntroSlideFlags = 0;
    gBattleScripting.animTurn = 0;
    gBattleScripting.animTargetsHit = 0;
    gLeveledUpInBattle = 0;
    gAbsentBattlerFlags = 0;
    gBattleStruct->runTries = 0;
    gBattleStruct->safariGoNearCounter = 0;
    gBattleStruct->safariPkblThrowCounter = 0;
    gBattleStruct->safariCatchFactor = gBaseStats[GetMonData(&gEnemyParty[0], MON_DATA_SPECIES)].catchRate * 100 / 1275;
    gBattleStruct->safariEscapeFactor = 3;
    gBattleStruct->wildVictorySong = 0;
    gBattleStruct->moneyMultiplier = 1;

    gBattleStruct->givenExpMons = 0;
    gBattleStruct->palaceFlags = 0;

    gRandomTurnNumber = Random();

    gBattleResults.shinyWildMon = IsMonShiny(&gEnemyParty[0]);

    gBattleStruct->arenaLostPlayerMons = 0;
    gBattleStruct->arenaLostOpponentMons = 0;

    gBattleStruct->mega.triggerSpriteId = 0xFF;
    
    gBattleStruct->stickyWebUser = 0xFF;
    
    for (i = 0; i < PARTY_SIZE; i++)
    {
        gBattleStruct->usedHeldItems[i][0] = 0;
        gBattleStruct->usedHeldItems[i][1] = 0;
        gBattleStruct->itemStolen[i].originalItem = GetMonData(&gPlayerParty[i], MON_DATA_HELD_ITEM);
    }

    gSwapDamageCategory = FALSE; // Photon Geyser, Shell Side Arm, Light That Burns the Sky
}

void SwitchInClearSetData(void)
{
    s32 i;
    struct DisableStruct disableStructCopy = gDisableStructs[gActiveBattler];

    ClearIllusionMon(gActiveBattler);
    if (gBattleMoves[gCurrentMove].effect != EFFECT_BATON_PASS)
    {
        for (i = 0; i < NUM_BATTLE_STATS; i++)
            gBattleMons[gActiveBattler].statStages[i] = DEFAULT_STAT_STAGE;
        for (i = 0; i < gBattlersCount; i++)
        {
            if ((gBattleMons[i].status2 & STATUS2_ESCAPE_PREVENTION) && gDisableStructs[i].battlerPreventingEscape == gActiveBattler)
                gBattleMons[i].status2 &= ~STATUS2_ESCAPE_PREVENTION;
            if ((gStatuses3[i] & STATUS3_ALWAYS_HITS) && gDisableStructs[i].battlerWithSureHit == gActiveBattler)
            {
                gStatuses3[i] &= ~STATUS3_ALWAYS_HITS;
                gDisableStructs[i].battlerWithSureHit = 0;
            }
        }
    }
    if (gBattleMoves[gCurrentMove].effect == EFFECT_BATON_PASS)
    {
        gBattleMons[gActiveBattler].status2 &= (STATUS2_CONFUSION | STATUS2_FOCUS_ENERGY | STATUS2_SUBSTITUTE | STATUS2_ESCAPE_PREVENTION | STATUS2_CURSED);
        gStatuses3[gActiveBattler] &= (STATUS3_LEECHSEED_BATTLER | STATUS3_LEECHSEED | STATUS3_ALWAYS_HITS | STATUS3_PERISH_SONG | STATUS3_ROOTED
                                       | STATUS3_GASTRO_ACID | STATUS3_EMBARGO | STATUS3_TELEKINESIS | STATUS3_MAGNET_RISE | STATUS3_HEAL_BLOCK
                                       | STATUS3_AQUA_RING | STATUS3_POWER_TRICK);

        for (i = 0; i < gBattlersCount; i++)
        {
            if (GetBattlerSide(gActiveBattler) != GetBattlerSide(i)
             && (gStatuses3[i] & STATUS3_ALWAYS_HITS) != 0
             && (gDisableStructs[i].battlerWithSureHit == gActiveBattler))
            {
                gStatuses3[i] &= ~(STATUS3_ALWAYS_HITS);
                gStatuses3[i] |= STATUS3_ALWAYS_HITS_TURN(2);
            }
        }
        if (gStatuses3[gActiveBattler] & STATUS3_POWER_TRICK)
            SWAP(gBattleMons[gActiveBattler].attack, gBattleMons[gActiveBattler].defense, i);
    }
    else
    {
        gBattleMons[gActiveBattler].status2 = 0;
        gStatuses3[gActiveBattler] = 0;
    }
    
    gStatuses4[gActiveBattler] = 0;

    for (i = 0; i < gBattlersCount; i++)
    {
        if (gBattleMons[i].status2 & STATUS2_INFATUATED_WITH(gActiveBattler))
            gBattleMons[i].status2 &= ~(STATUS2_INFATUATED_WITH(gActiveBattler));
        if ((gBattleMons[i].status2 & STATUS2_WRAPPED) && *(gBattleStruct->wrappedBy + i) == gActiveBattler)
            gBattleMons[i].status2 &= ~(STATUS2_WRAPPED);
    }

    gActionSelectionCursor[gActiveBattler] = 0;
    gMoveSelectionCursor[gActiveBattler] = 0;

    memset(&gDisableStructs[gActiveBattler], 0, sizeof(struct DisableStruct));

    if (gBattleMoves[gCurrentMove].effect == EFFECT_BATON_PASS)
    {
        gDisableStructs[gActiveBattler].substituteHP = disableStructCopy.substituteHP;
        gDisableStructs[gActiveBattler].battlerWithSureHit = disableStructCopy.battlerWithSureHit;
        gDisableStructs[gActiveBattler].perishSongTimer = disableStructCopy.perishSongTimer;
        gDisableStructs[gActiveBattler].perishSongTimerStartValue = disableStructCopy.perishSongTimerStartValue;
        gDisableStructs[gActiveBattler].battlerPreventingEscape = disableStructCopy.battlerPreventingEscape;
    }

    gMoveResultFlags = 0;
    gDisableStructs[gActiveBattler].isFirstTurn = 2;
    gDisableStructs[gActiveBattler].truantSwitchInHack = disableStructCopy.truantSwitchInHack;
    gLastMoves[gActiveBattler] = 0;
    gLastLandedMoves[gActiveBattler] = 0;
    gLastHitByType[gActiveBattler] = 0;
    gLastResultingMoves[gActiveBattler] = 0;
    gLastPrintedMoves[gActiveBattler] = 0;
    gLastHitBy[gActiveBattler] = 0xFF;

    gBattleStruct->lastTakenMove[gActiveBattler] = 0;
    gBattleStruct->sameMoveTurns[gActiveBattler] = 0;
    gBattleStruct->lastTakenMoveFrom[gActiveBattler][0] = 0;
    gBattleStruct->lastTakenMoveFrom[gActiveBattler][1] = 0;
    gBattleStruct->lastTakenMoveFrom[gActiveBattler][2] = 0;
    gBattleStruct->lastTakenMoveFrom[gActiveBattler][3] = 0;
    gBattleStruct->lastMoveFailed &= ~(gBitTable[gActiveBattler]);
    gBattleStruct->palaceFlags &= ~(gBitTable[gActiveBattler]);
    
    if (gActiveBattler == gBattleStruct->stickyWebUser)
        gBattleStruct->stickyWebUser = 0xFF;    // Switched into sticky web user slot so reset it

    for (i = 0; i < gBattlersCount; i++)
    {
        if (i != gActiveBattler && GetBattlerSide(i) != GetBattlerSide(gActiveBattler))
            gBattleStruct->lastTakenMove[i] = 0;

        gBattleStruct->lastTakenMoveFrom[i][gActiveBattler] = 0;
    }

    gBattleStruct->choicedMove[gActiveBattler] = 0;
    gBattleResources->flags->flags[gActiveBattler] = 0;
    gCurrentMove = 0;
    gBattleStruct->arenaTurnCounter = 0xFF;
    
    // Reset damage to prevent things like red card activating if the switched-in mon is holding it
    gSpecialStatuses[gActiveBattler].physicalDmg = 0;
    gSpecialStatuses[gActiveBattler].specialDmg = 0;

    ClearBattlerMoveHistory(gActiveBattler);
    ClearBattlerAbilityHistory(gActiveBattler);
    ClearBattlerItemEffectHistory(gActiveBattler);
}

void FaintClearSetData(void)
{
    s32 i;

    for (i = 0; i < NUM_BATTLE_STATS; i++)
        gBattleMons[gActiveBattler].statStages[i] = DEFAULT_STAT_STAGE;

    gBattleMons[gActiveBattler].status2 = 0;
    gStatuses3[gActiveBattler] = 0;
    gStatuses4[gActiveBattler] = 0;

    for (i = 0; i < gBattlersCount; i++)
    {
        if ((gBattleMons[i].status2 & STATUS2_ESCAPE_PREVENTION) && gDisableStructs[i].battlerPreventingEscape == gActiveBattler)
            gBattleMons[i].status2 &= ~STATUS2_ESCAPE_PREVENTION;
        if (gBattleMons[i].status2 & STATUS2_INFATUATED_WITH(gActiveBattler))
            gBattleMons[i].status2 &= ~(STATUS2_INFATUATED_WITH(gActiveBattler));
        if ((gBattleMons[i].status2 & STATUS2_WRAPPED) && *(gBattleStruct->wrappedBy + i) == gActiveBattler)
            gBattleMons[i].status2 &= ~(STATUS2_WRAPPED);
    }

    gActionSelectionCursor[gActiveBattler] = 0;
    gMoveSelectionCursor[gActiveBattler] = 0;

    memset(&gDisableStructs[gActiveBattler], 0, sizeof(struct DisableStruct));

    gProtectStructs[gActiveBattler].protected = FALSE;
    gProtectStructs[gActiveBattler].spikyShielded = FALSE;
    gProtectStructs[gActiveBattler].kingsShielded = FALSE;
    gProtectStructs[gActiveBattler].banefulBunkered = FALSE;
    gProtectStructs[gActiveBattler].obstructed = FALSE;
    gProtectStructs[gActiveBattler].endured = FALSE;
    gProtectStructs[gActiveBattler].noValidMoves = FALSE;
    gProtectStructs[gActiveBattler].helpingHand = FALSE;
    gProtectStructs[gActiveBattler].bounceMove = FALSE;
    gProtectStructs[gActiveBattler].stealMove = FALSE;
    gProtectStructs[gActiveBattler].prlzImmobility = FALSE;
    gProtectStructs[gActiveBattler].confusionSelfDmg = FALSE;
    gProtectStructs[gActiveBattler].targetAffected = FALSE;
    gProtectStructs[gActiveBattler].chargingTurn = FALSE;
    gProtectStructs[gActiveBattler].fleeFlag = 0;
    gProtectStructs[gActiveBattler].usedImprisonedMove = FALSE;
    gProtectStructs[gActiveBattler].loveImmobility = FALSE;
    gProtectStructs[gActiveBattler].usedDisabledMove = FALSE;
    gProtectStructs[gActiveBattler].usedTauntedMove = FALSE;
    gProtectStructs[gActiveBattler].flag2Unknown = FALSE;
    gProtectStructs[gActiveBattler].flinchImmobility = FALSE;
    gProtectStructs[gActiveBattler].notFirstStrike = FALSE;
    gProtectStructs[gActiveBattler].usedHealBlockedMove = FALSE;
    gProtectStructs[gActiveBattler].usesBouncedMove = FALSE;
    gProtectStructs[gActiveBattler].usedGravityPreventedMove = FALSE;
    gProtectStructs[gActiveBattler].usedThroatChopPreventedMove = FALSE;
    gProtectStructs[gActiveBattler].statRaised = FALSE;
    gProtectStructs[gActiveBattler].statFell = FALSE;
    gProtectStructs[gActiveBattler].pranksterElevated = FALSE;

    gDisableStructs[gActiveBattler].isFirstTurn = 2;

    gLastMoves[gActiveBattler] = 0;
    gLastLandedMoves[gActiveBattler] = 0;
    gLastHitByType[gActiveBattler] = 0;
    gLastResultingMoves[gActiveBattler] = 0;
    gLastPrintedMoves[gActiveBattler] = 0;
    gLastHitBy[gActiveBattler] = 0xFF;

    gBattleStruct->choicedMove[gActiveBattler] = 0;
    gBattleStruct->sameMoveTurns[gActiveBattler] = 0;
    gBattleStruct->lastTakenMove[gActiveBattler] = 0;
    gBattleStruct->lastTakenMoveFrom[gActiveBattler][0] = 0;
    gBattleStruct->lastTakenMoveFrom[gActiveBattler][1] = 0;
    gBattleStruct->lastTakenMoveFrom[gActiveBattler][2] = 0;
    gBattleStruct->lastTakenMoveFrom[gActiveBattler][3] = 0;

    gBattleStruct->palaceFlags &= ~(gBitTable[gActiveBattler]);
    
    if (gActiveBattler == gBattleStruct->stickyWebUser)
        gBattleStruct->stickyWebUser = 0xFF;    // User of sticky web fainted, so reset the stored battler ID

    for (i = 0; i < gBattlersCount; i++)
    {
        if (i != gActiveBattler && GetBattlerSide(i) != GetBattlerSide(gActiveBattler))
            gBattleStruct->lastTakenMove[i] = 0;

        gBattleStruct->lastTakenMoveFrom[i][gActiveBattler] = 0;
    }

    gBattleResources->flags->flags[gActiveBattler] = 0;

    gBattleMons[gActiveBattler].type1 = gBaseStats[gBattleMons[gActiveBattler].species].type1;
    gBattleMons[gActiveBattler].type2 = gBaseStats[gBattleMons[gActiveBattler].species].type2;
    gBattleMons[gActiveBattler].type3 = TYPE_MYSTERY;

    ClearBattlerMoveHistory(gActiveBattler);
    ClearBattlerAbilityHistory(gActiveBattler);
    ClearBattlerItemEffectHistory(gActiveBattler);
    UndoFormChange(gBattlerPartyIndexes[gActiveBattler], GET_BATTLER_SIDE(gActiveBattler), FALSE);
    if (GetBattlerSide(gActiveBattler) == B_SIDE_PLAYER)
        UndoMegaEvolution(gBattlerPartyIndexes[gActiveBattler]);
}

static void DoBattleIntro(void)
{
    s32 i;
    u8 *state = &gBattleStruct->introState;

    switch (*state)
    {
    case 0: // Get Data of all battlers.
        gActiveBattler = gBattleCommunication[1];
        BtlController_EmitGetMonData(0, REQUEST_ALL_BATTLE, 0);
        MarkBattlerForControllerExec(gActiveBattler);
        (*state)++;
        break;
    case 1: // Loop through all battlers.
        if (!gBattleControllerExecFlags)
        {
            if (++gBattleCommunication[1] == gBattlersCount)
                (*state)++;
            else
                *state = 0;
        }
        break;
    case 2: // Start graphical intro slide.
        if (!gBattleControllerExecFlags)
        {
            gActiveBattler = GetBattlerAtPosition(0);
            BtlController_EmitIntroSlide(0, gBattleTerrain);
            MarkBattlerForControllerExec(gActiveBattler);
            gBattleCommunication[0] = 0;
            gBattleCommunication[1] = 0;
            (*state)++;
        }
        break;
    case 3: // Wait for intro slide.
        if (!gBattleControllerExecFlags)
            (*state)++;
        break;
    case 4: // Copy battler data gotten in cases 0 and 1. Draw trainer/mon sprite.
        for (gActiveBattler = 0; gActiveBattler < gBattlersCount; gActiveBattler++)
        {
            if ((gBattleTypeFlags & BATTLE_TYPE_SAFARI) && GetBattlerSide(gActiveBattler) == B_SIDE_PLAYER)
            {
                memset(&gBattleMons[gActiveBattler], 0, sizeof(struct BattlePokemon));
            }
            else
            {
                memcpy(&gBattleMons[gActiveBattler], &gBattleResources->bufferB[gActiveBattler][4], sizeof(struct BattlePokemon));
                gBattleMons[gActiveBattler].type1 = gBaseStats[gBattleMons[gActiveBattler].species].type1;
                gBattleMons[gActiveBattler].type2 = gBaseStats[gBattleMons[gActiveBattler].species].type2;
                gBattleMons[gActiveBattler].type3 = TYPE_MYSTERY;
                gBattleMons[gActiveBattler].ability = GetAbilityBySpecies(gBattleMons[gActiveBattler].species, gBattleMons[gActiveBattler].abilityNum);
                gBattleStruct->hpOnSwitchout[GetBattlerSide(gActiveBattler)] = gBattleMons[gActiveBattler].hp;
                gBattleMons[gActiveBattler].status2 = 0;
                for (i = 0; i < NUM_BATTLE_STATS; i++)
                    gBattleMons[gActiveBattler].statStages[i] = 6;
            }

            // Draw sprite.
            switch (GetBattlerPosition(gActiveBattler))
            {
            case B_POSITION_PLAYER_LEFT: // player sprite
                BtlController_EmitDrawTrainerPic(0);
                MarkBattlerForControllerExec(gActiveBattler);
                break;
            case B_POSITION_OPPONENT_LEFT:
                if (gBattleTypeFlags & BATTLE_TYPE_TRAINER) // opponent 1 sprite
                {
                    BtlController_EmitDrawTrainerPic(0);
                    MarkBattlerForControllerExec(gActiveBattler);
                }
                else // wild mon 1
                {
                    BtlController_EmitLoadMonSprite(0);
                    MarkBattlerForControllerExec(gActiveBattler);
                    gBattleResults.lastOpponentSpecies = GetMonData(&gEnemyParty[gBattlerPartyIndexes[gActiveBattler]], MON_DATA_SPECIES, NULL);
                }
                break;
            case B_POSITION_PLAYER_RIGHT:
                if (gBattleTypeFlags & (BATTLE_TYPE_MULTI | BATTLE_TYPE_INGAME_PARTNER)) // partner sprite
                {
                    BtlController_EmitDrawTrainerPic(0);
                    MarkBattlerForControllerExec(gActiveBattler);
                }
                break;
            case B_POSITION_OPPONENT_RIGHT:
                if (gBattleTypeFlags & BATTLE_TYPE_TRAINER)
                {
                    if (gBattleTypeFlags & (BATTLE_TYPE_MULTI | BATTLE_TYPE_TWO_OPPONENTS) && !BATTLE_TWO_VS_ONE_OPPONENT) // opponent 2 if exists
                    {
                        BtlController_EmitDrawTrainerPic(0);
                        MarkBattlerForControllerExec(gActiveBattler);
                    }
                }
                else // wild mon 2
                {
                    BtlController_EmitLoadMonSprite(0);
                    MarkBattlerForControllerExec(gActiveBattler);
                    gBattleResults.lastOpponentSpecies = GetMonData(&gEnemyParty[gBattlerPartyIndexes[gActiveBattler]], MON_DATA_SPECIES, NULL);
                }
                break;
            }

            if (gBattleTypeFlags & BATTLE_TYPE_ARENA)
                BattleArena_InitPoints();
        }

        if (gBattleTypeFlags & BATTLE_TYPE_TRAINER)
        {
            (*state)++;
        }
        else // Skip party summary since it is a wild battle.
        {
            if (B_FAST_INTRO)
                *state = 7; // Don't wait for sprite, print message at the same time.
            else
                *state = 6; // Wait for sprite to load.
        }
        break;
    case 5: // draw party summary in trainer battles
        if (!gBattleControllerExecFlags)
        {
            struct HpAndStatus hpStatus[PARTY_SIZE];

            for (i = 0; i < PARTY_SIZE; i++)
            {
                if (GetMonData(&gEnemyParty[i], MON_DATA_SPECIES2) == SPECIES_NONE
                 || GetMonData(&gEnemyParty[i], MON_DATA_SPECIES2) == SPECIES_EGG)
                {
                    hpStatus[i].hp = 0xFFFF;
                    hpStatus[i].status = 0;
                }
                else
                {
                    hpStatus[i].hp = GetMonData(&gEnemyParty[i], MON_DATA_HP);
                    hpStatus[i].status = GetMonData(&gEnemyParty[i], MON_DATA_STATUS);
                }
            }

            gActiveBattler = GetBattlerAtPosition(B_POSITION_OPPONENT_LEFT);
            BtlController_EmitDrawPartyStatusSummary(0, hpStatus, 0x80);
            MarkBattlerForControllerExec(gActiveBattler);

            for (i = 0; i < PARTY_SIZE; i++)
            {
                if (GetMonData(&gPlayerParty[i], MON_DATA_SPECIES2) == SPECIES_NONE
                 || GetMonData(&gPlayerParty[i], MON_DATA_SPECIES2) == SPECIES_EGG)
                {
                    hpStatus[i].hp = 0xFFFF;
                    hpStatus[i].status = 0;
                }
                else
                {
                    hpStatus[i].hp = GetMonData(&gPlayerParty[i], MON_DATA_HP);
                    hpStatus[i].status = GetMonData(&gPlayerParty[i], MON_DATA_STATUS);
                }
            }

            gActiveBattler = GetBattlerAtPosition(B_POSITION_PLAYER_LEFT);
            BtlController_EmitDrawPartyStatusSummary(0, hpStatus, 0x80);
            MarkBattlerForControllerExec(gActiveBattler);

            (*state)++;
        }
        break;
    case 6: // wait for previous action to complete
        if (!gBattleControllerExecFlags)
            (*state)++;
        break;
    case 7: // print battle intro message
        if (!IsBattlerMarkedForControllerExec(GetBattlerAtPosition(B_POSITION_PLAYER_LEFT)))
        {
            PrepareStringBattle(STRINGID_INTROMSG, GetBattlerAtPosition(B_POSITION_PLAYER_LEFT));
            (*state)++;
        }
        break;
    case 8: // wait for intro message to be printed
        if (!IsBattlerMarkedForControllerExec(GetBattlerAtPosition(B_POSITION_PLAYER_LEFT)))
        {
            if (gBattleTypeFlags & BATTLE_TYPE_TRAINER)
            {
                (*state)++;
            }
            else
            {
                if (B_FAST_INTRO)
                    *state = 15; // Wait for text to be printed.
                else
                    *state = 14; // Wait for text and sprite.
            }
        }
        break;
    case 9: // print opponent sends out
        if (gBattleTypeFlags & BATTLE_TYPE_RECORDED_LINK && !(gBattleTypeFlags & BATTLE_TYPE_RECORDED_IS_MASTER))
            PrepareStringBattle(STRINGID_INTROSENDOUT, GetBattlerAtPosition(B_POSITION_PLAYER_LEFT));
        else
            PrepareStringBattle(STRINGID_INTROSENDOUT, GetBattlerAtPosition(B_POSITION_OPPONENT_LEFT));
        (*state)++;
        break;
    case 10: // wait for opponent sends out text
        if (!gBattleControllerExecFlags)
            (*state)++;
        break;
    case 11: // first opponent's mon send out animation
        if (gBattleTypeFlags & BATTLE_TYPE_RECORDED_LINK && !(gBattleTypeFlags & BATTLE_TYPE_RECORDED_IS_MASTER))
            gActiveBattler = GetBattlerAtPosition(B_POSITION_PLAYER_LEFT);
        else
            gActiveBattler = GetBattlerAtPosition(B_POSITION_OPPONENT_LEFT);

        BtlController_EmitIntroTrainerBallThrow(0);
        MarkBattlerForControllerExec(gActiveBattler);
        (*state)++;
        break;
    case 12: // nothing
        (*state)++;
    case 13: // second opponent's mon send out
        if (gBattleTypeFlags & (BATTLE_TYPE_MULTI | BATTLE_TYPE_TWO_OPPONENTS) && !BATTLE_TWO_VS_ONE_OPPONENT)
        {
            if (gBattleTypeFlags & BATTLE_TYPE_RECORDED_LINK && !(gBattleTypeFlags & BATTLE_TYPE_RECORDED_IS_MASTER))
                gActiveBattler = GetBattlerAtPosition(B_POSITION_PLAYER_RIGHT);
            else
                gActiveBattler = GetBattlerAtPosition(B_POSITION_OPPONENT_RIGHT);

            BtlController_EmitIntroTrainerBallThrow(0);
            MarkBattlerForControllerExec(gActiveBattler);
        }
        if (B_FAST_INTRO && !(gBattleTypeFlags & (BATTLE_TYPE_RECORDED | BATTLE_TYPE_RECORDED_LINK | BATTLE_TYPE_RECORDED_IS_MASTER | BATTLE_TYPE_LINK)))
            *state = 15; // Print at the same time as trainer sends out second mon.
        else
            (*state)++;
        break;
    case 14: // wait for opponent 2 send out
        if (!gBattleControllerExecFlags)
            (*state)++;
        break;
    case 15: // wait for wild battle message
        if (!IsBattlerMarkedForControllerExec(GetBattlerAtPosition(B_POSITION_PLAYER_LEFT)))
            (*state)++;
        break;
    case 16: // print player sends out
        if (!(gBattleTypeFlags & BATTLE_TYPE_SAFARI))
        {
            if (gBattleTypeFlags & BATTLE_TYPE_RECORDED_LINK && !(gBattleTypeFlags & BATTLE_TYPE_RECORDED_IS_MASTER))
                gActiveBattler = GetBattlerAtPosition(B_POSITION_OPPONENT_LEFT);
            else
                gActiveBattler = GetBattlerAtPosition(B_POSITION_PLAYER_LEFT);

            // A hack that makes fast intro work in trainer battles too.
            if (B_FAST_INTRO
                && gBattleTypeFlags & BATTLE_TYPE_TRAINER
                && !(gBattleTypeFlags & (BATTLE_TYPE_RECORDED | BATTLE_TYPE_RECORDED_LINK | BATTLE_TYPE_RECORDED_IS_MASTER | BATTLE_TYPE_LINK))
                && gSprites[gHealthboxSpriteIds[gActiveBattler ^ BIT_SIDE]].callback == SpriteCallbackDummy)
            {
                return;
            }

            PrepareStringBattle(STRINGID_INTROSENDOUT, gActiveBattler);
        }
        (*state)++;
        break;
    case 17: // wait for player send out message
        if (!(gBattleTypeFlags & BATTLE_TYPE_LINK && gBattleControllerExecFlags))
        {
            if (gBattleTypeFlags & BATTLE_TYPE_RECORDED_LINK && !(gBattleTypeFlags & BATTLE_TYPE_RECORDED_IS_MASTER))
                gActiveBattler = GetBattlerAtPosition(B_POSITION_OPPONENT_LEFT);
            else
                gActiveBattler = GetBattlerAtPosition(B_POSITION_PLAYER_LEFT);

            if (!IsBattlerMarkedForControllerExec(gActiveBattler))
                (*state)++;
        }
        break;
    case 18: // player 1 send out
        if (gBattleTypeFlags & BATTLE_TYPE_RECORDED_LINK && !(gBattleTypeFlags & BATTLE_TYPE_RECORDED_IS_MASTER))
            gActiveBattler = GetBattlerAtPosition(B_POSITION_OPPONENT_LEFT);
        else
            gActiveBattler = GetBattlerAtPosition(B_POSITION_PLAYER_LEFT);

        BtlController_EmitIntroTrainerBallThrow(0);
        MarkBattlerForControllerExec(gActiveBattler);
        (*state)++;
        break;
    case 19: // player 2 send out
        if (gBattleTypeFlags & (BATTLE_TYPE_MULTI | BATTLE_TYPE_INGAME_PARTNER))
        {
            if (gBattleTypeFlags & BATTLE_TYPE_RECORDED_LINK && !(gBattleTypeFlags & BATTLE_TYPE_RECORDED_IS_MASTER))
                gActiveBattler = GetBattlerAtPosition(B_POSITION_OPPONENT_RIGHT);
            else
                gActiveBattler = GetBattlerAtPosition(B_POSITION_PLAYER_RIGHT);

            BtlController_EmitIntroTrainerBallThrow(0);
            MarkBattlerForControllerExec(gActiveBattler);
        }
        (*state)++;
        break;
    case 20: // set dex and battle vars
        if (!gBattleControllerExecFlags)
        {
            for (gActiveBattler = 0; gActiveBattler < gBattlersCount; gActiveBattler++)
            {
                if (GetBattlerSide(gActiveBattler) == B_SIDE_OPPONENT
                 && !(gBattleTypeFlags & (BATTLE_TYPE_EREADER_TRAINER
                                          | BATTLE_TYPE_FRONTIER
                                          | BATTLE_TYPE_LINK
                                          | BATTLE_TYPE_RECORDED_LINK
                                          | BATTLE_TYPE_TRAINER_HILL)))
                {
                    HandleSetPokedexFlag(SpeciesToNationalPokedexNum(gBattleMons[gActiveBattler].species), FLAG_SET_SEEN, gBattleMons[gActiveBattler].personality);
                }
            }

            gBattleStruct->switchInAbilitiesCounter = 0;
            gBattleStruct->switchInItemsCounter = 0;
            gBattleStruct->overworldWeatherDone = FALSE;

            gBattleMainFunc = TryDoEventsBeforeFirstTurn;
        }
        break;
    }
}

static void TryDoEventsBeforeFirstTurn(void)
{
    s32 i, j;

    if (gBattleControllerExecFlags)
        return;

    // Set invalid mons as absent(for example when starting a double battle with only one pokemon).
    if (!(gBattleTypeFlags & BATTLE_TYPE_SAFARI))
    {
        for (i = 0; i < gBattlersCount; i++)
        {
            if (gBattleMons[i].hp == 0 || gBattleMons[i].species == SPECIES_NONE)
                gAbsentBattlerFlags |= gBitTable[i];
        }
    }

    if (gBattleStruct->switchInAbilitiesCounter == 0)
    {
        for (i = 0; i < gBattlersCount; i++)
            gBattlerByTurnOrder[i] = i;
        for (i = 0; i < gBattlersCount - 1; i++)
        {
            for (j = i + 1; j < gBattlersCount; j++)
            {
                if (GetWhoStrikesFirst(gBattlerByTurnOrder[i], gBattlerByTurnOrder[j], TRUE) != 0)
                    SwapTurnOrder(i, j);
            }
        }
    }
    if (!gBattleStruct->overworldWeatherDone
        && AbilityBattleEffects(0, 0, 0, ABILITYEFFECT_SWITCH_IN_WEATHER, 0) != 0)
    {
        gBattleStruct->overworldWeatherDone = TRUE;
        return;
    }

    if (!gBattleStruct->terrainDone && AbilityBattleEffects(0, 0, 0, ABILITYEFFECT_SWITCH_IN_TERRAIN, 0) != 0)
    {
        gBattleStruct->terrainDone = TRUE;
        return;
    }

    // Totem boosts
    for (i = 0; i < gBattlersCount; i++)
    {
        if (gTotemBoosts[i].stats != 0)
        {
            gBattlerAttacker = i;
            BattleScriptExecute(BattleScript_TotemVar);
            return;
        }
    }
    memset(gTotemBoosts, 0, sizeof(gTotemBoosts));  // erase all totem boosts just to be safe

    // Primal Reversion
    for (i = 0; i < gBattlersCount; i++)
    {
        if (CanMegaEvolve(i)
         && GetBattlerHoldEffect(i, TRUE) == HOLD_EFFECT_PRIMAL_ORB)
        {
            gBattlerAttacker = i;
            BattleScriptExecute(BattleScript_PrimalReversion);
            return;
        }
    }
    
    // Check neutralizing gas
    if (AbilityBattleEffects(ABILITYEFFECT_NEUTRALIZINGGAS, 0, 0, 0, 0) != 0)
        return;
    
    // Check all switch in abilities happening from the fastest mon to slowest.
    while (gBattleStruct->switchInAbilitiesCounter < gBattlersCount)
    {
        gBattlerAttacker = gBattlerByTurnOrder[gBattleStruct->switchInAbilitiesCounter++];
        if (AbilityBattleEffects(ABILITYEFFECT_ON_SWITCHIN, gBattlerAttacker, 0, 0, 0) != 0)
            return;
    }
    if (AbilityBattleEffects(ABILITYEFFECT_INTIMIDATE1, 0, 0, 0, 0) != 0)
        return;
    if (AbilityBattleEffects(ABILITYEFFECT_TRACE1, 0, 0, 0, 0) != 0)
        return;
    // Check all switch in items having effect from the fastest mon to slowest.
    while (gBattleStruct->switchInItemsCounter < gBattlersCount)
    {
        if (ItemBattleEffects(ITEMEFFECT_ON_SWITCH_IN, gBattlerByTurnOrder[gBattleStruct->switchInItemsCounter++], FALSE))
            return;
    }

    for (i = 0; i < MAX_BATTLERS_COUNT; i++)
    {
        *(gBattleStruct->monToSwitchIntoId + i) = PARTY_SIZE;
        gChosenActionByBattler[i] = B_ACTION_NONE;
        gChosenMoveByBattler[i] = MOVE_NONE;
    }
    TurnValuesCleanUp(FALSE);
    SpecialStatusesClear();
    *(&gBattleStruct->field_91) = gAbsentBattlerFlags;
    BattlePutTextOnWindow(gText_EmptyString3, 0);
    gBattleMainFunc = HandleTurnActionSelectionState;
    ResetSentPokesToOpponentValue();

    for (i = 0; i < BATTLE_COMMUNICATION_ENTRIES_COUNT; i++)
        gBattleCommunication[i] = 0;

    for (i = 0; i < gBattlersCount; i++)
        gBattleMons[i].status2 &= ~(STATUS2_FLINCHED);

    *(&gBattleStruct->turnEffectsTracker) = 0;
    *(&gBattleStruct->turnEffectsBattlerId) = 0;
    *(&gBattleStruct->wishPerishSongState) = 0;
    *(&gBattleStruct->wishPerishSongBattlerId) = 0;
    gBattleScripting.moveendState = 0;
    gBattleStruct->faintedActionsState = 0;
    gBattleStruct->turnCountersTracker = 0;
    gMoveResultFlags = 0;

    gRandomTurnNumber = Random();

    if (gBattleTypeFlags & BATTLE_TYPE_ARENA)
    {
        StopCryAndClearCrySongs();
        BattleScriptExecute(BattleScript_ArenaTurnBeginning);
    }
}

static void HandleEndTurn_ContinueBattle(void)
{
    s32 i;

    if (gBattleControllerExecFlags == 0)
    {
        gBattleMainFunc = BattleTurnPassed;
        for (i = 0; i < BATTLE_COMMUNICATION_ENTRIES_COUNT; i++)
            gBattleCommunication[i] = 0;
        for (i = 0; i < gBattlersCount; i++)
        {
            gBattleMons[i].status2 &= ~(STATUS2_FLINCHED);
            if ((gBattleMons[i].status1 & STATUS1_SLEEP) && (gBattleMons[i].status2 & STATUS2_MULTIPLETURNS))
                CancelMultiTurnMoves(i);
        }
        gBattleStruct->turnEffectsTracker = 0;
        gBattleStruct->turnEffectsBattlerId = 0;
        gBattleStruct->wishPerishSongState = 0;
        gBattleStruct->wishPerishSongBattlerId = 0;
        gBattleStruct->turnCountersTracker = 0;
        gMoveResultFlags = 0;
    }
}

void BattleTurnPassed(void)
{
    s32 i;

    TurnValuesCleanUp(TRUE);
    if (gBattleOutcome == 0)
    {
        if (DoFieldEndTurnEffects())
            return;
        if (DoBattlerEndTurnEffects())
            return;
    }
    if (HandleFaintedMonActions())
        return;
    gBattleStruct->faintedActionsState = 0;
    if (HandleWishPerishSongOnTurnEnd())
        return;

    TurnValuesCleanUp(FALSE);
    gHitMarker &= ~(HITMARKER_NO_ATTACKSTRING);
    gHitMarker &= ~(HITMARKER_UNABLE_TO_USE_MOVE);
    gHitMarker &= ~(HITMARKER_x400000);
    gHitMarker &= ~(HITMARKER_PASSIVE_DAMAGE);
    gBattleScripting.animTurn = 0;
    gBattleScripting.animTargetsHit = 0;
    gBattleScripting.moveendState = 0;
    gBattleMoveDamage = 0;
    gMoveResultFlags = 0;

    for (i = 0; i < 5; i++)
        gBattleCommunication[i] = 0;

    if (gBattleOutcome != 0)
    {
        gCurrentActionFuncId = B_ACTION_FINISHED;
        gBattleMainFunc = RunTurnActionsFunctions;
        return;
    }

    if (gBattleResults.battleTurnCounter < 0xFF)
    {
        gBattleResults.battleTurnCounter++;
        gBattleStruct->arenaTurnCounter++;
    }

    for (i = 0; i < gBattlersCount; i++)
    {
        gChosenActionByBattler[i] = B_ACTION_NONE;
        gChosenMoveByBattler[i] = MOVE_NONE;
    }

    for (i = 0; i < MAX_BATTLERS_COUNT; i++)
        *(gBattleStruct->monToSwitchIntoId + i) = PARTY_SIZE;

    *(&gBattleStruct->field_91) = gAbsentBattlerFlags;
    BattlePutTextOnWindow(gText_EmptyString3, 0);
    gBattleMainFunc = HandleTurnActionSelectionState;
    gRandomTurnNumber = Random();

    if (gBattleTypeFlags & BATTLE_TYPE_PALACE)
        BattleScriptExecute(BattleScript_PalacePrintFlavorText);
    else if (gBattleTypeFlags & BATTLE_TYPE_ARENA && gBattleStruct->arenaTurnCounter == 0)
        BattleScriptExecute(BattleScript_ArenaTurnBeginning);
    else if (ShouldDoTrainerSlide(GetBattlerAtPosition(B_POSITION_OPPONENT_LEFT), gTrainerBattleOpponent_A, TRAINER_SLIDE_LAST_LOW_HP))
        BattleScriptExecute(BattleScript_TrainerSlideMsgEnd2);
}

u8 IsRunningFromBattleImpossible(void)
{
    u32 holdEffect, i;

    if (gBattleMons[gActiveBattler].item == ITEM_ENIGMA_BERRY)
        holdEffect = gEnigmaBerries[gActiveBattler].holdEffect;
    else
        holdEffect = ItemId_GetHoldEffect(gBattleMons[gActiveBattler].item);

    gPotentialItemEffectBattler = gActiveBattler;

    if (gBattleTypeFlags & BATTLE_TYPE_FIRST_BATTLE) // Cannot ever run from saving Birch's battle.
    {
        gBattleCommunication[MULTISTRING_CHOOSER] = B_MSG_DONT_LEAVE_BIRCH;
        return 1;
    }
    if (GetBattlerPosition(gActiveBattler) == B_POSITION_PLAYER_RIGHT && WILD_DOUBLE_BATTLE
        && IsBattlerAlive(GetBattlerAtPosition(B_POSITION_PLAYER_LEFT))) // The second pokemon cannot run from a double wild battle, unless it's the only alive mon.
    {
        gBattleCommunication[MULTISTRING_CHOOSER] = B_MSG_CANT_ESCAPE;
        return 1;
    }

    if (holdEffect == HOLD_EFFECT_CAN_ALWAYS_RUN)
        return 0;
    #if B_GHOSTS_ESCAPE >= GEN_6
        if (IS_BATTLER_OF_TYPE(gActiveBattler, TYPE_GHOST))
            return 0;
    #endif
    if (gBattleTypeFlags & BATTLE_TYPE_LINK)
        return 0;
    if (GetBattlerAbility(gActiveBattler) == ABILITY_RUN_AWAY)
        return 0;

    if ((i = IsAbilityPreventingEscape(gActiveBattler)))
    {
        gBattleScripting.battler = i - 1;
        gLastUsedAbility = gBattleMons[i - 1].ability;
        gBattleCommunication[MULTISTRING_CHOOSER] = B_MSG_PREVENTS_ESCAPE;
        return 2;
    }

    if (!CanBattlerEscape(gActiveBattler))
    {
        gBattleCommunication[MULTISTRING_CHOOSER] = B_MSG_CANT_ESCAPE;
        return 1;
    }
    return 0;
}

void SwitchPartyOrder(u8 battler)
{
    s32 i;
    u8 partyId1;
    u8 partyId2;

    // gBattleStruct->field_60[battler][i]

    for (i = 0; i < (int)ARRAY_COUNT(gBattlePartyCurrentOrder); i++)
        gBattlePartyCurrentOrder[i] = *(battler * 3 + i + (u8*)(gBattleStruct->field_60));

    partyId1 = GetPartyIdFromBattlePartyId(gBattlerPartyIndexes[battler]);
    partyId2 = GetPartyIdFromBattlePartyId(*(gBattleStruct->monToSwitchIntoId + battler));
    SwitchPartyMonSlots(partyId1, partyId2);

    if (gBattleTypeFlags & BATTLE_TYPE_DOUBLE)
    {
        for (i = 0; i < (int)ARRAY_COUNT(gBattlePartyCurrentOrder); i++)
        {
            *(battler * 3 + i + (u8*)(gBattleStruct->field_60)) = gBattlePartyCurrentOrder[i];
            *(BATTLE_PARTNER(battler) * 3 + i + (u8*)(gBattleStruct->field_60)) = gBattlePartyCurrentOrder[i];
        }
    }
    else
    {
        for (i = 0; i < (int)ARRAY_COUNT(gBattlePartyCurrentOrder); i++)
        {
            *(battler * 3 + i + (u8*)(gBattleStruct->field_60)) = gBattlePartyCurrentOrder[i];
        }
    }
}

enum
{
    STATE_TURN_START_RECORD,
    STATE_BEFORE_ACTION_CHOSEN,
    STATE_WAIT_ACTION_CHOSEN,
    STATE_WAIT_ACTION_CASE_CHOSEN,
    STATE_WAIT_ACTION_CONFIRMED_STANDBY,
    STATE_WAIT_ACTION_CONFIRMED,
    STATE_SELECTION_SCRIPT,
    STATE_WAIT_SET_BEFORE_ACTION,
    STATE_SELECTION_SCRIPT_MAY_RUN
};

static void HandleTurnActionSelectionState(void)
{
    s32 i;

    gBattleCommunication[ACTIONS_CONFIRMED_COUNT] = 0;
    for (gActiveBattler = 0; gActiveBattler < gBattlersCount; gActiveBattler++)
    {
        u8 position = GetBattlerPosition(gActiveBattler);
        switch (gBattleCommunication[gActiveBattler])
        {
        case STATE_TURN_START_RECORD: // Recorded battle related action on start of every turn.
            RecordedBattle_CopyBattlerMoves();
            gBattleCommunication[gActiveBattler] = STATE_BEFORE_ACTION_CHOSEN;
            break;
        case STATE_BEFORE_ACTION_CHOSEN: // Choose an action.
            *(gBattleStruct->monToSwitchIntoId + gActiveBattler) = PARTY_SIZE;
            if (gBattleTypeFlags & BATTLE_TYPE_MULTI
                || (position & BIT_FLANK) == B_FLANK_LEFT
                || gBattleStruct->field_91 & gBitTable[GetBattlerAtPosition(BATTLE_PARTNER(position))]
                || gBattleCommunication[GetBattlerAtPosition(BATTLE_PARTNER(position))] == STATE_WAIT_ACTION_CONFIRMED)
            {
                if (gBattleStruct->field_91 & gBitTable[gActiveBattler])
                {
                    gChosenActionByBattler[gActiveBattler] = B_ACTION_NOTHING_FAINTED;
                    if (!(gBattleTypeFlags & BATTLE_TYPE_MULTI))
                        gBattleCommunication[gActiveBattler] = STATE_WAIT_ACTION_CONFIRMED;
                    else
                        gBattleCommunication[gActiveBattler] = STATE_WAIT_ACTION_CONFIRMED_STANDBY;
                }
                else
                {
                    if (gBattleMons[gActiveBattler].status2 & STATUS2_MULTIPLETURNS
                        || gBattleMons[gActiveBattler].status2 & STATUS2_RECHARGE)
                    {
                        gChosenActionByBattler[gActiveBattler] = B_ACTION_USE_MOVE;
                        gBattleCommunication[gActiveBattler] = STATE_WAIT_ACTION_CONFIRMED_STANDBY;
                    }
                    else if (WILD_DOUBLE_BATTLE
                             && position == B_POSITION_PLAYER_RIGHT
                             && (gBattleStruct->throwingPokeBall || gChosenActionByBattler[GetBattlerAtPosition(B_POSITION_PLAYER_LEFT)] == B_ACTION_RUN))
                    {
                        gBattleStruct->throwingPokeBall = FALSE;
                        gChosenActionByBattler[gActiveBattler] = B_ACTION_NOTHING_FAINTED; // Not fainted, but it cannot move, because of the throwing ball.
                        gBattleCommunication[gActiveBattler] = STATE_WAIT_ACTION_CONFIRMED_STANDBY;
                    }
                    else
                    {
                        BtlController_EmitChooseAction(0, gChosenActionByBattler[0], gBattleResources->bufferB[0][1] | (gBattleResources->bufferB[0][2] << 8));
                        MarkBattlerForControllerExec(gActiveBattler);
                        gBattleCommunication[gActiveBattler]++;
                    }
                }
            }
            break;
        case STATE_WAIT_ACTION_CHOSEN: // Try to perform an action.
            if (!(gBattleControllerExecFlags & ((gBitTable[gActiveBattler]) | (0xF << 28) | (gBitTable[gActiveBattler] << 4) | (gBitTable[gActiveBattler] << 8) | (gBitTable[gActiveBattler] << 12))))
            {
                RecordedBattle_SetBattlerAction(gActiveBattler, gBattleResources->bufferB[gActiveBattler][1]);
                gChosenActionByBattler[gActiveBattler] = gBattleResources->bufferB[gActiveBattler][1];

                switch (gBattleResources->bufferB[gActiveBattler][1])
                {
                case B_ACTION_USE_MOVE:
                    if (AreAllMovesUnusable())
                    {
                        gBattleCommunication[gActiveBattler] = STATE_SELECTION_SCRIPT;
                        *(gBattleStruct->selectionScriptFinished + gActiveBattler) = FALSE;
                        *(gBattleStruct->stateIdAfterSelScript + gActiveBattler) = STATE_WAIT_ACTION_CONFIRMED_STANDBY;
                        *(gBattleStruct->moveTarget + gActiveBattler) = gBattleResources->bufferB[gActiveBattler][3];
                        return;
                    }
                    else if (gDisableStructs[gActiveBattler].encoredMove != 0)
                    {
                        gChosenMoveByBattler[gActiveBattler] = gDisableStructs[gActiveBattler].encoredMove;
                        *(gBattleStruct->chosenMovePositions + gActiveBattler) = gDisableStructs[gActiveBattler].encoredMovePos;
                        gBattleCommunication[gActiveBattler] = STATE_WAIT_ACTION_CONFIRMED_STANDBY;
                        return;
                    }
                    else
                    {
                        struct ChooseMoveStruct moveInfo;

                        moveInfo.mega = gBattleStruct->mega;
                        moveInfo.species = gBattleMons[gActiveBattler].species;
                        moveInfo.monType1 = gBattleMons[gActiveBattler].type1;
                        moveInfo.monType2 = gBattleMons[gActiveBattler].type2;
                        moveInfo.monType3 = gBattleMons[gActiveBattler].type3;

                        for (i = 0; i < MAX_MON_MOVES; i++)
                        {
                            moveInfo.moves[i] = gBattleMons[gActiveBattler].moves[i];
                            moveInfo.currentPp[i] = gBattleMons[gActiveBattler].pp[i];
                            moveInfo.maxPp[i] = CalculatePPWithBonus(
                                                            gBattleMons[gActiveBattler].moves[i],
                                                            gBattleMons[gActiveBattler].ppBonuses,
                                                            i);
                        }

                        BtlController_EmitChooseMove(0, (gBattleTypeFlags & BATTLE_TYPE_DOUBLE) != 0, FALSE, &moveInfo);
                        MarkBattlerForControllerExec(gActiveBattler);
                    }
                    break;
                case B_ACTION_USE_ITEM:
                    if (gBattleTypeFlags & (BATTLE_TYPE_LINK
                                            | BATTLE_TYPE_FRONTIER_NO_PYRAMID
                                            | BATTLE_TYPE_EREADER_TRAINER
                                            | BATTLE_TYPE_RECORDED_LINK))
                    {
                        RecordedBattle_ClearBattlerAction(gActiveBattler, 1);
                        gSelectionBattleScripts[gActiveBattler] = BattleScript_ActionSelectionItemsCantBeUsed;
                        gBattleCommunication[gActiveBattler] = STATE_SELECTION_SCRIPT;
                        *(gBattleStruct->selectionScriptFinished + gActiveBattler) = FALSE;
                        *(gBattleStruct->stateIdAfterSelScript + gActiveBattler) = STATE_BEFORE_ACTION_CHOSEN;
                        return;
                    }
                    else
                    {
                        BtlController_EmitChooseItem(0, gBattleStruct->field_60[gActiveBattler]);
                        MarkBattlerForControllerExec(gActiveBattler);
                    }
                    break;
                case B_ACTION_SWITCH:
                    *(gBattleStruct->field_58 + gActiveBattler) = gBattlerPartyIndexes[gActiveBattler];
                    if (gBattleTypeFlags & BATTLE_TYPE_ARENA
                        || !CanBattlerEscape(gActiveBattler))
                    {
                        BtlController_EmitChoosePokemon(0, PARTY_ACTION_CANT_SWITCH, PARTY_SIZE, ABILITY_NONE, gBattleStruct->field_60[gActiveBattler]);
                    }
                    else if ((i = IsAbilityPreventingEscape(gActiveBattler)))
                    {
                        BtlController_EmitChoosePokemon(0, ((i - 1) << 4) | PARTY_ACTION_ABILITY_PREVENTS, PARTY_SIZE, gBattleMons[i - 1].ability, gBattleStruct->field_60[gActiveBattler]);
                    }
                    else
                    {
                        if (gActiveBattler == 2 && gChosenActionByBattler[0] == B_ACTION_SWITCH)
                            BtlController_EmitChoosePokemon(0, PARTY_ACTION_CHOOSE_MON, *(gBattleStruct->monToSwitchIntoId + 0), ABILITY_NONE, gBattleStruct->field_60[gActiveBattler]);
                        else if (gActiveBattler == 3 && gChosenActionByBattler[1] == B_ACTION_SWITCH)
                            BtlController_EmitChoosePokemon(0, PARTY_ACTION_CHOOSE_MON, *(gBattleStruct->monToSwitchIntoId + 1), ABILITY_NONE, gBattleStruct->field_60[gActiveBattler]);
                        else
                            BtlController_EmitChoosePokemon(0, PARTY_ACTION_CHOOSE_MON, PARTY_SIZE, ABILITY_NONE, gBattleStruct->field_60[gActiveBattler]);
                    }
                    MarkBattlerForControllerExec(gActiveBattler);
                    break;
                case B_ACTION_SAFARI_BALL:
                    if (IsPlayerPartyAndPokemonStorageFull())
                    {
                        gSelectionBattleScripts[gActiveBattler] = BattleScript_PrintFullBox;
                        gBattleCommunication[gActiveBattler] = STATE_SELECTION_SCRIPT;
                        *(gBattleStruct->selectionScriptFinished + gActiveBattler) = FALSE;
                        *(gBattleStruct->stateIdAfterSelScript + gActiveBattler) = STATE_BEFORE_ACTION_CHOSEN;
                        return;
                    }
                    break;
                case B_ACTION_SAFARI_POKEBLOCK:
                    BtlController_EmitChooseItem(0, gBattleStruct->field_60[gActiveBattler]);
                    MarkBattlerForControllerExec(gActiveBattler);
                    break;
                case B_ACTION_CANCEL_PARTNER:
                    gBattleCommunication[gActiveBattler] = STATE_WAIT_SET_BEFORE_ACTION;
                    gBattleCommunication[GetBattlerAtPosition(BATTLE_PARTNER(GetBattlerPosition(gActiveBattler)))] = STATE_BEFORE_ACTION_CHOSEN;
                    RecordedBattle_ClearBattlerAction(gActiveBattler, 1);
                    if (gBattleMons[GetBattlerAtPosition(BATTLE_PARTNER(GetBattlerPosition(gActiveBattler)))].status2 & STATUS2_MULTIPLETURNS
                        || gBattleMons[GetBattlerAtPosition(BATTLE_PARTNER(GetBattlerPosition(gActiveBattler)))].status2 & STATUS2_RECHARGE)
                    {
                        BtlController_EmitEndBounceEffect(0);
                        MarkBattlerForControllerExec(gActiveBattler);
                        return;
                    }
                    else if (gChosenActionByBattler[GetBattlerAtPosition(BATTLE_PARTNER(GetBattlerPosition(gActiveBattler)))] == B_ACTION_SWITCH)
                    {
                        RecordedBattle_ClearBattlerAction(GetBattlerAtPosition(BATTLE_PARTNER(GetBattlerPosition(gActiveBattler))), 2);
                    }
                    else if (gChosenActionByBattler[GetBattlerAtPosition(BATTLE_PARTNER(GetBattlerPosition(gActiveBattler)))] == B_ACTION_RUN)
                    {
                        RecordedBattle_ClearBattlerAction(GetBattlerAtPosition(BATTLE_PARTNER(GetBattlerPosition(gActiveBattler))), 1);
                    }
                    else if (gChosenActionByBattler[GetBattlerAtPosition(BATTLE_PARTNER(GetBattlerPosition(gActiveBattler)))] == B_ACTION_USE_MOVE
                             && (gProtectStructs[GetBattlerAtPosition(BATTLE_PARTNER(GetBattlerPosition(gActiveBattler)))].noValidMoves
                                || gDisableStructs[GetBattlerAtPosition(BATTLE_PARTNER(GetBattlerPosition(gActiveBattler)))].encoredMove))
                    {
                        RecordedBattle_ClearBattlerAction(GetBattlerAtPosition(BATTLE_PARTNER(GetBattlerPosition(gActiveBattler))), 1);
                    }
                    else if (gBattleTypeFlags & BATTLE_TYPE_PALACE
                             && gChosenActionByBattler[GetBattlerAtPosition(BATTLE_PARTNER(GetBattlerPosition(gActiveBattler)))] == B_ACTION_USE_MOVE)
                    {
                        gRngValue = gBattlePalaceMoveSelectionRngValue;
                        RecordedBattle_ClearBattlerAction(GetBattlerAtPosition(BATTLE_PARTNER(GetBattlerPosition(gActiveBattler))), 1);
                    }
                    else
                    {
                        RecordedBattle_ClearBattlerAction(GetBattlerAtPosition(BATTLE_PARTNER(GetBattlerPosition(gActiveBattler))), 3);
                    }

                    gBattleStruct->mega.toEvolve &= ~(gBitTable[BATTLE_PARTNER(GetBattlerPosition(gActiveBattler))]);
                    BtlController_EmitEndBounceEffect(0);
                    MarkBattlerForControllerExec(gActiveBattler);
                    return;
                case B_ACTION_DEBUG:
                    BtlController_EmitDebugMenu(0);
                    MarkBattlerForControllerExec(gActiveBattler);
                    break;
                }

                if (gBattleTypeFlags & BATTLE_TYPE_TRAINER
                    && gBattleTypeFlags & (BATTLE_TYPE_FRONTIER | BATTLE_TYPE_TRAINER_HILL)
                    && gBattleResources->bufferB[gActiveBattler][1] == B_ACTION_RUN)
                {
                    gSelectionBattleScripts[gActiveBattler] = BattleScript_AskIfWantsToForfeitMatch;
                    gBattleCommunication[gActiveBattler] = STATE_SELECTION_SCRIPT_MAY_RUN;
                    *(gBattleStruct->selectionScriptFinished + gActiveBattler) = FALSE;
                    *(gBattleStruct->stateIdAfterSelScript + gActiveBattler) = STATE_BEFORE_ACTION_CHOSEN;
                    return;
                }
                else if (gBattleTypeFlags & BATTLE_TYPE_TRAINER
                         && !(gBattleTypeFlags & (BATTLE_TYPE_LINK | BATTLE_TYPE_RECORDED_LINK))
                         && gBattleResources->bufferB[gActiveBattler][1] == B_ACTION_RUN)
                {
                    BattleScriptExecute(BattleScript_PrintCantRunFromTrainer);
                    gBattleCommunication[gActiveBattler] = STATE_BEFORE_ACTION_CHOSEN;
                }
                else if (IsRunningFromBattleImpossible()
                         && gBattleResources->bufferB[gActiveBattler][1] == B_ACTION_RUN)
                {
                    gSelectionBattleScripts[gActiveBattler] = BattleScript_PrintCantEscapeFromBattle;
                    gBattleCommunication[gActiveBattler] = STATE_SELECTION_SCRIPT;
                    *(gBattleStruct->selectionScriptFinished + gActiveBattler) = FALSE;
                    *(gBattleStruct->stateIdAfterSelScript + gActiveBattler) = STATE_BEFORE_ACTION_CHOSEN;
                    return;
                }
                else
                {
                    gBattleCommunication[gActiveBattler]++;
                }
            }
            break;
        case STATE_WAIT_ACTION_CASE_CHOSEN:
            if (!(gBattleControllerExecFlags & ((gBitTable[gActiveBattler]) | (0xF << 28) | (gBitTable[gActiveBattler] << 4) | (gBitTable[gActiveBattler] << 8) | (gBitTable[gActiveBattler] << 12))))
            {
                switch (gChosenActionByBattler[gActiveBattler])
                {
                case B_ACTION_USE_MOVE:
                    switch (gBattleResources->bufferB[gActiveBattler][1])
                    {
                    case 3:
                    case 4:
                    case 5:
                    case 6:
                    case 7:
                    case 8:
                    case 9:
                        gChosenActionByBattler[gActiveBattler] = gBattleResources->bufferB[gActiveBattler][1];
                        return;
                    case 15:
                        gChosenActionByBattler[gActiveBattler] = B_ACTION_SWITCH;
                        sub_803CDF8();
                        return;
                    default:
                        sub_818603C(2);
                        if ((gBattleResources->bufferB[gActiveBattler][2] | (gBattleResources->bufferB[gActiveBattler][3] << 8)) == 0xFFFF)
                        {
                            gBattleCommunication[gActiveBattler] = STATE_BEFORE_ACTION_CHOSEN;
                            RecordedBattle_ClearBattlerAction(gActiveBattler, 1);
                        }
                        else if (TrySetCantSelectMoveBattleScript())
                        {
                            RecordedBattle_ClearBattlerAction(gActiveBattler, 1);
                            gBattleCommunication[gActiveBattler] = STATE_SELECTION_SCRIPT;
                            *(gBattleStruct->selectionScriptFinished + gActiveBattler) = FALSE;
                            gBattleResources->bufferB[gActiveBattler][1] = B_ACTION_USE_MOVE;
                            *(gBattleStruct->stateIdAfterSelScript + gActiveBattler) = STATE_WAIT_ACTION_CHOSEN;
                            return;
                        }
                        else
                        {
                            if (!(gBattleTypeFlags & BATTLE_TYPE_PALACE))
                            {
                                RecordedBattle_SetBattlerAction(gActiveBattler, gBattleResources->bufferB[gActiveBattler][2]);
                                RecordedBattle_SetBattlerAction(gActiveBattler, gBattleResources->bufferB[gActiveBattler][3]);
                            }
                            *(gBattleStruct->chosenMovePositions + gActiveBattler) = gBattleResources->bufferB[gActiveBattler][2] & ~(RET_MEGA_EVOLUTION);
                            gChosenMoveByBattler[gActiveBattler] = gBattleMons[gActiveBattler].moves[*(gBattleStruct->chosenMovePositions + gActiveBattler)];
                            *(gBattleStruct->moveTarget + gActiveBattler) = gBattleResources->bufferB[gActiveBattler][3];
                            if (gBattleResources->bufferB[gActiveBattler][2] & RET_MEGA_EVOLUTION)
                                gBattleStruct->mega.toEvolve |= gBitTable[gActiveBattler];
                            gBattleCommunication[gActiveBattler]++;
                        }
                        break;
                    }
                    break;
                case B_ACTION_USE_ITEM:
                    if ((gBattleResources->bufferB[gActiveBattler][1] | (gBattleResources->bufferB[gActiveBattler][2] << 8)) == 0)
                    {
                        gBattleCommunication[gActiveBattler] = STATE_BEFORE_ACTION_CHOSEN;
                    }
                    else
                    {
                        gLastUsedItem = (gBattleResources->bufferB[gActiveBattler][1] | (gBattleResources->bufferB[gActiveBattler][2] << 8));
                        if (ItemId_GetPocket(gLastUsedItem) == POCKET_POKE_BALLS)
                            gBattleStruct->throwingPokeBall = TRUE;
                        gBattleCommunication[gActiveBattler]++;
                    }
                    break;
                case B_ACTION_SWITCH:
                    if (gBattleResources->bufferB[gActiveBattler][1] == PARTY_SIZE)
                    {
                        gBattleCommunication[gActiveBattler] = STATE_BEFORE_ACTION_CHOSEN;
                        RecordedBattle_ClearBattlerAction(gActiveBattler, 1);
                    }
                    else
                    {
                        sub_803CDF8();
                        gBattleCommunication[gActiveBattler]++;
                    }
                    break;
                case B_ACTION_RUN:
                    gHitMarker |= HITMARKER_RUN;
                    gBattleCommunication[gActiveBattler]++;
                    break;
                case B_ACTION_SAFARI_WATCH_CAREFULLY:
                    gBattleCommunication[gActiveBattler]++;
                    break;
                case B_ACTION_SAFARI_BALL:
                    gBattleCommunication[gActiveBattler]++;
                    break;
                case B_ACTION_THROW_BALL:
                    gBattleStruct->throwingPokeBall = TRUE;
                    gBattleCommunication[gActiveBattler]++;
                    break;
                case B_ACTION_SAFARI_POKEBLOCK:
                    if ((gBattleResources->bufferB[gActiveBattler][1] | (gBattleResources->bufferB[gActiveBattler][2] << 8)) != 0)
                    {
                        gBattleCommunication[gActiveBattler]++;
                    }
                    else
                    {
                        gBattleCommunication[gActiveBattler] = STATE_BEFORE_ACTION_CHOSEN;
                    }
                    break;
                case B_ACTION_SAFARI_GO_NEAR:
                    gBattleCommunication[gActiveBattler]++;
                    break;
                case B_ACTION_SAFARI_RUN:
                    gHitMarker |= HITMARKER_RUN;
                    gBattleCommunication[gActiveBattler]++;
                    break;
                case B_ACTION_WALLY_THROW:
                    gBattleCommunication[gActiveBattler]++;
                    break;
                case B_ACTION_DEBUG:
                    gBattleCommunication[gActiveBattler] = STATE_BEFORE_ACTION_CHOSEN;
                    break;
                }
            }
            break;
        case STATE_WAIT_ACTION_CONFIRMED_STANDBY:
            if (!(gBattleControllerExecFlags & ((gBitTable[gActiveBattler])
                                                | (0xF << 28)
                                                | (gBitTable[gActiveBattler] << 4)
                                                | (gBitTable[gActiveBattler] << 8)
                                                | (gBitTable[gActiveBattler] << 12))))
            {
                if (AllAtActionConfirmed())
                    i = TRUE;
                else
                    i = FALSE;

                if (((gBattleTypeFlags & (BATTLE_TYPE_MULTI | BATTLE_TYPE_DOUBLE)) != BATTLE_TYPE_DOUBLE)
                    || (position & BIT_FLANK) != B_FLANK_LEFT
                    || (*(&gBattleStruct->field_91) & gBitTable[GetBattlerAtPosition(position ^ BIT_FLANK)]))
                {
                    BtlController_EmitLinkStandbyMsg(0, 0, i);
                }
                else
                {
                    BtlController_EmitLinkStandbyMsg(0, 1, i);
                }
                MarkBattlerForControllerExec(gActiveBattler);
                gBattleCommunication[gActiveBattler]++;
            }
            break;
        case STATE_WAIT_ACTION_CONFIRMED:
            if (!(gBattleControllerExecFlags & ((gBitTable[gActiveBattler]) | (0xF << 28) | (gBitTable[gActiveBattler] << 4) | (gBitTable[gActiveBattler] << 8) | (gBitTable[gActiveBattler] << 12))))
            {
                gBattleCommunication[ACTIONS_CONFIRMED_COUNT]++;
            }
            break;
        case STATE_SELECTION_SCRIPT:
            if (*(gBattleStruct->selectionScriptFinished + gActiveBattler))
            {
                gBattleCommunication[gActiveBattler] = *(gBattleStruct->stateIdAfterSelScript + gActiveBattler);
            }
            else
            {
                gBattlerAttacker = gActiveBattler;
                gBattlescriptCurrInstr = gSelectionBattleScripts[gActiveBattler];
                if (!(gBattleControllerExecFlags & ((gBitTable[gActiveBattler]) | (0xF << 28) | (gBitTable[gActiveBattler] << 4) | (gBitTable[gActiveBattler] << 8) | (gBitTable[gActiveBattler] << 12))))
                {
                    gBattleScriptingCommandsTable[gBattlescriptCurrInstr[0]]();
                }
                gSelectionBattleScripts[gActiveBattler] = gBattlescriptCurrInstr;
            }
            break;
        case STATE_WAIT_SET_BEFORE_ACTION:
            if (!(gBattleControllerExecFlags & ((gBitTable[gActiveBattler]) | (0xF << 28) | (gBitTable[gActiveBattler] << 4) | (gBitTable[gActiveBattler] << 8) | (gBitTable[gActiveBattler] << 12))))
            {
                gBattleCommunication[gActiveBattler] = STATE_BEFORE_ACTION_CHOSEN;
            }
            break;
        case STATE_SELECTION_SCRIPT_MAY_RUN:
            if (*(gBattleStruct->selectionScriptFinished + gActiveBattler))
            {
                if (gBattleResources->bufferB[gActiveBattler][1] == B_ACTION_NOTHING_FAINTED)
                {
                    gHitMarker |= HITMARKER_RUN;
                    gChosenActionByBattler[gActiveBattler] = B_ACTION_RUN;
                    gBattleCommunication[gActiveBattler] = STATE_WAIT_ACTION_CONFIRMED_STANDBY;
                }
                else
                {
                    RecordedBattle_ClearBattlerAction(gActiveBattler, 1);
                    gBattleCommunication[gActiveBattler] = *(gBattleStruct->stateIdAfterSelScript + gActiveBattler);
                }
            }
            else
            {
                gBattlerAttacker = gActiveBattler;
                gBattlescriptCurrInstr = gSelectionBattleScripts[gActiveBattler];
                if (!(gBattleControllerExecFlags & ((gBitTable[gActiveBattler]) | (0xF << 28) | (gBitTable[gActiveBattler] << 4) | (gBitTable[gActiveBattler] << 8) | (gBitTable[gActiveBattler] << 12))))
                {
                    gBattleScriptingCommandsTable[gBattlescriptCurrInstr[0]]();
                }
                gSelectionBattleScripts[gActiveBattler] = gBattlescriptCurrInstr;
            }
            break;
        }
    }

    // Check if everyone chose actions.
    if (gBattleCommunication[ACTIONS_CONFIRMED_COUNT] == gBattlersCount)
    {
        sub_818603C(1);
        
        if (WILD_DOUBLE_BATTLE && gBattleStruct->throwingPokeBall) {
            // if we choose to throw a ball with our second mon, skip the action of the first
            // (if we have chosen throw ball with first, second's is already skipped)
            gChosenActionByBattler[B_POSITION_PLAYER_LEFT] = B_ACTION_NOTHING_FAINTED;
        }
        
        gBattleMainFunc = SetActionsAndBattlersTurnOrder;

        if (gBattleTypeFlags & BATTLE_TYPE_INGAME_PARTNER)
        {
            for (i = 0; i < gBattlersCount; i++)
            {
                if (gChosenActionByBattler[i] == B_ACTION_SWITCH)
                    SwitchPartyOrderInGameMulti(i, *(gBattleStruct->monToSwitchIntoId + i));
            }
        }
    }
}

static bool8 AllAtActionConfirmed(void)
{
    s32 i, count;

    for (count = 0, i = 0; i < gBattlersCount; i++)
    {
        if (gBattleCommunication[i] == STATE_WAIT_ACTION_CONFIRMED)
            count++;
    }

    if (count + 1 == gBattlersCount)
        return TRUE;
    else
        return FALSE;
}

static void sub_803CDF8(void)
{
    *(gBattleStruct->monToSwitchIntoId + gActiveBattler) = gBattleResources->bufferB[gActiveBattler][1];
    RecordedBattle_SetBattlerAction(gActiveBattler, gBattleResources->bufferB[gActiveBattler][1]);

    if (gBattleTypeFlags & BATTLE_TYPE_LINK && gBattleTypeFlags & BATTLE_TYPE_MULTI)
    {
        *(gActiveBattler * 3 + (u8*)(gBattleStruct->field_60) + 0) &= 0xF;
        *(gActiveBattler * 3 + (u8*)(gBattleStruct->field_60) + 0) |= (gBattleResources->bufferB[gActiveBattler][2] & 0xF0);
        *(gActiveBattler * 3 + (u8*)(gBattleStruct->field_60) + 1) = gBattleResources->bufferB[gActiveBattler][3];

        *((gActiveBattler ^ BIT_FLANK) * 3 + (u8*)(gBattleStruct->field_60) + 0) &= (0xF0);
        *((gActiveBattler ^ BIT_FLANK) * 3 + (u8*)(gBattleStruct->field_60) + 0) |= (gBattleResources->bufferB[gActiveBattler][2] & 0xF0) >> 4;
        *((gActiveBattler ^ BIT_FLANK) * 3 + (u8*)(gBattleStruct->field_60) + 2) = gBattleResources->bufferB[gActiveBattler][3];
    }
}

void SwapTurnOrder(u8 id1, u8 id2)
{
    u32 temp;

    SWAP(gActionsByTurnOrder[id1], gActionsByTurnOrder[id2], temp);
    SWAP(gBattlerByTurnOrder[id1], gBattlerByTurnOrder[id2], temp);
}

u32 GetBattlerTotalSpeedStat(u8 battlerId)
{
    u32 speed = gBattleMons[battlerId].speed;
    u32 ability = GetBattlerAbility(battlerId);
    u32 holdEffect = GetBattlerHoldEffect(battlerId, TRUE);

    // weather abilities
    if (WEATHER_HAS_EFFECT)
    {
        if (ability == ABILITY_SWIFT_SWIM       && holdEffect != HOLD_EFFECT_UTILITY_UMBRELLA && gBattleWeather & WEATHER_RAIN_ANY)
            speed *= 2;
        else if (ability == ABILITY_CHLOROPHYLL && holdEffect != HOLD_EFFECT_UTILITY_UMBRELLA && gBattleWeather & WEATHER_SUN_ANY)
            speed *= 2;
        else if (ability == ABILITY_SAND_RUSH   && gBattleWeather & WEATHER_SANDSTORM_ANY)
            speed *= 2;
        else if (ability == ABILITY_SLUSH_RUSH  && gBattleWeather & WEATHER_HAIL_ANY)
            speed *= 2;
    }

    // other abilities
    if (ability == ABILITY_QUICK_FEET && gBattleMons[battlerId].status1 & STATUS1_ANY)
        speed = (speed * 150) / 100;
    else if (ability == ABILITY_SURGE_SURFER && gFieldStatuses & STATUS_FIELD_ELECTRIC_TERRAIN)
        speed *= 2;
    else if (ability == ABILITY_SLOW_START && gDisableStructs[battlerId].slowStartTimer != 0)
        speed /= 2;

    // stat stages
    speed *= gStatStageRatios[gBattleMons[battlerId].statStages[STAT_SPEED]][0];
    speed /= gStatStageRatios[gBattleMons[battlerId].statStages[STAT_SPEED]][1];

    // player's badge boost
    if (!(gBattleTypeFlags & (BATTLE_TYPE_LINK | BATTLE_TYPE_RECORDED_LINK | BATTLE_TYPE_FRONTIER))
        && ShouldGetStatBadgeBoost(FLAG_BADGE03_GET, battlerId)
        && GetBattlerSide(battlerId) == B_SIDE_PLAYER)
    {
        speed = (speed * 110) / 100;
    }

    // item effects
    if (holdEffect == HOLD_EFFECT_MACHO_BRACE || holdEffect == HOLD_EFFECT_POWER_ITEM)
        speed /= 2;
    else if (holdEffect == HOLD_EFFECT_IRON_BALL)
        speed /= 2;
    else if (holdEffect == HOLD_EFFECT_CHOICE_SCARF)
        speed = (speed * 150) / 100;
    else if (holdEffect == HOLD_EFFECT_QUICK_POWDER && gBattleMons[battlerId].species == SPECIES_DITTO && !(gBattleMons[battlerId].status2 & STATUS2_TRANSFORMED))
        speed *= 2;

    // various effects
    if (gSideStatuses[GET_BATTLER_SIDE(battlerId)] & SIDE_STATUS_TAILWIND)
        speed *= 2;
    if (gBattleResources->flags->flags[battlerId] & RESOURCE_FLAG_UNBURDEN)
        speed *= 2;

    // paralysis drop
    if (gBattleMons[battlerId].status1 & STATUS1_PARALYSIS && ability != ABILITY_QUICK_FEET)
        speed /= (B_PARALYSIS_SPEED >= GEN_7 ? 2 : 4);

    return speed;
}

s8 GetChosenMovePriority(u32 battlerId)
{
    u16 move;

    gProtectStructs[battlerId].pranksterElevated = 0;
    if (gProtectStructs[battlerId].noValidMoves)
        move = MOVE_STRUGGLE;
    else
        move = gBattleMons[battlerId].moves[*(gBattleStruct->chosenMovePositions + battlerId)];

    return GetMovePriority(battlerId, move);
}

s8 GetMovePriority(u32 battlerId, u16 move)
{
    s8 priority;

    priority = gBattleMoves[move].priority;
    if (GetBattlerAbility(battlerId) == ABILITY_GALE_WINGS
        && gBattleMoves[move].type == TYPE_FLYING
        && (B_GALE_WINGS <= GEN_6 || BATTLER_MAX_HP(battlerId)))
    {
        priority++;
    }
    else if (GetBattlerAbility(battlerId) == ABILITY_PRANKSTER && IS_MOVE_STATUS(move))
    {
        gProtectStructs[battlerId].pranksterElevated = 1;
        priority++;
    }
    else if (gBattleMoves[move].effect == EFFECT_GRASSY_GLIDE && gFieldStatuses & STATUS_FIELD_GRASSY_TERRAIN && IsBattlerGrounded(battlerId))
    {
        priority++;
    }
    else if (GetBattlerAbility(battlerId) == ABILITY_TRIAGE)
    {
        switch (gBattleMoves[move].effect)
        {
        case EFFECT_RESTORE_HP:
        case EFFECT_REST:
        case EFFECT_MORNING_SUN:
        case EFFECT_MOONLIGHT:
        case EFFECT_SYNTHESIS:
        case EFFECT_HEAL_PULSE:
        case EFFECT_HEALING_WISH:
        case EFFECT_SWALLOW:
        case EFFECT_WISH:
        case EFFECT_SOFTBOILED:
        case EFFECT_ABSORB:
        case EFFECT_ROOST:
            priority += 3;
            break;
        }
    }

    return priority;
}

u8 GetWhoStrikesFirst(u8 battler1, u8 battler2, bool8 ignoreChosenMoves)
{
    u8 strikesFirst = 0;
    u32 speedBattler1 = 0, speedBattler2 = 0;
    u32 holdEffectBattler1 = 0, holdEffectBattler2 = 0;
    s8 priority1 = 0, priority2 = 0;

    // Battler 1
    speedBattler1 = GetBattlerTotalSpeedStat(battler1);
    holdEffectBattler1 = GetBattlerHoldEffect(battler1, TRUE);
    // Quick Draw
    if (!ignoreChosenMoves && GetBattlerAbility(battler1) == ABILITY_QUICK_DRAW && !IS_MOVE_STATUS(gChosenMoveByBattler[battler1]) && Random() % 100 < 30)
        gProtectStructs[battler1].quickDraw = TRUE;
    // Quick Claw and Custap Berry
    if (!gProtectStructs[battler1].quickDraw
     && ((holdEffectBattler1 == HOLD_EFFECT_QUICK_CLAW && gRandomTurnNumber < (0xFFFF * GetBattlerHoldEffectParam(battler1)) / 100)
     || (!IsAbilityOnOpposingSide(battler1, ABILITY_UNNERVE)
      && holdEffectBattler1 == HOLD_EFFECT_CUSTAP_BERRY
      && HasEnoughHpToEatBerry(battler1, 4, gBattleMons[battler1].item))))
        gProtectStructs[battler1].usedCustapBerry = TRUE;

    // Battler 2
    speedBattler2 = GetBattlerTotalSpeedStat(battler2);
    holdEffectBattler2 = GetBattlerHoldEffect(battler2, TRUE);
    // Quick Draw
    if (!ignoreChosenMoves && GetBattlerAbility(battler2) == ABILITY_QUICK_DRAW && !IS_MOVE_STATUS(gChosenMoveByBattler[battler2]) && Random() % 100 < 30)
        gProtectStructs[battler2].quickDraw = TRUE;
    // Quick Claw and Custap Berry
    if (!gProtectStructs[battler2].quickDraw
     && ((holdEffectBattler2 == HOLD_EFFECT_QUICK_CLAW && gRandomTurnNumber < (0xFFFF * GetBattlerHoldEffectParam(battler2)) / 100)
     || (!IsAbilityOnOpposingSide(battler2, ABILITY_UNNERVE)
      && holdEffectBattler2 == HOLD_EFFECT_CUSTAP_BERRY
      && HasEnoughHpToEatBerry(battler2, 4, gBattleMons[battler2].item))))
        gProtectStructs[battler2].usedCustapBerry = TRUE;

    if (!ignoreChosenMoves)
    {
        if (gChosenActionByBattler[battler1] == B_ACTION_USE_MOVE)
            priority1 = GetChosenMovePriority(battler1);
        if (gChosenActionByBattler[battler2] == B_ACTION_USE_MOVE)
            priority2 = GetChosenMovePriority(battler2);
    }

    if (priority1 == priority2)
    {
        // QUICK CLAW / CUSTAP - always first
        // LAGGING TAIL - always last
        // STALL - always last
        
        if (gProtectStructs[battler1].quickDraw && !gProtectStructs[battler2].quickDraw)
            strikesFirst = 0;
        else if (!gProtectStructs[battler1].quickDraw && gProtectStructs[battler2].quickDraw)
            strikesFirst = 1;
        else if (gProtectStructs[battler1].usedCustapBerry && !gProtectStructs[battler2].usedCustapBerry)
            strikesFirst = 0;
        else if (gProtectStructs[battler2].usedCustapBerry && !gProtectStructs[battler1].usedCustapBerry)
            strikesFirst = 1;
        else if (holdEffectBattler1 == HOLD_EFFECT_LAGGING_TAIL && holdEffectBattler2 != HOLD_EFFECT_LAGGING_TAIL)
            strikesFirst = 1;
        else if (holdEffectBattler2 == HOLD_EFFECT_LAGGING_TAIL && holdEffectBattler1 != HOLD_EFFECT_LAGGING_TAIL)
            strikesFirst = 0;
        else if (GetBattlerAbility(battler1) == ABILITY_STALL && GetBattlerAbility(battler2) != ABILITY_STALL)
            strikesFirst = 1;
        else if (GetBattlerAbility(battler2) == ABILITY_STALL && GetBattlerAbility(battler1) != ABILITY_STALL)
            strikesFirst = 0;
        else
        {
            if (speedBattler1 == speedBattler2 && Random() & 1)
            {
                strikesFirst = 2; // same speeds, same priorities
            }
            else if (speedBattler1 < speedBattler2)
            {
                // battler2 has more speed
                if (gFieldStatuses & STATUS_FIELD_TRICK_ROOM)
                    strikesFirst = 0;
                else
                    strikesFirst = 1;
            }
            else
            {
                // battler1 has more speed
                if (gFieldStatuses & STATUS_FIELD_TRICK_ROOM)
                    strikesFirst = 1;
                else
                    strikesFirst = 0;
            }
        }
    }
    else if (priority1 < priority2)
    {
        strikesFirst = 1; // battler2's move has greater priority
    }
    else
    {
        strikesFirst = 0; // battler1's move has greater priority
    }

    return strikesFirst;
}

static void SetActionsAndBattlersTurnOrder(void)
{
    s32 turnOrderId = 0;
    s32 i, j;

    if (gBattleTypeFlags & BATTLE_TYPE_SAFARI)
    {
        for (gActiveBattler = 0; gActiveBattler < gBattlersCount; gActiveBattler++)
        {
            gActionsByTurnOrder[turnOrderId] = gChosenActionByBattler[gActiveBattler];
            gBattlerByTurnOrder[turnOrderId] = gActiveBattler;
            turnOrderId++;
        }
    }
    else
    {
        if (gBattleTypeFlags & BATTLE_TYPE_LINK)
        {
            for (gActiveBattler = 0; gActiveBattler < gBattlersCount; gActiveBattler++)
            {
                if (gChosenActionByBattler[gActiveBattler] == B_ACTION_RUN)
                {
                    turnOrderId = 5;
                    break;
                }
            }
        }
        else
        {
            if (gChosenActionByBattler[0] == B_ACTION_RUN)
            {
                gActiveBattler = 0;
                turnOrderId = 5;
            }
            if (gChosenActionByBattler[2] == B_ACTION_RUN)
            {
                gActiveBattler = 2;
                turnOrderId = 5;
            }
        }

        if (turnOrderId == 5) // One of battlers wants to run.
        {
            gActionsByTurnOrder[0] = gChosenActionByBattler[gActiveBattler];
            gBattlerByTurnOrder[0] = gActiveBattler;
            turnOrderId = 1;
            for (i = 0; i < gBattlersCount; i++)
            {
                if (i != gActiveBattler)
                {
                    gActionsByTurnOrder[turnOrderId] = gChosenActionByBattler[i];
                    gBattlerByTurnOrder[turnOrderId] = i;
                    turnOrderId++;
                }
            }
            gBattleMainFunc = CheckMegaEvolutionBeforeTurn;
            gBattleStruct->mega.battlerId = 0;
            return;
        }
        else
        {
            for (gActiveBattler = 0; gActiveBattler < gBattlersCount; gActiveBattler++)
            {
                if (gChosenActionByBattler[gActiveBattler] == B_ACTION_USE_ITEM
                  || gChosenActionByBattler[gActiveBattler] == B_ACTION_SWITCH
                  || gChosenActionByBattler[gActiveBattler] == B_ACTION_THROW_BALL)
                {
                    gActionsByTurnOrder[turnOrderId] = gChosenActionByBattler[gActiveBattler];
                    gBattlerByTurnOrder[turnOrderId] = gActiveBattler;
                    turnOrderId++;
                }
            }
            for (gActiveBattler = 0; gActiveBattler < gBattlersCount; gActiveBattler++)
            {
                if (gChosenActionByBattler[gActiveBattler] != B_ACTION_USE_ITEM
                  && gChosenActionByBattler[gActiveBattler] != B_ACTION_SWITCH
                  && gChosenActionByBattler[gActiveBattler] != B_ACTION_THROW_BALL)
                {
                    gActionsByTurnOrder[turnOrderId] = gChosenActionByBattler[gActiveBattler];
                    gBattlerByTurnOrder[turnOrderId] = gActiveBattler;
                    turnOrderId++;
                }
            }
            for (i = 0; i < gBattlersCount - 1; i++)
            {
                for (j = i + 1; j < gBattlersCount; j++)
                {
                    u8 battler1 = gBattlerByTurnOrder[i];
                    u8 battler2 = gBattlerByTurnOrder[j];
                    if (gActionsByTurnOrder[i] != B_ACTION_USE_ITEM
                        && gActionsByTurnOrder[j] != B_ACTION_USE_ITEM
                        && gActionsByTurnOrder[i] != B_ACTION_SWITCH
                        && gActionsByTurnOrder[j] != B_ACTION_SWITCH
                        && gActionsByTurnOrder[i] != B_ACTION_THROW_BALL
                        && gActionsByTurnOrder[j] != B_ACTION_THROW_BALL)
                    {
                        if (GetWhoStrikesFirst(battler1, battler2, FALSE))
                            SwapTurnOrder(i, j);
                    }
                }
            }
        }
    }
    gBattleMainFunc = CheckMegaEvolutionBeforeTurn;
    gBattleStruct->mega.battlerId = 0;
}

static void TurnValuesCleanUp(bool8 var0)
{
    s32 i;

    for (gActiveBattler = 0; gActiveBattler < gBattlersCount; gActiveBattler++)
    {
        if (var0)
        {
            gProtectStructs[gActiveBattler].protected = FALSE;
            gProtectStructs[gActiveBattler].spikyShielded = FALSE;
            gProtectStructs[gActiveBattler].kingsShielded = FALSE;
            gProtectStructs[gActiveBattler].banefulBunkered = FALSE;
        }
        else
        {
            memset(&gProtectStructs[gActiveBattler], 0, sizeof(struct ProtectStruct));

            if (gDisableStructs[gActiveBattler].isFirstTurn)
                gDisableStructs[gActiveBattler].isFirstTurn--;

            if (gDisableStructs[gActiveBattler].rechargeTimer)
            {
                gDisableStructs[gActiveBattler].rechargeTimer--;
                if (gDisableStructs[gActiveBattler].rechargeTimer == 0)
                    gBattleMons[gActiveBattler].status2 &= ~(STATUS2_RECHARGE);
            }
        }

        if (gDisableStructs[gActiveBattler].substituteHP == 0)
            gBattleMons[gActiveBattler].status2 &= ~(STATUS2_SUBSTITUTE);
    }

    gSideStatuses[0] &= ~(SIDE_STATUS_QUICK_GUARD | SIDE_STATUS_WIDE_GUARD | SIDE_STATUS_CRAFTY_SHIELD | SIDE_STATUS_MAT_BLOCK);
    gSideStatuses[1] &= ~(SIDE_STATUS_QUICK_GUARD | SIDE_STATUS_WIDE_GUARD | SIDE_STATUS_CRAFTY_SHIELD | SIDE_STATUS_MAT_BLOCK);
    gSideTimers[0].followmeTimer = 0;
    gSideTimers[1].followmeTimer = 0;
}

void SpecialStatusesClear(void)
{
    memset(&gSpecialStatuses, 0, sizeof(gSpecialStatuses));
}

static void CheckMegaEvolutionBeforeTurn(void)
{
    if (!(gHitMarker & HITMARKER_RUN))
    {
        while (gBattleStruct->mega.battlerId < gBattlersCount)
        {
            gActiveBattler = gBattlerAttacker = gBattleStruct->mega.battlerId;
            gBattleStruct->mega.battlerId++;
            if (gBattleStruct->mega.toEvolve & gBitTable[gActiveBattler]
                && !(gProtectStructs[gActiveBattler].noValidMoves))
            {
                gBattleStruct->mega.toEvolve &= ~(gBitTable[gActiveBattler]);
                gLastUsedItem = gBattleMons[gActiveBattler].item;
                if (gBattleStruct->mega.isWishMegaEvo == TRUE)
                    BattleScriptExecute(BattleScript_WishMegaEvolution);
                else
                    BattleScriptExecute(BattleScript_MegaEvolution);
                return;
            }
        }
    }

    gBattleMainFunc = CheckFocusPunch_ClearVarsBeforeTurnStarts;
    gBattleStruct->focusPunchBattlerId = 0;
}

static void CheckFocusPunch_ClearVarsBeforeTurnStarts(void)
{
    u32 i;

    if (!(gHitMarker & HITMARKER_RUN))
    {
        while (gBattleStruct->focusPunchBattlerId < gBattlersCount)
        {
            gActiveBattler = gBattlerAttacker = gBattleStruct->focusPunchBattlerId;
            gBattleStruct->focusPunchBattlerId++;
            if (!(gBattleMons[gActiveBattler].status1 & STATUS1_SLEEP)
                && !(gDisableStructs[gBattlerAttacker].truantCounter)
                && !(gProtectStructs[gActiveBattler].noValidMoves))
            {
                switch(gChosenMoveByBattler[gActiveBattler])
                {
                case MOVE_FOCUS_PUNCH:
                    BattleScriptExecute(BattleScript_FocusPunchSetUp);
                    return;
                case MOVE_BEAK_BLAST:
                    BattleScriptExecute(BattleScript_BeakBlastSetUp);
                    return;
                case MOVE_SHELL_TRAP:
                        BattleScriptExecute(BattleScript_ShellTrapSetUp);
                        return;
                }
            }
        }
    }

    gBattleMainFunc = CheckQuickClaw_CustapBerryActivation;
    gBattleStruct->quickClawBattlerId = 0;
}

static void CheckQuickClaw_CustapBerryActivation(void)
{
    u32 i;

    if (!(gHitMarker & HITMARKER_RUN))
    {
        while (gBattleStruct->quickClawBattlerId < gBattlersCount)
        {
            gActiveBattler = gBattlerAttacker = gBattleStruct->quickClawBattlerId;
            gBattleStruct->quickClawBattlerId++;
            if (gChosenActionByBattler[gActiveBattler] == B_ACTION_USE_MOVE
             && gChosenMoveByBattler[gActiveBattler] != MOVE_FOCUS_PUNCH   // quick claw message doesn't need to activate here
             && (gProtectStructs[gActiveBattler].usedCustapBerry || gProtectStructs[gActiveBattler].quickDraw)
             && !(gBattleMons[gActiveBattler].status1 & STATUS1_SLEEP)
             && !(gDisableStructs[gBattlerAttacker].truantCounter)
             && !(gProtectStructs[gActiveBattler].noValidMoves))
            {
                if (gProtectStructs[gActiveBattler].usedCustapBerry)
                {
                    gProtectStructs[gActiveBattler].usedCustapBerry = FALSE;
                    gLastUsedItem = gBattleMons[gActiveBattler].item;
                    PREPARE_ITEM_BUFFER(gBattleTextBuff1, gLastUsedItem);
                    if (GetBattlerHoldEffect(gActiveBattler, FALSE) == HOLD_EFFECT_CUSTAP_BERRY)
                    {
                        // don't record berry since its gone now
                        BattleScriptExecute(BattleScript_CustapBerryActivation);
                    }
                    else
                    {
                        RecordItemEffectBattle(gActiveBattler, GetBattlerHoldEffect(gActiveBattler, FALSE));
                        BattleScriptExecute(BattleScript_QuickClawActivation);
                    }
                }
                else if (gProtectStructs[gActiveBattler].quickDraw)
                {
                    gProtectStructs[gActiveBattler].quickDraw = FALSE;
                    gLastUsedAbility = gBattleMons[gActiveBattler].ability;
                    PREPARE_ABILITY_BUFFER(gBattleTextBuff1, gLastUsedAbility);
                    RecordAbilityBattle(gActiveBattler, gLastUsedAbility);
                    BattleScriptExecute(BattleScript_QuickDrawActivation);
                }
                return;
            }
        }
    }

    // setup stuff before turns/actions
    TryClearRageAndFuryCutter();
    gCurrentTurnActionNumber = 0;
    gCurrentActionFuncId = gActionsByTurnOrder[0];
    gBattleStruct->dynamicMoveType = 0;
    for (i = 0; i < MAX_BATTLERS_COUNT; i++)
    {
        gBattleStruct->ateBoost[i] = FALSE;
        gSpecialStatuses[i].gemBoost = FALSE;
    }

    gBattleMainFunc = RunTurnActionsFunctions;
    gBattleCommunication[3] = 0;
    gBattleCommunication[4] = 0;
    gBattleScripting.multihitMoveEffect = 0;
    gBattleResources->battleScriptsStack->size = 0;
}

static void RunTurnActionsFunctions(void)
{
    if (gBattleOutcome != 0)
        gCurrentActionFuncId = B_ACTION_FINISHED;

    *(&gBattleStruct->savedTurnActionNumber) = gCurrentTurnActionNumber;
    sTurnActionsFuncsTable[gCurrentActionFuncId]();

    if (gCurrentTurnActionNumber >= gBattlersCount) // everyone did their actions, turn finished
    {
        gHitMarker &= ~(HITMARKER_PASSIVE_DAMAGE);
        gBattleMainFunc = sEndTurnFuncsTable[gBattleOutcome & 0x7F];
    }
    else
    {
        if (gBattleStruct->savedTurnActionNumber != gCurrentTurnActionNumber) // action turn has been done, clear hitmarker bits for another battlerId
        {
            gHitMarker &= ~(HITMARKER_NO_ATTACKSTRING);
            gHitMarker &= ~(HITMARKER_UNABLE_TO_USE_MOVE);
        }
    }
}

static void HandleEndTurn_BattleWon(void)
{
    gCurrentActionFuncId = 0;

    if (gBattleTypeFlags & (BATTLE_TYPE_LINK | BATTLE_TYPE_RECORDED_LINK))
    {
        gSpecialVar_Result = gBattleOutcome;
        gBattleTextBuff1[0] = gBattleOutcome;
        gBattlerAttacker = GetBattlerAtPosition(B_POSITION_PLAYER_LEFT);
        gBattlescriptCurrInstr = BattleScript_LinkBattleWonOrLost;
        gBattleOutcome &= ~(B_OUTCOME_LINK_BATTLE_RAN);
    }
    else if (gBattleTypeFlags & BATTLE_TYPE_TRAINER
            && gBattleTypeFlags & (BATTLE_TYPE_FRONTIER | BATTLE_TYPE_TRAINER_HILL | BATTLE_TYPE_EREADER_TRAINER))
    {
        BattleStopLowHpSound();
        gBattlescriptCurrInstr = BattleScript_FrontierTrainerBattleWon;

        if (gTrainerBattleOpponent_A == TRAINER_FRONTIER_BRAIN)
            PlayBGM(MUS_VICTORY_GYM_LEADER);
        else
            PlayBGM(MUS_VICTORY_TRAINER);
    }
    else if (gBattleTypeFlags & BATTLE_TYPE_TRAINER && !(gBattleTypeFlags & BATTLE_TYPE_LINK))
    {
        BattleStopLowHpSound();
        gBattlescriptCurrInstr = BattleScript_LocalTrainerBattleWon;

        switch (gTrainers[gTrainerBattleOpponent_A].trainerClass)
        {
        case TRAINER_CLASS_ELITE_FOUR:
        case TRAINER_CLASS_CHAMPION:
            PlayBGM(MUS_VICTORY_LEAGUE);
            break;
        case TRAINER_CLASS_TEAM_AQUA:
        case TRAINER_CLASS_TEAM_MAGMA:
        case TRAINER_CLASS_AQUA_ADMIN:
        case TRAINER_CLASS_AQUA_LEADER:
        case TRAINER_CLASS_MAGMA_ADMIN:
        case TRAINER_CLASS_MAGMA_LEADER:
            PlayBGM(MUS_VICTORY_AQUA_MAGMA);
            break;
        case TRAINER_CLASS_LEADER:
            PlayBGM(MUS_VICTORY_GYM_LEADER);
            break;
        default:
            PlayBGM(MUS_VICTORY_TRAINER);
            break;
        }
    }
    else
    {
        gBattlescriptCurrInstr = BattleScript_PayDayMoneyAndPickUpItems;
    }

    gBattleMainFunc = HandleEndTurn_FinishBattle;
}

static void HandleEndTurn_BattleLost(void)
{
    gCurrentActionFuncId = 0;

    if (gBattleTypeFlags & (BATTLE_TYPE_LINK | BATTLE_TYPE_RECORDED_LINK))
    {
        if (gBattleTypeFlags & BATTLE_TYPE_FRONTIER)
        {
            if (gBattleOutcome & B_OUTCOME_LINK_BATTLE_RAN)
            {
                gBattlescriptCurrInstr = BattleScript_PrintPlayerForfeitedLinkBattle;
                gBattleOutcome &= ~(B_OUTCOME_LINK_BATTLE_RAN);
                gSaveBlock2Ptr->frontier.disableRecordBattle = TRUE;
            }
            else
            {
                gBattlescriptCurrInstr = BattleScript_FrontierLinkBattleLost;
                gBattleOutcome &= ~(B_OUTCOME_LINK_BATTLE_RAN);
            }
        }
        else
        {
            gBattleTextBuff1[0] = gBattleOutcome;
            gBattlerAttacker = GetBattlerAtPosition(B_POSITION_PLAYER_LEFT);
            gBattlescriptCurrInstr = BattleScript_LinkBattleWonOrLost;
            gBattleOutcome &= ~(B_OUTCOME_LINK_BATTLE_RAN);
        }
    }
    else
    {
        gBattlescriptCurrInstr = BattleScript_LocalBattleLost;
    }

    gBattleMainFunc = HandleEndTurn_FinishBattle;
}

static void HandleEndTurn_RanFromBattle(void)
{
    gCurrentActionFuncId = 0;

    if (gBattleTypeFlags & BATTLE_TYPE_FRONTIER && gBattleTypeFlags & BATTLE_TYPE_TRAINER)
    {
        gBattlescriptCurrInstr = BattleScript_PrintPlayerForfeited;
        gBattleOutcome = B_OUTCOME_FORFEITED;
        gSaveBlock2Ptr->frontier.disableRecordBattle = TRUE;
    }
    else if (gBattleTypeFlags & BATTLE_TYPE_TRAINER_HILL)
    {
        gBattlescriptCurrInstr = BattleScript_PrintPlayerForfeited;
        gBattleOutcome = B_OUTCOME_FORFEITED;
    }
    else
    {
        switch (gProtectStructs[gBattlerAttacker].fleeFlag)
        {
        default:
            gBattlescriptCurrInstr = BattleScript_GotAwaySafely;
            break;
        case 1:
            gBattlescriptCurrInstr = BattleScript_SmokeBallEscape;
            break;
        case 2:
            gBattlescriptCurrInstr = BattleScript_RanAwayUsingMonAbility;
            break;
        }
    }

    gBattleMainFunc = HandleEndTurn_FinishBattle;
}

static void HandleEndTurn_MonFled(void)
{
    gCurrentActionFuncId = 0;

    PREPARE_MON_NICK_BUFFER(gBattleTextBuff1, gBattlerAttacker, gBattlerPartyIndexes[gBattlerAttacker]);
    gBattlescriptCurrInstr = BattleScript_WildMonFled;

    gBattleMainFunc = HandleEndTurn_FinishBattle;
}

static void HandleEndTurn_FinishBattle(void)
{
    u32 i;

    if (gCurrentActionFuncId == B_ACTION_TRY_FINISH || gCurrentActionFuncId == B_ACTION_FINISHED)
    {
        if (!(gBattleTypeFlags & (BATTLE_TYPE_LINK
                                  | BATTLE_TYPE_RECORDED_LINK
                                  | BATTLE_TYPE_FIRST_BATTLE
                                  | BATTLE_TYPE_SAFARI
                                  | BATTLE_TYPE_EREADER_TRAINER
                                  | BATTLE_TYPE_WALLY_TUTORIAL
                                  | BATTLE_TYPE_FRONTIER)))
        {
            for (gActiveBattler = 0; gActiveBattler < gBattlersCount; gActiveBattler++)
            {
                if (GetBattlerSide(gActiveBattler) == B_SIDE_PLAYER)
                {
                    if (gBattleResults.playerMon1Species == SPECIES_NONE)
                    {
                        gBattleResults.playerMon1Species = GetMonData(&gPlayerParty[gBattlerPartyIndexes[gActiveBattler]], MON_DATA_SPECIES, NULL);
                        GetMonData(&gPlayerParty[gBattlerPartyIndexes[gActiveBattler]], MON_DATA_NICKNAME, gBattleResults.playerMon1Name);
                    }
                    else
                    {
                        gBattleResults.playerMon2Species = GetMonData(&gPlayerParty[gBattlerPartyIndexes[gActiveBattler]], MON_DATA_SPECIES, NULL);
                        GetMonData(&gPlayerParty[gBattlerPartyIndexes[gActiveBattler]], MON_DATA_NICKNAME, gBattleResults.playerMon2Name);
                    }
                }
            }
            TryPutPokemonTodayOnAir();
        }

        if (!(gBattleTypeFlags & (BATTLE_TYPE_LINK
                                  | BATTLE_TYPE_RECORDED_LINK
                                  | BATTLE_TYPE_TRAINER
                                  | BATTLE_TYPE_FIRST_BATTLE
                                  | BATTLE_TYPE_SAFARI
                                  | BATTLE_TYPE_FRONTIER
                                  | BATTLE_TYPE_EREADER_TRAINER
                                  | BATTLE_TYPE_WALLY_TUTORIAL))
            && gBattleResults.shinyWildMon)
        {
            TryPutBreakingNewsOnAir();
        }

        sub_8186444();
        BeginFastPaletteFade(3);
        FadeOutMapMusic(5);
        #if B_TRAINERS_KNOCK_OFF_ITEMS
        if (gBattleTypeFlags & BATTLE_TYPE_TRAINER)
            TryRestoreStolenItems();
        #endif
        for (i = 0; i < PARTY_SIZE; i++)
        {
            UndoMegaEvolution(i);
            UndoFormChange(i, B_SIDE_PLAYER, FALSE);
            DoBurmyFormChange(i);
        }
    #if B_RECALCULATE_STATS >= GEN_5
        // Recalculate the stats of every party member before the end
        for (i = 0; i < PARTY_SIZE; i++)
        {
            if (GetMonData(&gPlayerParty[i], MON_DATA_SPECIES2) != SPECIES_NONE
             && GetMonData(&gPlayerParty[i], MON_DATA_SPECIES2) != SPECIES_EGG)
            {
                CalculateMonStats(&gPlayerParty[i]);
            }
        }
    #endif
        gBattleMainFunc = FreeResetData_ReturnToOvOrDoEvolutions;
        gCB2_AfterEvolution = BattleMainCB2;
    }
    else
    {
        if (gBattleControllerExecFlags == 0)
            gBattleScriptingCommandsTable[gBattlescriptCurrInstr[0]]();
    }
}

static void FreeResetData_ReturnToOvOrDoEvolutions(void)
{
    if (!gPaletteFade.active)
    {
        gIsFishingEncounter = FALSE;
        gIsSurfingEncounter = FALSE;
        ResetSpriteData();
        if (gLeveledUpInBattle && (gBattleOutcome == B_OUTCOME_WON || gBattleOutcome == B_OUTCOME_CAUGHT))
        {
            gBattleMainFunc = TryEvolvePokemon;
        }
        else
        {
            gBattleMainFunc = ReturnFromBattleToOverworld;
            return;
        }
    }

    FreeAllWindowBuffers();
    if (!(gBattleTypeFlags & BATTLE_TYPE_LINK))
    {
        FreeMonSpritesGfx();
        FreeBattleResources();
        FreeBattleSpritesData();
    }
}

static void TryEvolvePokemon(void)
{
    s32 i;

    while (gLeveledUpInBattle != 0)
    {
        for (i = 0; i < PARTY_SIZE; i++)
        {
            if (gLeveledUpInBattle & gBitTable[i])
            {
                u16 species;
                u8 levelUpBits = gLeveledUpInBattle;

                levelUpBits &= ~(gBitTable[i]);
                gLeveledUpInBattle = levelUpBits;

                species = GetEvolutionTargetSpecies(&gPlayerParty[i], EVO_MODE_NORMAL, levelUpBits);
                if (species != SPECIES_NONE)
                {
                    FreeAllWindowBuffers();
                    gBattleMainFunc = WaitForEvoSceneToFinish;
                    EvolutionScene(&gPlayerParty[i], species, TRUE, i);
                    return;
                }
            }
        }
    }

    gBattleMainFunc = ReturnFromBattleToOverworld;
}

static void WaitForEvoSceneToFinish(void)
{
    if (gMain.callback2 == BattleMainCB2)
        gBattleMainFunc = TryEvolvePokemon;
}

static void ReturnFromBattleToOverworld(void)
{
    if (!(gBattleTypeFlags & BATTLE_TYPE_LINK))
    {
        RandomlyGivePartyPokerus(gPlayerParty);
        PartySpreadPokerus(gPlayerParty);
    }

    if (gBattleTypeFlags & BATTLE_TYPE_LINK && gReceivedRemoteLinkPlayers != 0)
        return;

    gSpecialVar_Result = gBattleOutcome;
    gMain.inBattle = 0;
    gMain.callback1 = gPreBattleCallback1;

    if (gBattleTypeFlags & BATTLE_TYPE_ROAMER)
    {
        UpdateRoamerHPStatus(&gEnemyParty[0]);

#ifndef BUGFIX
        if ((gBattleOutcome & B_OUTCOME_WON) || gBattleOutcome == B_OUTCOME_CAUGHT)
#else
        if ((gBattleOutcome == B_OUTCOME_WON) || gBattleOutcome == B_OUTCOME_CAUGHT) // Bug: When Roar is used by roamer, gBattleOutcome is B_OUTCOME_PLAYER_TELEPORTED (5).
#endif                                                                               // & with B_OUTCOME_WON (1) will return TRUE and deactivates the roamer.
            SetRoamerInactive();
    }

    m4aSongNumStop(SE_LOW_HEALTH);
    SetMainCallback2(gMain.savedCallback);
}

void RunBattleScriptCommands_PopCallbacksStack(void)
{
    if (gCurrentActionFuncId == B_ACTION_TRY_FINISH || gCurrentActionFuncId == B_ACTION_FINISHED)
    {
        if (gBattleResources->battleCallbackStack->size != 0)
            gBattleResources->battleCallbackStack->size--;
        gBattleMainFunc = gBattleResources->battleCallbackStack->function[gBattleResources->battleCallbackStack->size];
    }
    else
    {
        if (gBattleControllerExecFlags == 0)
            gBattleScriptingCommandsTable[gBattlescriptCurrInstr[0]]();
    }
}

void RunBattleScriptCommands(void)
{
    if (gBattleControllerExecFlags == 0)
        gBattleScriptingCommandsTable[gBattlescriptCurrInstr[0]]();
}

void SetTypeBeforeUsingMove(u16 move, u8 battlerAtk)
{
    u32 moveType, ateType, attackerAbility;
    u16 holdEffect = GetBattlerHoldEffect(battlerAtk, TRUE);

    if (move == MOVE_STRUGGLE)
        return;

    gBattleStruct->dynamicMoveType = 0;
    gBattleStruct->ateBoost[battlerAtk] = 0;
    gSpecialStatuses[battlerAtk].gemBoost = FALSE;

    if (gBattleMoves[move].effect == EFFECT_WEATHER_BALL)
    {
        if (WEATHER_HAS_EFFECT)
        {
            if (gBattleWeather & WEATHER_RAIN_ANY && holdEffect != HOLD_EFFECT_UTILITY_UMBRELLA)
                gBattleStruct->dynamicMoveType = TYPE_WATER | 0x80;
            else if (gBattleWeather & WEATHER_SANDSTORM_ANY)
                gBattleStruct->dynamicMoveType = TYPE_ROCK | 0x80;
            else if (gBattleWeather & WEATHER_SUN_ANY && holdEffect != HOLD_EFFECT_UTILITY_UMBRELLA)
                gBattleStruct->dynamicMoveType = TYPE_FIRE | 0x80;
            else if (gBattleWeather & WEATHER_HAIL_ANY)
                gBattleStruct->dynamicMoveType = TYPE_ICE | 0x80;
            else
                gBattleStruct->dynamicMoveType = TYPE_NORMAL | 0x80;
        }
    }
    else if (gBattleMoves[move].effect == EFFECT_HIDDEN_POWER)
    {
        u8 typeBits  = ((gBattleMons[battlerAtk].hpIV & 1) << 0)
                     | ((gBattleMons[battlerAtk].attackIV & 1) << 1)
                     | ((gBattleMons[battlerAtk].defenseIV & 1) << 2)
                     | ((gBattleMons[battlerAtk].speedIV & 1) << 3)
                     | ((gBattleMons[battlerAtk].spAttackIV & 1) << 4)
                     | ((gBattleMons[battlerAtk].spDefenseIV & 1) << 5);

        gBattleStruct->dynamicMoveType = (15 * typeBits) / 63 + 1;
        if (gBattleStruct->dynamicMoveType >= TYPE_MYSTERY)
            gBattleStruct->dynamicMoveType++;
        gBattleStruct->dynamicMoveType |= 0xC0;
    }
    else if (gBattleMoves[move].effect == EFFECT_CHANGE_TYPE_ON_ITEM)
    {
        if (holdEffect == gBattleMoves[move].argument)
            gBattleStruct->dynamicMoveType = ItemId_GetSecondaryId(gBattleMons[battlerAtk].item) | 0x80;
    }
    else if (gBattleMoves[move].effect == EFFECT_REVELATION_DANCE)
    {
        if (gBattleMons[battlerAtk].type1 != TYPE_MYSTERY)
            gBattleStruct->dynamicMoveType = gBattleMons[battlerAtk].type1 | 0x80;
        else if (gBattleMons[battlerAtk].type2 != TYPE_MYSTERY)
            gBattleStruct->dynamicMoveType = gBattleMons[battlerAtk].type2 | 0x80;
        else if (gBattleMons[battlerAtk].type3 != TYPE_MYSTERY)
            gBattleStruct->dynamicMoveType = gBattleMons[battlerAtk].type3 | 0x80;
    }
    else if (gBattleMoves[move].effect == EFFECT_NATURAL_GIFT)
    {
        if (ItemId_GetPocket(gBattleMons[battlerAtk].item) == POCKET_BERRIES)
            gBattleStruct->dynamicMoveType = gNaturalGiftTable[ITEM_TO_BERRY(gBattleMons[battlerAtk].item)].type;
    }
    else if (gBattleMoves[move].effect == EFFECT_TERRAIN_PULSE)
    {
<<<<<<< HEAD
        if (gFieldStatuses & STATUS_FIELD_MISTY_TERRAIN)
            gBattleStruct->dynamicMoveType = TYPE_FAIRY | 0x80;
        else if (gFieldStatuses & STATUS_FIELD_ELECTRIC_TERRAIN)
            gBattleStruct->dynamicMoveType = TYPE_ELECTRIC | 0x80;
        else if (gFieldStatuses & STATUS_FIELD_PSYCHIC_TERRAIN)
            gBattleStruct->dynamicMoveType = TYPE_PSYCHIC | 0x80;
        else if (gFieldStatuses & STATUS_FIELD_GRASSY_TERRAIN)
            gBattleStruct->dynamicMoveType = TYPE_GRASS | 0x80;
=======
        if (IsBattlerTerrainAffected(battlerAtk, STATUS_FIELD_TERRAIN_ANY))
        {
            if (gFieldStatuses & STATUS_FIELD_ELECTRIC_TERRAIN)
                gBattleStruct->dynamicMoveType = TYPE_ELECTRIC | 0x80;
            else if (gFieldStatuses & STATUS_FIELD_GRASSY_TERRAIN)
                gBattleStruct->dynamicMoveType = TYPE_GRASS | 0x80;
            else if (gFieldStatuses & STATUS_FIELD_MISTY_TERRAIN)
                gBattleStruct->dynamicMoveType = TYPE_FAIRY | 0x80;
            else if (gFieldStatuses & STATUS_FIELD_PSYCHIC_TERRAIN)
                gBattleStruct->dynamicMoveType = TYPE_PSYCHIC | 0x80;
            else //failsafe
                gBattleStruct->dynamicMoveType = TYPE_NORMAL | 0x80;
        }
>>>>>>> b2411dbb
    }

    attackerAbility = GetBattlerAbility(battlerAtk);
    GET_MOVE_TYPE(move, moveType);
    if ((gFieldStatuses & STATUS_FIELD_ION_DELUGE && moveType == TYPE_NORMAL)
        || gStatuses4[battlerAtk] & STATUS4_ELECTRIFIED)
    {
        gBattleStruct->dynamicMoveType = 0x80 | TYPE_ELECTRIC;
    }
    else if (gBattleMoves[move].type == TYPE_NORMAL
             && gBattleMoves[move].effect != EFFECT_HIDDEN_POWER
             && gBattleMoves[move].effect != EFFECT_WEATHER_BALL
             && gBattleMoves[move].effect != EFFECT_CHANGE_TYPE_ON_ITEM
             && gBattleMoves[move].effect != EFFECT_NATURAL_GIFT
             && ((attackerAbility == ABILITY_PIXILATE && (ateType = TYPE_FAIRY))
                 || (attackerAbility == ABILITY_REFRIGERATE && (ateType = TYPE_ICE))
                 || (attackerAbility == ABILITY_AERILATE && (ateType = TYPE_FLYING))
                 || ((attackerAbility == ABILITY_GALVANIZE) && (ateType = TYPE_ELECTRIC))
                )
             )
    {
        gBattleStruct->dynamicMoveType = 0x80 | ateType;
        gBattleStruct->ateBoost[battlerAtk] = 1;
    }
    else if (gBattleMoves[move].type != TYPE_NORMAL
             && gBattleMoves[move].effect != EFFECT_HIDDEN_POWER
             && gBattleMoves[move].effect != EFFECT_WEATHER_BALL
             && attackerAbility == ABILITY_NORMALIZE)
    {
        gBattleStruct->dynamicMoveType = 0x80 | TYPE_NORMAL;
        gBattleStruct->ateBoost[battlerAtk] = 1;
    }
    else if (gBattleMoves[move].flags & FLAG_SOUND
             && attackerAbility == ABILITY_LIQUID_VOICE)
    {
        gBattleStruct->dynamicMoveType = 0x80 | TYPE_WATER;
    }
    else if (gStatuses4[battlerAtk] & STATUS4_PLASMA_FISTS && moveType == TYPE_NORMAL)
    {
        gBattleStruct->dynamicMoveType = 0x80 | TYPE_ELECTRIC;
    }
    else if (move == MOVE_AURA_WHEEL && gBattleMons[battlerAtk].species == SPECIES_MORPEKO_HANGRY)
    {
        gBattleStruct->dynamicMoveType = 0x80 | TYPE_DARK;
    }

    // Check if a gem should activate.
    GET_MOVE_TYPE(move, moveType);
    if (holdEffect == HOLD_EFFECT_GEMS
        && moveType == ItemId_GetSecondaryId(gBattleMons[battlerAtk].item))
    {
        gSpecialStatuses[battlerAtk].gemParam = GetBattlerHoldEffectParam(battlerAtk);
        gSpecialStatuses[battlerAtk].gemBoost = TRUE;
    }
}

// special to set a field's totem boost(s)
// inputs:
//  var8000: battlerId
//  var8001 - var8007: stat changes
void SetTotemBoost(void)
{
    u8 battlerId = gSpecialVar_0x8000;
    u8 i;

    for (i = 0; i < (NUM_BATTLE_STATS - 1); i++)
    {
        if (*(&gSpecialVar_0x8001 + i))
        {
            gTotemBoosts[battlerId].stats |= (1 << i);
            gTotemBoosts[battlerId].statChanges[i] = *(&gSpecialVar_0x8001 + i);
            gTotemBoosts[battlerId].stats |= 0x80;  // used as a flag for the "totem flared to life" script
        }
    }
}<|MERGE_RESOLUTION|>--- conflicted
+++ resolved
@@ -5210,16 +5210,6 @@
     }
     else if (gBattleMoves[move].effect == EFFECT_TERRAIN_PULSE)
     {
-<<<<<<< HEAD
-        if (gFieldStatuses & STATUS_FIELD_MISTY_TERRAIN)
-            gBattleStruct->dynamicMoveType = TYPE_FAIRY | 0x80;
-        else if (gFieldStatuses & STATUS_FIELD_ELECTRIC_TERRAIN)
-            gBattleStruct->dynamicMoveType = TYPE_ELECTRIC | 0x80;
-        else if (gFieldStatuses & STATUS_FIELD_PSYCHIC_TERRAIN)
-            gBattleStruct->dynamicMoveType = TYPE_PSYCHIC | 0x80;
-        else if (gFieldStatuses & STATUS_FIELD_GRASSY_TERRAIN)
-            gBattleStruct->dynamicMoveType = TYPE_GRASS | 0x80;
-=======
         if (IsBattlerTerrainAffected(battlerAtk, STATUS_FIELD_TERRAIN_ANY))
         {
             if (gFieldStatuses & STATUS_FIELD_ELECTRIC_TERRAIN)
@@ -5233,7 +5223,6 @@
             else //failsafe
                 gBattleStruct->dynamicMoveType = TYPE_NORMAL | 0x80;
         }
->>>>>>> b2411dbb
     }
 
     attackerAbility = GetBattlerAbility(battlerAtk);
