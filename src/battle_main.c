#include "global.h"
#include "battle.h"
#include "battle_anim.h"
#include "battle_ai_main.h"
#include "battle_ai_util.h"
#include "battle_arena.h"
#include "battle_controllers.h"
#include "battle_end_turn.h"
#include "battle_interface.h"
#include "battle_main.h"
#include "battle_message.h"
#include "battle_pyramid.h"
#include "battle_scripts.h"
#include "battle_setup.h"
#include "battle_tower.h"
#include "battle_util.h"
#include "battle_z_move.h"
#include "battle_gimmick.h"
#include "berry.h"
#include "bg.h"
#include "data.h"
#include "debug.h"
#include "decompress.h"
#include "dexnav.h"
#include "dma3.h"
#include "event_data.h"
#include "evolution_scene.h"
#include "field_weather.h"
#include "follower_npc.h"
#include "graphics.h"
#include "gpu_regs.h"
#include "international_string_util.h"
#include "item.h"
#include "link.h"
#include "link_rfu.h"
#include "load_save.h"
#include "main.h"
#include "malloc.h"
#include "m4a.h"
#include "palette.h"
#include "party_menu.h"
#include "pokeball.h"
#include "pokedex.h"
#include "pokemon.h"
#include "random.h"
#include "recorded_battle.h"
#include "roamer.h"
#include "safari_zone.h"
#include "scanline_effect.h"
#include "script.h"
#include "sound.h"
#include "sprite.h"
#include "string_util.h"
#include "strings.h"
#include "task.h"
#include "test_runner.h"
#include "text.h"
#include "trainer_pools.h"
#include "trig.h"
#include "tv.h"
#include "util.h"
#include "wild_encounter.h"
#include "window.h"
#include "constants/abilities.h"
#include "constants/battle_ai.h"
#include "constants/battle_move_effects.h"
#include "constants/battle_string_ids.h"
#include "constants/battle_partner.h"
#include "constants/hold_effects.h"
#include "constants/items.h"
#include "constants/moves.h"
#include "constants/party_menu.h"
#include "constants/rgb.h"
#include "constants/songs.h"
#include "constants/trainer_slide.h"
#include "constants/trainers.h"
#include "constants/weather.h"
#include "cable_club.h"

extern const struct BgTemplate gBattleBgTemplates[];
extern const struct WindowTemplate *const gBattleWindowTemplates[];

static void CB2_InitBattleInternal(void);
static void CB2_PreInitMultiBattle(void);
static void CB2_PreInitIngamePlayerPartnerBattle(void);
static void CB2_HandleStartMultiPartnerBattle(void);
static void CB2_HandleStartMultiBattle(void);
static void CB2_HandleStartBattle(void);
static void TryCorrectShedinjaLanguage(struct Pokemon *mon);
static u8 CreateNPCTrainerParty(struct Pokemon *party, u16 trainerNum, bool8 firstTrainer);
static void BattleMainCB1(void);
static void CB2_EndLinkBattle(void);
static void EndLinkBattleInSteps(void);
static void CB2_InitAskRecordBattle(void);
static void CB2_AskRecordBattle(void);
static void AskRecordBattle(void);
static void SpriteCB_MoveWildMonToRight(struct Sprite *sprite);
static void SpriteCB_WildMonShowHealthbox(struct Sprite *sprite);
static void SpriteCB_WildMonAnimate(struct Sprite *sprite);
static void SpriteCB_AnimFaintOpponent(struct Sprite *sprite);
static void SpriteCB_BlinkVisible(struct Sprite *sprite);
static void SpriteCB_Idle(struct Sprite *sprite);
static void SpriteCB_BattleSpriteSlideLeft(struct Sprite *sprite);
static void TurnValuesCleanUp(bool8 var0);
static void SpriteCB_BounceEffect(struct Sprite *sprite);
static void BattleStartClearSetData(void);
static void DoBattleIntro(void);
static void TryDoEventsBeforeFirstTurn(void);
static void HandleTurnActionSelectionState(void);
static void RunTurnActionsFunctions(void);
static void SetActionsAndBattlersTurnOrder(void);
static void UpdateBattlerPartyOrdersOnSwitch(u32 battler);
static bool8 AllAtActionConfirmed(void);
static void TryChangeTurnOrder(void);
static void TryChangingTurnOrderEffects(u32 battler1, u32 battler2, u32 *quickClawRandom, u32 *quickDrawRandom);
static void CheckChangingTurnOrderEffects(void);
static void FreeResetData_ReturnToOvOrDoEvolutions(void);
static void ReturnFromBattleToOverworld(void);
static void TryEvolvePokemon(void);
static void WaitForEvoSceneToFinish(void);
static void HandleEndTurn_ContinueBattle(void);
static void HandleEndTurn_BattleWon(void);
static void HandleEndTurn_BattleLost(void);
static void HandleEndTurn_RanFromBattle(void);
static void HandleEndTurn_MonFled(void);
static void HandleEndTurn_FinishBattle(void);
static u32 Crc32B (const u8 *data, u32 size);
static u32 GeneratePartyHash(const struct Trainer *trainer, u32 i);
static s32 Factorial(s32);

EWRAM_DATA u16 gBattle_BG0_X = 0;
EWRAM_DATA u16 gBattle_BG0_Y = 0;
EWRAM_DATA u16 gBattle_BG1_X = 0;
EWRAM_DATA u16 gBattle_BG1_Y = 0;
EWRAM_DATA u16 gBattle_BG2_X = 0;
EWRAM_DATA u16 gBattle_BG2_Y = 0;
EWRAM_DATA u16 gBattle_BG3_X = 0;
EWRAM_DATA u16 gBattle_BG3_Y = 0;
EWRAM_DATA u16 gBattle_WIN0H = 0;
EWRAM_DATA u16 gBattle_WIN0V = 0;
EWRAM_DATA u16 gBattle_WIN1H = 0;
EWRAM_DATA u16 gBattle_WIN1V = 0;
EWRAM_DATA u8 gDisplayedStringBattle[425] = {0}; // Increased in size to fit Juan's defeat text (SootopolisCity_Gym_1F_Text_JuanDefeat)
EWRAM_DATA u8 gBattleTextBuff1[TEXT_BUFF_ARRAY_COUNT] = {0};
EWRAM_DATA u8 gBattleTextBuff2[TEXT_BUFF_ARRAY_COUNT] = {0};
EWRAM_DATA u8 gBattleTextBuff3[TEXT_BUFF_ARRAY_COUNT + 13] = {0};   // expanded for stupidly long z move names
EWRAM_DATA u32 gBattleTypeFlags = 0;
EWRAM_DATA u8 gBattleEnvironment = 0;
EWRAM_DATA struct MultiPartnerMenuPokemon gMultiPartnerParty[MULTI_PARTY_SIZE] = {0};
EWRAM_DATA static struct MultiPartnerMenuPokemon* sMultiPartnerPartyBuffer = NULL;
EWRAM_DATA u8 *gBattleAnimBgTileBuffer = NULL;
EWRAM_DATA u8 *gBattleAnimBgTilemapBuffer = NULL;
EWRAM_DATA u32 gBattleControllerExecFlags = 0;
EWRAM_DATA u8 gBattlersCount = 0;
EWRAM_DATA u16 gBattlerPartyIndexes[MAX_BATTLERS_COUNT] = {0};
EWRAM_DATA u8 gBattlerPositions[MAX_BATTLERS_COUNT] = {0};
EWRAM_DATA u8 gActionsByTurnOrder[MAX_BATTLERS_COUNT] = {0};
EWRAM_DATA u8 gBattlerByTurnOrder[MAX_BATTLERS_COUNT] = {0};
EWRAM_DATA u8 gCurrentTurnActionNumber = 0;
EWRAM_DATA u8 gCurrentActionFuncId = 0;
EWRAM_DATA struct BattlePokemon gBattleMons[MAX_BATTLERS_COUNT] = {0};
EWRAM_DATA u8 gBattlerSpriteIds[MAX_BATTLERS_COUNT] = {0};
EWRAM_DATA u8 gCurrMovePos = 0;
EWRAM_DATA u8 gChosenMovePos = 0;
EWRAM_DATA u16 gCurrentMove = 0;
EWRAM_DATA u16 gChosenMove = 0;
EWRAM_DATA u16 gCalledMove = 0;
EWRAM_DATA s32 gBideDmg[MAX_BATTLERS_COUNT] = {0};
EWRAM_DATA u16 gLastUsedItem = 0;
EWRAM_DATA u16 gLastUsedAbility = 0;
EWRAM_DATA u8 gBattlerAttacker = 0;
EWRAM_DATA u8 gBattlerTarget = 0;
EWRAM_DATA u8 gBattlerFainted = 0;
EWRAM_DATA u8 gEffectBattler = 0;
EWRAM_DATA u8 gPotentialItemEffectBattler = 0;
EWRAM_DATA u8 gAbsentBattlerFlags = 0;
EWRAM_DATA u8 gMultiHitCounter = 0;
EWRAM_DATA const u8 *gBattlescriptCurrInstr = NULL;
EWRAM_DATA u8 gChosenActionByBattler[MAX_BATTLERS_COUNT] = {0};
EWRAM_DATA const u8 *gSelectionBattleScripts[MAX_BATTLERS_COUNT] = {NULL};
EWRAM_DATA const u8 *gPalaceSelectionBattleScripts[MAX_BATTLERS_COUNT] = {NULL};
EWRAM_DATA u16 gLastPrintedMoves[MAX_BATTLERS_COUNT] = {0};
EWRAM_DATA u16 gLastMoves[MAX_BATTLERS_COUNT] = {0};
EWRAM_DATA u16 gLastLandedMoves[MAX_BATTLERS_COUNT] = {0};
EWRAM_DATA u16 gLastHitByType[MAX_BATTLERS_COUNT] = {0};
EWRAM_DATA u16 gLastUsedMoveType[MAX_BATTLERS_COUNT] = {0};
EWRAM_DATA u16 gLastResultingMoves[MAX_BATTLERS_COUNT] = {0};
EWRAM_DATA u16 gLockedMoves[MAX_BATTLERS_COUNT] = {0};
EWRAM_DATA u16 gLastUsedMove = 0;
EWRAM_DATA u8 gLastHitBy[MAX_BATTLERS_COUNT] = {0};
EWRAM_DATA u16 gChosenMoveByBattler[MAX_BATTLERS_COUNT] = {0};
EWRAM_DATA u32 gHitMarker = 0;
EWRAM_DATA u8 gBideTarget[MAX_BATTLERS_COUNT] = {0};
EWRAM_DATA u32 gSideStatuses[NUM_BATTLE_SIDES] = {0};
EWRAM_DATA struct SideTimer gSideTimers[NUM_BATTLE_SIDES] = {0};
EWRAM_DATA u32 gStatuses3[MAX_BATTLERS_COUNT] = {0};
EWRAM_DATA u32 gStatuses4[MAX_BATTLERS_COUNT] = {0};
EWRAM_DATA struct DisableStruct gDisableStructs[MAX_BATTLERS_COUNT] = {0};
EWRAM_DATA u16 gPauseCounterBattle = 0;
EWRAM_DATA u16 gPaydayMoney = 0;
EWRAM_DATA u8 gBattleCommunication[BATTLE_COMMUNICATION_ENTRIES_COUNT] = {0};
EWRAM_DATA u8 gBattleOutcome = 0;
EWRAM_DATA struct ProtectStruct gProtectStructs[MAX_BATTLERS_COUNT] = {0};
EWRAM_DATA struct SpecialStatus gSpecialStatuses[MAX_BATTLERS_COUNT] = {0};
EWRAM_DATA u16 gBattleWeather = 0;
EWRAM_DATA struct WishFutureKnock gWishFutureKnock = {0};
EWRAM_DATA u16 gIntroSlideFlags = 0;
EWRAM_DATA u8 gSentPokesToOpponent[2] = {0};
EWRAM_DATA struct BattleEnigmaBerry gEnigmaBerries[MAX_BATTLERS_COUNT] = {0};
EWRAM_DATA struct BattleScripting gBattleScripting = {0};
EWRAM_DATA struct BattleStruct *gBattleStruct = NULL;
EWRAM_DATA struct AiBattleData *gAiBattleData = NULL;
EWRAM_DATA u8 *gLinkBattleSendBuffer = NULL;
EWRAM_DATA u8 *gLinkBattleRecvBuffer = NULL;
EWRAM_DATA struct BattleResources *gBattleResources = NULL;
EWRAM_DATA u8 gActionSelectionCursor[MAX_BATTLERS_COUNT] = {0};
EWRAM_DATA u8 gMoveSelectionCursor[MAX_BATTLERS_COUNT] = {0};
EWRAM_DATA u8 gBattlerStatusSummaryTaskId[MAX_BATTLERS_COUNT] = {0};
EWRAM_DATA u8 gBattlerInMenuId = 0;
EWRAM_DATA bool8 gDoingBattleAnim = FALSE;
EWRAM_DATA u32 gTransformedPersonalities[MAX_BATTLERS_COUNT] = {0};
EWRAM_DATA bool8 gTransformedShininess[MAX_BATTLERS_COUNT] = {0};
EWRAM_DATA u8 gPlayerDpadHoldFrames = 0;
EWRAM_DATA struct BattleSpriteData *gBattleSpritesDataPtr = NULL;
EWRAM_DATA struct MonSpritesGfx *gMonSpritesGfxPtr = NULL;
EWRAM_DATA u16 gBattleMovePower = 0;
EWRAM_DATA u16 gMoveToLearn = 0;
EWRAM_DATA u32 gFieldStatuses = 0;
EWRAM_DATA struct FieldTimer gFieldTimers = {0};
EWRAM_DATA u16 gBattleTurnCounter = 0;
EWRAM_DATA u8 gBattlerAbility = 0;
EWRAM_DATA struct QueuedStatBoost gQueuedStatBoosts[MAX_BATTLERS_COUNT] = {0};
EWRAM_DATA bool8 gHasFetchedBall = FALSE;
EWRAM_DATA u8 gLastUsedBall = 0;
EWRAM_DATA u16 gLastThrownBall = 0;
EWRAM_DATA u16 gBallToDisplay = 0;
EWRAM_DATA bool8 gLastUsedBallMenuPresent = FALSE;
EWRAM_DATA u8 gPartyCriticalHits[PARTY_SIZE] = {0};
EWRAM_DATA static u8 sTriedEvolving = 0;
EWRAM_DATA u8 gCategoryIconSpriteId = 0;

COMMON_DATA void (*gPreBattleCallback1)(void) = NULL;
COMMON_DATA void (*gBattleMainFunc)(void) = NULL;
COMMON_DATA struct BattleResults gBattleResults = {0};
COMMON_DATA u8 gLeveledUpInBattle = 0;
COMMON_DATA u8 gHealthboxSpriteIds[MAX_BATTLERS_COUNT] = {0};
COMMON_DATA u8 gMultiUsePlayerCursor = 0;
COMMON_DATA u8 gNumberOfMovesToChoose = 0;

static const struct ScanlineEffectParams sIntroScanlineParams16Bit =
{
    &REG_BG3HOFS, SCANLINE_EFFECT_DMACNT_16BIT, 1
};

// unused
static const struct ScanlineEffectParams sIntroScanlineParams32Bit =
{
    &REG_BG3HOFS, SCANLINE_EFFECT_DMACNT_32BIT, 1
};

static const u8 sText_ShedinjaJpnName[] = _("ヌケニン"); // Nukenin

const struct OamData gOamData_BattleSpriteOpponentSide =
{
    .y = 0,
    .affineMode = ST_OAM_AFFINE_NORMAL,
    .objMode = ST_OAM_OBJ_NORMAL,
    .bpp = ST_OAM_4BPP,
    .shape = SPRITE_SHAPE(64x64),
    .x = 0,
    .size = SPRITE_SIZE(64x64),
    .tileNum = 0,
    .priority = 2,
    .paletteNum = 0,
    .affineParam = 0,
};

const struct OamData gOamData_BattleSpritePlayerSide =
{
    .y = 0,
    .affineMode = ST_OAM_AFFINE_NORMAL,
    .objMode = ST_OAM_OBJ_NORMAL,
    .bpp = ST_OAM_4BPP,
    .shape = SPRITE_SHAPE(64x64),
    .x = 0,
    .size = SPRITE_SIZE(64x64),
    .tileNum = 0,
    .priority = 2,
    .paletteNum = 2,
    .affineParam = 0,
};

static const s8 sCenterToCornerVecXs[8] ={-32, -16, -16, -32, -32};

#include "data/types_info.h"

// [TRAINER_CLASS_XYZ] = { _("name"), <money=5>, <ball=BALL_POKE> }
const struct TrainerClass gTrainerClasses[TRAINER_CLASS_COUNT] =
{
    [TRAINER_CLASS_PKMN_TRAINER_1] = { _("{PKMN} TRAINER") },
    [TRAINER_CLASS_PKMN_TRAINER_2] = { _("{PKMN} TRAINER") },
    [TRAINER_CLASS_HIKER] = { _("HIKER"), 10 },
    [TRAINER_CLASS_TEAM_AQUA] = { _("TEAM AQUA") },
    [TRAINER_CLASS_PKMN_BREEDER] = { _("{PKMN} BREEDER"), 10, B_TRAINER_CLASS_POKE_BALLS >= GEN_8 ? BALL_HEAL : BALL_FRIEND },
    [TRAINER_CLASS_COOLTRAINER] = { _("COOLTRAINER"), 12, BALL_ULTRA },
    [TRAINER_CLASS_BIRD_KEEPER] = { _("BIRD KEEPER"), 8 },
    [TRAINER_CLASS_COLLECTOR] = { _("COLLECTOR"), 15, BALL_PREMIER },
    [TRAINER_CLASS_SWIMMER_M] = { _("SWIMMER♂"), 2, BALL_DIVE },
    [TRAINER_CLASS_TEAM_MAGMA] = { _("TEAM MAGMA") },
    [TRAINER_CLASS_EXPERT] = { _("EXPERT"), 10 },
    [TRAINER_CLASS_AQUA_ADMIN] = { _("AQUA ADMIN"), 10 },
    [TRAINER_CLASS_BLACK_BELT] = { _("BLACK BELT"), 8, BALL_ULTRA },
    [TRAINER_CLASS_AQUA_LEADER] = { _("AQUA LEADER"), 20, BALL_MASTER },
    [TRAINER_CLASS_HEX_MANIAC] = { _("HEX MANIAC"), 6 },
    [TRAINER_CLASS_AROMA_LADY] = { _("AROMA LADY"), 10 },
    [TRAINER_CLASS_RUIN_MANIAC] = { _("RUIN MANIAC"), 15 },
    [TRAINER_CLASS_INTERVIEWER] = { _("INTERVIEWER"), 12 },
    [TRAINER_CLASS_TUBER_F] = { _("TUBER"), 1 },
    [TRAINER_CLASS_TUBER_M] = { _("TUBER"), 1 },
    [TRAINER_CLASS_LADY] = { _("LADY"), 50 },
    [TRAINER_CLASS_BEAUTY] = { _("BEAUTY"), 20 },
    [TRAINER_CLASS_RICH_BOY] = { _("RICH BOY"), 50 },
    [TRAINER_CLASS_POKEMANIAC] = { _("POKéMANIAC"), 15 },
    [TRAINER_CLASS_GUITARIST] = { _("GUITARIST"), 8 },
    [TRAINER_CLASS_KINDLER] = { _("KINDLER"), 8 },
    [TRAINER_CLASS_CAMPER] = { _("CAMPER"), 4 },
    [TRAINER_CLASS_PICNICKER] = { _("PICNICKER"), 4 },
    [TRAINER_CLASS_BUG_MANIAC] = { _("BUG MANIAC"), 15 },
    [TRAINER_CLASS_PSYCHIC] = { _("PSYCHIC"), 6 },
    [TRAINER_CLASS_GENTLEMAN] = { _("GENTLEMAN"), 20, BALL_LUXURY },
    [TRAINER_CLASS_ELITE_FOUR] = { _("ELITE FOUR"), 25, BALL_ULTRA },
    [TRAINER_CLASS_LEADER] = { _("LEADER"), 25 },
    [TRAINER_CLASS_SCHOOL_KID] = { _("SCHOOL KID") },
    [TRAINER_CLASS_SR_AND_JR] = { _("SR. AND JR."), 4 },
    [TRAINER_CLASS_WINSTRATE] = { _("WINSTRATE"), 10 },
    [TRAINER_CLASS_POKEFAN] = { _("POKéFAN"), 20 },
    [TRAINER_CLASS_YOUNGSTER] = { _("YOUNGSTER"), 4 },
    [TRAINER_CLASS_CHAMPION] = { _("CHAMPION"), 50 },
    [TRAINER_CLASS_FISHERMAN] = { _("FISHERMAN"), 10, B_TRAINER_CLASS_POKE_BALLS >= GEN_8 ? BALL_DIVE : BALL_LURE },
    [TRAINER_CLASS_TRIATHLETE] = { _("TRIATHLETE"), 10 },
    [TRAINER_CLASS_DRAGON_TAMER] = { _("DRAGON TAMER"), 12 },
    [TRAINER_CLASS_NINJA_BOY] = { _("NINJA BOY"), 3 },
    [TRAINER_CLASS_BATTLE_GIRL] = { _("BATTLE GIRL"), 6 },
    [TRAINER_CLASS_PARASOL_LADY] = { _("PARASOL LADY"), 10 },
    [TRAINER_CLASS_SWIMMER_F] = { _("SWIMMER♀"), 2, BALL_DIVE },
    [TRAINER_CLASS_TWINS] = { _("TWINS"), 3 },
    [TRAINER_CLASS_SAILOR] = { _("SAILOR"), 8 },
    [TRAINER_CLASS_COOLTRAINER_2] = { _("COOLTRAINER"), 5, BALL_ULTRA },
    [TRAINER_CLASS_MAGMA_ADMIN] = { _("MAGMA ADMIN"), 10 },
    [TRAINER_CLASS_RIVAL] = { _("{PKMN} TRAINER"), 15 },
    [TRAINER_CLASS_BUG_CATCHER] = { _("BUG CATCHER"), 4 },
    [TRAINER_CLASS_PKMN_RANGER] = { _("{PKMN} RANGER"), 12 },
    [TRAINER_CLASS_MAGMA_LEADER] = { _("MAGMA LEADER"), 20, BALL_MASTER },
    [TRAINER_CLASS_LASS] = { _("LASS"), 4 },
    [TRAINER_CLASS_YOUNG_COUPLE] = { _("YOUNG COUPLE"), 8 },
    [TRAINER_CLASS_OLD_COUPLE] = { _("OLD COUPLE"), 10 },
    [TRAINER_CLASS_SIS_AND_BRO] = { _("SIS AND BRO"), 3 },
    [TRAINER_CLASS_SALON_MAIDEN] = { _("SALON MAIDEN") },
    [TRAINER_CLASS_DOME_ACE] = { _("DOME ACE") },
    [TRAINER_CLASS_PALACE_MAVEN] = { _("PALACE MAVEN") },
    [TRAINER_CLASS_ARENA_TYCOON] = { _("ARENA TYCOON") },
    [TRAINER_CLASS_FACTORY_HEAD] = { _("FACTORY HEAD") },
    [TRAINER_CLASS_PIKE_QUEEN] = { _("PIKE QUEEN") },
    [TRAINER_CLASS_PYRAMID_KING] = { _("PYRAMID KING") },
    [TRAINER_CLASS_RS_PROTAG] = { _("{PKMN} TRAINER") },
};

static void (* const sTurnActionsFuncsTable[])(void) =
{
    [B_ACTION_USE_MOVE]               = HandleAction_UseMove,
    [B_ACTION_USE_ITEM]               = HandleAction_UseItem,
    [B_ACTION_SWITCH]                 = HandleAction_Switch,
    [B_ACTION_RUN]                    = HandleAction_Run,
    [B_ACTION_SAFARI_WATCH_CAREFULLY] = HandleAction_WatchesCarefully,
    [B_ACTION_SAFARI_BALL]            = HandleAction_SafariZoneBallThrow,
    [B_ACTION_SAFARI_POKEBLOCK]       = HandleAction_ThrowPokeblock,
    [B_ACTION_SAFARI_GO_NEAR]         = HandleAction_GoNear,
    [B_ACTION_SAFARI_RUN]             = HandleAction_SafariZoneRun,
    [B_ACTION_WALLY_THROW]            = HandleAction_WallyBallThrow,
    [B_ACTION_EXEC_SCRIPT]            = HandleAction_RunBattleScript,
    [B_ACTION_TRY_FINISH]             = HandleAction_TryFinish,
    [B_ACTION_FINISHED]               = HandleAction_ActionFinished,
    [B_ACTION_NOTHING_FAINTED]        = HandleAction_NothingIsFainted,
    [B_ACTION_THROW_BALL]             = HandleAction_ThrowBall,
};

static void (* const sEndTurnFuncsTable[])(void) =
{
    [0]                           = HandleEndTurn_ContinueBattle,
    [B_OUTCOME_WON]               = HandleEndTurn_BattleWon,
    [B_OUTCOME_LOST]              = HandleEndTurn_BattleLost,
    [B_OUTCOME_DREW]              = HandleEndTurn_BattleLost,
    [B_OUTCOME_RAN]               = HandleEndTurn_RanFromBattle,
    [B_OUTCOME_PLAYER_TELEPORTED] = HandleEndTurn_FinishBattle,
    [B_OUTCOME_MON_FLED]          = HandleEndTurn_MonFled,
    [B_OUTCOME_CAUGHT]            = HandleEndTurn_FinishBattle,
    [B_OUTCOME_NO_SAFARI_BALLS]   = HandleEndTurn_FinishBattle,
    [B_OUTCOME_FORFEITED]         = HandleEndTurn_FinishBattle,
    [B_OUTCOME_MON_TELEPORTED]    = HandleEndTurn_FinishBattle,
};

const u8 gStatusConditionString_PoisonJpn[] = _("どく$$$$$");
const u8 gStatusConditionString_SleepJpn[] = _("ねむり$$$$");
const u8 gStatusConditionString_ParalysisJpn[] = _("まひ$$$$$");
const u8 gStatusConditionString_BurnJpn[] = _("やけど$$$$");
const u8 gStatusConditionString_IceJpn[] = _("こおり$$$$");
const u8 gStatusConditionString_ConfusionJpn[] = _("こんらん$$$");
const u8 gStatusConditionString_LoveJpn[] = _("メロメロ$$$");

const u8 *const gStatusConditionStringsTable[][2] =
{
    {gStatusConditionString_PoisonJpn, gText_Poison},
    {gStatusConditionString_SleepJpn, gText_Sleep},
    {gStatusConditionString_ParalysisJpn, gText_Paralysis},
    {gStatusConditionString_BurnJpn, gText_Burn},
    {gStatusConditionString_IceJpn, gText_Ice},
    {gStatusConditionString_ConfusionJpn, gText_Confusion},
    {gStatusConditionString_LoveJpn, gText_Love}
};

void CB2_InitBattle(void)
{
    if (!gTestRunnerEnabled)
        MoveSaveBlocks_ResetHeap();
    AllocateBattleResources();
    AllocateBattleSpritesData();
    AllocateMonSpritesGfx();
    RecordedBattle_ClearFrontierPassFlag();

#if T_SHOULD_RUN_MOVE_ANIM
    gLoadFail = FALSE;
#endif // T_SHOULD_RUN_MOVE_ANIM

#if T_SHOULD_RUN_MOVE_ANIM
    gLoadFail = FALSE;
#endif // T_SHOULD_RUN_MOVE_ANIM

    if (gBattleTypeFlags & BATTLE_TYPE_MULTI && gBattleTypeFlags & BATTLE_TYPE_TRAINER)
    {
        if (gBattleTypeFlags & BATTLE_TYPE_RECORDED)
        {
            CB2_InitBattleInternal();
        }
        else if (!(gBattleTypeFlags & BATTLE_TYPE_INGAME_PARTNER))
        {
            HandleLinkBattleSetup();
            SetMainCallback2(CB2_PreInitMultiBattle);
        }
        else
        {
            SetMainCallback2(CB2_PreInitIngamePlayerPartnerBattle);
        }
        gBattleCommunication[MULTIUSE_STATE] = 0;
    }
    else
    {
        CB2_InitBattleInternal();
    }
}

static void CB2_InitBattleInternal(void)
{
    s32 i;

    SetHBlankCallback(NULL);
    SetVBlankCallback(NULL);

    CpuFill32(0, (void *)(VRAM), VRAM_SIZE);

    SetGpuReg(REG_OFFSET_MOSAIC, 0);
    SetGpuReg(REG_OFFSET_WIN0H, DISPLAY_WIDTH);
    SetGpuReg(REG_OFFSET_WIN0V, WIN_RANGE(DISPLAY_HEIGHT / 2, DISPLAY_HEIGHT / 2 + 1));
    SetGpuReg(REG_OFFSET_WININ, 0);
    SetGpuReg(REG_OFFSET_WINOUT, 0);

    gBattle_WIN0H = DISPLAY_WIDTH;

    if (gBattleTypeFlags & BATTLE_TYPE_INGAME_PARTNER && gPartnerTrainerId < TRAINER_PARTNER(PARTNER_NONE))
    {
        gBattle_WIN0V = DISPLAY_HEIGHT - 1;
        gBattle_WIN1H = DISPLAY_WIDTH;
        gBattle_WIN1V = 32;
    }
    else
    {
        gBattle_WIN0V = WIN_RANGE(DISPLAY_HEIGHT / 2, DISPLAY_HEIGHT / 2 + 1);
        if (B_FAST_INTRO_NO_SLIDE == FALSE && !gTestRunnerHeadless)
        {
            ScanlineEffect_Clear();

            for (i = 0; i < DISPLAY_HEIGHT / 2; i++)
            {
                gScanlineEffectRegBuffers[0][i] = 0xF0;
                gScanlineEffectRegBuffers[1][i] = 0xF0;
            }

            for (; i < DISPLAY_HEIGHT; i++)
            {
                gScanlineEffectRegBuffers[0][i] = 0xFF10;
                gScanlineEffectRegBuffers[1][i] = 0xFF10;
            }

            ScanlineEffect_SetParams(sIntroScanlineParams16Bit);
        }
    }

    ResetPaletteFade();
    gBattle_BG0_X = 0;
    gBattle_BG0_Y = 0;
    gBattle_BG1_X = 0;
    gBattle_BG1_Y = 0;
    gBattle_BG2_X = 0;
    gBattle_BG2_Y = 0;
    gBattle_BG3_X = 0;
    gBattle_BG3_Y = 0;

    if (!DEBUG_OVERWORLD_MENU || (DEBUG_OVERWORLD_MENU && !gIsDebugBattle))
    {
        gBattleEnvironment = BattleSetup_GetEnvironmentId();
    }
    if (gBattleTypeFlags & BATTLE_TYPE_RECORDED)
        gBattleEnvironment = BATTLE_ENVIRONMENT_BUILDING;

    if (gBattleTypeFlags & BATTLE_TYPE_TRAINER && !(gBattleTypeFlags & (BATTLE_TYPE_FRONTIER
                                                                        | BATTLE_TYPE_EREADER_TRAINER
                                                                        | BATTLE_TYPE_TRAINER_HILL
                                                                        | BATTLE_TYPE_RECORDED)))
    {
        gBattleTypeFlags |= (IsTrainerDoubleBattle(TRAINER_BATTLE_PARAM.opponentA) ? BATTLE_TYPE_DOUBLE : 0);
    }

    InitBattleBgsVideo();
    LoadBattleTextboxAndBackground();
    ResetSpriteData();
    ResetTasks();
    if (B_FAST_INTRO_NO_SLIDE == FALSE && !gTestRunnerHeadless)
        DrawBattleEntryBackground();
    FreeAllSpritePalettes();
    gReservedSpritePaletteCount = MAX_BATTLERS_COUNT;
    SetVBlankCallback(VBlankCB_Battle);
    SetUpBattleVarsAndBirchZigzagoon();

    if (gBattleTypeFlags & BATTLE_TYPE_MULTI && gBattleTypeFlags & BATTLE_TYPE_BATTLE_TOWER)
        SetMainCallback2(CB2_HandleStartMultiPartnerBattle);
    else if (gBattleTypeFlags & BATTLE_TYPE_MULTI && gBattleTypeFlags & BATTLE_TYPE_INGAME_PARTNER)
        SetMainCallback2(CB2_HandleStartMultiPartnerBattle);
    else if (gBattleTypeFlags & BATTLE_TYPE_MULTI)
        SetMainCallback2(CB2_HandleStartMultiBattle);
    else
        SetMainCallback2(CB2_HandleStartBattle);

    if (!DEBUG_OVERWORLD_MENU || (DEBUG_OVERWORLD_MENU && !gIsDebugBattle))
    {
        if (!(gBattleTypeFlags & (BATTLE_TYPE_LINK | BATTLE_TYPE_RECORDED)))
        {
            CreateNPCTrainerParty(&gEnemyParty[0], TRAINER_BATTLE_PARAM.opponentA, TRUE);
            if (gBattleTypeFlags & BATTLE_TYPE_TWO_OPPONENTS && !BATTLE_TWO_VS_ONE_OPPONENT)
                CreateNPCTrainerParty(&gEnemyParty[PARTY_SIZE / 2], TRAINER_BATTLE_PARAM.opponentB, FALSE);
            SetWildMonHeldItem();
            CalculateEnemyPartyCount();
        }
    }

    gMain.inBattle = TRUE;
    gSaveBlock2Ptr->frontier.disableRecordBattle = FALSE;

    for (i = 0; i < PARTY_SIZE; i++)
    {
        AdjustFriendship(&gPlayerParty[i], FRIENDSHIP_EVENT_LEAGUE_BATTLE);

        // Apply party-wide start-of-battle form changes for both sides.
        TryFormChange(i, B_SIDE_PLAYER, FORM_CHANGE_BEGIN_BATTLE);
        TryFormChange(i, B_SIDE_OPPONENT, FORM_CHANGE_BEGIN_BATTLE);
    }

    gBattleCommunication[MULTIUSE_STATE] = 0;
}

#define BUFFER_PARTY_VS_SCREEN_STATUS(party, flags, i)                      \
    for ((i) = 0; (i) < PARTY_SIZE; (i)++)                                  \
    {                                                                       \
        u16 species = GetMonData(&(party)[(i)], MON_DATA_SPECIES_OR_EGG);   \
        u16 hp = GetMonData(&(party)[(i)], MON_DATA_HP);                    \
        u32 status = GetMonData(&(party)[(i)], MON_DATA_STATUS);            \
                                                                            \
        if (species == SPECIES_NONE)                                        \
            continue;                                                       \
                                                                            \
        /* Is healthy mon? */                                               \
        if (species != SPECIES_EGG && hp != 0 && status == 0)               \
            (flags) |= 1 << (i) * 2;                                        \
                                                                            \
        if (species == SPECIES_NONE) /* Redundant */                        \
            continue;                                                       \
                                                                            \
        /* Is Egg or statused? */                                           \
        if (hp != 0 && (species == SPECIES_EGG || status != 0))             \
            (flags) |= 2 << (i) * 2;                                        \
                                                                            \
        if (species == SPECIES_NONE) /* Redundant */                        \
            continue;                                                       \
                                                                            \
        /* Is fainted? */                                                   \
        if (species != SPECIES_EGG && hp == 0)                              \
            (flags) |= 3 << (i) * 2;                                        \
    }

// For Vs Screen at link battle start
static void BufferPartyVsScreenHealth_AtStart(void)
{
    u16 flags = 0;
    s32 i;

    BUFFER_PARTY_VS_SCREEN_STATUS(gPlayerParty, flags, i);
    gBattleStruct->multiBuffer.linkBattlerHeader.vsScreenHealthFlagsLo = flags;
    *(&gBattleStruct->multiBuffer.linkBattlerHeader.vsScreenHealthFlagsHi) = flags >> 8;
    gBattleStruct->multiBuffer.linkBattlerHeader.vsScreenHealthFlagsHi |= FlagGet(FLAG_SYS_FRONTIER_PASS) << 7;
}

static void SetPlayerBerryDataInBattleStruct(void)
{
    s32 i;
    struct BattleStruct *battleStruct = gBattleStruct;
    struct BattleEnigmaBerry *battleBerry = &battleStruct->multiBuffer.linkBattlerHeader.battleEnigmaBerry;

    if (IsEnigmaBerryValid() == TRUE)
    {
    #if FREE_ENIGMA_BERRY == FALSE
        for (i = 0; i < BERRY_NAME_LENGTH; i++)
            battleBerry->name[i] = gSaveBlock1Ptr->enigmaBerry.berry.name[i];
        battleBerry->name[i] = EOS;

        for (i = 0; i < BERRY_ITEM_EFFECT_COUNT; i++)
            battleBerry->itemEffect[i] = gSaveBlock1Ptr->enigmaBerry.itemEffect[i];

        battleBerry->holdEffect = gSaveBlock1Ptr->enigmaBerry.holdEffect;
        battleBerry->holdEffectParam = gSaveBlock1Ptr->enigmaBerry.holdEffectParam;
    #endif //FREE_ENIGMA_BERRY
    }
    else
    {
        const struct Berry *berryData = GetBerryInfo(ItemIdToBerryType(ITEM_ENIGMA_BERRY_E_READER));

        for (i = 0; i < BERRY_NAME_LENGTH; i++)
            battleBerry->name[i] = berryData->name[i];
        battleBerry->name[i] = EOS;

        for (i = 0; i < BERRY_ITEM_EFFECT_COUNT; i++)
            battleBerry->itemEffect[i] = 0;

        battleBerry->holdEffect = HOLD_EFFECT_NONE;
        battleBerry->holdEffectParam = 0;
    }
}

static void SetAllPlayersBerryData(void)
{
    s32 i, j;

    if (!(gBattleTypeFlags & BATTLE_TYPE_LINK))
    {
        if (IsEnigmaBerryValid() == TRUE)
        {
        #if FREE_ENIGMA_BERRY == FALSE
            for (i = 0; i < BERRY_NAME_LENGTH; i++)
            {
                gEnigmaBerries[0].name[i] = gSaveBlock1Ptr->enigmaBerry.berry.name[i];
                gEnigmaBerries[2].name[i] = gSaveBlock1Ptr->enigmaBerry.berry.name[i];
            }
            gEnigmaBerries[0].name[i] = EOS;
            gEnigmaBerries[2].name[i] = EOS;

            for (i = 0; i < BERRY_ITEM_EFFECT_COUNT; i++)
            {
                gEnigmaBerries[0].itemEffect[i] = gSaveBlock1Ptr->enigmaBerry.itemEffect[i];
                gEnigmaBerries[2].itemEffect[i] = gSaveBlock1Ptr->enigmaBerry.itemEffect[i];
            }

            gEnigmaBerries[0].holdEffect = gSaveBlock1Ptr->enigmaBerry.holdEffect;
            gEnigmaBerries[2].holdEffect = gSaveBlock1Ptr->enigmaBerry.holdEffect;
            gEnigmaBerries[0].holdEffectParam = gSaveBlock1Ptr->enigmaBerry.holdEffectParam;
            gEnigmaBerries[2].holdEffectParam = gSaveBlock1Ptr->enigmaBerry.holdEffectParam;
        #endif //FREE_ENIGMA_BERRY
        }
        else
        {
            const struct Berry *berryData = GetBerryInfo(ItemIdToBerryType(ITEM_ENIGMA_BERRY_E_READER));

            for (i = 0; i < BERRY_NAME_LENGTH; i++)
            {
                gEnigmaBerries[0].name[i] = berryData->name[i];
                gEnigmaBerries[2].name[i] = berryData->name[i];
            }
            gEnigmaBerries[0].name[i] = EOS;
            gEnigmaBerries[2].name[i] = EOS;

            for (i = 0; i < BERRY_ITEM_EFFECT_COUNT; i++)
            {
                gEnigmaBerries[0].itemEffect[i] = 0;
                gEnigmaBerries[2].itemEffect[i] = 0;
            }

            gEnigmaBerries[0].holdEffect = HOLD_EFFECT_NONE;
            gEnigmaBerries[2].holdEffect = HOLD_EFFECT_NONE;
            gEnigmaBerries[0].holdEffectParam = 0;
            gEnigmaBerries[2].holdEffectParam = 0;
        }
    }
    else
    {
        s32 numPlayers;
        struct BattleEnigmaBerry *src;
        u32 battler;

        if (gBattleTypeFlags & BATTLE_TYPE_MULTI)
        {
            if (gBattleTypeFlags & BATTLE_TYPE_BATTLE_TOWER)
                numPlayers = 2;
            else
                numPlayers = 4;

            for (i = 0; i < numPlayers; i++)
            {
                src = (struct BattleEnigmaBerry *)(gBlockRecvBuffer[i] + 2);
                battler = gLinkPlayers[i].id;

                for (j = 0; j < BERRY_NAME_LENGTH; j++)
                    gEnigmaBerries[battler].name[j] = src->name[j];
                gEnigmaBerries[battler].name[j] = EOS;

                for (j = 0; j < BERRY_ITEM_EFFECT_COUNT; j++)
                    gEnigmaBerries[battler].itemEffect[j] = src->itemEffect[j];

                gEnigmaBerries[battler].holdEffect = src->holdEffect;
                gEnigmaBerries[battler].holdEffectParam = src->holdEffectParam;
            }
        }
        else
        {
            for (i = 0; i < 2; i++)
            {
                src = (struct BattleEnigmaBerry *)(gBlockRecvBuffer[i] + 2);

                for (j = 0; j < BERRY_NAME_LENGTH; j++)
                {
                    gEnigmaBerries[i].name[j] = src->name[j];
                    gEnigmaBerries[i + 2].name[j] = src->name[j];
                }
                gEnigmaBerries[i].name[j] = EOS;
                gEnigmaBerries[i + 2].name[j] = EOS;

                for (j = 0; j < BERRY_ITEM_EFFECT_COUNT; j++)
                {
                    gEnigmaBerries[i].itemEffect[j] = src->itemEffect[j];
                    gEnigmaBerries[i + 2].itemEffect[j] = src->itemEffect[j];
                }

                gEnigmaBerries[i].holdEffect = src->holdEffect;
                gEnigmaBerries[i + 2].holdEffect = src->holdEffect;
                gEnigmaBerries[i].holdEffectParam = src->holdEffectParam;
                gEnigmaBerries[i + 2].holdEffectParam = src->holdEffectParam;
            }
        }
    }
}

// This was inlined in Ruby/Sapphire
static void FindLinkBattleMaster(u8 numPlayers, u8 multiPlayerId)
{
    u8 found = 0;

    // If player 1 is playing the minimum version, player 1 is master.
    if (gBlockRecvBuffer[0][0] == 0x100)
    {
        if (multiPlayerId == 0)
            gBattleTypeFlags |= BATTLE_TYPE_IS_MASTER | BATTLE_TYPE_TRAINER;
        else
            gBattleTypeFlags |= BATTLE_TYPE_TRAINER;
        found++;
    }

    if (found == 0)
    {
        // If multiple different versions are being used, player 1 is master.
        s32 i;

        for (i = 0; i < numPlayers; i++)
        {
            if (gBlockRecvBuffer[0][0] != gBlockRecvBuffer[i][0])
                break;
        }

        if (i == numPlayers)
        {
            if (multiPlayerId == 0)
                gBattleTypeFlags |= BATTLE_TYPE_IS_MASTER | BATTLE_TYPE_TRAINER;
            else
                gBattleTypeFlags |= BATTLE_TYPE_TRAINER;
            found++;
        }

        if (found == 0)
        {
            // Lowest index player with the highest game version is master.
            for (i = 0; i < numPlayers; i++)
            {
                if (gBlockRecvBuffer[i][0] == 0x300 && i != multiPlayerId)
                {
                    if (i < multiPlayerId)
                        break;
                }
                if (gBlockRecvBuffer[i][0] > 0x300 && i != multiPlayerId)
                    break;
            }

            if (i == numPlayers)
                gBattleTypeFlags |= BATTLE_TYPE_IS_MASTER | BATTLE_TYPE_TRAINER;
            else
                gBattleTypeFlags |= BATTLE_TYPE_TRAINER;
        }
    }
}

static void CB2_HandleStartBattle(void)
{
    u8 playerMultiplayerId;
    u8 enemyMultiplayerId;

    RunTasks();
    AnimateSprites();
    BuildOamBuffer();

    playerMultiplayerId = GetMultiplayerId();
    gBattleScripting.multiplayerId = playerMultiplayerId;
    enemyMultiplayerId = playerMultiplayerId ^ BIT_SIDE;

    switch (gBattleCommunication[MULTIUSE_STATE])
    {
    case 0:
        if (!IsDma3ManagerBusyWithBgCopy())
        {
            ShowBg(0);
            ShowBg(1);
            ShowBg(2);
            ShowBg(3);
            FillAroundBattleWindows();
            gBattleCommunication[MULTIUSE_STATE] = 1;
        }
        if (gWirelessCommType)
            LoadWirelessStatusIndicatorSpriteGfx();
        break;
    case 1:
        if (gBattleTypeFlags & BATTLE_TYPE_LINK)
        {
            if (gReceivedRemoteLinkPlayers)
            {
                if (IsLinkTaskFinished())
                {
                    // 0x300
                    *(&gBattleStruct->multiBuffer.linkBattlerHeader.versionSignatureLo) = 0;
                    *(&gBattleStruct->multiBuffer.linkBattlerHeader.versionSignatureHi) = 3;
                    BufferPartyVsScreenHealth_AtStart();
                    SetPlayerBerryDataInBattleStruct();

                    if (TRAINER_BATTLE_PARAM.opponentA == TRAINER_UNION_ROOM)
                    {
                        gLinkPlayers[0].id = 0;
                        gLinkPlayers[1].id = 1;
                    }

                    SendBlock(BitmaskAllOtherLinkPlayers(), &gBattleStruct->multiBuffer.linkBattlerHeader, sizeof(gBattleStruct->multiBuffer.linkBattlerHeader));
                    gBattleCommunication[MULTIUSE_STATE] = 2;
                }
                if (gWirelessCommType)
                    CreateWirelessStatusIndicatorSprite(0, 0);
            }
        }
        else
        {
            if (!(gBattleTypeFlags & BATTLE_TYPE_RECORDED))
                gBattleTypeFlags |= BATTLE_TYPE_IS_MASTER;
            gBattleCommunication[MULTIUSE_STATE] = 15;
            SetAllPlayersBerryData();
        }
        break;
    case 2:
        if ((GetBlockReceivedStatus() & 3) == 3)
        {
            u8 taskId;

            ResetBlockReceivedFlags();
            FindLinkBattleMaster(2, playerMultiplayerId);
            SetAllPlayersBerryData();
            taskId = CreateTask(InitLinkBattleVsScreen, 0);
            gTasks[taskId].data[1] = 0x10E;
            gTasks[taskId].data[2] = 0x5A;
            gTasks[taskId].data[5] = 0;
            gTasks[taskId].data[3] = gBattleStruct->multiBuffer.linkBattlerHeader.vsScreenHealthFlagsLo | (gBattleStruct->multiBuffer.linkBattlerHeader.vsScreenHealthFlagsHi << 8);
            gTasks[taskId].data[4] = gBlockRecvBuffer[enemyMultiplayerId][1];
            RecordedBattle_SetFrontierPassFlagFromHword(gBlockRecvBuffer[playerMultiplayerId][1]);
            RecordedBattle_SetFrontierPassFlagFromHword(gBlockRecvBuffer[enemyMultiplayerId][1]);
            gBattleCommunication[MULTIUSE_STATE]++;
        }
        break;
    case 3:
        // Link battle, send/receive party Pokémon 2 at a time
        if (IsLinkTaskFinished())
        {
            // Send Pokémon 1-2
            SendBlock(BitmaskAllOtherLinkPlayers(), gPlayerParty, sizeof(struct Pokemon) * 2);
            gBattleCommunication[MULTIUSE_STATE]++;
        }
        break;
    case 4:
        if ((GetBlockReceivedStatus() & 3) == 3)
        {
            // Recv Pokémon 1-2
            ResetBlockReceivedFlags();
            memcpy(gEnemyParty, gBlockRecvBuffer[enemyMultiplayerId], sizeof(struct Pokemon) * 2);
            gBattleCommunication[MULTIUSE_STATE]++;
        }
        break;
    case 7:
        if (IsLinkTaskFinished())
        {
            // Send Pokémon 3-4
            SendBlock(BitmaskAllOtherLinkPlayers(), &gPlayerParty[2], sizeof(struct Pokemon) * 2);
            gBattleCommunication[MULTIUSE_STATE]++;
        }
        break;
    case 8:
        if ((GetBlockReceivedStatus() & 3) == 3)
        {
            // Recv Pokémon 3-4
            ResetBlockReceivedFlags();
            memcpy(&gEnemyParty[2], gBlockRecvBuffer[enemyMultiplayerId], sizeof(struct Pokemon) * 2);
            gBattleCommunication[MULTIUSE_STATE]++;
        }
        break;
    case 11:
        if (IsLinkTaskFinished())
        {
            // Send Pokémon 5-6
            SendBlock(BitmaskAllOtherLinkPlayers(), &gPlayerParty[4], sizeof(struct Pokemon) * 2);
            gBattleCommunication[MULTIUSE_STATE]++;
        }
        break;
    case 12:
        if ((GetBlockReceivedStatus() & 3) == 3)
        {
            // Recv Pokémon 5-6
            ResetBlockReceivedFlags();
            memcpy(&gEnemyParty[4], gBlockRecvBuffer[enemyMultiplayerId], sizeof(struct Pokemon) * 2);

            TryCorrectShedinjaLanguage(&gEnemyParty[0]);
            TryCorrectShedinjaLanguage(&gEnemyParty[1]);
            TryCorrectShedinjaLanguage(&gEnemyParty[2]);
            TryCorrectShedinjaLanguage(&gEnemyParty[3]);
            TryCorrectShedinjaLanguage(&gEnemyParty[4]);
            TryCorrectShedinjaLanguage(&gEnemyParty[5]);
            gBattleCommunication[MULTIUSE_STATE]++;
        }
        break;
    case 15:
        InitBattleControllers();
        RecordedBattle_SetTrainerInfo();
        gBattleCommunication[SPRITES_INIT_STATE1] = 0;
        gBattleCommunication[SPRITES_INIT_STATE2] = 0;
        if (gBattleTypeFlags & BATTLE_TYPE_LINK)
        {
            // Check if both players are using Emerald
            // to determine if the recorded battle rng
            // seed needs to be sent
            s32 i;
            for (i = 0; i < 2 && (gLinkPlayers[i].version & 0xFF) == VERSION_EMERALD; i++);

            if (i == 2)
                gBattleCommunication[MULTIUSE_STATE] = 16;
            else
                gBattleCommunication[MULTIUSE_STATE] = 18;
        }
        else
        {
            gBattleCommunication[MULTIUSE_STATE] = 18;
        }
        break;
    case 16:
        // Both players are using Emerald, send rng seed for recorded battle
        if (IsLinkTaskFinished())
        {
            SendBlock(BitmaskAllOtherLinkPlayers(), &gRecordedBattleRngSeed, sizeof(gRecordedBattleRngSeed));
            gBattleCommunication[MULTIUSE_STATE]++;
        }
        break;
    case 17:
        // Receive rng seed for recorded battle (only read it if partner is the link master)
        if ((GetBlockReceivedStatus() & 3) == 3)
        {
            ResetBlockReceivedFlags();
            if (!(gBattleTypeFlags & BATTLE_TYPE_IS_MASTER))
                memcpy(&gRecordedBattleRngSeed, gBlockRecvBuffer[enemyMultiplayerId], sizeof(gRecordedBattleRngSeed));
            gBattleCommunication[MULTIUSE_STATE]++;
        }
        break;
    case 18:
        // Finish, start battle
        if (BattleInitAllSprites(&gBattleCommunication[SPRITES_INIT_STATE1], &gBattleCommunication[SPRITES_INIT_STATE2]))
        {
            gPreBattleCallback1 = gMain.callback1;
            gMain.callback1 = BattleMainCB1;
            SetMainCallback2(BattleMainCB2);
            if (gBattleTypeFlags & BATTLE_TYPE_LINK)
                gBattleTypeFlags |= BATTLE_TYPE_LINK_IN_BATTLE;
        }
        break;
    // Introduce short delays between sending party Pokémon for link
    case 5:
    case 9:
    case 13:
        gBattleCommunication[MULTIUSE_STATE]++;
        gBattleCommunication[1] = 1;
    case 6:
    case 10:
    case 14:
        if (--gBattleCommunication[1] == 0)
            gBattleCommunication[MULTIUSE_STATE]++;
        break;
    }
}

static void CB2_HandleStartMultiPartnerBattle(void)
{
    u8 playerMultiplayerId;
    u8 partnerMultiplayerId;

    RunTasks();
    AnimateSprites();
    BuildOamBuffer();

    playerMultiplayerId = GetMultiplayerId();
    gBattleScripting.multiplayerId = playerMultiplayerId;
    partnerMultiplayerId = playerMultiplayerId ^ BIT_SIDE;

    switch (gBattleCommunication[MULTIUSE_STATE])
    {
    case 0:
        if (!IsDma3ManagerBusyWithBgCopy())
        {
            ShowBg(0);
            ShowBg(1);
            ShowBg(2);
            ShowBg(3);
            FillAroundBattleWindows();
            gBattleCommunication[MULTIUSE_STATE] = 1;
        }
        if (gWirelessCommType)
            LoadWirelessStatusIndicatorSpriteGfx();
        // fall through
    case 1:
        if (gBattleTypeFlags & BATTLE_TYPE_LINK)
        {
            if (gReceivedRemoteLinkPlayers)
            {
                u8 language;

                gLinkPlayers[0].id = 0;
                gLinkPlayers[1].id = 2;
                gLinkPlayers[2].id = 1;
                gLinkPlayers[3].id = 3;
                GetFrontierTrainerName(gLinkPlayers[2].name, TRAINER_BATTLE_PARAM.opponentA);
                GetFrontierTrainerName(gLinkPlayers[3].name, TRAINER_BATTLE_PARAM.opponentB);
                GetBattleTowerTrainerLanguage(&language, TRAINER_BATTLE_PARAM.opponentA);
                gLinkPlayers[2].language = language;
                GetBattleTowerTrainerLanguage(&language, TRAINER_BATTLE_PARAM.opponentB);
                gLinkPlayers[3].language = language;

                if (IsLinkTaskFinished())
                {
                    // 0x300
                    *(&gBattleStruct->multiBuffer.linkBattlerHeader.versionSignatureLo) = 0;
                    *(&gBattleStruct->multiBuffer.linkBattlerHeader.versionSignatureHi) = 3;
                    BufferPartyVsScreenHealth_AtStart();
                    SetPlayerBerryDataInBattleStruct();
                    SendBlock(BitmaskAllOtherLinkPlayers(), &gBattleStruct->multiBuffer.linkBattlerHeader, sizeof(gBattleStruct->multiBuffer.linkBattlerHeader));
                    gBattleCommunication[MULTIUSE_STATE] = 2;
                }

                if (gWirelessCommType)
                    CreateWirelessStatusIndicatorSprite(0, 0);
            }
        }
        else
        {
            if (!(gBattleTypeFlags & BATTLE_TYPE_RECORDED))
                gBattleTypeFlags |= BATTLE_TYPE_IS_MASTER;
            gBattleCommunication[MULTIUSE_STATE] = 13;
            SetAllPlayersBerryData();
        }
        break;
    case 2:
        if ((GetBlockReceivedStatus() & 3) == 3)
        {
            u8 taskId;

            ResetBlockReceivedFlags();
            FindLinkBattleMaster(2, playerMultiplayerId);
            SetAllPlayersBerryData();
            taskId = CreateTask(InitLinkBattleVsScreen, 0);
            gTasks[taskId].data[1] = 0x10E;
            gTasks[taskId].data[2] = 0x5A;
            gTasks[taskId].data[5] = 0;
            gTasks[taskId].data[3] = 0x145;
            gTasks[taskId].data[4] = 0x145;
            gBattleCommunication[MULTIUSE_STATE]++;
        }
        break;
    case 3:
        // Link battle, send/receive party Pokémon in groups
        if (IsLinkTaskFinished())
        {
            // Send Pokémon 1-2
            SendBlock(BitmaskAllOtherLinkPlayers(), gPlayerParty, sizeof(struct Pokemon) * 2);
            gBattleCommunication[MULTIUSE_STATE]++;
        }
        break;
    case 4:
        if ((GetBlockReceivedStatus() & 3) == 3)
        {
            // Recv partner's Pokémon 1-2, and copy partner's and own Pokémon into party positions
            ResetBlockReceivedFlags();
            if (gLinkPlayers[playerMultiplayerId].id != 0)
            {
                memcpy(gPlayerParty, gBlockRecvBuffer[partnerMultiplayerId], sizeof(struct Pokemon) * 2);
                memcpy(&gPlayerParty[MULTI_PARTY_SIZE], gBlockRecvBuffer[playerMultiplayerId], sizeof(struct Pokemon) * 2);
            }
            else
            {
                memcpy(gPlayerParty, gBlockRecvBuffer[playerMultiplayerId], sizeof(struct Pokemon) * 2);
                memcpy(&gPlayerParty[MULTI_PARTY_SIZE], gBlockRecvBuffer[partnerMultiplayerId], sizeof(struct Pokemon) * 2);
            }
            gBattleCommunication[MULTIUSE_STATE]++;
        }
        break;
    case 5:
        if (IsLinkTaskFinished())
        {
            // Send Pokémon 3
            SendBlock(BitmaskAllOtherLinkPlayers(), &gPlayerParty[2], sizeof(struct Pokemon));
            gBattleCommunication[MULTIUSE_STATE]++;
        }
        break;
    case 6:
        if ((GetBlockReceivedStatus() & 3) == 3)
        {
            // Recv partner's Pokémon 3, and copy partner's and own Pokémon into party positions
            ResetBlockReceivedFlags();
            if (gLinkPlayers[playerMultiplayerId].id != 0)
            {
                memcpy(&gPlayerParty[2], gBlockRecvBuffer[partnerMultiplayerId], sizeof(struct Pokemon));
                memcpy(&gPlayerParty[2 + MULTI_PARTY_SIZE], gBlockRecvBuffer[playerMultiplayerId], sizeof(struct Pokemon));
            }
            else
            {
                memcpy(&gPlayerParty[2], gBlockRecvBuffer[playerMultiplayerId], sizeof(struct Pokemon));
                memcpy(&gPlayerParty[2 + MULTI_PARTY_SIZE], gBlockRecvBuffer[partnerMultiplayerId], sizeof(struct Pokemon));
            }
            gBattleCommunication[MULTIUSE_STATE]++;
        }
        break;
    case 7:
        if (IsLinkTaskFinished())
        {
            // Send enemy Pokémon 1-2 to partner
            SendBlock(BitmaskAllOtherLinkPlayers(), gEnemyParty, sizeof(struct Pokemon) * 2);
            gBattleCommunication[MULTIUSE_STATE]++;
        }
        break;
    case 8:
        if ((GetBlockReceivedStatus() & 3) == 3)
        {
            // Recv enemy Pokémon 1-2 (if not master)
            ResetBlockReceivedFlags();
            if (GetMultiplayerId() != 0)
                memcpy(gEnemyParty, gBlockRecvBuffer[0], sizeof(struct Pokemon) * 2);
            gBattleCommunication[MULTIUSE_STATE]++;
        }
        break;
    case 9:
        if (IsLinkTaskFinished())
        {
            // Send enemy Pokémon 3-4 to partner
            SendBlock(BitmaskAllOtherLinkPlayers(), &gEnemyParty[2], sizeof(struct Pokemon) * 2);
            gBattleCommunication[MULTIUSE_STATE]++;
        }
        break;
    case 10:
        if ((GetBlockReceivedStatus() & 3) == 3)
        {
            // Recv enemy Pokémon 3-4 (if not master)
            ResetBlockReceivedFlags();
            if (GetMultiplayerId() != 0)
                memcpy(&gEnemyParty[2], gBlockRecvBuffer[0], sizeof(struct Pokemon) * 2);
            gBattleCommunication[MULTIUSE_STATE]++;
        }
        break;
    case 11:
        if (IsLinkTaskFinished())
        {
            // Send enemy Pokémon 5-6 to partner
            SendBlock(BitmaskAllOtherLinkPlayers(), &gEnemyParty[4], sizeof(struct Pokemon) * 2);
            gBattleCommunication[MULTIUSE_STATE]++;
        }
        break;
    case 12:
        if ((GetBlockReceivedStatus() & 3) == 3)
        {
            // Recv enemy Pokémon 5-6 (if not master)
            ResetBlockReceivedFlags();
            if (GetMultiplayerId() != 0)
                memcpy(&gEnemyParty[4], gBlockRecvBuffer[0], sizeof(struct Pokemon) * 2);

            TryCorrectShedinjaLanguage(&gPlayerParty[0]);
            TryCorrectShedinjaLanguage(&gPlayerParty[1]);
            TryCorrectShedinjaLanguage(&gPlayerParty[2]);
            TryCorrectShedinjaLanguage(&gPlayerParty[3]);
            TryCorrectShedinjaLanguage(&gPlayerParty[4]);
            TryCorrectShedinjaLanguage(&gPlayerParty[5]);
            TryCorrectShedinjaLanguage(&gEnemyParty[0]);
            TryCorrectShedinjaLanguage(&gEnemyParty[1]);
            TryCorrectShedinjaLanguage(&gEnemyParty[2]);
            TryCorrectShedinjaLanguage(&gEnemyParty[3]);
            TryCorrectShedinjaLanguage(&gEnemyParty[4]);
            TryCorrectShedinjaLanguage(&gEnemyParty[5]);
            gBattleCommunication[MULTIUSE_STATE]++;
        }
        break;
    case 13:
        InitBattleControllers();
        RecordedBattle_SetTrainerInfo();
        gBattleCommunication[SPRITES_INIT_STATE1] = 0;
        gBattleCommunication[SPRITES_INIT_STATE2] = 0;
        if (gBattleTypeFlags & BATTLE_TYPE_LINK)
            gBattleCommunication[MULTIUSE_STATE] = 14;
        else
            gBattleCommunication[MULTIUSE_STATE] = 16;
        break;
    case 14:
        // Send rng seed for recorded battle
        if (IsLinkTaskFinished())
        {
            SendBlock(BitmaskAllOtherLinkPlayers(), &gRecordedBattleRngSeed, sizeof(gRecordedBattleRngSeed));
            gBattleCommunication[MULTIUSE_STATE]++;
        }
        break;
    case 15:
        // Receive rng seed for recorded battle (only read it if partner is the link master)
        if ((GetBlockReceivedStatus() & 3) == 3)
        {
            ResetBlockReceivedFlags();
            if (!(gBattleTypeFlags & BATTLE_TYPE_IS_MASTER))
                memcpy(&gRecordedBattleRngSeed, gBlockRecvBuffer[partnerMultiplayerId], sizeof(gRecordedBattleRngSeed));
            gBattleCommunication[MULTIUSE_STATE]++;
        }
        break;
    case 16:
        // Finish, start battle
        if (BattleInitAllSprites(&gBattleCommunication[SPRITES_INIT_STATE1], &gBattleCommunication[SPRITES_INIT_STATE2]))
        {
            TrySetLinkBattleTowerEnemyPartyLevel();
            gPreBattleCallback1 = gMain.callback1;
            gMain.callback1 = BattleMainCB1;
            SetMainCallback2(BattleMainCB2);
            if (gBattleTypeFlags & BATTLE_TYPE_LINK)
                gBattleTypeFlags |= BATTLE_TYPE_LINK_IN_BATTLE;
        }
        break;
    }
}

static void SetMultiPartnerMenuParty(u8 offset)
{
    s32 i;

    for (i = 0; i < MULTI_PARTY_SIZE; i++)
    {
        gMultiPartnerParty[i].species     = GetMonData(&gPlayerParty[offset + i], MON_DATA_SPECIES);
        gMultiPartnerParty[i].heldItem    = GetMonData(&gPlayerParty[offset + i], MON_DATA_HELD_ITEM);
        GetMonData(&gPlayerParty[offset + i], MON_DATA_NICKNAME, gMultiPartnerParty[i].nickname);
        gMultiPartnerParty[i].level       = GetMonData(&gPlayerParty[offset + i], MON_DATA_LEVEL);
        gMultiPartnerParty[i].hp          = GetMonData(&gPlayerParty[offset + i], MON_DATA_HP);
        gMultiPartnerParty[i].maxhp       = GetMonData(&gPlayerParty[offset + i], MON_DATA_MAX_HP);
        gMultiPartnerParty[i].status      = GetMonData(&gPlayerParty[offset + i], MON_DATA_STATUS);
        gMultiPartnerParty[i].personality = GetMonData(&gPlayerParty[offset + i], MON_DATA_PERSONALITY);
        gMultiPartnerParty[i].gender      = GetMonGender(&gPlayerParty[offset + i]);
        StripExtCtrlCodes(gMultiPartnerParty[i].nickname);
        if (GetMonData(&gPlayerParty[offset + i], MON_DATA_LANGUAGE) != LANGUAGE_JAPANESE)
            PadNameString(gMultiPartnerParty[i].nickname, CHAR_SPACE);
    }
    memcpy(sMultiPartnerPartyBuffer, gMultiPartnerParty, sizeof(gMultiPartnerParty));
}

static void CB2_PreInitMultiBattle(void)
{
    s32 i;
    u8 playerMultiplierId;
    s32 numPlayers = MAX_BATTLERS_COUNT;
    u8 blockMask = 0xF;
    u32 *savedBattleTypeFlags;
    void (**savedCallback)(void);

    if (gBattleTypeFlags & BATTLE_TYPE_BATTLE_TOWER)
    {
        numPlayers = 2;
        blockMask = 3;
    }

    playerMultiplierId = GetMultiplayerId();
    gBattleScripting.multiplayerId = playerMultiplierId;
    savedCallback = &gBattleStruct->savedCallback;
    savedBattleTypeFlags = &gBattleStruct->savedBattleTypeFlags;

    RunTasks();
    AnimateSprites();
    BuildOamBuffer();

    switch (gBattleCommunication[MULTIUSE_STATE])
    {
    case 0:
        if (gReceivedRemoteLinkPlayers && IsLinkTaskFinished())
        {
            sMultiPartnerPartyBuffer = Alloc(sizeof(gMultiPartnerParty));
            SetMultiPartnerMenuParty(0);
            SendBlock(BitmaskAllOtherLinkPlayers(), sMultiPartnerPartyBuffer, sizeof(gMultiPartnerParty));
            gBattleCommunication[MULTIUSE_STATE]++;
        }
        break;
    case 1:
        if ((GetBlockReceivedStatus() & blockMask) == blockMask)
        {
            ResetBlockReceivedFlags();
            for (i = 0; i < numPlayers; i++)
            {
                if (i == playerMultiplierId)
                    continue;

                if (numPlayers == MAX_LINK_PLAYERS)
                {
                    if ((!(gLinkPlayers[i].id & 1) && !(gLinkPlayers[playerMultiplierId].id & 1))
                        || (gLinkPlayers[i].id & 1 && gLinkPlayers[playerMultiplierId].id & 1))
                    {
                        memcpy(gMultiPartnerParty, gBlockRecvBuffer[i], sizeof(gMultiPartnerParty));
                    }
                }
                else
                {
                    memcpy(gMultiPartnerParty, gBlockRecvBuffer[i], sizeof(gMultiPartnerParty));
                }
            }
            gBattleCommunication[MULTIUSE_STATE]++;
            *savedCallback = gMain.savedCallback;
            *savedBattleTypeFlags = gBattleTypeFlags;
            gMain.savedCallback = CB2_PreInitMultiBattle;
            ShowPartyMenuToShowcaseMultiBattleParty();
        }
        break;
    case 2:
        if (IsLinkTaskFinished() && !gPaletteFade.active)
        {
            gBattleCommunication[MULTIUSE_STATE]++;
            if (gWirelessCommType)
                SetLinkStandbyCallback();
            else
                SetCloseLinkCallback();
        }
        break;
    case 3:
        if (gWirelessCommType)
        {
            if (IsLinkRfuTaskFinished())
            {
                gBattleTypeFlags = *savedBattleTypeFlags;
                gMain.savedCallback = *savedCallback;
                SetMainCallback2(CB2_InitBattleInternal);
                FREE_AND_SET_NULL(sMultiPartnerPartyBuffer);
            }
        }
        else if (gReceivedRemoteLinkPlayers == 0)
        {
            gBattleTypeFlags = *savedBattleTypeFlags;
            gMain.savedCallback = *savedCallback;
            SetMainCallback2(CB2_InitBattleInternal);
            FREE_AND_SET_NULL(sMultiPartnerPartyBuffer);
        }
        break;
    }
}

static void CB2_PreInitIngamePlayerPartnerBattle(void)
{
    u32 *savedBattleTypeFlags;
    void (**savedCallback)(void);

    savedCallback = &gBattleStruct->savedCallback;
    savedBattleTypeFlags = &gBattleStruct->savedBattleTypeFlags;

    RunTasks();
    AnimateSprites();
    BuildOamBuffer();

    switch (gBattleCommunication[MULTIUSE_STATE])
    {
    case 0:
        sMultiPartnerPartyBuffer = Alloc(sizeof(gMultiPartnerParty));
        SetMultiPartnerMenuParty(MULTI_PARTY_SIZE);
        gBattleCommunication[MULTIUSE_STATE]++;
        *savedCallback = gMain.savedCallback;
        *savedBattleTypeFlags = gBattleTypeFlags;
        gMain.savedCallback = CB2_PreInitIngamePlayerPartnerBattle;
        if (!PlayerHasFollowerNPC() || !FollowerNPCIsBattlePartner() || (FNPC_NPC_FOLLOWER_PARTY_PREVIEW && FollowerNPCIsBattlePartner()))
            ShowPartyMenuToShowcaseMultiBattleParty();

        break;
    case 1:
        if (!gPaletteFade.active)
        {
            gBattleCommunication[MULTIUSE_STATE] = 2;
            gBattleTypeFlags = *savedBattleTypeFlags;
            gMain.savedCallback = *savedCallback;
            SetMainCallback2(CB2_InitBattleInternal);
            FREE_AND_SET_NULL(sMultiPartnerPartyBuffer);
        }
        break;
    }
}

static void CB2_HandleStartMultiBattle(void)
{
    u8 playerMultiplayerId;
    s32 id;
    u8 var;

    playerMultiplayerId = GetMultiplayerId();
    gBattleScripting.multiplayerId = playerMultiplayerId;

    RunTasks();
    AnimateSprites();
    BuildOamBuffer();

    switch (gBattleCommunication[MULTIUSE_STATE])
    {
    case 0:
        if (!IsDma3ManagerBusyWithBgCopy())
        {
            ShowBg(0);
            ShowBg(1);
            ShowBg(2);
            ShowBg(3);
            FillAroundBattleWindows();
            gBattleCommunication[MULTIUSE_STATE] = 1;
        }
        if (gWirelessCommType)
            LoadWirelessStatusIndicatorSpriteGfx();
        break;
    case 1:
        if (gBattleTypeFlags & BATTLE_TYPE_LINK)
        {
            if (gReceivedRemoteLinkPlayers)
            {
                if (IsLinkTaskFinished())
                {
                    // 0x300
                    *(&gBattleStruct->multiBuffer.linkBattlerHeader.versionSignatureLo) = 0;
                    *(&gBattleStruct->multiBuffer.linkBattlerHeader.versionSignatureHi) = 3;
                    BufferPartyVsScreenHealth_AtStart();
                    SetPlayerBerryDataInBattleStruct();

                    SendBlock(BitmaskAllOtherLinkPlayers(), &gBattleStruct->multiBuffer.linkBattlerHeader, sizeof(gBattleStruct->multiBuffer.linkBattlerHeader));
                    gBattleCommunication[MULTIUSE_STATE]++;
                }
                if (gWirelessCommType)
                    CreateWirelessStatusIndicatorSprite(0, 0);
            }
        }
        else
        {
            if (!(gBattleTypeFlags & BATTLE_TYPE_RECORDED))
                gBattleTypeFlags |= BATTLE_TYPE_IS_MASTER;
            gBattleCommunication[MULTIUSE_STATE] = 7;
            SetAllPlayersBerryData();
        }
        break;
    case 2:
        if ((GetBlockReceivedStatus() & 0xF) == 0xF)
        {
            ResetBlockReceivedFlags();
            FindLinkBattleMaster(4, playerMultiplayerId);
            SetAllPlayersBerryData();
            var = CreateTask(InitLinkBattleVsScreen, 0);
            gTasks[var].data[1] = 0x10E;
            gTasks[var].data[2] = 0x5A;
            gTasks[var].data[5] = 0;
            gTasks[var].data[3] = 0;
            gTasks[var].data[4] = 0;

            for (id = 0; id < MAX_LINK_PLAYERS; id++)
            {
                RecordedBattle_SetFrontierPassFlagFromHword(gBlockRecvBuffer[id][1]);
                switch (gLinkPlayers[id].id)
                {
                case 0:
                    gTasks[var].data[3] |= gBlockRecvBuffer[id][1] & 0x3F;
                    break;
                case 1:
                    gTasks[var].data[4] |= gBlockRecvBuffer[id][1] & 0x3F;
                    break;
                case 2:
                    gTasks[var].data[3] |= (gBlockRecvBuffer[id][1] & 0x3F) << 6;
                    break;
                case 3:
                    gTasks[var].data[4] |= (gBlockRecvBuffer[id][1] & 0x3F) << 6;
                    break;
                }
            }
            ZeroEnemyPartyMons();
            gBattleCommunication[MULTIUSE_STATE]++;
        }
        else
        {
            break;
        }
        // fall through
    case 3:
        if (IsLinkTaskFinished())
        {
            SendBlock(BitmaskAllOtherLinkPlayers(), gPlayerParty, sizeof(struct Pokemon) * 2);
            gBattleCommunication[MULTIUSE_STATE]++;
        }
        break;
    case 4:
        if ((GetBlockReceivedStatus() & 0xF) == 0xF)
        {
            ResetBlockReceivedFlags();
            for (id = 0; id < MAX_LINK_PLAYERS; id++)
            {
                if (id == playerMultiplayerId)
                {
                    switch (gLinkPlayers[id].id)
                    {
                    case 0:
                    case 3:
                        memcpy(gPlayerParty, gBlockRecvBuffer[id], sizeof(struct Pokemon) * 2);
                        break;
                    case 1:
                    case 2:
                        memcpy(gPlayerParty + MULTI_PARTY_SIZE, gBlockRecvBuffer[id], sizeof(struct Pokemon) * 2);
                        break;
                    }
                }
                else
                {
                    if ((!(gLinkPlayers[id].id & 1) && !(gLinkPlayers[playerMultiplayerId].id & 1))
                     || ((gLinkPlayers[id].id & 1) && (gLinkPlayers[playerMultiplayerId].id & 1)))
                    {
                        switch (gLinkPlayers[id].id)
                        {
                        case 0:
                        case 3:
                            memcpy(gPlayerParty, gBlockRecvBuffer[id], sizeof(struct Pokemon) * 2);
                            break;
                        case 1:
                        case 2:
                            memcpy(gPlayerParty + MULTI_PARTY_SIZE, gBlockRecvBuffer[id], sizeof(struct Pokemon) * 2);
                            break;
                        }
                    }
                    else
                    {
                        switch (gLinkPlayers[id].id)
                        {
                        case 0:
                        case 3:
                            memcpy(gEnemyParty, gBlockRecvBuffer[id], sizeof(struct Pokemon) * 2);
                            break;
                        case 1:
                        case 2:
                            memcpy(gEnemyParty + MULTI_PARTY_SIZE, gBlockRecvBuffer[id], sizeof(struct Pokemon) * 2);
                            break;
                        }
                    }
                }
            }
            gBattleCommunication[MULTIUSE_STATE]++;
        }
        break;
    case 5:
        if (IsLinkTaskFinished())
        {
            SendBlock(BitmaskAllOtherLinkPlayers(), gPlayerParty + 2, sizeof(struct Pokemon));
            gBattleCommunication[MULTIUSE_STATE]++;
        }
        break;
    case 6:
        if ((GetBlockReceivedStatus() & 0xF) == 0xF)
        {
            ResetBlockReceivedFlags();
            for (id = 0; id < MAX_LINK_PLAYERS; id++)
            {
                if (id == playerMultiplayerId)
                {
                    switch (gLinkPlayers[id].id)
                    {
                    case 0:
                    case 3:
                        memcpy(gPlayerParty + 2, gBlockRecvBuffer[id], sizeof(struct Pokemon));
                        break;
                    case 1:
                    case 2:
                        memcpy(gPlayerParty + 5, gBlockRecvBuffer[id], sizeof(struct Pokemon));
                        break;
                    }
                }
                else
                {
                    if ((!(gLinkPlayers[id].id & 1) && !(gLinkPlayers[playerMultiplayerId].id & 1))
                     || ((gLinkPlayers[id].id & 1) && (gLinkPlayers[playerMultiplayerId].id & 1)))
                    {
                        switch (gLinkPlayers[id].id)
                        {
                        case 0:
                        case 3:
                            memcpy(gPlayerParty + 2, gBlockRecvBuffer[id], sizeof(struct Pokemon));
                            break;
                        case 1:
                        case 2:
                            memcpy(gPlayerParty + 5, gBlockRecvBuffer[id], sizeof(struct Pokemon));
                            break;
                        }
                    }
                    else
                    {
                        switch (gLinkPlayers[id].id)
                        {
                        case 0:
                        case 3:
                            memcpy(gEnemyParty + 2, gBlockRecvBuffer[id], sizeof(struct Pokemon));
                            break;
                        case 1:
                        case 2:
                            memcpy(gEnemyParty + 5, gBlockRecvBuffer[id], sizeof(struct Pokemon));
                            break;
                        }
                    }
                }
            }
            TryCorrectShedinjaLanguage(&gPlayerParty[0]);
            TryCorrectShedinjaLanguage(&gPlayerParty[1]);
            TryCorrectShedinjaLanguage(&gPlayerParty[2]);
            TryCorrectShedinjaLanguage(&gPlayerParty[3]);
            TryCorrectShedinjaLanguage(&gPlayerParty[4]);
            TryCorrectShedinjaLanguage(&gPlayerParty[5]);

            TryCorrectShedinjaLanguage(&gEnemyParty[0]);
            TryCorrectShedinjaLanguage(&gEnemyParty[1]);
            TryCorrectShedinjaLanguage(&gEnemyParty[2]);
            TryCorrectShedinjaLanguage(&gEnemyParty[3]);
            TryCorrectShedinjaLanguage(&gEnemyParty[4]);
            TryCorrectShedinjaLanguage(&gEnemyParty[5]);

            gBattleCommunication[MULTIUSE_STATE]++;
        }
        break;
    case 7:
        InitBattleControllers();
        RecordedBattle_SetTrainerInfo();
        gBattleCommunication[SPRITES_INIT_STATE1] = 0;
        gBattleCommunication[SPRITES_INIT_STATE2] = 0;
        if (gBattleTypeFlags & BATTLE_TYPE_LINK)
        {
            for (id = 0; id < MAX_LINK_PLAYERS && (gLinkPlayers[id].version & 0xFF) == VERSION_EMERALD; id++);

            if (id == MAX_LINK_PLAYERS)
                gBattleCommunication[MULTIUSE_STATE] = 8;
            else
                gBattleCommunication[MULTIUSE_STATE] = 10;
        }
        else
        {
            gBattleCommunication[MULTIUSE_STATE] = 10;
        }
        break;
    case 8:
        if (IsLinkTaskFinished())
        {
            struct BattleVideo *ptr = &gBattleStruct->multiBuffer.battleVideo;
            ptr->battleTypeFlags = gBattleTypeFlags;
            ptr->rngSeed = gRecordedBattleRngSeed;

            SendBlock(BitmaskAllOtherLinkPlayers(), ptr, sizeof(gBattleStruct->multiBuffer.battleVideo));
            gBattleCommunication[MULTIUSE_STATE]++;
        }
        break;
    case 9:
        if ((GetBlockReceivedStatus() & 0xF) == 0xF)
        {
            ResetBlockReceivedFlags();
            for (var = 0; var < 4; var++)
            {
                u32 blockValue = gBlockRecvBuffer[var][0];
                if (blockValue & 4)
                {
                    memcpy(&gRecordedBattleRngSeed, &gBlockRecvBuffer[var][2], sizeof(gRecordedBattleRngSeed));
                    break;
                }
            }

            gBattleCommunication[MULTIUSE_STATE]++;
        }
        break;
    case 10:
        if (BattleInitAllSprites(&gBattleCommunication[SPRITES_INIT_STATE1], &gBattleCommunication[SPRITES_INIT_STATE2]))
        {
            gPreBattleCallback1 = gMain.callback1;
            gMain.callback1 = BattleMainCB1;
            SetMainCallback2(BattleMainCB2);
            if (gBattleTypeFlags & BATTLE_TYPE_LINK)
            {
                TRAINER_BATTLE_PARAM.opponentA = TRAINER_LINK_OPPONENT;
                gBattleTypeFlags |= BATTLE_TYPE_LINK_IN_BATTLE;
            }
        }
        break;
    }
}

void BattleMainCB2(void)
{
    AnimateSprites();
    BuildOamBuffer();
    RunTextPrinters();
    UpdatePaletteFade();
    RunTasks();

    if (JOY_HELD(B_BUTTON) && gBattleTypeFlags & BATTLE_TYPE_RECORDED && RecordedBattle_CanStopPlayback())
    {
        // Player pressed B during recorded battle playback, end battle
        gSpecialVar_Result = gBattleOutcome = B_OUTCOME_PLAYER_TELEPORTED;
        ResetPaletteFadeControl();
        BeginNormalPaletteFade(PALETTES_ALL, 0, 0, 16, RGB_BLACK);
        SetMainCallback2(CB2_QuitRecordedBattle);
    }
}

static void FreeRestoreBattleData(void)
{
    gMain.callback1 = gPreBattleCallback1;
    gScanlineEffect.state = 3;
    gMain.inBattle = FALSE;
    ZeroEnemyPartyMons();
    m4aSongNumStop(SE_LOW_HEALTH);
    FreeMonSpritesGfx();
    FreeBattleSpritesData();
    FreeBattleResources();
    ResetDynamicAiFunc();
}

void CB2_QuitRecordedBattle(void)
{
    UpdatePaletteFade();
    if (!gPaletteFade.active)
    {
        m4aMPlayStop(&gMPlayInfo_SE1);
        m4aMPlayStop(&gMPlayInfo_SE2);
        if (gTestRunnerEnabled)
        {
            // Clean up potentially-leaking tasks.
            // I think these leak when the battle ends soon after a
            // battler is fainted.
            u8 taskId;
            taskId = FindTaskIdByFunc(Task_PlayerController_RestoreBgmAfterCry);
            if (taskId != TASK_NONE)
                DestroyTask(taskId);
            taskId = FindTaskIdByFunc(Task_DuckBGMForPokemonCry);
            if (taskId != TASK_NONE)
                DestroyTask(taskId);

            TestRunner_Battle_AfterLastTurn();
        }
        FreeRestoreBattleData();
        FreeAllWindowBuffers();
        SetMainCallback2(gMain.savedCallback);
    }
}

static u32 Crc32B (const u8 *data, u32 size)
{
   s32 i, j;
   u32 byte, crc, mask;

   i = 0;
   crc = 0xFFFFFFFF;
   for (i = 0; i < size; ++i)
   {
        byte = data[i];
        crc = crc ^ byte;
        for (j = 7; j >= 0; --j)
        {
            mask = -(crc & 1);
            crc = (crc >> 1) ^ (0xEDB88320 & mask);
        }
   }
   return ~crc;
}

static u32 GeneratePartyHash(const struct Trainer *trainer, u32 i)
{
    const u8 *buffer = (const u8 *) &trainer->party[i];
    u32 n = sizeof(*trainer->party);
    return Crc32B(buffer, n);
}

void ModifyPersonalityForNature(u32 *personality, u32 newNature)
{
    u32 nature = GetNatureFromPersonality(*personality);
    s32 diff = abs((s32)nature - (s32)newNature);
    s32 sign = (nature > newNature) ? 1 : -1;
    if (diff > NUM_NATURES / 2)
    {
        diff = NUM_NATURES - diff;
        sign *= -1;
    }
    *personality -= (diff * sign);
}

u32 GeneratePersonalityForGender(u32 gender, u32 species)
{
    const struct SpeciesInfo *speciesInfo = &gSpeciesInfo[species];
    if (gender == MON_GENDERLESS)
        return 0;
    else if (gender == MON_MALE)
        return ((255 - speciesInfo->genderRatio) / 2) + speciesInfo->genderRatio;
    else
        return speciesInfo->genderRatio / 2;
}

void CustomTrainerPartyAssignMoves(struct Pokemon *mon, const struct TrainerMon *partyEntry)
{
    bool32 noMoveSet = TRUE;
    u32 j;

    for (j = 0; j < MAX_MON_MOVES; ++j)
    {
        if (partyEntry->moves[j] != MOVE_NONE)
            noMoveSet = FALSE;
    }
    if (noMoveSet)
    {
        // TODO: Figure out a default strategy when moves are not set, to generate a good moveset
        return;
    }

    for (j = 0; j < MAX_MON_MOVES; ++j)
    {
        u32 pp = GetMovePP(partyEntry->moves[j]);
        SetMonData(mon, MON_DATA_MOVE1 + j, &partyEntry->moves[j]);
        SetMonData(mon, MON_DATA_PP1 + j, &pp);
    }
}

u8 CreateNPCTrainerPartyFromTrainer(struct Pokemon *party, const struct Trainer *trainer, bool32 firstTrainer, u32 battleTypeFlags)
{
    u32 personalityValue;
    s32 i;
    u8 monsCount;
    if (battleTypeFlags & BATTLE_TYPE_TRAINER && !(battleTypeFlags & (BATTLE_TYPE_FRONTIER
                                                                        | BATTLE_TYPE_EREADER_TRAINER
                                                                        | BATTLE_TYPE_TRAINER_HILL)))
    {
        if (firstTrainer == TRUE)
            ZeroEnemyPartyMons();

        if (battleTypeFlags & BATTLE_TYPE_TWO_OPPONENTS)
        {
            if (trainer->partySize > PARTY_SIZE / 2)
                monsCount = PARTY_SIZE / 2;
            else
                monsCount = trainer->partySize;
        }
        else
        {
            monsCount = trainer->partySize;
        }

        u32 monIndices[monsCount];
        DoTrainerPartyPool(trainer, monIndices, monsCount, battleTypeFlags);

        for (i = 0; i < monsCount; i++)
        {
            u32 monIndex = monIndices[i];
            s32 ball = -1;
            u32 personalityHash = GeneratePartyHash(trainer, i);
            const struct TrainerMon *partyData = trainer->party;
            u32 otIdType = OT_ID_RANDOM_NO_SHINY;
            u32 fixedOtId = 0;
            u32 abilityNum = 0;

            if (trainer->doubleBattle == TRUE)
                personalityValue = 0x80;
            else if (trainer->encounterMusic_gender & F_TRAINER_FEMALE)
                personalityValue = 0x78; // Use personality more likely to result in a female Pokémon
            else
                personalityValue = 0x88; // Use personality more likely to result in a male Pokémon

            personalityValue += personalityHash << 8;
            if (partyData[monIndex].gender == TRAINER_MON_MALE)
                personalityValue = (personalityValue & 0xFFFFFF00) | GeneratePersonalityForGender(MON_MALE, partyData[monIndex].species);
            else if (partyData[monIndex].gender == TRAINER_MON_FEMALE)
                personalityValue = (personalityValue & 0xFFFFFF00) | GeneratePersonalityForGender(MON_FEMALE, partyData[monIndex].species);
            else if (partyData[monIndex].gender == TRAINER_MON_RANDOM_GENDER)
                personalityValue = (personalityValue & 0xFFFFFF00) | GeneratePersonalityForGender(Random() & 1 ? MON_MALE : MON_FEMALE, partyData[monIndex].species);
            ModifyPersonalityForNature(&personalityValue, partyData[monIndex].nature);
            if (partyData[monIndex].isShiny)
            {
                otIdType = OT_ID_PRESET;
                fixedOtId = HIHALF(personalityValue) ^ LOHALF(personalityValue);
            }
            CreateMon(&party[i], partyData[monIndex].species, partyData[monIndex].lvl, 0, TRUE, personalityValue, otIdType, fixedOtId);
            SetMonData(&party[i], MON_DATA_HELD_ITEM, &partyData[monIndex].heldItem);

            CustomTrainerPartyAssignMoves(&party[i], &partyData[monIndex]);
            SetMonData(&party[i], MON_DATA_IVS, &(partyData[monIndex].iv));
            if (partyData[monIndex].ev != NULL)
            {
                SetMonData(&party[i], MON_DATA_HP_EV, &(partyData[monIndex].ev[0]));
                SetMonData(&party[i], MON_DATA_ATK_EV, &(partyData[monIndex].ev[1]));
                SetMonData(&party[i], MON_DATA_DEF_EV, &(partyData[monIndex].ev[2]));
                SetMonData(&party[i], MON_DATA_SPATK_EV, &(partyData[monIndex].ev[3]));
                SetMonData(&party[i], MON_DATA_SPDEF_EV, &(partyData[monIndex].ev[4]));
                SetMonData(&party[i], MON_DATA_SPEED_EV, &(partyData[monIndex].ev[5]));
            }
            if (partyData[monIndex].ability != ABILITY_NONE)
            {
                const struct SpeciesInfo *speciesInfo = &gSpeciesInfo[partyData[monIndex].species];
                u32 maxAbilityNum = ARRAY_COUNT(speciesInfo->abilities);
                for (abilityNum = 0; abilityNum < maxAbilityNum; ++abilityNum)
                {
                    if (speciesInfo->abilities[abilityNum] == partyData[monIndex].ability)
                        break;
                }
                if (abilityNum >= maxAbilityNum)
                    abilityNum = 0;
            }
            else if (B_TRAINER_MON_RANDOM_ABILITY)
            {
                const struct SpeciesInfo *speciesInfo = &gSpeciesInfo[partyData[monIndex].species];
                abilityNum = personalityHash % 3;
                while (speciesInfo->abilities[abilityNum] == ABILITY_NONE)
                {
                    abilityNum--;
                }
            }
            SetMonData(&party[i], MON_DATA_ABILITY_NUM, &abilityNum);
            SetMonData(&party[i], MON_DATA_FRIENDSHIP, &(partyData[monIndex].friendship));
            if (partyData[monIndex].ball != ITEM_NONE)
            {
                ball = partyData[monIndex].ball;
                SetMonData(&party[i], MON_DATA_POKEBALL, &ball);
            }
            if (partyData[monIndex].nickname != NULL)
            {
                SetMonData(&party[i], MON_DATA_NICKNAME, partyData[monIndex].nickname);
            }
            if (partyData[monIndex].isShiny)
            {
                u32 data = TRUE;
                SetMonData(&party[i], MON_DATA_IS_SHINY, &data);
            }
            if (partyData[monIndex].dynamaxLevel > 0)
            {
                u32 data = partyData[monIndex].dynamaxLevel;
                if (partyData[monIndex].shouldUseDynamax)
                    gBattleStruct->opponentMonCanDynamax |= 1 << i;
                SetMonData(&party[i], MON_DATA_DYNAMAX_LEVEL, &data);
            }
            if (partyData[monIndex].gigantamaxFactor)
            {
                u32 data = partyData[monIndex].gigantamaxFactor;
                SetMonData(&party[i], MON_DATA_GIGANTAMAX_FACTOR, &data);
            }
            if (partyData[monIndex].teraType > 0)
            {
                gBattleStruct->opponentMonCanTera |= 1 << i;
                u32 data = partyData[monIndex].teraType;
                SetMonData(&party[i], MON_DATA_TERA_TYPE, &data);
            }
            CalculateMonStats(&party[i]);

            if (B_TRAINER_CLASS_POKE_BALLS >= GEN_7 && ball == -1)
            {
                ball = gTrainerClasses[trainer->trainerClass].ball ?: ITEM_POKE_BALL;
                SetMonData(&party[i], MON_DATA_POKEBALL, &ball);
            }
        }
    }

    return trainer->partySize;
}

static u8 CreateNPCTrainerParty(struct Pokemon *party, u16 trainerNum, bool8 firstTrainer)
{
    u8 retVal;
    if (trainerNum == TRAINER_SECRET_BASE)
        return 0;
    retVal = CreateNPCTrainerPartyFromTrainer(party, GetTrainerStructFromId(trainerNum), firstTrainer, gBattleTypeFlags);
    return retVal;
}

void CreateTrainerPartyForPlayer(void)
{
    Script_RequestEffects(SCREFF_V1);

    ZeroPlayerPartyMons();
    gPartnerTrainerId = gSpecialVar_0x8004;
    CreateNPCTrainerPartyFromTrainer(gPlayerParty, GetTrainerStructFromId(gSpecialVar_0x8004), TRUE, BATTLE_TYPE_TRAINER);
}

void VBlankCB_Battle(void)
{
    // Change gRngSeed every vblank unless the battle could be recorded.
    if (!(gBattleTypeFlags & (BATTLE_TYPE_LINK | BATTLE_TYPE_FRONTIER | BATTLE_TYPE_RECORDED)))
        AdvanceRandom();

    SetGpuReg(REG_OFFSET_BG0HOFS, gBattle_BG0_X);
    SetGpuReg(REG_OFFSET_BG0VOFS, gBattle_BG0_Y);
    SetGpuReg(REG_OFFSET_BG1HOFS, gBattle_BG1_X);
    SetGpuReg(REG_OFFSET_BG1VOFS, gBattle_BG1_Y);
    SetGpuReg(REG_OFFSET_BG2HOFS, gBattle_BG2_X);
    SetGpuReg(REG_OFFSET_BG2VOFS, gBattle_BG2_Y);
    SetGpuReg(REG_OFFSET_BG3HOFS, gBattle_BG3_X);
    SetGpuReg(REG_OFFSET_BG3VOFS, gBattle_BG3_Y);
    SetGpuReg(REG_OFFSET_WIN0H, gBattle_WIN0H);
    SetGpuReg(REG_OFFSET_WIN0V, gBattle_WIN0V);
    SetGpuReg(REG_OFFSET_WIN1H, gBattle_WIN1H);
    SetGpuReg(REG_OFFSET_WIN1V, gBattle_WIN1V);
    LoadOam();
    ProcessSpriteCopyRequests();
    TransferPlttBuffer();
    ScanlineEffect_InitHBlankDmaTransfer();
}

void SpriteCB_VsLetterDummy(struct Sprite *sprite)
{

}

static void SpriteCB_VsLetter(struct Sprite *sprite)
{
    if (sprite->data[0] != 0)
        sprite->x = sprite->data[1] + ((sprite->data[2] & 0xFF00) >> 8);
    else
        sprite->x = sprite->data[1] - ((sprite->data[2] & 0xFF00) >> 8);

    sprite->data[2] += 0x180;

    if (sprite->affineAnimEnded)
    {
        FreeSpriteTilesByTag(ANIM_SPRITES_START);
        FreeSpritePaletteByTag(ANIM_SPRITES_START);
        FreeSpriteOamMatrix(sprite);
        DestroySprite(sprite);
    }
}

void SpriteCB_VsLetterInit(struct Sprite *sprite)
{
    StartSpriteAffineAnim(sprite, 1);
    sprite->callback = SpriteCB_VsLetter;
    PlaySE(SE_MUGSHOT);
}

static void BufferPartyVsScreenHealth_AtEnd(u8 taskId)
{
    struct Pokemon *party1 = NULL;
    struct Pokemon *party2 = NULL;
    u8 multiplayerId = gBattleScripting.multiplayerId;
    u32 flags;
    s32 i;

    if (gBattleTypeFlags & BATTLE_TYPE_MULTI)
    {
        switch (gLinkPlayers[multiplayerId].id)
        {
        case 0:
        case 2:
            party1 = gPlayerParty;
            party2 = gEnemyParty;
            break;
        case 1:
        case 3:
            party1 = gEnemyParty;
            party2 = gPlayerParty;
            break;
        }
    }
    else
    {
        party1 = gPlayerParty;
        party2 = gEnemyParty;
    }

    flags = 0;
    BUFFER_PARTY_VS_SCREEN_STATUS(party1, flags, i);
    gTasks[taskId].data[3] = flags;

    flags = 0;
    BUFFER_PARTY_VS_SCREEN_STATUS(party2, flags, i);
    gTasks[taskId].data[4] = flags;
}

void CB2_InitEndLinkBattle(void)
{
    s32 i;
    u8 taskId;

    SetHBlankCallback(NULL);
    SetVBlankCallback(NULL);
    gBattleTypeFlags &= ~BATTLE_TYPE_LINK_IN_BATTLE;

    if (gBattleTypeFlags & BATTLE_TYPE_FRONTIER)
    {
        SetMainCallback2(gMain.savedCallback);
        FreeBattleResources();
        FreeBattleSpritesData();
        FreeMonSpritesGfx();
    }
    else
    {
        CpuFill32(0, (void *)(VRAM), VRAM_SIZE);
        SetGpuReg(REG_OFFSET_MOSAIC, 0);
        SetGpuReg(REG_OFFSET_WIN0H, DISPLAY_WIDTH);
        SetGpuReg(REG_OFFSET_WIN0V, WIN_RANGE(DISPLAY_HEIGHT / 2, DISPLAY_HEIGHT / 2 + 1));
        SetGpuReg(REG_OFFSET_WININ, 0);
        SetGpuReg(REG_OFFSET_WINOUT, 0);
        gBattle_WIN0H = DISPLAY_WIDTH;
        gBattle_WIN0V = WIN_RANGE(DISPLAY_HEIGHT / 2, DISPLAY_HEIGHT / 2 + 1);
        ScanlineEffect_Clear();

        i = 0;
        while (i < 80)
        {
            gScanlineEffectRegBuffers[0][i] = 0xF0;
            gScanlineEffectRegBuffers[1][i] = 0xF0;
            i++;
        }

        while (i < 160)
        {
            gScanlineEffectRegBuffers[0][i] = 0xFF10;
            gScanlineEffectRegBuffers[1][i] = 0xFF10;
            i++;
        }

        ResetPaletteFade();

        gBattle_BG0_X = 0;
        gBattle_BG0_Y = 0;
        gBattle_BG1_X = 0;
        gBattle_BG1_Y = 0;
        gBattle_BG2_X = 0;
        gBattle_BG2_Y = 0;
        gBattle_BG3_X = 0;
        gBattle_BG3_Y = 0;

        InitBattleBgsVideo();
        LoadPalette(gBattleTextboxPalette, BG_PLTT_ID(0), 2 * PLTT_SIZE_4BPP);
        LoadBattleMenuWindowGfx();
        ResetSpriteData();
        ResetTasks();
        DrawBattleEntryBackground();
        SetGpuReg(REG_OFFSET_WINOUT, WINOUT_WIN01_BG0 | WINOUT_WIN01_BG1 | WINOUT_WIN01_BG2 | WINOUT_WIN01_OBJ | WINOUT_WIN01_CLR);
        FreeAllSpritePalettes();
        gReservedSpritePaletteCount = MAX_BATTLERS_COUNT;
        SetVBlankCallback(VBlankCB_Battle);

        // Show end Vs screen with battle results
        taskId = CreateTask(InitLinkBattleVsScreen, 0);
        gTasks[taskId].data[1] = 0x10E;
        gTasks[taskId].data[2] = 0x5A;
        gTasks[taskId].data[5] = 1;
        BufferPartyVsScreenHealth_AtEnd(taskId);

        SetMainCallback2(CB2_EndLinkBattle);
        gBattleCommunication[MULTIUSE_STATE] = 0;
    }
}

static void CB2_EndLinkBattle(void)
{
    EndLinkBattleInSteps();
    AnimateSprites();
    BuildOamBuffer();
    RunTextPrinters();
    UpdatePaletteFade();
    RunTasks();
}

static void EndLinkBattleInSteps(void)
{
    s32 i;

    switch (gBattleCommunication[MULTIUSE_STATE])
    {
    case 0:
        ShowBg(0);
        ShowBg(1);
        ShowBg(2);
        gBattleCommunication[1] = 0xFF;
        gBattleCommunication[MULTIUSE_STATE]++;
        break;
    case 1:
        if (--gBattleCommunication[1] == 0)
        {
            BeginNormalPaletteFade(PALETTES_ALL, 0, 0, 16, RGB_BLACK);
            gBattleCommunication[MULTIUSE_STATE]++;
        }
        break;
    case 2:
        if (!gPaletteFade.active)
        {
            u32 battlerCount;

            gMain.anyLinkBattlerHasFrontierPass = RecordedBattle_GetFrontierPassFlag();

            if (gBattleTypeFlags & BATTLE_TYPE_MULTI)
                battlerCount = 4;
            else
                battlerCount = 2;

            for (i = 0; i < battlerCount && (gLinkPlayers[i].version & 0xFF) == VERSION_EMERALD; i++);

            if (!gSaveBlock2Ptr->frontier.disableRecordBattle && i == battlerCount)
            {
                if (FlagGet(FLAG_SYS_FRONTIER_PASS))
                {
                    // Ask player if they want to record the battle
                    FreeAllWindowBuffers();
                    SetMainCallback2(CB2_InitAskRecordBattle);
                }
                else if (!gMain.anyLinkBattlerHasFrontierPass)
                {
                    // No players can record this battle, end
                    SetMainCallback2(gMain.savedCallback);
                    FreeBattleResources();
                    FreeBattleSpritesData();
                    FreeMonSpritesGfx();
                }
                else if (gReceivedRemoteLinkPlayers == 0)
                {
                    // Player can't record battle but
                    // another player can, reconnect with them
                    CreateTask(Task_ReconnectWithLinkPlayers, 5);
                    gBattleCommunication[MULTIUSE_STATE]++;
                }
                else
                {
                    gBattleCommunication[MULTIUSE_STATE]++;
                }
            }
            else
            {
                SetMainCallback2(gMain.savedCallback);
                FreeBattleResources();
                FreeBattleSpritesData();
                FreeMonSpritesGfx();
            }
        }
        break;
    case 3:
        CpuFill32(0, (void *)VRAM, VRAM_SIZE);

        for (i = 0; i < 2; i++)
            LoadChosenBattleElement(i);

        BeginNormalPaletteFade(PALETTES_ALL, 0, 16, 0, RGB_BLACK);
        gBattleCommunication[MULTIUSE_STATE]++;
        break;
    case 4:
        if (!gPaletteFade.active)
            gBattleCommunication[MULTIUSE_STATE]++;
        break;
    case 5:
        if (!FuncIsActiveTask(Task_ReconnectWithLinkPlayers))
            gBattleCommunication[MULTIUSE_STATE]++;
        break;
    case 6:
        if (IsLinkTaskFinished() == TRUE)
        {
            SetLinkStandbyCallback();
            BattlePutTextOnWindow(gText_LinkStandby3, B_WIN_MSG);
            gBattleCommunication[MULTIUSE_STATE]++;
        }
        break;
    case 7:
        if (!IsTextPrinterActive(B_WIN_MSG))
        {
            if (IsLinkTaskFinished() == TRUE)
                gBattleCommunication[MULTIUSE_STATE]++;
        }
        break;
    case 8:
        if (!gWirelessCommType)
            SetCloseLinkCallback();
        gBattleCommunication[MULTIUSE_STATE]++;
        break;
    case 9:
        if (!gMain.anyLinkBattlerHasFrontierPass || gWirelessCommType || gReceivedRemoteLinkPlayers != 1)
        {
            gMain.anyLinkBattlerHasFrontierPass = FALSE;
            SetMainCallback2(gMain.savedCallback);
            FreeBattleResources();
            FreeBattleSpritesData();
            FreeMonSpritesGfx();
        }
        break;
    }
}

u32 GetBattleBgTemplateData(u8 arrayId, u8 caseId)
{
    u32 ret = 0;

    switch (caseId)
    {
    case 0:
        ret = gBattleBgTemplates[arrayId].bg;
        break;
    case 1:
        ret = gBattleBgTemplates[arrayId].charBaseIndex;
        break;
    case 2:
        ret = gBattleBgTemplates[arrayId].mapBaseIndex;
        break;
    case 3:
        ret = gBattleBgTemplates[arrayId].screenSize;
        break;
    case 4:
        ret = gBattleBgTemplates[arrayId].paletteMode;
        break;
    case 5: // Only this case is used
        ret = gBattleBgTemplates[arrayId].priority;
        break;
    case 6:
        ret = gBattleBgTemplates[arrayId].baseTile;
        break;
    }

    return ret;
}

static void CB2_InitAskRecordBattle(void)
{
    s32 i;

    SetHBlankCallback(NULL);
    SetVBlankCallback(NULL);
    CpuFill32(0, (void *)(VRAM), VRAM_SIZE);
    ResetPaletteFade();
    gBattle_BG0_X = 0;
    gBattle_BG0_Y = 0;
    gBattle_BG1_X = 0;
    gBattle_BG1_Y = 0;
    gBattle_BG2_X = 0;
    gBattle_BG2_Y = 0;
    gBattle_BG3_X = 0;
    gBattle_BG3_Y = 0;
    InitBattleBgsVideo();
    SetGpuReg(REG_OFFSET_DISPCNT, DISPCNT_OBJ_ON | DISPCNT_OBJ_1D_MAP);
    LoadBattleMenuWindowGfx();

    for (i = 0; i < 2; i++)
        LoadChosenBattleElement(i);

    ResetSpriteData();
    ResetTasks();
    FreeAllSpritePalettes();
    gReservedSpritePaletteCount = MAX_BATTLERS_COUNT;
    SetVBlankCallback(VBlankCB_Battle);
    SetMainCallback2(CB2_AskRecordBattle);
    BeginNormalPaletteFade(PALETTES_ALL, 0, 0x10, 0, RGB_BLACK);
    gBattleCommunication[MULTIUSE_STATE] = 0;
}

static void CB2_AskRecordBattle(void)
{
    AskRecordBattle();
    AnimateSprites();
    BuildOamBuffer();
    RunTextPrinters();
    UpdatePaletteFade();
    RunTasks();
}


// States for AskRecordBattle
#define STATE_INIT             0
#define STATE_LINK             1
#define STATE_WAIT_LINK        2
#define STATE_ASK_RECORD       3
#define STATE_PRINT_YES_NO     4
#define STATE_HANDLE_YES_NO    5
#define STATE_RECORD_NO        6
#define STATE_END_RECORD_NO    7
#define STATE_WAIT_END         8
#define STATE_END              9
#define STATE_RECORD_YES      10
#define STATE_RECORD_WAIT     11
#define STATE_END_RECORD_YES  12

static void AskRecordBattle(void)
{
    switch (gBattleCommunication[MULTIUSE_STATE])
    {
    case STATE_INIT:
        ShowBg(0);
        ShowBg(1);
        ShowBg(2);
        gBattleCommunication[MULTIUSE_STATE]++;
        break;
    case STATE_LINK:
        if (gMain.anyLinkBattlerHasFrontierPass && gReceivedRemoteLinkPlayers == 0)
            CreateTask(Task_ReconnectWithLinkPlayers, 5);
        gBattleCommunication[MULTIUSE_STATE]++;
        break;
    case STATE_WAIT_LINK:
        if (!FuncIsActiveTask(Task_ReconnectWithLinkPlayers))
            gBattleCommunication[MULTIUSE_STATE]++;
        break;
    case STATE_ASK_RECORD:
        if (!gPaletteFade.active)
        {
            // "Would you like to record your battle on your FRONTIER PASS?"
            BattlePutTextOnWindow(gText_RecordBattleToPass, B_WIN_MSG);
            gBattleCommunication[MULTIUSE_STATE]++;
        }
        break;
    case STATE_PRINT_YES_NO:
        if (!IsTextPrinterActive(B_WIN_MSG))
        {
            HandleBattleWindow(YESNOBOX_X_Y, 0);
            BattlePutTextOnWindow(gText_BattleYesNoChoice, B_WIN_YESNO);
            gBattleCommunication[CURSOR_POSITION] = 1;
            BattleCreateYesNoCursorAt(1);
            gBattleCommunication[MULTIUSE_STATE]++;
        }
        break;
    case STATE_HANDLE_YES_NO:
        if (JOY_NEW(DPAD_UP))
        {
            if (gBattleCommunication[CURSOR_POSITION] != 0)
            {
                // Moved cursor onto Yes
                PlaySE(SE_SELECT);
                BattleDestroyYesNoCursorAt(gBattleCommunication[CURSOR_POSITION]);
                gBattleCommunication[CURSOR_POSITION] = 0;
                BattleCreateYesNoCursorAt(0);
            }
        }
        else if (JOY_NEW(DPAD_DOWN))
        {
            if (gBattleCommunication[CURSOR_POSITION] == 0)
            {
                // Moved cursor onto No
                PlaySE(SE_SELECT);
                BattleDestroyYesNoCursorAt(gBattleCommunication[CURSOR_POSITION]);
                gBattleCommunication[CURSOR_POSITION] = 1;
                BattleCreateYesNoCursorAt(1);
            }
        }
        else if (JOY_NEW(A_BUTTON))
        {
            PlaySE(SE_SELECT);
            if (gBattleCommunication[CURSOR_POSITION] == 0)
            {
                // Selected Yes
                HandleBattleWindow(YESNOBOX_X_Y, WINDOW_CLEAR);
                gBattleCommunication[1] = MoveRecordedBattleToSaveData();
                gBattleCommunication[MULTIUSE_STATE] = STATE_RECORD_YES;
            }
            else
            {
                // Selected No
                gBattleCommunication[MULTIUSE_STATE]++;
            }
        }
        else if (JOY_NEW(B_BUTTON))
        {
            PlaySE(SE_SELECT);
            gBattleCommunication[MULTIUSE_STATE]++;
        }
        break;
    case STATE_RECORD_NO:
        if (IsLinkTaskFinished() == TRUE)
        {
            HandleBattleWindow(YESNOBOX_X_Y, WINDOW_CLEAR);
            if (gMain.anyLinkBattlerHasFrontierPass)
            {
                // Other battlers may be recording, wait for them
                SetLinkStandbyCallback();
                BattlePutTextOnWindow(gText_LinkStandby3, B_WIN_MSG);
            }
            gBattleCommunication[MULTIUSE_STATE]++; // STATE_END_RECORD_NO
        }
        break;
    case STATE_WAIT_END:
        if (--gBattleCommunication[1] == 0)
        {
            if (gMain.anyLinkBattlerHasFrontierPass && !gWirelessCommType)
                SetCloseLinkCallback();
            gBattleCommunication[MULTIUSE_STATE]++;
        }
        break;
    case STATE_END:
        if (!gMain.anyLinkBattlerHasFrontierPass || gWirelessCommType || gReceivedRemoteLinkPlayers != 1)
        {
            gMain.anyLinkBattlerHasFrontierPass = FALSE;
            if (!gPaletteFade.active)
            {
                SetMainCallback2(gMain.savedCallback);
                FreeBattleResources();
                FreeBattleSpritesData();
                FreeMonSpritesGfx();
            }
        }
        break;
    case STATE_RECORD_YES:
        if (gBattleCommunication[1] == 1)
        {
            PlaySE(SE_SAVE);
            BattleStringExpandPlaceholdersToDisplayedString(gText_BattleRecordedOnPass);
            BattlePutTextOnWindow(gDisplayedStringBattle, B_WIN_MSG);
            gBattleCommunication[1] = 128; // Delay
            gBattleCommunication[MULTIUSE_STATE]++;
        }
        else
        {
            BattleStringExpandPlaceholdersToDisplayedString(BattleFrontier_BattleTowerBattleRoom_Text_RecordCouldntBeSaved);
            BattlePutTextOnWindow(gDisplayedStringBattle, B_WIN_MSG);
            gBattleCommunication[1] = 128; // Delay
            gBattleCommunication[MULTIUSE_STATE]++;
        }
        break;
    case STATE_RECORD_WAIT:
        if (IsLinkTaskFinished() == TRUE && !IsTextPrinterActive(B_WIN_MSG) && --gBattleCommunication[1] == 0)
        {
            if (gMain.anyLinkBattlerHasFrontierPass)
            {
                SetLinkStandbyCallback();
                BattlePutTextOnWindow(gText_LinkStandby3, B_WIN_MSG);
            }
            gBattleCommunication[MULTIUSE_STATE]++;
        }
        break;
    case STATE_END_RECORD_YES:
    case STATE_END_RECORD_NO:
        if (!IsTextPrinterActive(B_WIN_MSG))
        {
            if (gMain.anyLinkBattlerHasFrontierPass)
            {
                if (IsLinkTaskFinished() == TRUE)
                {
                    BeginNormalPaletteFade(PALETTES_ALL, 0, 0, 16, RGB_BLACK);
                    gBattleCommunication[1] = 32; // Delay
                    gBattleCommunication[MULTIUSE_STATE] = STATE_WAIT_END;
                }

            }
            else
            {
                BeginNormalPaletteFade(PALETTES_ALL, 0, 0, 16, RGB_BLACK);
                gBattleCommunication[1] = 32; // Delay
                gBattleCommunication[MULTIUSE_STATE] = STATE_WAIT_END;
            }
        }
        break;
    }
}

static void TryCorrectShedinjaLanguage(struct Pokemon *mon)
{
    u8 nickname[POKEMON_NAME_LENGTH + 1];
    u8 language = LANGUAGE_JAPANESE;

    if (GetMonData(mon, MON_DATA_SPECIES) == SPECIES_SHEDINJA
     && GetMonData(mon, MON_DATA_LANGUAGE) != language)
    {
        GetMonData(mon, MON_DATA_NICKNAME, nickname);
        if (StringCompareWithoutExtCtrlCodes(nickname, sText_ShedinjaJpnName) == 0)
            SetMonData(mon, MON_DATA_LANGUAGE, &language);
    }
}

u32 GetBattleWindowTemplatePixelWidth(u32 windowsType, u32 tableId)
{
    return gBattleWindowTemplates[windowsType][tableId].width * 8;
}

#define sBattler            data[0]
#define sSpeciesId          data[2]

void SpriteCB_WildMon(struct Sprite *sprite)
{
    sprite->callback = SpriteCB_MoveWildMonToRight;
    StartSpriteAnimIfDifferent(sprite, 0);
    if (B_FAST_INTRO_NO_SLIDE == FALSE && !gTestRunnerHeadless)
    {
        if (WILD_DOUBLE_BATTLE)
            BeginNormalPaletteFade((0x10000 << sprite->sBattler) | (0x10000 << BATTLE_PARTNER(sprite->sBattler)), 0, 10, 10, RGB(8, 8, 8));
        else
            BeginNormalPaletteFade((0x10000 << sprite->sBattler), 0, 10, 10, RGB(8, 8, 8));
    }
}

static void SpriteCB_MoveWildMonToRight(struct Sprite *sprite)
{
    if ((gIntroSlideFlags & 1) == 0)
    {
        if (B_FAST_INTRO_NO_SLIDE == FALSE && !gTestRunnerHeadless)
            sprite->x2 += 2;
        else
            sprite->x2 = 0;

        if (sprite->x2 == 0)
        {
            sprite->callback = SpriteCB_WildMonShowHealthbox;
        }
    }
}

static void SpriteCB_WildMonShowHealthbox(struct Sprite *sprite)
{
    if (sprite->animEnded)
    {
        StartHealthboxSlideIn(sprite->sBattler);
        SetHealthboxSpriteVisible(gHealthboxSpriteIds[sprite->sBattler]);
        sprite->callback = SpriteCB_WildMonAnimate;
        StartSpriteAnimIfDifferent(sprite, 0);
        if (B_FAST_INTRO_NO_SLIDE == FALSE && !gTestRunnerHeadless)
        {
            if (WILD_DOUBLE_BATTLE)
                BeginNormalPaletteFade((0x10000 << sprite->sBattler) | (0x10000 << BATTLE_PARTNER(sprite->sBattler)), 0, 10, 0, RGB(8, 8, 8));
            else
                BeginNormalPaletteFade((0x10000 << sprite->sBattler), 0, 10, 0, RGB(8, 8, 8));
        }
    }
}

static void SpriteCB_WildMonAnimate(struct Sprite *sprite)
{
    if (!gPaletteFade.active)
    {
        BattleAnimateFrontSprite(sprite, sprite->sSpeciesId, FALSE, 1);
    }
}

void SpriteCallbackDummy_2(struct Sprite *sprite)
{

}

void SpriteCB_FaintOpponentMon(struct Sprite *sprite)
{
    u8 battler = sprite->sBattler;
    u32 personality = GetMonData(GetBattlerMon(battler), MON_DATA_PERSONALITY);
    u16 species;
    u8 yOffset;

    if (gBattleSpritesDataPtr->battlerData[battler].transformSpecies != 0)
        species = gBattleSpritesDataPtr->battlerData[battler].transformSpecies;
    else
        species = sprite->sSpeciesId;

    species = SanitizeSpeciesId(species);
    if (species == SPECIES_UNOWN)
        species = GetUnownSpeciesId(personality);
    yOffset = gSpeciesInfo[species].frontPicYOffset;

    sprite->data[3] = 8 - yOffset / 8;
    sprite->data[4] = 1;
    sprite->callback = SpriteCB_AnimFaintOpponent;
}

static void SpriteCB_AnimFaintOpponent(struct Sprite *sprite)
{
    s32 i;

    if (--sprite->data[4] == 0)
    {
        sprite->data[4] = 2;
        sprite->y2 += 8; // Move the sprite down.
        if (--sprite->data[3] < 0)
        {
            FreeSpriteOamMatrix(sprite);
            DestroySprite(sprite);
        }
        else // Erase bottom part of the sprite to create a smooth illusion of mon falling down.
        {
            u8 *dst = &gMonSpritesGfxPtr->spritesGfx[GetBattlerPosition(sprite->sBattler)][(sprite->data[3] << 8)];

            for (i = 0; i < 0x100; i++)
                *(dst++) = 0;

            StartSpriteAnim(sprite, 0);
        }
    }
}

// Used when selecting a move, which can hit multiple targets, in double battles.
void SpriteCB_ShowAsMoveTarget(struct Sprite *sprite)
{
    sprite->data[3] = 8;
    sprite->data[4] = sprite->invisible;
    sprite->callback = SpriteCB_BlinkVisible;
}

static void SpriteCB_BlinkVisible(struct Sprite *sprite)
{
    if (--sprite->data[3] == 0)
    {
        sprite->invisible ^= 1;
        sprite->data[3] = 8;
    }
}

void SpriteCB_HideAsMoveTarget(struct Sprite *sprite)
{
    sprite->invisible = sprite->data[4];
    sprite->data[4] = FALSE;
    sprite->callback = SpriteCallbackDummy_2;
}

void SpriteCB_OpponentMonFromBall(struct Sprite *sprite)
{
    if (sprite->affineAnimEnded)
    {
        if (!(gHitMarker & HITMARKER_NO_ANIMATIONS) || gBattleTypeFlags & (BATTLE_TYPE_LINK | BATTLE_TYPE_RECORDED_LINK))
        {
            if (HasTwoFramesAnimation(sprite->sSpeciesId))
                StartSpriteAnim(sprite, 1);
        }
        BattleAnimateFrontSprite(sprite, sprite->sSpeciesId, TRUE, 1);
    }
}

// This callback is frequently overwritten by SpriteCB_TrainerSlideIn
void SpriteCB_BattleSpriteStartSlideLeft(struct Sprite *sprite)
{
    sprite->callback = SpriteCB_BattleSpriteSlideLeft;
}

static void SpriteCB_BattleSpriteSlideLeft(struct Sprite *sprite)
{
    if (!(gIntroSlideFlags & 1))
    {
        sprite->x2 -= 2;
        if (sprite->x2 == 0)
        {
            sprite->callback = SpriteCB_Idle;
            sprite->data[1] = 0;
        }
    }
}

static void UNUSED SetIdleSpriteCallback(struct Sprite *sprite)
{
    sprite->callback = SpriteCB_Idle;
}

static void SpriteCB_Idle(struct Sprite *sprite)
{
}

#define sSpeedX data[1]
#define sSpeedY data[2]

void SpriteCB_FaintSlideAnim(struct Sprite *sprite)
{
    if (!(gIntroSlideFlags & 1))
    {
        sprite->x2 += sprite->sSpeedX;
        sprite->y2 += sprite->sSpeedY;
    }
}

#undef sSpeedX
#undef sSpeedY

#define sSinIndex           data[3]
#define sDelta              data[4]
#define sAmplitude          data[5]
#define sBouncerSpriteId    data[6]
#define sWhich              data[7]

void DoBounceEffect(u8 battler, u8 which, s8 delta, s8 amplitude)
{
    u8 invisibleSpriteId;
    u8 bouncerSpriteId;

    switch (which)
    {
    case BOUNCE_HEALTHBOX:
    default:
        if (gBattleSpritesDataPtr->healthBoxesData[battler].healthboxIsBouncing)
            return;
        break;
    case BOUNCE_MON:
        if (gBattleSpritesDataPtr->healthBoxesData[battler].battlerIsBouncing)
            return;
        break;
    }

    invisibleSpriteId = CreateInvisibleSpriteWithCallback(SpriteCB_BounceEffect);
    if (which == BOUNCE_HEALTHBOX)
    {
        bouncerSpriteId = gHealthboxSpriteIds[battler];
        gBattleSpritesDataPtr->healthBoxesData[battler].healthboxBounceSpriteId = invisibleSpriteId;
        gBattleSpritesDataPtr->healthBoxesData[battler].healthboxIsBouncing = 1;
        gSprites[invisibleSpriteId].sSinIndex = 128; // 0
    }
    else
    {
        bouncerSpriteId = gBattlerSpriteIds[battler];
        gBattleSpritesDataPtr->healthBoxesData[battler].battlerBounceSpriteId = invisibleSpriteId;
        gBattleSpritesDataPtr->healthBoxesData[battler].battlerIsBouncing = 1;
        gSprites[invisibleSpriteId].sSinIndex = 192; // -1
    }
    gSprites[invisibleSpriteId].sDelta = delta;
    gSprites[invisibleSpriteId].sAmplitude = amplitude;
    gSprites[invisibleSpriteId].sBouncerSpriteId = bouncerSpriteId;
    gSprites[invisibleSpriteId].sWhich = which;
    gSprites[invisibleSpriteId].sBattler = battler;
    gSprites[bouncerSpriteId].x2 = 0;
    gSprites[bouncerSpriteId].y2 = 0;
}

void EndBounceEffect(u8 battler, u8 which)
{
    u8 bouncerSpriteId;

    if (which == BOUNCE_HEALTHBOX)
    {
        if (!gBattleSpritesDataPtr->healthBoxesData[battler].healthboxIsBouncing)
            return;

        bouncerSpriteId = gSprites[gBattleSpritesDataPtr->healthBoxesData[battler].healthboxBounceSpriteId].sBouncerSpriteId;
        DestroySprite(&gSprites[gBattleSpritesDataPtr->healthBoxesData[battler].healthboxBounceSpriteId]);
        gBattleSpritesDataPtr->healthBoxesData[battler].healthboxIsBouncing = 0;
    }
    else
    {
        if (!gBattleSpritesDataPtr->healthBoxesData[battler].battlerIsBouncing)
            return;

        bouncerSpriteId = gSprites[gBattleSpritesDataPtr->healthBoxesData[battler].battlerBounceSpriteId].sBouncerSpriteId;
        DestroySprite(&gSprites[gBattleSpritesDataPtr->healthBoxesData[battler].battlerBounceSpriteId]);
        gBattleSpritesDataPtr->healthBoxesData[battler].battlerIsBouncing = 0;
    }

    gSprites[bouncerSpriteId].x2 = 0;
    gSprites[bouncerSpriteId].y2 = 0;
}

static void SpriteCB_BounceEffect(struct Sprite *sprite)
{
    u8 bouncerSpriteId = sprite->sBouncerSpriteId;
    s32 index = sprite->sSinIndex;
    s32 y = Sin(index, sprite->sAmplitude) + sprite->sAmplitude;

    gSprites[bouncerSpriteId].y2 = y;
    sprite->sSinIndex = (sprite->sSinIndex + sprite->sDelta) & 0xFF;
}

#undef sSinIndex
#undef sDelta
#undef sAmplitude
#undef sBouncerSpriteId
#undef sWhich

void SpriteCB_PlayerMonFromBall(struct Sprite *sprite)
{
    if (sprite->affineAnimEnded)
        BattleAnimateBackSprite(sprite, sprite->sSpeciesId);
}

void SpriteCB_PlayerMonSlideIn(struct Sprite *sprite)
{
    if (sprite->data[3] == 0)
    {
        PlaySE(SE_BALL_TRAY_ENTER);
        sprite->data[3]++;
    }
    else if (sprite->data[3] == 1)
    {
        if (sprite->animEnded)
            return;
        sprite->data[4] = sprite->x;
        sprite->x = -33;
        sprite->invisible = FALSE;
        sprite->data[3]++;
    }
    else if (sprite->data[3] < 27)
    {
        sprite->x += 4;
        sprite->data[3]++;
    }
    else
    {
        sprite->data[3] = 0;
        sprite->x = sprite->data[4];
        sprite->data[4] = 0;
        sprite->callback = SpriteCB_PlayerMonFromBall;
        PlayCry_ByMode(sprite->sSpeciesId, -25, CRY_MODE_NORMAL);
    }
}

static void SpriteCB_TrainerThrowObject_Main(struct Sprite *sprite)
{
    AnimSetCenterToCornerVecX(sprite);
    if (sprite->animEnded)
        sprite->callback = SpriteCB_Idle;
}

// Sprite callback for a trainer back pic to throw an object
// (Wally throwing a ball, throwing Pokéblocks/balls in the Safari Zone)
void SpriteCB_TrainerThrowObject(struct Sprite *sprite)
{
    StartSpriteAnim(sprite, 1);
    sprite->callback = SpriteCB_TrainerThrowObject_Main;
}

void AnimSetCenterToCornerVecX(struct Sprite *sprite)
{
    if (sprite->animDelayCounter == 0)
        sprite->centerToCornerVecX = sCenterToCornerVecXs[sprite->animCmdIndex];
}

void BeginBattleIntroDummy(void)
{

}

void BeginBattleIntro(void)
{
    BattleStartClearSetData();
    gBattleCommunication[1] = 0;
    gBattleStruct->introState = 0;
    gBattleMainFunc = DoBattleIntro;
}

static void BattleMainCB1(void)
{
    u32 battler;

    gBattleMainFunc();
    for (battler = 0; battler < gBattlersCount; battler++)
        gBattlerControllerFuncs[battler](battler);
}

static void ClearSetBScriptingStruct(void)
{
    // windowsType is set up earlier in BattleInitBgsAndWindows, so we need to save the value
    u32 temp = gBattleScripting.windowsType;
    u32 specialBattleType = gBattleScripting.specialTrainerBattleType;
    memset(&gBattleScripting, 0, sizeof(gBattleScripting));

    gBattleScripting.windowsType = temp;
    gBattleScripting.battleStyle = gSaveBlock2Ptr->optionsBattleStyle;
    gBattleScripting.expOnCatch = (B_EXP_CATCH >= GEN_6);
    gBattleScripting.specialTrainerBattleType = specialBattleType;
}

static void BattleStartClearSetData(void)
{
    s32 i;

    TurnValuesCleanUp(FALSE);
    SpecialStatusesClear();

    memset(&gDisableStructs, 0, sizeof(gDisableStructs));
    memset(&gFieldTimers, 0, sizeof(gFieldTimers));
    memset(&gSideStatuses, 0, sizeof(gSideStatuses));
    memset(&gSideTimers, 0, sizeof(gSideTimers));
    memset(&gWishFutureKnock, 0, sizeof(gWishFutureKnock));
    memset(&gBattleResults, 0, sizeof(gBattleResults));
    ClearSetBScriptingStruct();

    for (i = 0; i < MAX_BATTLERS_COUNT; i++)
    {
        gStatuses3[i] = 0;
        gStatuses4[i] = 0;
        gDisableStructs[i].isFirstTurn = 2;
        gLastMoves[i] = MOVE_NONE;
        gLastLandedMoves[i] = MOVE_NONE;
        gLastHitByType[i] = 0;
        gLastUsedMoveType[i] = 0;
        gLastResultingMoves[i] = MOVE_NONE;
        gLastHitBy[i] = 0xFF;
        gLockedMoves[i] = MOVE_NONE;
        gLastPrintedMoves[i] = MOVE_NONE;
        gPalaceSelectionBattleScripts[i] = 0;
        gBattleStruct->lastTakenMove[i] = MOVE_NONE;
        gBattleStruct->choicedMove[i] = MOVE_NONE;
        gBattleStruct->changedItems[i] = 0;
        gBattleStruct->lastTakenMoveFrom[i][0] = MOVE_NONE;
        gBattleStruct->lastTakenMoveFrom[i][1] = MOVE_NONE;
        gBattleStruct->lastTakenMoveFrom[i][2] = MOVE_NONE;
        gBattleStruct->lastTakenMoveFrom[i][3] = MOVE_NONE;
        gBattleStruct->AI_monToSwitchIntoId[i] = PARTY_SIZE;
        gBattleStruct->skyDropTargets[i] = SKY_DROP_NO_TARGET;
    }

    gLastUsedMove = 0;
    gFieldStatuses = 0;

    gHasFetchedBall = FALSE;
    gLastUsedBall = 0;

    gBattlerAttacker = 0;
    gBattlerTarget = 0;
    gEffectBattler = 0;
    gBattlerAbility = 0;
    gBattleWeather = 0;
    gHitMarker = 0;

    if (!(gBattleTypeFlags & BATTLE_TYPE_RECORDED))
    {
        if (!(gBattleTypeFlags & BATTLE_TYPE_LINK) && gSaveBlock2Ptr->optionsBattleSceneOff == TRUE)
            gHitMarker |= HITMARKER_NO_ANIMATIONS;
    }
    else if (!(gBattleTypeFlags & (BATTLE_TYPE_LINK | BATTLE_TYPE_RECORDED_LINK)) && GetBattleSceneInRecordedBattle())
    {
        gHitMarker |= HITMARKER_NO_ANIMATIONS;
    }

    gMultiHitCounter = 0;
    gBattleOutcome = 0;
    gBattleControllerExecFlags = 0;
    gPaydayMoney = 0;
    gBattleResources->battleScriptsStack->size = 0;
    gBattleResources->battleCallbackStack->size = 0;

    for (i = 0; i < BATTLE_COMMUNICATION_ENTRIES_COUNT; i++)
        gBattleCommunication[i] = 0;

    gPauseCounterBattle = 0;
    gIntroSlideFlags = 0;
    gLeveledUpInBattle = 0;
    gAbsentBattlerFlags = 0;
    gBattleStruct->runTries = 0;
    gBattleStruct->safariGoNearCounter = 0;
    gBattleStruct->safariPkblThrowCounter = 0;
    gBattleStruct->safariCatchFactor = gSpeciesInfo[GetMonData(&gEnemyParty[0], MON_DATA_SPECIES)].catchRate * 100 / 1275;
    gBattleStruct->safariEscapeFactor = 3;
    gBattleStruct->wildVictorySong = 0;
    gBattleStruct->moneyMultiplier = 1;

    gBattleStruct->givenExpMons = 0;
    gBattleStruct->palaceFlags = 0;

    gBattleResults.shinyWildMon = IsMonShiny(&gEnemyParty[0]);

    gBattleStruct->arenaLostPlayerMons = 0;
    gBattleStruct->arenaLostOpponentMons = 0;

    for (i = 0; i < ARRAY_COUNT(gSideTimers); i++)
    {
        gSideTimers[i].stickyWebBattlerId = 0xFF;
    }
    gBattleStruct->appearedInBattle = 0;
    gBattleStruct->beatUpSlot = 0;

    for (i = 0; i < PARTY_SIZE; i++)
    {
        gBattleStruct->usedHeldItems[i][B_SIDE_PLAYER] = 0;
        gBattleStruct->usedHeldItems[i][B_SIDE_OPPONENT] = 0;
        gBattleStruct->itemLost[B_SIDE_PLAYER][i].originalItem = GetMonData(&gPlayerParty[i], MON_DATA_HELD_ITEM);
        gBattleStruct->itemLost[B_SIDE_OPPONENT][i].originalItem = GetMonData(&gEnemyParty[i], MON_DATA_HELD_ITEM);
        gPartyCriticalHits[i] = 0;
    }

    gBattleStruct->swapDamageCategory = FALSE; // Photon Geyser, Shell Side Arm, Light That Burns the Sky
    gBattleStruct->categoryOverride = FALSE; // used for Z-Moves and Max Moves

    ClearPursuitValues();
    gSelectedMonPartyId = PARTY_SIZE; // Revival Blessing
    gCategoryIconSpriteId = 0xFF;

    if(IsSleepClauseEnabled())
    {
        // If monCausingSleepClause[side] equals PARTY_SIZE, Sleep Clause is not active for the given side.
        gBattleStruct->monCausingSleepClause[B_SIDE_PLAYER] = PARTY_SIZE;
        gBattleStruct->monCausingSleepClause[B_SIDE_OPPONENT] = PARTY_SIZE;
    }
}

void SwitchInClearSetData(u32 battler)
{
    s32 i;
    enum BattleMoveEffects effect = GetMoveEffect(gCurrentMove);
    struct DisableStruct disableStructCopy = gDisableStructs[battler];

    ClearIllusionMon(battler);
    if (effect != EFFECT_BATON_PASS)
    {
        for (i = 0; i < NUM_BATTLE_STATS; i++)
            gBattleMons[battler].statStages[i] = DEFAULT_STAT_STAGE;
        for (i = 0; i < gBattlersCount; i++)
        {
            if ((gBattleMons[i].status2 & STATUS2_ESCAPE_PREVENTION) && gDisableStructs[i].battlerPreventingEscape == battler)
                gBattleMons[i].status2 &= ~STATUS2_ESCAPE_PREVENTION;
            if ((gStatuses3[i] & STATUS3_ALWAYS_HITS) && gDisableStructs[i].battlerWithSureHit == battler)
            {
                gStatuses3[i] &= ~STATUS3_ALWAYS_HITS;
                gDisableStructs[i].battlerWithSureHit = 0;
            }
        }
    }
    if (effect == EFFECT_BATON_PASS)
    {
        gBattleMons[battler].status2 &= (STATUS2_CONFUSION | STATUS2_FOCUS_ENERGY_ANY | STATUS2_SUBSTITUTE | STATUS2_ESCAPE_PREVENTION | STATUS2_CURSED);
        gStatuses3[battler] &= (STATUS3_LEECHSEED_BATTLER | STATUS3_LEECHSEED | STATUS3_ALWAYS_HITS | STATUS3_PERISH_SONG | STATUS3_ROOTED
                                       | STATUS3_GASTRO_ACID | STATUS3_EMBARGO | STATUS3_TELEKINESIS | STATUS3_MAGNET_RISE | STATUS3_HEAL_BLOCK
                                       | STATUS3_AQUA_RING | STATUS3_POWER_TRICK);
        gStatuses4[battler] &= (STATUS4_MUD_SPORT | STATUS4_WATER_SPORT | STATUS4_INFINITE_CONFUSION);
        for (i = 0; i < gBattlersCount; i++)
        {
            if (!IsBattlerAlly(battler, i)
             && (gStatuses3[i] & STATUS3_ALWAYS_HITS) != 0
             && (gDisableStructs[i].battlerWithSureHit == battler))
            {
                gStatuses3[i] &= ~STATUS3_ALWAYS_HITS;
                gStatuses3[i] |= STATUS3_ALWAYS_HITS_TURN(2);
            }
        }
        if (gStatuses3[battler] & STATUS3_POWER_TRICK)
            SWAP(gBattleMons[battler].attack, gBattleMons[battler].defense, i);
    }
    else
    {
        gBattleMons[battler].status2 = 0;
        gStatuses3[battler] = 0;
        gStatuses4[battler] = 0;
    }

    for (i = 0; i < gBattlersCount; i++)
    {
        if (gBattleMons[i].status2 & STATUS2_INFATUATED_WITH(battler))
            gBattleMons[i].status2 &= ~STATUS2_INFATUATED_WITH(battler);
        if ((gBattleMons[i].status2 & STATUS2_WRAPPED) && gBattleStruct->wrappedBy[i] == battler)
            gBattleMons[i].status2 &= ~STATUS2_WRAPPED;
        if ((gStatuses4[i] & STATUS4_SYRUP_BOMB) && gBattleStruct->stickySyrupdBy[i] == battler)
            gStatuses4[i] &= ~STATUS4_SYRUP_BOMB;
    }

    gActionSelectionCursor[battler] = 0;
    gMoveSelectionCursor[battler] = 0;

    memset(&gDisableStructs[battler], 0, sizeof(struct DisableStruct));

    if (effect == EFFECT_BATON_PASS)
    {
        gDisableStructs[battler].substituteHP = disableStructCopy.substituteHP;
        gDisableStructs[battler].battlerWithSureHit = disableStructCopy.battlerWithSureHit;
        gDisableStructs[battler].perishSongTimer = disableStructCopy.perishSongTimer;
        gDisableStructs[battler].battlerPreventingEscape = disableStructCopy.battlerPreventingEscape;
        gDisableStructs[battler].embargoTimer = disableStructCopy.embargoTimer;
    }
    else if (effect == EFFECT_SHED_TAIL)
    {
        gBattleMons[battler].status2 |= STATUS2_SUBSTITUTE;
        gDisableStructs[battler].substituteHP = disableStructCopy.substituteHP;
    }

    gBattleStruct->moveResultFlags[battler] = 0;
    gDisableStructs[battler].isFirstTurn = 2;
    gDisableStructs[battler].truantSwitchInHack = disableStructCopy.truantSwitchInHack;
    gLastMoves[battler] = MOVE_NONE;
    gLastLandedMoves[battler] = MOVE_NONE;
    gLastHitByType[battler] = 0;
    gLastUsedMoveType[battler] = 0;
    gLastResultingMoves[battler] = MOVE_NONE;
    gLastPrintedMoves[battler] = MOVE_NONE;
    gLastHitBy[battler] = 0xFF;

    gBattleStruct->lastTakenMove[battler] = 0;
    gBattleStruct->sameMoveTurns[battler] = 0;
    gBattleStruct->lastTakenMoveFrom[battler][0] = 0;
    gBattleStruct->lastTakenMoveFrom[battler][1] = 0;
    gBattleStruct->lastTakenMoveFrom[battler][2] = 0;
    gBattleStruct->lastTakenMoveFrom[battler][3] = 0;
    gBattleStruct->battlerState[battler].stompingTantrumTimer = 0;
    gBattleStruct->palaceFlags &= ~(1u << battler);
    gBattleStruct->battlerState[battler].canPickupItem = FALSE;

    ClearPursuitValuesIfSet(battler);

    for (i = 0; i < ARRAY_COUNT(gSideTimers); i++)
    {
        // Switched into sticky web user slot, so reset stored battler ID
        if (gSideTimers[i].stickyWebBattlerId == battler)
            gSideTimers[i].stickyWebBattlerId = 0xFF;
    }

    for (i = 0; i < gBattlersCount; i++)
    {
        if (i != battler && !IsBattlerAlly(i, battler))
            gBattleStruct->lastTakenMove[i] = MOVE_NONE;

        gBattleStruct->lastTakenMoveFrom[i][battler] = 0;
    }

    gBattleStruct->choicedMove[battler] = MOVE_NONE;
    gCurrentMove = MOVE_NONE;
    gBattleStruct->arenaTurnCounter = 0xFF;

    // Restore struct member so replacement does not miss timing
    gSpecialStatuses[battler].switchInAbilityDone = FALSE;

    // Reset damage to prevent things like red card activating if the switched-in mon is holding it
    gSpecialStatuses[battler].physicalDmg = 0;
    gSpecialStatuses[battler].specialDmg = 0;
    gSpecialStatuses[battler].enduredDamage = FALSE;

    // Reset Eject Button / Eject Pack switch detection
    AI_DATA->ejectButtonSwitch = FALSE;
    AI_DATA->ejectPackSwitch = FALSE;

    // Reset G-Max Chi Strike boosts.
    gBattleStruct->bonusCritStages[battler] = 0;

    // Clear selected party ID so Revival Blessing doesn't get confused.
    gSelectedMonPartyId = PARTY_SIZE;

    // Allow for illegal abilities within tests.
    #if TESTING
    if (gTestRunnerEnabled)
    {
        u32 side = GetBattlerSide(battler);
        u32 partyIndex = gBattlerPartyIndexes[battler];
        if (TestRunner_Battle_GetForcedAbility(side, partyIndex))
            gBattleMons[i].ability = gDisableStructs[i].overwrittenAbility = TestRunner_Battle_GetForcedAbility(side, partyIndex);
    }
    #endif // TESTING

    Ai_UpdateSwitchInData(battler);
}

const u8* FaintClearSetData(u32 battler)
{
    s32 i;
    const u8 *result = NULL;
    u8 battlerSide = GetBattlerSide(battler);

    for (i = 0; i < NUM_BATTLE_STATS; i++)
        gBattleMons[battler].statStages[i] = DEFAULT_STAT_STAGE;

    gBattleMons[battler].status2 = 0;
    gStatuses3[battler] &= STATUS3_GASTRO_ACID; // Edge case: Keep Gastro Acid if pokemon's ability can have effect after fainting, for example Innards Out.
    gStatuses4[battler] = 0;

    for (i = 0; i < gBattlersCount; i++)
    {
        if ((gBattleMons[i].status2 & STATUS2_ESCAPE_PREVENTION) && gDisableStructs[i].battlerPreventingEscape == battler)
            gBattleMons[i].status2 &= ~STATUS2_ESCAPE_PREVENTION;
        if (gBattleMons[i].status2 & STATUS2_INFATUATED_WITH(battler))
            gBattleMons[i].status2 &= ~STATUS2_INFATUATED_WITH(battler);
        if ((gBattleMons[i].status2 & STATUS2_WRAPPED) && gBattleStruct->wrappedBy[i] == battler)
            gBattleMons[i].status2 &= ~STATUS2_WRAPPED;
        if ((gStatuses4[i] & STATUS4_SYRUP_BOMB) && gBattleStruct->stickySyrupdBy[i] == battler)
            gStatuses4[i] &= ~STATUS4_SYRUP_BOMB;
    }

    gActionSelectionCursor[battler] = 0;
    gMoveSelectionCursor[battler] = 0;

    memset(&gDisableStructs[battler], 0, sizeof(struct DisableStruct));

    if (GetProtectType(gProtectStructs[battler].protected) == PROTECT_TYPE_SINGLE) // Side type protects expire at the end of the turn
        gProtectStructs[battler].protected = PROTECT_NONE;

    gProtectStructs[battler].quash = FALSE;
    gProtectStructs[battler].endured = FALSE;
    gProtectStructs[battler].noValidMoves = FALSE;
    gProtectStructs[battler].helpingHand = FALSE;
    gProtectStructs[battler].bounceMove = FALSE;
    gProtectStructs[battler].stealMove = FALSE;
    gProtectStructs[battler].nonVolatileStatusImmobility = FALSE;
    gProtectStructs[battler].unableToUseMove = FALSE;
    gProtectStructs[battler].confusionSelfDmg = FALSE;
    gProtectStructs[battler].chargingTurn = FALSE;
    gProtectStructs[battler].fleeType = 0;
    gProtectStructs[battler].notFirstStrike = FALSE;
    gProtectStructs[battler].statRaised = FALSE;
    gProtectStructs[battler].statFell = FALSE;
    gProtectStructs[battler].pranksterElevated = FALSE;

    gDisableStructs[battler].isFirstTurn = 2;

    gLastMoves[battler] = MOVE_NONE;
    gLastLandedMoves[battler] = MOVE_NONE;
    gLastHitByType[battler] = 0;
    gLastUsedMoveType[battler] = 0;
    gLastResultingMoves[battler] = MOVE_NONE;
    gLastPrintedMoves[battler] = MOVE_NONE;
    gLastHitBy[battler] = 0xFF;

    gBattleStruct->choicedMove[battler] = MOVE_NONE;
    gBattleStruct->sameMoveTurns[battler] = 0;
    gBattleStruct->lastTakenMove[battler] = MOVE_NONE;
    gBattleStruct->lastTakenMoveFrom[battler][0] = 0;
    gBattleStruct->lastTakenMoveFrom[battler][1] = 0;
    gBattleStruct->lastTakenMoveFrom[battler][2] = 0;
    gBattleStruct->lastTakenMoveFrom[battler][3] = 0;
    gBattleStruct->palaceFlags &= ~(1u << battler);

    ClearPursuitValuesIfSet(battler);

    if (gBattleStruct->commanderActive[battler] != SPECIES_NONE)
    {
        u32 partner = BATTLE_PARTNER(battler);
        if (IsBattlerAlive(partner))
        {
            BtlController_EmitSpriteInvisibility(partner, BUFFER_A, FALSE);
            MarkBattlerForControllerExec(partner);
        }
    }

    for (i = 0; i < ARRAY_COUNT(gSideTimers); i++)
    {
        // User of sticky web fainted, so reset the stored battler ID
        if (gSideTimers[i].stickyWebBattlerId == battler)
            gSideTimers[i].stickyWebBattlerId = 0xFF;
    }

    for (i = 0; i < gBattlersCount; i++)
    {
        if (i != battler && GetBattlerSide(i) != battlerSide)
            gBattleStruct->lastTakenMove[i] = MOVE_NONE;

        gBattleStruct->lastTakenMoveFrom[i][battler] = 0;
    }

    gBattleMons[battler].types[0] = gSpeciesInfo[gBattleMons[battler].species].types[0];
    gBattleMons[battler].types[1] = gSpeciesInfo[gBattleMons[battler].species].types[1];
    gBattleMons[battler].types[2] = TYPE_MYSTERY;

    Ai_UpdateFaintData(battler);
    TryBattleFormChange(battler, FORM_CHANGE_FAINT);

    // If the fainted mon was involved in a Sky Drop
    if (gBattleStruct->skyDropTargets[battler] != SKY_DROP_NO_TARGET)
    {
        // Get battler id of the other Pokemon involved in this Sky Drop
        u8 otherSkyDropper = gBattleStruct->skyDropTargets[battler];

        // Clear Sky Drop data
        gBattleStruct->skyDropTargets[battler] = SKY_DROP_NO_TARGET;
        gBattleStruct->skyDropTargets[otherSkyDropper] = SKY_DROP_NO_TARGET;

        // If the other Pokemon involved in this Sky Drop was the target, not the attacker
        if (gStatuses3[otherSkyDropper] & STATUS3_SKY_DROPPED)
        {
            // Release the target and take them out of the semi-invulnerable state
            gStatuses3[otherSkyDropper] &= ~(STATUS3_SKY_DROPPED | STATUS3_ON_AIR);

            // Make the target's sprite visible
            gSprites[gBattlerSpriteIds[otherSkyDropper]].invisible = FALSE;

            // If the target was sky dropped in the middle of using Outrage/Petal Dance/Thrash,
            // confuse them upon release and print "confused via fatigue" message and animation.
            if (gBattleMons[otherSkyDropper].status2 & STATUS2_LOCK_CONFUSE)
            {
                gBattleMons[otherSkyDropper].status2 &= ~(STATUS2_LOCK_CONFUSE);

                // If the released mon can be confused, do so.
                // Don't use CanBeConfused here, since it can cause issues in edge cases.
                if (!(GetBattlerAbility(otherSkyDropper) == ABILITY_OWN_TEMPO
                    || gBattleMons[otherSkyDropper].status2 & STATUS2_CONFUSION
                    || IsBattlerTerrainAffected(otherSkyDropper, STATUS_FIELD_MISTY_TERRAIN)))
                {
                    gBattleMons[otherSkyDropper].status2 |= STATUS2_CONFUSION_TURN(((Random()) % 4) + 2);
                    gBattlerAttacker = otherSkyDropper;
                    result = BattleScript_ThrashConfuses;
                }
            }
        }
    }

    return result;
}

static void DoBattleIntro(void)
{
    s32 i;
    u32 battler;

    switch ((enum BattleIntroStates)gBattleStruct->introState)
    {
    case BATTLE_INTRO_STATE_GET_MON_DATA:
        battler = gBattleCommunication[1];
        BtlController_EmitGetMonData(battler, BUFFER_A, REQUEST_ALL_BATTLE, 0);
        MarkBattlerForControllerExec(battler);
        gBattleStruct->introState++;
        break;
    case BATTLE_INTRO_STATE_LOOP_BATTLER_DATA:
        if (!gBattleControllerExecFlags)
        {
            if (++gBattleCommunication[1] == gBattlersCount)
                gBattleStruct->introState++;
            else
                gBattleStruct->introState = BATTLE_INTRO_STATE_GET_MON_DATA;
        }
        break;
    case BATTLE_INTRO_STATE_PREPARE_BG_SLIDE:
        if (!gBattleControllerExecFlags)
        {
            battler = GetBattlerAtPosition(0);
            BtlController_EmitIntroSlide(battler, BUFFER_A, gBattleEnvironment);
            MarkBattlerForControllerExec(battler);
            gBattleCommunication[0] = 0;
            gBattleCommunication[1] = 0;
            gBattleStruct->introState++;
        }
        break;
    case BATTLE_INTRO_STATE_WAIT_FOR_BG_SLIDE:
        if (!gBattleControllerExecFlags)
            gBattleStruct->introState++;
        break;
    case BATTLE_INTRO_STATE_DRAW_SPRITES:
        for (battler = 0; battler < gBattlersCount; battler++)
        {
            if ((gBattleTypeFlags & BATTLE_TYPE_SAFARI) && GetBattlerSide(battler) == B_SIDE_PLAYER)
            {
                memset(&gBattleMons[battler], 0, sizeof(struct BattlePokemon));
            }
            else
            {
                memcpy(&gBattleMons[battler], &gBattleResources->bufferB[battler][4], sizeof(struct BattlePokemon));
                gBattleMons[battler].types[0] = gSpeciesInfo[gBattleMons[battler].species].types[0];
                gBattleMons[battler].types[1] = gSpeciesInfo[gBattleMons[battler].species].types[1];
                gBattleMons[battler].types[2] = TYPE_MYSTERY;
                gBattleMons[battler].ability = GetAbilityBySpecies(gBattleMons[battler].species, gBattleMons[battler].abilityNum);
                gBattleStruct->hpOnSwitchout[GetBattlerSide(battler)] = gBattleMons[battler].hp;
                gBattleMons[battler].status2 = 0;
                for (i = 0; i < NUM_BATTLE_STATS; i++)
                    gBattleMons[battler].statStages[i] = DEFAULT_STAT_STAGE;
                #if TESTING
                if (gTestRunnerEnabled)
                {
                    u32 side = GetBattlerSide(battler);
                    u32 partyIndex = gBattlerPartyIndexes[battler];
                    if (TestRunner_Battle_GetForcedAbility(side, partyIndex))
                        gBattleMons[battler].ability = gDisableStructs[battler].overwrittenAbility = TestRunner_Battle_GetForcedAbility(side, partyIndex);
                }
                #endif
            }

            // Draw sprite.
            switch (GetBattlerPosition(battler))
            {
            case B_POSITION_PLAYER_LEFT: // player sprite
                BtlController_EmitDrawTrainerPic(battler, BUFFER_A);
                MarkBattlerForControllerExec(battler);
                break;
            case B_POSITION_OPPONENT_LEFT:
                if (gBattleTypeFlags & BATTLE_TYPE_TRAINER) // opponent 1 sprite
                {
                    BtlController_EmitDrawTrainerPic(battler, BUFFER_A);
                    MarkBattlerForControllerExec(battler);
                }
                else // wild mon 1
                {
                    BtlController_EmitLoadMonSprite(battler, BUFFER_A);
                    MarkBattlerForControllerExec(battler);
                    gBattleResults.lastOpponentSpecies = GetMonData(GetBattlerMon(battler), MON_DATA_SPECIES, NULL);
                }
                break;
            case B_POSITION_PLAYER_RIGHT:
                if (gBattleTypeFlags & (BATTLE_TYPE_MULTI | BATTLE_TYPE_INGAME_PARTNER)) // partner sprite
                {
                    BtlController_EmitDrawTrainerPic(battler, BUFFER_A);
                    MarkBattlerForControllerExec(battler);
                }
                break;
            case B_POSITION_OPPONENT_RIGHT:
                if (gBattleTypeFlags & BATTLE_TYPE_TRAINER)
                {
                    if (gBattleTypeFlags & (BATTLE_TYPE_MULTI | BATTLE_TYPE_TWO_OPPONENTS) && !BATTLE_TWO_VS_ONE_OPPONENT) // opponent 2 if exists
                    {
                        BtlController_EmitDrawTrainerPic(battler, BUFFER_A);
                        MarkBattlerForControllerExec(battler);
                    }
                }
                else if (IsBattlerAlive(battler)) // wild mon 2 if alive
                {
                    BtlController_EmitLoadMonSprite(battler, BUFFER_A);
                    MarkBattlerForControllerExec(battler);
                    gBattleResults.lastOpponentSpecies = GetMonData(GetBattlerMon(battler), MON_DATA_SPECIES, NULL);
                }
                break;
            }

            if (gBattleTypeFlags & BATTLE_TYPE_ARENA)
                BattleArena_InitPoints();
        }

        if (gBattleTypeFlags & BATTLE_TYPE_TRAINER)
            gBattleStruct->introState++;
        else // Skip party summary since it is a wild battle.
            gBattleStruct->introState = BATTLE_INTRO_STATE_INTRO_TEXT;
        break;
    case BATTLE_INTRO_STATE_DRAW_PARTY_SUMMARY:
        if (!gBattleControllerExecFlags)
        {
            struct HpAndStatus hpStatus[PARTY_SIZE];

            for (i = 0; i < PARTY_SIZE; i++)
            {
                if (GetMonData(&gEnemyParty[i], MON_DATA_SPECIES_OR_EGG) == SPECIES_NONE
                 || GetMonData(&gEnemyParty[i], MON_DATA_SPECIES_OR_EGG) == SPECIES_EGG)
                {
                    hpStatus[i].hp = HP_EMPTY_SLOT;
                    hpStatus[i].status = 0;
                }
                else
                {
                    hpStatus[i].hp = GetMonData(&gEnemyParty[i], MON_DATA_HP);
                    hpStatus[i].status = GetMonData(&gEnemyParty[i], MON_DATA_STATUS);
                }
            }

            battler = GetBattlerAtPosition(B_POSITION_OPPONENT_LEFT);
            BtlController_EmitDrawPartyStatusSummary(battler, BUFFER_A, hpStatus, PARTY_SUMM_SKIP_DRAW_DELAY);
            MarkBattlerForControllerExec(battler);

            for (i = 0; i < PARTY_SIZE; i++)
            {
                if (GetMonData(&gPlayerParty[i], MON_DATA_SPECIES_OR_EGG) == SPECIES_NONE
                 || GetMonData(&gPlayerParty[i], MON_DATA_SPECIES_OR_EGG) == SPECIES_EGG)
                {
                    hpStatus[i].hp = HP_EMPTY_SLOT;
                    hpStatus[i].status = 0;
                }
                else
                {
                    hpStatus[i].hp = GetMonData(&gPlayerParty[i], MON_DATA_HP);
                    hpStatus[i].status = GetMonData(&gPlayerParty[i], MON_DATA_STATUS);
                }
            }

            battler = GetBattlerAtPosition(B_POSITION_PLAYER_LEFT);
            BtlController_EmitDrawPartyStatusSummary(battler, BUFFER_A, hpStatus, PARTY_SUMM_SKIP_DRAW_DELAY);
            MarkBattlerForControllerExec(battler);

            gBattleStruct->introState++;
        }
        break;
    case BATTLE_INTRO_STATE_WAIT_FOR_PARTY_SUMMARY:
        if (!gBattleControllerExecFlags)
            gBattleStruct->introState++;
        break;
    case BATTLE_INTRO_STATE_INTRO_TEXT:
        if (!IsBattlerMarkedForControllerExec(GetBattlerAtPosition(B_POSITION_PLAYER_LEFT)))
        {
            PrepareStringBattle(STRINGID_INTROMSG, GetBattlerAtPosition(B_POSITION_PLAYER_LEFT));
            gBattleStruct->introState++;
        }
        break;
    case BATTLE_INTRO_STATE_WAIT_FOR_INTRO_TEXT:
        if (!IsBattlerMarkedForControllerExec(GetBattlerAtPosition(B_POSITION_PLAYER_LEFT)))
        {
            if (gBattleTypeFlags & BATTLE_TYPE_TRAINER)
            {
                gBattleStruct->introState++;
            }
            else
            {
                if (B_FAST_INTRO_PKMN_TEXT == TRUE)
                    gBattleStruct->introState = BATTLE_INTRO_STATE_WAIT_FOR_WILD_BATTLE_TEXT;
                else
                    gBattleStruct->introState = BATTLE_INTRO_STATE_WAIT_FOR_TRAINER_2_SEND_OUT_ANIM;
            }
        }
        break;
    case BATTLE_INTRO_STATE_TRAINER_SEND_OUT_TEXT:
        if (gBattleTypeFlags & BATTLE_TYPE_RECORDED_LINK && !(gBattleTypeFlags & BATTLE_TYPE_RECORDED_IS_MASTER))
            PrepareStringBattle(STRINGID_INTROSENDOUT, GetBattlerAtPosition(B_POSITION_PLAYER_LEFT));
        else
            PrepareStringBattle(STRINGID_INTROSENDOUT, GetBattlerAtPosition(B_POSITION_OPPONENT_LEFT));
        gBattleStruct->introState++;
        break;
    case BATTLE_INTRO_STATE_WAIT_FOR_TRAINER_SEND_OUT_TEXT:
        if (!gBattleControllerExecFlags)
            gBattleStruct->introState++;
        break;
    case BATTLE_INTRO_STATE_TRAINER_1_SEND_OUT_ANIM:
        if (gBattleTypeFlags & BATTLE_TYPE_RECORDED_LINK && !(gBattleTypeFlags & BATTLE_TYPE_RECORDED_IS_MASTER))
            battler = GetBattlerAtPosition(B_POSITION_PLAYER_LEFT);
        else
            battler = GetBattlerAtPosition(B_POSITION_OPPONENT_LEFT);

        BtlController_EmitIntroTrainerBallThrow(battler, BUFFER_A);
        MarkBattlerForControllerExec(battler);
        gBattleStruct->introState++;
        break;
    case BATTLE_INTRO_STATE_TRAINER_2_SEND_OUT_ANIM:
        if (gBattleTypeFlags & (BATTLE_TYPE_MULTI | BATTLE_TYPE_TWO_OPPONENTS) && !BATTLE_TWO_VS_ONE_OPPONENT)
        {
            if (gBattleTypeFlags & BATTLE_TYPE_RECORDED_LINK && !(gBattleTypeFlags & BATTLE_TYPE_RECORDED_IS_MASTER))
                battler = GetBattlerAtPosition(B_POSITION_PLAYER_RIGHT);
            else
                battler = GetBattlerAtPosition(B_POSITION_OPPONENT_RIGHT);

            BtlController_EmitIntroTrainerBallThrow(battler, BUFFER_A);
            MarkBattlerForControllerExec(battler);
        }
        if (B_FAST_INTRO_PKMN_TEXT == TRUE
          && !(gBattleTypeFlags & (BATTLE_TYPE_RECORDED | BATTLE_TYPE_RECORDED_LINK | BATTLE_TYPE_RECORDED_IS_MASTER | BATTLE_TYPE_LINK)))
            gBattleStruct->introState = BATTLE_INTRO_STATE_WAIT_FOR_WILD_BATTLE_TEXT; // Print at the same time as trainer sends out second mon.
        else
            gBattleStruct->introState++;
        break;
    case BATTLE_INTRO_STATE_WAIT_FOR_TRAINER_2_SEND_OUT_ANIM:
        if (!gBattleControllerExecFlags)
            gBattleStruct->introState++;
        break;
    case BATTLE_INTRO_STATE_WAIT_FOR_WILD_BATTLE_TEXT:
        if (!IsBattlerMarkedForControllerExec(GetBattlerAtPosition(B_POSITION_PLAYER_LEFT)))
            gBattleStruct->introState++;
        break;
    case BATTLE_INTRO_STATE_PRINT_PLAYER_SEND_OUT_TEXT:
        if (!(gBattleTypeFlags & BATTLE_TYPE_SAFARI))
        {
            if (gBattleTypeFlags & BATTLE_TYPE_RECORDED_LINK && !(gBattleTypeFlags & BATTLE_TYPE_RECORDED_IS_MASTER))
                battler = GetBattlerAtPosition(B_POSITION_OPPONENT_LEFT);
            else
                battler = GetBattlerAtPosition(B_POSITION_PLAYER_LEFT);

            // A hack that makes fast intro work in trainer battles too.
            if (B_FAST_INTRO_PKMN_TEXT == TRUE
                && gBattleTypeFlags & BATTLE_TYPE_TRAINER
                && !(gBattleTypeFlags & (BATTLE_TYPE_RECORDED | BATTLE_TYPE_RECORDED_LINK | BATTLE_TYPE_RECORDED_IS_MASTER | BATTLE_TYPE_LINK))
                && gSprites[gHealthboxSpriteIds[battler ^ BIT_SIDE]].callback == SpriteCallbackDummy)
            {
                return;
            }

            PrepareStringBattle(STRINGID_INTROSENDOUT, battler);
        }
        gBattleStruct->introState++;
        break;
    case BATTLE_INTRO_STATE_WAIT_FOR_PLAYER_SEND_OUT_TEXT:
        if (!(gBattleTypeFlags & BATTLE_TYPE_LINK && gBattleControllerExecFlags))
        {
            if (gBattleTypeFlags & BATTLE_TYPE_RECORDED_LINK && !(gBattleTypeFlags & BATTLE_TYPE_RECORDED_IS_MASTER))
                battler = GetBattlerAtPosition(B_POSITION_OPPONENT_LEFT);
            else
                battler = GetBattlerAtPosition(B_POSITION_PLAYER_LEFT);

            if (!IsBattlerMarkedForControllerExec(battler))
                gBattleStruct->introState++;
        }
        break;
    case BATTLE_INTRO_STATE_PRINT_PLAYER_1_SEND_OUT_TEXT:
        if (gBattleTypeFlags & BATTLE_TYPE_RECORDED_LINK && !(gBattleTypeFlags & BATTLE_TYPE_RECORDED_IS_MASTER))
            battler = GetBattlerAtPosition(B_POSITION_OPPONENT_LEFT);
        else
            battler = GetBattlerAtPosition(B_POSITION_PLAYER_LEFT);

        BtlController_EmitIntroTrainerBallThrow(battler, BUFFER_A);
        MarkBattlerForControllerExec(battler);
        gBattleStruct->introState++;
        break;
    case BATTLE_INTRO_STATE_PRINT_PLAYER_2_SEND_OUT_TEXT:
        if (gBattleTypeFlags & (BATTLE_TYPE_MULTI | BATTLE_TYPE_INGAME_PARTNER))
        {
            if (gBattleTypeFlags & BATTLE_TYPE_RECORDED_LINK && !(gBattleTypeFlags & BATTLE_TYPE_RECORDED_IS_MASTER))
                battler = GetBattlerAtPosition(B_POSITION_OPPONENT_RIGHT);
            else
                battler = GetBattlerAtPosition(B_POSITION_PLAYER_RIGHT);

            BtlController_EmitIntroTrainerBallThrow(battler, BUFFER_A);
            MarkBattlerForControllerExec(battler);
        }
        gBattleStruct->introState++;
        break;
    case BATTLE_INTRO_STATE_SET_DEX_AND_BATTLE_VARS:
        if (!gBattleControllerExecFlags)
        {
            gBattleStruct->eventsBeforeFirstTurnState = 0;
            gBattleStruct->switchInBattlerCounter = 0;
            gBattleStruct->overworldWeatherDone = FALSE;
            Ai_InitPartyStruct(); // Save mons party counts, and first 2/4 mons on the battlefield.

            // Try to set a status to start the battle with
            gBattleStruct->startingStatus = 0;
            if (gBattleTypeFlags & BATTLE_TYPE_TWO_OPPONENTS && GetTrainerStartingStatusFromId(TRAINER_BATTLE_PARAM.opponentB))
            {
                gBattleStruct->startingStatus = GetTrainerStartingStatusFromId(TRAINER_BATTLE_PARAM.opponentB);
                gBattleStruct->startingStatusTimer = 0; // infinite
            }
            else if (gBattleTypeFlags & BATTLE_TYPE_TRAINER && GetTrainerStartingStatusFromId(TRAINER_BATTLE_PARAM.opponentA))
            {
                gBattleStruct->startingStatus = GetTrainerStartingStatusFromId(TRAINER_BATTLE_PARAM.opponentA);
                gBattleStruct->startingStatusTimer = 0; // infinite
            }
            else if (B_VAR_STARTING_STATUS != 0)
            {
                gBattleStruct->startingStatus = VarGet(B_VAR_STARTING_STATUS);
                gBattleStruct->startingStatusTimer = VarGet(B_VAR_STARTING_STATUS_TIMER);
            }
            gBattleMainFunc = TryDoEventsBeforeFirstTurn;
        }
        break;
    }
}

static void TryDoEventsBeforeFirstTurn(void)
{
    s32 i, j;

    if (gBattleControllerExecFlags)
        return;

    switch ((enum FirstTurnEventsStates)gBattleStruct->eventsBeforeFirstTurnState)
    {
    case FIRST_TURN_EVENTS_START:
        // Set invalid mons as absent(for example when starting a double battle with only one pokemon).
        if (!(gBattleTypeFlags & BATTLE_TYPE_SAFARI))
        {
            for (i = 0; i < gBattlersCount; i++)
            {
                gBattleStruct->monToSwitchIntoId[i] = PARTY_SIZE; // Included here because switches can happen before during set ups (eg. eject pack)
                struct Pokemon *mon = GetBattlerMon(i);
                if (!IsBattlerAlive(i) || gBattleMons[i].species == SPECIES_NONE || GetMonData(mon, MON_DATA_IS_EGG))
                    gAbsentBattlerFlags |= 1u << i;
            }
        }

        // Allow for illegal abilities within tests.
        #if TESTING
        if (gTestRunnerEnabled)
        {
            for (i = 0; i < gBattlersCount; ++i)
            {
                u32 side = GetBattlerSide(i);
                u32 partyIndex = gBattlerPartyIndexes[i];
                if (TestRunner_Battle_GetForcedAbility(side, partyIndex))
                    gBattleMons[i].ability = gDisableStructs[i].overwrittenAbility = TestRunner_Battle_GetForcedAbility(side, partyIndex);
            }
        }
        #endif // TESTING

        gBattleStruct->speedTieBreaks = RandomUniform(RNG_SPEED_TIE, 0, Factorial(MAX_BATTLERS_COUNT) - 1);
        gBattleTurnCounter = 0;

        for (i = 0; i < gBattlersCount; i++)
            gBattlerByTurnOrder[i] = i;
        for (i = 0; i < gBattlersCount - 1; i++)
        {
            for (j = i + 1; j < gBattlersCount; j++)
            {
                if (GetWhichBattlerFaster(gBattlerByTurnOrder[i], gBattlerByTurnOrder[j], TRUE) == -1)
                    SwapTurnOrder(i, j);
            }
        }
        gBattleStruct->eventsBeforeFirstTurnState++;
        break;
    case FIRST_TURN_EVENTS_OVERWORLD_WEATHER:
        if (!gBattleStruct->overworldWeatherDone
         && AbilityBattleEffects(ABILITYEFFECT_SWITCH_IN_WEATHER, 0, 0, ABILITYEFFECT_SWITCH_IN_WEATHER, 0) != 0)
        {
            gBattleStruct->overworldWeatherDone = TRUE;
            return;
        }
        gBattleStruct->eventsBeforeFirstTurnState++;
        break;
    case FIRST_TURN_EVENTS_TERRAIN:
        if (!gBattleStruct->terrainDone
         && AbilityBattleEffects(ABILITYEFFECT_SWITCH_IN_TERRAIN, 0, 0, ABILITYEFFECT_SWITCH_IN_TERRAIN, 0) != 0)
        {
            gBattleStruct->terrainDone = TRUE;
            return;
        }
        gBattleStruct->eventsBeforeFirstTurnState++;
        break;
    case FIRST_TURN_EVENTS_STARTING_STATUS:
        if (!gBattleStruct->startingStatusDone
         && gBattleStruct->startingStatus
         && AbilityBattleEffects(ABILITYEFFECT_SWITCH_IN_STATUSES, 0, 0, ABILITYEFFECT_SWITCH_IN_STATUSES, 0) != 0)
        {
            gBattleStruct->startingStatusDone = TRUE;
            return;
        }
        gBattleStruct->eventsBeforeFirstTurnState++;
        break;
    case FIRST_TURN_EVENTS_TOTEM_BOOST:
        for (i = 0; i < gBattlersCount; i++)
        {
            if (gQueuedStatBoosts[i].stats != 0 && !gProtectStructs[i].eatMirrorHerb && gProtectStructs[i].activateOpportunist == 0)
            {
                gBattlerAttacker = i;
                BattleScriptExecute(BattleScript_TotemVar);
                return;
            }
        }
        memset(gQueuedStatBoosts, 0, sizeof(gQueuedStatBoosts)); // erase all totem boosts for Mirror Herb and Opportunist
        gBattleStruct->eventsBeforeFirstTurnState++;
        break;
    case FIRST_TURN_EVENTS_NEUTRALIZING_GAS:
        if (AbilityBattleEffects(ABILITYEFFECT_NEUTRALIZINGGAS, 0, 0, 0, 0) != 0)
            return;
        gBattleStruct->eventsBeforeFirstTurnState++;
        break;
    case FIRST_TURN_EVENTS_SWITCH_IN_ABILITIES:
        while (gBattleStruct->switchInBattlerCounter < gBattlersCount) // From fastest to slowest
        {
            i = gBattlerByTurnOrder[gBattleStruct->switchInBattlerCounter++];

            if (TryPrimalReversion(i))
                return;
            if (AbilityBattleEffects(ABILITYEFFECT_ON_SWITCHIN, i, 0, 0, 0) != 0)
                return;
            if (TryClearIllusion(i, ABILITYEFFECT_ON_SWITCHIN))
                return;
        }
        gBattleStruct->switchInBattlerCounter = 0;
        gBattleStruct->eventsBeforeFirstTurnState++;
        break;
    case FIRST_TURN_EVENTS_OPPORTUNIST_1:
        if (AbilityBattleEffects(ABILITYEFFECT_OPPORTUNIST, 0, 0, 0, 0))
            return;
        gBattleStruct->eventsBeforeFirstTurnState++;
        break;
    case FIRST_TURN_EVENTS_ITEM_EFFECTS:
        while (gBattleStruct->switchInBattlerCounter < gBattlersCount) // From fastest to slowest
        {
            if (ItemBattleEffects(ITEMEFFECT_ON_SWITCH_IN_FIRST_TURN, gBattlerByTurnOrder[gBattleStruct->switchInBattlerCounter++], FALSE))
                return;
        }
        gBattleStruct->switchInBattlerCounter = 0;
        gBattleStruct->eventsBeforeFirstTurnState++;
        break;
    case FIRST_TURN_EVENTS_OPPORTUNIST_2:
        if (AbilityBattleEffects(ABILITYEFFECT_OPPORTUNIST, 0, 0, 0, 0))
            return;
        gBattleStruct->eventsBeforeFirstTurnState++;
        break;
    case FIRST_TURN_EVENTS_END:
        for (i = 0; i < MAX_BATTLERS_COUNT; i++)
        {
            gBattleStruct->monToSwitchIntoId[i] = PARTY_SIZE;
            gChosenActionByBattler[i] = B_ACTION_NONE;
            gChosenMoveByBattler[i] = MOVE_NONE;
            gBattleStruct->battlerState[i].absent = (gAbsentBattlerFlags & (1u << i) ? TRUE : FALSE);
        }
        TurnValuesCleanUp(FALSE);
        SpecialStatusesClear();
        BattlePutTextOnWindow(gText_EmptyString3, B_WIN_MSG);
        AssignUsableGimmicks();
        gBattleMainFunc = HandleTurnActionSelectionState;
        ResetSentPokesToOpponentValue();

        for (i = 0; i < BATTLE_COMMUNICATION_ENTRIES_COUNT; i++)
            gBattleCommunication[i] = 0;

        for (i = 0; i < gBattlersCount; i++)
        {
            gBattleMons[i].status2 &= ~STATUS2_FLINCHED;
            // Record party slots of player's mons that appeared in battle
            if (!BattlerHasAi(i))
                gBattleStruct->appearedInBattle |= 1u << gBattlerPartyIndexes[i];
        }

        *(&gBattleStruct->eventBlockCounter) = 0;
        *(&gBattleStruct->turnEffectsBattlerId) = 0;
        gBattleScripting.moveendState = 0;
        gBattleStruct->faintedActionsState = 0;
        gBattleStruct->endTurnEventsCounter = 0;

        memset(gQueuedStatBoosts, 0, sizeof(gQueuedStatBoosts));
        SetShellSideArmCategory();
        SetAiLogicDataForTurn(AI_DATA); // get assumed abilities, hold effects, etc of all battlers

        if (gBattleTypeFlags & BATTLE_TYPE_ARENA)
        {
            StopCryAndClearCrySongs();
            BattleScriptExecute(BattleScript_ArenaTurnBeginning);
        }

        if ((i = ShouldDoTrainerSlide(GetBattlerAtPosition(B_POSITION_OPPONENT_LEFT), TRAINER_SLIDE_BEFORE_FIRST_TURN)))
            BattleScriptExecute(i == 1 ? BattleScript_TrainerASlideMsgEnd2 : BattleScript_TrainerBSlideMsgEnd2);
        gBattleStruct->eventsBeforeFirstTurnState = 0;
        break;
    }
}

static void HandleEndTurn_ContinueBattle(void)
{
    s32 i;

    if (gBattleControllerExecFlags == 0)
    {
        gBattleMainFunc = BattleTurnPassed;
        for (i = 0; i < BATTLE_COMMUNICATION_ENTRIES_COUNT; i++)
            gBattleCommunication[i] = 0;
        for (i = 0; i < gBattlersCount; i++)
        {
            gBattleMons[i].status2 &= ~STATUS2_FLINCHED;
            if ((gBattleMons[i].status1 & STATUS1_SLEEP) && (gBattleMons[i].status2 & STATUS2_MULTIPLETURNS))
                CancelMultiTurnMoves(i, SKY_DROP_IGNORE);
        }
        gBattleStruct->eventBlockCounter = 0;
        gBattleStruct->turnEffectsBattlerId = 0;
        gBattleStruct->endTurnEventsCounter = 0;
    }
}

void BattleTurnPassed(void)
{
    s32 i;

    gBattleStruct->speedTieBreaks = RandomUniform(RNG_SPEED_TIE, 0, Factorial(MAX_BATTLERS_COUNT) - 1);

    TurnValuesCleanUp(TRUE);

    if (gBattleOutcome == 0 && DoEndTurnEffects())
        return;
    if (BattleArenaTurnEnd())
        return;
    if (HandleFaintedMonActions())
        return;

    gBattleStruct->faintedActionsState = 0;

    TurnValuesCleanUp(FALSE);
    gHitMarker &= ~HITMARKER_NO_ATTACKSTRING;
    gHitMarker &= ~HITMARKER_UNABLE_TO_USE_MOVE;
    gHitMarker &= ~HITMARKER_PLAYER_FAINTED;
    gHitMarker &= ~HITMARKER_PASSIVE_DAMAGE;
    gBattleScripting.animTurn = 0;
    gBattleScripting.animTargetsHit = 0;
    gBattleScripting.moveendState = 0;

    for (i = 0; i < 5; i++)
        gBattleCommunication[i] = 0;

    if (gBattleOutcome != 0)
    {
        gCurrentActionFuncId = B_ACTION_FINISHED;
        gBattleMainFunc = RunTurnActionsFunctions;
        return;
    }

    if (gBattleResults.battleTurnCounter < 0xFF)
    {
        gBattleResults.battleTurnCounter++;
        gBattleStruct->arenaTurnCounter++;
    }

    for (i = 0; i < gBattlersCount; i++)
    {
        gChosenActionByBattler[i] = B_ACTION_NONE;
        gChosenMoveByBattler[i] = MOVE_NONE;
        gBattleStruct->battlerState[i].absent = (gAbsentBattlerFlags & (1u << i) ? TRUE : FALSE);
        gBattleStruct->monToSwitchIntoId[i] = PARTY_SIZE;
        gStatuses4[i] &= ~STATUS4_ELECTRIFIED;
<<<<<<< HEAD
        gBattleMons[i].status2 &= ~STATUS2_FLINCHED;
        gBattleMons[i].status2 &= ~STATUS2_POWDER;
=======

        if (gBattleStruct->battlerState[i].stompingTantrumTimer > 0)
            gBattleStruct->battlerState[i].stompingTantrumTimer--;
>>>>>>> 5f86fd7d
    }

    for (i = 0; i < NUM_BATTLE_SIDES; i++)
    {
        if (gSideTimers[i].retaliateTimer > 0)
            gSideTimers[i].retaliateTimer--;
    }

    gFieldStatuses &= ~STATUS_FIELD_ION_DELUGE;

    BattlePutTextOnWindow(gText_EmptyString3, B_WIN_MSG);
    AssignUsableGimmicks();
    SetShellSideArmCategory();
    SetAiLogicDataForTurn(AI_DATA); // get assumed abilities, hold effects, etc of all battlers
    gBattleMainFunc = HandleTurnActionSelectionState;

    if (gBattleTypeFlags & BATTLE_TYPE_PALACE)
        BattleScriptExecute(BattleScript_PalacePrintFlavorText);
    else if (gBattleTypeFlags & BATTLE_TYPE_ARENA && gBattleStruct->arenaTurnCounter == 0)
        BattleScriptExecute(BattleScript_ArenaTurnBeginning);
    else if ((i = ShouldDoTrainerSlide(GetBattlerAtPosition(B_POSITION_OPPONENT_LEFT), TRAINER_SLIDE_LAST_LOW_HP)))
        BattleScriptExecute(i == 1 ? BattleScript_TrainerASlideMsgEnd2 : BattleScript_TrainerBSlideMsgEnd2);
    else if ((i = ShouldDoTrainerSlide(GetBattlerAtPosition(B_POSITION_OPPONENT_LEFT), TRAINER_SLIDE_LAST_HALF_HP)))
        BattleScriptExecute(i == 1 ? BattleScript_TrainerASlideMsgEnd2 : BattleScript_TrainerBSlideMsgEnd2);
    else if ((i = ShouldDoTrainerSlide(GetBattlerAtPosition(B_POSITION_OPPONENT_LEFT), TRAINER_SLIDE_PLAYER_LANDS_FIRST_CRITICAL_HIT)))
        BattleScriptExecute(i == 1 ? BattleScript_TrainerASlideMsgEnd2 : BattleScript_TrainerBSlideMsgEnd2);
    else if ((i = ShouldDoTrainerSlide(GetBattlerAtPosition(B_POSITION_OPPONENT_LEFT), TRAINER_SLIDE_ENEMY_LANDS_FIRST_CRITICAL_HIT)))
        BattleScriptExecute(i == 1 ? BattleScript_TrainerASlideMsgEnd2 : BattleScript_TrainerBSlideMsgEnd2);
    else if ((i = ShouldDoTrainerSlide(GetBattlerAtPosition(B_POSITION_OPPONENT_LEFT), TRAINER_SLIDE_PLAYER_LANDS_FIRST_SUPER_EFFECTIVE_HIT)))
        BattleScriptExecute(i == 1 ? BattleScript_TrainerASlideMsgEnd2 : BattleScript_TrainerBSlideMsgEnd2);
    else if ((i = ShouldDoTrainerSlide(GetBattlerAtPosition(B_POSITION_OPPONENT_LEFT), TRAINER_SLIDE_PLAYER_LANDS_FIRST_STAB_MOVE)))
        BattleScriptExecute(i == 1 ? BattleScript_TrainerASlideMsgEnd2 : BattleScript_TrainerBSlideMsgEnd2);
    else if ((i = ShouldDoTrainerSlide(GetBattlerAtPosition(B_POSITION_OPPONENT_LEFT), TRAINER_SLIDE_ENEMY_MON_UNAFFECTED)))
        BattleScriptExecute(i == 1 ? BattleScript_TrainerASlideMsgEnd2 : BattleScript_TrainerBSlideMsgEnd2);
}

u8 IsRunningFromBattleImpossible(u32 battler)
{
    enum ItemHoldEffect holdEffect;
    u32 i;

    if (FlagGet(B_FLAG_NO_RUNNING))
    {
        gBattleCommunication[MULTISTRING_CHOOSER] = B_MSG_CANT_ESCAPE;
        return BATTLE_RUN_FORBIDDEN;
    }

    if (gBattleMons[battler].item == ITEM_ENIGMA_BERRY_E_READER)
        holdEffect = gEnigmaBerries[battler].holdEffect;
    else
        holdEffect = ItemId_GetHoldEffect(gBattleMons[battler].item);

    gPotentialItemEffectBattler = battler;

    if (gBattleTypeFlags & BATTLE_TYPE_FIRST_BATTLE) // Cannot ever run from saving Birch's battle.
    {
        gBattleCommunication[MULTISTRING_CHOOSER] = B_MSG_DONT_LEAVE_BIRCH;
        return BATTLE_RUN_FORBIDDEN;
    }
    if (GetBattlerPosition(battler) == B_POSITION_PLAYER_RIGHT && WILD_DOUBLE_BATTLE
        && IsBattlerAlive(GetBattlerAtPosition(B_POSITION_PLAYER_LEFT))) // The second pokemon cannot run from a double wild battle, unless it's the only alive mon.
    {
        gBattleCommunication[MULTISTRING_CHOOSER] = B_MSG_CANT_ESCAPE;
        return BATTLE_RUN_FORBIDDEN;
    }

    if (holdEffect == HOLD_EFFECT_CAN_ALWAYS_RUN)
        return BATTLE_RUN_SUCCESS;
    if (B_GHOSTS_ESCAPE >= GEN_6 && IS_BATTLER_OF_TYPE(battler, TYPE_GHOST))
        return BATTLE_RUN_SUCCESS;
    if (gBattleTypeFlags & BATTLE_TYPE_LINK)
        return BATTLE_RUN_SUCCESS;
    if (GetBattlerAbility(battler) == ABILITY_RUN_AWAY)
        return BATTLE_RUN_SUCCESS;

    if ((i = IsAbilityPreventingEscape(battler)))
    {
        gBattleScripting.battler = i - 1;
        gLastUsedAbility = gBattleMons[i - 1].ability;
        gBattleCommunication[MULTISTRING_CHOOSER] = B_MSG_PREVENTS_ESCAPE;
        return BATTLE_RUN_FAILURE;
    }

    if (!CanBattlerEscape(battler))
    {
        gBattleCommunication[MULTISTRING_CHOOSER] = B_MSG_CANT_ESCAPE;
        return BATTLE_RUN_FORBIDDEN;
    }
    return BATTLE_RUN_SUCCESS;
}

void SwitchTwoBattlersInParty(u32 battler, u32 battler2)
{
    s32 i;
    u32 partyId1, partyId2;

    for (i = 0; i < (int)ARRAY_COUNT(gBattlePartyCurrentOrder); i++)
        gBattlePartyCurrentOrder[i] = *(battler * 3 + i + (u8 *)(gBattleStruct->battlerPartyOrders));

    partyId1 = GetPartyIdFromBattlePartyId(gBattlerPartyIndexes[battler]);
    partyId2 = GetPartyIdFromBattlePartyId(gBattlerPartyIndexes[battler2]);
    SwitchPartyMonSlots(partyId1, partyId2);

    for (i = 0; i < (int)ARRAY_COUNT(gBattlePartyCurrentOrder); i++)
    {
        *(battler * 3 + i + (u8 *)(gBattleStruct->battlerPartyOrders)) = gBattlePartyCurrentOrder[i];
        *(BATTLE_PARTNER(battler) * 3 + i + (u8 *)(gBattleStruct->battlerPartyOrders)) = gBattlePartyCurrentOrder[i];
    }
}

void SwitchPartyOrder(u32 battler)
{
    s32 i;
    u32 partyId1, partyId2;

    for (i = 0; i < (int)ARRAY_COUNT(gBattlePartyCurrentOrder); i++)
        gBattlePartyCurrentOrder[i] = *(battler * 3 + i + (u8 *)(gBattleStruct->battlerPartyOrders));

    partyId1 = GetPartyIdFromBattlePartyId(gBattlerPartyIndexes[battler]);
    partyId2 = GetPartyIdFromBattlePartyId(gBattleStruct->monToSwitchIntoId[battler]);
    SwitchPartyMonSlots(partyId1, partyId2);

    if (IsDoubleBattle())
    {
        for (i = 0; i < (int)ARRAY_COUNT(gBattlePartyCurrentOrder); i++)
        {
            *(battler * 3 + i + (u8 *)(gBattleStruct->battlerPartyOrders)) = gBattlePartyCurrentOrder[i];
            *(BATTLE_PARTNER(battler) * 3 + i + (u8 *)(gBattleStruct->battlerPartyOrders)) = gBattlePartyCurrentOrder[i];
        }
    }
    else
    {
        for (i = 0; i < (int)ARRAY_COUNT(gBattlePartyCurrentOrder); i++)
        {
            *(battler * 3 + i + (u8 *)(gBattleStruct->battlerPartyOrders)) = gBattlePartyCurrentOrder[i];
        }
    }
}

enum
{
    STATE_TURN_START_RECORD,
    STATE_BEFORE_ACTION_CHOSEN,
    STATE_WAIT_ACTION_CHOSEN,
    STATE_WAIT_ACTION_CASE_CHOSEN,
    STATE_WAIT_ACTION_CONFIRMED_STANDBY,
    STATE_WAIT_ACTION_CONFIRMED,
    STATE_SELECTION_SCRIPT,
    STATE_WAIT_SET_BEFORE_ACTION,
    STATE_SELECTION_SCRIPT_MAY_RUN
};

static void HandleTurnActionSelectionState(void)
{
    s32 i, battler;

    gBattleCommunication[ACTIONS_CONFIRMED_COUNT] = 0;
    for (battler = 0; battler < gBattlersCount; battler++)
    {
        u32 position = GetBattlerPosition(battler);
        switch (gBattleCommunication[battler])
        {
        case STATE_TURN_START_RECORD: // Recorded battle related action on start of every turn.
            RecordedBattle_CopyBattlerMoves(battler);
            gBattleCommunication[battler] = STATE_BEFORE_ACTION_CHOSEN;
            ComputeBattlerDecisions(battler); // Do AI score computations here so we can use them in AI_TrySwitchOrUseItem
            // fallthrough
        case STATE_BEFORE_ACTION_CHOSEN: // Choose an action.
            gBattleStruct->monToSwitchIntoId[battler] = PARTY_SIZE;
            if (gBattleTypeFlags & BATTLE_TYPE_MULTI
                || (position & BIT_FLANK) == B_FLANK_LEFT
                || gBattleStruct->battlerState[GetBattlerAtPosition(BATTLE_PARTNER(position))].absent
                || gBattleCommunication[GetBattlerAtPosition(BATTLE_PARTNER(position))] == STATE_WAIT_ACTION_CONFIRMED)
            {
                if (gBattleStruct->battlerState[battler].absent || gBattleStruct->battlerState[battler].commandingDondozo)
                {
                    gChosenActionByBattler[battler] = B_ACTION_NOTHING_FAINTED;
                    if (!(gBattleTypeFlags & BATTLE_TYPE_MULTI))
                        gBattleCommunication[battler] = STATE_WAIT_ACTION_CONFIRMED;
                    else
                        gBattleCommunication[battler] = STATE_WAIT_ACTION_CONFIRMED_STANDBY;
                }
                else
                {
                    if (gBattleMons[battler].status2 & STATUS2_MULTIPLETURNS
                        || gBattleMons[battler].status2 & STATUS2_RECHARGE)
                    {
                        gChosenActionByBattler[battler] = B_ACTION_USE_MOVE;
                        gBattleCommunication[battler] = STATE_WAIT_ACTION_CONFIRMED_STANDBY;
                    }
                    else if (WILD_DOUBLE_BATTLE
                             && position == B_POSITION_PLAYER_RIGHT
                             && (gBattleStruct->throwingPokeBall || gChosenActionByBattler[GetBattlerAtPosition(B_POSITION_PLAYER_LEFT)] == B_ACTION_RUN)
                             && gChosenActionByBattler[GetBattlerAtPosition(B_POSITION_PLAYER_LEFT)] != B_ACTION_NOTHING_FAINTED)
                    {
                        gBattleStruct->throwingPokeBall = FALSE;
                        gChosenActionByBattler[battler] = B_ACTION_NOTHING_FAINTED; // Not fainted, but it cannot move, because of the throwing ball.
                        gBattleCommunication[battler] = STATE_WAIT_ACTION_CONFIRMED_STANDBY;
                    }
                    else if (B_RUN_TRAINER_BATTLE
                          && gBattleTypeFlags & BATTLE_TYPE_DOUBLE
                          && position == B_POSITION_PLAYER_RIGHT
                          && gChosenActionByBattler[GetBattlerAtPosition(B_POSITION_PLAYER_LEFT)] == B_ACTION_RUN
                          && gChosenActionByBattler[GetBattlerAtPosition(B_POSITION_PLAYER_LEFT)] != B_ACTION_NOTHING_FAINTED)
                    {
                        gChosenActionByBattler[battler] = B_ACTION_USE_MOVE;
                        gBattleCommunication[battler] = STATE_WAIT_ACTION_CONFIRMED_STANDBY;
                    }
                    else
                    {
                        gBattleStruct->itemPartyIndex[battler] = PARTY_SIZE;
                        BtlController_EmitChooseAction(battler, BUFFER_A, gChosenActionByBattler[0], gBattleResources->bufferB[0][1] | (gBattleResources->bufferB[0][2] << 8));
                        MarkBattlerForControllerExec(battler);
                        gBattleCommunication[battler]++;
                    }
                }
            }
            break;
        case STATE_WAIT_ACTION_CHOSEN: // Try to perform an action.
            if (!(gBattleControllerExecFlags & (((1u << battler)) | (0xF << 28) | ((1u << battler) << 4) | ((1u << battler) << 8) | ((1u << battler) << 12))))
            {
                RecordedBattle_SetBattlerAction(battler, gBattleResources->bufferB[battler][1]);
                gChosenActionByBattler[battler] = gBattleResources->bufferB[battler][1];

                switch (gBattleResources->bufferB[battler][1])
                {
                case B_ACTION_USE_MOVE:
                    if (AreAllMovesUnusable(battler))
                    {
                        gBattleCommunication[battler] = STATE_SELECTION_SCRIPT;
                        gBattleStruct->selectionScriptFinished[battler] = FALSE;
                        gBattleStruct->stateIdAfterSelScript[battler] = STATE_WAIT_ACTION_CONFIRMED_STANDBY;
                        gBattleStruct->moveTarget[battler] = gBattleResources->bufferB[battler][3];
                        return;
                    }
                    else if (gDisableStructs[battler].encoredMove != 0)
                    {
                        gChosenMoveByBattler[battler] = gDisableStructs[battler].encoredMove;
                        gBattleStruct->chosenMovePositions[battler] = gDisableStructs[battler].encoredMovePos;
                        gBattleCommunication[battler] = STATE_WAIT_ACTION_CONFIRMED_STANDBY;
                        return;
                    }
                    else
                    {
                        struct ChooseMoveStruct moveInfo;

                        moveInfo.zmove = gBattleStruct->zmove;
                        moveInfo.species = gBattleMons[battler].species;
                        moveInfo.monTypes[0] = gBattleMons[battler].types[0];
                        moveInfo.monTypes[1] = gBattleMons[battler].types[1];
                        moveInfo.monTypes[2] = gBattleMons[battler].types[2];

                        for (i = 0; i < MAX_MON_MOVES; i++)
                        {
                            moveInfo.moves[i] = gBattleMons[battler].moves[i];
                            moveInfo.currentPp[i] = gBattleMons[battler].pp[i];
                            moveInfo.maxPp[i] = CalculatePPWithBonus(
                                                            gBattleMons[battler].moves[i],
                                                            gBattleMons[battler].ppBonuses,
                                                            i);
                        }

                        BtlController_EmitChooseMove(battler, BUFFER_A, IsDoubleBattle() != 0, FALSE, &moveInfo);
                        MarkBattlerForControllerExec(battler);
                    }
                    break;
                case B_ACTION_USE_ITEM:
                    if (FlagGet(B_FLAG_NO_BAG_USE))
                    {
                        RecordedBattle_ClearBattlerAction(battler, 1);
                        gSelectionBattleScripts[battler] = BattleScript_ActionSelectionItemsCantBeUsed;
                        gBattleCommunication[battler] = STATE_SELECTION_SCRIPT;
                        gBattleStruct->selectionScriptFinished[battler] = FALSE;
                        gBattleStruct->stateIdAfterSelScript[battler] = STATE_BEFORE_ACTION_CHOSEN;
                        return;
                    }

                    if (((gBattleTypeFlags & (BATTLE_TYPE_LINK
                                            | BATTLE_TYPE_FRONTIER_NO_PYRAMID
                                            | BATTLE_TYPE_EREADER_TRAINER
                                            | BATTLE_TYPE_RECORDED_LINK))
                                            && !gTestRunnerEnabled)
                                            // Or if currently held by Sky Drop
                                            || gStatuses3[battler] & STATUS3_SKY_DROPPED)
                    {
                        RecordedBattle_ClearBattlerAction(battler, 1);
                        gSelectionBattleScripts[battler] = BattleScript_ActionSelectionItemsCantBeUsed;
                        gBattleCommunication[battler] = STATE_SELECTION_SCRIPT;
                        gBattleStruct->selectionScriptFinished[battler] = FALSE;
                        gBattleStruct->stateIdAfterSelScript[battler] = STATE_BEFORE_ACTION_CHOSEN;
                        return;
                    }
                    else
                    {
                        BtlController_EmitChooseItem(battler, BUFFER_A, gBattleStruct->battlerPartyOrders[battler]);
                        MarkBattlerForControllerExec(battler);
                    }
                    break;
                case B_ACTION_SWITCH:
                    gBattleStruct->battlerPartyIndexes[battler] = gBattlerPartyIndexes[battler];
                    if (gBattleTypeFlags & BATTLE_TYPE_ARENA
                        || !CanBattlerEscape(battler))
                    {
                        BtlController_EmitChoosePokemon(battler, BUFFER_A, PARTY_ACTION_CANT_SWITCH, PARTY_SIZE, ABILITY_NONE, gBattleStruct->battlerPartyOrders[battler]);
                    }
                    else if (ItemId_GetHoldEffect(gBattleMons[battler].item) != HOLD_EFFECT_SHED_SHELL
                      && (i = IsAbilityPreventingEscape(battler)))   // must be last to keep i value integrity
                    {
                        BtlController_EmitChoosePokemon(battler, BUFFER_A, ((i - 1) << 4) | PARTY_ACTION_ABILITY_PREVENTS, PARTY_SIZE, gBattleMons[i - 1].ability, gBattleStruct->battlerPartyOrders[battler]);
                    }
                    else
                    {
                        if (battler == 2 && gChosenActionByBattler[0] == B_ACTION_SWITCH)
                            BtlController_EmitChoosePokemon(battler, BUFFER_A, PARTY_ACTION_CHOOSE_MON, gBattleStruct->monToSwitchIntoId[0], ABILITY_NONE, gBattleStruct->battlerPartyOrders[battler]);
                        else if (battler == 3 && gChosenActionByBattler[1] == B_ACTION_SWITCH)
                            BtlController_EmitChoosePokemon(battler, BUFFER_A, PARTY_ACTION_CHOOSE_MON, gBattleStruct->monToSwitchIntoId[1], ABILITY_NONE, gBattleStruct->battlerPartyOrders[battler]);
                        else
                            BtlController_EmitChoosePokemon(battler, BUFFER_A, PARTY_ACTION_CHOOSE_MON, PARTY_SIZE, ABILITY_NONE, gBattleStruct->battlerPartyOrders[battler]);
                    }
                    MarkBattlerForControllerExec(battler);
                    break;
                case B_ACTION_SAFARI_BALL:
                    if (IsPlayerPartyAndPokemonStorageFull())
                    {
                        gSelectionBattleScripts[battler] = BattleScript_PrintFullBox;
                        gBattleCommunication[battler] = STATE_SELECTION_SCRIPT;
                        gBattleStruct->selectionScriptFinished[battler] = FALSE;
                        gBattleStruct->stateIdAfterSelScript[battler] = STATE_BEFORE_ACTION_CHOSEN;
                        return;
                    }
                    break;
                case B_ACTION_SAFARI_POKEBLOCK:
                    BtlController_EmitChooseItem(battler, BUFFER_A, gBattleStruct->battlerPartyOrders[battler]);
                    MarkBattlerForControllerExec(battler);
                    break;
                case B_ACTION_CANCEL_PARTNER:
                    gBattleCommunication[battler] = STATE_WAIT_SET_BEFORE_ACTION;
                    gBattleCommunication[GetPartnerBattler(battler)] = STATE_BEFORE_ACTION_CHOSEN;
                    RecordedBattle_ClearBattlerAction(battler, 1);
                    if (gBattleMons[GetPartnerBattler(battler)].status2 & STATUS2_MULTIPLETURNS
                        || gBattleMons[GetPartnerBattler(battler)].status2 & STATUS2_RECHARGE)
                    {
                        BtlController_EmitEndBounceEffect(battler, BUFFER_A);
                        MarkBattlerForControllerExec(battler);
                        return;
                    }
                    else if (gChosenActionByBattler[GetPartnerBattler(battler)] == B_ACTION_SWITCH)
                    {
                        RecordedBattle_ClearBattlerAction(GetPartnerBattler(battler), 2);
                    }
                    else if (gChosenActionByBattler[GetPartnerBattler(battler)] == B_ACTION_RUN)
                    {
                        RecordedBattle_ClearBattlerAction(GetPartnerBattler(battler), 1);
                    }
                    else if (gChosenActionByBattler[GetPartnerBattler(battler)] == B_ACTION_USE_MOVE
                             && (gProtectStructs[GetPartnerBattler(battler)].noValidMoves
                                || gDisableStructs[GetPartnerBattler(battler)].encoredMove))
                    {
                        RecordedBattle_ClearBattlerAction(GetPartnerBattler(battler), 1);
                    }
                    else if (gBattleTypeFlags & BATTLE_TYPE_PALACE
                             && gChosenActionByBattler[GetPartnerBattler(battler)] == B_ACTION_USE_MOVE)
                    {
                        gRngValue = gBattlePalaceMoveSelectionRngValue;
                        RecordedBattle_ClearBattlerAction(GetPartnerBattler(battler), 1);
                    }
                    else
                    {
                        RecordedBattle_ClearBattlerAction(GetPartnerBattler(battler), 3);
                    }

                    gBattleStruct->gimmick.toActivate &= ~((1u << BATTLE_PARTNER(GetBattlerPosition(battler))));
                    BtlController_EmitEndBounceEffect(battler, BUFFER_A);
                    MarkBattlerForControllerExec(battler);
                    return;
                case B_ACTION_DEBUG:
                    BtlController_EmitDebugMenu(battler, BUFFER_A);
                    MarkBattlerForControllerExec(battler);
                    break;
                }

                if (gBattleTypeFlags & BATTLE_TYPE_TRAINER
                    && gBattleTypeFlags & (BATTLE_TYPE_FRONTIER | BATTLE_TYPE_TRAINER_HILL)
                    && gBattleResources->bufferB[battler][1] == B_ACTION_RUN)
                {
                    gSelectionBattleScripts[battler] = BattleScript_AskIfWantsToForfeitMatch;
                    gBattleCommunication[battler] = STATE_SELECTION_SCRIPT_MAY_RUN;
                    gBattleStruct->selectionScriptFinished[battler] = FALSE;
                    gBattleStruct->stateIdAfterSelScript[battler] = STATE_BEFORE_ACTION_CHOSEN;
                    return;
                }
                else if (CanPlayerForfeitNormalTrainerBattle() && gBattleResources->bufferB[battler][1] == B_ACTION_RUN)
                {
                    gSelectionBattleScripts[battler] = BattleScript_QuestionForfeitBattle;
                    gBattleCommunication[battler] = STATE_SELECTION_SCRIPT_MAY_RUN;
                    gBattleStruct->selectionScriptFinished[battler] = FALSE;
                    gBattleStruct->stateIdAfterSelScript[battler] = STATE_BEFORE_ACTION_CHOSEN;
                    return;
                }
                else if (gBattleTypeFlags & BATTLE_TYPE_TRAINER
                      && !(gBattleTypeFlags & (BATTLE_TYPE_LINK | BATTLE_TYPE_RECORDED_LINK))
                      && gBattleResources->bufferB[battler][1] == B_ACTION_RUN)
                {
                    BattleScriptExecute(BattleScript_PrintCantRunFromTrainer);
                    gBattleCommunication[battler] = STATE_BEFORE_ACTION_CHOSEN;
                }
                else if ((IsRunningFromBattleImpossible(battler) != BATTLE_RUN_SUCCESS
                         && gBattleResources->bufferB[battler][1] == B_ACTION_RUN)
                         || (FlagGet(B_FLAG_NO_RUNNING) == TRUE && gBattleResources->bufferB[battler][1] == B_ACTION_RUN))
                {
                    gSelectionBattleScripts[battler] = BattleScript_PrintCantEscapeFromBattle;
                    gBattleCommunication[battler] = STATE_SELECTION_SCRIPT;
                    gBattleStruct->selectionScriptFinished[battler] = FALSE;
                    gBattleStruct->stateIdAfterSelScript[battler] = STATE_BEFORE_ACTION_CHOSEN;
                    return;
                }
                else
                {
                    gBattleCommunication[battler]++;
                }
            }
            break;
        case STATE_WAIT_ACTION_CASE_CHOSEN:
            if (!(gBattleControllerExecFlags & (((1u << battler)) | (0xF << 28) | ((1u << battler) << 4) | ((1u << battler) << 8) | ((1u << battler) << 12))))
            {
                switch (gChosenActionByBattler[battler])
                {
                case B_ACTION_USE_MOVE:
                    switch (gBattleResources->bufferB[battler][1])
                    {
                    case 3:
                    case 4:
                    case 5:
                    case 6:
                    case 7:
                    case 8:
                    case 9:
                        gChosenActionByBattler[battler] = gBattleResources->bufferB[battler][1];
                        return;
                    case 15:
                        gChosenActionByBattler[battler] = B_ACTION_SWITCH;
                        UpdateBattlerPartyOrdersOnSwitch(battler);
                        return;
                    default:
                        RecordedBattle_CheckMovesetChanges(B_RECORD_MODE_PLAYBACK);
                        if ((gBattleResources->bufferB[battler][2] | (gBattleResources->bufferB[battler][3] << 8)) == 0xFFFF)
                        {
                            gBattleCommunication[battler] = STATE_BEFORE_ACTION_CHOSEN;
                            RecordedBattle_ClearBattlerAction(battler, 1);
                        }
                        else if (TrySetCantSelectMoveBattleScript(battler))
                        {
                            RecordedBattle_ClearBattlerAction(battler, 1);
                            gBattleCommunication[battler] = STATE_SELECTION_SCRIPT;
                            gBattleStruct->selectionScriptFinished[battler] = FALSE;
                            gBattleResources->bufferB[battler][1] = B_ACTION_USE_MOVE;
                            gBattleStruct->stateIdAfterSelScript[battler] = STATE_WAIT_ACTION_CHOSEN;
                            return;
                        }
                        else
                        {
                            if (!(gBattleTypeFlags & BATTLE_TYPE_PALACE))
                            {
                                RecordedBattle_SetBattlerAction(battler, gBattleResources->bufferB[battler][2]);
                                RecordedBattle_SetBattlerAction(battler, gBattleResources->bufferB[battler][3]);
                            }

                            // Get the chosen move position (and thus the chosen move) and target from the returned buffer.
                            gBattleStruct->chosenMovePositions[battler] = gBattleResources->bufferB[battler][2] & ~RET_GIMMICK;
                            gChosenMoveByBattler[battler] = gBattleMons[battler].moves[gBattleStruct->chosenMovePositions[battler]];
                            gBattleStruct->moveTarget[battler] = gBattleResources->bufferB[battler][3];

                            // Check to see if any gimmicks need to be prepared.
                            if (gBattleResources->bufferB[battler][2] & RET_GIMMICK)
                                gBattleStruct->gimmick.toActivate |= 1u << battler;

                            // Max Move check
                            if (GetActiveGimmick(battler) == GIMMICK_DYNAMAX || IsGimmickSelected(battler, GIMMICK_DYNAMAX))
                            {
                                gBattleStruct->dynamax.baseMoves[battler] = gBattleMons[battler].moves[gBattleStruct->chosenMovePositions[battler]];
                            }
                            gBattleCommunication[battler]++;

                            if (gTestRunnerEnabled)
                            {
                                TestRunner_Battle_CheckChosenMove(battler, gChosenMoveByBattler[battler], gBattleStruct->moveTarget[battler]);
                            }
                        }
                        break;
                    }
                    break;
                case B_ACTION_USE_ITEM:
                    if ((gBattleResources->bufferB[battler][1] | (gBattleResources->bufferB[battler][2] << 8)) == 0)
                    {
                        gBattleCommunication[battler] = STATE_BEFORE_ACTION_CHOSEN;
                    }
                    else
                    {
                        gLastUsedItem = (gBattleResources->bufferB[battler][1] | (gBattleResources->bufferB[battler][2] << 8));
                        if (ItemId_GetPocket(gLastUsedItem) == POCKET_POKE_BALLS)
                            gBattleStruct->throwingPokeBall = TRUE;
                        gBattleCommunication[battler]++;
                    }
                    break;
                case B_ACTION_SWITCH:
                    if (gBattleResources->bufferB[battler][1] == PARTY_SIZE)
                    {
                        gBattleCommunication[battler] = STATE_BEFORE_ACTION_CHOSEN;
                        RecordedBattle_ClearBattlerAction(battler, 1);
                    }
                    else
                    {
                        UpdateBattlerPartyOrdersOnSwitch(battler);
                        gBattleCommunication[battler]++;
                    }
                    break;
                case B_ACTION_RUN:
                    gHitMarker |= HITMARKER_RUN;
                    gBattleCommunication[battler]++;
                    break;
                case B_ACTION_SAFARI_WATCH_CAREFULLY:
                    gBattleCommunication[battler]++;
                    break;
                case B_ACTION_SAFARI_BALL:
                    gBattleCommunication[battler]++;
                    break;
                case B_ACTION_THROW_BALL:
                    gBattleStruct->throwingPokeBall = TRUE;
                    gBattleCommunication[battler]++;
                    break;
                case B_ACTION_SAFARI_POKEBLOCK:
                    if ((gBattleResources->bufferB[battler][1] | (gBattleResources->bufferB[battler][2] << 8)) != 0)
                        gBattleCommunication[battler]++;
                    else
                        gBattleCommunication[battler] = STATE_BEFORE_ACTION_CHOSEN;
                    break;
                case B_ACTION_SAFARI_GO_NEAR:
                    gBattleCommunication[battler]++;
                    break;
                case B_ACTION_SAFARI_RUN:
                    gHitMarker |= HITMARKER_RUN;
                    gBattleCommunication[battler]++;
                    break;
                case B_ACTION_WALLY_THROW:
                    gBattleCommunication[battler]++;
                    break;
                case B_ACTION_DEBUG:
                    gBattleCommunication[battler] = STATE_BEFORE_ACTION_CHOSEN;
                    break;
                }
            }
            break;
        case STATE_WAIT_ACTION_CONFIRMED_STANDBY:
            if (!(gBattleControllerExecFlags & ((1u << battler)
                                                | (0xF << 28)
                                                | (1u << (battler + 4))
                                                | (1u << (battler + 8))
                                                | (1u << (battler + 12)))))
            {
                if (AllAtActionConfirmed())
                    i = TRUE;
                else
                    i = FALSE;

                if (((gBattleTypeFlags & BATTLE_TYPE_MULTI) || !IsDoubleBattle())
                    || (position & BIT_FLANK) != B_FLANK_LEFT
                    || gBattleStruct->battlerState[GetBattlerAtPosition(BATTLE_PARTNER(position))].absent)
                {
                    BtlController_EmitLinkStandbyMsg(battler, BUFFER_A, LINK_STANDBY_MSG_STOP_BOUNCE, i);
                }
                else
                {
                    BtlController_EmitLinkStandbyMsg(battler, BUFFER_A, LINK_STANDBY_STOP_BOUNCE_ONLY, i);
                }
                MarkBattlerForControllerExec(battler);
                gBattleCommunication[battler]++;
            }
            break;
        case STATE_WAIT_ACTION_CONFIRMED:
            if (!(gBattleControllerExecFlags & ((1u << battler) | (0xF << 28) | (1u << (battler + 4)) | (1u << (battler + 8)) | (1u << (battler + 12)))))
            {
                gBattleCommunication[ACTIONS_CONFIRMED_COUNT]++;
            }
            break;
        case STATE_SELECTION_SCRIPT:
            if (gBattleStruct->selectionScriptFinished[battler])
            {
                gBattleCommunication[battler] = gBattleStruct->stateIdAfterSelScript[battler];
            }
            else
            {
                gBattlerAttacker = battler;
                gBattlescriptCurrInstr = gSelectionBattleScripts[battler];
                if (!(gBattleControllerExecFlags & ((1u << battler) | (0xF << 28) | (1u << (battler + 4)) | (1u << (battler + 8)) | (1u << (battler + 12)))))
                {
                    gBattleScriptingCommandsTable[gBattlescriptCurrInstr[0]]();
                }
                gSelectionBattleScripts[battler] = gBattlescriptCurrInstr;
            }
            break;
        case STATE_WAIT_SET_BEFORE_ACTION:
                if (!(gBattleControllerExecFlags & ((1u << battler) | (0xF << 28) | (1u << (battler + 4)) | (1u << (battler + 8)) | (1u << (battler + 12)))))
            {
                gBattleCommunication[battler] = STATE_BEFORE_ACTION_CHOSEN;
            }
            break;
        case STATE_SELECTION_SCRIPT_MAY_RUN:
            if (gBattleStruct->selectionScriptFinished[battler])
            {
                if (gBattleResources->bufferB[battler][1] == B_ACTION_NOTHING_FAINTED)
                {
                    gHitMarker |= HITMARKER_RUN;
                    gChosenActionByBattler[battler] = B_ACTION_RUN;
                    gBattleCommunication[battler] = STATE_WAIT_ACTION_CONFIRMED_STANDBY;
                }
                else
                {
                    RecordedBattle_ClearBattlerAction(battler, 1);
                    gBattleCommunication[battler] = gBattleStruct->stateIdAfterSelScript[battler];
                }
            }
            else
            {
                gBattlerAttacker = battler;
                gBattlescriptCurrInstr = gSelectionBattleScripts[battler];
                if (!(gBattleControllerExecFlags & ((1u << battler) | (0xF << 28) | (1u << (battler + 4)) | (1u << (battler + 8)) | (1u << (battler + 12)))))
                {
                    gBattleScriptingCommandsTable[gBattlescriptCurrInstr[0]]();
                }
                gSelectionBattleScripts[battler] = gBattlescriptCurrInstr;
            }
            break;
        }
    }

    // Check if everyone chose actions.
    if (gBattleCommunication[ACTIONS_CONFIRMED_COUNT] == gBattlersCount)
    {
        RecordedBattle_CheckMovesetChanges(B_RECORD_MODE_RECORDING);

        if (WILD_DOUBLE_BATTLE
            && gBattleStruct->throwingPokeBall
            && gChosenActionByBattler[GetBattlerAtPosition(B_POSITION_PLAYER_RIGHT)] != B_ACTION_NOTHING_FAINTED)
        {
            // if we choose to throw a ball with our second mon, skip the action of the first
            // (if we have chosen throw ball with first, second's is already skipped)
            // if throwing a ball in a wild battle with an in-game partner, skip partner's turn when throwing a ball
            if (gBattleTypeFlags & BATTLE_TYPE_INGAME_PARTNER)
                gChosenActionByBattler[GetBattlerAtPosition(B_POSITION_PLAYER_RIGHT)] = B_ACTION_NOTHING_FAINTED;
            else
                gChosenActionByBattler[GetBattlerAtPosition(B_POSITION_PLAYER_LEFT)] = B_ACTION_NOTHING_FAINTED;
        }

        gBattleMainFunc = SetActionsAndBattlersTurnOrder;

        if (gBattleTypeFlags & BATTLE_TYPE_INGAME_PARTNER)
        {
            for (i = 0; i < gBattlersCount; i++)
            {
                if (gChosenActionByBattler[i] == B_ACTION_SWITCH)
                    SwitchPartyOrderInGameMulti(i, gBattleStruct->monToSwitchIntoId[battler]);
            }
        }
    }
}

static bool8 AllAtActionConfirmed(void)
{
    s32 i, count;

    for (count = 0, i = 0; i < gBattlersCount; i++)
    {
        if (gBattleCommunication[i] == STATE_WAIT_ACTION_CONFIRMED)
            count++;
    }

    if (count + 1 == gBattlersCount)
        return TRUE;
    else
        return FALSE;
}

static void UpdateBattlerPartyOrdersOnSwitch(u32 battler)
{
    gBattleStruct->monToSwitchIntoId[battler] = gBattleResources->bufferB[battler][1];
    RecordedBattle_SetBattlerAction(battler, gBattleResources->bufferB[battler][1]);

    if (gBattleTypeFlags & BATTLE_TYPE_LINK && gBattleTypeFlags & BATTLE_TYPE_MULTI)
    {
        *(battler * 3 + (u8 *)(gBattleStruct->battlerPartyOrders) + 0) &= 0xF;
        *(battler * 3 + (u8 *)(gBattleStruct->battlerPartyOrders) + 0) |= (gBattleResources->bufferB[battler][2] & 0xF0);
        *(battler * 3 + (u8 *)(gBattleStruct->battlerPartyOrders) + 1) = gBattleResources->bufferB[battler][3];

        *((BATTLE_PARTNER(battler)) * 3 + (u8 *)(gBattleStruct->battlerPartyOrders) + 0) &= (0xF0);
        *((BATTLE_PARTNER(battler)) * 3 + (u8 *)(gBattleStruct->battlerPartyOrders) + 0) |= (gBattleResources->bufferB[battler][2] & 0xF0) >> 4;
        *((BATTLE_PARTNER(battler)) * 3 + (u8 *)(gBattleStruct->battlerPartyOrders) + 2) = gBattleResources->bufferB[battler][3];
    }
}

void SwapTurnOrder(u8 id1, u8 id2)
{
    u32 temp;

    SWAP(gActionsByTurnOrder[id1], gActionsByTurnOrder[id2], temp);
    SWAP(gBattlerByTurnOrder[id1], gBattlerByTurnOrder[id2], temp);
}

// For AI, so it doesn't 'cheat' by knowing player's ability
u32 GetBattlerTotalSpeedStatArgs(u32 battler, u32 ability, enum ItemHoldEffect holdEffect)
{
    u32 speed = gBattleMons[battler].speed;

    // weather abilities
    if (HasWeatherEffect())
    {
        if (ability == ABILITY_SWIFT_SWIM       && holdEffect != HOLD_EFFECT_UTILITY_UMBRELLA && gBattleWeather & B_WEATHER_RAIN)
            speed *= 2;
        else if (ability == ABILITY_CHLOROPHYLL && holdEffect != HOLD_EFFECT_UTILITY_UMBRELLA && gBattleWeather & B_WEATHER_SUN)
            speed *= 2;
        else if (ability == ABILITY_SAND_RUSH   && gBattleWeather & B_WEATHER_SANDSTORM)
            speed *= 2;
        else if (ability == ABILITY_SLUSH_RUSH  && (gBattleWeather & (B_WEATHER_HAIL | B_WEATHER_SNOW)))
            speed *= 2;
    }

    // other abilities
    if (ability == ABILITY_QUICK_FEET && gBattleMons[battler].status1 & STATUS1_ANY)
        speed = (speed * 150) / 100;
    else if (ability == ABILITY_SURGE_SURFER && gFieldStatuses & STATUS_FIELD_ELECTRIC_TERRAIN)
        speed *= 2;
    else if (ability == ABILITY_SLOW_START && gDisableStructs[battler].slowStartTimer != 0)
        speed /= 2;
    else if (ability == ABILITY_PROTOSYNTHESIS && !(gBattleMons[battler].status2 & STATUS2_TRANSFORMED) && ((gBattleWeather & B_WEATHER_SUN && HasWeatherEffect()) || gDisableStructs[battler].boosterEnergyActivates))
        speed = (GetHighestStatId(battler) == STAT_SPEED) ? (speed * 150) / 100 : speed;
    else if (ability == ABILITY_QUARK_DRIVE && !(gBattleMons[battler].status2 & STATUS2_TRANSFORMED) && (gFieldStatuses & STATUS_FIELD_ELECTRIC_TERRAIN || gDisableStructs[battler].boosterEnergyActivates))
        speed = (GetHighestStatId(battler) == STAT_SPEED) ? (speed * 150) / 100 : speed;
    else if (ability == ABILITY_UNBURDEN && gDisableStructs[battler].unburdenActive)
        speed *= 2;

    // stat stages
    speed *= gStatStageRatios[gBattleMons[battler].statStages[STAT_SPEED]][0];
    speed /= gStatStageRatios[gBattleMons[battler].statStages[STAT_SPEED]][1];

    // player's badge boost
    if (!(gBattleTypeFlags & (BATTLE_TYPE_LINK | BATTLE_TYPE_RECORDED_LINK | BATTLE_TYPE_FRONTIER))
        && ShouldGetStatBadgeBoost(B_FLAG_BADGE_BOOST_SPEED, battler)
        && GetBattlerSide(battler) == B_SIDE_PLAYER)
    {
        speed = (speed * 110) / 100;
    }

    // item effects
    if (holdEffect == HOLD_EFFECT_MACHO_BRACE || holdEffect == HOLD_EFFECT_POWER_ITEM)
        speed /= 2;
    else if (holdEffect == HOLD_EFFECT_IRON_BALL)
        speed /= 2;
    else if (holdEffect == HOLD_EFFECT_CHOICE_SCARF && GetActiveGimmick(battler) != GIMMICK_DYNAMAX)
        speed = (speed * 150) / 100;
    else if (holdEffect == HOLD_EFFECT_QUICK_POWDER && gBattleMons[battler].species == SPECIES_DITTO && !(gBattleMons[battler].status2 & STATUS2_TRANSFORMED))
        speed *= 2;

    // various effects
    if (gSideStatuses[GetBattlerSide(battler)] & SIDE_STATUS_TAILWIND)
        speed *= 2;

    // paralysis drop
    if (gBattleMons[battler].status1 & STATUS1_PARALYSIS && ability != ABILITY_QUICK_FEET)
        speed /= GetGenConfig(GEN_CONFIG_PARALYSIS_SPEED) >= GEN_7 ? 2 : 4;

    if (gSideStatuses[GetBattlerSide(battler)] & SIDE_STATUS_SWAMP)
        speed /= 4;

    return speed;
}

u32 GetBattlerTotalSpeedStat(u32 battler)
{
    u32 ability = GetBattlerAbility(battler);
    enum ItemHoldEffect holdEffect = GetBattlerHoldEffect(battler, TRUE);
    return GetBattlerTotalSpeedStatArgs(battler, ability, holdEffect);
}

s32 GetChosenMovePriority(u32 battler, u32 ability)
{
    u16 move;

    gProtectStructs[battler].pranksterElevated = FALSE;
    if (gProtectStructs[battler].noValidMoves)
        move = MOVE_STRUGGLE;
    else
        move = gBattleMons[battler].moves[gBattleStruct->chosenMovePositions[battler]];

    return GetBattleMovePriority(battler, ability, move);
}

s32 GetBattleMovePriority(u32 battler, u32 ability, u32 move)
{
    s32 priority = 0;

    if (GetActiveGimmick(battler) == GIMMICK_Z_MOVE && !IsBattleMoveStatus(move))
        move = GetUsableZMove(battler, move);

    priority = GetMovePriority(move);

    // Max Guard check
    if (GetActiveGimmick(battler) == GIMMICK_DYNAMAX && GetMoveCategory(move) == DAMAGE_CATEGORY_STATUS)
        return GetMovePriority(MOVE_MAX_GUARD);

    if (ability == ABILITY_GALE_WINGS
        && (GetGenConfig(GEN_CONFIG_GALE_WINGS) < GEN_7 || IsBattlerAtMaxHp(battler))
        && GetMoveType(move) == TYPE_FLYING)
    {
        priority++;
    }
    else if (ability == ABILITY_PRANKSTER && IsBattleMoveStatus(move))
    {
        gProtectStructs[battler].pranksterElevated = 1;
        priority++;
    }
    else if (GetMoveEffect(move) == EFFECT_GRASSY_GLIDE && IsBattlerTerrainAffected(battler, STATUS_FIELD_GRASSY_TERRAIN) && GetActiveGimmick(gBattlerAttacker) != GIMMICK_DYNAMAX && !IsGimmickSelected(battler, GIMMICK_DYNAMAX))
    {
        priority++;
    }
    else if (ability == ABILITY_TRIAGE && IsHealingMove(move))
        priority += 3;

    if (gProtectStructs[battler].quash)
        priority = -8;

    return priority;
}

s32 GetWhichBattlerFasterArgs(u32 battler1, u32 battler2, bool32 ignoreChosenMoves, u32 ability1, u32 ability2,
                              enum ItemHoldEffect holdEffectBattler1, enum ItemHoldEffect holdEffectBattler2, u32 speedBattler1, u32 speedBattler2, s32 priority1, s32 priority2)
{
    u32 strikesFirst = 0;

    if (priority1 == priority2)
    {
        // Quick Claw / Quick Draw / Custap Berry - always first
        // Stall / Mycelium Might - last but before Lagging Tail
        // Lagging Tail - always last
        bool32 battler1HasQuickEffect = gProtectStructs[battler1].quickDraw || gProtectStructs[battler1].usedCustapBerry;
        bool32 battler2HasQuickEffect = gProtectStructs[battler2].quickDraw || gProtectStructs[battler2].usedCustapBerry;
        bool32 battler1HasStallingAbility = ability1 == ABILITY_STALL || (ability1 == ABILITY_MYCELIUM_MIGHT && IsBattleMoveStatus(gChosenMoveByBattler[battler1]));
        bool32 battler2HasStallingAbility = ability2 == ABILITY_STALL || (ability2 == ABILITY_MYCELIUM_MIGHT && IsBattleMoveStatus(gChosenMoveByBattler[battler2]));

        if (battler1HasQuickEffect && !battler2HasQuickEffect)
            strikesFirst = 1;
        else if (battler2HasQuickEffect && !battler1HasQuickEffect)
            strikesFirst = -1;
        else if (holdEffectBattler1 == HOLD_EFFECT_LAGGING_TAIL && holdEffectBattler2 != HOLD_EFFECT_LAGGING_TAIL)
            strikesFirst = -1;
        else if (holdEffectBattler2 == HOLD_EFFECT_LAGGING_TAIL && holdEffectBattler1 != HOLD_EFFECT_LAGGING_TAIL)
            strikesFirst = 1;
        else if (battler1HasStallingAbility && !battler2HasStallingAbility)
            strikesFirst = -1;
        else if (battler2HasStallingAbility && !battler1HasStallingAbility)
            strikesFirst = 1;
        else
        {
            if (speedBattler1 == speedBattler2)
            {
                // same speeds, same priorities
                strikesFirst = 0;
            }
            else if (speedBattler1 < speedBattler2)
            {
                // battler2 has more speed
                if (gFieldStatuses & STATUS_FIELD_TRICK_ROOM)
                    strikesFirst = 1;
                else
                    strikesFirst = -1;
            }
            else
            {
                // battler1 has more speed
                if (gFieldStatuses & STATUS_FIELD_TRICK_ROOM)
                    strikesFirst = -1;
                else
                    strikesFirst = 1;
            }
        }
    }
    else if (priority1 < priority2)
    {
        strikesFirst = -1; // battler2's move has greater priority
    }
    else
    {
        strikesFirst = 1; // battler1's move has greater priority
    }
    return strikesFirst;
}

s32 GetWhichBattlerFasterOrTies(u32 battler1, u32 battler2, bool32 ignoreChosenMoves)
{
    s32 priority1 = 0, priority2 = 0;
    u32 ability1 = GetBattlerAbility(battler1);
    u32 speedBattler1 = GetBattlerTotalSpeedStat(battler1);
    enum ItemHoldEffect holdEffectBattler1 = GetBattlerHoldEffect(battler1, TRUE);
    u32 speedBattler2 = GetBattlerTotalSpeedStat(battler2);
    enum ItemHoldEffect holdEffectBattler2 = GetBattlerHoldEffect(battler2, TRUE);
    u32 ability2 = GetBattlerAbility(battler2);

    if (!ignoreChosenMoves)
    {
        if (gChosenActionByBattler[battler1] == B_ACTION_USE_MOVE)
            priority1 = GetChosenMovePriority(battler1, ability1);
        if (gChosenActionByBattler[battler2] == B_ACTION_USE_MOVE)
            priority2 = GetChosenMovePriority(battler2, ability2);
    }

    return GetWhichBattlerFasterArgs(
        battler1, battler2,
        ignoreChosenMoves,
        ability1, ability2,
        holdEffectBattler1, holdEffectBattler2,
        speedBattler1, speedBattler2,
        priority1, priority2
    );
}

// 24 == MAX_BATTLERS_COUNT!.
// These are the possible orders if all the battlers speed tie. An order
// is chosen at the start of the turn.
static const u8 sBattlerOrders[24][4] =
{
    { 0, 1, 2, 3 },
    { 0, 1, 3, 2 },
    { 0, 2, 1, 3 },
    { 0, 2, 3, 1 },
    { 0, 3, 1, 2 },
    { 0, 3, 2, 1 },
    { 1, 0, 2, 3 },
    { 1, 0, 3, 2 },
    { 1, 2, 0, 3 },
    { 1, 2, 3, 0 },
    { 1, 3, 0, 2 },
    { 1, 3, 2, 0 },
    { 2, 0, 1, 3 },
    { 2, 0, 3, 1 },
    { 2, 1, 0, 3 },
    { 2, 1, 3, 0 },
    { 2, 3, 0, 1 },
    { 2, 3, 1, 0 },
    { 3, 0, 1, 2 },
    { 3, 0, 2, 1 },
    { 3, 1, 0, 2 },
    { 3, 1, 2, 0 },
    { 3, 2, 0, 1 },
    { 3, 2, 1, 0 },
};

s32 GetWhichBattlerFaster(u32 battler1, u32 battler2, bool32 ignoreChosenMoves)
{
    s32 strikesFirst = GetWhichBattlerFasterOrTies(battler1, battler2, ignoreChosenMoves);
    if (strikesFirst == 0)
    {
        s32 order1 = sBattlerOrders[gBattleStruct->speedTieBreaks][battler1];
        s32 order2 = sBattlerOrders[gBattleStruct->speedTieBreaks][battler2];
        if (order1 < order2)
            strikesFirst = 1;
        else
            strikesFirst = -1;
    }
    return strikesFirst;
}

static void SetActionsAndBattlersTurnOrder(void)
{
    s32 turnOrderId = 0;
    s32 i, j, battler;

    if (gBattleTypeFlags & BATTLE_TYPE_SAFARI)
    {
        for (battler = 0; battler < gBattlersCount; battler++)
        {
            gActionsByTurnOrder[turnOrderId] = gChosenActionByBattler[battler];
            gBattlerByTurnOrder[turnOrderId] = battler;
            turnOrderId++;
        }
    }
    else
    {
        if (gBattleTypeFlags & BATTLE_TYPE_LINK)
        {
            for (battler = 0; battler < gBattlersCount; battler++)
            {
                if (gChosenActionByBattler[battler] == B_ACTION_RUN)
                {
                    turnOrderId = 5;
                    break;
                }
            }
        }
        else
        {
            if (gChosenActionByBattler[0] == B_ACTION_RUN)
            {
                battler = 0;
                turnOrderId = 5;
            }
            if (gChosenActionByBattler[2] == B_ACTION_RUN)
            {
                battler = 2;
                turnOrderId = 5;
            }
        }

        if (turnOrderId == 5) // One of battlers wants to run.
        {
            gActionsByTurnOrder[0] = gChosenActionByBattler[battler];
            gBattlerByTurnOrder[0] = battler;
            turnOrderId = 1;
            for (i = 0; i < gBattlersCount; i++)
            {
                if (i != battler)
                {
                    gActionsByTurnOrder[turnOrderId] = gChosenActionByBattler[i];
                    gBattlerByTurnOrder[turnOrderId] = i;
                    turnOrderId++;
                }
            }
        }
        else
        {
            u32 quickClawRandom[MAX_BATTLERS_COUNT] = {0};
            u32 quickDrawRandom[MAX_BATTLERS_COUNT] = {0};

            for (battler = 0; battler < gBattlersCount; battler++)
            {
                if (gChosenActionByBattler[battler] == B_ACTION_USE_ITEM
                  || gChosenActionByBattler[battler] == B_ACTION_SWITCH
                  || gChosenActionByBattler[battler] == B_ACTION_THROW_BALL)
                {
                    gActionsByTurnOrder[turnOrderId] = gChosenActionByBattler[battler];
                    gBattlerByTurnOrder[turnOrderId] = battler;
                    turnOrderId++;
                }
            }
            for (battler = 0; battler < gBattlersCount; battler++)
            {
                if (gChosenActionByBattler[battler] != B_ACTION_USE_ITEM
                  && gChosenActionByBattler[battler] != B_ACTION_SWITCH
                  && gChosenActionByBattler[battler] != B_ACTION_THROW_BALL)
                {
                    gActionsByTurnOrder[turnOrderId] = gChosenActionByBattler[battler];
                    gBattlerByTurnOrder[turnOrderId] = battler;
                    quickClawRandom[battler] = RandomPercentage(RNG_QUICK_CLAW, GetBattlerHoldEffectParam(battler));
                    quickDrawRandom[battler] = RandomPercentage(RNG_QUICK_DRAW, 30);
                    turnOrderId++;
                }
            }
            for (i = 0; i < gBattlersCount - 1; i++)
            {
                for (j = i + 1; j < gBattlersCount; j++)
                {
                    u8 battler1 = gBattlerByTurnOrder[i];
                    u8 battler2 = gBattlerByTurnOrder[j];
                    TryChangingTurnOrderEffects(battler1, battler2, quickClawRandom, quickDrawRandom);
                    if (gActionsByTurnOrder[i] != B_ACTION_USE_ITEM
                        && gActionsByTurnOrder[j] != B_ACTION_USE_ITEM
                        && gActionsByTurnOrder[i] != B_ACTION_SWITCH
                        && gActionsByTurnOrder[j] != B_ACTION_SWITCH
                        && gActionsByTurnOrder[i] != B_ACTION_THROW_BALL
                        && gActionsByTurnOrder[j] != B_ACTION_THROW_BALL)
                    {
                        if (GetWhichBattlerFaster(battler1, battler2, FALSE) == -1)
                            SwapTurnOrder(i, j);
                    }
                }
            }
        }
    }
    gBattleMainFunc = CheckChangingTurnOrderEffects;
    gBattleStruct->quickClawBattlerId = 0;
}

static void TurnValuesCleanUp(bool8 var0)
{
    s32 i;

    for (i = 0; i < gBattlersCount; i++)
    {
        if (var0)
        {
            gProtectStructs[i].protected = PROTECT_NONE;
            gProtectStructs[i].quash = FALSE;
            gProtectStructs[i].usedCustapBerry = FALSE;
            gProtectStructs[i].quickDraw = FALSE;
            memset(&gQueuedStatBoosts[i], 0, sizeof(struct QueuedStatBoost));
        }
        else
        {
            memset(&gProtectStructs[i], 0, sizeof(struct ProtectStruct));

            if (gDisableStructs[i].isFirstTurn)
                gDisableStructs[i].isFirstTurn--;

            if (gDisableStructs[i].rechargeTimer)
            {
                gDisableStructs[i].rechargeTimer--;
                if (gDisableStructs[i].rechargeTimer == 0)
                    gBattleMons[i].status2 &= ~STATUS2_RECHARGE;
            }
            gBattleStruct->battlerState[i].canPickupItem = FALSE;
        }

        if (gDisableStructs[i].substituteHP == 0)
            gBattleMons[i].status2 &= ~STATUS2_SUBSTITUTE;

        if (!(gStatuses3[i] & STATUS3_COMMANDER))
            gBattleStruct->battlerState[i].commandingDondozo = FALSE;

        gSpecialStatuses[i].parentalBondState = PARENTAL_BOND_OFF;
        gBattleStruct->battlerState[i].usedEjectItem = FALSE;
        gProtectStructs[i].lashOutAffected = FALSE;
    }

    gSideTimers[B_SIDE_PLAYER].followmeTimer = 0;
    gSideTimers[B_SIDE_OPPONENT].followmeTimer = 0;

    gBattleStruct->pledgeMove = FALSE; // combined pledge move may not have been used due to a canceller
    ClearPursuitValues();
    ClearDamageCalcResults();
}

void SpecialStatusesClear(void)
{
    memset(&gSpecialStatuses, 0, sizeof(gSpecialStatuses));
}

static void PopulateArrayWithBattlers(u8 *battlers)
{
    u32 i;
    for (i = 0; i < gBattlersCount; i++)
        battlers[i] = i;
}

static bool32 TryActivateGimmick(u32 battler)
{
    if ((gBattleStruct->gimmick.toActivate & (1u << battler)) && !(gProtectStructs[battler].noValidMoves))
    {
        gBattlerAttacker = gBattleScripting.battler = battler;
        gBattleStruct->gimmick.toActivate &= ~(1u << battler);
        if (gGimmicksInfo[gBattleStruct->gimmick.usableGimmick[battler]].ActivateGimmick != NULL)
        {
            gGimmicksInfo[gBattleStruct->gimmick.usableGimmick[battler]].ActivateGimmick(battler);
            return TRUE;
        }
    }
    return FALSE;
}

static bool32 TryDoGimmicksBeforeMoves(void)
{
    if (!(gHitMarker & HITMARKER_RUN) && gBattleStruct->gimmick.toActivate)
    {
        u32 i;
        u8 order[MAX_BATTLERS_COUNT];

        PopulateArrayWithBattlers(order);
        SortBattlersBySpeed(order, FALSE);
        for (i = 0; i < gBattlersCount; i++)
        {
            // Search through each battler and activate their gimmick if they have one prepared.
            if (TryActivateGimmick(order[i]))
                return TRUE;
        }
    }

    if (B_MEGA_EVO_TURN_ORDER >= GEN_7)
        TryChangeTurnOrder(); // This will just do nothing if no mon has mega evolved.
    return FALSE;
}

static bool32 TryDoMoveEffectsBeforeMoves(void)
{
    if (!(gHitMarker & HITMARKER_RUN))
    {
        u32 i;
        u8 battlers[MAX_BATTLERS_COUNT];

        PopulateArrayWithBattlers(battlers);
        SortBattlersBySpeed(battlers, FALSE);
        for (i = 0; i < gBattlersCount; i++)
        {
            if (!gBattleStruct->battlerState[battlers[i]].focusPunchBattlers
                && !(gBattleMons[battlers[i]].status1 & STATUS1_SLEEP)
                && !(gDisableStructs[battlers[i]].truantCounter)
                && !(gProtectStructs[battlers[i]].noValidMoves))
            {
                gBattleStruct->battlerState[battlers[i]].focusPunchBattlers = TRUE;
                gBattlerAttacker = battlers[i];
                switch (GetMoveEffect(gChosenMoveByBattler[gBattlerAttacker]))
                {
                case EFFECT_FOCUS_PUNCH:
                    BattleScriptExecute(BattleScript_FocusPunchSetUp);
                    return TRUE;
                case EFFECT_BEAK_BLAST:
                    BattleScriptExecute(BattleScript_BeakBlastSetUp);
                    return TRUE;
                case EFFECT_SHELL_TRAP:
                    BattleScriptExecute(BattleScript_ShellTrapSetUp);
                    return TRUE;
                default:
                    break;
                }
            }
        }
    }

    return FALSE;
}

// In gen7, priority and speed are recalculated during the turn in which a pokemon mega evolves
static void TryChangeTurnOrder(void)
{
    u32 i, j;
    for (i = gCurrentTurnActionNumber; i < gBattlersCount - 1; i++)
    {
        for (j = i + 1; j < gBattlersCount; j++)
        {
            u32 battler1 = gBattlerByTurnOrder[i];
            u32 battler2 = gBattlerByTurnOrder[j];

            if (gActionsByTurnOrder[i] == B_ACTION_USE_MOVE
                && gActionsByTurnOrder[j] == B_ACTION_USE_MOVE)
            {
                if (GetWhichBattlerFaster(battler1, battler2, FALSE) == -1)
                    SwapTurnOrder(i, j);
            }
        }
    }
}

static void TryChangingTurnOrderEffects(u32 battler1, u32 battler2, u32 *quickClawRandom, u32 *quickDrawRandom)
{
    u32 ability1 = GetBattlerAbility(battler1);
    enum ItemHoldEffect holdEffectBattler1 = GetBattlerHoldEffect(battler1, TRUE);
    enum ItemHoldEffect holdEffectBattler2 = GetBattlerHoldEffect(battler2, TRUE);
    u32 ability2 = GetBattlerAbility(battler2);

    // Battler 1
    // Quick Draw
    if (ability1 == ABILITY_QUICK_DRAW && !IsBattleMoveStatus(gChosenMoveByBattler[battler1]) && quickDrawRandom[battler1])
        gProtectStructs[battler1].quickDraw = TRUE;
    // Quick Claw and Custap Berry
    if (!gProtectStructs[battler1].quickDraw
     && ((holdEffectBattler1 == HOLD_EFFECT_QUICK_CLAW && quickClawRandom[battler1])
     || (holdEffectBattler1 == HOLD_EFFECT_CUSTAP_BERRY && HasEnoughHpToEatBerry(battler1, 4, gBattleMons[battler1].item))))
        gProtectStructs[battler1].usedCustapBerry = TRUE;

    // Battler 2
    // Quick Draw
    if (ability2 == ABILITY_QUICK_DRAW && !IsBattleMoveStatus(gChosenMoveByBattler[battler2]) && quickDrawRandom[battler2])
        gProtectStructs[battler2].quickDraw = TRUE;
    // Quick Claw and Custap Berry
    if (!gProtectStructs[battler2].quickDraw
     && ((holdEffectBattler2 == HOLD_EFFECT_QUICK_CLAW && quickClawRandom[battler2])
     || (holdEffectBattler2 == HOLD_EFFECT_CUSTAP_BERRY && HasEnoughHpToEatBerry(battler2, 4, gBattleMons[battler2].item))))
        gProtectStructs[battler2].usedCustapBerry = TRUE;
}

static void CheckChangingTurnOrderEffects(void)
{
    u32 i, battler;

    if (!(gHitMarker & HITMARKER_RUN))
    {
        while (gBattleStruct->quickClawBattlerId < gBattlersCount)
        {
            battler = gBattlerAttacker = gBattleStruct->quickClawBattlerId;
            gBattleStruct->quickClawBattlerId++;
            if (gChosenActionByBattler[battler] == B_ACTION_USE_MOVE
             && gChosenMoveByBattler[battler] != MOVE_FOCUS_PUNCH   // quick claw message doesn't need to activate here
             && (gProtectStructs[battler].usedCustapBerry || gProtectStructs[battler].quickDraw)
             && !(gBattleMons[battler].status1 & STATUS1_SLEEP)
             && !(gDisableStructs[gBattlerAttacker].truantCounter)
             && !(gProtectStructs[battler].noValidMoves))
            {
                if (gProtectStructs[battler].usedCustapBerry)
                {
                    gLastUsedItem = gBattleMons[battler].item;
                    PREPARE_ITEM_BUFFER(gBattleTextBuff1, gLastUsedItem);
                    if (GetBattlerHoldEffect(battler, FALSE) == HOLD_EFFECT_CUSTAP_BERRY)
                    {
                        // don't record berry since its gone now
                        BattleScriptExecute(BattleScript_CustapBerryActivation);
                    }
                    else
                    {
                        RecordItemEffectBattle(battler, GetBattlerHoldEffect(battler, FALSE));
                        BattleScriptExecute(BattleScript_QuickClawActivation);
                    }
                }
                else if (gProtectStructs[battler].quickDraw)
                {
                    gBattlerAbility = battler;
                    gLastUsedAbility = gBattleMons[battler].ability;
                    PREPARE_ABILITY_BUFFER(gBattleTextBuff1, gLastUsedAbility);
                    RecordAbilityBattle(battler, gLastUsedAbility);
                    BattleScriptExecute(BattleScript_QuickDrawActivation);
                }
                return;
            }
        }
    }

    // setup stuff before turns/actions
    TryClearRageAndFuryCutter();
    gCurrentTurnActionNumber = 0;
    gCurrentActionFuncId = gActionsByTurnOrder[0];
    gBattleStruct->dynamicMoveType = 0;
    gBattleStruct->effectsBeforeUsingMoveDone = FALSE;
    for (i = 0; i < MAX_BATTLERS_COUNT; i++)
    {
        gBattleStruct->battlerState[i].focusPunchBattlers = FALSE;
        gBattleStruct->ateBoost[i] = FALSE;
        gSpecialStatuses[i].gemBoost = FALSE;
    }

    gBattleMainFunc = RunTurnActionsFunctions;
    gBattleCommunication[3] = 0;
    gBattleCommunication[4] = 0;
    gBattleScripting.multihitMoveEffect = 0;
    gBattleResources->battleScriptsStack->size = 0;
}

static void RunTurnActionsFunctions(void)
{
    if (gBattleOutcome != 0)
        gCurrentActionFuncId = B_ACTION_FINISHED;

    // Mega Evolve / Focus Punch-like moves after switching, items, running, but before using a move.
    if (gCurrentActionFuncId == B_ACTION_USE_MOVE && !gBattleStruct->effectsBeforeUsingMoveDone)
    {
        if (!IsPursuitTargetSet())
        {
            if (TryDoGimmicksBeforeMoves())
                return;
            else if (TryDoMoveEffectsBeforeMoves())
                return;
            gBattleStruct->effectsBeforeUsingMoveDone = TRUE;
        }
        else
        {
            if (TryActivateGimmick(gBattlerByTurnOrder[gCurrentTurnActionNumber]))
                return;
        }
    }

    *(&gBattleStruct->savedTurnActionNumber) = gCurrentTurnActionNumber;
    sTurnActionsFuncsTable[gCurrentActionFuncId]();

    if (gCurrentTurnActionNumber >= gBattlersCount) // everyone did their actions, turn finished
    {
        gHitMarker &= ~HITMARKER_PASSIVE_DAMAGE;
        gBattleMainFunc = sEndTurnFuncsTable[gBattleOutcome & 0x7F];
    }
    else
    {
        if (gBattleStruct->savedTurnActionNumber != gCurrentTurnActionNumber) // action turn has been done, clear hitmarker bits for another battler
        {
            gHitMarker &= ~HITMARKER_NO_ATTACKSTRING;
            gHitMarker &= ~HITMARKER_UNABLE_TO_USE_MOVE;
        }
    }
}

static void HandleEndTurn_BattleWon(void)
{
    gCurrentActionFuncId = 0;

    if (gBattleTypeFlags & (BATTLE_TYPE_LINK | BATTLE_TYPE_RECORDED_LINK))
    {
        gSpecialVar_Result = gBattleOutcome;
        gBattleTextBuff1[0] = gBattleOutcome;
        gBattlerAttacker = GetBattlerAtPosition(B_POSITION_PLAYER_LEFT);
        gBattlescriptCurrInstr = BattleScript_LinkBattleWonOrLost;
        gBattleOutcome &= ~B_OUTCOME_LINK_BATTLE_RAN;
    }
    else if (gBattleTypeFlags & BATTLE_TYPE_TRAINER
            && gBattleTypeFlags & (BATTLE_TYPE_FRONTIER | BATTLE_TYPE_TRAINER_HILL | BATTLE_TYPE_EREADER_TRAINER))
    {
        BattleStopLowHpSound();
        gBattlescriptCurrInstr = BattleScript_FrontierTrainerBattleWon;

        if (TRAINER_BATTLE_PARAM.opponentA == TRAINER_FRONTIER_BRAIN)
            PlayBGM(MUS_VICTORY_GYM_LEADER);
        else
            PlayBGM(MUS_VICTORY_TRAINER);
    }
    else if (gBattleTypeFlags & BATTLE_TYPE_TRAINER && !(gBattleTypeFlags & BATTLE_TYPE_LINK))
    {
        BattleStopLowHpSound();
        gBattlescriptCurrInstr = BattleScript_LocalTrainerBattleWon;

        switch (GetTrainerClassFromId(TRAINER_BATTLE_PARAM.opponentA))
        {
        case TRAINER_CLASS_ELITE_FOUR:
        case TRAINER_CLASS_CHAMPION:
            PlayBGM(MUS_VICTORY_LEAGUE);
            break;
        case TRAINER_CLASS_TEAM_AQUA:
        case TRAINER_CLASS_TEAM_MAGMA:
        case TRAINER_CLASS_AQUA_ADMIN:
        case TRAINER_CLASS_AQUA_LEADER:
        case TRAINER_CLASS_MAGMA_ADMIN:
        case TRAINER_CLASS_MAGMA_LEADER:
            PlayBGM(MUS_VICTORY_AQUA_MAGMA);
            break;
        case TRAINER_CLASS_LEADER:
            PlayBGM(MUS_VICTORY_GYM_LEADER);
            break;
        default:
            PlayBGM(MUS_VICTORY_TRAINER);
            break;
        }
    }
    else
    {
        gBattlescriptCurrInstr = BattleScript_PayDayMoneyAndPickUpItems;
    }

    gBattleMainFunc = HandleEndTurn_FinishBattle;
}

static void HandleEndTurn_BattleLost(void)
{
    gCurrentActionFuncId = 0;

    if (gBattleTypeFlags & (BATTLE_TYPE_LINK | BATTLE_TYPE_RECORDED_LINK))
    {
        if (gBattleTypeFlags & BATTLE_TYPE_FRONTIER)
        {
            if (gBattleOutcome & B_OUTCOME_LINK_BATTLE_RAN)
            {
                gBattlescriptCurrInstr = BattleScript_PrintPlayerForfeitedLinkBattle;
                gBattleOutcome &= ~B_OUTCOME_LINK_BATTLE_RAN;
                gSaveBlock2Ptr->frontier.disableRecordBattle = TRUE;
            }
            else
            {
                gBattlescriptCurrInstr = BattleScript_FrontierLinkBattleLost;
                gBattleOutcome &= ~B_OUTCOME_LINK_BATTLE_RAN;
            }
        }
        else
        {
            gBattleTextBuff1[0] = gBattleOutcome;
            gBattlerAttacker = GetBattlerAtPosition(B_POSITION_PLAYER_LEFT);
            gBattlescriptCurrInstr = BattleScript_LinkBattleWonOrLost;
            gBattleOutcome &= ~B_OUTCOME_LINK_BATTLE_RAN;
        }
    }
    else
    {
        gBattlescriptCurrInstr = BattleScript_LocalBattleLost;
    }

    gBattleMainFunc = HandleEndTurn_FinishBattle;
}

static void HandleEndTurn_RanFromBattle(void)
{
    gCurrentActionFuncId = 0;

    if (gBattleTypeFlags & BATTLE_TYPE_FRONTIER && gBattleTypeFlags & BATTLE_TYPE_TRAINER)
    {
        gBattlescriptCurrInstr = BattleScript_PrintPlayerForfeited;
        gBattleOutcome = B_OUTCOME_FORFEITED;
        gSaveBlock2Ptr->frontier.disableRecordBattle = TRUE;
    }
    else if (gBattleTypeFlags & BATTLE_TYPE_TRAINER_HILL)
    {
        gBattlescriptCurrInstr = BattleScript_PrintPlayerForfeited;
        gBattleOutcome = B_OUTCOME_FORFEITED;
    }
    else if (CanPlayerForfeitNormalTrainerBattle())
    {
        gBattlescriptCurrInstr = BattleScript_ForfeitBattleGaveMoney;
        gBattleOutcome = B_OUTCOME_FORFEITED;
    }
    else
    {
        switch (gProtectStructs[gBattlerAttacker].fleeType)
        {
        default:
            gBattlescriptCurrInstr = BattleScript_GotAwaySafely;
            break;
        case FLEE_ITEM:
            gBattlescriptCurrInstr = BattleScript_SmokeBallEscape;
            break;
        case FLEE_ABILITY:
            gBattlescriptCurrInstr = BattleScript_RanAwayUsingMonAbility;
            break;
        }
    }

    gBattleMainFunc = HandleEndTurn_FinishBattle;
}

static void HandleEndTurn_MonFled(void)
{
    gCurrentActionFuncId = 0;

    PREPARE_MON_NICK_BUFFER(gBattleTextBuff1, gBattlerAttacker, gBattlerPartyIndexes[gBattlerAttacker]);
    gBattlescriptCurrInstr = BattleScript_WildMonFled;

    gBattleMainFunc = HandleEndTurn_FinishBattle;
}

static void HandleEndTurn_FinishBattle(void)
{
    u32 i, battler;

    if (gCurrentActionFuncId == B_ACTION_TRY_FINISH || gCurrentActionFuncId == B_ACTION_FINISHED)
    {
        if (!(gBattleTypeFlags & (BATTLE_TYPE_LINK
                                  | BATTLE_TYPE_RECORDED_LINK
                                  | BATTLE_TYPE_FIRST_BATTLE
                                  | BATTLE_TYPE_SAFARI
                                  | BATTLE_TYPE_EREADER_TRAINER
                                  | BATTLE_TYPE_WALLY_TUTORIAL
                                  | BATTLE_TYPE_FRONTIER)))
        {
            for (battler = 0; battler < gBattlersCount; battler++)
            {
                if (GetBattlerSide(battler) == B_SIDE_PLAYER)
                {
                    if (gBattleResults.playerMon1Species == SPECIES_NONE)
                    {
                        gBattleResults.playerMon1Species = GetMonData(GetBattlerMon(battler), MON_DATA_SPECIES, NULL);
                        GetMonData(GetBattlerMon(battler), MON_DATA_NICKNAME, gBattleResults.playerMon1Name);
                    }
                    else
                    {
                        gBattleResults.playerMon2Species = GetMonData(GetBattlerMon(battler), MON_DATA_SPECIES, NULL);
                        GetMonData(GetBattlerMon(battler), MON_DATA_NICKNAME, gBattleResults.playerMon2Name);
                    }
                }
                else if (GetBattlerSide(battler) == B_SIDE_OPPONENT)
                {
                    HandleSetPokedexFlag(SpeciesToNationalPokedexNum(gBattleMons[battler].species), FLAG_SET_SEEN, gBattleMons[battler].personality);
                }
            }
            TryPutPokemonTodayOnAir();
        }

        if (!(gBattleTypeFlags & (BATTLE_TYPE_LINK
                                  | BATTLE_TYPE_RECORDED_LINK
                                  | BATTLE_TYPE_TRAINER
                                  | BATTLE_TYPE_FIRST_BATTLE
                                  | BATTLE_TYPE_SAFARI
                                  | BATTLE_TYPE_FRONTIER
                                  | BATTLE_TYPE_EREADER_TRAINER
                                  | BATTLE_TYPE_WALLY_TUTORIAL))
            && gBattleResults.shinyWildMon)
        {
            TryPutBreakingNewsOnAir();
        }

        RecordedBattle_SetPlaybackFinished();
        if (gTestRunnerEnabled)
            TestRunner_Battle_AfterLastTurn();
        BeginFastPaletteFade(3);
        FadeOutMapMusic(5);
        if (B_TRAINERS_KNOCK_OFF_ITEMS == TRUE || B_RESTORE_HELD_BATTLE_ITEMS >= GEN_9)
            TryRestoreHeldItems();

        // Undo Dynamax HP multiplier before recalculating stats.
        for (battler = 0; battler < gBattlersCount; ++battler)
        {
            if (GetActiveGimmick(battler) == GIMMICK_DYNAMAX)
                UndoDynamax(battler);
        }

        for (i = 0; i < PARTY_SIZE; i++)
        {
            bool8 changedForm = FALSE;

            // Appeared in battle and didn't faint
            if ((gBattleStruct->appearedInBattle & (1u << i)) && GetMonData(&gPlayerParty[i], MON_DATA_HP, NULL) != 0)
                changedForm = TryFormChange(i, B_SIDE_PLAYER, FORM_CHANGE_END_BATTLE_TERRAIN);

            if (!changedForm)
                changedForm = TryFormChange(i, B_SIDE_PLAYER, FORM_CHANGE_END_BATTLE);

            // Clear original species field
            gBattleStruct->changedSpecies[B_SIDE_PLAYER][i] = SPECIES_NONE;
            gBattleStruct->changedSpecies[B_SIDE_OPPONENT][i] = SPECIES_NONE;

            // Recalculate the stats of every party member before the end
            if (!changedForm && B_RECALCULATE_STATS >= GEN_5)
                CalculateMonStats(&gPlayerParty[i]);
        }
        // Clear battle mon species to avoid a bug on the next battle that causes
        // healthboxes loading incorrectly due to it trying to create a Mega Indicator
        // if the previous battler would've had it.
        for (i = 0; i < MAX_BATTLERS_COUNT; i++)
        {
            gBattleMons[i].species = SPECIES_NONE;
        }
        gBattleMainFunc = FreeResetData_ReturnToOvOrDoEvolutions;
        gCB2_AfterEvolution = BattleMainCB2;
    }
    else
    {
        if (gBattleControllerExecFlags == 0)
            gBattleScriptingCommandsTable[gBattlescriptCurrInstr[0]]();
    }
}

static void FreeResetData_ReturnToOvOrDoEvolutions(void)
{
    if (!gPaletteFade.active)
    {
        gIsFishingEncounter = FALSE;
        gIsSurfingEncounter = FALSE;
        if (gDexNavSpecies && (gBattleOutcome == B_OUTCOME_WON || gBattleOutcome == B_OUTCOME_CAUGHT))
        {
            IncrementDexNavChain();
            TryIncrementSpeciesSearchLevel();
        }
        else
            gSaveBlock3Ptr->dexNavChain = 0;

        gDexNavSpecies = SPECIES_NONE;
        ResetSpriteData();
        if (!(gBattleTypeFlags & (BATTLE_TYPE_LINK
                                  | BATTLE_TYPE_RECORDED_LINK
                                  | BATTLE_TYPE_FIRST_BATTLE
                                  | BATTLE_TYPE_SAFARI
                                  | BATTLE_TYPE_FRONTIER
                                  | BATTLE_TYPE_EREADER_TRAINER
                                  | BATTLE_TYPE_WALLY_TUTORIAL))
            && (B_EVOLUTION_AFTER_WHITEOUT >= GEN_6
                || gBattleOutcome == B_OUTCOME_WON
                || gBattleOutcome == B_OUTCOME_CAUGHT))
        {
            gBattleMainFunc = TryEvolvePokemon;
        }
        else
        {
            gBattleMainFunc = ReturnFromBattleToOverworld;
            return;
        }
    }

    FreeAllWindowBuffers();
    if (!(gBattleTypeFlags & BATTLE_TYPE_LINK))
    {
        // To account for Battle Factory and Slateport Battle Tent, enemy parties are zeroed out in the facilitites respective src/xxx.c files
        // The ZeroEnemyPartyMons() call happens in SaveXXXChallenge function (eg. SaveFactoryChallenge)
        if (!(gBattleTypeFlags & (BATTLE_TYPE_FRONTIER | BATTLE_TYPE_ROAMER)))
        {
            ZeroEnemyPartyMons();
        }
        ResetDynamicAiFunc();
        FreeMonSpritesGfx();
        FreeBattleResources();
        FreeBattleSpritesData();
    }
}

static void TryEvolvePokemon(void)
{
    s32 i;

    for (i = 0; i < PARTY_SIZE; i++)
    {
        if (!(sTriedEvolving & (1u << i)))
        {
            bool32 canStopEvo = TRUE;
            u32 species = GetEvolutionTargetSpecies(&gPlayerParty[i], EVO_MODE_BATTLE_SPECIAL, i, NULL, &canStopEvo, CHECK_EVO);
            sTriedEvolving |= 1u << i;

            if (species == SPECIES_NONE && (gLeveledUpInBattle & (1u << i)))
            {
                gLeveledUpInBattle &= ~(1u << i);
                species = GetEvolutionTargetSpecies(&gPlayerParty[i], EVO_MODE_BATTLE_ONLY, gLeveledUpInBattle, NULL, &canStopEvo, CHECK_EVO);
            }

            if (species != SPECIES_NONE)
            {
                FreeAllWindowBuffers();
                gBattleMainFunc = WaitForEvoSceneToFinish;
                GetEvolutionTargetSpecies(&gPlayerParty[i], EVO_MODE_BATTLE_ONLY, gLeveledUpInBattle, NULL, &canStopEvo, DO_EVO);
                EvolutionScene(&gPlayerParty[i], species, canStopEvo, i);
                return;
            }
        }
    }
    sTriedEvolving = 0;
    gLeveledUpInBattle = 0;
    gBattleMainFunc = ReturnFromBattleToOverworld;
}

static void WaitForEvoSceneToFinish(void)
{
    if (gMain.callback2 == BattleMainCB2)
        gBattleMainFunc = TryEvolvePokemon;
}

static void ReturnFromBattleToOverworld(void)
{
    if (!(gBattleTypeFlags & BATTLE_TYPE_LINK))
    {
        RandomlyGivePartyPokerus(gPlayerParty);
        PartySpreadPokerus(gPlayerParty);
    }

    if (gBattleTypeFlags & BATTLE_TYPE_LINK && gReceivedRemoteLinkPlayers)
        return;

    gSpecialVar_Result = gBattleOutcome;
    gMain.inBattle = FALSE;
    gMain.callback1 = gPreBattleCallback1;

    if (gBattleTypeFlags & BATTLE_TYPE_ROAMER)
    {
        UpdateRoamerHPStatus(&gEnemyParty[0]);
        ZeroEnemyPartyMons();

#ifndef BUGFIX
        if ((gBattleOutcome & B_OUTCOME_WON) || gBattleOutcome == B_OUTCOME_CAUGHT)
#else
        if ((gBattleOutcome == B_OUTCOME_WON) || gBattleOutcome == B_OUTCOME_CAUGHT) // Bug: When Roar is used by roamer, gBattleOutcome is B_OUTCOME_PLAYER_TELEPORTED (5).
#endif                                                                               // & with B_OUTCOME_WON (1) will return TRUE and deactivates the roamer.
            SetRoamerInactive(gEncounteredRoamerIndex);
    }

    m4aSongNumStop(SE_LOW_HEALTH);
    SetMainCallback2(gMain.savedCallback);
}

void RunBattleScriptCommands_PopCallbacksStack(void)
{
    if (gCurrentActionFuncId == B_ACTION_TRY_FINISH || gCurrentActionFuncId == B_ACTION_FINISHED)
    {
        if (gBattleResources->battleCallbackStack->size != 0)
            gBattleResources->battleCallbackStack->size--;
        gBattleMainFunc = gBattleResources->battleCallbackStack->function[gBattleResources->battleCallbackStack->size];
    }
    else
    {
        if (gBattleControllerExecFlags == 0)
            gBattleScriptingCommandsTable[gBattlescriptCurrInstr[0]]();
    }
}

void RunBattleScriptCommands(void)
{
    if (gBattleControllerExecFlags == 0)
        gBattleScriptingCommandsTable[gBattlescriptCurrInstr[0]]();
}

bool32 TrySetAteType(u32 move, u32 battlerAtk, u32 attackerAbility)
{
    u32 ateType;

    switch (GetMoveEffect(move))
    {
    case EFFECT_TERA_BLAST:
        if (GetActiveGimmick(battlerAtk) == GIMMICK_TERA)
            return FALSE;
        break;
    case EFFECT_TERA_STARSTORM:
        if (gBattleMons[battlerAtk].species == SPECIES_TERAPAGOS_STELLAR)
            return FALSE;
        break;
    case EFFECT_HIDDEN_POWER:
    case EFFECT_WEATHER_BALL:
    case EFFECT_NATURAL_GIFT:
    case EFFECT_CHANGE_TYPE_ON_ITEM:
    case EFFECT_REVELATION_DANCE:
    case EFFECT_TERRAIN_PULSE:
        return FALSE;
    default:
        break;
    }

    ateType = TYPE_NONE;
    switch (attackerAbility)
    {
    case ABILITY_PIXILATE:
        ateType = TYPE_FAIRY;
        break;
    case ABILITY_REFRIGERATE:
        ateType = TYPE_ICE;
        break;
    case ABILITY_AERILATE:
        ateType = TYPE_FLYING;
        break;
    case ABILITY_GALVANIZE:
        ateType = TYPE_ELECTRIC;
        break;
    default:
        ateType = TYPE_NONE;
        break;
    }

    if (ateType != TYPE_NONE && GetActiveGimmick(battlerAtk) != GIMMICK_Z_MOVE)
    {
        gBattleStruct->dynamicMoveType = ateType | F_DYNAMIC_TYPE_SET;
        return TRUE;
    }

    return FALSE;
}

// Returns TYPE_NONE if type doesn't change.
// NULL can be passed to ateBoost to avoid applying ate-ability boosts when opening the summary screen in-battle.
u32 GetDynamicMoveType(struct Pokemon *mon, u32 move, u32 battler, u8 *ateBoost)
{
    u32 moveType = GetMoveType(move);
    enum BattleMoveEffects moveEffect = GetMoveEffect(move);
    u32 species, heldItem, ability, type1, type2, type3;
    bool32 monInBattle = gMain.inBattle && gPartyMenu.menuType != PARTY_MENU_TYPE_IN_BATTLE;
    enum ItemHoldEffect holdEffect;

    if (move == MOVE_STRUGGLE)
        return TYPE_NORMAL;

    if (monInBattle)
    {
        species = gBattleMons[battler].species;
        heldItem = gBattleMons[battler].item;
        holdEffect = GetBattlerHoldEffect(battler, TRUE);
        ability = GetBattlerAbility(battler);
        type1 = gBattleMons[battler].types[0];
        type2 = gBattleMons[battler].types[1];
        type3 = gBattleMons[battler].types[2];
    }
    else
    {
        species = GetMonData(mon, MON_DATA_SPECIES);
        heldItem = GetMonData(mon, MON_DATA_HELD_ITEM, 0);
        holdEffect = ItemId_GetHoldEffect(heldItem);
        ability = GetMonAbility(mon);
        type1 = gSpeciesInfo[species].types[0];
        type2 = gSpeciesInfo[species].types[1];
        type3 = TYPE_MYSTERY;
    }

    switch (moveEffect)
    {
    case EFFECT_WEATHER_BALL:
        if (monInBattle)
        {
            if (HasWeatherEffect())
            {
                if (gBattleWeather & B_WEATHER_RAIN && holdEffect != HOLD_EFFECT_UTILITY_UMBRELLA)
                    return TYPE_WATER;
                else if (gBattleWeather & B_WEATHER_SANDSTORM)
                    return TYPE_ROCK;
                else if (gBattleWeather & B_WEATHER_SUN && holdEffect != HOLD_EFFECT_UTILITY_UMBRELLA)
                    return TYPE_FIRE;
                else if (gBattleWeather & (B_WEATHER_SNOW | B_WEATHER_HAIL))
                    return TYPE_ICE;
                else
                    return moveType;
            }
        }
        else
        {
            switch (gWeatherPtr->currWeather)
            {
            case WEATHER_DROUGHT:
                if (holdEffect != HOLD_EFFECT_UTILITY_UMBRELLA)
                    return TYPE_FIRE;
                break;
            case WEATHER_RAIN:
            case WEATHER_RAIN_THUNDERSTORM:
            case WEATHER_DOWNPOUR:
                if (holdEffect != HOLD_EFFECT_UTILITY_UMBRELLA)
                    return TYPE_WATER;
                break;
            case WEATHER_SNOW:
                return TYPE_ICE;
            case WEATHER_SANDSTORM:
                return TYPE_ROCK;
            }
            return moveType;
        }
        break;
    case EFFECT_HIDDEN_POWER:
        {
            u32 typeBits = 0;
            if (monInBattle)
            {
                typeBits = ((gBattleMons[battler].hpIV & 1) << 0)
                        | ((gBattleMons[battler].attackIV & 1) << 1)
                        | ((gBattleMons[battler].defenseIV & 1) << 2)
                        | ((gBattleMons[battler].speedIV & 1) << 3)
                        | ((gBattleMons[battler].spAttackIV & 1) << 4)
                        | ((gBattleMons[battler].spDefenseIV & 1) << 5);
            }
            else
            {
                typeBits = ((GetMonData(mon, MON_DATA_HP_IV) & 1) << 0)
                        | ((GetMonData(mon, MON_DATA_ATK_IV) & 1) << 1)
                        | ((GetMonData(mon, MON_DATA_DEF_IV) & 1) << 2)
                        | ((GetMonData(mon, MON_DATA_SPEED_IV) & 1) << 3)
                        | ((GetMonData(mon, MON_DATA_SPATK_IV) & 1) << 4)
                        | ((GetMonData(mon, MON_DATA_SPDEF_IV) & 1) << 5);
            }

            u32 hpTypes[NUMBER_OF_MON_TYPES] = {0};
            u32 i, hpTypeCount = 0;
            for (i = 0; i < NUMBER_OF_MON_TYPES; i++)
            {
                if (gTypesInfo[i].isHiddenPowerType)
                    hpTypes[hpTypeCount++] = i;
            }
            moveType = ((hpTypeCount - 1) * typeBits) / 63;
            return ((hpTypes[moveType] | F_DYNAMIC_TYPE_IGNORE_PHYSICALITY) & 0x3F);
        }
        break;
    case EFFECT_CHANGE_TYPE_ON_ITEM:
        if (holdEffect == GetMoveEffectArg_HoldEffect(move))
            return ItemId_GetSecondaryId(heldItem);
        break;
    case EFFECT_REVELATION_DANCE:
        if (GetActiveGimmick(battler) != GIMMICK_Z_MOVE)
        {
            u32 teraType;
            if (GetActiveGimmick(battler) == GIMMICK_TERA && ((teraType = GetMonData(mon, MON_DATA_TERA_TYPE)) != TYPE_STELLAR))
                return teraType;
            else if (type1 != TYPE_MYSTERY && !(gDisableStructs[battler].roostActive && type1 == TYPE_FLYING))
                return type1;
            else if (type2 != TYPE_MYSTERY && !(gDisableStructs[battler].roostActive && type2 == TYPE_FLYING))
                return type2;
            else if (gDisableStructs[battler].roostActive)
                return (B_ROOST_PURE_FLYING >= GEN_5 ? TYPE_NORMAL : TYPE_MYSTERY);
            else if (type3 != TYPE_MYSTERY)
                return type3;
            else
                return TYPE_MYSTERY;
        }
        break;
    case EFFECT_RAGING_BULL:
        switch (species)
        {
        case SPECIES_TAUROS_PALDEA_COMBAT:
        case SPECIES_TAUROS_PALDEA_BLAZE:
        case SPECIES_TAUROS_PALDEA_AQUA:
            return gSpeciesInfo[species].types[1];
        }
        break;
    case EFFECT_IVY_CUDGEL:
        switch (species)
        {
        case SPECIES_OGERPON_WELLSPRING:
        case SPECIES_OGERPON_WELLSPRING_TERA:
        case SPECIES_OGERPON_HEARTHFLAME:
        case SPECIES_OGERPON_HEARTHFLAME_TERA:
        case SPECIES_OGERPON_CORNERSTONE:
        case SPECIES_OGERPON_CORNERSTONE_TERA:
            return gSpeciesInfo[species].types[1];
        }
        break;
    case EFFECT_NATURAL_GIFT:
        if (ItemId_GetPocket(heldItem) == POCKET_BERRIES)
            return gNaturalGiftTable[ITEM_TO_BERRY(heldItem)].type;
        else
            return moveType;
    case EFFECT_TERRAIN_PULSE:
        if (monInBattle)
        {
            if (IsBattlerTerrainAffected(battler, STATUS_FIELD_TERRAIN_ANY))
            {
                if (gFieldStatuses & STATUS_FIELD_ELECTRIC_TERRAIN)
                    return TYPE_ELECTRIC;
                else if (gFieldStatuses & STATUS_FIELD_GRASSY_TERRAIN)
                    return TYPE_GRASS;
                else if (gFieldStatuses & STATUS_FIELD_MISTY_TERRAIN)
                    return TYPE_FAIRY;
                else if (gFieldStatuses & STATUS_FIELD_PSYCHIC_TERRAIN)
                    return TYPE_PSYCHIC;
                else //failsafe
                    return moveType;
            }
        }
        else
        {
            switch (gWeatherPtr->currWeather)
            {
            case WEATHER_RAIN_THUNDERSTORM:
                if (B_THUNDERSTORM_TERRAIN)
                    return TYPE_ELECTRIC;
                break;
            case WEATHER_FOG_HORIZONTAL:
            case WEATHER_FOG_DIAGONAL:
                if (B_OVERWORLD_FOG >= GEN_8)
                    return TYPE_FAIRY;
                break;
            }
            return moveType;
        }
        break;
    case EFFECT_TERA_BLAST:
        if (GetActiveGimmick(battler) == GIMMICK_TERA)
            return GetMonData(mon, MON_DATA_TERA_TYPE);
        break;
    case EFFECT_TERA_STARSTORM:
        if (species == SPECIES_TERAPAGOS_STELLAR)
            return TYPE_STELLAR;
        break;
    default:
        break;
    }

    if (IsSoundMove(move) && ability == ABILITY_LIQUID_VOICE)
    {
        return TYPE_WATER;
    }
    else if (moveEffect == EFFECT_AURA_WHEEL && species == SPECIES_MORPEKO_HANGRY)
    {
        return TYPE_DARK;
    }
    else if (moveType == TYPE_NORMAL
          && ((!gMain.inBattle || TrySetAteType(move, battler, ability))
          && GetActiveGimmick(battler) != GIMMICK_DYNAMAX))
    {
        if (gMain.inBattle && ateBoost != NULL)
            *ateBoost = TRUE;
    }
    else if (moveType != TYPE_NORMAL
          && moveEffect != EFFECT_HIDDEN_POWER
          && moveEffect != EFFECT_WEATHER_BALL
          && ability == ABILITY_NORMALIZE
          && GetActiveGimmick(battler) != GIMMICK_Z_MOVE)
    {
        if (gMain.inBattle && ateBoost != NULL && GetActiveGimmick(battler) != GIMMICK_DYNAMAX)
            *ateBoost = TRUE;
        return TYPE_NORMAL;
    }

    return TYPE_NONE;
}

void SetTypeBeforeUsingMove(u32 move, u32 battler)
{
    u32 moveType;
    u32 heldItem = gBattleMons[battler].item;
    enum ItemHoldEffect holdEffect = GetBattlerHoldEffect(battler, TRUE);

    gBattleStruct->dynamicMoveType = 0;
    gBattleStruct->ateBoost[battler] = FALSE;
    gSpecialStatuses[battler].gemBoost = FALSE;

    moveType = GetDynamicMoveType(GetBattlerMon(battler),
                                  move,
                                  battler,
                                  &gBattleStruct->ateBoost[battler]);
    if (moveType != TYPE_NONE)
        gBattleStruct->dynamicMoveType = moveType | F_DYNAMIC_TYPE_SET;

    moveType = GetBattleMoveType(move);
    if ((gFieldStatuses & STATUS_FIELD_ION_DELUGE && moveType == TYPE_NORMAL) || gStatuses4[battler] & STATUS4_ELECTRIFIED)
        gBattleStruct->dynamicMoveType = TYPE_ELECTRIC | F_DYNAMIC_TYPE_SET;

    // Check if a gem should activate.
    if (holdEffect == HOLD_EFFECT_GEMS
        && GetBattleMoveType(move) == ItemId_GetSecondaryId(heldItem)
        && GetMoveEffect(move) != EFFECT_PLEDGE
        && GetMovePower(move) > 1)
    {
        gSpecialStatuses[battler].gemParam = GetBattlerHoldEffectParam(battler);
        gSpecialStatuses[battler].gemBoost = TRUE;
    }
}

// Queues stat boosts for a given battler for totem battles
void ScriptSetTotemBoost(struct ScriptContext *ctx)
{
    u32 battler = VarGet(ScriptReadHalfword(ctx));
    u32 stat;
    u32 i;

    Script_RequestEffects(SCREFF_V1);

    for (i = 0; i < (NUM_BATTLE_STATS - 1); i++)
    {
        stat = VarGet(ScriptReadHalfword(ctx));
        if (stat)
        {
            gQueuedStatBoosts[battler].stats |= (1 << i);
            gQueuedStatBoosts[battler].statChanges[i] = stat;
            gQueuedStatBoosts[battler].stats |= 0x80;  // used as a flag for the "totem flared to life" script
        }
    }
}

bool32 IsWildMonSmart(void)
{
#if B_SMART_WILD_AI_FLAG != 0
    return (FlagGet(B_SMART_WILD_AI_FLAG));
#else
    return FALSE;
#endif
}

static s32 Factorial(s32 n)
{
    s32 f = 1, i;
    for (i = 2; i <= n; i++)
        f *= i;
    return f;
}

bool32 CanPlayerForfeitNormalTrainerBattle(void)
{
    if (!B_RUN_TRAINER_BATTLE)
        return FALSE;

    if (gBattleTypeFlags & BATTLE_TYPE_FRONTIER)
        return FALSE;

    if (gBattleTypeFlags & BATTLE_TYPE_RECORDED_INVALID)
        return FALSE;

    return (gBattleTypeFlags & BATTLE_TYPE_TRAINER);
}

bool32 DidPlayerForfeitNormalTrainerBattle(void)
{
    if (!CanPlayerForfeitNormalTrainerBattle())
        return FALSE;

    return (gBattleOutcome == B_OUTCOME_FORFEITED);
}<|MERGE_RESOLUTION|>--- conflicted
+++ resolved
@@ -3973,14 +3973,11 @@
         gBattleStruct->battlerState[i].absent = (gAbsentBattlerFlags & (1u << i) ? TRUE : FALSE);
         gBattleStruct->monToSwitchIntoId[i] = PARTY_SIZE;
         gStatuses4[i] &= ~STATUS4_ELECTRIFIED;
-<<<<<<< HEAD
         gBattleMons[i].status2 &= ~STATUS2_FLINCHED;
         gBattleMons[i].status2 &= ~STATUS2_POWDER;
-=======
 
         if (gBattleStruct->battlerState[i].stompingTantrumTimer > 0)
             gBattleStruct->battlerState[i].stompingTantrumTimer--;
->>>>>>> 5f86fd7d
     }
 
     for (i = 0; i < NUM_BATTLE_SIDES; i++)
