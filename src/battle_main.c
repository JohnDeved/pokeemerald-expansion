#include "global.h"
#include "battle.h"
#include "battle_anim.h"
#include "battle_ai_main.h"
#include "battle_ai_util.h"
#include "battle_arena.h"
#include "battle_controllers.h"
#include "battle_interface.h"
#include "battle_main.h"
#include "battle_message.h"
#include "battle_pyramid.h"
#include "battle_scripts.h"
#include "battle_setup.h"
#include "battle_tower.h"
#include "battle_util.h"
#include "berry.h"
#include "bg.h"
#include "data.h"
#include "decompress.h"
#include "dma3.h"
#include "event_data.h"
#include "evolution_scene.h"
#include "graphics.h"
#include "gpu_regs.h"
#include "international_string_util.h"
#include "item.h"
#include "link.h"
#include "link_rfu.h"
#include "load_save.h"
#include "main.h"
#include "malloc.h"
#include "m4a.h"
#include "palette.h"
#include "party_menu.h"
#include "pokeball.h"
#include "pokedex.h"
#include "pokemon.h"
#include "random.h"
#include "recorded_battle.h"
#include "roamer.h"
#include "safari_zone.h"
#include "scanline_effect.h"
#include "sound.h"
#include "sprite.h"
#include "string_util.h"
#include "strings.h"
#include "task.h"
#include "test_runner.h"
#include "text.h"
#include "trig.h"
#include "tv.h"
#include "util.h"
#include "wild_encounter.h"
#include "window.h"
#include "constants/abilities.h"
#include "constants/battle_move_effects.h"
#include "constants/battle_string_ids.h"
#include "constants/hold_effects.h"
#include "constants/items.h"
#include "constants/moves.h"
#include "constants/party_menu.h"
#include "constants/rgb.h"
#include "constants/songs.h"
#include "constants/trainers.h"
#include "cable_club.h"

extern struct Evolution gEvolutionTable[][EVOS_PER_MON];

extern const struct BgTemplate gBattleBgTemplates[];
extern const struct WindowTemplate *const gBattleWindowTemplates[];

static void CB2_InitBattleInternal(void);
static void CB2_PreInitMultiBattle(void);
static void CB2_PreInitIngamePlayerPartnerBattle(void);
static void CB2_HandleStartMultiPartnerBattle(void);
static void CB2_HandleStartMultiBattle(void);
static void CB2_HandleStartBattle(void);
static void TryCorrectShedinjaLanguage(struct Pokemon *mon);
static u8 CreateNPCTrainerParty(struct Pokemon *party, u16 trainerNum, bool8 firstTrainer);
static void BattleMainCB1(void);
static void CB2_EndLinkBattle(void);
static void EndLinkBattleInSteps(void);
static void CB2_InitAskRecordBattle(void);
static void CB2_AskRecordBattle(void);
static void AskRecordBattle(void);
static void SpriteCB_MoveWildMonToRight(struct Sprite *sprite);
static void SpriteCB_WildMonShowHealthbox(struct Sprite *sprite);
static void SpriteCB_WildMonAnimate(struct Sprite *sprite);
static void SpriteCB_Flicker(struct Sprite *sprite);
static void SpriteCB_AnimFaintOpponent(struct Sprite *sprite);
static void SpriteCB_BlinkVisible(struct Sprite *sprite);
static void SpriteCB_Idle(struct Sprite *sprite);
static void SpriteCB_BattleSpriteSlideLeft(struct Sprite *sprite);
static void TurnValuesCleanUp(bool8 var0);
static void SpriteCB_BounceEffect(struct Sprite *sprite);
static void BattleStartClearSetData(void);
static void DoBattleIntro(void);
static void TryDoEventsBeforeFirstTurn(void);
static void HandleTurnActionSelectionState(void);
static void RunTurnActionsFunctions(void);
static void SetActionsAndBattlersTurnOrder(void);
static void UpdateBattlerPartyOrdersOnSwitch(void);
static bool8 AllAtActionConfirmed(void);
static void TryChangeTurnOrder(void);
static void CheckChosenMoveForEffectsBeforeTurnStarts(void);
static void CheckMegaEvolutionBeforeTurn(void);
static void CheckQuickClaw_CustapBerryActivation(void);
static void FreeResetData_ReturnToOvOrDoEvolutions(void);
static void ReturnFromBattleToOverworld(void);
static void TryEvolvePokemon(void);
static void WaitForEvoSceneToFinish(void);
static void HandleEndTurn_ContinueBattle(void);
static void HandleEndTurn_BattleWon(void);
static void HandleEndTurn_BattleLost(void);
static void HandleEndTurn_RanFromBattle(void);
static void HandleEndTurn_MonFled(void);
static void HandleEndTurn_FinishBattle(void);
static void SpriteCB_UnusedBattleInit(struct Sprite *sprite);
static void SpriteCB_UnusedBattleInit_Main(struct Sprite *sprite);
static void TrySpecialEvolution(void);
static u32 Crc32B (const u8 *data, u32 size);
static u32 GeneratePartyHash(const struct Trainer *trainer, u32 i);
<<<<<<< HEAD
static void ModifyPersonalityForNature(u32 *personality, u32 newNature);
static u32 GeneratePersonalityForGender(u32 gender, u32 species);
static void CustomTrainerPartyAssignMoves(struct Pokemon *mon, const struct TrainerMonCustomized *partyEntry);
=======
>>>>>>> 1df10886

EWRAM_DATA u16 gBattle_BG0_X = 0;
EWRAM_DATA u16 gBattle_BG0_Y = 0;
EWRAM_DATA u16 gBattle_BG1_X = 0;
EWRAM_DATA u16 gBattle_BG1_Y = 0;
EWRAM_DATA u16 gBattle_BG2_X = 0;
EWRAM_DATA u16 gBattle_BG2_Y = 0;
EWRAM_DATA u16 gBattle_BG3_X = 0;
EWRAM_DATA u16 gBattle_BG3_Y = 0;
EWRAM_DATA u16 gBattle_WIN0H = 0;
EWRAM_DATA u16 gBattle_WIN0V = 0;
EWRAM_DATA u16 gBattle_WIN1H = 0;
EWRAM_DATA u16 gBattle_WIN1V = 0;
EWRAM_DATA u8 gDisplayedStringBattle[400] = {0};
EWRAM_DATA u8 gBattleTextBuff1[TEXT_BUFF_ARRAY_COUNT] = {0};
EWRAM_DATA u8 gBattleTextBuff2[TEXT_BUFF_ARRAY_COUNT] = {0};
EWRAM_DATA u8 gBattleTextBuff3[30] = {0};   //expanded for stupidly long z move names
// The below array is never intentionally used. However, Juan's
// defeat text (SootopolisCity_Gym_1F_Text_JuanDefeat) is too long
// for gDisplayedStringBattle and overflows into this array. If it
// is removed (and none of the buffers above are increased in size)
// it will instead overflow into useful data.
EWRAM_DATA static u32 sFlickerArray[25] = {0};
EWRAM_DATA u32 gBattleTypeFlags = 0;
EWRAM_DATA u8 gBattleTerrain = 0;
EWRAM_DATA u32 gUnusedFirstBattleVar1 = 0; // Never read
EWRAM_DATA struct MultiPartnerMenuPokemon gMultiPartnerParty[MULTI_PARTY_SIZE] = {0};
EWRAM_DATA static struct MultiPartnerMenuPokemon* sMultiPartnerPartyBuffer = NULL;
EWRAM_DATA u8 *gBattleAnimBgTileBuffer = NULL;
EWRAM_DATA u8 *gBattleAnimBgTilemapBuffer = NULL;
EWRAM_DATA u8 gActiveBattler = 0;
EWRAM_DATA u32 gBattleControllerExecFlags = 0;
EWRAM_DATA u8 gBattlersCount = 0;
EWRAM_DATA u16 gBattlerPartyIndexes[MAX_BATTLERS_COUNT] = {0};
EWRAM_DATA u8 gBattlerPositions[MAX_BATTLERS_COUNT] = {0};
EWRAM_DATA u8 gActionsByTurnOrder[MAX_BATTLERS_COUNT] = {0};
EWRAM_DATA u8 gBattlerByTurnOrder[MAX_BATTLERS_COUNT] = {0};
EWRAM_DATA u8 gCurrentTurnActionNumber = 0;
EWRAM_DATA u8 gCurrentActionFuncId = 0;
EWRAM_DATA struct BattlePokemon gBattleMons[MAX_BATTLERS_COUNT] = {0};
EWRAM_DATA u8 gBattlerSpriteIds[MAX_BATTLERS_COUNT] = {0};
EWRAM_DATA u8 gCurrMovePos = 0;
EWRAM_DATA u8 gChosenMovePos = 0;
EWRAM_DATA u16 gCurrentMove = 0;
EWRAM_DATA u16 gChosenMove = 0;
EWRAM_DATA u16 gCalledMove = 0;
EWRAM_DATA s32 gBattleMoveDamage = 0;
EWRAM_DATA s32 gHpDealt = 0;
EWRAM_DATA s32 gTakenDmg[MAX_BATTLERS_COUNT] = {0};
EWRAM_DATA u16 gLastUsedItem = 0;
EWRAM_DATA u16 gLastUsedAbility = 0;
EWRAM_DATA u8 gBattlerAttacker = 0;
EWRAM_DATA u8 gBattlerTarget = 0;
EWRAM_DATA u8 gBattlerFainted = 0;
EWRAM_DATA u8 gEffectBattler = 0;
EWRAM_DATA u8 gPotentialItemEffectBattler = 0;
EWRAM_DATA u8 gAbsentBattlerFlags = 0;
EWRAM_DATA u8 gIsCriticalHit = FALSE;
EWRAM_DATA u8 gMultiHitCounter = 0;
EWRAM_DATA const u8 *gBattlescriptCurrInstr = NULL;
EWRAM_DATA u8 gChosenActionByBattler[MAX_BATTLERS_COUNT] = {0};
EWRAM_DATA const u8 *gSelectionBattleScripts[MAX_BATTLERS_COUNT] = {NULL};
EWRAM_DATA const u8 *gPalaceSelectionBattleScripts[MAX_BATTLERS_COUNT] = {NULL};
EWRAM_DATA u16 gLastPrintedMoves[MAX_BATTLERS_COUNT] = {0};
EWRAM_DATA u16 gLastMoves[MAX_BATTLERS_COUNT] = {0};
EWRAM_DATA u16 gLastLandedMoves[MAX_BATTLERS_COUNT] = {0};
EWRAM_DATA u16 gLastHitByType[MAX_BATTLERS_COUNT] = {0};
EWRAM_DATA u16 gLastResultingMoves[MAX_BATTLERS_COUNT] = {0};
EWRAM_DATA u16 gLockedMoves[MAX_BATTLERS_COUNT] = {0};
EWRAM_DATA u16 gLastUsedMove = 0;
EWRAM_DATA u8 gLastHitBy[MAX_BATTLERS_COUNT] = {0};
EWRAM_DATA u16 gChosenMoveByBattler[MAX_BATTLERS_COUNT] = {0};
EWRAM_DATA u16 gMoveResultFlags = 0;
EWRAM_DATA u32 gHitMarker = 0;
EWRAM_DATA u8 gTakenDmgByBattler[MAX_BATTLERS_COUNT] = {0};
EWRAM_DATA u8 gUnusedFirstBattleVar2 = 0; // Never read
EWRAM_DATA u32 gSideStatuses[NUM_BATTLE_SIDES] = {0};
EWRAM_DATA struct SideTimer gSideTimers[NUM_BATTLE_SIDES] = {0};
EWRAM_DATA u32 gStatuses3[MAX_BATTLERS_COUNT] = {0};
EWRAM_DATA u32 gStatuses4[MAX_BATTLERS_COUNT] = {0};
EWRAM_DATA struct DisableStruct gDisableStructs[MAX_BATTLERS_COUNT] = {0};
EWRAM_DATA u16 gPauseCounterBattle = 0;
EWRAM_DATA u16 gPaydayMoney = 0;
EWRAM_DATA u16 gRandomTurnNumber = 0;
EWRAM_DATA u8 gBattleCommunication[BATTLE_COMMUNICATION_ENTRIES_COUNT] = {0};
EWRAM_DATA u8 gBattleOutcome = 0;
EWRAM_DATA struct ProtectStruct gProtectStructs[MAX_BATTLERS_COUNT] = {0};
EWRAM_DATA struct SpecialStatus gSpecialStatuses[MAX_BATTLERS_COUNT] = {0};
EWRAM_DATA u16 gBattleWeather = 0;
EWRAM_DATA struct WishFutureKnock gWishFutureKnock = {0};
EWRAM_DATA u16 gIntroSlideFlags = 0;
EWRAM_DATA u8 gSentPokesToOpponent[2] = {0};
EWRAM_DATA u16 gExpShareExp = 0;
EWRAM_DATA struct BattleEnigmaBerry gEnigmaBerries[MAX_BATTLERS_COUNT] = {0};
EWRAM_DATA struct BattleScripting gBattleScripting = {0};
EWRAM_DATA struct BattleStruct *gBattleStruct = NULL;
EWRAM_DATA u8 *gLinkBattleSendBuffer = NULL;
EWRAM_DATA u8 *gLinkBattleRecvBuffer = NULL;
EWRAM_DATA struct BattleResources *gBattleResources = NULL;
EWRAM_DATA u8 gActionSelectionCursor[MAX_BATTLERS_COUNT] = {0};
EWRAM_DATA u8 gMoveSelectionCursor[MAX_BATTLERS_COUNT] = {0};
EWRAM_DATA u8 gBattlerStatusSummaryTaskId[MAX_BATTLERS_COUNT] = {0};
EWRAM_DATA u8 gBattlerInMenuId = 0;
EWRAM_DATA bool8 gDoingBattleAnim = FALSE;
EWRAM_DATA u32 gTransformedPersonalities[MAX_BATTLERS_COUNT] = {0};
EWRAM_DATA u8 gPlayerDpadHoldFrames = 0;
EWRAM_DATA struct BattleSpriteData *gBattleSpritesDataPtr = NULL;
EWRAM_DATA struct MonSpritesGfx *gMonSpritesGfxPtr = NULL;
EWRAM_DATA struct BattleHealthboxInfo *gBattleControllerOpponentHealthboxData = NULL; // Never read
EWRAM_DATA struct BattleHealthboxInfo *gBattleControllerOpponentFlankHealthboxData = NULL; // Never read
EWRAM_DATA u16 gBattleMovePower = 0;
EWRAM_DATA u16 gMoveToLearn = 0;
EWRAM_DATA u8 gBattleMonForms[MAX_BATTLERS_COUNT] = {0};
EWRAM_DATA u32 gFieldStatuses = 0;
EWRAM_DATA struct FieldTimer gFieldTimers = {0};
EWRAM_DATA u8 gBattlerAbility = 0;
EWRAM_DATA u16 gPartnerSpriteId = 0;
EWRAM_DATA struct TotemBoost gTotemBoosts[MAX_BATTLERS_COUNT] = {0};
EWRAM_DATA bool8 gHasFetchedBall = FALSE;
EWRAM_DATA u8 gLastUsedBall = 0;
EWRAM_DATA u16 gLastThrownBall = 0;
EWRAM_DATA u8 gPartyCriticalHits[PARTY_SIZE] = {0};
EWRAM_DATA static u8 sTriedEvolving = 0;

void (*gPreBattleCallback1)(void);
void (*gBattleMainFunc)(void);
struct BattleResults gBattleResults;
u8 gLeveledUpInBattle;
void (*gBattlerControllerFuncs[MAX_BATTLERS_COUNT])(void);
u8 gHealthboxSpriteIds[MAX_BATTLERS_COUNT];
u8 gMultiUsePlayerCursor;
u8 gNumberOfMovesToChoose;
u8 gBattleControllerData[MAX_BATTLERS_COUNT]; // Used by the battle controllers to store misc sprite/task IDs for each battler

static const struct ScanlineEffectParams sIntroScanlineParams16Bit =
{
    &REG_BG3HOFS, SCANLINE_EFFECT_DMACNT_16BIT, 1
};

// unused
static const struct ScanlineEffectParams sIntroScanlineParams32Bit =
{
    &REG_BG3HOFS, SCANLINE_EFFECT_DMACNT_32BIT, 1
};

const struct SpriteTemplate gUnusedBattleInitSprite =
{
    .tileTag = 0,
    .paletteTag = 0,
    .oam = &gDummyOamData,
    .anims = gDummySpriteAnimTable,
    .images = NULL,
    .affineAnims = gDummySpriteAffineAnimTable,
    .callback = SpriteCB_UnusedBattleInit,
};

static const u8 sText_ShedinjaJpnName[] = _("ヌケニン"); // Nukenin

const struct OamData gOamData_BattleSpriteOpponentSide =
{
    .y = 0,
    .affineMode = ST_OAM_AFFINE_NORMAL,
    .objMode = ST_OAM_OBJ_NORMAL,
    .bpp = ST_OAM_4BPP,
    .shape = SPRITE_SHAPE(64x64),
    .x = 0,
    .size = SPRITE_SIZE(64x64),
    .tileNum = 0,
    .priority = 2,
    .paletteNum = 0,
    .affineParam = 0,
};

const struct OamData gOamData_BattleSpritePlayerSide =
{
    .y = 0,
    .affineMode = ST_OAM_AFFINE_NORMAL,
    .objMode = ST_OAM_OBJ_NORMAL,
    .bpp = ST_OAM_4BPP,
    .shape = SPRITE_SHAPE(64x64),
    .x = 0,
    .size = SPRITE_SIZE(64x64),
    .tileNum = 0,
    .priority = 2,
    .paletteNum = 2,
    .affineParam = 0,
};

static const s8 sCenterToCornerVecXs[8] ={-32, -16, -16, -32, -32};

const u8 gTypeNames[NUMBER_OF_MON_TYPES][TYPE_NAME_LENGTH + 1] =
{
    [TYPE_NORMAL] = _("Normal"),
    [TYPE_FIGHTING] = _("Fight"),
    [TYPE_FLYING] = _("Flying"),
    [TYPE_POISON] = _("Poison"),
    [TYPE_GROUND] = _("Ground"),
    [TYPE_ROCK] = _("Rock"),
    [TYPE_BUG] = _("Bug"),
    [TYPE_GHOST] = _("Ghost"),
    [TYPE_STEEL] = _("Steel"),
    [TYPE_MYSTERY] = _("???"),
    [TYPE_FIRE] = _("Fire"),
    [TYPE_WATER] = _("Water"),
    [TYPE_GRASS] = _("Grass"),
    [TYPE_ELECTRIC] = _("Electr"),
    [TYPE_PSYCHIC] = _("Psychc"),
    [TYPE_ICE] = _("Ice"),
    [TYPE_DRAGON] = _("Dragon"),
    [TYPE_DARK] = _("Dark"),
    [TYPE_FAIRY] = _("Fairy"),
};

// This is a factor in how much money you get for beating a trainer.
const struct TrainerMoney gTrainerMoneyTable[] =
{
    {TRAINER_CLASS_TEAM_AQUA, 5},
    {TRAINER_CLASS_AQUA_ADMIN, 10},
    {TRAINER_CLASS_AQUA_LEADER, 20},
    {TRAINER_CLASS_AROMA_LADY, 10},
    {TRAINER_CLASS_RUIN_MANIAC, 15},
    {TRAINER_CLASS_INTERVIEWER, 12},
    {TRAINER_CLASS_TUBER_F, 1},
    {TRAINER_CLASS_TUBER_M, 1},
    {TRAINER_CLASS_SIS_AND_BRO, 3},
    {TRAINER_CLASS_COOLTRAINER, 12},
    {TRAINER_CLASS_HEX_MANIAC, 6},
    {TRAINER_CLASS_LADY, 50},
    {TRAINER_CLASS_BEAUTY, 20},
    {TRAINER_CLASS_RICH_BOY, 50},
    {TRAINER_CLASS_POKEMANIAC, 15},
    {TRAINER_CLASS_SWIMMER_M, 2},
    {TRAINER_CLASS_BLACK_BELT, 8},
    {TRAINER_CLASS_GUITARIST, 8},
    {TRAINER_CLASS_KINDLER, 8},
    {TRAINER_CLASS_CAMPER, 4},
    {TRAINER_CLASS_OLD_COUPLE, 10},
    {TRAINER_CLASS_BUG_MANIAC, 15},
    {TRAINER_CLASS_PSYCHIC, 6},
    {TRAINER_CLASS_GENTLEMAN, 20},
    {TRAINER_CLASS_ELITE_FOUR, 25},
    {TRAINER_CLASS_LEADER, 25},
    {TRAINER_CLASS_SCHOOL_KID, 5},
    {TRAINER_CLASS_SR_AND_JR, 4},
    {TRAINER_CLASS_POKEFAN, 20},
    {TRAINER_CLASS_EXPERT, 10},
    {TRAINER_CLASS_YOUNGSTER, 4},
    {TRAINER_CLASS_CHAMPION, 50},
    {TRAINER_CLASS_FISHERMAN, 10},
    {TRAINER_CLASS_TRIATHLETE, 10},
    {TRAINER_CLASS_DRAGON_TAMER, 12},
    {TRAINER_CLASS_BIRD_KEEPER, 8},
    {TRAINER_CLASS_NINJA_BOY, 3},
    {TRAINER_CLASS_BATTLE_GIRL, 6},
    {TRAINER_CLASS_PARASOL_LADY, 10},
    {TRAINER_CLASS_SWIMMER_F, 2},
    {TRAINER_CLASS_PICNICKER, 4},
    {TRAINER_CLASS_TWINS, 3},
    {TRAINER_CLASS_SAILOR, 8},
    {TRAINER_CLASS_COLLECTOR, 15},
    {TRAINER_CLASS_RIVAL, 15},
    {TRAINER_CLASS_PKMN_BREEDER, 10},
    {TRAINER_CLASS_PKMN_RANGER, 12},
    {TRAINER_CLASS_TEAM_MAGMA, 5},
    {TRAINER_CLASS_MAGMA_ADMIN, 10},
    {TRAINER_CLASS_MAGMA_LEADER, 20},
    {TRAINER_CLASS_LASS, 4},
    {TRAINER_CLASS_BUG_CATCHER, 4},
    {TRAINER_CLASS_HIKER, 10},
    {TRAINER_CLASS_YOUNG_COUPLE, 8},
    {TRAINER_CLASS_WINSTRATE, 10},
    {0xFF, 5}, // Any trainer class not listed above uses this
};

#if B_TRAINER_CLASS_POKE_BALLS >= GEN_7
static const u16 sTrainerBallTable[TRAINER_CLASS_COUNT] =
{
#if B_TRAINER_CLASS_POKE_BALLS == GEN_7
    [TRAINER_CLASS_PKMN_BREEDER] = ITEM_FRIEND_BALL,
#elif B_TRAINER_CLASS_POKE_BALLS == GEN_8
    [TRAINER_CLASS_PKMN_BREEDER] = ITEM_HEAL_BALL,
#endif
    [TRAINER_CLASS_COOLTRAINER] = ITEM_ULTRA_BALL,
    [TRAINER_CLASS_COLLECTOR] = ITEM_PREMIER_BALL,
    [TRAINER_CLASS_SWIMMER_M] = ITEM_DIVE_BALL,
    [TRAINER_CLASS_BLACK_BELT] = ITEM_ULTRA_BALL,
    [TRAINER_CLASS_AQUA_LEADER] = ITEM_MASTER_BALL,
    [TRAINER_CLASS_GENTLEMAN] = ITEM_LUXURY_BALL,
    [TRAINER_CLASS_ELITE_FOUR] = ITEM_ULTRA_BALL,
#if B_TRAINER_CLASS_POKE_BALLS == GEN_7
    [TRAINER_CLASS_FISHERMAN] = ITEM_LURE_BALL,
#elif B_TRAINER_CLASS_POKE_BALLS == GEN_8
    [TRAINER_CLASS_FISHERMAN] = ITEM_DIVE_BALL,
#endif
    [TRAINER_CLASS_SWIMMER_F] = ITEM_DIVE_BALL,
    [TRAINER_CLASS_COOLTRAINER_2] = ITEM_ULTRA_BALL,
    [TRAINER_CLASS_MAGMA_LEADER] = ITEM_MASTER_BALL,
};
#endif

#include "data/text/abilities.h"

static void (* const sTurnActionsFuncsTable[])(void) =
{
    [B_ACTION_USE_MOVE]               = HandleAction_UseMove,
    [B_ACTION_USE_ITEM]               = HandleAction_UseItem,
    [B_ACTION_SWITCH]                 = HandleAction_Switch,
    [B_ACTION_RUN]                    = HandleAction_Run,
    [B_ACTION_SAFARI_WATCH_CAREFULLY] = HandleAction_WatchesCarefully,
    [B_ACTION_SAFARI_BALL]            = HandleAction_SafariZoneBallThrow,
    [B_ACTION_SAFARI_POKEBLOCK]       = HandleAction_ThrowPokeblock,
    [B_ACTION_SAFARI_GO_NEAR]         = HandleAction_GoNear,
    [B_ACTION_SAFARI_RUN]             = HandleAction_SafariZoneRun,
    [B_ACTION_WALLY_THROW]            = HandleAction_WallyBallThrow,
    [B_ACTION_EXEC_SCRIPT]            = HandleAction_RunBattleScript,
    [B_ACTION_TRY_FINISH]             = HandleAction_TryFinish,
    [B_ACTION_FINISHED]               = HandleAction_ActionFinished,
    [B_ACTION_NOTHING_FAINTED]        = HandleAction_NothingIsFainted,
    [B_ACTION_THROW_BALL]             = HandleAction_ThrowBall,
};

static void (* const sEndTurnFuncsTable[])(void) =
{
    [0]                           = HandleEndTurn_ContinueBattle,
    [B_OUTCOME_WON]               = HandleEndTurn_BattleWon,
    [B_OUTCOME_LOST]              = HandleEndTurn_BattleLost,
    [B_OUTCOME_DREW]              = HandleEndTurn_BattleLost,
    [B_OUTCOME_RAN]               = HandleEndTurn_RanFromBattle,
    [B_OUTCOME_PLAYER_TELEPORTED] = HandleEndTurn_FinishBattle,
    [B_OUTCOME_MON_FLED]          = HandleEndTurn_MonFled,
    [B_OUTCOME_CAUGHT]            = HandleEndTurn_FinishBattle,
    [B_OUTCOME_NO_SAFARI_BALLS]   = HandleEndTurn_FinishBattle,
    [B_OUTCOME_FORFEITED]         = HandleEndTurn_FinishBattle,
    [B_OUTCOME_MON_TELEPORTED]    = HandleEndTurn_FinishBattle,
};

const u8 gStatusConditionString_PoisonJpn[] = _("どく$$$$$");
const u8 gStatusConditionString_SleepJpn[] = _("ねむり$$$$");
const u8 gStatusConditionString_ParalysisJpn[] = _("まひ$$$$$");
const u8 gStatusConditionString_BurnJpn[] = _("やけど$$$$");
const u8 gStatusConditionString_IceJpn[] = _("こおり$$$$");
const u8 gStatusConditionString_ConfusionJpn[] = _("こんらん$$$");
const u8 gStatusConditionString_LoveJpn[] = _("メロメロ$$$");

const u8 *const gStatusConditionStringsTable[][2] =
{
    {gStatusConditionString_PoisonJpn, gText_Poison},
    {gStatusConditionString_SleepJpn, gText_Sleep},
    {gStatusConditionString_ParalysisJpn, gText_Paralysis},
    {gStatusConditionString_BurnJpn, gText_Burn},
    {gStatusConditionString_IceJpn, gText_Ice},
    {gStatusConditionString_ConfusionJpn, gText_Confusion},
    {gStatusConditionString_LoveJpn, gText_Love}
};

void CB2_InitBattle(void)
{
    if (!gTestRunnerEnabled)
        MoveSaveBlocks_ResetHeap();
    AllocateBattleResources();
    AllocateBattleSpritesData();
    AllocateMonSpritesGfx();
    RecordedBattle_ClearFrontierPassFlag();

    if (gBattleTypeFlags & BATTLE_TYPE_MULTI)
    {
        if (gBattleTypeFlags & BATTLE_TYPE_RECORDED)
        {
            CB2_InitBattleInternal();
        }
        else if (!(gBattleTypeFlags & BATTLE_TYPE_INGAME_PARTNER))
        {
            HandleLinkBattleSetup();
            SetMainCallback2(CB2_PreInitMultiBattle);
        }
        else
        {
            SetMainCallback2(CB2_PreInitIngamePlayerPartnerBattle);
        }
        gBattleCommunication[MULTIUSE_STATE] = 0;
    }
    else
    {
        CB2_InitBattleInternal();
    }
}

static void CB2_InitBattleInternal(void)
{
    s32 i;
    u16 targetSpecies;

    SetHBlankCallback(NULL);
    SetVBlankCallback(NULL);

    CpuFill32(0, (void *)(VRAM), VRAM_SIZE);

    SetGpuReg(REG_OFFSET_MOSAIC, 0);
    SetGpuReg(REG_OFFSET_WIN0H, DISPLAY_WIDTH);
    SetGpuReg(REG_OFFSET_WIN0V, WIN_RANGE(DISPLAY_HEIGHT / 2, DISPLAY_HEIGHT / 2 + 1));
    SetGpuReg(REG_OFFSET_WININ, 0);
    SetGpuReg(REG_OFFSET_WINOUT, 0);

    gBattle_WIN0H = DISPLAY_WIDTH;

    if (gBattleTypeFlags & BATTLE_TYPE_INGAME_PARTNER && gPartnerTrainerId != TRAINER_STEVEN_PARTNER && gPartnerTrainerId < TRAINER_CUSTOM_PARTNER)
    {
        gBattle_WIN0V = DISPLAY_HEIGHT - 1;
        gBattle_WIN1H = DISPLAY_WIDTH;
        gBattle_WIN1V = 32;
    }
    else
    {
        gBattle_WIN0V = WIN_RANGE(DISPLAY_HEIGHT / 2, DISPLAY_HEIGHT / 2 + 1);
        ScanlineEffect_Clear();

        i = 0;
        while (i < 80)
        {
            gScanlineEffectRegBuffers[0][i] = 0xF0;
            gScanlineEffectRegBuffers[1][i] = 0xF0;
            i++;
        }

        while (i < 160)
        {
            gScanlineEffectRegBuffers[0][i] = 0xFF10;
            gScanlineEffectRegBuffers[1][i] = 0xFF10;
            i++;
        }

        ScanlineEffect_SetParams(sIntroScanlineParams16Bit);
    }

    ResetPaletteFade();
    gBattle_BG0_X = 0;
    gBattle_BG0_Y = 0;
    gBattle_BG1_X = 0;
    gBattle_BG1_Y = 0;
    gBattle_BG2_X = 0;
    gBattle_BG2_Y = 0;
    gBattle_BG3_X = 0;
    gBattle_BG3_Y = 0;

    gBattleTerrain = BattleSetup_GetTerrainId();
    if (gBattleTypeFlags & BATTLE_TYPE_RECORDED)
        gBattleTerrain = BATTLE_TERRAIN_BUILDING;

    InitBattleBgsVideo();
    LoadBattleTextboxAndBackground();
    ResetSpriteData();
    ResetTasks();
    DrawBattleEntryBackground();
    FreeAllSpritePalettes();
    gReservedSpritePaletteCount = MAX_BATTLERS_COUNT;
    SetVBlankCallback(VBlankCB_Battle);
    SetUpBattleVarsAndBirchZigzagoon();

    if (gBattleTypeFlags & BATTLE_TYPE_MULTI && gBattleTypeFlags & BATTLE_TYPE_BATTLE_TOWER)
        SetMainCallback2(CB2_HandleStartMultiPartnerBattle);
    else if (gBattleTypeFlags & BATTLE_TYPE_MULTI && gBattleTypeFlags & BATTLE_TYPE_INGAME_PARTNER)
        SetMainCallback2(CB2_HandleStartMultiPartnerBattle);
    else if (gBattleTypeFlags & BATTLE_TYPE_MULTI)
        SetMainCallback2(CB2_HandleStartMultiBattle);
    else
        SetMainCallback2(CB2_HandleStartBattle);

    if (!(gBattleTypeFlags & (BATTLE_TYPE_LINK | BATTLE_TYPE_RECORDED)))
    {
        CreateNPCTrainerParty(&gEnemyParty[0], gTrainerBattleOpponent_A, TRUE);
        if (gBattleTypeFlags & BATTLE_TYPE_TWO_OPPONENTS && !BATTLE_TWO_VS_ONE_OPPONENT)
            CreateNPCTrainerParty(&gEnemyParty[PARTY_SIZE / 2], gTrainerBattleOpponent_B, FALSE);
        SetWildMonHeldItem();
    }

    gMain.inBattle = TRUE;
    gSaveBlock2Ptr->frontier.disableRecordBattle = FALSE;

    for (i = 0; i < PARTY_SIZE; i++)
        AdjustFriendship(&gPlayerParty[i], FRIENDSHIP_EVENT_LEAGUE_BATTLE);

    // Apply party-wide start-of-battle form changes
    for (i = 0; i < PARTY_SIZE; i++)
    {
        // Player's side
        targetSpecies = GetFormChangeTargetSpecies(&gPlayerParty[i], FORM_BATTLE_BEGIN, 0);
        if (targetSpecies != SPECIES_NONE)
        {
            SetMonData(&gPlayerParty[i], MON_DATA_SPECIES, &targetSpecies);
            CalculateMonStats(&gPlayerParty[i]);
            TryToSetBattleFormChangeMoves(&gPlayerParty[i]);
        }
        // Opponent's side
        targetSpecies = GetFormChangeTargetSpecies(&gEnemyParty[i], FORM_BATTLE_BEGIN, 0);
        if (targetSpecies != SPECIES_NONE)
        {
            SetMonData(&gEnemyParty[i], MON_DATA_SPECIES, &targetSpecies);
            CalculateMonStats(&gEnemyParty[i]);
            TryToSetBattleFormChangeMoves(&gEnemyParty[i]);
        }
    }

    gBattleCommunication[MULTIUSE_STATE] = 0;
}

#define BUFFER_PARTY_VS_SCREEN_STATUS(party, flags, i)                      \
    for ((i) = 0; (i) < PARTY_SIZE; (i)++)                                  \
    {                                                                       \
        u16 species = GetMonData(&(party)[(i)], MON_DATA_SPECIES_OR_EGG);   \
        u16 hp = GetMonData(&(party)[(i)], MON_DATA_HP);                    \
        u32 status = GetMonData(&(party)[(i)], MON_DATA_STATUS);            \
                                                                            \
        if (species == SPECIES_NONE)                                        \
            continue;                                                       \
                                                                            \
        /* Is healthy mon? */                                               \
        if (species != SPECIES_EGG && hp != 0 && status == 0)               \
            (flags) |= 1 << (i) * 2;                                        \
                                                                            \
        if (species == SPECIES_NONE) /* Redundant */                        \
            continue;                                                       \
                                                                            \
        /* Is Egg or statused? */                                           \
        if (hp != 0 && (species == SPECIES_EGG || status != 0))             \
            (flags) |= 2 << (i) * 2;                                        \
                                                                            \
        if (species == SPECIES_NONE) /* Redundant */                        \
            continue;                                                       \
                                                                            \
        /* Is fainted? */                                                   \
        if (species != SPECIES_EGG && hp == 0)                              \
            (flags) |= 3 << (i) * 2;                                        \
    }

// For Vs Screen at link battle start
static void BufferPartyVsScreenHealth_AtStart(void)
{
    u16 flags = 0;
    s32 i;

    BUFFER_PARTY_VS_SCREEN_STATUS(gPlayerParty, flags, i);
    gBattleStruct->multiBuffer.linkBattlerHeader.vsScreenHealthFlagsLo = flags;
    *(&gBattleStruct->multiBuffer.linkBattlerHeader.vsScreenHealthFlagsHi) = flags >> 8;
    gBattleStruct->multiBuffer.linkBattlerHeader.vsScreenHealthFlagsHi |= FlagGet(FLAG_SYS_FRONTIER_PASS) << 7;
}

static void SetPlayerBerryDataInBattleStruct(void)
{
    s32 i;
    struct BattleStruct *battleStruct = gBattleStruct;
    struct BattleEnigmaBerry *battleBerry = &battleStruct->multiBuffer.linkBattlerHeader.battleEnigmaBerry;

    if (IsEnigmaBerryValid() == TRUE)
    {
        for (i = 0; i < BERRY_NAME_LENGTH; i++)
            battleBerry->name[i] = gSaveBlock1Ptr->enigmaBerry.berry.name[i];
        battleBerry->name[i] = EOS;

        for (i = 0; i < BERRY_ITEM_EFFECT_COUNT; i++)
            battleBerry->itemEffect[i] = gSaveBlock1Ptr->enigmaBerry.itemEffect[i];

        battleBerry->holdEffect = gSaveBlock1Ptr->enigmaBerry.holdEffect;
        battleBerry->holdEffectParam = gSaveBlock1Ptr->enigmaBerry.holdEffectParam;
    }
    else
    {
        const struct Berry *berryData = GetBerryInfo(ItemIdToBerryType(ITEM_ENIGMA_BERRY_E_READER));

        for (i = 0; i < BERRY_NAME_LENGTH; i++)
            battleBerry->name[i] = berryData->name[i];
        battleBerry->name[i] = EOS;

        for (i = 0; i < BERRY_ITEM_EFFECT_COUNT; i++)
            battleBerry->itemEffect[i] = 0;

        battleBerry->holdEffect = HOLD_EFFECT_NONE;
        battleBerry->holdEffectParam = 0;
    }
}

static void SetAllPlayersBerryData(void)
{
    s32 i, j;

    if (!(gBattleTypeFlags & BATTLE_TYPE_LINK))
    {
        if (IsEnigmaBerryValid() == TRUE)
        {
            for (i = 0; i < BERRY_NAME_LENGTH; i++)
            {
                gEnigmaBerries[0].name[i] = gSaveBlock1Ptr->enigmaBerry.berry.name[i];
                gEnigmaBerries[2].name[i] = gSaveBlock1Ptr->enigmaBerry.berry.name[i];
            }
            gEnigmaBerries[0].name[i] = EOS;
            gEnigmaBerries[2].name[i] = EOS;

            for (i = 0; i < BERRY_ITEM_EFFECT_COUNT; i++)
            {
                gEnigmaBerries[0].itemEffect[i] = gSaveBlock1Ptr->enigmaBerry.itemEffect[i];
                gEnigmaBerries[2].itemEffect[i] = gSaveBlock1Ptr->enigmaBerry.itemEffect[i];
            }

            gEnigmaBerries[0].holdEffect = gSaveBlock1Ptr->enigmaBerry.holdEffect;
            gEnigmaBerries[2].holdEffect = gSaveBlock1Ptr->enigmaBerry.holdEffect;
            gEnigmaBerries[0].holdEffectParam = gSaveBlock1Ptr->enigmaBerry.holdEffectParam;
            gEnigmaBerries[2].holdEffectParam = gSaveBlock1Ptr->enigmaBerry.holdEffectParam;
        }
        else
        {
            const struct Berry *berryData = GetBerryInfo(ItemIdToBerryType(ITEM_ENIGMA_BERRY_E_READER));

            for (i = 0; i < BERRY_NAME_LENGTH; i++)
            {
                gEnigmaBerries[0].name[i] = berryData->name[i];
                gEnigmaBerries[2].name[i] = berryData->name[i];
            }
            gEnigmaBerries[0].name[i] = EOS;
            gEnigmaBerries[2].name[i] = EOS;

            for (i = 0; i < BERRY_ITEM_EFFECT_COUNT; i++)
            {
                gEnigmaBerries[0].itemEffect[i] = 0;
                gEnigmaBerries[2].itemEffect[i] = 0;
            }

            gEnigmaBerries[0].holdEffect = HOLD_EFFECT_NONE;
            gEnigmaBerries[2].holdEffect = HOLD_EFFECT_NONE;
            gEnigmaBerries[0].holdEffectParam = 0;
            gEnigmaBerries[2].holdEffectParam = 0;
        }
    }
    else
    {
        s32 numPlayers;
        struct BattleEnigmaBerry *src;
        u8 battlerId;

        if (gBattleTypeFlags & BATTLE_TYPE_MULTI)
        {
            if (gBattleTypeFlags & BATTLE_TYPE_BATTLE_TOWER)
                numPlayers = 2;
            else
                numPlayers = 4;

            for (i = 0; i < numPlayers; i++)
            {
                src = (struct BattleEnigmaBerry *)(gBlockRecvBuffer[i] + 2);
                battlerId = gLinkPlayers[i].id;

                for (j = 0; j < BERRY_NAME_LENGTH; j++)
                    gEnigmaBerries[battlerId].name[j] = src->name[j];
                gEnigmaBerries[battlerId].name[j] = EOS;

                for (j = 0; j < BERRY_ITEM_EFFECT_COUNT; j++)
                    gEnigmaBerries[battlerId].itemEffect[j] = src->itemEffect[j];

                gEnigmaBerries[battlerId].holdEffect = src->holdEffect;
                gEnigmaBerries[battlerId].holdEffectParam = src->holdEffectParam;
            }
        }
        else
        {
            for (i = 0; i < 2; i++)
            {
                src = (struct BattleEnigmaBerry *)(gBlockRecvBuffer[i] + 2);

                for (j = 0; j < BERRY_NAME_LENGTH; j++)
                {
                    gEnigmaBerries[i].name[j] = src->name[j];
                    gEnigmaBerries[i + 2].name[j] = src->name[j];
                }
                gEnigmaBerries[i].name[j] = EOS;
                gEnigmaBerries[i + 2].name[j] = EOS;

                for (j = 0; j < BERRY_ITEM_EFFECT_COUNT; j++)
                {
                    gEnigmaBerries[i].itemEffect[j] = src->itemEffect[j];
                    gEnigmaBerries[i + 2].itemEffect[j] = src->itemEffect[j];
                }

                gEnigmaBerries[i].holdEffect = src->holdEffect;
                gEnigmaBerries[i + 2].holdEffect = src->holdEffect;
                gEnigmaBerries[i].holdEffectParam = src->holdEffectParam;
                gEnigmaBerries[i + 2].holdEffectParam = src->holdEffectParam;
            }
        }
    }
}

// This was inlined in Ruby/Sapphire
static void FindLinkBattleMaster(u8 numPlayers, u8 multiPlayerId)
{
    u8 found = 0;

    // If player 1 is playing the minimum version, player 1 is master.
    if (gBlockRecvBuffer[0][0] == 0x100)
    {
        if (multiPlayerId == 0)
            gBattleTypeFlags |= BATTLE_TYPE_IS_MASTER | BATTLE_TYPE_TRAINER;
        else
            gBattleTypeFlags |= BATTLE_TYPE_TRAINER;
        found++;
    }

    if (found == 0)
    {
        // If multiple different versions are being used, player 1 is master.
        s32 i;

        for (i = 0; i < numPlayers; i++)
        {
            if (gBlockRecvBuffer[0][0] != gBlockRecvBuffer[i][0])
                break;
        }

        if (i == numPlayers)
        {
            if (multiPlayerId == 0)
                gBattleTypeFlags |= BATTLE_TYPE_IS_MASTER | BATTLE_TYPE_TRAINER;
            else
                gBattleTypeFlags |= BATTLE_TYPE_TRAINER;
            found++;
        }

        if (found == 0)
        {
            // Lowest index player with the highest game version is master.
            for (i = 0; i < numPlayers; i++)
            {
                if (gBlockRecvBuffer[i][0] == 0x300 && i != multiPlayerId)
                {
                    if (i < multiPlayerId)
                        break;
                }
                if (gBlockRecvBuffer[i][0] > 0x300 && i != multiPlayerId)
                    break;
            }

            if (i == numPlayers)
                gBattleTypeFlags |= BATTLE_TYPE_IS_MASTER | BATTLE_TYPE_TRAINER;
            else
                gBattleTypeFlags |= BATTLE_TYPE_TRAINER;
        }
    }
}

static void CB2_HandleStartBattle(void)
{
    u8 playerMultiplayerId;
    u8 enemyMultiplayerId;

    RunTasks();
    AnimateSprites();
    BuildOamBuffer();

    playerMultiplayerId = GetMultiplayerId();
    gBattleScripting.multiplayerId = playerMultiplayerId;
    enemyMultiplayerId = playerMultiplayerId ^ BIT_SIDE;

    switch (gBattleCommunication[MULTIUSE_STATE])
    {
    case 0:
        if (!IsDma3ManagerBusyWithBgCopy())
        {
            ShowBg(0);
            ShowBg(1);
            ShowBg(2);
            ShowBg(3);
            FillAroundBattleWindows();
            gBattleCommunication[MULTIUSE_STATE] = 1;
        }
        if (gWirelessCommType)
            LoadWirelessStatusIndicatorSpriteGfx();
        break;
    case 1:
        if (gBattleTypeFlags & BATTLE_TYPE_LINK)
        {
            if (gReceivedRemoteLinkPlayers)
            {
                if (IsLinkTaskFinished())
                {
                    // 0x300
                    *(&gBattleStruct->multiBuffer.linkBattlerHeader.versionSignatureLo) = 0;
                    *(&gBattleStruct->multiBuffer.linkBattlerHeader.versionSignatureHi) = 3;
                    BufferPartyVsScreenHealth_AtStart();
                    SetPlayerBerryDataInBattleStruct();

                    if (gTrainerBattleOpponent_A == TRAINER_UNION_ROOM)
                    {
                        gLinkPlayers[0].id = 0;
                        gLinkPlayers[1].id = 1;
                    }

                    SendBlock(BitmaskAllOtherLinkPlayers(), &gBattleStruct->multiBuffer.linkBattlerHeader, sizeof(gBattleStruct->multiBuffer.linkBattlerHeader));
                    gBattleCommunication[MULTIUSE_STATE] = 2;
                }
                if (gWirelessCommType)
                    CreateWirelessStatusIndicatorSprite(0, 0);
            }
        }
        else
        {
            if (!(gBattleTypeFlags & BATTLE_TYPE_RECORDED))
                gBattleTypeFlags |= BATTLE_TYPE_IS_MASTER;
            gBattleCommunication[MULTIUSE_STATE] = 15;
            SetAllPlayersBerryData();
        }
        break;
    case 2:
        if ((GetBlockReceivedStatus() & 3) == 3)
        {
            u8 taskId;

            ResetBlockReceivedFlags();
            FindLinkBattleMaster(2, playerMultiplayerId);
            SetAllPlayersBerryData();
            taskId = CreateTask(InitLinkBattleVsScreen, 0);
            gTasks[taskId].data[1] = 0x10E;
            gTasks[taskId].data[2] = 0x5A;
            gTasks[taskId].data[5] = 0;
            gTasks[taskId].data[3] = gBattleStruct->multiBuffer.linkBattlerHeader.vsScreenHealthFlagsLo | (gBattleStruct->multiBuffer.linkBattlerHeader.vsScreenHealthFlagsHi << 8);
            gTasks[taskId].data[4] = gBlockRecvBuffer[enemyMultiplayerId][1];
            RecordedBattle_SetFrontierPassFlagFromHword(gBlockRecvBuffer[playerMultiplayerId][1]);
            RecordedBattle_SetFrontierPassFlagFromHword(gBlockRecvBuffer[enemyMultiplayerId][1]);
            gBattleCommunication[MULTIUSE_STATE]++;
        }
        break;
    case 3:
        // Link battle, send/receive party Pokémon 2 at a time
        if (IsLinkTaskFinished())
        {
            // Send Pokémon 1-2
            SendBlock(BitmaskAllOtherLinkPlayers(), gPlayerParty, sizeof(struct Pokemon) * 2);
            gBattleCommunication[MULTIUSE_STATE]++;
        }
        break;
    case 4:
        if ((GetBlockReceivedStatus() & 3) == 3)
        {
            // Recv Pokémon 1-2
            ResetBlockReceivedFlags();
            memcpy(gEnemyParty, gBlockRecvBuffer[enemyMultiplayerId], sizeof(struct Pokemon) * 2);
            gBattleCommunication[MULTIUSE_STATE]++;
        }
        break;
    case 7:
        if (IsLinkTaskFinished())
        {
            // Send Pokémon 3-4
            SendBlock(BitmaskAllOtherLinkPlayers(), &gPlayerParty[2], sizeof(struct Pokemon) * 2);
            gBattleCommunication[MULTIUSE_STATE]++;
        }
        break;
    case 8:
        if ((GetBlockReceivedStatus() & 3) == 3)
        {
            // Recv Pokémon 3-4
            ResetBlockReceivedFlags();
            memcpy(&gEnemyParty[2], gBlockRecvBuffer[enemyMultiplayerId], sizeof(struct Pokemon) * 2);
            gBattleCommunication[MULTIUSE_STATE]++;
        }
        break;
    case 11:
        if (IsLinkTaskFinished())
        {
            // Send Pokémon 5-6
            SendBlock(BitmaskAllOtherLinkPlayers(), &gPlayerParty[4], sizeof(struct Pokemon) * 2);
            gBattleCommunication[MULTIUSE_STATE]++;
        }
        break;
    case 12:
        if ((GetBlockReceivedStatus() & 3) == 3)
        {
            // Recv Pokémon 5-6
            ResetBlockReceivedFlags();
            memcpy(&gEnemyParty[4], gBlockRecvBuffer[enemyMultiplayerId], sizeof(struct Pokemon) * 2);

            TryCorrectShedinjaLanguage(&gEnemyParty[0]);
            TryCorrectShedinjaLanguage(&gEnemyParty[1]);
            TryCorrectShedinjaLanguage(&gEnemyParty[2]);
            TryCorrectShedinjaLanguage(&gEnemyParty[3]);
            TryCorrectShedinjaLanguage(&gEnemyParty[4]);
            TryCorrectShedinjaLanguage(&gEnemyParty[5]);
            gBattleCommunication[MULTIUSE_STATE]++;
        }
        break;
    case 15:
        InitBattleControllers();
        RecordedBattle_SetTrainerInfo();
        gBattleCommunication[SPRITES_INIT_STATE1] = 0;
        gBattleCommunication[SPRITES_INIT_STATE2] = 0;
        if (gBattleTypeFlags & BATTLE_TYPE_LINK)
        {
            // Check if both players are using Emerald
            // to determine if the recorded battle rng
            // seed needs to be sent
            s32 i;
            for (i = 0; i < 2 && (gLinkPlayers[i].version & 0xFF) == VERSION_EMERALD; i++);

            if (i == 2)
                gBattleCommunication[MULTIUSE_STATE] = 16;
            else
                gBattleCommunication[MULTIUSE_STATE] = 18;
        }
        else
        {
            gBattleCommunication[MULTIUSE_STATE] = 18;
        }
        break;
    case 16:
        // Both players are using Emerald, send rng seed for recorded battle
        if (IsLinkTaskFinished())
        {
            SendBlock(BitmaskAllOtherLinkPlayers(), &gRecordedBattleRngSeed, sizeof(gRecordedBattleRngSeed));
            gBattleCommunication[MULTIUSE_STATE]++;
        }
        break;
    case 17:
        // Receive rng seed for recorded battle (only read it if partner is the link master)
        if ((GetBlockReceivedStatus() & 3) == 3)
        {
            ResetBlockReceivedFlags();
            if (!(gBattleTypeFlags & BATTLE_TYPE_IS_MASTER))
                memcpy(&gRecordedBattleRngSeed, gBlockRecvBuffer[enemyMultiplayerId], sizeof(gRecordedBattleRngSeed));
            gBattleCommunication[MULTIUSE_STATE]++;
        }
        break;
    case 18:
        // Finish, start battle
        if (BattleInitAllSprites(&gBattleCommunication[SPRITES_INIT_STATE1], &gBattleCommunication[SPRITES_INIT_STATE2]))
        {
            gPreBattleCallback1 = gMain.callback1;
            gMain.callback1 = BattleMainCB1;
            SetMainCallback2(BattleMainCB2);
            if (gBattleTypeFlags & BATTLE_TYPE_LINK)
                gBattleTypeFlags |= BATTLE_TYPE_LINK_IN_BATTLE;
        }
        break;
    // Introduce short delays between sending party Pokémon for link
    case 5:
    case 9:
    case 13:
        gBattleCommunication[MULTIUSE_STATE]++;
        gBattleCommunication[1] = 1;
    case 6:
    case 10:
    case 14:
        if (--gBattleCommunication[1] == 0)
            gBattleCommunication[MULTIUSE_STATE]++;
        break;
    }
}

static void CB2_HandleStartMultiPartnerBattle(void)
{
    u8 playerMultiplayerId;
    u8 partnerMultiplayerId;

    RunTasks();
    AnimateSprites();
    BuildOamBuffer();

    playerMultiplayerId = GetMultiplayerId();
    gBattleScripting.multiplayerId = playerMultiplayerId;
    partnerMultiplayerId = playerMultiplayerId ^ BIT_SIDE;

    switch (gBattleCommunication[MULTIUSE_STATE])
    {
    case 0:
        if (!IsDma3ManagerBusyWithBgCopy())
        {
            ShowBg(0);
            ShowBg(1);
            ShowBg(2);
            ShowBg(3);
            FillAroundBattleWindows();
            gBattleCommunication[MULTIUSE_STATE] = 1;
        }
        if (gWirelessCommType)
            LoadWirelessStatusIndicatorSpriteGfx();
        // fall through
    case 1:
        if (gBattleTypeFlags & BATTLE_TYPE_LINK)
        {
            if (gReceivedRemoteLinkPlayers)
            {
                u8 language;

                gLinkPlayers[0].id = 0;
                gLinkPlayers[1].id = 2;
                gLinkPlayers[2].id = 1;
                gLinkPlayers[3].id = 3;
                GetFrontierTrainerName(gLinkPlayers[2].name, gTrainerBattleOpponent_A);
                GetFrontierTrainerName(gLinkPlayers[3].name, gTrainerBattleOpponent_B);
                GetBattleTowerTrainerLanguage(&language, gTrainerBattleOpponent_A);
                gLinkPlayers[2].language = language;
                GetBattleTowerTrainerLanguage(&language, gTrainerBattleOpponent_B);
                gLinkPlayers[3].language = language;

                if (IsLinkTaskFinished())
                {
                    // 0x300
                    *(&gBattleStruct->multiBuffer.linkBattlerHeader.versionSignatureLo) = 0;
                    *(&gBattleStruct->multiBuffer.linkBattlerHeader.versionSignatureHi) = 3;
                    BufferPartyVsScreenHealth_AtStart();
                    SetPlayerBerryDataInBattleStruct();
                    SendBlock(BitmaskAllOtherLinkPlayers(), &gBattleStruct->multiBuffer.linkBattlerHeader, sizeof(gBattleStruct->multiBuffer.linkBattlerHeader));
                    gBattleCommunication[MULTIUSE_STATE] = 2;
                }

                if (gWirelessCommType)
                    CreateWirelessStatusIndicatorSprite(0, 0);
            }
        }
        else
        {
            if (!(gBattleTypeFlags & BATTLE_TYPE_RECORDED))
                gBattleTypeFlags |= BATTLE_TYPE_IS_MASTER;
            gBattleCommunication[MULTIUSE_STATE] = 13;
            SetAllPlayersBerryData();
        }
        break;
    case 2:
        if ((GetBlockReceivedStatus() & 3) == 3)
        {
            u8 taskId;

            ResetBlockReceivedFlags();
            FindLinkBattleMaster(2, playerMultiplayerId);
            SetAllPlayersBerryData();
            taskId = CreateTask(InitLinkBattleVsScreen, 0);
            gTasks[taskId].data[1] = 0x10E;
            gTasks[taskId].data[2] = 0x5A;
            gTasks[taskId].data[5] = 0;
            gTasks[taskId].data[3] = 0x145;
            gTasks[taskId].data[4] = 0x145;
            gBattleCommunication[MULTIUSE_STATE]++;
        }
        break;
    case 3:
        // Link battle, send/receive party Pokémon in groups
        if (IsLinkTaskFinished())
        {
            // Send Pokémon 1-2
            SendBlock(BitmaskAllOtherLinkPlayers(), gPlayerParty, sizeof(struct Pokemon) * 2);
            gBattleCommunication[MULTIUSE_STATE]++;
        }
        break;
    case 4:
        if ((GetBlockReceivedStatus() & 3) == 3)
        {
            // Recv partner's Pokémon 1-2, and copy partner's and own Pokémon into party positions
            ResetBlockReceivedFlags();
            if (gLinkPlayers[playerMultiplayerId].id != 0)
            {
                memcpy(gPlayerParty, gBlockRecvBuffer[partnerMultiplayerId], sizeof(struct Pokemon) * 2);
                memcpy(&gPlayerParty[MULTI_PARTY_SIZE], gBlockRecvBuffer[playerMultiplayerId], sizeof(struct Pokemon) * 2);
            }
            else
            {
                memcpy(gPlayerParty, gBlockRecvBuffer[playerMultiplayerId], sizeof(struct Pokemon) * 2);
                memcpy(&gPlayerParty[MULTI_PARTY_SIZE], gBlockRecvBuffer[partnerMultiplayerId], sizeof(struct Pokemon) * 2);
            }
            gBattleCommunication[MULTIUSE_STATE]++;
        }
        break;
    case 5:
        if (IsLinkTaskFinished())
        {
            // Send Pokémon 3
            SendBlock(BitmaskAllOtherLinkPlayers(), &gPlayerParty[2], sizeof(struct Pokemon));
            gBattleCommunication[MULTIUSE_STATE]++;
        }
        break;
    case 6:
        if ((GetBlockReceivedStatus() & 3) == 3)
        {
            // Recv partner's Pokémon 3, and copy partner's and own Pokémon into party positions
            ResetBlockReceivedFlags();
            if (gLinkPlayers[playerMultiplayerId].id != 0)
            {
                memcpy(&gPlayerParty[2], gBlockRecvBuffer[partnerMultiplayerId], sizeof(struct Pokemon));
                memcpy(&gPlayerParty[2 + MULTI_PARTY_SIZE], gBlockRecvBuffer[playerMultiplayerId], sizeof(struct Pokemon));
            }
            else
            {
                memcpy(&gPlayerParty[2], gBlockRecvBuffer[playerMultiplayerId], sizeof(struct Pokemon));
                memcpy(&gPlayerParty[2 + MULTI_PARTY_SIZE], gBlockRecvBuffer[partnerMultiplayerId], sizeof(struct Pokemon));
            }
            gBattleCommunication[MULTIUSE_STATE]++;
        }
        break;
    case 7:
        if (IsLinkTaskFinished())
        {
            // Send enemy Pokémon 1-2 to partner
            SendBlock(BitmaskAllOtherLinkPlayers(), gEnemyParty, sizeof(struct Pokemon) * 2);
            gBattleCommunication[MULTIUSE_STATE]++;
        }
        break;
    case 8:
        if ((GetBlockReceivedStatus() & 3) == 3)
        {
            // Recv enemy Pokémon 1-2 (if not master)
            ResetBlockReceivedFlags();
            if (GetMultiplayerId() != 0)
                memcpy(gEnemyParty, gBlockRecvBuffer[0], sizeof(struct Pokemon) * 2);
            gBattleCommunication[MULTIUSE_STATE]++;
        }
        break;
    case 9:
        if (IsLinkTaskFinished())
        {
            // Send enemy Pokémon 3-4 to partner
            SendBlock(BitmaskAllOtherLinkPlayers(), &gEnemyParty[2], sizeof(struct Pokemon) * 2);
            gBattleCommunication[MULTIUSE_STATE]++;
        }
        break;
    case 10:
        if ((GetBlockReceivedStatus() & 3) == 3)
        {
            // Recv enemy Pokémon 3-4 (if not master)
            ResetBlockReceivedFlags();
            if (GetMultiplayerId() != 0)
                memcpy(&gEnemyParty[2], gBlockRecvBuffer[0], sizeof(struct Pokemon) * 2);
            gBattleCommunication[MULTIUSE_STATE]++;
        }
        break;
    case 11:
        if (IsLinkTaskFinished())
        {
            // Send enemy Pokémon 5-6 to partner
            SendBlock(BitmaskAllOtherLinkPlayers(), &gEnemyParty[4], sizeof(struct Pokemon) * 2);
            gBattleCommunication[MULTIUSE_STATE]++;
        }
        break;
    case 12:
        if ((GetBlockReceivedStatus() & 3) == 3)
        {
            // Recv enemy Pokémon 5-6 (if not master)
            ResetBlockReceivedFlags();
            if (GetMultiplayerId() != 0)
                memcpy(&gEnemyParty[4], gBlockRecvBuffer[0], sizeof(struct Pokemon) * 2);

            TryCorrectShedinjaLanguage(&gPlayerParty[0]);
            TryCorrectShedinjaLanguage(&gPlayerParty[1]);
            TryCorrectShedinjaLanguage(&gPlayerParty[2]);
            TryCorrectShedinjaLanguage(&gPlayerParty[3]);
            TryCorrectShedinjaLanguage(&gPlayerParty[4]);
            TryCorrectShedinjaLanguage(&gPlayerParty[5]);
            TryCorrectShedinjaLanguage(&gEnemyParty[0]);
            TryCorrectShedinjaLanguage(&gEnemyParty[1]);
            TryCorrectShedinjaLanguage(&gEnemyParty[2]);
            TryCorrectShedinjaLanguage(&gEnemyParty[3]);
            TryCorrectShedinjaLanguage(&gEnemyParty[4]);
            TryCorrectShedinjaLanguage(&gEnemyParty[5]);
            gBattleCommunication[MULTIUSE_STATE]++;
        }
        break;
    case 13:
        InitBattleControllers();
        RecordedBattle_SetTrainerInfo();
        gBattleCommunication[SPRITES_INIT_STATE1] = 0;
        gBattleCommunication[SPRITES_INIT_STATE2] = 0;
        if (gBattleTypeFlags & BATTLE_TYPE_LINK)
            gBattleCommunication[MULTIUSE_STATE] = 14;
        else
            gBattleCommunication[MULTIUSE_STATE] = 16;
        break;
    case 14:
        // Send rng seed for recorded battle
        if (IsLinkTaskFinished())
        {
            SendBlock(BitmaskAllOtherLinkPlayers(), &gRecordedBattleRngSeed, sizeof(gRecordedBattleRngSeed));
            gBattleCommunication[MULTIUSE_STATE]++;
        }
        break;
    case 15:
        // Receive rng seed for recorded battle (only read it if partner is the link master)
        if ((GetBlockReceivedStatus() & 3) == 3)
        {
            ResetBlockReceivedFlags();
            if (!(gBattleTypeFlags & BATTLE_TYPE_IS_MASTER))
                memcpy(&gRecordedBattleRngSeed, gBlockRecvBuffer[partnerMultiplayerId], sizeof(gRecordedBattleRngSeed));
            gBattleCommunication[MULTIUSE_STATE]++;
        }
        break;
    case 16:
        // Finish, start battle
        if (BattleInitAllSprites(&gBattleCommunication[SPRITES_INIT_STATE1], &gBattleCommunication[SPRITES_INIT_STATE2]))
        {
            TrySetLinkBattleTowerEnemyPartyLevel();
            gPreBattleCallback1 = gMain.callback1;
            gMain.callback1 = BattleMainCB1;
            SetMainCallback2(BattleMainCB2);
            if (gBattleTypeFlags & BATTLE_TYPE_LINK)
                gBattleTypeFlags |= BATTLE_TYPE_LINK_IN_BATTLE;
        }
        break;
    }
}

static void SetMultiPartnerMenuParty(u8 offset)
{
    s32 i;

    for (i = 0; i < MULTI_PARTY_SIZE; i++)
    {
        gMultiPartnerParty[i].species     = GetMonData(&gPlayerParty[offset + i], MON_DATA_SPECIES);
        gMultiPartnerParty[i].heldItem    = GetMonData(&gPlayerParty[offset + i], MON_DATA_HELD_ITEM);
        GetMonData(&gPlayerParty[offset + i], MON_DATA_NICKNAME, gMultiPartnerParty[i].nickname);
        gMultiPartnerParty[i].level       = GetMonData(&gPlayerParty[offset + i], MON_DATA_LEVEL);
        gMultiPartnerParty[i].hp          = GetMonData(&gPlayerParty[offset + i], MON_DATA_HP);
        gMultiPartnerParty[i].maxhp       = GetMonData(&gPlayerParty[offset + i], MON_DATA_MAX_HP);
        gMultiPartnerParty[i].status      = GetMonData(&gPlayerParty[offset + i], MON_DATA_STATUS);
        gMultiPartnerParty[i].personality = GetMonData(&gPlayerParty[offset + i], MON_DATA_PERSONALITY);
        gMultiPartnerParty[i].gender      = GetMonGender(&gPlayerParty[offset + i]);
        StripExtCtrlCodes(gMultiPartnerParty[i].nickname);
        if (GetMonData(&gPlayerParty[offset + i], MON_DATA_LANGUAGE) != LANGUAGE_JAPANESE)
            PadNameString(gMultiPartnerParty[i].nickname, CHAR_SPACE);
    }
    memcpy(sMultiPartnerPartyBuffer, gMultiPartnerParty, sizeof(gMultiPartnerParty));
}

static void CB2_PreInitMultiBattle(void)
{
    s32 i;
    u8 playerMultiplierId;
    s32 numPlayers = MAX_BATTLERS_COUNT;
    u8 blockMask = 0xF;
    u32 *savedBattleTypeFlags;
    void (**savedCallback)(void);

    if (gBattleTypeFlags & BATTLE_TYPE_BATTLE_TOWER)
    {
        numPlayers = 2;
        blockMask = 3;
    }

    playerMultiplierId = GetMultiplayerId();
    gBattleScripting.multiplayerId = playerMultiplierId;
    savedCallback = &gBattleStruct->savedCallback;
    savedBattleTypeFlags = &gBattleStruct->savedBattleTypeFlags;

    RunTasks();
    AnimateSprites();
    BuildOamBuffer();

    switch (gBattleCommunication[MULTIUSE_STATE])
    {
    case 0:
        if (gReceivedRemoteLinkPlayers && IsLinkTaskFinished())
        {
            sMultiPartnerPartyBuffer = Alloc(sizeof(gMultiPartnerParty));
            SetMultiPartnerMenuParty(0);
            SendBlock(BitmaskAllOtherLinkPlayers(), sMultiPartnerPartyBuffer, sizeof(gMultiPartnerParty));
            gBattleCommunication[MULTIUSE_STATE]++;
        }
        break;
    case 1:
        if ((GetBlockReceivedStatus() & blockMask) == blockMask)
        {
            ResetBlockReceivedFlags();
            for (i = 0; i < numPlayers; i++)
            {
                if (i == playerMultiplierId)
                    continue;

                if (numPlayers == MAX_LINK_PLAYERS)
                {
                    if ((!(gLinkPlayers[i].id & 1) && !(gLinkPlayers[playerMultiplierId].id & 1))
                        || (gLinkPlayers[i].id & 1 && gLinkPlayers[playerMultiplierId].id & 1))
                    {
                        memcpy(gMultiPartnerParty, gBlockRecvBuffer[i], sizeof(gMultiPartnerParty));
                    }
                }
                else
                {
                    memcpy(gMultiPartnerParty, gBlockRecvBuffer[i], sizeof(gMultiPartnerParty));
                }
            }
            gBattleCommunication[MULTIUSE_STATE]++;
            *savedCallback = gMain.savedCallback;
            *savedBattleTypeFlags = gBattleTypeFlags;
            gMain.savedCallback = CB2_PreInitMultiBattle;
            ShowPartyMenuToShowcaseMultiBattleParty();
        }
        break;
    case 2:
        if (IsLinkTaskFinished() && !gPaletteFade.active)
        {
            gBattleCommunication[MULTIUSE_STATE]++;
            if (gWirelessCommType)
                SetLinkStandbyCallback();
            else
                SetCloseLinkCallback();
        }
        break;
    case 3:
        if (gWirelessCommType)
        {
            if (IsLinkRfuTaskFinished())
            {
                gBattleTypeFlags = *savedBattleTypeFlags;
                gMain.savedCallback = *savedCallback;
                SetMainCallback2(CB2_InitBattleInternal);
                FREE_AND_SET_NULL(sMultiPartnerPartyBuffer);
            }
        }
        else if (gReceivedRemoteLinkPlayers == 0)
        {
            gBattleTypeFlags = *savedBattleTypeFlags;
            gMain.savedCallback = *savedCallback;
            SetMainCallback2(CB2_InitBattleInternal);
            FREE_AND_SET_NULL(sMultiPartnerPartyBuffer);
        }
        break;
    }
}

static void CB2_PreInitIngamePlayerPartnerBattle(void)
{
    u32 *savedBattleTypeFlags;
    void (**savedCallback)(void);

    savedCallback = &gBattleStruct->savedCallback;
    savedBattleTypeFlags = &gBattleStruct->savedBattleTypeFlags;

    RunTasks();
    AnimateSprites();
    BuildOamBuffer();

    switch (gBattleCommunication[MULTIUSE_STATE])
    {
    case 0:
        sMultiPartnerPartyBuffer = Alloc(sizeof(gMultiPartnerParty));
        SetMultiPartnerMenuParty(MULTI_PARTY_SIZE);
        gBattleCommunication[MULTIUSE_STATE]++;
        *savedCallback = gMain.savedCallback;
        *savedBattleTypeFlags = gBattleTypeFlags;
        gMain.savedCallback = CB2_PreInitIngamePlayerPartnerBattle;
        ShowPartyMenuToShowcaseMultiBattleParty();
        break;
    case 1:
        if (!gPaletteFade.active)
        {
            gBattleCommunication[MULTIUSE_STATE] = 2;
            gBattleTypeFlags = *savedBattleTypeFlags;
            gMain.savedCallback = *savedCallback;
            SetMainCallback2(CB2_InitBattleInternal);
            FREE_AND_SET_NULL(sMultiPartnerPartyBuffer);
        }
        break;
    }
}

static void CB2_HandleStartMultiBattle(void)
{
    u8 playerMultiplayerId;
    s32 id;
    u8 var;

    playerMultiplayerId = GetMultiplayerId();
    gBattleScripting.multiplayerId = playerMultiplayerId;

    RunTasks();
    AnimateSprites();
    BuildOamBuffer();

    switch (gBattleCommunication[MULTIUSE_STATE])
    {
    case 0:
        if (!IsDma3ManagerBusyWithBgCopy())
        {
            ShowBg(0);
            ShowBg(1);
            ShowBg(2);
            ShowBg(3);
            FillAroundBattleWindows();
            gBattleCommunication[MULTIUSE_STATE] = 1;
        }
        if (gWirelessCommType)
            LoadWirelessStatusIndicatorSpriteGfx();
        break;
    case 1:
        if (gBattleTypeFlags & BATTLE_TYPE_LINK)
        {
            if (gReceivedRemoteLinkPlayers)
            {
                if (IsLinkTaskFinished())
                {
                    // 0x300
                    *(&gBattleStruct->multiBuffer.linkBattlerHeader.versionSignatureLo) = 0;
                    *(&gBattleStruct->multiBuffer.linkBattlerHeader.versionSignatureHi) = 3;
                    BufferPartyVsScreenHealth_AtStart();
                    SetPlayerBerryDataInBattleStruct();

                    SendBlock(BitmaskAllOtherLinkPlayers(), &gBattleStruct->multiBuffer.linkBattlerHeader, sizeof(gBattleStruct->multiBuffer.linkBattlerHeader));
                    gBattleCommunication[MULTIUSE_STATE]++;
                }
                if (gWirelessCommType)
                    CreateWirelessStatusIndicatorSprite(0, 0);
            }
        }
        else
        {
            if (!(gBattleTypeFlags & BATTLE_TYPE_RECORDED))
                gBattleTypeFlags |= BATTLE_TYPE_IS_MASTER;
            gBattleCommunication[MULTIUSE_STATE] = 7;
            SetAllPlayersBerryData();
        }
        break;
    case 2:
        if ((GetBlockReceivedStatus() & 0xF) == 0xF)
        {
            ResetBlockReceivedFlags();
            FindLinkBattleMaster(4, playerMultiplayerId);
            SetAllPlayersBerryData();
            var = CreateTask(InitLinkBattleVsScreen, 0);
            gTasks[var].data[1] = 0x10E;
            gTasks[var].data[2] = 0x5A;
            gTasks[var].data[5] = 0;
            gTasks[var].data[3] = 0;
            gTasks[var].data[4] = 0;

            for (id = 0; id < MAX_LINK_PLAYERS; id++)
            {
                RecordedBattle_SetFrontierPassFlagFromHword(gBlockRecvBuffer[id][1]);
                switch (gLinkPlayers[id].id)
                {
                case 0:
                    gTasks[var].data[3] |= gBlockRecvBuffer[id][1] & 0x3F;
                    break;
                case 1:
                    gTasks[var].data[4] |= gBlockRecvBuffer[id][1] & 0x3F;
                    break;
                case 2:
                    gTasks[var].data[3] |= (gBlockRecvBuffer[id][1] & 0x3F) << 6;
                    break;
                case 3:
                    gTasks[var].data[4] |= (gBlockRecvBuffer[id][1] & 0x3F) << 6;
                    break;
                }
            }
            ZeroEnemyPartyMons();
            gBattleCommunication[MULTIUSE_STATE]++;
        }
        else
            break;
        // fall through
    case 3:
        if (IsLinkTaskFinished())
        {
            SendBlock(BitmaskAllOtherLinkPlayers(), gPlayerParty, sizeof(struct Pokemon) * 2);
            gBattleCommunication[MULTIUSE_STATE]++;
        }
        break;
    case 4:
        if ((GetBlockReceivedStatus() & 0xF) == 0xF)
        {
            ResetBlockReceivedFlags();
            for (id = 0; id < MAX_LINK_PLAYERS; id++)
            {
                if (id == playerMultiplayerId)
                {
                    switch (gLinkPlayers[id].id)
                    {
                    case 0:
                    case 3:
                        memcpy(gPlayerParty, gBlockRecvBuffer[id], sizeof(struct Pokemon) * 2);
                        break;
                    case 1:
                    case 2:
                        memcpy(gPlayerParty + MULTI_PARTY_SIZE, gBlockRecvBuffer[id], sizeof(struct Pokemon) * 2);
                        break;
                    }
                }
                else
                {
                    if ((!(gLinkPlayers[id].id & 1) && !(gLinkPlayers[playerMultiplayerId].id & 1))
                     || ((gLinkPlayers[id].id & 1) && (gLinkPlayers[playerMultiplayerId].id & 1)))
                    {
                        switch (gLinkPlayers[id].id)
                        {
                        case 0:
                        case 3:
                            memcpy(gPlayerParty, gBlockRecvBuffer[id], sizeof(struct Pokemon) * 2);
                            break;
                        case 1:
                        case 2:
                            memcpy(gPlayerParty + MULTI_PARTY_SIZE, gBlockRecvBuffer[id], sizeof(struct Pokemon) * 2);
                            break;
                        }
                    }
                    else
                    {
                        switch (gLinkPlayers[id].id)
                        {
                        case 0:
                        case 3:
                            memcpy(gEnemyParty, gBlockRecvBuffer[id], sizeof(struct Pokemon) * 2);
                            break;
                        case 1:
                        case 2:
                            memcpy(gEnemyParty + MULTI_PARTY_SIZE, gBlockRecvBuffer[id], sizeof(struct Pokemon) * 2);
                            break;
                        }
                    }
                }
            }
            gBattleCommunication[MULTIUSE_STATE]++;
        }
        break;
    case 5:
        if (IsLinkTaskFinished())
        {
            SendBlock(BitmaskAllOtherLinkPlayers(), gPlayerParty + 2, sizeof(struct Pokemon));
            gBattleCommunication[MULTIUSE_STATE]++;
        }
        break;
    case 6:
        if ((GetBlockReceivedStatus() & 0xF) == 0xF)
        {
            ResetBlockReceivedFlags();
            for (id = 0; id < MAX_LINK_PLAYERS; id++)
            {
                if (id == playerMultiplayerId)
                {
                    switch (gLinkPlayers[id].id)
                    {
                    case 0:
                    case 3:
                        memcpy(gPlayerParty + 2, gBlockRecvBuffer[id], sizeof(struct Pokemon));
                        break;
                    case 1:
                    case 2:
                        memcpy(gPlayerParty + 5, gBlockRecvBuffer[id], sizeof(struct Pokemon));
                        break;
                    }
                }
                else
                {
                    if ((!(gLinkPlayers[id].id & 1) && !(gLinkPlayers[playerMultiplayerId].id & 1))
                     || ((gLinkPlayers[id].id & 1) && (gLinkPlayers[playerMultiplayerId].id & 1)))
                    {
                        switch (gLinkPlayers[id].id)
                        {
                        case 0:
                        case 3:
                            memcpy(gPlayerParty + 2, gBlockRecvBuffer[id], sizeof(struct Pokemon));
                            break;
                        case 1:
                        case 2:
                            memcpy(gPlayerParty + 5, gBlockRecvBuffer[id], sizeof(struct Pokemon));
                            break;
                        }
                    }
                    else
                    {
                        switch (gLinkPlayers[id].id)
                        {
                        case 0:
                        case 3:
                            memcpy(gEnemyParty + 2, gBlockRecvBuffer[id], sizeof(struct Pokemon));
                            break;
                        case 1:
                        case 2:
                            memcpy(gEnemyParty + 5, gBlockRecvBuffer[id], sizeof(struct Pokemon));
                            break;
                        }
                    }
                }
            }
            TryCorrectShedinjaLanguage(&gPlayerParty[0]);
            TryCorrectShedinjaLanguage(&gPlayerParty[1]);
            TryCorrectShedinjaLanguage(&gPlayerParty[2]);
            TryCorrectShedinjaLanguage(&gPlayerParty[3]);
            TryCorrectShedinjaLanguage(&gPlayerParty[4]);
            TryCorrectShedinjaLanguage(&gPlayerParty[5]);

            TryCorrectShedinjaLanguage(&gEnemyParty[0]);
            TryCorrectShedinjaLanguage(&gEnemyParty[1]);
            TryCorrectShedinjaLanguage(&gEnemyParty[2]);
            TryCorrectShedinjaLanguage(&gEnemyParty[3]);
            TryCorrectShedinjaLanguage(&gEnemyParty[4]);
            TryCorrectShedinjaLanguage(&gEnemyParty[5]);

            gBattleCommunication[MULTIUSE_STATE]++;
        }
        break;
    case 7:
        InitBattleControllers();
        RecordedBattle_SetTrainerInfo();
        gBattleCommunication[SPRITES_INIT_STATE1] = 0;
        gBattleCommunication[SPRITES_INIT_STATE2] = 0;
        if (gBattleTypeFlags & BATTLE_TYPE_LINK)
        {
            for (id = 0; id < MAX_LINK_PLAYERS && (gLinkPlayers[id].version & 0xFF) == VERSION_EMERALD; id++);

            if (id == MAX_LINK_PLAYERS)
                gBattleCommunication[MULTIUSE_STATE] = 8;
            else
                gBattleCommunication[MULTIUSE_STATE] = 10;
        }
        else
        {
            gBattleCommunication[MULTIUSE_STATE] = 10;
        }
        break;
    case 8:
        if (IsLinkTaskFinished())
        {
            u32 *ptr = gBattleStruct->multiBuffer.battleVideo;
            ptr[0] = gBattleTypeFlags;
            ptr[1] = gRecordedBattleRngSeed; // UB: overwrites berry data
            SendBlock(BitmaskAllOtherLinkPlayers(), ptr, sizeof(gBattleStruct->multiBuffer.battleVideo));
            gBattleCommunication[MULTIUSE_STATE]++;
        }
        break;
    case 9:
        if ((GetBlockReceivedStatus() & 0xF) == 0xF)
        {
            ResetBlockReceivedFlags();
            for (var = 0; var < 4; var++)
            {
                u32 blockValue = gBlockRecvBuffer[var][0];
                if (blockValue & 4)
                {
                    memcpy(&gRecordedBattleRngSeed, &gBlockRecvBuffer[var][2], sizeof(gRecordedBattleRngSeed));
                    break;
                }
            }

            gBattleCommunication[MULTIUSE_STATE]++;
        }
        break;
    case 10:
        if (BattleInitAllSprites(&gBattleCommunication[SPRITES_INIT_STATE1], &gBattleCommunication[SPRITES_INIT_STATE2]))
        {
            gPreBattleCallback1 = gMain.callback1;
            gMain.callback1 = BattleMainCB1;
            SetMainCallback2(BattleMainCB2);
            if (gBattleTypeFlags & BATTLE_TYPE_LINK)
            {
                gTrainerBattleOpponent_A = TRAINER_LINK_OPPONENT;
                gBattleTypeFlags |= BATTLE_TYPE_LINK_IN_BATTLE;
            }
        }
        break;
    }
}

void BattleMainCB2(void)
{
    AnimateSprites();
    BuildOamBuffer();
    RunTextPrinters();
    UpdatePaletteFade();
    RunTasks();

    if (JOY_HELD(B_BUTTON) && gBattleTypeFlags & BATTLE_TYPE_RECORDED && RecordedBattle_CanStopPlayback())
    {
        // Player pressed B during recorded battle playback, end battle
        gSpecialVar_Result = gBattleOutcome = B_OUTCOME_PLAYER_TELEPORTED;
        ResetPaletteFadeControl();
        BeginNormalPaletteFade(PALETTES_ALL, 0, 0, 16, RGB_BLACK);
        SetMainCallback2(CB2_QuitRecordedBattle);
    }
}

static void FreeRestoreBattleData(void)
{
    gMain.callback1 = gPreBattleCallback1;
    gScanlineEffect.state = 3;
    gMain.inBattle = FALSE;
    ZeroEnemyPartyMons();
    m4aSongNumStop(SE_LOW_HEALTH);
    FreeMonSpritesGfx();
    FreeBattleSpritesData();
    FreeBattleResources();
}

void CB2_QuitRecordedBattle(void)
{
    UpdatePaletteFade();
    if (!gPaletteFade.active)
    {
        m4aMPlayStop(&gMPlayInfo_SE1);
        m4aMPlayStop(&gMPlayInfo_SE2);
        if (gTestRunnerEnabled)
            TestRunner_Battle_AfterLastTurn();
        FreeRestoreBattleData();
        FreeAllWindowBuffers();
        SetMainCallback2(gMain.savedCallback);
    }
}

#define sState data[0]
#define sDelay data[4]

static void SpriteCB_UnusedBattleInit(struct Sprite *sprite)
{
    sprite->sState = 0;
    sprite->callback = SpriteCB_UnusedBattleInit_Main;
}

static void SpriteCB_UnusedBattleInit_Main(struct Sprite *sprite)
{
    u16 *arr = (u16 *)gDecompressionBuffer;

    switch (sprite->sState)
    {
    case 0:
        sprite->sState++;
        sprite->data[1] = 0;
        sprite->data[2] = 0x281;
        sprite->data[3] = 0;
        sprite->sDelay = 1;
        // fall through
    case 1:
        sprite->sDelay--;
        if (sprite->sDelay == 0)
        {
            s32 i;
            s32 r2;
            s32 r0;

            sprite->sDelay = 2;
            r2 = sprite->data[1] + sprite->data[3] * 32;
            r0 = sprite->data[2] - sprite->data[3] * 32;
            for (i = 0; i < 29; i += 2)
            {
                arr[r2 + i] = 0x3D;
                arr[r0 + i] = 0x3D;
            }
            sprite->data[3]++;
            if (sprite->data[3] == 21)
            {
                sprite->sState++;
                sprite->data[1] = 32;
            }
        }
        break;
    case 2:
        sprite->data[1]--;
        if (sprite->data[1] == 20)
            SetMainCallback2(CB2_InitBattle);
        break;
    }
}

static u32 Crc32B (const u8 *data, u32 size)
{
   s32 i, j;
   u32 byte, crc, mask;

   i = 0;
   crc = 0xFFFFFFFF;
   for (i = 0; i < size; ++i)
   {
        byte = data[i];
        crc = crc ^ byte;
        for (j = 7; j >= 0; --j)
        {
            mask = -(crc & 1);
            crc = (crc >> 1) ^ (0xEDB88320 & mask);
        }
   }
   return ~crc;
}

static u32 GeneratePartyHash(const struct Trainer *trainer, u32 i)
{
    const u8 *buffer;
    u32 n;
    if (trainer->partyFlags == 0)
    {
        buffer = (const u8 *) &trainer->party.NoItemDefaultMoves[i];
        n = sizeof(*trainer->party.NoItemDefaultMoves);
    }
    else if (trainer->partyFlags == F_TRAINER_PARTY_CUSTOM_MOVESET)
    {
        buffer = (const u8 *) &trainer->party.NoItemCustomMoves[i];
        n = sizeof(*trainer->party.NoItemCustomMoves);
    }
    else if (trainer->partyFlags == F_TRAINER_PARTY_HELD_ITEM)
    {
        buffer = (const u8 *) &trainer->party.ItemDefaultMoves[i];
        n = sizeof(*trainer->party.ItemDefaultMoves);
    }
    else if (trainer->partyFlags == (F_TRAINER_PARTY_HELD_ITEM | F_TRAINER_PARTY_CUSTOM_MOVESET))
    {
        buffer = (const u8 *) &trainer->party.ItemCustomMoves[i];
        n = sizeof(*trainer->party.ItemCustomMoves);
    }
    else if (trainer->partyFlags == F_TRAINER_PARTY_EVERYTHING_CUSTOMIZED)
    {
        buffer = (const u8 *) &trainer->party.EverythingCustomized[i];
        n = sizeof(*trainer->party.EverythingCustomized);
    }
    return Crc32B(buffer, n);
}

void ModifyPersonalityForNature(u32 *personality, u32 newNature)
{
    u32 nature = GetNatureFromPersonality(*personality);
    s32 diff = abs(nature - newNature);
    s32 sign = (nature > newNature) ? 1 : -1;
    if (diff > NUM_NATURES / 2)
    {
        diff = NUM_NATURES - diff;
        sign *= -1;
    }
    *personality -= (diff * sign);
}

u32 GeneratePersonalityForGender(u32 gender, u32 species)
{
    const struct SpeciesInfo *speciesInfo = &gSpeciesInfo[species];
    if (gender == MON_MALE)
        return ((255 - speciesInfo->genderRatio) / 2) + speciesInfo->genderRatio;
    else
        return speciesInfo->genderRatio / 2;
}

static void CustomTrainerPartyAssignMoves(struct Pokemon *mon, const struct TrainerMonCustomized *partyEntry)
{
    bool32 noMoveSet = TRUE;
    u32 j;

    for (j = 0; j < MAX_MON_MOVES; ++j)
    {
        if (partyEntry->moves[j] != MOVE_NONE)
            noMoveSet = FALSE;
    }
    if (noMoveSet)
    {
        // TODO: Figure out a default strategy when moves are not set, to generate a good moveset
        return;
    }

    for (j = 0; j < MAX_MON_MOVES; ++j)
    {
        SetMonData(mon, MON_DATA_MOVE1 + j, &partyEntry->moves[j]);
        SetMonData(mon, MON_DATA_PP1 + j, &gBattleMoves[partyEntry->moves[j]].pp);
    }
}

u8 CreateNPCTrainerPartyFromTrainer(struct Pokemon *party, const struct Trainer *trainer, bool32 firstTrainer, u32 battleTypeFlags)
{
    u32 personalityValue;
    u8 fixedIV;
    s32 i, j;
    u8 monsCount;
    s32 ball = -1;
    if (battleTypeFlags & BATTLE_TYPE_TRAINER && !(battleTypeFlags & (BATTLE_TYPE_FRONTIER
                                                                        | BATTLE_TYPE_EREADER_TRAINER
                                                                        | BATTLE_TYPE_TRAINER_HILL)))
    {
        if (firstTrainer == TRUE)
            ZeroEnemyPartyMons();

        if (battleTypeFlags & BATTLE_TYPE_TWO_OPPONENTS)
        {
            if (trainer->partySize > PARTY_SIZE / 2)
                monsCount = PARTY_SIZE / 2;
            else
                monsCount = trainer->partySize;
        }
        else
        {
            monsCount = trainer->partySize;
        }

        for (i = 0; i < monsCount; i++)
        {
            u32 personalityHash = GeneratePartyHash(trainer, i);
            if (trainer->doubleBattle == TRUE)
                personalityValue = 0x80;
            else if (trainer->encounterMusic_gender & F_TRAINER_FEMALE)
                personalityValue = 0x78; // Use personality more likely to result in a female Pokémon
            else
                personalityValue = 0x88; // Use personality more likely to result in a male Pokémon

            personalityValue += personalityHash << 8;
            switch (trainer->partyFlags)
            {
            case 0:
            {
                const struct TrainerMonNoItemDefaultMoves *partyData = trainer->party.NoItemDefaultMoves;
                fixedIV = partyData[i].iv * MAX_PER_STAT_IVS / 255;
                CreateMon(&party[i], partyData[i].species, partyData[i].lvl, fixedIV, TRUE, personalityValue, OT_ID_RANDOM_NO_SHINY, 0);
                break;
            }
            case F_TRAINER_PARTY_CUSTOM_MOVESET:
            {
                const struct TrainerMonNoItemCustomMoves *partyData = trainer->party.NoItemCustomMoves;
                fixedIV = partyData[i].iv * MAX_PER_STAT_IVS / 255;
                CreateMon(&party[i], partyData[i].species, partyData[i].lvl, fixedIV, TRUE, personalityValue, OT_ID_RANDOM_NO_SHINY, 0);

                for (j = 0; j < MAX_MON_MOVES; j++)
                {
                    SetMonData(&party[i], MON_DATA_MOVE1 + j, &partyData[i].moves[j]);
                    SetMonData(&party[i], MON_DATA_PP1 + j, &gBattleMoves[partyData[i].moves[j]].pp);
                }
                break;
            }
            case F_TRAINER_PARTY_HELD_ITEM:
            {
                const struct TrainerMonItemDefaultMoves *partyData = trainer->party.ItemDefaultMoves;
                fixedIV = partyData[i].iv * MAX_PER_STAT_IVS / 255;
                CreateMon(&party[i], partyData[i].species, partyData[i].lvl, fixedIV, TRUE, personalityValue, OT_ID_RANDOM_NO_SHINY, 0);

                SetMonData(&party[i], MON_DATA_HELD_ITEM, &partyData[i].heldItem);
                break;
            }
            case F_TRAINER_PARTY_CUSTOM_MOVESET | F_TRAINER_PARTY_HELD_ITEM:
            {
                const struct TrainerMonItemCustomMoves *partyData = trainer->party.ItemCustomMoves;
                fixedIV = partyData[i].iv * MAX_PER_STAT_IVS / 255;
                CreateMon(&party[i], partyData[i].species, partyData[i].lvl, fixedIV, TRUE, personalityValue, OT_ID_RANDOM_NO_SHINY, 0);

                SetMonData(&party[i], MON_DATA_HELD_ITEM, &partyData[i].heldItem);

                for (j = 0; j < MAX_MON_MOVES; j++)
                {
                    SetMonData(&party[i], MON_DATA_MOVE1 + j, &partyData[i].moves[j]);
                    SetMonData(&party[i], MON_DATA_PP1 + j, &gBattleMoves[partyData[i].moves[j]].pp);
                }
                break;
            }
            case F_TRAINER_PARTY_EVERYTHING_CUSTOMIZED:
            {
                const struct TrainerMonCustomized *partyData = trainer->party.EverythingCustomized;
                u32 otIdType = OT_ID_RANDOM_NO_SHINY;
                u32 fixedOtId = 0;
                if (partyData[i].gender == TRAINER_MON_MALE)
                    personalityValue = (personalityValue & 0xFFFFFF00) | GeneratePersonalityForGender(MON_MALE, partyData[i].species);
                else if (partyData[i].gender == TRAINER_MON_FEMALE)
                    personalityValue = (personalityValue & 0xFFFFFF00) | GeneratePersonalityForGender(MON_FEMALE, partyData[i].species);
                if (partyData[i].nature != 0)
                    ModifyPersonalityForNature(&personalityValue, partyData[i].nature - 1);
                if (partyData[i].isShiny)
                {
                    otIdType = OT_ID_PRESET;
                    fixedOtId = HIHALF(personalityValue) ^ LOHALF(personalityValue);
                }
                CreateMon(&party[i], partyData[i].species, partyData[i].lvl, 0, TRUE, personalityValue, otIdType, fixedOtId);
                SetMonData(&party[i], MON_DATA_HELD_ITEM, &partyData[i].heldItem);

                CustomTrainerPartyAssignMoves(&party[i], &partyData[i]);
                SetMonData(&party[i], MON_DATA_IVS, &(partyData[i].iv));
                if (partyData[i].ev != NULL)
                {
                    SetMonData(&party[i], MON_DATA_HP_EV, &(partyData[i].ev[0]));
                    SetMonData(&party[i], MON_DATA_ATK_EV, &(partyData[i].ev[1]));
                    SetMonData(&party[i], MON_DATA_DEF_EV, &(partyData[i].ev[2]));
                    SetMonData(&party[i], MON_DATA_SPATK_EV, &(partyData[i].ev[3]));
                    SetMonData(&party[i], MON_DATA_SPDEF_EV, &(partyData[i].ev[4]));
                    SetMonData(&party[i], MON_DATA_SPEED_EV, &(partyData[i].ev[5]));
                }
                if (partyData[i].ability != ABILITY_NONE)
                {
                    const struct SpeciesInfo *speciesInfo = &gSpeciesInfo[partyData[i].species];
                    u32 maxAbilities = ARRAY_COUNT(speciesInfo->abilities);
                    for (j = 0; j < maxAbilities; ++j)
                    {
                        if (speciesInfo->abilities[j] == partyData[i].ability)
                            break;
                    }
                    if (j < maxAbilities)
                        SetMonData(&party[i], MON_DATA_ABILITY_NUM, &j);
                }
                SetMonData(&party[i], MON_DATA_FRIENDSHIP, &(partyData[i].friendship));
                if (partyData[i].ball != ITEM_NONE)
                {
                    ball = partyData[i].ball;
                    SetMonData(&party[i], MON_DATA_POKEBALL, &ball);
                }
                if (partyData[i].nickname != NULL)
                {
                    SetMonData(&party[i], MON_DATA_NICKNAME, partyData[i].nickname);
                }
                CalculateMonStats(&party[i]);
            }
            }

        #if B_TRAINER_CLASS_POKE_BALLS >= GEN_7
            if (ball == -1)
            {
                ball = (sTrainerBallTable[trainer->trainerClass]) ? sTrainerBallTable[trainer->trainerClass] : ITEM_POKE_BALL;
                SetMonData(&party[i], MON_DATA_POKEBALL, &ball);
            }
        #endif
        }
    }

    return trainer->partySize;
}

static u8 CreateNPCTrainerParty(struct Pokemon *party, u16 trainerNum, bool8 firstTrainer)
{
    u8 retVal;
    if (trainerNum == TRAINER_SECRET_BASE)
        return 0;
    retVal = CreateNPCTrainerPartyFromTrainer(party, &gTrainers[trainerNum], firstTrainer, gBattleTypeFlags);

    if (gBattleTypeFlags & BATTLE_TYPE_TRAINER && !(gBattleTypeFlags & (BATTLE_TYPE_FRONTIER
                                                                        | BATTLE_TYPE_EREADER_TRAINER
                                                                        | BATTLE_TYPE_TRAINER_HILL)))
    {
        gBattleTypeFlags |= gTrainers[trainerNum].doubleBattle;
    }
    return retVal;
}

void VBlankCB_Battle(void)
{
    // Change gRngSeed every vblank unless the battle could be recorded.
    if (!(gBattleTypeFlags & (BATTLE_TYPE_LINK | BATTLE_TYPE_FRONTIER | BATTLE_TYPE_RECORDED)))
        Random();

    SetGpuReg(REG_OFFSET_BG0HOFS, gBattle_BG0_X);
    SetGpuReg(REG_OFFSET_BG0VOFS, gBattle_BG0_Y);
    SetGpuReg(REG_OFFSET_BG1HOFS, gBattle_BG1_X);
    SetGpuReg(REG_OFFSET_BG1VOFS, gBattle_BG1_Y);
    SetGpuReg(REG_OFFSET_BG2HOFS, gBattle_BG2_X);
    SetGpuReg(REG_OFFSET_BG2VOFS, gBattle_BG2_Y);
    SetGpuReg(REG_OFFSET_BG3HOFS, gBattle_BG3_X);
    SetGpuReg(REG_OFFSET_BG3VOFS, gBattle_BG3_Y);
    SetGpuReg(REG_OFFSET_WIN0H, gBattle_WIN0H);
    SetGpuReg(REG_OFFSET_WIN0V, gBattle_WIN0V);
    SetGpuReg(REG_OFFSET_WIN1H, gBattle_WIN1H);
    SetGpuReg(REG_OFFSET_WIN1V, gBattle_WIN1V);
    LoadOam();
    ProcessSpriteCopyRequests();
    TransferPlttBuffer();
    ScanlineEffect_InitHBlankDmaTransfer();
}

void SpriteCB_VsLetterDummy(struct Sprite *sprite)
{

}

static void SpriteCB_VsLetter(struct Sprite *sprite)
{
    if (sprite->data[0] != 0)
        sprite->x = sprite->data[1] + ((sprite->data[2] & 0xFF00) >> 8);
    else
        sprite->x = sprite->data[1] - ((sprite->data[2] & 0xFF00) >> 8);

    sprite->data[2] += 0x180;

    if (sprite->affineAnimEnded)
    {
        FreeSpriteTilesByTag(ANIM_SPRITES_START);
        FreeSpritePaletteByTag(ANIM_SPRITES_START);
        FreeSpriteOamMatrix(sprite);
        DestroySprite(sprite);
    }
}

void SpriteCB_VsLetterInit(struct Sprite *sprite)
{
    StartSpriteAffineAnim(sprite, 1);
    sprite->callback = SpriteCB_VsLetter;
    PlaySE(SE_MUGSHOT);
}

static void BufferPartyVsScreenHealth_AtEnd(u8 taskId)
{
    struct Pokemon *party1 = NULL;
    struct Pokemon *party2 = NULL;
    u8 multiplayerId = gBattleScripting.multiplayerId;
    u32 flags;
    s32 i;

    if (gBattleTypeFlags & BATTLE_TYPE_MULTI)
    {
        switch (gLinkPlayers[multiplayerId].id)
        {
        case 0:
        case 2:
            party1 = gPlayerParty;
            party2 = gEnemyParty;
            break;
        case 1:
        case 3:
            party1 = gEnemyParty;
            party2 = gPlayerParty;
            break;
        }
    }
    else
    {
        party1 = gPlayerParty;
        party2 = gEnemyParty;
    }

    flags = 0;
    BUFFER_PARTY_VS_SCREEN_STATUS(party1, flags, i);
    gTasks[taskId].data[3] = flags;

    flags = 0;
    BUFFER_PARTY_VS_SCREEN_STATUS(party2, flags, i);
    gTasks[taskId].data[4] = flags;
}

void CB2_InitEndLinkBattle(void)
{
    s32 i;
    u8 taskId;

    SetHBlankCallback(NULL);
    SetVBlankCallback(NULL);
    gBattleTypeFlags &= ~BATTLE_TYPE_LINK_IN_BATTLE;

    if (gBattleTypeFlags & BATTLE_TYPE_FRONTIER)
    {
        SetMainCallback2(gMain.savedCallback);
        FreeBattleResources();
        FreeBattleSpritesData();
        FreeMonSpritesGfx();
    }
    else
    {
        CpuFill32(0, (void *)(VRAM), VRAM_SIZE);
        SetGpuReg(REG_OFFSET_MOSAIC, 0);
        SetGpuReg(REG_OFFSET_WIN0H, DISPLAY_WIDTH);
        SetGpuReg(REG_OFFSET_WIN0V, WIN_RANGE(DISPLAY_HEIGHT / 2, DISPLAY_HEIGHT / 2 + 1));
        SetGpuReg(REG_OFFSET_WININ, 0);
        SetGpuReg(REG_OFFSET_WINOUT, 0);
        gBattle_WIN0H = DISPLAY_WIDTH;
        gBattle_WIN0V = WIN_RANGE(DISPLAY_HEIGHT / 2, DISPLAY_HEIGHT / 2 + 1);
        ScanlineEffect_Clear();

        i = 0;
        while (i < 80)
        {
            gScanlineEffectRegBuffers[0][i] = 0xF0;
            gScanlineEffectRegBuffers[1][i] = 0xF0;
            i++;
        }

        while (i < 160)
        {
            gScanlineEffectRegBuffers[0][i] = 0xFF10;
            gScanlineEffectRegBuffers[1][i] = 0xFF10;
            i++;
        }

        ResetPaletteFade();

        gBattle_BG0_X = 0;
        gBattle_BG0_Y = 0;
        gBattle_BG1_X = 0;
        gBattle_BG1_Y = 0;
        gBattle_BG2_X = 0;
        gBattle_BG2_Y = 0;
        gBattle_BG3_X = 0;
        gBattle_BG3_Y = 0;

        InitBattleBgsVideo();
        LoadCompressedPalette(gBattleTextboxPalette, BG_PLTT_ID(0), 2 * PLTT_SIZE_4BPP);
        LoadBattleMenuWindowGfx();
        ResetSpriteData();
        ResetTasks();
        DrawBattleEntryBackground();
        SetGpuReg(REG_OFFSET_WINOUT, WINOUT_WIN01_BG0 | WINOUT_WIN01_BG1 | WINOUT_WIN01_BG2 | WINOUT_WIN01_OBJ | WINOUT_WIN01_CLR);
        FreeAllSpritePalettes();
        gReservedSpritePaletteCount = MAX_BATTLERS_COUNT;
        SetVBlankCallback(VBlankCB_Battle);

        // Show end Vs screen with battle results
        taskId = CreateTask(InitLinkBattleVsScreen, 0);
        gTasks[taskId].data[1] = 0x10E;
        gTasks[taskId].data[2] = 0x5A;
        gTasks[taskId].data[5] = 1;
        BufferPartyVsScreenHealth_AtEnd(taskId);

        SetMainCallback2(CB2_EndLinkBattle);
        gBattleCommunication[MULTIUSE_STATE] = 0;
    }
}

static void CB2_EndLinkBattle(void)
{
    EndLinkBattleInSteps();
    AnimateSprites();
    BuildOamBuffer();
    RunTextPrinters();
    UpdatePaletteFade();
    RunTasks();
}

static void EndLinkBattleInSteps(void)
{
    s32 i;

    switch (gBattleCommunication[MULTIUSE_STATE])
    {
    case 0:
        ShowBg(0);
        ShowBg(1);
        ShowBg(2);
        gBattleCommunication[1] = 0xFF;
        gBattleCommunication[MULTIUSE_STATE]++;
        break;
    case 1:
        if (--gBattleCommunication[1] == 0)
        {
            BeginNormalPaletteFade(PALETTES_ALL, 0, 0, 16, RGB_BLACK);
            gBattleCommunication[MULTIUSE_STATE]++;
        }
        break;
    case 2:
        if (!gPaletteFade.active)
        {
            u8 battlerCount;

            gMain.anyLinkBattlerHasFrontierPass = RecordedBattle_GetFrontierPassFlag();

            if (gBattleTypeFlags & BATTLE_TYPE_MULTI)
                battlerCount = 4;
            else
                battlerCount = 2;

            for (i = 0; i < battlerCount && (gLinkPlayers[i].version & 0xFF) == VERSION_EMERALD; i++);

            if (!gSaveBlock2Ptr->frontier.disableRecordBattle && i == battlerCount)
            {
                if (FlagGet(FLAG_SYS_FRONTIER_PASS))
                {
                    // Ask player if they want to record the battle
                    FreeAllWindowBuffers();
                    SetMainCallback2(CB2_InitAskRecordBattle);
                }
                else if (!gMain.anyLinkBattlerHasFrontierPass)
                {
                    // No players can record this battle, end
                    SetMainCallback2(gMain.savedCallback);
                    FreeBattleResources();
                    FreeBattleSpritesData();
                    FreeMonSpritesGfx();
                }
                else if (gReceivedRemoteLinkPlayers == 0)
                {
                    // Player can't record battle but
                    // another player can, reconnect with them
                    CreateTask(Task_ReconnectWithLinkPlayers, 5);
                    gBattleCommunication[MULTIUSE_STATE]++;
                }
                else
                {
                    gBattleCommunication[MULTIUSE_STATE]++;
                }
            }
            else
            {
                SetMainCallback2(gMain.savedCallback);
                FreeBattleResources();
                FreeBattleSpritesData();
                FreeMonSpritesGfx();
            }
        }
        break;
    case 3:
        CpuFill32(0, (void *)VRAM, VRAM_SIZE);

        for (i = 0; i < 2; i++)
            LoadChosenBattleElement(i);

        BeginNormalPaletteFade(PALETTES_ALL, 0, 16, 0, RGB_BLACK);
        gBattleCommunication[MULTIUSE_STATE]++;
        break;
    case 4:
        if (!gPaletteFade.active)
            gBattleCommunication[MULTIUSE_STATE]++;
        break;
    case 5:
        if (!FuncIsActiveTask(Task_ReconnectWithLinkPlayers))
            gBattleCommunication[MULTIUSE_STATE]++;
        break;
    case 6:
        if (IsLinkTaskFinished() == TRUE)
        {
            SetLinkStandbyCallback();
            BattlePutTextOnWindow(gText_LinkStandby3, B_WIN_MSG);
            gBattleCommunication[MULTIUSE_STATE]++;
        }
        break;
    case 7:
        if (!IsTextPrinterActive(B_WIN_MSG))
        {
            if (IsLinkTaskFinished() == TRUE)
                gBattleCommunication[MULTIUSE_STATE]++;
        }
        break;
    case 8:
        if (!gWirelessCommType)
            SetCloseLinkCallback();
        gBattleCommunication[MULTIUSE_STATE]++;
        break;
    case 9:
        if (!gMain.anyLinkBattlerHasFrontierPass || gWirelessCommType || gReceivedRemoteLinkPlayers != 1)
        {
            gMain.anyLinkBattlerHasFrontierPass = FALSE;
            SetMainCallback2(gMain.savedCallback);
            FreeBattleResources();
            FreeBattleSpritesData();
            FreeMonSpritesGfx();
        }
        break;
    }
}

u32 GetBattleBgTemplateData(u8 arrayId, u8 caseId)
{
    u32 ret = 0;

    switch (caseId)
    {
    case 0:
        ret = gBattleBgTemplates[arrayId].bg;
        break;
    case 1:
        ret = gBattleBgTemplates[arrayId].charBaseIndex;
        break;
    case 2:
        ret = gBattleBgTemplates[arrayId].mapBaseIndex;
        break;
    case 3:
        ret = gBattleBgTemplates[arrayId].screenSize;
        break;
    case 4:
        ret = gBattleBgTemplates[arrayId].paletteMode;
        break;
    case 5: // Only this case is used
        ret = gBattleBgTemplates[arrayId].priority;
        break;
    case 6:
        ret = gBattleBgTemplates[arrayId].baseTile;
        break;
    }

    return ret;
}

static void CB2_InitAskRecordBattle(void)
{
    s32 i;

    SetHBlankCallback(NULL);
    SetVBlankCallback(NULL);
    CpuFill32(0, (void *)(VRAM), VRAM_SIZE);
    ResetPaletteFade();
    gBattle_BG0_X = 0;
    gBattle_BG0_Y = 0;
    gBattle_BG1_X = 0;
    gBattle_BG1_Y = 0;
    gBattle_BG2_X = 0;
    gBattle_BG2_Y = 0;
    gBattle_BG3_X = 0;
    gBattle_BG3_Y = 0;
    InitBattleBgsVideo();
    SetGpuReg(REG_OFFSET_DISPCNT, DISPCNT_OBJ_ON | DISPCNT_OBJ_1D_MAP);
    LoadBattleMenuWindowGfx();

    for (i = 0; i < 2; i++)
        LoadChosenBattleElement(i);

    ResetSpriteData();
    ResetTasks();
    FreeAllSpritePalettes();
    gReservedSpritePaletteCount = MAX_BATTLERS_COUNT;
    SetVBlankCallback(VBlankCB_Battle);
    SetMainCallback2(CB2_AskRecordBattle);
    BeginNormalPaletteFade(PALETTES_ALL, 0, 0x10, 0, RGB_BLACK);
    gBattleCommunication[MULTIUSE_STATE] = 0;
}

static void CB2_AskRecordBattle(void)
{
    AskRecordBattle();
    AnimateSprites();
    BuildOamBuffer();
    RunTextPrinters();
    UpdatePaletteFade();
    RunTasks();
}


// States for AskRecordBattle
#define STATE_INIT             0
#define STATE_LINK             1
#define STATE_WAIT_LINK        2
#define STATE_ASK_RECORD       3
#define STATE_PRINT_YES_NO     4
#define STATE_HANDLE_YES_NO    5
#define STATE_RECORD_NO        6
#define STATE_END_RECORD_NO    7
#define STATE_WAIT_END         8
#define STATE_END              9
#define STATE_RECORD_YES      10
#define STATE_RECORD_WAIT     11
#define STATE_END_RECORD_YES  12

static void AskRecordBattle(void)
{
    switch (gBattleCommunication[MULTIUSE_STATE])
    {
    case STATE_INIT:
        ShowBg(0);
        ShowBg(1);
        ShowBg(2);
        gBattleCommunication[MULTIUSE_STATE]++;
        break;
    case STATE_LINK:
        if (gMain.anyLinkBattlerHasFrontierPass && gReceivedRemoteLinkPlayers == 0)
            CreateTask(Task_ReconnectWithLinkPlayers, 5);
        gBattleCommunication[MULTIUSE_STATE]++;
        break;
    case STATE_WAIT_LINK:
        if (!FuncIsActiveTask(Task_ReconnectWithLinkPlayers))
            gBattleCommunication[MULTIUSE_STATE]++;
        break;
    case STATE_ASK_RECORD:
        if (!gPaletteFade.active)
        {
            // "Would you like to record your battle on your FRONTIER PASS?"
            BattlePutTextOnWindow(gText_RecordBattleToPass, B_WIN_MSG);
            gBattleCommunication[MULTIUSE_STATE]++;
        }
        break;
    case STATE_PRINT_YES_NO:
        if (!IsTextPrinterActive(B_WIN_MSG))
        {
            HandleBattleWindow(YESNOBOX_X_Y, 0);
            BattlePutTextOnWindow(gText_BattleYesNoChoice, B_WIN_YESNO);
            gBattleCommunication[CURSOR_POSITION] = 1;
            BattleCreateYesNoCursorAt(1);
            gBattleCommunication[MULTIUSE_STATE]++;
        }
        break;
    case STATE_HANDLE_YES_NO:
        if (JOY_NEW(DPAD_UP))
        {
            if (gBattleCommunication[CURSOR_POSITION] != 0)
            {
                // Moved cursor onto Yes
                PlaySE(SE_SELECT);
                BattleDestroyYesNoCursorAt(gBattleCommunication[CURSOR_POSITION]);
                gBattleCommunication[CURSOR_POSITION] = 0;
                BattleCreateYesNoCursorAt(0);
            }
        }
        else if (JOY_NEW(DPAD_DOWN))
        {
            if (gBattleCommunication[CURSOR_POSITION] == 0)
            {
                // Moved cursor onto No
                PlaySE(SE_SELECT);
                BattleDestroyYesNoCursorAt(gBattleCommunication[CURSOR_POSITION]);
                gBattleCommunication[CURSOR_POSITION] = 1;
                BattleCreateYesNoCursorAt(1);
            }
        }
        else if (JOY_NEW(A_BUTTON))
        {
            PlaySE(SE_SELECT);
            if (gBattleCommunication[CURSOR_POSITION] == 0)
            {
                // Selected Yes
                HandleBattleWindow(YESNOBOX_X_Y, WINDOW_CLEAR);
                gBattleCommunication[1] = MoveRecordedBattleToSaveData();
                gBattleCommunication[MULTIUSE_STATE] = STATE_RECORD_YES;
            }
            else
            {
                // Selected No
                gBattleCommunication[MULTIUSE_STATE]++;
            }
        }
        else if (JOY_NEW(B_BUTTON))
        {
            PlaySE(SE_SELECT);
            gBattleCommunication[MULTIUSE_STATE]++;
        }
        break;
    case STATE_RECORD_NO:
        if (IsLinkTaskFinished() == TRUE)
        {
            HandleBattleWindow(YESNOBOX_X_Y, WINDOW_CLEAR);
            if (gMain.anyLinkBattlerHasFrontierPass)
            {
                // Other battlers may be recording, wait for them
                SetLinkStandbyCallback();
                BattlePutTextOnWindow(gText_LinkStandby3, B_WIN_MSG);
            }
            gBattleCommunication[MULTIUSE_STATE]++; // STATE_END_RECORD_NO
        }
        break;
    case STATE_WAIT_END:
        if (--gBattleCommunication[1] == 0)
        {
            if (gMain.anyLinkBattlerHasFrontierPass && !gWirelessCommType)
                SetCloseLinkCallback();
            gBattleCommunication[MULTIUSE_STATE]++;
        }
        break;
    case STATE_END:
        if (!gMain.anyLinkBattlerHasFrontierPass || gWirelessCommType || gReceivedRemoteLinkPlayers != 1)
        {
            gMain.anyLinkBattlerHasFrontierPass = FALSE;
            if (!gPaletteFade.active)
            {
                SetMainCallback2(gMain.savedCallback);
                FreeBattleResources();
                FreeBattleSpritesData();
                FreeMonSpritesGfx();
            }
        }
        break;
    case STATE_RECORD_YES:
        if (gBattleCommunication[1] == 1)
        {
            PlaySE(SE_SAVE);
            BattleStringExpandPlaceholdersToDisplayedString(gText_BattleRecordedOnPass);
            BattlePutTextOnWindow(gDisplayedStringBattle, B_WIN_MSG);
            gBattleCommunication[1] = 128; // Delay
            gBattleCommunication[MULTIUSE_STATE]++;
        }
        else
        {
            BattleStringExpandPlaceholdersToDisplayedString(BattleFrontier_BattleTowerBattleRoom_Text_RecordCouldntBeSaved);
            BattlePutTextOnWindow(gDisplayedStringBattle, B_WIN_MSG);
            gBattleCommunication[1] = 128; // Delay
            gBattleCommunication[MULTIUSE_STATE]++;
        }
        break;
    case STATE_RECORD_WAIT:
        if (IsLinkTaskFinished() == TRUE && !IsTextPrinterActive(B_WIN_MSG) && --gBattleCommunication[1] == 0)
        {
            if (gMain.anyLinkBattlerHasFrontierPass)
            {
                SetLinkStandbyCallback();
                BattlePutTextOnWindow(gText_LinkStandby3, B_WIN_MSG);
            }
            gBattleCommunication[MULTIUSE_STATE]++;
        }
        break;
    case STATE_END_RECORD_YES:
    case STATE_END_RECORD_NO:
        if (!IsTextPrinterActive(B_WIN_MSG))
        {
            if (gMain.anyLinkBattlerHasFrontierPass)
            {
                if (IsLinkTaskFinished() == TRUE)
                {
                    BeginNormalPaletteFade(PALETTES_ALL, 0, 0, 16, RGB_BLACK);
                    gBattleCommunication[1] = 32; // Delay
                    gBattleCommunication[MULTIUSE_STATE] = STATE_WAIT_END;
                }

            }
            else
            {
                BeginNormalPaletteFade(PALETTES_ALL, 0, 0, 16, RGB_BLACK);
                gBattleCommunication[1] = 32; // Delay
                gBattleCommunication[MULTIUSE_STATE] = STATE_WAIT_END;
            }
        }
        break;
    }
}

static void TryCorrectShedinjaLanguage(struct Pokemon *mon)
{
    u8 nickname[POKEMON_NAME_LENGTH + 1];
    u8 language = LANGUAGE_JAPANESE;

    if (GetMonData(mon, MON_DATA_SPECIES) == SPECIES_SHEDINJA
     && GetMonData(mon, MON_DATA_LANGUAGE) != language)
    {
        GetMonData(mon, MON_DATA_NICKNAME, nickname);
        if (StringCompareWithoutExtCtrlCodes(nickname, sText_ShedinjaJpnName) == 0)
            SetMonData(mon, MON_DATA_LANGUAGE, &language);
    }
}

u32 GetBattleWindowTemplatePixelWidth(u32 windowsType, u32 tableId)
{
    return gBattleWindowTemplates[windowsType][tableId].width * 8;
}

#define sBattler            data[0]
#define sSpeciesId          data[2]

void SpriteCB_WildMon(struct Sprite *sprite)
{
    sprite->callback = SpriteCB_MoveWildMonToRight;
    StartSpriteAnimIfDifferent(sprite, 0);
    if (WILD_DOUBLE_BATTLE)
        BeginNormalPaletteFade((0x10000 << sprite->sBattler) | (0x10000 << BATTLE_PARTNER(sprite->sBattler)), 0, 10, 10, RGB(8, 8, 8));
    else
        BeginNormalPaletteFade((0x10000 << sprite->sBattler), 0, 10, 10, RGB(8, 8, 8));
}

static void SpriteCB_MoveWildMonToRight(struct Sprite *sprite)
{
    if ((gIntroSlideFlags & 1) == 0)
    {
        sprite->x2 += 2;
        if (sprite->x2 == 0)
        {
            sprite->callback = SpriteCB_WildMonShowHealthbox;
        }
    }
}

static void SpriteCB_WildMonShowHealthbox(struct Sprite *sprite)
{
    if (sprite->animEnded)
    {
        StartHealthboxSlideIn(sprite->sBattler);
        SetHealthboxSpriteVisible(gHealthboxSpriteIds[sprite->sBattler]);
        sprite->callback = SpriteCB_WildMonAnimate;
        StartSpriteAnimIfDifferent(sprite, 0);
        if (WILD_DOUBLE_BATTLE)
            BeginNormalPaletteFade((0x10000 << sprite->sBattler) | (0x10000 << BATTLE_PARTNER(sprite->sBattler)), 0, 10, 0, RGB(8, 8, 8));
        else
            BeginNormalPaletteFade((0x10000 << sprite->sBattler), 0, 10, 0, RGB(8, 8, 8));
    }
}

static void SpriteCB_WildMonAnimate(struct Sprite *sprite)
{
    if (!gPaletteFade.active)
    {
        BattleAnimateFrontSprite(sprite, sprite->sSpeciesId, FALSE, 1);
    }
}

void SpriteCallbackDummy_2(struct Sprite *sprite)
{

}

#define sNumFlickers data[3]
#define sDelay       data[4]

static void SpriteCB_Flicker(struct Sprite *sprite)
{
    sprite->sDelay--;
    if (sprite->sDelay == 0)
    {
        sprite->sDelay = 8;
        sprite->invisible ^= 1;
        sprite->sNumFlickers--;
        if (sprite->sNumFlickers == 0)
        {
            sprite->invisible = FALSE;
            sprite->callback = SpriteCallbackDummy_2;
            // sFlickerArray[0] = 0;
        }
    }
}

#undef sNumFlickers
#undef sDelay

extern const struct MonCoords gMonFrontPicCoords[];
extern const struct MonCoords gCastformFrontSpriteCoords[];

void SpriteCB_FaintOpponentMon(struct Sprite *sprite)
{
    u8 battler = sprite->sBattler;
    u32 personality = GetMonData(&gEnemyParty[gBattlerPartyIndexes[battler]], MON_DATA_PERSONALITY);
    u16 species;
    u8 yOffset;

    if (gBattleSpritesDataPtr->battlerData[battler].transformSpecies != 0)
        species = gBattleSpritesDataPtr->battlerData[battler].transformSpecies;
    else
        species = sprite->sSpeciesId;

    GetMonData(&gEnemyParty[gBattlerPartyIndexes[battler]], MON_DATA_PERSONALITY);  // Unused return value.

    if (species == SPECIES_UNOWN)
    {
        species = GetUnownSpeciesId(personality);
        yOffset = gMonFrontPicCoords[species].y_offset;
    }
    else if (species == SPECIES_CASTFORM)
    {
        yOffset = gCastformFrontSpriteCoords[gBattleMonForms[battler]].y_offset;
    }
    else if (species > NUM_SPECIES)
    {
        yOffset = gMonFrontPicCoords[SPECIES_NONE].y_offset;
    }
    else
    {
        yOffset = gMonFrontPicCoords[species].y_offset;
    }

    sprite->data[3] = 8 - yOffset / 8;
    sprite->data[4] = 1;
    sprite->callback = SpriteCB_AnimFaintOpponent;
}

static void SpriteCB_AnimFaintOpponent(struct Sprite *sprite)
{
    s32 i;

    if (--sprite->data[4] == 0)
    {
        sprite->data[4] = 2;
        sprite->y2 += 8; // Move the sprite down.
        if (--sprite->data[3] < 0)
        {
            FreeSpriteOamMatrix(sprite);
            DestroySprite(sprite);
        }
        else // Erase bottom part of the sprite to create a smooth illusion of mon falling down.
        {
            u8 *dst = gMonSpritesGfxPtr->sprites.byte[GetBattlerPosition(sprite->sBattler)] + (gBattleMonForms[sprite->sBattler] << 11) + (sprite->data[3] << 8);

            for (i = 0; i < 0x100; i++)
                *(dst++) = 0;

            StartSpriteAnim(sprite, gBattleMonForms[sprite->sBattler]);
        }
    }
}

// Used when selecting a move, which can hit multiple targets, in double battles.
void SpriteCB_ShowAsMoveTarget(struct Sprite *sprite)
{
    sprite->data[3] = 8;
    sprite->data[4] = sprite->invisible;
    sprite->callback = SpriteCB_BlinkVisible;
}

static void SpriteCB_BlinkVisible(struct Sprite *sprite)
{
    if (--sprite->data[3] == 0)
    {
        sprite->invisible ^= 1;
        sprite->data[3] = 8;
    }
}

void SpriteCB_HideAsMoveTarget(struct Sprite *sprite)
{
    sprite->invisible = sprite->data[4];
    sprite->data[4] = FALSE;
    sprite->callback = SpriteCallbackDummy_2;
}

void SpriteCB_OpponentMonFromBall(struct Sprite *sprite)
{
    if (sprite->affineAnimEnded)
    {
        if (!(gHitMarker & HITMARKER_NO_ANIMATIONS) || gBattleTypeFlags & (BATTLE_TYPE_LINK | BATTLE_TYPE_RECORDED_LINK))
        {
            if (HasTwoFramesAnimation(sprite->sSpeciesId))
                StartSpriteAnim(sprite, 1);
        }
        BattleAnimateFrontSprite(sprite, sprite->sSpeciesId, TRUE, 1);
    }
}

// This callback is frequently overwritten by SpriteCB_TrainerSlideIn
void SpriteCB_BattleSpriteStartSlideLeft(struct Sprite *sprite)
{
    sprite->callback = SpriteCB_BattleSpriteSlideLeft;
}

static void SpriteCB_BattleSpriteSlideLeft(struct Sprite *sprite)
{
    if (!(gIntroSlideFlags & 1))
    {
        sprite->x2 -= 2;
        if (sprite->x2 == 0)
        {
            sprite->callback = SpriteCB_Idle;
            sprite->data[1] = 0;
        }
    }
}

// Unused
static void SetIdleSpriteCallback(struct Sprite *sprite)
{
    sprite->callback = SpriteCB_Idle;
}

static void SpriteCB_Idle(struct Sprite *sprite)
{
}

#define sSpeedX data[1]
#define sSpeedY data[2]

void SpriteCB_FaintSlideAnim(struct Sprite *sprite)
{
    if (!(gIntroSlideFlags & 1))
    {
        sprite->x2 += sprite->sSpeedX;
        sprite->y2 += sprite->sSpeedY;
    }
}

#undef sSpeedX
#undef sSpeedY

#define sSinIndex           data[3]
#define sDelta              data[4]
#define sAmplitude          data[5]
#define sBouncerSpriteId    data[6]
#define sWhich              data[7]

void DoBounceEffect(u8 battler, u8 which, s8 delta, s8 amplitude)
{
    u8 invisibleSpriteId;
    u8 bouncerSpriteId;

    switch (which)
    {
    case BOUNCE_HEALTHBOX:
    default:
        if (gBattleSpritesDataPtr->healthBoxesData[battler].healthboxIsBouncing)
            return;
        break;
    case BOUNCE_MON:
        if (gBattleSpritesDataPtr->healthBoxesData[battler].battlerIsBouncing)
            return;
        break;
    }

    invisibleSpriteId = CreateInvisibleSpriteWithCallback(SpriteCB_BounceEffect);
    if (which == BOUNCE_HEALTHBOX)
    {
        bouncerSpriteId = gHealthboxSpriteIds[battler];
        gBattleSpritesDataPtr->healthBoxesData[battler].healthboxBounceSpriteId = invisibleSpriteId;
        gBattleSpritesDataPtr->healthBoxesData[battler].healthboxIsBouncing = 1;
        gSprites[invisibleSpriteId].sSinIndex = 128; // 0
    }
    else
    {
        bouncerSpriteId = gBattlerSpriteIds[battler];
        gBattleSpritesDataPtr->healthBoxesData[battler].battlerBounceSpriteId = invisibleSpriteId;
        gBattleSpritesDataPtr->healthBoxesData[battler].battlerIsBouncing = 1;
        gSprites[invisibleSpriteId].sSinIndex = 192; // -1
    }
    gSprites[invisibleSpriteId].sDelta = delta;
    gSprites[invisibleSpriteId].sAmplitude = amplitude;
    gSprites[invisibleSpriteId].sBouncerSpriteId = bouncerSpriteId;
    gSprites[invisibleSpriteId].sWhich = which;
    gSprites[invisibleSpriteId].sBattler = battler;
    gSprites[bouncerSpriteId].x2 = 0;
    gSprites[bouncerSpriteId].y2 = 0;
}

void EndBounceEffect(u8 battler, u8 which)
{
    u8 bouncerSpriteId;

    if (which == BOUNCE_HEALTHBOX)
    {
        if (!gBattleSpritesDataPtr->healthBoxesData[battler].healthboxIsBouncing)
            return;

        bouncerSpriteId = gSprites[gBattleSpritesDataPtr->healthBoxesData[battler].healthboxBounceSpriteId].sBouncerSpriteId;
        DestroySprite(&gSprites[gBattleSpritesDataPtr->healthBoxesData[battler].healthboxBounceSpriteId]);
        gBattleSpritesDataPtr->healthBoxesData[battler].healthboxIsBouncing = 0;
    }
    else
    {
        if (!gBattleSpritesDataPtr->healthBoxesData[battler].battlerIsBouncing)
            return;

        bouncerSpriteId = gSprites[gBattleSpritesDataPtr->healthBoxesData[battler].battlerBounceSpriteId].sBouncerSpriteId;
        DestroySprite(&gSprites[gBattleSpritesDataPtr->healthBoxesData[battler].battlerBounceSpriteId]);
        gBattleSpritesDataPtr->healthBoxesData[battler].battlerIsBouncing = 0;
    }

    gSprites[bouncerSpriteId].x2 = 0;
    gSprites[bouncerSpriteId].y2 = 0;
}

static void SpriteCB_BounceEffect(struct Sprite *sprite)
{
    u8 bouncerSpriteId = sprite->sBouncerSpriteId;
    s32 index = sprite->sSinIndex;
    s32 y = Sin(index, sprite->sAmplitude) + sprite->sAmplitude;

    gSprites[bouncerSpriteId].y2 = y;
    sprite->sSinIndex = (sprite->sSinIndex + sprite->sDelta) & 0xFF;
}

#undef sSinIndex
#undef sDelta
#undef sAmplitude
#undef sBouncerSpriteId
#undef sWhich

void SpriteCB_PlayerMonFromBall(struct Sprite *sprite)
{
    if (sprite->affineAnimEnded)
        BattleAnimateBackSprite(sprite, sprite->sSpeciesId);
}

static void SpriteCB_TrainerThrowObject_Main(struct Sprite *sprite)
{
    AnimSetCenterToCornerVecX(sprite);
    if (sprite->animEnded)
        sprite->callback = SpriteCB_Idle;
}

// Sprite callback for a trainer back pic to throw an object
// (Wally throwing a ball, throwing Pokéblocks/balls in the Safari Zone)
void SpriteCB_TrainerThrowObject(struct Sprite *sprite)
{
    StartSpriteAnim(sprite, 1);
    sprite->callback = SpriteCB_TrainerThrowObject_Main;
}

void AnimSetCenterToCornerVecX(struct Sprite *sprite)
{
    if (sprite->animDelayCounter == 0)
        sprite->centerToCornerVecX = sCenterToCornerVecXs[sprite->animCmdIndex];
}

void BeginBattleIntroDummy(void)
{

}

void BeginBattleIntro(void)
{
    BattleStartClearSetData();
    gBattleCommunication[1] = 0;
    gBattleStruct->introState = 0;
    gBattleMainFunc = DoBattleIntro;
}

static void BattleMainCB1(void)
{
    gBattleMainFunc();

    for (gActiveBattler = 0; gActiveBattler < gBattlersCount; gActiveBattler++)
        gBattlerControllerFuncs[gActiveBattler]();
}

static void BattleStartClearSetData(void)
{
    s32 i;

    TurnValuesCleanUp(FALSE);
    SpecialStatusesClear();

    memset(&gDisableStructs, 0, sizeof(gDisableStructs));
    memset(&gFieldTimers, 0, sizeof(gFieldTimers));
    memset(&gSideStatuses, 0, sizeof(gSideStatuses));
    memset(&gSideTimers, 0, sizeof(gSideTimers));
    memset(&gWishFutureKnock, 0, sizeof(gWishFutureKnock));
    memset(&gBattleResults, 0, sizeof(gBattleResults));

    for (i = 0; i < MAX_BATTLERS_COUNT; i++)
    {
        gStatuses3[i] = 0;
        gStatuses4[i] = 0;
        gDisableStructs[i].isFirstTurn = 2;
        gLastMoves[i] = MOVE_NONE;
        gLastLandedMoves[i] = MOVE_NONE;
        gLastHitByType[i] = 0;
        gLastResultingMoves[i] = MOVE_NONE;
        gLastHitBy[i] = 0xFF;
        gLockedMoves[i] = MOVE_NONE;
        gLastPrintedMoves[i] = MOVE_NONE;
        gBattleResources->flags->flags[i] = 0;
        gPalaceSelectionBattleScripts[i] = 0;
        gBattleStruct->lastTakenMove[i] = MOVE_NONE;
        gBattleStruct->choicedMove[i] = MOVE_NONE;
        gBattleStruct->changedItems[i] = 0;
        gBattleStruct->lastTakenMoveFrom[i][0] = MOVE_NONE;
        gBattleStruct->lastTakenMoveFrom[i][1] = MOVE_NONE;
        gBattleStruct->lastTakenMoveFrom[i][2] = MOVE_NONE;
        gBattleStruct->lastTakenMoveFrom[i][3] = MOVE_NONE;
        gBattleStruct->AI_monToSwitchIntoId[i] = PARTY_SIZE;
        gBattleStruct->skyDropTargets[i] = 0xFF;
        gBattleStruct->overwrittenAbilities[i] = ABILITY_NONE;
    }

    gLastUsedMove = 0;
    gFieldStatuses = 0;

    gHasFetchedBall = FALSE;
    gLastUsedBall = 0;

    gBattlerAttacker = 0;
    gBattlerTarget = 0;
    gBattleWeather = 0;
    gHitMarker = 0;

    if (!(gBattleTypeFlags & BATTLE_TYPE_RECORDED))
    {
        if (!(gBattleTypeFlags & BATTLE_TYPE_LINK) && gSaveBlock2Ptr->optionsBattleSceneOff == TRUE)
            gHitMarker |= HITMARKER_NO_ANIMATIONS;
    }
    else if (!(gBattleTypeFlags & (BATTLE_TYPE_LINK | BATTLE_TYPE_RECORDED_LINK)) && GetBattleSceneInRecordedBattle())
    {
        gHitMarker |= HITMARKER_NO_ANIMATIONS;
    }

    gBattleScripting.battleStyle = gSaveBlock2Ptr->optionsBattleStyle;
	gBattleScripting.expOnCatch = (B_EXP_CATCH >= GEN_6);
	gBattleScripting.monCaught = FALSE;

    gMultiHitCounter = 0;
    gBattleScripting.savedDmg = 0;
    gBattleOutcome = 0;
    gBattleControllerExecFlags = 0;
    gPaydayMoney = 0;
    gBattleResources->battleScriptsStack->size = 0;
    gBattleResources->battleCallbackStack->size = 0;

    for (i = 0; i < BATTLE_COMMUNICATION_ENTRIES_COUNT; i++)
        gBattleCommunication[i] = 0;

    gPauseCounterBattle = 0;
    gBattleMoveDamage = 0;
    gIntroSlideFlags = 0;
    gBattleScripting.animTurn = 0;
    gBattleScripting.animTargetsHit = 0;
    gLeveledUpInBattle = 0;
    gAbsentBattlerFlags = 0;
    gBattleStruct->runTries = 0;
    gBattleStruct->safariGoNearCounter = 0;
    gBattleStruct->safariPkblThrowCounter = 0;
    gBattleStruct->safariCatchFactor = gSpeciesInfo[GetMonData(&gEnemyParty[0], MON_DATA_SPECIES)].catchRate * 100 / 1275;
    gBattleStruct->safariEscapeFactor = 3;
    gBattleStruct->wildVictorySong = 0;
    gBattleStruct->moneyMultiplier = 1;

    gBattleStruct->givenExpMons = 0;
    gBattleStruct->palaceFlags = 0;

    gRandomTurnNumber = Random();

    gBattleResults.shinyWildMon = IsMonShiny(&gEnemyParty[0]);

    gBattleStruct->arenaLostPlayerMons = 0;
    gBattleStruct->arenaLostOpponentMons = 0;

    gBattleStruct->mega.triggerSpriteId = 0xFF;

    gBattleStruct->stickyWebUser = 0xFF;
    gBattleStruct->appearedInBattle = 0;
    gBattleStruct->beatUpSlot = 0;

    for (i = 0; i < PARTY_SIZE; i++)
    {
        gBattleStruct->usedHeldItems[i][B_SIDE_PLAYER] = 0;
        gBattleStruct->usedHeldItems[i][B_SIDE_OPPONENT] = 0;
        gBattleStruct->itemStolen[i].originalItem = GetMonData(&gPlayerParty[i], MON_DATA_HELD_ITEM);
        gPartyCriticalHits[i] = 0;
        gBattleStruct->allowedToChangeFormInWeather[i][B_SIDE_PLAYER] = FALSE;
        gBattleStruct->allowedToChangeFormInWeather[i][B_SIDE_OPPONENT] = FALSE;
    }

    gBattleStruct->swapDamageCategory = FALSE; // Photon Geyser, Shell Side Arm, Light That Burns the Sky
}

void SwitchInClearSetData(void)
{
    s32 i;
    struct DisableStruct disableStructCopy = gDisableStructs[gActiveBattler];

    ClearIllusionMon(gActiveBattler);
    if (gBattleMoves[gCurrentMove].effect != EFFECT_BATON_PASS)
    {
        for (i = 0; i < NUM_BATTLE_STATS; i++)
            gBattleMons[gActiveBattler].statStages[i] = DEFAULT_STAT_STAGE;
        for (i = 0; i < gBattlersCount; i++)
        {
            if ((gBattleMons[i].status2 & STATUS2_ESCAPE_PREVENTION) && gDisableStructs[i].battlerPreventingEscape == gActiveBattler)
                gBattleMons[i].status2 &= ~STATUS2_ESCAPE_PREVENTION;
            if ((gStatuses3[i] & STATUS3_ALWAYS_HITS) && gDisableStructs[i].battlerWithSureHit == gActiveBattler)
            {
                gStatuses3[i] &= ~STATUS3_ALWAYS_HITS;
                gDisableStructs[i].battlerWithSureHit = 0;
            }
        }
    }
    if (gBattleMoves[gCurrentMove].effect == EFFECT_BATON_PASS)
    {
        gBattleMons[gActiveBattler].status2 &= (STATUS2_CONFUSION | STATUS2_FOCUS_ENERGY | STATUS2_SUBSTITUTE | STATUS2_ESCAPE_PREVENTION | STATUS2_CURSED);
        gStatuses3[gActiveBattler] &= (STATUS3_LEECHSEED_BATTLER | STATUS3_LEECHSEED | STATUS3_ALWAYS_HITS | STATUS3_PERISH_SONG | STATUS3_ROOTED
                                       | STATUS3_GASTRO_ACID | STATUS3_EMBARGO | STATUS3_TELEKINESIS | STATUS3_MAGNET_RISE | STATUS3_HEAL_BLOCK
                                       | STATUS3_AQUA_RING | STATUS3_POWER_TRICK);
        gStatuses4[gActiveBattler] &= (STATUS4_MUD_SPORT | STATUS4_WATER_SPORT);
        for (i = 0; i < gBattlersCount; i++)
        {
            if (GetBattlerSide(gActiveBattler) != GetBattlerSide(i)
             && (gStatuses3[i] & STATUS3_ALWAYS_HITS) != 0
             && (gDisableStructs[i].battlerWithSureHit == gActiveBattler))
            {
                gStatuses3[i] &= ~STATUS3_ALWAYS_HITS;
                gStatuses3[i] |= STATUS3_ALWAYS_HITS_TURN(2);
            }
        }
        if (gStatuses3[gActiveBattler] & STATUS3_POWER_TRICK)
            SWAP(gBattleMons[gActiveBattler].attack, gBattleMons[gActiveBattler].defense, i);
    }
    else
    {
        gBattleMons[gActiveBattler].status2 = 0;
        gStatuses3[gActiveBattler] = 0;
        gStatuses4[gActiveBattler] = 0;
    }

    for (i = 0; i < gBattlersCount; i++)
    {
        if (gBattleMons[i].status2 & STATUS2_INFATUATED_WITH(gActiveBattler))
            gBattleMons[i].status2 &= ~STATUS2_INFATUATED_WITH(gActiveBattler);
        if ((gBattleMons[i].status2 & STATUS2_WRAPPED) && *(gBattleStruct->wrappedBy + i) == gActiveBattler)
            gBattleMons[i].status2 &= ~STATUS2_WRAPPED;
    }

    gActionSelectionCursor[gActiveBattler] = 0;
    gMoveSelectionCursor[gActiveBattler] = 0;

    memset(&gDisableStructs[gActiveBattler], 0, sizeof(struct DisableStruct));

    if (gBattleMoves[gCurrentMove].effect == EFFECT_BATON_PASS)
    {
        gDisableStructs[gActiveBattler].substituteHP = disableStructCopy.substituteHP;
        gDisableStructs[gActiveBattler].battlerWithSureHit = disableStructCopy.battlerWithSureHit;
        gDisableStructs[gActiveBattler].perishSongTimer = disableStructCopy.perishSongTimer;
        gDisableStructs[gActiveBattler].battlerPreventingEscape = disableStructCopy.battlerPreventingEscape;
    }

    gMoveResultFlags = 0;
    gDisableStructs[gActiveBattler].isFirstTurn = 2;
    gDisableStructs[gActiveBattler].truantSwitchInHack = disableStructCopy.truantSwitchInHack;
    gLastMoves[gActiveBattler] = MOVE_NONE;
    gLastLandedMoves[gActiveBattler] = MOVE_NONE;
    gLastHitByType[gActiveBattler] = 0;
    gLastResultingMoves[gActiveBattler] = MOVE_NONE;
    gLastPrintedMoves[gActiveBattler] = MOVE_NONE;
    gLastHitBy[gActiveBattler] = 0xFF;

    gBattleStruct->lastTakenMove[gActiveBattler] = 0;
    gBattleStruct->sameMoveTurns[gActiveBattler] = 0;
    gBattleStruct->lastTakenMoveFrom[gActiveBattler][0] = 0;
    gBattleStruct->lastTakenMoveFrom[gActiveBattler][1] = 0;
    gBattleStruct->lastTakenMoveFrom[gActiveBattler][2] = 0;
    gBattleStruct->lastTakenMoveFrom[gActiveBattler][3] = 0;
    gBattleStruct->lastMoveFailed &= ~(gBitTable[gActiveBattler]);
    gBattleStruct->palaceFlags &= ~(gBitTable[gActiveBattler]);

    if (gActiveBattler == gBattleStruct->stickyWebUser)
        gBattleStruct->stickyWebUser = 0xFF;    // Switched into sticky web user slot so reset it

    for (i = 0; i < gBattlersCount; i++)
    {
        if (i != gActiveBattler && GetBattlerSide(i) != GetBattlerSide(gActiveBattler))
            gBattleStruct->lastTakenMove[i] = MOVE_NONE;

        gBattleStruct->lastTakenMoveFrom[i][gActiveBattler] = 0;
    }

    gBattleStruct->choicedMove[gActiveBattler] = MOVE_NONE;
    gBattleResources->flags->flags[gActiveBattler] = 0;
    gCurrentMove = MOVE_NONE;
    gBattleStruct->arenaTurnCounter = 0xFF;

    // Reset damage to prevent things like red card activating if the switched-in mon is holding it
    gSpecialStatuses[gActiveBattler].physicalDmg = 0;
    gSpecialStatuses[gActiveBattler].specialDmg = 0;

    gBattleStruct->overwrittenAbilities[gActiveBattler] = ABILITY_NONE;

    Ai_UpdateSwitchInData(gActiveBattler);
}

void FaintClearSetData(void)
{
    s32 i;

    for (i = 0; i < NUM_BATTLE_STATS; i++)
        gBattleMons[gActiveBattler].statStages[i] = DEFAULT_STAT_STAGE;

    gBattleMons[gActiveBattler].status2 = 0;
    gStatuses3[gActiveBattler] = 0;
    gStatuses4[gActiveBattler] = 0;

    for (i = 0; i < gBattlersCount; i++)
    {
        if ((gBattleMons[i].status2 & STATUS2_ESCAPE_PREVENTION) && gDisableStructs[i].battlerPreventingEscape == gActiveBattler)
            gBattleMons[i].status2 &= ~STATUS2_ESCAPE_PREVENTION;
        if (gBattleMons[i].status2 & STATUS2_INFATUATED_WITH(gActiveBattler))
            gBattleMons[i].status2 &= ~STATUS2_INFATUATED_WITH(gActiveBattler);
        if ((gBattleMons[i].status2 & STATUS2_WRAPPED) && *(gBattleStruct->wrappedBy + i) == gActiveBattler)
            gBattleMons[i].status2 &= ~STATUS2_WRAPPED;
    }

    gActionSelectionCursor[gActiveBattler] = 0;
    gMoveSelectionCursor[gActiveBattler] = 0;

    memset(&gDisableStructs[gActiveBattler], 0, sizeof(struct DisableStruct));

    gProtectStructs[gActiveBattler].protected = FALSE;
    gProtectStructs[gActiveBattler].spikyShielded = FALSE;
    gProtectStructs[gActiveBattler].kingsShielded = FALSE;
    gProtectStructs[gActiveBattler].banefulBunkered = FALSE;
    gProtectStructs[gActiveBattler].quash = FALSE;
    gProtectStructs[gActiveBattler].obstructed = FALSE;
    gProtectStructs[gActiveBattler].silkTrapped = FALSE;
    gProtectStructs[gActiveBattler].endured = FALSE;
    gProtectStructs[gActiveBattler].noValidMoves = FALSE;
    gProtectStructs[gActiveBattler].helpingHand = FALSE;
    gProtectStructs[gActiveBattler].bounceMove = FALSE;
    gProtectStructs[gActiveBattler].stealMove = FALSE;
    gProtectStructs[gActiveBattler].prlzImmobility = FALSE;
    gProtectStructs[gActiveBattler].confusionSelfDmg = FALSE;
    gProtectStructs[gActiveBattler].targetAffected = FALSE;
    gProtectStructs[gActiveBattler].chargingTurn = FALSE;
    gProtectStructs[gActiveBattler].fleeType = 0;
    gProtectStructs[gActiveBattler].usedImprisonedMove = FALSE;
    gProtectStructs[gActiveBattler].loveImmobility = FALSE;
    gProtectStructs[gActiveBattler].usedDisabledMove = FALSE;
    gProtectStructs[gActiveBattler].usedTauntedMove = FALSE;
    gProtectStructs[gActiveBattler].flag2Unknown = FALSE;
    gProtectStructs[gActiveBattler].flinchImmobility = FALSE;
    gProtectStructs[gActiveBattler].notFirstStrike = FALSE;
    gProtectStructs[gActiveBattler].usedHealBlockedMove = FALSE;
    gProtectStructs[gActiveBattler].usesBouncedMove = FALSE;
    gProtectStructs[gActiveBattler].usedGravityPreventedMove = FALSE;
    gProtectStructs[gActiveBattler].usedThroatChopPreventedMove = FALSE;
    gProtectStructs[gActiveBattler].statRaised = FALSE;
    gProtectStructs[gActiveBattler].statFell = FALSE;
    gProtectStructs[gActiveBattler].pranksterElevated = FALSE;

    gDisableStructs[gActiveBattler].isFirstTurn = 2;

    gLastMoves[gActiveBattler] = MOVE_NONE;
    gLastLandedMoves[gActiveBattler] = MOVE_NONE;
    gLastHitByType[gActiveBattler] = 0;
    gLastResultingMoves[gActiveBattler] = MOVE_NONE;
    gLastPrintedMoves[gActiveBattler] = MOVE_NONE;
    gLastHitBy[gActiveBattler] = 0xFF;

    gBattleStruct->choicedMove[gActiveBattler] = MOVE_NONE;
    gBattleStruct->sameMoveTurns[gActiveBattler] = 0;
    gBattleStruct->lastTakenMove[gActiveBattler] = MOVE_NONE;
    gBattleStruct->lastTakenMoveFrom[gActiveBattler][0] = 0;
    gBattleStruct->lastTakenMoveFrom[gActiveBattler][1] = 0;
    gBattleStruct->lastTakenMoveFrom[gActiveBattler][2] = 0;
    gBattleStruct->lastTakenMoveFrom[gActiveBattler][3] = 0;

    gBattleStruct->palaceFlags &= ~(gBitTable[gActiveBattler]);

    if (gActiveBattler == gBattleStruct->stickyWebUser)
        gBattleStruct->stickyWebUser = 0xFF;    // User of sticky web fainted, so reset the stored battler ID

    for (i = 0; i < gBattlersCount; i++)
    {
        if (i != gActiveBattler && GetBattlerSide(i) != GetBattlerSide(gActiveBattler))
            gBattleStruct->lastTakenMove[i] = MOVE_NONE;

        gBattleStruct->lastTakenMoveFrom[i][gActiveBattler] = 0;
    }

    gBattleResources->flags->flags[gActiveBattler] = 0;

    gBattleMons[gActiveBattler].type1 = gSpeciesInfo[gBattleMons[gActiveBattler].species].types[0];
    gBattleMons[gActiveBattler].type2 = gSpeciesInfo[gBattleMons[gActiveBattler].species].types[1];
    gBattleMons[gActiveBattler].type3 = TYPE_MYSTERY;

    Ai_UpdateFaintData(gActiveBattler);
    UndoFormChange(gBattlerPartyIndexes[gActiveBattler], GET_BATTLER_SIDE(gActiveBattler), FALSE);
    if (GetBattlerSide(gActiveBattler) == B_SIDE_PLAYER)
        UndoMegaEvolution(gBattlerPartyIndexes[gActiveBattler]);

    gBattleStruct->overwrittenAbilities[gActiveBattler] = ABILITY_NONE;

    // If the fainted mon was involved in a Sky Drop
    if (gBattleStruct->skyDropTargets[gActiveBattler] != 0xFF)
    {
        // Get battler id of the other Pokemon involved in this Sky Drop
        u8 otherSkyDropper = gBattleStruct->skyDropTargets[gActiveBattler];

        // Clear Sky Drop data
        gBattleStruct->skyDropTargets[gActiveBattler] = 0xFF;
        gBattleStruct->skyDropTargets[otherSkyDropper] = 0xFF;

        // If the other Pokemon involved in this Sky Drop was the target, not the attacker
        if (gStatuses3[otherSkyDropper] & STATUS3_SKY_DROPPED)
        {
            // Release the target and take them out of the semi-invulnerable state
            gStatuses3[otherSkyDropper] &= ~(STATUS3_SKY_DROPPED | STATUS3_ON_AIR);

            // Make the target's sprite visible
            gSprites[gBattlerSpriteIds[otherSkyDropper]].invisible = FALSE;

            // If the target was sky dropped in the middle of using Outrage/Petal Dance/Thrash,
            // confuse them upon release and print "confused via fatigue" message and animation.
            if (gBattleMons[otherSkyDropper].status2 & STATUS2_LOCK_CONFUSE)
            {
                gBattleMons[otherSkyDropper].status2 &= ~(STATUS2_LOCK_CONFUSE);

                // If the released mon can be confused, do so.
                // Don't use CanBeConfused here, since it can cause issues in edge cases.
                if (!(GetBattlerAbility(otherSkyDropper) == ABILITY_OWN_TEMPO
                    || gBattleMons[otherSkyDropper].status2 & STATUS2_CONFUSION
                    || IsBattlerTerrainAffected(otherSkyDropper, STATUS_FIELD_MISTY_TERRAIN)))
                {
                    gBattleMons[otherSkyDropper].status2 |= STATUS2_CONFUSION_TURN(((Random()) % 4) + 2);
                    gBattlerAttacker = otherSkyDropper;
                    gBattlescriptCurrInstr = BattleScript_ThrashConfuses - 2;
                }
            }
        }
    }

    // Clear Z-Move data
    gBattleStruct->zmove.active = FALSE;
    gBattleStruct->zmove.toBeUsed[gActiveBattler] = MOVE_NONE;
    gBattleStruct->zmove.effect = EFFECT_HIT;
}

static void DoBattleIntro(void)
{
    s32 i;
    u8 *state = &gBattleStruct->introState;

    switch (*state)
    {
    case 0: // Get Data of all battlers.
        gActiveBattler = gBattleCommunication[1];
        BtlController_EmitGetMonData(BUFFER_A, REQUEST_ALL_BATTLE, 0);
        MarkBattlerForControllerExec(gActiveBattler);
        (*state)++;
        break;
    case 1: // Loop through all battlers.
        if (!gBattleControllerExecFlags)
        {
            if (++gBattleCommunication[1] == gBattlersCount)
                (*state)++;
            else
                *state = 0;
        }
        break;
    case 2: // Start graphical intro slide.
        if (!gBattleControllerExecFlags)
        {
            gActiveBattler = GetBattlerAtPosition(0);
            BtlController_EmitIntroSlide(BUFFER_A, gBattleTerrain);
            MarkBattlerForControllerExec(gActiveBattler);
            gBattleCommunication[0] = 0;
            gBattleCommunication[1] = 0;
            (*state)++;
        }
        break;
    case 3: // Wait for intro slide.
        if (!gBattleControllerExecFlags)
            (*state)++;
        break;
    case 4: // Copy battler data gotten in cases 0 and 1. Draw trainer/mon sprite.
        for (gActiveBattler = 0; gActiveBattler < gBattlersCount; gActiveBattler++)
        {
            if ((gBattleTypeFlags & BATTLE_TYPE_SAFARI) && GetBattlerSide(gActiveBattler) == B_SIDE_PLAYER)
            {
                memset(&gBattleMons[gActiveBattler], 0, sizeof(struct BattlePokemon));
            }
            else
            {
                memcpy(&gBattleMons[gActiveBattler], &gBattleResources->bufferB[gActiveBattler][4], sizeof(struct BattlePokemon));
                gBattleMons[gActiveBattler].type1 = gSpeciesInfo[gBattleMons[gActiveBattler].species].types[0];
                gBattleMons[gActiveBattler].type2 = gSpeciesInfo[gBattleMons[gActiveBattler].species].types[1];
                gBattleMons[gActiveBattler].type3 = TYPE_MYSTERY;
                gBattleMons[gActiveBattler].ability = GetAbilityBySpecies(gBattleMons[gActiveBattler].species, gBattleMons[gActiveBattler].abilityNum);
                gBattleStruct->hpOnSwitchout[GetBattlerSide(gActiveBattler)] = gBattleMons[gActiveBattler].hp;
                gBattleMons[gActiveBattler].status2 = 0;
                for (i = 0; i < NUM_BATTLE_STATS; i++)
                    gBattleMons[gActiveBattler].statStages[i] = DEFAULT_STAT_STAGE;
            }

            // Draw sprite.
            switch (GetBattlerPosition(gActiveBattler))
            {
            case B_POSITION_PLAYER_LEFT: // player sprite
                BtlController_EmitDrawTrainerPic(BUFFER_A);
                MarkBattlerForControllerExec(gActiveBattler);
                break;
            case B_POSITION_OPPONENT_LEFT:
                if (gBattleTypeFlags & BATTLE_TYPE_TRAINER) // opponent 1 sprite
                {
                    BtlController_EmitDrawTrainerPic(BUFFER_A);
                    MarkBattlerForControllerExec(gActiveBattler);
                }
                else // wild mon 1
                {
                    BtlController_EmitLoadMonSprite(BUFFER_A);
                    MarkBattlerForControllerExec(gActiveBattler);
                    gBattleResults.lastOpponentSpecies = GetMonData(&gEnemyParty[gBattlerPartyIndexes[gActiveBattler]], MON_DATA_SPECIES, NULL);
                }
                break;
            case B_POSITION_PLAYER_RIGHT:
                if (gBattleTypeFlags & (BATTLE_TYPE_MULTI | BATTLE_TYPE_INGAME_PARTNER)) // partner sprite
                {
                    BtlController_EmitDrawTrainerPic(BUFFER_A);
                    MarkBattlerForControllerExec(gActiveBattler);
                }
                break;
            case B_POSITION_OPPONENT_RIGHT:
                if (gBattleTypeFlags & BATTLE_TYPE_TRAINER)
                {
                    if (gBattleTypeFlags & (BATTLE_TYPE_MULTI | BATTLE_TYPE_TWO_OPPONENTS) && !BATTLE_TWO_VS_ONE_OPPONENT) // opponent 2 if exists
                    {
                        BtlController_EmitDrawTrainerPic(BUFFER_A);
                        MarkBattlerForControllerExec(gActiveBattler);
                    }
                }
                else if (IsBattlerAlive(gActiveBattler)) // wild mon 2 if alive
                {
                    BtlController_EmitLoadMonSprite(BUFFER_A);
                    MarkBattlerForControllerExec(gActiveBattler);
                    gBattleResults.lastOpponentSpecies = GetMonData(&gEnemyParty[gBattlerPartyIndexes[gActiveBattler]], MON_DATA_SPECIES, NULL);
                }
                break;
            }

            if (gBattleTypeFlags & BATTLE_TYPE_ARENA)
                BattleArena_InitPoints();
        }

        if (gBattleTypeFlags & BATTLE_TYPE_TRAINER)
        {
            (*state)++;
        }
        else // Skip party summary since it is a wild battle.
        {
        #if B_FAST_INTRO == TRUE
            *state = 7; // Don't wait for sprite, print message at the same time.
        #else
            *state = 6; // Wait for sprite to load.
        #endif
        }
        break;
    case 5: // draw party summary in trainer battles
        if (!gBattleControllerExecFlags)
        {
            struct HpAndStatus hpStatus[PARTY_SIZE];

            for (i = 0; i < PARTY_SIZE; i++)
            {
                if (GetMonData(&gEnemyParty[i], MON_DATA_SPECIES_OR_EGG) == SPECIES_NONE
                 || GetMonData(&gEnemyParty[i], MON_DATA_SPECIES_OR_EGG) == SPECIES_EGG)
                {
                    hpStatus[i].hp = HP_EMPTY_SLOT;
                    hpStatus[i].status = 0;
                }
                else
                {
                    hpStatus[i].hp = GetMonData(&gEnemyParty[i], MON_DATA_HP);
                    hpStatus[i].status = GetMonData(&gEnemyParty[i], MON_DATA_STATUS);
                }
            }

            gActiveBattler = GetBattlerAtPosition(B_POSITION_OPPONENT_LEFT);
            BtlController_EmitDrawPartyStatusSummary(BUFFER_A, hpStatus, PARTY_SUMM_SKIP_DRAW_DELAY);
            MarkBattlerForControllerExec(gActiveBattler);

            for (i = 0; i < PARTY_SIZE; i++)
            {
                if (GetMonData(&gPlayerParty[i], MON_DATA_SPECIES_OR_EGG) == SPECIES_NONE
                 || GetMonData(&gPlayerParty[i], MON_DATA_SPECIES_OR_EGG) == SPECIES_EGG)
                {
                    hpStatus[i].hp = HP_EMPTY_SLOT;
                    hpStatus[i].status = 0;
                }
                else
                {
                    hpStatus[i].hp = GetMonData(&gPlayerParty[i], MON_DATA_HP);
                    hpStatus[i].status = GetMonData(&gPlayerParty[i], MON_DATA_STATUS);
                }
            }

            gActiveBattler = GetBattlerAtPosition(B_POSITION_PLAYER_LEFT);
            BtlController_EmitDrawPartyStatusSummary(BUFFER_A, hpStatus, PARTY_SUMM_SKIP_DRAW_DELAY);
            MarkBattlerForControllerExec(gActiveBattler);

            (*state)++;
        }
        break;
    case 6: // wait for previous action to complete
        if (!gBattleControllerExecFlags)
            (*state)++;
        break;
    case 7: // print battle intro message
        if (!IsBattlerMarkedForControllerExec(GetBattlerAtPosition(B_POSITION_PLAYER_LEFT)))
        {
            PrepareStringBattle(STRINGID_INTROMSG, GetBattlerAtPosition(B_POSITION_PLAYER_LEFT));
            (*state)++;
        }
        break;
    case 8: // wait for intro message to be printed
        if (!IsBattlerMarkedForControllerExec(GetBattlerAtPosition(B_POSITION_PLAYER_LEFT)))
        {
            if (gBattleTypeFlags & BATTLE_TYPE_TRAINER)
            {
                (*state)++;
            }
            else
            {
            #if B_FAST_INTRO == TRUE
                *state = 15; // Wait for text to be printed.
            #else
                *state = 14; // Wait for text and sprite.
            #endif
            }
        }
        break;
    case 9: // print opponent sends out
        if (gBattleTypeFlags & BATTLE_TYPE_RECORDED_LINK && !(gBattleTypeFlags & BATTLE_TYPE_RECORDED_IS_MASTER))
            PrepareStringBattle(STRINGID_INTROSENDOUT, GetBattlerAtPosition(B_POSITION_PLAYER_LEFT));
        else
            PrepareStringBattle(STRINGID_INTROSENDOUT, GetBattlerAtPosition(B_POSITION_OPPONENT_LEFT));
        (*state)++;
        break;
    case 10: // wait for opponent sends out text
        if (!gBattleControllerExecFlags)
            (*state)++;
        break;
    case 11: // first opponent's mon send out animation
        if (gBattleTypeFlags & BATTLE_TYPE_RECORDED_LINK && !(gBattleTypeFlags & BATTLE_TYPE_RECORDED_IS_MASTER))
            gActiveBattler = GetBattlerAtPosition(B_POSITION_PLAYER_LEFT);
        else
            gActiveBattler = GetBattlerAtPosition(B_POSITION_OPPONENT_LEFT);

        BtlController_EmitIntroTrainerBallThrow(BUFFER_A);
        MarkBattlerForControllerExec(gActiveBattler);
        (*state)++;
        break;
    case 12: // nothing
        (*state)++;
    case 13: // second opponent's mon send out
        if (gBattleTypeFlags & (BATTLE_TYPE_MULTI | BATTLE_TYPE_TWO_OPPONENTS) && !BATTLE_TWO_VS_ONE_OPPONENT)
        {
            if (gBattleTypeFlags & BATTLE_TYPE_RECORDED_LINK && !(gBattleTypeFlags & BATTLE_TYPE_RECORDED_IS_MASTER))
                gActiveBattler = GetBattlerAtPosition(B_POSITION_PLAYER_RIGHT);
            else
                gActiveBattler = GetBattlerAtPosition(B_POSITION_OPPONENT_RIGHT);

            BtlController_EmitIntroTrainerBallThrow(BUFFER_A);
            MarkBattlerForControllerExec(gActiveBattler);
        }
    #if B_FAST_INTRO == TRUE
        if (!(gBattleTypeFlags & (BATTLE_TYPE_RECORDED | BATTLE_TYPE_RECORDED_LINK | BATTLE_TYPE_RECORDED_IS_MASTER | BATTLE_TYPE_LINK)))
            *state = 15; // Print at the same time as trainer sends out second mon.
        else
    #endif
            (*state)++;
        break;
    case 14: // wait for opponent 2 send out
        if (!gBattleControllerExecFlags)
            (*state)++;
        break;
    case 15: // wait for wild battle message
        if (!IsBattlerMarkedForControllerExec(GetBattlerAtPosition(B_POSITION_PLAYER_LEFT)))
            (*state)++;
        break;
    case 16: // print player sends out
        if (!(gBattleTypeFlags & BATTLE_TYPE_SAFARI))
        {
            if (gBattleTypeFlags & BATTLE_TYPE_RECORDED_LINK && !(gBattleTypeFlags & BATTLE_TYPE_RECORDED_IS_MASTER))
                gActiveBattler = GetBattlerAtPosition(B_POSITION_OPPONENT_LEFT);
            else
                gActiveBattler = GetBattlerAtPosition(B_POSITION_PLAYER_LEFT);

            // A hack that makes fast intro work in trainer battles too.
        #if B_FAST_INTRO == TRUE
            if (gBattleTypeFlags & BATTLE_TYPE_TRAINER
                && !(gBattleTypeFlags & (BATTLE_TYPE_RECORDED | BATTLE_TYPE_RECORDED_LINK | BATTLE_TYPE_RECORDED_IS_MASTER | BATTLE_TYPE_LINK))
                && gSprites[gHealthboxSpriteIds[gActiveBattler ^ BIT_SIDE]].callback == SpriteCallbackDummy)
            {
                return;
            }
        #endif

            PrepareStringBattle(STRINGID_INTROSENDOUT, gActiveBattler);
        }
        (*state)++;
        break;
    case 17: // wait for player send out message
        if (!(gBattleTypeFlags & BATTLE_TYPE_LINK && gBattleControllerExecFlags))
        {
            if (gBattleTypeFlags & BATTLE_TYPE_RECORDED_LINK && !(gBattleTypeFlags & BATTLE_TYPE_RECORDED_IS_MASTER))
                gActiveBattler = GetBattlerAtPosition(B_POSITION_OPPONENT_LEFT);
            else
                gActiveBattler = GetBattlerAtPosition(B_POSITION_PLAYER_LEFT);

            if (!IsBattlerMarkedForControllerExec(gActiveBattler))
                (*state)++;
        }
        break;
    case 18: // player 1 send out
        if (gBattleTypeFlags & BATTLE_TYPE_RECORDED_LINK && !(gBattleTypeFlags & BATTLE_TYPE_RECORDED_IS_MASTER))
            gActiveBattler = GetBattlerAtPosition(B_POSITION_OPPONENT_LEFT);
        else
            gActiveBattler = GetBattlerAtPosition(B_POSITION_PLAYER_LEFT);

        BtlController_EmitIntroTrainerBallThrow(BUFFER_A);
        MarkBattlerForControllerExec(gActiveBattler);
        (*state)++;
        break;
    case 19: // player 2 send out
        if (gBattleTypeFlags & (BATTLE_TYPE_MULTI | BATTLE_TYPE_INGAME_PARTNER))
        {
            if (gBattleTypeFlags & BATTLE_TYPE_RECORDED_LINK && !(gBattleTypeFlags & BATTLE_TYPE_RECORDED_IS_MASTER))
                gActiveBattler = GetBattlerAtPosition(B_POSITION_OPPONENT_RIGHT);
            else
                gActiveBattler = GetBattlerAtPosition(B_POSITION_PLAYER_RIGHT);

            BtlController_EmitIntroTrainerBallThrow(BUFFER_A);
            MarkBattlerForControllerExec(gActiveBattler);
        }
        (*state)++;
        break;
    case 20: // set dex and battle vars
        if (!gBattleControllerExecFlags)
        {
            for (gActiveBattler = 0; gActiveBattler < gBattlersCount; gActiveBattler++)
            {
                if (GetBattlerSide(gActiveBattler) == B_SIDE_OPPONENT
                 && !(gBattleTypeFlags & (BATTLE_TYPE_EREADER_TRAINER
                                          | BATTLE_TYPE_FRONTIER
                                          | BATTLE_TYPE_LINK
                                          | BATTLE_TYPE_RECORDED_LINK
                                          | BATTLE_TYPE_TRAINER_HILL)))
                {
                    HandleSetPokedexFlag(SpeciesToNationalPokedexNum(gBattleMons[gActiveBattler].species), FLAG_SET_SEEN, gBattleMons[gActiveBattler].personality);
                }
            }

            gBattleStruct->switchInAbilitiesCounter = 0;
            gBattleStruct->switchInItemsCounter = 0;
            gBattleStruct->overworldWeatherDone = FALSE;
            GetAiLogicData(); // get assumed abilities, hold effects, etc of all battlers
            Ai_InitPartyStruct(); // Save mons party counts, and first 2/4 mons on the battlefield.
            gBattleMainFunc = TryDoEventsBeforeFirstTurn;
        }
        break;
    }
}

static void TryDoEventsBeforeFirstTurn(void)
{
    s32 i, j;

    if (gBattleControllerExecFlags)
        return;

    // Set invalid mons as absent(for example when starting a double battle with only one pokemon).
    if (!(gBattleTypeFlags & BATTLE_TYPE_SAFARI))
    {
        for (i = 0; i < gBattlersCount; i++)
        {
            if (gBattleMons[i].hp == 0 || gBattleMons[i].species == SPECIES_NONE || GetMonData(GetBattlerPartyData(i), MON_DATA_IS_EGG))
                gAbsentBattlerFlags |= gBitTable[i];
        }
    }

    if (gBattleStruct->switchInAbilitiesCounter == 0)
    {
        for (i = 0; i < gBattlersCount; i++)
            gBattlerByTurnOrder[i] = i;
        for (i = 0; i < gBattlersCount - 1; i++)
        {
            for (j = i + 1; j < gBattlersCount; j++)
            {
                if (GetWhoStrikesFirst(gBattlerByTurnOrder[i], gBattlerByTurnOrder[j], TRUE) != 0)
                    SwapTurnOrder(i, j);
            }
        }
    }
    if (!gBattleStruct->overworldWeatherDone
        && AbilityBattleEffects(0, 0, 0, ABILITYEFFECT_SWITCH_IN_WEATHER, 0) != 0)
    {
        gBattleStruct->overworldWeatherDone = TRUE;
        return;
    }

    if (!gBattleStruct->terrainDone && AbilityBattleEffects(0, 0, 0, ABILITYEFFECT_SWITCH_IN_TERRAIN, 0) != 0)
    {
        gBattleStruct->terrainDone = TRUE;
        return;
    }

    // Totem boosts
    for (i = 0; i < gBattlersCount; i++)
    {
        if (gTotemBoosts[i].stats != 0)
        {
            gBattlerAttacker = i;
            BattleScriptExecute(BattleScript_TotemVar);
            return;
        }
    }
    memset(gTotemBoosts, 0, sizeof(gTotemBoosts));  // erase all totem boosts just to be safe

    // Primal Reversion
    for (i = 0; i < gBattlersCount; i++)
    {
        if (GetBattlerHoldEffect(i, TRUE) == HOLD_EFFECT_PRIMAL_ORB)
        {
            for (j = 0; j < EVOS_PER_MON; j++)
            {
                if (gEvolutionTable[gBattleMons[i].species][j].targetSpecies != SPECIES_NONE
                 && gEvolutionTable[gBattleMons[i].species][j].method == EVO_PRIMAL_REVERSION)
                {
                    gBattlerAttacker = i;
                    BattleScriptExecute(BattleScript_PrimalReversion);
                    return;
                }
            }
        }
    }

    // Check neutralizing gas
    if (AbilityBattleEffects(ABILITYEFFECT_NEUTRALIZINGGAS, 0, 0, 0, 0) != 0)
        return;

    // Check all switch in abilities happening from the fastest mon to slowest.
    while (gBattleStruct->switchInAbilitiesCounter < gBattlersCount)
    {
        gBattlerAttacker = gBattlerByTurnOrder[gBattleStruct->switchInAbilitiesCounter++];
        if (AbilityBattleEffects(ABILITYEFFECT_ON_SWITCHIN, gBattlerAttacker, 0, 0, 0) != 0)
            return;
    }
    if (AbilityBattleEffects(ABILITYEFFECT_TRACE1, 0, 0, 0, 0) != 0)
        return;
    // Check all switch in items having effect from the fastest mon to slowest.
    while (gBattleStruct->switchInItemsCounter < gBattlersCount)
    {
        if (ItemBattleEffects(ITEMEFFECT_ON_SWITCH_IN, gBattlerByTurnOrder[gBattleStruct->switchInItemsCounter++], FALSE))
            return;
    }

    for (i = 0; i < MAX_BATTLERS_COUNT; i++)
    {
        *(gBattleStruct->monToSwitchIntoId + i) = PARTY_SIZE;
        gChosenActionByBattler[i] = B_ACTION_NONE;
        gChosenMoveByBattler[i] = MOVE_NONE;
        // Record party slots of player's mons that appeared in battle
        if (!IsBattlerAIControlled(i))
            gBattleStruct->appearedInBattle |= gBitTable[gBattlerPartyIndexes[i]];
    }
    TurnValuesCleanUp(FALSE);
    SpecialStatusesClear();
    *(&gBattleStruct->absentBattlerFlags) = gAbsentBattlerFlags;
    BattlePutTextOnWindow(gText_EmptyString3, B_WIN_MSG);
    gBattleMainFunc = HandleTurnActionSelectionState;
    ResetSentPokesToOpponentValue();

    for (i = 0; i < BATTLE_COMMUNICATION_ENTRIES_COUNT; i++)
        gBattleCommunication[i] = 0;

    for (i = 0; i < gBattlersCount; i++)
        gBattleMons[i].status2 &= ~STATUS2_FLINCHED;

    *(&gBattleStruct->turnEffectsTracker) = 0;
    *(&gBattleStruct->turnEffectsBattlerId) = 0;
    *(&gBattleStruct->wishPerishSongState) = 0;
    *(&gBattleStruct->wishPerishSongBattlerId) = 0;
    gBattleScripting.moveendState = 0;
    gBattleStruct->faintedActionsState = 0;
    gBattleStruct->turnCountersTracker = 0;
    gMoveResultFlags = 0;

    gRandomTurnNumber = Random();

    GetAiLogicData(); // get assumed abilities, hold effects, etc of all battlers

    if (gBattleTypeFlags & BATTLE_TYPE_ARENA)
    {
        StopCryAndClearCrySongs();
        BattleScriptExecute(BattleScript_ArenaTurnBeginning);
    }
}

static void HandleEndTurn_ContinueBattle(void)
{
    s32 i;

    if (gBattleControllerExecFlags == 0)
    {
        gBattleMainFunc = BattleTurnPassed;
        for (i = 0; i < BATTLE_COMMUNICATION_ENTRIES_COUNT; i++)
            gBattleCommunication[i] = 0;
        for (i = 0; i < gBattlersCount; i++)
        {
            gBattleMons[i].status2 &= ~STATUS2_FLINCHED;
            if ((gBattleMons[i].status1 & STATUS1_SLEEP) && (gBattleMons[i].status2 & STATUS2_MULTIPLETURNS))
                CancelMultiTurnMoves(i);
        }
        gBattleStruct->turnEffectsTracker = 0;
        gBattleStruct->turnEffectsBattlerId = 0;
        gBattleStruct->wishPerishSongState = 0;
        gBattleStruct->wishPerishSongBattlerId = 0;
        gBattleStruct->turnCountersTracker = 0;
        gMoveResultFlags = 0;
    }
}

void BattleTurnPassed(void)
{
    s32 i;

    TurnValuesCleanUp(TRUE);
    if (gBattleOutcome == 0)
    {
        if (DoFieldEndTurnEffects())
            return;
        if (DoBattlerEndTurnEffects())
            return;
    }
    if (HandleFaintedMonActions())
        return;
    gBattleStruct->faintedActionsState = 0;
    if (HandleWishPerishSongOnTurnEnd())
        return;

    TurnValuesCleanUp(FALSE);
    gHitMarker &= ~HITMARKER_NO_ATTACKSTRING;
    gHitMarker &= ~HITMARKER_UNABLE_TO_USE_MOVE;
    gHitMarker &= ~HITMARKER_PLAYER_FAINTED;
    gHitMarker &= ~HITMARKER_PASSIVE_DAMAGE;
    gBattleScripting.animTurn = 0;
    gBattleScripting.animTargetsHit = 0;
    gBattleScripting.moveendState = 0;
    gBattleMoveDamage = 0;
    gMoveResultFlags = 0;

    for (i = 0; i < 5; i++)
        gBattleCommunication[i] = 0;

    if (gBattleOutcome != 0)
    {
        gCurrentActionFuncId = B_ACTION_FINISHED;
        gBattleMainFunc = RunTurnActionsFunctions;
        return;
    }

    if (gBattleResults.battleTurnCounter < 0xFF)
    {
        gBattleResults.battleTurnCounter++;
        gBattleStruct->arenaTurnCounter++;
    }

    for (i = 0; i < gBattlersCount; i++)
    {
        gChosenActionByBattler[i] = B_ACTION_NONE;
        gChosenMoveByBattler[i] = MOVE_NONE;
    }

    for (i = 0; i < MAX_BATTLERS_COUNT; i++)
        *(gBattleStruct->monToSwitchIntoId + i) = PARTY_SIZE;

    *(&gBattleStruct->absentBattlerFlags) = gAbsentBattlerFlags;
    BattlePutTextOnWindow(gText_EmptyString3, B_WIN_MSG);
    GetAiLogicData(); // get assumed abilities, hold effects, etc of all battlers
    gBattleMainFunc = HandleTurnActionSelectionState;
    gRandomTurnNumber = Random();

    if (gBattleTypeFlags & BATTLE_TYPE_PALACE)
        BattleScriptExecute(BattleScript_PalacePrintFlavorText);
    else if (gBattleTypeFlags & BATTLE_TYPE_ARENA && gBattleStruct->arenaTurnCounter == 0)
        BattleScriptExecute(BattleScript_ArenaTurnBeginning);
    else if ((i = ShouldDoTrainerSlide(GetBattlerAtPosition(B_POSITION_OPPONENT_LEFT), TRAINER_SLIDE_LAST_LOW_HP)))
        BattleScriptExecute(i == 1 ? BattleScript_TrainerASlideMsgEnd2 : BattleScript_TrainerBSlideMsgEnd2);
}

u8 IsRunningFromBattleImpossible(void)
{
    u32 holdEffect, i;

    if (gBattleMons[gActiveBattler].item == ITEM_ENIGMA_BERRY_E_READER)
        holdEffect = gEnigmaBerries[gActiveBattler].holdEffect;
    else
        holdEffect = ItemId_GetHoldEffect(gBattleMons[gActiveBattler].item);

    gPotentialItemEffectBattler = gActiveBattler;

    if (gBattleTypeFlags & BATTLE_TYPE_FIRST_BATTLE) // Cannot ever run from saving Birch's battle.
    {
        gBattleCommunication[MULTISTRING_CHOOSER] = B_MSG_DONT_LEAVE_BIRCH;
        return BATTLE_RUN_FORBIDDEN;
    }
    if (GetBattlerPosition(gActiveBattler) == B_POSITION_PLAYER_RIGHT && WILD_DOUBLE_BATTLE
        && IsBattlerAlive(GetBattlerAtPosition(B_POSITION_PLAYER_LEFT))) // The second pokemon cannot run from a double wild battle, unless it's the only alive mon.
    {
        gBattleCommunication[MULTISTRING_CHOOSER] = B_MSG_CANT_ESCAPE;
        return BATTLE_RUN_FORBIDDEN;
    }

    if (holdEffect == HOLD_EFFECT_CAN_ALWAYS_RUN)
        return BATTLE_RUN_SUCCESS;
    #if B_GHOSTS_ESCAPE >= GEN_6
        if (IS_BATTLER_OF_TYPE(gActiveBattler, TYPE_GHOST))
            return BATTLE_RUN_SUCCESS;
    #endif
    if (gBattleTypeFlags & BATTLE_TYPE_LINK)
        return BATTLE_RUN_SUCCESS;
    if (GetBattlerAbility(gActiveBattler) == ABILITY_RUN_AWAY)
        return BATTLE_RUN_SUCCESS;

    if ((i = IsAbilityPreventingEscape(gActiveBattler)))
    {
        gBattleScripting.battler = i - 1;
        gLastUsedAbility = gBattleMons[i - 1].ability;
        gBattleCommunication[MULTISTRING_CHOOSER] = B_MSG_PREVENTS_ESCAPE;
        return BATTLE_RUN_FAILURE;
    }

    if (!CanBattlerEscape(gActiveBattler))
    {
        gBattleCommunication[MULTISTRING_CHOOSER] = B_MSG_CANT_ESCAPE;
        return BATTLE_RUN_FORBIDDEN;
    }
    return BATTLE_RUN_SUCCESS;
}

void SwitchPartyOrder(u8 battler)
{
    s32 i;
    u8 partyId1;
    u8 partyId2;

    for (i = 0; i < (int)ARRAY_COUNT(gBattlePartyCurrentOrder); i++)
        gBattlePartyCurrentOrder[i] = *(battler * 3 + i + (u8 *)(gBattleStruct->battlerPartyOrders));

    partyId1 = GetPartyIdFromBattlePartyId(gBattlerPartyIndexes[battler]);
    partyId2 = GetPartyIdFromBattlePartyId(*(gBattleStruct->monToSwitchIntoId + battler));
    SwitchPartyMonSlots(partyId1, partyId2);

    if (gBattleTypeFlags & BATTLE_TYPE_DOUBLE)
    {
        for (i = 0; i < (int)ARRAY_COUNT(gBattlePartyCurrentOrder); i++)
        {
            *(battler * 3 + i + (u8 *)(gBattleStruct->battlerPartyOrders)) = gBattlePartyCurrentOrder[i];
            *(BATTLE_PARTNER(battler) * 3 + i + (u8 *)(gBattleStruct->battlerPartyOrders)) = gBattlePartyCurrentOrder[i];
        }
    }
    else
    {
        for (i = 0; i < (int)ARRAY_COUNT(gBattlePartyCurrentOrder); i++)
        {
            *(battler * 3 + i + (u8 *)(gBattleStruct->battlerPartyOrders)) = gBattlePartyCurrentOrder[i];
        }
    }
}

enum
{
    STATE_TURN_START_RECORD,
    STATE_BEFORE_ACTION_CHOSEN,
    STATE_WAIT_ACTION_CHOSEN,
    STATE_WAIT_ACTION_CASE_CHOSEN,
    STATE_WAIT_ACTION_CONFIRMED_STANDBY,
    STATE_WAIT_ACTION_CONFIRMED,
    STATE_SELECTION_SCRIPT,
    STATE_WAIT_SET_BEFORE_ACTION,
    STATE_SELECTION_SCRIPT_MAY_RUN
};

static void HandleTurnActionSelectionState(void)
{
    s32 i;

    gBattleCommunication[ACTIONS_CONFIRMED_COUNT] = 0;
    for (gActiveBattler = 0; gActiveBattler < gBattlersCount; gActiveBattler++)
    {
        u8 position = GetBattlerPosition(gActiveBattler);
        switch (gBattleCommunication[gActiveBattler])
        {
        case STATE_TURN_START_RECORD: // Recorded battle related action on start of every turn.
            RecordedBattle_CopyBattlerMoves();
            gBattleCommunication[gActiveBattler] = STATE_BEFORE_ACTION_CHOSEN;

            // Do AI score computations here so we can use them in AI_TrySwitchOrUseItem
            if ((gBattleTypeFlags & BATTLE_TYPE_HAS_AI || IsWildMonSmart())
                && (IsBattlerAIControlled(gActiveBattler) && !(gBattleTypeFlags & BATTLE_TYPE_PALACE))) {
                gBattleStruct->aiMoveOrAction[gActiveBattler] = ComputeBattleAiScores(gActiveBattler);
            }
            break;
        case STATE_BEFORE_ACTION_CHOSEN: // Choose an action.
            *(gBattleStruct->monToSwitchIntoId + gActiveBattler) = PARTY_SIZE;
            if (gBattleTypeFlags & BATTLE_TYPE_MULTI
                || (position & BIT_FLANK) == B_FLANK_LEFT
                || gBattleStruct->absentBattlerFlags & gBitTable[GetBattlerAtPosition(BATTLE_PARTNER(position))]
                || gBattleCommunication[GetBattlerAtPosition(BATTLE_PARTNER(position))] == STATE_WAIT_ACTION_CONFIRMED)
            {
                if (gBattleStruct->absentBattlerFlags & gBitTable[gActiveBattler])
                {
                    gChosenActionByBattler[gActiveBattler] = B_ACTION_NOTHING_FAINTED;
                    if (!(gBattleTypeFlags & BATTLE_TYPE_MULTI))
                        gBattleCommunication[gActiveBattler] = STATE_WAIT_ACTION_CONFIRMED;
                    else
                        gBattleCommunication[gActiveBattler] = STATE_WAIT_ACTION_CONFIRMED_STANDBY;
                }
                else
                {
                    if (gBattleMons[gActiveBattler].status2 & STATUS2_MULTIPLETURNS
                        || gBattleMons[gActiveBattler].status2 & STATUS2_RECHARGE)
                    {
                        gChosenActionByBattler[gActiveBattler] = B_ACTION_USE_MOVE;
                        gBattleCommunication[gActiveBattler] = STATE_WAIT_ACTION_CONFIRMED_STANDBY;
                    }
                    else if (WILD_DOUBLE_BATTLE
                             && position == B_POSITION_PLAYER_RIGHT
                             && (gBattleStruct->throwingPokeBall || gChosenActionByBattler[GetBattlerAtPosition(B_POSITION_PLAYER_LEFT)] == B_ACTION_RUN)
                             && gChosenActionByBattler[GetBattlerAtPosition(B_POSITION_PLAYER_LEFT)] != B_ACTION_NOTHING_FAINTED)
                    {
                        gBattleStruct->throwingPokeBall = FALSE;
                        gChosenActionByBattler[gActiveBattler] = B_ACTION_NOTHING_FAINTED; // Not fainted, but it cannot move, because of the throwing ball.
                        gBattleCommunication[gActiveBattler] = STATE_WAIT_ACTION_CONFIRMED_STANDBY;
                    }
                    else
                    {
                        BtlController_EmitChooseAction(BUFFER_A, gChosenActionByBattler[0], gBattleResources->bufferB[0][1] | (gBattleResources->bufferB[0][2] << 8));
                        MarkBattlerForControllerExec(gActiveBattler);
                        gBattleCommunication[gActiveBattler]++;
                    }
                }
            }
            break;
        case STATE_WAIT_ACTION_CHOSEN: // Try to perform an action.
            if (!(gBattleControllerExecFlags & ((gBitTable[gActiveBattler]) | (0xF << 28) | (gBitTable[gActiveBattler] << 4) | (gBitTable[gActiveBattler] << 8) | (gBitTable[gActiveBattler] << 12))))
            {
                RecordedBattle_SetBattlerAction(gActiveBattler, gBattleResources->bufferB[gActiveBattler][1]);
                gChosenActionByBattler[gActiveBattler] = gBattleResources->bufferB[gActiveBattler][1];

                switch (gBattleResources->bufferB[gActiveBattler][1])
                {
                case B_ACTION_USE_MOVE:
                    if (AreAllMovesUnusable())
                    {
                        gBattleCommunication[gActiveBattler] = STATE_SELECTION_SCRIPT;
                        *(gBattleStruct->selectionScriptFinished + gActiveBattler) = FALSE;
                        *(gBattleStruct->stateIdAfterSelScript + gActiveBattler) = STATE_WAIT_ACTION_CONFIRMED_STANDBY;
                        *(gBattleStruct->moveTarget + gActiveBattler) = gBattleResources->bufferB[gActiveBattler][3];
                        return;
                    }
                    else if (gDisableStructs[gActiveBattler].encoredMove != 0)
                    {
                        gChosenMoveByBattler[gActiveBattler] = gDisableStructs[gActiveBattler].encoredMove;
                        *(gBattleStruct->chosenMovePositions + gActiveBattler) = gDisableStructs[gActiveBattler].encoredMovePos;
                        gBattleCommunication[gActiveBattler] = STATE_WAIT_ACTION_CONFIRMED_STANDBY;
                        return;
                    }
                    else
                    {
                        struct ChooseMoveStruct moveInfo;

                        moveInfo.zmove = gBattleStruct->zmove;
                        moveInfo.mega = gBattleStruct->mega;
                        moveInfo.species = gBattleMons[gActiveBattler].species;
                        moveInfo.monType1 = gBattleMons[gActiveBattler].type1;
                        moveInfo.monType2 = gBattleMons[gActiveBattler].type2;
                        moveInfo.monType3 = gBattleMons[gActiveBattler].type3;

                        for (i = 0; i < MAX_MON_MOVES; i++)
                        {
                            moveInfo.moves[i] = gBattleMons[gActiveBattler].moves[i];
                            moveInfo.currentPp[i] = gBattleMons[gActiveBattler].pp[i];
                            moveInfo.maxPp[i] = CalculatePPWithBonus(
                                                            gBattleMons[gActiveBattler].moves[i],
                                                            gBattleMons[gActiveBattler].ppBonuses,
                                                            i);
                        }

                        BtlController_EmitChooseMove(BUFFER_A, (gBattleTypeFlags & BATTLE_TYPE_DOUBLE) != 0, FALSE, &moveInfo);
                        MarkBattlerForControllerExec(gActiveBattler);
                    }
                    break;
                case B_ACTION_USE_ITEM:
                    if (FlagGet(B_FLAG_NO_BAG_USE))
                    {
                        RecordedBattle_ClearBattlerAction(gActiveBattler, 1);
                        gSelectionBattleScripts[gActiveBattler] = BattleScript_ActionSelectionItemsCantBeUsed;
                        gBattleCommunication[gActiveBattler] = STATE_SELECTION_SCRIPT;
                        *(gBattleStruct->selectionScriptFinished + gActiveBattler) = FALSE;
                        *(gBattleStruct->stateIdAfterSelScript + gActiveBattler) = STATE_BEFORE_ACTION_CHOSEN;
                        return;
                    }

                    if ((gBattleTypeFlags & (BATTLE_TYPE_LINK
                                            | BATTLE_TYPE_FRONTIER_NO_PYRAMID
                                            | BATTLE_TYPE_EREADER_TRAINER
                                            | BATTLE_TYPE_RECORDED_LINK))
                                            // Or if currently held by Sky Drop
                                            || gStatuses3[gActiveBattler] & STATUS3_SKY_DROPPED)
                    {
                        RecordedBattle_ClearBattlerAction(gActiveBattler, 1);
                        gSelectionBattleScripts[gActiveBattler] = BattleScript_ActionSelectionItemsCantBeUsed;
                        gBattleCommunication[gActiveBattler] = STATE_SELECTION_SCRIPT;
                        *(gBattleStruct->selectionScriptFinished + gActiveBattler) = FALSE;
                        *(gBattleStruct->stateIdAfterSelScript + gActiveBattler) = STATE_BEFORE_ACTION_CHOSEN;
                        return;
                    }
                    else
                    {
                        BtlController_EmitChooseItem(BUFFER_A, gBattleStruct->battlerPartyOrders[gActiveBattler]);
                        MarkBattlerForControllerExec(gActiveBattler);
                    }
                    break;
                case B_ACTION_SWITCH:
                    *(gBattleStruct->battlerPartyIndexes + gActiveBattler) = gBattlerPartyIndexes[gActiveBattler];
                    if (gBattleTypeFlags & BATTLE_TYPE_ARENA
                        || !CanBattlerEscape(gActiveBattler))
                    {
                        BtlController_EmitChoosePokemon(BUFFER_A, PARTY_ACTION_CANT_SWITCH, PARTY_SIZE, ABILITY_NONE, gBattleStruct->battlerPartyOrders[gActiveBattler]);
                    }
                    else if (ItemId_GetHoldEffect(gBattleMons[gActiveBattler].item) != HOLD_EFFECT_SHED_SHELL
                      && (i = IsAbilityPreventingEscape(gActiveBattler)))   // must be last to keep i value integrity
                    {
                        BtlController_EmitChoosePokemon(BUFFER_A, ((i - 1) << 4) | PARTY_ACTION_ABILITY_PREVENTS, PARTY_SIZE, gBattleMons[i - 1].ability, gBattleStruct->battlerPartyOrders[gActiveBattler]);
                    }
                    else
                    {
                        if (gActiveBattler == 2 && gChosenActionByBattler[0] == B_ACTION_SWITCH)
                            BtlController_EmitChoosePokemon(BUFFER_A, PARTY_ACTION_CHOOSE_MON, *(gBattleStruct->monToSwitchIntoId + 0), ABILITY_NONE, gBattleStruct->battlerPartyOrders[gActiveBattler]);
                        else if (gActiveBattler == 3 && gChosenActionByBattler[1] == B_ACTION_SWITCH)
                            BtlController_EmitChoosePokemon(BUFFER_A, PARTY_ACTION_CHOOSE_MON, *(gBattleStruct->monToSwitchIntoId + 1), ABILITY_NONE, gBattleStruct->battlerPartyOrders[gActiveBattler]);
                        else
                            BtlController_EmitChoosePokemon(BUFFER_A, PARTY_ACTION_CHOOSE_MON, PARTY_SIZE, ABILITY_NONE, gBattleStruct->battlerPartyOrders[gActiveBattler]);
                    }
                    MarkBattlerForControllerExec(gActiveBattler);
                    break;
                case B_ACTION_SAFARI_BALL:
                    if (IsPlayerPartyAndPokemonStorageFull())
                    {
                        gSelectionBattleScripts[gActiveBattler] = BattleScript_PrintFullBox;
                        gBattleCommunication[gActiveBattler] = STATE_SELECTION_SCRIPT;
                        *(gBattleStruct->selectionScriptFinished + gActiveBattler) = FALSE;
                        *(gBattleStruct->stateIdAfterSelScript + gActiveBattler) = STATE_BEFORE_ACTION_CHOSEN;
                        return;
                    }
                    break;
                case B_ACTION_SAFARI_POKEBLOCK:
                    BtlController_EmitChooseItem(BUFFER_A, gBattleStruct->battlerPartyOrders[gActiveBattler]);
                    MarkBattlerForControllerExec(gActiveBattler);
                    break;
                case B_ACTION_CANCEL_PARTNER:
                    gBattleCommunication[gActiveBattler] = STATE_WAIT_SET_BEFORE_ACTION;
                    gBattleCommunication[GetBattlerAtPosition(BATTLE_PARTNER(GetBattlerPosition(gActiveBattler)))] = STATE_BEFORE_ACTION_CHOSEN;
                    RecordedBattle_ClearBattlerAction(gActiveBattler, 1);
                    if (gBattleMons[GetBattlerAtPosition(BATTLE_PARTNER(GetBattlerPosition(gActiveBattler)))].status2 & STATUS2_MULTIPLETURNS
                        || gBattleMons[GetBattlerAtPosition(BATTLE_PARTNER(GetBattlerPosition(gActiveBattler)))].status2 & STATUS2_RECHARGE)
                    {
                        BtlController_EmitEndBounceEffect(BUFFER_A);
                        MarkBattlerForControllerExec(gActiveBattler);
                        return;
                    }
                    else if (gChosenActionByBattler[GetBattlerAtPosition(BATTLE_PARTNER(GetBattlerPosition(gActiveBattler)))] == B_ACTION_SWITCH)
                    {
                        RecordedBattle_ClearBattlerAction(GetBattlerAtPosition(BATTLE_PARTNER(GetBattlerPosition(gActiveBattler))), 2);
                    }
                    else if (gChosenActionByBattler[GetBattlerAtPosition(BATTLE_PARTNER(GetBattlerPosition(gActiveBattler)))] == B_ACTION_RUN)
                    {
                        RecordedBattle_ClearBattlerAction(GetBattlerAtPosition(BATTLE_PARTNER(GetBattlerPosition(gActiveBattler))), 1);
                    }
                    else if (gChosenActionByBattler[GetBattlerAtPosition(BATTLE_PARTNER(GetBattlerPosition(gActiveBattler)))] == B_ACTION_USE_MOVE
                             && (gProtectStructs[GetBattlerAtPosition(BATTLE_PARTNER(GetBattlerPosition(gActiveBattler)))].noValidMoves
                                || gDisableStructs[GetBattlerAtPosition(BATTLE_PARTNER(GetBattlerPosition(gActiveBattler)))].encoredMove))
                    {
                        RecordedBattle_ClearBattlerAction(GetBattlerAtPosition(BATTLE_PARTNER(GetBattlerPosition(gActiveBattler))), 1);
                    }
                    else if (gBattleTypeFlags & BATTLE_TYPE_PALACE
                             && gChosenActionByBattler[GetBattlerAtPosition(BATTLE_PARTNER(GetBattlerPosition(gActiveBattler)))] == B_ACTION_USE_MOVE)
                    {
                        gRngValue = gBattlePalaceMoveSelectionRngValue;
                        RecordedBattle_ClearBattlerAction(GetBattlerAtPosition(BATTLE_PARTNER(GetBattlerPosition(gActiveBattler))), 1);
                    }
                    else
                    {
                        RecordedBattle_ClearBattlerAction(GetBattlerAtPosition(BATTLE_PARTNER(GetBattlerPosition(gActiveBattler))), 3);
                    }

                    gBattleStruct->mega.toEvolve &= ~(gBitTable[BATTLE_PARTNER(GetBattlerPosition(gActiveBattler))]);
                    gBattleStruct->zmove.toBeUsed[BATTLE_PARTNER(GetBattlerPosition(gActiveBattler))] = MOVE_NONE;
                    BtlController_EmitEndBounceEffect(BUFFER_A);
                    MarkBattlerForControllerExec(gActiveBattler);
                    return;
                case B_ACTION_DEBUG:
                    BtlController_EmitDebugMenu(BUFFER_A);
                    MarkBattlerForControllerExec(gActiveBattler);
                    break;
                }

                if (gBattleTypeFlags & BATTLE_TYPE_TRAINER
                    && gBattleTypeFlags & (BATTLE_TYPE_FRONTIER | BATTLE_TYPE_TRAINER_HILL)
                    && gBattleResources->bufferB[gActiveBattler][1] == B_ACTION_RUN)
                {
                    gSelectionBattleScripts[gActiveBattler] = BattleScript_AskIfWantsToForfeitMatch;
                    gBattleCommunication[gActiveBattler] = STATE_SELECTION_SCRIPT_MAY_RUN;
                    *(gBattleStruct->selectionScriptFinished + gActiveBattler) = FALSE;
                    *(gBattleStruct->stateIdAfterSelScript + gActiveBattler) = STATE_BEFORE_ACTION_CHOSEN;
                    return;
                }
                else if (gBattleTypeFlags & BATTLE_TYPE_TRAINER
                         && !(gBattleTypeFlags & (BATTLE_TYPE_LINK | BATTLE_TYPE_RECORDED_LINK))
                         && gBattleResources->bufferB[gActiveBattler][1] == B_ACTION_RUN)
                {
                    BattleScriptExecute(BattleScript_PrintCantRunFromTrainer);
                    gBattleCommunication[gActiveBattler] = STATE_BEFORE_ACTION_CHOSEN;
                }
                else if (IsRunningFromBattleImpossible() != BATTLE_RUN_SUCCESS
                         && gBattleResources->bufferB[gActiveBattler][1] == B_ACTION_RUN)
                {
                    gSelectionBattleScripts[gActiveBattler] = BattleScript_PrintCantEscapeFromBattle;
                    gBattleCommunication[gActiveBattler] = STATE_SELECTION_SCRIPT;
                    *(gBattleStruct->selectionScriptFinished + gActiveBattler) = FALSE;
                    *(gBattleStruct->stateIdAfterSelScript + gActiveBattler) = STATE_BEFORE_ACTION_CHOSEN;
                    return;
                }
                else
                {
                    gBattleCommunication[gActiveBattler]++;
                }
            }
            break;
        case STATE_WAIT_ACTION_CASE_CHOSEN:
            if (!(gBattleControllerExecFlags & ((gBitTable[gActiveBattler]) | (0xF << 28) | (gBitTable[gActiveBattler] << 4) | (gBitTable[gActiveBattler] << 8) | (gBitTable[gActiveBattler] << 12))))
            {
                switch (gChosenActionByBattler[gActiveBattler])
                {
                case B_ACTION_USE_MOVE:
                    switch (gBattleResources->bufferB[gActiveBattler][1])
                    {
                    case 3:
                    case 4:
                    case 5:
                    case 6:
                    case 7:
                    case 8:
                    case 9:
                        gChosenActionByBattler[gActiveBattler] = gBattleResources->bufferB[gActiveBattler][1];
                        return;
                    case 15:
                        gChosenActionByBattler[gActiveBattler] = B_ACTION_SWITCH;
                        UpdateBattlerPartyOrdersOnSwitch();
                        return;
                    default:
                        RecordedBattle_CheckMovesetChanges(B_RECORD_MODE_PLAYBACK);
                        if ((gBattleResources->bufferB[gActiveBattler][2] | (gBattleResources->bufferB[gActiveBattler][3] << 8)) == 0xFFFF)
                        {
                            gBattleCommunication[gActiveBattler] = STATE_BEFORE_ACTION_CHOSEN;
                            RecordedBattle_ClearBattlerAction(gActiveBattler, 1);
                        }
                        else if (TrySetCantSelectMoveBattleScript())
                        {
                            RecordedBattle_ClearBattlerAction(gActiveBattler, 1);
                            gBattleCommunication[gActiveBattler] = STATE_SELECTION_SCRIPT;
                            *(gBattleStruct->selectionScriptFinished + gActiveBattler) = FALSE;
                            gBattleResources->bufferB[gActiveBattler][1] = B_ACTION_USE_MOVE;
                            *(gBattleStruct->stateIdAfterSelScript + gActiveBattler) = STATE_WAIT_ACTION_CHOSEN;
                            return;
                        }
                        else
                        {
                            if (!(gBattleTypeFlags & BATTLE_TYPE_PALACE))
                            {
                                RecordedBattle_SetBattlerAction(gActiveBattler, gBattleResources->bufferB[gActiveBattler][2]);
                                RecordedBattle_SetBattlerAction(gActiveBattler, gBattleResources->bufferB[gActiveBattler][3]);
                            }
                            *(gBattleStruct->chosenMovePositions + gActiveBattler) = gBattleResources->bufferB[gActiveBattler][2] & ~RET_MEGA_EVOLUTION;
                            gChosenMoveByBattler[gActiveBattler] = gBattleMons[gActiveBattler].moves[*(gBattleStruct->chosenMovePositions + gActiveBattler)];
                            *(gBattleStruct->moveTarget + gActiveBattler) = gBattleResources->bufferB[gActiveBattler][3];
                            if (gBattleResources->bufferB[gActiveBattler][2] & RET_MEGA_EVOLUTION)
                                gBattleStruct->mega.toEvolve |= gBitTable[gActiveBattler];
                            gBattleCommunication[gActiveBattler]++;
                        }
                        break;
                    }
                    break;
                case B_ACTION_USE_ITEM:
                    if ((gBattleResources->bufferB[gActiveBattler][1] | (gBattleResources->bufferB[gActiveBattler][2] << 8)) == 0)
                    {
                        gBattleCommunication[gActiveBattler] = STATE_BEFORE_ACTION_CHOSEN;
                    }
                    else
                    {
                        gLastUsedItem = (gBattleResources->bufferB[gActiveBattler][1] | (gBattleResources->bufferB[gActiveBattler][2] << 8));
                        if (ItemId_GetPocket(gLastUsedItem) == POCKET_POKE_BALLS)
                            gBattleStruct->throwingPokeBall = TRUE;
                        gBattleCommunication[gActiveBattler]++;
                    }
                    break;
                case B_ACTION_SWITCH:
                    if (gBattleResources->bufferB[gActiveBattler][1] == PARTY_SIZE)
                    {
                        gBattleCommunication[gActiveBattler] = STATE_BEFORE_ACTION_CHOSEN;
                        RecordedBattle_ClearBattlerAction(gActiveBattler, 1);
                    }
                    else
                    {
                        UpdateBattlerPartyOrdersOnSwitch();
                        gBattleCommunication[gActiveBattler]++;
                    }
                    break;
                case B_ACTION_RUN:
                    gHitMarker |= HITMARKER_RUN;
                    gBattleCommunication[gActiveBattler]++;
                    break;
                case B_ACTION_SAFARI_WATCH_CAREFULLY:
                    gBattleCommunication[gActiveBattler]++;
                    break;
                case B_ACTION_SAFARI_BALL:
                    gBattleCommunication[gActiveBattler]++;
                    break;
                case B_ACTION_THROW_BALL:
                    gBattleStruct->throwingPokeBall = TRUE;
                    gBattleCommunication[gActiveBattler]++;
                    break;
                case B_ACTION_SAFARI_POKEBLOCK:
                    if ((gBattleResources->bufferB[gActiveBattler][1] | (gBattleResources->bufferB[gActiveBattler][2] << 8)) != 0)
                        gBattleCommunication[gActiveBattler]++;
                    else
                        gBattleCommunication[gActiveBattler] = STATE_BEFORE_ACTION_CHOSEN;
                    break;
                case B_ACTION_SAFARI_GO_NEAR:
                    gBattleCommunication[gActiveBattler]++;
                    break;
                case B_ACTION_SAFARI_RUN:
                    gHitMarker |= HITMARKER_RUN;
                    gBattleCommunication[gActiveBattler]++;
                    break;
                case B_ACTION_WALLY_THROW:
                    gBattleCommunication[gActiveBattler]++;
                    break;
                case B_ACTION_DEBUG:
                    gBattleCommunication[gActiveBattler] = STATE_BEFORE_ACTION_CHOSEN;
                    break;
                }
            }
            break;
        case STATE_WAIT_ACTION_CONFIRMED_STANDBY:
            if (!(gBattleControllerExecFlags & ((gBitTable[gActiveBattler])
                                                | (0xF << 28)
                                                | (gBitTable[gActiveBattler] << 4)
                                                | (gBitTable[gActiveBattler] << 8)
                                                | (gBitTable[gActiveBattler] << 12))))
            {
                if (AllAtActionConfirmed())
                    i = TRUE;
                else
                    i = FALSE;

                if (((gBattleTypeFlags & BATTLE_TYPE_MULTI) || !(gBattleTypeFlags &  BATTLE_TYPE_DOUBLE))
                    || (position & BIT_FLANK) != B_FLANK_LEFT
                    || (*(&gBattleStruct->absentBattlerFlags) & gBitTable[GetBattlerAtPosition(BATTLE_PARTNER(position))]))
                {
                    BtlController_EmitLinkStandbyMsg(BUFFER_A, LINK_STANDBY_MSG_STOP_BOUNCE, i);
                }
                else
                {
                    BtlController_EmitLinkStandbyMsg(BUFFER_A, LINK_STANDBY_STOP_BOUNCE_ONLY, i);
                }
                MarkBattlerForControllerExec(gActiveBattler);
                gBattleCommunication[gActiveBattler]++;
            }
            break;
        case STATE_WAIT_ACTION_CONFIRMED:
            if (!(gBattleControllerExecFlags & ((gBitTable[gActiveBattler]) | (0xF << 28) | (gBitTable[gActiveBattler] << 4) | (gBitTable[gActiveBattler] << 8) | (gBitTable[gActiveBattler] << 12))))
            {
                gBattleCommunication[ACTIONS_CONFIRMED_COUNT]++;
            }
            break;
        case STATE_SELECTION_SCRIPT:
            if (*(gBattleStruct->selectionScriptFinished + gActiveBattler))
            {
                gBattleCommunication[gActiveBattler] = *(gBattleStruct->stateIdAfterSelScript + gActiveBattler);
            }
            else
            {
                gBattlerAttacker = gActiveBattler;
                gBattlescriptCurrInstr = gSelectionBattleScripts[gActiveBattler];
                if (!(gBattleControllerExecFlags & ((gBitTable[gActiveBattler]) | (0xF << 28) | (gBitTable[gActiveBattler] << 4) | (gBitTable[gActiveBattler] << 8) | (gBitTable[gActiveBattler] << 12))))
                {
                    gBattleScriptingCommandsTable[gBattlescriptCurrInstr[0]]();
                }
                gSelectionBattleScripts[gActiveBattler] = gBattlescriptCurrInstr;
            }
            break;
        case STATE_WAIT_SET_BEFORE_ACTION:
            if (!(gBattleControllerExecFlags & ((gBitTable[gActiveBattler]) | (0xF << 28) | (gBitTable[gActiveBattler] << 4) | (gBitTable[gActiveBattler] << 8) | (gBitTable[gActiveBattler] << 12))))
            {
                gBattleCommunication[gActiveBattler] = STATE_BEFORE_ACTION_CHOSEN;
            }
            break;
        case STATE_SELECTION_SCRIPT_MAY_RUN:
            if (*(gBattleStruct->selectionScriptFinished + gActiveBattler))
            {
                if (gBattleResources->bufferB[gActiveBattler][1] == B_ACTION_NOTHING_FAINTED)
                {
                    gHitMarker |= HITMARKER_RUN;
                    gChosenActionByBattler[gActiveBattler] = B_ACTION_RUN;
                    gBattleCommunication[gActiveBattler] = STATE_WAIT_ACTION_CONFIRMED_STANDBY;
                }
                else
                {
                    RecordedBattle_ClearBattlerAction(gActiveBattler, 1);
                    gBattleCommunication[gActiveBattler] = *(gBattleStruct->stateIdAfterSelScript + gActiveBattler);
                }
            }
            else
            {
                gBattlerAttacker = gActiveBattler;
                gBattlescriptCurrInstr = gSelectionBattleScripts[gActiveBattler];
                if (!(gBattleControllerExecFlags & ((gBitTable[gActiveBattler]) | (0xF << 28) | (gBitTable[gActiveBattler] << 4) | (gBitTable[gActiveBattler] << 8) | (gBitTable[gActiveBattler] << 12))))
                {
                    gBattleScriptingCommandsTable[gBattlescriptCurrInstr[0]]();
                }
                gSelectionBattleScripts[gActiveBattler] = gBattlescriptCurrInstr;
            }
            break;
        }
    }

    // Check if everyone chose actions.
    if (gBattleCommunication[ACTIONS_CONFIRMED_COUNT] == gBattlersCount)
    {
        RecordedBattle_CheckMovesetChanges(B_RECORD_MODE_RECORDING);

        if (WILD_DOUBLE_BATTLE
            && gBattleStruct->throwingPokeBall
            && gChosenActionByBattler[GetBattlerAtPosition(B_POSITION_PLAYER_RIGHT)] != B_ACTION_NOTHING_FAINTED)
        {
            // if we choose to throw a ball with our second mon, skip the action of the first
            // (if we have chosen throw ball with first, second's is already skipped)
            gChosenActionByBattler[GetBattlerAtPosition(B_POSITION_PLAYER_LEFT)] = B_ACTION_NOTHING_FAINTED;
        }

        gBattleMainFunc = SetActionsAndBattlersTurnOrder;

        if (gBattleTypeFlags & BATTLE_TYPE_INGAME_PARTNER)
        {
            for (i = 0; i < gBattlersCount; i++)
            {
                if (gChosenActionByBattler[i] == B_ACTION_SWITCH)
                    SwitchPartyOrderInGameMulti(i, *(gBattleStruct->monToSwitchIntoId + i));
            }
        }
    }
}

static bool8 AllAtActionConfirmed(void)
{
    s32 i, count;

    for (count = 0, i = 0; i < gBattlersCount; i++)
    {
        if (gBattleCommunication[i] == STATE_WAIT_ACTION_CONFIRMED)
            count++;
    }

    if (count + 1 == gBattlersCount)
        return TRUE;
    else
        return FALSE;
}

static void UpdateBattlerPartyOrdersOnSwitch(void)
{
    *(gBattleStruct->monToSwitchIntoId + gActiveBattler) = gBattleResources->bufferB[gActiveBattler][1];
    RecordedBattle_SetBattlerAction(gActiveBattler, gBattleResources->bufferB[gActiveBattler][1]);

    if (gBattleTypeFlags & BATTLE_TYPE_LINK && gBattleTypeFlags & BATTLE_TYPE_MULTI)
    {
        *(gActiveBattler * 3 + (u8 *)(gBattleStruct->battlerPartyOrders) + 0) &= 0xF;
        *(gActiveBattler * 3 + (u8 *)(gBattleStruct->battlerPartyOrders) + 0) |= (gBattleResources->bufferB[gActiveBattler][2] & 0xF0);
        *(gActiveBattler * 3 + (u8 *)(gBattleStruct->battlerPartyOrders) + 1) = gBattleResources->bufferB[gActiveBattler][3];

        *((BATTLE_PARTNER(gActiveBattler)) * 3 + (u8 *)(gBattleStruct->battlerPartyOrders) + 0) &= (0xF0);
        *((BATTLE_PARTNER(gActiveBattler)) * 3 + (u8 *)(gBattleStruct->battlerPartyOrders) + 0) |= (gBattleResources->bufferB[gActiveBattler][2] & 0xF0) >> 4;
        *((BATTLE_PARTNER(gActiveBattler)) * 3 + (u8 *)(gBattleStruct->battlerPartyOrders) + 2) = gBattleResources->bufferB[gActiveBattler][3];
    }
}

void SwapTurnOrder(u8 id1, u8 id2)
{
    u32 temp;

    SWAP(gActionsByTurnOrder[id1], gActionsByTurnOrder[id2], temp);
    SWAP(gBattlerByTurnOrder[id1], gBattlerByTurnOrder[id2], temp);
}

u32 GetBattlerTotalSpeedStat(u8 battlerId)
{
    u32 speed = gBattleMons[battlerId].speed;
    u32 ability = GetBattlerAbility(battlerId);
    u32 holdEffect = GetBattlerHoldEffect(battlerId, TRUE);
    u32 highestStat = GetHighestStatId(battlerId);

    // weather abilities
    if (WEATHER_HAS_EFFECT)
    {
        if (ability == ABILITY_SWIFT_SWIM       && holdEffect != HOLD_EFFECT_UTILITY_UMBRELLA && gBattleWeather & B_WEATHER_RAIN)
            speed *= 2;
        else if (ability == ABILITY_CHLOROPHYLL && holdEffect != HOLD_EFFECT_UTILITY_UMBRELLA && gBattleWeather & B_WEATHER_SUN)
            speed *= 2;
        else if (ability == ABILITY_SAND_RUSH   && gBattleWeather & B_WEATHER_SANDSTORM)
            speed *= 2;
        else if (ability == ABILITY_SLUSH_RUSH  && gBattleWeather & B_WEATHER_HAIL)
            speed *= 2;
    }

    // other abilities
    if (ability == ABILITY_QUICK_FEET && gBattleMons[battlerId].status1 & STATUS1_ANY)
        speed = (speed * 150) / 100;
    else if (ability == ABILITY_SURGE_SURFER && gFieldStatuses & STATUS_FIELD_ELECTRIC_TERRAIN)
        speed *= 2;
    else if (ability == ABILITY_SLOW_START && gDisableStructs[battlerId].slowStartTimer != 0)
        speed /= 2;
    else if (ability == ABILITY_PROTOSYNTHESIS && gBattleWeather & B_WEATHER_SUN && highestStat == STAT_SPEED)
        speed = (speed * 150) / 100;
    else if (ability == ABILITY_QUARK_DRIVE && gFieldStatuses & STATUS_FIELD_ELECTRIC_TERRAIN && highestStat == STAT_SPEED)
        speed = (speed * 150) / 100;

    // stat stages
    speed *= gStatStageRatios[gBattleMons[battlerId].statStages[STAT_SPEED]][0];
    speed /= gStatStageRatios[gBattleMons[battlerId].statStages[STAT_SPEED]][1];

    // player's badge boost
    if (!(gBattleTypeFlags & (BATTLE_TYPE_LINK | BATTLE_TYPE_RECORDED_LINK | BATTLE_TYPE_FRONTIER))
        && ShouldGetStatBadgeBoost(FLAG_BADGE03_GET, battlerId)
        && GetBattlerSide(battlerId) == B_SIDE_PLAYER)
    {
        speed = (speed * 110) / 100;
    }

    // item effects
    if (holdEffect == HOLD_EFFECT_MACHO_BRACE || holdEffect == HOLD_EFFECT_POWER_ITEM)
        speed /= 2;
    else if (holdEffect == HOLD_EFFECT_IRON_BALL)
        speed /= 2;
    else if (holdEffect == HOLD_EFFECT_CHOICE_SCARF)
        speed = (speed * 150) / 100;
    else if (holdEffect == HOLD_EFFECT_QUICK_POWDER && gBattleMons[battlerId].species == SPECIES_DITTO && !(gBattleMons[battlerId].status2 & STATUS2_TRANSFORMED))
        speed *= 2;

    // various effects
    if (gSideStatuses[GET_BATTLER_SIDE(battlerId)] & SIDE_STATUS_TAILWIND)
        speed *= 2;
    if (gBattleResources->flags->flags[battlerId] & RESOURCE_FLAG_UNBURDEN)
        speed *= 2;

    // paralysis drop
    if (gBattleMons[battlerId].status1 & STATUS1_PARALYSIS && ability != ABILITY_QUICK_FEET)
    #if B_PARALYSIS_SPEED >= GEN_7
        speed /= 2;
    #else
        speed /= 4;
    #endif

    return speed;
}

s8 GetChosenMovePriority(u32 battlerId)
{
    u16 move;

    gProtectStructs[battlerId].pranksterElevated = 0;
    if (gProtectStructs[battlerId].noValidMoves)
        move = MOVE_STRUGGLE;
    else
        move = gBattleMons[battlerId].moves[*(gBattleStruct->chosenMovePositions + battlerId)];

    return GetMovePriority(battlerId, move);
}

s8 GetMovePriority(u32 battlerId, u16 move)
{
    s8 priority;
    u16 ability = GetBattlerAbility(battlerId);

    priority = gBattleMoves[move].priority;
    if (ability == ABILITY_GALE_WINGS
    #if B_GALE_WINGS >= GEN_7
        && BATTLER_MAX_HP(battlerId)
    #endif
        && gBattleMoves[move].type == TYPE_FLYING)
    {
        priority++;
    }
    else if (ability == ABILITY_PRANKSTER && IS_MOVE_STATUS(move))
    {
        gProtectStructs[battlerId].pranksterElevated = 1;
        priority++;
    }
    else if (gBattleMoves[move].effect == EFFECT_GRASSY_GLIDE && gFieldStatuses & STATUS_FIELD_GRASSY_TERRAIN && IsBattlerGrounded(battlerId))
    {
        priority++;
    }
    else if (ability == ABILITY_TRIAGE)
    {
        switch (gBattleMoves[move].effect)
        {
        case EFFECT_RESTORE_HP:
        case EFFECT_REST:
        case EFFECT_MORNING_SUN:
        case EFFECT_MOONLIGHT:
        case EFFECT_SYNTHESIS:
        case EFFECT_HEAL_PULSE:
        case EFFECT_HEALING_WISH:
        case EFFECT_SWALLOW:
        case EFFECT_WISH:
        case EFFECT_SOFTBOILED:
        case EFFECT_ABSORB:
        case EFFECT_ROOST:
            priority += 3;
            break;
        }
    }

    if (gProtectStructs[battlerId].quash)
        priority = -8;

    return priority;
}

u8 GetWhoStrikesFirst(u8 battler1, u8 battler2, bool8 ignoreChosenMoves)
{
    u8 strikesFirst = 0;
    u32 speedBattler1 = 0, speedBattler2 = 0;
    u32 holdEffectBattler1 = 0, holdEffectBattler2 = 0;
    s8 priority1 = 0, priority2 = 0;
    u16 ability1 = GetBattlerAbility(battler1), ability2 = GetBattlerAbility(battler2);

    // Battler 1
    speedBattler1 = GetBattlerTotalSpeedStat(battler1);
    holdEffectBattler1 = GetBattlerHoldEffect(battler1, TRUE);
    // Quick Draw
    if (!ignoreChosenMoves && ability1 == ABILITY_QUICK_DRAW && !IS_MOVE_STATUS(gChosenMoveByBattler[battler1]) && Random() % 100 < 30)
        gProtectStructs[battler1].quickDraw = TRUE;
    // Quick Claw and Custap Berry
    if (!gProtectStructs[battler1].quickDraw
     && ((holdEffectBattler1 == HOLD_EFFECT_QUICK_CLAW && gRandomTurnNumber < (0xFFFF * GetBattlerHoldEffectParam(battler1)) / 100)
     || (holdEffectBattler1 == HOLD_EFFECT_CUSTAP_BERRY && HasEnoughHpToEatBerry(battler1, 4, gBattleMons[battler1].item))))
        gProtectStructs[battler1].usedCustapBerry = TRUE;

    // Battler 2
    speedBattler2 = GetBattlerTotalSpeedStat(battler2);
    holdEffectBattler2 = GetBattlerHoldEffect(battler2, TRUE);
    // Quick Draw
    if (!ignoreChosenMoves && ability2 == ABILITY_QUICK_DRAW && !IS_MOVE_STATUS(gChosenMoveByBattler[battler2]) && Random() % 100 < 30)
        gProtectStructs[battler2].quickDraw = TRUE;
    // Quick Claw and Custap Berry
    if (!gProtectStructs[battler2].quickDraw
     && ((holdEffectBattler2 == HOLD_EFFECT_QUICK_CLAW && gRandomTurnNumber < (0xFFFF * GetBattlerHoldEffectParam(battler2)) / 100)
     || (holdEffectBattler2 == HOLD_EFFECT_CUSTAP_BERRY && HasEnoughHpToEatBerry(battler2, 4, gBattleMons[battler2].item))))
        gProtectStructs[battler2].usedCustapBerry = TRUE;

    if (!ignoreChosenMoves)
    {
        if (gChosenActionByBattler[battler1] == B_ACTION_USE_MOVE)
            priority1 = GetChosenMovePriority(battler1);
        if (gChosenActionByBattler[battler2] == B_ACTION_USE_MOVE)
            priority2 = GetChosenMovePriority(battler2);
    }

    if (priority1 == priority2)
    {
        // QUICK CLAW / CUSTAP - always first
        // LAGGING TAIL - always last
        // STALL - always last

        if (gProtectStructs[battler1].quickDraw && !gProtectStructs[battler2].quickDraw)
            strikesFirst = 0;
        else if (!gProtectStructs[battler1].quickDraw && gProtectStructs[battler2].quickDraw)
            strikesFirst = 1;
        else if (gProtectStructs[battler1].usedCustapBerry && !gProtectStructs[battler2].usedCustapBerry)
            strikesFirst = 0;
        else if (gProtectStructs[battler2].usedCustapBerry && !gProtectStructs[battler1].usedCustapBerry)
            strikesFirst = 1;
        else if (holdEffectBattler1 == HOLD_EFFECT_LAGGING_TAIL && holdEffectBattler2 != HOLD_EFFECT_LAGGING_TAIL)
            strikesFirst = 1;
        else if (holdEffectBattler2 == HOLD_EFFECT_LAGGING_TAIL && holdEffectBattler1 != HOLD_EFFECT_LAGGING_TAIL)
            strikesFirst = 0;
        else if (ability1 == ABILITY_STALL && ability2 != ABILITY_STALL)
            strikesFirst = 1;
        else if (ability2 == ABILITY_STALL && ability1 != ABILITY_STALL)
            strikesFirst = 0;
        else if (ability1 == ABILITY_MYCELIUM_MIGHT && ability2 != ABILITY_MYCELIUM_MIGHT && IS_MOVE_STATUS(gCurrentMove))
            strikesFirst = 1;
        else if (ability2 == ABILITY_MYCELIUM_MIGHT && ability1 != ABILITY_MYCELIUM_MIGHT && IS_MOVE_STATUS(gCurrentMove))
            strikesFirst = 0;
        else
        {
            if (speedBattler1 == speedBattler2 && Random() & 1)
            {
                strikesFirst = 2; // same speeds, same priorities
            }
            else if (speedBattler1 < speedBattler2)
            {
                // battler2 has more speed
                if (gFieldStatuses & STATUS_FIELD_TRICK_ROOM)
                    strikesFirst = 0;
                else
                    strikesFirst = 1;
            }
            else
            {
                // battler1 has more speed
                if (gFieldStatuses & STATUS_FIELD_TRICK_ROOM)
                    strikesFirst = 1;
                else
                    strikesFirst = 0;
            }
        }
    }
    else if (priority1 < priority2)
    {
        strikesFirst = 1; // battler2's move has greater priority
    }
    else
    {
        strikesFirst = 0; // battler1's move has greater priority
    }

    return strikesFirst;
}

static void SetActionsAndBattlersTurnOrder(void)
{
    s32 turnOrderId = 0;
    s32 i, j;

    if (gBattleTypeFlags & BATTLE_TYPE_SAFARI)
    {
        for (gActiveBattler = 0; gActiveBattler < gBattlersCount; gActiveBattler++)
        {
            gActionsByTurnOrder[turnOrderId] = gChosenActionByBattler[gActiveBattler];
            gBattlerByTurnOrder[turnOrderId] = gActiveBattler;
            turnOrderId++;
        }
    }
    else
    {
        if (gBattleTypeFlags & BATTLE_TYPE_LINK)
        {
            for (gActiveBattler = 0; gActiveBattler < gBattlersCount; gActiveBattler++)
            {
                if (gChosenActionByBattler[gActiveBattler] == B_ACTION_RUN)
                {
                    turnOrderId = 5;
                    break;
                }
            }
        }
        else
        {
            if (gChosenActionByBattler[0] == B_ACTION_RUN)
            {
                gActiveBattler = 0;
                turnOrderId = 5;
            }
            if (gChosenActionByBattler[2] == B_ACTION_RUN)
            {
                gActiveBattler = 2;
                turnOrderId = 5;
            }
        }

        if (turnOrderId == 5) // One of battlers wants to run.
        {
            gActionsByTurnOrder[0] = gChosenActionByBattler[gActiveBattler];
            gBattlerByTurnOrder[0] = gActiveBattler;
            turnOrderId = 1;
            for (i = 0; i < gBattlersCount; i++)
            {
                if (i != gActiveBattler)
                {
                    gActionsByTurnOrder[turnOrderId] = gChosenActionByBattler[i];
                    gBattlerByTurnOrder[turnOrderId] = i;
                    turnOrderId++;
                }
            }
            gBattleMainFunc = CheckMegaEvolutionBeforeTurn;
            gBattleStruct->mega.battlerId = 0;
            return;
        }
        else
        {
            for (gActiveBattler = 0; gActiveBattler < gBattlersCount; gActiveBattler++)
            {
                if (gChosenActionByBattler[gActiveBattler] == B_ACTION_USE_ITEM
                  || gChosenActionByBattler[gActiveBattler] == B_ACTION_SWITCH
                  || gChosenActionByBattler[gActiveBattler] == B_ACTION_THROW_BALL)
                {
                    gActionsByTurnOrder[turnOrderId] = gChosenActionByBattler[gActiveBattler];
                    gBattlerByTurnOrder[turnOrderId] = gActiveBattler;
                    turnOrderId++;
                }
            }
            for (gActiveBattler = 0; gActiveBattler < gBattlersCount; gActiveBattler++)
            {
                if (gChosenActionByBattler[gActiveBattler] != B_ACTION_USE_ITEM
                  && gChosenActionByBattler[gActiveBattler] != B_ACTION_SWITCH
                  && gChosenActionByBattler[gActiveBattler] != B_ACTION_THROW_BALL)
                {
                    gActionsByTurnOrder[turnOrderId] = gChosenActionByBattler[gActiveBattler];
                    gBattlerByTurnOrder[turnOrderId] = gActiveBattler;
                    turnOrderId++;
                }
            }
            for (i = 0; i < gBattlersCount - 1; i++)
            {
                for (j = i + 1; j < gBattlersCount; j++)
                {
                    u8 battler1 = gBattlerByTurnOrder[i];
                    u8 battler2 = gBattlerByTurnOrder[j];
                    if (gActionsByTurnOrder[i] != B_ACTION_USE_ITEM
                        && gActionsByTurnOrder[j] != B_ACTION_USE_ITEM
                        && gActionsByTurnOrder[i] != B_ACTION_SWITCH
                        && gActionsByTurnOrder[j] != B_ACTION_SWITCH
                        && gActionsByTurnOrder[i] != B_ACTION_THROW_BALL
                        && gActionsByTurnOrder[j] != B_ACTION_THROW_BALL)
                    {
                        if (GetWhoStrikesFirst(battler1, battler2, FALSE))
                            SwapTurnOrder(i, j);
                    }
                }
            }
        }
    }
    gBattleMainFunc = CheckMegaEvolutionBeforeTurn;
    gBattleStruct->mega.battlerId = 0;
}

static void TurnValuesCleanUp(bool8 var0)
{
    s32 i;

    for (gActiveBattler = 0; gActiveBattler < gBattlersCount; gActiveBattler++)
    {
        if (var0)
        {
            gProtectStructs[gActiveBattler].protected = FALSE;
            gProtectStructs[gActiveBattler].spikyShielded = FALSE;
            gProtectStructs[gActiveBattler].kingsShielded = FALSE;
            gProtectStructs[gActiveBattler].banefulBunkered = FALSE;
            gProtectStructs[gActiveBattler].quash = FALSE;
        }
        else
        {
            memset(&gProtectStructs[gActiveBattler], 0, sizeof(struct ProtectStruct));

            if (gDisableStructs[gActiveBattler].isFirstTurn)
                gDisableStructs[gActiveBattler].isFirstTurn--;

            if (gDisableStructs[gActiveBattler].rechargeTimer)
            {
                gDisableStructs[gActiveBattler].rechargeTimer--;
                if (gDisableStructs[gActiveBattler].rechargeTimer == 0)
                    gBattleMons[gActiveBattler].status2 &= ~STATUS2_RECHARGE;
            }
        }

        if (gDisableStructs[gActiveBattler].substituteHP == 0)
            gBattleMons[gActiveBattler].status2 &= ~STATUS2_SUBSTITUTE;

        gSpecialStatuses[gActiveBattler].parentalBondState = PARENTAL_BOND_OFF;
    }

    gSideStatuses[B_SIDE_PLAYER] &= ~(SIDE_STATUS_QUICK_GUARD | SIDE_STATUS_WIDE_GUARD | SIDE_STATUS_CRAFTY_SHIELD | SIDE_STATUS_MAT_BLOCK);
    gSideStatuses[B_SIDE_OPPONENT] &= ~(SIDE_STATUS_QUICK_GUARD | SIDE_STATUS_WIDE_GUARD | SIDE_STATUS_CRAFTY_SHIELD | SIDE_STATUS_MAT_BLOCK);
    gSideTimers[B_SIDE_PLAYER].followmeTimer = 0;
    gSideTimers[B_SIDE_OPPONENT].followmeTimer = 0;
}

void SpecialStatusesClear(void)
{
    memset(&gSpecialStatuses, 0, sizeof(gSpecialStatuses));
}

static void CheckMegaEvolutionBeforeTurn(void)
{
    if (!(gHitMarker & HITMARKER_RUN))
    {
        while (gBattleStruct->mega.battlerId < gBattlersCount)
        {
            gActiveBattler = gBattlerAttacker = gBattleStruct->mega.battlerId;
            gBattleStruct->mega.battlerId++;
            if (gBattleStruct->mega.toEvolve & gBitTable[gActiveBattler]
                && !(gProtectStructs[gActiveBattler].noValidMoves))
            {
                struct Pokemon *mon = GetBattlerPartyData(gActiveBattler);

                gBattleStruct->mega.toEvolve &= ~(gBitTable[gActiveBattler]);
                gLastUsedItem = gBattleMons[gActiveBattler].item;
                if (GetWishMegaEvolutionSpecies(GetMonData(mon, MON_DATA_SPECIES), GetMonData(mon, MON_DATA_MOVE1), GetMonData(mon, MON_DATA_MOVE2), GetMonData(mon, MON_DATA_MOVE3), GetMonData(mon, MON_DATA_MOVE4)))
                    BattleScriptExecute(BattleScript_WishMegaEvolution);
                else
                    BattleScriptExecute(BattleScript_MegaEvolution);
                return;
            }
        }
    }

    #if B_MEGA_EVO_TURN_ORDER <= GEN_6
        gBattleMainFunc = CheckChosenMoveForEffectsBeforeTurnStarts;
        gBattleStruct->focusPunchBattlerId = 0;
    #else
        gBattleMainFunc = TryChangeTurnOrder; // This will just do nothing if no mon has mega evolved
    #endif
}

// In gen7, priority and speed are recalculated during the turn in which a pokemon mega evolves
static void TryChangeTurnOrder(void)
{
    s32 i, j;
    for (i = 0; i < gBattlersCount - 1; i++)
    {
        for (j = i + 1; j < gBattlersCount; j++)
        {
            u8 battler1 = gBattlerByTurnOrder[i];
            u8 battler2 = gBattlerByTurnOrder[j];
            if (gActionsByTurnOrder[i] == B_ACTION_USE_MOVE
                && gActionsByTurnOrder[j] == B_ACTION_USE_MOVE)
            {
                if (GetWhoStrikesFirst(battler1, battler2, FALSE))
                    SwapTurnOrder(i, j);
            }
        }
    }
    gBattleMainFunc = CheckChosenMoveForEffectsBeforeTurnStarts;
    gBattleStruct->focusPunchBattlerId = 0;
}

static void CheckChosenMoveForEffectsBeforeTurnStarts(void)
{
    u32 i;

    if (!(gHitMarker & HITMARKER_RUN))
    {
        while (gBattleStruct->focusPunchBattlerId < gBattlersCount)
        {
            gActiveBattler = gBattlerAttacker = gBattleStruct->focusPunchBattlerId;
            gBattleStruct->focusPunchBattlerId++;
            if (!(gBattleMons[gActiveBattler].status1 & STATUS1_SLEEP)
                && !(gDisableStructs[gBattlerAttacker].truantCounter)
                && !(gProtectStructs[gActiveBattler].noValidMoves))
            {
                switch (gChosenMoveByBattler[gActiveBattler])
                {
                case MOVE_FOCUS_PUNCH:
                    BattleScriptExecute(BattleScript_FocusPunchSetUp);
                    return;
                case MOVE_BEAK_BLAST:
                    BattleScriptExecute(BattleScript_BeakBlastSetUp);
                    return;
                case MOVE_SHELL_TRAP:
                    BattleScriptExecute(BattleScript_ShellTrapSetUp);
                    return;
                }
            }
        }
    }

    gBattleMainFunc = CheckQuickClaw_CustapBerryActivation;
    gBattleStruct->quickClawBattlerId = 0;
}

static void CheckQuickClaw_CustapBerryActivation(void)
{
    u32 i;

    if (!(gHitMarker & HITMARKER_RUN))
    {
        while (gBattleStruct->quickClawBattlerId < gBattlersCount)
        {
            gActiveBattler = gBattlerAttacker = gBattleStruct->quickClawBattlerId;
            gBattleStruct->quickClawBattlerId++;
            if (gChosenActionByBattler[gActiveBattler] == B_ACTION_USE_MOVE
             && gChosenMoveByBattler[gActiveBattler] != MOVE_FOCUS_PUNCH   // quick claw message doesn't need to activate here
             && (gProtectStructs[gActiveBattler].usedCustapBerry || gProtectStructs[gActiveBattler].quickDraw)
             && !(gBattleMons[gActiveBattler].status1 & STATUS1_SLEEP)
             && !(gDisableStructs[gBattlerAttacker].truantCounter)
             && !(gProtectStructs[gActiveBattler].noValidMoves))
            {
                if (gProtectStructs[gActiveBattler].usedCustapBerry)
                {
                    gProtectStructs[gActiveBattler].usedCustapBerry = FALSE;
                    gLastUsedItem = gBattleMons[gActiveBattler].item;
                    PREPARE_ITEM_BUFFER(gBattleTextBuff1, gLastUsedItem);
                    if (GetBattlerHoldEffect(gActiveBattler, FALSE) == HOLD_EFFECT_CUSTAP_BERRY)
                    {
                        // don't record berry since its gone now
                        BattleScriptExecute(BattleScript_CustapBerryActivation);
                    }
                    else
                    {
                        RecordItemEffectBattle(gActiveBattler, GetBattlerHoldEffect(gActiveBattler, FALSE));
                        BattleScriptExecute(BattleScript_QuickClawActivation);
                    }
                }
                else if (gProtectStructs[gActiveBattler].quickDraw)
                {
                    gBattlerAbility = gActiveBattler;
                    gProtectStructs[gActiveBattler].quickDraw = FALSE;
                    gLastUsedAbility = gBattleMons[gActiveBattler].ability;
                    PREPARE_ABILITY_BUFFER(gBattleTextBuff1, gLastUsedAbility);
                    RecordAbilityBattle(gActiveBattler, gLastUsedAbility);
                    BattleScriptExecute(BattleScript_QuickDrawActivation);
                }
                return;
            }
        }
    }

    // setup stuff before turns/actions
    TryClearRageAndFuryCutter();
    gCurrentTurnActionNumber = 0;
    gCurrentActionFuncId = gActionsByTurnOrder[0];
    gBattleStruct->dynamicMoveType = 0;
    for (i = 0; i < MAX_BATTLERS_COUNT; i++)
    {
        gBattleStruct->ateBoost[i] = FALSE;
        gSpecialStatuses[i].gemBoost = FALSE;
    }

    gBattleMainFunc = RunTurnActionsFunctions;
    gBattleCommunication[3] = 0;
    gBattleCommunication[4] = 0;
    gBattleScripting.multihitMoveEffect = 0;
    gBattleResources->battleScriptsStack->size = 0;
}

static void RunTurnActionsFunctions(void)
{
    if (gBattleOutcome != 0)
        gCurrentActionFuncId = B_ACTION_FINISHED;

    *(&gBattleStruct->savedTurnActionNumber) = gCurrentTurnActionNumber;
    sTurnActionsFuncsTable[gCurrentActionFuncId]();

    if (gCurrentTurnActionNumber >= gBattlersCount) // everyone did their actions, turn finished
    {
        gHitMarker &= ~HITMARKER_PASSIVE_DAMAGE;
        gBattleMainFunc = sEndTurnFuncsTable[gBattleOutcome & 0x7F];
    }
    else
    {
        if (gBattleStruct->savedTurnActionNumber != gCurrentTurnActionNumber) // action turn has been done, clear hitmarker bits for another battlerId
        {
            gHitMarker &= ~HITMARKER_NO_ATTACKSTRING;
            gHitMarker &= ~HITMARKER_UNABLE_TO_USE_MOVE;
        }
    }
}

static void HandleEndTurn_BattleWon(void)
{
    gCurrentActionFuncId = 0;

    if (gBattleTypeFlags & (BATTLE_TYPE_LINK | BATTLE_TYPE_RECORDED_LINK))
    {
        gSpecialVar_Result = gBattleOutcome;
        gBattleTextBuff1[0] = gBattleOutcome;
        gBattlerAttacker = GetBattlerAtPosition(B_POSITION_PLAYER_LEFT);
        gBattlescriptCurrInstr = BattleScript_LinkBattleWonOrLost;
        gBattleOutcome &= ~B_OUTCOME_LINK_BATTLE_RAN;
    }
    else if (gBattleTypeFlags & BATTLE_TYPE_TRAINER
            && gBattleTypeFlags & (BATTLE_TYPE_FRONTIER | BATTLE_TYPE_TRAINER_HILL | BATTLE_TYPE_EREADER_TRAINER))
    {
        BattleStopLowHpSound();
        gBattlescriptCurrInstr = BattleScript_FrontierTrainerBattleWon;

        if (gTrainerBattleOpponent_A == TRAINER_FRONTIER_BRAIN)
            PlayBGM(MUS_VICTORY_GYM_LEADER);
        else
            PlayBGM(MUS_VICTORY_TRAINER);
    }
    else if (gBattleTypeFlags & BATTLE_TYPE_TRAINER && !(gBattleTypeFlags & BATTLE_TYPE_LINK))
    {
        BattleStopLowHpSound();
        gBattlescriptCurrInstr = BattleScript_LocalTrainerBattleWon;

        switch (gTrainers[gTrainerBattleOpponent_A].trainerClass)
        {
        case TRAINER_CLASS_ELITE_FOUR:
        case TRAINER_CLASS_CHAMPION:
            PlayBGM(MUS_VICTORY_LEAGUE);
            break;
        case TRAINER_CLASS_TEAM_AQUA:
        case TRAINER_CLASS_TEAM_MAGMA:
        case TRAINER_CLASS_AQUA_ADMIN:
        case TRAINER_CLASS_AQUA_LEADER:
        case TRAINER_CLASS_MAGMA_ADMIN:
        case TRAINER_CLASS_MAGMA_LEADER:
            PlayBGM(MUS_VICTORY_AQUA_MAGMA);
            break;
        case TRAINER_CLASS_LEADER:
            PlayBGM(MUS_VICTORY_GYM_LEADER);
            break;
        default:
            PlayBGM(MUS_VICTORY_TRAINER);
            break;
        }
    }
    else
    {
        gBattlescriptCurrInstr = BattleScript_PayDayMoneyAndPickUpItems;
    }

    gBattleMainFunc = HandleEndTurn_FinishBattle;
}

static void HandleEndTurn_BattleLost(void)
{
    gCurrentActionFuncId = 0;

    if (gBattleTypeFlags & (BATTLE_TYPE_LINK | BATTLE_TYPE_RECORDED_LINK))
    {
        if (gBattleTypeFlags & BATTLE_TYPE_FRONTIER)
        {
            if (gBattleOutcome & B_OUTCOME_LINK_BATTLE_RAN)
            {
                gBattlescriptCurrInstr = BattleScript_PrintPlayerForfeitedLinkBattle;
                gBattleOutcome &= ~B_OUTCOME_LINK_BATTLE_RAN;
                gSaveBlock2Ptr->frontier.disableRecordBattle = TRUE;
            }
            else
            {
                gBattlescriptCurrInstr = BattleScript_FrontierLinkBattleLost;
                gBattleOutcome &= ~B_OUTCOME_LINK_BATTLE_RAN;
            }
        }
        else
        {
            gBattleTextBuff1[0] = gBattleOutcome;
            gBattlerAttacker = GetBattlerAtPosition(B_POSITION_PLAYER_LEFT);
            gBattlescriptCurrInstr = BattleScript_LinkBattleWonOrLost;
            gBattleOutcome &= ~B_OUTCOME_LINK_BATTLE_RAN;
        }
    }
    else
    {
        gBattlescriptCurrInstr = BattleScript_LocalBattleLost;
    }

    gBattleMainFunc = HandleEndTurn_FinishBattle;
}

static void HandleEndTurn_RanFromBattle(void)
{
    gCurrentActionFuncId = 0;

    if (gBattleTypeFlags & BATTLE_TYPE_FRONTIER && gBattleTypeFlags & BATTLE_TYPE_TRAINER)
    {
        gBattlescriptCurrInstr = BattleScript_PrintPlayerForfeited;
        gBattleOutcome = B_OUTCOME_FORFEITED;
        gSaveBlock2Ptr->frontier.disableRecordBattle = TRUE;
    }
    else if (gBattleTypeFlags & BATTLE_TYPE_TRAINER_HILL)
    {
        gBattlescriptCurrInstr = BattleScript_PrintPlayerForfeited;
        gBattleOutcome = B_OUTCOME_FORFEITED;
    }
    else
    {
        switch (gProtectStructs[gBattlerAttacker].fleeType)
        {
        default:
            gBattlescriptCurrInstr = BattleScript_GotAwaySafely;
            break;
        case FLEE_ITEM:
            gBattlescriptCurrInstr = BattleScript_SmokeBallEscape;
            break;
        case FLEE_ABILITY:
            gBattlescriptCurrInstr = BattleScript_RanAwayUsingMonAbility;
            break;
        }
    }

    gBattleMainFunc = HandleEndTurn_FinishBattle;
}

static void HandleEndTurn_MonFled(void)
{
    gCurrentActionFuncId = 0;

    PREPARE_MON_NICK_BUFFER(gBattleTextBuff1, gBattlerAttacker, gBattlerPartyIndexes[gBattlerAttacker]);
    gBattlescriptCurrInstr = BattleScript_WildMonFled;

    gBattleMainFunc = HandleEndTurn_FinishBattle;
}

static void HandleEndTurn_FinishBattle(void)
{
    u32 i;

    if (gCurrentActionFuncId == B_ACTION_TRY_FINISH || gCurrentActionFuncId == B_ACTION_FINISHED)
    {
        if (!(gBattleTypeFlags & (BATTLE_TYPE_LINK
                                  | BATTLE_TYPE_RECORDED_LINK
                                  | BATTLE_TYPE_FIRST_BATTLE
                                  | BATTLE_TYPE_SAFARI
                                  | BATTLE_TYPE_EREADER_TRAINER
                                  | BATTLE_TYPE_WALLY_TUTORIAL
                                  | BATTLE_TYPE_FRONTIER)))
        {
            for (gActiveBattler = 0; gActiveBattler < gBattlersCount; gActiveBattler++)
            {
                if (GetBattlerSide(gActiveBattler) == B_SIDE_PLAYER)
                {
                    if (gBattleResults.playerMon1Species == SPECIES_NONE)
                    {
                        gBattleResults.playerMon1Species = GetMonData(&gPlayerParty[gBattlerPartyIndexes[gActiveBattler]], MON_DATA_SPECIES, NULL);
                        GetMonData(&gPlayerParty[gBattlerPartyIndexes[gActiveBattler]], MON_DATA_NICKNAME, gBattleResults.playerMon1Name);
                    }
                    else
                    {
                        gBattleResults.playerMon2Species = GetMonData(&gPlayerParty[gBattlerPartyIndexes[gActiveBattler]], MON_DATA_SPECIES, NULL);
                        GetMonData(&gPlayerParty[gBattlerPartyIndexes[gActiveBattler]], MON_DATA_NICKNAME, gBattleResults.playerMon2Name);
                    }
                }
            }
            TryPutPokemonTodayOnAir();
        }

        if (!(gBattleTypeFlags & (BATTLE_TYPE_LINK
                                  | BATTLE_TYPE_RECORDED_LINK
                                  | BATTLE_TYPE_TRAINER
                                  | BATTLE_TYPE_FIRST_BATTLE
                                  | BATTLE_TYPE_SAFARI
                                  | BATTLE_TYPE_FRONTIER
                                  | BATTLE_TYPE_EREADER_TRAINER
                                  | BATTLE_TYPE_WALLY_TUTORIAL))
            && gBattleResults.shinyWildMon)
        {
            TryPutBreakingNewsOnAir();
        }

        RecordedBattle_SetPlaybackFinished();
        if (gTestRunnerEnabled)
            TestRunner_Battle_AfterLastTurn();
        BeginFastPaletteFade(3);
        FadeOutMapMusic(5);
    #if B_TRAINERS_KNOCK_OFF_ITEMS == TRUE
        if (gBattleTypeFlags & BATTLE_TYPE_TRAINER)
            TryRestoreStolenItems();
    #endif
        for (i = 0; i < PARTY_SIZE; i++)
        {
            UndoMegaEvolution(i);
            UndoFormChange(i, B_SIDE_PLAYER, FALSE);
            DoBurmyFormChange(i);
        }
    #if B_RECALCULATE_STATS >= GEN_5
        // Recalculate the stats of every party member before the end
        for (i = 0; i < PARTY_SIZE; i++)
        {
            if (GetMonData(&gPlayerParty[i], MON_DATA_SPECIES_OR_EGG) != SPECIES_NONE
             && GetMonData(&gPlayerParty[i], MON_DATA_SPECIES_OR_EGG) != SPECIES_EGG)
            {
                CalculateMonStats(&gPlayerParty[i]);
            }
        }
    #endif
        gBattleMainFunc = FreeResetData_ReturnToOvOrDoEvolutions;
        gCB2_AfterEvolution = BattleMainCB2;
    }
    else
    {
        if (gBattleControllerExecFlags == 0)
            gBattleScriptingCommandsTable[gBattlescriptCurrInstr[0]]();
    }
}

static void FreeResetData_ReturnToOvOrDoEvolutions(void)
{
    if (!gPaletteFade.active)
    {
        gIsFishingEncounter = FALSE;
        gIsSurfingEncounter = FALSE;
        ResetSpriteData();
        if (!(gBattleTypeFlags & (BATTLE_TYPE_LINK
                                  | BATTLE_TYPE_RECORDED_LINK
                                  | BATTLE_TYPE_FIRST_BATTLE
                                  | BATTLE_TYPE_SAFARI
                                  | BATTLE_TYPE_FRONTIER
                                  | BATTLE_TYPE_EREADER_TRAINER
                                  | BATTLE_TYPE_WALLY_TUTORIAL))
        #if B_EVOLUTION_AFTER_WHITEOUT <= GEN_5
            && (gBattleOutcome == B_OUTCOME_WON || gBattleOutcome == B_OUTCOME_CAUGHT)
        #endif
        )
        {
            gBattleMainFunc = TrySpecialEvolution;
        }
        else
        {
            gBattleMainFunc = ReturnFromBattleToOverworld;
            return;
        }
    }

    FreeAllWindowBuffers();
    if (!(gBattleTypeFlags & BATTLE_TYPE_LINK))
    {
        FreeMonSpritesGfx();
        FreeBattleResources();
        FreeBattleSpritesData();
    }
}

static void TrySpecialEvolution(void) // Attempts to perform non-level related battle evolutions (not the script command).
{
    s32 i;

    for (i = 0; i < PARTY_SIZE; i++)
    {
        u16 species = GetEvolutionTargetSpecies(&gPlayerParty[i], EVO_MODE_BATTLE_SPECIAL, i, NULL);
        if (species != SPECIES_NONE && !(sTriedEvolving & gBitTable[i]))
        {
            sTriedEvolving |= gBitTable[i];
            FreeAllWindowBuffers();
            gBattleMainFunc = WaitForEvoSceneToFinish;
            EvolutionScene(&gPlayerParty[i], species, TRUE, i);
            return;
        }
    }
    sTriedEvolving = 0;
    gBattleMainFunc = TryEvolvePokemon;
}

static void TryEvolvePokemon(void)
{
    s32 i;

    while (gLeveledUpInBattle != 0)
    {
        for (i = 0; i < PARTY_SIZE; i++)
        {
            if (gLeveledUpInBattle & gBitTable[i])
            {
                u16 species;
                u8 levelUpBits = gLeveledUpInBattle;

                levelUpBits &= ~(gBitTable[i]);
                gLeveledUpInBattle = levelUpBits;

                species = GetEvolutionTargetSpecies(&gPlayerParty[i], EVO_MODE_NORMAL, levelUpBits, NULL);
                if (species != SPECIES_NONE)
                {
                    FreeAllWindowBuffers();
                    gBattleMainFunc = WaitForEvoSceneToFinish;
                    EvolutionScene(&gPlayerParty[i], species, TRUE, i);
                    return;
                }
            }
        }
    }

    gBattleMainFunc = ReturnFromBattleToOverworld;
}

static void WaitForEvoSceneToFinish(void)
{
    if (gMain.callback2 == BattleMainCB2)
        gBattleMainFunc = TrySpecialEvolution;
}

static void ReturnFromBattleToOverworld(void)
{
    if (!(gBattleTypeFlags & BATTLE_TYPE_LINK))
    {
        RandomlyGivePartyPokerus(gPlayerParty);
        PartySpreadPokerus(gPlayerParty);
    }

    if (gBattleTypeFlags & BATTLE_TYPE_LINK && gReceivedRemoteLinkPlayers)
        return;

    gSpecialVar_Result = gBattleOutcome;
    gMain.inBattle = FALSE;
    gMain.callback1 = gPreBattleCallback1;

    if (gBattleTypeFlags & BATTLE_TYPE_ROAMER)
    {
        UpdateRoamerHPStatus(&gEnemyParty[0]);

#ifndef BUGFIX
        if ((gBattleOutcome & B_OUTCOME_WON) || gBattleOutcome == B_OUTCOME_CAUGHT)
#else
        if ((gBattleOutcome == B_OUTCOME_WON) || gBattleOutcome == B_OUTCOME_CAUGHT) // Bug: When Roar is used by roamer, gBattleOutcome is B_OUTCOME_PLAYER_TELEPORTED (5).
#endif                                                                               // & with B_OUTCOME_WON (1) will return TRUE and deactivates the roamer.
            SetRoamerInactive();
    }

    m4aSongNumStop(SE_LOW_HEALTH);
    SetMainCallback2(gMain.savedCallback);
}

void RunBattleScriptCommands_PopCallbacksStack(void)
{
    if (gCurrentActionFuncId == B_ACTION_TRY_FINISH || gCurrentActionFuncId == B_ACTION_FINISHED)
    {
        if (gBattleResources->battleCallbackStack->size != 0)
            gBattleResources->battleCallbackStack->size--;
        gBattleMainFunc = gBattleResources->battleCallbackStack->function[gBattleResources->battleCallbackStack->size];
    }
    else
    {
        if (gBattleControllerExecFlags == 0)
            gBattleScriptingCommandsTable[gBattlescriptCurrInstr[0]]();
    }
}

void RunBattleScriptCommands(void)
{
    if (gBattleControllerExecFlags == 0)
        gBattleScriptingCommandsTable[gBattlescriptCurrInstr[0]]();
}

void SetTypeBeforeUsingMove(u16 move, u8 battlerAtk)
{
    u32 moveType, ateType, attackerAbility;
    u16 holdEffect = GetBattlerHoldEffect(battlerAtk, TRUE);

    if (move == MOVE_STRUGGLE)
        return;

    gBattleStruct->dynamicMoveType = 0;
    gBattleStruct->ateBoost[battlerAtk] = 0;
    gSpecialStatuses[battlerAtk].gemBoost = FALSE;

    if (gBattleMoves[move].effect == EFFECT_WEATHER_BALL)
    {
        if (WEATHER_HAS_EFFECT)
        {
            if (gBattleWeather & B_WEATHER_RAIN && holdEffect != HOLD_EFFECT_UTILITY_UMBRELLA)
                gBattleStruct->dynamicMoveType = TYPE_WATER | F_DYNAMIC_TYPE_2;
            else if (gBattleWeather & B_WEATHER_SANDSTORM)
                gBattleStruct->dynamicMoveType = TYPE_ROCK | F_DYNAMIC_TYPE_2;
            else if (gBattleWeather & B_WEATHER_SUN && holdEffect != HOLD_EFFECT_UTILITY_UMBRELLA)
                gBattleStruct->dynamicMoveType = TYPE_FIRE | F_DYNAMIC_TYPE_2;
            else if (gBattleWeather & B_WEATHER_HAIL)
                gBattleStruct->dynamicMoveType = TYPE_ICE | F_DYNAMIC_TYPE_2;
            else
                gBattleStruct->dynamicMoveType = TYPE_NORMAL | F_DYNAMIC_TYPE_2;
        }
    }
    else if (gBattleMoves[move].effect == EFFECT_HIDDEN_POWER)
    {
        u8 typeBits  = ((gBattleMons[battlerAtk].hpIV & 1) << 0)
                     | ((gBattleMons[battlerAtk].attackIV & 1) << 1)
                     | ((gBattleMons[battlerAtk].defenseIV & 1) << 2)
                     | ((gBattleMons[battlerAtk].speedIV & 1) << 3)
                     | ((gBattleMons[battlerAtk].spAttackIV & 1) << 4)
                     | ((gBattleMons[battlerAtk].spDefenseIV & 1) << 5);

        // Subtract 4 instead of 1 below because 3 types are excluded (TYPE_NORMAL and TYPE_MYSTERY and TYPE_FAIRY)
        // The final + 1 skips past Normal, and the following conditional skips TYPE_MYSTERY
        gBattleStruct->dynamicMoveType = ((NUMBER_OF_MON_TYPES - 4) * typeBits) / 63 + 1;
        if (gBattleStruct->dynamicMoveType >= TYPE_MYSTERY)
            gBattleStruct->dynamicMoveType++;
        gBattleStruct->dynamicMoveType |= F_DYNAMIC_TYPE_1 | F_DYNAMIC_TYPE_2;
    }
    else if (gBattleMoves[move].effect == EFFECT_CHANGE_TYPE_ON_ITEM)
    {
        if (holdEffect == gBattleMoves[move].argument)
            gBattleStruct->dynamicMoveType = ItemId_GetSecondaryId(gBattleMons[battlerAtk].item) | F_DYNAMIC_TYPE_2;
    }
    else if (gBattleMoves[move].effect == EFFECT_REVELATION_DANCE)
    {
        if (gBattleMons[battlerAtk].type1 != TYPE_MYSTERY)
            gBattleStruct->dynamicMoveType = gBattleMons[battlerAtk].type1 | F_DYNAMIC_TYPE_2;
        else if (gBattleMons[battlerAtk].type2 != TYPE_MYSTERY)
            gBattleStruct->dynamicMoveType = gBattleMons[battlerAtk].type2 | F_DYNAMIC_TYPE_2;
        else if (gBattleMons[battlerAtk].type3 != TYPE_MYSTERY)
            gBattleStruct->dynamicMoveType = gBattleMons[battlerAtk].type3 | F_DYNAMIC_TYPE_2;
    }
    else if (gBattleMoves[move].effect == EFFECT_NATURAL_GIFT)
    {
        if (ItemId_GetPocket(gBattleMons[battlerAtk].item) == POCKET_BERRIES)
            gBattleStruct->dynamicMoveType = gNaturalGiftTable[ITEM_TO_BERRY(gBattleMons[battlerAtk].item)].type;
    }
    else if (gBattleMoves[move].effect == EFFECT_TERRAIN_PULSE)
    {
        if (IsBattlerTerrainAffected(battlerAtk, STATUS_FIELD_TERRAIN_ANY))
        {
            if (gFieldStatuses & STATUS_FIELD_ELECTRIC_TERRAIN)
                gBattleStruct->dynamicMoveType = TYPE_ELECTRIC | F_DYNAMIC_TYPE_2;
            else if (gFieldStatuses & STATUS_FIELD_GRASSY_TERRAIN)
                gBattleStruct->dynamicMoveType = TYPE_GRASS | F_DYNAMIC_TYPE_2;
            else if (gFieldStatuses & STATUS_FIELD_MISTY_TERRAIN)
                gBattleStruct->dynamicMoveType = TYPE_FAIRY | F_DYNAMIC_TYPE_2;
            else if (gFieldStatuses & STATUS_FIELD_PSYCHIC_TERRAIN)
                gBattleStruct->dynamicMoveType = TYPE_PSYCHIC | F_DYNAMIC_TYPE_2;
            else //failsafe
                gBattleStruct->dynamicMoveType = TYPE_NORMAL | F_DYNAMIC_TYPE_2;
        }
    }

    attackerAbility = GetBattlerAbility(battlerAtk);
    GET_MOVE_TYPE(move, moveType);
    if ((gFieldStatuses & STATUS_FIELD_ION_DELUGE && moveType == TYPE_NORMAL)
        || gStatuses4[battlerAtk] & STATUS4_ELECTRIFIED)
    {
        gBattleStruct->dynamicMoveType = TYPE_ELECTRIC | F_DYNAMIC_TYPE_2;
    }
    else if (gBattleMoves[move].type == TYPE_NORMAL
             && gBattleMoves[move].effect != EFFECT_HIDDEN_POWER
             && gBattleMoves[move].effect != EFFECT_WEATHER_BALL
             && gBattleMoves[move].effect != EFFECT_CHANGE_TYPE_ON_ITEM
             && gBattleMoves[move].effect != EFFECT_NATURAL_GIFT
             && ((attackerAbility == ABILITY_PIXILATE && (ateType = TYPE_FAIRY))
                 || (attackerAbility == ABILITY_REFRIGERATE && (ateType = TYPE_ICE))
                 || (attackerAbility == ABILITY_AERILATE && (ateType = TYPE_FLYING))
                 || ((attackerAbility == ABILITY_GALVANIZE) && (ateType = TYPE_ELECTRIC))
                )
             )
    {
        gBattleStruct->dynamicMoveType = ateType | F_DYNAMIC_TYPE_2;
        gBattleStruct->ateBoost[battlerAtk] = 1;
    }
    else if (gBattleMoves[move].type != TYPE_NORMAL
             && gBattleMoves[move].effect != EFFECT_HIDDEN_POWER
             && gBattleMoves[move].effect != EFFECT_WEATHER_BALL
             && attackerAbility == ABILITY_NORMALIZE)
    {
        gBattleStruct->dynamicMoveType = TYPE_NORMAL | F_DYNAMIC_TYPE_2;
        gBattleStruct->ateBoost[battlerAtk] = 1;
    }
    else if (gBattleMoves[move].flags & FLAG_SOUND
             && attackerAbility == ABILITY_LIQUID_VOICE)
    {
        gBattleStruct->dynamicMoveType = TYPE_WATER | F_DYNAMIC_TYPE_2;
    }
    else if (gStatuses4[battlerAtk] & STATUS4_PLASMA_FISTS && moveType == TYPE_NORMAL)
    {
        gBattleStruct->dynamicMoveType = TYPE_ELECTRIC | F_DYNAMIC_TYPE_2;
    }
    else if (move == MOVE_AURA_WHEEL && gBattleMons[battlerAtk].species == SPECIES_MORPEKO_HANGRY)
    {
        gBattleStruct->dynamicMoveType = TYPE_DARK | F_DYNAMIC_TYPE_2;
    }

    // Check if a gem should activate.
    GET_MOVE_TYPE(move, moveType);
    if (holdEffect == HOLD_EFFECT_GEMS
        && moveType == ItemId_GetSecondaryId(gBattleMons[battlerAtk].item))
    {
        gSpecialStatuses[battlerAtk].gemParam = GetBattlerHoldEffectParam(battlerAtk);
        gSpecialStatuses[battlerAtk].gemBoost = TRUE;
    }
}

// special to set a field's totem boost(s)
// inputs:
//  var8000: battlerId
//  var8001 - var8007: stat changes
void SetTotemBoost(void)
{
    u8 battlerId = gSpecialVar_0x8000;
    u8 i;

    for (i = 0; i < (NUM_BATTLE_STATS - 1); i++)
    {
        if (*(&gSpecialVar_0x8001 + i))
        {
            gTotemBoosts[battlerId].stats |= (1 << i);
            gTotemBoosts[battlerId].statChanges[i] = *(&gSpecialVar_0x8001 + i);
            gTotemBoosts[battlerId].stats |= 0x80;  // used as a flag for the "totem flared to life" script
        }
    }
}

bool32 IsWildMonSmart(void)
{
#if B_SMART_WILD_AI_FLAG != 0
    return (FlagGet(B_SMART_WILD_AI_FLAG));
#else
    return FALSE;
#endif
}<|MERGE_RESOLUTION|>--- conflicted
+++ resolved
@@ -120,12 +120,7 @@
 static void TrySpecialEvolution(void);
 static u32 Crc32B (const u8 *data, u32 size);
 static u32 GeneratePartyHash(const struct Trainer *trainer, u32 i);
-<<<<<<< HEAD
-static void ModifyPersonalityForNature(u32 *personality, u32 newNature);
-static u32 GeneratePersonalityForGender(u32 gender, u32 species);
 static void CustomTrainerPartyAssignMoves(struct Pokemon *mon, const struct TrainerMonCustomized *partyEntry);
-=======
->>>>>>> 1df10886
 
 EWRAM_DATA u16 gBattle_BG0_X = 0;
 EWRAM_DATA u16 gBattle_BG0_Y = 0;
