--- conflicted
+++ resolved
@@ -501,11 +501,7 @@
         }
     }
 
-<<<<<<< HEAD
-    if (!IsContest() && GetBattlerSide(gBattleAnimAttacker) == GetBattlerSide(gBattleAnimTarget))
-=======
     if (!IsContest() && IsBattlerAlly(gBattleAnimAttacker, gBattleAnimTarget))
->>>>>>> 82f6d477
     {
         if (GetBattlerPosition(gBattleAnimTarget) == B_POSITION_PLAYER_LEFT
          || GetBattlerPosition(gBattleAnimTarget) == B_POSITION_OPPONENT_LEFT)
