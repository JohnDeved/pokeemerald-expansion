--- conflicted
+++ resolved
@@ -476,15 +476,9 @@
     sprite->callback = sub_8111BB4;
 }
 
-<<<<<<< HEAD
-static void sub_8111BB4(struct Sprite *sprite) {
-
-    s8 r5 = FALSE;
-=======
 static void sub_8111BB4(struct Sprite *sprite)
 {
     bool8 r5 = FALSE;
->>>>>>> 9e74409b
     bool8 r6 = FALSE;
 
     if (sprite->animEnded)
