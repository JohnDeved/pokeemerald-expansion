#include "global.h"
#include "battle_anim.h"
#include "palette.h"
#include "trig.h"
#include "constants/battle_anim.h"
#include "constants/rgb.h"
#include "random.h"
#include "gpu_regs.h"
#include "graphics.h"

extern const struct SpriteTemplate gFlashingHitSplatSpriteTemplate;

static void AnimEllipticalGustCentered(struct Sprite *sprite);
static void AnimEllipticalGust_Step(struct Sprite *);
static void AnimGustToTarget(struct Sprite *);
static void AnimGustToTarget_Step(struct Sprite *);
static void AnimFallingFeather(struct Sprite *);
static void AnimFallingFeather_Step(struct Sprite *);
static void AnimWhirlwindLine_Step(struct Sprite *);
static void AnimUnusedBubbleThrow(struct Sprite *);
static void AnimWhirlwindLine(struct Sprite *);
static void AnimBounceBallShrink(struct Sprite *);
static void AnimDiveBall(struct Sprite *);
static void AnimDiveBall_Step1(struct Sprite *);
static void AnimDiveBall_Step2(struct Sprite *);
static void AnimDiveWaterSplash(struct Sprite *);
static void AnimSprayWaterDroplet(struct Sprite *);
static void AnimSprayWaterDroplet_Step(struct Sprite *);
static void AnimUnusedFlashingLight(struct Sprite *);
static void AnimUnusedFlashingLight_Step(struct Sprite *);
static void AnimSkyAttackBird(struct Sprite *);
static void AnimSkyAttackBird_Step(struct Sprite *);
static void AnimTask_AnimateGustTornadoPalette_Step(u8);
static void AnimTask_LoadWindstormBackground_Step(u8 taskId);

const struct SpriteTemplate gEllipticalGustCenteredSpriteTemplate =
{
    .tileTag = ANIM_TAG_GUST,
    .paletteTag = ANIM_TAG_GUST,
    .oam = &gOamData_AffineOff_ObjNormal_32x64,
    .anims = gDummySpriteAnimTable,
    .images = NULL,
    .affineAnims = gDummySpriteAffineAnimTable,
    .callback = AnimEllipticalGustCentered,
};

const struct SpriteTemplate gEllipticalGustSpriteTemplate =
{
    .tileTag = ANIM_TAG_GUST,
    .paletteTag = ANIM_TAG_GUST,
    .oam = &gOamData_AffineOff_ObjNormal_32x64,
    .anims = gDummySpriteAnimTable,
    .images = NULL,
    .affineAnims = gDummySpriteAffineAnimTable,
    .callback = AnimEllipticalGust,
};

static const union AffineAnimCmd sAffineAnim_GustToTarget[] =
{
    AFFINEANIMCMD_FRAME(0x10, 0x100, 0, 0),
    AFFINEANIMCMD_FRAME(0xA, 0x0, 0, 24),
    AFFINEANIMCMD_END,
};

static const union AffineAnimCmd *const sAffineAnims_GustToTarget[] =
{
    sAffineAnim_GustToTarget,
};

const struct SpriteTemplate gGustToTargetSpriteTemplate =
{
    .tileTag = ANIM_TAG_GUST,
    .paletteTag = ANIM_TAG_GUST,
    .oam = &gOamData_AffineNormal_ObjNormal_32x64,
    .anims = gDummySpriteAnimTable,
    .images = NULL,
    .affineAnims = sAffineAnims_GustToTarget,
    .callback = AnimGustToTarget,
};

static const union AnimCmd sAffineAnim_AirWaveCrescent[] =
{
    ANIMCMD_FRAME(0, 3),
    ANIMCMD_FRAME(0, 3, .hFlip = TRUE),
    ANIMCMD_FRAME(0, 3, .vFlip = TRUE),
    ANIMCMD_FRAME(0, 3, .vFlip = TRUE, .hFlip = TRUE),
    ANIMCMD_JUMP(0),
};

const union AnimCmd *const gAffineAnims_AirWaveCrescent[] =
{
    sAffineAnim_AirWaveCrescent,
};

const struct SpriteTemplate gAirWaveCrescentSpriteTemplate =
{
    .tileTag = ANIM_TAG_AIR_WAVE_2,
    .paletteTag = ANIM_TAG_AIR_WAVE_2,
    .oam = &gOamData_AffineOff_ObjNormal_32x16,
    .anims = gAffineAnims_AirWaveCrescent,
    .images = NULL,
    .affineAnims = gDummySpriteAffineAnimTable,
    .callback = AnimAirWaveCrescent,
};

static const union AffineAnimCmd sAffineAnim_FlyBallUp[] =
{
    AFFINEANIMCMD_FRAME(0x10, 0x100, 0, 0),
    AFFINEANIMCMD_FRAME(0x28, 0x0, 0, 6),
    AFFINEANIMCMD_FRAME(0x0, 0xFFE0, 0, 5),
    AFFINEANIMCMD_FRAME(0xFFF0, 0x20, 0, 10),
    AFFINEANIMCMD_END,
};

const union AffineAnimCmd *const gAffineAnims_FlyBallUp[] =
{
    sAffineAnim_FlyBallUp,
};

static const union AffineAnimCmd sAffineAnim_FlyBallAttack_0[] =
{
    AFFINEANIMCMD_FRAME(0x0, 0x0, 50, 1),
    AFFINEANIMCMD_END,
};

static const union AffineAnimCmd sAffineAnim_FlyBallAttack_1[] =
{
    AFFINEANIMCMD_FRAME(0x0, 0x0, -40, 1),
    AFFINEANIMCMD_END,
};

const union AffineAnimCmd *const gAffineAnims_FlyBallAttack[] =
{
    sAffineAnim_FlyBallAttack_0,
    sAffineAnim_FlyBallAttack_1,
};

const struct SpriteTemplate gFlyBallUpSpriteTemplate =
{
    .tileTag = ANIM_TAG_ROUND_SHADOW,
    .paletteTag = ANIM_TAG_ROUND_SHADOW,
    .oam = &gOamData_AffineDouble_ObjNormal_64x64,
    .anims = gDummySpriteAnimTable,
    .images = NULL,
    .affineAnims = gAffineAnims_FlyBallUp,
    .callback = AnimFlyBallUp,
};

const struct SpriteTemplate gFlyBallAttackSpriteTemplate =
{
    .tileTag = ANIM_TAG_ROUND_SHADOW,
    .paletteTag = ANIM_TAG_ROUND_SHADOW,
    .oam = &gOamData_AffineNormal_ObjNormal_64x64,
    .anims = gDummySpriteAnimTable,
    .images = NULL,
    .affineAnims = gAffineAnims_FlyBallAttack,
    .callback = AnimFlyBallAttack,
};

static const union AnimCmd sAnim_FallingFeather_0[] =
{
    ANIMCMD_FRAME(0, 0),
    ANIMCMD_END,
};

static const union AnimCmd sAnim_FallingFeather_1[] =
{
    ANIMCMD_FRAME(16, 0, .hFlip = TRUE),
    ANIMCMD_END,
};

const union AnimCmd *const gAnims_FallingFeather[] =
{
    sAnim_FallingFeather_0,
    sAnim_FallingFeather_1,
};

const struct SpriteTemplate gFallingFeatherSpriteTemplate =
{
    .tileTag = ANIM_TAG_WHITE_FEATHER,
    .paletteTag = ANIM_TAG_WHITE_FEATHER,
    .oam = &gOamData_AffineNormal_ObjNormal_32x32,
    .anims = gAnims_FallingFeather,
    .images = NULL,
    .affineAnims = gDummySpriteAffineAnimTable,
    .callback = AnimFallingFeather,
};

// Unused
static const struct SpriteTemplate sUnusedBubbleThrowSpriteTemplate =
{
    .tileTag = ANIM_TAG_SMALL_BUBBLES,
    .paletteTag = ANIM_TAG_SMALL_BUBBLES,
    .oam = &gOamData_AffineOff_ObjNormal_16x16,
    .anims = gDummySpriteAnimTable,
    .images = NULL,
    .affineAnims = gDummySpriteAffineAnimTable,
    .callback = AnimUnusedBubbleThrow,
};

static const union AnimCmd sAnim_WhirlwindLines[] =
{
    ANIMCMD_FRAME(0, 1),
    ANIMCMD_FRAME(8, 1),
    ANIMCMD_FRAME(16, 1),
    ANIMCMD_FRAME(8, 1, .hFlip = TRUE),
    ANIMCMD_FRAME(0, 1, .hFlip = TRUE),
    ANIMCMD_END,
};

static const union AnimCmd *const sAnims_WhirlwindLines[] =
{
    sAnim_WhirlwindLines,
};

const struct SpriteTemplate gWhirlwindLineSpriteTemplate =
{
    .tileTag = ANIM_TAG_WHIRLWIND_LINES,
    .paletteTag = ANIM_TAG_WHIRLWIND_LINES,
    .oam = &gOamData_AffineOff_ObjNormal_32x16,
    .anims = sAnims_WhirlwindLines,
    .images = NULL,
    .affineAnims = gDummySpriteAffineAnimTable,
    .callback = AnimWhirlwindLine,
};

static const union AffineAnimCmd sAffineAnim_BounceBallShrink[] =
{
    AFFINEANIMCMD_FRAME(0x10, 0x100, 0, 0),
    AFFINEANIMCMD_FRAME(0x28, 0x0, 0, 6),
    AFFINEANIMCMD_FRAME(0x0, 0xFFE0, 0, 5),
    AFFINEANIMCMD_FRAME(0xFFEC, 0x0, 0, 7),
    AFFINEANIMCMD_FRAME(0xFFEC, 0xFFEC, 0, 5),
    AFFINEANIMCMD_END,
};

static const union AffineAnimCmd *const sAffineAnims_BounceBallShrink[] =
{
    sAffineAnim_BounceBallShrink,
};

const struct SpriteTemplate gBounceBallShrinkSpriteTemplate =
{
    .tileTag = ANIM_TAG_ROUND_SHADOW,
    .paletteTag = ANIM_TAG_ROUND_SHADOW,
    .oam = &gOamData_AffineDouble_ObjNormal_64x64,
    .anims = gDummySpriteAnimTable,
    .images = NULL,
    .affineAnims = sAffineAnims_BounceBallShrink,
    .callback = AnimBounceBallShrink,
};

static const union AffineAnimCmd sAffineAnim_BounceBallLand[] =
{
    AFFINEANIMCMD_FRAME(0xA0, 0x100, 0, 0),
    AFFINEANIMCMD_END,
};

const union AffineAnimCmd *const gAffineAnims_BounceBallLand[] =
{
    sAffineAnim_BounceBallLand,
};

const struct SpriteTemplate gBounceBallLandSpriteTemplate =
{
    .tileTag = ANIM_TAG_ROUND_SHADOW,
    .paletteTag = ANIM_TAG_ROUND_SHADOW,
    .oam = &gOamData_AffineDouble_ObjNormal_64x64,
    .anims = gDummySpriteAnimTable,
    .images = NULL,
    .affineAnims = gAffineAnims_BounceBallLand,
    .callback = AnimBounceBallLand,
};

static const union AffineAnimCmd sAffineAnim_DiveBall[] =
{
    AFFINEANIMCMD_FRAME(0x10, 0x100, 0, 0),
    AFFINEANIMCMD_FRAME(0x28, 0x0, 0, 6),
    AFFINEANIMCMD_FRAME(0x0, 0xFFE0, 0, 5),
    AFFINEANIMCMD_FRAME(0xFFF0, 0x20, 0, 10),
    AFFINEANIMCMD_END,
};

static const union AffineAnimCmd *const sAffineAnims_DiveBall[] =
{
    sAffineAnim_DiveBall,
};

const struct SpriteTemplate gDiveBallSpriteTemplate =
{
    .tileTag = ANIM_TAG_ROUND_SHADOW,
    .paletteTag = ANIM_TAG_ROUND_SHADOW,
    .oam = &gOamData_AffineDouble_ObjNormal_64x64,
    .anims = gDummySpriteAnimTable,
    .images = NULL,
    .affineAnims = sAffineAnims_DiveBall,
    .callback = AnimDiveBall,
};

static const union AffineAnimCmd sAnim_Unused[] =
{
    AFFINEANIMCMD_FRAME(0x100, 0x0, 0, 0),
    AFFINEANIMCMD_FRAME(0x0, 0x20, 0, 12),
    AFFINEANIMCMD_FRAME(0x0, 0xFFE0, 0, 11),
    AFFINEANIMCMD_END,
};

// Unused
static const union AffineAnimCmd *const sAnims_Unused[] =
{
    sAnim_Unused,
};

const struct SpriteTemplate gDiveWaterSplashSpriteTemplate =
{
    .tileTag = ANIM_TAG_SPLASH,
    .paletteTag = ANIM_TAG_SPLASH,
    .oam = &gOamData_AffineDouble_ObjNormal_64x64,
    .anims = gDummySpriteAnimTable,
    .images = NULL,
    .affineAnims = gDummySpriteAffineAnimTable,
    .callback = AnimDiveWaterSplash,
};

const struct SpriteTemplate gSprayWaterDropletSpriteTemplate =
{
    .tileTag = ANIM_TAG_SWEAT_BEAD,
    .paletteTag = ANIM_TAG_SWEAT_BEAD,
    .oam = &gOamData_AffineOff_ObjNormal_8x8,
    .anims = gDummySpriteAnimTable,
    .images = NULL,
    .affineAnims = gDummySpriteAffineAnimTable,
    .callback = AnimSprayWaterDroplet,
};

// Unused
static const struct SpriteTemplate sUnusedFlashingLightSpriteTemplate =
{
    .tileTag = ANIM_TAG_CIRCLE_OF_LIGHT,
    .paletteTag = ANIM_TAG_CIRCLE_OF_LIGHT,
    .oam = &gOamData_AffineOff_ObjBlend_64x64,
    .anims = gDummySpriteAnimTable,
    .images = NULL,
    .affineAnims = gDummySpriteAffineAnimTable,
    .callback = AnimUnusedFlashingLight,
};

const struct SpriteTemplate gSkyAttackBirdSpriteTemplate =
{
    .tileTag = ANIM_TAG_BIRD,
    .paletteTag = ANIM_TAG_BIRD,
    .oam = &gOamData_AffineDouble_ObjNormal_64x64,
    .anims = gDummySpriteAnimTable,
    .images = NULL,
    .affineAnims = gDummySpriteAffineAnimTable,
    .callback = AnimSkyAttackBird,
};

// same as AnimEllipticalGust but centered on targets in a double battle
static void AnimEllipticalGustCentered(struct Sprite *sprite)
{
<<<<<<< HEAD
    if (IsDoubleBattle())
        InitSpritePosToAnimTargetsCentre(sprite, FALSE);
    else
        InitSpritePosToAnimTarget(sprite, FALSE);
=======
    if (gBattleTypeFlags & BATTLE_TYPE_DOUBLE)
        InitSpritePosToAnimTargetsCentre(sprite, FALSE);
    else
        InitSpritePosToAnimTarget(sprite, FALSE);

>>>>>>> b892ad4d
    sprite->y += 20;
    sprite->data[1] = 191;
    sprite->callback = AnimEllipticalGust_Step;
    sprite->callback(sprite);
}

void AnimEllipticalGust(struct Sprite *sprite)
{
    InitSpritePosToAnimTarget(sprite, FALSE);
    sprite->y += 20;
    sprite->data[1] = 191;
    sprite->callback = AnimEllipticalGust_Step;
    sprite->callback(sprite);
}

static void AnimEllipticalGust_Step(struct Sprite *sprite)
{
    sprite->x2 = Sin(sprite->data[1], 32);
    sprite->y2 = Cos(sprite->data[1], 8);
    sprite->data[1] += 5;
    sprite->data[1] &= 0xFF;
    if (++sprite->data[0] == 71)
        DestroyAnimSprite(sprite);
}

// Animates the palette on the gust tornado to make it look like its spinning
void AnimTask_AnimateGustTornadoPalette(u8 taskId)
{
    gTasks[taskId].data[0] = gBattleAnimArgs[1];
    gTasks[taskId].data[1] = gBattleAnimArgs[0];
    gTasks[taskId].data[2] = IndexOfSpritePaletteTag(ANIM_TAG_GUST);
    gTasks[taskId].func = AnimTask_AnimateGustTornadoPalette_Step;
}

static void AnimTask_AnimateGustTornadoPalette_Step(u8 taskId)
{
    u8 data2;
    u16 temp;
    int i, base;

    if (gTasks[taskId].data[10]++ == gTasks[taskId].data[1])
    {
        gTasks[taskId].data[10] = 0;
        data2 = gTasks[taskId].data[2];
        temp = gPlttBufferFaded[OBJ_PLTT_ID(data2) + 8];
        i = 7;
        base = PLTT_ID(data2);

        do
        {
            gPlttBufferFaded[base + OBJ_PLTT_OFFSET + 1 + i] = gPlttBufferFaded[base + OBJ_PLTT_OFFSET + i];
            i--;
        } while (i > 0);

        gPlttBufferFaded[base + OBJ_PLTT_OFFSET + 1] = temp;
    }

    if (--gTasks[taskId].data[0] == 0)
        DestroyAnimVisualTask(taskId);
}

static void AnimGustToTarget(struct Sprite *sprite)
{
    InitSpritePosToAnimAttacker(sprite, TRUE);
    if (GetBattlerSide(gBattleAnimAttacker) != B_SIDE_PLAYER)
        gBattleAnimArgs[2] = -gBattleAnimArgs[2];

    sprite->data[0] = gBattleAnimArgs[4];
    sprite->data[1] = sprite->x;
    sprite->data[2] = GetBattlerSpriteCoord(gBattleAnimTarget, BATTLER_COORD_X_2) + gBattleAnimArgs[2];
    sprite->data[3] = sprite->y;
    sprite->data[4] = GetBattlerSpriteCoord(gBattleAnimTarget, BATTLER_COORD_Y_PIC_OFFSET) + gBattleAnimArgs[3];
    InitAnimLinearTranslation(sprite);
    sprite->callback = RunStoredCallbackWhenAffineAnimEnds;
    StoreSpriteCallbackInData6(sprite, AnimGustToTarget_Step);
}

static void AnimGustToTarget_Step(struct Sprite *sprite)
{
    if (AnimTranslateLinear(sprite))
        DestroyAnimSprite(sprite);
}

void AnimAirWaveCrescent(struct Sprite *sprite)
{
    if (GetBattlerSide(gBattleAnimAttacker) != B_SIDE_PLAYER)
    {
        gBattleAnimArgs[0] = -gBattleAnimArgs[0];
        gBattleAnimArgs[1] = -gBattleAnimArgs[1];
        gBattleAnimArgs[2] = -gBattleAnimArgs[2];
        gBattleAnimArgs[3] = -gBattleAnimArgs[3];
    }

    if (IsContest())
    {
        gBattleAnimArgs[1] = -gBattleAnimArgs[1];
        gBattleAnimArgs[3] = -gBattleAnimArgs[3];
    }

    sprite->x = GetBattlerSpriteCoord(gBattleAnimAttacker, BATTLER_COORD_X_2);
    sprite->y = GetBattlerSpriteCoord(gBattleAnimAttacker, BATTLER_COORD_Y_PIC_OFFSET);
    sprite->x += gBattleAnimArgs[0];
    sprite->y += gBattleAnimArgs[1];
    sprite->data[0] = gBattleAnimArgs[4];

    if (gBattleAnimArgs[6] == 0)
    {
        sprite->data[2] = GetBattlerSpriteCoord(gBattleAnimTarget, BATTLER_COORD_X_2);
        sprite->data[4] = GetBattlerSpriteCoord(gBattleAnimTarget, BATTLER_COORD_Y_PIC_OFFSET);
    }
    else
    {
        SetAverageBattlerPositions(gBattleAnimTarget, TRUE, &sprite->data[2], &sprite->data[4]);
    }

    sprite->data[2] = sprite->data[2] + gBattleAnimArgs[2];
    sprite->data[4] = sprite->data[4] + gBattleAnimArgs[3];
    sprite->callback = StartAnimLinearTranslation;

    StoreSpriteCallbackInData6(sprite, DestroyAnimSprite);
    SeekSpriteAnim(sprite, gBattleAnimArgs[5]);
}

void AnimFlyBallUp(struct Sprite *sprite)
{
    InitSpritePosToAnimAttacker(sprite, TRUE);
    sprite->data[0] = gBattleAnimArgs[2];
    sprite->data[1] = gBattleAnimArgs[3];
    sprite->callback = AnimFlyBallUp_Step;
    gSprites[GetAnimBattlerSpriteId(ANIM_ATTACKER)].invisible = TRUE;
}

void AnimFlyBallUp_Step(struct Sprite *sprite)
{
    if (sprite->data[0] > 0)
    {
        sprite->data[0]--;
    }
    else
    {
        sprite->data[2] += sprite->data[1];
        sprite->y2 -= (sprite->data[2] >> 8);
    }

    if (sprite->y + sprite->y2 < -32)
        DestroyAnimSprite(sprite);
}

void AnimFlyBallAttack(struct Sprite *sprite)
{
    if (GetBattlerSide(gBattleAnimAttacker) != B_SIDE_PLAYER)
    {
        sprite->x = DISPLAY_WIDTH + 32;
        sprite->y = -32;
        StartSpriteAffineAnim(sprite, 1);
    }
    else
    {
        sprite->x = -32;
        sprite->y = -32;
    }

    sprite->data[0] = gBattleAnimArgs[0];
    sprite->data[1] = sprite->x;
    sprite->data[2] = GetBattlerSpriteCoord(gBattleAnimTarget, BATTLER_COORD_X_2);
    sprite->data[3] = sprite->y;
    sprite->data[4] = GetBattlerSpriteCoord(gBattleAnimTarget, BATTLER_COORD_Y_PIC_OFFSET);
    sprite->data[5] = gBattleAnimArgs[1]; // if sprite is to remain invisible

    InitAnimLinearTranslation(sprite);
    sprite->callback = AnimFlyBallAttack_Step;
}

void AnimFlyBallAttack_Step(struct Sprite *sprite)
{
    sprite->data[0] = 1;
    AnimTranslateLinear(sprite);
    if (((u16)sprite->data[3] >> 8) > 200)
    {
        sprite->x += sprite->x2;
        sprite->x2 = 0;
        sprite->data[3] &= 0xFF;
    }

    if (sprite->x + sprite->x2 < -32
     || sprite->x + sprite->x2 > DISPLAY_WIDTH + 32
     || sprite->y + sprite->y2 > DISPLAY_HEIGHT)
    {
        gSprites[GetAnimBattlerSpriteId(ANIM_ATTACKER)].invisible = sprite->data[5];
        DestroyAnimSprite(sprite);
    }
}

void DestroyAnimSpriteAfterTimer(struct Sprite *sprite)
{
    if (sprite->data[0]-- <= 0)
    {
        if (sprite->oam.affineMode & ST_OAM_AFFINE_ON_MASK)
        {
            FreeOamMatrix(sprite->oam.matrixNum);
            sprite->oam.affineMode = ST_OAM_AFFINE_OFF;
        }

        DestroySprite(sprite);
        gAnimVisualTaskCount--;
    }
}

struct FeatherDanceData
{
    u16 unk0_0a:1;
    u16 unk0_0b:1;
    u16 unk0_0c:1;
    u16 unk0_0d:1;
    u16 unk0_1:4;
    u16 unk1:8;
    u16 unk2;
    s16 unk4;
    u16 unk6;
    u16 unk8;
    u16 unkA;
    u8 unkC[2];
    u16 unkE_0:1;
    u16 unkE_1:15;
};

static void AnimFallingFeather(struct Sprite *sprite)
{
    u8 battler, matrixNum, sinIndex;
    s16 spriteCoord;

    struct FeatherDanceData *data = (struct FeatherDanceData *)sprite->data;

    if (gBattleAnimArgs[7] & 0x100)
        battler = gBattleAnimAttacker;
    else
        battler = gBattleAnimTarget;

    if (GetBattlerSide(battler) == B_SIDE_PLAYER)
        gBattleAnimArgs[0] = -gBattleAnimArgs[0];

    sprite->x = GetBattlerSpriteCoord(battler, BATTLER_COORD_ATTR_HEIGHT) + gBattleAnimArgs[0];
    spriteCoord = GetBattlerSpriteCoord(battler, BATTLER_COORD_ATTR_WIDTH);
    sprite->y = spriteCoord + gBattleAnimArgs[1];

    data->unk8 = sprite->y << 8;
    data->unkE_1 = spriteCoord + gBattleAnimArgs[6];
    data->unk0_0c = 1;
    data->unk2 = gBattleAnimArgs[2] & 0xFF;
    data->unkA = (gBattleAnimArgs[2] >> 8) & 0xFF;
    data->unk4 = gBattleAnimArgs[3];
    data->unk6 = gBattleAnimArgs[4];
    *(u16 *)(data->unkC) = gBattleAnimArgs[5];

    if (data->unk2 >= 64 && data->unk2 <= 191)
    {
        if (!IsContest())
            sprite->oam.priority = GetBattlerSpriteBGPriority(battler) + 1;
        else
            sprite->oam.priority = GetBattlerSpriteBGPriority(battler);

        data->unkE_0 = 0;

        if (!(data->unk4 & 0x8000))
        {
            sprite->hFlip ^= 1;
            sprite->animNum = sprite->hFlip;

            sprite->animBeginning = 1;
            sprite->animEnded = 0;
        }
    }
    else
    {
        sprite->oam.priority = GetBattlerSpriteBGPriority(battler);
        data->unkE_0 = 1;

        if (data->unk4 & 0x8000)
        {
            sprite->hFlip ^= 1;
            sprite->animNum = sprite->hFlip;

            sprite->animBeginning = 1;
            sprite->animEnded = 0;
        }
    }

    data->unk0_1 = data->unk2 >> 6;
    sprite->x2 = (gSineTable[data->unk2] * data->unkC[0]) >> 8;
    matrixNum = sprite->oam.matrixNum;

    sinIndex = (-sprite->x2 >> 1) + data->unkA;
    spriteCoord = gSineTable[sinIndex];

    gOamMatrices[matrixNum].a = gOamMatrices[matrixNum].d = gSineTable[sinIndex + 64];
    gOamMatrices[matrixNum].b = spriteCoord;
    gOamMatrices[matrixNum].c = -spriteCoord;

    sprite->callback = AnimFallingFeather_Step;
}

static void AnimFallingFeather_Step(struct Sprite *sprite)
{
    u8 matrixNum, sinIndex;
    s16 sinVal = 0;
    struct FeatherDanceData *data = (struct FeatherDanceData *)sprite->data;
    if (data->unk0_0a)
    {
        if (data->unk1-- % 256 == 0)
        {
            data->unk0_0a = 0;
            data->unk1 = 0;
        }
    }
    else
    {
        switch (data->unk2 / 64)
        {
        case 0:
            if ((u8)data->unk0_1 == 1) //casts to u8 here are necessary for matching
            {
                data->unk0_0d = 1;
                data->unk0_0a = 1;
                data->unk1 = 0;
            }
            else if ((u8)data->unk0_1 == 3)
            {
                data->unk0_0b ^= 1;
                data->unk0_0a = 1;
                data->unk1 = 0;
            }
            else if (data->unk0_0d)
            {
                sprite->hFlip ^= 1;
                sprite->animNum = sprite->hFlip;
                sprite->animBeginning = TRUE;
                sprite->animEnded = FALSE;
                if (data->unk0_0c)
                {
                    if (!IsContest())
                    {
                        if (!data->unkE_0)
                        {
                            sprite->oam.priority--;
                            data->unkE_0 ^= 1;
                        }
                        else
                        {
                            sprite->oam.priority++;
                            data->unkE_0 ^= 1;
                        }
                    }
                    else
                    {
                        if (!data->unkE_0)
                        {
                            sprite->subpriority -= 12;
                            data->unkE_0 ^= 1;
                        }
                        else
                        {
                            sprite->subpriority += 12;
                            data->unkE_0 ^= 1;
                        }
                    }
                }
                data->unk0_0d = 0;
            }
            data->unk0_1 = 0;
            break;
        case 1:
            if ((u8)data->unk0_1 == 0)
            {
                data->unk0_0d = 1;
                data->unk0_0a = 1;
                data->unk1 = 0;
            }
            else if ((u8)data->unk0_1 == 2)
            {
                data->unk0_0a = 1;
                data->unk1 = 0;
            }
            else if (data->unk0_0d)
            {
                sprite->hFlip ^= 1;
                sprite->animNum = sprite->hFlip;
                sprite->animBeginning = TRUE;
                sprite->animEnded = FALSE;
                if (data->unk0_0c)
                {
                    if (!IsContest())
                    {
                        if (!data->unkE_0)
                        {
                            sprite->oam.priority--;
                            data->unkE_0 ^= 1;
                        }
                        else
                        {
                            sprite->oam.priority++;
                            data->unkE_0 ^= 1;
                        }
                    }
                    else
                    {
                        if (!data->unkE_0)
                        {
                            sprite->subpriority -= 12;
                            data->unkE_0 ^= 1;
                        }
                        else
                        {
                            sprite->subpriority += 12;
                            data->unkE_0 ^= 1;
                        }
                    }
                }
                data->unk0_0d = 0;
            }
            data->unk0_1 = 1;
            break;
        case 2:
            if ((u8)data->unk0_1 == 3)
            {
                data->unk0_0d = 1;
                data->unk0_0a = 1;
                data->unk1 = 0;
            }
            else if ((u8)data->unk0_1 == 1)
            {
                data->unk0_0a = 1;
                data->unk1 = 0;
            }
            else if (data->unk0_0d)
            {
                sprite->hFlip ^= 1;
                sprite->animNum = sprite->hFlip;
                sprite->animBeginning = TRUE;
                sprite->animEnded = FALSE;
                if (data->unk0_0c)
                {
                    if (!IsContest())
                    {
                        if (!data->unkE_0)
                        {
                            sprite->oam.priority--;
                            data->unkE_0 ^= 1;
                        }
                        else
                        {
                            sprite->oam.priority++;
                            data->unkE_0 ^= 1;
                        }
                    }
                    else
                    {
                        if (!data->unkE_0)
                        {
                            sprite->subpriority -= 12;
                            data->unkE_0 ^= 1;
                        }
                        else
                        {
                            sprite->subpriority += 12;
                            data->unkE_0 ^= 1;
                        }
                    }
                }
                data->unk0_0d = 0;
            }
            data->unk0_1 = 2;
            break;
        case 3:
            if ((u8)data->unk0_1 == 2)
            {
                data->unk0_0d = 1;
            }
            else if ((u8)data->unk0_1 == 0)
            {
                data->unk0_0b ^= 1;
                data->unk0_0a = 1;
                data->unk1 = 0;
            }
            else if (data->unk0_0d)
            {
                sprite->hFlip ^= 1;
                sprite->animNum = sprite->hFlip;
                sprite->animBeginning = TRUE;
                sprite->animEnded = FALSE;
                if (data->unk0_0c)
                {
                    if (!IsContest())
                    {
                        if (!data->unkE_0)
                        {
                            sprite->oam.priority--;
                            data->unkE_0 ^= 1;
                        }
                        else
                        {
                            sprite->oam.priority++;
                            data->unkE_0 ^= 1;
                        }
                    }
                    else
                    {
                        if (!data->unkE_0)
                        {
                            sprite->subpriority -= 12;
                            data->unkE_0 ^= 1;
                        }
                        else
                        {
                            sprite->subpriority += 12;
                            data->unkE_0 ^= 1;
                        }
                    }
                }
                data->unk0_0d = 0;
            }
            data->unk0_1 = 3;
            break;
        }

        sprite->x2 = ((s32)data->unkC[data->unk0_0b] * gSineTable[data->unk2]) >> 8;
        matrixNum = sprite->oam.matrixNum;

        sinIndex = (-sprite->x2 >> 1) + data->unkA;
        sinVal = gSineTable[sinIndex];

        gOamMatrices[matrixNum].a = gOamMatrices[matrixNum].d = gSineTable[sinIndex + 64];
        gOamMatrices[matrixNum].b = sinVal;
        gOamMatrices[matrixNum].c = -sinVal;

        data->unk8 += data->unk6;
        sprite->y = data->unk8 >> 8;
        if (data->unk4 & 0x8000)
            data->unk2 = (data->unk2 - (data->unk4 & 0x7FFF)) & 0xFF;
        else
            data->unk2 = (data->unk2 + (data->unk4 & 0x7FFF)) & 0xFF;

        if (sprite->y + sprite->y2 >= data->unkE_1)
        {
            sprite->data[0] = 0;
            sprite->callback = DestroyAnimSpriteAfterTimer;
        }
    }
}

static void AnimUnusedBubbleThrow(struct Sprite *sprite)
{
    sprite->oam.priority = GetBattlerSpriteBGPriority(gBattleAnimTarget);
    sprite->x = GetBattlerSpriteCoord(gBattleAnimAttacker, BATTLER_COORD_X_2);
    sprite->y = GetBattlerSpriteCoord(gBattleAnimAttacker, BATTLER_COORD_Y_PIC_OFFSET);
    sprite->callback = TranslateAnimSpriteToTargetMonLocation;
}

static void AnimWhirlwindLine(struct Sprite * sprite)
{
    u16 offset;
    u8 mult;

    if (gBattleAnimArgs[2] == ANIM_ATTACKER)
        InitSpritePosToAnimAttacker(sprite, FALSE);
    else
        InitSpritePosToAnimTarget(sprite, FALSE);

    if ((gBattleAnimArgs[2] == ANIM_ATTACKER && GetBattlerSide(gBattleAnimAttacker) == B_SIDE_PLAYER)
        || (gBattleAnimArgs[2] == ANIM_TARGET && GetBattlerSide(gBattleAnimTarget) == B_SIDE_PLAYER))
    {
        sprite->x += 8;
    }

    SeekSpriteAnim(sprite, gBattleAnimArgs[4]);
    sprite->x -= 32;
    sprite->data[1] = 0x0ccc;

    offset = gBattleAnimArgs[4];
    mult = 12;
    sprite->x2 += mult * offset;
    sprite->data[0] = offset;
    sprite->data[7] = gBattleAnimArgs[3];
    sprite->callback = AnimWhirlwindLine_Step;
}

static void AnimWhirlwindLine_Step(struct Sprite *sprite)
{
    sprite->x2 += sprite->data[1] >> 8;

    if (++sprite->data[0] == 6)
    {
        sprite->data[0] = 0;
        sprite->x2 = 0;
        StartSpriteAnim(sprite, 0);
    }

    if (--sprite->data[7] == -1)
        DestroyAnimSprite(sprite);
}

void AnimTask_DrillPeckHitSplats(u8 task)
{
    if (!(gTasks[task].data[0] % 32))
    {
        gAnimVisualTaskCount++;

        gBattleAnimArgs[0] = Sin(gTasks[task].data[0], -13);
        gBattleAnimArgs[1] = Cos(gTasks[task].data[0], -13);
        gBattleAnimArgs[2] = 1;
        gBattleAnimArgs[3] = 3;

        CreateSpriteAndAnimate(&gFlashingHitSplatSpriteTemplate,
                               GetBattlerSpriteCoord(gBattleAnimTarget, BATTLER_COORD_X_2),
                               GetBattlerSpriteCoord(gBattleAnimTarget, BATTLER_COORD_Y_PIC_OFFSET),
                               3);
    }

    gTasks[task].data[0] += 8;

    if (gTasks[task].data[0] > 255)
        DestroyAnimVisualTask(task);
}

static void AnimBounceBallShrink(struct Sprite *sprite)
{
    switch (sprite->data[0])
    {
    case 0:
        InitSpritePosToAnimAttacker(sprite, TRUE);
        gSprites[GetAnimBattlerSpriteId(ANIM_ATTACKER)].invisible = TRUE;
        ++sprite->data[0];
        break;
    case 1:
        if (sprite->affineAnimEnded)
            DestroyAnimSprite(sprite);
        break;
    }
}

void AnimBounceBallLand(struct Sprite *sprite)
{
    switch (sprite->data[0])
    {
    case 0:
        sprite->y = GetBattlerSpriteCoord(gBattleAnimTarget, BATTLER_COORD_Y);
        sprite->y2 = -sprite->y - 32;
        sprite->data[0]++;
        break;
    case 1:
        sprite->y2 += 10;
        if (sprite->y2 >= 0)
            ++sprite->data[0];
        break;
    case 2:
        sprite->y2 -= 10;
        if (sprite->y + sprite->y2 < -32)
        {
            gSprites[GetAnimBattlerSpriteId(ANIM_ATTACKER)].invisible = FALSE;
            DestroyAnimSprite(sprite);
        }
        break;
    }
}

static void AnimDiveBall(struct Sprite *sprite)
{
    InitSpritePosToAnimAttacker(sprite, TRUE);
    sprite->data[0] = gBattleAnimArgs[2];
    sprite->data[1] = gBattleAnimArgs[3];
    sprite->callback = AnimDiveBall_Step1;
    gSprites[GetAnimBattlerSpriteId(ANIM_ATTACKER)].invisible = TRUE;
}

void AnimDiveBall_Step1(struct Sprite *sprite)
{
    if (sprite->data[0] > 0)
    {
        sprite->data[0]--;
    }
    else if (sprite->y + sprite->y2 > -32)
    {
        sprite->data[2] += sprite->data[1];
        sprite->y2 -= (sprite->data[2] >> 8);
    }
    else
    {
        sprite->invisible = TRUE;
        if (sprite->data[3]++ > 20)
            sprite->callback = AnimDiveBall_Step2;
    }
}

static void AnimDiveBall_Step2(struct Sprite *sprite)
{
    sprite->y2 += sprite->data[2] >> 8;

    if (sprite->y + sprite->y2 > -32)
        sprite->invisible = FALSE;

    if (sprite->y2 > 0)
        DestroyAnimSprite(sprite);
}

static void AnimDiveWaterSplash(struct Sprite *sprite)
{
    u32 matrixNum;
    int t1, t2;

    switch (sprite->data[0])
    {
    case 0:
        if (!gBattleAnimArgs[0])
        {
            sprite->x = GetBattlerSpriteCoord(gBattleAnimAttacker, BATTLER_COORD_X);
            sprite->y = GetBattlerSpriteCoord(gBattleAnimAttacker, BATTLER_COORD_Y);
        }
        else
        {
            sprite->x = GetBattlerSpriteCoord(gBattleAnimTarget, BATTLER_COORD_X);
            sprite->y = GetBattlerSpriteCoord(gBattleAnimTarget, BATTLER_COORD_Y);
        }

        sprite->data[1] = 0x200;

        TrySetSpriteRotScale(sprite, FALSE, 0x100, sprite->data[1], 0);
        sprite->data[0]++;
        break;
    case 1:
        if (sprite->data[2] <= 11)
            sprite->data[1] -= 40;
        else
            sprite->data[1] += 40;

        sprite->data[2]++;

        TrySetSpriteRotScale(sprite, FALSE, 0x100, sprite->data[1], 0);

        matrixNum = sprite->oam.matrixNum;

        t1 = 0x3D00;
        t2 = t1 / gOamMatrices[matrixNum].d + 1;

        if (t2 > 128)
            t2 = 128;

        t2 = (64 - t2) / 2;
        sprite->y2 = t2;

        if (sprite->data[2] == 24)
        {
            ResetSpriteRotScale_PreserveAffine(sprite);
            DestroyAnimSprite(sprite);
        }
        break;
    }
}

// Launches a water droplet away from the specified battler. Used by Astonish and Dive
static void AnimSprayWaterDroplet(struct Sprite *sprite)
{
    int v1 = 0x1ff & Random2();
    int v2 = 0x7f & Random2();

    if (v1 % 2)
        sprite->data[0] = 736 + v1;
    else
        sprite->data[0] = 736 - v1;

    if (v2 % 2)
        sprite->data[1] = 896 + v2;
    else
        sprite->data[1] = 896 - v2;

    sprite->data[2] = gBattleAnimArgs[0];

    if (sprite->data[2])
        sprite->oam.matrixNum = ST_OAM_HFLIP;

    if (gBattleAnimArgs[1] == 0)
    {
        sprite->x = GetBattlerSpriteCoord(gBattleAnimAttacker, BATTLER_COORD_X);
        sprite->y = GetBattlerSpriteCoord(gBattleAnimAttacker, BATTLER_COORD_Y) + 32;
    }
    else
    {
        sprite->x = GetBattlerSpriteCoord(gBattleAnimTarget, BATTLER_COORD_X);
        sprite->y = GetBattlerSpriteCoord(gBattleAnimTarget, BATTLER_COORD_Y) + 32;
    }

    sprite->callback = AnimSprayWaterDroplet_Step;
}

static void AnimSprayWaterDroplet_Step(struct Sprite *sprite)
{
    if (sprite->data[2] == 0)
    {
        sprite->x2 += sprite->data[0] >> 8;
        sprite->y2 -= sprite->data[1] >> 8;
    }
    else
    {
        sprite->x2 -= sprite->data[0] >> 8;
        sprite->y2 -= sprite->data[1] >> 8;
    }

    sprite->data[0] = sprite->data[0];
    sprite->data[1] -= 32;

    if (sprite->data[0] < 0)
        sprite->data[0] = 0;

    if (++sprite->data[3] == 31)
        DestroyAnimSprite(sprite);
}

static void AnimUnusedFlashingLight(struct Sprite *sprite)
{
    sprite->data[6] = 0;
    sprite->data[7] = 64;
    sprite->callback = AnimUnusedFlashingLight_Step;
}

static void AnimUnusedFlashingLight_Step(struct Sprite *sprite)
{
    switch (sprite->data[0])
    {
    case 0:
        if (++sprite->data[1] > 8)
        {
            sprite->data[1] = 0;
            sprite->invisible ^= 1;
            if (++sprite->data[2] > 5 && sprite->invisible)
                sprite->data[0]++;
        }
        break;
    case 1:
        DestroyAnimSprite(sprite);
        break;
    }
}

static void AnimSkyAttackBird(struct Sprite *sprite)
{
    u16 rotation;
    s16 posx = sprite->x;
    s16 posy = sprite->y;

    sprite->x = GetBattlerSpriteCoord(gBattleAnimAttacker, BATTLER_COORD_X_2);
    sprite->y = GetBattlerSpriteCoord(gBattleAnimAttacker, BATTLER_COORD_Y_PIC_OFFSET);

    sprite->data[4] = sprite->x << 4;
    sprite->data[5] = sprite->y << 4;

    sprite->data[6] = ((posx - sprite->x) << 4) / 12;
    sprite->data[7] = ((posy - sprite->y) << 4) / 12;

    rotation = ArcTan2Neg(posx - sprite->x, posy - sprite->y);
    rotation -= 16384;

    TrySetSpriteRotScale(sprite, TRUE, 0x100, 0x100, rotation);

    sprite->callback = AnimSkyAttackBird_Step;
}

void AnimSkyAttackBird_Step(struct Sprite *sprite)
{
    sprite->data[4] += sprite->data[6];
    sprite->data[5] += sprite->data[7];

    sprite->x = sprite->data[4] >> 4;
    sprite->y = sprite->data[5] >> 4;

    if (sprite->x > DISPLAY_WIDTH + 45 || sprite->x < -45
     || sprite->y > 157 || sprite->y < -45)
        DestroySpriteAndMatrix(sprite);
}

static void UNUSED AnimTask_SetAttackerVisibility(u8 taskId)
{
    if (gBattleAnimArgs[0] == 0)
    {
        u8 spriteId = GetAnimBattlerSpriteId(ANIM_ATTACKER);
        gSprites[spriteId].invisible = TRUE;
    }
    else
    {
        u8 spriteId = GetAnimBattlerSpriteId(ANIM_ATTACKER);
        gSprites[spriteId].invisible = FALSE;
    }
    DestroyAnimVisualTask(taskId);
}

void AnimTask_LoadWindstormBackground(u8 taskId)
{
    int var0;
    struct BattleAnimBgData animBg;

    var0 = 0;
    SetGpuReg(REG_OFFSET_BLDCNT, BLDCNT_TGT1_BG1 | BLDCNT_TGT2_ALL | BLDCNT_EFFECT_BLEND);
    SetGpuReg(REG_OFFSET_BLDALPHA, BLDALPHA_BLEND(0, 16));
    SetAnimBgAttribute(1, BG_ANIM_PRIORITY, 1);
    SetAnimBgAttribute(1, BG_ANIM_SCREEN_SIZE, 0);

    if (!IsContest())
        SetAnimBgAttribute(1, BG_ANIM_CHAR_BASE_BLOCK, 1);

    gBattle_BG1_X = 0;
    gBattle_BG1_Y = 0;
    SetGpuReg(REG_OFFSET_BG1HOFS, gBattle_BG1_X);
    SetGpuReg(REG_OFFSET_BG1VOFS, gBattle_BG1_Y);

    GetBattleAnimBg1Data(&animBg);
    AnimLoadCompressedBgGfx(animBg.bgId, gBattleAnimBgImage_Sandstorm, animBg.tilesOffset);
    AnimLoadCompressedBgTilemapHandleContest(&animBg, gBattleAnimBgTilemap_Sandstorm, 0);
    LoadCompressedPalette(gBattleAnimSpritePal_Windstorm, animBg.paletteId * 16, 32);

    if (gBattleAnimArgs[0] && GetBattlerSide(gBattleAnimAttacker) != B_SIDE_PLAYER)
        var0 = 1;

    gTasks[taskId].data[0] = var0;
    gTasks[taskId].func = AnimTask_LoadWindstormBackground_Step;
}

static void AnimTask_LoadWindstormBackground_Step(u8 taskId)
{
    struct BattleAnimBgData animBg;

    if (gTasks[taskId].data[0] == 0)
        gBattle_BG1_X += -6;
    else
        gBattle_BG1_X += 6;

    gBattle_BG1_Y += -1;

    switch (gTasks[taskId].data[12])
    {
    case 0:
        if (++gTasks[taskId].data[10] == 4)
        {
            gTasks[taskId].data[10] = 0;
            gTasks[taskId].data[11]++;
            SetGpuReg(REG_OFFSET_BLDALPHA, BLDALPHA_BLEND(gTasks[taskId].data[11], 16 - gTasks[taskId].data[11]));
            if (gTasks[taskId].data[11] == 7)
            {
                gTasks[taskId].data[12]++;
                gTasks[taskId].data[11] = 0;
            }
        }
        break;
    case 1:
        if (++gTasks[taskId].data[11] == 101)
        {
            gTasks[taskId].data[11] = 7;
            gTasks[taskId].data[12]++;
        }
        break;
    case 2:
        if (++gTasks[taskId].data[10] == 4)
        {
            gTasks[taskId].data[10] = 0;
            gTasks[taskId].data[11]--;
            SetGpuReg(REG_OFFSET_BLDALPHA, BLDALPHA_BLEND(gTasks[taskId].data[11], 16 - gTasks[taskId].data[11]));
            if (gTasks[taskId].data[11] == 0)
            {
                gTasks[taskId].data[12]++;
                gTasks[taskId].data[11] = 0;
            }
        }
        break;
    case 3:
        GetBattleAnimBg1Data(&animBg);
        ClearBattleAnimBg(animBg.bgId);
        gTasks[taskId].data[12]++;
        break;
    case 4:
        if (!IsContest())
            SetAnimBgAttribute(1, BG_ANIM_CHAR_BASE_BLOCK, 0);

        gBattle_BG1_X = 0;
        gBattle_BG1_Y = 0;
        SetGpuReg(REG_OFFSET_BLDCNT, 0);
        SetGpuReg(REG_OFFSET_BLDALPHA, 0);
        SetAnimBgAttribute(1, BG_ANIM_PRIORITY, 1);
        DestroyAnimVisualTask(taskId);
        break;
    }
}<|MERGE_RESOLUTION|>--- conflicted
+++ resolved
@@ -359,18 +359,11 @@
 // same as AnimEllipticalGust but centered on targets in a double battle
 static void AnimEllipticalGustCentered(struct Sprite *sprite)
 {
-<<<<<<< HEAD
     if (IsDoubleBattle())
         InitSpritePosToAnimTargetsCentre(sprite, FALSE);
     else
         InitSpritePosToAnimTarget(sprite, FALSE);
-=======
-    if (gBattleTypeFlags & BATTLE_TYPE_DOUBLE)
-        InitSpritePosToAnimTargetsCentre(sprite, FALSE);
-    else
-        InitSpritePosToAnimTarget(sprite, FALSE);
-
->>>>>>> b892ad4d
+
     sprite->y += 20;
     sprite->data[1] = 191;
     sprite->callback = AnimEllipticalGust_Step;
