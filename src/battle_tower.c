--- conflicted
+++ resolved
@@ -3070,13 +3070,8 @@
 
             CreateMon(&gPlayerParty[i + 3], partyData[i].species, partyData[i].lvl, 0, TRUE, j, otIdType, otID);
             SetMonData(&gPlayerParty[i + 3], MON_DATA_HELD_ITEM, &partyData[i].heldItem);
-
-            // TODO: Figure out a default strategy when moves are not set, to generate a good moveset
-            for (j = 0; j < MAX_MON_MOVES; ++j)
-            {
-                SetMonData(&gPlayerParty[i+3], MON_DATA_MOVE1 + j, &partyData[i].moves[j]);
-                SetMonData(&gPlayerParty[i+3], MON_DATA_PP1 + j, &gBattleMoves[partyData[i].moves[j]].pp);
-            }
+            CustomTrainerPartyAssignMoves(&gPlayerParty[i+3], &partyData[i]);
+
             SetMonData(&gPlayerParty[i+3], MON_DATA_IVS, &(partyData[i].iv));
             if (partyData[i].ev != NULL)
             {
@@ -3102,63 +3097,8 @@
             SetMonData(&gPlayerParty[i+3], MON_DATA_FRIENDSHIP, &(partyData[i].friendship));
             if (partyData[i].ball != ITEM_NONE)
             {
-<<<<<<< HEAD
                 ball = partyData[i].ball;
                 SetMonData(&gPlayerParty[i+3], MON_DATA_POKEBALL, &ball);
-=======
-                const struct TrainerMonCustomized *partyData = gTrainers[trainerId - TRAINER_CUSTOM_PARTNER].party.EverythingCustomized;
-                u32 otIdType = OT_ID_RANDOM_NO_SHINY;
-
-                if (partyData[i].gender == TRAINER_MON_MALE)
-                    j = (j & 0xFFFFFF00) | GeneratePersonalityForGender(MON_MALE, partyData[i].species);
-                else if (partyData[i].gender == TRAINER_MON_FEMALE)
-                    j = (j & 0xFFFFFF00) | GeneratePersonalityForGender(MON_FEMALE, partyData[i].species);
-                if (partyData[i].nature != 0)
-                    ModifyPersonalityForNature(&j, partyData[i].nature - 1);
-                if (partyData[i].isShiny)
-                {
-                    otIdType = OT_ID_PRESET;
-                    otID = HIHALF(j) ^ LOHALF(j);
-                }
-
-                CreateMon(&gPlayerParty[i + 3], partyData[i].species, partyData[i].lvl, 0, TRUE, j, otIdType, otID);
-                SetMonData(&gPlayerParty[i + 3], MON_DATA_HELD_ITEM, &partyData[i].heldItem);
-                CustomTrainerPartyAssignMoves(&gPlayerParty[i+3], &partyData[i]);
-
-                SetMonData(&gPlayerParty[i+3], MON_DATA_IVS, &(partyData[i].iv));
-                if (partyData[i].ev != NULL)
-                {
-                    SetMonData(&gPlayerParty[i+3], MON_DATA_HP_EV, &(partyData[i].ev[0]));
-                    SetMonData(&gPlayerParty[i+3], MON_DATA_ATK_EV, &(partyData[i].ev[1]));
-                    SetMonData(&gPlayerParty[i+3], MON_DATA_DEF_EV, &(partyData[i].ev[2]));
-                    SetMonData(&gPlayerParty[i+3], MON_DATA_SPATK_EV, &(partyData[i].ev[3]));
-                    SetMonData(&gPlayerParty[i+3], MON_DATA_SPDEF_EV, &(partyData[i].ev[4]));
-                    SetMonData(&gPlayerParty[i+3], MON_DATA_SPEED_EV, &(partyData[i].ev[5]));
-                }
-                if (partyData[i].ability != ABILITY_NONE)
-                {
-                    const struct SpeciesInfo *speciesInfo = &gSpeciesInfo[partyData[i].species];
-                    u32 maxAbilities = ARRAY_COUNT(speciesInfo->abilities);
-                    for (j = 0; j < maxAbilities; ++j)
-                    {
-                        if (speciesInfo->abilities[j] == partyData[i].ability)
-                            break;
-                    }
-                    if (j < maxAbilities)
-                        SetMonData(&gPlayerParty[i+3], MON_DATA_ABILITY_NUM, &j);
-                }
-                SetMonData(&gPlayerParty[i+3], MON_DATA_FRIENDSHIP, &(partyData[i].friendship));
-                if (partyData[i].ball != ITEM_NONE)
-                {
-                    ball = partyData[i].ball;
-                    SetMonData(&gPlayerParty[i+3], MON_DATA_POKEBALL, &ball);
-                }
-                if (partyData[i].nickname != NULL)
-                {
-                    SetMonData(&gPlayerParty[i+3], MON_DATA_NICKNAME, partyData[i].nickname);
-                }
-                CalculateMonStats(&gPlayerParty[i+3]);
->>>>>>> fc66a8c4
             }
             if (partyData[i].nickname != NULL)
             {
