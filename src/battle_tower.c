#include "global.h"
#include "battle_tower.h"
#include "apprentice.h"
#include "event_data.h"
#include "battle_setup.h"
#include "overworld.h"
#include "random.h"
#include "text.h"
#include "main.h"
#include "international_string_util.h"
#include "battle.h"
#include "frontier_util.h"
#include "strings.h"
#include "recorded_battle.h"
#include "easy_chat.h"
#include "gym_leader_rematch.h"
#include "battle_transition.h"
#include "trainer_see.h"
#include "new_game.h"
#include "string_util.h"
#include "data.h"
#include "link.h"
#include "field_message_box.h"
#include "tv.h"
#include "battle_factory.h"
#include "constants/apprentice.h"
#include "constants/battle_dome.h"
#include "constants/battle_frontier.h"
#include "constants/battle_frontier_mons.h"
#include "constants/battle_tent.h"
#include "constants/battle_tent_mons.h"
#include "constants/battle_tent_trainers.h"
#include "constants/battle_tower.h"
#include "constants/frontier_util.h"
#include "constants/items.h"
#include "constants/trainers.h"
#include "constants/event_objects.h"
#include "constants/moves.h"

extern const u8 MossdeepCity_SpaceCenter_2F_EventScript_MaxieTrainer[];
extern const u8 MossdeepCity_SpaceCenter_2F_EventScript_TabithaTrainer[];

// EWRAM vars.
EWRAM_DATA const struct BattleFrontierTrainer *gFacilityTrainers = NULL;
EWRAM_DATA const struct FacilityMon *gFacilityTrainerMons = NULL;

// IWRAM common
u16 gFrontierTempParty[MAX_FRONTIER_PARTY_SIZE];

// This file's functions.
static void InitTowerChallenge(void);
static void GetTowerData(void);
static void SetTowerData(void);
static void SetNextFacilityOpponent(void);
static void SetTowerBattleWon(void);
static void AwardBattleTowerRibbons(void);
static void SaveTowerChallenge(void);
static void GetOpponentIntroSpeech(void);
static void BattleTowerNop1(void);
static void BattleTowerNop2(void);
static void LoadMultiPartnerCandidatesData(void);
static void ShowPartnerCandidateMessage(void);
static void LoadLinkMultiOpponentsData(void);
static void TowerTryCloseLink(void);
static void SetMultiPartnerGfx(void);
static void SetTowerInterviewData(void);
static void ValidateBattleTowerRecordChecksums(void);
static void SaveCurrentWinStreak(void);
static void ValidateApprenticesChecksums(void);
static void SetNextBattleTentOpponent(void);
static void CopyEReaderTrainerFarewellMessage(void);
static void ClearBattleTowerRecord(struct EmeraldBattleTowerRecord *record);
static void FillTrainerParty(u16 trainerId, u8 firstMonId, u8 monCount);
static void FillTentTrainerParty_(u16 trainerId, u8 firstMonId, u8 monCount);
static void FillFactoryFrontierTrainerParty(u16 trainerId, u8 firstMonId);
static void FillFactoryTentTrainerParty(u16 trainerId, u8 firstMonId);
static u8 GetFrontierTrainerFixedIvs(u16 trainerId);
static void FillPartnerParty(u16 trainerId);
static void SetEReaderTrainerChecksum(struct BattleTowerEReaderTrainer *ereaderTrainer);
static u8 SetTentPtrsGetLevel(void);

const u16 gBattleFrontierHeldItems[] =
{
    [BATTLE_FRONTIER_ITEM_NONE]           = ITEM_NONE,
    [BATTLE_FRONTIER_ITEM_KINGS_ROCK]     = ITEM_KINGS_ROCK,
    [BATTLE_FRONTIER_ITEM_SITRUS_BERRY]   = ITEM_SITRUS_BERRY,
    [BATTLE_FRONTIER_ITEM_ORAN_BERRY]     = ITEM_ORAN_BERRY,
    [BATTLE_FRONTIER_ITEM_CHESTO_BERRY]   = ITEM_CHESTO_BERRY,
    [BATTLE_FRONTIER_ITEM_HARD_STONE]     = ITEM_HARD_STONE,
    [BATTLE_FRONTIER_ITEM_FOCUS_BAND]     = ITEM_FOCUS_BAND,
    [BATTLE_FRONTIER_ITEM_PERSIM_BERRY]   = ITEM_PERSIM_BERRY,
    [BATTLE_FRONTIER_ITEM_MIRACLE_SEED]   = ITEM_MIRACLE_SEED,
    [BATTLE_FRONTIER_ITEM_BERRY_JUICE]    = ITEM_BERRY_JUICE,
    [BATTLE_FRONTIER_ITEM_MACHO_BRACE]    = ITEM_MACHO_BRACE,
    [BATTLE_FRONTIER_ITEM_SILVER_POWDER]  = ITEM_SILVER_POWDER,
    [BATTLE_FRONTIER_ITEM_CHERI_BERRY]    = ITEM_CHERI_BERRY,
    [BATTLE_FRONTIER_ITEM_BLACK_GLASSES]  = ITEM_BLACK_GLASSES,
    [BATTLE_FRONTIER_ITEM_BLACK_BELT]     = ITEM_BLACK_BELT,
    [BATTLE_FRONTIER_ITEM_SOUL_DEW]       = ITEM_SOUL_DEW,
    [BATTLE_FRONTIER_ITEM_CHOICE_BAND]    = ITEM_CHOICE_BAND,
    [BATTLE_FRONTIER_ITEM_MAGNET]         = ITEM_MAGNET,
    [BATTLE_FRONTIER_ITEM_SILK_SCARF]     = ITEM_SILK_SCARF,
    [BATTLE_FRONTIER_ITEM_WHITE_HERB]     = ITEM_WHITE_HERB,
    [BATTLE_FRONTIER_ITEM_DEEP_SEA_SCALE] = ITEM_DEEP_SEA_SCALE,
    [BATTLE_FRONTIER_ITEM_DEEP_SEA_TOOTH] = ITEM_DEEP_SEA_TOOTH,
    [BATTLE_FRONTIER_ITEM_MYSTIC_WATER]   = ITEM_MYSTIC_WATER,
    [BATTLE_FRONTIER_ITEM_SHARP_BEAK]     = ITEM_SHARP_BEAK,
    [BATTLE_FRONTIER_ITEM_QUICK_CLAW]     = ITEM_QUICK_CLAW,
    [BATTLE_FRONTIER_ITEM_LEFTOVERS]      = ITEM_LEFTOVERS,
    [BATTLE_FRONTIER_ITEM_RAWST_BERRY]    = ITEM_RAWST_BERRY,
    [BATTLE_FRONTIER_ITEM_LIGHT_BALL]     = ITEM_LIGHT_BALL,
    [BATTLE_FRONTIER_ITEM_POISON_BARB]    = ITEM_POISON_BARB,
    [BATTLE_FRONTIER_ITEM_NEVER_MELT_ICE] = ITEM_NEVER_MELT_ICE,
    [BATTLE_FRONTIER_ITEM_ASPEAR_BERRY]   = ITEM_ASPEAR_BERRY,
    [BATTLE_FRONTIER_ITEM_SPELL_TAG]      = ITEM_SPELL_TAG,
    [BATTLE_FRONTIER_ITEM_BRIGHT_POWDER]  = ITEM_BRIGHT_POWDER,
    [BATTLE_FRONTIER_ITEM_LEPPA_BERRY]    = ITEM_LEPPA_BERRY,
    [BATTLE_FRONTIER_ITEM_SCOPE_LENS]     = ITEM_SCOPE_LENS,
    [BATTLE_FRONTIER_ITEM_TWISTED_SPOON]  = ITEM_TWISTED_SPOON,
    [BATTLE_FRONTIER_ITEM_METAL_COAT]     = ITEM_METAL_COAT,
    [BATTLE_FRONTIER_ITEM_MENTAL_HERB]    = ITEM_MENTAL_HERB,
    [BATTLE_FRONTIER_ITEM_CHARCOAL]       = ITEM_CHARCOAL,
    [BATTLE_FRONTIER_ITEM_PECHA_BERRY]    = ITEM_PECHA_BERRY,
    [BATTLE_FRONTIER_ITEM_SOFT_SAND]      = ITEM_SOFT_SAND,
    [BATTLE_FRONTIER_ITEM_LUM_BERRY]      = ITEM_LUM_BERRY,
    [BATTLE_FRONTIER_ITEM_DRAGON_SCALE]   = ITEM_DRAGON_SCALE,
    [BATTLE_FRONTIER_ITEM_DRAGON_FANG]    = ITEM_DRAGON_FANG,
    [BATTLE_FRONTIER_ITEM_IAPAPA_BERRY]   = ITEM_IAPAPA_BERRY,
    [BATTLE_FRONTIER_ITEM_WIKI_BERRY]     = ITEM_WIKI_BERRY,
    [BATTLE_FRONTIER_ITEM_SEA_INCENSE]    = ITEM_SEA_INCENSE,
    [BATTLE_FRONTIER_ITEM_SHELL_BELL]     = ITEM_SHELL_BELL,
    [BATTLE_FRONTIER_ITEM_SALAC_BERRY]    = ITEM_SALAC_BERRY,
    [BATTLE_FRONTIER_ITEM_LANSAT_BERRY]   = ITEM_LANSAT_BERRY,
    [BATTLE_FRONTIER_ITEM_APICOT_BERRY]   = ITEM_APICOT_BERRY,
    [BATTLE_FRONTIER_ITEM_STARF_BERRY]    = ITEM_STARF_BERRY,
    [BATTLE_FRONTIER_ITEM_LIECHI_BERRY]   = ITEM_LIECHI_BERRY,
    [BATTLE_FRONTIER_ITEM_STICK]          = ITEM_STICK,
    [BATTLE_FRONTIER_ITEM_LAX_INCENSE]    = ITEM_LAX_INCENSE,
    [BATTLE_FRONTIER_ITEM_AGUAV_BERRY]    = ITEM_AGUAV_BERRY,
    [BATTLE_FRONTIER_ITEM_FIGY_BERRY]     = ITEM_FIGY_BERRY,
    [BATTLE_FRONTIER_ITEM_THICK_CLUB]     = ITEM_THICK_CLUB,
    [BATTLE_FRONTIER_ITEM_MAGO_BERRY]     = ITEM_MAGO_BERRY,
    [BATTLE_FRONTIER_ITEM_METAL_POWDER]   = ITEM_METAL_POWDER,
    [BATTLE_FRONTIER_ITEM_PETAYA_BERRY]   = ITEM_PETAYA_BERRY,
    [BATTLE_FRONTIER_ITEM_LUCKY_PUNCH]    = ITEM_LUCKY_PUNCH,
    [BATTLE_FRONTIER_ITEM_GANLON_BERRY]   = ITEM_GANLON_BERRY,
};

#include "data/battle_frontier/battle_frontier_trainer_mons.h"
#include "data/battle_frontier/battle_frontier_trainers.h"
#include "data/battle_frontier/battle_frontier_mons.h"

const u8 gTowerMaleFacilityClasses[30] =
{
    FACILITY_CLASS_RUIN_MANIAC,
    FACILITY_CLASS_TUBER_M,
    FACILITY_CLASS_COOLTRAINER_M,
    FACILITY_CLASS_RICH_BOY,
    FACILITY_CLASS_POKEMANIAC,
    FACILITY_CLASS_SWIMMER_M,
    FACILITY_CLASS_BLACK_BELT,
    FACILITY_CLASS_GUITARIST,
    FACILITY_CLASS_KINDLER,
    FACILITY_CLASS_CAMPER,
    FACILITY_CLASS_BUG_MANIAC,
    FACILITY_CLASS_PSYCHIC_M,
    FACILITY_CLASS_GENTLEMAN,
    FACILITY_CLASS_SCHOOL_KID_M,
    FACILITY_CLASS_POKEFAN_M,
    FACILITY_CLASS_EXPERT_M,
    FACILITY_CLASS_YOUNGSTER,
    FACILITY_CLASS_FISHERMAN,
    FACILITY_CLASS_CYCLING_TRIATHLETE_M,
    FACILITY_CLASS_RUNNING_TRIATHLETE_M,
    FACILITY_CLASS_SWIMMING_TRIATHLETE_M,
    FACILITY_CLASS_DRAGON_TAMER,
    FACILITY_CLASS_BIRD_KEEPER,
    FACILITY_CLASS_NINJA_BOY,
    FACILITY_CLASS_SAILOR,
    FACILITY_CLASS_COLLECTOR,
    FACILITY_CLASS_PKMN_BREEDER_M,
    FACILITY_CLASS_PKMN_RANGER_M,
    FACILITY_CLASS_BUG_CATCHER,
    FACILITY_CLASS_HIKER
};

const u8 gTowerFemaleFacilityClasses[20] =
{
    FACILITY_CLASS_AROMA_LADY,
    FACILITY_CLASS_TUBER_F,
    FACILITY_CLASS_COOLTRAINER_F,
    FACILITY_CLASS_HEX_MANIAC,
    FACILITY_CLASS_LADY,
    FACILITY_CLASS_BEAUTY,
    FACILITY_CLASS_PSYCHIC_F,
    FACILITY_CLASS_SCHOOL_KID_F,
    FACILITY_CLASS_POKEFAN_F,
    FACILITY_CLASS_EXPERT_F,
    FACILITY_CLASS_CYCLING_TRIATHLETE_F,
    FACILITY_CLASS_RUNNING_TRIATHLETE_F,
    FACILITY_CLASS_SWIMMING_TRIATHLETE_F,
    FACILITY_CLASS_BATTLE_GIRL,
    FACILITY_CLASS_PARASOL_LADY,
    FACILITY_CLASS_SWIMMER_F,
    FACILITY_CLASS_PICNICKER,
    FACILITY_CLASS_PKMN_BREEDER_F,
    FACILITY_CLASS_PKMN_RANGER_F,
    FACILITY_CLASS_LASS
};

const u8 gTowerMaleTrainerGfxIds[30] =
{
    OBJ_EVENT_GFX_HIKER,
    OBJ_EVENT_GFX_TUBER_M,
    OBJ_EVENT_GFX_MAN_3,
    OBJ_EVENT_GFX_RICH_BOY,
    OBJ_EVENT_GFX_MANIAC,
    OBJ_EVENT_GFX_RUNNING_TRIATHLETE_M,
    OBJ_EVENT_GFX_BLACK_BELT,
    OBJ_EVENT_GFX_MAN_5,
    OBJ_EVENT_GFX_MAN_5,
    OBJ_EVENT_GFX_CAMPER,
    OBJ_EVENT_GFX_MANIAC,
    OBJ_EVENT_GFX_PSYCHIC_M,
    OBJ_EVENT_GFX_GENTLEMAN,
    OBJ_EVENT_GFX_SCHOOL_KID_M,
    OBJ_EVENT_GFX_POKEFAN_M,
    OBJ_EVENT_GFX_EXPERT_M,
    OBJ_EVENT_GFX_YOUNGSTER,
    OBJ_EVENT_GFX_FISHERMAN,
    OBJ_EVENT_GFX_CYCLING_TRIATHLETE_M,
    OBJ_EVENT_GFX_RUNNING_TRIATHLETE_M,
    OBJ_EVENT_GFX_RUNNING_TRIATHLETE_M,
    OBJ_EVENT_GFX_MAN_3,
    OBJ_EVENT_GFX_MAN_5,
    OBJ_EVENT_GFX_NINJA_BOY,
    OBJ_EVENT_GFX_SAILOR,
    OBJ_EVENT_GFX_MANIAC,
    OBJ_EVENT_GFX_MAN_4,
    OBJ_EVENT_GFX_CAMPER,
    OBJ_EVENT_GFX_BUG_CATCHER,
    OBJ_EVENT_GFX_HIKER
};

const u8 gTowerFemaleTrainerGfxIds[20] =
{
    OBJ_EVENT_GFX_WOMAN_2,
    OBJ_EVENT_GFX_TUBER_F,
    OBJ_EVENT_GFX_WOMAN_5,
    OBJ_EVENT_GFX_HEX_MANIAC,
    OBJ_EVENT_GFX_WOMAN_2,
    OBJ_EVENT_GFX_BEAUTY,
    OBJ_EVENT_GFX_LASS,
    OBJ_EVENT_GFX_GIRL_3,
    OBJ_EVENT_GFX_POKEFAN_F,
    OBJ_EVENT_GFX_EXPERT_F,
    OBJ_EVENT_GFX_CYCLING_TRIATHLETE_F,
    OBJ_EVENT_GFX_RUNNING_TRIATHLETE_F,
    OBJ_EVENT_GFX_RUNNING_TRIATHLETE_F,
    OBJ_EVENT_GFX_GIRL_3,
    OBJ_EVENT_GFX_WOMAN_5,
    OBJ_EVENT_GFX_RUNNING_TRIATHLETE_F,
    OBJ_EVENT_GFX_PICNICKER,
    OBJ_EVENT_GFX_WOMAN_2,
    OBJ_EVENT_GFX_PICNICKER,
    OBJ_EVENT_GFX_LASS
};

// Excludes the unused RS_FACILITY_CLASS_BOARDER_1 and _2
static const u8 sRubyFacilityClassToEmerald[RS_FACILITY_CLASSES_COUNT - 2][2] =
{
    {RS_FACILITY_CLASS_AQUA_LEADER_ARCHIE, FACILITY_CLASS_AQUA_LEADER_ARCHIE},
    {RS_FACILITY_CLASS_AQUA_GRUNT_M, FACILITY_CLASS_AQUA_GRUNT_M},
    {RS_FACILITY_CLASS_AQUA_GRUNT_F, FACILITY_CLASS_AQUA_GRUNT_F},
    {RS_FACILITY_CLASS_AROMA_LADY, FACILITY_CLASS_AROMA_LADY},
    {RS_FACILITY_CLASS_RUIN_MANIAC, FACILITY_CLASS_RUIN_MANIAC},
    {RS_FACILITY_CLASS_INTERVIEWER, FACILITY_CLASS_INTERVIEWER},
    {RS_FACILITY_CLASS_TUBER_F, FACILITY_CLASS_TUBER_F},
    {RS_FACILITY_CLASS_TUBER_M, FACILITY_CLASS_TUBER_M},
    {RS_FACILITY_CLASS_COOLTRAINER_M, FACILITY_CLASS_COOLTRAINER_M},
    {RS_FACILITY_CLASS_COOLTRAINER_F, FACILITY_CLASS_COOLTRAINER_F},
    {RS_FACILITY_CLASS_HEX_MANIAC, FACILITY_CLASS_HEX_MANIAC},
    {RS_FACILITY_CLASS_LADY, FACILITY_CLASS_LADY},
    {RS_FACILITY_CLASS_BEAUTY, FACILITY_CLASS_BEAUTY},
    {RS_FACILITY_CLASS_RICH_BOY, FACILITY_CLASS_RICH_BOY},
    {RS_FACILITY_CLASS_POKEMANIAC, FACILITY_CLASS_POKEMANIAC},
    {RS_FACILITY_CLASS_SWIMMER_M, FACILITY_CLASS_SWIMMER_M},
    {RS_FACILITY_CLASS_BLACK_BELT, FACILITY_CLASS_BLACK_BELT},
    {RS_FACILITY_CLASS_GUITARIST, FACILITY_CLASS_GUITARIST},
    {RS_FACILITY_CLASS_KINDLER, FACILITY_CLASS_KINDLER},
    {RS_FACILITY_CLASS_CAMPER, FACILITY_CLASS_CAMPER},
    {RS_FACILITY_CLASS_BUG_MANIAC, FACILITY_CLASS_BUG_MANIAC},
    {RS_FACILITY_CLASS_PSYCHIC_M, FACILITY_CLASS_PSYCHIC_M},
    {RS_FACILITY_CLASS_PSYCHIC_F, FACILITY_CLASS_PSYCHIC_F},
    {RS_FACILITY_CLASS_GENTLEMAN, FACILITY_CLASS_GENTLEMAN},
    {RS_FACILITY_CLASS_ELITE_FOUR_M, FACILITY_CLASS_ELITE_FOUR_SIDNEY},
    {RS_FACILITY_CLASS_ELITE_FOUR_F, FACILITY_CLASS_ELITE_FOUR_PHOEBE},
    {RS_FACILITY_CLASS_LEADER_F, FACILITY_CLASS_LEADER_ROXANNE},
    {RS_FACILITY_CLASS_LEADER_M, FACILITY_CLASS_LEADER_BRAWLY},
    {RS_FACILITY_CLASS_LEADER_MF, FACILITY_CLASS_LEADER_TATE_AND_LIZA},
    {RS_FACILITY_CLASS_SCHOOL_KID_M, FACILITY_CLASS_SCHOOL_KID_M},
    {RS_FACILITY_CLASS_SCHOOL_KID_F, FACILITY_CLASS_SCHOOL_KID_F},
    {RS_FACILITY_CLASS_SR_AND_JR, FACILITY_CLASS_SR_AND_JR},
    {RS_FACILITY_CLASS_POKEFAN_M, FACILITY_CLASS_POKEFAN_M},
    {RS_FACILITY_CLASS_POKEFAN_F, FACILITY_CLASS_POKEFAN_F},
    {RS_FACILITY_CLASS_EXPERT_M, FACILITY_CLASS_EXPERT_M},
    {RS_FACILITY_CLASS_EXPERT_F, FACILITY_CLASS_EXPERT_F},
    {RS_FACILITY_CLASS_YOUNGSTER, FACILITY_CLASS_YOUNGSTER},
    {RS_FACILITY_CLASS_CHAMPION, FACILITY_CLASS_CHAMPION_WALLACE},
    {RS_FACILITY_CLASS_FISHERMAN, FACILITY_CLASS_FISHERMAN},
    {RS_FACILITY_CLASS_CYCLING_TRIATHLETE_M, FACILITY_CLASS_CYCLING_TRIATHLETE_M},
    {RS_FACILITY_CLASS_CYCLING_TRIATHLETE_F, FACILITY_CLASS_CYCLING_TRIATHLETE_F},
    {RS_FACILITY_CLASS_RUNNING_TRIATHLETE_M, FACILITY_CLASS_RUNNING_TRIATHLETE_M},
    {RS_FACILITY_CLASS_RUNNING_TRIATHLETE_F, FACILITY_CLASS_RUNNING_TRIATHLETE_F},
    {RS_FACILITY_CLASS_SWIMMING_TRIATHLETE_M, FACILITY_CLASS_SWIMMING_TRIATHLETE_M},
    {RS_FACILITY_CLASS_SWIMMING_TRIATHLETE_F, FACILITY_CLASS_SWIMMING_TRIATHLETE_F},
    {RS_FACILITY_CLASS_DRAGON_TAMER, FACILITY_CLASS_DRAGON_TAMER},
    {RS_FACILITY_CLASS_BIRD_KEEPER, FACILITY_CLASS_BIRD_KEEPER},
    {RS_FACILITY_CLASS_NINJA_BOY, FACILITY_CLASS_NINJA_BOY},
    {RS_FACILITY_CLASS_BATTLE_GIRL, FACILITY_CLASS_BATTLE_GIRL},
    {RS_FACILITY_CLASS_PARASOL_LADY, FACILITY_CLASS_PARASOL_LADY},
    {RS_FACILITY_CLASS_SWIMMER_F, FACILITY_CLASS_SWIMMER_F},
    {RS_FACILITY_CLASS_PICNICKER, FACILITY_CLASS_PICNICKER},
    {RS_FACILITY_CLASS_TWINS, FACILITY_CLASS_TWINS},
    {RS_FACILITY_CLASS_SAILOR, FACILITY_CLASS_SAILOR},
    {RS_FACILITY_CLASS_COLLECTOR, FACILITY_CLASS_COLLECTOR},
    {RS_FACILITY_CLASS_WALLY, FACILITY_CLASS_WALLY},
    {RS_FACILITY_CLASS_BRENDAN_1, FACILITY_CLASS_BRENDAN},
    {RS_FACILITY_CLASS_BRENDAN_2, FACILITY_CLASS_BRENDAN_2},
    {RS_FACILITY_CLASS_BRENDAN_3, FACILITY_CLASS_BRENDAN_3},
    {RS_FACILITY_CLASS_MAY_1, FACILITY_CLASS_MAY},
    {RS_FACILITY_CLASS_MAY_2, FACILITY_CLASS_MAY_2},
    {RS_FACILITY_CLASS_MAY_3, FACILITY_CLASS_MAY_3},
    {RS_FACILITY_CLASS_PKMN_BREEDER_M, FACILITY_CLASS_PKMN_BREEDER_M},
    {RS_FACILITY_CLASS_PKMN_BREEDER_F, FACILITY_CLASS_PKMN_BREEDER_F},
    {RS_FACILITY_CLASS_PKMN_RANGER_M, FACILITY_CLASS_PKMN_RANGER_M},
    {RS_FACILITY_CLASS_PKMN_RANGER_F, FACILITY_CLASS_PKMN_RANGER_F},
    {RS_FACILITY_CLASS_MAGMA_LEADER, FACILITY_CLASS_MAGMA_LEADER_MAXIE},
    {RS_FACILITY_CLASS_MAGMA_GRUNT_M, FACILITY_CLASS_MAGMA_GRUNT_M},
    {RS_FACILITY_CLASS_MAGMA_GRUNT_F, FACILITY_CLASS_MAGMA_GRUNT_F},
    {RS_FACILITY_CLASS_LASS, FACILITY_CLASS_LASS},
    {RS_FACILITY_CLASS_BUG_CATCHER, FACILITY_CLASS_BUG_CATCHER},
    {RS_FACILITY_CLASS_HIKER, FACILITY_CLASS_HIKER},
    {RS_FACILITY_CLASS_YOUNG_COUPLE, FACILITY_CLASS_YOUNG_COUPLE},
    {RS_FACILITY_CLASS_OLD_COUPLE, FACILITY_CLASS_OLD_COUPLE},
    {RS_FACILITY_CLASS_SIS_AND_BRO, FACILITY_CLASS_SIS_AND_BRO},
};

#define PARTNER_TEXTS(name)                                             \
    BattleFrontier_BattleTowerMultiPartnerRoom_Text_##name##Intro,      \
    BattleFrontier_BattleTowerMultiPartnerRoom_Text_##name##Mon1,       \
    BattleFrontier_BattleTowerMultiPartnerRoom_Text_##name##Mon2Ask,    \
    BattleFrontier_BattleTowerMultiPartnerRoom_Text_##name##Accept,     \
    BattleFrontier_BattleTowerMultiPartnerRoom_Text_##name##Reject

static const u8 *const sPartnerApprenticeTexts1[] =
{
    PARTNER_TEXTS(Apprentice1)
};

static const u8 *const sPartnerApprenticeTexts2[] =
{
    PARTNER_TEXTS(Apprentice2)
};

static const u8 *const sPartnerApprenticeTexts3[] =
{
    PARTNER_TEXTS(Apprentice3)
};

static const u8 *const sPartnerApprenticeTexts4[] =
{
    PARTNER_TEXTS(Apprentice4)
};

static const u8 *const sPartnerApprenticeTexts5[] =
{
    PARTNER_TEXTS(Apprentice5)
};

static const u8 *const sPartnerApprenticeTexts6[] =
{
     PARTNER_TEXTS(Apprentice6)
};

static const u8 *const sPartnerApprenticeTexts7[] =
{
     PARTNER_TEXTS(Apprentice7)
};

static const u8 *const sPartnerApprenticeTexts8[] =
{
     PARTNER_TEXTS(Apprentice8)
};

static const u8 *const sPartnerApprenticeTexts9[] =
{
     PARTNER_TEXTS(Apprentice9)
};

static const u8 *const sPartnerApprenticeTexts10[] =
{
     PARTNER_TEXTS(Apprentice10)
};

static const u8 *const sPartnerApprenticeTexts11[] =
{
     PARTNER_TEXTS(Apprentice11)
};

static const u8 *const sPartnerApprenticeTexts12[] =
{
     PARTNER_TEXTS(Apprentice12)
};

static const u8 *const sPartnerApprenticeTexts13[] =
{
     PARTNER_TEXTS(Apprentice13)
};

static const u8 *const sPartnerApprenticeTexts14[] =
{
     PARTNER_TEXTS(Apprentice14)
};

static const u8 *const sPartnerApprenticeTexts15[] =
{
     PARTNER_TEXTS(Apprentice15)
};

static const u8 *const sPartnerApprenticeTexts16[] =
{
     PARTNER_TEXTS(Apprentice16)
};

static const u8 *const sPartnerTextsLass[] =
{
    PARTNER_TEXTS(Lass)
};

static const u8 *const sPartnerTextsYoungster[] =
{
    PARTNER_TEXTS(Youngster)
};

static const u8 *const sPartnerTextsHiker[] =
{
    PARTNER_TEXTS(Hiker)
};

static const u8 *const sPartnerTextsBeauty[] =
{
    PARTNER_TEXTS(Beauty)
};

static const u8 *const sPartnerTextsFisherman[] =
{
    PARTNER_TEXTS(Fisherman)
};

static const u8 *const sPartnerTextsLady[] =
{
    PARTNER_TEXTS(Lady)
};

static const u8 *const sPartnerTextsCyclingTriathleteF[] =
{
    PARTNER_TEXTS(CyclingTriathleteF)
};

static const u8 *const sPartnerTextsBugCatcher[] =
{
    PARTNER_TEXTS(BugCatcher)
};

static const u8 *const sPartnerTextsSchoolKidM[] =
{
    PARTNER_TEXTS(SchoolKidM)
};

static const u8 *const sPartnerTextsRichBoy[] =
{
    PARTNER_TEXTS(RichBoy)
};

static const u8 *const sPartnerTextsBlackBelt[] =
{
    PARTNER_TEXTS(BlackBelt)
};

static const u8 *const sPartnerTextsTuberF[] =
{
    PARTNER_TEXTS(TuberF)
};

static const u8 *const sPartnerTextsHexManiac[] =
{
    PARTNER_TEXTS(HexManiac)
};

static const u8 *const sPartnerTextsPkmnBreederM[] =
{
    PARTNER_TEXTS(PkmnBreederM)
};

static const u8 *const sPartnerTextsRunningTriathleteF[] =
{
    PARTNER_TEXTS(RunningTriathleteF)
};

static const u8 *const sPartnerTextsRunningTriathleteM[] =
{
    PARTNER_TEXTS(RunningTriathleteM)
};

static const u8 *const sPartnerTextsBattleGirl[] =
{
    PARTNER_TEXTS(BattleGirl)
};

static const u8 *const sPartnerTextsCyclingTriathleteM[] =
{
    PARTNER_TEXTS(CyclingTriathleteM)
};

static const u8 *const sPartnerTextsTuberM[] =
{
    PARTNER_TEXTS(TuberM)
};

static const u8 *const sPartnerTextsGuitarist[] =
{
    PARTNER_TEXTS(Guitarist)
};

static const u8 *const sPartnerTextsGentleman[] =
{
    PARTNER_TEXTS(Gentleman)
};

static const u8 *const sPartnerTextsPokefanM[] =
{
    PARTNER_TEXTS(PokefanM)
};

static const u8 *const sPartnerTextsExpertM[] =
{
    PARTNER_TEXTS(ExpertM)
};

static const u8 *const sPartnerTextsExpertF[] =
{
    PARTNER_TEXTS(ExpertF)
};

static const u8 *const sPartnerTextsDragonTamer[] =
{
    PARTNER_TEXTS(DragonTamer)
};

static const u8 *const sPartnerTextsBirdKeeper[] =
{
    PARTNER_TEXTS(BirdKeeper)
};

static const u8 *const sPartnerTextsNinjaBoy[] =
{
    PARTNER_TEXTS(NinjaBoy)
};

static const u8 *const sPartnerTextsParasolLady[] =
{
    PARTNER_TEXTS(ParasolLady)
};

static const u8 *const sPartnerTextsBugManiac[] =
{
    PARTNER_TEXTS(BugManiac)
};

static const u8 *const sPartnerTextsSailor[] =
{
    PARTNER_TEXTS(Sailor)
};

static const u8 *const sPartnerTextsCollector[] =
{
    PARTNER_TEXTS(Collector)
};

static const u8 *const sPartnerTextsPkmnRangerM[] =
{
    PARTNER_TEXTS(PkmnRangerM)
};

static const u8 *const sPartnerTextsPkmnRangerF[] =
{
    PARTNER_TEXTS(PkmnRangerF)
};

static const u8 *const sPartnerTextsAromaLady[] =
{
    PARTNER_TEXTS(AromaLady)
};

static const u8 *const sPartnerTextsRuinManiac[] =
{
    PARTNER_TEXTS(RuinManiac)
};

static const u8 *const sPartnerTextsCoolTrainerM[] =
{
    PARTNER_TEXTS(CoolTrainerM)
};

static const u8 *const sPartnerTextsCoolTrainerF[] =
{
    PARTNER_TEXTS(CoolTrainerF)
};

static const u8 *const sPartnerTextsPokemaniac[] =
{
    PARTNER_TEXTS(Pokemaniac)
};

static const u8 *const sPartnerTextsKindler[] =
{
    PARTNER_TEXTS(Kindler)
};

static const u8 *const sPartnerTextsCamper[] =
{
    PARTNER_TEXTS(Camper)
};

static const u8 *const sPartnerTextsPicnicker[] =
{
    PARTNER_TEXTS(Picnicker)
};

static const u8 *const sPartnerTextsPsychicM[] =
{
    PARTNER_TEXTS(PsychicM)
};

static const u8 *const sPartnerTextsPsychicF[] =
{
    PARTNER_TEXTS(PsychicF)
};

static const u8 *const sPartnerTextsSchoolKidF[] =
{
    PARTNER_TEXTS(SchoolKidF)
};

static const u8 *const sPartnerTextsPkmnBreederF[] =
{
    PARTNER_TEXTS(PkmnBreederF)
};

static const u8 *const sPartnerTextsPokefanF[] =
{
    PARTNER_TEXTS(PokefanF)
};

static const u8 *const sPartnerTextsSwimmerF[] =
{
    PARTNER_TEXTS(SwimmerF)
};

static const u8 *const sPartnerTextsSwimmingTriathleteM[] =
{
    PARTNER_TEXTS(SwimmingTriathleteM)
};

static const u8 *const sPartnerTextsSwimmingTriathleteF[] =
{
    PARTNER_TEXTS(SwimmingTriathleteF)
};

static const u8 *const sPartnerTextsSwimmerM[] =
{
    PARTNER_TEXTS(SwimmerM)
};

struct
{
    u32 facilityClass;
    const u8 *const *strings;
} static const sPartnerTrainerTextTables[] =
{
    {FACILITY_CLASS_LASS,                  sPartnerTextsLass},
    {FACILITY_CLASS_YOUNGSTER,             sPartnerTextsYoungster},
    {FACILITY_CLASS_HIKER,                 sPartnerTextsHiker},
    {FACILITY_CLASS_BEAUTY,                sPartnerTextsBeauty},
    {FACILITY_CLASS_FISHERMAN,             sPartnerTextsFisherman},
    {FACILITY_CLASS_LADY,                  sPartnerTextsLady},
    {FACILITY_CLASS_CYCLING_TRIATHLETE_F,  sPartnerTextsCyclingTriathleteF},
    {FACILITY_CLASS_BUG_CATCHER,           sPartnerTextsBugCatcher},
    {FACILITY_CLASS_SCHOOL_KID_M,          sPartnerTextsSchoolKidM},
    {FACILITY_CLASS_RICH_BOY,              sPartnerTextsRichBoy},
    {FACILITY_CLASS_BLACK_BELT,            sPartnerTextsBlackBelt},
    {FACILITY_CLASS_TUBER_F,               sPartnerTextsTuberF},
    {FACILITY_CLASS_HEX_MANIAC,            sPartnerTextsHexManiac},
    {FACILITY_CLASS_PKMN_BREEDER_M,        sPartnerTextsPkmnBreederM},
    {FACILITY_CLASS_RUNNING_TRIATHLETE_F,  sPartnerTextsRunningTriathleteF},
    {FACILITY_CLASS_RUNNING_TRIATHLETE_M,  sPartnerTextsRunningTriathleteM},
    {FACILITY_CLASS_BATTLE_GIRL,           sPartnerTextsBattleGirl},
    {FACILITY_CLASS_CYCLING_TRIATHLETE_M,  sPartnerTextsCyclingTriathleteM},
    {FACILITY_CLASS_TUBER_M,               sPartnerTextsTuberM},
    {FACILITY_CLASS_GUITARIST,             sPartnerTextsGuitarist},
    {FACILITY_CLASS_GENTLEMAN,             sPartnerTextsGentleman},
    {FACILITY_CLASS_POKEFAN_M,             sPartnerTextsPokefanM},
    {FACILITY_CLASS_EXPERT_M,              sPartnerTextsExpertM},
    {FACILITY_CLASS_EXPERT_F,              sPartnerTextsExpertF},
    {FACILITY_CLASS_DRAGON_TAMER,          sPartnerTextsDragonTamer},
    {FACILITY_CLASS_BIRD_KEEPER,           sPartnerTextsBirdKeeper},
    {FACILITY_CLASS_NINJA_BOY,             sPartnerTextsNinjaBoy},
    {FACILITY_CLASS_PARASOL_LADY,          sPartnerTextsParasolLady},
    {FACILITY_CLASS_BUG_MANIAC,            sPartnerTextsBugManiac},
    {FACILITY_CLASS_SAILOR,                sPartnerTextsSailor},
    {FACILITY_CLASS_COLLECTOR,             sPartnerTextsCollector},
    {FACILITY_CLASS_PKMN_RANGER_M,         sPartnerTextsPkmnRangerM},
    {FACILITY_CLASS_PKMN_RANGER_F,         sPartnerTextsPkmnRangerF},
    {FACILITY_CLASS_AROMA_LADY,            sPartnerTextsAromaLady},
    {FACILITY_CLASS_RUIN_MANIAC,           sPartnerTextsRuinManiac},
    {FACILITY_CLASS_COOLTRAINER_M,         sPartnerTextsCoolTrainerM},
    {FACILITY_CLASS_COOLTRAINER_F,         sPartnerTextsCoolTrainerF},
    {FACILITY_CLASS_POKEMANIAC,            sPartnerTextsPokemaniac},
    {FACILITY_CLASS_KINDLER,               sPartnerTextsKindler},
    {FACILITY_CLASS_CAMPER,                sPartnerTextsCamper},
    {FACILITY_CLASS_PICNICKER,             sPartnerTextsPicnicker},
    {FACILITY_CLASS_PSYCHIC_M,             sPartnerTextsPsychicM},
    {FACILITY_CLASS_PSYCHIC_F,             sPartnerTextsPsychicF},
    {FACILITY_CLASS_SCHOOL_KID_F,          sPartnerTextsSchoolKidF},
    {FACILITY_CLASS_PKMN_BREEDER_F,        sPartnerTextsPkmnBreederF},
    {FACILITY_CLASS_POKEFAN_F,             sPartnerTextsPokefanF},
    {FACILITY_CLASS_SWIMMER_F,             sPartnerTextsSwimmerF},
    {FACILITY_CLASS_SWIMMING_TRIATHLETE_M, sPartnerTextsSwimmingTriathleteM},
    {FACILITY_CLASS_SWIMMING_TRIATHLETE_F, sPartnerTextsSwimmingTriathleteF},
    {FACILITY_CLASS_SWIMMER_M,             sPartnerTextsSwimmerM}
};

static const u8 *const *const sPartnerApprenticeTextTables[NUM_APPRENTICES] =
{
    sPartnerApprenticeTexts1,
    sPartnerApprenticeTexts2,
    sPartnerApprenticeTexts3,
    sPartnerApprenticeTexts4,
    sPartnerApprenticeTexts5,
    sPartnerApprenticeTexts6,
    sPartnerApprenticeTexts7,
    sPartnerApprenticeTexts8,
    sPartnerApprenticeTexts9,
    sPartnerApprenticeTexts10,
    sPartnerApprenticeTexts11,
    sPartnerApprenticeTexts12,
    sPartnerApprenticeTexts13,
    sPartnerApprenticeTexts14,
    sPartnerApprenticeTexts15,
    sPartnerApprenticeTexts16
};

struct
{
    u16 species;
    u8 fixedIV;
    u8 level;
    u8 nature;
    u8 evs[NUM_STATS];
    u16 moves[MAX_MON_MOVES];
} static const sStevenMons[MULTI_PARTY_SIZE] =
{
    {
        .species = SPECIES_METANG,
        .fixedIV = MAX_PER_STAT_IVS,
        .level = 42,
        .nature = NATURE_BRAVE,
        .evs = {0, 252, 252, 0, 6, 0},
        .moves = {MOVE_LIGHT_SCREEN, MOVE_PSYCHIC, MOVE_REFLECT, MOVE_METAL_CLAW}
    },
    {
        .species = SPECIES_SKARMORY,
        .fixedIV = MAX_PER_STAT_IVS,
        .level = 43,
        .nature = NATURE_IMPISH,
        .evs = {252, 0, 0, 0, 6, 252},
        .moves = {MOVE_TOXIC, MOVE_AERIAL_ACE, MOVE_PROTECT, MOVE_STEEL_WING}
    },
    {
        .species = SPECIES_AGGRON,
        .fixedIV = MAX_PER_STAT_IVS,
        .level = 44,
        .nature = NATURE_ADAMANT,
        .evs = {0, 252, 0, 0, 252, 6},
        .moves = {MOVE_THUNDER, MOVE_PROTECT, MOVE_SOLAR_BEAM, MOVE_DRAGON_CLAW}
    }
};

#include "data/battle_frontier/battle_tent.h"

static void (* const sBattleTowerFuncs[])(void) =
{
    [BATTLE_TOWER_FUNC_INIT]                = InitTowerChallenge,
    [BATTLE_TOWER_FUNC_GET_DATA]            = GetTowerData,
    [BATTLE_TOWER_FUNC_SET_DATA]            = SetTowerData,
    [BATTLE_TOWER_FUNC_SET_OPPONENT]        = SetNextFacilityOpponent,
    [BATTLE_TOWER_FUNC_SET_BATTLE_WON]      = SetTowerBattleWon,
    [BATTLE_TOWER_FUNC_GIVE_RIBBONS]        = AwardBattleTowerRibbons,
    [BATTLE_TOWER_FUNC_SAVE]                = SaveTowerChallenge,
    [BATTLE_TOWER_FUNC_GET_OPPONENT_INTRO]  = GetOpponentIntroSpeech,
    [BATTLE_TOWER_FUNC_NOP]                 = BattleTowerNop1,
    [BATTLE_TOWER_FUNC_NOP2]                = BattleTowerNop2,
    [BATTLE_TOWER_FUNC_LOAD_PARTNERS]       = LoadMultiPartnerCandidatesData,
    [BATTLE_TOWER_FUNC_PARTNER_MSG]         = ShowPartnerCandidateMessage,
    [BATTLE_TOWER_FUNC_LOAD_LINK_OPPONENTS] = LoadLinkMultiOpponentsData,
    [BATTLE_TOWER_FUNC_TRY_CLOSE_LINK]      = TowerTryCloseLink,
    [BATTLE_TOWER_FUNC_SET_PARTNER_GFX]     = SetMultiPartnerGfx,
    [BATTLE_TOWER_FUNC_SET_INTERVIEW_DATA]  = SetTowerInterviewData,
};

static const u32 sWinStreakFlags[][2] =
{
    {STREAK_TOWER_SINGLES_50,     STREAK_TOWER_SINGLES_OPEN},
    {STREAK_TOWER_DOUBLES_50,     STREAK_TOWER_DOUBLES_OPEN},
    {STREAK_TOWER_MULTIS_50,      STREAK_TOWER_MULTIS_OPEN},
    {STREAK_TOWER_LINK_MULTIS_50, STREAK_TOWER_LINK_MULTIS_OPEN},
};

static const u32 sWinStreakMasks[][2] =
{
    {~(STREAK_TOWER_SINGLES_50),     ~(STREAK_TOWER_SINGLES_OPEN)},
    {~(STREAK_TOWER_DOUBLES_50),     ~(STREAK_TOWER_DOUBLES_OPEN)},
    {~(STREAK_TOWER_MULTIS_50),      ~(STREAK_TOWER_MULTIS_OPEN)},
    {~(STREAK_TOWER_LINK_MULTIS_50), ~(STREAK_TOWER_LINK_MULTIS_OPEN)},
};

// The challenge number at which an Apprentice can appear, depending on how many of their questions were answered
static const u8 sApprenticeChallengeThreshold[MAX_APPRENTICE_QUESTIONS] =
{
    1, 2, 3, 4, 5, 8, 9, 10, 11, 12
};

// Unclear why this was duplicated
static const u8 sBattleTowerPartySizes2[] =
{
    [FRONTIER_MODE_SINGLES]     = FRONTIER_PARTY_SIZE,
    [FRONTIER_MODE_DOUBLES]     = FRONTIER_DOUBLES_PARTY_SIZE,
    [FRONTIER_MODE_MULTIS]      = FRONTIER_MULTI_PARTY_SIZE,
    [FRONTIER_MODE_LINK_MULTIS] = FRONTIER_MULTI_PARTY_SIZE,
};

// Trainer ID ranges for possible frontier trainers to encounter on particular challenges
// Trainers are scaled by difficulty, so higher trainer IDs have better teams
static const u16 sFrontierTrainerIdRanges[][2] =
{
    {FRONTIER_TRAINER_BRADY,   FRONTIER_TRAINER_JILL},   //   0 -  99
    {FRONTIER_TRAINER_TREVIN,  FRONTIER_TRAINER_CHLOE},  //  80 - 119
    {FRONTIER_TRAINER_ERIK,    FRONTIER_TRAINER_SOFIA},  // 100 - 139
    {FRONTIER_TRAINER_NORTON,  FRONTIER_TRAINER_JAZLYN}, // 120 - 159
    {FRONTIER_TRAINER_BRADEN,  FRONTIER_TRAINER_ALISON}, // 140 - 179
    {FRONTIER_TRAINER_ZACHERY, FRONTIER_TRAINER_LAMAR},  // 160 - 199
    {FRONTIER_TRAINER_HANK,    FRONTIER_TRAINER_TESS},   // 180 - 219
    {FRONTIER_TRAINER_JAXON,   FRONTIER_TRAINER_GRETEL}, // 200 - 299
};

static const u16 sFrontierTrainerIdRangesHard[][2] =
{
    {FRONTIER_TRAINER_ERIK,    FRONTIER_TRAINER_CHLOE},  // 100 - 119
    {FRONTIER_TRAINER_NORTON,  FRONTIER_TRAINER_SOFIA},  // 120 - 139
    {FRONTIER_TRAINER_BRADEN,  FRONTIER_TRAINER_JAZLYN}, // 140 - 159
    {FRONTIER_TRAINER_ZACHERY, FRONTIER_TRAINER_ALISON}, // 160 - 179
    {FRONTIER_TRAINER_HANK,    FRONTIER_TRAINER_LAMAR},  // 180 - 199
    {FRONTIER_TRAINER_JAXON,   FRONTIER_TRAINER_TESS},   // 200 - 219
    {FRONTIER_TRAINER_LEON,    FRONTIER_TRAINER_RAUL},   // 220 - 239
    {FRONTIER_TRAINER_JAXON,   FRONTIER_TRAINER_GRETEL}, // 200 - 299
};

// Unknown, unused data
static const u16 sUnused[] = { 179, 141, 200, 183 };

static const u8 sBattleTowerPartySizes[FRONTIER_MODE_COUNT] =
{
    [FRONTIER_MODE_SINGLES]     = FRONTIER_PARTY_SIZE,
    [FRONTIER_MODE_DOUBLES]     = FRONTIER_DOUBLES_PARTY_SIZE,
    [FRONTIER_MODE_MULTIS]      = FRONTIER_MULTI_PARTY_SIZE,
    [FRONTIER_MODE_LINK_MULTIS] = FRONTIER_MULTI_PARTY_SIZE,
};

static const u16 sRecordTrainerSpeechWon[] =
{
    EC_WORD_YAY, EC_WORD_YAY, EC_WORD_EXCL_EXCL, EC_WORD_I_VE, EC_WORD_WON, EC_WORD_EXCL_EXCL
};

static const u16 sRecordTrainerSpeechLost[] =
{
    EC_WORD_TOO, EC_WORD_BAD, EC_WORD_ELLIPSIS, EC_WORD_WE, EC_WORD_LOST, EC_WORD_ELLIPSIS
};

// code
void CallBattleTowerFunc(void)
{
    sBattleTowerFuncs[gSpecialVar_0x8004]();
}

static void InitTowerChallenge(void)
{
    u32 lvlMode = gSaveBlock2Ptr->frontier.lvlMode;
    u32 battleMode = VarGet(VAR_FRONTIER_BATTLE_MODE);

    gSaveBlock2Ptr->frontier.challengeStatus = CHALLENGE_STATUS_SAVING;
    gSaveBlock2Ptr->frontier.curChallengeBattleNum = 0;
    gSaveBlock2Ptr->frontier.challengePaused = FALSE;
    gSaveBlock2Ptr->frontier.disableRecordBattle = FALSE;
    ResetFrontierTrainerIds();
    if (!(gSaveBlock2Ptr->frontier.winStreakActiveFlags & sWinStreakFlags[battleMode][lvlMode]))
        gSaveBlock2Ptr->frontier.towerWinStreaks[battleMode][lvlMode] = 0;

    ValidateBattleTowerRecordChecksums();
    SetDynamicWarp(0, gSaveBlock1Ptr->location.mapGroup, gSaveBlock1Ptr->location.mapNum, WARP_ID_NONE);
    gTrainerBattleOpponent_A = 0;
}

static void GetTowerData(void)
{
    u32 lvlMode = gSaveBlock2Ptr->frontier.lvlMode;
    u32 battleMode = VarGet(VAR_FRONTIER_BATTLE_MODE);

    switch (gSpecialVar_0x8005)
    {
    case 0:
        break;
    case TOWER_DATA_WIN_STREAK:
        gSpecialVar_Result = GetCurrentBattleTowerWinStreak(lvlMode, battleMode);
        break;
    case TOWER_DATA_WIN_STREAK_ACTIVE:
        gSpecialVar_Result = ((gSaveBlock2Ptr->frontier.winStreakActiveFlags & sWinStreakFlags[battleMode][lvlMode]) != 0);
        break;
    case TOWER_DATA_LVL_MODE:
        gSaveBlock2Ptr->frontier.towerLvlMode = gSaveBlock2Ptr->frontier.lvlMode;
        break;
    }
}

static void SetTowerData(void)
{
    u32 lvlMode = gSaveBlock2Ptr->frontier.lvlMode;
    u32 battleMode = VarGet(VAR_FRONTIER_BATTLE_MODE);

    switch (gSpecialVar_0x8005)
    {
    case 0:
        break;
    case TOWER_DATA_WIN_STREAK:
        gSaveBlock2Ptr->frontier.towerWinStreaks[battleMode][lvlMode] = gSpecialVar_0x8006;
        break;
    case TOWER_DATA_WIN_STREAK_ACTIVE:
        if (gSpecialVar_0x8006)
            gSaveBlock2Ptr->frontier.winStreakActiveFlags |= sWinStreakFlags[battleMode][lvlMode];
        else
            gSaveBlock2Ptr->frontier.winStreakActiveFlags &= sWinStreakMasks[battleMode][lvlMode];
        break;
    case TOWER_DATA_LVL_MODE:
        gSaveBlock2Ptr->frontier.towerLvlMode = gSaveBlock2Ptr->frontier.lvlMode;
        break;
    }
}

static void SetTowerBattleWon(void)
{
    #ifndef FREE_BATTLE_TOWER_E_READER
    if (gTrainerBattleOpponent_A == TRAINER_EREADER)
        ClearEReaderTrainer(&gSaveBlock2Ptr->frontier.ereaderTrainer);
    #endif
    
    // towerNumWins is never read outside this conditional
    if (gSaveBlock2Ptr->frontier.towerNumWins < MAX_STREAK)
        gSaveBlock2Ptr->frontier.towerNumWins++;

    gSaveBlock2Ptr->frontier.curChallengeBattleNum++;
    SaveCurrentWinStreak();
    gSpecialVar_Result = gSaveBlock2Ptr->frontier.curChallengeBattleNum;
}

static bool8 ChooseSpecialBattleTowerTrainer(void)
{
    s32 i, j, validMons;
    s32 trainerIds[9];
    s32 idsCount = 0;
    s32 winStreak = 0;
    u8 lvlMode = gSaveBlock2Ptr->frontier.lvlMode;
    u8 battleMode = VarGet(VAR_FRONTIER_BATTLE_MODE);

    if (VarGet(VAR_FRONTIER_FACILITY) != FRONTIER_FACILITY_TOWER)
        return FALSE;

    winStreak = GetCurrentBattleTowerWinStreak(lvlMode, battleMode);
    for (i = 0; i < BATTLE_TOWER_RECORD_COUNT; i++)
    {
        u32 *record = (u32 *)(&gSaveBlock2Ptr->frontier.towerRecords[i]);
        u32 recordHasData = 0;
        u32 checksum = 0;
        for (j = 0; j < (sizeof(struct EmeraldBattleTowerRecord) - 4) / 4; j++) // - 4, because of the last field being the checksum itself.
        {
            recordHasData |= record[j];
            checksum += record[j];
        }
        validMons = 0;
        for (j = 0; j < MAX_FRONTIER_PARTY_SIZE; j++)
        {
            if (gSaveBlock2Ptr->frontier.towerRecords[i].party[j].species != SPECIES_NONE
                && gSaveBlock2Ptr->frontier.towerRecords[i].party[j].level <= GetFrontierEnemyMonLevel(lvlMode))
                validMons++;
        }

        if (validMons >= sBattleTowerPartySizes2[battleMode]
            && gSaveBlock2Ptr->frontier.towerRecords[i].winStreak == winStreak
            && gSaveBlock2Ptr->frontier.towerRecords[i].lvlMode == lvlMode
            && recordHasData
            && gSaveBlock2Ptr->frontier.towerRecords[i].checksum == checksum)
        {
            trainerIds[idsCount] = i + TRAINER_RECORD_MIXING_FRIEND;
            idsCount++;
        }
    }

    if (battleMode == FRONTIER_MODE_SINGLES)
    {
        ValidateApprenticesChecksums();
        for (i = 0; i < APPRENTICE_COUNT; i++)
        {
            if (gSaveBlock2Ptr->apprentices[i].lvlMode != 0
                && sApprenticeChallengeThreshold[gSaveBlock2Ptr->apprentices[i].numQuestions] == winStreak
                && gSaveBlock2Ptr->apprentices[i].lvlMode - 1 == lvlMode)
            {
                trainerIds[idsCount] = i + TRAINER_RECORD_MIXING_APPRENTICE;
                idsCount++;
            }
        }
    }

    if (idsCount != 0)
    {
        gTrainerBattleOpponent_A = trainerIds[Random() % idsCount];
        return TRUE;
    }
    else
    {
        return FALSE;
    }
}

static void SetNextFacilityOpponent(void)
{
    u32 lvlMode = gSaveBlock2Ptr->frontier.lvlMode;
    if (lvlMode == FRONTIER_LVL_TENT)
    {
        SetNextBattleTentOpponent();
    }
    else
    {
        u16 id;
        u32 battleMode = VarGet(VAR_FRONTIER_BATTLE_MODE);
        u16 winStreak = GetCurrentFacilityWinStreak();
        u32 challengeNum = winStreak / FRONTIER_STAGES_PER_CHALLENGE;
        SetFacilityPtrsGetLevel();

        if (battleMode == FRONTIER_MODE_MULTIS || battleMode == FRONTIER_MODE_LINK_MULTIS)
        {
            id = gSaveBlock2Ptr->frontier.curChallengeBattleNum;
            gTrainerBattleOpponent_A = gSaveBlock2Ptr->frontier.trainerIds[id * 2];
            gTrainerBattleOpponent_B = gSaveBlock2Ptr->frontier.trainerIds[id * 2 + 1];
            SetBattleFacilityTrainerGfxId(gTrainerBattleOpponent_A, 0);
            SetBattleFacilityTrainerGfxId(gTrainerBattleOpponent_B, 1);
        }
        else if (ChooseSpecialBattleTowerTrainer())
        {
            SetBattleFacilityTrainerGfxId(gTrainerBattleOpponent_A, 0);
            gSaveBlock2Ptr->frontier.trainerIds[gSaveBlock2Ptr->frontier.curChallengeBattleNum] = gTrainerBattleOpponent_A;
        }
        else
        {
            s32 i;
            while (1)
            {
                id = GetRandomScaledFrontierTrainerId(challengeNum, gSaveBlock2Ptr->frontier.curChallengeBattleNum);

                // Ensure trainer wasn't previously fought in this challenge.
                for (i = 0; i < gSaveBlock2Ptr->frontier.curChallengeBattleNum; i++)
                {
                    if (gSaveBlock2Ptr->frontier.trainerIds[i] == id)
                        break;
                }
                if (i == gSaveBlock2Ptr->frontier.curChallengeBattleNum)
                    break;
            }

            gTrainerBattleOpponent_A = id;
            SetBattleFacilityTrainerGfxId(gTrainerBattleOpponent_A, 0);
            if (gSaveBlock2Ptr->frontier.curChallengeBattleNum + 1 < FRONTIER_STAGES_PER_CHALLENGE)
                gSaveBlock2Ptr->frontier.trainerIds[gSaveBlock2Ptr->frontier.curChallengeBattleNum] = gTrainerBattleOpponent_A;
        }
    }
}

u16 GetRandomScaledFrontierTrainerId(u8 challengeNum, u8 battleNum)
{
    u16 trainerId;

    if (challengeNum <= 7)
    {
        if (battleNum == FRONTIER_STAGES_PER_CHALLENGE - 1)
        {
            // The last battle in each challenge has a jump in difficulty, pulls from a table with higher ranges
            trainerId = (sFrontierTrainerIdRangesHard[challengeNum][1] - sFrontierTrainerIdRangesHard[challengeNum][0]) + 1;
            trainerId = sFrontierTrainerIdRangesHard[challengeNum][0] + (Random() % trainerId);
        }
        else
        {
            trainerId = (sFrontierTrainerIdRanges[challengeNum][1] - sFrontierTrainerIdRanges[challengeNum][0]) + 1;
            trainerId = sFrontierTrainerIdRanges[challengeNum][0] + (Random() % trainerId);
        }
    }
    else
    {
        // After challenge 7, trainer IDs always come from the last, hardest range, which is the same for both trainer ID tables
        trainerId = (sFrontierTrainerIdRanges[7][1] - sFrontierTrainerIdRanges[7][0]) + 1;
        trainerId = sFrontierTrainerIdRanges[7][0] + (Random() % trainerId);
    }

    return trainerId;
}

// Unused
static void GetRandomScaledFrontierTrainerIdRange(u8 challengeNum, u8 battleNum, u16 *trainerIdPtr, u8 *rangePtr)
{
    u16 trainerId, range;

    if (challengeNum <= 7)
    {
        if (battleNum == FRONTIER_STAGES_PER_CHALLENGE - 1)
        {
            // The last battle in each challenge has a jump in difficulty, pulls from a table with higher ranges
            range = (sFrontierTrainerIdRangesHard[challengeNum][1] - sFrontierTrainerIdRangesHard[challengeNum][0]) + 1;
            trainerId = sFrontierTrainerIdRangesHard[challengeNum][0];
        }
        else
        {
            range = (sFrontierTrainerIdRanges[challengeNum][1] - sFrontierTrainerIdRanges[challengeNum][0]) + 1;
            trainerId = sFrontierTrainerIdRanges[challengeNum][0];
        }
    }
    else
    {
        // After challenge 7, trainer IDs always come from the last, hardest range, which is the same for both trainer ID tables
        range = (sFrontierTrainerIdRanges[7][1] - sFrontierTrainerIdRanges[7][0]) + 1;
        trainerId = sFrontierTrainerIdRanges[7][0];
    }

    *trainerIdPtr = trainerId;
    *rangePtr = range;
}

void SetBattleFacilityTrainerGfxId(u16 trainerId, u8 tempVarId)
{
    u32 i;
    u8 facilityClass;
    u8 trainerObjectGfxId;

    SetFacilityPtrsGetLevel();
    #ifndef FREE_BATTLE_TOWER_E_READER
    if (trainerId == TRAINER_EREADER)
    {
        facilityClass = gSaveBlock2Ptr->frontier.ereaderTrainer.facilityClass;
    }
    else if (trainerId == TRAINER_FRONTIER_BRAIN)
    #else
    if (trainerId == TRAINER_FRONTIER_BRAIN)
    #endif
    {
        SetFrontierBrainObjEventGfx_2();
        return;
    }
    else if (trainerId < FRONTIER_TRAINERS_COUNT)
    {
        facilityClass = gFacilityTrainers[trainerId].facilityClass;
    }
    else if (trainerId < TRAINER_RECORD_MIXING_APPRENTICE)
    {
        facilityClass = gSaveBlock2Ptr->frontier.towerRecords[trainerId - TRAINER_RECORD_MIXING_FRIEND].facilityClass;
    }
    else
    {
        facilityClass = gApprentices[gSaveBlock2Ptr->apprentices[trainerId - TRAINER_RECORD_MIXING_APPRENTICE].id].facilityClass;
    }

    // Search male classes.
    for (i = 0; i < ARRAY_COUNT(gTowerMaleFacilityClasses); i++)
    {
        if (gTowerMaleFacilityClasses[i] == facilityClass)
            break;
    }
    if (i != ARRAY_COUNT(gTowerMaleFacilityClasses))
    {
        trainerObjectGfxId = gTowerMaleTrainerGfxIds[i];
        switch (tempVarId)
        {
        case 0:
        default:
            VarSet(VAR_OBJ_GFX_ID_0, trainerObjectGfxId);
            return;
        case 1:
            VarSet(VAR_OBJ_GFX_ID_1, trainerObjectGfxId);
            return;
        case 15:
            VarSet(VAR_OBJ_GFX_ID_E, trainerObjectGfxId);
            return;
        }
    }

    // Search female classes.
    for (i = 0; i < ARRAY_COUNT(gTowerFemaleFacilityClasses); i++)
    {
        if (gTowerFemaleFacilityClasses[i] == facilityClass)
            break;
    }
    if (i != ARRAY_COUNT(gTowerFemaleFacilityClasses))
    {
        trainerObjectGfxId = gTowerFemaleTrainerGfxIds[i];
        switch (tempVarId)
        {
        case 0:
        default:
            VarSet(VAR_OBJ_GFX_ID_0, trainerObjectGfxId);
            return;
        case 1:
            VarSet(VAR_OBJ_GFX_ID_1, trainerObjectGfxId);
            return;
        case 15:
            VarSet(VAR_OBJ_GFX_ID_E, trainerObjectGfxId);
            return;
        }
    }

    switch (tempVarId)
    {
    case 0:
    default:
        VarSet(VAR_OBJ_GFX_ID_0, OBJ_EVENT_GFX_BOY_1);
        return;
    case 1:
        VarSet(VAR_OBJ_GFX_ID_1, OBJ_EVENT_GFX_BOY_1);
        return;
    case 15:
        VarSet(VAR_OBJ_GFX_ID_E, OBJ_EVENT_GFX_BOY_1);
        return;
    }
}

void SetEReaderTrainerGfxId(void)
{
    SetBattleFacilityTrainerGfxId(TRAINER_EREADER, 0);
}

u8 GetBattleFacilityTrainerGfxId(u16 trainerId)
{
    u32 i;
    u8 facilityClass;
    u8 trainerObjectGfxId;

    SetFacilityPtrsGetLevel();
    #ifndef FREE_BATTLE_TOWER_E_READER
    if (trainerId == TRAINER_EREADER)
    {
        facilityClass = gSaveBlock2Ptr->frontier.ereaderTrainer.facilityClass;
    }
    else if (trainerId < FRONTIER_TRAINERS_COUNT)
    #else
    if (trainerId < FRONTIER_TRAINERS_COUNT)
    #endif
    {
        facilityClass = gFacilityTrainers[trainerId].facilityClass;
    }
    else if (trainerId < TRAINER_RECORD_MIXING_APPRENTICE)
    {
        facilityClass = gSaveBlock2Ptr->frontier.towerRecords[trainerId - TRAINER_RECORD_MIXING_FRIEND].facilityClass;
    }
    else
    {
        facilityClass = gApprentices[gSaveBlock2Ptr->apprentices[trainerId - TRAINER_RECORD_MIXING_APPRENTICE].id].facilityClass;
    }

    // Search male classes.
    for (i = 0; i < ARRAY_COUNT(gTowerMaleFacilityClasses); i++)
    {
        if (gTowerMaleFacilityClasses[i] == facilityClass)
            break;
    }
    if (i != ARRAY_COUNT(gTowerMaleFacilityClasses))
    {
        trainerObjectGfxId = gTowerMaleTrainerGfxIds[i];
        return trainerObjectGfxId;
    }

    // Search female classes.
    for (i = 0; i < ARRAY_COUNT(gTowerFemaleFacilityClasses); i++)
    {
        if (gTowerFemaleFacilityClasses[i] == facilityClass)
            break;
    }
    if (i != ARRAY_COUNT(gTowerFemaleFacilityClasses))
    {
        trainerObjectGfxId = gTowerFemaleTrainerGfxIds[i];
        return trainerObjectGfxId;
    }
    else
    {
        return OBJ_EVENT_GFX_BOY_1;
    }
}

void PutNewBattleTowerRecord(struct EmeraldBattleTowerRecord *newRecordEm)
{
    u16 slotValues[6];
    u16 slotIds[6];
    s32 i, j, k;
    s32 slotsCount = 0;
    struct EmeraldBattleTowerRecord *newRecord = newRecordEm; // Needed to match.

    // Find a record slot of the same player and replace it.
    for (i = 0; i < BATTLE_TOWER_RECORD_COUNT; i++)
    {
        k = 0;
        for (j = 0; j < TRAINER_ID_LENGTH; j++)
        {
            if (gSaveBlock2Ptr->frontier.towerRecords[i].trainerId[j] != newRecord->trainerId[j])
                break;
        }
        if (j == TRAINER_ID_LENGTH)
        {
            for (k = 0; k < PLAYER_NAME_LENGTH; k++)
            {
            // Incorrect index being used
            #ifdef BUGFIX
                #define INDEX k
            #else
                #define INDEX j
            #endif
                if (gSaveBlock2Ptr->frontier.towerRecords[i].name[INDEX] != newRecord->name[INDEX])
                    break;
                if (newRecord->name[INDEX] == EOS)
                {
                    k = PLAYER_NAME_LENGTH;
                    break;
                }
            }
        }

        if (k == PLAYER_NAME_LENGTH)
            break;
    }
    if (i < BATTLE_TOWER_RECORD_COUNT)
    {
        gSaveBlock2Ptr->frontier.towerRecords[i] = *newRecord;
        return;
    }

    // Find an empty record slot.
    for (i = 0; i < BATTLE_TOWER_RECORD_COUNT; i++)
    {
        if (gSaveBlock2Ptr->frontier.towerRecords[i].winStreak == 0)
            break;
    }
    if (i < BATTLE_TOWER_RECORD_COUNT)
    {
        gSaveBlock2Ptr->frontier.towerRecords[i] = *newRecord;
        return;
    }

    // Find possible slots to replace the record.
    slotValues[0] = gSaveBlock2Ptr->frontier.towerRecords[0].winStreak;
    slotIds[0] = 0;
    slotsCount++;

    for (i = 1; i < BATTLE_TOWER_RECORD_COUNT; i++)
    {
        for (j = 0; j < slotsCount; j++)
        {
            if (gSaveBlock2Ptr->frontier.towerRecords[i].winStreak < slotValues[j])
            {
                j = 0;
                slotsCount = 1;
                slotValues[0] = gSaveBlock2Ptr->frontier.towerRecords[i].winStreak;
                slotIds[0] = i;
                break;
            }
            else if (gSaveBlock2Ptr->frontier.towerRecords[i].winStreak > slotValues[j])
            {
                break;
            }
        }

        if (j == slotsCount)
        {
            slotValues[slotsCount] = gSaveBlock2Ptr->frontier.towerRecords[i].winStreak;
            slotIds[slotsCount] = i;
            slotsCount++;
        }
    }

    i = Random() % slotsCount;
    gSaveBlock2Ptr->frontier.towerRecords[slotIds[i]] = *newRecord;
}

u8 GetFrontierTrainerFrontSpriteId(u16 trainerId)
{
    SetFacilityPtrsGetLevel();

    #ifndef FREE_BATTLE_TOWER_E_READER
    if (trainerId == TRAINER_EREADER)
    {
        return gFacilityClassToPicIndex[gSaveBlock2Ptr->frontier.ereaderTrainer.facilityClass];
    }
    else if (trainerId == TRAINER_FRONTIER_BRAIN)
    #else
    if (trainerId == TRAINER_FRONTIER_BRAIN)
    #endif
    {
        return GetFrontierBrainTrainerPicIndex();
    }
    else if (trainerId < FRONTIER_TRAINERS_COUNT)
    {
        return gFacilityClassToPicIndex[gFacilityTrainers[trainerId].facilityClass];
    }
    else if (trainerId < TRAINER_RECORD_MIXING_APPRENTICE)
    {
        if (gBattleTypeFlags & BATTLE_TYPE_RECORDED)
            return gFacilityClassToPicIndex[GetRecordedBattleRecordMixFriendClass()];
        else
            return gFacilityClassToPicIndex[gSaveBlock2Ptr->frontier.towerRecords[trainerId - TRAINER_RECORD_MIXING_FRIEND].facilityClass];
    }
    else
    {
        if (gBattleTypeFlags & BATTLE_TYPE_RECORDED)
            return gFacilityClassToPicIndex[gApprentices[GetRecordedBattleApprenticeId()].facilityClass];
        else
            return gFacilityClassToPicIndex[gApprentices[gSaveBlock2Ptr->apprentices[trainerId - TRAINER_RECORD_MIXING_APPRENTICE].id].facilityClass];
    }
}

u8 GetFrontierOpponentClass(u16 trainerId)
{
    u8 trainerClass = 0;
    SetFacilityPtrsGetLevel();

    #ifndef FREE_BATTLE_TOWER_E_READER
    if (trainerId == TRAINER_EREADER)
    {
        trainerClass = gFacilityClassToTrainerClass[gSaveBlock2Ptr->frontier.ereaderTrainer.facilityClass];
    }
    else if (trainerId == TRAINER_FRONTIER_BRAIN)
    #else
    if (trainerId == TRAINER_FRONTIER_BRAIN)
    #endif
    {
        return GetFrontierBrainTrainerClass();
    }
    else if (trainerId == TRAINER_STEVEN_PARTNER)
    {
        trainerClass = gTrainers[TRAINER_STEVEN].trainerClass;
    }
    else if (trainerId < FRONTIER_TRAINERS_COUNT)
    {
        trainerClass = gFacilityClassToTrainerClass[gFacilityTrainers[trainerId].facilityClass];
    }
    else if (trainerId < TRAINER_RECORD_MIXING_APPRENTICE)
    {
        if (gBattleTypeFlags & BATTLE_TYPE_RECORDED)
        {
            trainerClass = gFacilityClassToTrainerClass[GetRecordedBattleRecordMixFriendClass()];
        }
        else
        {
            trainerClass = gFacilityClassToTrainerClass[gSaveBlock2Ptr->frontier.towerRecords[trainerId - TRAINER_RECORD_MIXING_FRIEND].facilityClass];
        }
    }
    else
    {
        if (gBattleTypeFlags & BATTLE_TYPE_RECORDED)
        {
            trainerClass = gFacilityClassToTrainerClass[gApprentices[GetRecordedBattleApprenticeId()].facilityClass];
        }
        else
        {
            trainerClass = gFacilityClassToTrainerClass[gApprentices[gSaveBlock2Ptr->apprentices[trainerId - TRAINER_RECORD_MIXING_APPRENTICE].id].facilityClass];
        }
    }

    return trainerClass;
}

static u8 GetFrontierTrainerFacilityClass(u16 trainerId)
{
    u8 facilityClass;
    SetFacilityPtrsGetLevel();

    if (trainerId == TRAINER_EREADER)
    {
        #ifndef FREE_BATTLE_TOWER_E_READER
        facilityClass = gSaveBlock2Ptr->frontier.ereaderTrainer.facilityClass;
        #else
        facilityClass = 0;
        #endif
    }
    else if (trainerId < FRONTIER_TRAINERS_COUNT)
    {
        facilityClass = gFacilityTrainers[trainerId].facilityClass;
    }
    else if (trainerId < TRAINER_RECORD_MIXING_APPRENTICE)
    {
        if (gBattleTypeFlags & BATTLE_TYPE_RECORDED)
            facilityClass = GetRecordedBattleRecordMixFriendClass();
        else
            facilityClass = gSaveBlock2Ptr->frontier.towerRecords[trainerId - TRAINER_RECORD_MIXING_FRIEND].facilityClass;
    }
    else
    {
        if (gBattleTypeFlags & BATTLE_TYPE_RECORDED)
            facilityClass = gApprentices[GetRecordedBattleApprenticeId()].facilityClass;
        else
            facilityClass = gApprentices[gSaveBlock2Ptr->apprentices[trainerId - TRAINER_RECORD_MIXING_APPRENTICE].id].facilityClass;
    }

    return facilityClass;
}

void GetFrontierTrainerName(u8 *dst, u16 trainerId)
{
    s32 i = 0;
    SetFacilityPtrsGetLevel();

    if (trainerId == TRAINER_EREADER)
    {
        #ifndef FREE_BATTLE_TOWER_E_READER
        for (i = 0; i < PLAYER_NAME_LENGTH; i++)
            dst[i] = gSaveBlock2Ptr->frontier.ereaderTrainer.name[i];
        #endif
    }
    else if (trainerId == TRAINER_FRONTIER_BRAIN)
    {
        CopyFrontierBrainTrainerName(dst);
        return;
    }
    else if (trainerId == TRAINER_STEVEN_PARTNER)
    {
        for (i = 0; i < PLAYER_NAME_LENGTH; i++)
            dst[i] = gTrainers[TRAINER_STEVEN].trainerName[i];
    }
    else if (trainerId < FRONTIER_TRAINERS_COUNT)
    {
        for (i = 0; i < PLAYER_NAME_LENGTH; i++)
            dst[i] = gFacilityTrainers[trainerId].trainerName[i];
    }
    else if (trainerId < TRAINER_RECORD_MIXING_APPRENTICE)
    {
        if (gBattleTypeFlags & BATTLE_TYPE_RECORDED)
        {
            GetRecordedBattleRecordMixFriendName(dst);
            return;
        }
        else
        {
            struct EmeraldBattleTowerRecord *record = &gSaveBlock2Ptr->frontier.towerRecords[trainerId - TRAINER_RECORD_MIXING_FRIEND];
            TVShowConvertInternationalString(dst, record->name, record->language);
            return;
        }
    }
    else
    {
        u8 id, language;

        if (gBattleTypeFlags & BATTLE_TYPE_RECORDED)
        {
            id = GetRecordedBattleApprenticeId();
            language = GetRecordedBattleApprenticeLanguage();
        }
        else
        {
            struct Apprentice *apprentice = &gSaveBlock2Ptr->apprentices[trainerId - TRAINER_RECORD_MIXING_APPRENTICE];
            id = apprentice->id;
            language = apprentice->language;
        }
        TVShowConvertInternationalString(dst, GetApprenticeNameInLanguage(id, language), language);
        return;
    }

    dst[i] = EOS;
}

static bool8 IsFrontierTrainerFemale(u16 trainerId)
{
    u32 i;
    u8 facilityClass;

    SetFacilityPtrsGetLevel();
    if (trainerId == TRAINER_EREADER)
    {
        #ifndef FREE_BATTLE_TOWER_E_READER
        facilityClass = gSaveBlock2Ptr->frontier.ereaderTrainer.facilityClass;
        #else
        facilityClass = 0;
        #endif
    }
    else if (trainerId == TRAINER_FRONTIER_BRAIN)
    {
        return IsFrontierBrainFemale();
    }
    else if (trainerId < FRONTIER_TRAINERS_COUNT)
    {
        facilityClass = gFacilityTrainers[trainerId].facilityClass;
    }
    else if (trainerId < TRAINER_RECORD_MIXING_APPRENTICE)
    {
        facilityClass = gSaveBlock2Ptr->frontier.towerRecords[trainerId - TRAINER_RECORD_MIXING_FRIEND].facilityClass;
    }
    else
    {
        facilityClass = gApprentices[gSaveBlock2Ptr->apprentices[trainerId - TRAINER_RECORD_MIXING_APPRENTICE].id].facilityClass;
    }

    // Search female classes.
    for (i = 0; i < ARRAY_COUNT(gTowerFemaleFacilityClasses); i++)
    {
        if (gTowerFemaleFacilityClasses[i] == facilityClass)
            break;
    }
    if (i != ARRAY_COUNT(gTowerFemaleFacilityClasses))
        return TRUE;
    else
        return FALSE;
}

void FillFrontierTrainerParty(u8 monsCount)
{
    ZeroEnemyPartyMons();
    FillTrainerParty(gTrainerBattleOpponent_A, 0, monsCount);
}

void FillFrontierTrainersParties(u8 monsCount)
{
    ZeroEnemyPartyMons();
    FillTrainerParty(gTrainerBattleOpponent_A, 0, monsCount);
    FillTrainerParty(gTrainerBattleOpponent_B, 3, monsCount);
}

static void FillTentTrainerParty(u8 monsCount)
{
    ZeroEnemyPartyMons();
    FillTentTrainerParty_(gTrainerBattleOpponent_A, 0, monsCount);
}

static void FillTrainerParty(u16 trainerId, u8 firstMonId, u8 monCount)
{
    s32 i, j;
    u16 chosenMonIndices[MAX_FRONTIER_PARTY_SIZE];
    u8 friendship = MAX_FRIENDSHIP;
    u8 level = SetFacilityPtrsGetLevel();
    u8 fixedIV = 0;
    u8 bfMonCount;
    const u16 *monSet = NULL;
    u32 otID = 0;

    if (trainerId < FRONTIER_TRAINERS_COUNT)
    {
        // Normal battle frontier trainer.
        fixedIV = GetFrontierTrainerFixedIvs(trainerId);
        monSet = gFacilityTrainers[gTrainerBattleOpponent_A].monSet;
    }
    else if (trainerId == TRAINER_EREADER)
    {
<<<<<<< HEAD
        #ifndef FREE_BATTLE_TOWER_E_READER
        for (i = firstMonId; i < firstMonId + 3; i++)
=======
        for (i = firstMonId; i < firstMonId + FRONTIER_PARTY_SIZE; i++)
>>>>>>> 8c537ccd
            CreateBattleTowerMon(&gEnemyParty[i], &gSaveBlock2Ptr->frontier.ereaderTrainer.party[i - firstMonId]);
        #endif
        return;
    }
    else if (trainerId == TRAINER_FRONTIER_BRAIN)
    {
        CreateFrontierBrainPokemon();
        return;
    }
    else if (trainerId < TRAINER_RECORD_MIXING_APPRENTICE)
    {
        // Record mixed player.
        for (j = 0, i = firstMonId; i < firstMonId + monCount; j++, i++)
        {
            if (gSaveBlock2Ptr->frontier.towerRecords[trainerId - TRAINER_RECORD_MIXING_FRIEND].party[j].species != SPECIES_NONE
                && gSaveBlock2Ptr->frontier.towerRecords[trainerId - TRAINER_RECORD_MIXING_FRIEND].party[j].level <= level)
            {
                CreateBattleTowerMon_HandleLevel(&gEnemyParty[i], &gSaveBlock2Ptr->frontier.towerRecords[trainerId - TRAINER_RECORD_MIXING_FRIEND].party[j], FALSE);
            }
        }
        return;
    }
    else
    {
        // Apprentice.
        for (i = firstMonId; i < firstMonId + FRONTIER_PARTY_SIZE; i++)
            CreateApprenticeMon(&gEnemyParty[i], &gSaveBlock2Ptr->apprentices[trainerId - TRAINER_RECORD_MIXING_APPRENTICE], i - firstMonId);
        return;
    }

    // Regular battle frontier trainer.
    // Attempt to fill the trainer's party with random Pokemon until 3 have been
    // successfully chosen. The trainer's party may not have duplicate pokemon species
    // or duplicate held items.
    for (bfMonCount = 0; monSet[bfMonCount] != 0xFFFF; bfMonCount++)
        ;
    i = 0;
    otID = Random32();
    while (i != monCount)
    {
        u16 monId = monSet[Random() % bfMonCount];

        // "High tier" pokemon are only allowed on open level mode
        // 20 is not a possible value for level here
        if ((level == FRONTIER_MAX_LEVEL_50 || level == 20) && monId > FRONTIER_MONS_HIGH_TIER)
            continue;

        // Ensure this pokemon species isn't a duplicate.
        for (j = 0; j < i + firstMonId; j++)
        {
            if (GetMonData(&gEnemyParty[j], MON_DATA_SPECIES, NULL) == gFacilityTrainerMons[monId].species)
                break;
        }
        if (j != i + firstMonId)
            continue;

        // Ensure this Pokemon's held item isn't a duplicate.
        for (j = 0; j < i + firstMonId; j++)
        {
            if (GetMonData(&gEnemyParty[j], MON_DATA_HELD_ITEM, NULL) != ITEM_NONE
             && GetMonData(&gEnemyParty[j], MON_DATA_HELD_ITEM, NULL) == gBattleFrontierHeldItems[gFacilityTrainerMons[monId].itemTableId])
                break;
        }
        if (j != i + firstMonId)
            continue;

        // Ensure this exact pokemon index isn't a duplicate. This check doesn't seem necessary
        // because the species and held items were already checked directly above.
        for (j = 0; j < i; j++)
        {
            if (chosenMonIndices[j] == monId)
                break;
        }
        if (j != i)
            continue;

        chosenMonIndices[i] = monId;

        // Place the chosen pokemon into the trainer's party.
        CreateMonWithEVSpreadNatureOTID(&gEnemyParty[i + firstMonId],
                                             gFacilityTrainerMons[monId].species,
                                             level,
                                             gFacilityTrainerMons[monId].nature,
                                             fixedIV,
                                             gFacilityTrainerMons[monId].evSpread,
                                             otID);

        friendship = MAX_FRIENDSHIP;
        // Give the chosen pokemon its specified moves.
        for (j = 0; j < MAX_MON_MOVES; j++)
        {
            SetMonMoveSlot(&gEnemyParty[i + firstMonId], gFacilityTrainerMons[monId].moves[j], j);
            if (gFacilityTrainerMons[monId].moves[j] == MOVE_FRUSTRATION)
                friendship = 0;  // Frustration is more powerful the lower the pokemon's friendship is.
        }

        SetMonData(&gEnemyParty[i + firstMonId], MON_DATA_FRIENDSHIP, &friendship);
        SetMonData(&gEnemyParty[i + firstMonId], MON_DATA_HELD_ITEM, &gBattleFrontierHeldItems[gFacilityTrainerMons[monId].itemTableId]);

        // The pokemon was successfully added to the trainer's party, so it's safe to move on to
        // the next party slot.
        i++;
    }
}

// Probably an early draft before the 'CreateApprenticeMon' was written.
static void Unused_CreateApprenticeMons(u16 trainerId, u8 firstMonId)
{
    s32 i, j;
    u8 friendship = MAX_FRIENDSHIP;
    u8 level = 0;
    u8 fixedIV = 0;
    struct Apprentice *apprentice = &gSaveBlock2Ptr->apprentices[0];

    if (apprentice->numQuestions < 5)
        fixedIV = 6;
    else
        fixedIV = 9;

    if (gSaveBlock2Ptr->frontier.lvlMode != FRONTIER_LVL_50)
        level = FRONTIER_MAX_LEVEL_OPEN;
    else
        level = FRONTIER_MAX_LEVEL_50;

    for (i = 0; i != FRONTIER_PARTY_SIZE; i++)
    {
        CreateMonWithEVSpread(&gEnemyParty[firstMonId + i], apprentice->party[i].species, level, fixedIV, 8);
        friendship = MAX_FRIENDSHIP;
        for (j = 0; j < MAX_MON_MOVES; j++)
        {
            if (apprentice->party[i].moves[j] == MOVE_FRUSTRATION)
                friendship = 0;
        }
        SetMonData(&gEnemyParty[firstMonId + i], MON_DATA_FRIENDSHIP, &friendship);
        SetMonData(&gEnemyParty[firstMonId + i], MON_DATA_HELD_ITEM, &apprentice->party[i].item);
    }
}

u16 GetRandomFrontierMonFromSet(u16 trainerId)
{
    u8 level = SetFacilityPtrsGetLevel();
    const u16 *monSet = gFacilityTrainers[trainerId].monSet;
    u8 numMons = 0;
    u32 monId = monSet[numMons];

    while (monId != 0xFFFF)
    {
        numMons++;
        monId = monSet[numMons];
        if (monId == 0xFFFF)
            break;
    }

    do
    {
        // "High tier" pokemon are only allowed on open level mode
        // 20 is not a possible value for level here
        monId = monSet[Random() % numMons];
    } while((level == FRONTIER_MAX_LEVEL_50 || level == 20) && monId > FRONTIER_MONS_HIGH_TIER);

    return monId;
}

static void FillFactoryTrainerParty(void)
{
    ZeroEnemyPartyMons();
    if (gSaveBlock2Ptr->frontier.lvlMode != FRONTIER_LVL_TENT)
        FillFactoryFrontierTrainerParty(gTrainerBattleOpponent_A, 0);
    else
        FillFactoryTentTrainerParty(gTrainerBattleOpponent_A, 0);
}

static void FillFactoryFrontierTrainerParty(u16 trainerId, u8 firstMonId)
{
    u8 i, j;
    u8 friendship;
    u8 level;
    u8 fixedIV;
    u32 otID;

    if (trainerId < FRONTIER_TRAINERS_COUNT)
    {
        u8 lvlMode = gSaveBlock2Ptr->frontier.lvlMode;
        u8 battleMode = VarGet(VAR_FRONTIER_BATTLE_MODE);
    // By mistake Battle Tower's Level 50 challenge number is used to determine the IVs for Battle Factory.
    #ifdef BUGFIX
        u8 challengeNum = gSaveBlock2Ptr->frontier.factoryWinStreaks[battleMode][lvlMode] / FRONTIER_STAGES_PER_CHALLENGE;
    #else
        u8 challengeNum = gSaveBlock2Ptr->frontier.towerWinStreaks[battleMode][FRONTIER_LVL_50] / FRONTIER_STAGES_PER_CHALLENGE;
    #endif
        if (gSaveBlock2Ptr->frontier.curChallengeBattleNum < FRONTIER_STAGES_PER_CHALLENGE - 1)
            fixedIV = GetFactoryMonFixedIV(challengeNum, FALSE);
        else
            fixedIV = GetFactoryMonFixedIV(challengeNum, TRUE); // Last trainer in challenge uses higher IVs
    }
    else if (trainerId == TRAINER_EREADER)
    {
<<<<<<< HEAD
        #ifndef FREE_BATTLE_TOWER_E_READER
        for (i = firstMonId; i < firstMonId + 3; i++)
=======
        for (i = firstMonId; i < firstMonId + FRONTIER_PARTY_SIZE; i++)
>>>>>>> 8c537ccd
            CreateBattleTowerMon(&gEnemyParty[i], &gSaveBlock2Ptr->frontier.ereaderTrainer.party[i - firstMonId]);
        #endif
        return;
    }
    else if (trainerId == TRAINER_FRONTIER_BRAIN)
    {
        FillFactoryBrainParty();
        return;
    }
    else
    {
        fixedIV = MAX_PER_STAT_IVS;
    }

    level = SetFacilityPtrsGetLevel();
    otID = T1_READ_32(gSaveBlock2Ptr->playerTrainerId);
    for (i = 0; i < FRONTIER_PARTY_SIZE; i++)
    {
        u16 monId = gFrontierTempParty[i];
        CreateMonWithEVSpreadNatureOTID(&gEnemyParty[firstMonId + i],
                                             gFacilityTrainerMons[monId].species,
                                             level,
                                             gFacilityTrainerMons[monId].nature,
                                             fixedIV,
                                             gFacilityTrainerMons[monId].evSpread,
                                             otID);

        friendship = 0;
        for (j = 0; j < MAX_MON_MOVES; j++)
            SetMonMoveAvoidReturn(&gEnemyParty[firstMonId + i], gFacilityTrainerMons[monId].moves[j], j);

        SetMonData(&gEnemyParty[firstMonId + i], MON_DATA_FRIENDSHIP, &friendship);
        SetMonData(&gEnemyParty[firstMonId + i], MON_DATA_HELD_ITEM, &gBattleFrontierHeldItems[gFacilityTrainerMons[monId].itemTableId]);
    }
}

static void FillFactoryTentTrainerParty(u16 trainerId, u8 firstMonId)
{
    u8 i, j;
    u8 friendship;
    u8 level = TENT_MIN_LEVEL;
    u8 fixedIV = 0;
    u32 otID = T1_READ_32(gSaveBlock2Ptr->playerTrainerId);

    for (i = 0; i < FRONTIER_PARTY_SIZE; i++)
    {
        u16 monId = gFrontierTempParty[i];
        CreateMonWithEVSpreadNatureOTID(&gEnemyParty[firstMonId + i],
                                             gFacilityTrainerMons[monId].species,
                                             level,
                                             gFacilityTrainerMons[monId].nature,
                                             fixedIV,
                                             gFacilityTrainerMons[monId].evSpread,
                                             otID);

        friendship = 0;
        for (j = 0; j < MAX_MON_MOVES; j++)
        {
            SetMonMoveAvoidReturn(&gEnemyParty[firstMonId + i], gFacilityTrainerMons[monId].moves[j], j);
            if (gFacilityTrainerMons[monId].moves[j] == MOVE_FRUSTRATION)
                friendship = 0;
        }

        SetMonData(&gEnemyParty[firstMonId + i], MON_DATA_FRIENDSHIP, &friendship);
        SetMonData(&gEnemyParty[firstMonId + i], MON_DATA_HELD_ITEM, &gBattleFrontierHeldItems[gFacilityTrainerMons[monId].itemTableId]);
    }
}

void FrontierSpeechToString(const u16 *words)
{
    ConvertEasyChatWordsToString(gStringVar4, words, 3, 2);
    if (GetStringWidth(FONT_NORMAL, gStringVar4, -1) > 204u)
    {
        s32 i = 0;

        ConvertEasyChatWordsToString(gStringVar4, words, 2, 3);
        while (gStringVar4[i++] != CHAR_NEWLINE)
            ;
        while (gStringVar4[i] != CHAR_NEWLINE)
            i++;

        gStringVar4[i] = CHAR_PROMPT_SCROLL;
    }
}

static void GetOpponentIntroSpeech(void)
{
    u16 trainerId;
    SetFacilityPtrsGetLevel();

    if (gSpecialVar_0x8005)
        trainerId = gTrainerBattleOpponent_B;
    else
        trainerId = gTrainerBattleOpponent_A;

    #ifndef FREE_BATTLE_TOWER_E_READER
    if (trainerId == TRAINER_EREADER)
        FrontierSpeechToString(gSaveBlock2Ptr->frontier.ereaderTrainer.greeting);
    else if (trainerId < FRONTIER_TRAINERS_COUNT)
    #else
    if (trainerId < FRONTIER_TRAINERS_COUNT)
    #endif
        FrontierSpeechToString(gFacilityTrainers[trainerId].speechBefore);
    else if (trainerId < TRAINER_RECORD_MIXING_APPRENTICE)
        FrontierSpeechToString(gSaveBlock2Ptr->frontier.towerRecords[trainerId - TRAINER_RECORD_MIXING_FRIEND].greeting);
    else
        BufferApprenticeChallengeText(trainerId - TRAINER_RECORD_MIXING_APPRENTICE);
}

static void HandleSpecialTrainerBattleEnd(void)
{
    s32 i;

    RecordedBattle_SaveBattleOutcome();
    switch (gBattleScripting.specialTrainerBattleType)
    {
    case SPECIAL_BATTLE_TOWER:
    case SPECIAL_BATTLE_DOME:
    case SPECIAL_BATTLE_PALACE:
    case SPECIAL_BATTLE_ARENA:
    case SPECIAL_BATTLE_FACTORY:
    case SPECIAL_BATTLE_PIKE_SINGLE:
    case SPECIAL_BATTLE_PIKE_DOUBLE:
    case SPECIAL_BATTLE_PYRAMID:
        if (gSaveBlock2Ptr->frontier.battlesCount < 0xFFFFFF)
        {
            gSaveBlock2Ptr->frontier.battlesCount++;
            if (gSaveBlock2Ptr->frontier.battlesCount % 20 == 0)
                UpdateGymLeaderRematch();
        }
        else
        {
            gSaveBlock2Ptr->frontier.battlesCount = 0xFFFFFF;
        }
        break;
    case SPECIAL_BATTLE_SECRET_BASE:
        for (i = 0; i < PARTY_SIZE; i++)
        {
            u16 itemBefore = GetMonData(&gSaveBlock1Ptr->playerParty[i], MON_DATA_HELD_ITEM);
            SetMonData(&gPlayerParty[i], MON_DATA_HELD_ITEM, &itemBefore);
        }
        break;
    case SPECIAL_BATTLE_EREADER:
        CopyEReaderTrainerFarewellMessage();
        break;
    }

    SetMainCallback2(CB2_ReturnToFieldContinueScriptPlayMapMusic);
}

static void Task_StartBattleAfterTransition(u8 taskId)
{
    if (IsBattleTransitionDone() == TRUE)
    {
        gMain.savedCallback = HandleSpecialTrainerBattleEnd;
        SetMainCallback2(CB2_InitBattle);
        DestroyTask(taskId);
    }
}

void DoSpecialTrainerBattle(void)
{
    s32 i;

    gBattleScripting.specialTrainerBattleType = gSpecialVar_0x8004;
    switch (gSpecialVar_0x8004)
    {
    case SPECIAL_BATTLE_TOWER:
        gBattleTypeFlags = BATTLE_TYPE_TRAINER | BATTLE_TYPE_BATTLE_TOWER;
        switch (VarGet(VAR_FRONTIER_BATTLE_MODE))
        {
        case FRONTIER_MODE_SINGLES:
            FillFrontierTrainerParty(FRONTIER_PARTY_SIZE);
            break;
        case FRONTIER_MODE_DOUBLES:
            FillFrontierTrainerParty(FRONTIER_DOUBLES_PARTY_SIZE);
            gBattleTypeFlags |= BATTLE_TYPE_DOUBLE;
            break;
        case FRONTIER_MODE_MULTIS:
            FillFrontierTrainersParties(FRONTIER_MULTI_PARTY_SIZE);
            gPartnerTrainerId = gSaveBlock2Ptr->frontier.trainerIds[17];
            FillPartnerParty(gPartnerTrainerId);
            gBattleTypeFlags |= BATTLE_TYPE_DOUBLE | BATTLE_TYPE_INGAME_PARTNER | BATTLE_TYPE_MULTI | BATTLE_TYPE_TWO_OPPONENTS;
            break;
        case FRONTIER_MODE_LINK_MULTIS:
            gBattleTypeFlags |= BATTLE_TYPE_DOUBLE | BATTLE_TYPE_LINK | BATTLE_TYPE_MULTI | BATTLE_TYPE_TOWER_LINK_MULTI;
            FillFrontierTrainersParties(FRONTIER_MULTI_PARTY_SIZE);
            break;
        }
        CreateTask(Task_StartBattleAfterTransition, 1);
        PlayMapChosenOrBattleBGM(0);
        BattleTransition_StartOnField(GetSpecialBattleTransition(B_TRANSITION_GROUP_B_TOWER));
        break;
    case SPECIAL_BATTLE_SECRET_BASE:
        for (i = 0; i < PARTY_SIZE; i++)
        {
            u16 itemBefore = GetMonData(&gPlayerParty[i], MON_DATA_HELD_ITEM);
            SetMonData(&gSaveBlock1Ptr->playerParty[i], MON_DATA_HELD_ITEM, &itemBefore);
        }
        CreateTask(Task_StartBattleAfterTransition, 1);
        PlayMapChosenOrBattleBGM(0);
        BattleTransition_StartOnField(GetSpecialBattleTransition(B_TRANSITION_GROUP_SECRET_BASE));
        break;
    case SPECIAL_BATTLE_EREADER:
        #ifndef FREE_BATTLE_TOWER_E_READER
        ZeroEnemyPartyMons();
        for (i = 0; i < (int)ARRAY_COUNT(gSaveBlock2Ptr->frontier.ereaderTrainer.party); i++)
            CreateBattleTowerMon(&gEnemyParty[i], &gSaveBlock2Ptr->frontier.ereaderTrainer.party[i]);
        gBattleTypeFlags = BATTLE_TYPE_TRAINER | BATTLE_TYPE_EREADER_TRAINER;
        gTrainerBattleOpponent_A = 0;
        CreateTask(Task_StartBattleAfterTransition, 1);
        PlayMapChosenOrBattleBGM(0);
        BattleTransition_StartOnField(GetSpecialBattleTransition(B_TRANSITION_GROUP_E_READER));
        #endif
        break;
    case SPECIAL_BATTLE_DOME:
        gBattleTypeFlags = BATTLE_TYPE_TRAINER | BATTLE_TYPE_DOME;
        if (VarGet(VAR_FRONTIER_BATTLE_MODE) == FRONTIER_MODE_DOUBLES)
            gBattleTypeFlags |= BATTLE_TYPE_DOUBLE;
        if (gTrainerBattleOpponent_A == TRAINER_FRONTIER_BRAIN)
            FillFrontierTrainerParty(DOME_BATTLE_PARTY_SIZE);
        CreateTask(Task_StartBattleAfterTransition, 1);
        CreateTask_PlayMapChosenOrBattleBGM(0);
        BattleTransition_StartOnField(GetSpecialBattleTransition(B_TRANSITION_GROUP_B_DOME));
        break;
    case SPECIAL_BATTLE_PALACE:
        gBattleTypeFlags = BATTLE_TYPE_TRAINER | BATTLE_TYPE_PALACE;
        if (VarGet(VAR_FRONTIER_BATTLE_MODE) == FRONTIER_MODE_DOUBLES)
            gBattleTypeFlags |= BATTLE_TYPE_DOUBLE;
        if (gSaveBlock2Ptr->frontier.lvlMode != FRONTIER_LVL_TENT)
            FillFrontierTrainerParty(FRONTIER_PARTY_SIZE);
        else
            FillTentTrainerParty(FRONTIER_PARTY_SIZE);
        CreateTask(Task_StartBattleAfterTransition, 1);
        PlayMapChosenOrBattleBGM(0);
        BattleTransition_StartOnField(GetSpecialBattleTransition(B_TRANSITION_GROUP_B_PALACE));
        break;
    case SPECIAL_BATTLE_ARENA:
        gBattleTypeFlags = BATTLE_TYPE_TRAINER | BATTLE_TYPE_ARENA;
        if (gSaveBlock2Ptr->frontier.lvlMode != FRONTIER_LVL_TENT)
            FillFrontierTrainerParty(FRONTIER_PARTY_SIZE);
        else
            FillTentTrainerParty(FRONTIER_PARTY_SIZE);
        CreateTask(Task_StartBattleAfterTransition, 1);
        PlayMapChosenOrBattleBGM(0);
        BattleTransition_StartOnField(GetSpecialBattleTransition(B_TRANSITION_GROUP_B_ARENA));
        break;
    case SPECIAL_BATTLE_FACTORY:
        gBattleTypeFlags = BATTLE_TYPE_TRAINER | BATTLE_TYPE_FACTORY;
        if (VarGet(VAR_FRONTIER_BATTLE_MODE) == FRONTIER_MODE_DOUBLES)
            gBattleTypeFlags |= BATTLE_TYPE_DOUBLE;
        FillFactoryTrainerParty();
        CreateTask(Task_StartBattleAfterTransition, 1);
        PlayMapChosenOrBattleBGM(0);
        BattleTransition_StartOnField(GetSpecialBattleTransition(B_TRANSITION_GROUP_B_FACTORY));
        break;
    case SPECIAL_BATTLE_PIKE_SINGLE:
        gBattleTypeFlags = BATTLE_TYPE_TRAINER | BATTLE_TYPE_BATTLE_TOWER;
        FillFrontierTrainerParty(FRONTIER_PARTY_SIZE);
        CreateTask(Task_StartBattleAfterTransition, 1);
        PlayMapChosenOrBattleBGM(0);
        BattleTransition_StartOnField(GetSpecialBattleTransition(B_TRANSITION_GROUP_B_PIKE));
        break;
    case SPECIAL_BATTLE_PYRAMID:
        gBattleTypeFlags = BATTLE_TYPE_TRAINER | BATTLE_TYPE_PYRAMID;
        FillFrontierTrainerParty(FRONTIER_PARTY_SIZE);
        CreateTask(Task_StartBattleAfterTransition, 1);
        PlayMapChosenOrBattleBGM(0);
        BattleTransition_StartOnField(GetSpecialBattleTransition(B_TRANSITION_GROUP_B_PYRAMID));
        break;
    case SPECIAL_BATTLE_PIKE_DOUBLE:
        gBattleTypeFlags = BATTLE_TYPE_TRAINER | BATTLE_TYPE_BATTLE_TOWER | BATTLE_TYPE_DOUBLE | BATTLE_TYPE_TWO_OPPONENTS;
        FillFrontierTrainersParties(1);
        CreateTask(Task_StartBattleAfterTransition, 1);
        PlayMapChosenOrBattleBGM(0);
        BattleTransition_StartOnField(GetSpecialBattleTransition(B_TRANSITION_GROUP_B_PIKE));
        break;
    case SPECIAL_BATTLE_STEVEN:
        gBattleTypeFlags = BATTLE_TYPE_TRAINER | BATTLE_TYPE_DOUBLE | BATTLE_TYPE_TWO_OPPONENTS | BATTLE_TYPE_MULTI | BATTLE_TYPE_INGAME_PARTNER;
        FillPartnerParty(TRAINER_STEVEN_PARTNER);
        gApproachingTrainerId = 0;
        BattleSetup_ConfigureTrainerBattle(MossdeepCity_SpaceCenter_2F_EventScript_MaxieTrainer + 1);
        gApproachingTrainerId = 1;
        BattleSetup_ConfigureTrainerBattle(MossdeepCity_SpaceCenter_2F_EventScript_TabithaTrainer + 1);
        gPartnerTrainerId = TRAINER_STEVEN_PARTNER;
        CreateTask(Task_StartBattleAfterTransition, 1);
        PlayMapChosenOrBattleBGM(0);
        BattleTransition_StartOnField(B_TRANSITION_MAGMA);
        break;
    }
}

static void SaveCurrentWinStreak(void)
{
    u8 lvlMode = gSaveBlock2Ptr->frontier.lvlMode;
    u8 battleMode = VarGet(VAR_FRONTIER_BATTLE_MODE);
    u16 winStreak = GetCurrentBattleTowerWinStreak(lvlMode, battleMode);

    if (gSaveBlock2Ptr->frontier.towerWinStreaks[battleMode][lvlMode] < winStreak)
        gSaveBlock2Ptr->frontier.towerWinStreaks[battleMode][lvlMode] = winStreak;
}

static void SaveBattleTowerRecord(void)
{
    s32 i;
    u8 lvlMode, battleMode, class;
    struct EmeraldBattleTowerRecord *playerRecord = &gSaveBlock2Ptr->frontier.towerPlayer;

    ClearBattleTowerRecord(playerRecord);
    lvlMode = gSaveBlock2Ptr->frontier.lvlMode;
    battleMode = VarGet(VAR_FRONTIER_BATTLE_MODE);
    if (gSaveBlock2Ptr->playerGender != MALE)
    {
        class = gTowerFemaleFacilityClasses[(gSaveBlock2Ptr->playerTrainerId[0] +
                                       gSaveBlock2Ptr->playerTrainerId[1] +
                                       gSaveBlock2Ptr->playerTrainerId[2] +
                                       gSaveBlock2Ptr->playerTrainerId[3]) % ARRAY_COUNT(gTowerFemaleFacilityClasses)];
    }
    else
    {
        class = gTowerMaleFacilityClasses[(gSaveBlock2Ptr->playerTrainerId[0] +
                                     gSaveBlock2Ptr->playerTrainerId[1] +
                                     gSaveBlock2Ptr->playerTrainerId[2] +
                                     gSaveBlock2Ptr->playerTrainerId[3]) % ARRAY_COUNT(gTowerMaleFacilityClasses)];
    }
    playerRecord->lvlMode = lvlMode;
    playerRecord->facilityClass = class;
    CopyTrainerId(playerRecord->trainerId, gSaveBlock2Ptr->playerTrainerId);
    StringCopy_PlayerName(playerRecord->name, gSaveBlock2Ptr->playerName);
    playerRecord->winStreak = GetCurrentBattleTowerWinStreak(lvlMode, battleMode);

    for (i = 0; i < EASY_CHAT_BATTLE_WORDS_COUNT; i++)
    {
        playerRecord->greeting[i] = gSaveBlock1Ptr->easyChatBattleStart[i];
        playerRecord->speechWon[i] = gSaveBlock1Ptr->easyChatBattleWon[i];
        playerRecord->speechLost[i] = gSaveBlock1Ptr->easyChatBattleLost[i];
    }

    for (i = 0; i < MAX_FRONTIER_PARTY_SIZE; i++)
    {
        if (gSaveBlock2Ptr->frontier.selectedPartyMons[i] != 0)
            ConvertPokemonToBattleTowerPokemon(&gPlayerParty[gSaveBlock2Ptr->frontier.selectedPartyMons[i] - 1], &playerRecord->party[i]);
    }

    playerRecord->language = gGameLanguage;
    CalcEmeraldBattleTowerChecksum(&gSaveBlock2Ptr->frontier.towerPlayer);
    SaveCurrentWinStreak();
}

static void SaveTowerChallenge(void)
{
    u16 lvlMode = gSaveBlock2Ptr->frontier.lvlMode;
    u16 battleMode = VarGet(VAR_FRONTIER_BATTLE_MODE);
    s32 challengeNum = (signed)(gSaveBlock2Ptr->frontier.towerWinStreaks[battleMode][lvlMode] / FRONTIER_STAGES_PER_CHALLENGE);

    if (gSpecialVar_0x8005 == 0 && (challengeNum > 1 || gSaveBlock2Ptr->frontier.curChallengeBattleNum != 0))
        SaveBattleTowerRecord();

    gSaveBlock2Ptr->frontier.challengeStatus = gSpecialVar_0x8005;
    VarSet(VAR_TEMP_0, 0);
    gSaveBlock2Ptr->frontier.challengePaused = TRUE;
    SaveGameFrontier();
}

static void BattleTowerNop1(void)
{

}

static void BattleTowerNop2(void)
{

}

static void GetApprenticeMultiPartnerParty(u16 trainerId)
{
    s32 i, count;
    u32 validSpecies[MULTI_PARTY_SIZE];
    u16 species1 = GetMonData(&gPlayerParty[0], MON_DATA_SPECIES, NULL);
    u16 species2 = GetMonData(&gPlayerParty[1], MON_DATA_SPECIES, NULL);

    count = 0;
    for (i = 0; i < MULTI_PARTY_SIZE; i++)
    {
        u16 apprenticeSpecies = gSaveBlock2Ptr->apprentices[trainerId - TRAINER_RECORD_MIXING_APPRENTICE].party[i].species;
        if (apprenticeSpecies != species1 && apprenticeSpecies != species2)
        {
            validSpecies[count] = i;
            count++;
        }
    }

    gFrontierTempParty[0] = validSpecies[Random() % count];
    do
    {
        gFrontierTempParty[1] = validSpecies[Random() % count];
    } while (gFrontierTempParty[0] == gFrontierTempParty[1]);
}

static void GetRecordMixFriendMultiPartnerParty(u16 trainerId)
{
    s32 i, count;
    u32 validSpecies[3];
    u32 lvlMode = gSaveBlock2Ptr->frontier.lvlMode;
    u16 species1 = GetMonData(&gPlayerParty[0], MON_DATA_SPECIES, NULL);
    u16 species2 = GetMonData(&gPlayerParty[1], MON_DATA_SPECIES, NULL);

    count = 0;
    for (i = 0; i < MAX_FRONTIER_PARTY_SIZE; i++)
    {
        if (gSaveBlock2Ptr->frontier.towerRecords[trainerId - TRAINER_RECORD_MIXING_FRIEND].party[i].species != species1
            && gSaveBlock2Ptr->frontier.towerRecords[trainerId - TRAINER_RECORD_MIXING_FRIEND].party[i].species != species2
            && gSaveBlock2Ptr->frontier.towerRecords[trainerId - TRAINER_RECORD_MIXING_FRIEND].party[i].level <= GetFrontierEnemyMonLevel(lvlMode)
            && gSaveBlock2Ptr->frontier.towerRecords[trainerId - TRAINER_RECORD_MIXING_FRIEND].party[i].species != SPECIES_NONE)
        {
            validSpecies[count] = i;
            count++;
        }
    }

    gFrontierTempParty[2] = validSpecies[Random() % count];
    do
    {
        gFrontierTempParty[3] = validSpecies[Random() % count];
    } while (gFrontierTempParty[2] == gFrontierTempParty[3]);
}

static void LoadMultiPartnerCandidatesData(void)
{
    s32 i, j, k;
    u32 spArray[5];
    s32 r10;
    u16 trainerId;
    u16 monId;
    u32 lvlMode, battleMode;
    s32 challengeNum;
    u32 species1, species2;
    u32 level;
    struct ObjectEventTemplate *objEventTemplates;

    objEventTemplates = gSaveBlock1Ptr->objectEventTemplates;
    lvlMode = gSaveBlock2Ptr->frontier.lvlMode;
    battleMode = VarGet(VAR_FRONTIER_BATTLE_MODE);
    challengeNum = gSaveBlock2Ptr->frontier.towerWinStreaks[battleMode][lvlMode] / FRONTIER_STAGES_PER_CHALLENGE;
    species1 = GetMonData(&gPlayerParty[0], MON_DATA_SPECIES, NULL);
    species2 = GetMonData(&gPlayerParty[1], MON_DATA_SPECIES, NULL);
    level = SetFacilityPtrsGetLevel();

    j = 0;
    do
    {
        do
        {
            trainerId = GetRandomScaledFrontierTrainerId(challengeNum, 0);
            for (i = 0; i < j; i++)
            {
                if (gSaveBlock2Ptr->frontier.trainerIds[i] == trainerId)
                    break;
                if (gFacilityTrainers[gSaveBlock2Ptr->frontier.trainerIds[i]].facilityClass == gFacilityTrainers[trainerId].facilityClass)
                    break;
            }
        } while (i != j);
        gSaveBlock2Ptr->frontier.trainerIds[j] = trainerId;
        j++;
    } while (j < 6);

    r10 = 8;
    for (i = 0; i < 6; i++)
    {
        trainerId = gSaveBlock2Ptr->frontier.trainerIds[i];
        objEventTemplates[i + 1].graphicsId = GetBattleFacilityTrainerGfxId(trainerId);
        for (j = 0; j < 2; j++)
        {
            while (1)
            {
                monId = GetRandomFrontierMonFromSet(trainerId);
                if (j % 2 != 0 && gFacilityTrainerMons[gSaveBlock2Ptr->frontier.trainerIds[r10 - 1]].itemTableId == gFacilityTrainerMons[monId].itemTableId)
                    continue;

                for (k = 8; k < r10; k++)
                {
                    if (gFacilityTrainerMons[gSaveBlock2Ptr->frontier.trainerIds[k]].species == gFacilityTrainerMons[monId].species)
                        break;
                    if (species1 == gFacilityTrainerMons[monId].species)
                        break;
                    if (species2 == gFacilityTrainerMons[monId].species)
                        break;
                }
                if (k == r10)
                    break;
            }

            gSaveBlock2Ptr->frontier.trainerIds[r10] = monId;
            r10++;
        }
    }

    r10 = 0;
    ValidateApprenticesChecksums();
    for (i = 0; i < APPRENTICE_COUNT; i++)
    {
        if (gSaveBlock2Ptr->apprentices[i].lvlMode != 0
            && sApprenticeChallengeThreshold[gSaveBlock2Ptr->apprentices[i].numQuestions] / FRONTIER_STAGES_PER_CHALLENGE <= challengeNum
            && gSaveBlock2Ptr->apprentices[i].lvlMode - 1 == lvlMode)
        {
            k = 0;
            for (j = 0; j < MULTI_PARTY_SIZE; j++)
            {
                if (species1 != gSaveBlock2Ptr->apprentices[i].party[j].species
                    && species2 != gSaveBlock2Ptr->apprentices[i].party[j].species)
                {
                    k++;
                }
            }
            if (k > 2)
            {
                spArray[r10] = i + TRAINER_RECORD_MIXING_APPRENTICE;
                r10++;
            }
        }
    }
    if (r10 != 0)
    {
        gSaveBlock2Ptr->frontier.trainerIds[6] = spArray[Random() % r10];
        objEventTemplates[7].graphicsId = GetBattleFacilityTrainerGfxId(gSaveBlock2Ptr->frontier.trainerIds[6]);
        FlagClear(FLAG_HIDE_BATTLE_TOWER_MULTI_BATTLE_PARTNER_ALT_1);
        GetApprenticeMultiPartnerParty(gSaveBlock2Ptr->frontier.trainerIds[6]);
    }

    r10 = 0;
    for (i = 0; i < BATTLE_TOWER_RECORD_COUNT; i++)
    {
        u32 *record = (u32 *)(&gSaveBlock2Ptr->frontier.towerRecords[i]);
        u32 recordHasData = 0;
        u32 checksum = 0;
        for (j = 0; j < (sizeof(struct EmeraldBattleTowerRecord) - 4) / 4; j++) // - 4, because of the last field being the checksum itself.
        {
            recordHasData |= record[j];
            checksum += record[j];
        }

        if (gSaveBlock2Ptr->frontier.towerRecords[i].winStreak / FRONTIER_STAGES_PER_CHALLENGE <= challengeNum
            && gSaveBlock2Ptr->frontier.towerRecords[i].lvlMode == lvlMode
            && recordHasData
            && gSaveBlock2Ptr->frontier.towerRecords[i].checksum == checksum)
        {
            k = 0;
            for (j = 0; j < MAX_FRONTIER_PARTY_SIZE; j++)
            {
                if (species1 != gSaveBlock2Ptr->frontier.towerRecords[i].party[j].species
                    && species2 != gSaveBlock2Ptr->frontier.towerRecords[i].party[j].species
                    && gSaveBlock2Ptr->frontier.towerRecords[i].party[j].level <= GetFrontierEnemyMonLevel(lvlMode)
                    && gSaveBlock2Ptr->frontier.towerRecords[i].party[j].species != SPECIES_NONE)
                {
                    k++;
                }
            }
            if (k > 1)
            {
                spArray[r10] = i + TRAINER_RECORD_MIXING_FRIEND;
                r10++;
            }
        }
    }
    if (r10 != 0)
    {
        gSaveBlock2Ptr->frontier.trainerIds[7] = spArray[Random() % r10];
        objEventTemplates[8].graphicsId = GetBattleFacilityTrainerGfxId(gSaveBlock2Ptr->frontier.trainerIds[7]);
        FlagClear(FLAG_HIDE_BATTLE_TOWER_MULTI_BATTLE_PARTNER_ALT_2);
        GetRecordMixFriendMultiPartnerParty(gSaveBlock2Ptr->frontier.trainerIds[7]);
    }
}

static void GetPotentialPartnerMoveAndSpecies(u16 trainerId, u16 monId)
{
    u16 move = 0;
    u16 species = 0;
    SetFacilityPtrsGetLevel();

    if (trainerId != TRAINER_EREADER)
    {
        if (trainerId < FRONTIER_TRAINERS_COUNT)
        {
            move = gFacilityTrainerMons[monId].moves[0];
            species = gFacilityTrainerMons[monId].species;
        }
        else if (trainerId < TRAINER_RECORD_MIXING_APPRENTICE)
        {
            move = gSaveBlock2Ptr->frontier.towerRecords[trainerId - TRAINER_RECORD_MIXING_FRIEND].party[gFrontierTempParty[gSpecialVar_0x8005 + 1]].moves[0];
            species = gSaveBlock2Ptr->frontier.towerRecords[trainerId - TRAINER_RECORD_MIXING_FRIEND].party[gFrontierTempParty[gSpecialVar_0x8005 + 1]].species;
        }
        else
        {
            s32 i;

            move = gSaveBlock2Ptr->apprentices[trainerId - TRAINER_RECORD_MIXING_APPRENTICE].party[gFrontierTempParty[gSpecialVar_0x8005 - 1]].moves[0];
            species = gSaveBlock2Ptr->apprentices[trainerId - TRAINER_RECORD_MIXING_APPRENTICE].party[gFrontierTempParty[gSpecialVar_0x8005 - 1]].species;
            for (i = 0; i < PLAYER_NAME_LENGTH; i++)
                gStringVar3[i] = gSaveBlock2Ptr->apprentices[trainerId - TRAINER_RECORD_MIXING_APPRENTICE].playerName[i];
            gStringVar3[i] = EOS;
            ConvertInternationalString(gStringVar3, gSaveBlock2Ptr->apprentices[trainerId - TRAINER_RECORD_MIXING_APPRENTICE].language);
        }
    }

    StringCopy(gStringVar1, gMoveNames[move]);
    StringCopy(gStringVar2, gSpeciesNames[species]);
}

// For multi battles in the Battle Tower, the player may choose a partner by talking to them
// These partners can be an NPC or a former/record-mixed Apprentice
// When talked to, their response consists of:
// PARTNER_MSGID_INTRO - A greeting
// PARTNER_MSGID_MON1 - Naming one pokemon on their team, and a move it has
// PARTNER_MSGID_MON2_ASK - Naming a second pokemon on their team, a move it has, and asking if they'd like to be their partner
// PARTNER_MSGID_ACCEPT - If the player agrees to be their partner
// PARTNER_MSGID_REJECT - If the player declines to be their partner
static void ShowPartnerCandidateMessage(void)
{
    s32 i, j, partnerId;
    s32 monId;
    s32 level = SetFacilityPtrsGetLevel();
    u16 winStreak = GetCurrentFacilityWinStreak();
    s32 challengeNum = winStreak / FRONTIER_STAGES_PER_CHALLENGE;
    s32 k = gSpecialVar_LastTalked - 2;
    s32 trainerId = gSaveBlock2Ptr->frontier.trainerIds[k];

    for (partnerId = 0; partnerId < ARRAY_COUNT(sPartnerTrainerTextTables); partnerId++)
    {
        if (sPartnerTrainerTextTables[partnerId].facilityClass == GetFrontierTrainerFacilityClass(trainerId))
            break;
    }

    switch (gSpecialVar_0x8005)
    {
    case PARTNER_MSGID_INTRO:
        if (trainerId == TRAINER_EREADER)
            return;
        if (trainerId < FRONTIER_TRAINERS_COUNT)
        {
            GetFrontierTrainerName(gStringVar1, trainerId);
        }
        else if (trainerId < TRAINER_RECORD_MIXING_APPRENTICE)
        {
            GetFrontierTrainerName(gStringVar1, trainerId);
        }
        else
        {
            s32 i;
            for (i = 0; i < PLAYER_NAME_LENGTH; i++)
                gStringVar1[i] = gSaveBlock2Ptr->apprentices[trainerId - TRAINER_RECORD_MIXING_APPRENTICE].playerName[i];
            gStringVar1[i] = EOS;
            ConvertInternationalString(gStringVar1, gSaveBlock2Ptr->apprentices[trainerId - TRAINER_RECORD_MIXING_APPRENTICE].language);
            ConvertIntToDecimalStringN(gStringVar2, gSaveBlock2Ptr->apprentices[trainerId - TRAINER_RECORD_MIXING_APPRENTICE].number, STR_CONV_MODE_LEFT_ALIGN, 3);
            GetFrontierTrainerName(gStringVar3, trainerId);
        }
        break;
    case PARTNER_MSGID_MON1:
        monId = gSaveBlock2Ptr->frontier.trainerIds[8 + k * 2];
        GetPotentialPartnerMoveAndSpecies(trainerId, monId);
        break;
    case PARTNER_MSGID_MON2_ASK:
        monId = gSaveBlock2Ptr->frontier.trainerIds[9 + k * 2];
        GetPotentialPartnerMoveAndSpecies(trainerId, monId);
        break;
    case PARTNER_MSGID_ACCEPT:
        gPartnerTrainerId = trainerId;
        if (trainerId < FRONTIER_TRAINERS_COUNT)
        {
            gSaveBlock2Ptr->frontier.trainerIds[18] = gSaveBlock2Ptr->frontier.trainerIds[8 + k * 2];
            gSaveBlock2Ptr->frontier.trainerIds[19] = gSaveBlock2Ptr->frontier.trainerIds[9 + k * 2];
        }
        else if (trainerId < TRAINER_RECORD_MIXING_APPRENTICE)
        {
            gSaveBlock2Ptr->frontier.trainerIds[18] = gFrontierTempParty[2];
            gSaveBlock2Ptr->frontier.trainerIds[19] = gFrontierTempParty[3];
        }
        else
        {
            gSaveBlock2Ptr->frontier.trainerIds[18] = gFrontierTempParty[0];
            gSaveBlock2Ptr->frontier.trainerIds[19] = gFrontierTempParty[1];
        }
        for (k = 0; k < FRONTIER_STAGES_PER_CHALLENGE * 2; k++)
        {
            while (1)
            {
                i = GetRandomScaledFrontierTrainerId(challengeNum, k / 2);
                if (gPartnerTrainerId == i)
                    continue;

                for (j = 0; j < k; j++)
                {
                    if (gSaveBlock2Ptr->frontier.trainerIds[j] == i)
                        break;
                }
                if (j == k)
                    break;
            }
            gSaveBlock2Ptr->frontier.trainerIds[k] = i;
        }
        gSaveBlock2Ptr->frontier.trainerIds[17] = trainerId;
        break;
    case PARTNER_MSGID_REJECT:
        break;
    }

    if (trainerId == TRAINER_EREADER)
        return;

    // First check is redundant, only needs to make sure it's not an Apprentice
    if (trainerId < FRONTIER_TRAINERS_COUNT)
    {
        ShowFieldMessage(sPartnerTrainerTextTables[partnerId].strings[gSpecialVar_0x8005]);
    }
    else if (trainerId < TRAINER_RECORD_MIXING_APPRENTICE)
    {
        ShowFieldMessage(sPartnerTrainerTextTables[partnerId].strings[gSpecialVar_0x8005]);
    }
    // Trainer is a former/record-mixed Apprentice, do Apprentice message
    else
    {
        u8 apprenticeId = gSaveBlock2Ptr->apprentices[trainerId - TRAINER_RECORD_MIXING_APPRENTICE].id;
        ShowFieldMessage(sPartnerApprenticeTextTables[apprenticeId][gSpecialVar_0x8005]);
    }
}

static void LoadLinkMultiOpponentsData(void)
{
    s32 challengeNum;
    s32 i, j;
    s32 trainerId = 0;
    u32 lvlMode = gSaveBlock2Ptr->frontier.lvlMode;
    u32 battleMode = VarGet(VAR_FRONTIER_BATTLE_MODE);
    u32 battleNum = gSaveBlock2Ptr->frontier.curChallengeBattleNum;
    GetMultiplayerId(); // Yet another pointless function call.

    switch (gSpecialVar_Result)
    {
    case 0:
        if (battleMode == FRONTIER_MODE_LINK_MULTIS)
        {
            challengeNum = gSaveBlock2Ptr->frontier.towerWinStreaks[battleMode][lvlMode] / FRONTIER_STAGES_PER_CHALLENGE;
            if (IsLinkTaskFinished())
            {
                SendBlock(BitmaskAllOtherLinkPlayers(), &challengeNum, sizeof(challengeNum));
                gSpecialVar_Result = 1;
            }
        }
        else
        {
            gSpecialVar_Result = 6;
        }
        break;
    case 1:
        if ((GetBlockReceivedStatus() & 3) == 3)
        {
            ResetBlockReceivedFlags();
            if (gBlockRecvBuffer[0][0] > gBlockRecvBuffer[1][0])
                challengeNum = gBlockRecvBuffer[0][0];
            else
                challengeNum = gBlockRecvBuffer[1][0];
            for (i = 0; i < FRONTIER_STAGES_PER_CHALLENGE * 2; i++)
            {
                do
                {
                    trainerId = GetRandomScaledFrontierTrainerId(challengeNum, i / 2);
                    for (j = 0; j < i; j++)
                    {
                        if (gSaveBlock2Ptr->frontier.trainerIds[j] == trainerId)
                            break;
                    }
                } while (i != j);
                if (i == j) // This condition is always true, because of the loop above.
                    gSaveBlock2Ptr->frontier.trainerIds[i] = trainerId;
            }
            gSpecialVar_Result = 2;
        }
        break;
    case 2:
        if (IsLinkTaskFinished())
        {
            SendBlock(BitmaskAllOtherLinkPlayers(), &gSaveBlock2Ptr->frontier.trainerIds, sizeof(gSaveBlock2Ptr->frontier.trainerIds));
            gSpecialVar_Result = 3;
        }
        break;
    case 3:
        if ((GetBlockReceivedStatus() & 3) == 3)
        {
            ResetBlockReceivedFlags();
            memcpy(&gSaveBlock2Ptr->frontier.trainerIds, gBlockRecvBuffer, sizeof(gSaveBlock2Ptr->frontier.trainerIds));
            gTrainerBattleOpponent_A = gSaveBlock2Ptr->frontier.trainerIds[battleNum * 2];
            gTrainerBattleOpponent_B = gSaveBlock2Ptr->frontier.trainerIds[battleNum * 2 + 1];
            SetBattleFacilityTrainerGfxId(gTrainerBattleOpponent_A, 0);
            SetBattleFacilityTrainerGfxId(gTrainerBattleOpponent_B, 1);
            if (gReceivedRemoteLinkPlayers && gWirelessCommType == 0)
                gSpecialVar_Result = 4;
            else
                gSpecialVar_Result = 6;
        }
        break;
    case 4:
        SetCloseLinkCallback();
        gSpecialVar_Result = 5;
        break;
    case 5:
        if (gReceivedRemoteLinkPlayers == 0)
        {
            gSpecialVar_Result = 6;
        }
        break;
    case 6:
        return;
    }
}

static void TowerTryCloseLink(void)
{
    if (gWirelessCommType != 0)
        SetCloseLinkCallback();
}

static void SetMultiPartnerGfx(void)
{
    // 0xF below means use VAR_OBJ_GFX_ID_E
    SetBattleFacilityTrainerGfxId(gSaveBlock2Ptr->frontier.trainerIds[17], 0xF);
}

static void SetTowerInterviewData(void)
{
    s32 i;
    u8 text[32];

    if (VarGet(VAR_FRONTIER_BATTLE_MODE) != FRONTIER_MODE_SINGLES)
        return;

    GetFrontierTrainerName(text, gTrainerBattleOpponent_A);
    StripExtCtrlCodes(text);
    StringCopy(gSaveBlock2Ptr->frontier.towerInterview.opponentName, text);
    GetBattleTowerTrainerLanguage(&gSaveBlock2Ptr->frontier.towerInterview.opponentLanguage, gTrainerBattleOpponent_A);
    gSaveBlock2Ptr->frontier.towerInterview.opponentSpecies = GetMonData(&gEnemyParty[gBattlerPartyIndexes[1]], MON_DATA_SPECIES, NULL);
    gSaveBlock2Ptr->frontier.towerInterview.playerSpecies = GetMonData(&gPlayerParty[gBattlerPartyIndexes[0]], MON_DATA_SPECIES, NULL);
    for (i = 0; i < POKEMON_NAME_LENGTH + 1; i++)
        gSaveBlock2Ptr->frontier.towerInterview.opponentMonNickname[i] = gBattleMons[0].nickname[i];
    gSaveBlock2Ptr->frontier.towerBattleOutcome = gBattleOutcome;
}

static void ValidateBattleTowerRecordChecksums(void)
{
    s32 i, j;
    u32 *record = (u32 *)(&gSaveBlock2Ptr->frontier.towerPlayer);
    u32 checksum = 0;

    for (j = 0; j < (sizeof(struct EmeraldBattleTowerRecord) - 4) / 4; j++) // - 4, because of the last field being the checksum itself.
    {
        checksum += record[j];
    }
    if (gSaveBlock2Ptr->frontier.towerPlayer.checksum != checksum)
        ClearBattleTowerRecord(&gSaveBlock2Ptr->frontier.towerPlayer);

    for (i = 0; i < BATTLE_TOWER_RECORD_COUNT; i++)
    {
        record = (u32 *)(&gSaveBlock2Ptr->frontier.towerRecords[i]);
        checksum = 0;
        for (j = 0; j < (sizeof(struct EmeraldBattleTowerRecord) - 4) / 4; j++) // - 4, because of the last field being the checksum itself.
        {
            checksum += record[j];
        }
        if (gSaveBlock2Ptr->frontier.towerRecords[i].checksum != checksum)
            ClearBattleTowerRecord(&gSaveBlock2Ptr->frontier.towerRecords[i]);
    }
}

void CalcEmeraldBattleTowerChecksum(struct EmeraldBattleTowerRecord *record)
{
    u32 i;

    record->checksum = 0;
    for (i = 0; i < (sizeof(struct EmeraldBattleTowerRecord) - 4) / 4; i++) // - 4, because of the last field being the checksum itself.
        record->checksum += ((u32 *)record)[i];
}

void CalcRubyBattleTowerChecksum(struct RSBattleTowerRecord *record)
{
    u32 i;

    record->checksum = 0;
    for (i = 0; i < (sizeof(struct RSBattleTowerRecord) - 4) / 4; i++) // - 4, because of the last field being the checksum itself.
        record->checksum += ((u32 *)record)[i];
}

static void ClearBattleTowerRecord(struct EmeraldBattleTowerRecord *record)
{
    u32 i;

    for (i = 0; i < sizeof(struct EmeraldBattleTowerRecord) / 4; i++)
        ((u32 *)record)[i] = 0;
}

u16 GetCurrentBattleTowerWinStreak(u8 lvlMode, u8 battleMode)
{
    u16 winStreak = gSaveBlock2Ptr->frontier.towerWinStreaks[battleMode][lvlMode];

    if (winStreak > MAX_STREAK)
        return MAX_STREAK;
    else
        return winStreak;
}

static u8 GetMonCountForBattleMode(u8 battleMode)
{
    u8 partySizes[ARRAY_COUNT(sBattleTowerPartySizes)];
    memcpy(partySizes, sBattleTowerPartySizes, sizeof(sBattleTowerPartySizes));

    if (battleMode < ARRAY_COUNT(sBattleTowerPartySizes))
        return partySizes[battleMode];
    else
        return FRONTIER_PARTY_SIZE;
}

struct RibbonCounter
{
    u8 partyIndex;
    u8 count;
};

static void AwardBattleTowerRibbons(void)
{
    s32 i;
    u32 partyIndex;
#ifdef BUGFIX
    struct RibbonCounter ribbons[MAX_FRONTIER_PARTY_SIZE];
#else
    struct RibbonCounter ribbons[3]; // BUG: 4 Pokemon can receive ribbons in a double battle mode.
#endif
    u8 ribbonType = 0;
    u8 lvlMode = gSaveBlock2Ptr->frontier.lvlMode;
    u8 battleMode = VarGet(VAR_FRONTIER_BATTLE_MODE);
    u8 monCount = GetMonCountForBattleMode(battleMode);

    if (lvlMode != FRONTIER_LVL_50)
        ribbonType = MON_DATA_VICTORY_RIBBON;
    else
        ribbonType = MON_DATA_WINNING_RIBBON;

    gSpecialVar_Result = FALSE;

    if (GetCurrentBattleTowerWinStreak(lvlMode, battleMode) > 55)
    {
        for (i = 0; i < monCount; i++)
        {
            partyIndex = gSaveBlock2Ptr->frontier.selectedPartyMons[i] - 1;
            ribbons[i].partyIndex = partyIndex;
            ribbons[i].count = 0;
            if (!GetMonData(&gSaveBlock1Ptr->playerParty[partyIndex], ribbonType))
            {
                gSpecialVar_Result = TRUE;
                SetMonData(&gSaveBlock1Ptr->playerParty[partyIndex], ribbonType, &gSpecialVar_Result);
                ribbons[i].count = GetRibbonCount(&gSaveBlock1Ptr->playerParty[partyIndex]);
            }
        }
    }

    if (gSpecialVar_Result)
    {
        IncrementGameStat(GAME_STAT_RECEIVED_RIBBONS);
        for (i = 1; i < monCount; i++)
        {
            if (ribbons[i].count > ribbons[0].count)
            {
                struct RibbonCounter prevBest = ribbons[0];
                ribbons[0] = ribbons[i];
                ribbons[i] = prevBest;
            }
        }
        if (ribbons[0].count > NUM_CUTIES_RIBBONS)
        {
            TryPutSpotTheCutiesOnAir(&gSaveBlock1Ptr->playerParty[ribbons[0].partyIndex], ribbonType);
        }
    }
}

// This is a leftover debugging function that is used to populate the E-Reader
// trainer with the player's current data.
static void FillEReaderTrainerWithPlayerData(void)
{
    #ifndef FREE_BATTLE_TOWER_E_READER
    struct BattleTowerEReaderTrainer *ereaderTrainer = &gSaveBlock2Ptr->frontier.ereaderTrainer;
    s32 i, j;

    if (gSaveBlock2Ptr->playerGender != MALE)
    {
        ereaderTrainer->facilityClass = gTowerFemaleFacilityClasses[(gSaveBlock2Ptr->playerTrainerId[0] + gSaveBlock2Ptr->playerTrainerId[1]
                                                        + gSaveBlock2Ptr->playerTrainerId[2] + gSaveBlock2Ptr->playerTrainerId[3]) % ARRAY_COUNT(gTowerFemaleFacilityClasses)];
    }
    else
    {
        ereaderTrainer->facilityClass = gTowerMaleFacilityClasses[(gSaveBlock2Ptr->playerTrainerId[0] + gSaveBlock2Ptr->playerTrainerId[1]
                                                        + gSaveBlock2Ptr->playerTrainerId[2] + gSaveBlock2Ptr->playerTrainerId[3]) % ARRAY_COUNT(gTowerMaleFacilityClasses)];
    }

    CopyTrainerId(ereaderTrainer->trainerId, gSaveBlock2Ptr->playerTrainerId);
    StringCopy_PlayerName(ereaderTrainer->name, gSaveBlock2Ptr->playerName);

    ereaderTrainer->winStreak = 1;

    j = 7;
    for (i = 0; i < EASY_CHAT_BATTLE_WORDS_COUNT; i++)
    {
        ereaderTrainer->greeting[i] = gSaveBlock1Ptr->easyChatBattleStart[i];
        ereaderTrainer->farewellPlayerLost[i] = j;
        ereaderTrainer->farewellPlayerWon[i] = j + 6;
        j++;
    }

    for (i = 0; i < (int)ARRAY_COUNT(ereaderTrainer->party); i++)
        ConvertPokemonToBattleTowerPokemon(&gPlayerParty[i], &ereaderTrainer->party[i]);

    SetEReaderTrainerChecksum(ereaderTrainer);
    #endif
}

u8 GetEreaderTrainerFrontSpriteId(void)
{
    #ifndef FREE_BATTLE_TOWER_E_READER
    return gFacilityClassToPicIndex[gSaveBlock2Ptr->frontier.ereaderTrainer.facilityClass];
    #else
    return 0;
    #endif
}

u8 GetEreaderTrainerClassId(void)
{
    #ifndef FREE_BATTLE_TOWER_E_READER
    return gFacilityClassToTrainerClass[gSaveBlock2Ptr->frontier.ereaderTrainer.facilityClass];
    #else
    return 0;
    #endif
}

void GetEreaderTrainerName(u8 *dst)
{
    #ifndef FREE_BATTLE_TOWER_E_READER
    s32 i;

    for (i = 0; i < 5; i++)
        dst[i] = gSaveBlock2Ptr->frontier.ereaderTrainer.name[i];
    dst[i] = EOS;
    #else
    dst[0] = EOS;
    #endif
}

// Checks if the saved E-Reader trainer is valid.
void ValidateEReaderTrainer(void)
{
    #ifndef FREE_BATTLE_TOWER_E_READER
    u32 i;
    u32 checksum;
    struct BattleTowerEReaderTrainer *ereaderTrainer;

    gSpecialVar_Result = FALSE;
    ereaderTrainer = &gSaveBlock2Ptr->frontier.ereaderTrainer;

    checksum = 0;
    for (i = 0; i < (sizeof(struct BattleTowerEReaderTrainer) - 4) / 4; i++) // - 4, because of the last field being the checksum itself.
        checksum |= ((u32 *)ereaderTrainer)[i];

    if (checksum == 0)
    {
        gSpecialVar_Result = TRUE;
        return;
    }

    checksum = 0;
    for (i = 0; i < (sizeof(struct BattleTowerEReaderTrainer) - 4) / 4; i++) // - 4, because of the last field being the checksum itself.
        checksum += ((u32 *)ereaderTrainer)[i];

    if (gSaveBlock2Ptr->frontier.ereaderTrainer.checksum != checksum)
    {
        ClearEReaderTrainer(&gSaveBlock2Ptr->frontier.ereaderTrainer);
        gSpecialVar_Result = TRUE;
    }
    #else
    gSpecialVar_Result = FALSE;
    #endif
}

static void SetEReaderTrainerChecksum(struct BattleTowerEReaderTrainer *ereaderTrainer)
{
    #ifndef FREE_BATTLE_TOWER_E_READER
    s32 i;

    ereaderTrainer->checksum = 0;
    for (i = 0; i < (sizeof(struct BattleTowerEReaderTrainer) - 4) / 4; i++) // - 4, because of the last field being the checksum itself.
        ereaderTrainer->checksum += ((u32 *)ereaderTrainer)[i];
    #endif
}

void ClearEReaderTrainer(struct BattleTowerEReaderTrainer *ereaderTrainer)
{
    #ifndef FREE_BATTLE_TOWER_E_READER
    u32 i;

    for (i = 0; i < (sizeof(struct BattleTowerEReaderTrainer)) / 4; i++)
        ((u32 *)ereaderTrainer)[i] = 0;
    #endif
}

void CopyEReaderTrainerGreeting(void)
{
    #ifndef FREE_BATTLE_TOWER_E_READER
    FrontierSpeechToString(gSaveBlock2Ptr->frontier.ereaderTrainer.greeting);
    #endif
}

static void CopyEReaderTrainerFarewellMessage(void)
{
    #ifndef FREE_BATTLE_TOWER_E_READER
    if (gBattleOutcome == B_OUTCOME_DREW)
        gStringVar4[0] = EOS;
    else if (gBattleOutcome == B_OUTCOME_WON)
        FrontierSpeechToString(gSaveBlock2Ptr->frontier.ereaderTrainer.farewellPlayerWon);
    else
        FrontierSpeechToString(gSaveBlock2Ptr->frontier.ereaderTrainer.farewellPlayerLost);
    #endif
}

void TryHideBattleTowerReporter(void)
{
    if (gSaveBlock2Ptr->frontier.challengeStatus == CHALLENGE_STATUS_SAVING)
        HideBattleTowerReporter();
    if (FlagGet(FLAG_CANCEL_BATTLE_ROOM_CHALLENGE) == TRUE)
    {
        HideBattleTowerReporter();
        FlagClear(FLAG_CANCEL_BATTLE_ROOM_CHALLENGE);
    }
}

#define STEVEN_OTID 61226

static void FillPartnerParty(u16 trainerId)
{
    s32 i, j;
    u32 ivs, level;
    u32 friendship;
    u16 monId;
    u32 otID;
    u8 trainerName[PLAYER_NAME_LENGTH + 1];
    SetFacilityPtrsGetLevel();

    if (trainerId == TRAINER_STEVEN_PARTNER)
    {
        for (i = 0; i < MULTI_PARTY_SIZE; i++)
        {
            do
            {
                j = Random32();
            } while (IsShinyOtIdPersonality(STEVEN_OTID, j) || sStevenMons[i].nature != GetNatureFromPersonality(j));
            CreateMon(&gPlayerParty[MULTI_PARTY_SIZE + i],
                      sStevenMons[i].species,
                      sStevenMons[i].level,
                      sStevenMons[i].fixedIV,
                      TRUE,
                      #ifdef BUGFIX
                      j,
                      #else
                      i, // BUG: personality was stored in the 'j' variable. As a result, Steven's pokemon do not have the intended natures.
                      #endif
                      OT_ID_PRESET, STEVEN_OTID);
            for (j = 0; j < PARTY_SIZE; j++)
                SetMonData(&gPlayerParty[MULTI_PARTY_SIZE + i], MON_DATA_HP_EV + j, &sStevenMons[i].evs[j]);
            for (j = 0; j < MAX_MON_MOVES; j++)
                SetMonMoveSlot(&gPlayerParty[MULTI_PARTY_SIZE + i], sStevenMons[i].moves[j], j);
            SetMonData(&gPlayerParty[MULTI_PARTY_SIZE + i], MON_DATA_OT_NAME, gTrainers[TRAINER_STEVEN].trainerName);
            j = MALE;
            SetMonData(&gPlayerParty[MULTI_PARTY_SIZE + i], MON_DATA_OT_GENDER, &j);
            CalculateMonStats(&gPlayerParty[MULTI_PARTY_SIZE + i]);
        }
    }
    else if (trainerId == TRAINER_EREADER)
    {
        // Scrapped, lol.
        trainerName[0] = gGameLanguage;
    }
    else if (trainerId < FRONTIER_TRAINERS_COUNT)
    {
        level = SetFacilityPtrsGetLevel();
        ivs = GetFrontierTrainerFixedIvs(trainerId);
        otID = Random32();
        for (i = 0; i < FRONTIER_MULTI_PARTY_SIZE; i++)
        {
            monId = gSaveBlock2Ptr->frontier.trainerIds[i + 18];
            CreateMonWithEVSpreadNatureOTID(&gPlayerParty[MULTI_PARTY_SIZE + i],
                                                 gFacilityTrainerMons[monId].species,
                                                 level,
                                                 gFacilityTrainerMons[monId].nature,
                                                 ivs,
                                                 gFacilityTrainerMons[monId].evSpread,
                                                 otID);
            friendship = MAX_FRIENDSHIP;
            for (j = 0; j < MAX_MON_MOVES; j++)
            {
                SetMonMoveSlot(&gPlayerParty[MULTI_PARTY_SIZE + i], gFacilityTrainerMons[monId].moves[j], j);
                if (gFacilityTrainerMons[monId].moves[j] == MOVE_FRUSTRATION)
                    friendship = 0;
            }
            SetMonData(&gPlayerParty[MULTI_PARTY_SIZE + i], MON_DATA_FRIENDSHIP, &friendship);
            SetMonData(&gPlayerParty[MULTI_PARTY_SIZE + i], MON_DATA_HELD_ITEM, &gBattleFrontierHeldItems[gFacilityTrainerMons[monId].itemTableId]);
            for (j = 0; j < PLAYER_NAME_LENGTH + 1; j++)
                trainerName[j] = gFacilityTrainers[trainerId].trainerName[j];
            SetMonData(&gPlayerParty[MULTI_PARTY_SIZE + i], MON_DATA_OT_NAME, &trainerName);
            j = IsFrontierTrainerFemale(trainerId);
            SetMonData(&gPlayerParty[MULTI_PARTY_SIZE + i], MON_DATA_OT_GENDER, &j);
        }
    }
    else if (trainerId < TRAINER_RECORD_MIXING_APPRENTICE)
    {
        trainerId -= TRAINER_RECORD_MIXING_FRIEND;
        for (i = 0; i < FRONTIER_MULTI_PARTY_SIZE; i++)
        {
            struct EmeraldBattleTowerRecord *record = &gSaveBlock2Ptr->frontier.towerRecords[trainerId];
            struct BattleTowerPokemon monData = record->party[gSaveBlock2Ptr->frontier.trainerIds[18 + i]];
            StringCopy(trainerName, record->name);
            if (record->language == LANGUAGE_JAPANESE)
            {
                if (monData.nickname[0] != EXT_CTRL_CODE_BEGIN || monData.nickname[1] != EXT_CTRL_CODE_JPN)
                {
                    monData.nickname[5] = EOS;
                    ConvertInternationalString(monData.nickname, LANGUAGE_JAPANESE);
                }
            }
            else
            {
                if (monData.nickname[0] == EXT_CTRL_CODE_BEGIN && monData.nickname[1] == EXT_CTRL_CODE_JPN)
                    trainerName[5] = EOS;
            }
            CreateBattleTowerMon_HandleLevel(&gPlayerParty[MULTI_PARTY_SIZE + i], &monData, TRUE);
            SetMonData(&gPlayerParty[MULTI_PARTY_SIZE + i], MON_DATA_OT_NAME, trainerName);
            j = IsFrontierTrainerFemale(trainerId + TRAINER_RECORD_MIXING_FRIEND);
            SetMonData(&gPlayerParty[MULTI_PARTY_SIZE + i], MON_DATA_OT_GENDER, &j);
        }
    }
    else
    {
        trainerId -= TRAINER_RECORD_MIXING_APPRENTICE;
        for (i = 0; i < FRONTIER_MULTI_PARTY_SIZE; i++)
        {
            CreateApprenticeMon(&gPlayerParty[MULTI_PARTY_SIZE + i], &gSaveBlock2Ptr->apprentices[trainerId], gSaveBlock2Ptr->frontier.trainerIds[18 + i]);
            j = IsFrontierTrainerFemale(trainerId + TRAINER_RECORD_MIXING_APPRENTICE);
            SetMonData(&gPlayerParty[MULTI_PARTY_SIZE + i], MON_DATA_OT_GENDER, &j);
        }
    }
}

bool32 RubyBattleTowerRecordToEmerald(struct RSBattleTowerRecord *src, struct EmeraldBattleTowerRecord *dst)
{
    s32 i, validMons = 0;

    for (i = 0; i < FRONTIER_PARTY_SIZE; i++)
    {
        if (src->party[i].species)
            validMons++;
    }

    if (validMons != FRONTIER_PARTY_SIZE)
    {
        memset(dst, 0, sizeof(*dst));
        return FALSE;
    }
    else
    {
        dst->lvlMode = src->lvlMode;
        dst->winStreak = src->winStreak;
        // UB: Reading outside the array. sRubyFacilityClassToEmerald has less than FACILITY_CLASSES_COUNT entries.
        #ifdef UBFIX
        for (i = 0; i < ARRAY_COUNT(sRubyFacilityClassToEmerald); i++)
        #else
        for (i = 0; i < FACILITY_CLASSES_COUNT; i++)
        #endif
        {
            if (sRubyFacilityClassToEmerald[i][0] == src->facilityClass)
                break;
        }
        if (i != FACILITY_CLASSES_COUNT)
            dst->facilityClass = sRubyFacilityClassToEmerald[i][1];
        else
            dst->facilityClass = FACILITY_CLASS_YOUNGSTER;

        for (i = 0; i < PLAYER_NAME_LENGTH + 1; i++)
            dst->name[i] = src->name[i];
        for (i = 0; i < TRAINER_ID_LENGTH; i++)
            dst->trainerId[i] = src->trainerId[i];
        for (i = 0; i < EASY_CHAT_BATTLE_WORDS_COUNT; i++)
            dst->greeting[i] = src->greeting[i];
        for (i = 0; i < EASY_CHAT_BATTLE_WORDS_COUNT; i++)
            dst->speechWon[i] = sRecordTrainerSpeechWon[i];
        for (i = 0; i < EASY_CHAT_BATTLE_WORDS_COUNT; i++)
            dst->speechLost[i] = sRecordTrainerSpeechLost[i];
        for (i = 0; i < FRONTIER_PARTY_SIZE; i++)
            dst->party[i] = src->party[i];

        CpuFill32(0, &dst->party[FRONTIER_PARTY_SIZE], sizeof(dst->party[FRONTIER_PARTY_SIZE]));
        CalcEmeraldBattleTowerChecksum(dst);
        return TRUE;
    }
}

bool32 EmeraldBattleTowerRecordToRuby(struct EmeraldBattleTowerRecord *src, struct RSBattleTowerRecord *dst)
{
    s32 i, validMons = 0;

    for (i = 0; i < FRONTIER_PARTY_SIZE; i++)
    {
        if (src->party[i].species)
            validMons++;
    }

    if (validMons != FRONTIER_PARTY_SIZE)
    {
        memset(dst, 0, sizeof(*dst));
        return FALSE;
    }
    else
    {
        dst->lvlMode = src->lvlMode;
        dst->winStreak = src->winStreak;
        // UB: Reading outside the array. sRubyFacilityClassToEmerald has less than FACILITY_CLASSES_COUNT entries.
        #ifdef UBFIX
        for (i = 0; i < ARRAY_COUNT(sRubyFacilityClassToEmerald); i++)
        #else
        for (i = 0; i < FACILITY_CLASSES_COUNT; i++)
        #endif
        {
            if (sRubyFacilityClassToEmerald[i][1] == src->facilityClass)
                break;
        }
        if (i != FACILITY_CLASSES_COUNT)
            dst->facilityClass = sRubyFacilityClassToEmerald[i][0];
        else
            dst->facilityClass = RS_FACILITY_CLASS_YOUNGSTER;

        for (i = 0; i < PLAYER_NAME_LENGTH + 1; i++)
            dst->name[i] = src->name[i];
        for (i = 0; i < TRAINER_ID_LENGTH; i++)
            dst->trainerId[i] = src->trainerId[i];
        for (i = 0; i < EASY_CHAT_BATTLE_WORDS_COUNT; i++)
            dst->greeting[i] = src->greeting[i];
        for (i = 0; i < FRONTIER_PARTY_SIZE; i++)
            dst->party[i] = src->party[i];

        CalcRubyBattleTowerChecksum(dst);
        return TRUE;
    }
}

void CalcApprenticeChecksum(struct Apprentice *apprentice)
{
    s32 i;

    apprentice->checksum = 0;
    for (i = 0; i < (sizeof(struct Apprentice) - 4) / 4; i++)
        apprentice->checksum += ((u32 *)apprentice)[i];
}

static void ClearApprentice(struct Apprentice *apprentice)
{
    s32 i;

    for (i = 0; i < (sizeof(struct Apprentice)) / 4; i++)
        ((u32 *)apprentice)[i] = 0;
    ResetApprenticeStruct(apprentice);
}

static void ValidateApprenticesChecksums(void)
{
    s32 i, j;

    for (i = 0; i < APPRENTICE_COUNT; i++)
    {
        u32 *data = (u32 *) &gSaveBlock2Ptr->apprentices[i];
        u32 checksum = 0;
        for (j = 0; j < (sizeof(struct Apprentice) - 4) / 4; j++)
            checksum += data[j];
        if (gSaveBlock2Ptr->apprentices[i].checksum != checksum)
            ClearApprentice(&gSaveBlock2Ptr->apprentices[i]);
    }
}

void GetBattleTowerTrainerLanguage(u8 *dst, u16 trainerId)
{
    if (trainerId == TRAINER_EREADER)
    {
        *dst = gGameLanguage;
    }
    else if (trainerId < FRONTIER_TRAINERS_COUNT)
    {
        *dst = gGameLanguage;
    }
    else if (trainerId < TRAINER_RECORD_MIXING_APPRENTICE)
    {
        if (gBattleTypeFlags & BATTLE_TYPE_RECORDED)
            *dst = GetRecordedBattleRecordMixFriendLanguage();
        else
            *dst = gSaveBlock2Ptr->frontier.towerRecords[trainerId - TRAINER_RECORD_MIXING_FRIEND].language;
    }
    else
    {
        if (gBattleTypeFlags & BATTLE_TYPE_RECORDED)
            *dst = GetRecordedBattleApprenticeLanguage();
        else
            *dst = gSaveBlock2Ptr->apprentices[trainerId - TRAINER_RECORD_MIXING_APPRENTICE].language;
    }
}

u8 SetFacilityPtrsGetLevel(void)
{
    if (gSaveBlock2Ptr->frontier.lvlMode == FRONTIER_LVL_TENT)
    {
        return SetTentPtrsGetLevel();
    }
    else
    {
        gFacilityTrainers = gBattleFrontierTrainers;
        gFacilityTrainerMons = gBattleFrontierMons;
        return GetFrontierEnemyMonLevel(gSaveBlock2Ptr->frontier.lvlMode);
    }
}

u8 GetFrontierEnemyMonLevel(u8 lvlMode)
{
    u8 level;

    switch (lvlMode)
    {
    default:
    case FRONTIER_LVL_50:
        level = FRONTIER_MAX_LEVEL_50;
        break;
    case FRONTIER_LVL_OPEN:
        level = GetHighestLevelInPlayerParty();
        if (level < FRONTIER_MIN_LEVEL_OPEN)
            level = FRONTIER_MIN_LEVEL_OPEN;
        break;
    }

    return level;
}

s32 GetHighestLevelInPlayerParty(void)
{
    s32 highestLevel = 0;
    s32 i;

    for (i = 0; i < PARTY_SIZE; i++)
    {
        if (GetMonData(&gPlayerParty[i], MON_DATA_SPECIES, NULL)
            && GetMonData(&gPlayerParty[i], MON_DATA_SPECIES_OR_EGG, NULL) != SPECIES_EGG)
        {
            s32 level = GetMonData(&gPlayerParty[i], MON_DATA_LEVEL, NULL);
            if (level > highestLevel)
                highestLevel = level;
        }
    }

    return highestLevel;
}

// Frontier Trainer parties are roughly scaled in difficulty with higher trainer IDs, so scale IVs as well
// Duplicated in Battle Dome as GetDomeTrainerMonIvs
static u8 GetFrontierTrainerFixedIvs(u16 trainerId)
{
    u8 fixedIv;

    if (trainerId <= FRONTIER_TRAINER_JILL)         // 0 - 99
        fixedIv = 3;
    else if (trainerId <= FRONTIER_TRAINER_CHLOE)   // 100 - 119
        fixedIv = 6;
    else if (trainerId <= FRONTIER_TRAINER_SOFIA)   // 120 - 139
        fixedIv = 9;
    else if (trainerId <= FRONTIER_TRAINER_JAZLYN)  // 140 - 159
        fixedIv = 12;
    else if (trainerId <= FRONTIER_TRAINER_ALISON)  // 160 - 179
        fixedIv = 15;
    else if (trainerId <= FRONTIER_TRAINER_LAMAR)   // 180 - 199
        fixedIv = 18;
    else if (trainerId <= FRONTIER_TRAINER_TESS)    // 200 - 219
        fixedIv = 21;
    else                                            // 220+ (- 299)
        fixedIv = MAX_PER_STAT_IVS;

    return fixedIv;
}

static u16 GetBattleTentTrainerId(void)
{
    u32 facility = VarGet(VAR_FRONTIER_FACILITY);

    if (facility == FRONTIER_FACILITY_PALACE)       // Verdanturf Tent; uses Palace mechanics
        return Random() % NUM_BATTLE_TENT_TRAINERS;
    else if (facility == FRONTIER_FACILITY_ARENA)   // Fallarbor Tent; uses Arena mechanics
        return Random() % NUM_BATTLE_TENT_TRAINERS;
    else if (facility == FRONTIER_FACILITY_FACTORY) // Slateport Tent; uses Factory mechanics
        return Random() % NUM_BATTLE_TENT_TRAINERS;
    else if (facility == FRONTIER_FACILITY_TOWER)
        return 0;
    else
        return 0;
}

static u8 SetTentPtrsGetLevel(void)
{
    u8 level = TENT_MIN_LEVEL;
    u32 facility = VarGet(VAR_FRONTIER_FACILITY);

    if (facility == FRONTIER_FACILITY_FACTORY)
    {
        gFacilityTrainers = gSlateportBattleTentTrainers;
        gFacilityTrainerMons = gSlateportBattleTentMons;
    }
    else if (facility == FRONTIER_FACILITY_PALACE)
    {
        gFacilityTrainers = gVerdanturfBattleTentTrainers;
        gFacilityTrainerMons = gVerdanturfBattleTentMons;
    }
    else if (facility == FRONTIER_FACILITY_ARENA)
    {
        gFacilityTrainers = gFallarborBattleTentTrainers;
        gFacilityTrainerMons = gFallarborBattleTentMons;
    }
    else
    {
        gFacilityTrainers = gBattleFrontierTrainers;
        gFacilityTrainerMons = gBattleFrontierMons;
    }

    level = GetHighestLevelInPlayerParty();
    if (level < TENT_MIN_LEVEL)
        level = TENT_MIN_LEVEL;

    return level;
}

static void SetNextBattleTentOpponent(void)
{
    s32 i;
    u16 trainerId;

    do
    {
        trainerId = GetBattleTentTrainerId();
        for (i = 0; i < gSaveBlock2Ptr->frontier.curChallengeBattleNum; i++)
        {
            if (gSaveBlock2Ptr->frontier.trainerIds[i] == trainerId)
                break;
        }
    } while (i != gSaveBlock2Ptr->frontier.curChallengeBattleNum);

    gTrainerBattleOpponent_A = trainerId;
    SetBattleFacilityTrainerGfxId(gTrainerBattleOpponent_A, 0);
    if (gSaveBlock2Ptr->frontier.curChallengeBattleNum + 1 < TENT_STAGES_PER_CHALLENGE)
       gSaveBlock2Ptr->frontier.trainerIds[gSaveBlock2Ptr->frontier.curChallengeBattleNum] = gTrainerBattleOpponent_A;
}

static void FillTentTrainerParty_(u16 trainerId, u8 firstMonId, u8 monCount)
{
    s32 i, j;
    u16 chosenMonIndices[MAX_FRONTIER_PARTY_SIZE];
    u8 friendship;
    u8 level = SetTentPtrsGetLevel();
    u8 fixedIV = 0;
    u8 bfMonCount;
    const u16 *monSet = NULL;
    u32 otID = 0;
    u16 monId;

    monSet = gFacilityTrainers[gTrainerBattleOpponent_A].monSet;

    bfMonCount = 0;
    monId = monSet[bfMonCount];
    while (monId != 0xFFFF)
    {
        bfMonCount++;
        monId = monSet[bfMonCount];
        if (monId == 0xFFFF)
            break;
    }

    i = 0;
    otID = Random32();
    while (i != monCount)
    {
        u16 monId = monSet[Random() % bfMonCount];

        // Ensure this pokemon species isn't a duplicate.
        for (j = 0; j < i + firstMonId; j++)
        {
            if (GetMonData(&gEnemyParty[j], MON_DATA_SPECIES, NULL) == gFacilityTrainerMons[monId].species)
                break;
        }
        if (j != i + firstMonId)
            continue;

        // Ensure this Pokemon's held item isn't a duplicate.
        for (j = 0; j < i + firstMonId; j++)
        {
            if (GetMonData(&gEnemyParty[j], MON_DATA_HELD_ITEM, NULL) != ITEM_NONE
             && GetMonData(&gEnemyParty[j], MON_DATA_HELD_ITEM, NULL) == gBattleFrontierHeldItems[gFacilityTrainerMons[monId].itemTableId])
                break;
        }
        if (j != i + firstMonId)
            continue;

        // Ensure this exact pokemon index isn't a duplicate. This check doesn't seem necessary
        // because the species and held items were already checked directly above.
        for (j = 0; j < i; j++)
        {
            if (chosenMonIndices[j] == monId)
                break;
        }
        if (j != i)
            continue;

        chosenMonIndices[i] = monId;

        // Place the chosen pokemon into the trainer's party.
        CreateMonWithEVSpreadNatureOTID(&gEnemyParty[i + firstMonId],
                                             gFacilityTrainerMons[monId].species,
                                             level,
                                             gFacilityTrainerMons[monId].nature,
                                             fixedIV,
                                             gFacilityTrainerMons[monId].evSpread,
                                             otID);

        friendship = MAX_FRIENDSHIP;
        // Give the chosen pokemon its specified moves.
        for (j = 0; j < MAX_MON_MOVES; j++)
        {
            SetMonMoveSlot(&gEnemyParty[i + firstMonId], gFacilityTrainerMons[monId].moves[j], j);
            if (gFacilityTrainerMons[monId].moves[j] == MOVE_FRUSTRATION)
                friendship = 0;  // Frustration is more powerful the lower the pokemon's friendship is.
        }

        SetMonData(&gEnemyParty[i + firstMonId], MON_DATA_FRIENDSHIP, &friendship);
        SetMonData(&gEnemyParty[i + firstMonId], MON_DATA_HELD_ITEM, &gBattleFrontierHeldItems[gFacilityTrainerMons[monId].itemTableId]);

        // The pokemon was successfully added to the trainer's party, so it's safe to move on to
        // the next party slot.
        i++;
    }
}

u8 FacilityClassToGraphicsId(u8 facilityClass)
{
    u8 trainerObjectGfxId;
    u8 i;

    // Search male classes.
    for (i = 0; i < ARRAY_COUNT(gTowerMaleFacilityClasses); i++)
    {
        if (gTowerMaleFacilityClasses[i] == facilityClass)
            break;
    }
    if (i != ARRAY_COUNT(gTowerMaleFacilityClasses))
    {
        trainerObjectGfxId = gTowerMaleTrainerGfxIds[i];
        return trainerObjectGfxId;
    }

    // Search female classes.
    for (i = 0; i < ARRAY_COUNT(gTowerFemaleFacilityClasses); i++)
    {
        if (gTowerFemaleFacilityClasses[i] == facilityClass)
            break;
    }
    if (i != ARRAY_COUNT(gTowerFemaleFacilityClasses))
    {
        trainerObjectGfxId = gTowerFemaleTrainerGfxIds[i];
        return trainerObjectGfxId;
    }
    else
    {
        return OBJ_EVENT_GFX_BOY_1;
    }
}

bool32 ValidateBattleTowerRecord(u8 recordId) // unused
{
    s32 i;
    u32 *record = (u32 *)(&gSaveBlock2Ptr->frontier.towerRecords[recordId]);
    u32 checksum = 0;
    u32 hasData = 0;
    for (i = 0; i < (sizeof(struct EmeraldBattleTowerRecord) - 4) / 4; i++) // - 4, because of the last fjeld bejng the checksum jtself.
    {
        checksum += record[i];
        hasData |= record[i];
    }

    if (checksum == 0 && hasData == 0)
    {
        return FALSE;
    }
    else if (gSaveBlock2Ptr->frontier.towerRecords[recordId].checksum != checksum)
    {
        ClearBattleTowerRecord(&gSaveBlock2Ptr->frontier.towerRecords[recordId]);
        return FALSE;
    }
    else
    {
        return TRUE;
    }
}

void TrySetLinkBattleTowerEnemyPartyLevel(void)
{
    if (gBattleTypeFlags & (BATTLE_TYPE_LINK | BATTLE_TYPE_RECORDED_LINK))
    {
        s32 i;
        u8 enemyLevel = SetFacilityPtrsGetLevel();

        for (i = 0; i < PARTY_SIZE; i++)
        {
            u32 species = GetMonData(&gEnemyParty[i], MON_DATA_SPECIES, NULL);
            if (species)
            {
                SetMonData(&gEnemyParty[i], MON_DATA_EXP, &gExperienceTables[gSpeciesInfo[species].growthRate][enemyLevel]);
                CalculateMonStats(&gEnemyParty[i]);
            }
        }
    }
}<|MERGE_RESOLUTION|>--- conflicted
+++ resolved
@@ -1678,12 +1678,8 @@
     }
     else if (trainerId == TRAINER_EREADER)
     {
-<<<<<<< HEAD
         #ifndef FREE_BATTLE_TOWER_E_READER
-        for (i = firstMonId; i < firstMonId + 3; i++)
-=======
         for (i = firstMonId; i < firstMonId + FRONTIER_PARTY_SIZE; i++)
->>>>>>> 8c537ccd
             CreateBattleTowerMon(&gEnemyParty[i], &gSaveBlock2Ptr->frontier.ereaderTrainer.party[i - firstMonId]);
         #endif
         return;
@@ -1881,12 +1877,8 @@
     }
     else if (trainerId == TRAINER_EREADER)
     {
-<<<<<<< HEAD
         #ifndef FREE_BATTLE_TOWER_E_READER
-        for (i = firstMonId; i < firstMonId + 3; i++)
-=======
         for (i = firstMonId; i < firstMonId + FRONTIER_PARTY_SIZE; i++)
->>>>>>> 8c537ccd
             CreateBattleTowerMon(&gEnemyParty[i], &gSaveBlock2Ptr->frontier.ereaderTrainer.party[i - firstMonId]);
         #endif
         return;
