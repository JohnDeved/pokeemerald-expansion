#include "global.h"
#include "battle_tower.h"
#include "apprentice.h"
#include "event_data.h"
#include "battle_setup.h"
#include "overworld.h"
#include "random.h"
#include "text.h"
#include "main.h"
#include "international_string_util.h"
#include "battle.h"
#include "frontier_util.h"
#include "strings.h"
#include "recorded_battle.h"
#include "easy_chat.h"
#include "gym_leader_rematch.h"
#include "battle_transition.h"
#include "trainer_see.h"
#include "new_game.h"
#include "string_util.h"
#include "data.h"
#include "link.h"
#include "field_message_box.h"
#include "tv.h"
#include "battle_factory.h"
#include "constants/abilities.h"
#include "constants/apprentice.h"
#include "constants/battle_dome.h"
#include "constants/battle_frontier.h"
#include "constants/battle_frontier_mons.h"
#include "constants/battle_move_effects.h"
#include "constants/battle_tent.h"
#include "constants/battle_tent_mons.h"
#include "constants/battle_tent_trainers.h"
#include "constants/battle_tower.h"
#include "constants/battle_partner.h"
#include "constants/frontier_util.h"
#include "constants/items.h"
#include "constants/trainers.h"
#include "constants/event_objects.h"
#include "constants/moves.h"

// EWRAM vars.
EWRAM_DATA const struct BattleFrontierTrainer *gFacilityTrainers = NULL;
EWRAM_DATA const struct TrainerMon *gFacilityTrainerMons = NULL;

// IWRAM common
COMMON_DATA u16 gFrontierTempParty[MAX_FRONTIER_PARTY_SIZE] = {0};

// This file's functions.
static void InitTowerChallenge(void);
static void GetTowerData(void);
static void SetTowerData(void);
static void SetNextFacilityOpponent(void);
static void SetTowerBattleWon(void);
static void AwardBattleTowerRibbons(void);
static void SaveTowerChallenge(void);
static void GetOpponentIntroSpeech(void);
static void BattleTowerNop1(void);
static void BattleTowerNop2(void);
static void LoadMultiPartnerCandidatesData(void);
static void ShowPartnerCandidateMessage(void);
static void LoadLinkMultiOpponentsData(void);
static void TowerTryCloseLink(void);
static void SetMultiPartnerGfx(void);
static void SetTowerInterviewData(void);
static void ValidateBattleTowerRecordChecksums(void);
static void SaveCurrentWinStreak(void);
static void ValidateApprenticesChecksums(void);
static void SetNextBattleTentOpponent(void);
static void CopyEReaderTrainerFarewellMessage(void);
static void ClearBattleTowerRecord(struct EmeraldBattleTowerRecord *record);
static void FillTrainerParty(u16 trainerId, u8 firstMonId, u8 monCount);
static void FillTentTrainerParty_(u16 trainerId, u8 firstMonId, u8 monCount);
static void FillFactoryFrontierTrainerParty(u16 trainerId, u8 firstMonId);
static void FillFactoryTentTrainerParty(u16 trainerId, u8 firstMonId);
static u8 GetFrontierTrainerFixedIvs(u16 trainerId);
static void FillPartnerParty(u16 trainerId);
#if FREE_BATTLE_TOWER_E_READER == FALSE
static void SetEReaderTrainerChecksum(struct BattleTowerEReaderTrainer *ereaderTrainer);
#endif //FREE_BATTLE_TOWER_E_READER
static u8 SetTentPtrsGetLevel(void);

#include "data/battle_frontier/battle_frontier_trainer_mons.h"
#include "data/battle_frontier/battle_frontier_trainers.h"
#include "data/battle_frontier/battle_frontier_mons.h"

const u8 gTowerMaleFacilityClasses[30] =
{
    FACILITY_CLASS_RUIN_MANIAC,
    FACILITY_CLASS_TUBER_M,
    FACILITY_CLASS_COOLTRAINER_M,
    FACILITY_CLASS_RICH_BOY,
    FACILITY_CLASS_POKEMANIAC,
    FACILITY_CLASS_SWIMMER_M,
    FACILITY_CLASS_BLACK_BELT,
    FACILITY_CLASS_GUITARIST,
    FACILITY_CLASS_KINDLER,
    FACILITY_CLASS_CAMPER,
    FACILITY_CLASS_BUG_MANIAC,
    FACILITY_CLASS_PSYCHIC_M,
    FACILITY_CLASS_GENTLEMAN,
    FACILITY_CLASS_SCHOOL_KID_M,
    FACILITY_CLASS_POKEFAN_M,
    FACILITY_CLASS_EXPERT_M,
    FACILITY_CLASS_YOUNGSTER,
    FACILITY_CLASS_FISHERMAN,
    FACILITY_CLASS_CYCLING_TRIATHLETE_M,
    FACILITY_CLASS_RUNNING_TRIATHLETE_M,
    FACILITY_CLASS_SWIMMING_TRIATHLETE_M,
    FACILITY_CLASS_DRAGON_TAMER,
    FACILITY_CLASS_BIRD_KEEPER,
    FACILITY_CLASS_NINJA_BOY,
    FACILITY_CLASS_SAILOR,
    FACILITY_CLASS_COLLECTOR,
    FACILITY_CLASS_PKMN_BREEDER_M,
    FACILITY_CLASS_PKMN_RANGER_M,
    FACILITY_CLASS_BUG_CATCHER,
    FACILITY_CLASS_HIKER
};

const u8 gTowerFemaleFacilityClasses[20] =
{
    FACILITY_CLASS_AROMA_LADY,
    FACILITY_CLASS_TUBER_F,
    FACILITY_CLASS_COOLTRAINER_F,
    FACILITY_CLASS_HEX_MANIAC,
    FACILITY_CLASS_LADY,
    FACILITY_CLASS_BEAUTY,
    FACILITY_CLASS_PSYCHIC_F,
    FACILITY_CLASS_SCHOOL_KID_F,
    FACILITY_CLASS_POKEFAN_F,
    FACILITY_CLASS_EXPERT_F,
    FACILITY_CLASS_CYCLING_TRIATHLETE_F,
    FACILITY_CLASS_RUNNING_TRIATHLETE_F,
    FACILITY_CLASS_SWIMMING_TRIATHLETE_F,
    FACILITY_CLASS_BATTLE_GIRL,
    FACILITY_CLASS_PARASOL_LADY,
    FACILITY_CLASS_SWIMMER_F,
    FACILITY_CLASS_PICNICKER,
    FACILITY_CLASS_PKMN_BREEDER_F,
    FACILITY_CLASS_PKMN_RANGER_F,
    FACILITY_CLASS_LASS
};

const u16 gTowerMaleTrainerGfxIds[30] =
{
    OBJ_EVENT_GFX_HIKER,
    OBJ_EVENT_GFX_TUBER_M,
    OBJ_EVENT_GFX_MAN_3,
    OBJ_EVENT_GFX_RICH_BOY,
    OBJ_EVENT_GFX_MANIAC,
    OBJ_EVENT_GFX_RUNNING_TRIATHLETE_M,
    OBJ_EVENT_GFX_BLACK_BELT,
    OBJ_EVENT_GFX_MAN_5,
    OBJ_EVENT_GFX_MAN_5,
    OBJ_EVENT_GFX_CAMPER,
    OBJ_EVENT_GFX_MANIAC,
    OBJ_EVENT_GFX_PSYCHIC_M,
    OBJ_EVENT_GFX_GENTLEMAN,
    OBJ_EVENT_GFX_SCHOOL_KID_M,
    OBJ_EVENT_GFX_POKEFAN_M,
    OBJ_EVENT_GFX_EXPERT_M,
    OBJ_EVENT_GFX_YOUNGSTER,
    OBJ_EVENT_GFX_FISHERMAN,
    OBJ_EVENT_GFX_CYCLING_TRIATHLETE_M,
    OBJ_EVENT_GFX_RUNNING_TRIATHLETE_M,
    OBJ_EVENT_GFX_RUNNING_TRIATHLETE_M,
    OBJ_EVENT_GFX_MAN_3,
    OBJ_EVENT_GFX_MAN_5,
    OBJ_EVENT_GFX_NINJA_BOY,
    OBJ_EVENT_GFX_SAILOR,
    OBJ_EVENT_GFX_MANIAC,
    OBJ_EVENT_GFX_MAN_4,
    OBJ_EVENT_GFX_CAMPER,
    OBJ_EVENT_GFX_BUG_CATCHER,
    OBJ_EVENT_GFX_HIKER
};

const u16 gTowerFemaleTrainerGfxIds[20] =
{
    OBJ_EVENT_GFX_WOMAN_2,
    OBJ_EVENT_GFX_TUBER_F,
    OBJ_EVENT_GFX_WOMAN_5,
    OBJ_EVENT_GFX_HEX_MANIAC,
    OBJ_EVENT_GFX_WOMAN_2,
    OBJ_EVENT_GFX_BEAUTY,
    OBJ_EVENT_GFX_LASS,
    OBJ_EVENT_GFX_GIRL_3,
    OBJ_EVENT_GFX_POKEFAN_F,
    OBJ_EVENT_GFX_EXPERT_F,
    OBJ_EVENT_GFX_CYCLING_TRIATHLETE_F,
    OBJ_EVENT_GFX_RUNNING_TRIATHLETE_F,
    OBJ_EVENT_GFX_RUNNING_TRIATHLETE_F,
    OBJ_EVENT_GFX_GIRL_3,
    OBJ_EVENT_GFX_WOMAN_5,
    OBJ_EVENT_GFX_RUNNING_TRIATHLETE_F,
    OBJ_EVENT_GFX_PICNICKER,
    OBJ_EVENT_GFX_WOMAN_2,
    OBJ_EVENT_GFX_PICNICKER,
    OBJ_EVENT_GFX_LASS
};

// Excludes the unused RS_FACILITY_CLASS_BOARDER_1 and _2
static const u8 sRubyFacilityClassToEmerald[RS_FACILITY_CLASSES_COUNT - 2][2] =
{
    {RS_FACILITY_CLASS_AQUA_LEADER_ARCHIE, FACILITY_CLASS_AQUA_LEADER_ARCHIE},
    {RS_FACILITY_CLASS_AQUA_GRUNT_M, FACILITY_CLASS_AQUA_GRUNT_M},
    {RS_FACILITY_CLASS_AQUA_GRUNT_F, FACILITY_CLASS_AQUA_GRUNT_F},
    {RS_FACILITY_CLASS_AROMA_LADY, FACILITY_CLASS_AROMA_LADY},
    {RS_FACILITY_CLASS_RUIN_MANIAC, FACILITY_CLASS_RUIN_MANIAC},
    {RS_FACILITY_CLASS_INTERVIEWER, FACILITY_CLASS_INTERVIEWER},
    {RS_FACILITY_CLASS_TUBER_F, FACILITY_CLASS_TUBER_F},
    {RS_FACILITY_CLASS_TUBER_M, FACILITY_CLASS_TUBER_M},
    {RS_FACILITY_CLASS_COOLTRAINER_M, FACILITY_CLASS_COOLTRAINER_M},
    {RS_FACILITY_CLASS_COOLTRAINER_F, FACILITY_CLASS_COOLTRAINER_F},
    {RS_FACILITY_CLASS_HEX_MANIAC, FACILITY_CLASS_HEX_MANIAC},
    {RS_FACILITY_CLASS_LADY, FACILITY_CLASS_LADY},
    {RS_FACILITY_CLASS_BEAUTY, FACILITY_CLASS_BEAUTY},
    {RS_FACILITY_CLASS_RICH_BOY, FACILITY_CLASS_RICH_BOY},
    {RS_FACILITY_CLASS_POKEMANIAC, FACILITY_CLASS_POKEMANIAC},
    {RS_FACILITY_CLASS_SWIMMER_M, FACILITY_CLASS_SWIMMER_M},
    {RS_FACILITY_CLASS_BLACK_BELT, FACILITY_CLASS_BLACK_BELT},
    {RS_FACILITY_CLASS_GUITARIST, FACILITY_CLASS_GUITARIST},
    {RS_FACILITY_CLASS_KINDLER, FACILITY_CLASS_KINDLER},
    {RS_FACILITY_CLASS_CAMPER, FACILITY_CLASS_CAMPER},
    {RS_FACILITY_CLASS_BUG_MANIAC, FACILITY_CLASS_BUG_MANIAC},
    {RS_FACILITY_CLASS_PSYCHIC_M, FACILITY_CLASS_PSYCHIC_M},
    {RS_FACILITY_CLASS_PSYCHIC_F, FACILITY_CLASS_PSYCHIC_F},
    {RS_FACILITY_CLASS_GENTLEMAN, FACILITY_CLASS_GENTLEMAN},
    {RS_FACILITY_CLASS_ELITE_FOUR_M, FACILITY_CLASS_ELITE_FOUR_SIDNEY},
    {RS_FACILITY_CLASS_ELITE_FOUR_F, FACILITY_CLASS_ELITE_FOUR_PHOEBE},
    {RS_FACILITY_CLASS_LEADER_F, FACILITY_CLASS_LEADER_ROXANNE},
    {RS_FACILITY_CLASS_LEADER_M, FACILITY_CLASS_LEADER_BRAWLY},
    {RS_FACILITY_CLASS_LEADER_MF, FACILITY_CLASS_LEADER_TATE_AND_LIZA},
    {RS_FACILITY_CLASS_SCHOOL_KID_M, FACILITY_CLASS_SCHOOL_KID_M},
    {RS_FACILITY_CLASS_SCHOOL_KID_F, FACILITY_CLASS_SCHOOL_KID_F},
    {RS_FACILITY_CLASS_SR_AND_JR, FACILITY_CLASS_SR_AND_JR},
    {RS_FACILITY_CLASS_POKEFAN_M, FACILITY_CLASS_POKEFAN_M},
    {RS_FACILITY_CLASS_POKEFAN_F, FACILITY_CLASS_POKEFAN_F},
    {RS_FACILITY_CLASS_EXPERT_M, FACILITY_CLASS_EXPERT_M},
    {RS_FACILITY_CLASS_EXPERT_F, FACILITY_CLASS_EXPERT_F},
    {RS_FACILITY_CLASS_YOUNGSTER, FACILITY_CLASS_YOUNGSTER},
    {RS_FACILITY_CLASS_CHAMPION, FACILITY_CLASS_CHAMPION_WALLACE},
    {RS_FACILITY_CLASS_FISHERMAN, FACILITY_CLASS_FISHERMAN},
    {RS_FACILITY_CLASS_CYCLING_TRIATHLETE_M, FACILITY_CLASS_CYCLING_TRIATHLETE_M},
    {RS_FACILITY_CLASS_CYCLING_TRIATHLETE_F, FACILITY_CLASS_CYCLING_TRIATHLETE_F},
    {RS_FACILITY_CLASS_RUNNING_TRIATHLETE_M, FACILITY_CLASS_RUNNING_TRIATHLETE_M},
    {RS_FACILITY_CLASS_RUNNING_TRIATHLETE_F, FACILITY_CLASS_RUNNING_TRIATHLETE_F},
    {RS_FACILITY_CLASS_SWIMMING_TRIATHLETE_M, FACILITY_CLASS_SWIMMING_TRIATHLETE_M},
    {RS_FACILITY_CLASS_SWIMMING_TRIATHLETE_F, FACILITY_CLASS_SWIMMING_TRIATHLETE_F},
    {RS_FACILITY_CLASS_DRAGON_TAMER, FACILITY_CLASS_DRAGON_TAMER},
    {RS_FACILITY_CLASS_BIRD_KEEPER, FACILITY_CLASS_BIRD_KEEPER},
    {RS_FACILITY_CLASS_NINJA_BOY, FACILITY_CLASS_NINJA_BOY},
    {RS_FACILITY_CLASS_BATTLE_GIRL, FACILITY_CLASS_BATTLE_GIRL},
    {RS_FACILITY_CLASS_PARASOL_LADY, FACILITY_CLASS_PARASOL_LADY},
    {RS_FACILITY_CLASS_SWIMMER_F, FACILITY_CLASS_SWIMMER_F},
    {RS_FACILITY_CLASS_PICNICKER, FACILITY_CLASS_PICNICKER},
    {RS_FACILITY_CLASS_TWINS, FACILITY_CLASS_TWINS},
    {RS_FACILITY_CLASS_SAILOR, FACILITY_CLASS_SAILOR},
    {RS_FACILITY_CLASS_COLLECTOR, FACILITY_CLASS_COLLECTOR},
    {RS_FACILITY_CLASS_WALLY, FACILITY_CLASS_WALLY},
    {RS_FACILITY_CLASS_BRENDAN_1, FACILITY_CLASS_BRENDAN},
    {RS_FACILITY_CLASS_BRENDAN_2, FACILITY_CLASS_BRENDAN_2},
    {RS_FACILITY_CLASS_BRENDAN_3, FACILITY_CLASS_BRENDAN_3},
    {RS_FACILITY_CLASS_MAY_1, FACILITY_CLASS_MAY},
    {RS_FACILITY_CLASS_MAY_2, FACILITY_CLASS_MAY_2},
    {RS_FACILITY_CLASS_MAY_3, FACILITY_CLASS_MAY_3},
    {RS_FACILITY_CLASS_PKMN_BREEDER_M, FACILITY_CLASS_PKMN_BREEDER_M},
    {RS_FACILITY_CLASS_PKMN_BREEDER_F, FACILITY_CLASS_PKMN_BREEDER_F},
    {RS_FACILITY_CLASS_PKMN_RANGER_M, FACILITY_CLASS_PKMN_RANGER_M},
    {RS_FACILITY_CLASS_PKMN_RANGER_F, FACILITY_CLASS_PKMN_RANGER_F},
    {RS_FACILITY_CLASS_MAGMA_LEADER, FACILITY_CLASS_MAGMA_LEADER_MAXIE},
    {RS_FACILITY_CLASS_MAGMA_GRUNT_M, FACILITY_CLASS_MAGMA_GRUNT_M},
    {RS_FACILITY_CLASS_MAGMA_GRUNT_F, FACILITY_CLASS_MAGMA_GRUNT_F},
    {RS_FACILITY_CLASS_LASS, FACILITY_CLASS_LASS},
    {RS_FACILITY_CLASS_BUG_CATCHER, FACILITY_CLASS_BUG_CATCHER},
    {RS_FACILITY_CLASS_HIKER, FACILITY_CLASS_HIKER},
    {RS_FACILITY_CLASS_YOUNG_COUPLE, FACILITY_CLASS_YOUNG_COUPLE},
    {RS_FACILITY_CLASS_OLD_COUPLE, FACILITY_CLASS_OLD_COUPLE},
    {RS_FACILITY_CLASS_SIS_AND_BRO, FACILITY_CLASS_SIS_AND_BRO},
};

#define PARTNER_TEXTS(name)                                             \
    BattleFrontier_BattleTowerMultiPartnerRoom_Text_##name##Intro,      \
    BattleFrontier_BattleTowerMultiPartnerRoom_Text_##name##Mon1,       \
    BattleFrontier_BattleTowerMultiPartnerRoom_Text_##name##Mon2Ask,    \
    BattleFrontier_BattleTowerMultiPartnerRoom_Text_##name##Accept,     \
    BattleFrontier_BattleTowerMultiPartnerRoom_Text_##name##Reject

static const u8 *const sPartnerApprenticeTexts1[] =
{
    PARTNER_TEXTS(Apprentice1)
};

static const u8 *const sPartnerApprenticeTexts2[] =
{
    PARTNER_TEXTS(Apprentice2)
};

static const u8 *const sPartnerApprenticeTexts3[] =
{
    PARTNER_TEXTS(Apprentice3)
};

static const u8 *const sPartnerApprenticeTexts4[] =
{
    PARTNER_TEXTS(Apprentice4)
};

static const u8 *const sPartnerApprenticeTexts5[] =
{
    PARTNER_TEXTS(Apprentice5)
};

static const u8 *const sPartnerApprenticeTexts6[] =
{
     PARTNER_TEXTS(Apprentice6)
};

static const u8 *const sPartnerApprenticeTexts7[] =
{
     PARTNER_TEXTS(Apprentice7)
};

static const u8 *const sPartnerApprenticeTexts8[] =
{
     PARTNER_TEXTS(Apprentice8)
};

static const u8 *const sPartnerApprenticeTexts9[] =
{
     PARTNER_TEXTS(Apprentice9)
};

static const u8 *const sPartnerApprenticeTexts10[] =
{
     PARTNER_TEXTS(Apprentice10)
};

static const u8 *const sPartnerApprenticeTexts11[] =
{
     PARTNER_TEXTS(Apprentice11)
};

static const u8 *const sPartnerApprenticeTexts12[] =
{
     PARTNER_TEXTS(Apprentice12)
};

static const u8 *const sPartnerApprenticeTexts13[] =
{
     PARTNER_TEXTS(Apprentice13)
};

static const u8 *const sPartnerApprenticeTexts14[] =
{
     PARTNER_TEXTS(Apprentice14)
};

static const u8 *const sPartnerApprenticeTexts15[] =
{
     PARTNER_TEXTS(Apprentice15)
};

static const u8 *const sPartnerApprenticeTexts16[] =
{
     PARTNER_TEXTS(Apprentice16)
};

static const u8 *const sPartnerTextsLass[] =
{
    PARTNER_TEXTS(Lass)
};

static const u8 *const sPartnerTextsYoungster[] =
{
    PARTNER_TEXTS(Youngster)
};

static const u8 *const sPartnerTextsHiker[] =
{
    PARTNER_TEXTS(Hiker)
};

static const u8 *const sPartnerTextsBeauty[] =
{
    PARTNER_TEXTS(Beauty)
};

static const u8 *const sPartnerTextsFisherman[] =
{
    PARTNER_TEXTS(Fisherman)
};

static const u8 *const sPartnerTextsLady[] =
{
    PARTNER_TEXTS(Lady)
};

static const u8 *const sPartnerTextsCyclingTriathleteF[] =
{
    PARTNER_TEXTS(CyclingTriathleteF)
};

static const u8 *const sPartnerTextsBugCatcher[] =
{
    PARTNER_TEXTS(BugCatcher)
};

static const u8 *const sPartnerTextsSchoolKidM[] =
{
    PARTNER_TEXTS(SchoolKidM)
};

static const u8 *const sPartnerTextsRichBoy[] =
{
    PARTNER_TEXTS(RichBoy)
};

static const u8 *const sPartnerTextsBlackBelt[] =
{
    PARTNER_TEXTS(BlackBelt)
};

static const u8 *const sPartnerTextsTuberF[] =
{
    PARTNER_TEXTS(TuberF)
};

static const u8 *const sPartnerTextsHexManiac[] =
{
    PARTNER_TEXTS(HexManiac)
};

static const u8 *const sPartnerTextsPkmnBreederM[] =
{
    PARTNER_TEXTS(PkmnBreederM)
};

static const u8 *const sPartnerTextsRunningTriathleteF[] =
{
    PARTNER_TEXTS(RunningTriathleteF)
};

static const u8 *const sPartnerTextsRunningTriathleteM[] =
{
    PARTNER_TEXTS(RunningTriathleteM)
};

static const u8 *const sPartnerTextsBattleGirl[] =
{
    PARTNER_TEXTS(BattleGirl)
};

static const u8 *const sPartnerTextsCyclingTriathleteM[] =
{
    PARTNER_TEXTS(CyclingTriathleteM)
};

static const u8 *const sPartnerTextsTuberM[] =
{
    PARTNER_TEXTS(TuberM)
};

static const u8 *const sPartnerTextsGuitarist[] =
{
    PARTNER_TEXTS(Guitarist)
};

static const u8 *const sPartnerTextsGentleman[] =
{
    PARTNER_TEXTS(Gentleman)
};

static const u8 *const sPartnerTextsPokefanM[] =
{
    PARTNER_TEXTS(PokefanM)
};

static const u8 *const sPartnerTextsExpertM[] =
{
    PARTNER_TEXTS(ExpertM)
};

static const u8 *const sPartnerTextsExpertF[] =
{
    PARTNER_TEXTS(ExpertF)
};

static const u8 *const sPartnerTextsDragonTamer[] =
{
    PARTNER_TEXTS(DragonTamer)
};

static const u8 *const sPartnerTextsBirdKeeper[] =
{
    PARTNER_TEXTS(BirdKeeper)
};

static const u8 *const sPartnerTextsNinjaBoy[] =
{
    PARTNER_TEXTS(NinjaBoy)
};

static const u8 *const sPartnerTextsParasolLady[] =
{
    PARTNER_TEXTS(ParasolLady)
};

static const u8 *const sPartnerTextsBugManiac[] =
{
    PARTNER_TEXTS(BugManiac)
};

static const u8 *const sPartnerTextsSailor[] =
{
    PARTNER_TEXTS(Sailor)
};

static const u8 *const sPartnerTextsCollector[] =
{
    PARTNER_TEXTS(Collector)
};

static const u8 *const sPartnerTextsPkmnRangerM[] =
{
    PARTNER_TEXTS(PkmnRangerM)
};

static const u8 *const sPartnerTextsPkmnRangerF[] =
{
    PARTNER_TEXTS(PkmnRangerF)
};

static const u8 *const sPartnerTextsAromaLady[] =
{
    PARTNER_TEXTS(AromaLady)
};

static const u8 *const sPartnerTextsRuinManiac[] =
{
    PARTNER_TEXTS(RuinManiac)
};

static const u8 *const sPartnerTextsCoolTrainerM[] =
{
    PARTNER_TEXTS(CoolTrainerM)
};

static const u8 *const sPartnerTextsCoolTrainerF[] =
{
    PARTNER_TEXTS(CoolTrainerF)
};

static const u8 *const sPartnerTextsPokemaniac[] =
{
    PARTNER_TEXTS(Pokemaniac)
};

static const u8 *const sPartnerTextsKindler[] =
{
    PARTNER_TEXTS(Kindler)
};

static const u8 *const sPartnerTextsCamper[] =
{
    PARTNER_TEXTS(Camper)
};

static const u8 *const sPartnerTextsPicnicker[] =
{
    PARTNER_TEXTS(Picnicker)
};

static const u8 *const sPartnerTextsPsychicM[] =
{
    PARTNER_TEXTS(PsychicM)
};

static const u8 *const sPartnerTextsPsychicF[] =
{
    PARTNER_TEXTS(PsychicF)
};

static const u8 *const sPartnerTextsSchoolKidF[] =
{
    PARTNER_TEXTS(SchoolKidF)
};

static const u8 *const sPartnerTextsPkmnBreederF[] =
{
    PARTNER_TEXTS(PkmnBreederF)
};

static const u8 *const sPartnerTextsPokefanF[] =
{
    PARTNER_TEXTS(PokefanF)
};

static const u8 *const sPartnerTextsSwimmerF[] =
{
    PARTNER_TEXTS(SwimmerF)
};

static const u8 *const sPartnerTextsSwimmingTriathleteM[] =
{
    PARTNER_TEXTS(SwimmingTriathleteM)
};

static const u8 *const sPartnerTextsSwimmingTriathleteF[] =
{
    PARTNER_TEXTS(SwimmingTriathleteF)
};

static const u8 *const sPartnerTextsSwimmerM[] =
{
    PARTNER_TEXTS(SwimmerM)
};

struct
{
    u32 facilityClass;
    const u8 *const *strings;
} static const sPartnerTrainerTextTables[] =
{
    {FACILITY_CLASS_LASS,                  sPartnerTextsLass},
    {FACILITY_CLASS_YOUNGSTER,             sPartnerTextsYoungster},
    {FACILITY_CLASS_HIKER,                 sPartnerTextsHiker},
    {FACILITY_CLASS_BEAUTY,                sPartnerTextsBeauty},
    {FACILITY_CLASS_FISHERMAN,             sPartnerTextsFisherman},
    {FACILITY_CLASS_LADY,                  sPartnerTextsLady},
    {FACILITY_CLASS_CYCLING_TRIATHLETE_F,  sPartnerTextsCyclingTriathleteF},
    {FACILITY_CLASS_BUG_CATCHER,           sPartnerTextsBugCatcher},
    {FACILITY_CLASS_SCHOOL_KID_M,          sPartnerTextsSchoolKidM},
    {FACILITY_CLASS_RICH_BOY,              sPartnerTextsRichBoy},
    {FACILITY_CLASS_BLACK_BELT,            sPartnerTextsBlackBelt},
    {FACILITY_CLASS_TUBER_F,               sPartnerTextsTuberF},
    {FACILITY_CLASS_HEX_MANIAC,            sPartnerTextsHexManiac},
    {FACILITY_CLASS_PKMN_BREEDER_M,        sPartnerTextsPkmnBreederM},
    {FACILITY_CLASS_RUNNING_TRIATHLETE_F,  sPartnerTextsRunningTriathleteF},
    {FACILITY_CLASS_RUNNING_TRIATHLETE_M,  sPartnerTextsRunningTriathleteM},
    {FACILITY_CLASS_BATTLE_GIRL,           sPartnerTextsBattleGirl},
    {FACILITY_CLASS_CYCLING_TRIATHLETE_M,  sPartnerTextsCyclingTriathleteM},
    {FACILITY_CLASS_TUBER_M,               sPartnerTextsTuberM},
    {FACILITY_CLASS_GUITARIST,             sPartnerTextsGuitarist},
    {FACILITY_CLASS_GENTLEMAN,             sPartnerTextsGentleman},
    {FACILITY_CLASS_POKEFAN_M,             sPartnerTextsPokefanM},
    {FACILITY_CLASS_EXPERT_M,              sPartnerTextsExpertM},
    {FACILITY_CLASS_EXPERT_F,              sPartnerTextsExpertF},
    {FACILITY_CLASS_DRAGON_TAMER,          sPartnerTextsDragonTamer},
    {FACILITY_CLASS_BIRD_KEEPER,           sPartnerTextsBirdKeeper},
    {FACILITY_CLASS_NINJA_BOY,             sPartnerTextsNinjaBoy},
    {FACILITY_CLASS_PARASOL_LADY,          sPartnerTextsParasolLady},
    {FACILITY_CLASS_BUG_MANIAC,            sPartnerTextsBugManiac},
    {FACILITY_CLASS_SAILOR,                sPartnerTextsSailor},
    {FACILITY_CLASS_COLLECTOR,             sPartnerTextsCollector},
    {FACILITY_CLASS_PKMN_RANGER_M,         sPartnerTextsPkmnRangerM},
    {FACILITY_CLASS_PKMN_RANGER_F,         sPartnerTextsPkmnRangerF},
    {FACILITY_CLASS_AROMA_LADY,            sPartnerTextsAromaLady},
    {FACILITY_CLASS_RUIN_MANIAC,           sPartnerTextsRuinManiac},
    {FACILITY_CLASS_COOLTRAINER_M,         sPartnerTextsCoolTrainerM},
    {FACILITY_CLASS_COOLTRAINER_F,         sPartnerTextsCoolTrainerF},
    {FACILITY_CLASS_POKEMANIAC,            sPartnerTextsPokemaniac},
    {FACILITY_CLASS_KINDLER,               sPartnerTextsKindler},
    {FACILITY_CLASS_CAMPER,                sPartnerTextsCamper},
    {FACILITY_CLASS_PICNICKER,             sPartnerTextsPicnicker},
    {FACILITY_CLASS_PSYCHIC_M,             sPartnerTextsPsychicM},
    {FACILITY_CLASS_PSYCHIC_F,             sPartnerTextsPsychicF},
    {FACILITY_CLASS_SCHOOL_KID_F,          sPartnerTextsSchoolKidF},
    {FACILITY_CLASS_PKMN_BREEDER_F,        sPartnerTextsPkmnBreederF},
    {FACILITY_CLASS_POKEFAN_F,             sPartnerTextsPokefanF},
    {FACILITY_CLASS_SWIMMER_F,             sPartnerTextsSwimmerF},
    {FACILITY_CLASS_SWIMMING_TRIATHLETE_M, sPartnerTextsSwimmingTriathleteM},
    {FACILITY_CLASS_SWIMMING_TRIATHLETE_F, sPartnerTextsSwimmingTriathleteF},
    {FACILITY_CLASS_SWIMMER_M,             sPartnerTextsSwimmerM}
};

static const u8 *const *const sPartnerApprenticeTextTables[NUM_APPRENTICES] =
{
    sPartnerApprenticeTexts1,
    sPartnerApprenticeTexts2,
    sPartnerApprenticeTexts3,
    sPartnerApprenticeTexts4,
    sPartnerApprenticeTexts5,
    sPartnerApprenticeTexts6,
    sPartnerApprenticeTexts7,
    sPartnerApprenticeTexts8,
    sPartnerApprenticeTexts9,
    sPartnerApprenticeTexts10,
    sPartnerApprenticeTexts11,
    sPartnerApprenticeTexts12,
    sPartnerApprenticeTexts13,
    sPartnerApprenticeTexts14,
    sPartnerApprenticeTexts15,
    sPartnerApprenticeTexts16
};

#include "data/battle_frontier/battle_tent.h"

#include "data/partner_parties.h"
const struct Trainer gBattlePartners[DIFFICULTY_COUNT][PARTNER_COUNT] =
{
#include "data/battle_partners.h"
};

<<<<<<< HEAD
static void (* const sBattleTowerFuncs[])(void) =
=======
#include "data/battle_frontier/battle_tent.h"

static void (*const sBattleTowerFuncs[])(void) =
>>>>>>> 16357c7e
{
    [BATTLE_TOWER_FUNC_INIT]                = InitTowerChallenge,
    [BATTLE_TOWER_FUNC_GET_DATA]            = GetTowerData,
    [BATTLE_TOWER_FUNC_SET_DATA]            = SetTowerData,
    [BATTLE_TOWER_FUNC_SET_OPPONENT]        = SetNextFacilityOpponent,
    [BATTLE_TOWER_FUNC_SET_BATTLE_WON]      = SetTowerBattleWon,
    [BATTLE_TOWER_FUNC_GIVE_RIBBONS]        = AwardBattleTowerRibbons,
    [BATTLE_TOWER_FUNC_SAVE]                = SaveTowerChallenge,
    [BATTLE_TOWER_FUNC_GET_OPPONENT_INTRO]  = GetOpponentIntroSpeech,
    [BATTLE_TOWER_FUNC_NOP]                 = BattleTowerNop1,
    [BATTLE_TOWER_FUNC_NOP2]                = BattleTowerNop2,
    [BATTLE_TOWER_FUNC_LOAD_PARTNERS]       = LoadMultiPartnerCandidatesData,
    [BATTLE_TOWER_FUNC_PARTNER_MSG]         = ShowPartnerCandidateMessage,
    [BATTLE_TOWER_FUNC_LOAD_LINK_OPPONENTS] = LoadLinkMultiOpponentsData,
    [BATTLE_TOWER_FUNC_TRY_CLOSE_LINK]      = TowerTryCloseLink,
    [BATTLE_TOWER_FUNC_SET_PARTNER_GFX]     = SetMultiPartnerGfx,
    [BATTLE_TOWER_FUNC_SET_INTERVIEW_DATA]  = SetTowerInterviewData,
};

static const u32 sWinStreakFlags[][2] =
{
    {STREAK_TOWER_SINGLES_50,     STREAK_TOWER_SINGLES_OPEN},
    {STREAK_TOWER_DOUBLES_50,     STREAK_TOWER_DOUBLES_OPEN},
    {STREAK_TOWER_MULTIS_50,      STREAK_TOWER_MULTIS_OPEN},
    {STREAK_TOWER_LINK_MULTIS_50, STREAK_TOWER_LINK_MULTIS_OPEN},
};

static const u32 sWinStreakMasks[][2] =
{
    {~(STREAK_TOWER_SINGLES_50),     ~(STREAK_TOWER_SINGLES_OPEN)},
    {~(STREAK_TOWER_DOUBLES_50),     ~(STREAK_TOWER_DOUBLES_OPEN)},
    {~(STREAK_TOWER_MULTIS_50),      ~(STREAK_TOWER_MULTIS_OPEN)},
    {~(STREAK_TOWER_LINK_MULTIS_50), ~(STREAK_TOWER_LINK_MULTIS_OPEN)},
};

// The challenge number at which an Apprentice can appear, depending on how many of their questions were answered
static const u8 sApprenticeChallengeThreshold[MAX_APPRENTICE_QUESTIONS] =
{
    1, 2, 3, 4, 5, 8, 9, 10, 11, 12
};

// Unclear why this was duplicated
static const u8 sBattleTowerPartySizes2[] =
{
    [FRONTIER_MODE_SINGLES]     = FRONTIER_PARTY_SIZE,
    [FRONTIER_MODE_DOUBLES]     = FRONTIER_DOUBLES_PARTY_SIZE,
    [FRONTIER_MODE_MULTIS]      = FRONTIER_MULTI_PARTY_SIZE,
    [FRONTIER_MODE_LINK_MULTIS] = FRONTIER_MULTI_PARTY_SIZE,
};

// Trainer ID ranges for possible frontier trainers to encounter on particular challenges
// Trainers are scaled by difficulty, so higher trainer IDs have better teams
static const u16 sFrontierTrainerIdRanges[][2] =
{
    {FRONTIER_TRAINER_BRADY,   FRONTIER_TRAINER_JILL},   //   0 -  99
    {FRONTIER_TRAINER_TREVIN,  FRONTIER_TRAINER_CHLOE},  //  80 - 119
    {FRONTIER_TRAINER_ERIK,    FRONTIER_TRAINER_SOFIA},  // 100 - 139
    {FRONTIER_TRAINER_NORTON,  FRONTIER_TRAINER_JAZLYN}, // 120 - 159
    {FRONTIER_TRAINER_BRADEN,  FRONTIER_TRAINER_ALISON}, // 140 - 179
    {FRONTIER_TRAINER_ZACHERY, FRONTIER_TRAINER_LAMAR},  // 160 - 199
    {FRONTIER_TRAINER_HANK,    FRONTIER_TRAINER_TESS},   // 180 - 219
    {FRONTIER_TRAINER_JAXON,   FRONTIER_TRAINER_GRETEL}, // 200 - 299
};

static const u16 sFrontierTrainerIdRangesHard[][2] =
{
    {FRONTIER_TRAINER_ERIK,    FRONTIER_TRAINER_CHLOE},  // 100 - 119
    {FRONTIER_TRAINER_NORTON,  FRONTIER_TRAINER_SOFIA},  // 120 - 139
    {FRONTIER_TRAINER_BRADEN,  FRONTIER_TRAINER_JAZLYN}, // 140 - 159
    {FRONTIER_TRAINER_ZACHERY, FRONTIER_TRAINER_ALISON}, // 160 - 179
    {FRONTIER_TRAINER_HANK,    FRONTIER_TRAINER_LAMAR},  // 180 - 199
    {FRONTIER_TRAINER_JAXON,   FRONTIER_TRAINER_TESS},   // 200 - 219
    {FRONTIER_TRAINER_LEON,    FRONTIER_TRAINER_RAUL},   // 220 - 239
    {FRONTIER_TRAINER_JAXON,   FRONTIER_TRAINER_GRETEL}, // 200 - 299
};

// Unknown, unused data
static const u16 sUnused[] = { 179, 141, 200, 183 };

static const u8 sBattleTowerPartySizes[FRONTIER_MODE_COUNT] =
{
    [FRONTIER_MODE_SINGLES]     = FRONTIER_PARTY_SIZE,
    [FRONTIER_MODE_DOUBLES]     = FRONTIER_DOUBLES_PARTY_SIZE,
    [FRONTIER_MODE_MULTIS]      = FRONTIER_MULTI_PARTY_SIZE,
    [FRONTIER_MODE_LINK_MULTIS] = FRONTIER_MULTI_PARTY_SIZE,
};

static const u16 sRecordTrainerSpeechWon[] =
{
    EC_WORD_YAY, EC_WORD_YAY, EC_WORD_EXCL_EXCL, EC_WORD_I_VE, EC_WORD_WON, EC_WORD_EXCL_EXCL
};

static const u16 sRecordTrainerSpeechLost[] =
{
    EC_WORD_TOO, EC_WORD_BAD, EC_WORD_ELLIPSIS, EC_WORD_WE, EC_WORD_LOST, EC_WORD_ELLIPSIS
};

// code
void CallBattleTowerFunc(void)
{
    sBattleTowerFuncs[gSpecialVar_0x8004]();
}

static void InitTowerChallenge(void)
{
    u32 lvlMode = gSaveBlock2Ptr->frontier.lvlMode;
    u32 battleMode = VarGet(VAR_FRONTIER_BATTLE_MODE);

    gSaveBlock2Ptr->frontier.challengeStatus = CHALLENGE_STATUS_SAVING;
    gSaveBlock2Ptr->frontier.curChallengeBattleNum = 0;
    gSaveBlock2Ptr->frontier.challengePaused = FALSE;
    gSaveBlock2Ptr->frontier.disableRecordBattle = FALSE;
    ResetFrontierTrainerIds();
    if (!(gSaveBlock2Ptr->frontier.winStreakActiveFlags & sWinStreakFlags[battleMode][lvlMode]))
        gSaveBlock2Ptr->frontier.towerWinStreaks[battleMode][lvlMode] = 0;

    ValidateBattleTowerRecordChecksums();
    SetDynamicWarp(0, gSaveBlock1Ptr->location.mapGroup, gSaveBlock1Ptr->location.mapNum, WARP_ID_NONE);
    TRAINER_BATTLE_PARAM.opponentA = 0;
}

static void GetTowerData(void)
{
    u32 lvlMode = gSaveBlock2Ptr->frontier.lvlMode;
    u32 battleMode = VarGet(VAR_FRONTIER_BATTLE_MODE);

    switch (gSpecialVar_0x8005)
    {
    case 0:
        break;
    case TOWER_DATA_WIN_STREAK:
        gSpecialVar_Result = GetCurrentBattleTowerWinStreak(lvlMode, battleMode);
        break;
    case TOWER_DATA_WIN_STREAK_ACTIVE:
        gSpecialVar_Result = ((gSaveBlock2Ptr->frontier.winStreakActiveFlags & sWinStreakFlags[battleMode][lvlMode]) != 0);
        break;
    case TOWER_DATA_LVL_MODE:
        gSaveBlock2Ptr->frontier.towerLvlMode = gSaveBlock2Ptr->frontier.lvlMode;
        break;
    }
}

static void SetTowerData(void)
{
    u32 lvlMode = gSaveBlock2Ptr->frontier.lvlMode;
    u32 battleMode = VarGet(VAR_FRONTIER_BATTLE_MODE);

    switch (gSpecialVar_0x8005)
    {
    case 0:
        break;
    case TOWER_DATA_WIN_STREAK:
        gSaveBlock2Ptr->frontier.towerWinStreaks[battleMode][lvlMode] = gSpecialVar_0x8006;
        break;
    case TOWER_DATA_WIN_STREAK_ACTIVE:
        if (gSpecialVar_0x8006)
            gSaveBlock2Ptr->frontier.winStreakActiveFlags |= sWinStreakFlags[battleMode][lvlMode];
        else
            gSaveBlock2Ptr->frontier.winStreakActiveFlags &= sWinStreakMasks[battleMode][lvlMode];
        break;
    case TOWER_DATA_LVL_MODE:
        gSaveBlock2Ptr->frontier.towerLvlMode = gSaveBlock2Ptr->frontier.lvlMode;
        break;
    }
}

static void SetTowerBattleWon(void)
{
#if FREE_BATTLE_TOWER_E_READER == FALSE
    if (TRAINER_BATTLE_PARAM.opponentA == TRAINER_EREADER)
        ClearEReaderTrainer(&gSaveBlock2Ptr->frontier.ereaderTrainer);
#endif //FREE_BATTLE_TOWER_E_READER

    // towerNumWins is never read outside this conditional
    if (gSaveBlock2Ptr->frontier.towerNumWins < MAX_STREAK)
        gSaveBlock2Ptr->frontier.towerNumWins++;

    gSaveBlock2Ptr->frontier.curChallengeBattleNum++;
    SaveCurrentWinStreak();
    gSpecialVar_Result = gSaveBlock2Ptr->frontier.curChallengeBattleNum;
}

static bool8 ChooseSpecialBattleTowerTrainer(void)
{
    s32 i, j, validMons;
    s32 trainerIds[9];
    s32 idsCount = 0;
    s32 winStreak = 0;
    u8 lvlMode = gSaveBlock2Ptr->frontier.lvlMode;
    u8 battleMode = VarGet(VAR_FRONTIER_BATTLE_MODE);

    if (VarGet(VAR_FRONTIER_FACILITY) != FRONTIER_FACILITY_TOWER)
        return FALSE;

    winStreak = GetCurrentBattleTowerWinStreak(lvlMode, battleMode);
    for (i = 0; i < BATTLE_TOWER_RECORD_COUNT; i++)
    {
        u32 *record = (u32 *)(&gSaveBlock2Ptr->frontier.towerRecords[i]);
        u32 recordHasData = 0;
        u32 checksum = 0;
        for (j = 0; j < (sizeof(struct EmeraldBattleTowerRecord) - 4) / 4; j++) // - 4, because of the last field being the checksum itself.
        {
            recordHasData |= record[j];
            checksum += record[j];
        }
        validMons = 0;
        for (j = 0; j < MAX_FRONTIER_PARTY_SIZE; j++)
        {
            if (gSaveBlock2Ptr->frontier.towerRecords[i].party[j].species != SPECIES_NONE
                && gSaveBlock2Ptr->frontier.towerRecords[i].party[j].level <= GetFrontierEnemyMonLevel(lvlMode))
                validMons++;
        }

        if (validMons >= sBattleTowerPartySizes2[battleMode]
            && gSaveBlock2Ptr->frontier.towerRecords[i].winStreak == winStreak
            && gSaveBlock2Ptr->frontier.towerRecords[i].lvlMode == lvlMode
            && recordHasData
            && gSaveBlock2Ptr->frontier.towerRecords[i].checksum == checksum)
        {
            trainerIds[idsCount] = i + TRAINER_RECORD_MIXING_FRIEND;
            idsCount++;
        }
    }

    if (battleMode == FRONTIER_MODE_SINGLES)
    {
        ValidateApprenticesChecksums();
        for (i = 0; i < APPRENTICE_COUNT; i++)
        {
            if (gSaveBlock2Ptr->apprentices[i].lvlMode != 0
                && sApprenticeChallengeThreshold[gSaveBlock2Ptr->apprentices[i].numQuestions] == winStreak
                && gSaveBlock2Ptr->apprentices[i].lvlMode - 1 == lvlMode)
            {
                trainerIds[idsCount] = i + TRAINER_RECORD_MIXING_APPRENTICE;
                idsCount++;
            }
        }
    }

    if (idsCount != 0)
    {
        TRAINER_BATTLE_PARAM.opponentA = trainerIds[Random() % idsCount];
        return TRUE;
    }
    else
    {
        return FALSE;
    }
}

static void SetNextFacilityOpponent(void)
{
    u32 lvlMode = gSaveBlock2Ptr->frontier.lvlMode;
    if (lvlMode == FRONTIER_LVL_TENT)
    {
        SetNextBattleTentOpponent();
    }
    else
    {
        u16 id;
        u32 battleMode = VarGet(VAR_FRONTIER_BATTLE_MODE);
        u16 winStreak = GetCurrentFacilityWinStreak();
        u32 challengeNum = winStreak / FRONTIER_STAGES_PER_CHALLENGE;
        SetFacilityPtrsGetLevel();

        if (battleMode == FRONTIER_MODE_MULTIS || battleMode == FRONTIER_MODE_LINK_MULTIS)
        {
            id = gSaveBlock2Ptr->frontier.curChallengeBattleNum;
            TRAINER_BATTLE_PARAM.opponentA = gSaveBlock2Ptr->frontier.trainerIds[id * 2];
            TRAINER_BATTLE_PARAM.opponentB = gSaveBlock2Ptr->frontier.trainerIds[id * 2 + 1];
            SetBattleFacilityTrainerGfxId(TRAINER_BATTLE_PARAM.opponentA, 0);
            SetBattleFacilityTrainerGfxId(TRAINER_BATTLE_PARAM.opponentB, 1);
        }
        else if (ChooseSpecialBattleTowerTrainer())
        {
            SetBattleFacilityTrainerGfxId(TRAINER_BATTLE_PARAM.opponentA, 0);
            gSaveBlock2Ptr->frontier.trainerIds[gSaveBlock2Ptr->frontier.curChallengeBattleNum] = TRAINER_BATTLE_PARAM.opponentA;
        }
        else
        {
            s32 i;
            while (1)
            {
                id = GetRandomScaledFrontierTrainerId(challengeNum, gSaveBlock2Ptr->frontier.curChallengeBattleNum);

                // Ensure trainer wasn't previously fought in this challenge.
                for (i = 0; i < gSaveBlock2Ptr->frontier.curChallengeBattleNum; i++)
                {
                    if (gSaveBlock2Ptr->frontier.trainerIds[i] == id)
                        break;
                }
                if (i == gSaveBlock2Ptr->frontier.curChallengeBattleNum)
                    break;
            }

            TRAINER_BATTLE_PARAM.opponentA = id;
            SetBattleFacilityTrainerGfxId(TRAINER_BATTLE_PARAM.opponentA, 0);
            if (gSaveBlock2Ptr->frontier.curChallengeBattleNum + 1 < FRONTIER_STAGES_PER_CHALLENGE)
                gSaveBlock2Ptr->frontier.trainerIds[gSaveBlock2Ptr->frontier.curChallengeBattleNum] = TRAINER_BATTLE_PARAM.opponentA;
        }
    }
}

u16 GetRandomScaledFrontierTrainerId(u8 challengeNum, u8 battleNum)
{
    u16 trainerId;

    if (challengeNum <= 7)
    {
        if (battleNum == FRONTIER_STAGES_PER_CHALLENGE - 1)
        {
            // The last battle in each challenge has a jump in difficulty, pulls from a table with higher ranges
            trainerId = (sFrontierTrainerIdRangesHard[challengeNum][1] - sFrontierTrainerIdRangesHard[challengeNum][0]) + 1;
            trainerId = sFrontierTrainerIdRangesHard[challengeNum][0] + (Random() % trainerId);
        }
        else
        {
            trainerId = (sFrontierTrainerIdRanges[challengeNum][1] - sFrontierTrainerIdRanges[challengeNum][0]) + 1;
            trainerId = sFrontierTrainerIdRanges[challengeNum][0] + (Random() % trainerId);
        }
    }
    else
    {
        // After challenge 7, trainer IDs always come from the last, hardest range, which is the same for both trainer ID tables
        trainerId = (sFrontierTrainerIdRanges[7][1] - sFrontierTrainerIdRanges[7][0]) + 1;
        trainerId = sFrontierTrainerIdRanges[7][0] + (Random() % trainerId);
    }

    return trainerId;
}

static void UNUSED GetRandomScaledFrontierTrainerIdRange(u8 challengeNum, u8 battleNum, u16 *trainerIdPtr, u8 *rangePtr)
{
    u16 trainerId, range;

    if (challengeNum <= 7)
    {
        if (battleNum == FRONTIER_STAGES_PER_CHALLENGE - 1)
        {
            // The last battle in each challenge has a jump in difficulty, pulls from a table with higher ranges
            range = (sFrontierTrainerIdRangesHard[challengeNum][1] - sFrontierTrainerIdRangesHard[challengeNum][0]) + 1;
            trainerId = sFrontierTrainerIdRangesHard[challengeNum][0];
        }
        else
        {
            range = (sFrontierTrainerIdRanges[challengeNum][1] - sFrontierTrainerIdRanges[challengeNum][0]) + 1;
            trainerId = sFrontierTrainerIdRanges[challengeNum][0];
        }
    }
    else
    {
        // After challenge 7, trainer IDs always come from the last, hardest range, which is the same for both trainer ID tables
        range = (sFrontierTrainerIdRanges[7][1] - sFrontierTrainerIdRanges[7][0]) + 1;
        trainerId = sFrontierTrainerIdRanges[7][0];
    }

    *trainerIdPtr = trainerId;
    *rangePtr = range;
}

void SetBattleFacilityTrainerGfxId(u16 trainerId, u8 tempVarId)
{
    u32 i;
    u8 facilityClass;
    u8 trainerObjectGfxId;

    SetFacilityPtrsGetLevel();
#if FREE_BATTLE_TOWER_E_READER == FALSE
    if (trainerId == TRAINER_EREADER)
    {
        facilityClass = gSaveBlock2Ptr->frontier.ereaderTrainer.facilityClass;
    }
    else if (trainerId == TRAINER_FRONTIER_BRAIN)
#else
    if (trainerId == TRAINER_FRONTIER_BRAIN)
#endif //FREE_BATTLE_TOWER_E_READER
    {
        SetFrontierBrainObjEventGfx_2();
        return;
    }
    else if (trainerId < FRONTIER_TRAINERS_COUNT)
    {
        facilityClass = gFacilityTrainers[trainerId].facilityClass;
    }
    else if (trainerId < TRAINER_RECORD_MIXING_APPRENTICE)
    {
        facilityClass = gSaveBlock2Ptr->frontier.towerRecords[trainerId - TRAINER_RECORD_MIXING_FRIEND].facilityClass;
    }
    else
    {
        facilityClass = gApprentices[gSaveBlock2Ptr->apprentices[trainerId - TRAINER_RECORD_MIXING_APPRENTICE].id].facilityClass;
    }

    // Search male classes.
    for (i = 0; i < ARRAY_COUNT(gTowerMaleFacilityClasses); i++)
    {
        if (gTowerMaleFacilityClasses[i] == facilityClass)
            break;
    }
    if (i != ARRAY_COUNT(gTowerMaleFacilityClasses))
    {
        trainerObjectGfxId = gTowerMaleTrainerGfxIds[i];
        switch (tempVarId)
        {
        case 0:
        default:
            VarSet(VAR_OBJ_GFX_ID_0, trainerObjectGfxId);
            return;
        case 1:
            VarSet(VAR_OBJ_GFX_ID_1, trainerObjectGfxId);
            return;
        case 15:
            VarSet(VAR_OBJ_GFX_ID_E, trainerObjectGfxId);
            return;
        }
    }

    // Search female classes.
    for (i = 0; i < ARRAY_COUNT(gTowerFemaleFacilityClasses); i++)
    {
        if (gTowerFemaleFacilityClasses[i] == facilityClass)
            break;
    }
    if (i != ARRAY_COUNT(gTowerFemaleFacilityClasses))
    {
        trainerObjectGfxId = gTowerFemaleTrainerGfxIds[i];
        switch (tempVarId)
        {
        case 0:
        default:
            VarSet(VAR_OBJ_GFX_ID_0, trainerObjectGfxId);
            return;
        case 1:
            VarSet(VAR_OBJ_GFX_ID_1, trainerObjectGfxId);
            return;
        case 15:
            VarSet(VAR_OBJ_GFX_ID_E, trainerObjectGfxId);
            return;
        }
    }

    switch (tempVarId)
    {
    case 0:
    default:
        VarSet(VAR_OBJ_GFX_ID_0, OBJ_EVENT_GFX_BOY_1);
        return;
    case 1:
        VarSet(VAR_OBJ_GFX_ID_1, OBJ_EVENT_GFX_BOY_1);
        return;
    case 15:
        VarSet(VAR_OBJ_GFX_ID_E, OBJ_EVENT_GFX_BOY_1);
        return;
    }
}

void SetEReaderTrainerGfxId(void)
{
    SetBattleFacilityTrainerGfxId(TRAINER_EREADER, 0);
}

u16 GetBattleFacilityTrainerGfxId(u16 trainerId)
{
    u32 i;
    u8 facilityClass;
    u16 trainerObjectGfxId;

    SetFacilityPtrsGetLevel();
#if FREE_BATTLE_TOWER_E_READER == FALSE
    if (trainerId == TRAINER_EREADER)
    {
        facilityClass = gSaveBlock2Ptr->frontier.ereaderTrainer.facilityClass;
    }
    else if (trainerId < FRONTIER_TRAINERS_COUNT)
#else
    if (trainerId < FRONTIER_TRAINERS_COUNT)
#endif //FREE_BATTLE_TOWER_E_READER
    {
        facilityClass = gFacilityTrainers[trainerId].facilityClass;
    }
    else if (trainerId < TRAINER_RECORD_MIXING_APPRENTICE)
    {
        facilityClass = gSaveBlock2Ptr->frontier.towerRecords[trainerId - TRAINER_RECORD_MIXING_FRIEND].facilityClass;
    }
    else
    {
        facilityClass = gApprentices[gSaveBlock2Ptr->apprentices[trainerId - TRAINER_RECORD_MIXING_APPRENTICE].id].facilityClass;
    }

    // Search male classes.
    for (i = 0; i < ARRAY_COUNT(gTowerMaleFacilityClasses); i++)
    {
        if (gTowerMaleFacilityClasses[i] == facilityClass)
            break;
    }
    if (i != ARRAY_COUNT(gTowerMaleFacilityClasses))
    {
        trainerObjectGfxId = gTowerMaleTrainerGfxIds[i];
        return trainerObjectGfxId;
    }

    // Search female classes.
    for (i = 0; i < ARRAY_COUNT(gTowerFemaleFacilityClasses); i++)
    {
        if (gTowerFemaleFacilityClasses[i] == facilityClass)
            break;
    }
    if (i != ARRAY_COUNT(gTowerFemaleFacilityClasses))
    {
        trainerObjectGfxId = gTowerFemaleTrainerGfxIds[i];
        return trainerObjectGfxId;
    }
    else
    {
        return OBJ_EVENT_GFX_BOY_1;
    }
}

void PutNewBattleTowerRecord(struct EmeraldBattleTowerRecord *newRecordEm)
{
    u16 slotValues[6];
    u16 slotIds[6];
    s32 i, j, k;
    s32 slotsCount = 0;
    struct EmeraldBattleTowerRecord *newRecord = newRecordEm; // Needed to match.

    // Find a record slot of the same player and replace it.
    for (i = 0; i < BATTLE_TOWER_RECORD_COUNT; i++)
    {
        k = 0;
        for (j = 0; j < TRAINER_ID_LENGTH; j++)
        {
            if (gSaveBlock2Ptr->frontier.towerRecords[i].trainerId[j] != newRecord->trainerId[j])
                break;
        }
        if (j == TRAINER_ID_LENGTH)
        {
            for (k = 0; k < PLAYER_NAME_LENGTH; k++)
            {
            // Incorrect index being used
            #ifdef BUGFIX
                #define INDEX k
            #else
                #define INDEX j
            #endif
                if (gSaveBlock2Ptr->frontier.towerRecords[i].name[INDEX] != newRecord->name[INDEX])
                    break;
                if (newRecord->name[INDEX] == EOS)
                {
                    k = PLAYER_NAME_LENGTH;
                    break;
                }
            }
        }

        if (k == PLAYER_NAME_LENGTH)
            break;
    }
    if (i < BATTLE_TOWER_RECORD_COUNT)
    {
        gSaveBlock2Ptr->frontier.towerRecords[i] = *newRecord;
        return;
    }

    // Find an empty record slot.
    for (i = 0; i < BATTLE_TOWER_RECORD_COUNT; i++)
    {
        if (gSaveBlock2Ptr->frontier.towerRecords[i].winStreak == 0)
            break;
    }
    if (i < BATTLE_TOWER_RECORD_COUNT)
    {
        gSaveBlock2Ptr->frontier.towerRecords[i] = *newRecord;
        return;
    }

    // Find possible slots to replace the record.
    slotValues[0] = gSaveBlock2Ptr->frontier.towerRecords[0].winStreak;
    slotIds[0] = 0;
    slotsCount++;

    for (i = 1; i < BATTLE_TOWER_RECORD_COUNT; i++)
    {
        for (j = 0; j < slotsCount; j++)
        {
            if (gSaveBlock2Ptr->frontier.towerRecords[i].winStreak < slotValues[j])
            {
                j = 0;
                slotsCount = 1;
                slotValues[0] = gSaveBlock2Ptr->frontier.towerRecords[i].winStreak;
                slotIds[0] = i;
                break;
            }
            else if (gSaveBlock2Ptr->frontier.towerRecords[i].winStreak > slotValues[j])
            {
                break;
            }
        }

        if (j == slotsCount)
        {
            slotValues[slotsCount] = gSaveBlock2Ptr->frontier.towerRecords[i].winStreak;
            slotIds[slotsCount] = i;
            slotsCount++;
        }
    }

    i = Random() % slotsCount;
    gSaveBlock2Ptr->frontier.towerRecords[slotIds[i]] = *newRecord;
}

u8 GetFrontierTrainerFrontSpriteId(u16 trainerId)
{
    SetFacilityPtrsGetLevel();

#if FREE_BATTLE_TOWER_E_READER == FALSE
    if (trainerId == TRAINER_EREADER)
    {
        return gFacilityClassToPicIndex[gSaveBlock2Ptr->frontier.ereaderTrainer.facilityClass];
    }
    else if (trainerId == TRAINER_FRONTIER_BRAIN)
#else
    if (trainerId == TRAINER_FRONTIER_BRAIN)
#endif //FREE_BATTLE_TOWER_E_READER
    {
        return GetFrontierBrainTrainerPicIndex();
    }
    else if (trainerId < FRONTIER_TRAINERS_COUNT)
    {
        return gFacilityClassToPicIndex[gFacilityTrainers[trainerId].facilityClass];
    }
    else if (trainerId < TRAINER_RECORD_MIXING_APPRENTICE)
    {
        if (gBattleTypeFlags & BATTLE_TYPE_RECORDED)
            return gFacilityClassToPicIndex[GetRecordedBattleRecordMixFriendClass()];
        else
            return gFacilityClassToPicIndex[gSaveBlock2Ptr->frontier.towerRecords[trainerId - TRAINER_RECORD_MIXING_FRIEND].facilityClass];
    }
    else
    {
        if (gBattleTypeFlags & BATTLE_TYPE_RECORDED)
            return gFacilityClassToPicIndex[gApprentices[GetRecordedBattleApprenticeId()].facilityClass];
        else
            return gFacilityClassToPicIndex[gApprentices[gSaveBlock2Ptr->apprentices[trainerId - TRAINER_RECORD_MIXING_APPRENTICE].id].facilityClass];
    }
}

u8 GetFrontierOpponentClass(u16 trainerId)
{
    u8 trainerClass = 0;
    enum DifficultyLevel difficulty = GetBattlePartnerDifficultyLevel(trainerId);
    SetFacilityPtrsGetLevel();

#if FREE_BATTLE_TOWER_E_READER == FALSE
    if (trainerId == TRAINER_EREADER)
    {
        trainerClass = gFacilityClassToTrainerClass[gSaveBlock2Ptr->frontier.ereaderTrainer.facilityClass];
    }
    else if (trainerId == TRAINER_FRONTIER_BRAIN)
#else
    if (trainerId == TRAINER_FRONTIER_BRAIN)
#endif //FREE_BATTLE_TOWER_E_READER
    {
        return GetFrontierBrainTrainerClass();
    }
    else if (trainerId > TRAINER_PARTNER(PARTNER_NONE))
    {
        trainerClass = gBattlePartners[difficulty][trainerId - TRAINER_PARTNER(PARTNER_NONE)].trainerClass;
    }
    else if (trainerId < FRONTIER_TRAINERS_COUNT)
    {
        trainerClass = gFacilityClassToTrainerClass[gFacilityTrainers[trainerId].facilityClass];
    }
    else if (trainerId < TRAINER_RECORD_MIXING_APPRENTICE)
    {
        if (gBattleTypeFlags & BATTLE_TYPE_RECORDED)
        {
            trainerClass = gFacilityClassToTrainerClass[GetRecordedBattleRecordMixFriendClass()];
        }
        else
        {
            trainerClass = gFacilityClassToTrainerClass[gSaveBlock2Ptr->frontier.towerRecords[trainerId - TRAINER_RECORD_MIXING_FRIEND].facilityClass];
        }
    }
    else
    {
        if (gBattleTypeFlags & BATTLE_TYPE_RECORDED)
        {
            trainerClass = gFacilityClassToTrainerClass[gApprentices[GetRecordedBattleApprenticeId()].facilityClass];
        }
        else
        {
            trainerClass = gFacilityClassToTrainerClass[gApprentices[gSaveBlock2Ptr->apprentices[trainerId - TRAINER_RECORD_MIXING_APPRENTICE].id].facilityClass];
        }
    }

    return trainerClass;
}

static u8 GetFrontierTrainerFacilityClass(u16 trainerId)
{
    u8 facilityClass;
    SetFacilityPtrsGetLevel();

    if (trainerId == TRAINER_EREADER)
    {
    #if FREE_BATTLE_TOWER_E_READER == FALSE
        facilityClass = gSaveBlock2Ptr->frontier.ereaderTrainer.facilityClass;
    #else
        facilityClass = 0;
    #endif //FREE_BATTLE_TOWER_E_READER
    }
    else if (trainerId < FRONTIER_TRAINERS_COUNT)
    {
        facilityClass = gFacilityTrainers[trainerId].facilityClass;
    }
    else if (trainerId < TRAINER_RECORD_MIXING_APPRENTICE)
    {
        if (gBattleTypeFlags & BATTLE_TYPE_RECORDED)
            facilityClass = GetRecordedBattleRecordMixFriendClass();
        else
            facilityClass = gSaveBlock2Ptr->frontier.towerRecords[trainerId - TRAINER_RECORD_MIXING_FRIEND].facilityClass;
    }
    else
    {
        if (gBattleTypeFlags & BATTLE_TYPE_RECORDED)
            facilityClass = gApprentices[GetRecordedBattleApprenticeId()].facilityClass;
        else
            facilityClass = gApprentices[gSaveBlock2Ptr->apprentices[trainerId - TRAINER_RECORD_MIXING_APPRENTICE].id].facilityClass;
    }

    return facilityClass;
}

void GetFrontierTrainerName(u8 *dst, u16 trainerId)
{
    s32 i = 0;
    enum DifficultyLevel difficulty = GetBattlePartnerDifficultyLevel(trainerId);
    SetFacilityPtrsGetLevel();

    if (trainerId == TRAINER_EREADER)
    {
    #if FREE_BATTLE_TOWER_E_READER == FALSE
        for (i = 0; i < PLAYER_NAME_LENGTH; i++)
            dst[i] = gSaveBlock2Ptr->frontier.ereaderTrainer.name[i];
    #endif //FREE_BATTLE_TOWER_E_READER
    }
    else if (trainerId == TRAINER_FRONTIER_BRAIN)
    {
        CopyFrontierBrainTrainerName(dst);
        return;
    }
    else if (trainerId > TRAINER_PARTNER(PARTNER_NONE))
    {
        for (i = 0; gBattlePartners[difficulty][trainerId - TRAINER_PARTNER(PARTNER_NONE)].trainerName[i] != EOS; i++)
            dst[i] = gBattlePartners[difficulty][trainerId - TRAINER_PARTNER(PARTNER_NONE)].trainerName[i];
    }
    else if (trainerId < FRONTIER_TRAINERS_COUNT)
    {
        for (i = 0; i < PLAYER_NAME_LENGTH; i++)
            dst[i] = gFacilityTrainers[trainerId].trainerName[i];
    }
    else if (trainerId < TRAINER_RECORD_MIXING_APPRENTICE)
    {
        if (gBattleTypeFlags & BATTLE_TYPE_RECORDED)
        {
            GetRecordedBattleRecordMixFriendName(dst);
            return;
        }
        else
        {
            struct EmeraldBattleTowerRecord *record = &gSaveBlock2Ptr->frontier.towerRecords[trainerId - TRAINER_RECORD_MIXING_FRIEND];
            TVShowConvertInternationalString(dst, record->name, record->language);
            return;
        }
    }
    else
    {
        u8 id, language;

        if (gBattleTypeFlags & BATTLE_TYPE_RECORDED)
        {
            id = GetRecordedBattleApprenticeId();
            language = GetRecordedBattleApprenticeLanguage();
        }
        else
        {
            struct Apprentice *apprentice = &gSaveBlock2Ptr->apprentices[trainerId - TRAINER_RECORD_MIXING_APPRENTICE];
            id = apprentice->id;
            language = apprentice->language;
        }
        TVShowConvertInternationalString(dst, GetApprenticeNameInLanguage(id, language), language);
        return;
    }

    dst[i] = EOS;
}

static bool8 IsFrontierTrainerFemale(u16 trainerId)
{
    u32 i;
    u8 facilityClass;

    SetFacilityPtrsGetLevel();
    if (trainerId == TRAINER_EREADER)
    {
    #if FREE_BATTLE_TOWER_E_READER == FALSE
        facilityClass = gSaveBlock2Ptr->frontier.ereaderTrainer.facilityClass;
    #else
        facilityClass = 0;
    #endif //FREE_BATTLE_TOWER_E_READER
    }
    else if (trainerId == TRAINER_FRONTIER_BRAIN)
    {
        return IsFrontierBrainFemale();
    }
    else if (trainerId < FRONTIER_TRAINERS_COUNT)
    {
        facilityClass = gFacilityTrainers[trainerId].facilityClass;
    }
    else if (trainerId < TRAINER_RECORD_MIXING_APPRENTICE)
    {
        facilityClass = gSaveBlock2Ptr->frontier.towerRecords[trainerId - TRAINER_RECORD_MIXING_FRIEND].facilityClass;
    }
    else
    {
        facilityClass = gApprentices[gSaveBlock2Ptr->apprentices[trainerId - TRAINER_RECORD_MIXING_APPRENTICE].id].facilityClass;
    }

    // Search female classes.
    for (i = 0; i < ARRAY_COUNT(gTowerFemaleFacilityClasses); i++)
    {
        if (gTowerFemaleFacilityClasses[i] == facilityClass)
            break;
    }
    if (i != ARRAY_COUNT(gTowerFemaleFacilityClasses))
        return TRUE;
    else
        return FALSE;
}

void FillFrontierTrainerParty(u8 monsCount)
{
    ZeroEnemyPartyMons();
    FillTrainerParty(TRAINER_BATTLE_PARAM.opponentA, 0, monsCount);
}

void FillFrontierTrainersParties(u8 monsCount)
{
    ZeroEnemyPartyMons();
    FillTrainerParty(TRAINER_BATTLE_PARAM.opponentA, 0, monsCount);
    FillTrainerParty(TRAINER_BATTLE_PARAM.opponentB, 3, monsCount);
}

static void FillTentTrainerParty(u8 monsCount)
{
    ZeroEnemyPartyMons();
    FillTentTrainerParty_(TRAINER_BATTLE_PARAM.opponentA, 0, monsCount);
}

void CreateFacilityMon(const struct TrainerMon *fmon, u16 level, u8 fixedIV, u32 otID, u32 flags, struct Pokemon *dst)
{
    u8 ball = (fmon->ball == 0xFF) ? Random() % POKEBALL_COUNT : fmon->ball;
    u16 move;
    u32 personality = 0, ability, friendship, j;

    if (fmon->gender == TRAINER_MON_MALE)
    {
        personality = GeneratePersonalityForGender(MON_MALE, fmon->species);
    }
    else if (fmon->gender == TRAINER_MON_FEMALE)
    {
        personality = GeneratePersonalityForGender(MON_FEMALE, fmon->species);
    }

    ModifyPersonalityForNature(&personality, fmon->nature);
    CreateMon(dst, fmon->species, level, fixedIV, TRUE, personality, otID, OT_ID_PRESET);

    friendship = MAX_FRIENDSHIP;
    // Give the chosen Pokémon its specified moves.
    for (j = 0; j < MAX_MON_MOVES; j++)
    {
        move = fmon->moves[j];
        if (flags & FLAG_FRONTIER_MON_FACTORY && move == MOVE_RETURN)
            move = MOVE_FRUSTRATION;

        SetMonMoveSlot(dst, move, j);
        if (GetMoveEffect(move) == EFFECT_FRUSTRATION)
            friendship = 0;  // Frustration is more powerful the lower the pokemon's friendship is.
    }

    SetMonData(dst, MON_DATA_FRIENDSHIP, &friendship);
    SetMonData(dst, MON_DATA_HELD_ITEM, &fmon->heldItem);

    // try to set ability. Otherwise, random of non-hidden as per vanilla
    if (fmon->ability != ABILITY_NONE)
    {
        const struct SpeciesInfo *speciesInfo = &gSpeciesInfo[fmon->species];
        u32 maxAbilities = ARRAY_COUNT(speciesInfo->abilities);
        for (ability = 0; ability < maxAbilities; ++ability)
        {
            if (speciesInfo->abilities[ability] == fmon->ability)
                break;
        }
        if (ability >= maxAbilities)
            ability = 0;
        SetMonData(dst, MON_DATA_ABILITY_NUM, &ability);
    }

    if (fmon->ev != NULL)
    {
        SetMonData(dst, MON_DATA_HP_EV, &(fmon->ev[0]));
        SetMonData(dst, MON_DATA_ATK_EV, &(fmon->ev[1]));
        SetMonData(dst, MON_DATA_DEF_EV, &(fmon->ev[2]));
        SetMonData(dst, MON_DATA_SPATK_EV, &(fmon->ev[3]));
        SetMonData(dst, MON_DATA_SPDEF_EV, &(fmon->ev[4]));
        SetMonData(dst, MON_DATA_SPEED_EV, &(fmon->ev[5]));
    }

    if (fmon->iv)
        SetMonData(dst, MON_DATA_IVS, &(fmon->iv));

    if (fmon->isShiny)
    {
        u32 data = TRUE;
        SetMonData(dst, MON_DATA_IS_SHINY, &data);
    }
    if (fmon->dynamaxLevel > 0)
    {
        u32 data = fmon->dynamaxLevel;
        SetMonData(dst, MON_DATA_DYNAMAX_LEVEL, &data);
    }
    if (fmon->gigantamaxFactor)
    {
        u32 data = fmon->gigantamaxFactor;
        SetMonData(dst, MON_DATA_GIGANTAMAX_FACTOR, &data);
    }
    if (fmon->teraType)
    {
        u32 data = fmon->teraType;
        SetMonData(dst, MON_DATA_TERA_TYPE, &data);
    }


    SetMonData(dst, MON_DATA_POKEBALL, &ball);
    CalculateMonStats(dst);
}

static void FillTrainerParty(u16 trainerId, u8 firstMonId, u8 monCount)
{
    s32 i, j;
    u16 chosenMonIndices[MAX_FRONTIER_PARTY_SIZE];
    u8 level = SetFacilityPtrsGetLevel();
    u8 fixedIV = 0;
    u8 bfMonCount;
    const u16 *monSet = NULL;
    u32 otID = 0;

    if (trainerId < FRONTIER_TRAINERS_COUNT)
    {
        // Normal battle frontier trainer.
        fixedIV = GetFrontierTrainerFixedIvs(trainerId);
        monSet = gFacilityTrainers[TRAINER_BATTLE_PARAM.opponentA].monSet;
    }
    else if (trainerId == TRAINER_EREADER)
    {
    #if FREE_BATTLE_TOWER_E_READER == FALSE
        for (i = firstMonId; i < firstMonId + FRONTIER_PARTY_SIZE; i++)
            CreateBattleTowerMon(&gEnemyParty[i], &gSaveBlock2Ptr->frontier.ereaderTrainer.party[i - firstMonId]);
    #endif //FREE_BATTLE_TOWER_E_READER
        return;
    }
    else if (trainerId == TRAINER_FRONTIER_BRAIN)
    {
        CreateFrontierBrainPokemon();
        return;
    }
    else if (trainerId < TRAINER_RECORD_MIXING_APPRENTICE)
    {
        // Record mixed player.
        for (j = 0, i = firstMonId; i < firstMonId + monCount; j++, i++)
        {
            if (gSaveBlock2Ptr->frontier.towerRecords[trainerId - TRAINER_RECORD_MIXING_FRIEND].party[j].species != SPECIES_NONE
                && gSaveBlock2Ptr->frontier.towerRecords[trainerId - TRAINER_RECORD_MIXING_FRIEND].party[j].level <= level)
            {
                CreateBattleTowerMon_HandleLevel(&gEnemyParty[i], &gSaveBlock2Ptr->frontier.towerRecords[trainerId - TRAINER_RECORD_MIXING_FRIEND].party[j], FALSE);
            }
        }
        return;
    }
    else
    {
        // Apprentice.
        for (i = firstMonId; i < firstMonId + FRONTIER_PARTY_SIZE; i++)
            CreateApprenticeMon(&gEnemyParty[i], &gSaveBlock2Ptr->apprentices[trainerId - TRAINER_RECORD_MIXING_APPRENTICE], i - firstMonId);
        return;
    }

    // Regular battle frontier trainer.
    // Attempt to fill the trainer's party with random Pokémon until 3 have been
    // successfully chosen. The trainer's party may not have duplicate Pokémon species
    // or duplicate held items.
    for (bfMonCount = 0; monSet[bfMonCount] != 0xFFFF; bfMonCount++)
        ;
    i = 0;
    otID = Random32();
    while (i != monCount)
    {
        u16 monId = monSet[Random() % bfMonCount];

        // "High tier" Pokémon are only allowed on open level mode
        // 20 is not a possible value for level here
        if ((level == FRONTIER_MAX_LEVEL_50 || level == 20) && monId > FRONTIER_MONS_HIGH_TIER)
            continue;

        // Ensure this Pokémon species isn't a duplicate.
        for (j = 0; j < i + firstMonId; j++)
        {
            if (GetMonData(&gEnemyParty[j], MON_DATA_SPECIES, NULL) == gFacilityTrainerMons[monId].species)
                break;
        }
        if (j != i + firstMonId)
            continue;

        // Ensure this Pokemon's held item isn't a duplicate.
        for (j = 0; j < i + firstMonId; j++)
        {
            if (GetMonData(&gEnemyParty[j], MON_DATA_HELD_ITEM, NULL) != ITEM_NONE
             && GetMonData(&gEnemyParty[j], MON_DATA_HELD_ITEM, NULL) == gFacilityTrainerMons[monId].heldItem)
                break;
        }
        if (j != i + firstMonId)
            continue;

        // Ensure this exact Pokémon index isn't a duplicate. This check doesn't seem necessary
        // because the species and held items were already checked directly above.
        for (j = 0; j < i; j++)
        {
            if (chosenMonIndices[j] == monId)
                break;
        }
        if (j != i)
            continue;

        chosenMonIndices[i] = monId;

        // Place the chosen Pokémon into the trainer's party.
        CreateFacilityMon(&gFacilityTrainerMons[monId], level, fixedIV, otID, 0, &gEnemyParty[i + firstMonId]);

        // The Pokémon was successfully added to the trainer's party, so it's safe to move on to
        // the next party slot.
        i++;
    }
}

u16 GetRandomFrontierMonFromSet(u16 trainerId)
{
    u8 level = SetFacilityPtrsGetLevel();
    const u16 *monSet = gFacilityTrainers[trainerId].monSet;
    u8 numMons = 0;
    u32 monId = monSet[numMons];

    while (monId != 0xFFFF)
    {
        numMons++;
        monId = monSet[numMons];
        if (monId == 0xFFFF)
            break;
    }

    do
    {
        // "High tier" Pokémon are only allowed on open level mode
        // 20 is not a possible value for level here
        monId = monSet[Random() % numMons];
    } while((level == FRONTIER_MAX_LEVEL_50 || level == 20) && monId > FRONTIER_MONS_HIGH_TIER);

    return monId;
}

static void FillFactoryTrainerParty(void)
{
    ZeroEnemyPartyMons();
    if (gSaveBlock2Ptr->frontier.lvlMode != FRONTIER_LVL_TENT)
        FillFactoryFrontierTrainerParty(TRAINER_BATTLE_PARAM.opponentA, 0);
    else
        FillFactoryTentTrainerParty(TRAINER_BATTLE_PARAM.opponentA, 0);
}

static void FillFactoryFrontierTrainerParty(u16 trainerId, u8 firstMonId)
{
    u8 i;
    u8 level;
    u8 fixedIV;
    u32 otID;

    if (trainerId < FRONTIER_TRAINERS_COUNT)
    {
    // By mistake Battle Tower's Level 50 challenge number is used to determine the IVs for Battle Factory.
    #ifdef BUGFIX
        u8 lvlMode = gSaveBlock2Ptr->frontier.lvlMode;
        u8 battleMode = VarGet(VAR_FRONTIER_BATTLE_MODE);
        u8 challengeNum = gSaveBlock2Ptr->frontier.factoryWinStreaks[battleMode][lvlMode] / FRONTIER_STAGES_PER_CHALLENGE;
    #else
        u8 UNUSED lvlMode = gSaveBlock2Ptr->frontier.lvlMode;
        u8 battleMode = VarGet(VAR_FRONTIER_BATTLE_MODE);
        u8 challengeNum = gSaveBlock2Ptr->frontier.towerWinStreaks[battleMode][FRONTIER_LVL_50] / FRONTIER_STAGES_PER_CHALLENGE;
    #endif
        if (gSaveBlock2Ptr->frontier.curChallengeBattleNum < FRONTIER_STAGES_PER_CHALLENGE - 1)
            fixedIV = GetFactoryMonFixedIV(challengeNum, FALSE);
        else
            fixedIV = GetFactoryMonFixedIV(challengeNum, TRUE); // Last trainer in challenge uses higher IVs
    }
    else if (trainerId == TRAINER_EREADER)
    {
    #if FREE_BATTLE_TOWER_E_READER == FALSE
        for (i = firstMonId; i < firstMonId + FRONTIER_PARTY_SIZE; i++)
            CreateBattleTowerMon(&gEnemyParty[i], &gSaveBlock2Ptr->frontier.ereaderTrainer.party[i - firstMonId]);
    #endif //FREE_BATTLE_TOWER_E_READER
        return;
    }
    else if (trainerId == TRAINER_FRONTIER_BRAIN)
    {
        FillFactoryBrainParty();
        return;
    }
    else
    {
        fixedIV = MAX_PER_STAT_IVS;
    }

    level = SetFacilityPtrsGetLevel();
    otID = T1_READ_32(gSaveBlock2Ptr->playerTrainerId);
    for (i = 0; i < FRONTIER_PARTY_SIZE; i++)
    {
        u16 monId = gFrontierTempParty[i];
        CreateFacilityMon(&gFacilityTrainerMons[monId],
                level, fixedIV, otID, FLAG_FRONTIER_MON_FACTORY,
                &gEnemyParty[firstMonId + i]);
    }
}

static void FillFactoryTentTrainerParty(u16 trainerId, u8 firstMonId)
{
    u8 i;
    u8 level = TENT_MIN_LEVEL;
    u8 fixedIV = 0;
    u32 otID = T1_READ_32(gSaveBlock2Ptr->playerTrainerId);

    for (i = 0; i < FRONTIER_PARTY_SIZE; i++)
    {
        u16 monId = gFrontierTempParty[i];
        CreateFacilityMon(&gFacilityTrainerMons[monId],
                level, fixedIV, otID, 0,
                &gEnemyParty[firstMonId + i]);
    }
}

void FrontierSpeechToString(const u16 *words)
{
    ConvertEasyChatWordsToString(gStringVar4, words, 3, 2);
    if (GetStringWidth(FONT_NORMAL, gStringVar4, -1) > 204u)
    {
        s32 i = 0;

        ConvertEasyChatWordsToString(gStringVar4, words, 2, 3);
        while (gStringVar4[i++] != CHAR_NEWLINE)
            ;
        while (gStringVar4[i] != CHAR_NEWLINE)
            i++;

        gStringVar4[i] = CHAR_PROMPT_SCROLL;
    }
}

static void GetOpponentIntroSpeech(void)
{
    u16 trainerId;
    SetFacilityPtrsGetLevel();

    if (gSpecialVar_0x8005)
        trainerId = TRAINER_BATTLE_PARAM.opponentB;
    else
        trainerId = TRAINER_BATTLE_PARAM.opponentA;

#if FREE_BATTLE_TOWER_E_READER == FALSE
    if (trainerId == TRAINER_EREADER)
        FrontierSpeechToString(gSaveBlock2Ptr->frontier.ereaderTrainer.greeting);
    else if (trainerId < FRONTIER_TRAINERS_COUNT)
#else
    if (trainerId < FRONTIER_TRAINERS_COUNT)
#endif //FREE_BATTLE_TOWER_E_READER
        FrontierSpeechToString(gFacilityTrainers[trainerId].speechBefore);
    else if (trainerId < TRAINER_RECORD_MIXING_APPRENTICE)
        FrontierSpeechToString(gSaveBlock2Ptr->frontier.towerRecords[trainerId - TRAINER_RECORD_MIXING_FRIEND].greeting);
    else
        BufferApprenticeChallengeText(trainerId - TRAINER_RECORD_MIXING_APPRENTICE);
}

static void HandleSpecialTrainerBattleEnd(void)
{
    s32 i;

    RecordedBattle_SaveBattleOutcome();
    switch (gBattleScripting.specialTrainerBattleType)
    {
    case SPECIAL_BATTLE_TOWER:
    case SPECIAL_BATTLE_DOME:
    case SPECIAL_BATTLE_PALACE:
    case SPECIAL_BATTLE_ARENA:
    case SPECIAL_BATTLE_FACTORY:
    case SPECIAL_BATTLE_PIKE_SINGLE:
    case SPECIAL_BATTLE_PIKE_DOUBLE:
    case SPECIAL_BATTLE_PYRAMID:
        if (gSaveBlock2Ptr->frontier.battlesCount < 0xFFFFFF)
        {
            gSaveBlock2Ptr->frontier.battlesCount++;
            if (gSaveBlock2Ptr->frontier.battlesCount % 20 == 0)
                UpdateGymLeaderRematch();
        }
        else
        {
            gSaveBlock2Ptr->frontier.battlesCount = 0xFFFFFF;
        }
        break;
    case SPECIAL_BATTLE_SECRET_BASE:
        for (i = 0; i < PARTY_SIZE; i++)
        {
            u16 itemBefore = GetMonData(&gSaveBlock1Ptr->playerParty[i], MON_DATA_HELD_ITEM);
            SetMonData(&gPlayerParty[i], MON_DATA_HELD_ITEM, &itemBefore);
        }
        break;
    case SPECIAL_BATTLE_EREADER:
        CopyEReaderTrainerFarewellMessage();
        break;
    case SPECIAL_BATTLE_MULTI:
        for (i = 0; i < 3; i++)
        {
            if (GetMonData(&gPlayerParty[i], MON_DATA_SPECIES))
                gSaveBlock1Ptr->playerParty[i] = gPlayerParty[i];
        }
        break;
    }

    SetMainCallback2(CB2_ReturnToFieldContinueScriptPlayMapMusic);
}

static void Task_StartBattleAfterTransition(u8 taskId)
{
    if (IsBattleTransitionDone() == TRUE)
    {
        gMain.savedCallback = HandleSpecialTrainerBattleEnd;
        SetMainCallback2(CB2_InitBattle);
        DestroyTask(taskId);
    }
}

void DoSpecialTrainerBattle(void)
{
    s32 i;

    gBattleScripting.specialTrainerBattleType = gSpecialVar_0x8004;
    switch (gSpecialVar_0x8004)
    {
    case SPECIAL_BATTLE_TOWER:
        gBattleTypeFlags = BATTLE_TYPE_TRAINER | BATTLE_TYPE_BATTLE_TOWER;
        switch (VarGet(VAR_FRONTIER_BATTLE_MODE))
        {
        case FRONTIER_MODE_SINGLES:
            FillFrontierTrainerParty(FRONTIER_PARTY_SIZE);
            break;
        case FRONTIER_MODE_DOUBLES:
            FillFrontierTrainerParty(FRONTIER_DOUBLES_PARTY_SIZE);
            gBattleTypeFlags |= BATTLE_TYPE_DOUBLE;
            break;
        case FRONTIER_MODE_MULTIS:
            FillFrontierTrainersParties(FRONTIER_MULTI_PARTY_SIZE);
            gPartnerTrainerId = gSaveBlock2Ptr->frontier.trainerIds[17];
            FillPartnerParty(gPartnerTrainerId);
            gBattleTypeFlags |= BATTLE_TYPE_DOUBLE | BATTLE_TYPE_INGAME_PARTNER | BATTLE_TYPE_MULTI | BATTLE_TYPE_TWO_OPPONENTS;
            break;
        case FRONTIER_MODE_LINK_MULTIS:
            gBattleTypeFlags |= BATTLE_TYPE_DOUBLE | BATTLE_TYPE_LINK | BATTLE_TYPE_MULTI | BATTLE_TYPE_TOWER_LINK_MULTI;
            FillFrontierTrainersParties(FRONTIER_MULTI_PARTY_SIZE);
            break;
        }
        CreateTask(Task_StartBattleAfterTransition, 1);
        PlayMapChosenOrBattleBGM(0);
        BattleTransition_StartOnField(GetSpecialBattleTransition(B_TRANSITION_GROUP_B_TOWER));
        break;
    case SPECIAL_BATTLE_SECRET_BASE:
        for (i = 0; i < PARTY_SIZE; i++)
        {
            u16 itemBefore = GetMonData(&gPlayerParty[i], MON_DATA_HELD_ITEM);
            SetMonData(&gSaveBlock1Ptr->playerParty[i], MON_DATA_HELD_ITEM, &itemBefore);
        }
        CreateTask(Task_StartBattleAfterTransition, 1);
        PlayMapChosenOrBattleBGM(0);
        BattleTransition_StartOnField(GetSpecialBattleTransition(B_TRANSITION_GROUP_SECRET_BASE));
        break;
    case SPECIAL_BATTLE_EREADER:
    #if FREE_BATTLE_TOWER_E_READER == FALSE
        ZeroEnemyPartyMons();
        for (i = 0; i < (int)ARRAY_COUNT(gSaveBlock2Ptr->frontier.ereaderTrainer.party); i++)
            CreateBattleTowerMon(&gEnemyParty[i], &gSaveBlock2Ptr->frontier.ereaderTrainer.party[i]);
        gBattleTypeFlags = BATTLE_TYPE_TRAINER | BATTLE_TYPE_EREADER_TRAINER;
        TRAINER_BATTLE_PARAM.opponentA = 0;
        CreateTask(Task_StartBattleAfterTransition, 1);
        PlayMapChosenOrBattleBGM(0);
        BattleTransition_StartOnField(GetSpecialBattleTransition(B_TRANSITION_GROUP_E_READER));
    #endif //FREE_BATTLE_TOWER_E_READER
        break;
    case SPECIAL_BATTLE_DOME:
        gBattleTypeFlags = BATTLE_TYPE_TRAINER | BATTLE_TYPE_DOME;
        if (VarGet(VAR_FRONTIER_BATTLE_MODE) == FRONTIER_MODE_DOUBLES)
            gBattleTypeFlags |= BATTLE_TYPE_DOUBLE;
        if (TRAINER_BATTLE_PARAM.opponentA == TRAINER_FRONTIER_BRAIN)
            FillFrontierTrainerParty(DOME_BATTLE_PARTY_SIZE);
        CreateTask(Task_StartBattleAfterTransition, 1);
        CreateTask_PlayMapChosenOrBattleBGM(0);
        BattleTransition_StartOnField(GetSpecialBattleTransition(B_TRANSITION_GROUP_B_DOME));
        break;
    case SPECIAL_BATTLE_PALACE:
        gBattleTypeFlags = BATTLE_TYPE_TRAINER | BATTLE_TYPE_PALACE;
        if (VarGet(VAR_FRONTIER_BATTLE_MODE) == FRONTIER_MODE_DOUBLES)
            gBattleTypeFlags |= BATTLE_TYPE_DOUBLE;
        if (gSaveBlock2Ptr->frontier.lvlMode != FRONTIER_LVL_TENT)
            FillFrontierTrainerParty(FRONTIER_PARTY_SIZE);
        else
            FillTentTrainerParty(FRONTIER_PARTY_SIZE);
        CreateTask(Task_StartBattleAfterTransition, 1);
        PlayMapChosenOrBattleBGM(0);
        BattleTransition_StartOnField(GetSpecialBattleTransition(B_TRANSITION_GROUP_B_PALACE));
        break;
    case SPECIAL_BATTLE_ARENA:
        gBattleTypeFlags = BATTLE_TYPE_TRAINER | BATTLE_TYPE_ARENA;
        if (gSaveBlock2Ptr->frontier.lvlMode != FRONTIER_LVL_TENT)
            FillFrontierTrainerParty(FRONTIER_PARTY_SIZE);
        else
            FillTentTrainerParty(FRONTIER_PARTY_SIZE);
        CreateTask(Task_StartBattleAfterTransition, 1);
        PlayMapChosenOrBattleBGM(0);
        BattleTransition_StartOnField(GetSpecialBattleTransition(B_TRANSITION_GROUP_B_ARENA));
        break;
    case SPECIAL_BATTLE_FACTORY:
        gBattleTypeFlags = BATTLE_TYPE_TRAINER | BATTLE_TYPE_FACTORY;
        if (VarGet(VAR_FRONTIER_BATTLE_MODE) == FRONTIER_MODE_DOUBLES)
            gBattleTypeFlags |= BATTLE_TYPE_DOUBLE;
        FillFactoryTrainerParty();
        CreateTask(Task_StartBattleAfterTransition, 1);
        PlayMapChosenOrBattleBGM(0);
        BattleTransition_StartOnField(GetSpecialBattleTransition(B_TRANSITION_GROUP_B_FACTORY));
        break;
    case SPECIAL_BATTLE_PIKE_SINGLE:
        gBattleTypeFlags = BATTLE_TYPE_TRAINER | BATTLE_TYPE_BATTLE_TOWER;
        FillFrontierTrainerParty(FRONTIER_PARTY_SIZE);
        CreateTask(Task_StartBattleAfterTransition, 1);
        PlayMapChosenOrBattleBGM(0);
        BattleTransition_StartOnField(GetSpecialBattleTransition(B_TRANSITION_GROUP_B_PIKE));
        break;
    case SPECIAL_BATTLE_PYRAMID:
        gBattleTypeFlags = BATTLE_TYPE_TRAINER | BATTLE_TYPE_PYRAMID;
        FillFrontierTrainerParty(FRONTIER_PARTY_SIZE);
        CreateTask(Task_StartBattleAfterTransition, 1);
        PlayMapChosenOrBattleBGM(0);
        BattleTransition_StartOnField(GetSpecialBattleTransition(B_TRANSITION_GROUP_B_PYRAMID));
        break;
    case SPECIAL_BATTLE_PIKE_DOUBLE:
        gBattleTypeFlags = BATTLE_TYPE_TRAINER | BATTLE_TYPE_BATTLE_TOWER | BATTLE_TYPE_DOUBLE | BATTLE_TYPE_TWO_OPPONENTS;
        FillFrontierTrainersParties(1);
        CreateTask(Task_StartBattleAfterTransition, 1);
        PlayMapChosenOrBattleBGM(0);
        BattleTransition_StartOnField(GetSpecialBattleTransition(B_TRANSITION_GROUP_B_PIKE));
        break;
    case SPECIAL_BATTLE_MULTI:
        if (gSpecialVar_0x8005 & MULTI_BATTLE_2_VS_WILD) // Player + AI against wild mon
        {
            gBattleTypeFlags = BATTLE_TYPE_DOUBLE | BATTLE_TYPE_MULTI | BATTLE_TYPE_INGAME_PARTNER;
        }
        else if (gSpecialVar_0x8005 & MULTI_BATTLE_2_VS_1) // Player + AI against one trainer
        {
            TRAINER_BATTLE_PARAM.opponentB = 0xFFFF;
            gBattleTypeFlags = BATTLE_TYPE_TRAINER | BATTLE_TYPE_DOUBLE | BATTLE_TYPE_MULTI | BATTLE_TYPE_INGAME_PARTNER;
        }
        else // MULTI_BATTLE_2_VS_2
        {
            gBattleTypeFlags = BATTLE_TYPE_TRAINER | BATTLE_TYPE_DOUBLE | BATTLE_TYPE_TWO_OPPONENTS | BATTLE_TYPE_MULTI | BATTLE_TYPE_INGAME_PARTNER;
        }

        gPartnerTrainerId = VarGet(gSpecialVar_0x8006) + TRAINER_PARTNER(PARTNER_NONE);
        FillPartnerParty(gPartnerTrainerId);
        CreateTask(Task_StartBattleAfterTransition, 1);
        PlayMapChosenOrBattleBGM(0);
        if (gSpecialVar_0x8005 & MULTI_BATTLE_2_VS_WILD)
            BattleTransition_StartOnField(GetWildBattleTransition());
        else
            BattleTransition_StartOnField(GetTrainerBattleTransition());

        if (gSpecialVar_0x8005 & MULTI_BATTLE_CHOOSE_MONS) // Skip mons restoring(done in the script)
            gBattleScripting.specialTrainerBattleType = 0xFF;
        break;
    }
}

static void SaveCurrentWinStreak(void)
{
    u8 lvlMode = gSaveBlock2Ptr->frontier.lvlMode;
    u8 battleMode = VarGet(VAR_FRONTIER_BATTLE_MODE);
    u16 winStreak = GetCurrentBattleTowerWinStreak(lvlMode, battleMode);

    if (gSaveBlock2Ptr->frontier.towerWinStreaks[battleMode][lvlMode] < winStreak)
        gSaveBlock2Ptr->frontier.towerWinStreaks[battleMode][lvlMode] = winStreak;
}

static void SaveBattleTowerRecord(void)
{
    s32 i;
    u8 lvlMode, battleMode, class;
    struct EmeraldBattleTowerRecord *playerRecord = &gSaveBlock2Ptr->frontier.towerPlayer;

    ClearBattleTowerRecord(playerRecord);
    lvlMode = gSaveBlock2Ptr->frontier.lvlMode;
    battleMode = VarGet(VAR_FRONTIER_BATTLE_MODE);
    if (gSaveBlock2Ptr->playerGender != MALE)
    {
        class = gTowerFemaleFacilityClasses[(gSaveBlock2Ptr->playerTrainerId[0] +
                                       gSaveBlock2Ptr->playerTrainerId[1] +
                                       gSaveBlock2Ptr->playerTrainerId[2] +
                                       gSaveBlock2Ptr->playerTrainerId[3]) % ARRAY_COUNT(gTowerFemaleFacilityClasses)];
    }
    else
    {
        class = gTowerMaleFacilityClasses[(gSaveBlock2Ptr->playerTrainerId[0] +
                                     gSaveBlock2Ptr->playerTrainerId[1] +
                                     gSaveBlock2Ptr->playerTrainerId[2] +
                                     gSaveBlock2Ptr->playerTrainerId[3]) % ARRAY_COUNT(gTowerMaleFacilityClasses)];
    }
    playerRecord->lvlMode = lvlMode;
    playerRecord->facilityClass = class;
    CopyTrainerId(playerRecord->trainerId, gSaveBlock2Ptr->playerTrainerId);
    StringCopy_PlayerName(playerRecord->name, gSaveBlock2Ptr->playerName);
    playerRecord->winStreak = GetCurrentBattleTowerWinStreak(lvlMode, battleMode);

    for (i = 0; i < EASY_CHAT_BATTLE_WORDS_COUNT; i++)
    {
        playerRecord->greeting[i] = gSaveBlock1Ptr->easyChatBattleStart[i];
        playerRecord->speechWon[i] = gSaveBlock1Ptr->easyChatBattleWon[i];
        playerRecord->speechLost[i] = gSaveBlock1Ptr->easyChatBattleLost[i];
    }

    for (i = 0; i < MAX_FRONTIER_PARTY_SIZE; i++)
    {
        if (gSaveBlock2Ptr->frontier.selectedPartyMons[i] != 0)
            ConvertPokemonToBattleTowerPokemon(&gPlayerParty[gSaveBlock2Ptr->frontier.selectedPartyMons[i] - 1], &playerRecord->party[i]);
    }

    playerRecord->language = gGameLanguage;
    CalcEmeraldBattleTowerChecksum(&gSaveBlock2Ptr->frontier.towerPlayer);
    SaveCurrentWinStreak();
}

static void SaveTowerChallenge(void)
{
    u16 lvlMode = gSaveBlock2Ptr->frontier.lvlMode;
    u16 battleMode = VarGet(VAR_FRONTIER_BATTLE_MODE);
    s32 challengeNum = (signed)(gSaveBlock2Ptr->frontier.towerWinStreaks[battleMode][lvlMode] / FRONTIER_STAGES_PER_CHALLENGE);

    if (gSpecialVar_0x8005 == 0 && (challengeNum > 1 || gSaveBlock2Ptr->frontier.curChallengeBattleNum != 0))
        SaveBattleTowerRecord();

    ClearEnemyPartyAfterChallenge();
    gSaveBlock2Ptr->frontier.challengeStatus = gSpecialVar_0x8005;
    VarSet(VAR_TEMP_CHALLENGE_STATUS, 0);
    gSaveBlock2Ptr->frontier.challengePaused = TRUE;
    SaveGameFrontier();
}

static void BattleTowerNop1(void)
{

}

static void BattleTowerNop2(void)
{

}

static void GetApprenticeMultiPartnerParty(u16 trainerId)
{
    s32 i, count;
    u32 validSpecies[MULTI_PARTY_SIZE];
    u16 species1 = GetMonData(&gPlayerParty[0], MON_DATA_SPECIES, NULL);
    u16 species2 = GetMonData(&gPlayerParty[1], MON_DATA_SPECIES, NULL);

    count = 0;
    for (i = 0; i < MULTI_PARTY_SIZE; i++)
    {
        u16 apprenticeSpecies = gSaveBlock2Ptr->apprentices[trainerId - TRAINER_RECORD_MIXING_APPRENTICE].party[i].species;
        if (apprenticeSpecies != species1 && apprenticeSpecies != species2)
        {
            validSpecies[count] = i;
            count++;
        }
    }

    gFrontierTempParty[0] = validSpecies[Random() % count];
    do
    {
        gFrontierTempParty[1] = validSpecies[Random() % count];
    } while (gFrontierTempParty[0] == gFrontierTempParty[1]);
}

static void GetRecordMixFriendMultiPartnerParty(u16 trainerId)
{
    s32 i, count;
    u32 validSpecies[3];
    u32 lvlMode = gSaveBlock2Ptr->frontier.lvlMode;
    u16 species1 = GetMonData(&gPlayerParty[0], MON_DATA_SPECIES, NULL);
    u16 species2 = GetMonData(&gPlayerParty[1], MON_DATA_SPECIES, NULL);

    count = 0;
    for (i = 0; i < MAX_FRONTIER_PARTY_SIZE; i++)
    {
        if (gSaveBlock2Ptr->frontier.towerRecords[trainerId - TRAINER_RECORD_MIXING_FRIEND].party[i].species != species1
            && gSaveBlock2Ptr->frontier.towerRecords[trainerId - TRAINER_RECORD_MIXING_FRIEND].party[i].species != species2
            && gSaveBlock2Ptr->frontier.towerRecords[trainerId - TRAINER_RECORD_MIXING_FRIEND].party[i].level <= GetFrontierEnemyMonLevel(lvlMode)
            && gSaveBlock2Ptr->frontier.towerRecords[trainerId - TRAINER_RECORD_MIXING_FRIEND].party[i].species != SPECIES_NONE)
        {
            validSpecies[count] = i;
            count++;
        }
    }

    gFrontierTempParty[2] = validSpecies[Random() % count];
    do
    {
        gFrontierTempParty[3] = validSpecies[Random() % count];
    } while (gFrontierTempParty[2] == gFrontierTempParty[3]);
}

static void LoadMultiPartnerCandidatesData(void)
{
    s32 i, j, k;
    u32 spArray[5];
    s32 r10;
    u16 trainerId;
    u16 monId;
    u32 lvlMode, battleMode;
    s32 challengeNum;
    u32 species1, species2;
    u32 UNUSED level;
    struct ObjectEventTemplate *objEventTemplates;

    objEventTemplates = gSaveBlock1Ptr->objectEventTemplates;
    lvlMode = gSaveBlock2Ptr->frontier.lvlMode;
    battleMode = VarGet(VAR_FRONTIER_BATTLE_MODE);
    challengeNum = gSaveBlock2Ptr->frontier.towerWinStreaks[battleMode][lvlMode] / FRONTIER_STAGES_PER_CHALLENGE;
    species1 = GetMonData(&gPlayerParty[0], MON_DATA_SPECIES, NULL);
    species2 = GetMonData(&gPlayerParty[1], MON_DATA_SPECIES, NULL);
    level = SetFacilityPtrsGetLevel();

    j = 0;
    do
    {
        do
        {
            trainerId = GetRandomScaledFrontierTrainerId(challengeNum, 0);
            for (i = 0; i < j; i++)
            {
                if (gSaveBlock2Ptr->frontier.trainerIds[i] == trainerId)
                    break;
                if (gFacilityTrainers[gSaveBlock2Ptr->frontier.trainerIds[i]].facilityClass == gFacilityTrainers[trainerId].facilityClass)
                    break;
            }
        } while (i != j);
        gSaveBlock2Ptr->frontier.trainerIds[j] = trainerId;
        j++;
    } while (j < 6);

    r10 = 8;
    for (i = 0; i < 6; i++)
    {
        trainerId = gSaveBlock2Ptr->frontier.trainerIds[i];
        objEventTemplates[i + 1].graphicsId = GetBattleFacilityTrainerGfxId(trainerId);
        for (j = 0; j < 2; j++)
        {
            while (1)
            {
                monId = GetRandomFrontierMonFromSet(trainerId);
                if (j % 2 != 0 && gFacilityTrainerMons[gSaveBlock2Ptr->frontier.trainerIds[r10 - 1]].heldItem == gFacilityTrainerMons[monId].heldItem)
                    continue;

                for (k = 8; k < r10; k++)
                {
                    if (gFacilityTrainerMons[gSaveBlock2Ptr->frontier.trainerIds[k]].species == gFacilityTrainerMons[monId].species)
                        break;
                    if (species1 == gFacilityTrainerMons[monId].species)
                        break;
                    if (species2 == gFacilityTrainerMons[monId].species)
                        break;
                }
                if (k == r10)
                    break;
            }

            gSaveBlock2Ptr->frontier.trainerIds[r10] = monId;
            r10++;
        }
    }

    r10 = 0;
    ValidateApprenticesChecksums();
    for (i = 0; i < APPRENTICE_COUNT; i++)
    {
        if (gSaveBlock2Ptr->apprentices[i].lvlMode != 0
            && sApprenticeChallengeThreshold[gSaveBlock2Ptr->apprentices[i].numQuestions] / FRONTIER_STAGES_PER_CHALLENGE <= challengeNum
            && gSaveBlock2Ptr->apprentices[i].lvlMode - 1 == lvlMode)
        {
            k = 0;
            for (j = 0; j < MULTI_PARTY_SIZE; j++)
            {
                if (species1 != gSaveBlock2Ptr->apprentices[i].party[j].species
                    && species2 != gSaveBlock2Ptr->apprentices[i].party[j].species)
                {
                    k++;
                }
            }
            if (k > 2)
            {
                spArray[r10] = i + TRAINER_RECORD_MIXING_APPRENTICE;
                r10++;
            }
        }
    }
    if (r10 != 0)
    {
        gSaveBlock2Ptr->frontier.trainerIds[6] = spArray[Random() % r10];
        objEventTemplates[7].graphicsId = GetBattleFacilityTrainerGfxId(gSaveBlock2Ptr->frontier.trainerIds[6]);
        FlagClear(FLAG_HIDE_BATTLE_TOWER_MULTI_BATTLE_PARTNER_ALT_1);
        GetApprenticeMultiPartnerParty(gSaveBlock2Ptr->frontier.trainerIds[6]);
    }

    r10 = 0;
    for (i = 0; i < BATTLE_TOWER_RECORD_COUNT; i++)
    {
        u32 *record = (u32 *)(&gSaveBlock2Ptr->frontier.towerRecords[i]);
        u32 recordHasData = 0;
        u32 checksum = 0;
        for (j = 0; j < (sizeof(struct EmeraldBattleTowerRecord) - 4) / 4; j++) // - 4, because of the last field being the checksum itself.
        {
            recordHasData |= record[j];
            checksum += record[j];
        }

        if (gSaveBlock2Ptr->frontier.towerRecords[i].winStreak / FRONTIER_STAGES_PER_CHALLENGE <= challengeNum
            && gSaveBlock2Ptr->frontier.towerRecords[i].lvlMode == lvlMode
            && recordHasData
            && gSaveBlock2Ptr->frontier.towerRecords[i].checksum == checksum)
        {
            k = 0;
            for (j = 0; j < MAX_FRONTIER_PARTY_SIZE; j++)
            {
                if (species1 != gSaveBlock2Ptr->frontier.towerRecords[i].party[j].species
                    && species2 != gSaveBlock2Ptr->frontier.towerRecords[i].party[j].species
                    && gSaveBlock2Ptr->frontier.towerRecords[i].party[j].level <= GetFrontierEnemyMonLevel(lvlMode)
                    && gSaveBlock2Ptr->frontier.towerRecords[i].party[j].species != SPECIES_NONE)
                {
                    k++;
                }
            }
            if (k > 1)
            {
                spArray[r10] = i + TRAINER_RECORD_MIXING_FRIEND;
                r10++;
            }
        }
    }
    if (r10 != 0)
    {
        gSaveBlock2Ptr->frontier.trainerIds[7] = spArray[Random() % r10];
        objEventTemplates[8].graphicsId = GetBattleFacilityTrainerGfxId(gSaveBlock2Ptr->frontier.trainerIds[7]);
        FlagClear(FLAG_HIDE_BATTLE_TOWER_MULTI_BATTLE_PARTNER_ALT_2);
        GetRecordMixFriendMultiPartnerParty(gSaveBlock2Ptr->frontier.trainerIds[7]);
    }
}

static void GetPotentialPartnerMoveAndSpecies(u16 trainerId, u16 monId)
{
    u16 move = MOVE_NONE;
    u16 species = 0;
    SetFacilityPtrsGetLevel();

    if (trainerId != TRAINER_EREADER)
    {
        if (trainerId < FRONTIER_TRAINERS_COUNT)
        {
            move = gFacilityTrainerMons[monId].moves[0];
            species = gFacilityTrainerMons[monId].species;
        }
        else if (trainerId < TRAINER_RECORD_MIXING_APPRENTICE)
        {
            move = gSaveBlock2Ptr->frontier.towerRecords[trainerId - TRAINER_RECORD_MIXING_FRIEND].party[gFrontierTempParty[gSpecialVar_0x8005 + 1]].moves[0];
            species = gSaveBlock2Ptr->frontier.towerRecords[trainerId - TRAINER_RECORD_MIXING_FRIEND].party[gFrontierTempParty[gSpecialVar_0x8005 + 1]].species;
        }
        else
        {
            s32 i;

            move = gSaveBlock2Ptr->apprentices[trainerId - TRAINER_RECORD_MIXING_APPRENTICE].party[gFrontierTempParty[gSpecialVar_0x8005 - 1]].moves[0];
            species = gSaveBlock2Ptr->apprentices[trainerId - TRAINER_RECORD_MIXING_APPRENTICE].party[gFrontierTempParty[gSpecialVar_0x8005 - 1]].species;
            for (i = 0; i < PLAYER_NAME_LENGTH; i++)
                gStringVar3[i] = gSaveBlock2Ptr->apprentices[trainerId - TRAINER_RECORD_MIXING_APPRENTICE].playerName[i];
            gStringVar3[i] = EOS;
            ConvertInternationalString(gStringVar3, gSaveBlock2Ptr->apprentices[trainerId - TRAINER_RECORD_MIXING_APPRENTICE].language);
        }
    }

    StringCopy(gStringVar1, GetMoveName(move));
    StringCopy(gStringVar2, GetSpeciesName(species));
}

// For multi battles in the Battle Tower, the player may choose a partner by talking to them
// These partners can be an NPC or a former/record-mixed Apprentice
// When talked to, their response consists of:
// PARTNER_MSGID_INTRO - A greeting
// PARTNER_MSGID_MON1 - Naming one Pokémon on their team, and a move it has
// PARTNER_MSGID_MON2_ASK - Naming a second Pokémon on their team, a move it has, and asking if they'd like to be their partner
// PARTNER_MSGID_ACCEPT - If the player agrees to be their partner
// PARTNER_MSGID_REJECT - If the player declines to be their partner
static void ShowPartnerCandidateMessage(void)
{
    s32 i, j, partnerId;
    s32 monId;
    s32 UNUSED level = SetFacilityPtrsGetLevel();
    u16 winStreak = GetCurrentFacilityWinStreak();
    s32 challengeNum = winStreak / FRONTIER_STAGES_PER_CHALLENGE;
    s32 k = gSpecialVar_LastTalked - 2;
    s32 trainerId = gSaveBlock2Ptr->frontier.trainerIds[k];

    for (partnerId = 0; partnerId < ARRAY_COUNT(sPartnerTrainerTextTables); partnerId++)
    {
        if (sPartnerTrainerTextTables[partnerId].facilityClass == GetFrontierTrainerFacilityClass(trainerId))
            break;
    }

    switch (gSpecialVar_0x8005)
    {
    case PARTNER_MSGID_INTRO:
        if (trainerId == TRAINER_EREADER)
            return;
        if (trainerId < FRONTIER_TRAINERS_COUNT)
        {
            GetFrontierTrainerName(gStringVar1, trainerId);
        }
        else if (trainerId < TRAINER_RECORD_MIXING_APPRENTICE)
        {
            GetFrontierTrainerName(gStringVar1, trainerId);
        }
        else
        {
            s32 i;
            for (i = 0; i < PLAYER_NAME_LENGTH; i++)
                gStringVar1[i] = gSaveBlock2Ptr->apprentices[trainerId - TRAINER_RECORD_MIXING_APPRENTICE].playerName[i];
            gStringVar1[i] = EOS;
            ConvertInternationalString(gStringVar1, gSaveBlock2Ptr->apprentices[trainerId - TRAINER_RECORD_MIXING_APPRENTICE].language);
            ConvertIntToDecimalStringN(gStringVar2, gSaveBlock2Ptr->apprentices[trainerId - TRAINER_RECORD_MIXING_APPRENTICE].number, STR_CONV_MODE_LEFT_ALIGN, 3);
            GetFrontierTrainerName(gStringVar3, trainerId);
        }
        break;
    case PARTNER_MSGID_MON1:
        monId = gSaveBlock2Ptr->frontier.trainerIds[8 + k * 2];
        GetPotentialPartnerMoveAndSpecies(trainerId, monId);
        break;
    case PARTNER_MSGID_MON2_ASK:
        monId = gSaveBlock2Ptr->frontier.trainerIds[9 + k * 2];
        GetPotentialPartnerMoveAndSpecies(trainerId, monId);
        break;
    case PARTNER_MSGID_ACCEPT:
        gPartnerTrainerId = trainerId;
        if (trainerId < FRONTIER_TRAINERS_COUNT)
        {
            gSaveBlock2Ptr->frontier.trainerIds[18] = gSaveBlock2Ptr->frontier.trainerIds[8 + k * 2];
            gSaveBlock2Ptr->frontier.trainerIds[19] = gSaveBlock2Ptr->frontier.trainerIds[9 + k * 2];
        }
        else if (trainerId < TRAINER_RECORD_MIXING_APPRENTICE)
        {
            gSaveBlock2Ptr->frontier.trainerIds[18] = gFrontierTempParty[2];
            gSaveBlock2Ptr->frontier.trainerIds[19] = gFrontierTempParty[3];
        }
        else
        {
            gSaveBlock2Ptr->frontier.trainerIds[18] = gFrontierTempParty[0];
            gSaveBlock2Ptr->frontier.trainerIds[19] = gFrontierTempParty[1];
        }
        for (k = 0; k < FRONTIER_STAGES_PER_CHALLENGE * 2; k++)
        {
            while (1)
            {
                i = GetRandomScaledFrontierTrainerId(challengeNum, k / 2);
                if (gPartnerTrainerId == i)
                    continue;

                for (j = 0; j < k; j++)
                {
                    if (gSaveBlock2Ptr->frontier.trainerIds[j] == i)
                        break;
                }
                if (j == k)
                    break;
            }
            gSaveBlock2Ptr->frontier.trainerIds[k] = i;
        }
        gSaveBlock2Ptr->frontier.trainerIds[17] = trainerId;
        break;
    case PARTNER_MSGID_REJECT:
        break;
    }

    if (trainerId == TRAINER_EREADER)
        return;

    // First check is redundant, only needs to make sure it's not an Apprentice
    if (trainerId < FRONTIER_TRAINERS_COUNT)
    {
        ShowFieldMessage(sPartnerTrainerTextTables[partnerId].strings[gSpecialVar_0x8005]);
    }
    else if (trainerId < TRAINER_RECORD_MIXING_APPRENTICE)
    {
        ShowFieldMessage(sPartnerTrainerTextTables[partnerId].strings[gSpecialVar_0x8005]);
    }
    // Trainer is a former/record-mixed Apprentice, do Apprentice message
    else
    {
        u8 apprenticeId = gSaveBlock2Ptr->apprentices[trainerId - TRAINER_RECORD_MIXING_APPRENTICE].id;
        ShowFieldMessage(sPartnerApprenticeTextTables[apprenticeId][gSpecialVar_0x8005]);
    }
}

static void LoadLinkMultiOpponentsData(void)
{
    s32 challengeNum;
    s32 i, j;
    s32 trainerId = 0;
    u32 lvlMode = gSaveBlock2Ptr->frontier.lvlMode;
    u32 battleMode = VarGet(VAR_FRONTIER_BATTLE_MODE);
    u32 battleNum = gSaveBlock2Ptr->frontier.curChallengeBattleNum;
    GetMultiplayerId(); // Yet another pointless function call.

    switch (gSpecialVar_Result)
    {
    case 0:
        if (battleMode == FRONTIER_MODE_LINK_MULTIS)
        {
            challengeNum = gSaveBlock2Ptr->frontier.towerWinStreaks[battleMode][lvlMode] / FRONTIER_STAGES_PER_CHALLENGE;
            if (IsLinkTaskFinished())
            {
                SendBlock(BitmaskAllOtherLinkPlayers(), &challengeNum, sizeof(challengeNum));
                gSpecialVar_Result = 1;
            }
        }
        else
        {
            gSpecialVar_Result = 6;
        }
        break;
    case 1:
        if ((GetBlockReceivedStatus() & 3) == 3)
        {
            ResetBlockReceivedFlags();
            if (gBlockRecvBuffer[0][0] > gBlockRecvBuffer[1][0])
                challengeNum = gBlockRecvBuffer[0][0];
            else
                challengeNum = gBlockRecvBuffer[1][0];
            for (i = 0; i < FRONTIER_STAGES_PER_CHALLENGE * 2; i++)
            {
                do
                {
                    trainerId = GetRandomScaledFrontierTrainerId(challengeNum, i / 2);
                    for (j = 0; j < i; j++)
                    {
                        if (gSaveBlock2Ptr->frontier.trainerIds[j] == trainerId)
                            break;
                    }
                } while (i != j);
                if (i == j) // This condition is always true, because of the loop above.
                    gSaveBlock2Ptr->frontier.trainerIds[i] = trainerId;
            }
            gSpecialVar_Result = 2;
        }
        break;
    case 2:
        if (IsLinkTaskFinished())
        {
            SendBlock(BitmaskAllOtherLinkPlayers(), &gSaveBlock2Ptr->frontier.trainerIds, sizeof(gSaveBlock2Ptr->frontier.trainerIds));
            gSpecialVar_Result = 3;
        }
        break;
    case 3:
        if ((GetBlockReceivedStatus() & 3) == 3)
        {
            ResetBlockReceivedFlags();
            memcpy(&gSaveBlock2Ptr->frontier.trainerIds, gBlockRecvBuffer, sizeof(gSaveBlock2Ptr->frontier.trainerIds));
            TRAINER_BATTLE_PARAM.opponentA = gSaveBlock2Ptr->frontier.trainerIds[battleNum * 2];
            TRAINER_BATTLE_PARAM.opponentB = gSaveBlock2Ptr->frontier.trainerIds[battleNum * 2 + 1];
            SetBattleFacilityTrainerGfxId(TRAINER_BATTLE_PARAM.opponentA, 0);
            SetBattleFacilityTrainerGfxId(TRAINER_BATTLE_PARAM.opponentB, 1);
            if (gReceivedRemoteLinkPlayers && gWirelessCommType == 0)
                gSpecialVar_Result = 4;
            else
                gSpecialVar_Result = 6;
        }
        break;
    case 4:
        SetCloseLinkCallback();
        gSpecialVar_Result = 5;
        break;
    case 5:
        if (gReceivedRemoteLinkPlayers == 0)
        {
            gSpecialVar_Result = 6;
        }
        break;
    case 6:
        return;
    }
}

static void TowerTryCloseLink(void)
{
    if (gWirelessCommType != 0)
        SetCloseLinkCallback();
}

static void SetMultiPartnerGfx(void)
{
    // 0xF below means use VAR_OBJ_GFX_ID_E
    SetBattleFacilityTrainerGfxId(gSaveBlock2Ptr->frontier.trainerIds[17], 0xF);
}

static void SetTowerInterviewData(void)
{
    s32 i;
    u8 text[32];

    if (VarGet(VAR_FRONTIER_BATTLE_MODE) != FRONTIER_MODE_SINGLES)
        return;

    GetFrontierTrainerName(text, TRAINER_BATTLE_PARAM.opponentA);
    StripExtCtrlCodes(text);
    StringCopy(gSaveBlock2Ptr->frontier.towerInterview.opponentName, text);
    GetBattleTowerTrainerLanguage(&gSaveBlock2Ptr->frontier.towerInterview.opponentLanguage, TRAINER_BATTLE_PARAM.opponentA);
    gSaveBlock2Ptr->frontier.towerInterview.opponentSpecies = GetMonData(&gEnemyParty[gBattlerPartyIndexes[1]], MON_DATA_SPECIES, NULL);
    gSaveBlock2Ptr->frontier.towerInterview.playerSpecies = GetMonData(&gPlayerParty[gBattlerPartyIndexes[0]], MON_DATA_SPECIES, NULL);
    for (i = 0; i < VANILLA_POKEMON_NAME_LENGTH + 1; i++)
        gSaveBlock2Ptr->frontier.towerInterview.opponentMonNickname[i] = gBattleMons[0].nickname[i];
    gSaveBlock2Ptr->frontier.towerBattleOutcome = gBattleOutcome;
}

static void ValidateBattleTowerRecordChecksums(void)
{
    s32 i, j;
    u32 *record = (u32 *)(&gSaveBlock2Ptr->frontier.towerPlayer);
    u32 checksum = 0;

    for (j = 0; j < (sizeof(struct EmeraldBattleTowerRecord) - 4) / 4; j++) // - 4, because of the last field being the checksum itself.
    {
        checksum += record[j];
    }
    if (gSaveBlock2Ptr->frontier.towerPlayer.checksum != checksum)
        ClearBattleTowerRecord(&gSaveBlock2Ptr->frontier.towerPlayer);

    for (i = 0; i < BATTLE_TOWER_RECORD_COUNT; i++)
    {
        record = (u32 *)(&gSaveBlock2Ptr->frontier.towerRecords[i]);
        checksum = 0;
        for (j = 0; j < (sizeof(struct EmeraldBattleTowerRecord) - 4) / 4; j++) // - 4, because of the last field being the checksum itself.
        {
            checksum += record[j];
        }
        if (gSaveBlock2Ptr->frontier.towerRecords[i].checksum != checksum)
            ClearBattleTowerRecord(&gSaveBlock2Ptr->frontier.towerRecords[i]);
    }
}

void CalcEmeraldBattleTowerChecksum(struct EmeraldBattleTowerRecord *record)
{
    u32 i;

    record->checksum = 0;
    for (i = 0; i < (sizeof(struct EmeraldBattleTowerRecord) - 4) / 4; i++) // - 4, because of the last field being the checksum itself.
        record->checksum += ((u32 *)record)[i];
}

void CalcRubyBattleTowerChecksum(struct RSBattleTowerRecord *record)
{
    u32 i;

    record->checksum = 0;
    for (i = 0; i < (sizeof(struct RSBattleTowerRecord) - 4) / 4; i++) // - 4, because of the last field being the checksum itself.
        record->checksum += ((u32 *)record)[i];
}

static void ClearBattleTowerRecord(struct EmeraldBattleTowerRecord *record)
{
    u32 i;

    for (i = 0; i < sizeof(struct EmeraldBattleTowerRecord) / 4; i++)
        ((u32 *)record)[i] = 0;
}

u16 GetCurrentBattleTowerWinStreak(u8 lvlMode, u8 battleMode)
{
    u16 winStreak = gSaveBlock2Ptr->frontier.towerWinStreaks[battleMode][lvlMode];

    if (winStreak > MAX_STREAK)
        return MAX_STREAK;
    else
        return winStreak;
}

static u8 GetMonCountForBattleMode(u8 battleMode)
{
    u8 partySizes[ARRAY_COUNT(sBattleTowerPartySizes)];
    memcpy(partySizes, sBattleTowerPartySizes, sizeof(sBattleTowerPartySizes));

    if (battleMode < ARRAY_COUNT(sBattleTowerPartySizes))
        return partySizes[battleMode];
    else
        return FRONTIER_PARTY_SIZE;
}

struct RibbonCounter
{
    u8 partyIndex;
    u8 count;
};

static void AwardBattleTowerRibbons(void)
{
    s32 i;
    u32 partyIndex;
#ifdef BUGFIX
    struct RibbonCounter ribbons[MAX_FRONTIER_PARTY_SIZE];
#else
    struct RibbonCounter ribbons[3]; // BUG: 4 Pokémon can receive ribbons in a double battle mode.
#endif
    u8 ribbonType = 0;
    u8 lvlMode = gSaveBlock2Ptr->frontier.lvlMode;
    u8 battleMode = VarGet(VAR_FRONTIER_BATTLE_MODE);
    u8 monCount = GetMonCountForBattleMode(battleMode);

    if (lvlMode != FRONTIER_LVL_50)
        ribbonType = MON_DATA_VICTORY_RIBBON;
    else
        ribbonType = MON_DATA_WINNING_RIBBON;

    gSpecialVar_Result = FALSE;

    if (GetCurrentBattleTowerWinStreak(lvlMode, battleMode) > 55)
    {
        for (i = 0; i < monCount; i++)
        {
            partyIndex = gSaveBlock2Ptr->frontier.selectedPartyMons[i] - 1;
            ribbons[i].partyIndex = partyIndex;
            ribbons[i].count = 0;
            if (!GetMonData(&gSaveBlock1Ptr->playerParty[partyIndex], ribbonType))
            {
                gSpecialVar_Result = TRUE;
                SetMonData(&gSaveBlock1Ptr->playerParty[partyIndex], ribbonType, &gSpecialVar_Result);
                ribbons[i].count = GetRibbonCount(&gSaveBlock1Ptr->playerParty[partyIndex]);
            }
        }
    }

    if (gSpecialVar_Result)
    {
        IncrementGameStat(GAME_STAT_RECEIVED_RIBBONS);
        for (i = 1; i < monCount; i++)
        {
            if (ribbons[i].count > ribbons[0].count)
            {
                struct RibbonCounter prevBest = ribbons[0];
                ribbons[0] = ribbons[i];
                ribbons[i] = prevBest;
            }
        }
        if (ribbons[0].count > NUM_CUTIES_RIBBONS)
        {
            TryPutSpotTheCutiesOnAir(&gSaveBlock1Ptr->playerParty[ribbons[0].partyIndex], ribbonType);
        }
    }
}

// This is a leftover debugging function that is used to populate the E-Reader
// trainer with the player's current data.
static void UNUSED FillEReaderTrainerWithPlayerData(void)
{
#if FREE_BATTLE_TOWER_E_READER == FALSE
    struct BattleTowerEReaderTrainer *ereaderTrainer = &gSaveBlock2Ptr->frontier.ereaderTrainer;
    s32 i, j;

    if (gSaveBlock2Ptr->playerGender != MALE)
    {
        ereaderTrainer->facilityClass = gTowerFemaleFacilityClasses[(gSaveBlock2Ptr->playerTrainerId[0] + gSaveBlock2Ptr->playerTrainerId[1]
                                                        + gSaveBlock2Ptr->playerTrainerId[2] + gSaveBlock2Ptr->playerTrainerId[3]) % ARRAY_COUNT(gTowerFemaleFacilityClasses)];
    }
    else
    {
        ereaderTrainer->facilityClass = gTowerMaleFacilityClasses[(gSaveBlock2Ptr->playerTrainerId[0] + gSaveBlock2Ptr->playerTrainerId[1]
                                                        + gSaveBlock2Ptr->playerTrainerId[2] + gSaveBlock2Ptr->playerTrainerId[3]) % ARRAY_COUNT(gTowerMaleFacilityClasses)];
    }

    CopyTrainerId(ereaderTrainer->trainerId, gSaveBlock2Ptr->playerTrainerId);
    StringCopy_PlayerName(ereaderTrainer->name, gSaveBlock2Ptr->playerName);

    ereaderTrainer->winStreak = 1;

    j = 7;
    for (i = 0; i < EASY_CHAT_BATTLE_WORDS_COUNT; i++)
    {
        ereaderTrainer->greeting[i] = gSaveBlock1Ptr->easyChatBattleStart[i];
        ereaderTrainer->farewellPlayerLost[i] = j;
        ereaderTrainer->farewellPlayerWon[i] = j + 6;
        j++;
    }

    for (i = 0; i < (int)ARRAY_COUNT(ereaderTrainer->party); i++)
        ConvertPokemonToBattleTowerPokemon(&gPlayerParty[i], &ereaderTrainer->party[i]);

    SetEReaderTrainerChecksum(ereaderTrainer);
#endif //FREE_BATTLE_TOWER_E_READER
}

u8 GetEreaderTrainerFrontSpriteId(void)
{
#if FREE_BATTLE_TOWER_E_READER == FALSE
    return gFacilityClassToPicIndex[gSaveBlock2Ptr->frontier.ereaderTrainer.facilityClass];
#else
    return 0;
#endif //FREE_BATTLE_TOWER_E_READER
}

u8 GetEreaderTrainerClassId(void)
{
#if FREE_BATTLE_TOWER_E_READER == FALSE
    return gFacilityClassToTrainerClass[gSaveBlock2Ptr->frontier.ereaderTrainer.facilityClass];
#else
    return 0;
#endif //FREE_BATTLE_TOWER_E_READER
}

void GetEreaderTrainerName(u8 *dst)
{
#if FREE_BATTLE_TOWER_E_READER == FALSE
    s32 i;

    for (i = 0; i < 5; i++)
        dst[i] = gSaveBlock2Ptr->frontier.ereaderTrainer.name[i];

    dst[i] = EOS;
#else
    dst[0] = EOS;
#endif //FREE_BATTLE_TOWER_E_READER
}

// Checks if the saved E-Reader trainer is valid.
void ValidateEReaderTrainer(void)
{
#if FREE_BATTLE_TOWER_E_READER == FALSE
    u32 i;
    u32 checksum;
    struct BattleTowerEReaderTrainer *ereaderTrainer;

    gSpecialVar_Result = FALSE;
    ereaderTrainer = &gSaveBlock2Ptr->frontier.ereaderTrainer;

    checksum = 0;
    for (i = 0; i < (sizeof(struct BattleTowerEReaderTrainer) - 4) / 4; i++) // - 4, because of the last field being the checksum itself.
        checksum |= ((u32 *)ereaderTrainer)[i];

    if (checksum == 0)
    {
        gSpecialVar_Result = TRUE;
        return;
    }

    checksum = 0;
    for (i = 0; i < (sizeof(struct BattleTowerEReaderTrainer) - 4) / 4; i++) // - 4, because of the last field being the checksum itself.
        checksum += ((u32 *)ereaderTrainer)[i];

    if (gSaveBlock2Ptr->frontier.ereaderTrainer.checksum != checksum)
    {
        ClearEReaderTrainer(&gSaveBlock2Ptr->frontier.ereaderTrainer);
        gSpecialVar_Result = TRUE;
    }
#else
    gSpecialVar_Result = FALSE;
#endif //FREE_BATTLE_TOWER_E_READER
}

#if FREE_BATTLE_TOWER_E_READER == FALSE
static void SetEReaderTrainerChecksum(struct BattleTowerEReaderTrainer *ereaderTrainer)
{
    s32 i;

    ereaderTrainer->checksum = 0;
    for (i = 0; i < (sizeof(struct BattleTowerEReaderTrainer) - 4) / 4; i++) // - 4, because of the last field being the checksum itself.
        ereaderTrainer->checksum += ((u32 *)ereaderTrainer)[i];
}
#endif //FREE_BATTLE_TOWER_E_READER

void ClearEReaderTrainer(struct BattleTowerEReaderTrainer *ereaderTrainer)
{
#if FREE_BATTLE_TOWER_E_READER == FALSE
    u32 i;

    for (i = 0; i < (sizeof(struct BattleTowerEReaderTrainer)) / 4; i++)
        ((u32 *)ereaderTrainer)[i] = 0;
#endif //FREE_BATTLE_TOWER_E_READER
}

void CopyEReaderTrainerGreeting(void)
{
#if FREE_BATTLE_TOWER_E_READER == FALSE
    FrontierSpeechToString(gSaveBlock2Ptr->frontier.ereaderTrainer.greeting);
#endif //FREE_BATTLE_TOWER_E_READER
}

static void CopyEReaderTrainerFarewellMessage(void)
{
#if FREE_BATTLE_TOWER_E_READER == FALSE
    if (gBattleOutcome == B_OUTCOME_DREW)
        gStringVar4[0] = EOS;
    else if (gBattleOutcome == B_OUTCOME_WON)
        FrontierSpeechToString(gSaveBlock2Ptr->frontier.ereaderTrainer.farewellPlayerWon);
    else
        FrontierSpeechToString(gSaveBlock2Ptr->frontier.ereaderTrainer.farewellPlayerLost);
#endif //FREE_BATTLE_TOWER_E_READER
}

void TryHideBattleTowerReporter(void)
{
    if (gSaveBlock2Ptr->frontier.challengeStatus == CHALLENGE_STATUS_SAVING)
        HideBattleTowerReporter();
    if (FlagGet(FLAG_CANCEL_BATTLE_ROOM_CHALLENGE) == TRUE)
    {
        HideBattleTowerReporter();
        FlagClear(FLAG_CANCEL_BATTLE_ROOM_CHALLENGE);
    }
}

#define STEVEN_OTID 61226

static void FillPartnerParty(u16 trainerId)
{
    s32 i, j, k;
    u32 firstIdPart = 0, secondIdPart = 0, thirdIdPart = 0;
    u32 ivs, level, personality;
    u16 monId;
    u32 otID;
    u8 trainerName[(PLAYER_NAME_LENGTH * 3) + 1];
    s32 ball = -1;
    enum DifficultyLevel difficulty = GetBattlePartnerDifficultyLevel(trainerId);
    SetFacilityPtrsGetLevel();

    if (trainerId > TRAINER_PARTNER(PARTNER_NONE))
    {
        for (i = 0; i < 3; i++)
            ZeroMonData(&gPlayerParty[i + 3]);

        for (i = 0; i < 3 && i < gBattlePartners[difficulty][trainerId - TRAINER_PARTNER(PARTNER_NONE)].partySize; i++)
        {
            const struct TrainerMon *partyData = gBattlePartners[difficulty][trainerId - TRAINER_PARTNER(PARTNER_NONE)].party;
            const u8 *partnerName = gBattlePartners[difficulty][trainerId - TRAINER_PARTNER(PARTNER_NONE)].trainerName;

            for (k = 0; partnerName[k] != EOS && k < 3; k++)
            {
                if (k == 0)
                {
                    firstIdPart = partnerName[k];
                    secondIdPart = partnerName[k];
                    thirdIdPart = partnerName[k];
                }
                else if (k == 1)
                {
                    secondIdPart = partnerName[k];
                    thirdIdPart = partnerName[k];
                }
                else if (k == 2)
                {
                    thirdIdPart = partnerName[k];
                }
            }
            if (trainerId == TRAINER_PARTNER(PARTNER_STEVEN))
                otID = STEVEN_OTID;
            else
                otID = ((firstIdPart % 72) * 1000) + ((secondIdPart % 23) * 10) + (thirdIdPart % 37) % 65536;

            personality = Random32();
            if (partyData[i].gender == TRAINER_MON_MALE)
                personality = (personality & 0xFFFFFF00) | GeneratePersonalityForGender(MON_MALE, partyData[i].species);
            else if (partyData[i].gender == TRAINER_MON_FEMALE)
                personality = (personality & 0xFFFFFF00) | GeneratePersonalityForGender(MON_FEMALE, partyData[i].species);
            ModifyPersonalityForNature(&personality, partyData[i].nature);
            CreateMon(&gPlayerParty[i + 3], partyData[i].species, partyData[i].lvl, 0, TRUE, personality, OT_ID_PRESET, otID);
            j = partyData[i].isShiny;
            SetMonData(&gPlayerParty[i + 3], MON_DATA_IS_SHINY, &j);
            SetMonData(&gPlayerParty[i + 3], MON_DATA_HELD_ITEM, &partyData[i].heldItem);
            CustomTrainerPartyAssignMoves(&gPlayerParty[i + 3], &partyData[i]);

            SetMonData(&gPlayerParty[i + 3], MON_DATA_IVS, &(partyData[i].iv));
            if (partyData[i].ev != NULL)
            {
                SetMonData(&gPlayerParty[i + 3], MON_DATA_HP_EV, &(partyData[i].ev[0]));
                SetMonData(&gPlayerParty[i + 3], MON_DATA_ATK_EV, &(partyData[i].ev[1]));
                SetMonData(&gPlayerParty[i + 3], MON_DATA_DEF_EV, &(partyData[i].ev[2]));
                SetMonData(&gPlayerParty[i + 3], MON_DATA_SPATK_EV, &(partyData[i].ev[3]));
                SetMonData(&gPlayerParty[i + 3], MON_DATA_SPDEF_EV, &(partyData[i].ev[4]));
                SetMonData(&gPlayerParty[i + 3], MON_DATA_SPEED_EV, &(partyData[i].ev[5]));
            }
            if (partyData[i].ability != ABILITY_NONE)
            {
                const struct SpeciesInfo *speciesInfo = &gSpeciesInfo[partyData[i].species];
                u32 maxAbilities = ARRAY_COUNT(speciesInfo->abilities);
                for (j = 0; j < maxAbilities; j++)
                {
                    if (speciesInfo->abilities[j] == partyData[i].ability)
                        break;
                }
                if (j < maxAbilities)
                    SetMonData(&gPlayerParty[i + 3], MON_DATA_ABILITY_NUM, &j);
            }
            SetMonData(&gPlayerParty[i + 3], MON_DATA_FRIENDSHIP, &(partyData[i].friendship));
            if (partyData[i].ball != ITEM_NONE)
            {
                ball = partyData[i].ball;
                SetMonData(&gPlayerParty[i + 3], MON_DATA_POKEBALL, &ball);
            }
            if (partyData[i].nickname != NULL)
            {
                SetMonData(&gPlayerParty[i + 3], MON_DATA_NICKNAME, partyData[i].nickname);
            }
            CalculateMonStats(&gPlayerParty[i + 3]);

            StringCopy(trainerName, gBattlePartners[difficulty][trainerId - TRAINER_PARTNER(PARTNER_NONE)].trainerName);
            SetMonData(&gPlayerParty[i + 3], MON_DATA_OT_NAME, trainerName);
            j = gBattlePartners[difficulty][SanitizeTrainerId(trainerId - TRAINER_PARTNER(PARTNER_NONE))].encounterMusic_gender >> 7;
            SetMonData(&gPlayerParty[i + 3], MON_DATA_OT_GENDER, &j);
        }
    }
    else if (trainerId == TRAINER_EREADER)
    {
        // Scrapped, lol.
        trainerName[0] = gGameLanguage;
    }
    else if (trainerId < FRONTIER_TRAINERS_COUNT)
    {
        level = SetFacilityPtrsGetLevel();
        ivs = GetFrontierTrainerFixedIvs(trainerId);
        otID = Random32();
        for (i = 0; i < FRONTIER_MULTI_PARTY_SIZE; i++)
        {
            monId = gSaveBlock2Ptr->frontier.trainerIds[i + 18];
            CreateFacilityMon(&gFacilityTrainerMons[monId], level, ivs, otID, 0, &gPlayerParty[MULTI_PARTY_SIZE + i]);
            for (j = 0; j < PLAYER_NAME_LENGTH + 1; j++)
                trainerName[j] = gFacilityTrainers[trainerId].trainerName[j];
            SetMonData(&gPlayerParty[MULTI_PARTY_SIZE + i], MON_DATA_OT_NAME, &trainerName);
            j = IsFrontierTrainerFemale(trainerId);
            SetMonData(&gPlayerParty[MULTI_PARTY_SIZE + i], MON_DATA_OT_GENDER, &j);
        }
    }
    else if (trainerId < TRAINER_RECORD_MIXING_APPRENTICE)
    {
        trainerId -= TRAINER_RECORD_MIXING_FRIEND;
        for (i = 0; i < FRONTIER_MULTI_PARTY_SIZE; i++)
        {
            struct EmeraldBattleTowerRecord *record = &gSaveBlock2Ptr->frontier.towerRecords[trainerId];
            struct BattleTowerPokemon monData = record->party[gSaveBlock2Ptr->frontier.trainerIds[18 + i]];
            StringCopy(trainerName, record->name);
            if (record->language == LANGUAGE_JAPANESE)
            {
                if (monData.nickname[0] != EXT_CTRL_CODE_BEGIN || monData.nickname[1] != EXT_CTRL_CODE_JPN)
                {
                    monData.nickname[5] = EOS;
                    ConvertInternationalString(monData.nickname, LANGUAGE_JAPANESE);
                }
            }
            else
            {
                if (monData.nickname[0] == EXT_CTRL_CODE_BEGIN && monData.nickname[1] == EXT_CTRL_CODE_JPN)
                    trainerName[5] = EOS;
            }
            CreateBattleTowerMon_HandleLevel(&gPlayerParty[MULTI_PARTY_SIZE + i], &monData, TRUE);
            SetMonData(&gPlayerParty[MULTI_PARTY_SIZE + i], MON_DATA_OT_NAME, trainerName);
            j = IsFrontierTrainerFemale(trainerId + TRAINER_RECORD_MIXING_FRIEND);
            SetMonData(&gPlayerParty[MULTI_PARTY_SIZE + i], MON_DATA_OT_GENDER, &j);
        }
    }
    else
    {
        trainerId -= TRAINER_RECORD_MIXING_APPRENTICE;
        for (i = 0; i < FRONTIER_MULTI_PARTY_SIZE; i++)
        {
            CreateApprenticeMon(&gPlayerParty[MULTI_PARTY_SIZE + i], &gSaveBlock2Ptr->apprentices[trainerId], gSaveBlock2Ptr->frontier.trainerIds[18 + i]);
            j = IsFrontierTrainerFemale(trainerId + TRAINER_RECORD_MIXING_APPRENTICE);
            SetMonData(&gPlayerParty[MULTI_PARTY_SIZE + i], MON_DATA_OT_GENDER, &j);
        }
    }
}

bool32 RubyBattleTowerRecordToEmerald(struct RSBattleTowerRecord *src, struct EmeraldBattleTowerRecord *dst)
{
    s32 i, validMons = 0;

    for (i = 0; i < FRONTIER_PARTY_SIZE; i++)
    {
        if (src->party[i].species)
            validMons++;
    }

    if (validMons != FRONTIER_PARTY_SIZE)
    {
        memset(dst, 0, sizeof(*dst));
        return FALSE;
    }
    else
    {
        dst->lvlMode = src->lvlMode;
        dst->winStreak = src->winStreak;
        // UB: Reading outside the array. sRubyFacilityClassToEmerald has less than FACILITY_CLASSES_COUNT entries.
        #ifdef UBFIX
        for (i = 0; i < ARRAY_COUNT(sRubyFacilityClassToEmerald); i++)
        #else
        for (i = 0; i < FACILITY_CLASSES_COUNT; i++)
        #endif
        {
            if (sRubyFacilityClassToEmerald[i][0] == src->facilityClass)
                break;
        }
        if (i != FACILITY_CLASSES_COUNT)
            dst->facilityClass = sRubyFacilityClassToEmerald[i][1];
        else
            dst->facilityClass = FACILITY_CLASS_YOUNGSTER;

        for (i = 0; i < PLAYER_NAME_LENGTH + 1; i++)
            dst->name[i] = src->name[i];
        for (i = 0; i < TRAINER_ID_LENGTH; i++)
            dst->trainerId[i] = src->trainerId[i];
        for (i = 0; i < EASY_CHAT_BATTLE_WORDS_COUNT; i++)
            dst->greeting[i] = src->greeting[i];
        for (i = 0; i < EASY_CHAT_BATTLE_WORDS_COUNT; i++)
            dst->speechWon[i] = sRecordTrainerSpeechWon[i];
        for (i = 0; i < EASY_CHAT_BATTLE_WORDS_COUNT; i++)
            dst->speechLost[i] = sRecordTrainerSpeechLost[i];
        for (i = 0; i < FRONTIER_PARTY_SIZE; i++)
            dst->party[i] = src->party[i];

        CpuFill32(0, &dst->party[FRONTIER_PARTY_SIZE], sizeof(dst->party[FRONTIER_PARTY_SIZE]));
        CalcEmeraldBattleTowerChecksum(dst);
        return TRUE;
    }
}

bool32 EmeraldBattleTowerRecordToRuby(struct EmeraldBattleTowerRecord *src, struct RSBattleTowerRecord *dst)
{
    s32 i, validMons = 0;

    for (i = 0; i < FRONTIER_PARTY_SIZE; i++)
    {
        if (src->party[i].species)
            validMons++;
    }

    if (validMons != FRONTIER_PARTY_SIZE)
    {
        memset(dst, 0, sizeof(*dst));
        return FALSE;
    }
    else
    {
        dst->lvlMode = src->lvlMode;
        dst->winStreak = src->winStreak;
        // UB: Reading outside the array. sRubyFacilityClassToEmerald has less than FACILITY_CLASSES_COUNT entries.
        #ifdef UBFIX
        for (i = 0; i < ARRAY_COUNT(sRubyFacilityClassToEmerald); i++)
        #else
        for (i = 0; i < FACILITY_CLASSES_COUNT; i++)
        #endif
        {
            if (sRubyFacilityClassToEmerald[i][1] == src->facilityClass)
                break;
        }
        if (i != FACILITY_CLASSES_COUNT)
            dst->facilityClass = sRubyFacilityClassToEmerald[i][0];
        else
            dst->facilityClass = RS_FACILITY_CLASS_YOUNGSTER;

        for (i = 0; i < PLAYER_NAME_LENGTH + 1; i++)
            dst->name[i] = src->name[i];
        for (i = 0; i < TRAINER_ID_LENGTH; i++)
            dst->trainerId[i] = src->trainerId[i];
        for (i = 0; i < EASY_CHAT_BATTLE_WORDS_COUNT; i++)
            dst->greeting[i] = src->greeting[i];
        for (i = 0; i < FRONTIER_PARTY_SIZE; i++)
            dst->party[i] = src->party[i];

        CalcRubyBattleTowerChecksum(dst);
        return TRUE;
    }
}

void CalcApprenticeChecksum(struct Apprentice *apprentice)
{
    s32 i;

    apprentice->checksum = 0;
    for (i = 0; i < offsetof(struct Apprentice, checksum) / sizeof(u32); i++)
        apprentice->checksum += ((u32 *)apprentice)[i];
}

static void ClearApprentice(struct Apprentice *apprentice)
{
    s32 i;

    for (i = 0; i < sizeof(struct Apprentice) / sizeof(u32); i++)
        ((u32 *)apprentice)[i] = 0;
    ResetApprenticeStruct(apprentice);
}

static void ValidateApprenticesChecksums(void)
{
    s32 i, j;

    for (i = 0; i < APPRENTICE_COUNT; i++)
    {
        u32 *data = (u32 *) &gSaveBlock2Ptr->apprentices[i];
        u32 checksum = 0;
        for (j = 0; j < offsetof(struct Apprentice, checksum) / sizeof(u32); j++)
            checksum += data[j];
        if (gSaveBlock2Ptr->apprentices[i].checksum != checksum)
            ClearApprentice(&gSaveBlock2Ptr->apprentices[i]);
    }
}

void GetBattleTowerTrainerLanguage(u8 *dst, u16 trainerId)
{
    if (trainerId == TRAINER_EREADER)
    {
        *dst = gGameLanguage;
    }
    else if (trainerId < FRONTIER_TRAINERS_COUNT)
    {
        *dst = gGameLanguage;
    }
    else if (trainerId < TRAINER_RECORD_MIXING_APPRENTICE)
    {
        if (gBattleTypeFlags & BATTLE_TYPE_RECORDED)
            *dst = GetRecordedBattleRecordMixFriendLanguage();
        else
            *dst = gSaveBlock2Ptr->frontier.towerRecords[trainerId - TRAINER_RECORD_MIXING_FRIEND].language;
    }
    else
    {
        if (gBattleTypeFlags & BATTLE_TYPE_RECORDED)
            *dst = GetRecordedBattleApprenticeLanguage();
        else
            *dst = gSaveBlock2Ptr->apprentices[trainerId - TRAINER_RECORD_MIXING_APPRENTICE].language;
    }
}

u8 SetFacilityPtrsGetLevel(void)
{
    if (gSaveBlock2Ptr->frontier.lvlMode == FRONTIER_LVL_TENT)
    {
        return SetTentPtrsGetLevel();
    }
    else
    {
        gFacilityTrainers = gBattleFrontierTrainers;
        gFacilityTrainerMons = gBattleFrontierMons;
        return GetFrontierEnemyMonLevel(gSaveBlock2Ptr->frontier.lvlMode);
    }
}

u8 GetFrontierEnemyMonLevel(u8 lvlMode)
{
    u8 level;

    switch (lvlMode)
    {
    default:
    case FRONTIER_LVL_50:
        level = FRONTIER_MAX_LEVEL_50;
        break;
    case FRONTIER_LVL_OPEN:
        level = GetHighestLevelInPlayerParty();
        if (level < FRONTIER_MIN_LEVEL_OPEN)
            level = FRONTIER_MIN_LEVEL_OPEN;
        break;
    }

    return level;
}

s32 GetHighestLevelInPlayerParty(void)
{
    s32 highestLevel = 0;
    s32 i;

    for (i = 0; i < PARTY_SIZE; i++)
    {
        if (GetMonData(&gPlayerParty[i], MON_DATA_SPECIES, NULL)
            && GetMonData(&gPlayerParty[i], MON_DATA_SPECIES_OR_EGG, NULL) != SPECIES_EGG)
        {
            s32 level = GetMonData(&gPlayerParty[i], MON_DATA_LEVEL, NULL);
            if (level > highestLevel)
                highestLevel = level;
        }
    }

    return highestLevel;
}

// Frontier Trainer parties are roughly scaled in difficulty with higher trainer IDs, so scale IVs as well
// Duplicated in Battle Dome as GetDomeTrainerMonIvs
static u8 GetFrontierTrainerFixedIvs(u16 trainerId)
{
    u8 fixedIv;

    if (trainerId <= FRONTIER_TRAINER_JILL)         // 0 - 99
        fixedIv = 3;
    else if (trainerId <= FRONTIER_TRAINER_CHLOE)   // 100 - 119
        fixedIv = 6;
    else if (trainerId <= FRONTIER_TRAINER_SOFIA)   // 120 - 139
        fixedIv = 9;
    else if (trainerId <= FRONTIER_TRAINER_JAZLYN)  // 140 - 159
        fixedIv = 12;
    else if (trainerId <= FRONTIER_TRAINER_ALISON)  // 160 - 179
        fixedIv = 15;
    else if (trainerId <= FRONTIER_TRAINER_LAMAR)   // 180 - 199
        fixedIv = 18;
    else if (trainerId <= FRONTIER_TRAINER_TESS)    // 200 - 219
        fixedIv = 21;
    else                                            // 220+ (- 299)
        fixedIv = MAX_PER_STAT_IVS;

    return fixedIv;
}

static u16 GetBattleTentTrainerId(void)
{
    u32 facility = VarGet(VAR_FRONTIER_FACILITY);

    if (facility == FRONTIER_FACILITY_PALACE)       // Verdanturf Tent; uses Palace mechanics
        return Random() % NUM_BATTLE_TENT_TRAINERS;
    else if (facility == FRONTIER_FACILITY_ARENA)   // Fallarbor Tent; uses Arena mechanics
        return Random() % NUM_BATTLE_TENT_TRAINERS;
    else if (facility == FRONTIER_FACILITY_FACTORY) // Slateport Tent; uses Factory mechanics
        return Random() % NUM_BATTLE_TENT_TRAINERS;
    else if (facility == FRONTIER_FACILITY_TOWER)
        return 0;
    else
        return 0;
}

static u8 SetTentPtrsGetLevel(void)
{
    u8 level = TENT_MIN_LEVEL;
    u32 facility = VarGet(VAR_FRONTIER_FACILITY);

    if (facility == FRONTIER_FACILITY_FACTORY)
    {
        gFacilityTrainers = gSlateportBattleTentTrainers;
        gFacilityTrainerMons = gSlateportBattleTentMons;
    }
    else if (facility == FRONTIER_FACILITY_PALACE)
    {
        gFacilityTrainers = gVerdanturfBattleTentTrainers;
        gFacilityTrainerMons = gVerdanturfBattleTentMons;
    }
    else if (facility == FRONTIER_FACILITY_ARENA)
    {
        gFacilityTrainers = gFallarborBattleTentTrainers;
        gFacilityTrainerMons = gFallarborBattleTentMons;
    }
    else
    {
        gFacilityTrainers = gBattleFrontierTrainers;
        gFacilityTrainerMons = gBattleFrontierMons;
    }

    level = GetHighestLevelInPlayerParty();
    if (level < TENT_MIN_LEVEL)
        level = TENT_MIN_LEVEL;

    return level;
}

static void SetNextBattleTentOpponent(void)
{
    s32 i;
    u16 trainerId;

    do
    {
        trainerId = GetBattleTentTrainerId();
        for (i = 0; i < gSaveBlock2Ptr->frontier.curChallengeBattleNum; i++)
        {
            if (gSaveBlock2Ptr->frontier.trainerIds[i] == trainerId)
                break;
        }
    } while (i != gSaveBlock2Ptr->frontier.curChallengeBattleNum);

    TRAINER_BATTLE_PARAM.opponentA = trainerId;
    SetBattleFacilityTrainerGfxId(TRAINER_BATTLE_PARAM.opponentA, 0);
    if (gSaveBlock2Ptr->frontier.curChallengeBattleNum + 1 < TENT_STAGES_PER_CHALLENGE)
       gSaveBlock2Ptr->frontier.trainerIds[gSaveBlock2Ptr->frontier.curChallengeBattleNum] = TRAINER_BATTLE_PARAM.opponentA;
}

static void FillTentTrainerParty_(u16 trainerId, u8 firstMonId, u8 monCount)
{
    s32 i, j;
    u16 chosenMonIndices[MAX_FRONTIER_PARTY_SIZE];
    u8 level = SetTentPtrsGetLevel();
    u8 fixedIV = 0;
    u8 bfMonCount;
    const u16 *monSet = NULL;
    u32 otID = 0;
    u16 monId;

    monSet = gFacilityTrainers[TRAINER_BATTLE_PARAM.opponentA].monSet;

    bfMonCount = 0;
    monId = monSet[bfMonCount];
    while (monId != 0xFFFF)
    {
        bfMonCount++;
        monId = monSet[bfMonCount];
        if (monId == 0xFFFF)
            break;
    }

    i = 0;
    otID = Random32();
    while (i != monCount)
    {
        u16 monId = monSet[Random() % bfMonCount];

        // Ensure this Pokémon species isn't a duplicate.
        for (j = 0; j < i + firstMonId; j++)
        {
            if (GetMonData(&gEnemyParty[j], MON_DATA_SPECIES, NULL) == gFacilityTrainerMons[monId].species)
                break;
        }
        if (j != i + firstMonId)
            continue;

        // Ensure this Pokemon's held item isn't a duplicate.
        for (j = 0; j < i + firstMonId; j++)
        {
            if (GetMonData(&gEnemyParty[j], MON_DATA_HELD_ITEM, NULL) != ITEM_NONE
             && GetMonData(&gEnemyParty[j], MON_DATA_HELD_ITEM, NULL) == gFacilityTrainerMons[monId].heldItem)
                break;
        }
        if (j != i + firstMonId)
            continue;

        // Ensure this exact Pokémon index isn't a duplicate. This check doesn't seem necessary
        // because the species and held items were already checked directly above.
        for (j = 0; j < i; j++)
        {
            if (chosenMonIndices[j] == monId)
                break;
        }
        if (j != i)
            continue;

        chosenMonIndices[i] = monId;
        CreateFacilityMon(&gFacilityTrainerMons[monId],
                level, fixedIV, otID, 0,
                &gEnemyParty[i + firstMonId]);

        // The Pokémon was successfully added to the trainer's party, so it's safe to move on to
        // the next party slot.
        i++;
    }
}

u16 FacilityClassToGraphicsId(u8 facilityClass)
{
    u16 trainerObjectGfxId;
    u8 i;

    // Search male classes.
    for (i = 0; i < ARRAY_COUNT(gTowerMaleFacilityClasses); i++)
    {
        if (gTowerMaleFacilityClasses[i] == facilityClass)
            break;
    }
    if (i != ARRAY_COUNT(gTowerMaleFacilityClasses))
    {
        trainerObjectGfxId = gTowerMaleTrainerGfxIds[i];
        return trainerObjectGfxId;
    }

    // Search female classes.
    for (i = 0; i < ARRAY_COUNT(gTowerFemaleFacilityClasses); i++)
    {
        if (gTowerFemaleFacilityClasses[i] == facilityClass)
            break;
    }
    if (i != ARRAY_COUNT(gTowerFemaleFacilityClasses))
    {
        trainerObjectGfxId = gTowerFemaleTrainerGfxIds[i];
        return trainerObjectGfxId;
    }
    else
    {
        return OBJ_EVENT_GFX_BOY_1;
    }
}

bool32 ValidateBattleTowerRecord(u8 recordId) // unused
{
    s32 i;
    u32 *record = (u32 *)(&gSaveBlock2Ptr->frontier.towerRecords[recordId]);
    u32 checksum = 0;
    u32 hasData = 0;
    for (i = 0; i < offsetof(struct EmeraldBattleTowerRecord, checksum) / sizeof(u32); i++)
    {
        checksum += record[i];
        hasData |= record[i];
    }

    if (checksum == 0 && hasData == 0)
    {
        return FALSE;
    }
    else if (gSaveBlock2Ptr->frontier.towerRecords[recordId].checksum != checksum)
    {
        ClearBattleTowerRecord(&gSaveBlock2Ptr->frontier.towerRecords[recordId]);
        return FALSE;
    }
    else
    {
        return TRUE;
    }
}

void TrySetLinkBattleTowerEnemyPartyLevel(void)
{
    if (gBattleTypeFlags & (BATTLE_TYPE_LINK | BATTLE_TYPE_RECORDED_LINK))
    {
        s32 i;
        u8 enemyLevel = SetFacilityPtrsGetLevel();

        for (i = 0; i < PARTY_SIZE; i++)
        {
            u32 species = GetMonData(&gEnemyParty[i], MON_DATA_SPECIES, NULL);
            if (species)
            {
                SetMonData(&gEnemyParty[i], MON_DATA_EXP, &gExperienceTables[gSpeciesInfo[species].growthRate][enemyLevel]);
                CalculateMonStats(&gEnemyParty[i]);
            }
        }
    }
}<|MERGE_RESOLUTION|>--- conflicted
+++ resolved
@@ -704,13 +704,7 @@
 #include "data/battle_partners.h"
 };
 
-<<<<<<< HEAD
-static void (* const sBattleTowerFuncs[])(void) =
-=======
-#include "data/battle_frontier/battle_tent.h"
-
 static void (*const sBattleTowerFuncs[])(void) =
->>>>>>> 16357c7e
 {
     [BATTLE_TOWER_FUNC_INIT]                = InitTowerChallenge,
     [BATTLE_TOWER_FUNC_GET_DATA]            = GetTowerData,
