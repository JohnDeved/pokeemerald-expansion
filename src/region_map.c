#include "global.h"
#include "main.h"
#include "text.h"
#include "menu.h"
#include "malloc.h"
#include "gpu_regs.h"
#include "palette.h"
#include "party_menu.h"
#include "trig.h"
#include "overworld.h"
#include "event_data.h"
#include "secret_base.h"
#include "string_util.h"
#include "international_string_util.h"
#include "strings.h"
#include "text_window.h"
#include "constants/songs.h"
#include "m4a.h"
#include "field_effect.h"
#include "field_specials.h"
#include "fldeff.h"
#include "region_map.h"
#include "constants/region_map_sections.h"
#include "heal_location.h"
#include "constants/field_specials.h"
#include "constants/heal_locations.h"
#include "constants/map_types.h"
#include "constants/rgb.h"
#include "constants/weather.h"

/*
 *  This file handles region maps generally, and the map used when selecting a fly destination.
 *  Specific features of other region map uses are handled elsewhere
 *
 *  For the region map in the pokenav, see pokenav_region_map.c
 *  For the region map in the pokedex, see pokdex_area_screen.c/pokedex_area_region_map.c
 *  For the region map that can be viewed on the wall of pokemon centers, see field_region_map.c
 *
 */

#define MAP_WIDTH 28
#define MAP_HEIGHT 15
#define MAPCURSOR_X_MIN 1
#define MAPCURSOR_Y_MIN 2
#define MAPCURSOR_X_MAX (MAPCURSOR_X_MIN + MAP_WIDTH - 1)
#define MAPCURSOR_Y_MAX (MAPCURSOR_Y_MIN + MAP_HEIGHT - 1)

#define FLYDESTICON_RED_OUTLINE 6

enum {
    TAG_CURSOR,
    TAG_PLAYER_ICON,
    TAG_FLY_ICON,
};

// Window IDs for the fly map
enum {
    WIN_MAPSEC_NAME,
    WIN_MAPSEC_NAME_TALL, // For fly destinations with subtitles (just Ever Grande)
    WIN_FLY_TO_WHERE,
};

struct MultiNameFlyDest
{
    const u8 *const *name;
    u16 mapSecId;
    u16 flag;
};

static EWRAM_DATA struct RegionMap *sRegionMap = NULL;

static EWRAM_DATA struct {
    void (*callback)(void);
    u16 state;
    u16 mapSecId;
    struct RegionMap regionMap;
    u8 tileBuffer[0x1c0];
    u8 nameBuffer[0x26]; // never read
    bool8 choseFlyLocation;
} *sFlyMap = NULL;

static bool32 sDrawFlyDestTextWindow;

static u8 ProcessRegionMapInput_Full(void);
static u8 MoveRegionMapCursor_Full(void);
static u8 ProcessRegionMapInput_Zoomed(void);
static u8 MoveRegionMapCursor_Zoomed(void);
static void CalcZoomScrollParams(s16 scrollX, s16 scrollY, s16 c, s16 d, u16 e, u16 f, u8 rotation);
static u16 GetMapSecIdAt(u16 x, u16 y);
static void RegionMap_SetBG2XAndBG2Y(s16 x, s16 y);
static void InitMapBasedOnPlayerLocation(void);
static void RegionMap_InitializeStateBasedOnSSTidalLocation(void);
static u8 GetMapsecType(u16 mapSecId);
static u16 CorrectSpecialMapSecId_Internal(u16 mapSecId);
static u16 GetTerraOrMarineCaveMapSecId(void);
static void GetMarineCaveCoords(u16 *x, u16 *y);
static bool32 IsPlayerInAquaHideout(u8 mapSecId);
static void GetPositionOfCursorWithinMapSec(void);
static bool8 RegionMap_IsMapSecIdInNextRow(u16 y);
static void SpriteCB_CursorMapFull(struct Sprite *sprite);
static void FreeRegionMapCursorSprite(void);
static void HideRegionMapPlayerIcon(void);
static void UnhideRegionMapPlayerIcon(void);
static void SpriteCB_PlayerIconMapZoomed(struct Sprite *sprite);
static void SpriteCB_PlayerIconMapFull(struct Sprite *sprite);
static void SpriteCB_PlayerIcon(struct Sprite *sprite);
static void VBlankCB_FlyMap(void);
static void CB2_FlyMap(void);
static void SetFlyMapCallback(void callback(void));
static void DrawFlyDestTextWindow(void);
static void LoadFlyDestIcons(void);
static void CreateFlyDestIcons(void);
static void TryCreateRedOutlineFlyDestIcons(void);
static void SpriteCB_FlyDestIcon(struct Sprite *sprite);
static void CB_FadeInFlyMap(void);
static void CB_HandleFlyMapInput(void);
static void CB_ExitFlyMap(void);

static const u16 sRegionMapCursorPal[] = INCBIN_U16("graphics/pokenav/region_map/cursor.gbapal");
static const u32 sRegionMapCursorSmallGfxLZ[] = INCBIN_U32("graphics/pokenav/region_map/cursor_small.4bpp.lz");
static const u32 sRegionMapCursorLargeGfxLZ[] = INCBIN_U32("graphics/pokenav/region_map/cursor_large.4bpp.lz");
static const u16 sRegionMapBg_Pal[] = INCBIN_U16("graphics/pokenav/region_map/map.gbapal");
static const u32 sRegionMapBg_GfxLZ[] = INCBIN_U32("graphics/pokenav/region_map/map.8bpp.lz");
static const u32 sRegionMapBg_TilemapLZ[] = INCBIN_U32("graphics/pokenav/region_map/map.bin.lz");
static const u16 sRegionMapPlayerIcon_BrendanPal[] = INCBIN_U16("graphics/pokenav/region_map/brendan_icon.gbapal");
static const u8 sRegionMapPlayerIcon_BrendanGfx[] = INCBIN_U8("graphics/pokenav/region_map/brendan_icon.4bpp");
static const u16 sRegionMapPlayerIcon_MayPal[] = INCBIN_U16("graphics/pokenav/region_map/may_icon.gbapal");
static const u8 sRegionMapPlayerIcon_MayGfx[] = INCBIN_U8("graphics/pokenav/region_map/may_icon.4bpp");

#include "data/region_map/region_map_layout.h"
#include "data/region_map/region_map_entries.h"

static const u16 sRegionMap_SpecialPlaceLocations[][2] =
{
    {MAPSEC_UNDERWATER_105,             MAPSEC_ROUTE_105},
    {MAPSEC_UNDERWATER_124,             MAPSEC_ROUTE_124},
    #ifdef BUGFIX
    {MAPSEC_UNDERWATER_125,             MAPSEC_ROUTE_125},
    #else
    {MAPSEC_UNDERWATER_125,             MAPSEC_ROUTE_129}, // BUG: Map will incorrectly display the name of Route 129 when diving on Route 125 (for Marine Cave only)
    #endif
    {MAPSEC_UNDERWATER_126,             MAPSEC_ROUTE_126},
    {MAPSEC_UNDERWATER_127,             MAPSEC_ROUTE_127},
    {MAPSEC_UNDERWATER_128,             MAPSEC_ROUTE_128},
    {MAPSEC_UNDERWATER_129,             MAPSEC_ROUTE_129},
    {MAPSEC_UNDERWATER_SOOTOPOLIS,      MAPSEC_SOOTOPOLIS_CITY},
    {MAPSEC_UNDERWATER_SEAFLOOR_CAVERN, MAPSEC_ROUTE_128},
    {MAPSEC_AQUA_HIDEOUT,               MAPSEC_LILYCOVE_CITY},
    {MAPSEC_AQUA_HIDEOUT_OLD,           MAPSEC_LILYCOVE_CITY},
    {MAPSEC_MAGMA_HIDEOUT,              MAPSEC_ROUTE_112},
    {MAPSEC_UNDERWATER_SEALED_CHAMBER,  MAPSEC_ROUTE_134},
    {MAPSEC_PETALBURG_WOODS,            MAPSEC_ROUTE_104},
    {MAPSEC_JAGGED_PASS,                MAPSEC_ROUTE_112},
    {MAPSEC_MT_PYRE,                    MAPSEC_ROUTE_122},
    {MAPSEC_SKY_PILLAR,                 MAPSEC_ROUTE_131},
    {MAPSEC_MIRAGE_TOWER,               MAPSEC_ROUTE_111},
    {MAPSEC_TRAINER_HILL,               MAPSEC_ROUTE_111},
    {MAPSEC_DESERT_UNDERPASS,           MAPSEC_ROUTE_114},
    {MAPSEC_ALTERING_CAVE,              MAPSEC_ROUTE_103},
    {MAPSEC_ARTISAN_CAVE,               MAPSEC_ROUTE_103},
    {MAPSEC_ABANDONED_SHIP,             MAPSEC_ROUTE_108},
    {MAPSEC_NONE,                       MAPSEC_NONE}
};

static const u16 sMarineCaveMapSecIds[] =
{
    MAPSEC_MARINE_CAVE,
    MAPSEC_UNDERWATER_MARINE_CAVE,
    MAPSEC_UNDERWATER_MARINE_CAVE
};

static const u16 sTerraOrMarineCaveMapSecIds[ABNORMAL_WEATHER_LOCATIONS] =
{
    [ABNORMAL_WEATHER_ROUTE_114_NORTH - 1] = MAPSEC_ROUTE_114,
    [ABNORMAL_WEATHER_ROUTE_114_SOUTH - 1] = MAPSEC_ROUTE_114,
    [ABNORMAL_WEATHER_ROUTE_115_WEST  - 1] = MAPSEC_ROUTE_115,
    [ABNORMAL_WEATHER_ROUTE_115_EAST  - 1] = MAPSEC_ROUTE_115,
    [ABNORMAL_WEATHER_ROUTE_116_NORTH - 1] = MAPSEC_ROUTE_116,
    [ABNORMAL_WEATHER_ROUTE_116_SOUTH - 1] = MAPSEC_ROUTE_116,
    [ABNORMAL_WEATHER_ROUTE_118_EAST  - 1] = MAPSEC_ROUTE_118,
    [ABNORMAL_WEATHER_ROUTE_118_WEST  - 1] = MAPSEC_ROUTE_118,
    [ABNORMAL_WEATHER_ROUTE_105_NORTH - 1] = MAPSEC_ROUTE_105,
    [ABNORMAL_WEATHER_ROUTE_105_SOUTH - 1] = MAPSEC_ROUTE_105,
    [ABNORMAL_WEATHER_ROUTE_125_WEST  - 1] = MAPSEC_ROUTE_125,
    [ABNORMAL_WEATHER_ROUTE_125_EAST  - 1] = MAPSEC_ROUTE_125,
    [ABNORMAL_WEATHER_ROUTE_127_NORTH - 1] = MAPSEC_ROUTE_127,
    [ABNORMAL_WEATHER_ROUTE_127_SOUTH - 1] = MAPSEC_ROUTE_127,
    [ABNORMAL_WEATHER_ROUTE_129_WEST  - 1] = MAPSEC_ROUTE_129,
    [ABNORMAL_WEATHER_ROUTE_129_EAST  - 1] = MAPSEC_ROUTE_129
};

#define MARINE_CAVE_COORD(location)(ABNORMAL_WEATHER_##location - MARINE_CAVE_LOCATIONS_START)

static const struct UCoords16 sMarineCaveLocationCoords[MARINE_CAVE_LOCATIONS] =
{
    [MARINE_CAVE_COORD(ROUTE_105_NORTH)] = {0, 10},
    [MARINE_CAVE_COORD(ROUTE_105_SOUTH)] = {0, 12},
    [MARINE_CAVE_COORD(ROUTE_125_WEST)]  = {24, 3},
    [MARINE_CAVE_COORD(ROUTE_125_EAST)]  = {25, 4},
    [MARINE_CAVE_COORD(ROUTE_127_NORTH)] = {25, 6},
    [MARINE_CAVE_COORD(ROUTE_127_SOUTH)] = {25, 7},
    [MARINE_CAVE_COORD(ROUTE_129_WEST)]  = {24, 10},
    [MARINE_CAVE_COORD(ROUTE_129_EAST)]  = {24, 10}
};

static const u8 sMapSecAquaHideoutOld[] =
{
    MAPSEC_AQUA_HIDEOUT_OLD
};

static const struct OamData sRegionMapCursorOam =
{
    .shape = SPRITE_SHAPE(16x16),
    .size = SPRITE_SIZE(16x16),
    .priority = 1
};

static const union AnimCmd sRegionMapCursorAnim1[] =
{
    ANIMCMD_FRAME(0, 20),
    ANIMCMD_FRAME(4, 20),
    ANIMCMD_JUMP(0)
};

static const union AnimCmd sRegionMapCursorAnim2[] =
{
    ANIMCMD_FRAME( 0, 10),
    ANIMCMD_FRAME(16, 10),
    ANIMCMD_FRAME(32, 10),
    ANIMCMD_FRAME(16, 10),
    ANIMCMD_JUMP(0)
};

static const union AnimCmd *const sRegionMapCursorAnimTable[] =
{
    sRegionMapCursorAnim1,
    sRegionMapCursorAnim2
};

static const struct SpritePalette sRegionMapCursorSpritePalette =
{
    .data = sRegionMapCursorPal,
    .tag = TAG_CURSOR
};

static const struct SpriteTemplate sRegionMapCursorSpriteTemplate =
{
    .tileTag = TAG_CURSOR,
    .paletteTag = TAG_CURSOR,
    .oam = &sRegionMapCursorOam,
    .anims = sRegionMapCursorAnimTable,
    .images = NULL,
    .affineAnims = gDummySpriteAffineAnimTable,
    .callback = SpriteCB_CursorMapFull
};

static const struct OamData sRegionMapPlayerIconOam =
{
    .shape = SPRITE_SHAPE(16x16),
    .size = SPRITE_SIZE(16x16),
    .priority = 2
};

static const union AnimCmd sRegionMapPlayerIconAnim1[] =
{
    ANIMCMD_FRAME(0, 5),
    ANIMCMD_END
};

static const union AnimCmd *const sRegionMapPlayerIconAnimTable[] =
{
    sRegionMapPlayerIconAnim1
};

// Event islands that don't appear on map. (Southern Island does)
static const u8 sMapSecIdsOffMap[] =
{
    MAPSEC_BIRTH_ISLAND,
    MAPSEC_FARAWAY_ISLAND,
    MAPSEC_NAVEL_ROCK
};

static const u16 sRegionMapFramePal[] = INCBIN_U16("graphics/pokenav/region_map/frame.gbapal");
static const u32 sRegionMapFrameGfxLZ[] = INCBIN_U32("graphics/pokenav/region_map/frame.4bpp.lz");
static const u32 sRegionMapFrameTilemapLZ[] = INCBIN_U32("graphics/pokenav/region_map/frame.bin.lz");
static const u16 sFlyTargetIcons_Pal[] = INCBIN_U16("graphics/pokenav/region_map/fly_target_icons.gbapal");
static const u32 sFlyTargetIcons_Gfx[] = INCBIN_U32("graphics/pokenav/region_map/fly_target_icons.4bpp.lz");

static const u8 sMapHealLocations[][3] =
{
    [MAPSEC_LITTLEROOT_TOWN] = {MAP_GROUP(LITTLEROOT_TOWN), MAP_NUM(LITTLEROOT_TOWN), HEAL_LOCATION_LITTLEROOT_TOWN_BRENDANS_HOUSE_2F},
    [MAPSEC_OLDALE_TOWN] = {MAP_GROUP(OLDALE_TOWN), MAP_NUM(OLDALE_TOWN), HEAL_LOCATION_OLDALE_TOWN},
    [MAPSEC_DEWFORD_TOWN] = {MAP_GROUP(DEWFORD_TOWN), MAP_NUM(DEWFORD_TOWN), HEAL_LOCATION_DEWFORD_TOWN},
    [MAPSEC_LAVARIDGE_TOWN] = {MAP_GROUP(LAVARIDGE_TOWN), MAP_NUM(LAVARIDGE_TOWN), HEAL_LOCATION_LAVARIDGE_TOWN},
    [MAPSEC_FALLARBOR_TOWN] = {MAP_GROUP(FALLARBOR_TOWN), MAP_NUM(FALLARBOR_TOWN), HEAL_LOCATION_FALLARBOR_TOWN},
    [MAPSEC_VERDANTURF_TOWN] = {MAP_GROUP(VERDANTURF_TOWN), MAP_NUM(VERDANTURF_TOWN), HEAL_LOCATION_VERDANTURF_TOWN},
    [MAPSEC_PACIFIDLOG_TOWN] = {MAP_GROUP(PACIFIDLOG_TOWN), MAP_NUM(PACIFIDLOG_TOWN), HEAL_LOCATION_PACIFIDLOG_TOWN},
    [MAPSEC_PETALBURG_CITY] = {MAP_GROUP(PETALBURG_CITY), MAP_NUM(PETALBURG_CITY), HEAL_LOCATION_PETALBURG_CITY},
    [MAPSEC_SLATEPORT_CITY] = {MAP_GROUP(SLATEPORT_CITY), MAP_NUM(SLATEPORT_CITY), HEAL_LOCATION_SLATEPORT_CITY},
    [MAPSEC_MAUVILLE_CITY] = {MAP_GROUP(MAUVILLE_CITY), MAP_NUM(MAUVILLE_CITY), HEAL_LOCATION_MAUVILLE_CITY},
    [MAPSEC_RUSTBORO_CITY] = {MAP_GROUP(RUSTBORO_CITY), MAP_NUM(RUSTBORO_CITY), HEAL_LOCATION_RUSTBORO_CITY},
    [MAPSEC_FORTREE_CITY] = {MAP_GROUP(FORTREE_CITY), MAP_NUM(FORTREE_CITY), HEAL_LOCATION_FORTREE_CITY},
    [MAPSEC_LILYCOVE_CITY] = {MAP_GROUP(LILYCOVE_CITY), MAP_NUM(LILYCOVE_CITY), HEAL_LOCATION_LILYCOVE_CITY},
    [MAPSEC_MOSSDEEP_CITY] = {MAP_GROUP(MOSSDEEP_CITY), MAP_NUM(MOSSDEEP_CITY), HEAL_LOCATION_MOSSDEEP_CITY},
    [MAPSEC_SOOTOPOLIS_CITY] = {MAP_GROUP(SOOTOPOLIS_CITY), MAP_NUM(SOOTOPOLIS_CITY), HEAL_LOCATION_SOOTOPOLIS_CITY},
    [MAPSEC_EVER_GRANDE_CITY] = {MAP_GROUP(EVER_GRANDE_CITY), MAP_NUM(EVER_GRANDE_CITY), HEAL_LOCATION_EVER_GRANDE_CITY},
    [MAPSEC_ROUTE_101] = {MAP_GROUP(ROUTE101), MAP_NUM(ROUTE101), HEAL_LOCATION_NONE},
    [MAPSEC_ROUTE_102] = {MAP_GROUP(ROUTE102), MAP_NUM(ROUTE102), HEAL_LOCATION_NONE},
    [MAPSEC_ROUTE_103] = {MAP_GROUP(ROUTE103), MAP_NUM(ROUTE103), HEAL_LOCATION_NONE},
    [MAPSEC_ROUTE_104] = {MAP_GROUP(ROUTE104), MAP_NUM(ROUTE104), HEAL_LOCATION_NONE},
    [MAPSEC_ROUTE_105] = {MAP_GROUP(ROUTE105), MAP_NUM(ROUTE105), HEAL_LOCATION_NONE},
    [MAPSEC_ROUTE_106] = {MAP_GROUP(ROUTE106), MAP_NUM(ROUTE106), HEAL_LOCATION_NONE},
    [MAPSEC_ROUTE_107] = {MAP_GROUP(ROUTE107), MAP_NUM(ROUTE107), HEAL_LOCATION_NONE},
    [MAPSEC_ROUTE_108] = {MAP_GROUP(ROUTE108), MAP_NUM(ROUTE108), HEAL_LOCATION_NONE},
    [MAPSEC_ROUTE_109] = {MAP_GROUP(ROUTE109), MAP_NUM(ROUTE109), HEAL_LOCATION_NONE},
    [MAPSEC_ROUTE_110] = {MAP_GROUP(ROUTE110), MAP_NUM(ROUTE110), HEAL_LOCATION_NONE},
    [MAPSEC_ROUTE_111] = {MAP_GROUP(ROUTE111), MAP_NUM(ROUTE111), HEAL_LOCATION_NONE},
    [MAPSEC_ROUTE_112] = {MAP_GROUP(ROUTE112), MAP_NUM(ROUTE112), HEAL_LOCATION_NONE},
    [MAPSEC_ROUTE_113] = {MAP_GROUP(ROUTE113), MAP_NUM(ROUTE113), HEAL_LOCATION_NONE},
    [MAPSEC_ROUTE_114] = {MAP_GROUP(ROUTE114), MAP_NUM(ROUTE114), HEAL_LOCATION_NONE},
    [MAPSEC_ROUTE_115] = {MAP_GROUP(ROUTE115), MAP_NUM(ROUTE115), HEAL_LOCATION_NONE},
    [MAPSEC_ROUTE_116] = {MAP_GROUP(ROUTE116), MAP_NUM(ROUTE116), HEAL_LOCATION_NONE},
    [MAPSEC_ROUTE_117] = {MAP_GROUP(ROUTE117), MAP_NUM(ROUTE117), HEAL_LOCATION_NONE},
    [MAPSEC_ROUTE_118] = {MAP_GROUP(ROUTE118), MAP_NUM(ROUTE118), HEAL_LOCATION_NONE},
    [MAPSEC_ROUTE_119] = {MAP_GROUP(ROUTE119), MAP_NUM(ROUTE119), HEAL_LOCATION_NONE},
    [MAPSEC_ROUTE_120] = {MAP_GROUP(ROUTE120), MAP_NUM(ROUTE120), HEAL_LOCATION_NONE},
    [MAPSEC_ROUTE_121] = {MAP_GROUP(ROUTE121), MAP_NUM(ROUTE121), HEAL_LOCATION_NONE},
    [MAPSEC_ROUTE_122] = {MAP_GROUP(ROUTE122), MAP_NUM(ROUTE122), HEAL_LOCATION_NONE},
    [MAPSEC_ROUTE_123] = {MAP_GROUP(ROUTE123), MAP_NUM(ROUTE123), HEAL_LOCATION_NONE},
    [MAPSEC_ROUTE_124] = {MAP_GROUP(ROUTE124), MAP_NUM(ROUTE124), HEAL_LOCATION_NONE},
    [MAPSEC_ROUTE_125] = {MAP_GROUP(ROUTE125), MAP_NUM(ROUTE125), HEAL_LOCATION_NONE},
    [MAPSEC_ROUTE_126] = {MAP_GROUP(ROUTE126), MAP_NUM(ROUTE126), HEAL_LOCATION_NONE},
    [MAPSEC_ROUTE_127] = {MAP_GROUP(ROUTE127), MAP_NUM(ROUTE127), HEAL_LOCATION_NONE},
    [MAPSEC_ROUTE_128] = {MAP_GROUP(ROUTE128), MAP_NUM(ROUTE128), HEAL_LOCATION_NONE},
    [MAPSEC_ROUTE_129] = {MAP_GROUP(ROUTE129), MAP_NUM(ROUTE129), HEAL_LOCATION_NONE},
    [MAPSEC_ROUTE_130] = {MAP_GROUP(ROUTE130), MAP_NUM(ROUTE130), HEAL_LOCATION_NONE},
    [MAPSEC_ROUTE_131] = {MAP_GROUP(ROUTE131), MAP_NUM(ROUTE131), HEAL_LOCATION_NONE},
    [MAPSEC_ROUTE_132] = {MAP_GROUP(ROUTE132), MAP_NUM(ROUTE132), HEAL_LOCATION_NONE},
    [MAPSEC_ROUTE_133] = {MAP_GROUP(ROUTE133), MAP_NUM(ROUTE133), HEAL_LOCATION_NONE},
    [MAPSEC_ROUTE_134] = {MAP_GROUP(ROUTE134), MAP_NUM(ROUTE134), HEAL_LOCATION_NONE},
};

static const u8 *const sEverGrandeCityNames[] =
{
    gText_PokemonLeague,
    gText_PokemonCenter
};

static const struct MultiNameFlyDest sMultiNameFlyDestinations[] =
{
    {
        .name = sEverGrandeCityNames,
        .mapSecId = MAPSEC_EVER_GRANDE_CITY,
        .flag = FLAG_LANDMARK_POKEMON_LEAGUE
    }
};

static const struct BgTemplate sFlyMapBgTemplates[] =
{
    {
        .bg = 0,
        .charBaseIndex = 0,
        .mapBaseIndex = 31,
        .screenSize = 0,
        .paletteMode = 0,
        .priority = 0
    },
    {
        .bg = 1,
        .charBaseIndex = 3,
        .mapBaseIndex = 30,
        .screenSize = 0,
        .paletteMode = 0,
        .priority = 1
    },
    {
        .bg = 2,
        .charBaseIndex = 2,
        .mapBaseIndex = 28,
        .screenSize = 2,
        .paletteMode = 1,
        .priority = 2
    }
};

static const struct WindowTemplate sFlyMapWindowTemplates[] =
{
    [WIN_MAPSEC_NAME] = {
        .bg = 0,
        .tilemapLeft = 17,
        .tilemapTop = 17,
        .width = 12,
        .height = 2,
        .paletteNum = 15,
        .baseBlock = 0x01
    },
    [WIN_MAPSEC_NAME_TALL] = {
        .bg = 0,
        .tilemapLeft = 17,
        .tilemapTop = 15,
        .width = 12,
        .height = 4,
        .paletteNum = 15,
        .baseBlock = 0x19
    },
    [WIN_FLY_TO_WHERE] = {
        .bg = 0,
        .tilemapLeft = 1,
        .tilemapTop = 18,
        .width = 14,
        .height = 2,
        .paletteNum = 15,
        .baseBlock = 0x49
    },
    DUMMY_WIN_TEMPLATE
};

static const struct SpritePalette sFlyTargetIconsSpritePalette =
{
    .data = sFlyTargetIcons_Pal,
    .tag = TAG_FLY_ICON
};

static const u16 sRedOutlineFlyDestinations[][2] =
{
    {
        FLAG_LANDMARK_BATTLE_FRONTIER,
        MAPSEC_BATTLE_FRONTIER
    },
    {
        -1,
        MAPSEC_NONE
    }
};

static const struct OamData sFlyDestIcon_OamData =
{
    .shape = SPRITE_SHAPE(8x8),
    .size = SPRITE_SIZE(8x8),
    .priority = 2
};

static const union AnimCmd sFlyDestIcon_Anim_8x8CanFly[] =
{
    ANIMCMD_FRAME( 0, 5),
    ANIMCMD_END
};

static const union AnimCmd sFlyDestIcon_Anim_16x8CanFly[] =
{
    ANIMCMD_FRAME( 1, 5),
    ANIMCMD_END
};

static const union AnimCmd sFlyDestIcon_Anim_8x16CanFly[] =
{
    ANIMCMD_FRAME( 3, 5),
    ANIMCMD_END
};

static const union AnimCmd sFlyDestIcon_Anim_8x8CantFly[] =
{
    ANIMCMD_FRAME( 5, 5),
    ANIMCMD_END
};

static const union AnimCmd sFlyDestIcon_Anim_16x8CantFly[] =
{
    ANIMCMD_FRAME( 6, 5),
    ANIMCMD_END
};

static const union AnimCmd sFlyDestIcon_Anim_8x16CantFly[] =
{
    ANIMCMD_FRAME( 8, 5),
    ANIMCMD_END
};

// Only used by Battle Frontier
static const union AnimCmd sFlyDestIcon_Anim_RedOutline[] =
{
    ANIMCMD_FRAME(10, 5),
    ANIMCMD_END
};

static const union AnimCmd *const sFlyDestIcon_Anims[] =
{
    [SPRITE_SHAPE(8x8)]       = sFlyDestIcon_Anim_8x8CanFly,
    [SPRITE_SHAPE(16x8)]      = sFlyDestIcon_Anim_16x8CanFly,
    [SPRITE_SHAPE(8x16)]      = sFlyDestIcon_Anim_8x16CanFly,
    [SPRITE_SHAPE(8x8)  + 3]  = sFlyDestIcon_Anim_8x8CantFly,
    [SPRITE_SHAPE(16x8) + 3]  = sFlyDestIcon_Anim_16x8CantFly,
    [SPRITE_SHAPE(8x16) + 3]  = sFlyDestIcon_Anim_8x16CantFly,
    [FLYDESTICON_RED_OUTLINE] = sFlyDestIcon_Anim_RedOutline
};

static const struct SpriteTemplate sFlyDestIconSpriteTemplate =
{
    .tileTag = TAG_FLY_ICON,
    .paletteTag = TAG_FLY_ICON,
    .oam = &sFlyDestIcon_OamData,
    .anims = sFlyDestIcon_Anims,
    .images = NULL,
    .affineAnims = gDummySpriteAffineAnimTable,
    .callback = SpriteCallbackDummy
};

void InitRegionMap(struct RegionMap *regionMap, bool8 zoomed)
{
    InitRegionMapData(regionMap, NULL, zoomed);
    while (LoadRegionMapGfx());
}

void InitRegionMapData(struct RegionMap *regionMap, const struct BgTemplate *template, bool8 zoomed)
{
    sRegionMap = regionMap;
    sRegionMap->initStep = 0;
    sRegionMap->zoomed = zoomed;
    sRegionMap->inputCallback = zoomed == TRUE ? ProcessRegionMapInput_Zoomed : ProcessRegionMapInput_Full;
    if (template != NULL)
    {
        sRegionMap->bgNum = template->bg;
        sRegionMap->charBaseIdx = template->charBaseIndex;
        sRegionMap->mapBaseIdx = template->mapBaseIndex;
        sRegionMap->bgManaged = TRUE;
    }
    else
    {
        sRegionMap->bgNum = 2;
        sRegionMap->charBaseIdx = 2;
        sRegionMap->mapBaseIdx = 28;
        sRegionMap->bgManaged = FALSE;
    }
}

void ShowRegionMapForPokedexAreaScreen(struct RegionMap *regionMap)
{
    sRegionMap = regionMap;
    InitMapBasedOnPlayerLocation();
    sRegionMap->playerIconSpritePosX = sRegionMap->cursorPosX;
    sRegionMap->playerIconSpritePosY = sRegionMap->cursorPosY;
}

bool8 LoadRegionMapGfx(void)
{
    switch (sRegionMap->initStep)
    {
    case 0:
        if (sRegionMap->bgManaged)
            DecompressAndCopyTileDataToVram(sRegionMap->bgNum, sRegionMapBg_GfxLZ, 0, 0, 0);
        else
            LZ77UnCompVram(sRegionMapBg_GfxLZ, (u16 *)BG_CHAR_ADDR(2));
        break;
    case 1:
        if (sRegionMap->bgManaged)
        {
            if (!FreeTempTileDataBuffersIfPossible())
                DecompressAndCopyTileDataToVram(sRegionMap->bgNum, sRegionMapBg_TilemapLZ, 0, 0, 1);
        }
        else
        {
            LZ77UnCompVram(sRegionMapBg_TilemapLZ, (u16 *)BG_SCREEN_ADDR(28));
        }
        break;
    case 2:
        if (!FreeTempTileDataBuffersIfPossible())
            LoadPalette(sRegionMapBg_Pal, BG_PLTT_ID(7), 3 * PLTT_SIZE_4BPP);
        break;
    case 3:
        LZ77UnCompWram(sRegionMapCursorSmallGfxLZ, sRegionMap->cursorSmallImage);
        break;
    case 4:
        LZ77UnCompWram(sRegionMapCursorLargeGfxLZ, sRegionMap->cursorLargeImage);
        break;
    case 5:
        InitMapBasedOnPlayerLocation();
        sRegionMap->playerIconSpritePosX = sRegionMap->cursorPosX;
        sRegionMap->playerIconSpritePosY = sRegionMap->cursorPosY;
        sRegionMap->mapSecId = CorrectSpecialMapSecId_Internal(sRegionMap->mapSecId);
        sRegionMap->mapSecType = GetMapsecType(sRegionMap->mapSecId);
        GetMapName(sRegionMap->mapSecName, sRegionMap->mapSecId, MAP_NAME_LENGTH);
        break;
    case 6:
        if (sRegionMap->zoomed == FALSE)
        {
            CalcZoomScrollParams(0, 0, 0, 0, 0x100, 0x100, 0);
        }
        else
        {
            sRegionMap->scrollX = sRegionMap->cursorPosX * 8 - 0x34;
            sRegionMap->scrollY = sRegionMap->cursorPosY * 8 - 0x44;
            sRegionMap->zoomedCursorPosX = sRegionMap->cursorPosX;
            sRegionMap->zoomedCursorPosY = sRegionMap->cursorPosY;
            CalcZoomScrollParams(sRegionMap->scrollX, sRegionMap->scrollY, 0x38, 0x48, 0x80, 0x80, 0);
        }
        break;
    case 7:
        GetPositionOfCursorWithinMapSec();
        UpdateRegionMapVideoRegs();
        sRegionMap->cursorSprite = NULL;
        sRegionMap->playerIconSprite = NULL;
        sRegionMap->cursorMovementFrameCounter = 0;
        sRegionMap->blinkPlayerIcon = FALSE;
        if (sRegionMap->bgManaged)
        {
            SetBgAttribute(sRegionMap->bgNum, BG_ATTR_SCREENSIZE, 2);
            SetBgAttribute(sRegionMap->bgNum, BG_ATTR_CHARBASEINDEX, sRegionMap->charBaseIdx);
            SetBgAttribute(sRegionMap->bgNum, BG_ATTR_MAPBASEINDEX, sRegionMap->mapBaseIdx);
            SetBgAttribute(sRegionMap->bgNum, BG_ATTR_WRAPAROUND, 1);
            SetBgAttribute(sRegionMap->bgNum, BG_ATTR_PALETTEMODE, 1);
        }
        sRegionMap->initStep++;
        return FALSE;
    default:
        return FALSE;
    }
    sRegionMap->initStep++;
    return TRUE;
}

void BlendRegionMap(u16 color, u32 coeff)
{
    BlendPalettes(0x380, coeff, color);
    CpuCopy16(gPlttBufferFaded + 0x70, gPlttBufferUnfaded + 0x70, 0x60);
}

void FreeRegionMapIconResources(void)
{
    if (sRegionMap->cursorSprite != NULL)
    {
        DestroySprite(sRegionMap->cursorSprite);
        FreeSpriteTilesByTag(sRegionMap->cursorTileTag);
        FreeSpritePaletteByTag(sRegionMap->cursorPaletteTag);
    }
    if (sRegionMap->playerIconSprite != NULL)
    {
        DestroySprite(sRegionMap->playerIconSprite);
        FreeSpriteTilesByTag(sRegionMap->playerIconTileTag);
        FreeSpritePaletteByTag(sRegionMap->playerIconPaletteTag);
    }
}

u8 DoRegionMapInputCallback(void)
{
    return sRegionMap->inputCallback();
}

static u8 ProcessRegionMapInput_Full(void)
{
    u8 input;

    input = MAP_INPUT_NONE;
    sRegionMap->cursorDeltaX = 0;
    sRegionMap->cursorDeltaY = 0;
    if (JOY_HELD(DPAD_UP) && sRegionMap->cursorPosY > MAPCURSOR_Y_MIN)
    {
        sRegionMap->cursorDeltaY = -1;
        input = MAP_INPUT_MOVE_START;
    }
    if (JOY_HELD(DPAD_DOWN) && sRegionMap->cursorPosY < MAPCURSOR_Y_MAX)
    {
        sRegionMap->cursorDeltaY = +1;
        input = MAP_INPUT_MOVE_START;
    }
    if (JOY_HELD(DPAD_LEFT) && sRegionMap->cursorPosX > MAPCURSOR_X_MIN)
    {
        sRegionMap->cursorDeltaX = -1;
        input = MAP_INPUT_MOVE_START;
    }
    if (JOY_HELD(DPAD_RIGHT) && sRegionMap->cursorPosX < MAPCURSOR_X_MAX)
    {
        sRegionMap->cursorDeltaX = +1;
        input = MAP_INPUT_MOVE_START;
    }
    if (JOY_NEW(A_BUTTON))
    {
        input = MAP_INPUT_A_BUTTON;
    }
    else if (JOY_NEW(B_BUTTON))
    {
        input = MAP_INPUT_B_BUTTON;
    }
    if (input == MAP_INPUT_MOVE_START)
    {
        sRegionMap->cursorMovementFrameCounter = 4;
        sRegionMap->inputCallback = MoveRegionMapCursor_Full;
    }
    return input;
}

static u8 MoveRegionMapCursor_Full(void)
{
    u16 mapSecId;

    if (sRegionMap->cursorMovementFrameCounter != 0)
        return MAP_INPUT_MOVE_CONT;

    if (sRegionMap->cursorDeltaX > 0)
    {
        sRegionMap->cursorPosX++;
    }
    if (sRegionMap->cursorDeltaX < 0)
    {
        sRegionMap->cursorPosX--;
    }
    if (sRegionMap->cursorDeltaY > 0)
    {
        sRegionMap->cursorPosY++;
    }
    if (sRegionMap->cursorDeltaY < 0)
    {
        sRegionMap->cursorPosY--;
    }

    mapSecId = GetMapSecIdAt(sRegionMap->cursorPosX, sRegionMap->cursorPosY);
    sRegionMap->mapSecType = GetMapsecType(mapSecId);
    if (mapSecId != sRegionMap->mapSecId)
    {
        sRegionMap->mapSecId = mapSecId;
        GetMapName(sRegionMap->mapSecName, sRegionMap->mapSecId, MAP_NAME_LENGTH);
    }
    GetPositionOfCursorWithinMapSec();
    sRegionMap->inputCallback = ProcessRegionMapInput_Full;
    return MAP_INPUT_MOVE_END;
}

static u8 ProcessRegionMapInput_Zoomed(void)
{
    u8 input;

    input = MAP_INPUT_NONE;
    sRegionMap->zoomedCursorDeltaX = 0;
    sRegionMap->zoomedCursorDeltaY = 0;
    if (JOY_HELD(DPAD_UP) && sRegionMap->scrollY > -0x34)
    {
        sRegionMap->zoomedCursorDeltaY = -1;
        input = MAP_INPUT_MOVE_START;
    }
    if (JOY_HELD(DPAD_DOWN) && sRegionMap->scrollY < 0x3c)
    {
        sRegionMap->zoomedCursorDeltaY = +1;
        input = MAP_INPUT_MOVE_START;
    }
    if (JOY_HELD(DPAD_LEFT) && sRegionMap->scrollX > -0x2c)
    {
        sRegionMap->zoomedCursorDeltaX = -1;
        input = MAP_INPUT_MOVE_START;
    }
    if (JOY_HELD(DPAD_RIGHT) && sRegionMap->scrollX < 0xac)
    {
        sRegionMap->zoomedCursorDeltaX = +1;
        input = MAP_INPUT_MOVE_START;
    }
    if (JOY_NEW(A_BUTTON))
    {
        input = MAP_INPUT_A_BUTTON;
    }
    if (JOY_NEW(B_BUTTON))
    {
        input = MAP_INPUT_B_BUTTON;
    }
    if (input == MAP_INPUT_MOVE_START)
    {
        sRegionMap->inputCallback = MoveRegionMapCursor_Zoomed;
        sRegionMap->zoomedCursorMovementFrameCounter = 0;
    }
    return input;
}

static u8 MoveRegionMapCursor_Zoomed(void)
{
    u16 x;
    u16 y;
    u16 mapSecId;

    sRegionMap->scrollY += sRegionMap->zoomedCursorDeltaY;
    sRegionMap->scrollX += sRegionMap->zoomedCursorDeltaX;
    RegionMap_SetBG2XAndBG2Y(sRegionMap->scrollX, sRegionMap->scrollY);
    sRegionMap->zoomedCursorMovementFrameCounter++;
    if (sRegionMap->zoomedCursorMovementFrameCounter == 8)
    {
        x = (sRegionMap->scrollX + 0x2c) / 8 + 1;
        y = (sRegionMap->scrollY + 0x34) / 8 + 2;
        if (x != sRegionMap->zoomedCursorPosX || y != sRegionMap->zoomedCursorPosY)
        {
            sRegionMap->zoomedCursorPosX = x;
            sRegionMap->zoomedCursorPosY = y;
            mapSecId = GetMapSecIdAt(x, y);
            sRegionMap->mapSecType = GetMapsecType(mapSecId);
            if (mapSecId != sRegionMap->mapSecId)
            {
                sRegionMap->mapSecId = mapSecId;
                GetMapName(sRegionMap->mapSecName, sRegionMap->mapSecId, MAP_NAME_LENGTH);
            }
            GetPositionOfCursorWithinMapSec();
        }
        sRegionMap->zoomedCursorMovementFrameCounter = 0;
        sRegionMap->inputCallback = ProcessRegionMapInput_Zoomed;
        return MAP_INPUT_MOVE_END;
    }
    return MAP_INPUT_MOVE_CONT;
}

void SetRegionMapDataForZoom(void)
{
    if (sRegionMap->zoomed == FALSE)
    {
        sRegionMap->scrollY = 0;
        sRegionMap->scrollX = 0;
        sRegionMap->unk_040 = 0;
        sRegionMap->unk_03c = 0;
        sRegionMap->unk_060 = sRegionMap->cursorPosX * 8 - 0x34;
        sRegionMap->unk_062 = sRegionMap->cursorPosY * 8 - 0x44;
        sRegionMap->unk_044 = (sRegionMap->unk_060 << 8) / 16;
        sRegionMap->unk_048 = (sRegionMap->unk_062 << 8) / 16;
        sRegionMap->zoomedCursorPosX = sRegionMap->cursorPosX;
        sRegionMap->zoomedCursorPosY = sRegionMap->cursorPosY;
        sRegionMap->unk_04c = 0x10000;
        sRegionMap->unk_050 = -0x800;
    }
    else
    {
        sRegionMap->unk_03c = sRegionMap->scrollX * 0x100;
        sRegionMap->unk_040 = sRegionMap->scrollY * 0x100;
        sRegionMap->unk_060 = 0;
        sRegionMap->unk_062 = 0;
        sRegionMap->unk_044 = -(sRegionMap->unk_03c / 16);
        sRegionMap->unk_048 = -(sRegionMap->unk_040 / 16);
        sRegionMap->cursorPosX = sRegionMap->zoomedCursorPosX;
        sRegionMap->cursorPosY = sRegionMap->zoomedCursorPosY;
        sRegionMap->unk_04c = 0x8000;
        sRegionMap->unk_050 = 0x800;
    }
    sRegionMap->unk_06e = 0;
    FreeRegionMapCursorSprite();
    HideRegionMapPlayerIcon();
}

bool8 UpdateRegionMapZoom(void)
{
    bool8 retVal;

    if (sRegionMap->unk_06e >= 16)
    {
        return FALSE;
    }
    sRegionMap->unk_06e++;
    if (sRegionMap->unk_06e == 16)
    {
        sRegionMap->unk_044 = 0;
        sRegionMap->unk_048 = 0;
        sRegionMap->scrollX = sRegionMap->unk_060;
        sRegionMap->scrollY = sRegionMap->unk_062;
        sRegionMap->unk_04c = (sRegionMap->zoomed == FALSE) ? (128 << 8) : (256 << 8);
        sRegionMap->zoomed = !sRegionMap->zoomed;
        sRegionMap->inputCallback = (sRegionMap->zoomed == FALSE) ? ProcessRegionMapInput_Full : ProcessRegionMapInput_Zoomed;
        CreateRegionMapCursor(sRegionMap->cursorTileTag, sRegionMap->cursorPaletteTag);
        UnhideRegionMapPlayerIcon();
        retVal = FALSE;
    }
    else
    {
        sRegionMap->unk_03c += sRegionMap->unk_044;
        sRegionMap->unk_040 += sRegionMap->unk_048;
        sRegionMap->scrollX = sRegionMap->unk_03c >> 8;
        sRegionMap->scrollY = sRegionMap->unk_040 >> 8;
        sRegionMap->unk_04c += sRegionMap->unk_050;
        if ((sRegionMap->unk_044 < 0 && sRegionMap->scrollX < sRegionMap->unk_060) || (sRegionMap->unk_044 > 0 && sRegionMap->scrollX > sRegionMap->unk_060))
        {
            sRegionMap->scrollX = sRegionMap->unk_060;
            sRegionMap->unk_044 = 0;
        }
        if ((sRegionMap->unk_048 < 0 && sRegionMap->scrollY < sRegionMap->unk_062) || (sRegionMap->unk_048 > 0 && sRegionMap->scrollY > sRegionMap->unk_062))
        {
            sRegionMap->scrollY = sRegionMap->unk_062;
            sRegionMap->unk_048 = 0;
        }
        if (sRegionMap->zoomed == FALSE)
        {
            if (sRegionMap->unk_04c < (128 << 8))
            {
                sRegionMap->unk_04c = (128 << 8);
                sRegionMap->unk_050 = 0;
            }
        }
        else
        {
            if (sRegionMap->unk_04c > (256 << 8))
            {
                sRegionMap->unk_04c = (256 << 8);
                sRegionMap->unk_050 = 0;
            }
        }
        retVal = TRUE;
    }
    CalcZoomScrollParams(sRegionMap->scrollX, sRegionMap->scrollY, 0x38, 0x48, sRegionMap->unk_04c >> 8, sRegionMap->unk_04c >> 8, 0);
    return retVal;
}

static void CalcZoomScrollParams(s16 scrollX, s16 scrollY, s16 c, s16 d, u16 e, u16 f, u8 rotation)
{
    s32 var1;
    s32 var2;
    s32 var3;
    s32 var4;

    sRegionMap->bg2pa = e * gSineTable[rotation + 64] >> 8;
    sRegionMap->bg2pc = e * -gSineTable[rotation] >> 8;
    sRegionMap->bg2pb = f * gSineTable[rotation] >> 8;
    sRegionMap->bg2pd = f * gSineTable[rotation + 64] >> 8;

    var1 = (scrollX << 8) + (c << 8);
    var2 = d * sRegionMap->bg2pb + sRegionMap->bg2pa * c;
    sRegionMap->bg2x = var1 - var2;

    var3 = (scrollY << 8) + (d << 8);
    var4 = sRegionMap->bg2pd * d + sRegionMap->bg2pc * c;
    sRegionMap->bg2y = var3 - var4;

    sRegionMap->needUpdateVideoRegs = TRUE;
}

static void RegionMap_SetBG2XAndBG2Y(s16 x, s16 y)
{
    sRegionMap->bg2x = (x << 8) + 0x1c00;
    sRegionMap->bg2y = (y << 8) + 0x2400;
    sRegionMap->needUpdateVideoRegs = TRUE;
}

void UpdateRegionMapVideoRegs(void)
{
    if (sRegionMap->needUpdateVideoRegs)
    {
        SetGpuReg(REG_OFFSET_BG2PA, sRegionMap->bg2pa);
        SetGpuReg(REG_OFFSET_BG2PB, sRegionMap->bg2pb);
        SetGpuReg(REG_OFFSET_BG2PC, sRegionMap->bg2pc);
        SetGpuReg(REG_OFFSET_BG2PD, sRegionMap->bg2pd);
        SetGpuReg(REG_OFFSET_BG2X_L, sRegionMap->bg2x);
        SetGpuReg(REG_OFFSET_BG2X_H, sRegionMap->bg2x >> 16);
        SetGpuReg(REG_OFFSET_BG2Y_L, sRegionMap->bg2y);
        SetGpuReg(REG_OFFSET_BG2Y_H, sRegionMap->bg2y >> 16);
        sRegionMap->needUpdateVideoRegs = FALSE;
    }
}

void PokedexAreaScreen_UpdateRegionMapVariablesAndVideoRegs(s16 x, s16 y)
{
    CalcZoomScrollParams(x, y, 0x38, 0x48, 0x100, 0x100, 0);
    UpdateRegionMapVideoRegs();
    if (sRegionMap->playerIconSprite != NULL)
    {
        sRegionMap->playerIconSprite->x2 = -x;
        sRegionMap->playerIconSprite->y2 = -y;
    }
}

static u16 GetMapSecIdAt(u16 x, u16 y)
{
    if (y < MAPCURSOR_Y_MIN || y > MAPCURSOR_Y_MAX || x < MAPCURSOR_X_MIN || x > MAPCURSOR_X_MAX)
    {
        return MAPSEC_NONE;
    }
    y -= MAPCURSOR_Y_MIN;
    x -= MAPCURSOR_X_MIN;
    return sRegionMap_MapSectionLayout[y][x];
}

static void InitMapBasedOnPlayerLocation(void)
{
    const struct MapHeader *mapHeader;
    u16 mapWidth;
    u16 mapHeight;
    u16 x;
    u16 y;
    u16 dimensionScale;
    u16 xOnMap;
    struct WarpData *warp;

    if (gSaveBlock1Ptr->location.mapGroup == MAP_GROUP(SS_TIDAL_CORRIDOR)
        && (gSaveBlock1Ptr->location.mapNum == MAP_NUM(SS_TIDAL_CORRIDOR)
            || gSaveBlock1Ptr->location.mapNum == MAP_NUM(SS_TIDAL_LOWER_DECK)
            || gSaveBlock1Ptr->location.mapNum == MAP_NUM(SS_TIDAL_ROOMS)))
    {
        RegionMap_InitializeStateBasedOnSSTidalLocation();
        return;
    }

    switch (GetMapTypeByGroupAndId(gSaveBlock1Ptr->location.mapGroup, gSaveBlock1Ptr->location.mapNum))
    {
    default:
    case MAP_TYPE_TOWN:
    case MAP_TYPE_CITY:
    case MAP_TYPE_ROUTE:
    case MAP_TYPE_UNDERWATER:
    case MAP_TYPE_OCEAN_ROUTE:
        sRegionMap->mapSecId = gMapHeader.regionMapSectionId;
        sRegionMap->playerIsInCave = FALSE;
        mapWidth = gMapHeader.mapLayout->width;
        mapHeight = gMapHeader.mapLayout->height;
        x = gSaveBlock1Ptr->pos.x;
        y = gSaveBlock1Ptr->pos.y;
        if (sRegionMap->mapSecId == MAPSEC_UNDERWATER_SEAFLOOR_CAVERN || sRegionMap->mapSecId == MAPSEC_UNDERWATER_MARINE_CAVE)
            sRegionMap->playerIsInCave = TRUE;
        break;
    case MAP_TYPE_UNDERGROUND:
    case MAP_TYPE_UNKNOWN:
        if (gMapHeader.allowEscaping)
        {
            mapHeader = Overworld_GetMapHeaderByGroupAndId(gSaveBlock1Ptr->escapeWarp.mapGroup, gSaveBlock1Ptr->escapeWarp.mapNum);
            sRegionMap->mapSecId = mapHeader->regionMapSectionId;
            sRegionMap->playerIsInCave = TRUE;
            mapWidth = mapHeader->mapLayout->width;
            mapHeight = mapHeader->mapLayout->height;
            x = gSaveBlock1Ptr->escapeWarp.x;
            y = gSaveBlock1Ptr->escapeWarp.y;
        }
        else
        {
            sRegionMap->mapSecId = gMapHeader.regionMapSectionId;
            sRegionMap->playerIsInCave = TRUE;
            mapWidth = 1;
            mapHeight = 1;
            x = 1;
            y = 1;
        }
        break;
    case MAP_TYPE_SECRET_BASE:
        mapHeader = Overworld_GetMapHeaderByGroupAndId((u16)gSaveBlock1Ptr->dynamicWarp.mapGroup, (u16)gSaveBlock1Ptr->dynamicWarp.mapNum);
        sRegionMap->mapSecId = mapHeader->regionMapSectionId;
        sRegionMap->playerIsInCave = TRUE;
        mapWidth = mapHeader->mapLayout->width;
        mapHeight = mapHeader->mapLayout->height;
        x = gSaveBlock1Ptr->dynamicWarp.x;
        y = gSaveBlock1Ptr->dynamicWarp.y;
        break;
    case MAP_TYPE_INDOOR:
        sRegionMap->mapSecId = gMapHeader.regionMapSectionId;
        if (sRegionMap->mapSecId != MAPSEC_DYNAMIC)
        {
            warp = &gSaveBlock1Ptr->escapeWarp;
            mapHeader = Overworld_GetMapHeaderByGroupAndId(warp->mapGroup, warp->mapNum);
        }
        else
        {
            warp = &gSaveBlock1Ptr->dynamicWarp;
            mapHeader = Overworld_GetMapHeaderByGroupAndId(warp->mapGroup, warp->mapNum);
            sRegionMap->mapSecId = mapHeader->regionMapSectionId;
        }

        if (IsPlayerInAquaHideout(sRegionMap->mapSecId))
            sRegionMap->playerIsInCave = TRUE;
        else
            sRegionMap->playerIsInCave = FALSE;

        mapWidth = mapHeader->mapLayout->width;
        mapHeight = mapHeader->mapLayout->height;
        x = warp->x;
        y = warp->y;
        break;
    }

    xOnMap = x;

    dimensionScale = mapWidth / gRegionMapEntries[sRegionMap->mapSecId].width;
    if (dimensionScale == 0)
    {
        dimensionScale = 1;
    }
    x /= dimensionScale;
    if (x >= gRegionMapEntries[sRegionMap->mapSecId].width)
    {
        x = gRegionMapEntries[sRegionMap->mapSecId].width - 1;
    }

    dimensionScale = mapHeight / gRegionMapEntries[sRegionMap->mapSecId].height;
    if (dimensionScale == 0)
    {
        dimensionScale = 1;
    }
    y /= dimensionScale;
    if (y >= gRegionMapEntries[sRegionMap->mapSecId].height)
    {
        y = gRegionMapEntries[sRegionMap->mapSecId].height - 1;
    }

    switch (sRegionMap->mapSecId)
    {
    case MAPSEC_ROUTE_114:
        if (y != 0)
            x = 0;
        break;
    case MAPSEC_ROUTE_126:
    case MAPSEC_UNDERWATER_126:
        x = 0;
        if (gSaveBlock1Ptr->pos.x > 32)
            x++;
        if (gSaveBlock1Ptr->pos.x > 51)
            x++;

        y = 0;
        if (gSaveBlock1Ptr->pos.y > 37)
            y++;
        if (gSaveBlock1Ptr->pos.y > 56)
            y++;
        break;
    case MAPSEC_ROUTE_121:
        x = 0;
        if (xOnMap > 14)
            x++;
        if (xOnMap > 28)
            x++;
        if (xOnMap > 54)
            x++;
        break;
    case MAPSEC_UNDERWATER_MARINE_CAVE:
        GetMarineCaveCoords(&sRegionMap->cursorPosX, &sRegionMap->cursorPosY);
        return;
    }
    sRegionMap->cursorPosX = gRegionMapEntries[sRegionMap->mapSecId].x + x + MAPCURSOR_X_MIN;
    sRegionMap->cursorPosY = gRegionMapEntries[sRegionMap->mapSecId].y + y + MAPCURSOR_Y_MIN;
}

static void RegionMap_InitializeStateBasedOnSSTidalLocation(void)
{
    u16 y;
    u16 x;
    u8 mapGroup;
    u8 mapNum;
    u16 dimensionScale;
    s16 xOnMap;
    s16 yOnMap;
    const struct MapHeader *mapHeader;

    y = 0;
    x = 0;
    switch (GetSSTidalLocation(&mapGroup, &mapNum, &xOnMap, &yOnMap))
    {
    case SS_TIDAL_LOCATION_SLATEPORT:
        sRegionMap->mapSecId = MAPSEC_SLATEPORT_CITY;
        break;
    case SS_TIDAL_LOCATION_LILYCOVE:
        sRegionMap->mapSecId = MAPSEC_LILYCOVE_CITY;
        break;
    case SS_TIDAL_LOCATION_ROUTE124:
        sRegionMap->mapSecId = MAPSEC_ROUTE_124;
        break;
    case SS_TIDAL_LOCATION_ROUTE131:
        sRegionMap->mapSecId = MAPSEC_ROUTE_131;
        break;
    default:
    case SS_TIDAL_LOCATION_CURRENTS:
        mapHeader = Overworld_GetMapHeaderByGroupAndId(mapGroup, mapNum);

        sRegionMap->mapSecId = mapHeader->regionMapSectionId;
        dimensionScale = mapHeader->mapLayout->width / gRegionMapEntries[sRegionMap->mapSecId].width;
        if (dimensionScale == 0)
            dimensionScale = 1;
        x = xOnMap / dimensionScale;
        if (x >= gRegionMapEntries[sRegionMap->mapSecId].width)
            x = gRegionMapEntries[sRegionMap->mapSecId].width - 1;

        dimensionScale = mapHeader->mapLayout->height / gRegionMapEntries[sRegionMap->mapSecId].height;
        if (dimensionScale == 0)
            dimensionScale = 1;
        y = yOnMap / dimensionScale;
        if (y >= gRegionMapEntries[sRegionMap->mapSecId].height)
            y = gRegionMapEntries[sRegionMap->mapSecId].height - 1;
        break;
    }
    sRegionMap->playerIsInCave = FALSE;
    sRegionMap->cursorPosX = gRegionMapEntries[sRegionMap->mapSecId].x + x + MAPCURSOR_X_MIN;
    sRegionMap->cursorPosY = gRegionMapEntries[sRegionMap->mapSecId].y + y + MAPCURSOR_Y_MIN;
}

static u8 GetMapsecType(u16 mapSecId)
{
    switch (mapSecId)
    {
    case MAPSEC_NONE:
        return MAPSECTYPE_NONE;
    case MAPSEC_LITTLEROOT_TOWN:
        return FlagGet(FLAG_VISITED_LITTLEROOT_TOWN) ? MAPSECTYPE_CITY_CANFLY : MAPSECTYPE_CITY_CANTFLY;
    case MAPSEC_OLDALE_TOWN:
        return FlagGet(FLAG_VISITED_OLDALE_TOWN) ? MAPSECTYPE_CITY_CANFLY : MAPSECTYPE_CITY_CANTFLY;
    case MAPSEC_DEWFORD_TOWN:
        return FlagGet(FLAG_VISITED_DEWFORD_TOWN) ? MAPSECTYPE_CITY_CANFLY : MAPSECTYPE_CITY_CANTFLY;
    case MAPSEC_LAVARIDGE_TOWN:
        return FlagGet(FLAG_VISITED_LAVARIDGE_TOWN) ? MAPSECTYPE_CITY_CANFLY : MAPSECTYPE_CITY_CANTFLY;
    case MAPSEC_FALLARBOR_TOWN:
        return FlagGet(FLAG_VISITED_FALLARBOR_TOWN) ? MAPSECTYPE_CITY_CANFLY : MAPSECTYPE_CITY_CANTFLY;
    case MAPSEC_VERDANTURF_TOWN:
        return FlagGet(FLAG_VISITED_VERDANTURF_TOWN) ? MAPSECTYPE_CITY_CANFLY : MAPSECTYPE_CITY_CANTFLY;
    case MAPSEC_PACIFIDLOG_TOWN:
        return FlagGet(FLAG_VISITED_PACIFIDLOG_TOWN) ? MAPSECTYPE_CITY_CANFLY : MAPSECTYPE_CITY_CANTFLY;
    case MAPSEC_PETALBURG_CITY:
        return FlagGet(FLAG_VISITED_PETALBURG_CITY) ? MAPSECTYPE_CITY_CANFLY : MAPSECTYPE_CITY_CANTFLY;
    case MAPSEC_SLATEPORT_CITY:
        return FlagGet(FLAG_VISITED_SLATEPORT_CITY) ? MAPSECTYPE_CITY_CANFLY : MAPSECTYPE_CITY_CANTFLY;
    case MAPSEC_MAUVILLE_CITY:
        return FlagGet(FLAG_VISITED_MAUVILLE_CITY) ? MAPSECTYPE_CITY_CANFLY : MAPSECTYPE_CITY_CANTFLY;
    case MAPSEC_RUSTBORO_CITY:
        return FlagGet(FLAG_VISITED_RUSTBORO_CITY) ? MAPSECTYPE_CITY_CANFLY : MAPSECTYPE_CITY_CANTFLY;
    case MAPSEC_FORTREE_CITY:
        return FlagGet(FLAG_VISITED_FORTREE_CITY) ? MAPSECTYPE_CITY_CANFLY : MAPSECTYPE_CITY_CANTFLY;
    case MAPSEC_LILYCOVE_CITY:
        return FlagGet(FLAG_VISITED_LILYCOVE_CITY) ? MAPSECTYPE_CITY_CANFLY : MAPSECTYPE_CITY_CANTFLY;
    case MAPSEC_MOSSDEEP_CITY:
        return FlagGet(FLAG_VISITED_MOSSDEEP_CITY) ? MAPSECTYPE_CITY_CANFLY : MAPSECTYPE_CITY_CANTFLY;
    case MAPSEC_SOOTOPOLIS_CITY:
        return FlagGet(FLAG_VISITED_SOOTOPOLIS_CITY) ? MAPSECTYPE_CITY_CANFLY : MAPSECTYPE_CITY_CANTFLY;
    case MAPSEC_EVER_GRANDE_CITY:
        return FlagGet(FLAG_VISITED_EVER_GRANDE_CITY) ? MAPSECTYPE_CITY_CANFLY : MAPSECTYPE_CITY_CANTFLY;
    case MAPSEC_BATTLE_FRONTIER:
        return FlagGet(FLAG_LANDMARK_BATTLE_FRONTIER) ? MAPSECTYPE_BATTLE_FRONTIER : MAPSECTYPE_NONE;
    case MAPSEC_SOUTHERN_ISLAND:
        return FlagGet(FLAG_LANDMARK_SOUTHERN_ISLAND) ? MAPSECTYPE_ROUTE : MAPSECTYPE_NONE;
    default:
        return MAPSECTYPE_ROUTE;
    }
}

u16 GetRegionMapSecIdAt(u16 x, u16 y)
{
    return GetMapSecIdAt(x, y);
}

static u16 CorrectSpecialMapSecId_Internal(u16 mapSecId)
{
    u32 i;

    for (i = 0; i < ARRAY_COUNT(sMarineCaveMapSecIds); i++)
    {
        if (sMarineCaveMapSecIds[i] == mapSecId)
        {
            return GetTerraOrMarineCaveMapSecId();
        }
    }
    for (i = 0; sRegionMap_SpecialPlaceLocations[i][0] != MAPSEC_NONE; i++)
    {
        if (sRegionMap_SpecialPlaceLocations[i][0] == mapSecId)
        {
            return sRegionMap_SpecialPlaceLocations[i][1];
        }
    }
    return mapSecId;
}

static u16 GetTerraOrMarineCaveMapSecId(void)
{
    s16 idx;

    idx = VarGet(VAR_ABNORMAL_WEATHER_LOCATION) - 1;

    if (idx < 0 || idx > ABNORMAL_WEATHER_LOCATIONS - 1)
        idx = 0;

    return sTerraOrMarineCaveMapSecIds[idx];
}

static void GetMarineCaveCoords(u16 *x, u16 *y)
{
    u16 idx;

    idx = VarGet(VAR_ABNORMAL_WEATHER_LOCATION);
    if (idx < MARINE_CAVE_LOCATIONS_START || idx > ABNORMAL_WEATHER_LOCATIONS)
    {
        idx = MARINE_CAVE_LOCATIONS_START;
    }
    idx -= MARINE_CAVE_LOCATIONS_START;

    *x = sMarineCaveLocationCoords[idx].x + MAPCURSOR_X_MIN;
    *y = sMarineCaveLocationCoords[idx].y + MAPCURSOR_Y_MIN;
}

// Probably meant to be an "IsPlayerInIndoorDungeon" function, but in practice it only has the one mapsec
// Additionally, because the mapsec doesnt exist in Emerald, this function always returns FALSE
static bool32 IsPlayerInAquaHideout(u8 mapSecId)
{
    u32 i;

    for (i = 0; i < ARRAY_COUNT(sMapSecAquaHideoutOld); i++)
    {
        if (sMapSecAquaHideoutOld[i] == mapSecId)
            return TRUE;
    }
    return FALSE;
}

u16 CorrectSpecialMapSecId(u16 mapSecId)
{
    return CorrectSpecialMapSecId_Internal(mapSecId);
}

static void GetPositionOfCursorWithinMapSec(void)
{
    u16 x;
    u16 y;
    u16 posWithinMapSec;

    if (sRegionMap->mapSecId == MAPSEC_NONE)
    {
        sRegionMap->posWithinMapSec = 0;
        return;
    }
    if (!sRegionMap->zoomed)
    {
        x = sRegionMap->cursorPosX;
        y = sRegionMap->cursorPosY;
    }
    else
    {
        x = sRegionMap->zoomedCursorPosX;
        y = sRegionMap->zoomedCursorPosY;
    }
    posWithinMapSec = 0;
    while (1)
    {
        if (x <= MAPCURSOR_X_MIN)
        {
            if (RegionMap_IsMapSecIdInNextRow(y))
            {
                y--;
                x = MAPCURSOR_X_MAX + 1;
            }
            else
            {
                break;
            }
        }
        else
        {
            x--;
            if (GetMapSecIdAt(x, y) == sRegionMap->mapSecId)
            {
                posWithinMapSec++;
            }
        }
    }
    sRegionMap->posWithinMapSec = posWithinMapSec;
}

static bool8 RegionMap_IsMapSecIdInNextRow(u16 y)
{
    u16 x;

    if (y-- == 0)
    {
        return FALSE;
    }
    for (x = MAPCURSOR_X_MIN; x <= MAPCURSOR_X_MAX; x++)
    {
        if (GetMapSecIdAt(x, y) == sRegionMap->mapSecId)
        {
            return TRUE;
        }
    }
    return FALSE;
}

static void SpriteCB_CursorMapFull(struct Sprite *sprite)
{
    if (sRegionMap->cursorMovementFrameCounter != 0)
    {
        sprite->x += 2 * sRegionMap->cursorDeltaX;
        sprite->y += 2 * sRegionMap->cursorDeltaY;
        sRegionMap->cursorMovementFrameCounter--;
    }
}

static void SpriteCB_CursorMapZoomed(struct Sprite *sprite)
{

}

void CreateRegionMapCursor(u16 tileTag, u16 paletteTag)
{
    u8 spriteId;
    struct SpriteTemplate template;
    struct SpritePalette palette;
    struct SpriteSheet sheet;

    palette = sRegionMapCursorSpritePalette;
    template = sRegionMapCursorSpriteTemplate;
    sheet.tag = tileTag;
    template.tileTag = tileTag;
    sRegionMap->cursorTileTag = tileTag;
    palette.tag = paletteTag;
    template.paletteTag = paletteTag;
    sRegionMap->cursorPaletteTag = paletteTag;
    if (!sRegionMap->zoomed)
    {
        sheet.data = sRegionMap->cursorSmallImage;
        sheet.size = sizeof(sRegionMap->cursorSmallImage);
        template.callback = SpriteCB_CursorMapFull;
    }
    else
    {
        sheet.data = sRegionMap->cursorLargeImage;
        sheet.size = sizeof(sRegionMap->cursorLargeImage);
        template.callback = SpriteCB_CursorMapZoomed;
    }
    LoadSpriteSheet(&sheet);
    LoadSpritePalette(&palette);
    spriteId = CreateSprite(&template, 56, 72, 0);
    if (spriteId != MAX_SPRITES)
    {
        sRegionMap->cursorSprite = &gSprites[spriteId];
        if (sRegionMap->zoomed == TRUE)
        {
            sRegionMap->cursorSprite->oam.size = SPRITE_SIZE(32x32);
            sRegionMap->cursorSprite->x -= 8;
            sRegionMap->cursorSprite->y -= 8;
            StartSpriteAnim(sRegionMap->cursorSprite, 1);
        }
        else
        {
            sRegionMap->cursorSprite->oam.size = SPRITE_SIZE(16x16);
            sRegionMap->cursorSprite->x = 8 * sRegionMap->cursorPosX + 4;
            sRegionMap->cursorSprite->y = 8 * sRegionMap->cursorPosY + 4;
        }
        sRegionMap->cursorSprite->data[1] = 2;
        sRegionMap->cursorSprite->data[2] = (IndexOfSpritePaletteTag(paletteTag) << 4) + 0x101;
        sRegionMap->cursorSprite->data[3] = TRUE;
    }
}

static void FreeRegionMapCursorSprite(void)
{
    if (sRegionMap->cursorSprite != NULL)
    {
        DestroySprite(sRegionMap->cursorSprite);
        FreeSpriteTilesByTag(sRegionMap->cursorTileTag);
        FreeSpritePaletteByTag(sRegionMap->cursorPaletteTag);
    }
}

// Unused
static void SetUnkCursorSpriteData(void)
{
    sRegionMap->cursorSprite->data[3] = TRUE;
}

// Unused
static void ClearUnkCursorSpriteData(void)
{
    sRegionMap->cursorSprite->data[3] = FALSE;
}

void CreateRegionMapPlayerIcon(u16 tileTag, u16 paletteTag)
{
    u8 spriteId;
    struct SpriteSheet sheet = {sRegionMapPlayerIcon_BrendanGfx, 0x80, tileTag};
    struct SpritePalette palette = {sRegionMapPlayerIcon_BrendanPal, paletteTag};
    struct SpriteTemplate template = {tileTag, paletteTag, &sRegionMapPlayerIconOam, sRegionMapPlayerIconAnimTable, NULL, gDummySpriteAffineAnimTable, SpriteCallbackDummy};

    if (IsEventIslandMapSecId(gMapHeader.regionMapSectionId))
    {
        sRegionMap->playerIconSprite = NULL;
        return;
    }
    if (gSaveBlock2Ptr->playerGender == FEMALE)
    {
        sheet.data = sRegionMapPlayerIcon_MayGfx;
        palette.data = sRegionMapPlayerIcon_MayPal;
    }
    LoadSpriteSheet(&sheet);
    LoadSpritePalette(&palette);
    spriteId = CreateSprite(&template, 0, 0, 1);
    sRegionMap->playerIconSprite = &gSprites[spriteId];
    if (!sRegionMap->zoomed)
    {
        sRegionMap->playerIconSprite->x = sRegionMap->playerIconSpritePosX * 8 + 4;
        sRegionMap->playerIconSprite->y = sRegionMap->playerIconSpritePosY * 8 + 4;
        sRegionMap->playerIconSprite->callback = SpriteCB_PlayerIconMapFull;
    }
    else
    {
        sRegionMap->playerIconSprite->x = sRegionMap->playerIconSpritePosX * 16 - 0x30;
        sRegionMap->playerIconSprite->y = sRegionMap->playerIconSpritePosY * 16 - 0x42;
        sRegionMap->playerIconSprite->callback = SpriteCB_PlayerIconMapZoomed;
    }
}

static void HideRegionMapPlayerIcon(void)
{
    if (sRegionMap->playerIconSprite != NULL)
    {
        sRegionMap->playerIconSprite->invisible = TRUE;
        sRegionMap->playerIconSprite->callback = SpriteCallbackDummy;
    }
}

static void UnhideRegionMapPlayerIcon(void)
{
    if (sRegionMap->playerIconSprite != NULL)
    {
        if (sRegionMap->zoomed == TRUE)
        {
            sRegionMap->playerIconSprite->x = sRegionMap->playerIconSpritePosX * 16 - 0x30;
            sRegionMap->playerIconSprite->y = sRegionMap->playerIconSpritePosY * 16 - 0x42;
            sRegionMap->playerIconSprite->callback = SpriteCB_PlayerIconMapZoomed;
            sRegionMap->playerIconSprite->invisible = FALSE;
        }
        else
        {
            sRegionMap->playerIconSprite->x = sRegionMap->playerIconSpritePosX * 8 + 4;
            sRegionMap->playerIconSprite->y = sRegionMap->playerIconSpritePosY * 8 + 4;
            sRegionMap->playerIconSprite->x2 = 0;
            sRegionMap->playerIconSprite->y2 = 0;
            sRegionMap->playerIconSprite->callback = SpriteCB_PlayerIconMapFull;
            sRegionMap->playerIconSprite->invisible = FALSE;
        }
    }
}

#define sY       data[0]
#define sX       data[1]
#define sVisible data[2]
#define sTimer   data[7]

static void SpriteCB_PlayerIconMapZoomed(struct Sprite *sprite)
{
    sprite->x2 = -2 * sRegionMap->scrollX;
    sprite->y2 = -2 * sRegionMap->scrollY;
    sprite->sY = sprite->y + sprite->y2 + sprite->centerToCornerVecY;
    sprite->sX = sprite->x + sprite->x2 + sprite->centerToCornerVecX;
    if (sprite->sY < -8 || sprite->sY > DISPLAY_HEIGHT + 8 || sprite->sX < -8 || sprite->sX > DISPLAY_WIDTH + 8)
        sprite->sVisible = FALSE;
    else
        sprite->sVisible = TRUE;

    if (sprite->sVisible == TRUE)
        SpriteCB_PlayerIcon(sprite);
    else
        sprite->invisible = TRUE;
}

static void SpriteCB_PlayerIconMapFull(struct Sprite *sprite)
{
    SpriteCB_PlayerIcon(sprite);
}

static void SpriteCB_PlayerIcon(struct Sprite *sprite)
{
    if (sRegionMap->blinkPlayerIcon)
    {
        if (++sprite->sTimer > 16)
        {
            sprite->sTimer = 0;
            sprite->invisible = sprite->invisible ? FALSE : TRUE;
        }
    }
    else
    {
        sprite->invisible = FALSE;
    }
}

void TrySetPlayerIconBlink(void)
{
    if (sRegionMap->playerIsInCave)
        sRegionMap->blinkPlayerIcon = TRUE;
}

#undef sY
#undef sX
#undef sVisible
#undef sTimer

u8 *GetMapName(u8 *dest, u16 regionMapId, u16 padLength)
{
    u8 *str;
    u16 i;

    if (regionMapId == MAPSEC_SECRET_BASE)
    {
        str = GetSecretBaseMapName(dest);
    }
    else if (regionMapId < MAPSEC_NONE)
    {
        str = StringCopy(dest, gRegionMapEntries[regionMapId].name);
    }
    else
    {
        if (padLength == 0)
        {
            padLength = 18;
        }
        return StringFill(dest, CHAR_SPACE, padLength);
    }
    if (padLength != 0)
    {
        for (i = str - dest; i < padLength; i++)
        {
            *str++ = CHAR_SPACE;
        }
        *str = EOS;
    }
    return str;
}

// TODO: probably needs a better name
u8 *GetMapNameGeneric(u8 *dest, u16 mapSecId)
{
    switch (mapSecId)
    {
    case MAPSEC_DYNAMIC:
        return StringCopy(dest, gText_Ferry);
    case MAPSEC_SECRET_BASE:
        return StringCopy(dest, gText_SecretBase);
    default:
        return GetMapName(dest, mapSecId, 0);
    }
}

u8 *GetMapNameHandleAquaHideout(u8 *dest, u16 mapSecId)
{
    if (mapSecId == MAPSEC_AQUA_HIDEOUT_OLD)
        return StringCopy(dest, gText_Hideout);
    else
        return GetMapNameGeneric(dest, mapSecId);
}

static void GetMapSecDimensions(u16 mapSecId, u16 *x, u16 *y, u16 *width, u16 *height)
{
    *x = gRegionMapEntries[mapSecId].x;
    *y = gRegionMapEntries[mapSecId].y;
    *width = gRegionMapEntries[mapSecId].width;
    *height = gRegionMapEntries[mapSecId].height;
}

bool8 IsRegionMapZoomed(void)
{
    return sRegionMap->zoomed;
}

bool32 IsEventIslandMapSecId(u8 mapSecId)
{
    u32 i;

    for (i = 0; i < ARRAY_COUNT(sMapSecIdsOffMap); i++)
    {
        if (mapSecId == sMapSecIdsOffMap[i])
            return TRUE;
    }
    return FALSE;
}

void CB2_OpenFlyMap(void)
{
    switch (gMain.state)
    {
    case 0:
        SetVBlankCallback(NULL);
        SetGpuReg(REG_OFFSET_DISPCNT, 0);
        SetGpuReg(REG_OFFSET_BG0HOFS, 0);
        SetGpuReg(REG_OFFSET_BG0VOFS, 0);
        SetGpuReg(REG_OFFSET_BG1HOFS, 0);
        SetGpuReg(REG_OFFSET_BG1VOFS, 0);
        SetGpuReg(REG_OFFSET_BG2VOFS, 0);
        SetGpuReg(REG_OFFSET_BG2HOFS, 0);
        SetGpuReg(REG_OFFSET_BG3HOFS, 0);
        SetGpuReg(REG_OFFSET_BG3VOFS, 0);
        sFlyMap = Alloc(sizeof(*sFlyMap));
        if (sFlyMap == NULL)
        {
            SetMainCallback2(CB2_ReturnToFieldWithOpenMenu);
        }
        else
        {
            ResetPaletteFade();
            ResetSpriteData();
            FreeSpriteTileRanges();
            FreeAllSpritePalettes();
            gMain.state++;
        }
        break;
    case 1:
        ResetBgsAndClearDma3BusyFlags(0);
        InitBgsFromTemplates(1, sFlyMapBgTemplates, ARRAY_COUNT(sFlyMapBgTemplates));
        gMain.state++;
        break;
    case 2:
        InitWindows(sFlyMapWindowTemplates);
        DeactivateAllTextPrinters();
        gMain.state++;
        break;
    case 3:
        LoadUserWindowBorderGfx(0, 0x65, BG_PLTT_ID(13));
        ClearScheduledBgCopiesToVram();
        gMain.state++;
        break;
    case 4:
        InitRegionMap(&sFlyMap->regionMap, FALSE);
        CreateRegionMapCursor(TAG_CURSOR, TAG_CURSOR);
        CreateRegionMapPlayerIcon(TAG_PLAYER_ICON, TAG_PLAYER_ICON);
        sFlyMap->mapSecId = sFlyMap->regionMap.mapSecId;
        StringFill(sFlyMap->nameBuffer, CHAR_SPACE, MAP_NAME_LENGTH);
        sDrawFlyDestTextWindow = TRUE;
        DrawFlyDestTextWindow();
        gMain.state++;
        break;
    case 5:
        LZ77UnCompVram(sRegionMapFrameGfxLZ, (u16 *)BG_CHAR_ADDR(3));
        gMain.state++;
        break;
    case 6:
        LZ77UnCompVram(sRegionMapFrameTilemapLZ, (u16 *)BG_SCREEN_ADDR(30));
        gMain.state++;
        break;
    case 7:
<<<<<<< HEAD
        LoadPalette(sRegionMapFramePal, 0x10, sizeof(sRegionMapFramePal));
        PutWindowTilemap(WIN_FLY_TO_WHERE);
        FillWindowPixelBuffer(WIN_FLY_TO_WHERE, PIXEL_FILL(0));
        AddTextPrinterParameterized(WIN_FLY_TO_WHERE, FONT_NORMAL, gText_FlyToWhere, 0, 1, 0, NULL);
=======
        LoadPalette(sRegionMapFramePal, BG_PLTT_ID(1), sizeof(sRegionMapFramePal));
        PutWindowTilemap(2);
        FillWindowPixelBuffer(2, PIXEL_FILL(0));
        AddTextPrinterParameterized(2, FONT_NORMAL, gText_FlyToWhere, 0, 1, 0, NULL);
>>>>>>> 603d870e
        ScheduleBgCopyTilemapToVram(0);
        gMain.state++;
        break;
    case 8:
        LoadFlyDestIcons();
        gMain.state++;
        break;
    case 9:
        BlendPalettes(PALETTES_ALL, 16, 0);
        SetVBlankCallback(VBlankCB_FlyMap);
        gMain.state++;
        break;
    case 10:
        SetGpuReg(REG_OFFSET_BLDCNT, 0);
        SetGpuRegBits(REG_OFFSET_DISPCNT, DISPCNT_OBJ_1D_MAP | DISPCNT_OBJ_ON);
        ShowBg(0);
        ShowBg(1);
        ShowBg(2);
        SetFlyMapCallback(CB_FadeInFlyMap);
        SetMainCallback2(CB2_FlyMap);
        gMain.state++;
        break;
    }
}

static void VBlankCB_FlyMap(void)
{
    LoadOam();
    ProcessSpriteCopyRequests();
    TransferPlttBuffer();
}

static void CB2_FlyMap(void)
{
    sFlyMap->callback();
    AnimateSprites();
    BuildOamBuffer();
    DoScheduledBgTilemapCopiesToVram();
}

static void SetFlyMapCallback(void callback(void))
{
    sFlyMap->callback = callback;
    sFlyMap->state = 0;
}

static void DrawFlyDestTextWindow(void)
{
    u16 i;
    bool32 namePrinted;
    const u8 *name;

    if (sFlyMap->regionMap.mapSecType > MAPSECTYPE_NONE && sFlyMap->regionMap.mapSecType < NUM_MAPSEC_TYPES)
    {
        namePrinted = FALSE;
        for (i = 0; i < ARRAY_COUNT(sMultiNameFlyDestinations); i++)
        {
            if (sFlyMap->regionMap.mapSecId == sMultiNameFlyDestinations[i].mapSecId)
            {
                if (FlagGet(sMultiNameFlyDestinations[i].flag))
                {
                    StringLength(sMultiNameFlyDestinations[i].name[sFlyMap->regionMap.posWithinMapSec]);
                    namePrinted = TRUE;
                    ClearStdWindowAndFrameToTransparent(WIN_MAPSEC_NAME, FALSE);
                    DrawStdFrameWithCustomTileAndPalette(WIN_MAPSEC_NAME_TALL, FALSE, 101, 13);
                    AddTextPrinterParameterized(WIN_MAPSEC_NAME_TALL, FONT_NORMAL, sFlyMap->regionMap.mapSecName, 0, 1, 0, NULL);
                    name = sMultiNameFlyDestinations[i].name[sFlyMap->regionMap.posWithinMapSec];
                    AddTextPrinterParameterized(WIN_MAPSEC_NAME_TALL, FONT_NORMAL, name, GetStringRightAlignXOffset(FONT_NORMAL, name, 96), 17, 0, NULL);
                    ScheduleBgCopyTilemapToVram(0);
                    sDrawFlyDestTextWindow = TRUE;
                }
                break;
            }
        }
        if (!namePrinted)
        {
            if (sDrawFlyDestTextWindow == TRUE)
            {
                ClearStdWindowAndFrameToTransparent(WIN_MAPSEC_NAME_TALL, FALSE);
                DrawStdFrameWithCustomTileAndPalette(WIN_MAPSEC_NAME, FALSE, 101, 13);
            }
            else
            {
                // Window is already drawn, just empty it
                FillWindowPixelBuffer(WIN_MAPSEC_NAME, PIXEL_FILL(1));
            }
            AddTextPrinterParameterized(WIN_MAPSEC_NAME, FONT_NORMAL, sFlyMap->regionMap.mapSecName, 0, 1, 0, NULL);
            ScheduleBgCopyTilemapToVram(0);
            sDrawFlyDestTextWindow = FALSE;
        }
    }
    else
    {
        // Selection is on MAPSECTYPE_NONE, draw empty fly destination text window
        if (sDrawFlyDestTextWindow == TRUE)
        {
            ClearStdWindowAndFrameToTransparent(WIN_MAPSEC_NAME_TALL, FALSE);
            DrawStdFrameWithCustomTileAndPalette(WIN_MAPSEC_NAME, FALSE, 101, 13);
        }
        FillWindowPixelBuffer(WIN_MAPSEC_NAME, PIXEL_FILL(1));
        CopyWindowToVram(WIN_MAPSEC_NAME, COPYWIN_GFX);
        ScheduleBgCopyTilemapToVram(0);
        sDrawFlyDestTextWindow = FALSE;
    }
}


static void LoadFlyDestIcons(void)
{
    struct SpriteSheet sheet;

    LZ77UnCompWram(sFlyTargetIcons_Gfx, sFlyMap->tileBuffer);
    sheet.data = sFlyMap->tileBuffer;
    sheet.size = sizeof(sFlyMap->tileBuffer);
    sheet.tag = TAG_FLY_ICON;
    LoadSpriteSheet(&sheet);
    LoadSpritePalette(&sFlyTargetIconsSpritePalette);
    CreateFlyDestIcons();
    TryCreateRedOutlineFlyDestIcons();
}

// Sprite data for SpriteCB_FlyDestIcon
#define sIconMapSec   data[0]
#define sFlickerTimer data[1]

static void CreateFlyDestIcons(void)
{
    u16 canFlyFlag;
    u16 mapSecId;
    u16 x;
    u16 y;
    u16 width;
    u16 height;
    u16 shape;
    u8 spriteId;

    canFlyFlag = FLAG_VISITED_LITTLEROOT_TOWN;
    for (mapSecId = MAPSEC_LITTLEROOT_TOWN; mapSecId <= MAPSEC_EVER_GRANDE_CITY; mapSecId++)
    {
        GetMapSecDimensions(mapSecId, &x, &y, &width, &height);
        x = (x + MAPCURSOR_X_MIN) * 8 + 4;
        y = (y + MAPCURSOR_Y_MIN) * 8 + 4;

        if (width == 2)
            shape = SPRITE_SHAPE(16x8);
        else if (height == 2)
            shape = SPRITE_SHAPE(8x16);
        else
            shape = SPRITE_SHAPE(8x8);

        spriteId = CreateSprite(&sFlyDestIconSpriteTemplate, x, y, 10);
        if (spriteId != MAX_SPRITES)
        {
            gSprites[spriteId].oam.shape = shape;

            if (FlagGet(canFlyFlag))
                gSprites[spriteId].callback = SpriteCB_FlyDestIcon;
            else
                shape += 3;

            StartSpriteAnim(&gSprites[spriteId], shape);
            gSprites[spriteId].sIconMapSec = mapSecId;
        }
        canFlyFlag++;
    }
}

// Draw a red outline box on the mapsec if its corresponding flag has been set
// Only used for Battle Frontier, but set up to handle more
static void TryCreateRedOutlineFlyDestIcons(void)
{
    u16 i;
    u16 x;
    u16 y;
    u16 width;
    u16 height;
    u16 mapSecId;
    u8 spriteId;

    for (i = 0; sRedOutlineFlyDestinations[i][1] != MAPSEC_NONE; i++)
    {
        if (FlagGet(sRedOutlineFlyDestinations[i][0]))
        {
            mapSecId = sRedOutlineFlyDestinations[i][1];
            GetMapSecDimensions(mapSecId, &x, &y, &width, &height);
            x = (x + MAPCURSOR_X_MIN) * 8;
            y = (y + MAPCURSOR_Y_MIN) * 8;
            spriteId = CreateSprite(&sFlyDestIconSpriteTemplate, x, y, 10);
            if (spriteId != MAX_SPRITES)
            {
                gSprites[spriteId].oam.size = SPRITE_SIZE(16x16);
                gSprites[spriteId].callback = SpriteCB_FlyDestIcon;
                StartSpriteAnim(&gSprites[spriteId], FLYDESTICON_RED_OUTLINE);
                gSprites[spriteId].sIconMapSec = mapSecId;
            }
        }
    }
}

// Flickers fly destination icon color (by hiding the fly icon sprite) if the cursor is currently on it
static void SpriteCB_FlyDestIcon(struct Sprite *sprite)
{
    if (sFlyMap->regionMap.mapSecId == sprite->sIconMapSec)
    {
        if (++sprite->sFlickerTimer > 16)
        {
            sprite->sFlickerTimer = 0;
            sprite->invisible = sprite->invisible ? FALSE : TRUE;
        }
    }
    else
    {
        sprite->sFlickerTimer = 16;
        sprite->invisible = FALSE;
    }
}

#undef sIconMapSec
#undef sFlickerTimer

static void CB_FadeInFlyMap(void)
{
    switch (sFlyMap->state)
    {
    case 0:
        BeginNormalPaletteFade(PALETTES_ALL, 0, 16, 0, RGB_BLACK);
        sFlyMap->state++;
        break;
    case 1:
        if (!UpdatePaletteFade())
        {
            SetFlyMapCallback(CB_HandleFlyMapInput);
        }
        break;
    }
}

static void CB_HandleFlyMapInput(void)
{
    if (sFlyMap->state == 0)
    {
        switch (DoRegionMapInputCallback())
        {
        case MAP_INPUT_NONE:
        case MAP_INPUT_MOVE_START:
        case MAP_INPUT_MOVE_CONT:
            break;
        case MAP_INPUT_MOVE_END:
            DrawFlyDestTextWindow();
            break;
        case MAP_INPUT_A_BUTTON:
            if (sFlyMap->regionMap.mapSecType == MAPSECTYPE_CITY_CANFLY || sFlyMap->regionMap.mapSecType == MAPSECTYPE_BATTLE_FRONTIER)
            {
                m4aSongNumStart(SE_SELECT);
                sFlyMap->choseFlyLocation = TRUE;
                SetFlyMapCallback(CB_ExitFlyMap);
            }
            break;
        case MAP_INPUT_B_BUTTON:
            m4aSongNumStart(SE_SELECT);
            sFlyMap->choseFlyLocation = FALSE;
            SetFlyMapCallback(CB_ExitFlyMap);
            break;
        }
    }
}

static void CB_ExitFlyMap(void)
{
    switch (sFlyMap->state)
    {
    case 0:
        BeginNormalPaletteFade(PALETTES_ALL, 0, 0, 16, RGB_BLACK);
        sFlyMap->state++;
        break;
    case 1:
        if (!UpdatePaletteFade())
        {
            FreeRegionMapIconResources();
            if (sFlyMap->choseFlyLocation)
            {
                switch (sFlyMap->regionMap.mapSecId)
                {
                case MAPSEC_SOUTHERN_ISLAND:
                    SetWarpDestinationToHealLocation(HEAL_LOCATION_SOUTHERN_ISLAND_EXTERIOR);
                    break;
                case MAPSEC_BATTLE_FRONTIER:
                    SetWarpDestinationToHealLocation(HEAL_LOCATION_BATTLE_FRONTIER_OUTSIDE_EAST);
                    break;
                case MAPSEC_LITTLEROOT_TOWN:
                    SetWarpDestinationToHealLocation(gSaveBlock2Ptr->playerGender == MALE ? HEAL_LOCATION_LITTLEROOT_TOWN_BRENDANS_HOUSE : HEAL_LOCATION_LITTLEROOT_TOWN_MAYS_HOUSE);
                    break;
                case MAPSEC_EVER_GRANDE_CITY:
                    SetWarpDestinationToHealLocation(FlagGet(FLAG_LANDMARK_POKEMON_LEAGUE) && sFlyMap->regionMap.posWithinMapSec == 0 ? HEAL_LOCATION_EVER_GRANDE_CITY_POKEMON_LEAGUE : HEAL_LOCATION_EVER_GRANDE_CITY);
                    break;
                default:
                    if (sMapHealLocations[sFlyMap->regionMap.mapSecId][2] != HEAL_LOCATION_NONE)
                        SetWarpDestinationToHealLocation(sMapHealLocations[sFlyMap->regionMap.mapSecId][2]);
                    else
                        SetWarpDestinationToMapWarp(sMapHealLocations[sFlyMap->regionMap.mapSecId][0], sMapHealLocations[sFlyMap->regionMap.mapSecId][1], WARP_ID_NONE);
                    break;
                }
                ReturnToFieldFromFlyMapSelect();
            }
            else
            {
                SetMainCallback2(CB2_ReturnToPartyMenuFromFlyMap);
            }
            TRY_FREE_AND_SET_NULL(sFlyMap);
            FreeAllWindowBuffers();
        }
        break;
    }
}<|MERGE_RESOLUTION|>--- conflicted
+++ resolved
@@ -1709,17 +1709,10 @@
         gMain.state++;
         break;
     case 7:
-<<<<<<< HEAD
-        LoadPalette(sRegionMapFramePal, 0x10, sizeof(sRegionMapFramePal));
+        LoadPalette(sRegionMapFramePal, BG_PLTT_ID(1), sizeof(sRegionMapFramePal));
         PutWindowTilemap(WIN_FLY_TO_WHERE);
         FillWindowPixelBuffer(WIN_FLY_TO_WHERE, PIXEL_FILL(0));
         AddTextPrinterParameterized(WIN_FLY_TO_WHERE, FONT_NORMAL, gText_FlyToWhere, 0, 1, 0, NULL);
-=======
-        LoadPalette(sRegionMapFramePal, BG_PLTT_ID(1), sizeof(sRegionMapFramePal));
-        PutWindowTilemap(2);
-        FillWindowPixelBuffer(2, PIXEL_FILL(0));
-        AddTextPrinterParameterized(2, FONT_NORMAL, gText_FlyToWhere, 0, 1, 0, NULL);
->>>>>>> 603d870e
         ScheduleBgCopyTilemapToVram(0);
         gMain.state++;
         break;
