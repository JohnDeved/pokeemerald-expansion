#include "global.h"
#include "main.h"
#include "text.h"
#include "menu.h"
#include "malloc.h"
#include "gpu_regs.h"
#include "palette.h"
#include "party_menu.h"
#include "trig.h"
#include "overworld.h"
#include "event_data.h"
#include "secret_base.h"
#include "string_util.h"
#include "international_string_util.h"
#include "strings.h"
#include "text_window.h"
#include "constants/songs.h"
#include "m4a.h"
#include "field_effect.h"
#include "field_specials.h"
#include "fldeff.h"
#include "region_map.h"
#include "constants/region_map_sections.h"
#include "heal_location.h"
#include "constants/field_specials.h"
#include "constants/heal_locations.h"
#include "constants/map_types.h"
#include "constants/rgb.h"
#include "constants/weather.h"

/*
 *  This file handles region maps generally, and the map used when selecting a fly destination.
 *  Specific features of other region map uses are handled elsewhere
 *
 *  For the region map in the pokenav, see pokenav_region_map.c
 *  For the region map in the pokedex, see pokdex_area_screen.c/pokedex_area_region_map.c
 *  For the region map that can be viewed on the wall of pokemon centers, see field_region_map.c
 *
 */

#define MAP_WIDTH 28
#define MAP_HEIGHT 15
#define MAPCURSOR_X_MIN 1
#define MAPCURSOR_Y_MIN 2
#define MAPCURSOR_X_MAX (MAPCURSOR_X_MIN + MAP_WIDTH - 1)
#define MAPCURSOR_Y_MAX (MAPCURSOR_Y_MIN + MAP_HEIGHT - 1)

#define FLYDESTICON_RED_OUTLINE 6

enum {
    TAG_CURSOR,
    TAG_PLAYER_ICON,
    TAG_FLY_ICON,
};

<<<<<<< HEAD
// Window IDs for the fly map
enum {
    WIN_MAPSEC_NAME,
    WIN_MAPSEC_NAME_TALL, // For fly destinations with subtitles (just Ever Grande)
    WIN_FLY_TO_WHERE,
};

=======
>>>>>>> 6d6a876d
struct MultiNameFlyDest
{
    const u8 *const *name;
    u16 mapSecId;
    u16 flag;
};

static EWRAM_DATA struct RegionMap *sRegionMap = NULL;

static EWRAM_DATA struct {
    void (*callback)(void);
    u16 state;
    u16 mapSecId;
    struct RegionMap regionMap;
    u8 tileBuffer[0x1c0];
    u8 nameBuffer[0x26]; // never read
    bool8 choseFlyLocation;
} *sFlyMap = NULL;

static bool32 sDrawFlyDestTextWindow;

static u8 ProcessRegionMapInput_Full(void);
static u8 MoveRegionMapCursor_Full(void);
static u8 ProcessRegionMapInput_Zoomed(void);
static u8 MoveRegionMapCursor_Zoomed(void);
static void CalcZoomScrollParams(s16 scrollX, s16 scrollY, s16 c, s16 d, u16 e, u16 f, u8 rotation);
static u16 GetMapSecIdAt(u16 x, u16 y);
static void RegionMap_SetBG2XAndBG2Y(s16 x, s16 y);
static void InitMapBasedOnPlayerLocation(void);
static void RegionMap_InitializeStateBasedOnSSTidalLocation(void);
static u8 GetMapsecType(u16 mapSecId);
static u16 CorrectSpecialMapSecId_Internal(u16 mapSecId);
static u16 GetTerraOrMarineCaveMapSecId(void);
static void GetMarineCaveCoords(u16 *x, u16 *y);
static bool32 IsPlayerInAquaHideout(u8 mapSecId);
static void GetPositionOfCursorWithinMapSec(void);
static bool8 RegionMap_IsMapSecIdInNextRow(u16 y);
static void SpriteCB_CursorMapFull(struct Sprite *sprite);
static void FreeRegionMapCursorSprite(void);
static void HideRegionMapPlayerIcon(void);
static void UnhideRegionMapPlayerIcon(void);
static void SpriteCB_PlayerIconMapZoomed(struct Sprite *sprite);
static void SpriteCB_PlayerIconMapFull(struct Sprite *sprite);
static void SpriteCB_PlayerIcon(struct Sprite *sprite);
static void VBlankCB_FlyMap(void);
static void CB2_FlyMap(void);
static void SetFlyMapCallback(void callback(void));
static void DrawFlyDestTextWindow(void);
static void LoadFlyDestIcons(void);
static void CreateFlyDestIcons(void);
static void TryCreateRedOutlineFlyDestIcons(void);
static void SpriteCB_FlyDestIcon(struct Sprite *sprite);
static void CB_FadeInFlyMap(void);
static void CB_HandleFlyMapInput(void);
static void CB_ExitFlyMap(void);

static const u16 sRegionMapCursorPal[] = INCBIN_U16("graphics/pokenav/region_map/cursor.gbapal");
static const u32 sRegionMapCursorSmallGfxLZ[] = INCBIN_U32("graphics/pokenav/region_map/cursor_small.4bpp.lz");
static const u32 sRegionMapCursorLargeGfxLZ[] = INCBIN_U32("graphics/pokenav/region_map/cursor_large.4bpp.lz");
static const u16 sRegionMapBg_Pal[] = INCBIN_U16("graphics/pokenav/region_map/map.gbapal");
static const u32 sRegionMapBg_GfxLZ[] = INCBIN_U32("graphics/pokenav/region_map/map.8bpp.lz");
static const u32 sRegionMapBg_TilemapLZ[] = INCBIN_U32("graphics/pokenav/region_map/map.bin.lz");
static const u16 sRegionMapPlayerIcon_BrendanPal[] = INCBIN_U16("graphics/pokenav/region_map/brendan_icon.gbapal");
static const u8 sRegionMapPlayerIcon_BrendanGfx[] = INCBIN_U8("graphics/pokenav/region_map/brendan_icon.4bpp");
static const u16 sRegionMapPlayerIcon_MayPal[] = INCBIN_U16("graphics/pokenav/region_map/may_icon.gbapal");
static const u8 sRegionMapPlayerIcon_MayGfx[] = INCBIN_U8("graphics/pokenav/region_map/may_icon.4bpp");

#include "data/region_map/region_map_layout.h"
#include "data/region_map/region_map_entries.h"

static const u16 sRegionMap_SpecialPlaceLocations[][2] =
{
    {MAPSEC_UNDERWATER_105,             MAPSEC_ROUTE_105},
    {MAPSEC_UNDERWATER_124,             MAPSEC_ROUTE_124},
    #ifdef BUGFIX
    {MAPSEC_UNDERWATER_125,             MAPSEC_ROUTE_125},
    #else
    {MAPSEC_UNDERWATER_125,             MAPSEC_ROUTE_129}, // BUG: Map will incorrectly display the name of Route 129 when diving on Route 125 (for Marine Cave only)
    #endif
    {MAPSEC_UNDERWATER_126,             MAPSEC_ROUTE_126},
    {MAPSEC_UNDERWATER_127,             MAPSEC_ROUTE_127},
    {MAPSEC_UNDERWATER_128,             MAPSEC_ROUTE_128},
    {MAPSEC_UNDERWATER_129,             MAPSEC_ROUTE_129},
    {MAPSEC_UNDERWATER_SOOTOPOLIS,      MAPSEC_SOOTOPOLIS_CITY},
    {MAPSEC_UNDERWATER_SEAFLOOR_CAVERN, MAPSEC_ROUTE_128},
    {MAPSEC_AQUA_HIDEOUT,               MAPSEC_LILYCOVE_CITY},
    {MAPSEC_AQUA_HIDEOUT_OLD,           MAPSEC_LILYCOVE_CITY},
    {MAPSEC_MAGMA_HIDEOUT,              MAPSEC_ROUTE_112},
    {MAPSEC_UNDERWATER_SEALED_CHAMBER,  MAPSEC_ROUTE_134},
    {MAPSEC_PETALBURG_WOODS,            MAPSEC_ROUTE_104},
    {MAPSEC_JAGGED_PASS,                MAPSEC_ROUTE_112},
    {MAPSEC_MT_PYRE,                    MAPSEC_ROUTE_122},
    {MAPSEC_SKY_PILLAR,                 MAPSEC_ROUTE_131},
    {MAPSEC_MIRAGE_TOWER,               MAPSEC_ROUTE_111},
    {MAPSEC_TRAINER_HILL,               MAPSEC_ROUTE_111},
    {MAPSEC_DESERT_UNDERPASS,           MAPSEC_ROUTE_114},
    {MAPSEC_ALTERING_CAVE,              MAPSEC_ROUTE_103},
    {MAPSEC_ARTISAN_CAVE,               MAPSEC_ROUTE_103},
    {MAPSEC_ABANDONED_SHIP,             MAPSEC_ROUTE_108},
    {MAPSEC_NONE,                       MAPSEC_NONE}
};

static const u16 sMarineCaveMapSecIds[] =
{
    MAPSEC_MARINE_CAVE,
    MAPSEC_UNDERWATER_MARINE_CAVE,
    MAPSEC_UNDERWATER_MARINE_CAVE
};

static const u16 sTerraOrMarineCaveMapSecIds[ABNORMAL_WEATHER_LOCATIONS] =
{
    [ABNORMAL_WEATHER_ROUTE_114_NORTH - 1] = MAPSEC_ROUTE_114,
    [ABNORMAL_WEATHER_ROUTE_114_SOUTH - 1] = MAPSEC_ROUTE_114,
    [ABNORMAL_WEATHER_ROUTE_115_WEST  - 1] = MAPSEC_ROUTE_115,
    [ABNORMAL_WEATHER_ROUTE_115_EAST  - 1] = MAPSEC_ROUTE_115,
    [ABNORMAL_WEATHER_ROUTE_116_NORTH - 1] = MAPSEC_ROUTE_116,
    [ABNORMAL_WEATHER_ROUTE_116_SOUTH - 1] = MAPSEC_ROUTE_116,
    [ABNORMAL_WEATHER_ROUTE_118_EAST  - 1] = MAPSEC_ROUTE_118,
    [ABNORMAL_WEATHER_ROUTE_118_WEST  - 1] = MAPSEC_ROUTE_118,
    [ABNORMAL_WEATHER_ROUTE_105_NORTH - 1] = MAPSEC_ROUTE_105,
    [ABNORMAL_WEATHER_ROUTE_105_SOUTH - 1] = MAPSEC_ROUTE_105,
    [ABNORMAL_WEATHER_ROUTE_125_WEST  - 1] = MAPSEC_ROUTE_125,
    [ABNORMAL_WEATHER_ROUTE_125_EAST  - 1] = MAPSEC_ROUTE_125,
    [ABNORMAL_WEATHER_ROUTE_127_NORTH - 1] = MAPSEC_ROUTE_127,
    [ABNORMAL_WEATHER_ROUTE_127_SOUTH - 1] = MAPSEC_ROUTE_127,
    [ABNORMAL_WEATHER_ROUTE_129_WEST  - 1] = MAPSEC_ROUTE_129,
    [ABNORMAL_WEATHER_ROUTE_129_EAST  - 1] = MAPSEC_ROUTE_129
};

#define MARINE_CAVE_COORD(location)(ABNORMAL_WEATHER_##location - MARINE_CAVE_LOCATIONS_START)

static const struct UCoords16 sMarineCaveLocationCoords[MARINE_CAVE_LOCATIONS] =
{
    [MARINE_CAVE_COORD(ROUTE_105_NORTH)] = {0, 10},
    [MARINE_CAVE_COORD(ROUTE_105_SOUTH)] = {0, 12},
    [MARINE_CAVE_COORD(ROUTE_125_WEST)]  = {24, 3},
    [MARINE_CAVE_COORD(ROUTE_125_EAST)]  = {25, 4},
    [MARINE_CAVE_COORD(ROUTE_127_NORTH)] = {25, 6},
    [MARINE_CAVE_COORD(ROUTE_127_SOUTH)] = {25, 7},
    [MARINE_CAVE_COORD(ROUTE_129_WEST)]  = {24, 10},
    [MARINE_CAVE_COORD(ROUTE_129_EAST)]  = {24, 10}
};

static const u8 sMapSecAquaHideoutOld[] =
{
    MAPSEC_AQUA_HIDEOUT_OLD
};

static const struct OamData sRegionMapCursorOam =
{
    .shape = SPRITE_SHAPE(16x16),
    .size = SPRITE_SIZE(16x16),
    .priority = 1
};

static const union AnimCmd sRegionMapCursorAnim1[] =
{
    ANIMCMD_FRAME(0, 20),
    ANIMCMD_FRAME(4, 20),
    ANIMCMD_JUMP(0)
};

static const union AnimCmd sRegionMapCursorAnim2[] =
{
    ANIMCMD_FRAME( 0, 10),
    ANIMCMD_FRAME(16, 10),
    ANIMCMD_FRAME(32, 10),
    ANIMCMD_FRAME(16, 10),
    ANIMCMD_JUMP(0)
};

static const union AnimCmd *const sRegionMapCursorAnimTable[] =
{
    sRegionMapCursorAnim1,
    sRegionMapCursorAnim2
};

static const struct SpritePalette sRegionMapCursorSpritePalette =
{
    .data = sRegionMapCursorPal,
    .tag = TAG_CURSOR
};

static const struct SpriteTemplate sRegionMapCursorSpriteTemplate =
{
    .tileTag = TAG_CURSOR,
    .paletteTag = TAG_CURSOR,
    .oam = &sRegionMapCursorOam,
    .anims = sRegionMapCursorAnimTable,
    .images = NULL,
    .affineAnims = gDummySpriteAffineAnimTable,
    .callback = SpriteCB_CursorMapFull
};

static const struct OamData sRegionMapPlayerIconOam =
{
    .shape = SPRITE_SHAPE(16x16),
    .size = SPRITE_SIZE(16x16),
    .priority = 2
};

static const union AnimCmd sRegionMapPlayerIconAnim1[] =
{
    ANIMCMD_FRAME(0, 5),
    ANIMCMD_END
};

static const union AnimCmd *const sRegionMapPlayerIconAnimTable[] =
{
    sRegionMapPlayerIconAnim1
};

// Event islands that don't appear on map. (Southern Island does)
static const u8 sMapSecIdsOffMap[] =
{
    MAPSEC_BIRTH_ISLAND,
    MAPSEC_FARAWAY_ISLAND,
    MAPSEC_NAVEL_ROCK
};

static const u16 sRegionMapFramePal[] = INCBIN_U16("graphics/pokenav/region_map/frame.gbapal");
static const u32 sRegionMapFrameGfxLZ[] = INCBIN_U32("graphics/pokenav/region_map/frame.4bpp.lz");
static const u32 sRegionMapFrameTilemapLZ[] = INCBIN_U32("graphics/pokenav/region_map/frame.bin.lz");
static const u16 sFlyTargetIcons_Pal[] = INCBIN_U16("graphics/pokenav/region_map/fly_target_icons.gbapal");
static const u32 sFlyTargetIcons_Gfx[] = INCBIN_U32("graphics/pokenav/region_map/fly_target_icons.4bpp.lz");

static const u8 sMapHealLocations[][3] =
{
    [MAPSEC_LITTLEROOT_TOWN] = {MAP_GROUP(LITTLEROOT_TOWN), MAP_NUM(LITTLEROOT_TOWN), HEAL_LOCATION_LITTLEROOT_TOWN_BRENDANS_HOUSE_2F},
    [MAPSEC_OLDALE_TOWN] = {MAP_GROUP(OLDALE_TOWN), MAP_NUM(OLDALE_TOWN), HEAL_LOCATION_OLDALE_TOWN},
    [MAPSEC_DEWFORD_TOWN] = {MAP_GROUP(DEWFORD_TOWN), MAP_NUM(DEWFORD_TOWN), HEAL_LOCATION_DEWFORD_TOWN},
    [MAPSEC_LAVARIDGE_TOWN] = {MAP_GROUP(LAVARIDGE_TOWN), MAP_NUM(LAVARIDGE_TOWN), HEAL_LOCATION_LAVARIDGE_TOWN},
    [MAPSEC_FALLARBOR_TOWN] = {MAP_GROUP(FALLARBOR_TOWN), MAP_NUM(FALLARBOR_TOWN), HEAL_LOCATION_FALLARBOR_TOWN},
    [MAPSEC_VERDANTURF_TOWN] = {MAP_GROUP(VERDANTURF_TOWN), MAP_NUM(VERDANTURF_TOWN), HEAL_LOCATION_VERDANTURF_TOWN},
    [MAPSEC_PACIFIDLOG_TOWN] = {MAP_GROUP(PACIFIDLOG_TOWN), MAP_NUM(PACIFIDLOG_TOWN), HEAL_LOCATION_PACIFIDLOG_TOWN},
    [MAPSEC_PETALBURG_CITY] = {MAP_GROUP(PETALBURG_CITY), MAP_NUM(PETALBURG_CITY), HEAL_LOCATION_PETALBURG_CITY},
    [MAPSEC_SLATEPORT_CITY] = {MAP_GROUP(SLATEPORT_CITY), MAP_NUM(SLATEPORT_CITY), HEAL_LOCATION_SLATEPORT_CITY},
    [MAPSEC_MAUVILLE_CITY] = {MAP_GROUP(MAUVILLE_CITY), MAP_NUM(MAUVILLE_CITY), HEAL_LOCATION_MAUVILLE_CITY},
    [MAPSEC_RUSTBORO_CITY] = {MAP_GROUP(RUSTBORO_CITY), MAP_NUM(RUSTBORO_CITY), HEAL_LOCATION_RUSTBORO_CITY},
    [MAPSEC_FORTREE_CITY] = {MAP_GROUP(FORTREE_CITY), MAP_NUM(FORTREE_CITY), HEAL_LOCATION_FORTREE_CITY},
    [MAPSEC_LILYCOVE_CITY] = {MAP_GROUP(LILYCOVE_CITY), MAP_NUM(LILYCOVE_CITY), HEAL_LOCATION_LILYCOVE_CITY},
    [MAPSEC_MOSSDEEP_CITY] = {MAP_GROUP(MOSSDEEP_CITY), MAP_NUM(MOSSDEEP_CITY), HEAL_LOCATION_MOSSDEEP_CITY},
    [MAPSEC_SOOTOPOLIS_CITY] = {MAP_GROUP(SOOTOPOLIS_CITY), MAP_NUM(SOOTOPOLIS_CITY), HEAL_LOCATION_SOOTOPOLIS_CITY},
    [MAPSEC_EVER_GRANDE_CITY] = {MAP_GROUP(EVER_GRANDE_CITY), MAP_NUM(EVER_GRANDE_CITY), HEAL_LOCATION_EVER_GRANDE_CITY},
    [MAPSEC_ROUTE_101] = {MAP_GROUP(ROUTE101), MAP_NUM(ROUTE101), HEAL_LOCATION_NONE},
    [MAPSEC_ROUTE_102] = {MAP_GROUP(ROUTE102), MAP_NUM(ROUTE102), HEAL_LOCATION_NONE},
    [MAPSEC_ROUTE_103] = {MAP_GROUP(ROUTE103), MAP_NUM(ROUTE103), HEAL_LOCATION_NONE},
    [MAPSEC_ROUTE_104] = {MAP_GROUP(ROUTE104), MAP_NUM(ROUTE104), HEAL_LOCATION_NONE},
    [MAPSEC_ROUTE_105] = {MAP_GROUP(ROUTE105), MAP_NUM(ROUTE105), HEAL_LOCATION_NONE},
    [MAPSEC_ROUTE_106] = {MAP_GROUP(ROUTE106), MAP_NUM(ROUTE106), HEAL_LOCATION_NONE},
    [MAPSEC_ROUTE_107] = {MAP_GROUP(ROUTE107), MAP_NUM(ROUTE107), HEAL_LOCATION_NONE},
    [MAPSEC_ROUTE_108] = {MAP_GROUP(ROUTE108), MAP_NUM(ROUTE108), HEAL_LOCATION_NONE},
    [MAPSEC_ROUTE_109] = {MAP_GROUP(ROUTE109), MAP_NUM(ROUTE109), HEAL_LOCATION_NONE},
    [MAPSEC_ROUTE_110] = {MAP_GROUP(ROUTE110), MAP_NUM(ROUTE110), HEAL_LOCATION_NONE},
    [MAPSEC_ROUTE_111] = {MAP_GROUP(ROUTE111), MAP_NUM(ROUTE111), HEAL_LOCATION_NONE},
    [MAPSEC_ROUTE_112] = {MAP_GROUP(ROUTE112), MAP_NUM(ROUTE112), HEAL_LOCATION_NONE},
    [MAPSEC_ROUTE_113] = {MAP_GROUP(ROUTE113), MAP_NUM(ROUTE113), HEAL_LOCATION_NONE},
    [MAPSEC_ROUTE_114] = {MAP_GROUP(ROUTE114), MAP_NUM(ROUTE114), HEAL_LOCATION_NONE},
    [MAPSEC_ROUTE_115] = {MAP_GROUP(ROUTE115), MAP_NUM(ROUTE115), HEAL_LOCATION_NONE},
    [MAPSEC_ROUTE_116] = {MAP_GROUP(ROUTE116), MAP_NUM(ROUTE116), HEAL_LOCATION_NONE},
    [MAPSEC_ROUTE_117] = {MAP_GROUP(ROUTE117), MAP_NUM(ROUTE117), HEAL_LOCATION_NONE},
    [MAPSEC_ROUTE_118] = {MAP_GROUP(ROUTE118), MAP_NUM(ROUTE118), HEAL_LOCATION_NONE},
    [MAPSEC_ROUTE_119] = {MAP_GROUP(ROUTE119), MAP_NUM(ROUTE119), HEAL_LOCATION_NONE},
    [MAPSEC_ROUTE_120] = {MAP_GROUP(ROUTE120), MAP_NUM(ROUTE120), HEAL_LOCATION_NONE},
    [MAPSEC_ROUTE_121] = {MAP_GROUP(ROUTE121), MAP_NUM(ROUTE121), HEAL_LOCATION_NONE},
    [MAPSEC_ROUTE_122] = {MAP_GROUP(ROUTE122), MAP_NUM(ROUTE122), HEAL_LOCATION_NONE},
    [MAPSEC_ROUTE_123] = {MAP_GROUP(ROUTE123), MAP_NUM(ROUTE123), HEAL_LOCATION_NONE},
    [MAPSEC_ROUTE_124] = {MAP_GROUP(ROUTE124), MAP_NUM(ROUTE124), HEAL_LOCATION_NONE},
    [MAPSEC_ROUTE_125] = {MAP_GROUP(ROUTE125), MAP_NUM(ROUTE125), HEAL_LOCATION_NONE},
    [MAPSEC_ROUTE_126] = {MAP_GROUP(ROUTE126), MAP_NUM(ROUTE126), HEAL_LOCATION_NONE},
    [MAPSEC_ROUTE_127] = {MAP_GROUP(ROUTE127), MAP_NUM(ROUTE127), HEAL_LOCATION_NONE},
    [MAPSEC_ROUTE_128] = {MAP_GROUP(ROUTE128), MAP_NUM(ROUTE128), HEAL_LOCATION_NONE},
    [MAPSEC_ROUTE_129] = {MAP_GROUP(ROUTE129), MAP_NUM(ROUTE129), HEAL_LOCATION_NONE},
    [MAPSEC_ROUTE_130] = {MAP_GROUP(ROUTE130), MAP_NUM(ROUTE130), HEAL_LOCATION_NONE},
    [MAPSEC_ROUTE_131] = {MAP_GROUP(ROUTE131), MAP_NUM(ROUTE131), HEAL_LOCATION_NONE},
    [MAPSEC_ROUTE_132] = {MAP_GROUP(ROUTE132), MAP_NUM(ROUTE132), HEAL_LOCATION_NONE},
    [MAPSEC_ROUTE_133] = {MAP_GROUP(ROUTE133), MAP_NUM(ROUTE133), HEAL_LOCATION_NONE},
    [MAPSEC_ROUTE_134] = {MAP_GROUP(ROUTE134), MAP_NUM(ROUTE134), HEAL_LOCATION_NONE},
};

static const u8 *const sEverGrandeCityNames[] =
{
    gText_PokemonLeague,
    gText_PokemonCenter
};

static const struct MultiNameFlyDest sMultiNameFlyDestinations[] =
{
    {
        .name = sEverGrandeCityNames,
        .mapSecId = MAPSEC_EVER_GRANDE_CITY,
        .flag = FLAG_LANDMARK_POKEMON_LEAGUE
    }
};

static const struct BgTemplate sFlyMapBgTemplates[] =
{
    {
        .bg = 0,
        .charBaseIndex = 0,
        .mapBaseIndex = 31,
        .screenSize = 0,
        .paletteMode = 0,
        .priority = 0
    },
    {
        .bg = 1,
        .charBaseIndex = 3,
        .mapBaseIndex = 30,
        .screenSize = 0,
        .paletteMode = 0,
        .priority = 1
    },
    {
        .bg = 2,
        .charBaseIndex = 2,
        .mapBaseIndex = 28,
        .screenSize = 2,
        .paletteMode = 1,
        .priority = 2
    }
};

static const struct WindowTemplate sFlyMapWindowTemplates[] =
{
    [WIN_MAPSEC_NAME] = {
        .bg = 0,
        .tilemapLeft = 17,
        .tilemapTop = 17,
        .width = 12,
        .height = 2,
        .paletteNum = 15,
        .baseBlock = 0x01
    },
    [WIN_MAPSEC_NAME_TALL] = {
        .bg = 0,
        .tilemapLeft = 17,
        .tilemapTop = 15,
        .width = 12,
        .height = 4,
        .paletteNum = 15,
        .baseBlock = 0x19
    },
    [WIN_FLY_TO_WHERE] = {
        .bg = 0,
        .tilemapLeft = 1,
        .tilemapTop = 18,
        .width = 14,
        .height = 2,
        .paletteNum = 15,
        .baseBlock = 0x49
    },
    DUMMY_WIN_TEMPLATE
};

static const struct SpritePalette sFlyTargetIconsSpritePalette =
{
    .data = sFlyTargetIcons_Pal,
    .tag = TAG_FLY_ICON
};

static const u16 sRedOutlineFlyDestinations[][2] =
{
    {
        FLAG_LANDMARK_BATTLE_FRONTIER,
        MAPSEC_BATTLE_FRONTIER
    },
    {
        -1,
        MAPSEC_NONE
    }
};

static const struct OamData sFlyDestIcon_OamData =
{
    .shape = SPRITE_SHAPE(8x8),
    .size = SPRITE_SIZE(8x8),
    .priority = 2
};

static const union AnimCmd sFlyDestIcon_Anim_8x8CanFly[] =
{
    ANIMCMD_FRAME( 0, 5),
    ANIMCMD_END
};

static const union AnimCmd sFlyDestIcon_Anim_16x8CanFly[] =
{
    ANIMCMD_FRAME( 1, 5),
    ANIMCMD_END
};

static const union AnimCmd sFlyDestIcon_Anim_8x16CanFly[] =
{
    ANIMCMD_FRAME( 3, 5),
    ANIMCMD_END
};

static const union AnimCmd sFlyDestIcon_Anim_8x8CantFly[] =
{
    ANIMCMD_FRAME( 5, 5),
    ANIMCMD_END
};

static const union AnimCmd sFlyDestIcon_Anim_16x8CantFly[] =
{
    ANIMCMD_FRAME( 6, 5),
    ANIMCMD_END
};

static const union AnimCmd sFlyDestIcon_Anim_8x16CantFly[] =
{
    ANIMCMD_FRAME( 8, 5),
    ANIMCMD_END
};

// Only used by Battle Frontier
static const union AnimCmd sFlyDestIcon_Anim_RedOutline[] =
{
    ANIMCMD_FRAME(10, 5),
    ANIMCMD_END
};

static const union AnimCmd *const sFlyDestIcon_Anims[] =
{
    [SPRITE_SHAPE(8x8)]       = sFlyDestIcon_Anim_8x8CanFly,
    [SPRITE_SHAPE(16x8)]      = sFlyDestIcon_Anim_16x8CanFly,
    [SPRITE_SHAPE(8x16)]      = sFlyDestIcon_Anim_8x16CanFly,
    [SPRITE_SHAPE(8x8)  + 3]  = sFlyDestIcon_Anim_8x8CantFly,
    [SPRITE_SHAPE(16x8) + 3]  = sFlyDestIcon_Anim_16x8CantFly,
    [SPRITE_SHAPE(8x16) + 3]  = sFlyDestIcon_Anim_8x16CantFly,
    [FLYDESTICON_RED_OUTLINE] = sFlyDestIcon_Anim_RedOutline
};

static const struct SpriteTemplate sFlyDestIconSpriteTemplate =
{
    .tileTag = TAG_FLY_ICON,
    .paletteTag = TAG_FLY_ICON,
    .oam = &sFlyDestIcon_OamData,
    .anims = sFlyDestIcon_Anims,
    .images = NULL,
    .affineAnims = gDummySpriteAffineAnimTable,
    .callback = SpriteCallbackDummy
};

void InitRegionMap(struct RegionMap *regionMap, bool8 zoomed)
{
    InitRegionMapData(regionMap, NULL, zoomed);
    while (LoadRegionMapGfx());
}

void InitRegionMapData(struct RegionMap *regionMap, const struct BgTemplate *template, bool8 zoomed)
{
    sRegionMap = regionMap;
    sRegionMap->initStep = 0;
    sRegionMap->zoomed = zoomed;
    sRegionMap->inputCallback = zoomed == TRUE ? ProcessRegionMapInput_Zoomed : ProcessRegionMapInput_Full;
    if (template != NULL)
    {
        sRegionMap->bgNum = template->bg;
        sRegionMap->charBaseIdx = template->charBaseIndex;
        sRegionMap->mapBaseIdx = template->mapBaseIndex;
        sRegionMap->bgManaged = TRUE;
    }
    else
    {
        sRegionMap->bgNum = 2;
        sRegionMap->charBaseIdx = 2;
        sRegionMap->mapBaseIdx = 28;
        sRegionMap->bgManaged = FALSE;
    }
}

void ShowRegionMapForPokedexAreaScreen(struct RegionMap *regionMap)
{
    sRegionMap = regionMap;
    InitMapBasedOnPlayerLocation();
    sRegionMap->playerIconSpritePosX = sRegionMap->cursorPosX;
    sRegionMap->playerIconSpritePosY = sRegionMap->cursorPosY;
}

bool8 LoadRegionMapGfx(void)
{
    switch (sRegionMap->initStep)
    {
    case 0:
        if (sRegionMap->bgManaged)
            DecompressAndCopyTileDataToVram(sRegionMap->bgNum, sRegionMapBg_GfxLZ, 0, 0, 0);
        else
            LZ77UnCompVram(sRegionMapBg_GfxLZ, (u16 *)BG_CHAR_ADDR(2));
        break;
    case 1:
        if (sRegionMap->bgManaged)
        {
            if (!FreeTempTileDataBuffersIfPossible())
                DecompressAndCopyTileDataToVram(sRegionMap->bgNum, sRegionMapBg_TilemapLZ, 0, 0, 1);
        }
        else
        {
            LZ77UnCompVram(sRegionMapBg_TilemapLZ, (u16 *)BG_SCREEN_ADDR(28));
        }
        break;
    case 2:
        if (!FreeTempTileDataBuffersIfPossible())
            LoadPalette(sRegionMapBg_Pal, 0x70, 0x60);
        break;
    case 3:
        LZ77UnCompWram(sRegionMapCursorSmallGfxLZ, sRegionMap->cursorSmallImage);
        break;
    case 4:
        LZ77UnCompWram(sRegionMapCursorLargeGfxLZ, sRegionMap->cursorLargeImage);
        break;
    case 5:
        InitMapBasedOnPlayerLocation();
        sRegionMap->playerIconSpritePosX = sRegionMap->cursorPosX;
        sRegionMap->playerIconSpritePosY = sRegionMap->cursorPosY;
        sRegionMap->mapSecId = CorrectSpecialMapSecId_Internal(sRegionMap->mapSecId);
        sRegionMap->mapSecType = GetMapsecType(sRegionMap->mapSecId);
        GetMapName(sRegionMap->mapSecName, sRegionMap->mapSecId, MAP_NAME_LENGTH);
        break;
    case 6:
        if (sRegionMap->zoomed == FALSE)
        {
            CalcZoomScrollParams(0, 0, 0, 0, 0x100, 0x100, 0);
        }
        else
        {
            sRegionMap->scrollX = sRegionMap->cursorPosX * 8 - 0x34;
            sRegionMap->scrollY = sRegionMap->cursorPosY * 8 - 0x44;
            sRegionMap->zoomedCursorPosX = sRegionMap->cursorPosX;
            sRegionMap->zoomedCursorPosY = sRegionMap->cursorPosY;
            CalcZoomScrollParams(sRegionMap->scrollX, sRegionMap->scrollY, 0x38, 0x48, 0x80, 0x80, 0);
        }
        break;
    case 7:
        GetPositionOfCursorWithinMapSec();
        UpdateRegionMapVideoRegs();
        sRegionMap->cursorSprite = NULL;
        sRegionMap->playerIconSprite = NULL;
        sRegionMap->cursorMovementFrameCounter = 0;
        sRegionMap->blinkPlayerIcon = FALSE;
        if (sRegionMap->bgManaged)
        {
            SetBgAttribute(sRegionMap->bgNum, BG_ATTR_SCREENSIZE, 2);
            SetBgAttribute(sRegionMap->bgNum, BG_ATTR_CHARBASEINDEX, sRegionMap->charBaseIdx);
            SetBgAttribute(sRegionMap->bgNum, BG_ATTR_MAPBASEINDEX, sRegionMap->mapBaseIdx);
            SetBgAttribute(sRegionMap->bgNum, BG_ATTR_WRAPAROUND, 1);
            SetBgAttribute(sRegionMap->bgNum, BG_ATTR_PALETTEMODE, 1);
        }
        sRegionMap->initStep++;
        return FALSE;
    default:
        return FALSE;
    }
    sRegionMap->initStep++;
    return TRUE;
}

void BlendRegionMap(u16 color, u32 coeff)
{
    BlendPalettes(0x380, coeff, color);
    CpuCopy16(gPlttBufferFaded + 0x70, gPlttBufferUnfaded + 0x70, 0x60);
}

void FreeRegionMapIconResources(void)
{
    if (sRegionMap->cursorSprite != NULL)
    {
        DestroySprite(sRegionMap->cursorSprite);
        FreeSpriteTilesByTag(sRegionMap->cursorTileTag);
        FreeSpritePaletteByTag(sRegionMap->cursorPaletteTag);
    }
    if (sRegionMap->playerIconSprite != NULL)
    {
        DestroySprite(sRegionMap->playerIconSprite);
        FreeSpriteTilesByTag(sRegionMap->playerIconTileTag);
        FreeSpritePaletteByTag(sRegionMap->playerIconPaletteTag);
    }
}

u8 DoRegionMapInputCallback(void)
{
    return sRegionMap->inputCallback();
}

static u8 ProcessRegionMapInput_Full(void)
{
    u8 input;

    input = MAP_INPUT_NONE;
    sRegionMap->cursorDeltaX = 0;
    sRegionMap->cursorDeltaY = 0;
    if (JOY_HELD(DPAD_UP) && sRegionMap->cursorPosY > MAPCURSOR_Y_MIN)
    {
        sRegionMap->cursorDeltaY = -1;
        input = MAP_INPUT_MOVE_START;
    }
    if (JOY_HELD(DPAD_DOWN) && sRegionMap->cursorPosY < MAPCURSOR_Y_MAX)
    {
        sRegionMap->cursorDeltaY = +1;
        input = MAP_INPUT_MOVE_START;
    }
    if (JOY_HELD(DPAD_LEFT) && sRegionMap->cursorPosX > MAPCURSOR_X_MIN)
    {
        sRegionMap->cursorDeltaX = -1;
        input = MAP_INPUT_MOVE_START;
    }
    if (JOY_HELD(DPAD_RIGHT) && sRegionMap->cursorPosX < MAPCURSOR_X_MAX)
    {
        sRegionMap->cursorDeltaX = +1;
        input = MAP_INPUT_MOVE_START;
    }
    if (JOY_NEW(A_BUTTON))
    {
        input = MAP_INPUT_A_BUTTON;
    }
    else if (JOY_NEW(B_BUTTON))
    {
        input = MAP_INPUT_B_BUTTON;
    }
    if (input == MAP_INPUT_MOVE_START)
    {
        sRegionMap->cursorMovementFrameCounter = 4;
        sRegionMap->inputCallback = MoveRegionMapCursor_Full;
    }
    return input;
}

static u8 MoveRegionMapCursor_Full(void)
{
    u16 mapSecId;

    if (sRegionMap->cursorMovementFrameCounter != 0)
        return MAP_INPUT_MOVE_CONT;

    if (sRegionMap->cursorDeltaX > 0)
    {
        sRegionMap->cursorPosX++;
    }
    if (sRegionMap->cursorDeltaX < 0)
    {
        sRegionMap->cursorPosX--;
    }
    if (sRegionMap->cursorDeltaY > 0)
    {
        sRegionMap->cursorPosY++;
    }
    if (sRegionMap->cursorDeltaY < 0)
    {
        sRegionMap->cursorPosY--;
    }

    mapSecId = GetMapSecIdAt(sRegionMap->cursorPosX, sRegionMap->cursorPosY);
    sRegionMap->mapSecType = GetMapsecType(mapSecId);
    if (mapSecId != sRegionMap->mapSecId)
    {
        sRegionMap->mapSecId = mapSecId;
        GetMapName(sRegionMap->mapSecName, sRegionMap->mapSecId, MAP_NAME_LENGTH);
    }
    GetPositionOfCursorWithinMapSec();
    sRegionMap->inputCallback = ProcessRegionMapInput_Full;
    return MAP_INPUT_MOVE_END;
}

static u8 ProcessRegionMapInput_Zoomed(void)
{
    u8 input;

    input = MAP_INPUT_NONE;
    sRegionMap->zoomedCursorDeltaX = 0;
    sRegionMap->zoomedCursorDeltaY = 0;
    if (JOY_HELD(DPAD_UP) && sRegionMap->scrollY > -0x34)
    {
        sRegionMap->zoomedCursorDeltaY = -1;
        input = MAP_INPUT_MOVE_START;
    }
    if (JOY_HELD(DPAD_DOWN) && sRegionMap->scrollY < 0x3c)
    {
        sRegionMap->zoomedCursorDeltaY = +1;
        input = MAP_INPUT_MOVE_START;
    }
    if (JOY_HELD(DPAD_LEFT) && sRegionMap->scrollX > -0x2c)
    {
        sRegionMap->zoomedCursorDeltaX = -1;
        input = MAP_INPUT_MOVE_START;
    }
    if (JOY_HELD(DPAD_RIGHT) && sRegionMap->scrollX < 0xac)
    {
        sRegionMap->zoomedCursorDeltaX = +1;
        input = MAP_INPUT_MOVE_START;
    }
    if (JOY_NEW(A_BUTTON))
    {
        input = MAP_INPUT_A_BUTTON;
    }
    if (JOY_NEW(B_BUTTON))
    {
        input = MAP_INPUT_B_BUTTON;
    }
    if (input == MAP_INPUT_MOVE_START)
    {
        sRegionMap->inputCallback = MoveRegionMapCursor_Zoomed;
        sRegionMap->zoomedCursorMovementFrameCounter = 0;
    }
    return input;
}

static u8 MoveRegionMapCursor_Zoomed(void)
{
    u16 x;
    u16 y;
    u16 mapSecId;

    sRegionMap->scrollY += sRegionMap->zoomedCursorDeltaY;
    sRegionMap->scrollX += sRegionMap->zoomedCursorDeltaX;
    RegionMap_SetBG2XAndBG2Y(sRegionMap->scrollX, sRegionMap->scrollY);
    sRegionMap->zoomedCursorMovementFrameCounter++;
    if (sRegionMap->zoomedCursorMovementFrameCounter == 8)
    {
        x = (sRegionMap->scrollX + 0x2c) / 8 + 1;
        y = (sRegionMap->scrollY + 0x34) / 8 + 2;
        if (x != sRegionMap->zoomedCursorPosX || y != sRegionMap->zoomedCursorPosY)
        {
            sRegionMap->zoomedCursorPosX = x;
            sRegionMap->zoomedCursorPosY = y;
            mapSecId = GetMapSecIdAt(x, y);
            sRegionMap->mapSecType = GetMapsecType(mapSecId);
            if (mapSecId != sRegionMap->mapSecId)
            {
                sRegionMap->mapSecId = mapSecId;
                GetMapName(sRegionMap->mapSecName, sRegionMap->mapSecId, MAP_NAME_LENGTH);
            }
            GetPositionOfCursorWithinMapSec();
        }
        sRegionMap->zoomedCursorMovementFrameCounter = 0;
        sRegionMap->inputCallback = ProcessRegionMapInput_Zoomed;
        return MAP_INPUT_MOVE_END;
    }
    return MAP_INPUT_MOVE_CONT;
}

void SetRegionMapDataForZoom(void)
{
    if (sRegionMap->zoomed == FALSE)
    {
        sRegionMap->scrollY = 0;
        sRegionMap->scrollX = 0;
        sRegionMap->unk_040 = 0;
        sRegionMap->unk_03c = 0;
        sRegionMap->unk_060 = sRegionMap->cursorPosX * 8 - 0x34;
        sRegionMap->unk_062 = sRegionMap->cursorPosY * 8 - 0x44;
        sRegionMap->unk_044 = (sRegionMap->unk_060 << 8) / 16;
        sRegionMap->unk_048 = (sRegionMap->unk_062 << 8) / 16;
        sRegionMap->zoomedCursorPosX = sRegionMap->cursorPosX;
        sRegionMap->zoomedCursorPosY = sRegionMap->cursorPosY;
        sRegionMap->unk_04c = 0x10000;
        sRegionMap->unk_050 = -0x800;
    }
    else
    {
        sRegionMap->unk_03c = sRegionMap->scrollX * 0x100;
        sRegionMap->unk_040 = sRegionMap->scrollY * 0x100;
        sRegionMap->unk_060 = 0;
        sRegionMap->unk_062 = 0;
        sRegionMap->unk_044 = -(sRegionMap->unk_03c / 16);
        sRegionMap->unk_048 = -(sRegionMap->unk_040 / 16);
        sRegionMap->cursorPosX = sRegionMap->zoomedCursorPosX;
        sRegionMap->cursorPosY = sRegionMap->zoomedCursorPosY;
        sRegionMap->unk_04c = 0x8000;
        sRegionMap->unk_050 = 0x800;
    }
    sRegionMap->unk_06e = 0;
    FreeRegionMapCursorSprite();
    HideRegionMapPlayerIcon();
}

bool8 UpdateRegionMapZoom(void)
{
    bool8 retVal;

    if (sRegionMap->unk_06e >= 16)
    {
        return FALSE;
    }
    sRegionMap->unk_06e++;
    if (sRegionMap->unk_06e == 16)
    {
        sRegionMap->unk_044 = 0;
        sRegionMap->unk_048 = 0;
        sRegionMap->scrollX = sRegionMap->unk_060;
        sRegionMap->scrollY = sRegionMap->unk_062;
        sRegionMap->unk_04c = (sRegionMap->zoomed == FALSE) ? (128 << 8) : (256 << 8);
        sRegionMap->zoomed = !sRegionMap->zoomed;
        sRegionMap->inputCallback = (sRegionMap->zoomed == FALSE) ? ProcessRegionMapInput_Full : ProcessRegionMapInput_Zoomed;
        CreateRegionMapCursor(sRegionMap->cursorTileTag, sRegionMap->cursorPaletteTag);
        UnhideRegionMapPlayerIcon();
        retVal = FALSE;
    }
    else
    {
        sRegionMap->unk_03c += sRegionMap->unk_044;
        sRegionMap->unk_040 += sRegionMap->unk_048;
        sRegionMap->scrollX = sRegionMap->unk_03c >> 8;
        sRegionMap->scrollY = sRegionMap->unk_040 >> 8;
        sRegionMap->unk_04c += sRegionMap->unk_050;
        if ((sRegionMap->unk_044 < 0 && sRegionMap->scrollX < sRegionMap->unk_060) || (sRegionMap->unk_044 > 0 && sRegionMap->scrollX > sRegionMap->unk_060))
        {
            sRegionMap->scrollX = sRegionMap->unk_060;
            sRegionMap->unk_044 = 0;
        }
        if ((sRegionMap->unk_048 < 0 && sRegionMap->scrollY < sRegionMap->unk_062) || (sRegionMap->unk_048 > 0 && sRegionMap->scrollY > sRegionMap->unk_062))
        {
            sRegionMap->scrollY = sRegionMap->unk_062;
            sRegionMap->unk_048 = 0;
        }
        if (sRegionMap->zoomed == FALSE)
        {
            if (sRegionMap->unk_04c < (128 << 8))
            {
                sRegionMap->unk_04c = (128 << 8);
                sRegionMap->unk_050 = 0;
            }
        }
        else
        {
            if (sRegionMap->unk_04c > (256 << 8))
            {
                sRegionMap->unk_04c = (256 << 8);
                sRegionMap->unk_050 = 0;
            }
        }
        retVal = TRUE;
    }
    CalcZoomScrollParams(sRegionMap->scrollX, sRegionMap->scrollY, 0x38, 0x48, sRegionMap->unk_04c >> 8, sRegionMap->unk_04c >> 8, 0);
    return retVal;
}

static void CalcZoomScrollParams(s16 scrollX, s16 scrollY, s16 c, s16 d, u16 e, u16 f, u8 rotation)
{
    s32 var1;
    s32 var2;
    s32 var3;
    s32 var4;

    sRegionMap->bg2pa = e * gSineTable[rotation + 64] >> 8;
    sRegionMap->bg2pc = e * -gSineTable[rotation] >> 8;
    sRegionMap->bg2pb = f * gSineTable[rotation] >> 8;
    sRegionMap->bg2pd = f * gSineTable[rotation + 64] >> 8;

    var1 = (scrollX << 8) + (c << 8);
    var2 = d * sRegionMap->bg2pb + sRegionMap->bg2pa * c;
    sRegionMap->bg2x = var1 - var2;

    var3 = (scrollY << 8) + (d << 8);
    var4 = sRegionMap->bg2pd * d + sRegionMap->bg2pc * c;
    sRegionMap->bg2y = var3 - var4;

    sRegionMap->needUpdateVideoRegs = TRUE;
}

static void RegionMap_SetBG2XAndBG2Y(s16 x, s16 y)
{
    sRegionMap->bg2x = (x << 8) + 0x1c00;
    sRegionMap->bg2y = (y << 8) + 0x2400;
    sRegionMap->needUpdateVideoRegs = TRUE;
}

void UpdateRegionMapVideoRegs(void)
{
    if (sRegionMap->needUpdateVideoRegs)
    {
        SetGpuReg(REG_OFFSET_BG2PA, sRegionMap->bg2pa);
        SetGpuReg(REG_OFFSET_BG2PB, sRegionMap->bg2pb);
        SetGpuReg(REG_OFFSET_BG2PC, sRegionMap->bg2pc);
        SetGpuReg(REG_OFFSET_BG2PD, sRegionMap->bg2pd);
        SetGpuReg(REG_OFFSET_BG2X_L, sRegionMap->bg2x);
        SetGpuReg(REG_OFFSET_BG2X_H, sRegionMap->bg2x >> 16);
        SetGpuReg(REG_OFFSET_BG2Y_L, sRegionMap->bg2y);
        SetGpuReg(REG_OFFSET_BG2Y_H, sRegionMap->bg2y >> 16);
        sRegionMap->needUpdateVideoRegs = FALSE;
    }
}

void PokedexAreaScreen_UpdateRegionMapVariablesAndVideoRegs(s16 x, s16 y)
{
    CalcZoomScrollParams(x, y, 0x38, 0x48, 0x100, 0x100, 0);
    UpdateRegionMapVideoRegs();
    if (sRegionMap->playerIconSprite != NULL)
    {
        sRegionMap->playerIconSprite->x2 = -x;
        sRegionMap->playerIconSprite->y2 = -y;
    }
}

static u16 GetMapSecIdAt(u16 x, u16 y)
{
    if (y < MAPCURSOR_Y_MIN || y > MAPCURSOR_Y_MAX || x < MAPCURSOR_X_MIN || x > MAPCURSOR_X_MAX)
    {
        return MAPSEC_NONE;
    }
    y -= MAPCURSOR_Y_MIN;
    x -= MAPCURSOR_X_MIN;
    return sRegionMap_MapSectionLayout[y][x];
}

static void InitMapBasedOnPlayerLocation(void)
{
    const struct MapHeader *mapHeader;
    u16 mapWidth;
    u16 mapHeight;
    u16 x;
    u16 y;
    u16 dimensionScale;
    u16 xOnMap;
    struct WarpData *warp;

    if (gSaveBlock1Ptr->location.mapGroup == MAP_GROUP(SS_TIDAL_CORRIDOR)
        && (gSaveBlock1Ptr->location.mapNum == MAP_NUM(SS_TIDAL_CORRIDOR)
            || gSaveBlock1Ptr->location.mapNum == MAP_NUM(SS_TIDAL_LOWER_DECK)
            || gSaveBlock1Ptr->location.mapNum == MAP_NUM(SS_TIDAL_ROOMS)))
    {
        RegionMap_InitializeStateBasedOnSSTidalLocation();
        return;
    }

    switch (GetMapTypeByGroupAndId(gSaveBlock1Ptr->location.mapGroup, gSaveBlock1Ptr->location.mapNum))
    {
    default:
    case MAP_TYPE_TOWN:
    case MAP_TYPE_CITY:
    case MAP_TYPE_ROUTE:
    case MAP_TYPE_UNDERWATER:
    case MAP_TYPE_OCEAN_ROUTE:
        sRegionMap->mapSecId = gMapHeader.regionMapSectionId;
        sRegionMap->playerIsInCave = FALSE;
        mapWidth = gMapHeader.mapLayout->width;
        mapHeight = gMapHeader.mapLayout->height;
        x = gSaveBlock1Ptr->pos.x;
        y = gSaveBlock1Ptr->pos.y;
        if (sRegionMap->mapSecId == MAPSEC_UNDERWATER_SEAFLOOR_CAVERN || sRegionMap->mapSecId == MAPSEC_UNDERWATER_MARINE_CAVE)
            sRegionMap->playerIsInCave = TRUE;
        break;
    case MAP_TYPE_UNDERGROUND:
    case MAP_TYPE_UNKNOWN:
        if (gMapHeader.allowEscaping)
        {
            mapHeader = Overworld_GetMapHeaderByGroupAndId(gSaveBlock1Ptr->escapeWarp.mapGroup, gSaveBlock1Ptr->escapeWarp.mapNum);
            sRegionMap->mapSecId = mapHeader->regionMapSectionId;
            sRegionMap->playerIsInCave = TRUE;
            mapWidth = mapHeader->mapLayout->width;
            mapHeight = mapHeader->mapLayout->height;
            x = gSaveBlock1Ptr->escapeWarp.x;
            y = gSaveBlock1Ptr->escapeWarp.y;
        }
        else
        {
            sRegionMap->mapSecId = gMapHeader.regionMapSectionId;
            sRegionMap->playerIsInCave = TRUE;
            mapWidth = 1;
            mapHeight = 1;
            x = 1;
            y = 1;
        }
        break;
    case MAP_TYPE_SECRET_BASE:
        mapHeader = Overworld_GetMapHeaderByGroupAndId((u16)gSaveBlock1Ptr->dynamicWarp.mapGroup, (u16)gSaveBlock1Ptr->dynamicWarp.mapNum);
        sRegionMap->mapSecId = mapHeader->regionMapSectionId;
        sRegionMap->playerIsInCave = TRUE;
        mapWidth = mapHeader->mapLayout->width;
        mapHeight = mapHeader->mapLayout->height;
        x = gSaveBlock1Ptr->dynamicWarp.x;
        y = gSaveBlock1Ptr->dynamicWarp.y;
        break;
    case MAP_TYPE_INDOOR:
        sRegionMap->mapSecId = gMapHeader.regionMapSectionId;
        if (sRegionMap->mapSecId != MAPSEC_DYNAMIC)
        {
            warp = &gSaveBlock1Ptr->escapeWarp;
            mapHeader = Overworld_GetMapHeaderByGroupAndId(warp->mapGroup, warp->mapNum);
        }
        else
        {
            warp = &gSaveBlock1Ptr->dynamicWarp;
            mapHeader = Overworld_GetMapHeaderByGroupAndId(warp->mapGroup, warp->mapNum);
            sRegionMap->mapSecId = mapHeader->regionMapSectionId;
        }

        if (IsPlayerInAquaHideout(sRegionMap->mapSecId))
            sRegionMap->playerIsInCave = TRUE;
        else
            sRegionMap->playerIsInCave = FALSE;

        mapWidth = mapHeader->mapLayout->width;
        mapHeight = mapHeader->mapLayout->height;
        x = warp->x;
        y = warp->y;
        break;
    }

    xOnMap = x;

    dimensionScale = mapWidth / gRegionMapEntries[sRegionMap->mapSecId].width;
    if (dimensionScale == 0)
    {
        dimensionScale = 1;
    }
    x /= dimensionScale;
    if (x >= gRegionMapEntries[sRegionMap->mapSecId].width)
    {
        x = gRegionMapEntries[sRegionMap->mapSecId].width - 1;
    }

    dimensionScale = mapHeight / gRegionMapEntries[sRegionMap->mapSecId].height;
    if (dimensionScale == 0)
    {
        dimensionScale = 1;
    }
    y /= dimensionScale;
    if (y >= gRegionMapEntries[sRegionMap->mapSecId].height)
    {
        y = gRegionMapEntries[sRegionMap->mapSecId].height - 1;
    }

    switch (sRegionMap->mapSecId)
    {
    case MAPSEC_ROUTE_114:
        if (y != 0)
            x = 0;
        break;
    case MAPSEC_ROUTE_126:
    case MAPSEC_UNDERWATER_126:
        x = 0;
        if (gSaveBlock1Ptr->pos.x > 32)
            x++;
        if (gSaveBlock1Ptr->pos.x > 51)
            x++;

        y = 0;
        if (gSaveBlock1Ptr->pos.y > 37)
            y++;
        if (gSaveBlock1Ptr->pos.y > 56)
            y++;
        break;
    case MAPSEC_ROUTE_121:
        x = 0;
        if (xOnMap > 14)
            x++;
        if (xOnMap > 28)
            x++;
        if (xOnMap > 54)
            x++;
        break;
    case MAPSEC_UNDERWATER_MARINE_CAVE:
        GetMarineCaveCoords(&sRegionMap->cursorPosX, &sRegionMap->cursorPosY);
        return;
    }
    sRegionMap->cursorPosX = gRegionMapEntries[sRegionMap->mapSecId].x + x + MAPCURSOR_X_MIN;
    sRegionMap->cursorPosY = gRegionMapEntries[sRegionMap->mapSecId].y + y + MAPCURSOR_Y_MIN;
}

static void RegionMap_InitializeStateBasedOnSSTidalLocation(void)
{
    u16 y;
    u16 x;
    u8 mapGroup;
    u8 mapNum;
    u16 dimensionScale;
    s16 xOnMap;
    s16 yOnMap;
    const struct MapHeader *mapHeader;

    y = 0;
    x = 0;
    switch (GetSSTidalLocation(&mapGroup, &mapNum, &xOnMap, &yOnMap))
    {
    case SS_TIDAL_LOCATION_SLATEPORT:
        sRegionMap->mapSecId = MAPSEC_SLATEPORT_CITY;
        break;
    case SS_TIDAL_LOCATION_LILYCOVE:
        sRegionMap->mapSecId = MAPSEC_LILYCOVE_CITY;
        break;
    case SS_TIDAL_LOCATION_ROUTE124:
        sRegionMap->mapSecId = MAPSEC_ROUTE_124;
        break;
    case SS_TIDAL_LOCATION_ROUTE131:
        sRegionMap->mapSecId = MAPSEC_ROUTE_131;
        break;
    default:
    case SS_TIDAL_LOCATION_CURRENTS:
        mapHeader = Overworld_GetMapHeaderByGroupAndId(mapGroup, mapNum);

        sRegionMap->mapSecId = mapHeader->regionMapSectionId;
        dimensionScale = mapHeader->mapLayout->width / gRegionMapEntries[sRegionMap->mapSecId].width;
        if (dimensionScale == 0)
            dimensionScale = 1;
        x = xOnMap / dimensionScale;
        if (x >= gRegionMapEntries[sRegionMap->mapSecId].width)
            x = gRegionMapEntries[sRegionMap->mapSecId].width - 1;

        dimensionScale = mapHeader->mapLayout->height / gRegionMapEntries[sRegionMap->mapSecId].height;
        if (dimensionScale == 0)
            dimensionScale = 1;
        y = yOnMap / dimensionScale;
        if (y >= gRegionMapEntries[sRegionMap->mapSecId].height)
            y = gRegionMapEntries[sRegionMap->mapSecId].height - 1;
        break;
    }
    sRegionMap->playerIsInCave = FALSE;
    sRegionMap->cursorPosX = gRegionMapEntries[sRegionMap->mapSecId].x + x + MAPCURSOR_X_MIN;
    sRegionMap->cursorPosY = gRegionMapEntries[sRegionMap->mapSecId].y + y + MAPCURSOR_Y_MIN;
}

static u8 GetMapsecType(u16 mapSecId)
{
    switch (mapSecId)
    {
    case MAPSEC_NONE:
        return MAPSECTYPE_NONE;
    case MAPSEC_LITTLEROOT_TOWN:
        return FlagGet(FLAG_VISITED_LITTLEROOT_TOWN) ? MAPSECTYPE_CITY_CANFLY : MAPSECTYPE_CITY_CANTFLY;
    case MAPSEC_OLDALE_TOWN:
        return FlagGet(FLAG_VISITED_OLDALE_TOWN) ? MAPSECTYPE_CITY_CANFLY : MAPSECTYPE_CITY_CANTFLY;
    case MAPSEC_DEWFORD_TOWN:
        return FlagGet(FLAG_VISITED_DEWFORD_TOWN) ? MAPSECTYPE_CITY_CANFLY : MAPSECTYPE_CITY_CANTFLY;
    case MAPSEC_LAVARIDGE_TOWN:
        return FlagGet(FLAG_VISITED_LAVARIDGE_TOWN) ? MAPSECTYPE_CITY_CANFLY : MAPSECTYPE_CITY_CANTFLY;
    case MAPSEC_FALLARBOR_TOWN:
        return FlagGet(FLAG_VISITED_FALLARBOR_TOWN) ? MAPSECTYPE_CITY_CANFLY : MAPSECTYPE_CITY_CANTFLY;
    case MAPSEC_VERDANTURF_TOWN:
        return FlagGet(FLAG_VISITED_VERDANTURF_TOWN) ? MAPSECTYPE_CITY_CANFLY : MAPSECTYPE_CITY_CANTFLY;
    case MAPSEC_PACIFIDLOG_TOWN:
        return FlagGet(FLAG_VISITED_PACIFIDLOG_TOWN) ? MAPSECTYPE_CITY_CANFLY : MAPSECTYPE_CITY_CANTFLY;
    case MAPSEC_PETALBURG_CITY:
        return FlagGet(FLAG_VISITED_PETALBURG_CITY) ? MAPSECTYPE_CITY_CANFLY : MAPSECTYPE_CITY_CANTFLY;
    case MAPSEC_SLATEPORT_CITY:
        return FlagGet(FLAG_VISITED_SLATEPORT_CITY) ? MAPSECTYPE_CITY_CANFLY : MAPSECTYPE_CITY_CANTFLY;
    case MAPSEC_MAUVILLE_CITY:
        return FlagGet(FLAG_VISITED_MAUVILLE_CITY) ? MAPSECTYPE_CITY_CANFLY : MAPSECTYPE_CITY_CANTFLY;
    case MAPSEC_RUSTBORO_CITY:
        return FlagGet(FLAG_VISITED_RUSTBORO_CITY) ? MAPSECTYPE_CITY_CANFLY : MAPSECTYPE_CITY_CANTFLY;
    case MAPSEC_FORTREE_CITY:
        return FlagGet(FLAG_VISITED_FORTREE_CITY) ? MAPSECTYPE_CITY_CANFLY : MAPSECTYPE_CITY_CANTFLY;
    case MAPSEC_LILYCOVE_CITY:
        return FlagGet(FLAG_VISITED_LILYCOVE_CITY) ? MAPSECTYPE_CITY_CANFLY : MAPSECTYPE_CITY_CANTFLY;
    case MAPSEC_MOSSDEEP_CITY:
        return FlagGet(FLAG_VISITED_MOSSDEEP_CITY) ? MAPSECTYPE_CITY_CANFLY : MAPSECTYPE_CITY_CANTFLY;
    case MAPSEC_SOOTOPOLIS_CITY:
        return FlagGet(FLAG_VISITED_SOOTOPOLIS_CITY) ? MAPSECTYPE_CITY_CANFLY : MAPSECTYPE_CITY_CANTFLY;
    case MAPSEC_EVER_GRANDE_CITY:
        return FlagGet(FLAG_VISITED_EVER_GRANDE_CITY) ? MAPSECTYPE_CITY_CANFLY : MAPSECTYPE_CITY_CANTFLY;
    case MAPSEC_BATTLE_FRONTIER:
        return FlagGet(FLAG_LANDMARK_BATTLE_FRONTIER) ? MAPSECTYPE_BATTLE_FRONTIER : MAPSECTYPE_NONE;
    case MAPSEC_SOUTHERN_ISLAND:
        return FlagGet(FLAG_LANDMARK_SOUTHERN_ISLAND) ? MAPSECTYPE_ROUTE : MAPSECTYPE_NONE;
    default:
        return MAPSECTYPE_ROUTE;
    }
}

u16 GetRegionMapSecIdAt(u16 x, u16 y)
{
    return GetMapSecIdAt(x, y);
}

static u16 CorrectSpecialMapSecId_Internal(u16 mapSecId)
{
    u32 i;

    for (i = 0; i < ARRAY_COUNT(sMarineCaveMapSecIds); i++)
    {
        if (sMarineCaveMapSecIds[i] == mapSecId)
        {
            return GetTerraOrMarineCaveMapSecId();
        }
    }
    for (i = 0; sRegionMap_SpecialPlaceLocations[i][0] != MAPSEC_NONE; i++)
    {
        if (sRegionMap_SpecialPlaceLocations[i][0] == mapSecId)
        {
            return sRegionMap_SpecialPlaceLocations[i][1];
        }
    }
    return mapSecId;
}

static u16 GetTerraOrMarineCaveMapSecId(void)
{
    s16 idx;

    idx = VarGet(VAR_ABNORMAL_WEATHER_LOCATION) - 1;

    if (idx < 0 || idx > ABNORMAL_WEATHER_LOCATIONS - 1)
        idx = 0;

    return sTerraOrMarineCaveMapSecIds[idx];
}

static void GetMarineCaveCoords(u16 *x, u16 *y)
{
    u16 idx;

    idx = VarGet(VAR_ABNORMAL_WEATHER_LOCATION);
    if (idx < MARINE_CAVE_LOCATIONS_START || idx > ABNORMAL_WEATHER_LOCATIONS)
    {
        idx = MARINE_CAVE_LOCATIONS_START;
    }
    idx -= MARINE_CAVE_LOCATIONS_START;

    *x = sMarineCaveLocationCoords[idx].x + MAPCURSOR_X_MIN;
    *y = sMarineCaveLocationCoords[idx].y + MAPCURSOR_Y_MIN;
}

// Probably meant to be an "IsPlayerInIndoorDungeon" function, but in practice it only has the one mapsec
// Additionally, because the mapsec doesnt exist in Emerald, this function always returns FALSE
static bool32 IsPlayerInAquaHideout(u8 mapSecId)
{
    u32 i;

    for (i = 0; i < ARRAY_COUNT(sMapSecAquaHideoutOld); i++)
    {
        if (sMapSecAquaHideoutOld[i] == mapSecId)
            return TRUE;
    }
    return FALSE;
}

u16 CorrectSpecialMapSecId(u16 mapSecId)
{
    return CorrectSpecialMapSecId_Internal(mapSecId);
}

static void GetPositionOfCursorWithinMapSec(void)
{
    u16 x;
    u16 y;
    u16 posWithinMapSec;

    if (sRegionMap->mapSecId == MAPSEC_NONE)
    {
        sRegionMap->posWithinMapSec = 0;
        return;
    }
    if (!sRegionMap->zoomed)
    {
        x = sRegionMap->cursorPosX;
        y = sRegionMap->cursorPosY;
    }
    else
    {
        x = sRegionMap->zoomedCursorPosX;
        y = sRegionMap->zoomedCursorPosY;
    }
    posWithinMapSec = 0;
    while (1)
    {
        if (x <= MAPCURSOR_X_MIN)
        {
            if (RegionMap_IsMapSecIdInNextRow(y))
            {
                y--;
                x = MAPCURSOR_X_MAX + 1;
            }
            else
            {
                break;
            }
        }
        else
        {
            x--;
            if (GetMapSecIdAt(x, y) == sRegionMap->mapSecId)
            {
                posWithinMapSec++;
            }
        }
    }
    sRegionMap->posWithinMapSec = posWithinMapSec;
}

static bool8 RegionMap_IsMapSecIdInNextRow(u16 y)
{
    u16 x;

    if (y-- == 0)
    {
        return FALSE;
    }
    for (x = MAPCURSOR_X_MIN; x <= MAPCURSOR_X_MAX; x++)
    {
        if (GetMapSecIdAt(x, y) == sRegionMap->mapSecId)
        {
            return TRUE;
        }
    }
    return FALSE;
}

static void SpriteCB_CursorMapFull(struct Sprite *sprite)
{
    if (sRegionMap->cursorMovementFrameCounter != 0)
    {
        sprite->x += 2 * sRegionMap->cursorDeltaX;
        sprite->y += 2 * sRegionMap->cursorDeltaY;
        sRegionMap->cursorMovementFrameCounter--;
    }
}

static void SpriteCB_CursorMapZoomed(struct Sprite *sprite)
{

}

void CreateRegionMapCursor(u16 tileTag, u16 paletteTag)
{
    u8 spriteId;
    struct SpriteTemplate template;
    struct SpritePalette palette;
    struct SpriteSheet sheet;

    palette = sRegionMapCursorSpritePalette;
    template = sRegionMapCursorSpriteTemplate;
    sheet.tag = tileTag;
    template.tileTag = tileTag;
    sRegionMap->cursorTileTag = tileTag;
    palette.tag = paletteTag;
    template.paletteTag = paletteTag;
    sRegionMap->cursorPaletteTag = paletteTag;
    if (!sRegionMap->zoomed)
    {
        sheet.data = sRegionMap->cursorSmallImage;
        sheet.size = sizeof(sRegionMap->cursorSmallImage);
        template.callback = SpriteCB_CursorMapFull;
    }
    else
    {
        sheet.data = sRegionMap->cursorLargeImage;
        sheet.size = sizeof(sRegionMap->cursorLargeImage);
        template.callback = SpriteCB_CursorMapZoomed;
    }
    LoadSpriteSheet(&sheet);
    LoadSpritePalette(&palette);
    spriteId = CreateSprite(&template, 56, 72, 0);
    if (spriteId != MAX_SPRITES)
    {
        sRegionMap->cursorSprite = &gSprites[spriteId];
        if (sRegionMap->zoomed == TRUE)
        {
            sRegionMap->cursorSprite->oam.size = SPRITE_SIZE(32x32);
            sRegionMap->cursorSprite->x -= 8;
            sRegionMap->cursorSprite->y -= 8;
            StartSpriteAnim(sRegionMap->cursorSprite, 1);
        }
        else
        {
            sRegionMap->cursorSprite->oam.size = SPRITE_SIZE(16x16);
            sRegionMap->cursorSprite->x = 8 * sRegionMap->cursorPosX + 4;
            sRegionMap->cursorSprite->y = 8 * sRegionMap->cursorPosY + 4;
        }
        sRegionMap->cursorSprite->data[1] = 2;
        sRegionMap->cursorSprite->data[2] = (IndexOfSpritePaletteTag(paletteTag) << 4) + 0x101;
        sRegionMap->cursorSprite->data[3] = TRUE;
    }
}

static void FreeRegionMapCursorSprite(void)
{
    if (sRegionMap->cursorSprite != NULL)
    {
        DestroySprite(sRegionMap->cursorSprite);
        FreeSpriteTilesByTag(sRegionMap->cursorTileTag);
        FreeSpritePaletteByTag(sRegionMap->cursorPaletteTag);
    }
}

// Unused
static void SetUnkCursorSpriteData(void)
{
    sRegionMap->cursorSprite->data[3] = TRUE;
}

// Unused
static void ClearUnkCursorSpriteData(void)
{
    sRegionMap->cursorSprite->data[3] = FALSE;
}

void CreateRegionMapPlayerIcon(u16 tileTag, u16 paletteTag)
{
    u8 spriteId;
    struct SpriteSheet sheet = {sRegionMapPlayerIcon_BrendanGfx, 0x80, tileTag};
    struct SpritePalette palette = {sRegionMapPlayerIcon_BrendanPal, paletteTag};
    struct SpriteTemplate template = {tileTag, paletteTag, &sRegionMapPlayerIconOam, sRegionMapPlayerIconAnimTable, NULL, gDummySpriteAffineAnimTable, SpriteCallbackDummy};

    if (IsEventIslandMapSecId(gMapHeader.regionMapSectionId))
    {
        sRegionMap->playerIconSprite = NULL;
        return;
    }
    if (gSaveBlock2Ptr->playerGender == FEMALE)
    {
        sheet.data = sRegionMapPlayerIcon_MayGfx;
        palette.data = sRegionMapPlayerIcon_MayPal;
    }
    LoadSpriteSheet(&sheet);
    LoadSpritePalette(&palette);
    spriteId = CreateSprite(&template, 0, 0, 1);
    sRegionMap->playerIconSprite = &gSprites[spriteId];
    if (!sRegionMap->zoomed)
    {
        sRegionMap->playerIconSprite->x = sRegionMap->playerIconSpritePosX * 8 + 4;
        sRegionMap->playerIconSprite->y = sRegionMap->playerIconSpritePosY * 8 + 4;
        sRegionMap->playerIconSprite->callback = SpriteCB_PlayerIconMapFull;
    }
    else
    {
        sRegionMap->playerIconSprite->x = sRegionMap->playerIconSpritePosX * 16 - 0x30;
        sRegionMap->playerIconSprite->y = sRegionMap->playerIconSpritePosY * 16 - 0x42;
        sRegionMap->playerIconSprite->callback = SpriteCB_PlayerIconMapZoomed;
    }
}

static void HideRegionMapPlayerIcon(void)
{
    if (sRegionMap->playerIconSprite != NULL)
    {
        sRegionMap->playerIconSprite->invisible = TRUE;
        sRegionMap->playerIconSprite->callback = SpriteCallbackDummy;
    }
}

static void UnhideRegionMapPlayerIcon(void)
{
    if (sRegionMap->playerIconSprite != NULL)
    {
        if (sRegionMap->zoomed == TRUE)
        {
            sRegionMap->playerIconSprite->x = sRegionMap->playerIconSpritePosX * 16 - 0x30;
            sRegionMap->playerIconSprite->y = sRegionMap->playerIconSpritePosY * 16 - 0x42;
            sRegionMap->playerIconSprite->callback = SpriteCB_PlayerIconMapZoomed;
            sRegionMap->playerIconSprite->invisible = FALSE;
        }
        else
        {
            sRegionMap->playerIconSprite->x = sRegionMap->playerIconSpritePosX * 8 + 4;
            sRegionMap->playerIconSprite->y = sRegionMap->playerIconSpritePosY * 8 + 4;
            sRegionMap->playerIconSprite->x2 = 0;
            sRegionMap->playerIconSprite->y2 = 0;
            sRegionMap->playerIconSprite->callback = SpriteCB_PlayerIconMapFull;
            sRegionMap->playerIconSprite->invisible = FALSE;
        }
    }
}

#define sY       data[0]
#define sX       data[1]
#define sVisible data[2]
#define sTimer   data[7]

static void SpriteCB_PlayerIconMapZoomed(struct Sprite *sprite)
{
    sprite->x2 = -2 * sRegionMap->scrollX;
    sprite->y2 = -2 * sRegionMap->scrollY;
    sprite->sY = sprite->y + sprite->y2 + sprite->centerToCornerVecY;
    sprite->sX = sprite->x + sprite->x2 + sprite->centerToCornerVecX;
    if (sprite->sY < -8 || sprite->sY > DISPLAY_HEIGHT + 8 || sprite->sX < -8 || sprite->sX > DISPLAY_WIDTH + 8)
        sprite->sVisible = FALSE;
    else
        sprite->sVisible = TRUE;

    if (sprite->sVisible == TRUE)
        SpriteCB_PlayerIcon(sprite);
    else
        sprite->invisible = TRUE;
}

static void SpriteCB_PlayerIconMapFull(struct Sprite *sprite)
{
    SpriteCB_PlayerIcon(sprite);
}

static void SpriteCB_PlayerIcon(struct Sprite *sprite)
{
    if (sRegionMap->blinkPlayerIcon)
    {
        if (++sprite->sTimer > 16)
        {
            sprite->sTimer = 0;
            sprite->invisible = sprite->invisible ? FALSE : TRUE;
        }
    }
    else
    {
        sprite->invisible = FALSE;
    }
}

void TrySetPlayerIconBlink(void)
{
    if (sRegionMap->playerIsInCave)
        sRegionMap->blinkPlayerIcon = TRUE;
}

#undef sY
#undef sX
#undef sVisible
#undef sTimer

u8 *GetMapName(u8 *dest, u16 regionMapId, u16 padLength)
{
    u8 *str;
    u16 i;

    if (regionMapId == MAPSEC_SECRET_BASE)
    {
        str = GetSecretBaseMapName(dest);
    }
    else if (regionMapId < MAPSEC_NONE)
    {
        str = StringCopy(dest, gRegionMapEntries[regionMapId].name);
    }
    else
    {
        if (padLength == 0)
        {
            padLength = 18;
        }
        return StringFill(dest, CHAR_SPACE, padLength);
    }
    if (padLength != 0)
    {
        for (i = str - dest; i < padLength; i++)
        {
            *str++ = CHAR_SPACE;
        }
        *str = EOS;
    }
    return str;
}

// TODO: probably needs a better name
u8 *GetMapNameGeneric(u8 *dest, u16 mapSecId)
{
    switch (mapSecId)
    {
    case MAPSEC_DYNAMIC:
        return StringCopy(dest, gText_Ferry);
    case MAPSEC_SECRET_BASE:
        return StringCopy(dest, gText_SecretBase);
    default:
        return GetMapName(dest, mapSecId, 0);
    }
}

u8 *GetMapNameHandleAquaHideout(u8 *dest, u16 mapSecId)
{
    if (mapSecId == MAPSEC_AQUA_HIDEOUT_OLD)
        return StringCopy(dest, gText_Hideout);
    else
        return GetMapNameGeneric(dest, mapSecId);
}

static void GetMapSecDimensions(u16 mapSecId, u16 *x, u16 *y, u16 *width, u16 *height)
{
    *x = gRegionMapEntries[mapSecId].x;
    *y = gRegionMapEntries[mapSecId].y;
    *width = gRegionMapEntries[mapSecId].width;
    *height = gRegionMapEntries[mapSecId].height;
}

bool8 IsRegionMapZoomed(void)
{
    return sRegionMap->zoomed;
}

bool32 IsEventIslandMapSecId(u8 mapSecId)
{
    u32 i;

    for (i = 0; i < ARRAY_COUNT(sMapSecIdsOffMap); i++)
    {
        if (mapSecId == sMapSecIdsOffMap[i])
            return TRUE;
    }
    return FALSE;
}

void CB2_OpenFlyMap(void)
{
    switch (gMain.state)
    {
    case 0:
        SetVBlankCallback(NULL);
        SetGpuReg(REG_OFFSET_DISPCNT, 0);
        SetGpuReg(REG_OFFSET_BG0HOFS, 0);
        SetGpuReg(REG_OFFSET_BG0VOFS, 0);
        SetGpuReg(REG_OFFSET_BG1HOFS, 0);
        SetGpuReg(REG_OFFSET_BG1VOFS, 0);
        SetGpuReg(REG_OFFSET_BG2VOFS, 0);
        SetGpuReg(REG_OFFSET_BG2HOFS, 0);
        SetGpuReg(REG_OFFSET_BG3HOFS, 0);
        SetGpuReg(REG_OFFSET_BG3VOFS, 0);
        sFlyMap = Alloc(sizeof(*sFlyMap));
        if (sFlyMap == NULL)
        {
            SetMainCallback2(CB2_ReturnToFieldWithOpenMenu);
        }
        else
        {
            ResetPaletteFade();
            ResetSpriteData();
            FreeSpriteTileRanges();
            FreeAllSpritePalettes();
            gMain.state++;
        }
        break;
    case 1:
        ResetBgsAndClearDma3BusyFlags(0);
        InitBgsFromTemplates(1, sFlyMapBgTemplates, ARRAY_COUNT(sFlyMapBgTemplates));
        gMain.state++;
        break;
    case 2:
        InitWindows(sFlyMapWindowTemplates);
        DeactivateAllTextPrinters();
        gMain.state++;
        break;
    case 3:
        LoadUserWindowBorderGfx(0, 0x65, 0xd0);
        ClearScheduledBgCopiesToVram();
        gMain.state++;
        break;
    case 4:
        InitRegionMap(&sFlyMap->regionMap, FALSE);
        CreateRegionMapCursor(TAG_CURSOR, TAG_CURSOR);
        CreateRegionMapPlayerIcon(TAG_PLAYER_ICON, TAG_PLAYER_ICON);
        sFlyMap->mapSecId = sFlyMap->regionMap.mapSecId;
        StringFill(sFlyMap->nameBuffer, CHAR_SPACE, MAP_NAME_LENGTH);
        sDrawFlyDestTextWindow = TRUE;
        DrawFlyDestTextWindow();
        gMain.state++;
        break;
    case 5:
        LZ77UnCompVram(sRegionMapFrameGfxLZ, (u16 *)BG_CHAR_ADDR(3));
        gMain.state++;
        break;
    case 6:
        LZ77UnCompVram(sRegionMapFrameTilemapLZ, (u16 *)BG_SCREEN_ADDR(30));
        gMain.state++;
        break;
    case 7:
        LoadPalette(sRegionMapFramePal, 0x10, sizeof(sRegionMapFramePal));
        PutWindowTilemap(WIN_FLY_TO_WHERE);
        FillWindowPixelBuffer(WIN_FLY_TO_WHERE, PIXEL_FILL(0));
        AddTextPrinterParameterized(WIN_FLY_TO_WHERE, FONT_NORMAL, gText_FlyToWhere, 0, 1, 0, NULL);
        ScheduleBgCopyTilemapToVram(0);
        gMain.state++;
        break;
    case 8:
        LoadFlyDestIcons();
        gMain.state++;
        break;
    case 9:
        BlendPalettes(PALETTES_ALL, 16, 0);
        SetVBlankCallback(VBlankCB_FlyMap);
        gMain.state++;
        break;
    case 10:
        SetGpuReg(REG_OFFSET_BLDCNT, 0);
        SetGpuRegBits(REG_OFFSET_DISPCNT, DISPCNT_OBJ_1D_MAP | DISPCNT_OBJ_ON);
        ShowBg(0);
        ShowBg(1);
        ShowBg(2);
        SetFlyMapCallback(CB_FadeInFlyMap);
        SetMainCallback2(CB2_FlyMap);
        gMain.state++;
        break;
    }
}

static void VBlankCB_FlyMap(void)
{
    LoadOam();
    ProcessSpriteCopyRequests();
    TransferPlttBuffer();
}

static void CB2_FlyMap(void)
{
    sFlyMap->callback();
    AnimateSprites();
    BuildOamBuffer();
    DoScheduledBgTilemapCopiesToVram();
}

static void SetFlyMapCallback(void callback(void))
{
    sFlyMap->callback = callback;
    sFlyMap->state = 0;
}

static void DrawFlyDestTextWindow(void)
{
    u16 i;
    bool32 namePrinted;
    const u8 *name;

    if (sFlyMap->regionMap.mapSecType > MAPSECTYPE_NONE && sFlyMap->regionMap.mapSecType < NUM_MAPSEC_TYPES)
    {
        namePrinted = FALSE;
        for (i = 0; i < ARRAY_COUNT(sMultiNameFlyDestinations); i++)
        {
            if (sFlyMap->regionMap.mapSecId == sMultiNameFlyDestinations[i].mapSecId)
            {
                if (FlagGet(sMultiNameFlyDestinations[i].flag))
                {
                    StringLength(sMultiNameFlyDestinations[i].name[sFlyMap->regionMap.posWithinMapSec]);
                    namePrinted = TRUE;
                    ClearStdWindowAndFrameToTransparent(WIN_MAPSEC_NAME, FALSE);
                    DrawStdFrameWithCustomTileAndPalette(WIN_MAPSEC_NAME_TALL, FALSE, 101, 13);
                    AddTextPrinterParameterized(WIN_MAPSEC_NAME_TALL, FONT_NORMAL, sFlyMap->regionMap.mapSecName, 0, 1, 0, NULL);
                    name = sMultiNameFlyDestinations[i].name[sFlyMap->regionMap.posWithinMapSec];
                    AddTextPrinterParameterized(WIN_MAPSEC_NAME_TALL, FONT_NORMAL, name, GetStringRightAlignXOffset(FONT_NORMAL, name, 96), 17, 0, NULL);
                    ScheduleBgCopyTilemapToVram(0);
                    sDrawFlyDestTextWindow = TRUE;
                }
                break;
            }
        }
        if (!namePrinted)
        {
            if (sDrawFlyDestTextWindow == TRUE)
            {
                ClearStdWindowAndFrameToTransparent(WIN_MAPSEC_NAME_TALL, FALSE);
                DrawStdFrameWithCustomTileAndPalette(WIN_MAPSEC_NAME, FALSE, 101, 13);
            }
            else
            {
                // Window is already drawn, just empty it
                FillWindowPixelBuffer(WIN_MAPSEC_NAME, PIXEL_FILL(1));
            }
            AddTextPrinterParameterized(WIN_MAPSEC_NAME, FONT_NORMAL, sFlyMap->regionMap.mapSecName, 0, 1, 0, NULL);
            ScheduleBgCopyTilemapToVram(0);
            sDrawFlyDestTextWindow = FALSE;
        }
    }
    else
    {
        // Selection is on MAPSECTYPE_NONE, draw empty fly destination text window
        if (sDrawFlyDestTextWindow == TRUE)
        {
            ClearStdWindowAndFrameToTransparent(WIN_MAPSEC_NAME_TALL, FALSE);
            DrawStdFrameWithCustomTileAndPalette(WIN_MAPSEC_NAME, FALSE, 101, 13);
        }
        FillWindowPixelBuffer(WIN_MAPSEC_NAME, PIXEL_FILL(1));
        CopyWindowToVram(WIN_MAPSEC_NAME, COPYWIN_GFX);
        ScheduleBgCopyTilemapToVram(0);
        sDrawFlyDestTextWindow = FALSE;
    }
}


static void LoadFlyDestIcons(void)
{
    struct SpriteSheet sheet;

    LZ77UnCompWram(sFlyTargetIcons_Gfx, sFlyMap->tileBuffer);
    sheet.data = sFlyMap->tileBuffer;
    sheet.size = sizeof(sFlyMap->tileBuffer);
    sheet.tag = TAG_FLY_ICON;
    LoadSpriteSheet(&sheet);
    LoadSpritePalette(&sFlyTargetIconsSpritePalette);
    CreateFlyDestIcons();
    TryCreateRedOutlineFlyDestIcons();
}

// Sprite data for SpriteCB_FlyDestIcon
#define sIconMapSec   data[0]
#define sFlickerTimer data[1]

static void CreateFlyDestIcons(void)
{
    u16 canFlyFlag;
    u16 mapSecId;
    u16 x;
    u16 y;
    u16 width;
    u16 height;
    u16 shape;
    u8 spriteId;

    canFlyFlag = FLAG_VISITED_LITTLEROOT_TOWN;
    for (mapSecId = MAPSEC_LITTLEROOT_TOWN; mapSecId <= MAPSEC_EVER_GRANDE_CITY; mapSecId++)
    {
        GetMapSecDimensions(mapSecId, &x, &y, &width, &height);
        x = (x + MAPCURSOR_X_MIN) * 8 + 4;
        y = (y + MAPCURSOR_Y_MIN) * 8 + 4;

        if (width == 2)
            shape = SPRITE_SHAPE(16x8);
        else if (height == 2)
            shape = SPRITE_SHAPE(8x16);
        else
            shape = SPRITE_SHAPE(8x8);

        spriteId = CreateSprite(&sFlyDestIconSpriteTemplate, x, y, 10);
        if (spriteId != MAX_SPRITES)
        {
            gSprites[spriteId].oam.shape = shape;

            if (FlagGet(canFlyFlag))
                gSprites[spriteId].callback = SpriteCB_FlyDestIcon;
            else
                shape += 3;

            StartSpriteAnim(&gSprites[spriteId], shape);
            gSprites[spriteId].sIconMapSec = mapSecId;
        }
        canFlyFlag++;
    }
}

// Draw a red outline box on the mapsec if its corresponding flag has been set
// Only used for Battle Frontier, but set up to handle more
static void TryCreateRedOutlineFlyDestIcons(void)
{
    u16 i;
    u16 x;
    u16 y;
    u16 width;
    u16 height;
    u16 mapSecId;
    u8 spriteId;

    for (i = 0; sRedOutlineFlyDestinations[i][1] != MAPSEC_NONE; i++)
    {
        if (FlagGet(sRedOutlineFlyDestinations[i][0]))
        {
            mapSecId = sRedOutlineFlyDestinations[i][1];
            GetMapSecDimensions(mapSecId, &x, &y, &width, &height);
            x = (x + MAPCURSOR_X_MIN) * 8;
            y = (y + MAPCURSOR_Y_MIN) * 8;
            spriteId = CreateSprite(&sFlyDestIconSpriteTemplate, x, y, 10);
            if (spriteId != MAX_SPRITES)
            {
                gSprites[spriteId].oam.size = SPRITE_SIZE(16x16);
                gSprites[spriteId].callback = SpriteCB_FlyDestIcon;
                StartSpriteAnim(&gSprites[spriteId], FLYDESTICON_RED_OUTLINE);
                gSprites[spriteId].sIconMapSec = mapSecId;
            }
        }
    }
}

// Flickers fly destination icon color (by hiding the fly icon sprite) if the cursor is currently on it
static void SpriteCB_FlyDestIcon(struct Sprite *sprite)
{
    if (sFlyMap->regionMap.mapSecId == sprite->sIconMapSec)
    {
        if (++sprite->sFlickerTimer > 16)
        {
            sprite->sFlickerTimer = 0;
            sprite->invisible = sprite->invisible ? FALSE : TRUE;
        }
    }
    else
    {
        sprite->sFlickerTimer = 16;
        sprite->invisible = FALSE;
    }
}

#undef sIconMapSec
#undef sFlickerTimer

static void CB_FadeInFlyMap(void)
{
    switch (sFlyMap->state)
    {
    case 0:
        BeginNormalPaletteFade(PALETTES_ALL, 0, 16, 0, RGB_BLACK);
        sFlyMap->state++;
        break;
    case 1:
        if (!UpdatePaletteFade())
        {
            SetFlyMapCallback(CB_HandleFlyMapInput);
        }
        break;
    }
}

static void CB_HandleFlyMapInput(void)
{
    if (sFlyMap->state == 0)
    {
        switch (DoRegionMapInputCallback())
        {
        case MAP_INPUT_NONE:
        case MAP_INPUT_MOVE_START:
        case MAP_INPUT_MOVE_CONT:
            break;
        case MAP_INPUT_MOVE_END:
            DrawFlyDestTextWindow();
            break;
        case MAP_INPUT_A_BUTTON:
            if (sFlyMap->regionMap.mapSecType == MAPSECTYPE_CITY_CANFLY || sFlyMap->regionMap.mapSecType == MAPSECTYPE_BATTLE_FRONTIER)
            {
                m4aSongNumStart(SE_SELECT);
                sFlyMap->choseFlyLocation = TRUE;
                SetFlyMapCallback(CB_ExitFlyMap);
            }
            break;
        case MAP_INPUT_B_BUTTON:
            m4aSongNumStart(SE_SELECT);
            sFlyMap->choseFlyLocation = FALSE;
            SetFlyMapCallback(CB_ExitFlyMap);
            break;
        }
    }
}

static void CB_ExitFlyMap(void)
{
    switch (sFlyMap->state)
    {
    case 0:
        BeginNormalPaletteFade(PALETTES_ALL, 0, 0, 16, RGB_BLACK);
        sFlyMap->state++;
        break;
    case 1:
        if (!UpdatePaletteFade())
        {
            FreeRegionMapIconResources();
            if (sFlyMap->choseFlyLocation)
            {
                switch (sFlyMap->regionMap.mapSecId)
                {
                case MAPSEC_SOUTHERN_ISLAND:
                    SetWarpDestinationToHealLocation(HEAL_LOCATION_SOUTHERN_ISLAND_EXTERIOR);
                    break;
                case MAPSEC_BATTLE_FRONTIER:
                    SetWarpDestinationToHealLocation(HEAL_LOCATION_BATTLE_FRONTIER_OUTSIDE_EAST);
                    break;
                case MAPSEC_LITTLEROOT_TOWN:
                    SetWarpDestinationToHealLocation(gSaveBlock2Ptr->playerGender == MALE ? HEAL_LOCATION_LITTLEROOT_TOWN_BRENDANS_HOUSE : HEAL_LOCATION_LITTLEROOT_TOWN_MAYS_HOUSE);
                    break;
                case MAPSEC_EVER_GRANDE_CITY:
                    SetWarpDestinationToHealLocation(FlagGet(FLAG_LANDMARK_POKEMON_LEAGUE) && sFlyMap->regionMap.posWithinMapSec == 0 ? HEAL_LOCATION_EVER_GRANDE_CITY_POKEMON_LEAGUE : HEAL_LOCATION_EVER_GRANDE_CITY);
                    break;
                default:
                    if (sMapHealLocations[sFlyMap->regionMap.mapSecId][2] != HEAL_LOCATION_NONE)
                        SetWarpDestinationToHealLocation(sMapHealLocations[sFlyMap->regionMap.mapSecId][2]);
                    else
                        SetWarpDestinationToMapWarp(sMapHealLocations[sFlyMap->regionMap.mapSecId][0], sMapHealLocations[sFlyMap->regionMap.mapSecId][1], WARP_ID_NONE);
                    break;
                }
                ReturnToFieldFromFlyMapSelect();
            }
            else
            {
                SetMainCallback2(CB2_ReturnToPartyMenuFromFlyMap);
            }
            TRY_FREE_AND_SET_NULL(sFlyMap);
            FreeAllWindowBuffers();
        }
        break;
    }
}<|MERGE_RESOLUTION|>--- conflicted
+++ resolved
@@ -53,7 +53,6 @@
     TAG_FLY_ICON,
 };
 
-<<<<<<< HEAD
 // Window IDs for the fly map
 enum {
     WIN_MAPSEC_NAME,
@@ -61,8 +60,6 @@
     WIN_FLY_TO_WHERE,
 };
 
-=======
->>>>>>> 6d6a876d
 struct MultiNameFlyDest
 {
     const u8 *const *name;
