#include "global.h"
#include "data.h"
#include "event_scripts.h"
#include "follower_helper.h"
#include "overworld.h"
#include "constants/battle.h"
#include "constants/metatile_behaviors.h"
#include "constants/pokemon.h"
#include "constants/region_map_sections.h"
#include "constants/songs.h"
#include "constants/weather.h"

#define TYPE_NOT_TYPE1 NUMBER_OF_MON_TYPES

// difficult conditional messages follow
static const u8 sCondMsg00[] = _("{STR_VAR_1} danced happily.");
static const u8 sCondMsg01[] = _("{STR_VAR_1} danced beautifully.");
static const u8* const sCelebiTexts[] = {sCondMsg00, sCondMsg01, NULL};
static const u8 sCondMsg02[] = _("{STR_VAR_1} emitted fire and shouted.");
static const u8 sCondMsg03[] = _("{STR_VAR_1} is vigorously producing\nfire!");
static const u8 sCondMsg04[] = _("{STR_VAR_1} spat fire!");
static const u8 sCondMsg05[] = _("{STR_VAR_1} is vigorously breathing\nfire!");
static const u8* const sFireTexts[] = {sCondMsg02, sCondMsg03, sCondMsg04, sCondMsg05, NULL};
static const u8 sCondMsg06[] = _("{STR_VAR_1} is staring straight at\nthe POKéMON LEAGUE.");
static const u8 sCondMsg07[] = _("Your POKéMON is staring intently at\nthe mountain peak.");
static const u8 sCondMsg08[] = _("Sniff sniff, something smells good!");
static const u8 sCondMsg09[] = _("Your POKéMON is surveying the\nshelves restlessly.");
static const u8 sCondMsg10[] = _("{STR_VAR_1} is staring intently at\nthe shelves.");
static const u8* const sShopTexts[] = {sCondMsg09, sCondMsg10, NULL};
static const u8 sCondMsg11[] = _("{STR_VAR_1} focused with a sharp\ngaze!");
static const u8 sCondMsg12[] = _("{STR_VAR_1} seems very interested in\nthe bicycles.");
static const u8 sCondMsg13[] = _("{STR_VAR_1} seems to want to touch\nthe machines!");
static const u8 sCondMsg14[] = _("{STR_VAR_1} is swaying with the\nboat!");
static const u8 sCondMsg15[] = _("{STR_VAR_1} is dancing along with\nthe rolling of the ship.");
static const u8 sCondMsg16[] = _("{STR_VAR_1} doesn't want to get off\nthe boat yet!");
static const u8* const sBoatTexts[] = {sCondMsg14, sCondMsg15, sCondMsg16, NULL};
static const u8 sCondMsg17[] = _("{STR_VAR_1} is listening to the\nsound of the machines.");
static const u8* const sMachineTexts[] = {sCondMsg13, sCondMsg17, NULL};
static const u8 sCondMsg18[] = _("Waah! your POKéMON suddenly splashed\nwater!");
static const u8 sCondMsg19[] = _("Your POKéMON is blowing sand in the\nair!");
static const u8 sCondMsg20[] = _("{STR_VAR_1} is playing around,\nplucking bits of grass.");
static const u8 sCondMsg21[] = _("Your POKéMON is happily looking at\nyour footprints!");
static const u8 sCondMsg22[] = _("{STR_VAR_1} is feeling nervous and a\ntouch claustrophobic.");
static const u8 sCondMsg23[] = _("{STR_VAR_1} is cautious about the\nconfined area!");
static const u8* const sElevatorTexts[] = {sCondMsg22, sCondMsg23, NULL};
static const u8 sCondMsg24[] = _("A cold wind suddenly blew by!");
static const u8 sCondMsg25[] = _("Your POKéMON almost slipped and fell\nover!");
static const u8 sCondMsg26[] = _("Your POKéMON seems surprised to\ntouch ice.");
static const u8* const sColdTexts[] = {sCondMsg24, sCondMsg25, sCondMsg26, NULL};
static const u8 sCondMsg27[] = _("Your POKéMON has a flower petal on\nits face!");
static const u8 sCondMsg28[] = _("{STR_VAR_1} is growling softly.");
static const u8 sCondMsg29[] = _("{STR_VAR_1} is trembling with fear.");
static const u8 sCondMsg30[] = _("{STR_VAR_1} seems somehow sad…");
static const u8* const sFearTexts[] = {sCondMsg29, sCondMsg30, NULL};
static const u8 sCondMsg31[] = _("{STR_VAR_1} is taking shelter in the\ngrass from the rain.");
static const u8 sCondMsg32[] = _("{STR_VAR_1} seems very cold.");
static const u8 sCondMsg33[] = _("{STR_VAR_1} is staring at the sea.");
static const u8 sCondMsg34[] = _("Your pokemon is staring intently at\nthe sea!");
static const u8 sCondMsg35[] = _("{STR_VAR_1} is looking at the\nsurging sea.");
static const u8* const sSeaTexts[] = {sCondMsg33, sCondMsg34, sCondMsg35, NULL};
static const u8 sCondMsg36[] = _("{STR_VAR_1} is listening to the\nsound of the waterfall.");
static const u8 sCondMsg37[] = _("{STR_VAR_1} seems to be happy about\nthe rain!");
static const u8 sCondMsg38[] = _("{STR_VAR_1} is staring at its\nreflection in the water.");
static const u8 sCondMsg39[] = _("{STR_VAR_1} seems to relax as it\nhears the sound of rustling leaves…");
static const u8 sCondMsg40[] = _("{STR_VAR_1} is gnawing at the ice.");
static const u8 sCondMsg41[] = _("{STR_VAR_1} is touching the ice.");
static const u8* const sIceTexts[] = {sCondMsg26, sCondMsg40, sCondMsg41, NULL};
static const u8 sCondMsg42[] = _("{STR_VAR_1}'s burn looks painful!");
static const u8 sCondMsg43[] = _("{STR_VAR_1} is happy to see what's\noutdoors!");
static const u8 sCondMsg44[] = _("{STR_VAR_1} is looking up at the\nsky.");
static const u8* const sDayTexts[] = {sCondMsg43, sCondMsg44, NULL};
static const u8 sCondMsg45[] = _("Your POKéMON is staring spellbound\nat the night sky!");
static const u8 sCondMsg46[] = _("Your POKéMON is happily gazing at\nthe beautiful, starry sky!");
static const u8* const sNightTexts[] = {sCondMsg45, sCondMsg46, NULL};

// See the struct definition in follower_helper.h for more info
const struct FollowerMsgInfoExtended gFollowerConditionalMessages[COND_MSG_COUNT] = {
    [COND_MSG_CELEBI] =
    {
    .text = (u8*)sCelebiTexts,
    .textSpread = 1,
    .script = EventScript_FollowerDance,
    .emotion = FOLLOWER_EMOTION_NEUTRAL,
    .conditions = {MATCH_SPECIES(SPECIES_CELEBI)},
    },
    [COND_MSG_FIRE] =
    {
    .text = (u8*)sFireTexts,
    .textSpread = 1,
    .emotion = FOLLOWER_EMOTION_NEUTRAL,
    .conditions = {MATCH_TYPES(TYPE_FIRE, TYPE_FIRE)},
    },
    [COND_MSG_EVER_GRANDE] =
    {
    .text = sCondMsg06,
    .script = EventScript_FollowerFaceUp,
    .emotion = FOLLOWER_EMOTION_HAPPY,
    .conditions = {MATCH_MAP(EVER_GRANDE_CITY)},
    },
    [COND_MSG_ROUTE_112] =
    {
    .text = sCondMsg07,
    .emotion = FOLLOWER_EMOTION_HAPPY,
    .conditions = {MATCH_MAP(ROUTE112)},
    },
    [COND_MSG_DAY_CARE] =
    {
    .text = sCondMsg08,
    .script = EventScript_FollowerNostalgia,
    .emotion = FOLLOWER_EMOTION_NEUTRAL,
    .conditions = {MATCH_MAP(ROUTE117_POKEMON_DAY_CARE)},
    },
    [COND_MSG_MART] =
    {
    .text = (u8*)sShopTexts,
    .textSpread = 1,
    .script = EventScript_FollowerLookAround,
    .emotion = FOLLOWER_EMOTION_NEUTRAL,
    .conditions = {MATCH_MUSIC(MUS_POKE_MART)},
    },
    [COND_MSG_VICTORY_ROAD] =
    {
    .text = sCondMsg11,
    .emotion = FOLLOWER_EMOTION_PENSIVE,
    .conditions = {MATCH_MUSIC(MUS_VICTORY_ROAD)},
    },
    [COND_MSG_BIKE_SHOP] =
    {
    .text = sCondMsg12,
    .emotion = FOLLOWER_EMOTION_PENSIVE,
    .conditions = {MATCH_MAP(MAUVILLE_CITY_BIKE_SHOP)},
    },
    [COND_MSG_MACHINES] =
    {
    .text = (u8*)sMachineTexts,
    .textSpread = 1,
    .emotion = FOLLOWER_EMOTION_MUSIC,
    .orFlag = 1, // match any of these maps
    .conditions = {
        MATCH_MAP(NEW_MAUVILLE_INSIDE),
        MATCH_MAP(SLATEPORT_CITY_STERNS_SHIPYARD_1F),
        MATCH_MAP(SLATEPORT_CITY_STERNS_SHIPYARD_2F),
    }
    },
    [COND_MSG_SAILING] =
    {
    .text = (u8*)sBoatTexts,
    .textSpread = 1,
    .emotion = FOLLOWER_EMOTION_MUSIC,
    .script = EventScript_FollowerLookAround,
    .conditions = {MATCH_MUSIC(MUS_SAILING)},
    },
    [COND_MSG_PUDDLE] =
    {
    .text = sCondMsg18,
    .script = EventScript_FollowerHopping,
    .emotion = FOLLOWER_EMOTION_MUSIC,
    .conditions = {MATCH_ON_MB(MB_SHALLOW_WATER, MB_PUDDLE)},
    },
    [COND_MSG_SAND] =
    {
    .text = sCondMsg19,
    .emotion = FOLLOWER_EMOTION_MUSIC,
    .conditions = {MATCH_ON_MB(MB_SAND, MB_DEEP_SAND)},
    },
    [COND_MSG_GRASS] =
    {
    .text = sCondMsg20,
    .emotion = FOLLOWER_EMOTION_MUSIC,
    .conditions = {MATCH_ON_MB(MB_TALL_GRASS, MB_LONG_GRASS)},
    },
    [COND_MSG_FOOTPRINTS] =
    {
    .text = sCondMsg21,
    .emotion = FOLLOWER_EMOTION_MUSIC,
    .conditions = {MATCH_ON_MB(MB_SAND, MB_FOOTPRINTS)},
    },
    [COND_MSG_ELEVATOR] =
    {
    .text = (u8*)sElevatorTexts,
    .textSpread = 1,
    .emotion = FOLLOWER_EMOTION_SURPRISE,
    .conditions = {MATCH_MAP(LILYCOVE_CITY_DEPARTMENT_STORE_ELEVATOR)},
    },
    [COND_MSG_ICE_ROOM] =
    {
    .text = (u8*)sColdTexts,
    .textSpread = 1,
    .emotion = FOLLOWER_EMOTION_SURPRISE,
    .conditions = {MATCH_MAP(SHOAL_CAVE_LOW_TIDE_ICE_ROOM)},
    },
    [COND_MSG_ROUTE_117] =
    {
    .text = sCondMsg27,
    .emotion = FOLLOWER_EMOTION_SURPRISE,
    .conditions = {MATCH_MAP(ROUTE117)},
    },
    [COND_MSG_DRAGON_GROWL] =
    {
    .text = sCondMsg28,
    .emotion = FOLLOWER_EMOTION_UPSET,
    .conditions = {
        MATCH_TYPES(TYPE_DRAGON, TYPE_DRAGON),
        MATCH_MAPSEC(MAPSEC_SKY_PILLAR),
    }
    },
    [COND_MSG_FEAR] =
    {
    .text = (u8*)sFearTexts,
    .textSpread = 1,
    .emotion = FOLLOWER_EMOTION_UPSET,
    .conditions = {
        MATCH_NOT_TYPES(TYPE_GHOST, TYPE_GHOST),
        MATCH_MAPSEC(MAPSEC_MT_PYRE),
        MATCH_MUSIC(MUS_MT_PYRE),
    }
    },
    [COND_MSG_FIRE_RAIN] =
    {
    .text = sCondMsg31,
    .emotion = FOLLOWER_EMOTION_UPSET,
    .conditions = {
        MATCH_TYPES(TYPE_FIRE, TYPE_FIRE),
        MATCH_WEATHER(WEATHER_RAIN, WEATHER_RAIN_THUNDERSTORM),
    }
    },
    [COND_MSG_FROZEN] =
    {
    .text = sCondMsg32,
    .emotion = FOLLOWER_EMOTION_UPSET,
    .conditions = {
        MATCH_STATUS(STATUS1_FREEZE),
    }
    },
    [COND_MSG_SEASIDE] =
    {
    .text = (u8*)sSeaTexts,
    .textSpread = 1,
    .script = EventScript_FollowerFaceResult,
    .emotion = FOLLOWER_EMOTION_MUSIC,
    .conditions = {MATCH_NEAR_MB(MB_OCEAN_WATER, 5)},
    },
    [COND_MSG_WATERFALL] =
    {
    .text = sCondMsg36,
    .script = EventScript_FollowerFaceResult,
    .emotion = FOLLOWER_EMOTION_MUSIC,
    .conditions = {MATCH_NEAR_MB(MB_WATERFALL, 5)},
    },
    [COND_MSG_RAIN] =
    {
    .text = sCondMsg37,
    .emotion = FOLLOWER_EMOTION_MUSIC,
    .conditions = {
        MATCH_NOT_TYPES(TYPE_FIRE, TYPE_FIRE),
        MATCH_WEATHER(WEATHER_RAIN, WEATHER_RAIN_THUNDERSTORM)
    }
    },
    [COND_MSG_REFLECTION] =
    {
    .text = sCondMsg38,
    .script = EventScript_FollowerFaceResult,
    .emotion = FOLLOWER_EMOTION_PENSIVE,
    .conditions = {MATCH_NEAR_MB(MB_POND_WATER, 1)},
    },
    [COND_MSG_LEAVES] =
    {
    .text = sCondMsg39,
    .emotion = FOLLOWER_EMOTION_PENSIVE,
    .conditions = {MATCH_MAPSEC(MAPSEC_PETALBURG_WOODS)},
    },
    [COND_MSG_ICE] =
    {
    .text = (u8*)sIceTexts,
    .textSpread = 1,
    .script = EventScript_FollowerFaceResult,
    .emotion = FOLLOWER_EMOTION_PENSIVE,
    .conditions = {MATCH_NEAR_MB(MB_ICE, 1)},
    },
    [COND_MSG_BURN] =
    {
    .text = sCondMsg42,
    .emotion = FOLLOWER_EMOTION_SAD,
    .conditions = {MATCH_STATUS(STATUS1_BURN)},
    },
    [COND_MSG_DAY] =
    {
    .text = (u8*)sDayTexts,
    .textSpread = 1,
<<<<<<< HEAD
    .wt = {.timeOfDay = TIME_OF_DAY_DAY},
    .wtFlags = 3, // time
    .emotion = FOLLOWER_EMOTION_MUSIC,
=======
    .emotion = FOLLOWER_EMOTION_MUSIC,
    .conditions = {MATCH_TIME_OF_DAY(TIME_OF_DAY_DAY)},
>>>>>>> 7cf2d1ec
    },
    [COND_MSG_NIGHT] =
    {
    .text = (u8*)sNightTexts,
    .textSpread = 1,
<<<<<<< HEAD
    .wt = {.timeOfDay = TIME_OF_DAY_NIGHT},
    .wtFlags = 3, // time
    .emotion = FOLLOWER_EMOTION_MUSIC,
=======
    .emotion = FOLLOWER_EMOTION_MUSIC,
    .conditions = {MATCH_TIME_OF_DAY(TIME_OF_DAY_NIGHT)},
>>>>>>> 7cf2d1ec
    },
};

// Pool of "unconditional" follower messages
const struct FollowerMessagePool gFollowerBasicMessages[FOLLOWER_EMOTION_LENGTH] = {
    [FOLLOWER_EMOTION_HAPPY] = {gFollowerHappyMessages, EventScript_FollowerGeneric, N_FOLLOWER_HAPPY_MESSAGES},
    [FOLLOWER_EMOTION_NEUTRAL] = {gFollowerNeutralMessages, EventScript_FollowerGeneric, N_FOLLOWER_NEUTRAL_MESSAGES},
    [FOLLOWER_EMOTION_SAD] = {gFollowerSadMessages, EventScript_FollowerGeneric, N_FOLLOWER_SAD_MESSAGES},
    [FOLLOWER_EMOTION_UPSET] = {gFollowerUpsetMessages, EventScript_FollowerGeneric, N_FOLLOWER_UPSET_MESSAGES},
    [FOLLOWER_EMOTION_ANGRY] = {gFollowerAngryMessages, EventScript_FollowerGeneric, N_FOLLOWER_ANGRY_MESSAGES},
    [FOLLOWER_EMOTION_PENSIVE] = {gFollowerPensiveMessages, EventScript_FollowerGeneric, N_FOLLOWER_PENSIVE_MESSAGES},
    [FOLLOWER_EMOTION_LOVE] = {gFollowerLoveMessages, EventScript_FollowerGeneric, N_FOLLOWER_LOVE_MESSAGES},
    [FOLLOWER_EMOTION_SURPRISE] = {gFollowerSurpriseMessages, EventScript_FollowerGeneric, N_FOLLOWER_SURPRISE_MESSAGES},
    [FOLLOWER_EMOTION_CURIOUS] = {gFollowerCuriousMessages, EventScript_FollowerGeneric, N_FOLLOWER_CURIOUS_MESSAGES},
    [FOLLOWER_EMOTION_MUSIC] = {gFollowerMusicMessages, EventScript_FollowerGeneric, N_FOLLOWER_MUSIC_MESSAGES},
    [FOLLOWER_EMOTION_POISONED] = {gFollowerPoisonedMessages, EventScript_FollowerGeneric, N_FOLLOWER_POISONED_MESSAGES},
};<|MERGE_RESOLUTION|>--- conflicted
+++ resolved
@@ -287,27 +287,15 @@
     {
     .text = (u8*)sDayTexts,
     .textSpread = 1,
-<<<<<<< HEAD
-    .wt = {.timeOfDay = TIME_OF_DAY_DAY},
-    .wtFlags = 3, // time
-    .emotion = FOLLOWER_EMOTION_MUSIC,
-=======
     .emotion = FOLLOWER_EMOTION_MUSIC,
     .conditions = {MATCH_TIME_OF_DAY(TIME_OF_DAY_DAY)},
->>>>>>> 7cf2d1ec
     },
     [COND_MSG_NIGHT] =
     {
     .text = (u8*)sNightTexts,
     .textSpread = 1,
-<<<<<<< HEAD
-    .wt = {.timeOfDay = TIME_OF_DAY_NIGHT},
-    .wtFlags = 3, // time
-    .emotion = FOLLOWER_EMOTION_MUSIC,
-=======
     .emotion = FOLLOWER_EMOTION_MUSIC,
     .conditions = {MATCH_TIME_OF_DAY(TIME_OF_DAY_NIGHT)},
->>>>>>> 7cf2d1ec
     },
 };
 
