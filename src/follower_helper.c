#include "global.h"
#include "data.h"
#include "event_scripts.h"
#include "follower_helper.h"
#include "overworld.h"
#include "constants/battle.h"
#include "constants/metatile_behaviors.h"
#include "constants/pokemon.h"
#include "constants/region_map_sections.h"
#include "constants/songs.h"
#include "constants/weather.h"

#define TYPE_NOT_TYPE1 NUMBER_OF_MON_TYPES

// difficult conditional messages follow
static const u8 sCondMsg00[] = _("{STR_VAR_1} danced happily.");
static const u8 sCondMsg01[] = _("{STR_VAR_1} danced beautifully.");
static const u8* const sCelebiTexts[] = {sCondMsg00, sCondMsg01, NULL};
static const u8 sCondMsg02[] = _("{STR_VAR_1} emitted fire and shouted.");
static const u8 sCondMsg03[] = _("{STR_VAR_1} is vigorously producing\nfire!");
static const u8 sCondMsg04[] = _("{STR_VAR_1} spat fire!");
static const u8 sCondMsg05[] = _("{STR_VAR_1} is vigorously breathing\nfire!");
static const u8* const sFireTexts[] = {sCondMsg02, sCondMsg03, sCondMsg04, sCondMsg05, NULL};
static const u8 sCondMsg06[] = _("{STR_VAR_1} is staring straight at\nthe POKéMON LEAGUE.");
static const u8 sCondMsg07[] = _("Your POKéMON is staring intently at\nthe mountain peak.");
static const u8 sCondMsg08[] = _("Sniff sniff, something smells good!");
static const u8 sCondMsg09[] = _("Your POKéMON is surveying the\nshelves restlessly.");
static const u8 sCondMsg10[] = _("{STR_VAR_1} is staring intently at\nthe shelves.");
static const u8* const sShopTexts[] = {sCondMsg09, sCondMsg10, NULL};
static const u8 sCondMsg11[] = _("{STR_VAR_1} focused with a sharp\ngaze!");
static const u8 sCondMsg12[] = _("{STR_VAR_1} seems very interested in\nthe bicycles.");
static const u8 sCondMsg13[] = _("{STR_VAR_1} seems to want to touch\nthe machines!");
static const u8 sCondMsg14[] = _("{STR_VAR_1} is swaying with the\nboat!");
static const u8 sCondMsg15[] = _("{STR_VAR_1} is dancing along with\nthe rolling of the ship.");
static const u8 sCondMsg16[] = _("{STR_VAR_1} doesn't want to get off\nthe boat yet!");
static const u8* const sBoatTexts[] = {sCondMsg14, sCondMsg15, sCondMsg16, NULL};
static const u8 sCondMsg17[] = _("{STR_VAR_1} is listening to the\nsound of the machines.");
static const u8* const sMachineTexts[] = {sCondMsg13, sCondMsg17, NULL};
static const u8 sCondMsg18[] = _("Waah! your POKéMON suddenly splashed\nwater!");
static const u8 sCondMsg19[] = _("Your POKéMON is blowing sand in the\nair!");
static const u8 sCondMsg20[] = _("{STR_VAR_1} is playing around,\nplucking bits of grass.");
static const u8 sCondMsg21[] = _("Your POKéMON is happily looking at\nyour footprints!");
static const u8 sCondMsg22[] = _("{STR_VAR_1} is feeling nervous and a\ntouch claustrophobic.");
static const u8 sCondMsg23[] = _("{STR_VAR_1} is cautious about the\nconfined area!");
static const u8* const sElevatorTexts[] = {sCondMsg22, sCondMsg23, NULL};
static const u8 sCondMsg24[] = _("A cold wind suddenly blew by!");
static const u8 sCondMsg25[] = _("Your POKéMON almost slipped and fell\nover!");
static const u8 sCondMsg26[] = _("Your POKéMON seems surprised to\ntouch ice.");
static const u8* const sColdTexts[] = {sCondMsg24, sCondMsg25, sCondMsg26, NULL};
static const u8 sCondMsg27[] = _("Your POKéMON has a flower petal on\nits face!");
static const u8 sCondMsg28[] = _("{STR_VAR_1} is growling softly.");
static const u8 sCondMsg29[] = _("{STR_VAR_1} is trembling with fear.");
static const u8 sCondMsg30[] = _("{STR_VAR_1} seems somehow sad…");
static const u8* const sFearTexts[] = {sCondMsg29, sCondMsg30, NULL};
static const u8 sCondMsg31[] = _("{STR_VAR_1} is taking shelter in the\ngrass from the rain.");
static const u8 sCondMsg32[] = _("{STR_VAR_1} seems very cold.");
static const u8 sCondMsg33[] = _("{STR_VAR_1} is staring at the sea.");
static const u8 sCondMsg34[] = _("Your pokemon is staring intently at\nthe sea!");
static const u8 sCondMsg35[] = _("{STR_VAR_1} is looking at the\nsurging sea.");
static const u8* const sSeaTexts[] = {sCondMsg33, sCondMsg34, sCondMsg35, NULL};
static const u8 sCondMsg36[] = _("{STR_VAR_1} is listening to the\nsound of the waterfall.");
static const u8 sCondMsg37[] = _("{STR_VAR_1} seems to be happy about\nthe rain!");
static const u8 sCondMsg38[] = _("{STR_VAR_1} is staring at its\nreflection in the water.");
static const u8 sCondMsg39[] = _("{STR_VAR_1} seems to relax as it\nhears the sound of rustling leaves…");
static const u8 sCondMsg40[] = _("{STR_VAR_1} is gnawing at the ice.");
static const u8 sCondMsg41[] = _("{STR_VAR_1} is touching the ice.");
static const u8* const sIceTexts[] = {sCondMsg26, sCondMsg40, sCondMsg41, NULL};
static const u8 sCondMsg42[] = _("{STR_VAR_1}'s burn looks painful!");
static const u8 sCondMsg43[] = _("{STR_VAR_1} is happy to see what's\noutdoors!");
static const u8 sCondMsg44[] = _("{STR_VAR_1} is looking up at the\nsky.");
static const u8* const sDayTexts[] = {sCondMsg43, sCondMsg44, NULL};
static const u8 sCondMsg45[] = _("Your POKéMON is staring spellbound\nat the night sky!");
static const u8 sCondMsg46[] = _("Your POKéMON is happily gazing at\nthe beautiful, starry sky!");
static const u8* const sNightTexts[] = {sCondMsg45, sCondMsg46, NULL};

// See the struct definition in follower_helper.h for more info
const struct FollowerMsgInfoExtended gFollowerConditionalMessages[COND_MSG_COUNT] = {
    [COND_MSG_CELEBI] =
    {
    .text = (u8*)sCelebiTexts,
    .textSpread = 1,
    .script = EventScript_FollowerDance,
    .emotion = FOLLOWER_EMOTION_NEUTRAL,
    .conditions = {MATCH_SPECIES(SPECIES_CELEBI)},
    },
    [COND_MSG_FIRE] =
    {
    .text = (u8*)sFireTexts,
    .textSpread = 1,
    .emotion = FOLLOWER_EMOTION_NEUTRAL,
    .conditions = {MATCH_TYPES(TYPE_FIRE, TYPE_FIRE)},
    },
    [COND_MSG_EVER_GRANDE] =
    {
    .text = sCondMsg06,
    .script = EventScript_FollowerFaceUp,
    .emotion = FOLLOWER_EMOTION_HAPPY,
    .conditions = {MATCH_MAP(EVER_GRANDE_CITY)},
    },
    [COND_MSG_ROUTE_112] =
    {
    .text = sCondMsg07,
    .emotion = FOLLOWER_EMOTION_HAPPY,
    .conditions = {MATCH_MAP(ROUTE112)},
    },
    [COND_MSG_DAY_CARE] =
    {
    .text = sCondMsg08,
    .script = EventScript_FollowerNostalgia,
    .emotion = FOLLOWER_EMOTION_NEUTRAL,
    .conditions = {MATCH_MAP(ROUTE117_POKEMON_DAY_CARE)},
    },
    [COND_MSG_MART] =
    {
    .text = (u8*)sShopTexts,
    .textSpread = 1,
    .script = EventScript_FollowerLookAround,
    .emotion = FOLLOWER_EMOTION_NEUTRAL,
    .conditions = {MATCH_MUSIC(MUS_POKE_MART)},
    },
    [COND_MSG_VICTORY_ROAD] =
    {
    .text = sCondMsg11,
    .emotion = FOLLOWER_EMOTION_PENSIVE,
    .conditions = {MATCH_MUSIC(MUS_VICTORY_ROAD)},
    },
    [COND_MSG_BIKE_SHOP] =
    {
    .text = sCondMsg12,
    .emotion = FOLLOWER_EMOTION_PENSIVE,
    .conditions = {MATCH_MAP(MAUVILLE_CITY_BIKE_SHOP)},
    },
    [COND_MSG_MACHINES] =
    {
    .text = (u8*)sMachineTexts,
    .textSpread = 1,
    .emotion = FOLLOWER_EMOTION_MUSIC,
    .orFlag = 1, // match any of these maps
    .conditions = {
        MATCH_MAP(NEW_MAUVILLE_INSIDE),
        MATCH_MAP(SLATEPORT_CITY_STERNS_SHIPYARD_1F),
        MATCH_MAP(SLATEPORT_CITY_STERNS_SHIPYARD_2F),
    }
    },
    [COND_MSG_SAILING] =
    {
    .text = (u8*)sBoatTexts,
    .textSpread = 1,
    .emotion = FOLLOWER_EMOTION_MUSIC,
    .script = EventScript_FollowerLookAround,
    .conditions = {MATCH_MUSIC(MUS_SAILING)},
    },
    [COND_MSG_PUDDLE] =
    {
    .text = sCondMsg18,
    .script = EventScript_FollowerHopping,
    .emotion = FOLLOWER_EMOTION_MUSIC,
    .conditions = {MATCH_ON_MB(MB_SHALLOW_WATER, MB_PUDDLE)},
    },
    [COND_MSG_SAND] =
    {
    .text = sCondMsg19,
    .emotion = FOLLOWER_EMOTION_MUSIC,
    .conditions = {MATCH_ON_MB(MB_SAND, MB_DEEP_SAND)},
    },
    [COND_MSG_GRASS] =
    {
    .text = sCondMsg20,
    .emotion = FOLLOWER_EMOTION_MUSIC,
    .conditions = {MATCH_ON_MB(MB_TALL_GRASS, MB_LONG_GRASS)},
    },
    [COND_MSG_FOOTPRINTS] =
    {
    .text = sCondMsg21,
    .emotion = FOLLOWER_EMOTION_MUSIC,
    .conditions = {MATCH_ON_MB(MB_SAND, MB_FOOTPRINTS)},
    },
    [COND_MSG_ELEVATOR] =
    {
    .text = (u8*)sElevatorTexts,
    .textSpread = 1,
    .emotion = FOLLOWER_EMOTION_SURPRISE,
    .conditions = {MATCH_MAP(LILYCOVE_CITY_DEPARTMENT_STORE_ELEVATOR)},
    },
    [COND_MSG_ICE_ROOM] =
    {
    .text = (u8*)sColdTexts,
    .textSpread = 1,
    .emotion = FOLLOWER_EMOTION_SURPRISE,
    .conditions = {MATCH_MAP(SHOAL_CAVE_LOW_TIDE_ICE_ROOM)},
    },
    [COND_MSG_ROUTE_117] =
    {
    .text = sCondMsg27,
    .emotion = FOLLOWER_EMOTION_SURPRISE,
    .conditions = {MATCH_MAP(ROUTE117)},
    },
    [COND_MSG_DRAGON_GROWL] =
    {
    .text = sCondMsg28,
    .emotion = FOLLOWER_EMOTION_UPSET,
    .conditions = {
        MATCH_TYPES(TYPE_DRAGON, TYPE_DRAGON),
        MATCH_MAPSEC(MAPSEC_SKY_PILLAR),
    }
    },
    [COND_MSG_FEAR] =
    {
    .text = (u8*)sFearTexts,
    .textSpread = 1,
    .emotion = FOLLOWER_EMOTION_UPSET,
    .conditions = {
        MATCH_NOT_TYPES(TYPE_GHOST, TYPE_GHOST),
        MATCH_MAPSEC(MAPSEC_MT_PYRE),
        MATCH_MUSIC(MUS_MT_PYRE),
    }
    },
    [COND_MSG_FIRE_RAIN] =
    {
    .text = sCondMsg31,
    .emotion = FOLLOWER_EMOTION_UPSET,
    .conditions = {
        MATCH_TYPES(TYPE_FIRE, TYPE_FIRE),
        MATCH_WEATHER(WEATHER_RAIN, WEATHER_RAIN_THUNDERSTORM),
    }
    },
    [COND_MSG_FROZEN] =
    {
    .text = sCondMsg32,
    .emotion = FOLLOWER_EMOTION_UPSET,
    .conditions = {
        MATCH_STATUS(STATUS1_FREEZE),
    }
    },
    [COND_MSG_SEASIDE] =
    {
    .text = (u8*)sSeaTexts,
    .textSpread = 1,
    .script = EventScript_FollowerFaceResult,
    .emotion = FOLLOWER_EMOTION_MUSIC,
    .conditions = {MATCH_NEAR_MB(MB_OCEAN_WATER, 5)},
    },
    [COND_MSG_WATERFALL] =
    {
    .text = sCondMsg36,
    .script = EventScript_FollowerFaceResult,
    .emotion = FOLLOWER_EMOTION_MUSIC,
    .conditions = {MATCH_NEAR_MB(MB_WATERFALL, 5)},
    },
    [COND_MSG_RAIN] =
    {
    .text = sCondMsg37,
    .emotion = FOLLOWER_EMOTION_MUSIC,
    .conditions = {
        MATCH_NOT_TYPES(TYPE_FIRE, TYPE_FIRE),
        MATCH_WEATHER(WEATHER_RAIN, WEATHER_RAIN_THUNDERSTORM)
    }
    },
    [COND_MSG_REFLECTION] =
    {
    .text = sCondMsg38,
    .script = EventScript_FollowerFaceResult,
    .emotion = FOLLOWER_EMOTION_PENSIVE,
    .conditions = {MATCH_NEAR_MB(MB_POND_WATER, 1)},
    },
    [COND_MSG_LEAVES] =
    {
    .text = sCondMsg39,
    .emotion = FOLLOWER_EMOTION_PENSIVE,
    .conditions = {MATCH_MAPSEC(MAPSEC_PETALBURG_WOODS)},
    },
    [COND_MSG_ICE] =
    {
    .text = (u8*)sIceTexts,
    .textSpread = 1,
    .script = EventScript_FollowerFaceResult,
    .emotion = FOLLOWER_EMOTION_PENSIVE,
    .conditions = {MATCH_NEAR_MB(MB_ICE, 1)},
    },
    [COND_MSG_BURN] =
    {
    .text = sCondMsg42,
    .emotion = FOLLOWER_EMOTION_SAD,
    .conditions = {MATCH_STATUS(STATUS1_BURN)},
    },
<<<<<<< HEAD
    [COND_MSG_DAY] =
    {
    .text = (u8*)sDayTexts,
    .textSpread = 1,
    .wt = {.timeOfDay = TIME_OF_DAY_DAY},
    .wtFlags = 3, // time
    .emotion = FOLLOWER_EMOTION_MUSIC,
    },
    [COND_MSG_NIGHT] =
    {
    .text = (u8*)sNightTexts,
    .textSpread = 1,
    .wt = {.timeOfDay = TIME_OF_DAY_NIGHT},
    .wtFlags = 3, // time
    .emotion = FOLLOWER_EMOTION_MUSIC,
    },
=======
};

// Pool of "unconditional" follower messages
const struct FollowerMessagePool gFollowerBasicMessages[FOLLOWER_EMOTION_LENGTH] = {
    [FOLLOWER_EMOTION_HAPPY] = {gFollowerHappyMessages, EventScript_FollowerGeneric, N_FOLLOWER_HAPPY_MESSAGES},
    [FOLLOWER_EMOTION_NEUTRAL] = {gFollowerNeutralMessages, EventScript_FollowerGeneric, N_FOLLOWER_NEUTRAL_MESSAGES},
    [FOLLOWER_EMOTION_SAD] = {gFollowerSadMessages, EventScript_FollowerGeneric, N_FOLLOWER_SAD_MESSAGES},
    [FOLLOWER_EMOTION_UPSET] = {gFollowerUpsetMessages, EventScript_FollowerGeneric, N_FOLLOWER_UPSET_MESSAGES},
    [FOLLOWER_EMOTION_ANGRY] = {gFollowerAngryMessages, EventScript_FollowerGeneric, N_FOLLOWER_ANGRY_MESSAGES},
    [FOLLOWER_EMOTION_PENSIVE] = {gFollowerPensiveMessages, EventScript_FollowerGeneric, N_FOLLOWER_PENSIVE_MESSAGES},
    [FOLLOWER_EMOTION_LOVE] = {gFollowerLoveMessages, EventScript_FollowerGeneric, N_FOLLOWER_LOVE_MESSAGES},
    [FOLLOWER_EMOTION_SURPRISE] = {gFollowerSurpriseMessages, EventScript_FollowerGeneric, N_FOLLOWER_SURPRISE_MESSAGES},
    [FOLLOWER_EMOTION_CURIOUS] = {gFollowerCuriousMessages, EventScript_FollowerGeneric, N_FOLLOWER_CURIOUS_MESSAGES},
    [FOLLOWER_EMOTION_MUSIC] = {gFollowerMusicMessages, EventScript_FollowerGeneric, N_FOLLOWER_MUSIC_MESSAGES},
    [FOLLOWER_EMOTION_POISONED] = {gFollowerPoisonedMessages, EventScript_FollowerGeneric, N_FOLLOWER_POISONED_MESSAGES},
>>>>>>> 6bceacf4
};<|MERGE_RESOLUTION|>--- conflicted
+++ resolved
@@ -283,24 +283,20 @@
     .emotion = FOLLOWER_EMOTION_SAD,
     .conditions = {MATCH_STATUS(STATUS1_BURN)},
     },
-<<<<<<< HEAD
     [COND_MSG_DAY] =
     {
     .text = (u8*)sDayTexts,
     .textSpread = 1,
-    .wt = {.timeOfDay = TIME_OF_DAY_DAY},
-    .wtFlags = 3, // time
-    .emotion = FOLLOWER_EMOTION_MUSIC,
+    .emotion = FOLLOWER_EMOTION_MUSIC,
+    .conditions = {MATCH_TIME_OF_DAY(TIME_OF_DAY_DAY)},
     },
     [COND_MSG_NIGHT] =
     {
     .text = (u8*)sNightTexts,
     .textSpread = 1,
-    .wt = {.timeOfDay = TIME_OF_DAY_NIGHT},
-    .wtFlags = 3, // time
-    .emotion = FOLLOWER_EMOTION_MUSIC,
-    },
-=======
+    .emotion = FOLLOWER_EMOTION_MUSIC,
+    .conditions = {MATCH_TIME_OF_DAY(TIME_OF_DAY_NIGHT)},
+    },
 };
 
 // Pool of "unconditional" follower messages
@@ -316,5 +312,4 @@
     [FOLLOWER_EMOTION_CURIOUS] = {gFollowerCuriousMessages, EventScript_FollowerGeneric, N_FOLLOWER_CURIOUS_MESSAGES},
     [FOLLOWER_EMOTION_MUSIC] = {gFollowerMusicMessages, EventScript_FollowerGeneric, N_FOLLOWER_MUSIC_MESSAGES},
     [FOLLOWER_EMOTION_POISONED] = {gFollowerPoisonedMessages, EventScript_FollowerGeneric, N_FOLLOWER_POISONED_MESSAGES},
->>>>>>> 6bceacf4
 };