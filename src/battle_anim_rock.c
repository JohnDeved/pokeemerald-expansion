--- conflicted
+++ resolved
@@ -623,13 +623,6 @@
 
 // Animates the sprites that fly diagonally across the screen
 // in Sandstorm and Heat Wave.
-<<<<<<< HEAD
-// arg 0: initial y pixel offset
-// arg 1: projectile speed
-// arg 2: y pixel drop
-// arg 3: ??? unknown (possibly a color bit)
-void AnimFlyingSandCrescent(struct Sprite *sprite)
-=======
 
 #define sState       data[0]
 #define sVelocityX   data[1] // 256ths of a pixel // init'd from gBattleAnimArgs[1]
@@ -644,8 +637,7 @@
 // ...is what I WOULD say if the "fractional" fields weren't AND'd with 
 // 0xFF after every frame.
 
-static void AnimFlyingSandCrescent(struct Sprite *sprite)
->>>>>>> 263026e4
+void AnimFlyingSandCrescent(struct Sprite *sprite)
 {
     if (sprite->sState == 0)
     {
