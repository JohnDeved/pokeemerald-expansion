#include "global.h"
#include "battle.h"
#include "battle_ai_script_commands.h"
#include "battle_anim.h"
#include "battle_controllers.h"
#include "battle_interface.h"
#include "battle_message.h"
#include "battle_setup.h"
#include "battle_tower.h"
#include "battle_tv.h"
#include "bg.h"
#include "data2.h"
#include "link.h"
#include "main.h"
#include "m4a.h"
#include "palette.h"
#include "pokeball.h"
#include "pokemon.h"
#include "recorded_battle.h"
#include "reshow_battle_screen.h"
#include "sound.h"
#include "string_util.h"
#include "task.h"
#include "text.h"
#include "util.h"
#include "window.h"
#include "constants/battle_anim.h"
#include "constants/songs.h"
#include "constants/trainers.h"

extern struct MusicPlayerInfo gMPlayInfo_BGM;

extern const struct CompressedSpritePalette gTrainerFrontPicPaletteTable[];

extern void sub_8172EF0(u8 battlerId, struct Pokemon *mon);

// this file's functions
static void LinkOpponentHandleGetMonData(void);
static void LinkOpponentHandleGetRawMonData(void);
static void LinkOpponentHandleSetMonData(void);
static void LinkOpponentHandleSetRawMonData(void);
static void LinkOpponentHandleLoadMonSprite(void);
static void LinkOpponentHandleSwitchInAnim(void);
static void LinkOpponentHandleReturnMonToBall(void);
static void LinkOpponentHandleDrawTrainerPic(void);
static void LinkOpponentHandleTrainerSlide(void);
static void LinkOpponentHandleTrainerSlideBack(void);
static void LinkOpponentHandleFaintAnimation(void);
static void LinkOpponentHandlePaletteFade(void);
static void LinkOpponentHandleSuccessBallThrowAnim(void);
static void LinkOpponentHandleBallThrowAnim(void);
static void LinkOpponentHandlePause(void);
static void LinkOpponentHandleMoveAnimation(void);
static void LinkOpponentHandlePrintString(void);
static void LinkOpponentHandlePrintSelectionString(void);
static void LinkOpponentHandleChooseAction(void);
static void LinkOpponentHandleUnknownYesNoBox(void);
static void LinkOpponentHandleChooseMove(void);
static void LinkOpponentHandleChooseItem(void);
static void LinkOpponentHandleChoosePokemon(void);
static void LinkOpponentHandleCmd23(void);
static void LinkOpponentHandleHealthBarUpdate(void);
static void LinkOpponentHandleExpUpdate(void);
static void LinkOpponentHandleStatusIconUpdate(void);
static void LinkOpponentHandleStatusAnimation(void);
static void LinkOpponentHandleStatusXor(void);
static void LinkOpponentHandleDataTransfer(void);
static void LinkOpponentHandleDMA3Transfer(void);
static void LinkOpponentHandlePlayBGM(void);
static void LinkOpponentHandleCmd32(void);
static void LinkOpponentHandleTwoReturnValues(void);
static void LinkOpponentHandleChosenMonReturnValue(void);
static void LinkOpponentHandleOneReturnValue(void);
static void LinkOpponentHandleOneReturnValue_Duplicate(void);
static void LinkOpponentHandleCmd37(void);
static void LinkOpponentHandleCmd38(void);
static void LinkOpponentHandleCmd39(void);
static void LinkOpponentHandleCmd40(void);
static void LinkOpponentHandleHitAnimation(void);
static void LinkOpponentHandleCmd42(void);
static void LinkOpponentHandlePlaySE(void);
static void LinkOpponentHandlePlayFanfareOrBGM(void);
static void LinkOpponentHandleFaintingCry(void);
static void LinkOpponentHandleIntroSlide(void);
static void LinkOpponentHandleIntroTrainerBallThrow(void);
static void LinkOpponentHandleDrawPartyStatusSummary(void);
static void LinkOpponentHandleHidePartyStatusSummary(void);
static void LinkOpponentHandleEndBounceEffect(void);
static void LinkOpponentHandleSpriteInvisibility(void);
static void LinkOpponentHandleBattleAnimation(void);
static void LinkOpponentHandleLinkStandbyMsg(void);
static void LinkOpponentHandleResetActionMoveSelection(void);
static void LinkOpponentHandleCmd55(void);
<<<<<<< HEAD
static void LinkOpponentHandleBattleDebug(void);
static void nullsub_92(void);
=======
static void LinkOpponentCmdEnd(void);
>>>>>>> 00814740

static void LinkOpponentBufferRunCommand(void);
static void LinkOpponentBufferExecCompleted(void);
static void sub_8064DD0(void);
static u32 CopyLinkOpponentMonData(u8 monId, u8 *dst);
static void SetLinkOpponentMonData(u8 monId);
static void sub_8066494(u8 battlerId, bool8 dontClearSubstituteBit);
static void DoSwitchOutAnimation(void);
static void LinkOpponentDoMoveAnimation(void);
static void sub_8067618(u8 taskId);
static void sub_80676FC(struct Sprite *sprite);
static void sub_806782C(void);

static void (*const sLinkOpponentBufferCommands[CONTROLLER_CMDS_COUNT])(void) =
{
    LinkOpponentHandleGetMonData,
    LinkOpponentHandleGetRawMonData,
    LinkOpponentHandleSetMonData,
    LinkOpponentHandleSetRawMonData,
    LinkOpponentHandleLoadMonSprite,
    LinkOpponentHandleSwitchInAnim,
    LinkOpponentHandleReturnMonToBall,
    LinkOpponentHandleDrawTrainerPic,
    LinkOpponentHandleTrainerSlide,
    LinkOpponentHandleTrainerSlideBack,
    LinkOpponentHandleFaintAnimation,
    LinkOpponentHandlePaletteFade,
    LinkOpponentHandleSuccessBallThrowAnim,
    LinkOpponentHandleBallThrowAnim,
    LinkOpponentHandlePause,
    LinkOpponentHandleMoveAnimation,
    LinkOpponentHandlePrintString,
    LinkOpponentHandlePrintSelectionString,
    LinkOpponentHandleChooseAction,
    LinkOpponentHandleUnknownYesNoBox,
    LinkOpponentHandleChooseMove,
    LinkOpponentHandleChooseItem,
    LinkOpponentHandleChoosePokemon,
    LinkOpponentHandleCmd23,
    LinkOpponentHandleHealthBarUpdate,
    LinkOpponentHandleExpUpdate,
    LinkOpponentHandleStatusIconUpdate,
    LinkOpponentHandleStatusAnimation,
    LinkOpponentHandleStatusXor,
    LinkOpponentHandleDataTransfer,
    LinkOpponentHandleDMA3Transfer,
    LinkOpponentHandlePlayBGM,
    LinkOpponentHandleCmd32,
    LinkOpponentHandleTwoReturnValues,
    LinkOpponentHandleChosenMonReturnValue,
    LinkOpponentHandleOneReturnValue,
    LinkOpponentHandleOneReturnValue_Duplicate,
    LinkOpponentHandleCmd37,
    LinkOpponentHandleCmd38,
    LinkOpponentHandleCmd39,
    LinkOpponentHandleCmd40,
    LinkOpponentHandleHitAnimation,
    LinkOpponentHandleCmd42,
    LinkOpponentHandlePlaySE,
    LinkOpponentHandlePlayFanfareOrBGM,
    LinkOpponentHandleFaintingCry,
    LinkOpponentHandleIntroSlide,
    LinkOpponentHandleIntroTrainerBallThrow,
    LinkOpponentHandleDrawPartyStatusSummary,
    LinkOpponentHandleHidePartyStatusSummary,
    LinkOpponentHandleEndBounceEffect,
    LinkOpponentHandleSpriteInvisibility,
    LinkOpponentHandleBattleAnimation,
    LinkOpponentHandleLinkStandbyMsg,
    LinkOpponentHandleResetActionMoveSelection,
    LinkOpponentHandleCmd55,
<<<<<<< HEAD
    LinkOpponentHandleBattleDebug,
    nullsub_92
=======
    LinkOpponentCmdEnd
>>>>>>> 00814740
};

static void nullsub_28(void)
{
}

void SetControllerToLinkOpponent(void)
{
    gBattlerControllerFuncs[gActiveBattler] = LinkOpponentBufferRunCommand;
}

static void LinkOpponentBufferRunCommand(void)
{
    if (gBattleControllerExecFlags & gBitTable[gActiveBattler])
    {
        if (gBattleResources->bufferA[gActiveBattler][0] < ARRAY_COUNT(sLinkOpponentBufferCommands))
            sLinkOpponentBufferCommands[gBattleResources->bufferA[gActiveBattler][0]]();
        else
            LinkOpponentBufferExecCompleted();
    }
}

static void CompleteOnBattlerSpriteCallbackDummy(void)
{
    if (gSprites[gBattlerSpriteIds[gActiveBattler]].callback == SpriteCallbackDummy)
        LinkOpponentBufferExecCompleted();
}

static void CompleteOnBankSpriteCallbackDummy2(void)
{
    if (gSprites[gBattlerSpriteIds[gActiveBattler]].callback == SpriteCallbackDummy)
        LinkOpponentBufferExecCompleted();
}

static void sub_8064470(void)
{
    if (gSprites[gBattlerSpriteIds[gActiveBattler]].callback == SpriteCallbackDummy)
    {
        FreeTrainerFrontPicPalette(gSprites[gBattlerSpriteIds[gActiveBattler]].oam.affineParam);
        FreeSpriteOamMatrix(&gSprites[gBattlerSpriteIds[gActiveBattler]]);
        DestroySprite(&gSprites[gBattlerSpriteIds[gActiveBattler]]);
        LinkOpponentBufferExecCompleted();
    }
}

static void sub_80644D8(void)
{
    if (--gBattleSpritesDataPtr->healthBoxesData[gActiveBattler].field_9 == 0xFF)
    {
        gBattleSpritesDataPtr->healthBoxesData[gActiveBattler].field_9 = 0;
        LinkOpponentBufferExecCompleted();
    }
}

static void sub_8064520(void)
{
    bool32 r8 = FALSE;
    bool32 r4 = FALSE;

    if (!IsDoubleBattle() || (IsDoubleBattle() && (gBattleTypeFlags & BATTLE_TYPE_MULTI)))
    {
        if (gSprites[gHealthboxSpriteIds[gActiveBattler]].callback == SpriteCallbackDummy)
            r8 = TRUE;
    }
    else
    {
        if (gSprites[gHealthboxSpriteIds[gActiveBattler]].callback == SpriteCallbackDummy
         && gSprites[gHealthboxSpriteIds[BATTLE_PARTNER(gActiveBattler)]].callback == SpriteCallbackDummy)
        {
            r8 = TRUE;
        }
        r4 = TRUE;
    }

    if (r8)
    {
        if (r4 || !IsBattlerSpriteVisible(BATTLE_PARTNER(gActiveBattler)))
        {
            if (!gBattleSpritesDataPtr->healthBoxesData[gActiveBattler].field_1_x1)
                return;
            if (!gBattleSpritesDataPtr->healthBoxesData[BATTLE_PARTNER(gActiveBattler)].field_1_x1)
                return;

            gBattleSpritesDataPtr->healthBoxesData[gActiveBattler].flag_x80 = 0;
            gBattleSpritesDataPtr->healthBoxesData[gActiveBattler].field_1_x1 = 0;

            gBattleSpritesDataPtr->healthBoxesData[BATTLE_PARTNER(gActiveBattler)].flag_x80 = 0;
            gBattleSpritesDataPtr->healthBoxesData[BATTLE_PARTNER(gActiveBattler)].field_1_x1 = 0;

            FreeSpriteTilesByTag(0x27F9);
            FreeSpritePaletteByTag(0x27F9);
        }
        else
        {
            if (!gBattleSpritesDataPtr->healthBoxesData[gActiveBattler].field_1_x1)
                return;

            gBattleSpritesDataPtr->healthBoxesData[gActiveBattler].flag_x80 = 0;
            gBattleSpritesDataPtr->healthBoxesData[gActiveBattler].field_1_x1 = 0;

            if (GetBattlerPosition(gActiveBattler) == B_POSITION_OPPONENT_RIGHT)
            {
                FreeSpriteTilesByTag(0x27F9);
                FreeSpritePaletteByTag(0x27F9);
            }
        }

        gBattleSpritesDataPtr->healthBoxesData[gActiveBattler].field_9 = 3;
        gBattlerControllerFuncs[gActiveBattler] = sub_80644D8;
    }
}

static void sub_8064734(void)
{
    bool32 r10 = FALSE;

    if (!gBattleSpritesDataPtr->healthBoxesData[gActiveBattler].ballAnimActive
        && !gBattleSpritesDataPtr->healthBoxesData[gActiveBattler].flag_x80
        && !gBattleSpritesDataPtr->healthBoxesData[gActiveBattler].field_1_x1)
    {
        sub_8172EF0(gActiveBattler, &gEnemyParty[gBattlerPartyIndexes[gActiveBattler]]);
    }
    if (!(gBattleTypeFlags & BATTLE_TYPE_MULTI)
        && !gBattleSpritesDataPtr->healthBoxesData[BATTLE_PARTNER(gActiveBattler)].ballAnimActive
        && !gBattleSpritesDataPtr->healthBoxesData[BATTLE_PARTNER(gActiveBattler)].flag_x80
        && !gBattleSpritesDataPtr->healthBoxesData[BATTLE_PARTNER(gActiveBattler)].field_1_x1)
    {
        sub_8172EF0(BATTLE_PARTNER(gActiveBattler), &gEnemyParty[gBattlerPartyIndexes[BATTLE_PARTNER(gActiveBattler)]]);
    }


    if (!gBattleSpritesDataPtr->healthBoxesData[gActiveBattler].ballAnimActive && !gBattleSpritesDataPtr->healthBoxesData[BATTLE_PARTNER(gActiveBattler)].ballAnimActive)
    {
        if (!gBattleSpritesDataPtr->healthBoxesData[gActiveBattler].field_1_x80)
        {
            if (IsDoubleBattle() && !(gBattleTypeFlags & BATTLE_TYPE_MULTI))
            {
                UpdateHealthboxAttribute(gHealthboxSpriteIds[BATTLE_PARTNER(gActiveBattler)], &gEnemyParty[gBattlerPartyIndexes[BATTLE_PARTNER(gActiveBattler)]], HEALTHBOX_ALL);
                sub_8076918(BATTLE_PARTNER(gActiveBattler));
                SetHealthboxSpriteVisible(gHealthboxSpriteIds[BATTLE_PARTNER(gActiveBattler)]);
            }
            UpdateHealthboxAttribute(gHealthboxSpriteIds[gActiveBattler], &gEnemyParty[gBattlerPartyIndexes[gActiveBattler]], HEALTHBOX_ALL);
            sub_8076918(gActiveBattler);
            SetHealthboxSpriteVisible(gHealthboxSpriteIds[gActiveBattler]);
        }
        gBattleSpritesDataPtr->healthBoxesData[gActiveBattler].field_1_x80 = 1;
    }

    if (!gBattleSpritesDataPtr->healthBoxesData[gActiveBattler].field_1_x40
        && gBattleSpritesDataPtr->healthBoxesData[gActiveBattler].field_1_x80
        && !gBattleSpritesDataPtr->healthBoxesData[BATTLE_PARTNER(gActiveBattler)].field_1_x40
        && !IsCryPlayingOrClearCrySongs())
    {
        if (!gBattleSpritesDataPtr->healthBoxesData[gActiveBattler].field_1_x20)
        {
            if (gBattleTypeFlags & BATTLE_TYPE_MULTI && gBattleTypeFlags & BATTLE_TYPE_LINK)
            {
                if (GetBattlerPosition(gActiveBattler) == B_POSITION_OPPONENT_LEFT)
                    m4aMPlayContinue(&gMPlayInfo_BGM);
            }
            else
            {
                m4aMPlayVolumeControl(&gMPlayInfo_BGM, 0xFFFF, 0x100);
            }
        }

        gBattleSpritesDataPtr->healthBoxesData[gActiveBattler].field_1_x20 = 1;
        r10 = TRUE;
    }

    if (r10)
    {
        if (gSprites[gUnknown_03005D7C[gActiveBattler]].callback == SpriteCallbackDummy
            && gSprites[gBattlerSpriteIds[gActiveBattler]].callback == SpriteCallbackDummy)
        {
            if (gBattleTypeFlags & BATTLE_TYPE_MULTI && GetBattlerPosition(gActiveBattler) == B_POSITION_OPPONENT_RIGHT)
            {
                if (++gBattleSpritesDataPtr->healthBoxesData[gActiveBattler].field_9 == 1)
                    return;
                gBattleSpritesDataPtr->healthBoxesData[gActiveBattler].field_9 = 0;
            }

            if (IsDoubleBattle() && !(gBattleTypeFlags & BATTLE_TYPE_MULTI))
            {
                DestroySprite(&gSprites[gUnknown_03005D7C[BATTLE_PARTNER(gActiveBattler)]]);
                SetBattlerShadowSpriteCallback(BATTLE_PARTNER(gActiveBattler), GetMonData(&gEnemyParty[gBattlerPartyIndexes[BATTLE_PARTNER(gActiveBattler)]], MON_DATA_SPECIES));
            }


            DestroySprite(&gSprites[gUnknown_03005D7C[gActiveBattler]]);
            SetBattlerShadowSpriteCallback(gActiveBattler, GetMonData(&gEnemyParty[gBattlerPartyIndexes[gActiveBattler]], MON_DATA_SPECIES));

            gBattleSpritesDataPtr->animationData->field_9_x1 = 0;
            gBattleSpritesDataPtr->healthBoxesData[gActiveBattler].field_1_x20 = 0;
            gBattleSpritesDataPtr->healthBoxesData[gActiveBattler].field_1_x80 = 0;

            gBattlerControllerFuncs[gActiveBattler] = sub_8064520;
        }
    }
}

static void sub_8064B04(void)
{
    if (gSprites[gBattlerSpriteIds[gActiveBattler]].callback == SpriteCallbackDummy
     && gSprites[gBattlerSpriteIds[gActiveBattler]].pos2.x == 0)
    {
        if (!gBattleSpritesDataPtr->healthBoxesData[gActiveBattler].flag_x80)
        {
            sub_8172EF0(gActiveBattler, &gEnemyParty[gBattlerPartyIndexes[gActiveBattler]]);
        }
        else
        {
            if (gBattleSpritesDataPtr->healthBoxesData[gActiveBattler].field_1_x1)
            {
                gBattleSpritesDataPtr->healthBoxesData[gActiveBattler].flag_x80 = 0;
                gBattleSpritesDataPtr->healthBoxesData[gActiveBattler].field_1_x1 = 0;
                FreeSpriteTilesByTag(0x27F9);
                FreeSpritePaletteByTag(0x27F9);
                LinkOpponentBufferExecCompleted();
            }
        }
    }
}

static void CompleteOnHealthbarDone(void)
{
    s16 hpValue = MoveBattleBar(gActiveBattler, gHealthboxSpriteIds[gActiveBattler], HEALTH_BAR, 0);

    SetHealthboxSpriteVisible(gHealthboxSpriteIds[gActiveBattler]);

    if (hpValue != -1)
    {
        UpdateHpTextInHealthbox(gHealthboxSpriteIds[gActiveBattler], hpValue, HP_CURRENT);
    }
    else
    {
        LinkOpponentBufferExecCompleted();
    }
}

static void sub_8064C14(void)
{
    if (!gSprites[gBattlerSpriteIds[gActiveBattler]].inUse)
    {
        SetHealthboxSpriteInvisible(gHealthboxSpriteIds[gActiveBattler]);
        LinkOpponentBufferExecCompleted();
    }
}

static void sub_8064C58(void)
{
    if (!gBattleSpritesDataPtr->healthBoxesData[gActiveBattler].specialAnimActive)
    {
        FreeSpriteOamMatrix(&gSprites[gBattlerSpriteIds[gActiveBattler]]);
        DestroySprite(&gSprites[gBattlerSpriteIds[gActiveBattler]]);
        HideBattlerShadowSprite(gActiveBattler);
        SetHealthboxSpriteInvisible(gHealthboxSpriteIds[gActiveBattler]);
        LinkOpponentBufferExecCompleted();
    }
}

static void CompleteOnInactiveTextPrinter(void)
{
    if (!IsTextPrinterActive(0))
        LinkOpponentBufferExecCompleted();
}

static void DoHitAnimBlinkSpriteEffect(void)
{
    u8 spriteId = gBattlerSpriteIds[gActiveBattler];

    if (gSprites[spriteId].data[1] == 32)
    {
        gSprites[spriteId].data[1] = 0;
        gSprites[spriteId].invisible = FALSE;
        gDoingBattleAnim = FALSE;
        LinkOpponentBufferExecCompleted();
    }
    else
    {
        if ((gSprites[spriteId].data[1] % 4) == 0)
            gSprites[spriteId].invisible ^= 1;
        gSprites[spriteId].data[1]++;
    }
}

static void sub_8064D60(void)
{
    if (gSprites[gHealthboxSpriteIds[gActiveBattler]].callback == SpriteCallbackDummy)
    {
        if (gBattleSpritesDataPtr->battlerData[gActiveBattler].behindSubstitute)
            InitAndLaunchSpecialAnimation(gActiveBattler, gActiveBattler, gActiveBattler, B_ANIM_MON_TO_SUBSTITUTE);

        gBattlerControllerFuncs[gActiveBattler] = sub_8064DD0;
    }
}

static void sub_8064DD0(void)
{
    if (!gBattleSpritesDataPtr->healthBoxesData[gActiveBattler].specialAnimActive && !IsCryPlayingOrClearCrySongs())
    {
        if (gSprites[gBattlerSpriteIds[gActiveBattler]].callback == SpriteCallbackDummy
            || gSprites[gBattlerSpriteIds[gActiveBattler]].callback == SpriteCallbackDummy_2)
        {
            m4aMPlayVolumeControl(&gMPlayInfo_BGM, 0xFFFF, 0x100);
            LinkOpponentBufferExecCompleted();
        }
    }
}

static void sub_8064E50(void)
{
    if (gBattleSpritesDataPtr->healthBoxesData[gActiveBattler].field_1_x1
     && gSprites[gBattlerSpriteIds[gActiveBattler]].callback == SpriteCallbackDummy)
    {
        gBattleSpritesDataPtr->healthBoxesData[gActiveBattler].flag_x80 = 0;
        gBattleSpritesDataPtr->healthBoxesData[gActiveBattler].field_1_x1 = 0;

        FreeSpriteTilesByTag(0x27F9);
        FreeSpritePaletteByTag(0x27F9);

        StartSpriteAnim(&gSprites[gBattlerSpriteIds[gActiveBattler]], 0);

        UpdateHealthboxAttribute(gHealthboxSpriteIds[gActiveBattler], &gEnemyParty[gBattlerPartyIndexes[gActiveBattler]], HEALTHBOX_ALL);
        sub_8076918(gActiveBattler);
        SetHealthboxSpriteVisible(gHealthboxSpriteIds[gActiveBattler]);
        CopyBattleSpriteInvisibility(gActiveBattler);
        gBattlerControllerFuncs[gActiveBattler] = sub_8064D60;
    }
}

static void sub_8064F40(void)
{
    if (!gBattleSpritesDataPtr->healthBoxesData[gActiveBattler].ballAnimActive
        && !gBattleSpritesDataPtr->healthBoxesData[gActiveBattler].flag_x80)
    {
        sub_8172EF0(gActiveBattler, &gEnemyParty[gBattlerPartyIndexes[gActiveBattler]]);
    }

    if (gSprites[gUnknown_03005D7C[gActiveBattler]].callback == SpriteCallbackDummy
        && !gBattleSpritesDataPtr->healthBoxesData[gActiveBattler].ballAnimActive)
    {
        DestroySprite(&gSprites[gUnknown_03005D7C[gActiveBattler]]);
        SetBattlerShadowSpriteCallback(gActiveBattler, GetMonData(&gEnemyParty[gBattlerPartyIndexes[gActiveBattler]], MON_DATA_SPECIES));
        gBattlerControllerFuncs[gActiveBattler] = sub_8064E50;
    }
}

static void CompleteOnFinishedStatusAnimation(void)
{
    if (!gBattleSpritesDataPtr->healthBoxesData[gActiveBattler].statusAnimActive)
        LinkOpponentBufferExecCompleted();
}

static void CompleteOnFinishedBattleAnimation(void)
{
    if (!gBattleSpritesDataPtr->healthBoxesData[gActiveBattler].animFromTableActive)
        LinkOpponentBufferExecCompleted();
}

static void LinkOpponentBufferExecCompleted(void)
{
    gBattlerControllerFuncs[gActiveBattler] = LinkOpponentBufferRunCommand;
    if (gBattleTypeFlags & BATTLE_TYPE_LINK)
    {
        u8 playerId = GetMultiplayerId();

        PrepareBufferDataTransferLink(2, 4, &playerId);
        gBattleResources->bufferA[gActiveBattler][0] = CONTROLLER_TERMINATOR_NOP;
    }
    else
    {
        gBattleControllerExecFlags &= ~gBitTable[gActiveBattler];
    }
}

static void LinkOpponentHandleGetMonData(void)
{
    u8 monData[sizeof(struct Pokemon) * 2 + 56]; // this allows to get full data of two pokemon, trying to get more will result in overwriting data
    u32 size = 0;
    u8 monToCheck;
    s32 i;

    if (gBattleResources->bufferA[gActiveBattler][2] == 0)
    {
        size += CopyLinkOpponentMonData(gBattlerPartyIndexes[gActiveBattler], monData);
    }
    else
    {
        monToCheck = gBattleResources->bufferA[gActiveBattler][2];
        for (i = 0; i < PARTY_SIZE; i++)
        {
            if (monToCheck & 1)
                size += CopyLinkOpponentMonData(i, monData + size);
            monToCheck >>= 1;
        }
    }
    BtlController_EmitDataTransfer(1, size, monData);
    LinkOpponentBufferExecCompleted();
}

static u32 CopyLinkOpponentMonData(u8 monId, u8 *dst)
{
    struct BattlePokemon battleMon;
    struct MovePpInfo moveData;
    u8 nickname[20];
    u8 *src;
    s16 data16;
    u32 data32;
    s32 size = 0;

    switch (gBattleResources->bufferA[gActiveBattler][1])
    {
    case REQUEST_ALL_BATTLE:
        battleMon.species = GetMonData(&gEnemyParty[monId], MON_DATA_SPECIES);
        battleMon.item = GetMonData(&gEnemyParty[monId], MON_DATA_HELD_ITEM);
        for (size = 0; size < MAX_MON_MOVES; size++)
        {
            battleMon.moves[size] = GetMonData(&gEnemyParty[monId], MON_DATA_MOVE1 + size);
            battleMon.pp[size] = GetMonData(&gEnemyParty[monId], MON_DATA_PP1 + size);
        }
        battleMon.ppBonuses = GetMonData(&gEnemyParty[monId], MON_DATA_PP_BONUSES);
        battleMon.friendship = GetMonData(&gEnemyParty[monId], MON_DATA_FRIENDSHIP);
        battleMon.experience = GetMonData(&gEnemyParty[monId], MON_DATA_EXP);
        battleMon.hpIV = GetMonData(&gEnemyParty[monId], MON_DATA_HP_IV);
        battleMon.attackIV = GetMonData(&gEnemyParty[monId], MON_DATA_ATK_IV);
        battleMon.defenseIV = GetMonData(&gEnemyParty[monId], MON_DATA_DEF_IV);
        battleMon.speedIV = GetMonData(&gEnemyParty[monId], MON_DATA_SPEED_IV);
        battleMon.spAttackIV = GetMonData(&gEnemyParty[monId], MON_DATA_SPATK_IV);
        battleMon.spDefenseIV = GetMonData(&gEnemyParty[monId], MON_DATA_SPDEF_IV);
        battleMon.personality = GetMonData(&gEnemyParty[monId], MON_DATA_PERSONALITY);
        battleMon.status1 = GetMonData(&gEnemyParty[monId], MON_DATA_STATUS);
        battleMon.level = GetMonData(&gEnemyParty[monId], MON_DATA_LEVEL);
        battleMon.hp = GetMonData(&gEnemyParty[monId], MON_DATA_HP);
        battleMon.maxHP = GetMonData(&gEnemyParty[monId], MON_DATA_MAX_HP);
        battleMon.attack = GetMonData(&gEnemyParty[monId], MON_DATA_ATK);
        battleMon.defense = GetMonData(&gEnemyParty[monId], MON_DATA_DEF);
        battleMon.speed = GetMonData(&gEnemyParty[monId], MON_DATA_SPEED);
        battleMon.spAttack = GetMonData(&gEnemyParty[monId], MON_DATA_SPATK);
        battleMon.spDefense = GetMonData(&gEnemyParty[monId], MON_DATA_SPDEF);
        battleMon.isEgg = GetMonData(&gEnemyParty[monId], MON_DATA_IS_EGG);
        battleMon.altAbility = GetMonData(&gEnemyParty[monId], MON_DATA_ALT_ABILITY);
        battleMon.otId = GetMonData(&gEnemyParty[monId], MON_DATA_OT_ID);
        GetMonData(&gEnemyParty[monId], MON_DATA_NICKNAME, nickname);
        StringCopy10(battleMon.nickname, nickname);
        GetMonData(&gEnemyParty[monId], MON_DATA_OT_NAME, battleMon.otName);
        src = (u8 *)&battleMon;
        for (size = 0; size < sizeof(battleMon); size++)
            dst[size] = src[size];
        break;
    case REQUEST_SPECIES_BATTLE:
        data16 = GetMonData(&gEnemyParty[monId], MON_DATA_SPECIES);
        dst[0] = data16;
        dst[1] = data16 >> 8;
        size = 2;
        break;
    case REQUEST_HELDITEM_BATTLE:
        data16 = GetMonData(&gEnemyParty[monId], MON_DATA_HELD_ITEM);
        dst[0] = data16;
        dst[1] = data16 >> 8;
        size = 2;
        break;
    case REQUEST_MOVES_PP_BATTLE:
        for (size = 0; size < MAX_MON_MOVES; size++)
        {
            moveData.moves[size] = GetMonData(&gEnemyParty[monId], MON_DATA_MOVE1 + size);
            moveData.pp[size] = GetMonData(&gEnemyParty[monId], MON_DATA_PP1 + size);
        }
        moveData.ppBonuses = GetMonData(&gEnemyParty[monId], MON_DATA_PP_BONUSES);
        src = (u8*)(&moveData);
        for (size = 0; size < sizeof(moveData); size++)
            dst[size] = src[size];
        break;
    case REQUEST_MOVE1_BATTLE:
    case REQUEST_MOVE2_BATTLE:
    case REQUEST_MOVE3_BATTLE:
    case REQUEST_MOVE4_BATTLE:
        data16 = GetMonData(&gEnemyParty[monId], MON_DATA_MOVE1 + gBattleResources->bufferA[gActiveBattler][1] - REQUEST_MOVE1_BATTLE);
        dst[0] = data16;
        dst[1] = data16 >> 8;
        size = 2;
        break;
    case REQUEST_PP_DATA_BATTLE:
        for (size = 0; size < MAX_MON_MOVES; size++)
            dst[size] = GetMonData(&gEnemyParty[monId], MON_DATA_PP1 + size);
        dst[size] = GetMonData(&gEnemyParty[monId], MON_DATA_PP_BONUSES);
        size++;
        break;
    case REQUEST_PPMOVE1_BATTLE:
    case REQUEST_PPMOVE2_BATTLE:
    case REQUEST_PPMOVE3_BATTLE:
    case REQUEST_PPMOVE4_BATTLE:
        dst[0] = GetMonData(&gEnemyParty[monId], MON_DATA_PP1 + gBattleResources->bufferA[gActiveBattler][1] - REQUEST_PPMOVE1_BATTLE);
        size = 1;
        break;
    case REQUEST_OTID_BATTLE:
        data32 = GetMonData(&gEnemyParty[monId], MON_DATA_OT_ID);
        dst[0] = (data32 & 0x000000FF);
        dst[1] = (data32 & 0x0000FF00) >> 8;
        dst[2] = (data32 & 0x00FF0000) >> 16;
        size = 3;
        break;
    case REQUEST_EXP_BATTLE:
        data32 = GetMonData(&gEnemyParty[monId], MON_DATA_EXP);
        dst[0] = (data32 & 0x000000FF);
        dst[1] = (data32 & 0x0000FF00) >> 8;
        dst[2] = (data32 & 0x00FF0000) >> 16;
        size = 3;
        break;
    case REQUEST_HP_EV_BATTLE:
        dst[0] = GetMonData(&gEnemyParty[monId], MON_DATA_HP_EV);
        size = 1;
        break;
    case REQUEST_ATK_EV_BATTLE:
        dst[0] = GetMonData(&gEnemyParty[monId], MON_DATA_ATK_EV);
        size = 1;
        break;
    case REQUEST_DEF_EV_BATTLE:
        dst[0] = GetMonData(&gEnemyParty[monId], MON_DATA_DEF_EV);
        size = 1;
        break;
    case REQUEST_SPEED_EV_BATTLE:
        dst[0] = GetMonData(&gEnemyParty[monId], MON_DATA_SPEED_EV);
        size = 1;
        break;
    case REQUEST_SPATK_EV_BATTLE:
        dst[0] = GetMonData(&gEnemyParty[monId], MON_DATA_SPATK_EV);
        size = 1;
        break;
    case REQUEST_SPDEF_EV_BATTLE:
        dst[0] = GetMonData(&gEnemyParty[monId], MON_DATA_SPDEF_EV);
        size = 1;
        break;
    case REQUEST_FRIENDSHIP_BATTLE:
        dst[0] = GetMonData(&gEnemyParty[monId], MON_DATA_FRIENDSHIP);
        size = 1;
        break;
    case REQUEST_POKERUS_BATTLE:
        dst[0] = GetMonData(&gEnemyParty[monId], MON_DATA_POKERUS);
        size = 1;
        break;
    case REQUEST_MET_LOCATION_BATTLE:
        dst[0] = GetMonData(&gEnemyParty[monId], MON_DATA_MET_LOCATION);
        size = 1;
        break;
    case REQUEST_MET_LEVEL_BATTLE:
        dst[0] = GetMonData(&gEnemyParty[monId], MON_DATA_MET_LEVEL);
        size = 1;
        break;
    case REQUEST_MET_GAME_BATTLE:
        dst[0] = GetMonData(&gEnemyParty[monId], MON_DATA_MET_GAME);
        size = 1;
        break;
    case REQUEST_POKEBALL_BATTLE:
        dst[0] = GetMonData(&gEnemyParty[monId], MON_DATA_POKEBALL);
        size = 1;
        break;
    case REQUEST_ALL_IVS_BATTLE:
        dst[0] = GetMonData(&gEnemyParty[monId], MON_DATA_HP_IV);
        dst[1] = GetMonData(&gEnemyParty[monId], MON_DATA_ATK_IV);
        dst[2] = GetMonData(&gEnemyParty[monId], MON_DATA_DEF_IV);
        dst[3] = GetMonData(&gEnemyParty[monId], MON_DATA_SPEED_IV);
        dst[4] = GetMonData(&gEnemyParty[monId], MON_DATA_SPATK_IV);
        dst[5] = GetMonData(&gEnemyParty[monId], MON_DATA_SPDEF_IV);
        size = 6;
        break;
    case REQUEST_HP_IV_BATTLE:
        dst[0] = GetMonData(&gEnemyParty[monId], MON_DATA_HP_IV);
        size = 1;
        break;
    case REQUEST_ATK_IV_BATTLE:
        dst[0] = GetMonData(&gEnemyParty[monId], MON_DATA_ATK_IV);
        size = 1;
        break;
    case REQUEST_DEF_IV_BATTLE:
        dst[0] = GetMonData(&gEnemyParty[monId], MON_DATA_DEF_IV);
        size = 1;
        break;
    case REQUEST_SPEED_IV_BATTLE:
        dst[0] = GetMonData(&gEnemyParty[monId], MON_DATA_SPEED_IV);
        size = 1;
        break;
    case REQUEST_SPATK_IV_BATTLE:
        dst[0] = GetMonData(&gEnemyParty[monId], MON_DATA_SPATK_IV);
        size = 1;
        break;
    case REQUEST_SPDEF_IV_BATTLE:
        dst[0] = GetMonData(&gEnemyParty[monId], MON_DATA_SPDEF_IV);
        size = 1;
        break;
    case REQUEST_PERSONALITY_BATTLE:
        data32 = GetMonData(&gEnemyParty[monId], MON_DATA_PERSONALITY);
        dst[0] = (data32 & 0x000000FF);
        dst[1] = (data32 & 0x0000FF00) >> 8;
        dst[2] = (data32 & 0x00FF0000) >> 16;
        dst[3] = (data32 & 0xFF000000) >> 24;
        size = 4;
        break;
    case REQUEST_CHECKSUM_BATTLE:
        data16 = GetMonData(&gEnemyParty[monId], MON_DATA_CHECKSUM);
        dst[0] = data16;
        dst[1] = data16 >> 8;
        size = 2;
        break;
    case REQUEST_STATUS_BATTLE:
        data32 = GetMonData(&gEnemyParty[monId], MON_DATA_STATUS);
        dst[0] = (data32 & 0x000000FF);
        dst[1] = (data32 & 0x0000FF00) >> 8;
        dst[2] = (data32 & 0x00FF0000) >> 16;
        dst[3] = (data32 & 0xFF000000) >> 24;
        size = 4;
        break;
    case REQUEST_LEVEL_BATTLE:
        dst[0] = GetMonData(&gEnemyParty[monId], MON_DATA_LEVEL);
        size = 1;
        break;
    case REQUEST_HP_BATTLE:
        data16 = GetMonData(&gEnemyParty[monId], MON_DATA_HP);
        dst[0] = data16;
        dst[1] = data16 >> 8;
        size = 2;
        break;
    case REQUEST_MAX_HP_BATTLE:
        data16 = GetMonData(&gEnemyParty[monId], MON_DATA_MAX_HP);
        dst[0] = data16;
        dst[1] = data16 >> 8;
        size = 2;
        break;
    case REQUEST_ATK_BATTLE:
        data16 = GetMonData(&gEnemyParty[monId], MON_DATA_ATK);
        dst[0] = data16;
        dst[1] = data16 >> 8;
        size = 2;
        break;
    case REQUEST_DEF_BATTLE:
        data16 = GetMonData(&gEnemyParty[monId], MON_DATA_DEF);
        dst[0] = data16;
        dst[1] = data16 >> 8;
        size = 2;
        break;
    case REQUEST_SPEED_BATTLE:
        data16 = GetMonData(&gEnemyParty[monId], MON_DATA_SPEED);
        dst[0] = data16;
        dst[1] = data16 >> 8;
        size = 2;
        break;
    case REQUEST_SPATK_BATTLE:
        data16 = GetMonData(&gEnemyParty[monId], MON_DATA_SPATK);
        dst[0] = data16;
        dst[1] = data16 >> 8;
        size = 2;
        break;
    case REQUEST_SPDEF_BATTLE:
        data16 = GetMonData(&gEnemyParty[monId], MON_DATA_SPDEF);
        dst[0] = data16;
        dst[1] = data16 >> 8;
        size = 2;
        break;
    case REQUEST_COOL_BATTLE:
        dst[0] = GetMonData(&gEnemyParty[monId], MON_DATA_COOL);
        size = 1;
        break;
    case REQUEST_BEAUTY_BATTLE:
        dst[0] = GetMonData(&gEnemyParty[monId], MON_DATA_BEAUTY);
        size = 1;
        break;
    case REQUEST_CUTE_BATTLE:
        dst[0] = GetMonData(&gEnemyParty[monId], MON_DATA_CUTE);
        size = 1;
        break;
    case REQUEST_SMART_BATTLE:
        dst[0] = GetMonData(&gEnemyParty[monId], MON_DATA_SMART);
        size = 1;
        break;
    case REQUEST_TOUGH_BATTLE:
        dst[0] = GetMonData(&gEnemyParty[monId], MON_DATA_TOUGH);
        size = 1;
        break;
    case REQUEST_SHEEN_BATTLE:
        dst[0] = GetMonData(&gEnemyParty[monId], MON_DATA_SHEEN);
        size = 1;
        break;
    case REQUEST_COOL_RIBBON_BATTLE:
        dst[0] = GetMonData(&gEnemyParty[monId], MON_DATA_COOL_RIBBON);
        size = 1;
        break;
    case REQUEST_BEAUTY_RIBBON_BATTLE:
        dst[0] = GetMonData(&gEnemyParty[monId], MON_DATA_BEAUTY_RIBBON);
        size = 1;
        break;
    case REQUEST_CUTE_RIBBON_BATTLE:
        dst[0] = GetMonData(&gEnemyParty[monId], MON_DATA_CUTE_RIBBON);
        size = 1;
        break;
    case REQUEST_SMART_RIBBON_BATTLE:
        dst[0] = GetMonData(&gEnemyParty[monId], MON_DATA_SMART_RIBBON);
        size = 1;
        break;
    case REQUEST_TOUGH_RIBBON_BATTLE:
        dst[0] = GetMonData(&gEnemyParty[monId], MON_DATA_TOUGH_RIBBON);
        size = 1;
        break;
    }

    return size;
}

static void LinkOpponentHandleGetRawMonData(void)
{
    LinkOpponentBufferExecCompleted();
}

static void LinkOpponentHandleSetMonData(void)
{
    u8 monToCheck;
    u8 i;

    if (gBattleResources->bufferA[gActiveBattler][2] == 0)
    {
        SetLinkOpponentMonData(gBattlerPartyIndexes[gActiveBattler]);
    }
    else
    {
        monToCheck = gBattleResources->bufferA[gActiveBattler][2];
        for (i = 0; i < PARTY_SIZE; i++)
        {
            if (monToCheck & 1)
                SetLinkOpponentMonData(i);
            monToCheck >>= 1;
        }
    }
    LinkOpponentBufferExecCompleted();
}

static void SetLinkOpponentMonData(u8 monId)
{
    struct BattlePokemon *battlePokemon = (struct BattlePokemon *)&gBattleResources->bufferA[gActiveBattler][3];
    struct MovePpInfo *moveData = (struct MovePpInfo *)&gBattleResources->bufferA[gActiveBattler][3];
    s32 i;

    switch (gBattleResources->bufferA[gActiveBattler][1])
    {
    case REQUEST_ALL_BATTLE:
        {
            u8 iv;

            SetMonData(&gEnemyParty[monId], MON_DATA_SPECIES, &battlePokemon->species);
            SetMonData(&gEnemyParty[monId], MON_DATA_HELD_ITEM, &battlePokemon->item);
            for (i = 0; i < MAX_MON_MOVES; i++)
            {
                SetMonData(&gEnemyParty[monId], MON_DATA_MOVE1 + i, &battlePokemon->moves[i]);
                SetMonData(&gEnemyParty[monId], MON_DATA_PP1 + i, &battlePokemon->pp[i]);
            }
            SetMonData(&gEnemyParty[monId], MON_DATA_PP_BONUSES, &battlePokemon->ppBonuses);
            SetMonData(&gEnemyParty[monId], MON_DATA_FRIENDSHIP, &battlePokemon->friendship);
            SetMonData(&gEnemyParty[monId], MON_DATA_EXP, &battlePokemon->experience);
            iv = battlePokemon->hpIV;
            SetMonData(&gEnemyParty[monId], MON_DATA_HP_IV, &iv);
            iv = battlePokemon->attackIV;
            SetMonData(&gEnemyParty[monId], MON_DATA_ATK_IV, &iv);
            iv = battlePokemon->defenseIV;
            SetMonData(&gEnemyParty[monId], MON_DATA_DEF_IV, &iv);
            iv = battlePokemon->speedIV;
            SetMonData(&gEnemyParty[monId], MON_DATA_SPEED_IV, &iv);
            iv = battlePokemon->spAttackIV;
            SetMonData(&gEnemyParty[monId], MON_DATA_SPATK_IV, &iv);
            iv = battlePokemon->spDefenseIV;
            SetMonData(&gEnemyParty[monId], MON_DATA_SPDEF_IV, &iv);
            SetMonData(&gEnemyParty[monId], MON_DATA_PERSONALITY, &battlePokemon->personality);
            SetMonData(&gEnemyParty[monId], MON_DATA_STATUS, &battlePokemon->status1);
            SetMonData(&gEnemyParty[monId], MON_DATA_LEVEL, &battlePokemon->level);
            SetMonData(&gEnemyParty[monId], MON_DATA_HP, &battlePokemon->hp);
            SetMonData(&gEnemyParty[monId], MON_DATA_MAX_HP, &battlePokemon->maxHP);
            SetMonData(&gEnemyParty[monId], MON_DATA_ATK, &battlePokemon->attack);
            SetMonData(&gEnemyParty[monId], MON_DATA_DEF, &battlePokemon->defense);
            SetMonData(&gEnemyParty[monId], MON_DATA_SPEED, &battlePokemon->speed);
            SetMonData(&gEnemyParty[monId], MON_DATA_SPATK, &battlePokemon->spAttack);
            SetMonData(&gEnemyParty[monId], MON_DATA_SPDEF, &battlePokemon->spDefense);
        }
        break;
    case REQUEST_SPECIES_BATTLE:
        SetMonData(&gEnemyParty[monId], MON_DATA_SPECIES, &gBattleResources->bufferA[gActiveBattler][3]);
        break;
    case REQUEST_HELDITEM_BATTLE:
        SetMonData(&gEnemyParty[monId], MON_DATA_HELD_ITEM, &gBattleResources->bufferA[gActiveBattler][3]);
        break;
    case REQUEST_MOVES_PP_BATTLE:
        for (i = 0; i < MAX_MON_MOVES; i++)
        {
            SetMonData(&gEnemyParty[monId], MON_DATA_MOVE1 + i, &moveData->moves[i]);
            SetMonData(&gEnemyParty[monId], MON_DATA_PP1 + i, &moveData->pp[i]);
        }
        SetMonData(&gEnemyParty[monId], MON_DATA_PP_BONUSES, &moveData->ppBonuses);
        break;
    case REQUEST_MOVE1_BATTLE:
    case REQUEST_MOVE2_BATTLE:
    case REQUEST_MOVE3_BATTLE:
    case REQUEST_MOVE4_BATTLE:
        SetMonData(&gEnemyParty[monId], MON_DATA_MOVE1 + gBattleResources->bufferA[gActiveBattler][1] - REQUEST_MOVE1_BATTLE, &gBattleResources->bufferA[gActiveBattler][3]);
        break;
    case REQUEST_PP_DATA_BATTLE:
        SetMonData(&gEnemyParty[monId], MON_DATA_PP1, &gBattleResources->bufferA[gActiveBattler][3]);
        SetMonData(&gEnemyParty[monId], MON_DATA_PP2, &gBattleResources->bufferA[gActiveBattler][4]);
        SetMonData(&gEnemyParty[monId], MON_DATA_PP3, &gBattleResources->bufferA[gActiveBattler][5]);
        SetMonData(&gEnemyParty[monId], MON_DATA_PP4, &gBattleResources->bufferA[gActiveBattler][6]);
        SetMonData(&gEnemyParty[monId], MON_DATA_PP_BONUSES, &gBattleResources->bufferA[gActiveBattler][7]);
        break;
    case REQUEST_PPMOVE1_BATTLE:
    case REQUEST_PPMOVE2_BATTLE:
    case REQUEST_PPMOVE3_BATTLE:
    case REQUEST_PPMOVE4_BATTLE:
        SetMonData(&gEnemyParty[monId], MON_DATA_PP1 + gBattleResources->bufferA[gActiveBattler][1] - REQUEST_PPMOVE1_BATTLE, &gBattleResources->bufferA[gActiveBattler][3]);
        break;
    case REQUEST_OTID_BATTLE:
        SetMonData(&gEnemyParty[monId], MON_DATA_OT_ID, &gBattleResources->bufferA[gActiveBattler][3]);
        break;
    case REQUEST_EXP_BATTLE:
        SetMonData(&gEnemyParty[monId], MON_DATA_EXP, &gBattleResources->bufferA[gActiveBattler][3]);
        break;
    case REQUEST_HP_EV_BATTLE:
        SetMonData(&gEnemyParty[monId], MON_DATA_HP_EV, &gBattleResources->bufferA[gActiveBattler][3]);
        break;
    case REQUEST_ATK_EV_BATTLE:
        SetMonData(&gEnemyParty[monId], MON_DATA_ATK_EV, &gBattleResources->bufferA[gActiveBattler][3]);
        break;
    case REQUEST_DEF_EV_BATTLE:
        SetMonData(&gEnemyParty[monId], MON_DATA_DEF_EV, &gBattleResources->bufferA[gActiveBattler][3]);
        break;
    case REQUEST_SPEED_EV_BATTLE:
        SetMonData(&gEnemyParty[monId], MON_DATA_SPEED_EV, &gBattleResources->bufferA[gActiveBattler][3]);
        break;
    case REQUEST_SPATK_EV_BATTLE:
        SetMonData(&gEnemyParty[monId], MON_DATA_SPATK_EV, &gBattleResources->bufferA[gActiveBattler][3]);
        break;
    case REQUEST_SPDEF_EV_BATTLE:
        SetMonData(&gEnemyParty[monId], MON_DATA_SPDEF_EV, &gBattleResources->bufferA[gActiveBattler][3]);
        break;
    case REQUEST_FRIENDSHIP_BATTLE:
        SetMonData(&gEnemyParty[monId], MON_DATA_FRIENDSHIP, &gBattleResources->bufferA[gActiveBattler][3]);
        break;
    case REQUEST_POKERUS_BATTLE:
        SetMonData(&gEnemyParty[monId], MON_DATA_POKERUS, &gBattleResources->bufferA[gActiveBattler][3]);
        break;
    case REQUEST_MET_LOCATION_BATTLE:
        SetMonData(&gEnemyParty[monId], MON_DATA_MET_LOCATION, &gBattleResources->bufferA[gActiveBattler][3]);
        break;
    case REQUEST_MET_LEVEL_BATTLE:
        SetMonData(&gEnemyParty[monId], MON_DATA_MET_LEVEL, &gBattleResources->bufferA[gActiveBattler][3]);
        break;
    case REQUEST_MET_GAME_BATTLE:
        SetMonData(&gEnemyParty[monId], MON_DATA_MET_GAME, &gBattleResources->bufferA[gActiveBattler][3]);
        break;
    case REQUEST_POKEBALL_BATTLE:
        SetMonData(&gEnemyParty[monId], MON_DATA_POKEBALL, &gBattleResources->bufferA[gActiveBattler][3]);
        break;
    case REQUEST_ALL_IVS_BATTLE:
        SetMonData(&gEnemyParty[monId], MON_DATA_HP_IV, &gBattleResources->bufferA[gActiveBattler][3]);
        SetMonData(&gEnemyParty[monId], MON_DATA_ATK_IV, &gBattleResources->bufferA[gActiveBattler][4]);
        SetMonData(&gEnemyParty[monId], MON_DATA_DEF_IV, &gBattleResources->bufferA[gActiveBattler][5]);
        SetMonData(&gEnemyParty[monId], MON_DATA_SPEED_IV, &gBattleResources->bufferA[gActiveBattler][6]);
        SetMonData(&gEnemyParty[monId], MON_DATA_SPATK_IV, &gBattleResources->bufferA[gActiveBattler][7]);
        SetMonData(&gEnemyParty[monId], MON_DATA_SPDEF_IV, &gBattleResources->bufferA[gActiveBattler][8]);
        break;
    case REQUEST_HP_IV_BATTLE:
        SetMonData(&gEnemyParty[monId], MON_DATA_HP_IV, &gBattleResources->bufferA[gActiveBattler][3]);
        break;
    case REQUEST_ATK_IV_BATTLE:
        SetMonData(&gEnemyParty[monId], MON_DATA_ATK_IV, &gBattleResources->bufferA[gActiveBattler][3]);
        break;
    case REQUEST_DEF_IV_BATTLE:
        SetMonData(&gEnemyParty[monId], MON_DATA_DEF_IV, &gBattleResources->bufferA[gActiveBattler][3]);
        break;
    case REQUEST_SPEED_IV_BATTLE:
        SetMonData(&gEnemyParty[monId], MON_DATA_SPEED_IV, &gBattleResources->bufferA[gActiveBattler][3]);
        break;
    case REQUEST_SPATK_IV_BATTLE:
        SetMonData(&gEnemyParty[monId], MON_DATA_SPATK_IV, &gBattleResources->bufferA[gActiveBattler][3]);
        break;
    case REQUEST_SPDEF_IV_BATTLE:
        SetMonData(&gEnemyParty[monId], MON_DATA_SPDEF_IV, &gBattleResources->bufferA[gActiveBattler][3]);
        break;
    case REQUEST_PERSONALITY_BATTLE:
        SetMonData(&gEnemyParty[monId], MON_DATA_PERSONALITY, &gBattleResources->bufferA[gActiveBattler][3]);
        break;
    case REQUEST_CHECKSUM_BATTLE:
        SetMonData(&gEnemyParty[monId], MON_DATA_CHECKSUM, &gBattleResources->bufferA[gActiveBattler][3]);
        break;
    case REQUEST_STATUS_BATTLE:
        SetMonData(&gEnemyParty[monId], MON_DATA_STATUS, &gBattleResources->bufferA[gActiveBattler][3]);
        break;
    case REQUEST_LEVEL_BATTLE:
        SetMonData(&gEnemyParty[monId], MON_DATA_LEVEL, &gBattleResources->bufferA[gActiveBattler][3]);
        break;
    case REQUEST_HP_BATTLE:
        SetMonData(&gEnemyParty[monId], MON_DATA_HP, &gBattleResources->bufferA[gActiveBattler][3]);
        break;
    case REQUEST_MAX_HP_BATTLE:
        SetMonData(&gEnemyParty[monId], MON_DATA_MAX_HP, &gBattleResources->bufferA[gActiveBattler][3]);
        break;
    case REQUEST_ATK_BATTLE:
        SetMonData(&gEnemyParty[monId], MON_DATA_ATK, &gBattleResources->bufferA[gActiveBattler][3]);
        break;
    case REQUEST_DEF_BATTLE:
        SetMonData(&gEnemyParty[monId], MON_DATA_DEF, &gBattleResources->bufferA[gActiveBattler][3]);
        break;
    case REQUEST_SPEED_BATTLE:
        SetMonData(&gEnemyParty[monId], MON_DATA_SPEED, &gBattleResources->bufferA[gActiveBattler][3]);
        break;
    case REQUEST_SPATK_BATTLE:
        SetMonData(&gEnemyParty[monId], MON_DATA_SPATK, &gBattleResources->bufferA[gActiveBattler][3]);
        break;
    case REQUEST_SPDEF_BATTLE:
        SetMonData(&gEnemyParty[monId], MON_DATA_SPDEF, &gBattleResources->bufferA[gActiveBattler][3]);
        break;
    case REQUEST_COOL_BATTLE:
        SetMonData(&gEnemyParty[monId], MON_DATA_COOL, &gBattleResources->bufferA[gActiveBattler][3]);
        break;
    case REQUEST_BEAUTY_BATTLE:
        SetMonData(&gEnemyParty[monId], MON_DATA_BEAUTY, &gBattleResources->bufferA[gActiveBattler][3]);
        break;
    case REQUEST_CUTE_BATTLE:
        SetMonData(&gEnemyParty[monId], MON_DATA_CUTE, &gBattleResources->bufferA[gActiveBattler][3]);
        break;
    case REQUEST_SMART_BATTLE:
        SetMonData(&gEnemyParty[monId], MON_DATA_SMART, &gBattleResources->bufferA[gActiveBattler][3]);
        break;
    case REQUEST_TOUGH_BATTLE:
        SetMonData(&gEnemyParty[monId], MON_DATA_TOUGH, &gBattleResources->bufferA[gActiveBattler][3]);
        break;
    case REQUEST_SHEEN_BATTLE:
        SetMonData(&gEnemyParty[monId], MON_DATA_SHEEN, &gBattleResources->bufferA[gActiveBattler][3]);
        break;
    case REQUEST_COOL_RIBBON_BATTLE:
        SetMonData(&gEnemyParty[monId], MON_DATA_COOL_RIBBON, &gBattleResources->bufferA[gActiveBattler][3]);
        break;
    case REQUEST_BEAUTY_RIBBON_BATTLE:
        SetMonData(&gEnemyParty[monId], MON_DATA_BEAUTY_RIBBON, &gBattleResources->bufferA[gActiveBattler][3]);
        break;
    case REQUEST_CUTE_RIBBON_BATTLE:
        SetMonData(&gEnemyParty[monId], MON_DATA_CUTE_RIBBON, &gBattleResources->bufferA[gActiveBattler][3]);
        break;
    case REQUEST_SMART_RIBBON_BATTLE:
        SetMonData(&gEnemyParty[monId], MON_DATA_SMART_RIBBON, &gBattleResources->bufferA[gActiveBattler][3]);
        break;
    case REQUEST_TOUGH_RIBBON_BATTLE:
        SetMonData(&gEnemyParty[monId], MON_DATA_TOUGH_RIBBON, &gBattleResources->bufferA[gActiveBattler][3]);
        break;
    }
}

static void LinkOpponentHandleSetRawMonData(void)
{
    u8 *dst = (u8 *)&gEnemyParty[gBattlerPartyIndexes[gActiveBattler]] + gBattleResources->bufferA[gActiveBattler][1];
    u8 i;

    for (i = 0; i < gBattleResources->bufferA[gActiveBattler][2]; i++)
        dst[i] = gBattleResources->bufferA[gActiveBattler][3 + i];

    LinkOpponentBufferExecCompleted();
}

static void LinkOpponentHandleLoadMonSprite(void)
{
    u16 species = GetMonData(&gEnemyParty[gBattlerPartyIndexes[gActiveBattler]], MON_DATA_SPECIES);

    BattleLoadOpponentMonSpriteGfx(&gEnemyParty[gBattlerPartyIndexes[gActiveBattler]], gActiveBattler);
    SetMultiuseSpriteTemplateToPokemon(species, GetBattlerPosition(gActiveBattler));

    gBattlerSpriteIds[gActiveBattler] = CreateSprite(&gMultiuseSpriteTemplate,
                                               GetBattlerSpriteCoord(gActiveBattler, 2),
                                               GetBattlerSpriteDefault_Y(gActiveBattler),
                                               GetBattlerSpriteSubpriority(gActiveBattler));

    gSprites[gBattlerSpriteIds[gActiveBattler]].pos2.x = -240;
    gSprites[gBattlerSpriteIds[gActiveBattler]].data[0] = gActiveBattler;
    gSprites[gBattlerSpriteIds[gActiveBattler]].oam.paletteNum = gActiveBattler;
    StartSpriteAnim(&gSprites[gBattlerSpriteIds[gActiveBattler]], gBattleMonForms[gActiveBattler]);

    SetBattlerShadowSpriteCallback(gActiveBattler, GetMonData(&gEnemyParty[gBattlerPartyIndexes[gActiveBattler]], MON_DATA_SPECIES));

    gBattlerControllerFuncs[gActiveBattler] = sub_8064B04;
}

static void LinkOpponentHandleSwitchInAnim(void)
{
    gBattlerPartyIndexes[gActiveBattler] = gBattleResources->bufferA[gActiveBattler][1];
    sub_8066494(gActiveBattler, gBattleResources->bufferA[gActiveBattler][2]);
    gBattlerControllerFuncs[gActiveBattler] = sub_8064F40;
}

static void sub_8066494(u8 battlerId, bool8 dontClearSubstituteBit)
{
    u16 species;

    ClearTemporarySpeciesSpriteData(battlerId, dontClearSubstituteBit);
    gBattlerPartyIndexes[battlerId] = gBattleResources->bufferA[battlerId][1];
    species = GetMonData(&gEnemyParty[gBattlerPartyIndexes[battlerId]], MON_DATA_SPECIES);
    gUnknown_03005D7C[battlerId] = CreateInvisibleSpriteWithCallback(sub_805D714);
    BattleLoadOpponentMonSpriteGfx(&gEnemyParty[gBattlerPartyIndexes[battlerId]], battlerId);
    SetMultiuseSpriteTemplateToPokemon(species, GetBattlerPosition(battlerId));

    gBattlerSpriteIds[battlerId] = CreateSprite(
      &gMultiuseSpriteTemplate,
      GetBattlerSpriteCoord(battlerId, 2),
      GetBattlerSpriteDefault_Y(battlerId),
      GetBattlerSpriteSubpriority(battlerId));

    gSprites[gUnknown_03005D7C[battlerId]].data[1] = gBattlerSpriteIds[battlerId];
    gSprites[gUnknown_03005D7C[battlerId]].data[2] = battlerId;

    gSprites[gBattlerSpriteIds[battlerId]].data[0] = battlerId;
    gSprites[gBattlerSpriteIds[battlerId]].data[2] = species;
    gSprites[gBattlerSpriteIds[battlerId]].oam.paletteNum = battlerId;

    StartSpriteAnim(&gSprites[gBattlerSpriteIds[battlerId]], gBattleMonForms[battlerId]);

    gSprites[gBattlerSpriteIds[battlerId]].invisible = TRUE;
    gSprites[gBattlerSpriteIds[battlerId]].callback = SpriteCallbackDummy;

    gSprites[gUnknown_03005D7C[battlerId]].data[0] = DoPokeballSendOutAnimation(0, POKEBALL_OPPONENT_SENDOUT);
}

static void LinkOpponentHandleReturnMonToBall(void)
{
    if (gBattleResources->bufferA[gActiveBattler][1] == 0)
    {
        gBattleSpritesDataPtr->healthBoxesData[gActiveBattler].animationState = 0;
        gBattlerControllerFuncs[gActiveBattler] = DoSwitchOutAnimation;
    }
    else
    {
        FreeSpriteOamMatrix(&gSprites[gBattlerSpriteIds[gActiveBattler]]);
        DestroySprite(&gSprites[gBattlerSpriteIds[gActiveBattler]]);
        HideBattlerShadowSprite(gActiveBattler);
        SetHealthboxSpriteInvisible(gHealthboxSpriteIds[gActiveBattler]);
        LinkOpponentBufferExecCompleted();
    }
}

static void DoSwitchOutAnimation(void)
{
    switch (gBattleSpritesDataPtr->healthBoxesData[gActiveBattler].animationState)
    {
    case 0:
        if (gBattleSpritesDataPtr->battlerData[gActiveBattler].behindSubstitute)
            InitAndLaunchSpecialAnimation(gActiveBattler, gActiveBattler, gActiveBattler, B_ANIM_SUBSTITUTE_TO_MON);

        gBattleSpritesDataPtr->healthBoxesData[gActiveBattler].animationState = 1;
        break;
    case 1:
        if (!gBattleSpritesDataPtr->healthBoxesData[gActiveBattler].specialAnimActive)
        {
            gBattleSpritesDataPtr->healthBoxesData[gActiveBattler].animationState = 0;
            InitAndLaunchSpecialAnimation(gActiveBattler, gActiveBattler, gActiveBattler, B_ANIM_SWITCH_OUT_OPPONENT_MON);
            gBattlerControllerFuncs[gActiveBattler] = sub_8064C58;
        }
        break;
    }
}

static void LinkOpponentHandleDrawTrainerPic(void)
{
    s16 xPos;
    u32 trainerPicId;

    if (gBattleTypeFlags & BATTLE_TYPE_MULTI)
    {
        if ((GetBattlerPosition(gActiveBattler) & BIT_FLANK) != 0) // second mon
            xPos = 152;
        else // first mon
            xPos = 200;

        if (gBattleTypeFlags & BATTLE_TYPE_BATTLE_TOWER)
        {
            if (gActiveBattler == B_POSITION_OPPONENT_LEFT)
                trainerPicId = GetFrontierTrainerFrontSpriteId(gTrainerBattleOpponent_A);
            else
                trainerPicId = GetFrontierTrainerFrontSpriteId(gTrainerBattleOpponent_B);
        }
        else
        {
            if ((gLinkPlayers[GetBattlerMultiplayerId(gActiveBattler)].version & 0xFF) == VERSION_FIRE_RED
            || (gLinkPlayers[GetBattlerMultiplayerId(gActiveBattler)].version & 0xFF) == VERSION_LEAF_GREEN)
            {
                if (gLinkPlayers[GetBattlerMultiplayerId(gActiveBattler)].gender != MALE)
                    trainerPicId = gFacilityClassToPicIndex[FACILITY_CLASS_LEAF];
                else
                    trainerPicId = gFacilityClassToPicIndex[FACILITY_CLASS_RED];
            }
            else if ((gLinkPlayers[GetBattlerMultiplayerId(gActiveBattler)].version & 0xFF) == VERSION_RUBY
                     || (gLinkPlayers[GetBattlerMultiplayerId(gActiveBattler)].version & 0xFF) == VERSION_SAPPHIRE)
            {
                if (gLinkPlayers[GetBattlerMultiplayerId(gActiveBattler)].gender != MALE)
                    trainerPicId = gFacilityClassToPicIndex[FACILITY_CLASS_RS_MAY];
                else
                    trainerPicId = gFacilityClassToPicIndex[FACILITY_CLASS_RS_BRENDAN];
            }
            else
            {
                trainerPicId = PlayerGenderToFrontTrainerPicId(gLinkPlayers[GetBattlerMultiplayerId(gActiveBattler)].gender);
            }
        }
    }
    else
    {
        xPos = 176;
        if (gTrainerBattleOpponent_A == TRAINER_OPPONENT_C00)
        {
            trainerPicId = sub_8068B48();
        }
        else if ((gLinkPlayers[GetMultiplayerId() ^ BIT_SIDE].version & 0xFF) == VERSION_FIRE_RED
                 || (gLinkPlayers[GetMultiplayerId() ^ BIT_SIDE].version & 0xFF) == VERSION_LEAF_GREEN)
        {
            if (gLinkPlayers[GetMultiplayerId() ^ BIT_SIDE].gender != MALE)
                trainerPicId = gFacilityClassToPicIndex[FACILITY_CLASS_LEAF];
            else
                trainerPicId = gFacilityClassToPicIndex[FACILITY_CLASS_RED];
        }
        else if ((gLinkPlayers[GetMultiplayerId() ^ BIT_SIDE].version & 0xFF) == VERSION_RUBY
                 || (gLinkPlayers[GetMultiplayerId() ^ BIT_SIDE].version & 0xFF) == VERSION_SAPPHIRE)
        {
            if (gLinkPlayers[GetMultiplayerId() ^ BIT_SIDE].gender != MALE)
                trainerPicId = gFacilityClassToPicIndex[FACILITY_CLASS_RS_MAY];
            else
                trainerPicId = gFacilityClassToPicIndex[FACILITY_CLASS_RS_BRENDAN];
        }
        else
        {
            trainerPicId = PlayerGenderToFrontTrainerPicId(gLinkPlayers[GetMultiplayerId() ^ BIT_SIDE].gender);
        }
    }

    DecompressTrainerFrontPic(trainerPicId, gActiveBattler);
    SetMultiuseSpriteTemplateToTrainerBack(trainerPicId, GetBattlerPosition(gActiveBattler));
    gBattlerSpriteIds[gActiveBattler] = CreateSprite(&gMultiuseSpriteTemplate,
                                               xPos,
                                               (8 - gTrainerFrontPicCoords[trainerPicId].size) * 4 + 40,
                                               GetBattlerSpriteSubpriority(gActiveBattler));

    gSprites[gBattlerSpriteIds[gActiveBattler]].pos2.x = -240;
    gSprites[gBattlerSpriteIds[gActiveBattler]].data[0] = 2;
    gSprites[gBattlerSpriteIds[gActiveBattler]].oam.paletteNum = IndexOfSpritePaletteTag(gTrainerFrontPicPaletteTable[trainerPicId].tag);
    gSprites[gBattlerSpriteIds[gActiveBattler]].oam.affineParam = trainerPicId;
    gSprites[gBattlerSpriteIds[gActiveBattler]].callback = sub_805D7AC;

    gBattlerControllerFuncs[gActiveBattler] = CompleteOnBattlerSpriteCallbackDummy;
}

static void LinkOpponentHandleTrainerSlide(void)
{
    u32 trainerPicId;

    if (gActiveBattler == 1)
        trainerPicId = GetFrontierTrainerFrontSpriteId(gTrainerBattleOpponent_A);
    else
        trainerPicId = GetFrontierTrainerFrontSpriteId(gTrainerBattleOpponent_B);

    DecompressTrainerFrontPic(trainerPicId, gActiveBattler);
    SetMultiuseSpriteTemplateToTrainerBack(trainerPicId, GetBattlerPosition(gActiveBattler));
    gBattlerSpriteIds[gActiveBattler] = CreateSprite(&gMultiuseSpriteTemplate, 176, (8 - gTrainerFrontPicCoords[trainerPicId].size) * 4 + 40, 0x1E);

    gSprites[gBattlerSpriteIds[gActiveBattler]].pos2.x = 96;
    gSprites[gBattlerSpriteIds[gActiveBattler]].pos1.x += 32;
    gSprites[gBattlerSpriteIds[gActiveBattler]].data[0] = -2;
    gSprites[gBattlerSpriteIds[gActiveBattler]].oam.paletteNum = IndexOfSpritePaletteTag(gTrainerFrontPicPaletteTable[trainerPicId].tag);
    gSprites[gBattlerSpriteIds[gActiveBattler]].oam.affineParam = trainerPicId;
    gSprites[gBattlerSpriteIds[gActiveBattler]].callback = sub_805D7AC;

    gBattlerControllerFuncs[gActiveBattler] = CompleteOnBankSpriteCallbackDummy2; // this line is redundant, because LinkOpponentBufferExecCompleted changes the battle battlerId function
    LinkOpponentBufferExecCompleted();
}

static void LinkOpponentHandleTrainerSlideBack(void)
{
    SetSpritePrimaryCoordsFromSecondaryCoords(&gSprites[gBattlerSpriteIds[gActiveBattler]]);
    gSprites[gBattlerSpriteIds[gActiveBattler]].data[0] = 35;
    gSprites[gBattlerSpriteIds[gActiveBattler]].data[2] = 280;
    gSprites[gBattlerSpriteIds[gActiveBattler]].data[4] = gSprites[gBattlerSpriteIds[gActiveBattler]].pos1.y;
    gSprites[gBattlerSpriteIds[gActiveBattler]].callback = StartAnimLinearTranslation;
    StoreSpriteCallbackInData6(&gSprites[gBattlerSpriteIds[gActiveBattler]], SpriteCallbackDummy);
    gBattlerControllerFuncs[gActiveBattler] = sub_8064470;
}

static void LinkOpponentHandleFaintAnimation(void)
{
    if (gBattleSpritesDataPtr->healthBoxesData[gActiveBattler].animationState == 0)
    {
        if (gBattleSpritesDataPtr->battlerData[gActiveBattler].behindSubstitute)
            InitAndLaunchSpecialAnimation(gActiveBattler, gActiveBattler, gActiveBattler, B_ANIM_SUBSTITUTE_TO_MON);
        gBattleSpritesDataPtr->healthBoxesData[gActiveBattler].animationState++;
    }
    else
    {
        if (!gBattleSpritesDataPtr->healthBoxesData[gActiveBattler].specialAnimActive)
        {
            gBattleSpritesDataPtr->healthBoxesData[gActiveBattler].animationState = 0;
            PlaySE12WithPanning(SE_POKE_DEAD, SOUND_PAN_TARGET);
            gSprites[gBattlerSpriteIds[gActiveBattler]].callback = SpriteCB_FaintOpponentMon;
            gBattlerControllerFuncs[gActiveBattler] = sub_8064C14;
        }
    }
}

static void LinkOpponentHandlePaletteFade(void)
{
    LinkOpponentBufferExecCompleted();
}

static void LinkOpponentHandleSuccessBallThrowAnim(void)
{
    LinkOpponentBufferExecCompleted();
}

static void LinkOpponentHandleBallThrowAnim(void)
{
    LinkOpponentBufferExecCompleted();
}

static void LinkOpponentHandlePause(void)
{
    LinkOpponentBufferExecCompleted();
}

static void LinkOpponentHandleMoveAnimation(void)
{
    if (!mplay_80342A4(gActiveBattler))
    {
        u16 move = gBattleResources->bufferA[gActiveBattler][1] | (gBattleResources->bufferA[gActiveBattler][2] << 8);

        gAnimMoveTurn = gBattleResources->bufferA[gActiveBattler][3];
        gAnimMovePower = gBattleResources->bufferA[gActiveBattler][4] | (gBattleResources->bufferA[gActiveBattler][5] << 8);
        gAnimMoveDmg = gBattleResources->bufferA[gActiveBattler][6] | (gBattleResources->bufferA[gActiveBattler][7] << 8) | (gBattleResources->bufferA[gActiveBattler][8] << 16) | (gBattleResources->bufferA[gActiveBattler][9] << 24);
        gAnimFriendship = gBattleResources->bufferA[gActiveBattler][10];
        gWeatherMoveAnim = gBattleResources->bufferA[gActiveBattler][12] | (gBattleResources->bufferA[gActiveBattler][13] << 8);
        gAnimDisableStructPtr = (struct DisableStruct *)&gBattleResources->bufferA[gActiveBattler][16];
        gTransformedPersonalities[gActiveBattler] = gAnimDisableStructPtr->transformedMonPersonality;
        if (IsMoveWithoutAnimation(move, gAnimMoveTurn)) // always returns FALSE
        {
            LinkOpponentBufferExecCompleted();
        }
        else
        {
            gBattleSpritesDataPtr->healthBoxesData[gActiveBattler].animationState = 0;
            gBattlerControllerFuncs[gActiveBattler] = LinkOpponentDoMoveAnimation;
            BattleTv_SetDataBasedOnMove(move, gWeatherMoveAnim, gAnimDisableStructPtr);
        }
    }
}

static void LinkOpponentDoMoveAnimation(void)
{
    u16 move = gBattleResources->bufferA[gActiveBattler][1] | (gBattleResources->bufferA[gActiveBattler][2] << 8);
    u8 multihit = gBattleResources->bufferA[gActiveBattler][11];

    switch (gBattleSpritesDataPtr->healthBoxesData[gActiveBattler].animationState)
    {
    case 0:
        if (gBattleSpritesDataPtr->battlerData[gActiveBattler].behindSubstitute
            && !gBattleSpritesDataPtr->battlerData[gActiveBattler].flag_x8)
        {
            gBattleSpritesDataPtr->battlerData[gActiveBattler].flag_x8 = 1;
            InitAndLaunchSpecialAnimation(gActiveBattler, gActiveBattler, gActiveBattler, B_ANIM_SUBSTITUTE_TO_MON);
        }
        gBattleSpritesDataPtr->healthBoxesData[gActiveBattler].animationState = 1;
        break;
    case 1:
        if (!gBattleSpritesDataPtr->healthBoxesData[gActiveBattler].specialAnimActive)
        {
            sub_805EB9C(0);
            DoMoveAnim(move);
            gBattleSpritesDataPtr->healthBoxesData[gActiveBattler].animationState = 2;
        }
        break;
    case 2:
        gAnimScriptCallback();
        if (!gAnimScriptActive)
        {
            sub_805EB9C(1);
            if (gBattleSpritesDataPtr->battlerData[gActiveBattler].behindSubstitute && multihit < 2)
            {
                InitAndLaunchSpecialAnimation(gActiveBattler, gActiveBattler, gActiveBattler, B_ANIM_MON_TO_SUBSTITUTE);
                gBattleSpritesDataPtr->battlerData[gActiveBattler].flag_x8 = 0;
            }
            gBattleSpritesDataPtr->healthBoxesData[gActiveBattler].animationState = 3;
        }
        break;
    case 3:
        if (!gBattleSpritesDataPtr->healthBoxesData[gActiveBattler].specialAnimActive)
        {
            CopyAllBattleSpritesInvisibilities();
            TrySetBehindSubstituteSpriteBit(gActiveBattler, gBattleResources->bufferA[gActiveBattler][1] | (gBattleResources->bufferA[gActiveBattler][2] << 8));
            gBattleSpritesDataPtr->healthBoxesData[gActiveBattler].animationState = 0;
            LinkOpponentBufferExecCompleted();
        }
        break;
    }
}

static void LinkOpponentHandlePrintString(void)
{
    u16 *stringId;

    gBattle_BG0_X = 0;
    gBattle_BG0_Y = 0;
    stringId = (u16*)(&gBattleResources->bufferA[gActiveBattler][2]);
    BufferStringBattle(*stringId);
    BattlePutTextOnWindow(gDisplayedStringBattle, 0);
    gBattlerControllerFuncs[gActiveBattler] = CompleteOnInactiveTextPrinter;
    BattleTv_SetDataBasedOnString(*stringId);
}

static void LinkOpponentHandlePrintSelectionString(void)
{
    LinkOpponentBufferExecCompleted();
}

static void LinkOpponentHandleChooseAction(void)
{
    LinkOpponentBufferExecCompleted();
}

static void LinkOpponentHandleUnknownYesNoBox(void)
{
    LinkOpponentBufferExecCompleted();
}

static void LinkOpponentHandleChooseMove(void)
{
    LinkOpponentBufferExecCompleted();
}

static void LinkOpponentHandleChooseItem(void)
{
    LinkOpponentBufferExecCompleted();
}

static void LinkOpponentHandleChoosePokemon(void)
{
    LinkOpponentBufferExecCompleted();
}

static void LinkOpponentHandleCmd23(void)
{
    LinkOpponentBufferExecCompleted();
}

static void LinkOpponentHandleHealthBarUpdate(void)
{
    s16 hpVal;

    LoadBattleBarGfx(0);
    hpVal = gBattleResources->bufferA[gActiveBattler][2] | (gBattleResources->bufferA[gActiveBattler][3] << 8);

    if (hpVal != INSTANT_HP_BAR_DROP)
    {
        u32 maxHP = GetMonData(&gEnemyParty[gBattlerPartyIndexes[gActiveBattler]], MON_DATA_MAX_HP);
        u32 curHP = GetMonData(&gEnemyParty[gBattlerPartyIndexes[gActiveBattler]], MON_DATA_HP);

        SetBattleBarStruct(gActiveBattler, gHealthboxSpriteIds[gActiveBattler], maxHP, curHP, hpVal);
    }
    else
    {
        u32 maxHP = GetMonData(&gEnemyParty[gBattlerPartyIndexes[gActiveBattler]], MON_DATA_MAX_HP);

        SetBattleBarStruct(gActiveBattler, gHealthboxSpriteIds[gActiveBattler], maxHP, 0, hpVal);
    }

    gBattlerControllerFuncs[gActiveBattler] = CompleteOnHealthbarDone;
}

static void LinkOpponentHandleExpUpdate(void)
{
    LinkOpponentBufferExecCompleted();
}

static void LinkOpponentHandleStatusIconUpdate(void)
{
    if (!mplay_80342A4(gActiveBattler))
    {
        u8 battlerId;

        UpdateHealthboxAttribute(gHealthboxSpriteIds[gActiveBattler], &gEnemyParty[gBattlerPartyIndexes[gActiveBattler]], HEALTHBOX_STATUS_ICON);
        battlerId = gActiveBattler;
        gBattleSpritesDataPtr->healthBoxesData[battlerId].statusAnimActive = 0;
        gBattlerControllerFuncs[gActiveBattler] = CompleteOnFinishedStatusAnimation;
    }
}

static void LinkOpponentHandleStatusAnimation(void)
{
    if (!mplay_80342A4(gActiveBattler))
    {
        InitAndLaunchChosenStatusAnimation(gBattleResources->bufferA[gActiveBattler][1],
                        gBattleResources->bufferA[gActiveBattler][2] | (gBattleResources->bufferA[gActiveBattler][3] << 8) | (gBattleResources->bufferA[gActiveBattler][4] << 16) | (gBattleResources->bufferA[gActiveBattler][5] << 24));
        gBattlerControllerFuncs[gActiveBattler] = CompleteOnFinishedStatusAnimation;
    }
}

static void LinkOpponentHandleStatusXor(void)
{
    LinkOpponentBufferExecCompleted();
}

static void LinkOpponentHandleDataTransfer(void)
{
    LinkOpponentBufferExecCompleted();
}

static void LinkOpponentHandleDMA3Transfer(void)
{
    LinkOpponentBufferExecCompleted();
}

static void LinkOpponentHandlePlayBGM(void)
{
    LinkOpponentBufferExecCompleted();
}

static void LinkOpponentHandleCmd32(void)
{
    LinkOpponentBufferExecCompleted();
}

static void LinkOpponentHandleTwoReturnValues(void)
{
    LinkOpponentBufferExecCompleted();
}

static void LinkOpponentHandleChosenMonReturnValue(void)
{
    LinkOpponentBufferExecCompleted();
}

static void LinkOpponentHandleOneReturnValue(void)
{
    LinkOpponentBufferExecCompleted();
}

static void LinkOpponentHandleOneReturnValue_Duplicate(void)
{
    LinkOpponentBufferExecCompleted();
}

static void LinkOpponentHandleCmd37(void)
{
    gUnknown_02022D0C.field_0 = 0;
    LinkOpponentBufferExecCompleted();
}

static void LinkOpponentHandleCmd38(void)
{
    gUnknown_02022D0C.field_0 = gBattleResources->bufferA[gActiveBattler][1];
    LinkOpponentBufferExecCompleted();
}

static void LinkOpponentHandleCmd39(void)
{
    gUnknown_02022D0C.flag_x80 = 0;
    LinkOpponentBufferExecCompleted();
}

static void LinkOpponentHandleCmd40(void)
{
    gUnknown_02022D0C.flag_x80 ^= 1;
    LinkOpponentBufferExecCompleted();
}

static void LinkOpponentHandleHitAnimation(void)
{
    if (gSprites[gBattlerSpriteIds[gActiveBattler]].invisible == TRUE)
    {
        LinkOpponentBufferExecCompleted();
    }
    else
    {
        gDoingBattleAnim = TRUE;
        gSprites[gBattlerSpriteIds[gActiveBattler]].data[1] = 0;
        DoHitAnimHealthboxEffect(gActiveBattler);
        gBattlerControllerFuncs[gActiveBattler] = DoHitAnimBlinkSpriteEffect;
    }
}

static void LinkOpponentHandleCmd42(void)
{
    LinkOpponentBufferExecCompleted();
}

static void LinkOpponentHandlePlaySE(void)
{
    s8 pan;

    if (GetBattlerSide(gActiveBattler) == B_SIDE_PLAYER)
        pan = SOUND_PAN_ATTACKER;
    else
        pan = SOUND_PAN_TARGET;

    PlaySE12WithPanning(gBattleResources->bufferA[gActiveBattler][1] | (gBattleResources->bufferA[gActiveBattler][2] << 8), pan);
    LinkOpponentBufferExecCompleted();
}

static void LinkOpponentHandlePlayFanfareOrBGM(void)
{
    if (gBattleResources->bufferA[gActiveBattler][3])
    {
        BattleStopLowHpSound();
        PlayBGM(gBattleResources->bufferA[gActiveBattler][1] | (gBattleResources->bufferA[gActiveBattler][2] << 8));
    }
    else
    {
        PlayFanfare(gBattleResources->bufferA[gActiveBattler][1] | (gBattleResources->bufferA[gActiveBattler][2] << 8));
    }

    LinkOpponentBufferExecCompleted();
}

static void LinkOpponentHandleFaintingCry(void)
{
    u16 species = GetMonData(&gEnemyParty[gBattlerPartyIndexes[gActiveBattler]], MON_DATA_SPECIES);

    PlayCry3(species, 25, 5);
    LinkOpponentBufferExecCompleted();
}

static void LinkOpponentHandleIntroSlide(void)
{
    HandleIntroSlide(gBattleResources->bufferA[gActiveBattler][1]);
    gIntroSlideFlags |= 1;
    LinkOpponentBufferExecCompleted();
}

static void LinkOpponentHandleIntroTrainerBallThrow(void)
{
    u8 paletteNum;
    u8 taskId;

    SetSpritePrimaryCoordsFromSecondaryCoords(&gSprites[gBattlerSpriteIds[gActiveBattler]]);

    gSprites[gBattlerSpriteIds[gActiveBattler]].data[0] = 35;
    gSprites[gBattlerSpriteIds[gActiveBattler]].data[2] = 280;
    gSprites[gBattlerSpriteIds[gActiveBattler]].data[4] = gSprites[gBattlerSpriteIds[gActiveBattler]].pos1.y;
    gSprites[gBattlerSpriteIds[gActiveBattler]].callback = StartAnimLinearTranslation;

    StoreSpriteCallbackInData6(&gSprites[gBattlerSpriteIds[gActiveBattler]], sub_80676FC);

    taskId = CreateTask(sub_8067618, 5);
    gTasks[taskId].data[0] = gActiveBattler;

    if (gBattleSpritesDataPtr->healthBoxesData[gActiveBattler].partyStatusSummaryShown)
        gTasks[gBattlerStatusSummaryTaskId[gActiveBattler]].func = Task_HidePartyStatusSummary;

    gBattleSpritesDataPtr->animationData->field_9_x1 = 1;
    gBattlerControllerFuncs[gActiveBattler] = nullsub_28;
}

static void sub_8067618(u8 taskId)
{
    u8 savedActiveBank = gActiveBattler;

    gActiveBattler = gTasks[taskId].data[0];
    if (!IsDoubleBattle() || (gBattleTypeFlags & BATTLE_TYPE_MULTI))
    {
        gBattleResources->bufferA[gActiveBattler][1] = gBattlerPartyIndexes[gActiveBattler];
        sub_8066494(gActiveBattler, FALSE);
    }
    else
    {
        gBattleResources->bufferA[gActiveBattler][1] = gBattlerPartyIndexes[gActiveBattler];
        sub_8066494(gActiveBattler, FALSE);
        gActiveBattler = BATTLE_PARTNER(gActiveBattler);
        gBattleResources->bufferA[gActiveBattler][1] = gBattlerPartyIndexes[gActiveBattler];
        sub_8066494(gActiveBattler, FALSE);
        gActiveBattler = BATTLE_PARTNER(gActiveBattler);
    }
    gBattlerControllerFuncs[gActiveBattler] = sub_8064734;
    gActiveBattler = savedActiveBank;
    DestroyTask(taskId);
}

static void sub_80676FC(struct Sprite *sprite)
{
    FreeTrainerFrontPicPalette(sprite->oam.affineParam);
    FreeSpriteOamMatrix(sprite);
    DestroySprite(sprite);
}

static void LinkOpponentHandleDrawPartyStatusSummary(void)
{
    if (gBattleResources->bufferA[gActiveBattler][1] != 0 && GetBattlerSide(gActiveBattler) == B_SIDE_PLAYER)
    {
        LinkOpponentBufferExecCompleted();
    }
    else
    {
        gBattleSpritesDataPtr->healthBoxesData[gActiveBattler].partyStatusSummaryShown = 1;

        if (gBattleResources->bufferA[gActiveBattler][2] != 0)
        {
            if (gBattleSpritesDataPtr->healthBoxesData[gActiveBattler].field_1_x1E < 2)
            {
                gBattleSpritesDataPtr->healthBoxesData[gActiveBattler].field_1_x1E++;
                return;
            }
            else
            {
                gBattleSpritesDataPtr->healthBoxesData[gActiveBattler].field_1_x1E = 0;
            }
        }

        gBattlerStatusSummaryTaskId[gActiveBattler] = CreatePartyStatusSummarySprites(gActiveBattler, (struct HpAndStatus *)&gBattleResources->bufferA[gActiveBattler][4], gBattleResources->bufferA[gActiveBattler][1], gBattleResources->bufferA[gActiveBattler][2]);
        gBattleSpritesDataPtr->healthBoxesData[gActiveBattler].field_5 = 0;

        if (gBattleResources->bufferA[gActiveBattler][2] != 0)
            gBattleSpritesDataPtr->healthBoxesData[gActiveBattler].field_5 = 0x5D;

        gBattlerControllerFuncs[gActiveBattler] = sub_806782C;
    }
}

static void sub_806782C(void)
{
    if (gBattleSpritesDataPtr->healthBoxesData[gActiveBattler].field_5++ > 0x5C)
    {
        gBattleSpritesDataPtr->healthBoxesData[gActiveBattler].field_5 = 0;
        LinkOpponentBufferExecCompleted();
    }
}

static void LinkOpponentHandleHidePartyStatusSummary(void)
{
    if (gBattleSpritesDataPtr->healthBoxesData[gActiveBattler].partyStatusSummaryShown)
        gTasks[gBattlerStatusSummaryTaskId[gActiveBattler]].func = Task_HidePartyStatusSummary;
    LinkOpponentBufferExecCompleted();
}

static void LinkOpponentHandleEndBounceEffect(void)
{
    LinkOpponentBufferExecCompleted();
}

static void LinkOpponentHandleSpriteInvisibility(void)
{
    if (IsBattlerSpritePresent(gActiveBattler))
    {
        gSprites[gBattlerSpriteIds[gActiveBattler]].invisible = gBattleResources->bufferA[gActiveBattler][1];
        CopyBattleSpriteInvisibility(gActiveBattler);
    }
    LinkOpponentBufferExecCompleted();
}

static void LinkOpponentHandleBattleAnimation(void)
{
    if (!mplay_80342A4(gActiveBattler))
    {
        u8 animationId = gBattleResources->bufferA[gActiveBattler][1];
        u16 argument = gBattleResources->bufferA[gActiveBattler][2] | (gBattleResources->bufferA[gActiveBattler][3] << 8);

        if (TryHandleLaunchBattleTableAnimation(gActiveBattler, gActiveBattler, gActiveBattler, animationId, argument))
            LinkOpponentBufferExecCompleted();
        else
            gBattlerControllerFuncs[gActiveBattler] = CompleteOnFinishedBattleAnimation;

        BattleTv_SetDataBasedOnAnimation(animationId);
    }
}

static void LinkOpponentHandleLinkStandbyMsg(void)
{
    sub_81851A8(&gBattleResources->bufferA[gActiveBattler][2]);
    LinkOpponentBufferExecCompleted();
}

static void LinkOpponentHandleResetActionMoveSelection(void)
{
    LinkOpponentBufferExecCompleted();
}

static void LinkOpponentHandleCmd55(void)
{
    sub_81851A8(&gBattleResources->bufferA[gActiveBattler][4]);

    if (gBattleResources->bufferA[gActiveBattler][1] == B_OUTCOME_DREW)
        gBattleOutcome = gBattleResources->bufferA[gActiveBattler][1];
    else
        gBattleOutcome = gBattleResources->bufferA[gActiveBattler][1] ^ B_OUTCOME_DREW;

    gSaveBlock2Ptr->frontier.field_CA9_b = gBattleResources->bufferA[gActiveBattler][2];
    FadeOutMapMusic(5);
    BeginFastPaletteFade(3);
    LinkOpponentBufferExecCompleted();
    gBattlerControllerFuncs[gActiveBattler] = sub_80587B0;
}

<<<<<<< HEAD
static void LinkOpponentHandleBattleDebug(void)
{
    LinkOpponentBufferExecCompleted();
}

static void nullsub_92(void)
=======
static void LinkOpponentCmdEnd(void)
>>>>>>> 00814740
{
}<|MERGE_RESOLUTION|>--- conflicted
+++ resolved
@@ -91,12 +91,8 @@
 static void LinkOpponentHandleLinkStandbyMsg(void);
 static void LinkOpponentHandleResetActionMoveSelection(void);
 static void LinkOpponentHandleCmd55(void);
-<<<<<<< HEAD
 static void LinkOpponentHandleBattleDebug(void);
-static void nullsub_92(void);
-=======
 static void LinkOpponentCmdEnd(void);
->>>>>>> 00814740
 
 static void LinkOpponentBufferRunCommand(void);
 static void LinkOpponentBufferExecCompleted(void);
@@ -168,12 +164,8 @@
     LinkOpponentHandleLinkStandbyMsg,
     LinkOpponentHandleResetActionMoveSelection,
     LinkOpponentHandleCmd55,
-<<<<<<< HEAD
     LinkOpponentHandleBattleDebug,
-    nullsub_92
-=======
     LinkOpponentCmdEnd
->>>>>>> 00814740
 };
 
 static void nullsub_28(void)
@@ -1866,15 +1858,11 @@
     gBattlerControllerFuncs[gActiveBattler] = sub_80587B0;
 }
 
-<<<<<<< HEAD
 static void LinkOpponentHandleBattleDebug(void)
 {
     LinkOpponentBufferExecCompleted();
 }
 
-static void nullsub_92(void)
-=======
 static void LinkOpponentCmdEnd(void)
->>>>>>> 00814740
 {
 }