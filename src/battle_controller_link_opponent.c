#include "global.h"
#include "battle.h"
#include "battle_ai_main.h"
#include "battle_anim.h"
#include "battle_controllers.h"
#include "battle_interface.h"
#include "battle_message.h"
#include "battle_setup.h"
#include "battle_tower.h"
#include "battle_tv.h"
#include "bg.h"
#include "data.h"
#include "link.h"
#include "main.h"
#include "m4a.h"
#include "palette.h"
#include "pokeball.h"
#include "pokemon.h"
#include "recorded_battle.h"
#include "reshow_battle_screen.h"
#include "sound.h"
#include "string_util.h"
#include "task.h"
#include "text.h"
#include "util.h"
#include "window.h"
#include "constants/battle_anim.h"
#include "constants/songs.h"
#include "constants/trainers.h"
#include "recorded_battle.h"
#include "random.h"

static void LinkOpponentHandleLoadMonSprite(u32 battler);
static void LinkOpponentHandleSwitchInAnim(u32 battler);
static void LinkOpponentHandleDrawTrainerPic(u32 battler);
static void LinkOpponentHandleTrainerSlide(u32 battler);
static void LinkOpponentHandleTrainerSlideBack(u32 battler);
static void LinkOpponentHandleMoveAnimation(u32 battler);
static void LinkOpponentHandlePrintString(u32 battler);
static void LinkOpponentHandleHealthBarUpdate(u32 battler);
static void LinkOpponentHandleIntroTrainerBallThrow(u32 battler);
static void LinkOpponentHandleDrawPartyStatusSummary(u32 battler);
static void LinkOpponentHandleBattleAnimation(u32 battler);
static void LinkOpponentHandleLinkStandbyMsg(u32 battler);
static void LinkOpponentHandleEndLinkBattle(u32 battler);

static void LinkOpponentBufferRunCommand(u32 battler);
static void LinkOpponentBufferExecCompleted(u32 battler);
static void SwitchIn_HandleSoundAndEnd(u32 battler);

static void (*const sLinkOpponentBufferCommands[CONTROLLER_CMDS_COUNT])(u32 battler) =
{
    [CONTROLLER_GETMONDATA]               = BtlController_HandleGetMonData,
    [CONTROLLER_GETRAWMONDATA]            = BtlController_Empty,
    [CONTROLLER_SETMONDATA]               = BtlController_HandleSetMonData,
    [CONTROLLER_SETRAWMONDATA]            = BtlController_HandleSetRawMonData,
    [CONTROLLER_LOADMONSPRITE]            = LinkOpponentHandleLoadMonSprite,
    [CONTROLLER_SWITCHINANIM]             = LinkOpponentHandleSwitchInAnim,
    [CONTROLLER_RETURNMONTOBALL]          = BtlController_HandleReturnMonToBall,
    [CONTROLLER_DRAWTRAINERPIC]           = LinkOpponentHandleDrawTrainerPic,
    [CONTROLLER_TRAINERSLIDE]             = LinkOpponentHandleTrainerSlide,
    [CONTROLLER_TRAINERSLIDEBACK]         = LinkOpponentHandleTrainerSlideBack,
    [CONTROLLER_FAINTANIMATION]           = BtlController_HandleFaintAnimation,
    [CONTROLLER_PALETTEFADE]              = BtlController_Empty,
    [CONTROLLER_SUCCESSBALLTHROWANIM]     = BtlController_Empty,
    [CONTROLLER_BALLTHROWANIM]            = BtlController_Empty,
    [CONTROLLER_PAUSE]                    = BtlController_Empty,
    [CONTROLLER_MOVEANIMATION]            = LinkOpponentHandleMoveAnimation,
    [CONTROLLER_PRINTSTRING]              = LinkOpponentHandlePrintString,
    [CONTROLLER_PRINTSTRINGPLAYERONLY]    = BtlController_Empty,
    [CONTROLLER_CHOOSEACTION]             = BtlController_Empty,
    [CONTROLLER_YESNOBOX]                 = BtlController_Empty,
    [CONTROLLER_CHOOSEMOVE]               = BtlController_Empty,
    [CONTROLLER_OPENBAG]                  = BtlController_Empty,
    [CONTROLLER_CHOOSEPOKEMON]            = BtlController_Empty,
    [CONTROLLER_23]                       = BtlController_Empty,
    [CONTROLLER_HEALTHBARUPDATE]          = LinkOpponentHandleHealthBarUpdate,
    [CONTROLLER_EXPUPDATE]                = BtlController_Empty,
    [CONTROLLER_STATUSICONUPDATE]         = BtlController_HandleStatusIconUpdate,
    [CONTROLLER_STATUSANIMATION]          = BtlController_HandleStatusAnimation,
    [CONTROLLER_STATUSXOR]                = BtlController_Empty,
    [CONTROLLER_DATATRANSFER]             = BtlController_Empty,
    [CONTROLLER_DMA3TRANSFER]             = BtlController_Empty,
    [CONTROLLER_PLAYBGM]                  = BtlController_Empty,
    [CONTROLLER_32]                       = BtlController_Empty,
    [CONTROLLER_TWORETURNVALUES]          = BtlController_Empty,
    [CONTROLLER_CHOSENMONRETURNVALUE]     = BtlController_Empty,
    [CONTROLLER_ONERETURNVALUE]           = BtlController_Empty,
    [CONTROLLER_ONERETURNVALUE_DUPLICATE] = BtlController_Empty,
    [CONTROLLER_HITANIMATION]             = BtlController_HandleHitAnimation,
    [CONTROLLER_CANTSWITCH]               = BtlController_Empty,
    [CONTROLLER_PLAYSE]                   = BtlController_HandlePlaySE,
    [CONTROLLER_PLAYFANFAREORBGM]         = BtlController_HandlePlayFanfareOrBGM,
    [CONTROLLER_FAINTINGCRY]              = BtlController_HandleFaintingCry,
    [CONTROLLER_INTROSLIDE]               = BtlController_HandleIntroSlide,
    [CONTROLLER_INTROTRAINERBALLTHROW]    = LinkOpponentHandleIntroTrainerBallThrow,
    [CONTROLLER_DRAWPARTYSTATUSSUMMARY]   = LinkOpponentHandleDrawPartyStatusSummary,
    [CONTROLLER_HIDEPARTYSTATUSSUMMARY]   = BtlController_HandleHidePartyStatusSummary,
    [CONTROLLER_ENDBOUNCE]                = BtlController_Empty,
    [CONTROLLER_SPRITEINVISIBILITY]       = BtlController_HandleSpriteInvisibility,
    [CONTROLLER_BATTLEANIMATION]          = LinkOpponentHandleBattleAnimation,
    [CONTROLLER_LINKSTANDBYMSG]           = LinkOpponentHandleLinkStandbyMsg,
    [CONTROLLER_RESETACTIONMOVESELECTION] = BtlController_Empty,
    [CONTROLLER_ENDLINKBATTLE]            = LinkOpponentHandleEndLinkBattle,
    [CONTROLLER_DEBUGMENU]                = BtlController_Empty,
    [CONTROLLER_TERMINATOR_NOP]           = BtlController_TerminatorNop
};

void SetControllerToLinkOpponent(u32 battler)
{
    gBattlerControllerEndFuncs[battler] = LinkOpponentBufferExecCompleted;
    gBattlerControllerFuncs[battler] = LinkOpponentBufferRunCommand;
}

static void LinkOpponentBufferRunCommand(u32 battler)
{
    if (gBattleControllerExecFlags & (1u << battler))
    {
        if (gBattleResources->bufferA[battler][0] < ARRAY_COUNT(sLinkOpponentBufferCommands))
            sLinkOpponentBufferCommands[gBattleResources->bufferA[battler][0]](battler);
        else
            LinkOpponentBufferExecCompleted(battler);
    }
}

static void Intro_DelayAndEnd(u32 battler)
{
    if (--gBattleSpritesDataPtr->healthBoxesData[battler].introEndDelay == (u8)-1)
    {
        gBattleSpritesDataPtr->healthBoxesData[battler].introEndDelay = 0;
        LinkOpponentBufferExecCompleted(battler);
    }
}

static void Intro_WaitForShinyAnimAndHealthbox(u32 battler)
{
    bool32 healthboxAnimDone = FALSE;
    bool32 twoMons = FALSE;

    if (!IsDoubleBattle() || (IsDoubleBattle() && (gBattleTypeFlags & BATTLE_TYPE_MULTI)))
    {
        if (gSprites[gHealthboxSpriteIds[battler]].callback == SpriteCallbackDummy)
            healthboxAnimDone = TRUE;
    }
    else
    {
        if (gSprites[gHealthboxSpriteIds[battler]].callback == SpriteCallbackDummy
         && gSprites[gHealthboxSpriteIds[BATTLE_PARTNER(battler)]].callback == SpriteCallbackDummy)
        {
            healthboxAnimDone = TRUE;
        }
        twoMons = TRUE;
    }

    if (healthboxAnimDone)
    {
        if (twoMons || !IsBattlerSpriteVisible(BATTLE_PARTNER(battler)))
        {
            if (!gBattleSpritesDataPtr->healthBoxesData[battler].finishedShinyMonAnim)
                return;
            if (!gBattleSpritesDataPtr->healthBoxesData[BATTLE_PARTNER(battler)].finishedShinyMonAnim)
                return;

            gBattleSpritesDataPtr->healthBoxesData[battler].triedShinyMonAnim = FALSE;
            gBattleSpritesDataPtr->healthBoxesData[battler].finishedShinyMonAnim = FALSE;

            gBattleSpritesDataPtr->healthBoxesData[BATTLE_PARTNER(battler)].triedShinyMonAnim = FALSE;
            gBattleSpritesDataPtr->healthBoxesData[BATTLE_PARTNER(battler)].finishedShinyMonAnim = FALSE;

            FreeSpriteTilesByTag(ANIM_TAG_GOLD_STARS);
            FreeSpritePaletteByTag(ANIM_TAG_GOLD_STARS);
        }
        else
        {
            if (!gBattleSpritesDataPtr->healthBoxesData[battler].finishedShinyMonAnim)
                return;

            gBattleSpritesDataPtr->healthBoxesData[battler].triedShinyMonAnim = FALSE;
            gBattleSpritesDataPtr->healthBoxesData[battler].finishedShinyMonAnim = FALSE;

            if (GetBattlerPosition(battler) == B_POSITION_OPPONENT_RIGHT)
            {
                FreeSpriteTilesByTag(ANIM_TAG_GOLD_STARS);
                FreeSpritePaletteByTag(ANIM_TAG_GOLD_STARS);
            }
        }

        gBattleSpritesDataPtr->healthBoxesData[battler].introEndDelay = 3;
        gBattlerControllerFuncs[battler] = Intro_DelayAndEnd;
    }
}

static void Intro_TryShinyAnimShowHealthbox(u32 battler)
{
    bool32 bgmRestored = FALSE;

    if (!gBattleSpritesDataPtr->healthBoxesData[battler].ballAnimActive
        && !gBattleSpritesDataPtr->healthBoxesData[battler].triedShinyMonAnim
        && !gBattleSpritesDataPtr->healthBoxesData[battler].finishedShinyMonAnim)
    {
        TryShinyAnimation(battler, &gEnemyParty[gBattlerPartyIndexes[battler]]);
    }
    if (!(gBattleTypeFlags & BATTLE_TYPE_MULTI)
        && !gBattleSpritesDataPtr->healthBoxesData[BATTLE_PARTNER(battler)].ballAnimActive
        && !gBattleSpritesDataPtr->healthBoxesData[BATTLE_PARTNER(battler)].triedShinyMonAnim
        && !gBattleSpritesDataPtr->healthBoxesData[BATTLE_PARTNER(battler)].finishedShinyMonAnim)
    {
        TryShinyAnimation(BATTLE_PARTNER(battler), &gEnemyParty[gBattlerPartyIndexes[BATTLE_PARTNER(battler)]]);
    }

    if (!gBattleSpritesDataPtr->healthBoxesData[battler].ballAnimActive && !gBattleSpritesDataPtr->healthBoxesData[BATTLE_PARTNER(battler)].ballAnimActive)
    {
        if (!gBattleSpritesDataPtr->healthBoxesData[battler].healthboxSlideInStarted)
        {
            if (IsDoubleBattle() && !(gBattleTypeFlags & BATTLE_TYPE_MULTI))
            {
                UpdateHealthboxAttribute(gHealthboxSpriteIds[BATTLE_PARTNER(battler)], &gEnemyParty[gBattlerPartyIndexes[BATTLE_PARTNER(battler)]], HEALTHBOX_ALL);
                StartHealthboxSlideIn(BATTLE_PARTNER(battler));
                SetHealthboxSpriteVisible(gHealthboxSpriteIds[BATTLE_PARTNER(battler)]);
            }
            UpdateHealthboxAttribute(gHealthboxSpriteIds[battler], &gEnemyParty[gBattlerPartyIndexes[battler]], HEALTHBOX_ALL);
            StartHealthboxSlideIn(battler);
            SetHealthboxSpriteVisible(gHealthboxSpriteIds[battler]);
        }
        gBattleSpritesDataPtr->healthBoxesData[battler].healthboxSlideInStarted = TRUE;
    }

    if (!gBattleSpritesDataPtr->healthBoxesData[battler].waitForCry
        && gBattleSpritesDataPtr->healthBoxesData[battler].healthboxSlideInStarted
        && !gBattleSpritesDataPtr->healthBoxesData[BATTLE_PARTNER(battler)].waitForCry
        && !IsCryPlayingOrClearCrySongs())
    {
        if (!gBattleSpritesDataPtr->healthBoxesData[battler].bgmRestored)
        {
            if (gBattleTypeFlags & BATTLE_TYPE_MULTI && gBattleTypeFlags & BATTLE_TYPE_LINK)
            {
                if (GetBattlerPosition(battler) == B_POSITION_OPPONENT_LEFT)
                    m4aMPlayContinue(&gMPlayInfo_BGM);
            }
            else
            {
                m4aMPlayVolumeControl(&gMPlayInfo_BGM, TRACKS_ALL, 0x100);
            }
        }

        gBattleSpritesDataPtr->healthBoxesData[battler].bgmRestored = TRUE;
        bgmRestored = TRUE;
    }

    if (bgmRestored)
    {
        if (gSprites[gBattleControllerData[battler]].callback == SpriteCallbackDummy
            && gSprites[gBattlerSpriteIds[battler]].callback == SpriteCallbackDummy)
        {
            if (gBattleTypeFlags & BATTLE_TYPE_MULTI && GetBattlerPosition(battler) == B_POSITION_OPPONENT_RIGHT)
            {
                if (++gBattleSpritesDataPtr->healthBoxesData[battler].introEndDelay == 1)
                    return;
                gBattleSpritesDataPtr->healthBoxesData[battler].introEndDelay = 0;
            }

            if (IsDoubleBattle() && !(gBattleTypeFlags & BATTLE_TYPE_MULTI))
            {
                DestroySprite(&gSprites[gBattleControllerData[BATTLE_PARTNER(battler)]]);
                SetBattlerShadowSpriteCallback(BATTLE_PARTNER(battler), GetMonData(&gEnemyParty[gBattlerPartyIndexes[BATTLE_PARTNER(battler)]], MON_DATA_SPECIES));
            }


            DestroySprite(&gSprites[gBattleControllerData[battler]]);
            SetBattlerShadowSpriteCallback(battler, GetMonData(&gEnemyParty[gBattlerPartyIndexes[battler]], MON_DATA_SPECIES));

            gBattleSpritesDataPtr->animationData->introAnimActive = FALSE;
            gBattleSpritesDataPtr->healthBoxesData[battler].bgmRestored = FALSE;
            gBattleSpritesDataPtr->healthBoxesData[battler].healthboxSlideInStarted = FALSE;

            gBattlerControllerFuncs[battler] = Intro_WaitForShinyAnimAndHealthbox;
        }
    }
}

static void TryShinyAnimAfterMonAnim(u32 battler)
{
    if (gSprites[gBattlerSpriteIds[battler]].callback == SpriteCallbackDummy
     && gSprites[gBattlerSpriteIds[battler]].x2 == 0)
    {
        if (!gBattleSpritesDataPtr->healthBoxesData[battler].triedShinyMonAnim)
        {
            TryShinyAnimation(battler, &gEnemyParty[gBattlerPartyIndexes[battler]]);
        }
        else if (gBattleSpritesDataPtr->healthBoxesData[battler].finishedShinyMonAnim)
        {
            gBattleSpritesDataPtr->healthBoxesData[battler].triedShinyMonAnim = FALSE;
            gBattleSpritesDataPtr->healthBoxesData[battler].finishedShinyMonAnim = FALSE;
            FreeSpriteTilesByTag(ANIM_TAG_GOLD_STARS);
            FreeSpritePaletteByTag(ANIM_TAG_GOLD_STARS);
            LinkOpponentBufferExecCompleted(battler);
        }
    }
}

static void SwitchIn_ShowSubstitute(u32 battler)
{
    if (gSprites[gHealthboxSpriteIds[battler]].callback == SpriteCallbackDummy)
    {
        if (gBattleSpritesDataPtr->battlerData[battler].behindSubstitute)
            InitAndLaunchSpecialAnimation(battler, battler, battler, B_ANIM_MON_TO_SUBSTITUTE);

        gBattlerControllerFuncs[battler] = SwitchIn_HandleSoundAndEnd;
    }
}

static void SwitchIn_HandleSoundAndEnd(u32 battler)
{
    if (!gBattleSpritesDataPtr->healthBoxesData[battler].specialAnimActive && !IsCryPlayingOrClearCrySongs())
    {
        if (gSprites[gBattlerSpriteIds[battler]].callback == SpriteCallbackDummy
            || gSprites[gBattlerSpriteIds[battler]].callback == SpriteCallbackDummy_2)
        {
            m4aMPlayVolumeControl(&gMPlayInfo_BGM, TRACKS_ALL, 0x100);
            LinkOpponentBufferExecCompleted(battler);
        }
    }
}

static void SwitchIn_ShowHealthbox(u32 battler)
{
    if (gBattleSpritesDataPtr->healthBoxesData[battler].finishedShinyMonAnim
     && gSprites[gBattlerSpriteIds[battler]].callback == SpriteCallbackDummy)
    {
        gBattleSpritesDataPtr->healthBoxesData[battler].triedShinyMonAnim = FALSE;
        gBattleSpritesDataPtr->healthBoxesData[battler].finishedShinyMonAnim = FALSE;

        FreeSpriteTilesByTag(ANIM_TAG_GOLD_STARS);
        FreeSpritePaletteByTag(ANIM_TAG_GOLD_STARS);

        StartSpriteAnim(&gSprites[gBattlerSpriteIds[battler]], 0);

        UpdateHealthboxAttribute(gHealthboxSpriteIds[battler], &gEnemyParty[gBattlerPartyIndexes[battler]], HEALTHBOX_ALL);
        StartHealthboxSlideIn(battler);
        SetHealthboxSpriteVisible(gHealthboxSpriteIds[battler]);
        CopyBattleSpriteInvisibility(battler);
        gBattlerControllerFuncs[battler] = SwitchIn_ShowSubstitute;
    }
}

static void SwitchIn_TryShinyAnim(u32 battler)
{
    if (!gBattleSpritesDataPtr->healthBoxesData[battler].ballAnimActive
        && !gBattleSpritesDataPtr->healthBoxesData[battler].triedShinyMonAnim)
    {
        TryShinyAnimation(battler, &gEnemyParty[gBattlerPartyIndexes[battler]]);
    }

    if (gSprites[gBattleControllerData[battler]].callback == SpriteCallbackDummy
        && !gBattleSpritesDataPtr->healthBoxesData[battler].ballAnimActive)
    {
        DestroySprite(&gSprites[gBattleControllerData[battler]]);
        SetBattlerShadowSpriteCallback(battler, GetMonData(&gEnemyParty[gBattlerPartyIndexes[battler]], MON_DATA_SPECIES));
        gBattlerControllerFuncs[battler] = SwitchIn_ShowHealthbox;
    }
}

static void LinkOpponentBufferExecCompleted(u32 battler)
{
    gBattlerControllerFuncs[battler] = LinkOpponentBufferRunCommand;
    if (gBattleTypeFlags & BATTLE_TYPE_LINK)
    {
        u8 playerId = GetMultiplayerId();

        PrepareBufferDataTransferLink(battler, 2, 4, &playerId);
        gBattleResources->bufferA[battler][0] = CONTROLLER_TERMINATOR_NOP;
    }
    else
    {
        gBattleControllerExecFlags &= ~(1u << battler);
    }
}

static void LinkOpponentHandleLoadMonSprite(u32 battler)
{
    BtlController_HandleLoadMonSprite(battler, TryShinyAnimAfterMonAnim);
}

static void LinkOpponentHandleSwitchInAnim(u32 battler)
{
    BtlController_HandleSwitchInAnim(battler, FALSE, SwitchIn_TryShinyAnim);
}

static void LinkOpponentHandleDrawTrainerPic(u32 battler)
{
    s16 xPos;
    u32 trainerPicId;

    if (gBattleTypeFlags & BATTLE_TYPE_MULTI)
    {
        if ((GetBattlerPosition(battler) & BIT_FLANK) != 0) // second mon
            xPos = 152;
        else // first mon
            xPos = 200;

        if (gBattleTypeFlags & BATTLE_TYPE_BATTLE_TOWER)
        {
            if (battler == B_POSITION_OPPONENT_LEFT)
<<<<<<< HEAD
                trainerPicId = GetFrontierTrainerFrontSpriteId(gTrainerBattleOpponent_A);
=======
                trainerPicId = GetFrontierTrainerFrontSpriteId(TRAINER_BATTLE_PARAM.opponentA);
>>>>>>> 82f6d477
            else
                trainerPicId = GetFrontierTrainerFrontSpriteId(TRAINER_BATTLE_PARAM.opponentB);
        }
        else
        {
            if ((gLinkPlayers[GetBattlerMultiplayerId(battler)].version & 0xFF) == VERSION_FIRE_RED
            || (gLinkPlayers[GetBattlerMultiplayerId(battler)].version & 0xFF) == VERSION_LEAF_GREEN)
            {
                if (gLinkPlayers[GetBattlerMultiplayerId(battler)].gender != MALE)
                    trainerPicId = gFacilityClassToPicIndex[FACILITY_CLASS_LEAF];
                else
                    trainerPicId = gFacilityClassToPicIndex[FACILITY_CLASS_RED];
            }
            else if ((gLinkPlayers[GetBattlerMultiplayerId(battler)].version & 0xFF) == VERSION_RUBY
                     || (gLinkPlayers[GetBattlerMultiplayerId(battler)].version & 0xFF) == VERSION_SAPPHIRE)
            {
                if (gLinkPlayers[GetBattlerMultiplayerId(battler)].gender != MALE)
                    trainerPicId = gFacilityClassToPicIndex[FACILITY_CLASS_RS_MAY];
                else
                    trainerPicId = gFacilityClassToPicIndex[FACILITY_CLASS_RS_BRENDAN];
            }
            else
            {
                trainerPicId = PlayerGenderToFrontTrainerPicId(gLinkPlayers[GetBattlerMultiplayerId(battler)].gender);
            }
        }
    }
    else
    {
        xPos = 176;
        if (TRAINER_BATTLE_PARAM.opponentA == TRAINER_UNION_ROOM)
        {
            trainerPicId = GetUnionRoomTrainerPic();
        }
        else if ((gLinkPlayers[GetMultiplayerId() ^ BIT_SIDE].version & 0xFF) == VERSION_FIRE_RED
                 || (gLinkPlayers[GetMultiplayerId() ^ BIT_SIDE].version & 0xFF) == VERSION_LEAF_GREEN)
        {
            if (gLinkPlayers[GetMultiplayerId() ^ BIT_SIDE].gender != MALE)
                trainerPicId = gFacilityClassToPicIndex[FACILITY_CLASS_LEAF];
            else
                trainerPicId = gFacilityClassToPicIndex[FACILITY_CLASS_RED];
        }
        else if ((gLinkPlayers[GetMultiplayerId() ^ BIT_SIDE].version & 0xFF) == VERSION_RUBY
                 || (gLinkPlayers[GetMultiplayerId() ^ BIT_SIDE].version & 0xFF) == VERSION_SAPPHIRE)
        {
            if (gLinkPlayers[GetMultiplayerId() ^ BIT_SIDE].gender != MALE)
                trainerPicId = gFacilityClassToPicIndex[FACILITY_CLASS_RS_MAY];
            else
                trainerPicId = gFacilityClassToPicIndex[FACILITY_CLASS_RS_BRENDAN];
        }
        else
        {
            trainerPicId = PlayerGenderToFrontTrainerPicId(gLinkPlayers[GetMultiplayerId() ^ BIT_SIDE].gender);
        }
    }

    BtlController_HandleDrawTrainerPic(battler, trainerPicId, TRUE, xPos, 40, -1);
}

static void LinkOpponentHandleTrainerSlide(u32 battler)
{
    u32 trainerPicId;

    if (battler == B_POSITION_OPPONENT_LEFT)
<<<<<<< HEAD
        trainerPicId = GetFrontierTrainerFrontSpriteId(gTrainerBattleOpponent_A);
    else
        trainerPicId = GetFrontierTrainerFrontSpriteId(gTrainerBattleOpponent_B);
=======
        trainerPicId = GetFrontierTrainerFrontSpriteId(TRAINER_BATTLE_PARAM.opponentA);
    else
        trainerPicId = GetFrontierTrainerFrontSpriteId(TRAINER_BATTLE_PARAM.opponentB);
>>>>>>> 82f6d477

    BtlController_HandleTrainerSlide(battler, trainerPicId);
    LinkOpponentBufferExecCompleted(battler); // Possibly a bug, because execution should be completed after the slide in finishes. See Controller_WaitForTrainerPic.
}

static void LinkOpponentHandleTrainerSlideBack(u32 battler)
{
    BtlController_HandleTrainerSlideBack(battler, 35, FALSE);
}

static void LinkOpponentHandleMoveAnimation(u32 battler)
{
    BtlController_HandleMoveAnimation(battler, TRUE);
}

static void LinkOpponentHandlePrintString(u32 battler)
{
    BtlController_HandlePrintString(battler, TRUE, FALSE);
}

static void LinkOpponentHandleHealthBarUpdate(u32 battler)
{
    BtlController_HandleHealthBarUpdate(battler, FALSE);
}

static void LinkOpponentHandleIntroTrainerBallThrow(u32 battler)
{
    BtlController_HandleIntroTrainerBallThrow(battler, 0, NULL, 0, Intro_TryShinyAnimShowHealthbox);
}

static void LinkOpponentHandleDrawPartyStatusSummary(u32 battler)
{
    BtlController_HandleDrawPartyStatusSummary(battler, B_SIDE_OPPONENT, TRUE);
}

static void LinkOpponentHandleBattleAnimation(u32 battler)
{
    BtlController_HandleBattleAnimation(battler, FALSE, TRUE);
}

static void LinkOpponentHandleLinkStandbyMsg(u32 battler)
{
    RecordedBattle_RecordAllBattlerData(&gBattleResources->bufferA[battler][2]);
    LinkOpponentBufferExecCompleted(battler);
}

static void LinkOpponentHandleEndLinkBattle(u32 battler)
{
    RecordedBattle_RecordAllBattlerData(&gBattleResources->bufferA[battler][4]);

    if (gBattleResources->bufferA[battler][1] == B_OUTCOME_DREW)
        gBattleOutcome = gBattleResources->bufferA[battler][1];
    else
        gBattleOutcome = gBattleResources->bufferA[battler][1] ^ B_OUTCOME_DREW;

    gSaveBlock2Ptr->frontier.disableRecordBattle = gBattleResources->bufferA[battler][2];
    FadeOutMapMusic(5);
    BeginFastPaletteFade(3);
    LinkOpponentBufferExecCompleted(battler);
    gBattlerControllerFuncs[battler] = SetBattleEndCallbacks;
}<|MERGE_RESOLUTION|>--- conflicted
+++ resolved
@@ -401,11 +401,7 @@
         if (gBattleTypeFlags & BATTLE_TYPE_BATTLE_TOWER)
         {
             if (battler == B_POSITION_OPPONENT_LEFT)
-<<<<<<< HEAD
-                trainerPicId = GetFrontierTrainerFrontSpriteId(gTrainerBattleOpponent_A);
-=======
                 trainerPicId = GetFrontierTrainerFrontSpriteId(TRAINER_BATTLE_PARAM.opponentA);
->>>>>>> 82f6d477
             else
                 trainerPicId = GetFrontierTrainerFrontSpriteId(TRAINER_BATTLE_PARAM.opponentB);
         }
@@ -470,15 +466,9 @@
     u32 trainerPicId;
 
     if (battler == B_POSITION_OPPONENT_LEFT)
-<<<<<<< HEAD
-        trainerPicId = GetFrontierTrainerFrontSpriteId(gTrainerBattleOpponent_A);
-    else
-        trainerPicId = GetFrontierTrainerFrontSpriteId(gTrainerBattleOpponent_B);
-=======
         trainerPicId = GetFrontierTrainerFrontSpriteId(TRAINER_BATTLE_PARAM.opponentA);
     else
         trainerPicId = GetFrontierTrainerFrontSpriteId(TRAINER_BATTLE_PARAM.opponentB);
->>>>>>> 82f6d477
 
     BtlController_HandleTrainerSlide(battler, trainerPicId);
     LinkOpponentBufferExecCompleted(battler); // Possibly a bug, because execution should be completed after the slide in finishes. See Controller_WaitForTrainerPic.
