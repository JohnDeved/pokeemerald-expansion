--- conflicted
+++ resolved
@@ -105,66 +105,6 @@
 
 static void (*const sLinkOpponentBufferCommands[CONTROLLER_CMDS_COUNT])(void) =
 {
-<<<<<<< HEAD
-    LinkOpponentHandleGetMonData,
-    LinkOpponentHandleGetRawMonData,
-    LinkOpponentHandleSetMonData,
-    LinkOpponentHandleSetRawMonData,
-    LinkOpponentHandleLoadMonSprite,
-    LinkOpponentHandleSwitchInAnim,
-    LinkOpponentHandleReturnMonToBall,
-    LinkOpponentHandleDrawTrainerPic,
-    LinkOpponentHandleTrainerSlide,
-    LinkOpponentHandleTrainerSlideBack,
-    LinkOpponentHandleFaintAnimation,
-    LinkOpponentHandlePaletteFade,
-    LinkOpponentHandleSuccessBallThrowAnim,
-    LinkOpponentHandleBallThrowAnim,
-    LinkOpponentHandlePause,
-    LinkOpponentHandleMoveAnimation,
-    LinkOpponentHandlePrintString,
-    LinkOpponentHandlePrintSelectionString,
-    LinkOpponentHandleChooseAction,
-    LinkOpponentHandleUnknownYesNoBox,
-    LinkOpponentHandleChooseMove,
-    LinkOpponentHandleChooseItem,
-    LinkOpponentHandleChoosePokemon,
-    LinkOpponentHandleCmd23,
-    LinkOpponentHandleHealthBarUpdate,
-    LinkOpponentHandleExpUpdate,
-    LinkOpponentHandleStatusIconUpdate,
-    LinkOpponentHandleStatusAnimation,
-    LinkOpponentHandleStatusXor,
-    LinkOpponentHandleDataTransfer,
-    LinkOpponentHandleDMA3Transfer,
-    LinkOpponentHandlePlayBGM,
-    LinkOpponentHandleCmd32,
-    LinkOpponentHandleTwoReturnValues,
-    LinkOpponentHandleChosenMonReturnValue,
-    LinkOpponentHandleOneReturnValue,
-    LinkOpponentHandleOneReturnValue_Duplicate,
-    LinkOpponentHandleCmd37,
-    LinkOpponentHandleCmd38,
-    LinkOpponentHandleCmd39,
-    LinkOpponentHandleCmd40,
-    LinkOpponentHandleHitAnimation,
-    LinkOpponentHandleCmd42,
-    LinkOpponentHandlePlaySE,
-    LinkOpponentHandlePlayFanfareOrBGM,
-    LinkOpponentHandleFaintingCry,
-    LinkOpponentHandleIntroSlide,
-    LinkOpponentHandleIntroTrainerBallThrow,
-    LinkOpponentHandleDrawPartyStatusSummary,
-    LinkOpponentHandleHidePartyStatusSummary,
-    LinkOpponentHandleEndBounceEffect,
-    LinkOpponentHandleSpriteInvisibility,
-    LinkOpponentHandleBattleAnimation,
-    LinkOpponentHandleLinkStandbyMsg,
-    LinkOpponentHandleResetActionMoveSelection,
-    LinkOpponentHandleCmd55,
-    LinkOpponentHandleBattleDebug,
-    LinkOpponentCmdEnd
-=======
     [CONTROLLER_GETMONDATA]               = LinkOpponentHandleGetMonData,
     [CONTROLLER_GETRAWMONDATA]            = LinkOpponentHandleGetRawMonData,
     [CONTROLLER_SETMONDATA]               = LinkOpponentHandleSetMonData,
@@ -221,8 +161,8 @@
     [CONTROLLER_LINKSTANDBYMSG]           = LinkOpponentHandleLinkStandbyMsg,
     [CONTROLLER_RESETACTIONMOVESELECTION] = LinkOpponentHandleResetActionMoveSelection,
     [CONTROLLER_55]                       = LinkOpponentHandleCmd55,
+    [CONTROLLER_DEBUGMENU]                = LinkOpponentHandleBattleDebug,
     [CONTROLLER_TERMINATOR_NOP]           = LinkOpponentCmdEnd
->>>>>>> 740c0a6b
 };
 
 static void nullsub_28(void)
@@ -1673,11 +1613,7 @@
 
 static void LinkOpponentHandleSetUnkVar(void)
 {
-<<<<<<< HEAD
-    gUnknown_02022D0C.field_0 = gBattleResources->bufferA[gActiveBattler][1];
-=======
-    gUnusedControllerStruct.unk = gBattleBufferA[gActiveBattler][1];
->>>>>>> 740c0a6b
+    gUnusedControllerStruct.unk = gBattleResources->bufferA[gActiveBattler][1];
     LinkOpponentBufferExecCompleted();
 }
 
