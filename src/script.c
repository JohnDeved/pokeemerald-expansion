--- conflicted
+++ resolved
@@ -502,9 +502,7 @@
     if (scriptSize > sizeof(gSaveBlock1Ptr->ramScript.data.script))
         scriptSize = sizeof(gSaveBlock1Ptr->ramScript.data.script);
     InitRamScript(script, scriptSize, MAP_GROUP(UNDEFINED), MAP_NUM(UNDEFINED), NO_OBJECT);
-<<<<<<< HEAD
-#endif //FREE_MYSTERY_EVENT_BUFFERS
-=======
+#endif //FREE_MYSTERY_EVENT_BUFFERS
 }
 
 // auto read signposts
@@ -537,5 +535,4 @@
 bool32 CanWalkAwayToCancelMsgBox(void)
 {
     return sMsgBoxIsCancelable;
->>>>>>> 5657f836
 }