#include "global.h"
#include "battle.h"
#include "battle_anim.h"
#include "battle_controllers.h"
#include "battle_interface.h"
#include "battle_scripts.h"
#include "battle_script_commands.h"
#include "battle_gimmick.h"
#include "data.h"
#include "event_data.h"
#include "graphics.h"
#include "item.h"
#include "pokemon.h"
#include "random.h"
#include "sprite.h"
#include "string_util.h"
#include "util.h"
#include "constants/abilities.h"
#include "constants/battle_move_effects.h"
#include "constants/battle_string_ids.h"
#include "constants/flags.h"
#include "constants/hold_effects.h"
#include "constants/items.h"
#include "constants/moves.h"

static u8 GetMaxPowerTier(u32 move);

struct GMaxMove
{
    u16 species;
    u8 moveType;
    u16 gmaxMove;
};

static const struct GMaxMove sGMaxMoveTable[] =
{
    {SPECIES_VENUSAUR_GMAX,                   TYPE_GRASS,      MOVE_G_MAX_VINE_LASH},
    {SPECIES_BLASTOISE_GMAX,                  TYPE_WATER,      MOVE_G_MAX_CANNONADE},
    {SPECIES_CHARIZARD_GMAX,                  TYPE_FIRE,       MOVE_G_MAX_WILDFIRE},
    {SPECIES_BUTTERFREE_GMAX,                 TYPE_BUG,        MOVE_G_MAX_BEFUDDLE},
    {SPECIES_PIKACHU_GMAX,                    TYPE_ELECTRIC,   MOVE_G_MAX_VOLT_CRASH},
    {SPECIES_MEOWTH_GMAX,                     TYPE_NORMAL,     MOVE_G_MAX_GOLD_RUSH},
    {SPECIES_MACHAMP_GMAX,                    TYPE_FIGHTING,   MOVE_G_MAX_CHI_STRIKE},
    {SPECIES_GENGAR_GMAX,                     TYPE_GHOST,      MOVE_G_MAX_TERROR},
    {SPECIES_KINGLER_GMAX,                    TYPE_WATER,      MOVE_G_MAX_FOAM_BURST},
    {SPECIES_LAPRAS_GMAX,                     TYPE_ICE,        MOVE_G_MAX_RESONANCE},
    {SPECIES_EEVEE_GMAX,                      TYPE_NORMAL,     MOVE_G_MAX_CUDDLE},
    {SPECIES_SNORLAX_GMAX,                    TYPE_NORMAL,     MOVE_G_MAX_REPLENISH},
    {SPECIES_GARBODOR_GMAX,                   TYPE_POISON,     MOVE_G_MAX_MALODOR},
    {SPECIES_MELMETAL_GMAX,                   TYPE_STEEL,      MOVE_G_MAX_MELTDOWN},
    {SPECIES_RILLABOOM_GMAX,                  TYPE_GRASS,      MOVE_G_MAX_DRUM_SOLO},
    {SPECIES_CINDERACE_GMAX,                  TYPE_FIRE,       MOVE_G_MAX_FIREBALL},
    {SPECIES_INTELEON_GMAX,                   TYPE_WATER,      MOVE_G_MAX_HYDROSNIPE},
    {SPECIES_CORVIKNIGHT_GMAX,                TYPE_FLYING,     MOVE_G_MAX_WIND_RAGE},
    {SPECIES_ORBEETLE_GMAX,                   TYPE_PSYCHIC,    MOVE_G_MAX_GRAVITAS},
    {SPECIES_DREDNAW_GMAX,                    TYPE_WATER,      MOVE_G_MAX_STONESURGE},
    {SPECIES_COALOSSAL_GMAX,                  TYPE_ROCK,       MOVE_G_MAX_VOLCALITH},
    {SPECIES_FLAPPLE_GMAX,                    TYPE_GRASS,      MOVE_G_MAX_TARTNESS},
    {SPECIES_APPLETUN_GMAX,                   TYPE_GRASS,      MOVE_G_MAX_SWEETNESS},
    {SPECIES_SANDACONDA_GMAX,                 TYPE_GROUND,     MOVE_G_MAX_SANDBLAST},
    {SPECIES_TOXTRICITY_AMPED_GMAX,           TYPE_ELECTRIC,   MOVE_G_MAX_STUN_SHOCK},
    {SPECIES_TOXTRICITY_LOW_KEY_GMAX,         TYPE_ELECTRIC,   MOVE_G_MAX_STUN_SHOCK},
    {SPECIES_CENTISKORCH_GMAX,                TYPE_FIRE,       MOVE_G_MAX_CENTIFERNO},
    {SPECIES_HATTERENE_GMAX,                  TYPE_FAIRY,      MOVE_G_MAX_SMITE},
    {SPECIES_GRIMMSNARL_GMAX,                 TYPE_DARK,       MOVE_G_MAX_SNOOZE},
    {SPECIES_ALCREMIE_GMAX,                   TYPE_FAIRY,      MOVE_G_MAX_FINALE},
    {SPECIES_COPPERAJAH_GMAX,                 TYPE_STEEL,      MOVE_G_MAX_STEELSURGE},
    {SPECIES_DURALUDON_GMAX,                  TYPE_DRAGON,     MOVE_G_MAX_DEPLETION},
    {SPECIES_URSHIFU_SINGLE_STRIKE_GMAX,TYPE_DARK,       MOVE_G_MAX_ONE_BLOW},
    {SPECIES_URSHIFU_RAPID_STRIKE_GMAX, TYPE_WATER,      MOVE_G_MAX_RAPID_FLOW},
};

// Returns whether a battler can Dynamax.
bool32 CanDynamax(u32 battler)
{
    u16 species = gBattleMons[battler].species;
    u16 holdEffect = GetBattlerHoldEffect(battler, FALSE);

    // Prevents Zigzagoon from dynamaxing in vanilla.
    if (gBattleTypeFlags & BATTLE_TYPE_FIRST_BATTLE && GetBattlerSide(battler) == B_SIDE_OPPONENT)
        return FALSE;

    // Check if Player has a Dynamax Band.
    if (!TESTING && (GetBattlerPosition(battler) == B_POSITION_PLAYER_LEFT
        || (!(gBattleTypeFlags & BATTLE_TYPE_MULTI) && GetBattlerPosition(battler) == B_POSITION_PLAYER_RIGHT)))
    {
        if (!CheckBagHasItem(ITEM_DYNAMAX_BAND, 1))
            return FALSE;
        if (B_FLAG_DYNAMAX_BATTLE == 0 || (B_FLAG_DYNAMAX_BATTLE != 0 && !FlagGet(B_FLAG_DYNAMAX_BATTLE)))
            return FALSE;
    }

    // Check if species isn't allowed to Dynamax.
    if (GET_BASE_SPECIES_ID(species) == SPECIES_ZACIAN
        || GET_BASE_SPECIES_ID(species) == SPECIES_ZAMAZENTA
        || GET_BASE_SPECIES_ID(species) == SPECIES_ETERNATUS)
        return FALSE;

    // Check if Trainer has already Dynamaxed.
    if (HasTrainerUsedGimmick(battler, GIMMICK_DYNAMAX))
        return FALSE;

    // Check if AI battler is intended to Dynamaxed.
    if (!ShouldTrainerBattlerUseGimmick(battler, GIMMICK_DYNAMAX))
        return FALSE;

    // Check if battler has another gimmick active.
    if (GetActiveGimmick(battler) != GIMMICK_NONE)
        return FALSE;

    // Check if battler is holding a Z-Crystal or Mega Stone.
    if (!TESTING && (holdEffect == HOLD_EFFECT_Z_CRYSTAL || holdEffect == HOLD_EFFECT_MEGA_STONE))  // tests make this check already
        return FALSE;

    // TODO: Cannot Dynamax in a Max Raid if you don't have Dynamax Energy.
    // if (gBattleTypeFlags & BATTLE_TYPE_RAID && gBattleStruct->raid.dynamaxEnergy != battler)
    //    return FALSE;

    // No checks failed, all set!
    return TRUE;
}

// Returns whether a battler is transformed into a Gigantamax form.
bool32 IsGigantamaxed(u32 battler)
{
    struct Pokemon *mon = GetPartyBattlerData(battler);
    if ((gSpeciesInfo[gBattleMons[battler].species].isGigantamax) && GetMonData(mon, MON_DATA_GIGANTAMAX_FACTOR))
        return TRUE;
    return FALSE;
}

// Applies the HP Multiplier for Dynamaxed Pokemon and Raid Bosses.
void ApplyDynamaxHPMultiplier(struct Pokemon* mon)
{
    if (GetMonData(mon, MON_DATA_SPECIES) == SPECIES_SHEDINJA)
        return;
    else
    {
        uq4_12_t multiplier = GetDynamaxLevelHPMultiplier(GetMonData(mon, MON_DATA_DYNAMAX_LEVEL), FALSE);
        u32 hp = UQ_4_12_TO_INT((GetMonData(mon, MON_DATA_HP) * multiplier) + UQ_4_12_ROUND);
        u32 maxHP = UQ_4_12_TO_INT((GetMonData(mon, MON_DATA_MAX_HP) * multiplier) + UQ_4_12_ROUND);
        SetMonData(mon, MON_DATA_HP, &hp);
        SetMonData(mon, MON_DATA_MAX_HP, &maxHP);
    }
}

// Returns the non-Dynamax HP of a Pokemon.
u16 GetNonDynamaxHP(u32 battler)
{
    if (GetActiveGimmick(battler) != GIMMICK_DYNAMAX || gBattleMons[battler].species == SPECIES_SHEDINJA)
        return gBattleMons[battler].hp;
    else
    {
<<<<<<< HEAD
        u16 mult = UQ_4_12_FLOORED(1.0/1.5); // placeholder
        u16 hp = UQ_4_12_TO_INT((gBattleMons[battler].hp * mult) + UQ_4_12_ROUND);
=======
        struct Pokemon *mon = GetPartyBattlerData(battler);
        uq4_12_t mult = GetDynamaxLevelHPMultiplier(GetMonData(mon, MON_DATA_DYNAMAX_LEVEL), TRUE);
        u32 hp = UQ_4_12_TO_INT((gBattleMons[battler].hp * mult) + UQ_4_12_ROUND);
>>>>>>> 71cf1bfa
        return hp;
    }
}

// Returns the non-Dynamax Max HP of a Pokemon.
u16 GetNonDynamaxMaxHP(u32 battler)
{
    if (GetActiveGimmick(battler) != GIMMICK_DYNAMAX || gBattleMons[battler].species == SPECIES_SHEDINJA)
        return gBattleMons[battler].maxHP;
    else
    {
<<<<<<< HEAD
        u16 mult = UQ_4_12_FLOORED(1.0/1.5); // placeholder
        u16 maxHP = UQ_4_12_TO_INT((gBattleMons[battler].maxHP * mult) + UQ_4_12_ROUND);
=======
        struct Pokemon *mon = GetPartyBattlerData(battler);
        uq4_12_t mult = GetDynamaxLevelHPMultiplier(GetMonData(mon, MON_DATA_DYNAMAX_LEVEL), TRUE);
        u32 maxHP = UQ_4_12_TO_INT((gBattleMons[battler].maxHP * mult) + UQ_4_12_ROUND);
>>>>>>> 71cf1bfa
        return maxHP;
    }
}

// Sets flags used for Dynamaxing and checks Gigantamax forms.
void ActivateDynamax(u32 battler)
{
    // Set appropriate use flags.
    SetActiveGimmick(battler, GIMMICK_DYNAMAX);
    SetGimmickAsActivated(battler, GIMMICK_DYNAMAX);
    gBattleStruct->dynamax.dynamaxTurns[battler] = DYNAMAX_TURNS_COUNT;

    // Substitute is removed upon Dynamaxing.
    gBattleMons[battler].status2 &= ~STATUS2_SUBSTITUTE;
    ClearBehindSubstituteBit(battler);

    // Choiced Moves are reset upon Dynamaxing.
    gBattleStruct->choicedMove[battler] = MOVE_NONE;

    // Try Gigantamax form change.
    if (!(gBattleMons[battler].status2 & STATUS2_TRANSFORMED)) // Ditto cannot Gigantamax.
        TryBattleFormChange(battler, FORM_CHANGE_BATTLE_GIGANTAMAX);

    BattleScriptExecute(BattleScript_DynamaxBegins);
}

// Unsets the flags used for Dynamaxing and reverts max HP if needed.
void UndoDynamax(u32 battler)
{
    u8 side = GetBattlerSide(battler);
    u8 monId = gBattlerPartyIndexes[battler];

    // Revert HP if battler is still Dynamaxed.
    if (GetActiveGimmick(battler) == GIMMICK_DYNAMAX)
    {
        struct Pokemon *mon = (side == B_SIDE_PLAYER) ? &gPlayerParty[monId] : &gEnemyParty[monId];
<<<<<<< HEAD
        u16 mult = UQ_4_12_FLOORED(1.0/1.5); // placeholder
=======
        uq4_12_t mult = GetDynamaxLevelHPMultiplier(GetMonData(mon, MON_DATA_DYNAMAX_LEVEL), TRUE);
>>>>>>> 71cf1bfa
        gBattleMons[battler].hp = UQ_4_12_TO_INT((GetMonData(mon, MON_DATA_HP) * mult + 1) + UQ_4_12_ROUND); // round up
        SetMonData(mon, MON_DATA_HP, &gBattleMons[battler].hp);
        CalculateMonStats(mon);
    }

    // Makes sure there are no Dynamax flags set, including on switch / faint.
    SetActiveGimmick(battler, GIMMICK_NONE);
    gBattleStruct->dynamax.dynamaxTurns[battler] = 0;

    // Undo form change if needed.
    if (IsGigantamaxed(battler))
        TryBattleFormChange(battler, FORM_CHANGE_END_BATTLE);
}

// Certain moves are blocked by Max Guard that normally ignore protection.
bool32 IsMoveBlockedByMaxGuard(u32 move)
{
    switch (move)
    {
        case MOVE_BLOCK:
        case MOVE_FLOWER_SHIELD:
        case MOVE_GEAR_UP:
        case MOVE_MAGNETIC_FLUX:
        case MOVE_PHANTOM_FORCE:
        case MOVE_PSYCH_UP:
        case MOVE_SHADOW_FORCE:
        case MOVE_TEATIME:
        case MOVE_TRANSFORM:
            return TRUE;
    }
    return FALSE;
}

// Weight-based moves (and some other moves in Raids) are blocked by Dynamax.
bool32 IsMoveBlockedByDynamax(u32 move)
{
    // TODO: Certain moves are banned in raids.
    switch (GetMoveEffect(move))
    {
        case EFFECT_HEAT_CRASH:
        case EFFECT_LOW_KICK:
            return TRUE;
    }
    return FALSE;
}

static u16 GetTypeBasedMaxMove(u32 battler, u32 type)
{
    // Gigantamax check
    u32 i;
    u32 species = gBattleMons[battler].species;
    u32 targetSpecies = species;

    if (!gSpeciesInfo[species].isGigantamax)
        targetSpecies = GetBattleFormChangeTargetSpecies(battler, FORM_CHANGE_BATTLE_GIGANTAMAX);

    if (targetSpecies != species)
        species = targetSpecies;

    if (gSpeciesInfo[species].isGigantamax)
    {
        for (i = 0; i < ARRAY_COUNT(sGMaxMoveTable); i++)
        {
            if (sGMaxMoveTable[i].species == species && sGMaxMoveTable[i].moveType == type)
                return sGMaxMoveTable[i].gmaxMove;
        }
    }

    // Regular Max Move
    if (gTypesInfo[type].maxMove == MOVE_NONE) // failsafe
        return gTypesInfo[0].maxMove;
    return gTypesInfo[type].maxMove;
}

// Returns the appropriate Max Move or G-Max Move for a battler to use.
u16 GetMaxMove(u32 battler, u32 baseMove)
{
    u32 moveType;
    SetTypeBeforeUsingMove(baseMove, battler);
    moveType = GetBattleMoveType(baseMove);

    if (baseMove == MOVE_NONE) // for move display
    {
        return MOVE_NONE;
    }
    else if (baseMove == MOVE_STRUGGLE)
    {
        return MOVE_STRUGGLE;
    }
    else if (GetMoveCategory(baseMove) == DAMAGE_CATEGORY_STATUS)
    {
        return MOVE_MAX_GUARD;
    }
    else
    {
        return GetTypeBasedMaxMove(battler, moveType);
    }
}

// First value is for Fighting, Poison and Multi-Attack. The second is for everything else.
enum
{
    MAX_POWER_TIER_1,   //  70 or 90 damage
    MAX_POWER_TIER_2,   // 75 or 100 damage
    MAX_POWER_TIER_3,   // 80 or 110 damage
    MAX_POWER_TIER_4,   // 85 or 120 damage
    MAX_POWER_TIER_5,   // 90 or 130 damage
    MAX_POWER_TIER_6,   // 95 or 140 damage
    MAX_POWER_TIER_7,   // 100 or 130 damage
    MAX_POWER_TIER_8,   // 100 or 150 damage
};

// Gets the base power of a Max Move.
u8 GetMaxMovePower(u32 move)
{
    u8 tier;
    // G-Max Drum Solo, G-Max Hydrosnipe, and G-Max Fireball always have 160 base power.
    if (GetMoveMaxEffect(GetMaxMove(gBattlerAttacker, move)) == MAX_EFFECT_FIXED_POWER)
        return 160;

    // Exceptions to all other rules below:
    switch (move)
    {
        case MOVE_TRIPLE_KICK:   return 80;
        case MOVE_GEAR_GRIND:    return 100;
        case MOVE_DUAL_WINGBEAT: return 100;
        case MOVE_TRIPLE_AXEL:   return 140;
    }

    tier = GetMaxPowerTier(move);
    u32 moveType = GetMoveType(move);
    if (moveType == TYPE_FIGHTING
     || moveType == TYPE_POISON
     || move == MOVE_MULTI_ATTACK)
    {
        switch (tier)
        {
            default:
            case MAX_POWER_TIER_1: return 70;
            case MAX_POWER_TIER_2: return 75;
            case MAX_POWER_TIER_3: return 80;
            case MAX_POWER_TIER_4: return 85;
            case MAX_POWER_TIER_5: return 90;
            case MAX_POWER_TIER_6: return 95;
            case MAX_POWER_TIER_7: return 100;
            case MAX_POWER_TIER_8: return 100;
        }
    }
    else
    {
        switch (tier)
        {
            default:
            case MAX_POWER_TIER_1: return 90;
            case MAX_POWER_TIER_2: return 100;
            case MAX_POWER_TIER_3: return 110;
            case MAX_POWER_TIER_4: return 120;
            case MAX_POWER_TIER_5: return 130;
            case MAX_POWER_TIER_6: return 140;
            case MAX_POWER_TIER_7: return 130;
            case MAX_POWER_TIER_8: return 150;
        }
    }
}

static u8 GetMaxPowerTier(u32 move)
{
    u32 strikeCount = GetMoveStrikeCount(move);
    if (strikeCount >= 2 && strikeCount <= 5)
    {
        switch(GetMovePower(move))
        {
            case 0 ... 25:  return MAX_POWER_TIER_2;
            case 26 ... 30: return MAX_POWER_TIER_3;
            case 31 ... 35: return MAX_POWER_TIER_4;
            case 36 ... 50: return MAX_POWER_TIER_5;
            default:
            case 51 ... 60: return MAX_POWER_TIER_6;
        }
    }

    switch (GetMoveEffect(move))
    {
        case EFFECT_BIDE:
        case EFFECT_SUPER_FANG:
        case EFFECT_LEVEL_DAMAGE:
        case EFFECT_PSYWAVE:
        case EFFECT_COUNTER:
        case EFFECT_PRESENT:
        case EFFECT_BEAT_UP:
        case EFFECT_WEATHER_BALL:
        case EFFECT_FLING:
        case EFFECT_ELECTRO_BALL:
        case EFFECT_METAL_BURST:
        case EFFECT_TERRAIN_PULSE:
        case EFFECT_PUNISHMENT:
        case EFFECT_TRUMP_CARD:
        case EFFECT_FIXED_DAMAGE_ARG:
        case EFFECT_SPIT_UP:
        case EFFECT_NATURAL_GIFT:
        case EFFECT_MIRROR_COAT:
        case EFFECT_FINAL_GAMBIT:
            return MAX_POWER_TIER_2;
        case EFFECT_OHKO:
        case EFFECT_RETURN:
        case EFFECT_FRUSTRATION:
        case EFFECT_HEAT_CRASH:
        case EFFECT_STORED_POWER:
        case EFFECT_GYRO_BALL:
            return MAX_POWER_TIER_5;
        case EFFECT_MAGNITUDE:
        case EFFECT_POWER_BASED_ON_TARGET_HP:
            return MAX_POWER_TIER_6;
        case EFFECT_FLAIL:
        case EFFECT_LOW_KICK:
            return MAX_POWER_TIER_7;
        case EFFECT_MULTI_HIT:
            switch(GetMovePower(move))
            {
                case 0 ... 15:    return MAX_POWER_TIER_1;
                case 16 ... 18:   return MAX_POWER_TIER_2;
                case 19 ... 20:   return MAX_POWER_TIER_4;
                default:
                case 21 ... 25:   return MAX_POWER_TIER_5;
            }
    }

    switch (GetMovePower(move))
    {
        case 0 ... 40:    return MAX_POWER_TIER_1;
        case 45 ... 50:   return MAX_POWER_TIER_2;
        case 55 ... 60:   return MAX_POWER_TIER_3;
        case 65 ... 70:   return MAX_POWER_TIER_4;
        case 75 ... 100:  return MAX_POWER_TIER_5;
        case 110 ... 140: return MAX_POWER_TIER_6;
        default:
        case 150 ... 250: return MAX_POWER_TIER_8;
    }
}

// Returns whether a move is a Max Move or not.
bool32 IsMaxMove(u32 move)
{
    return move >= FIRST_MAX_MOVE && move <= LAST_MAX_MOVE;
}

// Assigns the multistring to use for the "Damage Non- Types" G-Max effect.
void ChooseDamageNonTypesString(u8 type)
{
    switch (type)
    {
        case TYPE_GRASS:
            gBattleCommunication[MULTISTRING_CHOOSER] = B_MSG_TRAPPED_WITH_VINES;
            break;
        case TYPE_WATER:
            gBattleCommunication[MULTISTRING_CHOOSER] = B_MSG_CAUGHT_IN_VORTEX;
            break;
        case TYPE_FIRE:
            gBattleCommunication[MULTISTRING_CHOOSER] = B_MSG_SURROUNDED_BY_FIRE;
            break;
        case TYPE_ROCK:
            gBattleCommunication[MULTISTRING_CHOOSER] = B_MSG_SURROUNDED_BY_ROCKS;
            break;
    }
}

// Returns the status effect that should be applied by a G-Max Move.
static u32 GetMaxMoveStatusEffect(u32 move)
{
    u8 maxEffect = GetMoveMaxEffect(move);
    switch (maxEffect)
    {
        // Status 1
        case MAX_EFFECT_PARALYZE_FOES:
            return STATUS1_PARALYSIS;
        case MAX_EFFECT_POISON_FOES:
            return STATUS1_POISON;
        case MAX_EFFECT_POISON_PARALYZE_FOES:
        {
            static const u8 sStunShockEffects[] = {STATUS1_PARALYSIS, STATUS1_POISON};
            return RandomElement(RNG_G_MAX_STUN_SHOCK, sStunShockEffects);
        }
        case MAX_EFFECT_EFFECT_SPORE_FOES:
        {
            static const u8 sBefuddleEffects[] = {STATUS1_PARALYSIS, STATUS1_POISON, STATUS1_SLEEP};
            return RandomElement(RNG_G_MAX_BEFUDDLE, sBefuddleEffects);
        }
        // Status 2
        case MAX_EFFECT_CONFUSE_FOES:
        case MAX_EFFECT_CONFUSE_FOES_PAY_DAY:
            return STATUS2_CONFUSION;
        case MAX_EFFECT_INFATUATE_FOES:
            return STATUS2_INFATUATION;
        case MAX_EFFECT_MEAN_LOOK:
            return STATUS2_ESCAPE_PREVENTION;
        case MAX_EFFECT_TORMENT_FOES:
            return STATUS2_TORMENT;
        default:
            return STATUS1_NONE;
    }
}

// Updates Dynamax HP multipliers and healthboxes.
void BS_UpdateDynamax(void)
{
    NATIVE_ARGS();
    u32 battler = gBattleScripting.battler;
    struct Pokemon *mon = GetPartyBattlerData(battler);

    if (!IsGigantamaxed(battler)) // RecalcBattlerStats will get called on form change.
        RecalcBattlerStats(battler, mon, GetActiveGimmick(battler) == GIMMICK_DYNAMAX);

    UpdateHealthboxAttribute(gHealthboxSpriteIds[battler], mon, HEALTHBOX_ALL);
    gBattlescriptCurrInstr = cmd->nextInstr;
}

// Activates the secondary effect of a Max Move.
void BS_SetMaxMoveEffect(void)
{
    NATIVE_ARGS();
    u16 effect = 0;
    u8 maxEffect = GetMoveMaxEffect(gCurrentMove);

    // Don't continue if the move didn't land.
    if (gBattleStruct->moveResultFlags[gBattlerTarget] & MOVE_RESULT_NO_EFFECT)
    {
        gBattlescriptCurrInstr = cmd->nextInstr;
        return;
    }

    switch (maxEffect)
    {
        case MAX_EFFECT_RAISE_TEAM_ATTACK:
        case MAX_EFFECT_RAISE_TEAM_DEFENSE:
        case MAX_EFFECT_RAISE_TEAM_SPEED:
        case MAX_EFFECT_RAISE_TEAM_SP_ATK:
        case MAX_EFFECT_RAISE_TEAM_SP_DEF:
            if (!NoAliveMonsForEitherParty())
            {
                // Max Effects are ordered by stat ID.
                SET_STATCHANGER(maxEffect, 1, FALSE);
                BattleScriptPush(gBattlescriptCurrInstr + 1);
                gBattlescriptCurrInstr = BattleScript_EffectRaiseStatAllies;
                effect++;
            }
            break;
        case MAX_EFFECT_LOWER_ATTACK:
        case MAX_EFFECT_LOWER_DEFENSE:
        case MAX_EFFECT_LOWER_SPEED:
        case MAX_EFFECT_LOWER_SP_ATK:
        case MAX_EFFECT_LOWER_SP_DEF:
        case MAX_EFFECT_LOWER_SPEED_2_FOES:
        case MAX_EFFECT_LOWER_EVASIVENESS_FOES:
            if (!NoAliveMonsForEitherParty())
            {
                u8 statId = 0;
                u8 stage = 1;
                switch (maxEffect)
                {
                    case MAX_EFFECT_LOWER_SPEED_2_FOES:
                        statId = STAT_SPEED;
                        stage = 2;
                        break;
                    case MAX_EFFECT_LOWER_EVASIVENESS_FOES:
                        statId = STAT_EVASION;
                        break;
                    default:
                        // Max Effects are ordered by stat ID.
                        statId = maxEffect - MAX_EFFECT_LOWER_ATTACK + 1;
                        break;
                }
                SET_STATCHANGER(statId, stage, TRUE);
                BattleScriptPush(gBattlescriptCurrInstr + 1);
                gBattlescriptCurrInstr = BattleScript_EffectLowerStatFoes;
                effect++;
            }
            break;
        case MAX_EFFECT_SUN:
        case MAX_EFFECT_RAIN:
        case MAX_EFFECT_SANDSTORM:
        case MAX_EFFECT_HAIL:
        {
            u8 weather = 0, msg = 0;
            switch (maxEffect)
            {
                case MAX_EFFECT_SUN:
                    weather = BATTLE_WEATHER_SUN;
                    msg = B_MSG_STARTED_SUNLIGHT;
                    break;
                case MAX_EFFECT_RAIN:
                    weather = BATTLE_WEATHER_RAIN;
                    msg = B_MSG_STARTED_RAIN;
                    break;
                case MAX_EFFECT_SANDSTORM:
                    weather = BATTLE_WEATHER_SANDSTORM;
                    msg = B_MSG_STARTED_SANDSTORM;
                    break;
                case MAX_EFFECT_HAIL:
                    weather = BATTLE_WEATHER_HAIL;
                    msg = B_MSG_STARTED_HAIL;
                    break;
            }
            if (TryChangeBattleWeather(gBattlerAttacker, weather, FALSE))
            {
                gBattleCommunication[MULTISTRING_CHOOSER] = msg;
                BattleScriptPush(gBattlescriptCurrInstr + 1);
                gBattlescriptCurrInstr = BattleScript_EffectSetWeather;
                effect++;
            }
            break;
        }
        case MAX_EFFECT_MISTY_TERRAIN:
        case MAX_EFFECT_GRASSY_TERRAIN:
        case MAX_EFFECT_ELECTRIC_TERRAIN:
        case MAX_EFFECT_PSYCHIC_TERRAIN:
        {
            u32 statusFlag = 0;
            switch (GetMoveEffectArg_MoveProperty(gCurrentMove))
            {
                case MAX_EFFECT_MISTY_TERRAIN:
                    statusFlag = STATUS_FIELD_MISTY_TERRAIN;
                    gBattleCommunication[MULTISTRING_CHOOSER] = B_MSG_TERRAIN_SET_MISTY;
                    break;
                case MAX_EFFECT_GRASSY_TERRAIN:
                    statusFlag = STATUS_FIELD_GRASSY_TERRAIN;
                    gBattleCommunication[MULTISTRING_CHOOSER] = B_MSG_TERRAIN_SET_GRASSY;
                    break;
                case MAX_EFFECT_ELECTRIC_TERRAIN:
                    statusFlag = STATUS_FIELD_ELECTRIC_TERRAIN;
                    gBattleCommunication[MULTISTRING_CHOOSER] = B_MSG_TERRAIN_SET_ELECTRIC;
                    break;
                case MAX_EFFECT_PSYCHIC_TERRAIN:
                    statusFlag = STATUS_FIELD_PSYCHIC_TERRAIN;
                    gBattleCommunication[MULTISTRING_CHOOSER] = B_MSG_TERRAIN_SET_PSYCHIC;
                    break;
            }
            if (!(gFieldStatuses & statusFlag) && statusFlag != 0)
            {
                gFieldStatuses &= ~STATUS_FIELD_TERRAIN_ANY;
                gFieldStatuses |= statusFlag;
                if (GetBattlerHoldEffect(gBattlerAttacker, TRUE) == HOLD_EFFECT_TERRAIN_EXTENDER)
                    gFieldTimers.terrainTimer = 8;
                else
                    gFieldTimers.terrainTimer = 5;
                BattleScriptPush(gBattlescriptCurrInstr + 1);
                gBattlescriptCurrInstr = BattleScript_EffectSetTerrain;
                effect++;
            }
            break;
        }
        case MAX_EFFECT_VINE_LASH:
        case MAX_EFFECT_CANNONADE:
        case MAX_EFFECT_WILDFIRE:
        case MAX_EFFECT_VOLCALITH:
        {
            u8 side = GetBattlerSide(gBattlerTarget);
            if (!(gSideStatuses[side] & SIDE_STATUS_DAMAGE_NON_TYPES))
            {
                u32 moveType = GetMoveType(gCurrentMove);
                gSideStatuses[side] |= SIDE_STATUS_DAMAGE_NON_TYPES;
                gSideTimers[side].damageNonTypesTimer = 5; // damage is dealt for 4 turns, ends on 5th
                gSideTimers[side].damageNonTypesType = moveType;
                BattleScriptPush(gBattlescriptCurrInstr + 1);
                ChooseDamageNonTypesString(moveType);
                gBattlescriptCurrInstr = BattleScript_DamageNonTypesStarts;
                effect++;
            }
            break;
        }
        case MAX_EFFECT_STEALTH_ROCK:
            if (!(gSideStatuses[GetBattlerSide(gBattlerTarget)] & SIDE_STATUS_STEALTH_ROCK))
            {
                gBattleCommunication[MULTISTRING_CHOOSER] = B_MSG_POINTEDSTONESFLOAT;
                BattleScriptPush(gBattlescriptCurrInstr + 1);
                gBattlescriptCurrInstr = BattleScript_EffectStonesurge;
                effect++;
            }
            break;
        case MAX_EFFECT_STEELSURGE:
            if (!(gSideStatuses[GetBattlerSide(gBattlerTarget)] & SIDE_STATUS_STEELSURGE))
            {
                gBattleCommunication[MULTISTRING_CHOOSER] = B_MSG_SHARPSTEELFLOATS;
                BattleScriptPush(gBattlescriptCurrInstr + 1);
                gBattlescriptCurrInstr = BattleScript_EffectSteelsurge;
                effect++;
            }
            break;
        case MAX_EFFECT_DEFOG:
            if (gSideStatuses[GetBattlerSide(gBattlerTarget)] & SIDE_STATUS_SCREEN_ANY
                || gSideStatuses[GetBattlerSide(gBattlerTarget)] & SIDE_STATUS_HAZARDS_ANY
                || gSideStatuses[GetBattlerSide(gBattlerAttacker)] & SIDE_STATUS_HAZARDS_ANY
                || gFieldStatuses & STATUS_FIELD_TERRAIN_ANY)
            {
                BattleScriptPush(gBattlescriptCurrInstr + 1);
                gBattlescriptCurrInstr = BattleScript_DefogTryHazards;
                effect++;
            }
            break;
        case MAX_EFFECT_AURORA_VEIL:
            if (!(gSideStatuses[GetBattlerSide(gBattlerAttacker)] & SIDE_STATUS_AURORA_VEIL))
            {
                gSideStatuses[GetBattlerSide(gBattlerAttacker)] |= SIDE_STATUS_AURORA_VEIL;
                if (GetBattlerHoldEffect(gBattlerAttacker, TRUE) == HOLD_EFFECT_LIGHT_CLAY)
                    gSideTimers[GetBattlerSide(gBattlerAttacker)].auroraVeilTimer = 8;
                else
                    gSideTimers[GetBattlerSide(gBattlerAttacker)].auroraVeilTimer = 5;
                gSideTimers[GetBattlerSide(gBattlerAttacker)].auroraVeilBattlerId = gBattlerAttacker;
                gBattleCommunication[MULTISTRING_CHOOSER] = B_MSG_SET_SAFEGUARD;
                BattleScriptPush(gBattlescriptCurrInstr + 1);
                gBattlescriptCurrInstr = BattleScript_EffectAuroraVeilSuccess;
                effect++;
            }
            break;
        case MAX_EFFECT_GRAVITY:
            if (!(gFieldStatuses & STATUS_FIELD_GRAVITY))
            {
                gFieldStatuses |= STATUS_FIELD_GRAVITY;
                gFieldTimers.gravityTimer = 5;
                BattleScriptPush(gBattlescriptCurrInstr + 1);
                gBattlescriptCurrInstr = BattleScript_EffectGravitySuccess;
                effect++;
            }
            break;
        case MAX_EFFECT_SANDBLAST_FOES:
        case MAX_EFFECT_FIRE_SPIN_FOES:
        {
            // Affects both opponents, but doesn't print strings so we can handle it here.
            u8 battler;
            for (battler = 0; battler < MAX_BATTLERS_COUNT; ++battler)
            {
                if (GetBattlerSide(battler) != GetBattlerSide(gBattlerTarget))
                    continue;
                if (!(gBattleMons[battler].status2 & STATUS2_WRAPPED))
                {
                    gBattleMons[battler].status2 |= STATUS2_WRAPPED;
                    if (GetBattlerHoldEffect(gBattlerAttacker, TRUE) == HOLD_EFFECT_GRIP_CLAW)
                #if B_BINDING_TURNS >= GEN_5
                        gDisableStructs[battler].wrapTurns = 7;
                    else
                        gDisableStructs[battler].wrapTurns = (Random() % 2) + 4;
                #else
                        gDisableStructs[battler].wrapTurns = 5;
                    else
                        gDisableStructs[battler].wrapTurns = (Random() % 4) + 2;
                #endif
                    // The Wrap effect does not expire when the user switches, so here's some cheese.
                    gBattleStruct->wrappedBy[battler] = gBattlerTarget;
                    if (maxEffect == MAX_EFFECT_SANDBLAST_FOES)
                        gBattleStruct->wrappedMove[battler] = MOVE_SAND_TOMB;
                    else
                        gBattleStruct->wrappedMove[battler] = MOVE_FIRE_SPIN;
                }
            }
            break;
        }
        case MAX_EFFECT_YAWN_FOE:
        {
            static const u8 sSnoozeEffects[] = {TRUE, FALSE};
            if (!(gStatuses3[gBattlerTarget] & STATUS3_YAWN)
                && CanBeSlept(gBattlerTarget, GetBattlerAbility(gBattlerTarget), BLOCKED_BY_SLEEP_CLAUSE)
                && RandomElement(RNG_G_MAX_SNOOZE, sSnoozeEffects)) // 50% chance of success
            {
                gStatuses3[gBattlerTarget] |= STATUS3_YAWN_TURN(2);
                BattleScriptPush(gBattlescriptCurrInstr + 1);
                gBattlescriptCurrInstr = BattleScript_EffectYawnSuccess;
                effect++;
            }
            break;
        }
        case MAX_EFFECT_SPITE:
            if (gLastMoves[gBattlerTarget] != MOVE_NONE
                && gLastMoves[gBattlerTarget] != MOVE_UNAVAILABLE)
            {
                BattleScriptPush(gBattlescriptCurrInstr + 1);
                gBattlescriptCurrInstr = BattleScript_EffectTryReducePP;
                effect++;
            }
            break;
        case MAX_EFFECT_PARALYZE_FOES:
        case MAX_EFFECT_POISON_FOES:
        case MAX_EFFECT_POISON_PARALYZE_FOES:
        case MAX_EFFECT_EFFECT_SPORE_FOES:
            BattleScriptPush(gBattlescriptCurrInstr + 1);
            gBattlescriptCurrInstr = BattleScript_EffectStatus1Foes;
            effect++;
            break;
        case MAX_EFFECT_CONFUSE_FOES_PAY_DAY:
            if (gBattleTypeFlags & BATTLE_TYPE_TRAINER)
            {
                u16 payday = gPaydayMoney;
                gPaydayMoney += (gBattleMons[gBattlerAttacker].level * 100);
                if (payday > gPaydayMoney)
                    gPaydayMoney = 0xFFFF;
                gBattleCommunication[CURSOR_POSITION] = 1; // add "Coins scattered." message
            }
            // fall through
        case MAX_EFFECT_CONFUSE_FOES:
        case MAX_EFFECT_INFATUATE_FOES:
        case MAX_EFFECT_TORMENT_FOES:
        case MAX_EFFECT_MEAN_LOOK:
            BattleScriptPush(gBattlescriptCurrInstr + 1);
            gBattlescriptCurrInstr = BattleScript_EffectStatus2Foes;
            effect++;
            break;
        case MAX_EFFECT_CRIT_PLUS:
            gBattleStruct->bonusCritStages[gBattlerAttacker]++;
            gBattleStruct->bonusCritStages[BATTLE_PARTNER(gBattlerAttacker)]++;
            BattleScriptPush(gBattlescriptCurrInstr + 1);
            gBattlescriptCurrInstr = BattleScript_EffectRaiseCritAlliesAnim;
            effect++;
            break;
        case MAX_EFFECT_HEAL_TEAM:
            BattleScriptPush(gBattlescriptCurrInstr + 1);
            gBattlescriptCurrInstr = BattleScript_EffectHealOneSixthAllies;
            effect++;
            break;
        case MAX_EFFECT_AROMATHERAPY:
            BattleScriptPush(gBattlescriptCurrInstr + 1);
            gBattlescriptCurrInstr = BattleScript_EffectCureStatusAllies;
            effect++;
            break;
        case MAX_EFFECT_RECYCLE_BERRIES:
        {
            static const u8 sReplenishEffects[] = {TRUE, FALSE};
            if (RandomElement(RNG_G_MAX_REPLENISH, sReplenishEffects)) // 50% chance of success
            {
                BattleScriptPush(gBattlescriptCurrInstr + 1);
                gBattlescriptCurrInstr = BattleScript_EffectRecycleBerriesAllies;
                effect++;
            }
            break;
        }
    }

    if (!effect)
        gBattlescriptCurrInstr = cmd->nextInstr;
}

// Sets up sharp steel on the target's side.
void BS_SetSteelsurge(void)
{
    NATIVE_ARGS(const u8 *failInstr);
    u8 targetSide = GetBattlerSide(gBattlerTarget);
    if (gSideStatuses[targetSide] & SIDE_STATUS_STEELSURGE)
    {
        gBattlescriptCurrInstr = cmd->failInstr;
    }
    else
    {
        gSideStatuses[targetSide] |= SIDE_STATUS_STEELSURGE;
        gSideTimers[targetSide].steelsurgeAmount = 1;
        gBattlescriptCurrInstr = cmd->nextInstr;
    }
}

// Applies the status1 effect associated with a given G-Max Move.
// Could be expanded to function for any move.
void BS_TrySetStatus1(void)
{
    NATIVE_ARGS(const u8 *failInstr);
    u8 effect = 0;
    u32 status1 = GetMaxMoveStatusEffect(gCurrentMove);
    switch (status1)
    {
        case STATUS1_POISON:
            if (CanBePoisoned(gBattlerAttacker, gBattlerTarget, GetBattlerAbility(gBattlerTarget)))
            {
                gBattleMons[gBattlerTarget].status1 |= STATUS1_POISON;
                gBattleCommunication[MULTISTRING_CHOOSER] = 0;
                effect++;
            }
            break;
        case STATUS1_PARALYSIS:
            if (CanBeParalyzed(gBattlerTarget, GetBattlerAbility(gBattlerTarget)))
            {
                gBattleMons[gBattlerTarget].status1 |= STATUS1_PARALYSIS;
                gBattleCommunication[MULTISTRING_CHOOSER] = 3;
                effect++;
            }
            break;
        case STATUS1_SLEEP:
            if (CanBeSlept(gBattlerTarget, GetBattlerAbility(gBattlerTarget), BLOCKED_BY_SLEEP_CLAUSE))
            {
                if (B_SLEEP_TURNS >= GEN_5)
                    gBattleMons[gBattlerTarget].status1 |=  STATUS1_SLEEP_TURN((Random() % 3) + 2);
                else
                    gBattleMons[gBattlerTarget].status1 |=  STATUS1_SLEEP_TURN((Random() % 4) + 3);

                TryActivateSleepClause(gBattlerTarget, gBattlerPartyIndexes[gBattlerTarget]);
                gBattleCommunication[MULTISTRING_CHOOSER] = 4;
                effect++;
            }
            break;
    }
    if (effect)
    {
        gEffectBattler = gBattlerTarget;
        BtlController_EmitSetMonData(gBattlerTarget, BUFFER_A, REQUEST_STATUS_BATTLE, 0, sizeof(gBattleMons[gBattlerTarget].status1), &gBattleMons[gBattlerTarget].status1);
        MarkBattlerForControllerExec(gBattlerTarget);
        gBattlescriptCurrInstr = cmd->nextInstr;
    }
    else
    {
        gBattlescriptCurrInstr = cmd->failInstr;
    }
}

// Applies the status2 effect associated with a given G-Max Move.
void BS_TrySetStatus2(void)
{
    NATIVE_ARGS(const u8 *failInstr);
    u8 effect = 0;
    u32 status2 = GetMaxMoveStatusEffect(gCurrentMove);
    switch (status2)
    {
        case STATUS2_CONFUSION:
            if (CanBeConfused(gBattlerTarget))
            {
                gBattleMons[gBattlerTarget].status2 |= STATUS2_CONFUSION_TURN(((Random()) % 4) + 2);
                gBattleCommunication[MULTISTRING_CHOOSER] = 0;
                gBattleCommunication[MULTIUSE_STATE] = 1;
                effect++;
            }
            break;
        case STATUS2_INFATUATION:
        {
            u8 atkGender = GetGenderFromSpeciesAndPersonality(gBattleMons[gBattlerAttacker].species, gBattleMons[gBattlerAttacker].personality);
            u8 defGender = GetGenderFromSpeciesAndPersonality(gBattleMons[gBattlerTarget].species, gBattleMons[gBattlerTarget].personality);
            if (!(gBattleMons[gBattlerTarget].status2 & STATUS2_INFATUATION)
                && gBattleMons[gBattlerTarget].ability != ABILITY_OBLIVIOUS
                && !IsAbilityOnSide(gBattlerTarget, ABILITY_AROMA_VEIL)
                && atkGender != defGender
                && atkGender != MON_GENDERLESS
                && defGender != MON_GENDERLESS)
            {
                gBattleMons[gBattlerTarget].status2 |= STATUS2_INFATUATED_WITH(gBattlerAttacker);
                gBattleCommunication[MULTISTRING_CHOOSER] = 1;
                gBattleCommunication[MULTIUSE_STATE] = 2;
                effect++;
            }
            break;
        }
        case STATUS2_ESCAPE_PREVENTION:
            if (!(gBattleMons[gBattlerTarget].status2 & STATUS2_ESCAPE_PREVENTION))
            {
                gBattleMons[gBattlerTarget].status2 |= STATUS2_ESCAPE_PREVENTION;
                gDisableStructs[gBattlerTarget].battlerPreventingEscape = gBattlerAttacker;
                gBattleCommunication[MULTISTRING_CHOOSER] = 2;
                effect++;
            }
            break;
        case STATUS2_TORMENT:
            if (!(gBattleMons[gBattlerTarget].status2 & STATUS2_TORMENT)
                && !IsAbilityOnSide(gBattlerTarget, ABILITY_AROMA_VEIL))
            {
                gBattleMons[gBattlerTarget].status2 |= STATUS2_TORMENT;
                gDisableStructs[gBattlerTarget].tormentTimer = 3; // 3 turns excluding current turn
                gBattleCommunication[MULTISTRING_CHOOSER] = 3;
                effect++;
            }
            break;
    }
    if (effect)
    {
        gEffectBattler = gBattlerTarget;
        gBattlescriptCurrInstr = cmd->nextInstr;
    }
    else
    {
        gBattlescriptCurrInstr = cmd->failInstr;
    }
}

// Heals one-sixth of the target's HP, including for Dynamaxed targets.
void BS_HealOneSixth(void)
{
    NATIVE_ARGS(const u8* failInstr);
    gBattleStruct->moveDamage[gBattlerTarget] = gBattleMons[gBattlerTarget].maxHP / 6;
    if (gBattleStruct->moveDamage[gBattlerTarget] == 0)
        gBattleStruct->moveDamage[gBattlerTarget] = 1;
    gBattleStruct->moveDamage[gBattlerTarget] *= -1;

    if (gBattleMons[gBattlerTarget].hp == gBattleMons[gBattlerTarget].maxHP)
        gBattlescriptCurrInstr = cmd->failInstr;    // fail
    else
        gBattlescriptCurrInstr = cmd->nextInstr;    // can heal
}

// Recycles the target's item if it is specifically holding a berry.
void BS_TryRecycleBerry(void)
{
    NATIVE_ARGS(const u8 *failInstr);
    u16* usedHeldItem = &gBattleStruct->usedHeldItems[gBattlerPartyIndexes[gBattlerTarget]][GetBattlerSide(gBattlerTarget)];
    if (gBattleMons[gBattlerTarget].item == ITEM_NONE
        && gBattleStruct->changedItems[gBattlerTarget] == ITEM_NONE   // Will not inherit an item
        && ItemId_GetPocket(*usedHeldItem) == POCKET_BERRIES)
    {
        gLastUsedItem = *usedHeldItem;
        *usedHeldItem = ITEM_NONE;
        gBattleMons[gBattlerTarget].item = gLastUsedItem;

        BtlController_EmitSetMonData(gBattlerTarget, BUFFER_A, REQUEST_HELDITEM_BATTLE, 0, sizeof(gBattleMons[gBattlerTarget].item), &gBattleMons[gBattlerTarget].item);
        MarkBattlerForControllerExec(gBattlerTarget);

        gBattlescriptCurrInstr = cmd->nextInstr;
    }
    else
    {
        gBattlescriptCurrInstr = cmd->failInstr;
    }
}

// Goes to the jump instruction if the target is Dynamaxed.
void BS_JumpIfDynamaxed(void)
{
    NATIVE_ARGS(const u8 *jumpInstr);
    if ((GetActiveGimmick(gBattlerTarget) == GIMMICK_DYNAMAX))
        gBattlescriptCurrInstr = cmd->jumpInstr;
    else
        gBattlescriptCurrInstr = cmd->nextInstr;
}<|MERGE_RESOLUTION|>--- conflicted
+++ resolved
@@ -151,14 +151,9 @@
         return gBattleMons[battler].hp;
     else
     {
-<<<<<<< HEAD
-        u16 mult = UQ_4_12_FLOORED(1.0/1.5); // placeholder
-        u16 hp = UQ_4_12_TO_INT((gBattleMons[battler].hp * mult) + UQ_4_12_ROUND);
-=======
         struct Pokemon *mon = GetPartyBattlerData(battler);
         uq4_12_t mult = GetDynamaxLevelHPMultiplier(GetMonData(mon, MON_DATA_DYNAMAX_LEVEL), TRUE);
         u32 hp = UQ_4_12_TO_INT((gBattleMons[battler].hp * mult) + UQ_4_12_ROUND);
->>>>>>> 71cf1bfa
         return hp;
     }
 }
@@ -170,14 +165,9 @@
         return gBattleMons[battler].maxHP;
     else
     {
-<<<<<<< HEAD
-        u16 mult = UQ_4_12_FLOORED(1.0/1.5); // placeholder
-        u16 maxHP = UQ_4_12_TO_INT((gBattleMons[battler].maxHP * mult) + UQ_4_12_ROUND);
-=======
         struct Pokemon *mon = GetPartyBattlerData(battler);
         uq4_12_t mult = GetDynamaxLevelHPMultiplier(GetMonData(mon, MON_DATA_DYNAMAX_LEVEL), TRUE);
         u32 maxHP = UQ_4_12_TO_INT((gBattleMons[battler].maxHP * mult) + UQ_4_12_ROUND);
->>>>>>> 71cf1bfa
         return maxHP;
     }
 }
@@ -214,11 +204,7 @@
     if (GetActiveGimmick(battler) == GIMMICK_DYNAMAX)
     {
         struct Pokemon *mon = (side == B_SIDE_PLAYER) ? &gPlayerParty[monId] : &gEnemyParty[monId];
-<<<<<<< HEAD
-        u16 mult = UQ_4_12_FLOORED(1.0/1.5); // placeholder
-=======
         uq4_12_t mult = GetDynamaxLevelHPMultiplier(GetMonData(mon, MON_DATA_DYNAMAX_LEVEL), TRUE);
->>>>>>> 71cf1bfa
         gBattleMons[battler].hp = UQ_4_12_TO_INT((GetMonData(mon, MON_DATA_HP) * mult + 1) + UQ_4_12_ROUND); // round up
         SetMonData(mon, MON_DATA_HP, &gBattleMons[battler].hp);
         CalculateMonStats(mon);
