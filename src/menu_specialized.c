--- conflicted
+++ resolved
@@ -255,11 +255,7 @@
     return sMailboxWindowIds[windowIdx];
 }
 
-<<<<<<< HEAD
-static void MailboxMenu_ItemPrintFunc(u8 windowId, s32 itemId, u8 y)
-=======
-static void sub_81D1D44(u8 windowId, u32 itemId, u8 y)
->>>>>>> d3914862
+static void MailboxMenu_ItemPrintFunc(u8 windowId, u32 itemId, u8 y)
 {
     u8 buffer[30];
     u16 length;
