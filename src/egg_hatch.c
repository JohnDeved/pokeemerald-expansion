#include "global.h"
#include "pokemon.h"
#include "egg_hatch.h"
#include "pokedex.h"
#include "constants/items.h"
#include "script.h"
#include "decompress.h"
#include "task.h"
#include "palette.h"
#include "main.h"
#include "event_data.h"
#include "sound.h"
#include "constants/songs.h"
#include "text.h"
#include "text_window.h"
#include "string_util.h"
#include "menu.h"
#include "trig.h"
#include "random.h"
#include "malloc.h"
#include "dma3.h"
#include "gpu_regs.h"
#include "bg.h"
#include "m4a.h"
#include "window.h"
#include "constants/abilities.h"
#include "daycare.h"
#include "battle.h" // to get rid of later

struct EggHatchData
{
    u8 eggSpriteID;
    u8 pokeSpriteID;
    u8 CB2_state;
    u8 CB2_PalCounter;
    u8 eggPartyID;
    u8 unused_5;
    u8 unused_6;
    u8 eggShardVelocityID;
    u8 windowId;
    u8 unused_9;
    u8 unused_A;
    u16 species;
    struct TextColor textColor;
};

extern struct SpriteTemplate gUnknown_0202499C;
extern void (*gFieldCallback)(void);

extern const struct CompressedSpriteSheet gMonFrontPicTable[];
extern const u8 gUnknown_08C00000[];
extern const u8 gUnknown_08C00524[];
extern const u8 gUnknown_08C004E0[];
extern const u16 gUnknown_08DD7300[]; // palette, gameboy advance
extern const u32 gUnknown_08DD7360[]; // tileset gameboy advance
extern const u32 gUnknown_08331F60[]; // tilemap gameboy circle
extern const u8 gText_HatchedFromEgg[];
extern const u8 gText_NickHatchPrompt[];

extern u8 sav1_map_get_name(void);
<<<<<<< HEAD
=======
extern s8 ProcessMenuInputNoWrap_(void);
>>>>>>> 6d73bb4b
extern void TVShowConvertInternationalString(u8* str1, u8* str2, u8);
extern void sub_806A068(u16, u8);
extern void fade_screen(u8, u8);
extern void overworld_free_bg_tilemaps(void);
extern void sub_80AF168(void);
extern void remove_some_task(void);
extern void c2_exit_to_overworld_2_switch(void);
extern void play_some_sound(void);
extern void DoNamingScreen(u8, const u8*, u16, u8, u32, MainCallback);
extern u16 sub_80D22D0(void);
extern u8 CountPartyAliveNonEggMonsExcept(u8);

static void Task_EggHatch(u8 taskID);
static void CB2_EggHatch_0(void);
static void CB2_EggHatch_1(void);
static void SpriteCB_Egg_0(struct Sprite* sprite);
static void SpriteCB_Egg_1(struct Sprite* sprite);
static void SpriteCB_Egg_2(struct Sprite* sprite);
static void SpriteCB_Egg_3(struct Sprite* sprite);
static void SpriteCB_Egg_4(struct Sprite* sprite);
static void SpriteCB_Egg_5(struct Sprite* sprite);
static void SpriteCB_EggShard(struct Sprite* sprite);
static void EggHatchPrintMessage(u8 windowId, u8* string, u8 x, u8 y, u8 speed);
static void CreateRandomEggShardSprite(void);
static void CreateEggShardSprite(u8 x, u8 y, s16 data1, s16 data2, s16 data3, u8 spriteAnimIndex);

// IWRAM bss
static IWRAM_DATA struct EggHatchData* sEggHatchData;

// rom data
static const u16 sEggPalette[] = INCBIN_U16("graphics/pokemon/palettes/egg_palette.gbapal");
static const u8 sEggHatchTiles[] = INCBIN_U8("graphics/misc/egg_hatch.4bpp");
static const u8 sEggShardTiles[] = INCBIN_U8("graphics/misc/egg_shard.4bpp");

static const struct OamData sOamData_EggHatch =
{
    .y = 0,
    .affineMode = 0,
    .objMode = 0,
    .mosaic = 0,
    .bpp = 0,
    .shape = 0,
    .x = 0,
    .matrixNum = 0,
    .size = 2,
    .tileNum = 0,
    .priority = 1,
    .paletteNum = 0,
    .affineParam = 0,
};

static const union AnimCmd sSpriteAnim_EggHatch0[] =
{
    ANIMCMD_FRAME(0, 5),
    ANIMCMD_END
};

static const union AnimCmd sSpriteAnim_EggHatch1[] =
{
    ANIMCMD_FRAME(16, 5),
    ANIMCMD_END
};

static const union AnimCmd sSpriteAnim_EggHatch2[] =
{
    ANIMCMD_FRAME(32, 5),
    ANIMCMD_END
};

static const union AnimCmd sSpriteAnim_EggHatch3[] =
{
    ANIMCMD_FRAME(48, 5),
    ANIMCMD_END
};

static const union AnimCmd *const sSpriteAnimTable_EggHatch[] =
{
    sSpriteAnim_EggHatch0,
    sSpriteAnim_EggHatch1,
    sSpriteAnim_EggHatch2,
    sSpriteAnim_EggHatch3,
};

static const struct SpriteSheet sEggHatch_Sheet =
{
    .data = sEggHatchTiles,
    .size = 2048,
    .tag = 12345,
};

static const struct SpriteSheet sEggShards_Sheet =
{
    .data = sEggShardTiles,
    .size = 128,
    .tag = 23456,
};

static const struct SpritePalette sEgg_SpritePalette =
{
    .data = sEggPalette,
    .tag = 54321
};

static const struct SpriteTemplate sSpriteTemplate_EggHatch =
{
    .tileTag = 12345,
    .paletteTag = 54321,
    .oam = &sOamData_EggHatch,
    .anims = sSpriteAnimTable_EggHatch,
    .images = NULL,
    .affineAnims = gDummySpriteAffineAnimTable,
    .callback = SpriteCallbackDummy
};

static const struct OamData sOamData_EggShard =
{
    .y = 0,
    .affineMode = 0,
    .objMode = 0,
    .mosaic = 0,
    .bpp = 0,
    .shape = 0,
    .x = 0,
    .matrixNum = 0,
    .size = 0,
    .tileNum = 0,
    .priority = 2,
    .paletteNum = 0,
    .affineParam = 0,
};

static const union AnimCmd sSpriteAnim_EggShard0[] =
{
    ANIMCMD_FRAME(0, 5),
    ANIMCMD_END
};

static const union AnimCmd sSpriteAnim_EggShard1[] =
{
    ANIMCMD_FRAME(1, 5),
    ANIMCMD_END
};

static const union AnimCmd sSpriteAnim_EggShard2[] =
{
    ANIMCMD_FRAME(2, 5),
    ANIMCMD_END
};

static const union AnimCmd sSpriteAnim_EggShard3[] =
{
    ANIMCMD_FRAME(3, 5),
    ANIMCMD_END
};

static const union AnimCmd *const sSpriteAnimTable_EggShard[] =
{
    sSpriteAnim_EggShard0,
    sSpriteAnim_EggShard1,
    sSpriteAnim_EggShard2,
    sSpriteAnim_EggShard3,
};

static const struct SpriteTemplate sSpriteTemplate_EggShard =
{
    .tileTag = 23456,
    .paletteTag = 54321,
    .oam = &sOamData_EggShard,
    .anims = sSpriteAnimTable_EggShard,
    .images = NULL,
    .affineAnims = gDummySpriteAffineAnimTable,
    .callback = SpriteCB_EggShard
};

static const struct BgTemplate sBgTemplates_EggHatch[2] =
{
    {
        .bg = 0,
        .charBaseIndex = 2,
        .mapBaseIndex = 24,
        .screenSize = 3,
        .paletteMode = 0,
        .priority = 0,
        .baseTile = 0
    },

    {
        .bg = 1,
        .charBaseIndex = 0,
        .mapBaseIndex = 8,
        .screenSize = 1,
        .paletteMode = 0,
        .priority = 2,
        .baseTile = 0
    },
};

static const struct WindowTemplate sWinTemplates_EggHatch[2] =
{
    {0, 2, 0xF, 0x1A, 4, 0, 0x40},
    DUMMY_WIN_TEMPLATE
};

static const struct WindowTemplate sYesNoWinTemplate =
{
    0, 0x15, 9, 5, 4, 0xF, 0x1A8
};

static const s16 sEggShardVelocities[][2] =
{
    {Q_8_8(-1.5),       Q_8_8(-3.75)},
    {Q_8_8(-5),         Q_8_8(-3)},
    {Q_8_8(3.5),        Q_8_8(-3)},
    {Q_8_8(-4),         Q_8_8(-3.75)},
    {Q_8_8(2),          Q_8_8(-1.5)},
    {Q_8_8(-0.5),       Q_8_8(-6.75)},
    {Q_8_8(5),          Q_8_8(-2.25)},
    {Q_8_8(-1.5),       Q_8_8(-3.75)},
    {Q_8_8(4.5),        Q_8_8(-1.5)},
    {Q_8_8(-1),         Q_8_8(-6.75)},
    {Q_8_8(4),          Q_8_8(-2.25)},
    {Q_8_8(-3.5),       Q_8_8(-3.75)},
    {Q_8_8(1),          Q_8_8(-1.5)},
    {Q_8_8(-3.515625),  Q_8_8(-6.75)},
    {Q_8_8(4.5),        Q_8_8(-2.25)},
    {Q_8_8(-0.5),       Q_8_8(-7.5)},
    {Q_8_8(1),          Q_8_8(-4.5)},
    {Q_8_8(-2.5),       Q_8_8(-2.25)},
    {Q_8_8(2.5),        Q_8_8(-7.5)},
};

// code

static void CreatedHatchedMon(struct Pokemon *egg, struct Pokemon *temp)
{
    u16 species;
    u32 personality, pokerus;
    u8 i, friendship, language, gameMet, markings, obedience;
    u16 moves[4];
    u32 ivs[6];


    species = GetMonData(egg, MON_DATA_SPECIES);

    for (i = 0; i < 4; i++)
    {
        moves[i] = GetMonData(egg, MON_DATA_MOVE1 + i);
    }

    personality = GetMonData(egg, MON_DATA_PERSONALITY);

    for (i = 0; i < 6; i++)
    {
        ivs[i] = GetMonData(egg, MON_DATA_HP_IV + i);
    }

    language = GetMonData(egg, MON_DATA_LANGUAGE);
    gameMet = GetMonData(egg, MON_DATA_MET_GAME);
    markings = GetMonData(egg, MON_DATA_MARKINGS);
    pokerus = GetMonData(egg, MON_DATA_POKERUS);
    obedience = GetMonData(egg, MON_DATA_OBEDIENCE);

    CreateMon(temp, species, EGG_HATCH_LEVEL, 32, TRUE, personality, 0, 0);

    for (i = 0; i < 4; i++)
    {
        SetMonData(temp, MON_DATA_MOVE1 + i,  &moves[i]);
    }

    for (i = 0; i < 6; i++)
    {
        SetMonData(temp, MON_DATA_HP_IV + i,  &ivs[i]);
    }

    language = GAME_LANGUAGE;
    SetMonData(temp, MON_DATA_LANGUAGE, &language);
    SetMonData(temp, MON_DATA_MET_GAME, &gameMet);
    SetMonData(temp, MON_DATA_MARKINGS, &markings);

    friendship = 120;
    SetMonData(temp, MON_DATA_FRIENDSHIP, &friendship);
    SetMonData(temp, MON_DATA_POKERUS, &pokerus);
    SetMonData(temp, MON_DATA_OBEDIENCE, &obedience);

    *egg = *temp;
}

static void AddHatchedMonToParty(u8 id)
{
    u8 isEgg = 0x46; // ?
    u16 pokeNum;
    u8 name[12];
    u16 ball;
    u16 caughtLvl;
    u8 mapNameID;
    struct Pokemon* mon = &gPlayerParty[id];

    CreatedHatchedMon(mon, &gEnemyParty[0]);
    SetMonData(mon, MON_DATA_IS_EGG, &isEgg);

    pokeNum = GetMonData(mon, MON_DATA_SPECIES);
    GetSpeciesName(name, pokeNum);
    SetMonData(mon, MON_DATA_NICKNAME, name);

    pokeNum = SpeciesToNationalPokedexNum(pokeNum);
    GetSetPokedexFlag(pokeNum, FLAG_SET_SEEN);
    GetSetPokedexFlag(pokeNum, FLAG_SET_CAUGHT);

    GetMonNick(mon, gStringVar1);

    ball = ITEM_POKE_BALL;
    SetMonData(mon, MON_DATA_POKEBALL, &ball);

    caughtLvl = 0;
    SetMonData(mon, MON_DATA_MET_LEVEL, &caughtLvl);

    mapNameID = sav1_map_get_name();
    SetMonData(mon, MON_DATA_MET_LOCATION, &mapNameID);

    MonRestorePP(mon);
    CalculateMonStats(mon);
}

void ScriptHatchMon(void)
{
    AddHatchedMonToParty(gSpecialVar_0x8004);
}

static bool8 sub_807158C(struct DayCare *daycare, u8 daycareId)
{
    u8 nick[0x20];
    struct DaycareMon *daycareMon = &daycare->mons[daycareId];

    GetBoxMonNick(&daycareMon->mon, nick);
    if (daycareMon->misc.mail.itemId != 0
        && (StringCompareWithoutExtCtrlCodes(nick, daycareMon->misc.monName) != 0
            || StringCompareWithoutExtCtrlCodes(gSaveBlock2Ptr->playerName, daycareMon->misc.OT_name) != 0))
    {
        StringCopy(gStringVar1, nick);
        TVShowConvertInternationalString(gStringVar2, daycareMon->misc.OT_name, daycareMon->misc.gameLanguage);
        TVShowConvertInternationalString(gStringVar3, daycareMon->misc.monName, daycareMon->misc.monLanguage);
        return TRUE;
    }
    return FALSE;
}

bool8 sub_8071614(void)
{
    return sub_807158C(&gSaveBlock1Ptr->daycare, gSpecialVar_0x8004);
}

static u8 EggHatchCreateMonSprite(u8 a0, u8 switchID, u8 pokeID, u16* speciesLoc)
{
    u8 r5 = 0;
    u8 spriteID = 0;
    struct Pokemon* mon = NULL;

    if (a0 == 0)
    {
        mon = &gPlayerParty[pokeID];
        r5 = 1;
    }
    if (a0 == 1)
    {
        mon = &gPlayerParty[pokeID];
        r5 = 3;
    }
    switch (switchID)
    {
    case 0:
        {
            u16 species = GetMonData(mon, MON_DATA_SPECIES);
            u32 pid = GetMonData(mon, MON_DATA_PERSONALITY);
            HandleLoadSpecialPokePic_DontHandleDeoxys(&gMonFrontPicTable[species],
                                                      gMonSpritesGfxPtr->sprites[(a0 * 2) + 1],
                                                      species, pid);
            LoadCompressedObjectPalette(sub_806E794(mon));
            *speciesLoc = species;
        }
        break;
    case 1:
        sub_806A068(sub_806E794(mon)->tag, r5);
        spriteID = CreateSprite(&gUnknown_0202499C, 120, 75, 6);
        gSprites[spriteID].invisible = 1;
        gSprites[spriteID].callback = SpriteCallbackDummy;
        break;
    }
    return spriteID;
}

static void VBlankCB_EggHatch(void)
{
    LoadOam();
    ProcessSpriteCopyRequests();
    TransferPlttBuffer();
}

void EggHatch(void)
{
    ScriptContext2_Enable();
    CreateTask(Task_EggHatch, 10);
    fade_screen(1, 0);
}

static void Task_EggHatch(u8 taskID)
{
    if (!gPaletteFade.active)
    {
        overworld_free_bg_tilemaps();
        SetMainCallback2(CB2_EggHatch_0);
        gFieldCallback = sub_80AF168;
        DestroyTask(taskID);
    }
}

static void CB2_EggHatch_0(void)
{
    switch (gMain.state)
    {
    case 0:
        SetGpuReg(REG_OFFSET_DISPCNT, 0);

        sEggHatchData = Alloc(sizeof(struct EggHatchData));
        AllocateMonSpritesGfx();
        sEggHatchData->eggPartyID = gSpecialVar_0x8004;
        sEggHatchData->eggShardVelocityID = 0;

        SetVBlankCallback(VBlankCB_EggHatch);
        gSpecialVar_0x8005 = GetCurrentMapMusic();

        reset_temp_tile_data_buffers();
        ResetBgsAndClearDma3BusyFlags(0);
        InitBgsFromTemplates(0, sBgTemplates_EggHatch, ARRAY_COUNT(sBgTemplates_EggHatch));

        ChangeBgX(1, 0, 0);
        ChangeBgY(1, 0, 0);
        ChangeBgX(0, 0, 0);
        ChangeBgY(0, 0, 0);

        SetBgAttribute(1, BG_CTRL_ATTR_MOSAIC, 2);
        SetBgTilemapBuffer(1, Alloc(0x1000));
        SetBgTilemapBuffer(0, Alloc(0x2000));

        DeactivateAllTextPrinters();
        ResetPaletteFade();
        FreeAllSpritePalettes();
        ResetSpriteData();
        ResetTasks();
        remove_some_task();
        m4aSoundVSyncOn();
        gMain.state++;
        break;
    case 1:
        InitWindows(sWinTemplates_EggHatch);
        sEggHatchData->windowId = 0;
        gMain.state++;
        break;
    case 2:
        copy_decompressed_tile_data_to_vram_autofree(0, gUnknown_08C00000, 0, 0, 0);
        CopyToBgTilemapBuffer(0, gUnknown_08C00524, 0, 0);
        LoadCompressedPalette(gUnknown_08C004E0, 0, 0x20);
        gMain.state++;
        break;
    case 3:
        LoadSpriteSheet(&sEggHatch_Sheet);
        LoadSpriteSheet(&sEggShards_Sheet);
        LoadSpritePalette(&sEgg_SpritePalette);
        gMain.state++;
        break;
    case 4:
        CopyBgTilemapBufferToVram(0);
        AddHatchedMonToParty(sEggHatchData->eggPartyID);
        gMain.state++;
        break;
    case 5:
        EggHatchCreateMonSprite(0, 0, sEggHatchData->eggPartyID, &sEggHatchData->species);
        gMain.state++;
        break;
    case 6:
        sEggHatchData->pokeSpriteID = EggHatchCreateMonSprite(0, 1, sEggHatchData->eggPartyID, &sEggHatchData->species);
        gMain.state++;
        break;
    case 7:
        SetGpuReg(REG_OFFSET_DISPCNT, DISPCNT_OBJ_ON | DISPCNT_OBJ_1D_MAP);
        LoadPalette(gUnknown_08DD7300, 0x10, 0xA0);
        LoadBgTiles(1, gUnknown_08DD7360, 0x1420, 0);
        CopyToBgTilemapBuffer(1, gUnknown_08331F60, 0x1000, 0);
        CopyBgTilemapBufferToVram(1);
        gMain.state++;
        break;
    case 8:
        SetMainCallback2(CB2_EggHatch_1);
        sEggHatchData->CB2_state = 0;
        break;
    }
    RunTasks();
    RunTextPrinters();
    AnimateSprites();
    BuildOamBuffer();
    UpdatePaletteFade();
}

static void EggHatchSetMonNickname(void)
{
    SetMonData(&gPlayerParty[gSpecialVar_0x8004], MON_DATA_NICKNAME, gStringVar3);
    FreeMonSpritesGfx();
    Free(sEggHatchData);
    SetMainCallback2(c2_exit_to_overworld_2_switch);
}

static void Task_EggHatchPlayBGM(u8 taskID)
{
    if (gTasks[taskID].data[0] == 0)
    {
        StopMapMusic();
        play_some_sound();
    }
    if (gTasks[taskID].data[0] == 1)
        PlayBGM(376);
    if (gTasks[taskID].data[0] > 60)
    {
        PlayBGM(377);
        DestroyTask(taskID);
        // UB: task is destroyed, yet the value is incremented
    }
    gTasks[taskID].data[0]++;
}

static void CB2_EggHatch_1(void)
{
    u16 species;
    u8 gender;
    u32 personality;

    switch (sEggHatchData->CB2_state)
    {
    case 0:
        BeginNormalPaletteFade(-1, 0, 0x10, 0, 0);
        sEggHatchData->eggSpriteID = CreateSprite(&sSpriteTemplate_EggHatch, 120, 75, 5);
        ShowBg(0);
        ShowBg(1);
        sEggHatchData->CB2_state++;
        CreateTask(Task_EggHatchPlayBGM, 5);
        break;
    case 1:
        if (!gPaletteFade.active)
        {
            FillWindowPixelBuffer(sEggHatchData->windowId, 0);
            sEggHatchData->CB2_PalCounter = 0;
            sEggHatchData->CB2_state++;
        }
        break;
    case 2:
        if (++sEggHatchData->CB2_PalCounter > 30)
        {
            sEggHatchData->CB2_state++;
            gSprites[sEggHatchData->eggSpriteID].callback = SpriteCB_Egg_0;
        }
        break;
    case 3:
        if (gSprites[sEggHatchData->eggSpriteID].callback == SpriteCallbackDummy)
        {
            species = GetMonData(&gPlayerParty[sEggHatchData->eggPartyID], MON_DATA_SPECIES);
            DoMonFrontSpriteAnimation(&gSprites[sEggHatchData->pokeSpriteID], species, FALSE, 1);
            sEggHatchData->CB2_state++;
        }
        break;
    case 4:
        if (gSprites[sEggHatchData->pokeSpriteID].callback == SpriteCallbackDummy)
        {
            sEggHatchData->CB2_state++;
        }
        break;
    case 5:
        GetMonNick(&gPlayerParty[sEggHatchData->eggPartyID], gStringVar1);
        StringExpandPlaceholders(gStringVar4, gText_HatchedFromEgg);
        EggHatchPrintMessage(sEggHatchData->windowId, gStringVar4, 0, 3, 0xFF);
        PlayFanfare(371);
        sEggHatchData->CB2_state++;
        PutWindowTilemap(sEggHatchData->windowId);
        CopyWindowToVram(sEggHatchData->windowId, 3);
        break;
    case 6:
        if (IsFanfareTaskInactive())
            sEggHatchData->CB2_state++;
        break;
    case 7:
        if (IsFanfareTaskInactive())
            sEggHatchData->CB2_state++;
        break;
    case 8:
        GetMonNick(&gPlayerParty[sEggHatchData->eggPartyID], gStringVar1);
        StringExpandPlaceholders(gStringVar4, gText_NickHatchPrompt);
        EggHatchPrintMessage(sEggHatchData->windowId, gStringVar4, 0, 2, 1);
        sEggHatchData->CB2_state++;
        break;
    case 9:
        if (!IsTextPrinterActive(sEggHatchData->windowId))
        {
            sub_809882C(sEggHatchData->windowId, 0x140, 0xE0);
            CreateYesNoMenu(&sYesNoWinTemplate, 0x140, 0xE, 0);
            sEggHatchData->CB2_state++;
        }
        break;
    case 10:
        switch (ProcessMenuInputNoWrap_())
        {
        case 0:
            GetMonNick(&gPlayerParty[sEggHatchData->eggPartyID], gStringVar3);
            species = GetMonData(&gPlayerParty[sEggHatchData->eggPartyID], MON_DATA_SPECIES);
            gender = GetMonGender(&gPlayerParty[sEggHatchData->eggPartyID]);
            personality = GetMonData(&gPlayerParty[sEggHatchData->eggPartyID], MON_DATA_PERSONALITY, 0);
            DoNamingScreen(3, gStringVar3, species, gender, personality, EggHatchSetMonNickname);
            break;
        case 1:
        case -1:
            sEggHatchData->CB2_state++;
        }
        break;
    case 11:
        BeginNormalPaletteFade(-1, 0, 0, 0x10, 0);
        sEggHatchData->CB2_state++;
        break;
    case 12:
        if (!gPaletteFade.active)
        {
            FreeMonSpritesGfx();
            RemoveWindow(sEggHatchData->windowId);
            UnsetBgTilemapBuffer(0);
            UnsetBgTilemapBuffer(1);
            Free(sEggHatchData);
            SetMainCallback2(c2_exit_to_overworld_2_switch);
        }
        break;
    }

    RunTasks();
    RunTextPrinters();
    AnimateSprites();
    BuildOamBuffer();
    UpdatePaletteFade();
}

static void SpriteCB_Egg_0(struct Sprite* sprite)
{
    if (++sprite->data[0] > 20)
    {
        sprite->callback = SpriteCB_Egg_1;
        sprite->data[0] = 0;
    }
    else
    {
        sprite->data[1] = (sprite->data[1] + 20) & 0xFF;
        sprite->pos2.x = Sin(sprite->data[1], 1);
        if (sprite->data[0] == 15)
        {
            PlaySE(SE_BOWA);
            StartSpriteAnim(sprite, 1);
            CreateRandomEggShardSprite();
        }
    }
}

static void SpriteCB_Egg_1(struct Sprite* sprite)
{
    if (++sprite->data[2] > 30)
    {
        if (++sprite->data[0] > 20)
        {
            sprite->callback = SpriteCB_Egg_2;
            sprite->data[0] = 0;
            sprite->data[2] = 0;
        }
        else
        {
            sprite->data[1] = (sprite->data[1] + 20) & 0xFF;
            sprite->pos2.x = Sin(sprite->data[1], 2);
            if (sprite->data[0] == 15)
            {
                PlaySE(SE_BOWA);
                StartSpriteAnim(sprite, 2);
            }
        }
    }
}

static void SpriteCB_Egg_2(struct Sprite* sprite)
{
    if (++sprite->data[2] > 30)
    {
        if (++sprite->data[0] > 38)
        {
            u16 species;

            sprite->callback = SpriteCB_Egg_3;
            sprite->data[0] = 0;
            species = GetMonData(&gPlayerParty[sEggHatchData->eggPartyID], MON_DATA_SPECIES);
            gSprites[sEggHatchData->pokeSpriteID].pos2.x = 0;
            gSprites[sEggHatchData->pokeSpriteID].pos2.y = 0;
        }
        else
        {
            sprite->data[1] = (sprite->data[1] + 20) & 0xFF;
            sprite->pos2.x = Sin(sprite->data[1], 2);
            if (sprite->data[0] == 15)
            {
                PlaySE(SE_BOWA);
                StartSpriteAnim(sprite, 2);
                CreateRandomEggShardSprite();
                CreateRandomEggShardSprite();
            }
            if (sprite->data[0] == 30)
                PlaySE(SE_BOWA);
        }
    }
}

static void SpriteCB_Egg_3(struct Sprite* sprite)
{
    if (++sprite->data[0] > 50)
    {
        sprite->callback = SpriteCB_Egg_4;
        sprite->data[0] = 0;
    }
}

static void SpriteCB_Egg_4(struct Sprite* sprite)
{
    s16 i;
    if (sprite->data[0] == 0)
        BeginNormalPaletteFade(-1, -1, 0, 0x10, 0xFFFF);
    if (sprite->data[0] < 4u)
    {
        for (i = 0; i <= 3; i++)
            CreateRandomEggShardSprite();
    }
    sprite->data[0]++;
    if (!gPaletteFade.active)
    {
        PlaySE(SE_TAMAGO);
        sprite->invisible = 1;
        sprite->callback = SpriteCB_Egg_5;
        sprite->data[0] = 0;
    }
}

static void SpriteCB_Egg_5(struct Sprite* sprite)
{
    if (sprite->data[0] == 0)
    {
        gSprites[sEggHatchData->pokeSpriteID].invisible = 0;
        StartSpriteAffineAnim(&gSprites[sEggHatchData->pokeSpriteID], 1);
    }
    if (sprite->data[0] == 8)
        BeginNormalPaletteFade(-1, -1, 0x10, 0, 0xFFFF);
    if (sprite->data[0] <= 9)
        gSprites[sEggHatchData->pokeSpriteID].pos1.y -= 1;
    if (sprite->data[0] > 40)
        sprite->callback = SpriteCallbackDummy;
    sprite->data[0]++;
}

static void SpriteCB_EggShard(struct Sprite* sprite)
{
    sprite->data[4] += sprite->data[1];
    sprite->data[5] += sprite->data[2];

    sprite->pos2.x = sprite->data[4] / 256;
    sprite->pos2.y = sprite->data[5] / 256;

    sprite->data[2] += sprite->data[3];

    if (sprite->pos1.y + sprite->pos2.y > sprite->pos1.y + 20 && sprite->data[2] > 0)
        DestroySprite(sprite);
}

static void CreateRandomEggShardSprite(void)
{
    u16 spriteAnimIndex;

    s16 velocity1 = sEggShardVelocities[sEggHatchData->eggShardVelocityID][0];
    s16 velocity2 = sEggShardVelocities[sEggHatchData->eggShardVelocityID][1];
    sEggHatchData->eggShardVelocityID++;
    spriteAnimIndex = Random() % 4;
    CreateEggShardSprite(120, 60, velocity1, velocity2, 100, spriteAnimIndex);
}

static void CreateEggShardSprite(u8 x, u8 y, s16 data1, s16 data2, s16 data3, u8 spriteAnimIndex)
{
    u8 spriteID = CreateSprite(&sSpriteTemplate_EggShard, x, y, 4);
    gSprites[spriteID].data[1] = data1;
    gSprites[spriteID].data[2] = data2;
    gSprites[spriteID].data[3] = data3;
    StartSpriteAnim(&gSprites[spriteID], spriteAnimIndex);
}

static void EggHatchPrintMessage(u8 windowId, u8* string, u8 x, u8 y, u8 speed)
{
    FillWindowPixelBuffer(windowId, 0xFF);
    sEggHatchData->textColor.fgColor = 0;
    sEggHatchData->textColor.bgColor = 5;
    sEggHatchData->textColor.shadowColor = 6;
    AddTextPrinterParametrized2(windowId, 1, x, y, 0, 0, &sEggHatchData->textColor, speed, string);
}

u8 GetEggStepsToSubtract(void)
{
    u8 count, i;
    for (count = CalculatePlayerPartyCount(), i = 0; i < count; i++)
    {
        if (!GetMonData(&gPlayerParty[i], MON_DATA_SANITY_BIT3))
        {
            u8 ability = GetMonAbility(&gPlayerParty[i]);
            if (ability == ABILITY_MAGMA_ARMOR || ability == ABILITY_FLAME_BODY)
                return 2;
        }
    }
    return 1;
}

u16 sub_80722E0(void)
{
    u16 value = sub_80D22D0();
    value += CountPartyAliveNonEggMonsExcept(6);
    return value;
}<|MERGE_RESOLUTION|>--- conflicted
+++ resolved
@@ -58,10 +58,6 @@
 extern const u8 gText_NickHatchPrompt[];
 
 extern u8 sav1_map_get_name(void);
-<<<<<<< HEAD
-=======
-extern s8 ProcessMenuInputNoWrap_(void);
->>>>>>> 6d73bb4b
 extern void TVShowConvertInternationalString(u8* str1, u8* str2, u8);
 extern void sub_806A068(u16, u8);
 extern void fade_screen(u8, u8);
