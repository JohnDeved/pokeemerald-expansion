#include "global.h"
#include "battle.h"
#include "battle_controllers.h"
#include "battle_ai_script_commands.h"
#include "battle_anim.h"
#include "constants/battle_anim.h"
#include "battle_interface.h"
#include "main.h"
#include "malloc.h"
#include "graphics.h"
#include "random.h"
#include "util.h"
#include "pokemon.h"
#include "constants/moves.h"
#include "task.h"
#include "sprite.h"
#include "sound.h"
#include "party_menu.h"
#include "m4a.h"
#include "constants/species.h"
#include "decompress.h"
#include "data.h"
#include "palette.h"
#include "contest.h"
#include "constants/songs.h"
#include "constants/battle_config.h"
#include "constants/rgb.h"
#include "constants/battle_palace.h"

extern struct MusicPlayerInfo gMPlayInfo_SE1;
extern struct MusicPlayerInfo gMPlayInfo_SE2;
extern struct MusicPlayerInfo gMPlayInfo_BGM;

extern const u8 gBattlePalaceNatureToMoveTarget[];
extern const u8 * const gBattleAnims_General[];
extern const u8 * const gBattleAnims_Special[];
extern const struct CompressedSpriteSheet gSpriteSheet_EnemyShadow;
extern const struct SpriteTemplate gSpriteTemplate_EnemyShadow;

// this file's functions
static u8 GetBattlePalaceMoveGroup(u16 move);
static u16 GetBattlePalaceTarget(void);
static void sub_805D7EC(struct Sprite *sprite);
static bool8 ShouldAnimBeDoneRegardlessOfSubsitute(u8 animId);
static void Task_ClearBitWhenBattleTableAnimDone(u8 taskId);
static void Task_ClearBitWhenSpecialAnimDone(u8 taskId);
static void ClearSpritesBattlerHealthboxAnimData(void);

// const rom data
static const struct CompressedSpriteSheet sSpriteSheet_SinglesPlayerHealthbox =
{
    gHealthboxSinglesPlayerGfx, 0x1000, TAG_HEALTHBOX_PLAYER1_TILE
};

static const struct CompressedSpriteSheet sSpriteSheet_SinglesOpponentHealthbox =
{
    gHealthboxSinglesOpponentGfx, 0x1000, TAG_HEALTHBOX_OPPONENT1_TILE
};

static const struct CompressedSpriteSheet sSpriteSheets_DoublesPlayerHealthbox[2] =
{
    {gHealthboxDoublesPlayerGfx, 0x800, TAG_HEALTHBOX_PLAYER1_TILE},
    {gHealthboxDoublesPlayerGfx, 0x800, TAG_HEALTHBOX_PLAYER2_TILE}
};

static const struct CompressedSpriteSheet sSpriteSheets_DoublesOpponentHealthbox[2] =
{
    {gHealthboxDoublesOpponentGfx, 0x800, TAG_HEALTHBOX_OPPONENT1_TILE},
    {gHealthboxDoublesOpponentGfx, 0x800, TAG_HEALTHBOX_OPPONENT2_TILE}
};

static const struct CompressedSpriteSheet sSpriteSheet_SafariHealthbox =
{
    gHealthboxSafariGfx, 0x1000, TAG_HEALTHBOX_SAFARI_TILE
};

static const struct CompressedSpriteSheet sSpriteSheets_HealthBar[MAX_BATTLERS_COUNT] =
{
    {gBlankGfxCompressed, 0x0100, TAG_HEALTHBAR_PLAYER1_TILE},
    {gBlankGfxCompressed, 0x0120, TAG_HEALTHBAR_OPPONENT1_TILE},
    {gBlankGfxCompressed, 0x0100, TAG_HEALTHBAR_PLAYER2_TILE},
    {gBlankGfxCompressed, 0x0120, TAG_HEALTHBAR_OPPONENT2_TILE}
};

static const struct SpritePalette sSpritePalettes_HealthBoxHealthBar[2] =
{
    {gBattleInterface_BallStatusBarPal, TAG_HEALTHBOX_PAL},
    {gBattleInterface_BallDisplayPal, TAG_HEALTHBAR_PAL}
};

// code
void AllocateBattleSpritesData(void)
{
    gBattleSpritesDataPtr = AllocZeroed(sizeof(struct BattleSpriteData));
    gBattleSpritesDataPtr->battlerData = AllocZeroed(sizeof(struct BattleSpriteInfo) * MAX_BATTLERS_COUNT);
    gBattleSpritesDataPtr->healthBoxesData = AllocZeroed(sizeof(struct BattleHealthboxInfo) * MAX_BATTLERS_COUNT);
    gBattleSpritesDataPtr->animationData = AllocZeroed(sizeof(struct BattleAnimationInfo));
    gBattleSpritesDataPtr->battleBars = AllocZeroed(sizeof(struct BattleBarInfo) * MAX_BATTLERS_COUNT);
}

void FreeBattleSpritesData(void)
{
    if (gBattleSpritesDataPtr == NULL)
        return;

    FREE_AND_SET_NULL(gBattleSpritesDataPtr->battleBars);
    FREE_AND_SET_NULL(gBattleSpritesDataPtr->animationData);
    FREE_AND_SET_NULL(gBattleSpritesDataPtr->healthBoxesData);
    FREE_AND_SET_NULL(gBattleSpritesDataPtr->battlerData);
    FREE_AND_SET_NULL(gBattleSpritesDataPtr);
}

// Pokemon chooses move to use in Battle Palace rather than player
u16 ChooseMoveAndTargetInBattlePalace(void)
{
    s32 i, var1, var2;
    s32 chosenMoveId = -1;
    struct ChooseMoveStruct *moveInfo = (struct ChooseMoveStruct*)(&gBattleResources->bufferA[gActiveBattler][4]);
    u8 unusableMovesBits = CheckMoveLimitations(gActiveBattler, 0, 0xFF);
    s32 percent = Random() % 100;

    // Heavy variable re-use here makes this hard to read without defines
    // Possibly just optimization? might still match with additional vars
    #define maxGroupNum var1
    #define minGroupNum var2
    #define selectedGroup percent
    #define selectedMoves var2
    #define moveTarget var1
    #define validMoveFlags var1
    #define numValidMoveGroups var2
    #define validMoveGroup var2

    // If battler is < 50% HP and not asleep, use second set of move group likelihoods
    // otherwise use first set
    i = (gBattleStruct->palaceFlags & gBitTable[gActiveBattler]) ? 2 : 0;
    minGroupNum = i;

    maxGroupNum = i + 2; // + 2 because there are two percentages per set of likelihoods

    // Each nature has a different percent chance to select a move from one of 3 move groups
    // If percent is less than 1st check, use move from "Attack" group
    // If percent is less than 2nd check, use move from "Defense" group
    // Otherwise use move from "Support" group 
    for (; i < maxGroupNum; i++)
    {
        if (gBattlePalaceNatureToMoveGroupLikelihood[GetNatureFromPersonality(gBattleMons[gActiveBattler].personality)][i] > percent)
            break;
    }
    selectedGroup = i - minGroupNum;
    if (i == maxGroupNum)
        selectedGroup = PALACE_MOVE_GROUP_SUPPORT;

    // Flag moves that match selected group, to be passed to AI
    for (selectedMoves = 0, i = 0; i < MAX_MON_MOVES; i++)
    {
        if (moveInfo->moves[i] == MOVE_NONE)
            break;
        if (selectedGroup == GetBattlePalaceMoveGroup(moveInfo->moves[i]) && moveInfo->currentPp[i] != 0)
            selectedMoves |= gBitTable[i];
    }

    // Pass selected moves to AI, pick one
    if (selectedMoves != 0)
    {
        gBattleStruct->palaceFlags &= 0xF;
        gBattleStruct->palaceFlags |= (selectedMoves << 4);
        BattleAI_SetupAIData(selectedMoves);
        chosenMoveId = BattleAI_ChooseMoveOrAction();
    }

    // If no moves matched the selected group, pick a new move from groups the pokemon has
    // In this case the AI is not checked again, so the choice may be worse
    // If a move is chosen this way, there's a 50% chance that it will be unable to use it anyway
    if (chosenMoveId == -1)
    {
        if (unusableMovesBits != 0xF)
        {
            validMoveFlags = 0, numValidMoveGroups = 0;

            for (i = 0; i < MAX_MON_MOVES; i++)
            {
                // validMoveFlags is used here as a bitfield for which moves can be used for each move group type
                // first 4 bits are for attack (1 for each move), then 4 bits for defense, and 4 for support
                if (GetBattlePalaceMoveGroup(moveInfo->moves[i]) == PALACE_MOVE_GROUP_ATTACK && !(gBitTable[i] & unusableMovesBits))
                    validMoveFlags += (1 << 0);
                if (GetBattlePalaceMoveGroup(moveInfo->moves[i]) == PALACE_MOVE_GROUP_DEFENSE && !(gBitTable[i] & unusableMovesBits))
                    validMoveFlags += (1 << 4);
                if (GetBattlePalaceMoveGroup(moveInfo->moves[i]) == PALACE_MOVE_GROUP_SUPPORT && !(gBitTable[i] & unusableMovesBits))
                    validMoveFlags += (1 << 8);
            }

            // Count the move groups the pokemon has
            if ((validMoveFlags & 0xF) > 1)
                numValidMoveGroups++;
            if ((validMoveFlags & 0xF0) > 0x1F)
                numValidMoveGroups++;
            if ((validMoveFlags & 0xF0) > 0x1FF)
                numValidMoveGroups++;

            
            // If more than 1 possible move group, or no possible move groups
            // then choose move randomly
            if (numValidMoveGroups > 1 || numValidMoveGroups == 0)
            {
                do
                {
                    i = Random() % MAX_MON_MOVES;
                    if (!(gBitTable[i] & unusableMovesBits))
                        chosenMoveId = i;
                } while (chosenMoveId == -1);
            }
            // Otherwise randomly choose move of only available move group
            else
            {
                if ((validMoveFlags & 0xF) > 1)
                    validMoveGroup = PALACE_MOVE_GROUP_ATTACK;
                if ((validMoveFlags & 0xF0) > 0x1F)
                    validMoveGroup = PALACE_MOVE_GROUP_DEFENSE;
                if ((validMoveFlags & 0xF0) > 0x1FF)
                    validMoveGroup = PALACE_MOVE_GROUP_SUPPORT;

                do
                {
                    i = Random() % MAX_MON_MOVES;
                    if (!(gBitTable[i] & unusableMovesBits) && validMoveGroup == GetBattlePalaceMoveGroup(moveInfo->moves[i]))
                        chosenMoveId = i;
                } while (chosenMoveId == -1);
            }

            // If a move was selected (and in this case was not from the Nature-chosen group)
            // then there's a 50% chance it won't be used anyway
            if (Random() % 100 > 49)
            {
                gProtectStructs[gActiveBattler].palaceUnableToUseMove = TRUE;
                return 0;
            }
        }
        else
        {
            gProtectStructs[gActiveBattler].palaceUnableToUseMove = TRUE;
            return 0;
        }
    }

    if (moveInfo->moves[chosenMoveId] == MOVE_CURSE)
    {
<<<<<<< HEAD
        if (moveInfo->monType1 != TYPE_GHOST && moveInfo->monType2 != TYPE_GHOST && moveInfo->monType3 != TYPE_GHOST)
            var1 = MOVE_TARGET_USER;
=======
        if (moveInfo->monType1 != TYPE_GHOST && moveInfo->monType2 != TYPE_GHOST)
            moveTarget = MOVE_TARGET_USER;
>>>>>>> 79cc659d
        else
            moveTarget = MOVE_TARGET_SELECTED;
    }
    else
    {
        moveTarget = gBattleMoves[moveInfo->moves[chosenMoveId]].target;
    }

    if (moveTarget & MOVE_TARGET_USER)
        chosenMoveId |= (gActiveBattler << 8);
    else if (moveTarget == MOVE_TARGET_SELECTED)
        chosenMoveId |= GetBattlePalaceTarget();
    else
        chosenMoveId |= (GetBattlerAtPosition((GetBattlerPosition(gActiveBattler) & BIT_SIDE) ^ BIT_SIDE) << 8);

    return chosenMoveId;
}

#undef maxGroupNum
#undef minGroupNum
#undef selectedGroup
#undef selectedMoves
#undef moveTarget
#undef validMoveFlags
#undef numValidMoveGroups
#undef validMoveGroup

static u8 GetBattlePalaceMoveGroup(u16 move)
{
    switch (gBattleMoves[move].target)
    {
    case MOVE_TARGET_SELECTED:
    case MOVE_TARGET_USER_OR_SELECTED:
    case MOVE_TARGET_RANDOM:
    case MOVE_TARGET_BOTH:
    case MOVE_TARGET_FOES_AND_ALLY:
        if (gBattleMoves[move].power == 0)
            return PALACE_MOVE_GROUP_SUPPORT;
        else
            return PALACE_MOVE_GROUP_ATTACK;
        break;
    case MOVE_TARGET_DEPENDS:
    case MOVE_TARGET_OPPONENTS_FIELD:
        return PALACE_MOVE_GROUP_SUPPORT;
    case MOVE_TARGET_USER:
        return PALACE_MOVE_GROUP_DEFENSE;
    default:
        return PALACE_MOVE_GROUP_ATTACK;
    }
}

static u16 GetBattlePalaceTarget(void)
{
    if (gBattleTypeFlags & BATTLE_TYPE_DOUBLE)
    {
        u8 opposing1, opposing2;

        if (GetBattlerSide(gActiveBattler) == B_SIDE_PLAYER)
        {
            opposing1 = GetBattlerAtPosition(B_POSITION_OPPONENT_LEFT);
            opposing2 = GetBattlerAtPosition(B_POSITION_OPPONENT_RIGHT);
        }
        else
        {
            opposing1 = GetBattlerAtPosition(B_POSITION_PLAYER_LEFT);
            opposing2 = GetBattlerAtPosition(B_POSITION_PLAYER_RIGHT);
        }

        if (gBattleMons[opposing1].hp == gBattleMons[opposing2].hp)
            return (((gActiveBattler & BIT_SIDE) ^ BIT_SIDE) + (Random() & 2)) << 8;

        switch (gBattlePalaceNatureToMoveTarget[GetNatureFromPersonality(gBattleMons[gActiveBattler].personality)])
        {
        case PALACE_TARGET_STRONGER:
            if (gBattleMons[opposing1].hp > gBattleMons[opposing2].hp)
                return opposing1 << 8;
            else
                return opposing2 << 8;
        case PALACE_TARGET_WEAKER:
            if (gBattleMons[opposing1].hp < gBattleMons[opposing2].hp)
                return opposing1 << 8;
            else
                return opposing2 << 8;
        case PALACE_TARGET_RANDOM:
            return (((gActiveBattler & BIT_SIDE) ^ BIT_SIDE) + (Random() & 2)) << 8;
        }
    }

    return (gActiveBattler ^ BIT_SIDE) << 8;
}

void sub_805D714(struct Sprite *sprite)
{
    u8 spriteId = sprite->data[1];

    if (!gSprites[spriteId].affineAnimEnded)
        return;
    if (gSprites[spriteId].invisible)
        return;

    if (gSprites[spriteId].animPaused)
    {
        gSprites[spriteId].animPaused = 0;
    }
    else
    {
        if (gSprites[spriteId].animEnded)
            sprite->callback = SpriteCallbackDummy;
    }
}

void sub_805D770(struct Sprite *sprite, bool8 arg1)
{
    sprite->animPaused = 1;
    sprite->callback = SpriteCallbackDummy;

    if (!arg1)
        StartSpriteAffineAnim(sprite, 1);
    else
        StartSpriteAffineAnim(sprite, 1);

    AnimateSprite(sprite);
}

void sub_805D7AC(struct Sprite *sprite)
{
    if (!(gIntroSlideFlags & 1))
    {
        sprite->pos2.x += sprite->data[0];
        if (sprite->pos2.x == 0)
        {
            if (sprite->pos2.y != 0)
                sprite->callback = sub_805D7EC;
            else
                sprite->callback = SpriteCallbackDummy;
        }
    }
}

static void sub_805D7EC(struct Sprite *sprite)
{
    sprite->pos2.y -= 2;
    if (sprite->pos2.y == 0)
        sprite->callback = SpriteCallbackDummy;
}

void InitAndLaunchChosenStatusAnimation(bool8 isStatus2, u32 status)
{
    gBattleSpritesDataPtr->healthBoxesData[gActiveBattler].statusAnimActive = 1;
    if (!isStatus2)
    {
        if (status == STATUS1_FREEZE)
            LaunchStatusAnimation(gActiveBattler, B_ANIM_STATUS_FRZ);
        else if (status == STATUS1_POISON || status & STATUS1_TOXIC_POISON)
            LaunchStatusAnimation(gActiveBattler, B_ANIM_STATUS_PSN);
        else if (status == STATUS1_BURN)
            LaunchStatusAnimation(gActiveBattler, B_ANIM_STATUS_BRN);
        else if (status & STATUS1_SLEEP)
            LaunchStatusAnimation(gActiveBattler, B_ANIM_STATUS_SLP);
        else if (status == STATUS1_PARALYSIS)
            LaunchStatusAnimation(gActiveBattler, B_ANIM_STATUS_PRZ);
        else // no animation
            gBattleSpritesDataPtr->healthBoxesData[gActiveBattler].statusAnimActive = 0;
    }
    else
    {
        if (status & STATUS2_INFATUATION)
            LaunchStatusAnimation(gActiveBattler, B_ANIM_STATUS_INFATUATION);
        else if (status & STATUS2_CONFUSION)
            LaunchStatusAnimation(gActiveBattler, B_ANIM_STATUS_CONFUSION);
        else if (status & STATUS2_CURSED)
            LaunchStatusAnimation(gActiveBattler, B_ANIM_STATUS_CURSED);
        else if (status & STATUS2_NIGHTMARE)
            LaunchStatusAnimation(gActiveBattler, B_ANIM_STATUS_NIGHTMARE);
        else if (status & STATUS2_WRAPPED)
            LaunchStatusAnimation(gActiveBattler, B_ANIM_STATUS_WRAPPED); // this animation doesn't actually exist
        else // no animation
            gBattleSpritesDataPtr->healthBoxesData[gActiveBattler].statusAnimActive = 0;
    }
}

#define tBattlerId data[0]

bool8 TryHandleLaunchBattleTableAnimation(u8 activeBattler, u8 atkBattler, u8 defBattler, u8 tableId, u16 argument)
{
    u8 taskId;

    if (tableId == B_ANIM_CASTFORM_CHANGE && (argument & 0x80))
    {
        gBattleMonForms[activeBattler] = (argument & ~(0x80));
        return TRUE;
    }
    if (gBattleSpritesDataPtr->battlerData[activeBattler].behindSubstitute
        && !ShouldAnimBeDoneRegardlessOfSubsitute(tableId))
    {
        return TRUE;
    }
    if (gBattleSpritesDataPtr->battlerData[activeBattler].behindSubstitute
        && tableId == B_ANIM_SUBSTITUTE_FADE
        && gSprites[gBattlerSpriteIds[activeBattler]].invisible)
    {
        LoadBattleMonGfxAndAnimate(activeBattler, TRUE, gBattlerSpriteIds[activeBattler]);
        ClearBehindSubstituteBit(activeBattler);
        return TRUE;
    }

    if (tableId == B_ANIM_ILLUSION_OFF)
    {
        gBattleStruct->illusion[activeBattler].broken = 1;
        gBattleStruct->illusion[activeBattler].on = 0;
    }

    gBattleAnimAttacker = atkBattler;
    gBattleAnimTarget = defBattler;
    gBattleSpritesDataPtr->animationData->animArg = argument;
    LaunchBattleAnimation(gBattleAnims_General, tableId, FALSE);
    taskId = CreateTask(Task_ClearBitWhenBattleTableAnimDone, 10);
    gTasks[taskId].tBattlerId = activeBattler;
    gBattleSpritesDataPtr->healthBoxesData[gTasks[taskId].tBattlerId].animFromTableActive = 1;

    return FALSE;
}

static void Task_ClearBitWhenBattleTableAnimDone(u8 taskId)
{
    gAnimScriptCallback();
    if (!gAnimScriptActive)
    {
        gBattleSpritesDataPtr->healthBoxesData[gTasks[taskId].tBattlerId].animFromTableActive = 0;
        DestroyTask(taskId);
    }
}

#undef tBattlerId

static bool8 ShouldAnimBeDoneRegardlessOfSubsitute(u8 animId)
{
    switch (animId)
    {
    case B_ANIM_SUBSTITUTE_FADE:
    case B_ANIM_RAIN_CONTINUES:
    case B_ANIM_SUN_CONTINUES:
    case B_ANIM_SANDSTORM_CONTINUES:
    case B_ANIM_HAIL_CONTINUES:
    case B_ANIM_SNATCH_MOVE:
        return TRUE;
    default:
        return FALSE;
    }
}

#define tBattlerId data[0]

void InitAndLaunchSpecialAnimation(u8 activeBattler, u8 atkBattler, u8 defBattler, u8 tableId)
{
    u8 taskId;

    gBattleAnimAttacker = atkBattler;
    gBattleAnimTarget = defBattler;
    LaunchBattleAnimation(gBattleAnims_Special, tableId, FALSE);
    taskId = CreateTask(Task_ClearBitWhenSpecialAnimDone, 10);
    gTasks[taskId].tBattlerId = activeBattler;
    gBattleSpritesDataPtr->healthBoxesData[gTasks[taskId].tBattlerId].specialAnimActive = 1;
}

static void Task_ClearBitWhenSpecialAnimDone(u8 taskId)
{
    gAnimScriptCallback();
    if (!gAnimScriptActive)
    {
        gBattleSpritesDataPtr->healthBoxesData[gTasks[taskId].tBattlerId].specialAnimActive = 0;
        DestroyTask(taskId);
    }
}

#undef tBattlerId

// Great function to include newly added moves that don't have animation yet.
bool8 IsMoveWithoutAnimation(u16 moveId, u8 animationTurn)
{
    if (moveId >= (MOVES_COUNT - 1))
        return TRUE;
    else
        return FALSE;
}

bool8 mplay_80342A4(u8 battlerId)
{
    u8 zero = 0;

    if (IsSEPlaying())
    {
        gBattleSpritesDataPtr->healthBoxesData[battlerId].field_8++;
        if (gBattleSpritesDataPtr->healthBoxesData[gActiveBattler].field_8 < 30)
            return TRUE;

        m4aMPlayStop(&gMPlayInfo_SE1);
        m4aMPlayStop(&gMPlayInfo_SE2);
    }
    if (zero == 0)
    {
        gBattleSpritesDataPtr->healthBoxesData[battlerId].field_8 = 0;
        return FALSE;
    }

    return TRUE;
}

static void BattleLoadMonSpriteGfx(struct Pokemon *mon, u32 battlerId, bool32 opponent)
{
    u32 monsPersonality, currentPersonality, otId, species, paletteOffset, position;
    const void *lzPaletteData;
    struct Pokemon *illusionMon = GetIllusionMonPtr(battlerId);
    if (illusionMon != NULL)
        mon = illusionMon;

    monsPersonality = GetMonData(mon, MON_DATA_PERSONALITY);
    if (gBattleSpritesDataPtr->battlerData[battlerId].transformSpecies == SPECIES_NONE)
    {
        species = GetMonData(mon, MON_DATA_SPECIES);
        currentPersonality = monsPersonality;
    }
    else
    {
        species = gBattleSpritesDataPtr->battlerData[battlerId].transformSpecies;
        currentPersonality = gTransformedPersonalities[battlerId];
    }

    otId = GetMonData(mon, MON_DATA_OT_ID);
    position = GetBattlerPosition(battlerId);
    if (opponent)
    {
        HandleLoadSpecialPokePic_DontHandleDeoxys(&gMonFrontPicTable[species],
                                              gMonSpritesGfxPtr->sprites[position],
                                              species, currentPersonality);
    }
    else
    {
        if (sub_80688F8(1, battlerId) == 1 || gBattleSpritesDataPtr->battlerData[battlerId].transformSpecies != SPECIES_NONE)
        {
            HandleLoadSpecialPokePic_DontHandleDeoxys(&gMonBackPicTable[species],
                                                      gMonSpritesGfxPtr->sprites[position],
                                                      species, currentPersonality);
        }
        else
        {
            HandleLoadSpecialPokePic(&gMonBackPicTable[species],
                                    gMonSpritesGfxPtr->sprites[position],
                                    species, currentPersonality);
        }
    }

    paletteOffset = 0x100 + battlerId * 16;

    if (gBattleSpritesDataPtr->battlerData[battlerId].transformSpecies == SPECIES_NONE)
        lzPaletteData = GetMonFrontSpritePal(mon);
    else
        lzPaletteData = GetMonSpritePalFromSpeciesAndPersonality(species, otId, monsPersonality);

    LZDecompressWram(lzPaletteData, gDecompressionBuffer);
    LoadPalette(gDecompressionBuffer, paletteOffset, 0x20);
    LoadPalette(gDecompressionBuffer, 0x80 + battlerId * 16, 0x20);

    if (species == SPECIES_CASTFORM || species == SPECIES_CHERRIM)
    {
        paletteOffset = 0x100 + battlerId * 16;
        LZDecompressWram(lzPaletteData, gBattleStruct->castformPalette[0]);
        LoadPalette(gBattleStruct->castformPalette[gBattleMonForms[battlerId]], paletteOffset, 0x20);
    }

    // transform's pink color
    if (gBattleSpritesDataPtr->battlerData[battlerId].transformSpecies != SPECIES_NONE)
    {
        BlendPalette(paletteOffset, 16, 6, RGB_WHITE);
        CpuCopy32(gPlttBufferFaded + paletteOffset, gPlttBufferUnfaded + paletteOffset, 32);
    }
}

void BattleLoadOpponentMonSpriteGfx(struct Pokemon *mon, u8 battlerId)
{
    BattleLoadMonSpriteGfx(mon, battlerId, TRUE);
}

void BattleLoadPlayerMonSpriteGfx(struct Pokemon *mon, u8 battlerId)
{
    BattleLoadMonSpriteGfx(mon, battlerId, FALSE);
}

void nullsub_24(u16 species)
{
}

void DecompressTrainerFrontPic(u16 frontPicId, u8 battlerId)
{
    u8 position = GetBattlerPosition(battlerId);
    DecompressPicFromTable_2(&gTrainerFrontPicTable[frontPicId],
                             gMonSpritesGfxPtr->sprites[position],
                             SPECIES_NONE);
    LoadCompressedSpritePalette(&gTrainerFrontPicPaletteTable[frontPicId]);
}

void DecompressTrainerBackPic(u16 backPicId, u8 battlerId)
{
    u8 position = GetBattlerPosition(battlerId);
    DecompressPicFromTable_2(&gTrainerBackPicTable[backPicId],
                             gMonSpritesGfxPtr->sprites[position],
                             SPECIES_NONE);
    LoadCompressedPalette(gTrainerBackPicPaletteTable[backPicId].data,
                          0x100 + 16 * battlerId, 0x20);
}

void nullsub_25(u8 arg0)
{
}

void FreeTrainerFrontPicPalette(u16 frontPicId)
{
    FreeSpritePaletteByTag(gTrainerFrontPicPaletteTable[frontPicId].tag);
}

// Unused.
void BattleLoadAllHealthBoxesGfxAtOnce(void)
{
    u8 numberOfBattlers = 0;
    u8 i;

    LoadSpritePalette(&sSpritePalettes_HealthBoxHealthBar[0]);
    LoadSpritePalette(&sSpritePalettes_HealthBoxHealthBar[1]);
    if (!IsDoubleBattle())
    {
        LoadCompressedSpriteSheet(&sSpriteSheet_SinglesPlayerHealthbox);
        LoadCompressedSpriteSheet(&sSpriteSheet_SinglesOpponentHealthbox);
        numberOfBattlers = 2;
    }
    else
    {
        LoadCompressedSpriteSheet(&sSpriteSheets_DoublesPlayerHealthbox[0]);
        LoadCompressedSpriteSheet(&sSpriteSheets_DoublesPlayerHealthbox[1]);
        LoadCompressedSpriteSheet(&sSpriteSheets_DoublesOpponentHealthbox[0]);
        LoadCompressedSpriteSheet(&sSpriteSheets_DoublesOpponentHealthbox[1]);
        numberOfBattlers = MAX_BATTLERS_COUNT;
    }
    for (i = 0; i < numberOfBattlers; i++)
        LoadCompressedSpriteSheet(&sSpriteSheets_HealthBar[gBattlerPositions[i]]);
}

bool8 BattleLoadAllHealthBoxesGfx(u8 state)
{
    bool8 retVal = FALSE;

    if (state != 0)
    {
        if (state == 1)
        {
            LoadSpritePalette(&sSpritePalettes_HealthBoxHealthBar[0]);
            LoadSpritePalette(&sSpritePalettes_HealthBoxHealthBar[1]);
        }
        else if (!IsDoubleBattle())
        {
            if (state == 2)
            {
                if (gBattleTypeFlags & BATTLE_TYPE_SAFARI)
                    LoadCompressedSpriteSheet(&sSpriteSheet_SafariHealthbox);
                else
                    LoadCompressedSpriteSheet(&sSpriteSheet_SinglesPlayerHealthbox);
            }
            else if (state == 3)
                LoadCompressedSpriteSheet(&sSpriteSheet_SinglesOpponentHealthbox);
            else if (state == 4)
                LoadCompressedSpriteSheet(&sSpriteSheets_HealthBar[gBattlerPositions[0]]);
            else if (state == 5)
                LoadCompressedSpriteSheet(&sSpriteSheets_HealthBar[gBattlerPositions[1]]);
            else
                retVal = TRUE;
        }
        else
        {
            if (state == 2)
                LoadCompressedSpriteSheet(&sSpriteSheets_DoublesPlayerHealthbox[0]);
            else if (state == 3)
                LoadCompressedSpriteSheet(&sSpriteSheets_DoublesPlayerHealthbox[1]);
            else if (state == 4)
                LoadCompressedSpriteSheet(&sSpriteSheets_DoublesOpponentHealthbox[0]);
            else if (state == 5)
                LoadCompressedSpriteSheet(&sSpriteSheets_DoublesOpponentHealthbox[1]);
            else if (state == 6)
                LoadCompressedSpriteSheet(&sSpriteSheets_HealthBar[gBattlerPositions[0]]);
            else if (state == 7)
                LoadCompressedSpriteSheet(&sSpriteSheets_HealthBar[gBattlerPositions[1]]);
            else if (state == 8)
                LoadCompressedSpriteSheet(&sSpriteSheets_HealthBar[gBattlerPositions[2]]);
            else if (state == 9)
                LoadCompressedSpriteSheet(&sSpriteSheets_HealthBar[gBattlerPositions[3]]);
            else
                retVal = TRUE;
        }
    }

    return retVal;
}

void LoadBattleBarGfx(u8 arg0)
{
    LZDecompressWram(gUnknown_08C093F0, gMonSpritesGfxPtr->barFontGfx);
}

bool8 BattleInitAllSprites(u8 *state1, u8 *battlerId)
{
    bool8 retVal = FALSE;

    switch (*state1)
    {
    case 0:
        ClearSpritesBattlerHealthboxAnimData();
        (*state1)++;
        break;
    case 1:
        if (!BattleLoadAllHealthBoxesGfx(*battlerId))
        {
            (*battlerId)++;
        }
        else
        {
            *battlerId = 0;
            (*state1)++;
        }
        break;
    case 2:
        (*state1)++;
        break;
    case 3:
        if ((gBattleTypeFlags & BATTLE_TYPE_SAFARI) && *battlerId == 0)
            gHealthboxSpriteIds[*battlerId] = CreateSafariPlayerHealthboxSprites();
        else
            gHealthboxSpriteIds[*battlerId] = CreateBattlerHealthboxSprites(*battlerId);

        (*battlerId)++;
        if (*battlerId == gBattlersCount)
        {
            *battlerId = 0;
            (*state1)++;
        }
        break;
    case 4:
        InitBattlerHealthboxCoords(*battlerId);
        if (gBattlerPositions[*battlerId] <= B_POSITION_OPPONENT_LEFT)
            DummyBattleInterfaceFunc(gHealthboxSpriteIds[*battlerId], FALSE);
        else
            DummyBattleInterfaceFunc(gHealthboxSpriteIds[*battlerId], TRUE);

        (*battlerId)++;
        if (*battlerId == gBattlersCount)
        {
            *battlerId = 0;
            (*state1)++;
        }
        break;
    case 5:
        if (GetBattlerSide(*battlerId) == B_SIDE_PLAYER)
        {
            if (!(gBattleTypeFlags & BATTLE_TYPE_SAFARI))
                UpdateHealthboxAttribute(gHealthboxSpriteIds[*battlerId], &gPlayerParty[gBattlerPartyIndexes[*battlerId]], HEALTHBOX_ALL);
        }
        else
        {
            UpdateHealthboxAttribute(gHealthboxSpriteIds[*battlerId], &gEnemyParty[gBattlerPartyIndexes[*battlerId]], HEALTHBOX_ALL);
        }
        SetHealthboxSpriteInvisible(gHealthboxSpriteIds[*battlerId]);
        (*battlerId)++;
        if (*battlerId == gBattlersCount)
        {
            *battlerId = 0;
            (*state1)++;
        }
        break;
    case 6:
        LoadAndCreateEnemyShadowSprites();
        BufferBattlePartyCurrentOrder();
        retVal = TRUE;
        break;
    }

    return retVal;
}

void ClearSpritesHealthboxAnimData(void)
{
    memset(gBattleSpritesDataPtr->healthBoxesData, 0, sizeof(struct BattleHealthboxInfo) * MAX_BATTLERS_COUNT);
    memset(gBattleSpritesDataPtr->animationData, 0, sizeof(struct BattleAnimationInfo));
}

static void ClearSpritesBattlerHealthboxAnimData(void)
{
    ClearSpritesHealthboxAnimData();
    memset(gBattleSpritesDataPtr->battlerData, 0, sizeof(struct BattleSpriteInfo) * MAX_BATTLERS_COUNT);
}

void CopyAllBattleSpritesInvisibilities(void)
{
    s32 i;

    for (i = 0; i < gBattlersCount; i++)
        gBattleSpritesDataPtr->battlerData[i].invisible = gSprites[gBattlerSpriteIds[i]].invisible;
}

void CopyBattleSpriteInvisibility(u8 battlerId)
{
    gBattleSpritesDataPtr->battlerData[battlerId].invisible = gSprites[gBattlerSpriteIds[battlerId]].invisible;
}

void HandleSpeciesGfxDataChange(u8 battlerAtk, u8 battlerDef, bool8 notTransform, bool32 megaEvo)
{
    u32 personalityValue, otId, position, paletteOffset, targetSpecies;
    const void *lzPaletteData, *src;
    void *dst;

    if (IsContest())
    {
        position = 0;
        targetSpecies = gContestResources->field_18->unk2;
        personalityValue = gContestResources->field_18->unk8;
        otId = gContestResources->field_18->unkC;

        HandleLoadSpecialPokePic_DontHandleDeoxys(&gMonBackPicTable[targetSpecies],
                                                  gMonSpritesGfxPtr->sprites[0],
                                                  targetSpecies,
                                                  gContestResources->field_18->unk10);
    }
    else
    {
        position = GetBattlerPosition(battlerAtk);

        if (GetBattlerSide(battlerDef) == B_SIDE_OPPONENT)
            targetSpecies = GetMonData(&gEnemyParty[gBattlerPartyIndexes[battlerDef]], MON_DATA_SPECIES);
        else
            targetSpecies = GetMonData(&gPlayerParty[gBattlerPartyIndexes[battlerDef]], MON_DATA_SPECIES);

        if (GetBattlerSide(battlerAtk) == B_SIDE_PLAYER)
        {
            personalityValue = GetMonData(&gPlayerParty[gBattlerPartyIndexes[battlerAtk]], MON_DATA_PERSONALITY);
            otId = GetMonData(&gPlayerParty[gBattlerPartyIndexes[battlerAtk]], MON_DATA_OT_ID);

            HandleLoadSpecialPokePic_DontHandleDeoxys(&gMonBackPicTable[targetSpecies],
                                                      gMonSpritesGfxPtr->sprites[position],
                                                      targetSpecies,
                                                      gTransformedPersonalities[battlerAtk]);
        }
        else
        {
            personalityValue = GetMonData(&gEnemyParty[gBattlerPartyIndexes[battlerAtk]], MON_DATA_PERSONALITY);
            otId = GetMonData(&gEnemyParty[gBattlerPartyIndexes[battlerAtk]], MON_DATA_OT_ID);

            HandleLoadSpecialPokePic_DontHandleDeoxys(&gMonFrontPicTable[targetSpecies],
                                                      gMonSpritesGfxPtr->sprites[position],
                                                      targetSpecies,
                                                      gTransformedPersonalities[battlerAtk]);
        }
    }

    if (notTransform)
    {
        StartSpriteAnim(&gSprites[gBattlerSpriteIds[battlerAtk]], gBattleSpritesDataPtr->animationData->animArg);
        paletteOffset = 0x100 + battlerAtk * 16;
        LoadPalette(gBattleStruct->castformPalette[gBattleSpritesDataPtr->animationData->animArg], paletteOffset, 32);
        gBattleMonForms[battlerAtk] = gBattleSpritesDataPtr->animationData->animArg;
        if (gBattleSpritesDataPtr->battlerData[battlerAtk].transformSpecies != SPECIES_NONE)
        {
            BlendPalette(paletteOffset, 16, 6, RGB_WHITE);
            CpuCopy32(gPlttBufferFaded + paletteOffset, gPlttBufferUnfaded + paletteOffset, 32);
        }
        gSprites[gBattlerSpriteIds[battlerAtk]].pos1.y = GetBattlerSpriteDefault_Y(battlerAtk);
    }
    else
    {
        src = gMonSpritesGfxPtr->sprites[position];
        dst = (void *)(VRAM + 0x10000 + gSprites[gBattlerSpriteIds[battlerAtk]].oam.tileNum * 32);
        DmaCopy32(3, src, dst, 0x800);
        paletteOffset = 0x100 + battlerAtk * 16;
        lzPaletteData = GetMonSpritePalFromSpeciesAndPersonality(targetSpecies, otId, personalityValue);
        LZDecompressWram(lzPaletteData, gDecompressionBuffer);
        LoadPalette(gDecompressionBuffer, paletteOffset, 32);

        if (targetSpecies == SPECIES_CASTFORM || targetSpecies == SPECIES_CHERRIM)
        {
            gSprites[gBattlerSpriteIds[battlerAtk]].anims = gMonFrontAnimsPtrTable[targetSpecies];
            LZDecompressWram(lzPaletteData, gBattleStruct->castformPalette[0]);
            LoadPalette(gBattleStruct->castformPalette[0] + gBattleMonForms[battlerDef] * 16, paletteOffset, 32);
        }

        if (!megaEvo)
        {
            BlendPalette(paletteOffset, 16, 6, RGB_WHITE);
            CpuCopy32(gPlttBufferFaded + paletteOffset, gPlttBufferUnfaded + paletteOffset, 32);
        }

        if (!IsContest() && !megaEvo)
        {
            gBattleSpritesDataPtr->battlerData[battlerAtk].transformSpecies = targetSpecies;
            gBattleMonForms[battlerAtk] = gBattleMonForms[battlerDef];
        }

        gSprites[gBattlerSpriteIds[battlerAtk]].pos1.y = GetBattlerSpriteDefault_Y(battlerAtk);
        StartSpriteAnim(&gSprites[gBattlerSpriteIds[battlerAtk]], gBattleMonForms[battlerAtk]);
    }
}

void BattleLoadSubstituteOrMonSpriteGfx(u8 battlerId, bool8 loadMonSprite)
{
    s32 i, position, palOffset;

    if (!loadMonSprite)
    {
        if (IsContest())
            position = 0;
        else
            position = GetBattlerPosition(battlerId);

        if (IsContest())
            LZDecompressVram(gSubstituteDollTilemap, gMonSpritesGfxPtr->sprites[position]);
        else if (GetBattlerSide(battlerId) != B_SIDE_PLAYER)
            LZDecompressVram(gSubstituteDollGfx, gMonSpritesGfxPtr->sprites[position]);
        else
            LZDecompressVram(gSubstituteDollTilemap, gMonSpritesGfxPtr->sprites[position]);

        for (i = 1; i < 4; i++)
        {
            u8 (*ptr)[4][0x800] = gMonSpritesGfxPtr->sprites[position];
            ptr++;ptr--; // Needed to match.

            DmaCopy32Defvars(3, (*ptr)[0], (*ptr)[i], 0x800);
        }

        palOffset = (battlerId * 16) + 0x100;
        LoadCompressedPalette(gSubstituteDollPal, palOffset, 32);
    }
    else
    {
        if (!IsContest())
        {
            if (GetBattlerSide(battlerId) != B_SIDE_PLAYER)
                BattleLoadOpponentMonSpriteGfx(&gEnemyParty[gBattlerPartyIndexes[battlerId]], battlerId);
            else
                BattleLoadPlayerMonSpriteGfx(&gPlayerParty[gBattlerPartyIndexes[battlerId]], battlerId);
        }
    }
}

void LoadBattleMonGfxAndAnimate(u8 battlerId, bool8 loadMonSprite, u8 spriteId)
{
    BattleLoadSubstituteOrMonSpriteGfx(battlerId, loadMonSprite);
    StartSpriteAnim(&gSprites[spriteId], gBattleMonForms[battlerId]);

    if (!loadMonSprite)
        gSprites[spriteId].pos1.y = GetSubstituteSpriteDefault_Y(battlerId);
    else
        gSprites[spriteId].pos1.y = GetBattlerSpriteDefault_Y(battlerId);
}

void TrySetBehindSubstituteSpriteBit(u8 battlerId, u16 move)
{
    if (move == MOVE_SUBSTITUTE)
        gBattleSpritesDataPtr->battlerData[battlerId].behindSubstitute = 1;
}

void ClearBehindSubstituteBit(u8 battlerId)
{
    gBattleSpritesDataPtr->battlerData[battlerId].behindSubstitute = 0;
}

void HandleLowHpMusicChange(struct Pokemon *mon, u8 battlerId)
{
    u16 hp = GetMonData(mon, MON_DATA_HP);
    u16 maxHP = GetMonData(mon, MON_DATA_MAX_HP);

    if (GetHPBarLevel(hp, maxHP) == HP_BAR_RED)
    {
        if (!gBattleSpritesDataPtr->battlerData[battlerId].lowHpSong)
        {
            if (!gBattleSpritesDataPtr->battlerData[battlerId ^ BIT_FLANK].lowHpSong)
                PlaySE(SE_HINSI);
            gBattleSpritesDataPtr->battlerData[battlerId].lowHpSong = 1;
        }
    }
    else
    {
        gBattleSpritesDataPtr->battlerData[battlerId].lowHpSong = 0;
        if (!IsDoubleBattle())
        {
            m4aSongNumStop(SE_HINSI);
            return;
        }
        if (IsDoubleBattle() && !gBattleSpritesDataPtr->battlerData[battlerId ^ BIT_FLANK].lowHpSong)
        {
            m4aSongNumStop(SE_HINSI);
            return;
        }
    }
}

void BattleStopLowHpSound(void)
{
    u8 playerBattler = GetBattlerAtPosition(B_POSITION_PLAYER_LEFT);

    gBattleSpritesDataPtr->battlerData[playerBattler].lowHpSong = 0;
    if (IsDoubleBattle())
        gBattleSpritesDataPtr->battlerData[playerBattler ^ BIT_FLANK].lowHpSong = 0;

    m4aSongNumStop(SE_HINSI);
}

u8 GetMonHPBarLevel(struct Pokemon *mon)
{
    u16 hp = GetMonData(mon, MON_DATA_HP);
    u16 maxHP = GetMonData(mon, MON_DATA_MAX_HP);

    return GetHPBarLevel(hp, maxHP);
}

void HandleBattleLowHpMusicChange(void)
{
    if (gMain.inBattle)
    {
        u8 playerBattler1 = GetBattlerAtPosition(B_POSITION_PLAYER_LEFT);
        u8 playerBattler2 = GetBattlerAtPosition(B_POSITION_PLAYER_RIGHT);
        u8 battler1PartyId = GetPartyIdFromBattlePartyId(gBattlerPartyIndexes[playerBattler1]);
        u8 battler2PartyId = GetPartyIdFromBattlePartyId(gBattlerPartyIndexes[playerBattler2]);

        if (GetMonData(&gPlayerParty[battler1PartyId], MON_DATA_HP) != 0)
            HandleLowHpMusicChange(&gPlayerParty[battler1PartyId], playerBattler1);
        if (IsDoubleBattle() && GetMonData(&gPlayerParty[battler2PartyId], MON_DATA_HP) != 0)
            HandleLowHpMusicChange(&gPlayerParty[battler2PartyId], playerBattler2);
    }
}

void sub_805EB9C(u8 affineMode)
{
    s32 i;

    for (i = 0; i < gBattlersCount; i++)
    {
        if (IsBattlerSpritePresent(i))
        {
            gSprites[gBattlerSpriteIds[i]].oam.affineMode = affineMode;
            if (affineMode == ST_OAM_AFFINE_OFF)
            {
                gBattleSpritesDataPtr->healthBoxesData[i].matrixNum = gSprites[gBattlerSpriteIds[i]].oam.matrixNum;
                gSprites[gBattlerSpriteIds[i]].oam.matrixNum = 0;
            }
            else
            {
                gSprites[gBattlerSpriteIds[i]].oam.matrixNum = gBattleSpritesDataPtr->healthBoxesData[i].matrixNum;
            }
        }
    }
}

#define tBattlerId data[0]

void LoadAndCreateEnemyShadowSprites(void)
{
    u8 battlerId;

    LoadCompressedSpriteSheet(&gSpriteSheet_EnemyShadow);

    battlerId = GetBattlerAtPosition(B_POSITION_OPPONENT_LEFT);
    gBattleSpritesDataPtr->healthBoxesData[battlerId].shadowSpriteId = CreateSprite(&gSpriteTemplate_EnemyShadow, GetBattlerSpriteCoord(battlerId, 0), GetBattlerSpriteCoord(battlerId, 1) + 29, 0xC8);
    gSprites[gBattleSpritesDataPtr->healthBoxesData[battlerId].shadowSpriteId].data[0] = battlerId;

    if (IsDoubleBattle())
    {
        battlerId = GetBattlerAtPosition(B_POSITION_OPPONENT_RIGHT);
        gBattleSpritesDataPtr->healthBoxesData[battlerId].shadowSpriteId = CreateSprite(&gSpriteTemplate_EnemyShadow, GetBattlerSpriteCoord(battlerId, 0), GetBattlerSpriteCoord(battlerId, 1) + 29, 0xC8);
        gSprites[gBattleSpritesDataPtr->healthBoxesData[battlerId].shadowSpriteId].data[0] = battlerId;
    }
}

void SpriteCB_EnemyShadow(struct Sprite *shadowSprite)
{
    bool8 invisible = FALSE;
    u8 battlerId = shadowSprite->tBattlerId;
    struct Sprite *battlerSprite = &gSprites[gBattlerSpriteIds[battlerId]];

    if (!battlerSprite->inUse || !IsBattlerSpritePresent(battlerId))
    {
        shadowSprite->callback = SpriteCB_SetInvisible;
        return;
    }
    if (gAnimScriptActive || battlerSprite->invisible)
        invisible = TRUE;
    else if (gBattleSpritesDataPtr->battlerData[battlerId].transformSpecies != SPECIES_NONE
             && gEnemyMonElevation[gBattleSpritesDataPtr->battlerData[battlerId].transformSpecies] == 0)
        invisible = TRUE;

    if (gBattleSpritesDataPtr->battlerData[battlerId].behindSubstitute)
        invisible = TRUE;

    shadowSprite->pos1.x = battlerSprite->pos1.x;
    shadowSprite->pos2.x = battlerSprite->pos2.x;
    shadowSprite->invisible = invisible;
}

#undef tBattlerId

void SpriteCB_SetInvisible(struct Sprite *sprite)
{
    sprite->invisible = TRUE;
}

void SetBattlerShadowSpriteCallback(u8 battlerId, u16 species)
{
    // The player's shadow is never seen.
    if (GetBattlerSide(battlerId) == B_SIDE_PLAYER)
        return;

    if (gBattleSpritesDataPtr->battlerData[battlerId].transformSpecies != SPECIES_NONE)
        species = gBattleSpritesDataPtr->battlerData[battlerId].transformSpecies;

    if (gEnemyMonElevation[species] != 0)
        gSprites[gBattleSpritesDataPtr->healthBoxesData[battlerId].shadowSpriteId].callback = SpriteCB_EnemyShadow;
    else
        gSprites[gBattleSpritesDataPtr->healthBoxesData[battlerId].shadowSpriteId].callback = SpriteCB_SetInvisible;
}

void HideBattlerShadowSprite(u8 battlerId)
{
    gSprites[gBattleSpritesDataPtr->healthBoxesData[battlerId].shadowSpriteId].callback = SpriteCB_SetInvisible;
}

void sub_805EF14(void)
{
    u16 *vramPtr = (u16*)(VRAM + 0x240);
    s32 i;
    s32 j;

    for (i = 0; i < 9; i++)
    {
        for (j = 0; j < 16; j++)
        {
            if (!(*vramPtr & 0xF000))
                *vramPtr |= 0xF000;
            if (!(*vramPtr & 0x0F00))
                *vramPtr |= 0x0F00;
            if (!(*vramPtr & 0x00F0))
                *vramPtr |= 0x00F0;
            if (!(*vramPtr & 0x000F))
                *vramPtr |= 0x000F;
            vramPtr++;
        }
    }
}

void ClearTemporarySpeciesSpriteData(u8 battlerId, bool8 dontClearSubstitute)
{
    gBattleSpritesDataPtr->battlerData[battlerId].transformSpecies = SPECIES_NONE;
    gBattleMonForms[battlerId] = 0;
    if (!dontClearSubstitute)
        ClearBehindSubstituteBit(battlerId);
}

void AllocateMonSpritesGfx(void)
{
    u8 i = 0, j;

    gMonSpritesGfxPtr = NULL;
    gMonSpritesGfxPtr = AllocZeroed(sizeof(*gMonSpritesGfxPtr));
    gMonSpritesGfxPtr->firstDecompressed = AllocZeroed(0x8000);

    for (i = 0; i < MAX_BATTLERS_COUNT; i++)
    {
        gMonSpritesGfxPtr->sprites[i] = gMonSpritesGfxPtr->firstDecompressed + (i * 0x2000);
        *(gMonSpritesGfxPtr->templates + i) = gUnknown_08329D98[i];

        for (j = 0; j < 4; j++)
        {
            gMonSpritesGfxPtr->field_74[i][j].data = gMonSpritesGfxPtr->sprites[i] + (j * 0x800);
            gMonSpritesGfxPtr->field_74[i][j].size = 0x800;
        }

        gMonSpritesGfxPtr->templates[i].images = gMonSpritesGfxPtr->field_74[i];
    }

    gMonSpritesGfxPtr->barFontGfx = AllocZeroed(0x1000);
}

void FreeMonSpritesGfx(void)
{
    if (gMonSpritesGfxPtr == NULL)
        return;

    if (gMonSpritesGfxPtr->buffer != NULL)
        FREE_AND_SET_NULL(gMonSpritesGfxPtr->buffer);
    if (gMonSpritesGfxPtr->field_178 != NULL)
        FREE_AND_SET_NULL(gMonSpritesGfxPtr->field_178);

    FREE_AND_SET_NULL(gMonSpritesGfxPtr->barFontGfx);
    FREE_AND_SET_NULL(gMonSpritesGfxPtr->firstDecompressed);
    gMonSpritesGfxPtr->sprites[0] = NULL;
    gMonSpritesGfxPtr->sprites[1] = NULL;
    gMonSpritesGfxPtr->sprites[2] = NULL;
    gMonSpritesGfxPtr->sprites[3] = NULL;
    FREE_AND_SET_NULL(gMonSpritesGfxPtr);
}

bool32 ShouldPlayNormalMonCry(struct Pokemon *mon)
{
    s16 hp, maxHP;
    s32 barLevel;

    if (GetMonData(mon, MON_DATA_STATUS) & (STATUS1_ANY | STATUS1_TOXIC_COUNTER))
        return FALSE;

    hp = GetMonData(mon, MON_DATA_HP);
    maxHP = GetMonData(mon, MON_DATA_MAX_HP);

    barLevel = GetHPBarLevel(hp, maxHP);
    if (barLevel <= HP_BAR_YELLOW)
        return FALSE;

    return TRUE;
}<|MERGE_RESOLUTION|>--- conflicted
+++ resolved
@@ -140,7 +140,7 @@
     // Each nature has a different percent chance to select a move from one of 3 move groups
     // If percent is less than 1st check, use move from "Attack" group
     // If percent is less than 2nd check, use move from "Defense" group
-    // Otherwise use move from "Support" group 
+    // Otherwise use move from "Support" group
     for (; i < maxGroupNum; i++)
     {
         if (gBattlePalaceNatureToMoveGroupLikelihood[GetNatureFromPersonality(gBattleMons[gActiveBattler].personality)][i] > percent)
@@ -197,7 +197,7 @@
             if ((validMoveFlags & 0xF0) > 0x1FF)
                 numValidMoveGroups++;
 
-            
+
             // If more than 1 possible move group, or no possible move groups
             // then choose move randomly
             if (numValidMoveGroups > 1 || numValidMoveGroups == 0)
@@ -244,13 +244,8 @@
 
     if (moveInfo->moves[chosenMoveId] == MOVE_CURSE)
     {
-<<<<<<< HEAD
         if (moveInfo->monType1 != TYPE_GHOST && moveInfo->monType2 != TYPE_GHOST && moveInfo->monType3 != TYPE_GHOST)
-            var1 = MOVE_TARGET_USER;
-=======
-        if (moveInfo->monType1 != TYPE_GHOST && moveInfo->monType2 != TYPE_GHOST)
             moveTarget = MOVE_TARGET_USER;
->>>>>>> 79cc659d
         else
             moveTarget = MOVE_TARGET_SELECTED;
     }
