--- conflicted
+++ resolved
@@ -558,63 +558,8 @@
     if (illusionMon != NULL)
         mon = illusionMon;
 
-<<<<<<< HEAD
     if (GetMonData(mon, MON_DATA_IS_EGG)) // Don't load GFX of egg pokemon.
         return;
-=======
-    monsPersonality = GetMonData(mon, MON_DATA_PERSONALITY);
-
-    if (gBattleSpritesDataPtr->battlerData[battlerId].transformSpecies == SPECIES_NONE)
-    {
-        species = GetMonData(mon, MON_DATA_SPECIES);
-        currentPersonality = monsPersonality;
-    }
-    else
-    {
-        species = gBattleSpritesDataPtr->battlerData[battlerId].transformSpecies;
-        currentPersonality = gTransformedPersonalities[battlerId];
-    }
-
-    otId = GetMonData(mon, MON_DATA_OT_ID);
-    position = GetBattlerPosition(battlerId);
-    HandleLoadSpecialPokePic_DontHandleDeoxys(&gMonFrontPicTable[species],
-                                              gMonSpritesGfxPtr->sprites.ptr[position],
-                                              species, currentPersonality);
-
-    paletteOffset = OBJ_PLTT_ID(battlerId);
-
-    if (gBattleSpritesDataPtr->battlerData[battlerId].transformSpecies == SPECIES_NONE)
-        lzPaletteData = GetMonFrontSpritePal(mon);
-    else
-        lzPaletteData = GetMonSpritePalFromSpeciesAndPersonality(species, otId, monsPersonality);
-
-    LZDecompressWram(lzPaletteData, gDecompressionBuffer);
-    LoadPalette(gDecompressionBuffer, paletteOffset, PLTT_SIZE_4BPP);
-    LoadPalette(gDecompressionBuffer, BG_PLTT_ID(8) + BG_PLTT_ID(battlerId), PLTT_SIZE_4BPP);
-
-    if (species == SPECIES_CASTFORM)
-    {
-        paletteOffset = OBJ_PLTT_ID(battlerId);
-        LZDecompressWram(lzPaletteData, gBattleStruct->castformPalette);
-        LoadPalette(gBattleStruct->castformPalette[gBattleMonForms[battlerId]], paletteOffset, PLTT_SIZE_4BPP);
-    }
-
-    // transform's pink color
-    if (gBattleSpritesDataPtr->battlerData[battlerId].transformSpecies != SPECIES_NONE)
-    {
-        BlendPalette(paletteOffset, 16, 6, RGB_WHITE);
-        CpuCopy32(&gPlttBufferFaded[paletteOffset], &gPlttBufferUnfaded[paletteOffset], PLTT_SIZEOF(16));
-    }
-}
-
-void BattleLoadPlayerMonSpriteGfx(struct Pokemon *mon, u8 battlerId)
-{
-    u32 monsPersonality, currentPersonality, otId;
-    u16 species;
-    u8 position;
-    u16 paletteOffset;
-    const void *lzPaletteData;
->>>>>>> 23b57050
 
     monsPersonality = GetMonData(mon, MON_DATA_PERSONALITY);
     otId = GetMonData(mon, MON_DATA_OT_ID);
@@ -923,7 +868,6 @@
 
     if (IsContest())
     {
-<<<<<<< HEAD
         position = B_POSITION_PLAYER_LEFT;
         targetSpecies = gContestResources->moveAnim->targetSpecies;
         personalityValue = gContestResources->moveAnim->personality;
@@ -933,18 +877,6 @@
                                  gMonSpritesGfxPtr->sprites.ptr[position],
                                  targetSpecies,
                                  gContestResources->moveAnim->targetPersonality);
-=======
-        StartSpriteAnim(&gSprites[gBattlerSpriteIds[battlerAtk]], gBattleSpritesDataPtr->animationData->animArg);
-        paletteOffset = OBJ_PLTT_ID(battlerAtk);
-        LoadPalette(gBattleStruct->castformPalette[gBattleSpritesDataPtr->animationData->animArg], paletteOffset, PLTT_SIZE_4BPP);
-        gBattleMonForms[battlerAtk] = gBattleSpritesDataPtr->animationData->animArg;
-        if (gBattleSpritesDataPtr->battlerData[battlerAtk].transformSpecies != SPECIES_NONE)
-        {
-            BlendPalette(paletteOffset, 16, 6, RGB_WHITE);
-            CpuCopy32(&gPlttBufferFaded[paletteOffset], &gPlttBufferUnfaded[paletteOffset], PLTT_SIZEOF(16));
-        }
-        gSprites[gBattlerSpriteIds[battlerAtk]].y = GetBattlerSpriteDefault_Y(battlerAtk);
->>>>>>> 23b57050
     }
     else
     {
@@ -1010,7 +942,7 @@
         if (gBattleSpritesDataPtr->battlerData[battlerAtk].transformSpecies != SPECIES_NONE)
         {
             BlendPalette(paletteOffset, 16, 6, RGB_WHITE);
-            CpuCopy32(gPlttBufferFaded + paletteOffset, gPlttBufferUnfaded + paletteOffset, PLTT_SIZEOF(16));
+            CpuCopy32(&gPlttBufferFaded[paletteOffset], &gPlttBufferUnfaded[paletteOffset], PLTT_SIZEOF(16));
         }
         gSprites[gBattlerSpriteIds[battlerAtk]].y = GetBattlerSpriteDefault_Y(battlerAtk);
     }
@@ -1031,16 +963,11 @@
             LoadPalette(gBattleStruct->castformPalette[gBattleMonForms[battlerDef]], paletteOffset, PLTT_SIZE_4BPP);
         }
 
-<<<<<<< HEAD
         if (!megaEvo)
         {
             BlendPalette(paletteOffset, 16, 6, RGB_WHITE);
-            CpuCopy32(gPlttBufferFaded + paletteOffset, gPlttBufferUnfaded + paletteOffset, PLTT_SIZEOF(16));
-        }
-=======
-        BlendPalette(paletteOffset, 16, 6, RGB_WHITE);
-        CpuCopy32(&gPlttBufferFaded[paletteOffset], &gPlttBufferUnfaded[paletteOffset], PLTT_SIZEOF(16));
->>>>>>> 23b57050
+            CpuCopy32(&gPlttBufferFaded[paletteOffset], &gPlttBufferUnfaded[paletteOffset], PLTT_SIZEOF(16));
+        }
 
         if (!IsContest() && !megaEvo)
         {
