--- conflicted
+++ resolved
@@ -633,13 +633,6 @@
     }
 }
 
-<<<<<<< HEAD
-=======
-static void UNUSED BattleGfxSfxDummy1(void)
-{
-}
-
->>>>>>> 654b6380
 void BattleGfxSfxDummy2(u16 species)
 {
 }
