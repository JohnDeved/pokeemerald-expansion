--- conflicted
+++ resolved
@@ -767,19 +767,11 @@
             }
             else if (state == 4)
             {
-<<<<<<< HEAD
-                LoadCompressedSpriteSheet(&sSpriteSheets_HealthBar[GetBattlerPosition(0)]);
+                LoadCompressedSpriteSheet(&sSpriteSheets_HealthBar[GetBattlerPosition(B_BATTLER_0)]);
             }
             else if (state == 5)
             {
-                LoadCompressedSpriteSheet(&sSpriteSheets_HealthBar[GetBattlerPosition(1)]);
-=======
-                LoadCompressedSpriteSheet(&sSpriteSheets_HealthBar[gBattlerPositions[B_BATTLER_0]]);
-            }
-            else if (state == 5)
-            {
-                LoadCompressedSpriteSheet(&sSpriteSheets_HealthBar[gBattlerPositions[B_BATTLER_1]]);
->>>>>>> 51b00086
+                LoadCompressedSpriteSheet(&sSpriteSheets_HealthBar[GetBattlerPosition(B_BATTLER_1)]);
             }
             else
             {
@@ -802,23 +794,13 @@
             else if (state == 5)
                 LoadCompressedSpriteSheet(&sSpriteSheets_DoublesOpponentHealthbox[1]);
             else if (state == 6)
-<<<<<<< HEAD
-                LoadCompressedSpriteSheet(&sSpriteSheets_HealthBar[GetBattlerPosition(0)]);
+                LoadCompressedSpriteSheet(&sSpriteSheets_HealthBar[GetBattlerPosition(B_BATTLER_0)]);
             else if (state == 7)
-                LoadCompressedSpriteSheet(&sSpriteSheets_HealthBar[GetBattlerPosition(1)]);
+                LoadCompressedSpriteSheet(&sSpriteSheets_HealthBar[GetBattlerPosition(B_BATTLER_1)]);
             else if (state == 8)
-                LoadCompressedSpriteSheet(&sSpriteSheets_HealthBar[GetBattlerPosition(2)]);
+                LoadCompressedSpriteSheet(&sSpriteSheets_HealthBar[GetBattlerPosition(B_BATTLER_2)]);
             else if (state == 9)
-                LoadCompressedSpriteSheet(&sSpriteSheets_HealthBar[GetBattlerPosition(3)]);
-=======
-                LoadCompressedSpriteSheet(&sSpriteSheets_HealthBar[gBattlerPositions[B_BATTLER_0]]);
-            else if (state == 7)
-                LoadCompressedSpriteSheet(&sSpriteSheets_HealthBar[gBattlerPositions[B_BATTLER_1]]);
-            else if (state == 8)
-                LoadCompressedSpriteSheet(&sSpriteSheets_HealthBar[gBattlerPositions[B_BATTLER_2]]);
-            else if (state == 9)
-                LoadCompressedSpriteSheet(&sSpriteSheets_HealthBar[gBattlerPositions[B_BATTLER_3]]);
->>>>>>> 51b00086
+                LoadCompressedSpriteSheet(&sSpriteSheets_HealthBar[GetBattlerPosition(B_BATTLER_3)]);
             else
                 retVal = TRUE;
         }
