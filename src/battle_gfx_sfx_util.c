--- conflicted
+++ resolved
@@ -592,24 +592,9 @@
     }
     else
     {
-<<<<<<< HEAD
         HandleLoadSpecialPokePic(&gMonBackPicTable[species],
                                  gMonSpritesGfxPtr->sprites.ptr[position],
                                  species, currentPersonality);
-=======
-        if (ShouldIgnoreDeoxysForm(1, battlerId) == TRUE || gBattleSpritesDataPtr->battlerData[battlerId].transformSpecies != SPECIES_NONE)
-        {
-            HandleLoadSpecialPokePic_DontHandleDeoxys(&gMonBackPicTable[species],
-                                                      gMonSpritesGfxPtr->sprites.ptr[position],
-                                                      species, currentPersonality);
-        }
-        else
-        {
-            HandleLoadSpecialPokePic(&gMonBackPicTable[species],
-                                    gMonSpritesGfxPtr->sprites.ptr[position],
-                                    species, currentPersonality);
-        }
->>>>>>> 5073be0a
     }
 
     paletteOffset = 0x100 + battlerId * 16;
