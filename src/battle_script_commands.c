--- conflicted
+++ resolved
@@ -8954,12 +8954,6 @@
         
         gBattlescriptCurrInstr += 4;
         return;
-<<<<<<< HEAD
-    case VARIOUS_APPLY_PLASMA_FISTS:
-        for (i = 0; i < gBattlersCount; i++)
-            gStatuses4[i] |= STATUS4_PLASMA_FISTS;
-        break;
-=======
     case VARIOUS_JUMP_IF_CANT_REVERT_TO_PRIMAL:
     {
         bool8 canDoPrimalReversion = FALSE;
@@ -8976,7 +8970,10 @@
             gBattlescriptCurrInstr += 7;
         return;
     }
->>>>>>> 382ec134
+    case VARIOUS_APPLY_PLASMA_FISTS:
+        for (i = 0; i < gBattlersCount; i++)
+            gStatuses4[i] |= STATUS4_PLASMA_FISTS;
+        break;
     }
 
     gBattlescriptCurrInstr += 3;
