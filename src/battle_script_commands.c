--- conflicted
+++ resolved
@@ -8634,14 +8634,6 @@
                 gBattlescriptCurrInstr += 11;
         }
         return;
-<<<<<<< HEAD
-    case  VARIOUS_JUMP_IF_PRANKSTER_BLOCKED:
-        if (BlocksPrankster(gCurrentMove, gBattlerAttacker, gActiveBattler))
-            gBattlescriptCurrInstr = T1_READ_PTR(gBattlescriptCurrInstr + 3);
-        else
-            gBattlescriptCurrInstr += 7;
-        return;
-=======
     case VARIOUS_EERIE_SPELL_PP_REDUCE:
         if (gLastMoves[gActiveBattler] != 0 && gLastMoves[gActiveBattler] != 0xFFFF)
         {
@@ -8740,7 +8732,12 @@
         }
         gFieldStatuses &= ~STATUS_FIELD_TERRAIN_ANY;    // remove the terrain
         break;
->>>>>>> 2c66aa84
+    case  VARIOUS_JUMP_IF_PRANKSTER_BLOCKED:
+        if (BlocksPrankster(gCurrentMove, gBattlerAttacker, gActiveBattler))
+            gBattlescriptCurrInstr = T1_READ_PTR(gBattlescriptCurrInstr + 3);
+        else
+            gBattlescriptCurrInstr += 7;
+        return;
     }
 
     gBattlescriptCurrInstr += 3;
