#include "global.h"
#include "battle.h"
#include "constants/battle_move_effects.h"
#include "constants/battle_script_commands.h"
#include "battle_message.h"
#include "battle_anim.h"
#include "battle_ai_main.h"
#include "battle_ai_util.h"
#include "battle_scripts.h"
#include "constants/moves.h"
#include "constants/abilities.h"
#include "item.h"
#include "constants/items.h"
#include "constants/hold_effects.h"
#include "util.h"
#include "pokemon.h"
#include "random.h"
#include "battle_controllers.h"
#include "battle_interface.h"
#include "constants/songs.h"
#include "constants/trainers.h"
#include "constants/battle_anim.h"
#include "constants/map_types.h"
#include "text.h"
#include "sound.h"
#include "pokedex.h"
#include "recorded_battle.h"
#include "window.h"
#include "reshow_battle_screen.h"
#include "main.h"
#include "palette.h"
#include "money.h"
#include "bg.h"
#include "string_util.h"
#include "pokemon_icon.h"
#include "m4a.h"
#include "mail.h"
#include "event_data.h"
#include "pokemon_storage_system.h"
#include "task.h"
#include "naming_screen.h"
#include "constants/battle_string_ids.h"
#include "battle_setup.h"
#include "overworld.h"
#include "party_menu.h"
#include "constants/battle_config.h"
#include "battle_arena.h"
#include "battle_pike.h"
#include "battle_pyramid.h"
#include "field_specials.h"
#include "pokemon_summary_screen.h"
#include "pokenav.h"
#include "menu_specialized.h"
#include "constants/rgb.h"
#include "data.h"
#include "constants/party_menu.h"

extern struct MusicPlayerInfo gMPlayInfo_BGM;

extern const u8* const gBattleScriptsForMoveEffects[];

// table to avoid ugly powing on gba (courtesy of doesnt)
// this returns (i^2.5)/4
// the quarters cancel so no need to re-quadruple them in actual calculation
static const s32 sExperienceScalingFactors[] =
{
    0,
    0,
    1,
    3,
    8,
    13,
    22,
    32,
    45,
    60,
    79,
    100,
    124,
    152,
    183,
    217,
    256,
    297,
    343,
    393,
    447,
    505,
    567,
    634,
    705,
    781,
    861,
    946,
    1037,
    1132,
    1232,
    1337,
    1448,
    1563,
    1685,
    1811,
    1944,
    2081,
    2225,
    2374,
    2529,
    2690,
    2858,
    3031,
    3210,
    3396,
    3587,
    3786,
    3990,
    4201,
    4419,
    4643,
    4874,
    5112,
    5357,
    5608,
    5866,
    6132,
    6404,
    6684,
    6971,
    7265,
    7566,
    7875,
    8192,
    8515,
    8847,
    9186,
    9532,
    9886,
    10249,
    10619,
    10996,
    11382,
    11776,
    12178,
    12588,
    13006,
    13433,
    13867,
    14310,
    14762,
    15222,
    15690,
    16167,
    16652,
    17146,
    17649,
    18161,
    18681,
    19210,
    19748,
    20295,
    20851,
    21417,
    21991,
    22574,
    23166,
    23768,
    24379,
    25000,
    25629,
    26268,
    26917,
    27575,
    28243,
    28920,
    29607,
    30303,
    31010,
    31726,
    32452,
    33188,
    33934,
    34689,
    35455,
    36231,
    37017,
    37813,
    38619,
    39436,
    40262,
    41099,
    41947,
    42804,
    43673,
    44551,
    45441,
    46340,
    47251,
    48172,
    49104,
    50046,
    50999,
    51963,
    52938,
    53924,
    54921,
    55929,
    56947,
    57977,
    59018,
    60070,
    61133,
    62208,
    63293,
    64390,
    65498,
    66618,
    67749,
    68891,
    70045,
    71211,
    72388,
    73576,
    74777,
    75989,
    77212,
    78448,
    79695,
    80954,
    82225,
    83507,
    84802,
    86109,
    87427,
    88758,
    90101,
    91456,
    92823,
    94202,
    95593,
    96997,
    98413,
    99841,
    101282,
    102735,
    104201,
    105679,
    107169,
    108672,
    110188,
    111716,
    113257,
    114811,
    116377,
    117956,
    119548,
    121153,
    122770,
    124401,
    126044,
    127700,
    129369,
    131052,
    132747,
    134456,
    136177,
    137912,
    139660,
    141421,
    143195,
    144983,
    146784,
    148598,
    150426,
    152267,
    154122,
    155990,
    157872,
    159767,
};

#define STAT_CHANGE_WORKED      0
#define STAT_CHANGE_DIDNT_WORK  1

// this file's functions
static bool8 IsTwoTurnsMove(u16 move);
static void TrySetDestinyBondToHappen(void);
static u8 AttacksThisTurn(u8 battlerId, u16 move); // Note: returns 1 if it's a charging turn, otherwise 2.
static u32 ChangeStatBuffs(s8 statValue, u32 statId, u32 flags, const u8 *BS_ptr);
static bool32 IsMonGettingExpSentOut(void);
static void sub_804F17C(void);
static bool8 sub_804F1CC(void);
static void DrawLevelUpWindow1(void);
static void DrawLevelUpWindow2(void);
static bool8 sub_804F344(void);
static void PutMonIconOnLvlUpBox(void);
static void PutLevelAndGenderOnLvlUpBox(void);
static bool32 CriticalCapture(u32 odds);

static void SpriteCB_MonIconOnLvlUpBox(struct Sprite* sprite);

static void Cmd_attackcanceler(void);
static void Cmd_accuracycheck(void);
static void Cmd_attackstring(void);
static void Cmd_ppreduce(void);
static void Cmd_critcalc(void);
static void Cmd_damagecalc(void);
static void Cmd_typecalc(void);
static void Cmd_adjustdamage(void);
static void Cmd_multihitresultmessage(void);
static void Cmd_attackanimation(void);
static void Cmd_waitanimation(void);
static void Cmd_healthbarupdate(void);
static void Cmd_datahpupdate(void);
static void Cmd_critmessage(void);
static void Cmd_effectivenesssound(void);
static void Cmd_resultmessage(void);
static void Cmd_printstring(void);
static void Cmd_printselectionstring(void);
static void Cmd_waitmessage(void);
static void Cmd_printfromtable(void);
static void Cmd_printselectionstringfromtable(void);
static void Cmd_seteffectwithchance(void);
static void Cmd_seteffectprimary(void);
static void Cmd_seteffectsecondary(void);
static void Cmd_clearstatusfromeffect(void);
static void Cmd_tryfaintmon(void);
static void Cmd_dofaintanimation(void);
static void Cmd_cleareffectsonfaint(void);
static void Cmd_jumpifstatus(void);
static void Cmd_jumpifstatus2(void);
static void Cmd_jumpifability(void);
static void Cmd_jumpifsideaffecting(void);
static void Cmd_jumpifstat(void);
static void Cmd_jumpifstatus3condition(void);
static void Cmd_jumpbasedontype(void);
static void Cmd_getexp(void);
static void Cmd_unknown_24(void);
static void Cmd_movevaluescleanup(void);
static void Cmd_setmultihit(void);
static void Cmd_decrementmultihit(void);
static void Cmd_goto(void);
static void Cmd_jumpifbyte(void);
static void Cmd_jumpifhalfword(void);
static void Cmd_jumpifword(void);
static void Cmd_jumpifarrayequal(void);
static void Cmd_jumpifarraynotequal(void);
static void Cmd_setbyte(void);
static void Cmd_addbyte(void);
static void Cmd_subbyte(void);
static void Cmd_copyarray(void);
static void Cmd_copyarraywithindex(void);
static void Cmd_orbyte(void);
static void Cmd_orhalfword(void);
static void Cmd_orword(void);
static void Cmd_bicbyte(void);
static void Cmd_bichalfword(void);
static void Cmd_bicword(void);
static void Cmd_pause(void);
static void Cmd_waitstate(void);
static void Cmd_healthbar_update(void);
static void Cmd_return(void);
static void Cmd_end(void);
static void Cmd_end2(void);
static void Cmd_end3(void);
static void Cmd_jumpifaffectedbyprotect(void);
static void Cmd_call(void);
static void Cmd_setroost(void);
static void Cmd_jumpifabilitypresent(void);
static void Cmd_endselectionscript(void);
static void Cmd_playanimation(void);
static void Cmd_playanimation2(void);
static void Cmd_setgraphicalstatchangevalues(void);
static void Cmd_playstatchangeanimation(void);
static void Cmd_moveend(void);
static void Cmd_sethealblock(void);
static void Cmd_returnatktoball(void);
static void Cmd_getswitchedmondata(void);
static void Cmd_switchindataupdate(void);
static void Cmd_switchinanim(void);
static void Cmd_jumpifcantswitch(void);
static void Cmd_openpartyscreen(void);
static void Cmd_switchhandleorder(void);
static void Cmd_switchineffects(void);
static void Cmd_trainerslidein(void);
static void Cmd_playse(void);
static void Cmd_fanfare(void);
static void Cmd_playfaintcry(void);
static void Cmd_endlinkbattle(void);
static void Cmd_returntoball(void);
static void Cmd_handlelearnnewmove(void);
static void Cmd_yesnoboxlearnmove(void);
static void Cmd_yesnoboxstoplearningmove(void);
static void Cmd_hitanimation(void);
static void Cmd_getmoneyreward(void);
static void Cmd_unknown_5E(void);
static void Cmd_swapattackerwithtarget(void);
static void Cmd_incrementgamestat(void);
static void Cmd_drawpartystatussummary(void);
static void Cmd_hidepartystatussummary(void);
static void Cmd_jumptocalledmove(void);
static void Cmd_statusanimation(void);
static void Cmd_status2animation(void);
static void Cmd_chosenstatusanimation(void);
static void Cmd_yesnobox(void);
static void Cmd_cancelallactions(void);
static void Cmd_setgravity(void);
static void Cmd_removeitem(void);
static void Cmd_atknameinbuff1(void);
static void Cmd_drawlvlupbox(void);
static void Cmd_resetsentmonsvalue(void);
static void Cmd_setatktoplayer0(void);
static void Cmd_makevisible(void);
static void Cmd_recordability(void);
static void Cmd_buffermovetolearn(void);
static void Cmd_jumpifplayerran(void);
static void Cmd_hpthresholds(void);
static void Cmd_hpthresholds2(void);
static void Cmd_useitemonopponent(void);
static void Cmd_various(void);
static void Cmd_setprotectlike(void);
static void Cmd_faintifabilitynotdamp(void);
static void Cmd_setatkhptozero(void);
static void Cmd_jumpifnexttargetvalid(void);
static void Cmd_tryhealhalfhealth(void);
static void Cmd_trymirrormove(void);
static void Cmd_setrain(void);
static void Cmd_setreflect(void);
static void Cmd_setseeded(void);
static void Cmd_manipulatedamage(void);
static void Cmd_trysetrest(void);
static void Cmd_jumpifnotfirstturn(void);
static void Cmd_setmiracleeye(void);
static void Cmd_jumpifcantmakeasleep(void);
static void Cmd_stockpile(void);
static void Cmd_stockpiletobasedamage(void);
static void Cmd_stockpiletohpheal(void);
static void Cmd_setdrainedhp(void);
static void Cmd_statbuffchange(void);
static void Cmd_normalisebuffs(void);
static void Cmd_setbide(void);
static void Cmd_confuseifrepeatingattackends(void);
static void Cmd_setmultihitcounter(void);
static void Cmd_initmultihitstring(void);
static void Cmd_forcerandomswitch(void);
static void Cmd_tryconversiontypechange(void);
static void Cmd_givepaydaymoney(void);
static void Cmd_setlightscreen(void);
static void Cmd_tryKO(void);
static void Cmd_damagetohalftargethp(void);
static void Cmd_setsandstorm(void);
static void Cmd_weatherdamage(void);
static void Cmd_tryinfatuating(void);
static void Cmd_updatestatusicon(void);
static void Cmd_setmist(void);
static void Cmd_setfocusenergy(void);
static void Cmd_transformdataexecution(void);
static void Cmd_setsubstitute(void);
static void Cmd_mimicattackcopy(void);
static void Cmd_metronome(void);
static void Cmd_dmgtolevel(void);
static void Cmd_psywavedamageeffect(void);
static void Cmd_counterdamagecalculator(void);
static void Cmd_mirrorcoatdamagecalculator(void);
static void Cmd_disablelastusedattack(void);
static void Cmd_trysetencore(void);
static void Cmd_painsplitdmgcalc(void);
static void Cmd_settypetorandomresistance(void);
static void Cmd_setalwayshitflag(void);
static void Cmd_copymovepermanently(void);
static void Cmd_trychoosesleeptalkmove(void);
static void Cmd_setdestinybond(void);
static void Cmd_trysetdestinybondtohappen(void);
static void Cmd_settailwind(void);
static void Cmd_tryspiteppreduce(void);
static void Cmd_healpartystatus(void);
static void Cmd_cursetarget(void);
static void Cmd_trysetspikes(void);
static void Cmd_setforesight(void);
static void Cmd_trysetperishsong(void);
static void Cmd_handlerollout(void);
static void Cmd_jumpifconfusedandstatmaxed(void);
static void Cmd_handlefurycutter(void);
static void Cmd_setembargo(void);
static void Cmd_presentdamagecalculation(void);
static void Cmd_setsafeguard(void);
static void Cmd_magnitudedamagecalculation(void);
static void Cmd_jumpifnopursuitswitchdmg(void);
static void Cmd_setsunny(void);
static void Cmd_maxattackhalvehp(void);
static void Cmd_copyfoestats(void);
static void Cmd_rapidspinfree(void);
static void Cmd_setdefensecurlbit(void);
static void Cmd_recoverbasedonsunlight(void);
static void Cmd_setstickyweb(void);
static void Cmd_selectfirstvalidtarget(void);
static void Cmd_trysetfutureattack(void);
static void Cmd_trydobeatup(void);
static void Cmd_setsemiinvulnerablebit(void);
static void Cmd_clearsemiinvulnerablebit(void);
static void Cmd_setminimize(void);
static void Cmd_sethail(void);
static void Cmd_jumpifattackandspecialattackcannotfall(void);
static void Cmd_setforcedtarget(void);
static void Cmd_setcharge(void);
static void Cmd_callterrainattack(void);
static void Cmd_cureifburnedparalysedorpoisoned(void);
static void Cmd_settorment(void);
static void Cmd_jumpifnodamage(void);
static void Cmd_settaunt(void);
static void Cmd_trysethelpinghand(void);
static void Cmd_tryswapitems(void);
static void Cmd_trycopyability(void);
static void Cmd_trywish(void);
static void Cmd_settoxicspikes(void);
static void Cmd_setgastroacid(void);
static void Cmd_setyawn(void);
static void Cmd_setdamagetohealthdifference(void);
static void Cmd_setroom(void);
static void Cmd_tryswapabilities(void);
static void Cmd_tryimprison(void);
static void Cmd_setstealthrock(void);
static void Cmd_setuserstatus3(void);
static void Cmd_assistattackselect(void);
static void Cmd_trysetmagiccoat(void);
static void Cmd_trysetsnatch(void);
static void Cmd_trygetintimidatetarget(void);
static void Cmd_switchoutabilities(void);
static void Cmd_jumpifhasnohp(void);
static void Cmd_getsecretpowereffect(void);
static void Cmd_pickup(void);
static void Cmd_docastformchangeanimation(void);
static void Cmd_trycastformdatachange(void);
static void Cmd_settypebasedhalvers(void);
static void Cmd_jumpifsubstituteblocks(void);
static void Cmd_tryrecycleitem(void);
static void Cmd_settypetoterrain(void);
static void Cmd_pursuitrelated(void);
static void Cmd_snatchsetbattlers(void);
static void Cmd_removelightscreenreflect(void);
static void Cmd_handleballthrow(void);
static void Cmd_givecaughtmon(void);
static void Cmd_trysetcaughtmondexflags(void);
static void Cmd_displaydexinfo(void);
static void Cmd_trygivecaughtmonnick(void);
static void Cmd_subattackerhpbydmg(void);
static void Cmd_removeattackerstatus1(void);
static void Cmd_finishaction(void);
static void Cmd_finishturn(void);
static void Cmd_trainerslideout(void);
static void Cmd_settelekinesis(void);
static void Cmd_swapstatstages(void);
static void Cmd_averagestats(void);
static void Cmd_jumpifoppositegenders(void);
static void Cmd_trygetbaddreamstarget(void);
static void Cmd_tryworryseed(void);
static void Cmd_metalburstdamagecalculator(void);

void (* const gBattleScriptingCommandsTable[])(void) =
{
    Cmd_attackcanceler,                          //0x0
    Cmd_accuracycheck,                           //0x1
    Cmd_attackstring,                            //0x2
    Cmd_ppreduce,                                //0x3
    Cmd_critcalc,                                //0x4
    Cmd_damagecalc,                              //0x5
    Cmd_typecalc,                                //0x6
    Cmd_adjustdamage,                            //0x7
    Cmd_multihitresultmessage,                   //0x8
    Cmd_attackanimation,                         //0x9
    Cmd_waitanimation,                           //0xA
    Cmd_healthbarupdate,                         //0xB
    Cmd_datahpupdate,                            //0xC
    Cmd_critmessage,                             //0xD
    Cmd_effectivenesssound,                      //0xE
    Cmd_resultmessage,                           //0xF
    Cmd_printstring,                             //0x10
    Cmd_printselectionstring,                    //0x11
    Cmd_waitmessage,                             //0x12
    Cmd_printfromtable,                          //0x13
    Cmd_printselectionstringfromtable,           //0x14
    Cmd_seteffectwithchance,                     //0x15
    Cmd_seteffectprimary,                        //0x16
    Cmd_seteffectsecondary,                      //0x17
    Cmd_clearstatusfromeffect,                   //0x18
    Cmd_tryfaintmon,                             //0x19
    Cmd_dofaintanimation,                        //0x1A
    Cmd_cleareffectsonfaint,                     //0x1B
    Cmd_jumpifstatus,                            //0x1C
    Cmd_jumpifstatus2,                           //0x1D
    Cmd_jumpifability,                           //0x1E
    Cmd_jumpifsideaffecting,                     //0x1F
    Cmd_jumpifstat,                              //0x20
    Cmd_jumpifstatus3condition,                  //0x21
    Cmd_jumpbasedontype,                         //0x22
    Cmd_getexp,                                  //0x23
    Cmd_unknown_24,                              //0x24
    Cmd_movevaluescleanup,                       //0x25
    Cmd_setmultihit,                             //0x26
    Cmd_decrementmultihit,                       //0x27
    Cmd_goto,                                    //0x28
    Cmd_jumpifbyte,                              //0x29
    Cmd_jumpifhalfword,                          //0x2A
    Cmd_jumpifword,                              //0x2B
    Cmd_jumpifarrayequal,                        //0x2C
    Cmd_jumpifarraynotequal,                     //0x2D
    Cmd_setbyte,                                 //0x2E
    Cmd_addbyte,                                 //0x2F
    Cmd_subbyte,                                 //0x30
    Cmd_copyarray,                               //0x31
    Cmd_copyarraywithindex,                      //0x32
    Cmd_orbyte,                                  //0x33
    Cmd_orhalfword,                              //0x34
    Cmd_orword,                                  //0x35
    Cmd_bicbyte,                                 //0x36
    Cmd_bichalfword,                             //0x37
    Cmd_bicword,                                 //0x38
    Cmd_pause,                                   //0x39
    Cmd_waitstate,                               //0x3A
    Cmd_healthbar_update,                        //0x3B
    Cmd_return,                                  //0x3C
    Cmd_end,                                     //0x3D
    Cmd_end2,                                    //0x3E
    Cmd_end3,                                    //0x3F
    Cmd_jumpifaffectedbyprotect,                 //0x40
    Cmd_call,                                    //0x41
    Cmd_setroost,                                //0x42
    Cmd_jumpifabilitypresent,                    //0x43
    Cmd_endselectionscript,                      //0x44
    Cmd_playanimation,                           //0x45
    Cmd_playanimation2,                          //0x46
    Cmd_setgraphicalstatchangevalues,            //0x47
    Cmd_playstatchangeanimation,                 //0x48
    Cmd_moveend,                                 //0x49
    Cmd_sethealblock,                            //0x4A
    Cmd_returnatktoball,                         //0x4B
    Cmd_getswitchedmondata,                      //0x4C
    Cmd_switchindataupdate,                      //0x4D
    Cmd_switchinanim,                            //0x4E
    Cmd_jumpifcantswitch,                        //0x4F
    Cmd_openpartyscreen,                         //0x50
    Cmd_switchhandleorder,                       //0x51
    Cmd_switchineffects,                         //0x52
    Cmd_trainerslidein,                          //0x53
    Cmd_playse,                                  //0x54
    Cmd_fanfare,                                 //0x55
    Cmd_playfaintcry,                            //0x56
    Cmd_endlinkbattle,                           //0x57
    Cmd_returntoball,                            //0x58
    Cmd_handlelearnnewmove,                      //0x59
    Cmd_yesnoboxlearnmove,                       //0x5A
    Cmd_yesnoboxstoplearningmove,                //0x5B
    Cmd_hitanimation,                            //0x5C
    Cmd_getmoneyreward,                          //0x5D
    Cmd_unknown_5E,                              //0x5E
    Cmd_swapattackerwithtarget,                  //0x5F
    Cmd_incrementgamestat,                       //0x60
    Cmd_drawpartystatussummary,                  //0x61
    Cmd_hidepartystatussummary,                  //0x62
    Cmd_jumptocalledmove,                        //0x63
    Cmd_statusanimation,                         //0x64
    Cmd_status2animation,                        //0x65
    Cmd_chosenstatusanimation,                   //0x66
    Cmd_yesnobox,                                //0x67
    Cmd_cancelallactions,                        //0x68
    Cmd_setgravity,                              //0x69
    Cmd_removeitem,                              //0x6A
    Cmd_atknameinbuff1,                          //0x6B
    Cmd_drawlvlupbox,                            //0x6C
    Cmd_resetsentmonsvalue,                      //0x6D
    Cmd_setatktoplayer0,                         //0x6E
    Cmd_makevisible,                             //0x6F
    Cmd_recordability,                           //0x70
    Cmd_buffermovetolearn,                       //0x71
    Cmd_jumpifplayerran,                         //0x72
    Cmd_hpthresholds,                            //0x73
    Cmd_hpthresholds2,                           //0x74
    Cmd_useitemonopponent,                       //0x75
    Cmd_various,                                 //0x76
    Cmd_setprotectlike,                          //0x77
    Cmd_faintifabilitynotdamp,                   //0x78
    Cmd_setatkhptozero,                          //0x79
    Cmd_jumpifnexttargetvalid,                   //0x7A
    Cmd_tryhealhalfhealth,                       //0x7B
    Cmd_trymirrormove,                           //0x7C
    Cmd_setrain,                                 //0x7D
    Cmd_setreflect,                              //0x7E
    Cmd_setseeded,                               //0x7F
    Cmd_manipulatedamage,                        //0x80
    Cmd_trysetrest,                              //0x81
    Cmd_jumpifnotfirstturn,                      //0x82
    Cmd_setmiracleeye,                           //0x83
    Cmd_jumpifcantmakeasleep,                    //0x84
    Cmd_stockpile,                               //0x85
    Cmd_stockpiletobasedamage,                   //0x86
    Cmd_stockpiletohpheal,                       //0x87
    Cmd_setdrainedhp,                            //0x88
    Cmd_statbuffchange,                          //0x89
    Cmd_normalisebuffs,                          //0x8A
    Cmd_setbide,                                 //0x8B
    Cmd_confuseifrepeatingattackends,            //0x8C
    Cmd_setmultihitcounter,                      //0x8D
    Cmd_initmultihitstring,                      //0x8E
    Cmd_forcerandomswitch,                       //0x8F
    Cmd_tryconversiontypechange,                 //0x90
    Cmd_givepaydaymoney,                         //0x91
    Cmd_setlightscreen,                          //0x92
    Cmd_tryKO,                                   //0x93
    Cmd_damagetohalftargethp,                    //0x94
    Cmd_setsandstorm,                            //0x95
    Cmd_weatherdamage,                           //0x96
    Cmd_tryinfatuating,                          //0x97
    Cmd_updatestatusicon,                        //0x98
    Cmd_setmist,                                 //0x99
    Cmd_setfocusenergy,                          //0x9A
    Cmd_transformdataexecution,                  //0x9B
    Cmd_setsubstitute,                           //0x9C
    Cmd_mimicattackcopy,                         //0x9D
    Cmd_metronome,                               //0x9E
    Cmd_dmgtolevel,                              //0x9F
    Cmd_psywavedamageeffect,                     //0xA0
    Cmd_counterdamagecalculator,                 //0xA1
    Cmd_mirrorcoatdamagecalculator,              //0xA2
    Cmd_disablelastusedattack,                   //0xA3
    Cmd_trysetencore,                            //0xA4
    Cmd_painsplitdmgcalc,                        //0xA5
    Cmd_settypetorandomresistance,               //0xA6
    Cmd_setalwayshitflag,                        //0xA7
    Cmd_copymovepermanently,                     //0xA8
    Cmd_trychoosesleeptalkmove,                  //0xA9
    Cmd_setdestinybond,                          //0xAA
    Cmd_trysetdestinybondtohappen,               //0xAB
    Cmd_settailwind,                             //0xAC
    Cmd_tryspiteppreduce,                        //0xAD
    Cmd_healpartystatus,                         //0xAE
    Cmd_cursetarget,                             //0xAF
    Cmd_trysetspikes,                            //0xB0
    Cmd_setforesight,                            //0xB1
    Cmd_trysetperishsong,                        //0xB2
    Cmd_handlerollout,                           //0xB3
    Cmd_jumpifconfusedandstatmaxed,              //0xB4
    Cmd_handlefurycutter,                        //0xB5
    Cmd_setembargo,                              //0xB6
    Cmd_presentdamagecalculation,                //0xB7
    Cmd_setsafeguard,                            //0xB8
    Cmd_magnitudedamagecalculation,              //0xB9
    Cmd_jumpifnopursuitswitchdmg,                //0xBA
    Cmd_setsunny,                                //0xBB
    Cmd_maxattackhalvehp,                        //0xBC
    Cmd_copyfoestats,                            //0xBD
    Cmd_rapidspinfree,                           //0xBE
    Cmd_setdefensecurlbit,                       //0xBF
    Cmd_recoverbasedonsunlight,                  //0xC0
    Cmd_setstickyweb,                            //0xC1
    Cmd_selectfirstvalidtarget,                  //0xC2
    Cmd_trysetfutureattack,                      //0xC3
    Cmd_trydobeatup,                             //0xC4
    Cmd_setsemiinvulnerablebit,                  //0xC5
    Cmd_clearsemiinvulnerablebit,                //0xC6
    Cmd_setminimize,                             //0xC7
    Cmd_sethail,                                 //0xC8
    Cmd_jumpifattackandspecialattackcannotfall,  //0xC9
    Cmd_setforcedtarget,                         //0xCA
    Cmd_setcharge,                               //0xCB
    Cmd_callterrainattack,                       //0xCC
    Cmd_cureifburnedparalysedorpoisoned,         //0xCD
    Cmd_settorment,                              //0xCE
    Cmd_jumpifnodamage,                          //0xCF
    Cmd_settaunt,                                //0xD0
    Cmd_trysethelpinghand,                       //0xD1
    Cmd_tryswapitems,                            //0xD2
    Cmd_trycopyability,                          //0xD3
    Cmd_trywish,                                 //0xD4
    Cmd_settoxicspikes,                          //0xD5
    Cmd_setgastroacid,                           //0xD6
    Cmd_setyawn,                                 //0xD7
    Cmd_setdamagetohealthdifference,             //0xD8
    Cmd_setroom,                                 //0xD9
    Cmd_tryswapabilities,                        //0xDA
    Cmd_tryimprison,                             //0xDB
    Cmd_setstealthrock,                          //0xDC
    Cmd_setuserstatus3,                          //0xDD
    Cmd_assistattackselect,                      //0xDE
    Cmd_trysetmagiccoat,                         //0xDF
    Cmd_trysetsnatch,                            //0xE0
    Cmd_trygetintimidatetarget,                  //0xE1
    Cmd_switchoutabilities,                      //0xE2
    Cmd_jumpifhasnohp,                           //0xE3
    Cmd_getsecretpowereffect,                    //0xE4
    Cmd_pickup,                                  //0xE5
    Cmd_docastformchangeanimation,               //0xE6
    Cmd_trycastformdatachange,                   //0xE7
    Cmd_settypebasedhalvers,                     //0xE8
    Cmd_jumpifsubstituteblocks,                  //0xE9
    Cmd_tryrecycleitem,                          //0xEA
    Cmd_settypetoterrain,                        //0xEB
    Cmd_pursuitrelated,                          //0xEC
    Cmd_snatchsetbattlers,                       //0xED
    Cmd_removelightscreenreflect,                //0xEE
    Cmd_handleballthrow,                         //0xEF
    Cmd_givecaughtmon,                           //0xF0
    Cmd_trysetcaughtmondexflags,                 //0xF1
    Cmd_displaydexinfo,                          //0xF2
    Cmd_trygivecaughtmonnick,                    //0xF3
    Cmd_subattackerhpbydmg,                      //0xF4
    Cmd_removeattackerstatus1,                   //0xF5
    Cmd_finishaction,                            //0xF6
    Cmd_finishturn,                              //0xF7
    Cmd_trainerslideout,                         //0xF8
    Cmd_settelekinesis,                          //0xF9
    Cmd_swapstatstages,                          //0xFA
    Cmd_averagestats,                            //0xFB
    Cmd_jumpifoppositegenders,                   //0xFC
    Cmd_trygetbaddreamstarget,                   //0xFD
    Cmd_tryworryseed,                            //0xFE
    Cmd_metalburstdamagecalculator,              //0xFF
};

const struct StatFractions gAccuracyStageRatios[] =
{
    { 33, 100}, // -6
    { 36, 100}, // -5
    { 43, 100}, // -4
    { 50, 100}, // -3
    { 60, 100}, // -2
    { 75, 100}, // -1
    {  1,   1}, //  0
    {133, 100}, // +1
    {166, 100}, // +2
    {  2,   1}, // +3
    {233, 100}, // +4
    {133,  50}, // +5
    {  3,   1}, // +6
};

static const u32 sStatusFlagsForMoveEffects[NUM_MOVE_EFFECTS] =
{
    [MOVE_EFFECT_SLEEP]          = STATUS1_SLEEP,
    [MOVE_EFFECT_POISON]         = STATUS1_POISON,
    [MOVE_EFFECT_BURN]           = STATUS1_BURN,
    [MOVE_EFFECT_FREEZE]         = STATUS1_FREEZE,
    [MOVE_EFFECT_PARALYSIS]      = STATUS1_PARALYSIS,
    [MOVE_EFFECT_TOXIC]          = STATUS1_TOXIC_POISON,
    [MOVE_EFFECT_CONFUSION]      = STATUS2_CONFUSION,
    [MOVE_EFFECT_FLINCH]         = STATUS2_FLINCHED,
    [MOVE_EFFECT_UPROAR]         = STATUS2_UPROAR,
    [MOVE_EFFECT_CHARGING]       = STATUS2_MULTIPLETURNS,
    [MOVE_EFFECT_WRAP]           = STATUS2_WRAPPED,
    [MOVE_EFFECT_RECHARGE]       = STATUS2_RECHARGE,
    [MOVE_EFFECT_PREVENT_ESCAPE] = STATUS2_ESCAPE_PREVENTION,
    [MOVE_EFFECT_NIGHTMARE]      = STATUS2_NIGHTMARE,
    [MOVE_EFFECT_THRASH]         = STATUS2_LOCK_CONFUSE,
};

static const u8* const sMoveEffectBS_Ptrs[] =
{
    [MOVE_EFFECT_SLEEP]            = BattleScript_MoveEffectSleep,
    [MOVE_EFFECT_POISON]           = BattleScript_MoveEffectPoison,
    [MOVE_EFFECT_BURN]             = BattleScript_MoveEffectBurn,
    [MOVE_EFFECT_FREEZE]           = BattleScript_MoveEffectFreeze,
    [MOVE_EFFECT_PARALYSIS]        = BattleScript_MoveEffectParalysis,
    [MOVE_EFFECT_TOXIC]            = BattleScript_MoveEffectToxic,
    [MOVE_EFFECT_CONFUSION]        = BattleScript_MoveEffectConfusion,
    [MOVE_EFFECT_UPROAR]           = BattleScript_MoveEffectUproar,
    [MOVE_EFFECT_PAYDAY]           = BattleScript_MoveEffectPayDay,
    [MOVE_EFFECT_WRAP]             = BattleScript_MoveEffectWrap,
    [MOVE_EFFECT_RECOIL_25]        = BattleScript_MoveEffectRecoil,
    [MOVE_EFFECT_RECOIL_33]        = BattleScript_MoveEffectRecoil,
};

static const struct WindowTemplate sUnusedWinTemplate = {0, 1, 3, 7, 0xF, 0x1F, 0x3F};

static const u16 sUnknown_0831C2C8[] = INCBIN_U16("graphics/battle_interface/unk_battlebox.gbapal");
static const u32 sUnknown_0831C2E8[] = INCBIN_U32("graphics/battle_interface/unk_battlebox.4bpp.lz");

#define MON_ICON_LVLUP_BOX_TAG      0xD75A

static const struct OamData sOamData_MonIconOnLvlUpBox =
{
    .y = 0,
    .affineMode = ST_OAM_AFFINE_OFF,
    .objMode = ST_OAM_OBJ_NORMAL,
    .mosaic = 0,
    .bpp = ST_OAM_4BPP,
    .shape = SPRITE_SHAPE(32x32),
    .x = 0,
    .matrixNum = 0,
    .size = SPRITE_SIZE(32x32),
    .tileNum = 0,
    .priority = 0,
    .paletteNum = 0,
    .affineParam = 0,
};

static const struct SpriteTemplate sSpriteTemplate_MonIconOnLvlUpBox =
{
    .tileTag = MON_ICON_LVLUP_BOX_TAG,
    .paletteTag = MON_ICON_LVLUP_BOX_TAG,
    .oam = &sOamData_MonIconOnLvlUpBox,
    .anims = gDummySpriteAnimTable,
    .images = NULL,
    .affineAnims = gDummySpriteAffineAnimTable,
    .callback = SpriteCB_MonIconOnLvlUpBox
};

static const u16 sProtectSuccessRates[] = {USHRT_MAX, USHRT_MAX / 2, USHRT_MAX / 4, USHRT_MAX / 8};

#define FORBIDDEN_MIMIC         0x1
#define FORBIDDEN_METRONOME     0x2
#define FORBIDDEN_ASSIST        0x4
#define FORBIDDEN_COPYCAT       0x8
#define FORBIDDEN_SLEEP_TALK    0x10

#define FORBIDDEN_INSTRUCT_END 0xFFFF

static const u8 sForbiddenMoves[MOVES_COUNT] =
{
    [MOVE_NONE] = 0xFF, // Can't use a non-move lol
    [MOVE_STRUGGLE] = 0xFF, // Neither Struggle
    [MOVE_AFTER_YOU] = FORBIDDEN_METRONOME,
    [MOVE_APPLE_ACID] = FORBIDDEN_METRONOME,
    [MOVE_ASSIST] = FORBIDDEN_METRONOME | FORBIDDEN_ASSIST | FORBIDDEN_COPYCAT | FORBIDDEN_SLEEP_TALK,
    [MOVE_ASTRAL_BARRAGE] = FORBIDDEN_METRONOME,
    [MOVE_AURA_WHEEL] = FORBIDDEN_METRONOME,
    [MOVE_BADDY_BAD] = FORBIDDEN_METRONOME,
    [MOVE_BANEFUL_BUNKER] = FORBIDDEN_METRONOME | FORBIDDEN_ASSIST | FORBIDDEN_COPYCAT,
    [MOVE_BEAK_BLAST] = FORBIDDEN_METRONOME | FORBIDDEN_ASSIST | FORBIDDEN_COPYCAT | FORBIDDEN_SLEEP_TALK,
    [MOVE_BEHEMOTH_BASH] = FORBIDDEN_METRONOME | FORBIDDEN_COPYCAT,
    [MOVE_BEHEMOTH_BLADE] = FORBIDDEN_METRONOME | FORBIDDEN_COPYCAT,
    [MOVE_BELCH] = FORBIDDEN_METRONOME | FORBIDDEN_ASSIST | FORBIDDEN_COPYCAT | FORBIDDEN_SLEEP_TALK,
    [MOVE_BESTOW] = FORBIDDEN_METRONOME | FORBIDDEN_ASSIST | FORBIDDEN_COPYCAT,
    [MOVE_BIDE] = FORBIDDEN_SLEEP_TALK,
    [MOVE_BODY_PRESS] = FORBIDDEN_METRONOME,
    [MOVE_BOUNCE] = FORBIDDEN_ASSIST | FORBIDDEN_SLEEP_TALK,
    [MOVE_BOUNCY_BUBBLE] = FORBIDDEN_METRONOME,
    [MOVE_BRANCH_POKE] = FORBIDDEN_METRONOME,
    [MOVE_BREAKING_SWIPE] = FORBIDDEN_METRONOME,
    [MOVE_BUZZY_BUZZ] = FORBIDDEN_METRONOME,
    [MOVE_CELEBRATE] = FORBIDDEN_METRONOME | FORBIDDEN_ASSIST | FORBIDDEN_COPYCAT | FORBIDDEN_SLEEP_TALK,
    [MOVE_CHATTER] = FORBIDDEN_METRONOME | FORBIDDEN_ASSIST | FORBIDDEN_COPYCAT | FORBIDDEN_MIMIC | FORBIDDEN_SLEEP_TALK,
    [MOVE_CIRCLE_THROW] = FORBIDDEN_ASSIST | FORBIDDEN_COPYCAT,
    [MOVE_CLANGOROUS_SOUL] = FORBIDDEN_METRONOME,
    [MOVE_COPYCAT] = FORBIDDEN_METRONOME | FORBIDDEN_ASSIST | FORBIDDEN_COPYCAT | FORBIDDEN_SLEEP_TALK,
    [MOVE_COUNTER] = FORBIDDEN_METRONOME | FORBIDDEN_ASSIST | FORBIDDEN_COPYCAT,
    [MOVE_COVET] = FORBIDDEN_METRONOME | FORBIDDEN_ASSIST | FORBIDDEN_COPYCAT,
    [MOVE_CRAFTY_SHIELD] = FORBIDDEN_METRONOME,
    [MOVE_DECORATE] = FORBIDDEN_METRONOME,
    [MOVE_DESTINY_BOND] = FORBIDDEN_METRONOME | FORBIDDEN_ASSIST | FORBIDDEN_COPYCAT,
    [MOVE_DETECT] = FORBIDDEN_METRONOME | FORBIDDEN_ASSIST | FORBIDDEN_COPYCAT,
    [MOVE_DIAMOND_STORM] = FORBIDDEN_METRONOME,
    [MOVE_DIG] = FORBIDDEN_ASSIST | FORBIDDEN_SLEEP_TALK,
    [MOVE_DIVE] = FORBIDDEN_ASSIST | FORBIDDEN_SLEEP_TALK,
    [MOVE_DOUBLE_IRON_BASH] = FORBIDDEN_METRONOME,
    [MOVE_DRAGON_ASCENT] = FORBIDDEN_METRONOME,
    [MOVE_DRAGON_ENERGY] = FORBIDDEN_METRONOME,
    [MOVE_DRAGON_TAIL] = FORBIDDEN_ASSIST | FORBIDDEN_COPYCAT,
    [MOVE_DRUM_BEATING] = FORBIDDEN_METRONOME,
    [MOVE_DYNAMAX_CANNON] = FORBIDDEN_METRONOME | FORBIDDEN_COPYCAT | FORBIDDEN_SLEEP_TALK,
    [MOVE_ENDURE] = FORBIDDEN_METRONOME | FORBIDDEN_ASSIST | FORBIDDEN_COPYCAT,
    [MOVE_ETERNABEAM] = FORBIDDEN_METRONOME,
    [MOVE_FALSE_SURRENDER] = FORBIDDEN_METRONOME,
    [MOVE_FEINT] = FORBIDDEN_METRONOME | FORBIDDEN_ASSIST | FORBIDDEN_COPYCAT,
    [MOVE_FIERY_WRATH] = FORBIDDEN_METRONOME,
    [MOVE_FLEUR_CANNON] = FORBIDDEN_METRONOME,
    [MOVE_FLOATY_FALL] = FORBIDDEN_METRONOME,
    [MOVE_FLY] = FORBIDDEN_ASSIST | FORBIDDEN_SLEEP_TALK,
    [MOVE_FOCUS_PUNCH] = FORBIDDEN_METRONOME | FORBIDDEN_ASSIST | FORBIDDEN_COPYCAT | FORBIDDEN_SLEEP_TALK,
    [MOVE_FOLLOW_ME] = FORBIDDEN_METRONOME | FORBIDDEN_ASSIST | FORBIDDEN_COPYCAT,
    [MOVE_FREEZE_SHOCK] = FORBIDDEN_METRONOME | FORBIDDEN_SLEEP_TALK,
    [MOVE_FREEZING_GLARE] = FORBIDDEN_METRONOME,
    [MOVE_FREEZY_FROST] = FORBIDDEN_METRONOME,
    [MOVE_GEOMANCY] = FORBIDDEN_SLEEP_TALK,
    [MOVE_GLACIAL_LANCE] = FORBIDDEN_METRONOME,
    [MOVE_GLITZY_GLOW] = FORBIDDEN_METRONOME,
    [MOVE_GRAV_APPLE] = FORBIDDEN_METRONOME,
    [MOVE_HELPING_HAND] = FORBIDDEN_METRONOME | FORBIDDEN_ASSIST | FORBIDDEN_COPYCAT,
    [MOVE_HOLD_HANDS] = FORBIDDEN_METRONOME | FORBIDDEN_ASSIST | FORBIDDEN_COPYCAT | FORBIDDEN_SLEEP_TALK,
    [MOVE_HYPERSPACE_FURY] = FORBIDDEN_METRONOME,
    [MOVE_HYPERSPACE_HOLE] = FORBIDDEN_METRONOME,
    [MOVE_ICE_BURN] = FORBIDDEN_METRONOME | FORBIDDEN_SLEEP_TALK,
    [MOVE_INSTRUCT] = FORBIDDEN_METRONOME,
    [MOVE_JUNGLE_HEALING] = FORBIDDEN_METRONOME,
    [MOVE_KINGS_SHIELD] = FORBIDDEN_METRONOME | FORBIDDEN_ASSIST | FORBIDDEN_COPYCAT,
    [MOVE_LIFE_DEW] = FORBIDDEN_METRONOME,
    [MOVE_LIGHT_OF_RUIN] = FORBIDDEN_METRONOME,
    [MOVE_MAT_BLOCK] = FORBIDDEN_METRONOME | FORBIDDEN_ASSIST | FORBIDDEN_COPYCAT,
    [MOVE_ME_FIRST] = FORBIDDEN_METRONOME | FORBIDDEN_ASSIST | FORBIDDEN_COPYCAT | FORBIDDEN_SLEEP_TALK,
    [MOVE_METEOR_ASSAULT] = FORBIDDEN_METRONOME,
    [MOVE_METRONOME] = FORBIDDEN_METRONOME | FORBIDDEN_ASSIST | FORBIDDEN_COPYCAT | FORBIDDEN_SLEEP_TALK,
    [MOVE_MIMIC] = FORBIDDEN_METRONOME | FORBIDDEN_ASSIST | FORBIDDEN_COPYCAT | FORBIDDEN_MIMIC | FORBIDDEN_SLEEP_TALK,
    [MOVE_MIND_BLOWN] = FORBIDDEN_METRONOME,
    [MOVE_MIRROR_COAT] = FORBIDDEN_METRONOME | FORBIDDEN_ASSIST | FORBIDDEN_COPYCAT,
    [MOVE_MIRROR_MOVE] = FORBIDDEN_METRONOME | FORBIDDEN_ASSIST | FORBIDDEN_COPYCAT | FORBIDDEN_SLEEP_TALK,
    [MOVE_MOONGEIST_BEAM] = FORBIDDEN_METRONOME,
    [MOVE_NATURE_POWER] = FORBIDDEN_METRONOME | FORBIDDEN_ASSIST | FORBIDDEN_COPYCAT | FORBIDDEN_SLEEP_TALK,
    [MOVE_NATURES_MADNESS] = FORBIDDEN_METRONOME,
    [MOVE_OBSTRUCT] = FORBIDDEN_METRONOME | FORBIDDEN_COPYCAT,
    [MOVE_ORIGIN_PULSE] = FORBIDDEN_METRONOME,
    [MOVE_OVERDRIVE] = FORBIDDEN_METRONOME,
    [MOVE_PHANTOM_FORCE] = FORBIDDEN_ASSIST | FORBIDDEN_SLEEP_TALK,
    [MOVE_PHOTON_GEYSER] = FORBIDDEN_METRONOME,
    [MOVE_PIKA_PAPOW] = FORBIDDEN_METRONOME,
    [MOVE_PLASMA_FISTS] = FORBIDDEN_METRONOME,
    [MOVE_PRECIPICE_BLADES] = FORBIDDEN_METRONOME,
    [MOVE_PROTECT] = FORBIDDEN_METRONOME | FORBIDDEN_ASSIST | FORBIDDEN_COPYCAT,
    [MOVE_PYRO_BALL] = FORBIDDEN_METRONOME,
    [MOVE_QUASH] = FORBIDDEN_METRONOME,
    [MOVE_QUICK_GUARD] = FORBIDDEN_METRONOME,
    [MOVE_RAGE_POWDER] = FORBIDDEN_METRONOME | FORBIDDEN_ASSIST | FORBIDDEN_COPYCAT,
    [MOVE_RAZOR_WIND] = FORBIDDEN_SLEEP_TALK,
    [MOVE_RELIC_SONG] = FORBIDDEN_METRONOME,
    [MOVE_ROAR] = FORBIDDEN_ASSIST | FORBIDDEN_COPYCAT,
    [MOVE_SAPPY_SEED] = FORBIDDEN_METRONOME,
    [MOVE_SECRET_SWORD] = FORBIDDEN_METRONOME,
    [MOVE_SHADOW_FORCE] = FORBIDDEN_ASSIST | FORBIDDEN_SLEEP_TALK,
    [MOVE_SHELL_TRAP] = FORBIDDEN_METRONOME | FORBIDDEN_ASSIST | FORBIDDEN_COPYCAT | FORBIDDEN_SLEEP_TALK,
    [MOVE_SIZZLY_SLIDE] = FORBIDDEN_METRONOME,
    [MOVE_SKETCH] = FORBIDDEN_METRONOME | FORBIDDEN_ASSIST | FORBIDDEN_COPYCAT | FORBIDDEN_MIMIC | FORBIDDEN_SLEEP_TALK,
    [MOVE_SKULL_BASH] = FORBIDDEN_SLEEP_TALK,
    [MOVE_SKY_ATTACK] = FORBIDDEN_SLEEP_TALK,
    [MOVE_SKY_DROP] = FORBIDDEN_ASSIST | FORBIDDEN_SLEEP_TALK,
    [MOVE_SLEEP_TALK] = FORBIDDEN_METRONOME | FORBIDDEN_ASSIST | FORBIDDEN_COPYCAT | FORBIDDEN_SLEEP_TALK,
    [MOVE_SNAP_TRAP] = FORBIDDEN_METRONOME,
    [MOVE_SNARL] = FORBIDDEN_METRONOME,
    [MOVE_SNATCH] = FORBIDDEN_METRONOME | FORBIDDEN_ASSIST | FORBIDDEN_COPYCAT,
    [MOVE_SNORE] = FORBIDDEN_METRONOME,
    [MOVE_SOLAR_BEAM] = FORBIDDEN_SLEEP_TALK,
    [MOVE_SOLAR_BLADE] = FORBIDDEN_SLEEP_TALK,
    [MOVE_SPARKLY_SWIRL] = FORBIDDEN_METRONOME,
    [MOVE_SPECTRAL_THIEF] = FORBIDDEN_METRONOME,
    [MOVE_SPIKY_SHIELD] = FORBIDDEN_METRONOME | FORBIDDEN_ASSIST | FORBIDDEN_COPYCAT,
    [MOVE_SPIRIT_BREAK] = FORBIDDEN_METRONOME,
    [MOVE_SPLISHY_SPLASH] = FORBIDDEN_METRONOME,
    [MOVE_SPOTLIGHT] = FORBIDDEN_METRONOME | FORBIDDEN_ASSIST | FORBIDDEN_COPYCAT,
    [MOVE_STEAM_ERUPTION] = FORBIDDEN_METRONOME,
    [MOVE_STEEL_BEAM] = FORBIDDEN_METRONOME,
    [MOVE_STRANGE_STEAM] = FORBIDDEN_METRONOME,
    [MOVE_SUNSTEEL_STRIKE] = FORBIDDEN_METRONOME,
    [MOVE_SURGING_STRIKES] = FORBIDDEN_METRONOME,
    [MOVE_SWITCHEROO] = FORBIDDEN_METRONOME | FORBIDDEN_ASSIST | FORBIDDEN_COPYCAT,
    [MOVE_TECHNO_BLAST] = FORBIDDEN_METRONOME,
    [MOVE_THIEF] = FORBIDDEN_METRONOME | FORBIDDEN_ASSIST | FORBIDDEN_COPYCAT,
    [MOVE_THOUSAND_ARROWS] = FORBIDDEN_METRONOME,
    [MOVE_THOUSAND_WAVES] = FORBIDDEN_METRONOME,
    [MOVE_THUNDER_CAGE] = FORBIDDEN_METRONOME,
    [MOVE_THUNDEROUS_KICK] = FORBIDDEN_METRONOME,
    [MOVE_TRANSFORM] = FORBIDDEN_METRONOME | FORBIDDEN_ASSIST | FORBIDDEN_COPYCAT | FORBIDDEN_MIMIC,
    [MOVE_TRICK] = FORBIDDEN_METRONOME | FORBIDDEN_ASSIST | FORBIDDEN_COPYCAT,
    [MOVE_UPROAR] = FORBIDDEN_SLEEP_TALK,
    [MOVE_V_CREATE] = FORBIDDEN_METRONOME,
    [MOVE_VEEVEE_VOLLEY] = FORBIDDEN_METRONOME,
    [MOVE_WHIRLWIND] = FORBIDDEN_ASSIST | FORBIDDEN_COPYCAT,
    [MOVE_WICKED_BLOW] = FORBIDDEN_METRONOME,
    [MOVE_WIDE_GUARD] = FORBIDDEN_METRONOME,
    [MOVE_ZIPPY_ZAP] = FORBIDDEN_METRONOME,
};

static const u16 sMoveEffectsForbiddenToInstruct[] =
{
    EFFECT_ASSIST,
    //EFFECT_BEAK_BLAST,
    EFFECT_BELCH,
    EFFECT_BIDE,
    //EFFECT_CELEBRATE,
    //EFFECT_CHATTER,
    EFFECT_COPYCAT,
    //EFFECT_DYNAMAX_CANNON,
    EFFECT_FOCUS_PUNCH,
    EFFECT_GEOMANCY,
    //EFFECT_HOLD_HANDS,
    EFFECT_INSTRUCT,
    EFFECT_ME_FIRST,
    EFFECT_METRONOME,
    EFFECT_MIMIC,
    EFFECT_MIRROR_MOVE,
    EFFECT_NATURE_POWER,
    //EFFECT_OBSTRUCT,
    EFFECT_RAMPAGE,
    EFFECT_RECHARGE,
    EFFECT_RECOIL_25,
    EFFECT_ROLLOUT,
    EFFECT_SEMI_INVULNERABLE,
    //EFFECT_SHELL_TRAP,
    EFFECT_SKETCH,
    //EFFECT_SKY_DROP,
    EFFECT_SKULL_BASH,
    EFFECT_SLEEP_TALK,
    EFFECT_SOLARBEAM,
    EFFECT_TRANSFORM,
    EFFECT_TWO_TURNS_ATTACK,
    EFFECT_UPROAR,
    FORBIDDEN_INSTRUCT_END
};

static const u16 sNaturePowerMoves[] =
{
    [BATTLE_TERRAIN_GRASS]      = MOVE_ENERGY_BALL,
    [BATTLE_TERRAIN_LONG_GRASS] = MOVE_ENERGY_BALL,
    [BATTLE_TERRAIN_SAND]       = MOVE_EARTH_POWER,
    [BATTLE_TERRAIN_UNDERWATER] = MOVE_HYDRO_PUMP,
    [BATTLE_TERRAIN_WATER]      = MOVE_HYDRO_PUMP,
    [BATTLE_TERRAIN_POND]       = MOVE_HYDRO_PUMP,
    [BATTLE_TERRAIN_MOUNTAIN]   = MOVE_EARTH_POWER,
    [BATTLE_TERRAIN_CAVE]       = MOVE_POWER_GEM,
    [BATTLE_TERRAIN_BUILDING]   = MOVE_TRI_ATTACK,
    [BATTLE_TERRAIN_PLAIN]      = MOVE_TRI_ATTACK
};

static const u16 sPickupItems[] =
{
    ITEM_POTION,
    ITEM_ANTIDOTE,
    ITEM_SUPER_POTION,
    ITEM_GREAT_BALL,
    ITEM_REPEL,
    ITEM_ESCAPE_ROPE,
    ITEM_X_ATTACK,
    ITEM_FULL_HEAL,
    ITEM_ULTRA_BALL,
    ITEM_HYPER_POTION,
    ITEM_RARE_CANDY,
    ITEM_PROTEIN,
    ITEM_REVIVE,
    ITEM_HP_UP,
    ITEM_FULL_RESTORE,
    ITEM_MAX_REVIVE,
    ITEM_PP_UP,
    ITEM_MAX_ELIXIR,
};

static const u16 sRarePickupItems[] =
{
    ITEM_HYPER_POTION,
    ITEM_NUGGET,
    ITEM_KINGS_ROCK,
    ITEM_FULL_RESTORE,
    ITEM_ETHER,
    ITEM_WHITE_HERB,
    ITEM_TM44_REST,
    ITEM_ELIXIR,
    ITEM_TM01_FOCUS_PUNCH,
    ITEM_LEFTOVERS,
    ITEM_TM26_EARTHQUAKE,
};

static const u8 sPickupProbabilities[] =
{
    30, 40, 50, 60, 70, 80, 90, 94, 98
};

static const u8 sTerrainToType[] =
{
    [BATTLE_TERRAIN_GRASS]      = TYPE_GRASS,
    [BATTLE_TERRAIN_LONG_GRASS] = TYPE_GRASS,
    [BATTLE_TERRAIN_SAND]       = TYPE_GROUND,
    [BATTLE_TERRAIN_UNDERWATER] = TYPE_WATER,
    [BATTLE_TERRAIN_WATER]      = TYPE_WATER,
    [BATTLE_TERRAIN_POND]       = TYPE_WATER,
    [BATTLE_TERRAIN_MOUNTAIN]   = TYPE_GROUND,
    [BATTLE_TERRAIN_CAVE]       = TYPE_ROCK,
    [BATTLE_TERRAIN_BUILDING]   = TYPE_NORMAL,
    [BATTLE_TERRAIN_PLAIN]      = TYPE_NORMAL,
};

// - ITEM_ULTRA_BALL skips Master Ball and ITEM_NONE
static const u8 sBallCatchBonuses[] =
{
    [ITEM_ULTRA_BALL - ITEM_ULTRA_BALL]  = 20,
    [ITEM_GREAT_BALL - ITEM_ULTRA_BALL]  = 15,
    [ITEM_POKE_BALL - ITEM_ULTRA_BALL]   = 10,
    [ITEM_SAFARI_BALL - ITEM_ULTRA_BALL] = 15
};

// In Battle Palace, moves are chosen based on the pokemons nature rather than by the player
// Moves are grouped into "Attack", "Defense", or "Support" (see PALACE_MOVE_GROUP_*)
// Each nature has a certain percent chance of selecting a move from a particular group
// and a separate percent chance for each group when below 50% HP
// The table below doesn't list percentages for Support because you can subtract the other two
// Support percentages are listed in comments off to the side instead
#define PALACE_STYLE(atk, def, atkLow, defLow) {atk, atk + def, atkLow, atkLow + defLow}

const ALIGNED(4) u8 gBattlePalaceNatureToMoveGroupLikelihood[NUM_NATURES][4] =
{
    [NATURE_HARDY]   = PALACE_STYLE(61,  7, 61,  7), // 32% support >= 50% HP, 32% support < 50% HP
    [NATURE_LONELY]  = PALACE_STYLE(20, 25, 84,  8), // 55%,  8%
    [NATURE_BRAVE]   = PALACE_STYLE(70, 15, 32, 60), // 15%,  8%
    [NATURE_ADAMANT] = PALACE_STYLE(38, 31, 70, 15), // 31%, 15%
    [NATURE_NAUGHTY] = PALACE_STYLE(20, 70, 70, 22), // 10%,  8%
    [NATURE_BOLD]    = PALACE_STYLE(30, 20, 32, 58), // 50%, 10%
    [NATURE_DOCILE]  = PALACE_STYLE(56, 22, 56, 22), // 22%, 22%
    [NATURE_RELAXED] = PALACE_STYLE(25, 15, 75, 15), // 60%, 10%
    [NATURE_IMPISH]  = PALACE_STYLE(69,  6, 28, 55), // 25%, 17%
    [NATURE_LAX]     = PALACE_STYLE(35, 10, 29,  6), // 55%, 65%
    [NATURE_TIMID]   = PALACE_STYLE(62, 10, 30, 20), // 28%, 50%
    [NATURE_HASTY]   = PALACE_STYLE(58, 37, 88,  6), //  5%,  6%
    [NATURE_SERIOUS] = PALACE_STYLE(34, 11, 29, 11), // 55%, 60%
    [NATURE_JOLLY]   = PALACE_STYLE(35,  5, 35, 60), // 60%,  5%
    [NATURE_NAIVE]   = PALACE_STYLE(56, 22, 56, 22), // 22%, 22%
    [NATURE_MODEST]  = PALACE_STYLE(35, 45, 34, 60), // 20%,  6%
    [NATURE_MILD]    = PALACE_STYLE(44, 50, 34,  6), //  6%, 60%
    [NATURE_QUIET]   = PALACE_STYLE(56, 22, 56, 22), // 22%, 22%
    [NATURE_BASHFUL] = PALACE_STYLE(30, 58, 30, 58), // 12%, 12%
    [NATURE_RASH]    = PALACE_STYLE(30, 13, 27,  6), // 57%, 67%
    [NATURE_CALM]    = PALACE_STYLE(40, 50, 25, 62), // 10%, 13%
    [NATURE_GENTLE]  = PALACE_STYLE(18, 70, 90,  5), // 12%,  5%
    [NATURE_SASSY]   = PALACE_STYLE(88,  6, 22, 20), //  6%, 58%
    [NATURE_CAREFUL] = PALACE_STYLE(42, 50, 42,  5), //  8%, 53%
    [NATURE_QUIRKY]  = PALACE_STYLE(56, 22, 56, 22)  // 22%, 22%
};

static const u8 sBattlePalaceNatureToFlavorTextId[NUM_NATURES] =
{
    [NATURE_HARDY]   = B_MSG_EAGER_FOR_MORE,
    [NATURE_LONELY]  = B_MSG_GLINT_IN_EYE,
    [NATURE_BRAVE]   = B_MSG_GETTING_IN_POS,
    [NATURE_ADAMANT] = B_MSG_GLINT_IN_EYE,
    [NATURE_NAUGHTY] = B_MSG_GLINT_IN_EYE,
    [NATURE_BOLD]    = B_MSG_GETTING_IN_POS,
    [NATURE_DOCILE]  = B_MSG_EAGER_FOR_MORE,
    [NATURE_RELAXED] = B_MSG_GLINT_IN_EYE,
    [NATURE_IMPISH]  = B_MSG_GETTING_IN_POS,
    [NATURE_LAX]     = B_MSG_GROWL_DEEPLY,
    [NATURE_TIMID]   = B_MSG_GROWL_DEEPLY,
    [NATURE_HASTY]   = B_MSG_GLINT_IN_EYE,
    [NATURE_SERIOUS] = B_MSG_EAGER_FOR_MORE,
    [NATURE_JOLLY]   = B_MSG_GETTING_IN_POS,
    [NATURE_NAIVE]   = B_MSG_EAGER_FOR_MORE,
    [NATURE_MODEST]  = B_MSG_GETTING_IN_POS,
    [NATURE_MILD]    = B_MSG_GROWL_DEEPLY,
    [NATURE_QUIET]   = B_MSG_EAGER_FOR_MORE,
    [NATURE_BASHFUL] = B_MSG_EAGER_FOR_MORE,
    [NATURE_RASH]    = B_MSG_GROWL_DEEPLY,
    [NATURE_CALM]    = B_MSG_GETTING_IN_POS,
    [NATURE_GENTLE]  = B_MSG_GLINT_IN_EYE,
    [NATURE_SASSY]   = B_MSG_GROWL_DEEPLY,
    [NATURE_CAREFUL] = B_MSG_GROWL_DEEPLY,
    [NATURE_QUIRKY]  = B_MSG_EAGER_FOR_MORE,
};

bool32 IsBattlerProtected(u8 battlerId, u16 move)
{
    if (!(gBattleMoves[move].flags & FLAG_PROTECT_AFFECTED))
        return FALSE;
    else if (gBattleMoves[move].effect == MOVE_EFFECT_FEINT)
        return FALSE;
    else if (gProtectStructs[battlerId].protected)
        return TRUE;
    else if (gSideStatuses[GetBattlerSide(battlerId)] & SIDE_STATUS_WIDE_GUARD
             && gBattleMoves[move].target & (MOVE_TARGET_BOTH | MOVE_TARGET_FOES_AND_ALLY))
        return TRUE;
    else if (gProtectStructs[battlerId].banefulBunkered)
        return TRUE;
    else if (gProtectStructs[battlerId].spikyShielded)
        return TRUE;
    else if (gProtectStructs[battlerId].kingsShielded && gBattleMoves[move].power != 0)
        return TRUE;
    else if (gSideStatuses[GetBattlerSide(battlerId)] & SIDE_STATUS_QUICK_GUARD
             && GetChosenMovePriority(gBattlerAttacker) > 0)
        return TRUE;
    else if (gSideStatuses[GetBattlerSide(battlerId)] & SIDE_STATUS_CRAFTY_SHIELD
             && gBattleMoves[move].power == 0)
        return TRUE;
    else if (gSideStatuses[GetBattlerSide(battlerId)] & SIDE_STATUS_MAT_BLOCK
             && gBattleMoves[move].power != 0)
        return TRUE;
    else
        return FALSE;
}

static bool32 NoTargetPresent(u32 move)
{
    if (!IsBattlerAlive(gBattlerTarget))
        gBattlerTarget = GetMoveTarget(move, 0);

    switch (gBattleMoves[move].target)
    {
    case MOVE_TARGET_SELECTED:
    case MOVE_TARGET_DEPENDS:
    case MOVE_TARGET_RANDOM:
        if (!IsBattlerAlive(gBattlerTarget))
            return TRUE;
        break;
    case MOVE_TARGET_BOTH:
        if (!IsBattlerAlive(gBattlerTarget) && !IsBattlerAlive(BATTLE_PARTNER(gBattlerTarget)))
            return TRUE;
        break;
    case MOVE_TARGET_FOES_AND_ALLY:
        if (!IsBattlerAlive(gBattlerTarget) && !IsBattlerAlive(BATTLE_PARTNER(gBattlerTarget)) && !IsBattlerAlive(BATTLE_PARTNER(gBattlerAttacker)))
            return TRUE;
        break;
    }

    return FALSE;
}

static bool32 TryAegiFormChange(void)
{
    // Only Aegislash with Stance Change can transform, transformed mons cannot.
    if (GetBattlerAbility(gBattlerAttacker) != ABILITY_STANCE_CHANGE
        || gBattleMons[gBattlerAttacker].status2 & STATUS2_TRANSFORMED)
        return FALSE;

    switch (gBattleMons[gBattlerAttacker].species)
    {
    default:
        return FALSE;
    case SPECIES_AEGISLASH: // Shield -> Blade
        if (gBattleMoves[gCurrentMove].power == 0)
            return FALSE;
        gBattleMons[gBattlerAttacker].species = SPECIES_AEGISLASH_BLADE;
        break;
    case SPECIES_AEGISLASH_BLADE: // Blade -> Shield
        if (gCurrentMove != MOVE_KINGS_SHIELD)
            return FALSE;
        gBattleMons[gBattlerAttacker].species = SPECIES_AEGISLASH;
        break;
    }

    BattleScriptPushCursor();
    gBattlescriptCurrInstr = BattleScript_AttackerFormChange;
    return TRUE;
}

static void Cmd_attackcanceler(void)
{
    s32 i, moveType;

    if (gBattleOutcome != 0)
    {
        gCurrentActionFuncId = B_ACTION_FINISHED;
        return;
    }
    if (gBattleMons[gBattlerAttacker].hp == 0 && !(gHitMarker & HITMARKER_NO_ATTACKSTRING))
    {
        gHitMarker |= HITMARKER_UNABLE_TO_USE_MOVE;
        gBattlescriptCurrInstr = BattleScript_MoveEnd;
        return;
    }
    #if (B_STANCE_CHANGE_FAIL <= GEN_6)
    if (TryAegiFormChange())
        return;
    #endif
    if (AtkCanceller_UnableToUseMove())
        return;

    // Check Protean activation.
    GET_MOVE_TYPE(gCurrentMove, moveType);
    if ((GetBattlerAbility(gBattlerAttacker) == ABILITY_PROTEAN || GetBattlerAbility(gBattlerAttacker) == ABILITY_LIBERO)
        && (gBattleMons[gBattlerAttacker].type1 != moveType || gBattleMons[gBattlerAttacker].type2 != moveType ||
            (gBattleMons[gBattlerAttacker].type3 != moveType && gBattleMons[gBattlerAttacker].type3 != TYPE_MYSTERY))
        && gCurrentMove != MOVE_STRUGGLE)
    {
        PREPARE_TYPE_BUFFER(gBattleTextBuff1, moveType);
        SET_BATTLER_TYPE(gBattlerAttacker, moveType);
        gBattlerAbility = gBattlerAttacker;
        BattleScriptPushCursor();
        gBattlescriptCurrInstr = BattleScript_ProteanActivates;
        return;
    }

    if (AtkCanceller_UnableToUseMove2())
        return;
    if (AbilityBattleEffects(ABILITYEFFECT_MOVES_BLOCK, gBattlerTarget, 0, 0, 0))
        return;
    if (!gBattleMons[gBattlerAttacker].pp[gCurrMovePos] && gCurrentMove != MOVE_STRUGGLE && !(gHitMarker & (HITMARKER_x800000 | HITMARKER_NO_ATTACKSTRING))
     && !(gBattleMons[gBattlerAttacker].status2 & STATUS2_MULTIPLETURNS))
    {
        gBattlescriptCurrInstr = BattleScript_NoPPForMove;
        gMoveResultFlags |= MOVE_RESULT_MISSED;
        return;
    }
    #if (B_STANCE_CHANGE_FAIL >= GEN_7)
    if (TryAegiFormChange())
        return;
    #endif

    gHitMarker &= ~(HITMARKER_x800000);
    if (!(gHitMarker & HITMARKER_OBEYS) && !(gBattleMons[gBattlerAttacker].status2 & STATUS2_MULTIPLETURNS))
    {
        switch (IsMonDisobedient())
        {
        case 0:
            break;
        case 2:
            gHitMarker |= HITMARKER_OBEYS;
            return;
        default:
            gMoveResultFlags |= MOVE_RESULT_MISSED;
            return;
        }
    }

    gHitMarker |= HITMARKER_OBEYS;
    if (NoTargetPresent(gCurrentMove) && (!IsTwoTurnsMove(gCurrentMove) || (gBattleMons[gBattlerAttacker].status2 & STATUS2_MULTIPLETURNS)))
    {
        gBattlescriptCurrInstr = BattleScript_ButItFailedAtkStringPpReduce;
        if (!IsTwoTurnsMove(gCurrentMove) || (gBattleMons[gBattlerAttacker].status2 & STATUS2_MULTIPLETURNS))
            CancelMultiTurnMoves(gBattlerAttacker);
        return;
    }

    if (gProtectStructs[gBattlerTarget].bounceMove
        && gBattleMoves[gCurrentMove].flags & FLAG_MAGIC_COAT_AFFECTED
        && !gProtectStructs[gBattlerAttacker].usesBouncedMove)
    {
        PressurePPLose(gBattlerAttacker, gBattlerTarget, MOVE_MAGIC_COAT);
        gProtectStructs[gBattlerTarget].bounceMove = 0;
        gProtectStructs[gBattlerTarget].usesBouncedMove = 1;
        gBattleCommunication[MULTISTRING_CHOOSER] = 0;
        BattleScriptPushCursor();
        gBattlescriptCurrInstr = BattleScript_MagicCoatBounce;
        return;
    }
    else if (GetBattlerAbility(gBattlerTarget) == ABILITY_MAGIC_BOUNCE
             && gBattleMoves[gCurrentMove].flags & FLAG_MAGIC_COAT_AFFECTED
             && !gProtectStructs[gBattlerAttacker].usesBouncedMove)
    {
        RecordAbilityBattle(gBattlerTarget, ABILITY_MAGIC_BOUNCE);
        gProtectStructs[gBattlerTarget].usesBouncedMove = 1;
        gBattleCommunication[MULTISTRING_CHOOSER] = 1;
        BattleScriptPushCursor();
        gBattlescriptCurrInstr = BattleScript_MagicCoatBounce;
        return;
    }

    for (i = 0; i < gBattlersCount; i++)
    {
        if ((gProtectStructs[gBattlerByTurnOrder[i]].stealMove) && gBattleMoves[gCurrentMove].flags & FLAG_SNATCH_AFFECTED)
        {
            PressurePPLose(gBattlerAttacker, gBattlerByTurnOrder[i], MOVE_SNATCH);
            gProtectStructs[gBattlerByTurnOrder[i]].stealMove = 0;
            gBattleScripting.battler = gBattlerByTurnOrder[i];
            BattleScriptPushCursor();
            gBattlescriptCurrInstr = BattleScript_SnatchedMove;
            return;
        }
    }

    if (gSpecialStatuses[gBattlerTarget].lightningRodRedirected)
    {
        gSpecialStatuses[gBattlerTarget].lightningRodRedirected = 0;
        gLastUsedAbility = ABILITY_LIGHTNING_ROD;
        BattleScriptPushCursor();
        gBattlescriptCurrInstr = BattleScript_TookAttack;
        RecordAbilityBattle(gBattlerTarget, gLastUsedAbility);
    }
    else if (gSpecialStatuses[gBattlerTarget].stormDrainRedirected)
    {
        gSpecialStatuses[gBattlerTarget].stormDrainRedirected = 0;
        gLastUsedAbility = ABILITY_STORM_DRAIN;
        BattleScriptPushCursor();
        gBattlescriptCurrInstr = BattleScript_TookAttack;
        RecordAbilityBattle(gBattlerTarget, gLastUsedAbility);
    }
    else if (IsBattlerProtected(gBattlerTarget, gCurrentMove)
     && (gCurrentMove != MOVE_CURSE || IS_BATTLER_OF_TYPE(gBattlerAttacker, TYPE_GHOST))
     && ((!IsTwoTurnsMove(gCurrentMove) || (gBattleMons[gBattlerAttacker].status2 & STATUS2_MULTIPLETURNS)))
     && gBattleMoves[gCurrentMove].effect != EFFECT_SUCKER_PUNCH)
    {
        if (gBattleMoves[gCurrentMove].flags & FLAG_MAKES_CONTACT)
            gProtectStructs[gBattlerAttacker].touchedProtectLike = 1;
        CancelMultiTurnMoves(gBattlerAttacker);
        gMoveResultFlags |= MOVE_RESULT_MISSED;
        gLastLandedMoves[gBattlerTarget] = 0;
        gLastHitByType[gBattlerTarget] = 0;
        gBattleCommunication[MISS_TYPE] = B_MSG_PROTECTED;
        gBattlescriptCurrInstr++;
    }
    else
    {
        gBattlescriptCurrInstr++;
    }
}

static bool32 JumpIfMoveFailed(u8 adder, u16 move)
{
    if (gMoveResultFlags & MOVE_RESULT_NO_EFFECT)
    {
        gLastLandedMoves[gBattlerTarget] = 0;
        gLastHitByType[gBattlerTarget] = 0;
        gBattlescriptCurrInstr = T1_READ_PTR(gBattlescriptCurrInstr + 1);
        return TRUE;
    }
    else
    {
        TrySetDestinyBondToHappen();
        if (AbilityBattleEffects(ABILITYEFFECT_ABSORBING, gBattlerTarget, 0, 0, move))
            return TRUE;
    }
    gBattlescriptCurrInstr += adder;
    return FALSE;
}

static void Cmd_jumpifaffectedbyprotect(void)
{
    if (IsBattlerProtected(gBattlerTarget, gCurrentMove))
    {
        gMoveResultFlags |= MOVE_RESULT_MISSED;
        JumpIfMoveFailed(5, 0);
        gBattleCommunication[MISS_TYPE] = B_MSG_PROTECTED;
    }
    else
    {
        gBattlescriptCurrInstr += 5;
    }
}

bool8 JumpIfMoveAffectedByProtect(u16 move)
{
    bool8 affected = FALSE;
    if (IsBattlerProtected(gBattlerTarget, move))
    {
        gMoveResultFlags |= MOVE_RESULT_MISSED;
        JumpIfMoveFailed(7, move);
        gBattleCommunication[MISS_TYPE] = B_MSG_PROTECTED;
        affected = TRUE;
    }
    return affected;
}

static bool32 AccuracyCalcHelper(u16 move)
{
    if (gStatuses3[gBattlerTarget] & STATUS3_ALWAYS_HITS && gDisableStructs[gBattlerTarget].battlerWithSureHit == gBattlerAttacker)
    {
        JumpIfMoveFailed(7, move);
        return TRUE;
    }
    else if (B_TOXIC_NEVER_MISS >= GEN_6
            && gBattleMoves[move].effect == EFFECT_TOXIC
            && IS_BATTLER_OF_TYPE(gBattlerAttacker, TYPE_POISON))
    {
        JumpIfMoveFailed(7, move);
        return TRUE;
    }
    else if (GetBattlerAbility(gBattlerAttacker) == ABILITY_NO_GUARD)
    {
        if (!JumpIfMoveFailed(7, move))
            RecordAbilityBattle(gBattlerAttacker, ABILITY_NO_GUARD);
        return TRUE;
    }
    else if (GetBattlerAbility(gBattlerTarget) == ABILITY_NO_GUARD)
    {
        if (!JumpIfMoveFailed(7, move))
            RecordAbilityBattle(gBattlerTarget, ABILITY_NO_GUARD);
        return TRUE;
    }

    if ((gStatuses3[gBattlerTarget] & STATUS3_PHANTOM_FORCE)
        || (!(gBattleMoves[move].flags & FLAG_DMG_IN_AIR) && gStatuses3[gBattlerTarget] & STATUS3_ON_AIR)
        || (!(gBattleMoves[move].flags & FLAG_DMG_2X_IN_AIR) && gStatuses3[gBattlerTarget] & STATUS3_ON_AIR)
        || (!(gBattleMoves[move].flags & FLAG_DMG_UNDERGROUND) && gStatuses3[gBattlerTarget] & STATUS3_UNDERGROUND)
        || (!(gBattleMoves[move].flags & FLAG_DMG_UNDERWATER) && gStatuses3[gBattlerTarget] & STATUS3_UNDERWATER))
    {
        gMoveResultFlags |= MOVE_RESULT_MISSED;
        JumpIfMoveFailed(7, move);
        return TRUE;
    }

    if ((WEATHER_HAS_EFFECT &&
            (((gBattleWeather & WEATHER_RAIN_ANY) && (gBattleMoves[move].effect == EFFECT_THUNDER || gBattleMoves[move].effect == EFFECT_HURRICANE))
         || (((gBattleWeather & WEATHER_HAIL_ANY) && move == MOVE_BLIZZARD))))
     || (gBattleMoves[move].effect == EFFECT_VITAL_THROW)
     || (gBattleMoves[move].accuracy == 0)
     || ((B_MINIMIZE_DMG_ACC >= GEN_6) && (gStatuses3[gBattlerTarget] & STATUS3_MINIMIZED) && (gBattleMoves[move].flags & FLAG_DMG_MINIMIZE)))
    {
        JumpIfMoveFailed(7, move);
        return TRUE;
    }

    return FALSE;
}

u32 GetTotalAccuracy(u32 battlerAtk, u32 battlerDef, u32 move)
{
    u32 calc, moveAcc, atkHoldEffect, atkParam, defHoldEffect, defParam, atkAbility, defAbility;
    s8 buff, accStage, evasionStage;

    atkAbility = GetBattlerAbility(battlerAtk);
    atkHoldEffect = GetBattlerHoldEffect(battlerAtk, TRUE);
    atkParam = GetBattlerHoldEffectParam(battlerAtk);

    defAbility = GetBattlerAbility(battlerDef);
    defHoldEffect = GetBattlerHoldEffect(battlerDef, TRUE);
    defParam = GetBattlerHoldEffectParam(battlerDef);
    gPotentialItemEffectBattler = battlerDef;

    accStage = gBattleMons[battlerAtk].statStages[STAT_ACC];
    evasionStage = gBattleMons[battlerDef].statStages[STAT_EVASION];
    if (atkAbility == ABILITY_UNAWARE || atkAbility == ABILITY_KEEN_EYE)
        evasionStage = 6;
    if (gBattleMoves[move].flags & FLAG_STAT_STAGES_IGNORED)
        evasionStage = 6;
    if (defAbility == ABILITY_UNAWARE)
        accStage = 6;

    if (gBattleMons[battlerDef].status2 & STATUS2_FORESIGHT || gStatuses3[battlerDef] & STATUS3_MIRACLE_EYED)
        buff = accStage;
    else
        buff = accStage + 6 - evasionStage;

    if (buff < 0)
        buff = 0;
    if (buff > 0xC)
        buff = 0xC;

    moveAcc = gBattleMoves[move].accuracy;
    // Check Thunder and Hurricane on sunny weather.
    if (WEATHER_HAS_EFFECT && gBattleWeather & WEATHER_SUN_ANY
        && (gBattleMoves[move].effect == EFFECT_THUNDER || gBattleMoves[move].effect == EFFECT_HURRICANE))
        moveAcc = 50;
    // Check Wonder Skin.
    if (defAbility == ABILITY_WONDER_SKIN && gBattleMoves[move].power == 0)
        moveAcc = 50;

    calc = gAccuracyStageRatios[buff].dividend * moveAcc;
    calc /= gAccuracyStageRatios[buff].divisor;

    if (atkAbility == ABILITY_COMPOUND_EYES)
        calc = (calc * 130) / 100; // 1.3 compound eyes boost
    else if (atkAbility == ABILITY_VICTORY_STAR)
        calc = (calc * 110) / 100; // 1.1 victory star boost
    if (IsBattlerAlive(BATTLE_PARTNER(battlerAtk)) && GetBattlerAbility(BATTLE_PARTNER(battlerAtk)) == ABILITY_VICTORY_STAR)
        calc = (calc * 110) / 100; // 1.1 ally's victory star boost

    if (defAbility == ABILITY_SAND_VEIL && WEATHER_HAS_EFFECT && gBattleWeather & WEATHER_SANDSTORM_ANY)
        calc = (calc * 80) / 100; // 1.2 sand veil loss
    else if (defAbility == ABILITY_SNOW_CLOAK && WEATHER_HAS_EFFECT && gBattleWeather & WEATHER_HAIL_ANY)
        calc = (calc * 80) / 100; // 1.2 snow cloak loss
    else if (defAbility == ABILITY_TANGLED_FEET && gBattleMons[battlerDef].status2 & STATUS2_CONFUSION)
        calc = (calc * 50) / 100; // 1.5 tangled feet loss

    if (atkAbility == ABILITY_HUSTLE && IS_MOVE_PHYSICAL(move))
        calc = (calc * 80) / 100; // 1.2 hustle loss

    if (defHoldEffect == HOLD_EFFECT_EVASION_UP)
        calc = (calc * (100 - defParam)) / 100;

    if (atkHoldEffect == HOLD_EFFECT_WIDE_LENS)
        calc = (calc * (100 + atkParam)) / 100;
    else if (atkHoldEffect == HOLD_EFFECT_ZOOM_LENS && GetBattlerTurnOrderNum(battlerAtk) > GetBattlerTurnOrderNum(battlerDef));
        calc = (calc * (100 + atkParam)) / 100;

    if (gProtectStructs[battlerAtk].micle)
    {
        gProtectStructs[battlerAtk].micle = FALSE;
        if (atkAbility == ABILITY_RIPEN)
            calc = (calc * 140) / 100;  // ripen gives 40% acc boost
        else
            calc = (calc * 120) / 100;  // 20% acc boost
    }

    if (gFieldStatuses & STATUS_FIELD_GRAVITY)
        calc = (calc * 5) / 3; // 1.66 Gravity acc boost

    return calc;
}

static void Cmd_accuracycheck(void)
{
    u16 type, move = T2_READ_16(gBattlescriptCurrInstr + 5);

    if (move == ACC_CURR_MOVE)
        move = gCurrentMove;

    if (move == NO_ACC_CALC_CHECK_LOCK_ON)
    {
        if (gStatuses3[gBattlerTarget] & STATUS3_ALWAYS_HITS && gDisableStructs[gBattlerTarget].battlerWithSureHit == gBattlerAttacker)
            gBattlescriptCurrInstr += 7;
        else if (gStatuses3[gBattlerTarget] & (STATUS3_SEMI_INVULNERABLE))
            gBattlescriptCurrInstr = T1_READ_PTR(gBattlescriptCurrInstr + 1);
        else if (!JumpIfMoveAffectedByProtect(0))
            gBattlescriptCurrInstr += 7;
    }
    else
    {
        GET_MOVE_TYPE(move, type);
        if (JumpIfMoveAffectedByProtect(move))
            return;
        if (AccuracyCalcHelper(move))
            return;

        // final calculation
        if ((Random() % 100 + 1) > GetTotalAccuracy(gBattlerAttacker, gBattlerTarget, move))
        {
            gMoveResultFlags |= MOVE_RESULT_MISSED;
            if (GetBattlerHoldEffect(gBattlerAttacker, TRUE) == HOLD_EFFECT_BLUNDER_POLICY)
                gBattleStruct->blunderPolicy = TRUE;    // Only activates from missing through acc/evasion checks
            
            if (gBattleTypeFlags & BATTLE_TYPE_DOUBLE &&
                (gBattleMoves[move].target == MOVE_TARGET_BOTH || gBattleMoves[move].target == MOVE_TARGET_FOES_AND_ALLY))
                gBattleCommunication[MISS_TYPE] = B_MSG_AVOIDED_ATK;
            else
                gBattleCommunication[MISS_TYPE] = B_MSG_MISSED;

            if (gBattleMoves[move].power)
                CalcTypeEffectivenessMultiplier(move, type, gBattlerAttacker, gBattlerTarget, TRUE);
        }
        JumpIfMoveFailed(7, move);
    }
}

static void Cmd_attackstring(void)
{
    if (gBattleControllerExecFlags)
         return;
    if (!(gHitMarker & (HITMARKER_NO_ATTACKSTRING | HITMARKER_ATTACKSTRING_PRINTED)))
    {
        PrepareStringBattle(STRINGID_USEDMOVE, gBattlerAttacker);
        gHitMarker |= HITMARKER_ATTACKSTRING_PRINTED;
    }
    gBattlescriptCurrInstr++;
    gBattleCommunication[MSG_DISPLAY] = 0;
}

static void Cmd_ppreduce(void)
{
    s32 i, ppToDeduct = 1;

    if (gBattleControllerExecFlags)
        return;

    if (!gSpecialStatuses[gBattlerAttacker].ppNotAffectedByPressure)
    {
        switch (gBattleMoves[gCurrentMove].target)
        {
        case MOVE_TARGET_FOES_AND_ALLY:
            for (i = 0; i < gBattlersCount; i++)
            {
                if (i != gBattlerAttacker && IsBattlerAlive(i))
                    ppToDeduct += (GetBattlerAbility(i) == ABILITY_PRESSURE);
            }
            break;
        case MOVE_TARGET_BOTH:
        case MOVE_TARGET_OPPONENTS_FIELD:
            for (i = 0; i < gBattlersCount; i++)
            {
                if (GetBattlerSide(i) != GetBattlerSide(gBattlerAttacker) && IsBattlerAlive(i))
                    ppToDeduct += (GetBattlerAbility(i) == ABILITY_PRESSURE);
            }
            break;
        default:
            if (gBattlerAttacker != gBattlerTarget && GetBattlerAbility(gBattlerTarget) == ABILITY_PRESSURE)
                ppToDeduct++;
            break;
        }
    }

    if (!(gHitMarker & (HITMARKER_NO_PPDEDUCT | HITMARKER_NO_ATTACKSTRING)) && gBattleMons[gBattlerAttacker].pp[gCurrMovePos])
    {
        gProtectStructs[gBattlerAttacker].notFirstStrike = 1;
        // For item Metronome, echoed voice
        if (gCurrentMove == gLastResultingMoves[gBattlerAttacker]
            && !(gMoveResultFlags & MOVE_RESULT_NO_EFFECT)
            && !WasUnableToUseMove(gBattlerAttacker))
                gBattleStruct->sameMoveTurns[gBattlerAttacker]++;
        else
            gBattleStruct->sameMoveTurns[gBattlerAttacker] = 0;

        if (gBattleMons[gBattlerAttacker].pp[gCurrMovePos] > ppToDeduct)
            gBattleMons[gBattlerAttacker].pp[gCurrMovePos] -= ppToDeduct;
        else
            gBattleMons[gBattlerAttacker].pp[gCurrMovePos] = 0;

        if (!(gBattleMons[gBattlerAttacker].status2 & STATUS2_TRANSFORMED)
            && !((gDisableStructs[gBattlerAttacker].mimickedMoves) & gBitTable[gCurrMovePos]))
        {
            gActiveBattler = gBattlerAttacker;
            BtlController_EmitSetMonData(0, REQUEST_PPMOVE1_BATTLE + gCurrMovePos, 0, 1, &gBattleMons[gBattlerAttacker].pp[gCurrMovePos]);
            MarkBattlerForControllerExec(gBattlerAttacker);
        }
    }

    gHitMarker &= ~(HITMARKER_NO_PPDEDUCT);
    gBattlescriptCurrInstr++;
}

// The chance is 1/N for each stage.
#if B_CRIT_CHANCE >= GEN_7
    static const u8 sCriticalHitChance[] = {24, 8, 2, 1, 1};
#elif B_CRIT_CHANCE == GEN_6
    static const u8 sCriticalHitChance[] = {16, 8, 2, 1, 1};
#else
    static const u8 sCriticalHitChance[] = {16, 8, 4, 3, 2}; // Gens 2,3,4,5
#endif // B_CRIT_CHANCE

s32 CalcCritChanceStage(u8 battlerAtk, u8 battlerDef, u32 move, bool32 recordAbility)
{
    s32 critChance = 0;
    u32 abilityAtk = GetBattlerAbility(gBattlerAttacker);
    u32 abilityDef = GetBattlerAbility(gBattlerTarget);

    if (gSideStatuses[battlerDef] & SIDE_STATUS_LUCKY_CHANT
        || gStatuses3[gBattlerAttacker] & STATUS3_CANT_SCORE_A_CRIT)
    {
        critChance = -1;
    }
    else if (abilityDef == ABILITY_BATTLE_ARMOR || abilityDef == ABILITY_SHELL_ARMOR)
    {
        if (recordAbility)
            RecordAbilityBattle(battlerDef, abilityDef);
        critChance = -1;
    }
    else if (gStatuses3[battlerAtk] & STATUS3_LASER_FOCUS
             || gBattleMoves[move].effect == EFFECT_ALWAYS_CRIT
             || (abilityAtk == ABILITY_MERCILESS && gBattleMons[battlerDef].status1 & STATUS1_PSN_ANY))
    {
        critChance = -2;
    }
    else
    {
        u32 holdEffectAtk = GetBattlerHoldEffect(battlerAtk, TRUE);

        critChance  = 2 * ((gBattleMons[gBattlerAttacker].status2 & STATUS2_FOCUS_ENERGY) != 0)
                    + ((gBattleMoves[gCurrentMove].flags & FLAG_HIGH_CRIT) != 0)
                    + (holdEffectAtk == HOLD_EFFECT_SCOPE_LENS)
                    + 2 * (holdEffectAtk == HOLD_EFFECT_LUCKY_PUNCH && gBattleMons[gBattlerAttacker].species == SPECIES_CHANSEY)
                    + 2 * (holdEffectAtk == HOLD_EFFECT_STICK && gBattleMons[gBattlerAttacker].species == SPECIES_FARFETCHD)
                    + (abilityAtk == ABILITY_SUPER_LUCK);

        if (critChance >= ARRAY_COUNT(sCriticalHitChance))
            critChance = ARRAY_COUNT(sCriticalHitChance) - 1;
    }

    return critChance;
}

static void Cmd_critcalc(void)
{
    s32 critChance = CalcCritChanceStage(gBattlerAttacker, gBattlerTarget, gCurrentMove, TRUE);
    gPotentialItemEffectBattler = gBattlerAttacker;

    if (gBattleTypeFlags & (BATTLE_TYPE_WALLY_TUTORIAL | BATTLE_TYPE_FIRST_BATTLE))
        gIsCriticalHit = FALSE;
    else if (critChance == -1)
        gIsCriticalHit = FALSE;
    else if (critChance == -2)
        gIsCriticalHit = TRUE;
    else if (Random() % sCriticalHitChance[critChance] == 0)
        gIsCriticalHit = TRUE;
    else
        gIsCriticalHit = FALSE;

    gBattlescriptCurrInstr++;
}

static void Cmd_damagecalc(void)
{
    u8 moveType;

    GET_MOVE_TYPE(gCurrentMove, moveType);
    gBattleMoveDamage = CalculateMoveDamage(gCurrentMove, gBattlerAttacker, gBattlerTarget, moveType, 0, gIsCriticalHit, TRUE, TRUE);
    gBattlescriptCurrInstr++;
}

static void Cmd_typecalc(void)
{
    u8 moveType;

    GET_MOVE_TYPE(gCurrentMove, moveType);
    CalcTypeEffectivenessMultiplier(gCurrentMove, moveType, gBattlerAttacker, gBattlerTarget, TRUE);

    gBattlescriptCurrInstr++;
}

static void Cmd_adjustdamage(void)
{
    u8 holdEffect, param;

    if (DoesSubstituteBlockMove(gBattlerAttacker, gBattlerTarget, gCurrentMove))
        goto END;
    if (DoesDisguiseBlockMove(gBattlerAttacker, gBattlerTarget, gCurrentMove))
        goto END;
    if (gBattleMons[gBattlerTarget].hp > gBattleMoveDamage)
        goto END;

    holdEffect = GetBattlerHoldEffect(gBattlerTarget, TRUE);
    param = GetBattlerHoldEffectParam(gBattlerTarget);

    gPotentialItemEffectBattler = gBattlerTarget;

    if (holdEffect == HOLD_EFFECT_FOCUS_BAND && (Random() % 100) < param)
    {
        RecordItemEffectBattle(gBattlerTarget, holdEffect);
        gSpecialStatuses[gBattlerTarget].focusBanded = 1;
    }
    else if (holdEffect == HOLD_EFFECT_FOCUS_SASH && BATTLER_MAX_HP(gBattlerTarget))
    {
        RecordItemEffectBattle(gBattlerTarget, holdEffect);
        gSpecialStatuses[gBattlerTarget].focusSashed = 1;
    }
    else if (GetBattlerAbility(gBattlerTarget) == ABILITY_STURDY && BATTLER_MAX_HP(gBattlerTarget))
    {
        RecordAbilityBattle(gBattlerTarget, ABILITY_STURDY);
        gSpecialStatuses[gBattlerTarget].sturdied = 1;
    }

    if (gBattleMoves[gCurrentMove].effect != EFFECT_FALSE_SWIPE
        && !gProtectStructs[gBattlerTarget].endured
        && !gSpecialStatuses[gBattlerTarget].focusBanded
        && !gSpecialStatuses[gBattlerTarget].focusSashed
        && !gSpecialStatuses[gBattlerTarget].sturdied)
        goto END;

    // Handle reducing the dmg to 1 hp.
    gBattleMoveDamage = gBattleMons[gBattlerTarget].hp - 1;

    if (gProtectStructs[gBattlerTarget].endured)
    {
        gMoveResultFlags |= MOVE_RESULT_FOE_ENDURED;
    }
    else if (gSpecialStatuses[gBattlerTarget].focusBanded || gSpecialStatuses[gBattlerTarget].focusSashed)
    {
        gMoveResultFlags |= MOVE_RESULT_FOE_HUNG_ON;
        gLastUsedItem = gBattleMons[gBattlerTarget].item;
    }
    else if (gSpecialStatuses[gBattlerTarget].sturdied)
    {
        gMoveResultFlags |= MOVE_RESULT_STURDIED;
        gLastUsedAbility = ABILITY_STURDY;
    }

END:
    gBattlescriptCurrInstr++;

    if (!(gMoveResultFlags & MOVE_RESULT_NO_EFFECT) && gBattleMoveDamage >= 1)
        gSpecialStatuses[gBattlerAttacker].damagedMons |= gBitTable[gBattlerTarget];

    // Check gems and damage reducing berries.
    if (gSpecialStatuses[gBattlerTarget].berryReduced
        && !(gMoveResultFlags & MOVE_RESULT_NO_EFFECT)
        && gBattleMons[gBattlerTarget].item)
    {
        BattleScriptPushCursor();
        gBattlescriptCurrInstr = BattleScript_BerryReduceDmg;
        gLastUsedItem = gBattleMons[gBattlerTarget].item;
    }
    if (gSpecialStatuses[gBattlerAttacker].gemBoost
        && !(gMoveResultFlags & MOVE_RESULT_NO_EFFECT)
        && gBattleMons[gBattlerAttacker].item)
    {
        BattleScriptPushCursor();
        gBattlescriptCurrInstr = BattleScript_GemActivates;
        gLastUsedItem = gBattleMons[gBattlerAttacker].item;
    }
}

static void Cmd_multihitresultmessage(void)
{
    if (gBattleControllerExecFlags)
        return;

    if (!(gMoveResultFlags & MOVE_RESULT_FAILED) && !(gMoveResultFlags & MOVE_RESULT_FOE_ENDURED))
    {
        if (gMoveResultFlags & MOVE_RESULT_STURDIED)
        {
            gMoveResultFlags &= ~(MOVE_RESULT_STURDIED | MOVE_RESULT_FOE_HUNG_ON);
            gSpecialStatuses[gBattlerTarget].sturdied = 0; // Delete this line to make Sturdy last for the duration of the whole move turn.
            BattleScriptPushCursor();
            gBattlescriptCurrInstr = BattleScript_SturdiedMsg;
            return;
        }
        else if (gMoveResultFlags & MOVE_RESULT_FOE_HUNG_ON)
        {
            gLastUsedItem = gBattleMons[gBattlerTarget].item;
            gPotentialItemEffectBattler = gBattlerTarget;
            gMoveResultFlags &= ~(MOVE_RESULT_STURDIED | MOVE_RESULT_FOE_HUNG_ON);
            gSpecialStatuses[gBattlerTarget].focusBanded = 0; // Delete this line to make Focus Band last for the duration of the whole move turn.
            gSpecialStatuses[gBattlerTarget].focusSashed = 0; // Delete this line to make Focus Sash last for the duration of the whole move turn.
            BattleScriptPushCursor();
            gBattlescriptCurrInstr = BattleScript_HangedOnMsg;
            return;
        }
    }
    gBattlescriptCurrInstr++;
}

static void Cmd_attackanimation(void)
{
    if (gBattleControllerExecFlags)
        return;

    if ((gHitMarker & HITMARKER_NO_ANIMATIONS)
        && gCurrentMove != MOVE_TRANSFORM
        && gCurrentMove != MOVE_SUBSTITUTE
        // In a wild double battle gotta use the teleport animation if two wild pokemon are alive.
        && !(gCurrentMove == MOVE_TELEPORT && WILD_DOUBLE_BATTLE && GetBattlerSide(gBattlerAttacker) == B_SIDE_OPPONENT && IsBattlerAlive(BATTLE_PARTNER(gBattlerAttacker))))
    {
        BattleScriptPush(gBattlescriptCurrInstr + 1);
        gBattlescriptCurrInstr = BattleScript_Pausex20;
        gBattleScripting.animTurn++;
        gBattleScripting.animTargetsHit++;
    }
    else
    {
        if ((gBattleMoves[gCurrentMove].target & MOVE_TARGET_BOTH
             || gBattleMoves[gCurrentMove].target & MOVE_TARGET_FOES_AND_ALLY
             || gBattleMoves[gCurrentMove].target & MOVE_TARGET_DEPENDS)
            && gBattleScripting.animTargetsHit)
        {
            gBattlescriptCurrInstr++;
            return;
        }
        if (!(gMoveResultFlags & MOVE_RESULT_NO_EFFECT))
        {
            u8 multihit;

            gActiveBattler = gBattlerAttacker;

            if (gBattleMons[gBattlerTarget].status2 & STATUS2_SUBSTITUTE)
                multihit = gMultiHitCounter;
            else if (gMultiHitCounter != 0 && gMultiHitCounter != 1)
            {
                if (gBattleMons[gBattlerTarget].hp <= gBattleMoveDamage)
                    multihit = 1;
                else
                    multihit = gMultiHitCounter;
            }
            else
                multihit = gMultiHitCounter;

            BtlController_EmitMoveAnimation(0, gCurrentMove, gBattleScripting.animTurn, gBattleMovePower, gBattleMoveDamage, gBattleMons[gBattlerAttacker].friendship, &gDisableStructs[gBattlerAttacker], multihit);
            gBattleScripting.animTurn += 1;
            gBattleScripting.animTargetsHit += 1;
            MarkBattlerForControllerExec(gBattlerAttacker);
            gBattlescriptCurrInstr++;
        }
        else
        {
            BattleScriptPush(gBattlescriptCurrInstr + 1);
            gBattlescriptCurrInstr = BattleScript_Pausex20;
        }
    }
}

static void Cmd_waitanimation(void)
{
    if (gBattleControllerExecFlags == 0)
        gBattlescriptCurrInstr++;
}

static void Cmd_healthbarupdate(void)
{
    if (gBattleControllerExecFlags)
        return;

    if (!(gMoveResultFlags & MOVE_RESULT_NO_EFFECT))
    {
        gActiveBattler = GetBattlerForBattleScript(gBattlescriptCurrInstr[1]);

        if (DoesSubstituteBlockMove(gBattlerAttacker, gActiveBattler, gCurrentMove) && gDisableStructs[gActiveBattler].substituteHP && !(gHitMarker & HITMARKER_IGNORE_SUBSTITUTE))
        {
            PrepareStringBattle(STRINGID_SUBSTITUTEDAMAGED, gActiveBattler);
        }
        else if (!DoesDisguiseBlockMove(gBattlerAttacker, gActiveBattler, gCurrentMove))
        {
            s16 healthValue = min(gBattleMoveDamage, 10000); // Max damage (10000) not present in R/S, ensures that huge damage values don't change sign

            BtlController_EmitHealthBarUpdate(0, healthValue);
            MarkBattlerForControllerExec(gActiveBattler);

            if (GetBattlerSide(gActiveBattler) == B_SIDE_PLAYER && gBattleMoveDamage > 0)
                gBattleResults.playerMonWasDamaged = TRUE;
        }
    }

    gBattlescriptCurrInstr += 2;
}

static void Cmd_datahpupdate(void)
{
    u32 moveType;

    if (gBattleControllerExecFlags)
        return;

    if (gBattleStruct->dynamicMoveType == 0)
        moveType = gBattleMoves[gCurrentMove].type;
    else if (!(gBattleStruct->dynamicMoveType & 0x40))
        moveType = gBattleStruct->dynamicMoveType & 0x3F;
    else
        moveType = gBattleMoves[gCurrentMove].type;

    if (!(gMoveResultFlags & MOVE_RESULT_NO_EFFECT))
    {
        gActiveBattler = GetBattlerForBattleScript(gBattlescriptCurrInstr[1]);
        if (DoesSubstituteBlockMove(gBattlerAttacker, gActiveBattler, gCurrentMove) && gDisableStructs[gActiveBattler].substituteHP && !(gHitMarker & HITMARKER_IGNORE_SUBSTITUTE))
        {
            if (gDisableStructs[gActiveBattler].substituteHP >= gBattleMoveDamage)
            {
                if (gSpecialStatuses[gActiveBattler].dmg == 0)
                    gSpecialStatuses[gActiveBattler].dmg = gBattleMoveDamage;
                gDisableStructs[gActiveBattler].substituteHP -= gBattleMoveDamage;
                gHpDealt = gBattleMoveDamage;
            }
            else
            {
                if (gSpecialStatuses[gActiveBattler].dmg == 0)
                    gSpecialStatuses[gActiveBattler].dmg = gDisableStructs[gActiveBattler].substituteHP;
                gHpDealt = gDisableStructs[gActiveBattler].substituteHP;
                gDisableStructs[gActiveBattler].substituteHP = 0;
            }
            // check substitute fading
            if (gDisableStructs[gActiveBattler].substituteHP == 0)
            {
                gBattlescriptCurrInstr += 2;
                BattleScriptPushCursor();
                gBattlescriptCurrInstr = BattleScript_SubstituteFade;
                return;
            }
        }
        else if (DoesDisguiseBlockMove(gBattlerAttacker, gActiveBattler, gCurrentMove))
        {
            gBattleMons[gActiveBattler].species = SPECIES_MIMIKYU_BUSTED;
            BattleScriptPush(gBattlescriptCurrInstr + 2);
            gBattlescriptCurrInstr = BattleScript_TargetFormChange;
        }
        else
        {
            gHitMarker &= ~(HITMARKER_IGNORE_SUBSTITUTE);
            if (gBattleMoveDamage < 0) // hp goes up
            {
                gBattleMons[gActiveBattler].hp -= gBattleMoveDamage;
                if (gBattleMons[gActiveBattler].hp > gBattleMons[gActiveBattler].maxHP)
                    gBattleMons[gActiveBattler].hp = gBattleMons[gActiveBattler].maxHP;

            }
            else // hp goes down
            {
                if (gHitMarker & HITMARKER_x20)
                {
                    gHitMarker &= ~(HITMARKER_x20);
                }
                else
                {
                    gTakenDmg[gActiveBattler] += gBattleMoveDamage;
                    if (gBattlescriptCurrInstr[1] == BS_TARGET)
                        gTakenDmgByBattler[gActiveBattler] = gBattlerAttacker;
                    else
                        gTakenDmgByBattler[gActiveBattler] = gBattlerTarget;
                }

                if (gBattleMons[gActiveBattler].hp > gBattleMoveDamage)
                {
                    gBattleMons[gActiveBattler].hp -= gBattleMoveDamage;
                    gHpDealt = gBattleMoveDamage;
                }
                else
                {
                    gHpDealt = gBattleMons[gActiveBattler].hp;
                    gBattleMons[gActiveBattler].hp = 0;
                }

                if (!gSpecialStatuses[gActiveBattler].dmg && !(gHitMarker & HITMARKER_x100000))
                    gSpecialStatuses[gActiveBattler].dmg = gHpDealt;

                if (IS_MOVE_PHYSICAL(gCurrentMove) && !(gHitMarker & HITMARKER_x100000) && gCurrentMove != MOVE_PAIN_SPLIT)
                {
                    gProtectStructs[gActiveBattler].physicalDmg = gHpDealt;
                    gSpecialStatuses[gActiveBattler].physicalDmg = gHpDealt;
                    if (gBattlescriptCurrInstr[1] == BS_TARGET)
                    {
                        gProtectStructs[gActiveBattler].physicalBattlerId = gBattlerAttacker;
                        gSpecialStatuses[gActiveBattler].physicalBattlerId = gBattlerAttacker;
                    }
                    else
                    {
                        gProtectStructs[gActiveBattler].physicalBattlerId = gBattlerTarget;
                        gSpecialStatuses[gActiveBattler].physicalBattlerId = gBattlerTarget;
                    }
                }
                else if (!IS_MOVE_PHYSICAL(gCurrentMove) && !(gHitMarker & HITMARKER_x100000))
                {
                    gProtectStructs[gActiveBattler].specialDmg = gHpDealt;
                    gSpecialStatuses[gActiveBattler].specialDmg = gHpDealt;
                    if (gBattlescriptCurrInstr[1] == BS_TARGET)
                    {
                        gProtectStructs[gActiveBattler].specialBattlerId = gBattlerAttacker;
                        gSpecialStatuses[gActiveBattler].specialBattlerId = gBattlerAttacker;
                    }
                    else
                    {
                        gProtectStructs[gActiveBattler].specialBattlerId = gBattlerTarget;
                        gSpecialStatuses[gActiveBattler].specialBattlerId = gBattlerTarget;
                    }
                }
            }
            gHitMarker &= ~(HITMARKER_x100000);
            BtlController_EmitSetMonData(0, REQUEST_HP_BATTLE, 0, 2, &gBattleMons[gActiveBattler].hp);
            MarkBattlerForControllerExec(gActiveBattler);
        }
    }
    else
    {
        gActiveBattler = GetBattlerForBattleScript(gBattlescriptCurrInstr[1]);
        if (gSpecialStatuses[gActiveBattler].dmg == 0)
            gSpecialStatuses[gActiveBattler].dmg = 0xFFFF;
    }
    gBattlescriptCurrInstr += 2;
}

static void Cmd_critmessage(void)
{
    if (gBattleControllerExecFlags == 0)
    {
        if (gIsCriticalHit == TRUE && !(gMoveResultFlags & MOVE_RESULT_NO_EFFECT))
        {
            PrepareStringBattle(STRINGID_CRITICALHIT, gBattlerAttacker);
            gBattleCommunication[MSG_DISPLAY] = 1;
        }
        gBattlescriptCurrInstr++;
    }
}

static void Cmd_effectivenesssound(void)
{
    if (gBattleControllerExecFlags)
        return;

    gActiveBattler = gBattlerTarget;
    if (!(gMoveResultFlags & MOVE_RESULT_MISSED))
    {
        switch (gMoveResultFlags & (~(MOVE_RESULT_MISSED)))
        {
        case MOVE_RESULT_SUPER_EFFECTIVE:
            BtlController_EmitPlaySE(0, SE_SUPER_EFFECTIVE);
            MarkBattlerForControllerExec(gActiveBattler);
            break;
        case MOVE_RESULT_NOT_VERY_EFFECTIVE:
            BtlController_EmitPlaySE(0, SE_NOT_EFFECTIVE);
            MarkBattlerForControllerExec(gActiveBattler);
            break;
        case MOVE_RESULT_DOESNT_AFFECT_FOE:
        case MOVE_RESULT_FAILED:
            // no sound
            break;
        case MOVE_RESULT_FOE_ENDURED:
        case MOVE_RESULT_ONE_HIT_KO:
        case MOVE_RESULT_FOE_HUNG_ON:
        case MOVE_RESULT_STURDIED:
        default:
            if (gMoveResultFlags & MOVE_RESULT_SUPER_EFFECTIVE)
            {
                BtlController_EmitPlaySE(0, SE_SUPER_EFFECTIVE);
                MarkBattlerForControllerExec(gActiveBattler);
            }
            else if (gMoveResultFlags & MOVE_RESULT_NOT_VERY_EFFECTIVE)
            {
                BtlController_EmitPlaySE(0, SE_NOT_EFFECTIVE);
                MarkBattlerForControllerExec(gActiveBattler);
            }
            else if (!(gMoveResultFlags & (MOVE_RESULT_DOESNT_AFFECT_FOE | MOVE_RESULT_FAILED)))
            {
                BtlController_EmitPlaySE(0, SE_EFFECTIVE);
                MarkBattlerForControllerExec(gActiveBattler);
            }
            break;
        }
    }
    gBattlescriptCurrInstr++;
}

static void Cmd_resultmessage(void)
{
    u32 stringId = 0;

    if (gBattleControllerExecFlags)
        return;

    if (gMoveResultFlags & MOVE_RESULT_MISSED && (!(gMoveResultFlags & MOVE_RESULT_DOESNT_AFFECT_FOE) || gBattleCommunication[MISS_TYPE] > B_MSG_AVOIDED_ATK))
    {
        if (gBattleCommunication[MISS_TYPE] > B_MSG_AVOIDED_ATK) // Wonder Guard or Levitate - show the ability pop-up
            CreateAbilityPopUp(gBattlerTarget, gBattleMons[gBattlerTarget].ability, (gBattleTypeFlags & BATTLE_TYPE_DOUBLE) != 0);
        stringId = gMissStringIds[gBattleCommunication[MISS_TYPE]];
        gBattleCommunication[MSG_DISPLAY] = 1;
    }
    else
    {
        gBattleCommunication[MSG_DISPLAY] = 1;
        switch (gMoveResultFlags & (~MOVE_RESULT_MISSED))
        {
        case MOVE_RESULT_SUPER_EFFECTIVE:
            stringId = STRINGID_SUPEREFFECTIVE;
            break;
        case MOVE_RESULT_NOT_VERY_EFFECTIVE:
            stringId = STRINGID_NOTVERYEFFECTIVE;
            break;
        case MOVE_RESULT_ONE_HIT_KO:
            stringId = STRINGID_ONEHITKO;
            break;
        case MOVE_RESULT_FOE_ENDURED:
            stringId = STRINGID_PKMNENDUREDHIT;
            break;
        case MOVE_RESULT_FAILED:
            stringId = STRINGID_BUTITFAILED;
            break;
        case MOVE_RESULT_DOESNT_AFFECT_FOE:
            stringId = STRINGID_ITDOESNTAFFECT;
            break;
        case MOVE_RESULT_FOE_HUNG_ON:
            gLastUsedItem = gBattleMons[gBattlerTarget].item;
            gPotentialItemEffectBattler = gBattlerTarget;
            gMoveResultFlags &= ~(MOVE_RESULT_FOE_ENDURED | MOVE_RESULT_FOE_HUNG_ON);
            BattleScriptPushCursor();
            gBattlescriptCurrInstr = BattleScript_HangedOnMsg;
            return;
        default:
            if (gMoveResultFlags & MOVE_RESULT_DOESNT_AFFECT_FOE)
            {
                stringId = STRINGID_ITDOESNTAFFECT;
            }
            else if (gMoveResultFlags & MOVE_RESULT_ONE_HIT_KO)
            {
                gMoveResultFlags &= ~(MOVE_RESULT_ONE_HIT_KO);
                gMoveResultFlags &= ~(MOVE_RESULT_SUPER_EFFECTIVE);
                gMoveResultFlags &= ~(MOVE_RESULT_NOT_VERY_EFFECTIVE);
                BattleScriptPushCursor();
                gBattlescriptCurrInstr = BattleScript_OneHitKOMsg;
                return;
            }
            else if (gMoveResultFlags & MOVE_RESULT_STURDIED)
            {
                gMoveResultFlags &= ~(MOVE_RESULT_STURDIED | MOVE_RESULT_FOE_ENDURED | MOVE_RESULT_FOE_HUNG_ON);
                gSpecialStatuses[gBattlerTarget].sturdied = 0;
                BattleScriptPushCursor();
                gBattlescriptCurrInstr = BattleScript_SturdiedMsg;
                return;
            }
            else if (gMoveResultFlags & MOVE_RESULT_FOE_ENDURED)
            {
                gMoveResultFlags &= ~(MOVE_RESULT_FOE_ENDURED | MOVE_RESULT_FOE_HUNG_ON);
                BattleScriptPushCursor();
                gBattlescriptCurrInstr = BattleScript_EnduredMsg;
                return;
            }
            else if (gMoveResultFlags & MOVE_RESULT_FOE_HUNG_ON)
            {
                gLastUsedItem = gBattleMons[gBattlerTarget].item;
                gPotentialItemEffectBattler = gBattlerTarget;
                gMoveResultFlags &= ~(MOVE_RESULT_FOE_ENDURED | MOVE_RESULT_FOE_HUNG_ON);
                BattleScriptPushCursor();
                gBattlescriptCurrInstr = BattleScript_HangedOnMsg;
                return;
            }
            else if (gMoveResultFlags & MOVE_RESULT_FAILED)
            {
                stringId = STRINGID_BUTITFAILED;
            }
            else
            {
                gBattleCommunication[MSG_DISPLAY] = 0;
            }
        }
    }

    if (stringId)
        PrepareStringBattle(stringId, gBattlerAttacker);

    gBattlescriptCurrInstr++;

    // Print berry reducing message after result message.
    if (gSpecialStatuses[gBattlerTarget].berryReduced
        && !(gMoveResultFlags & MOVE_RESULT_NO_EFFECT))
    {
        gLastUsedItem = gBattleMons[gBattlerTarget].item;
        gSpecialStatuses[gBattlerTarget].berryReduced = 0;
        BattleScriptPushCursor();
        gBattlescriptCurrInstr = BattleScript_PrintBerryReduceString;
    }
}

static void Cmd_printstring(void)
{
    if (gBattleControllerExecFlags == 0)
    {
        u16 var = T2_READ_16(gBattlescriptCurrInstr + 1);

        gBattlescriptCurrInstr += 3;
        PrepareStringBattle(var, gBattlerAttacker);
        gBattleCommunication[MSG_DISPLAY] = 1;
    }
}

static void Cmd_printselectionstring(void)
{
    gActiveBattler = gBattlerAttacker;

    BtlController_EmitPrintSelectionString(0, T2_READ_16(gBattlescriptCurrInstr + 1));
    MarkBattlerForControllerExec(gActiveBattler);

    gBattlescriptCurrInstr += 3;
    gBattleCommunication[MSG_DISPLAY] = 1;
}

static void Cmd_waitmessage(void)
{
    if (gBattleControllerExecFlags == 0)
    {
        if (!gBattleCommunication[MSG_DISPLAY])
        {
            gBattlescriptCurrInstr += 3;
        }
        else
        {
            u16 toWait = T2_READ_16(gBattlescriptCurrInstr + 1);
            if (++gPauseCounterBattle >= toWait)
            {
                gPauseCounterBattle = 0;
                gBattlescriptCurrInstr += 3;
                gBattleCommunication[MSG_DISPLAY] = 0;
            }
        }
    }
}

static void Cmd_printfromtable(void)
{
    if (gBattleControllerExecFlags == 0)
    {
        const u16 *ptr = (const u16*) T1_READ_PTR(gBattlescriptCurrInstr + 1);
        ptr += gBattleCommunication[MULTISTRING_CHOOSER];

        gBattlescriptCurrInstr += 5;
        PrepareStringBattle(*ptr, gBattlerAttacker);
        gBattleCommunication[MSG_DISPLAY] = 1;
    }
}

static void Cmd_printselectionstringfromtable(void)
{
    if (gBattleControllerExecFlags == 0)
    {
        const u16 *ptr = (const u16*) T1_READ_PTR(gBattlescriptCurrInstr + 1);
        ptr += gBattleCommunication[MULTISTRING_CHOOSER];

        gActiveBattler = gBattlerAttacker;
        BtlController_EmitPrintSelectionString(0, *ptr);
        MarkBattlerForControllerExec(gActiveBattler);

        gBattlescriptCurrInstr += 5;
        gBattleCommunication[MSG_DISPLAY] = 1;
    }
}

u8 GetBattlerTurnOrderNum(u8 battlerId)
{
    s32 i;
    for (i = 0; i < gBattlersCount; i++)
    {
        if (gBattlerByTurnOrder[i] == battlerId)
            break;
    }
    return i;
}

static void CheckSetUnburden(u8 battlerId)
{
    if (GetBattlerAbility(battlerId) == ABILITY_UNBURDEN)
    {
        gBattleResources->flags->flags[battlerId] |= RESOURCE_FLAG_UNBURDEN;
        RecordAbilityBattle(battlerId, ABILITY_UNBURDEN);
    }
}

// battlerStealer steals the item of battlerItem
void StealTargetItem(u8 battlerStealer, u8 battlerItem)
{ 
    gLastUsedItem = gBattleMons[battlerItem].item;
    gBattleMons[battlerItem].item = 0;
    
    RecordItemEffectBattle(battlerItem, 0);
    RecordItemEffectBattle(battlerStealer, ItemId_GetHoldEffect(gLastUsedItem));
    gBattleMons[battlerStealer].item = gLastUsedItem;
    
    CheckSetUnburden(battlerItem);
    gBattleResources->flags->flags[battlerStealer] &= ~(RESOURCE_FLAG_UNBURDEN);

    gActiveBattler = battlerStealer;
    BtlController_EmitSetMonData(0, REQUEST_HELDITEM_BATTLE, 0, 2, &gLastUsedItem); // set attacker item
    MarkBattlerForControllerExec(battlerStealer);

    gActiveBattler = battlerItem;
    BtlController_EmitSetMonData(0, REQUEST_HELDITEM_BATTLE, 0, 2, &gBattleMons[battlerItem].item);  // remove target item
    MarkBattlerForControllerExec(battlerItem);
    
    gBattleStruct->choicedMove[battlerItem] = 0;
    
    TrySaveExchangedItem(battlerItem, gLastUsedItem);
}

#define INCREMENT_RESET_RETURN                  \
{                                               \
    gBattlescriptCurrInstr++;                   \
    gBattleScripting.moveEffect = 0; \
    return;                                     \
}

#define RESET_RETURN                            \
{                                               \
    gBattleScripting.moveEffect = 0; \
    return;                                     \
}

void SetMoveEffect(bool32 primary, u32 certain)
{
    s32 i, byTwo, affectsUser = 0;
    bool32 statusChanged = FALSE;
    
    switch (gBattleScripting.moveEffect) // Set move effects which happen later on
    {
    case MOVE_EFFECT_KNOCK_OFF:
        gBattleStruct->moveEffect2 = gBattleScripting.moveEffect;
        gBattlescriptCurrInstr++;
        return;
    }

    if (gBattleScripting.moveEffect & MOVE_EFFECT_AFFECTS_USER)
    {
        gEffectBattler = gBattlerAttacker; // battlerId that effects get applied on
        gBattleScripting.moveEffect &= ~(MOVE_EFFECT_AFFECTS_USER);
        affectsUser = MOVE_EFFECT_AFFECTS_USER;
        gBattleScripting.battler = gBattlerTarget; // theoretically the attacker
    }
    else
    {
        gEffectBattler = gBattlerTarget;
        gBattleScripting.battler = gBattlerAttacker;
    }
     // Just in case this flag is still set
    gBattleScripting.moveEffect &= ~(MOVE_EFFECT_CERTAIN);

    if (GetBattlerAbility(gEffectBattler) == ABILITY_SHIELD_DUST && !(gHitMarker & HITMARKER_IGNORE_SAFEGUARD)
        && !primary && gBattleScripting.moveEffect <= 9)
        INCREMENT_RESET_RETURN

    if (gSideStatuses[GET_BATTLER_SIDE(gEffectBattler)] & SIDE_STATUS_SAFEGUARD && !(gHitMarker & HITMARKER_IGNORE_SAFEGUARD)
        && !primary && gBattleScripting.moveEffect <= 7)
        INCREMENT_RESET_RETURN

    if (TestSheerForceFlag(gBattlerAttacker, gCurrentMove) && affectsUser != MOVE_EFFECT_AFFECTS_USER)
        INCREMENT_RESET_RETURN

    if (gBattleMons[gEffectBattler].hp == 0
        && gBattleScripting.moveEffect != MOVE_EFFECT_PAYDAY
        && gBattleScripting.moveEffect != MOVE_EFFECT_STEAL_ITEM)
        INCREMENT_RESET_RETURN

    if (DoesSubstituteBlockMove(gBattlerAttacker, gEffectBattler, gCurrentMove) && affectsUser != MOVE_EFFECT_AFFECTS_USER)
        INCREMENT_RESET_RETURN

    if (gBattleScripting.moveEffect <= PRIMARY_STATUS_MOVE_EFFECT) // status change
    {
        switch (sStatusFlagsForMoveEffects[gBattleScripting.moveEffect])
        {
        case STATUS1_SLEEP:
            // check active uproar
            if (GetBattlerAbility(gEffectBattler) != ABILITY_SOUNDPROOF)
            {
                for (gActiveBattler = 0;
                    gActiveBattler < gBattlersCount && !(gBattleMons[gActiveBattler].status2 & STATUS2_UPROAR);
                    gActiveBattler++)
                    ;
            }
            else
                gActiveBattler = gBattlersCount;

            if (gActiveBattler != gBattlersCount)
                break;
            if (!CanSleep(gEffectBattler))
                break;

            CancelMultiTurnMoves(gEffectBattler);
            statusChanged = TRUE;
            break;
        case STATUS1_POISON:
            if (GetBattlerAbility(gEffectBattler) == ABILITY_IMMUNITY
                && (primary == TRUE || certain == MOVE_EFFECT_CERTAIN))
            {
                gLastUsedAbility = ABILITY_IMMUNITY;
                RecordAbilityBattle(gEffectBattler, ABILITY_IMMUNITY);

                BattleScriptPush(gBattlescriptCurrInstr + 1);
                gBattlescriptCurrInstr = BattleScript_PSNPrevention;

                if (gHitMarker & HITMARKER_IGNORE_SAFEGUARD)
                {
                    gBattleCommunication[MULTISTRING_CHOOSER] = B_MSG_ABILITY_PREVENTS_ABILITY_STATUS;
                    gHitMarker &= ~(HITMARKER_IGNORE_SAFEGUARD);
                }
                else
                {
                    gBattleCommunication[MULTISTRING_CHOOSER] = B_MSG_ABILITY_PREVENTS_MOVE_STATUS;
                }
                RESET_RETURN
            }
            if (!CanPoisonType(gBattleScripting.battler, gEffectBattler)
                && (gHitMarker & HITMARKER_IGNORE_SAFEGUARD)
                && (primary == TRUE || certain == MOVE_EFFECT_CERTAIN))
            {
                BattleScriptPush(gBattlescriptCurrInstr + 1);
                gBattlescriptCurrInstr = BattleScript_PSNPrevention;

                gBattleCommunication[MULTISTRING_CHOOSER] = B_MSG_STATUS_HAD_NO_EFFECT;
                RESET_RETURN
            }
            if (!CanPoisonType(gBattleScripting.battler, gEffectBattler))
                break;
            if (!CanBePoisoned(gEffectBattler))
                break;

            statusChanged = TRUE;
            break;
        case STATUS1_BURN:
            if ((GetBattlerAbility(gEffectBattler) == ABILITY_WATER_VEIL || GetBattlerAbility(gEffectBattler) == ABILITY_WATER_BUBBLE)
                && (primary == TRUE || certain == MOVE_EFFECT_CERTAIN))
            {
                gLastUsedAbility = GetBattlerAbility(gEffectBattler);
                RecordAbilityBattle(gEffectBattler, GetBattlerAbility(gEffectBattler));

                BattleScriptPush(gBattlescriptCurrInstr + 1);
                gBattlescriptCurrInstr = BattleScript_BRNPrevention;
                if (gHitMarker & HITMARKER_IGNORE_SAFEGUARD)
                {
                    gBattleCommunication[MULTISTRING_CHOOSER] = B_MSG_ABILITY_PREVENTS_ABILITY_STATUS;
                    gHitMarker &= ~(HITMARKER_IGNORE_SAFEGUARD);
                }
                else
                {
                    gBattleCommunication[MULTISTRING_CHOOSER] = B_MSG_ABILITY_PREVENTS_MOVE_STATUS;
                }
                RESET_RETURN
            }
            if (IS_BATTLER_OF_TYPE(gEffectBattler, TYPE_FIRE)
                && (gHitMarker & HITMARKER_IGNORE_SAFEGUARD)
                && (primary == TRUE || certain == MOVE_EFFECT_CERTAIN))
            {
                BattleScriptPush(gBattlescriptCurrInstr + 1);
                gBattlescriptCurrInstr = BattleScript_BRNPrevention;

                gBattleCommunication[MULTISTRING_CHOOSER] = B_MSG_STATUS_HAD_NO_EFFECT;
                RESET_RETURN
            }

            if (!CanBeBurned(gEffectBattler))
                break;

            statusChanged = TRUE;
            break;
        case STATUS1_FREEZE:
            if (!CanBeFrozen(gEffectBattler))
                break;

            CancelMultiTurnMoves(gEffectBattler);
            statusChanged = TRUE;
            break;
        case STATUS1_PARALYSIS:
            if (GetBattlerAbility(gEffectBattler) == ABILITY_LIMBER)
            {
                if (primary == TRUE || certain == MOVE_EFFECT_CERTAIN)
                {
                    gLastUsedAbility = ABILITY_LIMBER;
                    RecordAbilityBattle(gEffectBattler, ABILITY_LIMBER);

                    BattleScriptPush(gBattlescriptCurrInstr + 1);
                    gBattlescriptCurrInstr = BattleScript_PRLZPrevention;

                    if (gHitMarker & HITMARKER_IGNORE_SAFEGUARD)
                    {
                        gBattleCommunication[MULTISTRING_CHOOSER] = B_MSG_ABILITY_PREVENTS_ABILITY_STATUS;
                        gHitMarker &= ~(HITMARKER_IGNORE_SAFEGUARD);
                    }
                    else
                    {
                        gBattleCommunication[MULTISTRING_CHOOSER] = B_MSG_ABILITY_PREVENTS_MOVE_STATUS;
                    }
                    RESET_RETURN
                }
                else
                    break;
            }
            if (!CanParalyzeType(gBattleScripting.battler, gEffectBattler)
                && (gHitMarker & HITMARKER_IGNORE_SAFEGUARD)
                && (primary == TRUE || certain == MOVE_EFFECT_CERTAIN))
            {
                BattleScriptPush(gBattlescriptCurrInstr + 1);
                gBattlescriptCurrInstr = BattleScript_PRLZPrevention;

                gBattleCommunication[MULTISTRING_CHOOSER] = 2;
                RESET_RETURN
            }
            if (!CanParalyzeType(gBattleScripting.battler, gEffectBattler))
                break;
            if (!CanBeParalyzed(gEffectBattler))
                break;

            statusChanged = TRUE;
            break;
        case STATUS1_TOXIC_POISON:
            if (GetBattlerAbility(gEffectBattler) == ABILITY_IMMUNITY && (primary == TRUE || certain == MOVE_EFFECT_CERTAIN))
            {
                gLastUsedAbility = ABILITY_IMMUNITY;
                RecordAbilityBattle(gEffectBattler, ABILITY_IMMUNITY);

                BattleScriptPush(gBattlescriptCurrInstr + 1);
                gBattlescriptCurrInstr = BattleScript_PSNPrevention;

                if (gHitMarker & HITMARKER_IGNORE_SAFEGUARD)
                {
                    gBattleCommunication[MULTISTRING_CHOOSER] = B_MSG_ABILITY_PREVENTS_ABILITY_STATUS;
                    gHitMarker &= ~(HITMARKER_IGNORE_SAFEGUARD);
                }
                else
                {
                    gBattleCommunication[MULTISTRING_CHOOSER] = B_MSG_ABILITY_PREVENTS_MOVE_STATUS;
                }
                RESET_RETURN
            }
            if (!CanPoisonType(gBattleScripting.battler, gEffectBattler)
                && (gHitMarker & HITMARKER_IGNORE_SAFEGUARD)
                && (primary == TRUE || certain == MOVE_EFFECT_CERTAIN))
            {
                BattleScriptPush(gBattlescriptCurrInstr + 1);
                gBattlescriptCurrInstr = BattleScript_PSNPrevention;

                gBattleCommunication[MULTISTRING_CHOOSER] = B_MSG_STATUS_HAD_NO_EFFECT;
                RESET_RETURN
            }
            if (gBattleMons[gEffectBattler].status1)
                break;
            if (CanPoisonType(gBattleScripting.battler, gEffectBattler))
            {
                if (!CanBePoisoned(gEffectBattler))
                    break;

                // It's redundant, because at this point we know the status1 value is 0.
                gBattleMons[gEffectBattler].status1 &= ~(STATUS1_TOXIC_POISON);
                gBattleMons[gEffectBattler].status1 &= ~(STATUS1_POISON);
                statusChanged = TRUE;
                break;
            }
            else
            {
                gMoveResultFlags |= MOVE_RESULT_DOESNT_AFFECT_FOE;
            }
            break;
        }
        if (statusChanged == TRUE)
        {
            BattleScriptPush(gBattlescriptCurrInstr + 1);

            if (sStatusFlagsForMoveEffects[gBattleScripting.moveEffect] == STATUS1_SLEEP)
                gBattleMons[gEffectBattler].status1 |= (B_SLEEP_TURNS >= GEN_5) ? ((Random() % 3) + 2) : ((Random() % 4) + 3);
            else
                gBattleMons[gEffectBattler].status1 |= sStatusFlagsForMoveEffects[gBattleScripting.moveEffect];

            gBattlescriptCurrInstr = sMoveEffectBS_Ptrs[gBattleScripting.moveEffect];

            gActiveBattler = gEffectBattler;
            BtlController_EmitSetMonData(0, REQUEST_STATUS_BATTLE, 0, 4, &gBattleMons[gEffectBattler].status1);
            MarkBattlerForControllerExec(gActiveBattler);

            if (gHitMarker & HITMARKER_IGNORE_SAFEGUARD)
            {
                gBattleCommunication[MULTISTRING_CHOOSER] = B_MSG_STATUSED_BY_ABILITY;
                gHitMarker &= ~(HITMARKER_IGNORE_SAFEGUARD);
            }
            else
            {
                gBattleCommunication[MULTISTRING_CHOOSER] = B_MSG_STATUSED;
            }

            // for synchronize

            if (gBattleScripting.moveEffect == MOVE_EFFECT_POISON
             || gBattleScripting.moveEffect == MOVE_EFFECT_TOXIC
             || gBattleScripting.moveEffect == MOVE_EFFECT_PARALYSIS
             || gBattleScripting.moveEffect == MOVE_EFFECT_BURN)
             {
                gBattleStruct->synchronizeMoveEffect = gBattleScripting.moveEffect;
                gHitMarker |= HITMARKER_SYNCHRONISE_EFFECT;
             }
            return;
        }
        else if (statusChanged == FALSE)
        {
            gBattleScripting.moveEffect = 0;
            gBattlescriptCurrInstr++;
            return;
        }
        return;
    }
    else
    {
        if (gBattleMons[gEffectBattler].status2 & sStatusFlagsForMoveEffects[gBattleScripting.moveEffect])
        {
            gBattlescriptCurrInstr++;
        }
        else
        {
            u8 side;
            switch (gBattleScripting.moveEffect)
            {
            case MOVE_EFFECT_CONFUSION:
                if (!CanBeConfused(gEffectBattler))
                {
                    gBattlescriptCurrInstr++;
                }
                else
                {
                    gBattleMons[gEffectBattler].status2 |= STATUS2_CONFUSION_TURN(((Random()) % 4) + 2); // 2-5 turns

                    BattleScriptPush(gBattlescriptCurrInstr + 1);
                    gBattlescriptCurrInstr = sMoveEffectBS_Ptrs[gBattleScripting.moveEffect];
                }
                break;
            case MOVE_EFFECT_FLINCH:
                if (GetBattlerAbility(gEffectBattler) == ABILITY_INNER_FOCUS)
                {
                    gBattlescriptCurrInstr++;
                }
                else
                {
                    if (GetBattlerTurnOrderNum(gEffectBattler) > gCurrentTurnActionNumber)
                        gBattleMons[gEffectBattler].status2 |= sStatusFlagsForMoveEffects[gBattleScripting.moveEffect];
                    gBattlescriptCurrInstr++;
                }
                break;
            case MOVE_EFFECT_UPROAR:
                if (!(gBattleMons[gEffectBattler].status2 & STATUS2_UPROAR))
                {
                    gBattleMons[gEffectBattler].status2 |= STATUS2_MULTIPLETURNS;
                    gLockedMoves[gEffectBattler] = gCurrentMove;
                    gBattleMons[gEffectBattler].status2 |= STATUS2_UPROAR_TURN(B_UPROAR_TURNS >= GEN_5 ? 3 : ((Random() & 3) + 2));

                    BattleScriptPush(gBattlescriptCurrInstr + 1);
                    gBattlescriptCurrInstr = sMoveEffectBS_Ptrs[gBattleScripting.moveEffect];
                }
                else
                {
                    gBattlescriptCurrInstr++;
                }
                break;
            case MOVE_EFFECT_PAYDAY:
                if (GET_BATTLER_SIDE(gBattlerAttacker) == B_SIDE_PLAYER)
                {
                    u16 PayDay = gPaydayMoney;
                    gPaydayMoney += (gBattleMons[gBattlerAttacker].level * 5);
                    if (PayDay > gPaydayMoney)
                        gPaydayMoney = 0xFFFF;
                }
                BattleScriptPush(gBattlescriptCurrInstr + 1);
                gBattlescriptCurrInstr = sMoveEffectBS_Ptrs[gBattleScripting.moveEffect];
                break;
            case MOVE_EFFECT_HAPPY_HOUR:
                if (GET_BATTLER_SIDE(gBattlerAttacker) == B_SIDE_PLAYER && !gBattleStruct->moneyMultiplierMove)
                {
                    gBattleStruct->moneyMultiplier *= 2;
                    gBattleStruct->moneyMultiplierMove = 1;
                }
                gBattlescriptCurrInstr++;
                break;
            case MOVE_EFFECT_TRI_ATTACK:
                if (gBattleMons[gEffectBattler].status1)
                {
                    gBattlescriptCurrInstr++;
                }
                else
                {
                    gBattleScripting.moveEffect = Random() % 3 + 3;
                    SetMoveEffect(FALSE, 0);
                }
                break;
            case MOVE_EFFECT_CHARGING:
                gBattleMons[gEffectBattler].status2 |= STATUS2_MULTIPLETURNS;
                gLockedMoves[gEffectBattler] = gCurrentMove;
                gProtectStructs[gEffectBattler].chargingTurn = 1;
                gBattlescriptCurrInstr++;
                break;
            case MOVE_EFFECT_WRAP:
                if (gBattleMons[gEffectBattler].status2 & STATUS2_WRAPPED)
                {
                    gBattlescriptCurrInstr++;
                }
                else
                {
                    gBattleMons[gEffectBattler].status2 |= STATUS2_WRAPPED;
                    if (GetBattlerHoldEffect(gBattlerAttacker, TRUE) == HOLD_EFFECT_GRIP_CLAW)
                        gDisableStructs[gEffectBattler].wrapTurns = (B_BINDING_TURNS >= GEN_5) ? 7 : 5;
                    else
                        gDisableStructs[gEffectBattler].wrapTurns = (B_BINDING_TURNS >= GEN_5) ? ((Random() % 2) + 4) : ((Random() % 4) + 2);

                    gBattleStruct->wrappedMove[gEffectBattler] = gCurrentMove;
                    gBattleStruct->wrappedBy[gEffectBattler] = gBattlerAttacker;

                    BattleScriptPush(gBattlescriptCurrInstr + 1);
                    gBattlescriptCurrInstr = sMoveEffectBS_Ptrs[gBattleScripting.moveEffect];

                    for (gBattleCommunication[MULTISTRING_CHOOSER] = 0; ; gBattleCommunication[MULTISTRING_CHOOSER]++)
                    {
                        if (gBattleCommunication[MULTISTRING_CHOOSER] > 5)
                            break;
                        if (gTrappingMoves[gBattleCommunication[MULTISTRING_CHOOSER]] == gCurrentMove)
                            break;
                    }
                }
                break;
            case MOVE_EFFECT_ATK_PLUS_1:
            case MOVE_EFFECT_DEF_PLUS_1:
            case MOVE_EFFECT_SPD_PLUS_1:
            case MOVE_EFFECT_SP_ATK_PLUS_1:
            case MOVE_EFFECT_SP_DEF_PLUS_1:
            case MOVE_EFFECT_ACC_PLUS_1:
            case MOVE_EFFECT_EVS_PLUS_1:
                if (ChangeStatBuffs(SET_STAT_BUFF_VALUE(1),
                                    gBattleScripting.moveEffect - MOVE_EFFECT_ATK_PLUS_1 + 1,
                                    affectsUser, 0))
                {
                    gBattlescriptCurrInstr++;
                }
                else
                {
                    gBattleScripting.animArg1 = gBattleScripting.moveEffect & ~(MOVE_EFFECT_AFFECTS_USER | MOVE_EFFECT_CERTAIN);
                    gBattleScripting.animArg2 = 0;
                    BattleScriptPush(gBattlescriptCurrInstr + 1);
                    gBattlescriptCurrInstr = BattleScript_StatUp;
                }
                break;
            case MOVE_EFFECT_ATK_MINUS_1:
            case MOVE_EFFECT_DEF_MINUS_1:
            case MOVE_EFFECT_SPD_MINUS_1:
            case MOVE_EFFECT_SP_ATK_MINUS_1:
            case MOVE_EFFECT_SP_DEF_MINUS_1:
            case MOVE_EFFECT_ACC_MINUS_1:
            case MOVE_EFFECT_EVS_MINUS_1:
                if (ChangeStatBuffs(SET_STAT_BUFF_VALUE(1) | STAT_BUFF_NEGATIVE,
                                    gBattleScripting.moveEffect - MOVE_EFFECT_ATK_MINUS_1 + 1,
                                     affectsUser, 0))
                {
                    gBattlescriptCurrInstr++;
                }
                else
                {
                    gBattleScripting.animArg1 = gBattleScripting.moveEffect & ~(MOVE_EFFECT_AFFECTS_USER | MOVE_EFFECT_CERTAIN);
                    gBattleScripting.animArg2 = 0;
                    BattleScriptPush(gBattlescriptCurrInstr + 1);
                    gBattlescriptCurrInstr = BattleScript_StatDown;
                }
                break;
            case MOVE_EFFECT_ATK_PLUS_2:
            case MOVE_EFFECT_DEF_PLUS_2:
            case MOVE_EFFECT_SPD_PLUS_2:
            case MOVE_EFFECT_SP_ATK_PLUS_2:
            case MOVE_EFFECT_SP_DEF_PLUS_2:
            case MOVE_EFFECT_ACC_PLUS_2:
            case MOVE_EFFECT_EVS_PLUS_2:
                if (ChangeStatBuffs(SET_STAT_BUFF_VALUE(2),
                                    gBattleScripting.moveEffect - MOVE_EFFECT_ATK_PLUS_2 + 1,
                                    affectsUser, 0))
                {
                    gBattlescriptCurrInstr++;
                }
                else
                {
                    gBattleScripting.animArg1 = gBattleScripting.moveEffect & ~(MOVE_EFFECT_AFFECTS_USER | MOVE_EFFECT_CERTAIN);
                    gBattleScripting.animArg2 = 0;
                    BattleScriptPush(gBattlescriptCurrInstr + 1);
                    gBattlescriptCurrInstr = BattleScript_StatUp;
                }
                break;
            case MOVE_EFFECT_ATK_MINUS_2:
            case MOVE_EFFECT_DEF_MINUS_2:
            case MOVE_EFFECT_SPD_MINUS_2:
            case MOVE_EFFECT_SP_ATK_MINUS_2:
            case MOVE_EFFECT_SP_DEF_MINUS_2:
            case MOVE_EFFECT_ACC_MINUS_2:
            case MOVE_EFFECT_EVS_MINUS_2:
                if (ChangeStatBuffs(SET_STAT_BUFF_VALUE(2) | STAT_BUFF_NEGATIVE,
                                    gBattleScripting.moveEffect - MOVE_EFFECT_ATK_MINUS_2 + 1,
                                    affectsUser, 0))
                {
                    gBattlescriptCurrInstr++;
                }
                else
                {
                    gBattleScripting.animArg1 = gBattleScripting.moveEffect & ~(MOVE_EFFECT_AFFECTS_USER | MOVE_EFFECT_CERTAIN);
                    gBattleScripting.animArg2 = 0;
                    BattleScriptPush(gBattlescriptCurrInstr + 1);
                    gBattlescriptCurrInstr = BattleScript_StatDown;
                }
                break;
            case MOVE_EFFECT_RECHARGE:
                gBattleMons[gEffectBattler].status2 |= STATUS2_RECHARGE;
                gDisableStructs[gEffectBattler].rechargeTimer = 2;
                gLockedMoves[gEffectBattler] = gCurrentMove;
                gBattlescriptCurrInstr++;
                break;
            case MOVE_EFFECT_RAGE:
                gBattleMons[gBattlerAttacker].status2 |= STATUS2_RAGE;
                gBattlescriptCurrInstr++;
                break;
            case MOVE_EFFECT_STEAL_ITEM:
                {
                    if (!CanStealItem(gBattlerAttacker, gBattlerTarget, gBattleMons[gBattlerTarget].item))
                    {
                        gBattlescriptCurrInstr++;
                        break;
                    }

                    side = GetBattlerSide(gBattlerAttacker);
                    if (GetBattlerSide(gBattlerAttacker) == B_SIDE_OPPONENT
                        && !(gBattleTypeFlags &
                             (BATTLE_TYPE_EREADER_TRAINER
                              | BATTLE_TYPE_FRONTIER
                              | BATTLE_TYPE_LINK
                              | BATTLE_TYPE_RECORDED_LINK
                              | BATTLE_TYPE_SECRET_BASE)))
                    {
                        gBattlescriptCurrInstr++;
                    }
                    else if (!(gBattleTypeFlags &
                          (BATTLE_TYPE_EREADER_TRAINER
                           | BATTLE_TYPE_FRONTIER
                           | BATTLE_TYPE_LINK
                           | BATTLE_TYPE_RECORDED_LINK
                           | BATTLE_TYPE_SECRET_BASE))
                        && (gWishFutureKnock.knockedOffMons[side] & gBitTable[gBattlerPartyIndexes[gBattlerAttacker]]))
                    {
                        gBattlescriptCurrInstr++;
                    }
                    else if (gBattleMons[gBattlerTarget].item
                        && gBattleMons[gBattlerTarget].ability == ABILITY_STICKY_HOLD)
                    {
                        BattleScriptPushCursor();
                        gBattlescriptCurrInstr = BattleScript_NoItemSteal;

                        gLastUsedAbility = gBattleMons[gBattlerTarget].ability;
                        RecordAbilityBattle(gBattlerTarget, gLastUsedAbility);
                    }
                    else if (gBattleMons[gBattlerAttacker].item != 0
                        || gBattleMons[gBattlerTarget].item == ITEM_ENIGMA_BERRY
                        || gBattleMons[gBattlerTarget].item == 0)
                    {
                        gBattlescriptCurrInstr++;
                    }
                    else
                    {
                        StealTargetItem(gBattlerAttacker, gBattlerTarget);  // Attacker steals target item
                        gBattleMons[gBattlerAttacker].item = 0; // Item assigned later on with thief (see MOVEEND_CHANGED_ITEMS)
                        gBattleStruct->changedItems[gBattlerAttacker] = gLastUsedItem; // Stolen item to be assigned later
                        BattleScriptPush(gBattlescriptCurrInstr + 1);
                        gBattlescriptCurrInstr = BattleScript_ItemSteal;
                    }

                }
                break;
            case MOVE_EFFECT_PREVENT_ESCAPE:
                gBattleMons[gBattlerTarget].status2 |= STATUS2_ESCAPE_PREVENTION;
                gDisableStructs[gBattlerTarget].battlerPreventingEscape = gBattlerAttacker;
                gBattlescriptCurrInstr++;
                break;
            case MOVE_EFFECT_NIGHTMARE:
                gBattleMons[gBattlerTarget].status2 |= STATUS2_NIGHTMARE;
                gBattlescriptCurrInstr++;
                break;
            case MOVE_EFFECT_ALL_STATS_UP:
                BattleScriptPush(gBattlescriptCurrInstr + 1);
                gBattlescriptCurrInstr = BattleScript_AllStatsUp;
                break;
            case MOVE_EFFECT_RAPIDSPIN:
                BattleScriptPush(gBattlescriptCurrInstr + 1);
                gBattlescriptCurrInstr = BattleScript_RapidSpinAway;
                break;
            case MOVE_EFFECT_REMOVE_STATUS: // Smelling salts
                if (!(gBattleMons[gBattlerTarget].status1 & gBattleMoves[gCurrentMove].argument))
                {
                    gBattlescriptCurrInstr++;
                }
                else
                {
                    gBattleMons[gBattlerTarget].status1 &= ~(gBattleMoves[gCurrentMove].argument);

                    gActiveBattler = gBattlerTarget;
                    BtlController_EmitSetMonData(0, REQUEST_STATUS_BATTLE, 0, 4, &gBattleMons[gActiveBattler].status1);
                    MarkBattlerForControllerExec(gActiveBattler);

                    BattleScriptPush(gBattlescriptCurrInstr + 1);
                    switch (gBattleMoves[gCurrentMove].argument)
                    {
                    case STATUS1_PARALYSIS:
                        gBattlescriptCurrInstr = BattleScript_TargetPRLZHeal;
                        break;
                    case STATUS1_SLEEP:
                        gBattlescriptCurrInstr = BattleScript_TargetWokeUp;
                        break;
                    case STATUS1_BURN:
                        gBattlescriptCurrInstr = BattleScript_TargetBurnHeal;
                        break;
                    }
                }
                break;
            case MOVE_EFFECT_ATK_DEF_DOWN: // SuperPower
                BattleScriptPush(gBattlescriptCurrInstr + 1);
                gBattlescriptCurrInstr = BattleScript_AtkDefDown;
                break;
            case MOVE_EFFECT_DEF_SPDEF_DOWN: // Close Combat
                BattleScriptPush(gBattlescriptCurrInstr + 1);
                gBattlescriptCurrInstr = BattleScript_DefSpDefDown;
                break;
            case MOVE_EFFECT_RECOIL_25: // Take Down, 25% recoil
                gBattleMoveDamage = (gHpDealt) / 4;
                if (gBattleMoveDamage == 0)
                    gBattleMoveDamage = 1;

                BattleScriptPush(gBattlescriptCurrInstr + 1);
                gBattlescriptCurrInstr = sMoveEffectBS_Ptrs[gBattleScripting.moveEffect];
                break;
            case MOVE_EFFECT_RECOIL_33: // Double Edge, 33 % recoil
                gBattleMoveDamage = gHpDealt / 3;
                if (gBattleMoveDamage == 0)
                    gBattleMoveDamage = 1;

                BattleScriptPush(gBattlescriptCurrInstr + 1);
                gBattlescriptCurrInstr = sMoveEffectBS_Ptrs[gBattleScripting.moveEffect];
                break;
            case MOVE_EFFECT_RECOIL_50: // Head Smash, 50 % recoil
                gBattleMoveDamage = gHpDealt / 2;
                if (gBattleMoveDamage == 0)
                    gBattleMoveDamage = 1;

                BattleScriptPush(gBattlescriptCurrInstr + 1);
                gBattlescriptCurrInstr = BattleScript_MoveEffectRecoil;
                break;
            case MOVE_EFFECT_RECOIL_33_STATUS: // Flare Blitz - can burn, Volt Tackle - can paralyze
                gBattleScripting.savedDmg = gHpDealt / 3;
                if (gBattleScripting.savedDmg == 0)
                    gBattleScripting.savedDmg = 1;

                BattleScriptPush(gBattlescriptCurrInstr + 1);
                gBattlescriptCurrInstr = BattleScript_MoveEffectRecoilWithStatus;
                break;
            case MOVE_EFFECT_THRASH:
                if (gBattleMons[gEffectBattler].status2 & STATUS2_LOCK_CONFUSE)
                {
                    gBattlescriptCurrInstr++;
                }
                else
                {
                    gBattleMons[gEffectBattler].status2 |= STATUS2_MULTIPLETURNS;
                    gLockedMoves[gEffectBattler] = gCurrentMove;
                    gBattleMons[gEffectBattler].status2 |= STATUS2_LOCK_CONFUSE_TURN((Random() & 1) + 2); // thrash for 2-3 turns
                }
                break;
            case MOVE_EFFECT_SP_ATK_TWO_DOWN: // Overheat
                BattleScriptPush(gBattlescriptCurrInstr + 1);
                gBattlescriptCurrInstr = BattleScript_SAtkDown2;
                break;
            case MOVE_EFFECT_CLEAR_SMOG:
                for (i = 0; i < NUM_BATTLE_STATS; i++)
                {
                    if (gBattleMons[gEffectBattler].statStages[i] != 6)
                        break;
                }
                if ((gSpecialStatuses[gEffectBattler].physicalDmg || gSpecialStatuses[gEffectBattler].specialDmg) && i != NUM_BATTLE_STATS)
                {
                    for (i = 0; i < NUM_BATTLE_STATS; i++)
                        gBattleMons[gEffectBattler].statStages[i] = 6;
                    BattleScriptPush(gBattlescriptCurrInstr + 1);
                    gBattlescriptCurrInstr = BattleScript_MoveEffectClearSmog;
                }
                break;
            case MOVE_EFFECT_SMACK_DOWN:
                if (!IsBattlerGrounded(gBattlerTarget))
                {
                    gStatuses3[gBattlerTarget] |= STATUS3_SMACKED_DOWN;
                    gStatuses3[gBattlerTarget] &= ~(STATUS3_MAGNET_RISE | STATUS3_TELEKINESIS | STATUS3_ON_AIR);
                    BattleScriptPush(gBattlescriptCurrInstr + 1);
                    gBattlescriptCurrInstr = BattleScript_MoveEffectSmackDown;
                }
                break;
            case MOVE_EFFECT_FLAME_BURST:
                if (IsBattlerAlive(BATTLE_PARTNER(gBattlerTarget)) && GetBattlerAbility(BATTLE_PARTNER(gBattlerTarget)) != ABILITY_MAGIC_GUARD)
                {
                    gBattleScripting.savedBattler = BATTLE_PARTNER(gBattlerTarget);
                    gBattleMoveDamage = gBattleMons[BATTLE_PARTNER(gBattlerTarget)].hp / 16;
                    if (gBattleMoveDamage == 0)
                        gBattleMoveDamage = 1;
                    gBattlescriptCurrInstr = BattleScript_MoveEffectFlameBurst;
                }
                break;
            case MOVE_EFFECT_FEINT:
                if (gProtectStructs[gBattlerTarget].protected
                    || gSideStatuses[GetBattlerSide(gBattlerTarget)] & SIDE_STATUS_WIDE_GUARD
                    || gSideStatuses[GetBattlerSide(gBattlerTarget)] & SIDE_STATUS_QUICK_GUARD
                    || gSideStatuses[GetBattlerSide(gBattlerTarget)] & SIDE_STATUS_CRAFTY_SHIELD
                    || gSideStatuses[GetBattlerSide(gBattlerTarget)] & SIDE_STATUS_MAT_BLOCK
                    || gProtectStructs[gBattlerTarget].spikyShielded
                    || gProtectStructs[gBattlerTarget].kingsShielded
                    || gProtectStructs[gBattlerTarget].banefulBunkered)
                {
                    gProtectStructs[gBattlerTarget].protected = 0;
                    gSideStatuses[GetBattlerSide(gBattlerTarget)] &= ~(SIDE_STATUS_WIDE_GUARD);
                    gSideStatuses[GetBattlerSide(gBattlerTarget)] &= ~(SIDE_STATUS_QUICK_GUARD);
                    gSideStatuses[GetBattlerSide(gBattlerTarget)] &= ~(SIDE_STATUS_CRAFTY_SHIELD);
                    gSideStatuses[GetBattlerSide(gBattlerTarget)] &= ~(SIDE_STATUS_MAT_BLOCK);
                    gProtectStructs[gBattlerTarget].spikyShielded = 0;
                    gProtectStructs[gBattlerTarget].kingsShielded = 0;
                    gProtectStructs[gBattlerTarget].banefulBunkered = 0;
                    if (gCurrentMove == MOVE_FEINT)
                    {
                        BattleScriptPush(gBattlescriptCurrInstr + 1);
                        gBattlescriptCurrInstr = BattleScript_MoveEffectFeint;
                    }
                }
                break;
            case MOVE_EFFECT_SPECTRAL_THIEF:
                gBattleStruct->stolenStats[0] = 0; // Stats to steal.
                gBattleScripting.animArg1 = 0;
                for (i = STAT_ATK; i < NUM_BATTLE_STATS; i++)
                {
                    if (gBattleMons[gBattlerTarget].statStages[i] > 6 && gBattleMons[gBattlerAttacker].statStages[i] != 12)
                    {
                        gBattleStruct->stolenStats[0] |= gBitTable[i];
                        // Store by how many stages to raise the stat.
                        gBattleStruct->stolenStats[i] = gBattleMons[gBattlerTarget].statStages[i] - 6;
                        while (gBattleMons[gBattlerAttacker].statStages[i] + gBattleStruct->stolenStats[i] > 12)
                            gBattleStruct->stolenStats[i]--;
                        gBattleMons[gBattlerTarget].statStages[i] = 6;

                        if (gBattleStruct->stolenStats[i] >= 2)
                            byTwo++;

                        if (gBattleScripting.animArg1 == 0)
                        {
                            if (byTwo)
                                gBattleScripting.animArg1 = STAT_ANIM_PLUS2 - 1 + i;
                            else
                                gBattleScripting.animArg1 = STAT_ANIM_PLUS1 - 1 + i;
                        }
                        else
                        {
                            if (byTwo)
                                gBattleScripting.animArg1 = STAT_ANIM_MULTIPLE_PLUS2;
                            else
                                gBattleScripting.animArg1 = STAT_ANIM_MULTIPLE_PLUS1;
                        }
                    }
                }

                if (gBattleStruct->stolenStats[0] != 0)
                {
                    BattleScriptPush(gBattlescriptCurrInstr + 1);
                    gBattlescriptCurrInstr = BattleScript_SpectralThiefSteal;
                }
                break;
            case MOVE_EFFECT_V_CREATE:
                BattleScriptPush(gBattlescriptCurrInstr + 1);
                gBattlescriptCurrInstr = BattleScript_VCreateStatLoss;
                break;
            case MOVE_EFFECT_CORE_ENFORCER:
                if (GetBattlerTurnOrderNum(gBattlerAttacker) > GetBattlerTurnOrderNum(gBattlerTarget))
                {
                    BattleScriptPush(gBattlescriptCurrInstr + 1);
                    gBattlescriptCurrInstr = BattleScript_MoveEffectCoreEnforcer;
                }
                break;
            case MOVE_EFFECT_THROAT_CHOP:
                gDisableStructs[gEffectBattler].throatChopTimer = 2;
                gBattlescriptCurrInstr++;
                break;
            case MOVE_EFFECT_INCINERATE:
                if ((B_INCINERATE_GEMS >= GEN_6 && GetBattlerHoldEffect(gEffectBattler, FALSE) == HOLD_EFFECT_GEMS)
                    || (gBattleMons[gEffectBattler].item >= FIRST_BERRY_INDEX && gBattleMons[gEffectBattler].item <= LAST_BERRY_INDEX))
                {
                    gLastUsedItem = gBattleMons[gEffectBattler].item;
                    gBattleMons[gEffectBattler].item = 0;
                    CheckSetUnburden(gEffectBattler);

                    gActiveBattler = gEffectBattler;
                    BtlController_EmitSetMonData(0, REQUEST_HELDITEM_BATTLE, 0, 2, &gBattleMons[gEffectBattler].item);
                    MarkBattlerForControllerExec(gActiveBattler);
                    BattleScriptPush(gBattlescriptCurrInstr + 1);
                    gBattlescriptCurrInstr = BattleScript_MoveEffectIncinerate;
                }
                break;
            case MOVE_EFFECT_BUG_BITE:
                if ((gBattleMons[gEffectBattler].item >= FIRST_BERRY_INDEX && gBattleMons[gEffectBattler].item <= LAST_BERRY_INDEX)
                    && GetBattlerAbility(gEffectBattler) != ABILITY_STICKY_HOLD)
                {
                    gLastUsedItem = gBattleMons[gEffectBattler].item;
                    gBattleMons[gEffectBattler].item = 0;
                    CheckSetUnburden(gEffectBattler);

                    gActiveBattler = gEffectBattler;
                    BtlController_EmitSetMonData(0, REQUEST_HELDITEM_BATTLE, 0, 2, &gBattleMons[gEffectBattler].item);
                    MarkBattlerForControllerExec(gActiveBattler);
                    BattleScriptPush(gBattlescriptCurrInstr + 1);
                    gBattlescriptCurrInstr = BattleScript_MoveEffectBugBite;
                }
                break;
            }
        }
    }

    gBattleScripting.moveEffect = 0;
}

static void Cmd_seteffectwithchance(void)
{
    u32 percentChance;

    if (GetBattlerAbility(gBattlerAttacker) == ABILITY_SERENE_GRACE)
        percentChance = gBattleMoves[gCurrentMove].secondaryEffectChance * 2;
    else
        percentChance = gBattleMoves[gCurrentMove].secondaryEffectChance;

    if (gBattleScripting.moveEffect & MOVE_EFFECT_CERTAIN
        && !(gMoveResultFlags & MOVE_RESULT_NO_EFFECT))
    {
        gBattleScripting.moveEffect &= ~(MOVE_EFFECT_CERTAIN);
        SetMoveEffect(FALSE, MOVE_EFFECT_CERTAIN);
    }
    else if (Random() % 100 < percentChance
             && gBattleScripting.moveEffect
             && !(gMoveResultFlags & MOVE_RESULT_NO_EFFECT))
    {
        if (percentChance >= 100)
            SetMoveEffect(FALSE, MOVE_EFFECT_CERTAIN);
        else
            SetMoveEffect(FALSE, 0);
    }
    else
    {
        gBattlescriptCurrInstr++;
    }

    gBattleScripting.moveEffect = 0;
    gBattleScripting.multihitMoveEffect = 0;
}

static void Cmd_seteffectprimary(void)
{
    SetMoveEffect(TRUE, 0);
}

static void Cmd_seteffectsecondary(void)
{
    SetMoveEffect(FALSE, 0);
}

static void Cmd_clearstatusfromeffect(void)
{
    gActiveBattler = GetBattlerForBattleScript(gBattlescriptCurrInstr[1]);

    if (gBattleScripting.moveEffect <= PRIMARY_STATUS_MOVE_EFFECT)
        gBattleMons[gActiveBattler].status1 &= (~sStatusFlagsForMoveEffects[gBattleScripting.moveEffect]);
    else
        gBattleMons[gActiveBattler].status2 &= (~sStatusFlagsForMoveEffects[gBattleScripting.moveEffect]);

    gBattleScripting.moveEffect = 0;
    gBattlescriptCurrInstr += 2;
    gBattleScripting.multihitMoveEffect = 0;
}

static void Cmd_tryfaintmon(void)
{
    const u8 *BS_ptr;

    if (gBattlescriptCurrInstr[2] != 0)
    {
        gActiveBattler = GetBattlerForBattleScript(gBattlescriptCurrInstr[1]);
        if (gHitMarker & HITMARKER_FAINTED(gActiveBattler))
        {
            BS_ptr = T1_READ_PTR(gBattlescriptCurrInstr + 3);

            BattleScriptPop();
            gBattlescriptCurrInstr = BS_ptr;
            gSideStatuses[GetBattlerSide(gActiveBattler)] &= ~(SIDE_STATUS_SPIKES_DAMAGED | SIDE_STATUS_TOXIC_SPIKES_DAMAGED | SIDE_STATUS_STEALTH_ROCK_DAMAGED | SIDE_STATUS_STICKY_WEB_DAMAGED);
        }
        else
        {
            gBattlescriptCurrInstr += 7;
        }
    }
    else
    {
        u8 battlerId;

        if (gBattlescriptCurrInstr[1] == BS_ATTACKER)
        {
            gActiveBattler = gBattlerAttacker;
            battlerId = gBattlerTarget;
            BS_ptr = BattleScript_FaintAttacker;
        }
        else
        {
            gActiveBattler = gBattlerTarget;
            battlerId = gBattlerAttacker;
            BS_ptr = BattleScript_FaintTarget;
        }
        if (!(gAbsentBattlerFlags & gBitTable[gActiveBattler])
         && gBattleMons[gActiveBattler].hp == 0)
        {
            gHitMarker |= HITMARKER_FAINTED(gActiveBattler);
            BattleScriptPush(gBattlescriptCurrInstr + 7);
            gBattlescriptCurrInstr = BS_ptr;
            if (GetBattlerSide(gActiveBattler) == B_SIDE_PLAYER)
            {
                gHitMarker |= HITMARKER_x400000;
                if (gBattleResults.playerFaintCounter < 0xFF)
                    gBattleResults.playerFaintCounter++;
                AdjustFriendshipOnBattleFaint(gActiveBattler);
            }
            else
            {
                if (gBattleResults.opponentFaintCounter < 0xFF)
                    gBattleResults.opponentFaintCounter++;
                gBattleResults.lastOpponentSpecies = GetMonData(&gEnemyParty[gBattlerPartyIndexes[gActiveBattler]], MON_DATA_SPECIES, NULL);
            }
            if ((gHitMarker & HITMARKER_DESTINYBOND) && gBattleMons[gBattlerAttacker].hp != 0)
            {
                gHitMarker &= ~(HITMARKER_DESTINYBOND);
                BattleScriptPush(gBattlescriptCurrInstr);
                gBattleMoveDamage = gBattleMons[battlerId].hp;
                gBattlescriptCurrInstr = BattleScript_DestinyBondTakesLife;
            }
            if ((gStatuses3[gBattlerTarget] & STATUS3_GRUDGE)
             && !(gHitMarker & HITMARKER_GRUDGE)
             && GetBattlerSide(gBattlerAttacker) != GetBattlerSide(gBattlerTarget)
             && gBattleMons[gBattlerAttacker].hp != 0
             && gCurrentMove != MOVE_STRUGGLE)
            {
                u8 moveIndex = *(gBattleStruct->chosenMovePositions + gBattlerAttacker);

                gBattleMons[gBattlerAttacker].pp[moveIndex] = 0;
                BattleScriptPush(gBattlescriptCurrInstr);
                gBattlescriptCurrInstr = BattleScript_GrudgeTakesPp;
                gActiveBattler = gBattlerAttacker;
                BtlController_EmitSetMonData(0, moveIndex + REQUEST_PPMOVE1_BATTLE, 0, 1, &gBattleMons[gActiveBattler].pp[moveIndex]);
                MarkBattlerForControllerExec(gActiveBattler);

                PREPARE_MOVE_BUFFER(gBattleTextBuff1, gBattleMons[gBattlerAttacker].moves[moveIndex])
            }
        }
        else
        {
            gBattlescriptCurrInstr += 7;
        }
    }
}

static void Cmd_dofaintanimation(void)
{
    if (gBattleControllerExecFlags == 0)
    {
        gActiveBattler = GetBattlerForBattleScript(gBattlescriptCurrInstr[1]);
        BtlController_EmitFaintAnimation(0);
        MarkBattlerForControllerExec(gActiveBattler);
        gBattlescriptCurrInstr += 2;
    }
}

static void Cmd_cleareffectsonfaint(void)
{
    if (gBattleControllerExecFlags == 0)
    {
        gActiveBattler = GetBattlerForBattleScript(gBattlescriptCurrInstr[1]);

        if (!(gBattleTypeFlags & BATTLE_TYPE_ARENA) || gBattleMons[gActiveBattler].hp == 0)
        {
            gBattleMons[gActiveBattler].status1 = 0;
            BtlController_EmitSetMonData(0, REQUEST_STATUS_BATTLE, 0, 0x4, &gBattleMons[gActiveBattler].status1);
            MarkBattlerForControllerExec(gActiveBattler);
        }

        FaintClearSetData(); // Effects like attractions, trapping, etc.
        gBattlescriptCurrInstr += 2;
    }
}

static void Cmd_jumpifstatus(void)
{
    u8 battlerId = GetBattlerForBattleScript(gBattlescriptCurrInstr[1]);
    u32 flags = T2_READ_32(gBattlescriptCurrInstr + 2);
    const u8* jumpPtr = T2_READ_PTR(gBattlescriptCurrInstr + 6);

    if (gBattleMons[battlerId].status1 & flags && gBattleMons[battlerId].hp)
        gBattlescriptCurrInstr = jumpPtr;
    else
        gBattlescriptCurrInstr += 10;
}

static void Cmd_jumpifstatus2(void)
{
    u8 battlerId = GetBattlerForBattleScript(gBattlescriptCurrInstr[1]);
    u32 flags = T2_READ_32(gBattlescriptCurrInstr + 2);
    const u8* jumpPtr = T2_READ_PTR(gBattlescriptCurrInstr + 6);

    if (gBattleMons[battlerId].status2 & flags && gBattleMons[battlerId].hp)
        gBattlescriptCurrInstr = jumpPtr;
    else
        gBattlescriptCurrInstr += 10;
}

static void Cmd_jumpifability(void)
{
    u32 battlerId;
    bool32 hasAbility = FALSE;
    u32 ability = T2_READ_16(gBattlescriptCurrInstr + 2);

    switch (gBattlescriptCurrInstr[1])
    {
    default:
        battlerId = GetBattlerForBattleScript(gBattlescriptCurrInstr[1]);
        if (GetBattlerAbility(battlerId) == ability)
            hasAbility = TRUE;
        break;
    case BS_ATTACKER_SIDE:
        battlerId = IsAbilityOnSide(gBattlerAttacker, ability);
        if (battlerId)
        {
            battlerId--;
            hasAbility = TRUE;
        }
        break;
    case BS_TARGET_SIDE:
        battlerId = IsAbilityOnOpposingSide(gBattlerAttacker, ability);
        if (battlerId)
        {
            battlerId--;
            hasAbility = TRUE;
        }
        break;
    }

    if (hasAbility)
    {
        gLastUsedAbility = ability;
        gBattlescriptCurrInstr = T2_READ_PTR(gBattlescriptCurrInstr + 4);
        RecordAbilityBattle(battlerId, gLastUsedAbility);
        gBattlerAbility = battlerId;
    }
    else
    {
        gBattlescriptCurrInstr += 8;
    }
}

static void Cmd_jumpifsideaffecting(void)
{
    u8 side;
    u32 flags;
    const u8 *jumpPtr;

    if (gBattlescriptCurrInstr[1] == BS_ATTACKER)
        side = GET_BATTLER_SIDE(gBattlerAttacker);
    else
        side = GET_BATTLER_SIDE(gBattlerTarget);

    flags = T2_READ_32(gBattlescriptCurrInstr + 2);
    jumpPtr = T2_READ_PTR(gBattlescriptCurrInstr + 6);

    if (gSideStatuses[side] & flags)
        gBattlescriptCurrInstr = jumpPtr;
    else
        gBattlescriptCurrInstr += 10;
}

static void Cmd_jumpifstat(void)
{
    bool32 ret = 0;
    u8 battlerId = GetBattlerForBattleScript(gBattlescriptCurrInstr[1]);
    u8 statId = gBattlescriptCurrInstr[3];
    u8 cmpTo = gBattlescriptCurrInstr[4];
    u8 cmpKind = gBattlescriptCurrInstr[2];

    ret = CompareStat(battlerId, statId, cmpTo, cmpKind);

    if (ret)
        gBattlescriptCurrInstr = T2_READ_PTR(gBattlescriptCurrInstr + 5);
    else
        gBattlescriptCurrInstr += 9;
}

static void Cmd_jumpifstatus3condition(void)
{
    u32 flags;
    const u8 *jumpPtr;

    gActiveBattler = GetBattlerForBattleScript(gBattlescriptCurrInstr[1]);
    flags = T2_READ_32(gBattlescriptCurrInstr + 2);
    jumpPtr = T2_READ_PTR(gBattlescriptCurrInstr + 7);

    if (gBattlescriptCurrInstr[6])
    {
        if ((gStatuses3[gActiveBattler] & flags) != 0)
            gBattlescriptCurrInstr += 11;
        else
            gBattlescriptCurrInstr = jumpPtr;
    }
    else
    {
        if ((gStatuses3[gActiveBattler] & flags) != 0)
            gBattlescriptCurrInstr = jumpPtr;
        else
            gBattlescriptCurrInstr += 11;
    }
}

static void Cmd_jumpbasedontype(void)
{
    u8 battlerId = GetBattlerForBattleScript(gBattlescriptCurrInstr[1]);
    u8 type = gBattlescriptCurrInstr[2];
    const u8* jumpPtr = T2_READ_PTR(gBattlescriptCurrInstr + 4);

    // jumpiftype
    if (gBattlescriptCurrInstr[3])
    {
        if (IS_BATTLER_OF_TYPE(battlerId, type))
            gBattlescriptCurrInstr = jumpPtr;
        else
            gBattlescriptCurrInstr += 8;
    }
    // jumpifnottype
    else
    {
        if (!IS_BATTLER_OF_TYPE(battlerId, type))
            gBattlescriptCurrInstr = jumpPtr;
        else
            gBattlescriptCurrInstr += 8;
    }
}

static void Cmd_getexp(void)
{
    u16 item;
    s32 i; // also used as stringId
    u8 holdEffect;
    s32 sentIn;
    s32 viaExpShare = 0;
    u32 *exp = &gBattleStruct->expValue;

    gBattlerFainted = GetBattlerForBattleScript(gBattlescriptCurrInstr[1]);
    sentIn = gSentPokesToOpponent[(gBattlerFainted & 2) >> 1];

    switch (gBattleScripting.getexpState)
    {
    case 0: // check if should receive exp at all
        if (GetBattlerSide(gBattlerFainted) != B_SIDE_OPPONENT || (gBattleTypeFlags &
             (BATTLE_TYPE_LINK
              | BATTLE_TYPE_RECORDED_LINK
              | BATTLE_TYPE_TRAINER_HILL
              | BATTLE_TYPE_FRONTIER
              | BATTLE_TYPE_SAFARI
              | BATTLE_TYPE_BATTLE_TOWER
              | BATTLE_TYPE_EREADER_TRAINER)))
        {
            gBattleScripting.getexpState = 6; // goto last case
        }
        else
        {
            gBattleScripting.getexpState++;
            gBattleStruct->givenExpMons |= gBitTable[gBattlerPartyIndexes[gBattlerFainted]];
        }
        break;
    case 1: // calculate experience points to redistribute
        {
            u32 calculatedExp;
            s32 viaSentIn;

            for (viaSentIn = 0, i = 0; i < PARTY_SIZE; i++)
            {
                if (GetMonData(&gPlayerParty[i], MON_DATA_SPECIES) == SPECIES_NONE || GetMonData(&gPlayerParty[i], MON_DATA_HP) == 0)
                    continue;
                if (gBitTable[i] & sentIn)
                    viaSentIn++;

                item = GetMonData(&gPlayerParty[i], MON_DATA_HELD_ITEM);

                if (item == ITEM_ENIGMA_BERRY)
                    holdEffect = gSaveBlock1Ptr->enigmaBerry.holdEffect;
                else
                    holdEffect = ItemId_GetHoldEffect(item);

                if (holdEffect == HOLD_EFFECT_EXP_SHARE)
                    viaExpShare++;
            }
            #if (B_SCALED_EXP >= GEN_5) && (B_SCALED_EXP != GEN_6)
                calculatedExp = gBaseStats[gBattleMons[gBattlerFainted].species].expYield * gBattleMons[gBattlerFainted].level / 5;
            #else
                calculatedExp = gBaseStats[gBattleMons[gBattlerFainted].species].expYield * gBattleMons[gBattlerFainted].level / 7;
            #endif

            #if B_SPLIT_EXP < GEN_6
                if (viaExpShare) // at least one mon is getting exp via exp share
                {
                    *exp = SAFE_DIV(calculatedExp / 2, viaSentIn);
                    if (*exp == 0)
                        *exp = 1;

                    gExpShareExp = calculatedExp / 2 / viaExpShare;
                    if (gExpShareExp == 0)
                        gExpShareExp = 1;
                }
                else
                {
                    *exp = SAFE_DIV(calculatedExp, viaSentIn);
                    if (*exp == 0)
                        *exp = 1;
                    gExpShareExp = 0;
                }
            #else
                *exp = calculatedExp;
                gExpShareExp = calculatedExp / 2;
                if (gExpShareExp == 0)
                    gExpShareExp = 1;
            #endif

            gBattleScripting.getexpState++;
            gBattleStruct->expGetterMonId = 0;
            gBattleStruct->sentInPokes = sentIn;
        }
        // fall through
    case 2: // set exp value to the poke in expgetter_id and print message
        if (gBattleControllerExecFlags == 0)
        {
            item = GetMonData(&gPlayerParty[gBattleStruct->expGetterMonId], MON_DATA_HELD_ITEM);

            if (item == ITEM_ENIGMA_BERRY)
                holdEffect = gSaveBlock1Ptr->enigmaBerry.holdEffect;
            else
                holdEffect = ItemId_GetHoldEffect(item);

            if (holdEffect != HOLD_EFFECT_EXP_SHARE && !(gBattleStruct->sentInPokes & 1))
            {
                *(&gBattleStruct->sentInPokes) >>= 1;
                gBattleScripting.getexpState = 5;
                gBattleMoveDamage = 0; // used for exp
            }
            else if (GetMonData(&gPlayerParty[gBattleStruct->expGetterMonId], MON_DATA_LEVEL) == MAX_LEVEL)
            {
                *(&gBattleStruct->sentInPokes) >>= 1;
                gBattleScripting.getexpState = 5;
                gBattleMoveDamage = 0; // used for exp
            }
            else
            {
                // Music change in a wild battle after fainting opposing pokemon.
                if (!(gBattleTypeFlags & BATTLE_TYPE_TRAINER)
                    && (gBattleMons[0].hp || (gBattleTypeFlags & BATTLE_TYPE_DOUBLE && gBattleMons[2].hp))
                    && !IsBattlerAlive(GetBattlerAtPosition(B_POSITION_OPPONENT_LEFT))
                    && !IsBattlerAlive(GetBattlerAtPosition(B_POSITION_OPPONENT_RIGHT))
                    && !gBattleStruct->wildVictorySong)
                {
                    BattleStopLowHpSound();
                    PlayBGM(MUS_VICTORY_WILD);
                    gBattleStruct->wildVictorySong++;
                }

                if (GetMonData(&gPlayerParty[gBattleStruct->expGetterMonId], MON_DATA_HP))
                {
                    if (gBattleStruct->sentInPokes & 1)
                        gBattleMoveDamage = *exp;
                    else
                        gBattleMoveDamage = 0;

                    // only give exp share bonus in later gens if the mon wasn't sent out
                    if ((holdEffect == HOLD_EFFECT_EXP_SHARE) && ((gBattleMoveDamage == 0) || (B_SPLIT_EXP < GEN_6)))
                        gBattleMoveDamage += gExpShareExp;
                    if (holdEffect == HOLD_EFFECT_LUCKY_EGG)
                        gBattleMoveDamage = (gBattleMoveDamage * 150) / 100;
                    if (gBattleTypeFlags & BATTLE_TYPE_TRAINER && B_TRAINER_EXP_MULTIPLIER <= GEN_7)
                        gBattleMoveDamage = (gBattleMoveDamage * 150) / 100;
                    #if (B_SCALED_EXP >= GEN_5) && (B_SCALED_EXP != GEN_6)
                    {
                        // Note: There is an edge case where if a pokemon receives a large amount of exp, it wouldn't be properly calculated
                        //       because of multiplying by scaling factor(the value would simply be larger than an u32 can hold). Hence u64 is needed.
                        u64 value = gBattleMoveDamage;
                        value *= sExperienceScalingFactors[(gBattleMons[gBattlerFainted].level * 2) + 10];
                        value /= sExperienceScalingFactors[gBattleMons[gBattlerFainted].level + GetMonData(&gPlayerParty[gBattleStruct->expGetterMonId], MON_DATA_LEVEL) + 10];
                        gBattleMoveDamage = value + 1;
                    }
                    #endif

                    if (IsTradedMon(&gPlayerParty[gBattleStruct->expGetterMonId]))
                    {
                        // check if the pokemon doesn't belong to the player
                        if (gBattleTypeFlags & BATTLE_TYPE_INGAME_PARTNER && gBattleStruct->expGetterMonId >= 3)
                        {
                            i = STRINGID_EMPTYSTRING4;
                        }
                        else
                        {
                            gBattleMoveDamage = (gBattleMoveDamage * 150) / 100;
                            i = STRINGID_ABOOSTED;
                        }
                    }
                    else
                    {
                        i = STRINGID_EMPTYSTRING4;
                    }

                    // get exp getter battlerId
                    if (gBattleTypeFlags & BATTLE_TYPE_DOUBLE)
                    {
                        if (gBattlerPartyIndexes[2] == gBattleStruct->expGetterMonId && !(gAbsentBattlerFlags & gBitTable[2]))
                            gBattleStruct->expGetterBattlerId = 2;
                        else
                        {
                            if (!(gAbsentBattlerFlags & gBitTable[0]))
                                gBattleStruct->expGetterBattlerId = 0;
                            else
                                gBattleStruct->expGetterBattlerId = 2;
                        }
                    }
                    else
                    {
                        gBattleStruct->expGetterBattlerId = 0;
                    }

                    PREPARE_MON_NICK_WITH_PREFIX_BUFFER(gBattleTextBuff1, gBattleStruct->expGetterBattlerId, gBattleStruct->expGetterMonId);
                    // buffer 'gained' or 'gained a boosted'
                    PREPARE_STRING_BUFFER(gBattleTextBuff2, i);
                    PREPARE_WORD_NUMBER_BUFFER(gBattleTextBuff3, 6, gBattleMoveDamage);

                    PrepareStringBattle(STRINGID_PKMNGAINEDEXP, gBattleStruct->expGetterBattlerId);
                    MonGainEVs(&gPlayerParty[gBattleStruct->expGetterMonId], gBattleMons[gBattlerFainted].species);
                }
                gBattleStruct->sentInPokes >>= 1;
                gBattleScripting.getexpState++;
            }
        }
        break;
    case 3: // Set stats and give exp
        if (gBattleControllerExecFlags == 0)
        {
            gBattleResources->bufferB[gBattleStruct->expGetterBattlerId][0] = 0;
            if (GetMonData(&gPlayerParty[gBattleStruct->expGetterMonId], MON_DATA_HP) && GetMonData(&gPlayerParty[gBattleStruct->expGetterMonId], MON_DATA_LEVEL) != MAX_LEVEL)
            {
                gBattleResources->beforeLvlUp->stats[STAT_HP]    = GetMonData(&gPlayerParty[gBattleStruct->expGetterMonId], MON_DATA_MAX_HP);
                gBattleResources->beforeLvlUp->stats[STAT_ATK]   = GetMonData(&gPlayerParty[gBattleStruct->expGetterMonId], MON_DATA_ATK);
                gBattleResources->beforeLvlUp->stats[STAT_DEF]   = GetMonData(&gPlayerParty[gBattleStruct->expGetterMonId], MON_DATA_DEF);
                gBattleResources->beforeLvlUp->stats[STAT_SPEED] = GetMonData(&gPlayerParty[gBattleStruct->expGetterMonId], MON_DATA_SPEED);
                gBattleResources->beforeLvlUp->stats[STAT_SPATK] = GetMonData(&gPlayerParty[gBattleStruct->expGetterMonId], MON_DATA_SPATK);
                gBattleResources->beforeLvlUp->stats[STAT_SPDEF] = GetMonData(&gPlayerParty[gBattleStruct->expGetterMonId], MON_DATA_SPDEF);

                gActiveBattler = gBattleStruct->expGetterBattlerId;
                BtlController_EmitExpUpdate(0, gBattleStruct->expGetterMonId, gBattleMoveDamage);
                MarkBattlerForControllerExec(gActiveBattler);
            }
            gBattleScripting.getexpState++;
        }
        break;
    case 4: // lvl up if necessary
        if (gBattleControllerExecFlags == 0)
        {
            gActiveBattler = gBattleStruct->expGetterBattlerId;
            if (gBattleResources->bufferB[gActiveBattler][0] == CONTROLLER_TWORETURNVALUES && gBattleResources->bufferB[gActiveBattler][1] == RET_VALUE_LEVELED_UP)
            {
                u16 temp, battlerId = 0xFF;
                if (gBattleTypeFlags & BATTLE_TYPE_TRAINER && gBattlerPartyIndexes[gActiveBattler] == gBattleStruct->expGetterMonId)
                    HandleLowHpMusicChange(&gPlayerParty[gBattlerPartyIndexes[gActiveBattler]], gActiveBattler);

                PREPARE_MON_NICK_WITH_PREFIX_BUFFER(gBattleTextBuff1, gActiveBattler, gBattleStruct->expGetterMonId);
                PREPARE_BYTE_NUMBER_BUFFER(gBattleTextBuff2, 3, GetMonData(&gPlayerParty[gBattleStruct->expGetterMonId], MON_DATA_LEVEL));

                BattleScriptPushCursor();
                gLeveledUpInBattle |= gBitTable[gBattleStruct->expGetterMonId];
                gBattlescriptCurrInstr = BattleScript_LevelUp;
                gBattleMoveDamage = T1_READ_32(&gBattleResources->bufferB[gActiveBattler][2]);
                AdjustFriendship(&gPlayerParty[gBattleStruct->expGetterMonId], FRIENDSHIP_EVENT_GROW_LEVEL);

                // update battle mon structure after level up
                if (gBattlerPartyIndexes[0] == gBattleStruct->expGetterMonId && gBattleMons[0].hp)
                    battlerId = 0;
                else if (gBattlerPartyIndexes[2] == gBattleStruct->expGetterMonId && gBattleMons[2].hp && (gBattleTypeFlags & BATTLE_TYPE_DOUBLE))
                    battlerId = 2;

                if (battlerId != 0xFF)
                {
                    gBattleMons[battlerId].level = GetMonData(&gPlayerParty[gBattleStruct->expGetterMonId], MON_DATA_LEVEL);
                    gBattleMons[battlerId].hp = GetMonData(&gPlayerParty[gBattleStruct->expGetterMonId], MON_DATA_HP);
                    gBattleMons[battlerId].maxHP = GetMonData(&gPlayerParty[gBattleStruct->expGetterMonId], MON_DATA_MAX_HP);
                    gBattleMons[battlerId].attack = GetMonData(&gPlayerParty[gBattleStruct->expGetterMonId], MON_DATA_ATK);
                    gBattleMons[battlerId].defense = GetMonData(&gPlayerParty[gBattleStruct->expGetterMonId], MON_DATA_DEF);
                    gBattleMons[battlerId].speed = GetMonData(&gPlayerParty[gBattleStruct->expGetterMonId], MON_DATA_SPEED);
                    gBattleMons[battlerId].spAttack = GetMonData(&gPlayerParty[gBattleStruct->expGetterMonId], MON_DATA_SPATK);
                    gBattleMons[battlerId].spDefense = GetMonData(&gPlayerParty[gBattleStruct->expGetterMonId], MON_DATA_SPDEF);

                    if (gStatuses3[battlerId] & STATUS3_POWER_TRICK)
                        SWAP(gBattleMons[battlerId].attack, gBattleMons[battlerId].defense, temp);
                }

                gBattleScripting.getexpState = 5;
            }
            else
            {
                gBattleMoveDamage = 0;
                gBattleScripting.getexpState = 5;
            }
        }
        break;
    case 5: // looper increment
        if (gBattleMoveDamage) // there is exp to give, goto case 3 that gives exp
        {
            gBattleScripting.getexpState = 3;
        }
        else
        {
            gBattleStruct->expGetterMonId++;
            if (gBattleStruct->expGetterMonId < PARTY_SIZE)
                gBattleScripting.getexpState = 2; // loop again
            else
                gBattleScripting.getexpState = 6; // we're done
        }
        break;
    case 6: // increment instruction
        if (gBattleControllerExecFlags == 0)
        {
            // not sure why gf clears the item and ability here
            gBattleMons[gBattlerFainted].item = 0;
            gBattleMons[gBattlerFainted].ability = 0;
            gBattlescriptCurrInstr += 2;
        }
        break;
    }
}

static bool32 NoAliveMonsForPlayer(void)
{
    u32 i;
    u32 HP_count = 0;

    if (gBattleTypeFlags & BATTLE_TYPE_INGAME_PARTNER && (gPartnerTrainerId == TRAINER_STEVEN_PARTNER || gPartnerTrainerId >= TRAINER_CUSTOM_PARTNER))
    {
        for (i = 0; i < MULTI_PARTY_SIZE; i++)
        {
            if (GetMonData(&gPlayerParty[i], MON_DATA_SPECIES) && !GetMonData(&gPlayerParty[i], MON_DATA_IS_EGG))
                HP_count += GetMonData(&gPlayerParty[i], MON_DATA_HP);
        }
    }
    else
    {
        for (i = 0; i < PARTY_SIZE; i++)
        {
            if (GetMonData(&gPlayerParty[i], MON_DATA_SPECIES) && !GetMonData(&gPlayerParty[i], MON_DATA_IS_EGG)
             && (!(gBattleTypeFlags & BATTLE_TYPE_ARENA) || !(gBattleStruct->arenaLostPlayerMons & gBitTable[i])))
            {
                HP_count += GetMonData(&gPlayerParty[i], MON_DATA_HP);
            }
        }
    }

    return (HP_count == 0);
}

static bool32 NoAliveMonsForOpponent(void)
{
    u32 i;
    u32 HP_count = 0;

    for (i = 0; i < PARTY_SIZE; i++)
    {
        if (GetMonData(&gEnemyParty[i], MON_DATA_SPECIES) && !GetMonData(&gEnemyParty[i], MON_DATA_IS_EGG)
            && (!(gBattleTypeFlags & BATTLE_TYPE_ARENA) || !(gBattleStruct->arenaLostOpponentMons & gBitTable[i])))
        {
            HP_count += GetMonData(&gEnemyParty[i], MON_DATA_HP);
        }
    }

    return (HP_count == 0);
}

bool32 NoAliveMonsForEitherParty(void)
{
    return (NoAliveMonsForPlayer() || NoAliveMonsForOpponent());
}

static void Cmd_unknown_24(void)
{
    if (gBattleControllerExecFlags)
        return;

    if (NoAliveMonsForPlayer())
        gBattleOutcome |= B_OUTCOME_LOST;
    if (NoAliveMonsForOpponent())
        gBattleOutcome |= B_OUTCOME_WON;

    if (gBattleOutcome == 0 && (gBattleTypeFlags & (BATTLE_TYPE_LINK | BATTLE_TYPE_RECORDED_LINK)))
    {
        s32 i, foundPlayer, foundOpponent;

        for (foundPlayer = 0, i = 0; i < gBattlersCount; i += 2)
        {
            if ((gHitMarker & HITMARKER_FAINTED2(i)) && (!gSpecialStatuses[i].flag40))
                foundPlayer++;
        }

        foundOpponent = 0;

        for (i = 1; i < gBattlersCount; i += 2)
        {
            if ((gHitMarker & HITMARKER_FAINTED2(i)) && (!gSpecialStatuses[i].flag40))
                foundOpponent++;
        }

        if (gBattleTypeFlags & BATTLE_TYPE_MULTI)
        {
            if (foundOpponent + foundPlayer > 1)
                gBattlescriptCurrInstr = T2_READ_PTR(gBattlescriptCurrInstr + 1);
            else
                gBattlescriptCurrInstr += 5;
        }
        else
        {
            if (foundOpponent != 0 && foundPlayer != 0)
                gBattlescriptCurrInstr = T2_READ_PTR(gBattlescriptCurrInstr + 1);
            else
                gBattlescriptCurrInstr += 5;
        }
    }
    else
    {
        gBattlescriptCurrInstr += 5;
    }
}

static void MoveValuesCleanUp(void)
{
    gMoveResultFlags = 0;
    gIsCriticalHit = FALSE;
    gBattleScripting.moveEffect = 0;
    gBattleCommunication[MISS_TYPE] = 0;
    gHitMarker &= ~(HITMARKER_DESTINYBOND);
    gHitMarker &= ~(HITMARKER_SYNCHRONISE_EFFECT);
}

static void Cmd_movevaluescleanup(void)
{
    MoveValuesCleanUp();
    gBattlescriptCurrInstr += 1;
}

static void Cmd_setmultihit(void)
{
    gMultiHitCounter = gBattlescriptCurrInstr[1];
    gBattlescriptCurrInstr += 2;
}

static void Cmd_decrementmultihit(void)
{
    if (--gMultiHitCounter == 0)
        gBattlescriptCurrInstr += 5;
    else
        gBattlescriptCurrInstr = T2_READ_PTR(gBattlescriptCurrInstr + 1);
}

static void Cmd_goto(void)
{
    gBattlescriptCurrInstr = T2_READ_PTR(gBattlescriptCurrInstr + 1);
}

static void Cmd_jumpifbyte(void)
{
    u8 caseID = gBattlescriptCurrInstr[1];
    const u8* memByte = T2_READ_PTR(gBattlescriptCurrInstr + 2);
    u8 value = gBattlescriptCurrInstr[6];
    const u8* jumpPtr = T2_READ_PTR(gBattlescriptCurrInstr + 7);

    gBattlescriptCurrInstr += 11;

    switch (caseID)
    {
    case CMP_EQUAL:
        if (*memByte == value)
            gBattlescriptCurrInstr = jumpPtr;
        break;
    case CMP_NOT_EQUAL:
        if (*memByte != value)
            gBattlescriptCurrInstr = jumpPtr;
        break;
    case CMP_GREATER_THAN:
        if (*memByte > value)
            gBattlescriptCurrInstr = jumpPtr;
        break;
    case CMP_LESS_THAN:
        if (*memByte < value)
            gBattlescriptCurrInstr = jumpPtr;
        break;
    case CMP_COMMON_BITS:
        if (*memByte & value)
            gBattlescriptCurrInstr = jumpPtr;
        break;
    case CMP_NO_COMMON_BITS:
        if (!(*memByte & value))
            gBattlescriptCurrInstr = jumpPtr;
        break;
    }
}

static void Cmd_jumpifhalfword(void)
{
    u8 caseID = gBattlescriptCurrInstr[1];
    const u16* memHword = T2_READ_PTR(gBattlescriptCurrInstr + 2);
    u16 value = T2_READ_16(gBattlescriptCurrInstr + 6);
    const u8* jumpPtr = T2_READ_PTR(gBattlescriptCurrInstr + 8);

    gBattlescriptCurrInstr += 12;

    switch (caseID)
    {
    case CMP_EQUAL:
        if (*memHword == value)
            gBattlescriptCurrInstr = jumpPtr;
        break;
    case CMP_NOT_EQUAL:
        if (*memHword != value)
            gBattlescriptCurrInstr = jumpPtr;
        break;
    case CMP_GREATER_THAN:
        if (*memHword > value)
            gBattlescriptCurrInstr = jumpPtr;
        break;
    case CMP_LESS_THAN:
        if (*memHword < value)
            gBattlescriptCurrInstr = jumpPtr;
        break;
    case CMP_COMMON_BITS:
        if (*memHword & value)
            gBattlescriptCurrInstr = jumpPtr;
        break;
    case CMP_NO_COMMON_BITS:
        if (!(*memHword & value))
            gBattlescriptCurrInstr = jumpPtr;
        break;
    }
}

static void Cmd_jumpifword(void)
{
    u8 caseID = gBattlescriptCurrInstr[1];
    const u32* memWord = T2_READ_PTR(gBattlescriptCurrInstr + 2);
    u32 value = T1_READ_32(gBattlescriptCurrInstr + 6);
    const u8* jumpPtr = T2_READ_PTR(gBattlescriptCurrInstr + 10);

    gBattlescriptCurrInstr += 14;

    switch (caseID)
    {
    case CMP_EQUAL:
        if (*memWord == value)
            gBattlescriptCurrInstr = jumpPtr;
        break;
    case CMP_NOT_EQUAL:
        if (*memWord != value)
            gBattlescriptCurrInstr = jumpPtr;
        break;
    case CMP_GREATER_THAN:
        if (*memWord > value)
            gBattlescriptCurrInstr = jumpPtr;
        break;
    case CMP_LESS_THAN:
        if (*memWord < value)
            gBattlescriptCurrInstr = jumpPtr;
        break;
    case CMP_COMMON_BITS:
        if (*memWord & value)
            gBattlescriptCurrInstr = jumpPtr;
        break;
    case CMP_NO_COMMON_BITS:
        if (!(*memWord & value))
            gBattlescriptCurrInstr = jumpPtr;
        break;
    }
}

static void Cmd_jumpifarrayequal(void)
{
    const u8* mem1 = T2_READ_PTR(gBattlescriptCurrInstr + 1);
    const u8* mem2 = T2_READ_PTR(gBattlescriptCurrInstr + 5);
    u32 size = gBattlescriptCurrInstr[9];
    const u8* jumpPtr = T2_READ_PTR(gBattlescriptCurrInstr + 10);

    u8 i;
    for (i = 0; i < size; i++)
    {
        if (*mem1 != *mem2)
        {
            gBattlescriptCurrInstr += 14;
            break;
        }
        mem1++, mem2++;
    }

    if (i == size)
        gBattlescriptCurrInstr = jumpPtr;
}

static void Cmd_jumpifarraynotequal(void)
{
    u8 equalBytes = 0;
    const u8* mem1 = T2_READ_PTR(gBattlescriptCurrInstr + 1);
    const u8* mem2 = T2_READ_PTR(gBattlescriptCurrInstr + 5);
    u32 size = gBattlescriptCurrInstr[9];
    const u8* jumpPtr = T2_READ_PTR(gBattlescriptCurrInstr + 10);

    u8 i;
    for (i = 0; i < size; i++)
    {
        if (*mem1 == *mem2)
        {
            equalBytes++;
        }
        mem1++, mem2++;
    }

    if (equalBytes != size)
        gBattlescriptCurrInstr = jumpPtr;
    else
        gBattlescriptCurrInstr += 14;
}

static void Cmd_setbyte(void)
{
    u8* memByte = T2_READ_PTR(gBattlescriptCurrInstr + 1);
    *memByte = gBattlescriptCurrInstr[5];

    gBattlescriptCurrInstr += 6;
}

static void Cmd_addbyte(void)
{
    u8* memByte = T2_READ_PTR(gBattlescriptCurrInstr + 1);
    *memByte += gBattlescriptCurrInstr[5];
    gBattlescriptCurrInstr += 6;
}

static void Cmd_subbyte(void)
{
    u8* memByte = T2_READ_PTR(gBattlescriptCurrInstr + 1);
    *memByte -= gBattlescriptCurrInstr[5];
    gBattlescriptCurrInstr += 6;
}

static void Cmd_copyarray(void)
{
    u8* dest = T2_READ_PTR(gBattlescriptCurrInstr + 1);
    const u8* src = T2_READ_PTR(gBattlescriptCurrInstr + 5);
    s32 size = gBattlescriptCurrInstr[9];

    s32 i;
    for (i = 0; i < size; i++)
    {
        dest[i] = src[i];
    }

    gBattlescriptCurrInstr += 10;
}

static void Cmd_copyarraywithindex(void)
{
    u8* dest = T2_READ_PTR(gBattlescriptCurrInstr + 1);
    const u8* src = T2_READ_PTR(gBattlescriptCurrInstr + 5);
    const u8* index = T2_READ_PTR(gBattlescriptCurrInstr + 9);
    s32 size = gBattlescriptCurrInstr[13];

    s32 i;
    for (i = 0; i < size; i++)
    {
        dest[i] = src[i + *index];
    }

    gBattlescriptCurrInstr += 14;
}

static void Cmd_orbyte(void)
{
    u8* memByte = T2_READ_PTR(gBattlescriptCurrInstr + 1);
    *memByte |= gBattlescriptCurrInstr[5];
    gBattlescriptCurrInstr += 6;
}

static void Cmd_orhalfword(void)
{
    u16* memHword = T2_READ_PTR(gBattlescriptCurrInstr + 1);
    u16 val = T2_READ_16(gBattlescriptCurrInstr + 5);

    *memHword |= val;
    gBattlescriptCurrInstr += 7;
}

static void Cmd_orword(void)
{
    u32* memWord = T2_READ_PTR(gBattlescriptCurrInstr + 1);
    u32 val = T2_READ_32(gBattlescriptCurrInstr + 5);

    *memWord |= val;
    gBattlescriptCurrInstr += 9;
}

static void Cmd_bicbyte(void)
{
    u8* memByte = T2_READ_PTR(gBattlescriptCurrInstr + 1);
    *memByte &= ~(gBattlescriptCurrInstr[5]);
    gBattlescriptCurrInstr += 6;
}

static void Cmd_bichalfword(void)
{
    u16* memHword = T2_READ_PTR(gBattlescriptCurrInstr + 1);
    u16 val = T2_READ_16(gBattlescriptCurrInstr + 5);

    *memHword &= ~val;
    gBattlescriptCurrInstr += 7;
}

static void Cmd_bicword(void)
{
    u32* memWord = T2_READ_PTR(gBattlescriptCurrInstr + 1);
    u32 val = T2_READ_32(gBattlescriptCurrInstr + 5);

    *memWord &= ~val;
    gBattlescriptCurrInstr += 9;
}

static void Cmd_pause(void)
{
    if (gBattleControllerExecFlags == 0)
    {
        u16 value = T2_READ_16(gBattlescriptCurrInstr + 1);
        if (++gPauseCounterBattle >= value)
        {
            gPauseCounterBattle = 0;
            gBattlescriptCurrInstr += 3;
        }
    }
}

static void Cmd_waitstate(void)
{
    if (gBattleControllerExecFlags == 0)
        gBattlescriptCurrInstr++;
}

static void Cmd_healthbar_update(void)
{
    if (gBattlescriptCurrInstr[1] == BS_TARGET)
        gActiveBattler = gBattlerTarget;
    else
        gActiveBattler = gBattlerAttacker;

    BtlController_EmitHealthBarUpdate(0, gBattleMoveDamage);
    MarkBattlerForControllerExec(gActiveBattler);
    gBattlescriptCurrInstr += 2;
}

static void Cmd_return(void)
{
    BattleScriptPop();
}

static void Cmd_end(void)
{
    if (gBattleTypeFlags & BATTLE_TYPE_ARENA)
        BattleArena_AddSkillPoints(gBattlerAttacker);

    gMoveResultFlags = 0;
    gActiveBattler = 0;
    gCurrentActionFuncId = B_ACTION_TRY_FINISH;
}

static void Cmd_end2(void)
{
    gActiveBattler = 0;
    gCurrentActionFuncId = B_ACTION_TRY_FINISH;
}

static void Cmd_end3(void) // pops the main function stack
{
    BattleScriptPop();
    if (gBattleResources->battleCallbackStack->size != 0)
        gBattleResources->battleCallbackStack->size--;
    gBattleMainFunc = gBattleResources->battleCallbackStack->function[gBattleResources->battleCallbackStack->size];
}

static void Cmd_call(void)
{
    BattleScriptPush(gBattlescriptCurrInstr + 5);
    gBattlescriptCurrInstr = T1_READ_PTR(gBattlescriptCurrInstr + 1);
}

static void Cmd_setroost(void)
{
    gBattleResources->flags->flags[gBattlerAttacker] |= RESOURCE_FLAG_ROOST;

    // Pure flying type.
    if (gBattleMons[gBattlerAttacker].type1 == TYPE_FLYING && gBattleMons[gBattlerAttacker].type2 == TYPE_FLYING)
    {
        gBattleStruct->roostTypes[gBattlerAttacker][0] = TYPE_FLYING;
        gBattleStruct->roostTypes[gBattlerAttacker][1] = TYPE_FLYING;
        gBattleStruct->roostTypes[gBattlerAttacker][2] = TYPE_FLYING;
        SET_BATTLER_TYPE(gBattlerAttacker, TYPE_NORMAL);
    }
    // Dual Type with Flying Type.
    else if ((gBattleMons[gBattlerAttacker].type1 == TYPE_FLYING && gBattleMons[gBattlerAttacker].type2 != TYPE_FLYING)
           ||(gBattleMons[gBattlerAttacker].type2 == TYPE_FLYING && gBattleMons[gBattlerAttacker].type1 != TYPE_FLYING))
    {
        gBattleStruct->roostTypes[gBattlerAttacker][0] = gBattleMons[gBattlerAttacker].type1;
        gBattleStruct->roostTypes[gBattlerAttacker][1] = gBattleMons[gBattlerAttacker].type2;
        if (gBattleMons[gBattlerAttacker].type1 == TYPE_FLYING)
            gBattleMons[gBattlerAttacker].type1 = TYPE_MYSTERY;
        if (gBattleMons[gBattlerAttacker].type2 == TYPE_FLYING)
            gBattleMons[gBattlerAttacker].type2 = TYPE_MYSTERY;
    }
    // Non-flying type.
    else if (!IS_BATTLER_OF_TYPE(gBattlerAttacker, TYPE_FLYING))
    {
        gBattleStruct->roostTypes[gBattlerAttacker][0] = gBattleMons[gBattlerAttacker].type1;
        gBattleStruct->roostTypes[gBattlerAttacker][1] = gBattleMons[gBattlerAttacker].type2;
    }

    gBattlescriptCurrInstr++;
}

static void Cmd_jumpifabilitypresent(void)
{
    if (IsAbilityOnField(T1_READ_16(gBattlescriptCurrInstr + 1)))
        gBattlescriptCurrInstr = T1_READ_PTR(gBattlescriptCurrInstr + 3);
    else
        gBattlescriptCurrInstr += 7;
}

static void Cmd_endselectionscript(void)
{
    *(gBattlerAttacker + gBattleStruct->selectionScriptFinished) = TRUE;
}

static void Cmd_playanimation(void)
{
    const u16* argumentPtr;

    gActiveBattler = GetBattlerForBattleScript(gBattlescriptCurrInstr[1]);
    argumentPtr = T2_READ_PTR(gBattlescriptCurrInstr + 3);

    #if B_TERRAIN_BG_CHANGE == FALSE
    if (gBattlescriptCurrInstr[2] == B_ANIM_RESTORE_BG)
    {
        // workaround for .if not working
        gBattlescriptCurrInstr += 7;
        return;
    }
    #endif

    if (gBattlescriptCurrInstr[2] == B_ANIM_STATS_CHANGE
        || gBattlescriptCurrInstr[2] == B_ANIM_SNATCH_MOVE
        || gBattlescriptCurrInstr[2] == B_ANIM_MEGA_EVOLUTION
        || gBattlescriptCurrInstr[2] == B_ANIM_ILLUSION_OFF
        || gBattlescriptCurrInstr[2] == B_ANIM_FORM_CHANGE
        || gBattlescriptCurrInstr[2] == B_ANIM_SUBSTITUTE_FADE)
    {
        BtlController_EmitBattleAnimation(0, gBattlescriptCurrInstr[2], *argumentPtr);
        MarkBattlerForControllerExec(gActiveBattler);
        gBattlescriptCurrInstr += 7;
    }
    else if (gHitMarker & HITMARKER_NO_ANIMATIONS)
    {
        BattleScriptPush(gBattlescriptCurrInstr + 7);
        gBattlescriptCurrInstr = BattleScript_Pausex20;
    }
    else if (gBattlescriptCurrInstr[2] == B_ANIM_RAIN_CONTINUES
             || gBattlescriptCurrInstr[2] == B_ANIM_SUN_CONTINUES
             || gBattlescriptCurrInstr[2] == B_ANIM_SANDSTORM_CONTINUES
             || gBattlescriptCurrInstr[2] == B_ANIM_HAIL_CONTINUES)
    {
        BtlController_EmitBattleAnimation(0, gBattlescriptCurrInstr[2], *argumentPtr);
        MarkBattlerForControllerExec(gActiveBattler);
        gBattlescriptCurrInstr += 7;
    }
    else if (gStatuses3[gActiveBattler] & STATUS3_SEMI_INVULNERABLE)
    {
        gBattlescriptCurrInstr += 7;
    }
    else
    {
        BtlController_EmitBattleAnimation(0, gBattlescriptCurrInstr[2], *argumentPtr);
        MarkBattlerForControllerExec(gActiveBattler);
        gBattlescriptCurrInstr += 7;
    }
}

static void Cmd_playanimation2(void) // animation Id is stored in the first pointer
{
    const u16* argumentPtr;
    const u8* animationIdPtr;

    gActiveBattler = GetBattlerForBattleScript(gBattlescriptCurrInstr[1]);
    animationIdPtr = T2_READ_PTR(gBattlescriptCurrInstr + 2);
    argumentPtr = T2_READ_PTR(gBattlescriptCurrInstr + 6);

    if (*animationIdPtr == B_ANIM_STATS_CHANGE
        || *animationIdPtr == B_ANIM_SNATCH_MOVE
        || *animationIdPtr == B_ANIM_MEGA_EVOLUTION
        || *animationIdPtr == B_ANIM_ILLUSION_OFF
        || *animationIdPtr == B_ANIM_FORM_CHANGE
        || *animationIdPtr == B_ANIM_SUBSTITUTE_FADE)
    {
        BtlController_EmitBattleAnimation(0, *animationIdPtr, *argumentPtr);
        MarkBattlerForControllerExec(gActiveBattler);
        gBattlescriptCurrInstr += 10;
    }
    else if (gHitMarker & HITMARKER_NO_ANIMATIONS)
    {
        gBattlescriptCurrInstr += 10;
    }
    else if (*animationIdPtr == B_ANIM_RAIN_CONTINUES
             || *animationIdPtr == B_ANIM_SUN_CONTINUES
             || *animationIdPtr == B_ANIM_SANDSTORM_CONTINUES
             || *animationIdPtr == B_ANIM_HAIL_CONTINUES)
    {
        BtlController_EmitBattleAnimation(0, *animationIdPtr, *argumentPtr);
        MarkBattlerForControllerExec(gActiveBattler);
        gBattlescriptCurrInstr += 10;
    }
    else if (gStatuses3[gActiveBattler] & STATUS3_SEMI_INVULNERABLE)
    {
        gBattlescriptCurrInstr += 10;
    }
    else
    {
        BtlController_EmitBattleAnimation(0, *animationIdPtr, *argumentPtr);
        MarkBattlerForControllerExec(gActiveBattler);
        gBattlescriptCurrInstr += 10;
    }
}

static void Cmd_setgraphicalstatchangevalues(void)
{
    u8 value = GET_STAT_BUFF_VALUE_WITH_SIGN(gBattleScripting.statChanger);

    switch (value)
    {
    case SET_STAT_BUFF_VALUE(1): // +1
        value = STAT_ANIM_PLUS1;
        break;
    case SET_STAT_BUFF_VALUE(2): // +2
        value = STAT_ANIM_PLUS2;
        break;
    case SET_STAT_BUFF_VALUE(3): // +3
        value = STAT_ANIM_PLUS2;
        break;
    case SET_STAT_BUFF_VALUE(1) | STAT_BUFF_NEGATIVE: // -1
        value = STAT_ANIM_MINUS1;
        break;
    case SET_STAT_BUFF_VALUE(2) | STAT_BUFF_NEGATIVE: // -2
        value = STAT_ANIM_MINUS2;
        break;
    case SET_STAT_BUFF_VALUE(3) | STAT_BUFF_NEGATIVE: // -3
        value = STAT_ANIM_MINUS2;
        break;
    default: // <-12,-4> and <4, 12>
        if (value & STAT_BUFF_NEGATIVE)
            value = STAT_ANIM_MINUS2;
        else
            value = STAT_ANIM_PLUS2;
        break;
    }
    gBattleScripting.animArg1 = GET_STAT_BUFF_ID(gBattleScripting.statChanger) + value - 1;
    gBattleScripting.animArg2 = 0;
    gBattlescriptCurrInstr++;
}

static void Cmd_playstatchangeanimation(void)
{
    u32 ability;
    u32 currStat = 0;
    u32 statAnimId = 0;
    u32 changeableStatsCount = 0;
    u32 statsToCheck = 0;
    u32 startingStatAnimId = 0;
    u32 flags = gBattlescriptCurrInstr[3];

    gActiveBattler = GetBattlerForBattleScript(gBattlescriptCurrInstr[1]);
    ability = GetBattlerAbility(gActiveBattler);
    statsToCheck = gBattlescriptCurrInstr[2];

    // Handle Contrary and Simple
    if (ability == ABILITY_CONTRARY)
        flags ^= STAT_CHANGE_NEGATIVE;
    else if (ability == ABILITY_SIMPLE)
        flags |= STAT_CHANGE_BY_TWO;

    if (flags & STAT_CHANGE_NEGATIVE) // goes down
    {
        if (flags & STAT_CHANGE_BY_TWO)
            startingStatAnimId = STAT_ANIM_MINUS2 - 1;
        else
            startingStatAnimId = STAT_ANIM_MINUS1 - 1;

        while (statsToCheck != 0)
        {
            if (statsToCheck & 1)
            {
                if (flags & STAT_CHANGE_CANT_PREVENT)
                {
                    if (gBattleMons[gActiveBattler].statStages[currStat] > MIN_STAT_STAGE)
                    {
                        statAnimId = startingStatAnimId + currStat;
                        changeableStatsCount++;
                    }
                }
                else if (!gSideTimers[GET_BATTLER_SIDE(gActiveBattler)].mistTimer
                        && ability != ABILITY_CLEAR_BODY
                        && ability != ABILITY_FULL_METAL_BODY
                        && ability != ABILITY_WHITE_SMOKE
                        && !(ability == ABILITY_KEEN_EYE && currStat == STAT_ACC)
                        && !(ability == ABILITY_HYPER_CUTTER && currStat == STAT_ATK)
                        && !(ability == ABILITY_BIG_PECKS && currStat == STAT_DEF))
                {
                    if (gBattleMons[gActiveBattler].statStages[currStat] > MIN_STAT_STAGE)
                    {
                        statAnimId = startingStatAnimId + currStat;
                        changeableStatsCount++;
                    }
                }
            }
            statsToCheck >>= 1, currStat++;
        }

        if (changeableStatsCount > 1) // more than one stat, so the color is gray
        {
            if (flags & STAT_CHANGE_BY_TWO)
                statAnimId = STAT_ANIM_MULTIPLE_MINUS2;
            else
                statAnimId = STAT_ANIM_MULTIPLE_MINUS1;
        }
    }
    else // goes up
    {
        if (flags & STAT_CHANGE_BY_TWO)
            startingStatAnimId = STAT_ANIM_PLUS2 - 1;
        else
            startingStatAnimId = STAT_ANIM_PLUS1 - 1;

        while (statsToCheck != 0)
        {
            if (statsToCheck & 1 && gBattleMons[gActiveBattler].statStages[currStat] < MAX_STAT_STAGE)
            {
                statAnimId = startingStatAnimId + currStat;
                changeableStatsCount++;
            }
            statsToCheck >>= 1, currStat++;
        }

        if (changeableStatsCount > 1) // more than one stat, so the color is gray
        {
            if (flags & STAT_CHANGE_BY_TWO)
                statAnimId = STAT_ANIM_MULTIPLE_PLUS2;
            else
                statAnimId = STAT_ANIM_MULTIPLE_PLUS1;
        }
    }

    if (flags & STAT_CHANGE_MULTIPLE_STATS && changeableStatsCount < 2)
    {
        gBattlescriptCurrInstr += 4;
    }
    else if (changeableStatsCount != 0 && !gBattleScripting.statAnimPlayed)
    {
        BtlController_EmitBattleAnimation(0, B_ANIM_STATS_CHANGE, statAnimId);
        MarkBattlerForControllerExec(gActiveBattler);
        if (flags & STAT_CHANGE_MULTIPLE_STATS && changeableStatsCount > 1)
            gBattleScripting.statAnimPlayed = TRUE;
        gBattlescriptCurrInstr += 4;
    }
    else
    {
        gBattlescriptCurrInstr += 4;
    }
}

static bool32 TryKnockOffBattleScript(u32 battlerDef)
{
    if (gBattleMons[battlerDef].item != 0
        && CanBattlerGetOrLoseItem(battlerDef, gBattleMons[battlerDef].item)
        && !NoAliveMonsForEitherParty())
    {
        if (GetBattlerAbility(battlerDef) == ABILITY_STICKY_HOLD && IsBattlerAlive(battlerDef))
        {
            gBattlerAbility = battlerDef;
            BattleScriptPushCursor();
            gBattlescriptCurrInstr = BattleScript_StickyHoldActivates;
        }
        else
        {
            u32 side = GetBattlerSide(battlerDef);

            gLastUsedItem = gBattleMons[battlerDef].item;
            gBattleMons[battlerDef].item = 0;
            gBattleStruct->choicedMove[battlerDef] = 0;
            gWishFutureKnock.knockedOffMons[side] |= gBitTable[gBattlerPartyIndexes[battlerDef]];
            CheckSetUnburden(battlerDef);

            BattleScriptPushCursor();
            gBattlescriptCurrInstr = BattleScript_KnockedOff;
        }
        return TRUE;
    }
    return FALSE;
}

static void Cmd_moveend(void)
{
    s32 i;
    bool32 effect = FALSE;
    u32 moveType = 0;
    u32 holdEffectAtk = 0;
    u16 *choicedMoveAtk = NULL;
    u32 arg1, arg2;
    u32 originallyUsedMove;

    if (gChosenMove == 0xFFFF)
        originallyUsedMove = 0;
    else
        originallyUsedMove = gChosenMove;

    arg1 = gBattlescriptCurrInstr[1];
    arg2 = gBattlescriptCurrInstr[2];

    holdEffectAtk = GetBattlerHoldEffect(gBattlerAttacker, TRUE);
    choicedMoveAtk = &gBattleStruct->choicedMove[gBattlerAttacker];
    GET_MOVE_TYPE(gCurrentMove, moveType);

    do
    {
        switch (gBattleScripting.moveendState)
        {
        case MOVEEND_PROTECT_LIKE_EFFECT:
            if (gProtectStructs[gBattlerAttacker].touchedProtectLike)
            {
                if (gProtectStructs[gBattlerTarget].spikyShielded && GetBattlerAbility(gBattlerAttacker) != ABILITY_MAGIC_GUARD)
                {
                    gProtectStructs[gBattlerAttacker].touchedProtectLike = 0;
                    gBattleMoveDamage = gBattleMons[gBattlerAttacker].maxHP / 8;
                    if (gBattleMoveDamage == 0)
                        gBattleMoveDamage = 1;
                    PREPARE_MOVE_BUFFER(gBattleTextBuff1, MOVE_SPIKY_SHIELD);
                    BattleScriptPushCursor();
                    gBattlescriptCurrInstr = BattleScript_SpikyShieldEffect;
                    effect = 1;
                }
                else if (gProtectStructs[gBattlerTarget].kingsShielded)
                {
                    gProtectStructs[gBattlerAttacker].touchedProtectLike = 0;
                    i = gBattlerAttacker;
                    gBattlerAttacker = gBattlerTarget;
                    gBattlerTarget = i; // gBattlerTarget and gBattlerAttacker are swapped in order to activate Defiant, if applicable
                    gBattleScripting.moveEffect = (B_KINGS_SHIELD_LOWER_ATK >= GEN_8) ? MOVE_EFFECT_ATK_MINUS_1 : MOVE_EFFECT_ATK_MINUS_2;
                    BattleScriptPushCursor();
                    gBattlescriptCurrInstr = BattleScript_KingsShieldEffect;
                    effect = 1;
                }
                else if (gProtectStructs[gBattlerTarget].banefulBunkered)
                {
                    gProtectStructs[gBattlerAttacker].touchedProtectLike = 0;
                    gBattleScripting.moveEffect = MOVE_EFFECT_POISON | MOVE_EFFECT_AFFECTS_USER;
                    PREPARE_MOVE_BUFFER(gBattleTextBuff1, MOVE_BANEFUL_BUNKER);
                    BattleScriptPushCursor();
                    gBattlescriptCurrInstr = BattleScript_BanefulBunkerEffect;
                    effect = 1;
                }
            }
            gBattleScripting.moveendState++;
            break;
        case MOVEEND_RAGE: // rage check
            if (gBattleMons[gBattlerTarget].status2 & STATUS2_RAGE
                && gBattleMons[gBattlerTarget].hp != 0 && gBattlerAttacker != gBattlerTarget
                && GetBattlerSide(gBattlerAttacker) != GetBattlerSide(gBattlerTarget)
                && !(gMoveResultFlags & MOVE_RESULT_NO_EFFECT) && TARGET_TURN_DAMAGED
                && gBattleMoves[gCurrentMove].power && CompareStat(gBattlerTarget, STAT_ATK, MAX_STAT_STAGE, CMP_LESS_THAN))
            {
                gBattleMons[gBattlerTarget].statStages[STAT_ATK]++;
                BattleScriptPushCursor();
                gBattlescriptCurrInstr = BattleScript_RageIsBuilding;
                effect = TRUE;
            }
            gBattleScripting.moveendState++;
            break;
        case MOVEEND_DEFROST: // defrosting check
            if (gBattleMons[gBattlerTarget].status1 & STATUS1_FREEZE
                && gBattleMons[gBattlerTarget].hp != 0 && gBattlerAttacker != gBattlerTarget
                && gSpecialStatuses[gBattlerTarget].specialDmg
                && !(gMoveResultFlags & MOVE_RESULT_NO_EFFECT) && (moveType == TYPE_FIRE || gBattleMoves[gCurrentMove].effect == EFFECT_SCALD))
            {
                gBattleMons[gBattlerTarget].status1 &= ~(STATUS1_FREEZE);
                gActiveBattler = gBattlerTarget;
                BtlController_EmitSetMonData(0, REQUEST_STATUS_BATTLE, 0, 4, &gBattleMons[gBattlerTarget].status1);
                MarkBattlerForControllerExec(gActiveBattler);
                BattleScriptPushCursor();
                gBattlescriptCurrInstr = BattleScript_DefrostedViaFireMove;
                effect = TRUE;
            }
            gBattleScripting.moveendState++;
            break;
        case MOVEEND_SYNCHRONIZE_TARGET: // target synchronize
            if (AbilityBattleEffects(ABILITYEFFECT_SYNCHRONIZE, gBattlerTarget, 0, 0, 0))
                effect = TRUE;
            gBattleScripting.moveendState++;
            break;
        case MOVEEND_ABILITIES: // Such as abilities activating on contact(Poison Spore, Rough Skin, etc.).
            if (AbilityBattleEffects(ABILITYEFFECT_MOVE_END, gBattlerTarget, 0, 0, 0))
                effect = TRUE;
            gBattleScripting.moveendState++;
            break;
        case MOVEEND_ABILITIES_ATTACKER: // Poison Touch, possibly other in the future
            if (AbilityBattleEffects(ABILITYEFFECT_MOVE_END_ATTACKER, gBattlerAttacker, 0, 0, 0))
                effect = TRUE;
            gBattleScripting.moveendState++;
            break;
        case MOVEEND_STATUS_IMMUNITY_ABILITIES: // status immunities
            if (AbilityBattleEffects(ABILITYEFFECT_IMMUNITY, 0, 0, 0, 0))
                effect = TRUE; // it loops through all battlers, so we increment after its done with all battlers
            else
                gBattleScripting.moveendState++;
            break;
        case MOVEEND_SYNCHRONIZE_ATTACKER: // attacker synchronize
            if (AbilityBattleEffects(ABILITYEFFECT_ATK_SYNCHRONIZE, gBattlerAttacker, 0, 0, 0))
                effect = TRUE;
            gBattleScripting.moveendState++;
            break;
        case MOVEEND_CHOICE_MOVE: // update choice band move
            if (gHitMarker & HITMARKER_OBEYS
             && HOLD_EFFECT_CHOICE(holdEffectAtk)
             && gChosenMove != MOVE_STRUGGLE
             && (*choicedMoveAtk == 0 || *choicedMoveAtk == 0xFFFF))
            {
                if ((gBattleMoves[gChosenMove].effect == EFFECT_BATON_PASS
                 || gBattleMoves[gChosenMove].effect == EFFECT_HEALING_WISH)
                 && !(gMoveResultFlags & MOVE_RESULT_FAILED))
                {
                    ++gBattleScripting.moveendState;
                    break;
                }
                *choicedMoveAtk = gChosenMove;
            }
            for (i = 0; i < MAX_MON_MOVES; ++i)
            {
                if (gBattleMons[gBattlerAttacker].moves[i] == *choicedMoveAtk)
                    break;
            }
            if (i == MAX_MON_MOVES)
                *choicedMoveAtk = 0;
            ++gBattleScripting.moveendState;
            break;
        case MOVEEND_CHANGED_ITEMS: // changed held items
            for (i = 0; i < gBattlersCount; i++)
            {
                if (gBattleStruct->changedItems[i] != 0)
                {
                    gBattleMons[i].item = gBattleStruct->changedItems[i];
                    gBattleStruct->changedItems[i] = 0;
                }
            }
            gBattleScripting.moveendState++;
            break;
        case MOVEEND_ITEM_EFFECTS_TARGET:
            if (ItemBattleEffects(ITEMEFFECT_TARGET, gBattlerTarget, FALSE))
                effect = TRUE;
            gBattleScripting.moveendState++;
            break;
        case MOVEEND_MOVE_EFFECTS2: // For effects which should happen after target items, for example Knock Off after damage from Rocky Helmet.
            switch (gBattleStruct->moveEffect2)
            {
            case MOVE_EFFECT_KNOCK_OFF:
                effect = TryKnockOffBattleScript(gBattlerTarget);
                break;
            }
            gBattleStruct->moveEffect2 = 0;
            gBattleScripting.moveendState++;
            break;
        case MOVEEND_ITEM_EFFECTS_ALL: // item effects for all battlers
            if (ItemBattleEffects(ITEMEFFECT_MOVE_END, 0, FALSE))
                effect = TRUE;
            else
                gBattleScripting.moveendState++;
            break;
        case MOVEEND_KINGSROCK: // King's rock
            // These effects will occur at each hit in a multi-strike move
            if (ItemBattleEffects(ITEMEFFECT_KINGSROCK, 0, FALSE))
                effect = TRUE;
            gBattleScripting.moveendState++;
            break;
        case MOVEEND_ATTACKER_INVISIBLE: // make attacker sprite invisible
            if (gStatuses3[gBattlerAttacker] & (STATUS3_SEMI_INVULNERABLE)
                && gHitMarker & HITMARKER_NO_ANIMATIONS)
            {
                gActiveBattler = gBattlerAttacker;
                BtlController_EmitSpriteInvisibility(0, TRUE);
                MarkBattlerForControllerExec(gActiveBattler);
                gBattleScripting.moveendState++;
                return;
            }
            gBattleScripting.moveendState++;
            break;
        case MOVEEND_ATTACKER_VISIBLE: // make attacker sprite visible
            if (gMoveResultFlags & MOVE_RESULT_NO_EFFECT
                || !(gStatuses3[gBattlerAttacker] & (STATUS3_SEMI_INVULNERABLE))
                || WasUnableToUseMove(gBattlerAttacker))
            {
                gActiveBattler = gBattlerAttacker;
                BtlController_EmitSpriteInvisibility(0, FALSE);
                MarkBattlerForControllerExec(gActiveBattler);
                gStatuses3[gBattlerAttacker] &= ~(STATUS3_SEMI_INVULNERABLE);
                gSpecialStatuses[gBattlerAttacker].restoredBattlerSprite = 1;
                gBattleScripting.moveendState++;
                return;
            }
            gBattleScripting.moveendState++;
            break;
        case MOVEEND_TARGET_VISIBLE: // make target sprite visible
            if (!gSpecialStatuses[gBattlerTarget].restoredBattlerSprite && gBattlerTarget < gBattlersCount
                && !(gStatuses3[gBattlerTarget] & STATUS3_SEMI_INVULNERABLE))
            {
                gActiveBattler = gBattlerTarget;
                BtlController_EmitSpriteInvisibility(0, FALSE);
                MarkBattlerForControllerExec(gActiveBattler);
                gStatuses3[gBattlerTarget] &= ~(STATUS3_SEMI_INVULNERABLE);
                gBattleScripting.moveendState++;
                return;
            }
            gBattleScripting.moveendState++;
            break;
        case MOVEEND_SUBSTITUTE: // update substitute
            for (i = 0; i < gBattlersCount; i++)
            {
                if (gDisableStructs[i].substituteHP == 0)
                    gBattleMons[i].status2 &= ~(STATUS2_SUBSTITUTE);
            }
            gBattleScripting.moveendState++;
            break;
        case MOVEEND_UPDATE_LAST_MOVES:
            if (gMoveResultFlags & (MOVE_RESULT_FAILED | MOVE_RESULT_DOESNT_AFFECT_FOE))
                gBattleStruct->lastMoveFailed |= gBitTable[gBattlerAttacker];
            else
                gBattleStruct->lastMoveFailed &= ~(gBitTable[gBattlerAttacker]);

            if (gHitMarker & HITMARKER_SWAP_ATTACKER_TARGET)
            {
                gActiveBattler = gBattlerAttacker;
                gBattlerAttacker = gBattlerTarget;
                gBattlerTarget = gActiveBattler;
                gHitMarker &= ~(HITMARKER_SWAP_ATTACKER_TARGET);
            }
            if (!gSpecialStatuses[gBattlerAttacker].dancerUsedMove)
            {
                gDisableStructs[gBattlerAttacker].usedMoves |= gBitTable[gCurrMovePos];
                gBattleStruct->lastMoveTarget[gBattlerAttacker] = gBattlerTarget;
                if (gHitMarker & HITMARKER_ATTACKSTRING_PRINTED)
                {
                    gLastPrintedMoves[gBattlerAttacker] = gChosenMove;
                    gLastUsedMove = gCurrentMove;
                }
            }
            if (!(gAbsentBattlerFlags & gBitTable[gBattlerAttacker])
                && !(gBattleStruct->field_91 & gBitTable[gBattlerAttacker])
                && gBattleMoves[originallyUsedMove].effect != EFFECT_BATON_PASS
                && gBattleMoves[originallyUsedMove].effect != EFFECT_HEALING_WISH)
            {
                if (gHitMarker & HITMARKER_OBEYS)
                {
                    if (!gSpecialStatuses[gBattlerAttacker].dancerUsedMove)
                    {
                        gLastMoves[gBattlerAttacker] = gChosenMove;
                        gLastResultingMoves[gBattlerAttacker] = gCurrentMove;
                    }
                }
                else
                {
                    gLastMoves[gBattlerAttacker] = 0xFFFF;
                    gLastResultingMoves[gBattlerAttacker] = 0xFFFF;
                }

                if (!(gHitMarker & HITMARKER_FAINTED(gBattlerTarget)))
                    gLastHitBy[gBattlerTarget] = gBattlerAttacker;

                if (gHitMarker & HITMARKER_OBEYS && !(gMoveResultFlags & MOVE_RESULT_NO_EFFECT))
                {
                    if (gChosenMove == 0xFFFF)
                    {
                        gLastLandedMoves[gBattlerTarget] = gChosenMove;
                    }
                    else
                    {
                        gLastLandedMoves[gBattlerTarget] = gCurrentMove;
                        GET_MOVE_TYPE(gCurrentMove, gLastHitByType[gBattlerTarget]);
                    }
                }
                else
                {
                    gLastLandedMoves[gBattlerTarget] = 0xFFFF;
                }
            }
            gBattleScripting.moveendState++;
            break;
        case MOVEEND_MIRROR_MOVE: // mirror move
            if (!(gAbsentBattlerFlags & gBitTable[gBattlerAttacker]) && !(gBattleStruct->field_91 & gBitTable[gBattlerAttacker])
                && gBattleMoves[originallyUsedMove].flags & FLAG_MIRROR_MOVE_AFFECTED && gHitMarker & HITMARKER_OBEYS
                && gBattlerAttacker != gBattlerTarget && !(gHitMarker & HITMARKER_FAINTED(gBattlerTarget))
                && !(gMoveResultFlags & MOVE_RESULT_NO_EFFECT))
            {
                gBattleStruct->lastTakenMove[gBattlerTarget] = gChosenMove;
                gBattleStruct->lastTakenMoveFrom[gBattlerTarget][gBattlerAttacker] = gChosenMove;
            }
            gBattleScripting.moveendState++;
            break;
        case MOVEEND_NEXT_TARGET: // For moves hitting two opposing Pokemon.
            // Set a flag if move hits either target (for throat spray that can't check damage)
            if (!(gHitMarker & HITMARKER_UNABLE_TO_USE_MOVE)
             && !(gMoveResultFlags & MOVE_RESULT_NO_EFFECT))
                gProtectStructs[gBattlerAttacker].targetAffected = 1;
        
            if (!(gHitMarker & HITMARKER_UNABLE_TO_USE_MOVE)
                && gBattleTypeFlags & BATTLE_TYPE_DOUBLE
                && !gProtectStructs[gBattlerAttacker].chargingTurn
                && (gBattleMoves[gCurrentMove].target == MOVE_TARGET_BOTH || gBattleMoves[gCurrentMove].target == MOVE_TARGET_FOES_AND_ALLY)
                && !(gHitMarker & HITMARKER_NO_ATTACKSTRING))
            {
                u8 battlerId;

                if (gBattleMoves[gCurrentMove].target == MOVE_TARGET_FOES_AND_ALLY)
                {
                    gHitMarker |= HITMARKER_NO_PPDEDUCT;
                    for (battlerId = gBattlerTarget + 1; battlerId < gBattlersCount; battlerId++)
                    {
                        if (battlerId == gBattlerAttacker)
                            continue;
                        if (IsBattlerAlive(battlerId))
                            break;
                    }
                }
                else
                {
                    battlerId = GetBattlerAtPosition(BATTLE_PARTNER(GetBattlerPosition(gBattlerTarget)));
                    gHitMarker |= HITMARKER_NO_ATTACKSTRING;
                }

                if (IsBattlerAlive(battlerId))
                {
                    gBattlerTarget = battlerId;
                    gBattleScripting.moveendState = 0;
                    MoveValuesCleanUp();
                    gBattleScripting.moveEffect = gBattleScripting.savedMoveEffect;
                    BattleScriptPush(gBattleScriptsForMoveEffects[gBattleMoves[gCurrentMove].effect]);
                    gBattlescriptCurrInstr = BattleScript_FlushMessageBox;
                    return;
                }
                else
                {
                    gHitMarker |= HITMARKER_NO_ATTACKSTRING;
                    gHitMarker &= ~(HITMARKER_NO_PPDEDUCT);
                }
            }
            RecordLastUsedMoveBy(gBattlerAttacker, gCurrentMove);
            gBattleScripting.moveendState++;
            break;
        case MOVEEND_EJECT_BUTTON:
            if (gCurrentMove != MOVE_DRAGON_TAIL
              && gCurrentMove != MOVE_CIRCLE_THROW
              && IsBattlerAlive(gBattlerAttacker)
              && !TestSheerForceFlag(gBattlerAttacker, gCurrentMove)
              && (GetBattlerSide(gBattlerAttacker) == B_SIDE_PLAYER || (gBattleTypeFlags & BATTLE_TYPE_TRAINER)))
            {
                // Since we check if battler was damaged, we don't need to check move result.
                // In fact, doing so actually prevents multi-target moves from activating eject button properly
                u8 battlers[4] = {0, 1, 2, 3};
                SortBattlersBySpeed(battlers, FALSE);
                for (i = 0; i < gBattlersCount; i++)
                {
                    u8 battler = battlers[i];
                    // Attacker is the damage-dealer, battler is mon to be switched out
                    if (IsBattlerAlive(battler)
                      && GetBattlerHoldEffect(battler, TRUE) == HOLD_EFFECT_EJECT_BUTTON
                      && !DoesSubstituteBlockMove(gCurrentMove, gBattlerAttacker, battler)
                      && (gSpecialStatuses[battler].physicalDmg != 0 || gSpecialStatuses[battler].specialDmg != 0)
                      && CountUsablePartyMons(battler) > 0)  // Has mon to switch into
                    {
                        gActiveBattler = gBattleScripting.battler = battler;
                        gLastUsedItem = gBattleMons[battler].item;
                        if (gBattleMoves[gCurrentMove].effect == EFFECT_HIT_ESCAPE)
                            gBattlescriptCurrInstr = BattleScript_MoveEnd;  // Prevent user switch-in selection
                        BattleScriptPushCursor();
                        gBattlescriptCurrInstr = BattleScript_EjectButtonActivates;
                        effect = TRUE;
                        break; // Only the fastest Eject Button activates
                    }
                }
            }
            gBattleScripting.moveendState++;
            break;
        case MOVEEND_RED_CARD:
            if (gCurrentMove != MOVE_DRAGON_TAIL
              && gCurrentMove != MOVE_CIRCLE_THROW
              && IsBattlerAlive(gBattlerAttacker)
              && !TestSheerForceFlag(gBattlerAttacker, gCurrentMove))
            {
                // Since we check if battler was damaged, we don't need to check move result.
                // In fact, doing so actually prevents multi-target moves from activating red card properly
                u8 battlers[4] = {0, 1, 2, 3};
                SortBattlersBySpeed(battlers, FALSE);
                for (i = 0; i < gBattlersCount; i++)
                {
                    u8 battler = battlers[i];
                    // Search for fastest hit pokemon with a red card
                    // Attacker is the one to be switched out, battler is one with red card
                    if (battler != gBattlerAttacker
                      && IsBattlerAlive(battler)
                      && !DoesSubstituteBlockMove(gCurrentMove, gBattlerAttacker, battler)
                      && GetBattlerHoldEffect(battler, TRUE) == HOLD_EFFECT_RED_CARD
                      && (gSpecialStatuses[battler].physicalDmg != 0 || gSpecialStatuses[battler].specialDmg != 0)
                      && CanBattlerSwitch(gBattlerAttacker))
                    {                        
                        gLastUsedItem = gBattleMons[battler].item;
                        gActiveBattler = gBattleStruct->savedBattlerTarget = gBattleScripting.battler = battler;  // Battler with red card
                        gEffectBattler = gBattlerAttacker;
                        if (gBattleMoves[gCurrentMove].effect == EFFECT_HIT_ESCAPE)
                            gBattlescriptCurrInstr = BattleScript_MoveEnd;  // Prevent user switch-in selection
                        BattleScriptPushCursor();
                        gBattlescriptCurrInstr = BattleScript_RedCardActivates;
                        effect = TRUE;
                        break;  // Only fastest red card activates
                    }
                }
            }
            gBattleScripting.moveendState++;
            break;
        case MOVEEND_EJECT_PACK:
            {
                u8 battlers[4] = {0, 1, 2, 3};
                SortBattlersBySpeed(battlers, FALSE);
                for (i = 0; i < gBattlersCount; i++)
                {
                    u8 battler = battlers[i];
                    if (IsBattlerAlive(battler)
                     && gSpecialStatuses[battler].statFell
                     && GetBattlerHoldEffect(battler, TRUE) == HOLD_EFFECT_EJECT_PACK
                     && !(gCurrentMove == MOVE_PARTING_SHOT && CanBattlerSwitch(gBattlerAttacker))  // Does not activate if attacker used Parting Shot and can switch out
                     && CountUsablePartyMons(battler) > 0)  // Has mon to switch into
                    {
                        gSpecialStatuses[battler].statFell = FALSE;
                        gActiveBattler = gBattleScripting.battler = battler;
                        gLastUsedItem = gBattleMons[battler].item;
                        BattleScriptPushCursor();
                        gBattlescriptCurrInstr = BattleScript_EjectPackActivates;
                        effect = TRUE;
                        break;  // Only fastest eject pack activates
                    }
                }
            }
            gBattleScripting.moveendState++;
            break;
        case MOVEEND_LIFEORB_SHELLBELL:
            if (ItemBattleEffects(ITEMEFFECT_LIFEORB_SHELLBELL, 0, FALSE))
                effect = TRUE;
            gBattleScripting.moveendState++;
            break;
        case MOVEEND_PICKPOCKET:
            if (IsBattlerAlive(gBattlerAttacker)
              && gBattleMons[gBattlerAttacker].item != ITEM_NONE        // Attacker must be holding an item
              && !(gWishFutureKnock.knockedOffMons[GetBattlerSide(gBattlerAttacker)] & gBitTable[gBattlerPartyIndexes[gBattlerAttacker]])   // But not knocked off
              && !(TestSheerForceFlag(gBattlerAttacker, gCurrentMove))  // Pickpocket doesn't activate for sheer force
              && IsMoveMakingContact(gCurrentMove, gBattlerAttacker)    // Pickpocket requires contact
              && !(gMoveResultFlags & MOVE_RESULT_NO_EFFECT))           // Obviously attack needs to have worked
            {
                u8 battlers[4] = {0, 1, 2, 3};
                SortBattlersBySpeed(battlers, FALSE); // Pickpocket activates for fastest mon without item
                for (i = 0; i < gBattlersCount; i++)
                {
                    u8 battler = battlers[i];
                    // Attacker is mon who made contact, battler is mon with pickpocket
                    if (battler != gBattlerAttacker                                                     // Cannot pickpocket yourself
                      && GetBattlerAbility(battler) == ABILITY_PICKPOCKET                               // Target must have pickpocket ability
                      && BATTLER_DAMAGED(battler)                                                       // Target needs to have been damaged
                      && !DoesSubstituteBlockMove(gCurrentMove, gBattlerAttacker, battler)              // Subsitute unaffected
                      && IsBattlerAlive(battler)                                                        // Battler must be alive to pickpocket
                      && gBattleMons[battler].item == ITEM_NONE                                         // Pickpocketer can't have an item already
                      && CanStealItem(battler, gBattlerAttacker, gBattleMons[gBattlerAttacker].item))   // Cannot steal plates, mega stones, etc
                    {
                        gBattlerTarget = gBattlerAbility = battler;
                        // Battle scripting is super brittle so we shall do the item exchange now (if possible)
                        if (GetBattlerAbility(gBattlerAttacker) != ABILITY_STICKY_HOLD)
                            StealTargetItem(gBattlerTarget, gBattlerAttacker);  // Target takes attacker's item
                        
                        gEffectBattler = gBattlerAttacker;
                        BattleScriptPushCursor();
                        gBattlescriptCurrInstr = BattleScript_Pickpocket;   // Includes sticky hold check to print separate string
                        effect = TRUE;
                        break; // Pickpocket activates on fastest mon, so exit loop.
                    }
                }
            }
            gBattleScripting.moveendState++;
            break;
        case MOVEEND_DANCER: // Special case because it's so annoying
            if (gBattleMoves[gCurrentMove].flags & FLAG_DANCE)
            {
                u8 battler, nextDancer = 0;

                if (!(gBattleStruct->lastMoveFailed & gBitTable[gBattlerAttacker]
                    || (!gSpecialStatuses[gBattlerAttacker].dancerUsedMove
                        && gProtectStructs[gBattlerAttacker].usesBouncedMove)))
                {   // Dance move succeeds
                    // Set target for other Dancer mons; set bit so that mon cannot activate Dancer off of its own move
                    if (!gSpecialStatuses[gBattlerAttacker].dancerUsedMove)
                    {
                        gBattleScripting.savedBattler = gBattlerTarget | 0x4;
                        gBattleScripting.savedBattler |= (gBattlerAttacker << 4);
                        gSpecialStatuses[gBattlerAttacker].dancerUsedMove = 1;
                    }
                    for (battler = 0; battler < MAX_BATTLERS_COUNT; battler++)
                    {
                        if (GetBattlerAbility(battler) == ABILITY_DANCER && !gSpecialStatuses[battler].dancerUsedMove)
                        {
                            if (!nextDancer || (gBattleMons[battler].speed < gBattleMons[nextDancer & 0x3].speed))
                                nextDancer = battler | 0x4;
                        }
                    }
                    if (nextDancer && AbilityBattleEffects(ABILITYEFFECT_MOVE_END_OTHER, nextDancer & 0x3, 0, 0, 0))
                        effect = TRUE;
                }
            }
            gBattleScripting.moveendState++;
            break;
        case MOVEEND_EMERGENCY_EXIT: // Special case, because moves hitting multiple opponents stop after switching out
            for (i = 0; i < gBattlersCount; i++)
            {
                if (gBattleResources->flags->flags[i] & RESOURCE_FLAG_EMERGENCY_EXIT)
                {
                    gBattleResources->flags->flags[i] &= ~(RESOURCE_FLAG_EMERGENCY_EXIT);
                    gBattlerTarget = gBattlerAbility = i;
                    BattleScriptPushCursor();
                    if (gBattleTypeFlags & BATTLE_TYPE_TRAINER || GetBattlerSide(i) == B_SIDE_PLAYER)
                    {
                        if (B_ABILITY_POP_UP)
                            gBattlescriptCurrInstr = BattleScript_EmergencyExit;
                        else
                            gBattlescriptCurrInstr = BattleScript_EmergencyExitNoPopUp;
                    }
                    else
                    {
                        if (B_ABILITY_POP_UP)
                            gBattlescriptCurrInstr = BattleScript_EmergencyExitWild;
                        else
                            gBattlescriptCurrInstr = BattleScript_EmergencyExitWildNoPopUp;
                    }
                    return;
                }
            }
            gBattleScripting.moveendState++;
            break;
        case MOVEEND_CLEAR_BITS: // Clear/Set bits for things like using a move for all targets and all hits.
            if (gSpecialStatuses[gBattlerAttacker].instructedChosenTarget)
                *(gBattleStruct->moveTarget + gBattlerAttacker) = gSpecialStatuses[gBattlerAttacker].instructedChosenTarget & 0x3;
            if (gSpecialStatuses[gBattlerAttacker].dancerOriginalTarget)
                *(gBattleStruct->moveTarget + gBattlerAttacker) = gSpecialStatuses[gBattlerAttacker].dancerOriginalTarget & 0x3;
            gProtectStructs[gBattlerAttacker].usesBouncedMove = 0;
            gProtectStructs[gBattlerAttacker].targetAffected = 0;
            gBattleStruct->ateBoost[gBattlerAttacker] = 0;
            gStatuses3[gBattlerAttacker] &= ~(STATUS3_ME_FIRST);
            gSpecialStatuses[gBattlerAttacker].gemBoost = 0;
            gSpecialStatuses[gBattlerAttacker].damagedMons = 0;
            gSpecialStatuses[gBattlerTarget].berryReduced = 0;
            gBattleScripting.moveEffect = 0;
            gBattleScripting.moveendState++;
            break;
        case MOVEEND_COUNT:
            break;
        }

        if (arg1 == 1 && effect == FALSE)
            gBattleScripting.moveendState = MOVEEND_COUNT;
        if (arg1 == 2 && arg2 == gBattleScripting.moveendState)
            gBattleScripting.moveendState = MOVEEND_COUNT;

    } while (gBattleScripting.moveendState != MOVEEND_COUNT && effect == FALSE);

    if (gBattleScripting.moveendState == MOVEEND_COUNT && effect == FALSE)
        gBattlescriptCurrInstr += 3;
}

static void Cmd_sethealblock(void)
{
    if (gStatuses3[gBattlerTarget] & STATUS3_HEAL_BLOCK)
    {
        gBattlescriptCurrInstr = T1_READ_PTR(gBattlescriptCurrInstr + 1);
    }
    else
    {
        gStatuses3[gBattlerTarget] |= STATUS3_HEAL_BLOCK;
        gDisableStructs[gBattlerTarget].healBlockTimer = 5;
        gBattlescriptCurrInstr += 5;
    }
}

static void Cmd_returnatktoball(void)
{
    gActiveBattler = gBattlerAttacker;
    if (!(gHitMarker & HITMARKER_FAINTED(gActiveBattler)))
    {
        BtlController_EmitReturnMonToBall(0, 0);
        MarkBattlerForControllerExec(gActiveBattler);
    }
    gBattlescriptCurrInstr++;
}

static void Cmd_getswitchedmondata(void)
{
    if (gBattleControllerExecFlags)
        return;

    gActiveBattler = GetBattlerForBattleScript(gBattlescriptCurrInstr[1]);

    gBattlerPartyIndexes[gActiveBattler] = *(gBattleStruct->monToSwitchIntoId + gActiveBattler);

    BtlController_EmitGetMonData(0, REQUEST_ALL_BATTLE, gBitTable[gBattlerPartyIndexes[gActiveBattler]]);
    MarkBattlerForControllerExec(gActiveBattler);

    gBattlescriptCurrInstr += 2;
}

static void Cmd_switchindataupdate(void)
{
    struct BattlePokemon oldData;
    s32 i;
    u8 *monData;

    if (gBattleControllerExecFlags)
        return;

    gActiveBattler = GetBattlerForBattleScript(gBattlescriptCurrInstr[1]);
    oldData = gBattleMons[gActiveBattler];
    monData = (u8*)(&gBattleMons[gActiveBattler]);

    for (i = 0; i < sizeof(struct BattlePokemon); i++)
    {
        monData[i] = gBattleResources->bufferB[gActiveBattler][4 + i];
    }

    gBattleMons[gActiveBattler].type1 = gBaseStats[gBattleMons[gActiveBattler].species].type1;
    gBattleMons[gActiveBattler].type2 = gBaseStats[gBattleMons[gActiveBattler].species].type2;
    gBattleMons[gActiveBattler].type3 = TYPE_MYSTERY;
    gBattleMons[gActiveBattler].ability = GetAbilityBySpecies(gBattleMons[gActiveBattler].species, gBattleMons[gActiveBattler].abilityNum);

    // check knocked off item
    i = GetBattlerSide(gActiveBattler);
    if (gWishFutureKnock.knockedOffMons[i] & gBitTable[gBattlerPartyIndexes[gActiveBattler]])
    {
        gBattleMons[gActiveBattler].item = 0;
    }

    if (gBattleMoves[gCurrentMove].effect == EFFECT_BATON_PASS)
    {
        for (i = 0; i < NUM_BATTLE_STATS; i++)
        {
            gBattleMons[gActiveBattler].statStages[i] = oldData.statStages[i];
        }
        gBattleMons[gActiveBattler].status2 = oldData.status2;
    }

    SwitchInClearSetData();

    if (gBattleTypeFlags & BATTLE_TYPE_PALACE
        && gBattleMons[gActiveBattler].maxHP / 2 >= gBattleMons[gActiveBattler].hp
        && gBattleMons[gActiveBattler].hp != 0
        && !(gBattleMons[gActiveBattler].status1 & STATUS1_SLEEP))
    {
        gBattleStruct->palaceFlags |= gBitTable[gActiveBattler];
    }

    gBattleScripting.battler = gActiveBattler;

    PREPARE_MON_NICK_BUFFER(gBattleTextBuff1, gActiveBattler, gBattlerPartyIndexes[gActiveBattler]);

    gBattlescriptCurrInstr += 2;
}

static void Cmd_switchinanim(void)
{
    if (gBattleControllerExecFlags)
        return;

    gActiveBattler = GetBattlerForBattleScript(gBattlescriptCurrInstr[1]);

    if (GetBattlerSide(gActiveBattler) == B_SIDE_OPPONENT
        && !(gBattleTypeFlags & (BATTLE_TYPE_LINK
                                 | BATTLE_TYPE_EREADER_TRAINER
                                 | BATTLE_TYPE_RECORDED_LINK
                                 | BATTLE_TYPE_TRAINER_HILL
                                 | BATTLE_TYPE_FRONTIER)))
            HandleSetPokedexFlag(SpeciesToNationalPokedexNum(gBattleMons[gActiveBattler].species), FLAG_SET_SEEN, gBattleMons[gActiveBattler].personality);

    gAbsentBattlerFlags &= ~(gBitTable[gActiveBattler]);

    BtlController_EmitSwitchInAnim(0, gBattlerPartyIndexes[gActiveBattler], gBattlescriptCurrInstr[2]);
    MarkBattlerForControllerExec(gActiveBattler);

    gBattlescriptCurrInstr += 3;

    if (gBattleTypeFlags & BATTLE_TYPE_ARENA)
        BattleArena_InitPoints();
}

bool32 CanBattlerSwitch(u32 battlerId)
{
    s32 i, lastMonId, battlerIn1, battlerIn2;
    bool32 ret = FALSE;
    struct Pokemon *party;

    if (BATTLE_TWO_VS_ONE_OPPONENT && GetBattlerSide(battlerId) == B_SIDE_OPPONENT)
    {
        battlerIn1 = GetBattlerAtPosition(B_POSITION_OPPONENT_LEFT);
        battlerIn2 = GetBattlerAtPosition(B_POSITION_OPPONENT_RIGHT);
        party = gEnemyParty;

        for (i = 0; i < PARTY_SIZE; i++)
        {
            if (GetMonData(&party[i], MON_DATA_HP) != 0
             && GetMonData(&party[i], MON_DATA_SPECIES) != SPECIES_NONE
             && !GetMonData(&party[i], MON_DATA_IS_EGG)
             && i != gBattlerPartyIndexes[battlerIn1] && i != gBattlerPartyIndexes[battlerIn2])
                break;
        }

        ret = (i != PARTY_SIZE);
    }
    else if (gBattleTypeFlags & BATTLE_TYPE_INGAME_PARTNER)
    {
        if (GetBattlerSide(battlerId) == B_SIDE_OPPONENT)
            party = gEnemyParty;
        else
            party = gPlayerParty;

        lastMonId = 0;
        if (battlerId & 2)
            lastMonId = 3;

        for (i = lastMonId; i < lastMonId + 3; i++)
        {
            if (GetMonData(&party[i], MON_DATA_SPECIES) != SPECIES_NONE
             && !GetMonData(&party[i], MON_DATA_IS_EGG)
             && GetMonData(&party[i], MON_DATA_HP) != 0
             && gBattlerPartyIndexes[battlerId] != i)
                break;
        }

        ret = (i != lastMonId + 3);
    }
    else if (gBattleTypeFlags & BATTLE_TYPE_MULTI)
    {
        if (gBattleTypeFlags & BATTLE_TYPE_TOWER_LINK_MULTI)
        {
            if (GetBattlerSide(battlerId) == B_SIDE_PLAYER)
            {
                party = gPlayerParty;

                lastMonId = 0;
                if (GetLinkTrainerFlankId(GetBattlerMultiplayerId(battlerId)) == TRUE)
                    lastMonId = 3;
            }
            else
            {
                party = gEnemyParty;

                if (battlerId == 1)
                    lastMonId = 0;
                else
                    lastMonId = 3;
            }
        }
        else
        {
            if (GetBattlerSide(battlerId) == B_SIDE_OPPONENT)
                party = gEnemyParty;
            else
                party = gPlayerParty;

            lastMonId = 0;
            if (GetLinkTrainerFlankId(GetBattlerMultiplayerId(battlerId)) == TRUE)
                lastMonId = 3;
        }

        for (i = lastMonId; i < lastMonId + 3; i++)
        {
            if (GetMonData(&party[i], MON_DATA_SPECIES) != SPECIES_NONE
             && !GetMonData(&party[i], MON_DATA_IS_EGG)
             && GetMonData(&party[i], MON_DATA_HP) != 0
             && gBattlerPartyIndexes[battlerId] != i)
                break;
        }

        ret = (i != lastMonId + 3);
    }
    else if (gBattleTypeFlags & BATTLE_TYPE_TWO_OPPONENTS && GetBattlerSide(battlerId) == B_SIDE_OPPONENT)
    {
        party = gEnemyParty;

        lastMonId = 0;
        if (battlerId == B_POSITION_OPPONENT_RIGHT)
            lastMonId = 3;

        for (i = lastMonId; i < lastMonId + 3; i++)
        {
            if (GetMonData(&party[i], MON_DATA_SPECIES) != SPECIES_NONE
             && !GetMonData(&party[i], MON_DATA_IS_EGG)
             && GetMonData(&party[i], MON_DATA_HP) != 0
             && gBattlerPartyIndexes[battlerId] != i)
                break;
        }

        ret = (i != lastMonId + 3);
    }
    else
    {
        if (GetBattlerSide(battlerId) == B_SIDE_OPPONENT)
        {
            battlerIn1 = GetBattlerAtPosition(B_POSITION_OPPONENT_LEFT);

            if (gBattleTypeFlags & BATTLE_TYPE_DOUBLE)
                battlerIn2 = GetBattlerAtPosition(B_POSITION_OPPONENT_RIGHT);
            else
                battlerIn2 = battlerIn1;

            party = gEnemyParty;
        }
        else
        {
            // Check if attacker side has mon to switch into
            battlerIn1 = GetBattlerAtPosition(B_POSITION_PLAYER_LEFT);

            if (gBattleTypeFlags & BATTLE_TYPE_DOUBLE)
                battlerIn2 = GetBattlerAtPosition(B_POSITION_PLAYER_RIGHT);
            else
                battlerIn2 = battlerIn1;

            party = gPlayerParty;
        }

        for (i = 0; i < PARTY_SIZE; i++)
        {
            if (GetMonData(&party[i], MON_DATA_HP) != 0
             && GetMonData(&party[i], MON_DATA_SPECIES) != SPECIES_NONE
             && !GetMonData(&party[i], MON_DATA_IS_EGG)
             && i != gBattlerPartyIndexes[battlerIn1] && i != gBattlerPartyIndexes[battlerIn2])
                break;
        }

        ret = (i != PARTY_SIZE);
    }
    return ret;
}

static void Cmd_jumpifcantswitch(void)
{
    gActiveBattler = GetBattlerForBattleScript(gBattlescriptCurrInstr[1] & ~(SWITCH_IGNORE_ESCAPE_PREVENTION));

    if (!(gBattlescriptCurrInstr[1] & SWITCH_IGNORE_ESCAPE_PREVENTION)
        && !CanBattlerEscape(gActiveBattler))
    {
        gBattlescriptCurrInstr = T1_READ_PTR(gBattlescriptCurrInstr + 2);
    }
    else
    {
        if (CanBattlerSwitch(gActiveBattler))
            gBattlescriptCurrInstr += 6;
        else
           gBattlescriptCurrInstr = T1_READ_PTR(gBattlescriptCurrInstr + 2);
    }
}

// Opens the party screen to choose a new Pokémon to send out
// slotId is the Pokémon to replace
static void ChooseMonToSendOut(u8 slotId)
{
    *(gBattleStruct->field_58 + gActiveBattler) = gBattlerPartyIndexes[gActiveBattler];
    *(gBattleStruct->monToSwitchIntoId + gActiveBattler) = PARTY_SIZE;
    gBattleStruct->field_93 &= ~(gBitTable[gActiveBattler]);

    BtlController_EmitChoosePokemon(0, PARTY_ACTION_SEND_OUT, slotId, ABILITY_NONE, gBattleStruct->field_60[gActiveBattler]);
    MarkBattlerForControllerExec(gActiveBattler);
}

static void Cmd_openpartyscreen(void)
{
    u32 flags;
    u8 hitmarkerFaintBits;
    u8 battlerId;
    const u8 *jumpPtr;

    battlerId = 0;
    flags = 0;
    jumpPtr = T1_READ_PTR(gBattlescriptCurrInstr + 2);

    if (gBattlescriptCurrInstr[1] == BS_UNK_5)
    {
        if ((gBattleTypeFlags & (BATTLE_TYPE_DOUBLE | BATTLE_TYPE_MULTI)) != BATTLE_TYPE_DOUBLE)
        {
            for (gActiveBattler = 0; gActiveBattler < gBattlersCount; gActiveBattler++)
            {
                if (gHitMarker & HITMARKER_FAINTED(gActiveBattler))
                {
                    if (HasNoMonsToSwitch(gActiveBattler, PARTY_SIZE, PARTY_SIZE))
                    {
                        gAbsentBattlerFlags |= gBitTable[gActiveBattler];
                        gHitMarker &= ~(HITMARKER_FAINTED(gActiveBattler));
                        BtlController_EmitLinkStandbyMsg(0, 2, FALSE);
                        MarkBattlerForControllerExec(gActiveBattler);
                    }
                    else if (!gSpecialStatuses[gActiveBattler].flag40)
                    {
                        ChooseMonToSendOut(PARTY_SIZE);
                        gSpecialStatuses[gActiveBattler].flag40 = 1;
                    }
                }
                else
                {
                    BtlController_EmitLinkStandbyMsg(0, 2, FALSE);
                    MarkBattlerForControllerExec(gActiveBattler);
                }
            }
        }
        else if (gBattleTypeFlags & BATTLE_TYPE_DOUBLE)
        {
            u8 flag40_0, flag40_1, flag40_2, flag40_3;

            hitmarkerFaintBits = gHitMarker >> 28;

            if (gBitTable[0] & hitmarkerFaintBits)
            {
                gActiveBattler = 0;
                if (HasNoMonsToSwitch(0, PARTY_SIZE, PARTY_SIZE))
                {
                    gAbsentBattlerFlags |= gBitTable[gActiveBattler];
                    gHitMarker &= ~(HITMARKER_FAINTED(gActiveBattler));
                    BtlController_EmitCantSwitch(0);
                    MarkBattlerForControllerExec(gActiveBattler);
                }
                else if (!gSpecialStatuses[gActiveBattler].flag40)
                {
                    ChooseMonToSendOut(gBattleStruct->monToSwitchIntoId[2]);
                    gSpecialStatuses[gActiveBattler].flag40 = 1;
                }
                else
                {
                    BtlController_EmitLinkStandbyMsg(0, 2, FALSE);
                    MarkBattlerForControllerExec(gActiveBattler);
                    flags |= 1;
                }
            }
            if (gBitTable[2] & hitmarkerFaintBits && !(gBitTable[0] & hitmarkerFaintBits))
            {
                gActiveBattler = 2;
                if (HasNoMonsToSwitch(2, PARTY_SIZE, PARTY_SIZE))
                {
                    gAbsentBattlerFlags |= gBitTable[gActiveBattler];
                    gHitMarker &= ~(HITMARKER_FAINTED(gActiveBattler));
                    BtlController_EmitCantSwitch(0);
                    MarkBattlerForControllerExec(gActiveBattler);
                }
                else if (!gSpecialStatuses[gActiveBattler].flag40)
                {
                    ChooseMonToSendOut(gBattleStruct->monToSwitchIntoId[0]);
                    gSpecialStatuses[gActiveBattler].flag40 = 1;
                }
                else if (!(flags & 1))
                {
                    BtlController_EmitLinkStandbyMsg(0, 2, FALSE);
                    MarkBattlerForControllerExec(gActiveBattler);
                }
            }
            if (gBitTable[1] & hitmarkerFaintBits)
            {
                gActiveBattler = 1;
                if (HasNoMonsToSwitch(1, PARTY_SIZE, PARTY_SIZE))
                {
                    gAbsentBattlerFlags |= gBitTable[gActiveBattler];
                    gHitMarker &= ~(HITMARKER_FAINTED(gActiveBattler));
                    BtlController_EmitCantSwitch(0);
                    MarkBattlerForControllerExec(gActiveBattler);
                }
                else if (!gSpecialStatuses[gActiveBattler].flag40)
                {
                    ChooseMonToSendOut(gBattleStruct->monToSwitchIntoId[3]);
                    gSpecialStatuses[gActiveBattler].flag40 = 1;
                }
                else
                {
                    BtlController_EmitLinkStandbyMsg(0, 2, FALSE);
                    MarkBattlerForControllerExec(gActiveBattler);
                    flags |= 2;
                }
            }
            if (gBitTable[3] & hitmarkerFaintBits && !(gBitTable[1] & hitmarkerFaintBits))
            {
                gActiveBattler = 3;
                if (HasNoMonsToSwitch(3, PARTY_SIZE, PARTY_SIZE))
                {
                    gAbsentBattlerFlags |= gBitTable[gActiveBattler];
                    gHitMarker &= ~(HITMARKER_FAINTED(gActiveBattler));
                    BtlController_EmitCantSwitch(0);
                    MarkBattlerForControllerExec(gActiveBattler);
                }
                else if (!gSpecialStatuses[gActiveBattler].flag40)
                {
                    ChooseMonToSendOut(gBattleStruct->monToSwitchIntoId[1]);
                    gSpecialStatuses[gActiveBattler].flag40 = 1;
                }
                else if (!(flags & 2))
                {
                    BtlController_EmitLinkStandbyMsg(0, 2, FALSE);
                    MarkBattlerForControllerExec(gActiveBattler);
                }
            }

            flag40_0 = gSpecialStatuses[0].flag40;
            if (!flag40_0)
            {
                flag40_2 = gSpecialStatuses[2].flag40;
                if (!flag40_2 && hitmarkerFaintBits != 0)
                {
                    if (gAbsentBattlerFlags & gBitTable[0])
                        gActiveBattler = 2;
                    else
                        gActiveBattler = 0;

                    BtlController_EmitLinkStandbyMsg(0, 2, FALSE);
                    MarkBattlerForControllerExec(gActiveBattler);
                }

            }
            flag40_1 = gSpecialStatuses[1].flag40;
            if (!flag40_1)
            {
                flag40_3 = gSpecialStatuses[3].flag40;
                if (!flag40_3 && hitmarkerFaintBits != 0)
                {
                    if (gAbsentBattlerFlags & gBitTable[1])
                        gActiveBattler = 3;
                    else
                        gActiveBattler = 1;

                    BtlController_EmitLinkStandbyMsg(0, 2, FALSE);
                    MarkBattlerForControllerExec(gActiveBattler);
                }
            }
        }
        gBattlescriptCurrInstr += 6;
    }
    else if (gBattlescriptCurrInstr[1] == BS_UNK_6)
    {
        if (!(gBattleTypeFlags & BATTLE_TYPE_MULTI))
        {
            if (gBattleTypeFlags & BATTLE_TYPE_DOUBLE)
            {
                hitmarkerFaintBits = gHitMarker >> 28;
                if (gBitTable[2] & hitmarkerFaintBits && gBitTable[0] & hitmarkerFaintBits)
                {
                    gActiveBattler = 2;
                    if (HasNoMonsToSwitch(2, gBattleResources->bufferB[0][1], PARTY_SIZE))
                    {
                        gAbsentBattlerFlags |= gBitTable[gActiveBattler];
                        gHitMarker &= ~(HITMARKER_FAINTED(gActiveBattler));
                        BtlController_EmitCantSwitch(0);
                        MarkBattlerForControllerExec(gActiveBattler);
                    }
                    else if (!gSpecialStatuses[gActiveBattler].flag40)
                    {
                        ChooseMonToSendOut(gBattleStruct->monToSwitchIntoId[0]);
                        gSpecialStatuses[gActiveBattler].flag40 = 1;
                    }
                }
                if (gBitTable[3] & hitmarkerFaintBits && hitmarkerFaintBits & gBitTable[1])
                {
                    gActiveBattler = 3;
                    if (HasNoMonsToSwitch(3, gBattleResources->bufferB[1][1], PARTY_SIZE))
                    {
                        gAbsentBattlerFlags |= gBitTable[gActiveBattler];
                        gHitMarker &= ~(HITMARKER_FAINTED(gActiveBattler));
                        BtlController_EmitCantSwitch(0);
                        MarkBattlerForControllerExec(gActiveBattler);
                    }
                    else if (!gSpecialStatuses[gActiveBattler].flag40)
                    {
                        ChooseMonToSendOut(gBattleStruct->monToSwitchIntoId[1]);
                        gSpecialStatuses[gActiveBattler].flag40 = 1;
                    }
                }
                gBattlescriptCurrInstr += 6;
            }
            else
            {
                gBattlescriptCurrInstr += 6;
            }
        }
        else
        {
            gBattlescriptCurrInstr += 6;
        }

        hitmarkerFaintBits = gHitMarker >> 28;

        gBattlerFainted = 0;
        while (!(gBitTable[gBattlerFainted] & hitmarkerFaintBits)
               && gBattlerFainted < gBattlersCount)
            gBattlerFainted++;

        if (gBattlerFainted == gBattlersCount)
            gBattlescriptCurrInstr = jumpPtr;
    }
    else
    {
        if (gBattlescriptCurrInstr[1] & PARTY_SCREEN_OPTIONAL)
            hitmarkerFaintBits = PARTY_ACTION_CHOOSE_MON; // Used here as the caseId for the EmitChoose function.
        else
            hitmarkerFaintBits = PARTY_ACTION_SEND_OUT;

        battlerId = GetBattlerForBattleScript(gBattlescriptCurrInstr[1] & ~(PARTY_SCREEN_OPTIONAL));
        if (gSpecialStatuses[battlerId].flag40)
        {
            gBattlescriptCurrInstr += 6;
        }
        else if (HasNoMonsToSwitch(battlerId, PARTY_SIZE, PARTY_SIZE))
        {
            gActiveBattler = battlerId;
            gAbsentBattlerFlags |= gBitTable[gActiveBattler];
            gHitMarker &= ~(HITMARKER_FAINTED(gActiveBattler));
            gBattlescriptCurrInstr = jumpPtr;
        }
        else
        {
            gActiveBattler = battlerId;
            *(gBattleStruct->field_58 + gActiveBattler) = gBattlerPartyIndexes[gActiveBattler];
            *(gBattleStruct->monToSwitchIntoId + gActiveBattler) = 6;
            gBattleStruct->field_93 &= ~(gBitTable[gActiveBattler]);

            BtlController_EmitChoosePokemon(0, hitmarkerFaintBits, *(gBattleStruct->monToSwitchIntoId + (gActiveBattler ^ 2)), ABILITY_NONE, gBattleStruct->field_60[gActiveBattler]);
            MarkBattlerForControllerExec(gActiveBattler);

            gBattlescriptCurrInstr += 6;

            if (GetBattlerPosition(gActiveBattler) == 0 && gBattleResults.playerSwitchesCounter < 0xFF)
                gBattleResults.playerSwitchesCounter++;

            if (gBattleTypeFlags & BATTLE_TYPE_MULTI)
            {
                for (gActiveBattler = 0; gActiveBattler < gBattlersCount; gActiveBattler++)
                {
                    if (gActiveBattler != battlerId)
                    {
                        BtlController_EmitLinkStandbyMsg(0, 2, FALSE);
                        MarkBattlerForControllerExec(gActiveBattler);
                    }
                }
            }
            else
            {
                gActiveBattler = GetBattlerAtPosition(GetBattlerPosition(battlerId) ^ BIT_SIDE);
                if (gAbsentBattlerFlags & gBitTable[gActiveBattler])
                    gActiveBattler ^= BIT_FLANK;

                BtlController_EmitLinkStandbyMsg(0, 2, FALSE);
                MarkBattlerForControllerExec(gActiveBattler);
            }
        }
    }
}

static void Cmd_switchhandleorder(void)
{
    s32 i;
    if (gBattleControllerExecFlags)
        return;

    gActiveBattler = GetBattlerForBattleScript(gBattlescriptCurrInstr[1]);

    switch (gBattlescriptCurrInstr[2])
    {
    case 0:
        for (i = 0; i < gBattlersCount; i++)
        {
            if (gBattleResources->bufferB[i][0] == 0x22)
            {
                *(gBattleStruct->monToSwitchIntoId + i) = gBattleResources->bufferB[i][1];
                if (!(gBattleStruct->field_93 & gBitTable[i]))
                {
                    RecordedBattle_SetBattlerAction(i, gBattleResources->bufferB[i][1]);
                    gBattleStruct->field_93 |= gBitTable[i];
                }
            }
        }
        break;
    case 1:
        if (!(gBattleTypeFlags & BATTLE_TYPE_MULTI))
            SwitchPartyOrder(gActiveBattler);
        break;
    case 2:
        if (!(gBattleStruct->field_93 & gBitTable[gActiveBattler]))
        {
            RecordedBattle_SetBattlerAction(gActiveBattler, gBattleResources->bufferB[gActiveBattler][1]);
            gBattleStruct->field_93 |= gBitTable[gActiveBattler];
        }
        // fall through
    case 3:
        gBattleCommunication[0] = gBattleResources->bufferB[gActiveBattler][1];
        *(gBattleStruct->monToSwitchIntoId + gActiveBattler) = gBattleResources->bufferB[gActiveBattler][1];

        if (gBattleTypeFlags & BATTLE_TYPE_LINK && gBattleTypeFlags & BATTLE_TYPE_MULTI)
        {
            *(gActiveBattler * 3 + (u8*)(gBattleStruct->field_60) + 0) &= 0xF;
            *(gActiveBattler * 3 + (u8*)(gBattleStruct->field_60) + 0) |= (gBattleResources->bufferB[gActiveBattler][2] & 0xF0);
            *(gActiveBattler * 3 + (u8*)(gBattleStruct->field_60) + 1) = gBattleResources->bufferB[gActiveBattler][3];

            *((gActiveBattler ^ BIT_FLANK) * 3 + (u8*)(gBattleStruct->field_60) + 0) &= (0xF0);
            *((gActiveBattler ^ BIT_FLANK) * 3 + (u8*)(gBattleStruct->field_60) + 0) |= (gBattleResources->bufferB[gActiveBattler][2] & 0xF0) >> 4;
            *((gActiveBattler ^ BIT_FLANK) * 3 + (u8*)(gBattleStruct->field_60) + 2) = gBattleResources->bufferB[gActiveBattler][3];
        }
        else if (gBattleTypeFlags & BATTLE_TYPE_INGAME_PARTNER)
        {
            SwitchPartyOrderInGameMulti(gActiveBattler, *(gBattleStruct->monToSwitchIntoId + gActiveBattler));
        }
        else
        {
            SwitchPartyOrder(gActiveBattler);
        }

        PREPARE_SPECIES_BUFFER(gBattleTextBuff1, gBattleMons[gBattlerAttacker].species)
        PREPARE_MON_NICK_BUFFER(gBattleTextBuff2, gActiveBattler, gBattleResources->bufferB[gActiveBattler][1])
        break;
    }

    gBattlescriptCurrInstr += 3;
}

static void SetDmgHazardsBattlescript(u8 battlerId, u8 multistringId)
{
    gBattleMons[battlerId].status2 &= ~(STATUS2_DESTINY_BOND);
    gHitMarker &= ~(HITMARKER_DESTINYBOND);
    gBattleScripting.battler = battlerId;
    gBattleCommunication[MULTISTRING_CHOOSER] = multistringId;

    BattleScriptPushCursor();
    if (gBattlescriptCurrInstr[1] == BS_TARGET)
        gBattlescriptCurrInstr = BattleScript_DmgHazardsOnTarget;
    else if (gBattlescriptCurrInstr[1] == BS_ATTACKER)
        gBattlescriptCurrInstr = BattleScript_DmgHazardsOnAttacker;
    else
        gBattlescriptCurrInstr = BattleScript_DmgHazardsOnFaintedBattler;
}

static void Cmd_switchineffects(void)
{
    s32 i;

    gActiveBattler = GetBattlerForBattleScript(gBattlescriptCurrInstr[1]);
    UpdateSentPokesToOpponentValue(gActiveBattler);

    gHitMarker &= ~(HITMARKER_FAINTED(gActiveBattler));
    gSpecialStatuses[gActiveBattler].flag40 = 0;

    if (!(gSideStatuses[GetBattlerSide(gActiveBattler)] & SIDE_STATUS_SPIKES_DAMAGED)
        && (gSideStatuses[GetBattlerSide(gActiveBattler)] & SIDE_STATUS_SPIKES)
        && GetBattlerAbility(gActiveBattler) != ABILITY_MAGIC_GUARD
        && IsBattlerAffectedByHazards(gActiveBattler, FALSE)
        && IsBattlerGrounded(gActiveBattler))
    {
        u8 spikesDmg = (5 - gSideTimers[GetBattlerSide(gActiveBattler)].spikesAmount) * 2;
        gBattleMoveDamage = gBattleMons[gActiveBattler].maxHP / (spikesDmg);
        if (gBattleMoveDamage == 0)
            gBattleMoveDamage = 1;

        gSideStatuses[GetBattlerSide(gActiveBattler)] |= SIDE_STATUS_SPIKES_DAMAGED;
        SetDmgHazardsBattlescript(gActiveBattler, 0);
    }
    else if (!(gSideStatuses[GetBattlerSide(gActiveBattler)] & SIDE_STATUS_STEALTH_ROCK_DAMAGED)
        && (gSideStatuses[GetBattlerSide(gActiveBattler)] & SIDE_STATUS_STEALTH_ROCK)
        && IsBattlerAffectedByHazards(gActiveBattler, FALSE)
        && GetBattlerAbility(gActiveBattler) != ABILITY_MAGIC_GUARD)
    {
        gSideStatuses[GetBattlerSide(gActiveBattler)] |= SIDE_STATUS_STEALTH_ROCK_DAMAGED;
        gBattleMoveDamage = GetStealthHazardDamage(gBattleMoves[MOVE_STEALTH_ROCK].type, gActiveBattler);

        if (gBattleMoveDamage != 0)
            SetDmgHazardsBattlescript(gActiveBattler, 1);
    }
    else if (!(gSideStatuses[GetBattlerSide(gActiveBattler)] & SIDE_STATUS_TOXIC_SPIKES_DAMAGED)
        && (gSideStatuses[GetBattlerSide(gActiveBattler)] & SIDE_STATUS_TOXIC_SPIKES)
        && IsBattlerGrounded(gActiveBattler))
    {
        gSideStatuses[GetBattlerSide(gActiveBattler)] |= SIDE_STATUS_TOXIC_SPIKES_DAMAGED;
        if (IS_BATTLER_OF_TYPE(gActiveBattler, TYPE_POISON)) // Absorb the toxic spikes.
        {
            gSideStatuses[GetBattlerSide(gActiveBattler)] &= ~(SIDE_STATUS_TOXIC_SPIKES);
            gSideTimers[GetBattlerSide(gActiveBattler)].toxicSpikesAmount = 0;
            gBattleScripting.battler = gActiveBattler;
            BattleScriptPushCursor();
            gBattlescriptCurrInstr = BattleScript_ToxicSpikesAbsorbed;
        }
        else if (IsBattlerAffectedByHazards(gActiveBattler, TRUE))
        {
            if (!(gBattleMons[gActiveBattler].status1 & STATUS1_ANY)
                && !IS_BATTLER_OF_TYPE(gActiveBattler, TYPE_STEEL)
                && GetBattlerAbility(gActiveBattler) != ABILITY_IMMUNITY
                && !(gSideStatuses[GetBattlerSide(gActiveBattler)] & SIDE_STATUS_SAFEGUARD)
                && !(gFieldStatuses & STATUS_FIELD_MISTY_TERRAIN))
            {
                if (gSideTimers[GetBattlerSide(gActiveBattler)].toxicSpikesAmount >= 2)
                    gBattleMons[gActiveBattler].status1 |= STATUS1_TOXIC_POISON;
                else
                    gBattleMons[gActiveBattler].status1 |= STATUS1_POISON;

                BtlController_EmitSetMonData(0, REQUEST_STATUS_BATTLE, 0, 4, &gBattleMons[gActiveBattler].status1);
                MarkBattlerForControllerExec(gActiveBattler);
                gBattleScripting.battler = gActiveBattler;
                BattleScriptPushCursor();
                gBattlescriptCurrInstr = BattleScript_ToxicSpikesPoisoned;
            }
        }
    }
    else if (!(gSideStatuses[GetBattlerSide(gActiveBattler)] & SIDE_STATUS_STICKY_WEB_DAMAGED)
        && (gSideStatuses[GetBattlerSide(gActiveBattler)] & SIDE_STATUS_STICKY_WEB)
        && IsBattlerAffectedByHazards(gActiveBattler, FALSE)
        && IsBattlerGrounded(gActiveBattler))
    {
        gSideStatuses[GetBattlerSide(gActiveBattler)] |= SIDE_STATUS_STICKY_WEB_DAMAGED;
        gBattleScripting.battler = gActiveBattler;
        SET_STATCHANGER(STAT_SPEED, 1, TRUE);
        BattleScriptPushCursor();
        gBattlescriptCurrInstr = BattleScript_StickyWebOnSwitchIn;
    }
    else
    {
        // There is a hack here to ensure the truant counter will be 0 when the battler's next turn starts.
        // The truant counter is not updated in the case where a mon switches in after a lost judgement in the battle arena.
        if (gBattleMons[gActiveBattler].ability == ABILITY_TRUANT
            && gCurrentActionFuncId != B_ACTION_USE_MOVE
            && !gDisableStructs[gActiveBattler].truantSwitchInHack)
            gDisableStructs[gActiveBattler].truantCounter = 1;

        gDisableStructs[gActiveBattler].truantSwitchInHack = 0;

        if (AbilityBattleEffects(ABILITYEFFECT_ON_SWITCHIN, gActiveBattler, 0, 0, 0)
            || ItemBattleEffects(ITEMEFFECT_ON_SWITCH_IN, gActiveBattler, FALSE)
            || AbilityBattleEffects(ABILITYEFFECT_INTIMIDATE2, 0, 0, 0, 0)
            || AbilityBattleEffects(ABILITYEFFECT_TRACE2, 0, 0, 0, 0)
            || AbilityBattleEffects(ABILITYEFFECT_FORECAST, 0, 0, 0, 0))
            return;

        gSideStatuses[GetBattlerSide(gActiveBattler)] &= ~(SIDE_STATUS_SPIKES_DAMAGED | SIDE_STATUS_TOXIC_SPIKES_DAMAGED | SIDE_STATUS_STEALTH_ROCK_DAMAGED | SIDE_STATUS_STICKY_WEB_DAMAGED);

        for (i = 0; i < gBattlersCount; i++)
        {
            if (gBattlerByTurnOrder[i] == gActiveBattler)
                gActionsByTurnOrder[i] = B_ACTION_CANCEL_PARTNER;

            gBattleStruct->hpOnSwitchout[GetBattlerSide(i)] = gBattleMons[i].hp;
        }

        if (gBattlescriptCurrInstr[1] == 5)
        {
            u32 hitmarkerFaintBits = gHitMarker >> 28;

            gBattlerFainted++;
            while (1)
            {
                if (hitmarkerFaintBits & gBitTable[gBattlerFainted] && !(gAbsentBattlerFlags & gBitTable[gBattlerFainted]))
                    break;
                if (gBattlerFainted >= gBattlersCount)
                    break;
                gBattlerFainted++;
            }
        }
        gBattlescriptCurrInstr += 2;
    }
}

static void Cmd_trainerslidein(void)
{
    gActiveBattler = GetBattlerAtPosition(gBattlescriptCurrInstr[1]);
    BtlController_EmitTrainerSlide(0);
    MarkBattlerForControllerExec(gActiveBattler);

    gBattlescriptCurrInstr += 2;
}

static void Cmd_playse(void)
{
    gActiveBattler = gBattlerAttacker;
    BtlController_EmitPlaySE(0, T2_READ_16(gBattlescriptCurrInstr + 1));
    MarkBattlerForControllerExec(gActiveBattler);

    gBattlescriptCurrInstr += 3;
}

static void Cmd_fanfare(void)
{
    gActiveBattler = gBattlerAttacker;
    BtlController_EmitPlayFanfareOrBGM(0, T2_READ_16(gBattlescriptCurrInstr + 1), FALSE);
    MarkBattlerForControllerExec(gActiveBattler);

    gBattlescriptCurrInstr += 3;
}

static void Cmd_playfaintcry(void)
{
    gActiveBattler = GetBattlerForBattleScript(gBattlescriptCurrInstr[1]);
    BtlController_EmitFaintingCry(0);
    MarkBattlerForControllerExec(gActiveBattler);

    gBattlescriptCurrInstr += 2;
}

static void Cmd_endlinkbattle(void)
{
    gActiveBattler = GetBattlerAtPosition(B_POSITION_PLAYER_LEFT);
    BtlController_EmitEndLinkBattle(0, gBattleOutcome);
    MarkBattlerForControllerExec(gActiveBattler);

    gBattlescriptCurrInstr += 1;
}

static void Cmd_returntoball(void)
{
    gActiveBattler = GetBattlerForBattleScript(gBattlescriptCurrInstr[1]);
    BtlController_EmitReturnMonToBall(0, 1);
    MarkBattlerForControllerExec(gActiveBattler);

    gBattlescriptCurrInstr += 2;
}

static void Cmd_handlelearnnewmove(void)
{
    const u8 *jumpPtr1 = T1_READ_PTR(gBattlescriptCurrInstr + 1);
    const u8 *jumpPtr2 = T1_READ_PTR(gBattlescriptCurrInstr + 5);

    u16 learnMove = MonTryLearningNewMove(&gPlayerParty[gBattleStruct->expGetterMonId], gBattlescriptCurrInstr[9]);
    while (learnMove == MON_ALREADY_KNOWS_MOVE)
        learnMove = MonTryLearningNewMove(&gPlayerParty[gBattleStruct->expGetterMonId], FALSE);

    if (learnMove == 0)
    {
        gBattlescriptCurrInstr = jumpPtr2;
    }
    else if (learnMove == MON_HAS_MAX_MOVES)
    {
        gBattlescriptCurrInstr += 10;
    }
    else
    {
        gActiveBattler = GetBattlerAtPosition(B_POSITION_PLAYER_LEFT);

        if (gBattlerPartyIndexes[gActiveBattler] == gBattleStruct->expGetterMonId
            && !(gBattleMons[gActiveBattler].status2 & STATUS2_TRANSFORMED))
        {
            GiveMoveToBattleMon(&gBattleMons[gActiveBattler], learnMove);
        }
        if (gBattleTypeFlags & BATTLE_TYPE_DOUBLE)
        {
            gActiveBattler = GetBattlerAtPosition(B_POSITION_PLAYER_RIGHT);
            if (gBattlerPartyIndexes[gActiveBattler] == gBattleStruct->expGetterMonId
                && !(gBattleMons[gActiveBattler].status2 & STATUS2_TRANSFORMED))
            {
                GiveMoveToBattleMon(&gBattleMons[gActiveBattler], learnMove);
            }
        }

        gBattlescriptCurrInstr = jumpPtr1;
    }
}

static void Cmd_yesnoboxlearnmove(void)
{
    gActiveBattler = 0;

    switch (gBattleScripting.learnMoveState)
    {
    case 0:
        HandleBattleWindow(0x18, 8, 0x1D, 0xD, 0);
        BattlePutTextOnWindow(gText_BattleYesNoChoice, 0xC);
        gBattleScripting.learnMoveState++;
        gBattleCommunication[CURSOR_POSITION] = 0;
        BattleCreateYesNoCursorAt(0);
        break;
    case 1:
        if (JOY_NEW(DPAD_UP) && gBattleCommunication[CURSOR_POSITION] != 0)
        {
            PlaySE(SE_SELECT);
            BattleDestroyYesNoCursorAt(gBattleCommunication[CURSOR_POSITION]);
            gBattleCommunication[CURSOR_POSITION] = 0;
            BattleCreateYesNoCursorAt(0);
        }
        if (JOY_NEW(DPAD_DOWN) && gBattleCommunication[CURSOR_POSITION] == 0)
        {
            PlaySE(SE_SELECT);
            BattleDestroyYesNoCursorAt(gBattleCommunication[CURSOR_POSITION]);
            gBattleCommunication[CURSOR_POSITION] = 1;
            BattleCreateYesNoCursorAt(1);
        }
        if (JOY_NEW(A_BUTTON))
        {
            PlaySE(SE_SELECT);
            if (gBattleCommunication[1] == 0)
            {
                HandleBattleWindow(0x18, 0x8, 0x1D, 0xD, WINDOW_CLEAR);
                BeginNormalPaletteFade(PALETTES_ALL, 0, 0, 0x10, RGB_BLACK);
                gBattleScripting.learnMoveState++;
            }
            else
            {
                gBattleScripting.learnMoveState = 5;
            }
        }
        else if (JOY_NEW(B_BUTTON))
        {
            PlaySE(SE_SELECT);
            gBattleScripting.learnMoveState = 5;
        }
        break;
    case 2:
        if (!gPaletteFade.active)
        {
            FreeAllWindowBuffers();
            ShowSelectMovePokemonSummaryScreen(gPlayerParty, gBattleStruct->expGetterMonId, gPlayerPartyCount - 1, ReshowBattleScreenAfterMenu, gMoveToLearn);
            gBattleScripting.learnMoveState++;
        }
        break;
    case 3:
        if (!gPaletteFade.active && gMain.callback2 == BattleMainCB2)
        {
            gBattleScripting.learnMoveState++;
        }
        break;
    case 4:
        if (!gPaletteFade.active && gMain.callback2 == BattleMainCB2)
        {
            u8 movePosition = GetMoveSlotToReplace();
            if (movePosition == MAX_MON_MOVES)
            {
                gBattleScripting.learnMoveState = 5;
            }
            else
            {
                u16 moveId = GetMonData(&gPlayerParty[gBattleStruct->expGetterMonId], MON_DATA_MOVE1 + movePosition);
                if (IsHMMove2(moveId))
                {
                    PrepareStringBattle(STRINGID_HMMOVESCANTBEFORGOTTEN, gActiveBattler);
                    gBattleScripting.learnMoveState = 6;
                }
                else
                {
                    gBattlescriptCurrInstr = T1_READ_PTR(gBattlescriptCurrInstr + 1);

                    PREPARE_MOVE_BUFFER(gBattleTextBuff2, moveId)

                    RemoveMonPPBonus(&gPlayerParty[gBattleStruct->expGetterMonId], movePosition);
                    SetMonMoveSlot(&gPlayerParty[gBattleStruct->expGetterMonId], gMoveToLearn, movePosition);

                    if (gBattlerPartyIndexes[0] == gBattleStruct->expGetterMonId
                        && !(gBattleMons[0].status2 & STATUS2_TRANSFORMED)
                        && !(gDisableStructs[0].mimickedMoves & gBitTable[movePosition]))
                    {
                        RemoveBattleMonPPBonus(&gBattleMons[0], movePosition);
                        SetBattleMonMoveSlot(&gBattleMons[0], gMoveToLearn, movePosition);
                    }
                    if (gBattleTypeFlags & BATTLE_TYPE_DOUBLE
                        && gBattlerPartyIndexes[2] == gBattleStruct->expGetterMonId
                        && !(gBattleMons[2].status2 & STATUS2_TRANSFORMED)
                        && !(gDisableStructs[2].mimickedMoves & gBitTable[movePosition]))
                    {
                        RemoveBattleMonPPBonus(&gBattleMons[2], movePosition);
                        SetBattleMonMoveSlot(&gBattleMons[2], gMoveToLearn, movePosition);
                    }
                }
            }
        }
        break;
    case 5:
        HandleBattleWindow(0x18, 8, 0x1D, 0xD, WINDOW_CLEAR);
        gBattlescriptCurrInstr += 5;
        break;
    case 6:
        if (gBattleControllerExecFlags == 0)
        {
            gBattleScripting.learnMoveState = 2;
        }
        break;
    }
}

static void Cmd_yesnoboxstoplearningmove(void)
{
    switch (gBattleScripting.learnMoveState)
    {
    case 0:
        HandleBattleWindow(0x18, 8, 0x1D, 0xD, 0);
        BattlePutTextOnWindow(gText_BattleYesNoChoice, 0xC);
        gBattleScripting.learnMoveState++;
        gBattleCommunication[CURSOR_POSITION] = 0;
        BattleCreateYesNoCursorAt(0);
        break;
    case 1:
        if (JOY_NEW(DPAD_UP) && gBattleCommunication[CURSOR_POSITION] != 0)
        {
            PlaySE(SE_SELECT);
            BattleDestroyYesNoCursorAt(gBattleCommunication[CURSOR_POSITION]);
            gBattleCommunication[CURSOR_POSITION] = 0;
            BattleCreateYesNoCursorAt(0);
        }
        if (JOY_NEW(DPAD_DOWN) && gBattleCommunication[CURSOR_POSITION] == 0)
        {
            PlaySE(SE_SELECT);
            BattleDestroyYesNoCursorAt(gBattleCommunication[CURSOR_POSITION]);
            gBattleCommunication[CURSOR_POSITION] = 1;
            BattleCreateYesNoCursorAt(1);
        }
        if (JOY_NEW(A_BUTTON))
        {
            PlaySE(SE_SELECT);

            if (gBattleCommunication[1] != 0)
                gBattlescriptCurrInstr = T1_READ_PTR(gBattlescriptCurrInstr + 1);
            else
                gBattlescriptCurrInstr += 5;

            HandleBattleWindow(0x18, 0x8, 0x1D, 0xD, WINDOW_CLEAR);
        }
        else if (JOY_NEW(B_BUTTON))
        {
            PlaySE(SE_SELECT);
            gBattlescriptCurrInstr = T1_READ_PTR(gBattlescriptCurrInstr + 1);
            HandleBattleWindow(0x18, 0x8, 0x1D, 0xD, WINDOW_CLEAR);
        }
        break;
    }
}

static void Cmd_hitanimation(void)
{
    gActiveBattler = GetBattlerForBattleScript(gBattlescriptCurrInstr[1]);

    if (gMoveResultFlags & MOVE_RESULT_NO_EFFECT)
    {
        gBattlescriptCurrInstr += 2;
    }
    else if (!(gHitMarker & HITMARKER_IGNORE_SUBSTITUTE) || !(DoesSubstituteBlockMove(gBattlerAttacker, gActiveBattler, gCurrentMove)) || gDisableStructs[gActiveBattler].substituteHP == 0)
    {
        BtlController_EmitHitAnimation(0);
        MarkBattlerForControllerExec(gActiveBattler);
        gBattlescriptCurrInstr += 2;
    }
    else
    {
        gBattlescriptCurrInstr += 2;
    }
}

static u32 GetTrainerMoneyToGive(u16 trainerId)
{
    u32 i = 0;
    u32 lastMonLevel = 0;
    u32 moneyReward;

    if (trainerId == TRAINER_SECRET_BASE)
    {
        moneyReward = 20 * gBattleResources->secretBase->party.levels[0] * gBattleStruct->moneyMultiplier;
    }
    else
    {
        switch (gTrainers[trainerId].partyFlags)
        {
        case 0:
            {
                const struct TrainerMonNoItemDefaultMoves *party = gTrainers[trainerId].party.NoItemDefaultMoves;
                lastMonLevel = party[gTrainers[trainerId].partySize - 1].lvl;
            }
            break;
        case F_TRAINER_PARTY_CUSTOM_MOVESET:
            {
                const struct TrainerMonNoItemCustomMoves *party = gTrainers[trainerId].party.NoItemCustomMoves;
                lastMonLevel = party[gTrainers[trainerId].partySize - 1].lvl;
            }
            break;
        case F_TRAINER_PARTY_HELD_ITEM:
            {
                const struct TrainerMonItemDefaultMoves *party = gTrainers[trainerId].party.ItemDefaultMoves;
                lastMonLevel = party[gTrainers[trainerId].partySize - 1].lvl;
            }
            break;
        case F_TRAINER_PARTY_CUSTOM_MOVESET | F_TRAINER_PARTY_HELD_ITEM:
            {
                const struct TrainerMonItemCustomMoves *party = gTrainers[trainerId].party.ItemCustomMoves;
                lastMonLevel = party[gTrainers[trainerId].partySize - 1].lvl;
            }
            break;
        }

        for (; gTrainerMoneyTable[i].classId != 0xFF; i++)
        {
            if (gTrainerMoneyTable[i].classId == gTrainers[trainerId].trainerClass)
                break;
        }

        if (gBattleTypeFlags & BATTLE_TYPE_TWO_OPPONENTS)
            moneyReward = 4 * lastMonLevel * gBattleStruct->moneyMultiplier * gTrainerMoneyTable[i].value;
        else if (gBattleTypeFlags & BATTLE_TYPE_DOUBLE)
            moneyReward = 4 * lastMonLevel * gBattleStruct->moneyMultiplier * 2 * gTrainerMoneyTable[i].value;
        else
            moneyReward = 4 * lastMonLevel * gBattleStruct->moneyMultiplier * gTrainerMoneyTable[i].value;
    }

    return moneyReward;
}

static void Cmd_getmoneyreward(void)
{
    u32 moneyReward = GetTrainerMoneyToGive(gTrainerBattleOpponent_A);
    if (gBattleTypeFlags & BATTLE_TYPE_TWO_OPPONENTS)
        moneyReward += GetTrainerMoneyToGive(gTrainerBattleOpponent_B);

    AddMoney(&gSaveBlock1Ptr->money, moneyReward);
    PREPARE_WORD_NUMBER_BUFFER(gBattleTextBuff1, 5, moneyReward);

    gBattlescriptCurrInstr++;
}

static void Cmd_unknown_5E(void)
{
    gActiveBattler = GetBattlerForBattleScript(gBattlescriptCurrInstr[1]);

    switch (gBattleCommunication[0])
    {
    case 0:
        BtlController_EmitGetMonData(0, REQUEST_ALL_BATTLE, 0);
        MarkBattlerForControllerExec(gActiveBattler);
        gBattleCommunication[0]++;
        break;
    case 1:
         if (gBattleControllerExecFlags == 0)
         {
            s32 i;
            struct BattlePokemon *bufferPoke = (struct BattlePokemon*) &gBattleResources->bufferB[gActiveBattler][4];
            for (i = 0; i < MAX_MON_MOVES; i++)
            {
                gBattleMons[gActiveBattler].moves[i] = bufferPoke->moves[i];
                gBattleMons[gActiveBattler].pp[i] = bufferPoke->pp[i];
            }
            gBattlescriptCurrInstr += 2;
         }
         break;
    }
}

static void Cmd_swapattackerwithtarget(void)
{
    gActiveBattler = gBattlerAttacker;
    gBattlerAttacker = gBattlerTarget;
    gBattlerTarget = gActiveBattler;

    if (gHitMarker & HITMARKER_SWAP_ATTACKER_TARGET)
        gHitMarker &= ~(HITMARKER_SWAP_ATTACKER_TARGET);
    else
        gHitMarker |= HITMARKER_SWAP_ATTACKER_TARGET;

    gBattlescriptCurrInstr++;
}

static void Cmd_incrementgamestat(void)
{
    if (GetBattlerSide(gBattlerAttacker) == B_SIDE_PLAYER)
        IncrementGameStat(gBattlescriptCurrInstr[1]);

    gBattlescriptCurrInstr += 2;
}

static void Cmd_drawpartystatussummary(void)
{
    s32 i;
    struct Pokemon *party;
    struct HpAndStatus hpStatuses[PARTY_SIZE];

    if (gBattleControllerExecFlags)
        return;

    gActiveBattler = GetBattlerForBattleScript(gBattlescriptCurrInstr[1]);

    if (GetBattlerSide(gActiveBattler) == B_SIDE_PLAYER)
        party = gPlayerParty;
    else
        party = gEnemyParty;

    for (i = 0; i < PARTY_SIZE; i++)
    {
        if (GetMonData(&party[i], MON_DATA_SPECIES2) == SPECIES_NONE
            || GetMonData(&party[i], MON_DATA_SPECIES2) == SPECIES_EGG)
        {
            hpStatuses[i].hp = 0xFFFF;
            hpStatuses[i].status = 0;
        }
        else
        {
            hpStatuses[i].hp = GetMonData(&party[i], MON_DATA_HP);
            hpStatuses[i].status = GetMonData(&party[i], MON_DATA_STATUS);
        }
    }

    BtlController_EmitDrawPartyStatusSummary(0, hpStatuses, 1);
    MarkBattlerForControllerExec(gActiveBattler);

    gBattlescriptCurrInstr += 2;
}

static void Cmd_hidepartystatussummary(void)
{
    gActiveBattler = GetBattlerForBattleScript(gBattlescriptCurrInstr[1]);
    BtlController_EmitHidePartyStatusSummary(0);
    MarkBattlerForControllerExec(gActiveBattler);

    gBattlescriptCurrInstr += 2;
}

static void Cmd_jumptocalledmove(void)
{
    if (gBattlescriptCurrInstr[1])
        gCurrentMove = gCalledMove;
    else
        gChosenMove = gCurrentMove = gCalledMove;

    gBattlescriptCurrInstr = gBattleScriptsForMoveEffects[gBattleMoves[gCurrentMove].effect];
}

static void Cmd_statusanimation(void)
{
    if (gBattleControllerExecFlags == 0)
    {
        gActiveBattler = GetBattlerForBattleScript(gBattlescriptCurrInstr[1]);
        if (!(gStatuses3[gActiveBattler] & STATUS3_SEMI_INVULNERABLE)
            && gDisableStructs[gActiveBattler].substituteHP == 0
            && !(gHitMarker & HITMARKER_NO_ANIMATIONS))
        {
            BtlController_EmitStatusAnimation(0, FALSE, gBattleMons[gActiveBattler].status1);
            MarkBattlerForControllerExec(gActiveBattler);
        }
        gBattlescriptCurrInstr += 2;
    }
}

static void Cmd_status2animation(void)
{
    u32 wantedToAnimate;

    if (gBattleControllerExecFlags == 0)
    {
        gActiveBattler = GetBattlerForBattleScript(gBattlescriptCurrInstr[1]);
        wantedToAnimate = T1_READ_32(gBattlescriptCurrInstr + 2);
        if (!(gStatuses3[gActiveBattler] & STATUS3_SEMI_INVULNERABLE)
            && gDisableStructs[gActiveBattler].substituteHP == 0
            && !(gHitMarker & HITMARKER_NO_ANIMATIONS))
        {
            BtlController_EmitStatusAnimation(0, TRUE, gBattleMons[gActiveBattler].status2 & wantedToAnimate);
            MarkBattlerForControllerExec(gActiveBattler);
        }
        gBattlescriptCurrInstr += 6;
    }
}

static void Cmd_chosenstatusanimation(void)
{
    u32 wantedStatus;

    if (gBattleControllerExecFlags == 0)
    {
        gActiveBattler = GetBattlerForBattleScript(gBattlescriptCurrInstr[1]);
        wantedStatus = T1_READ_32(gBattlescriptCurrInstr + 3);
        if (!(gStatuses3[gActiveBattler] & STATUS3_SEMI_INVULNERABLE)
            && gDisableStructs[gActiveBattler].substituteHP == 0
            && !(gHitMarker & HITMARKER_NO_ANIMATIONS))
        {
            BtlController_EmitStatusAnimation(0, gBattlescriptCurrInstr[2], wantedStatus);
            MarkBattlerForControllerExec(gActiveBattler);
        }
        gBattlescriptCurrInstr += 7;
    }
}

static void Cmd_yesnobox(void)
{
    switch (gBattleCommunication[0])
    {
    case 0:
        HandleBattleWindow(0x18, 8, 0x1D, 0xD, 0);
        BattlePutTextOnWindow(gText_BattleYesNoChoice, 0xC);
        gBattleCommunication[0]++;
        gBattleCommunication[CURSOR_POSITION] = 0;
        BattleCreateYesNoCursorAt(0);
        break;
    case 1:
        if (JOY_NEW(DPAD_UP) && gBattleCommunication[CURSOR_POSITION] != 0)
        {
            PlaySE(SE_SELECT);
            BattleDestroyYesNoCursorAt(gBattleCommunication[CURSOR_POSITION]);
            gBattleCommunication[CURSOR_POSITION] = 0;
            BattleCreateYesNoCursorAt(0);
        }
        if (JOY_NEW(DPAD_DOWN) && gBattleCommunication[CURSOR_POSITION] == 0)
        {
            PlaySE(SE_SELECT);
            BattleDestroyYesNoCursorAt(gBattleCommunication[CURSOR_POSITION]);
            gBattleCommunication[CURSOR_POSITION] = 1;
            BattleCreateYesNoCursorAt(1);
        }
        if (JOY_NEW(B_BUTTON))
        {
            gBattleCommunication[CURSOR_POSITION] = 1;
            PlaySE(SE_SELECT);
            HandleBattleWindow(0x18, 8, 0x1D, 0xD, WINDOW_CLEAR);
            gBattlescriptCurrInstr++;
        }
        else if (JOY_NEW(A_BUTTON))
        {
            PlaySE(SE_SELECT);
            HandleBattleWindow(0x18, 8, 0x1D, 0xD, WINDOW_CLEAR);
            gBattlescriptCurrInstr++;
        }
        break;
    }
}

static void Cmd_cancelallactions(void)
{
    s32 i;

    for (i = 0; i < gBattlersCount; i++)
        gActionsByTurnOrder[i] = B_ACTION_CANCEL_PARTNER;

    gBattlescriptCurrInstr++;
}

static void Cmd_setgravity(void)
{
    if (gFieldStatuses & STATUS_FIELD_GRAVITY)
    {
        gBattlescriptCurrInstr = T1_READ_PTR(gBattlescriptCurrInstr + 1);
    }
    else
    {
        gFieldStatuses |= STATUS_FIELD_GRAVITY;
        gFieldTimers.gravityTimer = 5;
        gBattlescriptCurrInstr += 5;
    }
}

static bool32 TryCheekPouch(u32 battlerId, u32 itemId)
{
    if (ItemId_GetPocket(itemId) == POCKET_BERRIES
        && GetBattlerAbility(battlerId) == ABILITY_CHEEK_POUCH
        && !(gStatuses3[battlerId] & STATUS3_HEAL_BLOCK)
        && gBattleStruct->ateBerry[GetBattlerSide(battlerId)] & gBitTable[gBattlerPartyIndexes[battlerId]]
        && !BATTLER_MAX_HP(battlerId))
    {
        gBattleMoveDamage = gBattleMons[battlerId].maxHP / 3;
        if (gBattleMoveDamage == 0)
            gBattleMoveDamage = 1;
        gBattleMoveDamage *= -1;
        gBattlerAbility = battlerId;
        BattleScriptPush(gBattlescriptCurrInstr + 2);
        gBattlescriptCurrInstr = BattleScript_CheekPouchActivates;
        return TRUE;
    }
    return FALSE;
}

static void Cmd_removeitem(void)
{
    u16 itemId = 0;

    gActiveBattler = GetBattlerForBattleScript(gBattlescriptCurrInstr[1]);
    itemId = gBattleMons[gActiveBattler].item;

    // Popped Air Balloon cannot be restored by no means.
    if (GetBattlerHoldEffect(gActiveBattler, TRUE) != HOLD_EFFECT_AIR_BALLOON)
        gBattleStruct->usedHeldItems[gActiveBattler] = itemId;

    gBattleMons[gActiveBattler].item = 0;
    CheckSetUnburden(gActiveBattler);

    BtlController_EmitSetMonData(0, REQUEST_HELDITEM_BATTLE, 0, 2, &gBattleMons[gActiveBattler].item);
    MarkBattlerForControllerExec(gActiveBattler);

    ClearBattlerItemEffectHistory(gActiveBattler);
    if (!TryCheekPouch(gActiveBattler, itemId))
        gBattlescriptCurrInstr += 2;
}

static void Cmd_atknameinbuff1(void)
{
    PREPARE_MON_NICK_BUFFER(gBattleTextBuff1, gBattlerAttacker, gBattlerPartyIndexes[gBattlerAttacker]);

    gBattlescriptCurrInstr++;
}

static void Cmd_drawlvlupbox(void)
{
    if (gBattleScripting.drawlvlupboxState == 0)
    {
        if (IsMonGettingExpSentOut())
            gBattleScripting.drawlvlupboxState = 3;
        else
            gBattleScripting.drawlvlupboxState = 1;
    }

    switch (gBattleScripting.drawlvlupboxState)
    {
    case 1:
        gBattle_BG2_Y = 0x60;
        SetBgAttribute(2, BG_ATTR_PRIORITY, 0);
        ShowBg(2);
        sub_804F17C();
        gBattleScripting.drawlvlupboxState = 2;
        break;
    case 2:
        if (!sub_804F1CC())
            gBattleScripting.drawlvlupboxState = 3;
        break;
    case 3:
        gBattle_BG1_X = 0;
        gBattle_BG1_Y = 0x100;
        SetBgAttribute(0, BG_ATTR_PRIORITY, 1);
        SetBgAttribute(1, BG_ATTR_PRIORITY, 0);
        ShowBg(0);
        ShowBg(1);
        HandleBattleWindow(0x12, 7, 0x1D, 0x13, WINDOW_x80);
        gBattleScripting.drawlvlupboxState = 4;
        break;
    case 4:
        DrawLevelUpWindow1();
        PutWindowTilemap(13);
        CopyWindowToVram(13, 3);
        gBattleScripting.drawlvlupboxState++;
        break;
    case 5:
    case 7:
        if (!IsDma3ManagerBusyWithBgCopy())
        {
            gBattle_BG1_Y = 0;
            gBattleScripting.drawlvlupboxState++;
        }
        break;
    case 6:
        if (gMain.newKeys != 0)
        {
            PlaySE(SE_SELECT);
            DrawLevelUpWindow2();
            CopyWindowToVram(13, 2);
            gBattleScripting.drawlvlupboxState++;
        }
        break;
    case 8:
        if (gMain.newKeys != 0)
        {
            PlaySE(SE_SELECT);
            HandleBattleWindow(0x12, 7, 0x1D, 0x13, WINDOW_x80 | WINDOW_CLEAR);
            gBattleScripting.drawlvlupboxState++;
        }
        break;
    case 9:
        if (!sub_804F344())
        {
            ClearWindowTilemap(14);
            CopyWindowToVram(14, 1);

            ClearWindowTilemap(13);
            CopyWindowToVram(13, 1);

            SetBgAttribute(2, BG_ATTR_PRIORITY, 2);
            ShowBg(2);

            gBattleScripting.drawlvlupboxState = 10;
        }
        break;
    case 10:
        if (!IsDma3ManagerBusyWithBgCopy())
        {
            SetBgAttribute(0, BG_ATTR_PRIORITY, 0);
            SetBgAttribute(1, BG_ATTR_PRIORITY, 1);
            ShowBg(0);
            ShowBg(1);
            gBattlescriptCurrInstr++;
        }
        break;
    }
}

static void DrawLevelUpWindow1(void)
{
    u16 currStats[NUM_STATS];

    GetMonLevelUpWindowStats(&gPlayerParty[gBattleStruct->expGetterMonId], currStats);
    DrawLevelUpWindowPg1(0xD, gBattleResources->beforeLvlUp->stats, currStats, TEXT_DYNAMIC_COLOR_5, TEXT_DYNAMIC_COLOR_4, TEXT_DYNAMIC_COLOR_6);
}

static void DrawLevelUpWindow2(void)
{
    u16 currStats[NUM_STATS];

    GetMonLevelUpWindowStats(&gPlayerParty[gBattleStruct->expGetterMonId], currStats);
    DrawLevelUpWindowPg2(0xD, currStats, TEXT_DYNAMIC_COLOR_5, TEXT_DYNAMIC_COLOR_4, TEXT_DYNAMIC_COLOR_6);
}

static void sub_804F17C(void)
{
    gBattle_BG2_Y = 0;
    gBattle_BG2_X = 0x1A0;

    LoadPalette(sUnknown_0831C2C8, 0x60, 0x20);
    CopyToWindowPixelBuffer(14, sUnknown_0831C2E8, 0, 0);
    PutWindowTilemap(14);
    CopyWindowToVram(14, 3);

    PutMonIconOnLvlUpBox();
}

static bool8 sub_804F1CC(void)
{
    if (IsDma3ManagerBusyWithBgCopy())
        return TRUE;

    if (gBattle_BG2_X == 0x200)
        return FALSE;

    if (gBattle_BG2_X == 0x1A0)
        PutLevelAndGenderOnLvlUpBox();

    gBattle_BG2_X += 8;
    if (gBattle_BG2_X >= 0x200)
        gBattle_BG2_X = 0x200;

    return (gBattle_BG2_X != 0x200);
}

static void PutLevelAndGenderOnLvlUpBox(void)
{
    u16 monLevel;
    u8 monGender;
    struct TextPrinterTemplate printerTemplate;
    u8 *txtPtr;
    u32 var;

    monLevel = GetMonData(&gPlayerParty[gBattleStruct->expGetterMonId], MON_DATA_LEVEL);
    monGender = GetMonGender(&gPlayerParty[gBattleStruct->expGetterMonId]);
    GetMonNickname(&gPlayerParty[gBattleStruct->expGetterMonId], gStringVar4);

    printerTemplate.currentChar = gStringVar4;
    printerTemplate.windowId = 14;
    printerTemplate.fontId = 0;
    printerTemplate.x = 32;
    printerTemplate.y = 0;
    printerTemplate.currentX = 32;
    printerTemplate.currentY = 0;
    printerTemplate.letterSpacing = 0;
    printerTemplate.lineSpacing = 0;
    printerTemplate.unk = 0;
    printerTemplate.fgColor = TEXT_COLOR_WHITE;
    printerTemplate.bgColor = TEXT_COLOR_TRANSPARENT;
    printerTemplate.shadowColor = TEXT_COLOR_DARK_GRAY;

    AddTextPrinter(&printerTemplate, 0xFF, NULL);

    txtPtr = gStringVar4;
    *(txtPtr)++ = CHAR_EXTRA_SYMBOL;
    *(txtPtr)++ = CHAR_LV_2;

    var = (u32)(txtPtr);
    txtPtr = ConvertIntToDecimalStringN(txtPtr, monLevel, STR_CONV_MODE_LEFT_ALIGN, 3);
    var = (u32)(txtPtr) - var;
    txtPtr = StringFill(txtPtr, CHAR_GENDERLESS, 4 - var);

    if (monGender != MON_GENDERLESS)
    {
        if (monGender == MON_MALE)
        {
            txtPtr = WriteColorChangeControlCode(txtPtr, 0, 0xC);
            txtPtr = WriteColorChangeControlCode(txtPtr, 1, 0xD);
            *(txtPtr++) = CHAR_MALE;
        }
        else
        {
            txtPtr = WriteColorChangeControlCode(txtPtr, 0, 0xE);
            txtPtr = WriteColorChangeControlCode(txtPtr, 1, 0xF);
            *(txtPtr++) = CHAR_FEMALE;
        }
        *(txtPtr++) = EOS;
    }

    printerTemplate.y = 10;
    printerTemplate.currentY = 10;
    AddTextPrinter(&printerTemplate, 0xFF, NULL);

    CopyWindowToVram(14, 2);
}

static bool8 sub_804F344(void)
{
    if (gBattle_BG2_X == 0x1A0)
        return FALSE;

    if (gBattle_BG2_X - 16 < 0x1A0)
        gBattle_BG2_X = 0x1A0;
    else
        gBattle_BG2_X -= 16;

    return (gBattle_BG2_X != 0x1A0);
}

#define sDestroy                    data[0]
#define sSavedLvlUpBoxXPosition     data[1]

static void PutMonIconOnLvlUpBox(void)
{
    u8 spriteId;
    const u16* iconPal;
    struct SpriteSheet iconSheet;
    struct SpritePalette iconPalSheet;

    u16 species = GetMonData(&gPlayerParty[gBattleStruct->expGetterMonId], MON_DATA_SPECIES);
    u32 personality = GetMonData(&gPlayerParty[gBattleStruct->expGetterMonId], MON_DATA_PERSONALITY);

    const u8* iconPtr = GetMonIconPtr(species, personality, 1);
    iconSheet.data = iconPtr;
    iconSheet.size = 0x200;
    iconSheet.tag = MON_ICON_LVLUP_BOX_TAG;

    iconPal = GetValidMonIconPalettePtr(species);
    iconPalSheet.data = iconPal;
    iconPalSheet.tag = MON_ICON_LVLUP_BOX_TAG;

    LoadSpriteSheet(&iconSheet);
    LoadSpritePalette(&iconPalSheet);

    spriteId = CreateSprite(&sSpriteTemplate_MonIconOnLvlUpBox, 256, 10, 0);
    gSprites[spriteId].sDestroy = FALSE;
    gSprites[spriteId].sSavedLvlUpBoxXPosition = gBattle_BG2_X;
}

static void SpriteCB_MonIconOnLvlUpBox(struct Sprite* sprite)
{
    sprite->x2 = sprite->sSavedLvlUpBoxXPosition - gBattle_BG2_X;

    if (sprite->x2 != 0)
    {
        sprite->sDestroy = TRUE;
    }
    else if (sprite->sDestroy)
    {
        DestroySprite(sprite);
        FreeSpriteTilesByTag(MON_ICON_LVLUP_BOX_TAG);
        FreeSpritePaletteByTag(MON_ICON_LVLUP_BOX_TAG);
    }
}

#undef sDestroy
#undef sSavedLvlUpBoxXPosition

static bool32 IsMonGettingExpSentOut(void)
{
    if (gBattlerPartyIndexes[0] == gBattleStruct->expGetterMonId)
        return TRUE;
    if (gBattleTypeFlags & BATTLE_TYPE_DOUBLE && gBattlerPartyIndexes[2] == gBattleStruct->expGetterMonId)
        return TRUE;

    return FALSE;
}

static void Cmd_resetsentmonsvalue(void)
{
    ResetSentPokesToOpponentValue();
    gBattlescriptCurrInstr++;
}

static void Cmd_setatktoplayer0(void)
{
    gBattlerAttacker = GetBattlerAtPosition(B_POSITION_PLAYER_LEFT);
    gBattlescriptCurrInstr++;
}

static void Cmd_makevisible(void)
{
    if (gBattleControllerExecFlags)
        return;

    gActiveBattler = GetBattlerForBattleScript(gBattlescriptCurrInstr[1]);
    BtlController_EmitSpriteInvisibility(0, FALSE);
    MarkBattlerForControllerExec(gActiveBattler);

    gBattlescriptCurrInstr += 2;
}

static void Cmd_recordability(void)
{
    u8 battler = GetBattlerForBattleScript(gBattlescriptCurrInstr[1]);
    RecordAbilityBattle(battler, gBattleMons[battler].ability);
    gBattlescriptCurrInstr += 2;
}

void BufferMoveToLearnIntoBattleTextBuff2(void)
{
    PREPARE_MOVE_BUFFER(gBattleTextBuff2, gMoveToLearn);
}

static void Cmd_buffermovetolearn(void)
{
    BufferMoveToLearnIntoBattleTextBuff2();
    gBattlescriptCurrInstr++;
}

static void Cmd_jumpifplayerran(void)
{
    if (TryRunFromBattle(gBattlerFainted))
        gBattlescriptCurrInstr = T1_READ_PTR(gBattlescriptCurrInstr + 1);
    else
        gBattlescriptCurrInstr += 5;
}

static void Cmd_hpthresholds(void)
{
    u8 opposingBank;
    s32 result;

    if (!(gBattleTypeFlags & BATTLE_TYPE_DOUBLE))
    {
        gActiveBattler = GetBattlerForBattleScript(gBattlescriptCurrInstr[1]);
        opposingBank = gActiveBattler ^ BIT_SIDE;

        result = gBattleMons[opposingBank].hp * 100 / gBattleMons[opposingBank].maxHP;
        if (result == 0)
            result = 1;

        if (result > 69 || !gBattleMons[opposingBank].hp)
            gBattleStruct->hpScale = 0;
        else if (result > 39)
            gBattleStruct->hpScale = 1;
        else if (result > 9)
            gBattleStruct->hpScale = 2;
        else
            gBattleStruct->hpScale = 3;
    }

    gBattlescriptCurrInstr += 2;
}

static void Cmd_hpthresholds2(void)
{
    u8 opposingBank;
    s32 result;
    u8 hpSwitchout;

    if (!(gBattleTypeFlags & BATTLE_TYPE_DOUBLE))
    {
        gActiveBattler = GetBattlerForBattleScript(gBattlescriptCurrInstr[1]);
        opposingBank = gActiveBattler ^ BIT_SIDE;
        hpSwitchout = *(gBattleStruct->hpOnSwitchout + GetBattlerSide(opposingBank));
        result = (hpSwitchout - gBattleMons[opposingBank].hp) * 100 / hpSwitchout;

        if (gBattleMons[opposingBank].hp >= hpSwitchout)
            gBattleStruct->hpScale = 0;
        else if (result <= 29)
            gBattleStruct->hpScale = 1;
        else if (result <= 69)
            gBattleStruct->hpScale = 2;
        else
            gBattleStruct->hpScale = 3;
    }

    gBattlescriptCurrInstr += 2;
}

static void Cmd_useitemonopponent(void)
{
    gBattlerInMenuId = gBattlerAttacker;
    PokemonUseItemEffects(&gEnemyParty[gBattlerPartyIndexes[gBattlerAttacker]], gLastUsedItem, gBattlerPartyIndexes[gBattlerAttacker], 0, TRUE);
    gBattlescriptCurrInstr += 1;
}

static bool32 HasAttackerFaintedTarget(void)
{
    if (!(gMoveResultFlags & MOVE_RESULT_NO_EFFECT)
        && gBattleMoves[gCurrentMove].power != 0
        && (gLastHitBy[gBattlerTarget] == 0xFF || gLastHitBy[gBattlerTarget] == gBattlerAttacker)
        && gBattleStruct->moveTarget[gBattlerAttacker] == gBattlerTarget
        && gBattlerTarget != gBattlerAttacker
        && gCurrentTurnActionNumber == GetBattlerTurnOrderNum(gBattlerAttacker)
        && (gChosenMove == gChosenMoveByBattler[gBattlerAttacker] || gChosenMove == gBattleMons[gBattlerAttacker].moves[gChosenMovePos]))
        return TRUE;
    else
        return FALSE;
}

static void HandleTerrainMove(u32 moveEffect)
{
    u32 statusFlag = 0;
    u8 *timer = NULL;

    switch (moveEffect)
    {
    case EFFECT_MISTY_TERRAIN:
        statusFlag = STATUS_FIELD_MISTY_TERRAIN, timer = &gFieldTimers.mistyTerrainTimer;
        gBattleCommunication[MULTISTRING_CHOOSER] = 0;
        break;
    case EFFECT_GRASSY_TERRAIN:
        statusFlag = STATUS_FIELD_GRASSY_TERRAIN, timer = &gFieldTimers.grassyTerrainTimer;
        gBattleCommunication[MULTISTRING_CHOOSER] = 1;
        break;
    case EFFECT_ELECTRIC_TERRAIN:
        statusFlag = STATUS_FIELD_ELECTRIC_TERRAIN, timer = &gFieldTimers.electricTerrainTimer;
        gBattleCommunication[MULTISTRING_CHOOSER] = 2;
        break;
    case EFFECT_PSYCHIC_TERRAIN:
        statusFlag = STATUS_FIELD_PSYCHIC_TERRAIN, timer = &gFieldTimers.psychicTerrainTimer;
        gBattleCommunication[MULTISTRING_CHOOSER] = 3;
        break;
    }

    if (gFieldStatuses & statusFlag || statusFlag == 0)
    {
        gBattlescriptCurrInstr = T1_READ_PTR(gBattlescriptCurrInstr + 3);
    }
    else
    {
        gFieldStatuses &= ~STATUS_TERRAIN_ANY;
        gFieldStatuses |= statusFlag;
        if (GetBattlerHoldEffect(gBattlerAttacker, TRUE) == HOLD_EFFECT_TERRAIN_EXTENDER)
            *timer = 8;
        else
            *timer = 5;
        gBattlescriptCurrInstr += 7;
    }
}

bool32 CanPoisonType(u8 battlerAttacker, u8 battlerTarget)
{
    return (GetBattlerAbility(battlerAttacker) == ABILITY_CORROSION
            || !(IS_BATTLER_OF_TYPE(battlerTarget, TYPE_POISON)
                || IS_BATTLER_OF_TYPE(battlerTarget, TYPE_STEEL)));
}

bool32 CanParalyzeType(u8 battlerAttacker, u8 battlerTarget)
{
    return !(B_PARALYZE_ELECTRIC >= GEN_6 && IS_BATTLER_OF_TYPE(battlerTarget, TYPE_ELECTRIC));
}

bool32 CanUseLastResort(u8 battlerId)
{
    u32 i;
    u32 knownMovesCount = 0, usedMovesCount = 0;

    for (i = 0; i < 4; i++)
    {
        if (gBattleMons[battlerId].moves[i] != MOVE_NONE)
            knownMovesCount++;
        if (i != gCurrMovePos && gDisableStructs[battlerId].usedMoves & gBitTable[i]) // Increment used move count for all moves except current Last Resort.
            usedMovesCount++;
    }

    return (knownMovesCount >= 2 && usedMovesCount >= knownMovesCount - 1);
}

#define DEFOG_CLEAR(status, structField, battlescript, move)\
{                                                           \
    if (*sideStatuses & status)                             \
    {                                                       \
        if (clear)                                          \
        {                                                   \
            if (move)                                       \
                PREPARE_MOVE_BUFFER(gBattleTextBuff1, move);\
            *sideStatuses &= ~(status);                     \
            sideTimer->structField = 0;                     \
            BattleScriptPushCursor();                       \
            gBattlescriptCurrInstr = battlescript;          \
        }                                                   \
        return TRUE;                                        \
    }                                                       \
}

static bool32 ClearDefogHazards(u8 battlerAtk, bool32 clear)
{
    s32 i;
    for (i = 0; i < 2; i++)
    {
        struct SideTimer *sideTimer = &gSideTimers[i];
        u32 *sideStatuses = &gSideStatuses[i];

        gBattlerAttacker = i;
        if (GetBattlerSide(battlerAtk) != i)
        {
            DEFOG_CLEAR(SIDE_STATUS_REFLECT, reflectTimer, BattleScript_SideStatusWoreOffReturn, MOVE_REFLECT);
            DEFOG_CLEAR(SIDE_STATUS_LIGHTSCREEN, lightscreenTimer, BattleScript_SideStatusWoreOffReturn, MOVE_LIGHT_SCREEN);
            DEFOG_CLEAR(SIDE_STATUS_MIST, mistTimer, BattleScript_SideStatusWoreOffReturn, MOVE_MIST);
            DEFOG_CLEAR(SIDE_STATUS_AURORA_VEIL, auroraVeilTimer, BattleScript_SideStatusWoreOffReturn, MOVE_AURORA_VEIL);
            DEFOG_CLEAR(SIDE_STATUS_SAFEGUARD, safeguardTimer, BattleScript_SideStatusWoreOffReturn, MOVE_SAFEGUARD);
        }
        DEFOG_CLEAR(SIDE_STATUS_SPIKES, spikesAmount, BattleScript_SpikesFree, 0);
        DEFOG_CLEAR(SIDE_STATUS_STEALTH_ROCK, stealthRockAmount, BattleScript_StealthRockFree, 0);
        DEFOG_CLEAR(SIDE_STATUS_TOXIC_SPIKES, toxicSpikesAmount, BattleScript_ToxicSpikesFree, 0);
        DEFOG_CLEAR(SIDE_STATUS_STICKY_WEB, stickyWebAmount, BattleScript_StickyWebFree, 0);
    }

    return FALSE;
}

u32 IsFlowerVeilProtected(u32 battler)
{
    if (IS_BATTLER_OF_TYPE(battler, TYPE_GRASS))
        return IsAbilityOnSide(battler, ABILITY_FLOWER_VEIL);
    else
        return 0;
}

u32 IsLeafGuardProtected(u32 battler)
{
    if (WEATHER_HAS_EFFECT && (gBattleWeather & WEATHER_SUN_ANY))
        return GetBattlerAbility(battler) == ABILITY_LEAF_GUARD;
    else
        return 0;
}

bool32 IsShieldsDownProtected(u32 battler)
{
    return (gBattleMons[battler].ability == ABILITY_SHIELDS_DOWN
            && gBattleMons[battler].species == SPECIES_MINIOR);
}

u32 IsAbilityStatusProtected(u32 battler)
{
    return IsFlowerVeilProtected(battler)
        || IsLeafGuardProtected(battler)
        || IsShieldsDownProtected(battler);
}

static void RecalcBattlerStats(u32 battler, struct Pokemon *mon)
{
    CalculateMonStats(mon);
    gBattleMons[battler].level = GetMonData(mon, MON_DATA_LEVEL);
    gBattleMons[battler].hp = GetMonData(mon, MON_DATA_HP);
    gBattleMons[battler].maxHP = GetMonData(mon, MON_DATA_MAX_HP);
    gBattleMons[battler].attack = GetMonData(mon, MON_DATA_ATK);
    gBattleMons[battler].defense = GetMonData(mon, MON_DATA_DEF);
    gBattleMons[battler].speed = GetMonData(mon, MON_DATA_SPEED);
    gBattleMons[battler].spAttack = GetMonData(mon, MON_DATA_SPATK);
    gBattleMons[battler].spDefense = GetMonData(mon, MON_DATA_SPDEF);
    gBattleMons[battler].ability = GetMonAbility(mon);
    gBattleMons[battler].type1 = gBaseStats[gBattleMons[battler].species].type1;
    gBattleMons[battler].type2 = gBaseStats[gBattleMons[battler].species].type2;
}

static u32 GetHighestStatId(u32 battlerId)
{
    u32 i, highestId = STAT_ATK, highestStat = gBattleMons[battlerId].attack;

    for (i = STAT_DEF; i < NUM_STATS; i++)
    {
        u16 *statVal = &gBattleMons[battlerId].attack + (i - 1);
        if (*statVal > highestStat)
        {
            highestStat = *statVal;
            highestId = i;
        }
    }
    return highestId;
}

static void Cmd_various(void)
{
    struct Pokemon *mon;
    s32 i, j;
    u8 data[10];
    u32 side, bits;

    if (gBattleControllerExecFlags)
        return;

    gActiveBattler = GetBattlerForBattleScript(gBattlescriptCurrInstr[1]);

    switch (gBattlescriptCurrInstr[2])
    {
    // Roar will fail in a double wild battle when used by the player against one of the two alive wild mons.
    // Also when an opposing wild mon uses it againt its partner.
    case VARIOUS_JUMP_IF_ROAR_FAILS:
        if (WILD_DOUBLE_BATTLE
            && GetBattlerSide(gBattlerAttacker) == B_SIDE_PLAYER
            && GetBattlerSide(gBattlerTarget) == B_SIDE_OPPONENT
            && IS_WHOLE_SIDE_ALIVE(gBattlerTarget))
            gBattlescriptCurrInstr = T1_READ_PTR(gBattlescriptCurrInstr + 3);
        else if (WILD_DOUBLE_BATTLE
                 && GetBattlerSide(gBattlerAttacker) == B_SIDE_OPPONENT
                 && GetBattlerSide(gBattlerTarget) == B_SIDE_OPPONENT)
            gBattlescriptCurrInstr = T1_READ_PTR(gBattlescriptCurrInstr + 3);
        else
            gBattlescriptCurrInstr += 7;
        return;
    case VARIOUS_JUMP_IF_ABSENT:
        if (!IsBattlerAlive(gActiveBattler))
            gBattlescriptCurrInstr = T1_READ_PTR(gBattlescriptCurrInstr + 3);
        else
            gBattlescriptCurrInstr += 7;
        return;
    case VARIOUS_JUMP_IF_SHIELDS_DOWN_PROTECTED:
        if (IsShieldsDownProtected(gActiveBattler))
            gBattlescriptCurrInstr = T1_READ_PTR(gBattlescriptCurrInstr + 3);
        else
            gBattlescriptCurrInstr += 7;
        return;
    case VARIOUS_JUMP_IF_NO_HOLD_EFFECT:
        if (GetBattlerHoldEffect(gActiveBattler, TRUE) != gBattlescriptCurrInstr[3])
        {
            gBattlescriptCurrInstr = T1_READ_PTR(gBattlescriptCurrInstr + 4);
        }
        else
        {
            gLastUsedItem = gBattleMons[gActiveBattler].item;   // For B_LAST_USED_ITEM
            gBattlescriptCurrInstr += 8;
        }
        return;
    case VARIOUS_JUMP_IF_NO_ALLY:
        if (!IsBattlerAlive(BATTLE_PARTNER(gActiveBattler)))
            gBattlescriptCurrInstr = T1_READ_PTR(gBattlescriptCurrInstr + 3);
        else
            gBattlescriptCurrInstr += 7;
        return;
    case VARIOUS_INFATUATE_WITH_BATTLER:
        gBattleScripting.battler = gActiveBattler;
        gBattleMons[gActiveBattler].status2 |= STATUS2_INFATUATED_WITH(GetBattlerForBattleScript(gBattlescriptCurrInstr[3]));
        gBattlescriptCurrInstr += 4;
        return;
    case VARIOUS_SET_LAST_USED_ITEM:
        gLastUsedItem = gBattleMons[gActiveBattler].item;
        break;
    case VARIOUS_TRY_FAIRY_LOCK:
        if (gFieldStatuses & STATUS_FIELD_FAIRY_LOCK)
        {
            gBattlescriptCurrInstr = T1_READ_PTR(gBattlescriptCurrInstr + 3);
        }
        else
        {
            gFieldStatuses |= STATUS_FIELD_FAIRY_LOCK;
            gFieldTimers.fairyLockTimer = 2;
            gBattlescriptCurrInstr += 7;
        }
        return;
    case VARIOUS_GET_STAT_VALUE:
        i = gBattlescriptCurrInstr[3];
        gBattleMoveDamage = *(u16*)(&gBattleMons[gActiveBattler].attack) + (i - 1);
        gBattleMoveDamage *= gStatStageRatios[gBattleMons[gActiveBattler].statStages[i]][0];
        gBattleMoveDamage /= gStatStageRatios[gBattleMons[gActiveBattler].statStages[i]][1];
        gBattlescriptCurrInstr += 4;
        return;
    case VARIOUS_JUMP_IF_FULL_HP:
        if (BATTLER_MAX_HP(gActiveBattler))
            gBattlescriptCurrInstr = T1_READ_PTR(gBattlescriptCurrInstr + 3);
        else
            gBattlescriptCurrInstr += 7;
        return;
    case VARIOUS_TRY_FRISK:
        while (gBattleStruct->friskedBattler < gBattlersCount)
        {
            gBattlerTarget = gBattleStruct->friskedBattler++;
            if (GET_BATTLER_SIDE2(gActiveBattler) != GET_BATTLER_SIDE2(gBattlerTarget)
                && IsBattlerAlive(gBattlerTarget)
                && gBattleMons[gBattlerTarget].item != ITEM_NONE)
            {
                gLastUsedItem = gBattleMons[gBattlerTarget].item;
                RecordItemEffectBattle(gBattlerTarget, GetBattlerHoldEffect(gBattlerTarget, FALSE));
                BattleScriptPushCursor();
                // If Frisk identifies two mons' items, show the pop-up only once.
                if (gBattleStruct->friskedAbility)
                {
                    gBattlescriptCurrInstr = BattleScript_FriskMsg;
                }
                else
                {
                    gBattleStruct->friskedAbility = TRUE;
                    gBattlescriptCurrInstr = BattleScript_FriskMsgWithPopup;
                }
                return;
            }
        }
        gBattleStruct->friskedBattler = 0;
        gBattleStruct->friskedAbility = FALSE;
        break;
    case VARIOUS_POISON_TYPE_IMMUNITY:
        if (!CanPoisonType(gActiveBattler, GetBattlerForBattleScript(gBattlescriptCurrInstr[3])))
            gBattlescriptCurrInstr = T1_READ_PTR(gBattlescriptCurrInstr + 4);
        else
            gBattlescriptCurrInstr += 8;
        return;
    case VARIOUS_PARALYZE_TYPE_IMMUNITY:
        if (!CanParalyzeType(gActiveBattler, GetBattlerForBattleScript(gBattlescriptCurrInstr[3])))
            gBattlescriptCurrInstr = T1_READ_PTR(gBattlescriptCurrInstr + 4);
        else
            gBattlescriptCurrInstr += 8;
        return;
    case VARIOUS_TRACE_ABILITY:
        gBattleMons[gActiveBattler].ability = gBattleStruct->tracedAbility[gActiveBattler];
        RecordAbilityBattle(gActiveBattler, gBattleMons[gActiveBattler].ability);
        break;
    case VARIOUS_TRY_ILLUSION_OFF:
        if (GetIllusionMonPtr(gActiveBattler) != NULL)
        {
            gBattlescriptCurrInstr += 3;
            BattleScriptPushCursor();
            gBattlescriptCurrInstr = BattleScript_IllusionOff;
            return;
        }
        break;
    case VARIOUS_SET_SPRITEIGNORE0HP:
        gBattleStruct->spriteIgnore0Hp = gBattlescriptCurrInstr[3];
        gBattlescriptCurrInstr += 4;
        return;
    case VARIOUS_UPDATE_NICK:
        if (GetBattlerSide(gActiveBattler) == B_SIDE_PLAYER)
            mon = &gPlayerParty[gBattlerPartyIndexes[gActiveBattler]];
        else
            mon = &gEnemyParty[gBattlerPartyIndexes[gActiveBattler]];
        UpdateHealthboxAttribute(gHealthboxSpriteIds[gActiveBattler], mon, HEALTHBOX_NICK);
        break;
    case VARIOUS_JUMP_IF_NOT_BERRY:
        if (ItemId_GetPocket(gBattleMons[gActiveBattler].item) == POCKET_BERRIES)
            gBattlescriptCurrInstr += 7;
        else
            gBattlescriptCurrInstr = T1_READ_PTR(gBattlescriptCurrInstr + 3);
        return;
    case VARIOUS_CHECK_IF_GRASSY_TERRAIN_HEALS:
        if ((gStatuses3[gActiveBattler] & (STATUS3_SEMI_INVULNERABLE))
            || BATTLER_MAX_HP(gActiveBattler)
            || !gBattleMons[gActiveBattler].hp
            || !(IsBattlerGrounded(gActiveBattler)))
        {
            gBattlescriptCurrInstr = T1_READ_PTR(gBattlescriptCurrInstr + 3);
        }
        else
        {
            gBattleMoveDamage = gBattleMons[gActiveBattler].maxHP / 16;
            if (gBattleMoveDamage == 0)
                gBattleMoveDamage = 1;
            gBattleMoveDamage *= -1;

            gBattlescriptCurrInstr += 7;
        }
        return;
    case VARIOUS_GRAVITY_ON_AIRBORNE_MONS:
        if (gStatuses3[gActiveBattler] & STATUS3_ON_AIR)
            CancelMultiTurnMoves(gActiveBattler);

        gStatuses3[gActiveBattler] &= ~(STATUS3_MAGNET_RISE | STATUS3_TELEKINESIS | STATUS3_ON_AIR);
        break;
    case VARIOUS_SPECTRAL_THIEF:
        // Raise stats
        for (i = STAT_ATK; i < NUM_BATTLE_STATS; i++)
        {
            if (gBattleStruct->stolenStats[0] & gBitTable[i])
            {
                gBattleStruct->stolenStats[0] &= ~(gBitTable[i]);
                SET_STATCHANGER(i, gBattleStruct->stolenStats[i], FALSE);
                if (ChangeStatBuffs(GET_STAT_BUFF_VALUE_WITH_SIGN(gBattleScripting.statChanger), i, MOVE_EFFECT_CERTAIN | MOVE_EFFECT_AFFECTS_USER, NULL) == STAT_CHANGE_WORKED)
                {
                    BattleScriptPushCursor();
                    gBattlescriptCurrInstr = BattleScript_StatUpMsg;
                    return;
                }
            }
        }
        break;
    case VARIOUS_SET_POWDER:
        gBattleMons[gActiveBattler].status2 |= STATUS2_POWDER;
        break;
    case VARIOUS_ACUPRESSURE:
        bits = 0;
        for (i = STAT_ATK; i < NUM_BATTLE_STATS; i++)
        {
            if (CompareStat(gActiveBattler, i, MAX_STAT_STAGE, CMP_LESS_THAN))
                bits |= gBitTable[i];
        }
        if (bits)
        {
            u32 statId;
            do
            {
                statId = (Random() % (NUM_BATTLE_STATS - 1)) + 1;
            } while (!(bits & gBitTable[statId]));

            SET_STATCHANGER(statId, 2, FALSE);
            gBattlescriptCurrInstr += 7;
        }
        else
        {
            gBattlescriptCurrInstr = T1_READ_PTR(gBattlescriptCurrInstr + 3);
        }
        return;
    case VARIOUS_CANCEL_MULTI_TURN_MOVES:
        CancelMultiTurnMoves(gActiveBattler);
        break;
    case VARIOUS_SET_MAGIC_COAT_TARGET:
        gBattlerAttacker = gBattlerTarget;
        side = GetBattlerSide(gBattlerAttacker) ^ BIT_SIDE;
        if (IsAffectedByFollowMe(gBattlerAttacker, side))
            gBattlerTarget = gSideTimers[side].followmeTarget;
        else
            gBattlerTarget = gActiveBattler;
        break;
    case VARIOUS_IS_RUNNING_IMPOSSIBLE:
        gBattleCommunication[0] = IsRunningFromBattleImpossible();
        break;
    case VARIOUS_GET_MOVE_TARGET:
        gBattlerTarget = GetMoveTarget(gCurrentMove, 0);
        break;
    case VARIOUS_GET_BATTLER_FAINTED:
        if (gHitMarker & HITMARKER_FAINTED(gActiveBattler))
            gBattleCommunication[0] = TRUE;
        else
            gBattleCommunication[0] = FALSE;
        break;
    case VARIOUS_RESET_INTIMIDATE_TRACE_BITS:
        gSpecialStatuses[gActiveBattler].intimidatedMon = 0;
        gSpecialStatuses[gActiveBattler].traced = 0;
        gSpecialStatuses[gActiveBattler].switchInAbilityDone = 0;
        break;
    case VARIOUS_UPDATE_CHOICE_MOVE_ON_LVL_UP:
        if (gBattlerPartyIndexes[0] == gBattleStruct->expGetterMonId || gBattlerPartyIndexes[2] == gBattleStruct->expGetterMonId)
        {
            if (gBattlerPartyIndexes[0] == gBattleStruct->expGetterMonId)
                gActiveBattler = 0;
            else
                gActiveBattler = 2;

            for (i = 0; i < MAX_MON_MOVES; i++)
            {
                if (gBattleMons[gActiveBattler].moves[i] == gBattleStruct->choicedMove[gActiveBattler])
                    break;
            }
            if (i == MAX_MON_MOVES)
                gBattleStruct->choicedMove[gActiveBattler] = 0;
        }
        break;
    case 7:
        if (!(gBattleTypeFlags & (BATTLE_TYPE_LINK | BATTLE_TYPE_DOUBLE))
            && gBattleTypeFlags & BATTLE_TYPE_TRAINER
            && gBattleMons[0].hp != 0
            && gBattleMons[1].hp != 0)
        {
            gHitMarker &= ~(HITMARKER_x400000);
        }
        break;
    case VARIOUS_PALACE_FLAVOR_TEXT:
        // Try and print end-of-turn Battle Palace flavor text (e.g. "A glint appears in mon's eyes")
        gBattleCommunication[0] = FALSE; // whether or not msg should be printed
        gBattleScripting.battler = gActiveBattler = gBattleCommunication[1];
        if (!(gBattleStruct->palaceFlags & gBitTable[gActiveBattler])
            && gBattleMons[gActiveBattler].maxHP / 2 >= gBattleMons[gActiveBattler].hp
            && gBattleMons[gActiveBattler].hp != 0
            && !(gBattleMons[gActiveBattler].status1 & STATUS1_SLEEP))
        {
            gBattleStruct->palaceFlags |= gBitTable[gActiveBattler];
            gBattleCommunication[0] = TRUE;
            gBattleCommunication[MULTISTRING_CHOOSER] = sBattlePalaceNatureToFlavorTextId[GetNatureFromPersonality(gBattleMons[gActiveBattler].personality)];
        }
        break;
    case VARIOUS_ARENA_JUDGMENT_WINDOW:
        i = BattleArena_ShowJudgmentWindow(&gBattleCommunication[0]);
        if (i == 0)
            return;

        gBattleCommunication[1] = i;
        break;
    case VARIOUS_ARENA_OPPONENT_MON_LOST:
        gBattleMons[1].hp = 0;
        gHitMarker |= HITMARKER_FAINTED(1);
        gBattleStruct->arenaLostOpponentMons |= gBitTable[gBattlerPartyIndexes[1]];
        gDisableStructs[1].truantSwitchInHack = 1;
        break;
    case VARIOUS_ARENA_PLAYER_MON_LOST:
        gBattleMons[0].hp = 0;
        gHitMarker |= HITMARKER_FAINTED(0);
        gHitMarker |= HITMARKER_x400000;
        gBattleStruct->arenaLostPlayerMons |= gBitTable[gBattlerPartyIndexes[0]];
        gDisableStructs[0].truantSwitchInHack = 1;
        break;
    case VARIOUS_ARENA_BOTH_MONS_LOST:
        gBattleMons[0].hp = 0;
        gBattleMons[1].hp = 0;
        gHitMarker |= HITMARKER_FAINTED(0);
        gHitMarker |= HITMARKER_FAINTED(1);
        gHitMarker |= HITMARKER_x400000;
        gBattleStruct->arenaLostPlayerMons |= gBitTable[gBattlerPartyIndexes[0]];
        gBattleStruct->arenaLostOpponentMons |= gBitTable[gBattlerPartyIndexes[1]];
        gDisableStructs[0].truantSwitchInHack = 1;
        gDisableStructs[1].truantSwitchInHack = 1;
        break;
    case VARIOUS_EMIT_YESNOBOX:
        BtlController_EmitYesNoBox(0);
        MarkBattlerForControllerExec(gActiveBattler);
        break;
    case 14:
        DrawArenaRefereeTextBox();
        break;
    case 15:
        RemoveArenaRefereeTextBox();
        break;
    case VARIOUS_ARENA_JUDGMENT_STRING:
        BattleStringExpandPlaceholdersToDisplayedString(gRefereeStringsTable[gBattlescriptCurrInstr[1]]);
        BattlePutTextOnWindow(gDisplayedStringBattle, 22);
        break;
    case VARIOUS_ARENA_WAIT_STRING:
        if (IsTextPrinterActive(22))
            return;
        break;
    case VARIOUS_WAIT_CRY:
        if (!IsCryFinished())
            return;
        break;
    case VARIOUS_RETURN_OPPONENT_MON1:
        gActiveBattler = 1;
        if (gBattleMons[gActiveBattler].hp != 0)
        {
            BtlController_EmitReturnMonToBall(0, 0);
            MarkBattlerForControllerExec(gActiveBattler);
        }
        break;
    case VARIOUS_RETURN_OPPONENT_MON2:
        if (gBattlersCount > 3)
        {
            gActiveBattler = 3;
            if (gBattleMons[gActiveBattler].hp != 0)
            {
                BtlController_EmitReturnMonToBall(0, 0);
                MarkBattlerForControllerExec(gActiveBattler);
            }
        }
        break;
    case VARIOUS_VOLUME_DOWN:
        m4aMPlayVolumeControl(&gMPlayInfo_BGM, 0xFFFF, 0x55);
        break;
    case VARIOUS_VOLUME_UP:
        m4aMPlayVolumeControl(&gMPlayInfo_BGM, 0xFFFF, 0x100);
        break;
    case VARIOUS_SET_ALREADY_STATUS_MOVE_ATTEMPT:
        gBattleStruct->alreadyStatusedMoveAttempt |= gBitTable[gActiveBattler];
        break;
    case 24:
        if (sub_805725C(gActiveBattler))
            return;
        break;
    case VARIOUS_SET_TELEPORT_OUTCOME:
        // Don't end the battle if one of the wild mons teleported from the wild double battle
        // and its partner is still alive.
        if (GetBattlerSide(gActiveBattler) == B_SIDE_OPPONENT && IsBattlerAlive(BATTLE_PARTNER(gActiveBattler)))
        {
            gAbsentBattlerFlags |= gBitTable[gActiveBattler];
            gHitMarker |= HITMARKER_FAINTED(gActiveBattler);
            gBattleMons[gActiveBattler].hp = 0;
            SetMonData(&gEnemyParty[gBattlerPartyIndexes[gActiveBattler]], MON_DATA_HP, &gBattleMons[gActiveBattler].hp);
            SetHealthboxSpriteInvisible(gHealthboxSpriteIds[gActiveBattler]);
            FaintClearSetData();
        }
        else if (GetBattlerSide(gActiveBattler) == B_SIDE_PLAYER)
        {
            gBattleOutcome = B_OUTCOME_PLAYER_TELEPORTED;
        }
        else
        {
            gBattleOutcome = B_OUTCOME_MON_TELEPORTED;
        }
        break;
    case VARIOUS_PLAY_TRAINER_DEFEATED_MUSIC:
        BtlController_EmitPlayFanfareOrBGM(0, MUS_VICTORY_TRAINER, TRUE);
        MarkBattlerForControllerExec(gActiveBattler);
        break;
    case VARIOUS_STAT_TEXT_BUFFER:
        PREPARE_STAT_BUFFER(gBattleTextBuff1, gBattleCommunication[0]);
        break;
    case VARIOUS_SWITCHIN_ABILITIES:
        gBattlescriptCurrInstr += 3;
        AbilityBattleEffects(ABILITYEFFECT_ON_SWITCHIN, gActiveBattler, 0, 0, 0);
        AbilityBattleEffects(ABILITYEFFECT_INTIMIDATE2, gActiveBattler, 0, 0, 0);
        AbilityBattleEffects(ABILITYEFFECT_TRACE2, gActiveBattler, 0, 0, 0);
        return;
    case VARIOUS_SAVE_TARGET:
        gBattleStruct->savedBattlerTarget = gBattlerTarget;
        break;
    case VARIOUS_RESTORE_TARGET:
        gBattlerTarget = gBattleStruct->savedBattlerTarget;
        break;
    case VARIOUS_INSTANT_HP_DROP:
        BtlController_EmitHealthBarUpdate(0, INSTANT_HP_BAR_DROP);
        MarkBattlerForControllerExec(gActiveBattler);
        break;
    case VARIOUS_CLEAR_STATUS:
        gBattleMons[gActiveBattler].status1 = 0;
        BtlController_EmitSetMonData(0, REQUEST_STATUS_BATTLE, 0, 4, &gBattleMons[gActiveBattler].status1);
        MarkBattlerForControllerExec(gActiveBattler);
        break;
    case VARIOUS_RESTORE_PP:
        for (i = 0; i < 4; i++)
        {
            gBattleMons[gActiveBattler].pp[i] = CalculatePPWithBonus(gBattleMons[gActiveBattler].moves[i], gBattleMons[gActiveBattler].ppBonuses, i);
            data[i] = gBattleMons[gActiveBattler].pp[i];
        }
        data[i] = gBattleMons[gActiveBattler].ppBonuses;
        BtlController_EmitSetMonData(0, REQUEST_PP_DATA_BATTLE, 0, 5, data);
        MarkBattlerForControllerExec(gActiveBattler);
        break;
    case VARIOUS_TRY_ACTIVATE_MOXIE:    // and chilling neigh + as one ice rider
        if ((GetBattlerAbility(gActiveBattler) == ABILITY_MOXIE
         || GetBattlerAbility(gActiveBattler) == ABILITY_CHILLING_NEIGH
         || GetBattlerAbility(gActiveBattler) == ABILITY_AS_ONE_ICE_RIDER)
          && HasAttackerFaintedTarget()
          && !NoAliveMonsForEitherParty()
          && CompareStat(gBattlerAttacker, STAT_ATK, MAX_STAT_STAGE, CMP_LESS_THAN))
        {
            gBattleMons[gBattlerAttacker].statStages[STAT_ATK]++;
            SET_STATCHANGER(STAT_ATK, 1, FALSE);
            PREPARE_STAT_BUFFER(gBattleTextBuff1, STAT_ATK);
            BattleScriptPush(gBattlescriptCurrInstr + 3);
            gLastUsedAbility = GetBattlerAbility(gActiveBattler);
            if (GetBattlerAbility(gActiveBattler) == ABILITY_AS_ONE_ICE_RIDER)
                gBattleScripting.abilityPopupOverwrite = gLastUsedAbility = ABILITY_CHILLING_NEIGH;
            gBattlescriptCurrInstr = BattleScript_RaiseStatOnFaintingTarget;
            return;
        }
        break;
    case VARIOUS_TRY_ACTIVATE_GRIM_NEIGH:   // and as one shadow rider
        if ((GetBattlerAbility(gActiveBattler) == ABILITY_GRIM_NEIGH
         || GetBattlerAbility(gActiveBattler) == ABILITY_AS_ONE_SHADOW_RIDER)
          && HasAttackerFaintedTarget()
          && !NoAliveMonsForEitherParty()
          && CompareStat(gBattlerAttacker, STAT_SPATK, MAX_STAT_STAGE, CMP_LESS_THAN))
        {
            gBattleMons[gBattlerAttacker].statStages[STAT_SPATK]++;
            SET_STATCHANGER(STAT_SPATK, 1, FALSE);
            PREPARE_STAT_BUFFER(gBattleTextBuff1, STAT_SPATK);
            BattleScriptPush(gBattlescriptCurrInstr + 3);
            gLastUsedAbility = GetBattlerAbility(gActiveBattler);
            if (GetBattlerAbility(gActiveBattler) == ABILITY_AS_ONE_SHADOW_RIDER)
                gBattleScripting.abilityPopupOverwrite = gLastUsedAbility = ABILITY_GRIM_NEIGH;
            gBattlescriptCurrInstr = BattleScript_RaiseStatOnFaintingTarget;
            return;
        }
        break;
    case VARIOUS_TRY_ACTIVATE_RECEIVER: // Partner gets fainted's ally ability
        gBattlerAbility = BATTLE_PARTNER(gActiveBattler);
        i = GetBattlerAbility(gBattlerAbility);
        if (IsBattlerAlive(gBattlerAbility)
            && (i == ABILITY_RECEIVER || i == ABILITY_POWER_OF_ALCHEMY))
        {
            switch (gBattleMons[gActiveBattler].ability)
            { // Can't copy these abilities.
            case ABILITY_POWER_OF_ALCHEMY:  case ABILITY_RECEIVER:
            case ABILITY_FORECAST:          case ABILITY_MULTITYPE:
            case ABILITY_FLOWER_GIFT:       case ABILITY_ILLUSION:
            case ABILITY_WONDER_GUARD:      case ABILITY_ZEN_MODE:
            case ABILITY_STANCE_CHANGE:     case ABILITY_IMPOSTER:
            case ABILITY_POWER_CONSTRUCT:   case ABILITY_BATTLE_BOND:
            case ABILITY_SCHOOLING:         case ABILITY_COMATOSE:
            case ABILITY_SHIELDS_DOWN:      case ABILITY_DISGUISE:
            case ABILITY_RKS_SYSTEM:        case ABILITY_TRACE:
                break;
            default:
                gBattleStruct->tracedAbility[gBattlerAbility] = gBattleMons[gActiveBattler].ability; // re-using the variable for trace
                gBattleScripting.battler = gActiveBattler;
                BattleScriptPush(gBattlescriptCurrInstr + 3);
                gBattlescriptCurrInstr = BattleScript_ReceiverActivates;
                return;
            }
        }
        break;
    case VARIOUS_TRY_ACTIVATE_BEAST_BOOST:
        i = GetHighestStatId(gActiveBattler);
        if (GetBattlerAbility(gActiveBattler) == ABILITY_BEAST_BOOST
            && HasAttackerFaintedTarget()
            && !NoAliveMonsForEitherParty()
            && CompareStat(gBattlerAttacker, i, MAX_STAT_STAGE, CMP_LESS_THAN))
        {
            gBattleMons[gBattlerAttacker].statStages[i]++;
            SET_STATCHANGER(i, 1, FALSE);
            PREPARE_STAT_BUFFER(gBattleTextBuff1, i);
            BattleScriptPush(gBattlescriptCurrInstr + 3);
            gBattlescriptCurrInstr = BattleScript_AttackerAbilityStatRaise;
            return;
        }
        break;
    case VARIOUS_TRY_ACTIVATE_SOULHEART:
        while (gBattleStruct->soulheartBattlerId < gBattlersCount)
        {
            gBattleScripting.battler = gBattleStruct->soulheartBattlerId++;
            if (GetBattlerAbility(gBattleScripting.battler) == ABILITY_SOUL_HEART
                && IsBattlerAlive(gBattleScripting.battler)
                && !NoAliveMonsForEitherParty()
                && CompareStat(gBattleScripting.battler, STAT_SPATK, MAX_STAT_STAGE, CMP_LESS_THAN))
            {
                gBattleMons[gBattleScripting.battler].statStages[STAT_SPATK]++;
                SET_STATCHANGER(STAT_SPATK, 1, FALSE);
                PREPARE_STAT_BUFFER(gBattleTextBuff1, STAT_SPATK);
                BattleScriptPushCursor();
                gBattlescriptCurrInstr = BattleScript_ScriptingAbilityStatRaise;
                return;
            }
        }
        gBattleStruct->soulheartBattlerId = 0;
        break;
    case VARIOUS_TRY_ACTIVATE_FELL_STINGER:
        if (gBattleMoves[gCurrentMove].effect == EFFECT_FELL_STINGER
            && HasAttackerFaintedTarget()
            && !NoAliveMonsForEitherParty()
            && CompareStat(gBattlerAttacker, STAT_ATK, MAX_STAT_STAGE, CMP_LESS_THAN))
        {
            if (B_FELL_STINGER_STAT_RAISE >= GEN_7)
                SET_STATCHANGER(STAT_ATK, 3, FALSE);
            else
                SET_STATCHANGER(STAT_ATK, 2, FALSE);

            PREPARE_STAT_BUFFER(gBattleTextBuff1, STAT_ATK);
            BattleScriptPush(gBattlescriptCurrInstr + 3);
            gBattlescriptCurrInstr = BattleScript_FellStingerRaisesStat;
            return;
        }
        break;
    case VARIOUS_PLAY_MOVE_ANIMATION:
        BtlController_EmitMoveAnimation(0, T1_READ_16(gBattlescriptCurrInstr + 3), gBattleScripting.animTurn, 0, 0, gBattleMons[gActiveBattler].friendship, &gDisableStructs[gActiveBattler], gMultiHitCounter);
        MarkBattlerForControllerExec(gActiveBattler);
        gBattlescriptCurrInstr += 5;
        return;
    case VARIOUS_SET_LUCKY_CHANT:
        if (!(gSideStatuses[GET_BATTLER_SIDE(gActiveBattler)] & SIDE_STATUS_LUCKY_CHANT))
        {
            gSideStatuses[GET_BATTLER_SIDE(gActiveBattler)] |= SIDE_STATUS_LUCKY_CHANT;
            gSideTimers[GET_BATTLER_SIDE(gActiveBattler)].luckyChantBattlerId = gActiveBattler;
            gSideTimers[GET_BATTLER_SIDE(gActiveBattler)].luckyChantTimer = 5;
            gBattlescriptCurrInstr += 7;
        }
        else
        {
            gBattlescriptCurrInstr = T1_READ_PTR(gBattlescriptCurrInstr + 3);
        }
        return;
    case VARIOUS_SUCKER_PUNCH_CHECK:
        if (GetBattlerTurnOrderNum(gBattlerAttacker) > GetBattlerTurnOrderNum(gBattlerTarget))
            gBattlescriptCurrInstr = T1_READ_PTR(gBattlescriptCurrInstr + 3);
        else if (gBattleMoves[gBattleMons[gBattlerTarget].moves[gBattleStruct->chosenMovePositions[gBattlerTarget]]].power == 0)
            gBattlescriptCurrInstr = T1_READ_PTR(gBattlescriptCurrInstr + 3);
        else
            gBattlescriptCurrInstr += 7;
        return;
    case VARIOUS_SET_SIMPLE_BEAM:
        if (IsEntrainmentTargetOrSimpleBeamBannedAbility(gBattleMons[gActiveBattler].ability))
        {
            gBattlescriptCurrInstr = T1_READ_PTR(gBattlescriptCurrInstr + 3);
        }
        else
        {
            gBattleMons[gActiveBattler].ability = ABILITY_SIMPLE;
            gBattlescriptCurrInstr += 7;
            break;
        }
        return;
    case VARIOUS_TRY_ENTRAINMENT:
        if (IsEntrainmentBannedAbilityAttacker(gBattleMons[gBattlerAttacker].ability)
          || IsEntrainmentTargetOrSimpleBeamBannedAbility(gBattleMons[gBattlerTarget].ability))
        {
            gBattlescriptCurrInstr = T1_READ_PTR(gBattlescriptCurrInstr + 3);
            return;
        }

        if (gBattleMons[gBattlerTarget].ability == gBattleMons[gBattlerAttacker].ability)
        {
            gBattlescriptCurrInstr = T1_READ_PTR(gBattlescriptCurrInstr + 3);
        }
        else
        {
            gBattleMons[gBattlerTarget].ability = gBattleMons[gBattlerAttacker].ability;
            gBattlescriptCurrInstr += 7;
        }
        return;
    case VARIOUS_SET_LAST_USED_ABILITY:
        gLastUsedAbility = gBattleMons[gActiveBattler].ability;
        break;
    case VARIOUS_TRY_HEAL_PULSE:
        if (BATTLER_MAX_HP(gActiveBattler))
        {
            gBattlescriptCurrInstr = T1_READ_PTR(gBattlescriptCurrInstr + 3);
        }
        else
        {
            if (GetBattlerAbility(gBattlerAttacker) == ABILITY_MEGA_LAUNCHER && gBattleMoves[gCurrentMove].flags & FLAG_MEGA_LAUNCHER_BOOST)
                gBattleMoveDamage = -(gBattleMons[gActiveBattler].maxHP * 75 / 100);
            else
                gBattleMoveDamage = -(gBattleMons[gActiveBattler].maxHP / 2);

            if (gBattleMoveDamage == 0)
                gBattleMoveDamage = -1;
            gBattlescriptCurrInstr += 7;
        }
        return;
    case VARIOUS_TRY_QUASH:
        if (GetBattlerTurnOrderNum(gBattlerAttacker) > GetBattlerTurnOrderNum(gBattlerTarget))
        {
            gBattlescriptCurrInstr = T1_READ_PTR(gBattlescriptCurrInstr + 3);
        }
        else
        {
            for (i = 0; i < gBattlersCount; i++)
                data[i] = gBattlerByTurnOrder[i];
            for (i = 0; i < gBattlersCount; i++)
            {
                if (data[i] == gBattlerTarget)
                {
                    for (j = i + 1; j < gBattlersCount; j++)
                        data[i++] = data[j];
                }
                else
                {
                    gBattlerByTurnOrder[i] = data[i];
                }
            }
            gBattlerByTurnOrder[gBattlersCount - 1] = gBattlerTarget;
            gBattlescriptCurrInstr += 7;
        }
        return;
    case VARIOUS_INVERT_STAT_STAGES:
        for (i = 0; i < NUM_BATTLE_STATS; i++)
        {
            if (gBattleMons[gActiveBattler].statStages[i] < 6) // Negative becomes positive.
                gBattleMons[gActiveBattler].statStages[i] = 6 + (6 - gBattleMons[gActiveBattler].statStages[i]);
            else if (gBattleMons[gActiveBattler].statStages[i] > 6) // Positive becomes negative.
                gBattleMons[gActiveBattler].statStages[i] = 6 - (gBattleMons[gActiveBattler].statStages[i] - 6);
        }
        break;
    case VARIOUS_SET_TERRAIN:
        HandleTerrainMove(gBattleMoves[gCurrentMove].effect);
        return;
    case VARIOUS_TRY_ME_FIRST:
        if (GetBattlerTurnOrderNum(gBattlerAttacker) > GetBattlerTurnOrderNum(gBattlerTarget))
            gBattlescriptCurrInstr = T1_READ_PTR(gBattlescriptCurrInstr + 3);
        else if (gBattleMoves[gBattleMons[gBattlerTarget].moves[gBattleStruct->chosenMovePositions[gBattlerTarget]]].power == 0)
            gBattlescriptCurrInstr = T1_READ_PTR(gBattlescriptCurrInstr + 3);
        else
        {
            u16 move = gBattleMons[gBattlerTarget].moves[gBattleStruct->chosenMovePositions[gBattlerTarget]];
            switch (move)
            {
            case MOVE_STRUGGLE:
            case MOVE_CHATTER:
            case MOVE_FOCUS_PUNCH:
            case MOVE_THIEF:
            case MOVE_COVET:
            case MOVE_COUNTER:
            case MOVE_MIRROR_COAT:
            case MOVE_METAL_BURST:
            case MOVE_ME_FIRST:
                gBattlescriptCurrInstr = T1_READ_PTR(gBattlescriptCurrInstr + 3);
                break;
            default:
                gCalledMove = move;
                gHitMarker &= ~(HITMARKER_ATTACKSTRING_PRINTED);
                gBattlerTarget = GetMoveTarget(gCalledMove, 0);
                gStatuses3[gBattlerAttacker] |= STATUS3_ME_FIRST;
                gBattlescriptCurrInstr += 7;
                break;
            }
        }
        return;
    case VARIOUS_JUMP_IF_BATTLE_END:
        if (NoAliveMonsForEitherParty())
            gBattlescriptCurrInstr = T1_READ_PTR(gBattlescriptCurrInstr + 3);
        else
            gBattlescriptCurrInstr += 7;
        return;
    case VARIOUS_TRY_ELECTRIFY:
        if (GetBattlerTurnOrderNum(gBattlerAttacker) > GetBattlerTurnOrderNum(gBattlerTarget))
        {
            gBattlescriptCurrInstr = T1_READ_PTR(gBattlescriptCurrInstr + 3);
        }
        else
        {
            gStatuses3[gBattlerTarget] |= STATUS3_ELECTRIFIED;
            gBattlescriptCurrInstr += 7;
        }
        return;
    case VARIOUS_TRY_REFLECT_TYPE:
        if (gBattleMons[gBattlerTarget].species == SPECIES_ARCEUS || gBattleMons[gBattlerTarget].species == SPECIES_SILVALLY)
        {
            gBattlescriptCurrInstr = T1_READ_PTR(gBattlescriptCurrInstr + 3);
        }
        else if (gBattleMons[gBattlerTarget].type1 == TYPE_MYSTERY && gBattleMons[gBattlerTarget].type2 != TYPE_MYSTERY)
        {
            gBattleMons[gBattlerAttacker].type1 = gBattleMons[gBattlerTarget].type2;
            gBattleMons[gBattlerAttacker].type2 = gBattleMons[gBattlerTarget].type2;
            gBattlescriptCurrInstr += 7;
        }
        else if (gBattleMons[gBattlerTarget].type1 != TYPE_MYSTERY && gBattleMons[gBattlerTarget].type2 == TYPE_MYSTERY)
        {
            gBattleMons[gBattlerAttacker].type1 = gBattleMons[gBattlerTarget].type1;
            gBattleMons[gBattlerAttacker].type2 = gBattleMons[gBattlerTarget].type1;
            gBattlescriptCurrInstr += 7;
        }
        else if (gBattleMons[gBattlerTarget].type1 == TYPE_MYSTERY && gBattleMons[gBattlerTarget].type2 == TYPE_MYSTERY)
        {
            gBattlescriptCurrInstr = T1_READ_PTR(gBattlescriptCurrInstr + 3);
        }
        else
        {
            gBattleMons[gBattlerAttacker].type1 = gBattleMons[gBattlerTarget].type1;
            gBattleMons[gBattlerAttacker].type2 = gBattleMons[gBattlerTarget].type2;
            gBattlescriptCurrInstr += 7;
        }
        return;
    case VARIOUS_TRY_SOAK:
        if (gBattleMons[gBattlerTarget].type1 == TYPE_WATER && gBattleMons[gBattlerTarget].type2 == TYPE_WATER)
        {
            gBattlescriptCurrInstr = T1_READ_PTR(gBattlescriptCurrInstr + 3);
        }
        else
        {
            SET_BATTLER_TYPE(gBattlerTarget, TYPE_WATER);
            gBattlescriptCurrInstr += 7;
        }
        return;
    case VARIOUS_HANDLE_MEGA_EVO:
        if (GetBattlerSide(gActiveBattler) == B_SIDE_OPPONENT)
            mon = &gEnemyParty[gBattlerPartyIndexes[gActiveBattler]];
        else
            mon = &gPlayerParty[gBattlerPartyIndexes[gActiveBattler]];

        // Change species.
        if (gBattlescriptCurrInstr[3] == 0)
        {
            u16 megaSpecies;
            gBattleStruct->mega.evolvedSpecies[gActiveBattler] = gBattleMons[gActiveBattler].species;
            if (GetBattlerPosition(gActiveBattler) == B_POSITION_PLAYER_LEFT
                || (GetBattlerPosition(gActiveBattler) == B_POSITION_PLAYER_RIGHT && !(gBattleTypeFlags & (BATTLE_TYPE_MULTI | BATTLE_TYPE_INGAME_PARTNER))))
            {
                gBattleStruct->mega.playerEvolvedSpecies = gBattleStruct->mega.evolvedSpecies[gActiveBattler];
            }
            //Checks regular Mega Evolution
            megaSpecies = GetMegaEvolutionSpecies(gBattleStruct->mega.evolvedSpecies[gActiveBattler], gBattleMons[gActiveBattler].item);
            //Checks Wish Mega Evolution
            if (megaSpecies == SPECIES_NONE)
            {
                megaSpecies = GetWishMegaEvolutionSpecies(gBattleStruct->mega.evolvedSpecies[gActiveBattler], gBattleMons[gActiveBattler].moves[0], gBattleMons[gActiveBattler].moves[1], gBattleMons[gActiveBattler].moves[2], gBattleMons[gActiveBattler].moves[3]);
            }

            gBattleMons[gActiveBattler].species = megaSpecies;
            PREPARE_SPECIES_BUFFER(gBattleTextBuff1, gBattleMons[gActiveBattler].species);

            BtlController_EmitSetMonData(0, REQUEST_SPECIES_BATTLE, gBitTable[gBattlerPartyIndexes[gActiveBattler]], 2, &gBattleMons[gActiveBattler].species);
            MarkBattlerForControllerExec(gActiveBattler);
        }
        // Change stats.
        else if (gBattlescriptCurrInstr[3] == 1)
        {
            RecalcBattlerStats(gActiveBattler, mon);
            gBattleStruct->mega.alreadyEvolved[GetBattlerPosition(gActiveBattler)] = TRUE;
            gBattleStruct->mega.evolvedPartyIds[GetBattlerSide(gActiveBattler)] |= gBitTable[gBattlerPartyIndexes[gActiveBattler]];
        }
        // Update healthbox and elevation.
        else
        {
            UpdateHealthboxAttribute(gHealthboxSpriteIds[gActiveBattler], mon, HEALTHBOX_ALL);
            CreateMegaIndicatorSprite(gActiveBattler, 0);
            if (GetBattlerSide(gActiveBattler) == B_SIDE_OPPONENT)
                SetBattlerShadowSpriteCallback(gActiveBattler, gBattleMons[gActiveBattler].species);
        }
        gBattlescriptCurrInstr += 4;
        return;
    case VARIOUS_HANDLE_FORM_CHANGE:
        if (GetBattlerSide(gActiveBattler) == B_SIDE_OPPONENT)
            mon = &gEnemyParty[gBattlerPartyIndexes[gActiveBattler]];
        else
            mon = &gPlayerParty[gBattlerPartyIndexes[gActiveBattler]];

        // Change species.
        if (gBattlescriptCurrInstr[3] == 0)
        {
            PREPARE_SPECIES_BUFFER(gBattleTextBuff1, gBattleMons[gActiveBattler].species);
            BtlController_EmitSetMonData(0, REQUEST_SPECIES_BATTLE, gBitTable[gBattlerPartyIndexes[gActiveBattler]], 2, &gBattleMons[gActiveBattler].species);
            MarkBattlerForControllerExec(gActiveBattler);
        }
        // Change stats.
        else if (gBattlescriptCurrInstr[3] == 1)
        {
            RecalcBattlerStats(gActiveBattler, mon);
        }
        // Update healthbox.
        else
        {
            UpdateHealthboxAttribute(gHealthboxSpriteIds[gActiveBattler], mon, HEALTHBOX_ALL);
        }
        gBattlescriptCurrInstr += 4;
        return;
    case VARIOUS_TRY_LAST_RESORT:
        if (CanUseLastResort(gActiveBattler))
            gBattlescriptCurrInstr += 7;
        else
            gBattlescriptCurrInstr = T1_READ_PTR(gBattlescriptCurrInstr + 3);
        return;
    case VARIOUS_ARGUMENT_STATUS_EFFECT:
        switch (gBattleMoves[gCurrentMove].argument)
        {
        case STATUS1_BURN:
            gBattleScripting.moveEffect = MOVE_EFFECT_BURN;
            break;
        case STATUS1_FREEZE:
            gBattleScripting.moveEffect = MOVE_EFFECT_FREEZE;
            break;
        case STATUS1_PARALYSIS:
            gBattleScripting.moveEffect = MOVE_EFFECT_PARALYSIS;
            break;
        case STATUS1_POISON:
            gBattleScripting.moveEffect = MOVE_EFFECT_POISON;
            break;
        case STATUS1_TOXIC_POISON:
            gBattleScripting.moveEffect = MOVE_EFFECT_TOXIC;
            break;
        default:
            gBattleScripting.moveEffect = 0;
            break;
        }
        if (gBattleScripting.moveEffect != 0)
        {
            BattleScriptPush(gBattlescriptCurrInstr + 3);
            gBattlescriptCurrInstr = BattleScript_EffectWithChance;
            return;
        }
        break;
    case VARIOUS_TRY_HIT_SWITCH_TARGET:
        if (IsBattlerAlive(gBattlerAttacker)
            && IsBattlerAlive(gBattlerTarget)
            && !(gMoveResultFlags & MOVE_RESULT_NO_EFFECT)
            && TARGET_TURN_DAMAGED)
        {
            gBattleScripting.switchCase = B_SWITCH_HIT;
            gBattlescriptCurrInstr = BattleScript_ForceRandomSwitch;
        }
        else
        {
            gBattlescriptCurrInstr = T1_READ_PTR(gBattlescriptCurrInstr + 3);
        }
        return;
    case VARIOUS_TRY_AUTOTOMIZE:
        if (GetBattlerWeight(gActiveBattler) > 1)
        {
            gDisableStructs[gActiveBattler].autotomizeCount++;
            gBattlescriptCurrInstr += 7;
        }
        else
        {
            gBattlescriptCurrInstr = T1_READ_PTR(gBattlescriptCurrInstr + 3);
        }
        return;
    case VARIOUS_TRY_COPYCAT:
        if (gLastUsedMove == 0xFFFF || (sForbiddenMoves[gLastUsedMove] & FORBIDDEN_COPYCAT))
        {
            gBattlescriptCurrInstr = T1_READ_PTR(gBattlescriptCurrInstr + 3);
        }
        else
        {
            gCalledMove = gLastUsedMove;
            gHitMarker &= ~(HITMARKER_ATTACKSTRING_PRINTED);
            gBattlerTarget = GetMoveTarget(gCalledMove, 0);
            gBattlescriptCurrInstr += 7;
        }
        return;
    case VARIOUS_TRY_INSTRUCT:
        for (i = 0; sMoveEffectsForbiddenToInstruct[i] != FORBIDDEN_INSTRUCT_END; i++)
        {
            if (sMoveEffectsForbiddenToInstruct[i] == gBattleMoves[gLastMoves[gBattlerTarget]].effect)
                break;
        }
        if (gLastMoves[gBattlerTarget] == 0 || gLastMoves[gBattlerTarget] == 0xFFFF || sMoveEffectsForbiddenToInstruct[i] != FORBIDDEN_INSTRUCT_END
            || gLastMoves[gBattlerTarget] == MOVE_STRUGGLE || gLastMoves[gBattlerTarget] == MOVE_KINGS_SHIELD)
        {
            gBattlescriptCurrInstr = T1_READ_PTR(gBattlescriptCurrInstr + 3);
        }
        else
        {
            gSpecialStatuses[gBattlerTarget].instructedChosenTarget = *(gBattleStruct->moveTarget + gBattlerTarget) | 0x4;
            gBattlerAttacker = gBattlerTarget;
            gCalledMove = gLastMoves[gBattlerAttacker];
            for (i = 0; i < MAX_MON_MOVES; i++)
            {
                if (gBattleMons[gBattlerAttacker].moves[i] == gCalledMove)
                {
                    gCurrMovePos = i;
                    i = 4;
                    break;
                }
            }
            if (i != 4 || gBattleMons[gBattlerAttacker].pp[gCurrMovePos] == 0)
                gBattlescriptCurrInstr = T1_READ_PTR(gBattlescriptCurrInstr + 3);
            else
            {
                gBattlerTarget = gBattleStruct->lastMoveTarget[gBattlerAttacker];
                gHitMarker &= ~(HITMARKER_ATTACKSTRING_PRINTED);
                PREPARE_MON_NICK_WITH_PREFIX_BUFFER(gBattleTextBuff1, gActiveBattler, gBattlerPartyIndexes[gActiveBattler]);
                gBattlescriptCurrInstr += 7;
            }
        }
        return;
    case VARIOUS_ABILITY_POPUP:
        CreateAbilityPopUp(gActiveBattler, gBattleMons[gActiveBattler].ability, (gBattleTypeFlags & BATTLE_TYPE_DOUBLE) != 0);
        break;
    case VARIOUS_DEFOG:
        if (T1_READ_8(gBattlescriptCurrInstr + 3)) // Clear
        {
            if (ClearDefogHazards(gEffectBattler, TRUE))
                return;
            else
                gBattlescriptCurrInstr += 8;
        }
        else
        {
            if (ClearDefogHazards(gActiveBattler, FALSE))
                gBattlescriptCurrInstr += 8;
            else
                gBattlescriptCurrInstr = T1_READ_PTR(gBattlescriptCurrInstr + 4);
        }
        return;
    case VARIOUS_JUMP_IF_TARGET_ALLY:
        if (GetBattlerSide(gBattlerAttacker) != GetBattlerSide(gBattlerTarget))
            gBattlescriptCurrInstr += 7;
        else
            gBattlescriptCurrInstr = T1_READ_PTR(gBattlescriptCurrInstr + 3);
        return;
    case VARIOUS_TRY_SYNCHRONOISE:
        if (!DoBattlersShareType(gBattlerAttacker, gBattlerTarget))
            gBattlescriptCurrInstr = T1_READ_PTR(gBattlescriptCurrInstr + 3);
        else
            gBattlescriptCurrInstr += 7;
        return;
    case VARIOUS_LOSE_TYPE:
        for (i = 0; i < 3; i++)
        {
            if (*(u8*)(&gBattleMons[gActiveBattler].type1 + i) == gBattlescriptCurrInstr[3])
                *(u8*)(&gBattleMons[gActiveBattler].type1 + i) = TYPE_MYSTERY;
        }
        gBattlescriptCurrInstr += 4;
        return;
    case VARIOUS_PSYCHO_SHIFT:
        i = TRUE;
        if (gBattleMons[gBattlerAttacker].status1 & STATUS1_PARALYSIS)
        {
            if (GetBattlerAbility(gBattlerTarget) == ABILITY_LIMBER)
            {
                gBattlerAbility = gBattlerTarget;
                BattleScriptPush(T1_READ_PTR(gBattlescriptCurrInstr + 3));
                gBattlescriptCurrInstr = BattleScript_PRLZPrevention;
                i = FALSE;
            }
            else if (IS_BATTLER_OF_TYPE(gBattlerTarget, TYPE_ELECTRIC))
            {
                BattleScriptPush(T1_READ_PTR(gBattlescriptCurrInstr + 3));
                gBattlescriptCurrInstr = BattleScript_PRLZPrevention;
                i = FALSE;
            }
            else
            {
                gBattleCommunication[MULTISTRING_CHOOSER] = 3;
            }
        }
        else if (gBattleMons[gBattlerAttacker].status1 & STATUS1_PSN_ANY)
        {
            if (GetBattlerAbility(gBattlerTarget) == ABILITY_IMMUNITY)
            {
                gBattlerAbility = gBattlerTarget;
                BattleScriptPush(T1_READ_PTR(gBattlescriptCurrInstr + 3));
                gBattlescriptCurrInstr = BattleScript_PSNPrevention;
                i = FALSE;
            }
            else if (IS_BATTLER_OF_TYPE(gBattlerTarget, TYPE_POISON) || IS_BATTLER_OF_TYPE(gBattlerTarget, TYPE_STEEL))
            {
                BattleScriptPush(T1_READ_PTR(gBattlescriptCurrInstr + 3));
                gBattlescriptCurrInstr = BattleScript_PSNPrevention;
                i = FALSE;
            }
            else
            {
                if (gBattleMons[gBattlerAttacker].status1 & STATUS1_POISON)
                    gBattleCommunication[MULTISTRING_CHOOSER] = 0;
                else
                    gBattleCommunication[MULTISTRING_CHOOSER] = 1;
            }
        }
        else if (gBattleMons[gBattlerAttacker].status1 & STATUS1_BURN)
        {
            if (GetBattlerAbility(gBattlerTarget) == ABILITY_WATER_VEIL
             || GetBattlerAbility(gBattlerTarget) == ABILITY_WATER_BUBBLE)
            {
                gBattlerAbility = gBattlerTarget;
                BattleScriptPush(T1_READ_PTR(gBattlescriptCurrInstr + 3));
                gBattlescriptCurrInstr = BattleScript_BRNPrevention;
                i = FALSE;
            }
            else if (IS_BATTLER_OF_TYPE(gBattlerTarget, TYPE_FIRE))
            {
                BattleScriptPush(T1_READ_PTR(gBattlescriptCurrInstr + 3));
                gBattlescriptCurrInstr = BattleScript_BRNPrevention;
                i = FALSE;
            }
            else
            {
                gBattleCommunication[MULTISTRING_CHOOSER] = 2;
            }
        }
        else if (gBattleMons[gBattlerAttacker].status1 & STATUS1_SLEEP)
        {
            if (GetBattlerAbility(gBattlerTarget) == ABILITY_INSOMNIA || GetBattlerAbility(gBattlerTarget) == ABILITY_VITAL_SPIRIT)
            {
                gBattlerAbility = gBattlerTarget;
                // BattleScriptPush(T1_READ_PTR(gBattlescriptCurrInstr + 3));
                // gBattlescriptCurrInstr = T1_READ_PTR(gBattlescriptCurrInstr + 3);
                i = FALSE;
            }
            else
            {
                gBattleCommunication[MULTISTRING_CHOOSER] = 4;
            }
        }

        if (i == TRUE)
        {
            gBattleMons[gBattlerTarget].status1 = gBattleMons[gBattlerAttacker].status1 & STATUS1_ANY;
            gActiveBattler = gBattlerTarget;
            BtlController_EmitSetMonData(0, REQUEST_STATUS_BATTLE, 0, 4, &gBattleMons[gActiveBattler].status1);
            MarkBattlerForControllerExec(gActiveBattler);
            gBattlescriptCurrInstr += 7;
        }
        return;
    case VARIOUS_CURE_STATUS:
        gBattleMons[gActiveBattler].status1 = 0;
        BtlController_EmitSetMonData(0, REQUEST_STATUS_BATTLE, 0, 4, &gBattleMons[gActiveBattler].status1);
        MarkBattlerForControllerExec(gActiveBattler);
        break;
    case VARIOUS_POWER_TRICK:
        gStatuses3[gActiveBattler] ^= STATUS3_POWER_TRICK;
        SWAP(gBattleMons[gActiveBattler].attack, gBattleMons[gActiveBattler].defense, i);
        break;
    case VARIOUS_AFTER_YOU:
        if (GetBattlerTurnOrderNum(gBattlerAttacker) > GetBattlerTurnOrderNum(gBattlerTarget)
            || GetBattlerTurnOrderNum(gBattlerAttacker) == GetBattlerTurnOrderNum(gBattlerTarget) + 1)
        {
            gBattlescriptCurrInstr = T1_READ_PTR(gBattlescriptCurrInstr + 3);
        }
        else
        {
            for (i = 0; i < gBattlersCount; i++)
                data[i] = gBattlerByTurnOrder[i];
            if (GetBattlerTurnOrderNum(gBattlerAttacker) == 0 && GetBattlerTurnOrderNum(gBattlerTarget) == 2)
            {
                gBattlerByTurnOrder[1] = gBattlerTarget;
                gBattlerByTurnOrder[2] = data[1];
                gBattlerByTurnOrder[3] = data[3];
            }
            else if (GetBattlerTurnOrderNum(gBattlerAttacker) == 0 && GetBattlerTurnOrderNum(gBattlerTarget) == 3)
            {
                gBattlerByTurnOrder[1] = gBattlerTarget;
                gBattlerByTurnOrder[2] = data[1];
                gBattlerByTurnOrder[3] = data[2];
            }
            else
            {
                gBattlerByTurnOrder[2] = gBattlerTarget;
                gBattlerByTurnOrder[3] = data[2];
            }
            gBattlescriptCurrInstr += 7;
        }
        return;
    case VARIOUS_BESTOW:
        if (gBattleMons[gBattlerAttacker].item == ITEM_NONE
            || gBattleMons[gBattlerTarget].item != ITEM_NONE
            || !CanBattlerGetOrLoseItem(gBattlerAttacker, gBattleMons[gBattlerAttacker].item)
            || !CanBattlerGetOrLoseItem(gBattlerTarget, gBattleMons[gBattlerAttacker].item))
        {
            gBattlescriptCurrInstr = T1_READ_PTR(gBattlescriptCurrInstr + 3);
        }
        else
        {
            gLastUsedItem = gBattleMons[gBattlerAttacker].item;

            gActiveBattler = gBattlerAttacker;
            gBattleMons[gActiveBattler].item = ITEM_NONE;
            BtlController_EmitSetMonData(0, REQUEST_HELDITEM_BATTLE, 0, 2, &gBattleMons[gActiveBattler].item);
            MarkBattlerForControllerExec(gActiveBattler);
            CheckSetUnburden(gBattlerAttacker);

            gActiveBattler = gBattlerTarget;
            gBattleMons[gActiveBattler].item = gLastUsedItem;
            BtlController_EmitSetMonData(0, REQUEST_HELDITEM_BATTLE, 0, 2, &gBattleMons[gActiveBattler].item);
            MarkBattlerForControllerExec(gActiveBattler);
            gBattleResources->flags->flags[gBattlerTarget] &= ~(RESOURCE_FLAG_UNBURDEN);

            gBattlescriptCurrInstr += 7;
        }
        return;
    case VARIOUS_ARGUMENT_TO_MOVE_EFFECT:
        gBattleScripting.moveEffect = gBattleMoves[gCurrentMove].argument;
        break;
    case VARIOUS_JUMP_IF_NOT_GROUNDED:
        if (!IsBattlerGrounded(gActiveBattler))
            gBattlescriptCurrInstr = T1_READ_PTR(gBattlescriptCurrInstr + 3);
        else
            gBattlescriptCurrInstr += 7;
        return;
    case VARIOUS_HANDLE_TRAINER_SLIDE_MSG:
        if (gBattlescriptCurrInstr[3] == 0)
        {
            gBattleScripting.savedDmg = gBattlerSpriteIds[gActiveBattler];
            HideBattlerShadowSprite(gActiveBattler);
        }
        else if (gBattlescriptCurrInstr[3] == 1)
        {
            BtlController_EmitPrintString(0, STRINGID_TRAINERSLIDE);
            MarkBattlerForControllerExec(gActiveBattler);
        }
        else
        {
            gBattlerSpriteIds[gActiveBattler] = gBattleScripting.savedDmg;
            if (gBattleMons[gActiveBattler].hp != 0)
            {
                SetBattlerShadowSpriteCallback(gActiveBattler, gBattleMons[gActiveBattler].species);
                BattleLoadOpponentMonSpriteGfx(&gEnemyParty[gBattlerPartyIndexes[gActiveBattler]], gActiveBattler);
            }
        }
        gBattlescriptCurrInstr += 4;
        return;
    case VARIOUS_TRY_TRAINER_SLIDE_MSG_FIRST_OFF:
        if (ShouldDoTrainerSlide(gActiveBattler, gTrainerBattleOpponent_A, TRAINER_SLIDE_FIRST_DOWN))
        {
            BattleScriptPush(gBattlescriptCurrInstr + 3);
            gBattlescriptCurrInstr = BattleScript_TrainerSlideMsgRet;
            return;
        }
        break;
    case VARIOUS_TRY_TRAINER_SLIDE_MSG_LAST_ON:
        if (ShouldDoTrainerSlide(gActiveBattler, gTrainerBattleOpponent_A, TRAINER_SLIDE_LAST_SWITCHIN))
        {
            BattleScriptPush(gBattlescriptCurrInstr + 3);
            gBattlescriptCurrInstr = BattleScript_TrainerSlideMsgRet;
            return;
        }
        break;
    case VARIOUS_SET_AURORA_VEIL:
        if (gSideStatuses[GET_BATTLER_SIDE(gActiveBattler)] & SIDE_STATUS_AURORA_VEIL
            || !(WEATHER_HAS_EFFECT && gBattleWeather & WEATHER_HAIL_ANY))
        {
            gMoveResultFlags |= MOVE_RESULT_MISSED;
            gBattleCommunication[MULTISTRING_CHOOSER] = 0;
        }
        else
        {
            gSideStatuses[GET_BATTLER_SIDE(gActiveBattler)] |= SIDE_STATUS_AURORA_VEIL;
            if (GetBattlerHoldEffect(gActiveBattler, TRUE) == HOLD_EFFECT_LIGHT_CLAY)
                gSideTimers[GET_BATTLER_SIDE(gActiveBattler)].auroraVeilTimer = 8;
            else
                gSideTimers[GET_BATTLER_SIDE(gActiveBattler)].auroraVeilTimer = 5;
            gSideTimers[GET_BATTLER_SIDE(gActiveBattler)].auroraVeilBattlerId = gActiveBattler;

            if (gBattleTypeFlags & BATTLE_TYPE_DOUBLE && CountAliveMonsInBattle(BATTLE_ALIVE_ATK_SIDE) == 2)
                gBattleCommunication[MULTISTRING_CHOOSER] = 5;
            else
                gBattleCommunication[MULTISTRING_CHOOSER] = 5;
        }
        break;
    case VARIOUS_TRY_THIRD_TYPE:
        if (IS_BATTLER_OF_TYPE(gActiveBattler, gBattleMoves[gCurrentMove].argument))
        {
            gBattlescriptCurrInstr = T1_READ_PTR(gBattlescriptCurrInstr + 3);
        }
        else
        {
            gBattleMons[gActiveBattler].type3 = gBattleMoves[gCurrentMove].argument;
            PREPARE_TYPE_BUFFER(gBattleTextBuff1, gBattleMoves[gCurrentMove].argument);
            gBattlescriptCurrInstr += 7;
        }
        return;
    case VARIOUS_DESTROY_ABILITY_POPUP:
        DestroyAbilityPopUp(gActiveBattler);
        break;
    case VARIOUS_TOTEM_BOOST:
        gActiveBattler = gBattlerAttacker;
        if (gTotemBoosts[gActiveBattler].stats == 0)
        {
            gBattlescriptCurrInstr += 7;    // stats done, exit
        }
        else
        {
            for (i = 0; i < (NUM_BATTLE_STATS - 1); i++)
            {
                if (gTotemBoosts[gActiveBattler].stats & (1 << i))
                {
                    if (gTotemBoosts[gActiveBattler].statChanges[i] <= -1)
                        SET_STATCHANGER(i + 1, abs(gTotemBoosts[gActiveBattler].statChanges[i]), TRUE);
                    else
                        SET_STATCHANGER(i + 1, gTotemBoosts[gActiveBattler].statChanges[i], FALSE);

                    gTotemBoosts[gActiveBattler].stats &= ~(1 << i);
                    gBattleScripting.battler = gActiveBattler;
                    gBattlerTarget = gActiveBattler;
                    if (gTotemBoosts[gActiveBattler].stats & 0x80)
                    {
                        gTotemBoosts[gActiveBattler].stats &= ~0x80; // set 'aura flared to life' flag
                        gBattlescriptCurrInstr = BattleScript_TotemFlaredToLife;
                    }
                    else
                    {
                        gBattlescriptCurrInstr = T1_READ_PTR(gBattlescriptCurrInstr + 3);   // do boost
                    }
                    return;
                }
            }
            gBattlescriptCurrInstr += 7;    // exit if loop failed (failsafe)
        }
        return;
    case VARIOUS_MOVEEND_ITEM_EFFECTS:
        if (ItemBattleEffects(1, gActiveBattler, FALSE))
            return;
        break;
<<<<<<< HEAD
    case VARIOUS_JUMP_IF_TERRAIN_AFFECTED:
        {
            u32 flags = T1_READ_32(gBattlescriptCurrInstr + 3);
            if (IsBattlerTerrainAffected(gActiveBattler, flags))
                gBattlescriptCurrInstr = T1_READ_PTR(gBattlescriptCurrInstr + 7);
            else
                gBattlescriptCurrInstr += 11;
        }
        return;
=======
    case VARIOUS_ROOM_SERVICE:
        if (GetBattlerHoldEffect(gActiveBattler, TRUE) == HOLD_EFFECT_ROOM_SERVICE && TryRoomService(gActiveBattler))
        {
            BattleScriptPushCursor();
            gBattlescriptCurrInstr = BattleScript_BerryStatRaiseRet;
        }
        else
        {
            gBattlescriptCurrInstr = T1_READ_PTR(gBattlescriptCurrInstr + 3);
        }
        return;
    case VARIOUS_TERRAIN_SEED:
        if (GetBattlerHoldEffect(gActiveBattler, TRUE) == HOLD_EFFECT_SEEDS)
        {
            u8 effect = 0;
            u16 item = gBattleMons[gActiveBattler].item;
            switch (GetBattlerHoldEffectParam(gActiveBattler))
            {
            case HOLD_EFFECT_PARAM_ELECTRIC_TERRAIN:
                effect = TryHandleSeed(gActiveBattler, STATUS_FIELD_ELECTRIC_TERRAIN, STAT_DEF, item, FALSE);
                break;
            case HOLD_EFFECT_PARAM_GRASSY_TERRAIN:
                effect = TryHandleSeed(gActiveBattler, STATUS_FIELD_GRASSY_TERRAIN, STAT_DEF, item, FALSE);
                break;
            case HOLD_EFFECT_PARAM_MISTY_TERRAIN:
                effect = TryHandleSeed(gActiveBattler, STATUS_FIELD_MISTY_TERRAIN, STAT_SPDEF, item, FALSE);
                break;
            case HOLD_EFFECT_PARAM_PSYCHIC_TERRAIN:
                effect = TryHandleSeed(gActiveBattler, STATUS_FIELD_PSYCHIC_TERRAIN, STAT_SPDEF, item, FALSE);
                break;
            }
            
            if (effect)
                return;
        }
        gBattlescriptCurrInstr = T1_READ_PTR(gBattlescriptCurrInstr + 3);
        return;
    case VARIOUS_MAKE_INVISIBLE:
        if (gBattleControllerExecFlags)
            break;
        
        BtlController_EmitSpriteInvisibility(0, TRUE);
        MarkBattlerForControllerExec(gActiveBattler);
        break;
>>>>>>> a4d3cf27
    }

    gBattlescriptCurrInstr += 3;
}

static void Cmd_setprotectlike(void)
{
    bool32 fail = TRUE;
    bool32 notLastTurn = TRUE;

    if (!(gBattleMoves[gLastResultingMoves[gBattlerAttacker]].flags & FLAG_PROTECTION_MOVE))
        gDisableStructs[gBattlerAttacker].protectUses = 0;

    if (gCurrentTurnActionNumber == (gBattlersCount - 1))
        notLastTurn = FALSE;

    if (sProtectSuccessRates[gDisableStructs[gBattlerAttacker].protectUses] >= Random() && notLastTurn)
    {
        if (!gBattleMoves[gCurrentMove].argument) // Protects one mon only.
        {
            if (gBattleMoves[gCurrentMove].effect == EFFECT_ENDURE)
            {
                gProtectStructs[gBattlerAttacker].endured = 1;
                gBattleCommunication[MULTISTRING_CHOOSER] = B_MSG_BRACED_ITSELF;
            }
            else if (gCurrentMove == MOVE_DETECT || gCurrentMove == MOVE_PROTECT)
            {
                gProtectStructs[gBattlerAttacker].protected = 1;
                gBattleCommunication[MULTISTRING_CHOOSER] = B_MSG_PROTECTED_ITSELF;
            }
            else if (gCurrentMove == MOVE_SPIKY_SHIELD)
            {
                gProtectStructs[gBattlerAttacker].spikyShielded = 1;
                gBattleCommunication[MULTISTRING_CHOOSER] = B_MSG_PROTECTED_ITSELF;
            }
            else if (gCurrentMove == MOVE_KINGS_SHIELD)
            {
                gProtectStructs[gBattlerAttacker].kingsShielded = 1;
                gBattleCommunication[MULTISTRING_CHOOSER] = B_MSG_PROTECTED_ITSELF;
            }
            else if (gCurrentMove == MOVE_BANEFUL_BUNKER)
            {
                gProtectStructs[gBattlerAttacker].banefulBunkered = 1;
                gBattleCommunication[MULTISTRING_CHOOSER] = B_MSG_PROTECTED_ITSELF;
            }

            gDisableStructs[gBattlerAttacker].protectUses++;
            fail = FALSE;
        }
        else // Protects the whole side.
        {
            u8 side = GetBattlerSide(gBattlerAttacker);
            if (gCurrentMove == MOVE_WIDE_GUARD && !(gSideStatuses[side] & SIDE_STATUS_WIDE_GUARD))
            {
                gSideStatuses[side] |= SIDE_STATUS_WIDE_GUARD;
                gBattleCommunication[MULTISTRING_CHOOSER] = B_MSG_PROTECTED_TEAM;
                gDisableStructs[gBattlerAttacker].protectUses++;
                fail = FALSE;
            }
            else if (gCurrentMove == MOVE_QUICK_GUARD && !(gSideStatuses[side] & SIDE_STATUS_QUICK_GUARD))
            {
                gSideStatuses[side] |= SIDE_STATUS_QUICK_GUARD;
                gBattleCommunication[MULTISTRING_CHOOSER] = B_MSG_PROTECTED_TEAM;
                gDisableStructs[gBattlerAttacker].protectUses++;
                fail = FALSE;
            }
            else if (gCurrentMove == MOVE_CRAFTY_SHIELD && !(gSideStatuses[side] & SIDE_STATUS_CRAFTY_SHIELD))
            {
                gSideStatuses[side] |= SIDE_STATUS_CRAFTY_SHIELD;
                gBattleCommunication[MULTISTRING_CHOOSER] = B_MSG_PROTECTED_TEAM;
                gDisableStructs[gBattlerAttacker].protectUses++;
                fail = FALSE;
            }
            else if (gCurrentMove == MOVE_MAT_BLOCK && !(gSideStatuses[side] & SIDE_STATUS_MAT_BLOCK))
            {
                gSideStatuses[side] |= SIDE_STATUS_MAT_BLOCK;
                gBattleCommunication[MULTISTRING_CHOOSER] = B_MSG_PROTECTED_TEAM;
                fail = FALSE;
            }
        }
    }

    if (fail)
    {
        gDisableStructs[gBattlerAttacker].protectUses = 0;
        gBattleCommunication[MULTISTRING_CHOOSER] = B_MSG_PROTECT_FAILED;
        gMoveResultFlags |= MOVE_RESULT_MISSED;
    }

    gBattlescriptCurrInstr++;
}

static void Cmd_faintifabilitynotdamp(void)
{
    if (gBattleControllerExecFlags)
        return;

    if ((gBattlerTarget = IsAbilityOnField(ABILITY_DAMP)))
    {
        gLastUsedAbility = ABILITY_DAMP;
        RecordAbilityBattle(--gBattlerTarget, ABILITY_DAMP);
        gBattlescriptCurrInstr = BattleScript_DampStopsExplosion;
        return;
    }

    gActiveBattler = gBattlerAttacker;
    gBattleMoveDamage = gBattleMons[gActiveBattler].hp;
    BtlController_EmitHealthBarUpdate(0, INSTANT_HP_BAR_DROP);
    MarkBattlerForControllerExec(gActiveBattler);
    gBattlescriptCurrInstr++;

    for (gBattlerTarget = 0; gBattlerTarget < gBattlersCount; gBattlerTarget++)
    {
        if (gBattlerTarget == gBattlerAttacker)
            continue;
        if (IsBattlerAlive(gBattlerTarget))
            break;
    }
}

static void Cmd_setatkhptozero(void)
{
    if (gBattleControllerExecFlags)
        return;

    gActiveBattler = gBattlerAttacker;
    gBattleMons[gActiveBattler].hp = 0;
    BtlController_EmitSetMonData(0, REQUEST_HP_BATTLE, 0, 2, &gBattleMons[gActiveBattler].hp);
    MarkBattlerForControllerExec(gActiveBattler);

    gBattlescriptCurrInstr++;
}

static void Cmd_jumpifnexttargetvalid(void)
{
    const u8 *jumpPtr = T1_READ_PTR(gBattlescriptCurrInstr + 1);

    for (gBattlerTarget++; gBattlerTarget < gBattlersCount; gBattlerTarget++)
    {
        if (gBattlerTarget == gBattlerAttacker && !(gBattleMoves[gCurrentMove].target & MOVE_TARGET_USER))
            continue;
        if (IsBattlerAlive(gBattlerTarget))
            break;
    }

    if (gBattlerTarget >= gBattlersCount)
        gBattlescriptCurrInstr += 5;
    else
        gBattlescriptCurrInstr = jumpPtr;
}

static void Cmd_tryhealhalfhealth(void)
{
    const u8 *failPtr = T1_READ_PTR(gBattlescriptCurrInstr + 1);

    if (gBattlescriptCurrInstr[5] == BS_ATTACKER)
        gBattlerTarget = gBattlerAttacker;

    gBattleMoveDamage = gBattleMons[gBattlerTarget].maxHP / 2;
    if (gBattleMoveDamage == 0)
        gBattleMoveDamage = 1;
    gBattleMoveDamage *= -1;

    if (gBattleMons[gBattlerTarget].hp == gBattleMons[gBattlerTarget].maxHP)
        gBattlescriptCurrInstr = failPtr;
    else
        gBattlescriptCurrInstr += 6;
}

static void Cmd_trymirrormove(void)
{
    s32 validMovesCount;
    s32 i;
    u16 move;
    u16 movesArray[4] = {0};

    for (validMovesCount = 0, i = 0; i < gBattlersCount; i++)
    {
        if (i != gBattlerAttacker)
        {
            move = gBattleStruct->lastTakenMoveFrom[gBattlerAttacker][i];
            if (move != 0 && move != 0xFFFF)
            {
                movesArray[validMovesCount] = move;
                validMovesCount++;
            }
        }
    }

    move = gBattleStruct->lastTakenMove[gBattlerAttacker];
    if (move != 0 && move != 0xFFFF)
    {
        gHitMarker &= ~(HITMARKER_ATTACKSTRING_PRINTED);
        gCurrentMove = move;
        gBattlerTarget = GetMoveTarget(gCurrentMove, 0);
        gBattlescriptCurrInstr = gBattleScriptsForMoveEffects[gBattleMoves[gCurrentMove].effect];
    }
    else if (validMovesCount)
    {
        gHitMarker &= ~(HITMARKER_ATTACKSTRING_PRINTED);
        i = Random() % validMovesCount;
        gCurrentMove = movesArray[i];
        gBattlerTarget = GetMoveTarget(gCurrentMove, 0);
        gBattlescriptCurrInstr = gBattleScriptsForMoveEffects[gBattleMoves[gCurrentMove].effect];
    }
    else
    {
        gSpecialStatuses[gBattlerAttacker].ppNotAffectedByPressure = 1;
        gBattlescriptCurrInstr++;
    }
}

static void Cmd_setrain(void)
{
    if (!TryChangeBattleWeather(gBattlerAttacker, ENUM_WEATHER_RAIN, FALSE))
    {
        gMoveResultFlags |= MOVE_RESULT_MISSED;
        gBattleCommunication[MULTISTRING_CHOOSER] = B_MSG_WEATHER_FAILED;
    }
    else
    {
        gBattleCommunication[MULTISTRING_CHOOSER] = B_MSG_STARTED_RAIN;
    }
    gBattlescriptCurrInstr++;
}

static void Cmd_setreflect(void)
{
    if (gSideStatuses[GET_BATTLER_SIDE(gBattlerAttacker)] & SIDE_STATUS_REFLECT)
    {
        gMoveResultFlags |= MOVE_RESULT_MISSED;
        gBattleCommunication[MULTISTRING_CHOOSER] = B_MSG_SIDE_STATUS_FAILED;
    }
    else
    {
        gSideStatuses[GET_BATTLER_SIDE(gBattlerAttacker)] |= SIDE_STATUS_REFLECT;
        if (GetBattlerHoldEffect(gBattlerAttacker, TRUE) == HOLD_EFFECT_LIGHT_CLAY)
            gSideTimers[GET_BATTLER_SIDE(gBattlerAttacker)].reflectTimer = 8;
        else
            gSideTimers[GET_BATTLER_SIDE(gBattlerAttacker)].reflectTimer = 5;
        gSideTimers[GET_BATTLER_SIDE(gBattlerAttacker)].reflectBattlerId = gBattlerAttacker;

        if (gBattleTypeFlags & BATTLE_TYPE_DOUBLE && CountAliveMonsInBattle(BATTLE_ALIVE_ATK_SIDE) == 2)
            gBattleCommunication[MULTISTRING_CHOOSER] = B_MSG_SET_REFLECT_DOUBLE;
        else
            gBattleCommunication[MULTISTRING_CHOOSER] = B_MSG_SET_REFLECT_SINGLE;
    }
    gBattlescriptCurrInstr++;
}

static void Cmd_setseeded(void)
{
    if (gMoveResultFlags & MOVE_RESULT_NO_EFFECT || gStatuses3[gBattlerTarget] & STATUS3_LEECHSEED)
    {
        gMoveResultFlags |= MOVE_RESULT_MISSED;
        gBattleCommunication[MULTISTRING_CHOOSER] = B_MSG_LEECH_SEED_MISS;
    }
    else if (IS_BATTLER_OF_TYPE(gBattlerTarget, TYPE_GRASS))
    {
        gMoveResultFlags |= MOVE_RESULT_MISSED;
        gBattleCommunication[MULTISTRING_CHOOSER] = B_MSG_LEECH_SEED_FAIL;
    }
    else
    {
        gStatuses3[gBattlerTarget] |= gBattlerAttacker;
        gStatuses3[gBattlerTarget] |= STATUS3_LEECHSEED;
        gBattleCommunication[MULTISTRING_CHOOSER] = B_MSG_LEECH_SEED_SET;
    }

    gBattlescriptCurrInstr++;
}

static void Cmd_manipulatedamage(void)
{
    switch (gBattlescriptCurrInstr[1])
    {
    case DMG_CHANGE_SIGN:
        gBattleMoveDamage *= -1;
        break;
    case DMG_RECOIL_FROM_MISS:
        gBattleMoveDamage /= 2;
        if (gBattleMoveDamage == 0)
            gBattleMoveDamage = 1;
        if (B_RECOIL_IF_MISS_DMG >= GEN_5)
            gBattleMoveDamage = gBattleMons[gBattlerAttacker].maxHP / 2;
        if ((B_RECOIL_IF_MISS_DMG <= GEN_4) && ((gBattleMons[gBattlerTarget].maxHP / 2) < gBattleMoveDamage))
            gBattleMoveDamage = gBattleMons[gBattlerTarget].maxHP / 2;
        break;
    case DMG_DOUBLED:
        gBattleMoveDamage *= 2;
        break;
    case DMG_1_8_TARGET_HP:
        gBattleMoveDamage = gBattleMons[gBattlerTarget].maxHP / 8;
        if (gBattleMoveDamage == 0)
            gBattleMoveDamage = 1;
        break;
    case DMG_FULL_ATTACKER_HP:
        gBattleMoveDamage = gBattleMons[gBattlerAttacker].maxHP;
        break;
    case DMG_CURR_ATTACKER_HP:
        gBattleMoveDamage = gBattleMons[gBattlerAttacker].hp;
        break;
    case DMG_BIG_ROOT:
        gBattleMoveDamage = GetDrainedBigRootHp(gBattlerAttacker, gBattleMoveDamage);
        break;
    case DMG_1_2_ATTACKER_HP:
        gBattleMoveDamage = gBattleMons[gBattlerAttacker].maxHP / 2;
        break;
    case DMG_RECOIL_FROM_IMMUNE:
        gBattleMoveDamage = gBattleMons[gBattlerTarget].maxHP / 2;
        break;
    }

    gBattlescriptCurrInstr += 2;
}

static void Cmd_trysetrest(void)
{
    const u8 *failJump = T1_READ_PTR(gBattlescriptCurrInstr + 1);
    gActiveBattler = gBattlerTarget = gBattlerAttacker;
    gBattleMoveDamage = gBattleMons[gBattlerTarget].maxHP * (-1);

    if (gBattleMons[gBattlerTarget].hp == gBattleMons[gBattlerTarget].maxHP)
    {
        gBattlescriptCurrInstr = failJump;
    }
    else if (IsBattlerTerrainAffected(gBattlerTarget, STATUS_FIELD_ELECTRIC_TERRAIN))
    {
        gBattlescriptCurrInstr = BattleScript_ElectricTerrainPrevents;
    }
    else if (IsBattlerTerrainAffected(gBattlerTarget, STATUS_FIELD_MISTY_TERRAIN))
    {
        gBattlescriptCurrInstr = BattleScript_MistyTerrainPrevents;
    }
    else
    {
        if (gBattleMons[gBattlerTarget].status1 & ((u8)(~STATUS1_SLEEP)))
            gBattleCommunication[MULTISTRING_CHOOSER] = B_MSG_REST_STATUSED;
        else
            gBattleCommunication[MULTISTRING_CHOOSER] = B_MSG_REST;

        gBattleMons[gBattlerTarget].status1 = STATUS1_SLEEP_TURN(3);
        BtlController_EmitSetMonData(0, REQUEST_STATUS_BATTLE, 0, 4, &gBattleMons[gActiveBattler].status1);
        MarkBattlerForControllerExec(gActiveBattler);
        gBattlescriptCurrInstr += 5;
    }
}

static void Cmd_jumpifnotfirstturn(void)
{
    const u8* failJump = T1_READ_PTR(gBattlescriptCurrInstr + 1);

    if (gDisableStructs[gBattlerAttacker].isFirstTurn)
        gBattlescriptCurrInstr += 5;
    else
        gBattlescriptCurrInstr = failJump;
}

static void Cmd_setmiracleeye(void)
{
    if (!(gStatuses3[gBattlerTarget] & STATUS3_MIRACLE_EYED))
    {
        gStatuses3[gBattlerTarget] |= STATUS3_MIRACLE_EYED;
        gBattlescriptCurrInstr += 5;
    }
    else
    {
        gBattlescriptCurrInstr = T1_READ_PTR(gBattlescriptCurrInstr + 1);
    }
}

bool8 UproarWakeUpCheck(u8 battlerId)
{
    s32 i;

    for (i = 0; i < gBattlersCount; i++)
    {
        if (!(gBattleMons[i].status2 & STATUS2_UPROAR) || gBattleMons[battlerId].ability == ABILITY_SOUNDPROOF)
            continue;

        gBattleScripting.battler = i;

        if (gBattlerTarget == 0xFF)
            gBattlerTarget = i;
        else if (gBattlerTarget == i)
            gBattleCommunication[MULTISTRING_CHOOSER] = B_MSG_CANT_SLEEP_UPROAR;
        else
            gBattleCommunication[MULTISTRING_CHOOSER] = B_MSG_UPROAR_KEPT_AWAKE;

        break;
    }

    if (i == gBattlersCount)
        return FALSE;
    else
        return TRUE;
}

static void Cmd_jumpifcantmakeasleep(void)
{
    const u8 *jumpPtr = T1_READ_PTR(gBattlescriptCurrInstr + 1);
    u32 ability = GetBattlerAbility(gBattlerTarget);

    if (UproarWakeUpCheck(gBattlerTarget))
    {
        gBattlescriptCurrInstr = jumpPtr;
    }
    else if (ability == ABILITY_INSOMNIA || ability == ABILITY_VITAL_SPIRIT)
    {
        gLastUsedAbility = ability;
        gBattleCommunication[MULTISTRING_CHOOSER] = B_MSG_STAYED_AWAKE_USING;
        gBattlescriptCurrInstr = jumpPtr;
        RecordAbilityBattle(gBattlerTarget, gLastUsedAbility);
    }
    else
    {
        gBattlescriptCurrInstr += 5;
    }
}

static void Cmd_stockpile(void)
{
    switch (gBattlescriptCurrInstr[1])
    {
    case 0:
        if (gDisableStructs[gBattlerAttacker].stockpileCounter >= 3)
        {
            gMoveResultFlags |= MOVE_RESULT_MISSED;
            gBattleCommunication[MULTISTRING_CHOOSER] = B_MSG_CANT_STOCKPILE;
        }
        else
        {
            gDisableStructs[gBattlerAttacker].stockpileCounter++;
            gDisableStructs[gBattlerAttacker].stockpileBeforeDef = gBattleMons[gBattlerAttacker].statStages[STAT_DEF];
            gDisableStructs[gBattlerAttacker].stockpileBeforeSpDef = gBattleMons[gBattlerAttacker].statStages[STAT_SPDEF];
            PREPARE_BYTE_NUMBER_BUFFER(gBattleTextBuff1, 1, gDisableStructs[gBattlerAttacker].stockpileCounter);
            gBattleCommunication[MULTISTRING_CHOOSER] = B_MSG_STOCKPILED;
        }
        break;
    case 1: // Save def/sp def stats.
        if (!(gMoveResultFlags & MOVE_RESULT_NO_EFFECT))
        {
            gDisableStructs[gBattlerAttacker].stockpileDef += gBattleMons[gBattlerAttacker].statStages[STAT_DEF] - gDisableStructs[gBattlerAttacker].stockpileBeforeDef;
            gDisableStructs[gBattlerAttacker].stockpileSpDef += gBattleMons[gBattlerAttacker].statStages[STAT_SPDEF] - gDisableStructs[gBattlerAttacker].stockpileBeforeSpDef;
        }
        break;
    }

    gBattlescriptCurrInstr += 2;
}

static void Cmd_stockpiletobasedamage(void)
{
    const u8* jumpPtr = T1_READ_PTR(gBattlescriptCurrInstr + 1);
    if (gDisableStructs[gBattlerAttacker].stockpileCounter == 0)
    {
        gBattlescriptCurrInstr = jumpPtr;
    }
    else
    {
        if (gBattleCommunication[MISS_TYPE] != B_MSG_PROTECTED)
            gBattleScripting.animTurn = gDisableStructs[gBattlerAttacker].stockpileCounter;

        gDisableStructs[gBattlerAttacker].stockpileCounter = 0;
        // Restore stat changes from stockpile.
        gBattleMons[gBattlerAttacker].statStages[STAT_DEF] -= gDisableStructs[gBattlerAttacker].stockpileDef;
        gBattleMons[gBattlerAttacker].statStages[STAT_SPDEF] -= gDisableStructs[gBattlerAttacker].stockpileSpDef;
        gBattlescriptCurrInstr += 5;
    }
}

static void Cmd_stockpiletohpheal(void)
{
    const u8* jumpPtr = T1_READ_PTR(gBattlescriptCurrInstr + 1);

    if (gDisableStructs[gBattlerAttacker].stockpileCounter == 0)
    {
        gBattlescriptCurrInstr = jumpPtr;
        gBattleCommunication[MULTISTRING_CHOOSER] = B_MSG_SWALLOW_FAILED;
    }
    else
    {
        if (gBattleMons[gBattlerAttacker].maxHP == gBattleMons[gBattlerAttacker].hp)
        {
            gDisableStructs[gBattlerAttacker].stockpileCounter = 0;
            gBattlescriptCurrInstr = jumpPtr;
            gBattlerTarget = gBattlerAttacker;
            gBattleCommunication[MULTISTRING_CHOOSER] = B_MSG_SWALLOW_FULL_HP;
        }
        else
        {
            gBattleMoveDamage = gBattleMons[gBattlerAttacker].maxHP / (1 << (3 - gDisableStructs[gBattlerAttacker].stockpileCounter));

            if (gBattleMoveDamage == 0)
                gBattleMoveDamage = 1;
            gBattleMoveDamage *= -1;

            gBattleScripting.animTurn = gDisableStructs[gBattlerAttacker].stockpileCounter;
            gDisableStructs[gBattlerAttacker].stockpileCounter = 0;
            gBattlescriptCurrInstr += 5;
            gBattlerTarget = gBattlerAttacker;
        }

        // Restore stat changes from stockpile.
        gBattleMons[gBattlerAttacker].statStages[STAT_DEF] -= gDisableStructs[gBattlerAttacker].stockpileDef;
        gBattleMons[gBattlerAttacker].statStages[STAT_SPDEF] -= gDisableStructs[gBattlerAttacker].stockpileSpDef;
    }
}

// Sign change for drained HP handled in GetDrainedBigRootHp
static void Cmd_setdrainedhp(void)
{
    if (gBattleMoves[gCurrentMove].argument != 0)
        gBattleMoveDamage = (gHpDealt * gBattleMoves[gCurrentMove].argument / 100);
    else
        gBattleMoveDamage = (gHpDealt / 2);

    if (gBattleMoveDamage == 0)
        gBattleMoveDamage = 1;

    gBattlescriptCurrInstr++;
}

static u32 ChangeStatBuffs(s8 statValue, u32 statId, u32 flags, const u8 *BS_ptr)
{
    bool32 certain = FALSE;
    bool32 notProtectAffected = FALSE;
    u32 index;

    if (flags & MOVE_EFFECT_AFFECTS_USER)
        gActiveBattler = gBattlerAttacker;
    else
        gActiveBattler = gBattlerTarget;

    gSpecialStatuses[gActiveBattler].changedStatsBattlerId = gBattlerAttacker;

    flags &= ~(MOVE_EFFECT_AFFECTS_USER);

    if (flags & MOVE_EFFECT_CERTAIN)
        certain++;
    flags &= ~(MOVE_EFFECT_CERTAIN);

    if (flags & STAT_BUFF_NOT_PROTECT_AFFECTED)
        notProtectAffected++;
    flags &= ~(STAT_BUFF_NOT_PROTECT_AFFECTED);

    if (GetBattlerAbility(gActiveBattler) == ABILITY_CONTRARY)
    {
        statValue ^= STAT_BUFF_NEGATIVE;
        gBattleScripting.statChanger ^= STAT_BUFF_NEGATIVE;
    }
    else if (GetBattlerAbility(gActiveBattler) == ABILITY_SIMPLE)
    {
        statValue = (SET_STAT_BUFF_VALUE(GET_STAT_BUFF_VALUE(statValue) * 2)) | ((statValue <= -1) ? STAT_BUFF_NEGATIVE : 0);
    }

    PREPARE_STAT_BUFFER(gBattleTextBuff1, statId);

    if (statValue <= -1) // Stat decrease.
    {
        if (gSideTimers[GET_BATTLER_SIDE(gActiveBattler)].mistTimer
            && !certain && gCurrentMove != MOVE_CURSE
            && !(gActiveBattler == gBattlerTarget && GetBattlerAbility(gBattlerAttacker) == ABILITY_INFILTRATOR))
        {
            if (flags == STAT_BUFF_ALLOW_PTR)
            {
                if (gSpecialStatuses[gActiveBattler].statLowered)
                {
                    gBattlescriptCurrInstr = BS_ptr;
                }
                else
                {
                    BattleScriptPush(BS_ptr);
                    gBattleScripting.battler = gActiveBattler;
                    gBattlescriptCurrInstr = BattleScript_MistProtected;
                    gSpecialStatuses[gActiveBattler].statLowered = 1;
                }
            }
            return STAT_CHANGE_DIDNT_WORK;
        }
        else if (gCurrentMove != MOVE_CURSE
                 && notProtectAffected != TRUE && JumpIfMoveAffectedByProtect(0))
        {
            gBattlescriptCurrInstr = BattleScript_ButItFailed;
            return STAT_CHANGE_DIDNT_WORK;
        }
        else if ((GetBattlerAbility(gActiveBattler) == ABILITY_CLEAR_BODY
                  || GetBattlerAbility(gActiveBattler) == ABILITY_FULL_METAL_BODY
                  || GetBattlerAbility(gActiveBattler) == ABILITY_WHITE_SMOKE)
                 && !certain && gCurrentMove != MOVE_CURSE)
        {
            if (flags == STAT_BUFF_ALLOW_PTR)
            {
                if (gSpecialStatuses[gActiveBattler].statLowered)
                {
                    gBattlescriptCurrInstr = BS_ptr;
                }
                else
                {
                    BattleScriptPush(BS_ptr);
                    gBattleScripting.battler = gActiveBattler;
                    gBattlerAbility = gActiveBattler;
                    gBattlescriptCurrInstr = BattleScript_AbilityNoStatLoss;
                    gLastUsedAbility = GetBattlerAbility(gActiveBattler);
                    RecordAbilityBattle(gActiveBattler, gLastUsedAbility);
                    gSpecialStatuses[gActiveBattler].statLowered = 1;
                }
            }
            return STAT_CHANGE_DIDNT_WORK;
        }
        else if ((index = IsFlowerVeilProtected(gActiveBattler)) && !certain)
        {
            if (flags == STAT_BUFF_ALLOW_PTR)
            {
                if (gSpecialStatuses[gActiveBattler].statLowered)
                {
                    gBattlescriptCurrInstr = BS_ptr;
                }
                else
                {
                    BattleScriptPush(BS_ptr);
                    gBattleScripting.battler = gActiveBattler;
                    gBattlerAbility = index - 1;
                    gBattlescriptCurrInstr = BattleScript_FlowerVeilProtectsRet;
                    gLastUsedAbility = ABILITY_FLOWER_VEIL;
                    gSpecialStatuses[gActiveBattler].statLowered = 1;
                }
            }
            return STAT_CHANGE_DIDNT_WORK;
        }
        else if (GetBattlerAbility(gActiveBattler) == ABILITY_KEEN_EYE
                 && !certain && statId == STAT_ACC)
        {
            if (flags == STAT_BUFF_ALLOW_PTR)
            {
                BattleScriptPush(BS_ptr);
                gBattleScripting.battler = gActiveBattler;
                gBattlerAbility = gActiveBattler;
                gBattlescriptCurrInstr = BattleScript_AbilityNoSpecificStatLoss;
                gLastUsedAbility = GetBattlerAbility(gActiveBattler);
                RecordAbilityBattle(gActiveBattler, gLastUsedAbility);
            }
            return STAT_CHANGE_DIDNT_WORK;
        }
        else if (GetBattlerAbility(gActiveBattler) == ABILITY_HYPER_CUTTER
                 && !certain && statId == STAT_ATK)
        {
            if (flags == STAT_BUFF_ALLOW_PTR)
            {
                BattleScriptPush(BS_ptr);
                gBattleScripting.battler = gActiveBattler;
                gBattlerAbility = gActiveBattler;
                gBattlescriptCurrInstr = BattleScript_AbilityNoSpecificStatLoss;
                gLastUsedAbility = GetBattlerAbility(gActiveBattler);
                RecordAbilityBattle(gActiveBattler, gLastUsedAbility);
            }
            return STAT_CHANGE_DIDNT_WORK;
        }
        else if (GetBattlerAbility(gActiveBattler) == ABILITY_SHIELD_DUST && flags == 0)
        {
            return STAT_CHANGE_DIDNT_WORK;
        }
        else // try to decrease
        {
            statValue = -GET_STAT_BUFF_VALUE(statValue);
            if (gBattleMons[gActiveBattler].statStages[statId] == 1)
                statValue = -1;
            else if (gBattleMons[gActiveBattler].statStages[statId] == 2 && statValue < -2)
                statValue = -2;
            gBattleTextBuff2[0] = B_BUFF_PLACEHOLDER_BEGIN;
            index = 1;
            if (statValue == -2)
            {
                gBattleTextBuff2[1] = B_BUFF_STRING;
                gBattleTextBuff2[2] = STRINGID_STATHARSHLY;
                gBattleTextBuff2[3] = STRINGID_STATHARSHLY >> 8;
                index = 4;
            }
            else if (statValue <= -3)
            {
                gBattleTextBuff2[1] = B_BUFF_STRING;
                gBattleTextBuff2[2] = STRINGID_SEVERELY & 0xFF;
                gBattleTextBuff2[3] = STRINGID_SEVERELY >> 8;
                index = 4;
            }
            gBattleTextBuff2[index] = B_BUFF_STRING;
            index++;
            gBattleTextBuff2[index] = STRINGID_STATFELL;
            index++;
            gBattleTextBuff2[index] = STRINGID_STATFELL >> 8;
            index++;
            gBattleTextBuff2[index] = B_BUFF_EOS;
            
            if (gBattleMons[gActiveBattler].statStages[statId] == MIN_STAT_STAGE)
            {
                gBattleCommunication[MULTISTRING_CHOOSER] = B_MSG_STAT_WONT_DECREASE;
            }
            else
            {
                // Check eject pack. disableEjectPack set for edge cases (e.g. attacking weak armor'd eject pack holder with u-turn)
                if (gProtectStructs[gActiveBattler].disableEjectPack == 0)
                    gSpecialStatuses[gActiveBattler].statFell = TRUE;
                gBattleCommunication[MULTISTRING_CHOOSER] = (gBattlerTarget == gActiveBattler); // B_MSG_ATTACKER_STAT_FELL or B_MSG_DEFENDER_STAT_FELL
            }
        }
    }
    else // stat increase
    {
        statValue = GET_STAT_BUFF_VALUE(statValue);
        if (gBattleMons[gActiveBattler].statStages[statId] == 11)
            statValue = 1;
        else if (gBattleMons[gActiveBattler].statStages[statId] == 10 && statValue > 2)
            statValue = 2;
        gBattleTextBuff2[0] = B_BUFF_PLACEHOLDER_BEGIN;
        index = 1;
        if (statValue == 2)
        {
            gBattleTextBuff2[1] = B_BUFF_STRING;
            gBattleTextBuff2[2] = STRINGID_STATSHARPLY;
            gBattleTextBuff2[3] = STRINGID_STATSHARPLY >> 8;
            index = 4;
        }
        else if (statValue >= 3)
        {
            gBattleTextBuff2[1] = B_BUFF_STRING;
            gBattleTextBuff2[2] = STRINGID_DRASTICALLY & 0xFF;
            gBattleTextBuff2[3] = STRINGID_DRASTICALLY >> 8;
            index = 4;
        }
        gBattleTextBuff2[index] = B_BUFF_STRING;
        index++;
        gBattleTextBuff2[index] = STRINGID_STATROSE;
        index++;
        gBattleTextBuff2[index] = STRINGID_STATROSE >> 8;
        index++;
        gBattleTextBuff2[index] = B_BUFF_EOS;

        if (gBattleMons[gActiveBattler].statStages[statId] == MAX_STAT_STAGE)
            gBattleCommunication[MULTISTRING_CHOOSER] = B_MSG_STAT_WONT_INCREASE;
        else
            gBattleCommunication[MULTISTRING_CHOOSER] = (gBattlerTarget == gActiveBattler); // B_MSG_ATTACKER_STAT_ROSE or B_MSG_DEFENDER_STAT_ROSE
    }

    gBattleMons[gActiveBattler].statStages[statId] += statValue;
    if (gBattleMons[gActiveBattler].statStages[statId] < MIN_STAT_STAGE)
        gBattleMons[gActiveBattler].statStages[statId] = MIN_STAT_STAGE;
    if (gBattleMons[gActiveBattler].statStages[statId] > MAX_STAT_STAGE)
        gBattleMons[gActiveBattler].statStages[statId] = MAX_STAT_STAGE;

    if (gBattleCommunication[MULTISTRING_CHOOSER] == B_MSG_STAT_WONT_INCREASE && flags & STAT_BUFF_ALLOW_PTR)
        gMoveResultFlags |= MOVE_RESULT_MISSED;

    if (gBattleCommunication[MULTISTRING_CHOOSER] == B_MSG_STAT_WONT_INCREASE && !(flags & STAT_BUFF_ALLOW_PTR))
        return STAT_CHANGE_DIDNT_WORK;

    return STAT_CHANGE_WORKED;
}

static void Cmd_statbuffchange(void)
{
    u16 flags = T1_READ_16(gBattlescriptCurrInstr + 1);
    const u8 *ptrBefore = gBattlescriptCurrInstr;
    const u8 *jumpPtr = T1_READ_PTR(gBattlescriptCurrInstr + 3);

    if (ChangeStatBuffs(GET_STAT_BUFF_VALUE_WITH_SIGN(gBattleScripting.statChanger), GET_STAT_BUFF_ID(gBattleScripting.statChanger), flags, jumpPtr) == STAT_CHANGE_WORKED)
        gBattlescriptCurrInstr += 7;
    else if (gBattlescriptCurrInstr == ptrBefore) // Prevent infinite looping.
        gBattlescriptCurrInstr = jumpPtr;
}

bool32 TryResetBattlerStatChanges(u8 battler)
{
    u32 j;
    bool32 ret = FALSE;

    gDisableStructs[battler].stockpileDef = 0;
    gDisableStructs[battler].stockpileSpDef = 0;
    for (j = 0; j < NUM_BATTLE_STATS; j++)
    {
        if (gBattleMons[battler].statStages[j] != DEFAULT_STAT_STAGE)
            ret = TRUE; // returns TRUE if any stat was reset

        gBattleMons[battler].statStages[j] = DEFAULT_STAT_STAGE;
    }

    return ret;
}

static void Cmd_normalisebuffs(void) // haze
{
    s32 i, j;

    for (i = 0; i < gBattlersCount; i++)
        TryResetBattlerStatChanges(i);

    gBattlescriptCurrInstr++;
}

static void Cmd_setbide(void)
{
    gBattleMons[gBattlerAttacker].status2 |= STATUS2_MULTIPLETURNS;
    gLockedMoves[gBattlerAttacker] = gCurrentMove;
    gTakenDmg[gBattlerAttacker] = 0;
    gBattleMons[gBattlerAttacker].status2 |= STATUS2_BIDE_TURN(2);

    gBattlescriptCurrInstr++;
}

static void Cmd_confuseifrepeatingattackends(void)
{
    if (!(gBattleMons[gBattlerAttacker].status2 & STATUS2_LOCK_CONFUSE) && !gSpecialStatuses[gBattlerAttacker].dancerUsedMove)
        gBattleScripting.moveEffect = (MOVE_EFFECT_THRASH | MOVE_EFFECT_AFFECTS_USER);

    gBattlescriptCurrInstr++;
}

static void Cmd_setmultihitcounter(void)
{
    if (gBattlescriptCurrInstr[1])
    {
        gMultiHitCounter = gBattlescriptCurrInstr[1];
    }
    else
    {
        if (GetBattlerAbility(gBattlerAttacker) == ABILITY_SKILL_LINK)
        {
            gMultiHitCounter = 5;
        }
        else if (B_MULTI_HIT_CHANCE >= GEN_5)
        {
            // 2 and 3 hits: 33.3%
            // 4 and 5 hits: 16.7%
            gMultiHitCounter = Random() % 4;
            if (gMultiHitCounter > 2)
            {
                gMultiHitCounter = (Random() % 3);
                if (gMultiHitCounter < 2)
                    gMultiHitCounter = 2;
                else
                    gMultiHitCounter = 3;
            }
            else
                gMultiHitCounter += 3;
        }
        else
        {
            // 2 and 3 hits: 37.5%
            // 4 and 5 hits: 12.5%
            gMultiHitCounter = Random() % 4;
            if (gMultiHitCounter > 1)
                gMultiHitCounter = (Random() % 4) + 2;
            else
                gMultiHitCounter += 2;
        }
    }

    gBattlescriptCurrInstr += 2;
}

static void Cmd_initmultihitstring(void)
{
    PREPARE_BYTE_NUMBER_BUFFER(gBattleScripting.multihitString, 1, 0)

    gBattlescriptCurrInstr++;
}

static void Cmd_forcerandomswitch(void)
{
    s32 i;
    s32 battler1PartyId = 0;
    s32 battler2PartyId = 0;

    s32 firstMonId;
    s32 lastMonId = 0; // + 1
    s32 monsCount;
    struct Pokemon* party = NULL;
    s32 validMons = 0;
    s32 minNeeded;
    
    bool32 redCardForcedSwitch = FALSE;
    
    // Red card checks against wild pokemon. If we have reached here, the player has a mon to switch into
    // Red card swaps attacker with target to get the animation correct, so here we check attacker which is really the target. Thanks GF...
    if (gBattleScripting.switchCase == B_SWITCH_RED_CARD
      && !(gBattleTypeFlags & BATTLE_TYPE_TRAINER)
      && GetBattlerSide(gBattlerAttacker) == B_SIDE_OPPONENT)   // Check opponent's red card activating
    {
        if (!WILD_DOUBLE_BATTLE)
        {
            // Wild mon with red card will end single battle
            gBattlescriptCurrInstr = BattleScript_RoarSuccessEndBattle;
            return;
        }
        else
        {
            // Wild double battle, wild mon red card activation on player
            if (IS_WHOLE_SIDE_ALIVE(gBattlerTarget))
            {
                // Both player's battlers are alive
                redCardForcedSwitch = FALSE;
            }
            else
            {
                // Player has only one mon alive -> force red card switch before manually switching to other mon
                redCardForcedSwitch = TRUE;
            }
        }
    }

    // Swapping pokemon happens in:
    // trainer battles
    // wild double battles when an opposing pokemon uses it against one of the two alive player mons
    // wild double battle when a player pokemon uses it against its partner
    if ((gBattleTypeFlags & BATTLE_TYPE_TRAINER)
        || (WILD_DOUBLE_BATTLE
            && GetBattlerSide(gBattlerAttacker) == B_SIDE_OPPONENT
            && GetBattlerSide(gBattlerTarget) == B_SIDE_PLAYER
            && IS_WHOLE_SIDE_ALIVE(gBattlerTarget))
        || (WILD_DOUBLE_BATTLE
            && GetBattlerSide(gBattlerAttacker) == B_SIDE_PLAYER
            && GetBattlerSide(gBattlerTarget) == B_SIDE_PLAYER)
        || redCardForcedSwitch
       )
    {    
        if (GetBattlerSide(gBattlerTarget) == B_SIDE_PLAYER)
            party = gPlayerParty;
        else
            party = gEnemyParty;

        if (BATTLE_TWO_VS_ONE_OPPONENT && GetBattlerSide(gBattlerTarget) == B_SIDE_OPPONENT)
        {
            firstMonId = 0;
            lastMonId = 6;
            monsCount = 6;
            minNeeded = 2;
            battler2PartyId = gBattlerPartyIndexes[gBattlerTarget];
            battler1PartyId = gBattlerPartyIndexes[gBattlerTarget ^ BIT_FLANK];
        }
        else if ((gBattleTypeFlags & BATTLE_TYPE_BATTLE_TOWER && gBattleTypeFlags & BATTLE_TYPE_LINK)
            || (gBattleTypeFlags & BATTLE_TYPE_BATTLE_TOWER && gBattleTypeFlags & BATTLE_TYPE_RECORDED_LINK)
            || (gBattleTypeFlags & BATTLE_TYPE_INGAME_PARTNER))
        {
            if ((gBattlerTarget & BIT_FLANK) != 0)
            {
                firstMonId = 3;
                lastMonId = 6;
            }
            else
            {
                firstMonId = 0;
                lastMonId = 3;
            }
            monsCount = 3;
            minNeeded = 1;
            battler2PartyId = gBattlerPartyIndexes[gBattlerTarget];
            battler1PartyId = gBattlerPartyIndexes[gBattlerTarget ^ BIT_FLANK];
        }
        else if ((gBattleTypeFlags & BATTLE_TYPE_MULTI && gBattleTypeFlags & BATTLE_TYPE_LINK)
                 || (gBattleTypeFlags & BATTLE_TYPE_MULTI && gBattleTypeFlags & BATTLE_TYPE_RECORDED_LINK))
        {
            if (GetLinkTrainerFlankId(GetBattlerMultiplayerId(gBattlerTarget)) == 1)
            {
                firstMonId = 3;
                lastMonId = 6;
            }
            else
            {
                firstMonId = 0;
                lastMonId = 3;
            }
            monsCount = 3;
            minNeeded = 1;
            battler2PartyId = gBattlerPartyIndexes[gBattlerTarget];
            battler1PartyId = gBattlerPartyIndexes[gBattlerTarget ^ BIT_FLANK];
        }
        else if (gBattleTypeFlags & BATTLE_TYPE_TWO_OPPONENTS)
        {
            if (GetBattlerSide(gBattlerTarget) == B_SIDE_PLAYER)
            {
                firstMonId = 0;
                lastMonId = 6;
                monsCount = 6;
                minNeeded = 2; // since there are two opponents, it has to be a double battle
            }
            else
            {
                if ((gBattlerTarget & BIT_FLANK) != 0)
                {
                    firstMonId = 3;
                    lastMonId = 6;
                }
                else
                {
                    firstMonId = 0;
                    lastMonId = 3;
                }
                monsCount = 3;
                minNeeded = 1;
            }
            battler2PartyId = gBattlerPartyIndexes[gBattlerTarget];
            battler1PartyId = gBattlerPartyIndexes[gBattlerTarget ^ BIT_FLANK];
        }
        else if (gBattleTypeFlags & BATTLE_TYPE_DOUBLE)
        {
            firstMonId = 0;
            lastMonId = 6;
            monsCount = 6;
            minNeeded = 2;
            battler2PartyId = gBattlerPartyIndexes[gBattlerTarget];
            battler1PartyId = gBattlerPartyIndexes[gBattlerTarget ^ BIT_FLANK];
        }
        else
        {
            firstMonId = 0;
            lastMonId = 6;
            monsCount = 6;
            minNeeded = 1;
            battler2PartyId = gBattlerPartyIndexes[gBattlerTarget]; // there is only one pokemon out in single battles
            battler1PartyId = gBattlerPartyIndexes[gBattlerTarget];
        }

        for (i = firstMonId; i < lastMonId; i++)
        {
            if (GetMonData(&party[i], MON_DATA_SPECIES) != SPECIES_NONE
             && !GetMonData(&party[i], MON_DATA_IS_EGG)
             && GetMonData(&party[i], MON_DATA_HP) != 0)
             {
                 validMons++;
             }
        }

        if (!redCardForcedSwitch && validMons <= minNeeded)
        {
            gBattlescriptCurrInstr = T1_READ_PTR(gBattlescriptCurrInstr + 1);
        }
        else
        {
            *(gBattleStruct->field_58 + gBattlerTarget) = gBattlerPartyIndexes[gBattlerTarget];
            gBattlescriptCurrInstr = BattleScript_RoarSuccessSwitch;

            do
            {
                i = Random() % monsCount;
                i += firstMonId;
            }
            while (i == battler2PartyId
                   || i == battler1PartyId
                   || GetMonData(&party[i], MON_DATA_SPECIES) == SPECIES_NONE
                   || GetMonData(&party[i], MON_DATA_IS_EGG) == TRUE
                   || GetMonData(&party[i], MON_DATA_HP) == 0);

            *(gBattleStruct->monToSwitchIntoId + gBattlerTarget) = i;

            if (!IsMultiBattle())
                SwitchPartyOrder(gBattlerTarget);

            if ((gBattleTypeFlags & BATTLE_TYPE_LINK && gBattleTypeFlags & BATTLE_TYPE_BATTLE_TOWER)
                || (gBattleTypeFlags & BATTLE_TYPE_LINK && gBattleTypeFlags & BATTLE_TYPE_MULTI)
                || (gBattleTypeFlags & BATTLE_TYPE_RECORDED_LINK && gBattleTypeFlags & BATTLE_TYPE_BATTLE_TOWER)
                || (gBattleTypeFlags & BATTLE_TYPE_RECORDED_LINK && gBattleTypeFlags & BATTLE_TYPE_MULTI))
            {
                SwitchPartyOrderLinkMulti(gBattlerTarget, i, 0);
                SwitchPartyOrderLinkMulti(gBattlerTarget ^ BIT_FLANK, i, 1);
            }

            if (gBattleTypeFlags & BATTLE_TYPE_INGAME_PARTNER)
                SwitchPartyOrderInGameMulti(gBattlerTarget, i);
        }
    }
    else
    {
        // In normal wild doubles, Roar will always fail if the user's level is less than the target's.
        if (gBattleMons[gBattlerAttacker].level >= gBattleMons[gBattlerTarget].level)
            gBattlescriptCurrInstr = BattleScript_RoarSuccessEndBattle;
        else
            gBattlescriptCurrInstr = T1_READ_PTR(gBattlescriptCurrInstr + 1);
    }
}

static void Cmd_tryconversiontypechange(void) // randomly changes user's type to one of its moves' type
{
    u8 validMoves = 0;
    u8 moveChecked;
    u8 moveType;

    while (validMoves < MAX_MON_MOVES)
    {
        if (gBattleMons[gBattlerAttacker].moves[validMoves] == 0)
            break;

        validMoves++;
    }

    for (moveChecked = 0; moveChecked < validMoves; moveChecked++)
    {
        moveType = gBattleMoves[gBattleMons[gBattlerAttacker].moves[moveChecked]].type;

        if (moveType == TYPE_MYSTERY)
        {
            if (IS_BATTLER_OF_TYPE(gBattlerAttacker, TYPE_GHOST))
                moveType = TYPE_GHOST;
            else
                moveType = TYPE_NORMAL;
        }
        if (moveType != gBattleMons[gBattlerAttacker].type1
            && moveType != gBattleMons[gBattlerAttacker].type2
            && moveType != gBattleMons[gBattlerAttacker].type3)
        {
            break;
        }
    }

    if (moveChecked == validMoves)
    {
        gBattlescriptCurrInstr = T1_READ_PTR(gBattlescriptCurrInstr + 1);
    }
    else
    {
        do
        {

            while ((moveChecked = Random() & (MAX_MON_MOVES - 1)) >= validMoves);

            moveType = gBattleMoves[gBattleMons[gBattlerAttacker].moves[moveChecked]].type;

            if (moveType == TYPE_MYSTERY)
            {
                if (IS_BATTLER_OF_TYPE(gBattlerAttacker, TYPE_GHOST))
                    moveType = TYPE_GHOST;
                else
                    moveType = TYPE_NORMAL;
            }
        }
        while (moveType == gBattleMons[gBattlerAttacker].type1 || moveType == gBattleMons[gBattlerAttacker].type2 || moveType == gBattleMons[gBattlerAttacker].type3);

        SET_BATTLER_TYPE(gBattlerAttacker, moveType);
        PREPARE_TYPE_BUFFER(gBattleTextBuff1, moveType);

        gBattlescriptCurrInstr += 5;
    }
}

static void Cmd_givepaydaymoney(void)
{
    if (!(gBattleTypeFlags & (BATTLE_TYPE_LINK | BATTLE_TYPE_RECORDED_LINK)) && gPaydayMoney != 0)
    {
        u32 bonusMoney = gPaydayMoney * gBattleStruct->moneyMultiplier;
        AddMoney(&gSaveBlock1Ptr->money, bonusMoney);

        PREPARE_HWORD_NUMBER_BUFFER(gBattleTextBuff1, 5, bonusMoney)

        BattleScriptPush(gBattlescriptCurrInstr + 1);
        gBattlescriptCurrInstr = BattleScript_PrintPayDayMoneyString;
    }
    else
    {
        gBattlescriptCurrInstr++;
    }
}

static void Cmd_setlightscreen(void)
{
    if (gSideStatuses[GET_BATTLER_SIDE(gBattlerAttacker)] & SIDE_STATUS_LIGHTSCREEN)
    {
        gMoveResultFlags |= MOVE_RESULT_MISSED;
        gBattleCommunication[MULTISTRING_CHOOSER] = B_MSG_SIDE_STATUS_FAILED;
    }
    else
    {
        gSideStatuses[GET_BATTLER_SIDE(gBattlerAttacker)] |= SIDE_STATUS_LIGHTSCREEN;
        if (GetBattlerHoldEffect(gBattlerAttacker, TRUE) == HOLD_EFFECT_LIGHT_CLAY)
            gSideTimers[GET_BATTLER_SIDE(gBattlerAttacker)].lightscreenTimer = 8;
        else
            gSideTimers[GET_BATTLER_SIDE(gBattlerAttacker)].lightscreenTimer = 5;
        gSideTimers[GET_BATTLER_SIDE(gBattlerAttacker)].lightscreenBattlerId = gBattlerAttacker;

        if (gBattleTypeFlags & BATTLE_TYPE_DOUBLE && CountAliveMonsInBattle(BATTLE_ALIVE_ATK_SIDE) == 2)
            gBattleCommunication[MULTISTRING_CHOOSER] = B_MSG_SET_LIGHTSCREEN_DOUBLE;
        else
            gBattleCommunication[MULTISTRING_CHOOSER] = B_MSG_SET_LIGHTSCREEN_SINGLE;
    }

    gBattlescriptCurrInstr++;
}

static void Cmd_tryKO(void)
{
    bool32 lands = FALSE;
    u32 holdEffect = GetBattlerHoldEffect(gBattlerTarget, TRUE);

    gPotentialItemEffectBattler = gBattlerTarget;
    if (holdEffect == HOLD_EFFECT_FOCUS_BAND
        && (Random() % 100) < GetBattlerHoldEffectParam(gBattlerTarget))
    {
        gSpecialStatuses[gBattlerTarget].focusBanded = 1;
        RecordItemEffectBattle(gBattlerTarget, holdEffect);
    }
    else if (holdEffect == HOLD_EFFECT_FOCUS_SASH && BATTLER_MAX_HP(gBattlerTarget))
    {
        gSpecialStatuses[gBattlerTarget].focusSashed = 1;
        RecordItemEffectBattle(gBattlerTarget, holdEffect);
    }

    if (GetBattlerAbility(gBattlerTarget) == ABILITY_STURDY)
    {
        gMoveResultFlags |= MOVE_RESULT_MISSED;
        gLastUsedAbility = ABILITY_STURDY;
        gBattlescriptCurrInstr = BattleScript_SturdyPreventsOHKO;
        gBattlerAbility = gBattlerTarget;
    }
    else
    {
        if ((((gStatuses3[gBattlerTarget] & STATUS3_ALWAYS_HITS)
                && gDisableStructs[gBattlerTarget].battlerWithSureHit == gBattlerAttacker)
            || GetBattlerAbility(gBattlerAttacker) == ABILITY_NO_GUARD
            || GetBattlerAbility(gBattlerTarget) == ABILITY_NO_GUARD)
            && gBattleMons[gBattlerAttacker].level >= gBattleMons[gBattlerTarget].level)
        {
            lands = TRUE;
        }
        else
        {
            u16 odds = gBattleMoves[gCurrentMove].accuracy + (gBattleMons[gBattlerAttacker].level - gBattleMons[gBattlerTarget].level);
            if (Random() % 100 + 1 < odds && gBattleMons[gBattlerAttacker].level >= gBattleMons[gBattlerTarget].level)
                lands = TRUE;
        }

        if (lands)
        {
            if (gProtectStructs[gBattlerTarget].endured)
            {
                gBattleMoveDamage = gBattleMons[gBattlerTarget].hp - 1;
                gMoveResultFlags |= MOVE_RESULT_FOE_ENDURED;
            }
            else if (gSpecialStatuses[gBattlerTarget].focusBanded || gSpecialStatuses[gBattlerTarget].focusSashed)
            {
                gBattleMoveDamage = gBattleMons[gBattlerTarget].hp - 1;
                gMoveResultFlags |= MOVE_RESULT_FOE_HUNG_ON;
                gLastUsedItem = gBattleMons[gBattlerTarget].item;
            }
            else
            {
                gBattleMoveDamage = gBattleMons[gBattlerTarget].hp;
                gMoveResultFlags |= MOVE_RESULT_ONE_HIT_KO;
            }
            gBattlescriptCurrInstr += 5;
        }
        else
        {
            gMoveResultFlags |= MOVE_RESULT_MISSED;
            if (gBattleMons[gBattlerAttacker].level >= gBattleMons[gBattlerTarget].level)
                gBattleCommunication[MULTISTRING_CHOOSER] = B_MSG_KO_MISS;
            else
                gBattleCommunication[MULTISTRING_CHOOSER] = B_MSG_KO_UNAFFECTED;
            gBattlescriptCurrInstr = T1_READ_PTR(gBattlescriptCurrInstr + 1);
        }
    }
}

static void Cmd_damagetohalftargethp(void) // super fang
{
    gBattleMoveDamage = gBattleMons[gBattlerTarget].hp / 2;
    if (gBattleMoveDamage == 0)
        gBattleMoveDamage = 1;

    gBattlescriptCurrInstr++;
}

static void Cmd_setsandstorm(void)
{
    if (!TryChangeBattleWeather(gBattlerAttacker, ENUM_WEATHER_SANDSTORM, FALSE))
    {
        gMoveResultFlags |= MOVE_RESULT_MISSED;
        gBattleCommunication[MULTISTRING_CHOOSER] = B_MSG_WEATHER_FAILED;
    }
    else
    {
        gBattleCommunication[MULTISTRING_CHOOSER] = B_MSG_STARTED_SANDSTORM;
    }
    gBattlescriptCurrInstr++;
}

static void Cmd_weatherdamage(void)
{
    u32 ability = GetBattlerAbility(gBattlerAttacker);

    gBattleMoveDamage = 0;
    if (IsBattlerAlive(gBattlerAttacker) && WEATHER_HAS_EFFECT && ability != ABILITY_MAGIC_GUARD)
    {
        if (gBattleWeather & WEATHER_SANDSTORM_ANY)
        {
            if (!IS_BATTLER_OF_TYPE(gBattlerAttacker, TYPE_ROCK)
                && !IS_BATTLER_OF_TYPE(gBattlerAttacker, TYPE_GROUND)
                && !IS_BATTLER_OF_TYPE(gBattlerAttacker, TYPE_STEEL)
                && ability != ABILITY_SAND_VEIL
                && ability != ABILITY_SAND_FORCE
                && ability != ABILITY_SAND_RUSH
                && ability != ABILITY_OVERCOAT
                && !(gStatuses3[gBattlerAttacker] & (STATUS3_UNDERGROUND | STATUS3_UNDERWATER))
                && GetBattlerHoldEffect(gBattlerAttacker, TRUE) != HOLD_EFFECT_SAFETY_GOOGLES)
            {
                gBattleMoveDamage = gBattleMons[gBattlerAttacker].maxHP / 16;
                if (gBattleMoveDamage == 0)
                    gBattleMoveDamage = 1;
            }
        }
        if (gBattleWeather & WEATHER_HAIL_ANY)
        {
            if (ability == ABILITY_ICE_BODY
                && !(gStatuses3[gBattlerAttacker] & (STATUS3_UNDERGROUND | STATUS3_UNDERWATER))
                && !BATTLER_MAX_HP(gBattlerAttacker)
                && !(gStatuses3[gBattlerAttacker] & STATUS3_HEAL_BLOCK))
            {
                gBattlerAbility = gBattlerAttacker;
                gBattleMoveDamage = gBattleMons[gBattlerAttacker].maxHP / 16;
                if (gBattleMoveDamage == 0)
                    gBattleMoveDamage = 1;
                gBattleMoveDamage *= -1;
            }
            else if (!IS_BATTLER_OF_TYPE(gBattlerAttacker, TYPE_ICE)
                && ability != ABILITY_SNOW_CLOAK
                && ability != ABILITY_OVERCOAT
                && ability != ABILITY_ICE_BODY
                && !(gStatuses3[gBattlerAttacker] & (STATUS3_UNDERGROUND | STATUS3_UNDERWATER))
                && GetBattlerHoldEffect(gBattlerAttacker, TRUE) != HOLD_EFFECT_SAFETY_GOOGLES)
            {
                gBattleMoveDamage = gBattleMons[gBattlerAttacker].maxHP / 16;
                if (gBattleMoveDamage == 0)
                    gBattleMoveDamage = 1;
            }
        }
    }

    gBattlescriptCurrInstr++;
}

static void Cmd_tryinfatuating(void)
{
    struct Pokemon *monAttacker, *monTarget;
    u16 speciesAttacker, speciesTarget;
    u32 personalityAttacker, personalityTarget;

    if (GetBattlerSide(gBattlerAttacker) == B_SIDE_PLAYER)
        monAttacker = &gPlayerParty[gBattlerPartyIndexes[gBattlerAttacker]];
    else
        monAttacker = &gEnemyParty[gBattlerPartyIndexes[gBattlerAttacker]];

    if (GetBattlerSide(gBattlerTarget) == B_SIDE_PLAYER)
        monTarget = &gPlayerParty[gBattlerPartyIndexes[gBattlerTarget]];
    else
        monTarget = &gEnemyParty[gBattlerPartyIndexes[gBattlerTarget]];

    speciesAttacker = GetMonData(monAttacker, MON_DATA_SPECIES);
    personalityAttacker = GetMonData(monAttacker, MON_DATA_PERSONALITY);

    speciesTarget = GetMonData(monTarget, MON_DATA_SPECIES);
    personalityTarget = GetMonData(monTarget, MON_DATA_PERSONALITY);

    if (GetBattlerAbility(gBattlerTarget) == ABILITY_OBLIVIOUS)
    {
        gBattlescriptCurrInstr = BattleScript_NotAffectedAbilityPopUp;
        gLastUsedAbility = ABILITY_OBLIVIOUS;
        RecordAbilityBattle(gBattlerTarget, ABILITY_OBLIVIOUS);
    }
    else
    {
        if (GetGenderFromSpeciesAndPersonality(speciesAttacker, personalityAttacker) == GetGenderFromSpeciesAndPersonality(speciesTarget, personalityTarget)
            || gBattleMons[gBattlerTarget].status2 & STATUS2_INFATUATION
            || GetGenderFromSpeciesAndPersonality(speciesAttacker, personalityAttacker) == MON_GENDERLESS
            || GetGenderFromSpeciesAndPersonality(speciesTarget, personalityTarget) == MON_GENDERLESS)
        {
            gBattlescriptCurrInstr = T1_READ_PTR(gBattlescriptCurrInstr + 1);
        }
        else
        {
            gBattleMons[gBattlerTarget].status2 |= STATUS2_INFATUATED_WITH(gBattlerAttacker);
            gBattlescriptCurrInstr += 5;
        }
    }
}

static void Cmd_updatestatusicon(void)
{
    if (gBattleControllerExecFlags)
        return;

    if (gBattlescriptCurrInstr[1] != BS_ATTACKER_WITH_PARTNER)
    {
        gActiveBattler = GetBattlerForBattleScript(gBattlescriptCurrInstr[1]);
        BtlController_EmitStatusIconUpdate(0, gBattleMons[gActiveBattler].status1, gBattleMons[gActiveBattler].status2);
        MarkBattlerForControllerExec(gActiveBattler);
        gBattlescriptCurrInstr += 2;
    }
    else
    {
        gActiveBattler = gBattlerAttacker;
        if (!(gAbsentBattlerFlags & gBitTable[gActiveBattler]))
        {
            BtlController_EmitStatusIconUpdate(0, gBattleMons[gActiveBattler].status1, gBattleMons[gActiveBattler].status2);
            MarkBattlerForControllerExec(gActiveBattler);
        }
        if ((gBattleTypeFlags & BATTLE_TYPE_DOUBLE))
        {
            gActiveBattler = GetBattlerAtPosition(GetBattlerPosition(gBattlerAttacker) ^ BIT_FLANK);
            if (!(gAbsentBattlerFlags & gBitTable[gActiveBattler]))
            {
                BtlController_EmitStatusIconUpdate(0, gBattleMons[gActiveBattler].status1, gBattleMons[gActiveBattler].status2);
                MarkBattlerForControllerExec(gActiveBattler);
            }
        }
        gBattlescriptCurrInstr += 2;
    }
}

static void Cmd_setmist(void)
{
    if (gSideTimers[GET_BATTLER_SIDE(gBattlerAttacker)].mistTimer)
    {
        gMoveResultFlags |= MOVE_RESULT_FAILED;
        gBattleCommunication[MULTISTRING_CHOOSER] = B_MSG_MIST_FAILED;
    }
    else
    {
        gSideTimers[GET_BATTLER_SIDE(gBattlerAttacker)].mistTimer = 5;
        gSideTimers[GET_BATTLER_SIDE(gBattlerAttacker)].mistBattlerId = gBattlerAttacker;
        gSideStatuses[GET_BATTLER_SIDE(gBattlerAttacker)] |= SIDE_STATUS_MIST;
        gBattleCommunication[MULTISTRING_CHOOSER] = B_MSG_SET_MIST;
    }
    gBattlescriptCurrInstr++;
}

static void Cmd_setfocusenergy(void)
{
    if (gBattleMons[gBattlerAttacker].status2 & STATUS2_FOCUS_ENERGY)
    {
        gMoveResultFlags |= MOVE_RESULT_FAILED;
        gBattleCommunication[MULTISTRING_CHOOSER] = B_MSG_FOCUS_ENERGY_FAILED;
    }
    else
    {
        gBattleMons[gBattlerAttacker].status2 |= STATUS2_FOCUS_ENERGY;
        gBattleCommunication[MULTISTRING_CHOOSER] = B_MSG_GETTING_PUMPED;
    }
    gBattlescriptCurrInstr++;
}

static void Cmd_transformdataexecution(void)
{
    gChosenMove = 0xFFFF;
    gBattlescriptCurrInstr++;
    if (gBattleMons[gBattlerTarget].status2 & STATUS2_TRANSFORMED
        || gBattleStruct->illusion[gBattlerTarget].on
        || gStatuses3[gBattlerTarget] & STATUS3_SEMI_INVULNERABLE)
    {
        gMoveResultFlags |= MOVE_RESULT_FAILED;
        gBattleCommunication[MULTISTRING_CHOOSER] = B_MSG_TRANSFORM_FAILED;
    }
    else
    {
        s32 i;
        u8 *battleMonAttacker, *battleMonTarget;

        gBattleMons[gBattlerAttacker].status2 |= STATUS2_TRANSFORMED;
        gDisableStructs[gBattlerAttacker].disabledMove = 0;
        gDisableStructs[gBattlerAttacker].disableTimer = 0;
        gDisableStructs[gBattlerAttacker].transformedMonPersonality = gBattleMons[gBattlerTarget].personality;
        gDisableStructs[gBattlerAttacker].mimickedMoves = 0;
        gDisableStructs[gBattlerAttacker].usedMoves = 0;

        PREPARE_SPECIES_BUFFER(gBattleTextBuff1, gBattleMons[gBattlerTarget].species)

        battleMonAttacker = (u8*)(&gBattleMons[gBattlerAttacker]);
        battleMonTarget = (u8*)(&gBattleMons[gBattlerTarget]);

        for (i = 0; i < offsetof(struct BattlePokemon, pp); i++)
            battleMonAttacker[i] = battleMonTarget[i];

        for (i = 0; i < MAX_MON_MOVES; i++)
        {
            if (gBattleMoves[gBattleMons[gBattlerAttacker].moves[i]].pp < 5)
                gBattleMons[gBattlerAttacker].pp[i] = gBattleMoves[gBattleMons[gBattlerAttacker].moves[i]].pp;
            else
                gBattleMons[gBattlerAttacker].pp[i] = 5;
        }

        gActiveBattler = gBattlerAttacker;
        BtlController_EmitResetActionMoveSelection(0, RESET_MOVE_SELECTION);
        MarkBattlerForControllerExec(gActiveBattler);
        gBattleCommunication[MULTISTRING_CHOOSER] = B_MSG_TRANSFORMED;
    }
}

static void Cmd_setsubstitute(void)
{
    u32 hp = gBattleMons[gBattlerAttacker].maxHP / 4;
    if (gBattleMons[gBattlerAttacker].maxHP / 4 == 0)
        hp = 1;

    if (gBattleMons[gBattlerAttacker].hp <= hp)
    {
        gBattleMoveDamage = 0;
        gBattleCommunication[MULTISTRING_CHOOSER] = B_MSG_SUBSTITUTE_FAILED;
    }
    else
    {
        gBattleMoveDamage = gBattleMons[gBattlerAttacker].maxHP / 4; // one bit value will only work for pokemon which max hp can go to 1020(which is more than possible in games)
        if (gBattleMoveDamage == 0)
            gBattleMoveDamage = 1;

        gBattleMons[gBattlerAttacker].status2 |= STATUS2_SUBSTITUTE;
        gBattleMons[gBattlerAttacker].status2 &= ~(STATUS2_WRAPPED);
        gDisableStructs[gBattlerAttacker].substituteHP = gBattleMoveDamage;
        gBattleCommunication[MULTISTRING_CHOOSER] = B_MSG_SET_SUBSTITUTE;
        gHitMarker |= HITMARKER_IGNORE_SUBSTITUTE;
    }

    gBattlescriptCurrInstr++;
}

static void Cmd_mimicattackcopy(void)
{
    if ((sForbiddenMoves[gLastMoves[gBattlerTarget]] & FORBIDDEN_MIMIC)
        || (gBattleMons[gBattlerAttacker].status2 & STATUS2_TRANSFORMED)
        || gLastMoves[gBattlerTarget] == 0xFFFF)
    {
        gBattlescriptCurrInstr = T1_READ_PTR(gBattlescriptCurrInstr + 1);
    }
    else
    {
        int i;

        for (i = 0; i < MAX_MON_MOVES; i++)
        {
            if (gBattleMons[gBattlerAttacker].moves[i] == gLastMoves[gBattlerTarget])
                break;
        }

        if (i == MAX_MON_MOVES)
        {
            gChosenMove = 0xFFFF;
            gBattleMons[gBattlerAttacker].moves[gCurrMovePos] = gLastMoves[gBattlerTarget];
            if (gBattleMoves[gLastMoves[gBattlerTarget]].pp < 5)
                gBattleMons[gBattlerAttacker].pp[gCurrMovePos] = gBattleMoves[gLastMoves[gBattlerTarget]].pp;
            else
                gBattleMons[gBattlerAttacker].pp[gCurrMovePos] = 5;

            PREPARE_MOVE_BUFFER(gBattleTextBuff1, gLastMoves[gBattlerTarget])

            gDisableStructs[gBattlerAttacker].mimickedMoves |= gBitTable[gCurrMovePos];
            gBattlescriptCurrInstr += 5;
        }
        else
        {
            gBattlescriptCurrInstr = T1_READ_PTR(gBattlescriptCurrInstr + 1);
        }
    }
}

static void Cmd_metronome(void)
{
    while (1)
    {
        gCurrentMove = (Random() % (MOVES_COUNT - 1)) + 1;
        if (gBattleMoves[gCurrentMove].effect == EFFECT_PLACEHOLDER)
            continue;

        if (!(sForbiddenMoves[gCurrentMove] & FORBIDDEN_METRONOME))
        {
            gHitMarker &= ~(HITMARKER_ATTACKSTRING_PRINTED);
            gBattlescriptCurrInstr = gBattleScriptsForMoveEffects[gBattleMoves[gCurrentMove].effect];
            gBattlerTarget = GetMoveTarget(gCurrentMove, 0);
            return;
        }
    }
}

static void Cmd_dmgtolevel(void)
{
    gBattleMoveDamage = gBattleMons[gBattlerAttacker].level;
    gBattlescriptCurrInstr++;
}

static void Cmd_psywavedamageeffect(void)
{
    s32 randDamage;
    if (B_PSYWAVE_DMG >= GEN_6)
        randDamage = (Random() % 101);
    else
        randDamage = (Random() % 11) * 10;
    gBattleMoveDamage = gBattleMons[gBattlerAttacker].level * (randDamage + 50) / 100;
    gBattlescriptCurrInstr++;
}

static void Cmd_counterdamagecalculator(void)
{
    u8 sideAttacker = GetBattlerSide(gBattlerAttacker);
    u8 sideTarget = GetBattlerSide(gProtectStructs[gBattlerAttacker].physicalBattlerId);

    if (gProtectStructs[gBattlerAttacker].physicalDmg
        && sideAttacker != sideTarget
        && gBattleMons[gProtectStructs[gBattlerAttacker].physicalBattlerId].hp)
    {
        gBattleMoveDamage = gProtectStructs[gBattlerAttacker].physicalDmg * 2;

        if (IsAffectedByFollowMe(gBattlerAttacker, sideTarget))
            gBattlerTarget = gSideTimers[sideTarget].followmeTarget;
        else
            gBattlerTarget = gProtectStructs[gBattlerAttacker].physicalBattlerId;

        gBattlescriptCurrInstr += 5;
    }
    else
    {
        gSpecialStatuses[gBattlerAttacker].ppNotAffectedByPressure = 1;
        gBattlescriptCurrInstr = T1_READ_PTR(gBattlescriptCurrInstr + 1);
    }
}

static void Cmd_mirrorcoatdamagecalculator(void) // a copy of atkA1 with the physical -> special field changes
{
    u8 sideAttacker = GetBattlerSide(gBattlerAttacker);
    u8 sideTarget = GetBattlerSide(gProtectStructs[gBattlerAttacker].specialBattlerId);

    if (gProtectStructs[gBattlerAttacker].specialDmg
        && sideAttacker != sideTarget
        && gBattleMons[gProtectStructs[gBattlerAttacker].specialBattlerId].hp)
    {
        gBattleMoveDamage = gProtectStructs[gBattlerAttacker].specialDmg * 2;

        if (IsAffectedByFollowMe(gBattlerAttacker, sideTarget))
            gBattlerTarget = gSideTimers[sideTarget].followmeTarget;
        else
            gBattlerTarget = gProtectStructs[gBattlerAttacker].specialBattlerId;

        gBattlescriptCurrInstr += 5;
    }
    else
    {
        gSpecialStatuses[gBattlerAttacker].ppNotAffectedByPressure = 1;
        gBattlescriptCurrInstr = T1_READ_PTR(gBattlescriptCurrInstr + 1);
    }
}

static void Cmd_disablelastusedattack(void)
{
    s32 i;

    for (i = 0; i < MAX_MON_MOVES; i++)
    {
        if (gBattleMons[gBattlerTarget].moves[i] == gLastMoves[gBattlerTarget])
            break;
    }
    if (gDisableStructs[gBattlerTarget].disabledMove == 0
        && i != MAX_MON_MOVES && gBattleMons[gBattlerTarget].pp[i] != 0)
    {
        PREPARE_MOVE_BUFFER(gBattleTextBuff1, gBattleMons[gBattlerTarget].moves[i])

        gDisableStructs[gBattlerTarget].disabledMove = gBattleMons[gBattlerTarget].moves[i];
        if (B_DISABLE_TURNS == GEN_3)
            gDisableStructs[gBattlerTarget].disableTimer = (Random() & 3) + 2;
        else if (B_DISABLE_TURNS == GEN_4)
            gDisableStructs[gBattlerTarget].disableTimer = (Random() & 3) + 4;
        else
            gDisableStructs[gBattlerTarget].disableTimer = 4;
        gDisableStructs[gBattlerTarget].disableTimerStartValue = gDisableStructs[gBattlerTarget].disableTimer; // used to save the random amount of turns?
        gBattlescriptCurrInstr += 5;
    }
    else
    {
        gBattlescriptCurrInstr = T1_READ_PTR(gBattlescriptCurrInstr + 1);
    }
}

static void Cmd_trysetencore(void)
{
    s32 i;

    for (i = 0; i < MAX_MON_MOVES; i++)
    {
        if (gBattleMons[gBattlerTarget].moves[i] == gLastMoves[gBattlerTarget])
            break;
    }

    if (gLastMoves[gBattlerTarget] == MOVE_STRUGGLE
        || gLastMoves[gBattlerTarget] == MOVE_ENCORE
        || gLastMoves[gBattlerTarget] == MOVE_MIRROR_MOVE)
    {
        i = 4;
    }

    if (gDisableStructs[gBattlerTarget].encoredMove == 0
        && i != 4 && gBattleMons[gBattlerTarget].pp[i] != 0)
    {
        gDisableStructs[gBattlerTarget].encoredMove = gBattleMons[gBattlerTarget].moves[i];
        gDisableStructs[gBattlerTarget].encoredMovePos = i;
        gDisableStructs[gBattlerTarget].encoreTimer = 3;
        gDisableStructs[gBattlerTarget].encoreTimerStartValue = gDisableStructs[gBattlerTarget].encoreTimer;
        gBattlescriptCurrInstr += 5;
    }
    else
    {
        gBattlescriptCurrInstr = T1_READ_PTR(gBattlescriptCurrInstr + 1);
    }
}

static void Cmd_painsplitdmgcalc(void)
{
    if (!(DoesSubstituteBlockMove(gBattlerAttacker, gBattlerTarget, gCurrentMove)))
    {
        s32 hpDiff = (gBattleMons[gBattlerAttacker].hp + gBattleMons[gBattlerTarget].hp) / 2;
        s32 painSplitHp = gBattleMoveDamage = gBattleMons[gBattlerTarget].hp - hpDiff;
        u8* storeLoc = (void*)(&gBattleScripting.painSplitHp);

        storeLoc[0] = (painSplitHp);
        storeLoc[1] = (painSplitHp & 0x0000FF00) >> 8;
        storeLoc[2] = (painSplitHp & 0x00FF0000) >> 16;
        storeLoc[3] = (painSplitHp & 0xFF000000) >> 24;

        gBattleMoveDamage = gBattleMons[gBattlerAttacker].hp - hpDiff;
        gSpecialStatuses[gBattlerTarget].dmg = 0xFFFF;

        gBattlescriptCurrInstr += 5;
    }
    else
    {
        gBattlescriptCurrInstr = T1_READ_PTR(gBattlescriptCurrInstr + 1);
    }
}

static void Cmd_settypetorandomresistance(void) // conversion 2
{
    if (gLastLandedMoves[gBattlerAttacker] == 0
        || gLastLandedMoves[gBattlerAttacker] == 0xFFFF)
    {
        gBattlescriptCurrInstr = T1_READ_PTR(gBattlescriptCurrInstr + 1);
    }
    else if (IsTwoTurnsMove(gLastLandedMoves[gBattlerAttacker])
            && gBattleMons[gLastHitBy[gBattlerAttacker]].status2 & STATUS2_MULTIPLETURNS)
    {
        gBattlescriptCurrInstr = T1_READ_PTR(gBattlescriptCurrInstr + 1);
    }
    else
    {
        u32 i, resistTypes = 0;
        u32 hitByType = gLastHitByType[gBattlerAttacker];

        for (i = 0; i < NUMBER_OF_MON_TYPES; i++) // Find all types that resist.
        {
            switch (GetTypeModifier(hitByType, i))
            {
            case UQ_4_12(0):
            case UQ_4_12(0.5):
                resistTypes |= gBitTable[i];
                break;
            }
        }

        while (resistTypes != 0)
        {
            i = Random() % NUMBER_OF_MON_TYPES;
            if (resistTypes & gBitTable[i])
            {
                if (IS_BATTLER_OF_TYPE(gBattlerAttacker, i))
                {
                    resistTypes &= ~(gBitTable[i]); // Type resists, but the user is already of this type.
                }
                else
                {
                    SET_BATTLER_TYPE(gBattlerAttacker, i);
                    PREPARE_TYPE_BUFFER(gBattleTextBuff1, i);
                    gBattlescriptCurrInstr += 5;
                    return;
                }
            }
        }

        gBattlescriptCurrInstr = T1_READ_PTR(gBattlescriptCurrInstr + 1);
    }
}

static void Cmd_setalwayshitflag(void)
{
    gStatuses3[gBattlerTarget] &= ~(STATUS3_ALWAYS_HITS);
    gStatuses3[gBattlerTarget] |= STATUS3_ALWAYS_HITS_TURN(2);
    gDisableStructs[gBattlerTarget].battlerWithSureHit = gBattlerAttacker;
    gBattlescriptCurrInstr++;
}

static void Cmd_copymovepermanently(void) // sketch
{
    gChosenMove = 0xFFFF;

    if (!(gBattleMons[gBattlerAttacker].status2 & STATUS2_TRANSFORMED)
        && gLastPrintedMoves[gBattlerTarget] != MOVE_STRUGGLE
        && gLastPrintedMoves[gBattlerTarget] != 0
        && gLastPrintedMoves[gBattlerTarget] != 0xFFFF
        && gLastPrintedMoves[gBattlerTarget] != MOVE_SKETCH)
    {
        s32 i;

        for (i = 0; i < MAX_MON_MOVES; i++)
        {
            if (gBattleMons[gBattlerAttacker].moves[i] == MOVE_SKETCH)
                continue;
            if (gBattleMons[gBattlerAttacker].moves[i] == gLastPrintedMoves[gBattlerTarget])
                break;
        }

        if (i != MAX_MON_MOVES)
        {
            gBattlescriptCurrInstr = T1_READ_PTR(gBattlescriptCurrInstr + 1);
        }
        else // sketch worked
        {
            struct MovePpInfo movePpData;

            gBattleMons[gBattlerAttacker].moves[gCurrMovePos] = gLastPrintedMoves[gBattlerTarget];
            gBattleMons[gBattlerAttacker].pp[gCurrMovePos] = gBattleMoves[gLastPrintedMoves[gBattlerTarget]].pp;
            gActiveBattler = gBattlerAttacker;

            for (i = 0; i < MAX_MON_MOVES; i++)
            {
                movePpData.moves[i] = gBattleMons[gBattlerAttacker].moves[i];
                movePpData.pp[i] = gBattleMons[gBattlerAttacker].pp[i];
            }
            movePpData.ppBonuses = gBattleMons[gBattlerAttacker].ppBonuses;

            BtlController_EmitSetMonData(0, REQUEST_MOVES_PP_BATTLE, 0, sizeof(struct MovePpInfo), &movePpData);
            MarkBattlerForControllerExec(gActiveBattler);

            PREPARE_MOVE_BUFFER(gBattleTextBuff1, gLastPrintedMoves[gBattlerTarget])

            gBattlescriptCurrInstr += 5;
        }
    }
    else
    {
        gBattlescriptCurrInstr = T1_READ_PTR(gBattlescriptCurrInstr + 1);
    }
}

static bool8 IsTwoTurnsMove(u16 move)
{
    if (gBattleMoves[move].effect == EFFECT_SKULL_BASH
        || gBattleMoves[move].effect == EFFECT_TWO_TURNS_ATTACK
        || gBattleMoves[move].effect == EFFECT_SOLARBEAM
        || gBattleMoves[move].effect == EFFECT_SEMI_INVULNERABLE
        || gBattleMoves[move].effect == EFFECT_BIDE)
        return TRUE;
    else
        return FALSE;
}

static u8 AttacksThisTurn(u8 battlerId, u16 move) // Note: returns 1 if it's a charging turn, otherwise 2
{
    // first argument is unused
    if (gBattleMoves[move].effect == EFFECT_SOLARBEAM
        && (gBattleWeather & WEATHER_SUN_ANY))
        return 2;

    if (gBattleMoves[move].effect == EFFECT_SKULL_BASH
        || gBattleMoves[move].effect == EFFECT_TWO_TURNS_ATTACK
        || gBattleMoves[move].effect == EFFECT_SOLARBEAM
        || gBattleMoves[move].effect == EFFECT_SEMI_INVULNERABLE
        || gBattleMoves[move].effect == EFFECT_BIDE)
    {
        if ((gHitMarker & HITMARKER_CHARGING))
            return 1;
    }
    return 2;
}

static void Cmd_trychoosesleeptalkmove(void)
{
    u32 i, unusableMovesBits = 0, movePosition;

    for (i = 0; i < MAX_MON_MOVES; i++)
    {
        if ((sForbiddenMoves[gBattleMons[gBattlerAttacker].moves[i]] & FORBIDDEN_SLEEP_TALK)
            || IsTwoTurnsMove(gBattleMons[gBattlerAttacker].moves[i]))
        {
            unusableMovesBits |= gBitTable[i];
        }
    }

    unusableMovesBits = CheckMoveLimitations(gBattlerAttacker, unusableMovesBits, ~(MOVE_LIMITATION_PP));
    if (unusableMovesBits == 0xF) // all 4 moves cannot be chosen
    {
        gBattlescriptCurrInstr += 5;
    }
    else // at least one move can be chosen
    {
        do
        {
            movePosition = Random() & (MAX_MON_MOVES - 1);
        } while ((gBitTable[movePosition] & unusableMovesBits));

        gCalledMove = gBattleMons[gBattlerAttacker].moves[movePosition];
        gCurrMovePos = movePosition;
        gHitMarker &= ~(HITMARKER_ATTACKSTRING_PRINTED);
        gBattlerTarget = GetMoveTarget(gCalledMove, 0);
        gBattlescriptCurrInstr = T1_READ_PTR(gBattlescriptCurrInstr + 1);
    }
}

static void Cmd_setdestinybond(void)
{
    gBattleMons[gBattlerAttacker].status2 |= STATUS2_DESTINY_BOND;
    gBattlescriptCurrInstr++;
}

static void TrySetDestinyBondToHappen(void)
{
    u8 sideAttacker = GetBattlerSide(gBattlerAttacker);
    u8 sideTarget = GetBattlerSide(gBattlerTarget);
    if (gBattleMons[gBattlerTarget].status2 & STATUS2_DESTINY_BOND
        && sideAttacker != sideTarget
        && !(gHitMarker & HITMARKER_GRUDGE))
    {
        gHitMarker |= HITMARKER_DESTINYBOND;
    }
}

static void Cmd_trysetdestinybondtohappen(void)
{
    TrySetDestinyBondToHappen();
    gBattlescriptCurrInstr++;
}

static void Cmd_settailwind(void)
{
    u8 side = GetBattlerSide(gBattlerAttacker);

    if (!(gSideStatuses[side] & SIDE_STATUS_TAILWIND))
    {
        gSideStatuses[side] |= SIDE_STATUS_TAILWIND;
        gSideTimers[side].tailwindBattlerId = gBattlerAttacker;
        gSideTimers[side].tailwindTimer = (B_TAILWIND_TIMER >= GEN_5) ? 4 : 3;
        gBattlescriptCurrInstr += 5;
    }
    else
    {
        gBattlescriptCurrInstr = T1_READ_PTR(gBattlescriptCurrInstr + 1);
    }
}

static void Cmd_tryspiteppreduce(void)
{
    if (gLastMoves[gBattlerTarget] != 0
        && gLastMoves[gBattlerTarget] != 0xFFFF)
    {
        s32 i;

        for (i = 0; i < MAX_MON_MOVES; i++)
        {
            if (gLastMoves[gBattlerTarget] == gBattleMons[gBattlerTarget].moves[i])
                break;
        }

    #if B_CAN_SPITE_FAIL <= GEN_3
        if (i != MAX_MON_MOVES && gBattleMons[gBattlerTarget].pp[i] > 1)
    #else
        if (i != MAX_MON_MOVES && gBattleMons[gBattlerTarget].pp[i] != 0)
    #endif
        {
        #if B_PP_REDUCED_BY_SPITE <= GEN_3
            s32 ppToDeduct = (Random() & 3) + 2;
        #else
            s32 ppToDeduct = 4;
        #endif

            if (gBattleMons[gBattlerTarget].pp[i] < ppToDeduct)
                ppToDeduct = gBattleMons[gBattlerTarget].pp[i];

            PREPARE_MOVE_BUFFER(gBattleTextBuff1, gLastMoves[gBattlerTarget])

            ConvertIntToDecimalStringN(gBattleTextBuff2, ppToDeduct, STR_CONV_MODE_LEFT_ALIGN, 1);

            PREPARE_BYTE_NUMBER_BUFFER(gBattleTextBuff2, 1, ppToDeduct)

            gBattleMons[gBattlerTarget].pp[i] -= ppToDeduct;
            gActiveBattler = gBattlerTarget;

            if (!(gDisableStructs[gActiveBattler].mimickedMoves & gBitTable[i])
                && !(gBattleMons[gActiveBattler].status2 & STATUS2_TRANSFORMED))
            {
                BtlController_EmitSetMonData(0, REQUEST_PPMOVE1_BATTLE + i, 0, 1, &gBattleMons[gActiveBattler].pp[i]);
                MarkBattlerForControllerExec(gActiveBattler);
            }

            gBattlescriptCurrInstr += 5;

            if (gBattleMons[gBattlerTarget].pp[i] == 0)
                CancelMultiTurnMoves(gBattlerTarget);
        }
        else
        {
            gBattlescriptCurrInstr = T1_READ_PTR(gBattlescriptCurrInstr + 1);
        }
    }
    else
    {
        gBattlescriptCurrInstr = T1_READ_PTR(gBattlescriptCurrInstr + 1);
    }
}

static void Cmd_healpartystatus(void)
{
    u32 zero = 0;
    u8 toHeal = 0;

    if (gCurrentMove == MOVE_HEAL_BELL)
    {
        struct Pokemon *party;
        s32 i;

        gBattleCommunication[MULTISTRING_CHOOSER] = B_MSG_BELL;

        if (GetBattlerSide(gBattlerAttacker) == B_SIDE_PLAYER)
            party = gPlayerParty;
        else
            party = gEnemyParty;

        if (gBattleMons[gBattlerAttacker].ability != ABILITY_SOUNDPROOF)
        {
            gBattleMons[gBattlerAttacker].status1 = 0;
            gBattleMons[gBattlerAttacker].status2 &= ~(STATUS2_NIGHTMARE);
        }
        else
        {
            RecordAbilityBattle(gBattlerAttacker, gBattleMons[gBattlerAttacker].ability);
            gBattleCommunication[MULTISTRING_CHOOSER] |= B_MSG_BELL_SOUNDPROOF_ATTACKER;
        }

        gActiveBattler = gBattleScripting.battler = GetBattlerAtPosition(GetBattlerPosition(gBattlerAttacker) ^ BIT_FLANK);

        if (gBattleTypeFlags & BATTLE_TYPE_DOUBLE
            && !(gAbsentBattlerFlags & gBitTable[gActiveBattler]))
        {
            if (gBattleMons[gActiveBattler].ability != ABILITY_SOUNDPROOF)
            {
                gBattleMons[gActiveBattler].status1 = 0;
                gBattleMons[gActiveBattler].status2 &= ~(STATUS2_NIGHTMARE);
            }
            else
            {
                RecordAbilityBattle(gActiveBattler, gBattleMons[gActiveBattler].ability);
                gBattleCommunication[MULTISTRING_CHOOSER] |= B_MSG_BELL_SOUNDPROOF_PARTNER;
            }
        }

        // Because the above MULTISTRING_CHOOSER are ORd, if both are set then it will be B_MSG_BELL_BOTH_SOUNDPROOF

        for (i = 0; i < PARTY_SIZE; i++)
        {
            u16 species = GetMonData(&party[i], MON_DATA_SPECIES2);
            u8 abilityNum = GetMonData(&party[i], MON_DATA_ABILITY_NUM);

            if (species != SPECIES_NONE && species != SPECIES_EGG)
            {
                u16 ability;

                if (gBattlerPartyIndexes[gBattlerAttacker] == i)
                    ability = gBattleMons[gBattlerAttacker].ability;
                else if (gBattleTypeFlags & BATTLE_TYPE_DOUBLE
                         && gBattlerPartyIndexes[gActiveBattler] == i
                         && !(gAbsentBattlerFlags & gBitTable[gActiveBattler]))
                    ability = gBattleMons[gActiveBattler].ability;
                else
                    ability = GetAbilityBySpecies(species, abilityNum);

                if (ability != ABILITY_SOUNDPROOF)
                    toHeal |= (1 << i);
            }
        }
    }
    else // Aromatherapy
    {
        gBattleCommunication[MULTISTRING_CHOOSER] = B_MSG_SOOTHING_AROMA;
        toHeal = 0x3F;

        gBattleMons[gBattlerAttacker].status1 = 0;
        gBattleMons[gBattlerAttacker].status2 &= ~(STATUS2_NIGHTMARE);

        gActiveBattler = GetBattlerAtPosition(GetBattlerPosition(gBattlerAttacker) ^ BIT_FLANK);
        if (gBattleTypeFlags & BATTLE_TYPE_DOUBLE
            && !(gAbsentBattlerFlags & gBitTable[gActiveBattler]))
        {
            gBattleMons[gActiveBattler].status1 = 0;
            gBattleMons[gActiveBattler].status2 &= ~(STATUS2_NIGHTMARE);
        }

    }

    if (toHeal)
    {
        gActiveBattler = gBattlerAttacker;
        BtlController_EmitSetMonData(0, REQUEST_STATUS_BATTLE, toHeal, 4, &zero);
        MarkBattlerForControllerExec(gActiveBattler);
    }

    gBattlescriptCurrInstr++;
}

static void Cmd_cursetarget(void)
{
    if (gBattleMons[gBattlerTarget].status2 & STATUS2_CURSED)
    {
        gBattlescriptCurrInstr = T1_READ_PTR(gBattlescriptCurrInstr + 1);
    }
    else
    {
        gBattleMons[gBattlerTarget].status2 |= STATUS2_CURSED;
        gBattleMoveDamage = gBattleMons[gBattlerAttacker].maxHP / 2;
        if (gBattleMoveDamage == 0)
            gBattleMoveDamage = 1;

        gBattlescriptCurrInstr += 5;
    }
}

static void Cmd_trysetspikes(void)
{
    u8 targetSide = GetBattlerSide(gBattlerAttacker) ^ BIT_SIDE;

    if (gSideTimers[targetSide].spikesAmount == 3)
    {
        gSpecialStatuses[gBattlerAttacker].ppNotAffectedByPressure = 1;
        gBattlescriptCurrInstr = T1_READ_PTR(gBattlescriptCurrInstr + 1);
    }
    else
    {
        gSideStatuses[targetSide] |= SIDE_STATUS_SPIKES;
        gSideTimers[targetSide].spikesAmount++;
        gBattlescriptCurrInstr += 5;
    }
}

static void Cmd_setforesight(void)
{
    gBattleMons[gBattlerTarget].status2 |= STATUS2_FORESIGHT;
    gBattlescriptCurrInstr++;
}

static void Cmd_trysetperishsong(void)
{
    s32 i;
    s32 notAffectedCount = 0;

    for (i = 0; i < gBattlersCount; i++)
    {
        if (gStatuses3[i] & STATUS3_PERISH_SONG
            || gBattleMons[i].ability == ABILITY_SOUNDPROOF)
        {
            notAffectedCount++;
        }
        else
        {
            gStatuses3[i] |= STATUS3_PERISH_SONG;
            gDisableStructs[i].perishSongTimer = 3;
            gDisableStructs[i].perishSongTimerStartValue = 3;
        }
    }

    PressurePPLoseOnUsingPerishSong(gBattlerAttacker);

    if (notAffectedCount == gBattlersCount)
        gBattlescriptCurrInstr = T1_READ_PTR(gBattlescriptCurrInstr + 1);
    else
        gBattlescriptCurrInstr += 5;
}

static void Cmd_handlerollout(void)
{
    if (gMoveResultFlags & MOVE_RESULT_NO_EFFECT)
    {
        CancelMultiTurnMoves(gBattlerAttacker);
        gBattlescriptCurrInstr = BattleScript_MoveMissedPause;
    }
    else
    {
        if (!(gBattleMons[gBattlerAttacker].status2 & STATUS2_MULTIPLETURNS)) // First hit.
        {
            gDisableStructs[gBattlerAttacker].rolloutTimer = 5;
            gDisableStructs[gBattlerAttacker].rolloutTimerStartValue = 5;
            gBattleMons[gBattlerAttacker].status2 |= STATUS2_MULTIPLETURNS;
            gLockedMoves[gBattlerAttacker] = gCurrentMove;
        }
        if (--gDisableStructs[gBattlerAttacker].rolloutTimer == 0) // Last hit.
        {
            gBattleMons[gBattlerAttacker].status2 &= ~(STATUS2_MULTIPLETURNS);
        }

        gBattlescriptCurrInstr++;
    }
}

static void Cmd_jumpifconfusedandstatmaxed(void)
{
    if (gBattleMons[gBattlerTarget].status2 & STATUS2_CONFUSION
      && !CompareStat(gBattlerTarget, gBattlescriptCurrInstr[1], MAX_STAT_STAGE, CMP_LESS_THAN))
        gBattlescriptCurrInstr = T1_READ_PTR(gBattlescriptCurrInstr + 2); // Fails if we're confused AND stat cannot be raised
    else
        gBattlescriptCurrInstr += 6;
}

static void Cmd_handlefurycutter(void)
{
    if (gMoveResultFlags & MOVE_RESULT_NO_EFFECT)
    {
        gDisableStructs[gBattlerAttacker].furyCutterCounter = 0;
        gBattlescriptCurrInstr = BattleScript_MoveMissedPause;
    }
    else
    {
        if (gDisableStructs[gBattlerAttacker].furyCutterCounter != 5)
            gDisableStructs[gBattlerAttacker].furyCutterCounter++;

        gBattlescriptCurrInstr++;
    }
}

static void Cmd_setembargo(void)
{
    if (gStatuses3[gBattlerTarget] & STATUS3_EMBARGO)
    {
        gBattlescriptCurrInstr = T1_READ_PTR(gBattlescriptCurrInstr + 1);
    }
    else
    {
        gStatuses3[gBattlerTarget] |= STATUS3_EMBARGO;
        gDisableStructs[gBattlerTarget].embargoTimer = 5;
        gBattlescriptCurrInstr += 5;
    }
}

static void Cmd_presentdamagecalculation(void)
{
    u32 rand = Random() & 0xFF;

    if (rand < 102)
    {
        gBattleStruct->presentBasePower = 40;
    }
    else if (rand < 178)
    {
        gBattleStruct->presentBasePower = 80;
    }
    else if (rand < 204)
    {
        gBattleStruct->presentBasePower = 120;
    }
    else
    {
        gBattleMoveDamage = gBattleMons[gBattlerTarget].maxHP / 4;
        if (gBattleMoveDamage == 0)
            gBattleMoveDamage = 1;
        gBattleMoveDamage *= -1;
    }

    if (rand < 204)
    {
        gBattlescriptCurrInstr = BattleScript_HitFromCritCalc;
    }
    else if (gBattleMons[gBattlerTarget].maxHP == gBattleMons[gBattlerTarget].hp)
    {
        gBattlescriptCurrInstr = BattleScript_AlreadyAtFullHp;
    }
    else
    {
        gMoveResultFlags &= ~(MOVE_RESULT_DOESNT_AFFECT_FOE);
        gBattlescriptCurrInstr = BattleScript_PresentHealTarget;
    }
}

static void Cmd_setsafeguard(void)
{
    if (gSideStatuses[GET_BATTLER_SIDE(gBattlerAttacker)] & SIDE_STATUS_SAFEGUARD)
    {
        gMoveResultFlags |= MOVE_RESULT_MISSED;
        gBattleCommunication[MULTISTRING_CHOOSER] = B_MSG_SIDE_STATUS_FAILED;
    }
    else
    {
        gSideStatuses[GET_BATTLER_SIDE(gBattlerAttacker)] |= SIDE_STATUS_SAFEGUARD;
        gSideTimers[GET_BATTLER_SIDE(gBattlerAttacker)].safeguardTimer = 5;
        gSideTimers[GET_BATTLER_SIDE(gBattlerAttacker)].safeguardBattlerId = gBattlerAttacker;
        gBattleCommunication[MULTISTRING_CHOOSER] = B_MSG_SET_SAFEGUARD;
    }

    gBattlescriptCurrInstr++;
}

static void Cmd_magnitudedamagecalculation(void)
{
    u32 magnitude = Random() % 100;

    if (magnitude < 5)
    {
        gBattleStruct->magnitudeBasePower = 10;
        magnitude = 4;
    }
    else if (magnitude < 15)
    {
        gBattleStruct->magnitudeBasePower = 30;
        magnitude = 5;
    }
    else if (magnitude < 35)
    {
        gBattleStruct->magnitudeBasePower = 50;
        magnitude = 6;
    }
    else if (magnitude < 65)
    {
        gBattleStruct->magnitudeBasePower = 70;
        magnitude = 7;
    }
    else if (magnitude < 85)
    {
        gBattleStruct->magnitudeBasePower = 90;
        magnitude = 8;
    }
    else if (magnitude < 95)
    {
        gBattleStruct->magnitudeBasePower = 110;
        magnitude = 9;
    }
    else
    {
        gBattleStruct->magnitudeBasePower = 150;
        magnitude = 10;
    }

    PREPARE_BYTE_NUMBER_BUFFER(gBattleTextBuff1, 2, magnitude);
    for (gBattlerTarget = 0; gBattlerTarget < gBattlersCount; gBattlerTarget++)
    {
        if (gBattlerTarget == gBattlerAttacker)
            continue;
        if (!(gAbsentBattlerFlags & gBitTable[gBattlerTarget])) // A valid target was found.
            break;
    }

    gBattlescriptCurrInstr++;
}

static void Cmd_jumpifnopursuitswitchdmg(void)
{
    if (gMultiHitCounter == 1)
    {
        if (GetBattlerSide(gBattlerAttacker) == B_SIDE_PLAYER)
            gBattlerTarget = GetBattlerAtPosition(B_POSITION_OPPONENT_LEFT);
        else
            gBattlerTarget = GetBattlerAtPosition(B_POSITION_PLAYER_LEFT);
    }
    else
    {
        if (GetBattlerSide(gBattlerAttacker) == B_SIDE_PLAYER)
            gBattlerTarget = GetBattlerAtPosition(B_POSITION_OPPONENT_RIGHT);
        else
            gBattlerTarget = GetBattlerAtPosition(B_POSITION_PLAYER_RIGHT);
    }

    if (gChosenActionByBattler[gBattlerTarget] == B_ACTION_USE_MOVE
        && gBattlerAttacker == *(gBattleStruct->moveTarget + gBattlerTarget)
        && !(gBattleMons[gBattlerTarget].status1 & (STATUS1_SLEEP | STATUS1_FREEZE))
        && gBattleMons[gBattlerAttacker].hp
        && !gDisableStructs[gBattlerTarget].truantCounter
        && gChosenMoveByBattler[gBattlerTarget] == MOVE_PURSUIT)
    {
        s32 i;

        for (i = 0; i < gBattlersCount; i++)
        {
            if (gBattlerByTurnOrder[i] == gBattlerTarget)
                gActionsByTurnOrder[i] = B_ACTION_TRY_FINISH;
        }

        gCurrentMove = MOVE_PURSUIT;
        gCurrMovePos = gChosenMovePos = *(gBattleStruct->chosenMovePositions + gBattlerTarget);
        gBattlescriptCurrInstr += 5;
        gBattleScripting.animTurn = 1;
        gHitMarker &= ~(HITMARKER_ATTACKSTRING_PRINTED);
    }
    else
    {
        gBattlescriptCurrInstr = T1_READ_PTR(gBattlescriptCurrInstr + 1);
    }
}

static void Cmd_setsunny(void)
{
    if (!TryChangeBattleWeather(gBattlerAttacker, ENUM_WEATHER_SUN, FALSE))
    {
        gMoveResultFlags |= MOVE_RESULT_MISSED;
        gBattleCommunication[MULTISTRING_CHOOSER] = B_MSG_WEATHER_FAILED;
    }
    else
    {
        gBattleCommunication[MULTISTRING_CHOOSER] = B_MSG_STARTED_SUNLIGHT;
    }

    gBattlescriptCurrInstr++;
}

static void Cmd_maxattackhalvehp(void) // belly drum
{
    u32 halfHp = gBattleMons[gBattlerAttacker].maxHP / 2;

    if (!(gBattleMons[gBattlerAttacker].maxHP / 2))
        halfHp = 1;
    
    // Belly Drum fails if the user's current HP is less than half its maximum, or if the user's Attack is already at +6 (even if the user has Contrary).
    if (gBattleMons[gBattlerAttacker].statStages[STAT_ATK] < MAX_STAT_STAGE
        && gBattleMons[gBattlerAttacker].hp > halfHp)
    {
        gBattleMons[gBattlerAttacker].statStages[STAT_ATK] = MAX_STAT_STAGE;
        gBattleMoveDamage = gBattleMons[gBattlerAttacker].maxHP / 2;
        if (gBattleMoveDamage == 0)
            gBattleMoveDamage = 1;

        gBattlescriptCurrInstr += 5;
    }
    else
    {
        gBattlescriptCurrInstr = T1_READ_PTR(gBattlescriptCurrInstr + 1);
    }
}

static void Cmd_copyfoestats(void) // psych up
{
    s32 i;

    for (i = 0; i < NUM_BATTLE_STATS; i++)
    {
        gBattleMons[gBattlerAttacker].statStages[i] = gBattleMons[gBattlerTarget].statStages[i];
    }

    gBattlescriptCurrInstr += 5; // Has an unused jump ptr(possibly for a failed attempt) parameter.
}

static void Cmd_rapidspinfree(void)
{
    u8 atkSide = GetBattlerSide(gBattlerAttacker);

    if (gBattleMons[gBattlerAttacker].status2 & STATUS2_WRAPPED)
    {
        gBattleScripting.battler = gBattlerTarget;
        gBattleMons[gBattlerAttacker].status2 &= ~(STATUS2_WRAPPED);
        gBattlerTarget = *(gBattleStruct->wrappedBy + gBattlerAttacker);
        PREPARE_MOVE_BUFFER(gBattleTextBuff1, gBattleStruct->wrappedMove[gBattlerAttacker]);
        BattleScriptPushCursor();
        gBattlescriptCurrInstr = BattleScript_WrapFree;
    }
    else if (gStatuses3[gBattlerAttacker] & STATUS3_LEECHSEED)
    {
        gStatuses3[gBattlerAttacker] &= ~(STATUS3_LEECHSEED);
        gStatuses3[gBattlerAttacker] &= ~(STATUS3_LEECHSEED_BATTLER);
        BattleScriptPushCursor();
        gBattlescriptCurrInstr = BattleScript_LeechSeedFree;
    }
    else if (gSideStatuses[atkSide] & SIDE_STATUS_SPIKES)
    {
        gSideStatuses[atkSide] &= ~(SIDE_STATUS_SPIKES);
        gSideTimers[atkSide].spikesAmount = 0;
        BattleScriptPushCursor();
        gBattlescriptCurrInstr = BattleScript_SpikesFree;
    }
    else if (gSideStatuses[atkSide] & SIDE_STATUS_TOXIC_SPIKES)
    {
        gSideStatuses[atkSide] &= ~(SIDE_STATUS_TOXIC_SPIKES);
        gSideTimers[atkSide].toxicSpikesAmount = 0;
        BattleScriptPushCursor();
        gBattlescriptCurrInstr = BattleScript_ToxicSpikesFree;
    }
    else if (gSideStatuses[atkSide] & SIDE_STATUS_STICKY_WEB)
    {
        gSideStatuses[atkSide] &= ~(SIDE_STATUS_STICKY_WEB);
        gSideTimers[atkSide].stickyWebAmount = 0;
        BattleScriptPushCursor();
        gBattlescriptCurrInstr = BattleScript_StickyWebFree;
    }
    else if (gSideStatuses[atkSide] & SIDE_STATUS_STEALTH_ROCK)
    {
        gSideStatuses[atkSide] &= ~(SIDE_STATUS_STEALTH_ROCK);
        gSideTimers[atkSide].stealthRockAmount = 0;
        BattleScriptPushCursor();
        gBattlescriptCurrInstr = BattleScript_StealthRockFree;
    }
    else
    {
        gBattlescriptCurrInstr++;
    }
}

static void Cmd_setdefensecurlbit(void)
{
    gBattleMons[gBattlerAttacker].status2 |= STATUS2_DEFENSE_CURL;
    gBattlescriptCurrInstr++;
}

static void Cmd_recoverbasedonsunlight(void)
{
    gBattlerTarget = gBattlerAttacker;
    if (gBattleMons[gBattlerAttacker].hp != gBattleMons[gBattlerAttacker].maxHP)
    {
        if (gCurrentMove == MOVE_SHORE_UP)
        {
            if (WEATHER_HAS_EFFECT && gBattleWeather & WEATHER_SANDSTORM_ANY)
                gBattleMoveDamage = 20 * gBattleMons[gBattlerAttacker].maxHP / 30;
            else
                gBattleMoveDamage = gBattleMons[gBattlerAttacker].maxHP / 2;
        }
        else
        {
            if (!(gBattleWeather & WEATHER_ANY) || !WEATHER_HAS_EFFECT)
                gBattleMoveDamage = gBattleMons[gBattlerAttacker].maxHP / 2;
            else if (gBattleWeather & WEATHER_SUN_ANY)
                gBattleMoveDamage = 20 * gBattleMons[gBattlerAttacker].maxHP / 30;
            else // not sunny weather
                gBattleMoveDamage = gBattleMons[gBattlerAttacker].maxHP / 4;
        }

        if (gBattleMoveDamage == 0)
            gBattleMoveDamage = 1;
        gBattleMoveDamage *= -1;

        gBattlescriptCurrInstr += 5;
    }
    else
    {
        gBattlescriptCurrInstr = T1_READ_PTR(gBattlescriptCurrInstr + 1);
    }
}

static void Cmd_setstickyweb(void)
{
    u8 targetSide = GetBattlerSide(gBattlerTarget);
    if (gSideStatuses[targetSide] & SIDE_STATUS_STICKY_WEB)
    {
        gBattlescriptCurrInstr = T1_READ_PTR(gBattlescriptCurrInstr + 1);
    }
    else
    {
        gSideStatuses[targetSide] |= SIDE_STATUS_STICKY_WEB;
        gSideTimers[targetSide].stickyWebAmount = 1;
        gBattlescriptCurrInstr += 5;
    }
}

static void Cmd_selectfirstvalidtarget(void)
{
    for (gBattlerTarget = 0; gBattlerTarget < gBattlersCount; gBattlerTarget++)
    {
        if (gBattlerTarget == gBattlerAttacker && !(gBattleMoves[gCurrentMove].target & MOVE_TARGET_USER))
            continue;
        if (IsBattlerAlive(gBattlerTarget))
            break;
    }
    gBattlescriptCurrInstr++;
}

static void Cmd_trysetfutureattack(void)
{
    if (gWishFutureKnock.futureSightCounter[gBattlerTarget] != 0)
    {
        gBattlescriptCurrInstr = T1_READ_PTR(gBattlescriptCurrInstr + 1);
    }
    else
    {
        gSideStatuses[GET_BATTLER_SIDE(gBattlerTarget)] |= SIDE_STATUS_FUTUREATTACK;
        gWishFutureKnock.futureSightMove[gBattlerTarget] = gCurrentMove;
        gWishFutureKnock.futureSightAttacker[gBattlerTarget] = gBattlerAttacker;
        gWishFutureKnock.futureSightCounter[gBattlerTarget] = 3;

        if (gCurrentMove == MOVE_DOOM_DESIRE)
            gBattleCommunication[MULTISTRING_CHOOSER] = B_MSG_DOOM_DESIRE;
        else
            gBattleCommunication[MULTISTRING_CHOOSER] = B_MSG_FUTURE_SIGHT;

        gBattlescriptCurrInstr += 5;
    }
}

static void Cmd_trydobeatup(void)
{
    struct Pokemon *party;

    if (GetBattlerSide(gBattlerAttacker) == B_SIDE_PLAYER)
        party = gPlayerParty;
    else
        party = gEnemyParty;

    if (gBattleMons[gBattlerTarget].hp == 0)
    {
        gBattlescriptCurrInstr = T1_READ_PTR(gBattlescriptCurrInstr + 1);
    }
    else
    {
        u8 beforeLoop = gBattleCommunication[0];
        for (;gBattleCommunication[0] < PARTY_SIZE; gBattleCommunication[0]++)
        {
            if (GetMonData(&party[gBattleCommunication[0]], MON_DATA_HP)
                && GetMonData(&party[gBattleCommunication[0]], MON_DATA_SPECIES2)
                && GetMonData(&party[gBattleCommunication[0]], MON_DATA_SPECIES2) != SPECIES_EGG
                && !GetMonData(&party[gBattleCommunication[0]], MON_DATA_STATUS))
                    break;
        }
        if (gBattleCommunication[0] < PARTY_SIZE)
        {
            PREPARE_MON_NICK_WITH_PREFIX_BUFFER(gBattleTextBuff1, gBattlerAttacker, gBattleCommunication[0])

            gBattlescriptCurrInstr += 9;

            gBattleMoveDamage = gBaseStats[GetMonData(&party[gBattleCommunication[0]], MON_DATA_SPECIES)].baseAttack;
            gBattleMoveDamage *= gBattleMoves[gCurrentMove].power;
            gBattleMoveDamage *= (GetMonData(&party[gBattleCommunication[0]], MON_DATA_LEVEL) * 2 / 5 + 2);
            gBattleMoveDamage /= gBaseStats[gBattleMons[gBattlerTarget].species].baseDefense;
            gBattleMoveDamage = (gBattleMoveDamage / 50) + 2;
            if (gProtectStructs[gBattlerAttacker].helpingHand)
                gBattleMoveDamage = gBattleMoveDamage * 15 / 10;

            gBattleCommunication[0]++;
        }
        else if (beforeLoop != 0)
            gBattlescriptCurrInstr = T1_READ_PTR(gBattlescriptCurrInstr + 1);
        else
            gBattlescriptCurrInstr = T1_READ_PTR(gBattlescriptCurrInstr + 5);
    }
}

static void Cmd_setsemiinvulnerablebit(void)
{
    switch (gCurrentMove)
    {
    case MOVE_FLY:
    case MOVE_BOUNCE:
        gStatuses3[gBattlerAttacker] |= STATUS3_ON_AIR;
        break;
    case MOVE_DIG:
        gStatuses3[gBattlerAttacker] |= STATUS3_UNDERGROUND;
        break;
    case MOVE_DIVE:
        gStatuses3[gBattlerAttacker] |= STATUS3_UNDERWATER;
        break;
    case MOVE_PHANTOM_FORCE:
    case MOVE_SHADOW_FORCE:
        gStatuses3[gBattlerAttacker] |= STATUS3_PHANTOM_FORCE;
        break;
    }

    gBattlescriptCurrInstr++;
}

static void Cmd_clearsemiinvulnerablebit(void)
{
    gStatuses3[gBattlerAttacker] &= ~(STATUS3_SEMI_INVULNERABLE);
    gBattlescriptCurrInstr++;
}

static void Cmd_setminimize(void)
{
    if (gHitMarker & HITMARKER_OBEYS)
        gStatuses3[gBattlerAttacker] |= STATUS3_MINIMIZED;

    gBattlescriptCurrInstr++;
}

static void Cmd_sethail(void)
{
    if (!TryChangeBattleWeather(gBattlerAttacker, ENUM_WEATHER_HAIL, FALSE))
    {
        gMoveResultFlags |= MOVE_RESULT_MISSED;
        gBattleCommunication[MULTISTRING_CHOOSER] = B_MSG_WEATHER_FAILED;
    }
    else
    {
        gBattleCommunication[MULTISTRING_CHOOSER] = B_MSG_STARTED_HAIL;
    }

    gBattlescriptCurrInstr++;
}

static void Cmd_jumpifattackandspecialattackcannotfall(void) // memento
{
    #if B_MEMENTO_FAIL == GEN_3
    if (gBattleMons[gBattlerTarget].statStages[STAT_ATK] == MIN_STAT_STAGE
        && gBattleMons[gBattlerTarget].statStages[STAT_SPATK] == MIN_STAT_STAGE
        && gBattleCommunication[MISS_TYPE] != B_MSG_PROTECTED)
    #else
    if (gBattleCommunication[MISS_TYPE] != B_MSG_PROTECTED
      || gStatuses3[gBattlerTarget] & STATUS3_SEMI_INVULNERABLE
      || IsBattlerProtected(gBattlerTarget, gCurrentMove)
      || DoesSubstituteBlockMove(gBattlerAttacker, gBattlerTarget, gCurrentMove))
    #endif
    {
        gBattlescriptCurrInstr = T1_READ_PTR(gBattlescriptCurrInstr + 1);
    }
    else
    {
        gActiveBattler = gBattlerAttacker;
        gBattleMoveDamage = gBattleMons[gActiveBattler].hp;
        BtlController_EmitHealthBarUpdate(0, INSTANT_HP_BAR_DROP);
        MarkBattlerForControllerExec(gActiveBattler);
        gBattlescriptCurrInstr += 5;
    }
}

static void Cmd_setforcedtarget(void) // follow me
{
    gSideTimers[GetBattlerSide(gBattlerAttacker)].followmeTimer = 1;
    gSideTimers[GetBattlerSide(gBattlerAttacker)].followmeTarget = gBattlerAttacker;
    gSideTimers[GetBattlerSide(gBattlerAttacker)].followmePowder = TestMoveFlags(gCurrentMove, FLAG_POWDER);
    gBattlescriptCurrInstr++;
}

static void Cmd_setcharge(void)
{
    gStatuses3[gBattlerAttacker] |= STATUS3_CHARGED_UP;
    gDisableStructs[gBattlerAttacker].chargeTimer = 2;
    gDisableStructs[gBattlerAttacker].chargeTimerStartValue = 2;
    gBattlescriptCurrInstr++;
}

static void Cmd_callterrainattack(void) // nature power
{
    gHitMarker &= ~(HITMARKER_ATTACKSTRING_PRINTED);
    gCurrentMove = sNaturePowerMoves[gBattleTerrain];
    gBattlerTarget = GetMoveTarget(gCurrentMove, 0);
    BattleScriptPush(gBattleScriptsForMoveEffects[gBattleMoves[gCurrentMove].effect]);
    gBattlescriptCurrInstr++;
}

u16 GetNaturePowerMove(void)
{
    //TODO terrain
    return sNaturePowerMoves[gBattleTerrain];
}

static void Cmd_cureifburnedparalysedorpoisoned(void) // refresh
{
    if (gBattleMons[gBattlerAttacker].status1 & (STATUS1_POISON | STATUS1_BURN | STATUS1_PARALYSIS | STATUS1_TOXIC_POISON))
    {
        gBattleMons[gBattlerAttacker].status1 = 0;
        gBattlescriptCurrInstr += 5;
        gActiveBattler = gBattlerAttacker;
        BtlController_EmitSetMonData(0, REQUEST_STATUS_BATTLE, 0, 4, &gBattleMons[gActiveBattler].status1);
        MarkBattlerForControllerExec(gActiveBattler);
    }
    else
    {
        gBattlescriptCurrInstr = T1_READ_PTR(gBattlescriptCurrInstr + 1);
    }
}

static void Cmd_settorment(void)
{
    if (gBattleMons[gBattlerTarget].status2 & STATUS2_TORMENT)
    {
        gBattlescriptCurrInstr = T1_READ_PTR(gBattlescriptCurrInstr + 1);
    }
    else
    {
        gBattleMons[gBattlerTarget].status2 |= STATUS2_TORMENT;
        gBattlescriptCurrInstr += 5;
    }
}

static void Cmd_jumpifnodamage(void)
{
    if (gProtectStructs[gBattlerAttacker].physicalDmg || gProtectStructs[gBattlerAttacker].specialDmg)
        gBattlescriptCurrInstr += 5;
    else
        gBattlescriptCurrInstr = T1_READ_PTR(gBattlescriptCurrInstr + 1);
}

static void Cmd_settaunt(void)
{
    if (GetBattlerAbility(gBattlerTarget) == ABILITY_OBLIVIOUS)
    {
        gBattlescriptCurrInstr = BattleScript_NotAffectedAbilityPopUp;
        gLastUsedAbility = ABILITY_OBLIVIOUS;
        RecordAbilityBattle(gBattlerTarget, ABILITY_OBLIVIOUS);
    }
    else if (gDisableStructs[gBattlerTarget].tauntTimer == 0)
    {
        u8 turns = 4;
        if (GetBattlerTurnOrderNum(gBattlerTarget) > GetBattlerTurnOrderNum(gBattlerAttacker))
            turns--; // If the target hasn't yet moved this turn, Taunt lasts for only three turns (source: Bulbapedia)

        gDisableStructs[gBattlerTarget].tauntTimer = gDisableStructs[gBattlerTarget].tauntTimer2 = turns;
        gBattlescriptCurrInstr += 5;
    }
    else
    {
        gBattlescriptCurrInstr = T1_READ_PTR(gBattlescriptCurrInstr + 1);
    }
}

static void Cmd_trysethelpinghand(void)
{
    gBattlerTarget = GetBattlerAtPosition(GetBattlerPosition(gBattlerAttacker) ^ BIT_FLANK);

    if (gBattleTypeFlags & BATTLE_TYPE_DOUBLE
        && !(gAbsentBattlerFlags & gBitTable[gBattlerTarget])
        && !gProtectStructs[gBattlerAttacker].helpingHand
        && !gProtectStructs[gBattlerTarget].helpingHand)
    {
        gProtectStructs[gBattlerTarget].helpingHand = 1;
        gBattlescriptCurrInstr += 5;
    }
    else
    {
        gBattlescriptCurrInstr = T1_READ_PTR(gBattlescriptCurrInstr + 1);
    }
}

static void Cmd_tryswapitems(void) // trick
{
    // opponent can't swap items with player in regular battles
    if (gBattleTypeFlags & BATTLE_TYPE_TRAINER_HILL
        || (GetBattlerSide(gBattlerAttacker) == B_SIDE_OPPONENT
            && !(gBattleTypeFlags & (BATTLE_TYPE_LINK
                                  | BATTLE_TYPE_EREADER_TRAINER
                                  | BATTLE_TYPE_FRONTIER
                                  | BATTLE_TYPE_SECRET_BASE
                                  | BATTLE_TYPE_RECORDED_LINK
                                  #if B_TRAINERS_KNOCK_OFF_ITEMS
                                  | BATTLE_TYPE_TRAINER
                                  #endif
                                  ))))
    {
        gBattlescriptCurrInstr = T1_READ_PTR(gBattlescriptCurrInstr + 1);
    }
    else
    {
        u8 sideAttacker = GetBattlerSide(gBattlerAttacker);
        u8 sideTarget = GetBattlerSide(gBattlerTarget);

        // you can't swap items if they were knocked off in regular battles
        if (!(gBattleTypeFlags & (BATTLE_TYPE_LINK
                             | BATTLE_TYPE_EREADER_TRAINER
                             | BATTLE_TYPE_FRONTIER
                             | BATTLE_TYPE_SECRET_BASE
                             | BATTLE_TYPE_RECORDED_LINK))
            && (gWishFutureKnock.knockedOffMons[sideAttacker] & gBitTable[gBattlerPartyIndexes[gBattlerAttacker]]
                || gWishFutureKnock.knockedOffMons[sideTarget] & gBitTable[gBattlerPartyIndexes[gBattlerTarget]]))
        {
            gBattlescriptCurrInstr = T1_READ_PTR(gBattlescriptCurrInstr + 1);
        }
        // can't swap if two pokemon don't have an item
        // or if either of them is an enigma berry or a mail
        else if ((gBattleMons[gBattlerAttacker].item == 0 && gBattleMons[gBattlerTarget].item == 0)
                 || !CanBattlerGetOrLoseItem(gBattlerAttacker, gBattleMons[gBattlerAttacker].item)
                 || !CanBattlerGetOrLoseItem(gBattlerAttacker, gBattleMons[gBattlerTarget].item)
                 || !CanBattlerGetOrLoseItem(gBattlerTarget, gBattleMons[gBattlerTarget].item)
                 || !CanBattlerGetOrLoseItem(gBattlerTarget, gBattleMons[gBattlerAttacker].item))
        {
            gBattlescriptCurrInstr = T1_READ_PTR(gBattlescriptCurrInstr + 1);
        }
        // check if ability prevents swapping
        else if (gBattleMons[gBattlerTarget].ability == ABILITY_STICKY_HOLD)
        {
            gBattlescriptCurrInstr = BattleScript_StickyHoldActivates;
            gLastUsedAbility = gBattleMons[gBattlerTarget].ability;
            RecordAbilityBattle(gBattlerTarget, gLastUsedAbility);
        }
        // took a while, but all checks passed and items can be safely swapped
        else
        {
            u16 oldItemAtk, *newItemAtk;

            newItemAtk = &gBattleStruct->changedItems[gBattlerAttacker];
            oldItemAtk = gBattleMons[gBattlerAttacker].item;
            *newItemAtk = gBattleMons[gBattlerTarget].item;

            gBattleMons[gBattlerAttacker].item = 0;
            gBattleMons[gBattlerTarget].item = oldItemAtk;
            
            RecordItemEffectBattle(gBattlerAttacker, 0);
            RecordItemEffectBattle(gBattlerTarget, ItemId_GetHoldEffect(oldItemAtk));

            gActiveBattler = gBattlerAttacker;
            BtlController_EmitSetMonData(0, REQUEST_HELDITEM_BATTLE, 0, 2, newItemAtk);
            MarkBattlerForControllerExec(gBattlerAttacker);

            gActiveBattler = gBattlerTarget;
            BtlController_EmitSetMonData(0, REQUEST_HELDITEM_BATTLE, 0, 2, &gBattleMons[gBattlerTarget].item);
            MarkBattlerForControllerExec(gBattlerTarget);

            gBattleStruct->choicedMove[gBattlerTarget] = 0;
            gBattleStruct->choicedMove[gBattlerAttacker] = 0;

            gBattlescriptCurrInstr += 5;

            PREPARE_ITEM_BUFFER(gBattleTextBuff1, *newItemAtk)
            PREPARE_ITEM_BUFFER(gBattleTextBuff2, oldItemAtk)
            
            if (!(sideAttacker == sideTarget && IsPartnerMonFromSameTrainer(gBattlerAttacker)))
            {
                // if targeting your own side and you aren't in a multi battle, don't save items as stolen
                if (GetBattlerSide(gBattlerAttacker) == B_SIDE_PLAYER)
                    TrySaveExchangedItem(gBattlerAttacker, oldItemAtk);
                if (GetBattlerSide(gBattlerTarget) == B_SIDE_PLAYER)
                    TrySaveExchangedItem(gBattlerTarget, *newItemAtk);
            }

            if (oldItemAtk != 0 && *newItemAtk != 0)
                gBattleCommunication[MULTISTRING_CHOOSER] = B_MSG_ITEM_SWAP_BOTH;  // attacker's item -> <- target's item
            else if (oldItemAtk == 0 && *newItemAtk != 0)
                {
                    if (GetBattlerAbility(gBattlerAttacker) == ABILITY_UNBURDEN && gBattleResources->flags->flags[gBattlerAttacker] & RESOURCE_FLAG_UNBURDEN)
                        gBattleResources->flags->flags[gBattlerAttacker] &= ~(RESOURCE_FLAG_UNBURDEN);

                    gBattleCommunication[MULTISTRING_CHOOSER] = B_MSG_ITEM_SWAP_TAKEN; // nothing -> <- target's item
                }
            else
            {
                CheckSetUnburden(gBattlerAttacker);
                gBattleCommunication[MULTISTRING_CHOOSER] = B_MSG_ITEM_SWAP_GIVEN; // attacker's item -> <- nothing
            }
        }
    }
}

static void Cmd_trycopyability(void) // role play
{
    u16 defAbility = gBattleMons[gBattlerTarget].ability;

    if (gBattleMons[gBattlerAttacker].ability == defAbility
      || defAbility == ABILITY_NONE
      || IsRolePlayBannedAbilityAtk(gBattleMons[gBattlerAttacker].ability)
      || IsRolePlayBannedAbility(defAbility))
    {
        gBattlescriptCurrInstr = T1_READ_PTR(gBattlescriptCurrInstr + 1);
    }
    else
    {
        gBattleMons[gBattlerAttacker].ability = defAbility;
        gLastUsedAbility = defAbility;
        gBattlescriptCurrInstr += 5;
    }
}

static void Cmd_trywish(void)
{
    switch (gBattlescriptCurrInstr[1])
    {
    case 0: // use wish
        if (gWishFutureKnock.wishCounter[gBattlerAttacker] == 0)
        {
            gWishFutureKnock.wishCounter[gBattlerAttacker] = 2;
            gWishFutureKnock.wishMonId[gBattlerAttacker] = gBattlerPartyIndexes[gBattlerAttacker];
            gBattlescriptCurrInstr += 6;
        }
        else
        {
            gBattlescriptCurrInstr = T1_READ_PTR(gBattlescriptCurrInstr + 2);
        }
        break;
    case 1: // heal effect
        PREPARE_MON_NICK_WITH_PREFIX_BUFFER(gBattleTextBuff1, gBattlerTarget, gWishFutureKnock.wishMonId[gBattlerTarget])

        gBattleMoveDamage = gBattleMons[gBattlerTarget].maxHP / 2;
        if (gBattleMoveDamage == 0)
            gBattleMoveDamage = 1;
        gBattleMoveDamage *= -1;

        if (gBattleMons[gBattlerTarget].hp == gBattleMons[gBattlerTarget].maxHP)
            gBattlescriptCurrInstr = T1_READ_PTR(gBattlescriptCurrInstr + 2);
        else
            gBattlescriptCurrInstr += 6;

        break;
    }
}

static void Cmd_settoxicspikes(void)
{
    u8 targetSide = GetBattlerSide(gBattlerTarget);
    if (gSideTimers[targetSide].toxicSpikesAmount >= 2)
    {
        gBattlescriptCurrInstr = T1_READ_PTR(gBattlescriptCurrInstr + 1);
    }
    else
    {
        gSideTimers[targetSide].toxicSpikesAmount++;
        gSideStatuses[targetSide] |= SIDE_STATUS_TOXIC_SPIKES;
        gBattlescriptCurrInstr += 5;
    }
}

static void Cmd_setgastroacid(void)
{
    if (IsGastroAcidBannedAbility(gBattleMons[gBattlerTarget].ability))
    {
        gBattlescriptCurrInstr = T1_READ_PTR(gBattlescriptCurrInstr + 1);
    }
    else
    {
        gStatuses3[gBattlerTarget] |= STATUS3_GASTRO_ACID;
        gBattlescriptCurrInstr += 5;
    }
}

static void Cmd_setyawn(void)
{
    if (gStatuses3[gBattlerTarget] & STATUS3_YAWN
        || gBattleMons[gBattlerTarget].status1 & STATUS1_ANY)
    {
        gBattlescriptCurrInstr = T1_READ_PTR(gBattlescriptCurrInstr + 1);
    }
    else if (IsBattlerTerrainAffected(gBattlerTarget, STATUS_FIELD_ELECTRIC_TERRAIN))
    {
        // When Yawn is used while Electric Terrain is set and drowsiness is set from Yawn being used against target in the previous turn:
        // "But it failed" will display first.
        gBattlescriptCurrInstr = BattleScript_ElectricTerrainPrevents;
    }
    else if (IsBattlerTerrainAffected(gBattlerTarget, STATUS_FIELD_MISTY_TERRAIN))
    {
        // When Yawn is used while Misty Terrain is set and drowsiness is set from Yawn being used against target in the previous turn:
        // "But it failed" will display first.
        gBattlescriptCurrInstr = BattleScript_MistyTerrainPrevents;
    }
    else
    {
        gStatuses3[gBattlerTarget] |= STATUS3_YAWN_TURN(2);
        gBattlescriptCurrInstr += 5;
    }
}

static void Cmd_setdamagetohealthdifference(void)
{
    if (gBattleMons[gBattlerTarget].hp <= gBattleMons[gBattlerAttacker].hp)
    {
        gBattlescriptCurrInstr = T1_READ_PTR(gBattlescriptCurrInstr + 1);
    }
    else
    {
        gBattleMoveDamage = gBattleMons[gBattlerTarget].hp - gBattleMons[gBattlerAttacker].hp;
        gBattlescriptCurrInstr += 5;
    }
}

static void HandleRoomMove(u32 statusFlag, u8 *timer, u8 stringId)
{
    if (gFieldStatuses & statusFlag)
    {
        gFieldStatuses &= ~(statusFlag);
        *timer = 0;
        gBattleCommunication[MULTISTRING_CHOOSER] = stringId + 1;
    }
    else
    {
        gFieldStatuses |= statusFlag;
        *timer = 5;
        gBattleCommunication[MULTISTRING_CHOOSER] = stringId;
    }
}

static void Cmd_setroom(void)
{
    switch (gBattleMoves[gCurrentMove].effect)
    {
    case EFFECT_TRICK_ROOM:
        HandleRoomMove(STATUS_FIELD_TRICK_ROOM, &gFieldTimers.trickRoomTimer, 0);
        break;
    case EFFECT_WONDER_ROOM:
        HandleRoomMove(STATUS_FIELD_WONDER_ROOM, &gFieldTimers.wonderRoomTimer, 2);
        break;
    case EFFECT_MAGIC_ROOM:
        HandleRoomMove(STATUS_FIELD_MAGIC_ROOM, &gFieldTimers.magicRoomTimer, 4);
        break;
    default:
        gBattleCommunication[MULTISTRING_CHOOSER] = 6;
        break;
    }
    gBattlescriptCurrInstr++;
}

static void Cmd_tryswapabilities(void) // skill swap
{
    if (IsSkillSwapBannedAbility(gBattleMons[gBattlerAttacker].ability)
      || IsSkillSwapBannedAbility(gBattleMons[gBattlerTarget].ability))
    {
        gBattlescriptCurrInstr = T1_READ_PTR(gBattlescriptCurrInstr + 1);
        return;
    }

    if (gMoveResultFlags & MOVE_RESULT_NO_EFFECT)
    {
        gBattlescriptCurrInstr = T1_READ_PTR(gBattlescriptCurrInstr + 1);
    }
    else
    {
        u16 abilityAtk = gBattleMons[gBattlerAttacker].ability;
        gBattleMons[gBattlerAttacker].ability = gBattleMons[gBattlerTarget].ability;
        gBattleMons[gBattlerTarget].ability = abilityAtk;

        gBattlescriptCurrInstr += 5;
    }
}

static void Cmd_tryimprison(void)
{
    if ((gStatuses3[gBattlerAttacker] & STATUS3_IMPRISONED_OTHERS))
    {
        gBattlescriptCurrInstr = T1_READ_PTR(gBattlescriptCurrInstr + 1);
    }
    else
    {
        u8 battlerId, sideAttacker;

        sideAttacker = GetBattlerSide(gBattlerAttacker);
        PressurePPLoseOnUsingImprison(gBattlerAttacker);
        for (battlerId = 0; battlerId < gBattlersCount; battlerId++)
        {
            if (sideAttacker != GetBattlerSide(battlerId))
            {
                s32 attackerMoveId;
                for (attackerMoveId = 0; attackerMoveId < MAX_MON_MOVES; attackerMoveId++)
                {
                    s32 i;
                    for (i = 0; i < MAX_MON_MOVES; i++)
                    {
                        if (gBattleMons[gBattlerAttacker].moves[attackerMoveId] == gBattleMons[battlerId].moves[i]
                            && gBattleMons[gBattlerAttacker].moves[attackerMoveId] != MOVE_NONE)
                            break;
                    }
                    if (i != MAX_MON_MOVES)
                        break;
                }
                if (attackerMoveId != MAX_MON_MOVES)
                {
                    gStatuses3[gBattlerAttacker] |= STATUS3_IMPRISONED_OTHERS;
                    gBattlescriptCurrInstr += 5;
                    break;
                }
            }
        }
        if (battlerId == gBattlersCount) // In Generation 3 games, Imprison fails if the user doesn't share any moves with any of the foes.
            gBattlescriptCurrInstr = T1_READ_PTR(gBattlescriptCurrInstr + 1);
    }
}

static void Cmd_setstealthrock(void)
{
    u8 targetSide = GetBattlerSide(gBattlerTarget);
    if (gSideStatuses[targetSide] & SIDE_STATUS_STEALTH_ROCK)
    {
        gBattlescriptCurrInstr = T1_READ_PTR(gBattlescriptCurrInstr + 1);
    }
    else
    {
        gSideStatuses[targetSide] |= SIDE_STATUS_STEALTH_ROCK;
        gSideTimers[targetSide].stealthRockAmount = 1;
        gBattlescriptCurrInstr += 5;
    }
}

static void Cmd_setuserstatus3(void)
{
    u32 flags = T1_READ_32(gBattlescriptCurrInstr + 1);

    if (gStatuses3[gBattlerAttacker] & flags)
    {
        gBattlescriptCurrInstr = T1_READ_PTR(gBattlescriptCurrInstr + 5);
    }
    else
    {
        gStatuses3[gBattlerAttacker] |= flags;
        if (flags & STATUS3_MAGNET_RISE)
            gDisableStructs[gBattlerAttacker].magnetRiseTimer = 5;
        if (flags & STATUS3_LASER_FOCUS)
            gDisableStructs[gBattlerAttacker].laserFocusTimer = 2;
        gBattlescriptCurrInstr += 9;
    }
}

static void Cmd_assistattackselect(void)
{
    s32 chooseableMovesNo = 0;
    struct Pokemon* party;
    s32 monId, moveId;
    u16* movesArray = gBattleStruct->assistPossibleMoves;

    if (GET_BATTLER_SIDE(gBattlerAttacker) != B_SIDE_PLAYER)
        party = gEnemyParty;
    else
        party = gPlayerParty;

    for (monId = 0; monId < PARTY_SIZE; monId++)
    {
        if (monId == gBattlerPartyIndexes[gBattlerAttacker])
            continue;
        if (GetMonData(&party[monId], MON_DATA_SPECIES2) == SPECIES_NONE)
            continue;
        if (GetMonData(&party[monId], MON_DATA_SPECIES2) == SPECIES_EGG)
            continue;

        for (moveId = 0; moveId < MAX_MON_MOVES; moveId++)
        {
            s32 i = 0;
            u16 move = GetMonData(&party[monId], MON_DATA_MOVE1 + moveId);

            if (sForbiddenMoves[move] & FORBIDDEN_ASSIST)
                continue;

            movesArray[chooseableMovesNo] = move;
            chooseableMovesNo++;
        }
    }
    if (chooseableMovesNo)
    {
        gHitMarker &= ~(HITMARKER_ATTACKSTRING_PRINTED);
        gCalledMove = movesArray[((Random() & 0xFF) * chooseableMovesNo) >> 8];
        gBattlerTarget = GetMoveTarget(gCalledMove, 0);
        gBattlescriptCurrInstr += 5;
    }
    else
    {
        gBattlescriptCurrInstr = T1_READ_PTR(gBattlescriptCurrInstr + 1);
    }
}

static void Cmd_trysetmagiccoat(void)
{
    gBattlerTarget = gBattlerAttacker;
    gSpecialStatuses[gBattlerAttacker].ppNotAffectedByPressure = 1;
    if (gCurrentTurnActionNumber == gBattlersCount - 1) // moves last turn
    {
        gBattlescriptCurrInstr = T1_READ_PTR(gBattlescriptCurrInstr + 1);
    }
    else
    {
        gProtectStructs[gBattlerAttacker].bounceMove = 1;
        gBattlescriptCurrInstr += 5;
    }
}

static void Cmd_trysetsnatch(void) // snatch
{
    gSpecialStatuses[gBattlerAttacker].ppNotAffectedByPressure = 1;
    if (gCurrentTurnActionNumber == gBattlersCount - 1) // moves last turn
    {
        gBattlescriptCurrInstr = T1_READ_PTR(gBattlescriptCurrInstr + 1);
    }
    else
    {
        gProtectStructs[gBattlerAttacker].stealMove = 1;
        gBattlescriptCurrInstr += 5;
    }
}

static void Cmd_trygetintimidatetarget(void)
{
    u8 side;

    gBattleScripting.battler = gBattleStruct->intimidateBattler;
    side = GetBattlerSide(gBattleScripting.battler);

    PREPARE_ABILITY_BUFFER(gBattleTextBuff1, gBattleMons[gBattleScripting.battler].ability)

    for (;gBattlerTarget < gBattlersCount; gBattlerTarget++)
    {
        if (GetBattlerSide(gBattlerTarget) == side)
            continue;
        if (!(gAbsentBattlerFlags & gBitTable[gBattlerTarget]))
            break;
    }

    if (gBattlerTarget >= gBattlersCount)
        gBattlescriptCurrInstr = T1_READ_PTR(gBattlescriptCurrInstr + 1);
    else
        gBattlescriptCurrInstr += 5;
}

static void Cmd_switchoutabilities(void)
{
    gActiveBattler = GetBattlerForBattleScript(gBattlescriptCurrInstr[1]);

    switch (GetBattlerAbility(gActiveBattler))
    {
    case ABILITY_NATURAL_CURE:
        gBattleMons[gActiveBattler].status1 = 0;
        BtlController_EmitSetMonData(0, REQUEST_STATUS_BATTLE, gBitTable[*(gBattleStruct->field_58 + gActiveBattler)], 4, &gBattleMons[gActiveBattler].status1);
        MarkBattlerForControllerExec(gActiveBattler);
        break;
    case ABILITY_REGENERATOR:
        gBattleMoveDamage = gBattleMons[gActiveBattler].maxHP / 3;
        gBattleMoveDamage += gBattleMons[gActiveBattler].hp;
        if (gBattleMoveDamage > gBattleMons[gActiveBattler].maxHP)
            gBattleMoveDamage = gBattleMons[gActiveBattler].maxHP;
        BtlController_EmitSetMonData(0, REQUEST_HP_BATTLE, gBitTable[*(gBattleStruct->field_58 + gActiveBattler)], 2, &gBattleMoveDamage);
        MarkBattlerForControllerExec(gActiveBattler);
        break;
    }

    gBattlescriptCurrInstr += 2;
}

static void Cmd_jumpifhasnohp(void)
{
    gActiveBattler = GetBattlerForBattleScript(gBattlescriptCurrInstr[1]);

    if (gBattleMons[gActiveBattler].hp == 0)
        gBattlescriptCurrInstr = T1_READ_PTR(gBattlescriptCurrInstr + 2);
    else
        gBattlescriptCurrInstr += 6;
}

static void Cmd_getsecretpowereffect(void)
{
    switch (gBattleTerrain)
    {
    case BATTLE_TERRAIN_GRASS:
        gBattleScripting.moveEffect = MOVE_EFFECT_SLEEP;
        break;
    case BATTLE_TERRAIN_LONG_GRASS:
        gBattleScripting.moveEffect = MOVE_EFFECT_SLEEP;
        break;
    case BATTLE_TERRAIN_SAND:
        gBattleScripting.moveEffect = MOVE_EFFECT_ACC_MINUS_1;
        break;
    case BATTLE_TERRAIN_UNDERWATER:
        gBattleScripting.moveEffect = MOVE_EFFECT_ATK_MINUS_1;
        break;
    case BATTLE_TERRAIN_WATER:
        gBattleScripting.moveEffect = MOVE_EFFECT_ATK_MINUS_1;
        break;
    case BATTLE_TERRAIN_POND:
        gBattleScripting.moveEffect = MOVE_EFFECT_ATK_MINUS_1;
        break;
    case BATTLE_TERRAIN_MOUNTAIN:
        gBattleScripting.moveEffect = MOVE_EFFECT_ACC_MINUS_1;
        break;
    case BATTLE_TERRAIN_CAVE:
        gBattleScripting.moveEffect = MOVE_EFFECT_FLINCH;
        break;
    default:
        gBattleScripting.moveEffect = MOVE_EFFECT_PARALYSIS;
        break;
    }
    gBattlescriptCurrInstr++;
}

static void Cmd_pickup(void)
{
    s32 i;
    u16 species, heldItem;
    u16 ability;
    u8 lvlDivBy10;

    if (InBattlePike())
    {

    }
    else if (InBattlePyramid())
    {
        for (i = 0; i < PARTY_SIZE; i++)
        {
            species = GetMonData(&gPlayerParty[i], MON_DATA_SPECIES2);
            heldItem = GetMonData(&gPlayerParty[i], MON_DATA_HELD_ITEM);

            if (GetMonData(&gPlayerParty[i], MON_DATA_ABILITY_NUM))
                ability = gBaseStats[species].abilities[1];
            else
                ability = gBaseStats[species].abilities[0];

            if (ability == ABILITY_PICKUP
                && species != 0
                && species != SPECIES_EGG
                && heldItem == ITEM_NONE
                && (Random() % 10) == 0)
            {
                heldItem = GetBattlePyramidPickupItemId();
                SetMonData(&gPlayerParty[i], MON_DATA_HELD_ITEM, &heldItem);
            }
            #if (defined ITEM_HONEY)
            else if (ability == ABILITY_HONEY_GATHER
                && species != 0
                && species != SPECIES_EGG
                && heldItem == ITEM_NONE)
            {
                if ((lvlDivBy10 + 1 ) * 5 > Random() % 100)
                {
                    heldItem = ITEM_HONEY;
                    SetMonData(&gPlayerParty[i], MON_DATA_HELD_ITEM, &heldItem);
                }
            }
            #endif
        }
    }
    else
    {
        for (i = 0; i < PARTY_SIZE; i++)
        {
            species = GetMonData(&gPlayerParty[i], MON_DATA_SPECIES2);
            heldItem = GetMonData(&gPlayerParty[i], MON_DATA_HELD_ITEM);
            lvlDivBy10 = (GetMonData(&gPlayerParty[i], MON_DATA_LEVEL)-1) / 10; //Moving this here makes it easier to add in abilities like Honey Gather
            if (lvlDivBy10 > 9)
                lvlDivBy10 = 9;

            if (GetMonData(&gPlayerParty[i], MON_DATA_ABILITY_NUM))
                ability = gBaseStats[species].abilities[1];
            else
                ability = gBaseStats[species].abilities[0];

            if (ability == ABILITY_PICKUP
                && species != 0
                && species != SPECIES_EGG
                && heldItem == ITEM_NONE
                && (Random() % 10) == 0)
            {
                s32 j;
                s32 rand = Random() % 100;

                for (j = 0; j < (int)ARRAY_COUNT(sPickupProbabilities); j++)
                {
                    if (sPickupProbabilities[j] > rand)
                    {
                        SetMonData(&gPlayerParty[i], MON_DATA_HELD_ITEM, &sPickupItems[lvlDivBy10 + j]);
                        break;
                    }
                    else if (rand == 99 || rand == 98)
                    {
                        SetMonData(&gPlayerParty[i], MON_DATA_HELD_ITEM, &sRarePickupItems[lvlDivBy10 + (99 - rand)]);
                        break;
                    }
                }
            }
            #if (defined ITEM_HONEY)
            else if (ability == ABILITY_HONEY_GATHER
                && species != 0
                && species != SPECIES_EGG
                && heldItem == ITEM_NONE)
            {
                if ((lvlDivBy10 + 1 ) * 5 > Random() % 100)
                {
                    heldItem = ITEM_HONEY;
                    SetMonData(&gPlayerParty[i], MON_DATA_HELD_ITEM, &heldItem);
                }
            }
            #endif
        }
    }

    gBattlescriptCurrInstr++;
}

static void Cmd_docastformchangeanimation(void)
{
    gActiveBattler = gBattleScripting.battler;

    if (gBattleMons[gActiveBattler].status2 & STATUS2_SUBSTITUTE)
        *(&gBattleStruct->formToChangeInto) |= 0x80;

    BtlController_EmitBattleAnimation(0, B_ANIM_CASTFORM_CHANGE, gBattleStruct->formToChangeInto);
    MarkBattlerForControllerExec(gActiveBattler);

    gBattlescriptCurrInstr++;
}

static void Cmd_trycastformdatachange(void)
{
    u8 form;

    gBattlescriptCurrInstr++;
    form = TryWeatherFormChange(gBattleScripting.battler);
    if (form)
    {
        BattleScriptPushCursorAndCallback(BattleScript_CastformChange);
        *(&gBattleStruct->formToChangeInto) = form - 1;
    }
}

static void Cmd_settypebasedhalvers(void) // water and mud sport
{
    bool8 worked = FALSE;

    if (gBattleMoves[gCurrentMove].effect == EFFECT_MUD_SPORT)
    {
        if (!(gFieldStatuses & STATUS_FIELD_MUDSPORT))
        {
            gFieldStatuses |= STATUS_FIELD_MUDSPORT;
            gFieldTimers.mudSportTimer = 5;
            gBattleCommunication[MULTISTRING_CHOOSER] = B_MSG_WEAKEN_ELECTRIC;
            worked = TRUE;
        }
    }
    else // water sport
    {
        if (!(gFieldStatuses & STATUS_FIELD_WATERSPORT))
        {
            gFieldStatuses |= STATUS_FIELD_WATERSPORT;
            gFieldTimers.waterSportTimer = 5;
            gBattleCommunication[MULTISTRING_CHOOSER] = B_MSG_WEAKEN_FIRE;
            worked = TRUE;
        }
    }

    if (worked)
        gBattlescriptCurrInstr += 5;
    else
        gBattlescriptCurrInstr = T1_READ_PTR(gBattlescriptCurrInstr + 1);
}

bool32 DoesSubstituteBlockMove(u8 battlerAtk, u8 battlerDef, u32 move)
{
    if (!(gBattleMons[battlerDef].status2 & STATUS2_SUBSTITUTE))
        return FALSE;
    else if (gBattleMoves[move].flags & FLAG_SOUND && B_SOUND_SUBSTITUTE >= GEN_6)
        return FALSE;
    else if (GetBattlerAbility(battlerAtk) == ABILITY_INFILTRATOR)
        return FALSE;
    else
        return TRUE;
}

bool32 DoesDisguiseBlockMove(u8 battlerAtk, u8 battlerDef, u32 move)
{
    if (GetBattlerAbility(battlerDef) != ABILITY_DISGUISE
        || gBattleMons[battlerDef].species != SPECIES_MIMIKYU
        || gBattleMons[battlerDef].status2 & STATUS2_TRANSFORMED
        || gBattleMoves[move].power == 0
        || gHitMarker & HITMARKER_IGNORE_DISGUISE)
        return FALSE;
    else
        return TRUE;
}

static void Cmd_jumpifsubstituteblocks(void)
{
    if (DoesSubstituteBlockMove(gBattlerAttacker, gBattlerTarget, gCurrentMove))
        gBattlescriptCurrInstr = T1_READ_PTR(gBattlescriptCurrInstr + 1);
    else
        gBattlescriptCurrInstr += 5;
}

static void Cmd_tryrecycleitem(void)
{
    u16 *usedHeldItem;

    gActiveBattler = gBattlerAttacker;
    usedHeldItem = &gBattleStruct->usedHeldItems[gActiveBattler];
    if (*usedHeldItem != 0 && gBattleMons[gActiveBattler].item == 0)
    {
        gLastUsedItem = *usedHeldItem;
        *usedHeldItem = 0;
        gBattleMons[gActiveBattler].item = gLastUsedItem;

        BtlController_EmitSetMonData(0, REQUEST_HELDITEM_BATTLE, 0, 2, &gBattleMons[gActiveBattler].item);
        MarkBattlerForControllerExec(gActiveBattler);

        gBattlescriptCurrInstr += 5;
    }
    else
    {
        gBattlescriptCurrInstr = T1_READ_PTR(gBattlescriptCurrInstr + 1);
    }
}

bool32 CanCamouflage(u8 battlerId)
{
    if (IS_BATTLER_OF_TYPE(battlerId, sTerrainToType[gBattleTerrain]))
        return FALSE;
    return TRUE;
}

static void Cmd_settypetoterrain(void)
{
    if (!IS_BATTLER_OF_TYPE(gBattlerAttacker, sTerrainToType[gBattleTerrain]))
    {
        SET_BATTLER_TYPE(gBattlerAttacker, sTerrainToType[gBattleTerrain]);
        PREPARE_TYPE_BUFFER(gBattleTextBuff1, sTerrainToType[gBattleTerrain]);

        gBattlescriptCurrInstr += 5;
    }
    else
    {
        gBattlescriptCurrInstr = T1_READ_PTR(gBattlescriptCurrInstr + 1);
    }
}

static void Cmd_pursuitrelated(void)
{
    gActiveBattler = GetBattlerAtPosition(GetBattlerPosition(gBattlerAttacker) ^ BIT_FLANK);

    if (gBattleTypeFlags & BATTLE_TYPE_DOUBLE
        && !(gAbsentBattlerFlags & gBitTable[gActiveBattler])
        && gChosenActionByBattler[gActiveBattler] == B_ACTION_USE_MOVE
        && gChosenMoveByBattler[gActiveBattler] == MOVE_PURSUIT)
    {
        gActionsByTurnOrder[gActiveBattler] = 11;
        gCurrentMove = MOVE_PURSUIT;
        gBattlescriptCurrInstr += 5;
        gBattleScripting.animTurn = 1;
        gBattleScripting.savedBattler = gBattlerAttacker;
        gBattlerAttacker = gActiveBattler;
    }
    else
    {
        gBattlescriptCurrInstr = T1_READ_PTR(gBattlescriptCurrInstr + 1);
    }
}

static void Cmd_snatchsetbattlers(void)
{
    gEffectBattler = gBattlerAttacker;

    if (gBattlerAttacker == gBattlerTarget)
        gBattlerAttacker = gBattlerTarget = gBattleScripting.battler;
    else
        gBattlerTarget = gBattleScripting.battler;

    gBattleScripting.battler = gEffectBattler;
    gBattlescriptCurrInstr++;
}

static void Cmd_removelightscreenreflect(void) // brick break
{
    u8 opposingSide = GetBattlerSide(gBattlerAttacker) ^ BIT_SIDE;

    if (gSideTimers[opposingSide].reflectTimer || gSideTimers[opposingSide].lightscreenTimer)
    {
        gSideStatuses[opposingSide] &= ~(SIDE_STATUS_REFLECT);
        gSideStatuses[opposingSide] &= ~(SIDE_STATUS_LIGHTSCREEN);
        gSideTimers[opposingSide].reflectTimer = 0;
        gSideTimers[opposingSide].lightscreenTimer = 0;
        gBattleScripting.animTurn = 1;
        gBattleScripting.animTargetsHit = 1;
    }
    else
    {
        gBattleScripting.animTurn = 0;
        gBattleScripting.animTargetsHit = 0;
    }

    gBattlescriptCurrInstr++;
}

static u8 GetCatchingBattler(void)
{
    if (IsBattlerAlive(GetBattlerAtPosition(B_POSITION_OPPONENT_LEFT)))
        return GetBattlerAtPosition(B_POSITION_OPPONENT_LEFT);
    else
        return GetBattlerAtPosition(B_POSITION_OPPONENT_RIGHT);
}

static void Cmd_handleballthrow(void)
{
    u8 ballMultiplier = 0;

    if (gBattleControllerExecFlags)
        return;

    gActiveBattler = gBattlerAttacker;
    gBattlerTarget = GetCatchingBattler();

    if (gBattleTypeFlags & BATTLE_TYPE_TRAINER)
    {
        BtlController_EmitBallThrowAnim(0, BALL_TRAINER_BLOCK);
        MarkBattlerForControllerExec(gActiveBattler);
        gBattlescriptCurrInstr = BattleScript_TrainerBallBlock;
    }
    else if (gBattleTypeFlags & BATTLE_TYPE_WALLY_TUTORIAL)
    {
        BtlController_EmitBallThrowAnim(0, BALL_3_SHAKES_SUCCESS);
        MarkBattlerForControllerExec(gActiveBattler);
        gBattlescriptCurrInstr = BattleScript_WallyBallThrow;
    }
    else
    {
        u32 odds;
        u8 catchRate;

        if (gLastUsedItem == ITEM_SAFARI_BALL)
            catchRate = gBattleStruct->safariCatchFactor * 1275 / 100;
        else
            catchRate = gBaseStats[gBattleMons[gBattlerTarget].species].catchRate;

        if (gLastUsedItem > ITEM_SAFARI_BALL)
        {
            switch (gLastUsedItem)
            {
            case ITEM_NET_BALL:
                if (IS_BATTLER_OF_TYPE(gBattlerTarget, TYPE_WATER) || IS_BATTLER_OF_TYPE(gBattlerTarget, TYPE_BUG))
                    ballMultiplier = 30;
                else
                    ballMultiplier = 10;
                break;
            case ITEM_DIVE_BALL:
                if (GetCurrentMapType() == MAP_TYPE_UNDERWATER)
                    ballMultiplier = 35;
                else
                    ballMultiplier = 10;
                break;
            case ITEM_NEST_BALL:
                if (gBattleMons[gBattlerTarget].level < 40)
                {
                    ballMultiplier = 40 - gBattleMons[gBattlerTarget].level;
                    if (ballMultiplier <= 9)
                        ballMultiplier = 10;
                }
                else
                {
                    ballMultiplier = 10;
                }
                break;
            case ITEM_REPEAT_BALL:
                if (GetSetPokedexFlag(SpeciesToNationalPokedexNum(gBattleMons[gBattlerTarget].species), FLAG_GET_CAUGHT))
                    ballMultiplier = 30;
                else
                    ballMultiplier = 10;
                break;
            case ITEM_TIMER_BALL:
                ballMultiplier = gBattleResults.battleTurnCounter + 10;
                if (ballMultiplier > 40)
                    ballMultiplier = 40;
                break;
            case ITEM_LUXURY_BALL:
            case ITEM_PREMIER_BALL:
                ballMultiplier = 10;
                break;
            }
        }
        else
            ballMultiplier = sBallCatchBonuses[gLastUsedItem - ITEM_ULTRA_BALL];

        odds = (catchRate * ballMultiplier / 10)
            * (gBattleMons[gBattlerTarget].maxHP * 3 - gBattleMons[gBattlerTarget].hp * 2)
            / (3 * gBattleMons[gBattlerTarget].maxHP);

        if (gBattleMons[gBattlerTarget].status1 & (STATUS1_SLEEP | STATUS1_FREEZE))
            odds *= 2;
        if (gBattleMons[gBattlerTarget].status1 & (STATUS1_POISON | STATUS1_BURN | STATUS1_PARALYSIS | STATUS1_TOXIC_POISON))
            odds = (odds * 15) / 10;

        if (gLastUsedItem != ITEM_SAFARI_BALL)
        {
            if (gLastUsedItem == ITEM_MASTER_BALL)
            {
                gBattleResults.usedMasterBall = TRUE;
            }
            else
            {
                if (gBattleResults.catchAttempts[gLastUsedItem - ITEM_ULTRA_BALL] < 0xFF)
                    gBattleResults.catchAttempts[gLastUsedItem - ITEM_ULTRA_BALL]++;
            }
        }

        if (odds > 254) // mon caught
        {
            BtlController_EmitBallThrowAnim(0, BALL_3_SHAKES_SUCCESS);
            MarkBattlerForControllerExec(gActiveBattler);
            UndoFormChange(gBattlerPartyIndexes[gBattlerTarget], GET_BATTLER_SIDE(gBattlerTarget), FALSE);
            gBattlescriptCurrInstr = BattleScript_SuccessBallThrow;
            SetMonData(&gEnemyParty[gBattlerPartyIndexes[gBattlerTarget]], MON_DATA_POKEBALL, &gLastUsedItem);

            if (CalculatePlayerPartyCount() == PARTY_SIZE)
                gBattleCommunication[MULTISTRING_CHOOSER] = 0;
            else
                gBattleCommunication[MULTISTRING_CHOOSER] = 1;
        }
        else // mon may be caught, calculate shakes
        {
            u8 shakes;
            u8 maxShakes;

            gBattleSpritesDataPtr->animationData->isCriticalCapture = 0;    //initialize
            gBattleSpritesDataPtr->animationData->criticalCaptureSuccess = 0;
            if (CriticalCapture(odds))
            {
                maxShakes = 1;  //critical capture doesn't gauarantee capture
                gBattleSpritesDataPtr->animationData->isCriticalCapture = 1;
            }
            else
            {
                maxShakes = 4;
            }

            if (gLastUsedItem == ITEM_MASTER_BALL)
            {
                shakes = maxShakes;
            }
            else
            {
                odds = Sqrt(Sqrt(16711680 / odds));
                odds = 1048560 / odds;
                for (shakes = 0; shakes < maxShakes && Random() < odds; shakes++);
            }

            BtlController_EmitBallThrowAnim(0, shakes);
            MarkBattlerForControllerExec(gActiveBattler);

            if (shakes == maxShakes) // mon caught, copy of the code above
            {
                if (IsCriticalCapture())
                    gBattleSpritesDataPtr->animationData->criticalCaptureSuccess = 1;

                UndoFormChange(gBattlerPartyIndexes[gBattlerTarget], GET_BATTLER_SIDE(gBattlerTarget), FALSE);
                gBattlescriptCurrInstr = BattleScript_SuccessBallThrow;
                SetMonData(&gEnemyParty[gBattlerPartyIndexes[gBattlerTarget]], MON_DATA_POKEBALL, &gLastUsedItem);
                if (CalculatePlayerPartyCount() == PARTY_SIZE)
                    gBattleCommunication[MULTISTRING_CHOOSER] = 0;
                else
                    gBattleCommunication[MULTISTRING_CHOOSER] = 1;
            }
            else // not caught
            {
                if (!gHasFetchedBall)
                    gLastUsedBall = gLastUsedItem;

                if (IsCriticalCapture())
                    gBattleCommunication[MULTISTRING_CHOOSER] = shakes + 3;
                else
                    gBattleCommunication[MULTISTRING_CHOOSER] = shakes;

                gBattlescriptCurrInstr = BattleScript_ShakeBallThrow;
            }
        }
    }
}

static void Cmd_givecaughtmon(void)
{
    if (GiveMonToPlayer(&gEnemyParty[gBattlerPartyIndexes[GetCatchingBattler()]]) != MON_GIVEN_TO_PARTY)
    {
        if (!ShouldShowBoxWasFullMessage())
        {
            gBattleCommunication[MULTISTRING_CHOOSER] = B_MSG_SENT_SOMEONES_PC;
            StringCopy(gStringVar1, GetBoxNamePtr(VarGet(VAR_PC_BOX_TO_SEND_MON)));
            GetMonData(&gEnemyParty[gBattlerPartyIndexes[GetCatchingBattler()]], MON_DATA_NICKNAME, gStringVar2);
        }
        else
        {
            StringCopy(gStringVar1, GetBoxNamePtr(VarGet(VAR_PC_BOX_TO_SEND_MON))); // box the mon was sent to
            GetMonData(&gEnemyParty[gBattlerPartyIndexes[GetCatchingBattler()]], MON_DATA_NICKNAME, gStringVar2);
            StringCopy(gStringVar3, GetBoxNamePtr(GetPCBoxToSendMon())); //box the mon was going to be sent to
            gBattleCommunication[MULTISTRING_CHOOSER] = B_MSG_SOMEONES_BOX_FULL;
        }

        // Change to B_MSG_SENT_LANETTES_PC or B_MSG_LANETTES_BOX_FULL
        if (FlagGet(FLAG_SYS_PC_LANETTE))
            gBattleCommunication[MULTISTRING_CHOOSER]++;
    }

    gBattleResults.caughtMonSpecies = GetMonData(&gEnemyParty[gBattlerPartyIndexes[GetCatchingBattler()]], MON_DATA_SPECIES, NULL);
    GetMonData(&gEnemyParty[gBattlerPartyIndexes[GetCatchingBattler()]], MON_DATA_NICKNAME, gBattleResults.caughtMonNick);
    gBattleResults.caughtMonBall = GetMonData(&gEnemyParty[gBattlerPartyIndexes[GetCatchingBattler()]], MON_DATA_POKEBALL, NULL);

    gBattlescriptCurrInstr++;
}

static void Cmd_trysetcaughtmondexflags(void)
{
    u16 species = GetMonData(&gEnemyParty[gBattlerPartyIndexes[GetCatchingBattler()]], MON_DATA_SPECIES, NULL);
    u32 personality = GetMonData(&gEnemyParty[gBattlerPartyIndexes[GetCatchingBattler()]], MON_DATA_PERSONALITY, NULL);

    if (GetSetPokedexFlag(SpeciesToNationalPokedexNum(species), FLAG_GET_CAUGHT))
    {
        gBattlescriptCurrInstr = T1_READ_PTR(gBattlescriptCurrInstr + 1);
    }
    else
    {
        HandleSetPokedexFlag(SpeciesToNationalPokedexNum(species), FLAG_SET_CAUGHT, personality);
        gBattlescriptCurrInstr += 5;
    }
}

static void Cmd_displaydexinfo(void)
{
    u16 species = GetMonData(&gEnemyParty[gBattlerPartyIndexes[GetCatchingBattler()]], MON_DATA_SPECIES, NULL);

    switch (gBattleCommunication[0])
    {
    case 0:
        BeginNormalPaletteFade(PALETTES_ALL, 0, 0, 0x10, RGB_BLACK);
        gBattleCommunication[0]++;
        break;
    case 1:
        if (!gPaletteFade.active)
        {
            FreeAllWindowBuffers();
            gBattleCommunication[TASK_ID] = DisplayCaughtMonDexPage(SpeciesToNationalPokedexNum(species),
                                                                        gBattleMons[GetCatchingBattler()].otId,
                                                                        gBattleMons[GetCatchingBattler()].personality);
            gBattleCommunication[0]++;
        }
        break;
    case 2:
        if (!gPaletteFade.active
            && gMain.callback2 == BattleMainCB2
            && !gTasks[gBattleCommunication[TASK_ID]].isActive)
        {
            SetVBlankCallback(VBlankCB_Battle);
            gBattleCommunication[0]++;
        }
        break;
    case 3:
        InitBattleBgsVideo();
        LoadBattleTextboxAndBackground();
        gBattle_BG3_X = 0x100;
        gBattleCommunication[0]++;
        break;
    case 4:
        if (!IsDma3ManagerBusyWithBgCopy())
        {
            BeginNormalPaletteFade(PALETTES_BG, 0, 0x10, 0, RGB_BLACK);
            ShowBg(0);
            ShowBg(3);
            gBattleCommunication[0]++;
        }
        break;
    case 5:
        if (!gPaletteFade.active)
            gBattlescriptCurrInstr++;
        break;
    }
}

void HandleBattleWindow(u8 xStart, u8 yStart, u8 xEnd, u8 yEnd, u8 flags)
{
    s32 destY, destX, bgId;
    u16 var = 0;

    for (destY = yStart; destY <= yEnd; destY++)
    {
        for (destX = xStart; destX <= xEnd; destX++)
        {
            if (destY == yStart)
            {
                if (destX == xStart)
                    var = 0x1022;
                else if (destX == xEnd)
                    var = 0x1024;
                else
                    var = 0x1023;
            }
            else if (destY == yEnd)
            {
                if (destX == xStart)
                    var = 0x1028;
                else if (destX == xEnd)
                    var = 0x102A;
                else
                    var = 0x1029;
            }
            else
            {
                if (destX == xStart)
                    var = 0x1025;
                else if (destX == xEnd)
                    var = 0x1027;
                else
                    var = 0x1026;
            }

            if (flags & WINDOW_CLEAR)
                var = 0;

            bgId = (flags & WINDOW_x80) ? 1 : 0;
            CopyToBgTilemapBufferRect_ChangePalette(bgId, &var, destX, destY, 1, 1, 0x11);
        }
    }
}

void BattleCreateYesNoCursorAt(u8 cursorPosition)
{
    u16 src[2];
    src[0] = 1;
    src[1] = 2;

    CopyToBgTilemapBufferRect_ChangePalette(0, src, 0x19, 9 + (2 * cursorPosition), 1, 2, 0x11);
    CopyBgTilemapBufferToVram(0);
}

void BattleDestroyYesNoCursorAt(u8 cursorPosition)
{
    u16 src[2];
    src[0] = 0x1016;
    src[1] = 0x1016;

    CopyToBgTilemapBufferRect_ChangePalette(0, src, 0x19, 9 + (2 * cursorPosition), 1, 2, 0x11);
    CopyBgTilemapBufferToVram(0);
}

static void Cmd_trygivecaughtmonnick(void)
{
    switch (gBattleCommunication[MULTIUSE_STATE])
    {
    case 0:
        HandleBattleWindow(0x18, 8, 0x1D, 0xD, 0);
        BattlePutTextOnWindow(gText_BattleYesNoChoice, 0xC);
        gBattleCommunication[MULTIUSE_STATE]++;
        gBattleCommunication[CURSOR_POSITION] = 0;
        BattleCreateYesNoCursorAt(0);
        break;
    case 1:
        if (JOY_NEW(DPAD_UP) && gBattleCommunication[CURSOR_POSITION] != 0)
        {
            PlaySE(SE_SELECT);
            BattleDestroyYesNoCursorAt(gBattleCommunication[CURSOR_POSITION]);
            gBattleCommunication[CURSOR_POSITION] = 0;
            BattleCreateYesNoCursorAt(0);
        }
        if (JOY_NEW(DPAD_DOWN) && gBattleCommunication[CURSOR_POSITION] == 0)
        {
            PlaySE(SE_SELECT);
            BattleDestroyYesNoCursorAt(gBattleCommunication[CURSOR_POSITION]);
            gBattleCommunication[CURSOR_POSITION] = 1;
            BattleCreateYesNoCursorAt(1);
        }
        if (JOY_NEW(A_BUTTON))
        {
            PlaySE(SE_SELECT);
            if (gBattleCommunication[CURSOR_POSITION] == 0)
            {
                gBattleCommunication[MULTIUSE_STATE]++;
                BeginFastPaletteFade(3);
            }
            else
            {
                gBattleCommunication[MULTIUSE_STATE] = 4;
            }
        }
        else if (JOY_NEW(B_BUTTON))
        {
            PlaySE(SE_SELECT);
            gBattleCommunication[MULTIUSE_STATE] = 4;
        }
        break;
    case 2:
        if (!gPaletteFade.active)
        {
            GetMonData(&gEnemyParty[gBattlerPartyIndexes[gBattlerTarget]], MON_DATA_NICKNAME, gBattleStruct->caughtMonNick);
            FreeAllWindowBuffers();

            DoNamingScreen(NAMING_SCREEN_CAUGHT_MON, gBattleStruct->caughtMonNick,
                           GetMonData(&gEnemyParty[gBattlerPartyIndexes[gBattlerTarget]], MON_DATA_SPECIES),
                           GetMonGender(&gEnemyParty[gBattlerPartyIndexes[gBattlerTarget]]),
                           GetMonData(&gEnemyParty[gBattlerPartyIndexes[gBattlerTarget]], MON_DATA_PERSONALITY, NULL),
                           BattleMainCB2);

            gBattleCommunication[MULTIUSE_STATE]++;
        }
        break;
    case 3:
        if (gMain.callback2 == BattleMainCB2 && !gPaletteFade.active )
        {
            SetMonData(&gEnemyParty[gBattlerPartyIndexes[gBattlerTarget]], MON_DATA_NICKNAME, gBattleStruct->caughtMonNick);
            gBattlescriptCurrInstr = T1_READ_PTR(gBattlescriptCurrInstr + 1);
        }
        break;
    case 4:
        if (CalculatePlayerPartyCount() == PARTY_SIZE)
            gBattlescriptCurrInstr += 5;
        else
            gBattlescriptCurrInstr = T1_READ_PTR(gBattlescriptCurrInstr + 1);
        break;
    }
}

static void Cmd_subattackerhpbydmg(void)
{
    gBattleMons[gBattlerAttacker].hp -= gBattleMoveDamage;
    gBattlescriptCurrInstr++;
}

static void Cmd_removeattackerstatus1(void)
{
    gBattleMons[gBattlerAttacker].status1 = 0;
    gBattlescriptCurrInstr++;
}

static void Cmd_finishaction(void)
{
    gCurrentActionFuncId = B_ACTION_FINISHED;
}

static void Cmd_finishturn(void)
{
    gCurrentActionFuncId = B_ACTION_FINISHED;
    gCurrentTurnActionNumber = gBattlersCount;
}

static void Cmd_trainerslideout(void)
{
    gActiveBattler = GetBattlerAtPosition(gBattlescriptCurrInstr[1]);
    BtlController_EmitTrainerSlideBack(0);
    MarkBattlerForControllerExec(gActiveBattler);

    gBattlescriptCurrInstr += 2;
}

static const u16 sTelekinesisBanList[] =
{
    SPECIES_DIGLETT,
    SPECIES_DUGTRIO,
    #ifdef POKEMON_EXPANSION
    SPECIES_DIGLETT_ALOLAN,
    SPECIES_DUGTRIO_ALOLAN,
    SPECIES_SANDYGAST,
    SPECIES_PALOSSAND,
    SPECIES_GENGAR_MEGA,
    #endif
};

bool32 IsTelekinesisBannedSpecies(u16 species)
{
    u32 i;

    for (i = 0; i < ARRAY_COUNT(sTelekinesisBanList); i++)
    {
        if (species == sTelekinesisBanList[i])
            return TRUE;
    }
    return FALSE;
}

static void Cmd_settelekinesis(void)
{
    if (gStatuses3[gBattlerTarget] & (STATUS3_TELEKINESIS | STATUS3_ROOTED | STATUS3_SMACKED_DOWN)
        || gFieldStatuses & STATUS_FIELD_GRAVITY
        || IsTelekinesisBannedSpecies(gBattleMons[gBattlerTarget].species))
    {
        gBattlescriptCurrInstr = T1_READ_PTR(gBattlescriptCurrInstr + 1);
    }
    else
    {
        gStatuses3[gBattlerTarget] |= STATUS3_TELEKINESIS;
        gDisableStructs[gBattlerTarget].telekinesisTimer = 3;
        gBattlescriptCurrInstr += 5;
    }
}

static void Cmd_swapstatstages(void)
{
    u8 statId = T1_READ_8(gBattlescriptCurrInstr + 1);
    s8 atkStatStage = gBattleMons[gBattlerAttacker].statStages[statId];
    s8 defStatStage = gBattleMons[gBattlerTarget].statStages[statId];

    gBattleMons[gBattlerAttacker].statStages[statId] = defStatStage;
    gBattleMons[gBattlerTarget].statStages[statId] = atkStatStage;

    gBattlescriptCurrInstr += 2;
}

static void Cmd_averagestats(void)
{
    u8 statId = T1_READ_8(gBattlescriptCurrInstr + 1);
    u16 atkStat = *(u16*)((&gBattleMons[gBattlerAttacker].attack) + (statId - 1));
    u16 defStat = *(u16*)((&gBattleMons[gBattlerTarget].attack) + (statId - 1));
    u16 average = (atkStat + defStat) / 2;

    *(u16*)((&gBattleMons[gBattlerAttacker].attack) + (statId - 1)) = average;
    *(u16*)((&gBattleMons[gBattlerTarget].attack) + (statId - 1)) = average;

    gBattlescriptCurrInstr += 2;
}

static void Cmd_jumpifoppositegenders(void)
{
    u32 atkGender = GetGenderFromSpeciesAndPersonality(gBattleMons[gBattlerAttacker].species, gBattleMons[gBattlerAttacker].personality);
    u32 defGender = GetGenderFromSpeciesAndPersonality(gBattleMons[gBattlerTarget].species, gBattleMons[gBattlerTarget].personality);

    if ((atkGender == MON_MALE && defGender == MON_FEMALE) || (atkGender == MON_FEMALE && defGender == MON_MALE))
        gBattlescriptCurrInstr = T1_READ_PTR(gBattlescriptCurrInstr + 1);
    else
        gBattlescriptCurrInstr += 5;
}

static void Cmd_trygetbaddreamstarget(void)
{
    u8 badDreamsMonSide = GetBattlerSide(gBattlerAttacker);
    for (;gBattlerTarget < gBattlersCount; gBattlerTarget++)
    {
        if (GetBattlerSide(gBattlerTarget) == badDreamsMonSide)
            continue;
        if ((gBattleMons[gBattlerTarget].status1 & STATUS1_SLEEP || GetBattlerAbility(gBattlerTarget) == ABILITY_COMATOSE)
            && IsBattlerAlive(gBattlerTarget))
            break;
    }

    if (gBattlerTarget >= gBattlersCount)
        gBattlescriptCurrInstr = T1_READ_PTR(gBattlescriptCurrInstr + 1);
    else
        gBattlescriptCurrInstr += 5;
}

static void Cmd_tryworryseed(void)
{
    if (IsWorrySeedBannedAbility(gBattleMons[gBattlerTarget].ability))
    {
        gBattlescriptCurrInstr = T1_READ_PTR(gBattlescriptCurrInstr + 1);
    }
    else
    {
        gBattleMons[gBattlerTarget].ability = ABILITY_INSOMNIA;
        gBattlescriptCurrInstr += 5;
    }
}

static void Cmd_metalburstdamagecalculator(void)
{
    u8 sideAttacker = GetBattlerSide(gBattlerAttacker);
    u8 sideTarget = 0;

    if (gProtectStructs[gBattlerAttacker].physicalDmg
        && sideAttacker != (sideTarget = GetBattlerSide(gProtectStructs[gBattlerAttacker].physicalBattlerId))
        && gBattleMons[gProtectStructs[gBattlerAttacker].physicalBattlerId].hp)
    {
        gBattleMoveDamage = gProtectStructs[gBattlerAttacker].physicalDmg * 150 / 100;

        if (IsAffectedByFollowMe(gBattlerAttacker, sideTarget))
            gBattlerTarget = gSideTimers[sideTarget].followmeTarget;
        else
            gBattlerTarget = gProtectStructs[gBattlerAttacker].physicalBattlerId;

        gBattlescriptCurrInstr += 5;
    }
    else if (gProtectStructs[gBattlerAttacker].specialDmg
             && sideAttacker != (sideTarget = GetBattlerSide(gProtectStructs[gBattlerAttacker].specialBattlerId))
             && gBattleMons[gProtectStructs[gBattlerAttacker].specialBattlerId].hp)
    {
        gBattleMoveDamage = gProtectStructs[gBattlerAttacker].specialDmg * 150 / 100;

        if (IsAffectedByFollowMe(gBattlerAttacker, sideTarget))
            gBattlerTarget = gSideTimers[sideTarget].followmeTarget;
        else
            gBattlerTarget = gProtectStructs[gBattlerAttacker].specialBattlerId;

        gBattlescriptCurrInstr += 5;
    }
    else
    {
        gSpecialStatuses[gBattlerAttacker].ppNotAffectedByPressure = 1;
        gBattlescriptCurrInstr = T1_READ_PTR(gBattlescriptCurrInstr + 1);
    }
}

static bool32 CriticalCapture(u32 odds)
{
    #if B_CRITICAL_CAPTURE == TRUE
        u32 numCaught = GetNationalPokedexCount(FLAG_GET_CAUGHT);

        if (numCaught <= (NATIONAL_DEX_COUNT * 30) / 650)
            odds = 0;
        else if (numCaught <= (NATIONAL_DEX_COUNT * 150) / 650)
            odds /= 2;
        else if (numCaught <= (NATIONAL_DEX_COUNT * 300) / 650)
            ;   // odds = (odds * 100) / 100;
        else if (numCaught <= (NATIONAL_DEX_COUNT * 450) / 650)
            odds = (odds * 150) / 100;
        else if (numCaught <= (NATIONAL_DEX_COUNT * 600) / 650)
            odds *= 2;
        else
            odds = (odds * 250) / 100;

        #ifdef ITEM_CATCHING_CHARM
        if (CheckBagHasItem(ITEM_CATCHING_CHARM, 1))
            odds = (odds * (100 + B_CATCHING_CHARM_BOOST)) / 100;
        #endif

        odds /= 6;
        if ((Random() % 255) < odds)
            return TRUE;

        return FALSE;
    #else
        return FALSE;
    #endif
}
<|MERGE_RESOLUTION|>--- conflicted
+++ resolved
@@ -8522,17 +8522,6 @@
         if (ItemBattleEffects(1, gActiveBattler, FALSE))
             return;
         break;
-<<<<<<< HEAD
-    case VARIOUS_JUMP_IF_TERRAIN_AFFECTED:
-        {
-            u32 flags = T1_READ_32(gBattlescriptCurrInstr + 3);
-            if (IsBattlerTerrainAffected(gActiveBattler, flags))
-                gBattlescriptCurrInstr = T1_READ_PTR(gBattlescriptCurrInstr + 7);
-            else
-                gBattlescriptCurrInstr += 11;
-        }
-        return;
-=======
     case VARIOUS_ROOM_SERVICE:
         if (GetBattlerHoldEffect(gActiveBattler, TRUE) == HOLD_EFFECT_ROOM_SERVICE && TryRoomService(gActiveBattler))
         {
@@ -8577,7 +8566,15 @@
         BtlController_EmitSpriteInvisibility(0, TRUE);
         MarkBattlerForControllerExec(gActiveBattler);
         break;
->>>>>>> a4d3cf27
+    case VARIOUS_JUMP_IF_TERRAIN_AFFECTED:
+        {
+            u32 flags = T1_READ_32(gBattlescriptCurrInstr + 3);
+            if (IsBattlerTerrainAffected(gActiveBattler, flags))
+                gBattlescriptCurrInstr = T1_READ_PTR(gBattlescriptCurrInstr + 7);
+            else
+                gBattlescriptCurrInstr += 11;
+        }
+        return;
     }
 
     gBattlescriptCurrInstr += 3;
