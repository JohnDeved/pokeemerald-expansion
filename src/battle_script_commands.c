#include "global.h"
#include "battle.h"
#include "constants/battle_move_effects.h"
#include "constants/battle_script_commands.h"
#include "battle_message.h"
#include "battle_anim.h"
#include "battle_ai_script_commands.h"
#include "battle_scripts.h"
#include "constants/moves.h"
#include "constants/abilities.h"
#include "item.h"
#include "constants/items.h"
#include "constants/hold_effects.h"
#include "util.h"
#include "pokemon.h"
#include "random.h"
#include "battle_controllers.h"
#include "battle_interface.h"
#include "constants/species.h"
#include "constants/songs.h"
#include "constants/trainers.h"
#include "constants/battle_anim.h"
#include "constants/map_types.h"
#include "text.h"
#include "sound.h"
#include "pokedex.h"
#include "recorded_battle.h"
#include "window.h"
#include "reshow_battle_screen.h"
#include "main.h"
#include "palette.h"
#include "money.h"
#include "bg.h"
#include "string_util.h"
#include "pokemon_icon.h"
#include "m4a.h"
#include "mail.h"
#include "event_data.h"
#include "pokemon_storage_system.h"
#include "task.h"
#include "naming_screen.h"
#include "constants/battle_string_ids.h"
#include "battle_setup.h"
#include "overworld.h"
#include "party_menu.h"
#include "battle_arena.h"
#include "battle_pike.h"
#include "battle_pyramid.h"

extern u16 gBattle_BG1_X;
extern u16 gBattle_BG1_Y;
extern u16 gBattle_BG2_X;
extern u16 gBattle_BG2_Y;
extern u16 gBattle_BG3_X;
extern struct MusicPlayerInfo gMPlayInfo_BGM;

extern const u8* const gBattleScriptsForMoveEffects[];

// functions
extern void ShowSelectMovePokemonSummaryScreen(struct Pokemon* party, u8 monPartyId, u8 monCount, void (*callback)(void), u16 move); // pokemon summary screen
extern u8 sub_81C1B94(void); // pokemon summary screen
extern void sub_81D388C(struct Pokemon* mon, void* statStoreLocation); // pokenav.s
extern void sub_81D3640(u8 arg0, void* statStoreLocation1, void* statStoreLocation2, u8 arg3, u8 arg4, u8 arg5); // pokenav.s
extern void sub_81D3784(u8 arg0, void* statStoreLocation1, u8 arg2, u8 arg3, u8 arg4); // pokenav.s
extern u8* GetMonNickname(struct Pokemon* mon, u8* dst); // party_menu
extern void sub_81B8E80(u8 battlerId, u8, u8); // party menu
extern bool8 sub_81B1250(void); // ?
extern u8 sub_813B21C(void);
extern u16 get_unknown_box_id(void);

#define DEFENDER_IS_PROTECTED ((gProtectStructs[gBattlerTarget].protected) && (gBattleMoves[gCurrentMove].flags & FLAG_PROTECT_AFFECTED))

// this file's functions
static bool8 IsTwoTurnsMove(u16 move);
static void TrySetDestinyBondToHappen(void);
static u8 AttacksThisTurn(u8 battlerId, u16 move); // Note: returns 1 if it's a charging turn, otherwise 2.
static void CheckWonderGuardAndLevitate(void);
static u8 ChangeStatBuffs(s8 statValue, u8 statId, u8, const u8* BS_ptr);
static bool32 IsMonGettingExpSentOut(void);
static void sub_804F17C(void);
static bool8 sub_804F1CC(void);
static void sub_804F100(void);
static void sub_804F144(void);
static bool8 sub_804F344(void);
static void PutMonIconOnLvlUpBox(void);
static void PutLevelAndGenderOnLvlUpBox(void);

static void SpriteCB_MonIconOnLvlUpBox(struct Sprite* sprite);

static void atk00_attackcanceler(void);
static void atk01_accuracycheck(void);
static void atk02_attackstring(void);
static void atk03_ppreduce(void);
static void atk04_critcalc(void);
static void atk05_damagecalc(void);
static void atk06_typecalc(void);
static void atk07_adjustnormaldamage(void);
static void atk08_adjustnormaldamage2(void);
static void atk09_attackanimation(void);
static void atk0A_waitanimation(void);
static void atk0B_healthbarupdate(void);
static void atk0C_datahpupdate(void);
static void atk0D_critmessage(void);
static void atk0E_effectivenesssound(void);
static void atk0F_resultmessage(void);
static void atk10_printstring(void);
static void atk11_printselectionstring(void);
static void atk12_waitmessage(void);
static void atk13_printfromtable(void);
static void atk14_printselectionstringfromtable(void);
static void atk15_seteffectwithchance(void);
static void atk16_seteffectprimary(void);
static void atk17_seteffectsecondary(void);
static void atk18_clearstatusfromeffect(void);
static void atk19_tryfaintmon(void);
static void atk1A_dofaintanimation(void);
static void atk1B_cleareffectsonfaint(void);
static void atk1C_jumpifstatus(void);
static void atk1D_jumpifstatus2(void);
static void atk1E_jumpifability(void);
static void atk1F_jumpifsideaffecting(void);
static void atk20_jumpifstat(void);
static void atk21_jumpifstatus3condition(void);
static void atk22_jumpiftype(void);
static void atk23_getexp(void);
static void atk24(void);
static void atk25_movevaluescleanup(void);
static void atk26_setmultihit(void);
static void atk27_decrementmultihit(void);
static void atk28_goto(void);
static void atk29_jumpifbyte(void);
static void atk2A_jumpifhalfword(void);
static void atk2B_jumpifword(void);
static void atk2C_jumpifarrayequal(void);
static void atk2D_jumpifarraynotequal(void);
static void atk2E_setbyte(void);
static void atk2F_addbyte(void);
static void atk30_subbyte(void);
static void atk31_copyarray(void);
static void atk32_copyarraywithindex(void);
static void atk33_orbyte(void);
static void atk34_orhalfword(void);
static void atk35_orword(void);
static void atk36_bicbyte(void);
static void atk37_bichalfword(void);
static void atk38_bicword(void);
static void atk39_pause(void);
static void atk3A_waitstate(void);
static void atk3B_healthbar_update(void);
static void atk3C_return(void);
static void atk3D_end(void);
static void atk3E_end2(void);
static void atk3F_end3(void);
static void atk40_jumpifaffectedbyprotect(void);
static void atk41_call(void);
static void atk42_jumpiftype2(void);
static void atk43_jumpifabilitypresent(void);
static void atk44_endselectionscript(void);
static void atk45_playanimation(void);
static void atk46_playanimation2(void);
static void atk47_setgraphicalstatchangevalues(void);
static void atk48_playstatchangeanimation(void);
static void atk49_moveend(void);
static void atk4A_typecalc2(void);
static void atk4B_returnatktoball(void);
static void atk4C_getswitchedmondata(void);
static void atk4D_switchindataupdate(void);
static void atk4E_switchinanim(void);
static void atk4F_jumpifcantswitch(void);
static void atk50_openpartyscreen(void);
static void atk51_switchhandleorder(void);
static void atk52_switchineffects(void);
static void atk53_trainerslidein(void);
static void atk54_playse(void);
static void atk55_fanfare(void);
static void atk56_playfaintcry(void);
static void atk57(void);
static void atk58_returntoball(void);
static void atk59_handlelearnnewmove(void);
static void atk5A_yesnoboxlearnmove(void);
static void atk5B_yesnoboxstoplearningmove(void);
static void atk5C_hitanimation(void);
static void atk5D_getmoneyreward(void);
static void atk5E(void);
static void atk5F_swapattackerwithtarget(void);
static void atk60_incrementgamestat(void);
static void atk61_drawpartystatussummary(void);
static void atk62_hidepartystatussummary(void);
static void atk63_jumptocalledmove(void);
static void atk64_statusanimation(void);
static void atk65_status2animation(void);
static void atk66_chosenstatusanimation(void);
static void atk67_yesnobox(void);
static void atk68_cancelallactions(void);
static void atk69_adjustsetdamage(void);
static void atk6A_removeitem(void);
static void atk6B_atknameinbuff1(void);
static void atk6C_drawlvlupbox(void);
static void atk6D_resetsentmonsvalue(void);
static void atk6E_setatktoplayer0(void);
static void atk6F_makevisible(void);
static void atk70_recordlastability(void);
static void atk71_buffermovetolearn(void);
static void atk72_jumpifplayerran(void);
static void atk73_hpthresholds(void);
static void atk74_hpthresholds2(void);
static void atk75_useitemonopponent(void);
static void atk76_various(void);
static void atk77_setprotectlike(void);
static void atk78_faintifabilitynotdamp(void);
static void atk79_setatkhptozero(void);
static void atk7A_jumpifnexttargetvalid(void);
static void atk7B_tryhealhalfhealth(void);
static void atk7C_trymirrormove(void);
static void atk7D_setrain(void);
static void atk7E_setreflect(void);
static void atk7F_setseeded(void);
static void atk80_manipulatedamage(void);
static void atk81_trysetrest(void);
static void atk82_jumpifnotfirstturn(void);
static void atk83_nop(void);
static void atk84_jumpifcantmakeasleep(void);
static void atk85_stockpile(void);
static void atk86_stockpiletobasedamage(void);
static void atk87_stockpiletohpheal(void);
static void atk88_negativedamage(void);
static void atk89_statbuffchange(void);
static void atk8A_normalisebuffs(void);
static void atk8B_setbide(void);
static void atk8C_confuseifrepeatingattackends(void);
static void atk8D_setmultihitcounter(void);
static void atk8E_initmultihitstring(void);
static void atk8F_forcerandomswitch(void);
static void atk90_tryconversiontypechange(void);
static void atk91_givepaydaymoney(void);
static void atk92_setlightscreen(void);
static void atk93_tryKO(void);
static void atk94_damagetohalftargethp(void);
static void atk95_setsandstorm(void);
static void atk96_weatherdamage(void);
static void atk97_tryinfatuating(void);
static void atk98_updatestatusicon(void);
static void atk99_setmist(void);
static void atk9A_setfocusenergy(void);
static void atk9B_transformdataexecution(void);
static void atk9C_setsubstitute(void);
static void atk9D_mimicattackcopy(void);
static void atk9E_metronome(void);
static void atk9F_dmgtolevel(void);
static void atkA0_psywavedamageeffect(void);
static void atkA1_counterdamagecalculator(void);
static void atkA2_mirrorcoatdamagecalculator(void);
static void atkA3_disablelastusedattack(void);
static void atkA4_trysetencore(void);
static void atkA5_painsplitdmgcalc(void);
static void atkA6_settypetorandomresistance(void);
static void atkA7_setalwayshitflag(void);
static void atkA8_copymovepermanently(void);
static void atkA9_trychoosesleeptalkmove(void);
static void atkAA_setdestinybond(void);
static void atkAB_trysetdestinybondtohappen(void);
static void atkAC_remaininghptopower(void);
static void atkAD_tryspiteppreduce(void);
static void atkAE_healpartystatus(void);
static void atkAF_cursetarget(void);
static void atkB0_trysetspikes(void);
static void atkB1_setforesight(void);
static void atkB2_trysetperishsong(void);
static void atkB3_rolloutdamagecalculation(void);
static void atkB4_jumpifconfusedandstatmaxed(void);
static void atkB5_furycuttercalc(void);
static void atkB6_happinesstodamagecalculation(void);
static void atkB7_presentdamagecalculation(void);
static void atkB8_setsafeguard(void);
static void atkB9_magnitudedamagecalculation(void);
static void atkBA_jumpifnopursuitswitchdmg(void);
static void atkBB_setsunny(void);
static void atkBC_maxattackhalvehp(void);
static void atkBD_copyfoestats(void);
static void atkBE_rapidspinfree(void);
static void atkBF_setdefensecurlbit(void);
static void atkC0_recoverbasedonsunlight(void);
static void atkC1_hiddenpowercalc(void);
static void atkC2_selectfirstvalidtarget(void);
static void atkC3_trysetfutureattack(void);
static void atkC4_trydobeatup(void);
static void atkC5_setsemiinvulnerablebit(void);
static void atkC6_clearsemiinvulnerablebit(void);
static void atkC7_setminimize(void);
static void atkC8_sethail(void);
static void atkC9_jumpifattackandspecialattackcannotfall(void);
static void atkCA_setforcedtarget(void);
static void atkCB_setcharge(void);
static void atkCC_callterrainattack(void);
static void atkCD_cureifburnedparalysedorpoisoned(void);
static void atkCE_settorment(void);
static void atkCF_jumpifnodamage(void);
static void atkD0_settaunt(void);
static void atkD1_trysethelpinghand(void);
static void atkD2_tryswapitems(void);
static void atkD3_trycopyability(void);
static void atkD4_trywish(void);
static void atkD5_trysetroots(void);
static void atkD6_doubledamagedealtifdamaged(void);
static void atkD7_setyawn(void);
static void atkD8_setdamagetohealthdifference(void);
static void atkD9_scaledamagebyhealthratio(void);
static void atkDA_tryswapabilities(void);
static void atkDB_tryimprision(void);
static void atkDC_trysetgrudge(void);
static void atkDD_weightdamagecalculation(void);
static void atkDE_asistattackselect(void);
static void atkDF_trysetmagiccoat(void);
static void atkE0_trysetsnatch(void);
static void atkE1_trygetintimidatetarget(void);
static void atkE2_switchoutabilities(void);
static void atkE3_jumpifhasnohp(void);
static void atkE4_getsecretpowereffect(void);
static void atkE5_pickup(void);
static void atkE6_docastformchangeanimation(void);
static void atkE7_trycastformdatachange(void);
static void atkE8_settypebasedhalvers(void);
static void atkE9_setweatherballtype(void);
static void atkEA_tryrecycleitem(void);
static void atkEB_settypetoterrain(void);
static void atkEC_pursuitrelated(void);
static void atkEF_snatchsetbattlers(void);
static void atkEE_removelightscreenreflect(void);
static void atkEF_handleballthrow(void);
static void atkF0_givecaughtmon(void);
static void atkF1_trysetcaughtmondexflags(void);
static void atkF2_displaydexinfo(void);
static void atkF3_trygivecaughtmonnick(void);
static void atkF4_subattackerhpbydmg(void);
static void atkF5_removeattackerstatus1(void);
static void atkF6_finishaction(void);
static void atkF7_finishturn(void);
static void atkF8_trainerslideout(void);

void (* const gBattleScriptingCommandsTable[])(void) =
{
    atk00_attackcanceler,
    atk01_accuracycheck,
    atk02_attackstring,
    atk03_ppreduce,
    atk04_critcalc,
    atk05_damagecalc,
    atk06_typecalc,
    atk07_adjustnormaldamage,
    atk08_adjustnormaldamage2,
    atk09_attackanimation,
    atk0A_waitanimation,
    atk0B_healthbarupdate,
    atk0C_datahpupdate,
    atk0D_critmessage,
    atk0E_effectivenesssound,
    atk0F_resultmessage,
    atk10_printstring,
    atk11_printselectionstring,
    atk12_waitmessage,
    atk13_printfromtable,
    atk14_printselectionstringfromtable,
    atk15_seteffectwithchance,
    atk16_seteffectprimary,
    atk17_seteffectsecondary,
    atk18_clearstatusfromeffect,
    atk19_tryfaintmon,
    atk1A_dofaintanimation,
    atk1B_cleareffectsonfaint,
    atk1C_jumpifstatus,
    atk1D_jumpifstatus2,
    atk1E_jumpifability,
    atk1F_jumpifsideaffecting,
    atk20_jumpifstat,
    atk21_jumpifstatus3condition,
    atk22_jumpiftype,
    atk23_getexp,
    atk24,
    atk25_movevaluescleanup,
    atk26_setmultihit,
    atk27_decrementmultihit,
    atk28_goto,
    atk29_jumpifbyte,
    atk2A_jumpifhalfword,
    atk2B_jumpifword,
    atk2C_jumpifarrayequal,
    atk2D_jumpifarraynotequal,
    atk2E_setbyte,
    atk2F_addbyte,
    atk30_subbyte,
    atk31_copyarray,
    atk32_copyarraywithindex,
    atk33_orbyte,
    atk34_orhalfword,
    atk35_orword,
    atk36_bicbyte,
    atk37_bichalfword,
    atk38_bicword,
    atk39_pause,
    atk3A_waitstate,
    atk3B_healthbar_update,
    atk3C_return,
    atk3D_end,
    atk3E_end2,
    atk3F_end3,
    atk40_jumpifaffectedbyprotect,
    atk41_call,
    atk42_jumpiftype2,
    atk43_jumpifabilitypresent,
    atk44_endselectionscript,
    atk45_playanimation,
    atk46_playanimation2,
    atk47_setgraphicalstatchangevalues,
    atk48_playstatchangeanimation,
    atk49_moveend,
    atk4A_typecalc2,
    atk4B_returnatktoball,
    atk4C_getswitchedmondata,
    atk4D_switchindataupdate,
    atk4E_switchinanim,
    atk4F_jumpifcantswitch,
    atk50_openpartyscreen,
    atk51_switchhandleorder,
    atk52_switchineffects,
    atk53_trainerslidein,
    atk54_playse,
    atk55_fanfare,
    atk56_playfaintcry,
    atk57,
    atk58_returntoball,
    atk59_handlelearnnewmove,
    atk5A_yesnoboxlearnmove,
    atk5B_yesnoboxstoplearningmove,
    atk5C_hitanimation,
    atk5D_getmoneyreward,
    atk5E,
    atk5F_swapattackerwithtarget,
    atk60_incrementgamestat,
    atk61_drawpartystatussummary,
    atk62_hidepartystatussummary,
    atk63_jumptocalledmove,
    atk64_statusanimation,
    atk65_status2animation,
    atk66_chosenstatusanimation,
    atk67_yesnobox,
    atk68_cancelallactions,
    atk69_adjustsetdamage,
    atk6A_removeitem,
    atk6B_atknameinbuff1,
    atk6C_drawlvlupbox,
    atk6D_resetsentmonsvalue,
    atk6E_setatktoplayer0,
    atk6F_makevisible,
    atk70_recordlastability,
    atk71_buffermovetolearn,
    atk72_jumpifplayerran,
    atk73_hpthresholds,
    atk74_hpthresholds2,
    atk75_useitemonopponent,
    atk76_various,
    atk77_setprotectlike,
    atk78_faintifabilitynotdamp,
    atk79_setatkhptozero,
    atk7A_jumpifnexttargetvalid,
    atk7B_tryhealhalfhealth,
    atk7C_trymirrormove,
    atk7D_setrain,
    atk7E_setreflect,
    atk7F_setseeded,
    atk80_manipulatedamage,
    atk81_trysetrest,
    atk82_jumpifnotfirstturn,
    atk83_nop,
    atk84_jumpifcantmakeasleep,
    atk85_stockpile,
    atk86_stockpiletobasedamage,
    atk87_stockpiletohpheal,
    atk88_negativedamage,
    atk89_statbuffchange,
    atk8A_normalisebuffs,
    atk8B_setbide,
    atk8C_confuseifrepeatingattackends,
    atk8D_setmultihitcounter,
    atk8E_initmultihitstring,
    atk8F_forcerandomswitch,
    atk90_tryconversiontypechange,
    atk91_givepaydaymoney,
    atk92_setlightscreen,
    atk93_tryKO,
    atk94_damagetohalftargethp,
    atk95_setsandstorm,
    atk96_weatherdamage,
    atk97_tryinfatuating,
    atk98_updatestatusicon,
    atk99_setmist,
    atk9A_setfocusenergy,
    atk9B_transformdataexecution,
    atk9C_setsubstitute,
    atk9D_mimicattackcopy,
    atk9E_metronome,
    atk9F_dmgtolevel,
    atkA0_psywavedamageeffect,
    atkA1_counterdamagecalculator,
    atkA2_mirrorcoatdamagecalculator,
    atkA3_disablelastusedattack,
    atkA4_trysetencore,
    atkA5_painsplitdmgcalc,
    atkA6_settypetorandomresistance,
    atkA7_setalwayshitflag,
    atkA8_copymovepermanently,
    atkA9_trychoosesleeptalkmove,
    atkAA_setdestinybond,
    atkAB_trysetdestinybondtohappen,
    atkAC_remaininghptopower,
    atkAD_tryspiteppreduce,
    atkAE_healpartystatus,
    atkAF_cursetarget,
    atkB0_trysetspikes,
    atkB1_setforesight,
    atkB2_trysetperishsong,
    atkB3_rolloutdamagecalculation,
    atkB4_jumpifconfusedandstatmaxed,
    atkB5_furycuttercalc,
    atkB6_happinesstodamagecalculation,
    atkB7_presentdamagecalculation,
    atkB8_setsafeguard,
    atkB9_magnitudedamagecalculation,
    atkBA_jumpifnopursuitswitchdmg,
    atkBB_setsunny,
    atkBC_maxattackhalvehp,
    atkBD_copyfoestats,
    atkBE_rapidspinfree,
    atkBF_setdefensecurlbit,
    atkC0_recoverbasedonsunlight,
    atkC1_hiddenpowercalc,
    atkC2_selectfirstvalidtarget,
    atkC3_trysetfutureattack,
    atkC4_trydobeatup,
    atkC5_setsemiinvulnerablebit,
    atkC6_clearsemiinvulnerablebit,
    atkC7_setminimize,
    atkC8_sethail,
    atkC9_jumpifattackandspecialattackcannotfall,
    atkCA_setforcedtarget,
    atkCB_setcharge,
    atkCC_callterrainattack,
    atkCD_cureifburnedparalysedorpoisoned,
    atkCE_settorment,
    atkCF_jumpifnodamage,
    atkD0_settaunt,
    atkD1_trysethelpinghand,
    atkD2_tryswapitems,
    atkD3_trycopyability,
    atkD4_trywish,
    atkD5_trysetroots,
    atkD6_doubledamagedealtifdamaged,
    atkD7_setyawn,
    atkD8_setdamagetohealthdifference,
    atkD9_scaledamagebyhealthratio,
    atkDA_tryswapabilities,
    atkDB_tryimprision,
    atkDC_trysetgrudge,
    atkDD_weightdamagecalculation,
    atkDE_asistattackselect,
    atkDF_trysetmagiccoat,
    atkE0_trysetsnatch,
    atkE1_trygetintimidatetarget,
    atkE2_switchoutabilities,
    atkE3_jumpifhasnohp,
    atkE4_getsecretpowereffect,
    atkE5_pickup,
    atkE6_docastformchangeanimation,
    atkE7_trycastformdatachange,
    atkE8_settypebasedhalvers,
    atkE9_setweatherballtype,
    atkEA_tryrecycleitem,
    atkEB_settypetoterrain,
    atkEC_pursuitrelated,
    atkEF_snatchsetbattlers,
    atkEE_removelightscreenreflect,
    atkEF_handleballthrow,
    atkF0_givecaughtmon,
    atkF1_trysetcaughtmondexflags,
    atkF2_displaydexinfo,
    atkF3_trygivecaughtmonnick,
    atkF4_subattackerhpbydmg,
    atkF5_removeattackerstatus1,
    atkF6_finishaction,
    atkF7_finishturn,
    atkF8_trainerslideout
};

struct StatFractions
{
    u8 dividend;
    u8 divisor;
};

static const struct StatFractions sAccuracyStageRatios[] =
{
    { 33, 100}, // -6
    { 36, 100}, // -5
    { 43, 100}, // -4
    { 50, 100}, // -3
    { 60, 100}, // -2
    { 75, 100}, // -1
    {  1,   1}, //  0
    {133, 100}, // +1
    {166, 100}, // +2
    {  2,   1}, // +3
    {233, 100}, // +4
    {133,  50}, // +5
    {  3,   1}, // +6
};

// The chance is 1/N for each stage.
static const u16 sCriticalHitChance[] = {16, 8, 4, 3, 2};

static const u32 sStatusFlagsForMoveEffects[] =
{
    0x00000000,
    STATUS1_SLEEP,
    STATUS1_POISON,
    STATUS1_BURN,
    STATUS1_FREEZE,
    STATUS1_PARALYSIS,
    STATUS1_TOXIC_POISON,
    STATUS2_CONFUSION,
    STATUS2_FLINCHED,
    0x00000000,
    STATUS2_UPROAR,
    0x00000000,
    STATUS2_MULTIPLETURNS,
    STATUS2_WRAPPED,
    0x00000000,
    0x00000000,
    0x00000000,
    0x00000000,
    0x00000000,
    0x00000000,
    0x00000000,
    0x00000000,
    0x00000000,
    0x00000000,
    0x00000000,
    0x00000000,
    0x00000000,
    0x00000000,
    0x00000000,
    STATUS2_RECHARGE,
    0x00000000,
    0x00000000,
    STATUS2_ESCAPE_PREVENTION,
    STATUS2_NIGHTMARE,
    0x00000000,
    0x00000000,
    0x00000000,
    0x00000000,
    0x00000000,
    0x00000000,
    0x00000000,
    0x00000000,
    0x00000000,
    0x00000000,
    0x00000000,
    0x00000000,
    0x00000000,
    0x00000000,
    0x00000000,
    0x00000000,
    0x00000000,
    0x00000000,
    0x00000000,
    STATUS2_LOCK_CONFUSE,
    0x00000000,
    0x00000000,
    0x00000000,
    0x00000000,
    0x00000000,
    0x00000000
};

static const u8* const sMoveEffectBS_Ptrs[] =
{
    BattleScript_MoveEffectSleep,	    //  0
    BattleScript_MoveEffectSleep,		//	MOVE_EFFECT_SLEEP
    BattleScript_MoveEffectPoison,		//	MOVE_EFFECT_POISON
    BattleScript_MoveEffectBurn,		//	MOVE_EFFECT_BURN
    BattleScript_MoveEffectFreeze,		//	MOVE_EFFECT_FREEZE
    BattleScript_MoveEffectParalysis,   //	MOVE_EFFECT_PARALYSIS
    BattleScript_MoveEffectToxic,		//	MOVE_EFFECT_TOXIC
    BattleScript_MoveEffectConfusion,	//	MOVE_EFFECT_CONFUSION
    BattleScript_MoveEffectSleep,		//	MOVE_EFFECT_FLINCH
    BattleScript_MoveEffectSleep,		//	MOVE_EFFECT_TRI_ATTACK
    BattleScript_MoveEffectUproar,		//	MOVE_EFFECT_UPROAR
    BattleScript_MoveEffectPayDay,		//	MOVE_EFFECT_PAYDAY
    BattleScript_MoveEffectSleep,		//	MOVE_EFFECT_CHARGING
    BattleScript_MoveEffectWrap,		//	MOVE_EFFECT_WRAP
    BattleScript_MoveEffectRecoil,	    //	MOVE_EFFECT_RECOIL_25
    BattleScript_MoveEffectSleep,		//	MOVE_EFFECT_ATK_PLUS_1
    BattleScript_MoveEffectSleep,		//	MOVE_EFFECT_DEF_PLUS_1
    BattleScript_MoveEffectSleep,		//	MOVE_EFFECT_SPD_PLUS_1
    BattleScript_MoveEffectSleep,		//	MOVE_EFFECT_SP_ATK_PLUS_1
    BattleScript_MoveEffectSleep,		//	MOVE_EFFECT_SP_DEF_PLUS_1
    BattleScript_MoveEffectSleep,		//	MOVE_EFFECT_ACC_PLUS_1
    BattleScript_MoveEffectSleep,		//	MOVE_EFFECT_EVS_PLUS_1
    BattleScript_MoveEffectSleep,		//	MOVE_EFFECT_ATK_MINUS_1
    BattleScript_MoveEffectSleep,		//	MOVE_EFFECT_DEF_MINUS_1
    BattleScript_MoveEffectSleep,		//	MOVE_EFFECT_SPD_MINUS_1
    BattleScript_MoveEffectSleep,		//	MOVE_EFFECT_SP_ATK_MINUS_1
    BattleScript_MoveEffectSleep,		//	MOVE_EFFECT_SP_DEF_MINUS_1
    BattleScript_MoveEffectSleep,		//	MOVE_EFFECT_ACC_MINUS_1
    BattleScript_MoveEffectSleep,		//	MOVE_EFFECT_EVS_MINUS_1
    BattleScript_MoveEffectSleep,		//	MOVE_EFFECT_RECHARGE
    BattleScript_MoveEffectSleep,		//	MOVE_EFFECT_RAGE
    BattleScript_MoveEffectSleep,		//	MOVE_EFFECT_STEAL_ITEM
    BattleScript_MoveEffectSleep,		//	MOVE_EFFECT_PREVENT_ESCAPE
    BattleScript_MoveEffectSleep,		//	MOVE_EFFECT_NIGHTMARE
    BattleScript_MoveEffectSleep,		//	MOVE_EFFECT_ALL_STATS_UP
    BattleScript_MoveEffectSleep,		//	MOVE_EFFECT_RAPIDSPIN
    BattleScript_MoveEffectSleep,		//	MOVE_EFFECT_REMOVE_PARALYSIS
    BattleScript_MoveEffectSleep,		//	MOVE_EFFECT_ATK_DEF_DOWN
    BattleScript_MoveEffectRecoil,	    //	MOVE_EFFECT_RECOIL_33
};

static const struct WindowTemplate sUnusedWinTemplate = {0, 1, 3, 7, 0xF, 0x1F, 0x3F};

static const u16 sUnknown_0831C2C8[] = INCBIN_U16("graphics/battle_interface/unk_battlebox.gbapal");
static const u32 sUnknown_0831C2E8[] = INCBIN_U32("graphics/battle_interface/unk_battlebox.4bpp.lz");

// unused
static const u8 sRubyLevelUpStatBoxStats[] =
{
    MON_DATA_MAX_HP, MON_DATA_SPATK, MON_DATA_ATK,
    MON_DATA_SPDEF, MON_DATA_DEF, MON_DATA_SPEED
};

#define MON_ICON_LVLUP_BOX_TAG      0xD75A

static const struct OamData sOamData_MonIconOnLvlUpBox =
{
    .y = 0,
    .affineMode = 0,
    .objMode = 0,
    .mosaic = 0,
    .bpp = 0,
    .shape = 0,
    .x = 0,
    .matrixNum = 0,
    .size = 2,
    .tileNum = 0,
    .priority = 0,
    .paletteNum = 0,
    .affineParam = 0,
};

static const struct SpriteTemplate sSpriteTemplate_MonIconOnLvlUpBox =
{
    .tileTag = MON_ICON_LVLUP_BOX_TAG,
    .paletteTag = MON_ICON_LVLUP_BOX_TAG,
    .oam = &sOamData_MonIconOnLvlUpBox,
    .anims = gDummySpriteAnimTable,
    .images = NULL,
    .affineAnims = gDummySpriteAffineAnimTable,
    .callback = SpriteCB_MonIconOnLvlUpBox
};

static const u16 sProtectSuccessRates[] = {USHRT_MAX, USHRT_MAX / 2, USHRT_MAX / 4, USHRT_MAX / 8};

#define MIMIC_FORBIDDEN_END             0xFFFE
#define METRONOME_FORBIDDEN_END         0xFFFF
#define ASSIST_FORBIDDEN_END            0xFFFF

static const u16 sMovesForbiddenToCopy[] =
{
     MOVE_METRONOME,
     MOVE_STRUGGLE,
     MOVE_SKETCH,
     MOVE_MIMIC,
     MIMIC_FORBIDDEN_END,
     MOVE_COUNTER,
     MOVE_MIRROR_COAT,
     MOVE_PROTECT,
     MOVE_DETECT,
     MOVE_ENDURE,
     MOVE_DESTINY_BOND,
     MOVE_SLEEP_TALK,
     MOVE_THIEF,
     MOVE_FOLLOW_ME,
     MOVE_SNATCH,
     MOVE_HELPING_HAND,
     MOVE_COVET,
     MOVE_TRICK,
     MOVE_FOCUS_PUNCH,
     METRONOME_FORBIDDEN_END
};

static const u8 sFlailHpScaleToPowerTable[] =
{
    1, 200,
    4, 150,
    9, 100,
    16, 80,
    32, 40,
    48, 20
};

static const u16 sNaturePowerMoves[] =
{
    MOVE_STUN_SPORE,
    MOVE_RAZOR_LEAF,
    MOVE_EARTHQUAKE,
    MOVE_HYDRO_PUMP,
    MOVE_SURF,
    MOVE_BUBBLE_BEAM,
    MOVE_ROCK_SLIDE,
    MOVE_SHADOW_BALL,
    MOVE_SWIFT,
    MOVE_SWIFT
};

// format: min. weight (hectograms), base power
static const u16 sWeightToDamageTable[] =
{
    100, 20,
    250, 40,
    500, 60,
    1000, 80,
    2000, 100,
    0xFFFF, 0xFFFF
};

static const u16 sPickupItems[] =
{
    ITEM_POTION,
	ITEM_ANTIDOTE,
	ITEM_SUPER_POTION,
	ITEM_GREAT_BALL,
	ITEM_REPEL,
	ITEM_ESCAPE_ROPE,
	ITEM_X_ATTACK,
	ITEM_FULL_HEAL,
	ITEM_ULTRA_BALL,
	ITEM_HYPER_POTION,
	ITEM_RARE_CANDY,
	ITEM_PROTEIN,
	ITEM_REVIVE,
	ITEM_HP_UP,
	ITEM_FULL_RESTORE,
	ITEM_MAX_REVIVE,
	ITEM_PP_UP,
	ITEM_MAX_ELIXIR,
};

static const u16 sRarePickupItems[] =
{
    ITEM_HYPER_POTION,
	ITEM_NUGGET,
	ITEM_KINGS_ROCK,
	ITEM_FULL_RESTORE,
	ITEM_ETHER,
	ITEM_WHITE_HERB,
	ITEM_TM44_REST,
	ITEM_ELIXIR,
	ITEM_TM01_FOCUS_PUNCH,
	ITEM_LEFTOVERS,
	ITEM_TM26_EARTHQUAKE,
};

static const u8 sPickupProbabilities[] =
{
    30, 40, 50, 60, 70, 80, 90, 94, 98
};

static const u8 sTerrainToType[] =
{
    TYPE_GRASS, // tall grass
    TYPE_GRASS, // long grass
    TYPE_GROUND, // sand
    TYPE_WATER, // underwater
    TYPE_WATER, // water
    TYPE_WATER, // pond water
    TYPE_ROCK, // rock
    TYPE_ROCK, // cave
    TYPE_NORMAL, // building
    TYPE_NORMAL, // plain
};

static const u8 sBallCatchBonuses[] =
{
    20, 15, 10, 15 // Ultra, Great, Poke, Safari
};

const ALIGNED(4) u8 gUnknown_0831C494[][4] =
{
    {0x3d, 0x44, 0x3d, 0x44},
    {0x14, 0x2d, 0x54, 0x5c},
    {0x46, 0x55, 0x20, 0x5c},
    {0x26, 0x45, 0x46, 0x55},
    {0x14, 0x5a, 0x46, 0x5c},
    {0x1e, 0x32, 0x20, 0x5a},
    {0x38, 0x4e, 0x38, 0x4e},
    {0x19, 0x28, 0x4b, 0x5a},
    {0x45, 0x4b, 0x1c, 0x53},
    {0x23, 0x2d, 0x1d, 0x23},
    {0x3e, 0x48, 0x1e, 0x32},
    {0x3a, 0x5f, 0x58, 0x5e},
    {0x22, 0x2d, 0x1d, 0x28},
    {0x23, 0x28, 0x23, 0x5f},
    {0x38, 0x4e, 0x38, 0x4e},
    {0x23, 0x50, 0x22, 0x5e},
    {0x2c, 0x5e, 0x22, 0x28},
    {0x38, 0x4e, 0x38, 0x4e},
    {0x1e, 0x58, 0x1e, 0x58},
    {0x1e, 0x2b, 0x1b, 0x21},
    {0x28, 0x5a, 0x19, 0x57},
    {0x12, 0x58, 0x5a, 0x5f},
    {0x58, 0x5e, 0x16, 0x2a},
    {0x2a, 0x5c, 0x2a, 0x2f},
    {0x38, 0x4e, 0x38, 0x4e}
};

static const u8 sUnknown_0831C4F8[] =
{
	0x03, 0x00, 0x01, 0x00, 0x00, 0x01, 0x03, 0x00,
	0x01, 0x02, 0x02, 0x00, 0x03, 0x01, 0x03, 0x01,
	0x02, 0x03, 0x03, 0x02, 0x01, 0x00, 0x02, 0x02,
	0x03, 0x00, 0x00, 0x00
};

static void atk00_attackcanceler(void)
{
    s32 i;

    if (gBattleOutcome != 0)
    {
        gCurrentActionFuncId = B_ACTION_FINISHED;
        return;
    }
    if (gBattleMons[gBattlerAttacker].hp == 0 && !(gHitMarker & HITMARKER_NO_ATTACKSTRING))
    {
        gHitMarker |= HITMARKER_UNABLE_TO_USE_MOVE;
        gBattlescriptCurrInstr = BattleScript_MoveEnd;
        return;
    }
    if (AtkCanceller_UnableToUseMove())
        return;
    if (AbilityBattleEffects(ABILITYEFFECT_MOVES_BLOCK, gBattlerTarget, 0, 0, 0))
        return;
    if (!gBattleMons[gBattlerAttacker].pp[gCurrMovePos] && gCurrentMove != MOVE_STRUGGLE && !(gHitMarker & 0x800200)
     && !(gBattleMons[gBattlerAttacker].status2 & STATUS2_MULTIPLETURNS))
    {
        gBattlescriptCurrInstr = BattleScript_NoPPForMove;
        gMoveResultFlags |= MOVE_RESULT_MISSED;
        return;
    }

    gHitMarker &= ~(HITMARKER_x800000);

    if (!(gHitMarker & HITMARKER_OBEYS) && !(gBattleMons[gBattlerAttacker].status2 & STATUS2_MULTIPLETURNS))
    {
        i = IsMonDisobedient(); // why use the 'i' variable...?
        switch (i)
        {
        case 0:
            break;
        case 2:
            gHitMarker |= HITMARKER_OBEYS;
            return;
        default:
            gMoveResultFlags |= MOVE_RESULT_MISSED;
            return;
        }
    }

    gHitMarker |= HITMARKER_OBEYS;

    if (gProtectStructs[gBattlerTarget].bounceMove && gBattleMoves[gCurrentMove].flags & FLAG_MAGICCOAT_AFFECTED)
    {
        PressurePPLose(gBattlerAttacker, gBattlerTarget, MOVE_MAGIC_COAT);
        gProtectStructs[gBattlerTarget].bounceMove = 0;
        BattleScriptPushCursor();
        gBattlescriptCurrInstr = BattleScript_MagicCoatBounce;
        return;
    }

    for (i = 0; i < gBattlersCount; i++)
    {
        if ((gProtectStructs[gBattlerByTurnOrder[i]].stealMove) && gBattleMoves[gCurrentMove].flags & FLAG_SNATCH_AFFECTED)
        {
            PressurePPLose(gBattlerAttacker, gBattlerByTurnOrder[i], MOVE_SNATCH);
            gProtectStructs[gBattlerByTurnOrder[i]].stealMove = 0;
            gBattleScripting.battler = gBattlerByTurnOrder[i];
            BattleScriptPushCursor();
            gBattlescriptCurrInstr = BattleScript_SnatchedMove;
            return;
        }
    }

    if (gSpecialStatuses[gBattlerTarget].lightningRodRedirected)
    {
        gSpecialStatuses[gBattlerTarget].lightningRodRedirected = 0;
        gLastUsedAbility = ABILITY_LIGHTNING_ROD;
        BattleScriptPushCursor();
        gBattlescriptCurrInstr = BattleScript_TookAttack;
        RecordAbilityBattle(gBattlerTarget, gLastUsedAbility);
    }
    else if (DEFENDER_IS_PROTECTED
     && (gCurrentMove != MOVE_CURSE || IS_BATTLER_OF_TYPE(gBattlerAttacker, TYPE_GHOST))
     && ((!IsTwoTurnsMove(gCurrentMove) || (gBattleMons[gBattlerAttacker].status2 & STATUS2_MULTIPLETURNS))))
    {
        CancelMultiTurnMoves(gBattlerAttacker);
        gMoveResultFlags |= MOVE_RESULT_MISSED;
        gLastLandedMoves[gBattlerTarget] = 0;
        gLastHitByType[gBattlerTarget] = 0;
        gBattleCommunication[6] = 1;
        gBattlescriptCurrInstr++;
    }
    else
    {
        gBattlescriptCurrInstr++;
    }
}

static void JumpIfMoveFailed(u8 adder, u16 move)
{
    const u8 *BS_ptr = gBattlescriptCurrInstr + adder;
    if (gMoveResultFlags & MOVE_RESULT_NO_EFFECT)
    {
        gLastLandedMoves[gBattlerTarget] = 0;
        gLastHitByType[gBattlerTarget] = 0;
        BS_ptr = T1_READ_PTR(gBattlescriptCurrInstr + 1);
    }
    else
    {
        TrySetDestinyBondToHappen();
        if (AbilityBattleEffects(ABILITYEFFECT_ABSORBING, gBattlerTarget, 0, 0, move))
            return;
    }
    gBattlescriptCurrInstr = BS_ptr;
}

static void atk40_jumpifaffectedbyprotect(void)
{
    if (DEFENDER_IS_PROTECTED)
    {
        gMoveResultFlags |= MOVE_RESULT_MISSED;
        JumpIfMoveFailed(5, 0);
        gBattleCommunication[6] = 1;
    }
    else
    {
        gBattlescriptCurrInstr += 5;
    }
}

bool8 JumpIfMoveAffectedByProtect(u16 move)
{
    bool8 affected = FALSE;
    if (DEFENDER_IS_PROTECTED)
    {
        gMoveResultFlags |= MOVE_RESULT_MISSED;
        JumpIfMoveFailed(7, move);
        gBattleCommunication[6] = 1;
        affected = TRUE;
    }
    return affected;
}

static bool8 AccuracyCalcHelper(u16 move)
{
    if (gStatuses3[gBattlerTarget] & STATUS3_ALWAYS_HITS && gDisableStructs[gBattlerTarget].battlerWithSureHit == gBattlerAttacker)
    {
        JumpIfMoveFailed(7, move);
        return TRUE;
    }

    if (!(gHitMarker & HITMARKER_IGNORE_ON_AIR) && gStatuses3[gBattlerTarget] & STATUS3_ON_AIR)
    {
        gMoveResultFlags |= MOVE_RESULT_MISSED;
        JumpIfMoveFailed(7, move);
        return TRUE;
    }

    gHitMarker &= ~HITMARKER_IGNORE_ON_AIR;

    if (!(gHitMarker & HITMARKER_IGNORE_UNDERGROUND) && gStatuses3[gBattlerTarget] & STATUS3_UNDERGROUND)
    {
        gMoveResultFlags |= MOVE_RESULT_MISSED;
        JumpIfMoveFailed(7, move);
        return TRUE;
    }

    gHitMarker &= ~HITMARKER_IGNORE_UNDERGROUND;

    if (!(gHitMarker & HITMARKER_IGNORE_UNDERWATER) && gStatuses3[gBattlerTarget] & STATUS3_UNDERWATER)
    {
        gMoveResultFlags |= MOVE_RESULT_MISSED;
        JumpIfMoveFailed(7, move);
        return TRUE;
    }

    gHitMarker &= ~HITMARKER_IGNORE_UNDERWATER;

    if ((WEATHER_HAS_EFFECT && (gBattleWeather & WEATHER_RAIN_ANY) && gBattleMoves[move].effect == EFFECT_THUNDER)
     || (gBattleMoves[move].effect == EFFECT_ALWAYS_HIT || gBattleMoves[move].effect == EFFECT_VITAL_THROW))
    {
        JumpIfMoveFailed(7, move);
        return TRUE;
    }

    return FALSE;
}

static void atk01_accuracycheck(void)
{
    u16 move = T2_READ_16(gBattlescriptCurrInstr + 5);

    if (move == NO_ACC_CALC || move == NO_ACC_CALC_CHECK_LOCK_ON)
    {
        if (gStatuses3[gBattlerTarget] & STATUS3_ALWAYS_HITS && move == NO_ACC_CALC_CHECK_LOCK_ON && gDisableStructs[gBattlerTarget].battlerWithSureHit == gBattlerAttacker)
            gBattlescriptCurrInstr += 7;
        else if (gStatuses3[gBattlerTarget] & (STATUS3_ON_AIR | STATUS3_UNDERGROUND | STATUS3_UNDERWATER))
            gBattlescriptCurrInstr = T1_READ_PTR(gBattlescriptCurrInstr + 1);
        else if (!JumpIfMoveAffectedByProtect(0))
            gBattlescriptCurrInstr += 7;
    }
    else
    {
        u8 type, moveAcc, holdEffect, param;
        s8 buff;
        u16 calc;

        if (move == 0)
            move = gCurrentMove;

        GET_MOVE_TYPE(move, type);

        if (JumpIfMoveAffectedByProtect(move))
            return;
        if (AccuracyCalcHelper(move))
            return;

        if (gBattleMons[gBattlerTarget].status2 & STATUS2_FORESIGHT)
        {
            u8 acc = gBattleMons[gBattlerAttacker].statStages[STAT_ACC];
            buff = acc;
        }
        else
        {
            u8 acc = gBattleMons[gBattlerAttacker].statStages[STAT_ACC];
            buff = acc + 6 - gBattleMons[gBattlerTarget].statStages[STAT_EVASION];
        }

        if (buff < 0)
            buff = 0;
        if (buff > 0xC)
            buff = 0xC;

        moveAcc = gBattleMoves[move].accuracy;
        // check Thunder on sunny weather
        if (WEATHER_HAS_EFFECT && gBattleWeather & WEATHER_SUN_ANY && gBattleMoves[move].effect == EFFECT_THUNDER)
            moveAcc = 50;

        calc = sAccuracyStageRatios[buff].dividend * moveAcc;
        calc /= sAccuracyStageRatios[buff].divisor;

        if (gBattleMons[gBattlerAttacker].ability == ABILITY_COMPOUND_EYES)
            calc = (calc * 130) / 100; // 1.3 compound eyes boost
        if (WEATHER_HAS_EFFECT && gBattleMons[gBattlerTarget].ability == ABILITY_SAND_VEIL && gBattleWeather & WEATHER_SANDSTORM_ANY)
            calc = (calc * 80) / 100; // 1.2 sand veil loss
        if (gBattleMons[gBattlerAttacker].ability == ABILITY_HUSTLE && IS_TYPE_PHYSICAL(type))
            calc = (calc * 80) / 100; // 1.2 hustle loss

        if (gBattleMons[gBattlerTarget].item == ITEM_ENIGMA_BERRY)
        {
            holdEffect = gEnigmaBerries[gBattlerTarget].holdEffect;
            param = gEnigmaBerries[gBattlerTarget].holdEffectParam;
        }
        else
        {
            holdEffect = ItemId_GetHoldEffect(gBattleMons[gBattlerTarget].item);
            param = ItemId_GetHoldEffectParam(gBattleMons[gBattlerTarget].item);
        }

        gPotentialItemEffectBattler = gBattlerTarget;

        if (holdEffect == HOLD_EFFECT_EVASION_UP)
            calc = (calc * (100 - param)) / 100;

        // final calculation
        if ((Random() % 100 + 1) > calc)
        {
            gMoveResultFlags |= MOVE_RESULT_MISSED;
            if (gBattleTypeFlags & BATTLE_TYPE_DOUBLE &&
                (gBattleMoves[move].target == MOVE_TARGET_BOTH || gBattleMoves[move].target == MOVE_TARGET_FOES_AND_ALLY))
                gBattleCommunication[6] = 2;
            else
                gBattleCommunication[6] = 0;

            CheckWonderGuardAndLevitate();
        }
        JumpIfMoveFailed(7, move);
    }
}

static void atk02_attackstring(void)
{
    if (gBattleControllerExecFlags)
         return;
    if (!(gHitMarker & (HITMARKER_NO_ATTACKSTRING | HITMARKER_ATTACKSTRING_PRINTED)))
    {
        PrepareStringBattle(STRINGID_USEDMOVE, gBattlerAttacker);
        gHitMarker |= HITMARKER_ATTACKSTRING_PRINTED;
    }
    gBattlescriptCurrInstr++;
    gBattleCommunication[MSG_DISPLAY] = 0;
}

static void atk03_ppreduce(void)
{
    s32 ppToDeduct = 1;

    if (gBattleControllerExecFlags)
        return;

    if (!gSpecialStatuses[gBattlerAttacker].ppNotAffectedByPressure)
    {
        switch (gBattleMoves[gCurrentMove].target)
        {
        case MOVE_TARGET_FOES_AND_ALLY:
            ppToDeduct += AbilityBattleEffects(ABILITYEFFECT_COUNT_ON_FIELD, gBattlerAttacker, ABILITY_PRESSURE, 0, 0);
            break;
        case MOVE_TARGET_BOTH:
        case MOVE_TARGET_OPPONENTS_FIELD:
            ppToDeduct += AbilityBattleEffects(ABILITYEFFECT_COUNT_OTHER_SIDE, gBattlerAttacker, ABILITY_PRESSURE, 0, 0);
            break;
        default:
            if (gBattlerAttacker != gBattlerTarget && gBattleMons[gBattlerTarget].ability == ABILITY_PRESSURE)
                ppToDeduct++;
            break;
        }
    }

    if (!(gHitMarker & (HITMARKER_NO_PPDEDUCT | HITMARKER_NO_ATTACKSTRING)) && gBattleMons[gBattlerAttacker].pp[gCurrMovePos])
    {
        gProtectStructs[gBattlerAttacker].notFirstStrike = 1;

        if (gBattleMons[gBattlerAttacker].pp[gCurrMovePos] > ppToDeduct)
            gBattleMons[gBattlerAttacker].pp[gCurrMovePos] -= ppToDeduct;
        else
            gBattleMons[gBattlerAttacker].pp[gCurrMovePos] = 0;

        if (!(gBattleMons[gBattlerAttacker].status2 & STATUS2_TRANSFORMED)
            && !((gDisableStructs[gBattlerAttacker].unk18_b) & gBitTable[gCurrMovePos]))
        {
            gActiveBattler = gBattlerAttacker;
            BtlController_EmitSetMonData(0, REQUEST_PPMOVE1_BATTLE + gCurrMovePos, 0, 1, &gBattleMons[gBattlerAttacker].pp[gCurrMovePos]);
            MarkBattlerForControllerExec(gBattlerAttacker);
        }
    }

    gHitMarker &= ~(HITMARKER_NO_PPDEDUCT);
    gBattlescriptCurrInstr++;
}

static void atk04_critcalc(void)
{
    u8 holdEffect;
    u16 item, critChance;

    item = gBattleMons[gBattlerAttacker].item;

    if (item == ITEM_ENIGMA_BERRY)
        holdEffect = gEnigmaBerries[gBattlerAttacker].holdEffect;
    else
        holdEffect = ItemId_GetHoldEffect(item);

    gPotentialItemEffectBattler = gBattlerAttacker;

    critChance  = 2 * ((gBattleMons[gBattlerAttacker].status2 & STATUS2_FOCUS_ENERGY) != 0)
                + (gBattleMoves[gCurrentMove].effect == EFFECT_HIGH_CRITICAL)
                + (gBattleMoves[gCurrentMove].effect == EFFECT_SKY_ATTACK)
                + (gBattleMoves[gCurrentMove].effect == EFFECT_BLAZE_KICK)
                + (gBattleMoves[gCurrentMove].effect == EFFECT_POISON_TAIL)
                + (holdEffect == HOLD_EFFECT_SCOPE_LENS)
                + 2 * (holdEffect == HOLD_EFFECT_LUCKY_PUNCH && gBattleMons[gBattlerAttacker].species == SPECIES_CHANSEY)
                + 2 * (holdEffect == HOLD_EFFECT_STICK && gBattleMons[gBattlerAttacker].species == SPECIES_FARFETCHD);

    if (critChance > 4)
        critChance = 4;

    if ((gBattleMons[gBattlerTarget].ability != ABILITY_BATTLE_ARMOR && gBattleMons[gBattlerTarget].ability != ABILITY_SHELL_ARMOR)
     && !(gStatuses3[gBattlerAttacker] & STATUS3_CANT_SCORE_A_CRIT)
     && !(gBattleTypeFlags & (BATTLE_TYPE_WALLY_TUTORIAL | BATTLE_TYPE_FIRST_BATTLE))
     && !(Random() % sCriticalHitChance[critChance]))
        gCritMultiplier = 2;
    else
        gCritMultiplier = 1;

    gBattlescriptCurrInstr++;
}

static void atk05_damagecalc(void)
{
    u16 sideStatus = gSideStatuses[GET_BATTLER_SIDE(gBattlerTarget)];
    gBattleMoveDamage = CalculateBaseDamage(&gBattleMons[gBattlerAttacker], &gBattleMons[gBattlerTarget], gCurrentMove,
                                            sideStatus, gDynamicBasePower,
                                            gBattleStruct->dynamicMoveType, gBattlerAttacker, gBattlerTarget);
    gBattleMoveDamage = gBattleMoveDamage * gCritMultiplier * gBattleScripting.dmgMultiplier;

    if (gStatuses3[gBattlerAttacker] & STATUS3_CHARGED_UP && gBattleMoves[gCurrentMove].type == TYPE_ELECTRIC)
        gBattleMoveDamage *= 2;
    if (gProtectStructs[gBattlerAttacker].helpingHand)
        gBattleMoveDamage = gBattleMoveDamage * 15 / 10;

    gBattlescriptCurrInstr++;
}

void AI_CalcDmg(u8 attacker, u8 defender)
{
    u16 sideStatus = gSideStatuses[GET_BATTLER_SIDE(defender)];
    gBattleMoveDamage = CalculateBaseDamage(&gBattleMons[attacker], &gBattleMons[defender], gCurrentMove,
                                            sideStatus, gDynamicBasePower,
                                            gBattleStruct->dynamicMoveType, attacker, defender);
    gDynamicBasePower = 0;
    gBattleMoveDamage = gBattleMoveDamage * gCritMultiplier * gBattleScripting.dmgMultiplier;

    if (gStatuses3[attacker] & STATUS3_CHARGED_UP && gBattleMoves[gCurrentMove].type == TYPE_ELECTRIC)
        gBattleMoveDamage *= 2;
    if (gProtectStructs[attacker].helpingHand)
        gBattleMoveDamage = gBattleMoveDamage * 15 / 10;
}

static void ModulateDmgByType(u8 multiplier)
{
    gBattleMoveDamage = gBattleMoveDamage * multiplier / 10;
    if (gBattleMoveDamage == 0 && multiplier != 0)
        gBattleMoveDamage = 1;

    switch (multiplier)
    {
    case TYPE_MUL_NO_EFFECT:
        gMoveResultFlags |= MOVE_RESULT_DOESNT_AFFECT_FOE;
        gMoveResultFlags &= ~MOVE_RESULT_NOT_VERY_EFFECTIVE;
        gMoveResultFlags &= ~MOVE_RESULT_SUPER_EFFECTIVE;
        break;
    case TYPE_MUL_NOT_EFFECTIVE:
        if (gBattleMoves[gCurrentMove].power && !(gMoveResultFlags & MOVE_RESULT_NO_EFFECT))
        {
            if (gMoveResultFlags & MOVE_RESULT_SUPER_EFFECTIVE)
                gMoveResultFlags &= ~MOVE_RESULT_SUPER_EFFECTIVE;
            else
                gMoveResultFlags |= MOVE_RESULT_NOT_VERY_EFFECTIVE;
        }
        break;
    case TYPE_MUL_SUPER_EFFECTIVE:
        if (gBattleMoves[gCurrentMove].power && !(gMoveResultFlags & MOVE_RESULT_NO_EFFECT))
        {
            if (gMoveResultFlags & MOVE_RESULT_NOT_VERY_EFFECTIVE)
                gMoveResultFlags &= ~MOVE_RESULT_NOT_VERY_EFFECTIVE;
            else
                gMoveResultFlags |= MOVE_RESULT_SUPER_EFFECTIVE;
        }
        break;
    }
}

static void atk06_typecalc(void)
{
    s32 i = 0;
    u8 moveType;

    if (gCurrentMove == MOVE_STRUGGLE)
    {
        gBattlescriptCurrInstr++;
        return;
    }

    GET_MOVE_TYPE(gCurrentMove, moveType);

    // check stab
    if (IS_BATTLER_OF_TYPE(gBattlerAttacker, moveType))
    {
        gBattleMoveDamage = gBattleMoveDamage * 15;
        gBattleMoveDamage = gBattleMoveDamage / 10;
    }

    if (gBattleMons[gBattlerTarget].ability == ABILITY_LEVITATE && moveType == TYPE_GROUND)
    {
        gLastUsedAbility = gBattleMons[gBattlerTarget].ability;
        gMoveResultFlags |= (MOVE_RESULT_MISSED | MOVE_RESULT_DOESNT_AFFECT_FOE);
        gLastLandedMoves[gBattlerTarget] = 0;
        gLastHitByType[gBattlerTarget] = 0;
        gBattleCommunication[6] = moveType;
        RecordAbilityBattle(gBattlerTarget, gLastUsedAbility);
    }
    else
    {
        while (TYPE_EFFECT_ATK_TYPE(i) != TYPE_ENDTABLE)
        {
            if (TYPE_EFFECT_ATK_TYPE(i) == TYPE_FORESIGHT)
            {
                if (gBattleMons[gBattlerTarget].status2 & STATUS2_FORESIGHT)
                    break;
                i += 3;
                continue;
            }
            else if (TYPE_EFFECT_ATK_TYPE(i) == moveType)
            {
                // check type1
                if (TYPE_EFFECT_DEF_TYPE(i) == gBattleMons[gBattlerTarget].type1)
                    ModulateDmgByType(TYPE_EFFECT_MULTIPLIER(i));
                // check type2
                if (TYPE_EFFECT_DEF_TYPE(i) == gBattleMons[gBattlerTarget].type2 &&
                    gBattleMons[gBattlerTarget].type1 != gBattleMons[gBattlerTarget].type2)
                    ModulateDmgByType(TYPE_EFFECT_MULTIPLIER(i));
            }
            i += 3;
        }
    }

    if (gBattleMons[gBattlerTarget].ability == ABILITY_WONDER_GUARD && AttacksThisTurn(gBattlerAttacker, gCurrentMove) == 2
     && (!(gMoveResultFlags & MOVE_RESULT_SUPER_EFFECTIVE) || ((gMoveResultFlags & (MOVE_RESULT_SUPER_EFFECTIVE | MOVE_RESULT_NOT_VERY_EFFECTIVE)) == (MOVE_RESULT_SUPER_EFFECTIVE | MOVE_RESULT_NOT_VERY_EFFECTIVE)))
     && gBattleMoves[gCurrentMove].power)
    {
        gLastUsedAbility = ABILITY_WONDER_GUARD;
        gMoveResultFlags |= MOVE_RESULT_MISSED;
        gLastLandedMoves[gBattlerTarget] = 0;
        gLastHitByType[gBattlerTarget] = 0;
        gBattleCommunication[6] = 3;
        RecordAbilityBattle(gBattlerTarget, gLastUsedAbility);
    }
    if (gMoveResultFlags & MOVE_RESULT_DOESNT_AFFECT_FOE)
        gProtectStructs[gBattlerAttacker].targetNotAffected = 1;

    gBattlescriptCurrInstr++;
}

static void CheckWonderGuardAndLevitate(void)
{
    u8 flags = 0;
    s32 i = 0;
    u8 moveType;

    if (gCurrentMove == MOVE_STRUGGLE || !gBattleMoves[gCurrentMove].power)
        return;

    GET_MOVE_TYPE(gCurrentMove, moveType);

    if (gBattleMons[gBattlerTarget].ability == ABILITY_LEVITATE && moveType == TYPE_GROUND)
    {
        gLastUsedAbility = ABILITY_LEVITATE;
        gBattleCommunication[6] = moveType;
        RecordAbilityBattle(gBattlerTarget, ABILITY_LEVITATE);
        return;
    }

    while (TYPE_EFFECT_ATK_TYPE(i) != TYPE_ENDTABLE)
    {
        if (TYPE_EFFECT_ATK_TYPE(i) == TYPE_FORESIGHT)
        {
            if (gBattleMons[gBattlerTarget].status2 & STATUS2_FORESIGHT)
                break;
            i += 3;
            continue;
        }
        if (TYPE_EFFECT_ATK_TYPE(i) == moveType)
        {
            // check no effect
            if (TYPE_EFFECT_DEF_TYPE(i) == gBattleMons[gBattlerTarget].type1
                && TYPE_EFFECT_MULTIPLIER(i) == TYPE_MUL_NO_EFFECT)
            {
                gMoveResultFlags |= MOVE_RESULT_DOESNT_AFFECT_FOE;
                gProtectStructs[gBattlerAttacker].targetNotAffected = 1;
            }
            if (TYPE_EFFECT_DEF_TYPE(i) == gBattleMons[gBattlerTarget].type2 &&
                gBattleMons[gBattlerTarget].type1 != gBattleMons[gBattlerTarget].type2 &&
                TYPE_EFFECT_MULTIPLIER(i) == TYPE_MUL_NO_EFFECT)
            {
                gMoveResultFlags |= MOVE_RESULT_DOESNT_AFFECT_FOE;
                gProtectStructs[gBattlerAttacker].targetNotAffected = 1;
            }

            // check super effective
            if (TYPE_EFFECT_DEF_TYPE(i) == gBattleMons[gBattlerTarget].type1 && TYPE_EFFECT_MULTIPLIER(i) == 20)
                flags |= 1;
            if (TYPE_EFFECT_DEF_TYPE(i) == gBattleMons[gBattlerTarget].type2
             && gBattleMons[gBattlerTarget].type1 != gBattleMons[gBattlerTarget].type2
             && TYPE_EFFECT_MULTIPLIER(i) == TYPE_MUL_SUPER_EFFECTIVE)
                flags |= 1;

            // check not very effective
            if (TYPE_EFFECT_DEF_TYPE(i) == gBattleMons[gBattlerTarget].type1 && TYPE_EFFECT_MULTIPLIER(i) == 5)
                flags |= 2;
            if (TYPE_EFFECT_DEF_TYPE(i) == gBattleMons[gBattlerTarget].type2
             && gBattleMons[gBattlerTarget].type1 != gBattleMons[gBattlerTarget].type2
             && TYPE_EFFECT_MULTIPLIER(i) == TYPE_MUL_NOT_EFFECTIVE)
                flags |= 2;
        }
        i += 3;
    }

    if (gBattleMons[gBattlerTarget].ability == ABILITY_WONDER_GUARD && AttacksThisTurn(gBattlerAttacker, gCurrentMove) == 2)
    {
        if (((flags & 2) || !(flags & 1)) && gBattleMoves[gCurrentMove].power)
        {
            gLastUsedAbility = ABILITY_WONDER_GUARD;
            gBattleCommunication[6] = 3;
            RecordAbilityBattle(gBattlerTarget, ABILITY_WONDER_GUARD);
        }
    }
}

static void ModulateDmgByType2(u8 multiplier, u16 move, u8* flags) // same as ModulateDmgByType except different arguments
{
    gBattleMoveDamage = gBattleMoveDamage * multiplier / 10;
    if (gBattleMoveDamage == 0 && multiplier != 0)
        gBattleMoveDamage = 1;

    switch (multiplier)
    {
    case TYPE_MUL_NO_EFFECT:
        *flags |= MOVE_RESULT_DOESNT_AFFECT_FOE;
        *flags &= ~MOVE_RESULT_NOT_VERY_EFFECTIVE;
        *flags &= ~MOVE_RESULT_SUPER_EFFECTIVE;
        break;
    case TYPE_MUL_NOT_EFFECTIVE:
        if (gBattleMoves[move].power && !(*flags & MOVE_RESULT_NO_EFFECT))
        {
            if (*flags & MOVE_RESULT_SUPER_EFFECTIVE)
                *flags &= ~MOVE_RESULT_SUPER_EFFECTIVE;
            else
                *flags |= MOVE_RESULT_NOT_VERY_EFFECTIVE;
        }
        break;
    case TYPE_MUL_SUPER_EFFECTIVE:
        if (gBattleMoves[move].power && !(*flags & MOVE_RESULT_NO_EFFECT))
        {
            if (*flags & MOVE_RESULT_NOT_VERY_EFFECTIVE)
                *flags &= ~MOVE_RESULT_NOT_VERY_EFFECTIVE;
            else
                *flags |= MOVE_RESULT_SUPER_EFFECTIVE;
        }
        break;
    }
}

u8 TypeCalc(u16 move, u8 attacker, u8 defender)
{
    s32 i = 0;
    u8 flags = 0;
    u8 moveType;

    if (move == MOVE_STRUGGLE)
        return 0;

    moveType = gBattleMoves[move].type;

    // check stab
    if (IS_BATTLER_OF_TYPE(attacker, moveType))
    {
        gBattleMoveDamage = gBattleMoveDamage * 15;
        gBattleMoveDamage = gBattleMoveDamage / 10;
    }

    if (gBattleMons[defender].ability == ABILITY_LEVITATE && moveType == TYPE_GROUND)
    {
        flags |= (MOVE_RESULT_MISSED | MOVE_RESULT_DOESNT_AFFECT_FOE);
    }
    else
    {
        while (TYPE_EFFECT_ATK_TYPE(i) != TYPE_ENDTABLE)
        {
            if (TYPE_EFFECT_ATK_TYPE(i) == TYPE_FORESIGHT)
            {
                if (gBattleMons[defender].status2 & STATUS2_FORESIGHT)
                    break;
                i += 3;
                continue;
            }

            else if (TYPE_EFFECT_ATK_TYPE(i) == moveType)
            {
                // check type1
                if (TYPE_EFFECT_DEF_TYPE(i) == gBattleMons[defender].type1)
                    ModulateDmgByType2(TYPE_EFFECT_MULTIPLIER(i), move, &flags);
                // check type2
                if (TYPE_EFFECT_DEF_TYPE(i) == gBattleMons[defender].type2 &&
                    gBattleMons[defender].type1 != gBattleMons[defender].type2)
                    ModulateDmgByType2(TYPE_EFFECT_MULTIPLIER(i), move, &flags);
            }
            i += 3;
        }
    }

    if (gBattleMons[defender].ability == ABILITY_WONDER_GUARD && !(flags & MOVE_RESULT_MISSED)
        && AttacksThisTurn(attacker, move) == 2
        && (!(flags & MOVE_RESULT_SUPER_EFFECTIVE) || ((flags & (MOVE_RESULT_SUPER_EFFECTIVE | MOVE_RESULT_NOT_VERY_EFFECTIVE)) == (MOVE_RESULT_SUPER_EFFECTIVE | MOVE_RESULT_NOT_VERY_EFFECTIVE)))
        && gBattleMoves[move].power)
    {
        flags |= MOVE_RESULT_MISSED;
    }
    return flags;
}

u8 AI_TypeCalc(u16 move, u16 targetSpecies, u8 targetAbility)
{
    s32 i = 0;
    u8 flags = 0;
    u8 type1 = gBaseStats[targetSpecies].type1, type2 = gBaseStats[targetSpecies].type2;
    u8 moveType;

    if (move == MOVE_STRUGGLE)
        return 0;

    moveType = gBattleMoves[move].type;

    if (targetAbility == ABILITY_LEVITATE && moveType == TYPE_GROUND)
    {
        flags = MOVE_RESULT_MISSED | MOVE_RESULT_DOESNT_AFFECT_FOE;
    }
    else
    {
        while (TYPE_EFFECT_ATK_TYPE(i) != TYPE_ENDTABLE)
        {
            if (TYPE_EFFECT_ATK_TYPE(i) == TYPE_FORESIGHT)
            {
                i += 3;
                continue;
            }
            if (TYPE_EFFECT_ATK_TYPE(i) == moveType)
            {
                // check type1
                if (TYPE_EFFECT_DEF_TYPE(i) == type1)
                    ModulateDmgByType2(TYPE_EFFECT_MULTIPLIER(i), move, &flags);
                // check type2
                if (TYPE_EFFECT_DEF_TYPE(i) == type2 && type1 != type2)
                    ModulateDmgByType2(TYPE_EFFECT_MULTIPLIER(i), move, &flags);
            }
            i += 3;
        }
    }
    if (targetAbility == ABILITY_WONDER_GUARD
     && (!(flags & MOVE_RESULT_SUPER_EFFECTIVE) || ((flags & (MOVE_RESULT_SUPER_EFFECTIVE | MOVE_RESULT_NOT_VERY_EFFECTIVE)) == (MOVE_RESULT_SUPER_EFFECTIVE | MOVE_RESULT_NOT_VERY_EFFECTIVE)))
     && gBattleMoves[move].power)
        flags |= MOVE_RESULT_DOESNT_AFFECT_FOE;
    return flags;
}

// Multiplies the damage by a random factor between 85% to 100% inclusive
static inline void ApplyRandomDmgMultiplier(void)
{
    u16 rand = Random();
    u16 randPercent = 100 - (rand % 16);

    if (gBattleMoveDamage != 0)
    {
        gBattleMoveDamage *= randPercent;
        gBattleMoveDamage /= 100;
        if (gBattleMoveDamage == 0)
            gBattleMoveDamage = 1;
    }
}

static void Unused_ApplyRandomDmgMultiplier(void)
{
    ApplyRandomDmgMultiplier();
}

static void atk07_adjustnormaldamage(void)
{
    u8 holdEffect, param;

    ApplyRandomDmgMultiplier();

    if (gBattleMons[gBattlerTarget].item == ITEM_ENIGMA_BERRY)
    {
        holdEffect = gEnigmaBerries[gBattlerTarget].holdEffect;
        param = gEnigmaBerries[gBattlerTarget].holdEffectParam;
    }
    else
    {
        holdEffect = ItemId_GetHoldEffect(gBattleMons[gBattlerTarget].item);
        param = ItemId_GetHoldEffectParam(gBattleMons[gBattlerTarget].item);
    }

    gPotentialItemEffectBattler = gBattlerTarget;

    if (holdEffect == HOLD_EFFECT_FOCUS_BAND && (Random() % 100) < param)
    {
        RecordItemEffectBattle(gBattlerTarget, holdEffect);
        gSpecialStatuses[gBattlerTarget].focusBanded = 1;
    }
    if (gBattleMons[gBattlerTarget].status2 & STATUS2_SUBSTITUTE)
        goto END;
    if (gBattleMoves[gCurrentMove].effect != EFFECT_FALSE_SWIPE && !gProtectStructs[gBattlerTarget].endured
     && !gSpecialStatuses[gBattlerTarget].focusBanded)
        goto END;

    if (gBattleMons[gBattlerTarget].hp > gBattleMoveDamage)
        goto END;

    gBattleMoveDamage = gBattleMons[gBattlerTarget].hp - 1;

    if (gProtectStructs[gBattlerTarget].endured)
    {
        gMoveResultFlags |= MOVE_RESULT_FOE_ENDURED;
    }
    else if (gSpecialStatuses[gBattlerTarget].focusBanded)
    {
        gMoveResultFlags |= MOVE_RESULT_FOE_HUNG_ON;
        gLastUsedItem = gBattleMons[gBattlerTarget].item;
    }

    END:
        gBattlescriptCurrInstr++;
}

static void atk08_adjustnormaldamage2(void) // The same as 0x7 except it doesn't check for false swipe move effect.
{
    u8 holdEffect, param;

    ApplyRandomDmgMultiplier();

    if (gBattleMons[gBattlerTarget].item == ITEM_ENIGMA_BERRY)
    {
        holdEffect = gEnigmaBerries[gBattlerTarget].holdEffect;
        param = gEnigmaBerries[gBattlerTarget].holdEffectParam;
    }
    else
    {
        holdEffect = ItemId_GetHoldEffect(gBattleMons[gBattlerTarget].item);
        param = ItemId_GetHoldEffectParam(gBattleMons[gBattlerTarget].item);
    }

    gPotentialItemEffectBattler = gBattlerTarget;

    if (holdEffect == HOLD_EFFECT_FOCUS_BAND && (Random() % 100) < param)
    {
        RecordItemEffectBattle(gBattlerTarget, holdEffect);
        gSpecialStatuses[gBattlerTarget].focusBanded = 1;
    }
    if (gBattleMons[gBattlerTarget].status2 & STATUS2_SUBSTITUTE)
        goto END;
    if (!gProtectStructs[gBattlerTarget].endured && !gSpecialStatuses[gBattlerTarget].focusBanded)
        goto END;
    if (gBattleMons[gBattlerTarget].hp > gBattleMoveDamage)
        goto END;

    gBattleMoveDamage = gBattleMons[gBattlerTarget].hp - 1;

    if (gProtectStructs[gBattlerTarget].endured)
    {
        gMoveResultFlags |= MOVE_RESULT_FOE_ENDURED;
    }
    else if (gSpecialStatuses[gBattlerTarget].focusBanded)
    {
        gMoveResultFlags |= MOVE_RESULT_FOE_HUNG_ON;
        gLastUsedItem = gBattleMons[gBattlerTarget].item;
    }

    END:
        gBattlescriptCurrInstr++;
}

static void atk09_attackanimation(void)
{
    if (gBattleControllerExecFlags)
        return;

    if ((gHitMarker & HITMARKER_NO_ANIMATIONS) && (gCurrentMove != MOVE_TRANSFORM && gCurrentMove != MOVE_SUBSTITUTE))
    {
        BattleScriptPush(gBattlescriptCurrInstr + 1);
        gBattlescriptCurrInstr = BattleScript_Pausex20;
        gBattleScripting.animTurn++;
        gBattleScripting.animTargetsHit++;
    }
    else
    {
        if ((gBattleMoves[gCurrentMove].target & MOVE_TARGET_BOTH
             || gBattleMoves[gCurrentMove].target & MOVE_TARGET_FOES_AND_ALLY
             || gBattleMoves[gCurrentMove].target & MOVE_TARGET_DEPENDS)
            && gBattleScripting.animTargetsHit)
        {
            gBattlescriptCurrInstr++;
            return;
        }
        if (!(gMoveResultFlags & MOVE_RESULT_NO_EFFECT))
        {
            u8 multihit;

            gActiveBattler = gBattlerAttacker;

            if (gBattleMons[gBattlerTarget].status2 & STATUS2_SUBSTITUTE)
                multihit = gMultiHitCounter;
            else if (gMultiHitCounter != 0 && gMultiHitCounter != 1)
            {
                if (gBattleMons[gBattlerTarget].hp <= gBattleMoveDamage)
                    multihit = 1;
                else
                    multihit = gMultiHitCounter;
            }
            else
                multihit = gMultiHitCounter;

            BtlController_EmitMoveAnimation(0, gCurrentMove, gBattleScripting.animTurn, gBattleMovePower, gBattleMoveDamage, gBattleMons[gBattlerAttacker].friendship, &gDisableStructs[gBattlerAttacker], multihit);
            gBattleScripting.animTurn += 1;
            gBattleScripting.animTargetsHit += 1;
            MarkBattlerForControllerExec(gBattlerAttacker);
            gBattlescriptCurrInstr++;
        }
        else
        {
            BattleScriptPush(gBattlescriptCurrInstr + 1);
            gBattlescriptCurrInstr = BattleScript_Pausex20;
        }
    }
}

static void atk0A_waitanimation(void)
{
    if (gBattleControllerExecFlags == 0)
        gBattlescriptCurrInstr++;
}

static void atk0B_healthbarupdate(void)
{
    if (gBattleControllerExecFlags)
        return;

    if (!(gMoveResultFlags & MOVE_RESULT_NO_EFFECT))
    {
        gActiveBattler = GetBattlerForBattleScript(gBattlescriptCurrInstr[1]);

        if (gBattleMons[gActiveBattler].status2 & STATUS2_SUBSTITUTE && gDisableStructs[gActiveBattler].substituteHP && !(gHitMarker & HITMARKER_IGNORE_SUBSTITUTE))
        {
            PrepareStringBattle(STRINGID_SUBSTITUTEDAMAGED, gActiveBattler);
        }
        else
        {
            s16 healthValue;

            s32 currDmg = gBattleMoveDamage;
            s32 maxPossibleDmgValue = 10000; // not present in R/S, ensures that huge damage values don't change sign

            if (currDmg <= maxPossibleDmgValue)
                healthValue = currDmg;
            else
                healthValue = maxPossibleDmgValue;

            BtlController_EmitHealthBarUpdate(0, healthValue);
            MarkBattlerForControllerExec(gActiveBattler);

            if (GetBattlerSide(gActiveBattler) == B_SIDE_PLAYER && gBattleMoveDamage > 0)
                gBattleResults.playerMonWasDamaged = TRUE;
        }
    }

    gBattlescriptCurrInstr += 2;
}

static void atk0C_datahpupdate(void)
{
    u32 moveType;

    if (gBattleControllerExecFlags)
        return;

    if (gBattleStruct->dynamicMoveType == 0)
        moveType = gBattleMoves[gCurrentMove].type;
    else if (!(gBattleStruct->dynamicMoveType & 0x40))
        moveType = gBattleStruct->dynamicMoveType & 0x3F;
    else
        moveType = gBattleMoves[gCurrentMove].type;

    if (!(gMoveResultFlags & MOVE_RESULT_NO_EFFECT))
    {
        gActiveBattler = GetBattlerForBattleScript(gBattlescriptCurrInstr[1]);
        if (gBattleMons[gActiveBattler].status2 & STATUS2_SUBSTITUTE && gDisableStructs[gActiveBattler].substituteHP && !(gHitMarker & HITMARKER_IGNORE_SUBSTITUTE))
        {
            if (gDisableStructs[gActiveBattler].substituteHP >= gBattleMoveDamage)
            {
                if (gSpecialStatuses[gActiveBattler].dmg == 0)
                    gSpecialStatuses[gActiveBattler].dmg = gBattleMoveDamage;
                gDisableStructs[gActiveBattler].substituteHP -= gBattleMoveDamage;
                gHpDealt = gBattleMoveDamage;
            }
            else
            {
                if (gSpecialStatuses[gActiveBattler].dmg == 0)
                    gSpecialStatuses[gActiveBattler].dmg = gDisableStructs[gActiveBattler].substituteHP;
                gHpDealt = gDisableStructs[gActiveBattler].substituteHP;
                gDisableStructs[gActiveBattler].substituteHP = 0;
            }
            // check substitute fading
            if (gDisableStructs[gActiveBattler].substituteHP == 0)
            {
                gBattlescriptCurrInstr += 2;
                BattleScriptPushCursor();
                gBattlescriptCurrInstr = BattleScript_SubstituteFade;
                return;
            }
        }
        else
        {
            gHitMarker &= ~(HITMARKER_IGNORE_SUBSTITUTE);
            if (gBattleMoveDamage < 0) // hp goes up
            {
                gBattleMons[gActiveBattler].hp -= gBattleMoveDamage;
                if (gBattleMons[gActiveBattler].hp > gBattleMons[gActiveBattler].maxHP)
                    gBattleMons[gActiveBattler].hp = gBattleMons[gActiveBattler].maxHP;

            }
            else // hp goes down
            {
                if (gHitMarker & HITMARKER_x20)
                {
                    gHitMarker &= ~(HITMARKER_x20);
                }
                else
                {
                    gTakenDmg[gActiveBattler] += gBattleMoveDamage;
                    if (gBattlescriptCurrInstr[1] == BS_TARGET)
                        gTakenDmgByBattler[gActiveBattler] = gBattlerAttacker;
                    else
                        gTakenDmgByBattler[gActiveBattler] = gBattlerTarget;
                }

                if (gBattleMons[gActiveBattler].hp > gBattleMoveDamage)
                {
                    gBattleMons[gActiveBattler].hp -= gBattleMoveDamage;
                    gHpDealt = gBattleMoveDamage;
                }
                else
                {
                    gHpDealt = gBattleMons[gActiveBattler].hp;
                    gBattleMons[gActiveBattler].hp = 0;
                }

                if (!gSpecialStatuses[gActiveBattler].dmg && !(gHitMarker & HITMARKER_x100000))
                    gSpecialStatuses[gActiveBattler].dmg = gHpDealt;

                if (IS_TYPE_PHYSICAL(moveType) && !(gHitMarker & HITMARKER_x100000) && gCurrentMove != MOVE_PAIN_SPLIT)
                {
                    gProtectStructs[gActiveBattler].physicalDmg = gHpDealt;
                    gSpecialStatuses[gActiveBattler].physicalDmg = gHpDealt;
                    if (gBattlescriptCurrInstr[1] == BS_TARGET)
                    {
                        gProtectStructs[gActiveBattler].physicalBattlerId = gBattlerAttacker;
                        gSpecialStatuses[gActiveBattler].physicalBattlerId = gBattlerAttacker;
                    }
                    else
                    {
                        gProtectStructs[gActiveBattler].physicalBattlerId = gBattlerTarget;
                        gSpecialStatuses[gActiveBattler].physicalBattlerId = gBattlerTarget;
                    }
                }
                else if (!IS_TYPE_PHYSICAL(moveType) && !(gHitMarker & HITMARKER_x100000))
                {
                    gProtectStructs[gActiveBattler].specialDmg = gHpDealt;
                    gSpecialStatuses[gActiveBattler].specialDmg = gHpDealt;
                    if (gBattlescriptCurrInstr[1] == BS_TARGET)
                    {
                        gProtectStructs[gActiveBattler].specialBattlerId = gBattlerAttacker;
                        gSpecialStatuses[gActiveBattler].specialBattlerId = gBattlerAttacker;
                    }
                    else
                    {
                        gProtectStructs[gActiveBattler].specialBattlerId = gBattlerTarget;
                        gSpecialStatuses[gActiveBattler].specialBattlerId = gBattlerTarget;
                    }
                }
            }
            gHitMarker &= ~(HITMARKER_x100000);
            BtlController_EmitSetMonData(0, REQUEST_HP_BATTLE, 0, 2, &gBattleMons[gActiveBattler].hp);
            MarkBattlerForControllerExec(gActiveBattler);
        }
    }
    else
    {
        gActiveBattler = GetBattlerForBattleScript(gBattlescriptCurrInstr[1]);
        if (gSpecialStatuses[gActiveBattler].dmg == 0)
            gSpecialStatuses[gActiveBattler].dmg = 0xFFFF;
    }
    gBattlescriptCurrInstr += 2;
}

static void atk0D_critmessage(void)
{
    if (gBattleControllerExecFlags == 0)
    {
        if (gCritMultiplier == 2 && !(gMoveResultFlags & MOVE_RESULT_NO_EFFECT))
        {
            PrepareStringBattle(STRINGID_CRITICALHIT, gBattlerAttacker);
            gBattleCommunication[MSG_DISPLAY] = 1;
        }
        gBattlescriptCurrInstr++;
    }
}

static void atk0E_effectivenesssound(void)
{
    if (gBattleControllerExecFlags)
        return;

    gActiveBattler = gBattlerTarget;
    if (!(gMoveResultFlags & MOVE_RESULT_MISSED))
    {
        switch (gMoveResultFlags & (u8)(~(MOVE_RESULT_MISSED)))
        {
        case MOVE_RESULT_SUPER_EFFECTIVE:
            BtlController_EmitPlaySE(0, SE_KOUKA_H);
            MarkBattlerForControllerExec(gActiveBattler);
            break;
        case MOVE_RESULT_NOT_VERY_EFFECTIVE:
            BtlController_EmitPlaySE(0, SE_KOUKA_L);
            MarkBattlerForControllerExec(gActiveBattler);
            break;
        case MOVE_RESULT_DOESNT_AFFECT_FOE:
        case MOVE_RESULT_FAILED:
            // no sound
            break;
        case MOVE_RESULT_FOE_ENDURED:
        case MOVE_RESULT_ONE_HIT_KO:
        case MOVE_RESULT_FOE_HUNG_ON:
        default:
            if (gMoveResultFlags & MOVE_RESULT_SUPER_EFFECTIVE)
            {
                BtlController_EmitPlaySE(0, SE_KOUKA_H);
                MarkBattlerForControllerExec(gActiveBattler);
            }
            else if (gMoveResultFlags & MOVE_RESULT_NOT_VERY_EFFECTIVE)
            {
                BtlController_EmitPlaySE(0, SE_KOUKA_L);
                MarkBattlerForControllerExec(gActiveBattler);
            }
            else if (!(gMoveResultFlags & (MOVE_RESULT_DOESNT_AFFECT_FOE | MOVE_RESULT_FAILED)))
            {
                BtlController_EmitPlaySE(0, SE_KOUKA_M);
                MarkBattlerForControllerExec(gActiveBattler);
            }
            break;
        }
    }
    gBattlescriptCurrInstr++;
}

static void atk0F_resultmessage(void)
{
    u32 stringId = 0;

    if (gBattleControllerExecFlags)
        return;

    if (gMoveResultFlags & MOVE_RESULT_MISSED && (!(gMoveResultFlags & MOVE_RESULT_DOESNT_AFFECT_FOE) || gBattleCommunication[6] > 2))
    {
        stringId = gMissStringIds[gBattleCommunication[6]];
        gBattleCommunication[MSG_DISPLAY] = 1;
    }
    else
    {
        gBattleCommunication[MSG_DISPLAY] = 1;
        switch (gMoveResultFlags & (u8)(~(MOVE_RESULT_MISSED)))
        {
        case MOVE_RESULT_SUPER_EFFECTIVE:
            stringId = STRINGID_SUPEREFFECTIVE;
            break;
        case MOVE_RESULT_NOT_VERY_EFFECTIVE:
            stringId = STRINGID_NOTVERYEFFECTIVE;
            break;
        case MOVE_RESULT_ONE_HIT_KO:
            stringId = STRINGID_ONEHITKO;
            break;
        case MOVE_RESULT_FOE_ENDURED:
            stringId = STRINGID_PKMNENDUREDHIT;
            break;
        case MOVE_RESULT_FAILED:
            stringId = STRINGID_BUTITFAILED;
            break;
        case MOVE_RESULT_DOESNT_AFFECT_FOE:
            stringId = STRINGID_ITDOESNTAFFECT;
            break;
        case MOVE_RESULT_FOE_HUNG_ON:
            gLastUsedItem = gBattleMons[gBattlerTarget].item;
            gPotentialItemEffectBattler = gBattlerTarget;
            gMoveResultFlags &= ~(MOVE_RESULT_FOE_ENDURED | MOVE_RESULT_FOE_HUNG_ON);
            BattleScriptPushCursor();
            gBattlescriptCurrInstr = BattleScript_HangedOnMsg;
            return;
        default:
            if (gMoveResultFlags & MOVE_RESULT_DOESNT_AFFECT_FOE)
            {
                stringId = STRINGID_ITDOESNTAFFECT;
            }
            else if (gMoveResultFlags & MOVE_RESULT_ONE_HIT_KO)
            {
                gMoveResultFlags &= ~(MOVE_RESULT_ONE_HIT_KO);
                gMoveResultFlags &= ~(MOVE_RESULT_SUPER_EFFECTIVE);
                gMoveResultFlags &= ~(MOVE_RESULT_NOT_VERY_EFFECTIVE);
                BattleScriptPushCursor();
                gBattlescriptCurrInstr = BattleScript_OneHitKOMsg;
                return;
            }
            else if (gMoveResultFlags & MOVE_RESULT_FOE_ENDURED)
            {
                gMoveResultFlags &= ~(MOVE_RESULT_FOE_ENDURED | MOVE_RESULT_FOE_HUNG_ON);
                BattleScriptPushCursor();
                gBattlescriptCurrInstr = BattleScript_EnduredMsg;
                return;
            }
            else if (gMoveResultFlags & MOVE_RESULT_FOE_HUNG_ON)
            {
                gLastUsedItem = gBattleMons[gBattlerTarget].item;
                gPotentialItemEffectBattler = gBattlerTarget;
                gMoveResultFlags &= ~(MOVE_RESULT_FOE_ENDURED | MOVE_RESULT_FOE_HUNG_ON);
                BattleScriptPushCursor();
                gBattlescriptCurrInstr = BattleScript_HangedOnMsg;
                return;
            }
            else if (gMoveResultFlags & MOVE_RESULT_FAILED)
            {
                stringId = STRINGID_BUTITFAILED;
            }
            else
            {
                gBattleCommunication[MSG_DISPLAY] = 0;
            }
        }
    }

    if (stringId)
        PrepareStringBattle(stringId, gBattlerAttacker);

    gBattlescriptCurrInstr++;
}

static void atk10_printstring(void)
{
    if (gBattleControllerExecFlags == 0)
    {
        u16 var = T2_READ_16(gBattlescriptCurrInstr + 1);
        PrepareStringBattle(var, gBattlerAttacker);
        gBattlescriptCurrInstr += 3;
        gBattleCommunication[MSG_DISPLAY] = 1;
    }
}

static void atk11_printselectionstring(void)
{
    gActiveBattler = gBattlerAttacker;

    BtlController_EmitPrintSelectionString(0, T2_READ_16(gBattlescriptCurrInstr + 1));
    MarkBattlerForControllerExec(gActiveBattler);

    gBattlescriptCurrInstr += 3;
    gBattleCommunication[MSG_DISPLAY] = 1;
}

static void atk12_waitmessage(void)
{
    if (gBattleControllerExecFlags == 0)
    {
        if (!gBattleCommunication[MSG_DISPLAY])
        {
            gBattlescriptCurrInstr += 3;
        }
        else
        {
            u16 toWait = T2_READ_16(gBattlescriptCurrInstr + 1);
            if (++gPauseCounterBattle >= toWait)
            {
                gPauseCounterBattle = 0;
                gBattlescriptCurrInstr += 3;
                gBattleCommunication[MSG_DISPLAY] = 0;
            }
        }
    }
}

static void atk13_printfromtable(void)
{
    if (gBattleControllerExecFlags == 0)
    {
        const u16 *ptr = (const u16*) T1_READ_PTR(gBattlescriptCurrInstr + 1);
        ptr += gBattleCommunication[MULTISTRING_CHOOSER];

        PrepareStringBattle(*ptr, gBattlerAttacker);

        gBattlescriptCurrInstr += 5;
        gBattleCommunication[MSG_DISPLAY] = 1;
    }
}

static void atk14_printselectionstringfromtable(void)
{
    if (gBattleControllerExecFlags == 0)
    {
        const u16 *ptr = (const u16*) T1_READ_PTR(gBattlescriptCurrInstr + 1);
        ptr += gBattleCommunication[MULTISTRING_CHOOSER];

        gActiveBattler = gBattlerAttacker;
        BtlController_EmitPrintSelectionString(0, *ptr);
        MarkBattlerForControllerExec(gActiveBattler);

        gBattlescriptCurrInstr += 5;
        gBattleCommunication[MSG_DISPLAY] = 1;
    }
}

u8 GetBattlerTurnOrderNum(u8 battlerId)
{
    s32 i;
    for (i = 0; i < gBattlersCount; i++)
    {
        if (gBattlerByTurnOrder[i] == battlerId)
            break;
    }
    return i;
}

#define INCREMENT_RESET_RETURN                  \
{                                               \
    gBattlescriptCurrInstr++;                   \
    gBattleCommunication[MOVE_EFFECT_BYTE] = 0; \
    return;                                     \
}

#define RESET_RETURN                            \
{                                               \
    gBattleCommunication[MOVE_EFFECT_BYTE] = 0; \
    return;                                     \
}

void SetMoveEffect(bool8 primary, u8 certain)
{
    bool32 statusChanged = FALSE;
    u8 affectsUser = 0; // 0x40 otherwise
    bool32 noSunCanFreeze = TRUE;

    if (gBattleCommunication[MOVE_EFFECT_BYTE] & MOVE_EFFECT_AFFECTS_USER)
    {
        gEffectBattler = gBattlerAttacker; // battlerId that effects get applied on
        gBattleCommunication[MOVE_EFFECT_BYTE] &= ~(MOVE_EFFECT_AFFECTS_USER);
        affectsUser = MOVE_EFFECT_AFFECTS_USER;
        gBattleScripting.battler = gBattlerTarget; // theoretically the attacker
    }
    else
    {
        gEffectBattler = gBattlerTarget;
        gBattleScripting.battler = gBattlerAttacker;
    }

    if (gBattleMons[gEffectBattler].ability == ABILITY_SHIELD_DUST && !(gHitMarker & HITMARKER_IGNORE_SAFEGUARD)
        && !primary && gBattleCommunication[MOVE_EFFECT_BYTE] <= 9)
        INCREMENT_RESET_RETURN

    if (gSideStatuses[GET_BATTLER_SIDE(gEffectBattler)] & SIDE_STATUS_SAFEGUARD && !(gHitMarker & HITMARKER_IGNORE_SAFEGUARD)
        && !primary && gBattleCommunication[MOVE_EFFECT_BYTE] <= 7)
        INCREMENT_RESET_RETURN

    if (gBattleMons[gEffectBattler].hp == 0
        && gBattleCommunication[MOVE_EFFECT_BYTE] != MOVE_EFFECT_PAYDAY
        && gBattleCommunication[MOVE_EFFECT_BYTE] != MOVE_EFFECT_STEAL_ITEM)
        INCREMENT_RESET_RETURN

    if (gBattleMons[gEffectBattler].status2 & STATUS2_SUBSTITUTE && affectsUser != MOVE_EFFECT_AFFECTS_USER)
        INCREMENT_RESET_RETURN

    if (gBattleCommunication[MOVE_EFFECT_BYTE] <= 6) // status change
    {
        switch (sStatusFlagsForMoveEffects[gBattleCommunication[MOVE_EFFECT_BYTE]])
        {
        case STATUS1_SLEEP:
            // check active uproar
            if (gBattleMons[gEffectBattler].ability != ABILITY_SOUNDPROOF)
            {
                for (gActiveBattler = 0;
                    gActiveBattler < gBattlersCount && !(gBattleMons[gActiveBattler].status2 & STATUS2_UPROAR);
                    gActiveBattler++)
                {}
            }
            else
                gActiveBattler = gBattlersCount;

            if (gBattleMons[gEffectBattler].status1)
                break;
            if (gActiveBattler != gBattlersCount)
                break;
            if (gBattleMons[gEffectBattler].ability == ABILITY_VITAL_SPIRIT)
                break;
            if (gBattleMons[gEffectBattler].ability == ABILITY_INSOMNIA)
                break;

            CancelMultiTurnMoves(gEffectBattler);
            statusChanged = TRUE;
            break;
        case STATUS1_POISON:
            if (gBattleMons[gEffectBattler].ability == ABILITY_IMMUNITY
                && (primary == TRUE || certain == MOVE_EFFECT_CERTAIN))
            {
                gLastUsedAbility = ABILITY_IMMUNITY;
                RecordAbilityBattle(gEffectBattler, ABILITY_IMMUNITY);

                BattleScriptPush(gBattlescriptCurrInstr + 1);
                gBattlescriptCurrInstr = BattleScript_PSNPrevention;

                if (gHitMarker & HITMARKER_IGNORE_SAFEGUARD)
                {
                    gBattleCommunication[MULTISTRING_CHOOSER] = 1;
                    gHitMarker &= ~(HITMARKER_IGNORE_SAFEGUARD);
                }
                else
                {
                    gBattleCommunication[MULTISTRING_CHOOSER] = 0;
                }
                RESET_RETURN
            }
            if ((IS_BATTLER_OF_TYPE(gEffectBattler, TYPE_POISON) || IS_BATTLER_OF_TYPE(gEffectBattler, TYPE_STEEL))
                && (gHitMarker & HITMARKER_IGNORE_SAFEGUARD)
                && (primary == TRUE || certain == MOVE_EFFECT_CERTAIN))
            {
                BattleScriptPush(gBattlescriptCurrInstr + 1);
                gBattlescriptCurrInstr = BattleScript_PSNPrevention;

                gBattleCommunication[MULTISTRING_CHOOSER] = 2;
                RESET_RETURN
            }
            if (IS_BATTLER_OF_TYPE(gEffectBattler, TYPE_POISON))
                break;
            if (IS_BATTLER_OF_TYPE(gEffectBattler, TYPE_STEEL))
                break;
            if (gBattleMons[gEffectBattler].status1)
                break;
            if (gBattleMons[gEffectBattler].ability == ABILITY_IMMUNITY)
                break;

            statusChanged = TRUE;
            break;
        case STATUS1_BURN:
            if (gBattleMons[gEffectBattler].ability == ABILITY_WATER_VEIL
                && (primary == TRUE || certain == MOVE_EFFECT_CERTAIN))
            {
                gLastUsedAbility = ABILITY_WATER_VEIL;
                RecordAbilityBattle(gEffectBattler, ABILITY_WATER_VEIL);

                BattleScriptPush(gBattlescriptCurrInstr + 1);
                gBattlescriptCurrInstr = BattleScript_BRNPrevention;
                if (gHitMarker & HITMARKER_IGNORE_SAFEGUARD)
                {
                    gBattleCommunication[MULTISTRING_CHOOSER] = 1;
                    gHitMarker &= ~(HITMARKER_IGNORE_SAFEGUARD);
                }
                else
                {
                    gBattleCommunication[MULTISTRING_CHOOSER] = 0;
                }
                RESET_RETURN
            }
            if (IS_BATTLER_OF_TYPE(gEffectBattler, TYPE_FIRE)
                && (gHitMarker & HITMARKER_IGNORE_SAFEGUARD)
                && (primary == TRUE || certain == MOVE_EFFECT_CERTAIN))
            {
                BattleScriptPush(gBattlescriptCurrInstr + 1);
                gBattlescriptCurrInstr = BattleScript_BRNPrevention;

                gBattleCommunication[MULTISTRING_CHOOSER] = 2;
                RESET_RETURN
            }
            if (IS_BATTLER_OF_TYPE(gEffectBattler, TYPE_FIRE))
                break;
            if (gBattleMons[gEffectBattler].ability == ABILITY_WATER_VEIL)
                break;
            if (gBattleMons[gEffectBattler].status1)
                break;

            statusChanged = TRUE;
            break;
        case STATUS1_FREEZE:
            if (WEATHER_HAS_EFFECT && gBattleWeather & WEATHER_SUN_ANY)
                noSunCanFreeze = FALSE;
            if (IS_BATTLER_OF_TYPE(gEffectBattler, TYPE_ICE))
                break;
            if (gBattleMons[gEffectBattler].status1)
                break;
            if (noSunCanFreeze == 0)
                break;
            if (gBattleMons[gEffectBattler].ability == ABILITY_MAGMA_ARMOR)
                break;

            CancelMultiTurnMoves(gEffectBattler);
            statusChanged = TRUE;
            break;
        case STATUS1_PARALYSIS:
            if (gBattleMons[gEffectBattler].ability == ABILITY_LIMBER)
            {
                if (primary == TRUE || certain == MOVE_EFFECT_CERTAIN)
                {
                    gLastUsedAbility = ABILITY_LIMBER;
                    RecordAbilityBattle(gEffectBattler, ABILITY_LIMBER);

                    BattleScriptPush(gBattlescriptCurrInstr + 1);
                    gBattlescriptCurrInstr = BattleScript_PRLZPrevention;

                    if (gHitMarker & HITMARKER_IGNORE_SAFEGUARD)
                    {
                        gBattleCommunication[MULTISTRING_CHOOSER] = 1;
                        gHitMarker &= ~(HITMARKER_IGNORE_SAFEGUARD);
                    }
                    else
                    {
                        gBattleCommunication[MULTISTRING_CHOOSER] = 0;
                    }
                    RESET_RETURN
                }
                else
                    break;
            }
            if (gBattleMons[gEffectBattler].status1)
                break;

            statusChanged = TRUE;
            break;
        case STATUS1_TOXIC_POISON:
            if (gBattleMons[gEffectBattler].ability == ABILITY_IMMUNITY && (primary == TRUE || certain == MOVE_EFFECT_CERTAIN))
            {
                gLastUsedAbility = ABILITY_IMMUNITY;
                RecordAbilityBattle(gEffectBattler, ABILITY_IMMUNITY);

                BattleScriptPush(gBattlescriptCurrInstr + 1);
                gBattlescriptCurrInstr = BattleScript_PSNPrevention;

                if (gHitMarker & HITMARKER_IGNORE_SAFEGUARD)
                {
                    gBattleCommunication[MULTISTRING_CHOOSER] = 1;
                    gHitMarker &= ~(HITMARKER_IGNORE_SAFEGUARD);
                }
                else
                {
                    gBattleCommunication[MULTISTRING_CHOOSER] = 0;
                }
                RESET_RETURN
            }
            if ((IS_BATTLER_OF_TYPE(gEffectBattler, TYPE_POISON) || IS_BATTLER_OF_TYPE(gEffectBattler, TYPE_STEEL))
                && (gHitMarker & HITMARKER_IGNORE_SAFEGUARD)
                && (primary == TRUE || certain == MOVE_EFFECT_CERTAIN))
            {
                BattleScriptPush(gBattlescriptCurrInstr + 1);
                gBattlescriptCurrInstr = BattleScript_PSNPrevention;

                gBattleCommunication[MULTISTRING_CHOOSER] = 2;
                RESET_RETURN
            }
            if (gBattleMons[gEffectBattler].status1)
                break;
            if (!IS_BATTLER_OF_TYPE(gEffectBattler, TYPE_POISON) && !IS_BATTLER_OF_TYPE(gEffectBattler, TYPE_STEEL))
            {
                if (gBattleMons[gEffectBattler].ability == ABILITY_IMMUNITY)
                    break;

                // It's redundant, because at this point we know the status1 value is 0.
                gBattleMons[gEffectBattler].status1 &= ~(STATUS1_TOXIC_POISON);
                gBattleMons[gEffectBattler].status1 &= ~(STATUS1_POISON);
                statusChanged = TRUE;
                break;
            }
            else
            {
                gMoveResultFlags |= MOVE_RESULT_DOESNT_AFFECT_FOE;
            }
            break;
        }
        if (statusChanged == TRUE)
        {
            BattleScriptPush(gBattlescriptCurrInstr + 1);

            if (sStatusFlagsForMoveEffects[gBattleCommunication[MOVE_EFFECT_BYTE]] == STATUS1_SLEEP)
                gBattleMons[gEffectBattler].status1 |= ((Random() & 3) + 2);
            else
                gBattleMons[gEffectBattler].status1 |= sStatusFlagsForMoveEffects[gBattleCommunication[MOVE_EFFECT_BYTE]];

            gBattlescriptCurrInstr = sMoveEffectBS_Ptrs[gBattleCommunication[MOVE_EFFECT_BYTE]];

            gActiveBattler = gEffectBattler;
            BtlController_EmitSetMonData(0, REQUEST_STATUS_BATTLE, 0, 4, &gBattleMons[gEffectBattler].status1);
            MarkBattlerForControllerExec(gActiveBattler);

            if (gHitMarker & HITMARKER_IGNORE_SAFEGUARD)
            {
                gBattleCommunication[MULTISTRING_CHOOSER] = 1;
                gHitMarker &= ~(HITMARKER_IGNORE_SAFEGUARD);
            }
            else
            {
                gBattleCommunication[MULTISTRING_CHOOSER] = 0;
            }

            // for synchronize

            if (gBattleCommunication[MOVE_EFFECT_BYTE] == MOVE_EFFECT_POISON
             || gBattleCommunication[MOVE_EFFECT_BYTE] == MOVE_EFFECT_TOXIC
             || gBattleCommunication[MOVE_EFFECT_BYTE] == MOVE_EFFECT_PARALYSIS
             || gBattleCommunication[MOVE_EFFECT_BYTE] == MOVE_EFFECT_BURN)
             {
                u8* synchronizeEffect = &gBattleStruct->synchronizeMoveEffect;
                *synchronizeEffect = gBattleCommunication[MOVE_EFFECT_BYTE];
                gHitMarker |= HITMARKER_SYNCHRONISE_EFFECT;
             }
            return;
        }
        else if (statusChanged == FALSE)
        {
            gBattleCommunication[MOVE_EFFECT_BYTE] = 0;
            gBattlescriptCurrInstr++;
            return;
        }
        return;
    }
    else
    {
        if (gBattleMons[gEffectBattler].status2 & sStatusFlagsForMoveEffects[gBattleCommunication[MOVE_EFFECT_BYTE]])
        {
            gBattlescriptCurrInstr++;
        }
        else
        {
            u8 side;
            switch (gBattleCommunication[MOVE_EFFECT_BYTE])
            {
            case MOVE_EFFECT_CONFUSION:
                if (gBattleMons[gEffectBattler].ability == ABILITY_OWN_TEMPO
                    || gBattleMons[gEffectBattler].status2 & STATUS2_CONFUSION)
                {
                    gBattlescriptCurrInstr++;
                }
                else
                {
                    gBattleMons[gEffectBattler].status2 |= (((Random()) % 0x4)) + 2;

                    BattleScriptPush(gBattlescriptCurrInstr + 1);
                    gBattlescriptCurrInstr = sMoveEffectBS_Ptrs[gBattleCommunication[MOVE_EFFECT_BYTE]];
                }
                break;
            case MOVE_EFFECT_FLINCH:
                if (gBattleMons[gEffectBattler].ability == ABILITY_INNER_FOCUS)
                {
                    if (primary == TRUE || certain == MOVE_EFFECT_CERTAIN)
                    {
                        gLastUsedAbility = ABILITY_INNER_FOCUS;
                        RecordAbilityBattle(gEffectBattler, ABILITY_INNER_FOCUS);
                        gBattlescriptCurrInstr = BattleScript_FlinchPrevention;
                    }
                    else
                    {
                        gBattlescriptCurrInstr++;
                    }
                }
                else
                {
                    if (GetBattlerTurnOrderNum(gEffectBattler) > gCurrentTurnActionNumber)
                        gBattleMons[gEffectBattler].status2 |= sStatusFlagsForMoveEffects[gBattleCommunication[MOVE_EFFECT_BYTE]];
                    gBattlescriptCurrInstr++;
                }
                break;
            case MOVE_EFFECT_UPROAR:
                if (!(gBattleMons[gEffectBattler].status2 & STATUS2_UPROAR))
                {

                    gBattleMons[gEffectBattler].status2 |= STATUS2_MULTIPLETURNS;
                    gLockedMoves[gEffectBattler] = gCurrentMove;
                    gBattleMons[gEffectBattler].status2 |= ((Random() & 3) + 2) << 4;

                    BattleScriptPush(gBattlescriptCurrInstr + 1);
                    gBattlescriptCurrInstr = sMoveEffectBS_Ptrs[gBattleCommunication[MOVE_EFFECT_BYTE]];
                }
                else
                {
                    gBattlescriptCurrInstr++;
                }
                break;
            case MOVE_EFFECT_PAYDAY:
                if (GET_BATTLER_SIDE(gBattlerAttacker) == B_SIDE_PLAYER)
                {
                    u16 PayDay = gPaydayMoney;
                    gPaydayMoney += (gBattleMons[gBattlerAttacker].level * 5);
                    if (PayDay > gPaydayMoney)
                        gPaydayMoney = 0xFFFF;
                }
                BattleScriptPush(gBattlescriptCurrInstr + 1);
                gBattlescriptCurrInstr = sMoveEffectBS_Ptrs[gBattleCommunication[MOVE_EFFECT_BYTE]];
                break;
            case MOVE_EFFECT_TRI_ATTACK:
                if (gBattleMons[gEffectBattler].status1)
                {
                    gBattlescriptCurrInstr++;
                }
                else
                {
                    gBattleCommunication[MOVE_EFFECT_BYTE] = Random() % 3 + 3;
                    SetMoveEffect(FALSE, 0);
                }
                break;
            case MOVE_EFFECT_CHARGING:
                gBattleMons[gEffectBattler].status2 |= STATUS2_MULTIPLETURNS;
                gLockedMoves[gEffectBattler] = gCurrentMove;
                gProtectStructs[gEffectBattler].chargingTurn = 1;
                gBattlescriptCurrInstr++;
                break;
            case MOVE_EFFECT_WRAP:
                if (gBattleMons[gEffectBattler].status2 & STATUS2_WRAPPED)
                {
                    gBattlescriptCurrInstr++;
                }
                else
                {
                    gBattleMons[gEffectBattler].status2 |= ((Random() & 3) + 3) << 0xD;

                    *(gBattleStruct->wrappedMove + gEffectBattler * 2 + 0) = gCurrentMove;
                    *(gBattleStruct->wrappedMove + gEffectBattler * 2 + 1) = gCurrentMove >> 8;
                    *(gBattleStruct->wrappedBy + gEffectBattler) = gBattlerAttacker;

                    BattleScriptPush(gBattlescriptCurrInstr + 1);
                    gBattlescriptCurrInstr = sMoveEffectBS_Ptrs[gBattleCommunication[MOVE_EFFECT_BYTE]];

                    for (gBattleCommunication[MULTISTRING_CHOOSER] = 0; ; gBattleCommunication[MULTISTRING_CHOOSER]++)
                    {
                        if (gBattleCommunication[MULTISTRING_CHOOSER] > 4)
                            break;
                        if (gTrappingMoves[gBattleCommunication[MULTISTRING_CHOOSER]] == gCurrentMove)
                            break;
                    }
                }
                break;
            case MOVE_EFFECT_RECOIL_25: // 25% recoil
                gBattleMoveDamage = (gHpDealt) / 4;
                if (gBattleMoveDamage == 0)
                    gBattleMoveDamage = 1;

                BattleScriptPush(gBattlescriptCurrInstr + 1);
                gBattlescriptCurrInstr = sMoveEffectBS_Ptrs[gBattleCommunication[MOVE_EFFECT_BYTE]];
                break;
            case MOVE_EFFECT_ATK_PLUS_1:
            case MOVE_EFFECT_DEF_PLUS_1:
            case MOVE_EFFECT_SPD_PLUS_1:
            case MOVE_EFFECT_SP_ATK_PLUS_1:
            case MOVE_EFFECT_SP_DEF_PLUS_1:
            case MOVE_EFFECT_ACC_PLUS_1:
            case MOVE_EFFECT_EVS_PLUS_1:
                if (ChangeStatBuffs(SET_STAT_BUFF_VALUE(1),
                                    gBattleCommunication[MOVE_EFFECT_BYTE] - MOVE_EFFECT_ATK_PLUS_1 + 1,
                                    affectsUser, 0))
                {
                    gBattlescriptCurrInstr++;
                }
                else
                {
                    gBattleScripting.animArg1 = gBattleCommunication[MOVE_EFFECT_BYTE] & ~(MOVE_EFFECT_AFFECTS_USER | MOVE_EFFECT_CERTAIN);
                    gBattleScripting.animArg2 = 0;
                    BattleScriptPush(gBattlescriptCurrInstr + 1);
                    gBattlescriptCurrInstr = BattleScript_StatUp;
                }
                break;
            case MOVE_EFFECT_ATK_MINUS_1:
            case MOVE_EFFECT_DEF_MINUS_1:
            case MOVE_EFFECT_SPD_MINUS_1:
            case MOVE_EFFECT_SP_ATK_MINUS_1:
            case MOVE_EFFECT_SP_DEF_MINUS_1:
            case MOVE_EFFECT_ACC_MINUS_1:
            case MOVE_EFFECT_EVS_MINUS_1:
                if (ChangeStatBuffs(SET_STAT_BUFF_VALUE(1) | STAT_BUFF_NEGATIVE,
                                    gBattleCommunication[MOVE_EFFECT_BYTE] - MOVE_EFFECT_ATK_MINUS_1 + 1,
                                     affectsUser, 0))
                {
                    gBattlescriptCurrInstr++;
                }
                else
                {
                    gBattleScripting.animArg1 = gBattleCommunication[MOVE_EFFECT_BYTE] & ~(MOVE_EFFECT_AFFECTS_USER | MOVE_EFFECT_CERTAIN);
                    gBattleScripting.animArg2 = 0;
                    BattleScriptPush(gBattlescriptCurrInstr + 1);
                    gBattlescriptCurrInstr = BattleScript_StatDown;
                }
                break;
            case MOVE_EFFECT_ATK_PLUS_2:
            case MOVE_EFFECT_DEF_PLUS_2:
            case MOVE_EFFECT_SPD_PLUS_2:
            case MOVE_EFFECT_SP_ATK_PLUS_2:
            case MOVE_EFFECT_SP_DEF_PLUS_2:
            case MOVE_EFFECT_ACC_PLUS_2:
            case MOVE_EFFECT_EVS_PLUS_2:
                if (ChangeStatBuffs(SET_STAT_BUFF_VALUE(2),
                                    gBattleCommunication[MOVE_EFFECT_BYTE] - MOVE_EFFECT_ATK_PLUS_2 + 1,
                                    affectsUser, 0))
                {
                    gBattlescriptCurrInstr++;
                }
                else
                {
                    gBattleScripting.animArg1 = gBattleCommunication[MOVE_EFFECT_BYTE] & ~(MOVE_EFFECT_AFFECTS_USER | MOVE_EFFECT_CERTAIN);
                    gBattleScripting.animArg2 = 0;
                    BattleScriptPush(gBattlescriptCurrInstr + 1);
                    gBattlescriptCurrInstr = BattleScript_StatUp;
                }
                break;
            case MOVE_EFFECT_ATK_MINUS_2:
            case MOVE_EFFECT_DEF_MINUS_2:
            case MOVE_EFFECT_SPD_MINUS_2:
            case MOVE_EFFECT_SP_ATK_MINUS_2:
            case MOVE_EFFECT_SP_DEF_MINUS_2:
            case MOVE_EFFECT_ACC_MINUS_2:
            case MOVE_EFFECT_EVS_MINUS_2:
                if (ChangeStatBuffs(SET_STAT_BUFF_VALUE(2) | STAT_BUFF_NEGATIVE,
                                    gBattleCommunication[MOVE_EFFECT_BYTE] - MOVE_EFFECT_ATK_MINUS_2 + 1,
                                    affectsUser, 0))
                {
                    gBattlescriptCurrInstr++;
                }
                else
                {
                    gBattleScripting.animArg1 = gBattleCommunication[MOVE_EFFECT_BYTE] & ~(MOVE_EFFECT_AFFECTS_USER | MOVE_EFFECT_CERTAIN);
                    gBattleScripting.animArg2 = 0;
                    BattleScriptPush(gBattlescriptCurrInstr + 1);
                    gBattlescriptCurrInstr = BattleScript_StatDown;
                }
                break;
            case MOVE_EFFECT_RECHARGE:
                gBattleMons[gEffectBattler].status2 |= STATUS2_RECHARGE;
                gDisableStructs[gEffectBattler].rechargeTimer = 2;
                gLockedMoves[gEffectBattler] = gCurrentMove;
                gBattlescriptCurrInstr++;
                break;
            case MOVE_EFFECT_RAGE:
                gBattleMons[gBattlerAttacker].status2 |= STATUS2_RAGE;
                gBattlescriptCurrInstr++;
                break;
            case MOVE_EFFECT_STEAL_ITEM:
                {
                    if (gBattleTypeFlags & BATTLE_TYPE_TRAINER_HILL)
                    {
                        gBattlescriptCurrInstr++;
                        break;
                    }

                    side = GetBattlerSide(gBattlerAttacker);
                    if (GetBattlerSide(gBattlerAttacker) == B_SIDE_OPPONENT
                        && !(gBattleTypeFlags &
                             (BATTLE_TYPE_EREADER_TRAINER
                              | BATTLE_TYPE_FRONTIER
                              | BATTLE_TYPE_LINK
                              | BATTLE_TYPE_x2000000
                              | BATTLE_TYPE_SECRET_BASE)))
                    {
                        gBattlescriptCurrInstr++;
                    }
                    else if (!(gBattleTypeFlags &
                          (BATTLE_TYPE_EREADER_TRAINER
                           | BATTLE_TYPE_FRONTIER
                           | BATTLE_TYPE_LINK
                           | BATTLE_TYPE_x2000000
                           | BATTLE_TYPE_SECRET_BASE))
                        && (gWishFutureKnock.knockedOffMons[side] & gBitTable[gBattlerPartyIndexes[gBattlerAttacker]]))
                    {
                        gBattlescriptCurrInstr++;
                    }
                    else if (gBattleMons[gBattlerTarget].item
                        && gBattleMons[gBattlerTarget].ability == ABILITY_STICKY_HOLD)
                    {
                        BattleScriptPushCursor();
                        gBattlescriptCurrInstr = BattleScript_NoItemSteal;

                        gLastUsedAbility = gBattleMons[gBattlerTarget].ability;
                        RecordAbilityBattle(gBattlerTarget, gLastUsedAbility);
                    }
                    else if (gBattleMons[gBattlerAttacker].item != 0
                        || gBattleMons[gBattlerTarget].item == ITEM_ENIGMA_BERRY
                        || IS_ITEM_MAIL(gBattleMons[gBattlerTarget].item)
                        || gBattleMons[gBattlerTarget].item == 0)
                    {
                        gBattlescriptCurrInstr++;
                    }
                    else
                    {
                        u16* changedItem = &gBattleStruct->changedItems[gBattlerAttacker];
                        gLastUsedItem = *changedItem = gBattleMons[gBattlerTarget].item;
                        gBattleMons[gBattlerTarget].item = 0;

                        gActiveBattler = gBattlerAttacker;
                        BtlController_EmitSetMonData(0, REQUEST_HELDITEM_BATTLE, 0, 2, &gLastUsedItem);
                        MarkBattlerForControllerExec(gBattlerAttacker);

                        gActiveBattler = gBattlerTarget;
                        BtlController_EmitSetMonData(0, REQUEST_HELDITEM_BATTLE, 0, 2, &gBattleMons[gBattlerTarget].item);
                        MarkBattlerForControllerExec(gBattlerTarget);

                        BattleScriptPush(gBattlescriptCurrInstr + 1);
                        gBattlescriptCurrInstr = BattleScript_ItemSteal;

                        *(u8*)((u8*)(&gBattleStruct->choicedMove[gBattlerTarget]) + 0) = 0;
                        *(u8*)((u8*)(&gBattleStruct->choicedMove[gBattlerTarget]) + 1) = 0;
                    }

                }
                break;
            case MOVE_EFFECT_PREVENT_ESCAPE:
                gBattleMons[gBattlerTarget].status2 |= STATUS2_ESCAPE_PREVENTION;
                gDisableStructs[gBattlerTarget].battlerPreventingEscape = gBattlerAttacker;
                gBattlescriptCurrInstr++;
                break;
            case MOVE_EFFECT_NIGHTMARE:
                gBattleMons[gBattlerTarget].status2 |= STATUS2_NIGHTMARE;
                gBattlescriptCurrInstr++;
                break;
            case MOVE_EFFECT_ALL_STATS_UP:
                BattleScriptPush(gBattlescriptCurrInstr + 1);
                gBattlescriptCurrInstr = BattleScript_AllStatsUp;
                break;
            case MOVE_EFFECT_RAPIDSPIN:
                BattleScriptPush(gBattlescriptCurrInstr + 1);
                gBattlescriptCurrInstr = BattleScript_RapidSpinAway;
                break;
            case MOVE_EFFECT_REMOVE_PARALYSIS: // Smelling salts
                if (!(gBattleMons[gBattlerTarget].status1 & STATUS1_PARALYSIS))
                {
                    gBattlescriptCurrInstr++;
                }
                else
                {
                    gBattleMons[gBattlerTarget].status1 &= ~(STATUS1_PARALYSIS);

                    gActiveBattler = gBattlerTarget;
                    BtlController_EmitSetMonData(0, REQUEST_STATUS_BATTLE, 0, 4, &gBattleMons[gActiveBattler].status1);
                    MarkBattlerForControllerExec(gActiveBattler);

                    BattleScriptPush(gBattlescriptCurrInstr + 1);
                    gBattlescriptCurrInstr = BattleScript_TargetPRLZHeal;
                }
                break;
            case MOVE_EFFECT_ATK_DEF_DOWN: // SuperPower
                BattleScriptPush(gBattlescriptCurrInstr + 1);
                gBattlescriptCurrInstr = BattleScript_AtkDefDown;
                break;
            case MOVE_EFFECT_RECOIL_33: // Double Edge
                gBattleMoveDamage = gHpDealt / 3;
                if (gBattleMoveDamage == 0)
                    gBattleMoveDamage = 1;

                BattleScriptPush(gBattlescriptCurrInstr + 1);
                gBattlescriptCurrInstr = sMoveEffectBS_Ptrs[gBattleCommunication[MOVE_EFFECT_BYTE]];
                break;
            case MOVE_EFFECT_THRASH:
                if (gBattleMons[gEffectBattler].status2 & STATUS2_LOCK_CONFUSE)
                {
                    gBattlescriptCurrInstr++;
                }
                else
                {
                    gBattleMons[gEffectBattler].status2 |= STATUS2_MULTIPLETURNS;
                    gLockedMoves[gEffectBattler] = gCurrentMove;
                    gBattleMons[gEffectBattler].status2 |= (((Random() & 1) + 2) << 0xA);
                }
                break;
            case MOVE_EFFECT_KNOCK_OFF:
                if (gBattleMons[gEffectBattler].ability == ABILITY_STICKY_HOLD)
                {
                    if (gBattleMons[gEffectBattler].item == 0)
                    {
                        gBattlescriptCurrInstr++;
                    }
                    else
                    {
                        gLastUsedAbility = ABILITY_STICKY_HOLD;
                        gBattlescriptCurrInstr = BattleScript_StickyHoldActivates;
                        RecordAbilityBattle(gEffectBattler, ABILITY_STICKY_HOLD);
                    }
                    break;
                }
                if (gBattleMons[gEffectBattler].item)
                {
                    side = GetBattlerSide(gEffectBattler);

                    gLastUsedItem = gBattleMons[gEffectBattler].item;
                    gBattleMons[gEffectBattler].item = 0;
                    gWishFutureKnock.knockedOffMons[side] |= gBitTable[gBattlerPartyIndexes[gEffectBattler]];

                    BattleScriptPush(gBattlescriptCurrInstr + 1);
                    gBattlescriptCurrInstr = BattleScript_KnockedOff;

                    *(u8*)((u8*)(&gBattleStruct->choicedMove[gEffectBattler]) + 0) = 0;
                    *(u8*)((u8*)(&gBattleStruct->choicedMove[gEffectBattler]) + 1) = 0;
                }
                else
                {
                    gBattlescriptCurrInstr++;
                }
                break;
            case MOVE_EFFECT_SP_ATK_TWO_DOWN: // Overheat
                BattleScriptPush(gBattlescriptCurrInstr + 1);
                gBattlescriptCurrInstr = BattleScript_SAtkDown2;
                break;
            }
        }
    }

    gBattleCommunication[MOVE_EFFECT_BYTE] = 0;
}

static void atk15_seteffectwithchance(void)
{
    u32 percentChance;

    if (gBattleMons[gBattlerAttacker].ability == ABILITY_SERENE_GRACE)
        percentChance = gBattleMoves[gCurrentMove].secondaryEffectChance * 2;
    else
        percentChance = gBattleMoves[gCurrentMove].secondaryEffectChance;

    if (gBattleCommunication[MOVE_EFFECT_BYTE] & MOVE_EFFECT_CERTAIN
        && !(gMoveResultFlags & MOVE_RESULT_NO_EFFECT))
    {
        gBattleCommunication[MOVE_EFFECT_BYTE] &= ~(MOVE_EFFECT_CERTAIN);
        SetMoveEffect(0, MOVE_EFFECT_CERTAIN);
    }
    else if (Random() % 100 < percentChance
             && gBattleCommunication[MOVE_EFFECT_BYTE]
             && !(gMoveResultFlags & MOVE_RESULT_NO_EFFECT))
    {
        if (percentChance >= 100)
            SetMoveEffect(0, MOVE_EFFECT_CERTAIN);
        else
            SetMoveEffect(0, 0);
    }
    else
    {
        gBattlescriptCurrInstr++;
    }

    gBattleCommunication[MOVE_EFFECT_BYTE] = 0;
    gBattleScripting.multihitMoveEffect = 0;
}

static void atk16_seteffectprimary(void)
{
    SetMoveEffect(TRUE, 0);
}

static void atk17_seteffectsecondary(void)
{
    SetMoveEffect(FALSE, 0);
}

static void atk18_clearstatusfromeffect(void)
{
    gActiveBattler = GetBattlerForBattleScript(gBattlescriptCurrInstr[1]);

    if (gBattleCommunication[MOVE_EFFECT_BYTE] <= MOVE_EFFECT_TOXIC)
        gBattleMons[gActiveBattler].status1 &= (~sStatusFlagsForMoveEffects[gBattleCommunication[MOVE_EFFECT_BYTE]]);
    else
        gBattleMons[gActiveBattler].status2 &= (~sStatusFlagsForMoveEffects[gBattleCommunication[MOVE_EFFECT_BYTE]]);

    gBattleCommunication[MOVE_EFFECT_BYTE] = 0;
    gBattlescriptCurrInstr += 2;
    gBattleScripting.multihitMoveEffect = 0;
}

static void atk19_tryfaintmon(void)
{
    const u8 *BS_ptr;

    if (gBattlescriptCurrInstr[2] != 0)
    {
        gActiveBattler = GetBattlerForBattleScript(gBattlescriptCurrInstr[1]);
        if (gHitMarker & HITMARKER_FAINTED(gActiveBattler))
        {
            BS_ptr = T1_READ_PTR(gBattlescriptCurrInstr + 3);

            BattleScriptPop();
            gBattlescriptCurrInstr = BS_ptr;
            gSideStatuses[GetBattlerSide(gActiveBattler)] &= ~(SIDE_STATUS_SPIKES_DAMAGED);
        }
        else
        {
            gBattlescriptCurrInstr += 7;
        }
    }
    else
    {
        u8 battlerId;

        if (gBattlescriptCurrInstr[1] == BS_ATTACKER)
        {
            gActiveBattler = gBattlerAttacker;
            battlerId = gBattlerTarget;
            BS_ptr = BattleScript_FaintAttacker;
        }
        else
        {
            gActiveBattler = gBattlerTarget;
            battlerId = gBattlerAttacker;
            BS_ptr = BattleScript_FaintTarget;
        }
        if (!(gAbsentBattlerFlags & gBitTable[gActiveBattler])
         && gBattleMons[gActiveBattler].hp == 0)
        {
            gHitMarker |= HITMARKER_FAINTED(gActiveBattler);
            BattleScriptPush(gBattlescriptCurrInstr + 7);
            gBattlescriptCurrInstr = BS_ptr;
            if (GetBattlerSide(gActiveBattler) == B_SIDE_PLAYER)
            {
                gHitMarker |= HITMARKER_x400000;
                if (gBattleResults.playerFaintCounter < 0xFF)
                    gBattleResults.playerFaintCounter++;
                AdjustFriendshipOnBattleFaint(gActiveBattler);
            }
            else
            {
                if (gBattleResults.opponentFaintCounter < 0xFF)
                    gBattleResults.opponentFaintCounter++;
                gBattleResults.lastOpponentSpecies = GetMonData(&gEnemyParty[gBattlerPartyIndexes[gActiveBattler]], MON_DATA_SPECIES, NULL);
            }
            if ((gHitMarker & HITMARKER_DESTINYBOND) && gBattleMons[gBattlerAttacker].hp != 0)
            {
                gHitMarker &= ~(HITMARKER_DESTINYBOND);
                BattleScriptPush(gBattlescriptCurrInstr);
                gBattleMoveDamage = gBattleMons[battlerId].hp;
                gBattlescriptCurrInstr = BattleScript_DestinyBondTakesLife;
            }
            if ((gStatuses3[gBattlerTarget] & STATUS3_GRUDGE)
             && !(gHitMarker & HITMARKER_GRUDGE)
             && GetBattlerSide(gBattlerAttacker) != GetBattlerSide(gBattlerTarget)
             && gBattleMons[gBattlerAttacker].hp != 0
             && gCurrentMove != MOVE_STRUGGLE)
            {
                u8 moveIndex = *(gBattleStruct->chosenMovePositions + gBattlerAttacker);

                gBattleMons[gBattlerAttacker].pp[moveIndex] = 0;
                BattleScriptPush(gBattlescriptCurrInstr);
                gBattlescriptCurrInstr = BattleScript_GrudgeTakesPp;
                gActiveBattler = gBattlerAttacker;
                BtlController_EmitSetMonData(0, moveIndex + REQUEST_PPMOVE1_BATTLE, 0, 1, &gBattleMons[gActiveBattler].pp[moveIndex]);
                MarkBattlerForControllerExec(gActiveBattler);

                PREPARE_MOVE_BUFFER(gBattleTextBuff1, gBattleMons[gBattlerAttacker].moves[moveIndex])
            }
        }
        else
        {
            gBattlescriptCurrInstr += 7;
        }
    }
}

static void atk1A_dofaintanimation(void)
{
    if (gBattleControllerExecFlags == 0)
    {
        gActiveBattler = GetBattlerForBattleScript(gBattlescriptCurrInstr[1]);
        BtlController_EmitFaintAnimation(0);
        MarkBattlerForControllerExec(gActiveBattler);
        gBattlescriptCurrInstr += 2;
    }
}

static void atk1B_cleareffectsonfaint(void)
{
    if (gBattleControllerExecFlags == 0)
    {
        gActiveBattler = GetBattlerForBattleScript(gBattlescriptCurrInstr[1]);

        if (!(gBattleTypeFlags & BATTLE_TYPE_ARENA) || gBattleMons[gActiveBattler].hp == 0)
        {
            gBattleMons[gActiveBattler].status1 = 0;
            BtlController_EmitSetMonData(0, REQUEST_STATUS_BATTLE, 0, 0x4, &gBattleMons[gActiveBattler].status1);
            MarkBattlerForControllerExec(gActiveBattler);
        }

        FaintClearSetData(); // Effects like attractions, trapping, etc.
        gBattlescriptCurrInstr += 2;
    }
}

static void atk1C_jumpifstatus(void)
{
    u8 battlerId = GetBattlerForBattleScript(gBattlescriptCurrInstr[1]);
    u32 flags = T2_READ_32(gBattlescriptCurrInstr + 2);
    const u8* jumpPtr = T2_READ_PTR(gBattlescriptCurrInstr + 6);

    if (gBattleMons[battlerId].status1 & flags && gBattleMons[battlerId].hp)
        gBattlescriptCurrInstr = jumpPtr;
    else
        gBattlescriptCurrInstr += 10;
}

static void atk1D_jumpifstatus2(void)
{
    u8 battlerId = GetBattlerForBattleScript(gBattlescriptCurrInstr[1]);
    u32 flags = T2_READ_32(gBattlescriptCurrInstr + 2);
    const u8* jumpPtr = T2_READ_PTR(gBattlescriptCurrInstr + 6);

    if (gBattleMons[battlerId].status2 & flags && gBattleMons[battlerId].hp)
        gBattlescriptCurrInstr = jumpPtr;
    else
        gBattlescriptCurrInstr += 10;
}

static void atk1E_jumpifability(void)
{
    u8 battlerId;
    u8 ability = gBattlescriptCurrInstr[2];
    const u8* jumpPtr = T2_READ_PTR(gBattlescriptCurrInstr + 3);

    if (gBattlescriptCurrInstr[1] == BS_ATTACKER_SIDE)
    {
        battlerId = AbilityBattleEffects(ABILITYEFFECT_CHECK_BATTLER_SIDE, gBattlerAttacker, ability, 0, 0);
        if (battlerId)
        {
            gLastUsedAbility = ability;
            gBattlescriptCurrInstr = jumpPtr;
            RecordAbilityBattle(battlerId - 1, gLastUsedAbility);
            gBattleScripting.battlerWithAbility = battlerId - 1;
        }
        else
            gBattlescriptCurrInstr += 7;
    }
    else if (gBattlescriptCurrInstr[1] == BS_NOT_ATTACKER_SIDE)
    {
        battlerId = AbilityBattleEffects(ABILITYEFFECT_CHECK_OTHER_SIDE, gBattlerAttacker, ability, 0, 0);
        if (battlerId)
        {
            gLastUsedAbility = ability;
            gBattlescriptCurrInstr = jumpPtr;
            RecordAbilityBattle(battlerId - 1, gLastUsedAbility);
            gBattleScripting.battlerWithAbility = battlerId - 1;
        }
        else
            gBattlescriptCurrInstr += 7;
    }
    else
    {
        battlerId = GetBattlerForBattleScript(gBattlescriptCurrInstr[1]);
        if (gBattleMons[battlerId].ability == ability)
        {
            gLastUsedAbility = ability;
            gBattlescriptCurrInstr = jumpPtr;
            RecordAbilityBattle(battlerId, gLastUsedAbility);
            gBattleScripting.battlerWithAbility = battlerId;
        }
        else
            gBattlescriptCurrInstr += 7;
    }
}

static void atk1F_jumpifsideaffecting(void)
{
    u8 side;
    u16 flags;
    const u8* jumpPtr;

    if (gBattlescriptCurrInstr[1] == BS_ATTACKER)
        side = GET_BATTLER_SIDE(gBattlerAttacker);
    else
        side = GET_BATTLER_SIDE(gBattlerTarget);

    flags = T2_READ_16(gBattlescriptCurrInstr + 2);
    jumpPtr = T2_READ_PTR(gBattlescriptCurrInstr + 4);

    if (gSideStatuses[side] & flags)
        gBattlescriptCurrInstr = jumpPtr;
    else
        gBattlescriptCurrInstr += 8;
}

static void atk20_jumpifstat(void)
{
    u8 ret = 0;
    u8 battlerId = GetBattlerForBattleScript(gBattlescriptCurrInstr[1]);
    u8 value = gBattleMons[battlerId].statStages[gBattlescriptCurrInstr[3]];

    switch (gBattlescriptCurrInstr[2])
    {
    case CMP_EQUAL:
        if (value == gBattlescriptCurrInstr[4])
            ret++;
        break;
    case CMP_NOT_EQUAL:
        if (value != gBattlescriptCurrInstr[4])
            ret++;
        break;
    case CMP_GREATER_THAN:
        if (value > gBattlescriptCurrInstr[4])
            ret++;
        break;
    case CMP_LESS_THAN:
        if (value < gBattlescriptCurrInstr[4])
            ret++;
        break;
    case CMP_COMMON_BITS:
        if (value & gBattlescriptCurrInstr[4])
            ret++;
        break;
    case CMP_NO_COMMON_BITS:
        if (!(value & gBattlescriptCurrInstr[4]))
            ret++;
        break;
    }

    if (ret)
        gBattlescriptCurrInstr = T2_READ_PTR(gBattlescriptCurrInstr + 5);
    else
        gBattlescriptCurrInstr += 9;
}

static void atk21_jumpifstatus3condition(void)
{
    u32 flags;
    const u8 *jumpPtr;

    gActiveBattler = GetBattlerForBattleScript(gBattlescriptCurrInstr[1]);
    flags = T2_READ_32(gBattlescriptCurrInstr + 2);
    jumpPtr = T2_READ_PTR(gBattlescriptCurrInstr + 7);

    if (gBattlescriptCurrInstr[6])
    {
        if ((gStatuses3[gActiveBattler] & flags) != 0)
            gBattlescriptCurrInstr += 11;
        else
            gBattlescriptCurrInstr = jumpPtr;
    }
    else
    {
        if ((gStatuses3[gActiveBattler] & flags) != 0)
            gBattlescriptCurrInstr = jumpPtr;
        else
            gBattlescriptCurrInstr += 11;
    }
}

static void atk22_jumpiftype(void)
{
    u8 battlerId = GetBattlerForBattleScript(gBattlescriptCurrInstr[1]);
    u8 type = gBattlescriptCurrInstr[2];
    const u8* jumpPtr = T2_READ_PTR(gBattlescriptCurrInstr + 3);

    if (IS_BATTLER_OF_TYPE(battlerId, type))
        gBattlescriptCurrInstr = jumpPtr;
    else
        gBattlescriptCurrInstr += 7;
}

static void atk23_getexp(void)
{
    u16 item;
    s32 i; // also used as stringId
    u8 holdEffect;
    s32 sentIn;

    s32 viaExpShare = 0;
    u16* exp = &gBattleStruct->expValue;

    gBattlerFainted = GetBattlerForBattleScript(gBattlescriptCurrInstr[1]);
    sentIn = gSentPokesToOpponent[(gBattlerFainted & 2) >> 1];

    switch (gBattleScripting.atk23_state)
    {
    case 0: // check if should receive exp at all
        if (GetBattlerSide(gBattlerFainted) != B_SIDE_OPPONENT || (gBattleTypeFlags &
             (BATTLE_TYPE_LINK
              | BATTLE_TYPE_x2000000
              | BATTLE_TYPE_TRAINER_HILL
              | BATTLE_TYPE_FRONTIER
              | BATTLE_TYPE_SAFARI
              | BATTLE_TYPE_BATTLE_TOWER
              | BATTLE_TYPE_EREADER_TRAINER)))
        {
            gBattleScripting.atk23_state = 6; // goto last case
        }
        else
        {
            gBattleScripting.atk23_state++;
            gBattleStruct->field_DF |= gBitTable[gBattlerPartyIndexes[gBattlerFainted]];
        }
        break;
    case 1: // calculate experience points to redistribute
        {
            u16 calculatedExp;
            s32 viaSentIn;

            for (viaSentIn = 0, i = 0; i < PARTY_SIZE; i++)
            {
                if (GetMonData(&gPlayerParty[i], MON_DATA_SPECIES) == SPECIES_NONE || GetMonData(&gPlayerParty[i], MON_DATA_HP) == 0)
                    continue;
                if (gBitTable[i] & sentIn)
                    viaSentIn++;

                item = GetMonData(&gPlayerParty[i], MON_DATA_HELD_ITEM);

                if (item == ITEM_ENIGMA_BERRY)
                    holdEffect = gSaveBlock1Ptr->enigmaBerry.holdEffect;
                else
                    holdEffect = ItemId_GetHoldEffect(item);

                if (holdEffect == HOLD_EFFECT_EXP_SHARE)
                    viaExpShare++;
            }

            calculatedExp = gBaseStats[gBattleMons[gBattlerFainted].species].expYield * gBattleMons[gBattlerFainted].level / 7;

            if (viaExpShare) // at least one mon is getting exp via exp share
            {
                *exp = calculatedExp / 2 / viaSentIn;
                if (*exp == 0)
                    *exp = 1;

                gExpShareExp = calculatedExp / 2 / viaExpShare;
                if (gExpShareExp == 0)
                    gExpShareExp = 1;
            }
            else
            {
                *exp = calculatedExp / viaSentIn;
                if (*exp == 0)
                    *exp = 1;
                gExpShareExp = 0;
            }

            gBattleScripting.atk23_state++;
            gBattleStruct->expGetterMonId = 0;
            gBattleStruct->sentInPokes = sentIn;
        }
        // fall through
    case 2: // set exp value to the poke in expgetter_id and print message
        if (gBattleControllerExecFlags == 0)
        {
            item = GetMonData(&gPlayerParty[gBattleStruct->expGetterMonId], MON_DATA_HELD_ITEM);

            if (item == ITEM_ENIGMA_BERRY)
                holdEffect = gSaveBlock1Ptr->enigmaBerry.holdEffect;
            else
                holdEffect = ItemId_GetHoldEffect(item);

            if (holdEffect != HOLD_EFFECT_EXP_SHARE && !(gBattleStruct->sentInPokes & 1))
            {
                *(&gBattleStruct->sentInPokes) >>= 1;
                gBattleScripting.atk23_state = 5;
                gBattleMoveDamage = 0; // used for exp
            }
            else if (GetMonData(&gPlayerParty[gBattleStruct->expGetterMonId], MON_DATA_LEVEL) == MAX_LEVEL)
            {
                *(&gBattleStruct->sentInPokes) >>= 1;
                gBattleScripting.atk23_state = 5;
                gBattleMoveDamage = 0; // used for exp
            }
            else
            {
                // music change in wild battle after fainting a poke
                if (!(gBattleTypeFlags & BATTLE_TYPE_TRAINER) && gBattleMons[0].hp && !gBattleStruct->wildVictorySong)
                {
                    BattleStopLowHpSound();
                    PlayBGM(MUS_KACHI2);
                    gBattleStruct->wildVictorySong++;
                }

                if (GetMonData(&gPlayerParty[gBattleStruct->expGetterMonId], MON_DATA_HP))
                {
                    if (gBattleStruct->sentInPokes & 1)
                        gBattleMoveDamage = *exp;
                    else
                        gBattleMoveDamage = 0;

                    if (holdEffect == HOLD_EFFECT_EXP_SHARE)
                        gBattleMoveDamage += gExpShareExp;
                    if (holdEffect == HOLD_EFFECT_LUCKY_EGG)
                        gBattleMoveDamage = (gBattleMoveDamage * 150) / 100;
                    if (gBattleTypeFlags & BATTLE_TYPE_TRAINER)
                        gBattleMoveDamage = (gBattleMoveDamage * 150) / 100;

                    if (IsTradedMon(&gPlayerParty[gBattleStruct->expGetterMonId]))
                    {
                        // check if the pokemon doesn't belong to the player
                        if (gBattleTypeFlags & BATTLE_TYPE_INGAME_PARTNER && gBattleStruct->expGetterMonId >= 3)
                        {
                            i = STRINGID_EMPTYSTRING4;
                        }
                        else
                        {
                            gBattleMoveDamage = (gBattleMoveDamage * 150) / 100;
                            i = STRINGID_ABOOSTED;
                        }
                    }
                    else
                    {
                        i = STRINGID_EMPTYSTRING4;
                    }

                    // get exp getter battlerId
                    if (gBattleTypeFlags & BATTLE_TYPE_DOUBLE)
                    {
                        if (!(gBattlerPartyIndexes[2] != gBattleStruct->expGetterMonId) && !(gAbsentBattlerFlags & gBitTable[2]))
                            gBattleStruct->expGetterBattlerId = 2;
                        else
                        {
                            if (!(gAbsentBattlerFlags & gBitTable[0]))
                                gBattleStruct->expGetterBattlerId = 0;
                            else
                                gBattleStruct->expGetterBattlerId = 2;
                        }
                    }
                    else
                        gBattleStruct->expGetterBattlerId = 0;

                    PREPARE_MON_NICK_WITH_PREFIX_BUFFER(gBattleTextBuff1, gBattleStruct->expGetterBattlerId, gBattleStruct->expGetterMonId)

					// buffer 'gained' or 'gained a boosted'
					PREPARE_STRING_BUFFER(gBattleTextBuff2, i)

                    PREPARE_WORD_NUMBER_BUFFER(gBattleTextBuff3, 5, gBattleMoveDamage)

                    PrepareStringBattle(STRINGID_PKMNGAINEDEXP, gBattleStruct->expGetterBattlerId);
                    MonGainEVs(&gPlayerParty[gBattleStruct->expGetterMonId], gBattleMons[gBattlerFainted].species);
                }
                gBattleStruct->sentInPokes >>= 1;
                gBattleScripting.atk23_state++;
            }
        }
        break;
    case 3: // Set stats and give exp
        if (gBattleControllerExecFlags == 0)
        {
            gBattleBufferB[gBattleStruct->expGetterBattlerId][0] = 0;
            if (GetMonData(&gPlayerParty[gBattleStruct->expGetterMonId], MON_DATA_HP) && GetMonData(&gPlayerParty[gBattleStruct->expGetterMonId], MON_DATA_LEVEL) != MAX_LEVEL)
            {
                gBattleResources->statsBeforeLvlUp->hp = GetMonData(&gPlayerParty[gBattleStruct->expGetterMonId], MON_DATA_MAX_HP);
                gBattleResources->statsBeforeLvlUp->atk = GetMonData(&gPlayerParty[gBattleStruct->expGetterMonId], MON_DATA_ATK);
                gBattleResources->statsBeforeLvlUp->def = GetMonData(&gPlayerParty[gBattleStruct->expGetterMonId], MON_DATA_DEF);
                gBattleResources->statsBeforeLvlUp->spd = GetMonData(&gPlayerParty[gBattleStruct->expGetterMonId], MON_DATA_SPEED);
                gBattleResources->statsBeforeLvlUp->spAtk = GetMonData(&gPlayerParty[gBattleStruct->expGetterMonId], MON_DATA_SPATK);
                gBattleResources->statsBeforeLvlUp->spDef = GetMonData(&gPlayerParty[gBattleStruct->expGetterMonId], MON_DATA_SPDEF);

                gActiveBattler = gBattleStruct->expGetterBattlerId;
                BtlController_EmitExpUpdate(0, gBattleStruct->expGetterMonId, gBattleMoveDamage);
                MarkBattlerForControllerExec(gActiveBattler);
            }
            gBattleScripting.atk23_state++;
        }
        break;
    case 4: // lvl up if necessary
        if (gBattleControllerExecFlags == 0)
        {
            gActiveBattler = gBattleStruct->expGetterBattlerId;
            if (gBattleBufferB[gActiveBattler][0] == CONTROLLER_TWORETURNVALUES && gBattleBufferB[gActiveBattler][1] == RET_VALUE_LEVELED_UP)
            {
                if (gBattleTypeFlags & BATTLE_TYPE_TRAINER && gBattlerPartyIndexes[gActiveBattler] == gBattleStruct->expGetterMonId)
                    HandleLowHpMusicChange(&gPlayerParty[gBattlerPartyIndexes[gActiveBattler]], gActiveBattler);

                PREPARE_MON_NICK_WITH_PREFIX_BUFFER(gBattleTextBuff1, gActiveBattler, gBattleStruct->expGetterMonId)

                PREPARE_BYTE_NUMBER_BUFFER(gBattleTextBuff2, 3, GetMonData(&gPlayerParty[gBattleStruct->expGetterMonId], MON_DATA_LEVEL))

                BattleScriptPushCursor();
                gLeveledUpInBattle |= gBitTable[gBattleStruct->expGetterMonId];
                gBattlescriptCurrInstr = BattleScript_LevelUp;
                gBattleMoveDamage = (gBattleBufferB[gActiveBattler][2] | (gBattleBufferB[gActiveBattler][3] << 8));
                AdjustFriendship(&gPlayerParty[gBattleStruct->expGetterMonId], 0);

                // update battle mon structure after level up
                if (gBattlerPartyIndexes[0] == gBattleStruct->expGetterMonId && gBattleMons[0].hp)
                {
                    gBattleMons[0].level = GetMonData(&gPlayerParty[gBattleStruct->expGetterMonId], MON_DATA_LEVEL);
                    gBattleMons[0].hp = GetMonData(&gPlayerParty[gBattleStruct->expGetterMonId], MON_DATA_HP);
                    gBattleMons[0].maxHP = GetMonData(&gPlayerParty[gBattleStruct->expGetterMonId], MON_DATA_MAX_HP);
                    gBattleMons[0].attack = GetMonData(&gPlayerParty[gBattleStruct->expGetterMonId], MON_DATA_ATK);
                    gBattleMons[0].defense = GetMonData(&gPlayerParty[gBattleStruct->expGetterMonId], MON_DATA_DEF);
                    // Why is this duplicated?
                    gBattleMons[0].speed = GetMonData(&gPlayerParty[gBattleStruct->expGetterMonId], MON_DATA_SPEED);
                    gBattleMons[0].speed = GetMonData(&gPlayerParty[gBattleStruct->expGetterMonId], MON_DATA_SPEED);

                    gBattleMons[0].spAttack = GetMonData(&gPlayerParty[gBattleStruct->expGetterMonId], MON_DATA_SPATK);
                    gBattleMons[0].spDefense = GetMonData(&gPlayerParty[gBattleStruct->expGetterMonId], MON_DATA_SPDEF);
                }
                // What is else if?
                if (gBattlerPartyIndexes[2] == gBattleStruct->expGetterMonId && gBattleMons[2].hp && (gBattleTypeFlags & BATTLE_TYPE_DOUBLE))
                {
                    gBattleMons[2].level = GetMonData(&gPlayerParty[gBattleStruct->expGetterMonId], MON_DATA_LEVEL);
                    gBattleMons[2].hp = GetMonData(&gPlayerParty[gBattleStruct->expGetterMonId], MON_DATA_HP);
                    gBattleMons[2].maxHP = GetMonData(&gPlayerParty[gBattleStruct->expGetterMonId], MON_DATA_MAX_HP);
                    gBattleMons[2].attack = GetMonData(&gPlayerParty[gBattleStruct->expGetterMonId], MON_DATA_ATK);
                    gBattleMons[2].defense = GetMonData(&gPlayerParty[gBattleStruct->expGetterMonId], MON_DATA_DEF);
                    // Duplicated again, but this time there's no Sp Defense
                    gBattleMons[2].speed = GetMonData(&gPlayerParty[gBattleStruct->expGetterMonId], MON_DATA_SPEED);
                    gBattleMons[2].speed = GetMonData(&gPlayerParty[gBattleStruct->expGetterMonId], MON_DATA_SPEED);

                    gBattleMons[2].spAttack = GetMonData(&gPlayerParty[gBattleStruct->expGetterMonId], MON_DATA_SPATK);
                }
                gBattleScripting.atk23_state = 5;
            }
            else
            {
                gBattleMoveDamage = 0;
                gBattleScripting.atk23_state = 5;
            }
        }
        break;
    case 5: // looper increment
        if (gBattleMoveDamage) // there is exp to give, goto case 3 that gives exp
            gBattleScripting.atk23_state = 3;
        else
        {
            gBattleStruct->expGetterMonId++;
            if (gBattleStruct->expGetterMonId <= 5)
                gBattleScripting.atk23_state = 2; // loop again
            else
                gBattleScripting.atk23_state = 6; // we're done
        }
        break;
    case 6: // increment instruction
        if (gBattleControllerExecFlags == 0)
        {
            // not sure why gf clears the item and ability here
            gBattleMons[gBattlerFainted].item = 0;
            gBattleMons[gBattlerFainted].ability = 0;
            gBattlescriptCurrInstr += 2;
        }
        break;
    }
}

#ifdef NONMATCHING
static void atk24(void)
{
    u16 HP_count = 0;
    s32 i;

    if (gBattleControllerExecFlags)
        return;

    if (gBattleTypeFlags & BATTLE_TYPE_INGAME_PARTNER && gPartnerTrainerId == TRAINER_STEVEN_PARTNER)
    {
        for (i = 0; i < 3; i++)
        {
            if (GetMonData(&gPlayerParty[i], MON_DATA_SPECIES) && !GetMonData(&gPlayerParty[i], MON_DATA_IS_EGG))
                HP_count += GetMonData(&gPlayerParty[i], MON_DATA_HP);
        }
    }
    else
    {
        for (i = 0; i < PARTY_SIZE; i++)
        {
            if (GetMonData(&gPlayerParty[i], MON_DATA_SPECIES) && !GetMonData(&gPlayerParty[i], MON_DATA_IS_EGG)
             && (!(gBattleTypeFlags & BATTLE_TYPE_ARENA) || !(gBattleStruct->arenaLostPlayerMons & gBitTable[i])))
            {
                HP_count += GetMonData(&gPlayerParty[i], MON_DATA_HP);
            }
        }
    }

    if (HP_count == 0)
        gBattleOutcome |= B_OUTCOME_LOST;

    for (HP_count = 0, i = 0; i < PARTY_SIZE; i++)
    {
        if (GetMonData(&gEnemyParty[i], MON_DATA_SPECIES) && !GetMonData(&gEnemyParty[i], MON_DATA_IS_EGG)
            && (!(gBattleTypeFlags & BATTLE_TYPE_ARENA) || !(gBattleStruct->arenaLostOpponentMons & gBitTable[i])))
        {
            HP_count += GetMonData(&gEnemyParty[i], MON_DATA_HP);
        }
    }

    if (HP_count == 0)
        gBattleOutcome |= B_OUTCOME_WON;

    if (gBattleOutcome == 0 && (gBattleTypeFlags & (BATTLE_TYPE_LINK | BATTLE_TYPE_x2000000)))
    {
        s32 foundPlayer;
        s32 foundOpponent;

        // Impossible to decompile loops.
        for (foundPlayer = 0, i = 0; i < gBattlersCount; i += 2)
        {
            if (HITMARKER_UNK(i) & gHitMarker && !gSpecialStatuses[i].flag40)
                foundPlayer++;
        }

        for (foundOpponent = 0, i = 1; i < gBattlersCount; i += 2)
        {
            if (HITMARKER_UNK(i) & gHitMarker && !gSpecialStatuses[i].flag40)
                foundOpponent++;
        }

        if (gBattleTypeFlags & BATTLE_TYPE_MULTI)
        {
            if (foundOpponent + foundPlayer > 1)
                gBattlescriptCurrInstr = T2_READ_PTR(gBattlescriptCurrInstr + 1);
            else
                gBattlescriptCurrInstr += 5;
        }
        else
        {
            if (foundOpponent != 0 && foundPlayer != 0)
                gBattlescriptCurrInstr = T2_READ_PTR(gBattlescriptCurrInstr + 1);
            else
                gBattlescriptCurrInstr += 5;
        }
    }
    else
    {
        gBattlescriptCurrInstr += 5;
    }
}
#else
NAKED
static void atk24(void)
{
    asm("\n\
        .syntax unified\n\
        push {r4-r7,lr}\n\
        mov r7, r8\n\
        push {r7}\n\
        movs r6, 0\n\
        ldr r0, =gBattleControllerExecFlags\n\
        ldr r0, [r0]\n\
        cmp r0, 0\n\
        beq _0804ACE2\n\
        b _0804AF22\n\
    _0804ACE2:\n\
        ldr r0, =gBattleTypeFlags\n\
        ldr r0, [r0]\n\
        movs r1, 0x80\n\
        lsls r1, 15\n\
        ands r0, r1\n\
        cmp r0, 0\n\
        beq _0804AD48\n\
        ldr r0, =gPartnerTrainerId\n\
        ldrh r1, [r0]\n\
        ldr r0, =0x00000c03\n\
        cmp r1, r0\n\
        bne _0804AD48\n\
        movs r5, 0\n\
    _0804ACFC:\n\
        movs r0, 0x64\n\
        adds r1, r5, 0\n\
        muls r1, r0\n\
        ldr r0, =gPlayerParty\n\
        adds r4, r1, r0\n\
        adds r0, r4, 0\n\
        movs r1, 0xB\n\
        bl GetMonData\n\
        cmp r0, 0\n\
        beq _0804AD2C\n\
        adds r0, r4, 0\n\
        movs r1, 0x2D\n\
        bl GetMonData\n\
        cmp r0, 0\n\
        bne _0804AD2C\n\
        adds r0, r4, 0\n\
        movs r1, 0x39\n\
        bl GetMonData\n\
        adds r0, r6, r0\n\
        lsls r0, 16\n\
        lsrs r6, r0, 16\n\
    _0804AD2C:\n\
        adds r5, 0x1\n\
        cmp r5, 0x2\n\
        ble _0804ACFC\n\
        b _0804ADA8\n\
        .pool\n\
    _0804AD48:\n\
        movs r5, 0\n\
    _0804AD4A:\n\
        movs r0, 0x64\n\
        adds r1, r5, 0\n\
        muls r1, r0\n\
        ldr r0, =gPlayerParty\n\
        adds r4, r1, r0\n\
        adds r0, r4, 0\n\
        movs r1, 0xB\n\
        bl GetMonData\n\
        cmp r0, 0\n\
        beq _0804ADA2\n\
        adds r0, r4, 0\n\
        movs r1, 0x2D\n\
        bl GetMonData\n\
        cmp r0, 0\n\
        bne _0804ADA2\n\
        ldr r0, =gBattleTypeFlags\n\
        ldr r0, [r0]\n\
        movs r1, 0x80\n\
        lsls r1, 11\n\
        ands r0, r1\n\
        cmp r0, 0\n\
        beq _0804AD94\n\
        ldr r0, =gBattleStruct\n\
        ldr r0, [r0]\n\
        movs r1, 0xA8\n\
        lsls r1, 2\n\
        adds r0, r1\n\
        ldrb r1, [r0]\n\
        ldr r2, =gBitTable\n\
        lsls r0, r5, 2\n\
        adds r0, r2\n\
        ldr r0, [r0]\n\
        ands r1, r0\n\
        cmp r1, 0\n\
        bne _0804ADA2\n\
    _0804AD94:\n\
        adds r0, r4, 0\n\
        movs r1, 0x39\n\
        bl GetMonData\n\
        adds r0, r6, r0\n\
        lsls r0, 16\n\
        lsrs r6, r0, 16\n\
    _0804ADA2:\n\
        adds r5, 0x1\n\
        cmp r5, 0x5\n\
        ble _0804AD4A\n\
    _0804ADA8:\n\
        cmp r6, 0\n\
        bne _0804ADB6\n\
        ldr r0, =gBattleOutcome\n\
        ldrb r1, [r0]\n\
        movs r2, 0x2\n\
        orrs r1, r2\n\
        strb r1, [r0]\n\
    _0804ADB6:\n\
        movs r6, 0\n\
        movs r5, 0\n\
    _0804ADBA:\n\
        movs r0, 0x64\n\
        adds r1, r5, 0\n\
        muls r1, r0\n\
        ldr r0, =gEnemyParty\n\
        adds r4, r1, r0\n\
        adds r0, r4, 0\n\
        movs r1, 0xB\n\
        bl GetMonData\n\
        cmp r0, 0\n\
        beq _0804AE10\n\
        adds r0, r4, 0\n\
        movs r1, 0x2D\n\
        bl GetMonData\n\
        cmp r0, 0\n\
        bne _0804AE10\n\
        ldr r0, =gBattleTypeFlags\n\
        ldr r0, [r0]\n\
        movs r1, 0x80\n\
        lsls r1, 11\n\
        ands r0, r1\n\
        cmp r0, 0\n\
        beq _0804AE02\n\
        ldr r0, =gBattleStruct\n\
        ldr r0, [r0]\n\
        ldr r1, =0x000002a1\n\
        adds r0, r1\n\
        ldrb r1, [r0]\n\
        ldr r2, =gBitTable\n\
        lsls r0, r5, 2\n\
        adds r0, r2\n\
        ldr r0, [r0]\n\
        ands r1, r0\n\
        cmp r1, 0\n\
        bne _0804AE10\n\
    _0804AE02:\n\
        adds r0, r4, 0\n\
        movs r1, 0x39\n\
        bl GetMonData\n\
        adds r0, r6, r0\n\
        lsls r0, 16\n\
        lsrs r6, r0, 16\n\
    _0804AE10:\n\
        adds r5, 0x1\n\
        cmp r5, 0x5\n\
        ble _0804ADBA\n\
        ldr r2, =gBattleOutcome\n\
        cmp r6, 0\n\
        bne _0804AE24\n\
        ldrb r0, [r2]\n\
        movs r1, 0x1\n\
        orrs r0, r1\n\
        strb r0, [r2]\n\
    _0804AE24:\n\
        ldrb r0, [r2]\n\
        cmp r0, 0\n\
        bne _0804AF1A\n\
        ldr r0, =gBattleTypeFlags\n\
        ldr r1, [r0]\n\
        ldr r2, =0x02000002\n\
        ands r1, r2\n\
        mov r8, r0\n\
        cmp r1, 0\n\
        beq _0804AF1A\n\
        movs r3, 0\n\
        movs r5, 0\n\
        ldr r0, =gBattlersCount\n\
        ldrb r1, [r0]\n\
        mov r12, r0\n\
        ldr r7, =gBattlescriptCurrInstr\n\
        cmp r3, r1\n\
        bge _0804AE70\n\
        ldr r0, =gHitMarker\n\
        movs r6, 0x80\n\
        lsls r6, 21\n\
        ldr r4, [r0]\n\
        adds r2, r1, 0\n\
        ldr r1, =gSpecialStatuses\n\
    _0804AE54:\n\
        adds r0, r6, 0\n\
        lsls r0, r5\n\
        ands r0, r4\n\
        cmp r0, 0\n\
        beq _0804AE68\n\
        ldrb r0, [r1]\n\
        lsls r0, 25\n\
        cmp r0, 0\n\
        blt _0804AE68\n\
        adds r3, 0x1\n\
    _0804AE68:\n\
        adds r1, 0x28\n\
        adds r5, 0x2\n\
        cmp r5, r2\n\
        blt _0804AE54\n\
    _0804AE70:\n\
        movs r2, 0\n\
        movs r5, 0x1\n\
        mov r4, r12\n\
        ldrb r1, [r4]\n\
        cmp r5, r1\n\
        bge _0804AEAA\n\
        ldr r0, =gHitMarker\n\
        movs r4, 0x80\n\
        lsls r4, 21\n\
        mov r12, r4\n\
        ldr r6, [r0]\n\
        ldr r0, =gSpecialStatuses\n\
        adds r4, r1, 0\n\
        adds r1, r0, 0\n\
        adds r1, 0x14\n\
    _0804AE8E:\n\
        mov r0, r12\n\
        lsls r0, r5\n\
        ands r0, r6\n\
        cmp r0, 0\n\
        beq _0804AEA2\n\
        ldrb r0, [r1]\n\
        lsls r0, 25\n\
        cmp r0, 0\n\
        blt _0804AEA2\n\
        adds r2, 0x1\n\
    _0804AEA2:\n\
        adds r1, 0x28\n\
        adds r5, 0x2\n\
        cmp r5, r4\n\
        blt _0804AE8E\n\
    _0804AEAA:\n\
        mov r1, r8\n\
        ldr r0, [r1]\n\
        movs r1, 0x40\n\
        ands r0, r1\n\
        cmp r0, 0\n\
        beq _0804AEF0\n\
        adds r0, r2, r3\n\
        cmp r0, 0x1\n\
        bgt _0804AEF8\n\
        b _0804AF12\n\
        .pool\n\
    _0804AEF0:\n\
        cmp r2, 0\n\
        beq _0804AF12\n\
        cmp r3, 0\n\
        beq _0804AF12\n\
    _0804AEF8:\n\
        ldr r2, [r7]\n\
        ldrb r1, [r2, 0x1]\n\
        ldrb r0, [r2, 0x2]\n\
        lsls r0, 8\n\
        adds r1, r0\n\
        ldrb r0, [r2, 0x3]\n\
        lsls r0, 16\n\
        adds r1, r0\n\
        ldrb r0, [r2, 0x4]\n\
        lsls r0, 24\n\
        adds r1, r0\n\
        str r1, [r7]\n\
        b _0804AF22\n\
    _0804AF12:\n\
        ldr r0, [r7]\n\
        adds r0, 0x5\n\
        str r0, [r7]\n\
        b _0804AF22\n\
    _0804AF1A:\n\
        ldr r1, =gBattlescriptCurrInstr\n\
        ldr r0, [r1]\n\
        adds r0, 0x5\n\
        str r0, [r1]\n\
    _0804AF22:\n\
        pop {r3}\n\
        mov r8, r3\n\
        pop {r4-r7}\n\
        pop {r0}\n\
        bx r0\n\
        .pool\n\
        .syntax divided");
}

#endif // NONMATCHING

static void MoveValuesCleanUp(void)
{
    gMoveResultFlags = 0;
    gBattleScripting.dmgMultiplier = 1;
    gCritMultiplier = 1;
    gBattleCommunication[MOVE_EFFECT_BYTE] = 0;
    gBattleCommunication[6] = 0;
    gHitMarker &= ~(HITMARKER_DESTINYBOND);
    gHitMarker &= ~(HITMARKER_SYNCHRONISE_EFFECT);
}

static void atk25_movevaluescleanup(void)
{
    MoveValuesCleanUp();
    gBattlescriptCurrInstr += 1;
}

static void atk26_setmultihit(void)
{
    gMultiHitCounter = gBattlescriptCurrInstr[1];
    gBattlescriptCurrInstr += 2;
}

static void atk27_decrementmultihit(void)
{
    if (--gMultiHitCounter == 0)
        gBattlescriptCurrInstr += 5;
    else
        gBattlescriptCurrInstr = T2_READ_PTR(gBattlescriptCurrInstr + 1);
}

static void atk28_goto(void)
{
    gBattlescriptCurrInstr = T2_READ_PTR(gBattlescriptCurrInstr + 1);
}

static void atk29_jumpifbyte(void)
{
    u8 caseID = gBattlescriptCurrInstr[1];
    const u8* memByte = T2_READ_PTR(gBattlescriptCurrInstr + 2);
    u8 value = gBattlescriptCurrInstr[6];
    const u8* jumpPtr = T2_READ_PTR(gBattlescriptCurrInstr + 7);

    gBattlescriptCurrInstr += 11;

    switch (caseID)
    {
    case CMP_EQUAL:
        if (*memByte == value)
            gBattlescriptCurrInstr = jumpPtr;
        break;
    case CMP_NOT_EQUAL:
        if (*memByte != value)
            gBattlescriptCurrInstr = jumpPtr;
        break;
    case CMP_GREATER_THAN:
        if (*memByte > value)
            gBattlescriptCurrInstr = jumpPtr;
        break;
    case CMP_LESS_THAN:
        if (*memByte < value)
            gBattlescriptCurrInstr = jumpPtr;
        break;
    case CMP_COMMON_BITS:
        if (*memByte & value)
            gBattlescriptCurrInstr = jumpPtr;
        break;
    case CMP_NO_COMMON_BITS:
        if (!(*memByte & value))
            gBattlescriptCurrInstr = jumpPtr;
        break;
    }
}

static void atk2A_jumpifhalfword(void)
{
    u8 caseID = gBattlescriptCurrInstr[1];
    const u16* memHword = T2_READ_PTR(gBattlescriptCurrInstr + 2);
    u16 value = T2_READ_16(gBattlescriptCurrInstr + 6);
    const u8* jumpPtr = T2_READ_PTR(gBattlescriptCurrInstr + 8);

    gBattlescriptCurrInstr += 12;

    switch (caseID)
    {
    case CMP_EQUAL:
        if (*memHword == value)
            gBattlescriptCurrInstr = jumpPtr;
        break;
    case CMP_NOT_EQUAL:
        if (*memHword != value)
            gBattlescriptCurrInstr = jumpPtr;
        break;
    case CMP_GREATER_THAN:
        if (*memHword > value)
            gBattlescriptCurrInstr = jumpPtr;
        break;
    case CMP_LESS_THAN:
        if (*memHword < value)
            gBattlescriptCurrInstr = jumpPtr;
        break;
    case CMP_COMMON_BITS:
        if (*memHword & value)
            gBattlescriptCurrInstr = jumpPtr;
        break;
    case CMP_NO_COMMON_BITS:
        if (!(*memHword & value))
            gBattlescriptCurrInstr = jumpPtr;
        break;
    }
}

static void atk2B_jumpifword(void)
{
    u8 caseID = gBattlescriptCurrInstr[1];
    const u32* memWord = T2_READ_PTR(gBattlescriptCurrInstr + 2);
    u32 value = T1_READ_32(gBattlescriptCurrInstr + 6);
    const u8* jumpPtr = T2_READ_PTR(gBattlescriptCurrInstr + 10);

    gBattlescriptCurrInstr += 14;

    switch (caseID)
    {
    case CMP_EQUAL:
        if (*memWord == value)
            gBattlescriptCurrInstr = jumpPtr;
        break;
    case CMP_NOT_EQUAL:
        if (*memWord != value)
            gBattlescriptCurrInstr = jumpPtr;
        break;
    case CMP_GREATER_THAN:
        if (*memWord > value)
            gBattlescriptCurrInstr = jumpPtr;
        break;
    case CMP_LESS_THAN:
        if (*memWord < value)
            gBattlescriptCurrInstr = jumpPtr;
        break;
    case CMP_COMMON_BITS:
        if (*memWord & value)
            gBattlescriptCurrInstr = jumpPtr;
        break;
    case CMP_NO_COMMON_BITS:
        if (!(*memWord & value))
            gBattlescriptCurrInstr = jumpPtr;
        break;
    }
}

static void atk2C_jumpifarrayequal(void)
{
    const u8* mem1 = T2_READ_PTR(gBattlescriptCurrInstr + 1);
    const u8* mem2 = T2_READ_PTR(gBattlescriptCurrInstr + 5);
    u32 size = gBattlescriptCurrInstr[9];
    const u8* jumpPtr = T2_READ_PTR(gBattlescriptCurrInstr + 10);

    u8 i;
    for (i = 0; i < size; i++)
    {
        if (*mem1 != *mem2)
        {
            gBattlescriptCurrInstr += 14;
            break;
        }
        mem1++, mem2++;
    }

    if (i == size)
        gBattlescriptCurrInstr = jumpPtr;
}

static void atk2D_jumpifarraynotequal(void)
{
    u8 equalBytes = 0;
    const u8* mem1 = T2_READ_PTR(gBattlescriptCurrInstr + 1);
    const u8* mem2 = T2_READ_PTR(gBattlescriptCurrInstr + 5);
    u32 size = gBattlescriptCurrInstr[9];
    const u8* jumpPtr = T2_READ_PTR(gBattlescriptCurrInstr + 10);

    u8 i;
    for (i = 0; i < size; i++)
    {
        if (*mem1 == *mem2)
        {
            equalBytes++;
        }
        mem1++, mem2++;
    }

    if (equalBytes != size)
        gBattlescriptCurrInstr = jumpPtr;
    else
        gBattlescriptCurrInstr += 14;
}

static void atk2E_setbyte(void)
{
    u8* memByte = T2_READ_PTR(gBattlescriptCurrInstr + 1);
    *memByte = gBattlescriptCurrInstr[5];

    gBattlescriptCurrInstr += 6;
}

static void atk2F_addbyte(void)
{
    u8* memByte = T2_READ_PTR(gBattlescriptCurrInstr + 1);
    *memByte += gBattlescriptCurrInstr[5];
    gBattlescriptCurrInstr += 6;
}

static void atk30_subbyte(void)
{
    u8* memByte = T2_READ_PTR(gBattlescriptCurrInstr + 1);
    *memByte -= gBattlescriptCurrInstr[5];
    gBattlescriptCurrInstr += 6;
}

static void atk31_copyarray(void)
{
    u8* dest = T2_READ_PTR(gBattlescriptCurrInstr + 1);
    const u8* src = T2_READ_PTR(gBattlescriptCurrInstr + 5);
    s32 size = gBattlescriptCurrInstr[9];

    s32 i;
    for (i = 0; i < size; i++)
    {
        dest[i] = src[i];
    }

    gBattlescriptCurrInstr += 10;
}

static void atk32_copyarraywithindex(void)
{
    u8* dest = T2_READ_PTR(gBattlescriptCurrInstr + 1);
    const u8* src = T2_READ_PTR(gBattlescriptCurrInstr + 5);
    const u8* index = T2_READ_PTR(gBattlescriptCurrInstr + 9);
    s32 size = gBattlescriptCurrInstr[13];

    s32 i;
    for (i = 0; i < size; i++)
    {
        dest[i] = src[i + *index];
    }

    gBattlescriptCurrInstr += 14;
}

static void atk33_orbyte(void)
{
    u8* memByte = T2_READ_PTR(gBattlescriptCurrInstr + 1);
    *memByte |= gBattlescriptCurrInstr[5];
    gBattlescriptCurrInstr += 6;
}

static void atk34_orhalfword(void)
{
    u16* memHword = T2_READ_PTR(gBattlescriptCurrInstr + 1);
    u16 val = T2_READ_16(gBattlescriptCurrInstr + 5);

    *memHword |= val;
    gBattlescriptCurrInstr += 7;
}

static void atk35_orword(void)
{
    u32* memWord = T2_READ_PTR(gBattlescriptCurrInstr + 1);
    u32 val = T2_READ_32(gBattlescriptCurrInstr + 5);

    *memWord |= val;
    gBattlescriptCurrInstr += 9;
}

static void atk36_bicbyte(void)
{
    u8* memByte = T2_READ_PTR(gBattlescriptCurrInstr + 1);
    *memByte &= ~(gBattlescriptCurrInstr[5]);
    gBattlescriptCurrInstr += 6;
}

static void atk37_bichalfword(void)
{
    u16* memHword = T2_READ_PTR(gBattlescriptCurrInstr + 1);
    u16 val = T2_READ_16(gBattlescriptCurrInstr + 5);

    *memHword &= ~val;
    gBattlescriptCurrInstr += 7;
}

static void atk38_bicword(void)
{
    u32* memWord = T2_READ_PTR(gBattlescriptCurrInstr + 1);
    u32 val = T2_READ_32(gBattlescriptCurrInstr + 5);

    *memWord &= ~val;
    gBattlescriptCurrInstr += 9;
}

static void atk39_pause(void)
{
    if (gBattleControllerExecFlags == 0)
    {
        u16 value = T2_READ_16(gBattlescriptCurrInstr + 1);
        if (++gPauseCounterBattle >= value)
        {
            gPauseCounterBattle = 0;
            gBattlescriptCurrInstr += 3;
        }
    }
}

static void atk3A_waitstate(void)
{
    if (gBattleControllerExecFlags == 0)
        gBattlescriptCurrInstr++;
}

static void atk3B_healthbar_update(void)
{
    if (gBattlescriptCurrInstr[1] == BS_TARGET)
        gActiveBattler = gBattlerTarget;
    else
        gActiveBattler = gBattlerAttacker;

    BtlController_EmitHealthBarUpdate(0, gBattleMoveDamage);
    MarkBattlerForControllerExec(gActiveBattler);
    gBattlescriptCurrInstr += 2;
}

static void atk3C_return(void)
{
    BattleScriptPop();
}

static void atk3D_end(void)
{
    if (gBattleTypeFlags & BATTLE_TYPE_ARENA)
        BattleArena_AddSkillPoints(gBattlerAttacker);

    gMoveResultFlags = 0;
    gActiveBattler = 0;
    gCurrentActionFuncId = 0xB;
}

static void atk3E_end2(void)
{
    gActiveBattler = 0;
    gCurrentActionFuncId = 0xB;
}

static void atk3F_end3(void) // pops the main function stack
{
    BattleScriptPop();
    if (gBattleResources->battleCallbackStack->size != 0)
        gBattleResources->battleCallbackStack->size--;
    gBattleMainFunc = gBattleResources->battleCallbackStack->function[gBattleResources->battleCallbackStack->size];
}

static void atk41_call(void)
{
    BattleScriptPush(gBattlescriptCurrInstr + 5);
    gBattlescriptCurrInstr = T1_READ_PTR(gBattlescriptCurrInstr + 1);
}

static void atk42_jumpiftype2(void)
{
    u8 battlerId = GetBattlerForBattleScript(gBattlescriptCurrInstr[1]);

    if (gBattlescriptCurrInstr[2] == gBattleMons[battlerId].type1 || gBattlescriptCurrInstr[2] == gBattleMons[battlerId].type2)
        gBattlescriptCurrInstr = T1_READ_PTR(gBattlescriptCurrInstr + 3);
    else
        gBattlescriptCurrInstr += 7;
}

static void atk43_jumpifabilitypresent(void)
{
    if (AbilityBattleEffects(ABILITYEFFECT_CHECK_ON_FIELD, 0, gBattlescriptCurrInstr[1], 0, 0))
        gBattlescriptCurrInstr = T1_READ_PTR(gBattlescriptCurrInstr + 2);
    else
        gBattlescriptCurrInstr += 6;
}

static void atk44_endselectionscript(void)
{
    *(gBattlerAttacker + gBattleStruct->selectionScriptFinished) = TRUE;
}

static void atk45_playanimation(void)
{
    const u16* argumentPtr;

    gActiveBattler = GetBattlerForBattleScript(gBattlescriptCurrInstr[1]);
    argumentPtr = T2_READ_PTR(gBattlescriptCurrInstr + 3);

    if (gBattlescriptCurrInstr[2] == B_ANIM_STATS_CHANGE
        || gBattlescriptCurrInstr[2] == B_ANIM_SNATCH_MOVE
        || gBattlescriptCurrInstr[2] == B_ANIM_SUBSTITUTE_FADE)
    {
        BtlController_EmitBattleAnimation(0, gBattlescriptCurrInstr[2], *argumentPtr);
        MarkBattlerForControllerExec(gActiveBattler);
        gBattlescriptCurrInstr += 7;
    }
    else if (gHitMarker & HITMARKER_NO_ANIMATIONS)
    {
        BattleScriptPush(gBattlescriptCurrInstr + 7);
        gBattlescriptCurrInstr = BattleScript_Pausex20;
    }
    else if (gBattlescriptCurrInstr[2] == B_ANIM_RAIN_CONTINUES
             || gBattlescriptCurrInstr[2] == B_ANIM_SUN_CONTINUES
             || gBattlescriptCurrInstr[2] == B_ANIM_SANDSTORM_CONTINUES
             || gBattlescriptCurrInstr[2] == B_ANIM_HAIL_CONTINUES)
    {
        BtlController_EmitBattleAnimation(0, gBattlescriptCurrInstr[2], *argumentPtr);
        MarkBattlerForControllerExec(gActiveBattler);
        gBattlescriptCurrInstr += 7;
    }
    else if (gStatuses3[gActiveBattler] & STATUS3_SEMI_INVULNERABLE)
    {
        gBattlescriptCurrInstr += 7;
    }
    else
    {
        BtlController_EmitBattleAnimation(0, gBattlescriptCurrInstr[2], *argumentPtr);
        MarkBattlerForControllerExec(gActiveBattler);
        gBattlescriptCurrInstr += 7;
    }
}

static void atk46_playanimation2(void) // animation Id is stored in the first pointer
{
    const u16* argumentPtr;
    const u8* animationIdPtr;

    gActiveBattler = GetBattlerForBattleScript(gBattlescriptCurrInstr[1]);
    animationIdPtr = T2_READ_PTR(gBattlescriptCurrInstr + 2);
    argumentPtr = T2_READ_PTR(gBattlescriptCurrInstr + 6);

    if (*animationIdPtr == B_ANIM_STATS_CHANGE
        || *animationIdPtr == B_ANIM_SNATCH_MOVE
        || *animationIdPtr == B_ANIM_SUBSTITUTE_FADE)
    {
        BtlController_EmitBattleAnimation(0, *animationIdPtr, *argumentPtr);
        MarkBattlerForControllerExec(gActiveBattler);
        gBattlescriptCurrInstr += 10;
    }
    else if (gHitMarker & HITMARKER_NO_ANIMATIONS)
    {
        gBattlescriptCurrInstr += 10;
    }
    else if (*animationIdPtr == B_ANIM_RAIN_CONTINUES
             || *animationIdPtr == B_ANIM_SUN_CONTINUES
             || *animationIdPtr == B_ANIM_SANDSTORM_CONTINUES
             || *animationIdPtr == B_ANIM_HAIL_CONTINUES)
    {
        BtlController_EmitBattleAnimation(0, *animationIdPtr, *argumentPtr);
        MarkBattlerForControllerExec(gActiveBattler);
        gBattlescriptCurrInstr += 10;
    }
    else if (gStatuses3[gActiveBattler] & STATUS3_SEMI_INVULNERABLE)
    {
        gBattlescriptCurrInstr += 10;
    }
    else
    {
        BtlController_EmitBattleAnimation(0, *animationIdPtr, *argumentPtr);
        MarkBattlerForControllerExec(gActiveBattler);
        gBattlescriptCurrInstr += 10;
    }
}

static void atk47_setgraphicalstatchangevalues(void)
{
    u8 value = 0;
    switch (GET_STAT_BUFF_VALUE2(gBattleScripting.statChanger))
    {
    case SET_STAT_BUFF_VALUE(1): // +1
        value = STAT_ANIM_PLUS1;
        break;
    case SET_STAT_BUFF_VALUE(2): // +2
        value = STAT_ANIM_PLUS2;
        break;
    case SET_STAT_BUFF_VALUE(1) | STAT_BUFF_NEGATIVE: // -1
        value = STAT_ANIM_MINUS1;
        break;
    case SET_STAT_BUFF_VALUE(2) | STAT_BUFF_NEGATIVE: // -2
        value = STAT_ANIM_MINUS2;
        break;
    }
    gBattleScripting.animArg1 = GET_STAT_BUFF_ID(gBattleScripting.statChanger) + value - 1;
    gBattleScripting.animArg2 = 0;
    gBattlescriptCurrInstr++;
}

static void atk48_playstatchangeanimation(void)
{
    u32 currStat = 0;
    u16 statAnimId = 0;
    s32 changeableStatsCount = 0;
    u8 statsToCheck = 0;

    gActiveBattler = GetBattlerForBattleScript(gBattlescriptCurrInstr[1]);
    statsToCheck = gBattlescriptCurrInstr[2];

    if (gBattlescriptCurrInstr[3] & ATK48_STAT_NEGATIVE) // goes down
    {
        s16 startingStatAnimId;
        if (gBattlescriptCurrInstr[3] & ATK48_STAT_BY_TWO)
            startingStatAnimId = STAT_ANIM_MINUS2 - 1;
        else
            startingStatAnimId = STAT_ANIM_MINUS1 - 1;

        while (statsToCheck != 0)
        {
            if (statsToCheck & 1)
            {
                if (gBattlescriptCurrInstr[3] & ATK48_DONT_CHECK_LOWER)
                {
                    if (gBattleMons[gActiveBattler].statStages[currStat] > 0)
                    {
                        statAnimId = startingStatAnimId + currStat;
                        changeableStatsCount++;
                    }
                }
                else if (!gSideTimers[GET_BATTLER_SIDE(gActiveBattler)].mistTimer
                        && gBattleMons[gActiveBattler].ability != ABILITY_CLEAR_BODY
                        && gBattleMons[gActiveBattler].ability != ABILITY_WHITE_SMOKE
                        && !(gBattleMons[gActiveBattler].ability == ABILITY_KEEN_EYE && currStat == STAT_ACC)
                        && !(gBattleMons[gActiveBattler].ability == ABILITY_HYPER_CUTTER && currStat == STAT_ATK))
                {
                    if (gBattleMons[gActiveBattler].statStages[currStat] > 0)
                    {
                        statAnimId = startingStatAnimId + currStat;
                        changeableStatsCount++;
                    }
                }
            }
            statsToCheck >>= 1, currStat++;
        }

        if (changeableStatsCount > 1) // more than one stat, so the color is gray
        {
            if (gBattlescriptCurrInstr[3] & ATK48_STAT_BY_TWO)
                statAnimId = STAT_ANIM_MULTIPLE_MINUS2;
            else
                statAnimId = STAT_ANIM_MULTIPLE_MINUS1;
        }
    }
    else // goes up
    {
        s16 startingStatAnimId;
        if (gBattlescriptCurrInstr[3] & ATK48_STAT_BY_TWO)
            startingStatAnimId = STAT_ANIM_PLUS2 - 1;
        else
            startingStatAnimId = STAT_ANIM_PLUS1 - 1;

        while (statsToCheck != 0)
        {
            if (statsToCheck & 1 && gBattleMons[gActiveBattler].statStages[currStat] < 0xC)
            {
                statAnimId = startingStatAnimId + currStat;
                changeableStatsCount++;
            }
            statsToCheck >>= 1, currStat++;
        }

        if (changeableStatsCount > 1) // more than one stat, so the color is gray
        {
            if (gBattlescriptCurrInstr[3] & ATK48_STAT_BY_TWO)
                statAnimId = STAT_ANIM_MULTIPLE_PLUS2;
            else
                statAnimId = STAT_ANIM_MULTIPLE_PLUS1;
        }
    }

    if (gBattlescriptCurrInstr[3] & ATK48_ONLY_MULTIPLE && changeableStatsCount < 2)
    {
        gBattlescriptCurrInstr += 4;
    }
    else if (changeableStatsCount != 0 && !gBattleScripting.statAnimPlayed)
    {
        BtlController_EmitBattleAnimation(0, B_ANIM_STATS_CHANGE, statAnimId);
        MarkBattlerForControllerExec(gActiveBattler);
        if (gBattlescriptCurrInstr[3] & ATK48_ONLY_MULTIPLE && changeableStatsCount > 1)
            gBattleScripting.statAnimPlayed = TRUE;
        gBattlescriptCurrInstr += 4;
    }
    else
    {
        gBattlescriptCurrInstr += 4;
    }
}

enum
{
	ATK49_RAGE,
	ATK49_DEFROST,
	ATK49_SYNCHRONIZE_TARGET,
	ATK49_MOVE_END_ABILITIES,
	ATK49_STATUS_IMMUNITY_ABILITIES,
	ATK49_SYNCHRONIZE_ATTACKER,
	ATK49_CHOICE_MOVE,
	ATK49_CHANGED_ITEMS,
	ATK49_ATTACKER_INVISIBLE,
	ATK49_ATTACKER_VISIBLE,
	ATK49_TARGET_VISIBLE,
	ATK49_ITEM_EFFECTS_ALL,
	ATK49_KINGSROCK_SHELLBELL,
	ATK49_SUBSTITUTE,
	ATK49_UPDATE_LAST_MOVES,
	ATK49_MIRROR_MOVE,
	ATK49_NEXT_TARGET,
	ATK49_COUNT,
};

static void atk49_moveend(void)
{
    s32 i;
    bool32 effect = FALSE;
    u8 moveType = 0;
    u8 holdEffectAtk = 0;
    u16 *choicedMoveAtk = NULL;
    u8 arg1, arg2;
    u16 originallyUsedMove;

    if (gChosenMove == 0xFFFF)
        originallyUsedMove = 0;
    else
        originallyUsedMove = gChosenMove;

    arg1 = gBattlescriptCurrInstr[1];
    arg2 = gBattlescriptCurrInstr[2];

    if (gBattleMons[gBattlerAttacker].item == ITEM_ENIGMA_BERRY)
        holdEffectAtk = gEnigmaBerries[gBattlerAttacker].holdEffect;
    else
        holdEffectAtk = ItemId_GetHoldEffect(gBattleMons[gBattlerAttacker].item);

    choicedMoveAtk = &gBattleStruct->choicedMove[gBattlerAttacker];
    GET_MOVE_TYPE(gCurrentMove, moveType);

    do
    {
        switch (gBattleScripting.atk49_state)
        {
        case ATK49_RAGE: // rage check
            if (gBattleMons[gBattlerTarget].status2 & STATUS2_RAGE
                && gBattleMons[gBattlerTarget].hp != 0 && gBattlerAttacker != gBattlerTarget
                && GetBattlerSide(gBattlerAttacker) != GetBattlerSide(gBattlerTarget)
                && !(gMoveResultFlags & MOVE_RESULT_NO_EFFECT) && TARGET_TURN_DAMAGED
                && gBattleMoves[gCurrentMove].power && gBattleMons[gBattlerTarget].statStages[STAT_ATK] <= 0xB)
            {
                gBattleMons[gBattlerTarget].statStages[STAT_ATK]++;
                BattleScriptPushCursor();
                gBattlescriptCurrInstr = BattleScript_RageIsBuilding;
                effect = TRUE;
            }
            gBattleScripting.atk49_state++;
            break;
        case ATK49_DEFROST: // defrosting check
            if (gBattleMons[gBattlerTarget].status1 & STATUS1_FREEZE
                && gBattleMons[gBattlerTarget].hp != 0 && gBattlerAttacker != gBattlerTarget
                && gSpecialStatuses[gBattlerTarget].specialDmg
                && !(gMoveResultFlags & MOVE_RESULT_NO_EFFECT) && moveType == TYPE_FIRE)
            {
                gBattleMons[gBattlerTarget].status1 &= ~(STATUS1_FREEZE);
                gActiveBattler = gBattlerTarget;
                BtlController_EmitSetMonData(0, REQUEST_STATUS_BATTLE, 0, 4, &gBattleMons[gBattlerTarget].status1);
                MarkBattlerForControllerExec(gActiveBattler);
                BattleScriptPushCursor();
                gBattlescriptCurrInstr = BattleScript_DefrostedViaFireMove;
                effect = TRUE;
            }
            gBattleScripting.atk49_state++;
            break;
        case ATK49_SYNCHRONIZE_TARGET: // target synchronize
            if (AbilityBattleEffects(ABILITYEFFECT_SYNCHRONIZE, gBattlerTarget, 0, 0, 0))
                effect = TRUE;
            gBattleScripting.atk49_state++;
            break;
        case ATK49_MOVE_END_ABILITIES: // Such as abilities activating on contact(Poison Spore, Rough Skin, etc.).
            if (AbilityBattleEffects(ABILITYEFFECT_MOVE_END, gBattlerTarget, 0, 0, 0))
                effect = TRUE;
            gBattleScripting.atk49_state++;
            break;
        case ATK49_STATUS_IMMUNITY_ABILITIES: // status immunities
            if (AbilityBattleEffects(ABILITYEFFECT_IMMUNITY, 0, 0, 0, 0))
                effect = TRUE; // it loops through all battlers, so we increment after its done with all battlers
            else
                gBattleScripting.atk49_state++;
            break;
        case ATK49_SYNCHRONIZE_ATTACKER: // attacker synchronize
            if (AbilityBattleEffects(ABILITYEFFECT_ATK_SYNCHRONIZE, gBattlerAttacker, 0, 0, 0))
                effect = TRUE;
            gBattleScripting.atk49_state++;
            break;
        case ATK49_CHOICE_MOVE: // update choice band move
            if (!(gHitMarker & HITMARKER_OBEYS) || holdEffectAtk != HOLD_EFFECT_CHOICE_BAND
                || gChosenMove == MOVE_STRUGGLE || (*choicedMoveAtk != 0 && *choicedMoveAtk != 0xFFFF))
                    goto LOOP;
            if (gChosenMove == MOVE_BATON_PASS && !(gMoveResultFlags & MOVE_RESULT_FAILED))
            {
                gBattleScripting.atk49_state++;
                break;
            }
            *choicedMoveAtk = gChosenMove;
            LOOP:
            {
                for (i = 0; i < 4; i++)
                {
                    if (gBattleMons[gBattlerAttacker].moves[i] == *choicedMoveAtk)
                        break;
                }
                if (i == 4)
                    *choicedMoveAtk = 0;

                gBattleScripting.atk49_state++;
            }
            break;
        case ATK49_CHANGED_ITEMS: // changed held items
            for (i = 0; i < gBattlersCount; i++)
            {
                u16* changedItem = &gBattleStruct->changedItems[i];
                if (*changedItem != 0)
                {
                    gBattleMons[i].item = *changedItem;
                    *changedItem = 0;
                }
            }
            gBattleScripting.atk49_state++;
            break;
        case ATK49_ITEM_EFFECTS_ALL: // item effects for all battlers
            if (ItemBattleEffects(ITEMEFFECT_MOVE_END, 0, FALSE))
                effect = TRUE;
            else
                gBattleScripting.atk49_state++;
            break;
        case ATK49_KINGSROCK_SHELLBELL: // king's rock and shell bell
            if (ItemBattleEffects(ITEMEFFECT_KINGSROCK_SHELLBELL, 0, FALSE))
                effect = TRUE;
            gBattleScripting.atk49_state++;
            break;
        case ATK49_ATTACKER_INVISIBLE: // make attacker sprite invisible
            if (gStatuses3[gBattlerAttacker] & (STATUS3_SEMI_INVULNERABLE)
                && gHitMarker & HITMARKER_NO_ANIMATIONS)
            {
                gActiveBattler = gBattlerAttacker;
                BtlController_EmitSpriteInvisibility(0, TRUE);
                MarkBattlerForControllerExec(gActiveBattler);
                gBattleScripting.atk49_state++;
                return;
            }
            gBattleScripting.atk49_state++;
            break;
        case ATK49_ATTACKER_VISIBLE: // make attacker sprite visible
            if (gMoveResultFlags & MOVE_RESULT_NO_EFFECT
                || !(gStatuses3[gBattlerAttacker] & (STATUS3_SEMI_INVULNERABLE))
                || WasUnableToUseMove(gBattlerAttacker))
            {
                gActiveBattler = gBattlerAttacker;
                BtlController_EmitSpriteInvisibility(0, FALSE);
                MarkBattlerForControllerExec(gActiveBattler);
                gStatuses3[gBattlerAttacker] &= ~(STATUS3_SEMI_INVULNERABLE);
                gSpecialStatuses[gBattlerAttacker].restoredBattlerSprite = 1;
                gBattleScripting.atk49_state++;
                return;
            }
            gBattleScripting.atk49_state++;
            break;
        case ATK49_TARGET_VISIBLE: // make target sprite visible
            if (!gSpecialStatuses[gBattlerTarget].restoredBattlerSprite && gBattlerTarget < gBattlersCount
                && !(gStatuses3[gBattlerTarget] & STATUS3_SEMI_INVULNERABLE))
            {
                gActiveBattler = gBattlerTarget;
                BtlController_EmitSpriteInvisibility(0, FALSE);
                MarkBattlerForControllerExec(gActiveBattler);
                gStatuses3[gBattlerTarget] &= ~(STATUS3_SEMI_INVULNERABLE);
                gBattleScripting.atk49_state++;
                return;
            }
            gBattleScripting.atk49_state++;
            break;
        case ATK49_SUBSTITUTE: // update substitute
            for (i = 0; i < gBattlersCount; i++)
            {
                if (gDisableStructs[i].substituteHP == 0)
                    gBattleMons[i].status2 &= ~(STATUS2_SUBSTITUTE);
            }
            gBattleScripting.atk49_state++;
            break;
        case ATK49_UPDATE_LAST_MOVES:
            if (gHitMarker & HITMARKER_SWAP_ATTACKER_TARGET)
            {
                gActiveBattler = gBattlerAttacker;
                gBattlerAttacker = gBattlerTarget;
                gBattlerTarget = gActiveBattler;
                gHitMarker &= ~(HITMARKER_SWAP_ATTACKER_TARGET);
            }
            if (gHitMarker & HITMARKER_ATTACKSTRING_PRINTED)
            {
                gLastPrintedMoves[gBattlerAttacker] = gChosenMove;
            }
            if (!(gAbsentBattlerFlags & gBitTable[gBattlerAttacker])
                && !(gBattleStruct->field_91 & gBitTable[gBattlerAttacker])
                && gBattleMoves[originallyUsedMove].effect != EFFECT_BATON_PASS)
            {
                if (gHitMarker & HITMARKER_OBEYS)
                {
                    gLastMoves[gBattlerAttacker] = gChosenMove;
                    gLastResultingMoves[gBattlerAttacker] = gCurrentMove;
                }
                else
                {
                    gLastMoves[gBattlerAttacker] = 0xFFFF;
                    gLastResultingMoves[gBattlerAttacker] = 0xFFFF;
                }

                if (!(gHitMarker & HITMARKER_FAINTED(gBattlerTarget)))
                    gLastHitBy[gBattlerTarget] = gBattlerAttacker;

                if (gHitMarker & HITMARKER_OBEYS && !(gMoveResultFlags & MOVE_RESULT_NO_EFFECT))
                {
                    if (gChosenMove == 0xFFFF)
                    {
                        gLastLandedMoves[gBattlerTarget] = gChosenMove;
                    }
                    else
                    {
                        gLastLandedMoves[gBattlerTarget] = gCurrentMove;
                        GET_MOVE_TYPE(gCurrentMove, gLastHitByType[gBattlerTarget]);
                    }
                }
                else
                {
                    gLastLandedMoves[gBattlerTarget] = 0xFFFF;
                }
            }
            gBattleScripting.atk49_state++;
            break;
        case ATK49_MIRROR_MOVE: // mirror move
            if (!(gAbsentBattlerFlags & gBitTable[gBattlerAttacker]) && !(gBattleStruct->field_91 & gBitTable[gBattlerAttacker])
                && gBattleMoves[originallyUsedMove].flags & FLAG_MIRROR_MOVE_AFFECTED && gHitMarker & HITMARKER_OBEYS
                && gBattlerAttacker != gBattlerTarget && !(gHitMarker & HITMARKER_FAINTED(gBattlerTarget))
                && !(gMoveResultFlags & MOVE_RESULT_NO_EFFECT))
            {
                u8 target, attacker;

                *(gBattleStruct->lastTakenMove + gBattlerTarget * 2 + 0) = gChosenMove;
                *(gBattleStruct->lastTakenMove + gBattlerTarget * 2 + 1) = gChosenMove >> 8;

                target = gBattlerTarget;
                attacker = gBattlerAttacker;
                *(attacker * 2 + target * 8 + (u8*)(gBattleStruct->lastTakenMoveFrom) + 0) = gChosenMove;

                target = gBattlerTarget;
                attacker = gBattlerAttacker;
                *(attacker * 2 + target * 8 + (u8*)(gBattleStruct->lastTakenMoveFrom) + 1) = gChosenMove >> 8;
            }
            gBattleScripting.atk49_state++;
            break;
        case ATK49_NEXT_TARGET: // For moves hitting two opposing Pokemon.
            if (!(gHitMarker & HITMARKER_UNABLE_TO_USE_MOVE) && gBattleTypeFlags & BATTLE_TYPE_DOUBLE
                && !gProtectStructs[gBattlerAttacker].chargingTurn && gBattleMoves[gCurrentMove].target == MOVE_TARGET_BOTH
                && !(gHitMarker & HITMARKER_NO_ATTACKSTRING))
            {
                u8 battlerId = GetBattlerAtPosition(BATTLE_PARTNER(GetBattlerPosition(gBattlerTarget)));
                if (gBattleMons[battlerId].hp != 0)
                {
                    gBattlerTarget = battlerId;
                    gHitMarker |= HITMARKER_NO_ATTACKSTRING;
                    gBattleScripting.atk49_state = 0;
                    MoveValuesCleanUp();
                    BattleScriptPush(gBattleScriptsForMoveEffects[gBattleMoves[gCurrentMove].effect]);
                    gBattlescriptCurrInstr = BattleScript_FlushMessageBox;
                    return;
                }
                else
                {
                    gHitMarker |= HITMARKER_NO_ATTACKSTRING;
                }
            }
            gBattleScripting.atk49_state++;
            break;
        case ATK49_COUNT:
            break;
        }

        if (arg1 == 1 && effect == FALSE)
            gBattleScripting.atk49_state = ATK49_COUNT;
        if (arg1 == 2 && arg2 == gBattleScripting.atk49_state)
            gBattleScripting.atk49_state = ATK49_COUNT;

    } while (gBattleScripting.atk49_state != ATK49_COUNT && effect == FALSE);

    if (gBattleScripting.atk49_state == ATK49_COUNT && effect == FALSE)
        gBattlescriptCurrInstr += 3;
}

static void atk4A_typecalc2(void)
{
    u8 flags = 0;
    s32 i = 0;
    u8 moveType = gBattleMoves[gCurrentMove].type;

    if (gBattleMons[gBattlerTarget].ability == ABILITY_LEVITATE && moveType == TYPE_GROUND)
    {
        gLastUsedAbility = gBattleMons[gBattlerTarget].ability;
        gMoveResultFlags |= (MOVE_RESULT_MISSED | MOVE_RESULT_DOESNT_AFFECT_FOE);
        gLastLandedMoves[gBattlerTarget] = 0;
        gBattleCommunication[6] = moveType;
        RecordAbilityBattle(gBattlerTarget, gLastUsedAbility);
    }
    else
    {
        while (TYPE_EFFECT_ATK_TYPE(i) != TYPE_ENDTABLE)
        {
            if (TYPE_EFFECT_ATK_TYPE(i) == TYPE_FORESIGHT)
            {
                if (gBattleMons[gBattlerTarget].status2 & STATUS2_FORESIGHT)
                {
                    break;
                }
                else
                {
                    i += 3;
                    continue;
                }
            }

            if (TYPE_EFFECT_ATK_TYPE(i) == moveType)
            {
                // check type1
                if (TYPE_EFFECT_DEF_TYPE(i) == gBattleMons[gBattlerTarget].type1)
                {
                    if (TYPE_EFFECT_MULTIPLIER(i) == TYPE_MUL_NO_EFFECT)
                    {
                        gMoveResultFlags |= MOVE_RESULT_DOESNT_AFFECT_FOE;
                        break;
                    }
                    if (TYPE_EFFECT_MULTIPLIER(i) == TYPE_MUL_NOT_EFFECTIVE)
                    {
                        flags |= MOVE_RESULT_NOT_VERY_EFFECTIVE;
                    }
                    if (TYPE_EFFECT_MULTIPLIER(i) == TYPE_MUL_SUPER_EFFECTIVE)
                    {
                        flags |= MOVE_RESULT_SUPER_EFFECTIVE;
                    }
                }
                // check type2
                if (TYPE_EFFECT_DEF_TYPE(i) == gBattleMons[gBattlerTarget].type2)
                {
                    if (gBattleMons[gBattlerTarget].type1 != gBattleMons[gBattlerTarget].type2
                        && TYPE_EFFECT_MULTIPLIER(i) == TYPE_MUL_NO_EFFECT)
                    {
                        gMoveResultFlags |= MOVE_RESULT_DOESNT_AFFECT_FOE;
                        break;
                    }
                    if (TYPE_EFFECT_DEF_TYPE(i) == gBattleMons[gBattlerTarget].type2
                        && gBattleMons[gBattlerTarget].type1 != gBattleMons[gBattlerTarget].type2
                        && TYPE_EFFECT_MULTIPLIER(i) == TYPE_MUL_NOT_EFFECTIVE)
                    {
                        flags |= MOVE_RESULT_NOT_VERY_EFFECTIVE;
                    }
                    if (TYPE_EFFECT_DEF_TYPE(i) == gBattleMons[gBattlerTarget].type2
                        && gBattleMons[gBattlerTarget].type1 != gBattleMons[gBattlerTarget].type2
                        && TYPE_EFFECT_MULTIPLIER(i) == TYPE_MUL_SUPER_EFFECTIVE)
                    {
                        flags |= MOVE_RESULT_SUPER_EFFECTIVE;
                    }
                }
            }
            i += 3;
        }
    }

    if (gBattleMons[gBattlerTarget].ability == ABILITY_WONDER_GUARD
        && !(flags & MOVE_RESULT_NO_EFFECT)
        && AttacksThisTurn(gBattlerAttacker, gCurrentMove) == 2
        && (!(flags & MOVE_RESULT_SUPER_EFFECTIVE) || ((flags & (MOVE_RESULT_SUPER_EFFECTIVE | MOVE_RESULT_NOT_VERY_EFFECTIVE)) == (MOVE_RESULT_SUPER_EFFECTIVE | MOVE_RESULT_NOT_VERY_EFFECTIVE)))
        && gBattleMoves[gCurrentMove].power)
    {
        gLastUsedAbility = ABILITY_WONDER_GUARD;
        gMoveResultFlags |= MOVE_RESULT_MISSED;
        gLastLandedMoves[gBattlerTarget] = 0;
        gBattleCommunication[6] = 3;
        RecordAbilityBattle(gBattlerTarget, gLastUsedAbility);
    }
    if (gMoveResultFlags & MOVE_RESULT_DOESNT_AFFECT_FOE)
        gProtectStructs[gBattlerAttacker].targetNotAffected = 1;

    gBattlescriptCurrInstr++;
}

static void atk4B_returnatktoball(void)
{
    gActiveBattler = gBattlerAttacker;
    if (!(gHitMarker & HITMARKER_FAINTED(gActiveBattler)))
    {
        BtlController_EmitReturnMonToBall(0, 0);
        MarkBattlerForControllerExec(gActiveBattler);
    }
    gBattlescriptCurrInstr++;
}

static void atk4C_getswitchedmondata(void)
{
    if (gBattleControllerExecFlags)
        return;

    gActiveBattler = GetBattlerForBattleScript(gBattlescriptCurrInstr[1]);

    gBattlerPartyIndexes[gActiveBattler] = *(gBattleStruct->monToSwitchIntoId + gActiveBattler);

    BtlController_EmitGetMonData(0, REQUEST_ALL_BATTLE, gBitTable[gBattlerPartyIndexes[gActiveBattler]]);
    MarkBattlerForControllerExec(gActiveBattler);

    gBattlescriptCurrInstr += 2;
}

static void atk4D_switchindataupdate(void)
{
    struct BattlePokemon oldData;
    s32 i;
    u8 *monData;

    if (gBattleControllerExecFlags)
        return;

    gActiveBattler = GetBattlerForBattleScript(gBattlescriptCurrInstr[1]);
    oldData = gBattleMons[gActiveBattler];
    monData = (u8*)(&gBattleMons[gActiveBattler]);

    for (i = 0; i < sizeof(struct BattlePokemon); i++)
    {
        monData[i] = gBattleBufferB[gActiveBattler][4 + i];
    }

    gBattleMons[gActiveBattler].type1 = gBaseStats[gBattleMons[gActiveBattler].species].type1;
    gBattleMons[gActiveBattler].type2 = gBaseStats[gBattleMons[gActiveBattler].species].type2;
    gBattleMons[gActiveBattler].ability = GetAbilityBySpecies(gBattleMons[gActiveBattler].species, gBattleMons[gActiveBattler].altAbility);

    // check knocked off item
    i = GetBattlerSide(gActiveBattler);
    if (gWishFutureKnock.knockedOffMons[i] & gBitTable[gBattlerPartyIndexes[gActiveBattler]])
    {
        gBattleMons[gActiveBattler].item = 0;
    }

    if (gBattleMoves[gCurrentMove].effect == EFFECT_BATON_PASS)
    {
        for (i = 0; i < NUM_BATTLE_STATS; i++)
        {
            gBattleMons[gActiveBattler].statStages[i] = oldData.statStages[i];
        }
        gBattleMons[gActiveBattler].status2 = oldData.status2;
    }

    SwitchInClearSetData();

    if (gBattleTypeFlags & BATTLE_TYPE_PALACE && gBattleMons[gActiveBattler].maxHP / 2 >= gBattleMons[gActiveBattler].hp
        && gBattleMons[gActiveBattler].hp != 0 && !(gBattleMons[gActiveBattler].status1 & STATUS1_SLEEP))
    {
        gBattleStruct->field_92 |= gBitTable[gActiveBattler];
    }

    gBattleScripting.battler = gActiveBattler;

    PREPARE_MON_NICK_BUFFER(gBattleTextBuff1, gActiveBattler, gBattlerPartyIndexes[gActiveBattler]);

    gBattlescriptCurrInstr += 2;
}

static void atk4E_switchinanim(void)
{
    if (gBattleControllerExecFlags)
        return;

    gActiveBattler = GetBattlerForBattleScript(gBattlescriptCurrInstr[1]);

    if (GetBattlerSide(gActiveBattler) == B_SIDE_OPPONENT
        && !(gBattleTypeFlags & (BATTLE_TYPE_LINK
                                 | BATTLE_TYPE_EREADER_TRAINER
                                 | BATTLE_TYPE_x2000000
                                 | BATTLE_TYPE_TRAINER_HILL
                                 | BATTLE_TYPE_FRONTIER)))
            HandleSetPokedexFlag(SpeciesToNationalPokedexNum(gBattleMons[gActiveBattler].species), FLAG_SET_SEEN, gBattleMons[gActiveBattler].personality);

    gAbsentBattlerFlags &= ~(gBitTable[gActiveBattler]);

    BtlController_EmitSwitchInAnim(0, gBattlerPartyIndexes[gActiveBattler], gBattlescriptCurrInstr[2]);
    MarkBattlerForControllerExec(gActiveBattler);

    gBattlescriptCurrInstr += 3;

    if (gBattleTypeFlags & BATTLE_TYPE_ARENA)
        BattleArena_InitPoints();
}

static void atk4F_jumpifcantswitch(void)
{
    s32 i;
    s32 lastMonId;
    struct Pokemon *party;

    gActiveBattler = GetBattlerForBattleScript(gBattlescriptCurrInstr[1] & ~(ATK4F_DONT_CHECK_STATUSES));

    if (!(gBattlescriptCurrInstr[1] & ATK4F_DONT_CHECK_STATUSES)
        && ((gBattleMons[gActiveBattler].status2 & (STATUS2_WRAPPED | STATUS2_ESCAPE_PREVENTION))
            || (gStatuses3[gActiveBattler] & STATUS3_ROOTED)))
    {
        gBattlescriptCurrInstr = T1_READ_PTR(gBattlescriptCurrInstr + 2);
    }
    else if (gBattleTypeFlags & BATTLE_TYPE_INGAME_PARTNER)
    {
        #ifndef NONMATCHING
            asm("":::"r5");
        #endif // NONMATCHING
        if (GetBattlerSide(gActiveBattler) == B_SIDE_OPPONENT)
            party = gEnemyParty;
        else
            party = gPlayerParty;

        i = 0;
        if (gActiveBattler & 2)
            i = 3;

        for (lastMonId = i + 3; i < lastMonId; i++)
        {
            if (GetMonData(&party[i], MON_DATA_SPECIES) != SPECIES_NONE
             && !GetMonData(&party[i], MON_DATA_IS_EGG)
             && GetMonData(&party[i], MON_DATA_HP) != 0
             && gBattlerPartyIndexes[gActiveBattler] != i)
                break;
        }

        if (i == lastMonId)
            gBattlescriptCurrInstr = T1_READ_PTR(gBattlescriptCurrInstr + 2);
        else
            gBattlescriptCurrInstr += 6;
    }
    else if (gBattleTypeFlags & BATTLE_TYPE_MULTI)
    {
        if (gBattleTypeFlags & BATTLE_TYPE_x800000)
        {
            if (GetBattlerSide(gActiveBattler) == B_SIDE_PLAYER)
            {
                party = gPlayerParty;

                i = 0;
                if (GetLinkTrainerFlankId(GetBattlerMultiplayerId(gActiveBattler)) == TRUE)
                    i = 3;
            }
            else
            {
                party = gEnemyParty;

                if (gActiveBattler == 1)
                    i = 0;
                else
                    i = 3;
            }
        }
        else
        {
            if (GetBattlerSide(gActiveBattler) == B_SIDE_OPPONENT)
                party = gEnemyParty;
            else
                party = gPlayerParty;

            i = 0;
            if (GetLinkTrainerFlankId(GetBattlerMultiplayerId(gActiveBattler)) == TRUE)
                i = 3;
        }

        for (lastMonId = i + 3; i < lastMonId; i++)
        {
            if (GetMonData(&party[i], MON_DATA_SPECIES) != SPECIES_NONE
             && !GetMonData(&party[i], MON_DATA_IS_EGG)
             && GetMonData(&party[i], MON_DATA_HP) != 0
             && gBattlerPartyIndexes[gActiveBattler] != i)
                break;
        }

        if (i == lastMonId)
            gBattlescriptCurrInstr = T1_READ_PTR(gBattlescriptCurrInstr + 2);
        else
            gBattlescriptCurrInstr += 6;
    }
    else if (gBattleTypeFlags & BATTLE_TYPE_TWO_OPPONENTS && GetBattlerSide(gActiveBattler) == B_SIDE_OPPONENT)
    {
        party = gEnemyParty;

        i = 0;
        if (gActiveBattler == B_POSITION_OPPONENT_RIGHT)
            i = 3;

        for (lastMonId = i + 3; i < lastMonId; i++)
        {
            if (GetMonData(&party[i], MON_DATA_SPECIES) != SPECIES_NONE
             && !GetMonData(&party[i], MON_DATA_IS_EGG)
             && GetMonData(&party[i], MON_DATA_HP) != 0
             && gBattlerPartyIndexes[gActiveBattler] != i)
                break;
        }

        if (i == lastMonId)
            gBattlescriptCurrInstr = T1_READ_PTR(gBattlescriptCurrInstr + 2);
        else
            gBattlescriptCurrInstr += 6;
    }
    else
    {
        u8 battlerIn1, battlerIn2;

        if (GetBattlerSide(gActiveBattler) == B_SIDE_OPPONENT)
        {
            battlerIn1 = GetBattlerAtPosition(B_POSITION_OPPONENT_LEFT);

            if (gBattleTypeFlags & BATTLE_TYPE_DOUBLE)
                battlerIn2 = GetBattlerAtPosition(B_POSITION_OPPONENT_RIGHT);
            else
                battlerIn2 = battlerIn1;

            party = gEnemyParty;
        }
        else
        {
            battlerIn1 = GetBattlerAtPosition(B_POSITION_PLAYER_LEFT);

            if (gBattleTypeFlags & BATTLE_TYPE_DOUBLE)
                battlerIn2 = GetBattlerAtPosition(B_POSITION_PLAYER_RIGHT);
            else
                battlerIn2 = battlerIn1;

            party = gPlayerParty;
        }

        for (i = 0; i < PARTY_SIZE; i++)
        {
            if (GetMonData(&party[i], MON_DATA_HP) != 0
             && GetMonData(&party[i], MON_DATA_SPECIES) != SPECIES_NONE
             && !GetMonData(&party[i], MON_DATA_IS_EGG)
             && i != gBattlerPartyIndexes[battlerIn1] && i != gBattlerPartyIndexes[battlerIn2])
                break;
        }

        if (i == 6)
            gBattlescriptCurrInstr = T1_READ_PTR(gBattlescriptCurrInstr + 2);
        else
            gBattlescriptCurrInstr += 6;
    }
}

static void sub_804CF10(u8 arg0)
{
    *(gBattleStruct->field_58 + gActiveBattler) = gBattlerPartyIndexes[gActiveBattler];
    *(gBattleStruct->monToSwitchIntoId + gActiveBattler) = 6;
    gBattleStruct->field_93 &= ~(gBitTable[gActiveBattler]);

    BtlController_EmitChoosePokemon(0, PARTY_MUST_CHOOSE_MON, arg0, 0, gBattleStruct->field_60[gActiveBattler]);
    MarkBattlerForControllerExec(gActiveBattler);
}

static void atk50_openpartyscreen(void)
{
    u32 flags;
    u8 hitmarkerFaintBits;
    u8 battlerId;
    const u8 *jumpPtr;

    battlerId = 0;
    flags = 0;
    jumpPtr = T1_READ_PTR(gBattlescriptCurrInstr + 2);

    if (gBattlescriptCurrInstr[1] == 5)
    {
        if ((gBattleTypeFlags & (BATTLE_TYPE_DOUBLE | BATTLE_TYPE_MULTI)) != BATTLE_TYPE_DOUBLE)
        {
            for (gActiveBattler = 0; gActiveBattler < gBattlersCount; gActiveBattler++)
            {
                if (gHitMarker & HITMARKER_FAINTED(gActiveBattler))
                {
                    if (HasNoMonsToSwitch(gActiveBattler, 6, 6))
                    {
                        gAbsentBattlerFlags |= gBitTable[gActiveBattler];
                        gHitMarker &= ~(HITMARKER_FAINTED(gActiveBattler));
                        BtlController_EmitLinkStandbyMsg(0, 2, 0);
                        MarkBattlerForControllerExec(gActiveBattler);
                    }
                    else if (!gSpecialStatuses[gActiveBattler].flag40)
                    {
                        sub_804CF10(6);
                        gSpecialStatuses[gActiveBattler].flag40 = 1;
                    }
                }
                else
                {
                    BtlController_EmitLinkStandbyMsg(0, 2, 0);
                    MarkBattlerForControllerExec(gActiveBattler);
                }
            }
        }
        else if (gBattleTypeFlags & BATTLE_TYPE_DOUBLE)
        {
            u8 flag40_0, flag40_1, flag40_2, flag40_3;

            hitmarkerFaintBits = gHitMarker >> 0x1C;

            if (gBitTable[0] & hitmarkerFaintBits)
            {
                gActiveBattler = 0;
                if (HasNoMonsToSwitch(0, 6, 6))
                {
                    gAbsentBattlerFlags |= gBitTable[gActiveBattler];
                    gHitMarker &= ~(HITMARKER_FAINTED(gActiveBattler));
                    BtlController_EmitCmd42(0);
                    MarkBattlerForControllerExec(gActiveBattler);
                }
                else if (!gSpecialStatuses[gActiveBattler].flag40)
                {
                    sub_804CF10(gBattleStruct->monToSwitchIntoId[2]);
                    gSpecialStatuses[gActiveBattler].flag40 = 1;
                }
                else
                {
                    BtlController_EmitLinkStandbyMsg(0, 2, 0);
                    MarkBattlerForControllerExec(gActiveBattler);
                    flags |= 1;
                }
            }
            if (gBitTable[2] & hitmarkerFaintBits && !(gBitTable[0] & hitmarkerFaintBits))
            {
                gActiveBattler = 2;
                if (HasNoMonsToSwitch(2, 6, 6))
                {
                    gAbsentBattlerFlags |= gBitTable[gActiveBattler];
                    gHitMarker &= ~(HITMARKER_FAINTED(gActiveBattler));
                    BtlController_EmitCmd42(0);
                    MarkBattlerForControllerExec(gActiveBattler);
                }
                else if (!gSpecialStatuses[gActiveBattler].flag40)
                {
                    sub_804CF10(gBattleStruct->monToSwitchIntoId[0]);
                    gSpecialStatuses[gActiveBattler].flag40 = 1;
                }
                else if (!(flags & 1))
                {
                    BtlController_EmitLinkStandbyMsg(0, 2, 0);
                    MarkBattlerForControllerExec(gActiveBattler);
                }
            }
            if (gBitTable[1] & hitmarkerFaintBits)
            {
                gActiveBattler = 1;
                if (HasNoMonsToSwitch(1, 6, 6))
                {
                    gAbsentBattlerFlags |= gBitTable[gActiveBattler];
                    gHitMarker &= ~(HITMARKER_FAINTED(gActiveBattler));
                    BtlController_EmitCmd42(0);
                    MarkBattlerForControllerExec(gActiveBattler);
                }
                else if (!gSpecialStatuses[gActiveBattler].flag40)
                {
                    sub_804CF10(gBattleStruct->monToSwitchIntoId[3]);
                    gSpecialStatuses[gActiveBattler].flag40 = 1;
                }
                else
                {
                    BtlController_EmitLinkStandbyMsg(0, 2, 0);
                    MarkBattlerForControllerExec(gActiveBattler);
                    flags |= 2;
                }
            }
            if (gBitTable[3] & hitmarkerFaintBits && !(gBitTable[1] & hitmarkerFaintBits))
            {
                gActiveBattler = 3;
                if (HasNoMonsToSwitch(3, 6, 6))
                {
                    gAbsentBattlerFlags |= gBitTable[gActiveBattler];
                    gHitMarker &= ~(HITMARKER_FAINTED(gActiveBattler));
                    BtlController_EmitCmd42(0);
                    MarkBattlerForControllerExec(gActiveBattler);
                }
                else if (!gSpecialStatuses[gActiveBattler].flag40)
                {
                    sub_804CF10(gBattleStruct->monToSwitchIntoId[1]);
                    gSpecialStatuses[gActiveBattler].flag40 = 1;
                }
                else if (!(flags & 2))
                {
                    BtlController_EmitLinkStandbyMsg(0, 2, 0);
                    MarkBattlerForControllerExec(gActiveBattler);
                }
            }

            flag40_0 = gSpecialStatuses[0].flag40;
            if (!flag40_0)
            {
                flag40_2 = gSpecialStatuses[2].flag40;
                if (!flag40_2 && hitmarkerFaintBits != 0)
                {
                    if (gAbsentBattlerFlags & gBitTable[0])
                        gActiveBattler = 2;
                    else
                        gActiveBattler = 0;

                    BtlController_EmitLinkStandbyMsg(0, 2, 0);
                    MarkBattlerForControllerExec(gActiveBattler);
                }

            }
            flag40_1 = gSpecialStatuses[1].flag40;
            if (!flag40_1)
            {
                flag40_3 = gSpecialStatuses[3].flag40;
                if (!flag40_3 && hitmarkerFaintBits != 0)
                {
                    if (gAbsentBattlerFlags & gBitTable[1])
                        gActiveBattler = 3;
                    else
                        gActiveBattler = 1;

                    BtlController_EmitLinkStandbyMsg(0, 2, 0);
                    MarkBattlerForControllerExec(gActiveBattler);
                }
            }
        }
        gBattlescriptCurrInstr += 6;
    }
    else if (gBattlescriptCurrInstr[1] == 6)
    {
        if (!(gBattleTypeFlags & BATTLE_TYPE_MULTI))
        {
            if (gBattleTypeFlags & BATTLE_TYPE_DOUBLE)
            {
                hitmarkerFaintBits = gHitMarker >> 0x1C;
                if (gBitTable[2] & hitmarkerFaintBits && gBitTable[0] & hitmarkerFaintBits)
                {
                    gActiveBattler = 2;
                    if (HasNoMonsToSwitch(2, gBattleBufferB[0][1], 6))
                    {
                        gAbsentBattlerFlags |= gBitTable[gActiveBattler];
                        gHitMarker &= ~(HITMARKER_FAINTED(gActiveBattler));
                        BtlController_EmitCmd42(0);
                        MarkBattlerForControllerExec(gActiveBattler);
                    }
                    else if (!gSpecialStatuses[gActiveBattler].flag40)
                    {
                        sub_804CF10(gBattleStruct->monToSwitchIntoId[0]);
                        gSpecialStatuses[gActiveBattler].flag40 = 1;
                    }
                }
                if (gBitTable[3] & hitmarkerFaintBits && hitmarkerFaintBits & gBitTable[1])
                {
                    gActiveBattler = 3;
                    if (HasNoMonsToSwitch(3, gBattleBufferB[1][1], 6))
                    {
                        gAbsentBattlerFlags |= gBitTable[gActiveBattler];
                        gHitMarker &= ~(HITMARKER_FAINTED(gActiveBattler));
                        BtlController_EmitCmd42(0);
                        MarkBattlerForControllerExec(gActiveBattler);
                    }
                    else if (!gSpecialStatuses[gActiveBattler].flag40)
                    {
                        sub_804CF10(gBattleStruct->monToSwitchIntoId[1]);
                        gSpecialStatuses[gActiveBattler].flag40 = 1;
                    }
                }
                gBattlescriptCurrInstr += 6;
            }
            else
            {
                gBattlescriptCurrInstr += 6;
            }
        }
        else
        {
            gBattlescriptCurrInstr += 6;
        }

        hitmarkerFaintBits = gHitMarker >> 0x1C;

        gBattlerFainted = 0;
        while (1)
        {
            if (gBitTable[gBattlerFainted] & hitmarkerFaintBits)
                break;
            if (gBattlerFainted >= gBattlersCount)
                break;
            gBattlerFainted++;
        }

        if (gBattlerFainted == gBattlersCount)
            gBattlescriptCurrInstr = jumpPtr;
    }
    else
    {
        if (gBattlescriptCurrInstr[1] & 0x80)
            hitmarkerFaintBits = PARTY_CHOOSE_MON; // Used here as the caseId for the EmitChoose function.
        else
            hitmarkerFaintBits = PARTY_MUST_CHOOSE_MON;

        battlerId = GetBattlerForBattleScript(gBattlescriptCurrInstr[1] & ~(0x80));
        if (gSpecialStatuses[battlerId].flag40)
        {
            gBattlescriptCurrInstr += 6;
        }
        else if (HasNoMonsToSwitch(battlerId, 6, 6))
        {
            gActiveBattler = battlerId;
            gAbsentBattlerFlags |= gBitTable[gActiveBattler];
            gHitMarker &= ~(HITMARKER_FAINTED(gActiveBattler));
            gBattlescriptCurrInstr = jumpPtr;
        }
        else
        {
            gActiveBattler = battlerId;
            *(gBattleStruct->field_58 + gActiveBattler) = gBattlerPartyIndexes[gActiveBattler];
            *(gBattleStruct->monToSwitchIntoId + gActiveBattler) = 6;
            gBattleStruct->field_93 &= ~(gBitTable[gActiveBattler]);

            BtlController_EmitChoosePokemon(0, hitmarkerFaintBits, *(gBattleStruct->monToSwitchIntoId + (gActiveBattler ^ 2)), 0, gBattleStruct->field_60[gActiveBattler]);
            MarkBattlerForControllerExec(gActiveBattler);

            gBattlescriptCurrInstr += 6;

            if (GetBattlerPosition(gActiveBattler) == 0 && gBattleResults.playerSwitchesCounter < 0xFF)
                gBattleResults.playerSwitchesCounter++;

            if (gBattleTypeFlags & BATTLE_TYPE_MULTI)
            {
                for (gActiveBattler = 0; gActiveBattler < gBattlersCount; gActiveBattler++)
                {
                    if (gActiveBattler != battlerId)
                    {
                        BtlController_EmitLinkStandbyMsg(0, 2, 0);
                        MarkBattlerForControllerExec(gActiveBattler);
                    }
                }
            }
            else
            {
                gActiveBattler = GetBattlerAtPosition(GetBattlerPosition(battlerId) ^ BIT_SIDE);
                if (gAbsentBattlerFlags & gBitTable[gActiveBattler])
                    gActiveBattler ^= BIT_FLANK;

                BtlController_EmitLinkStandbyMsg(0, 2, 0);
                MarkBattlerForControllerExec(gActiveBattler);
            }
        }
    }
}

static void atk51_switchhandleorder(void)
{
    s32 i;
    if (gBattleControllerExecFlags)
        return;

    gActiveBattler = GetBattlerForBattleScript(gBattlescriptCurrInstr[1]);

    switch (gBattlescriptCurrInstr[2])
    {
    case 0:
        for (i = 0; i < gBattlersCount; i++)
        {
            if (gBattleBufferB[i][0] == 0x22)
            {
                *(gBattleStruct->monToSwitchIntoId + i) = gBattleBufferB[i][1];
                if (!(gBattleStruct->field_93 & gBitTable[i]))
                {
                    RecordedBattle_SetBattlerAction(i, gBattleBufferB[i][1]);
                    gBattleStruct->field_93 |= gBitTable[i];
                }
            }
        }
        break;
    case 1:
        if (!(gBattleTypeFlags & BATTLE_TYPE_MULTI))
            sub_803BDA0(gActiveBattler);
        break;
    case 2:
        if (!(gBattleStruct->field_93 & gBitTable[gActiveBattler]))
        {
            RecordedBattle_SetBattlerAction(gActiveBattler, gBattleBufferB[gActiveBattler][1]);
            gBattleStruct->field_93 |= gBitTable[gActiveBattler];
        }
        // fall through
    case 3:
        gBattleCommunication[0] = gBattleBufferB[gActiveBattler][1];
        *(gBattleStruct->monToSwitchIntoId + gActiveBattler) = gBattleBufferB[gActiveBattler][1];

        if (gBattleTypeFlags & BATTLE_TYPE_LINK && gBattleTypeFlags & BATTLE_TYPE_MULTI)
        {
            *(gActiveBattler * 3 + (u8*)(gBattleStruct->field_60) + 0) &= 0xF;
            *(gActiveBattler * 3 + (u8*)(gBattleStruct->field_60) + 0) |= (gBattleBufferB[gActiveBattler][2] & 0xF0);
            *(gActiveBattler * 3 + (u8*)(gBattleStruct->field_60) + 1) = gBattleBufferB[gActiveBattler][3];

            *((gActiveBattler ^ BIT_FLANK) * 3 + (u8*)(gBattleStruct->field_60) + 0) &= (0xF0);
            *((gActiveBattler ^ BIT_FLANK) * 3 + (u8*)(gBattleStruct->field_60) + 0) |= (gBattleBufferB[gActiveBattler][2] & 0xF0) >> 4;
            *((gActiveBattler ^ BIT_FLANK) * 3 + (u8*)(gBattleStruct->field_60) + 2) = gBattleBufferB[gActiveBattler][3];
        }
        else if (gBattleTypeFlags & BATTLE_TYPE_INGAME_PARTNER)
        {
            sub_80571DC(gActiveBattler, *(gBattleStruct->monToSwitchIntoId + gActiveBattler));
        }
        else
        {
            sub_803BDA0(gActiveBattler);
        }

        PREPARE_SPECIES_BUFFER(gBattleTextBuff1, gBattleMons[gBattlerAttacker].species)
        PREPARE_MON_NICK_BUFFER(gBattleTextBuff2, gActiveBattler, gBattleBufferB[gActiveBattler][1])

        break;
    }

    gBattlescriptCurrInstr += 3;
}

static void atk52_switchineffects(void)
{
    s32 i;

    gActiveBattler = GetBattlerForBattleScript(gBattlescriptCurrInstr[1]);
    sub_803FA70(gActiveBattler);

    gHitMarker &= ~(HITMARKER_FAINTED(gActiveBattler));
    gSpecialStatuses[gActiveBattler].flag40 = 0;

    if (!(gSideStatuses[GetBattlerSide(gActiveBattler)] & SIDE_STATUS_SPIKES_DAMAGED)
        && (gSideStatuses[GetBattlerSide(gActiveBattler)] & SIDE_STATUS_SPIKES)
        && !IS_BATTLER_OF_TYPE(gActiveBattler, TYPE_FLYING)
        && gBattleMons[gActiveBattler].ability != ABILITY_LEVITATE)
    {
        u8 spikesDmg;

        gSideStatuses[GetBattlerSide(gActiveBattler)] |= SIDE_STATUS_SPIKES_DAMAGED;

        gBattleMons[gActiveBattler].status2 &= ~(STATUS2_DESTINY_BOND);
        gHitMarker &= ~(HITMARKER_DESTINYBOND);

        spikesDmg = (5 - gSideTimers[GetBattlerSide(gActiveBattler)].spikesAmount) * 2;
        gBattleMoveDamage = gBattleMons[gActiveBattler].maxHP / (spikesDmg);
        if (gBattleMoveDamage == 0)
            gBattleMoveDamage = 1;

        gBattleScripting.battler = gActiveBattler;
        BattleScriptPushCursor();

        if (gBattlescriptCurrInstr[1] == BS_TARGET)
            gBattlescriptCurrInstr = BattleScript_SpikesOnTarget;
        else if (gBattlescriptCurrInstr[1] == BS_ATTACKER)
            gBattlescriptCurrInstr = BattleScript_SpikesOnAttacker;
        else
            gBattlescriptCurrInstr = BattleScript_SpikesOnFaintedBattler;
    }
    else
    {
        if (gBattleMons[gActiveBattler].ability == ABILITY_TRUANT && !gDisableStructs[gActiveBattler].truantUnknownBit)
            gDisableStructs[gActiveBattler].truantCounter = 1;

        gDisableStructs[gActiveBattler].truantUnknownBit = 0;

        if (!AbilityBattleEffects(ABILITYEFFECT_ON_SWITCHIN, gActiveBattler, 0, 0, 0)
			&& !ItemBattleEffects(ITEMEFFECT_ON_SWITCH_IN, gActiveBattler, FALSE))
        {
            gSideStatuses[GetBattlerSide(gActiveBattler)] &= ~(SIDE_STATUS_SPIKES_DAMAGED);

            for (i = 0; i < gBattlersCount; i++)
            {
                if (gBattlerByTurnOrder[i] == gActiveBattler)
                    gActionsByTurnOrder[i] = B_ACTION_CANCEL_PARTNER;
            }

            for (i = 0; i < gBattlersCount; i++)
            {
                u16* hpOnSwitchout = &gBattleStruct->hpOnSwitchout[GetBattlerSide(i)];
                *hpOnSwitchout = gBattleMons[i].hp;
            }

            if (gBattlescriptCurrInstr[1] == 5)
            {
                u32 hitmarkerFaintBits = gHitMarker >> 0x1C;

                gBattlerFainted++;
                while (1)
                {
                    if (hitmarkerFaintBits & gBitTable[gBattlerFainted] && !(gAbsentBattlerFlags & gBitTable[gBattlerFainted]))
                        break;
                    if (gBattlerFainted >= gBattlersCount)
                        break;
                    gBattlerFainted++;
                }
            }
            gBattlescriptCurrInstr += 2;
        }
    }
}

static void atk53_trainerslidein(void)
{
    gActiveBattler = GetBattlerAtPosition(gBattlescriptCurrInstr[1]);
    BtlController_EmitTrainerSlide(0);
    MarkBattlerForControllerExec(gActiveBattler);

    gBattlescriptCurrInstr += 2;
}

static void atk54_playse(void)
{
    gActiveBattler = gBattlerAttacker;
    BtlController_EmitPlaySE(0, T2_READ_16(gBattlescriptCurrInstr + 1));
    MarkBattlerForControllerExec(gActiveBattler);

    gBattlescriptCurrInstr += 3;
}

static void atk55_fanfare(void)
{
    gActiveBattler = gBattlerAttacker;
    BtlController_EmitPlayFanfareOrBGM(0, T2_READ_16(gBattlescriptCurrInstr + 1), FALSE);
    MarkBattlerForControllerExec(gActiveBattler);

    gBattlescriptCurrInstr += 3;
}

static void atk56_playfaintcry(void)
{
    gActiveBattler = GetBattlerForBattleScript(gBattlescriptCurrInstr[1]);
    BtlController_EmitFaintingCry(0);
    MarkBattlerForControllerExec(gActiveBattler);

    gBattlescriptCurrInstr += 2;
}

static void atk57(void)
{
    gActiveBattler = GetBattlerAtPosition(B_POSITION_PLAYER_LEFT);
    BtlController_EmitCmd55(0, gBattleOutcome);
    MarkBattlerForControllerExec(gActiveBattler);

    gBattlescriptCurrInstr += 1;
}

static void atk58_returntoball(void)
{
    gActiveBattler = GetBattlerForBattleScript(gBattlescriptCurrInstr[1]);
    BtlController_EmitReturnMonToBall(0, 1);
    MarkBattlerForControllerExec(gActiveBattler);

    gBattlescriptCurrInstr += 2;
}

static void atk59_handlelearnnewmove(void)
{
    const u8 *jumpPtr1 = T1_READ_PTR(gBattlescriptCurrInstr + 1);
    const u8 *jumpPtr2 = T1_READ_PTR(gBattlescriptCurrInstr + 5);

    u16 ret = MonTryLearningNewMove(&gPlayerParty[gBattleStruct->expGetterMonId], gBattlescriptCurrInstr[9]);
    while (ret == 0xFFFE)
        ret = MonTryLearningNewMove(&gPlayerParty[gBattleStruct->expGetterMonId], 0);

    if (ret == 0)
    {
        gBattlescriptCurrInstr = jumpPtr2;
    }
    else if (ret == 0xFFFF)
    {
        gBattlescriptCurrInstr += 10;
    }
    else
    {
        gActiveBattler = GetBattlerAtPosition(B_POSITION_PLAYER_LEFT);

        if (gBattlerPartyIndexes[gActiveBattler] == gBattleStruct->expGetterMonId
            && !(gBattleMons[gActiveBattler].status2 & STATUS2_TRANSFORMED))
        {
            GiveMoveToBattleMon(&gBattleMons[gActiveBattler], ret);
        }
        if (gBattleTypeFlags & BATTLE_TYPE_DOUBLE)
        {
            gActiveBattler = GetBattlerAtPosition(B_POSITION_PLAYER_RIGHT);
            if (gBattlerPartyIndexes[gActiveBattler] == gBattleStruct->expGetterMonId
                && !(gBattleMons[gActiveBattler].status2 & STATUS2_TRANSFORMED))
            {
                GiveMoveToBattleMon(&gBattleMons[gActiveBattler], ret);
            }
        }

        gBattlescriptCurrInstr = jumpPtr1;
    }
}

static void atk5A_yesnoboxlearnmove(void)
{
    gActiveBattler = 0;

    switch (gBattleScripting.learnMoveState)
    {
    case 0:
        HandleBattleWindow(0x18, 8, 0x1D, 0xD, 0);
        BattlePutTextOnWindow(gText_BattleYesNoChoice, 0xC);
        gBattleScripting.learnMoveState++;
        gBattleCommunication[CURSOR_POSITION] = 0;
        BattleCreateYesNoCursorAt(0);
        break;
    case 1:
        if (gMain.newKeys & DPAD_UP && gBattleCommunication[CURSOR_POSITION] != 0)
        {
            PlaySE(SE_SELECT);
            BattleDestroyYesNoCursorAt(gBattleCommunication[CURSOR_POSITION]);
            gBattleCommunication[CURSOR_POSITION] = 0;
            BattleCreateYesNoCursorAt(0);
        }
        if (gMain.newKeys & DPAD_DOWN && gBattleCommunication[CURSOR_POSITION] == 0)
        {
            PlaySE(SE_SELECT);
            BattleDestroyYesNoCursorAt(gBattleCommunication[CURSOR_POSITION]);
            gBattleCommunication[CURSOR_POSITION] = 1;
            BattleCreateYesNoCursorAt(1);
        }
        if (gMain.newKeys & A_BUTTON)
        {
            PlaySE(SE_SELECT);
            if (gBattleCommunication[1] == 0)
            {
                HandleBattleWindow(0x18, 0x8, 0x1D, 0xD, WINDOW_CLEAR);
                BeginNormalPaletteFade(0xFFFFFFFF, 0, 0, 0x10, 0);
                gBattleScripting.learnMoveState++;
            }
            else
            {
                gBattleScripting.learnMoveState = 5;
            }
        }
        else if (gMain.newKeys & B_BUTTON)
        {
            PlaySE(SE_SELECT);
            gBattleScripting.learnMoveState = 5;
        }
        break;
    case 2:
        if (!gPaletteFade.active)
        {
            FreeAllWindowBuffers();
            ShowSelectMovePokemonSummaryScreen(gPlayerParty, gBattleStruct->expGetterMonId, gPlayerPartyCount - 1, ReshowBattleScreenAfterMenu, gMoveToLearn);
            gBattleScripting.learnMoveState++;
        }
        break;
    case 3:
        if (!gPaletteFade.active && gMain.callback2 == BattleMainCB2)
        {
            gBattleScripting.learnMoveState++;
        }
        break;
    case 4:
        if (!gPaletteFade.active && gMain.callback2 == BattleMainCB2)
        {
            u8 movePosition = sub_81C1B94();
            if (movePosition == 4)
            {
                gBattleScripting.learnMoveState = 5;
            }
            else
            {
                u16 moveId = GetMonData(&gPlayerParty[gBattleStruct->expGetterMonId], MON_DATA_MOVE1 + movePosition);
                if (IsHMMove2(moveId))
                {
                    PrepareStringBattle(STRINGID_HMMOVESCANTBEFORGOTTEN, gActiveBattler);
                    gBattleScripting.learnMoveState = 6;
                }
                else
                {
                    gBattlescriptCurrInstr = T1_READ_PTR(gBattlescriptCurrInstr + 1);

                    PREPARE_MOVE_BUFFER(gBattleTextBuff2, moveId)

                    RemoveMonPPBonus(&gPlayerParty[gBattleStruct->expGetterMonId], movePosition);
                    SetMonMoveSlot(&gPlayerParty[gBattleStruct->expGetterMonId], gMoveToLearn, movePosition);

                    if (gBattlerPartyIndexes[0] == gBattleStruct->expGetterMonId
                        && !(gBattleMons[0].status2 & STATUS2_TRANSFORMED)
                        && !(gDisableStructs[0].unk18_b & gBitTable[movePosition]))
                    {
                        RemoveBattleMonPPBonus(&gBattleMons[0], movePosition);
                        SetBattleMonMoveSlot(&gBattleMons[0], gMoveToLearn, movePosition);
                    }
                    if (gBattleTypeFlags & BATTLE_TYPE_DOUBLE
                        && gBattlerPartyIndexes[2] == gBattleStruct->expGetterMonId
                        && !(gBattleMons[2].status2 & STATUS2_TRANSFORMED)
                        && !(gDisableStructs[2].unk18_b & gBitTable[movePosition]))
                    {
                        RemoveBattleMonPPBonus(&gBattleMons[2], movePosition);
                        SetBattleMonMoveSlot(&gBattleMons[2], gMoveToLearn, movePosition);
                    }
                }
            }
        }
        break;
    case 5:
        HandleBattleWindow(0x18, 8, 0x1D, 0xD, WINDOW_CLEAR);
        gBattlescriptCurrInstr += 5;
        break;
    case 6:
        if (gBattleControllerExecFlags == 0)
        {
            gBattleScripting.learnMoveState = 2;
        }
        break;
    }
}

static void atk5B_yesnoboxstoplearningmove(void)
{
    switch (gBattleScripting.learnMoveState)
    {
    case 0:
        HandleBattleWindow(0x18, 8, 0x1D, 0xD, 0);
        BattlePutTextOnWindow(gText_BattleYesNoChoice, 0xC);
        gBattleScripting.learnMoveState++;
        gBattleCommunication[CURSOR_POSITION] = 0;
        BattleCreateYesNoCursorAt(0);
        break;
    case 1:
        if (gMain.newKeys & DPAD_UP && gBattleCommunication[CURSOR_POSITION] != 0)
        {
            PlaySE(SE_SELECT);
            BattleDestroyYesNoCursorAt(gBattleCommunication[CURSOR_POSITION]);
            gBattleCommunication[CURSOR_POSITION] = 0;
            BattleCreateYesNoCursorAt(0);
        }
        if (gMain.newKeys & DPAD_DOWN && gBattleCommunication[CURSOR_POSITION] == 0)
        {
            PlaySE(SE_SELECT);
            BattleDestroyYesNoCursorAt(gBattleCommunication[CURSOR_POSITION]);
            gBattleCommunication[CURSOR_POSITION] = 1;
            BattleCreateYesNoCursorAt(1);
        }
        if (gMain.newKeys & A_BUTTON)
        {
            PlaySE(SE_SELECT);

            if (gBattleCommunication[1] != 0)
                gBattlescriptCurrInstr = T1_READ_PTR(gBattlescriptCurrInstr + 1);
            else
                gBattlescriptCurrInstr += 5;

            HandleBattleWindow(0x18, 0x8, 0x1D, 0xD, WINDOW_CLEAR);
        }
        else if (gMain.newKeys & B_BUTTON)
        {
            PlaySE(SE_SELECT);
            gBattlescriptCurrInstr = T1_READ_PTR(gBattlescriptCurrInstr + 1);
            HandleBattleWindow(0x18, 0x8, 0x1D, 0xD, WINDOW_CLEAR);
        }
        break;
    }
}

static void atk5C_hitanimation(void)
{
    gActiveBattler = GetBattlerForBattleScript(gBattlescriptCurrInstr[1]);

    if (gMoveResultFlags & MOVE_RESULT_NO_EFFECT)
    {
        gBattlescriptCurrInstr += 2;
    }
    else if (!(gHitMarker & HITMARKER_IGNORE_SUBSTITUTE) || !(gBattleMons[gActiveBattler].status2 & STATUS2_SUBSTITUTE) || gDisableStructs[gActiveBattler].substituteHP == 0)
    {
        BtlController_EmitHitAnimation(0);
        MarkBattlerForControllerExec(gActiveBattler);
        gBattlescriptCurrInstr += 2;
    }
    else
    {
        gBattlescriptCurrInstr += 2;
    }
}

static u32 GetTrainerMoneyToGive(u16 trainerId)
{
    u32 i = 0;
    u32 lastMonLevel = 0;
    u32 moneyReward = 0;

    if (trainerId == TRAINER_SECRET_BASE)
    {
        moneyReward = 20 * gBattleResources->secretBase->party.levels[0] * gBattleStruct->moneyMultiplier;
    }
    else
    {
        switch (gTrainers[trainerId].partyFlags)
        {
        case 0:
            {
                const struct TrainerMonNoItemDefaultMoves *party = gTrainers[trainerId].party.NoItemDefaultMoves;
                lastMonLevel = party[gTrainers[trainerId].partySize - 1].lvl;
            }
            break;
        case F_TRAINER_PARTY_CUSTOM_MOVESET:
            {
                const struct TrainerMonNoItemCustomMoves *party = gTrainers[trainerId].party.NoItemCustomMoves;
                lastMonLevel = party[gTrainers[trainerId].partySize - 1].lvl;
            }
            break;
        case F_TRAINER_PARTY_HELD_ITEM:
            {
                const struct TrainerMonItemDefaultMoves *party = gTrainers[trainerId].party.ItemDefaultMoves;
                lastMonLevel = party[gTrainers[trainerId].partySize - 1].lvl;
            }
            break;
        case F_TRAINER_PARTY_CUSTOM_MOVESET | F_TRAINER_PARTY_HELD_ITEM:
            {
                const struct TrainerMonItemCustomMoves *party = gTrainers[trainerId].party.ItemCustomMoves;
                lastMonLevel = party[gTrainers[trainerId].partySize - 1].lvl;
            }
            break;
        }

        for (; gTrainerMoneyTable[i].classId != 0xFF; i++)
        {
            if (gTrainerMoneyTable[i].classId == gTrainers[trainerId].trainerClass)
                break;
        }

        if (gBattleTypeFlags & BATTLE_TYPE_TWO_OPPONENTS)
            moneyReward = 4 * lastMonLevel * gBattleStruct->moneyMultiplier * gTrainerMoneyTable[i].value;
        else if (gBattleTypeFlags & BATTLE_TYPE_DOUBLE)
            moneyReward = 4 * lastMonLevel * gBattleStruct->moneyMultiplier * 2 * gTrainerMoneyTable[i].value;
        else
            moneyReward = 4 * lastMonLevel * gBattleStruct->moneyMultiplier * gTrainerMoneyTable[i].value;
    }

    return moneyReward;
}

static void atk5D_getmoneyreward(void)
{
    u32 moneyReward = GetTrainerMoneyToGive(gTrainerBattleOpponent_A);
    if (gBattleTypeFlags & BATTLE_TYPE_TWO_OPPONENTS)
        moneyReward += GetTrainerMoneyToGive(gTrainerBattleOpponent_B);

    AddMoney(&gSaveBlock1Ptr->money, moneyReward);

    PREPARE_WORD_NUMBER_BUFFER(gBattleTextBuff1, 5, moneyReward)

    gBattlescriptCurrInstr++;
}

static void atk5E(void)
{
    gActiveBattler = GetBattlerForBattleScript(gBattlescriptCurrInstr[1]);

    switch (gBattleCommunication[0])
    {
    case 0:
        BtlController_EmitGetMonData(0, REQUEST_ALL_BATTLE, 0);
        MarkBattlerForControllerExec(gActiveBattler);
        gBattleCommunication[0]++;
        break;
    case 1:
         if (gBattleControllerExecFlags == 0)
         {
            s32 i;
            struct BattlePokemon *bufferPoke = (struct BattlePokemon*) &gBattleBufferB[gActiveBattler][4];
            for (i = 0; i < 4; i++)
            {
                gBattleMons[gActiveBattler].moves[i] = bufferPoke->moves[i];
                gBattleMons[gActiveBattler].pp[i] = bufferPoke->pp[i];
            }
            gBattlescriptCurrInstr += 2;
         }
         break;
    }
}

static void atk5F_swapattackerwithtarget(void)
{
    gActiveBattler = gBattlerAttacker;
    gBattlerAttacker = gBattlerTarget;
    gBattlerTarget = gActiveBattler;

    if (gHitMarker & HITMARKER_SWAP_ATTACKER_TARGET)
        gHitMarker &= ~(HITMARKER_SWAP_ATTACKER_TARGET);
    else
        gHitMarker |= HITMARKER_SWAP_ATTACKER_TARGET;

    gBattlescriptCurrInstr++;
}

static void atk60_incrementgamestat(void)
{
    if (GetBattlerSide(gBattlerAttacker) == B_SIDE_PLAYER)
        IncrementGameStat(gBattlescriptCurrInstr[1]);

    gBattlescriptCurrInstr += 2;
}

static void atk61_drawpartystatussummary(void)
{
    s32 i;
    struct Pokemon *party;
    struct HpAndStatus hpStatuses[PARTY_SIZE];

    if (gBattleControllerExecFlags)
        return;

    gActiveBattler = GetBattlerForBattleScript(gBattlescriptCurrInstr[1]);

    if (GetBattlerSide(gActiveBattler) == B_SIDE_PLAYER)
        party = gPlayerParty;
    else
        party = gEnemyParty;

    for (i = 0; i < PARTY_SIZE; i++)
    {
        if (GetMonData(&party[i], MON_DATA_SPECIES2) == SPECIES_NONE
            || GetMonData(&party[i], MON_DATA_SPECIES2) == SPECIES_EGG)
        {
            hpStatuses[i].hp = 0xFFFF;
            hpStatuses[i].status = 0;
        }
        else
        {
            hpStatuses[i].hp = GetMonData(&party[i], MON_DATA_HP);
            hpStatuses[i].status = GetMonData(&party[i], MON_DATA_STATUS);
        }
    }

    BtlController_EmitDrawPartyStatusSummary(0, hpStatuses, 1);
    MarkBattlerForControllerExec(gActiveBattler);

    gBattlescriptCurrInstr += 2;
}

static void atk62_hidepartystatussummary(void)
{
    gActiveBattler = GetBattlerForBattleScript(gBattlescriptCurrInstr[1]);
    BtlController_EmitHidePartyStatusSummary(0);
    MarkBattlerForControllerExec(gActiveBattler);

    gBattlescriptCurrInstr += 2;
}

static void atk63_jumptocalledmove(void)
{
    if (gBattlescriptCurrInstr[1])
        gCurrentMove = gCalledMove;
    else
        gChosenMove = gCurrentMove = gCalledMove;

    gBattlescriptCurrInstr = gBattleScriptsForMoveEffects[gBattleMoves[gCurrentMove].effect];
}

static void atk64_statusanimation(void)
{
    if (gBattleControllerExecFlags == 0)
    {
        gActiveBattler = GetBattlerForBattleScript(gBattlescriptCurrInstr[1]);
        if (!(gStatuses3[gActiveBattler] & STATUS3_SEMI_INVULNERABLE)
            && gDisableStructs[gActiveBattler].substituteHP == 0
            && !(gHitMarker & HITMARKER_NO_ANIMATIONS))
        {
            BtlController_EmitStatusAnimation(0, FALSE, gBattleMons[gActiveBattler].status1);
            MarkBattlerForControllerExec(gActiveBattler);
        }
        gBattlescriptCurrInstr += 2;
    }
}

static void atk65_status2animation(void)
{
    u32 wantedToAnimate;

    if (gBattleControllerExecFlags == 0)
    {
        gActiveBattler = GetBattlerForBattleScript(gBattlescriptCurrInstr[1]);
        wantedToAnimate = T1_READ_32(gBattlescriptCurrInstr + 2);
        if (!(gStatuses3[gActiveBattler] & STATUS3_SEMI_INVULNERABLE)
            && gDisableStructs[gActiveBattler].substituteHP == 0
            && !(gHitMarker & HITMARKER_NO_ANIMATIONS))
        {
            BtlController_EmitStatusAnimation(0, TRUE, gBattleMons[gActiveBattler].status2 & wantedToAnimate);
            MarkBattlerForControllerExec(gActiveBattler);
        }
        gBattlescriptCurrInstr += 6;
    }
}

static void atk66_chosenstatusanimation(void)
{
    u32 wantedStatus;

    if (gBattleControllerExecFlags == 0)
    {
        gActiveBattler = GetBattlerForBattleScript(gBattlescriptCurrInstr[1]);
        wantedStatus = T1_READ_32(gBattlescriptCurrInstr + 3);
        if (!(gStatuses3[gActiveBattler] & STATUS3_SEMI_INVULNERABLE)
            && gDisableStructs[gActiveBattler].substituteHP == 0
            && !(gHitMarker & HITMARKER_NO_ANIMATIONS))
        {
            BtlController_EmitStatusAnimation(0, gBattlescriptCurrInstr[2], wantedStatus);
            MarkBattlerForControllerExec(gActiveBattler);
        }
        gBattlescriptCurrInstr += 7;
    }
}

static void atk67_yesnobox(void)
{
    switch (gBattleCommunication[0])
    {
    case 0:
        HandleBattleWindow(0x18, 8, 0x1D, 0xD, 0);
        BattlePutTextOnWindow(gText_BattleYesNoChoice, 0xC);
        gBattleCommunication[0]++;
        gBattleCommunication[CURSOR_POSITION] = 0;
        BattleCreateYesNoCursorAt(0);
        break;
    case 1:
        if (gMain.newKeys & DPAD_UP && gBattleCommunication[CURSOR_POSITION] != 0)
        {
            PlaySE(SE_SELECT);
            BattleDestroyYesNoCursorAt(gBattleCommunication[CURSOR_POSITION]);
            gBattleCommunication[CURSOR_POSITION] = 0;
            BattleCreateYesNoCursorAt(0);
        }
        if (gMain.newKeys & DPAD_DOWN && gBattleCommunication[CURSOR_POSITION] == 0)
        {
            PlaySE(SE_SELECT);
            BattleDestroyYesNoCursorAt(gBattleCommunication[CURSOR_POSITION]);
            gBattleCommunication[CURSOR_POSITION] = 1;
            BattleCreateYesNoCursorAt(1);
        }
        if (gMain.newKeys & B_BUTTON)
        {
            gBattleCommunication[CURSOR_POSITION] = 1;
            PlaySE(SE_SELECT);
            HandleBattleWindow(0x18, 8, 0x1D, 0xD, WINDOW_CLEAR);
            gBattlescriptCurrInstr++;
        }
        else if (gMain.newKeys & A_BUTTON)
        {
            PlaySE(SE_SELECT);
            HandleBattleWindow(0x18, 8, 0x1D, 0xD, WINDOW_CLEAR);
            gBattlescriptCurrInstr++;
        }
        break;
    }
}

static void atk68_cancelallactions(void)
{
    s32 i;

    for (i = 0; i < gBattlersCount; i++)
        gActionsByTurnOrder[i] = B_ACTION_CANCEL_PARTNER;

    gBattlescriptCurrInstr++;
}

static void atk69_adjustsetdamage(void) // The same as 0x7, except there's no random damage multiplier.
{
    u8 holdEffect, param;

    if (gBattleMons[gBattlerTarget].item == ITEM_ENIGMA_BERRY)
    {
        holdEffect = gEnigmaBerries[gBattlerTarget].holdEffect;
        param = gEnigmaBerries[gBattlerTarget].holdEffectParam;
    }
    else
    {
        holdEffect = ItemId_GetHoldEffect(gBattleMons[gBattlerTarget].item);
        param = ItemId_GetHoldEffectParam(gBattleMons[gBattlerTarget].item);
    }

    gPotentialItemEffectBattler = gBattlerTarget;

    if (holdEffect == HOLD_EFFECT_FOCUS_BAND && (Random() % 100) < param)
    {
        RecordItemEffectBattle(gBattlerTarget, holdEffect);
        gSpecialStatuses[gBattlerTarget].focusBanded = 1;
    }
    if (gBattleMons[gBattlerTarget].status2 & STATUS2_SUBSTITUTE)
        goto END;
    if (gBattleMoves[gCurrentMove].effect != EFFECT_FALSE_SWIPE && !gProtectStructs[gBattlerTarget].endured
     && !gSpecialStatuses[gBattlerTarget].focusBanded)
        goto END;

    if (gBattleMons[gBattlerTarget].hp > gBattleMoveDamage)
        goto END;

    gBattleMoveDamage = gBattleMons[gBattlerTarget].hp - 1;

    if (gProtectStructs[gBattlerTarget].endured)
    {
        gMoveResultFlags |= MOVE_RESULT_FOE_ENDURED;
    }
    else if (gSpecialStatuses[gBattlerTarget].focusBanded)
    {
        gMoveResultFlags |= MOVE_RESULT_FOE_HUNG_ON;
        gLastUsedItem = gBattleMons[gBattlerTarget].item;
    }

    END:
        gBattlescriptCurrInstr++;
}

static void atk6A_removeitem(void)
{
    u16* usedHeldItem;

    gActiveBattler = GetBattlerForBattleScript(gBattlescriptCurrInstr[1]);

    usedHeldItem = &gBattleStruct->usedHeldItems[gActiveBattler];
    *usedHeldItem = gBattleMons[gActiveBattler].item;
    gBattleMons[gActiveBattler].item = 0;

    BtlController_EmitSetMonData(0, REQUEST_HELDITEM_BATTLE, 0, 2, &gBattleMons[gActiveBattler].item);
    MarkBattlerForControllerExec(gActiveBattler);

    gBattlescriptCurrInstr += 2;
}

static void atk6B_atknameinbuff1(void)
{
    PREPARE_MON_NICK_BUFFER(gBattleTextBuff1, gBattlerAttacker, gBattlerPartyIndexes[gBattlerAttacker])

    gBattlescriptCurrInstr++;
}

static void atk6C_drawlvlupbox(void)
{
    if (gBattleScripting.atk6C_state == 0)
    {
        if (IsMonGettingExpSentOut())
            gBattleScripting.atk6C_state = 3;
        else
            gBattleScripting.atk6C_state = 1;
    }

    switch (gBattleScripting.atk6C_state)
    {
    case 1:
        gBattle_BG2_Y = 0x60;
        SetBgAttribute(2, BG_CTRL_ATTR_MOSAIC, 0);
        ShowBg(2);
        sub_804F17C();
        gBattleScripting.atk6C_state = 2;
        break;
    case 2:
        if (!sub_804F1CC())
            gBattleScripting.atk6C_state = 3;
        break;
    case 3:
        gBattle_BG1_X = 0;
        gBattle_BG1_Y = 0x100;
        SetBgAttribute(0, BG_CTRL_ATTR_MOSAIC, 1);
        SetBgAttribute(1, BG_CTRL_ATTR_MOSAIC, 0);
        ShowBg(0);
        ShowBg(1);
        HandleBattleWindow(0x12, 7, 0x1D, 0x13, WINDOW_x80);
        gBattleScripting.atk6C_state = 4;
        break;
    case 4:
        sub_804F100();
        PutWindowTilemap(13);
        CopyWindowToVram(13, 3);
        gBattleScripting.atk6C_state++;
        break;
    case 5:
    case 7:
        if (!IsDma3ManagerBusyWithBgCopy())
        {
            gBattle_BG1_Y = 0;
            gBattleScripting.atk6C_state++;
        }
        break;
    case 6:
        if (gMain.newKeys != 0)
        {
            PlaySE(SE_SELECT);
            sub_804F144();
            CopyWindowToVram(13, 2);
            gBattleScripting.atk6C_state++;
        }
        break;
    case 8:
        if (gMain.newKeys != 0)
        {
            PlaySE(SE_SELECT);
            HandleBattleWindow(0x12, 7, 0x1D, 0x13, WINDOW_x80 | WINDOW_CLEAR);
            gBattleScripting.atk6C_state++;
        }
        break;
    case 9:
        if (!sub_804F344())
        {
            ClearWindowTilemap(14);
            CopyWindowToVram(14, 1);

            ClearWindowTilemap(13);
            CopyWindowToVram(13, 1);

            SetBgAttribute(2, BG_CTRL_ATTR_MOSAIC, 2);
            ShowBg(2);

            gBattleScripting.atk6C_state = 10;
        }
        break;
    case 10:
        if (!IsDma3ManagerBusyWithBgCopy())
        {
            SetBgAttribute(0, BG_CTRL_ATTR_MOSAIC, 0);
            SetBgAttribute(1, BG_CTRL_ATTR_MOSAIC, 1);
            ShowBg(0);
            ShowBg(1);
            gBattlescriptCurrInstr++;
        }
        break;
    }
}

static void sub_804F100(void)
{
    struct StatsArray currentStats;

    sub_81D388C(&gPlayerParty[gBattleStruct->expGetterMonId], &currentStats);
    sub_81D3640(0xD, gBattleResources->statsBeforeLvlUp, &currentStats, 0xE, 0xD, 0xF);
}

static void sub_804F144(void)
{
    struct StatsArray currentStats;

    sub_81D388C(&gPlayerParty[gBattleStruct->expGetterMonId], &currentStats);
    sub_81D3784(0xD, &currentStats, 0xE, 0xD, 0xF);
}

static void sub_804F17C(void)
{
    gBattle_BG2_Y = 0;
    gBattle_BG2_X = 0x1A0;

    LoadPalette(sUnknown_0831C2C8, 0x60, 0x20);
    CopyToWindowPixelBuffer(14, sUnknown_0831C2E8, 0, 0);
    PutWindowTilemap(14);
    CopyWindowToVram(14, 3);

    PutMonIconOnLvlUpBox();
}

static bool8 sub_804F1CC(void)
{
    if (IsDma3ManagerBusyWithBgCopy())
        return TRUE;

    if (gBattle_BG2_X == 0x200)
        return FALSE;

    if (gBattle_BG2_X == 0x1A0)
        PutLevelAndGenderOnLvlUpBox();

    gBattle_BG2_X += 8;
    if (gBattle_BG2_X >= 0x200)
        gBattle_BG2_X = 0x200;

    return (gBattle_BG2_X != 0x200);
}

static void PutLevelAndGenderOnLvlUpBox(void)
{
    u16 monLevel;
    u8 monGender;
    struct TextPrinterTemplate printerTemplate;
    u8 *txtPtr;
    u32 var;

    monLevel = GetMonData(&gPlayerParty[gBattleStruct->expGetterMonId], MON_DATA_LEVEL);
    monGender = GetMonGender(&gPlayerParty[gBattleStruct->expGetterMonId]);
    GetMonNickname(&gPlayerParty[gBattleStruct->expGetterMonId], gStringVar4);

    printerTemplate.currentChar = gStringVar4;
    printerTemplate.windowId = 14;
    printerTemplate.fontId = 0;
    printerTemplate.x = 32;
    printerTemplate.y = 0;
    printerTemplate.currentX = 32;
    printerTemplate.currentY = 0;
    printerTemplate.letterSpacing = 0;
    printerTemplate.lineSpacing = 0;
    printerTemplate.unk = 0;
    printerTemplate.fgColor = TEXT_COLOR_WHITE;
    printerTemplate.bgColor = TEXT_COLOR_TRANSPARENT;
    printerTemplate.shadowColor = TEXT_COLOR_DARK_GREY;

    AddTextPrinter(&printerTemplate, 0xFF, NULL);

    txtPtr = gStringVar4;
    gStringVar4[0] = CHAR_SPECIAL_F9;
    txtPtr++;
    txtPtr[0] = 5;
    txtPtr++;

    var = (u32)(txtPtr);
    txtPtr = ConvertIntToDecimalStringN(txtPtr, monLevel, STR_CONV_MODE_LEFT_ALIGN, 3);
    var = (u32)(txtPtr) - var;
    txtPtr = StringFill(txtPtr, 0x77, 4 - var);

    if (monGender != MON_GENDERLESS)
    {
        if (monGender == MON_MALE)
        {
            txtPtr = WriteColorChangeControlCode(txtPtr, 0, 0xC);
            txtPtr = WriteColorChangeControlCode(txtPtr, 1, 0xD);
            *(txtPtr++) = CHAR_MALE;
        }
        else
        {
            txtPtr = WriteColorChangeControlCode(txtPtr, 0, 0xE);
            txtPtr = WriteColorChangeControlCode(txtPtr, 1, 0xF);
            *(txtPtr++) = CHAR_FEMALE;
        }
        *(txtPtr++) = EOS;
    }

    printerTemplate.y = 10;
    printerTemplate.currentY = 10;
    AddTextPrinter(&printerTemplate, 0xFF, NULL);

    CopyWindowToVram(14, 2);
}

static bool8 sub_804F344(void)
{
    if (gBattle_BG2_X == 0x1A0)
        return FALSE;

    if (gBattle_BG2_X - 16 < 0x1A0)
        gBattle_BG2_X = 0x1A0;
    else
        gBattle_BG2_X -= 16;

    return (gBattle_BG2_X != 0x1A0);
}

#define sDestroy                    data[0]
#define sSavedLvlUpBoxXPosition     data[1]

static void PutMonIconOnLvlUpBox(void)
{
    u8 spriteId;
    const u16* iconPal;
    struct SpriteSheet iconSheet;
    struct SpritePalette iconPalSheet;

    u16 species = GetMonData(&gPlayerParty[gBattleStruct->expGetterMonId], MON_DATA_SPECIES);
    u32 personality = GetMonData(&gPlayerParty[gBattleStruct->expGetterMonId], MON_DATA_PERSONALITY);

    const u8* iconPtr = GetMonIconPtr(species, personality, 1);
    iconSheet.data = iconPtr;
    iconSheet.size = 0x200;
    iconSheet.tag = MON_ICON_LVLUP_BOX_TAG;

    iconPal = GetValidMonIconPalettePtr(species);
    iconPalSheet.data = iconPal;
    iconPalSheet.tag = MON_ICON_LVLUP_BOX_TAG;

    LoadSpriteSheet(&iconSheet);
    LoadSpritePalette(&iconPalSheet);

    spriteId = CreateSprite(&sSpriteTemplate_MonIconOnLvlUpBox, 256, 10, 0);
    gSprites[spriteId].sDestroy = FALSE;
    gSprites[spriteId].sSavedLvlUpBoxXPosition = gBattle_BG2_X;
}

static void SpriteCB_MonIconOnLvlUpBox(struct Sprite* sprite)
{
    sprite->pos2.x = sprite->sSavedLvlUpBoxXPosition - gBattle_BG2_X;

    if (sprite->pos2.x != 0)
    {
        sprite->sDestroy = TRUE;
    }
    else if (sprite->sDestroy)
    {
        DestroySprite(sprite);
        FreeSpriteTilesByTag(MON_ICON_LVLUP_BOX_TAG);
        FreeSpritePaletteByTag(MON_ICON_LVLUP_BOX_TAG);
    }
}

#undef sDestroy
#undef sSavedLvlUpBoxXPosition

static bool32 IsMonGettingExpSentOut(void)
{
    if (gBattlerPartyIndexes[0] == gBattleStruct->expGetterMonId)
        return TRUE;
    if (gBattleTypeFlags & BATTLE_TYPE_DOUBLE && gBattlerPartyIndexes[2] == gBattleStruct->expGetterMonId)
        return TRUE;

    return FALSE;
}

static void atk6D_resetsentmonsvalue(void)
{
    ResetSentPokesToOpponentValue();
    gBattlescriptCurrInstr++;
}

static void atk6E_setatktoplayer0(void)
{
    gBattlerAttacker = GetBattlerAtPosition(B_POSITION_PLAYER_LEFT);
    gBattlescriptCurrInstr++;
}

static void atk6F_makevisible(void)
{
    gActiveBattler = GetBattlerForBattleScript(gBattlescriptCurrInstr[1]);
    BtlController_EmitSpriteInvisibility(0, FALSE);
    MarkBattlerForControllerExec(gActiveBattler);

    gBattlescriptCurrInstr += 2;
}

static void atk70_recordlastability(void)
{
    gActiveBattler = GetBattlerForBattleScript(gBattlescriptCurrInstr[1]);
    RecordAbilityBattle(gActiveBattler, gLastUsedAbility);
    gBattlescriptCurrInstr += 1; // UB: Should be + 2, one byte for command and one byte for battlerId argument.
}

void BufferMoveToLearnIntoBattleTextBuff2(void)
{
    PREPARE_MOVE_BUFFER(gBattleTextBuff2, gMoveToLearn);
}

static void atk71_buffermovetolearn(void)
{
    BufferMoveToLearnIntoBattleTextBuff2();
    gBattlescriptCurrInstr++;
}

static void atk72_jumpifplayerran(void)
{
    if (TryRunFromBattle(gBattlerFainted))
        gBattlescriptCurrInstr = T1_READ_PTR(gBattlescriptCurrInstr + 1);
    else
        gBattlescriptCurrInstr += 5;
}

static void atk73_hpthresholds(void)
{
    u8 opposingBank;
    s32 result;

    if (!(gBattleTypeFlags & BATTLE_TYPE_DOUBLE))
    {
        gActiveBattler = GetBattlerForBattleScript(gBattlescriptCurrInstr[1]);
        opposingBank = gActiveBattler ^ BIT_SIDE;

        result = gBattleMons[opposingBank].hp * 100 / gBattleMons[opposingBank].maxHP;
        if (result == 0)
            result = 1;

        if (result > 69 || !gBattleMons[opposingBank].hp)
            gBattleStruct->hpScale = 0;
        else if (result > 39)
            gBattleStruct->hpScale = 1;
        else if (result > 9)
            gBattleStruct->hpScale = 2;
        else
            gBattleStruct->hpScale = 3;
    }

    gBattlescriptCurrInstr += 2;
}

static void atk74_hpthresholds2(void)
{
    u8 opposingBank;
    s32 result;
    u8 hpSwitchout;

    if (!(gBattleTypeFlags & BATTLE_TYPE_DOUBLE))
    {
        gActiveBattler = GetBattlerForBattleScript(gBattlescriptCurrInstr[1]);
        opposingBank = gActiveBattler ^ BIT_SIDE;
        hpSwitchout = *(gBattleStruct->hpOnSwitchout + GetBattlerSide(opposingBank));
        result = (hpSwitchout - gBattleMons[opposingBank].hp) * 100 / hpSwitchout;

        if (gBattleMons[opposingBank].hp >= hpSwitchout)
            gBattleStruct->hpScale = 0;
        else if (result <= 29)
            gBattleStruct->hpScale = 1;
        else if (result <= 69)
            gBattleStruct->hpScale = 2;
        else
            gBattleStruct->hpScale = 3;
    }

    gBattlescriptCurrInstr += 2;
}

static void atk75_useitemonopponent(void)
{
    gBattlerInMenuId = gBattlerAttacker;
    PokemonUseItemEffects(&gEnemyParty[gBattlerPartyIndexes[gBattlerAttacker]], gLastUsedItem, gBattlerPartyIndexes[gBattlerAttacker], 0, 1);
    gBattlescriptCurrInstr += 1;
}

static void atk76_various(void)
{
    u8 side;
    s32 i;

    gActiveBattler = GetBattlerForBattleScript(gBattlescriptCurrInstr[1]);

    switch (gBattlescriptCurrInstr[2])
    {
    case VARIOUS_CANCEL_MULTI_TURN_MOVES:
        CancelMultiTurnMoves(gActiveBattler);
        break;
    case VARIOUS_SET_MAGIC_COAT_TARGET:
        gBattlerAttacker = gBattlerTarget;
        side = GetBattlerSide(gBattlerAttacker) ^ BIT_SIDE;
        if (gSideTimers[side].followmeTimer != 0 && gBattleMons[gSideTimers[side].followmeTarget].hp != 0)
            gBattlerTarget = gSideTimers[side].followmeTarget;
        else
            gBattlerTarget = gActiveBattler;
        break;
    case VARIOUS_IS_RUNNING_IMPOSSIBLE:
        gBattleCommunication[0] = IsRunningFromBattleImpossible();
        break;
    case VARIOUS_GET_MOVE_TARGET:
        gBattlerTarget = GetMoveTarget(gCurrentMove, 0);
        break;
    case 4:
        if (gHitMarker & HITMARKER_FAINTED(gActiveBattler))
            gBattleCommunication[0] = 1;
        else
            gBattleCommunication[0] = 0;
        break;
    case VARIOUS_RESET_INTIMIDATE_TRACE_BITS:
        gSpecialStatuses[gActiveBattler].intimidatedMon = 0;
        gSpecialStatuses[gActiveBattler].traced = 0;
        break;
    case VARIOUS_UPDATE_CHOICE_MOVE_ON_LVL_UP:
        if (gBattlerPartyIndexes[0] == gBattleStruct->expGetterMonId || gBattlerPartyIndexes[2] == gBattleStruct->expGetterMonId)
        {
            u16 *choicedMove;

            if (gBattlerPartyIndexes[0] == gBattleStruct->expGetterMonId)
                gActiveBattler = 0;
            else
                gActiveBattler = 2;

            choicedMove = &gBattleStruct->choicedMove[gActiveBattler];

            for (i = 0; i < 4; i++)
            {
                if (gBattleMons[gActiveBattler].moves[i] == *choicedMove)
                    break;
            }
            if (i == 4)
                *choicedMove = 0;
        }
        break;
    case 7:
        if (!(gBattleTypeFlags & (BATTLE_TYPE_LINK | BATTLE_TYPE_DOUBLE))
            && gBattleTypeFlags & BATTLE_TYPE_TRAINER
            && gBattleMons[0].hp != 0
            && gBattleMons[1].hp != 0)
        {
            gHitMarker &= ~(HITMARKER_x400000);
        }
        break;
    case 8:
        gBattleCommunication[0] = 0;
        gBattleScripting.battler = gActiveBattler = gBattleCommunication[1];
        if (!(gBattleStruct->field_92 & gBitTable[gActiveBattler])
            && gBattleMons[gActiveBattler].maxHP / 2 >= gBattleMons[gActiveBattler].hp
            && gBattleMons[gActiveBattler].hp != 0
            && !(gBattleMons[gActiveBattler].status1 & STATUS1_SLEEP))
        {
            gBattleStruct->field_92 |= gBitTable[gActiveBattler];
            gBattleCommunication[0] = 1;
            gBattleCommunication[MULTISTRING_CHOOSER] = sUnknown_0831C4F8[GetNatureFromPersonality(gBattleMons[gActiveBattler].personality)];
        }
        break;
    case VARIOUS_ARENA_JUDGMENT_WINDOW:
        i = BattleArena_ShowJudgmentWindow(&gBattleCommunication[0]);
        if (i == 0)
            return;

        gBattleCommunication[1] = i;
        break;
    case VARIOUS_ARENA_OPPONENT_MON_LOST:
        gBattleMons[1].hp = 0;
        gHitMarker |= HITMARKER_FAINTED(1);
        gBattleStruct->arenaLostOpponentMons |= gBitTable[gBattlerPartyIndexes[1]];
        gDisableStructs[1].truantUnknownBit = 1;
        break;
    case VARIOUS_ARENA_PLAYER_MON_LOST:
        gBattleMons[0].hp = 0;
        gHitMarker |= HITMARKER_FAINTED(0);
        gHitMarker |= HITMARKER_x400000;
        gBattleStruct->arenaLostPlayerMons |= gBitTable[gBattlerPartyIndexes[0]];
        gDisableStructs[0].truantUnknownBit = 1;
        break;
    case VARIOUS_ARENA_BOTH_MONS_LOST:
        gBattleMons[0].hp = 0;
        gBattleMons[1].hp = 0;
        gHitMarker |= HITMARKER_FAINTED(0);
        gHitMarker |= HITMARKER_FAINTED(1);
        gHitMarker |= HITMARKER_x400000;
        gBattleStruct->arenaLostPlayerMons |= gBitTable[gBattlerPartyIndexes[0]];
        gBattleStruct->arenaLostOpponentMons |= gBitTable[gBattlerPartyIndexes[1]];
        gDisableStructs[0].truantUnknownBit = 1;
        gDisableStructs[1].truantUnknownBit = 1;
        break;
    case VARIOUS_EMIT_YESNOBOX:
        BtlController_EmitUnknownYesNoBox(0);
        MarkBattlerForControllerExec(gActiveBattler);
        break;
    case 14:
        sub_81A5BF8();
        break;
    case 15:
        sub_81A5D44();
        break;
    case VARIOUS_ARENA_JUDGMENT_STRING:
        BattleStringExpandPlaceholdersToDisplayedString(gRefereeStringsTable[gBattlescriptCurrInstr[1]]);
        BattlePutTextOnWindow(gDisplayedStringBattle, 0x16);
        break;
    case VARIOUS_ARENA_WAIT_STRING:
        if (IsTextPrinterActive(0x16))
            return;
        break;
    case VARIOUS_WAIT_CRY:
        if (!IsCryFinished())
            return;
        break;
    case VARIOUS_RETURN_OPPONENT_MON1:
        gActiveBattler = 1;
        if (gBattleMons[gActiveBattler].hp != 0)
        {
            BtlController_EmitReturnMonToBall(0, 0);
            MarkBattlerForControllerExec(gActiveBattler);
        }
        break;
    case VARIOUS_RETURN_OPPONENT_MON2:
        if (gBattlersCount > 3)
        {
            gActiveBattler = 3;
            if (gBattleMons[gActiveBattler].hp != 0)
            {
                BtlController_EmitReturnMonToBall(0, 0);
                MarkBattlerForControllerExec(gActiveBattler);
            }
        }
        break;
    case VARIOUS_VOLUME_DOWN:
        m4aMPlayVolumeControl(&gMPlayInfo_BGM, 0xFFFF, 0x55);
        break;
    case VARIOUS_VOLUME_UP:
        m4aMPlayVolumeControl(&gMPlayInfo_BGM, 0xFFFF, 0x100);
        break;
    case VARIOUS_SET_ALREADY_STATUS_MOVE_ATTEMPT:
        gBattleStruct->alreadyStatusedMoveAttempt |= gBitTable[gActiveBattler];
        break;
    case 24:
        if (sub_805725C(gActiveBattler))
            return;
        break;
    case VARIOUS_SET_TELEPORT_OUTCOME:
        if (GetBattlerSide(gActiveBattler) == B_SIDE_PLAYER)
            gBattleOutcome = B_OUTCOME_PLAYER_TELEPORTED;
        else
            gBattleOutcome = B_OUTCOME_MON_TELEPORTED;
        break;
    case VARIOUS_PLAY_TRAINER_DEFEATED_MUSIC:
        BtlController_EmitPlayFanfareOrBGM(0, MUS_KACHI1, TRUE);
        MarkBattlerForControllerExec(gActiveBattler);
        break;
    }

    gBattlescriptCurrInstr += 3;
}

static void atk77_setprotectlike(void) // protect and endure
{
    bool8 notLastTurn = TRUE;
    u16 lastMove = gLastResultingMoves[gBattlerAttacker];

    if (lastMove != MOVE_PROTECT && lastMove != MOVE_DETECT && lastMove != MOVE_ENDURE)
        gDisableStructs[gBattlerAttacker].protectUses = 0;

    if (gCurrentTurnActionNumber == (gBattlersCount - 1))
        notLastTurn = FALSE;

    if (sProtectSuccessRates[gDisableStructs[gBattlerAttacker].protectUses] >= Random() && notLastTurn)
    {
        if (gBattleMoves[gCurrentMove].effect == EFFECT_PROTECT)
        {
            gProtectStructs[gBattlerAttacker].protected = 1;
            gBattleCommunication[MULTISTRING_CHOOSER] = 0;
        }
        if (gBattleMoves[gCurrentMove].effect == EFFECT_ENDURE)
        {
            gProtectStructs[gBattlerAttacker].endured = 1;
            gBattleCommunication[MULTISTRING_CHOOSER] = 1;
        }
        gDisableStructs[gBattlerAttacker].protectUses++;
    }
    else
    {
        gDisableStructs[gBattlerAttacker].protectUses = 0;
        gBattleCommunication[MULTISTRING_CHOOSER] = 2;
        gMoveResultFlags |= MOVE_RESULT_MISSED;
    }

    gBattlescriptCurrInstr++;
}

static void atk78_faintifabilitynotdamp(void)
{
    if (gBattleControllerExecFlags)
        return;

    for (gBattlerTarget = 0; gBattlerTarget < gBattlersCount; gBattlerTarget++)
    {
        if (gBattleMons[gBattlerTarget].ability == ABILITY_DAMP)
            break;
    }

    if (gBattlerTarget == gBattlersCount)
    {
        gActiveBattler = gBattlerAttacker;
        gBattleMoveDamage = gBattleMons[gActiveBattler].hp;
        BtlController_EmitHealthBarUpdate(0, INSTANT_HP_BAR_DROP);
        MarkBattlerForControllerExec(gActiveBattler);
        gBattlescriptCurrInstr++;

        for (gBattlerTarget = 0; gBattlerTarget < gBattlersCount; gBattlerTarget++)
        {
            if (gBattlerTarget == gBattlerAttacker)
                continue;
            if (!(gAbsentBattlerFlags & gBitTable[gBattlerTarget]))
                break;
        }
    }
    else
    {
        gLastUsedAbility = ABILITY_DAMP;
        RecordAbilityBattle(gBattlerTarget, gBattleMons[gBattlerTarget].ability);
        gBattlescriptCurrInstr = BattleScript_DampStopsExplosion;
    }
}

static void atk79_setatkhptozero(void)
{
    if (gBattleControllerExecFlags)
        return;

    gActiveBattler = gBattlerAttacker;
    gBattleMons[gActiveBattler].hp = 0;
    BtlController_EmitSetMonData(0, REQUEST_HP_BATTLE, 0, 2, &gBattleMons[gActiveBattler].hp);
    MarkBattlerForControllerExec(gActiveBattler);

    gBattlescriptCurrInstr++;
}

static void atk7A_jumpifnexttargetvalid(void)
{
    const u8 *jumpPtr = T1_READ_PTR(gBattlescriptCurrInstr + 1);

    if (gBattleTypeFlags & BATTLE_TYPE_DOUBLE)
    {
        for (gBattlerTarget++; ; gBattlerTarget++)
        {
            if (gBattlerTarget == gBattlerAttacker)
                continue;
            if (!(gAbsentBattlerFlags & gBitTable[gBattlerTarget]))
                break;
        }

        if (gBattlerTarget >= gBattlersCount)
            gBattlescriptCurrInstr += 5;
        else
            gBattlescriptCurrInstr = jumpPtr;
    }
    else
    {
        gBattlescriptCurrInstr += 5;
    }
}

static void atk7B_tryhealhalfhealth(void)
{
    const u8* failPtr = T1_READ_PTR(gBattlescriptCurrInstr + 1);

    if (gBattlescriptCurrInstr[5] == BS_ATTACKER)
        gBattlerTarget = gBattlerAttacker;

    gBattleMoveDamage = gBattleMons[gBattlerTarget].maxHP / 2;
    if (gBattleMoveDamage == 0)
        gBattleMoveDamage = 1;
    gBattleMoveDamage *= -1;

    if (gBattleMons[gBattlerTarget].hp == gBattleMons[gBattlerTarget].maxHP)
        gBattlescriptCurrInstr = failPtr;
    else
        gBattlescriptCurrInstr += 6;
}

static void atk7C_trymirrormove(void)
{
    s32 validMovesCount;
    s32 i;
    u16 move;
    u16 movesArray[4];

    for (i = 0; i < 3; i++)
        movesArray[i] = 0;

    for (validMovesCount = 0, i = 0; i < gBattlersCount; i++)
    {
        if (i != gBattlerAttacker)
        {
            move = *(i * 2 + gBattlerAttacker * 8 + (u8*)(gBattleStruct->lastTakenMoveFrom) + 0)
                | (*(i * 2 + gBattlerAttacker * 8 + (u8*)(gBattleStruct->lastTakenMoveFrom) + 1) << 8);

            if (move != 0 && move != 0xFFFF)
            {
                movesArray[validMovesCount] = move;
                validMovesCount++;
            }
        }
    }

    move = *(gBattleStruct->lastTakenMove + gBattlerAttacker * 2 + 0)
        | (*(gBattleStruct->lastTakenMove + gBattlerAttacker * 2 + 1) << 8);

    if (move != 0 && move != 0xFFFF)
    {
        gHitMarker &= ~(HITMARKER_ATTACKSTRING_PRINTED);
        gCurrentMove = move;
        gBattlerTarget = GetMoveTarget(gCurrentMove, 0);
        gBattlescriptCurrInstr = gBattleScriptsForMoveEffects[gBattleMoves[gCurrentMove].effect];
    }
    else if (validMovesCount)
    {
        gHitMarker &= ~(HITMARKER_ATTACKSTRING_PRINTED);
        i = Random() % validMovesCount;
        gCurrentMove = movesArray[i];
        gBattlerTarget = GetMoveTarget(gCurrentMove, 0);
        gBattlescriptCurrInstr = gBattleScriptsForMoveEffects[gBattleMoves[gCurrentMove].effect];
    }
    else
    {
        gSpecialStatuses[gBattlerAttacker].ppNotAffectedByPressure = 1;
        gBattlescriptCurrInstr++;
    }
}

static void atk7D_setrain(void)
{
    if (gBattleWeather & WEATHER_RAIN_ANY)
    {
        gMoveResultFlags |= MOVE_RESULT_MISSED;
        gBattleCommunication[MULTISTRING_CHOOSER] = 2;
    }
    else
    {
        gBattleWeather = WEATHER_RAIN_TEMPORARY;
        gBattleCommunication[MULTISTRING_CHOOSER] = 0;
        gWishFutureKnock.weatherDuration = 5;
    }
    gBattlescriptCurrInstr++;
}

static void atk7E_setreflect(void)
{
    if (gSideStatuses[GET_BATTLER_SIDE(gBattlerAttacker)] & SIDE_STATUS_REFLECT)
    {
        gMoveResultFlags |= MOVE_RESULT_MISSED;
        gBattleCommunication[MULTISTRING_CHOOSER] = 0;
    }
    else
    {
        gSideStatuses[GET_BATTLER_SIDE(gBattlerAttacker)] |= SIDE_STATUS_REFLECT;
        gSideTimers[GET_BATTLER_SIDE(gBattlerAttacker)].reflectTimer = 5;
        gSideTimers[GET_BATTLER_SIDE(gBattlerAttacker)].reflectBattlerId = gBattlerAttacker;

        if (gBattleTypeFlags & BATTLE_TYPE_DOUBLE && CountAliveMonsInBattle(BATTLE_ALIVE_ATK_SIDE) == 2)
            gBattleCommunication[MULTISTRING_CHOOSER] = 2;
        else
            gBattleCommunication[MULTISTRING_CHOOSER] = 1;
    }
    gBattlescriptCurrInstr++;
}

static void atk7F_setseeded(void)
{
    if (gMoveResultFlags & MOVE_RESULT_NO_EFFECT || gStatuses3[gBattlerTarget] & STATUS3_LEECHSEED)
    {
        gMoveResultFlags |= MOVE_RESULT_MISSED;
        gBattleCommunication[MULTISTRING_CHOOSER] = 1;
    }
    else if (IS_BATTLER_OF_TYPE(gBattlerTarget, TYPE_GRASS))
    {
        gMoveResultFlags |= MOVE_RESULT_MISSED;
        gBattleCommunication[MULTISTRING_CHOOSER] = 2;
    }
    else
    {
        gStatuses3[gBattlerTarget] |= gBattlerAttacker;
        gStatuses3[gBattlerTarget] |= STATUS3_LEECHSEED;
        gBattleCommunication[MULTISTRING_CHOOSER] = 0;
    }

    gBattlescriptCurrInstr++;
}

static void atk80_manipulatedamage(void)
{
    switch (gBattlescriptCurrInstr[1])
    {
    case ATK80_DMG_CHANGE_SIGN:
        gBattleMoveDamage *= -1;
        break;
    case ATK80_DMG_HALF_BY_TWO_NOT_MORE_THAN_HALF_MAX_HP:
        gBattleMoveDamage /= 2;
        if (gBattleMoveDamage == 0)
            gBattleMoveDamage = 1;
        if ((gBattleMons[gBattlerTarget].maxHP / 2) < gBattleMoveDamage)
            gBattleMoveDamage = gBattleMons[gBattlerTarget].maxHP / 2;
        break;
    case ATK80_DMG_DOUBLED:
        gBattleMoveDamage *= 2;
        break;
    }

    gBattlescriptCurrInstr += 2;
}

static void atk81_trysetrest(void)
{
    const u8 *failJump = T1_READ_PTR(gBattlescriptCurrInstr + 1);
    gActiveBattler = gBattlerTarget = gBattlerAttacker;
    gBattleMoveDamage = gBattleMons[gBattlerTarget].maxHP * (-1);

    if (gBattleMons[gBattlerTarget].hp == gBattleMons[gBattlerTarget].maxHP)
    {
        gBattlescriptCurrInstr = failJump;
    }
    else
    {
        if (gBattleMons[gBattlerTarget].status1 & ((u8)(~STATUS1_SLEEP)))
            gBattleCommunication[MULTISTRING_CHOOSER] = 1;
        else
            gBattleCommunication[MULTISTRING_CHOOSER] = 0;

        gBattleMons[gBattlerTarget].status1 = 3;
        BtlController_EmitSetMonData(0, REQUEST_STATUS_BATTLE, 0, 4, &gBattleMons[gActiveBattler].status1);
        MarkBattlerForControllerExec(gActiveBattler);
        gBattlescriptCurrInstr += 5;
    }
}

static void atk82_jumpifnotfirstturn(void)
{
    const u8* failJump = T1_READ_PTR(gBattlescriptCurrInstr + 1);

    if (gDisableStructs[gBattlerAttacker].isFirstTurn)
        gBattlescriptCurrInstr += 5;
    else
        gBattlescriptCurrInstr = failJump;
}

static void atk83_nop(void)
{
    gBattlescriptCurrInstr++;
}

bool8 UproarWakeUpCheck(u8 battlerId)
{
    s32 i;

    for (i = 0; i < gBattlersCount; i++)
    {
        if (!(gBattleMons[i].status2 & STATUS2_UPROAR) || gBattleMons[battlerId].ability == ABILITY_SOUNDPROOF)
            continue;

        gBattleScripting.battler = i;

        if (gBattlerTarget == 0xFF)
            gBattlerTarget = i;
        else if (gBattlerTarget == i)
            gBattleCommunication[MULTISTRING_CHOOSER] = 0;
        else
            gBattleCommunication[MULTISTRING_CHOOSER] = 1;

        break;
    }

    if (i == gBattlersCount)
        return FALSE;
    else
        return TRUE;
}

static void atk84_jumpifcantmakeasleep(void)
{
    const u8 *jumpPtr = T1_READ_PTR(gBattlescriptCurrInstr + 1);

    if (UproarWakeUpCheck(gBattlerTarget))
    {
        gBattlescriptCurrInstr = jumpPtr;
    }
    else if (gBattleMons[gBattlerTarget].ability == ABILITY_INSOMNIA
            || gBattleMons[gBattlerTarget].ability == ABILITY_VITAL_SPIRIT)
    {
        gLastUsedAbility = gBattleMons[gBattlerTarget].ability;
        gBattleCommunication[MULTISTRING_CHOOSER] = 2;
        gBattlescriptCurrInstr = jumpPtr;
        RecordAbilityBattle(gBattlerTarget, gLastUsedAbility);
    }
    else
    {
        gBattlescriptCurrInstr += 5;
    }
}

static void atk85_stockpile(void)
{
    if (gDisableStructs[gBattlerAttacker].stockpileCounter == 3)
    {
        gMoveResultFlags |= MOVE_RESULT_MISSED;
        gBattleCommunication[MULTISTRING_CHOOSER] = 1;
    }
    else
    {
        gDisableStructs[gBattlerAttacker].stockpileCounter++;

        PREPARE_BYTE_NUMBER_BUFFER(gBattleTextBuff1, 1, gDisableStructs[gBattlerAttacker].stockpileCounter)

        gBattleCommunication[MULTISTRING_CHOOSER] = 0;
    }
    gBattlescriptCurrInstr++;
}

static void atk86_stockpiletobasedamage(void)
{
    const u8* jumpPtr = T1_READ_PTR(gBattlescriptCurrInstr + 1);
    if (gDisableStructs[gBattlerAttacker].stockpileCounter == 0)
    {
        gBattlescriptCurrInstr = jumpPtr;
    }
    else
    {
        if (gBattleCommunication[6] != 1)
        {
            gBattleMoveDamage = CalculateBaseDamage(&gBattleMons[gBattlerAttacker], &gBattleMons[gBattlerTarget], gCurrentMove,
                                                    gSideStatuses[GET_BATTLER_SIDE(gBattlerTarget)], 0,
                                                    0, gBattlerAttacker, gBattlerTarget)
                                * gDisableStructs[gBattlerAttacker].stockpileCounter;
            gBattleScripting.animTurn = gDisableStructs[gBattlerAttacker].stockpileCounter;

            if (gProtectStructs[gBattlerAttacker].helpingHand)
                gBattleMoveDamage = gBattleMoveDamage * 15 / 10;
        }

        gDisableStructs[gBattlerAttacker].stockpileCounter = 0;
        gBattlescriptCurrInstr += 5;
    }
}

static void atk87_stockpiletohpheal(void)
{
    const u8* jumpPtr = T1_READ_PTR(gBattlescriptCurrInstr + 1);

    if (gDisableStructs[gBattlerAttacker].stockpileCounter == 0)
    {
        gBattlescriptCurrInstr = jumpPtr;
        gBattleCommunication[MULTISTRING_CHOOSER] = 0;
    }
    else if (gBattleMons[gBattlerAttacker].maxHP == gBattleMons[gBattlerAttacker].hp)
    {
        gDisableStructs[gBattlerAttacker].stockpileCounter = 0;
        gBattlescriptCurrInstr = jumpPtr;
        gBattlerTarget = gBattlerAttacker;
        gBattleCommunication[MULTISTRING_CHOOSER] = 1;
    }
    else
    {
        gBattleMoveDamage = gBattleMons[gBattlerAttacker].maxHP / (1 << (3 - gDisableStructs[gBattlerAttacker].stockpileCounter));

        if (gBattleMoveDamage == 0)
            gBattleMoveDamage = 1;
        gBattleMoveDamage *= -1;

        gBattleScripting.animTurn = gDisableStructs[gBattlerAttacker].stockpileCounter;
        gDisableStructs[gBattlerAttacker].stockpileCounter = 0;
        gBattlescriptCurrInstr += 5;
        gBattlerTarget = gBattlerAttacker;
    }
}

static void atk88_negativedamage(void)
{
    gBattleMoveDamage = -(gHpDealt / 2);
    if (gBattleMoveDamage == 0)
        gBattleMoveDamage = -1;

    gBattlescriptCurrInstr++;
}

static u8 ChangeStatBuffs(s8 statValue, u8 statId, u8 flags, const u8 *BS_ptr)
{
    bool8 certain = FALSE;
    bool8 notProtectAffected = FALSE;
    u32 index;

    if (flags & MOVE_EFFECT_AFFECTS_USER)
        gActiveBattler = gBattlerAttacker;
    else
        gActiveBattler = gBattlerTarget;

    flags &= ~(MOVE_EFFECT_AFFECTS_USER);

    if (flags & MOVE_EFFECT_CERTAIN)
        certain++;
    flags &= ~(MOVE_EFFECT_CERTAIN);

    if (flags & STAT_CHANGE_NOT_PROTECT_AFFECTED)
        notProtectAffected++;
    flags &= ~(STAT_CHANGE_NOT_PROTECT_AFFECTED);

    PREPARE_STAT_BUFFER(gBattleTextBuff1, statId)

    if (statValue <= -1) // Stat decrease.
    {
        if (gSideTimers[GET_BATTLER_SIDE(gActiveBattler)].mistTimer
            && !certain && gCurrentMove != MOVE_CURSE)
        {
            if (flags == STAT_CHANGE_BS_PTR)
            {
                if (gSpecialStatuses[gActiveBattler].statLowered)
                {
                    gBattlescriptCurrInstr = BS_ptr;
                }
                else
                {
                    BattleScriptPush(BS_ptr);
                    gBattleScripting.battler = gActiveBattler;
                    gBattlescriptCurrInstr = BattleScript_MistProtected;
                    gSpecialStatuses[gActiveBattler].statLowered = 1;
                }
            }
            return STAT_CHANGE_DIDNT_WORK;
        }
        else if (gCurrentMove != MOVE_CURSE
                 && notProtectAffected != TRUE && JumpIfMoveAffectedByProtect(0))
        {
            gBattlescriptCurrInstr = BattleScript_ButItFailed;
            return STAT_CHANGE_DIDNT_WORK;
        }
        else if ((gBattleMons[gActiveBattler].ability == ABILITY_CLEAR_BODY
                  || gBattleMons[gActiveBattler].ability == ABILITY_WHITE_SMOKE)
                 && !certain && gCurrentMove != MOVE_CURSE)
        {
            if (flags == STAT_CHANGE_BS_PTR)
            {
                if (gSpecialStatuses[gActiveBattler].statLowered)
                {
                    gBattlescriptCurrInstr = BS_ptr;
                }
                else
                {
                    BattleScriptPush(BS_ptr);
                    gBattleScripting.battler = gActiveBattler;
                    gBattlescriptCurrInstr = BattleScript_AbilityNoStatLoss;
                    gLastUsedAbility = gBattleMons[gActiveBattler].ability;
                    RecordAbilityBattle(gActiveBattler, gLastUsedAbility);
                    gSpecialStatuses[gActiveBattler].statLowered = 1;
                }
            }
            return STAT_CHANGE_DIDNT_WORK;
        }
        else if (gBattleMons[gActiveBattler].ability == ABILITY_KEEN_EYE
                 && !certain && statId == STAT_ACC)
        {
            if (flags == STAT_CHANGE_BS_PTR)
            {
                BattleScriptPush(BS_ptr);
                gBattleScripting.battler = gActiveBattler;
                gBattlescriptCurrInstr = BattleScript_AbilityNoSpecificStatLoss;
                gLastUsedAbility = gBattleMons[gActiveBattler].ability;
                RecordAbilityBattle(gActiveBattler, gLastUsedAbility);
            }
            return STAT_CHANGE_DIDNT_WORK;
        }
        else if (gBattleMons[gActiveBattler].ability == ABILITY_HYPER_CUTTER
                 && !certain && statId == STAT_ATK)
        {
            if (flags == STAT_CHANGE_BS_PTR)
            {
                BattleScriptPush(BS_ptr);
                gBattleScripting.battler = gActiveBattler;
                gBattlescriptCurrInstr = BattleScript_AbilityNoSpecificStatLoss;
                gLastUsedAbility = gBattleMons[gActiveBattler].ability;
                RecordAbilityBattle(gActiveBattler, gLastUsedAbility);
            }
            return STAT_CHANGE_DIDNT_WORK;
        }
        else if (gBattleMons[gActiveBattler].ability == ABILITY_SHIELD_DUST && flags == 0)
        {
            return STAT_CHANGE_DIDNT_WORK;
        }
        else // try to decrease
        {
            statValue = -GET_STAT_BUFF_VALUE(statValue);
            gBattleTextBuff2[0] = B_BUFF_PLACEHOLDER_BEGIN;
            index = 1;
            if (statValue == -2)
            {
                gBattleTextBuff2[1] = B_BUFF_STRING;
                gBattleTextBuff2[2] = STRINGID_STATHARSHLY;
                gBattleTextBuff2[3] = STRINGID_STATHARSHLY >> 8;
                index = 4;
            }
            gBattleTextBuff2[index] = B_BUFF_STRING;
            index++;
            gBattleTextBuff2[index] = STRINGID_STATFELL;
            index++;
            gBattleTextBuff2[index] = STRINGID_STATFELL >> 8;
            index++;
            gBattleTextBuff2[index] = B_BUFF_EOS;

            if (gBattleMons[gActiveBattler].statStages[statId] == 0)
                gBattleCommunication[MULTISTRING_CHOOSER] = 2;
            else
                gBattleCommunication[MULTISTRING_CHOOSER] = (gBattlerTarget == gActiveBattler);

        }
    }
    else // stat increase
    {
        statValue = GET_STAT_BUFF_VALUE(statValue);
        gBattleTextBuff2[0] = B_BUFF_PLACEHOLDER_BEGIN;
        index = 1;
        if (statValue == 2)
        {
            gBattleTextBuff2[1] = B_BUFF_STRING;
            gBattleTextBuff2[2] = STRINGID_STATSHARPLY;
            gBattleTextBuff2[3] = STRINGID_STATSHARPLY >> 8;
            index = 4;
        }
        gBattleTextBuff2[index] = B_BUFF_STRING;
        index++;
        gBattleTextBuff2[index] = STRINGID_STATROSE;
        index++;
        gBattleTextBuff2[index] = STRINGID_STATROSE >> 8;
        index++;
        gBattleTextBuff2[index] = B_BUFF_EOS;

        if (gBattleMons[gActiveBattler].statStages[statId] == 0xC)
            gBattleCommunication[MULTISTRING_CHOOSER] = 2;
        else
            gBattleCommunication[MULTISTRING_CHOOSER] = (gBattlerTarget == gActiveBattler);
    }

    gBattleMons[gActiveBattler].statStages[statId] += statValue;
    if (gBattleMons[gActiveBattler].statStages[statId] < 0)
        gBattleMons[gActiveBattler].statStages[statId] = 0;
    if (gBattleMons[gActiveBattler].statStages[statId] > 0xC)
        gBattleMons[gActiveBattler].statStages[statId] = 0xC;

    if (gBattleCommunication[MULTISTRING_CHOOSER] == 2 && flags & STAT_CHANGE_BS_PTR)
        gMoveResultFlags |= MOVE_RESULT_MISSED;

    if (gBattleCommunication[MULTISTRING_CHOOSER] == 2 && !(flags & STAT_CHANGE_BS_PTR))
        return STAT_CHANGE_DIDNT_WORK;

    return STAT_CHANGE_WORKED;
}

static void atk89_statbuffchange(void)
{
    const u8* jumpPtr = T1_READ_PTR(gBattlescriptCurrInstr + 2);
    if (ChangeStatBuffs(gBattleScripting.statChanger & 0xF0, GET_STAT_BUFF_ID(gBattleScripting.statChanger), gBattlescriptCurrInstr[1], jumpPtr) == STAT_CHANGE_WORKED)
        gBattlescriptCurrInstr += 6;
}

static void atk8A_normalisebuffs(void) // haze
{
    s32 i, j;

    for (i = 0; i < gBattlersCount; i++)
    {
        for (j = 0; j < NUM_BATTLE_STATS; j++)
            gBattleMons[i].statStages[j] = 6;
    }

    gBattlescriptCurrInstr++;
}

static void atk8B_setbide(void)
{
    gBattleMons[gBattlerAttacker].status2 |= STATUS2_MULTIPLETURNS;
    gLockedMoves[gBattlerAttacker] = gCurrentMove;
    gTakenDmg[gBattlerAttacker] = 0;
    gBattleMons[gBattlerAttacker].status2 |= (STATUS2_BIDE - 0x100); // 2 turns

    gBattlescriptCurrInstr++;
}

static void atk8C_confuseifrepeatingattackends(void)
{
    if (!(gBattleMons[gBattlerAttacker].status2 & STATUS2_LOCK_CONFUSE))
        gBattleCommunication[MOVE_EFFECT_BYTE] = (MOVE_EFFECT_THRASH | MOVE_EFFECT_AFFECTS_USER);

    gBattlescriptCurrInstr++;
}

static void atk8D_setmultihitcounter(void)
{
    if (gBattlescriptCurrInstr[1])
    {
        gMultiHitCounter = gBattlescriptCurrInstr[1];
    }
    else
    {
        gMultiHitCounter = Random() & 3;
        if (gMultiHitCounter > 1)
            gMultiHitCounter = (Random() & 3) + 2;
        else
            gMultiHitCounter += 2;
    }

    gBattlescriptCurrInstr += 2;
}

static void atk8E_initmultihitstring(void)
{
    PREPARE_BYTE_NUMBER_BUFFER(gBattleScripting.multihitString, 1, 0)

    gBattlescriptCurrInstr++;
}

static bool8 TryDoForceSwitchOut(void)
{
    if (gBattleMons[gBattlerAttacker].level >= gBattleMons[gBattlerTarget].level)
    {
        *(gBattleStruct->field_58 + gBattlerTarget) = gBattlerPartyIndexes[gBattlerTarget];
    }
    else
    {
        u16 random = Random() & 0xFF;
        if ((u32)((random * (gBattleMons[gBattlerAttacker].level + gBattleMons[gBattlerTarget].level) >> 8) + 1) <= (gBattleMons[gBattlerTarget].level / 4))
        {
            gBattlescriptCurrInstr = T1_READ_PTR(gBattlescriptCurrInstr + 1);
            return FALSE;
        }
        *(gBattleStruct->field_58 + gBattlerTarget) = gBattlerPartyIndexes[gBattlerTarget];
    }

    gBattlescriptCurrInstr = BattleScript_SuccessForceOut;
    return TRUE;
}

static void atk8F_forcerandomswitch(void)
{
    s32 i;
    s32 battler1PartyId = 0;
    s32 battler2PartyId = 0;

    #ifdef NONMATCHING
        s32 lastMonId = 0; // + 1
    #else
        register s32 lastMonId asm("r8") = 0; // + 1
    #endif // NONMATCHING

    s32 firstMonId = 0;
    s32 monsCount = 0;
    struct Pokemon* party = NULL;
    s32 validMons = 0;
    s32 minNeeded = 0;

    if ((gBattleTypeFlags & BATTLE_TYPE_TRAINER))
    {
        if (GetBattlerSide(gBattlerTarget) == B_SIDE_PLAYER)
            party = gPlayerParty;
        else
            party = gEnemyParty;

        if ((gBattleTypeFlags & BATTLE_TYPE_BATTLE_TOWER && gBattleTypeFlags & BATTLE_TYPE_LINK)
            || (gBattleTypeFlags & BATTLE_TYPE_BATTLE_TOWER && gBattleTypeFlags & BATTLE_TYPE_x2000000)
            || (gBattleTypeFlags & BATTLE_TYPE_INGAME_PARTNER))
        {
            if ((gBattlerTarget & BIT_FLANK) != 0)
            {
                firstMonId = 3;
                lastMonId = 6;
            }
            else
            {
                firstMonId = 0;
                lastMonId = 3;
            }
            monsCount = 3;
            minNeeded = 1;
            battler2PartyId = gBattlerPartyIndexes[gBattlerTarget];
            battler1PartyId = gBattlerPartyIndexes[gBattlerTarget ^ BIT_FLANK];
        }
        else if ((gBattleTypeFlags & BATTLE_TYPE_MULTI && gBattleTypeFlags & BATTLE_TYPE_LINK)
                 || (gBattleTypeFlags & BATTLE_TYPE_MULTI && gBattleTypeFlags & BATTLE_TYPE_x2000000))
        {
            if (GetLinkTrainerFlankId(GetBattlerMultiplayerId(gBattlerTarget)) == 1)
            {
                firstMonId = 3;
                lastMonId = 6;
            }
            else
            {
                firstMonId = 0;
                lastMonId = 3;
            }
            monsCount = 3;
            minNeeded = 1;
            battler2PartyId = gBattlerPartyIndexes[gBattlerTarget];
            battler1PartyId = gBattlerPartyIndexes[gBattlerTarget ^ BIT_FLANK];
        }
        else if (gBattleTypeFlags & BATTLE_TYPE_TWO_OPPONENTS)
        {
            if (GetBattlerSide(gBattlerTarget) == B_SIDE_PLAYER)
            {
                firstMonId = 0;
                lastMonId = 6;
                monsCount = 6;
                minNeeded = 2; // since there are two opponents, it has to be a double battle
            }
            else
            {
                if ((gBattlerTarget & BIT_FLANK) != 0)
                {
                    firstMonId = 3;
                    lastMonId = 6;
                }
                else
                {
                    firstMonId = 0;
                    lastMonId = 3;
                }
                monsCount = 3;
                minNeeded = 1;
            }
            battler2PartyId = gBattlerPartyIndexes[gBattlerTarget];
            battler1PartyId = gBattlerPartyIndexes[gBattlerTarget ^ BIT_FLANK];
        }
        else if (gBattleTypeFlags & BATTLE_TYPE_DOUBLE)
        {
            firstMonId = 0;
            lastMonId = 6;
            monsCount = 6;
            minNeeded = 2;
            battler2PartyId = gBattlerPartyIndexes[gBattlerTarget];
            battler1PartyId = gBattlerPartyIndexes[gBattlerTarget ^ BIT_FLANK];
        }
        else
        {
            firstMonId = 0;
            lastMonId = 6;
            monsCount = 6;
            minNeeded = 1;
            battler2PartyId = gBattlerPartyIndexes[gBattlerTarget]; // there is only one pokemon out in single battles
            battler1PartyId = gBattlerPartyIndexes[gBattlerTarget];
        }

        for (i = firstMonId; i < lastMonId; i++)
        {
            if (GetMonData(&party[i], MON_DATA_SPECIES) != SPECIES_NONE
             && !GetMonData(&party[i], MON_DATA_IS_EGG)
             && GetMonData(&party[i], MON_DATA_HP) != 0)
             {
                 validMons++;
             }
        }

        if (validMons <= minNeeded)
        {
            gBattlescriptCurrInstr = T1_READ_PTR(gBattlescriptCurrInstr + 1);
        }
        else
        {
            if (TryDoForceSwitchOut())
            {
                do
                {
                    i = Random() % monsCount;
                    i += firstMonId;
                }
                while (i == battler2PartyId
                       || i == battler1PartyId
                       || GetMonData(&party[i], MON_DATA_SPECIES) == SPECIES_NONE
                       || GetMonData(&party[i], MON_DATA_IS_EGG) == TRUE
                       || GetMonData(&party[i], MON_DATA_HP) == 0);
            }
            *(gBattleStruct->monToSwitchIntoId + gBattlerTarget) = i;

            if (!sub_81B1250())
                sub_803BDA0(gBattlerTarget);

            if ((gBattleTypeFlags & BATTLE_TYPE_LINK && gBattleTypeFlags & BATTLE_TYPE_BATTLE_TOWER)
                || (gBattleTypeFlags & BATTLE_TYPE_LINK && gBattleTypeFlags & BATTLE_TYPE_MULTI)
                || (gBattleTypeFlags & BATTLE_TYPE_x2000000 && gBattleTypeFlags & BATTLE_TYPE_BATTLE_TOWER)
                || (gBattleTypeFlags & BATTLE_TYPE_x2000000 && gBattleTypeFlags & BATTLE_TYPE_MULTI))
            {
                sub_81B8E80(gBattlerTarget, i, 0);
                sub_81B8E80(gBattlerTarget ^ BIT_FLANK, i, 1);
            }

            if (gBattleTypeFlags & BATTLE_TYPE_INGAME_PARTNER)
                sub_80571DC(gBattlerTarget, i);
        }
    }
    else
    {
        TryDoForceSwitchOut();
    }
}

static void atk90_tryconversiontypechange(void) // randomly changes user's type to one of its moves' type
{
    u8 validMoves = 0;
    u8 moveChecked;
    u8 moveType;

    while (validMoves < 4)
    {
        if (gBattleMons[gBattlerAttacker].moves[validMoves] == 0)
            break;

        validMoves++;
    }

    for (moveChecked = 0; moveChecked < validMoves; moveChecked++)
    {
        moveType = gBattleMoves[gBattleMons[gBattlerAttacker].moves[moveChecked]].type;

        if (moveType == TYPE_MYSTERY)
        {
            if (IS_BATTLER_OF_TYPE(gBattlerAttacker, TYPE_GHOST))
                moveType = TYPE_GHOST;
            else
                moveType = TYPE_NORMAL;
        }
        if (moveType != gBattleMons[gBattlerAttacker].type1
            && moveType != gBattleMons[gBattlerAttacker].type2)
        {
            break;
        }
    }

    if (moveChecked == validMoves)
    {
        gBattlescriptCurrInstr = T1_READ_PTR(gBattlescriptCurrInstr + 1);
    }
    else
    {
        do
        {

            while ((moveChecked = Random() & 3) >= validMoves);

            moveType = gBattleMoves[gBattleMons[gBattlerAttacker].moves[moveChecked]].type;

            if (moveType == TYPE_MYSTERY)
            {
                if (IS_BATTLER_OF_TYPE(gBattlerAttacker, TYPE_GHOST))
                    moveType = TYPE_GHOST;
                else
                    moveType = TYPE_NORMAL;
            }
        }
        while (moveType == gBattleMons[gBattlerAttacker].type1 || moveType == gBattleMons[gBattlerAttacker].type2);

        SET_BATTLER_TYPE(gBattlerAttacker, moveType);
        PREPARE_TYPE_BUFFER(gBattleTextBuff1, moveType);

        gBattlescriptCurrInstr += 5;
    }
}

static void atk91_givepaydaymoney(void)
{
    if (!(gBattleTypeFlags & (BATTLE_TYPE_LINK | BATTLE_TYPE_x2000000)) && gPaydayMoney != 0)
    {
        u32 bonusMoney = gPaydayMoney * gBattleStruct->moneyMultiplier;
        AddMoney(&gSaveBlock1Ptr->money, bonusMoney);

        PREPARE_HWORD_NUMBER_BUFFER(gBattleTextBuff1, 5, bonusMoney)

        BattleScriptPush(gBattlescriptCurrInstr + 1);
        gBattlescriptCurrInstr = BattleScript_PrintPayDayMoneyString;
    }
    else
    {
        gBattlescriptCurrInstr++;
    }
}

static void atk92_setlightscreen(void)
{
    if (gSideStatuses[GET_BATTLER_SIDE(gBattlerAttacker)] & SIDE_STATUS_LIGHTSCREEN)
    {
        gMoveResultFlags |= MOVE_RESULT_MISSED;
        gBattleCommunication[MULTISTRING_CHOOSER] = 0;
    }
    else
    {
        gSideStatuses[GET_BATTLER_SIDE(gBattlerAttacker)] |= SIDE_STATUS_LIGHTSCREEN;
        gSideTimers[GET_BATTLER_SIDE(gBattlerAttacker)].lightscreenTimer = 5;
        gSideTimers[GET_BATTLER_SIDE(gBattlerAttacker)].lightscreenBattlerId = gBattlerAttacker;

        if (gBattleTypeFlags & BATTLE_TYPE_DOUBLE && CountAliveMonsInBattle(BATTLE_ALIVE_ATK_SIDE) == 2)
            gBattleCommunication[MULTISTRING_CHOOSER] = 4;
        else
            gBattleCommunication[MULTISTRING_CHOOSER] = 3;
    }

    gBattlescriptCurrInstr++;
}

static void atk93_tryKO(void)
{
    u8 holdEffect, param;

    if (gBattleMons[gBattlerTarget].item == ITEM_ENIGMA_BERRY)
    {
       holdEffect = gEnigmaBerries[gBattlerTarget].holdEffect;
       param = gEnigmaBerries[gBattlerTarget].holdEffectParam;
    }
    else
    {
        holdEffect = ItemId_GetHoldEffect(gBattleMons[gBattlerTarget].item);
        param = ItemId_GetHoldEffectParam(gBattleMons[gBattlerTarget].item);
    }

    gPotentialItemEffectBattler = gBattlerTarget;

    if (holdEffect == HOLD_EFFECT_FOCUS_BAND && (Random() % 100) < param)
    {
        RecordItemEffectBattle(gBattlerTarget, HOLD_EFFECT_FOCUS_BAND);
        gSpecialStatuses[gBattlerTarget].focusBanded = 1;
    }

    if (gBattleMons[gBattlerTarget].ability == ABILITY_STURDY)
    {
        gMoveResultFlags |= MOVE_RESULT_MISSED;
        gLastUsedAbility = ABILITY_STURDY;
        gBattlescriptCurrInstr = BattleScript_SturdyPreventsOHKO;
        RecordAbilityBattle(gBattlerTarget, ABILITY_STURDY);
    }
    else
    {
        u16 chance;
        if (!(gStatuses3[gBattlerTarget] & STATUS3_ALWAYS_HITS))
        {
            chance = gBattleMoves[gCurrentMove].accuracy + (gBattleMons[gBattlerAttacker].level - gBattleMons[gBattlerTarget].level);
            if (Random() % 100 + 1 < chance && gBattleMons[gBattlerAttacker].level >= gBattleMons[gBattlerTarget].level)
                chance = TRUE;
            else
                chance = FALSE;
        }
        else if (gDisableStructs[gBattlerTarget].battlerWithSureHit == gBattlerAttacker
                 && gBattleMons[gBattlerAttacker].level >= gBattleMons[gBattlerTarget].level)
        {
            chance = TRUE;
        }
        else
        {
            chance = gBattleMoves[gCurrentMove].accuracy + (gBattleMons[gBattlerAttacker].level - gBattleMons[gBattlerTarget].level);
            if (Random() % 100 + 1 < chance && gBattleMons[gBattlerAttacker].level >= gBattleMons[gBattlerTarget].level)
                chance = TRUE;
            else
                chance = FALSE;
        }
        if (chance)
        {
            if (gProtectStructs[gBattlerTarget].endured)
            {
                gBattleMoveDamage = gBattleMons[gBattlerTarget].hp - 1;
                gMoveResultFlags |= MOVE_RESULT_FOE_ENDURED;
            }
            else if (gSpecialStatuses[gBattlerTarget].focusBanded)
            {
                gBattleMoveDamage = gBattleMons[gBattlerTarget].hp - 1;
                gMoveResultFlags |= MOVE_RESULT_FOE_HUNG_ON;
                gLastUsedItem = gBattleMons[gBattlerTarget].item;
            }
            else
            {
                gBattleMoveDamage = gBattleMons[gBattlerTarget].hp;
                gMoveResultFlags |= MOVE_RESULT_ONE_HIT_KO;
            }
            gBattlescriptCurrInstr += 5;
        }
        else
        {
            gMoveResultFlags |= MOVE_RESULT_MISSED;
            if (gBattleMons[gBattlerAttacker].level >= gBattleMons[gBattlerTarget].level)
                gBattleCommunication[MULTISTRING_CHOOSER] = 0;
            else
                gBattleCommunication[MULTISTRING_CHOOSER] = 1;
            gBattlescriptCurrInstr = T1_READ_PTR(gBattlescriptCurrInstr + 1);
        }
    }
}

static void atk94_damagetohalftargethp(void) // super fang
{
    gBattleMoveDamage = gBattleMons[gBattlerTarget].hp / 2;
    if (gBattleMoveDamage == 0)
        gBattleMoveDamage = 1;

    gBattlescriptCurrInstr++;
}

static void atk95_setsandstorm(void)
{
    if (gBattleWeather & WEATHER_SANDSTORM_ANY)
    {
        gMoveResultFlags |= MOVE_RESULT_MISSED;
        gBattleCommunication[MULTISTRING_CHOOSER] = 2;
    }
    else
    {
        gBattleWeather = WEATHER_SANDSTORM_TEMPORARY;
        gBattleCommunication[MULTISTRING_CHOOSER] = 3;
        gWishFutureKnock.weatherDuration = 5;
    }
    gBattlescriptCurrInstr++;
}

static void atk96_weatherdamage(void)
{
    if (WEATHER_HAS_EFFECT)
    {
        if (gBattleWeather & WEATHER_SANDSTORM_ANY)
        {
            if (gBattleMons[gBattlerAttacker].type1 != TYPE_ROCK
                && gBattleMons[gBattlerAttacker].type1 != TYPE_STEEL
                && gBattleMons[gBattlerAttacker].type1 != TYPE_GROUND
                && gBattleMons[gBattlerAttacker].type2 != TYPE_ROCK
                && gBattleMons[gBattlerAttacker].type2 != TYPE_STEEL
                && gBattleMons[gBattlerAttacker].type2 != TYPE_GROUND
                && gBattleMons[gBattlerAttacker].ability != ABILITY_SAND_VEIL
                && !(gStatuses3[gBattlerAttacker] & STATUS3_UNDERGROUND)
                && !(gStatuses3[gBattlerAttacker] & STATUS3_UNDERWATER))
            {
                gBattleMoveDamage = gBattleMons[gBattlerAttacker].maxHP / 16;
                if (gBattleMoveDamage == 0)
                    gBattleMoveDamage = 1;
            }
            else
            {
                gBattleMoveDamage = 0;
            }
        }
        if (gBattleWeather & WEATHER_HAIL)
        {
            if (!IS_BATTLER_OF_TYPE(gBattlerAttacker, TYPE_ICE)
                && !(gStatuses3[gBattlerAttacker] & STATUS3_UNDERGROUND)
                && !(gStatuses3[gBattlerAttacker] & STATUS3_UNDERWATER))
            {
                gBattleMoveDamage = gBattleMons[gBattlerAttacker].maxHP / 16;
                if (gBattleMoveDamage == 0)
                    gBattleMoveDamage = 1;
            }
            else
            {
                gBattleMoveDamage = 0;
            }
        }
    }
    else
    {
        gBattleMoveDamage = 0;
    }

    if (gAbsentBattlerFlags & gBitTable[gBattlerAttacker])
        gBattleMoveDamage = 0;

    gBattlescriptCurrInstr++;
}

static void atk97_tryinfatuating(void)
{
    struct Pokemon *monAttacker, *monTarget;
    u16 speciesAttacker, speciesTarget;
    u32 personalityAttacker, personalityTarget;

    if (GetBattlerSide(gBattlerAttacker) == B_SIDE_PLAYER)
        monAttacker = &gPlayerParty[gBattlerPartyIndexes[gBattlerAttacker]];
    else
        monAttacker = &gEnemyParty[gBattlerPartyIndexes[gBattlerAttacker]];

    if (GetBattlerSide(gBattlerTarget) == B_SIDE_PLAYER)
        monTarget = &gPlayerParty[gBattlerPartyIndexes[gBattlerTarget]];
    else
        monTarget = &gEnemyParty[gBattlerPartyIndexes[gBattlerTarget]];

    speciesAttacker = GetMonData(monAttacker, MON_DATA_SPECIES);
    personalityAttacker = GetMonData(monAttacker, MON_DATA_PERSONALITY);

    speciesTarget = GetMonData(monTarget, MON_DATA_SPECIES);
    personalityTarget = GetMonData(monTarget, MON_DATA_PERSONALITY);

    if (gBattleMons[gBattlerTarget].ability == ABILITY_OBLIVIOUS)
    {
        gBattlescriptCurrInstr = BattleScript_ObliviousPreventsAttraction;
        gLastUsedAbility = ABILITY_OBLIVIOUS;
        RecordAbilityBattle(gBattlerTarget, ABILITY_OBLIVIOUS);
    }
    else
    {
        if (GetGenderFromSpeciesAndPersonality(speciesAttacker, personalityAttacker) == GetGenderFromSpeciesAndPersonality(speciesTarget, personalityTarget)
            || gBattleMons[gBattlerTarget].status2 & STATUS2_INFATUATION
            || GetGenderFromSpeciesAndPersonality(speciesAttacker, personalityAttacker) == MON_GENDERLESS
            || GetGenderFromSpeciesAndPersonality(speciesTarget, personalityTarget) == MON_GENDERLESS)
        {
            gBattlescriptCurrInstr = T1_READ_PTR(gBattlescriptCurrInstr + 1);
        }
        else
        {
            gBattleMons[gBattlerTarget].status2 |= STATUS2_INFATUATED_WITH(gBattlerAttacker);
            gBattlescriptCurrInstr += 5;
        }
    }
}

static void atk98_updatestatusicon(void)
{
    if (gBattleControllerExecFlags)
        return;

    if (gBattlescriptCurrInstr[1] != BS_ATTACKER_WITH_PARTNER)
    {
        gActiveBattler = GetBattlerForBattleScript(gBattlescriptCurrInstr[1]);
        BtlController_EmitStatusIconUpdate(0, gBattleMons[gActiveBattler].status1, gBattleMons[gActiveBattler].status2);
        MarkBattlerForControllerExec(gActiveBattler);
        gBattlescriptCurrInstr += 2;
    }
    else
    {
        gActiveBattler = gBattlerAttacker;
        if (!(gAbsentBattlerFlags & gBitTable[gActiveBattler]))
        {
            BtlController_EmitStatusIconUpdate(0, gBattleMons[gActiveBattler].status1, gBattleMons[gActiveBattler].status2);
            MarkBattlerForControllerExec(gActiveBattler);
        }
        if ((gBattleTypeFlags & BATTLE_TYPE_DOUBLE))
        {
            gActiveBattler = GetBattlerAtPosition(GetBattlerPosition(gBattlerAttacker) ^ BIT_FLANK);
            if (!(gAbsentBattlerFlags & gBitTable[gActiveBattler]))
            {
                BtlController_EmitStatusIconUpdate(0, gBattleMons[gActiveBattler].status1, gBattleMons[gActiveBattler].status2);
                MarkBattlerForControllerExec(gActiveBattler);
            }
        }
        gBattlescriptCurrInstr += 2;
    }
}

static void atk99_setmist(void)
{
    if (gSideTimers[GET_BATTLER_SIDE(gBattlerAttacker)].mistTimer)
    {
        gMoveResultFlags |= MOVE_RESULT_FAILED;
        gBattleCommunication[MULTISTRING_CHOOSER] = 1;
    }
    else
    {
        gSideTimers[GET_BATTLER_SIDE(gBattlerAttacker)].mistTimer = 5;
        gSideTimers[GET_BATTLER_SIDE(gBattlerAttacker)].mistBattlerId = gBattlerAttacker;
        gSideStatuses[GET_BATTLER_SIDE(gBattlerAttacker)] |= SIDE_STATUS_MIST;
        gBattleCommunication[MULTISTRING_CHOOSER] = 0;
    }
    gBattlescriptCurrInstr++;
}

static void atk9A_setfocusenergy(void)
{
    if (gBattleMons[gBattlerAttacker].status2 & STATUS2_FOCUS_ENERGY)
    {
        gMoveResultFlags |= MOVE_RESULT_FAILED;
        gBattleCommunication[MULTISTRING_CHOOSER] = 1;
    }
    else
    {
        gBattleMons[gBattlerAttacker].status2 |= STATUS2_FOCUS_ENERGY;
        gBattleCommunication[MULTISTRING_CHOOSER] = 0;
    }
    gBattlescriptCurrInstr++;
}

static void atk9B_transformdataexecution(void)
{
    gChosenMove = 0xFFFF;
    gBattlescriptCurrInstr++;
    if (gBattleMons[gBattlerTarget].status2 & STATUS2_TRANSFORMED
        || gStatuses3[gBattlerTarget] & STATUS3_SEMI_INVULNERABLE)
    {
        gMoveResultFlags |= MOVE_RESULT_FAILED;
        gBattleCommunication[MULTISTRING_CHOOSER] = 1;
    }
    else
    {
        s32 i;
        u8 *battleMonAttacker, *battleMonTarget;

        gBattleMons[gBattlerAttacker].status2 |= STATUS2_TRANSFORMED;
        gDisableStructs[gBattlerAttacker].disabledMove = 0;
        gDisableStructs[gBattlerAttacker].disableTimer = 0;
        gDisableStructs[gBattlerAttacker].transformedMonPersonality = gBattleMons[gBattlerTarget].personality;
        gDisableStructs[gBattlerAttacker].unk18_b = 0;

        PREPARE_SPECIES_BUFFER(gBattleTextBuff1, gBattleMons[gBattlerTarget].species)

        battleMonAttacker = (u8*)(&gBattleMons[gBattlerAttacker]);
        battleMonTarget = (u8*)(&gBattleMons[gBattlerTarget]);

        for (i = 0; i < offsetof(struct BattlePokemon, pp); i++)
            battleMonAttacker[i] = battleMonTarget[i];

        for (i = 0; i < 4; i++)
        {
            if (gBattleMoves[gBattleMons[gBattlerAttacker].moves[i]].pp < 5)
                gBattleMons[gBattlerAttacker].pp[i] = gBattleMoves[gBattleMons[gBattlerAttacker].moves[i]].pp;
            else
                gBattleMons[gBattlerAttacker].pp[i] = 5;
        }

        gActiveBattler = gBattlerAttacker;
        BtlController_EmitResetActionMoveSelection(0, RESET_MOVE_SELECTION);
        MarkBattlerForControllerExec(gActiveBattler);
        gBattleCommunication[MULTISTRING_CHOOSER] = 0;
    }
}

static void atk9C_setsubstitute(void)
{
    u32 hp = gBattleMons[gBattlerAttacker].maxHP / 4;
    if (gBattleMons[gBattlerAttacker].maxHP / 4 == 0)
        hp = 1;

    if (gBattleMons[gBattlerAttacker].hp <= hp)
    {
        gBattleMoveDamage = 0;
        gBattleCommunication[MULTISTRING_CHOOSER] = 1;
    }
    else
    {
        gBattleMoveDamage = gBattleMons[gBattlerAttacker].maxHP / 4; // one bit value will only work for pokemon which max hp can go to 1020(which is more than possible in games)
        if (gBattleMoveDamage == 0)
            gBattleMoveDamage = 1;

        gBattleMons[gBattlerAttacker].status2 |= STATUS2_SUBSTITUTE;
        gBattleMons[gBattlerAttacker].status2 &= ~(STATUS2_WRAPPED);
        gDisableStructs[gBattlerAttacker].substituteHP = gBattleMoveDamage;
        gBattleCommunication[MULTISTRING_CHOOSER] = 0;
        gHitMarker |= HITMARKER_IGNORE_SUBSTITUTE;
    }

    gBattlescriptCurrInstr++;
}

static bool8 IsMoveUncopyableByMimic(u16 move)
{
    s32 i;
    for (i = 0; sMovesForbiddenToCopy[i] != MIMIC_FORBIDDEN_END
                && sMovesForbiddenToCopy[i] != move; i++);

    return (sMovesForbiddenToCopy[i] != MIMIC_FORBIDDEN_END);
}

static void atk9D_mimicattackcopy(void)
{
    gChosenMove = 0xFFFF;

    if (IsMoveUncopyableByMimic(gLastMoves[gBattlerTarget])
        || gBattleMons[gBattlerAttacker].status2 & STATUS2_TRANSFORMED
        || gLastMoves[gBattlerTarget] == 0
        || gLastMoves[gBattlerTarget] == 0xFFFF)
    {
        gBattlescriptCurrInstr = T1_READ_PTR(gBattlescriptCurrInstr + 1);
    }
    else
    {
        s32 i;

        for (i = 0; i < 4; i++)
        {
            if (gBattleMons[gBattlerAttacker].moves[i] == gLastMoves[gBattlerTarget])
                break;
        }

        if (i == 4)
        {
            gBattleMons[gBattlerAttacker].moves[gCurrMovePos] = gLastMoves[gBattlerTarget];
            if (gBattleMoves[gLastMoves[gBattlerTarget]].pp < 5)
                gBattleMons[gBattlerAttacker].pp[gCurrMovePos] = gBattleMoves[gLastMoves[gBattlerTarget]].pp;
            else
                gBattleMons[gBattlerAttacker].pp[gCurrMovePos] = 5;


            PREPARE_MOVE_BUFFER(gBattleTextBuff1, gLastMoves[gBattlerTarget])

            gDisableStructs[gBattlerAttacker].unk18_b |= gBitTable[gCurrMovePos];
            gBattlescriptCurrInstr += 5;
        }
        else
        {
            gBattlescriptCurrInstr = T1_READ_PTR(gBattlescriptCurrInstr + 1);
        }
    }
}

static void atk9E_metronome(void)
{
    while (1)
    {
        s32 i;

        gCurrentMove = (Random() & 0x1FF) + 1;
        if (gCurrentMove >= MOVES_COUNT)
            continue;

        for (i = 0; i < 4; i++); // ?

        i = -1;
        while (1)
        {
            i++;
            if (sMovesForbiddenToCopy[i] == gCurrentMove)
                break;
            if (sMovesForbiddenToCopy[i] == METRONOME_FORBIDDEN_END)
                break;
        }

        if (sMovesForbiddenToCopy[i] == METRONOME_FORBIDDEN_END)
        {
            gHitMarker &= ~(HITMARKER_ATTACKSTRING_PRINTED);
            gBattlescriptCurrInstr = gBattleScriptsForMoveEffects[gBattleMoves[gCurrentMove].effect];
            gBattlerTarget = GetMoveTarget(gCurrentMove, 0);
            return;
        }
    }
}

static void atk9F_dmgtolevel(void)
{
    gBattleMoveDamage = gBattleMons[gBattlerAttacker].level;
    gBattlescriptCurrInstr++;
}

static void atkA0_psywavedamageeffect(void)
{
    s32 randDamage;

    while ((randDamage = (Random() & 0xF)) > 10);

    randDamage *= 10;
    gBattleMoveDamage = gBattleMons[gBattlerAttacker].level * (randDamage + 50) / 100;
    gBattlescriptCurrInstr++;
}

static void atkA1_counterdamagecalculator(void)
{
    u8 sideAttacker = GetBattlerSide(gBattlerAttacker);
    u8 sideTarget = GetBattlerSide(gProtectStructs[gBattlerAttacker].physicalBattlerId);

    if (gProtectStructs[gBattlerAttacker].physicalDmg
        && sideAttacker != sideTarget
        && gBattleMons[gProtectStructs[gBattlerAttacker].physicalBattlerId].hp)
    {
        gBattleMoveDamage = gProtectStructs[gBattlerAttacker].physicalDmg * 2;

        if (gSideTimers[sideTarget].followmeTimer && gBattleMons[gSideTimers[sideTarget].followmeTarget].hp)
            gBattlerTarget = gSideTimers[sideTarget].followmeTarget;
        else
            gBattlerTarget = gProtectStructs[gBattlerAttacker].physicalBattlerId;

        gBattlescriptCurrInstr += 5;
    }
    else
    {
        gSpecialStatuses[gBattlerAttacker].ppNotAffectedByPressure = 1;
        gBattlescriptCurrInstr = T1_READ_PTR(gBattlescriptCurrInstr + 1);
    }
}

static void atkA2_mirrorcoatdamagecalculator(void) // a copy of atkA1 with the physical -> special field changes
{
    u8 sideAttacker = GetBattlerSide(gBattlerAttacker);
    u8 sideTarget = GetBattlerSide(gProtectStructs[gBattlerAttacker].specialBattlerId);

    if (gProtectStructs[gBattlerAttacker].specialDmg && sideAttacker != sideTarget && gBattleMons[gProtectStructs[gBattlerAttacker].specialBattlerId].hp)
    {
        gBattleMoveDamage = gProtectStructs[gBattlerAttacker].specialDmg * 2;

        if (gSideTimers[sideTarget].followmeTimer && gBattleMons[gSideTimers[sideTarget].followmeTarget].hp)
            gBattlerTarget = gSideTimers[sideTarget].followmeTarget;
        else
            gBattlerTarget = gProtectStructs[gBattlerAttacker].specialBattlerId;

        gBattlescriptCurrInstr += 5;
    }
    else
    {
        gSpecialStatuses[gBattlerAttacker].ppNotAffectedByPressure = 1;
        gBattlescriptCurrInstr = T1_READ_PTR(gBattlescriptCurrInstr + 1);
    }
}

static void atkA3_disablelastusedattack(void)
{
    s32 i;

    for (i = 0; i < 4; i++)
    {
        if (gBattleMons[gBattlerTarget].moves[i] == gLastMoves[gBattlerTarget])
            break;
    }
    if (gDisableStructs[gBattlerTarget].disabledMove == 0
        && i != 4 && gBattleMons[gBattlerTarget].pp[i] != 0)
    {
        PREPARE_MOVE_BUFFER(gBattleTextBuff1, gBattleMons[gBattlerTarget].moves[i])

        gDisableStructs[gBattlerTarget].disabledMove = gBattleMons[gBattlerTarget].moves[i];
        gDisableStructs[gBattlerTarget].disableTimer = (Random() & 3) + 2;
        gDisableStructs[gBattlerTarget].disableTimerStartValue = gDisableStructs[gBattlerTarget].disableTimer; // used to save the random amount of turns?
        gBattlescriptCurrInstr += 5;
    }
    else
    {
        gBattlescriptCurrInstr = T1_READ_PTR(gBattlescriptCurrInstr + 1);
    }
}

static void atkA4_trysetencore(void)
{
    s32 i;

    for (i = 0; i < 4; i++)
    {
        if (gBattleMons[gBattlerTarget].moves[i] == gLastMoves[gBattlerTarget])
            break;
    }

    if (gLastMoves[gBattlerTarget] == MOVE_STRUGGLE
        || gLastMoves[gBattlerTarget] == MOVE_ENCORE
        || gLastMoves[gBattlerTarget] == MOVE_MIRROR_MOVE)
    {
        i = 4;
    }

    if (gDisableStructs[gBattlerTarget].encoredMove == 0
        && i != 4 && gBattleMons[gBattlerTarget].pp[i] != 0)
    {
        gDisableStructs[gBattlerTarget].encoredMove = gBattleMons[gBattlerTarget].moves[i];
        gDisableStructs[gBattlerTarget].encoredMovePos = i;
        gDisableStructs[gBattlerTarget].encoreTimer = (Random() & 3) + 3;
        gDisableStructs[gBattlerTarget].encoreTimerStartValue = gDisableStructs[gBattlerTarget].encoreTimer;
        gBattlescriptCurrInstr += 5;
    }
    else
    {
        gBattlescriptCurrInstr = T1_READ_PTR(gBattlescriptCurrInstr + 1);
    }
}

static void atkA5_painsplitdmgcalc(void)
{
    if (!(gBattleMons[gBattlerTarget].status2 & STATUS2_SUBSTITUTE))
    {
        s32 hpDiff = (gBattleMons[gBattlerAttacker].hp + gBattleMons[gBattlerTarget].hp) / 2;
        s32 painSplitHp = gBattleMoveDamage = gBattleMons[gBattlerTarget].hp - hpDiff;
        u8* storeLoc = (void*)(&gBattleScripting.painSplitHp);

        storeLoc[0] = (painSplitHp);
        storeLoc[1] = (painSplitHp & 0x0000FF00) >> 8;
        storeLoc[2] = (painSplitHp & 0x00FF0000) >> 16;
        storeLoc[3] = (painSplitHp & 0xFF000000) >> 24;

        gBattleMoveDamage = gBattleMons[gBattlerAttacker].hp - hpDiff;
        gSpecialStatuses[gBattlerTarget].dmg = 0xFFFF;

        gBattlescriptCurrInstr += 5;
    }
    else
    {
        gBattlescriptCurrInstr = T1_READ_PTR(gBattlescriptCurrInstr + 1);
    }
}

static void atkA6_settypetorandomresistance(void) // conversion 2
{
    if (gLastLandedMoves[gBattlerAttacker] == 0
        || gLastLandedMoves[gBattlerAttacker] == 0xFFFF)
    {
        gBattlescriptCurrInstr = T1_READ_PTR(gBattlescriptCurrInstr + 1);
    }
    else if (IsTwoTurnsMove(gLastLandedMoves[gBattlerAttacker])
            && gBattleMons[gLastHitBy[gBattlerAttacker]].status2 & STATUS2_MULTIPLETURNS)
    {
        gBattlescriptCurrInstr = T1_READ_PTR(gBattlescriptCurrInstr + 1);
    }
    else
    {
        s32 i, j, rands;

        for (rands = 0; rands < 1000; rands++)
        {
            while (((i = (Random() & 0x7F)) > sizeof(gTypeEffectiveness) / 3));

            i *= 3;

            if (TYPE_EFFECT_ATK_TYPE(i) == gLastHitByType[gBattlerAttacker]
                && TYPE_EFFECT_MULTIPLIER(i) <= TYPE_MUL_NOT_EFFECTIVE
                && !IS_BATTLER_OF_TYPE(gBattlerAttacker, TYPE_EFFECT_DEF_TYPE(i)))
            {
                SET_BATTLER_TYPE(gBattlerAttacker, TYPE_EFFECT_DEF_TYPE(i));
                PREPARE_TYPE_BUFFER(gBattleTextBuff1, TYPE_EFFECT_DEF_TYPE(i));

                gBattlescriptCurrInstr += 5;
                return;
            }
        }

        for (j = 0, rands = 0; rands < sizeof(gTypeEffectiveness); j += 3, rands += 3)
        {
            switch (TYPE_EFFECT_ATK_TYPE(j))
            {
            case TYPE_ENDTABLE:
            case TYPE_FORESIGHT:
                break;
            default:
                if (TYPE_EFFECT_ATK_TYPE(j) == gLastHitByType[gBattlerAttacker]
                 && TYPE_EFFECT_MULTIPLIER(j) <= 5
                 && !IS_BATTLER_OF_TYPE(gBattlerAttacker, TYPE_EFFECT_DEF_TYPE(i)))
                {
                    SET_BATTLER_TYPE(gBattlerAttacker, TYPE_EFFECT_DEF_TYPE(rands));
                    PREPARE_TYPE_BUFFER(gBattleTextBuff1, TYPE_EFFECT_DEF_TYPE(rands))

                    gBattlescriptCurrInstr += 5;
                    return;
                }
                break;
            }
        }

        gBattlescriptCurrInstr = T1_READ_PTR(gBattlescriptCurrInstr + 1);
    }
}

static void atkA7_setalwayshitflag(void)
{
    gStatuses3[gBattlerTarget] &= ~(STATUS3_ALWAYS_HITS);
    gStatuses3[gBattlerTarget] |= 0x10;
    gDisableStructs[gBattlerTarget].battlerWithSureHit = gBattlerAttacker;
    gBattlescriptCurrInstr++;
}

static void atkA8_copymovepermanently(void) // sketch
{
    gChosenMove = 0xFFFF;

    if (!(gBattleMons[gBattlerAttacker].status2 & STATUS2_TRANSFORMED)
        && gLastPrintedMoves[gBattlerTarget] != MOVE_STRUGGLE
        && gLastPrintedMoves[gBattlerTarget] != 0
        && gLastPrintedMoves[gBattlerTarget] != 0xFFFF
        && gLastPrintedMoves[gBattlerTarget] != MOVE_SKETCH)
    {
        s32 i;

        for (i = 0; i < 4; i++)
        {
            if (gBattleMons[gBattlerAttacker].moves[i] == MOVE_SKETCH)
                continue;
            if (gBattleMons[gBattlerAttacker].moves[i] == gLastPrintedMoves[gBattlerTarget])
                break;
        }

        if (i != 4)
        {
            gBattlescriptCurrInstr = T1_READ_PTR(gBattlescriptCurrInstr + 1);
        }
        else // sketch worked
        {
            struct MovePpInfo movePpData;

            gBattleMons[gBattlerAttacker].moves[gCurrMovePos] = gLastPrintedMoves[gBattlerTarget];
            gBattleMons[gBattlerAttacker].pp[gCurrMovePos] = gBattleMoves[gLastPrintedMoves[gBattlerTarget]].pp;
            gActiveBattler = gBattlerAttacker;

            for (i = 0; i < 4; i++)
            {
                movePpData.moves[i] = gBattleMons[gBattlerAttacker].moves[i];
                movePpData.pp[i] = gBattleMons[gBattlerAttacker].pp[i];
            }
            movePpData.ppBonuses = gBattleMons[gBattlerAttacker].ppBonuses;

            BtlController_EmitSetMonData(0, REQUEST_MOVES_PP_BATTLE, 0, sizeof(struct MovePpInfo), &movePpData);
            MarkBattlerForControllerExec(gActiveBattler);

            PREPARE_MOVE_BUFFER(gBattleTextBuff1, gLastPrintedMoves[gBattlerTarget])

            gBattlescriptCurrInstr += 5;
        }
    }
    else
    {
        gBattlescriptCurrInstr = T1_READ_PTR(gBattlescriptCurrInstr + 1);
    }
}

static bool8 IsTwoTurnsMove(u16 move)
{
    if (gBattleMoves[move].effect == EFFECT_SKULL_BASH
        || gBattleMoves[move].effect == EFFECT_RAZOR_WIND
        || gBattleMoves[move].effect == EFFECT_SKY_ATTACK
        || gBattleMoves[move].effect == EFFECT_SOLARBEAM
        || gBattleMoves[move].effect == EFFECT_SEMI_INVULNERABLE
        || gBattleMoves[move].effect == EFFECT_BIDE)
        return TRUE;
    else
        return FALSE;
}

static bool8 IsInvalidForSleepTalkOrAssist(u16 move)
{
    if (move == 0 || move == MOVE_SLEEP_TALK || move == MOVE_ASSIST
        || move == MOVE_MIRROR_MOVE || move == MOVE_METRONOME)
        return TRUE;
    else
        return FALSE;
}

static u8 AttacksThisTurn(u8 battlerId, u16 move) // Note: returns 1 if it's a charging turn, otherwise 2
{
    // first argument is unused
    if (gBattleMoves[move].effect == EFFECT_SOLARBEAM
        && (gBattleWeather & WEATHER_SUN_ANY))
        return 2;

    if (gBattleMoves[move].effect == EFFECT_SKULL_BASH
        || gBattleMoves[move].effect == EFFECT_RAZOR_WIND
        || gBattleMoves[move].effect == EFFECT_SKY_ATTACK
        || gBattleMoves[move].effect == EFFECT_SOLARBEAM
        || gBattleMoves[move].effect == EFFECT_SEMI_INVULNERABLE
        || gBattleMoves[move].effect == EFFECT_BIDE)
    {
        if ((gHitMarker & HITMARKER_x8000000))
            return 1;
    }
    return 2;
}

static void atkA9_trychoosesleeptalkmove(void)
{
    s32 i;
    u8 unusableMovesBits = 0;

    for (i = 0; i < 4; i++)
    {
        if (IsInvalidForSleepTalkOrAssist(gBattleMons[gBattlerAttacker].moves[i])
            || gBattleMons[gBattlerAttacker].moves[i] == MOVE_FOCUS_PUNCH
            || gBattleMons[gBattlerAttacker].moves[i] == MOVE_UPROAR
            || IsTwoTurnsMove(gBattleMons[gBattlerAttacker].moves[i]))
        {
            unusableMovesBits |= gBitTable[i];
        }

    }

    unusableMovesBits = CheckMoveLimitations(gBattlerAttacker, unusableMovesBits, ~(MOVE_LIMITATION_PP));
    if (unusableMovesBits == 0xF) // all 4 moves cannot be chosen
    {
        gBattlescriptCurrInstr += 5;
    }
    else // at least one move can be chosen
    {
        u32 movePosition;

        do
        {
            movePosition = Random() & 3;
        } while ((gBitTable[movePosition] & unusableMovesBits));

        gCalledMove = gBattleMons[gBattlerAttacker].moves[movePosition];
        gCurrMovePos = movePosition;
        gHitMarker &= ~(HITMARKER_ATTACKSTRING_PRINTED);
        gBattlerTarget = GetMoveTarget(gCalledMove, 0);
        gBattlescriptCurrInstr = T1_READ_PTR(gBattlescriptCurrInstr + 1);
    }
}

static void atkAA_setdestinybond(void)
{
    gBattleMons[gBattlerAttacker].status2 |= STATUS2_DESTINY_BOND;
    gBattlescriptCurrInstr++;
}

static void TrySetDestinyBondToHappen(void)
{
    u8 sideAttacker = GetBattlerSide(gBattlerAttacker);
    u8 sideTarget = GetBattlerSide(gBattlerTarget);
    if (gBattleMons[gBattlerTarget].status2 & STATUS2_DESTINY_BOND
        && sideAttacker != sideTarget
        && !(gHitMarker & HITMARKER_GRUDGE))
    {
        gHitMarker |= HITMARKER_DESTINYBOND;
    }
}

static void atkAB_trysetdestinybondtohappen(void)
{
    TrySetDestinyBondToHappen();
    gBattlescriptCurrInstr++;
}

static void atkAC_remaininghptopower(void)
{
    s32 i;
    s32 hpFraction = GetScaledHPFraction(gBattleMons[gBattlerAttacker].hp, gBattleMons[gBattlerAttacker].maxHP, 48);

    for (i = 0; i < (s32) sizeof(sFlailHpScaleToPowerTable); i += 2)
    {
        if (hpFraction <= sFlailHpScaleToPowerTable[i])
            break;
    }

    gDynamicBasePower = sFlailHpScaleToPowerTable[i + 1];
    gBattlescriptCurrInstr++;
}

static void atkAD_tryspiteppreduce(void)
{
    if (gLastMoves[gBattlerTarget] != 0
        && gLastMoves[gBattlerTarget] != 0xFFFF)
    {
        s32 i;

        for (i = 0; i < 4; i++)
        {
            if (gLastMoves[gBattlerTarget] == gBattleMons[gBattlerTarget].moves[i])
                break;
        }

        if (i != 4 && gBattleMons[gBattlerTarget].pp[i] > 1)
        {
            s32 ppToDeduct = (Random() & 3) + 2;
            if (gBattleMons[gBattlerTarget].pp[i] < ppToDeduct)
                ppToDeduct = gBattleMons[gBattlerTarget].pp[i];

            PREPARE_MOVE_BUFFER(gBattleTextBuff1, gLastMoves[gBattlerTarget])

            ConvertIntToDecimalStringN(gBattleTextBuff2, ppToDeduct, 0, 1);

            PREPARE_BYTE_NUMBER_BUFFER(gBattleTextBuff2, 1, ppToDeduct)

            gBattleMons[gBattlerTarget].pp[i] -= ppToDeduct;
            gActiveBattler = gBattlerTarget;

            if (!(gDisableStructs[gActiveBattler].unk18_b & gBitTable[i])
                && !(gBattleMons[gActiveBattler].status2 & STATUS2_TRANSFORMED))
            {
                BtlController_EmitSetMonData(0, REQUEST_PPMOVE1_BATTLE + i, 0, 1, &gBattleMons[gActiveBattler].pp[i]);
                MarkBattlerForControllerExec(gActiveBattler);
            }

            gBattlescriptCurrInstr += 5;

            if (gBattleMons[gBattlerTarget].pp[i] == 0)
                CancelMultiTurnMoves(gBattlerTarget);
        }
        else
        {
            gBattlescriptCurrInstr = T1_READ_PTR(gBattlescriptCurrInstr + 1);
        }
    }
    else
    {
        gBattlescriptCurrInstr = T1_READ_PTR(gBattlescriptCurrInstr + 1);
    }
}

static void atkAE_healpartystatus(void)
{
    u32 zero = 0;
    u8 toHeal = 0;

    if (gCurrentMove == MOVE_HEAL_BELL)
    {
        struct Pokemon *party;
        s32 i;

        gBattleCommunication[MULTISTRING_CHOOSER] = 0;

        if (GetBattlerSide(gBattlerAttacker) == B_SIDE_PLAYER)
            party = gPlayerParty;
        else
            party = gEnemyParty;

        if (gBattleMons[gBattlerAttacker].ability != ABILITY_SOUNDPROOF)
        {
            gBattleMons[gBattlerAttacker].status1 = 0;
            gBattleMons[gBattlerAttacker].status2 &= ~(STATUS2_NIGHTMARE);
        }
        else
        {
            RecordAbilityBattle(gBattlerAttacker, gBattleMons[gBattlerAttacker].ability);
            gBattleCommunication[MULTISTRING_CHOOSER] |= 1;
        }

        gActiveBattler = gBattleScripting.battler = GetBattlerAtPosition(GetBattlerPosition(gBattlerAttacker) ^ BIT_FLANK);

        if (gBattleTypeFlags & BATTLE_TYPE_DOUBLE
            && !(gAbsentBattlerFlags & gBitTable[gActiveBattler]))
        {
            if (gBattleMons[gActiveBattler].ability != ABILITY_SOUNDPROOF)
            {
                gBattleMons[gActiveBattler].status1 = 0;
                gBattleMons[gActiveBattler].status2 &= ~(STATUS2_NIGHTMARE);
            }
            else
            {
                RecordAbilityBattle(gActiveBattler, gBattleMons[gActiveBattler].ability);
                gBattleCommunication[MULTISTRING_CHOOSER] |= 2;
            }
        }

        for (i = 0; i < PARTY_SIZE; i++)
        {
            u16 species = GetMonData(&party[i], MON_DATA_SPECIES2);
            u8 abilityBit = GetMonData(&party[i], MON_DATA_ALT_ABILITY);

            if (species != 0 && species != SPECIES_EGG)
            {
                u8 ability;

                if (gBattlerPartyIndexes[gBattlerAttacker] == i)
                    ability = gBattleMons[gBattlerAttacker].ability;
                else if (gBattleTypeFlags & BATTLE_TYPE_DOUBLE
                         && gBattlerPartyIndexes[gActiveBattler] == i
                         && !(gAbsentBattlerFlags & gBitTable[gActiveBattler]))
                    ability = gBattleMons[gActiveBattler].ability;
                else
                    ability = GetAbilityBySpecies(species, abilityBit);

                if (ability != ABILITY_SOUNDPROOF)
                    toHeal |= (1 << i);
            }
        }
    }
    else // Aromatherapy
    {
        gBattleCommunication[MULTISTRING_CHOOSER] = 4;
        toHeal = 0x3F;

        gBattleMons[gBattlerAttacker].status1 = 0;
        gBattleMons[gBattlerAttacker].status2 &= ~(STATUS2_NIGHTMARE);

        gActiveBattler = GetBattlerAtPosition(GetBattlerPosition(gBattlerAttacker) ^ BIT_FLANK);
        if (gBattleTypeFlags & BATTLE_TYPE_DOUBLE
            && !(gAbsentBattlerFlags & gBitTable[gActiveBattler]))
        {
            gBattleMons[gActiveBattler].status1 = 0;
            gBattleMons[gActiveBattler].status2 &= ~(STATUS2_NIGHTMARE);
        }

    }

    if (toHeal)
    {
        gActiveBattler = gBattlerAttacker;
        BtlController_EmitSetMonData(0, REQUEST_STATUS_BATTLE, toHeal, 4, &zero);
        MarkBattlerForControllerExec(gActiveBattler);
    }

    gBattlescriptCurrInstr++;
}

static void atkAF_cursetarget(void)
{
    if (gBattleMons[gBattlerTarget].status2 & STATUS2_CURSED)
    {
        gBattlescriptCurrInstr = T1_READ_PTR(gBattlescriptCurrInstr + 1);
    }
    else
    {
        gBattleMons[gBattlerTarget].status2 |= STATUS2_CURSED;
        gBattleMoveDamage = gBattleMons[gBattlerAttacker].maxHP / 2;
        if (gBattleMoveDamage == 0)
            gBattleMoveDamage = 1;

        gBattlescriptCurrInstr += 5;
    }
}

static void atkB0_trysetspikes(void)
{
    u8 targetSide = GetBattlerSide(gBattlerAttacker) ^ BIT_SIDE;

    if (gSideTimers[targetSide].spikesAmount == 3)
    {
        gSpecialStatuses[gBattlerAttacker].ppNotAffectedByPressure = 1;
        gBattlescriptCurrInstr = T1_READ_PTR(gBattlescriptCurrInstr + 1);
    }
    else
    {
        gSideStatuses[targetSide] |= SIDE_STATUS_SPIKES;
        gSideTimers[targetSide].spikesAmount++;
        gBattlescriptCurrInstr += 5;
    }
}

static void atkB1_setforesight(void)
{
    gBattleMons[gBattlerTarget].status2 |= STATUS2_FORESIGHT;
    gBattlescriptCurrInstr++;
}

static void atkB2_trysetperishsong(void)
{
    s32 i;
    s32 notAffectedCount = 0;

    for (i = 0; i < gBattlersCount; i++)
    {
        if (gStatuses3[i] & STATUS3_PERISH_SONG
            || gBattleMons[i].ability == ABILITY_SOUNDPROOF)
        {
            notAffectedCount++;
        }
        else
        {
            gStatuses3[i] |= STATUS3_PERISH_SONG;
            gDisableStructs[i].perishSongTimer = 3;
            gDisableStructs[i].perishSongTimerStartValue = 3;
        }
    }

    PressurePPLoseOnUsingPerishSong(gBattlerAttacker);

    if (notAffectedCount == gBattlersCount)
        gBattlescriptCurrInstr = T1_READ_PTR(gBattlescriptCurrInstr + 1);
    else
        gBattlescriptCurrInstr += 5;
}

static void atkB3_rolloutdamagecalculation(void)
{
    if (gMoveResultFlags & MOVE_RESULT_NO_EFFECT)
    {
        CancelMultiTurnMoves(gBattlerAttacker);
        gBattlescriptCurrInstr = BattleScript_MoveMissedPause;
    }
    else
    {
        s32 i;

        if (!(gBattleMons[gBattlerAttacker].status2 & STATUS2_MULTIPLETURNS)) // first hit
        {
            gDisableStructs[gBattlerAttacker].rolloutTimer = 5;
            gDisableStructs[gBattlerAttacker].rolloutTimerStartValue = 5;
            gBattleMons[gBattlerAttacker].status2 |= STATUS2_MULTIPLETURNS;
            gLockedMoves[gBattlerAttacker] = gCurrentMove;
        }
        if (--gDisableStructs[gBattlerAttacker].rolloutTimer == 0) // last hit
        {
            gBattleMons[gBattlerAttacker].status2 &= ~(STATUS2_MULTIPLETURNS);
        }

        gDynamicBasePower = gBattleMoves[gCurrentMove].power;

        for (i = 1; i < (5 - gDisableStructs[gBattlerAttacker].rolloutTimer); i++)
            gDynamicBasePower *= 2;

        if (gBattleMons[gBattlerAttacker].status2 & STATUS2_DEFENSE_CURL)
            gDynamicBasePower *= 2;

        gBattlescriptCurrInstr++;
    }
}

static void atkB4_jumpifconfusedandstatmaxed(void)
{
    if (gBattleMons[gBattlerTarget].status2 & STATUS2_CONFUSION
        && gBattleMons[gBattlerTarget].statStages[gBattlescriptCurrInstr[1]] == 0xC)
        gBattlescriptCurrInstr = T1_READ_PTR(gBattlescriptCurrInstr + 2);
    else
        gBattlescriptCurrInstr += 6;
}

static void atkB5_furycuttercalc(void)
{
    if (gMoveResultFlags & MOVE_RESULT_NO_EFFECT)
    {
        gDisableStructs[gBattlerAttacker].furyCutterCounter = 0;
        gBattlescriptCurrInstr = BattleScript_MoveMissedPause;
    }
    else
    {
        s32 i;

        if (gDisableStructs[gBattlerAttacker].furyCutterCounter != 5)
            gDisableStructs[gBattlerAttacker].furyCutterCounter++;

        gDynamicBasePower = gBattleMoves[gCurrentMove].power;

        for (i = 1; i < gDisableStructs[gBattlerAttacker].furyCutterCounter; i++)
            gDynamicBasePower *= 2;

        gBattlescriptCurrInstr++;
    }
}

static void atkB6_happinesstodamagecalculation(void)
{
    if (gBattleMoves[gCurrentMove].effect == EFFECT_RETURN)
        gDynamicBasePower = 10 * (gBattleMons[gBattlerAttacker].friendship) / 25;
    else // EFFECT_FRUSTRATION
        gDynamicBasePower = 10 * (255 - gBattleMons[gBattlerAttacker].friendship) / 25;

    gBattlescriptCurrInstr++;
}

static void atkB7_presentdamagecalculation(void)
{
    s32 rand = Random() & 0xFF;

    if (rand < 102)
        gDynamicBasePower = 40;
    else if (rand < 178)
        gDynamicBasePower = 80;
    else if (rand < 204)
        gDynamicBasePower = 120;
    else
    {
        gBattleMoveDamage = gBattleMons[gBattlerTarget].maxHP / 4;
        if (gBattleMoveDamage == 0)
            gBattleMoveDamage = 1;
        gBattleMoveDamage *= -1;
    }
    if (rand < 204)
        gBattlescriptCurrInstr = BattleScript_HitFromCritCalc;
    else if (gBattleMons[gBattlerTarget].maxHP == gBattleMons[gBattlerTarget].hp)
        gBattlescriptCurrInstr = BattleScript_AlreadyAtFullHp;
    else
    {
        gMoveResultFlags &= ~(MOVE_RESULT_DOESNT_AFFECT_FOE);
        gBattlescriptCurrInstr = BattleScript_PresentHealTarget;
    }
}

static void atkB8_setsafeguard(void)
{
    if (gSideStatuses[GET_BATTLER_SIDE(gBattlerAttacker)] & SIDE_STATUS_SAFEGUARD)
    {
        gMoveResultFlags |= MOVE_RESULT_MISSED;
        gBattleCommunication[MULTISTRING_CHOOSER] = 0;
    }
    else
    {
        gSideStatuses[GET_BATTLER_SIDE(gBattlerAttacker)] |= SIDE_STATUS_SAFEGUARD;
        gSideTimers[GET_BATTLER_SIDE(gBattlerAttacker)].safeguardTimer = 5;
        gSideTimers[GET_BATTLER_SIDE(gBattlerAttacker)].safeguardBattlerId = gBattlerAttacker;
        gBattleCommunication[MULTISTRING_CHOOSER] = 5;
    }

    gBattlescriptCurrInstr++;
}

static void atkB9_magnitudedamagecalculation(void)
{
    s32 magnitude = Random() % 100;

    if (magnitude < 5)
    {
        gDynamicBasePower = 10;
        magnitude = 4;
    }
    else if (magnitude < 15)
    {
        gDynamicBasePower = 30;
        magnitude = 5;
    }
    else if (magnitude < 35)
    {
        gDynamicBasePower = 50;
        magnitude = 6;
    }
    else if (magnitude < 65)
    {
        gDynamicBasePower = 70;
        magnitude = 7;
    }
    else if (magnitude < 85)
    {
        gDynamicBasePower = 90;
        magnitude = 8;
    }
    else if (magnitude < 95)
    {
        gDynamicBasePower = 110;
        magnitude = 9;
    }
    else
    {
        gDynamicBasePower = 150;
        magnitude = 10;
    }


    PREPARE_BYTE_NUMBER_BUFFER(gBattleTextBuff1, 2, magnitude)

    for (gBattlerTarget = 0; gBattlerTarget < gBattlersCount; gBattlerTarget++)
    {
        if (gBattlerTarget == gBattlerAttacker)
            continue;
        if (!(gAbsentBattlerFlags & gBitTable[gBattlerTarget])) // a valid target was found
            break;
    }

    gBattlescriptCurrInstr++;
}

static void atkBA_jumpifnopursuitswitchdmg(void)
{
    if (gMultiHitCounter == 1)
    {
        if (GetBattlerSide(gBattlerAttacker) == B_SIDE_PLAYER)
            gBattlerTarget = GetBattlerAtPosition(B_POSITION_OPPONENT_LEFT);
        else
            gBattlerTarget = GetBattlerAtPosition(B_POSITION_PLAYER_LEFT);
    }
    else
    {
        if (GetBattlerSide(gBattlerAttacker) == B_SIDE_PLAYER)
            gBattlerTarget = GetBattlerAtPosition(B_POSITION_OPPONENT_RIGHT);
        else
            gBattlerTarget = GetBattlerAtPosition(B_POSITION_PLAYER_RIGHT);
    }

    if (gChosenActionByBattler[gBattlerTarget] == B_ACTION_USE_MOVE
        && gBattlerAttacker == *(gBattleStruct->moveTarget + gBattlerTarget)
        && !(gBattleMons[gBattlerTarget].status1 & (STATUS1_SLEEP | STATUS1_FREEZE))
        && gBattleMons[gBattlerAttacker].hp
        && !gDisableStructs[gBattlerTarget].truantCounter
        && gChosenMoveByBattler[gBattlerTarget] == MOVE_PURSUIT)
    {
        s32 i;

        for (i = 0; i < gBattlersCount; i++)
        {
            if (gBattlerByTurnOrder[i] == gBattlerTarget)
                gActionsByTurnOrder[i] = 11;
        }

        gCurrentMove = MOVE_PURSUIT;
        gCurrMovePos = gChosenMovePos = *(gBattleStruct->chosenMovePositions + gBattlerTarget);
        gBattlescriptCurrInstr += 5;
        gBattleScripting.animTurn = 1;
        gHitMarker &= ~(HITMARKER_ATTACKSTRING_PRINTED);
    }
    else
    {
        gBattlescriptCurrInstr = T1_READ_PTR(gBattlescriptCurrInstr + 1);
    }
}

static void atkBB_setsunny(void)
{
    if (gBattleWeather & WEATHER_SUN_ANY)
    {
        gMoveResultFlags |= MOVE_RESULT_MISSED;
        gBattleCommunication[MULTISTRING_CHOOSER] = 2;
    }
    else
    {
        gBattleWeather = WEATHER_SUN_TEMPORARY;
        gBattleCommunication[MULTISTRING_CHOOSER] = 4;
        gWishFutureKnock.weatherDuration = 5;
    }

    gBattlescriptCurrInstr++;
}

static void atkBC_maxattackhalvehp(void) // belly drum
{
    u32 halfHp = gBattleMons[gBattlerAttacker].maxHP / 2;

    if (!(gBattleMons[gBattlerAttacker].maxHP / 2))
        halfHp = 1;

    if (gBattleMons[gBattlerAttacker].statStages[STAT_ATK] < 12
        && gBattleMons[gBattlerAttacker].hp > halfHp)
    {
        gBattleMons[gBattlerAttacker].statStages[STAT_ATK] = 12;
        gBattleMoveDamage = gBattleMons[gBattlerAttacker].maxHP / 2;
        if (gBattleMoveDamage == 0)
            gBattleMoveDamage = 1;

        gBattlescriptCurrInstr += 5;
    }
    else
    {
        gBattlescriptCurrInstr = T1_READ_PTR(gBattlescriptCurrInstr + 1);
    }
}

static void atkBD_copyfoestats(void) // psych up
{
    s32 i;

    for (i = 0; i < NUM_BATTLE_STATS; i++)
    {
        gBattleMons[gBattlerAttacker].statStages[i] = gBattleMons[gBattlerTarget].statStages[i];
    }

    gBattlescriptCurrInstr += 5; // Has an unused jump ptr(possibly for a failed attempt) parameter.
}

static void atkBE_rapidspinfree(void)
{
    if (gBattleMons[gBattlerAttacker].status2 & STATUS2_WRAPPED)
    {
        gBattleScripting.battler = gBattlerTarget;
        gBattleMons[gBattlerAttacker].status2 &= ~(STATUS2_WRAPPED);
        gBattlerTarget = *(gBattleStruct->wrappedBy + gBattlerAttacker);

        gBattleTextBuff1[0] = B_BUFF_PLACEHOLDER_BEGIN;
        gBattleTextBuff1[1] = B_BUFF_MOVE;
        gBattleTextBuff1[2] = *(gBattleStruct->wrappedMove + gBattlerAttacker * 2 + 0);
        gBattleTextBuff1[3] = *(gBattleStruct->wrappedMove + gBattlerAttacker * 2 + 1);
        gBattleTextBuff1[4] = B_BUFF_EOS;

        BattleScriptPushCursor();
        gBattlescriptCurrInstr = BattleScript_WrapFree;
    }
    else if (gStatuses3[gBattlerAttacker] & STATUS3_LEECHSEED)
    {
        gStatuses3[gBattlerAttacker] &= ~(STATUS3_LEECHSEED);
        gStatuses3[gBattlerAttacker] &= ~(STATUS3_LEECHSEED_BATTLER);
        BattleScriptPushCursor();
        gBattlescriptCurrInstr = BattleScript_LeechSeedFree;
    }
    else if (gSideStatuses[GetBattlerSide(gBattlerAttacker)] & SIDE_STATUS_SPIKES)
    {
        gSideStatuses[GetBattlerSide(gBattlerAttacker)] &= ~(SIDE_STATUS_SPIKES);
        gSideTimers[GetBattlerSide(gBattlerAttacker)].spikesAmount = 0;
        BattleScriptPushCursor();
        gBattlescriptCurrInstr = BattleScript_SpikesFree;
    }
    else
    {
        gBattlescriptCurrInstr++;
    }
}

static void atkBF_setdefensecurlbit(void)
{
    gBattleMons[gBattlerAttacker].status2 |= STATUS2_DEFENSE_CURL;
    gBattlescriptCurrInstr++;
}

static void atkC0_recoverbasedonsunlight(void)
{
    gBattlerTarget = gBattlerAttacker;

    if (gBattleMons[gBattlerAttacker].hp != gBattleMons[gBattlerAttacker].maxHP)
    {
        if (gBattleWeather == 0 || !WEATHER_HAS_EFFECT)
            gBattleMoveDamage = gBattleMons[gBattlerAttacker].maxHP / 2;
        else if (gBattleWeather & WEATHER_SUN_ANY)
            gBattleMoveDamage = 20 * gBattleMons[gBattlerAttacker].maxHP / 30;
        else // not sunny weather
            gBattleMoveDamage = gBattleMons[gBattlerAttacker].maxHP / 4;

        if (gBattleMoveDamage == 0)
            gBattleMoveDamage = 1;
        gBattleMoveDamage *= -1;

        gBattlescriptCurrInstr += 5;
    }
    else
    {
        gBattlescriptCurrInstr = T1_READ_PTR(gBattlescriptCurrInstr + 1);
    }
}

static void atkC1_hiddenpowercalc(void)
{
    u8 powerBits;
    u8 typeBits;

    powerBits = ((gBattleMons[gBattlerAttacker].hpIV & 2) >> 1)
              | ((gBattleMons[gBattlerAttacker].attackIV & 2) << 0)
              | ((gBattleMons[gBattlerAttacker].defenseIV & 2) << 1)
              | ((gBattleMons[gBattlerAttacker].speedIV & 2) << 2)
              | ((gBattleMons[gBattlerAttacker].spAttackIV & 2) << 3)
              | ((gBattleMons[gBattlerAttacker].spDefenseIV & 2) << 4);

    typeBits  = ((gBattleMons[gBattlerAttacker].hpIV & 1) << 0)
              | ((gBattleMons[gBattlerAttacker].attackIV & 1) << 1)
              | ((gBattleMons[gBattlerAttacker].defenseIV & 1) << 2)
              | ((gBattleMons[gBattlerAttacker].speedIV & 1) << 3)
              | ((gBattleMons[gBattlerAttacker].spAttackIV & 1) << 4)
              | ((gBattleMons[gBattlerAttacker].spDefenseIV & 1) << 5);

    gDynamicBasePower = (40 * powerBits) / 63 + 30;

    gBattleStruct->dynamicMoveType = (15 * typeBits) / 63 + 1;
    if (gBattleStruct->dynamicMoveType >= TYPE_MYSTERY)
        gBattleStruct->dynamicMoveType++;
    gBattleStruct->dynamicMoveType |= 0xC0;

    gBattlescriptCurrInstr++;
}

static void atkC2_selectfirstvalidtarget(void)
{
    for (gBattlerTarget = 0; gBattlerTarget < gBattlersCount; gBattlerTarget++)
    {
        if (gBattlerTarget == gBattlerAttacker)
            continue;
        if (!(gAbsentBattlerFlags & gBitTable[gBattlerTarget]))
            break;
    }
    gBattlescriptCurrInstr++;
}

static void atkC3_trysetfutureattack(void)
{
    if (gWishFutureKnock.futureSightCounter[gBattlerTarget] != 0)
    {
        gBattlescriptCurrInstr = T1_READ_PTR(gBattlescriptCurrInstr + 1);
    }
    else
    {
        gSideStatuses[GET_BATTLER_SIDE(gBattlerTarget)] |= SIDE_STATUS_FUTUREATTACK;
        gWishFutureKnock.futureSightMove[gBattlerTarget] = gCurrentMove;
        gWishFutureKnock.futureSightAttacker[gBattlerTarget] = gBattlerAttacker;
        gWishFutureKnock.futureSightCounter[gBattlerTarget] = 3;
        gWishFutureKnock.futureSightDmg[gBattlerTarget] = CalculateBaseDamage(&gBattleMons[gBattlerAttacker], &gBattleMons[gBattlerTarget], gCurrentMove,
                                                    gSideStatuses[GET_BATTLER_SIDE(gBattlerTarget)], 0,
                                                    0, gBattlerAttacker, gBattlerTarget);

        if (gProtectStructs[gBattlerAttacker].helpingHand)
            gWishFutureKnock.futureSightDmg[gBattlerTarget] = gWishFutureKnock.futureSightDmg[gBattlerTarget] * 15 / 10;

        if (gCurrentMove == MOVE_DOOM_DESIRE)
            gBattleCommunication[MULTISTRING_CHOOSER] = 1;
        else
            gBattleCommunication[MULTISTRING_CHOOSER] = 0;

        gBattlescriptCurrInstr += 5;
    }
}

static void atkC4_trydobeatup(void)
{
    struct Pokemon *party;

    if (GetBattlerSide(gBattlerAttacker) == B_SIDE_PLAYER)
        party = gPlayerParty;
    else
        party = gEnemyParty;

    if (gBattleMons[gBattlerTarget].hp == 0)
    {
        gBattlescriptCurrInstr = T1_READ_PTR(gBattlescriptCurrInstr + 1);
    }
    else
    {
        u8 beforeLoop = gBattleCommunication[0];
        for (;gBattleCommunication[0] < 6; gBattleCommunication[0]++)
        {
            if (GetMonData(&party[gBattleCommunication[0]], MON_DATA_HP)
                && GetMonData(&party[gBattleCommunication[0]], MON_DATA_SPECIES2)
                && GetMonData(&party[gBattleCommunication[0]], MON_DATA_SPECIES2) != SPECIES_EGG
                && !GetMonData(&party[gBattleCommunication[0]], MON_DATA_STATUS))
                    break;
        }
        if (gBattleCommunication[0] < 6)
        {
            PREPARE_MON_NICK_WITH_PREFIX_BUFFER(gBattleTextBuff1, gBattlerAttacker, gBattleCommunication[0])

            gBattlescriptCurrInstr += 9;

            gBattleMoveDamage = gBaseStats[GetMonData(&party[gBattleCommunication[0]], MON_DATA_SPECIES)].baseAttack;
            gBattleMoveDamage *= gBattleMoves[gCurrentMove].power;
            gBattleMoveDamage *= (GetMonData(&party[gBattleCommunication[0]], MON_DATA_LEVEL) * 2 / 5 + 2);
            gBattleMoveDamage /= gBaseStats[gBattleMons[gBattlerTarget].species].baseDefense;
            gBattleMoveDamage = (gBattleMoveDamage / 50) + 2;
            if (gProtectStructs[gBattlerAttacker].helpingHand)
                gBattleMoveDamage = gBattleMoveDamage * 15 / 10;

            gBattleCommunication[0]++;
        }
        else if (beforeLoop != 0)
            gBattlescriptCurrInstr = T1_READ_PTR(gBattlescriptCurrInstr + 1);
        else
            gBattlescriptCurrInstr = T1_READ_PTR(gBattlescriptCurrInstr + 5);
    }
}

static void atkC5_setsemiinvulnerablebit(void)
{
    switch (gCurrentMove)
    {
    case MOVE_FLY:
    case MOVE_BOUNCE:
        gStatuses3[gBattlerAttacker] |= STATUS3_ON_AIR;
        break;
    case MOVE_DIG:
        gStatuses3[gBattlerAttacker] |= STATUS3_UNDERGROUND;
        break;
    case MOVE_DIVE:
        gStatuses3[gBattlerAttacker] |= STATUS3_UNDERWATER;
        break;
    }

    gBattlescriptCurrInstr++;
}

static void atkC6_clearsemiinvulnerablebit(void)
{
    switch (gCurrentMove)
    {
    case MOVE_FLY:
    case MOVE_BOUNCE:
        gStatuses3[gBattlerAttacker] &= ~STATUS3_ON_AIR;
        break;
    case MOVE_DIG:
        gStatuses3[gBattlerAttacker] &= ~STATUS3_UNDERGROUND;
        break;
    case MOVE_DIVE:
        gStatuses3[gBattlerAttacker] &= ~STATUS3_UNDERWATER;
        break;
    }

    gBattlescriptCurrInstr++;
}

static void atkC7_setminimize(void)
{
    if (gHitMarker & HITMARKER_OBEYS)
        gStatuses3[gBattlerAttacker] |= STATUS3_MINIMIZED;

    gBattlescriptCurrInstr++;
}

static void atkC8_sethail(void)
{
    if (gBattleWeather & WEATHER_HAIL_ANY)
    {
        gMoveResultFlags |= MOVE_RESULT_MISSED;
        gBattleCommunication[MULTISTRING_CHOOSER] = 2;
    }
    else
    {
        gBattleWeather = WEATHER_HAIL;
        gBattleCommunication[MULTISTRING_CHOOSER] = 5;
        gWishFutureKnock.weatherDuration = 5;
    }

    gBattlescriptCurrInstr++;
}

static void atkC9_jumpifattackandspecialattackcannotfall(void) // memento
{
    if (gBattleMons[gBattlerTarget].statStages[STAT_ATK] == 0
        && gBattleMons[gBattlerTarget].statStages[STAT_SPATK] == 0
        && gBattleCommunication[6] != 1)
    {
        gBattlescriptCurrInstr = T1_READ_PTR(gBattlescriptCurrInstr + 1);
    }
    else
    {
        gActiveBattler = gBattlerAttacker;
        gBattleMoveDamage = gBattleMons[gActiveBattler].hp;
        BtlController_EmitHealthBarUpdate(0, INSTANT_HP_BAR_DROP);
        MarkBattlerForControllerExec(gActiveBattler);
        gBattlescriptCurrInstr += 5;
    }
}

static void atkCA_setforcedtarget(void) // follow me
{
    gSideTimers[GetBattlerSide(gBattlerAttacker)].followmeTimer = 1;
    gSideTimers[GetBattlerSide(gBattlerAttacker)].followmeTarget = gBattlerAttacker;
    gBattlescriptCurrInstr++;
}

static void atkCB_setcharge(void)
{
    gStatuses3[gBattlerAttacker] |= STATUS3_CHARGED_UP;
    gDisableStructs[gBattlerAttacker].chargeTimer = 2;
    gDisableStructs[gBattlerAttacker].chargeTimerStartValue = 2;
    gBattlescriptCurrInstr++;
}

static void atkCC_callterrainattack(void) // nature power
{
    gHitMarker &= ~(HITMARKER_ATTACKSTRING_PRINTED);
    gCurrentMove = sNaturePowerMoves[gBattleTerrain];
    gBattlerTarget = GetMoveTarget(gCurrentMove, 0);
    BattleScriptPush(gBattleScriptsForMoveEffects[gBattleMoves[gCurrentMove].effect]);
    gBattlescriptCurrInstr++;
}

static void atkCD_cureifburnedparalysedorpoisoned(void) // refresh
{
    if (gBattleMons[gBattlerAttacker].status1 & (STATUS1_POISON | STATUS1_BURN | STATUS1_PARALYSIS | STATUS1_TOXIC_POISON))
    {
        gBattleMons[gBattlerAttacker].status1 = 0;
        gBattlescriptCurrInstr += 5;
        gActiveBattler = gBattlerAttacker;
        BtlController_EmitSetMonData(0, REQUEST_STATUS_BATTLE, 0, 4, &gBattleMons[gActiveBattler].status1);
        MarkBattlerForControllerExec(gActiveBattler);
    }
    else
    {
        gBattlescriptCurrInstr = T1_READ_PTR(gBattlescriptCurrInstr + 1);
    }
}

static void atkCE_settorment(void)
{
    if (gBattleMons[gBattlerTarget].status2 & STATUS2_TORMENT)
    {
        gBattlescriptCurrInstr = T1_READ_PTR(gBattlescriptCurrInstr + 1);
    }
    else
    {
        gBattleMons[gBattlerTarget].status2 |= STATUS2_TORMENT;
        gBattlescriptCurrInstr += 5;
    }
}

static void atkCF_jumpifnodamage(void)
{
    if (gProtectStructs[gBattlerAttacker].physicalDmg || gProtectStructs[gBattlerAttacker].specialDmg)
        gBattlescriptCurrInstr += 5;
    else
        gBattlescriptCurrInstr = T1_READ_PTR(gBattlescriptCurrInstr + 1);
}

static void atkD0_settaunt(void)
{
    if (gDisableStructs[gBattlerTarget].tauntTimer == 0)
    {
        gDisableStructs[gBattlerTarget].tauntTimer = 2;
        gDisableStructs[gBattlerTarget].tauntTimer2 = 2;
        gBattlescriptCurrInstr += 5;
    }
    else
    {
        gBattlescriptCurrInstr = T1_READ_PTR(gBattlescriptCurrInstr + 1);
    }
}

static void atkD1_trysethelpinghand(void)
{
    gBattlerTarget = GetBattlerAtPosition(GetBattlerPosition(gBattlerAttacker) ^ BIT_FLANK);

    if (gBattleTypeFlags & BATTLE_TYPE_DOUBLE
        && !(gAbsentBattlerFlags & gBitTable[gBattlerTarget])
        && !gProtectStructs[gBattlerAttacker].helpingHand
        && !gProtectStructs[gBattlerTarget].helpingHand)
    {
        gProtectStructs[gBattlerTarget].helpingHand = 1;
        gBattlescriptCurrInstr += 5;
    }
    else
    {
        gBattlescriptCurrInstr = T1_READ_PTR(gBattlescriptCurrInstr + 1);
    }
}

static void atkD2_tryswapitems(void) // trick
{
    // opponent can't swap items with player in regular battles
    if (gBattleTypeFlags & BATTLE_TYPE_TRAINER_HILL
        || (GetBattlerSide(gBattlerAttacker) == B_SIDE_OPPONENT
            && !(gBattleTypeFlags & (BATTLE_TYPE_LINK
                                  | BATTLE_TYPE_EREADER_TRAINER
                                  | BATTLE_TYPE_FRONTIER
                                  | BATTLE_TYPE_SECRET_BASE
                                  | BATTLE_TYPE_x2000000))))
    {
        gBattlescriptCurrInstr = T1_READ_PTR(gBattlescriptCurrInstr + 1);
    }
    else
    {
        u8 sideAttacker = GetBattlerSide(gBattlerAttacker);
        u8 sideTarget = GetBattlerSide(gBattlerTarget);

        // you can't swap items if they were knocked off in regular battles
        if (!(gBattleTypeFlags & (BATTLE_TYPE_LINK
                             | BATTLE_TYPE_EREADER_TRAINER
                             | BATTLE_TYPE_FRONTIER
                             | BATTLE_TYPE_SECRET_BASE
                             | BATTLE_TYPE_x2000000))
            && (gWishFutureKnock.knockedOffMons[sideAttacker] & gBitTable[gBattlerPartyIndexes[gBattlerAttacker]]
                || gWishFutureKnock.knockedOffMons[sideTarget] & gBitTable[gBattlerPartyIndexes[gBattlerTarget]]))
        {
            gBattlescriptCurrInstr = T1_READ_PTR(gBattlescriptCurrInstr + 1);
        }
        // can't swap if two pokemon don't have an item
        // or if either of them is an enigma berry or a mail
        else if ((gBattleMons[gBattlerAttacker].item == 0 && gBattleMons[gBattlerTarget].item == 0)
                 || gBattleMons[gBattlerAttacker].item == ITEM_ENIGMA_BERRY
                 || gBattleMons[gBattlerTarget].item == ITEM_ENIGMA_BERRY
                 || IS_ITEM_MAIL(gBattleMons[gBattlerAttacker].item)
                 || IS_ITEM_MAIL(gBattleMons[gBattlerTarget].item))
        {
            gBattlescriptCurrInstr = T1_READ_PTR(gBattlescriptCurrInstr + 1);
        }
        // check if ability prevents swapping
        else if (gBattleMons[gBattlerTarget].ability == ABILITY_STICKY_HOLD)
        {
            gBattlescriptCurrInstr = BattleScript_StickyHoldActivates;
            gLastUsedAbility = gBattleMons[gBattlerTarget].ability;
            RecordAbilityBattle(gBattlerTarget, gLastUsedAbility);
        }
        // took a while, but all checks passed and items can be safely swapped
        else
        {
            u16 oldItemAtk, *newItemAtk;

            newItemAtk = &gBattleStruct->changedItems[gBattlerAttacker];
            oldItemAtk = gBattleMons[gBattlerAttacker].item;
            *newItemAtk = gBattleMons[gBattlerTarget].item;

            gBattleMons[gBattlerAttacker].item = 0;
            gBattleMons[gBattlerTarget].item = oldItemAtk;

            gActiveBattler = gBattlerAttacker;
            BtlController_EmitSetMonData(0, REQUEST_HELDITEM_BATTLE, 0, 2, newItemAtk);
            MarkBattlerForControllerExec(gBattlerAttacker);

            gActiveBattler = gBattlerTarget;
            BtlController_EmitSetMonData(0, REQUEST_HELDITEM_BATTLE, 0, 2, &gBattleMons[gBattlerTarget].item);
            MarkBattlerForControllerExec(gBattlerTarget);

            *(u8*)((u8*)(&gBattleStruct->choicedMove[gBattlerTarget]) + 0) = 0;
            *(u8*)((u8*)(&gBattleStruct->choicedMove[gBattlerTarget]) + 1) = 0;

            *(u8*)((u8*)(&gBattleStruct->choicedMove[gBattlerAttacker]) + 0) = 0;
            *(u8*)((u8*)(&gBattleStruct->choicedMove[gBattlerAttacker]) + 1) = 0;

            gBattlescriptCurrInstr += 5;

            PREPARE_ITEM_BUFFER(gBattleTextBuff1, *newItemAtk)
            PREPARE_ITEM_BUFFER(gBattleTextBuff2, oldItemAtk)

            if (oldItemAtk != 0 && *newItemAtk != 0)
                gBattleCommunication[MULTISTRING_CHOOSER] = 2; // attacker's item -> <- target's item
            else if (oldItemAtk == 0 && *newItemAtk != 0)
                gBattleCommunication[MULTISTRING_CHOOSER] = 0; // nothing -> <- target's item
            else
                gBattleCommunication[MULTISTRING_CHOOSER] = 1; // attacker's item -> <- nothing
        }
    }
}

static void atkD3_trycopyability(void) // role play
{
    if (gBattleMons[gBattlerTarget].ability != 0
        && gBattleMons[gBattlerTarget].ability != ABILITY_WONDER_GUARD)
    {
        gBattleMons[gBattlerAttacker].ability = gBattleMons[gBattlerTarget].ability;
        gLastUsedAbility = gBattleMons[gBattlerTarget].ability;
        gBattlescriptCurrInstr += 5;
    }
    else
    {
        gBattlescriptCurrInstr = T1_READ_PTR(gBattlescriptCurrInstr + 1);
    }
}

static void atkD4_trywish(void)
{
    switch (gBattlescriptCurrInstr[1])
    {
    case 0: // use wish
        if (gWishFutureKnock.wishCounter[gBattlerAttacker] == 0)
        {
            gWishFutureKnock.wishCounter[gBattlerAttacker] = 2;
            gWishFutureKnock.wishMonId[gBattlerAttacker] = gBattlerPartyIndexes[gBattlerAttacker];
            gBattlescriptCurrInstr += 6;
        }
        else
        {
            gBattlescriptCurrInstr = T1_READ_PTR(gBattlescriptCurrInstr + 2);
        }
        break;
    case 1: // heal effect
        PREPARE_MON_NICK_WITH_PREFIX_BUFFER(gBattleTextBuff1, gBattlerTarget, gWishFutureKnock.wishMonId[gBattlerTarget])

        gBattleMoveDamage = gBattleMons[gBattlerTarget].maxHP / 2;
        if (gBattleMoveDamage == 0)
            gBattleMoveDamage = 1;
        gBattleMoveDamage *= -1;

        if (gBattleMons[gBattlerTarget].hp == gBattleMons[gBattlerTarget].maxHP)
            gBattlescriptCurrInstr = T1_READ_PTR(gBattlescriptCurrInstr + 2);
        else
            gBattlescriptCurrInstr += 6;

        break;
    }
}

static void atkD5_trysetroots(void) // ingrain
{
    if (gStatuses3[gBattlerAttacker] & STATUS3_ROOTED)
    {
        gBattlescriptCurrInstr = T1_READ_PTR(gBattlescriptCurrInstr + 1);
    }
    else
    {
        gStatuses3[gBattlerAttacker] |= STATUS3_ROOTED;
        gBattlescriptCurrInstr += 5;
    }
}

static void atkD6_doubledamagedealtifdamaged(void)
{
    if ((gProtectStructs[gBattlerAttacker].physicalDmg
         && gProtectStructs[gBattlerAttacker].physicalBattlerId == gBattlerTarget)
        || (gProtectStructs[gBattlerAttacker].specialDmg
            && gProtectStructs[gBattlerAttacker].specialBattlerId == gBattlerTarget))
    {
        gBattleScripting.dmgMultiplier = 2;
    }

    gBattlescriptCurrInstr++;
}

static void atkD7_setyawn(void)
{
    if (gStatuses3[gBattlerTarget] & STATUS3_YAWN
        || gBattleMons[gBattlerTarget].status1 & STATUS1_ANY)
    {
        gBattlescriptCurrInstr = T1_READ_PTR(gBattlescriptCurrInstr + 1);
    }
    else
    {
        gStatuses3[gBattlerTarget] |= 0x1000;
        gBattlescriptCurrInstr += 5;
    }
}

static void atkD8_setdamagetohealthdifference(void)
{
    if (gBattleMons[gBattlerTarget].hp <= gBattleMons[gBattlerAttacker].hp)
    {
        gBattlescriptCurrInstr = T1_READ_PTR(gBattlescriptCurrInstr + 1);
    }
    else
    {
        gBattleMoveDamage = gBattleMons[gBattlerTarget].hp - gBattleMons[gBattlerAttacker].hp;
        gBattlescriptCurrInstr += 5;
    }
}

static void atkD9_scaledamagebyhealthratio(void)
{
    if (gDynamicBasePower == 0)
    {
        u8 power = gBattleMoves[gCurrentMove].power;
        gDynamicBasePower = gBattleMons[gBattlerAttacker].hp * power / gBattleMons[gBattlerAttacker].maxHP;
        if (gDynamicBasePower == 0)
            gDynamicBasePower = 1;
    }
    gBattlescriptCurrInstr++;
}

static void atkDA_tryswapabilities(void) // skill swap
{
    if ((gBattleMons[gBattlerAttacker].ability == 0
         && gBattleMons[gBattlerTarget].ability == 0)
     || gBattleMons[gBattlerAttacker].ability == ABILITY_WONDER_GUARD
     || gBattleMons[gBattlerTarget].ability == ABILITY_WONDER_GUARD
     || gMoveResultFlags & MOVE_RESULT_NO_EFFECT)
     {
         gBattlescriptCurrInstr = T1_READ_PTR(gBattlescriptCurrInstr + 1);
     }
    else
    {
        u8 abilityAtk = gBattleMons[gBattlerAttacker].ability;
        gBattleMons[gBattlerAttacker].ability = gBattleMons[gBattlerTarget].ability;
        gBattleMons[gBattlerTarget].ability = abilityAtk;

            gBattlescriptCurrInstr += 5;
    }
}

static void atkDB_tryimprision(void)
{
    if ((gStatuses3[gBattlerAttacker] & STATUS3_IMPRISONED_OTHERS))
    {
        gBattlescriptCurrInstr = T1_READ_PTR(gBattlescriptCurrInstr + 1);
    }
    else
    {
        u8 battlerId, sideAttacker;

        sideAttacker = GetBattlerSide(gBattlerAttacker);
        PressurePPLoseOnUsingImprision(gBattlerAttacker);
        for (battlerId = 0; battlerId < gBattlersCount; battlerId++)
        {
            if (sideAttacker != GetBattlerSide(battlerId))
            {
                s32 attackerMoveId;
                for (attackerMoveId = 0; attackerMoveId < 4; attackerMoveId++)
                {
                    s32 i;
                    for (i = 0; i < 4; i++)
                    {
                        if (gBattleMons[gBattlerAttacker].moves[attackerMoveId] == gBattleMons[battlerId].moves[i]
                            && gBattleMons[gBattlerAttacker].moves[attackerMoveId] != MOVE_NONE)
                            break;
                    }
                    if (i != 4)
                        break;
                }
                if (attackerMoveId != 4)
                {
                    gStatuses3[gBattlerAttacker] |= STATUS3_IMPRISONED_OTHERS;
                    gBattlescriptCurrInstr += 5;
                    break;
                }
            }
        }
        if (battlerId == gBattlersCount) // In Generation 3 games, Imprison fails if the user doesn't share any moves with any of the foes
            gBattlescriptCurrInstr = T1_READ_PTR(gBattlescriptCurrInstr + 1);
    }
}

static void atkDC_trysetgrudge(void)
{
    if (gStatuses3[gBattlerAttacker] & STATUS3_GRUDGE)
    {
        gBattlescriptCurrInstr = T1_READ_PTR(gBattlescriptCurrInstr + 1);
    }
    else
    {
        gStatuses3[gBattlerAttacker] |= STATUS3_GRUDGE;
        gBattlescriptCurrInstr += 5;
    }
}

static void atkDD_weightdamagecalculation(void)
{
    s32 i;
    for (i = 0; sWeightToDamageTable[i] != 0xFFFF; i += 2)
    {
        if (sWeightToDamageTable[i] > GetPokedexHeightWeight(SpeciesToNationalPokedexNum(gBattleMons[gBattlerTarget].species), 1))
            break;
    }

    if (sWeightToDamageTable[i] != 0xFFFF)
        gDynamicBasePower = sWeightToDamageTable[i + 1];
    else
        gDynamicBasePower = 120;

    gBattlescriptCurrInstr++;
}

static void atkDE_asistattackselect(void)
{
    s32 chooseableMovesNo = 0;
    struct Pokemon* party;
    s32 monId, moveId;
    u16* movesArray = gBattleStruct->assistPossibleMoves;

    if (GET_BATTLER_SIDE(gBattlerAttacker) != B_SIDE_PLAYER)
        party = gEnemyParty;
    else
        party = gPlayerParty;

    for (monId = 0; monId < 6; monId++)
    {
        if (monId == gBattlerPartyIndexes[gBattlerAttacker])
            continue;
        if (GetMonData(&party[monId], MON_DATA_SPECIES2) == SPECIES_NONE)
            continue;
        if (GetMonData(&party[monId], MON_DATA_SPECIES2) == SPECIES_EGG)
            continue;

        for (moveId = 0; moveId < 4; moveId++)
        {
            s32 i = 0;
            u16 move = GetMonData(&party[monId], MON_DATA_MOVE1 + moveId);

            if (IsInvalidForSleepTalkOrAssist(move))
                continue;

            for (; sMovesForbiddenToCopy[i] != ASSIST_FORBIDDEN_END && move != sMovesForbiddenToCopy[i]; i++);

            if (sMovesForbiddenToCopy[i] != ASSIST_FORBIDDEN_END)
                continue;
            if (move == MOVE_NONE)
                continue;

            movesArray[chooseableMovesNo] = move;
            chooseableMovesNo++;
        }
    }
    if (chooseableMovesNo)
    {
        gHitMarker &= ~(HITMARKER_ATTACKSTRING_PRINTED);
        gCalledMove = movesArray[((Random() & 0xFF) * chooseableMovesNo) >> 8];
        gBattlerTarget = GetMoveTarget(gCalledMove, 0);
        gBattlescriptCurrInstr += 5;
    }
    else
    {
        gBattlescriptCurrInstr = T1_READ_PTR(gBattlescriptCurrInstr + 1);
    }
}

static void atkDF_trysetmagiccoat(void)
{
    gBattlerTarget = gBattlerAttacker;
    gSpecialStatuses[gBattlerAttacker].ppNotAffectedByPressure = 1;
    if (gCurrentTurnActionNumber == gBattlersCount - 1) // moves last turn
    {
        gBattlescriptCurrInstr = T1_READ_PTR(gBattlescriptCurrInstr + 1);
    }
    else
    {
        gProtectStructs[gBattlerAttacker].bounceMove = 1;
        gBattlescriptCurrInstr += 5;
    }
}

static void atkE0_trysetsnatch(void) // snatch
{
    gSpecialStatuses[gBattlerAttacker].ppNotAffectedByPressure = 1;
    if (gCurrentTurnActionNumber == gBattlersCount - 1) // moves last turn
    {
        gBattlescriptCurrInstr = T1_READ_PTR(gBattlescriptCurrInstr + 1);
    }
    else
    {
        gProtectStructs[gBattlerAttacker].stealMove = 1;
        gBattlescriptCurrInstr += 5;
    }
}

static void atkE1_trygetintimidatetarget(void)
{
    u8 side;

    gBattleScripting.battler = gBattleStruct->intimidateBattler;
    side = GetBattlerSide(gBattleScripting.battler);

    PREPARE_ABILITY_BUFFER(gBattleTextBuff1, gBattleMons[gBattleScripting.battler].ability)

    for (;gBattlerTarget < gBattlersCount; gBattlerTarget++)
    {
        if (GetBattlerSide(gBattlerTarget) == side)
            continue;
        if (!(gAbsentBattlerFlags & gBitTable[gBattlerTarget]))
            break;
    }

    if (gBattlerTarget >= gBattlersCount)
        gBattlescriptCurrInstr = T1_READ_PTR(gBattlescriptCurrInstr + 1);
    else
        gBattlescriptCurrInstr += 5;
}

static void atkE2_switchoutabilities(void)
{
    gActiveBattler = GetBattlerForBattleScript(gBattlescriptCurrInstr[1]);

    switch (gBattleMons[gActiveBattler].ability)
    {
    case ABILITY_NATURAL_CURE:
        gBattleMons[gActiveBattler].status1 = 0;
        BtlController_EmitSetMonData(0, REQUEST_STATUS_BATTLE, gBitTable[*(gBattleStruct->field_58 + gActiveBattler)], 4, &gBattleMons[gActiveBattler].status1);
        MarkBattlerForControllerExec(gActiveBattler);
        break;
    }

    gBattlescriptCurrInstr += 2;
}

static void atkE3_jumpifhasnohp(void)
{
    gActiveBattler = GetBattlerForBattleScript(gBattlescriptCurrInstr[1]);

    if (gBattleMons[gActiveBattler].hp == 0)
        gBattlescriptCurrInstr = T1_READ_PTR(gBattlescriptCurrInstr + 2);
    else
        gBattlescriptCurrInstr += 6;
}

static void atkE4_getsecretpowereffect(void)
{
    switch (gBattleTerrain)
    {
    case BATTLE_TERRAIN_GRASS:
        gBattleCommunication[MOVE_EFFECT_BYTE] = MOVE_EFFECT_POISON;
        break;
    case BATTLE_TERRAIN_LONG_GRASS:
        gBattleCommunication[MOVE_EFFECT_BYTE] = MOVE_EFFECT_SLEEP;
        break;
    case BATTLE_TERRAIN_SAND:
        gBattleCommunication[MOVE_EFFECT_BYTE] = MOVE_EFFECT_ACC_MINUS_1;
        break;
    case BATTLE_TERRAIN_UNDERWATER:
        gBattleCommunication[MOVE_EFFECT_BYTE] = MOVE_EFFECT_DEF_MINUS_1;
        break;
    case BATTLE_TERRAIN_WATER:
        gBattleCommunication[MOVE_EFFECT_BYTE] = MOVE_EFFECT_ATK_MINUS_1;
        break;
    case BATTLE_TERRAIN_POND:
        gBattleCommunication[MOVE_EFFECT_BYTE] = MOVE_EFFECT_SPD_MINUS_1;
        break;
    case BATTLE_TERRAIN_MOUNTAIN:
        gBattleCommunication[MOVE_EFFECT_BYTE] = MOVE_EFFECT_CONFUSION;
        break;
    case BATTLE_TERRAIN_CAVE:
        gBattleCommunication[MOVE_EFFECT_BYTE] = MOVE_EFFECT_FLINCH;
        break;
    default:
        gBattleCommunication[MOVE_EFFECT_BYTE] = MOVE_EFFECT_PARALYSIS;
        break;
    }
    gBattlescriptCurrInstr++;
}

static void atkE5_pickup(void)
{
    s32 i;
    u16 species, heldItem;
    u8 ability;

    if (InBattlePike())
    {

    }
    else if (InBattlePyramid())
    {
        for (i = 0; i < PARTY_SIZE; i++)
        {
<<<<<<< HEAD
            for (i = 0; i < PARTY_SIZE; i++)
            {
                species = GetMonData(&gPlayerParty[i], MON_DATA_SPECIES2);
                heldItem = GetMonData(&gPlayerParty[i], MON_DATA_HELD_ITEM);
=======
            species = GetMonData(&gPlayerParty[i], MON_DATA_SPECIES2);
            heldItem = GetMonData(&gPlayerParty[i], MON_DATA_HELD_ITEM);
>>>>>>> 0bbe03f1

            if (GetMonData(&gPlayerParty[i], MON_DATA_ALT_ABILITY))
                ability = gBaseStats[species].ability2;
            else
                ability = gBaseStats[species].ability1;

            if (ability == ABILITY_PICKUP
                && species != 0
                && species != SPECIES_EGG
                && heldItem == ITEM_NONE
                && (Random() % 10) == 0)
            {
                heldItem = GetBattlePyramidPickupItemId();
                SetMonData(&gPlayerParty[i], MON_DATA_HELD_ITEM, &heldItem);
            }
        }
    }
    else
    {
        for (i = 0; i < PARTY_SIZE; i++)
        {
<<<<<<< HEAD
            for (i = 0; i < PARTY_SIZE; i++)
            {
                species = GetMonData(&gPlayerParty[i], MON_DATA_SPECIES2);
                heldItem = GetMonData(&gPlayerParty[i], MON_DATA_HELD_ITEM);
=======
            species = GetMonData(&gPlayerParty[i], MON_DATA_SPECIES2);
            heldItem = GetMonData(&gPlayerParty[i], MON_DATA_HELD_ITEM);
>>>>>>> 0bbe03f1

            if (GetMonData(&gPlayerParty[i], MON_DATA_ALT_ABILITY))
                ability = gBaseStats[species].ability2;
            else
                ability = gBaseStats[species].ability1;

            if (ability == ABILITY_PICKUP
                && species != 0
                && species != SPECIES_EGG
                && heldItem == ITEM_NONE
                && (Random() % 10) == 0)
            {
                s32 j;
                s32 rand = Random() % 100;
                u8 lvlDivBy10 = (GetMonData(&gPlayerParty[i], MON_DATA_LEVEL) - 1) / 10;
                if (lvlDivBy10 > 9)
                    lvlDivBy10 = 9;

                for (j = 0; j < 9; j++)
                {
                    if (sPickupProbabilities[j] > rand)
                    {
                        SetMonData(&gPlayerParty[i], MON_DATA_HELD_ITEM, &sPickupItems[lvlDivBy10 + j]);
                        break;
                    }
                    else if (rand == 99 || rand == 98)
                    {
                        SetMonData(&gPlayerParty[i], MON_DATA_HELD_ITEM, &sRarePickupItems[lvlDivBy10 + (99 - rand)]);
                        break;
                    }
                }
            }
        }
    }

    gBattlescriptCurrInstr++;
}

static void atkE6_docastformchangeanimation(void)
{
    gActiveBattler = gBattleScripting.battler;

    if (gBattleMons[gActiveBattler].status2 & STATUS2_SUBSTITUTE)
        *(&gBattleStruct->formToChangeInto) |= 0x80;

    BtlController_EmitBattleAnimation(0, B_ANIM_CASTFORM_CHANGE, gBattleStruct->formToChangeInto);
    MarkBattlerForControllerExec(gActiveBattler);

    gBattlescriptCurrInstr++;
}

static void atkE7_trycastformdatachange(void)
{
    u8 form;

    gBattlescriptCurrInstr++;
    form = CastformDataTypeChange(gBattleScripting.battler);
    if (form)
    {
        BattleScriptPushCursorAndCallback(BattleScript_CastformChange);
        *(&gBattleStruct->formToChangeInto) = form - 1;
    }
}

static void atkE8_settypebasedhalvers(void) // water and mud sport
{
    bool8 worked = FALSE;

    if (gBattleMoves[gCurrentMove].effect == EFFECT_MUD_SPORT)
    {
        if (!(gStatuses3[gBattlerAttacker] & STATUS3_MUDSPORT))
        {
            gStatuses3[gBattlerAttacker] |= STATUS3_MUDSPORT;
            gBattleCommunication[MULTISTRING_CHOOSER] = 0;
            worked = TRUE;
        }
    }
    else // water sport
    {
        if (!(gStatuses3[gBattlerAttacker] & STATUS3_WATERSPORT))
        {
            gStatuses3[gBattlerAttacker] |= STATUS3_WATERSPORT;
            gBattleCommunication[MULTISTRING_CHOOSER] = 1;
            worked = TRUE;
        }
    }

    if (worked)
        gBattlescriptCurrInstr += 5;
    else
        gBattlescriptCurrInstr = T1_READ_PTR(gBattlescriptCurrInstr + 1);
}

static void atkE9_setweatherballtype(void)
{
    if (WEATHER_HAS_EFFECT)
    {
        if (gBattleWeather & WEATHER_ANY)
            gBattleScripting.dmgMultiplier = 2;
        if (gBattleWeather & WEATHER_RAIN_ANY)
            *(&gBattleStruct->dynamicMoveType) = TYPE_WATER | 0x80;
        else if (gBattleWeather & WEATHER_SANDSTORM_ANY)
            *(&gBattleStruct->dynamicMoveType) = TYPE_ROCK | 0x80;
        else if (gBattleWeather & WEATHER_SUN_ANY)
            *(&gBattleStruct->dynamicMoveType) = TYPE_FIRE | 0x80;
        else if (gBattleWeather & WEATHER_HAIL_ANY)
            *(&gBattleStruct->dynamicMoveType) = TYPE_ICE | 0x80;
        else
            *(&gBattleStruct->dynamicMoveType) = TYPE_NORMAL | 0x80;
    }

    gBattlescriptCurrInstr++;
}

static void atkEA_tryrecycleitem(void)
{
    u16 *usedHeldItem;

    gActiveBattler = gBattlerAttacker;
    usedHeldItem = &gBattleStruct->usedHeldItems[gActiveBattler];
    if (*usedHeldItem != 0 && gBattleMons[gActiveBattler].item == 0)
    {
        gLastUsedItem = *usedHeldItem;
        *usedHeldItem = 0;
        gBattleMons[gActiveBattler].item = gLastUsedItem;

        BtlController_EmitSetMonData(0, REQUEST_HELDITEM_BATTLE, 0, 2, &gBattleMons[gActiveBattler].item);
        MarkBattlerForControllerExec(gActiveBattler);

        gBattlescriptCurrInstr += 5;
    }
    else
    {
        gBattlescriptCurrInstr = T1_READ_PTR(gBattlescriptCurrInstr + 1);
    }
}

static void atkEB_settypetoterrain(void)
{
    if (!IS_BATTLER_OF_TYPE(gBattlerAttacker, sTerrainToType[gBattleTerrain]))
    {
        SET_BATTLER_TYPE(gBattlerAttacker, sTerrainToType[gBattleTerrain]);
        PREPARE_TYPE_BUFFER(gBattleTextBuff1, sTerrainToType[gBattleTerrain]);

        gBattlescriptCurrInstr += 5;
    }
    else
    {
        gBattlescriptCurrInstr = T1_READ_PTR(gBattlescriptCurrInstr + 1);
    }
}

static void atkEC_pursuitrelated(void)
{
    gActiveBattler = GetBattlerAtPosition(GetBattlerPosition(gBattlerAttacker) ^ BIT_FLANK);

    if (gBattleTypeFlags & BATTLE_TYPE_DOUBLE
        && !(gAbsentBattlerFlags & gBitTable[gActiveBattler])
        && gChosenActionByBattler[gActiveBattler] == 0
        && gChosenMoveByBattler[gActiveBattler] == MOVE_PURSUIT)
    {
        gActionsByTurnOrder[gActiveBattler] = 11;
        gCurrentMove = MOVE_PURSUIT;
        gBattlescriptCurrInstr += 5;
        gBattleScripting.animTurn = 1;
        gBattleScripting.field_20 = gBattlerAttacker;
        gBattlerAttacker = gActiveBattler;
    }
    else
    {
        gBattlescriptCurrInstr = T1_READ_PTR(gBattlescriptCurrInstr + 1);
    }
}

static void atkEF_snatchsetbattlers(void)
{
    gEffectBattler = gBattlerAttacker;

    if (gBattlerAttacker == gBattlerTarget)
        gBattlerAttacker = gBattlerTarget = gBattleScripting.battler;
    else
        gBattlerTarget = gBattleScripting.battler;

    gBattleScripting.battler = gEffectBattler;
    gBattlescriptCurrInstr++;
}

static void atkEE_removelightscreenreflect(void) // brick break
{
    u8 opposingSide = GetBattlerSide(gBattlerAttacker) ^ BIT_SIDE;

    if (gSideTimers[opposingSide].reflectTimer || gSideTimers[opposingSide].lightscreenTimer)
    {
        gSideStatuses[opposingSide] &= ~(SIDE_STATUS_REFLECT);
        gSideStatuses[opposingSide] &= ~(SIDE_STATUS_LIGHTSCREEN);
        gSideTimers[opposingSide].reflectTimer = 0;
        gSideTimers[opposingSide].lightscreenTimer = 0;
        gBattleScripting.animTurn = 1;
        gBattleScripting.animTargetsHit = 1;
    }
    else
    {
        gBattleScripting.animTurn = 0;
        gBattleScripting.animTargetsHit = 0;
    }

    gBattlescriptCurrInstr++;
}

static void atkEF_handleballthrow(void)
{
    u8 ballMultiplier = 0;

    if (gBattleControllerExecFlags)
        return;

    gActiveBattler = gBattlerAttacker;
    gBattlerTarget = gBattlerAttacker ^ BIT_SIDE;

    if (gBattleTypeFlags & BATTLE_TYPE_TRAINER)
    {
        BtlController_EmitBallThrowAnim(0, BALL_TRAINER_BLOCK);
        MarkBattlerForControllerExec(gActiveBattler);
        gBattlescriptCurrInstr = BattleScript_TrainerBallBlock;
    }
    else if (gBattleTypeFlags & BATTLE_TYPE_WALLY_TUTORIAL)
    {
        BtlController_EmitBallThrowAnim(0, BALL_3_SHAKES_SUCCESS);
        MarkBattlerForControllerExec(gActiveBattler);
        gBattlescriptCurrInstr = BattleScript_WallyBallThrow;
    }
    else
    {
        u32 odds;
        u8 catchRate;

        if (gLastUsedItem == ITEM_SAFARI_BALL)
            catchRate = gBattleStruct->safariCatchFactor * 1275 / 100;
        else
            catchRate = gBaseStats[gBattleMons[gBattlerTarget].species].catchRate;

        if (gLastUsedItem > ITEM_SAFARI_BALL)
        {
            switch (gLastUsedItem)
            {
            case ITEM_NET_BALL:
                if (IS_BATTLER_OF_TYPE(gBattlerTarget, TYPE_WATER) || IS_BATTLER_OF_TYPE(gBattlerTarget, TYPE_BUG))
                    ballMultiplier = 30;
                else
                    ballMultiplier = 10;
                break;
            case ITEM_DIVE_BALL:
                if (Overworld_GetMapTypeOfSaveblockLocation() == MAP_TYPE_UNDERWATER)
                    ballMultiplier = 35;
                else
                    ballMultiplier = 10;
                break;
            case ITEM_NEST_BALL:
                if (gBattleMons[gBattlerTarget].level < 40)
                {
                    ballMultiplier = 40 - gBattleMons[gBattlerTarget].level;
                    if (ballMultiplier <= 9)
                        ballMultiplier = 10;
                }
                else
                {
                    ballMultiplier = 10;
                }
                break;
            case ITEM_REPEAT_BALL:
                if (GetSetPokedexFlag(SpeciesToNationalPokedexNum(gBattleMons[gBattlerTarget].species), FLAG_GET_CAUGHT))
                    ballMultiplier = 30;
                else
                    ballMultiplier = 10;
                break;
            case ITEM_TIMER_BALL:
                ballMultiplier = gBattleResults.battleTurnCounter + 10;
                if (ballMultiplier > 40)
                    ballMultiplier = 40;
                break;
            case ITEM_LUXURY_BALL:
            case ITEM_PREMIER_BALL:
                ballMultiplier = 10;
                break;
            }
        }
        else
            ballMultiplier = sBallCatchBonuses[gLastUsedItem - 2];

        odds = (catchRate * ballMultiplier / 10)
            * (gBattleMons[gBattlerTarget].maxHP * 3 - gBattleMons[gBattlerTarget].hp * 2)
            / (3 * gBattleMons[gBattlerTarget].maxHP);

        if (gBattleMons[gBattlerTarget].status1 & (STATUS1_SLEEP | STATUS1_FREEZE))
            odds *= 2;
        if (gBattleMons[gBattlerTarget].status1 & (STATUS1_POISON | STATUS1_BURN | STATUS1_PARALYSIS | STATUS1_TOXIC_POISON))
            odds = (odds * 15) / 10;

        if (gLastUsedItem != ITEM_SAFARI_BALL)
        {
            if (gLastUsedItem == ITEM_MASTER_BALL)
            {
                gBattleResults.usedMasterBall = TRUE;
            }
            else
            {
                if (gBattleResults.catchAttempts[gLastUsedItem - ITEM_ULTRA_BALL] < 0xFF)
                    gBattleResults.catchAttempts[gLastUsedItem - ITEM_ULTRA_BALL]++;
            }
        }

        if (odds > 254) // mon caught
        {
            BtlController_EmitBallThrowAnim(0, BALL_3_SHAKES_SUCCESS);
            MarkBattlerForControllerExec(gActiveBattler);
            gBattlescriptCurrInstr = BattleScript_SuccessBallThrow;
            SetMonData(&gEnemyParty[gBattlerPartyIndexes[gBattlerTarget]], MON_DATA_POKEBALL, &gLastUsedItem);

            if (CalculatePlayerPartyCount() == 6)
                gBattleCommunication[MULTISTRING_CHOOSER] = 0;
            else
                gBattleCommunication[MULTISTRING_CHOOSER] = 1;
        }
        else // mon may be caught, calculate shakes
        {
            u8 shakes;

            odds = Sqrt(Sqrt(16711680 / odds));
            odds = 1048560 / odds;

            for (shakes = 0; shakes < 4 && Random() < odds; shakes++);

            if (gLastUsedItem == ITEM_MASTER_BALL)
                shakes = BALL_3_SHAKES_SUCCESS; // why calculate the shakes before that check?

            BtlController_EmitBallThrowAnim(0, shakes);
            MarkBattlerForControllerExec(gActiveBattler);

            if (shakes == BALL_3_SHAKES_SUCCESS) // mon caught, copy of the code above
            {
                gBattlescriptCurrInstr = BattleScript_SuccessBallThrow;
                SetMonData(&gEnemyParty[gBattlerPartyIndexes[gBattlerTarget]], MON_DATA_POKEBALL, &gLastUsedItem);

                if (CalculatePlayerPartyCount() == 6)
                    gBattleCommunication[MULTISTRING_CHOOSER] = 0;
                else
                    gBattleCommunication[MULTISTRING_CHOOSER] = 1;
            }
            else // not caught
            {
                gBattleCommunication[MULTISTRING_CHOOSER] = shakes;
                gBattlescriptCurrInstr = BattleScript_ShakeBallThrow;
            }
        }
    }
}

static void atkF0_givecaughtmon(void)
{
    if (GiveMonToPlayer(&gEnemyParty[gBattlerPartyIndexes[gBattlerAttacker ^ BIT_SIDE]]) != MON_GIVEN_TO_PARTY)
    {
        if (!sub_813B21C())
        {
            gBattleCommunication[MULTISTRING_CHOOSER] = 0;
            StringCopy(gStringVar1, GetBoxNamePtr(VarGet(VAR_STORAGE_UNKNOWN)));
            GetMonData(&gEnemyParty[gBattlerPartyIndexes[gBattlerAttacker ^ BIT_SIDE]], MON_DATA_NICKNAME, gStringVar2);
        }
        else
        {
            StringCopy(gStringVar1, GetBoxNamePtr(VarGet(VAR_STORAGE_UNKNOWN)));
            GetMonData(&gEnemyParty[gBattlerPartyIndexes[gBattlerAttacker ^ BIT_SIDE]], MON_DATA_NICKNAME, gStringVar2);
            StringCopy(gStringVar3, GetBoxNamePtr(get_unknown_box_id()));
            gBattleCommunication[MULTISTRING_CHOOSER] = 2;
        }

        if (FlagGet(FLAG_SYS_PC_LANETTE))
            gBattleCommunication[MULTISTRING_CHOOSER]++;
    }

    gBattleResults.caughtMonSpecies = GetMonData(&gEnemyParty[gBattlerPartyIndexes[gBattlerAttacker ^ BIT_SIDE]], MON_DATA_SPECIES, NULL);
    GetMonData(&gEnemyParty[gBattlerPartyIndexes[gBattlerAttacker ^ BIT_SIDE]], MON_DATA_NICKNAME, gBattleResults.caughtMonNick);
    gBattleResults.caughtMonBall = GetMonData(&gEnemyParty[gBattlerPartyIndexes[gBattlerAttacker ^ BIT_SIDE]], MON_DATA_POKEBALL, NULL);

    gBattlescriptCurrInstr++;
}

static void atkF1_trysetcaughtmondexflags(void)
{
    u16 species = GetMonData(&gEnemyParty[0], MON_DATA_SPECIES, NULL);
    u32 personality = GetMonData(&gEnemyParty[0], MON_DATA_PERSONALITY, NULL);

    if (GetSetPokedexFlag(SpeciesToNationalPokedexNum(species), FLAG_GET_CAUGHT))
    {
        gBattlescriptCurrInstr = T1_READ_PTR(gBattlescriptCurrInstr + 1);
    }
    else
    {
        HandleSetPokedexFlag(SpeciesToNationalPokedexNum(species), FLAG_SET_CAUGHT, personality);
        gBattlescriptCurrInstr += 5;
    }
}

static void atkF2_displaydexinfo(void)
{
    u16 species = GetMonData(&gEnemyParty[0], MON_DATA_SPECIES, NULL);

    switch (gBattleCommunication[0])
    {
    case 0:
        BeginNormalPaletteFade(0xFFFFFFFF, 0, 0, 0x10, 0);
        gBattleCommunication[0]++;
        break;
    case 1:
        if (!gPaletteFade.active)
        {
            FreeAllWindowBuffers();
            gBattleCommunication[TASK_ID] = CreateDexDisplayMonDataTask(SpeciesToNationalPokedexNum(species),
                                                                        gBattleMons[gBattlerTarget].otId,
                                                                        gBattleMons[gBattlerTarget].personality);
            gBattleCommunication[0]++;
        }
        break;
    case 2:
        if (!gPaletteFade.active
            && gMain.callback2 == BattleMainCB2
            && !gTasks[gBattleCommunication[TASK_ID]].isActive)
        {
            SetVBlankCallback(VBlankCB_Battle);
            gBattleCommunication[0]++;
        }
        break;
    case 3:
        sub_80356D0();
        LoadBattleTextboxAndBackground();
        gBattle_BG3_X = 0x100;
        gBattleCommunication[0]++;
        break;
    case 4:
        if (!IsDma3ManagerBusyWithBgCopy())
        {
            BeginNormalPaletteFade(0xFFFF, 0, 0x10, 0, 0);
            ShowBg(0);
            ShowBg(3);
            gBattleCommunication[0]++;
        }
        break;
    case 5:
        if (!gPaletteFade.active)
            gBattlescriptCurrInstr++;
        break;
    }
}

void HandleBattleWindow(u8 xStart, u8 yStart, u8 xEnd, u8 yEnd, u8 flags)
{
    s32 destY, destX;
    u16 var = 0;

    for (destY = yStart; destY <= yEnd; destY++)
    {
        for (destX = xStart; destX <= xEnd; destX++)
        {
            if (destY == yStart)
            {
                if (destX == xStart)
                    var = 0x1022;
                else if (destX == xEnd)
                    var = 0x1024;
                else
                    var = 0x1023;
            }
            else if (destY == yEnd)
            {
                if (destX == xStart)
                    var = 0x1028;
                else if (destX == xEnd)
                    var = 0x102A;
                else
                    var = 0x1029;
            }
            else
            {
                if (destX == xStart)
                    var = 0x1025;
                else if (destX == xEnd)
                    var = 0x1027;
                else
                    var = 0x1026;
            }

            if (flags & WINDOW_CLEAR)
                var = 0;

            if (flags & WINDOW_x80)
                CopyToBgTilemapBufferRect_ChangePalette(1, &var, destX, destY, 1, 1, 0x11);
            else
                CopyToBgTilemapBufferRect_ChangePalette(0, &var, destX, destY, 1, 1, 0x11);
        }
    }
}

void BattleCreateYesNoCursorAt(u8 cursorPosition)
{
    u16 src[2];
    src[0] = 1;
    src[1] = 2;

    CopyToBgTilemapBufferRect_ChangePalette(0, src, 0x19, 9 + (2 * cursorPosition), 1, 2, 0x11);
    CopyBgTilemapBufferToVram(0);
}

void BattleDestroyYesNoCursorAt(u8 cursorPosition)
{
    u16 src[2];
    src[0] = 0x1016;
    src[1] = 0x1016;

    CopyToBgTilemapBufferRect_ChangePalette(0, src, 0x19, 9 + (2 * cursorPosition), 1, 2, 0x11);
    CopyBgTilemapBufferToVram(0);
}

static void atkF3_trygivecaughtmonnick(void)
{
    switch (gBattleCommunication[MULTIUSE_STATE])
    {
    case 0:
        HandleBattleWindow(0x18, 8, 0x1D, 0xD, 0);
        BattlePutTextOnWindow(gText_BattleYesNoChoice, 0xC);
        gBattleCommunication[MULTIUSE_STATE]++;
        gBattleCommunication[CURSOR_POSITION] = 0;
        BattleCreateYesNoCursorAt(0);
        break;
    case 1:
        if (gMain.newKeys & DPAD_UP && gBattleCommunication[CURSOR_POSITION] != 0)
        {
            PlaySE(SE_SELECT);
            BattleDestroyYesNoCursorAt(gBattleCommunication[CURSOR_POSITION]);
            gBattleCommunication[CURSOR_POSITION] = 0;
            BattleCreateYesNoCursorAt(0);
        }
        if (gMain.newKeys & DPAD_DOWN && gBattleCommunication[CURSOR_POSITION] == 0)
        {
            PlaySE(SE_SELECT);
            BattleDestroyYesNoCursorAt(gBattleCommunication[CURSOR_POSITION]);
            gBattleCommunication[CURSOR_POSITION] = 1;
            BattleCreateYesNoCursorAt(1);
        }
        if (gMain.newKeys & A_BUTTON)
        {
            PlaySE(SE_SELECT);
            if (gBattleCommunication[CURSOR_POSITION] == 0)
            {
                gBattleCommunication[MULTIUSE_STATE]++;
                BeginFastPaletteFade(3);
            }
            else
            {
                gBattleCommunication[MULTIUSE_STATE] = 4;
            }
        }
        else if (gMain.newKeys & B_BUTTON)
        {
            PlaySE(SE_SELECT);
            gBattleCommunication[MULTIUSE_STATE] = 4;
        }
        break;
    case 2:
        if (!gPaletteFade.active)
        {
            GetMonData(&gEnemyParty[gBattlerPartyIndexes[gBattlerAttacker ^ BIT_SIDE]], MON_DATA_NICKNAME, gBattleStruct->caughtMonNick);
            FreeAllWindowBuffers();

            DoNamingScreen(NAMING_SCREEN_CAUGHT_MON, gBattleStruct->caughtMonNick,
                           GetMonData(&gEnemyParty[gBattlerPartyIndexes[gBattlerAttacker ^ BIT_SIDE]], MON_DATA_SPECIES),
                           GetMonGender(&gEnemyParty[gBattlerPartyIndexes[gBattlerAttacker ^ BIT_SIDE]]),
                           GetMonData(&gEnemyParty[gBattlerPartyIndexes[gBattlerAttacker ^ BIT_SIDE]], MON_DATA_PERSONALITY, NULL),
                           BattleMainCB2);

            gBattleCommunication[MULTIUSE_STATE]++;
        }
        break;
    case 3:
        if (gMain.callback2 == BattleMainCB2 && !gPaletteFade.active )
        {
            SetMonData(&gEnemyParty[gBattlerPartyIndexes[gBattlerAttacker ^ BIT_SIDE]], MON_DATA_NICKNAME, gBattleStruct->caughtMonNick);
            gBattlescriptCurrInstr = T1_READ_PTR(gBattlescriptCurrInstr + 1);
        }
        break;
    case 4:
        if (CalculatePlayerPartyCount() == 6)
            gBattlescriptCurrInstr += 5;
        else
            gBattlescriptCurrInstr = T1_READ_PTR(gBattlescriptCurrInstr + 1);
        break;
    }
}

static void atkF4_subattackerhpbydmg(void)
{
    gBattleMons[gBattlerAttacker].hp -= gBattleMoveDamage;
    gBattlescriptCurrInstr++;
}

static void atkF5_removeattackerstatus1(void)
{
    gBattleMons[gBattlerAttacker].status1 = 0;
    gBattlescriptCurrInstr++;
}

static void atkF6_finishaction(void)
{
    gCurrentActionFuncId = B_ACTION_FINISHED;
}

static void atkF7_finishturn(void)
{
    gCurrentActionFuncId = B_ACTION_FINISHED;
    gCurrentTurnActionNumber = gBattlersCount;
}

static void atkF8_trainerslideout(void)
{
    gActiveBattler = GetBattlerAtPosition(gBattlescriptCurrInstr[1]);
    BtlController_EmitTrainerSlideBack(0);
    MarkBattlerForControllerExec(gActiveBattler);

    gBattlescriptCurrInstr += 2;
}<|MERGE_RESOLUTION|>--- conflicted
+++ resolved
@@ -9870,15 +9870,8 @@
     {
         for (i = 0; i < PARTY_SIZE; i++)
         {
-<<<<<<< HEAD
-            for (i = 0; i < PARTY_SIZE; i++)
-            {
-                species = GetMonData(&gPlayerParty[i], MON_DATA_SPECIES2);
-                heldItem = GetMonData(&gPlayerParty[i], MON_DATA_HELD_ITEM);
-=======
             species = GetMonData(&gPlayerParty[i], MON_DATA_SPECIES2);
             heldItem = GetMonData(&gPlayerParty[i], MON_DATA_HELD_ITEM);
->>>>>>> 0bbe03f1
 
             if (GetMonData(&gPlayerParty[i], MON_DATA_ALT_ABILITY))
                 ability = gBaseStats[species].ability2;
@@ -9900,15 +9893,8 @@
     {
         for (i = 0; i < PARTY_SIZE; i++)
         {
-<<<<<<< HEAD
-            for (i = 0; i < PARTY_SIZE; i++)
-            {
-                species = GetMonData(&gPlayerParty[i], MON_DATA_SPECIES2);
-                heldItem = GetMonData(&gPlayerParty[i], MON_DATA_HELD_ITEM);
-=======
             species = GetMonData(&gPlayerParty[i], MON_DATA_SPECIES2);
             heldItem = GetMonData(&gPlayerParty[i], MON_DATA_HELD_ITEM);
->>>>>>> 0bbe03f1
 
             if (GetMonData(&gPlayerParty[i], MON_DATA_ALT_ABILITY))
                 ability = gBaseStats[species].ability2;
