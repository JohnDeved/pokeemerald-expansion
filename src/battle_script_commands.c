#include "global.h"
#include "battle.h"
#include "constants/battle_move_effects.h"
#include "constants/battle_script_commands.h"
#include "battle_message.h"
#include "battle_anim.h"
#include "battle_ai_script_commands.h"
#include "battle_scripts.h"
#include "constants/moves.h"
#include "constants/abilities.h"
#include "item.h"
#include "constants/items.h"
#include "constants/hold_effects.h"
#include "util.h"
#include "pokemon.h"
#include "random.h"
#include "battle_controllers.h"
#include "battle_interface.h"
#include "constants/species.h"
#include "constants/songs.h"
#include "constants/trainers.h"
#include "constants/battle_anim.h"
#include "constants/map_types.h"
#include "text.h"
#include "sound.h"
#include "pokedex.h"
#include "recorded_battle.h"
#include "window.h"
#include "reshow_battle_screen.h"
#include "main.h"
#include "palette.h"
#include "money.h"
#include "bg.h"
#include "string_util.h"
#include "pokemon_icon.h"
#include "m4a.h"
#include "mail.h"
#include "event_data.h"
#include "pokemon_storage_system.h"
#include "task.h"
#include "naming_screen.h"
#include "constants/battle_string_ids.h"
#include "battle_setup.h"
#include "overworld.h"
#include "party_menu.h"
#include "constants/battle_config.h"

extern u16 gBattle_BG1_X;
extern u16 gBattle_BG1_Y;
extern u16 gBattle_BG2_X;
extern u16 gBattle_BG2_Y;
extern u16 gBattle_BG3_X;
extern struct MusicPlayerInfo gMPlayInfo_BGM;

extern const u8* const gBattleScriptsForMoveEffects[];

// functions
extern void sub_81A5718(u8 battlerId); // battle frontier 2
extern void sub_81A56B4(void); // battle frontier 2
extern void ShowSelectMovePokemonSummaryScreen(struct Pokemon* party, u8 monPartyId, u8 monCount, void (*callback)(void), u16 move); // pokemon summary screen
extern u8 sub_81C1B94(void); // pokemon summary screen
extern void sub_81D388C(struct Pokemon* mon, void* statStoreLocation); // pokenav.s
extern void sub_81D3640(u8 arg0, void* statStoreLocation1, void* statStoreLocation2, u8 arg3, u8 arg4, u8 arg5); // pokenav.s
extern void sub_81D3784(u8 arg0, void* statStoreLocation1, u8 arg2, u8 arg3, u8 arg4); // pokenav.s
extern u8* GetMonNickname(struct Pokemon* mon, u8* dst); // party_menu
extern u8 sub_81A5258(u8* arg0); // battle frontier 2
extern void sub_81A5BF8(void); // battle frontier 2
extern void sub_81A5D44(void); // battle frontier 2
extern void sub_81B8E80(u8 battlerId, u8, u8); // party menu
extern bool8 sub_81B1250(void); // ?
extern bool8 InBattlePike(void);
extern bool8 InBattlePyramid(void);
extern u16 GetBattlePyramidPickupItemId(void);
extern u8 sub_813B21C(void);
extern u16 get_unknown_box_id(void);

// this file's functions
static bool8 IsTwoTurnsMove(u16 move);
static void TrySetDestinyBondToHappen(void);
static u8 AttacksThisTurn(u8 battlerId, u16 move); // Note: returns 1 if it's a charging turn, otherwise 2.
static u8 ChangeStatBuffs(s8 statValue, u8 statId, u8, const u8* BS_ptr);
static bool32 IsMonGettingExpSentOut(void);
static void sub_804F17C(void);
static bool8 sub_804F1CC(void);
static void sub_804F100(void);
static void sub_804F144(void);
static bool8 sub_804F344(void);
static void PutMonIconOnLvlUpBox(void);
static void PutLevelAndGenderOnLvlUpBox(void);

static void SpriteCB_MonIconOnLvlUpBox(struct Sprite* sprite);

static void atk00_attackcanceler(void);
static void atk01_accuracycheck(void);
static void atk02_attackstring(void);
static void atk03_ppreduce(void);
static void atk04_critcalc(void);
static void atk05_damagecalc(void);
static void atk06_typecalc(void);
static void atk07_adjustdamage(void);
static void atk08_multihitresultmessage(void);
static void atk09_attackanimation(void);
static void atk0A_waitanimation(void);
static void atk0B_healthbarupdate(void);
static void atk0C_datahpupdate(void);
static void atk0D_critmessage(void);
static void atk0E_effectivenesssound(void);
static void atk0F_resultmessage(void);
static void atk10_printstring(void);
static void atk11_printselectionstring(void);
static void atk12_waitmessage(void);
static void atk13_printfromtable(void);
static void atk14_printselectionstringfromtable(void);
static void atk15_seteffectwithchance(void);
static void atk16_seteffectprimary(void);
static void atk17_seteffectsecondary(void);
static void atk18_clearstatusfromeffect(void);
static void atk19_tryfaintmon(void);
static void atk1A_dofaintanimation(void);
static void atk1B_cleareffectsonfaint(void);
static void atk1C_jumpifstatus(void);
static void atk1D_jumpifstatus2(void);
static void atk1E_jumpifability(void);
static void atk1F_jumpifsideaffecting(void);
static void atk20_jumpifstat(void);
static void atk21_jumpifstatus3condition(void);
static void atk22_jumpiftype(void);
static void atk23_getexp(void);
static void atk24(void);
static void atk25_movevaluescleanup(void);
static void atk26_setmultihit(void);
static void atk27_decrementmultihit(void);
static void atk28_goto(void);
static void atk29_jumpifbyte(void);
static void atk2A_jumpifhalfword(void);
static void atk2B_jumpifword(void);
static void atk2C_jumpifarrayequal(void);
static void atk2D_jumpifarraynotequal(void);
static void atk2E_setbyte(void);
static void atk2F_addbyte(void);
static void atk30_subbyte(void);
static void atk31_copyarray(void);
static void atk32_copyarraywithindex(void);
static void atk33_orbyte(void);
static void atk34_orhalfword(void);
static void atk35_orword(void);
static void atk36_bicbyte(void);
static void atk37_bichalfword(void);
static void atk38_bicword(void);
static void atk39_pause(void);
static void atk3A_waitstate(void);
static void atk3B_healthbar_update(void);
static void atk3C_return(void);
static void atk3D_end(void);
static void atk3E_end2(void);
static void atk3F_end3(void);
static void atk40_jumpifaffectedbyprotect(void);
static void atk41_call(void);
static void atk42_setroost(void);
static void atk43_jumpifabilitypresent(void);
static void atk44_endselectionscript(void);
static void atk45_playanimation(void);
static void atk46_playanimation2(void);
static void atk47_setgraphicalstatchangevalues(void);
static void atk48_playstatchangeanimation(void);
static void atk49_moveend(void);
static void atk4A_sethealblock(void);
static void atk4B_returnatktoball(void);
static void atk4C_getswitchedmondata(void);
static void atk4D_switchindataupdate(void);
static void atk4E_switchinanim(void);
static void atk4F_jumpifcantswitch(void);
static void atk50_openpartyscreen(void);
static void atk51_switchhandleorder(void);
static void atk52_switchineffects(void);
static void atk53_trainerslidein(void);
static void atk54_playse(void);
static void atk55_fanfare(void);
static void atk56_playfaintcry(void);
static void atk57(void);
static void atk58_returntoball(void);
static void atk59_handlelearnnewmove(void);
static void atk5A_yesnoboxlearnmove(void);
static void atk5B_yesnoboxstoplearningmove(void);
static void atk5C_hitanimation(void);
static void atk5D_getmoneyreward(void);
static void atk5E(void);
static void atk5F_swapattackerwithtarget(void);
static void atk60_incrementgamestat(void);
static void atk61_drawpartystatussummary(void);
static void atk62_hidepartystatussummary(void);
static void atk63_jumptocalledmove(void);
static void atk64_statusanimation(void);
static void atk65_status2animation(void);
static void atk66_chosenstatusanimation(void);
static void atk67_yesnobox(void);
static void atk68_cancelallactions(void);
static void atk69_setgravity(void);
static void atk6A_removeitem(void);
static void atk6B_atknameinbuff1(void);
static void atk6C_drawlvlupbox(void);
static void atk6D_resetsentmonsvalue(void);
static void atk6E_setatktoplayer0(void);
static void atk6F_makevisible(void);
static void atk70_recordability(void);
static void atk71_buffermovetolearn(void);
static void atk72_jumpifplayerran(void);
static void atk73_hpthresholds(void);
static void atk74_hpthresholds2(void);
static void atk75_useitemonopponent(void);
static void atk76_various(void);
static void atk77_setprotectlike(void);
static void atk78_faintifabilitynotdamp(void);
static void atk79_setatkhptozero(void);
static void atk7A_jumpifnexttargetvalid(void);
static void atk7B_tryhealhalfhealth(void);
static void atk7C_trymirrormove(void);
static void atk7D_setrain(void);
static void atk7E_setreflect(void);
static void atk7F_setseeded(void);
static void atk80_manipulatedamage(void);
static void atk81_trysetrest(void);
static void atk82_jumpifnotfirstturn(void);
static void atk83_setmiracleeye(void);
static void atk84_jumpifcantmakeasleep(void);
static void atk85_stockpile(void);
static void atk86_stockpiletobasedamage(void);
static void atk87_stockpiletohpheal(void);
static void atk88_setdrainedhp(void);
static void atk89_statbuffchange(void);
static void atk8A_normalisebuffs(void);
static void atk8B_setbide(void);
static void atk8C_confuseifrepeatingattackends(void);
static void atk8D_setmultihitcounter(void);
static void atk8E_initmultihitstring(void);
static void atk8F_forcerandomswitch(void);
static void atk90_tryconversiontypechange(void);
static void atk91_givepaydaymoney(void);
static void atk92_setlightscreen(void);
static void atk93_tryKO(void);
static void atk94_damagetohalftargethp(void);
static void atk95_setsandstorm(void);
static void atk96_weatherdamage(void);
static void atk97_tryinfatuating(void);
static void atk98_updatestatusicon(void);
static void atk99_setmist(void);
static void atk9A_setfocusenergy(void);
static void atk9B_transformdataexecution(void);
static void atk9C_setsubstitute(void);
static void atk9D_mimicattackcopy(void);
static void atk9E_metronome(void);
static void atk9F_dmgtolevel(void);
static void atkA0_psywavedamageeffect(void);
static void atkA1_counterdamagecalculator(void);
static void atkA2_mirrorcoatdamagecalculator(void);
static void atkA3_disablelastusedattack(void);
static void atkA4_trysetencore(void);
static void atkA5_painsplitdmgcalc(void);
static void atkA6_settypetorandomresistance(void);
static void atkA7_setalwayshitflag(void);
static void atkA8_copymovepermanently(void);
static void atkA9_trychoosesleeptalkmove(void);
static void atkAA_setdestinybond(void);
static void atkAB_trysetdestinybondtohappen(void);
static void atkAC_settailwind(void);
static void atkAD_tryspiteppreduce(void);
static void atkAE_healpartystatus(void);
static void atkAF_cursetarget(void);
static void atkB0_trysetspikes(void);
static void atkB1_setforesight(void);
static void atkB2_trysetperishsong(void);
static void atkB3_handlerollout(void);
static void atkB4_jumpifconfusedandstatmaxed(void);
static void atkB5_handlefurycutter(void);
static void atkB6_setembargo(void);
static void atkB7_presentdamagecalculation(void);
static void atkB8_setsafeguard(void);
static void atkB9_magnitudedamagecalculation(void);
static void atkBA_jumpifnopursuitswitchdmg(void);
static void atkBB_setsunny(void);
static void atkBC_maxattackhalvehp(void);
static void atkBD_copyfoestats(void);
static void atkBE_rapidspinfree(void);
static void atkBF_setdefensecurlbit(void);
static void atkC0_recoverbasedonsunlight(void);
static void atkC1_setstickyweb(void);
static void atkC2_selectfirstvalidtarget(void);
static void atkC3_trysetfutureattack(void);
static void atkC4_trydobeatup(void);
static void atkC5_setsemiinvulnerablebit(void);
static void atkC6_clearsemiinvulnerablebit(void);
static void atkC7_setminimize(void);
static void atkC8_sethail(void);
static void atkC9_jumpifattackandspecialattackcannotfall(void);
static void atkCA_setforcedtarget(void);
static void atkCB_setcharge(void);
static void atkCC_callterrainattack(void);
static void atkCD_cureifburnedparalysedorpoisoned(void);
static void atkCE_settorment(void);
static void atkCF_jumpifnodamage(void);
static void atkD0_settaunt(void);
static void atkD1_trysethelpinghand(void);
static void atkD2_tryswapitems(void);
static void atkD3_trycopyability(void);
static void atkD4_trywish(void);
static void atkD5_settoxicspikes(void);
static void atkD6_setgastroacid(void);
static void atkD7_setyawn(void);
static void atkD8_setdamagetohealthdifference(void);
static void atkD9_setroom(void);
static void atkDA_tryswapabilities(void);
static void atkDB_tryimprision(void);
static void atkDC_setstealthrock(void);
static void atkDD_setuserstatus3(void);
static void atkDE_asistattackselect(void);
static void atkDF_trysetmagiccoat(void);
static void atkE0_trysetsnatch(void);
static void atkE1_trygetintimidatetarget(void);
static void atkE2_switchoutabilities(void);
static void atkE3_jumpifhasnohp(void);
static void atkE4_getsecretpowereffect(void);
static void atkE5_pickup(void);
static void atkE6_docastformchangeanimation(void);
static void atkE7_trycastformdatachange(void);
static void atkE8_settypebasedhalvers(void);
static void atkE9_jumpifsubstituteblocks(void);
static void atkEA_tryrecycleitem(void);
static void atkEB_settypetoterrain(void);
static void atkEC_pursuitrelated(void);
static void atkEF_snatchsetbattlers(void);
static void atkEE_removelightscreenreflect(void);
static void atkEF_handleballthrow(void);
static void atkF0_givecaughtmon(void);
static void atkF1_trysetcaughtmondexflags(void);
static void atkF2_displaydexinfo(void);
static void atkF3_trygivecaughtmonnick(void);
static void atkF4_subattackerhpbydmg(void);
static void atkF5_removeattackerstatus1(void);
static void atkF6_finishaction(void);
static void atkF7_finishturn(void);
static void atkF8_trainerslideout(void);
static void atkF9_settelekinesis(void);
static void atkFA_swapstatstages(void);
static void atkFB_averagestats(void);
static void atkFC_jumpifoppositegenders(void);
static void atkFD_trygetbaddreamstarget(void);
static void atkFE_tryworryseed(void);
static void atkFF_metalburstdamagecalculator(void);

void (* const gBattleScriptingCommandsTable[])(void) =
{
    atk00_attackcanceler,
    atk01_accuracycheck,
    atk02_attackstring,
    atk03_ppreduce,
    atk04_critcalc,
    atk05_damagecalc,
    atk06_typecalc,
    atk07_adjustdamage,
    atk08_multihitresultmessage,
    atk09_attackanimation,
    atk0A_waitanimation,
    atk0B_healthbarupdate,
    atk0C_datahpupdate,
    atk0D_critmessage,
    atk0E_effectivenesssound,
    atk0F_resultmessage,
    atk10_printstring,
    atk11_printselectionstring,
    atk12_waitmessage,
    atk13_printfromtable,
    atk14_printselectionstringfromtable,
    atk15_seteffectwithchance,
    atk16_seteffectprimary,
    atk17_seteffectsecondary,
    atk18_clearstatusfromeffect,
    atk19_tryfaintmon,
    atk1A_dofaintanimation,
    atk1B_cleareffectsonfaint,
    atk1C_jumpifstatus,
    atk1D_jumpifstatus2,
    atk1E_jumpifability,
    atk1F_jumpifsideaffecting,
    atk20_jumpifstat,
    atk21_jumpifstatus3condition,
    atk22_jumpiftype,
    atk23_getexp,
    atk24,
    atk25_movevaluescleanup,
    atk26_setmultihit,
    atk27_decrementmultihit,
    atk28_goto,
    atk29_jumpifbyte,
    atk2A_jumpifhalfword,
    atk2B_jumpifword,
    atk2C_jumpifarrayequal,
    atk2D_jumpifarraynotequal,
    atk2E_setbyte,
    atk2F_addbyte,
    atk30_subbyte,
    atk31_copyarray,
    atk32_copyarraywithindex,
    atk33_orbyte,
    atk34_orhalfword,
    atk35_orword,
    atk36_bicbyte,
    atk37_bichalfword,
    atk38_bicword,
    atk39_pause,
    atk3A_waitstate,
    atk3B_healthbar_update,
    atk3C_return,
    atk3D_end,
    atk3E_end2,
    atk3F_end3,
    atk40_jumpifaffectedbyprotect,
    atk41_call,
    atk42_setroost,
    atk43_jumpifabilitypresent,
    atk44_endselectionscript,
    atk45_playanimation,
    atk46_playanimation2,
    atk47_setgraphicalstatchangevalues,
    atk48_playstatchangeanimation,
    atk49_moveend,
    atk4A_sethealblock,
    atk4B_returnatktoball,
    atk4C_getswitchedmondata,
    atk4D_switchindataupdate,
    atk4E_switchinanim,
    atk4F_jumpifcantswitch,
    atk50_openpartyscreen,
    atk51_switchhandleorder,
    atk52_switchineffects,
    atk53_trainerslidein,
    atk54_playse,
    atk55_fanfare,
    atk56_playfaintcry,
    atk57,
    atk58_returntoball,
    atk59_handlelearnnewmove,
    atk5A_yesnoboxlearnmove,
    atk5B_yesnoboxstoplearningmove,
    atk5C_hitanimation,
    atk5D_getmoneyreward,
    atk5E,
    atk5F_swapattackerwithtarget,
    atk60_incrementgamestat,
    atk61_drawpartystatussummary,
    atk62_hidepartystatussummary,
    atk63_jumptocalledmove,
    atk64_statusanimation,
    atk65_status2animation,
    atk66_chosenstatusanimation,
    atk67_yesnobox,
    atk68_cancelallactions,
    atk69_setgravity,
    atk6A_removeitem,
    atk6B_atknameinbuff1,
    atk6C_drawlvlupbox,
    atk6D_resetsentmonsvalue,
    atk6E_setatktoplayer0,
    atk6F_makevisible,
    atk70_recordability,
    atk71_buffermovetolearn,
    atk72_jumpifplayerran,
    atk73_hpthresholds,
    atk74_hpthresholds2,
    atk75_useitemonopponent,
    atk76_various,
    atk77_setprotectlike,
    atk78_faintifabilitynotdamp,
    atk79_setatkhptozero,
    atk7A_jumpifnexttargetvalid,
    atk7B_tryhealhalfhealth,
    atk7C_trymirrormove,
    atk7D_setrain,
    atk7E_setreflect,
    atk7F_setseeded,
    atk80_manipulatedamage,
    atk81_trysetrest,
    atk82_jumpifnotfirstturn,
    atk83_setmiracleeye,
    atk84_jumpifcantmakeasleep,
    atk85_stockpile,
    atk86_stockpiletobasedamage,
    atk87_stockpiletohpheal,
    atk88_setdrainedhp,
    atk89_statbuffchange,
    atk8A_normalisebuffs,
    atk8B_setbide,
    atk8C_confuseifrepeatingattackends,
    atk8D_setmultihitcounter,
    atk8E_initmultihitstring,
    atk8F_forcerandomswitch,
    atk90_tryconversiontypechange,
    atk91_givepaydaymoney,
    atk92_setlightscreen,
    atk93_tryKO,
    atk94_damagetohalftargethp,
    atk95_setsandstorm,
    atk96_weatherdamage,
    atk97_tryinfatuating,
    atk98_updatestatusicon,
    atk99_setmist,
    atk9A_setfocusenergy,
    atk9B_transformdataexecution,
    atk9C_setsubstitute,
    atk9D_mimicattackcopy,
    atk9E_metronome,
    atk9F_dmgtolevel,
    atkA0_psywavedamageeffect,
    atkA1_counterdamagecalculator,
    atkA2_mirrorcoatdamagecalculator,
    atkA3_disablelastusedattack,
    atkA4_trysetencore,
    atkA5_painsplitdmgcalc,
    atkA6_settypetorandomresistance,
    atkA7_setalwayshitflag,
    atkA8_copymovepermanently,
    atkA9_trychoosesleeptalkmove,
    atkAA_setdestinybond,
    atkAB_trysetdestinybondtohappen,
    atkAC_settailwind,
    atkAD_tryspiteppreduce,
    atkAE_healpartystatus,
    atkAF_cursetarget,
    atkB0_trysetspikes,
    atkB1_setforesight,
    atkB2_trysetperishsong,
    atkB3_handlerollout,
    atkB4_jumpifconfusedandstatmaxed,
    atkB5_handlefurycutter,
    atkB6_setembargo,
    atkB7_presentdamagecalculation,
    atkB8_setsafeguard,
    atkB9_magnitudedamagecalculation,
    atkBA_jumpifnopursuitswitchdmg,
    atkBB_setsunny,
    atkBC_maxattackhalvehp,
    atkBD_copyfoestats,
    atkBE_rapidspinfree,
    atkBF_setdefensecurlbit,
    atkC0_recoverbasedonsunlight,
    atkC1_setstickyweb,
    atkC2_selectfirstvalidtarget,
    atkC3_trysetfutureattack,
    atkC4_trydobeatup,
    atkC5_setsemiinvulnerablebit,
    atkC6_clearsemiinvulnerablebit,
    atkC7_setminimize,
    atkC8_sethail,
    atkC9_jumpifattackandspecialattackcannotfall,
    atkCA_setforcedtarget,
    atkCB_setcharge,
    atkCC_callterrainattack,
    atkCD_cureifburnedparalysedorpoisoned,
    atkCE_settorment,
    atkCF_jumpifnodamage,
    atkD0_settaunt,
    atkD1_trysethelpinghand,
    atkD2_tryswapitems,
    atkD3_trycopyability,
    atkD4_trywish,
    atkD5_settoxicspikes,
    atkD6_setgastroacid,
    atkD7_setyawn,
    atkD8_setdamagetohealthdifference,
    atkD9_setroom,
    atkDA_tryswapabilities,
    atkDB_tryimprision,
    atkDC_setstealthrock,
    atkDD_setuserstatus3,
    atkDE_asistattackselect,
    atkDF_trysetmagiccoat,
    atkE0_trysetsnatch,
    atkE1_trygetintimidatetarget,
    atkE2_switchoutabilities,
    atkE3_jumpifhasnohp,
    atkE4_getsecretpowereffect,
    atkE5_pickup,
    atkE6_docastformchangeanimation,
    atkE7_trycastformdatachange,
    atkE8_settypebasedhalvers,
    atkE9_jumpifsubstituteblocks,
    atkEA_tryrecycleitem,
    atkEB_settypetoterrain,
    atkEC_pursuitrelated,
    atkEF_snatchsetbattlers,
    atkEE_removelightscreenreflect,
    atkEF_handleballthrow,
    atkF0_givecaughtmon,
    atkF1_trysetcaughtmondexflags,
    atkF2_displaydexinfo,
    atkF3_trygivecaughtmonnick,
    atkF4_subattackerhpbydmg,
    atkF5_removeattackerstatus1,
    atkF6_finishaction,
    atkF7_finishturn,
    atkF8_trainerslideout,
    atkF9_settelekinesis,
    atkFA_swapstatstages,
    atkFB_averagestats,
    atkFC_jumpifoppositegenders,
    atkFD_trygetbaddreamstarget,
    atkFE_tryworryseed,
    atkFF_metalburstdamagecalculator,
};

struct StatFractions
{
    u8 dividend;
    u8 divisor;
};

static const struct StatFractions sAccuracyStageRatios[] =
{
    { 33, 100}, // -6
    { 36, 100}, // -5
    { 43, 100}, // -4
    { 50, 100}, // -3
    { 60, 100}, // -2
    { 75, 100}, // -1
    {  1,   1}, //  0
    {133, 100}, // +1
    {166, 100}, // +2
    {  2,   1}, // +3
    {233, 100}, // +4
    {133,  50}, // +5
    {  3,   1}, // +6
};

static const u32 sStatusFlagsForMoveEffects[] =
{
    0x00000000,
    STATUS1_SLEEP,
    STATUS1_POISON,
    STATUS1_BURN,
    STATUS1_FREEZE,
    STATUS1_PARALYSIS,
    STATUS1_TOXIC_POISON,
    STATUS2_CONFUSION,
    STATUS2_FLINCHED,
    0x00000000,
    STATUS2_UPROAR,
    0x00000000,
    STATUS2_MULTIPLETURNS,
    STATUS2_WRAPPED,
    0x00000000,
    0x00000000,
    0x00000000,
    0x00000000,
    0x00000000,
    0x00000000,
    0x00000000,
    0x00000000,
    0x00000000,
    0x00000000,
    0x00000000,
    0x00000000,
    0x00000000,
    0x00000000,
    0x00000000,
    STATUS2_RECHARGE,
    0x00000000,
    0x00000000,
    STATUS2_ESCAPE_PREVENTION,
    STATUS2_NIGHTMARE,
    0x00000000,
    0x00000000,
    0x00000000,
    0x00000000,
    0x00000000,
    0x00000000,
    0x00000000,
    0x00000000,
    0x00000000,
    0x00000000,
    0x00000000,
    0x00000000,
    0x00000000,
    0x00000000,
    0x00000000,
    0x00000000,
    0x00000000,
    0x00000000,
    0x00000000,
    STATUS2_LOCK_CONFUSE,
    0x00000000,
    0x00000000,
    0x00000000,
    0x00000000,
    0x00000000,
    0x00000000
};

static const u8* const sMoveEffectBS_Ptrs[] =
{
    BattleScript_MoveEffectSleep,	    //  0
    BattleScript_MoveEffectSleep,		//	MOVE_EFFECT_SLEEP
    BattleScript_MoveEffectPoison,		//	MOVE_EFFECT_POISON
    BattleScript_MoveEffectBurn,		//	MOVE_EFFECT_BURN
    BattleScript_MoveEffectFreeze,		//	MOVE_EFFECT_FREEZE
    BattleScript_MoveEffectParalysis,   //	MOVE_EFFECT_PARALYSIS
    BattleScript_MoveEffectToxic,		//	MOVE_EFFECT_TOXIC
    BattleScript_MoveEffectConfusion,	//	MOVE_EFFECT_CONFUSION
    BattleScript_MoveEffectSleep,		//	MOVE_EFFECT_FLINCH
    BattleScript_MoveEffectSleep,		//	MOVE_EFFECT_TRI_ATTACK
    BattleScript_MoveEffectUproar,		//	MOVE_EFFECT_UPROAR
    BattleScript_MoveEffectPayDay,		//	MOVE_EFFECT_PAYDAY
    BattleScript_MoveEffectSleep,		//	MOVE_EFFECT_CHARGING
    BattleScript_MoveEffectWrap,		//	MOVE_EFFECT_WRAP
    BattleScript_MoveEffectRecoil,	    //	MOVE_EFFECT_RECOIL_25
    BattleScript_MoveEffectSleep,		//	MOVE_EFFECT_ATK_PLUS_1
    BattleScript_MoveEffectSleep,		//	MOVE_EFFECT_DEF_PLUS_1
    BattleScript_MoveEffectSleep,		//	MOVE_EFFECT_SPD_PLUS_1
    BattleScript_MoveEffectSleep,		//	MOVE_EFFECT_SP_ATK_PLUS_1
    BattleScript_MoveEffectSleep,		//	MOVE_EFFECT_SP_DEF_PLUS_1
    BattleScript_MoveEffectSleep,		//	MOVE_EFFECT_ACC_PLUS_1
    BattleScript_MoveEffectSleep,		//	MOVE_EFFECT_EVS_PLUS_1
    BattleScript_MoveEffectSleep,		//	MOVE_EFFECT_ATK_MINUS_1
    BattleScript_MoveEffectSleep,		//	MOVE_EFFECT_DEF_MINUS_1
    BattleScript_MoveEffectSleep,		//	MOVE_EFFECT_SPD_MINUS_1
    BattleScript_MoveEffectSleep,		//	MOVE_EFFECT_SP_ATK_MINUS_1
    BattleScript_MoveEffectSleep,		//	MOVE_EFFECT_SP_DEF_MINUS_1
    BattleScript_MoveEffectSleep,		//	MOVE_EFFECT_ACC_MINUS_1
    BattleScript_MoveEffectSleep,		//	MOVE_EFFECT_EVS_MINUS_1
    BattleScript_MoveEffectSleep,		//	MOVE_EFFECT_RECHARGE
    BattleScript_MoveEffectSleep,		//	MOVE_EFFECT_RAGE
    BattleScript_MoveEffectSleep,		//	MOVE_EFFECT_STEAL_ITEM
    BattleScript_MoveEffectSleep,		//	MOVE_EFFECT_PREVENT_ESCAPE
    BattleScript_MoveEffectSleep,		//	MOVE_EFFECT_NIGHTMARE
    BattleScript_MoveEffectSleep,		//	MOVE_EFFECT_ALL_STATS_UP
    BattleScript_MoveEffectSleep,		//	MOVE_EFFECT_RAPIDSPIN
    BattleScript_MoveEffectSleep,		//	MOVE_EFFECT_REMOVE_PARALYSIS
    BattleScript_MoveEffectSleep,		//	MOVE_EFFECT_ATK_DEF_DOWN
    BattleScript_MoveEffectRecoil,	    //	MOVE_EFFECT_RECOIL_33
};

static const struct WindowTemplate sUnusedWinTemplate = {0, 1, 3, 7, 0xF, 0x1F, 0x3F};

static const u16 sUnknown_0831C2C8[] = INCBIN_U16("graphics/battle_interface/unk_battlebox.gbapal");
static const u8 sUnknown_0831C2E8[] = INCBIN_U8("graphics/battle_interface/unk_battlebox.4bpp.lz");

// unused
static const u8 sRubyLevelUpStatBoxStats[] =
{
    MON_DATA_MAX_HP, MON_DATA_SPATK, MON_DATA_ATK,
    MON_DATA_SPDEF, MON_DATA_DEF, MON_DATA_SPEED
};

#define MON_ICON_LVLUP_BOX_TAG      0xD75A

static const struct OamData sOamData_MonIconOnLvlUpBox =
{
    .y = 0,
    .affineMode = 0,
    .objMode = 0,
    .mosaic = 0,
    .bpp = 0,
    .shape = 0,
    .x = 0,
    .matrixNum = 0,
    .size = 2,
    .tileNum = 0,
    .priority = 0,
    .paletteNum = 0,
    .affineParam = 0,
};

static const struct SpriteTemplate sSpriteTemplate_MonIconOnLvlUpBox =
{
    .tileTag = MON_ICON_LVLUP_BOX_TAG,
    .paletteTag = MON_ICON_LVLUP_BOX_TAG,
    .oam = &sOamData_MonIconOnLvlUpBox,
    .anims = gDummySpriteAnimTable,
    .images = NULL,
    .affineAnims = gDummySpriteAffineAnimTable,
    .callback = SpriteCB_MonIconOnLvlUpBox
};

static const u16 sProtectSuccessRates[] = {USHRT_MAX, USHRT_MAX / 2, USHRT_MAX / 4, USHRT_MAX / 8};

#define MIMIC_FORBIDDEN_END             0xFFFE
#define METRONOME_FORBIDDEN_END         0xFFFF
#define ASSIST_FORBIDDEN_END            0xFFFF
#define COPYCAT_FORBIDDEN_END           0xFFFF

static const u16 sMovesForbiddenToCopy[] =
{
     MOVE_TRANSFORM,
     MOVE_METRONOME,
     MOVE_STRUGGLE,
     MOVE_SKETCH,
     MOVE_MIMIC,
     MIMIC_FORBIDDEN_END,
     MOVE_COUNTER,
     MOVE_MIRROR_COAT,
     MOVE_PROTECT,
     MOVE_DETECT,
     MOVE_ENDURE,
     MOVE_DESTINY_BOND,
     MOVE_SLEEP_TALK,
     MOVE_THIEF,
     MOVE_FOLLOW_ME,
     MOVE_SNATCH,
     MOVE_HELPING_HAND,
     MOVE_COVET,
     MOVE_TRICK,
     MOVE_FOCUS_PUNCH,
     MOVE_CIRCLE_THROW,
     MOVE_DRAGON_TAIL,
     MOVE_RAGE_POWDER,
     MOVE_MAT_BLOCK,
     MOVE_SPIKY_SHIELD,
     MOVE_SHELL_TRAP,
     MOVE_SPOTLIGHT,
     MOVE_FEINT,
     MOVE_KING_S_SHIELD,
     METRONOME_FORBIDDEN_END
};

static const u16 sNaturePowerMoves[] =
{
    MOVE_STUN_SPORE,
    MOVE_RAZOR_LEAF,
    MOVE_EARTHQUAKE,
    MOVE_HYDRO_PUMP,
    MOVE_SURF,
    MOVE_BUBBLE_BEAM,
    MOVE_ROCK_SLIDE,
    MOVE_SHADOW_BALL,
    MOVE_SWIFT,
    MOVE_SWIFT
};

static const u16 sPickupItems[] =
{
    ITEM_POTION,
	ITEM_ANTIDOTE,
	ITEM_SUPER_POTION,
	ITEM_GREAT_BALL,
	ITEM_REPEL,
	ITEM_ESCAPE_ROPE,
	ITEM_X_ATTACK,
	ITEM_FULL_HEAL,
	ITEM_ULTRA_BALL,
	ITEM_HYPER_POTION,
	ITEM_RARE_CANDY,
	ITEM_PROTEIN,
	ITEM_REVIVE,
	ITEM_HP_UP,
	ITEM_FULL_RESTORE,
	ITEM_MAX_REVIVE,
	ITEM_PP_UP,
	ITEM_MAX_ELIXIR,
};

static const u16 sRarePickupItems[] =
{
    ITEM_HYPER_POTION,
	ITEM_NUGGET,
	ITEM_KINGS_ROCK,
	ITEM_FULL_RESTORE,
	ITEM_ETHER,
	ITEM_WHITE_HERB,
	ITEM_TM44_REST,
	ITEM_ELIXIR,
	ITEM_TM01_FOCUS_PUNCH,
	ITEM_LEFTOVERS,
	ITEM_TM26_EARTHQUAKE,
};

static const u8 sPickupProbabilities[] =
{
    30, 40, 50, 60, 70, 80, 90, 94, 98
};

static const u8 sTerrainToType[] =
{
    TYPE_GRASS, // tall grass
    TYPE_GRASS, // long grass
    TYPE_GROUND, // sand
    TYPE_WATER, // underwater
    TYPE_WATER, // water
    TYPE_WATER, // pond water
    TYPE_ROCK, // rock
    TYPE_ROCK, // cave
    TYPE_NORMAL, // building
    TYPE_NORMAL, // plain
};

static const u8 sBallCatchBonuses[] =
{
    20, 15, 10, 15 // Ultra, Great, Poke, Safari
};

const ALIGNED(4) u8 gUnknown_0831C494[][4] =
{
    {0x3d, 0x44, 0x3d, 0x44},
    {0x14, 0x2d, 0x54, 0x5c},
    {0x46, 0x55, 0x20, 0x5c},
    {0x26, 0x45, 0x46, 0x55},
    {0x14, 0x5a, 0x46, 0x5c},
    {0x1e, 0x32, 0x20, 0x5a},
    {0x38, 0x4e, 0x38, 0x4e},
    {0x19, 0x28, 0x4b, 0x5a},
    {0x45, 0x4b, 0x1c, 0x53},
    {0x23, 0x2d, 0x1d, 0x23},
    {0x3e, 0x48, 0x1e, 0x32},
    {0x3a, 0x5f, 0x58, 0x5e},
    {0x22, 0x2d, 0x1d, 0x28},
    {0x23, 0x28, 0x23, 0x5f},
    {0x38, 0x4e, 0x38, 0x4e},
    {0x23, 0x50, 0x22, 0x5e},
    {0x2c, 0x5e, 0x22, 0x28},
    {0x38, 0x4e, 0x38, 0x4e},
    {0x1e, 0x58, 0x1e, 0x58},
    {0x1e, 0x2b, 0x1b, 0x21},
    {0x28, 0x5a, 0x19, 0x57},
    {0x12, 0x58, 0x5a, 0x5f},
    {0x58, 0x5e, 0x16, 0x2a},
    {0x2a, 0x5c, 0x2a, 0x2f},
    {0x38, 0x4e, 0x38, 0x4e}
};

static const u8 sUnknown_0831C4F8[] =
{
	0x03, 0x00, 0x01, 0x00, 0x00, 0x01, 0x03, 0x00,
	0x01, 0x02, 0x02, 0x00, 0x03, 0x01, 0x03, 0x01,
	0x02, 0x03, 0x03, 0x02, 0x01, 0x00, 0x02, 0x02,
	0x03, 0x00, 0x00, 0x00
};

bool32 IsBattlerProtected(u8 battlerId, u16 move)
{
    if (!(gBattleMoves[move].flags & FLAG_PROTECT_AFFECTED))
        return FALSE;
    else if (gProtectStructs[battlerId].protected)
        return TRUE;
    else if ((gProtectStructs[battlerId].wideGuarded || gProtectStructs[BATTLE_PARTNER(battlerId)].wideGuarded)
             && gBattleMoves[move].target & (MOVE_TARGET_BOTH | MOVE_TARGET_FOES_AND_ALLY))
        return TRUE;
    else if (gProtectStructs[battlerId].banefulBunkered)
        return TRUE;
    else if (gProtectStructs[battlerId].spikyShielded)
        return TRUE;
    else if (gProtectStructs[battlerId].kingsShielded && gBattleMoves[move].power != 0)
        return TRUE;
    else if ((gProtectStructs[battlerId].quickGuarded || gProtectStructs[BATTLE_PARTNER(battlerId)].quickGuarded)
             && gBattleMoves[move].priority > 0)
        return TRUE;
    else
        return FALSE;
}

static void atk00_attackcanceler(void)
{
    s32 i;

    if (gBattleOutcome != 0)
    {
        gCurrentActionFuncId = B_ACTION_FINISHED;
        return;
    }
    if (gBattleMons[gBattlerAttacker].hp == 0 && !(gHitMarker & HITMARKER_NO_ATTACKSTRING))
    {
        gHitMarker |= HITMARKER_UNABLE_TO_USE_MOVE;
        gBattlescriptCurrInstr = BattleScript_MoveEnd;
        return;
    }
    if (AtkCanceller_UnableToUseMove())
        return;
    if (AbilityBattleEffects(ABILITYEFFECT_MOVES_BLOCK, gBattlerTarget, 0, 0, 0))
        return;
    if (!gBattleMons[gBattlerAttacker].pp[gCurrMovePos] && gCurrentMove != MOVE_STRUGGLE && !(gHitMarker & 0x800200)
     && !(gBattleMons[gBattlerAttacker].status2 & STATUS2_MULTIPLETURNS))
    {
        gBattlescriptCurrInstr = BattleScript_NoPPForMove;
        gMoveResultFlags |= MOVE_RESULT_MISSED;
        return;
    }

    gHitMarker &= ~(HITMARKER_x800000);

    if (!(gHitMarker & HITMARKER_OBEYS) && !(gBattleMons[gBattlerAttacker].status2 & STATUS2_MULTIPLETURNS))
    {
        i = IsMonDisobedient(); // why use the 'i' variable...?
        switch (i)
        {
        case 0:
            break;
        case 2:
            gHitMarker |= HITMARKER_OBEYS;
            return;
        default:
            gMoveResultFlags |= MOVE_RESULT_MISSED;
            return;
        }
    }

    gHitMarker |= HITMARKER_OBEYS;

    if (gProtectStructs[gBattlerTarget].bounceMove
        && gBattleMoves[gCurrentMove].flags & FLAG_MAGICCOAT_AFFECTED
        && !gProtectStructs[gBattlerAttacker].usesBouncedMove)
    {
        PressurePPLose(gBattlerAttacker, gBattlerTarget, MOVE_MAGIC_COAT);
        gProtectStructs[gBattlerTarget].bounceMove = 0;
        gProtectStructs[gBattlerTarget].usesBouncedMove = 1;
        gBattleCommunication[MULTISTRING_CHOOSER] = 0;
        BattleScriptPushCursor();
        gBattlescriptCurrInstr = BattleScript_MagicCoatBounce;
        return;
    }
    else if (GetBattlerAbility(gBattlerTarget) == ABILITY_MAGIC_BOUNCE
             && gBattleMoves[gCurrentMove].flags & FLAG_MAGICCOAT_AFFECTED
             && !gProtectStructs[gBattlerAttacker].usesBouncedMove)
    {
        RecordAbilityBattle(gBattlerTarget, ABILITY_MAGIC_BOUNCE);
        gProtectStructs[gBattlerTarget].usesBouncedMove = 1;
        gBattleCommunication[MULTISTRING_CHOOSER] = 1;
        BattleScriptPushCursor();
        gBattlescriptCurrInstr = BattleScript_MagicCoatBounce;
        return;
    }

    for (i = 0; i < gBattlersCount; i++)
    {
        if ((gProtectStructs[gBattlerByTurnOrder[i]].stealMove) && gBattleMoves[gCurrentMove].flags & FLAG_SNATCH_AFFECTED)
        {
            PressurePPLose(gBattlerAttacker, gBattlerByTurnOrder[i], MOVE_SNATCH);
            gProtectStructs[gBattlerByTurnOrder[i]].stealMove = 0;
            gBattleScripting.battler = gBattlerByTurnOrder[i];
            BattleScriptPushCursor();
            gBattlescriptCurrInstr = BattleScript_SnatchedMove;
            return;
        }
    }

    if (gSpecialStatuses[gBattlerTarget].lightningRodRedirected)
    {
        gSpecialStatuses[gBattlerTarget].lightningRodRedirected = 0;
        gLastUsedAbility = ABILITY_LIGHTNING_ROD;
        BattleScriptPushCursor();
        gBattlescriptCurrInstr = BattleScript_TookAttack;
        RecordAbilityBattle(gBattlerTarget, gLastUsedAbility);
    }
    else if (gSpecialStatuses[gBattlerTarget].stormDrainRedirected)
    {
        gSpecialStatuses[gBattlerTarget].stormDrainRedirected = 0;
        gLastUsedAbility = ABILITY_STORM_DRAIN;
        BattleScriptPushCursor();
        gBattlescriptCurrInstr = BattleScript_TookAttack;
        RecordAbilityBattle(gBattlerTarget, gLastUsedAbility);
    }
    else if (IsBattlerProtected(gBattlerTarget, gCurrentMove)
     && (gCurrentMove != MOVE_CURSE || IS_BATTLER_OF_TYPE(gBattlerAttacker, TYPE_GHOST))
     && ((!IsTwoTurnsMove(gCurrentMove) || (gBattleMons[gBattlerAttacker].status2 & STATUS2_MULTIPLETURNS))))
    {
        CancelMultiTurnMoves(gBattlerAttacker);
        gMoveResultFlags |= MOVE_RESULT_MISSED;
        gLastLandedMoves[gBattlerTarget] = 0;
        gLastHitByType[gBattlerTarget] = 0;
        gBattleCommunication[6] = 1;
        gBattlescriptCurrInstr++;
    }
    else
    {
        gBattlescriptCurrInstr++;
    }
}

static bool32 JumpIfMoveFailed(u8 adder, u16 move)
{
    if (gMoveResultFlags & MOVE_RESULT_NO_EFFECT)
    {
        gLastLandedMoves[gBattlerTarget] = 0;
        gLastHitByType[gBattlerTarget] = 0;
        gBattlescriptCurrInstr = T1_READ_PTR(gBattlescriptCurrInstr + 1);
        return TRUE;
    }
    else
    {
        TrySetDestinyBondToHappen();
        if (AbilityBattleEffects(ABILITYEFFECT_ABSORBING, gBattlerTarget, 0, 0, move))
            return TRUE;
    }
    gBattlescriptCurrInstr += adder;
    return FALSE;
}

static void atk40_jumpifaffectedbyprotect(void)
{
    if (IsBattlerProtected(gBattlerTarget, gCurrentMove))
    {
        gMoveResultFlags |= MOVE_RESULT_MISSED;
        JumpIfMoveFailed(5, 0);
        gBattleCommunication[6] = 1;
    }
    else
    {
        gBattlescriptCurrInstr += 5;
    }
}

bool8 JumpIfMoveAffectedByProtect(u16 move)
{
    bool8 affected = FALSE;
    if (IsBattlerProtected(gBattlerTarget, move))
    {
        gMoveResultFlags |= MOVE_RESULT_MISSED;
        JumpIfMoveFailed(7, move);
        gBattleCommunication[6] = 1;
        affected = TRUE;
    }
    return affected;
}

static bool32 AccuracyCalcHelper(u16 move)
{
    if (gStatuses3[gBattlerTarget] & STATUS3_ALWAYS_HITS && gDisableStructs[gBattlerTarget].battlerWithSureHit == gBattlerAttacker)
    {
        JumpIfMoveFailed(7, move);
        return TRUE;
    }
    else if (gBattleMoves[move].effect == EFFECT_TOXIC && IS_BATTLER_OF_TYPE(gBattlerAttacker, TYPE_POISON))
    {
        JumpIfMoveFailed(7, move);
        return TRUE;
    }
    else if (GetBattlerAbility(gBattlerAttacker) == ABILITY_NO_GUARD)
    {
        if (!JumpIfMoveFailed(7, move))
            RecordAbilityBattle(gBattlerAttacker, ABILITY_NO_GUARD);
        return TRUE;
    }
    else if (GetBattlerAbility(gBattlerTarget) == ABILITY_NO_GUARD)
    {
        if (!JumpIfMoveFailed(7, move))
            RecordAbilityBattle(gBattlerTarget, ABILITY_NO_GUARD);
        return TRUE;
    }

    if (!(gHitMarker & HITMARKER_IGNORE_ON_AIR) && gStatuses3[gBattlerTarget] & STATUS3_ON_AIR)
    {
        gMoveResultFlags |= MOVE_RESULT_MISSED;
        JumpIfMoveFailed(7, move);
        return TRUE;
    }

    gHitMarker &= ~HITMARKER_IGNORE_ON_AIR;

    if (!(gHitMarker & HITMARKER_IGNORE_UNDERGROUND) && gStatuses3[gBattlerTarget] & STATUS3_UNDERGROUND)
    {
        gMoveResultFlags |= MOVE_RESULT_MISSED;
        JumpIfMoveFailed(7, move);
        return TRUE;
    }

    gHitMarker &= ~HITMARKER_IGNORE_UNDERGROUND;

    if (!(gHitMarker & HITMARKER_IGNORE_UNDERWATER) && gStatuses3[gBattlerTarget] & STATUS3_UNDERWATER)
    {
        gMoveResultFlags |= MOVE_RESULT_MISSED;
        JumpIfMoveFailed(7, move);
        return TRUE;
    }

    gHitMarker &= ~HITMARKER_IGNORE_UNDERWATER;

    if ((WEATHER_HAS_EFFECT && (gBattleWeather & WEATHER_RAIN_ANY) && (gBattleMoves[move].effect == EFFECT_THUNDER || gBattleMoves[move].effect == EFFECT_HURRICANE))
     || (gBattleMoves[move].effect == EFFECT_VITAL_THROW)
     || (gBattleMoves[move].accuracy == 0))
    {
        JumpIfMoveFailed(7, move);
        return TRUE;
    }

    return FALSE;
}

static void atk01_accuracycheck(void)
{
    u16 move = T2_READ_16(gBattlescriptCurrInstr + 5);

    if (move == ACC_CURR_MOVE)
        move = gCurrentMove;

    if (move == NO_ACC_CALC_CHECK_LOCK_ON)
    {
        if (gStatuses3[gBattlerTarget] & STATUS3_ALWAYS_HITS && gDisableStructs[gBattlerTarget].battlerWithSureHit == gBattlerAttacker)
            gBattlescriptCurrInstr += 7;
        else if (gStatuses3[gBattlerTarget] & (STATUS3_SEMI_INVULNERABLE))
            gBattlescriptCurrInstr = T1_READ_PTR(gBattlescriptCurrInstr + 1);
        else if (!JumpIfMoveAffectedByProtect(0))
            gBattlescriptCurrInstr += 7;
    }
    else
    {
        u8 type, moveAcc, atkHoldEffect, atkParam, defHoldEffect, defParam, atkAbility, defAbility;
        s8 buff, accStage, evasionStage;
        u32 calc;

        GET_MOVE_TYPE(move, type);

        if (JumpIfMoveAffectedByProtect(move))
            return;
        if (AccuracyCalcHelper(move))
            return;

        atkAbility = GetBattlerAbility(gBattlerAttacker);
        defAbility = GetBattlerAbility(gBattlerTarget);

        accStage = gBattleMons[gBattlerAttacker].statStages[STAT_ACC];
        evasionStage = gBattleMons[gBattlerTarget].statStages[STAT_EVASION];
        if (atkAbility == ABILITY_UNAWARE)
            evasionStage = 6;
        if (gBattleMoves[move].flags & FLAG_STAT_STAGES_IGNORED)
            evasionStage = 6;
        if (defAbility == ABILITY_UNAWARE)
            accStage = 6;

        if (gBattleMons[gBattlerTarget].status2 & STATUS2_FORESIGHT || gStatuses3[gBattlerTarget] & STATUS3_MIRACLE_EYED)
            buff = accStage;
        else
            buff = accStage + 6 - evasionStage;

        if (buff < 0)
            buff = 0;
        if (buff > 0xC)
            buff = 0xC;

        moveAcc = gBattleMoves[move].accuracy;
        // Check Thunder and Hurricane on sunny weather.
        if (WEATHER_HAS_EFFECT && gBattleWeather & WEATHER_SUN_ANY && (gBattleMoves[move].effect == EFFECT_THUNDER || gBattleMoves[move].effect == EFFECT_HURRICANE))
            moveAcc = 50;
        // Check Wonder Skin.
        if (defAbility == ABILITY_WONDER_SKIN && gBattleMoves[move].power == 0)
            moveAcc = 50;

        calc = sAccuracyStageRatios[buff].dividend * moveAcc;
        calc /= sAccuracyStageRatios[buff].divisor;

        if (atkAbility == ABILITY_COMPOUND_EYES)
            calc = (calc * 130) / 100; // 1.3 compound eyes boost
        else if (atkAbility == ABILITY_VICTORY_STAR)
            calc = (calc * 110) / 100; // 1.1 victory star boost
        if (IsBattlerAlive(BATTLE_PARTNER(gBattlerAttacker)) && GetBattlerAbility(BATTLE_PARTNER(gBattlerAttacker)) == ABILITY_VICTORY_STAR)
            calc = (calc * 110) / 100; // 1.1 ally's victory star boost

        if (defAbility == ABILITY_SAND_VEIL && WEATHER_HAS_EFFECT && gBattleWeather & WEATHER_SANDSTORM_ANY)
            calc = (calc * 80) / 100; // 1.2 sand veil loss
        else if (defAbility == ABILITY_SNOW_CLOAK && WEATHER_HAS_EFFECT && gBattleWeather & WEATHER_HAIL_ANY)
            calc = (calc * 80) / 100; // 1.2 snow cloak loss
        else if (defAbility == ABILITY_TANGLED_FEET && gBattleMons[gBattlerTarget].status2 & STATUS2_CONFUSION)
            calc = (calc * 50) / 100; // 1.5 tangled feet loss

        if (atkAbility == ABILITY_HUSTLE && IS_MOVE_PHYSICAL(move))
            calc = (calc * 80) / 100; // 1.2 hustle loss

        defHoldEffect = GetBattlerHoldEffect(gBattlerTarget, TRUE);
        defParam = GetBattlerHoldEffectParam(gBattlerTarget);
        gPotentialItemEffectBattler = gBattlerTarget;

        atkHoldEffect = GetBattlerHoldEffect(gBattlerAttacker, TRUE);
        atkParam = GetBattlerHoldEffectParam(gBattlerAttacker);

        if (defHoldEffect == HOLD_EFFECT_EVASION_UP)
            calc = (calc * (100 - defParam)) / 100;

        if (atkHoldEffect == HOLD_EFFECT_WIDE_LENS)
            calc = (calc * (100 + atkParam)) / 100;
        else if (atkHoldEffect == HOLD_EFFECT_ZOOM_LENS && GetBattlerTurnOrderNum(gBattlerAttacker) > GetBattlerTurnOrderNum(gBattlerTarget));
            calc = (calc * (100 + atkParam)) / 100;

        // final calculation
        if ((Random() % 100 + 1) > calc)
        {
            gMoveResultFlags |= MOVE_RESULT_MISSED;
            if (gBattleTypeFlags & BATTLE_TYPE_DOUBLE &&
                (gBattleMoves[move].target == MOVE_TARGET_BOTH || gBattleMoves[move].target == MOVE_TARGET_FOES_AND_ALLY))
                gBattleCommunication[6] = 2;
            else
                gBattleCommunication[6] = 0;

            CalcTypeEffectivenessMultiplier(move, type, gBattlerAttacker, gBattlerTarget, TRUE);
        }
        JumpIfMoveFailed(7, move);
    }
}

static void atk02_attackstring(void)
{
    if (gBattleControllerExecFlags)
         return;
    if (!(gHitMarker & (HITMARKER_NO_ATTACKSTRING | HITMARKER_ATTACKSTRING_PRINTED)))
    {
        PrepareStringBattle(STRINGID_USEDMOVE, gBattlerAttacker);
        gHitMarker |= HITMARKER_ATTACKSTRING_PRINTED;
    }
    gBattlescriptCurrInstr++;
    gBattleCommunication[MSG_DISPLAY] = 0;
}

static void atk03_ppreduce(void)
{
    s32 ppToDeduct = 1;

    if (gBattleControllerExecFlags)
        return;

    if (!gSpecialStatuses[gBattlerAttacker].flag20)
    {
        switch (gBattleMoves[gCurrentMove].target)
        {
        case MOVE_TARGET_FOES_AND_ALLY:
            ppToDeduct += AbilityBattleEffects(ABILITYEFFECT_COUNT_ON_FIELD, gBattlerAttacker, ABILITY_PRESSURE, 0, 0);
            break;
        case MOVE_TARGET_BOTH:
        case MOVE_TARGET_OPPONENTS_FIELD:
            ppToDeduct += AbilityBattleEffects(ABILITYEFFECT_COUNT_OTHER_SIDE, gBattlerAttacker, ABILITY_PRESSURE, 0, 0);
            break;
        default:
            if (gBattlerAttacker != gBattlerTarget && gBattleMons[gBattlerTarget].ability == ABILITY_PRESSURE)
                ppToDeduct++;
            break;
        }
    }

    if (!(gHitMarker & (HITMARKER_NO_PPDEDUCT | HITMARKER_NO_ATTACKSTRING)) && gBattleMons[gBattlerAttacker].pp[gCurrMovePos])
    {
        gProtectStructs[gBattlerAttacker].notFirstStrike = 1;

        if (gBattleMons[gBattlerAttacker].pp[gCurrMovePos] > ppToDeduct)
            gBattleMons[gBattlerAttacker].pp[gCurrMovePos] -= ppToDeduct;
        else
            gBattleMons[gBattlerAttacker].pp[gCurrMovePos] = 0;

        if (!(gBattleMons[gBattlerAttacker].status2 & STATUS2_TRANSFORMED)
            && !((gDisableStructs[gBattlerAttacker].unk18_b) & gBitTable[gCurrMovePos]))
        {
            gActiveBattler = gBattlerAttacker;
            BtlController_EmitSetMonData(0, REQUEST_PPMOVE1_BATTLE + gCurrMovePos, 0, 1, &gBattleMons[gBattlerAttacker].pp[gCurrMovePos]);
            MarkBattlerForControllerExec(gBattlerAttacker);
        }
    }

    gHitMarker &= ~(HITMARKER_NO_PPDEDUCT);
    gBattlescriptCurrInstr++;
}

s32 CalcCritChanceStage(u8 battlerAtk, u8 battlerDef, u32 move, bool32 recordAbility)
{
    s32 critChance = 0;
    u32 abilityAtk = GetBattlerAbility(gBattlerAttacker);
    u32 abilityDef = GetBattlerAbility(gBattlerTarget);

    if (gSideStatuses[battlerDef] & SIDE_STATUS_LUCKY_CHANT
        || gStatuses3[gBattlerAttacker] & STATUS3_CANT_SCORE_A_CRIT)
    {
        critChance = -1;
    }
    else if (abilityDef == ABILITY_BATTLE_ARMOR || abilityDef == ABILITY_SHELL_ARMOR)
    {
        if (recordAbility)
            RecordAbilityBattle(battlerDef, abilityDef);
        critChance = -1;
    }
    else if (gStatuses3[battlerAtk] & STATUS3_LASER_FOCUS
             || gBattleMoves[move].effect == EFFECT_ALWAYS_CRIT
             || (abilityAtk == ABILITY_MERCILESS && gBattleMons[battlerDef].status1 & STATUS1_PSN_ANY))
    {
        critChance = -2;
    }
    else
    {
        u32 holdEffectAtk = GetBattlerHoldEffect(battlerAtk, TRUE);

        critChance  = 2 * ((gBattleMons[gBattlerAttacker].status2 & STATUS2_FOCUS_ENERGY) != 0)
                    + ((gBattleMoves[gCurrentMove].flags & FLAG_HIGH_CRIT) != 0)
                    + (holdEffectAtk == HOLD_EFFECT_SCOPE_LENS)
                    + 2 * (holdEffectAtk == HOLD_EFFECT_LUCKY_PUNCH && gBattleMons[gBattlerAttacker].species == SPECIES_CHANSEY)
                    + 2 * (holdEffectAtk == HOLD_EFFECT_STICK && gBattleMons[gBattlerAttacker].species == SPECIES_FARFETCHD)
                    + (abilityAtk == ABILITY_SUPER_LUCK);
    }

    if (critChance > 4)
        critChance = 4;

    return critChance;
}

// The chance is 1/N for each stage.
#if B_CRIT_CHANCE == GEN_7
    static const u8 sCriticalHitChance[] = {24, 8, 2, 1, 1};
#elif B_CRIT_CHANCE == GEN_6
    static const u8 sCriticalHitChance[] = {16, 8, 2, 1, 1};
#else
    static const u8 sCriticalHitChance[] = {16, 8, 4, 3, 2}; // Gens 2,3,4,5
#endif // B_CRIT_CHANCE

static void atk04_critcalc(void)
{
    s32 critChance = CalcCritChanceStage(gBattlerAttacker, gBattlerTarget, gCurrentMove, TRUE);
    gPotentialItemEffectBattler = gBattlerAttacker;

    if (gBattleTypeFlags & (BATTLE_TYPE_WALLY_TUTORIAL | BATTLE_TYPE_FIRST_BATTLE))
        gIsCriticalHit = FALSE;
    else if (critChance == -1)
        gIsCriticalHit = FALSE;
    else if (critChance == -2)
        gIsCriticalHit = TRUE;
    else if (Random() % sCriticalHitChance[critChance] == 0)
        gIsCriticalHit = TRUE;
    else
        gIsCriticalHit = FALSE;

    gBattlescriptCurrInstr++;
}

static void atk05_damagecalc(void)
{
    u8 moveType;

    GET_MOVE_TYPE(gCurrentMove, moveType);
    gBattleMoveDamage = CalculateMoveDamage(gCurrentMove, gBattlerAttacker, gBattlerTarget, moveType, 0, gIsCriticalHit, TRUE);
    gBattlescriptCurrInstr++;
}

static void atk06_typecalc(void)
{
    u8 moveType;

    GET_MOVE_TYPE(gCurrentMove, moveType);
    CalcTypeEffectivenessMultiplier(gCurrentMove, moveType, gBattlerAttacker, gBattlerTarget, TRUE);

    gBattlescriptCurrInstr++;
}

static void atk07_adjustdamage(void)
{
    u8 holdEffect, param;

    if (DoesSubstituteBlockMove(gBattlerAttacker, gBattlerTarget, gCurrentMove))
        goto END;
    if (gBattleMons[gBattlerTarget].hp > gBattleMoveDamage)
        goto END;

    holdEffect = GetBattlerHoldEffect(gBattlerTarget, TRUE);
    param = GetBattlerHoldEffectParam(gBattlerTarget);

    gPotentialItemEffectBattler = gBattlerTarget;

    if (holdEffect == HOLD_EFFECT_FOCUS_BAND && (Random() % 100) < param)
    {
        RecordItemEffectBattle(gBattlerTarget, holdEffect);
        gSpecialStatuses[gBattlerTarget].focusBanded = 1;
    }
    else if (holdEffect == HOLD_EFFECT_FOCUS_SASH && BATTLER_MAX_HP(gBattlerTarget))
    {
        RecordItemEffectBattle(gBattlerTarget, holdEffect);
        gSpecialStatuses[gBattlerTarget].focusSashed = 1;
    }
    else if (GetBattlerAbility(gBattlerTarget) == ABILITY_STURDY && BATTLER_MAX_HP(gBattlerTarget))
    {
        RecordAbilityBattle(gBattlerTarget, ABILITY_STURDY);
        gSpecialStatuses[gBattlerTarget].sturdied = 1;
    }

    if (gBattleMoves[gCurrentMove].effect != EFFECT_FALSE_SWIPE
        && !gProtectStructs[gBattlerTarget].endured
        && !gSpecialStatuses[gBattlerTarget].focusBanded
        && !gSpecialStatuses[gBattlerTarget].focusSashed
        && !gSpecialStatuses[gBattlerTarget].sturdied)
        goto END;

    // Handle reducing the dmg to 1 hp.
    gBattleMoveDamage = gBattleMons[gBattlerTarget].hp - 1;

    if (gProtectStructs[gBattlerTarget].endured)
    {
        gMoveResultFlags |= MOVE_RESULT_FOE_ENDURED;
    }
    else if (gSpecialStatuses[gBattlerTarget].focusBanded || gSpecialStatuses[gBattlerTarget].focusSashed)
    {
        gMoveResultFlags |= MOVE_RESULT_FOE_HUNG_ON;
        gLastUsedItem = gBattleMons[gBattlerTarget].item;
    }
    else if (gSpecialStatuses[gBattlerTarget].sturdied)
    {
        gMoveResultFlags |= MOVE_RESULT_STURDIED;
        gLastUsedAbility = ABILITY_STURDY;
    }

END:
    gBattlescriptCurrInstr++;
}

static void atk08_multihitresultmessage(void)
{
    if (gBattleControllerExecFlags)
        return;

    if (!(gMoveResultFlags & MOVE_RESULT_FAILED) && !(gMoveResultFlags & MOVE_RESULT_FOE_ENDURED))
    {
        if (gMoveResultFlags & MOVE_RESULT_STURDIED)
        {
            gMoveResultFlags &= ~(MOVE_RESULT_STURDIED | MOVE_RESULT_FOE_HUNG_ON);
            gSpecialStatuses[gBattlerTarget].sturdied = 0; // Delete this line to make Sturdy last for the duration of the whole move turn.
            BattleScriptPushCursor();
            gBattlescriptCurrInstr = BattleScript_SturdiedMsg;
            return;
        }
        else if (gMoveResultFlags & MOVE_RESULT_FOE_HUNG_ON)
        {
            gLastUsedItem = gBattleMons[gBattlerTarget].item;
            gPotentialItemEffectBattler = gBattlerTarget;
            gMoveResultFlags &= ~(MOVE_RESULT_STURDIED | MOVE_RESULT_FOE_HUNG_ON);
            gSpecialStatuses[gBattlerTarget].focusBanded = 0; // Delete this line to make Focus Band last for the duration of the whole move turn.
            gSpecialStatuses[gBattlerTarget].focusSashed = 0; // Delete this line to make Focus Sash last for the duration of the whole move turn.
            BattleScriptPushCursor();
            gBattlescriptCurrInstr = BattleScript_HangedOnMsg;
            return;
        }
    }

    gBattlescriptCurrInstr++;
}

static void atk09_attackanimation(void)
{
    if (gBattleControllerExecFlags)
        return;

    if ((gHitMarker & HITMARKER_NO_ANIMATIONS) && (gCurrentMove != MOVE_TRANSFORM && gCurrentMove != MOVE_SUBSTITUTE))
    {
        BattleScriptPush(gBattlescriptCurrInstr + 1);
        gBattlescriptCurrInstr = BattleScript_Pausex20;
        gBattleScripting.animTurn++;
        gBattleScripting.animTargetsHit++;
    }
    else
    {
        if ((gBattleMoves[gCurrentMove].target & MOVE_TARGET_BOTH
             || gBattleMoves[gCurrentMove].target & MOVE_TARGET_FOES_AND_ALLY
             || gBattleMoves[gCurrentMove].target & MOVE_TARGET_DEPENDS)
            && gBattleScripting.animTargetsHit)
        {
            gBattlescriptCurrInstr++;
            return;
        }
        if (!(gMoveResultFlags & MOVE_RESULT_NO_EFFECT))
        {
            u8 multihit;

            gActiveBattler = gBattlerAttacker;

            if (gBattleMons[gBattlerTarget].status2 & STATUS2_SUBSTITUTE)
                multihit = gMultiHitCounter;
            else if (gMultiHitCounter != 0 && gMultiHitCounter != 1)
            {
                if (gBattleMons[gBattlerTarget].hp <= gBattleMoveDamage)
                    multihit = 1;
                else
                    multihit = gMultiHitCounter;
            }
            else
                multihit = gMultiHitCounter;

            BtlController_EmitMoveAnimation(0, gCurrentMove, gBattleScripting.animTurn, gBattleMovePower, gBattleMoveDamage, gBattleMons[gBattlerAttacker].friendship, &gDisableStructs[gBattlerAttacker], multihit);
            gBattleScripting.animTurn += 1;
            gBattleScripting.animTargetsHit += 1;
            MarkBattlerForControllerExec(gBattlerAttacker);
            gBattlescriptCurrInstr++;
        }
        else
        {
            BattleScriptPush(gBattlescriptCurrInstr + 1);
            gBattlescriptCurrInstr = BattleScript_Pausex20;
        }
    }
}

static void atk0A_waitanimation(void)
{
    if (gBattleControllerExecFlags == 0)
        gBattlescriptCurrInstr++;
}

static void atk0B_healthbarupdate(void)
{
    if (gBattleControllerExecFlags)
        return;

    if (!(gMoveResultFlags & MOVE_RESULT_NO_EFFECT))
    {
        gActiveBattler = GetBattlerForBattleScript(gBattlescriptCurrInstr[1]);

        if (DoesSubstituteBlockMove(gBattlerAttacker, gActiveBattler, gCurrentMove) && gDisableStructs[gActiveBattler].substituteHP && !(gHitMarker & HITMARKER_IGNORE_SUBSTITUTE))
        {
            PrepareStringBattle(STRINGID_SUBSTITUTEDAMAGED, gActiveBattler);
        }
        else
        {
            s16 healthValue;

            s32 currDmg = gBattleMoveDamage;
            s32 maxPossibleDmgValue = 10000; // not present in R/S, ensures that huge damage values don't change sign

            if (currDmg <= maxPossibleDmgValue)
                healthValue = currDmg;
            else
                healthValue = maxPossibleDmgValue;

            BtlController_EmitHealthBarUpdate(0, healthValue);
            MarkBattlerForControllerExec(gActiveBattler);

            if (GetBattlerSide(gActiveBattler) == B_SIDE_PLAYER && gBattleMoveDamage > 0)
                gBattleResults.unk5_0 = 1;
        }
    }

    gBattlescriptCurrInstr += 2;
}

static void atk0C_datahpupdate(void)
{
    u32 moveType;

    if (gBattleControllerExecFlags)
        return;

    if (gBattleStruct->dynamicMoveType == 0)
        moveType = gBattleMoves[gCurrentMove].type;
    else if (!(gBattleStruct->dynamicMoveType & 0x40))
        moveType = gBattleStruct->dynamicMoveType & 0x3F;
    else
        moveType = gBattleMoves[gCurrentMove].type;

    if (!(gMoveResultFlags & MOVE_RESULT_NO_EFFECT))
    {
        gActiveBattler = GetBattlerForBattleScript(gBattlescriptCurrInstr[1]);
        if (DoesSubstituteBlockMove(gBattlerAttacker, gActiveBattler, gCurrentMove) && gDisableStructs[gActiveBattler].substituteHP && !(gHitMarker & HITMARKER_IGNORE_SUBSTITUTE))
        {
            if (gDisableStructs[gActiveBattler].substituteHP >= gBattleMoveDamage)
            {
                if (gSpecialStatuses[gActiveBattler].dmg == 0)
                    gSpecialStatuses[gActiveBattler].dmg = gBattleMoveDamage;
                gDisableStructs[gActiveBattler].substituteHP -= gBattleMoveDamage;
                gHpDealt = gBattleMoveDamage;
            }
            else
            {
                if (gSpecialStatuses[gActiveBattler].dmg == 0)
                    gSpecialStatuses[gActiveBattler].dmg = gDisableStructs[gActiveBattler].substituteHP;
                gHpDealt = gDisableStructs[gActiveBattler].substituteHP;
                gDisableStructs[gActiveBattler].substituteHP = 0;
            }
            // check substitute fading
            if (gDisableStructs[gActiveBattler].substituteHP == 0)
            {
                gBattlescriptCurrInstr += 2;
                BattleScriptPushCursor();
                gBattlescriptCurrInstr = BattleScript_SubstituteFade;
                return;
            }
        }
        else
        {
            gHitMarker &= ~(HITMARKER_IGNORE_SUBSTITUTE);
            if (gBattleMoveDamage < 0) // hp goes up
            {
                gBattleMons[gActiveBattler].hp -= gBattleMoveDamage;
                if (gBattleMons[gActiveBattler].hp > gBattleMons[gActiveBattler].maxHP)
                    gBattleMons[gActiveBattler].hp = gBattleMons[gActiveBattler].maxHP;

            }
            else // hp goes down
            {
                if (gHitMarker & HITMARKER_x20)
                {
                    gHitMarker &= ~(HITMARKER_x20);
                }
                else
                {
                    gTakenDmg[gActiveBattler] += gBattleMoveDamage;
                    if (gBattlescriptCurrInstr[1] == BS_TARGET)
                        gTakenDmgByBattler[gActiveBattler] = gBattlerAttacker;
                    else
                        gTakenDmgByBattler[gActiveBattler] = gBattlerTarget;
                }

                if (gBattleMons[gActiveBattler].hp > gBattleMoveDamage)
                {
                    gBattleMons[gActiveBattler].hp -= gBattleMoveDamage;
                    gHpDealt = gBattleMoveDamage;
                }
                else
                {
                    gHpDealt = gBattleMons[gActiveBattler].hp;
                    gBattleMons[gActiveBattler].hp = 0;
                }

                if (!gSpecialStatuses[gActiveBattler].dmg && !(gHitMarker & HITMARKER_x100000))
                    gSpecialStatuses[gActiveBattler].dmg = gHpDealt;

                if (IS_MOVE_PHYSICAL(gCurrentMove) && !(gHitMarker & HITMARKER_x100000) && gCurrentMove != MOVE_PAIN_SPLIT)
                {
                    gProtectStructs[gActiveBattler].physicalDmg = gHpDealt;
                    gSpecialStatuses[gActiveBattler].physicalDmg = gHpDealt;
                    if (gBattlescriptCurrInstr[1] == BS_TARGET)
                    {
                        gProtectStructs[gActiveBattler].physicalBattlerId = gBattlerAttacker;
                        gSpecialStatuses[gActiveBattler].physicalBattlerId = gBattlerAttacker;
                    }
                    else
                    {
                        gProtectStructs[gActiveBattler].physicalBattlerId = gBattlerTarget;
                        gSpecialStatuses[gActiveBattler].physicalBattlerId = gBattlerTarget;
                    }
                }
                else if (!IS_MOVE_PHYSICAL(gCurrentMove) && !(gHitMarker & HITMARKER_x100000))
                {
                    gProtectStructs[gActiveBattler].specialDmg = gHpDealt;
                    gSpecialStatuses[gActiveBattler].specialDmg = gHpDealt;
                    if (gBattlescriptCurrInstr[1] == BS_TARGET)
                    {
                        gProtectStructs[gActiveBattler].specialBattlerId = gBattlerAttacker;
                        gSpecialStatuses[gActiveBattler].specialBattlerId = gBattlerAttacker;
                    }
                    else
                    {
                        gProtectStructs[gActiveBattler].specialBattlerId = gBattlerTarget;
                        gSpecialStatuses[gActiveBattler].specialBattlerId = gBattlerTarget;
                    }
                }
            }
            gHitMarker &= ~(HITMARKER_x100000);
            BtlController_EmitSetMonData(0, REQUEST_HP_BATTLE, 0, 2, &gBattleMons[gActiveBattler].hp);
            MarkBattlerForControllerExec(gActiveBattler);
        }
    }
    else
    {
        gActiveBattler = GetBattlerForBattleScript(gBattlescriptCurrInstr[1]);
        if (gSpecialStatuses[gActiveBattler].dmg == 0)
            gSpecialStatuses[gActiveBattler].dmg = 0xFFFF;
    }
    gBattlescriptCurrInstr += 2;
}

static void atk0D_critmessage(void)
{
    if (gBattleControllerExecFlags == 0)
    {
        if (gIsCriticalHit == TRUE && !(gMoveResultFlags & MOVE_RESULT_NO_EFFECT))
        {
            PrepareStringBattle(STRINGID_CRITICALHIT, gBattlerAttacker);
            gBattleCommunication[MSG_DISPLAY] = 1;
        }
        gBattlescriptCurrInstr++;
    }
}

static void atk0E_effectivenesssound(void)
{
    if (gBattleControllerExecFlags)
        return;

    gActiveBattler = gBattlerTarget;
    if (!(gMoveResultFlags & MOVE_RESULT_MISSED))
    {
        switch (gMoveResultFlags & (~(MOVE_RESULT_MISSED)))
        {
        case MOVE_RESULT_SUPER_EFFECTIVE:
            BtlController_EmitPlaySE(0, SE_KOUKA_H);
            MarkBattlerForControllerExec(gActiveBattler);
            break;
        case MOVE_RESULT_NOT_VERY_EFFECTIVE:
            BtlController_EmitPlaySE(0, SE_KOUKA_L);
            MarkBattlerForControllerExec(gActiveBattler);
            break;
        case MOVE_RESULT_DOESNT_AFFECT_FOE:
        case MOVE_RESULT_FAILED:
            // no sound
            break;
        case MOVE_RESULT_FOE_ENDURED:
        case MOVE_RESULT_ONE_HIT_KO:
        case MOVE_RESULT_FOE_HUNG_ON:
        case MOVE_RESULT_STURDIED:
        default:
            if (gMoveResultFlags & MOVE_RESULT_SUPER_EFFECTIVE)
            {
                BtlController_EmitPlaySE(0, SE_KOUKA_H);
                MarkBattlerForControllerExec(gActiveBattler);
            }
            else if (gMoveResultFlags & MOVE_RESULT_NOT_VERY_EFFECTIVE)
            {
                BtlController_EmitPlaySE(0, SE_KOUKA_L);
                MarkBattlerForControllerExec(gActiveBattler);
            }
            else if (!(gMoveResultFlags & (MOVE_RESULT_DOESNT_AFFECT_FOE | MOVE_RESULT_FAILED)))
            {
                BtlController_EmitPlaySE(0, SE_KOUKA_M);
                MarkBattlerForControllerExec(gActiveBattler);
            }
            break;
        }
    }
    gBattlescriptCurrInstr++;
}

static void atk0F_resultmessage(void)
{
    u32 stringId = 0;

    if (gBattleControllerExecFlags)
        return;

    if (gMoveResultFlags & MOVE_RESULT_MISSED && (!(gMoveResultFlags & MOVE_RESULT_DOESNT_AFFECT_FOE) || gBattleCommunication[6] > 2))
    {
        stringId = gMissStringIds[gBattleCommunication[6]];
        gBattleCommunication[MSG_DISPLAY] = 1;
    }
    else
    {
        gBattleCommunication[MSG_DISPLAY] = 1;
        switch (gMoveResultFlags & (~MOVE_RESULT_MISSED))
        {
        case MOVE_RESULT_SUPER_EFFECTIVE:
            stringId = STRINGID_SUPEREFFECTIVE;
            break;
        case MOVE_RESULT_NOT_VERY_EFFECTIVE:
            stringId = STRINGID_NOTVERYEFFECTIVE;
            break;
        case MOVE_RESULT_ONE_HIT_KO:
            stringId = STRINGID_ONEHITKO;
            break;
        case MOVE_RESULT_FOE_ENDURED:
            stringId = STRINGID_PKMNENDUREDHIT;
            break;
        case MOVE_RESULT_FAILED:
            stringId = STRINGID_BUTITFAILED;
            break;
        case MOVE_RESULT_DOESNT_AFFECT_FOE:
            stringId = STRINGID_ITDOESNTAFFECT;
            break;
        case MOVE_RESULT_FOE_HUNG_ON:
            gLastUsedItem = gBattleMons[gBattlerTarget].item;
            gPotentialItemEffectBattler = gBattlerTarget;
            gMoveResultFlags &= ~(MOVE_RESULT_FOE_ENDURED | MOVE_RESULT_FOE_HUNG_ON);
            BattleScriptPushCursor();
            gBattlescriptCurrInstr = BattleScript_HangedOnMsg;
            return;
        default:
            if (gMoveResultFlags & MOVE_RESULT_DOESNT_AFFECT_FOE)
            {
                stringId = STRINGID_ITDOESNTAFFECT;
            }
            else if (gMoveResultFlags & MOVE_RESULT_ONE_HIT_KO)
            {
                gMoveResultFlags &= ~(MOVE_RESULT_ONE_HIT_KO);
                gMoveResultFlags &= ~(MOVE_RESULT_SUPER_EFFECTIVE);
                gMoveResultFlags &= ~(MOVE_RESULT_NOT_VERY_EFFECTIVE);
                BattleScriptPushCursor();
                gBattlescriptCurrInstr = BattleScript_OneHitKOMsg;
                return;
            }
            else if (gMoveResultFlags & MOVE_RESULT_STURDIED)
            {
                gMoveResultFlags &= ~(MOVE_RESULT_STURDIED | MOVE_RESULT_FOE_ENDURED | MOVE_RESULT_FOE_HUNG_ON);
                gSpecialStatuses[gBattlerTarget].sturdied = 0;
                BattleScriptPushCursor();
                gBattlescriptCurrInstr = BattleScript_SturdiedMsg;
                return;
            }
            else if (gMoveResultFlags & MOVE_RESULT_FOE_ENDURED)
            {
                gMoveResultFlags &= ~(MOVE_RESULT_FOE_ENDURED | MOVE_RESULT_FOE_HUNG_ON);
                BattleScriptPushCursor();
                gBattlescriptCurrInstr = BattleScript_EnduredMsg;
                return;
            }
            else if (gMoveResultFlags & MOVE_RESULT_FOE_HUNG_ON)
            {
                gLastUsedItem = gBattleMons[gBattlerTarget].item;
                gPotentialItemEffectBattler = gBattlerTarget;
                gMoveResultFlags &= ~(MOVE_RESULT_FOE_ENDURED | MOVE_RESULT_FOE_HUNG_ON);
                BattleScriptPushCursor();
                gBattlescriptCurrInstr = BattleScript_HangedOnMsg;
                return;
            }
            else if (gMoveResultFlags & MOVE_RESULT_FAILED)
            {
                stringId = STRINGID_BUTITFAILED;
            }
            else
            {
                gBattleCommunication[MSG_DISPLAY] = 0;
            }
        }
    }

    if (stringId)
        PrepareStringBattle(stringId, gBattlerAttacker);

    gBattlescriptCurrInstr++;
}

static void atk10_printstring(void)
{
    if (gBattleControllerExecFlags == 0)
    {
        u16 var = T2_READ_16(gBattlescriptCurrInstr + 1);
        PrepareStringBattle(var, gBattlerAttacker);
        gBattlescriptCurrInstr += 3;
        gBattleCommunication[MSG_DISPLAY] = 1;
    }
}

static void atk11_printselectionstring(void)
{
    gActiveBattler = gBattlerAttacker;

    BtlController_EmitPrintSelectionString(0, T2_READ_16(gBattlescriptCurrInstr + 1));
    MarkBattlerForControllerExec(gActiveBattler);

    gBattlescriptCurrInstr += 3;
    gBattleCommunication[MSG_DISPLAY] = 1;
}

static void atk12_waitmessage(void)
{
    if (gBattleControllerExecFlags == 0)
    {
        if (!gBattleCommunication[MSG_DISPLAY])
        {
            gBattlescriptCurrInstr += 3;
        }
        else
        {
            u16 toWait = T2_READ_16(gBattlescriptCurrInstr + 1);
            if (++gPauseCounterBattle >= toWait)
            {
                gPauseCounterBattle = 0;
                gBattlescriptCurrInstr += 3;
                gBattleCommunication[MSG_DISPLAY] = 0;
            }
        }
    }
}

static void atk13_printfromtable(void)
{
    if (gBattleControllerExecFlags == 0)
    {
        const u16 *ptr = (const u16*) T1_READ_PTR(gBattlescriptCurrInstr + 1);
        ptr += gBattleCommunication[MULTISTRING_CHOOSER];

        PrepareStringBattle(*ptr, gBattlerAttacker);

        gBattlescriptCurrInstr += 5;
        gBattleCommunication[MSG_DISPLAY] = 1;
    }
}

static void atk14_printselectionstringfromtable(void)
{
    if (gBattleControllerExecFlags == 0)
    {
        const u16 *ptr = (const u16*) T1_READ_PTR(gBattlescriptCurrInstr + 1);
        ptr += gBattleCommunication[MULTISTRING_CHOOSER];

        gActiveBattler = gBattlerAttacker;
        BtlController_EmitPrintSelectionString(0, *ptr);
        MarkBattlerForControllerExec(gActiveBattler);

        gBattlescriptCurrInstr += 5;
        gBattleCommunication[MSG_DISPLAY] = 1;
    }
}

u8 GetBattlerTurnOrderNum(u8 battlerId)
{
    s32 i;
    for (i = 0; i < gBattlersCount; i++)
    {
        if (gBattlerByTurnOrder[i] == battlerId)
            break;
    }
    return i;
}

#define INCREMENT_RESET_RETURN                  \
{                                               \
    gBattlescriptCurrInstr++;                   \
    gBattleCommunication[MOVE_EFFECT_BYTE] = 0; \
    return;                                     \
}

#define RESET_RETURN                            \
{                                               \
    gBattleCommunication[MOVE_EFFECT_BYTE] = 0; \
    return;                                     \
}

void SetMoveEffect(bool8 primary, u8 certain)
{
    s32 i;
    bool32 statusChanged = FALSE;
    u8 affectsUser = 0; // 0x40 otherwise
    bool32 noSunCanFreeze = TRUE;

    if (gBattleCommunication[MOVE_EFFECT_BYTE] & MOVE_EFFECT_AFFECTS_USER)
    {
        gEffectBattler = gBattlerAttacker; // battlerId that effects get applied on
        gBattleCommunication[MOVE_EFFECT_BYTE] &= ~(MOVE_EFFECT_AFFECTS_USER);
        affectsUser = MOVE_EFFECT_AFFECTS_USER;
        gBattleScripting.battler = gBattlerTarget; // theoretically the attacker
    }
    else
    {
        gEffectBattler = gBattlerTarget;
        gBattleScripting.battler = gBattlerAttacker;
    }

    if (gBattleMons[gEffectBattler].ability == ABILITY_SHIELD_DUST && !(gHitMarker & HITMARKER_IGNORE_SAFEGUARD)
        && !primary && gBattleCommunication[MOVE_EFFECT_BYTE] <= 9)
        INCREMENT_RESET_RETURN

    if (gSideStatuses[GET_BATTLER_SIDE(gEffectBattler)] & SIDE_STATUS_SAFEGUARD && !(gHitMarker & HITMARKER_IGNORE_SAFEGUARD)
        && !primary && gBattleCommunication[MOVE_EFFECT_BYTE] <= 7)
        INCREMENT_RESET_RETURN

    if (gBattleMons[gEffectBattler].hp == 0
        && gBattleCommunication[MOVE_EFFECT_BYTE] != MOVE_EFFECT_PAYDAY
        && gBattleCommunication[MOVE_EFFECT_BYTE] != MOVE_EFFECT_STEAL_ITEM)
        INCREMENT_RESET_RETURN

    if (DoesSubstituteBlockMove(gBattlerAttacker, gEffectBattler, gCurrentMove) && affectsUser != MOVE_EFFECT_AFFECTS_USER)
        INCREMENT_RESET_RETURN

    if (gBattleCommunication[MOVE_EFFECT_BYTE] <= 6) // status change
    {
        switch (sStatusFlagsForMoveEffects[gBattleCommunication[MOVE_EFFECT_BYTE]])
        {
        case STATUS1_SLEEP:
            // check active uproar
            if (gBattleMons[gEffectBattler].ability != ABILITY_SOUNDPROOF)
            {
                for (gActiveBattler = 0;
                    gActiveBattler < gBattlersCount && !(gBattleMons[gActiveBattler].status2 & STATUS2_UPROAR);
                    gActiveBattler++)
                {}
            }
            else
                gActiveBattler = gBattlersCount;

            if (gBattleMons[gEffectBattler].status1)
                break;
            if (gActiveBattler != gBattlersCount)
                break;
            if (gBattleMons[gEffectBattler].ability == ABILITY_VITAL_SPIRIT)
                break;
            if (gBattleMons[gEffectBattler].ability == ABILITY_INSOMNIA)
                break;

            CancelMultiTurnMoves(gEffectBattler);
            statusChanged = TRUE;
            break;
        case STATUS1_POISON:
            if (gBattleMons[gEffectBattler].ability == ABILITY_IMMUNITY
                && (primary == TRUE || certain == MOVE_EFFECT_CERTAIN))
            {
                gLastUsedAbility = ABILITY_IMMUNITY;
                RecordAbilityBattle(gEffectBattler, ABILITY_IMMUNITY);

                BattleScriptPush(gBattlescriptCurrInstr + 1);
                gBattlescriptCurrInstr = BattleScript_PSNPrevention;

                if (gHitMarker & HITMARKER_IGNORE_SAFEGUARD)
                {
                    gBattleCommunication[MULTISTRING_CHOOSER] = 1;
                    gHitMarker &= ~(HITMARKER_IGNORE_SAFEGUARD);
                }
                else
                {
                    gBattleCommunication[MULTISTRING_CHOOSER] = 0;
                }
                RESET_RETURN
            }
            if ((IS_BATTLER_OF_TYPE(gEffectBattler, TYPE_POISON) || IS_BATTLER_OF_TYPE(gEffectBattler, TYPE_STEEL))
                && (gHitMarker & HITMARKER_IGNORE_SAFEGUARD)
                && (primary == TRUE || certain == MOVE_EFFECT_CERTAIN))
            {
                BattleScriptPush(gBattlescriptCurrInstr + 1);
                gBattlescriptCurrInstr = BattleScript_PSNPrevention;

                gBattleCommunication[MULTISTRING_CHOOSER] = 2;
                RESET_RETURN
            }
            if (IS_BATTLER_OF_TYPE(gEffectBattler, TYPE_POISON))
                break;
            if (IS_BATTLER_OF_TYPE(gEffectBattler, TYPE_STEEL))
                break;
            if (gBattleMons[gEffectBattler].status1)
                break;
            if (gBattleMons[gEffectBattler].ability == ABILITY_IMMUNITY)
                break;

            statusChanged = TRUE;
            break;
        case STATUS1_BURN:
            if (gBattleMons[gEffectBattler].ability == ABILITY_WATER_VEIL
                && (primary == TRUE || certain == MOVE_EFFECT_CERTAIN))
            {
                gLastUsedAbility = ABILITY_WATER_VEIL;
                RecordAbilityBattle(gEffectBattler, ABILITY_WATER_VEIL);

                BattleScriptPush(gBattlescriptCurrInstr + 1);
                gBattlescriptCurrInstr = BattleScript_BRNPrevention;
                if (gHitMarker & HITMARKER_IGNORE_SAFEGUARD)
                {
                    gBattleCommunication[MULTISTRING_CHOOSER] = 1;
                    gHitMarker &= ~(HITMARKER_IGNORE_SAFEGUARD);
                }
                else
                {
                    gBattleCommunication[MULTISTRING_CHOOSER] = 0;
                }
                RESET_RETURN
            }
            if (IS_BATTLER_OF_TYPE(gEffectBattler, TYPE_FIRE)
                && (gHitMarker & HITMARKER_IGNORE_SAFEGUARD)
                && (primary == TRUE || certain == MOVE_EFFECT_CERTAIN))
            {
                BattleScriptPush(gBattlescriptCurrInstr + 1);
                gBattlescriptCurrInstr = BattleScript_BRNPrevention;

                gBattleCommunication[MULTISTRING_CHOOSER] = 2;
                RESET_RETURN
            }
            if (IS_BATTLER_OF_TYPE(gEffectBattler, TYPE_FIRE))
                break;
            if (gBattleMons[gEffectBattler].ability == ABILITY_WATER_VEIL)
                break;
            if (gBattleMons[gEffectBattler].status1)
                break;

            statusChanged = TRUE;
            break;
        case STATUS1_FREEZE:
            if (WEATHER_HAS_EFFECT && gBattleWeather & WEATHER_SUN_ANY)
                noSunCanFreeze = FALSE;
            if (IS_BATTLER_OF_TYPE(gEffectBattler, TYPE_ICE))
                break;
            if (gBattleMons[gEffectBattler].status1)
                break;
            if (noSunCanFreeze == 0)
                break;
            if (gBattleMons[gEffectBattler].ability == ABILITY_MAGMA_ARMOR)
                break;

            CancelMultiTurnMoves(gEffectBattler);
            statusChanged = TRUE;
            break;
        case STATUS1_PARALYSIS:
            if (gBattleMons[gEffectBattler].ability == ABILITY_LIMBER)
            {
                if (primary == TRUE || certain == MOVE_EFFECT_CERTAIN)
                {
                    gLastUsedAbility = ABILITY_LIMBER;
                    RecordAbilityBattle(gEffectBattler, ABILITY_LIMBER);

                    BattleScriptPush(gBattlescriptCurrInstr + 1);
                    gBattlescriptCurrInstr = BattleScript_PRLZPrevention;

                    if (gHitMarker & HITMARKER_IGNORE_SAFEGUARD)
                    {
                        gBattleCommunication[MULTISTRING_CHOOSER] = 1;
                        gHitMarker &= ~(HITMARKER_IGNORE_SAFEGUARD);
                    }
                    else
                    {
                        gBattleCommunication[MULTISTRING_CHOOSER] = 0;
                    }
                    RESET_RETURN
                }
                else
                    break;
            }
            if ((IS_BATTLER_OF_TYPE(gEffectBattler, TYPE_ELECTRIC))
                && (gHitMarker & HITMARKER_IGNORE_SAFEGUARD)
                && (primary == TRUE || certain == MOVE_EFFECT_CERTAIN))
            {
                BattleScriptPush(gBattlescriptCurrInstr + 1);
                gBattlescriptCurrInstr = BattleScript_PRLZPrevention;

                gBattleCommunication[MULTISTRING_CHOOSER] = 2;
                RESET_RETURN
            }
            if (IS_BATTLER_OF_TYPE(gEffectBattler, TYPE_ELECTRIC))
                break;
            if (gBattleMons[gEffectBattler].ability == ABILITY_LIMBER)
                break;
            if (gBattleMons[gEffectBattler].status1)
                break;

            statusChanged = TRUE;
            break;
        case STATUS1_TOXIC_POISON:
            if (gBattleMons[gEffectBattler].ability == ABILITY_IMMUNITY && (primary == TRUE || certain == MOVE_EFFECT_CERTAIN))
            {
                gLastUsedAbility = ABILITY_IMMUNITY;
                RecordAbilityBattle(gEffectBattler, ABILITY_IMMUNITY);

                BattleScriptPush(gBattlescriptCurrInstr + 1);
                gBattlescriptCurrInstr = BattleScript_PSNPrevention;

                if (gHitMarker & HITMARKER_IGNORE_SAFEGUARD)
                {
                    gBattleCommunication[MULTISTRING_CHOOSER] = 1;
                    gHitMarker &= ~(HITMARKER_IGNORE_SAFEGUARD);
                }
                else
                {
                    gBattleCommunication[MULTISTRING_CHOOSER] = 0;
                }
                RESET_RETURN
            }
            if ((IS_BATTLER_OF_TYPE(gEffectBattler, TYPE_POISON) || IS_BATTLER_OF_TYPE(gEffectBattler, TYPE_STEEL))
                && (gHitMarker & HITMARKER_IGNORE_SAFEGUARD)
                && (primary == TRUE || certain == MOVE_EFFECT_CERTAIN))
            {
                BattleScriptPush(gBattlescriptCurrInstr + 1);
                gBattlescriptCurrInstr = BattleScript_PSNPrevention;

                gBattleCommunication[MULTISTRING_CHOOSER] = 2;
                RESET_RETURN
            }
            if (gBattleMons[gEffectBattler].status1)
                break;
            if (!IS_BATTLER_OF_TYPE(gEffectBattler, TYPE_POISON) && !IS_BATTLER_OF_TYPE(gEffectBattler, TYPE_STEEL))
            {
                if (gBattleMons[gEffectBattler].ability == ABILITY_IMMUNITY)
                    break;

                // It's redundant, because at this point we know the status1 value is 0.
                gBattleMons[gEffectBattler].status1 &= ~(STATUS1_TOXIC_POISON);
                gBattleMons[gEffectBattler].status1 &= ~(STATUS1_POISON);
                statusChanged = TRUE;
                break;
            }
            else
            {
                gMoveResultFlags |= MOVE_RESULT_DOESNT_AFFECT_FOE;
            }
            break;
        }
        if (statusChanged == TRUE)
        {
            BattleScriptPush(gBattlescriptCurrInstr + 1);

            if (sStatusFlagsForMoveEffects[gBattleCommunication[MOVE_EFFECT_BYTE]] == STATUS1_SLEEP)
                gBattleMons[gEffectBattler].status1 |= ((Random() & 3) + 2);
            else
                gBattleMons[gEffectBattler].status1 |= sStatusFlagsForMoveEffects[gBattleCommunication[MOVE_EFFECT_BYTE]];

            gBattlescriptCurrInstr = sMoveEffectBS_Ptrs[gBattleCommunication[MOVE_EFFECT_BYTE]];

            gActiveBattler = gEffectBattler;
            BtlController_EmitSetMonData(0, REQUEST_STATUS_BATTLE, 0, 4, &gBattleMons[gEffectBattler].status1);
            MarkBattlerForControllerExec(gActiveBattler);

            if (gHitMarker & HITMARKER_IGNORE_SAFEGUARD)
            {
                gBattleCommunication[MULTISTRING_CHOOSER] = 1;
                gHitMarker &= ~(HITMARKER_IGNORE_SAFEGUARD);
            }
            else
            {
                gBattleCommunication[MULTISTRING_CHOOSER] = 0;
            }

            // for synchronize

            if (gBattleCommunication[MOVE_EFFECT_BYTE] == MOVE_EFFECT_POISON
             || gBattleCommunication[MOVE_EFFECT_BYTE] == MOVE_EFFECT_TOXIC
             || gBattleCommunication[MOVE_EFFECT_BYTE] == MOVE_EFFECT_PARALYSIS
             || gBattleCommunication[MOVE_EFFECT_BYTE] == MOVE_EFFECT_BURN)
             {
                u8* synchronizeEffect = &gBattleStruct->synchronizeMoveEffect;
                *synchronizeEffect = gBattleCommunication[MOVE_EFFECT_BYTE];
                gHitMarker |= HITMARKER_SYNCHRONISE_EFFECT;
             }
            return;
        }
        else if (statusChanged == FALSE)
        {
            gBattleCommunication[MOVE_EFFECT_BYTE] = 0;
            gBattlescriptCurrInstr++;
            return;
        }
        return;
    }
    else
    {
        if (gBattleMons[gEffectBattler].status2 & sStatusFlagsForMoveEffects[gBattleCommunication[MOVE_EFFECT_BYTE]])
        {
            gBattlescriptCurrInstr++;
        }
        else
        {
            u8 side;
            switch (gBattleCommunication[MOVE_EFFECT_BYTE])
            {
            case MOVE_EFFECT_CONFUSION:
                if (gBattleMons[gEffectBattler].ability == ABILITY_OWN_TEMPO
                    || gBattleMons[gEffectBattler].status2 & STATUS2_CONFUSION)
                {
                    gBattlescriptCurrInstr++;
                }
                else
                {
                    gBattleMons[gEffectBattler].status2 |= (((Random()) % 0x4)) + 2;

                    BattleScriptPush(gBattlescriptCurrInstr + 1);
                    gBattlescriptCurrInstr = sMoveEffectBS_Ptrs[gBattleCommunication[MOVE_EFFECT_BYTE]];
                }
                break;
            case MOVE_EFFECT_FLINCH:
                if (GetBattlerAbility(gEffectBattler) == ABILITY_INNER_FOCUS)
                {
                    if (primary == TRUE || certain == MOVE_EFFECT_CERTAIN)
                    {
                        gLastUsedAbility = ABILITY_INNER_FOCUS;
                        RecordAbilityBattle(gEffectBattler, ABILITY_INNER_FOCUS);
                        gBattlescriptCurrInstr = BattleScript_FlinchPrevention;
                    }
                    else
                    {
                        gBattlescriptCurrInstr++;
                    }
                }
                else
                {
                    if (GetBattlerTurnOrderNum(gEffectBattler) > gCurrentTurnActionNumber)
                        gBattleMons[gEffectBattler].status2 |= sStatusFlagsForMoveEffects[gBattleCommunication[MOVE_EFFECT_BYTE]];
                    gBattlescriptCurrInstr++;
                }
                break;
            case MOVE_EFFECT_UPROAR:
                if (!(gBattleMons[gEffectBattler].status2 & STATUS2_UPROAR))
                {

                    gBattleMons[gEffectBattler].status2 |= STATUS2_MULTIPLETURNS;
                    gLockedMoves[gEffectBattler] = gCurrentMove;
                    gBattleMons[gEffectBattler].status2 |= ((Random() & 3) + 2) << 4;

                    BattleScriptPush(gBattlescriptCurrInstr + 1);
                    gBattlescriptCurrInstr = sMoveEffectBS_Ptrs[gBattleCommunication[MOVE_EFFECT_BYTE]];
                }
                else
                {
                    gBattlescriptCurrInstr++;
                }
                break;
            case MOVE_EFFECT_PAYDAY:
                if (GET_BATTLER_SIDE(gBattlerAttacker) == B_SIDE_PLAYER)
                {
                    u16 PayDay = gPaydayMoney;
                    gPaydayMoney += (gBattleMons[gBattlerAttacker].level * 5);
                    if (PayDay > gPaydayMoney)
                        gPaydayMoney = 0xFFFF;
                }
                BattleScriptPush(gBattlescriptCurrInstr + 1);
                gBattlescriptCurrInstr = sMoveEffectBS_Ptrs[gBattleCommunication[MOVE_EFFECT_BYTE]];
                break;
            case MOVE_EFFECT_TRI_ATTACK:
                if (gBattleMons[gEffectBattler].status1)
                {
                    gBattlescriptCurrInstr++;
                }
                else
                {
                    gBattleCommunication[MOVE_EFFECT_BYTE] = Random() % 3 + 3;
                    SetMoveEffect(FALSE, 0);
                }
                break;
            case MOVE_EFFECT_CHARGING:
                gBattleMons[gEffectBattler].status2 |= STATUS2_MULTIPLETURNS;
                gLockedMoves[gEffectBattler] = gCurrentMove;
                gProtectStructs[gEffectBattler].chargingTurn = 1;
                gBattlescriptCurrInstr++;
                break;
            case MOVE_EFFECT_WRAP:
                if (gBattleMons[gEffectBattler].status2 & STATUS2_WRAPPED)
                {
                    gBattlescriptCurrInstr++;
                }
                else
                {
                    gBattleMons[gEffectBattler].status2 |= STATUS2_WRAPPED;
                    if (GetBattlerHoldEffect(gBattlerAttacker, TRUE) == HOLD_EFFECT_GRIP_CLAW)
                        gDisableStructs[gEffectBattler].wrapTurns = 7;
                    else
                        gDisableStructs[gEffectBattler].wrapTurns = ((Random() % 2) + 4);

                    *(gBattleStruct->wrappedMove + gEffectBattler * 2 + 0) = gCurrentMove;
                    *(gBattleStruct->wrappedMove + gEffectBattler * 2 + 1) = gCurrentMove >> 8;
                    *(gBattleStruct->wrappedBy + gEffectBattler) = gBattlerAttacker;

                    BattleScriptPush(gBattlescriptCurrInstr + 1);
                    gBattlescriptCurrInstr = sMoveEffectBS_Ptrs[gBattleCommunication[MOVE_EFFECT_BYTE]];

                    for (gBattleCommunication[MULTISTRING_CHOOSER] = 0; ; gBattleCommunication[MULTISTRING_CHOOSER]++)
                    {
                        if (gBattleCommunication[MULTISTRING_CHOOSER] > 5)
                            break;
                        if (gTrappingMoves[gBattleCommunication[MULTISTRING_CHOOSER]] == gCurrentMove)
                            break;
                    }
                }
                break;
            case MOVE_EFFECT_RECOIL_25: // 25% recoil
                gBattleMoveDamage = (gHpDealt) / 4;
                if (gBattleMoveDamage == 0)
                    gBattleMoveDamage = 1;

                BattleScriptPush(gBattlescriptCurrInstr + 1);
                gBattlescriptCurrInstr = sMoveEffectBS_Ptrs[gBattleCommunication[MOVE_EFFECT_BYTE]];
                break;
            case MOVE_EFFECT_ATK_PLUS_1:
            case MOVE_EFFECT_DEF_PLUS_1:
            case MOVE_EFFECT_SPD_PLUS_1:
            case MOVE_EFFECT_SP_ATK_PLUS_1:
            case MOVE_EFFECT_SP_DEF_PLUS_1:
            case MOVE_EFFECT_ACC_PLUS_1:
            case MOVE_EFFECT_EVS_PLUS_1:
                if (ChangeStatBuffs(SET_STAT_BUFF_VALUE(1),
                                    gBattleCommunication[MOVE_EFFECT_BYTE] - MOVE_EFFECT_ATK_PLUS_1 + 1,
                                    affectsUser, 0))
                {
                    gBattlescriptCurrInstr++;
                }
                else
                {
                    gBattleScripting.animArg1 = gBattleCommunication[MOVE_EFFECT_BYTE] & ~(MOVE_EFFECT_AFFECTS_USER | MOVE_EFFECT_CERTAIN);
                    gBattleScripting.animArg2 = 0;
                    BattleScriptPush(gBattlescriptCurrInstr + 1);
                    gBattlescriptCurrInstr = BattleScript_StatUp;
                }
                break;
            case MOVE_EFFECT_ATK_MINUS_1:
            case MOVE_EFFECT_DEF_MINUS_1:
            case MOVE_EFFECT_SPD_MINUS_1:
            case MOVE_EFFECT_SP_ATK_MINUS_1:
            case MOVE_EFFECT_SP_DEF_MINUS_1:
            case MOVE_EFFECT_ACC_MINUS_1:
            case MOVE_EFFECT_EVS_MINUS_1:
                if (ChangeStatBuffs(SET_STAT_BUFF_VALUE(1) | STAT_BUFF_NEGATIVE,
                                    gBattleCommunication[MOVE_EFFECT_BYTE] - MOVE_EFFECT_ATK_MINUS_1 + 1,
                                     affectsUser, 0))
                {
                    gBattlescriptCurrInstr++;
                }
                else
                {
                    gBattleScripting.animArg1 = gBattleCommunication[MOVE_EFFECT_BYTE] & ~(MOVE_EFFECT_AFFECTS_USER | MOVE_EFFECT_CERTAIN);
                    gBattleScripting.animArg2 = 0;
                    BattleScriptPush(gBattlescriptCurrInstr + 1);
                    gBattlescriptCurrInstr = BattleScript_StatDown;
                }
                break;
            case MOVE_EFFECT_ATK_PLUS_2:
            case MOVE_EFFECT_DEF_PLUS_2:
            case MOVE_EFFECT_SPD_PLUS_2:
            case MOVE_EFFECT_SP_ATK_PLUS_2:
            case MOVE_EFFECT_SP_DEF_PLUS_2:
            case MOVE_EFFECT_ACC_PLUS_2:
            case MOVE_EFFECT_EVS_PLUS_2:
                if (ChangeStatBuffs(SET_STAT_BUFF_VALUE(2),
                                    gBattleCommunication[MOVE_EFFECT_BYTE] - MOVE_EFFECT_ATK_PLUS_2 + 1,
                                    affectsUser, 0))
                {
                    gBattlescriptCurrInstr++;
                }
                else
                {
                    gBattleScripting.animArg1 = gBattleCommunication[MOVE_EFFECT_BYTE] & ~(MOVE_EFFECT_AFFECTS_USER | MOVE_EFFECT_CERTAIN);
                    gBattleScripting.animArg2 = 0;
                    BattleScriptPush(gBattlescriptCurrInstr + 1);
                    gBattlescriptCurrInstr = BattleScript_StatUp;
                }
                break;
            case MOVE_EFFECT_ATK_MINUS_2:
            case MOVE_EFFECT_DEF_MINUS_2:
            case MOVE_EFFECT_SPD_MINUS_2:
            case MOVE_EFFECT_SP_ATK_MINUS_2:
            case MOVE_EFFECT_SP_DEF_MINUS_2:
            case MOVE_EFFECT_ACC_MINUS_2:
            case MOVE_EFFECT_EVS_MINUS_2:
                if (ChangeStatBuffs(SET_STAT_BUFF_VALUE(2) | STAT_BUFF_NEGATIVE,
                                    gBattleCommunication[MOVE_EFFECT_BYTE] - MOVE_EFFECT_ATK_MINUS_2 + 1,
                                    affectsUser, 0))
                {
                    gBattlescriptCurrInstr++;
                }
                else
                {
                    gBattleScripting.animArg1 = gBattleCommunication[MOVE_EFFECT_BYTE] & ~(MOVE_EFFECT_AFFECTS_USER | MOVE_EFFECT_CERTAIN);
                    gBattleScripting.animArg2 = 0;
                    BattleScriptPush(gBattlescriptCurrInstr + 1);
                    gBattlescriptCurrInstr = BattleScript_StatDown;
                }
                break;
            case MOVE_EFFECT_RECHARGE:
                gBattleMons[gEffectBattler].status2 |= STATUS2_RECHARGE;
                gDisableStructs[gEffectBattler].rechargeCounter = 2;
                gLockedMoves[gEffectBattler] = gCurrentMove;
                gBattlescriptCurrInstr++;
                break;
            case MOVE_EFFECT_RAGE:
                gBattleMons[gBattlerAttacker].status2 |= STATUS2_RAGE;
                gBattlescriptCurrInstr++;
                break;
            case MOVE_EFFECT_STEAL_ITEM:
                {
                    if (gBattleTypeFlags & BATTLE_TYPE_TRAINER_HILL)
                    {
                        gBattlescriptCurrInstr++;
                        break;
                    }

                    side = GetBattlerSide(gBattlerAttacker);
                    if (GetBattlerSide(gBattlerAttacker) == B_SIDE_OPPONENT
                        && !(gBattleTypeFlags &
                             (BATTLE_TYPE_EREADER_TRAINER
                              | BATTLE_TYPE_FRONTIER
                              | BATTLE_TYPE_LINK
                              | BATTLE_TYPE_x2000000
                              | BATTLE_TYPE_SECRET_BASE)))
                    {
                        gBattlescriptCurrInstr++;
                    }
                    else if (!(gBattleTypeFlags &
                          (BATTLE_TYPE_EREADER_TRAINER
                           | BATTLE_TYPE_FRONTIER
                           | BATTLE_TYPE_LINK
                           | BATTLE_TYPE_x2000000
                           | BATTLE_TYPE_SECRET_BASE))
                        && (gWishFutureKnock.knockedOffPokes[side] & gBitTable[gBattlerPartyIndexes[gBattlerAttacker]]))
                    {
                        gBattlescriptCurrInstr++;
                    }
                    else if (gBattleMons[gBattlerTarget].item
                        && gBattleMons[gBattlerTarget].ability == ABILITY_STICKY_HOLD)
                    {
                        BattleScriptPushCursor();
                        gBattlescriptCurrInstr = BattleScript_NoItemSteal;

                        gLastUsedAbility = gBattleMons[gBattlerTarget].ability;
                        RecordAbilityBattle(gBattlerTarget, gLastUsedAbility);
                    }
                    else if (gBattleMons[gBattlerAttacker].item != 0
                        || gBattleMons[gBattlerTarget].item == ITEM_ENIGMA_BERRY
                        || IS_ITEM_MAIL(gBattleMons[gBattlerTarget].item)
                        || gBattleMons[gBattlerTarget].item == 0)
                    {
                        gBattlescriptCurrInstr++;
                    }
                    else
                    {
                        u16* changedItem = &gBattleStruct->changedItems[gBattlerAttacker];
                        gLastUsedItem = *changedItem = gBattleMons[gBattlerTarget].item;
                        gBattleMons[gBattlerTarget].item = 0;

                        gActiveBattler = gBattlerAttacker;
                        BtlController_EmitSetMonData(0, REQUEST_HELDITEM_BATTLE, 0, 2, &gLastUsedItem);
                        MarkBattlerForControllerExec(gBattlerAttacker);

                        gActiveBattler = gBattlerTarget;
                        BtlController_EmitSetMonData(0, REQUEST_HELDITEM_BATTLE, 0, 2, &gBattleMons[gBattlerTarget].item);
                        MarkBattlerForControllerExec(gBattlerTarget);

                        BattleScriptPush(gBattlescriptCurrInstr + 1);
                        gBattlescriptCurrInstr = BattleScript_ItemSteal;

                        *(u8*)((u8*)(&gBattleStruct->choicedMove[gBattlerTarget]) + 0) = 0;
                        *(u8*)((u8*)(&gBattleStruct->choicedMove[gBattlerTarget]) + 1) = 0;
                    }

                }
                break;
            case MOVE_EFFECT_PREVENT_ESCAPE:
                gBattleMons[gBattlerTarget].status2 |= STATUS2_ESCAPE_PREVENTION;
                gDisableStructs[gBattlerTarget].battlerPreventingEscape = gBattlerAttacker;
                gBattlescriptCurrInstr++;
                break;
            case MOVE_EFFECT_NIGHTMARE:
                gBattleMons[gBattlerTarget].status2 |= STATUS2_NIGHTMARE;
                gBattlescriptCurrInstr++;
                break;
            case MOVE_EFFECT_ALL_STATS_UP:
                BattleScriptPush(gBattlescriptCurrInstr + 1);
                gBattlescriptCurrInstr = BattleScript_AllStatsUp;
                break;
            case MOVE_EFFECT_RAPIDSPIN:
                BattleScriptPush(gBattlescriptCurrInstr + 1);
                gBattlescriptCurrInstr = BattleScript_RapidSpinAway;
                break;
            case MOVE_EFFECT_REMOVE_PARALYSIS: // Smelling salts
                if (!(gBattleMons[gBattlerTarget].status1 & STATUS1_PARALYSIS))
                {
                    gBattlescriptCurrInstr++;
                }
                else
                {
                    gBattleMons[gBattlerTarget].status1 &= ~(STATUS1_PARALYSIS);

                    gActiveBattler = gBattlerTarget;
                    BtlController_EmitSetMonData(0, REQUEST_STATUS_BATTLE, 0, 4, &gBattleMons[gActiveBattler].status1);
                    MarkBattlerForControllerExec(gActiveBattler);

                    BattleScriptPush(gBattlescriptCurrInstr + 1);
                    gBattlescriptCurrInstr = BattleScript_TargetPRLZHeal;
                }
                break;
            case MOVE_EFFECT_ATK_DEF_DOWN: // SuperPower
                BattleScriptPush(gBattlescriptCurrInstr + 1);
                gBattlescriptCurrInstr = BattleScript_AtkDefDown;
                break;
            case MOVE_EFFECT_DEF_SPDEF_DOWN: // Close Combat
                BattleScriptPush(gBattlescriptCurrInstr + 1);
                gBattlescriptCurrInstr = BattleScript_DefSpDefDown;
                break;
            case MOVE_EFFECT_RECOIL_33: // Double Edge
                gBattleMoveDamage = gHpDealt / 3;
                if (gBattleMoveDamage == 0)
                    gBattleMoveDamage = 1;

                BattleScriptPush(gBattlescriptCurrInstr + 1);
                gBattlescriptCurrInstr = sMoveEffectBS_Ptrs[gBattleCommunication[MOVE_EFFECT_BYTE]];
                break;
            case MOVE_EFFECT_RECOIL_50: // Head Smash
                gBattleMoveDamage = gHpDealt / 2;
                if (gBattleMoveDamage == 0)
                    gBattleMoveDamage = 1;

                BattleScriptPush(gBattlescriptCurrInstr + 1);
                gBattlescriptCurrInstr = BattleScript_MoveEffectRecoil;
                break;
            case MOVE_EFFECT_RECOIL_33_STATUS: // Flare Blitz - can burn, Volt Tackle - can paralyze
                gBattleScripting.savedDmg = gHpDealt / 3;
                if (gBattleScripting.savedDmg == 0)
                    gBattleScripting.savedDmg = 1;

                BattleScriptPush(gBattlescriptCurrInstr + 1);
                gBattlescriptCurrInstr = BattleScript_MoveEffectRecoilWithStatus;
                break;
            case MOVE_EFFECT_THRASH:
                if (gBattleMons[gEffectBattler].status2 & STATUS2_LOCK_CONFUSE)
                {
                    gBattlescriptCurrInstr++;
                }
                else
                {
                    gBattleMons[gEffectBattler].status2 |= STATUS2_MULTIPLETURNS;
                    gLockedMoves[gEffectBattler] = gCurrentMove;
                    gBattleMons[gEffectBattler].status2 |= (((Random() & 1) + 2) << 0xA);
                }
                break;
            case MOVE_EFFECT_KNOCK_OFF:
                if (gBattleMons[gEffectBattler].ability == ABILITY_STICKY_HOLD)
                {
                    if (gBattleMons[gEffectBattler].item == 0)
                    {
                        gBattlescriptCurrInstr++;
                    }
                    else
                    {
                        gLastUsedAbility = ABILITY_STICKY_HOLD;
                        gBattlescriptCurrInstr = BattleScript_StickyHoldActivates;
                        RecordAbilityBattle(gEffectBattler, ABILITY_STICKY_HOLD);
                    }
                    break;
                }
                if (gBattleMons[gEffectBattler].item)
                {
                    side = GetBattlerSide(gEffectBattler);

                    gLastUsedItem = gBattleMons[gEffectBattler].item;
                    gBattleMons[gEffectBattler].item = 0;
                    gWishFutureKnock.knockedOffPokes[side] |= gBitTable[gBattlerPartyIndexes[gEffectBattler]];

                    BattleScriptPush(gBattlescriptCurrInstr + 1);
                    gBattlescriptCurrInstr = BattleScript_KnockedOff;

                    *(u8*)((u8*)(&gBattleStruct->choicedMove[gEffectBattler]) + 0) = 0;
                    *(u8*)((u8*)(&gBattleStruct->choicedMove[gEffectBattler]) + 1) = 0;
                }
                else
                {
                    gBattlescriptCurrInstr++;
                }
                break;
            case MOVE_EFFECT_SP_ATK_TWO_DOWN: // Overheat
                BattleScriptPush(gBattlescriptCurrInstr + 1);
                gBattlescriptCurrInstr = BattleScript_SAtkDown2;
                break;
            case MOVE_EFFECT_CLEAR_SMOG:
                for (i = 0; i < BATTLE_STATS_NO; i++)
                {
                    if (gBattleMons[gEffectBattler].statStages[i] != 6)
                        break;
                }
                if ((gSpecialStatuses[gEffectBattler].physicalDmg || gSpecialStatuses[gEffectBattler].specialDmg) && i != BATTLE_STATS_NO)
                {
                    for (i = 0; i < BATTLE_STATS_NO; i++)
                        gBattleMons[gEffectBattler].statStages[i] = 6;
                    BattleScriptPush(gBattlescriptCurrInstr + 1);
                    gBattlescriptCurrInstr = BattleScript_MoveEffectClearSmog;
                }
                break;
            case MOVE_EFFECT_SMACK_DOWN:
                if (!IsBattlerGrounded(gBattlerTarget))
                {
                    gStatuses3[gBattlerTarget] |= STATUS3_SMACKED_DOWN;
                    gStatuses3[gBattlerTarget] &= ~(STATUS3_MAGNET_RISE | STATUS3_TELEKINESIS | STATUS3_ON_AIR);
                    BattleScriptPush(gBattlescriptCurrInstr + 1);
                    gBattlescriptCurrInstr = BattleScript_MoveEffectSmackDown;
                }
                break;
            case MOVE_EFFECT_FLAME_BURST:
                if (IsBattlerAlive(BATTLE_PARTNER(gBattlerTarget)) && GetBattlerAbility(BATTLE_PARTNER(gBattlerTarget)) != ABILITY_MAGIC_GUARD)
                {
                    gBattleScripting.battler = BATTLE_PARTNER(gBattlerTarget);
                    gBattleMoveDamage = gBattleMons[BATTLE_PARTNER(gBattlerTarget)].hp / 16;
                    if (gBattleMoveDamage == 0)
                        gBattleMoveDamage = 1;
                    BattleScriptPush(gBattlescriptCurrInstr + 1);
                    gBattlescriptCurrInstr = BattleScript_MoveEffectFlameBurst;
                }
                break;
            }
        }
    }

    gBattleCommunication[MOVE_EFFECT_BYTE] = 0;
}

static void atk15_seteffectwithchance(void)
{
    u32 percentChance;

    if (GetBattlerAbility(gBattlerAttacker) == ABILITY_SERENE_GRACE)
        percentChance = gBattleMoves[gCurrentMove].secondaryEffectChance * 2;
    else
        percentChance = gBattleMoves[gCurrentMove].secondaryEffectChance;

    if (gBattleCommunication[MOVE_EFFECT_BYTE] & MOVE_EFFECT_CERTAIN
        && !(gMoveResultFlags & MOVE_RESULT_NO_EFFECT))
    {
        gBattleCommunication[MOVE_EFFECT_BYTE] &= ~(MOVE_EFFECT_CERTAIN);
        SetMoveEffect(0, MOVE_EFFECT_CERTAIN);
    }
    else if (Random() % 100 < percentChance
             && gBattleCommunication[MOVE_EFFECT_BYTE]
             && !(gMoveResultFlags & MOVE_RESULT_NO_EFFECT))
    {
        if (percentChance >= 100)
            SetMoveEffect(0, MOVE_EFFECT_CERTAIN);
        else
            SetMoveEffect(0, 0);
    }
    else
    {
        gBattlescriptCurrInstr++;
    }

    gBattleCommunication[MOVE_EFFECT_BYTE] = 0;
    gBattleScripting.multihitMoveEffect = 0;
}

static void atk16_seteffectprimary(void)
{
    SetMoveEffect(TRUE, 0);
}

static void atk17_seteffectsecondary(void)
{
    SetMoveEffect(FALSE, 0);
}

static void atk18_clearstatusfromeffect(void)
{
    gActiveBattler = GetBattlerForBattleScript(gBattlescriptCurrInstr[1]);

    if (gBattleCommunication[MOVE_EFFECT_BYTE] <= MOVE_EFFECT_TOXIC)
        gBattleMons[gActiveBattler].status1 &= (~sStatusFlagsForMoveEffects[gBattleCommunication[MOVE_EFFECT_BYTE]]);
    else
        gBattleMons[gActiveBattler].status2 &= (~sStatusFlagsForMoveEffects[gBattleCommunication[MOVE_EFFECT_BYTE]]);

    gBattleCommunication[MOVE_EFFECT_BYTE] = 0;
    gBattlescriptCurrInstr += 2;
    gBattleScripting.multihitMoveEffect = 0;
}

static void atk19_tryfaintmon(void)
{
    const u8 *BS_ptr;

    if (gBattlescriptCurrInstr[2] != 0)
    {
        gActiveBattler = GetBattlerForBattleScript(gBattlescriptCurrInstr[1]);
        if (gHitMarker & HITMARKER_FAINTED(gActiveBattler))
        {
            BS_ptr = T1_READ_PTR(gBattlescriptCurrInstr + 3);

            BattleScriptPop();
            gBattlescriptCurrInstr = BS_ptr;
            gSideStatuses[GetBattlerSide(gActiveBattler)] &= ~(SIDE_STATUS_SPIKES_DAMAGED | SIDE_STATUS_TOXIC_SPIKES_DAMAGED | SIDE_STATUS_STEALTH_ROCK_DAMAGED | SIDE_STATUS_STICKY_WEB_DAMAGED);
        }
        else
        {
            gBattlescriptCurrInstr += 7;
        }
    }
    else
    {
        u8 battlerId;

        if (gBattlescriptCurrInstr[1] == BS_ATTACKER)
        {
            gActiveBattler = gBattlerAttacker;
            battlerId = gBattlerTarget;
            BS_ptr = BattleScript_FaintAttacker;
        }
        else
        {
            gActiveBattler = gBattlerTarget;
            battlerId = gBattlerAttacker;
            BS_ptr = BattleScript_FaintTarget;
        }
        if (!(gAbsentBattlerFlags & gBitTable[gActiveBattler])
         && gBattleMons[gActiveBattler].hp == 0)
        {
            gHitMarker |= HITMARKER_FAINTED(gActiveBattler);
            BattleScriptPush(gBattlescriptCurrInstr + 7);
            gBattlescriptCurrInstr = BS_ptr;
            if (GetBattlerSide(gActiveBattler) == B_SIDE_PLAYER)
            {
                gHitMarker |= HITMARKER_x400000;
                if (gBattleResults.playerFaintCounter < 0xFF)
                    gBattleResults.playerFaintCounter++;
                AdjustFriendshipOnBattleFaint(gActiveBattler);
            }
            else
            {
                if (gBattleResults.opponentFaintCounter < 0xFF)
                    gBattleResults.opponentFaintCounter++;
                gBattleResults.lastOpponentSpecies = GetMonData(&gEnemyParty[gBattlerPartyIndexes[gActiveBattler]], MON_DATA_SPECIES, NULL);
            }
            if ((gHitMarker & HITMARKER_DESTINYBOND) && gBattleMons[gBattlerAttacker].hp != 0)
            {
                gHitMarker &= ~(HITMARKER_DESTINYBOND);
                BattleScriptPush(gBattlescriptCurrInstr);
                gBattleMoveDamage = gBattleMons[battlerId].hp;
                gBattlescriptCurrInstr = BattleScript_DestinyBondTakesLife;
            }
            if ((gStatuses3[gBattlerTarget] & STATUS3_GRUDGE)
             && !(gHitMarker & HITMARKER_GRUDGE)
             && GetBattlerSide(gBattlerAttacker) != GetBattlerSide(gBattlerTarget)
             && gBattleMons[gBattlerAttacker].hp != 0
             && gCurrentMove != MOVE_STRUGGLE)
            {
                u8 moveIndex = *(gBattleStruct->chosenMovePositions + gBattlerAttacker);

                gBattleMons[gBattlerAttacker].pp[moveIndex] = 0;
                BattleScriptPush(gBattlescriptCurrInstr);
                gBattlescriptCurrInstr = BattleScript_GrudgeTakesPp;
                gActiveBattler = gBattlerAttacker;
                BtlController_EmitSetMonData(0, moveIndex + REQUEST_PPMOVE1_BATTLE, 0, 1, &gBattleMons[gActiveBattler].pp[moveIndex]);
                MarkBattlerForControllerExec(gActiveBattler);

                PREPARE_MOVE_BUFFER(gBattleTextBuff1, gBattleMons[gBattlerAttacker].moves[moveIndex])
            }
        }
        else
        {
            gBattlescriptCurrInstr += 7;
        }
    }
}

static void atk1A_dofaintanimation(void)
{
    if (gBattleControllerExecFlags == 0)
    {
        gActiveBattler = GetBattlerForBattleScript(gBattlescriptCurrInstr[1]);
        BtlController_EmitFaintAnimation(0);
        MarkBattlerForControllerExec(gActiveBattler);
        gBattlescriptCurrInstr += 2;
    }
}

static void atk1B_cleareffectsonfaint(void)
{
    if (gBattleControllerExecFlags == 0)
    {
        gActiveBattler = GetBattlerForBattleScript(gBattlescriptCurrInstr[1]);

        if (!(gBattleTypeFlags & BATTLE_TYPE_ARENA) || gBattleMons[gActiveBattler].hp == 0)
        {
            gBattleMons[gActiveBattler].status1 = 0;
            BtlController_EmitSetMonData(0, REQUEST_STATUS_BATTLE, 0, 0x4, &gBattleMons[gActiveBattler].status1);
            MarkBattlerForControllerExec(gActiveBattler);
        }

        FaintClearSetData(); // Effects like attractions, trapping, etc.
        gBattlescriptCurrInstr += 2;
    }
}

static void atk1C_jumpifstatus(void)
{
    u8 battlerId = GetBattlerForBattleScript(gBattlescriptCurrInstr[1]);
    u32 flags = T2_READ_32(gBattlescriptCurrInstr + 2);
    const u8* jumpPtr = T2_READ_PTR(gBattlescriptCurrInstr + 6);

    if (gBattleMons[battlerId].status1 & flags && gBattleMons[battlerId].hp)
        gBattlescriptCurrInstr = jumpPtr;
    else
        gBattlescriptCurrInstr += 10;
}

static void atk1D_jumpifstatus2(void)
{
    u8 battlerId = GetBattlerForBattleScript(gBattlescriptCurrInstr[1]);
    u32 flags = T2_READ_32(gBattlescriptCurrInstr + 2);
    const u8* jumpPtr = T2_READ_PTR(gBattlescriptCurrInstr + 6);

    if (gBattleMons[battlerId].status2 & flags && gBattleMons[battlerId].hp)
        gBattlescriptCurrInstr = jumpPtr;
    else
        gBattlescriptCurrInstr += 10;
}

static void atk1E_jumpifability(void)
{
    u8 battlerId;
    u8 ability = gBattlescriptCurrInstr[2];
    const u8* jumpPtr = T2_READ_PTR(gBattlescriptCurrInstr + 3);

    if (gBattlescriptCurrInstr[1] == BS_ATTACKER_SIDE)
    {
        battlerId = AbilityBattleEffects(ABILITYEFFECT_CHECK_BATTLER_SIDE, gBattlerAttacker, ability, 0, 0);
        if (battlerId)
        {
            gLastUsedAbility = ability;
            gBattlescriptCurrInstr = jumpPtr;
            RecordAbilityBattle(battlerId - 1, gLastUsedAbility);
            gBattleScripting.battlerWithAbility = battlerId - 1;
        }
        else
            gBattlescriptCurrInstr += 7;
    }
    else if (gBattlescriptCurrInstr[1] == BS_NOT_ATTACKER_SIDE)
    {
        battlerId = AbilityBattleEffects(ABILITYEFFECT_CHECK_OTHER_SIDE, gBattlerAttacker, ability, 0, 0);
        if (battlerId)
        {
            gLastUsedAbility = ability;
            gBattlescriptCurrInstr = jumpPtr;
            RecordAbilityBattle(battlerId - 1, gLastUsedAbility);
            gBattleScripting.battlerWithAbility = battlerId - 1;
        }
        else
            gBattlescriptCurrInstr += 7;
    }
    else
    {
        battlerId = GetBattlerForBattleScript(gBattlescriptCurrInstr[1]);
        if (gBattleMons[battlerId].ability == ability)
        {
            gLastUsedAbility = ability;
            gBattlescriptCurrInstr = jumpPtr;
            RecordAbilityBattle(battlerId, gLastUsedAbility);
            gBattleScripting.battlerWithAbility = battlerId;
        }
        else
            gBattlescriptCurrInstr += 7;
    }
}

static void atk1F_jumpifsideaffecting(void)
{
    u8 side;
    u32 flags;
    const u8 *jumpPtr;

    if (gBattlescriptCurrInstr[1] == BS_ATTACKER)
        side = GET_BATTLER_SIDE(gBattlerAttacker);
    else
        side = GET_BATTLER_SIDE(gBattlerTarget);

    flags = T2_READ_32(gBattlescriptCurrInstr + 2);
    jumpPtr = T2_READ_PTR(gBattlescriptCurrInstr + 6);

    if (gSideStatuses[side] & flags)
        gBattlescriptCurrInstr = jumpPtr;
    else
        gBattlescriptCurrInstr += 10;
}

static void atk20_jumpifstat(void)
{
    u8 ret = 0;
    u8 battlerId = GetBattlerForBattleScript(gBattlescriptCurrInstr[1]);
    u8 value = gBattleMons[battlerId].statStages[gBattlescriptCurrInstr[3]];

    switch (gBattlescriptCurrInstr[2])
    {
    case CMP_EQUAL:
        if (value == gBattlescriptCurrInstr[4])
            ret++;
        break;
    case CMP_NOT_EQUAL:
        if (value != gBattlescriptCurrInstr[4])
            ret++;
        break;
    case CMP_GREATER_THAN:
        if (value > gBattlescriptCurrInstr[4])
            ret++;
        break;
    case CMP_LESS_THAN:
        if (value < gBattlescriptCurrInstr[4])
            ret++;
        break;
    case CMP_COMMON_BITS:
        if (value & gBattlescriptCurrInstr[4])
            ret++;
        break;
    case CMP_NO_COMMON_BITS:
        if (!(value & gBattlescriptCurrInstr[4]))
            ret++;
        break;
    }

    if (ret)
        gBattlescriptCurrInstr = T2_READ_PTR(gBattlescriptCurrInstr + 5);
    else
        gBattlescriptCurrInstr += 9;
}

static void atk21_jumpifstatus3condition(void)
{
    u32 flags;
    const u8 *jumpPtr;

    gActiveBattler = GetBattlerForBattleScript(gBattlescriptCurrInstr[1]);
    flags = T2_READ_32(gBattlescriptCurrInstr + 2);
    jumpPtr = T2_READ_PTR(gBattlescriptCurrInstr + 7);

    if (gBattlescriptCurrInstr[6])
    {
        if ((gStatuses3[gActiveBattler] & flags) != 0)
            gBattlescriptCurrInstr += 11;
        else
            gBattlescriptCurrInstr = jumpPtr;
    }
    else
    {
        if ((gStatuses3[gActiveBattler] & flags) != 0)
            gBattlescriptCurrInstr = jumpPtr;
        else
            gBattlescriptCurrInstr += 11;
    }
}

static void atk22_jumpiftype(void)
{
    u8 battlerId = GetBattlerForBattleScript(gBattlescriptCurrInstr[1]);
    u8 type = gBattlescriptCurrInstr[2];
    const u8* jumpPtr = T2_READ_PTR(gBattlescriptCurrInstr + 3);

    if (IS_BATTLER_OF_TYPE(battlerId, type))
        gBattlescriptCurrInstr = jumpPtr;
    else
        gBattlescriptCurrInstr += 7;
}

static void atk23_getexp(void)
{
    u16 item;
    s32 i; // also used as stringId
    u8 holdEffect;
    s32 sentIn;

    s32 viaExpShare = 0;
    u16* exp = &gBattleStruct->expValue;

    gBattlerFainted = GetBattlerForBattleScript(gBattlescriptCurrInstr[1]);
    sentIn = gSentPokesToOpponent[(gBattlerFainted & 2) >> 1];

    switch (gBattleScripting.atk23_state)
    {
    case 0: // check if should receive exp at all
        if (GetBattlerSide(gBattlerFainted) != B_SIDE_OPPONENT || (gBattleTypeFlags &
             (BATTLE_TYPE_LINK
              | BATTLE_TYPE_x2000000
              | BATTLE_TYPE_TRAINER_HILL
              | BATTLE_TYPE_FRONTIER
              | BATTLE_TYPE_SAFARI
              | BATTLE_TYPE_BATTLE_TOWER
              | BATTLE_TYPE_EREADER_TRAINER)))
        {
            gBattleScripting.atk23_state = 6; // goto last case
        }
        else
        {
            gBattleScripting.atk23_state++;
            gBattleStruct->field_DF |= gBitTable[gBattlerPartyIndexes[gBattlerFainted]];
        }
        break;
    case 1: // calculate experience points to redistribute
        {
            u16 calculatedExp;
            s32 viaSentIn;

            for (viaSentIn = 0, i = 0; i < 6; i++)
            {
                if (GetMonData(&gPlayerParty[i], MON_DATA_SPECIES) == SPECIES_NONE || GetMonData(&gPlayerParty[i], MON_DATA_HP) == 0)
                    continue;
                if (gBitTable[i] & sentIn)
                    viaSentIn++;

                item = GetMonData(&gPlayerParty[i], MON_DATA_HELD_ITEM);

                if (item == ITEM_ENIGMA_BERRY)
                    holdEffect = gSaveBlock1Ptr->enigmaBerry.holdEffect;
                else
                    holdEffect = ItemId_GetHoldEffect(item);

                if (holdEffect == HOLD_EFFECT_EXP_SHARE)
                    viaExpShare++;
            }

            calculatedExp = gBaseStats[gBattleMons[gBattlerFainted].species].expYield * gBattleMons[gBattlerFainted].level / 7;

            if (viaExpShare) // at least one mon is getting exp via exp share
            {
                *exp = calculatedExp / 2 / viaSentIn;
                if (*exp == 0)
                    *exp = 1;

                gExpShareExp = calculatedExp / 2 / viaExpShare;
                if (gExpShareExp == 0)
                    gExpShareExp = 1;
            }
            else
            {
                *exp = calculatedExp / viaSentIn;
                if (*exp == 0)
                    *exp = 1;
                gExpShareExp = 0;
            }

            gBattleScripting.atk23_state++;
            gBattleStruct->expGetterMonId = 0;
            gBattleStruct->sentInPokes = sentIn;
        }
        // fall through
    case 2: // set exp value to the poke in expgetter_id and print message
        if (gBattleControllerExecFlags == 0)
        {
            item = GetMonData(&gPlayerParty[gBattleStruct->expGetterMonId], MON_DATA_HELD_ITEM);

            if (item == ITEM_ENIGMA_BERRY)
                holdEffect = gSaveBlock1Ptr->enigmaBerry.holdEffect;
            else
                holdEffect = ItemId_GetHoldEffect(item);

            if (holdEffect != HOLD_EFFECT_EXP_SHARE && !(gBattleStruct->sentInPokes & 1))
            {
                *(&gBattleStruct->sentInPokes) >>= 1;
                gBattleScripting.atk23_state = 5;
                gBattleMoveDamage = 0; // used for exp
            }
            else if (GetMonData(&gPlayerParty[gBattleStruct->expGetterMonId], MON_DATA_LEVEL) == MAX_MON_LEVEL)
            {
                *(&gBattleStruct->sentInPokes) >>= 1;
                gBattleScripting.atk23_state = 5;
                gBattleMoveDamage = 0; // used for exp
            }
            else
            {
                // music change in wild battle after fainting a poke
                if (!(gBattleTypeFlags & BATTLE_TYPE_TRAINER) && gBattleMons[0].hp && !gBattleStruct->wildVictorySong)
                {
                    BattleStopLowHpSound();
                    PlayBGM(MUS_KACHI2);
                    gBattleStruct->wildVictorySong++;
                }

                if (GetMonData(&gPlayerParty[gBattleStruct->expGetterMonId], MON_DATA_HP))
                {
                    if (gBattleStruct->sentInPokes & 1)
                        gBattleMoveDamage = *exp;
                    else
                        gBattleMoveDamage = 0;

                    if (holdEffect == HOLD_EFFECT_EXP_SHARE)
                        gBattleMoveDamage += gExpShareExp;
                    if (holdEffect == HOLD_EFFECT_LUCKY_EGG)
                        gBattleMoveDamage = (gBattleMoveDamage * 150) / 100;
                    if (gBattleTypeFlags & BATTLE_TYPE_TRAINER)
                        gBattleMoveDamage = (gBattleMoveDamage * 150) / 100;

                    if (IsTradedMon(&gPlayerParty[gBattleStruct->expGetterMonId]))
                    {
                        // check if the pokemon doesn't belong to the player
                        if (gBattleTypeFlags & BATTLE_TYPE_INGAME_PARTNER && gBattleStruct->expGetterMonId >= 3)
                        {
                            i = 0x149;
                        }
                        else
                        {
                            gBattleMoveDamage = (gBattleMoveDamage * 150) / 100;
                            i = 0x14A;
                        }
                    }
                    else
                    {
                        i = 0x149;
                    }

                    // get exp getter battlerId
                    if (gBattleTypeFlags & BATTLE_TYPE_DOUBLE)
                    {
                        if (!(gBattlerPartyIndexes[2] != gBattleStruct->expGetterMonId) && !(gAbsentBattlerFlags & gBitTable[2]))
                            gBattleStruct->expGetterBattlerId = 2;
                        else
                        {
                            if (!(gAbsentBattlerFlags & gBitTable[0]))
                                gBattleStruct->expGetterBattlerId = 0;
                            else
                                gBattleStruct->expGetterBattlerId = 2;
                        }
                    }
                    else
                        gBattleStruct->expGetterBattlerId = 0;

                    PREPARE_MON_NICK_WITH_PREFIX_BUFFER(gBattleTextBuff1, gBattleStruct->expGetterBattlerId, gBattleStruct->expGetterMonId)

					// buffer 'gained' or 'gained a boosted'
					PREPARE_STRING_BUFFER(gBattleTextBuff2, i)

                    PREPARE_WORD_NUMBER_BUFFER(gBattleTextBuff3, 5, gBattleMoveDamage)

                    PrepareStringBattle(STRINGID_PKMNGAINEDEXP, gBattleStruct->expGetterBattlerId);
                    MonGainEVs(&gPlayerParty[gBattleStruct->expGetterMonId], gBattleMons[gBattlerFainted].species);
                }
                gBattleStruct->sentInPokes >>= 1;
                gBattleScripting.atk23_state++;
            }
        }
        break;
    case 3: // Set stats and give exp
        if (gBattleControllerExecFlags == 0)
        {
            gBattleBufferB[gBattleStruct->expGetterBattlerId][0] = 0;
            if (GetMonData(&gPlayerParty[gBattleStruct->expGetterMonId], MON_DATA_HP) && GetMonData(&gPlayerParty[gBattleStruct->expGetterMonId], MON_DATA_LEVEL) != MAX_MON_LEVEL)
            {
                gBattleResources->statsBeforeLvlUp->hp = GetMonData(&gPlayerParty[gBattleStruct->expGetterMonId], MON_DATA_MAX_HP);
                gBattleResources->statsBeforeLvlUp->atk = GetMonData(&gPlayerParty[gBattleStruct->expGetterMonId], MON_DATA_ATK);
                gBattleResources->statsBeforeLvlUp->def = GetMonData(&gPlayerParty[gBattleStruct->expGetterMonId], MON_DATA_DEF);
                gBattleResources->statsBeforeLvlUp->spd = GetMonData(&gPlayerParty[gBattleStruct->expGetterMonId], MON_DATA_SPEED);
                gBattleResources->statsBeforeLvlUp->spAtk = GetMonData(&gPlayerParty[gBattleStruct->expGetterMonId], MON_DATA_SPATK);
                gBattleResources->statsBeforeLvlUp->spDef = GetMonData(&gPlayerParty[gBattleStruct->expGetterMonId], MON_DATA_SPDEF);

                gActiveBattler = gBattleStruct->expGetterBattlerId;
                BtlController_EmitExpUpdate(0, gBattleStruct->expGetterMonId, gBattleMoveDamage);
                MarkBattlerForControllerExec(gActiveBattler);
            }
            gBattleScripting.atk23_state++;
        }
        break;
    case 4: // lvl up if necessary
        if (gBattleControllerExecFlags == 0)
        {
            gActiveBattler = gBattleStruct->expGetterBattlerId;
            if (gBattleBufferB[gActiveBattler][0] == CONTROLLER_TWORETURNVALUES && gBattleBufferB[gActiveBattler][1] == RET_VALUE_LEVELED_UP)
            {
                u16 temp, battlerId = 0xFF;
                if (gBattleTypeFlags & BATTLE_TYPE_TRAINER && gBattlerPartyIndexes[gActiveBattler] == gBattleStruct->expGetterMonId)
                    HandleLowHpMusicChange(&gPlayerParty[gBattlerPartyIndexes[gActiveBattler]], gActiveBattler);

                PREPARE_MON_NICK_WITH_PREFIX_BUFFER(gBattleTextBuff1, gActiveBattler, gBattleStruct->expGetterMonId)

                PREPARE_BYTE_NUMBER_BUFFER(gBattleTextBuff2, 3, GetMonData(&gPlayerParty[gBattleStruct->expGetterMonId], MON_DATA_LEVEL))

                BattleScriptPushCursor();
                gLeveledUpInBattle |= gBitTable[gBattleStruct->expGetterMonId];
                gBattlescriptCurrInstr = BattleScript_LevelUp;
                gBattleMoveDamage = (gBattleBufferB[gActiveBattler][2] | (gBattleBufferB[gActiveBattler][3] << 8));
                AdjustFriendship(&gPlayerParty[gBattleStruct->expGetterMonId], 0);

                // update battle mon structure after level up
                if (gBattlerPartyIndexes[0] == gBattleStruct->expGetterMonId && gBattleMons[0].hp)
                    battlerId = 0;
                else if (gBattlerPartyIndexes[2] == gBattleStruct->expGetterMonId && gBattleMons[2].hp && (gBattleTypeFlags & BATTLE_TYPE_DOUBLE))
                    battlerId = 2;

                if (battlerId != 0xFF)
                {
                    gBattleMons[battlerId].level = GetMonData(&gPlayerParty[gBattleStruct->expGetterMonId], MON_DATA_LEVEL);
                    gBattleMons[battlerId].hp = GetMonData(&gPlayerParty[gBattleStruct->expGetterMonId], MON_DATA_HP);
                    gBattleMons[battlerId].maxHP = GetMonData(&gPlayerParty[gBattleStruct->expGetterMonId], MON_DATA_MAX_HP);
                    gBattleMons[battlerId].attack = GetMonData(&gPlayerParty[gBattleStruct->expGetterMonId], MON_DATA_ATK);
                    gBattleMons[battlerId].defense = GetMonData(&gPlayerParty[gBattleStruct->expGetterMonId], MON_DATA_DEF);
                    gBattleMons[battlerId].speed = GetMonData(&gPlayerParty[gBattleStruct->expGetterMonId], MON_DATA_SPEED);
                    gBattleMons[battlerId].spAttack = GetMonData(&gPlayerParty[gBattleStruct->expGetterMonId], MON_DATA_SPATK);
                    gBattleMons[battlerId].spDefense = GetMonData(&gPlayerParty[gBattleStruct->expGetterMonId], MON_DATA_SPDEF);

                    if (gStatuses3[battlerId] & STATUS3_POWER_TRICK)
                        SWAP(gBattleMons[battlerId].attack, gBattleMons[battlerId].defense, temp);
                }

                gBattleScripting.atk23_state = 5;
            }
            else
            {
                gBattleMoveDamage = 0;
                gBattleScripting.atk23_state = 5;
            }
        }
        break;
    case 5: // looper increment
        if (gBattleMoveDamage) // there is exp to give, goto case 3 that gives exp
            gBattleScripting.atk23_state = 3;
        else
        {
            gBattleStruct->expGetterMonId++;
            if (gBattleStruct->expGetterMonId <= 5)
                gBattleScripting.atk23_state = 2; // loop again
            else
                gBattleScripting.atk23_state = 6; // we're done
        }
        break;
    case 6: // increment instruction
        if (gBattleControllerExecFlags == 0)
        {
            // not sure why gf clears the item and ability here
            gBattleMons[gBattlerFainted].item = 0;
            gBattleMons[gBattlerFainted].ability = 0;
            gBattlescriptCurrInstr += 2;
        }
        break;
    }
}

static bool32 IsBattleLostForPlayer(void)
{
    u32 i;
    u32 HP_count = 0;

    if (gBattleTypeFlags & BATTLE_TYPE_INGAME_PARTNER && gPartnerTrainerId == TRAINER_STEVEN_PARTNER)
    {
        for (i = 0; i < 3; i++)
        {
            if (GetMonData(&gPlayerParty[i], MON_DATA_SPECIES) && !GetMonData(&gPlayerParty[i], MON_DATA_IS_EGG))
                HP_count += GetMonData(&gPlayerParty[i], MON_DATA_HP);
        }
    }
    else
    {
        for (i = 0; i < PARTY_SIZE; i++)
        {
            if (GetMonData(&gPlayerParty[i], MON_DATA_SPECIES) && !GetMonData(&gPlayerParty[i], MON_DATA_IS_EGG)
             && (!(gBattleTypeFlags & BATTLE_TYPE_ARENA) || !(gBattleStruct->field_2A0 & gBitTable[i])))
            {
                HP_count += GetMonData(&gPlayerParty[i], MON_DATA_HP);
            }
        }
    }

    return (HP_count == 0);
}

static bool32 IsBattleWonForPlayer(void)
{
    u32 i;
    u32 HP_count = 0;

    for (i = 0; i < PARTY_SIZE; i++)
    {
        if (GetMonData(&gEnemyParty[i], MON_DATA_SPECIES) && !GetMonData(&gEnemyParty[i], MON_DATA_IS_EGG)
            && (!(gBattleTypeFlags & BATTLE_TYPE_ARENA) || !(gBattleStruct->field_2A1 & gBitTable[i])))
        {
            HP_count += GetMonData(&gEnemyParty[i], MON_DATA_HP);
        }
    }

    return (HP_count == 0);
}

static void atk24(void)
{
    if (gBattleControllerExecFlags)
        return;

    if (IsBattleLostForPlayer())
        gBattleOutcome |= B_OUTCOME_LOST;
    if (IsBattleWonForPlayer())
        gBattleOutcome |= B_OUTCOME_WON;

    if (gBattleOutcome == 0 && (gBattleTypeFlags & (BATTLE_TYPE_LINK | BATTLE_TYPE_x2000000)))
    {
        s32 i;
        s32 foundPlayer;
        s32 foundOpponent;

        // Impossible to decompile loops.
        for (foundPlayer = 0, i = 0; i < gBattlersCount; i += 2)
        {
            if (HITMARKER_UNK(i) & gHitMarker && !gSpecialStatuses[i].flag40)
                foundPlayer++;
        }

        for (foundOpponent = 0, i = 1; i < gBattlersCount; i += 2)
        {
            if (HITMARKER_UNK(i) & gHitMarker && !gSpecialStatuses[i].flag40)
                foundOpponent++;
        }

        if (gBattleTypeFlags & BATTLE_TYPE_MULTI)
        {
            if (foundOpponent + foundPlayer > 1)
                gBattlescriptCurrInstr = T2_READ_PTR(gBattlescriptCurrInstr + 1);
            else
                gBattlescriptCurrInstr += 5;
        }
        else
        {
            if (foundOpponent != 0 && foundPlayer != 0)
                gBattlescriptCurrInstr = T2_READ_PTR(gBattlescriptCurrInstr + 1);
            else
                gBattlescriptCurrInstr += 5;
        }
    }
    else
    {
        gBattlescriptCurrInstr += 5;
    }
}

static void MoveValuesCleanUp(void)
{
    gMoveResultFlags = 0;
    gIsCriticalHit = FALSE;
    gBattleCommunication[MOVE_EFFECT_BYTE] = 0;
    gBattleCommunication[6] = 0;
    gHitMarker &= ~(HITMARKER_DESTINYBOND);
    gHitMarker &= ~(HITMARKER_SYNCHRONISE_EFFECT);
}

static void atk25_movevaluescleanup(void)
{
    MoveValuesCleanUp();
    gBattlescriptCurrInstr += 1;
}

static void atk26_setmultihit(void)
{
    gMultiHitCounter = gBattlescriptCurrInstr[1];
    gBattlescriptCurrInstr += 2;
}

static void atk27_decrementmultihit(void)
{
    if (--gMultiHitCounter == 0)
        gBattlescriptCurrInstr += 5;
    else
        gBattlescriptCurrInstr = T2_READ_PTR(gBattlescriptCurrInstr + 1);
}

static void atk28_goto(void)
{
    gBattlescriptCurrInstr = T2_READ_PTR(gBattlescriptCurrInstr + 1);
}

static void atk29_jumpifbyte(void)
{
    u8 caseID = gBattlescriptCurrInstr[1];
    const u8* memByte = T2_READ_PTR(gBattlescriptCurrInstr + 2);
    u8 value = gBattlescriptCurrInstr[6];
    const u8* jumpPtr = T2_READ_PTR(gBattlescriptCurrInstr + 7);

    gBattlescriptCurrInstr += 11;

    switch (caseID)
    {
    case CMP_EQUAL:
        if (*memByte == value)
            gBattlescriptCurrInstr = jumpPtr;
        break;
    case CMP_NOT_EQUAL:
        if (*memByte != value)
            gBattlescriptCurrInstr = jumpPtr;
        break;
    case CMP_GREATER_THAN:
        if (*memByte > value)
            gBattlescriptCurrInstr = jumpPtr;
        break;
    case CMP_LESS_THAN:
        if (*memByte < value)
            gBattlescriptCurrInstr = jumpPtr;
        break;
    case CMP_COMMON_BITS:
        if (*memByte & value)
            gBattlescriptCurrInstr = jumpPtr;
        break;
    case CMP_NO_COMMON_BITS:
        if (!(*memByte & value))
            gBattlescriptCurrInstr = jumpPtr;
        break;
    }
}

static void atk2A_jumpifhalfword(void)
{
    u8 caseID = gBattlescriptCurrInstr[1];
    const u16* memHword = T2_READ_PTR(gBattlescriptCurrInstr + 2);
    u16 value = T2_READ_16(gBattlescriptCurrInstr + 6);
    const u8* jumpPtr = T2_READ_PTR(gBattlescriptCurrInstr + 8);

    gBattlescriptCurrInstr += 12;

    switch (caseID)
    {
    case CMP_EQUAL:
        if (*memHword == value)
            gBattlescriptCurrInstr = jumpPtr;
        break;
    case CMP_NOT_EQUAL:
        if (*memHword != value)
            gBattlescriptCurrInstr = jumpPtr;
        break;
    case CMP_GREATER_THAN:
        if (*memHword > value)
            gBattlescriptCurrInstr = jumpPtr;
        break;
    case CMP_LESS_THAN:
        if (*memHword < value)
            gBattlescriptCurrInstr = jumpPtr;
        break;
    case CMP_COMMON_BITS:
        if (*memHword & value)
            gBattlescriptCurrInstr = jumpPtr;
        break;
    case CMP_NO_COMMON_BITS:
        if (!(*memHword & value))
            gBattlescriptCurrInstr = jumpPtr;
        break;
    }
}

static void atk2B_jumpifword(void)
{
    u8 caseID = gBattlescriptCurrInstr[1];
    const u32* memWord = T2_READ_PTR(gBattlescriptCurrInstr + 2);
    u32 value = T1_READ_32(gBattlescriptCurrInstr + 6);
    const u8* jumpPtr = T2_READ_PTR(gBattlescriptCurrInstr + 10);

    gBattlescriptCurrInstr += 14;

    switch (caseID)
    {
    case CMP_EQUAL:
        if (*memWord == value)
            gBattlescriptCurrInstr = jumpPtr;
        break;
    case CMP_NOT_EQUAL:
        if (*memWord != value)
            gBattlescriptCurrInstr = jumpPtr;
        break;
    case CMP_GREATER_THAN:
        if (*memWord > value)
            gBattlescriptCurrInstr = jumpPtr;
        break;
    case CMP_LESS_THAN:
        if (*memWord < value)
            gBattlescriptCurrInstr = jumpPtr;
        break;
    case CMP_COMMON_BITS:
        if (*memWord & value)
            gBattlescriptCurrInstr = jumpPtr;
        break;
    case CMP_NO_COMMON_BITS:
        if (!(*memWord & value))
            gBattlescriptCurrInstr = jumpPtr;
        break;
    }
}

static void atk2C_jumpifarrayequal(void)
{
    const u8* mem1 = T2_READ_PTR(gBattlescriptCurrInstr + 1);
    const u8* mem2 = T2_READ_PTR(gBattlescriptCurrInstr + 5);
    u32 size = gBattlescriptCurrInstr[9];
    const u8* jumpPtr = T2_READ_PTR(gBattlescriptCurrInstr + 10);

    u8 i;
    for (i = 0; i < size; i++)
    {
        if (*mem1 != *mem2)
        {
            gBattlescriptCurrInstr += 14;
            break;
        }
        mem1++, mem2++;
    }

    if (i == size)
        gBattlescriptCurrInstr = jumpPtr;
}

static void atk2D_jumpifarraynotequal(void)
{
    u8 equalBytes = 0;
    const u8* mem1 = T2_READ_PTR(gBattlescriptCurrInstr + 1);
    const u8* mem2 = T2_READ_PTR(gBattlescriptCurrInstr + 5);
    u32 size = gBattlescriptCurrInstr[9];
    const u8* jumpPtr = T2_READ_PTR(gBattlescriptCurrInstr + 10);

    u8 i;
    for (i = 0; i < size; i++)
    {
        if (*mem1 == *mem2)
        {
            equalBytes++;
        }
        mem1++, mem2++;
    }

    if (equalBytes != size)
        gBattlescriptCurrInstr = jumpPtr;
    else
        gBattlescriptCurrInstr += 14;
}

static void atk2E_setbyte(void)
{
    u8* memByte = T2_READ_PTR(gBattlescriptCurrInstr + 1);
    *memByte = gBattlescriptCurrInstr[5];

    gBattlescriptCurrInstr += 6;
}

static void atk2F_addbyte(void)
{
    u8* memByte = T2_READ_PTR(gBattlescriptCurrInstr + 1);
    *memByte += gBattlescriptCurrInstr[5];
    gBattlescriptCurrInstr += 6;
}

static void atk30_subbyte(void)
{
    u8* memByte = T2_READ_PTR(gBattlescriptCurrInstr + 1);
    *memByte -= gBattlescriptCurrInstr[5];
    gBattlescriptCurrInstr += 6;
}

static void atk31_copyarray(void)
{
    u8* dest = T2_READ_PTR(gBattlescriptCurrInstr + 1);
    const u8* src = T2_READ_PTR(gBattlescriptCurrInstr + 5);
    s32 size = gBattlescriptCurrInstr[9];

    s32 i;
    for (i = 0; i < size; i++)
    {
        dest[i] = src[i];
    }

    gBattlescriptCurrInstr += 10;
}

static void atk32_copyarraywithindex(void)
{
    u8* dest = T2_READ_PTR(gBattlescriptCurrInstr + 1);
    const u8* src = T2_READ_PTR(gBattlescriptCurrInstr + 5);
    const u8* index = T2_READ_PTR(gBattlescriptCurrInstr + 9);
    s32 size = gBattlescriptCurrInstr[13];

    s32 i;
    for (i = 0; i < size; i++)
    {
        dest[i] = src[i + *index];
    }

    gBattlescriptCurrInstr += 14;
}

static void atk33_orbyte(void)
{
    u8* memByte = T2_READ_PTR(gBattlescriptCurrInstr + 1);
    *memByte |= gBattlescriptCurrInstr[5];
    gBattlescriptCurrInstr += 6;
}

static void atk34_orhalfword(void)
{
    u16* memHword = T2_READ_PTR(gBattlescriptCurrInstr + 1);
    u16 val = T2_READ_16(gBattlescriptCurrInstr + 5);

    *memHword |= val;
    gBattlescriptCurrInstr += 7;
}

static void atk35_orword(void)
{
    u32* memWord = T2_READ_PTR(gBattlescriptCurrInstr + 1);
    u32 val = T2_READ_32(gBattlescriptCurrInstr + 5);

    *memWord |= val;
    gBattlescriptCurrInstr += 9;
}

static void atk36_bicbyte(void)
{
    u8* memByte = T2_READ_PTR(gBattlescriptCurrInstr + 1);
    *memByte &= ~(gBattlescriptCurrInstr[5]);
    gBattlescriptCurrInstr += 6;
}

static void atk37_bichalfword(void)
{
    u16* memHword = T2_READ_PTR(gBattlescriptCurrInstr + 1);
    u16 val = T2_READ_16(gBattlescriptCurrInstr + 5);

    *memHword &= ~val;
    gBattlescriptCurrInstr += 7;
}

static void atk38_bicword(void)
{
    u32* memWord = T2_READ_PTR(gBattlescriptCurrInstr + 1);
    u32 val = T2_READ_32(gBattlescriptCurrInstr + 5);

    *memWord &= ~val;
    gBattlescriptCurrInstr += 9;
}

static void atk39_pause(void)
{
    if (gBattleControllerExecFlags == 0)
    {
        u16 value = T2_READ_16(gBattlescriptCurrInstr + 1);
        if (++gPauseCounterBattle >= value)
        {
            gPauseCounterBattle = 0;
            gBattlescriptCurrInstr += 3;
        }
    }
}

static void atk3A_waitstate(void)
{
    if (gBattleControllerExecFlags == 0)
        gBattlescriptCurrInstr++;
}

static void atk3B_healthbar_update(void)
{
    if (gBattlescriptCurrInstr[1] == BS_TARGET)
        gActiveBattler = gBattlerTarget;
    else
        gActiveBattler = gBattlerAttacker;

    BtlController_EmitHealthBarUpdate(0, gBattleMoveDamage);
    MarkBattlerForControllerExec(gActiveBattler);
    gBattlescriptCurrInstr += 2;
}

static void atk3C_return(void)
{
    BattleScriptPop();
}

static void atk3D_end(void)
{
    if (gBattleTypeFlags & BATTLE_TYPE_ARENA)
        sub_81A5718(gBattlerAttacker);

    gMoveResultFlags = 0;
    gActiveBattler = 0;
    gCurrentActionFuncId = 0xB;
}

static void atk3E_end2(void)
{
    gActiveBattler = 0;
    gCurrentActionFuncId = 0xB;
}

static void atk3F_end3(void) // pops the main function stack
{
    BattleScriptPop();
    if (gBattleResources->battleCallbackStack->size != 0)
        gBattleResources->battleCallbackStack->size--;
    gBattleMainFunc = gBattleResources->battleCallbackStack->function[gBattleResources->battleCallbackStack->size];
}

static void atk41_call(void)
{
    BattleScriptPush(gBattlescriptCurrInstr + 5);
    gBattlescriptCurrInstr = T1_READ_PTR(gBattlescriptCurrInstr + 1);
}

static void atk42_setroost(void)
{
    gBattleResources->flags->flags[gBattlerAttacker] |= RESOURCE_FLAG_ROOST;

    // Pure flying type.
    if (gBattleMons[gBattlerAttacker].type1 == TYPE_FLYING && gBattleMons[gBattlerAttacker].type2 == TYPE_FLYING)
    {
        gBattleStruct->roostTypes[gBattlerAttacker][0] = TYPE_FLYING;
        gBattleStruct->roostTypes[gBattlerAttacker][1] = TYPE_FLYING;
        gBattleStruct->roostTypes[gBattlerAttacker][2] = TYPE_FLYING;
        SET_BATTLER_TYPE(gBattlerAttacker, TYPE_NORMAL);
    }
    // Dual Type with Flying Type.
    else if ((gBattleMons[gBattlerAttacker].type1 == TYPE_FLYING && gBattleMons[gBattlerAttacker].type2 != TYPE_FLYING)
           ||(gBattleMons[gBattlerAttacker].type2 == TYPE_FLYING && gBattleMons[gBattlerAttacker].type1 != TYPE_FLYING))
    {
        gBattleStruct->roostTypes[gBattlerAttacker][0] = gBattleMons[gBattlerAttacker].type1;
        gBattleStruct->roostTypes[gBattlerAttacker][1] = gBattleMons[gBattlerAttacker].type2;
        if (gBattleMons[gBattlerAttacker].type1 == TYPE_FLYING)
            gBattleMons[gBattlerAttacker].type1 = TYPE_MYSTERY;
        if (gBattleMons[gBattlerAttacker].type2 == TYPE_FLYING)
            gBattleMons[gBattlerAttacker].type2 = TYPE_MYSTERY;
    }
    // Non-flying type.
    else if (!IS_BATTLER_OF_TYPE(gBattlerAttacker, TYPE_FLYING))
    {
        gBattleStruct->roostTypes[gBattlerAttacker][0] = gBattleMons[gBattlerAttacker].type1;
        gBattleStruct->roostTypes[gBattlerAttacker][1] = gBattleMons[gBattlerAttacker].type2;
    }

    gBattlescriptCurrInstr++;
}

static void atk43_jumpifabilitypresent(void)
{
    if (AbilityBattleEffects(ABILITYEFFECT_CHECK_ON_FIELD, 0, gBattlescriptCurrInstr[1], 0, 0))
        gBattlescriptCurrInstr = T1_READ_PTR(gBattlescriptCurrInstr + 2);
    else
        gBattlescriptCurrInstr += 6;
}

static void atk44_endselectionscript(void)
{
    *(gBattlerAttacker + gBattleStruct->selectionScriptFinished) = TRUE;
}

static void atk45_playanimation(void)
{
    const u16* argumentPtr;

    gActiveBattler = GetBattlerForBattleScript(gBattlescriptCurrInstr[1]);
    argumentPtr = T2_READ_PTR(gBattlescriptCurrInstr + 3);

    if (gBattlescriptCurrInstr[2] == B_ANIM_STATS_CHANGE
        || gBattlescriptCurrInstr[2] == B_ANIM_SNATCH_MOVE
        || gBattlescriptCurrInstr[2] == B_ANIM_SUBSTITUTE_FADE)
    {
        BtlController_EmitBattleAnimation(0, gBattlescriptCurrInstr[2], *argumentPtr);
        MarkBattlerForControllerExec(gActiveBattler);
        gBattlescriptCurrInstr += 7;
    }
    else if (gHitMarker & HITMARKER_NO_ANIMATIONS)
    {
        BattleScriptPush(gBattlescriptCurrInstr + 7);
        gBattlescriptCurrInstr = BattleScript_Pausex20;
    }
    else if (gBattlescriptCurrInstr[2] == B_ANIM_RAIN_CONTINUES
             || gBattlescriptCurrInstr[2] == B_ANIM_SUN_CONTINUES
             || gBattlescriptCurrInstr[2] == B_ANIM_SANDSTORM_CONTINUES
             || gBattlescriptCurrInstr[2] == B_ANIM_HAIL_CONTINUES)
    {
        BtlController_EmitBattleAnimation(0, gBattlescriptCurrInstr[2], *argumentPtr);
        MarkBattlerForControllerExec(gActiveBattler);
        gBattlescriptCurrInstr += 7;
    }
    else if (gStatuses3[gActiveBattler] & STATUS3_SEMI_INVULNERABLE)
    {
        gBattlescriptCurrInstr += 7;
    }
    else
    {
        BtlController_EmitBattleAnimation(0, gBattlescriptCurrInstr[2], *argumentPtr);
        MarkBattlerForControllerExec(gActiveBattler);
        gBattlescriptCurrInstr += 7;
    }
}

static void atk46_playanimation2(void) // animation Id is stored in the first pointer
{
    const u16* argumentPtr;
    const u8* animationIdPtr;

    gActiveBattler = GetBattlerForBattleScript(gBattlescriptCurrInstr[1]);
    animationIdPtr = T2_READ_PTR(gBattlescriptCurrInstr + 2);
    argumentPtr = T2_READ_PTR(gBattlescriptCurrInstr + 6);

    if (*animationIdPtr == B_ANIM_STATS_CHANGE
        || *animationIdPtr == B_ANIM_SNATCH_MOVE
        || *animationIdPtr == B_ANIM_SUBSTITUTE_FADE)
    {
        BtlController_EmitBattleAnimation(0, *animationIdPtr, *argumentPtr);
        MarkBattlerForControllerExec(gActiveBattler);
        gBattlescriptCurrInstr += 10;
    }
    else if (gHitMarker & HITMARKER_NO_ANIMATIONS)
    {
        gBattlescriptCurrInstr += 10;
    }
    else if (*animationIdPtr == B_ANIM_RAIN_CONTINUES
             || *animationIdPtr == B_ANIM_SUN_CONTINUES
             || *animationIdPtr == B_ANIM_SANDSTORM_CONTINUES
             || *animationIdPtr == B_ANIM_HAIL_CONTINUES)
    {
        BtlController_EmitBattleAnimation(0, *animationIdPtr, *argumentPtr);
        MarkBattlerForControllerExec(gActiveBattler);
        gBattlescriptCurrInstr += 10;
    }
    else if (gStatuses3[gActiveBattler] & STATUS3_SEMI_INVULNERABLE)
    {
        gBattlescriptCurrInstr += 10;
    }
    else
    {
        BtlController_EmitBattleAnimation(0, *animationIdPtr, *argumentPtr);
        MarkBattlerForControllerExec(gActiveBattler);
        gBattlescriptCurrInstr += 10;
    }
}

static void atk47_setgraphicalstatchangevalues(void)
{
    u8 value = 0;
    switch (GET_STAT_BUFF_VALUE2(gBattleScripting.statChanger))
    {
    case SET_STAT_BUFF_VALUE(1): // +1
        value = STAT_ANIM_PLUS1;
        break;
    case SET_STAT_BUFF_VALUE(2): // +2
<<<<<<< HEAD
    case SET_STAT_BUFF_VALUE(3): // +3
        value = 0x27;
=======
        value = STAT_ANIM_PLUS2;
>>>>>>> 807050a0
        break;
    case SET_STAT_BUFF_VALUE(1) | STAT_BUFF_NEGATIVE: // -1
        value = STAT_ANIM_MINUS1;
        break;
    case SET_STAT_BUFF_VALUE(2) | STAT_BUFF_NEGATIVE: // -2
<<<<<<< HEAD
    case SET_STAT_BUFF_VALUE(3) | STAT_BUFF_NEGATIVE: // -3
        value = 0x2E;
=======
        value = STAT_ANIM_MINUS2;
>>>>>>> 807050a0
        break;
    }
    gBattleScripting.animArg1 = GET_STAT_BUFF_ID(gBattleScripting.statChanger) + value - 1;
    gBattleScripting.animArg2 = 0;
    gBattlescriptCurrInstr++;
}

static void atk48_playstatchangeanimation(void)
{
    u32 currStat = 0;
    u16 statAnimId = 0;
    s32 changeableStatsCount = 0;
    u8 statsToCheck = 0;

    gActiveBattler = GetBattlerForBattleScript(gBattlescriptCurrInstr[1]);
    statsToCheck = gBattlescriptCurrInstr[2];

    if (gBattlescriptCurrInstr[3] & ATK48_STAT_NEGATIVE) // goes down
    {
        s16 startingStatAnimId;
        if (gBattlescriptCurrInstr[3] & ATK48_STAT_BY_TWO)
            startingStatAnimId = STAT_ANIM_MINUS2 - 1;
        else
            startingStatAnimId = STAT_ANIM_MINUS1 - 1;

        while (statsToCheck != 0)
        {
            if (statsToCheck & 1)
            {
                if (gBattlescriptCurrInstr[3] & ATK48_DONT_CHECK_LOWER)
                {
                    if (gBattleMons[gActiveBattler].statStages[currStat] > 0)
                    {
                        statAnimId = startingStatAnimId + currStat;
                        changeableStatsCount++;
                    }
                }
                else if (!gSideTimers[GET_BATTLER_SIDE(gActiveBattler)].mistTimer
                        && gBattleMons[gActiveBattler].ability != ABILITY_CLEAR_BODY
                        && gBattleMons[gActiveBattler].ability != ABILITY_WHITE_SMOKE
                        && !(gBattleMons[gActiveBattler].ability == ABILITY_KEEN_EYE && currStat == STAT_ACC)
                        && !(gBattleMons[gActiveBattler].ability == ABILITY_HYPER_CUTTER && currStat == STAT_ATK))
                {
                    if (gBattleMons[gActiveBattler].statStages[currStat] > 0)
                    {
                        statAnimId = startingStatAnimId + currStat;
                        changeableStatsCount++;
                    }
                }
            }
            statsToCheck >>= 1, currStat++;
        }

        if (changeableStatsCount > 1) // more than one stat, so the color is gray
        {
            if (gBattlescriptCurrInstr[3] & ATK48_STAT_BY_TWO)
                statAnimId = STAT_ANIM_MULTIPLE_MINUS2;
            else
                statAnimId = STAT_ANIM_MULTIPLE_MINUS1;
        }
    }
    else // goes up
    {
        s16 startingStatAnimId;
        if (gBattlescriptCurrInstr[3] & ATK48_STAT_BY_TWO)
            startingStatAnimId = STAT_ANIM_PLUS2 - 1;
        else
            startingStatAnimId = STAT_ANIM_PLUS1 - 1;

        while (statsToCheck != 0)
        {
            if (statsToCheck & 1 && gBattleMons[gActiveBattler].statStages[currStat] < 0xC)
            {
                statAnimId = startingStatAnimId + currStat;
                changeableStatsCount++;
            }
            statsToCheck >>= 1, currStat++;
        }

        if (changeableStatsCount > 1) // more than one stat, so the color is gray
        {
            if (gBattlescriptCurrInstr[3] & ATK48_STAT_BY_TWO)
                statAnimId = STAT_ANIM_MULTIPLE_PLUS2;
            else
                statAnimId = STAT_ANIM_MULTIPLE_PLUS1;
        }
    }

    if (gBattlescriptCurrInstr[3] & ATK48_ONLY_MULTIPLE && changeableStatsCount < 2)
    {
        gBattlescriptCurrInstr += 4;
    }
    else if (changeableStatsCount != 0 && !gBattleScripting.statAnimPlayed)
    {
        BtlController_EmitBattleAnimation(0, B_ANIM_STATS_CHANGE, statAnimId);
        MarkBattlerForControllerExec(gActiveBattler);
        if (gBattlescriptCurrInstr[3] & ATK48_ONLY_MULTIPLE && changeableStatsCount > 1)
            gBattleScripting.statAnimPlayed = TRUE;
        gBattlescriptCurrInstr += 4;
    }
    else
    {
        gBattlescriptCurrInstr += 4;
    }
}

enum
{
	ATK49_RAGE,
	ATK49_DEFROST,
	ATK49_SYNCHRONIZE_TARGET,
	ATK49_MOVE_END_ABILITIES,
	ATK49_STATUS_IMMUNITY_ABILITIES,
	ATK49_SYNCHRONIZE_ATTACKER,
	ATK49_CHOICE_MOVE,
	ATK49_CHANGED_ITEMS,
	ATK49_ATTACKER_INVISIBLE,
	ATK49_ATTACKER_VISIBLE,
	ATK49_TARGET_VISIBLE,
	ATK49_ITEM_EFFECTS_ALL,
	ATK49_KINGSROCK_SHELLBELL,
	ATK49_SUBSTITUTE,
	ATK49_UPDATE_LAST_MOVES,
	ATK49_MIRROR_MOVE,
	ATK49_NEXT_TARGET,
	ATK49_CLEAR_BITS,
	ATK49_COUNT,
};

static void atk49_moveend(void)
{
    s32 i;
    bool32 effect = FALSE;
    u8 moveType = 0;
    u8 holdEffectAtk = 0;
    u16 *choicedMoveAtk = NULL;
    u8 arg1, arg2;
    u16 originallyUsedMove;

    if (gChosenMove == 0xFFFF)
        originallyUsedMove = 0;
    else
        originallyUsedMove = gChosenMove;

    arg1 = gBattlescriptCurrInstr[1];
    arg2 = gBattlescriptCurrInstr[2];

    if (gBattleMons[gBattlerAttacker].item == ITEM_ENIGMA_BERRY)
        holdEffectAtk = gEnigmaBerries[gBattlerAttacker].holdEffect;
    else
        holdEffectAtk = ItemId_GetHoldEffect(gBattleMons[gBattlerAttacker].item);

    choicedMoveAtk = &gBattleStruct->choicedMove[gBattlerAttacker];
    GET_MOVE_TYPE(gCurrentMove, moveType);

    do
    {
        switch (gBattleScripting.atk49_state)
        {
        case ATK49_RAGE: // rage check
            if (gBattleMons[gBattlerTarget].status2 & STATUS2_RAGE
                && gBattleMons[gBattlerTarget].hp != 0 && gBattlerAttacker != gBattlerTarget
                && GetBattlerSide(gBattlerAttacker) != GetBattlerSide(gBattlerTarget)
                && !(gMoveResultFlags & MOVE_RESULT_NO_EFFECT) && TARGET_TURN_DAMAGED
                && gBattleMoves[gCurrentMove].power && gBattleMons[gBattlerTarget].statStages[STAT_ATK] <= 0xB)
            {
                gBattleMons[gBattlerTarget].statStages[STAT_ATK]++;
                BattleScriptPushCursor();
                gBattlescriptCurrInstr = BattleScript_RageIsBuilding;
                effect = TRUE;
            }
            gBattleScripting.atk49_state++;
            break;
        case ATK49_DEFROST: // defrosting check
            if (gBattleMons[gBattlerTarget].status1 & STATUS1_FREEZE
                && gBattleMons[gBattlerTarget].hp != 0 && gBattlerAttacker != gBattlerTarget
                && gSpecialStatuses[gBattlerTarget].specialDmg
                && !(gMoveResultFlags & MOVE_RESULT_NO_EFFECT) && (moveType == TYPE_FIRE || gBattleMoves[gCurrentMove].effect == EFFECT_SCALD))
            {
                gBattleMons[gBattlerTarget].status1 &= ~(STATUS1_FREEZE);
                gActiveBattler = gBattlerTarget;
                BtlController_EmitSetMonData(0, REQUEST_STATUS_BATTLE, 0, 4, &gBattleMons[gBattlerTarget].status1);
                MarkBattlerForControllerExec(gActiveBattler);
                BattleScriptPushCursor();
                gBattlescriptCurrInstr = BattleScript_DefrostedViaFireMove;
                effect = TRUE;
            }
            gBattleScripting.atk49_state++;
            break;
        case ATK49_SYNCHRONIZE_TARGET: // target synchronize
            if (AbilityBattleEffects(ABILITYEFFECT_SYNCHRONIZE, gBattlerTarget, 0, 0, 0))
                effect = TRUE;
            gBattleScripting.atk49_state++;
            break;
        case ATK49_MOVE_END_ABILITIES: // Such as abilities activating on contact(Poison Spore, Rough Skin, etc.).
            if (AbilityBattleEffects(ABILITYEFFECT_MOVE_END, gBattlerTarget, 0, 0, 0))
                effect = TRUE;
            gBattleScripting.atk49_state++;
            break;
        case ATK49_STATUS_IMMUNITY_ABILITIES: // status immunities
            if (AbilityBattleEffects(ABILITYEFFECT_IMMUNITY, 0, 0, 0, 0))
                effect = TRUE; // it loops through all battlers, so we increment after its done with all battlers
            else
                gBattleScripting.atk49_state++;
            break;
        case ATK49_SYNCHRONIZE_ATTACKER: // attacker synchronize
            if (AbilityBattleEffects(ABILITYEFFECT_ATK_SYNCHRONIZE, gBattlerAttacker, 0, 0, 0))
                effect = TRUE;
            gBattleScripting.atk49_state++;
            break;
        case ATK49_CHOICE_MOVE: // update choice band move
            if (!(gHitMarker & HITMARKER_OBEYS) || !HOLD_EFFECT_CHOICE(holdEffectAtk)
                || gChosenMove == MOVE_STRUGGLE || (*choicedMoveAtk != 0 && *choicedMoveAtk != 0xFFFF))
                    goto LOOP;
            if ((gBattleMoves[gChosenMove].effect == EFFECT_BATON_PASS
                 || gBattleMoves[gChosenMove].effect == EFFECT_HEALING_WISH
                 || gBattleMoves[gChosenMove].effect == EFFECT_HIT_ESCAPE)
            && !(gMoveResultFlags & MOVE_RESULT_FAILED))
            {
                gBattleScripting.atk49_state++;
                break;
            }
            *choicedMoveAtk = gChosenMove;
            LOOP:
            {
                for (i = 0; i < 4; i++)
                {
                    if (gBattleMons[gBattlerAttacker].moves[i] == *choicedMoveAtk)
                        break;
                }
                if (i == 4)
                    *choicedMoveAtk = 0;

                gBattleScripting.atk49_state++;
            }
            break;
        case ATK49_CHANGED_ITEMS: // changed held items
            for (i = 0; i < gBattlersCount; i++)
            {
                u16* changedItem = &gBattleStruct->changedItems[i];
                if (*changedItem != 0)
                {
                    gBattleMons[i].item = *changedItem;
                    *changedItem = 0;
                }
            }
            gBattleScripting.atk49_state++;
            break;
        case ATK49_ITEM_EFFECTS_ALL: // item effects for all battlers
            if (ItemBattleEffects(ITEMEFFECT_MOVE_END, 0, FALSE))
                effect = TRUE;
            else
                gBattleScripting.atk49_state++;
            break;
        case ATK49_KINGSROCK_SHELLBELL: // king's rock and shell bell
            if (ItemBattleEffects(ITEMEFFECT_KINGSROCK_SHELLBELL, 0, FALSE))
                effect = TRUE;
            gBattleScripting.atk49_state++;
            break;
        case ATK49_ATTACKER_INVISIBLE: // make attacker sprite invisible
            if (gStatuses3[gBattlerAttacker] & (STATUS3_SEMI_INVULNERABLE)
                && gHitMarker & HITMARKER_NO_ANIMATIONS)
            {
                gActiveBattler = gBattlerAttacker;
                BtlController_EmitSpriteInvisibility(0, TRUE);
                MarkBattlerForControllerExec(gActiveBattler);
                gBattleScripting.atk49_state++;
                return;
            }
            gBattleScripting.atk49_state++;
            break;
        case ATK49_ATTACKER_VISIBLE: // make attacker sprite visible
            if (gMoveResultFlags & MOVE_RESULT_NO_EFFECT
                || !(gStatuses3[gBattlerAttacker] & (STATUS3_SEMI_INVULNERABLE))
                || WasUnableToUseMove(gBattlerAttacker))
            {
                gActiveBattler = gBattlerAttacker;
                BtlController_EmitSpriteInvisibility(0, FALSE);
                MarkBattlerForControllerExec(gActiveBattler);
                gStatuses3[gBattlerAttacker] &= ~(STATUS3_SEMI_INVULNERABLE);
                gSpecialStatuses[gBattlerAttacker].restoredBattlerSprite = 1;
                gBattleScripting.atk49_state++;
                return;
            }
            gBattleScripting.atk49_state++;
            break;
        case ATK49_TARGET_VISIBLE: // make target sprite visible
            if (!gSpecialStatuses[gBattlerTarget].restoredBattlerSprite && gBattlerTarget < gBattlersCount
                && !(gStatuses3[gBattlerTarget] & STATUS3_SEMI_INVULNERABLE))
            {
                gActiveBattler = gBattlerTarget;
                BtlController_EmitSpriteInvisibility(0, FALSE);
                MarkBattlerForControllerExec(gActiveBattler);
                gStatuses3[gBattlerTarget] &= ~(STATUS3_SEMI_INVULNERABLE);
                gBattleScripting.atk49_state++;
                return;
            }
            gBattleScripting.atk49_state++;
            break;
        case ATK49_SUBSTITUTE: // update substitute
            for (i = 0; i < gBattlersCount; i++)
            {
                if (gDisableStructs[i].substituteHP == 0)
                    gBattleMons[i].status2 &= ~(STATUS2_SUBSTITUTE);
            }
            gBattleScripting.atk49_state++;
            break;
        case ATK49_UPDATE_LAST_MOVES:
            gDisableStructs[gBattlerAttacker].usedMoves |= gBitTable[gCurrMovePos];
            if (gHitMarker & HITMARKER_SWAP_ATTACKER_TARGET)
            {
                gActiveBattler = gBattlerAttacker;
                gBattlerAttacker = gBattlerTarget;
                gBattlerTarget = gActiveBattler;
                gHitMarker &= ~(HITMARKER_SWAP_ATTACKER_TARGET);
            }
            if (gHitMarker & HITMARKER_ATTACKSTRING_PRINTED)
            {
                gLastPrintedMoves[gBattlerAttacker] = gChosenMove;
                gLastUsedMove = gCurrentMove;
            }
            if (!(gAbsentBattlerFlags & gBitTable[gBattlerAttacker])
                && !(gBattleStruct->field_91 & gBitTable[gBattlerAttacker])
                && gBattleMoves[originallyUsedMove].effect != EFFECT_BATON_PASS
                && gBattleMoves[originallyUsedMove].effect != EFFECT_HEALING_WISH)
            {
                if (gHitMarker & HITMARKER_OBEYS)
                {
                    gLastMoves[gBattlerAttacker] = gChosenMove;
                    gLastResultingMoves[gBattlerAttacker] = gCurrentMove;
                }
                else
                {
                    gLastMoves[gBattlerAttacker] = 0xFFFF;
                    gLastResultingMoves[gBattlerAttacker] = 0xFFFF;
                }

                if (!(gHitMarker & HITMARKER_FAINTED(gBattlerTarget)))
                    gLastHitBy[gBattlerTarget] = gBattlerAttacker;

                if (gHitMarker & HITMARKER_OBEYS && !(gMoveResultFlags & MOVE_RESULT_NO_EFFECT))
                {
                    if (gChosenMove == 0xFFFF)
                    {
                        gLastLandedMoves[gBattlerTarget] = gChosenMove;
                    }
                    else
                    {
                        gLastLandedMoves[gBattlerTarget] = gCurrentMove;
                        GET_MOVE_TYPE(gCurrentMove, gLastHitByType[gBattlerTarget]);
                    }
                }
                else
                {
                    gLastLandedMoves[gBattlerTarget] = 0xFFFF;
                }
            }
            gBattleScripting.atk49_state++;
            break;
        case ATK49_MIRROR_MOVE: // mirror move
            if (!(gAbsentBattlerFlags & gBitTable[gBattlerAttacker]) && !(gBattleStruct->field_91 & gBitTable[gBattlerAttacker])
                && gBattleMoves[originallyUsedMove].flags & FLAG_MIRROR_MOVE_AFFECTED && gHitMarker & HITMARKER_OBEYS
                && gBattlerAttacker != gBattlerTarget && !(gHitMarker & HITMARKER_FAINTED(gBattlerTarget))
                && !(gMoveResultFlags & MOVE_RESULT_NO_EFFECT))
            {
                u8 target, attacker;

                *(gBattleStruct->mirrorMoves + gBattlerTarget * 2 + 0) = gChosenMove;
                *(gBattleStruct->mirrorMoves + gBattlerTarget * 2 + 1) = gChosenMove >> 8;

                target = gBattlerTarget;
                attacker = gBattlerAttacker;
                *(attacker * 2 + target * 8 + (u8*)(gBattleStruct->mirrorMoveArrays) + 0) = gChosenMove;

                target = gBattlerTarget;
                attacker = gBattlerAttacker;
                *(attacker * 2 + target * 8 + (u8*)(gBattleStruct->mirrorMoveArrays) + 1) = gChosenMove >> 8;
            }
            gBattleScripting.atk49_state++;
            break;
        case ATK49_NEXT_TARGET: // For moves hitting two opposing Pokemon.
            if (!(gHitMarker & HITMARKER_UNABLE_TO_USE_MOVE)
                && gBattleTypeFlags & BATTLE_TYPE_DOUBLE
                && !gProtectStructs[gBattlerAttacker].chargingTurn
                && (gBattleMoves[gCurrentMove].target == MOVE_TARGET_BOTH || gBattleMoves[gCurrentMove].target == MOVE_TARGET_FOES_AND_ALLY)
                && !(gHitMarker & HITMARKER_NO_ATTACKSTRING))
            {
                u8 battlerId;

                if (gBattleMoves[gCurrentMove].target == MOVE_TARGET_FOES_AND_ALLY)
                {
                    for (battlerId = gBattlerTarget + 1; battlerId < gBattlersCount; battlerId++)
                    {
                        if (battlerId == gBattlerAttacker)
                            continue;
                        if (IsBattlerAlive(battlerId))
                            break;
                    }
                }
                else
                {
                    battlerId = GetBattlerAtPosition(BATTLE_PARTNER(GetBattlerPosition(gBattlerTarget)));
                    gHitMarker |= HITMARKER_NO_ATTACKSTRING;
                }

                if (battlerId < gBattlersCount && gBattleMons[battlerId].hp != 0)
                {
                    gBattlerTarget = battlerId;
                    gBattleScripting.atk49_state = 0;
                    MoveValuesCleanUp();
                    gBattleCommunication[MOVE_EFFECT_BYTE] = gBattleScripting.savedMoveEffect;
                    BattleScriptPush(gBattleScriptsForMoveEffects[gBattleMoves[gCurrentMove].effect]);
                    gBattlescriptCurrInstr = BattleScript_FlushMessageBox;
                    return;
                }
                else
                {
                    gHitMarker |= HITMARKER_NO_ATTACKSTRING;
                }
            }
            gBattleScripting.atk49_state++;
            break;
        case ATK49_CLEAR_BITS: // Clear bits active just while using a move.
            gProtectStructs[gBattlerAttacker].usesBouncedMove = 0;
            gBattleStruct->ateBoost[gBattlerAttacker] = 0;
            gStatuses3[gBattlerAttacker] &= ~(STATUS3_ME_FIRST);
            gBattleScripting.atk49_state++;
            break;
        case ATK49_COUNT:
            break;
        }

        if (arg1 == 1 && effect == FALSE)
            gBattleScripting.atk49_state = ATK49_COUNT;
        if (arg1 == 2 && arg2 == gBattleScripting.atk49_state)
            gBattleScripting.atk49_state = ATK49_COUNT;

    } while (gBattleScripting.atk49_state != ATK49_COUNT && effect == FALSE);

    if (gBattleScripting.atk49_state == ATK49_COUNT && effect == FALSE)
        gBattlescriptCurrInstr += 3;
}

static void atk4A_sethealblock(void)
{
    if (gStatuses3[gBattlerTarget] & STATUS3_HEAL_BLOCK)
    {
        gBattlescriptCurrInstr = T1_READ_PTR(gBattlescriptCurrInstr + 1);
    }
    else
    {
        gStatuses3[gBattlerTarget] |= STATUS3_HEAL_BLOCK;
        gDisableStructs[gBattlerTarget].healBlockTimer = 5;
        gBattlescriptCurrInstr += 5;
    }
}

static void atk4B_returnatktoball(void)
{
    gActiveBattler = gBattlerAttacker;
    if (!(gHitMarker & HITMARKER_FAINTED(gActiveBattler)))
    {
        BtlController_EmitReturnMonToBall(0, 0);
        MarkBattlerForControllerExec(gActiveBattler);
    }
    gBattlescriptCurrInstr++;
}

static void atk4C_getswitchedmondata(void)
{
    if (gBattleControllerExecFlags)
        return;

    gActiveBattler = GetBattlerForBattleScript(gBattlescriptCurrInstr[1]);

    gBattlerPartyIndexes[gActiveBattler] = *(gBattleStruct->monToSwitchIntoId + gActiveBattler);

    BtlController_EmitGetMonData(0, REQUEST_ALL_BATTLE, gBitTable[gBattlerPartyIndexes[gActiveBattler]]);
    MarkBattlerForControllerExec(gActiveBattler);

    gBattlescriptCurrInstr += 2;
}

static void atk4D_switchindataupdate(void)
{
    struct BattlePokemon oldData;
    s32 i;
    u8 *monData;

    if (gBattleControllerExecFlags)
        return;

    gActiveBattler = GetBattlerForBattleScript(gBattlescriptCurrInstr[1]);
    oldData = gBattleMons[gActiveBattler];
    monData = (u8*)(&gBattleMons[gActiveBattler]);

    for (i = 0; i < sizeof(struct BattlePokemon); i++)
    {
        monData[i] = gBattleBufferB[gActiveBattler][4 + i];
    }

    gBattleMons[gActiveBattler].type1 = gBaseStats[gBattleMons[gActiveBattler].species].type1;
    gBattleMons[gActiveBattler].type2 = gBaseStats[gBattleMons[gActiveBattler].species].type2;
    gBattleMons[gActiveBattler].ability = GetAbilityBySpecies(gBattleMons[gActiveBattler].species, gBattleMons[gActiveBattler].altAbility);

    // check knocked off item
    i = GetBattlerSide(gActiveBattler);
    if (gWishFutureKnock.knockedOffPokes[i] & gBitTable[gBattlerPartyIndexes[gActiveBattler]])
    {
        gBattleMons[gActiveBattler].item = 0;
    }

    if (gBattleMoves[gCurrentMove].effect == EFFECT_BATON_PASS)
    {
        for (i = 0; i < BATTLE_STATS_NO; i++)
        {
            gBattleMons[gActiveBattler].statStages[i] = oldData.statStages[i];
        }
        gBattleMons[gActiveBattler].status2 = oldData.status2;
    }

    SwitchInClearSetData();

    if (gBattleTypeFlags & BATTLE_TYPE_PALACE && gBattleMons[gActiveBattler].maxHP / 2 >= gBattleMons[gActiveBattler].hp
        && gBattleMons[gActiveBattler].hp != 0 && !(gBattleMons[gActiveBattler].status1 & STATUS1_SLEEP))
    {
        gBattleStruct->field_92 |= gBitTable[gActiveBattler];
    }

    gBattleScripting.battler = gActiveBattler;

    PREPARE_MON_NICK_BUFFER(gBattleTextBuff1, gActiveBattler, gBattlerPartyIndexes[gActiveBattler]);

    gBattlescriptCurrInstr += 2;
}

static void atk4E_switchinanim(void)
{
    if (gBattleControllerExecFlags)
        return;

    gActiveBattler = GetBattlerForBattleScript(gBattlescriptCurrInstr[1]);

    if (GetBattlerSide(gActiveBattler) == B_SIDE_OPPONENT
        && !(gBattleTypeFlags & (BATTLE_TYPE_LINK
                                 | BATTLE_TYPE_EREADER_TRAINER
                                 | BATTLE_TYPE_x2000000
                                 | BATTLE_TYPE_TRAINER_HILL
                                 | BATTLE_TYPE_FRONTIER)))
            HandleSetPokedexFlag(SpeciesToNationalPokedexNum(gBattleMons[gActiveBattler].species), FLAG_SET_SEEN, gBattleMons[gActiveBattler].personality);

    gAbsentBattlerFlags &= ~(gBitTable[gActiveBattler]);

    BtlController_EmitSwitchInAnim(0, gBattlerPartyIndexes[gActiveBattler], gBattlescriptCurrInstr[2]);
    MarkBattlerForControllerExec(gActiveBattler);

    gBattlescriptCurrInstr += 3;

    if (gBattleTypeFlags & BATTLE_TYPE_ARENA)
        sub_81A56B4();
}

static void atk4F_jumpifcantswitch(void)
{
    s32 i;
    s32 lastMonId;
    struct Pokemon *party;

    gActiveBattler = GetBattlerForBattleScript(gBattlescriptCurrInstr[1] & ~(ATK4F_DONT_CHECK_STATUSES));

    if (!(gBattlescriptCurrInstr[1] & ATK4F_DONT_CHECK_STATUSES)
        && ((gBattleMons[gActiveBattler].status2 & (STATUS2_WRAPPED | STATUS2_ESCAPE_PREVENTION))
            || (gStatuses3[gActiveBattler] & STATUS3_ROOTED)))
    {
        gBattlescriptCurrInstr = T1_READ_PTR(gBattlescriptCurrInstr + 2);
    }
    else if (gBattleTypeFlags & BATTLE_TYPE_INGAME_PARTNER)
    {
        #ifndef NONMATCHING
            asm("":::"r5");
        #endif // NONMATCHING
        if (GetBattlerSide(gActiveBattler) == B_SIDE_OPPONENT)
            party = gEnemyParty;
        else
            party = gPlayerParty;

        i = 0;
        if (gActiveBattler & 2)
            i = 3;

        for (lastMonId = i + 3; i < lastMonId; i++)
        {
            if (GetMonData(&party[i], MON_DATA_SPECIES) != SPECIES_NONE
             && !GetMonData(&party[i], MON_DATA_IS_EGG)
             && GetMonData(&party[i], MON_DATA_HP) != 0
             && gBattlerPartyIndexes[gActiveBattler] != i)
                break;
        }

        if (i == lastMonId)
            gBattlescriptCurrInstr = T1_READ_PTR(gBattlescriptCurrInstr + 2);
        else
            gBattlescriptCurrInstr += 6;
    }
    else if (gBattleTypeFlags & BATTLE_TYPE_MULTI)
    {
        if (gBattleTypeFlags & BATTLE_TYPE_x800000)
        {
            if (GetBattlerSide(gActiveBattler) == B_SIDE_PLAYER)
            {
                party = gPlayerParty;

                i = 0;
                if (GetLinkTrainerFlankId(GetBattlerMultiplayerId(gActiveBattler)) == TRUE)
                    i = 3;
            }
            else
            {
                party = gEnemyParty;

                if (gActiveBattler == 1)
                    i = 0;
                else
                    i = 3;
            }
        }
        else
        {
            if (GetBattlerSide(gActiveBattler) == B_SIDE_OPPONENT)
                party = gEnemyParty;
            else
                party = gPlayerParty;

            i = 0;
            if (GetLinkTrainerFlankId(GetBattlerMultiplayerId(gActiveBattler)) == TRUE)
                i = 3;
        }

        for (lastMonId = i + 3; i < lastMonId; i++)
        {
            if (GetMonData(&party[i], MON_DATA_SPECIES) != SPECIES_NONE
             && !GetMonData(&party[i], MON_DATA_IS_EGG)
             && GetMonData(&party[i], MON_DATA_HP) != 0
             && gBattlerPartyIndexes[gActiveBattler] != i)
                break;
        }

        if (i == lastMonId)
            gBattlescriptCurrInstr = T1_READ_PTR(gBattlescriptCurrInstr + 2);
        else
            gBattlescriptCurrInstr += 6;
    }
    else if (gBattleTypeFlags & BATTLE_TYPE_TWO_OPPONENTS && GetBattlerSide(gActiveBattler) == B_SIDE_OPPONENT)
    {
        party = gEnemyParty;

        i = 0;
        if (gActiveBattler == B_POSITION_OPPONENT_RIGHT)
            i = 3;

        for (lastMonId = i + 3; i < lastMonId; i++)
        {
            if (GetMonData(&party[i], MON_DATA_SPECIES) != SPECIES_NONE
             && !GetMonData(&party[i], MON_DATA_IS_EGG)
             && GetMonData(&party[i], MON_DATA_HP) != 0
             && gBattlerPartyIndexes[gActiveBattler] != i)
                break;
        }

        if (i == lastMonId)
            gBattlescriptCurrInstr = T1_READ_PTR(gBattlescriptCurrInstr + 2);
        else
            gBattlescriptCurrInstr += 6;
    }
    else
    {
        u8 battlerIn1, battlerIn2;

        if (GetBattlerSide(gActiveBattler) == B_SIDE_OPPONENT)
        {
            battlerIn1 = GetBattlerAtPosition(B_POSITION_OPPONENT_LEFT);

            if (gBattleTypeFlags & BATTLE_TYPE_DOUBLE)
                battlerIn2 = GetBattlerAtPosition(B_POSITION_OPPONENT_RIGHT);
            else
                battlerIn2 = battlerIn1;

            party = gEnemyParty;
        }
        else
        {
            battlerIn1 = GetBattlerAtPosition(B_POSITION_PLAYER_LEFT);

            if (gBattleTypeFlags & BATTLE_TYPE_DOUBLE)
                battlerIn2 = GetBattlerAtPosition(B_POSITION_PLAYER_RIGHT);
            else
                battlerIn2 = battlerIn1;

            party = gPlayerParty;
        }

        for (i = 0; i < PARTY_SIZE; i++)
        {
            if (GetMonData(&party[i], MON_DATA_HP) != 0
             && GetMonData(&party[i], MON_DATA_SPECIES) != SPECIES_NONE
             && !GetMonData(&party[i], MON_DATA_IS_EGG)
             && i != gBattlerPartyIndexes[battlerIn1] && i != gBattlerPartyIndexes[battlerIn2])
                break;
        }

        if (i == 6)
            gBattlescriptCurrInstr = T1_READ_PTR(gBattlescriptCurrInstr + 2);
        else
            gBattlescriptCurrInstr += 6;
    }
}

static void sub_804CF10(u8 arg0)
{
    *(gBattleStruct->field_58 + gActiveBattler) = gBattlerPartyIndexes[gActiveBattler];
    *(gBattleStruct->monToSwitchIntoId + gActiveBattler) = 6;
    gBattleStruct->field_93 &= ~(gBitTable[gActiveBattler]);

    BtlController_EmitChoosePokemon(0, PARTY_MUST_CHOOSE_MON, arg0, 0, gBattleStruct->field_60[gActiveBattler]);
    MarkBattlerForControllerExec(gActiveBattler);
}

static void atk50_openpartyscreen(void)
{
    u32 flags;
    u8 hitmarkerFaintBits;
    u8 battlerId;
    const u8 *jumpPtr;

    battlerId = 0;
    flags = 0;
    jumpPtr = T1_READ_PTR(gBattlescriptCurrInstr + 2);

    if (gBattlescriptCurrInstr[1] == 5)
    {
        if ((gBattleTypeFlags & (BATTLE_TYPE_DOUBLE | BATTLE_TYPE_MULTI)) != BATTLE_TYPE_DOUBLE)
        {
            for (gActiveBattler = 0; gActiveBattler < gBattlersCount; gActiveBattler++)
            {
                if (gHitMarker & HITMARKER_FAINTED(gActiveBattler))
                {
                    if (HasNoMonsToSwitch(gActiveBattler, 6, 6))
                    {
                        gAbsentBattlerFlags |= gBitTable[gActiveBattler];
                        gHitMarker &= ~(HITMARKER_FAINTED(gActiveBattler));
                        BtlController_EmitLinkStandbyMsg(0, 2, 0);
                        MarkBattlerForControllerExec(gActiveBattler);
                    }
                    else if (!gSpecialStatuses[gActiveBattler].flag40)
                    {
                        sub_804CF10(6);
                        gSpecialStatuses[gActiveBattler].flag40 = 1;
                    }
                }
                else
                {
                    BtlController_EmitLinkStandbyMsg(0, 2, 0);
                    MarkBattlerForControllerExec(gActiveBattler);
                }
            }
        }
        else if (gBattleTypeFlags & BATTLE_TYPE_DOUBLE)
        {
            u8 flag40_0, flag40_1, flag40_2, flag40_3;

            hitmarkerFaintBits = gHitMarker >> 0x1C;

            if (gBitTable[0] & hitmarkerFaintBits)
            {
                gActiveBattler = 0;
                if (HasNoMonsToSwitch(0, 6, 6))
                {
                    gAbsentBattlerFlags |= gBitTable[gActiveBattler];
                    gHitMarker &= ~(HITMARKER_FAINTED(gActiveBattler));
                    BtlController_EmitCmd42(0);
                    MarkBattlerForControllerExec(gActiveBattler);
                }
                else if (!gSpecialStatuses[gActiveBattler].flag40)
                {
                    sub_804CF10(gBattleStruct->monToSwitchIntoId[2]);
                    gSpecialStatuses[gActiveBattler].flag40 = 1;
                }
                else
                {
                    BtlController_EmitLinkStandbyMsg(0, 2, 0);
                    MarkBattlerForControllerExec(gActiveBattler);
                    flags |= 1;
                }
            }
            if (gBitTable[2] & hitmarkerFaintBits && !(gBitTable[0] & hitmarkerFaintBits))
            {
                gActiveBattler = 2;
                if (HasNoMonsToSwitch(2, 6, 6))
                {
                    gAbsentBattlerFlags |= gBitTable[gActiveBattler];
                    gHitMarker &= ~(HITMARKER_FAINTED(gActiveBattler));
                    BtlController_EmitCmd42(0);
                    MarkBattlerForControllerExec(gActiveBattler);
                }
                else if (!gSpecialStatuses[gActiveBattler].flag40)
                {
                    sub_804CF10(gBattleStruct->monToSwitchIntoId[0]);
                    gSpecialStatuses[gActiveBattler].flag40 = 1;
                }
                else if (!(flags & 1))
                {
                    BtlController_EmitLinkStandbyMsg(0, 2, 0);
                    MarkBattlerForControllerExec(gActiveBattler);
                }
            }
            if (gBitTable[1] & hitmarkerFaintBits)
            {
                gActiveBattler = 1;
                if (HasNoMonsToSwitch(1, 6, 6))
                {
                    gAbsentBattlerFlags |= gBitTable[gActiveBattler];
                    gHitMarker &= ~(HITMARKER_FAINTED(gActiveBattler));
                    BtlController_EmitCmd42(0);
                    MarkBattlerForControllerExec(gActiveBattler);
                }
                else if (!gSpecialStatuses[gActiveBattler].flag40)
                {
                    sub_804CF10(gBattleStruct->monToSwitchIntoId[3]);
                    gSpecialStatuses[gActiveBattler].flag40 = 1;
                }
                else
                {
                    BtlController_EmitLinkStandbyMsg(0, 2, 0);
                    MarkBattlerForControllerExec(gActiveBattler);
                    flags |= 2;
                }
            }
            if (gBitTable[3] & hitmarkerFaintBits && !(gBitTable[1] & hitmarkerFaintBits))
            {
                gActiveBattler = 3;
                if (HasNoMonsToSwitch(3, 6, 6))
                {
                    gAbsentBattlerFlags |= gBitTable[gActiveBattler];
                    gHitMarker &= ~(HITMARKER_FAINTED(gActiveBattler));
                    BtlController_EmitCmd42(0);
                    MarkBattlerForControllerExec(gActiveBattler);
                }
                else if (!gSpecialStatuses[gActiveBattler].flag40)
                {
                    sub_804CF10(gBattleStruct->monToSwitchIntoId[1]);
                    gSpecialStatuses[gActiveBattler].flag40 = 1;
                }
                else if (!(flags & 2))
                {
                    BtlController_EmitLinkStandbyMsg(0, 2, 0);
                    MarkBattlerForControllerExec(gActiveBattler);
                }
            }

            flag40_0 = gSpecialStatuses[0].flag40;
            if (!flag40_0)
            {
                flag40_2 = gSpecialStatuses[2].flag40;
                if (!flag40_2 && hitmarkerFaintBits != 0)
                {
                    if (gAbsentBattlerFlags & gBitTable[0])
                        gActiveBattler = 2;
                    else
                        gActiveBattler = 0;

                    BtlController_EmitLinkStandbyMsg(0, 2, 0);
                    MarkBattlerForControllerExec(gActiveBattler);
                }

            }
            flag40_1 = gSpecialStatuses[1].flag40;
            if (!flag40_1)
            {
                flag40_3 = gSpecialStatuses[3].flag40;
                if (!flag40_3 && hitmarkerFaintBits != 0)
                {
                    if (gAbsentBattlerFlags & gBitTable[1])
                        gActiveBattler = 3;
                    else
                        gActiveBattler = 1;

                    BtlController_EmitLinkStandbyMsg(0, 2, 0);
                    MarkBattlerForControllerExec(gActiveBattler);
                }
            }
        }
        gBattlescriptCurrInstr += 6;
    }
    else if (gBattlescriptCurrInstr[1] == 6)
    {
        if (!(gBattleTypeFlags & BATTLE_TYPE_MULTI))
        {
            if (gBattleTypeFlags & BATTLE_TYPE_DOUBLE)
            {
                hitmarkerFaintBits = gHitMarker >> 0x1C;
                if (gBitTable[2] & hitmarkerFaintBits && gBitTable[0] & hitmarkerFaintBits)
                {
                    gActiveBattler = 2;
                    if (HasNoMonsToSwitch(2, gBattleBufferB[0][1], 6))
                    {
                        gAbsentBattlerFlags |= gBitTable[gActiveBattler];
                        gHitMarker &= ~(HITMARKER_FAINTED(gActiveBattler));
                        BtlController_EmitCmd42(0);
                        MarkBattlerForControllerExec(gActiveBattler);
                    }
                    else if (!gSpecialStatuses[gActiveBattler].flag40)
                    {
                        sub_804CF10(gBattleStruct->monToSwitchIntoId[0]);
                        gSpecialStatuses[gActiveBattler].flag40 = 1;
                    }
                }
                if (gBitTable[3] & hitmarkerFaintBits && hitmarkerFaintBits & gBitTable[1])
                {
                    gActiveBattler = 3;
                    if (HasNoMonsToSwitch(3, gBattleBufferB[1][1], 6))
                    {
                        gAbsentBattlerFlags |= gBitTable[gActiveBattler];
                        gHitMarker &= ~(HITMARKER_FAINTED(gActiveBattler));
                        BtlController_EmitCmd42(0);
                        MarkBattlerForControllerExec(gActiveBattler);
                    }
                    else if (!gSpecialStatuses[gActiveBattler].flag40)
                    {
                        sub_804CF10(gBattleStruct->monToSwitchIntoId[1]);
                        gSpecialStatuses[gActiveBattler].flag40 = 1;
                    }
                }
                gBattlescriptCurrInstr += 6;
            }
            else
            {
                gBattlescriptCurrInstr += 6;
            }
        }
        else
        {
            gBattlescriptCurrInstr += 6;
        }

        hitmarkerFaintBits = gHitMarker >> 0x1C;

        gBattlerFainted = 0;
        while (1)
        {
            if (gBitTable[gBattlerFainted] & hitmarkerFaintBits)
                break;
            if (gBattlerFainted >= gBattlersCount)
                break;
            gBattlerFainted++;
        }

        if (gBattlerFainted == gBattlersCount)
            gBattlescriptCurrInstr = jumpPtr;
    }
    else
    {
        if (gBattlescriptCurrInstr[1] & 0x80)
            hitmarkerFaintBits = PARTY_CHOOSE_MON; // Used here as the caseId for the EmitChoose function.
        else
            hitmarkerFaintBits = PARTY_MUST_CHOOSE_MON;

        battlerId = GetBattlerForBattleScript(gBattlescriptCurrInstr[1] & ~(0x80));
        if (gSpecialStatuses[battlerId].flag40)
        {
            gBattlescriptCurrInstr += 6;
        }
        else if (HasNoMonsToSwitch(battlerId, 6, 6))
        {
            gActiveBattler = battlerId;
            gAbsentBattlerFlags |= gBitTable[gActiveBattler];
            gHitMarker &= ~(HITMARKER_FAINTED(gActiveBattler));
            gBattlescriptCurrInstr = jumpPtr;
        }
        else
        {
            gActiveBattler = battlerId;
            *(gBattleStruct->field_58 + gActiveBattler) = gBattlerPartyIndexes[gActiveBattler];
            *(gBattleStruct->monToSwitchIntoId + gActiveBattler) = 6;
            gBattleStruct->field_93 &= ~(gBitTable[gActiveBattler]);

            BtlController_EmitChoosePokemon(0, hitmarkerFaintBits, *(gBattleStruct->monToSwitchIntoId + (gActiveBattler ^ 2)), 0, gBattleStruct->field_60[gActiveBattler]);
            MarkBattlerForControllerExec(gActiveBattler);

            gBattlescriptCurrInstr += 6;

            if (GetBattlerPosition(gActiveBattler) == 0 && gBattleResults.playerSwitchesCounter < 0xFF)
                gBattleResults.playerSwitchesCounter++;

            if (gBattleTypeFlags & BATTLE_TYPE_MULTI)
            {
                for (gActiveBattler = 0; gActiveBattler < gBattlersCount; gActiveBattler++)
                {
                    if (gActiveBattler != battlerId)
                    {
                        BtlController_EmitLinkStandbyMsg(0, 2, 0);
                        MarkBattlerForControllerExec(gActiveBattler);
                    }
                }
            }
            else
            {
                gActiveBattler = GetBattlerAtPosition(GetBattlerPosition(battlerId) ^ BIT_SIDE);
                if (gAbsentBattlerFlags & gBitTable[gActiveBattler])
                    gActiveBattler ^= BIT_FLANK;

                BtlController_EmitLinkStandbyMsg(0, 2, 0);
                MarkBattlerForControllerExec(gActiveBattler);
            }
        }
    }
}

static void atk51_switchhandleorder(void)
{
    s32 i;
    if (gBattleControllerExecFlags)
        return;

    gActiveBattler = GetBattlerForBattleScript(gBattlescriptCurrInstr[1]);

    switch (gBattlescriptCurrInstr[2])
    {
    case 0:
        for (i = 0; i < gBattlersCount; i++)
        {
            if (gBattleBufferB[i][0] == 0x22)
            {
                *(gBattleStruct->monToSwitchIntoId + i) = gBattleBufferB[i][1];
                if (!(gBattleStruct->field_93 & gBitTable[i]))
                {
                    RecordedBattle_SetBattlerAction(i, gBattleBufferB[i][1]);
                    gBattleStruct->field_93 |= gBitTable[i];
                }
            }
        }
        break;
    case 1:
        if (!(gBattleTypeFlags & BATTLE_TYPE_MULTI))
            sub_803BDA0(gActiveBattler);
        break;
    case 2:
        if (!(gBattleStruct->field_93 & gBitTable[gActiveBattler]))
        {
            RecordedBattle_SetBattlerAction(gActiveBattler, gBattleBufferB[gActiveBattler][1]);
            gBattleStruct->field_93 |= gBitTable[gActiveBattler];
        }
        // fall through
    case 3:
        gBattleCommunication[0] = gBattleBufferB[gActiveBattler][1];
        *(gBattleStruct->monToSwitchIntoId + gActiveBattler) = gBattleBufferB[gActiveBattler][1];

        if (gBattleTypeFlags & BATTLE_TYPE_LINK && gBattleTypeFlags & BATTLE_TYPE_MULTI)
        {
            *(gActiveBattler * 3 + (u8*)(gBattleStruct->field_60) + 0) &= 0xF;
            *(gActiveBattler * 3 + (u8*)(gBattleStruct->field_60) + 0) |= (gBattleBufferB[gActiveBattler][2] & 0xF0);
            *(gActiveBattler * 3 + (u8*)(gBattleStruct->field_60) + 1) = gBattleBufferB[gActiveBattler][3];

            *((gActiveBattler ^ BIT_FLANK) * 3 + (u8*)(gBattleStruct->field_60) + 0) &= (0xF0);
            *((gActiveBattler ^ BIT_FLANK) * 3 + (u8*)(gBattleStruct->field_60) + 0) |= (gBattleBufferB[gActiveBattler][2] & 0xF0) >> 4;
            *((gActiveBattler ^ BIT_FLANK) * 3 + (u8*)(gBattleStruct->field_60) + 2) = gBattleBufferB[gActiveBattler][3];
        }
        else if (gBattleTypeFlags & BATTLE_TYPE_INGAME_PARTNER)
        {
            sub_80571DC(gActiveBattler, *(gBattleStruct->monToSwitchIntoId + gActiveBattler));
        }
        else
        {
            sub_803BDA0(gActiveBattler);
        }

        PREPARE_SPECIES_BUFFER(gBattleTextBuff1, gBattleMons[gBattlerAttacker].species)
        PREPARE_MON_NICK_BUFFER(gBattleTextBuff2, gActiveBattler, gBattleBufferB[gActiveBattler][1])
        break;
    }

    gBattlescriptCurrInstr += 3;
}

static void SetDmgHazardsBattlescript(u8 battlerId, u8 multistringId)
{
    gBattleMons[battlerId].status2 &= ~(STATUS2_DESTINY_BOND);
    gHitMarker &= ~(HITMARKER_DESTINYBOND);
    gBattleScripting.battler = battlerId;
    gBattleCommunication[MULTISTRING_CHOOSER] = multistringId;

    BattleScriptPushCursor();
    if (gBattlescriptCurrInstr[1] == BS_TARGET)
        gBattlescriptCurrInstr = BattleScript_DmgHazardsOnTarget;
    else if (gBattlescriptCurrInstr[1] == BS_ATTACKER)
        gBattlescriptCurrInstr = BattleScript_DmgHazardsOnAttacker;
    else
        gBattlescriptCurrInstr = BattleScript_DmgHazardsOnFaintedBattler;
}

static void atk52_switchineffects(void)
{
    s32 i;

    gActiveBattler = GetBattlerForBattleScript(gBattlescriptCurrInstr[1]);
    sub_803FA70(gActiveBattler);

    gHitMarker &= ~(HITMARKER_FAINTED(gActiveBattler));
    gSpecialStatuses[gActiveBattler].flag40 = 0;

    if (!(gSideStatuses[GetBattlerSide(gActiveBattler)] & SIDE_STATUS_SPIKES_DAMAGED)
        && (gSideStatuses[GetBattlerSide(gActiveBattler)] & SIDE_STATUS_SPIKES)
        && IsBattlerGrounded(gActiveBattler))
    {
        u8 spikesDmg = (5 - gSideTimers[GetBattlerSide(gActiveBattler)].spikesAmount) * 2;
        gBattleMoveDamage = gBattleMons[gActiveBattler].maxHP / (spikesDmg);
        if (gBattleMoveDamage == 0)
            gBattleMoveDamage = 1;

        gSideStatuses[GetBattlerSide(gActiveBattler)] |= SIDE_STATUS_SPIKES_DAMAGED;
        SetDmgHazardsBattlescript(gActiveBattler, 0);
    }
    else if (!(gSideStatuses[GetBattlerSide(gActiveBattler)] & SIDE_STATUS_STEALTH_ROCK_DAMAGED)
        && (gSideStatuses[GetBattlerSide(gActiveBattler)] & SIDE_STATUS_STEALTH_ROCK))
    {
        gSideStatuses[GetBattlerSide(gActiveBattler)] |= SIDE_STATUS_STEALTH_ROCK_DAMAGED;
        gBattleMoveDamage = GetStealthHazardDamage(gBattleMoves[MOVE_STEALTH_ROCK].type, gActiveBattler);

        if (gBattleMoveDamage != 0)
            SetDmgHazardsBattlescript(gActiveBattler, 1);
    }
    else if (!(gSideStatuses[GetBattlerSide(gActiveBattler)] & SIDE_STATUS_TOXIC_SPIKES_DAMAGED)
        && (gSideStatuses[GetBattlerSide(gActiveBattler)] & SIDE_STATUS_TOXIC_SPIKES)
        && IsBattlerGrounded(gActiveBattler))
    {
        gSideStatuses[GetBattlerSide(gActiveBattler)] |= SIDE_STATUS_TOXIC_SPIKES_DAMAGED;
        if (IS_BATTLER_OF_TYPE(gActiveBattler, TYPE_POISON)) // Absorb the toxic spikes.
        {
            gSideStatuses[GetBattlerSide(gActiveBattler)] &= ~(SIDE_STATUS_TOXIC_SPIKES);
            gSideTimers[GetBattlerSide(gActiveBattler)].toxicSpikesAmount = 0;
            gBattleScripting.battler = gActiveBattler;
            BattleScriptPushCursor();
            gBattlescriptCurrInstr = BattleScript_ToxicSpikesAbsorbed;
        }
        else
        {
            if (!(gBattleMons[gActiveBattler].status1 & STATUS1_ANY)
                && !IS_BATTLER_OF_TYPE(gActiveBattler, TYPE_STEEL)
                && GetBattlerAbility(gActiveBattler) != ABILITY_IMMUNITY
                && !(gSideStatuses[GetBattlerSide(gActiveBattler)] & SIDE_STATUS_SAFEGUARD))
            {
                if (gSideTimers[GetBattlerSide(gActiveBattler)].toxicSpikesAmount >= 2)
                    gBattleMons[gActiveBattler].status1 |= STATUS1_TOXIC_POISON;
                else
                    gBattleMons[gActiveBattler].status1 |= STATUS1_POISON;

                BtlController_EmitSetMonData(0, REQUEST_STATUS_BATTLE, 0, 4, &gBattleMons[gActiveBattler].status1);
                MarkBattlerForControllerExec(gActiveBattler);
                gBattleScripting.battler = gActiveBattler;
                BattleScriptPushCursor();
                gBattlescriptCurrInstr = BattleScript_ToxicSpikesPoisoned;
            }
        }
    }
    else if (!(gSideStatuses[GetBattlerSide(gActiveBattler)] & SIDE_STATUS_STICKY_WEB_DAMAGED)
        && (gSideStatuses[GetBattlerSide(gActiveBattler)] & SIDE_STATUS_STICKY_WEB)
        && IsBattlerGrounded(gActiveBattler))
    {
        gSideStatuses[GetBattlerSide(gActiveBattler)] |= SIDE_STATUS_STICKY_WEB_DAMAGED;
        gBattleScripting.battler = gActiveBattler;
        SET_STATCHANGER(STAT_SPEED, 1, TRUE);
        BattleScriptPushCursor();
        gBattlescriptCurrInstr = BattleScript_StickyWebOnSwitchIn;
    }
    else
    {
        if (gBattleMons[gActiveBattler].ability == ABILITY_TRUANT && !gDisableStructs[gActiveBattler].truantUnknownBit)
            gDisableStructs[gActiveBattler].truantCounter = 1;

        gDisableStructs[gActiveBattler].truantUnknownBit = 0;

        if (!AbilityBattleEffects(ABILITYEFFECT_ON_SWITCHIN, gActiveBattler, 0, 0, 0)
			&& !ItemBattleEffects(ITEMEFFECT_ON_SWITCH_IN, gActiveBattler, FALSE))
        {
            gSideStatuses[GetBattlerSide(gActiveBattler)] &= ~(SIDE_STATUS_SPIKES_DAMAGED | SIDE_STATUS_TOXIC_SPIKES_DAMAGED | SIDE_STATUS_STEALTH_ROCK_DAMAGED | SIDE_STATUS_STICKY_WEB_DAMAGED);

            for (i = 0; i < gBattlersCount; i++)
            {
                if (gBattlerByTurnOrder[i] == gActiveBattler)
                    gActionsByTurnOrder[i] = B_ACTION_CANCEL_PARTNER;
            }

            for (i = 0; i < gBattlersCount; i++)
            {
                u16* hpOnSwitchout = &gBattleStruct->hpOnSwitchout[GetBattlerSide(i)];
                *hpOnSwitchout = gBattleMons[i].hp;
            }

            if (gBattlescriptCurrInstr[1] == 5)
            {
                u32 hitmarkerFaintBits = gHitMarker >> 0x1C;

                gBattlerFainted++;
                while (1)
                {
                    if (hitmarkerFaintBits & gBitTable[gBattlerFainted] && !(gAbsentBattlerFlags & gBitTable[gBattlerFainted]))
                        break;
                    if (gBattlerFainted >= gBattlersCount)
                        break;
                    gBattlerFainted++;
                }
            }
            gBattlescriptCurrInstr += 2;
        }
    }
}

static void atk53_trainerslidein(void)
{
    gActiveBattler = GetBattlerAtPosition(gBattlescriptCurrInstr[1]);
    BtlController_EmitTrainerSlide(0);
    MarkBattlerForControllerExec(gActiveBattler);

    gBattlescriptCurrInstr += 2;
}

static void atk54_playse(void)
{
    gActiveBattler = gBattlerAttacker;
    BtlController_EmitPlaySE(0, T2_READ_16(gBattlescriptCurrInstr + 1));
    MarkBattlerForControllerExec(gActiveBattler);

    gBattlescriptCurrInstr += 3;
}

static void atk55_fanfare(void)
{
    gActiveBattler = gBattlerAttacker;
    BtlController_EmitPlayFanfareOrBGM(0, T2_READ_16(gBattlescriptCurrInstr + 1), FALSE);
    MarkBattlerForControllerExec(gActiveBattler);

    gBattlescriptCurrInstr += 3;
}

static void atk56_playfaintcry(void)
{
    gActiveBattler = GetBattlerForBattleScript(gBattlescriptCurrInstr[1]);
    BtlController_EmitFaintingCry(0);
    MarkBattlerForControllerExec(gActiveBattler);

    gBattlescriptCurrInstr += 2;
}

static void atk57(void)
{
    gActiveBattler = GetBattlerAtPosition(B_POSITION_PLAYER_LEFT);
    BtlController_EmitCmd55(0, gBattleOutcome);
    MarkBattlerForControllerExec(gActiveBattler);

    gBattlescriptCurrInstr += 1;
}

static void atk58_returntoball(void)
{
    gActiveBattler = GetBattlerForBattleScript(gBattlescriptCurrInstr[1]);
    BtlController_EmitReturnMonToBall(0, 1);
    MarkBattlerForControllerExec(gActiveBattler);

    gBattlescriptCurrInstr += 2;
}

static void atk59_handlelearnnewmove(void)
{
    const u8 *jumpPtr1 = T1_READ_PTR(gBattlescriptCurrInstr + 1);
    const u8 *jumpPtr2 = T1_READ_PTR(gBattlescriptCurrInstr + 5);

    u16 ret = MonTryLearningNewMove(&gPlayerParty[gBattleStruct->expGetterMonId], gBattlescriptCurrInstr[9]);
    while (ret == 0xFFFE)
        ret = MonTryLearningNewMove(&gPlayerParty[gBattleStruct->expGetterMonId], 0);

    if (ret == 0)
    {
        gBattlescriptCurrInstr = jumpPtr2;
    }
    else if (ret == 0xFFFF)
    {
        gBattlescriptCurrInstr += 10;
    }
    else
    {
        gActiveBattler = GetBattlerAtPosition(B_POSITION_PLAYER_LEFT);

        if (gBattlerPartyIndexes[gActiveBattler] == gBattleStruct->expGetterMonId
            && !(gBattleMons[gActiveBattler].status2 & STATUS2_TRANSFORMED))
        {
            GiveMoveToBattleMon(&gBattleMons[gActiveBattler], ret);
        }
        if (gBattleTypeFlags & BATTLE_TYPE_DOUBLE)
        {
            gActiveBattler = GetBattlerAtPosition(B_POSITION_PLAYER_RIGHT);
            if (gBattlerPartyIndexes[gActiveBattler] == gBattleStruct->expGetterMonId
                && !(gBattleMons[gActiveBattler].status2 & STATUS2_TRANSFORMED))
            {
                GiveMoveToBattleMon(&gBattleMons[gActiveBattler], ret);
            }
        }

        gBattlescriptCurrInstr = jumpPtr1;
    }
}

static void atk5A_yesnoboxlearnmove(void)
{
    gActiveBattler = 0;

    switch (gBattleScripting.learnMoveState)
    {
    case 0:
        HandleBattleWindow(0x18, 8, 0x1D, 0xD, 0);
        BattlePutTextOnWindow(gText_BattleYesNoChoice, 0xC);
        gBattleScripting.learnMoveState++;
        gBattleCommunication[CURSOR_POSITION] = 0;
        BattleCreateYesNoCursorAt(0);
        break;
    case 1:
        if (gMain.newKeys & DPAD_UP && gBattleCommunication[CURSOR_POSITION] != 0)
        {
            PlaySE(SE_SELECT);
            BattleDestroyYesNoCursorAt(gBattleCommunication[CURSOR_POSITION]);
            gBattleCommunication[CURSOR_POSITION] = 0;
            BattleCreateYesNoCursorAt(0);
        }
        if (gMain.newKeys & DPAD_DOWN && gBattleCommunication[CURSOR_POSITION] == 0)
        {
            PlaySE(SE_SELECT);
            BattleDestroyYesNoCursorAt(gBattleCommunication[CURSOR_POSITION]);
            gBattleCommunication[CURSOR_POSITION] = 1;
            BattleCreateYesNoCursorAt(1);
        }
        if (gMain.newKeys & A_BUTTON)
        {
            PlaySE(SE_SELECT);
            if (gBattleCommunication[1] == 0)
            {
                HandleBattleWindow(0x18, 0x8, 0x1D, 0xD, WINDOW_CLEAR);
                BeginNormalPaletteFade(0xFFFFFFFF, 0, 0, 0x10, 0);
                gBattleScripting.learnMoveState++;
            }
            else
            {
                gBattleScripting.learnMoveState = 5;
            }
        }
        else if (gMain.newKeys & B_BUTTON)
        {
            PlaySE(SE_SELECT);
            gBattleScripting.learnMoveState = 5;
        }
        break;
    case 2:
        if (!gPaletteFade.active)
        {
            FreeAllWindowBuffers();
            ShowSelectMovePokemonSummaryScreen(gPlayerParty, gBattleStruct->expGetterMonId, gPlayerPartyCount - 1, ReshowBattleScreenAfterMenu, gMoveToLearn);
            gBattleScripting.learnMoveState++;
        }
        break;
    case 3:
        if (!gPaletteFade.active && gMain.callback2 == BattleMainCB2)
        {
            gBattleScripting.learnMoveState++;
        }
        break;
    case 4:
        if (!gPaletteFade.active && gMain.callback2 == BattleMainCB2)
        {
            u8 movePosition = sub_81C1B94();
            if (movePosition == 4)
            {
                gBattleScripting.learnMoveState = 5;
            }
            else
            {
                u16 moveId = GetMonData(&gPlayerParty[gBattleStruct->expGetterMonId], MON_DATA_MOVE1 + movePosition);
                if (IsHMMove2(moveId))
                {
                    PrepareStringBattle(STRINGID_HMMOVESCANTBEFORGOTTEN, gActiveBattler);
                    gBattleScripting.learnMoveState = 6;
                }
                else
                {
                    gBattlescriptCurrInstr = T1_READ_PTR(gBattlescriptCurrInstr + 1);

                    PREPARE_MOVE_BUFFER(gBattleTextBuff2, moveId)

                    RemoveMonPPBonus(&gPlayerParty[gBattleStruct->expGetterMonId], movePosition);
                    SetMonMoveSlot(&gPlayerParty[gBattleStruct->expGetterMonId], gMoveToLearn, movePosition);

                    if (gBattlerPartyIndexes[0] == gBattleStruct->expGetterMonId
                        && !(gBattleMons[0].status2 & STATUS2_TRANSFORMED)
                        && !(gDisableStructs[0].unk18_b & gBitTable[movePosition]))
                    {
                        RemoveBattleMonPPBonus(&gBattleMons[0], movePosition);
                        SetBattleMonMoveSlot(&gBattleMons[0], gMoveToLearn, movePosition);
                    }
                    if (gBattleTypeFlags & BATTLE_TYPE_DOUBLE
                        && gBattlerPartyIndexes[2] == gBattleStruct->expGetterMonId
                        && !(gBattleMons[2].status2 & STATUS2_TRANSFORMED)
                        && !(gDisableStructs[2].unk18_b & gBitTable[movePosition]))
                    {
                        RemoveBattleMonPPBonus(&gBattleMons[2], movePosition);
                        SetBattleMonMoveSlot(&gBattleMons[2], gMoveToLearn, movePosition);
                    }
                }
            }
        }
        break;
    case 5:
        HandleBattleWindow(0x18, 8, 0x1D, 0xD, WINDOW_CLEAR);
        gBattlescriptCurrInstr += 5;
        break;
    case 6:
        if (gBattleControllerExecFlags == 0)
        {
            gBattleScripting.learnMoveState = 2;
        }
        break;
    }
}

static void atk5B_yesnoboxstoplearningmove(void)
{
    switch (gBattleScripting.learnMoveState)
    {
    case 0:
        HandleBattleWindow(0x18, 8, 0x1D, 0xD, 0);
        BattlePutTextOnWindow(gText_BattleYesNoChoice, 0xC);
        gBattleScripting.learnMoveState++;
        gBattleCommunication[CURSOR_POSITION] = 0;
        BattleCreateYesNoCursorAt(0);
        break;
    case 1:
        if (gMain.newKeys & DPAD_UP && gBattleCommunication[CURSOR_POSITION] != 0)
        {
            PlaySE(SE_SELECT);
            BattleDestroyYesNoCursorAt(gBattleCommunication[CURSOR_POSITION]);
            gBattleCommunication[CURSOR_POSITION] = 0;
            BattleCreateYesNoCursorAt(0);
        }
        if (gMain.newKeys & DPAD_DOWN && gBattleCommunication[CURSOR_POSITION] == 0)
        {
            PlaySE(SE_SELECT);
            BattleDestroyYesNoCursorAt(gBattleCommunication[CURSOR_POSITION]);
            gBattleCommunication[CURSOR_POSITION] = 1;
            BattleCreateYesNoCursorAt(1);
        }
        if (gMain.newKeys & A_BUTTON)
        {
            PlaySE(SE_SELECT);

            if (gBattleCommunication[1] != 0)
                gBattlescriptCurrInstr = T1_READ_PTR(gBattlescriptCurrInstr + 1);
            else
                gBattlescriptCurrInstr += 5;

            HandleBattleWindow(0x18, 0x8, 0x1D, 0xD, WINDOW_CLEAR);
        }
        else if (gMain.newKeys & B_BUTTON)
        {
            PlaySE(SE_SELECT);
            gBattlescriptCurrInstr = T1_READ_PTR(gBattlescriptCurrInstr + 1);
            HandleBattleWindow(0x18, 0x8, 0x1D, 0xD, WINDOW_CLEAR);
        }
        break;
    }
}

static void atk5C_hitanimation(void)
{
    gActiveBattler = GetBattlerForBattleScript(gBattlescriptCurrInstr[1]);

    if (gMoveResultFlags & MOVE_RESULT_NO_EFFECT)
    {
        gBattlescriptCurrInstr += 2;
    }
    else if (!(gHitMarker & HITMARKER_IGNORE_SUBSTITUTE) || !(DoesSubstituteBlockMove(gBattlerAttacker, gActiveBattler, gCurrentMove)) || gDisableStructs[gActiveBattler].substituteHP == 0)
    {
        BtlController_EmitHitAnimation(0);
        MarkBattlerForControllerExec(gActiveBattler);
        gBattlescriptCurrInstr += 2;
    }
    else
    {
        gBattlescriptCurrInstr += 2;
    }
}

static u32 GetTrainerMoneyToGive(u16 trainerId)
{
    u32 i = 0;
    u32 lastMonLevel = 0;
    u32 moneyReward = 0;

    if (trainerId == TRAINER_SECRET_BASE)
    {
        moneyReward = 20 * gBattleResources->secretBase->party.levels[0] * gBattleStruct->moneyMultiplier;
    }
    else
    {
        switch (gTrainers[trainerId].partyFlags)
        {
        case 0:
            {
                const struct TrainerMonNoItemDefaultMoves *party = gTrainers[trainerId].party.NoItemDefaultMoves;
                lastMonLevel = party[gTrainers[trainerId].partySize - 1].lvl;
            }
            break;
        case F_TRAINER_PARTY_CUSTOM_MOVESET:
            {
                const struct TrainerMonNoItemCustomMoves *party = gTrainers[trainerId].party.NoItemCustomMoves;
                lastMonLevel = party[gTrainers[trainerId].partySize - 1].lvl;
            }
            break;
        case F_TRAINER_PARTY_HELD_ITEM:
            {
                const struct TrainerMonItemDefaultMoves *party = gTrainers[trainerId].party.ItemDefaultMoves;
                lastMonLevel = party[gTrainers[trainerId].partySize - 1].lvl;
            }
            break;
        case F_TRAINER_PARTY_CUSTOM_MOVESET | F_TRAINER_PARTY_HELD_ITEM:
            {
                const struct TrainerMonItemCustomMoves *party = gTrainers[trainerId].party.ItemCustomMoves;
                lastMonLevel = party[gTrainers[trainerId].partySize - 1].lvl;
            }
            break;
        }

        for (; gTrainerMoneyTable[i].classId != 0xFF; i++)
        {
            if (gTrainerMoneyTable[i].classId == gTrainers[trainerId].trainerClass)
                break;
        }

        if (gBattleTypeFlags & BATTLE_TYPE_TWO_OPPONENTS)
            moneyReward = 4 * lastMonLevel * gBattleStruct->moneyMultiplier * gTrainerMoneyTable[i].value;
        else if (gBattleTypeFlags & BATTLE_TYPE_DOUBLE)
            moneyReward = 4 * lastMonLevel * gBattleStruct->moneyMultiplier * 2 * gTrainerMoneyTable[i].value;
        else
            moneyReward = 4 * lastMonLevel * gBattleStruct->moneyMultiplier * gTrainerMoneyTable[i].value;
    }

    return moneyReward;
}

static void atk5D_getmoneyreward(void)
{
    u32 moneyReward = GetTrainerMoneyToGive(gTrainerBattleOpponent_A);
    if (gBattleTypeFlags & BATTLE_TYPE_TWO_OPPONENTS)
        moneyReward += GetTrainerMoneyToGive(gTrainerBattleOpponent_B);

    AddMoney(&gSaveBlock1Ptr->money, moneyReward);

    PREPARE_WORD_NUMBER_BUFFER(gBattleTextBuff1, 5, moneyReward)

    gBattlescriptCurrInstr++;
}

static void atk5E(void)
{
    gActiveBattler = GetBattlerForBattleScript(gBattlescriptCurrInstr[1]);

    switch (gBattleCommunication[0])
    {
    case 0:
        BtlController_EmitGetMonData(0, REQUEST_ALL_BATTLE, 0);
        MarkBattlerForControllerExec(gActiveBattler);
        gBattleCommunication[0]++;
        break;
    case 1:
         if (gBattleControllerExecFlags == 0)
         {
            s32 i;
            struct BattlePokemon *bufferPoke = (struct BattlePokemon*) &gBattleBufferB[gActiveBattler][4];
            for (i = 0; i < 4; i++)
            {
                gBattleMons[gActiveBattler].moves[i] = bufferPoke->moves[i];
                gBattleMons[gActiveBattler].pp[i] = bufferPoke->pp[i];
            }
            gBattlescriptCurrInstr += 2;
         }
         break;
    }
}

static void atk5F_swapattackerwithtarget(void)
{
    gActiveBattler = gBattlerAttacker;
    gBattlerAttacker = gBattlerTarget;
    gBattlerTarget = gActiveBattler;

    if (gHitMarker & HITMARKER_SWAP_ATTACKER_TARGET)
        gHitMarker &= ~(HITMARKER_SWAP_ATTACKER_TARGET);
    else
        gHitMarker |= HITMARKER_SWAP_ATTACKER_TARGET;

    gBattlescriptCurrInstr++;
}

static void atk60_incrementgamestat(void)
{
    if (GetBattlerSide(gBattlerAttacker) == B_SIDE_PLAYER)
        IncrementGameStat(gBattlescriptCurrInstr[1]);

    gBattlescriptCurrInstr += 2;
}

static void atk61_drawpartystatussummary(void)
{
    s32 i;
    struct Pokemon *party;
    struct HpAndStatus hpStatuses[PARTY_SIZE];

    if (gBattleControllerExecFlags)
        return;

    gActiveBattler = GetBattlerForBattleScript(gBattlescriptCurrInstr[1]);

    if (GetBattlerSide(gActiveBattler) == B_SIDE_PLAYER)
        party = gPlayerParty;
    else
        party = gEnemyParty;

    for (i = 0; i < PARTY_SIZE; i++)
    {
        if (GetMonData(&party[i], MON_DATA_SPECIES2) == SPECIES_NONE
            || GetMonData(&party[i], MON_DATA_SPECIES2) == SPECIES_EGG)
        {
            hpStatuses[i].hp = 0xFFFF;
            hpStatuses[i].status = 0;
        }
        else
        {
            hpStatuses[i].hp = GetMonData(&party[i], MON_DATA_HP);
            hpStatuses[i].status = GetMonData(&party[i], MON_DATA_STATUS);
        }
    }

    BtlController_EmitDrawPartyStatusSummary(0, hpStatuses, 1);
    MarkBattlerForControllerExec(gActiveBattler);

    gBattlescriptCurrInstr += 2;
}

static void atk62_hidepartystatussummary(void)
{
    gActiveBattler = GetBattlerForBattleScript(gBattlescriptCurrInstr[1]);
    BtlController_EmitHidePartyStatusSummary(0);
    MarkBattlerForControllerExec(gActiveBattler);

    gBattlescriptCurrInstr += 2;
}

static void atk63_jumptocalledmove(void)
{
    if (gBattlescriptCurrInstr[1])
        gCurrentMove = gCalledMove;
    else
        gChosenMove = gCurrentMove = gCalledMove;

    gBattlescriptCurrInstr = gBattleScriptsForMoveEffects[gBattleMoves[gCurrentMove].effect];
}

static void atk64_statusanimation(void)
{
    if (gBattleControllerExecFlags == 0)
    {
        gActiveBattler = GetBattlerForBattleScript(gBattlescriptCurrInstr[1]);
        if (!(gStatuses3[gActiveBattler] & STATUS3_SEMI_INVULNERABLE)
            && gDisableStructs[gActiveBattler].substituteHP == 0
            && !(gHitMarker & HITMARKER_NO_ANIMATIONS))
        {
            BtlController_EmitStatusAnimation(0, FALSE, gBattleMons[gActiveBattler].status1);
            MarkBattlerForControllerExec(gActiveBattler);
        }
        gBattlescriptCurrInstr += 2;
    }
}

static void atk65_status2animation(void)
{
    u32 wantedToAnimate;

    if (gBattleControllerExecFlags == 0)
    {
        gActiveBattler = GetBattlerForBattleScript(gBattlescriptCurrInstr[1]);
        wantedToAnimate = T1_READ_32(gBattlescriptCurrInstr + 2);
        if (!(gStatuses3[gActiveBattler] & STATUS3_SEMI_INVULNERABLE)
            && gDisableStructs[gActiveBattler].substituteHP == 0
            && !(gHitMarker & HITMARKER_NO_ANIMATIONS))
        {
            BtlController_EmitStatusAnimation(0, TRUE, gBattleMons[gActiveBattler].status2 & wantedToAnimate);
            MarkBattlerForControllerExec(gActiveBattler);
        }
        gBattlescriptCurrInstr += 6;
    }
}

static void atk66_chosenstatusanimation(void)
{
    u32 wantedStatus;

    if (gBattleControllerExecFlags == 0)
    {
        gActiveBattler = GetBattlerForBattleScript(gBattlescriptCurrInstr[1]);
        wantedStatus = T1_READ_32(gBattlescriptCurrInstr + 3);
        if (!(gStatuses3[gActiveBattler] & STATUS3_SEMI_INVULNERABLE)
            && gDisableStructs[gActiveBattler].substituteHP == 0
            && !(gHitMarker & HITMARKER_NO_ANIMATIONS))
        {
            BtlController_EmitStatusAnimation(0, gBattlescriptCurrInstr[2], wantedStatus);
            MarkBattlerForControllerExec(gActiveBattler);
        }
        gBattlescriptCurrInstr += 7;
    }
}

static void atk67_yesnobox(void)
{
    switch (gBattleCommunication[0])
    {
    case 0:
        HandleBattleWindow(0x18, 8, 0x1D, 0xD, 0);
        BattlePutTextOnWindow(gText_BattleYesNoChoice, 0xC);
        gBattleCommunication[0]++;
        gBattleCommunication[CURSOR_POSITION] = 0;
        BattleCreateYesNoCursorAt(0);
        break;
    case 1:
        if (gMain.newKeys & DPAD_UP && gBattleCommunication[CURSOR_POSITION] != 0)
        {
            PlaySE(SE_SELECT);
            BattleDestroyYesNoCursorAt(gBattleCommunication[CURSOR_POSITION]);
            gBattleCommunication[CURSOR_POSITION] = 0;
            BattleCreateYesNoCursorAt(0);
        }
        if (gMain.newKeys & DPAD_DOWN && gBattleCommunication[CURSOR_POSITION] == 0)
        {
            PlaySE(SE_SELECT);
            BattleDestroyYesNoCursorAt(gBattleCommunication[CURSOR_POSITION]);
            gBattleCommunication[CURSOR_POSITION] = 1;
            BattleCreateYesNoCursorAt(1);
        }
        if (gMain.newKeys & B_BUTTON)
        {
            gBattleCommunication[CURSOR_POSITION] = 1;
            PlaySE(SE_SELECT);
            HandleBattleWindow(0x18, 8, 0x1D, 0xD, WINDOW_CLEAR);
            gBattlescriptCurrInstr++;
        }
        else if (gMain.newKeys & A_BUTTON)
        {
            PlaySE(SE_SELECT);
            HandleBattleWindow(0x18, 8, 0x1D, 0xD, WINDOW_CLEAR);
            gBattlescriptCurrInstr++;
        }
        break;
    }
}

static void atk68_cancelallactions(void)
{
    s32 i;

    for (i = 0; i < gBattlersCount; i++)
        gActionsByTurnOrder[i] = B_ACTION_CANCEL_PARTNER;

    gBattlescriptCurrInstr++;
}

static void atk69_setgravity(void)
{
    if (gFieldStatuses & STATUS_FIELD_GRAVITY)
    {
        gBattlescriptCurrInstr = T1_READ_PTR(gBattlescriptCurrInstr + 1);
    }
    else
    {
        u32 i;

        gFieldStatuses |= STATUS_FIELD_GRAVITY;
        gFieldTimers.gravityTimer = 5;

        for (i = 0; i < MAX_BATTLERS_COUNT; i++)
            gStatuses3[i] &= ~(STATUS3_MAGNET_RISE | STATUS3_TELEKINESIS | STATUS3_ON_AIR);

        gBattlescriptCurrInstr += 5;
    }
}

static void atk6A_removeitem(void)
{
    u16 *usedHeldItem;

    gActiveBattler = GetBattlerForBattleScript(gBattlescriptCurrInstr[1]);

    usedHeldItem = &gBattleStruct->usedHeldItems[gActiveBattler];
    *usedHeldItem = gBattleMons[gActiveBattler].item;
    gBattleMons[gActiveBattler].item = 0;

    BtlController_EmitSetMonData(0, REQUEST_HELDITEM_BATTLE, 0, 2, &gBattleMons[gActiveBattler].item);
    MarkBattlerForControllerExec(gActiveBattler);

    gBattlescriptCurrInstr += 2;
}

static void atk6B_atknameinbuff1(void)
{
    PREPARE_MON_NICK_BUFFER(gBattleTextBuff1, gBattlerAttacker, gBattlerPartyIndexes[gBattlerAttacker])

    gBattlescriptCurrInstr++;
}

static void atk6C_drawlvlupbox(void)
{
    if (gBattleScripting.atk6C_state == 0)
    {
        if (IsMonGettingExpSentOut())
            gBattleScripting.atk6C_state = 3;
        else
            gBattleScripting.atk6C_state = 1;
    }

    switch (gBattleScripting.atk6C_state)
    {
    case 1:
        gBattle_BG2_Y = 0x60;
        SetBgAttribute(2, BG_CTRL_ATTR_MOSAIC, 0);
        ShowBg(2);
        sub_804F17C();
        gBattleScripting.atk6C_state = 2;
        break;
    case 2:
        if (!sub_804F1CC())
            gBattleScripting.atk6C_state = 3;
        break;
    case 3:
        gBattle_BG1_X = 0;
        gBattle_BG1_Y = 0x100;
        SetBgAttribute(0, BG_CTRL_ATTR_MOSAIC, 1);
        SetBgAttribute(1, BG_CTRL_ATTR_MOSAIC, 0);
        ShowBg(0);
        ShowBg(1);
        HandleBattleWindow(0x12, 7, 0x1D, 0x13, WINDOW_x80);
        gBattleScripting.atk6C_state = 4;
        break;
    case 4:
        sub_804F100();
        PutWindowTilemap(13);
        CopyWindowToVram(13, 3);
        gBattleScripting.atk6C_state++;
        break;
    case 5:
    case 7:
        if (!IsDma3ManagerBusyWithBgCopy())
        {
            gBattle_BG1_Y = 0;
            gBattleScripting.atk6C_state++;
        }
        break;
    case 6:
        if (gMain.newKeys != 0)
        {
            PlaySE(SE_SELECT);
            sub_804F144();
            CopyWindowToVram(13, 2);
            gBattleScripting.atk6C_state++;
        }
        break;
    case 8:
        if (gMain.newKeys != 0)
        {
            PlaySE(SE_SELECT);
            HandleBattleWindow(0x12, 7, 0x1D, 0x13, WINDOW_x80 | WINDOW_CLEAR);
            gBattleScripting.atk6C_state++;
        }
        break;
    case 9:
        if (!sub_804F344())
        {
            ClearWindowTilemap(14);
            CopyWindowToVram(14, 1);

            ClearWindowTilemap(13);
            CopyWindowToVram(13, 1);

            SetBgAttribute(2, BG_CTRL_ATTR_MOSAIC, 2);
            ShowBg(2);

            gBattleScripting.atk6C_state = 10;
        }
        break;
    case 10:
        if (!IsDma3ManagerBusyWithBgCopy())
        {
            SetBgAttribute(0, BG_CTRL_ATTR_MOSAIC, 0);
            SetBgAttribute(1, BG_CTRL_ATTR_MOSAIC, 1);
            ShowBg(0);
            ShowBg(1);
            gBattlescriptCurrInstr++;
        }
        break;
    }
}

static void sub_804F100(void)
{
    struct StatsArray currentStats;

    sub_81D388C(&gPlayerParty[gBattleStruct->expGetterMonId], &currentStats);
    sub_81D3640(0xD, gBattleResources->statsBeforeLvlUp, &currentStats, 0xE, 0xD, 0xF);
}

static void sub_804F144(void)
{
    struct StatsArray currentStats;

    sub_81D388C(&gPlayerParty[gBattleStruct->expGetterMonId], &currentStats);
    sub_81D3784(0xD, &currentStats, 0xE, 0xD, 0xF);
}

static void sub_804F17C(void)
{
    gBattle_BG2_Y = 0;
    gBattle_BG2_X = 0x1A0;

    LoadPalette(sUnknown_0831C2C8, 0x60, 0x20);
    CopyToWindowPixelBuffer(14, sUnknown_0831C2E8, 0, 0);
    PutWindowTilemap(14);
    CopyWindowToVram(14, 3);

    PutMonIconOnLvlUpBox();
}

static bool8 sub_804F1CC(void)
{
    if (IsDma3ManagerBusyWithBgCopy())
        return TRUE;

    if (gBattle_BG2_X == 0x200)
        return FALSE;

    if (gBattle_BG2_X == 0x1A0)
        PutLevelAndGenderOnLvlUpBox();

    gBattle_BG2_X += 8;
    if (gBattle_BG2_X >= 0x200)
        gBattle_BG2_X = 0x200;

    return (gBattle_BG2_X != 0x200);
}

static void PutLevelAndGenderOnLvlUpBox(void)
{
    u16 monLevel;
    u8 monGender;
    struct TextSubPrinter subPrinter;
    u8 *txtPtr;
    u32 var;

    monLevel = GetMonData(&gPlayerParty[gBattleStruct->expGetterMonId], MON_DATA_LEVEL);
    monGender = GetMonGender(&gPlayerParty[gBattleStruct->expGetterMonId]);
    GetMonNickname(&gPlayerParty[gBattleStruct->expGetterMonId], gStringVar4);

    subPrinter.current_text_offset = gStringVar4;
    subPrinter.windowId = 14;
    subPrinter.fontId = 0;
    subPrinter.x = 32;
    subPrinter.y = 0;
    subPrinter.currentX = 32;
    subPrinter.currentY = 0;
    subPrinter.letterSpacing = 0;
    subPrinter.lineSpacing = 0;
    subPrinter.fontColor_l = TEXT_COLOR_TRANSPARENT;
    subPrinter.fgColor = TEXT_COLOR_WHITE;
    subPrinter.bgColor = TEXT_COLOR_TRANSPARENT;
    subPrinter.shadowColor = TEXT_COLOR_DARK_GREY;

    AddTextPrinter(&subPrinter, 0xFF, NULL);

    txtPtr = gStringVar4;
    gStringVar4[0] = CHAR_SPECIAL_F9;
    txtPtr++;
    txtPtr[0] = 5;
    txtPtr++;

    var = (u32)(txtPtr);
    txtPtr = ConvertIntToDecimalStringN(txtPtr, monLevel, STR_CONV_MODE_LEFT_ALIGN, 3);
    var = (u32)(txtPtr) - var;
    txtPtr = StringFill(txtPtr, 0x77, 4 - var);

    if (monGender != MON_GENDERLESS)
    {
        if (monGender == MON_MALE)
        {
            txtPtr = WriteColorChangeControlCode(txtPtr, 0, 0xC);
            txtPtr = WriteColorChangeControlCode(txtPtr, 1, 0xD);
            *(txtPtr++) = CHAR_MALE;
        }
        else
        {
            txtPtr = WriteColorChangeControlCode(txtPtr, 0, 0xE);
            txtPtr = WriteColorChangeControlCode(txtPtr, 1, 0xF);
            *(txtPtr++) = CHAR_FEMALE;
        }
        *(txtPtr++) = EOS;
    }

    subPrinter.y = 10;
    subPrinter.currentY = 10;
    AddTextPrinter(&subPrinter, 0xFF, NULL);

    CopyWindowToVram(14, 2);
}

static bool8 sub_804F344(void)
{
    if (gBattle_BG2_X == 0x1A0)
        return FALSE;

    if (gBattle_BG2_X - 16 < 0x1A0)
        gBattle_BG2_X = 0x1A0;
    else
        gBattle_BG2_X -= 16;

    return (gBattle_BG2_X != 0x1A0);
}

#define sDestroy                    data[0]
#define sSavedLvlUpBoxXPosition     data[1]

static void PutMonIconOnLvlUpBox(void)
{
    u8 spriteId;
    const u16* iconPal;
    struct SpriteSheet iconSheet;
    struct SpritePalette iconPalSheet;

    u16 species = GetMonData(&gPlayerParty[gBattleStruct->expGetterMonId], MON_DATA_SPECIES);
    u32 personality = GetMonData(&gPlayerParty[gBattleStruct->expGetterMonId], MON_DATA_PERSONALITY);

    const u8* iconPtr = GetMonIconPtr(species, personality, 1);
    iconSheet.data = iconPtr;
    iconSheet.size = 0x200;
    iconSheet.tag = MON_ICON_LVLUP_BOX_TAG;

    iconPal = GetValidMonIconPalettePtr(species);
    iconPalSheet.data = iconPal;
    iconPalSheet.tag = MON_ICON_LVLUP_BOX_TAG;

    LoadSpriteSheet(&iconSheet);
    LoadSpritePalette(&iconPalSheet);

    spriteId = CreateSprite(&sSpriteTemplate_MonIconOnLvlUpBox, 256, 10, 0);
    gSprites[spriteId].sDestroy = FALSE;
    gSprites[spriteId].sSavedLvlUpBoxXPosition = gBattle_BG2_X;
}

static void SpriteCB_MonIconOnLvlUpBox(struct Sprite* sprite)
{
    sprite->pos2.x = sprite->sSavedLvlUpBoxXPosition - gBattle_BG2_X;

    if (sprite->pos2.x != 0)
    {
        sprite->sDestroy = TRUE;
    }
    else if (sprite->sDestroy)
    {
        DestroySprite(sprite);
        FreeSpriteTilesByTag(MON_ICON_LVLUP_BOX_TAG);
        FreeSpritePaletteByTag(MON_ICON_LVLUP_BOX_TAG);
    }
}

#undef sDestroy
#undef sSavedLvlUpBoxXPosition

static bool32 IsMonGettingExpSentOut(void)
{
    if (gBattlerPartyIndexes[0] == gBattleStruct->expGetterMonId)
        return TRUE;
    if (gBattleTypeFlags & BATTLE_TYPE_DOUBLE && gBattlerPartyIndexes[2] == gBattleStruct->expGetterMonId)
        return TRUE;

    return FALSE;
}

static void atk6D_resetsentmonsvalue(void)
{
    ResetSentPokesToOpponentValue();
    gBattlescriptCurrInstr++;
}

static void atk6E_setatktoplayer0(void)
{
    gBattlerAttacker = GetBattlerAtPosition(B_POSITION_PLAYER_LEFT);
    gBattlescriptCurrInstr++;
}

static void atk6F_makevisible(void)
{
    if (gBattleControllerExecFlags)
        return;

    gActiveBattler = GetBattlerForBattleScript(gBattlescriptCurrInstr[1]);
    BtlController_EmitSpriteInvisibility(0, FALSE);
    MarkBattlerForControllerExec(gActiveBattler);

    gBattlescriptCurrInstr += 2;
}

static void atk70_recordability(void)
{
    u8 battler = GetBattlerForBattleScript(gBattlescriptCurrInstr[1]);
    RecordAbilityBattle(battler, gBattleMons[battler].ability);
    gBattlescriptCurrInstr += 2;
}

void BufferMoveToLearnIntoBattleTextBuff2(void)
{
    PREPARE_MOVE_BUFFER(gBattleTextBuff2, gMoveToLearn);
}

static void atk71_buffermovetolearn(void)
{
    BufferMoveToLearnIntoBattleTextBuff2();
    gBattlescriptCurrInstr++;
}

static void atk72_jumpifplayerran(void)
{
    if (TryRunFromBattle(gBattlerFainted))
        gBattlescriptCurrInstr = T1_READ_PTR(gBattlescriptCurrInstr + 1);
    else
        gBattlescriptCurrInstr += 5;
}

static void atk73_hpthresholds(void)
{
    u8 opposingBank;
    s32 result;

    if (!(gBattleTypeFlags & BATTLE_TYPE_DOUBLE))
    {
        gActiveBattler = GetBattlerForBattleScript(gBattlescriptCurrInstr[1]);
        opposingBank = gActiveBattler ^ BIT_SIDE;

        result = gBattleMons[opposingBank].hp * 100 / gBattleMons[opposingBank].maxHP;
        if (result == 0)
            result = 1;

        if (result > 69 || !gBattleMons[opposingBank].hp)
            gBattleStruct->hpScale = 0;
        else if (result > 39)
            gBattleStruct->hpScale = 1;
        else if (result > 9)
            gBattleStruct->hpScale = 2;
        else
            gBattleStruct->hpScale = 3;
    }

    gBattlescriptCurrInstr += 2;
}

static void atk74_hpthresholds2(void)
{
    u8 opposingBank;
    s32 result;
    u8 hpSwitchout;

    if (!(gBattleTypeFlags & BATTLE_TYPE_DOUBLE))
    {
        gActiveBattler = GetBattlerForBattleScript(gBattlescriptCurrInstr[1]);
        opposingBank = gActiveBattler ^ BIT_SIDE;
        hpSwitchout = *(gBattleStruct->hpOnSwitchout + GetBattlerSide(opposingBank));
        result = (hpSwitchout - gBattleMons[opposingBank].hp) * 100 / hpSwitchout;

        if (gBattleMons[opposingBank].hp >= hpSwitchout)
            gBattleStruct->hpScale = 0;
        else if (result <= 29)
            gBattleStruct->hpScale = 1;
        else if (result <= 69)
            gBattleStruct->hpScale = 2;
        else
            gBattleStruct->hpScale = 3;
    }

    gBattlescriptCurrInstr += 2;
}

static void atk75_useitemonopponent(void)
{
    gBattlerInMenuId = gBattlerAttacker;
    PokemonUseItemEffects(&gEnemyParty[gBattlerPartyIndexes[gBattlerAttacker]], gLastUsedItem, gBattlerPartyIndexes[gBattlerAttacker], 0, 1);
    gBattlescriptCurrInstr += 1;
}

static bool32 HasAttackerFaintedTarget(void)
{
    if (!(gMoveResultFlags & MOVE_RESULT_NO_EFFECT)
        && gBattleMoves[gCurrentMove].power != 0
        && (gLastHitBy[gBattlerTarget] == 0xFF || gLastHitBy[gBattlerTarget] == gBattlerAttacker)
        && gBattleStruct->moveTarget[gBattlerAttacker] == gBattlerTarget
        && gBattlerTarget != gBattlerAttacker
        && gCurrentTurnActionNumber == GetBattlerTurnOrderNum(gBattlerAttacker)
        && gChosenMove == gChosenMoveByBattler[gBattlerAttacker])
        return TRUE;
    else
        return FALSE;
}

static void HandleTerrainMove(u32 moveEffect)
{
    u32 statusFlag = 0;
    u8 *timer = NULL;

    switch (moveEffect)
    {
    case EFFECT_MISTY_TERRAIN:
        statusFlag = STATUS_FIELD_MISTY_TERRAIN, timer = &gFieldTimers.mistyTerrainTimer;
        gBattleCommunication[MULTISTRING_CHOOSER] = 0;
        break;
    case EFFECT_GRASSY_TERRAIN:
        statusFlag = STATUS_FIELD_GRASSY_TERRAIN, timer = &gFieldTimers.grassyTerrainTimer;
        gBattleCommunication[MULTISTRING_CHOOSER] = 1;
        break;
    case EFFECT_ELECTRIC_TERRAIN:
        statusFlag = STATUS_FIELD_ELECTRIC_TERRAIN, timer = &gFieldTimers.electricTerrainTimer;
        gBattleCommunication[MULTISTRING_CHOOSER] = 2;
        break;
    case EFFECT_PSYCHIC_TERRAIN:
        statusFlag = STATUS_FIELD_PSYCHIC_TERRAIN, timer = &gFieldTimers.psychicTerrainTimer;
        gBattleCommunication[MULTISTRING_CHOOSER] = 3;
        break;
    }

    if (gFieldStatuses & statusFlag || statusFlag == 0)
    {
        gBattlescriptCurrInstr = T1_READ_PTR(gBattlescriptCurrInstr + 3);
    }
    else
    {
        gFieldStatuses &= ~(STATUS_FIELD_MISTY_TERRAIN | STATUS_FIELD_GRASSY_TERRAIN | EFFECT_ELECTRIC_TERRAIN | EFFECT_PSYCHIC_TERRAIN);
        gFieldStatuses |= statusFlag;
        *timer = 5;
        gBattlescriptCurrInstr += 7;
    }
}

bool32 CanUseLastResort(u8 battlerId)
{
    u32 i;
    u32 knownMovesCount = 0, usedMovesCount = 0;

    for (i = 0; i < 4; i++)
    {
        if (gBattleMons[battlerId].moves[i] != MOVE_NONE)
            knownMovesCount++;
        if (gDisableStructs[battlerId].usedMoves & gBitTable[i])
            usedMovesCount++;
    }

    if (knownMovesCount >= 2 && usedMovesCount >= knownMovesCount - 1)
        return TRUE;
    else
        return FALSE;
}

#define DEFOG_CLEAR(status, structField, battlescript, move)\
{                                                           \
    if (*sideStatuses & status)                             \
    {                                                       \
        if (clear)                                          \
        {                                                   \
            if (move)                                       \
                PREPARE_MOVE_BUFFER(gBattleTextBuff1, move);\
            *sideStatuses &= ~(status);                     \
            sideTimer->structField = 0;                     \
            BattleScriptPushCursor();                       \
            gBattlescriptCurrInstr = battlescript;          \
        }                                                   \
        return TRUE;                                        \
    }                                                       \
}

static bool32 ClearDefogHazards(u8 battlerAtk, bool32 clear)
{
    s32 i;
    for (i = 0; i < 2; i++)
    {
        struct SideTimer *sideTimer = &gSideTimers[i];
        u32 *sideStatuses = &gSideStatuses[i];

        gBattlerAttacker = i;
        if (GetBattlerSide(battlerAtk) != i)
        {
            DEFOG_CLEAR(SIDE_STATUS_REFLECT, reflectTimer, BattleScript_SideStatusWoreOffReturn, MOVE_REFLECT);
            DEFOG_CLEAR(SIDE_STATUS_LIGHTSCREEN, lightscreenTimer, BattleScript_SideStatusWoreOffReturn, MOVE_LIGHT_SCREEN);
            DEFOG_CLEAR(SIDE_STATUS_MIST, mistTimer, BattleScript_SideStatusWoreOffReturn, MOVE_MIST);
            DEFOG_CLEAR(SIDE_STATUS_AURORA_VEIL, auroraVeilTimer, BattleScript_SideStatusWoreOffReturn, MOVE_AURORA_VEIL);
            DEFOG_CLEAR(SIDE_STATUS_SAFEGUARD, safeguardTimer, BattleScript_SideStatusWoreOffReturn, MOVE_SAFEGUARD);
        }
        DEFOG_CLEAR(SIDE_STATUS_SPIKES, spikesAmount, BattleScript_SpikesFree, 0);
        DEFOG_CLEAR(SIDE_STATUS_STEALTH_ROCK, stealthRockAmount, BattleScript_StealthRockFree, 0);
        DEFOG_CLEAR(SIDE_STATUS_TOXIC_SPIKES, toxicSpikesAmount, BattleScript_ToxicSpikesFree, 0);
        DEFOG_CLEAR(SIDE_STATUS_STICKY_WEB, stickyWebAmount, BattleScript_StickyWebFree, 0);
    }

    return FALSE;
}

static void atk76_various(void)
{
    struct Pokemon *mon;
    u8 side;
    s32 i, j;
    u8 data[10];

    if (gBattleControllerExecFlags)
        return;

    gActiveBattler = GetBattlerForBattleScript(gBattlescriptCurrInstr[1]);

    switch (gBattlescriptCurrInstr[2])
    {
    case VARIOUS_CANCEL_MULTI_TURN_MOVES:
        CancelMultiTurnMoves(gActiveBattler);
        break;
    case VARIOUS_SET_MAGIC_COAT_TARGET:
        gBattlerAttacker = gBattlerTarget;
        side = GetBattlerSide(gBattlerAttacker) ^ BIT_SIDE;
        if (gSideTimers[side].followmeTimer != 0 && gBattleMons[gSideTimers[side].followmeTarget].hp != 0)
            gBattlerTarget = gSideTimers[side].followmeTarget;
        else
            gBattlerTarget = gActiveBattler;
        break;
    case VARIOUS_IS_RUNNING_IMPOSSIBLE:
        gBattleCommunication[0] = IsRunningFromBattleImpossible();
        break;
    case VARIOUS_GET_MOVE_TARGET:
        gBattlerTarget = GetMoveTarget(gCurrentMove, 0);
        break;
    case 4:
        if (gHitMarker & HITMARKER_FAINTED(gActiveBattler))
            gBattleCommunication[0] = 1;
        else
            gBattleCommunication[0] = 0;
        break;
    case VARIOUS_RESET_INTIMIDATE_TRACE_BITS:
        gSpecialStatuses[gActiveBattler].intimidatedMon = 0;
        gSpecialStatuses[gActiveBattler].traced = 0;
        gSpecialStatuses[gActiveBattler].switchInAbilityDone = 0;
        break;
    case VARIOUS_UPDATE_CHOICE_MOVE_ON_LVL_UP:
        if (gBattlerPartyIndexes[0] == gBattleStruct->expGetterMonId || gBattlerPartyIndexes[2] == gBattleStruct->expGetterMonId)
        {
            u16 *choicedMove;

            if (gBattlerPartyIndexes[0] == gBattleStruct->expGetterMonId)
                gActiveBattler = 0;
            else
                gActiveBattler = 2;

            choicedMove = &gBattleStruct->choicedMove[gActiveBattler];

            for (i = 0; i < 4; i++)
            {
                if (gBattleMons[gActiveBattler].moves[i] == *choicedMove)
                    break;
            }
            if (i == 4)
                *choicedMove = 0;
        }
        break;
    case 7:
        if (!(gBattleTypeFlags & (BATTLE_TYPE_LINK | BATTLE_TYPE_DOUBLE))
            && gBattleTypeFlags & BATTLE_TYPE_TRAINER
            && gBattleMons[0].hp != 0
            && gBattleMons[1].hp != 0)
        {
            gHitMarker &= ~(HITMARKER_x400000);
        }
        break;
    case 8:
        gBattleCommunication[0] = 0;
        gBattleScripting.battler = gActiveBattler = gBattleCommunication[1];
        if (!(gBattleStruct->field_92 & gBitTable[gActiveBattler])
            && gBattleMons[gActiveBattler].maxHP / 2 >= gBattleMons[gActiveBattler].hp
            && gBattleMons[gActiveBattler].hp != 0
            && !(gBattleMons[gActiveBattler].status1 & STATUS1_SLEEP))
        {
            gBattleStruct->field_92 |= gBitTable[gActiveBattler];
            gBattleCommunication[0] = 1;
            gBattleCommunication[MULTISTRING_CHOOSER] = sUnknown_0831C4F8[GetNatureFromPersonality(gBattleMons[gActiveBattler].personality)];
        }
        break;
    case 9:
        i = sub_81A5258(gBattleCommunication);
        if (i == 0)
            return;

        gBattleCommunication[1] = i;
        break;
    case 10:
        gBattleMons[1].hp = 0;
        gHitMarker |= HITMARKER_FAINTED(1);
        gBattleStruct->field_2A1 |= gBitTable[gBattlerPartyIndexes[1]];
        gDisableStructs[1].truantUnknownBit = 1;
        break;
    case 11:
        gBattleMons[0].hp = 0;
        gHitMarker |= HITMARKER_FAINTED(0);
        gHitMarker |= HITMARKER_x400000;
        gBattleStruct->field_2A0 |= gBitTable[gBattlerPartyIndexes[0]];
        gDisableStructs[0].truantUnknownBit = 1;
        break;
    case 12:
        gBattleMons[0].hp = 0;
        gBattleMons[1].hp = 0;
        gHitMarker |= HITMARKER_FAINTED(0);
        gHitMarker |= HITMARKER_FAINTED(1);
        gHitMarker |= HITMARKER_x400000;
        gBattleStruct->field_2A0 |= gBitTable[gBattlerPartyIndexes[0]];
        gBattleStruct->field_2A1 |= gBitTable[gBattlerPartyIndexes[1]];
        gDisableStructs[0].truantUnknownBit = 1;
        gDisableStructs[1].truantUnknownBit = 1;
        break;
    case VARIOUS_EMIT_YESNOBOX:
        BtlController_EmitUnknownYesNoBox(0);
        MarkBattlerForControllerExec(gActiveBattler);
        break;
    case 14:
        sub_81A5BF8();
        break;
    case 15:
        sub_81A5D44();
        break;
    case 16:
        BattleStringExpandPlaceholdersToDisplayedString(gRefereeStringsTable[gBattlescriptCurrInstr[1]]);
        BattlePutTextOnWindow(gDisplayedStringBattle, 0x16);
        break;
    case 17:
        if (IsTextPrinterActive(0x16))
            return;
        break;
    case VARIOUS_WAIT_CRY:
        if (!IsCryFinished())
            return;
        break;
    case VARIOUS_RETURN_OPPONENT_MON1:
        gActiveBattler = 1;
        if (gBattleMons[gActiveBattler].hp != 0)
        {
            BtlController_EmitReturnMonToBall(0, 0);
            MarkBattlerForControllerExec(gActiveBattler);
        }
        break;
    case VARIOUS_RETURN_OPPONENT_MON2:
        if (gBattlersCount > 3)
        {
            gActiveBattler = 3;
            if (gBattleMons[gActiveBattler].hp != 0)
            {
                BtlController_EmitReturnMonToBall(0, 0);
                MarkBattlerForControllerExec(gActiveBattler);
            }
        }
        break;
    case VARIOUS_VOLUME_DOWN:
        m4aMPlayVolumeControl(&gMPlayInfo_BGM, 0xFFFF, 0x55);
        break;
    case VARIOUS_VOLUME_UP:
        m4aMPlayVolumeControl(&gMPlayInfo_BGM, 0xFFFF, 0x100);
        break;
    case 23:
        gBattleStruct->field_2A2 |= gBitTable[gActiveBattler];
        break;
    case 24:
        if (sub_805725C(gActiveBattler))
            return;
        break;
    case VARIOUS_SET_TELEPORT_OUTCOME:
        if (GetBattlerSide(gActiveBattler) == B_SIDE_PLAYER)
            gBattleOutcome = B_OUTCOME_PLAYER_TELEPORTED;
        else
            gBattleOutcome = B_OUTCOME_MON_TELEPORTED;
        break;
    case VARIOUS_PLAY_TRAINER_DEFEATED_MUSIC:
        BtlController_EmitPlayFanfareOrBGM(0, MUS_KACHI1, TRUE);
        MarkBattlerForControllerExec(gActiveBattler);
        break;
    case VARIOUS_STAT_TEXT_BUFFER:
        PREPARE_STAT_BUFFER(gBattleTextBuff1, gBattleCommunication[0]);
        break;
    case VARIOUS_SWITCHIN_ABILITIES:
        gBattlescriptCurrInstr += 3;
        AbilityBattleEffects(ABILITYEFFECT_ON_SWITCHIN, gActiveBattler, 0, 0, 0);
        return;
    case VARIOUS_SAVE_TARGET:
        gBattleStruct->savedBattlerTarget = gBattlerTarget;
        break;
    case VARIOUS_RESTORE_TARGET:
        gBattlerTarget = gBattleStruct->savedBattlerTarget;
        break;
    case VARIOUS_INSTANT_HP_DROP:
        BtlController_EmitHealthBarUpdate(0, INSTANT_HP_BAR_DROP);
        MarkBattlerForControllerExec(gActiveBattler);
        break;
    case VARIOUS_CLEAR_STATUS:
        gBattleMons[gActiveBattler].status1 = 0;
        BtlController_EmitSetMonData(0, REQUEST_STATUS_BATTLE, 0, 4, &gBattleMons[gActiveBattler].status1);
        MarkBattlerForControllerExec(gActiveBattler);
        break;
    case VARIOUS_RESTORE_PP:
        for (i = 0; i < 4; i++)
        {
            gBattleMons[gActiveBattler].pp[i] = CalculatePPWithBonus(gBattleMons[gActiveBattler].moves[i], gBattleMons[gActiveBattler].ppBonuses, i);
            data[i] = gBattleMons[gActiveBattler].pp[i];
        }
        data[i] = gBattleMons[gActiveBattler].ppBonuses;
        BtlController_EmitSetMonData(0, REQUEST_PP_DATA_BATTLE, 0, 5, data);
        MarkBattlerForControllerExec(gActiveBattler);
        break;
    case VARIOUS_TRY_ACTIVATE_MOXIE:
        if (GetBattlerAbility(gActiveBattler) == ABILITY_MOXIE
            && HasAttackerFaintedTarget()
            && !IsBattleLostForPlayer()
            && !IsBattleWonForPlayer()
            && gBattleMons[gBattlerAttacker].statStages[STAT_ATK] != 12)
        {
            gBattleMons[gBattlerAttacker].statStages[STAT_ATK]++;
            SET_STATCHANGER(STAT_ATK, 1, FALSE);
            PREPARE_STAT_BUFFER(gBattleTextBuff1, STAT_ATK);
            BattleScriptPush(gBattlescriptCurrInstr + 3);
            gBattlescriptCurrInstr = BattleScript_AttackerAbilityStatRaise;
            return;
        }
        break;
    case VARIOUS_TRY_ACTIVATE_FELL_STINGER:
        if (gBattleMoves[gCurrentMove].effect == EFFECT_FELL_STINGER
            && HasAttackerFaintedTarget()
            && !IsBattleLostForPlayer()
            && !IsBattleWonForPlayer()
            && gBattleMons[gBattlerAttacker].statStages[STAT_ATK] != 12)
        {
            if (gBattleMons[gBattlerAttacker].statStages[STAT_ATK] >= 11)
                SET_STATCHANGER(STAT_ATK, 1, FALSE);
            else if (gBattleMons[gBattlerAttacker].statStages[STAT_ATK] <= 9 && B_FELL_STINGER_STAT_RAISE == GEN_7)
                SET_STATCHANGER(STAT_ATK, 3, FALSE);
            else
                SET_STATCHANGER(STAT_ATK, 2, FALSE);

            PREPARE_STAT_BUFFER(gBattleTextBuff1, STAT_ATK);
            BattleScriptPush(gBattlescriptCurrInstr + 3);
            gBattlescriptCurrInstr = BattleScript_FellStingerRaisesStat;
            return;
        }
        break;
    case VARIOUS_PLAY_MOVE_ANIMATION:
        BtlController_EmitMoveAnimation(0, T1_READ_16(gBattlescriptCurrInstr + 3), gBattleScripting.animTurn, 0, 0, gBattleMons[gActiveBattler].friendship, &gDisableStructs[gActiveBattler], gMultiHitCounter);
        MarkBattlerForControllerExec(gActiveBattler);
        gBattlescriptCurrInstr += 5;
        return;
    case VARIOUS_SET_LUCKY_CHANT:
        if (!(gSideStatuses[GET_BATTLER_SIDE(gActiveBattler)] & SIDE_STATUS_LUCKY_CHANT))
        {
            gSideStatuses[GET_BATTLER_SIDE(gActiveBattler)] |= SIDE_STATUS_LUCKY_CHANT;
            gSideTimers[GET_BATTLER_SIDE(gActiveBattler)].luckyChantBattlerId = gActiveBattler;
            gSideTimers[GET_BATTLER_SIDE(gActiveBattler)].luckyChantTimer = 5;
            gBattlescriptCurrInstr += 7;
        }
        else
        {
            gBattlescriptCurrInstr = T1_READ_PTR(gBattlescriptCurrInstr + 3);
        }
        return;
    case VARIOUS_SUCKER_PUNCH_CHECK:
        if (GetBattlerTurnOrderNum(gBattlerAttacker) > GetBattlerTurnOrderNum(gBattlerTarget))
            gBattlescriptCurrInstr = T1_READ_PTR(gBattlescriptCurrInstr + 3);
        else if (gBattleMoves[gBattleMons[gBattlerTarget].moves[gBattleStruct->chosenMovePositions[gBattlerTarget]]].power == 0)
            gBattlescriptCurrInstr = T1_READ_PTR(gBattlescriptCurrInstr + 3);
        else
            gBattlescriptCurrInstr += 7;
        return;
    case VARIOUS_SET_SIMPLE_BEAM:
        switch (gBattleMons[gActiveBattler].ability)
        {
        case ABILITY_SIMPLE:
        case ABILITY_TRUANT:
        case ABILITY_STANCE_CHANGE:
        case ABILITY_MULTITYPE:
            gBattlescriptCurrInstr = T1_READ_PTR(gBattlescriptCurrInstr + 3);
            break;
        default:
            gBattleMons[gActiveBattler].ability = ABILITY_SIMPLE;
            gBattlescriptCurrInstr += 7;
            break;
        }
        return;
    case VARIOUS_TRY_ENTRAINMENT:
        switch (gBattleMons[gBattlerTarget].ability)
        {
        case ABILITY_TRUANT:
        case ABILITY_MULTITYPE:
        case ABILITY_STANCE_CHANGE:
        case ABILITY_SCHOOLING:
        case ABILITY_COMATOSE:
        case ABILITY_SHIELDS_DOWN:
        case ABILITY_DISGUISE:
        case ABILITY_RKS_SYSTEM:
        case ABILITY_BATTLE_BOND:
            gBattlescriptCurrInstr = T1_READ_PTR(gBattlescriptCurrInstr + 3);
            return;
        }
        switch (gBattleMons[gBattlerAttacker].ability)
        {
        case ABILITY_TRACE:
        case ABILITY_FORECAST:
        case ABILITY_FLOWER_GIFT:
        case ABILITY_ZEN_MODE:
        case ABILITY_ILLUSION:
        case ABILITY_IMPOSTER:
        case ABILITY_POWER_OF_ALCHEMY:
        case ABILITY_RECEIVER:
        case ABILITY_DISGUISE:
        case ABILITY_POWER_CONSTRUCT:
            gBattlescriptCurrInstr = T1_READ_PTR(gBattlescriptCurrInstr + 3);
            return;
        }
        if (gBattleMons[gBattlerTarget].ability == gBattleMons[gBattlerAttacker].ability)
        {
            gBattlescriptCurrInstr = T1_READ_PTR(gBattlescriptCurrInstr + 3);
        }
        else
        {
            gBattleMons[gBattlerTarget].ability = gBattleMons[gBattlerAttacker].ability;
            gBattlescriptCurrInstr += 7;
        }
        return;
    case VARIOUS_SET_LAST_USED_ABILITY:
        gLastUsedAbility = gBattleMons[gActiveBattler].ability;
        break;
    case VARIOUS_TRY_HEAL_PULSE:
        if (BATTLER_MAX_HP(gActiveBattler))
        {
            gBattlescriptCurrInstr = T1_READ_PTR(gBattlescriptCurrInstr + 3);
        }
        else
        {
            if (GetBattlerAbility(gBattlerAttacker) == ABILITY_MEGA_LAUNCHER && gBattleMoves[gCurrentMove].flags & FLAG_MEGA_LAUNCHER_BOOST)
                gBattleMoveDamage = -(gBattleMons[gActiveBattler].maxHP * 75 / 100);
            else
                gBattleMoveDamage = -(gBattleMons[gActiveBattler].maxHP / 2);

            if (gBattleMoveDamage == 0)
                gBattleMoveDamage = -1;
            gBattlescriptCurrInstr += 7;
        }
        return;
    case VARIOUS_TRY_QUASH:
        if (GetBattlerTurnOrderNum(gBattlerAttacker) > GetBattlerTurnOrderNum(gBattlerTarget))
        {
            gBattlescriptCurrInstr = T1_READ_PTR(gBattlescriptCurrInstr + 3);
        }
        else
        {
            for (i = 0; i < gBattlersCount; i++)
                data[i] = gBattlerByTurnOrder[i];
            for (i = 0; i < gBattlersCount; i++)
            {
                if (data[i] == gBattlerTarget)
                {
                    for (j = i + 1; j < gBattlersCount; j++)
                        data[i++] = data[j];
                }
                else
                {
                    gBattlerByTurnOrder[i] = data[i];
                }
            }
            gBattlerByTurnOrder[gBattlersCount - 1] = gBattlerTarget;
            gBattlescriptCurrInstr += 7;
        }
        return;
    case VARIOUS_INVERT_STAT_STAGES:
        for (i = 0; i < BATTLE_STATS_NO; i++)
        {
            if (gBattleMons[gActiveBattler].statStages[i] < 6) // Negative becomes positive.
                gBattleMons[gActiveBattler].statStages[i] = 6 + (6 - gBattleMons[gActiveBattler].statStages[i]);
            else if (gBattleMons[gActiveBattler].statStages[i] > 6) // Positive becomes negative.
                gBattleMons[gActiveBattler].statStages[i] = 6 - (gBattleMons[gActiveBattler].statStages[i] - 6);
        }
        break;
    case VARIOUS_SET_TERRAIN:
        HandleTerrainMove(gBattleMoves[gCurrentMove].effect);
        return;
    case VARIOUS_TRY_ME_FIRST:
        if (GetBattlerTurnOrderNum(gBattlerAttacker) > GetBattlerTurnOrderNum(gBattlerTarget))
            gBattlescriptCurrInstr = T1_READ_PTR(gBattlescriptCurrInstr + 3);
        else if (gBattleMoves[gBattleMons[gBattlerTarget].moves[gBattleStruct->chosenMovePositions[gBattlerTarget]]].power == 0)
            gBattlescriptCurrInstr = T1_READ_PTR(gBattlescriptCurrInstr + 3);
        else
        {
            u16 move = gBattleMons[gBattlerTarget].moves[gBattleStruct->chosenMovePositions[gBattlerTarget]];
            switch (move)
            {
            case MOVE_STRUGGLE:
            case MOVE_CHATTER:
            case MOVE_FOCUS_PUNCH:
            case MOVE_THIEF:
            case MOVE_COVET:
            case MOVE_COUNTER:
            case MOVE_MIRROR_COAT:
            case MOVE_METAL_BURST:
            case MOVE_ME_FIRST:
                gBattlescriptCurrInstr = T1_READ_PTR(gBattlescriptCurrInstr + 3);
                break;
            default:
                gCalledMove = move;
                gHitMarker &= ~(HITMARKER_ATTACKSTRING_PRINTED);
                gBattlerTarget = GetMoveTarget(gCalledMove, 0);
                gStatuses3[gBattlerAttacker] |= STATUS3_ME_FIRST;
                gBattlescriptCurrInstr += 7;
                break;
            }
        }
        return;
    case VARIOUS_JUMP_IF_BATTLE_END:
        if (IsBattleLostForPlayer() || IsBattleWonForPlayer())
            gBattlescriptCurrInstr = T1_READ_PTR(gBattlescriptCurrInstr + 3);
        else
            gBattlescriptCurrInstr += 7;
        return;
    case VARIOUS_TRY_ELECTRIFY:
        if (GetBattlerTurnOrderNum(gBattlerAttacker) > GetBattlerTurnOrderNum(gBattlerTarget))
        {
            gBattlescriptCurrInstr = T1_READ_PTR(gBattlescriptCurrInstr + 3);
        }
        else
        {
            gStatuses3[gBattlerTarget] |= STATUS3_ELECTRIFIED;
            gBattlescriptCurrInstr += 7;
        }
        return;
    case VARIOUS_TRY_REFLECT_TYPE:
        if (gBattleMons[gBattlerTarget].species == SPECIES_ARCEUS || gBattleMons[gBattlerTarget].species == SPECIES_SILVALLY)
        {
            gBattlescriptCurrInstr = T1_READ_PTR(gBattlescriptCurrInstr + 3);
        }
        else if (gBattleMons[gBattlerTarget].type1 == TYPE_MYSTERY && gBattleMons[gBattlerTarget].type2 != TYPE_MYSTERY)
        {
            gBattleMons[gBattlerAttacker].type1 = gBattleMons[gBattlerTarget].type2;
            gBattleMons[gBattlerAttacker].type2 = gBattleMons[gBattlerTarget].type2;
            gBattlescriptCurrInstr += 7;
        }
        else if (gBattleMons[gBattlerTarget].type1 != TYPE_MYSTERY && gBattleMons[gBattlerTarget].type2 == TYPE_MYSTERY)
        {
            gBattleMons[gBattlerAttacker].type1 = gBattleMons[gBattlerTarget].type1;
            gBattleMons[gBattlerAttacker].type2 = gBattleMons[gBattlerTarget].type1;
            gBattlescriptCurrInstr += 7;
        }
        else if (gBattleMons[gBattlerTarget].type1 == TYPE_MYSTERY && gBattleMons[gBattlerTarget].type2 == TYPE_MYSTERY)
        {
            gBattlescriptCurrInstr = T1_READ_PTR(gBattlescriptCurrInstr + 3);
        }
        else
        {
            gBattleMons[gBattlerAttacker].type1 = gBattleMons[gBattlerTarget].type1;
            gBattleMons[gBattlerAttacker].type2 = gBattleMons[gBattlerTarget].type2;
            gBattlescriptCurrInstr += 7;
        }
        return;
    case VARIOUS_TRY_SOAK:
        if (gBattleMons[gBattlerTarget].type1 == TYPE_WATER && gBattleMons[gBattlerTarget].type2 == TYPE_WATER)
        {
            gBattlescriptCurrInstr = T1_READ_PTR(gBattlescriptCurrInstr + 3);
        }
        else
        {
            SET_BATTLER_TYPE(gBattlerTarget, TYPE_WATER);
            gBattlescriptCurrInstr += 7;
        }
        return;
    case VARIOUS_HANDLE_MEGA_EVO:
        if (GetBattlerSide(gActiveBattler) == B_SIDE_OPPONENT)
            mon = &gEnemyParty[gBattlerPartyIndexes[gActiveBattler]];
        else
            mon = &gPlayerParty[gBattlerPartyIndexes[gActiveBattler]];

        gBattleStruct->mega.evolvedSpecies[gActiveBattler] = gBattleMons[gActiveBattler].species;
        if (GetBattlerPosition(gActiveBattler) == B_POSITION_PLAYER_LEFT
            || (GetBattlerPosition(gActiveBattler) == B_POSITION_PLAYER_RIGHT && !(gBattleTypeFlags & (BATTLE_TYPE_MULTI | BATTLE_TYPE_INGAME_PARTNER))))
        {
            gBattleStruct->mega.playerEvolvedSpecies = gBattleStruct->mega.evolvedSpecies[gActiveBattler];
        }

        gBattleMons[gActiveBattler].species = GetMegaEvolutionSpecies(gBattleStruct->mega.evolvedSpecies[gActiveBattler], gBattleMons[gActiveBattler].item);
        SetMonData(mon, MON_DATA_SPECIES, &gBattleMons[gActiveBattler].species);
        PREPARE_SPECIES_BUFFER(gBattleTextBuff1, gBattleMons[gActiveBattler].species);

        CalculateMonStats(mon);
        gBattleMons[gActiveBattler].level = GetMonData(mon, MON_DATA_LEVEL);
        gBattleMons[gActiveBattler].hp = GetMonData(mon, MON_DATA_HP);
        gBattleMons[gActiveBattler].maxHP = GetMonData(mon, MON_DATA_MAX_HP);
        gBattleMons[gActiveBattler].attack = GetMonData(mon, MON_DATA_ATK);
        gBattleMons[gActiveBattler].defense = GetMonData(mon, MON_DATA_DEF);
        gBattleMons[gActiveBattler].speed = GetMonData(mon, MON_DATA_SPEED);
        gBattleMons[gActiveBattler].spAttack = GetMonData(mon, MON_DATA_SPATK);
        gBattleMons[gActiveBattler].spDefense = GetMonData(mon, MON_DATA_SPDEF);
        gBattleMons[gActiveBattler].ability = GetMonAbility(mon);
        gBattleMons[gActiveBattler].type1 = gBaseStats[gBattleMons[gActiveBattler].species].type1;
        gBattleMons[gActiveBattler].type2 = gBaseStats[gBattleMons[gActiveBattler].species].type2;

        UpdateHealthboxAttribute(gHealthboxSpriteIds[gActiveBattler], mon, HEALTHBOX_ALL);
        gBattleStruct->mega.alreadyEvolved[GetBattlerPosition(gActiveBattler)] = TRUE;
        gBattleStruct->mega.evolvedPartyIds[GetBattlerSide(gActiveBattler)] |= gBitTable[gBattlerPartyIndexes[gActiveBattler]];

        BtlController_EmitSetMonData(0, REQUEST_ALL_BATTLE, gBitTable[gBattlerPartyIndexes[gActiveBattler]], sizeof(struct BattlePokemon), &gBattleMons[gActiveBattler]);
        MarkBattlerForControllerExec(gActiveBattler);
        break;
    case VARIOUS_TRY_LAST_RESORT:
        if (CanUseLastResort(gActiveBattler))
            gBattlescriptCurrInstr += 7;
        else
            gBattlescriptCurrInstr = T1_READ_PTR(gBattlescriptCurrInstr + 3);
        return;
    case VARIOUS_ARGUMENT_STATUS_EFFECT:
        switch (gBattleMoves[gCurrentMove].argument)
        {
        case STATUS1_BURN:
            gBattleCommunication[MOVE_EFFECT_BYTE] = MOVE_EFFECT_BURN;
            break;
        case STATUS1_FREEZE:
            gBattleCommunication[MOVE_EFFECT_BYTE] = MOVE_EFFECT_FREEZE;
            break;
        case STATUS1_PARALYSIS:
            gBattleCommunication[MOVE_EFFECT_BYTE] = MOVE_EFFECT_PARALYSIS;
            break;
        case STATUS1_POISON:
            gBattleCommunication[MOVE_EFFECT_BYTE] = MOVE_EFFECT_POISON;
            break;
        case STATUS1_TOXIC_POISON:
            gBattleCommunication[MOVE_EFFECT_BYTE] = MOVE_EFFECT_TOXIC;
            break;
        default:
            gBattleCommunication[MOVE_EFFECT_BYTE] = 0;
            break;
        }
        if (gBattleCommunication[MOVE_EFFECT_BYTE] != 0)
        {
            BattleScriptPush(gBattlescriptCurrInstr + 3);
            gBattlescriptCurrInstr = BattleScript_EffectWithChance;
            return;
        }
        break;
    case VARIOUS_TRY_HIT_SWITCH_TARGET:
        if (IsBattlerAlive(gBattlerAttacker)
            && IsBattlerAlive(gBattlerTarget)
            && !(gMoveResultFlags & MOVE_RESULT_NO_EFFECT)
            && TARGET_TURN_DAMAGED)
        {
            gBattlescriptCurrInstr = BattleScript_ForceRandomSwitch;
        }
        else
        {
            gBattlescriptCurrInstr = T1_READ_PTR(gBattlescriptCurrInstr + 3);
        }
        return;
    case VARIOUS_TRY_AUTONOMIZE:
        if (GetBattlerWeight(gActiveBattler) > 1)
        {
            gDisableStructs[gActiveBattler].autonomizeCount++;
            gBattlescriptCurrInstr += 7;
        }
        else
        {
            gBattlescriptCurrInstr = T1_READ_PTR(gBattlescriptCurrInstr + 3);
        }
        return;
    case VARIOUS_TRY_COPYCAT:
        for (i = 0; sMovesForbiddenToCopy[i] != COPYCAT_FORBIDDEN_END; i++)
        {
            if (sMovesForbiddenToCopy[i] == gLastUsedMove)
                break;
        }
        if (gLastUsedMove == 0 || gLastUsedMove == 0xFFFF || sMovesForbiddenToCopy[i] != COPYCAT_FORBIDDEN_END)
        {
            gBattlescriptCurrInstr = T1_READ_PTR(gBattlescriptCurrInstr + 3);
        }
        else
        {
            gCalledMove = gLastUsedMove;
            gHitMarker &= ~(HITMARKER_ATTACKSTRING_PRINTED);
            gBattlerTarget = GetMoveTarget(gCalledMove, 0);
            gBattlescriptCurrInstr += 7;
        }
        return;
    case VARIOUS_ABILITY_POPUP:
        CreateAbilityPopUp(gActiveBattler, gBattleMons[gActiveBattler].ability, (gBattleTypeFlags & BATTLE_TYPE_DOUBLE) != 0);
        break;
    case VARIOUS_DEFOG:
        if (T1_READ_8(gBattlescriptCurrInstr + 3)) // Clear
        {
            if (ClearDefogHazards(gEffectBattler, TRUE))
                return;
            else
                gBattlescriptCurrInstr += 8;
        }
        else
        {
            if (ClearDefogHazards(gActiveBattler, FALSE))
                gBattlescriptCurrInstr += 8;
            else
                gBattlescriptCurrInstr = T1_READ_PTR(gBattlescriptCurrInstr + 4);
        }
        return;
    case VARIOUS_JUMP_IF_TARGET_ALLY:
        if (GetBattlerSide(gBattlerAttacker) != GetBattlerSide(gBattlerTarget))
            gBattlescriptCurrInstr += 7;
        else
            gBattlescriptCurrInstr = T1_READ_PTR(gBattlescriptCurrInstr + 3);
        return;
    case VARIOUS_TRY_SYNCHRONOISE:
        if (!DoBattlersShareType(gBattlerAttacker, gBattlerTarget))
            gBattlescriptCurrInstr = T1_READ_PTR(gBattlescriptCurrInstr + 3);
        else
            gBattlescriptCurrInstr += 7;
        return;
    case VARIOUS_PSYCHO_SHIFT:
        i = TRUE;
        if (gBattleMons[gBattlerAttacker].status1 & STATUS1_PARALYSIS)
        {
            if (GetBattlerAbility(gBattlerTarget) == ABILITY_LIMBER)
            {
                gBattlerAbility = gBattlerTarget;
                BattleScriptPush(T1_READ_PTR(gBattlescriptCurrInstr + 3));
                gBattlescriptCurrInstr = BattleScript_PRLZPrevention;
                i = FALSE;
            }
            else if (IS_BATTLER_OF_TYPE(gBattlerTarget, TYPE_ELECTRIC))
            {
                BattleScriptPush(T1_READ_PTR(gBattlescriptCurrInstr + 3));
                gBattlescriptCurrInstr = BattleScript_PRLZPrevention;
                i = FALSE;
            }
            else
            {
                gBattleCommunication[MULTISTRING_CHOOSER] = 3;
            }
        }
        else if (gBattleMons[gBattlerAttacker].status1 & STATUS1_PSN_ANY)
        {
            if (GetBattlerAbility(gBattlerTarget) == ABILITY_IMMUNITY)
            {
                gBattlerAbility = gBattlerTarget;
                BattleScriptPush(T1_READ_PTR(gBattlescriptCurrInstr + 3));
                gBattlescriptCurrInstr = BattleScript_PSNPrevention;
                i = FALSE;
            }
            else if (IS_BATTLER_OF_TYPE(gBattlerTarget, TYPE_POISON) || IS_BATTLER_OF_TYPE(gBattlerTarget, TYPE_STEEL))
            {
                BattleScriptPush(T1_READ_PTR(gBattlescriptCurrInstr + 3));
                gBattlescriptCurrInstr = BattleScript_PSNPrevention;
                i = FALSE;
            }
            else
            {
                if (gBattleMons[gBattlerAttacker].status1 & STATUS1_POISON)
                    gBattleCommunication[MULTISTRING_CHOOSER] = 0;
                else
                    gBattleCommunication[MULTISTRING_CHOOSER] = 1;
            }
        }
        else if (gBattleMons[gBattlerAttacker].status1 & STATUS1_BURN)
        {
            if (GetBattlerAbility(gBattlerTarget) == ABILITY_WATER_VEIL)
            {
                gBattlerAbility = gBattlerTarget;
                BattleScriptPush(T1_READ_PTR(gBattlescriptCurrInstr + 3));
                gBattlescriptCurrInstr = BattleScript_BRNPrevention;
                i = FALSE;
            }
            else if (IS_BATTLER_OF_TYPE(gBattlerTarget, TYPE_FIRE))
            {
                BattleScriptPush(T1_READ_PTR(gBattlescriptCurrInstr + 3));
                gBattlescriptCurrInstr = BattleScript_BRNPrevention;
                i = FALSE;
            }
            else
            {
                gBattleCommunication[MULTISTRING_CHOOSER] = 2;
            }
        }
        else if (gBattleMons[gBattlerAttacker].status1 & STATUS1_SLEEP)
        {
            if (GetBattlerAbility(gBattlerTarget) == ABILITY_INSOMNIA || GetBattlerAbility(gBattlerTarget) == ABILITY_VITAL_SPIRIT)
            {
                gBattlerAbility = gBattlerTarget;
                // BattleScriptPush(T1_READ_PTR(gBattlescriptCurrInstr + 3));
                // gBattlescriptCurrInstr = T1_READ_PTR(gBattlescriptCurrInstr + 3);
                i = FALSE;
            }
            else
            {
                gBattleCommunication[MULTISTRING_CHOOSER] = 4;
            }
        }

        if (i == TRUE)
        {
            gBattleMons[gBattlerTarget].status1 = gBattleMons[gBattlerAttacker].status1;
            gActiveBattler = gBattlerTarget;
            BtlController_EmitSetMonData(0, REQUEST_STATUS_BATTLE, 0, 4, &gBattleMons[gActiveBattler].status1);
            MarkBattlerForControllerExec(gActiveBattler);
            gBattlescriptCurrInstr += 7;
        }
        return;
    case VARIOUS_CURE_STATUS:
        gBattleMons[gActiveBattler].status1 = 0;
        BtlController_EmitSetMonData(0, REQUEST_STATUS_BATTLE, 0, 4, &gBattleMons[gActiveBattler].status1);
        MarkBattlerForControllerExec(gActiveBattler);
        break;
    case VARIOUS_POWER_TRICK:
        gStatuses3[gActiveBattler] ^= STATUS3_POWER_TRICK;
        SWAP(gBattleMons[gActiveBattler].attack, gBattleMons[gActiveBattler].defense, i);
        break;
    case VARIOUS_AFTER_YOU:
        if (GetBattlerTurnOrderNum(gBattlerAttacker) > GetBattlerTurnOrderNum(gBattlerTarget)
            || GetBattlerTurnOrderNum(gBattlerAttacker) == GetBattlerTurnOrderNum(gBattlerTarget) + 1)
        {
            gBattlescriptCurrInstr = T1_READ_PTR(gBattlescriptCurrInstr + 3);
        }
        else
        {
            for (i = 0; i < gBattlersCount; i++)
                data[i] = gBattlerByTurnOrder[i];
            if (GetBattlerTurnOrderNum(gBattlerAttacker) == 0 && GetBattlerTurnOrderNum(gBattlerTarget) == 2)
            {
                gBattlerByTurnOrder[1] = gBattlerTarget;
                gBattlerByTurnOrder[2] = data[1];
                gBattlerByTurnOrder[3] = data[3];
            }
            else if (GetBattlerTurnOrderNum(gBattlerAttacker) == 0 && GetBattlerTurnOrderNum(gBattlerTarget) == 3)
            {
                gBattlerByTurnOrder[1] = gBattlerTarget;
                gBattlerByTurnOrder[2] = data[1];
                gBattlerByTurnOrder[3] = data[2];
            }
            else
            {
                gBattlerByTurnOrder[2] = gBattlerTarget;
                gBattlerByTurnOrder[3] = data[2];
            }
            gBattlescriptCurrInstr += 7;
        }
        return;
    case VARIOUS_BESTOW:
        if (gBattleMons[gBattlerAttacker].item == ITEM_NONE
            || gBattleMons[gBattlerTarget].item != ITEM_NONE
            || !CanBattlerGetOrLoseItem(gBattlerAttacker, gBattleMons[gBattlerAttacker].item)
            || !CanBattlerGetOrLoseItem(gBattlerTarget, gBattleMons[gBattlerAttacker].item))
        {
            gBattlescriptCurrInstr = T1_READ_PTR(gBattlescriptCurrInstr + 3);
        }
        else
        {
            gLastUsedItem = gBattleMons[gBattlerAttacker].item;

            gActiveBattler = gBattlerAttacker;
            gBattleMons[gActiveBattler].item = ITEM_NONE;
            BtlController_EmitSetMonData(0, REQUEST_HELDITEM_BATTLE, 0, 2, &gBattleMons[gActiveBattler].item);
            MarkBattlerForControllerExec(gActiveBattler);

            gActiveBattler = gBattlerTarget;
            gBattleMons[gActiveBattler].item = gLastUsedItem;
            BtlController_EmitSetMonData(0, REQUEST_HELDITEM_BATTLE, 0, 2, &gBattleMons[gActiveBattler].item);
            MarkBattlerForControllerExec(gActiveBattler);

            gBattlescriptCurrInstr += 7;
        }
        return;
    case VARIOUS_ARGUMENT_TO_MOVE_EFFECT:
        gBattleCommunication[MOVE_EFFECT_BYTE] = gBattleMoves[gCurrentMove].argument;
        break;
    case VARIOUS_JUMP_IF_NOT_GROUNDED:
        if (!IsBattlerGrounded(gActiveBattler))
            gBattlescriptCurrInstr = T1_READ_PTR(gBattlescriptCurrInstr + 3);
        else
            gBattlescriptCurrInstr += 7;
        return;
    }

    gBattlescriptCurrInstr += 3;
}

static void atk77_setprotectlike(void) // protect and endure
{
    bool32 notLastTurn = TRUE;

    if (gBattleMoves[gLastResultingMoves[gBattlerAttacker]].flags & FLAG_PROTECTION_MOVE)
        gDisableStructs[gBattlerAttacker].protectUses = 0;

    if (gCurrentTurnActionNumber == (gBattlersCount - 1))
        notLastTurn = FALSE;

    if (sProtectSuccessRates[gDisableStructs[gBattlerAttacker].protectUses] >= Random() && notLastTurn)
    {
        if (gBattleMoves[gCurrentMove].effect == EFFECT_ENDURE)
        {
            gProtectStructs[gBattlerAttacker].endured = 1;
            gBattleCommunication[MULTISTRING_CHOOSER] = 1;
        }
        else if (gCurrentMove == MOVE_DETECT || gCurrentMove == MOVE_PROTECT)
        {
            gProtectStructs[gBattlerAttacker].protected = 1;
            gBattleCommunication[MULTISTRING_CHOOSER] = 0;
        }
        else if (gCurrentMove == MOVE_SPIKY_SHIELD)
        {
            gProtectStructs[gBattlerAttacker].spikyShielded = 1;
            gBattleCommunication[MULTISTRING_CHOOSER] = 0;
        }
        else if (gCurrentMove == MOVE_KING_S_SHIELD)
        {
            gProtectStructs[gBattlerAttacker].kingsShielded = 1;
            gBattleCommunication[MULTISTRING_CHOOSER] = 0;
        }
        else if (gCurrentMove == MOVE_BANEFUL_BUNKER)
        {
            gProtectStructs[gBattlerAttacker].banefulBunkered = 1;
            gBattleCommunication[MULTISTRING_CHOOSER] = 0;
        }
        else if (gCurrentMove == MOVE_WIDE_GUARD)
        {
            gProtectStructs[gBattlerAttacker].wideGuarded = 1;
            gBattleCommunication[MULTISTRING_CHOOSER] = 3;
        }
        else if (gCurrentMove == MOVE_QUICK_GUARD)
        {
            gProtectStructs[gBattlerAttacker].quickGuarded = 1;
            gBattleCommunication[MULTISTRING_CHOOSER] = 3;
        }
        gDisableStructs[gBattlerAttacker].protectUses++;
    }
    else
    {
        gDisableStructs[gBattlerAttacker].protectUses = 0;
        gBattleCommunication[MULTISTRING_CHOOSER] = 2;
        gMoveResultFlags |= MOVE_RESULT_MISSED;
    }

    gBattlescriptCurrInstr++;
}

static void atk78_faintifabilitynotdamp(void)
{
    if (gBattleControllerExecFlags)
        return;

    for (gBattlerTarget = 0; gBattlerTarget < gBattlersCount; gBattlerTarget++)
    {
        if (gBattleMons[gBattlerTarget].ability == ABILITY_DAMP)
            break;
    }

    if (gBattlerTarget == gBattlersCount)
    {
        gActiveBattler = gBattlerAttacker;
        gBattleMoveDamage = gBattleMons[gActiveBattler].hp;
        BtlController_EmitHealthBarUpdate(0, INSTANT_HP_BAR_DROP);
        MarkBattlerForControllerExec(gActiveBattler);
        gBattlescriptCurrInstr++;

        for (gBattlerTarget = 0; gBattlerTarget < gBattlersCount; gBattlerTarget++)
        {
            if (gBattlerTarget == gBattlerAttacker)
                continue;
            if (!(gAbsentBattlerFlags & gBitTable[gBattlerTarget]))
                break;
        }
    }
    else
    {
        gLastUsedAbility = ABILITY_DAMP;
        RecordAbilityBattle(gBattlerTarget, gBattleMons[gBattlerTarget].ability);
        gBattlescriptCurrInstr = BattleScript_DampStopsExplosion;
    }
}

static void atk79_setatkhptozero(void)
{
    if (gBattleControllerExecFlags)
        return;

    gActiveBattler = gBattlerAttacker;
    gBattleMons[gActiveBattler].hp = 0;
    BtlController_EmitSetMonData(0, REQUEST_HP_BATTLE, 0, 2, &gBattleMons[gActiveBattler].hp);
    MarkBattlerForControllerExec(gActiveBattler);

    gBattlescriptCurrInstr++;
}

static void atk7A_jumpifnexttargetvalid(void)
{
    const u8 *jumpPtr = T1_READ_PTR(gBattlescriptCurrInstr + 1);

    for (gBattlerTarget++; gBattlerTarget < gBattlersCount; gBattlerTarget++)
    {
        if (gBattlerTarget == gBattlerAttacker && !(gBattleMoves[gCurrentMove].target & MOVE_TARGET_USER))
            continue;
        if (!(gAbsentBattlerFlags & gBitTable[gBattlerTarget]))
            break;
    }

    if (gBattlerTarget >= gBattlersCount)
        gBattlescriptCurrInstr += 5;
    else
        gBattlescriptCurrInstr = jumpPtr;
}

static void atk7B_tryhealhalfhealth(void)
{
    const u8 *failPtr = T1_READ_PTR(gBattlescriptCurrInstr + 1);

    if (gBattlescriptCurrInstr[5] == BS_ATTACKER)
        gBattlerTarget = gBattlerAttacker;

    gBattleMoveDamage = gBattleMons[gBattlerTarget].maxHP / 2;
    if (gBattleMoveDamage == 0)
        gBattleMoveDamage = 1;
    gBattleMoveDamage *= -1;

    if (gBattleMons[gBattlerTarget].hp == gBattleMons[gBattlerTarget].maxHP)
        gBattlescriptCurrInstr = failPtr;
    else
        gBattlescriptCurrInstr += 6;
}

static void atk7C_trymirrormove(void)
{
    s32 validMovesCount;
    s32 i;
    u16 move;
    u16 movesArray[4];

    for (i = 0; i < 3; i++)
        movesArray[i] = 0;

    for (validMovesCount = 0, i = 0; i < gBattlersCount; i++)
    {
        if (i != gBattlerAttacker)
        {
            move = *(i * 2 + gBattlerAttacker * 8 + (u8*)(gBattleStruct->mirrorMoveArrays) + 0)
                | (*(i * 2 + gBattlerAttacker * 8 + (u8*)(gBattleStruct->mirrorMoveArrays) + 1) << 8);

            if (move != 0 && move != 0xFFFF)
            {
                movesArray[validMovesCount] = move;
                validMovesCount++;
            }
        }
    }

    move = *(gBattleStruct->mirrorMoves + gBattlerAttacker * 2 + 0)
        | (*(gBattleStruct->mirrorMoves + gBattlerAttacker * 2 + 1) << 8);

    if (move != 0 && move != 0xFFFF)
    {
        gHitMarker &= ~(HITMARKER_ATTACKSTRING_PRINTED);
        gCurrentMove = move;
        gBattlerTarget = GetMoveTarget(gCurrentMove, 0);
        gBattlescriptCurrInstr = gBattleScriptsForMoveEffects[gBattleMoves[gCurrentMove].effect];
    }
    else if (validMovesCount)
    {
        gHitMarker &= ~(HITMARKER_ATTACKSTRING_PRINTED);
        i = Random() % validMovesCount;
        gCurrentMove = movesArray[i];
        gBattlerTarget = GetMoveTarget(gCurrentMove, 0);
        gBattlescriptCurrInstr = gBattleScriptsForMoveEffects[gBattleMoves[gCurrentMove].effect];
    }
    else
    {
        gSpecialStatuses[gBattlerAttacker].flag20 = 1;
        gBattlescriptCurrInstr++;
    }
}

static void atk7D_setrain(void)
{
    if (!TryChangeBattleWeather(gBattlerAttacker, ENUM_WEATHER_RAIN, FALSE))
    {
        gMoveResultFlags |= MOVE_RESULT_MISSED;
        gBattleCommunication[MULTISTRING_CHOOSER] = 2;
    }
    else
    {
        gBattleCommunication[MULTISTRING_CHOOSER] = 0;
    }
    gBattlescriptCurrInstr++;
}

static void atk7E_setreflect(void)
{
    if (gSideStatuses[GET_BATTLER_SIDE(gBattlerAttacker)] & SIDE_STATUS_REFLECT)
    {
        gMoveResultFlags |= MOVE_RESULT_MISSED;
        gBattleCommunication[MULTISTRING_CHOOSER] = 0;
    }
    else
    {
        gSideStatuses[GET_BATTLER_SIDE(gBattlerAttacker)] |= SIDE_STATUS_REFLECT;
        gSideTimers[GET_BATTLER_SIDE(gBattlerAttacker)].reflectTimer = 5;
        gSideTimers[GET_BATTLER_SIDE(gBattlerAttacker)].reflectBattlerId = gBattlerAttacker;

        if (gBattleTypeFlags & BATTLE_TYPE_DOUBLE && CountAliveMonsInBattle(BATTLE_ALIVE_ATK_SIDE) == 2)
            gBattleCommunication[MULTISTRING_CHOOSER] = 2;
        else
            gBattleCommunication[MULTISTRING_CHOOSER] = 1;
    }
    gBattlescriptCurrInstr++;
}

static void atk7F_setseeded(void)
{
    if (gMoveResultFlags & MOVE_RESULT_NO_EFFECT || gStatuses3[gBattlerTarget] & STATUS3_LEECHSEED)
    {
        gMoveResultFlags |= MOVE_RESULT_MISSED;
        gBattleCommunication[MULTISTRING_CHOOSER] = 1;
    }
    else if (IS_BATTLER_OF_TYPE(gBattlerTarget, TYPE_GRASS))
    {
        gMoveResultFlags |= MOVE_RESULT_MISSED;
        gBattleCommunication[MULTISTRING_CHOOSER] = 2;
    }
    else
    {
        gStatuses3[gBattlerTarget] |= gBattlerAttacker;
        gStatuses3[gBattlerTarget] |= STATUS3_LEECHSEED;
        gBattleCommunication[MULTISTRING_CHOOSER] = 0;
    }

    gBattlescriptCurrInstr++;
}

static void atk80_manipulatedamage(void)
{
    switch (gBattlescriptCurrInstr[1])
    {
    case ATK80_DMG_CHANGE_SIGN:
        gBattleMoveDamage *= -1;
        break;
    case ATK80_DMG_HALF_BY_TWO_NOT_MORE_THAN_HALF_MAX_HP:
        gBattleMoveDamage /= 2;
        if (gBattleMoveDamage == 0)
            gBattleMoveDamage = 1;
        if ((gBattleMons[gBattlerTarget].maxHP / 2) < gBattleMoveDamage)
            gBattleMoveDamage = gBattleMons[gBattlerTarget].maxHP / 2;
        break;
    case ATK80_DMG_DOUBLED:
        gBattleMoveDamage *= 2;
        break;
    case ATK80_1_8_TARGET_HP:
        gBattleMoveDamage = gBattleMons[gBattlerTarget].maxHP / 8;
        if (gBattleMoveDamage == 0)
            gBattleMoveDamage = 1;
        break;
    case ATK80_FULL_ATTACKER_HP:
        gBattleMoveDamage = gBattleMons[gBattlerAttacker].maxHP;
        break;
    case ATK80_CURR_ATTACKER_HP:
        gBattleMoveDamage = gBattleMons[gBattlerAttacker].hp;
        break;
    }

    gBattlescriptCurrInstr += 2;
}

static void atk81_trysetrest(void)
{
    const u8 *failJump = T1_READ_PTR(gBattlescriptCurrInstr + 1);
    gActiveBattler = gBattlerTarget = gBattlerAttacker;
    gBattleMoveDamage = gBattleMons[gBattlerTarget].maxHP * (-1);

    if (gBattleMons[gBattlerTarget].hp == gBattleMons[gBattlerTarget].maxHP)
    {
        gBattlescriptCurrInstr = failJump;
    }
    else
    {
        if (gBattleMons[gBattlerTarget].status1 & ((u8)(~STATUS1_SLEEP)))
            gBattleCommunication[MULTISTRING_CHOOSER] = 1;
        else
            gBattleCommunication[MULTISTRING_CHOOSER] = 0;

        gBattleMons[gBattlerTarget].status1 = 3;
        BtlController_EmitSetMonData(0, REQUEST_STATUS_BATTLE, 0, 4, &gBattleMons[gActiveBattler].status1);
        MarkBattlerForControllerExec(gActiveBattler);
        gBattlescriptCurrInstr += 5;
    }
}

static void atk82_jumpifnotfirstturn(void)
{
    const u8* failJump = T1_READ_PTR(gBattlescriptCurrInstr + 1);

    if (gDisableStructs[gBattlerAttacker].isFirstTurn)
        gBattlescriptCurrInstr += 5;
    else
        gBattlescriptCurrInstr = failJump;
}

static void atk83_setmiracleeye(void)
{
    if (!(gStatuses3[gBattlerTarget] & STATUS3_MIRACLE_EYED))
    {
        gStatuses3[gBattlerTarget] |= STATUS3_MIRACLE_EYED;
        gBattlescriptCurrInstr += 5;
    }
    else
    {
        gBattlescriptCurrInstr = T1_READ_PTR(gBattlescriptCurrInstr + 1);
    }
}

bool8 UproarWakeUpCheck(u8 battlerId)
{
    s32 i;

    for (i = 0; i < gBattlersCount; i++)
    {
        if (!(gBattleMons[i].status2 & STATUS2_UPROAR) || gBattleMons[battlerId].ability == ABILITY_SOUNDPROOF)
            continue;

        gBattleScripting.battler = i;

        if (gBattlerTarget == 0xFF)
            gBattlerTarget = i;
        else if (gBattlerTarget == i)
            gBattleCommunication[MULTISTRING_CHOOSER] = 0;
        else
            gBattleCommunication[MULTISTRING_CHOOSER] = 1;

        break;
    }

    if (i == gBattlersCount)
        return FALSE;
    else
        return TRUE;
}

static void atk84_jumpifcantmakeasleep(void)
{
    const u8 *jumpPtr = T1_READ_PTR(gBattlescriptCurrInstr + 1);

    if (UproarWakeUpCheck(gBattlerTarget))
    {
        gBattlescriptCurrInstr = jumpPtr;
    }
    else if (gBattleMons[gBattlerTarget].ability == ABILITY_INSOMNIA
            || gBattleMons[gBattlerTarget].ability == ABILITY_VITAL_SPIRIT)
    {
        gLastUsedAbility = gBattleMons[gBattlerTarget].ability;
        gBattleCommunication[MULTISTRING_CHOOSER] = 2;
        gBattlescriptCurrInstr = jumpPtr;
        RecordAbilityBattle(gBattlerTarget, gLastUsedAbility);
    }
    else
    {
        gBattlescriptCurrInstr += 5;
    }
}

static void atk85_stockpile(void)
{
    if (gDisableStructs[gBattlerAttacker].stockpileCounter == 3)
    {
        gMoveResultFlags |= MOVE_RESULT_MISSED;
        gBattleCommunication[MULTISTRING_CHOOSER] = 1;
    }
    else
    {
        gDisableStructs[gBattlerAttacker].stockpileCounter++;

        PREPARE_BYTE_NUMBER_BUFFER(gBattleTextBuff1, 1, gDisableStructs[gBattlerAttacker].stockpileCounter)

        gBattleCommunication[MULTISTRING_CHOOSER] = 0;
    }
    gBattlescriptCurrInstr++;
}

static void atk86_stockpiletobasedamage(void)
{
    const u8* jumpPtr = T1_READ_PTR(gBattlescriptCurrInstr + 1);
    if (gDisableStructs[gBattlerAttacker].stockpileCounter == 0)
    {
        gBattlescriptCurrInstr = jumpPtr;
    }
    else
    {
        if (gBattleCommunication[6] != 1)
        {
            gBattleScripting.animTurn = gDisableStructs[gBattlerAttacker].stockpileCounter;
        }

        gDisableStructs[gBattlerAttacker].stockpileCounter = 0;
        gBattlescriptCurrInstr += 5;
    }
}

static void atk87_stockpiletohpheal(void)
{
    const u8* jumpPtr = T1_READ_PTR(gBattlescriptCurrInstr + 1);

    if (gDisableStructs[gBattlerAttacker].stockpileCounter == 0)
    {
        gBattlescriptCurrInstr = jumpPtr;
        gBattleCommunication[MULTISTRING_CHOOSER] = 0;
    }
    else if (gBattleMons[gBattlerAttacker].maxHP == gBattleMons[gBattlerAttacker].hp)
    {
        gDisableStructs[gBattlerAttacker].stockpileCounter = 0;
        gBattlescriptCurrInstr = jumpPtr;
        gBattlerTarget = gBattlerAttacker;
        gBattleCommunication[MULTISTRING_CHOOSER] = 1;
    }
    else
    {
        gBattleMoveDamage = gBattleMons[gBattlerAttacker].maxHP / (1 << (3 - gDisableStructs[gBattlerAttacker].stockpileCounter));

        if (gBattleMoveDamage == 0)
            gBattleMoveDamage = 1;
        gBattleMoveDamage *= -1;

        gBattleScripting.animTurn = gDisableStructs[gBattlerAttacker].stockpileCounter;
        gDisableStructs[gBattlerAttacker].stockpileCounter = 0;
        gBattlescriptCurrInstr += 5;
        gBattlerTarget = gBattlerAttacker;
    }
}

static void atk88_setdrainedhp(void)
{
    if (gBattleMoves[gCurrentMove].argument != 0)
        gBattleMoveDamage = -(gHpDealt * gBattleMoves[gCurrentMove].argument / 100);
    else
        gBattleMoveDamage = -(gHpDealt / 2);

    if (gBattleMoveDamage == 0)
        gBattleMoveDamage = -1;

    gBattlescriptCurrInstr++;
}

static u8 ChangeStatBuffs(s8 statValue, u8 statId, u8 flags, const u8 *BS_ptr)
{
    bool8 certain = FALSE;
    bool8 notProtectAffected = FALSE;
    u32 index;

    if (flags & MOVE_EFFECT_AFFECTS_USER)
        gActiveBattler = gBattlerAttacker;
    else
        gActiveBattler = gBattlerTarget;

    flags &= ~(MOVE_EFFECT_AFFECTS_USER);

    if (flags & MOVE_EFFECT_CERTAIN)
        certain++;
    flags &= ~(MOVE_EFFECT_CERTAIN);

    if (flags & STAT_CHANGE_NOT_PROTECT_AFFECTED)
        notProtectAffected++;
    flags &= ~(STAT_CHANGE_NOT_PROTECT_AFFECTED);

    PREPARE_STAT_BUFFER(gBattleTextBuff1, statId)

    if (statValue <= -1) // Stat decrease.
    {
        if (gSideTimers[GET_BATTLER_SIDE(gActiveBattler)].mistTimer
            && !certain && gCurrentMove != MOVE_CURSE)
        {
            if (flags == STAT_CHANGE_BS_PTR)
            {
                if (gSpecialStatuses[gActiveBattler].statLowered)
                {
                    gBattlescriptCurrInstr = BS_ptr;
                }
                else
                {
                    BattleScriptPush(BS_ptr);
                    gBattleScripting.battler = gActiveBattler;
                    gBattlescriptCurrInstr = BattleScript_MistProtected;
                    gSpecialStatuses[gActiveBattler].statLowered = 1;
                }
            }
            return STAT_CHANGE_DIDNT_WORK;
        }
        else if (gCurrentMove != MOVE_CURSE
                 && notProtectAffected != TRUE && JumpIfMoveAffectedByProtect(0))
        {
            gBattlescriptCurrInstr = BattleScript_ButItFailed;
            return STAT_CHANGE_DIDNT_WORK;
        }
        else if ((gBattleMons[gActiveBattler].ability == ABILITY_CLEAR_BODY
                  || gBattleMons[gActiveBattler].ability == ABILITY_WHITE_SMOKE)
                 && !certain && gCurrentMove != MOVE_CURSE)
        {
            if (flags == STAT_CHANGE_BS_PTR)
            {
                if (gSpecialStatuses[gActiveBattler].statLowered)
                {
                    gBattlescriptCurrInstr = BS_ptr;
                }
                else
                {
                    BattleScriptPush(BS_ptr);
                    gBattleScripting.battler = gActiveBattler;
                    gBattlescriptCurrInstr = BattleScript_AbilityNoStatLoss;
                    gLastUsedAbility = gBattleMons[gActiveBattler].ability;
                    RecordAbilityBattle(gActiveBattler, gLastUsedAbility);
                    gSpecialStatuses[gActiveBattler].statLowered = 1;
                }
            }
            return STAT_CHANGE_DIDNT_WORK;
        }
        else if (gBattleMons[gActiveBattler].ability == ABILITY_KEEN_EYE
                 && !certain && statId == STAT_ACC)
        {
            if (flags == STAT_CHANGE_BS_PTR)
            {
                BattleScriptPush(BS_ptr);
                gBattleScripting.battler = gActiveBattler;
                gBattlescriptCurrInstr = BattleScript_AbilityNoSpecificStatLoss;
                gLastUsedAbility = gBattleMons[gActiveBattler].ability;
                RecordAbilityBattle(gActiveBattler, gLastUsedAbility);
            }
            return STAT_CHANGE_DIDNT_WORK;
        }
        else if (gBattleMons[gActiveBattler].ability == ABILITY_HYPER_CUTTER
                 && !certain && statId == STAT_ATK)
        {
            if (flags == STAT_CHANGE_BS_PTR)
            {
                BattleScriptPush(BS_ptr);
                gBattleScripting.battler = gActiveBattler;
                gBattlescriptCurrInstr = BattleScript_AbilityNoSpecificStatLoss;
                gLastUsedAbility = gBattleMons[gActiveBattler].ability;
                RecordAbilityBattle(gActiveBattler, gLastUsedAbility);
            }
            return STAT_CHANGE_DIDNT_WORK;
        }
        else if (gBattleMons[gActiveBattler].ability == ABILITY_SHIELD_DUST && flags == 0)
        {
            return STAT_CHANGE_DIDNT_WORK;
        }
        else // try to decrease
        {
            statValue = -GET_STAT_BUFF_VALUE(statValue);
            gBattleTextBuff2[0] = B_BUFF_PLACEHOLDER_BEGIN;
            index = 1;
            if (statValue == -2)
            {
                gBattleTextBuff2[1] = B_BUFF_STRING;
                gBattleTextBuff2[2] = STRINGID_STATHARSHLY;
                gBattleTextBuff2[3] = STRINGID_STATHARSHLY >> 8;
                index = 4;
            }
            else if (statValue == -3)
            {
                gBattleTextBuff2[1] = B_BUFF_STRING;
                gBattleTextBuff2[2] = STRINGID_SEVERELY & 0xFF;
                gBattleTextBuff2[3] = STRINGID_SEVERELY >> 8;
                index = 4;
            }
            gBattleTextBuff2[index] = B_BUFF_STRING;
            index++;
            gBattleTextBuff2[index] = STRINGID_STATFELL;
            index++;
            gBattleTextBuff2[index] = STRINGID_STATFELL >> 8;
            index++;
            gBattleTextBuff2[index] = B_BUFF_EOS;

            if (gBattleMons[gActiveBattler].statStages[statId] == 0)
                gBattleCommunication[MULTISTRING_CHOOSER] = 2;
            else
                gBattleCommunication[MULTISTRING_CHOOSER] = (gBattlerTarget == gActiveBattler);

        }
    }
    else // stat increase
    {
        statValue = GET_STAT_BUFF_VALUE(statValue);
        gBattleTextBuff2[0] = B_BUFF_PLACEHOLDER_BEGIN;
        index = 1;
        if (statValue == 2)
        {
            gBattleTextBuff2[1] = B_BUFF_STRING;
            gBattleTextBuff2[2] = STRINGID_STATSHARPLY;
            gBattleTextBuff2[3] = STRINGID_STATSHARPLY >> 8;
            index = 4;
        }
        else if (statValue == 3)
        {
            gBattleTextBuff2[1] = B_BUFF_STRING;
            gBattleTextBuff2[2] = STRINGID_DRASTICALLY & 0xFF;
            gBattleTextBuff2[3] = STRINGID_DRASTICALLY >> 8;
            index = 4;
        }
        gBattleTextBuff2[index] = B_BUFF_STRING;
        index++;
        gBattleTextBuff2[index] = STRINGID_STATROSE;
        index++;
        gBattleTextBuff2[index] = STRINGID_STATROSE >> 8;
        index++;
        gBattleTextBuff2[index] = B_BUFF_EOS;

        if (gBattleMons[gActiveBattler].statStages[statId] == 0xC)
            gBattleCommunication[MULTISTRING_CHOOSER] = 2;
        else
            gBattleCommunication[MULTISTRING_CHOOSER] = (gBattlerTarget == gActiveBattler);
    }

    gBattleMons[gActiveBattler].statStages[statId] += statValue;
    if (gBattleMons[gActiveBattler].statStages[statId] < 0)
        gBattleMons[gActiveBattler].statStages[statId] = 0;
    if (gBattleMons[gActiveBattler].statStages[statId] > 0xC)
        gBattleMons[gActiveBattler].statStages[statId] = 0xC;

    if (gBattleCommunication[MULTISTRING_CHOOSER] == 2 && flags & STAT_CHANGE_BS_PTR)
        gMoveResultFlags |= MOVE_RESULT_MISSED;

    if (gBattleCommunication[MULTISTRING_CHOOSER] == 2 && !(flags & STAT_CHANGE_BS_PTR))
        return STAT_CHANGE_DIDNT_WORK;

    return STAT_CHANGE_WORKED;
}

static void atk89_statbuffchange(void)
{
    const u8* jumpPtr = T1_READ_PTR(gBattlescriptCurrInstr + 2);
    if (ChangeStatBuffs(gBattleScripting.statChanger & 0xF0, GET_STAT_BUFF_ID(gBattleScripting.statChanger), gBattlescriptCurrInstr[1], jumpPtr) == STAT_CHANGE_WORKED)
        gBattlescriptCurrInstr += 6;
}

static void atk8A_normalisebuffs(void) // haze
{
    s32 i, j;

    for (i = 0; i < gBattlersCount; i++)
    {
        for (j = 0; j < BATTLE_STATS_NO; j++)
            gBattleMons[i].statStages[j] = 6;
    }

    gBattlescriptCurrInstr++;
}

static void atk8B_setbide(void)
{
    gBattleMons[gBattlerAttacker].status2 |= STATUS2_MULTIPLETURNS;
    gLockedMoves[gBattlerAttacker] = gCurrentMove;
    gTakenDmg[gBattlerAttacker] = 0;
    gBattleMons[gBattlerAttacker].status2 |= (STATUS2_BIDE - 0x100); // 2 turns

    gBattlescriptCurrInstr++;
}

static void atk8C_confuseifrepeatingattackends(void)
{
    if (!(gBattleMons[gBattlerAttacker].status2 & STATUS2_LOCK_CONFUSE))
        gBattleCommunication[MOVE_EFFECT_BYTE] = (MOVE_EFFECT_THRASH | MOVE_EFFECT_AFFECTS_USER);

    gBattlescriptCurrInstr++;
}

static void atk8D_setmultihitcounter(void)
{
    if (gBattlescriptCurrInstr[1])
    {
        gMultiHitCounter = gBattlescriptCurrInstr[1];
    }
    else
    {
        gMultiHitCounter = Random() & 3;
        if (gMultiHitCounter > 1)
            gMultiHitCounter = (Random() & 3) + 2;
        else
            gMultiHitCounter += 2;

        if (GetBattlerAbility(gBattlerAttacker) == ABILITY_SKILL_LINK)
            gMultiHitCounter = 5;
    }

    gBattlescriptCurrInstr += 2;
}

static void atk8E_initmultihitstring(void)
{
    PREPARE_BYTE_NUMBER_BUFFER(gBattleScripting.multihitString, 1, 0)

    gBattlescriptCurrInstr++;
}

static bool8 TryDoForceSwitchOut(void)
{
    if (gBattleMons[gBattlerAttacker].level >= gBattleMons[gBattlerTarget].level)
    {
        *(gBattleStruct->field_58 + gBattlerTarget) = gBattlerPartyIndexes[gBattlerTarget];
    }
    else
    {
        u16 random = Random() & 0xFF;
        if ((u32)((random * (gBattleMons[gBattlerAttacker].level + gBattleMons[gBattlerTarget].level) >> 8) + 1) <= (gBattleMons[gBattlerTarget].level / 4))
        {
            gBattlescriptCurrInstr = T1_READ_PTR(gBattlescriptCurrInstr + 1);
            return FALSE;
        }
        *(gBattleStruct->field_58 + gBattlerTarget) = gBattlerPartyIndexes[gBattlerTarget];
    }

    gBattlescriptCurrInstr = BattleScript_SuccessForceOut;
    return TRUE;
}

static void atk8F_forcerandomswitch(void)
{
    s32 i;
    s32 battler1PartyId = 0;
    s32 battler2PartyId = 0;
    s32 lastMonId = 0; // + 1
    s32 firstMonId = 0;
    s32 monsCount = 0;
    struct Pokemon *party = NULL;
    s32 validMons = 0;
    s32 minNeeded = 0;

    if ((gBattleTypeFlags & BATTLE_TYPE_TRAINER))
    {
        if (GetBattlerSide(gBattlerTarget) == B_SIDE_PLAYER)
            party = gPlayerParty;
        else
            party = gEnemyParty;

        if ((gBattleTypeFlags & BATTLE_TYPE_BATTLE_TOWER && gBattleTypeFlags & BATTLE_TYPE_LINK)
            || (gBattleTypeFlags & BATTLE_TYPE_BATTLE_TOWER && gBattleTypeFlags & BATTLE_TYPE_x2000000)
            || (gBattleTypeFlags & BATTLE_TYPE_INGAME_PARTNER))
        {
            if ((gBattlerTarget & BIT_FLANK) != 0)
            {
                firstMonId = 3;
                lastMonId = 6;
            }
            else
            {
                firstMonId = 0;
                lastMonId = 3;
            }
            monsCount = 3;
            minNeeded = 1;
            battler2PartyId = gBattlerPartyIndexes[gBattlerTarget];
            battler1PartyId = gBattlerPartyIndexes[gBattlerTarget ^ BIT_FLANK];
        }
        else if ((gBattleTypeFlags & BATTLE_TYPE_MULTI && gBattleTypeFlags & BATTLE_TYPE_LINK)
                 || (gBattleTypeFlags & BATTLE_TYPE_MULTI && gBattleTypeFlags & BATTLE_TYPE_x2000000))
        {
            if (GetLinkTrainerFlankId(GetBattlerMultiplayerId(gBattlerTarget)) == 1)
            {
                firstMonId = 3;
                lastMonId = 6;
            }
            else
            {
                firstMonId = 0;
                lastMonId = 3;
            }
            monsCount = 3;
            minNeeded = 1;
            battler2PartyId = gBattlerPartyIndexes[gBattlerTarget];
            battler1PartyId = gBattlerPartyIndexes[gBattlerTarget ^ BIT_FLANK];
        }
        else if (gBattleTypeFlags & BATTLE_TYPE_TWO_OPPONENTS)
        {
            if (GetBattlerSide(gBattlerTarget) == B_SIDE_PLAYER)
            {
                firstMonId = 0;
                lastMonId = 6;
                monsCount = 6;
                minNeeded = 2; // since there are two opponents, it has to be a double battle
            }
            else
            {
                if ((gBattlerTarget & BIT_FLANK) != 0)
                {
                    firstMonId = 3;
                    lastMonId = 6;
                }
                else
                {
                    firstMonId = 0;
                    lastMonId = 3;
                }
                monsCount = 3;
                minNeeded = 1;
            }
            battler2PartyId = gBattlerPartyIndexes[gBattlerTarget];
            battler1PartyId = gBattlerPartyIndexes[gBattlerTarget ^ BIT_FLANK];
        }
        else if (gBattleTypeFlags & BATTLE_TYPE_DOUBLE)
        {
            firstMonId = 0;
            lastMonId = 6;
            monsCount = 6;
            minNeeded = 2;
            battler2PartyId = gBattlerPartyIndexes[gBattlerTarget];
            battler1PartyId = gBattlerPartyIndexes[gBattlerTarget ^ BIT_FLANK];
        }
        else
        {
            firstMonId = 0;
            lastMonId = 6;
            monsCount = 6;
            minNeeded = 1;
            battler2PartyId = gBattlerPartyIndexes[gBattlerTarget]; // there is only one pokemon out in single battles
            battler1PartyId = gBattlerPartyIndexes[gBattlerTarget];
        }

        for (i = firstMonId; i < lastMonId; i++)
        {
            if (GetMonData(&party[i], MON_DATA_SPECIES) != SPECIES_NONE
             && !GetMonData(&party[i], MON_DATA_IS_EGG)
             && GetMonData(&party[i], MON_DATA_HP) != 0)
             {
                 validMons++;
             }
        }

        if (validMons <= minNeeded)
        {
            gBattlescriptCurrInstr = T1_READ_PTR(gBattlescriptCurrInstr + 1);
        }
        else
        {
            if (TryDoForceSwitchOut())
            {
                do
                {
                    i = Random() % monsCount;
                    i += firstMonId;
                }
                while (i == battler2PartyId
                       || i == battler1PartyId
                       || GetMonData(&party[i], MON_DATA_SPECIES) == SPECIES_NONE
                       || GetMonData(&party[i], MON_DATA_IS_EGG) == TRUE
                       || GetMonData(&party[i], MON_DATA_HP) == 0);
            }
            *(gBattleStruct->monToSwitchIntoId + gBattlerTarget) = i;

            if (!sub_81B1250())
                sub_803BDA0(gBattlerTarget);

            if ((gBattleTypeFlags & BATTLE_TYPE_LINK && gBattleTypeFlags & BATTLE_TYPE_BATTLE_TOWER)
                || (gBattleTypeFlags & BATTLE_TYPE_LINK && gBattleTypeFlags & BATTLE_TYPE_MULTI)
                || (gBattleTypeFlags & BATTLE_TYPE_x2000000 && gBattleTypeFlags & BATTLE_TYPE_BATTLE_TOWER)
                || (gBattleTypeFlags & BATTLE_TYPE_x2000000 && gBattleTypeFlags & BATTLE_TYPE_MULTI))
            {
                sub_81B8E80(gBattlerTarget, i, 0);
                sub_81B8E80(gBattlerTarget ^ BIT_FLANK, i, 1);
            }

            if (gBattleTypeFlags & BATTLE_TYPE_INGAME_PARTNER)
                sub_80571DC(gBattlerTarget, i);
        }
    }
    else
    {
        TryDoForceSwitchOut();
    }
}

static void atk90_tryconversiontypechange(void) // randomly changes user's type to one of its moves' type
{
    u8 validMoves = 0;
    u8 moveChecked;
    u8 moveType;

    while (validMoves < 4)
    {
        if (gBattleMons[gBattlerAttacker].moves[validMoves] == 0)
            break;

        validMoves++;
    }

    for (moveChecked = 0; moveChecked < validMoves; moveChecked++)
    {
        moveType = gBattleMoves[gBattleMons[gBattlerAttacker].moves[moveChecked]].type;

        if (moveType == TYPE_MYSTERY)
        {
            if (IS_BATTLER_OF_TYPE(gBattlerAttacker, TYPE_GHOST))
                moveType = TYPE_GHOST;
            else
                moveType = TYPE_NORMAL;
        }
        if (moveType != gBattleMons[gBattlerAttacker].type1
            && moveType != gBattleMons[gBattlerAttacker].type2)
        {
            break;
        }
    }

    if (moveChecked == validMoves)
    {
        gBattlescriptCurrInstr = T1_READ_PTR(gBattlescriptCurrInstr + 1);
    }
    else
    {
        do
        {

            while ((moveChecked = Random() & 3) >= validMoves);

            moveType = gBattleMoves[gBattleMons[gBattlerAttacker].moves[moveChecked]].type;

            if (moveType == TYPE_MYSTERY)
            {
                if (IS_BATTLER_OF_TYPE(gBattlerAttacker, TYPE_GHOST))
                    moveType = TYPE_GHOST;
                else
                    moveType = TYPE_NORMAL;
            }
        }
        while (moveType == gBattleMons[gBattlerAttacker].type1 || moveType == gBattleMons[gBattlerAttacker].type2);

        SET_BATTLER_TYPE(gBattlerAttacker, moveType);
        PREPARE_TYPE_BUFFER(gBattleTextBuff1, moveType);

        gBattlescriptCurrInstr += 5;
    }
}

static void atk91_givepaydaymoney(void)
{
    if (!(gBattleTypeFlags & (BATTLE_TYPE_LINK | BATTLE_TYPE_x2000000)) && gPaydayMoney != 0)
    {
        u32 bonusMoney = gPaydayMoney * gBattleStruct->moneyMultiplier;
        AddMoney(&gSaveBlock1Ptr->money, bonusMoney);

        PREPARE_HWORD_NUMBER_BUFFER(gBattleTextBuff1, 5, bonusMoney)

        BattleScriptPush(gBattlescriptCurrInstr + 1);
        gBattlescriptCurrInstr = BattleScript_PrintPayDayMoneyString;
    }
    else
    {
        gBattlescriptCurrInstr++;
    }
}

static void atk92_setlightscreen(void)
{
    if (gSideStatuses[GET_BATTLER_SIDE(gBattlerAttacker)] & SIDE_STATUS_LIGHTSCREEN)
    {
        gMoveResultFlags |= MOVE_RESULT_MISSED;
        gBattleCommunication[MULTISTRING_CHOOSER] = 0;
    }
    else
    {
        gSideStatuses[GET_BATTLER_SIDE(gBattlerAttacker)] |= SIDE_STATUS_LIGHTSCREEN;
        gSideTimers[GET_BATTLER_SIDE(gBattlerAttacker)].lightscreenTimer = 5;
        gSideTimers[GET_BATTLER_SIDE(gBattlerAttacker)].lightscreenBattlerId = gBattlerAttacker;

        if (gBattleTypeFlags & BATTLE_TYPE_DOUBLE && CountAliveMonsInBattle(BATTLE_ALIVE_ATK_SIDE) == 2)
            gBattleCommunication[MULTISTRING_CHOOSER] = 4;
        else
            gBattleCommunication[MULTISTRING_CHOOSER] = 3;
    }

    gBattlescriptCurrInstr++;
}

static void atk93_tryKO(void)
{
    u8 holdEffect, param;

    if (gBattleMons[gBattlerTarget].item == ITEM_ENIGMA_BERRY)
    {
       holdEffect = gEnigmaBerries[gBattlerTarget].holdEffect;
       param = gEnigmaBerries[gBattlerTarget].holdEffectParam;
    }
    else
    {
        holdEffect = ItemId_GetHoldEffect(gBattleMons[gBattlerTarget].item);
        param = ItemId_GetHoldEffectParam(gBattleMons[gBattlerTarget].item);
    }

    gPotentialItemEffectBattler = gBattlerTarget;

    if (holdEffect == HOLD_EFFECT_FOCUS_BAND && (Random() % 100) < param)
    {
        RecordItemEffectBattle(gBattlerTarget, HOLD_EFFECT_FOCUS_BAND);
        gSpecialStatuses[gBattlerTarget].focusBanded = 1;
    }

    if (gBattleMons[gBattlerTarget].ability == ABILITY_STURDY)
    {
        gMoveResultFlags |= MOVE_RESULT_MISSED;
        gLastUsedAbility = ABILITY_STURDY;
        gBattlescriptCurrInstr = BattleScript_SturdyPreventsOHKO;
        RecordAbilityBattle(gBattlerTarget, ABILITY_STURDY);
    }
    else
    {
        u16 chance;
        if (!(gStatuses3[gBattlerTarget] & STATUS3_ALWAYS_HITS))
        {
            chance = gBattleMoves[gCurrentMove].accuracy + (gBattleMons[gBattlerAttacker].level - gBattleMons[gBattlerTarget].level);
            if (Random() % 100 + 1 < chance && gBattleMons[gBattlerAttacker].level >= gBattleMons[gBattlerTarget].level)
                chance = TRUE;
            else
                chance = FALSE;
        }
        else if (gDisableStructs[gBattlerTarget].battlerWithSureHit == gBattlerAttacker
                 && gBattleMons[gBattlerAttacker].level >= gBattleMons[gBattlerTarget].level)
        {
            chance = TRUE;
        }
        else
        {
            chance = gBattleMoves[gCurrentMove].accuracy + (gBattleMons[gBattlerAttacker].level - gBattleMons[gBattlerTarget].level);
            if (Random() % 100 + 1 < chance && gBattleMons[gBattlerAttacker].level >= gBattleMons[gBattlerTarget].level)
                chance = TRUE;
            else
                chance = FALSE;
        }
        if (chance)
        {
            if (gProtectStructs[gBattlerTarget].endured)
            {
                gBattleMoveDamage = gBattleMons[gBattlerTarget].hp - 1;
                gMoveResultFlags |= MOVE_RESULT_FOE_ENDURED;
            }
            else if (gSpecialStatuses[gBattlerTarget].focusBanded)
            {
                gBattleMoveDamage = gBattleMons[gBattlerTarget].hp - 1;
                gMoveResultFlags |= MOVE_RESULT_FOE_HUNG_ON;
                gLastUsedItem = gBattleMons[gBattlerTarget].item;
            }
            else
            {
                gBattleMoveDamage = gBattleMons[gBattlerTarget].hp;
                gMoveResultFlags |= MOVE_RESULT_ONE_HIT_KO;
            }
            gBattlescriptCurrInstr += 5;
        }
        else
        {
            gMoveResultFlags |= MOVE_RESULT_MISSED;
            if (gBattleMons[gBattlerAttacker].level >= gBattleMons[gBattlerTarget].level)
                gBattleCommunication[MULTISTRING_CHOOSER] = 0;
            else
                gBattleCommunication[MULTISTRING_CHOOSER] = 1;
            gBattlescriptCurrInstr = T1_READ_PTR(gBattlescriptCurrInstr + 1);
        }
    }
}

static void atk94_damagetohalftargethp(void) // super fang
{
    gBattleMoveDamage = gBattleMons[gBattlerTarget].hp / 2;
    if (gBattleMoveDamage == 0)
        gBattleMoveDamage = 1;

    gBattlescriptCurrInstr++;
}

static void atk95_setsandstorm(void)
{
    if (!TryChangeBattleWeather(gBattlerAttacker, ENUM_WEATHER_SANDSTORM, FALSE))
    {
        gMoveResultFlags |= MOVE_RESULT_MISSED;
        gBattleCommunication[MULTISTRING_CHOOSER] = 2;
    }
    else
    {
        gBattleCommunication[MULTISTRING_CHOOSER] = 3;
    }
    gBattlescriptCurrInstr++;
}

static void atk96_weatherdamage(void)
{
    if (WEATHER_HAS_EFFECT)
    {
        u32 ability = GetBattlerAbility(gBattlerAttacker);
        if (gBattleWeather & WEATHER_SANDSTORM_ANY)
        {
            if (!IS_BATTLER_OF_TYPE(gBattlerAttacker, TYPE_ROCK)
                && !IS_BATTLER_OF_TYPE(gBattlerAttacker, TYPE_GROUND)
                && !IS_BATTLER_OF_TYPE(gBattlerAttacker, TYPE_STEEL)
                && ability != ABILITY_SAND_VEIL
                && ability != ABILITY_SAND_FORCE
                && ability != ABILITY_SAND_RUSH
                && ability != ABILITY_OVERCOAT
                && !(gStatuses3[gBattlerAttacker] & STATUS3_UNDERGROUND)
                && !(gStatuses3[gBattlerAttacker] & STATUS3_UNDERWATER))
            {
                gBattleMoveDamage = gBattleMons[gBattlerAttacker].maxHP / 16;
                if (gBattleMoveDamage == 0)
                    gBattleMoveDamage = 1;
            }
            else
            {
                gBattleMoveDamage = 0;
            }
        }
        if (gBattleWeather & WEATHER_HAIL_ANY)
        {
            if (ability == ABILITY_ICE_BODY
                && !(gStatuses3[gBattlerAttacker] & STATUS3_UNDERGROUND)
                && !(gStatuses3[gBattlerAttacker] & STATUS3_UNDERWATER)
                && !BATTLER_MAX_HP(gBattlerAttacker)
                && !gStatuses3[gBattlerAttacker] & STATUS3_HEAL_BLOCK)
            {
                gBattleMoveDamage = gBattleMons[gBattlerAttacker].maxHP / 16;
                if (gBattleMoveDamage == 0)
                    gBattleMoveDamage = 1;
                gBattleMoveDamage *= -1;
            }
            else if (!IS_BATTLER_OF_TYPE(gBattlerAttacker, TYPE_ICE)
                && ability != ABILITY_SNOW_CLOAK
                && ability != ABILITY_OVERCOAT
                && ability != ABILITY_ICE_BODY
                && !(gStatuses3[gBattlerAttacker] & STATUS3_UNDERGROUND)
                && !(gStatuses3[gBattlerAttacker] & STATUS3_UNDERWATER))
            {
                gBattleMoveDamage = gBattleMons[gBattlerAttacker].maxHP / 16;
                if (gBattleMoveDamage == 0)
                    gBattleMoveDamage = 1;
            }
            else
            {
                gBattleMoveDamage = 0;
            }
        }
    }
    else
    {
        gBattleMoveDamage = 0;
    }

    if (gAbsentBattlerFlags & gBitTable[gBattlerAttacker])
        gBattleMoveDamage = 0;

    gBattlescriptCurrInstr++;
}

static void atk97_tryinfatuating(void)
{
    struct Pokemon *monAttacker, *monTarget;
    u16 speciesAttacker, speciesTarget;
    u32 personalityAttacker, personalityTarget;

    if (GetBattlerSide(gBattlerAttacker) == B_SIDE_PLAYER)
        monAttacker = &gPlayerParty[gBattlerPartyIndexes[gBattlerAttacker]];
    else
        monAttacker = &gEnemyParty[gBattlerPartyIndexes[gBattlerAttacker]];

    if (GetBattlerSide(gBattlerTarget) == B_SIDE_PLAYER)
        monTarget = &gPlayerParty[gBattlerPartyIndexes[gBattlerTarget]];
    else
        monTarget = &gEnemyParty[gBattlerPartyIndexes[gBattlerTarget]];

    speciesAttacker = GetMonData(monAttacker, MON_DATA_SPECIES);
    personalityAttacker = GetMonData(monAttacker, MON_DATA_PERSONALITY);

    speciesTarget = GetMonData(monTarget, MON_DATA_SPECIES);
    personalityTarget = GetMonData(monTarget, MON_DATA_PERSONALITY);

    if (gBattleMons[gBattlerTarget].ability == ABILITY_OBLIVIOUS)
    {
        gBattlescriptCurrInstr = BattleScript_ObliviousPreventsAttraction;
        gLastUsedAbility = ABILITY_OBLIVIOUS;
        RecordAbilityBattle(gBattlerTarget, ABILITY_OBLIVIOUS);
    }
    else
    {
        if (GetGenderFromSpeciesAndPersonality(speciesAttacker, personalityAttacker) == GetGenderFromSpeciesAndPersonality(speciesTarget, personalityTarget)
            || gBattleMons[gBattlerTarget].status2 & STATUS2_INFATUATION
            || GetGenderFromSpeciesAndPersonality(speciesAttacker, personalityAttacker) == MON_GENDERLESS
            || GetGenderFromSpeciesAndPersonality(speciesTarget, personalityTarget) == MON_GENDERLESS)
        {
            gBattlescriptCurrInstr = T1_READ_PTR(gBattlescriptCurrInstr + 1);
        }
        else
        {
            gBattleMons[gBattlerTarget].status2 |= STATUS2_INFATUATED_WITH(gBattlerAttacker);
            gBattlescriptCurrInstr += 5;
        }
    }
}

static void atk98_updatestatusicon(void)
{
    if (gBattleControllerExecFlags)
        return;

    if (gBattlescriptCurrInstr[1] != BS_ATTACKER_WITH_PARTNER)
    {
        gActiveBattler = GetBattlerForBattleScript(gBattlescriptCurrInstr[1]);
        BtlController_EmitStatusIconUpdate(0, gBattleMons[gActiveBattler].status1, gBattleMons[gActiveBattler].status2);
        MarkBattlerForControllerExec(gActiveBattler);
        gBattlescriptCurrInstr += 2;
    }
    else
    {
        gActiveBattler = gBattlerAttacker;
        if (!(gAbsentBattlerFlags & gBitTable[gActiveBattler]))
        {
            BtlController_EmitStatusIconUpdate(0, gBattleMons[gActiveBattler].status1, gBattleMons[gActiveBattler].status2);
            MarkBattlerForControllerExec(gActiveBattler);
        }
        if ((gBattleTypeFlags & BATTLE_TYPE_DOUBLE))
        {
            gActiveBattler = GetBattlerAtPosition(GetBattlerPosition(gBattlerAttacker) ^ BIT_FLANK);
            if (!(gAbsentBattlerFlags & gBitTable[gActiveBattler]))
            {
                BtlController_EmitStatusIconUpdate(0, gBattleMons[gActiveBattler].status1, gBattleMons[gActiveBattler].status2);
                MarkBattlerForControllerExec(gActiveBattler);
            }
        }
        gBattlescriptCurrInstr += 2;
    }
}

static void atk99_setmist(void)
{
    if (gSideTimers[GET_BATTLER_SIDE(gBattlerAttacker)].mistTimer)
    {
        gMoveResultFlags |= MOVE_RESULT_FAILED;
        gBattleCommunication[MULTISTRING_CHOOSER] = 1;
    }
    else
    {
        gSideTimers[GET_BATTLER_SIDE(gBattlerAttacker)].mistTimer = 5;
        gSideTimers[GET_BATTLER_SIDE(gBattlerAttacker)].mistBattlerId = gBattlerAttacker;
        gSideStatuses[GET_BATTLER_SIDE(gBattlerAttacker)] |= SIDE_STATUS_MIST;
        gBattleCommunication[MULTISTRING_CHOOSER] = 0;
    }
    gBattlescriptCurrInstr++;
}

static void atk9A_setfocusenergy(void)
{
    if (gBattleMons[gBattlerAttacker].status2 & STATUS2_FOCUS_ENERGY)
    {
        gMoveResultFlags |= MOVE_RESULT_FAILED;
        gBattleCommunication[MULTISTRING_CHOOSER] = 1;
    }
    else
    {
        gBattleMons[gBattlerAttacker].status2 |= STATUS2_FOCUS_ENERGY;
        gBattleCommunication[MULTISTRING_CHOOSER] = 0;
    }
    gBattlescriptCurrInstr++;
}

static void atk9B_transformdataexecution(void)
{
    gChosenMove = 0xFFFF;
    gBattlescriptCurrInstr++;
    if (gBattleMons[gBattlerTarget].status2 & STATUS2_TRANSFORMED
        || gStatuses3[gBattlerTarget] & STATUS3_SEMI_INVULNERABLE)
    {
        gMoveResultFlags |= MOVE_RESULT_FAILED;
        gBattleCommunication[MULTISTRING_CHOOSER] = 1;
    }
    else
    {
        s32 i;
        u8 *battleMonAttacker, *battleMonTarget;

        gBattleMons[gBattlerAttacker].status2 |= STATUS2_TRANSFORMED;
        gDisableStructs[gBattlerAttacker].disabledMove = 0;
        gDisableStructs[gBattlerAttacker].disableTimer1 = 0;
        gDisableStructs[gBattlerAttacker].transformedMonPersonality = gBattleMons[gBattlerTarget].personality;
        gDisableStructs[gBattlerAttacker].unk18_b = 0;
        gDisableStructs[gBattlerAttacker].usedMoves = 0;

        PREPARE_SPECIES_BUFFER(gBattleTextBuff1, gBattleMons[gBattlerTarget].species)

        battleMonAttacker = (u8*)(&gBattleMons[gBattlerAttacker]);
        battleMonTarget = (u8*)(&gBattleMons[gBattlerTarget]);

        for (i = 0; i < offsetof(struct BattlePokemon, pp); i++)
            battleMonAttacker[i] = battleMonTarget[i];

        for (i = 0; i < 4; i++)
        {
            if (gBattleMoves[gBattleMons[gBattlerAttacker].moves[i]].pp < 5)
                gBattleMons[gBattlerAttacker].pp[i] = gBattleMoves[gBattleMons[gBattlerAttacker].moves[i]].pp;
            else
                gBattleMons[gBattlerAttacker].pp[i] = 5;
        }

        gActiveBattler = gBattlerAttacker;
        BtlController_EmitResetActionMoveSelection(0, RESET_MOVE_SELECTION);
        MarkBattlerForControllerExec(gActiveBattler);
        gBattleCommunication[MULTISTRING_CHOOSER] = 0;
    }
}

static void atk9C_setsubstitute(void)
{
    u32 hp = gBattleMons[gBattlerAttacker].maxHP / 4;
    if (gBattleMons[gBattlerAttacker].maxHP / 4 == 0)
        hp = 1;

    if (gBattleMons[gBattlerAttacker].hp <= hp)
    {
        gBattleMoveDamage = 0;
        gBattleCommunication[MULTISTRING_CHOOSER] = 1;
    }
    else
    {
        gBattleMoveDamage = gBattleMons[gBattlerAttacker].maxHP / 4; // one bit value will only work for pokemon which max hp can go to 1020(which is more than possible in games)
        if (gBattleMoveDamage == 0)
            gBattleMoveDamage = 1;

        gBattleMons[gBattlerAttacker].status2 |= STATUS2_SUBSTITUTE;
        gBattleMons[gBattlerAttacker].status2 &= ~(STATUS2_WRAPPED);
        gDisableStructs[gBattlerAttacker].substituteHP = gBattleMoveDamage;
        gBattleCommunication[MULTISTRING_CHOOSER] = 0;
        gHitMarker |= HITMARKER_IGNORE_SUBSTITUTE;
    }

    gBattlescriptCurrInstr++;
}

static bool8 IsMoveUncopyableByMimic(u16 move)
{
    s32 i;
    for (i = 0; sMovesForbiddenToCopy[i] != MIMIC_FORBIDDEN_END
                && sMovesForbiddenToCopy[i] != move; i++);

    return (sMovesForbiddenToCopy[i] != MIMIC_FORBIDDEN_END);
}

static void atk9D_mimicattackcopy(void)
{
    gChosenMove = 0xFFFF;

    if (IsMoveUncopyableByMimic(gLastMoves[gBattlerTarget])
        || gBattleMons[gBattlerAttacker].status2 & STATUS2_TRANSFORMED
        || gLastMoves[gBattlerTarget] == 0
        || gLastMoves[gBattlerTarget] == 0xFFFF)
    {
        gBattlescriptCurrInstr = T1_READ_PTR(gBattlescriptCurrInstr + 1);
    }
    else
    {
        s32 i;

        for (i = 0; i < 4; i++)
        {
            if (gBattleMons[gBattlerAttacker].moves[i] == gLastMoves[gBattlerTarget])
                break;
        }

        if (i == 4)
        {
            gBattleMons[gBattlerAttacker].moves[gCurrMovePos] = gLastMoves[gBattlerTarget];
            if (gBattleMoves[gLastMoves[gBattlerTarget]].pp < 5)
                gBattleMons[gBattlerAttacker].pp[gCurrMovePos] = gBattleMoves[gLastMoves[gBattlerTarget]].pp;
            else
                gBattleMons[gBattlerAttacker].pp[gCurrMovePos] = 5;


            PREPARE_MOVE_BUFFER(gBattleTextBuff1, gLastMoves[gBattlerTarget])

            gDisableStructs[gBattlerAttacker].unk18_b |= gBitTable[gCurrMovePos];
            gBattlescriptCurrInstr += 5;
        }
        else
        {
            gBattlescriptCurrInstr = T1_READ_PTR(gBattlescriptCurrInstr + 1);
        }
    }
}

static void atk9E_metronome(void)
{
    while (1)
    {
        s32 i;

        gCurrentMove = (Random() % (MOVES_COUNT - 1)) + 1;
        if (gBattleMoves[gCurrentMove].effect == EFFECT_PLACEHOLDER)
            continue;

        i = -1;
        while (1)
        {
            i++;
            if (sMovesForbiddenToCopy[i] == gCurrentMove)
                break;
            if (sMovesForbiddenToCopy[i] == METRONOME_FORBIDDEN_END)
                break;
        }

        if (sMovesForbiddenToCopy[i] == METRONOME_FORBIDDEN_END)
        {
            gHitMarker &= ~(HITMARKER_ATTACKSTRING_PRINTED);
            gBattlescriptCurrInstr = gBattleScriptsForMoveEffects[gBattleMoves[gCurrentMove].effect];
            gBattlerTarget = GetMoveTarget(gCurrentMove, 0);
            return;
        }
    }
}

static void atk9F_dmgtolevel(void)
{
    gBattleMoveDamage = gBattleMons[gBattlerAttacker].level;
    gBattlescriptCurrInstr++;
}

static void atkA0_psywavedamageeffect(void)
{
    s32 randDamage;

    while ((randDamage = (Random() & 0xF)) > 10);

    randDamage *= 10;
    gBattleMoveDamage = gBattleMons[gBattlerAttacker].level * (randDamage + 50) / 100;
    gBattlescriptCurrInstr++;
}

static void atkA1_counterdamagecalculator(void)
{
    u8 sideAttacker = GetBattlerSide(gBattlerAttacker);
    u8 sideTarget = GetBattlerSide(gProtectStructs[gBattlerAttacker].physicalBattlerId);

    if (gProtectStructs[gBattlerAttacker].physicalDmg
        && sideAttacker != sideTarget
        && gBattleMons[gProtectStructs[gBattlerAttacker].physicalBattlerId].hp)
    {
        gBattleMoveDamage = gProtectStructs[gBattlerAttacker].physicalDmg * 2;

        if (gSideTimers[sideTarget].followmeTimer && gBattleMons[gSideTimers[sideTarget].followmeTarget].hp)
            gBattlerTarget = gSideTimers[sideTarget].followmeTarget;
        else
            gBattlerTarget = gProtectStructs[gBattlerAttacker].physicalBattlerId;

        gBattlescriptCurrInstr += 5;
    }
    else
    {
        gSpecialStatuses[gBattlerAttacker].flag20 = 1;
        gBattlescriptCurrInstr = T1_READ_PTR(gBattlescriptCurrInstr + 1);
    }
}

static void atkA2_mirrorcoatdamagecalculator(void) // a copy of atkA1 with the physical -> special field changes
{
    u8 sideAttacker = GetBattlerSide(gBattlerAttacker);
    u8 sideTarget = GetBattlerSide(gProtectStructs[gBattlerAttacker].specialBattlerId);

    if (gProtectStructs[gBattlerAttacker].specialDmg && sideAttacker != sideTarget && gBattleMons[gProtectStructs[gBattlerAttacker].specialBattlerId].hp)
    {
        gBattleMoveDamage = gProtectStructs[gBattlerAttacker].specialDmg * 2;

        if (gSideTimers[sideTarget].followmeTimer && gBattleMons[gSideTimers[sideTarget].followmeTarget].hp)
            gBattlerTarget = gSideTimers[sideTarget].followmeTarget;
        else
            gBattlerTarget = gProtectStructs[gBattlerAttacker].specialBattlerId;

        gBattlescriptCurrInstr += 5;
    }
    else
    {
        gSpecialStatuses[gBattlerAttacker].flag20 = 1;
        gBattlescriptCurrInstr = T1_READ_PTR(gBattlescriptCurrInstr + 1);
    }
}

static void atkA3_disablelastusedattack(void)
{
    s32 i;

    for (i = 0; i < 4; i++)
    {
        if (gBattleMons[gBattlerTarget].moves[i] == gLastMoves[gBattlerTarget])
            break;
    }
    if (gDisableStructs[gBattlerTarget].disabledMove == 0
        && i != 4 && gBattleMons[gBattlerTarget].pp[i] != 0)
    {
        PREPARE_MOVE_BUFFER(gBattleTextBuff1, gBattleMons[gBattlerTarget].moves[i])

        gDisableStructs[gBattlerTarget].disabledMove = gBattleMons[gBattlerTarget].moves[i];
        gDisableStructs[gBattlerTarget].disableTimer1 = (Random() & 3) + 2;
        gDisableStructs[gBattlerTarget].disableTimer2 = gDisableStructs[gBattlerTarget].disableTimer1; // used to save the random amount of turns?
        gBattlescriptCurrInstr += 5;
    }
    else
    {
        gBattlescriptCurrInstr = T1_READ_PTR(gBattlescriptCurrInstr + 1);
    }
}

static void atkA4_trysetencore(void)
{
    s32 i;

    for (i = 0; i < 4; i++)
    {
        if (gBattleMons[gBattlerTarget].moves[i] == gLastMoves[gBattlerTarget])
            break;
    }

    if (gLastMoves[gBattlerTarget] == MOVE_STRUGGLE
        || gLastMoves[gBattlerTarget] == MOVE_ENCORE
        || gLastMoves[gBattlerTarget] == MOVE_MIRROR_MOVE)
    {
        i = 4;
    }

    if (gDisableStructs[gBattlerTarget].encoredMove == 0
        && i != 4 && gBattleMons[gBattlerTarget].pp[i] != 0)
    {
        gDisableStructs[gBattlerTarget].encoredMove = gBattleMons[gBattlerTarget].moves[i];
        gDisableStructs[gBattlerTarget].encoredMovePos = i;
        gDisableStructs[gBattlerTarget].encoreTimer1 = (Random() & 3) + 3;
        gDisableStructs[gBattlerTarget].encoreTimer2 = gDisableStructs[gBattlerTarget].encoreTimer1;
        gBattlescriptCurrInstr += 5;
    }
    else
    {
        gBattlescriptCurrInstr = T1_READ_PTR(gBattlescriptCurrInstr + 1);
    }
}

static void atkA5_painsplitdmgcalc(void)
{
    if (!(DoesSubstituteBlockMove(gBattlerAttacker, gBattlerTarget, gCurrentMove)))
    {
        s32 hpDiff = (gBattleMons[gBattlerAttacker].hp + gBattleMons[gBattlerTarget].hp) / 2;
        s32 painSplitHp = gBattleMoveDamage = gBattleMons[gBattlerTarget].hp - hpDiff;
        u8* storeLoc = (void*)(&gBattleScripting.painSplitHp);

        storeLoc[0] = (painSplitHp);
        storeLoc[1] = (painSplitHp & 0x0000FF00) >> 8;
        storeLoc[2] = (painSplitHp & 0x00FF0000) >> 16;
        storeLoc[3] = (painSplitHp & 0xFF000000) >> 24;

        gBattleMoveDamage = gBattleMons[gBattlerAttacker].hp - hpDiff;
        gSpecialStatuses[gBattlerTarget].dmg = 0xFFFF;

        gBattlescriptCurrInstr += 5;
    }
    else
    {
        gBattlescriptCurrInstr = T1_READ_PTR(gBattlescriptCurrInstr + 1);
    }
}

static void atkA6_settypetorandomresistance(void) // conversion 2
{
    if (gLastLandedMoves[gBattlerAttacker] == 0
        || gLastLandedMoves[gBattlerAttacker] == 0xFFFF)
    {
        gBattlescriptCurrInstr = T1_READ_PTR(gBattlescriptCurrInstr + 1);
    }
    else if (IsTwoTurnsMove(gLastLandedMoves[gBattlerAttacker])
            && gBattleMons[gLastHitBy[gBattlerAttacker]].status2 & STATUS2_MULTIPLETURNS)
    {
        gBattlescriptCurrInstr = T1_READ_PTR(gBattlescriptCurrInstr + 1);
    }
    else
    {
        s32 i, j, rands;

        for (rands = 0; rands < 1000; rands++)
        {
            while (((i = (Random() & 0x7F)) > sizeof(gTypeEffectiveness) / 3));

            i *= 3;

            if (TYPE_EFFECT_ATK_TYPE(i) == gLastHitByType[gBattlerAttacker]
                && TYPE_EFFECT_MULTIPLIER(i) <= TYPE_MUL_NOT_EFFECTIVE
                && !IS_BATTLER_OF_TYPE(gBattlerAttacker, TYPE_EFFECT_DEF_TYPE(i)))
            {
                SET_BATTLER_TYPE(gBattlerAttacker, TYPE_EFFECT_DEF_TYPE(i));
                PREPARE_TYPE_BUFFER(gBattleTextBuff1, TYPE_EFFECT_DEF_TYPE(i));

                gBattlescriptCurrInstr += 5;
                return;
            }
        }

        for (j = 0, rands = 0; rands < sizeof(gTypeEffectiveness); j += 3, rands += 3)
        {
            switch (TYPE_EFFECT_ATK_TYPE(j))
            {
            case TYPE_ENDTABLE:
            case TYPE_FORESIGHT:
                break;
            default:
                if (TYPE_EFFECT_ATK_TYPE(j) == gLastHitByType[gBattlerAttacker]
                 && TYPE_EFFECT_MULTIPLIER(j) <= 5
                 && !IS_BATTLER_OF_TYPE(gBattlerAttacker, TYPE_EFFECT_DEF_TYPE(i)))
                {
                    SET_BATTLER_TYPE(gBattlerAttacker, TYPE_EFFECT_DEF_TYPE(rands));
                    PREPARE_TYPE_BUFFER(gBattleTextBuff1, TYPE_EFFECT_DEF_TYPE(rands))

                    gBattlescriptCurrInstr += 5;
                    return;
                }
                break;
            }
        }

        gBattlescriptCurrInstr = T1_READ_PTR(gBattlescriptCurrInstr + 1);
    }
}

static void atkA7_setalwayshitflag(void)
{
    gStatuses3[gBattlerTarget] &= ~(STATUS3_ALWAYS_HITS);
    gStatuses3[gBattlerTarget] |= 0x10;
    gDisableStructs[gBattlerTarget].battlerWithSureHit = gBattlerAttacker;
    gBattlescriptCurrInstr++;
}

static void atkA8_copymovepermanently(void) // sketch
{
    gChosenMove = 0xFFFF;

    if (!(gBattleMons[gBattlerAttacker].status2 & STATUS2_TRANSFORMED)
        && gLastPrintedMoves[gBattlerTarget] != MOVE_STRUGGLE
        && gLastPrintedMoves[gBattlerTarget] != 0
        && gLastPrintedMoves[gBattlerTarget] != 0xFFFF
        && gLastPrintedMoves[gBattlerTarget] != MOVE_SKETCH)
    {
        s32 i;

        for (i = 0; i < 4; i++)
        {
            if (gBattleMons[gBattlerAttacker].moves[i] == MOVE_SKETCH)
                continue;
            if (gBattleMons[gBattlerAttacker].moves[i] == gLastPrintedMoves[gBattlerTarget])
                break;
        }

        if (i != 4)
        {
            gBattlescriptCurrInstr = T1_READ_PTR(gBattlescriptCurrInstr + 1);
        }
        else // sketch worked
        {
            struct MovePpInfo movePpData;

            gBattleMons[gBattlerAttacker].moves[gCurrMovePos] = gLastPrintedMoves[gBattlerTarget];
            gBattleMons[gBattlerAttacker].pp[gCurrMovePos] = gBattleMoves[gLastPrintedMoves[gBattlerTarget]].pp;
            gActiveBattler = gBattlerAttacker;

            for (i = 0; i < 4; i++)
            {
                movePpData.moves[i] = gBattleMons[gBattlerAttacker].moves[i];
                movePpData.pp[i] = gBattleMons[gBattlerAttacker].pp[i];
            }
            movePpData.ppBonuses = gBattleMons[gBattlerAttacker].ppBonuses;

            BtlController_EmitSetMonData(0, REQUEST_MOVES_PP_BATTLE, 0, sizeof(struct MovePpInfo), &movePpData);
            MarkBattlerForControllerExec(gActiveBattler);

            PREPARE_MOVE_BUFFER(gBattleTextBuff1, gLastPrintedMoves[gBattlerTarget])

            gBattlescriptCurrInstr += 5;
        }
    }
    else
    {
        gBattlescriptCurrInstr = T1_READ_PTR(gBattlescriptCurrInstr + 1);
    }
}

static bool8 IsTwoTurnsMove(u16 move)
{
    if (gBattleMoves[move].effect == EFFECT_SKULL_BASH
        || gBattleMoves[move].effect == EFFECT_TWO_TURNS_ATTACK
        || gBattleMoves[move].effect == EFFECT_SOLARBEAM
        || gBattleMoves[move].effect == EFFECT_SEMI_INVULNERABLE
        || gBattleMoves[move].effect == EFFECT_BIDE)
        return TRUE;
    else
        return FALSE;
}

static bool8 IsInvalidForSleepTalkOrAssist(u16 move)
{
    if (move == 0 || move == MOVE_SLEEP_TALK || move == MOVE_ASSIST
        || move == MOVE_MIRROR_MOVE || move == MOVE_METRONOME)
        return TRUE;
    else
        return FALSE;
}

static u8 AttacksThisTurn(u8 battlerId, u16 move) // Note: returns 1 if it's a charging turn, otherwise 2
{
    // first argument is unused
    if (gBattleMoves[move].effect == EFFECT_SOLARBEAM
        && (gBattleWeather & WEATHER_SUN_ANY))
        return 2;

    if (gBattleMoves[move].effect == EFFECT_SKULL_BASH
        || gBattleMoves[move].effect == EFFECT_TWO_TURNS_ATTACK
        || gBattleMoves[move].effect == EFFECT_SOLARBEAM
        || gBattleMoves[move].effect == EFFECT_SEMI_INVULNERABLE
        || gBattleMoves[move].effect == EFFECT_BIDE)
    {
        if ((gHitMarker & HITMARKER_x8000000))
            return 1;
    }
    return 2;
}

static void atkA9_trychoosesleeptalkmove(void)
{
    s32 i;
    u8 unusableMovesBits = 0;

    for (i = 0; i < 4; i++)
    {
        if (IsInvalidForSleepTalkOrAssist(gBattleMons[gBattlerAttacker].moves[i])
            || gBattleMons[gBattlerAttacker].moves[i] == MOVE_FOCUS_PUNCH
            || gBattleMons[gBattlerAttacker].moves[i] == MOVE_UPROAR
            || IsTwoTurnsMove(gBattleMons[gBattlerAttacker].moves[i]))
        {
            unusableMovesBits |= gBitTable[i];
        }

    }

    unusableMovesBits = CheckMoveLimitations(gBattlerAttacker, unusableMovesBits, ~(MOVE_LIMITATION_PP));
    if (unusableMovesBits == 0xF) // all 4 moves cannot be chosen
    {
        gBattlescriptCurrInstr += 5;
    }
    else // at least one move can be chosen
    {
        u32 movePosition;

        do
        {
            movePosition = Random() & 3;
        } while ((gBitTable[movePosition] & unusableMovesBits));

        gCalledMove = gBattleMons[gBattlerAttacker].moves[movePosition];
        gCurrMovePos = movePosition;
        gHitMarker &= ~(HITMARKER_ATTACKSTRING_PRINTED);
        gBattlerTarget = GetMoveTarget(gCalledMove, 0);
        gBattlescriptCurrInstr = T1_READ_PTR(gBattlescriptCurrInstr + 1);
    }
}

static void atkAA_setdestinybond(void)
{
    gBattleMons[gBattlerAttacker].status2 |= STATUS2_DESTINY_BOND;
    gBattlescriptCurrInstr++;
}

static void TrySetDestinyBondToHappen(void)
{
    u8 sideAttacker = GetBattlerSide(gBattlerAttacker);
    u8 sideTarget = GetBattlerSide(gBattlerTarget);
    if (gBattleMons[gBattlerTarget].status2 & STATUS2_DESTINY_BOND
        && sideAttacker != sideTarget
        && !(gHitMarker & HITMARKER_GRUDGE))
    {
        gHitMarker |= HITMARKER_DESTINYBOND;
    }
}

static void atkAB_trysetdestinybondtohappen(void)
{
    TrySetDestinyBondToHappen();
    gBattlescriptCurrInstr++;
}

static void atkAC_settailwind(void)
{
    u8 side = GetBattlerSide(gBattlerAttacker);

    if (!(gSideStatuses[side] & SIDE_STATUS_TAILWIND))
    {
        gSideStatuses[side] |= SIDE_STATUS_TAILWIND;
        gSideTimers[side].tailwindBattlerId = gBattlerAttacker;
        gSideTimers[side].tailwindTimer = 3;
        gBattlescriptCurrInstr += 5;
    }
    else
    {
        gBattlescriptCurrInstr = T1_READ_PTR(gBattlescriptCurrInstr + 1);
    }
}

static void atkAD_tryspiteppreduce(void)
{
    if (gLastMoves[gBattlerTarget] != 0
        && gLastMoves[gBattlerTarget] != 0xFFFF)
    {
        s32 i;

        for (i = 0; i < 4; i++)
        {
            if (gLastMoves[gBattlerTarget] == gBattleMons[gBattlerTarget].moves[i])
                break;
        }

        if (i != 4 && gBattleMons[gBattlerTarget].pp[i] > 1)
        {
            s32 ppToDeduct = (Random() & 3) + 2;
            if (gBattleMons[gBattlerTarget].pp[i] < ppToDeduct)
                ppToDeduct = gBattleMons[gBattlerTarget].pp[i];

            PREPARE_MOVE_BUFFER(gBattleTextBuff1, gLastMoves[gBattlerTarget])

            ConvertIntToDecimalStringN(gBattleTextBuff2, ppToDeduct, 0, 1);

            PREPARE_BYTE_NUMBER_BUFFER(gBattleTextBuff2, 1, ppToDeduct)

            gBattleMons[gBattlerTarget].pp[i] -= ppToDeduct;
            gActiveBattler = gBattlerTarget;

            if (!(gDisableStructs[gActiveBattler].unk18_b & gBitTable[i])
                && !(gBattleMons[gActiveBattler].status2 & STATUS2_TRANSFORMED))
            {
                BtlController_EmitSetMonData(0, REQUEST_PPMOVE1_BATTLE + i, 0, 1, &gBattleMons[gActiveBattler].pp[i]);
                MarkBattlerForControllerExec(gActiveBattler);
            }

            gBattlescriptCurrInstr += 5;

            if (gBattleMons[gBattlerTarget].pp[i] == 0)
                CancelMultiTurnMoves(gBattlerTarget);
        }
        else
        {
            gBattlescriptCurrInstr = T1_READ_PTR(gBattlescriptCurrInstr + 1);
        }
    }
    else
    {
        gBattlescriptCurrInstr = T1_READ_PTR(gBattlescriptCurrInstr + 1);
    }
}

static void atkAE_healpartystatus(void)
{
    u32 zero = 0;
    u8 toHeal = 0;

    if (gCurrentMove == MOVE_HEAL_BELL)
    {
        struct Pokemon *party;
        s32 i;

        gBattleCommunication[MULTISTRING_CHOOSER] = 0;

        if (GetBattlerSide(gBattlerAttacker) == B_SIDE_PLAYER)
            party = gPlayerParty;
        else
            party = gEnemyParty;

        if (gBattleMons[gBattlerAttacker].ability != ABILITY_SOUNDPROOF)
        {
            gBattleMons[gBattlerAttacker].status1 = 0;
            gBattleMons[gBattlerAttacker].status2 &= ~(STATUS2_NIGHTMARE);
        }
        else
        {
            RecordAbilityBattle(gBattlerAttacker, gBattleMons[gBattlerAttacker].ability);
            gBattleCommunication[MULTISTRING_CHOOSER] |= 1;
        }

        gActiveBattler = gBattleScripting.battler = GetBattlerAtPosition(GetBattlerPosition(gBattlerAttacker) ^ BIT_FLANK);

        if (gBattleTypeFlags & BATTLE_TYPE_DOUBLE
            && !(gAbsentBattlerFlags & gBitTable[gActiveBattler]))
        {
            if (gBattleMons[gActiveBattler].ability != ABILITY_SOUNDPROOF)
            {
                gBattleMons[gActiveBattler].status1 = 0;
                gBattleMons[gActiveBattler].status2 &= ~(STATUS2_NIGHTMARE);
            }
            else
            {
                RecordAbilityBattle(gActiveBattler, gBattleMons[gActiveBattler].ability);
                gBattleCommunication[MULTISTRING_CHOOSER] |= 2;
            }
        }

        for (i = 0; i < PARTY_SIZE; i++)
        {
            u16 species = GetMonData(&party[i], MON_DATA_SPECIES2);
            u8 abilityBit = GetMonData(&party[i], MON_DATA_ALT_ABILITY);

            if (species != 0 && species != SPECIES_EGG)
            {
                u8 ability;

                if (gBattlerPartyIndexes[gBattlerAttacker] == i)
                    ability = gBattleMons[gBattlerAttacker].ability;
                else if (gBattleTypeFlags & BATTLE_TYPE_DOUBLE
                         && gBattlerPartyIndexes[gActiveBattler] == i
                         && !(gAbsentBattlerFlags & gBitTable[gActiveBattler]))
                    ability = gBattleMons[gActiveBattler].ability;
                else
                    ability = GetAbilityBySpecies(species, abilityBit);

                if (ability != ABILITY_SOUNDPROOF)
                    toHeal |= (1 << i);
            }
        }
    }
    else // Aromatherapy
    {
        gBattleCommunication[MULTISTRING_CHOOSER] = 4;
        toHeal = 0x3F;

        gBattleMons[gBattlerAttacker].status1 = 0;
        gBattleMons[gBattlerAttacker].status2 &= ~(STATUS2_NIGHTMARE);

        gActiveBattler = GetBattlerAtPosition(GetBattlerPosition(gBattlerAttacker) ^ BIT_FLANK);
        if (gBattleTypeFlags & BATTLE_TYPE_DOUBLE
            && !(gAbsentBattlerFlags & gBitTable[gActiveBattler]))
        {
            gBattleMons[gActiveBattler].status1 = 0;
            gBattleMons[gActiveBattler].status2 &= ~(STATUS2_NIGHTMARE);
        }

    }

    if (toHeal)
    {
        gActiveBattler = gBattlerAttacker;
        BtlController_EmitSetMonData(0, REQUEST_STATUS_BATTLE, toHeal, 4, &zero);
        MarkBattlerForControllerExec(gActiveBattler);
    }

    gBattlescriptCurrInstr++;
}

static void atkAF_cursetarget(void)
{
    if (gBattleMons[gBattlerTarget].status2 & STATUS2_CURSED)
    {
        gBattlescriptCurrInstr = T1_READ_PTR(gBattlescriptCurrInstr + 1);
    }
    else
    {
        gBattleMons[gBattlerTarget].status2 |= STATUS2_CURSED;
        gBattleMoveDamage = gBattleMons[gBattlerAttacker].maxHP / 2;
        if (gBattleMoveDamage == 0)
            gBattleMoveDamage = 1;

        gBattlescriptCurrInstr += 5;
    }
}

static void atkB0_trysetspikes(void)
{
    u8 targetSide = GetBattlerSide(gBattlerAttacker) ^ BIT_SIDE;

    if (gSideTimers[targetSide].spikesAmount == 3)
    {
        gSpecialStatuses[gBattlerAttacker].flag20 = 1;
        gBattlescriptCurrInstr = T1_READ_PTR(gBattlescriptCurrInstr + 1);
    }
    else
    {
        gSideStatuses[targetSide] |= SIDE_STATUS_SPIKES;
        gSideTimers[targetSide].spikesAmount++;
        gBattlescriptCurrInstr += 5;
    }
}

static void atkB1_setforesight(void)
{
    gBattleMons[gBattlerTarget].status2 |= STATUS2_FORESIGHT;
    gBattlescriptCurrInstr++;
}

static void atkB2_trysetperishsong(void)
{
    s32 i;
    s32 notAffectedCount = 0;

    for (i = 0; i < gBattlersCount; i++)
    {
        if (gStatuses3[i] & STATUS3_PERISH_SONG
            || gBattleMons[i].ability == ABILITY_SOUNDPROOF)
        {
            notAffectedCount++;
        }
        else
        {
            gStatuses3[i] |= STATUS3_PERISH_SONG;
            gDisableStructs[i].perishSongTimer1 = 3;
            gDisableStructs[i].perishSongTimer2 = 3;
        }
    }

    PressurePPLoseOnUsingPerishSong(gBattlerAttacker);

    if (notAffectedCount == gBattlersCount)
        gBattlescriptCurrInstr = T1_READ_PTR(gBattlescriptCurrInstr + 1);
    else
        gBattlescriptCurrInstr += 5;
}

static void atkB3_handlerollout(void)
{
    if (gMoveResultFlags & MOVE_RESULT_NO_EFFECT)
    {
        CancelMultiTurnMoves(gBattlerAttacker);
        gBattlescriptCurrInstr = BattleScript_MoveMissedPause;
    }
    else
    {
        if (!(gBattleMons[gBattlerAttacker].status2 & STATUS2_MULTIPLETURNS)) // First hit.
        {
            gDisableStructs[gBattlerAttacker].rolloutCounter1 = 5;
            gDisableStructs[gBattlerAttacker].rolloutCounter2 = 5;
            gBattleMons[gBattlerAttacker].status2 |= STATUS2_MULTIPLETURNS;
            gLockedMoves[gBattlerAttacker] = gCurrentMove;
        }
        if (--gDisableStructs[gBattlerAttacker].rolloutCounter1 == 0) // Last hit.
        {
            gBattleMons[gBattlerAttacker].status2 &= ~(STATUS2_MULTIPLETURNS);
        }

        gBattlescriptCurrInstr++;
    }
}

static void atkB4_jumpifconfusedandstatmaxed(void)
{
    if (gBattleMons[gBattlerTarget].status2 & STATUS2_CONFUSION
        && gBattleMons[gBattlerTarget].statStages[gBattlescriptCurrInstr[1]] == 0xC)
        gBattlescriptCurrInstr = T1_READ_PTR(gBattlescriptCurrInstr + 2);
    else
        gBattlescriptCurrInstr += 6;
}

static void atkB5_handlefurycutter(void)
{
    if (gMoveResultFlags & MOVE_RESULT_NO_EFFECT)
    {
        gDisableStructs[gBattlerAttacker].furyCutterCounter = 0;
        gBattlescriptCurrInstr = BattleScript_MoveMissedPause;
    }
    else
    {
        if (gDisableStructs[gBattlerAttacker].furyCutterCounter != 5)
            gDisableStructs[gBattlerAttacker].furyCutterCounter++;

        gBattlescriptCurrInstr++;
    }
}

static void atkB6_setembargo(void)
{
    if (gStatuses3[gBattlerTarget] & STATUS3_EMBARGO)
    {
        gBattlescriptCurrInstr = T1_READ_PTR(gBattlescriptCurrInstr + 1);
    }
    else
    {
        gStatuses3[gBattlerTarget] |= STATUS3_EMBARGO;
        gDisableStructs[gBattlerTarget].embargoTimer = 5;
        gBattlescriptCurrInstr += 5;
    }
}

static void atkB7_presentdamagecalculation(void)
{
    u32 rand = Random() & 0xFF;

    if (rand < 102)
    {
        gBattleStruct->presentBasePower = 40;
    }
    else if (rand < 178)
    {
        gBattleStruct->presentBasePower = 80;
    }
    else if (rand < 204)
    {
        gBattleStruct->presentBasePower = 120;
    }
    else
    {
        gBattleMoveDamage = gBattleMons[gBattlerTarget].maxHP / 4;
        if (gBattleMoveDamage == 0)
            gBattleMoveDamage = 1;
        gBattleMoveDamage *= -1;
    }

    if (rand < 204)
    {
        gBattlescriptCurrInstr = BattleScript_HitFromCritCalc;
    }
    else if (gBattleMons[gBattlerTarget].maxHP == gBattleMons[gBattlerTarget].hp)
    {
        gBattlescriptCurrInstr = BattleScript_AlreadyAtFullHp;
    }
    else
    {
        gMoveResultFlags &= ~(MOVE_RESULT_DOESNT_AFFECT_FOE);
        gBattlescriptCurrInstr = BattleScript_PresentHealTarget;
    }
}

static void atkB8_setsafeguard(void)
{
    if (gSideStatuses[GET_BATTLER_SIDE(gBattlerAttacker)] & SIDE_STATUS_SAFEGUARD)
    {
        gMoveResultFlags |= MOVE_RESULT_MISSED;
        gBattleCommunication[MULTISTRING_CHOOSER] = 0;
    }
    else
    {
        gSideStatuses[GET_BATTLER_SIDE(gBattlerAttacker)] |= SIDE_STATUS_SAFEGUARD;
        gSideTimers[GET_BATTLER_SIDE(gBattlerAttacker)].safeguardTimer = 5;
        gSideTimers[GET_BATTLER_SIDE(gBattlerAttacker)].safeguardBattlerId = gBattlerAttacker;
        gBattleCommunication[MULTISTRING_CHOOSER] = 5;
    }

    gBattlescriptCurrInstr++;
}

static void atkB9_magnitudedamagecalculation(void)
{
    u32 magnitude = Random() % 100;

    if (magnitude < 5)
    {
        gBattleStruct->magnitudeBasePower = 10;
        magnitude = 4;
    }
    else if (magnitude < 15)
    {
        gBattleStruct->magnitudeBasePower = 30;
        magnitude = 5;
    }
    else if (magnitude < 35)
    {
        gBattleStruct->magnitudeBasePower = 50;
        magnitude = 6;
    }
    else if (magnitude < 65)
    {
        gBattleStruct->magnitudeBasePower = 70;
        magnitude = 7;
    }
    else if (magnitude < 85)
    {
        gBattleStruct->magnitudeBasePower = 90;
        magnitude = 8;
    }
    else if (magnitude < 95)
    {
        gBattleStruct->magnitudeBasePower = 110;
        magnitude = 9;
    }
    else
    {
        gBattleStruct->magnitudeBasePower = 150;
        magnitude = 10;
    }


    PREPARE_BYTE_NUMBER_BUFFER(gBattleTextBuff1, 2, magnitude);

    for (gBattlerTarget = 0; gBattlerTarget < gBattlersCount; gBattlerTarget++)
    {
        if (gBattlerTarget == gBattlerAttacker)
            continue;
        if (!(gAbsentBattlerFlags & gBitTable[gBattlerTarget])) // A valid target was found.
            break;
    }

    gBattlescriptCurrInstr++;
}

static void atkBA_jumpifnopursuitswitchdmg(void)
{
    if (gMultiHitCounter == 1)
    {
        if (GetBattlerSide(gBattlerAttacker) == B_SIDE_PLAYER)
            gBattlerTarget = GetBattlerAtPosition(B_POSITION_OPPONENT_LEFT);
        else
            gBattlerTarget = GetBattlerAtPosition(B_POSITION_PLAYER_LEFT);
    }
    else
    {
        if (GetBattlerSide(gBattlerAttacker) == B_SIDE_PLAYER)
            gBattlerTarget = GetBattlerAtPosition(B_POSITION_OPPONENT_RIGHT);
        else
            gBattlerTarget = GetBattlerAtPosition(B_POSITION_PLAYER_RIGHT);
    }

    if (gChosenActionByBattler[gBattlerTarget] == B_ACTION_USE_MOVE
        && gBattlerAttacker == *(gBattleStruct->moveTarget + gBattlerTarget)
        && !(gBattleMons[gBattlerTarget].status1 & (STATUS1_SLEEP | STATUS1_FREEZE))
        && gBattleMons[gBattlerAttacker].hp
        && !gDisableStructs[gBattlerTarget].truantCounter
        && gChosenMoveByBattler[gBattlerTarget] == MOVE_PURSUIT)
    {
        s32 i;

        for (i = 0; i < gBattlersCount; i++)
        {
            if (gBattlerByTurnOrder[i] == gBattlerTarget)
                gActionsByTurnOrder[i] = 11;
        }

        gCurrentMove = MOVE_PURSUIT;
        gCurrMovePos = gChosenMovePos = *(gBattleStruct->chosenMovePositions + gBattlerTarget);
        gBattlescriptCurrInstr += 5;
        gBattleScripting.animTurn = 1;
        gHitMarker &= ~(HITMARKER_ATTACKSTRING_PRINTED);
    }
    else
    {
        gBattlescriptCurrInstr = T1_READ_PTR(gBattlescriptCurrInstr + 1);
    }
}

static void atkBB_setsunny(void)
{
    if (!TryChangeBattleWeather(gBattlerAttacker, ENUM_WEATHER_SUN, FALSE))
    {
        gMoveResultFlags |= MOVE_RESULT_MISSED;
        gBattleCommunication[MULTISTRING_CHOOSER] = 2;
    }
    else
    {
        gBattleCommunication[MULTISTRING_CHOOSER] = 4;
    }

    gBattlescriptCurrInstr++;
}

static void atkBC_maxattackhalvehp(void) // belly drum
{
    u32 halfHp = gBattleMons[gBattlerAttacker].maxHP / 2;

    if (!(gBattleMons[gBattlerAttacker].maxHP / 2))
        halfHp = 1;

    if (gBattleMons[gBattlerAttacker].statStages[STAT_ATK] < 12
        && gBattleMons[gBattlerAttacker].hp > halfHp)
    {
        gBattleMons[gBattlerAttacker].statStages[STAT_ATK] = 12;
        gBattleMoveDamage = gBattleMons[gBattlerAttacker].maxHP / 2;
        if (gBattleMoveDamage == 0)
            gBattleMoveDamage = 1;

        gBattlescriptCurrInstr += 5;
    }
    else
    {
        gBattlescriptCurrInstr = T1_READ_PTR(gBattlescriptCurrInstr + 1);
    }
}

static void atkBD_copyfoestats(void) // psych up
{
    s32 i;

    for (i = 0; i < BATTLE_STATS_NO; i++)
    {
        gBattleMons[gBattlerAttacker].statStages[i] = gBattleMons[gBattlerTarget].statStages[i];
    }

    gBattlescriptCurrInstr += 5; // Has an unused jump ptr(possibly for a failed attempt) parameter.
}

static void atkBE_rapidspinfree(void)
{
    u8 atkSide = GetBattlerSide(gBattlerAttacker);

    if (gBattleMons[gBattlerAttacker].status2 & STATUS2_WRAPPED)
    {
        gBattleScripting.battler = gBattlerTarget;
        gBattleMons[gBattlerAttacker].status2 &= ~(STATUS2_WRAPPED);
        gBattlerTarget = *(gBattleStruct->wrappedBy + gBattlerAttacker);

        gBattleTextBuff1[0] = B_BUFF_PLACEHOLDER_BEGIN;
        gBattleTextBuff1[1] = B_BUFF_MOVE;
        gBattleTextBuff1[2] = *(gBattleStruct->wrappedMove + gBattlerAttacker * 2 + 0);
        gBattleTextBuff1[3] = *(gBattleStruct->wrappedMove + gBattlerAttacker * 2 + 1);
        gBattleTextBuff1[4] = B_BUFF_EOS;

        BattleScriptPushCursor();
        gBattlescriptCurrInstr = BattleScript_WrapFree;
    }
    else if (gStatuses3[gBattlerAttacker] & STATUS3_LEECHSEED)
    {
        gStatuses3[gBattlerAttacker] &= ~(STATUS3_LEECHSEED);
        gStatuses3[gBattlerAttacker] &= ~(STATUS3_LEECHSEED_BATTLER);
        BattleScriptPushCursor();
        gBattlescriptCurrInstr = BattleScript_LeechSeedFree;
    }
    else if (gSideStatuses[atkSide] & SIDE_STATUS_SPIKES)
    {
        gSideStatuses[atkSide] &= ~(SIDE_STATUS_SPIKES);
        gSideTimers[atkSide].spikesAmount = 0;
        BattleScriptPushCursor();
        gBattlescriptCurrInstr = BattleScript_SpikesFree;
    }
    else if (gSideStatuses[atkSide] & SIDE_STATUS_TOXIC_SPIKES)
    {
        gSideStatuses[atkSide] &= ~(SIDE_STATUS_TOXIC_SPIKES);
        gSideTimers[atkSide].toxicSpikesAmount = 0;
        BattleScriptPushCursor();
        gBattlescriptCurrInstr = BattleScript_ToxicSpikesFree;
    }
    else if (gSideStatuses[atkSide] & SIDE_STATUS_STICKY_WEB)
    {
        gSideStatuses[atkSide] &= ~(SIDE_STATUS_STICKY_WEB);
        gSideTimers[atkSide].stickyWebAmount = 0;
        BattleScriptPushCursor();
        gBattlescriptCurrInstr = BattleScript_StickyWebFree;
    }
    else if (gSideStatuses[atkSide] & SIDE_STATUS_STEALTH_ROCK)
    {
        gSideStatuses[atkSide] &= ~(SIDE_STATUS_STEALTH_ROCK);
        gSideTimers[atkSide].stealthRockAmount = 0;
        BattleScriptPushCursor();
        gBattlescriptCurrInstr = BattleScript_StealthRockFree;
    }
    else
    {
        gBattlescriptCurrInstr++;
    }
}

static void atkBF_setdefensecurlbit(void)
{
    gBattleMons[gBattlerAttacker].status2 |= STATUS2_DEFENSE_CURL;
    gBattlescriptCurrInstr++;
}

static void atkC0_recoverbasedonsunlight(void)
{
    gBattlerTarget = gBattlerAttacker;

    if (gBattleMons[gBattlerAttacker].hp != gBattleMons[gBattlerAttacker].maxHP)
    {
        if (gBattleWeather == 0 || !WEATHER_HAS_EFFECT)
            gBattleMoveDamage = gBattleMons[gBattlerAttacker].maxHP / 2;
        else if (gBattleWeather & WEATHER_SUN_ANY)
            gBattleMoveDamage = 20 * gBattleMons[gBattlerAttacker].maxHP / 30;
        else // not sunny weather
            gBattleMoveDamage = gBattleMons[gBattlerAttacker].maxHP / 4;

        if (gBattleMoveDamage == 0)
            gBattleMoveDamage = 1;
        gBattleMoveDamage *= -1;

        gBattlescriptCurrInstr += 5;
    }
    else
    {
        gBattlescriptCurrInstr = T1_READ_PTR(gBattlescriptCurrInstr + 1);
    }
}

static void atkC1_setstickyweb(void)
{
    u8 targetSide = GetBattlerSide(gBattlerTarget);
    if (gSideStatuses[targetSide] & SIDE_STATUS_STICKY_WEB)
    {
        gBattlescriptCurrInstr = T1_READ_PTR(gBattlescriptCurrInstr + 1);
    }
    else
    {
        gSideStatuses[targetSide] |= SIDE_STATUS_STICKY_WEB;
        gSideTimers[targetSide].stickyWebAmount = 1;
        gBattlescriptCurrInstr += 5;
    }
}

static void atkC2_selectfirstvalidtarget(void)
{
    for (gBattlerTarget = 0; gBattlerTarget < gBattlersCount; gBattlerTarget++)
    {
        if (gBattlerTarget == gBattlerAttacker && !(gBattleMoves[gCurrentMove].target & MOVE_TARGET_USER))
            continue;
        if (!(gAbsentBattlerFlags & gBitTable[gBattlerTarget]))
            break;
    }
    gBattlescriptCurrInstr++;
}

static void atkC3_trysetfutureattack(void)
{
    if (gWishFutureKnock.futureSightCounter[gBattlerTarget] != 0)
    {
        gBattlescriptCurrInstr = T1_READ_PTR(gBattlescriptCurrInstr + 1);
    }
    else
    {
        gSideStatuses[GET_BATTLER_SIDE(gBattlerTarget)] |= SIDE_STATUS_FUTUREATTACK;
        gWishFutureKnock.futureSightMove[gBattlerTarget] = gCurrentMove;
        gWishFutureKnock.futureSightAttacker[gBattlerTarget] = gBattlerAttacker;
        gWishFutureKnock.futureSightCounter[gBattlerTarget] = 3;

        if (gCurrentMove == MOVE_DOOM_DESIRE)
            gBattleCommunication[MULTISTRING_CHOOSER] = 1;
        else
            gBattleCommunication[MULTISTRING_CHOOSER] = 0;

        gBattlescriptCurrInstr += 5;
    }
}

static void atkC4_trydobeatup(void)
{
    struct Pokemon *party;

    if (GetBattlerSide(gBattlerAttacker) == B_SIDE_PLAYER)
        party = gPlayerParty;
    else
        party = gEnemyParty;

    if (gBattleMons[gBattlerTarget].hp == 0)
    {
        gBattlescriptCurrInstr = T1_READ_PTR(gBattlescriptCurrInstr + 1);
    }
    else
    {
        u8 beforeLoop = gBattleCommunication[0];
        for (;gBattleCommunication[0] < 6; gBattleCommunication[0]++)
        {
            if (GetMonData(&party[gBattleCommunication[0]], MON_DATA_HP)
                && GetMonData(&party[gBattleCommunication[0]], MON_DATA_SPECIES2)
                && GetMonData(&party[gBattleCommunication[0]], MON_DATA_SPECIES2) != SPECIES_EGG
                && !GetMonData(&party[gBattleCommunication[0]], MON_DATA_STATUS))
                    break;
        }
        if (gBattleCommunication[0] < 6)
        {
            PREPARE_MON_NICK_WITH_PREFIX_BUFFER(gBattleTextBuff1, gBattlerAttacker, gBattleCommunication[0])

            gBattlescriptCurrInstr += 9;

            gBattleMoveDamage = gBaseStats[GetMonData(&party[gBattleCommunication[0]], MON_DATA_SPECIES)].baseAttack;
            gBattleMoveDamage *= gBattleMoves[gCurrentMove].power;
            gBattleMoveDamage *= (GetMonData(&party[gBattleCommunication[0]], MON_DATA_LEVEL) * 2 / 5 + 2);
            gBattleMoveDamage /= gBaseStats[gBattleMons[gBattlerTarget].species].baseDefense;
            gBattleMoveDamage = (gBattleMoveDamage / 50) + 2;
            if (gProtectStructs[gBattlerAttacker].helpingHand)
                gBattleMoveDamage = gBattleMoveDamage * 15 / 10;

            gBattleCommunication[0]++;
        }
        else if (beforeLoop != 0)
            gBattlescriptCurrInstr = T1_READ_PTR(gBattlescriptCurrInstr + 1);
        else
            gBattlescriptCurrInstr = T1_READ_PTR(gBattlescriptCurrInstr + 5);
    }
}

static void atkC5_setsemiinvulnerablebit(void)
{
    switch (gCurrentMove)
    {
    case MOVE_FLY:
    case MOVE_BOUNCE:
        gStatuses3[gBattlerAttacker] |= STATUS3_ON_AIR;
        break;
    case MOVE_DIG:
        gStatuses3[gBattlerAttacker] |= STATUS3_UNDERGROUND;
        break;
    case MOVE_DIVE:
        gStatuses3[gBattlerAttacker] |= STATUS3_UNDERWATER;
        break;
    }

    gBattlescriptCurrInstr++;
}

static void atkC6_clearsemiinvulnerablebit(void)
{
    switch (gCurrentMove)
    {
    case MOVE_FLY:
    case MOVE_BOUNCE:
        gStatuses3[gBattlerAttacker] &= ~STATUS3_ON_AIR;
        break;
    case MOVE_DIG:
        gStatuses3[gBattlerAttacker] &= ~STATUS3_UNDERGROUND;
        break;
    case MOVE_DIVE:
        gStatuses3[gBattlerAttacker] &= ~STATUS3_UNDERWATER;
        break;
    }

    gBattlescriptCurrInstr++;
}

static void atkC7_setminimize(void)
{
    if (gHitMarker & HITMARKER_OBEYS)
        gStatuses3[gBattlerAttacker] |= STATUS3_MINIMIZED;

    gBattlescriptCurrInstr++;
}

static void atkC8_sethail(void)
{
    if (!TryChangeBattleWeather(gBattlerAttacker, ENUM_WEATHER_HAIL, FALSE))
    {
        gMoveResultFlags |= MOVE_RESULT_MISSED;
        gBattleCommunication[MULTISTRING_CHOOSER] = 2;
    }
    else
    {
        gBattleCommunication[MULTISTRING_CHOOSER] = 5;
    }

    gBattlescriptCurrInstr++;
}

static void atkC9_jumpifattackandspecialattackcannotfall(void) // memento
{
    if (gBattleMons[gBattlerTarget].statStages[STAT_ATK] == 0
        && gBattleMons[gBattlerTarget].statStages[STAT_SPATK] == 0
        && gBattleCommunication[6] != 1)
    {
        gBattlescriptCurrInstr = T1_READ_PTR(gBattlescriptCurrInstr + 1);
    }
    else
    {
        gActiveBattler = gBattlerAttacker;
        gBattleMoveDamage = gBattleMons[gActiveBattler].hp;
        BtlController_EmitHealthBarUpdate(0, INSTANT_HP_BAR_DROP);
        MarkBattlerForControllerExec(gActiveBattler);
        gBattlescriptCurrInstr += 5;
    }
}

static void atkCA_setforcedtarget(void) // follow me
{
    gSideTimers[GetBattlerSide(gBattlerAttacker)].followmeTimer = 1;
    gSideTimers[GetBattlerSide(gBattlerAttacker)].followmeTarget = gBattlerAttacker;
    gBattlescriptCurrInstr++;
}

static void atkCB_setcharge(void)
{
    gStatuses3[gBattlerAttacker] |= STATUS3_CHARGED_UP;
    gDisableStructs[gBattlerAttacker].chargeTimer1 = 2;
    gDisableStructs[gBattlerAttacker].chargeTimer2 = 2;
    gBattlescriptCurrInstr++;
}

static void atkCC_callterrainattack(void) // nature power
{
    gHitMarker &= ~(HITMARKER_ATTACKSTRING_PRINTED);
    gCurrentMove = sNaturePowerMoves[gBattleTerrain];
    gBattlerTarget = GetMoveTarget(gCurrentMove, 0);
    BattleScriptPush(gBattleScriptsForMoveEffects[gBattleMoves[gCurrentMove].effect]);
    gBattlescriptCurrInstr++;
}

static void atkCD_cureifburnedparalysedorpoisoned(void) // refresh
{
    if (gBattleMons[gBattlerAttacker].status1 & (STATUS1_POISON | STATUS1_BURN | STATUS1_PARALYSIS | STATUS1_TOXIC_POISON))
    {
        gBattleMons[gBattlerAttacker].status1 = 0;
        gBattlescriptCurrInstr += 5;
        gActiveBattler = gBattlerAttacker;
        BtlController_EmitSetMonData(0, REQUEST_STATUS_BATTLE, 0, 4, &gBattleMons[gActiveBattler].status1);
        MarkBattlerForControllerExec(gActiveBattler);
    }
    else
    {
        gBattlescriptCurrInstr = T1_READ_PTR(gBattlescriptCurrInstr + 1);
    }
}

static void atkCE_settorment(void)
{
    if (gBattleMons[gBattlerTarget].status2 & STATUS2_TORMENT)
    {
        gBattlescriptCurrInstr = T1_READ_PTR(gBattlescriptCurrInstr + 1);
    }
    else
    {
        gBattleMons[gBattlerTarget].status2 |= STATUS2_TORMENT;
        gBattlescriptCurrInstr += 5;
    }
}

static void atkCF_jumpifnodamage(void)
{
    if (gProtectStructs[gBattlerAttacker].physicalDmg || gProtectStructs[gBattlerAttacker].specialDmg)
        gBattlescriptCurrInstr += 5;
    else
        gBattlescriptCurrInstr = T1_READ_PTR(gBattlescriptCurrInstr + 1);
}

static void atkD0_settaunt(void)
{
    if (gDisableStructs[gBattlerTarget].tauntTimer1 == 0)
    {
        gDisableStructs[gBattlerTarget].tauntTimer1 = 2;
        gDisableStructs[gBattlerTarget].tauntTimer2 = 2;
        gBattlescriptCurrInstr += 5;
    }
    else
    {
        gBattlescriptCurrInstr = T1_READ_PTR(gBattlescriptCurrInstr + 1);
    }
}

static void atkD1_trysethelpinghand(void)
{
    gBattlerTarget = GetBattlerAtPosition(GetBattlerPosition(gBattlerAttacker) ^ BIT_FLANK);

    if (gBattleTypeFlags & BATTLE_TYPE_DOUBLE
        && !(gAbsentBattlerFlags & gBitTable[gBattlerTarget])
        && !gProtectStructs[gBattlerAttacker].helpingHand
        && !gProtectStructs[gBattlerTarget].helpingHand)
    {
        gProtectStructs[gBattlerTarget].helpingHand = 1;
        gBattlescriptCurrInstr += 5;
    }
    else
    {
        gBattlescriptCurrInstr = T1_READ_PTR(gBattlescriptCurrInstr + 1);
    }
}

static void atkD2_tryswapitems(void) // trick
{
    // opponent can't swap items with player in regular battles
    if (gBattleTypeFlags & BATTLE_TYPE_TRAINER_HILL
        || (GetBattlerSide(gBattlerAttacker) == B_SIDE_OPPONENT
            && !(gBattleTypeFlags & (BATTLE_TYPE_LINK
                                  | BATTLE_TYPE_EREADER_TRAINER
                                  | BATTLE_TYPE_FRONTIER
                                  | BATTLE_TYPE_SECRET_BASE
                                  | BATTLE_TYPE_x2000000))))
    {
        gBattlescriptCurrInstr = T1_READ_PTR(gBattlescriptCurrInstr + 1);
    }
    else
    {
        u8 sideAttacker = GetBattlerSide(gBattlerAttacker);
        u8 sideTarget = GetBattlerSide(gBattlerTarget);

        // you can't swap items if they were knocked off in regular battles
        if (!(gBattleTypeFlags & (BATTLE_TYPE_LINK
                             | BATTLE_TYPE_EREADER_TRAINER
                             | BATTLE_TYPE_FRONTIER
                             | BATTLE_TYPE_SECRET_BASE
                             | BATTLE_TYPE_x2000000))
            && (gWishFutureKnock.knockedOffPokes[sideAttacker] & gBitTable[gBattlerPartyIndexes[gBattlerAttacker]]
                || gWishFutureKnock.knockedOffPokes[sideTarget] & gBitTable[gBattlerPartyIndexes[gBattlerTarget]]))
        {
            gBattlescriptCurrInstr = T1_READ_PTR(gBattlescriptCurrInstr + 1);
        }
        // can't swap if two pokemon don't have an item
        // or if either of them is an enigma berry or a mail
        else if ((gBattleMons[gBattlerAttacker].item == 0 && gBattleMons[gBattlerTarget].item == 0)
                 || !CanBattlerGetOrLoseItem(gBattlerAttacker, gBattleMons[gBattlerAttacker].item)
                 || !CanBattlerGetOrLoseItem(gBattlerAttacker, gBattleMons[gBattlerTarget].item)
                 || !CanBattlerGetOrLoseItem(gBattlerTarget, gBattleMons[gBattlerTarget].item)
                 || !CanBattlerGetOrLoseItem(gBattlerTarget, gBattleMons[gBattlerAttacker].item))
        {
            gBattlescriptCurrInstr = T1_READ_PTR(gBattlescriptCurrInstr + 1);
        }
        // check if ability prevents swapping
        else if (gBattleMons[gBattlerTarget].ability == ABILITY_STICKY_HOLD)
        {
            gBattlescriptCurrInstr = BattleScript_StickyHoldActivates;
            gLastUsedAbility = gBattleMons[gBattlerTarget].ability;
            RecordAbilityBattle(gBattlerTarget, gLastUsedAbility);
        }
        // took a while, but all checks passed and items can be safely swapped
        else
        {
            u16 oldItemAtk, *newItemAtk;

            newItemAtk = &gBattleStruct->changedItems[gBattlerAttacker];
            oldItemAtk = gBattleMons[gBattlerAttacker].item;
            *newItemAtk = gBattleMons[gBattlerTarget].item;

            gBattleMons[gBattlerAttacker].item = 0;
            gBattleMons[gBattlerTarget].item = oldItemAtk;

            gActiveBattler = gBattlerAttacker;
            BtlController_EmitSetMonData(0, REQUEST_HELDITEM_BATTLE, 0, 2, newItemAtk);
            MarkBattlerForControllerExec(gBattlerAttacker);

            gActiveBattler = gBattlerTarget;
            BtlController_EmitSetMonData(0, REQUEST_HELDITEM_BATTLE, 0, 2, &gBattleMons[gBattlerTarget].item);
            MarkBattlerForControllerExec(gBattlerTarget);

            *(u8*)((u8*)(&gBattleStruct->choicedMove[gBattlerTarget]) + 0) = 0;
            *(u8*)((u8*)(&gBattleStruct->choicedMove[gBattlerTarget]) + 1) = 0;

            *(u8*)((u8*)(&gBattleStruct->choicedMove[gBattlerAttacker]) + 0) = 0;
            *(u8*)((u8*)(&gBattleStruct->choicedMove[gBattlerAttacker]) + 1) = 0;

            gBattlescriptCurrInstr += 5;

            PREPARE_ITEM_BUFFER(gBattleTextBuff1, *newItemAtk)
            PREPARE_ITEM_BUFFER(gBattleTextBuff2, oldItemAtk)

            if (oldItemAtk != 0 && *newItemAtk != 0)
                gBattleCommunication[MULTISTRING_CHOOSER] = 2; // attacker's item -> <- target's item
            else if (oldItemAtk == 0 && *newItemAtk != 0)
                gBattleCommunication[MULTISTRING_CHOOSER] = 0; // nothing -> <- target's item
            else
                gBattleCommunication[MULTISTRING_CHOOSER] = 1; // attacker's item -> <- nothing
        }
    }
}

static void atkD3_trycopyability(void) // role play
{
    if (gBattleMons[gBattlerTarget].ability != 0
        && gBattleMons[gBattlerTarget].ability != ABILITY_WONDER_GUARD)
    {
        gBattleMons[gBattlerAttacker].ability = gBattleMons[gBattlerTarget].ability;
        gLastUsedAbility = gBattleMons[gBattlerTarget].ability;
        gBattlescriptCurrInstr += 5;
    }
    else
    {
        gBattlescriptCurrInstr = T1_READ_PTR(gBattlescriptCurrInstr + 1);
    }
}

static void atkD4_trywish(void)
{
    switch (gBattlescriptCurrInstr[1])
    {
    case 0: // use wish
        if (gWishFutureKnock.wishCounter[gBattlerAttacker] == 0)
        {
            gWishFutureKnock.wishCounter[gBattlerAttacker] = 2;
            gWishFutureKnock.wishMonId[gBattlerAttacker] = gBattlerPartyIndexes[gBattlerAttacker];
            gBattlescriptCurrInstr += 6;
        }
        else
        {
            gBattlescriptCurrInstr = T1_READ_PTR(gBattlescriptCurrInstr + 2);
        }
        break;
    case 1: // heal effect
        PREPARE_MON_NICK_WITH_PREFIX_BUFFER(gBattleTextBuff1, gBattlerTarget, gWishFutureKnock.wishMonId[gBattlerTarget])

        gBattleMoveDamage = gBattleMons[gBattlerTarget].maxHP / 2;
        if (gBattleMoveDamage == 0)
            gBattleMoveDamage = 1;
        gBattleMoveDamage *= -1;

        if (gBattleMons[gBattlerTarget].hp == gBattleMons[gBattlerTarget].maxHP)
            gBattlescriptCurrInstr = T1_READ_PTR(gBattlescriptCurrInstr + 2);
        else
            gBattlescriptCurrInstr += 6;

        break;
    }
}

static void atkD5_settoxicspikes(void)
{
    u8 targetSide = GetBattlerSide(gBattlerTarget);
    if (gSideTimers[targetSide].toxicSpikesAmount >= 2)
    {
        gBattlescriptCurrInstr = T1_READ_PTR(gBattlescriptCurrInstr + 1);
    }
    else
    {
        gSideTimers[targetSide].toxicSpikesAmount++;
        gSideStatuses[targetSide] |= SIDE_STATUS_TOXIC_SPIKES;
        gBattlescriptCurrInstr += 5;
    }
}

static void atkD6_setgastroacid(void)
{
    switch (gBattleMons[gBattlerTarget].ability)
    {
    case ABILITY_MULTITYPE:
    case ABILITY_STANCE_CHANGE:
    case ABILITY_SCHOOLING:
    case ABILITY_COMATOSE:
    case ABILITY_SHIELDS_DOWN:
    case ABILITY_DISGUISE:
    case ABILITY_RKS_SYSTEM:
    case ABILITY_BATTLE_BOND:
    case ABILITY_POWER_CONSTRUCT:
        gBattlescriptCurrInstr = T1_READ_PTR(gBattlescriptCurrInstr + 1);
        break;
    default:
        gStatuses3[gBattlerTarget] |= STATUS3_GASTRO_ACID;
        gBattlescriptCurrInstr += 5;
        break;
    }
}

static void atkD7_setyawn(void)
{
    if (gStatuses3[gBattlerTarget] & STATUS3_YAWN
        || gBattleMons[gBattlerTarget].status1 & STATUS1_ANY)
    {
        gBattlescriptCurrInstr = T1_READ_PTR(gBattlescriptCurrInstr + 1);
    }
    else
    {
        gStatuses3[gBattlerTarget] |= 0x1000;
        gBattlescriptCurrInstr += 5;
    }
}

static void atkD8_setdamagetohealthdifference(void)
{
    if (gBattleMons[gBattlerTarget].hp <= gBattleMons[gBattlerAttacker].hp)
    {
        gBattlescriptCurrInstr = T1_READ_PTR(gBattlescriptCurrInstr + 1);
    }
    else
    {
        gBattleMoveDamage = gBattleMons[gBattlerTarget].hp - gBattleMons[gBattlerAttacker].hp;
        gBattlescriptCurrInstr += 5;
    }
}

static void HandleRoomMove(u32 statusFlag, u8 *timer, u8 stringId)
{
    if (gFieldStatuses & statusFlag)
    {
        gFieldStatuses &= ~(statusFlag);
        *timer = 0;
        gBattleCommunication[MULTISTRING_CHOOSER] = stringId + 1;
    }
    else
    {
        gFieldStatuses |= statusFlag;
        *timer = 5;
        gBattleCommunication[MULTISTRING_CHOOSER] = stringId;
    }
}

static void atkD9_setroom(void)
{
    switch (gBattleMoves[gCurrentMove].effect)
    {
    case EFFECT_TRICK_ROOM:
        HandleRoomMove(STATUS_FIELD_TRICK_ROOM, &gFieldTimers.trickRoomTimer, 0);
        break;
    case EFFECT_WONDER_ROOM:
        HandleRoomMove(STATUS_FIELD_WONDER_ROOM, &gFieldTimers.wonderRoomTimer, 2);
        break;
    case EFFECT_MAGIC_ROOM:
        HandleRoomMove(STATUS_FIELD_MAGIC_ROOM, &gFieldTimers.magicRoomTimer, 4);
        break;
    default:
        gBattleCommunication[MULTISTRING_CHOOSER] = 6;
        break;
    }
    gBattlescriptCurrInstr++;
}

static void atkDA_tryswapabilities(void) // skill swap
{
    if ((gBattleMons[gBattlerAttacker].ability == 0
         && gBattleMons[gBattlerTarget].ability == 0)
     || gBattleMons[gBattlerAttacker].ability == ABILITY_WONDER_GUARD
     || gBattleMons[gBattlerTarget].ability == ABILITY_WONDER_GUARD
     || gMoveResultFlags & MOVE_RESULT_NO_EFFECT)
     {
         gBattlescriptCurrInstr = T1_READ_PTR(gBattlescriptCurrInstr + 1);
     }
    else
    {
        u8 abilityAtk = gBattleMons[gBattlerAttacker].ability;
        gBattleMons[gBattlerAttacker].ability = gBattleMons[gBattlerTarget].ability;
        gBattleMons[gBattlerTarget].ability = abilityAtk;

        gBattlescriptCurrInstr += 5;
    }
}

static void atkDB_tryimprision(void)
{
    if ((gStatuses3[gBattlerAttacker] & STATUS3_IMPRISONED_OTHERS))
    {
        gBattlescriptCurrInstr = T1_READ_PTR(gBattlescriptCurrInstr + 1);
    }
    else
    {
        u8 battlerId, sideAttacker;

        sideAttacker = GetBattlerSide(gBattlerAttacker);
        PressurePPLoseOnUsingImprision(gBattlerAttacker);
        for (battlerId = 0; battlerId < gBattlersCount; battlerId++)
        {
            if (sideAttacker != GetBattlerSide(battlerId))
            {
                s32 attackerMoveId;
                for (attackerMoveId = 0; attackerMoveId < 4; attackerMoveId++)
                {
                    s32 i;
                    for (i = 0; i < 4; i++)
                    {
                        if (gBattleMons[gBattlerAttacker].moves[attackerMoveId] == gBattleMons[battlerId].moves[i]
                            && gBattleMons[gBattlerAttacker].moves[attackerMoveId] != MOVE_NONE)
                            break;
                    }
                    if (i != 4)
                        break;
                }
                if (attackerMoveId != 4)
                {
                    gStatuses3[gBattlerAttacker] |= STATUS3_IMPRISONED_OTHERS;
                    gBattlescriptCurrInstr += 5;
                    break;
                }
            }
        }
        if (battlerId == gBattlersCount) // In Generation 3 games, Imprison fails if the user doesn't share any moves with any of the foes.
            gBattlescriptCurrInstr = T1_READ_PTR(gBattlescriptCurrInstr + 1);
    }
}

static void atkDC_setstealthrock(void)
{
    u8 targetSide = GetBattlerSide(gBattlerTarget);
    if (gSideStatuses[targetSide] & SIDE_STATUS_STEALTH_ROCK)
    {
        gBattlescriptCurrInstr = T1_READ_PTR(gBattlescriptCurrInstr + 1);
    }
    else
    {
        gSideStatuses[targetSide] |= SIDE_STATUS_STEALTH_ROCK;
        gSideTimers[targetSide].stealthRockAmount = 1;
        gBattlescriptCurrInstr += 5;
    }
}

static void atkDD_setuserstatus3(void)
{
    u32 flags = T1_READ_32(gBattlescriptCurrInstr + 1);

    if (gStatuses3[gBattlerAttacker] & flags)
    {
        gBattlescriptCurrInstr = T1_READ_PTR(gBattlescriptCurrInstr + 5);
    }
    else
    {
        gStatuses3[gBattlerAttacker] |= flags;
        gBattlescriptCurrInstr += 9;
    }
}

static void atkDE_asistattackselect(void)
{
    s32 chooseableMovesNo = 0;
    struct Pokemon* party;
    s32 monId, moveId;
    u16* movesArray = gBattleStruct->assistPossibleMoves;

    if (GET_BATTLER_SIDE(gBattlerAttacker) != B_SIDE_PLAYER)
        party = gEnemyParty;
    else
        party = gPlayerParty;

    for (monId = 0; monId < PARTY_SIZE; monId++)
    {
        if (monId == gBattlerPartyIndexes[gBattlerAttacker])
            continue;
        if (GetMonData(&party[monId], MON_DATA_SPECIES2) == SPECIES_NONE)
            continue;
        if (GetMonData(&party[monId], MON_DATA_SPECIES2) == SPECIES_EGG)
            continue;

        for (moveId = 0; moveId < 4; moveId++)
        {
            s32 i = 0;
            u16 move = GetMonData(&party[monId], MON_DATA_MOVE1 + moveId);

            if (IsInvalidForSleepTalkOrAssist(move))
                continue;

            for (; sMovesForbiddenToCopy[i] != ASSIST_FORBIDDEN_END && move != sMovesForbiddenToCopy[i]; i++);

            if (sMovesForbiddenToCopy[i] != ASSIST_FORBIDDEN_END)
                continue;
            if (move == MOVE_NONE)
                continue;

            movesArray[chooseableMovesNo] = move;
            chooseableMovesNo++;
        }
    }
    if (chooseableMovesNo)
    {
        gHitMarker &= ~(HITMARKER_ATTACKSTRING_PRINTED);
        gCalledMove = movesArray[((Random() & 0xFF) * chooseableMovesNo) >> 8];
        gBattlerTarget = GetMoveTarget(gCalledMove, 0);
        gBattlescriptCurrInstr += 5;
    }
    else
    {
        gBattlescriptCurrInstr = T1_READ_PTR(gBattlescriptCurrInstr + 1);
    }
}

static void atkDF_trysetmagiccoat(void)
{
    gBattlerTarget = gBattlerAttacker;
    gSpecialStatuses[gBattlerAttacker].flag20 = 1;
    if (gCurrentTurnActionNumber == gBattlersCount - 1) // moves last turn
    {
        gBattlescriptCurrInstr = T1_READ_PTR(gBattlescriptCurrInstr + 1);
    }
    else
    {
        gProtectStructs[gBattlerAttacker].bounceMove = 1;
        gBattlescriptCurrInstr += 5;
    }
}

static void atkE0_trysetsnatch(void) // snatch
{
    gSpecialStatuses[gBattlerAttacker].flag20 = 1;
    if (gCurrentTurnActionNumber == gBattlersCount - 1) // moves last turn
    {
        gBattlescriptCurrInstr = T1_READ_PTR(gBattlescriptCurrInstr + 1);
    }
    else
    {
        gProtectStructs[gBattlerAttacker].stealMove = 1;
        gBattlescriptCurrInstr += 5;
    }
}

static void atkE1_trygetintimidatetarget(void)
{
    u8 side;

    gBattleScripting.battler = gBattleStruct->intimidateBattler;
    side = GetBattlerSide(gBattleScripting.battler);

    PREPARE_ABILITY_BUFFER(gBattleTextBuff1, gBattleMons[gBattleScripting.battler].ability)

    for (;gBattlerTarget < gBattlersCount; gBattlerTarget++)
    {
        if (GetBattlerSide(gBattlerTarget) == side)
            continue;
        if (!(gAbsentBattlerFlags & gBitTable[gBattlerTarget]))
            break;
    }

    if (gBattlerTarget >= gBattlersCount)
        gBattlescriptCurrInstr = T1_READ_PTR(gBattlescriptCurrInstr + 1);
    else
        gBattlescriptCurrInstr += 5;
}

static void atkE2_switchoutabilities(void)
{
    gActiveBattler = GetBattlerForBattleScript(gBattlescriptCurrInstr[1]);

    switch (GetBattlerAbility(gActiveBattler))
    {
    case ABILITY_NATURAL_CURE:
        gBattleMons[gActiveBattler].status1 = 0;
        BtlController_EmitSetMonData(0, REQUEST_STATUS_BATTLE, gBitTable[*(gBattleStruct->field_58 + gActiveBattler)], 4, &gBattleMons[gActiveBattler].status1);
        MarkBattlerForControllerExec(gActiveBattler);
        break;
    case ABILITY_REGENERATOR:
        gBattleMoveDamage = gBattleMons[gActiveBattler].maxHP / 3;
        gBattleMoveDamage += gBattleMons[gActiveBattler].hp;
        if (gBattleMoveDamage > gBattleMons[gActiveBattler].maxHP)
            gBattleMons[gActiveBattler].maxHP = gBattleMons[gActiveBattler].maxHP;
        BtlController_EmitSetMonData(0, REQUEST_HP_BATTLE, gBitTable[*(gBattleStruct->field_58 + gActiveBattler)], 2, &gBattleMoveDamage);
        MarkBattlerForControllerExec(gActiveBattler);
        break;
    }

    gBattlescriptCurrInstr += 2;
}

static void atkE3_jumpifhasnohp(void)
{
    gActiveBattler = GetBattlerForBattleScript(gBattlescriptCurrInstr[1]);

    if (gBattleMons[gActiveBattler].hp == 0)
        gBattlescriptCurrInstr = T1_READ_PTR(gBattlescriptCurrInstr + 2);
    else
        gBattlescriptCurrInstr += 6;
}

static void atkE4_getsecretpowereffect(void)
{
    switch (gBattleTerrain)
    {
    case BATTLE_TERRAIN_GRASS:
        gBattleCommunication[MOVE_EFFECT_BYTE] = MOVE_EFFECT_POISON;
        break;
    case BATTLE_TERRAIN_LONG_GRASS:
        gBattleCommunication[MOVE_EFFECT_BYTE] = MOVE_EFFECT_SLEEP;
        break;
    case BATTLE_TERRAIN_SAND:
        gBattleCommunication[MOVE_EFFECT_BYTE] = MOVE_EFFECT_ACC_MINUS_1;
        break;
    case BATTLE_TERRAIN_UNDERWATER:
        gBattleCommunication[MOVE_EFFECT_BYTE] = MOVE_EFFECT_DEF_MINUS_1;
        break;
    case BATTLE_TERRAIN_WATER:
        gBattleCommunication[MOVE_EFFECT_BYTE] = MOVE_EFFECT_ATK_MINUS_1;
        break;
    case BATTLE_TERRAIN_POND:
        gBattleCommunication[MOVE_EFFECT_BYTE] = MOVE_EFFECT_SPD_MINUS_1;
        break;
    case BATTLE_TERRAIN_MOUNTAIN:
        gBattleCommunication[MOVE_EFFECT_BYTE] = MOVE_EFFECT_CONFUSION;
        break;
    case BATTLE_TERRAIN_CAVE:
        gBattleCommunication[MOVE_EFFECT_BYTE] = MOVE_EFFECT_FLINCH;
        break;
    default:
        gBattleCommunication[MOVE_EFFECT_BYTE] = MOVE_EFFECT_PARALYSIS;
        break;
    }
    gBattlescriptCurrInstr++;
}

static void atkE5_pickup(void)
{
    if (!InBattlePike())
    {
        s32 i;
        u16 species, heldItem;
        u8 ability;

        if (InBattlePyramid())
        {
            for (i = 0; i < 6; i++)
            {
                species = GetMonData(&gPlayerParty[i], MON_DATA_SPECIES2);
                heldItem = GetMonData(&gPlayerParty[i], MON_DATA_HELD_ITEM);

                if (GetMonData(&gPlayerParty[i], MON_DATA_ALT_ABILITY))
                    ability = gBaseStats[species].ability2;
                else
                    ability = gBaseStats[species].ability1;

                if (ability == ABILITY_PICKUP
                    && species != 0
                    && species != SPECIES_EGG
                    && heldItem == ITEM_NONE
                    && (Random() % 10) == 0)
                {
                    heldItem = GetBattlePyramidPickupItemId();
                    SetMonData(&gPlayerParty[i], MON_DATA_HELD_ITEM, &heldItem);
                }
            }
        }
        else
        {
            for (i = 0; i < 6; i++)
            {
                species = GetMonData(&gPlayerParty[i], MON_DATA_SPECIES2);
                heldItem = GetMonData(&gPlayerParty[i], MON_DATA_HELD_ITEM);

                if (GetMonData(&gPlayerParty[i], MON_DATA_ALT_ABILITY))
                    ability = gBaseStats[species].ability2;
                else
                    ability = gBaseStats[species].ability1;

                if (ability == ABILITY_PICKUP
                    && species != 0
                    && species != SPECIES_EGG
                    && heldItem == ITEM_NONE
                    && (Random() % 10) == 0)
                {
                    s32 j;
                    s32 rand = Random() % 100;
                    u8 lvlDivBy10 = (GetMonData(&gPlayerParty[i], MON_DATA_LEVEL) - 1) / 10;
                    if (lvlDivBy10 > 9)
                        lvlDivBy10 = 9;

                    for (j = 0; j < 9; j++)
                    {
                        if (sPickupProbabilities[j] > rand)
                        {
                            SetMonData(&gPlayerParty[i], MON_DATA_HELD_ITEM, &sPickupItems[lvlDivBy10 + j]);
                            break;
                        }
                        else if (rand == 99 || rand == 98)
                        {
                            SetMonData(&gPlayerParty[i], MON_DATA_HELD_ITEM, &sRarePickupItems[lvlDivBy10 + (99 - rand)]);
                            break;
                        }
                    }
                }
            }
        }
    }

    gBattlescriptCurrInstr++;
}

static void atkE6_docastformchangeanimation(void)
{
    gActiveBattler = gBattleScripting.battler;

    if (gBattleMons[gActiveBattler].status2 & STATUS2_SUBSTITUTE)
        *(&gBattleStruct->formToChangeInto) |= 0x80;

    BtlController_EmitBattleAnimation(0, B_ANIM_CASTFORM_CHANGE, gBattleStruct->formToChangeInto);
    MarkBattlerForControllerExec(gActiveBattler);

    gBattlescriptCurrInstr++;
}

static void atkE7_trycastformdatachange(void)
{
    u8 form;

    gBattlescriptCurrInstr++;
    form = CastformDataTypeChange(gBattleScripting.battler);
    if (form)
    {
        BattleScriptPushCursorAndCallback(BattleScript_CastformChange);
        *(&gBattleStruct->formToChangeInto) = form - 1;
    }
}

static void atkE8_settypebasedhalvers(void) // water and mud sport
{
    bool8 worked = FALSE;

    if (gBattleMoves[gCurrentMove].effect == EFFECT_MUD_SPORT)
    {
        if (!(gFieldStatuses & STATUS_FIELD_MUDSPORT))
        {
            gFieldStatuses |= STATUS_FIELD_MUDSPORT;
            gFieldTimers.mudSportTimer = 5;
            gBattleCommunication[MULTISTRING_CHOOSER] = 0;
            worked = TRUE;
        }
    }
    else // water sport
    {
        if (!(gFieldStatuses & STATUS_FIELD_WATERSPORT))
        {
            gFieldStatuses |= STATUS_FIELD_WATERSPORT;
            gFieldTimers.waterSportTimer = 5;
            gBattleCommunication[MULTISTRING_CHOOSER] = 1;
            worked = TRUE;
        }
    }

    if (worked)
        gBattlescriptCurrInstr += 5;
    else
        gBattlescriptCurrInstr = T1_READ_PTR(gBattlescriptCurrInstr + 1);
}

bool32 DoesSubstituteBlockMove(u8 battlerAtk, u8 battlerDef, u32 move)
{
    if (!(gBattleMons[battlerDef].status2 & STATUS2_SUBSTITUTE))
        return FALSE;
    else if (gBattleMoves[move].flags & FLAG_SOUND && B_SOUND_SUBSTITUTE >= GEN_6)
        return FALSE;
    else if (GetBattlerAbility(battlerAtk) == ABILITY_INFILTRATOR)
        return FALSE;
    else
        return TRUE;
}

static void atkE9_jumpifsubstituteblocks(void)
{
    if (DoesSubstituteBlockMove(gBattlerAttacker, gBattlerTarget, gCurrentMove))
        gBattlescriptCurrInstr = T1_READ_PTR(gBattlescriptCurrInstr + 1);
    else
        gBattlescriptCurrInstr += 5;
}

static void atkEA_tryrecycleitem(void)
{
    u16 *usedHeldItem;

    gActiveBattler = gBattlerAttacker;
    usedHeldItem = &gBattleStruct->usedHeldItems[gActiveBattler];
    if (*usedHeldItem != 0 && gBattleMons[gActiveBattler].item == 0)
    {
        gLastUsedItem = *usedHeldItem;
        *usedHeldItem = 0;
        gBattleMons[gActiveBattler].item = gLastUsedItem;

        BtlController_EmitSetMonData(0, REQUEST_HELDITEM_BATTLE, 0, 2, &gBattleMons[gActiveBattler].item);
        MarkBattlerForControllerExec(gActiveBattler);

        gBattlescriptCurrInstr += 5;
    }
    else
    {
        gBattlescriptCurrInstr = T1_READ_PTR(gBattlescriptCurrInstr + 1);
    }
}

static void atkEB_settypetoterrain(void)
{
    if (!IS_BATTLER_OF_TYPE(gBattlerAttacker, sTerrainToType[gBattleTerrain]))
    {
        SET_BATTLER_TYPE(gBattlerAttacker, sTerrainToType[gBattleTerrain]);
        PREPARE_TYPE_BUFFER(gBattleTextBuff1, sTerrainToType[gBattleTerrain]);

        gBattlescriptCurrInstr += 5;
    }
    else
    {
        gBattlescriptCurrInstr = T1_READ_PTR(gBattlescriptCurrInstr + 1);
    }
}

static void atkEC_pursuitrelated(void)
{
    gActiveBattler = GetBattlerAtPosition(GetBattlerPosition(gBattlerAttacker) ^ BIT_FLANK);

    if (gBattleTypeFlags & BATTLE_TYPE_DOUBLE
        && !(gAbsentBattlerFlags & gBitTable[gActiveBattler])
        && gChosenActionByBattler[gActiveBattler] == 0
        && gChosenMoveByBattler[gActiveBattler] == MOVE_PURSUIT)
    {
        gActionsByTurnOrder[gActiveBattler] = 11;
        gCurrentMove = MOVE_PURSUIT;
        gBattlescriptCurrInstr += 5;
        gBattleScripting.animTurn = 1;
        gBattleScripting.field_20 = gBattlerAttacker;
        gBattlerAttacker = gActiveBattler;
    }
    else
    {
        gBattlescriptCurrInstr = T1_READ_PTR(gBattlescriptCurrInstr + 1);
    }
}

static void atkEF_snatchsetbattlers(void)
{
    gEffectBattler = gBattlerAttacker;

    if (gBattlerAttacker == gBattlerTarget)
        gBattlerAttacker = gBattlerTarget = gBattleScripting.battler;
    else
        gBattlerTarget = gBattleScripting.battler;

    gBattleScripting.battler = gEffectBattler;
    gBattlescriptCurrInstr++;
}

static void atkEE_removelightscreenreflect(void) // brick break
{
    u8 opposingSide = GetBattlerSide(gBattlerAttacker) ^ BIT_SIDE;

    if (gSideTimers[opposingSide].reflectTimer || gSideTimers[opposingSide].lightscreenTimer)
    {
        gSideStatuses[opposingSide] &= ~(SIDE_STATUS_REFLECT);
        gSideStatuses[opposingSide] &= ~(SIDE_STATUS_LIGHTSCREEN);
        gSideTimers[opposingSide].reflectTimer = 0;
        gSideTimers[opposingSide].lightscreenTimer = 0;
        gBattleScripting.animTurn = 1;
        gBattleScripting.animTargetsHit = 1;
    }
    else
    {
        gBattleScripting.animTurn = 0;
        gBattleScripting.animTargetsHit = 0;
    }

    gBattlescriptCurrInstr++;
}

static void atkEF_handleballthrow(void)
{
    u8 ballMultiplier = 0;

    if (gBattleControllerExecFlags)
        return;

    gActiveBattler = gBattlerAttacker;
    gBattlerTarget = gBattlerAttacker ^ BIT_SIDE;

    if (gBattleTypeFlags & BATTLE_TYPE_TRAINER)
    {
        BtlController_EmitBallThrowAnim(0, BALL_TRAINER_BLOCK);
        MarkBattlerForControllerExec(gActiveBattler);
        gBattlescriptCurrInstr = BattleScript_TrainerBallBlock;
    }
    else if (gBattleTypeFlags & BATTLE_TYPE_WALLY_TUTORIAL)
    {
        BtlController_EmitBallThrowAnim(0, BALL_3_SHAKES_SUCCESS);
        MarkBattlerForControllerExec(gActiveBattler);
        gBattlescriptCurrInstr = BattleScript_WallyBallThrow;
    }
    else
    {
        u32 odds;
        u8 catchRate;

        if (gLastUsedItem == ITEM_SAFARI_BALL)
            catchRate = gBattleStruct->safariCatchFactor * 1275 / 100;
        else
            catchRate = gBaseStats[gBattleMons[gBattlerTarget].species].catchRate;

        if (gLastUsedItem > ITEM_SAFARI_BALL)
        {
            switch (gLastUsedItem)
            {
            case ITEM_NET_BALL:
                if (IS_BATTLER_OF_TYPE(gBattlerTarget, TYPE_WATER) || IS_BATTLER_OF_TYPE(gBattlerTarget, TYPE_BUG))
                    ballMultiplier = 30;
                else
                    ballMultiplier = 10;
                break;
            case ITEM_DIVE_BALL:
                if (Overworld_GetMapTypeOfSaveblockLocation() == MAP_TYPE_UNDERWATER)
                    ballMultiplier = 35;
                else
                    ballMultiplier = 10;
                break;
            case ITEM_NEST_BALL:
                if (gBattleMons[gBattlerTarget].level < 40)
                {
                    ballMultiplier = 40 - gBattleMons[gBattlerTarget].level;
                    if (ballMultiplier <= 9)
                        ballMultiplier = 10;
                }
                else
                {
                    ballMultiplier = 10;
                }
                break;
            case ITEM_REPEAT_BALL:
                if (GetSetPokedexFlag(SpeciesToNationalPokedexNum(gBattleMons[gBattlerTarget].species), FLAG_GET_CAUGHT))
                    ballMultiplier = 30;
                else
                    ballMultiplier = 10;
                break;
            case ITEM_TIMER_BALL:
                ballMultiplier = gBattleResults.battleTurnCounter + 10;
                if (ballMultiplier > 40)
                    ballMultiplier = 40;
                break;
            case ITEM_LUXURY_BALL:
            case ITEM_PREMIER_BALL:
                ballMultiplier = 10;
                break;
            }
        }
        else
            ballMultiplier = sBallCatchBonuses[gLastUsedItem - 2];

        odds = (catchRate * ballMultiplier / 10)
            * (gBattleMons[gBattlerTarget].maxHP * 3 - gBattleMons[gBattlerTarget].hp * 2)
            / (3 * gBattleMons[gBattlerTarget].maxHP);

        if (gBattleMons[gBattlerTarget].status1 & (STATUS1_SLEEP | STATUS1_FREEZE))
            odds *= 2;
        if (gBattleMons[gBattlerTarget].status1 & (STATUS1_POISON | STATUS1_BURN | STATUS1_PARALYSIS | STATUS1_TOXIC_POISON))
            odds = (odds * 15) / 10;

        if (gLastUsedItem != ITEM_SAFARI_BALL)
        {
            if (gLastUsedItem == ITEM_MASTER_BALL)
            {
                gBattleResults.usedMasterBall = TRUE;
            }
            else
            {
                if (gBattleResults.catchAttempts[gLastUsedItem - ITEM_ULTRA_BALL] < 0xFF)
                    gBattleResults.catchAttempts[gLastUsedItem - ITEM_ULTRA_BALL]++;
            }
        }

        if (odds > 254) // mon caught
        {
            BtlController_EmitBallThrowAnim(0, BALL_3_SHAKES_SUCCESS);
            MarkBattlerForControllerExec(gActiveBattler);
            gBattlescriptCurrInstr = BattleScript_SuccessBallThrow;
            SetMonData(&gEnemyParty[gBattlerPartyIndexes[gBattlerTarget]], MON_DATA_POKEBALL, &gLastUsedItem);

            if (CalculatePlayerPartyCount() == 6)
                gBattleCommunication[MULTISTRING_CHOOSER] = 0;
            else
                gBattleCommunication[MULTISTRING_CHOOSER] = 1;
        }
        else // mon may be caught, calculate shakes
        {
            u8 shakes;

            odds = Sqrt(Sqrt(16711680 / odds));
            odds = 1048560 / odds;

            for (shakes = 0; shakes < 4 && Random() < odds; shakes++);

            if (gLastUsedItem == ITEM_MASTER_BALL)
                shakes = BALL_3_SHAKES_SUCCESS; // why calculate the shakes before that check?

            BtlController_EmitBallThrowAnim(0, shakes);
            MarkBattlerForControllerExec(gActiveBattler);

            if (shakes == BALL_3_SHAKES_SUCCESS) // mon caught, copy of the code above
            {
                gBattlescriptCurrInstr = BattleScript_SuccessBallThrow;
                SetMonData(&gEnemyParty[gBattlerPartyIndexes[gBattlerTarget]], MON_DATA_POKEBALL, &gLastUsedItem);

                if (CalculatePlayerPartyCount() == 6)
                    gBattleCommunication[MULTISTRING_CHOOSER] = 0;
                else
                    gBattleCommunication[MULTISTRING_CHOOSER] = 1;
            }
            else // not caught
            {
                gBattleCommunication[MULTISTRING_CHOOSER] = shakes;
                gBattlescriptCurrInstr = BattleScript_ShakeBallThrow;
            }
        }
    }
}

static void atkF0_givecaughtmon(void)
{
    if (GiveMonToPlayer(&gEnemyParty[gBattlerPartyIndexes[gBattlerAttacker ^ BIT_SIDE]]) != MON_GIVEN_TO_PARTY)
    {
        if (!sub_813B21C())
        {
            gBattleCommunication[MULTISTRING_CHOOSER] = 0;
            StringCopy(gStringVar1, GetBoxNamePtr(VarGet(VAR_STORAGE_UNKNOWN)));
            GetMonData(&gEnemyParty[gBattlerPartyIndexes[gBattlerAttacker ^ BIT_SIDE]], MON_DATA_NICKNAME, gStringVar2);
        }
        else
        {
            StringCopy(gStringVar1, GetBoxNamePtr(VarGet(VAR_STORAGE_UNKNOWN)));
            GetMonData(&gEnemyParty[gBattlerPartyIndexes[gBattlerAttacker ^ BIT_SIDE]], MON_DATA_NICKNAME, gStringVar2);
            StringCopy(gStringVar3, GetBoxNamePtr(get_unknown_box_id()));
            gBattleCommunication[MULTISTRING_CHOOSER] = 2;
        }

        if (FlagGet(FLAG_SYS_PC_LANETTE))
            gBattleCommunication[MULTISTRING_CHOOSER]++;
    }

    gBattleResults.caughtMonSpecies = GetMonData(&gEnemyParty[gBattlerPartyIndexes[gBattlerAttacker ^ BIT_SIDE]], MON_DATA_SPECIES, NULL);
    GetMonData(&gEnemyParty[gBattlerPartyIndexes[gBattlerAttacker ^ BIT_SIDE]], MON_DATA_NICKNAME, gBattleResults.caughtMonNick);
    gBattleResults.caughtMonBall = GetMonData(&gEnemyParty[gBattlerPartyIndexes[gBattlerAttacker ^ BIT_SIDE]], MON_DATA_POKEBALL, NULL);

    gBattlescriptCurrInstr++;
}

static void atkF1_trysetcaughtmondexflags(void)
{
    u16 species = GetMonData(&gEnemyParty[0], MON_DATA_SPECIES, NULL);
    u32 personality = GetMonData(&gEnemyParty[0], MON_DATA_PERSONALITY, NULL);

    if (GetSetPokedexFlag(SpeciesToNationalPokedexNum(species), FLAG_GET_CAUGHT))
    {
        gBattlescriptCurrInstr = T1_READ_PTR(gBattlescriptCurrInstr + 1);
    }
    else
    {
        HandleSetPokedexFlag(SpeciesToNationalPokedexNum(species), FLAG_SET_CAUGHT, personality);
        gBattlescriptCurrInstr += 5;
    }
}

static void atkF2_displaydexinfo(void)
{
    u16 species = GetMonData(&gEnemyParty[0], MON_DATA_SPECIES, NULL);

    switch (gBattleCommunication[0])
    {
    case 0:
        BeginNormalPaletteFade(0xFFFFFFFF, 0, 0, 0x10, 0);
        gBattleCommunication[0]++;
        break;
    case 1:
        if (!gPaletteFade.active)
        {
            FreeAllWindowBuffers();
            gBattleCommunication[TASK_ID] = CreateDexDisplayMonDataTask(SpeciesToNationalPokedexNum(species),
                                                                        gBattleMons[gBattlerTarget].otId,
                                                                        gBattleMons[gBattlerTarget].personality);
            gBattleCommunication[0]++;
        }
        break;
    case 2:
        if (!gPaletteFade.active
            && gMain.callback2 == BattleMainCB2
            && !gTasks[gBattleCommunication[TASK_ID]].isActive)
        {
            SetVBlankCallback(VBlankCB_Battle);
            gBattleCommunication[0]++;
        }
        break;
    case 3:
        sub_80356D0();
        LoadBattleTextboxAndBackground();
        gBattle_BG3_X = 0x100;
        gBattleCommunication[0]++;
        break;
    case 4:
        if (!IsDma3ManagerBusyWithBgCopy())
        {
            BeginNormalPaletteFade(0xFFFF, 0, 0x10, 0, 0);
            ShowBg(0);
            ShowBg(3);
            gBattleCommunication[0]++;
        }
        break;
    case 5:
        if (!gPaletteFade.active)
            gBattlescriptCurrInstr++;
        break;
    }
}

void HandleBattleWindow(u8 xStart, u8 yStart, u8 xEnd, u8 yEnd, u8 flags)
{
    s32 destY, destX;
    u16 var = 0;

    for (destY = yStart; destY <= yEnd; destY++)
    {
        for (destX = xStart; destX <= xEnd; destX++)
        {
            if (destY == yStart)
            {
                if (destX == xStart)
                    var = 0x1022;
                else if (destX == xEnd)
                    var = 0x1024;
                else
                    var = 0x1023;
            }
            else if (destY == yEnd)
            {
                if (destX == xStart)
                    var = 0x1028;
                else if (destX == xEnd)
                    var = 0x102A;
                else
                    var = 0x1029;
            }
            else
            {
                if (destX == xStart)
                    var = 0x1025;
                else if (destX == xEnd)
                    var = 0x1027;
                else
                    var = 0x1026;
            }

            if (flags & WINDOW_CLEAR)
                var = 0;

            if (flags & WINDOW_x80)
                CopyToBgTilemapBufferRect_ChangePalette(1, &var, destX, destY, 1, 1, 0x11);
            else
                CopyToBgTilemapBufferRect_ChangePalette(0, &var, destX, destY, 1, 1, 0x11);
        }
    }
}

void BattleCreateYesNoCursorAt(u8 cursorPosition)
{
    u16 src[2];
    src[0] = 1;
    src[1] = 2;

    CopyToBgTilemapBufferRect_ChangePalette(0, src, 0x19, 9 + (2 * cursorPosition), 1, 2, 0x11);
    CopyBgTilemapBufferToVram(0);
}

void BattleDestroyYesNoCursorAt(u8 cursorPosition)
{
    u16 src[2];
    src[0] = 0x1016;
    src[1] = 0x1016;

    CopyToBgTilemapBufferRect_ChangePalette(0, src, 0x19, 9 + (2 * cursorPosition), 1, 2, 0x11);
    CopyBgTilemapBufferToVram(0);
}

static void atkF3_trygivecaughtmonnick(void)
{
    switch (gBattleCommunication[MULTIUSE_STATE])
    {
    case 0:
        HandleBattleWindow(0x18, 8, 0x1D, 0xD, 0);
        BattlePutTextOnWindow(gText_BattleYesNoChoice, 0xC);
        gBattleCommunication[MULTIUSE_STATE]++;
        gBattleCommunication[CURSOR_POSITION] = 0;
        BattleCreateYesNoCursorAt(0);
        break;
    case 1:
        if (gMain.newKeys & DPAD_UP && gBattleCommunication[CURSOR_POSITION] != 0)
        {
            PlaySE(SE_SELECT);
            BattleDestroyYesNoCursorAt(gBattleCommunication[CURSOR_POSITION]);
            gBattleCommunication[CURSOR_POSITION] = 0;
            BattleCreateYesNoCursorAt(0);
        }
        if (gMain.newKeys & DPAD_DOWN && gBattleCommunication[CURSOR_POSITION] == 0)
        {
            PlaySE(SE_SELECT);
            BattleDestroyYesNoCursorAt(gBattleCommunication[CURSOR_POSITION]);
            gBattleCommunication[CURSOR_POSITION] = 1;
            BattleCreateYesNoCursorAt(1);
        }
        if (gMain.newKeys & A_BUTTON)
        {
            PlaySE(SE_SELECT);
            if (gBattleCommunication[CURSOR_POSITION] == 0)
            {
                gBattleCommunication[MULTIUSE_STATE]++;
                BeginFastPaletteFade(3);
            }
            else
            {
                gBattleCommunication[MULTIUSE_STATE] = 4;
            }
        }
        else if (gMain.newKeys & B_BUTTON)
        {
            PlaySE(SE_SELECT);
            gBattleCommunication[MULTIUSE_STATE] = 4;
        }
        break;
    case 2:
        if (!gPaletteFade.active)
        {
            GetMonData(&gEnemyParty[gBattlerPartyIndexes[gBattlerAttacker ^ BIT_SIDE]], MON_DATA_NICKNAME, gBattleStruct->caughtMonNick);
            FreeAllWindowBuffers();

            DoNamingScreen(NAMING_SCREEN_CAUGHT_MON, gBattleStruct->caughtMonNick,
                           GetMonData(&gEnemyParty[gBattlerPartyIndexes[gBattlerAttacker ^ BIT_SIDE]], MON_DATA_SPECIES),
                           GetMonGender(&gEnemyParty[gBattlerPartyIndexes[gBattlerAttacker ^ BIT_SIDE]]),
                           GetMonData(&gEnemyParty[gBattlerPartyIndexes[gBattlerAttacker ^ BIT_SIDE]], MON_DATA_PERSONALITY, NULL),
                           BattleMainCB2);

            gBattleCommunication[MULTIUSE_STATE]++;
        }
        break;
    case 3:
        if (gMain.callback2 == BattleMainCB2 && !gPaletteFade.active )
        {
            SetMonData(&gEnemyParty[gBattlerPartyIndexes[gBattlerAttacker ^ BIT_SIDE]], MON_DATA_NICKNAME, gBattleStruct->caughtMonNick);
            gBattlescriptCurrInstr = T1_READ_PTR(gBattlescriptCurrInstr + 1);
        }
        break;
    case 4:
        if (CalculatePlayerPartyCount() == 6)
            gBattlescriptCurrInstr += 5;
        else
            gBattlescriptCurrInstr = T1_READ_PTR(gBattlescriptCurrInstr + 1);
        break;
    }
}

static void atkF4_subattackerhpbydmg(void)
{
    gBattleMons[gBattlerAttacker].hp -= gBattleMoveDamage;
    gBattlescriptCurrInstr++;
}

static void atkF5_removeattackerstatus1(void)
{
    gBattleMons[gBattlerAttacker].status1 = 0;
    gBattlescriptCurrInstr++;
}

static void atkF6_finishaction(void)
{
    gCurrentActionFuncId = B_ACTION_FINISHED;
}

static void atkF7_finishturn(void)
{
    gCurrentActionFuncId = B_ACTION_FINISHED;
    gCurrentTurnActionNumber = gBattlersCount;
}

static void atkF8_trainerslideout(void)
{
    gActiveBattler = GetBattlerAtPosition(gBattlescriptCurrInstr[1]);
    BtlController_EmitTrainerSlideBack(0);
    MarkBattlerForControllerExec(gActiveBattler);

    gBattlescriptCurrInstr += 2;
}

static void atkF9_settelekinesis(void)
{
    if (gStatuses3[gBattlerTarget] & (STATUS3_TELEKINESIS | STATUS3_ROOTED | STATUS3_SMACKED_DOWN)
        || gFieldStatuses & STATUS_FIELD_GRAVITY
        || (gBattleMons[gBattlerTarget].species == SPECIES_DIGLETT || gBattleMons[gBattlerTarget].species == SPECIES_DUGTRIO))
    {
        gBattlescriptCurrInstr = T1_READ_PTR(gBattlescriptCurrInstr + 1);
    }
    else
    {
        gStatuses3[gBattlerTarget] |= STATUS3_TELEKINESIS;
        gDisableStructs[gBattlerTarget].telekinesisTimer = 3;
        gBattlescriptCurrInstr += 5;
    }
}

static void atkFA_swapstatstages(void)
{
    u8 statId = T1_READ_8(gBattlescriptCurrInstr + 1);
    s8 atkStatStage = gBattleMons[gBattlerAttacker].statStages[statId];
    s8 defStatStage = gBattleMons[gBattlerTarget].statStages[statId];

    gBattleMons[gBattlerAttacker].statStages[statId] = defStatStage;
    gBattleMons[gBattlerTarget].statStages[statId] = atkStatStage;

    gBattlescriptCurrInstr += 2;
}

static void atkFB_averagestats(void)
{
    u8 statId = T1_READ_8(gBattlescriptCurrInstr + 1);
    u16 atkStat = *(u16*)((&gBattleMons[gBattlerAttacker].attack) + (statId - 1));
    u16 defStat = *(u16*)((&gBattleMons[gBattlerTarget].attack) + (statId - 1));
    u16 average = (atkStat + defStat) / 2;

    *(u16*)((&gBattleMons[gBattlerAttacker].attack) + (statId - 1)) = average;
    *(u16*)((&gBattleMons[gBattlerTarget].attack) + (statId - 1)) = average;

    gBattlescriptCurrInstr += 2;
}

static void atkFC_jumpifoppositegenders(void)
{
    u32 atkGender = GetGenderFromSpeciesAndPersonality(gBattleMons[gBattlerAttacker].species, gBattleMons[gBattlerAttacker].personality);
    u32 defGender = GetGenderFromSpeciesAndPersonality(gBattleMons[gBattlerTarget].species, gBattleMons[gBattlerTarget].personality);

    if ((atkGender == MON_MALE && defGender == MON_FEMALE) || (atkGender == MON_FEMALE && defGender == MON_MALE))
        gBattlescriptCurrInstr = T1_READ_PTR(gBattlescriptCurrInstr + 1);
    else
        gBattlescriptCurrInstr += 5;
}

static void atkFD_trygetbaddreamstarget(void)
{
    u8 badDreamsMonSide = GetBattlerSide(gBattlerAttacker);
    for (;gBattlerTarget < gBattlersCount; gBattlerTarget++)
    {
        if (GetBattlerSide(gBattlerTarget) == badDreamsMonSide)
            continue;
        if (gBattleMons[gBattlerTarget].status1 & STATUS1_SLEEP && IsBattlerAlive(gBattlerTarget))
            break;
    }

    if (gBattlerTarget >= gBattlersCount)
        gBattlescriptCurrInstr = T1_READ_PTR(gBattlescriptCurrInstr + 1);
    else
        gBattlescriptCurrInstr += 5;
}

static void atkFE_tryworryseed(void)
{
    switch (gBattleMons[gBattlerTarget].ability)
    {
    case ABILITY_INSOMNIA:
    case ABILITY_MULTITYPE:
    case ABILITY_TRUANT:
    case ABILITY_STANCE_CHANGE:
        gBattlescriptCurrInstr = T1_READ_PTR(gBattlescriptCurrInstr + 1);
        break;
    default:
        gBattleMons[gBattlerTarget].ability = ABILITY_INSOMNIA;
        gBattlescriptCurrInstr += 5;
        break;
    }
}

static void atkFF_metalburstdamagecalculator(void)
{
    u8 sideAttacker = GetBattlerSide(gBattlerAttacker);
    u8 sideTarget = 0;

    if (gProtectStructs[gBattlerAttacker].physicalDmg
        && sideAttacker != (sideTarget = GetBattlerSide(gProtectStructs[gBattlerAttacker].physicalBattlerId))
        && gBattleMons[gProtectStructs[gBattlerAttacker].physicalBattlerId].hp)
    {
        gBattleMoveDamage = gProtectStructs[gBattlerAttacker].physicalDmg * 150 / 100;

        if (gSideTimers[sideTarget].followmeTimer && gBattleMons[gSideTimers[sideTarget].followmeTarget].hp)
            gBattlerTarget = gSideTimers[sideTarget].followmeTarget;
        else
            gBattlerTarget = gProtectStructs[gBattlerAttacker].physicalBattlerId;

        gBattlescriptCurrInstr += 5;
    }
    else if (gProtectStructs[gBattlerAttacker].specialDmg
             && sideAttacker != (sideTarget = GetBattlerSide(gProtectStructs[gBattlerAttacker].specialBattlerId))
             && gBattleMons[gProtectStructs[gBattlerAttacker].specialBattlerId].hp)
    {
        gBattleMoveDamage = gProtectStructs[gBattlerAttacker].specialDmg * 150 / 100;

        if (gSideTimers[sideTarget].followmeTimer && gBattleMons[gSideTimers[sideTarget].followmeTarget].hp)
            gBattlerTarget = gSideTimers[sideTarget].followmeTarget;
        else
            gBattlerTarget = gProtectStructs[gBattlerAttacker].specialBattlerId;

        gBattlescriptCurrInstr += 5;
    }
    else
    {
        gSpecialStatuses[gBattlerAttacker].flag20 = 1;
        gBattlescriptCurrInstr = T1_READ_PTR(gBattlescriptCurrInstr + 1);
    }
}
<|MERGE_RESOLUTION|>--- conflicted
+++ resolved
@@ -3958,23 +3958,19 @@
         value = STAT_ANIM_PLUS1;
         break;
     case SET_STAT_BUFF_VALUE(2): // +2
-<<<<<<< HEAD
+        value = STAT_ANIM_PLUS2;
+        break;
     case SET_STAT_BUFF_VALUE(3): // +3
-        value = 0x27;
-=======
         value = STAT_ANIM_PLUS2;
->>>>>>> 807050a0
         break;
     case SET_STAT_BUFF_VALUE(1) | STAT_BUFF_NEGATIVE: // -1
         value = STAT_ANIM_MINUS1;
         break;
     case SET_STAT_BUFF_VALUE(2) | STAT_BUFF_NEGATIVE: // -2
-<<<<<<< HEAD
+        value = STAT_ANIM_MINUS2;
+        break;
     case SET_STAT_BUFF_VALUE(3) | STAT_BUFF_NEGATIVE: // -3
-        value = 0x2E;
-=======
         value = STAT_ANIM_MINUS2;
->>>>>>> 807050a0
         break;
     }
     gBattleScripting.animArg1 = GET_STAT_BUFF_ID(gBattleScripting.statChanger) + value - 1;
