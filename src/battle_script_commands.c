#include "global.h"
#include "battle.h"
#include "constants/battle_move_effects.h"
#include "constants/battle_script_commands.h"
#include "battle_message.h"
#include "battle_anim.h"
#include "battle_ai_script_commands.h"
#include "battle_scripts.h"
#include "constants/moves.h"
#include "constants/abilities.h"
#include "item.h"
#include "constants/items.h"
#include "constants/hold_effects.h"
#include "util.h"
#include "pokemon.h"
#include "random.h"
#include "battle_controllers.h"
#include "battle_interface.h"
#include "constants/songs.h"
#include "constants/trainers.h"
#include "constants/battle_anim.h"
#include "constants/map_types.h"
#include "text.h"
#include "sound.h"
#include "pokedex.h"
#include "recorded_battle.h"
#include "window.h"
#include "reshow_battle_screen.h"
#include "main.h"
#include "palette.h"
#include "money.h"
#include "bg.h"
#include "string_util.h"
#include "pokemon_icon.h"
#include "m4a.h"
#include "mail.h"
#include "event_data.h"
#include "pokemon_storage_system.h"
#include "task.h"
#include "naming_screen.h"
#include "constants/battle_string_ids.h"
#include "battle_setup.h"
#include "overworld.h"
#include "party_menu.h"
#include "constants/battle_config.h"
#include "battle_arena.h"
#include "battle_pike.h"
#include "battle_pyramid.h"
#include "field_specials.h"
#include "pokemon_summary_screen.h"
#include "pokenav.h"
#include "menu_specialized.h"
#include "constants/rgb.h"
#include "data.h"
#include "constants/party_menu.h"

extern struct MusicPlayerInfo gMPlayInfo_BGM;

extern const u8* const gBattleScriptsForMoveEffects[];

// table to avoid ugly powing on gba (courtesy of doesnt)
// this returns (i^2.5)/4
// the quarters cancel so no need to re-quadruple them in actual calculation
static const s32 sExperienceScalingFactors[] = 
{
    0,
    0,
    1,
    3,
    8,
    13,
    22,
    32,
    45,
    60,
    79,
    100,
    124,
    152,
    183,
    217,
    256,
    297,
    343,
    393,
    447,
    505,
    567,
    634,
    705,
    781,
    861,
    946,
    1037,
    1132,
    1232,
    1337,
    1448,
    1563,
    1685,
    1811,
    1944,
    2081,
    2225,
    2374,
    2529,
    2690,
    2858,
    3031,
    3210,
    3396,
    3587,
    3786,
    3990,
    4201,
    4419,
    4643,
    4874,
    5112,
    5357,
    5608,
    5866,
    6132,
    6404,
    6684,
    6971,
    7265,
    7566,
    7875,
    8192,
    8515,
    8847,
    9186,
    9532,
    9886,
    10249,
    10619,
    10996,
    11382,
    11776,
    12178,
    12588,
    13006,
    13433,
    13867,
    14310,
    14762,
    15222,
    15690,
    16167,
    16652,
    17146,
    17649,
    18161,
    18681,
    19210,
    19748,
    20295,
    20851,
    21417,
    21991,
    22574,
    23166,
    23768,
    24379,
    25000,
    25629,
    26268,
    26917,
    27575,
    28243,
    28920,
    29607,
    30303,
    31010,
    31726,
    32452,
    33188,
    33934,
    34689,
    35455,
    36231,
    37017,
    37813,
    38619,
    39436,
    40262,
    41099,
    41947,
    42804,
    43673,
    44551,
    45441,
    46340,
    47251,
    48172,
    49104,
    50046,
    50999,
    51963,
    52938,
    53924,
    54921,
    55929,
    56947,
    57977,
    59018,
    60070,
    61133,
    62208,
    63293,
    64390,
    65498,
    66618,
    67749,
    68891,
    70045,
    71211,
    72388,
    73576,
    74777,
    75989,
    77212,
    78448,
    79695,
    80954,
    82225,
    83507,
    84802,
    86109,
    87427,
    88758,
    90101,
    91456,
    92823,
    94202,
    95593,
    96997,
    98413,
    99841,
    101282,
    102735,
    104201,
    105679,
    107169,
    108672,
    110188,
    111716,
    113257,
    114811,
    116377,
    117956,
    119548,
    121153,
    122770,
    124401,
    126044,
    127700,
    129369,
    131052,
    132747,
    134456,
    136177,
    137912,
    139660,
    141421,
    143195,
    144983,
    146784,
    148598,
    150426,
    152267,
    154122,
    155990,
    157872,
    159767,
};

#define STAT_CHANGE_WORKED      0
#define STAT_CHANGE_DIDNT_WORK  1

// this file's functions
static bool8 IsTwoTurnsMove(u16 move);
static void TrySetDestinyBondToHappen(void);
static u8 AttacksThisTurn(u8 battlerId, u16 move); // Note: returns 1 if it's a charging turn, otherwise 2.
static u32 ChangeStatBuffs(s8 statValue, u32 statId, u32 flags, const u8 *BS_ptr);
static bool32 IsMonGettingExpSentOut(void);
static void sub_804F17C(void);
static bool8 sub_804F1CC(void);
static void DrawLevelUpWindow1(void);
static void DrawLevelUpWindow2(void);
static bool8 sub_804F344(void);
static void PutMonIconOnLvlUpBox(void);
static void PutLevelAndGenderOnLvlUpBox(void);
static bool32 CriticalCapture(u32 odds);

static void SpriteCB_MonIconOnLvlUpBox(struct Sprite* sprite);

static void Cmd_attackcanceler(void);
static void Cmd_accuracycheck(void);
static void Cmd_attackstring(void);
static void Cmd_ppreduce(void);
static void Cmd_critcalc(void);
static void Cmd_damagecalc(void);
static void Cmd_typecalc(void);
static void Cmd_adjustdamage(void);
static void Cmd_multihitresultmessage(void);
static void Cmd_attackanimation(void);
static void Cmd_waitanimation(void);
static void Cmd_healthbarupdate(void);
static void Cmd_datahpupdate(void);
static void Cmd_critmessage(void);
static void Cmd_effectivenesssound(void);
static void Cmd_resultmessage(void);
static void Cmd_printstring(void);
static void Cmd_printselectionstring(void);
static void Cmd_waitmessage(void);
static void Cmd_printfromtable(void);
static void Cmd_printselectionstringfromtable(void);
static void Cmd_seteffectwithchance(void);
static void Cmd_seteffectprimary(void);
static void Cmd_seteffectsecondary(void);
static void Cmd_clearstatusfromeffect(void);
static void Cmd_tryfaintmon(void);
static void Cmd_dofaintanimation(void);
static void Cmd_cleareffectsonfaint(void);
static void Cmd_jumpifstatus(void);
static void Cmd_jumpifstatus2(void);
static void Cmd_jumpifability(void);
static void Cmd_jumpifsideaffecting(void);
static void Cmd_jumpifstat(void);
static void Cmd_jumpifstatus3condition(void);
static void Cmd_jumpbasedontype(void);
static void Cmd_getexp(void);
static void atk24(void);
static void Cmd_movevaluescleanup(void);
static void Cmd_setmultihit(void);
static void Cmd_decrementmultihit(void);
static void Cmd_goto(void);
static void Cmd_jumpifbyte(void);
static void Cmd_jumpifhalfword(void);
static void Cmd_jumpifword(void);
static void Cmd_jumpifarrayequal(void);
static void Cmd_jumpifarraynotequal(void);
static void Cmd_setbyte(void);
static void Cmd_addbyte(void);
static void Cmd_subbyte(void);
static void Cmd_copyarray(void);
static void Cmd_copyarraywithindex(void);
static void Cmd_orbyte(void);
static void Cmd_orhalfword(void);
static void Cmd_orword(void);
static void Cmd_bicbyte(void);
static void Cmd_bichalfword(void);
static void Cmd_bicword(void);
static void Cmd_pause(void);
static void Cmd_waitstate(void);
static void Cmd_update(void);
static void Cmd_return(void);
static void Cmd_end(void);
static void Cmd_end2(void);
static void Cmd_end3(void);
static void Cmd_jumpifaffectedbyprotect(void);
static void Cmd_call(void);
static void Cmd_setroost(void);
static void Cmd_jumpifabilitypresent(void);
static void Cmd_endselectionscript(void);
static void Cmd_playanimation(void);
static void Cmd_playanimation2(void);
static void Cmd_setgraphicalstatchangevalues(void);
static void Cmd_playstatchangeanimation(void);
static void Cmd_moveend(void);
static void Cmd_sethealblock(void);
static void Cmd_returnatktoball(void);
static void Cmd_getswitchedmondata(void);
static void Cmd_switchindataupdate(void);
static void Cmd_switchinanim(void);
static void Cmd_jumpifcantswitch(void);
static void Cmd_openpartyscreen(void);
static void Cmd_switchhandleorder(void);
static void Cmd_switchineffects(void);
static void Cmd_trainerslidein(void);
static void Cmd_playse(void);
static void Cmd_fanfare(void);
static void Cmd_playfaintcry(void);
static void atk57(void);
static void Cmd_returntoball(void);
static void Cmd_handlelearnnewmove(void);
static void Cmd_yesnoboxlearnmove(void);
static void Cmd_yesnoboxstoplearningmove(void);
static void Cmd_hitanimation(void);
static void Cmd_getmoneyreward(void);
static void atk5E(void);
static void Cmd_swapattackerwithtarget(void);
static void Cmd_incrementgamestat(void);
static void Cmd_drawpartystatussummary(void);
static void Cmd_hidepartystatussummary(void);
static void Cmd_jumptocalledmove(void);
static void Cmd_statusanimation(void);
static void Cmd_status2animation(void);
static void Cmd_chosenstatusanimation(void);
static void Cmd_yesnobox(void);
static void Cmd_cancelallactions(void);
static void Cmd_setgravity(void);
static void Cmd_removeitem(void);
static void Cmd_atknameinbuff1(void);
static void Cmd_drawlvlupbox(void);
static void Cmd_resetsentmonsvalue(void);
static void Cmd_setatktoplayer0(void);
static void Cmd_makevisible(void);
static void Cmd_recordability(void);
static void Cmd_buffermovetolearn(void);
static void Cmd_jumpifplayerran(void);
static void Cmd_hpthresholds(void);
static void Cmd_hpthresholds2(void);
static void Cmd_useitemonopponent(void);
static void Cmd_various(void);
static void Cmd_setprotectlike(void);
static void Cmd_faintifabilitynotdamp(void);
static void Cmd_setatkhptozero(void);
static void Cmd_jumpifnexttargetvalid(void);
static void Cmd_tryhealhalfhealth(void);
static void Cmd_trymirrormove(void);
static void Cmd_setrain(void);
static void Cmd_setreflect(void);
static void Cmd_setseeded(void);
static void Cmd_manipulatedamage(void);
static void Cmd_trysetrest(void);
static void Cmd_jumpifnotfirstturn(void);
static void Cmd_setmiracleeye(void);
static void Cmd_jumpifcantmakeasleep(void);
static void Cmd_stockpile(void);
static void Cmd_stockpiletobasedamage(void);
static void Cmd_stockpiletohpheal(void);
static void Cmd_setdrainedhp(void);
static void Cmd_statbuffchange(void);
static void Cmd_normalisebuffs(void);
static void Cmd_setbide(void);
static void Cmd_confuseifrepeatingattackends(void);
static void Cmd_setmultihitcounter(void);
static void Cmd_initmultihitstring(void);
static void Cmd_forcerandomswitch(void);
static void Cmd_tryconversiontypechange(void);
static void Cmd_givepaydaymoney(void);
static void Cmd_setlightscreen(void);
static void Cmd_tryKO(void);
static void Cmd_damagetohalftargethp(void);
static void Cmd_setsandstorm(void);
static void Cmd_weatherdamage(void);
static void Cmd_tryinfatuating(void);
static void Cmd_updatestatusicon(void);
static void Cmd_setmist(void);
static void Cmd_setfocusenergy(void);
static void Cmd_transformdataexecution(void);
static void Cmd_setsubstitute(void);
static void Cmd_mimicattackcopy(void);
static void Cmd_metronome(void);
static void Cmd_dmgtolevel(void);
static void Cmd_psywavedamageeffect(void);
static void Cmd_counterdamagecalculator(void);
static void Cmd_mirrorcoatdamagecalculator(void);
static void Cmd_disablelastusedattack(void);
static void Cmd_trysetencore(void);
static void Cmd_painsplitdmgcalc(void);
static void Cmd_settypetorandomresistance(void);
static void Cmd_setalwayshitflag(void);
static void Cmd_copymovepermanently(void);
static void Cmd_trychoosesleeptalkmove(void);
static void Cmd_setdestinybond(void);
static void Cmd_trysetdestinybondtohappen(void);
static void Cmd_settailwind(void);
static void Cmd_tryspiteppreduce(void);
static void Cmd_healpartystatus(void);
static void Cmd_cursetarget(void);
static void Cmd_trysetspikes(void);
static void Cmd_setforesight(void);
static void Cmd_trysetperishsong(void);
static void Cmd_handlerollout(void);
static void Cmd_jumpifconfusedandstatmaxed(void);
static void Cmd_handlefurycutter(void);
static void Cmd_setembargo(void);
static void Cmd_presentdamagecalculation(void);
static void Cmd_setsafeguard(void);
static void Cmd_magnitudedamagecalculation(void);
static void Cmd_jumpifnopursuitswitchdmg(void);
static void Cmd_setsunny(void);
static void Cmd_maxattackhalvehp(void);
static void Cmd_copyfoestats(void);
static void Cmd_rapidspinfree(void);
static void Cmd_setdefensecurlbit(void);
static void Cmd_recoverbasedonsunlight(void);
static void Cmd_setstickyweb(void);
static void Cmd_selectfirstvalidtarget(void);
static void Cmd_trysetfutureattack(void);
static void Cmd_trydobeatup(void);
static void Cmd_setsemiinvulnerablebit(void);
static void Cmd_clearsemiinvulnerablebit(void);
static void Cmd_setminimize(void);
static void Cmd_sethail(void);
static void Cmd_jumpifattackandspecialattackcannotfall(void);
static void Cmd_setforcedtarget(void);
static void Cmd_setcharge(void);
static void Cmd_callterrainattack(void);
static void Cmd_cureifburnedparalysedorpoisoned(void);
static void Cmd_settorment(void);
static void Cmd_jumpifnodamage(void);
static void Cmd_settaunt(void);
static void Cmd_trysethelpinghand(void);
static void Cmd_tryswapitems(void);
static void Cmd_trycopyability(void);
static void Cmd_trywish(void);
static void Cmd_settoxicspikes(void);
static void Cmd_setgastroacid(void);
static void Cmd_setyawn(void);
static void Cmd_setdamagetohealthdifference(void);
static void Cmd_setroom(void);
static void Cmd_tryswapabilities(void);
static void Cmd_tryimprison(void);
static void Cmd_setstealthrock(void);
static void Cmd_setuserstatus3(void);
static void Cmd_assistattackselect(void);
static void Cmd_trysetmagiccoat(void);
static void Cmd_trysetsnatch(void);
static void Cmd_trygetintimidatetarget(void);
static void Cmd_switchoutabilities(void);
static void Cmd_jumpifhasnohp(void);
static void Cmd_getsecretpowereffect(void);
static void Cmd_pickup(void);
static void Cmd_docastformchangeanimation(void);
static void Cmd_trycastformdatachange(void);
static void Cmd_settypebasedhalvers(void);
static void Cmd_jumpifsubstituteblocks(void);
static void Cmd_tryrecycleitem(void);
static void Cmd_settypetoterrain(void);
static void Cmd_pursuitrelated(void);
static void Cmd_snatchsetbattlers(void);
static void Cmd_removelightscreenreflect(void);
static void Cmd_handleballthrow(void);
static void Cmd_givecaughtmon(void);
static void Cmd_trysetcaughtmondexflags(void);
static void Cmd_displaydexinfo(void);
static void Cmd_trygivecaughtmonnick(void);
static void Cmd_subattackerhpbydmg(void);
static void Cmd_removeattackerstatus1(void);
static void Cmd_finishaction(void);
static void Cmd_finishturn(void);
static void Cmd_trainerslideout(void);
static void Cmd_settelekinesis(void);
static void Cmd_swapstatstages(void);
static void Cmd_averagestats(void);
static void Cmd_jumpifoppositegenders(void);
static void Cmd_trygetbaddreamstarget(void);
static void Cmd_tryworryseed(void);
static void Cmd_metalburstdamagecalculator(void);

void (* const gBattleScriptingCommandsTable[])(void) =
{
    Cmd_attackcanceler,                         // 0x0
    Cmd_accuracycheck,                          // 0x1
    Cmd_attackstring,                           // 0x2
    Cmd_ppreduce,                               // 0x3
    Cmd_critcalc,                               // 0x4
    Cmd_damagecalc,                             // 0x5
    Cmd_typecalc,                               // 0x6
    Cmd_adjustdamage,                           // 0x7
    Cmd_multihitresultmessage,                  // 0x8
    Cmd_attackanimation,                        // 0x9
    Cmd_waitanimation,                          // 0xA
    Cmd_healthbarupdate,                        // 0xB
    Cmd_datahpupdate,                           // 0xC
    Cmd_critmessage,                            // 0xD
    Cmd_effectivenesssound,                     // 0xE
    Cmd_resultmessage,                          // 0xF
    Cmd_printstring,                            // 0x10
    Cmd_printselectionstring,                   // 0x11
    Cmd_waitmessage,                            // 0x12
    Cmd_printfromtable,                         // 0x13
    Cmd_printselectionstringfromtable,          // 0x14
    Cmd_seteffectwithchance,                    // 0x15
    Cmd_seteffectprimary,                       // 0x16
    Cmd_seteffectsecondary,                     // 0x17
    Cmd_clearstatusfromeffect,                  // 0x18
    Cmd_tryfaintmon,                            // 0x19
    Cmd_dofaintanimation,                       // 0x1A
    Cmd_cleareffectsonfaint,                    // 0x1B
    Cmd_jumpifstatus,                           // 0x1C
    Cmd_jumpifstatus2,                          // 0x1D
    Cmd_jumpifability,                          // 0x1E
    Cmd_jumpifsideaffecting,                    // 0x1F
    Cmd_jumpifstat,                             // 0x20
    Cmd_jumpifstatus3condition,                 // 0x21
    Cmd_jumpbasedontype,                        // 0x22
    Cmd_getexp,                                 // 0x23
    atk24,                                      // 0x24
    Cmd_movevaluescleanup,                      // 0x25
    Cmd_setmultihit,                            // 0x26
    Cmd_decrementmultihit,                      // 0x27
    Cmd_goto,                                   // 0x28
    Cmd_jumpifbyte,                             // 0x29
    Cmd_jumpifhalfword,                         // 0x2A
    Cmd_jumpifword,                             // 0x2B
    Cmd_jumpifarrayequal,                       // 0x2C
    Cmd_jumpifarraynotequal,                    // 0x2D
    Cmd_setbyte,                                // 0x2E
    Cmd_addbyte,                                // 0x2F
    Cmd_subbyte,                                // 0x30
    Cmd_copyarray,                              // 0x31
    Cmd_copyarraywithindex,                     // 0x32
    Cmd_orbyte,                                 // 0x33
    Cmd_orhalfword,                             // 0x34
    Cmd_orword,                                 // 0x35
    Cmd_bicbyte,                                // 0x36
    Cmd_bichalfword,                            // 0x37
    Cmd_bicword,                                // 0x38
    Cmd_pause,                                  // 0x39
    Cmd_waitstate,                              // 0x3A
    Cmd_update,                                 // 0x3B
    Cmd_return,                                 // 0x3C
    Cmd_end,                                    // 0x3D
    Cmd_end2,                                   // 0x3E
    Cmd_end3,                                   // 0x3F
    Cmd_jumpifaffectedbyprotect,                // 0x40
    Cmd_call,                                   // 0x41
    Cmd_setroost,                               // 0x42
    Cmd_jumpifabilitypresent,                   // 0x43
    Cmd_endselectionscript,                     // 0x44
    Cmd_playanimation,                          // 0x45
    Cmd_playanimation2,                         // 0x46
    Cmd_setgraphicalstatchangevalues,           // 0x47
    Cmd_playstatchangeanimation,                // 0x48
    Cmd_moveend,                                // 0x49
    Cmd_sethealblock,                           // 0x4A
    Cmd_returnatktoball,                        // 0x4B
    Cmd_getswitchedmondata,                     // 0x4C
    Cmd_switchindataupdate,                     // 0x4D
    Cmd_switchinanim,                           // 0x4E
    Cmd_jumpifcantswitch,                       // 0x4F
    Cmd_openpartyscreen,                        // 0x50
    Cmd_switchhandleorder,                      // 0x51
    Cmd_switchineffects,                        // 0x52
    Cmd_trainerslidein,                         // 0x53
    Cmd_playse,                                 // 0x54
    Cmd_fanfare,                                // 0x55
    Cmd_playfaintcry,                           // 0x56
    atk57,                                      // 0x57
    Cmd_returntoball,                           // 0x58
    Cmd_handlelearnnewmove,                     // 0x59
    Cmd_yesnoboxlearnmove,                      // 0x5A
    Cmd_yesnoboxstoplearningmove,               // 0x5B
    Cmd_hitanimation,                           // 0x5C
    Cmd_getmoneyreward,                         // 0x5D
    atk5E,                                      // 0x5E
    Cmd_swapattackerwithtarget,                 // 0x5F
    Cmd_incrementgamestat,                      // 0x60
    Cmd_drawpartystatussummary,                 // 0x61
    Cmd_hidepartystatussummary,                 // 0x62
    Cmd_jumptocalledmove,                       // 0x63
    Cmd_statusanimation,                        // 0x64
    Cmd_status2animation,                       // 0x65
    Cmd_chosenstatusanimation,                  // 0x66
    Cmd_yesnobox,                               // 0x67
    Cmd_cancelallactions,                       // 0x68
    Cmd_setgravity,                             // 0x69
    Cmd_removeitem,                             // 0x6A
    Cmd_atknameinbuff1,                         // 0x6B
    Cmd_drawlvlupbox,                           // 0x6C
    Cmd_resetsentmonsvalue,                     // 0x6D
    Cmd_setatktoplayer0,                        // 0x6E
    Cmd_makevisible,                            // 0x6F
    Cmd_recordability,                          // 0x70
    Cmd_buffermovetolearn,                      // 0x71
    Cmd_jumpifplayerran,                        // 0x72
    Cmd_hpthresholds,                           // 0x73
    Cmd_hpthresholds2,                          // 0x74
    Cmd_useitemonopponent,                      // 0x75
    Cmd_various,                                // 0x76
    Cmd_setprotectlike,                         // 0x77
    Cmd_faintifabilitynotdamp,                  // 0x78
    Cmd_setatkhptozero,                         // 0x79
    Cmd_jumpifnexttargetvalid,                  // 0x7A
    Cmd_tryhealhalfhealth,                      // 0x7B
    Cmd_trymirrormove,                          // 0x7C
    Cmd_setrain,                                // 0x7D
    Cmd_setreflect,                             // 0x7E
    Cmd_setseeded,                              // 0x7F
    Cmd_manipulatedamage,                       // 0x80
    Cmd_trysetrest,                             // 0x81
    Cmd_jumpifnotfirstturn,                     // 0x82
    Cmd_setmiracleeye,                          // 0x83
    Cmd_jumpifcantmakeasleep,                   // 0x84
    Cmd_stockpile,                              // 0x85
    Cmd_stockpiletobasedamage,                  // 0x86
    Cmd_stockpiletohpheal,                      // 0x87
    Cmd_setdrainedhp,                           // 0x88
    Cmd_statbuffchange,                         // 0x89
    Cmd_normalisebuffs,                         // 0x8A
    Cmd_setbide,                                // 0x8B
    Cmd_confuseifrepeatingattackends,           // 0x8C
    Cmd_setmultihitcounter,                     // 0x8D
    Cmd_initmultihitstring,                     // 0x8E
    Cmd_forcerandomswitch,                      // 0x8F
    Cmd_tryconversiontypechange,                // 0x90
    Cmd_givepaydaymoney,                        // 0x91
    Cmd_setlightscreen,                         // 0x92
    Cmd_tryKO,                                  // 0x93
    Cmd_damagetohalftargethp,                   // 0x94
    Cmd_setsandstorm,                           // 0x95
    Cmd_weatherdamage,                          // 0x96
    Cmd_tryinfatuating,                         // 0x97
    Cmd_updatestatusicon,                       // 0x98
    Cmd_setmist,                                // 0x99
    Cmd_setfocusenergy,                         // 0x9A
    Cmd_transformdataexecution,                 // 0x9B
    Cmd_setsubstitute,                          // 0x9C
    Cmd_mimicattackcopy,                        // 0x9D
    Cmd_metronome,                              // 0x9E
    Cmd_dmgtolevel,                             // 0x9F
    Cmd_psywavedamageeffect,                    // 0xA0
    Cmd_counterdamagecalculator,                // 0xA1
    Cmd_mirrorcoatdamagecalculator,             // 0xA2
    Cmd_disablelastusedattack,                  // 0xA3
    Cmd_trysetencore,                           // 0xA4
    Cmd_painsplitdmgcalc,                       // 0xA5
    Cmd_settypetorandomresistance,              // 0xA6
    Cmd_setalwayshitflag,                       // 0xA7
    Cmd_copymovepermanently,                    // 0xA8
    Cmd_trychoosesleeptalkmove,                 // 0xA9
    Cmd_setdestinybond,                         // 0xAA
    Cmd_trysetdestinybondtohappen,              // 0xAB
    Cmd_settailwind,                            // 0xAC
    Cmd_tryspiteppreduce,                       // 0xAD
    Cmd_healpartystatus,                        // 0xAE
    Cmd_cursetarget,                            // 0xAF
    Cmd_trysetspikes,                           // 0xB0
    Cmd_setforesight,                           // 0xB1
    Cmd_trysetperishsong,                       // 0xB2
    Cmd_handlerollout,                          // 0xB3
    Cmd_jumpifconfusedandstatmaxed,             // 0xB4
    Cmd_handlefurycutter,                       // 0xB5
    Cmd_setembargo,                             // 0xB6
    Cmd_presentdamagecalculation,               // 0xB7
    Cmd_setsafeguard,                           // 0xB8
    Cmd_magnitudedamagecalculation,             // 0xB9
    Cmd_jumpifnopursuitswitchdmg,               // 0xBA
    Cmd_setsunny,                               // 0xBB
    Cmd_maxattackhalvehp,                       // 0xBC
    Cmd_copyfoestats,                           // 0xBD
    Cmd_rapidspinfree,                          // 0xBE
    Cmd_setdefensecurlbit,                      // 0xBF
    Cmd_recoverbasedonsunlight,                 // 0xC0
    Cmd_setstickyweb,                           // 0xC1
    Cmd_selectfirstvalidtarget,                 // 0xC2
    Cmd_trysetfutureattack,                     // 0xC3
    Cmd_trydobeatup,                            // 0xC4
    Cmd_setsemiinvulnerablebit,                 // 0xC5
    Cmd_clearsemiinvulnerablebit,               // 0xC6
    Cmd_setminimize,                            // 0xC7
    Cmd_sethail,                                // 0xC8
    Cmd_jumpifattackandspecialattackcannotfall, // 0xC9
    Cmd_setforcedtarget,                        // 0xCA
    Cmd_setcharge,                              // 0xCB
    Cmd_callterrainattack,                      // 0xCC
    Cmd_cureifburnedparalysedorpoisoned,        // 0xCD
    Cmd_settorment,                             // 0xCE
    Cmd_jumpifnodamage,                         // 0xCF
    Cmd_settaunt,                               // 0xD0
    Cmd_trysethelpinghand,                      // 0xD1
    Cmd_tryswapitems,                           // 0xD2
    Cmd_trycopyability,                         // 0xD3
    Cmd_trywish,                                // 0xD4
    Cmd_settoxicspikes,                         // 0xD5
    Cmd_setgastroacid,                          // 0xD6
    Cmd_setyawn,                                // 0xD7
    Cmd_setdamagetohealthdifference,            // 0xD8
    Cmd_setroom,                                // 0xD9
    Cmd_tryswapabilities,                       // 0xDA
    Cmd_tryimprison,                            // 0xDB
    Cmd_setstealthrock,                         // 0xDC
    Cmd_setuserstatus3,                         // 0xDD
    Cmd_assistattackselect,                     // 0xDE
    Cmd_trysetmagiccoat,                        // 0xDF
    Cmd_trysetsnatch,                           // 0xE0
    Cmd_trygetintimidatetarget,                 // 0xE1
    Cmd_switchoutabilities,                     // 0xE2
    Cmd_jumpifhasnohp,                          // 0xE3
    Cmd_getsecretpowereffect,                   // 0xE4
    Cmd_pickup,                                 // 0xE5
    Cmd_docastformchangeanimation,              // 0xE6
    Cmd_trycastformdatachange,                  // 0xE7
    Cmd_settypebasedhalvers,                    // 0xE8
    Cmd_jumpifsubstituteblocks,                 // 0xE9
    Cmd_tryrecycleitem,                         // 0xEA
    Cmd_settypetoterrain,                       // 0xEB
    Cmd_pursuitrelated,                         // 0xEC
    Cmd_snatchsetbattlers,                      // 0xED
    Cmd_removelightscreenreflect,               // 0xEE
    Cmd_handleballthrow,                        // 0xEF
    Cmd_givecaughtmon,                          // 0xF0
    Cmd_trysetcaughtmondexflags,                // 0xF1
    Cmd_displaydexinfo,                         // 0xF2
    Cmd_trygivecaughtmonnick,                   // 0xF3
    Cmd_subattackerhpbydmg,                     // 0xF4
    Cmd_removeattackerstatus1,                  // 0xF5
    Cmd_finishaction,                           // 0xF6
    Cmd_finishturn,                             // 0xF7
    Cmd_trainerslideout,                        // 0xF8
    Cmd_settelekinesis,                         // 0xF9
    Cmd_swapstatstages,                         // 0xFA
    Cmd_averagestats,                           // 0xFB
    Cmd_jumpifoppositegenders,                  // 0xFC
    Cmd_trygetbaddreamstarget,                  // 0xFD
    Cmd_tryworryseed,                           // 0xFE
    Cmd_metalburstdamagecalculator,             // 0xFF
};

struct StatFractions
{
    u8 dividend;
    u8 divisor;
};

static const struct StatFractions sAccuracyStageRatios[] =
{
    { 33, 100}, // -6
    { 36, 100}, // -5
    { 43, 100}, // -4
    { 50, 100}, // -3
    { 60, 100}, // -2
    { 75, 100}, // -1
    {  1,   1}, //  0
    {133, 100}, // +1
    {166, 100}, // +2
    {  2,   1}, // +3
    {233, 100}, // +4
    {133,  50}, // +5
    {  3,   1}, // +6
};

static const u32 sStatusFlagsForMoveEffects[NUM_MOVE_EFFECTS] =
{
    [MOVE_EFFECT_SLEEP]          = STATUS1_SLEEP,
    [MOVE_EFFECT_POISON]         = STATUS1_POISON,
    [MOVE_EFFECT_BURN]           = STATUS1_BURN,
    [MOVE_EFFECT_FREEZE]         = STATUS1_FREEZE,
    [MOVE_EFFECT_PARALYSIS]      = STATUS1_PARALYSIS,
    [MOVE_EFFECT_TOXIC]          = STATUS1_TOXIC_POISON,
    [MOVE_EFFECT_CONFUSION]      = STATUS2_CONFUSION,
    [MOVE_EFFECT_FLINCH]         = STATUS2_FLINCHED,
    [MOVE_EFFECT_UPROAR]         = STATUS2_UPROAR,
    [MOVE_EFFECT_CHARGING]       = STATUS2_MULTIPLETURNS,
    [MOVE_EFFECT_WRAP]           = STATUS2_WRAPPED,
    [MOVE_EFFECT_RECHARGE]       = STATUS2_RECHARGE,
    [MOVE_EFFECT_PREVENT_ESCAPE] = STATUS2_ESCAPE_PREVENTION,
    [MOVE_EFFECT_NIGHTMARE]      = STATUS2_NIGHTMARE,
    [MOVE_EFFECT_THRASH]         = STATUS2_LOCK_CONFUSE,
};

static const u8* const sMoveEffectBS_Ptrs[] =
{
    [MOVE_EFFECT_SLEEP] = BattleScript_MoveEffectSleep,
    [MOVE_EFFECT_POISON] = BattleScript_MoveEffectPoison,
    [MOVE_EFFECT_BURN] = BattleScript_MoveEffectBurn,
    [MOVE_EFFECT_FREEZE] = BattleScript_MoveEffectFreeze,
    [MOVE_EFFECT_PARALYSIS] = BattleScript_MoveEffectParalysis,
    [MOVE_EFFECT_TOXIC] = BattleScript_MoveEffectToxic,
    [MOVE_EFFECT_CONFUSION] = BattleScript_MoveEffectConfusion,
    [MOVE_EFFECT_UPROAR] = BattleScript_MoveEffectUproar,
    [MOVE_EFFECT_PAYDAY] = BattleScript_MoveEffectPayDay,
    [MOVE_EFFECT_WRAP] = BattleScript_MoveEffectWrap,
    [MOVE_EFFECT_RECOIL_25] = BattleScript_MoveEffectRecoil,
    [MOVE_EFFECT_RECOIL_33] = BattleScript_MoveEffectRecoil,
};

static const struct WindowTemplate sUnusedWinTemplate = {0, 1, 3, 7, 0xF, 0x1F, 0x3F};

static const u16 sUnknown_0831C2C8[] = INCBIN_U16("graphics/battle_interface/unk_battlebox.gbapal");
static const u32 sUnknown_0831C2E8[] = INCBIN_U32("graphics/battle_interface/unk_battlebox.4bpp.lz");

#define MON_ICON_LVLUP_BOX_TAG      0xD75A

static const struct OamData sOamData_MonIconOnLvlUpBox =
{
    .y = 0,
    .affineMode = ST_OAM_AFFINE_OFF,
    .objMode = ST_OAM_OBJ_NORMAL,
    .mosaic = 0,
    .bpp = ST_OAM_4BPP,
    .shape = SPRITE_SHAPE(32x32),
    .x = 0,
    .matrixNum = 0,
    .size = SPRITE_SIZE(32x32),
    .tileNum = 0,
    .priority = 0,
    .paletteNum = 0,
    .affineParam = 0,
};

static const struct SpriteTemplate sSpriteTemplate_MonIconOnLvlUpBox =
{
    .tileTag = MON_ICON_LVLUP_BOX_TAG,
    .paletteTag = MON_ICON_LVLUP_BOX_TAG,
    .oam = &sOamData_MonIconOnLvlUpBox,
    .anims = gDummySpriteAnimTable,
    .images = NULL,
    .affineAnims = gDummySpriteAffineAnimTable,
    .callback = SpriteCB_MonIconOnLvlUpBox
};

static const u16 sProtectSuccessRates[] = {USHRT_MAX, USHRT_MAX / 2, USHRT_MAX / 4, USHRT_MAX / 8};

#define FORBIDDEN_MIMIC         0x1
#define FORBIDDEN_METRONOME     0x2
#define FORBIDDEN_ASSIST        0x4
#define FORBIDDEN_COPYCAT       0x8
#define FORBIDDEN_SLEEP_TALK    0x10

#define FORBIDDEN_INSTRUCT_END 0xFFFF

static const u8 sForbiddenMoves[MOVES_COUNT] =
{
    [MOVE_NONE] = 0xFF, // Can't use a non-move lol
    [MOVE_STRUGGLE] = 0xFF, // Neither Struggle
    [MOVE_AFTER_YOU] = FORBIDDEN_METRONOME,
    [MOVE_ASSIST] = FORBIDDEN_METRONOME | FORBIDDEN_ASSIST | FORBIDDEN_COPYCAT | FORBIDDEN_SLEEP_TALK,
    [MOVE_BANEFUL_BUNKER] = FORBIDDEN_METRONOME | FORBIDDEN_ASSIST | FORBIDDEN_COPYCAT,
    [MOVE_BEAK_BLAST] = FORBIDDEN_METRONOME | FORBIDDEN_ASSIST | FORBIDDEN_COPYCAT | FORBIDDEN_SLEEP_TALK,
    [MOVE_BELCH] = FORBIDDEN_METRONOME | FORBIDDEN_ASSIST | FORBIDDEN_COPYCAT | FORBIDDEN_SLEEP_TALK,
    [MOVE_BESTOW] = FORBIDDEN_METRONOME | FORBIDDEN_ASSIST | FORBIDDEN_COPYCAT,
    [MOVE_BIDE] = FORBIDDEN_SLEEP_TALK,
    [MOVE_CELEBRATE] = FORBIDDEN_METRONOME | FORBIDDEN_ASSIST | FORBIDDEN_COPYCAT | FORBIDDEN_SLEEP_TALK,
    [MOVE_CHATTER] = FORBIDDEN_METRONOME | FORBIDDEN_ASSIST | FORBIDDEN_COPYCAT | FORBIDDEN_MIMIC | FORBIDDEN_SLEEP_TALK,
    [MOVE_CIRCLE_THROW] = FORBIDDEN_ASSIST | FORBIDDEN_COPYCAT,
    [MOVE_COPYCAT] = FORBIDDEN_METRONOME | FORBIDDEN_ASSIST | FORBIDDEN_COPYCAT | FORBIDDEN_SLEEP_TALK,
    [MOVE_COUNTER] = FORBIDDEN_METRONOME | FORBIDDEN_ASSIST | FORBIDDEN_COPYCAT,
    [MOVE_COVET] = FORBIDDEN_METRONOME | FORBIDDEN_ASSIST | FORBIDDEN_COPYCAT,
    [MOVE_CRAFTY_SHIELD] = FORBIDDEN_METRONOME | FORBIDDEN_ASSIST | FORBIDDEN_COPYCAT,
    [MOVE_DESTINY_BOND] = FORBIDDEN_METRONOME | FORBIDDEN_ASSIST | FORBIDDEN_COPYCAT,
    [MOVE_DETECT] = FORBIDDEN_METRONOME | FORBIDDEN_ASSIST | FORBIDDEN_COPYCAT,
    [MOVE_DIG] = FORBIDDEN_ASSIST,
    [MOVE_DIVE] = FORBIDDEN_ASSIST,
    [MOVE_DRAGON_TAIL] = FORBIDDEN_ASSIST | FORBIDDEN_COPYCAT,
    [MOVE_DIAMOND_STORM] = FORBIDDEN_METRONOME,
    [MOVE_ENDURE] = FORBIDDEN_METRONOME | FORBIDDEN_ASSIST | FORBIDDEN_COPYCAT,
    [MOVE_FEINT] = FORBIDDEN_METRONOME | FORBIDDEN_ASSIST | FORBIDDEN_COPYCAT,
    [MOVE_FLEUR_CANNON] = FORBIDDEN_METRONOME,
    [MOVE_FLY] = FORBIDDEN_ASSIST,
    [MOVE_FOCUS_PUNCH] = FORBIDDEN_METRONOME | FORBIDDEN_ASSIST | FORBIDDEN_COPYCAT | FORBIDDEN_SLEEP_TALK,
    [MOVE_FOLLOW_ME] = FORBIDDEN_METRONOME | FORBIDDEN_ASSIST | FORBIDDEN_COPYCAT,
    [MOVE_FREEZE_SHOCK] = FORBIDDEN_METRONOME,
    [MOVE_HELPING_HAND] = FORBIDDEN_METRONOME | FORBIDDEN_ASSIST | FORBIDDEN_COPYCAT,
    [MOVE_HOLD_HANDS] = FORBIDDEN_METRONOME | FORBIDDEN_ASSIST | FORBIDDEN_COPYCAT | FORBIDDEN_SLEEP_TALK,
    [MOVE_HYPERSPACE_FURY] = FORBIDDEN_METRONOME,
    [MOVE_HYPERSPACE_HOLE] = FORBIDDEN_METRONOME,
    [MOVE_ICE_BURN] = FORBIDDEN_METRONOME,
    [MOVE_INSTRUCT] = FORBIDDEN_METRONOME,
    [MOVE_KINGS_SHIELD] = FORBIDDEN_METRONOME | FORBIDDEN_ASSIST | FORBIDDEN_COPYCAT,
    [MOVE_LIGHT_OF_RUIN] = FORBIDDEN_METRONOME,
    [MOVE_MAT_BLOCK] = FORBIDDEN_METRONOME | FORBIDDEN_ASSIST | FORBIDDEN_COPYCAT,
    [MOVE_ME_FIRST] = FORBIDDEN_METRONOME | FORBIDDEN_ASSIST | FORBIDDEN_COPYCAT | FORBIDDEN_SLEEP_TALK,
    [MOVE_METRONOME] = FORBIDDEN_METRONOME | FORBIDDEN_ASSIST | FORBIDDEN_COPYCAT | FORBIDDEN_SLEEP_TALK,
    [MOVE_MIMIC] = FORBIDDEN_METRONOME | FORBIDDEN_ASSIST | FORBIDDEN_COPYCAT | FORBIDDEN_MIMIC | FORBIDDEN_SLEEP_TALK,
    [MOVE_MIRROR_COAT] = FORBIDDEN_METRONOME | FORBIDDEN_ASSIST | FORBIDDEN_COPYCAT,
    [MOVE_MIRROR_MOVE] = FORBIDDEN_METRONOME | FORBIDDEN_ASSIST | FORBIDDEN_COPYCAT | FORBIDDEN_SLEEP_TALK,
    [MOVE_NATURE_POWER] = FORBIDDEN_METRONOME | FORBIDDEN_ASSIST | FORBIDDEN_COPYCAT | FORBIDDEN_SLEEP_TALK,
    [MOVE_ORIGIN_PULSE] = FORBIDDEN_METRONOME,
    [MOVE_PRECIPICE_BLADES] = FORBIDDEN_METRONOME,
    [MOVE_PROTECT] = FORBIDDEN_METRONOME | FORBIDDEN_ASSIST | FORBIDDEN_COPYCAT,
    [MOVE_QUASH] = FORBIDDEN_METRONOME,
    [MOVE_QUICK_GUARD] = FORBIDDEN_METRONOME,
    [MOVE_RAGE_POWDER] = FORBIDDEN_METRONOME | FORBIDDEN_ASSIST | FORBIDDEN_COPYCAT,
    [MOVE_RELIC_SONG] = FORBIDDEN_METRONOME,
    [MOVE_ROAR] = FORBIDDEN_ASSIST | FORBIDDEN_COPYCAT,
    [MOVE_SECRET_SWORD] = FORBIDDEN_METRONOME,
    [MOVE_SHELL_TRAP] = FORBIDDEN_METRONOME | FORBIDDEN_ASSIST | FORBIDDEN_COPYCAT | FORBIDDEN_SLEEP_TALK,
    [MOVE_SKETCH] = FORBIDDEN_METRONOME | FORBIDDEN_ASSIST | FORBIDDEN_COPYCAT | FORBIDDEN_SLEEP_TALK,
    [MOVE_SLEEP_TALK] = FORBIDDEN_METRONOME | FORBIDDEN_ASSIST | FORBIDDEN_COPYCAT | FORBIDDEN_SLEEP_TALK,
    [MOVE_SNARL] = FORBIDDEN_METRONOME,
    [MOVE_SNATCH] = FORBIDDEN_METRONOME | FORBIDDEN_ASSIST | FORBIDDEN_COPYCAT,
    [MOVE_SNORE] = FORBIDDEN_METRONOME,
    [MOVE_SPECTRAL_THIEF] = FORBIDDEN_METRONOME,
    [MOVE_SPIKY_SHIELD] = FORBIDDEN_METRONOME | FORBIDDEN_ASSIST | FORBIDDEN_COPYCAT,
    [MOVE_SPOTLIGHT] = FORBIDDEN_METRONOME | FORBIDDEN_ASSIST,
    [MOVE_STEAM_ERUPTION] = FORBIDDEN_METRONOME,
    [MOVE_SWITCHEROO] = FORBIDDEN_METRONOME | FORBIDDEN_ASSIST | FORBIDDEN_COPYCAT,
    [MOVE_TECHNO_BLAST] = FORBIDDEN_METRONOME,
    [MOVE_THIEF] = FORBIDDEN_METRONOME | FORBIDDEN_ASSIST | FORBIDDEN_COPYCAT,
    [MOVE_THOUSAND_ARROWS] = FORBIDDEN_METRONOME,
    [MOVE_THOUSAND_WAVES] = FORBIDDEN_METRONOME,
    [MOVE_TRANSFORM] = FORBIDDEN_METRONOME | FORBIDDEN_ASSIST | FORBIDDEN_COPYCAT | FORBIDDEN_MIMIC,
    [MOVE_TRICK] = FORBIDDEN_METRONOME | FORBIDDEN_ASSIST | FORBIDDEN_COPYCAT,
    [MOVE_V_CREATE] = FORBIDDEN_METRONOME,
    [MOVE_WIDE_GUARD] = FORBIDDEN_METRONOME,
    [MOVE_WHIRLWIND] = FORBIDDEN_ASSIST | FORBIDDEN_COPYCAT,
    [MOVE_UPROAR] = FORBIDDEN_SLEEP_TALK,
};

static const u16 sMoveEffectsForbiddenToInstruct[] =
{
    EFFECT_ASSIST,
    //EFFECT_BEAK_BLAST,
    EFFECT_BIDE,
    EFFECT_FOCUS_PUNCH,
    //EFFECT_GEOMANCY,
    EFFECT_INSTRUCT,
    EFFECT_ME_FIRST,
    EFFECT_METRONOME,
    EFFECT_MIRROR_MOVE,
    EFFECT_NATURE_POWER,
    EFFECT_RECHARGE,
    EFFECT_SEMI_INVULNERABLE,
    //EFFECT_SHELL_TRAP,
    EFFECT_SKETCH,
    //EFFECT_SKY_DROP,
    EFFECT_SKULL_BASH,
    EFFECT_SLEEP_TALK,
    EFFECT_SOLARBEAM,
    EFFECT_TRANSFORM,
    EFFECT_TWO_TURNS_ATTACK,
    FORBIDDEN_INSTRUCT_END
};

static const u16 sNaturePowerMoves[] =
{
    [BATTLE_TERRAIN_GRASS]      = MOVE_STUN_SPORE,
    [BATTLE_TERRAIN_LONG_GRASS] = MOVE_RAZOR_LEAF,
    [BATTLE_TERRAIN_SAND]       = MOVE_EARTHQUAKE,
    [BATTLE_TERRAIN_UNDERWATER] = MOVE_HYDRO_PUMP,
    [BATTLE_TERRAIN_WATER]      = MOVE_SURF,
    [BATTLE_TERRAIN_POND]       = MOVE_BUBBLE_BEAM,
    [BATTLE_TERRAIN_MOUNTAIN]   = MOVE_ROCK_SLIDE,
    [BATTLE_TERRAIN_CAVE]       = MOVE_SHADOW_BALL,
    [BATTLE_TERRAIN_BUILDING]   = MOVE_SWIFT,
    [BATTLE_TERRAIN_PLAIN]      = MOVE_SWIFT
};

static const u16 sPickupItems[] =
{
    ITEM_POTION,
    ITEM_ANTIDOTE,
    ITEM_SUPER_POTION,
    ITEM_GREAT_BALL,
    ITEM_REPEL,
    ITEM_ESCAPE_ROPE,
    ITEM_X_ATTACK,
    ITEM_FULL_HEAL,
    ITEM_ULTRA_BALL,
    ITEM_HYPER_POTION,
    ITEM_RARE_CANDY,
    ITEM_PROTEIN,
    ITEM_REVIVE,
    ITEM_HP_UP,
    ITEM_FULL_RESTORE,
    ITEM_MAX_REVIVE,
    ITEM_PP_UP,
    ITEM_MAX_ELIXIR,
};

static const u16 sRarePickupItems[] =
{
    ITEM_HYPER_POTION,
    ITEM_NUGGET,
    ITEM_KINGS_ROCK,
    ITEM_FULL_RESTORE,
    ITEM_ETHER,
    ITEM_WHITE_HERB,
    ITEM_TM44_REST,
    ITEM_ELIXIR,
    ITEM_TM01_FOCUS_PUNCH,
    ITEM_LEFTOVERS,
    ITEM_TM26_EARTHQUAKE,
};

static const u8 sPickupProbabilities[] =
{
    30, 40, 50, 60, 70, 80, 90, 94, 98
};

static const u8 sTerrainToType[] =
{
    [BATTLE_TERRAIN_GRASS]      = TYPE_GRASS,
    [BATTLE_TERRAIN_LONG_GRASS] = TYPE_GRASS,
    [BATTLE_TERRAIN_SAND]       = TYPE_GROUND,
    [BATTLE_TERRAIN_UNDERWATER] = TYPE_WATER,
    [BATTLE_TERRAIN_WATER]      = TYPE_WATER,
    [BATTLE_TERRAIN_POND]       = TYPE_WATER,
    [BATTLE_TERRAIN_MOUNTAIN]   = TYPE_ROCK,
    [BATTLE_TERRAIN_CAVE]       = TYPE_ROCK,
    [BATTLE_TERRAIN_BUILDING]   = TYPE_NORMAL,
    [BATTLE_TERRAIN_PLAIN]      = TYPE_NORMAL,
};

// - ITEM_ULTRA_BALL skips Master Ball and ITEM_NONE
static const u8 sBallCatchBonuses[] =
{
    [ITEM_ULTRA_BALL - ITEM_ULTRA_BALL]  = 20,
    [ITEM_GREAT_BALL - ITEM_ULTRA_BALL]  = 15,
    [ITEM_POKE_BALL - ITEM_ULTRA_BALL]   = 10,
    [ITEM_SAFARI_BALL - ITEM_ULTRA_BALL] = 15
};

// In Battle Palace, moves are chosen based on the pokemons nature rather than by the player
// Moves are grouped into "Attack", "Defense", or "Support" (see PALACE_MOVE_GROUP_*)
// Each nature has a certain percent chance of selecting a move from a particular group
// and a separate percent chance for each group when below 50% HP
// The table below doesn't list percentages for Support because you can subtract the other two
// Support percentages are listed in comments off to the side instead
#define PALACE_STYLE(atk, def, atkLow, defLow) {atk, atk + def, atkLow, atkLow + defLow}

const ALIGNED(4) u8 gBattlePalaceNatureToMoveGroupLikelihood[NUM_NATURES][4] =
{
    [NATURE_HARDY]   = PALACE_STYLE(61,  7, 61,  7), // 32% support >= 50% HP, 32% support < 50% HP
    [NATURE_LONELY]  = PALACE_STYLE(20, 25, 84,  8), // 55%,  8%
    [NATURE_BRAVE]   = PALACE_STYLE(70, 15, 32, 60), // 15%,  8%
    [NATURE_ADAMANT] = PALACE_STYLE(38, 31, 70, 15), // 31%, 15%
    [NATURE_NAUGHTY] = PALACE_STYLE(20, 70, 70, 22), // 10%,  8%
    [NATURE_BOLD]    = PALACE_STYLE(30, 20, 32, 58), // 50%, 10%
    [NATURE_DOCILE]  = PALACE_STYLE(56, 22, 56, 22), // 22%, 22%
    [NATURE_RELAXED] = PALACE_STYLE(25, 15, 75, 15), // 60%, 10%
    [NATURE_IMPISH]  = PALACE_STYLE(69,  6, 28, 55), // 25%, 17%
    [NATURE_LAX]     = PALACE_STYLE(35, 10, 29,  6), // 55%, 65%
    [NATURE_TIMID]   = PALACE_STYLE(62, 10, 30, 20), // 28%, 50%
    [NATURE_HASTY]   = PALACE_STYLE(58, 37, 88,  6), //  5%,  6%
    [NATURE_SERIOUS] = PALACE_STYLE(34, 11, 29, 11), // 55%, 60%
    [NATURE_JOLLY]   = PALACE_STYLE(35,  5, 35, 60), // 60%,  5%
    [NATURE_NAIVE]   = PALACE_STYLE(56, 22, 56, 22), // 22%, 22%
    [NATURE_MODEST]  = PALACE_STYLE(35, 45, 34, 60), // 20%,  6%
    [NATURE_MILD]    = PALACE_STYLE(44, 50, 34,  6), //  6%, 60%
    [NATURE_QUIET]   = PALACE_STYLE(56, 22, 56, 22), // 22%, 22%
    [NATURE_BASHFUL] = PALACE_STYLE(30, 58, 30, 58), // 12%, 12%
    [NATURE_RASH]    = PALACE_STYLE(30, 13, 27,  6), // 57%, 67%
    [NATURE_CALM]    = PALACE_STYLE(40, 50, 25, 62), // 10%, 13%
    [NATURE_GENTLE]  = PALACE_STYLE(18, 70, 90,  5), // 12%,  5%
    [NATURE_SASSY]   = PALACE_STYLE(88,  6, 22, 20), //  6%, 58%
    [NATURE_CAREFUL] = PALACE_STYLE(42, 50, 42,  5), //  8%, 53%
    [NATURE_QUIRKY]  = PALACE_STYLE(56, 22, 56, 22)  // 22%, 22%
};

// Indices into gBattlePalaceFlavorTextTable
static const u8 sBattlePalaceNatureToFlavorTextId[NUM_NATURES] =
{
    [NATURE_HARDY]   = 3,
    [NATURE_LONELY]  = 0,
    [NATURE_BRAVE]   = 1,
    [NATURE_ADAMANT] = 0,
    [NATURE_NAUGHTY] = 0,
    [NATURE_BOLD]    = 1,
    [NATURE_DOCILE]  = 3,
    [NATURE_RELAXED] = 0,
    [NATURE_IMPISH]  = 1,
    [NATURE_LAX]     = 2,
    [NATURE_TIMID]   = 2,
    [NATURE_HASTY]   = 0,
    [NATURE_SERIOUS] = 3,
    [NATURE_JOLLY]   = 1,
    [NATURE_NAIVE]   = 3,
    [NATURE_MODEST]  = 1,
    [NATURE_MILD]    = 2,
    [NATURE_QUIET]   = 3,
    [NATURE_BASHFUL] = 3,
    [NATURE_RASH]    = 2,
    [NATURE_CALM]    = 1,
    [NATURE_GENTLE]  = 0,
    [NATURE_SASSY]   = 2,
    [NATURE_CAREFUL] = 2,
    [NATURE_QUIRKY]  = 3,
};

bool32 IsBattlerProtected(u8 battlerId, u16 move)
{
    if (!(gBattleMoves[move].flags & FLAG_PROTECT_AFFECTED))
        return FALSE;
    else if (gBattleMoves[move].effect == MOVE_EFFECT_FEINT)
        return FALSE;
    else if (gProtectStructs[battlerId].protected)
        return TRUE;
    else if (gSideStatuses[GetBattlerSide(battlerId)] & SIDE_STATUS_WIDE_GUARD
             && gBattleMoves[move].target & (MOVE_TARGET_BOTH | MOVE_TARGET_FOES_AND_ALLY))
        return TRUE;
    else if (gProtectStructs[battlerId].banefulBunkered)
        return TRUE;
    else if (gProtectStructs[battlerId].spikyShielded)
        return TRUE;
    else if (gProtectStructs[battlerId].kingsShielded && gBattleMoves[move].power != 0)
        return TRUE;
    else if (gSideStatuses[GetBattlerSide(battlerId)] & SIDE_STATUS_QUICK_GUARD
             && GetChosenMovePriority(gBattlerAttacker) > 0)
        return TRUE;
    else if (gSideStatuses[GetBattlerSide(battlerId)] & SIDE_STATUS_CRAFTY_SHIELD
             && gBattleMoves[move].power == 0)
        return TRUE;
    else if (gSideStatuses[GetBattlerSide(battlerId)] & SIDE_STATUS_MAT_BLOCK
             && gBattleMoves[move].power != 0)
        return TRUE;
    else
        return FALSE;
}

static bool32 NoTargetPresent(u32 move)
{
    if (!IsBattlerAlive(gBattlerTarget))
        gBattlerTarget = GetMoveTarget(move, 0);

    switch (gBattleMoves[move].target)
    {
    case MOVE_TARGET_SELECTED:
    case MOVE_TARGET_DEPENDS:
    case MOVE_TARGET_RANDOM:
        if (!IsBattlerAlive(gBattlerTarget))
            return TRUE;
        break;
    case MOVE_TARGET_BOTH:
        if (!IsBattlerAlive(gBattlerTarget) && !IsBattlerAlive(BATTLE_PARTNER(gBattlerTarget)))
            return TRUE;
        break;
    case MOVE_TARGET_FOES_AND_ALLY:
        if (!IsBattlerAlive(gBattlerTarget) && !IsBattlerAlive(BATTLE_PARTNER(gBattlerTarget)) && !IsBattlerAlive(BATTLE_PARTNER(gBattlerAttacker)))
            return TRUE;
        break;
    }

    return FALSE;
}

static bool32 TryAegiFormChange(void)
{
    // Only Aegislash with Stance Change can transform, transformed mons cannot.
    if (GetBattlerAbility(gBattlerAttacker) != ABILITY_STANCE_CHANGE
        || gBattleMons[gBattlerAttacker].status2 & STATUS2_TRANSFORMED)
        return FALSE;

    switch (gBattleMons[gBattlerAttacker].species)
    {
    default:
        return FALSE;
    case SPECIES_AEGISLASH: // Shield -> Blade
        if (gBattleMoves[gCurrentMove].power == 0)
            return FALSE;
        gBattleMons[gBattlerAttacker].species = SPECIES_AEGISLASH_BLADE;
        break;
    case SPECIES_AEGISLASH_BLADE: // Blade -> Shield
        if (gCurrentMove != MOVE_KINGS_SHIELD)
            return FALSE;
        gBattleMons[gBattlerAttacker].species = SPECIES_AEGISLASH;
        break;
    }

    BattleScriptPushCursor();
    gBattlescriptCurrInstr = BattleScript_AttackerFormChange;
    return TRUE;
}

static void Cmd_attackcanceler(void)
{
    s32 i, moveType;

    if (gBattleOutcome != 0)
    {
        gCurrentActionFuncId = B_ACTION_FINISHED;
        return;
    }
    if (gBattleMons[gBattlerAttacker].hp == 0 && !(gHitMarker & HITMARKER_NO_ATTACKSTRING))
    {
        gHitMarker |= HITMARKER_UNABLE_TO_USE_MOVE;
        gBattlescriptCurrInstr = BattleScript_MoveEnd;
        return;
    }
    #if (B_STANCE_CHANGE_FAIL <= GEN_6)
    if (TryAegiFormChange())
        return;
    #endif
    if (AtkCanceller_UnableToUseMove())
        return;

    // Check Protean activation.
    GET_MOVE_TYPE(gCurrentMove, moveType);
    if (GetBattlerAbility(gBattlerAttacker) == ABILITY_PROTEAN
        && (gBattleMons[gBattlerAttacker].type1 != moveType || gBattleMons[gBattlerAttacker].type2 != moveType ||
            (gBattleMons[gBattlerAttacker].type3 != moveType && gBattleMons[gBattlerAttacker].type3 != TYPE_MYSTERY))
        && gCurrentMove != MOVE_STRUGGLE)
    {
        PREPARE_TYPE_BUFFER(gBattleTextBuff1, moveType);
        SET_BATTLER_TYPE(gBattlerAttacker, moveType);
        gBattlerAbility = gBattlerAttacker;
        BattleScriptPushCursor();
        gBattlescriptCurrInstr = BattleScript_ProteanActivates;
        return;
    }

    if (AtkCanceller_UnableToUseMove2())
        return;
    if (AbilityBattleEffects(ABILITYEFFECT_MOVES_BLOCK, gBattlerTarget, 0, 0, 0))
        return;
    if (!gBattleMons[gBattlerAttacker].pp[gCurrMovePos] && gCurrentMove != MOVE_STRUGGLE && !(gHitMarker & (HITMARKER_x800000 | HITMARKER_NO_ATTACKSTRING))
     && !(gBattleMons[gBattlerAttacker].status2 & STATUS2_MULTIPLETURNS))
    {
        gBattlescriptCurrInstr = BattleScript_NoPPForMove;
        gMoveResultFlags |= MOVE_RESULT_MISSED;
        return;
    }
    #if (B_STANCE_CHANGE_FAIL >= GEN_7)
    if (TryAegiFormChange())
        return;
    #endif

    gHitMarker &= ~(HITMARKER_x800000);
    if (!(gHitMarker & HITMARKER_OBEYS) && !(gBattleMons[gBattlerAttacker].status2 & STATUS2_MULTIPLETURNS))
    {
        switch (IsMonDisobedient())
        {
        case 0:
            break;
        case 2:
            gHitMarker |= HITMARKER_OBEYS;
            return;
        default:
            gMoveResultFlags |= MOVE_RESULT_MISSED;
            return;
        }
    }

    gHitMarker |= HITMARKER_OBEYS;
    if (NoTargetPresent(gCurrentMove))
    {
        gBattlescriptCurrInstr = BattleScript_ButItFailedAtkStringPpReduce;
        if (!IsTwoTurnsMove(gCurrentMove) || (gBattleMons[gBattlerAttacker].status2 & STATUS2_MULTIPLETURNS))
            CancelMultiTurnMoves(gBattlerAttacker);
        return;
    }

    if (gProtectStructs[gBattlerTarget].bounceMove
        && gBattleMoves[gCurrentMove].flags & FLAG_MAGICCOAT_AFFECTED
        && !gProtectStructs[gBattlerAttacker].usesBouncedMove)
    {
        PressurePPLose(gBattlerAttacker, gBattlerTarget, MOVE_MAGIC_COAT);
        gProtectStructs[gBattlerTarget].bounceMove = 0;
        gProtectStructs[gBattlerTarget].usesBouncedMove = 1;
        gBattleCommunication[MULTISTRING_CHOOSER] = 0;
        BattleScriptPushCursor();
        gBattlescriptCurrInstr = BattleScript_MagicCoatBounce;
        return;
    }
    else if (GetBattlerAbility(gBattlerTarget) == ABILITY_MAGIC_BOUNCE
             && gBattleMoves[gCurrentMove].flags & FLAG_MAGICCOAT_AFFECTED
             && !gProtectStructs[gBattlerAttacker].usesBouncedMove)
    {
        RecordAbilityBattle(gBattlerTarget, ABILITY_MAGIC_BOUNCE);
        gProtectStructs[gBattlerTarget].usesBouncedMove = 1;
        gBattleCommunication[MULTISTRING_CHOOSER] = 1;
        BattleScriptPushCursor();
        gBattlescriptCurrInstr = BattleScript_MagicCoatBounce;
        return;
    }

    for (i = 0; i < gBattlersCount; i++)
    {
        if ((gProtectStructs[gBattlerByTurnOrder[i]].stealMove) && gBattleMoves[gCurrentMove].flags & FLAG_SNATCH_AFFECTED)
        {
            PressurePPLose(gBattlerAttacker, gBattlerByTurnOrder[i], MOVE_SNATCH);
            gProtectStructs[gBattlerByTurnOrder[i]].stealMove = 0;
            gBattleScripting.battler = gBattlerByTurnOrder[i];
            BattleScriptPushCursor();
            gBattlescriptCurrInstr = BattleScript_SnatchedMove;
            return;
        }
    }

    if (gSpecialStatuses[gBattlerTarget].lightningRodRedirected)
    {
        gSpecialStatuses[gBattlerTarget].lightningRodRedirected = 0;
        gLastUsedAbility = ABILITY_LIGHTNING_ROD;
        BattleScriptPushCursor();
        gBattlescriptCurrInstr = BattleScript_TookAttack;
        RecordAbilityBattle(gBattlerTarget, gLastUsedAbility);
    }
    else if (gSpecialStatuses[gBattlerTarget].stormDrainRedirected)
    {
        gSpecialStatuses[gBattlerTarget].stormDrainRedirected = 0;
        gLastUsedAbility = ABILITY_STORM_DRAIN;
        BattleScriptPushCursor();
        gBattlescriptCurrInstr = BattleScript_TookAttack;
        RecordAbilityBattle(gBattlerTarget, gLastUsedAbility);
    }
    else if (IsBattlerProtected(gBattlerTarget, gCurrentMove)
     && (gCurrentMove != MOVE_CURSE || IS_BATTLER_OF_TYPE(gBattlerAttacker, TYPE_GHOST))
     && ((!IsTwoTurnsMove(gCurrentMove) || (gBattleMons[gBattlerAttacker].status2 & STATUS2_MULTIPLETURNS))))
    {
        CancelMultiTurnMoves(gBattlerAttacker);
        gMoveResultFlags |= MOVE_RESULT_MISSED;
        gLastLandedMoves[gBattlerTarget] = 0;
        gLastHitByType[gBattlerTarget] = 0;
        gBattleCommunication[6] = 1;
        gBattlescriptCurrInstr++;
    }
    else
    {
        gBattlescriptCurrInstr++;
    }
}

static bool32 JumpIfMoveFailed(u8 adder, u16 move)
{
    if (gMoveResultFlags & MOVE_RESULT_NO_EFFECT)
    {
        gLastLandedMoves[gBattlerTarget] = 0;
        gLastHitByType[gBattlerTarget] = 0;
        gBattlescriptCurrInstr = T1_READ_PTR(gBattlescriptCurrInstr + 1);
        return TRUE;
    }
    else
    {
        TrySetDestinyBondToHappen();
        if (AbilityBattleEffects(ABILITYEFFECT_ABSORBING, gBattlerTarget, 0, 0, move))
            return TRUE;
    }
    gBattlescriptCurrInstr += adder;
    return FALSE;
}

static void Cmd_jumpifaffectedbyprotect(void)
{
    if (IsBattlerProtected(gBattlerTarget, gCurrentMove))
    {
        gMoveResultFlags |= MOVE_RESULT_MISSED;
        JumpIfMoveFailed(5, 0);
        gBattleCommunication[6] = 1;
    }
    else
    {
        gBattlescriptCurrInstr += 5;
    }
}

bool8 JumpIfMoveAffectedByProtect(u16 move)
{
    bool8 affected = FALSE;
    if (IsBattlerProtected(gBattlerTarget, move))
    {
        gMoveResultFlags |= MOVE_RESULT_MISSED;
        JumpIfMoveFailed(7, move);
        gBattleCommunication[6] = 1;
        affected = TRUE;
    }
    return affected;
}

static bool32 AccuracyCalcHelper(u16 move)
{
    if (gStatuses3[gBattlerTarget] & STATUS3_ALWAYS_HITS && gDisableStructs[gBattlerTarget].battlerWithSureHit == gBattlerAttacker)
    {
        JumpIfMoveFailed(7, move);
        return TRUE;
    }
    else if (B_TOXIC_NEVER_MISS >= GEN_6
            && gBattleMoves[move].effect == EFFECT_TOXIC
            && IS_BATTLER_OF_TYPE(gBattlerAttacker, TYPE_POISON))
    {
        JumpIfMoveFailed(7, move);
        return TRUE;
    }
    else if (GetBattlerAbility(gBattlerAttacker) == ABILITY_NO_GUARD)
    {
        if (!JumpIfMoveFailed(7, move))
            RecordAbilityBattle(gBattlerAttacker, ABILITY_NO_GUARD);
        return TRUE;
    }
    else if (GetBattlerAbility(gBattlerTarget) == ABILITY_NO_GUARD)
    {
        if (!JumpIfMoveFailed(7, move))
            RecordAbilityBattle(gBattlerTarget, ABILITY_NO_GUARD);
        return TRUE;
    }

    if ((gStatuses3[gBattlerTarget] & STATUS3_PHANTOM_FORCE)
        || (!(gBattleMoves[move].flags & FLAG_HIT_IN_AIR) && gStatuses3[gBattlerTarget] & STATUS3_ON_AIR)
        || (!(gBattleMoves[move].flags & FLAG_DMG_UNDERGROUND) && gStatuses3[gBattlerTarget] & STATUS3_UNDERGROUND)
        || (!(gBattleMoves[move].flags & FLAG_DMG_UNDERWATER) && gStatuses3[gBattlerTarget] & STATUS3_UNDERWATER))
    {
        gMoveResultFlags |= MOVE_RESULT_MISSED;
        JumpIfMoveFailed(7, move);
        return TRUE;
    }

    if ((WEATHER_HAS_EFFECT &&
            (((gBattleWeather & WEATHER_RAIN_ANY) && (gBattleMoves[move].effect == EFFECT_THUNDER || gBattleMoves[move].effect == EFFECT_HURRICANE))
         || (((gBattleWeather & WEATHER_HAIL_ANY) && move == MOVE_BLIZZARD))))
     || (gBattleMoves[move].effect == EFFECT_VITAL_THROW)
     || (gBattleMoves[move].accuracy == 0)
     || ((B_MINIMIZE_DMG_ACC >= GEN_6) && (gStatuses3[gBattlerTarget] & STATUS3_MINIMIZED) && (gBattleMoves[move].flags & FLAG_DMG_MINIMIZE)))
    {
        JumpIfMoveFailed(7, move);
        return TRUE;
    }

    return FALSE;
}

u32 GetTotalAccuracy(u32 battlerAtk, u32 battlerDef, u32 move)
{
    u32 calc, moveAcc, atkHoldEffect, atkParam, defHoldEffect, defParam, atkAbility, defAbility;
    s8 buff, accStage, evasionStage;

    atkAbility = GetBattlerAbility(battlerAtk);
    atkHoldEffect = GetBattlerHoldEffect(battlerAtk, TRUE);
    atkParam = GetBattlerHoldEffectParam(battlerAtk);

    defAbility = GetBattlerAbility(battlerDef);
    defHoldEffect = GetBattlerHoldEffect(battlerDef, TRUE);
    defParam = GetBattlerHoldEffectParam(battlerDef);
    gPotentialItemEffectBattler = battlerDef;

    accStage = gBattleMons[battlerAtk].statStages[STAT_ACC];
    evasionStage = gBattleMons[battlerDef].statStages[STAT_EVASION];
    if (atkAbility == ABILITY_UNAWARE)
        evasionStage = 6;
    if (gBattleMoves[move].flags & FLAG_STAT_STAGES_IGNORED)
        evasionStage = 6;
    if (defAbility == ABILITY_UNAWARE)
        accStage = 6;

    if (gBattleMons[battlerDef].status2 & STATUS2_FORESIGHT || gStatuses3[battlerDef] & STATUS3_MIRACLE_EYED)
        buff = accStage;
    else
        buff = accStage + 6 - evasionStage;

    if (buff < 0)
        buff = 0;
    if (buff > 0xC)
        buff = 0xC;

    moveAcc = gBattleMoves[move].accuracy;
    // Check Thunder and Hurricane on sunny weather.
    if (WEATHER_HAS_EFFECT && gBattleWeather & WEATHER_SUN_ANY
        && (gBattleMoves[move].effect == EFFECT_THUNDER || gBattleMoves[move].effect == EFFECT_HURRICANE))
        moveAcc = 50;
    // Check Wonder Skin.
    if (defAbility == ABILITY_WONDER_SKIN && gBattleMoves[move].power == 0)
        moveAcc = 50;

    calc = sAccuracyStageRatios[buff].dividend * moveAcc;
    calc /= sAccuracyStageRatios[buff].divisor;

    if (atkAbility == ABILITY_COMPOUND_EYES)
        calc = (calc * 130) / 100; // 1.3 compound eyes boost
    else if (atkAbility == ABILITY_VICTORY_STAR)
        calc = (calc * 110) / 100; // 1.1 victory star boost
    if (IsBattlerAlive(BATTLE_PARTNER(battlerAtk)) && GetBattlerAbility(BATTLE_PARTNER(battlerAtk)) == ABILITY_VICTORY_STAR)
        calc = (calc * 110) / 100; // 1.1 ally's victory star boost

    if (defAbility == ABILITY_SAND_VEIL && WEATHER_HAS_EFFECT && gBattleWeather & WEATHER_SANDSTORM_ANY)
        calc = (calc * 80) / 100; // 1.2 sand veil loss
    else if (defAbility == ABILITY_SNOW_CLOAK && WEATHER_HAS_EFFECT && gBattleWeather & WEATHER_HAIL_ANY)
        calc = (calc * 80) / 100; // 1.2 snow cloak loss
    else if (defAbility == ABILITY_TANGLED_FEET && gBattleMons[battlerDef].status2 & STATUS2_CONFUSION)
        calc = (calc * 50) / 100; // 1.5 tangled feet loss

    if (atkAbility == ABILITY_HUSTLE && IS_MOVE_PHYSICAL(move))
        calc = (calc * 80) / 100; // 1.2 hustle loss

    if (defHoldEffect == HOLD_EFFECT_EVASION_UP)
        calc = (calc * (100 - defParam)) / 100;

    if (atkHoldEffect == HOLD_EFFECT_WIDE_LENS)
        calc = (calc * (100 + atkParam)) / 100;
    else if (atkHoldEffect == HOLD_EFFECT_ZOOM_LENS && GetBattlerTurnOrderNum(battlerAtk) > GetBattlerTurnOrderNum(battlerDef));
        calc = (calc * (100 + atkParam)) / 100;

    return calc;
}

static void Cmd_accuracycheck(void)
{
    u16 type, move = T2_READ_16(gBattlescriptCurrInstr + 5);

    if (move == ACC_CURR_MOVE)
        move = gCurrentMove;

    if (move == NO_ACC_CALC_CHECK_LOCK_ON)
    {
        if (gStatuses3[gBattlerTarget] & STATUS3_ALWAYS_HITS && gDisableStructs[gBattlerTarget].battlerWithSureHit == gBattlerAttacker)
            gBattlescriptCurrInstr += 7;
        else if (gStatuses3[gBattlerTarget] & (STATUS3_SEMI_INVULNERABLE))
            gBattlescriptCurrInstr = T1_READ_PTR(gBattlescriptCurrInstr + 1);
        else if (!JumpIfMoveAffectedByProtect(0))
            gBattlescriptCurrInstr += 7;
    }
    else
    {
        GET_MOVE_TYPE(move, type);
        if (JumpIfMoveAffectedByProtect(move))
            return;
        if (AccuracyCalcHelper(move))
            return;

        // final calculation
        if ((Random() % 100 + 1) > GetTotalAccuracy(gBattlerAttacker, gBattlerTarget, move))
        {
            gMoveResultFlags |= MOVE_RESULT_MISSED;
            if (gBattleTypeFlags & BATTLE_TYPE_DOUBLE &&
                (gBattleMoves[move].target == MOVE_TARGET_BOTH || gBattleMoves[move].target == MOVE_TARGET_FOES_AND_ALLY))
                gBattleCommunication[6] = 2;
            else
                gBattleCommunication[6] = 0;

            if (gBattleMoves[move].power)
                CalcTypeEffectivenessMultiplier(move, type, gBattlerAttacker, gBattlerTarget, TRUE);
        }
        JumpIfMoveFailed(7, move);
    }
}

static void Cmd_attackstring(void)
{
    if (gBattleControllerExecFlags)
         return;
    if (!(gHitMarker & (HITMARKER_NO_ATTACKSTRING | HITMARKER_ATTACKSTRING_PRINTED)))
    {
        PrepareStringBattle(STRINGID_USEDMOVE, gBattlerAttacker);
        gHitMarker |= HITMARKER_ATTACKSTRING_PRINTED;
    }
    gBattlescriptCurrInstr++;
    gBattleCommunication[MSG_DISPLAY] = 0;
}

static void Cmd_ppreduce(void)
{
    s32 i, ppToDeduct = 1;

    if (gBattleControllerExecFlags)
        return;

    if (!gSpecialStatuses[gBattlerAttacker].ppNotAffectedByPressure)
    {
        switch (gBattleMoves[gCurrentMove].target)
        {
        case MOVE_TARGET_FOES_AND_ALLY:
            for (i = 0; i < gBattlersCount; i++)
            {
                if (i != gBattlerAttacker && IsBattlerAlive(i))
                    ppToDeduct += (GetBattlerAbility(i) == ABILITY_PRESSURE);
            }
            break;
        case MOVE_TARGET_BOTH:
        case MOVE_TARGET_OPPONENTS_FIELD:
            for (i = 0; i < gBattlersCount; i++)
            {
                if (GetBattlerSide(i) != GetBattlerSide(gBattlerAttacker) && IsBattlerAlive(i))
                    ppToDeduct += (GetBattlerAbility(i) == ABILITY_PRESSURE);
            }
            break;
        default:
            if (gBattlerAttacker != gBattlerTarget && GetBattlerAbility(gBattlerTarget) == ABILITY_PRESSURE)
                ppToDeduct++;
            break;
        }
    }

    if (!(gHitMarker & (HITMARKER_NO_PPDEDUCT | HITMARKER_NO_ATTACKSTRING)) && gBattleMons[gBattlerAttacker].pp[gCurrMovePos])
    {
        gProtectStructs[gBattlerAttacker].notFirstStrike = 1;
        // For item Metronome
        if (gCurrentMove == gLastResultingMoves[gBattlerAttacker]
            && !(gMoveResultFlags & MOVE_RESULT_NO_EFFECT)
            && !WasUnableToUseMove(gBattlerAttacker))
                gBattleStruct->sameMoveTurns[gBattlerAttacker]++;
        else
            gBattleStruct->sameMoveTurns[gBattlerAttacker] = 0;

        if (gBattleMons[gBattlerAttacker].pp[gCurrMovePos] > ppToDeduct)
            gBattleMons[gBattlerAttacker].pp[gCurrMovePos] -= ppToDeduct;
        else
            gBattleMons[gBattlerAttacker].pp[gCurrMovePos] = 0;

        if (!(gBattleMons[gBattlerAttacker].status2 & STATUS2_TRANSFORMED)
            && !((gDisableStructs[gBattlerAttacker].mimickedMoves) & gBitTable[gCurrMovePos]))
        {
            gActiveBattler = gBattlerAttacker;
            BtlController_EmitSetMonData(0, REQUEST_PPMOVE1_BATTLE + gCurrMovePos, 0, 1, &gBattleMons[gBattlerAttacker].pp[gCurrMovePos]);
            MarkBattlerForControllerExec(gBattlerAttacker);
        }
    }

    gHitMarker &= ~(HITMARKER_NO_PPDEDUCT);
    gBattlescriptCurrInstr++;
}

// The chance is 1/N for each stage.
#if B_CRIT_CHANCE >= GEN_7
    static const u8 sCriticalHitChance[] = {24, 8, 2, 1, 1};
#elif B_CRIT_CHANCE == GEN_6
    static const u8 sCriticalHitChance[] = {16, 8, 2, 1, 1};
#else
    static const u8 sCriticalHitChance[] = {16, 8, 4, 3, 2}; // Gens 2,3,4,5
#endif // B_CRIT_CHANCE

s32 CalcCritChanceStage(u8 battlerAtk, u8 battlerDef, u32 move, bool32 recordAbility)
{
    s32 critChance = 0;
    u32 abilityAtk = GetBattlerAbility(gBattlerAttacker);
    u32 abilityDef = GetBattlerAbility(gBattlerTarget);

    if (gSideStatuses[battlerDef] & SIDE_STATUS_LUCKY_CHANT
        || gStatuses3[gBattlerAttacker] & STATUS3_CANT_SCORE_A_CRIT)
    {
        critChance = -1;
    }
    else if (abilityDef == ABILITY_BATTLE_ARMOR || abilityDef == ABILITY_SHELL_ARMOR)
    {
        if (recordAbility)
            RecordAbilityBattle(battlerDef, abilityDef);
        critChance = -1;
    }
    else if (gStatuses3[battlerAtk] & STATUS3_LASER_FOCUS
             || gBattleMoves[move].effect == EFFECT_ALWAYS_CRIT
             || (abilityAtk == ABILITY_MERCILESS && gBattleMons[battlerDef].status1 & STATUS1_PSN_ANY))
    {
        critChance = -2;
    }
    else
    {
        u32 holdEffectAtk = GetBattlerHoldEffect(battlerAtk, TRUE);

        critChance  = 2 * ((gBattleMons[gBattlerAttacker].status2 & STATUS2_FOCUS_ENERGY) != 0)
                    + ((gBattleMoves[gCurrentMove].flags & FLAG_HIGH_CRIT) != 0)
                    + (holdEffectAtk == HOLD_EFFECT_SCOPE_LENS)
                    + 2 * (holdEffectAtk == HOLD_EFFECT_LUCKY_PUNCH && gBattleMons[gBattlerAttacker].species == SPECIES_CHANSEY)
                    + 2 * (holdEffectAtk == HOLD_EFFECT_STICK && gBattleMons[gBattlerAttacker].species == SPECIES_FARFETCHD)
                    + (abilityAtk == ABILITY_SUPER_LUCK);

        if (critChance >= ARRAY_COUNT(sCriticalHitChance))
            critChance = ARRAY_COUNT(sCriticalHitChance) - 1;
    }

    return critChance;
}

static void Cmd_critcalc(void)
{
    s32 critChance = CalcCritChanceStage(gBattlerAttacker, gBattlerTarget, gCurrentMove, TRUE);
    gPotentialItemEffectBattler = gBattlerAttacker;

    if (gBattleTypeFlags & (BATTLE_TYPE_WALLY_TUTORIAL | BATTLE_TYPE_FIRST_BATTLE))
        gIsCriticalHit = FALSE;
    else if (critChance == -1)
        gIsCriticalHit = FALSE;
    else if (critChance == -2)
        gIsCriticalHit = TRUE;
    else if (Random() % sCriticalHitChance[critChance] == 0)
        gIsCriticalHit = TRUE;
    else
        gIsCriticalHit = FALSE;

    gBattlescriptCurrInstr++;
}

static void Cmd_damagecalc(void)
{
    u8 moveType;

    GET_MOVE_TYPE(gCurrentMove, moveType);
    gBattleMoveDamage = CalculateMoveDamage(gCurrentMove, gBattlerAttacker, gBattlerTarget, moveType, 0, gIsCriticalHit, TRUE, TRUE);
    gBattlescriptCurrInstr++;
}

static void Cmd_typecalc(void)
{
    u8 moveType;

    GET_MOVE_TYPE(gCurrentMove, moveType);
    CalcTypeEffectivenessMultiplier(gCurrentMove, moveType, gBattlerAttacker, gBattlerTarget, TRUE);

    gBattlescriptCurrInstr++;
}

static void Cmd_adjustdamage(void)
{
    u8 holdEffect, param;

    if (DoesSubstituteBlockMove(gBattlerAttacker, gBattlerTarget, gCurrentMove))
        goto END;
    if (DoesDisguiseBlockMove(gBattlerAttacker, gBattlerTarget, gCurrentMove))
        goto END;
    if (gBattleMons[gBattlerTarget].hp > gBattleMoveDamage)
        goto END;

    holdEffect = GetBattlerHoldEffect(gBattlerTarget, TRUE);
    param = GetBattlerHoldEffectParam(gBattlerTarget);

    gPotentialItemEffectBattler = gBattlerTarget;

    if (holdEffect == HOLD_EFFECT_FOCUS_BAND && (Random() % 100) < param)
    {
        RecordItemEffectBattle(gBattlerTarget, holdEffect);
        gSpecialStatuses[gBattlerTarget].focusBanded = 1;
    }
    else if (holdEffect == HOLD_EFFECT_FOCUS_SASH && BATTLER_MAX_HP(gBattlerTarget))
    {
        RecordItemEffectBattle(gBattlerTarget, holdEffect);
        gSpecialStatuses[gBattlerTarget].focusSashed = 1;
    }
    else if (GetBattlerAbility(gBattlerTarget) == ABILITY_STURDY && BATTLER_MAX_HP(gBattlerTarget))
    {
        RecordAbilityBattle(gBattlerTarget, ABILITY_STURDY);
        gSpecialStatuses[gBattlerTarget].sturdied = 1;
    }

    if (gBattleMoves[gCurrentMove].effect != EFFECT_FALSE_SWIPE
        && !gProtectStructs[gBattlerTarget].endured
        && !gSpecialStatuses[gBattlerTarget].focusBanded
        && !gSpecialStatuses[gBattlerTarget].focusSashed
        && !gSpecialStatuses[gBattlerTarget].sturdied)
        goto END;

    // Handle reducing the dmg to 1 hp.
    gBattleMoveDamage = gBattleMons[gBattlerTarget].hp - 1;

    if (gProtectStructs[gBattlerTarget].endured)
    {
        gMoveResultFlags |= MOVE_RESULT_FOE_ENDURED;
    }
    else if (gSpecialStatuses[gBattlerTarget].focusBanded || gSpecialStatuses[gBattlerTarget].focusSashed)
    {
        gMoveResultFlags |= MOVE_RESULT_FOE_HUNG_ON;
        gLastUsedItem = gBattleMons[gBattlerTarget].item;
    }
    else if (gSpecialStatuses[gBattlerTarget].sturdied)
    {
        gMoveResultFlags |= MOVE_RESULT_STURDIED;
        gLastUsedAbility = ABILITY_STURDY;
    }

END:
    gBattlescriptCurrInstr++;

    if (!(gMoveResultFlags & MOVE_RESULT_NO_EFFECT) && gBattleMoveDamage >= 1)
        gSpecialStatuses[gBattlerAttacker].damagedMons |= gBitTable[gBattlerTarget];

    // Check gems and damage reducing berries.
    if (gSpecialStatuses[gBattlerTarget].berryReduced
        && !(gMoveResultFlags & MOVE_RESULT_NO_EFFECT)
        && gBattleMons[gBattlerTarget].item)
    {
        BattleScriptPushCursor();
        gBattlescriptCurrInstr = BattleScript_BerryReduceDmg;
        gLastUsedItem = gBattleMons[gBattlerTarget].item;
    }
    if (gSpecialStatuses[gBattlerAttacker].gemBoost
        && !(gMoveResultFlags & MOVE_RESULT_NO_EFFECT)
        && gBattleMons[gBattlerAttacker].item)
    {
        BattleScriptPushCursor();
        gBattlescriptCurrInstr = BattleScript_GemActivates;
        gLastUsedItem = gBattleMons[gBattlerAttacker].item;
    }
}

static void Cmd_multihitresultmessage(void)
{
    if (gBattleControllerExecFlags)
        return;

    if (!(gMoveResultFlags & MOVE_RESULT_FAILED) && !(gMoveResultFlags & MOVE_RESULT_FOE_ENDURED))
    {
        if (gMoveResultFlags & MOVE_RESULT_STURDIED)
        {
            gMoveResultFlags &= ~(MOVE_RESULT_STURDIED | MOVE_RESULT_FOE_HUNG_ON);
            gSpecialStatuses[gBattlerTarget].sturdied = 0; // Delete this line to make Sturdy last for the duration of the whole move turn.
            BattleScriptPushCursor();
            gBattlescriptCurrInstr = BattleScript_SturdiedMsg;
            return;
        }
        else if (gMoveResultFlags & MOVE_RESULT_FOE_HUNG_ON)
        {
            gLastUsedItem = gBattleMons[gBattlerTarget].item;
            gPotentialItemEffectBattler = gBattlerTarget;
            gMoveResultFlags &= ~(MOVE_RESULT_STURDIED | MOVE_RESULT_FOE_HUNG_ON);
            gSpecialStatuses[gBattlerTarget].focusBanded = 0; // Delete this line to make Focus Band last for the duration of the whole move turn.
            gSpecialStatuses[gBattlerTarget].focusSashed = 0; // Delete this line to make Focus Sash last for the duration of the whole move turn.
            BattleScriptPushCursor();
            gBattlescriptCurrInstr = BattleScript_HangedOnMsg;
            return;
        }
    }
    gBattlescriptCurrInstr++;
}

static void Cmd_attackanimation(void)
{
    if (gBattleControllerExecFlags)
        return;

    if ((gHitMarker & HITMARKER_NO_ANIMATIONS)
        && gCurrentMove != MOVE_TRANSFORM
        && gCurrentMove != MOVE_SUBSTITUTE
        // In a wild double battle gotta use the teleport animation if two wild pokemon are alive.
        && !(gCurrentMove == MOVE_TELEPORT && WILD_DOUBLE_BATTLE && GetBattlerSide(gBattlerAttacker) == B_SIDE_OPPONENT && IsBattlerAlive(BATTLE_PARTNER(gBattlerAttacker))))
    {
        BattleScriptPush(gBattlescriptCurrInstr + 1);
        gBattlescriptCurrInstr = BattleScript_Pausex20;
        gBattleScripting.animTurn++;
        gBattleScripting.animTargetsHit++;
    }
    else
    {
        if ((gBattleMoves[gCurrentMove].target & MOVE_TARGET_BOTH
             || gBattleMoves[gCurrentMove].target & MOVE_TARGET_FOES_AND_ALLY
             || gBattleMoves[gCurrentMove].target & MOVE_TARGET_DEPENDS)
            && gBattleScripting.animTargetsHit)
        {
            gBattlescriptCurrInstr++;
            return;
        }
        if (!(gMoveResultFlags & MOVE_RESULT_NO_EFFECT))
        {
            u8 multihit;

            gActiveBattler = gBattlerAttacker;

            if (gBattleMons[gBattlerTarget].status2 & STATUS2_SUBSTITUTE)
                multihit = gMultiHitCounter;
            else if (gMultiHitCounter != 0 && gMultiHitCounter != 1)
            {
                if (gBattleMons[gBattlerTarget].hp <= gBattleMoveDamage)
                    multihit = 1;
                else
                    multihit = gMultiHitCounter;
            }
            else
                multihit = gMultiHitCounter;

            BtlController_EmitMoveAnimation(0, gCurrentMove, gBattleScripting.animTurn, gBattleMovePower, gBattleMoveDamage, gBattleMons[gBattlerAttacker].friendship, &gDisableStructs[gBattlerAttacker], multihit);
            gBattleScripting.animTurn += 1;
            gBattleScripting.animTargetsHit += 1;
            MarkBattlerForControllerExec(gBattlerAttacker);
            gBattlescriptCurrInstr++;
        }
        else
        {
            BattleScriptPush(gBattlescriptCurrInstr + 1);
            gBattlescriptCurrInstr = BattleScript_Pausex20;
        }
    }
}

static void Cmd_waitanimation(void)
{
    if (gBattleControllerExecFlags == 0)
        gBattlescriptCurrInstr++;
}

static void Cmd_healthbarupdate(void)
{
    if (gBattleControllerExecFlags)
        return;

    if (!(gMoveResultFlags & MOVE_RESULT_NO_EFFECT))
    {
        gActiveBattler = GetBattlerForBattleScript(gBattlescriptCurrInstr[1]);

        if (DoesSubstituteBlockMove(gBattlerAttacker, gActiveBattler, gCurrentMove) && gDisableStructs[gActiveBattler].substituteHP && !(gHitMarker & HITMARKER_IGNORE_SUBSTITUTE))
        {
            PrepareStringBattle(STRINGID_SUBSTITUTEDAMAGED, gActiveBattler);
        }
        else if (!DoesDisguiseBlockMove(gBattlerAttacker, gActiveBattler, gCurrentMove))
        {
            s16 healthValue = min(gBattleMoveDamage, 10000); // Max damage (10000) not present in R/S, ensures that huge damage values don't change sign

            BtlController_EmitHealthBarUpdate(0, healthValue);
            MarkBattlerForControllerExec(gActiveBattler);

            if (GetBattlerSide(gActiveBattler) == B_SIDE_PLAYER && gBattleMoveDamage > 0)
                gBattleResults.playerMonWasDamaged = TRUE;
        }
    }

    gBattlescriptCurrInstr += 2;
}

static void Cmd_datahpupdate(void)
{
    u32 moveType;

    if (gBattleControllerExecFlags)
        return;

    if (gBattleStruct->dynamicMoveType == 0)
        moveType = gBattleMoves[gCurrentMove].type;
    else if (!(gBattleStruct->dynamicMoveType & 0x40))
        moveType = gBattleStruct->dynamicMoveType & 0x3F;
    else
        moveType = gBattleMoves[gCurrentMove].type;

    if (!(gMoveResultFlags & MOVE_RESULT_NO_EFFECT))
    {
        gActiveBattler = GetBattlerForBattleScript(gBattlescriptCurrInstr[1]);
        if (DoesSubstituteBlockMove(gBattlerAttacker, gActiveBattler, gCurrentMove) && gDisableStructs[gActiveBattler].substituteHP && !(gHitMarker & HITMARKER_IGNORE_SUBSTITUTE))
        {
            if (gDisableStructs[gActiveBattler].substituteHP >= gBattleMoveDamage)
            {
                if (gSpecialStatuses[gActiveBattler].dmg == 0)
                    gSpecialStatuses[gActiveBattler].dmg = gBattleMoveDamage;
                gDisableStructs[gActiveBattler].substituteHP -= gBattleMoveDamage;
                gHpDealt = gBattleMoveDamage;
            }
            else
            {
                if (gSpecialStatuses[gActiveBattler].dmg == 0)
                    gSpecialStatuses[gActiveBattler].dmg = gDisableStructs[gActiveBattler].substituteHP;
                gHpDealt = gDisableStructs[gActiveBattler].substituteHP;
                gDisableStructs[gActiveBattler].substituteHP = 0;
            }
            // check substitute fading
            if (gDisableStructs[gActiveBattler].substituteHP == 0)
            {
                gBattlescriptCurrInstr += 2;
                BattleScriptPushCursor();
                gBattlescriptCurrInstr = BattleScript_SubstituteFade;
                return;
            }
        }
        else if (DoesDisguiseBlockMove(gBattlerAttacker, gActiveBattler, gCurrentMove))
        {
            gBattleMons[gActiveBattler].species = SPECIES_MIMIKYU_BUSTED;
            BattleScriptPush(gBattlescriptCurrInstr + 2);
            gBattlescriptCurrInstr = BattleScript_TargetFormChange;
        }
        else
        {
            gHitMarker &= ~(HITMARKER_IGNORE_SUBSTITUTE);
            if (gBattleMoveDamage < 0) // hp goes up
            {
                gBattleMons[gActiveBattler].hp -= gBattleMoveDamage;
                if (gBattleMons[gActiveBattler].hp > gBattleMons[gActiveBattler].maxHP)
                    gBattleMons[gActiveBattler].hp = gBattleMons[gActiveBattler].maxHP;

            }
            else // hp goes down
            {
                if (gHitMarker & HITMARKER_x20)
                {
                    gHitMarker &= ~(HITMARKER_x20);
                }
                else
                {
                    gTakenDmg[gActiveBattler] += gBattleMoveDamage;
                    if (gBattlescriptCurrInstr[1] == BS_TARGET)
                        gTakenDmgByBattler[gActiveBattler] = gBattlerAttacker;
                    else
                        gTakenDmgByBattler[gActiveBattler] = gBattlerTarget;
                }

                if (gBattleMons[gActiveBattler].hp > gBattleMoveDamage)
                {
                    gBattleMons[gActiveBattler].hp -= gBattleMoveDamage;
                    gHpDealt = gBattleMoveDamage;
                }
                else
                {
                    gHpDealt = gBattleMons[gActiveBattler].hp;
                    gBattleMons[gActiveBattler].hp = 0;
                }

                if (!gSpecialStatuses[gActiveBattler].dmg && !(gHitMarker & HITMARKER_x100000))
                    gSpecialStatuses[gActiveBattler].dmg = gHpDealt;

                if (IS_MOVE_PHYSICAL(gCurrentMove) && !(gHitMarker & HITMARKER_x100000) && gCurrentMove != MOVE_PAIN_SPLIT)
                {
                    gProtectStructs[gActiveBattler].physicalDmg = gHpDealt;
                    gSpecialStatuses[gActiveBattler].physicalDmg = gHpDealt;
                    if (gBattlescriptCurrInstr[1] == BS_TARGET)
                    {
                        gProtectStructs[gActiveBattler].physicalBattlerId = gBattlerAttacker;
                        gSpecialStatuses[gActiveBattler].physicalBattlerId = gBattlerAttacker;
                    }
                    else
                    {
                        gProtectStructs[gActiveBattler].physicalBattlerId = gBattlerTarget;
                        gSpecialStatuses[gActiveBattler].physicalBattlerId = gBattlerTarget;
                    }
                }
                else if (!IS_MOVE_PHYSICAL(gCurrentMove) && !(gHitMarker & HITMARKER_x100000))
                {
                    gProtectStructs[gActiveBattler].specialDmg = gHpDealt;
                    gSpecialStatuses[gActiveBattler].specialDmg = gHpDealt;
                    if (gBattlescriptCurrInstr[1] == BS_TARGET)
                    {
                        gProtectStructs[gActiveBattler].specialBattlerId = gBattlerAttacker;
                        gSpecialStatuses[gActiveBattler].specialBattlerId = gBattlerAttacker;
                    }
                    else
                    {
                        gProtectStructs[gActiveBattler].specialBattlerId = gBattlerTarget;
                        gSpecialStatuses[gActiveBattler].specialBattlerId = gBattlerTarget;
                    }
                }
            }
            gHitMarker &= ~(HITMARKER_x100000);
            BtlController_EmitSetMonData(0, REQUEST_HP_BATTLE, 0, 2, &gBattleMons[gActiveBattler].hp);
            MarkBattlerForControllerExec(gActiveBattler);
        }
    }
    else
    {
        gActiveBattler = GetBattlerForBattleScript(gBattlescriptCurrInstr[1]);
        if (gSpecialStatuses[gActiveBattler].dmg == 0)
            gSpecialStatuses[gActiveBattler].dmg = 0xFFFF;
    }
    gBattlescriptCurrInstr += 2;
}

static void Cmd_critmessage(void)
{
    if (gBattleControllerExecFlags == 0)
    {
        if (gIsCriticalHit == TRUE && !(gMoveResultFlags & MOVE_RESULT_NO_EFFECT))
        {
            PrepareStringBattle(STRINGID_CRITICALHIT, gBattlerAttacker);
            gBattleCommunication[MSG_DISPLAY] = 1;
        }
        gBattlescriptCurrInstr++;
    }
}

static void Cmd_effectivenesssound(void)
{
    if (gBattleControllerExecFlags)
        return;

    gActiveBattler = gBattlerTarget;
    if (!(gMoveResultFlags & MOVE_RESULT_MISSED))
    {
        switch (gMoveResultFlags & (~(MOVE_RESULT_MISSED)))
        {
        case MOVE_RESULT_SUPER_EFFECTIVE:
            BtlController_EmitPlaySE(0, SE_SUPER_EFFECTIVE);
            MarkBattlerForControllerExec(gActiveBattler);
            break;
        case MOVE_RESULT_NOT_VERY_EFFECTIVE:
            BtlController_EmitPlaySE(0, SE_NOT_EFFECTIVE);
            MarkBattlerForControllerExec(gActiveBattler);
            break;
        case MOVE_RESULT_DOESNT_AFFECT_FOE:
        case MOVE_RESULT_FAILED:
            // no sound
            break;
        case MOVE_RESULT_FOE_ENDURED:
        case MOVE_RESULT_ONE_HIT_KO:
        case MOVE_RESULT_FOE_HUNG_ON:
        case MOVE_RESULT_STURDIED:
        default:
            if (gMoveResultFlags & MOVE_RESULT_SUPER_EFFECTIVE)
            {
                BtlController_EmitPlaySE(0, SE_SUPER_EFFECTIVE);
                MarkBattlerForControllerExec(gActiveBattler);
            }
            else if (gMoveResultFlags & MOVE_RESULT_NOT_VERY_EFFECTIVE)
            {
                BtlController_EmitPlaySE(0, SE_NOT_EFFECTIVE);
                MarkBattlerForControllerExec(gActiveBattler);
            }
            else if (!(gMoveResultFlags & (MOVE_RESULT_DOESNT_AFFECT_FOE | MOVE_RESULT_FAILED)))
            {
                BtlController_EmitPlaySE(0, SE_EFFECTIVE);
                MarkBattlerForControllerExec(gActiveBattler);
            }
            break;
        }
    }
    gBattlescriptCurrInstr++;
}

static void Cmd_resultmessage(void)
{
    u32 stringId = 0;

    if (gBattleControllerExecFlags)
        return;

    if (gMoveResultFlags & MOVE_RESULT_MISSED && (!(gMoveResultFlags & MOVE_RESULT_DOESNT_AFFECT_FOE) || gBattleCommunication[6] > 2))
    {
        if (gBattleCommunication[6] > 2) // Wonder Guard or Levitate - show the ability pop-up
            CreateAbilityPopUp(gBattlerTarget, gBattleMons[gBattlerTarget].ability, (gBattleTypeFlags & BATTLE_TYPE_DOUBLE) != 0);
        stringId = gMissStringIds[gBattleCommunication[6]];
        gBattleCommunication[MSG_DISPLAY] = 1;
    }
    else
    {
        gBattleCommunication[MSG_DISPLAY] = 1;
        switch (gMoveResultFlags & (~MOVE_RESULT_MISSED))
        {
        case MOVE_RESULT_SUPER_EFFECTIVE:
            stringId = STRINGID_SUPEREFFECTIVE;
            break;
        case MOVE_RESULT_NOT_VERY_EFFECTIVE:
            stringId = STRINGID_NOTVERYEFFECTIVE;
            break;
        case MOVE_RESULT_ONE_HIT_KO:
            stringId = STRINGID_ONEHITKO;
            break;
        case MOVE_RESULT_FOE_ENDURED:
            stringId = STRINGID_PKMNENDUREDHIT;
            break;
        case MOVE_RESULT_FAILED:
            stringId = STRINGID_BUTITFAILED;
            break;
        case MOVE_RESULT_DOESNT_AFFECT_FOE:
            stringId = STRINGID_ITDOESNTAFFECT;
            break;
        case MOVE_RESULT_FOE_HUNG_ON:
            gLastUsedItem = gBattleMons[gBattlerTarget].item;
            gPotentialItemEffectBattler = gBattlerTarget;
            gMoveResultFlags &= ~(MOVE_RESULT_FOE_ENDURED | MOVE_RESULT_FOE_HUNG_ON);
            BattleScriptPushCursor();
            gBattlescriptCurrInstr = BattleScript_HangedOnMsg;
            return;
        default:
            if (gMoveResultFlags & MOVE_RESULT_DOESNT_AFFECT_FOE)
            {
                stringId = STRINGID_ITDOESNTAFFECT;
            }
            else if (gMoveResultFlags & MOVE_RESULT_ONE_HIT_KO)
            {
                gMoveResultFlags &= ~(MOVE_RESULT_ONE_HIT_KO);
                gMoveResultFlags &= ~(MOVE_RESULT_SUPER_EFFECTIVE);
                gMoveResultFlags &= ~(MOVE_RESULT_NOT_VERY_EFFECTIVE);
                BattleScriptPushCursor();
                gBattlescriptCurrInstr = BattleScript_OneHitKOMsg;
                return;
            }
            else if (gMoveResultFlags & MOVE_RESULT_STURDIED)
            {
                gMoveResultFlags &= ~(MOVE_RESULT_STURDIED | MOVE_RESULT_FOE_ENDURED | MOVE_RESULT_FOE_HUNG_ON);
                gSpecialStatuses[gBattlerTarget].sturdied = 0;
                BattleScriptPushCursor();
                gBattlescriptCurrInstr = BattleScript_SturdiedMsg;
                return;
            }
            else if (gMoveResultFlags & MOVE_RESULT_FOE_ENDURED)
            {
                gMoveResultFlags &= ~(MOVE_RESULT_FOE_ENDURED | MOVE_RESULT_FOE_HUNG_ON);
                BattleScriptPushCursor();
                gBattlescriptCurrInstr = BattleScript_EnduredMsg;
                return;
            }
            else if (gMoveResultFlags & MOVE_RESULT_FOE_HUNG_ON)
            {
                gLastUsedItem = gBattleMons[gBattlerTarget].item;
                gPotentialItemEffectBattler = gBattlerTarget;
                gMoveResultFlags &= ~(MOVE_RESULT_FOE_ENDURED | MOVE_RESULT_FOE_HUNG_ON);
                BattleScriptPushCursor();
                gBattlescriptCurrInstr = BattleScript_HangedOnMsg;
                return;
            }
            else if (gMoveResultFlags & MOVE_RESULT_FAILED)
            {
                stringId = STRINGID_BUTITFAILED;
            }
            else
            {
                gBattleCommunication[MSG_DISPLAY] = 0;
            }
        }
    }

    if (stringId)
        PrepareStringBattle(stringId, gBattlerAttacker);

    gBattlescriptCurrInstr++;

    // Print berry reducing message after result message.
    if (gSpecialStatuses[gBattlerTarget].berryReduced
        && !(gMoveResultFlags & MOVE_RESULT_NO_EFFECT))
    {
        gSpecialStatuses[gBattlerTarget].berryReduced = 0;
        BattleScriptPushCursor();
        gBattlescriptCurrInstr = BattleScript_PrintBerryReduceString;
    }
}

static void Cmd_printstring(void)
{
    if (gBattleControllerExecFlags == 0)
    {
        u16 var = T2_READ_16(gBattlescriptCurrInstr + 1);

        gBattlescriptCurrInstr += 3;
        PrepareStringBattle(var, gBattlerAttacker);
        gBattleCommunication[MSG_DISPLAY] = 1;
    }
}

static void Cmd_printselectionstring(void)
{
    gActiveBattler = gBattlerAttacker;

    BtlController_EmitPrintSelectionString(0, T2_READ_16(gBattlescriptCurrInstr + 1));
    MarkBattlerForControllerExec(gActiveBattler);

    gBattlescriptCurrInstr += 3;
    gBattleCommunication[MSG_DISPLAY] = 1;
}

static void Cmd_waitmessage(void)
{
    if (gBattleControllerExecFlags == 0)
    {
        if (!gBattleCommunication[MSG_DISPLAY])
        {
            gBattlescriptCurrInstr += 3;
        }
        else
        {
            u16 toWait = T2_READ_16(gBattlescriptCurrInstr + 1);
            if (++gPauseCounterBattle >= toWait)
            {
                gPauseCounterBattle = 0;
                gBattlescriptCurrInstr += 3;
                gBattleCommunication[MSG_DISPLAY] = 0;
            }
        }
    }
}

static void Cmd_printfromtable(void)
{
    if (gBattleControllerExecFlags == 0)
    {
        const u16 *ptr = (const u16*) T1_READ_PTR(gBattlescriptCurrInstr + 1);
        ptr += gBattleCommunication[MULTISTRING_CHOOSER];

        gBattlescriptCurrInstr += 5;
        PrepareStringBattle(*ptr, gBattlerAttacker);
        gBattleCommunication[MSG_DISPLAY] = 1;
    }
}

static void Cmd_printselectionstringfromtable(void)
{
    if (gBattleControllerExecFlags == 0)
    {
        const u16 *ptr = (const u16*) T1_READ_PTR(gBattlescriptCurrInstr + 1);
        ptr += gBattleCommunication[MULTISTRING_CHOOSER];

        gActiveBattler = gBattlerAttacker;
        BtlController_EmitPrintSelectionString(0, *ptr);
        MarkBattlerForControllerExec(gActiveBattler);

        gBattlescriptCurrInstr += 5;
        gBattleCommunication[MSG_DISPLAY] = 1;
    }
}

u8 GetBattlerTurnOrderNum(u8 battlerId)
{
    s32 i;
    for (i = 0; i < gBattlersCount; i++)
    {
        if (gBattlerByTurnOrder[i] == battlerId)
            break;
    }
    return i;
}

static void CheckSetUnburden(u8 battlerId)
{
    if (GetBattlerAbility(battlerId) == ABILITY_UNBURDEN)
    {
        gBattleResources->flags->flags[battlerId] |= RESOURCE_FLAG_UNBURDEN;
        RecordAbilityBattle(battlerId, ABILITY_UNBURDEN);
    }
}

// battlerStealer steals the item of battlerItem
void StealTargetItem(u8 battlerStealer, u8 battlerItem)
{ 
    gLastUsedItem = gBattleMons[battlerItem].item;
    gBattleMons[battlerItem].item = 0;
    
    RecordItemEffectBattle(battlerItem, 0);
    RecordItemEffectBattle(battlerStealer, ItemId_GetHoldEffect(gLastUsedItem));
    gBattleMons[battlerStealer].item = gLastUsedItem;
    
    CheckSetUnburden(battlerItem);
    gBattleResources->flags->flags[battlerStealer] &= ~(RESOURCE_FLAG_UNBURDEN);

    gActiveBattler = battlerStealer;
    BtlController_EmitSetMonData(0, REQUEST_HELDITEM_BATTLE, 0, 2, &gLastUsedItem); // set attacker item
    MarkBattlerForControllerExec(battlerStealer);

    gActiveBattler = battlerItem;
    BtlController_EmitSetMonData(0, REQUEST_HELDITEM_BATTLE, 0, 2, &gBattleMons[battlerItem].item);  // remove target item
    MarkBattlerForControllerExec(battlerItem);
    
    gBattleStruct->choicedMove[battlerItem] = 0;
    
    TrySaveExchangedItem(battlerItem, gLastUsedItem);
}

#define INCREMENT_RESET_RETURN                  \
{                                               \
    gBattlescriptCurrInstr++;                   \
    gBattleScripting.moveEffect = 0; \
    return;                                     \
}

#define RESET_RETURN                            \
{                                               \
    gBattleScripting.moveEffect = 0; \
    return;                                     \
}

void SetMoveEffect(bool32 primary, u32 certain)
{
    s32 i, byTwo, affectsUser = 0;
    bool32 statusChanged = FALSE;
    bool32 noSunCanFreeze = TRUE;

    switch (gBattleScripting.moveEffect) // Set move effects which happen later on
    {
    case MOVE_EFFECT_KNOCK_OFF:
        gBattleStruct->moveEffect2 = gBattleScripting.moveEffect;
        gBattlescriptCurrInstr++;
        return;
    }

    if (gBattleScripting.moveEffect & MOVE_EFFECT_AFFECTS_USER)
    {
        gEffectBattler = gBattlerAttacker; // battlerId that effects get applied on
        gBattleScripting.moveEffect &= ~(MOVE_EFFECT_AFFECTS_USER);
        affectsUser = MOVE_EFFECT_AFFECTS_USER;
        gBattleScripting.battler = gBattlerTarget; // theoretically the attacker
    }
    else
    {
        gEffectBattler = gBattlerTarget;
        gBattleScripting.battler = gBattlerAttacker;
    }
     // Just in case this flag is still set
    gBattleScripting.moveEffect &= ~(MOVE_EFFECT_CERTAIN);

    if (GetBattlerAbility(gEffectBattler) == ABILITY_SHIELD_DUST && !(gHitMarker & HITMARKER_IGNORE_SAFEGUARD)
        && !primary && gBattleScripting.moveEffect <= 9)
        INCREMENT_RESET_RETURN

    if (gSideStatuses[GET_BATTLER_SIDE(gEffectBattler)] & SIDE_STATUS_SAFEGUARD && !(gHitMarker & HITMARKER_IGNORE_SAFEGUARD)
        && !primary && gBattleScripting.moveEffect <= 7)
        INCREMENT_RESET_RETURN

    if (TestSheerForceFlag(gBattlerAttacker, gCurrentMove) && affectsUser != MOVE_EFFECT_AFFECTS_USER)
        INCREMENT_RESET_RETURN

    if (gBattleMons[gEffectBattler].hp == 0
        && gBattleScripting.moveEffect != MOVE_EFFECT_PAYDAY
        && gBattleScripting.moveEffect != MOVE_EFFECT_STEAL_ITEM)
        INCREMENT_RESET_RETURN

    if (DoesSubstituteBlockMove(gBattlerAttacker, gEffectBattler, gCurrentMove) && affectsUser != MOVE_EFFECT_AFFECTS_USER)
        INCREMENT_RESET_RETURN

    if (gBattleScripting.moveEffect <= PRIMARY_STATUS_MOVE_EFFECT) // status change
    {
        switch (sStatusFlagsForMoveEffects[gBattleScripting.moveEffect])
        {
        case STATUS1_SLEEP:
            // check active uproar
            if (GetBattlerAbility(gEffectBattler) != ABILITY_SOUNDPROOF)
            {
                for (gActiveBattler = 0;
                    gActiveBattler < gBattlersCount && !(gBattleMons[gActiveBattler].status2 & STATUS2_UPROAR);
                    gActiveBattler++)
                    ;
            }
            else
                gActiveBattler = gBattlersCount;

            if (gBattleMons[gEffectBattler].status1)
                break;
            if (gActiveBattler != gBattlersCount)
                break;
            if (GetBattlerAbility(gEffectBattler) == ABILITY_VITAL_SPIRIT
                || GetBattlerAbility(gEffectBattler) == ABILITY_INSOMNIA
                || GetBattlerAbility(gEffectBattler) == ABILITY_COMATOSE
                || IsAbilityOnSide(gEffectBattler, ABILITY_SWEET_VEIL)
                || IsAbilityStatusProtected(gEffectBattler))
                break;

            CancelMultiTurnMoves(gEffectBattler);
            statusChanged = TRUE;
            break;
        case STATUS1_POISON:
            if (GetBattlerAbility(gEffectBattler) == ABILITY_IMMUNITY
                && (primary == TRUE || certain == MOVE_EFFECT_CERTAIN))
            {
                gLastUsedAbility = ABILITY_IMMUNITY;
                RecordAbilityBattle(gEffectBattler, ABILITY_IMMUNITY);

                BattleScriptPush(gBattlescriptCurrInstr + 1);
                gBattlescriptCurrInstr = BattleScript_PSNPrevention;

                if (gHitMarker & HITMARKER_IGNORE_SAFEGUARD)
                {
                    gBattleCommunication[MULTISTRING_CHOOSER] = 1;
                    gHitMarker &= ~(HITMARKER_IGNORE_SAFEGUARD);
                }
                else
                {
                    gBattleCommunication[MULTISTRING_CHOOSER] = 0;
                }
                RESET_RETURN
            }
            if (!CanPoisonType(gBattleScripting.battler, gEffectBattler)
                && (gHitMarker & HITMARKER_IGNORE_SAFEGUARD)
                && (primary == TRUE || certain == MOVE_EFFECT_CERTAIN))
            {
                BattleScriptPush(gBattlescriptCurrInstr + 1);
                gBattlescriptCurrInstr = BattleScript_PSNPrevention;

                gBattleCommunication[MULTISTRING_CHOOSER] = 2;
                RESET_RETURN
            }
            if (!CanPoisonType(gBattleScripting.battler, gEffectBattler))
                break;
            if (gBattleMons[gEffectBattler].status1)
                break;
            if (GetBattlerAbility(gEffectBattler) == ABILITY_IMMUNITY
                || GetBattlerAbility(gEffectBattler) == ABILITY_COMATOSE
                || IsAbilityStatusProtected(gEffectBattler))
                break;

            statusChanged = TRUE;
            break;
        case STATUS1_BURN:
            if (GetBattlerAbility(gEffectBattler) == ABILITY_WATER_VEIL
                && (primary == TRUE || certain == MOVE_EFFECT_CERTAIN))
            {
                gLastUsedAbility = ABILITY_WATER_VEIL;
                RecordAbilityBattle(gEffectBattler, ABILITY_WATER_VEIL);

                BattleScriptPush(gBattlescriptCurrInstr + 1);
                gBattlescriptCurrInstr = BattleScript_BRNPrevention;
                if (gHitMarker & HITMARKER_IGNORE_SAFEGUARD)
                {
                    gBattleCommunication[MULTISTRING_CHOOSER] = 1;
                    gHitMarker &= ~(HITMARKER_IGNORE_SAFEGUARD);
                }
                else
                {
                    gBattleCommunication[MULTISTRING_CHOOSER] = 0;
                }
                RESET_RETURN
            }
            if (IS_BATTLER_OF_TYPE(gEffectBattler, TYPE_FIRE)
                && (gHitMarker & HITMARKER_IGNORE_SAFEGUARD)
                && (primary == TRUE || certain == MOVE_EFFECT_CERTAIN))
            {
                BattleScriptPush(gBattlescriptCurrInstr + 1);
                gBattlescriptCurrInstr = BattleScript_BRNPrevention;

                gBattleCommunication[MULTISTRING_CHOOSER] = 2;
                RESET_RETURN
            }
            if (IS_BATTLER_OF_TYPE(gEffectBattler, TYPE_FIRE))
                break;
            if (GetBattlerAbility(gEffectBattler) == ABILITY_WATER_VEIL
                || GetBattlerAbility(gEffectBattler) == ABILITY_COMATOSE
                || IsAbilityStatusProtected(gEffectBattler))
                break;
            if (gBattleMons[gEffectBattler].status1)
                break;

            statusChanged = TRUE;
            break;
        case STATUS1_FREEZE:
            if (WEATHER_HAS_EFFECT && gBattleWeather & WEATHER_SUN_ANY)
                noSunCanFreeze = FALSE;
            if (IS_BATTLER_OF_TYPE(gEffectBattler, TYPE_ICE))
                break;
            if (gBattleMons[gEffectBattler].status1)
                break;
            if (noSunCanFreeze == 0)
                break;
            if (GetBattlerAbility(gEffectBattler) == ABILITY_MAGMA_ARMOR
                || GetBattlerAbility(gEffectBattler) == ABILITY_COMATOSE
                || IsAbilityStatusProtected(gEffectBattler))
                break;

            CancelMultiTurnMoves(gEffectBattler);
            statusChanged = TRUE;
            break;
        case STATUS1_PARALYSIS:
            if (GetBattlerAbility(gEffectBattler) == ABILITY_LIMBER)
            {
                if (primary == TRUE || certain == MOVE_EFFECT_CERTAIN)
                {
                    gLastUsedAbility = ABILITY_LIMBER;
                    RecordAbilityBattle(gEffectBattler, ABILITY_LIMBER);

                    BattleScriptPush(gBattlescriptCurrInstr + 1);
                    gBattlescriptCurrInstr = BattleScript_PRLZPrevention;

                    if (gHitMarker & HITMARKER_IGNORE_SAFEGUARD)
                    {
                        gBattleCommunication[MULTISTRING_CHOOSER] = 1;
                        gHitMarker &= ~(HITMARKER_IGNORE_SAFEGUARD);
                    }
                    else
                    {
                        gBattleCommunication[MULTISTRING_CHOOSER] = 0;
                    }
                    RESET_RETURN
                }
                else
                    break;
            }
            if (!CanParalyzeType(gBattleScripting.battler, gEffectBattler)
                && (gHitMarker & HITMARKER_IGNORE_SAFEGUARD)
                && (primary == TRUE || certain == MOVE_EFFECT_CERTAIN))
            {
                BattleScriptPush(gBattlescriptCurrInstr + 1);
                gBattlescriptCurrInstr = BattleScript_PRLZPrevention;

                gBattleCommunication[MULTISTRING_CHOOSER] = 2;
                RESET_RETURN
            }
            if (!CanParalyzeType(gBattleScripting.battler, gEffectBattler))
                break;
            if (GetBattlerAbility(gEffectBattler) == ABILITY_LIMBER
                || GetBattlerAbility(gEffectBattler) == ABILITY_COMATOSE
                || IsAbilityStatusProtected(gEffectBattler))
                break;
            if (gBattleMons[gEffectBattler].status1)
                break;

            statusChanged = TRUE;
            break;
        case STATUS1_TOXIC_POISON:
            if (GetBattlerAbility(gEffectBattler) == ABILITY_IMMUNITY && (primary == TRUE || certain == MOVE_EFFECT_CERTAIN))
            {
                gLastUsedAbility = ABILITY_IMMUNITY;
                RecordAbilityBattle(gEffectBattler, ABILITY_IMMUNITY);

                BattleScriptPush(gBattlescriptCurrInstr + 1);
                gBattlescriptCurrInstr = BattleScript_PSNPrevention;

                if (gHitMarker & HITMARKER_IGNORE_SAFEGUARD)
                {
                    gBattleCommunication[MULTISTRING_CHOOSER] = 1;
                    gHitMarker &= ~(HITMARKER_IGNORE_SAFEGUARD);
                }
                else
                {
                    gBattleCommunication[MULTISTRING_CHOOSER] = 0;
                }
                RESET_RETURN
            }
            if (!CanPoisonType(gBattleScripting.battler, gEffectBattler)
                && (gHitMarker & HITMARKER_IGNORE_SAFEGUARD)
                && (primary == TRUE || certain == MOVE_EFFECT_CERTAIN))
            {
                BattleScriptPush(gBattlescriptCurrInstr + 1);
                gBattlescriptCurrInstr = BattleScript_PSNPrevention;

                gBattleCommunication[MULTISTRING_CHOOSER] = 2;
                RESET_RETURN
            }
            if (gBattleMons[gEffectBattler].status1)
                break;
            if (CanPoisonType(gBattleScripting.battler, gEffectBattler))
            {
                if (GetBattlerAbility(gEffectBattler) == ABILITY_IMMUNITY
                    || GetBattlerAbility(gEffectBattler) == ABILITY_COMATOSE
                    || IsAbilityStatusProtected(gEffectBattler))
                    break;

                // It's redundant, because at this point we know the status1 value is 0.
                gBattleMons[gEffectBattler].status1 &= ~(STATUS1_TOXIC_POISON);
                gBattleMons[gEffectBattler].status1 &= ~(STATUS1_POISON);
                statusChanged = TRUE;
                break;
            }
            else
            {
                gMoveResultFlags |= MOVE_RESULT_DOESNT_AFFECT_FOE;
            }
            break;
        }
        if (statusChanged == TRUE)
        {
            BattleScriptPush(gBattlescriptCurrInstr + 1);

            if (sStatusFlagsForMoveEffects[gBattleScripting.moveEffect] == STATUS1_SLEEP)
                gBattleMons[gEffectBattler].status1 |= (B_SLEEP_TURNS >= GEN_5) ? ((Random() % 3) + 2) : ((Random() % 4) + 3);
            else
                gBattleMons[gEffectBattler].status1 |= sStatusFlagsForMoveEffects[gBattleScripting.moveEffect];

            gBattlescriptCurrInstr = sMoveEffectBS_Ptrs[gBattleScripting.moveEffect];

            gActiveBattler = gEffectBattler;
            BtlController_EmitSetMonData(0, REQUEST_STATUS_BATTLE, 0, 4, &gBattleMons[gEffectBattler].status1);
            MarkBattlerForControllerExec(gActiveBattler);

            if (gHitMarker & HITMARKER_IGNORE_SAFEGUARD)
            {
                gBattleCommunication[MULTISTRING_CHOOSER] = 1;
                gHitMarker &= ~(HITMARKER_IGNORE_SAFEGUARD);
            }
            else
            {
                gBattleCommunication[MULTISTRING_CHOOSER] = 0;
            }

            // for synchronize

            if (gBattleScripting.moveEffect == MOVE_EFFECT_POISON
             || gBattleScripting.moveEffect == MOVE_EFFECT_TOXIC
             || gBattleScripting.moveEffect == MOVE_EFFECT_PARALYSIS
             || gBattleScripting.moveEffect == MOVE_EFFECT_BURN)
             {
                gBattleStruct->synchronizeMoveEffect = gBattleScripting.moveEffect;
                gHitMarker |= HITMARKER_SYNCHRONISE_EFFECT;
             }
            return;
        }
        else if (statusChanged == FALSE)
        {
            gBattleScripting.moveEffect = 0;
            gBattlescriptCurrInstr++;
            return;
        }
        return;
    }
    else
    {
        if (gBattleMons[gEffectBattler].status2 & sStatusFlagsForMoveEffects[gBattleScripting.moveEffect])
        {
            gBattlescriptCurrInstr++;
        }
        else
        {
            u8 side;
            switch (gBattleScripting.moveEffect)
            {
            case MOVE_EFFECT_CONFUSION:
                if (GetBattlerAbility(gEffectBattler) == ABILITY_OWN_TEMPO
                    || gBattleMons[gEffectBattler].status2 & STATUS2_CONFUSION)
                {
                    gBattlescriptCurrInstr++;
                }
                else
                {
                    gBattleMons[gEffectBattler].status2 |= STATUS2_CONFUSION_TURN(((Random()) % 4) + 2); // 2-5 turns

                    BattleScriptPush(gBattlescriptCurrInstr + 1);
                    gBattlescriptCurrInstr = sMoveEffectBS_Ptrs[gBattleScripting.moveEffect];
                }
                break;
            case MOVE_EFFECT_FLINCH:
                if (GetBattlerAbility(gEffectBattler) == ABILITY_INNER_FOCUS)
                {
                    if (primary == TRUE || certain == MOVE_EFFECT_CERTAIN)
                    {
                        gLastUsedAbility = ABILITY_INNER_FOCUS;
                        RecordAbilityBattle(gEffectBattler, ABILITY_INNER_FOCUS);
                        gBattlescriptCurrInstr = BattleScript_FlinchPrevention;
                    }
                    else
                    {
                        gBattlescriptCurrInstr++;
                    }
                }
                else
                {
                    if (GetBattlerTurnOrderNum(gEffectBattler) > gCurrentTurnActionNumber)
                        gBattleMons[gEffectBattler].status2 |= sStatusFlagsForMoveEffects[gBattleScripting.moveEffect];
                    gBattlescriptCurrInstr++;
                }
                break;
            case MOVE_EFFECT_UPROAR:
                if (!(gBattleMons[gEffectBattler].status2 & STATUS2_UPROAR))
                {
                    gBattleMons[gEffectBattler].status2 |= STATUS2_MULTIPLETURNS;
                    gLockedMoves[gEffectBattler] = gCurrentMove;
                    gBattleMons[gEffectBattler].status2 |= STATUS2_UPROAR_TURN(B_UPROAR_TURNS >= GEN_5 ? 3 : ((Random() & 3) + 2));

                    BattleScriptPush(gBattlescriptCurrInstr + 1);
                    gBattlescriptCurrInstr = sMoveEffectBS_Ptrs[gBattleScripting.moveEffect];
                }
                else
                {
                    gBattlescriptCurrInstr++;
                }
                break;
            case MOVE_EFFECT_PAYDAY:
                if (GET_BATTLER_SIDE(gBattlerAttacker) == B_SIDE_PLAYER)
                {
                    u16 PayDay = gPaydayMoney;
                    gPaydayMoney += (gBattleMons[gBattlerAttacker].level * 5);
                    if (PayDay > gPaydayMoney)
                        gPaydayMoney = 0xFFFF;
                }
                BattleScriptPush(gBattlescriptCurrInstr + 1);
                gBattlescriptCurrInstr = sMoveEffectBS_Ptrs[gBattleScripting.moveEffect];
                break;
            case MOVE_EFFECT_HAPPY_HOUR:
                if (GET_BATTLER_SIDE(gBattlerAttacker) == B_SIDE_PLAYER)
                {
                    gBattleStruct->moneyMultiplier *= 2;
                }
                gBattlescriptCurrInstr++;
                break;
            case MOVE_EFFECT_TRI_ATTACK:
                if (gBattleMons[gEffectBattler].status1)
                {
                    gBattlescriptCurrInstr++;
                }
                else
                {
                    gBattleScripting.moveEffect = Random() % 3 + 3;
                    SetMoveEffect(FALSE, 0);
                }
                break;
            case MOVE_EFFECT_CHARGING:
                gBattleMons[gEffectBattler].status2 |= STATUS2_MULTIPLETURNS;
                gLockedMoves[gEffectBattler] = gCurrentMove;
                gProtectStructs[gEffectBattler].chargingTurn = 1;
                gBattlescriptCurrInstr++;
                break;
            case MOVE_EFFECT_WRAP:
                if (gBattleMons[gEffectBattler].status2 & STATUS2_WRAPPED)
                {
                    gBattlescriptCurrInstr++;
                }
                else
                {
                    gBattleMons[gEffectBattler].status2 |= STATUS2_WRAPPED;
                    if (GetBattlerHoldEffect(gBattlerAttacker, TRUE) == HOLD_EFFECT_GRIP_CLAW)
                        gDisableStructs[gEffectBattler].wrapTurns = (B_BINDING_TURNS >= GEN_5) ? 7 : 5;
                    else
                        gDisableStructs[gEffectBattler].wrapTurns = (B_BINDING_TURNS >= GEN_5) ? ((Random() % 2) + 4) : ((Random() % 4) + 2);

                    gBattleStruct->wrappedMove[gEffectBattler] = gCurrentMove;
                    gBattleStruct->wrappedBy[gEffectBattler] = gBattlerAttacker;

                    BattleScriptPush(gBattlescriptCurrInstr + 1);
                    gBattlescriptCurrInstr = sMoveEffectBS_Ptrs[gBattleScripting.moveEffect];

                    for (gBattleCommunication[MULTISTRING_CHOOSER] = 0; ; gBattleCommunication[MULTISTRING_CHOOSER]++)
                    {
                        if (gBattleCommunication[MULTISTRING_CHOOSER] > 5)
                            break;
                        if (gTrappingMoves[gBattleCommunication[MULTISTRING_CHOOSER]] == gCurrentMove)
                            break;
                    }
                }
                break;
            case MOVE_EFFECT_ATK_PLUS_1:
            case MOVE_EFFECT_DEF_PLUS_1:
            case MOVE_EFFECT_SPD_PLUS_1:
            case MOVE_EFFECT_SP_ATK_PLUS_1:
            case MOVE_EFFECT_SP_DEF_PLUS_1:
            case MOVE_EFFECT_ACC_PLUS_1:
            case MOVE_EFFECT_EVS_PLUS_1:
                if (ChangeStatBuffs(SET_STAT_BUFF_VALUE(1),
                                    gBattleScripting.moveEffect - MOVE_EFFECT_ATK_PLUS_1 + 1,
                                    affectsUser, 0))
                {
                    gBattlescriptCurrInstr++;
                }
                else
                {
                    gBattleScripting.animArg1 = gBattleScripting.moveEffect & ~(MOVE_EFFECT_AFFECTS_USER | MOVE_EFFECT_CERTAIN);
                    gBattleScripting.animArg2 = 0;
                    BattleScriptPush(gBattlescriptCurrInstr + 1);
                    gBattlescriptCurrInstr = BattleScript_StatUp;
                }
                break;
            case MOVE_EFFECT_ATK_MINUS_1:
            case MOVE_EFFECT_DEF_MINUS_1:
            case MOVE_EFFECT_SPD_MINUS_1:
            case MOVE_EFFECT_SP_ATK_MINUS_1:
            case MOVE_EFFECT_SP_DEF_MINUS_1:
            case MOVE_EFFECT_ACC_MINUS_1:
            case MOVE_EFFECT_EVS_MINUS_1:
                if (ChangeStatBuffs(SET_STAT_BUFF_VALUE(1) | STAT_BUFF_NEGATIVE,
                                    gBattleScripting.moveEffect - MOVE_EFFECT_ATK_MINUS_1 + 1,
                                     affectsUser, 0))
                {
                    gBattlescriptCurrInstr++;
                }
                else
                {
                    gBattleScripting.animArg1 = gBattleScripting.moveEffect & ~(MOVE_EFFECT_AFFECTS_USER | MOVE_EFFECT_CERTAIN);
                    gBattleScripting.animArg2 = 0;
                    BattleScriptPush(gBattlescriptCurrInstr + 1);
                    gBattlescriptCurrInstr = BattleScript_StatDown;
                }
                break;
            case MOVE_EFFECT_ATK_PLUS_2:
            case MOVE_EFFECT_DEF_PLUS_2:
            case MOVE_EFFECT_SPD_PLUS_2:
            case MOVE_EFFECT_SP_ATK_PLUS_2:
            case MOVE_EFFECT_SP_DEF_PLUS_2:
            case MOVE_EFFECT_ACC_PLUS_2:
            case MOVE_EFFECT_EVS_PLUS_2:
                if (ChangeStatBuffs(SET_STAT_BUFF_VALUE(2),
                                    gBattleScripting.moveEffect - MOVE_EFFECT_ATK_PLUS_2 + 1,
                                    affectsUser, 0))
                {
                    gBattlescriptCurrInstr++;
                }
                else
                {
                    gBattleScripting.animArg1 = gBattleScripting.moveEffect & ~(MOVE_EFFECT_AFFECTS_USER | MOVE_EFFECT_CERTAIN);
                    gBattleScripting.animArg2 = 0;
                    BattleScriptPush(gBattlescriptCurrInstr + 1);
                    gBattlescriptCurrInstr = BattleScript_StatUp;
                }
                break;
            case MOVE_EFFECT_ATK_MINUS_2:
            case MOVE_EFFECT_DEF_MINUS_2:
            case MOVE_EFFECT_SPD_MINUS_2:
            case MOVE_EFFECT_SP_ATK_MINUS_2:
            case MOVE_EFFECT_SP_DEF_MINUS_2:
            case MOVE_EFFECT_ACC_MINUS_2:
            case MOVE_EFFECT_EVS_MINUS_2:
                if (ChangeStatBuffs(SET_STAT_BUFF_VALUE(2) | STAT_BUFF_NEGATIVE,
                                    gBattleScripting.moveEffect - MOVE_EFFECT_ATK_MINUS_2 + 1,
                                    affectsUser, 0))
                {
                    gBattlescriptCurrInstr++;
                }
                else
                {
                    gBattleScripting.animArg1 = gBattleScripting.moveEffect & ~(MOVE_EFFECT_AFFECTS_USER | MOVE_EFFECT_CERTAIN);
                    gBattleScripting.animArg2 = 0;
                    BattleScriptPush(gBattlescriptCurrInstr + 1);
                    gBattlescriptCurrInstr = BattleScript_StatDown;
                }
                break;
            case MOVE_EFFECT_RECHARGE:
                gBattleMons[gEffectBattler].status2 |= STATUS2_RECHARGE;
                gDisableStructs[gEffectBattler].rechargeTimer = 2;
                gLockedMoves[gEffectBattler] = gCurrentMove;
                gBattlescriptCurrInstr++;
                break;
            case MOVE_EFFECT_RAGE:
                gBattleMons[gBattlerAttacker].status2 |= STATUS2_RAGE;
                gBattlescriptCurrInstr++;
                break;
            case MOVE_EFFECT_STEAL_ITEM:
                {
                    if (!CanStealItem(gBattlerAttacker, gBattlerTarget, gBattleMons[gBattlerTarget].item))
                    {
                        gBattlescriptCurrInstr++;
                        break;
                    }
                    else if (gBattleMons[gBattlerTarget].item && gBattleMons[gBattlerTarget].ability == ABILITY_STICKY_HOLD)
                    {
                        BattleScriptPushCursor();
                        gBattlescriptCurrInstr = BattleScript_NoItemSteal;

                        gLastUsedAbility = gBattleMons[gBattlerTarget].ability;
                        RecordAbilityBattle(gBattlerTarget, gLastUsedAbility);
                    }
                    else if (gBattleMons[gBattlerAttacker].item != 0
                        || gBattleMons[gBattlerTarget].item == ITEM_ENIGMA_BERRY
                        || gBattleMons[gBattlerTarget].item == 0)
                    {
                        gBattlescriptCurrInstr++;
                    }
                    else
                    {
                        StealTargetItem(gBattlerAttacker, gBattlerTarget);  //attacker steals target item
                        gBattleMons[gBattlerAttacker].item = 0; //item assigned later on with thief (see MOVEEND_CHANGED_ITEMS)
                        gBattleStruct->changedItems[gBattlerAttacker] = gLastUsedItem; // stolen item to be assigned later
                        BattleScriptPush(gBattlescriptCurrInstr + 1);
                        gBattlescriptCurrInstr = BattleScript_ItemSteal;
                    }

                }
                break;
            case MOVE_EFFECT_PREVENT_ESCAPE:
                gBattleMons[gBattlerTarget].status2 |= STATUS2_ESCAPE_PREVENTION;
                gDisableStructs[gBattlerTarget].battlerPreventingEscape = gBattlerAttacker;
                gBattlescriptCurrInstr++;
                break;
            case MOVE_EFFECT_NIGHTMARE:
                gBattleMons[gBattlerTarget].status2 |= STATUS2_NIGHTMARE;
                gBattlescriptCurrInstr++;
                break;
            case MOVE_EFFECT_ALL_STATS_UP:
                BattleScriptPush(gBattlescriptCurrInstr + 1);
                gBattlescriptCurrInstr = BattleScript_AllStatsUp;
                break;
            case MOVE_EFFECT_RAPIDSPIN:
                BattleScriptPush(gBattlescriptCurrInstr + 1);
                gBattlescriptCurrInstr = BattleScript_RapidSpinAway;
                break;
            case MOVE_EFFECT_REMOVE_STATUS: // Smelling salts
                if (!(gBattleMons[gBattlerTarget].status1 & gBattleMoves[gCurrentMove].argument))
                {
                    gBattlescriptCurrInstr++;
                }
                else
                {
                    gBattleMons[gBattlerTarget].status1 &= ~(gBattleMoves[gCurrentMove].argument);

                    gActiveBattler = gBattlerTarget;
                    BtlController_EmitSetMonData(0, REQUEST_STATUS_BATTLE, 0, 4, &gBattleMons[gActiveBattler].status1);
                    MarkBattlerForControllerExec(gActiveBattler);

                    BattleScriptPush(gBattlescriptCurrInstr + 1);
                    gBattlescriptCurrInstr = BattleScript_TargetPRLZHeal;
                }
                break;
            case MOVE_EFFECT_ATK_DEF_DOWN: // SuperPower
                BattleScriptPush(gBattlescriptCurrInstr + 1);
                gBattlescriptCurrInstr = BattleScript_AtkDefDown;
                break;
            case MOVE_EFFECT_DEF_SPDEF_DOWN: // Close Combat
                BattleScriptPush(gBattlescriptCurrInstr + 1);
                gBattlescriptCurrInstr = BattleScript_DefSpDefDown;
                break;
            case MOVE_EFFECT_RECOIL_25: // Take Down, 25% recoil
                gBattleMoveDamage = (gHpDealt) / 4;
                if (gBattleMoveDamage == 0)
                    gBattleMoveDamage = 1;

                BattleScriptPush(gBattlescriptCurrInstr + 1);
                gBattlescriptCurrInstr = sMoveEffectBS_Ptrs[gBattleScripting.moveEffect];
                break;
            case MOVE_EFFECT_RECOIL_33: // Double Edge, 33 % recoil
                gBattleMoveDamage = gHpDealt / 3;
                if (gBattleMoveDamage == 0)
                    gBattleMoveDamage = 1;

                BattleScriptPush(gBattlescriptCurrInstr + 1);
                gBattlescriptCurrInstr = sMoveEffectBS_Ptrs[gBattleScripting.moveEffect];
                break;
            case MOVE_EFFECT_RECOIL_50: // Head Smash, 50 % recoil
                gBattleMoveDamage = gHpDealt / 2;
                if (gBattleMoveDamage == 0)
                    gBattleMoveDamage = 1;

                BattleScriptPush(gBattlescriptCurrInstr + 1);
                gBattlescriptCurrInstr = BattleScript_MoveEffectRecoil;
                break;
            case MOVE_EFFECT_RECOIL_33_STATUS: // Flare Blitz - can burn, Volt Tackle - can paralyze
                gBattleScripting.savedDmg = gHpDealt / 3;
                if (gBattleScripting.savedDmg == 0)
                    gBattleScripting.savedDmg = 1;

                BattleScriptPush(gBattlescriptCurrInstr + 1);
                gBattlescriptCurrInstr = BattleScript_MoveEffectRecoilWithStatus;
                break;
            case MOVE_EFFECT_THRASH:
                if (gBattleMons[gEffectBattler].status2 & STATUS2_LOCK_CONFUSE)
                {
                    gBattlescriptCurrInstr++;
                }
                else
                {
                    gBattleMons[gEffectBattler].status2 |= STATUS2_MULTIPLETURNS;
                    gLockedMoves[gEffectBattler] = gCurrentMove;
                    gBattleMons[gEffectBattler].status2 |= STATUS2_LOCK_CONFUSE_TURN((Random() & 1) + 2); // thrash for 2-3 turns
                }
                break;
            case MOVE_EFFECT_SP_ATK_TWO_DOWN: // Overheat
                BattleScriptPush(gBattlescriptCurrInstr + 1);
                gBattlescriptCurrInstr = BattleScript_SAtkDown2;
                break;
            case MOVE_EFFECT_CLEAR_SMOG:
                for (i = 0; i < NUM_BATTLE_STATS; i++)
                {
                    if (gBattleMons[gEffectBattler].statStages[i] != 6)
                        break;
                }
                if ((gSpecialStatuses[gEffectBattler].physicalDmg || gSpecialStatuses[gEffectBattler].specialDmg) && i != NUM_BATTLE_STATS)
                {
                    for (i = 0; i < NUM_BATTLE_STATS; i++)
                        gBattleMons[gEffectBattler].statStages[i] = 6;
                    BattleScriptPush(gBattlescriptCurrInstr + 1);
                    gBattlescriptCurrInstr = BattleScript_MoveEffectClearSmog;
                }
                break;
            case MOVE_EFFECT_SMACK_DOWN:
                if (!IsBattlerGrounded(gBattlerTarget))
                {
                    gStatuses3[gBattlerTarget] |= STATUS3_SMACKED_DOWN;
                    gStatuses3[gBattlerTarget] &= ~(STATUS3_MAGNET_RISE | STATUS3_TELEKINESIS | STATUS3_ON_AIR);
                    BattleScriptPush(gBattlescriptCurrInstr + 1);
                    gBattlescriptCurrInstr = BattleScript_MoveEffectSmackDown;
                }
                break;
            case MOVE_EFFECT_FLAME_BURST:
                if (IsBattlerAlive(BATTLE_PARTNER(gBattlerTarget)) && GetBattlerAbility(BATTLE_PARTNER(gBattlerTarget)) != ABILITY_MAGIC_GUARD)
                {
                    gBattleScripting.battler = BATTLE_PARTNER(gBattlerTarget);
                    gBattleMoveDamage = gBattleMons[BATTLE_PARTNER(gBattlerTarget)].hp / 16;
                    if (gBattleMoveDamage == 0)
                        gBattleMoveDamage = 1;
                    gBattlescriptCurrInstr = BattleScript_MoveEffectFlameBurst;
                }
                break;
            case MOVE_EFFECT_FEINT:
                if (gProtectStructs[gBattlerTarget].protected
                    || gSideStatuses[GetBattlerSide(gBattlerTarget)] & SIDE_STATUS_WIDE_GUARD
                    || gSideStatuses[GetBattlerSide(gBattlerTarget)] & SIDE_STATUS_QUICK_GUARD
                    || gSideStatuses[GetBattlerSide(gBattlerTarget)] & SIDE_STATUS_CRAFTY_SHIELD
                    || gSideStatuses[GetBattlerSide(gBattlerTarget)] & SIDE_STATUS_MAT_BLOCK
                    || gProtectStructs[gBattlerTarget].spikyShielded
                    || gProtectStructs[gBattlerTarget].kingsShielded
                    || gProtectStructs[gBattlerTarget].banefulBunkered)
                {
                    gProtectStructs[gBattlerTarget].protected = 0;
                    gSideStatuses[GetBattlerSide(gBattlerTarget)] &= ~(SIDE_STATUS_WIDE_GUARD);
                    gSideStatuses[GetBattlerSide(gBattlerTarget)] &= ~(SIDE_STATUS_QUICK_GUARD);
                    gSideStatuses[GetBattlerSide(gBattlerTarget)] &= ~(SIDE_STATUS_CRAFTY_SHIELD);
                    gSideStatuses[GetBattlerSide(gBattlerTarget)] &= ~(SIDE_STATUS_MAT_BLOCK);
                    gProtectStructs[gBattlerTarget].spikyShielded = 0;
                    gProtectStructs[gBattlerTarget].kingsShielded = 0;
                    gProtectStructs[gBattlerTarget].banefulBunkered = 0;
                    if (gCurrentMove == MOVE_FEINT)
                    {
                        BattleScriptPush(gBattlescriptCurrInstr + 1);
                        gBattlescriptCurrInstr = BattleScript_MoveEffectFeint;
                    }
                }
                break;
            case MOVE_EFFECT_SPECTRAL_THIEF:
                gBattleStruct->stolenStats[0] = 0; // Stats to steal.
                gBattleScripting.animArg1 = 0;
                for (i = STAT_ATK; i < NUM_BATTLE_STATS; i++)
                {
                    if (gBattleMons[gBattlerTarget].statStages[i] > 6 && gBattleMons[gBattlerAttacker].statStages[i] != 12)
                    {
                        gBattleStruct->stolenStats[0] |= gBitTable[i];
                        // Store by how many stages to raise the stat.
                        gBattleStruct->stolenStats[i] = gBattleMons[gBattlerTarget].statStages[i] - 6;
                        while (gBattleMons[gBattlerAttacker].statStages[i] + gBattleStruct->stolenStats[i] > 12)
                            gBattleStruct->stolenStats[i]--;
                        gBattleMons[gBattlerTarget].statStages[i] = 6;

                        if (gBattleStruct->stolenStats[i] >= 2)
                            byTwo++;

                        if (gBattleScripting.animArg1 == 0)
                        {
                            if (byTwo)
                                gBattleScripting.animArg1 = STAT_ANIM_PLUS2 - 1 + i;
                            else
                                gBattleScripting.animArg1 = STAT_ANIM_PLUS1 - 1 + i;
                        }
                        else
                        {
                            if (byTwo)
                                gBattleScripting.animArg1 = STAT_ANIM_MULTIPLE_PLUS2;
                            else
                                gBattleScripting.animArg1 = STAT_ANIM_MULTIPLE_PLUS1;
                        }
                    }
                }

                if (gBattleStruct->stolenStats[0] != 0)
                {
                    BattleScriptPush(gBattlescriptCurrInstr + 1);
                    gBattlescriptCurrInstr = BattleScript_SpectralThiefSteal;
                }
                break;
            case MOVE_EFFECT_V_CREATE:
                BattleScriptPush(gBattlescriptCurrInstr + 1);
                gBattlescriptCurrInstr = BattleScript_VCreateStatLoss;
                break;
            case MOVE_EFFECT_CORE_ENFORCER:
                if (GetBattlerTurnOrderNum(gBattlerAttacker) > GetBattlerTurnOrderNum(gBattlerTarget))
                {
                    BattleScriptPush(gBattlescriptCurrInstr + 1);
                    gBattlescriptCurrInstr = BattleScript_MoveEffectCoreEnforcer;
                }
                break;
            case MOVE_EFFECT_THROAT_CHOP:
                gDisableStructs[gEffectBattler].throatChopTimer = 2;
                gBattlescriptCurrInstr++;
                break;
            case MOVE_EFFECT_INCINERATE:
                if ((B_INCINERATE_GEMS >= GEN_6 && GetBattlerHoldEffect(gEffectBattler, FALSE) == HOLD_EFFECT_GEMS)
                    || (gBattleMons[gEffectBattler].item >= FIRST_BERRY_INDEX && gBattleMons[gEffectBattler].item <= LAST_BERRY_INDEX))
                {
                    gLastUsedItem = gBattleMons[gEffectBattler].item;
                    gBattleMons[gEffectBattler].item = 0;
                    CheckSetUnburden(gEffectBattler);

                    gActiveBattler = gEffectBattler;
                    BtlController_EmitSetMonData(0, REQUEST_HELDITEM_BATTLE, 0, 2, &gBattleMons[gEffectBattler].item);
                    MarkBattlerForControllerExec(gActiveBattler);
                    BattleScriptPush(gBattlescriptCurrInstr + 1);
                    gBattlescriptCurrInstr = BattleScript_MoveEffectIncinerate;
                }
                break;
            case MOVE_EFFECT_BUG_BITE:
                if ((gBattleMons[gEffectBattler].item >= FIRST_BERRY_INDEX && gBattleMons[gEffectBattler].item <= LAST_BERRY_INDEX)
                    && GetBattlerAbility(gEffectBattler) != ABILITY_STICKY_HOLD)
                {
                    gLastUsedItem = gBattleMons[gEffectBattler].item;
                    gBattleMons[gEffectBattler].item = 0;
                    CheckSetUnburden(gEffectBattler);

                    gActiveBattler = gEffectBattler;
                    BtlController_EmitSetMonData(0, REQUEST_HELDITEM_BATTLE, 0, 2, &gBattleMons[gEffectBattler].item);
                    MarkBattlerForControllerExec(gActiveBattler);
                    BattleScriptPush(gBattlescriptCurrInstr + 1);
                    gBattlescriptCurrInstr = BattleScript_MoveEffectBugBite;
                }
                break;
            }
        }
    }

    gBattleScripting.moveEffect = 0;
}

static void Cmd_seteffectwithchance(void)
{
    u32 percentChance;

    if (GetBattlerAbility(gBattlerAttacker) == ABILITY_SERENE_GRACE)
        percentChance = gBattleMoves[gCurrentMove].secondaryEffectChance * 2;
    else
        percentChance = gBattleMoves[gCurrentMove].secondaryEffectChance;

    if (gBattleScripting.moveEffect & MOVE_EFFECT_CERTAIN
        && !(gMoveResultFlags & MOVE_RESULT_NO_EFFECT))
    {
        gBattleScripting.moveEffect &= ~(MOVE_EFFECT_CERTAIN);
        SetMoveEffect(FALSE, MOVE_EFFECT_CERTAIN);
    }
    else if (Random() % 100 < percentChance
             && gBattleScripting.moveEffect
             && !(gMoveResultFlags & MOVE_RESULT_NO_EFFECT))
    {
        if (percentChance >= 100)
            SetMoveEffect(FALSE, MOVE_EFFECT_CERTAIN);
        else
            SetMoveEffect(FALSE, 0);
    }
    else
    {
        gBattlescriptCurrInstr++;
    }

    gBattleScripting.moveEffect = 0;
    gBattleScripting.multihitMoveEffect = 0;
}

static void Cmd_seteffectprimary(void)
{
    SetMoveEffect(TRUE, 0);
}

static void Cmd_seteffectsecondary(void)
{
    SetMoveEffect(FALSE, 0);
}

static void Cmd_clearstatusfromeffect(void)
{
    gActiveBattler = GetBattlerForBattleScript(gBattlescriptCurrInstr[1]);

    if (gBattleScripting.moveEffect <= PRIMARY_STATUS_MOVE_EFFECT)
        gBattleMons[gActiveBattler].status1 &= (~sStatusFlagsForMoveEffects[gBattleScripting.moveEffect]);
    else
        gBattleMons[gActiveBattler].status2 &= (~sStatusFlagsForMoveEffects[gBattleScripting.moveEffect]);

    gBattleScripting.moveEffect = 0;
    gBattlescriptCurrInstr += 2;
    gBattleScripting.multihitMoveEffect = 0;
}

static void Cmd_tryfaintmon(void)
{
    const u8 *BS_ptr;

    if (gBattlescriptCurrInstr[2] != 0)
    {
        gActiveBattler = GetBattlerForBattleScript(gBattlescriptCurrInstr[1]);
        if (gHitMarker & HITMARKER_FAINTED(gActiveBattler))
        {
            BS_ptr = T1_READ_PTR(gBattlescriptCurrInstr + 3);

            BattleScriptPop();
            gBattlescriptCurrInstr = BS_ptr;
            gSideStatuses[GetBattlerSide(gActiveBattler)] &= ~(SIDE_STATUS_SPIKES_DAMAGED | SIDE_STATUS_TOXIC_SPIKES_DAMAGED | SIDE_STATUS_STEALTH_ROCK_DAMAGED | SIDE_STATUS_STICKY_WEB_DAMAGED);
        }
        else
        {
            gBattlescriptCurrInstr += 7;
        }
    }
    else
    {
        u8 battlerId;

        if (gBattlescriptCurrInstr[1] == BS_ATTACKER)
        {
            gActiveBattler = gBattlerAttacker;
            battlerId = gBattlerTarget;
            BS_ptr = BattleScript_FaintAttacker;
        }
        else
        {
            gActiveBattler = gBattlerTarget;
            battlerId = gBattlerAttacker;
            BS_ptr = BattleScript_FaintTarget;
        }
        if (!(gAbsentBattlerFlags & gBitTable[gActiveBattler])
         && gBattleMons[gActiveBattler].hp == 0)
        {
            gHitMarker |= HITMARKER_FAINTED(gActiveBattler);
            BattleScriptPush(gBattlescriptCurrInstr + 7);
            gBattlescriptCurrInstr = BS_ptr;
            if (GetBattlerSide(gActiveBattler) == B_SIDE_PLAYER)
            {
                gHitMarker |= HITMARKER_x400000;
                if (gBattleResults.playerFaintCounter < 0xFF)
                    gBattleResults.playerFaintCounter++;
                AdjustFriendshipOnBattleFaint(gActiveBattler);
            }
            else
            {
                if (gBattleResults.opponentFaintCounter < 0xFF)
                    gBattleResults.opponentFaintCounter++;
                gBattleResults.lastOpponentSpecies = GetMonData(&gEnemyParty[gBattlerPartyIndexes[gActiveBattler]], MON_DATA_SPECIES, NULL);
            }
            if ((gHitMarker & HITMARKER_DESTINYBOND) && gBattleMons[gBattlerAttacker].hp != 0)
            {
                gHitMarker &= ~(HITMARKER_DESTINYBOND);
                BattleScriptPush(gBattlescriptCurrInstr);
                gBattleMoveDamage = gBattleMons[battlerId].hp;
                gBattlescriptCurrInstr = BattleScript_DestinyBondTakesLife;
            }
            if ((gStatuses3[gBattlerTarget] & STATUS3_GRUDGE)
             && !(gHitMarker & HITMARKER_GRUDGE)
             && GetBattlerSide(gBattlerAttacker) != GetBattlerSide(gBattlerTarget)
             && gBattleMons[gBattlerAttacker].hp != 0
             && gCurrentMove != MOVE_STRUGGLE)
            {
                u8 moveIndex = *(gBattleStruct->chosenMovePositions + gBattlerAttacker);

                gBattleMons[gBattlerAttacker].pp[moveIndex] = 0;
                BattleScriptPush(gBattlescriptCurrInstr);
                gBattlescriptCurrInstr = BattleScript_GrudgeTakesPp;
                gActiveBattler = gBattlerAttacker;
                BtlController_EmitSetMonData(0, moveIndex + REQUEST_PPMOVE1_BATTLE, 0, 1, &gBattleMons[gActiveBattler].pp[moveIndex]);
                MarkBattlerForControllerExec(gActiveBattler);

                PREPARE_MOVE_BUFFER(gBattleTextBuff1, gBattleMons[gBattlerAttacker].moves[moveIndex])
            }
        }
        else
        {
            gBattlescriptCurrInstr += 7;
        }
    }
}

static void Cmd_dofaintanimation(void)
{
    if (gBattleControllerExecFlags == 0)
    {
        gActiveBattler = GetBattlerForBattleScript(gBattlescriptCurrInstr[1]);
        BtlController_EmitFaintAnimation(0);
        MarkBattlerForControllerExec(gActiveBattler);
        gBattlescriptCurrInstr += 2;
    }
}

static void Cmd_cleareffectsonfaint(void)
{
    if (gBattleControllerExecFlags == 0)
    {
        gActiveBattler = GetBattlerForBattleScript(gBattlescriptCurrInstr[1]);

        if (!(gBattleTypeFlags & BATTLE_TYPE_ARENA) || gBattleMons[gActiveBattler].hp == 0)
        {
            gBattleMons[gActiveBattler].status1 = 0;
            BtlController_EmitSetMonData(0, REQUEST_STATUS_BATTLE, 0, 0x4, &gBattleMons[gActiveBattler].status1);
            MarkBattlerForControllerExec(gActiveBattler);
        }

        FaintClearSetData(); // Effects like attractions, trapping, etc.
        gBattlescriptCurrInstr += 2;
    }
}

static void Cmd_jumpifstatus(void)
{
    u8 battlerId = GetBattlerForBattleScript(gBattlescriptCurrInstr[1]);
    u32 flags = T2_READ_32(gBattlescriptCurrInstr + 2);
    const u8* jumpPtr = T2_READ_PTR(gBattlescriptCurrInstr + 6);

    if (gBattleMons[battlerId].status1 & flags && gBattleMons[battlerId].hp)
        gBattlescriptCurrInstr = jumpPtr;
    else
        gBattlescriptCurrInstr += 10;
}

static void Cmd_jumpifstatus2(void)
{
    u8 battlerId = GetBattlerForBattleScript(gBattlescriptCurrInstr[1]);
    u32 flags = T2_READ_32(gBattlescriptCurrInstr + 2);
    const u8* jumpPtr = T2_READ_PTR(gBattlescriptCurrInstr + 6);

    if (gBattleMons[battlerId].status2 & flags && gBattleMons[battlerId].hp)
        gBattlescriptCurrInstr = jumpPtr;
    else
        gBattlescriptCurrInstr += 10;
}

static void Cmd_jumpifability(void)
{
    u32 battlerId;
    bool32 hasAbility = FALSE;
    u32 ability = T2_READ_16(gBattlescriptCurrInstr + 2);

    switch (gBattlescriptCurrInstr[1])
    {
    default:
        battlerId = GetBattlerForBattleScript(gBattlescriptCurrInstr[1]);
        if (GetBattlerAbility(battlerId) == ability)
            hasAbility = TRUE;
        break;
    case BS_ATTACKER_SIDE:
        battlerId = IsAbilityOnSide(gBattlerAttacker, ability);
        if (battlerId)
        {
            battlerId--;
            hasAbility = TRUE;
        }
        break;
    case BS_TARGET_SIDE:
        battlerId = IsAbilityOnOpposingSide(gBattlerAttacker, ability);
        if (battlerId)
        {
            battlerId--;
            hasAbility = TRUE;
        }
        break;
    }

    if (hasAbility)
    {
        gLastUsedAbility = ability;
        gBattlescriptCurrInstr = T2_READ_PTR(gBattlescriptCurrInstr + 4);
        RecordAbilityBattle(battlerId, gLastUsedAbility);
        gBattlerAbility = battlerId;
    }
    else
    {
        gBattlescriptCurrInstr += 8;
    }
}

static void Cmd_jumpifsideaffecting(void)
{
    u8 side;
    u32 flags;
    const u8 *jumpPtr;

    if (gBattlescriptCurrInstr[1] == BS_ATTACKER)
        side = GET_BATTLER_SIDE(gBattlerAttacker);
    else
        side = GET_BATTLER_SIDE(gBattlerTarget);

    flags = T2_READ_32(gBattlescriptCurrInstr + 2);
    jumpPtr = T2_READ_PTR(gBattlescriptCurrInstr + 6);

    if (gSideStatuses[side] & flags)
        gBattlescriptCurrInstr = jumpPtr;
    else
        gBattlescriptCurrInstr += 10;
}

static void Cmd_jumpifstat(void)
{
    bool32 ret = 0;
    u8 battlerId = GetBattlerForBattleScript(gBattlescriptCurrInstr[1]);
    u8 statValue = gBattleMons[battlerId].statStages[gBattlescriptCurrInstr[3]];
    u8 cmpTo = gBattlescriptCurrInstr[4];
    u8 cmpKind = gBattlescriptCurrInstr[2];

    // Because this command is used as a way of checking if a stat can be lowered/raised,
    // we need to do some modification at run-time.
    if (GetBattlerAbility(battlerId) == ABILITY_CONTRARY)
    {
        if (cmpKind == CMP_GREATER_THAN)
            cmpKind = CMP_LESS_THAN;
        else if (cmpKind == CMP_LESS_THAN)
            cmpKind = CMP_GREATER_THAN;

        if (cmpTo == 0)
            cmpTo = 0xC;
        else if (cmpTo == 0xC)
            cmpTo = 0;
    }

    switch (cmpKind)
    {
    case CMP_EQUAL:
        if (statValue == cmpTo)
            ret++;
        break;
    case CMP_NOT_EQUAL:
        if (statValue != cmpTo)
            ret++;
        break;
    case CMP_GREATER_THAN:
        if (statValue > cmpTo)
            ret++;
        break;
    case CMP_LESS_THAN:
        if (statValue < cmpTo)
            ret++;
        break;
    case CMP_COMMON_BITS:
        if (statValue & cmpTo)
            ret++;
        break;
    case CMP_NO_COMMON_BITS:
        if (!(statValue & cmpTo))
            ret++;
        break;
    }

    if (ret)
        gBattlescriptCurrInstr = T2_READ_PTR(gBattlescriptCurrInstr + 5);
    else
        gBattlescriptCurrInstr += 9;
}

static void Cmd_jumpifstatus3condition(void)
{
    u32 flags;
    const u8 *jumpPtr;

    gActiveBattler = GetBattlerForBattleScript(gBattlescriptCurrInstr[1]);
    flags = T2_READ_32(gBattlescriptCurrInstr + 2);
    jumpPtr = T2_READ_PTR(gBattlescriptCurrInstr + 7);

    if (gBattlescriptCurrInstr[6])
    {
        if ((gStatuses3[gActiveBattler] & flags) != 0)
            gBattlescriptCurrInstr += 11;
        else
            gBattlescriptCurrInstr = jumpPtr;
    }
    else
    {
        if ((gStatuses3[gActiveBattler] & flags) != 0)
            gBattlescriptCurrInstr = jumpPtr;
        else
            gBattlescriptCurrInstr += 11;
    }
}

static void Cmd_jumpbasedontype(void)
{
    u8 battlerId = GetBattlerForBattleScript(gBattlescriptCurrInstr[1]);
    u8 type = gBattlescriptCurrInstr[2];
    const u8* jumpPtr = T2_READ_PTR(gBattlescriptCurrInstr + 4);

    // jumpiftype
    if (gBattlescriptCurrInstr[3])
    {
        if (IS_BATTLER_OF_TYPE(battlerId, type))
            gBattlescriptCurrInstr = jumpPtr;
        else
            gBattlescriptCurrInstr += 8;
    }
    // jumpifnottype
    else
    {
        if (!IS_BATTLER_OF_TYPE(battlerId, type))
            gBattlescriptCurrInstr = jumpPtr;
        else
            gBattlescriptCurrInstr += 8;
    }
}

static void Cmd_getexp(void)
{
    u16 item;
    s32 i; // also used as stringId
    u8 holdEffect;
    s32 sentIn;
    s32 viaExpShare = 0;
    u16 *exp = &gBattleStruct->expValue;

    gBattlerFainted = GetBattlerForBattleScript(gBattlescriptCurrInstr[1]);
    sentIn = gSentPokesToOpponent[(gBattlerFainted & 2) >> 1];

    switch (gBattleScripting.getexpState)
    {
    case 0: // check if should receive exp at all
        if (GetBattlerSide(gBattlerFainted) != B_SIDE_OPPONENT || (gBattleTypeFlags &
             (BATTLE_TYPE_LINK
              | BATTLE_TYPE_x2000000
              | BATTLE_TYPE_TRAINER_HILL
              | BATTLE_TYPE_FRONTIER
              | BATTLE_TYPE_SAFARI
              | BATTLE_TYPE_BATTLE_TOWER
              | BATTLE_TYPE_EREADER_TRAINER)))
        {
            gBattleScripting.getexpState = 6; // goto last case
        }
        else
        {
            gBattleScripting.getexpState++;
            gBattleStruct->givenExpMons |= gBitTable[gBattlerPartyIndexes[gBattlerFainted]];
        }
        break;
    case 1: // calculate experience points to redistribute
        {
            u16 calculatedExp;
            s32 viaSentIn;

            for (viaSentIn = 0, i = 0; i < PARTY_SIZE; i++)
            {
                if (GetMonData(&gPlayerParty[i], MON_DATA_SPECIES) == SPECIES_NONE || GetMonData(&gPlayerParty[i], MON_DATA_HP) == 0)
                    continue;
                if (gBitTable[i] & sentIn)
                    viaSentIn++;

                item = GetMonData(&gPlayerParty[i], MON_DATA_HELD_ITEM);

                if (item == ITEM_ENIGMA_BERRY)
                    holdEffect = gSaveBlock1Ptr->enigmaBerry.holdEffect;
                else
                    holdEffect = ItemId_GetHoldEffect(item);

                if (holdEffect == HOLD_EFFECT_EXP_SHARE)
                    viaExpShare++;
            }
            #if (B_SCALED_EXP >= GEN_5) && (B_SCALED_EXP != GEN_6)
                calculatedExp = gBaseStats[gBattleMons[gBattlerFainted].species].expYield * gBattleMons[gBattlerFainted].level / 5;
            #else
                calculatedExp = gBaseStats[gBattleMons[gBattlerFainted].species].expYield * gBattleMons[gBattlerFainted].level / 7;
            #endif

            #if B_SPLIT_EXP < GEN_6
                if (viaExpShare) // at least one mon is getting exp via exp share
                {
                    *exp = calculatedExp / 2 / viaSentIn;
                    if (*exp == 0)
                        *exp = 1;

                    gExpShareExp = calculatedExp / 2 / viaExpShare;
                    if (gExpShareExp == 0)
                        gExpShareExp = 1;
                }
                else
                {
                    *exp = calculatedExp / viaSentIn;
                    if (*exp == 0)
                        *exp = 1;
                    gExpShareExp = 0;
                }
            #else
                *exp = calculatedExp;
                gExpShareExp = calculatedExp / 2;
                if (gExpShareExp == 0)
                    gExpShareExp = 1;
            #endif

            gBattleScripting.getexpState++;
            gBattleStruct->expGetterMonId = 0;
            gBattleStruct->sentInPokes = sentIn;
        }
        // fall through
    case 2: // set exp value to the poke in expgetter_id and print message
        if (gBattleControllerExecFlags == 0)
        {
            item = GetMonData(&gPlayerParty[gBattleStruct->expGetterMonId], MON_DATA_HELD_ITEM);

            if (item == ITEM_ENIGMA_BERRY)
                holdEffect = gSaveBlock1Ptr->enigmaBerry.holdEffect;
            else
                holdEffect = ItemId_GetHoldEffect(item);

            if (holdEffect != HOLD_EFFECT_EXP_SHARE && !(gBattleStruct->sentInPokes & 1))
            {
                *(&gBattleStruct->sentInPokes) >>= 1;
                gBattleScripting.getexpState = 5;
                gBattleMoveDamage = 0; // used for exp
            }
            else if (GetMonData(&gPlayerParty[gBattleStruct->expGetterMonId], MON_DATA_LEVEL) == MAX_LEVEL)
            {
                *(&gBattleStruct->sentInPokes) >>= 1;
                gBattleScripting.getexpState = 5;
                gBattleMoveDamage = 0; // used for exp
            }
            else
            {
                // Music change in a wild battle after fainting opposing pokemon.
                if (!(gBattleTypeFlags & BATTLE_TYPE_TRAINER)
                    && (gBattleMons[0].hp || (gBattleTypeFlags & BATTLE_TYPE_DOUBLE && gBattleMons[2].hp))
                    && !IsBattlerAlive(GetBattlerAtPosition(B_POSITION_OPPONENT_LEFT))
                    && !IsBattlerAlive(GetBattlerAtPosition(B_POSITION_OPPONENT_RIGHT))
                    && !gBattleStruct->wildVictorySong)
                {
                    BattleStopLowHpSound();
                    PlayBGM(MUS_VICTORY_WILD);
                    gBattleStruct->wildVictorySong++;
                }

                if (GetMonData(&gPlayerParty[gBattleStruct->expGetterMonId], MON_DATA_HP))
                {
                    if (gBattleStruct->sentInPokes & 1)
                        gBattleMoveDamage = *exp;
                    else
                        gBattleMoveDamage = 0;

                    // only give exp share bonus in later gens if the mon wasn't sent out
                    if ((holdEffect == HOLD_EFFECT_EXP_SHARE) && ((gBattleMoveDamage == 0) || (B_SPLIT_EXP < GEN_6)))
                        gBattleMoveDamage += gExpShareExp;
                    if (holdEffect == HOLD_EFFECT_LUCKY_EGG)
                        gBattleMoveDamage = (gBattleMoveDamage * 150) / 100;
                    if (gBattleTypeFlags & BATTLE_TYPE_TRAINER && B_TRAINER_EXP_MULTIPLIER <= GEN_7)
                        gBattleMoveDamage = (gBattleMoveDamage * 150) / 100;
                    #if (B_SCALED_EXP >= GEN_5) && (B_SCALED_EXP != GEN_6)
                        gBattleMoveDamage *= sExperienceScalingFactors[(gBattleMons[gBattlerFainted].level * 2) + 10];
                        gBattleMoveDamage /= sExperienceScalingFactors[gBattleMons[gBattlerFainted].level + GetMonData(&gPlayerParty[gBattleStruct->expGetterMonId], MON_DATA_LEVEL) + 10];
                        gBattleMoveDamage++;
                    #endif

                    if (IsTradedMon(&gPlayerParty[gBattleStruct->expGetterMonId]))
                    {
                        // check if the pokemon doesn't belong to the player
                        if (gBattleTypeFlags & BATTLE_TYPE_INGAME_PARTNER && gBattleStruct->expGetterMonId >= 3)
                        {
                            i = STRINGID_EMPTYSTRING4;
                        }
                        else
                        {
                            gBattleMoveDamage = (gBattleMoveDamage * 150) / 100;
                            i = STRINGID_ABOOSTED;
                        }
                    }
                    else
                    {
                        i = STRINGID_EMPTYSTRING4;
                    }

                    // get exp getter battlerId
                    if (gBattleTypeFlags & BATTLE_TYPE_DOUBLE)
                    {
                        if (!(gBattlerPartyIndexes[2] != gBattleStruct->expGetterMonId) && !(gAbsentBattlerFlags & gBitTable[2]))
                            gBattleStruct->expGetterBattlerId = 2;
                        else
                        {
                            if (!(gAbsentBattlerFlags & gBitTable[0]))
                                gBattleStruct->expGetterBattlerId = 0;
                            else
                                gBattleStruct->expGetterBattlerId = 2;
                        }
                    }
                    else
                    {
                        gBattleStruct->expGetterBattlerId = 0;
                    }

                    PREPARE_MON_NICK_WITH_PREFIX_BUFFER(gBattleTextBuff1, gBattleStruct->expGetterBattlerId, gBattleStruct->expGetterMonId);
                    // buffer 'gained' or 'gained a boosted'
                    PREPARE_STRING_BUFFER(gBattleTextBuff2, i);
                    PREPARE_WORD_NUMBER_BUFFER(gBattleTextBuff3, 5, gBattleMoveDamage);

                    PrepareStringBattle(STRINGID_PKMNGAINEDEXP, gBattleStruct->expGetterBattlerId);
                    MonGainEVs(&gPlayerParty[gBattleStruct->expGetterMonId], gBattleMons[gBattlerFainted].species);
                }
                gBattleStruct->sentInPokes >>= 1;
                gBattleScripting.getexpState++;
            }
        }
        break;
    case 3: // Set stats and give exp
        if (gBattleControllerExecFlags == 0)
        {
            gBattleResources->bufferB[gBattleStruct->expGetterBattlerId][0] = 0;
            if (GetMonData(&gPlayerParty[gBattleStruct->expGetterMonId], MON_DATA_HP) && GetMonData(&gPlayerParty[gBattleStruct->expGetterMonId], MON_DATA_LEVEL) != MAX_LEVEL)
            {
                gBattleResources->beforeLvlUp->stats[STAT_HP]    = GetMonData(&gPlayerParty[gBattleStruct->expGetterMonId], MON_DATA_MAX_HP);
                gBattleResources->beforeLvlUp->stats[STAT_ATK]   = GetMonData(&gPlayerParty[gBattleStruct->expGetterMonId], MON_DATA_ATK);
                gBattleResources->beforeLvlUp->stats[STAT_DEF]   = GetMonData(&gPlayerParty[gBattleStruct->expGetterMonId], MON_DATA_DEF);
                gBattleResources->beforeLvlUp->stats[STAT_SPEED] = GetMonData(&gPlayerParty[gBattleStruct->expGetterMonId], MON_DATA_SPEED);
                gBattleResources->beforeLvlUp->stats[STAT_SPATK] = GetMonData(&gPlayerParty[gBattleStruct->expGetterMonId], MON_DATA_SPATK);
                gBattleResources->beforeLvlUp->stats[STAT_SPDEF] = GetMonData(&gPlayerParty[gBattleStruct->expGetterMonId], MON_DATA_SPDEF);

                gActiveBattler = gBattleStruct->expGetterBattlerId;
                BtlController_EmitExpUpdate(0, gBattleStruct->expGetterMonId, gBattleMoveDamage);
                MarkBattlerForControllerExec(gActiveBattler);
            }
            gBattleScripting.getexpState++;
        }
        break;
    case 4: // lvl up if necessary
        if (gBattleControllerExecFlags == 0)
        {
            gActiveBattler = gBattleStruct->expGetterBattlerId;
            if (gBattleResources->bufferB[gActiveBattler][0] == CONTROLLER_TWORETURNVALUES && gBattleResources->bufferB[gActiveBattler][1] == RET_VALUE_LEVELED_UP)
            {
                u16 temp, battlerId = 0xFF;
                if (gBattleTypeFlags & BATTLE_TYPE_TRAINER && gBattlerPartyIndexes[gActiveBattler] == gBattleStruct->expGetterMonId)
                    HandleLowHpMusicChange(&gPlayerParty[gBattlerPartyIndexes[gActiveBattler]], gActiveBattler);

                PREPARE_MON_NICK_WITH_PREFIX_BUFFER(gBattleTextBuff1, gActiveBattler, gBattleStruct->expGetterMonId);
                PREPARE_BYTE_NUMBER_BUFFER(gBattleTextBuff2, 3, GetMonData(&gPlayerParty[gBattleStruct->expGetterMonId], MON_DATA_LEVEL));

                BattleScriptPushCursor();
                gLeveledUpInBattle |= gBitTable[gBattleStruct->expGetterMonId];
                gBattlescriptCurrInstr = BattleScript_LevelUp;
                gBattleMoveDamage = (gBattleResources->bufferB[gActiveBattler][2] | (gBattleResources->bufferB[gActiveBattler][3] << 8));
                AdjustFriendship(&gPlayerParty[gBattleStruct->expGetterMonId], FRIENDSHIP_EVENT_GROW_LEVEL);

                // update battle mon structure after level up
                if (gBattlerPartyIndexes[0] == gBattleStruct->expGetterMonId && gBattleMons[0].hp)
                    battlerId = 0;
                else if (gBattlerPartyIndexes[2] == gBattleStruct->expGetterMonId && gBattleMons[2].hp && (gBattleTypeFlags & BATTLE_TYPE_DOUBLE))
                    battlerId = 2;

                if (battlerId != 0xFF)
                {
                    gBattleMons[battlerId].level = GetMonData(&gPlayerParty[gBattleStruct->expGetterMonId], MON_DATA_LEVEL);
                    gBattleMons[battlerId].hp = GetMonData(&gPlayerParty[gBattleStruct->expGetterMonId], MON_DATA_HP);
                    gBattleMons[battlerId].maxHP = GetMonData(&gPlayerParty[gBattleStruct->expGetterMonId], MON_DATA_MAX_HP);
                    gBattleMons[battlerId].attack = GetMonData(&gPlayerParty[gBattleStruct->expGetterMonId], MON_DATA_ATK);
                    gBattleMons[battlerId].defense = GetMonData(&gPlayerParty[gBattleStruct->expGetterMonId], MON_DATA_DEF);
                    gBattleMons[battlerId].speed = GetMonData(&gPlayerParty[gBattleStruct->expGetterMonId], MON_DATA_SPEED);
                    gBattleMons[battlerId].spAttack = GetMonData(&gPlayerParty[gBattleStruct->expGetterMonId], MON_DATA_SPATK);
                    gBattleMons[battlerId].spDefense = GetMonData(&gPlayerParty[gBattleStruct->expGetterMonId], MON_DATA_SPDEF);

                    if (gStatuses3[battlerId] & STATUS3_POWER_TRICK)
                        SWAP(gBattleMons[battlerId].attack, gBattleMons[battlerId].defense, temp);
                }

                gBattleScripting.getexpState = 5;
            }
            else
            {
                gBattleMoveDamage = 0;
                gBattleScripting.getexpState = 5;
            }
        }
        break;
    case 5: // looper increment
        if (gBattleMoveDamage) // there is exp to give, goto case 3 that gives exp
        {
            gBattleScripting.getexpState = 3;
        }
        else
        {
            gBattleStruct->expGetterMonId++;
            if (gBattleStruct->expGetterMonId < PARTY_SIZE)
                gBattleScripting.getexpState = 2; // loop again
            else
                gBattleScripting.getexpState = 6; // we're done
        }
        break;
    case 6: // increment instruction
        if (gBattleControllerExecFlags == 0)
        {
            // not sure why gf clears the item and ability here
            gBattleMons[gBattlerFainted].item = 0;
            gBattleMons[gBattlerFainted].ability = 0;
            gBattlescriptCurrInstr += 2;
        }
        break;
    }
}

static bool32 NoAliveMonsForPlayer(void)
{
    u32 i;
    u32 HP_count = 0;

    if (gBattleTypeFlags & BATTLE_TYPE_INGAME_PARTNER && (gPartnerTrainerId == TRAINER_STEVEN_PARTNER || gPartnerTrainerId >= TRAINER_CUSTOM_PARTNER))
    {
        for (i = 0; i < MULTI_PARTY_SIZE; i++)
        {
            if (GetMonData(&gPlayerParty[i], MON_DATA_SPECIES) && !GetMonData(&gPlayerParty[i], MON_DATA_IS_EGG))
                HP_count += GetMonData(&gPlayerParty[i], MON_DATA_HP);
        }
    }
    else
    {
        for (i = 0; i < PARTY_SIZE; i++)
        {
            if (GetMonData(&gPlayerParty[i], MON_DATA_SPECIES) && !GetMonData(&gPlayerParty[i], MON_DATA_IS_EGG)
             && (!(gBattleTypeFlags & BATTLE_TYPE_ARENA) || !(gBattleStruct->arenaLostPlayerMons & gBitTable[i])))
            {
                HP_count += GetMonData(&gPlayerParty[i], MON_DATA_HP);
            }
        }
    }

    return (HP_count == 0);
}

static bool32 NoAliveMonsForOpponent(void)
{
    u32 i;
    u32 HP_count = 0;

    for (i = 0; i < PARTY_SIZE; i++)
    {
        if (GetMonData(&gEnemyParty[i], MON_DATA_SPECIES) && !GetMonData(&gEnemyParty[i], MON_DATA_IS_EGG)
            && (!(gBattleTypeFlags & BATTLE_TYPE_ARENA) || !(gBattleStruct->arenaLostOpponentMons & gBitTable[i])))
        {
            HP_count += GetMonData(&gEnemyParty[i], MON_DATA_HP);
        }
    }

    return (HP_count == 0);
}

bool32 NoAliveMonsForEitherParty(void)
{
    return (NoAliveMonsForPlayer() || NoAliveMonsForOpponent());
}

static void atk24(void)
{
    if (gBattleControllerExecFlags)
        return;

    if (NoAliveMonsForPlayer())
        gBattleOutcome |= B_OUTCOME_LOST;
    if (NoAliveMonsForOpponent())
        gBattleOutcome |= B_OUTCOME_WON;

    if (gBattleOutcome == 0 && (gBattleTypeFlags & (BATTLE_TYPE_LINK | BATTLE_TYPE_x2000000)))
    {
        s32 i, foundPlayer, foundOpponent;

        for (foundPlayer = 0, i = 0; i < gBattlersCount; i += 2)
        {
            if ((gHitMarker & HITMARKER_FAINTED2(i)) && (!gSpecialStatuses[i].flag40))
                foundPlayer++;
        }
        
        foundOpponent = 0;

        for (i = 1; i < gBattlersCount; i += 2)
        {
            if ((gHitMarker & HITMARKER_FAINTED2(i)) && (!gSpecialStatuses[i].flag40))
                foundOpponent++;
        }

        if (gBattleTypeFlags & BATTLE_TYPE_MULTI)
        {
            if (foundOpponent + foundPlayer > 1)
                gBattlescriptCurrInstr = T2_READ_PTR(gBattlescriptCurrInstr + 1);
            else
                gBattlescriptCurrInstr += 5;
        }
        else
        {
            if (foundOpponent != 0 && foundPlayer != 0)
                gBattlescriptCurrInstr = T2_READ_PTR(gBattlescriptCurrInstr + 1);
            else
                gBattlescriptCurrInstr += 5;
        }
    }
    else
    {
        gBattlescriptCurrInstr += 5;
    }
}

static void MoveValuesCleanUp(void)
{
    gMoveResultFlags = 0;
    gIsCriticalHit = FALSE;
    gBattleScripting.moveEffect = 0;
    gBattleCommunication[6] = 0;
    gHitMarker &= ~(HITMARKER_DESTINYBOND);
    gHitMarker &= ~(HITMARKER_SYNCHRONISE_EFFECT);
}

static void Cmd_movevaluescleanup(void)
{
    MoveValuesCleanUp();
    gBattlescriptCurrInstr += 1;
}

static void Cmd_setmultihit(void)
{
    gMultiHitCounter = gBattlescriptCurrInstr[1];
    gBattlescriptCurrInstr += 2;
}

static void Cmd_decrementmultihit(void)
{
    if (--gMultiHitCounter == 0)
        gBattlescriptCurrInstr += 5;
    else
        gBattlescriptCurrInstr = T2_READ_PTR(gBattlescriptCurrInstr + 1);
}

static void Cmd_goto(void)
{
    gBattlescriptCurrInstr = T2_READ_PTR(gBattlescriptCurrInstr + 1);
}

static void Cmd_jumpifbyte(void)
{
    u8 caseID = gBattlescriptCurrInstr[1];
    const u8* memByte = T2_READ_PTR(gBattlescriptCurrInstr + 2);
    u8 value = gBattlescriptCurrInstr[6];
    const u8* jumpPtr = T2_READ_PTR(gBattlescriptCurrInstr + 7);

    gBattlescriptCurrInstr += 11;

    switch (caseID)
    {
    case CMP_EQUAL:
        if (*memByte == value)
            gBattlescriptCurrInstr = jumpPtr;
        break;
    case CMP_NOT_EQUAL:
        if (*memByte != value)
            gBattlescriptCurrInstr = jumpPtr;
        break;
    case CMP_GREATER_THAN:
        if (*memByte > value)
            gBattlescriptCurrInstr = jumpPtr;
        break;
    case CMP_LESS_THAN:
        if (*memByte < value)
            gBattlescriptCurrInstr = jumpPtr;
        break;
    case CMP_COMMON_BITS:
        if (*memByte & value)
            gBattlescriptCurrInstr = jumpPtr;
        break;
    case CMP_NO_COMMON_BITS:
        if (!(*memByte & value))
            gBattlescriptCurrInstr = jumpPtr;
        break;
    }
}

static void Cmd_jumpifhalfword(void)
{
    u8 caseID = gBattlescriptCurrInstr[1];
    const u16* memHword = T2_READ_PTR(gBattlescriptCurrInstr + 2);
    u16 value = T2_READ_16(gBattlescriptCurrInstr + 6);
    const u8* jumpPtr = T2_READ_PTR(gBattlescriptCurrInstr + 8);

    gBattlescriptCurrInstr += 12;

    switch (caseID)
    {
    case CMP_EQUAL:
        if (*memHword == value)
            gBattlescriptCurrInstr = jumpPtr;
        break;
    case CMP_NOT_EQUAL:
        if (*memHword != value)
            gBattlescriptCurrInstr = jumpPtr;
        break;
    case CMP_GREATER_THAN:
        if (*memHword > value)
            gBattlescriptCurrInstr = jumpPtr;
        break;
    case CMP_LESS_THAN:
        if (*memHword < value)
            gBattlescriptCurrInstr = jumpPtr;
        break;
    case CMP_COMMON_BITS:
        if (*memHword & value)
            gBattlescriptCurrInstr = jumpPtr;
        break;
    case CMP_NO_COMMON_BITS:
        if (!(*memHword & value))
            gBattlescriptCurrInstr = jumpPtr;
        break;
    }
}

static void Cmd_jumpifword(void)
{
    u8 caseID = gBattlescriptCurrInstr[1];
    const u32* memWord = T2_READ_PTR(gBattlescriptCurrInstr + 2);
    u32 value = T1_READ_32(gBattlescriptCurrInstr + 6);
    const u8* jumpPtr = T2_READ_PTR(gBattlescriptCurrInstr + 10);

    gBattlescriptCurrInstr += 14;

    switch (caseID)
    {
    case CMP_EQUAL:
        if (*memWord == value)
            gBattlescriptCurrInstr = jumpPtr;
        break;
    case CMP_NOT_EQUAL:
        if (*memWord != value)
            gBattlescriptCurrInstr = jumpPtr;
        break;
    case CMP_GREATER_THAN:
        if (*memWord > value)
            gBattlescriptCurrInstr = jumpPtr;
        break;
    case CMP_LESS_THAN:
        if (*memWord < value)
            gBattlescriptCurrInstr = jumpPtr;
        break;
    case CMP_COMMON_BITS:
        if (*memWord & value)
            gBattlescriptCurrInstr = jumpPtr;
        break;
    case CMP_NO_COMMON_BITS:
        if (!(*memWord & value))
            gBattlescriptCurrInstr = jumpPtr;
        break;
    }
}

static void Cmd_jumpifarrayequal(void)
{
    const u8* mem1 = T2_READ_PTR(gBattlescriptCurrInstr + 1);
    const u8* mem2 = T2_READ_PTR(gBattlescriptCurrInstr + 5);
    u32 size = gBattlescriptCurrInstr[9];
    const u8* jumpPtr = T2_READ_PTR(gBattlescriptCurrInstr + 10);

    u8 i;
    for (i = 0; i < size; i++)
    {
        if (*mem1 != *mem2)
        {
            gBattlescriptCurrInstr += 14;
            break;
        }
        mem1++, mem2++;
    }

    if (i == size)
        gBattlescriptCurrInstr = jumpPtr;
}

static void Cmd_jumpifarraynotequal(void)
{
    u8 equalBytes = 0;
    const u8* mem1 = T2_READ_PTR(gBattlescriptCurrInstr + 1);
    const u8* mem2 = T2_READ_PTR(gBattlescriptCurrInstr + 5);
    u32 size = gBattlescriptCurrInstr[9];
    const u8* jumpPtr = T2_READ_PTR(gBattlescriptCurrInstr + 10);

    u8 i;
    for (i = 0; i < size; i++)
    {
        if (*mem1 == *mem2)
        {
            equalBytes++;
        }
        mem1++, mem2++;
    }

    if (equalBytes != size)
        gBattlescriptCurrInstr = jumpPtr;
    else
        gBattlescriptCurrInstr += 14;
}

static void Cmd_setbyte(void)
{
    u8* memByte = T2_READ_PTR(gBattlescriptCurrInstr + 1);
    *memByte = gBattlescriptCurrInstr[5];

    gBattlescriptCurrInstr += 6;
}

static void Cmd_addbyte(void)
{
    u8* memByte = T2_READ_PTR(gBattlescriptCurrInstr + 1);
    *memByte += gBattlescriptCurrInstr[5];
    gBattlescriptCurrInstr += 6;
}

static void Cmd_subbyte(void)
{
    u8* memByte = T2_READ_PTR(gBattlescriptCurrInstr + 1);
    *memByte -= gBattlescriptCurrInstr[5];
    gBattlescriptCurrInstr += 6;
}

static void Cmd_copyarray(void)
{
    u8* dest = T2_READ_PTR(gBattlescriptCurrInstr + 1);
    const u8* src = T2_READ_PTR(gBattlescriptCurrInstr + 5);
    s32 size = gBattlescriptCurrInstr[9];

    s32 i;
    for (i = 0; i < size; i++)
    {
        dest[i] = src[i];
    }

    gBattlescriptCurrInstr += 10;
}

static void Cmd_copyarraywithindex(void)
{
    u8* dest = T2_READ_PTR(gBattlescriptCurrInstr + 1);
    const u8* src = T2_READ_PTR(gBattlescriptCurrInstr + 5);
    const u8* index = T2_READ_PTR(gBattlescriptCurrInstr + 9);
    s32 size = gBattlescriptCurrInstr[13];

    s32 i;
    for (i = 0; i < size; i++)
    {
        dest[i] = src[i + *index];
    }

    gBattlescriptCurrInstr += 14;
}

static void Cmd_orbyte(void)
{
    u8* memByte = T2_READ_PTR(gBattlescriptCurrInstr + 1);
    *memByte |= gBattlescriptCurrInstr[5];
    gBattlescriptCurrInstr += 6;
}

static void Cmd_orhalfword(void)
{
    u16* memHword = T2_READ_PTR(gBattlescriptCurrInstr + 1);
    u16 val = T2_READ_16(gBattlescriptCurrInstr + 5);

    *memHword |= val;
    gBattlescriptCurrInstr += 7;
}

static void Cmd_orword(void)
{
    u32* memWord = T2_READ_PTR(gBattlescriptCurrInstr + 1);
    u32 val = T2_READ_32(gBattlescriptCurrInstr + 5);

    *memWord |= val;
    gBattlescriptCurrInstr += 9;
}

static void Cmd_bicbyte(void)
{
    u8* memByte = T2_READ_PTR(gBattlescriptCurrInstr + 1);
    *memByte &= ~(gBattlescriptCurrInstr[5]);
    gBattlescriptCurrInstr += 6;
}

static void Cmd_bichalfword(void)
{
    u16* memHword = T2_READ_PTR(gBattlescriptCurrInstr + 1);
    u16 val = T2_READ_16(gBattlescriptCurrInstr + 5);

    *memHword &= ~val;
    gBattlescriptCurrInstr += 7;
}

static void Cmd_bicword(void)
{
    u32* memWord = T2_READ_PTR(gBattlescriptCurrInstr + 1);
    u32 val = T2_READ_32(gBattlescriptCurrInstr + 5);

    *memWord &= ~val;
    gBattlescriptCurrInstr += 9;
}

static void Cmd_pause(void)
{
    if (gBattleControllerExecFlags == 0)
    {
        u16 value = T2_READ_16(gBattlescriptCurrInstr + 1);
        if (++gPauseCounterBattle >= value)
        {
            gPauseCounterBattle = 0;
            gBattlescriptCurrInstr += 3;
        }
    }
}

static void Cmd_waitstate(void)
{
    if (gBattleControllerExecFlags == 0)
        gBattlescriptCurrInstr++;
}

static void Cmd_update(void)
{
    if (gBattlescriptCurrInstr[1] == BS_TARGET)
        gActiveBattler = gBattlerTarget;
    else
        gActiveBattler = gBattlerAttacker;

    BtlController_EmitHealthBarUpdate(0, gBattleMoveDamage);
    MarkBattlerForControllerExec(gActiveBattler);
    gBattlescriptCurrInstr += 2;
}

static void Cmd_return(void)
{
    BattleScriptPop();
}

static void Cmd_end(void)
{
    if (gBattleTypeFlags & BATTLE_TYPE_ARENA)
        BattleArena_AddSkillPoints(gBattlerAttacker);

    gMoveResultFlags = 0;
    gActiveBattler = 0;
    gCurrentActionFuncId = B_ACTION_TRY_FINISH;
}

static void Cmd_end2(void)
{
    gActiveBattler = 0;
    gCurrentActionFuncId = B_ACTION_TRY_FINISH;
}

static void Cmd_end3(void) // pops the main function stack
{
    BattleScriptPop();
    if (gBattleResources->battleCallbackStack->size != 0)
        gBattleResources->battleCallbackStack->size--;
    gBattleMainFunc = gBattleResources->battleCallbackStack->function[gBattleResources->battleCallbackStack->size];
}

static void Cmd_call(void)
{
    BattleScriptPush(gBattlescriptCurrInstr + 5);
    gBattlescriptCurrInstr = T1_READ_PTR(gBattlescriptCurrInstr + 1);
}

static void Cmd_setroost(void)
{
    gBattleResources->flags->flags[gBattlerAttacker] |= RESOURCE_FLAG_ROOST;

    // Pure flying type.
    if (gBattleMons[gBattlerAttacker].type1 == TYPE_FLYING && gBattleMons[gBattlerAttacker].type2 == TYPE_FLYING)
    {
        gBattleStruct->roostTypes[gBattlerAttacker][0] = TYPE_FLYING;
        gBattleStruct->roostTypes[gBattlerAttacker][1] = TYPE_FLYING;
        gBattleStruct->roostTypes[gBattlerAttacker][2] = TYPE_FLYING;
        SET_BATTLER_TYPE(gBattlerAttacker, TYPE_NORMAL);
    }
    // Dual Type with Flying Type.
    else if ((gBattleMons[gBattlerAttacker].type1 == TYPE_FLYING && gBattleMons[gBattlerAttacker].type2 != TYPE_FLYING)
           ||(gBattleMons[gBattlerAttacker].type2 == TYPE_FLYING && gBattleMons[gBattlerAttacker].type1 != TYPE_FLYING))
    {
        gBattleStruct->roostTypes[gBattlerAttacker][0] = gBattleMons[gBattlerAttacker].type1;
        gBattleStruct->roostTypes[gBattlerAttacker][1] = gBattleMons[gBattlerAttacker].type2;
        if (gBattleMons[gBattlerAttacker].type1 == TYPE_FLYING)
            gBattleMons[gBattlerAttacker].type1 = TYPE_MYSTERY;
        if (gBattleMons[gBattlerAttacker].type2 == TYPE_FLYING)
            gBattleMons[gBattlerAttacker].type2 = TYPE_MYSTERY;
    }
    // Non-flying type.
    else if (!IS_BATTLER_OF_TYPE(gBattlerAttacker, TYPE_FLYING))
    {
        gBattleStruct->roostTypes[gBattlerAttacker][0] = gBattleMons[gBattlerAttacker].type1;
        gBattleStruct->roostTypes[gBattlerAttacker][1] = gBattleMons[gBattlerAttacker].type2;
    }

    gBattlescriptCurrInstr++;
}

static void Cmd_jumpifabilitypresent(void)
{
    if (IsAbilityOnField(T1_READ_16(gBattlescriptCurrInstr + 1)))
        gBattlescriptCurrInstr = T1_READ_PTR(gBattlescriptCurrInstr + 3);
    else
        gBattlescriptCurrInstr += 7;
}

static void Cmd_endselectionscript(void)
{
    *(gBattlerAttacker + gBattleStruct->selectionScriptFinished) = TRUE;
}

static void Cmd_playanimation(void)
{
    const u16* argumentPtr;

    gActiveBattler = GetBattlerForBattleScript(gBattlescriptCurrInstr[1]);
    argumentPtr = T2_READ_PTR(gBattlescriptCurrInstr + 3);

    if (gBattlescriptCurrInstr[2] == B_ANIM_STATS_CHANGE
        || gBattlescriptCurrInstr[2] == B_ANIM_SNATCH_MOVE
        || gBattlescriptCurrInstr[2] == B_ANIM_MEGA_EVOLUTION
        || gBattlescriptCurrInstr[2] == B_ANIM_ILLUSION_OFF
        || gBattlescriptCurrInstr[2] == B_ANIM_FORM_CHANGE
        || gBattlescriptCurrInstr[2] == B_ANIM_SUBSTITUTE_FADE)
    {
        BtlController_EmitBattleAnimation(0, gBattlescriptCurrInstr[2], *argumentPtr);
        MarkBattlerForControllerExec(gActiveBattler);
        gBattlescriptCurrInstr += 7;
    }
    else if (gHitMarker & HITMARKER_NO_ANIMATIONS)
    {
        BattleScriptPush(gBattlescriptCurrInstr + 7);
        gBattlescriptCurrInstr = BattleScript_Pausex20;
    }
    else if (gBattlescriptCurrInstr[2] == B_ANIM_RAIN_CONTINUES
             || gBattlescriptCurrInstr[2] == B_ANIM_SUN_CONTINUES
             || gBattlescriptCurrInstr[2] == B_ANIM_SANDSTORM_CONTINUES
             || gBattlescriptCurrInstr[2] == B_ANIM_HAIL_CONTINUES)
    {
        BtlController_EmitBattleAnimation(0, gBattlescriptCurrInstr[2], *argumentPtr);
        MarkBattlerForControllerExec(gActiveBattler);
        gBattlescriptCurrInstr += 7;
    }
    else if (gStatuses3[gActiveBattler] & STATUS3_SEMI_INVULNERABLE)
    {
        gBattlescriptCurrInstr += 7;
    }
    else
    {
        BtlController_EmitBattleAnimation(0, gBattlescriptCurrInstr[2], *argumentPtr);
        MarkBattlerForControllerExec(gActiveBattler);
        gBattlescriptCurrInstr += 7;
    }
}

static void Cmd_playanimation2(void) // animation Id is stored in the first pointer
{
    const u16* argumentPtr;
    const u8* animationIdPtr;

    gActiveBattler = GetBattlerForBattleScript(gBattlescriptCurrInstr[1]);
    animationIdPtr = T2_READ_PTR(gBattlescriptCurrInstr + 2);
    argumentPtr = T2_READ_PTR(gBattlescriptCurrInstr + 6);

    if (*animationIdPtr == B_ANIM_STATS_CHANGE
        || *animationIdPtr == B_ANIM_SNATCH_MOVE
        || *animationIdPtr == B_ANIM_MEGA_EVOLUTION
        || *animationIdPtr == B_ANIM_ILLUSION_OFF
        || *animationIdPtr == B_ANIM_FORM_CHANGE
        || *animationIdPtr == B_ANIM_SUBSTITUTE_FADE)
    {
        BtlController_EmitBattleAnimation(0, *animationIdPtr, *argumentPtr);
        MarkBattlerForControllerExec(gActiveBattler);
        gBattlescriptCurrInstr += 10;
    }
    else if (gHitMarker & HITMARKER_NO_ANIMATIONS)
    {
        gBattlescriptCurrInstr += 10;
    }
    else if (*animationIdPtr == B_ANIM_RAIN_CONTINUES
             || *animationIdPtr == B_ANIM_SUN_CONTINUES
             || *animationIdPtr == B_ANIM_SANDSTORM_CONTINUES
             || *animationIdPtr == B_ANIM_HAIL_CONTINUES)
    {
        BtlController_EmitBattleAnimation(0, *animationIdPtr, *argumentPtr);
        MarkBattlerForControllerExec(gActiveBattler);
        gBattlescriptCurrInstr += 10;
    }
    else if (gStatuses3[gActiveBattler] & STATUS3_SEMI_INVULNERABLE)
    {
        gBattlescriptCurrInstr += 10;
    }
    else
    {
        BtlController_EmitBattleAnimation(0, *animationIdPtr, *argumentPtr);
        MarkBattlerForControllerExec(gActiveBattler);
        gBattlescriptCurrInstr += 10;
    }
}

static void Cmd_setgraphicalstatchangevalues(void)
{
    u8 value = GET_STAT_BUFF_VALUE_WITH_SIGN(gBattleScripting.statChanger);

    switch (value)
    {
    case SET_STAT_BUFF_VALUE(1): // +1
        value = STAT_ANIM_PLUS1;
        break;
    case SET_STAT_BUFF_VALUE(2): // +2
        value = STAT_ANIM_PLUS2;
        break;
    case SET_STAT_BUFF_VALUE(3): // +3
        value = STAT_ANIM_PLUS2;
        break;
    case SET_STAT_BUFF_VALUE(1) | STAT_BUFF_NEGATIVE: // -1
        value = STAT_ANIM_MINUS1;
        break;
    case SET_STAT_BUFF_VALUE(2) | STAT_BUFF_NEGATIVE: // -2
        value = STAT_ANIM_MINUS2;
        break;
    case SET_STAT_BUFF_VALUE(3) | STAT_BUFF_NEGATIVE: // -3
        value = STAT_ANIM_MINUS2;
        break;
    default: // <-12,-4> and <4, 12>
        if (value & STAT_BUFF_NEGATIVE)
            value = STAT_ANIM_MINUS2;
        else
            value = STAT_ANIM_PLUS2;
        break;
    }
    gBattleScripting.animArg1 = GET_STAT_BUFF_ID(gBattleScripting.statChanger) + value - 1;
    gBattleScripting.animArg2 = 0;
    gBattlescriptCurrInstr++;
}

static void Cmd_playstatchangeanimation(void)
{
    u32 ability;
    u32 currStat = 0;
    u32 statAnimId = 0;
    u32 changeableStatsCount = 0;
    u32 statsToCheck = 0;
    u32 startingStatAnimId = 0;
    u32 flags = gBattlescriptCurrInstr[3];

    gActiveBattler = GetBattlerForBattleScript(gBattlescriptCurrInstr[1]);
    ability = GetBattlerAbility(gActiveBattler);
    statsToCheck = gBattlescriptCurrInstr[2];

    // Handle Contrary and Simple
    if (ability == ABILITY_CONTRARY)
        flags ^= STAT_CHANGE_NEGATIVE;
    else if (ability == ABILITY_SIMPLE)
        flags |= STAT_CHANGE_BY_TWO;

    if (flags & STAT_CHANGE_NEGATIVE) // goes down
    {
        if (flags & STAT_CHANGE_BY_TWO)
            startingStatAnimId = STAT_ANIM_MINUS2 - 1;
        else
            startingStatAnimId = STAT_ANIM_MINUS1 - 1;

        while (statsToCheck != 0)
        {
            if (statsToCheck & 1)
            {
                if (flags & STAT_CHANGE_CANT_PREVENT)
                {
                    if (gBattleMons[gActiveBattler].statStages[currStat] > MIN_STAT_STAGE)
                    {
                        statAnimId = startingStatAnimId + currStat;
                        changeableStatsCount++;
                    }
                }
                else if (!gSideTimers[GET_BATTLER_SIDE(gActiveBattler)].mistTimer
                        && ability != ABILITY_CLEAR_BODY
                        && ability != ABILITY_FULL_METAL_BODY
                        && ability != ABILITY_WHITE_SMOKE
                        && !(ability == ABILITY_KEEN_EYE && currStat == STAT_ACC)
                        && !(ability == ABILITY_HYPER_CUTTER && currStat == STAT_ATK)
                        && !(ability == ABILITY_BIG_PECKS && currStat == STAT_DEF))
                {
                    if (gBattleMons[gActiveBattler].statStages[currStat] > MIN_STAT_STAGE)
                    {
                        statAnimId = startingStatAnimId + currStat;
                        changeableStatsCount++;
                    }
                }
            }
            statsToCheck >>= 1, currStat++;
        }

        if (changeableStatsCount > 1) // more than one stat, so the color is gray
        {
            if (flags & STAT_CHANGE_BY_TWO)
                statAnimId = STAT_ANIM_MULTIPLE_MINUS2;
            else
                statAnimId = STAT_ANIM_MULTIPLE_MINUS1;
        }
    }
    else // goes up
    {
        if (flags & STAT_CHANGE_BY_TWO)
            startingStatAnimId = STAT_ANIM_PLUS2 - 1;
        else
            startingStatAnimId = STAT_ANIM_PLUS1 - 1;

        while (statsToCheck != 0)
        {
            if (statsToCheck & 1 && gBattleMons[gActiveBattler].statStages[currStat] < MAX_STAT_STAGE)
            {
                statAnimId = startingStatAnimId + currStat;
                changeableStatsCount++;
            }
            statsToCheck >>= 1, currStat++;
        }

        if (changeableStatsCount > 1) // more than one stat, so the color is gray
        {
            if (flags & STAT_CHANGE_BY_TWO)
                statAnimId = STAT_ANIM_MULTIPLE_PLUS2;
            else
                statAnimId = STAT_ANIM_MULTIPLE_PLUS1;
        }
    }

    if (flags & STAT_CHANGE_ONLY_MULTIPLE && changeableStatsCount < 2)
    {
        gBattlescriptCurrInstr += 4;
    }
    else if (changeableStatsCount != 0 && !gBattleScripting.statAnimPlayed)
    {
        BtlController_EmitBattleAnimation(0, B_ANIM_STATS_CHANGE, statAnimId);
        MarkBattlerForControllerExec(gActiveBattler);
        if (flags & STAT_CHANGE_ONLY_MULTIPLE && changeableStatsCount > 1)
            gBattleScripting.statAnimPlayed = TRUE;
        gBattlescriptCurrInstr += 4;
    }
    else
    {
        gBattlescriptCurrInstr += 4;
    }
}

static bool32 TryKnockOffBattleScript(u32 battlerDef)
{
    if (gBattleMons[battlerDef].item != 0
        && CanBattlerGetOrLoseItem(battlerDef, gBattleMons[battlerDef].item)
        && !NoAliveMonsForEitherParty())
    {
        if (GetBattlerAbility(battlerDef) == ABILITY_STICKY_HOLD && IsBattlerAlive(battlerDef))
        {
            gBattlerAbility = battlerDef;
            BattleScriptPushCursor();
            gBattlescriptCurrInstr = BattleScript_StickyHoldActivates;
        }
        else
        {
            u32 side = GetBattlerSide(battlerDef);

            gLastUsedItem = gBattleMons[battlerDef].item;
            gBattleMons[battlerDef].item = 0;
            gBattleStruct->choicedMove[battlerDef] = 0;
            gWishFutureKnock.knockedOffMons[side] |= gBitTable[gBattlerPartyIndexes[battlerDef]];
            CheckSetUnburden(battlerDef);

            BattleScriptPushCursor();
            gBattlescriptCurrInstr = BattleScript_KnockedOff;
        }
        return TRUE;
    }
    return FALSE;
}

static void Cmd_moveend(void)
{
    s32 i;
    bool32 effect = FALSE;
    u32 moveType = 0;
    u32 holdEffectAtk = 0;
    u16 *choicedMoveAtk = NULL;
    u32 arg1, arg2;
    u32 originallyUsedMove;

    if (gChosenMove == 0xFFFF)
        originallyUsedMove = 0;
    else
        originallyUsedMove = gChosenMove;

    arg1 = gBattlescriptCurrInstr[1];
    arg2 = gBattlescriptCurrInstr[2];

    holdEffectAtk = GetBattlerHoldEffect(gBattlerAttacker, TRUE);
    choicedMoveAtk = &gBattleStruct->choicedMove[gBattlerAttacker];
    GET_MOVE_TYPE(gCurrentMove, moveType);

    do
    {
        switch (gBattleScripting.moveendState)
        {
        case MOVEEND_PROTECT_LIKE_EFFECT:
            if (gBattleMoves[gCurrentMove].flags & FLAG_MAKES_CONTACT)
            {
                if (gProtectStructs[gBattlerTarget].spikyShielded && GetBattlerAbility(gBattlerAttacker) != ABILITY_MAGIC_GUARD)
                {
                    gBattleMoveDamage = gBattleMons[gBattlerAttacker].maxHP / 8;
                    if (gBattleMoveDamage == 0)
                        gBattleMoveDamage = 1;
                    PREPARE_MOVE_BUFFER(gBattleTextBuff1, MOVE_SPIKY_SHIELD);
                    BattleScriptPushCursor();
                    gBattlescriptCurrInstr = BattleScript_SpikyShieldEffect;
                    effect = 1;
                }
                else if (gProtectStructs[gBattlerTarget].kingsShielded)
                {
                    i = gBattlerAttacker;
                    gBattlerAttacker = gBattlerTarget;
                    gBattlerTarget = i; // gBattlerTarget and gBattlerAttacker are swapped in order to activate Defiant, if applicable
                    gBattleScripting.moveEffect = (B_KINGS_SHIELD_LOWER_ATK >= GEN_8) ? MOVE_EFFECT_ATK_MINUS_1 : MOVE_EFFECT_ATK_MINUS_2;
                    BattleScriptPushCursor();
                    gBattlescriptCurrInstr = BattleScript_KingsShieldEffect;
                    effect = 1;
                }
                else if (gProtectStructs[gBattlerTarget].banefulBunkered)
                {
                    gBattleScripting.moveEffect = MOVE_EFFECT_POISON | MOVE_EFFECT_AFFECTS_USER;
                    PREPARE_MOVE_BUFFER(gBattleTextBuff1, MOVE_BANEFUL_BUNKER);
                    BattleScriptPushCursor();
                    gBattlescriptCurrInstr = BattleScript_BanefulBunkerEffect;
                    effect = 1;
                }
            }
            gBattleScripting.moveendState++;
            break;
        case MOVEEND_RAGE: // rage check
            if (gBattleMons[gBattlerTarget].status2 & STATUS2_RAGE
                && gBattleMons[gBattlerTarget].hp != 0 && gBattlerAttacker != gBattlerTarget
                && GetBattlerSide(gBattlerAttacker) != GetBattlerSide(gBattlerTarget)
                && !(gMoveResultFlags & MOVE_RESULT_NO_EFFECT) && TARGET_TURN_DAMAGED
                && gBattleMoves[gCurrentMove].power && gBattleMons[gBattlerTarget].statStages[STAT_ATK] < MAX_STAT_STAGE)
            {
                gBattleMons[gBattlerTarget].statStages[STAT_ATK]++;
                BattleScriptPushCursor();
                gBattlescriptCurrInstr = BattleScript_RageIsBuilding;
                effect = TRUE;
            }
            gBattleScripting.moveendState++;
            break;
        case MOVEEND_DEFROST: // defrosting check
            if (gBattleMons[gBattlerTarget].status1 & STATUS1_FREEZE
                && gBattleMons[gBattlerTarget].hp != 0 && gBattlerAttacker != gBattlerTarget
                && gSpecialStatuses[gBattlerTarget].specialDmg
                && !(gMoveResultFlags & MOVE_RESULT_NO_EFFECT) && (moveType == TYPE_FIRE || gBattleMoves[gCurrentMove].effect == EFFECT_SCALD))
            {
                gBattleMons[gBattlerTarget].status1 &= ~(STATUS1_FREEZE);
                gActiveBattler = gBattlerTarget;
                BtlController_EmitSetMonData(0, REQUEST_STATUS_BATTLE, 0, 4, &gBattleMons[gBattlerTarget].status1);
                MarkBattlerForControllerExec(gActiveBattler);
                BattleScriptPushCursor();
                gBattlescriptCurrInstr = BattleScript_DefrostedViaFireMove;
                effect = TRUE;
            }
            gBattleScripting.moveendState++;
            break;
        case MOVEEND_SYNCHRONIZE_TARGET: // target synchronize
            if (AbilityBattleEffects(ABILITYEFFECT_SYNCHRONIZE, gBattlerTarget, 0, 0, 0))
                effect = TRUE;
            gBattleScripting.moveendState++;
            break;
        case MOVEEND_ABILITIES: // Such as abilities activating on contact(Poison Spore, Rough Skin, etc.).
            if (AbilityBattleEffects(ABILITYEFFECT_MOVE_END, gBattlerTarget, 0, 0, 0))
                effect = TRUE;
            gBattleScripting.moveendState++;
            break;
        case MOVEEND_ABILITIES_ATTACKER: // Poison Touch, possibly other in the future
            if (AbilityBattleEffects(ABILITYEFFECT_MOVE_END_ATTACKER, gBattlerAttacker, 0, 0, 0))
                effect = TRUE;
            gBattleScripting.moveendState++;
            break;
        case MOVEEND_STATUS_IMMUNITY_ABILITIES: // status immunities
            if (AbilityBattleEffects(ABILITYEFFECT_IMMUNITY, 0, 0, 0, 0))
                effect = TRUE; // it loops through all battlers, so we increment after its done with all battlers
            else
                gBattleScripting.moveendState++;
            break;
        case MOVEEND_SYNCHRONIZE_ATTACKER: // attacker synchronize
            if (AbilityBattleEffects(ABILITYEFFECT_ATK_SYNCHRONIZE, gBattlerAttacker, 0, 0, 0))
                effect = TRUE;
            gBattleScripting.moveendState++;
            break;
        case MOVEEND_CHOICE_MOVE: // update choice band move
            if (gHitMarker & HITMARKER_OBEYS
             && HOLD_EFFECT_CHOICE(holdEffectAtk)
             && gChosenMove != MOVE_STRUGGLE
             && (*choicedMoveAtk == 0 || *choicedMoveAtk == 0xFFFF))
            {
                if ((gBattleMoves[gChosenMove].effect == EFFECT_BATON_PASS
                 || gBattleMoves[gChosenMove].effect == EFFECT_HEALING_WISH
                 || gBattleMoves[gChosenMove].effect == EFFECT_HIT_ESCAPE)
                    && !(gMoveResultFlags & MOVE_RESULT_FAILED))
                {
                    ++gBattleScripting.moveendState;
                    break;
                }
                *choicedMoveAtk = gChosenMove;
            }
            for (i = 0; i < MAX_MON_MOVES; ++i)
            {
                if (gBattleMons[gBattlerAttacker].moves[i] == *choicedMoveAtk)
                    break;
            }
            if (i == MAX_MON_MOVES)
                *choicedMoveAtk = 0;
            ++gBattleScripting.moveendState;
            break;
        case MOVEEND_CHANGED_ITEMS: // changed held items
            for (i = 0; i < gBattlersCount; i++)
            {
                if (gBattleStruct->changedItems[i] != 0)
                {
                    gBattleMons[i].item = gBattleStruct->changedItems[i];
                    gBattleStruct->changedItems[i] = 0;
                }
            }
            gBattleScripting.moveendState++;
            break;
        case MOVEEND_ITEM_EFFECTS_TARGET:
            if (ItemBattleEffects(ITEMEFFECT_TARGET, gBattlerTarget, FALSE))
                effect = TRUE;
            gBattleScripting.moveendState++;
            break;
        case MOVEEND_MOVE_EFFECTS2: // For effects which should happen after target items, for example Knock Off after damage from Rocky Helmet.
            switch (gBattleStruct->moveEffect2)
            {
            case MOVE_EFFECT_KNOCK_OFF:
                effect = TryKnockOffBattleScript(gBattlerTarget);
                break;
            }
            gBattleStruct->moveEffect2 = 0;
            gBattleScripting.moveendState++;
            break;
        case MOVEEND_ITEM_EFFECTS_ALL: // item effects for all battlers
            if (ItemBattleEffects(ITEMEFFECT_MOVE_END, 0, FALSE))
                effect = TRUE;
            else
                gBattleScripting.moveendState++;
            break;
        case MOVEEND_KINGSROCK_SHELLBELL: // king's rock and shell bell
            if (ItemBattleEffects(ITEMEFFECT_KINGSROCK_SHELLBELL, 0, FALSE))
                effect = TRUE;
            gBattleScripting.moveendState++;
            break;
        case MOVEEND_ATTACKER_INVISIBLE: // make attacker sprite invisible
            if (gStatuses3[gBattlerAttacker] & (STATUS3_SEMI_INVULNERABLE)
                && gHitMarker & HITMARKER_NO_ANIMATIONS)
            {
                gActiveBattler = gBattlerAttacker;
                BtlController_EmitSpriteInvisibility(0, TRUE);
                MarkBattlerForControllerExec(gActiveBattler);
                gBattleScripting.moveendState++;
                return;
            }
            gBattleScripting.moveendState++;
            break;
        case MOVEEND_ATTACKER_VISIBLE: // make attacker sprite visible
            if (gMoveResultFlags & MOVE_RESULT_NO_EFFECT
                || !(gStatuses3[gBattlerAttacker] & (STATUS3_SEMI_INVULNERABLE))
                || WasUnableToUseMove(gBattlerAttacker))
            {
                gActiveBattler = gBattlerAttacker;
                BtlController_EmitSpriteInvisibility(0, FALSE);
                MarkBattlerForControllerExec(gActiveBattler);
                gStatuses3[gBattlerAttacker] &= ~(STATUS3_SEMI_INVULNERABLE);
                gSpecialStatuses[gBattlerAttacker].restoredBattlerSprite = 1;
                gBattleScripting.moveendState++;
                return;
            }
            gBattleScripting.moveendState++;
            break;
        case MOVEEND_TARGET_VISIBLE: // make target sprite visible
            if (!gSpecialStatuses[gBattlerTarget].restoredBattlerSprite && gBattlerTarget < gBattlersCount
                && !(gStatuses3[gBattlerTarget] & STATUS3_SEMI_INVULNERABLE))
            {
                gActiveBattler = gBattlerTarget;
                BtlController_EmitSpriteInvisibility(0, FALSE);
                MarkBattlerForControllerExec(gActiveBattler);
                gStatuses3[gBattlerTarget] &= ~(STATUS3_SEMI_INVULNERABLE);
                gBattleScripting.moveendState++;
                return;
            }
            gBattleScripting.moveendState++;
            break;
        case MOVEEND_SUBSTITUTE: // update substitute
            for (i = 0; i < gBattlersCount; i++)
            {
                if (gDisableStructs[i].substituteHP == 0)
                    gBattleMons[i].status2 &= ~(STATUS2_SUBSTITUTE);
            }
            gBattleScripting.moveendState++;
            break;
        case MOVEEND_UPDATE_LAST_MOVES:
            if (gMoveResultFlags & (MOVE_RESULT_FAILED | MOVE_RESULT_DOESNT_AFFECT_FOE))
                gBattleStruct->lastMoveFailed |= gBitTable[gBattlerAttacker];
            else
                gBattleStruct->lastMoveFailed &= ~(gBitTable[gBattlerAttacker]);

            if (gHitMarker & HITMARKER_SWAP_ATTACKER_TARGET)
            {
                gActiveBattler = gBattlerAttacker;
                gBattlerAttacker = gBattlerTarget;
                gBattlerTarget = gActiveBattler;
                gHitMarker &= ~(HITMARKER_SWAP_ATTACKER_TARGET);
            }
            if (!gSpecialStatuses[gBattlerAttacker].dancerUsedMove)
            {
                gDisableStructs[gBattlerAttacker].usedMoves |= gBitTable[gCurrMovePos];
                gBattleStruct->lastMoveTarget[gBattlerAttacker] = gBattlerTarget;
                if (gHitMarker & HITMARKER_ATTACKSTRING_PRINTED)
                {
                    gLastPrintedMoves[gBattlerAttacker] = gChosenMove;
                    gLastUsedMove = gCurrentMove;
                }
            }
            if (!(gAbsentBattlerFlags & gBitTable[gBattlerAttacker])
                && !(gBattleStruct->field_91 & gBitTable[gBattlerAttacker])
                && gBattleMoves[originallyUsedMove].effect != EFFECT_BATON_PASS
                && gBattleMoves[originallyUsedMove].effect != EFFECT_HEALING_WISH)
            {
                if (gHitMarker & HITMARKER_OBEYS)
                {   if (!gSpecialStatuses[gBattlerAttacker].dancerUsedMove)
                    {
                        gLastMoves[gBattlerAttacker] = gChosenMove;
                        gLastResultingMoves[gBattlerAttacker] = gCurrentMove;
                    }
                }
                else
                {
                    gLastMoves[gBattlerAttacker] = 0xFFFF;
                    gLastResultingMoves[gBattlerAttacker] = 0xFFFF;
                }

                if (!(gHitMarker & HITMARKER_FAINTED(gBattlerTarget)))
                    gLastHitBy[gBattlerTarget] = gBattlerAttacker;

                if (gHitMarker & HITMARKER_OBEYS && !(gMoveResultFlags & MOVE_RESULT_NO_EFFECT))
                {
                    if (gChosenMove == 0xFFFF)
                    {
                        gLastLandedMoves[gBattlerTarget] = gChosenMove;
                    }
                    else
                    {
                        gLastLandedMoves[gBattlerTarget] = gCurrentMove;
                        GET_MOVE_TYPE(gCurrentMove, gLastHitByType[gBattlerTarget]);
                    }
                }
                else
                {
                    gLastLandedMoves[gBattlerTarget] = 0xFFFF;
                }
            }
            gBattleScripting.moveendState++;
            break;
        case MOVEEND_MIRROR_MOVE: // mirror move
            if (!(gAbsentBattlerFlags & gBitTable[gBattlerAttacker]) && !(gBattleStruct->field_91 & gBitTable[gBattlerAttacker])
                && gBattleMoves[originallyUsedMove].flags & FLAG_MIRROR_MOVE_AFFECTED && gHitMarker & HITMARKER_OBEYS
                && gBattlerAttacker != gBattlerTarget && !(gHitMarker & HITMARKER_FAINTED(gBattlerTarget))
                && !(gMoveResultFlags & MOVE_RESULT_NO_EFFECT))
            {
                gBattleStruct->lastTakenMove[gBattlerTarget] = gChosenMove;
                gBattleStruct->lastTakenMoveFrom[gBattlerTarget][gBattlerAttacker] = gChosenMove;
            }
            gBattleScripting.moveendState++;
            break;
        case MOVEEND_NEXT_TARGET: // For moves hitting two opposing Pokemon.
            if (!(gHitMarker & HITMARKER_UNABLE_TO_USE_MOVE)
                && gBattleTypeFlags & BATTLE_TYPE_DOUBLE
                && !gProtectStructs[gBattlerAttacker].chargingTurn
                && (gBattleMoves[gCurrentMove].target == MOVE_TARGET_BOTH || gBattleMoves[gCurrentMove].target == MOVE_TARGET_FOES_AND_ALLY)
                && !(gHitMarker & HITMARKER_NO_ATTACKSTRING))
            {
                u8 battlerId;

                if (gBattleMoves[gCurrentMove].target == MOVE_TARGET_FOES_AND_ALLY)
                {
                    gHitMarker |= HITMARKER_NO_PPDEDUCT;
                    for (battlerId = gBattlerTarget + 1; battlerId < gBattlersCount; battlerId++)
                    {
                        if (battlerId == gBattlerAttacker)
                            continue;
                        if (IsBattlerAlive(battlerId))
                            break;
                    }
                }
                else
                {
                    battlerId = GetBattlerAtPosition(BATTLE_PARTNER(GetBattlerPosition(gBattlerTarget)));
                    gHitMarker |= HITMARKER_NO_ATTACKSTRING;
                }

                if (IsBattlerAlive(battlerId))
                {
                    gBattlerTarget = battlerId;
                    gBattleScripting.moveendState = 0;
                    MoveValuesCleanUp();
                    gBattleScripting.moveEffect = gBattleScripting.savedMoveEffect;
                    BattleScriptPush(gBattleScriptsForMoveEffects[gBattleMoves[gCurrentMove].effect]);
                    gBattlescriptCurrInstr = BattleScript_FlushMessageBox;
                    return;
                }
                else
                {
                    gHitMarker |= HITMARKER_NO_ATTACKSTRING;
                    gHitMarker &= ~(HITMARKER_NO_PPDEDUCT);
                }
            }
            RecordLastUsedMoveBy(gBattlerAttacker, gCurrentMove);
            gBattleScripting.moveendState++;
            break;
        case MOVEEND_LIFE_ORB:
            if (GetBattlerHoldEffect(gBattlerAttacker, TRUE) == HOLD_EFFECT_LIFE_ORB
                && IsBattlerAlive(gBattlerAttacker)
                && !(TestSheerForceFlag(gBattlerAttacker, gCurrentMove))
                && GetBattlerAbility(gBattlerAttacker) != ABILITY_MAGIC_GUARD
                && gSpecialStatuses[gBattlerAttacker].damagedMons)
            {
                gBattleMoveDamage = gBattleMons[gBattlerAttacker].maxHP / 10;
                if (gBattleMoveDamage == 0)
                    gBattleMoveDamage = 1;
                effect = TRUE;
                BattleScriptPushCursor();
                gBattlescriptCurrInstr = BattleScript_ItemHurtRet;
                gLastUsedItem = gBattleMons[gBattlerAttacker].item;
            }
            gBattleScripting.moveendState++;
            break;
        case MOVEEND_PICKPOCKET:
            if (IsBattlerAlive(gBattlerAttacker)
              && gBattleMons[gBattlerAttacker].item != ITEM_NONE        // attacker must be holding an item
              && !(TestSheerForceFlag(gBattlerAttacker, gCurrentMove))  // pickpocket doesn't activate for sheer force
              && IsMoveMakingContact(gCurrentMove, gBattlerAttacker)    // pickpocket requires contact
              && !(gMoveResultFlags & MOVE_RESULT_NO_EFFECT))           // obviously attack needs to have worked
            {
                u8 battlers[4] = {0, 1, 2, 3};
                SortBattlersBySpeed(battlers, FALSE); // pickpocket activates for fastest mon without item
                for (i = 0; i < gBattlersCount; i++)
                {
                    u8 battler = battlers[i];
                    // attacker is mon who made contact, battler is mon with pickpocket
                    if (battler != gBattlerAttacker                                                     // cannot pickpocket yourself
                      && GetBattlerAbility(battler) == ABILITY_PICKPOCKET                               // 'target' must have pickpocket ability
                      && BATTLER_DAMAGED(battler)                                                       // target needs to have been damaged
                      && !DoesSubstituteBlockMove(gCurrentMove, gBattlerAttacker, battler)              // subsitute unaffected
                      && IsBattlerAlive(battler)                                                        // battler must be alive to pickpocket
                      && gBattleMons[battler].item == ITEM_NONE                                         // pickpocketer can't have an item already
                      && CanStealItem(battler, gBattlerAttacker, gBattleMons[gBattlerAttacker].item))   // cannot steal plates, mega stones, etc
                    {
                        gBattlerTarget = gBattlerAbility = battler;
                        // battle scripting is super brittle so we shall do the item exchange now (if possible)
                        if (GetBattlerAbility(gBattlerAttacker) != ABILITY_STICKY_HOLD)
                            StealTargetItem(gBattlerTarget, gBattlerAttacker);  // target takes attacker's item
                        
                        gEffectBattler = gBattlerAttacker;
                        BattleScriptPushCursor();
                        gBattlescriptCurrInstr = BattleScript_Pickpocket;   // includes sticky hold check to print separate string
                        effect = TRUE;
                        break; // pickpocket activates on fastest mon, so exit loop.
                    }
                }
            }
            gBattleScripting.moveendState++;
            break;
        case MOVEEND_DANCER: // Special case because it's so annoying
            if (gBattleMoves[gCurrentMove].flags & FLAG_DANCE)
            {
                u8 battler, nextDancer = 0;

                if (!(gBattleStruct->lastMoveFailed & gBitTable[gBattlerAttacker]
                    || (!gSpecialStatuses[gBattlerAttacker].dancerUsedMove
                        && gProtectStructs[gBattlerAttacker].usesBouncedMove)))
                {   // Dance move succeeds
                    // Set target for other Dancer mons; set bit so that mon cannot activate Dancer off of its own move
                    if (!gSpecialStatuses[gBattlerAttacker].dancerUsedMove)
                    {
                        gBattleScripting.savedBattler = gBattlerTarget | 0x4;
                        gBattleScripting.savedBattler |= (gBattlerAttacker << 4);
                        gSpecialStatuses[gBattlerAttacker].dancerUsedMove = 1;
                    }
                    for (battler = 0; battler < MAX_BATTLERS_COUNT; battler++)
                    {
                        if (GetBattlerAbility(battler) == ABILITY_DANCER && !gSpecialStatuses[battler].dancerUsedMove)
                        {
                            if (!nextDancer || (gBattleMons[battler].speed < gBattleMons[nextDancer & 0x3].speed))
                                nextDancer = battler | 0x4;
                        }
                    }
                    if (nextDancer && AbilityBattleEffects(ABILITYEFFECT_MOVE_END_OTHER, nextDancer & 0x3, 0, 0, 0))
                        effect = TRUE;
                }
            }
            gBattleScripting.moveendState++;
            break;
        case MOVEEND_EMERGENCY_EXIT: // Special case, because moves hitting multiple opponents stop after switching out
            for (i = 0; i < gBattlersCount; i++)
            {
                if (gBattleResources->flags->flags[i] & RESOURCE_FLAG_EMERGENCY_EXIT)
                {
                    gBattleResources->flags->flags[i] &= ~(RESOURCE_FLAG_EMERGENCY_EXIT);
                    gBattlerTarget = gBattlerAbility = i;
                    BattleScriptPushCursor();
                    if (gBattleTypeFlags & BATTLE_TYPE_TRAINER || GetBattlerSide(i) == B_SIDE_PLAYER)
                    {
                        if (B_ABILITY_POP_UP)
                            gBattlescriptCurrInstr = BattleScript_EmergencyExit;
                        else
                            gBattlescriptCurrInstr = BattleScript_EmergencyExitNoPopUp;
                    }
                    else
                    {
                        if (B_ABILITY_POP_UP)
                            gBattlescriptCurrInstr = BattleScript_EmergencyExitWild;
                        else
                            gBattlescriptCurrInstr = BattleScript_EmergencyExitWildNoPopUp;
                    }
                    return;
                }
            }
            gBattleScripting.moveendState++;
            break;
        case MOVEEND_CLEAR_BITS: // Clear/Set bits for things like using a move for all targets and all hits.
            if (gSpecialStatuses[gBattlerAttacker].instructedChosenTarget)
                *(gBattleStruct->moveTarget + gBattlerAttacker) = gSpecialStatuses[gBattlerAttacker].instructedChosenTarget & 0x3;
            if (gSpecialStatuses[gBattlerAttacker].dancerOriginalTarget)
                *(gBattleStruct->moveTarget + gBattlerAttacker) = gSpecialStatuses[gBattlerAttacker].dancerOriginalTarget & 0x3;
            gProtectStructs[gBattlerAttacker].usesBouncedMove = 0;
            gBattleStruct->ateBoost[gBattlerAttacker] = 0;
            gStatuses3[gBattlerAttacker] &= ~(STATUS3_ME_FIRST);
            gSpecialStatuses[gBattlerAttacker].gemBoost = 0;
            gSpecialStatuses[gBattlerAttacker].damagedMons = 0;
            gSpecialStatuses[gBattlerTarget].berryReduced = 0;
            gBattleScripting.moveEffect = 0;
            gBattleScripting.moveendState++;
            break;
        case MOVEEND_COUNT:
            break;
        }

        if (arg1 == 1 && effect == FALSE)
            gBattleScripting.moveendState = MOVEEND_COUNT;
        if (arg1 == 2 && arg2 == gBattleScripting.moveendState)
            gBattleScripting.moveendState = MOVEEND_COUNT;

    } while (gBattleScripting.moveendState != MOVEEND_COUNT && effect == FALSE);

    if (gBattleScripting.moveendState == MOVEEND_COUNT && effect == FALSE)
        gBattlescriptCurrInstr += 3;
}

static void Cmd_sethealblock(void)
{
    if (gStatuses3[gBattlerTarget] & STATUS3_HEAL_BLOCK)
    {
        gBattlescriptCurrInstr = T1_READ_PTR(gBattlescriptCurrInstr + 1);
    }
    else
    {
        gStatuses3[gBattlerTarget] |= STATUS3_HEAL_BLOCK;
        gDisableStructs[gBattlerTarget].healBlockTimer = 5;
        gBattlescriptCurrInstr += 5;
    }
}

static void Cmd_returnatktoball(void)
{
    gActiveBattler = gBattlerAttacker;
    if (!(gHitMarker & HITMARKER_FAINTED(gActiveBattler)))
    {
        BtlController_EmitReturnMonToBall(0, 0);
        MarkBattlerForControllerExec(gActiveBattler);
    }
    gBattlescriptCurrInstr++;
}

static void Cmd_getswitchedmondata(void)
{
    if (gBattleControllerExecFlags)
        return;

    gActiveBattler = GetBattlerForBattleScript(gBattlescriptCurrInstr[1]);

    gBattlerPartyIndexes[gActiveBattler] = *(gBattleStruct->monToSwitchIntoId + gActiveBattler);

    BtlController_EmitGetMonData(0, REQUEST_ALL_BATTLE, gBitTable[gBattlerPartyIndexes[gActiveBattler]]);
    MarkBattlerForControllerExec(gActiveBattler);

    gBattlescriptCurrInstr += 2;
}

static void Cmd_switchindataupdate(void)
{
    struct BattlePokemon oldData;
    s32 i;
    u8 *monData;

    if (gBattleControllerExecFlags)
        return;

    gActiveBattler = GetBattlerForBattleScript(gBattlescriptCurrInstr[1]);
    oldData = gBattleMons[gActiveBattler];
    monData = (u8*)(&gBattleMons[gActiveBattler]);

    for (i = 0; i < sizeof(struct BattlePokemon); i++)
    {
        monData[i] = gBattleResources->bufferB[gActiveBattler][4 + i];
    }

    gBattleMons[gActiveBattler].type1 = gBaseStats[gBattleMons[gActiveBattler].species].type1;
    gBattleMons[gActiveBattler].type2 = gBaseStats[gBattleMons[gActiveBattler].species].type2;
    gBattleMons[gActiveBattler].type3 = TYPE_MYSTERY;
    gBattleMons[gActiveBattler].ability = GetAbilityBySpecies(gBattleMons[gActiveBattler].species, gBattleMons[gActiveBattler].abilityNum);

    // check knocked off item
    i = GetBattlerSide(gActiveBattler);
    if (gWishFutureKnock.knockedOffMons[i] & gBitTable[gBattlerPartyIndexes[gActiveBattler]])
    {
        gBattleMons[gActiveBattler].item = 0;
    }

    if (gBattleMoves[gCurrentMove].effect == EFFECT_BATON_PASS)
    {
        for (i = 0; i < NUM_BATTLE_STATS; i++)
        {
            gBattleMons[gActiveBattler].statStages[i] = oldData.statStages[i];
        }
        gBattleMons[gActiveBattler].status2 = oldData.status2;
    }

    SwitchInClearSetData();

    if (gBattleTypeFlags & BATTLE_TYPE_PALACE
        && gBattleMons[gActiveBattler].maxHP / 2 >= gBattleMons[gActiveBattler].hp
        && gBattleMons[gActiveBattler].hp != 0
        && !(gBattleMons[gActiveBattler].status1 & STATUS1_SLEEP))
    {
        gBattleStruct->palaceFlags |= gBitTable[gActiveBattler];
    }

    gBattleScripting.battler = gActiveBattler;

    PREPARE_MON_NICK_BUFFER(gBattleTextBuff1, gActiveBattler, gBattlerPartyIndexes[gActiveBattler]);

    gBattlescriptCurrInstr += 2;
}

static void Cmd_switchinanim(void)
{
    if (gBattleControllerExecFlags)
        return;

    gActiveBattler = GetBattlerForBattleScript(gBattlescriptCurrInstr[1]);

    if (GetBattlerSide(gActiveBattler) == B_SIDE_OPPONENT
        && !(gBattleTypeFlags & (BATTLE_TYPE_LINK
                                 | BATTLE_TYPE_EREADER_TRAINER
                                 | BATTLE_TYPE_x2000000
                                 | BATTLE_TYPE_TRAINER_HILL
                                 | BATTLE_TYPE_FRONTIER)))
            HandleSetPokedexFlag(SpeciesToNationalPokedexNum(gBattleMons[gActiveBattler].species), FLAG_SET_SEEN, gBattleMons[gActiveBattler].personality);

    gAbsentBattlerFlags &= ~(gBitTable[gActiveBattler]);

    BtlController_EmitSwitchInAnim(0, gBattlerPartyIndexes[gActiveBattler], gBattlescriptCurrInstr[2]);
    MarkBattlerForControllerExec(gActiveBattler);

    gBattlescriptCurrInstr += 3;

    if (gBattleTypeFlags & BATTLE_TYPE_ARENA)
        BattleArena_InitPoints();
}

bool32 CanBattlerSwitch(u32 battlerId)
{
    s32 i, lastMonId, battlerIn1, battlerIn2;
    bool32 ret = FALSE;
    struct Pokemon *party;

    if (BATTLE_TWO_VS_ONE_OPPONENT && GetBattlerSide(battlerId) == B_SIDE_OPPONENT)
    {
        battlerIn1 = GetBattlerAtPosition(B_POSITION_OPPONENT_LEFT);
        battlerIn2 = GetBattlerAtPosition(B_POSITION_OPPONENT_RIGHT);
        party = gEnemyParty;

        for (i = 0; i < PARTY_SIZE; i++)
        {
            if (GetMonData(&party[i], MON_DATA_HP) != 0
             && GetMonData(&party[i], MON_DATA_SPECIES) != SPECIES_NONE
             && !GetMonData(&party[i], MON_DATA_IS_EGG)
             && i != gBattlerPartyIndexes[battlerIn1] && i != gBattlerPartyIndexes[battlerIn2])
                break;
        }

        ret = (i != PARTY_SIZE);
    }
    else if (gBattleTypeFlags & BATTLE_TYPE_INGAME_PARTNER)
    {
        if (GetBattlerSide(battlerId) == B_SIDE_OPPONENT)
            party = gEnemyParty;
        else
            party = gPlayerParty;

        i = 0;
        if (battlerId & 2)
            i = 3;

        for (lastMonId = i + 3; i < lastMonId; i++)
        {
            if (GetMonData(&party[i], MON_DATA_SPECIES) != SPECIES_NONE
             && !GetMonData(&party[i], MON_DATA_IS_EGG)
             && GetMonData(&party[i], MON_DATA_HP) != 0
             && gBattlerPartyIndexes[battlerId] != i)
                break;
        }

        ret = (i != lastMonId);
    }
    else if (gBattleTypeFlags & BATTLE_TYPE_MULTI)
    {
        if (gBattleTypeFlags & BATTLE_TYPE_x800000)
        {
            if (GetBattlerSide(battlerId) == B_SIDE_PLAYER)
            {
                party = gPlayerParty;

                i = 0;
                if (GetLinkTrainerFlankId(GetBattlerMultiplayerId(battlerId)) == TRUE)
                    i = 3;
            }
            else
            {
                party = gEnemyParty;

                if (battlerId == 1)
                    i = 0;
                else
                    i = 3;
            }
        }
        else
        {
            if (GetBattlerSide(battlerId) == B_SIDE_OPPONENT)
                party = gEnemyParty;
            else
                party = gPlayerParty;

            i = 0;
            if (GetLinkTrainerFlankId(GetBattlerMultiplayerId(battlerId)) == TRUE)
                i = 3;
        }

        for (lastMonId = i + 3; i < lastMonId; i++)
        {
            if (GetMonData(&party[i], MON_DATA_SPECIES) != SPECIES_NONE
             && !GetMonData(&party[i], MON_DATA_IS_EGG)
             && GetMonData(&party[i], MON_DATA_HP) != 0
             && gBattlerPartyIndexes[battlerId] != i)
                break;
        }

        ret = (i != lastMonId);
    }
    else if (gBattleTypeFlags & BATTLE_TYPE_TWO_OPPONENTS && GetBattlerSide(battlerId) == B_SIDE_OPPONENT)
    {
        party = gEnemyParty;

        i = 0;
        if (battlerId == B_POSITION_OPPONENT_RIGHT)
            i = 3;

        for (lastMonId = i + 3; i < lastMonId; i++)
        {
            if (GetMonData(&party[i], MON_DATA_SPECIES) != SPECIES_NONE
             && !GetMonData(&party[i], MON_DATA_IS_EGG)
             && GetMonData(&party[i], MON_DATA_HP) != 0
             && gBattlerPartyIndexes[battlerId] != i)
                break;
        }

        ret = (i != lastMonId);
    }
    else
    {
        if (GetBattlerSide(battlerId) == B_SIDE_OPPONENT)
        {
            battlerIn1 = GetBattlerAtPosition(B_POSITION_OPPONENT_LEFT);

            if (gBattleTypeFlags & BATTLE_TYPE_DOUBLE)
                battlerIn2 = GetBattlerAtPosition(B_POSITION_OPPONENT_RIGHT);
            else
                battlerIn2 = battlerIn1;

            party = gEnemyParty;
        }
        else
        {
            battlerIn1 = GetBattlerAtPosition(B_POSITION_PLAYER_LEFT);

            if (gBattleTypeFlags & BATTLE_TYPE_DOUBLE)
                battlerIn2 = GetBattlerAtPosition(B_POSITION_PLAYER_RIGHT);
            else
                battlerIn2 = battlerIn1;

            party = gPlayerParty;
        }

        for (i = 0; i < PARTY_SIZE; i++)
        {
            if (GetMonData(&party[i], MON_DATA_HP) != 0
             && GetMonData(&party[i], MON_DATA_SPECIES) != SPECIES_NONE
             && !GetMonData(&party[i], MON_DATA_IS_EGG)
             && i != gBattlerPartyIndexes[battlerIn1] && i != gBattlerPartyIndexes[battlerIn2])
                break;
        }

        ret = (i != PARTY_SIZE);
    }
    return ret;
}

static void Cmd_jumpifcantswitch(void)
{
    gActiveBattler = GetBattlerForBattleScript(gBattlescriptCurrInstr[1] & ~(SWITCH_IGNORE_ESCAPE_PREVENTION));

    if (!(gBattlescriptCurrInstr[1] & SWITCH_IGNORE_ESCAPE_PREVENTION)
        && !CanBattlerEscape(gActiveBattler))
    {
        gBattlescriptCurrInstr = T1_READ_PTR(gBattlescriptCurrInstr + 2);
    }
    else
    {
        if (CanBattlerSwitch(gActiveBattler))
            gBattlescriptCurrInstr += 6;
        else
           gBattlescriptCurrInstr = T1_READ_PTR(gBattlescriptCurrInstr + 2);
    }
}

static void sub_804CF10(u8 slotId)
{
    *(gBattleStruct->field_58 + gActiveBattler) = gBattlerPartyIndexes[gActiveBattler];
    *(gBattleStruct->monToSwitchIntoId + gActiveBattler) = PARTY_SIZE;
    gBattleStruct->field_93 &= ~(gBitTable[gActiveBattler]);

    BtlController_EmitChoosePokemon(0, PARTY_ACTION_SEND_OUT, slotId, ABILITY_NONE, gBattleStruct->field_60[gActiveBattler]);
    MarkBattlerForControllerExec(gActiveBattler);
}

static void Cmd_openpartyscreen(void)
{
    u32 flags;
    u8 hitmarkerFaintBits;
    u8 battlerId;
    const u8 *jumpPtr;

    battlerId = 0;
    flags = 0;
    jumpPtr = T1_READ_PTR(gBattlescriptCurrInstr + 2);

    if (gBattlescriptCurrInstr[1] == 5)
    {
        if ((gBattleTypeFlags & (BATTLE_TYPE_DOUBLE | BATTLE_TYPE_MULTI)) != BATTLE_TYPE_DOUBLE)
        {
            for (gActiveBattler = 0; gActiveBattler < gBattlersCount; gActiveBattler++)
            {
                if (gHitMarker & HITMARKER_FAINTED(gActiveBattler))
                {
                    if (HasNoMonsToSwitch(gActiveBattler, 6, 6))
                    {
                        gAbsentBattlerFlags |= gBitTable[gActiveBattler];
                        gHitMarker &= ~(HITMARKER_FAINTED(gActiveBattler));
                        BtlController_EmitLinkStandbyMsg(0, 2, 0);
                        MarkBattlerForControllerExec(gActiveBattler);
                    }
                    else if (!gSpecialStatuses[gActiveBattler].flag40)
                    {
                        sub_804CF10(PARTY_SIZE);
                        gSpecialStatuses[gActiveBattler].flag40 = 1;
                    }
                }
                else
                {
                    BtlController_EmitLinkStandbyMsg(0, 2, 0);
                    MarkBattlerForControllerExec(gActiveBattler);
                }
            }
        }
        else if (gBattleTypeFlags & BATTLE_TYPE_DOUBLE)
        {
            u8 flag40_0, flag40_1, flag40_2, flag40_3;

            hitmarkerFaintBits = gHitMarker >> 0x1C;

            if (gBitTable[0] & hitmarkerFaintBits)
            {
                gActiveBattler = 0;
                if (HasNoMonsToSwitch(0, 6, 6))
                {
                    gAbsentBattlerFlags |= gBitTable[gActiveBattler];
                    gHitMarker &= ~(HITMARKER_FAINTED(gActiveBattler));
                    BtlController_EmitCmd42(0);
                    MarkBattlerForControllerExec(gActiveBattler);
                }
                else if (!gSpecialStatuses[gActiveBattler].flag40)
                {
                    sub_804CF10(gBattleStruct->monToSwitchIntoId[2]);
                    gSpecialStatuses[gActiveBattler].flag40 = 1;
                }
                else
                {
                    BtlController_EmitLinkStandbyMsg(0, 2, 0);
                    MarkBattlerForControllerExec(gActiveBattler);
                    flags |= 1;
                }
            }
            if (gBitTable[2] & hitmarkerFaintBits && !(gBitTable[0] & hitmarkerFaintBits))
            {
                gActiveBattler = 2;
                if (HasNoMonsToSwitch(2, 6, 6))
                {
                    gAbsentBattlerFlags |= gBitTable[gActiveBattler];
                    gHitMarker &= ~(HITMARKER_FAINTED(gActiveBattler));
                    BtlController_EmitCmd42(0);
                    MarkBattlerForControllerExec(gActiveBattler);
                }
                else if (!gSpecialStatuses[gActiveBattler].flag40)
                {
                    sub_804CF10(gBattleStruct->monToSwitchIntoId[0]);
                    gSpecialStatuses[gActiveBattler].flag40 = 1;
                }
                else if (!(flags & 1))
                {
                    BtlController_EmitLinkStandbyMsg(0, 2, 0);
                    MarkBattlerForControllerExec(gActiveBattler);
                }
            }
            if (gBitTable[1] & hitmarkerFaintBits)
            {
                gActiveBattler = 1;
                if (HasNoMonsToSwitch(1, 6, 6))
                {
                    gAbsentBattlerFlags |= gBitTable[gActiveBattler];
                    gHitMarker &= ~(HITMARKER_FAINTED(gActiveBattler));
                    BtlController_EmitCmd42(0);
                    MarkBattlerForControllerExec(gActiveBattler);
                }
                else if (!gSpecialStatuses[gActiveBattler].flag40)
                {
                    sub_804CF10(gBattleStruct->monToSwitchIntoId[3]);
                    gSpecialStatuses[gActiveBattler].flag40 = 1;
                }
                else
                {
                    BtlController_EmitLinkStandbyMsg(0, 2, 0);
                    MarkBattlerForControllerExec(gActiveBattler);
                    flags |= 2;
                }
            }
            if (gBitTable[3] & hitmarkerFaintBits && !(gBitTable[1] & hitmarkerFaintBits))
            {
                gActiveBattler = 3;
                if (HasNoMonsToSwitch(3, 6, 6))
                {
                    gAbsentBattlerFlags |= gBitTable[gActiveBattler];
                    gHitMarker &= ~(HITMARKER_FAINTED(gActiveBattler));
                    BtlController_EmitCmd42(0);
                    MarkBattlerForControllerExec(gActiveBattler);
                }
                else if (!gSpecialStatuses[gActiveBattler].flag40)
                {
                    sub_804CF10(gBattleStruct->monToSwitchIntoId[1]);
                    gSpecialStatuses[gActiveBattler].flag40 = 1;
                }
                else if (!(flags & 2))
                {
                    BtlController_EmitLinkStandbyMsg(0, 2, 0);
                    MarkBattlerForControllerExec(gActiveBattler);
                }
            }

            flag40_0 = gSpecialStatuses[0].flag40;
            if (!flag40_0)
            {
                flag40_2 = gSpecialStatuses[2].flag40;
                if (!flag40_2 && hitmarkerFaintBits != 0)
                {
                    if (gAbsentBattlerFlags & gBitTable[0])
                        gActiveBattler = 2;
                    else
                        gActiveBattler = 0;

                    BtlController_EmitLinkStandbyMsg(0, 2, 0);
                    MarkBattlerForControllerExec(gActiveBattler);
                }

            }
            flag40_1 = gSpecialStatuses[1].flag40;
            if (!flag40_1)
            {
                flag40_3 = gSpecialStatuses[3].flag40;
                if (!flag40_3 && hitmarkerFaintBits != 0)
                {
                    if (gAbsentBattlerFlags & gBitTable[1])
                        gActiveBattler = 3;
                    else
                        gActiveBattler = 1;

                    BtlController_EmitLinkStandbyMsg(0, 2, 0);
                    MarkBattlerForControllerExec(gActiveBattler);
                }
            }
        }
        gBattlescriptCurrInstr += 6;
    }
    else if (gBattlescriptCurrInstr[1] == 6)
    {
        if (!(gBattleTypeFlags & BATTLE_TYPE_MULTI))
        {
            if (gBattleTypeFlags & BATTLE_TYPE_DOUBLE)
            {
                hitmarkerFaintBits = gHitMarker >> 0x1C;
                if (gBitTable[2] & hitmarkerFaintBits && gBitTable[0] & hitmarkerFaintBits)
                {
                    gActiveBattler = 2;
                    if (HasNoMonsToSwitch(2, gBattleResources->bufferB[0][1], 6))
                    {
                        gAbsentBattlerFlags |= gBitTable[gActiveBattler];
                        gHitMarker &= ~(HITMARKER_FAINTED(gActiveBattler));
                        BtlController_EmitCmd42(0);
                        MarkBattlerForControllerExec(gActiveBattler);
                    }
                    else if (!gSpecialStatuses[gActiveBattler].flag40)
                    {
                        sub_804CF10(gBattleStruct->monToSwitchIntoId[0]);
                        gSpecialStatuses[gActiveBattler].flag40 = 1;
                    }
                }
                if (gBitTable[3] & hitmarkerFaintBits && hitmarkerFaintBits & gBitTable[1])
                {
                    gActiveBattler = 3;
                    if (HasNoMonsToSwitch(3, gBattleResources->bufferB[1][1], 6))
                    {
                        gAbsentBattlerFlags |= gBitTable[gActiveBattler];
                        gHitMarker &= ~(HITMARKER_FAINTED(gActiveBattler));
                        BtlController_EmitCmd42(0);
                        MarkBattlerForControllerExec(gActiveBattler);
                    }
                    else if (!gSpecialStatuses[gActiveBattler].flag40)
                    {
                        sub_804CF10(gBattleStruct->monToSwitchIntoId[1]);
                        gSpecialStatuses[gActiveBattler].flag40 = 1;
                    }
                }
                gBattlescriptCurrInstr += 6;
            }
            else
            {
                gBattlescriptCurrInstr += 6;
            }
        }
        else
        {
            gBattlescriptCurrInstr += 6;
        }

        hitmarkerFaintBits = gHitMarker >> 0x1C;

        gBattlerFainted = 0;
        while (1)
        {
            if (gBitTable[gBattlerFainted] & hitmarkerFaintBits)
                break;
            if (gBattlerFainted >= gBattlersCount)
                break;
            gBattlerFainted++;
        }

        if (gBattlerFainted == gBattlersCount)
            gBattlescriptCurrInstr = jumpPtr;
    }
    else
    {
        if (gBattlescriptCurrInstr[1] & 0x80)
            hitmarkerFaintBits = PARTY_ACTION_CHOOSE_MON; // Used here as the caseId for the EmitChoose function.
        else
            hitmarkerFaintBits = PARTY_ACTION_SEND_OUT;

        battlerId = GetBattlerForBattleScript(gBattlescriptCurrInstr[1] & ~(0x80));
        if (gSpecialStatuses[battlerId].flag40)
        {
            gBattlescriptCurrInstr += 6;
        }
        else if (HasNoMonsToSwitch(battlerId, 6, 6))
        {
            gActiveBattler = battlerId;
            gAbsentBattlerFlags |= gBitTable[gActiveBattler];
            gHitMarker &= ~(HITMARKER_FAINTED(gActiveBattler));
            gBattlescriptCurrInstr = jumpPtr;
        }
        else
        {
            gActiveBattler = battlerId;
            *(gBattleStruct->field_58 + gActiveBattler) = gBattlerPartyIndexes[gActiveBattler];
            *(gBattleStruct->monToSwitchIntoId + gActiveBattler) = 6;
            gBattleStruct->field_93 &= ~(gBitTable[gActiveBattler]);

            BtlController_EmitChoosePokemon(0, hitmarkerFaintBits, *(gBattleStruct->monToSwitchIntoId + (gActiveBattler ^ 2)), ABILITY_NONE, gBattleStruct->field_60[gActiveBattler]);
            MarkBattlerForControllerExec(gActiveBattler);

            gBattlescriptCurrInstr += 6;

            if (GetBattlerPosition(gActiveBattler) == 0 && gBattleResults.playerSwitchesCounter < 0xFF)
                gBattleResults.playerSwitchesCounter++;

            if (gBattleTypeFlags & BATTLE_TYPE_MULTI)
            {
                for (gActiveBattler = 0; gActiveBattler < gBattlersCount; gActiveBattler++)
                {
                    if (gActiveBattler != battlerId)
                    {
                        BtlController_EmitLinkStandbyMsg(0, 2, 0);
                        MarkBattlerForControllerExec(gActiveBattler);
                    }
                }
            }
            else
            {
                gActiveBattler = GetBattlerAtPosition(GetBattlerPosition(battlerId) ^ BIT_SIDE);
                if (gAbsentBattlerFlags & gBitTable[gActiveBattler])
                    gActiveBattler ^= BIT_FLANK;

                BtlController_EmitLinkStandbyMsg(0, 2, 0);
                MarkBattlerForControllerExec(gActiveBattler);
            }
        }
    }
}

static void Cmd_switchhandleorder(void)
{
    s32 i;
    if (gBattleControllerExecFlags)
        return;

    gActiveBattler = GetBattlerForBattleScript(gBattlescriptCurrInstr[1]);

    switch (gBattlescriptCurrInstr[2])
    {
    case 0:
        for (i = 0; i < gBattlersCount; i++)
        {
            if (gBattleResources->bufferB[i][0] == 0x22)
            {
                *(gBattleStruct->monToSwitchIntoId + i) = gBattleResources->bufferB[i][1];
                if (!(gBattleStruct->field_93 & gBitTable[i]))
                {
                    RecordedBattle_SetBattlerAction(i, gBattleResources->bufferB[i][1]);
                    gBattleStruct->field_93 |= gBitTable[i];
                }
            }
        }
        break;
    case 1:
        if (!(gBattleTypeFlags & BATTLE_TYPE_MULTI))
            SwitchPartyOrder(gActiveBattler);
        break;
    case 2:
        if (!(gBattleStruct->field_93 & gBitTable[gActiveBattler]))
        {
            RecordedBattle_SetBattlerAction(gActiveBattler, gBattleResources->bufferB[gActiveBattler][1]);
            gBattleStruct->field_93 |= gBitTable[gActiveBattler];
        }
        // fall through
    case 3:
        gBattleCommunication[0] = gBattleResources->bufferB[gActiveBattler][1];
        *(gBattleStruct->monToSwitchIntoId + gActiveBattler) = gBattleResources->bufferB[gActiveBattler][1];

        if (gBattleTypeFlags & BATTLE_TYPE_LINK && gBattleTypeFlags & BATTLE_TYPE_MULTI)
        {
            *(gActiveBattler * 3 + (u8*)(gBattleStruct->field_60) + 0) &= 0xF;
            *(gActiveBattler * 3 + (u8*)(gBattleStruct->field_60) + 0) |= (gBattleResources->bufferB[gActiveBattler][2] & 0xF0);
            *(gActiveBattler * 3 + (u8*)(gBattleStruct->field_60) + 1) = gBattleResources->bufferB[gActiveBattler][3];

            *((gActiveBattler ^ BIT_FLANK) * 3 + (u8*)(gBattleStruct->field_60) + 0) &= (0xF0);
            *((gActiveBattler ^ BIT_FLANK) * 3 + (u8*)(gBattleStruct->field_60) + 0) |= (gBattleResources->bufferB[gActiveBattler][2] & 0xF0) >> 4;
            *((gActiveBattler ^ BIT_FLANK) * 3 + (u8*)(gBattleStruct->field_60) + 2) = gBattleResources->bufferB[gActiveBattler][3];
        }
        else if (gBattleTypeFlags & BATTLE_TYPE_INGAME_PARTNER)
        {
            SwitchPartyOrderInGameMulti(gActiveBattler, *(gBattleStruct->monToSwitchIntoId + gActiveBattler));
        }
        else
        {
            SwitchPartyOrder(gActiveBattler);
        }

        PREPARE_SPECIES_BUFFER(gBattleTextBuff1, gBattleMons[gBattlerAttacker].species)
        PREPARE_MON_NICK_BUFFER(gBattleTextBuff2, gActiveBattler, gBattleResources->bufferB[gActiveBattler][1])
        break;
    }

    gBattlescriptCurrInstr += 3;
}

static void SetDmgHazardsBattlescript(u8 battlerId, u8 multistringId)
{
    gBattleMons[battlerId].status2 &= ~(STATUS2_DESTINY_BOND);
    gHitMarker &= ~(HITMARKER_DESTINYBOND);
    gBattleScripting.battler = battlerId;
    gBattleCommunication[MULTISTRING_CHOOSER] = multistringId;

    BattleScriptPushCursor();
    if (gBattlescriptCurrInstr[1] == BS_TARGET)
        gBattlescriptCurrInstr = BattleScript_DmgHazardsOnTarget;
    else if (gBattlescriptCurrInstr[1] == BS_ATTACKER)
        gBattlescriptCurrInstr = BattleScript_DmgHazardsOnAttacker;
    else
        gBattlescriptCurrInstr = BattleScript_DmgHazardsOnFaintedBattler;
}

static void Cmd_switchineffects(void)
{
    s32 i;

    gActiveBattler = GetBattlerForBattleScript(gBattlescriptCurrInstr[1]);
    UpdateSentPokesToOpponentValue(gActiveBattler);

    gHitMarker &= ~(HITMARKER_FAINTED(gActiveBattler));
    gSpecialStatuses[gActiveBattler].flag40 = 0;

    if (!(gSideStatuses[GetBattlerSide(gActiveBattler)] & SIDE_STATUS_SPIKES_DAMAGED)
        && (gSideStatuses[GetBattlerSide(gActiveBattler)] & SIDE_STATUS_SPIKES)
        && GetBattlerAbility(gActiveBattler) != ABILITY_MAGIC_GUARD
        && IsBattlerGrounded(gActiveBattler))
    {
        u8 spikesDmg = (5 - gSideTimers[GetBattlerSide(gActiveBattler)].spikesAmount) * 2;
        gBattleMoveDamage = gBattleMons[gActiveBattler].maxHP / (spikesDmg);
        if (gBattleMoveDamage == 0)
            gBattleMoveDamage = 1;

        gSideStatuses[GetBattlerSide(gActiveBattler)] |= SIDE_STATUS_SPIKES_DAMAGED;
        SetDmgHazardsBattlescript(gActiveBattler, 0);
    }
    else if (!(gSideStatuses[GetBattlerSide(gActiveBattler)] & SIDE_STATUS_STEALTH_ROCK_DAMAGED)
        && (gSideStatuses[GetBattlerSide(gActiveBattler)] & SIDE_STATUS_STEALTH_ROCK)
        && GetBattlerAbility(gActiveBattler) != ABILITY_MAGIC_GUARD)
    {
        gSideStatuses[GetBattlerSide(gActiveBattler)] |= SIDE_STATUS_STEALTH_ROCK_DAMAGED;
        gBattleMoveDamage = GetStealthHazardDamage(gBattleMoves[MOVE_STEALTH_ROCK].type, gActiveBattler);

        if (gBattleMoveDamage != 0)
            SetDmgHazardsBattlescript(gActiveBattler, 1);
    }
    else if (!(gSideStatuses[GetBattlerSide(gActiveBattler)] & SIDE_STATUS_TOXIC_SPIKES_DAMAGED)
        && (gSideStatuses[GetBattlerSide(gActiveBattler)] & SIDE_STATUS_TOXIC_SPIKES)
        && IsBattlerGrounded(gActiveBattler))
    {
        gSideStatuses[GetBattlerSide(gActiveBattler)] |= SIDE_STATUS_TOXIC_SPIKES_DAMAGED;
        if (IS_BATTLER_OF_TYPE(gActiveBattler, TYPE_POISON)) // Absorb the toxic spikes.
        {
            gSideStatuses[GetBattlerSide(gActiveBattler)] &= ~(SIDE_STATUS_TOXIC_SPIKES);
            gSideTimers[GetBattlerSide(gActiveBattler)].toxicSpikesAmount = 0;
            gBattleScripting.battler = gActiveBattler;
            BattleScriptPushCursor();
            gBattlescriptCurrInstr = BattleScript_ToxicSpikesAbsorbed;
        }
        else
        {
            if (!(gBattleMons[gActiveBattler].status1 & STATUS1_ANY)
                && !IS_BATTLER_OF_TYPE(gActiveBattler, TYPE_STEEL)
                && GetBattlerAbility(gActiveBattler) != ABILITY_IMMUNITY
                && !(gSideStatuses[GetBattlerSide(gActiveBattler)] & SIDE_STATUS_SAFEGUARD))
            {
                if (gSideTimers[GetBattlerSide(gActiveBattler)].toxicSpikesAmount >= 2)
                    gBattleMons[gActiveBattler].status1 |= STATUS1_TOXIC_POISON;
                else
                    gBattleMons[gActiveBattler].status1 |= STATUS1_POISON;

                BtlController_EmitSetMonData(0, REQUEST_STATUS_BATTLE, 0, 4, &gBattleMons[gActiveBattler].status1);
                MarkBattlerForControllerExec(gActiveBattler);
                gBattleScripting.battler = gActiveBattler;
                BattleScriptPushCursor();
                gBattlescriptCurrInstr = BattleScript_ToxicSpikesPoisoned;
            }
        }
    }
    else if (!(gSideStatuses[GetBattlerSide(gActiveBattler)] & SIDE_STATUS_STICKY_WEB_DAMAGED)
        && (gSideStatuses[GetBattlerSide(gActiveBattler)] & SIDE_STATUS_STICKY_WEB)
        && IsBattlerGrounded(gActiveBattler))
    {
        gSideStatuses[GetBattlerSide(gActiveBattler)] |= SIDE_STATUS_STICKY_WEB_DAMAGED;
        gBattleScripting.battler = gActiveBattler;
        SET_STATCHANGER(STAT_SPEED, 1, TRUE);
        BattleScriptPushCursor();
        gBattlescriptCurrInstr = BattleScript_StickyWebOnSwitchIn;
    }
    else
    {
        // There is a hack here to ensure the truant counter will be 0 when the battler's next turn starts.
        // The truant counter is not updated in the case where a mon switches in after a lost judgement in the battle arena.
        if (gBattleMons[gActiveBattler].ability == ABILITY_TRUANT
            && gCurrentActionFuncId != B_ACTION_USE_MOVE
            && !gDisableStructs[gActiveBattler].truantSwitchInHack)
            gDisableStructs[gActiveBattler].truantCounter = 1;

        gDisableStructs[gActiveBattler].truantSwitchInHack = 0;

        if (AbilityBattleEffects(ABILITYEFFECT_ON_SWITCHIN, gActiveBattler, 0, 0, 0)
            || ItemBattleEffects(ITEMEFFECT_ON_SWITCH_IN, gActiveBattler, FALSE)
            || AbilityBattleEffects(ABILITYEFFECT_INTIMIDATE2, 0, 0, 0, 0)
            || AbilityBattleEffects(ABILITYEFFECT_TRACE2, 0, 0, 0, 0)
            || AbilityBattleEffects(ABILITYEFFECT_FORECAST, 0, 0, 0, 0))
            return;

        gSideStatuses[GetBattlerSide(gActiveBattler)] &= ~(SIDE_STATUS_SPIKES_DAMAGED | SIDE_STATUS_TOXIC_SPIKES_DAMAGED | SIDE_STATUS_STEALTH_ROCK_DAMAGED | SIDE_STATUS_STICKY_WEB_DAMAGED);

        for (i = 0; i < gBattlersCount; i++)
        {
            if (gBattlerByTurnOrder[i] == gActiveBattler)
                gActionsByTurnOrder[i] = B_ACTION_CANCEL_PARTNER;

            gBattleStruct->hpOnSwitchout[GetBattlerSide(i)] = gBattleMons[i].hp;
        }

        if (gBattlescriptCurrInstr[1] == 5)
        {
            u32 hitmarkerFaintBits = gHitMarker >> 0x1C;

            gBattlerFainted++;
            while (1)
            {
                if (hitmarkerFaintBits & gBitTable[gBattlerFainted] && !(gAbsentBattlerFlags & gBitTable[gBattlerFainted]))
                    break;
                if (gBattlerFainted >= gBattlersCount)
                    break;
                gBattlerFainted++;
            }
        }
        gBattlescriptCurrInstr += 2;
    }
}

static void Cmd_trainerslidein(void)
{
    gActiveBattler = GetBattlerAtPosition(gBattlescriptCurrInstr[1]);
    BtlController_EmitTrainerSlide(0);
    MarkBattlerForControllerExec(gActiveBattler);

    gBattlescriptCurrInstr += 2;
}

static void Cmd_playse(void)
{
    gActiveBattler = gBattlerAttacker;
    BtlController_EmitPlaySE(0, T2_READ_16(gBattlescriptCurrInstr + 1));
    MarkBattlerForControllerExec(gActiveBattler);

    gBattlescriptCurrInstr += 3;
}

static void Cmd_fanfare(void)
{
    gActiveBattler = gBattlerAttacker;
    BtlController_EmitPlayFanfareOrBGM(0, T2_READ_16(gBattlescriptCurrInstr + 1), FALSE);
    MarkBattlerForControllerExec(gActiveBattler);

    gBattlescriptCurrInstr += 3;
}

static void Cmd_playfaintcry(void)
{
    gActiveBattler = GetBattlerForBattleScript(gBattlescriptCurrInstr[1]);
    BtlController_EmitFaintingCry(0);
    MarkBattlerForControllerExec(gActiveBattler);

    gBattlescriptCurrInstr += 2;
}

static void atk57(void)
{
    gActiveBattler = GetBattlerAtPosition(B_POSITION_PLAYER_LEFT);
    BtlController_EmitCmd55(0, gBattleOutcome);
    MarkBattlerForControllerExec(gActiveBattler);

    gBattlescriptCurrInstr += 1;
}

static void Cmd_returntoball(void)
{
    gActiveBattler = GetBattlerForBattleScript(gBattlescriptCurrInstr[1]);
    BtlController_EmitReturnMonToBall(0, 1);
    MarkBattlerForControllerExec(gActiveBattler);

    gBattlescriptCurrInstr += 2;
}

static void Cmd_handlelearnnewmove(void)
{
    const u8 *jumpPtr1 = T1_READ_PTR(gBattlescriptCurrInstr + 1);
    const u8 *jumpPtr2 = T1_READ_PTR(gBattlescriptCurrInstr + 5);

    u16 learnMove = MonTryLearningNewMove(&gPlayerParty[gBattleStruct->expGetterMonId], gBattlescriptCurrInstr[9]);
    while (learnMove == MON_ALREADY_KNOWS_MOVE)
        learnMove = MonTryLearningNewMove(&gPlayerParty[gBattleStruct->expGetterMonId], FALSE);

    if (learnMove == 0)
    {
        gBattlescriptCurrInstr = jumpPtr2;
    }
    else if (learnMove == MON_HAS_MAX_MOVES)
    {
        gBattlescriptCurrInstr += 10;
    }
    else
    {
        gActiveBattler = GetBattlerAtPosition(B_POSITION_PLAYER_LEFT);

        if (gBattlerPartyIndexes[gActiveBattler] == gBattleStruct->expGetterMonId
            && !(gBattleMons[gActiveBattler].status2 & STATUS2_TRANSFORMED))
        {
            GiveMoveToBattleMon(&gBattleMons[gActiveBattler], learnMove);
        }
        if (gBattleTypeFlags & BATTLE_TYPE_DOUBLE)
        {
            gActiveBattler = GetBattlerAtPosition(B_POSITION_PLAYER_RIGHT);
            if (gBattlerPartyIndexes[gActiveBattler] == gBattleStruct->expGetterMonId
                && !(gBattleMons[gActiveBattler].status2 & STATUS2_TRANSFORMED))
            {
                GiveMoveToBattleMon(&gBattleMons[gActiveBattler], learnMove);
            }
        }

        gBattlescriptCurrInstr = jumpPtr1;
    }
}

static void Cmd_yesnoboxlearnmove(void)
{
    gActiveBattler = 0;

    switch (gBattleScripting.learnMoveState)
    {
    case 0:
        HandleBattleWindow(0x18, 8, 0x1D, 0xD, 0);
        BattlePutTextOnWindow(gText_BattleYesNoChoice, 0xC);
        gBattleScripting.learnMoveState++;
        gBattleCommunication[CURSOR_POSITION] = 0;
        BattleCreateYesNoCursorAt(0);
        break;
    case 1:
        if (JOY_NEW(DPAD_UP) && gBattleCommunication[CURSOR_POSITION] != 0)
        {
            PlaySE(SE_SELECT);
            BattleDestroyYesNoCursorAt(gBattleCommunication[CURSOR_POSITION]);
            gBattleCommunication[CURSOR_POSITION] = 0;
            BattleCreateYesNoCursorAt(0);
        }
        if (JOY_NEW(DPAD_DOWN) && gBattleCommunication[CURSOR_POSITION] == 0)
        {
            PlaySE(SE_SELECT);
            BattleDestroyYesNoCursorAt(gBattleCommunication[CURSOR_POSITION]);
            gBattleCommunication[CURSOR_POSITION] = 1;
            BattleCreateYesNoCursorAt(1);
        }
        if (JOY_NEW(A_BUTTON))
        {
            PlaySE(SE_SELECT);
            if (gBattleCommunication[1] == 0)
            {
                HandleBattleWindow(0x18, 0x8, 0x1D, 0xD, WINDOW_CLEAR);
                BeginNormalPaletteFade(0xFFFFFFFF, 0, 0, 0x10, RGB_BLACK);
                gBattleScripting.learnMoveState++;
            }
            else
            {
                gBattleScripting.learnMoveState = 5;
            }
        }
        else if (JOY_NEW(B_BUTTON))
        {
            PlaySE(SE_SELECT);
            gBattleScripting.learnMoveState = 5;
        }
        break;
    case 2:
        if (!gPaletteFade.active)
        {
            FreeAllWindowBuffers();
            ShowSelectMovePokemonSummaryScreen(gPlayerParty, gBattleStruct->expGetterMonId, gPlayerPartyCount - 1, ReshowBattleScreenAfterMenu, gMoveToLearn);
            gBattleScripting.learnMoveState++;
        }
        break;
    case 3:
        if (!gPaletteFade.active && gMain.callback2 == BattleMainCB2)
        {
            gBattleScripting.learnMoveState++;
        }
        break;
    case 4:
        if (!gPaletteFade.active && gMain.callback2 == BattleMainCB2)
        {
            u8 movePosition = GetMoveSlotToReplace();
            if (movePosition == MAX_MON_MOVES)
            {
                gBattleScripting.learnMoveState = 5;
            }
            else
            {
                u16 moveId = GetMonData(&gPlayerParty[gBattleStruct->expGetterMonId], MON_DATA_MOVE1 + movePosition);
                if (IsHMMove2(moveId))
                {
                    PrepareStringBattle(STRINGID_HMMOVESCANTBEFORGOTTEN, gActiveBattler);
                    gBattleScripting.learnMoveState = 6;
                }
                else
                {
                    gBattlescriptCurrInstr = T1_READ_PTR(gBattlescriptCurrInstr + 1);

                    PREPARE_MOVE_BUFFER(gBattleTextBuff2, moveId)

                    RemoveMonPPBonus(&gPlayerParty[gBattleStruct->expGetterMonId], movePosition);
                    SetMonMoveSlot(&gPlayerParty[gBattleStruct->expGetterMonId], gMoveToLearn, movePosition);

                    if (gBattlerPartyIndexes[0] == gBattleStruct->expGetterMonId
                        && !(gBattleMons[0].status2 & STATUS2_TRANSFORMED)
                        && !(gDisableStructs[0].mimickedMoves & gBitTable[movePosition]))
                    {
                        RemoveBattleMonPPBonus(&gBattleMons[0], movePosition);
                        SetBattleMonMoveSlot(&gBattleMons[0], gMoveToLearn, movePosition);
                    }
                    if (gBattleTypeFlags & BATTLE_TYPE_DOUBLE
                        && gBattlerPartyIndexes[2] == gBattleStruct->expGetterMonId
                        && !(gBattleMons[2].status2 & STATUS2_TRANSFORMED)
                        && !(gDisableStructs[2].mimickedMoves & gBitTable[movePosition]))
                    {
                        RemoveBattleMonPPBonus(&gBattleMons[2], movePosition);
                        SetBattleMonMoveSlot(&gBattleMons[2], gMoveToLearn, movePosition);
                    }
                }
            }
        }
        break;
    case 5:
        HandleBattleWindow(0x18, 8, 0x1D, 0xD, WINDOW_CLEAR);
        gBattlescriptCurrInstr += 5;
        break;
    case 6:
        if (gBattleControllerExecFlags == 0)
        {
            gBattleScripting.learnMoveState = 2;
        }
        break;
    }
}

static void Cmd_yesnoboxstoplearningmove(void)
{
    switch (gBattleScripting.learnMoveState)
    {
    case 0:
        HandleBattleWindow(0x18, 8, 0x1D, 0xD, 0);
        BattlePutTextOnWindow(gText_BattleYesNoChoice, 0xC);
        gBattleScripting.learnMoveState++;
        gBattleCommunication[CURSOR_POSITION] = 0;
        BattleCreateYesNoCursorAt(0);
        break;
    case 1:
        if (JOY_NEW(DPAD_UP) && gBattleCommunication[CURSOR_POSITION] != 0)
        {
            PlaySE(SE_SELECT);
            BattleDestroyYesNoCursorAt(gBattleCommunication[CURSOR_POSITION]);
            gBattleCommunication[CURSOR_POSITION] = 0;
            BattleCreateYesNoCursorAt(0);
        }
        if (JOY_NEW(DPAD_DOWN) && gBattleCommunication[CURSOR_POSITION] == 0)
        {
            PlaySE(SE_SELECT);
            BattleDestroyYesNoCursorAt(gBattleCommunication[CURSOR_POSITION]);
            gBattleCommunication[CURSOR_POSITION] = 1;
            BattleCreateYesNoCursorAt(1);
        }
        if (JOY_NEW(A_BUTTON))
        {
            PlaySE(SE_SELECT);

            if (gBattleCommunication[1] != 0)
                gBattlescriptCurrInstr = T1_READ_PTR(gBattlescriptCurrInstr + 1);
            else
                gBattlescriptCurrInstr += 5;

            HandleBattleWindow(0x18, 0x8, 0x1D, 0xD, WINDOW_CLEAR);
        }
        else if (JOY_NEW(B_BUTTON))
        {
            PlaySE(SE_SELECT);
            gBattlescriptCurrInstr = T1_READ_PTR(gBattlescriptCurrInstr + 1);
            HandleBattleWindow(0x18, 0x8, 0x1D, 0xD, WINDOW_CLEAR);
        }
        break;
    }
}

static void Cmd_hitanimation(void)
{
    gActiveBattler = GetBattlerForBattleScript(gBattlescriptCurrInstr[1]);

    if (gMoveResultFlags & MOVE_RESULT_NO_EFFECT)
    {
        gBattlescriptCurrInstr += 2;
    }
    else if (!(gHitMarker & HITMARKER_IGNORE_SUBSTITUTE) || !(DoesSubstituteBlockMove(gBattlerAttacker, gActiveBattler, gCurrentMove)) || gDisableStructs[gActiveBattler].substituteHP == 0)
    {
        BtlController_EmitHitAnimation(0);
        MarkBattlerForControllerExec(gActiveBattler);
        gBattlescriptCurrInstr += 2;
    }
    else
    {
        gBattlescriptCurrInstr += 2;
    }
}

static u32 GetTrainerMoneyToGive(u16 trainerId)
{
    u32 i = 0;
    u32 lastMonLevel = 0;
    u32 moneyReward;

    if (trainerId == TRAINER_SECRET_BASE)
    {
        moneyReward = 20 * gBattleResources->secretBase->party.levels[0] * gBattleStruct->moneyMultiplier;
    }
    else
    {
        switch (gTrainers[trainerId].partyFlags)
        {
        case 0:
            {
                const struct TrainerMonNoItemDefaultMoves *party = gTrainers[trainerId].party.NoItemDefaultMoves;
                lastMonLevel = party[gTrainers[trainerId].partySize - 1].lvl;
            }
            break;
        case F_TRAINER_PARTY_CUSTOM_MOVESET:
            {
                const struct TrainerMonNoItemCustomMoves *party = gTrainers[trainerId].party.NoItemCustomMoves;
                lastMonLevel = party[gTrainers[trainerId].partySize - 1].lvl;
            }
            break;
        case F_TRAINER_PARTY_HELD_ITEM:
            {
                const struct TrainerMonItemDefaultMoves *party = gTrainers[trainerId].party.ItemDefaultMoves;
                lastMonLevel = party[gTrainers[trainerId].partySize - 1].lvl;
            }
            break;
        case F_TRAINER_PARTY_CUSTOM_MOVESET | F_TRAINER_PARTY_HELD_ITEM:
            {
                const struct TrainerMonItemCustomMoves *party = gTrainers[trainerId].party.ItemCustomMoves;
                lastMonLevel = party[gTrainers[trainerId].partySize - 1].lvl;
            }
            break;
        }

        for (; gTrainerMoneyTable[i].classId != 0xFF; i++)
        {
            if (gTrainerMoneyTable[i].classId == gTrainers[trainerId].trainerClass)
                break;
        }

        if (gBattleTypeFlags & BATTLE_TYPE_TWO_OPPONENTS)
            moneyReward = 4 * lastMonLevel * gBattleStruct->moneyMultiplier * gTrainerMoneyTable[i].value;
        else if (gBattleTypeFlags & BATTLE_TYPE_DOUBLE)
            moneyReward = 4 * lastMonLevel * gBattleStruct->moneyMultiplier * 2 * gTrainerMoneyTable[i].value;
        else
            moneyReward = 4 * lastMonLevel * gBattleStruct->moneyMultiplier * gTrainerMoneyTable[i].value;
    }

    return moneyReward;
}

static void Cmd_getmoneyreward(void)
{
    u32 moneyReward = GetTrainerMoneyToGive(gTrainerBattleOpponent_A);
    if (gBattleTypeFlags & BATTLE_TYPE_TWO_OPPONENTS)
        moneyReward += GetTrainerMoneyToGive(gTrainerBattleOpponent_B);

    AddMoney(&gSaveBlock1Ptr->money, moneyReward);
    PREPARE_WORD_NUMBER_BUFFER(gBattleTextBuff1, 5, moneyReward);

    gBattlescriptCurrInstr++;
}

static void atk5E(void)
{
    gActiveBattler = GetBattlerForBattleScript(gBattlescriptCurrInstr[1]);

    switch (gBattleCommunication[0])
    {
    case 0:
        BtlController_EmitGetMonData(0, REQUEST_ALL_BATTLE, 0);
        MarkBattlerForControllerExec(gActiveBattler);
        gBattleCommunication[0]++;
        break;
    case 1:
         if (gBattleControllerExecFlags == 0)
         {
            s32 i;
            struct BattlePokemon *bufferPoke = (struct BattlePokemon*) &gBattleResources->bufferB[gActiveBattler][4];
            for (i = 0; i < MAX_MON_MOVES; i++)
            {
                gBattleMons[gActiveBattler].moves[i] = bufferPoke->moves[i];
                gBattleMons[gActiveBattler].pp[i] = bufferPoke->pp[i];
            }
            gBattlescriptCurrInstr += 2;
         }
         break;
    }
}

static void Cmd_swapattackerwithtarget(void)
{
    gActiveBattler = gBattlerAttacker;
    gBattlerAttacker = gBattlerTarget;
    gBattlerTarget = gActiveBattler;

    if (gHitMarker & HITMARKER_SWAP_ATTACKER_TARGET)
        gHitMarker &= ~(HITMARKER_SWAP_ATTACKER_TARGET);
    else
        gHitMarker |= HITMARKER_SWAP_ATTACKER_TARGET;

    gBattlescriptCurrInstr++;
}

static void Cmd_incrementgamestat(void)
{
    if (GetBattlerSide(gBattlerAttacker) == B_SIDE_PLAYER)
        IncrementGameStat(gBattlescriptCurrInstr[1]);

    gBattlescriptCurrInstr += 2;
}

static void Cmd_drawpartystatussummary(void)
{
    s32 i;
    struct Pokemon *party;
    struct HpAndStatus hpStatuses[PARTY_SIZE];

    if (gBattleControllerExecFlags)
        return;

    gActiveBattler = GetBattlerForBattleScript(gBattlescriptCurrInstr[1]);

    if (GetBattlerSide(gActiveBattler) == B_SIDE_PLAYER)
        party = gPlayerParty;
    else
        party = gEnemyParty;

    for (i = 0; i < PARTY_SIZE; i++)
    {
        if (GetMonData(&party[i], MON_DATA_SPECIES2) == SPECIES_NONE
            || GetMonData(&party[i], MON_DATA_SPECIES2) == SPECIES_EGG)
        {
            hpStatuses[i].hp = 0xFFFF;
            hpStatuses[i].status = 0;
        }
        else
        {
            hpStatuses[i].hp = GetMonData(&party[i], MON_DATA_HP);
            hpStatuses[i].status = GetMonData(&party[i], MON_DATA_STATUS);
        }
    }

    BtlController_EmitDrawPartyStatusSummary(0, hpStatuses, 1);
    MarkBattlerForControllerExec(gActiveBattler);

    gBattlescriptCurrInstr += 2;
}

static void Cmd_hidepartystatussummary(void)
{
    gActiveBattler = GetBattlerForBattleScript(gBattlescriptCurrInstr[1]);
    BtlController_EmitHidePartyStatusSummary(0);
    MarkBattlerForControllerExec(gActiveBattler);

    gBattlescriptCurrInstr += 2;
}

static void Cmd_jumptocalledmove(void)
{
    if (gBattlescriptCurrInstr[1])
        gCurrentMove = gCalledMove;
    else
        gChosenMove = gCurrentMove = gCalledMove;

    gBattlescriptCurrInstr = gBattleScriptsForMoveEffects[gBattleMoves[gCurrentMove].effect];
}

static void Cmd_statusanimation(void)
{
    if (gBattleControllerExecFlags == 0)
    {
        gActiveBattler = GetBattlerForBattleScript(gBattlescriptCurrInstr[1]);
        if (!(gStatuses3[gActiveBattler] & STATUS3_SEMI_INVULNERABLE)
            && gDisableStructs[gActiveBattler].substituteHP == 0
            && !(gHitMarker & HITMARKER_NO_ANIMATIONS))
        {
            BtlController_EmitStatusAnimation(0, FALSE, gBattleMons[gActiveBattler].status1);
            MarkBattlerForControllerExec(gActiveBattler);
        }
        gBattlescriptCurrInstr += 2;
    }
}

static void Cmd_status2animation(void)
{
    u32 wantedToAnimate;

    if (gBattleControllerExecFlags == 0)
    {
        gActiveBattler = GetBattlerForBattleScript(gBattlescriptCurrInstr[1]);
        wantedToAnimate = T1_READ_32(gBattlescriptCurrInstr + 2);
        if (!(gStatuses3[gActiveBattler] & STATUS3_SEMI_INVULNERABLE)
            && gDisableStructs[gActiveBattler].substituteHP == 0
            && !(gHitMarker & HITMARKER_NO_ANIMATIONS))
        {
            BtlController_EmitStatusAnimation(0, TRUE, gBattleMons[gActiveBattler].status2 & wantedToAnimate);
            MarkBattlerForControllerExec(gActiveBattler);
        }
        gBattlescriptCurrInstr += 6;
    }
}

static void Cmd_chosenstatusanimation(void)
{
    u32 wantedStatus;

    if (gBattleControllerExecFlags == 0)
    {
        gActiveBattler = GetBattlerForBattleScript(gBattlescriptCurrInstr[1]);
        wantedStatus = T1_READ_32(gBattlescriptCurrInstr + 3);
        if (!(gStatuses3[gActiveBattler] & STATUS3_SEMI_INVULNERABLE)
            && gDisableStructs[gActiveBattler].substituteHP == 0
            && !(gHitMarker & HITMARKER_NO_ANIMATIONS))
        {
            BtlController_EmitStatusAnimation(0, gBattlescriptCurrInstr[2], wantedStatus);
            MarkBattlerForControllerExec(gActiveBattler);
        }
        gBattlescriptCurrInstr += 7;
    }
}

static void Cmd_yesnobox(void)
{
    switch (gBattleCommunication[0])
    {
    case 0:
        HandleBattleWindow(0x18, 8, 0x1D, 0xD, 0);
        BattlePutTextOnWindow(gText_BattleYesNoChoice, 0xC);
        gBattleCommunication[0]++;
        gBattleCommunication[CURSOR_POSITION] = 0;
        BattleCreateYesNoCursorAt(0);
        break;
    case 1:
        if (JOY_NEW(DPAD_UP) && gBattleCommunication[CURSOR_POSITION] != 0)
        {
            PlaySE(SE_SELECT);
            BattleDestroyYesNoCursorAt(gBattleCommunication[CURSOR_POSITION]);
            gBattleCommunication[CURSOR_POSITION] = 0;
            BattleCreateYesNoCursorAt(0);
        }
        if (JOY_NEW(DPAD_DOWN) && gBattleCommunication[CURSOR_POSITION] == 0)
        {
            PlaySE(SE_SELECT);
            BattleDestroyYesNoCursorAt(gBattleCommunication[CURSOR_POSITION]);
            gBattleCommunication[CURSOR_POSITION] = 1;
            BattleCreateYesNoCursorAt(1);
        }
        if (JOY_NEW(B_BUTTON))
        {
            gBattleCommunication[CURSOR_POSITION] = 1;
            PlaySE(SE_SELECT);
            HandleBattleWindow(0x18, 8, 0x1D, 0xD, WINDOW_CLEAR);
            gBattlescriptCurrInstr++;
        }
        else if (JOY_NEW(A_BUTTON))
        {
            PlaySE(SE_SELECT);
            HandleBattleWindow(0x18, 8, 0x1D, 0xD, WINDOW_CLEAR);
            gBattlescriptCurrInstr++;
        }
        break;
    }
}

static void Cmd_cancelallactions(void)
{
    s32 i;

    for (i = 0; i < gBattlersCount; i++)
        gActionsByTurnOrder[i] = B_ACTION_CANCEL_PARTNER;

    gBattlescriptCurrInstr++;
}

static void Cmd_setgravity(void)
{
    if (gFieldStatuses & STATUS_FIELD_GRAVITY)
    {
        gBattlescriptCurrInstr = T1_READ_PTR(gBattlescriptCurrInstr + 1);
    }
    else
    {
        gFieldStatuses |= STATUS_FIELD_GRAVITY;
        gFieldTimers.gravityTimer = 5;
        gBattlescriptCurrInstr += 5;
    }
}

static bool32 TryCheekPouch(u32 battlerId, u32 itemId)
{
    if (ItemId_GetPocket(itemId) == POCKET_BERRIES
        && GetBattlerAbility(battlerId) == ABILITY_CHEEK_POUCH
        && !(gStatuses3[battlerId] & STATUS3_HEAL_BLOCK)
        && gBattleStruct->ateBerry[GetBattlerSide(battlerId)] & gBitTable[gBattlerPartyIndexes[battlerId]]
        && !BATTLER_MAX_HP(battlerId))
    {
        gBattleMoveDamage = gBattleMons[battlerId].maxHP / 3;
        if (gBattleMoveDamage == 0)
            gBattleMoveDamage = 1;
        gBattleMoveDamage *= -1;
        gBattlerAbility = battlerId;
        BattleScriptPush(gBattlescriptCurrInstr + 2);
        gBattlescriptCurrInstr = BattleScript_CheekPouchActivates;
        return TRUE;
    }
    return FALSE;
}

static void Cmd_removeitem(void)
{
    u16 itemId = 0;

    gActiveBattler = GetBattlerForBattleScript(gBattlescriptCurrInstr[1]);
    itemId = gBattleMons[gActiveBattler].item;

    // Popped Air Balloon cannot be restored by no means.
    if (GetBattlerHoldEffect(gActiveBattler, TRUE) != HOLD_EFFECT_AIR_BALLOON)
        gBattleStruct->usedHeldItems[gActiveBattler] = itemId;

    gBattleMons[gActiveBattler].item = 0;
    CheckSetUnburden(gActiveBattler);

    BtlController_EmitSetMonData(0, REQUEST_HELDITEM_BATTLE, 0, 2, &gBattleMons[gActiveBattler].item);
    MarkBattlerForControllerExec(gActiveBattler);

    ClearBattlerItemEffectHistory(gActiveBattler);
    if (!TryCheekPouch(gActiveBattler, itemId))
        gBattlescriptCurrInstr += 2;
}

static void Cmd_atknameinbuff1(void)
{
    PREPARE_MON_NICK_BUFFER(gBattleTextBuff1, gBattlerAttacker, gBattlerPartyIndexes[gBattlerAttacker]);

    gBattlescriptCurrInstr++;
}

static void Cmd_drawlvlupbox(void)
{
    if (gBattleScripting.drawlvlupboxState == 0)
    {
        if (IsMonGettingExpSentOut())
            gBattleScripting.drawlvlupboxState = 3;
        else
            gBattleScripting.drawlvlupboxState = 1;
    }

    switch (gBattleScripting.drawlvlupboxState)
    {
    case 1:
        gBattle_BG2_Y = 0x60;
        SetBgAttribute(2, BG_ATTR_PRIORITY, 0);
        ShowBg(2);
        sub_804F17C();
        gBattleScripting.drawlvlupboxState = 2;
        break;
    case 2:
        if (!sub_804F1CC())
            gBattleScripting.drawlvlupboxState = 3;
        break;
    case 3:
        gBattle_BG1_X = 0;
        gBattle_BG1_Y = 0x100;
        SetBgAttribute(0, BG_ATTR_PRIORITY, 1);
        SetBgAttribute(1, BG_ATTR_PRIORITY, 0);
        ShowBg(0);
        ShowBg(1);
        HandleBattleWindow(0x12, 7, 0x1D, 0x13, WINDOW_x80);
        gBattleScripting.drawlvlupboxState = 4;
        break;
    case 4:
        DrawLevelUpWindow1();
        PutWindowTilemap(13);
        CopyWindowToVram(13, 3);
        gBattleScripting.drawlvlupboxState++;
        break;
    case 5:
    case 7:
        if (!IsDma3ManagerBusyWithBgCopy())
        {
            gBattle_BG1_Y = 0;
            gBattleScripting.drawlvlupboxState++;
        }
        break;
    case 6:
        if (gMain.newKeys != 0)
        {
            PlaySE(SE_SELECT);
            DrawLevelUpWindow2();
            CopyWindowToVram(13, 2);
            gBattleScripting.drawlvlupboxState++;
        }
        break;
    case 8:
        if (gMain.newKeys != 0)
        {
            PlaySE(SE_SELECT);
            HandleBattleWindow(0x12, 7, 0x1D, 0x13, WINDOW_x80 | WINDOW_CLEAR);
            gBattleScripting.drawlvlupboxState++;
        }
        break;
    case 9:
        if (!sub_804F344())
        {
            ClearWindowTilemap(14);
            CopyWindowToVram(14, 1);

            ClearWindowTilemap(13);
            CopyWindowToVram(13, 1);

            SetBgAttribute(2, BG_ATTR_PRIORITY, 2);
            ShowBg(2);

            gBattleScripting.drawlvlupboxState = 10;
        }
        break;
    case 10:
        if (!IsDma3ManagerBusyWithBgCopy())
        {
            SetBgAttribute(0, BG_ATTR_PRIORITY, 0);
            SetBgAttribute(1, BG_ATTR_PRIORITY, 1);
            ShowBg(0);
            ShowBg(1);
            gBattlescriptCurrInstr++;
        }
        break;
    }
}

static void DrawLevelUpWindow1(void)
{
    u16 currStats[NUM_STATS];

    GetMonLevelUpWindowStats(&gPlayerParty[gBattleStruct->expGetterMonId], currStats);
    DrawLevelUpWindowPg1(0xD, gBattleResources->beforeLvlUp->stats, currStats, TEXT_DYNAMIC_COLOR_5, TEXT_DYNAMIC_COLOR_4, TEXT_DYNAMIC_COLOR_6);
}

static void DrawLevelUpWindow2(void)
{
    u16 currStats[NUM_STATS];

    GetMonLevelUpWindowStats(&gPlayerParty[gBattleStruct->expGetterMonId], currStats);
    DrawLevelUpWindowPg2(0xD, currStats, TEXT_DYNAMIC_COLOR_5, TEXT_DYNAMIC_COLOR_4, TEXT_DYNAMIC_COLOR_6);
}

static void sub_804F17C(void)
{
    gBattle_BG2_Y = 0;
    gBattle_BG2_X = 0x1A0;

    LoadPalette(sUnknown_0831C2C8, 0x60, 0x20);
    CopyToWindowPixelBuffer(14, sUnknown_0831C2E8, 0, 0);
    PutWindowTilemap(14);
    CopyWindowToVram(14, 3);

    PutMonIconOnLvlUpBox();
}

static bool8 sub_804F1CC(void)
{
    if (IsDma3ManagerBusyWithBgCopy())
        return TRUE;

    if (gBattle_BG2_X == 0x200)
        return FALSE;

    if (gBattle_BG2_X == 0x1A0)
        PutLevelAndGenderOnLvlUpBox();

    gBattle_BG2_X += 8;
    if (gBattle_BG2_X >= 0x200)
        gBattle_BG2_X = 0x200;

    return (gBattle_BG2_X != 0x200);
}

static void PutLevelAndGenderOnLvlUpBox(void)
{
    u16 monLevel;
    u8 monGender;
    struct TextPrinterTemplate printerTemplate;
    u8 *txtPtr;
    u32 var;

    monLevel = GetMonData(&gPlayerParty[gBattleStruct->expGetterMonId], MON_DATA_LEVEL);
    monGender = GetMonGender(&gPlayerParty[gBattleStruct->expGetterMonId]);
    GetMonNickname(&gPlayerParty[gBattleStruct->expGetterMonId], gStringVar4);

    printerTemplate.currentChar = gStringVar4;
    printerTemplate.windowId = 14;
    printerTemplate.fontId = 0;
    printerTemplate.x = 32;
    printerTemplate.y = 0;
    printerTemplate.currentX = 32;
    printerTemplate.currentY = 0;
    printerTemplate.letterSpacing = 0;
    printerTemplate.lineSpacing = 0;
    printerTemplate.unk = 0;
    printerTemplate.fgColor = TEXT_COLOR_WHITE;
    printerTemplate.bgColor = TEXT_COLOR_TRANSPARENT;
    printerTemplate.shadowColor = TEXT_COLOR_DARK_GREY;

    AddTextPrinter(&printerTemplate, 0xFF, NULL);

    txtPtr = gStringVar4;
    *(txtPtr)++ = CHAR_EXTRA_SYMBOL;
    *(txtPtr)++ = CHAR_LV_2;

    var = (u32)(txtPtr);
    txtPtr = ConvertIntToDecimalStringN(txtPtr, monLevel, STR_CONV_MODE_LEFT_ALIGN, 3);
    var = (u32)(txtPtr) - var;
    txtPtr = StringFill(txtPtr, CHAR_UNK_SPACER, 4 - var);

    if (monGender != MON_GENDERLESS)
    {
        if (monGender == MON_MALE)
        {
            txtPtr = WriteColorChangeControlCode(txtPtr, 0, 0xC);
            txtPtr = WriteColorChangeControlCode(txtPtr, 1, 0xD);
            *(txtPtr++) = CHAR_MALE;
        }
        else
        {
            txtPtr = WriteColorChangeControlCode(txtPtr, 0, 0xE);
            txtPtr = WriteColorChangeControlCode(txtPtr, 1, 0xF);
            *(txtPtr++) = CHAR_FEMALE;
        }
        *(txtPtr++) = EOS;
    }

    printerTemplate.y = 10;
    printerTemplate.currentY = 10;
    AddTextPrinter(&printerTemplate, 0xFF, NULL);

    CopyWindowToVram(14, 2);
}

static bool8 sub_804F344(void)
{
    if (gBattle_BG2_X == 0x1A0)
        return FALSE;

    if (gBattle_BG2_X - 16 < 0x1A0)
        gBattle_BG2_X = 0x1A0;
    else
        gBattle_BG2_X -= 16;

    return (gBattle_BG2_X != 0x1A0);
}

#define sDestroy                    data[0]
#define sSavedLvlUpBoxXPosition     data[1]

static void PutMonIconOnLvlUpBox(void)
{
    u8 spriteId;
    const u16* iconPal;
    struct SpriteSheet iconSheet;
    struct SpritePalette iconPalSheet;

    u16 species = GetMonData(&gPlayerParty[gBattleStruct->expGetterMonId], MON_DATA_SPECIES);
    u32 personality = GetMonData(&gPlayerParty[gBattleStruct->expGetterMonId], MON_DATA_PERSONALITY);

    const u8* iconPtr = GetMonIconPtr(species, personality, 1);
    iconSheet.data = iconPtr;
    iconSheet.size = 0x200;
    iconSheet.tag = MON_ICON_LVLUP_BOX_TAG;

    iconPal = GetValidMonIconPalettePtr(species);
    iconPalSheet.data = iconPal;
    iconPalSheet.tag = MON_ICON_LVLUP_BOX_TAG;

    LoadSpriteSheet(&iconSheet);
    LoadSpritePalette(&iconPalSheet);

    spriteId = CreateSprite(&sSpriteTemplate_MonIconOnLvlUpBox, 256, 10, 0);
    gSprites[spriteId].sDestroy = FALSE;
    gSprites[spriteId].sSavedLvlUpBoxXPosition = gBattle_BG2_X;
}

static void SpriteCB_MonIconOnLvlUpBox(struct Sprite* sprite)
{
    sprite->pos2.x = sprite->sSavedLvlUpBoxXPosition - gBattle_BG2_X;

    if (sprite->pos2.x != 0)
    {
        sprite->sDestroy = TRUE;
    }
    else if (sprite->sDestroy)
    {
        DestroySprite(sprite);
        FreeSpriteTilesByTag(MON_ICON_LVLUP_BOX_TAG);
        FreeSpritePaletteByTag(MON_ICON_LVLUP_BOX_TAG);
    }
}

#undef sDestroy
#undef sSavedLvlUpBoxXPosition

static bool32 IsMonGettingExpSentOut(void)
{
    if (gBattlerPartyIndexes[0] == gBattleStruct->expGetterMonId)
        return TRUE;
    if (gBattleTypeFlags & BATTLE_TYPE_DOUBLE && gBattlerPartyIndexes[2] == gBattleStruct->expGetterMonId)
        return TRUE;

    return FALSE;
}

static void Cmd_resetsentmonsvalue(void)
{
    ResetSentPokesToOpponentValue();
    gBattlescriptCurrInstr++;
}

static void Cmd_setatktoplayer0(void)
{
    gBattlerAttacker = GetBattlerAtPosition(B_POSITION_PLAYER_LEFT);
    gBattlescriptCurrInstr++;
}

static void Cmd_makevisible(void)
{
    if (gBattleControllerExecFlags)
        return;

    gActiveBattler = GetBattlerForBattleScript(gBattlescriptCurrInstr[1]);
    BtlController_EmitSpriteInvisibility(0, FALSE);
    MarkBattlerForControllerExec(gActiveBattler);

    gBattlescriptCurrInstr += 2;
}

static void Cmd_recordability(void)
{
    u8 battler = GetBattlerForBattleScript(gBattlescriptCurrInstr[1]);
    RecordAbilityBattle(battler, gBattleMons[battler].ability);
    gBattlescriptCurrInstr += 2;
}

void BufferMoveToLearnIntoBattleTextBuff2(void)
{
    PREPARE_MOVE_BUFFER(gBattleTextBuff2, gMoveToLearn);
}

static void Cmd_buffermovetolearn(void)
{
    BufferMoveToLearnIntoBattleTextBuff2();
    gBattlescriptCurrInstr++;
}

static void Cmd_jumpifplayerran(void)
{
    if (TryRunFromBattle(gBattlerFainted))
        gBattlescriptCurrInstr = T1_READ_PTR(gBattlescriptCurrInstr + 1);
    else
        gBattlescriptCurrInstr += 5;
}

static void Cmd_hpthresholds(void)
{
    u8 opposingBank;
    s32 result;

    if (!(gBattleTypeFlags & BATTLE_TYPE_DOUBLE))
    {
        gActiveBattler = GetBattlerForBattleScript(gBattlescriptCurrInstr[1]);
        opposingBank = gActiveBattler ^ BIT_SIDE;

        result = gBattleMons[opposingBank].hp * 100 / gBattleMons[opposingBank].maxHP;
        if (result == 0)
            result = 1;

        if (result > 69 || !gBattleMons[opposingBank].hp)
            gBattleStruct->hpScale = 0;
        else if (result > 39)
            gBattleStruct->hpScale = 1;
        else if (result > 9)
            gBattleStruct->hpScale = 2;
        else
            gBattleStruct->hpScale = 3;
    }

    gBattlescriptCurrInstr += 2;
}

static void Cmd_hpthresholds2(void)
{
    u8 opposingBank;
    s32 result;
    u8 hpSwitchout;

    if (!(gBattleTypeFlags & BATTLE_TYPE_DOUBLE))
    {
        gActiveBattler = GetBattlerForBattleScript(gBattlescriptCurrInstr[1]);
        opposingBank = gActiveBattler ^ BIT_SIDE;
        hpSwitchout = *(gBattleStruct->hpOnSwitchout + GetBattlerSide(opposingBank));
        result = (hpSwitchout - gBattleMons[opposingBank].hp) * 100 / hpSwitchout;

        if (gBattleMons[opposingBank].hp >= hpSwitchout)
            gBattleStruct->hpScale = 0;
        else if (result <= 29)
            gBattleStruct->hpScale = 1;
        else if (result <= 69)
            gBattleStruct->hpScale = 2;
        else
            gBattleStruct->hpScale = 3;
    }

    gBattlescriptCurrInstr += 2;
}

static void Cmd_useitemonopponent(void)
{
    gBattlerInMenuId = gBattlerAttacker;
    PokemonUseItemEffects(&gEnemyParty[gBattlerPartyIndexes[gBattlerAttacker]], gLastUsedItem, gBattlerPartyIndexes[gBattlerAttacker], 0, 1);
    gBattlescriptCurrInstr += 1;
}

static bool32 HasAttackerFaintedTarget(void)
{
    if (!(gMoveResultFlags & MOVE_RESULT_NO_EFFECT)
        && gBattleMoves[gCurrentMove].power != 0
        && (gLastHitBy[gBattlerTarget] == 0xFF || gLastHitBy[gBattlerTarget] == gBattlerAttacker)
        && gBattleStruct->moveTarget[gBattlerAttacker] == gBattlerTarget
        && gBattlerTarget != gBattlerAttacker
        && gCurrentTurnActionNumber == GetBattlerTurnOrderNum(gBattlerAttacker)
        && (gChosenMove == gChosenMoveByBattler[gBattlerAttacker] || gChosenMove == gBattleMons[gBattlerAttacker].moves[gChosenMovePos]))
        return TRUE;
    else
        return FALSE;
}

static void HandleTerrainMove(u32 moveEffect)
{
    u32 statusFlag = 0;
    u8 *timer = NULL;

    switch (moveEffect)
    {
    case EFFECT_MISTY_TERRAIN:
        statusFlag = STATUS_FIELD_MISTY_TERRAIN, timer = &gFieldTimers.mistyTerrainTimer;
        gBattleCommunication[MULTISTRING_CHOOSER] = 0;
        break;
    case EFFECT_GRASSY_TERRAIN:
        statusFlag = STATUS_FIELD_GRASSY_TERRAIN, timer = &gFieldTimers.grassyTerrainTimer;
        gBattleCommunication[MULTISTRING_CHOOSER] = 1;
        break;
    case EFFECT_ELECTRIC_TERRAIN:
        statusFlag = STATUS_FIELD_ELECTRIC_TERRAIN, timer = &gFieldTimers.electricTerrainTimer;
        gBattleCommunication[MULTISTRING_CHOOSER] = 2;
        break;
    case EFFECT_PSYCHIC_TERRAIN:
        statusFlag = STATUS_FIELD_PSYCHIC_TERRAIN, timer = &gFieldTimers.psychicTerrainTimer;
        gBattleCommunication[MULTISTRING_CHOOSER] = 3;
        break;
    }

    if (gFieldStatuses & statusFlag || statusFlag == 0)
    {
        gBattlescriptCurrInstr = T1_READ_PTR(gBattlescriptCurrInstr + 3);
    }
    else
    {
        gFieldStatuses &= ~STATUS_TERRAIN_ANY;
        gFieldStatuses |= statusFlag;
        if (GetBattlerHoldEffect(gBattlerAttacker, TRUE) == HOLD_EFFECT_TERRAIN_EXTENDER)
            *timer = 8;
        else
            *timer = 5;
        gBattlescriptCurrInstr += 7;
    }
}

bool32 CanPoisonType(u8 battlerAttacker, u8 battlerTarget)
{
    return (GetBattlerAbility(battlerAttacker) == ABILITY_CORROSION
            || !(IS_BATTLER_OF_TYPE(battlerTarget, TYPE_POISON)
                || IS_BATTLER_OF_TYPE(battlerTarget, TYPE_STEEL)));
}

bool32 CanParalyzeType(u8 battlerAttacker, u8 battlerTarget)
{
    return !(B_PARALYZE_ELECTRIC >= GEN_6 && IS_BATTLER_OF_TYPE(battlerTarget, TYPE_ELECTRIC));
}

bool32 CanUseLastResort(u8 battlerId)
{
    u32 i;
    u32 knownMovesCount = 0, usedMovesCount = 0;

    for (i = 0; i < 4; i++)
    {
        if (gBattleMons[battlerId].moves[i] != MOVE_NONE)
            knownMovesCount++;
        if (i != gCurrMovePos && gDisableStructs[battlerId].usedMoves & gBitTable[i]) // Increment used move count for all moves except current Last Resort.
            usedMovesCount++;
    }

    return (knownMovesCount >= 2 && usedMovesCount >= knownMovesCount - 1);
}

#define DEFOG_CLEAR(status, structField, battlescript, move)\
{                                                           \
    if (*sideStatuses & status)                             \
    {                                                       \
        if (clear)                                          \
        {                                                   \
            if (move)                                       \
                PREPARE_MOVE_BUFFER(gBattleTextBuff1, move);\
            *sideStatuses &= ~(status);                     \
            sideTimer->structField = 0;                     \
            BattleScriptPushCursor();                       \
            gBattlescriptCurrInstr = battlescript;          \
        }                                                   \
        return TRUE;                                        \
    }                                                       \
}

static bool32 ClearDefogHazards(u8 battlerAtk, bool32 clear)
{
    s32 i;
    for (i = 0; i < 2; i++)
    {
        struct SideTimer *sideTimer = &gSideTimers[i];
        u32 *sideStatuses = &gSideStatuses[i];

        gBattlerAttacker = i;
        if (GetBattlerSide(battlerAtk) != i)
        {
            DEFOG_CLEAR(SIDE_STATUS_REFLECT, reflectTimer, BattleScript_SideStatusWoreOffReturn, MOVE_REFLECT);
            DEFOG_CLEAR(SIDE_STATUS_LIGHTSCREEN, lightscreenTimer, BattleScript_SideStatusWoreOffReturn, MOVE_LIGHT_SCREEN);
            DEFOG_CLEAR(SIDE_STATUS_MIST, mistTimer, BattleScript_SideStatusWoreOffReturn, MOVE_MIST);
            DEFOG_CLEAR(SIDE_STATUS_AURORA_VEIL, auroraVeilTimer, BattleScript_SideStatusWoreOffReturn, MOVE_AURORA_VEIL);
            DEFOG_CLEAR(SIDE_STATUS_SAFEGUARD, safeguardTimer, BattleScript_SideStatusWoreOffReturn, MOVE_SAFEGUARD);
        }
        DEFOG_CLEAR(SIDE_STATUS_SPIKES, spikesAmount, BattleScript_SpikesFree, 0);
        DEFOG_CLEAR(SIDE_STATUS_STEALTH_ROCK, stealthRockAmount, BattleScript_StealthRockFree, 0);
        DEFOG_CLEAR(SIDE_STATUS_TOXIC_SPIKES, toxicSpikesAmount, BattleScript_ToxicSpikesFree, 0);
        DEFOG_CLEAR(SIDE_STATUS_STICKY_WEB, stickyWebAmount, BattleScript_StickyWebFree, 0);
    }

    return FALSE;
}

u32 IsFlowerVeilProtected(u32 battler)
{
    if (IS_BATTLER_OF_TYPE(battler, TYPE_GRASS))
        return IsAbilityOnSide(battler, ABILITY_FLOWER_VEIL);
    else
        return 0;
}

u32 IsLeafGuardProtected(u32 battler)
{
    if (WEATHER_HAS_EFFECT && (gBattleWeather & WEATHER_SUN_ANY))
        return GetBattlerAbility(battler) == ABILITY_LEAF_GUARD;
    else
        return 0;
}

bool32 IsShieldsDownProtected(u32 battler)
{
    return (gBattleMons[battler].ability == ABILITY_SHIELDS_DOWN
            && gBattleMons[battler].species == SPECIES_MINIOR);
}

u32 IsAbilityStatusProtected(u32 battler)
{
    return IsFlowerVeilProtected(battler)
        || IsLeafGuardProtected(battler)
        || IsShieldsDownProtected(battler);
}

static void RecalcBattlerStats(u32 battler, struct Pokemon *mon)
{
    CalculateMonStats(mon);
    gBattleMons[battler].level = GetMonData(mon, MON_DATA_LEVEL);
    gBattleMons[battler].hp = GetMonData(mon, MON_DATA_HP);
    gBattleMons[battler].maxHP = GetMonData(mon, MON_DATA_MAX_HP);
    gBattleMons[battler].attack = GetMonData(mon, MON_DATA_ATK);
    gBattleMons[battler].defense = GetMonData(mon, MON_DATA_DEF);
    gBattleMons[battler].speed = GetMonData(mon, MON_DATA_SPEED);
    gBattleMons[battler].spAttack = GetMonData(mon, MON_DATA_SPATK);
    gBattleMons[battler].spDefense = GetMonData(mon, MON_DATA_SPDEF);
    gBattleMons[battler].ability = GetMonAbility(mon);
    gBattleMons[battler].type1 = gBaseStats[gBattleMons[battler].species].type1;
    gBattleMons[battler].type2 = gBaseStats[gBattleMons[battler].species].type2;
}

static u32 GetHighestStatId(u32 battlerId)
{
    u32 i, highestId = STAT_ATK, highestStat = gBattleMons[battlerId].attack;

    for (i = STAT_DEF; i < NUM_STATS; i++)
    {
        u16 *statVal = &gBattleMons[battlerId].attack + (i - 1);
        if (*statVal > highestStat)
        {
            highestStat = *statVal;
            highestId = i;
        }
    }
    return highestId;
}

static void Cmd_various(void)
{
    struct Pokemon *mon;
    s32 i, j;
    u8 data[10];
    u32 side, bits;

    if (gBattleControllerExecFlags)
        return;

    gActiveBattler = GetBattlerForBattleScript(gBattlescriptCurrInstr[1]);

    switch (gBattlescriptCurrInstr[2])
    {
    // Roar will fail in a double wild battle when used by the player against one of the two alive wild mons.
    // Also when an opposing wild mon uses it againt its partner.
    case VARIOUS_JUMP_IF_ROAR_FAILS:
        if (WILD_DOUBLE_BATTLE
            && GetBattlerSide(gBattlerAttacker) == B_SIDE_PLAYER
            && GetBattlerSide(gBattlerTarget) == B_SIDE_OPPONENT
            && IS_WHOLE_SIDE_ALIVE(gBattlerTarget))
            gBattlescriptCurrInstr = T1_READ_PTR(gBattlescriptCurrInstr + 3);
        else if (WILD_DOUBLE_BATTLE
                 && GetBattlerSide(gBattlerAttacker) == B_SIDE_OPPONENT
                 && GetBattlerSide(gBattlerTarget) == B_SIDE_OPPONENT)
            gBattlescriptCurrInstr = T1_READ_PTR(gBattlescriptCurrInstr + 3);
        else
            gBattlescriptCurrInstr += 7;
        return;
    case VARIOUS_JUMP_IF_ABSENT:
        if (!IsBattlerAlive(gActiveBattler))
            gBattlescriptCurrInstr = T1_READ_PTR(gBattlescriptCurrInstr + 3);
        else
            gBattlescriptCurrInstr += 7;
        return;
    case VARIOUS_JUMP_IF_SHIELDS_DOWN_PROTECTED:
        if (IsShieldsDownProtected(gActiveBattler))
            gBattlescriptCurrInstr = T1_READ_PTR(gBattlescriptCurrInstr + 3);
        else
            gBattlescriptCurrInstr += 7;
        return;
    case VARIOUS_JUMP_IF_NO_HOLD_EFFECT:
        if (GetBattlerHoldEffect(gActiveBattler, TRUE) != gBattlescriptCurrInstr[3])
            gBattlescriptCurrInstr = T1_READ_PTR(gBattlescriptCurrInstr + 4);
        else
            gBattlescriptCurrInstr += 8;
        return;
    case VARIOUS_JUMP_IF_NO_ALLY:
        if (!IsBattlerAlive(BATTLE_PARTNER(gActiveBattler)))
            gBattlescriptCurrInstr = T1_READ_PTR(gBattlescriptCurrInstr + 3);
        else
            gBattlescriptCurrInstr += 7;
        return;
    case VARIOUS_INFATUATE_WITH_BATTLER:
        gBattleScripting.battler = gActiveBattler;
        gBattleMons[gActiveBattler].status2 |= STATUS2_INFATUATED_WITH(GetBattlerForBattleScript(gBattlescriptCurrInstr[3]));
        gBattlescriptCurrInstr += 4;
        return;
    case VARIOUS_SET_LAST_USED_ITEM:
        gLastUsedItem = gBattleMons[gActiveBattler].item;
        break;
    case VARIOUS_TRY_FAIRY_LOCK:
        if (gFieldStatuses & STATUS_FIELD_FAIRY_LOCK)
        {
            gBattlescriptCurrInstr = T1_READ_PTR(gBattlescriptCurrInstr + 3);
        }
        else
        {
            gFieldStatuses |= STATUS_FIELD_FAIRY_LOCK;
            gFieldTimers.fairyLockTimer = 2;
            gBattlescriptCurrInstr += 7;
        }
        return;
    case VARIOUS_GET_STAT_VALUE:
        i = gBattlescriptCurrInstr[3];
        gBattleMoveDamage = *(u16*)(&gBattleMons[gActiveBattler].attack) + (i - 1);
        gBattleMoveDamage *= gStatStageRatios[gBattleMons[gActiveBattler].statStages[i]][0];
        gBattleMoveDamage /= gStatStageRatios[gBattleMons[gActiveBattler].statStages[i]][1];
        gBattlescriptCurrInstr += 4;
        return;
    case VARIOUS_JUMP_IF_FULL_HP:
        if (BATTLER_MAX_HP(gActiveBattler))
            gBattlescriptCurrInstr = T1_READ_PTR(gBattlescriptCurrInstr + 3);
        else
            gBattlescriptCurrInstr += 7;
        return;
    case VARIOUS_TRY_FRISK:
        while (gBattleStruct->friskedBattler < gBattlersCount)
        {
            gBattlerTarget = gBattleStruct->friskedBattler++;
            if (GET_BATTLER_SIDE2(gActiveBattler) != GET_BATTLER_SIDE2(gBattlerTarget)
                && IsBattlerAlive(gBattlerTarget)
                && gBattleMons[gBattlerTarget].item != ITEM_NONE)
            {
                gLastUsedItem = gBattleMons[gBattlerTarget].item;
                RecordItemEffectBattle(gBattlerTarget, GetBattlerHoldEffect(gBattlerTarget, FALSE));
                BattleScriptPushCursor();
                // If Frisk identifies two mons' items, show the pop-up only once.
                if (gBattleStruct->friskedAbility)
                {
                    gBattlescriptCurrInstr = BattleScript_FriskMsg;
                }
                else
                {
                    gBattleStruct->friskedAbility = TRUE;
                    gBattlescriptCurrInstr = BattleScript_FriskMsgWithPopup;
                }
                return;
            }
        }
        gBattleStruct->friskedBattler = 0;
        gBattleStruct->friskedAbility = FALSE;
        break;
    case VARIOUS_POISON_TYPE_IMMUNITY:
        if (!CanPoisonType(gActiveBattler, GetBattlerForBattleScript(gBattlescriptCurrInstr[3])))
            gBattlescriptCurrInstr = T1_READ_PTR(gBattlescriptCurrInstr + 4);
        else
            gBattlescriptCurrInstr += 8;
        return;
    case VARIOUS_PARALYZE_TYPE_IMMUNITY:
        if (!CanParalyzeType(gActiveBattler, GetBattlerForBattleScript(gBattlescriptCurrInstr[3])))
            gBattlescriptCurrInstr = T1_READ_PTR(gBattlescriptCurrInstr + 4);
        else
            gBattlescriptCurrInstr += 8;
        return;
    case VARIOUS_TRACE_ABILITY:
        gBattleMons[gActiveBattler].ability = gBattleStruct->tracedAbility[gActiveBattler];
        RecordAbilityBattle(gActiveBattler, gBattleMons[gActiveBattler].ability);
        break;
    case VARIOUS_TRY_ILLUSION_OFF:
        if (GetIllusionMonPtr(gActiveBattler) != NULL)
        {
            gBattlescriptCurrInstr += 3;
            BattleScriptPushCursor();
            gBattlescriptCurrInstr = BattleScript_IllusionOff;
            return;
        }
        break;
    case VARIOUS_SET_SPRITEIGNORE0HP:
        gBattleStruct->spriteIgnore0Hp = gBattlescriptCurrInstr[3];
        gBattlescriptCurrInstr += 4;
        return;
    case VARIOUS_UPDATE_NICK:
        if (GetBattlerSide(gActiveBattler) == B_SIDE_PLAYER)
            mon = &gPlayerParty[gBattlerPartyIndexes[gActiveBattler]];
        else
            mon = &gEnemyParty[gBattlerPartyIndexes[gActiveBattler]];
        UpdateHealthboxAttribute(gHealthboxSpriteIds[gActiveBattler], mon, HEALTHBOX_NICK);
        break;
    case VARIOUS_JUMP_IF_NOT_BERRY:
        if (ItemId_GetPocket(gBattleMons[gActiveBattler].item) == POCKET_BERRIES)
            gBattlescriptCurrInstr += 7;
        else
            gBattlescriptCurrInstr = T1_READ_PTR(gBattlescriptCurrInstr + 3);
        return;
    case VARIOUS_CHECK_IF_GRASSY_TERRAIN_HEALS:
        if ((gStatuses3[gActiveBattler] & (STATUS3_SEMI_INVULNERABLE))
            || BATTLER_MAX_HP(gActiveBattler)
            || !gBattleMons[gActiveBattler].hp
            || !(IsBattlerGrounded(gActiveBattler)))
        {
            gBattlescriptCurrInstr = T1_READ_PTR(gBattlescriptCurrInstr + 3);
        }
        else
        {
            gBattleMoveDamage = gBattleMons[gActiveBattler].maxHP / 16;
            if (gBattleMoveDamage == 0)
                gBattleMoveDamage = 1;
            gBattleMoveDamage *= -1;

            gBattlescriptCurrInstr += 7;
        }
        return;
    case VARIOUS_GRAVITY_ON_AIRBORNE_MONS:
        if (gStatuses3[gActiveBattler] & STATUS3_ON_AIR)
            CancelMultiTurnMoves(gActiveBattler);

        gStatuses3[gActiveBattler] &= ~(STATUS3_MAGNET_RISE | STATUS3_TELEKINESIS | STATUS3_ON_AIR);
        break;
    case VARIOUS_SPECTRAL_THIEF:
        // Raise stats
        for (i = STAT_ATK; i < NUM_BATTLE_STATS; i++)
        {
            if (gBattleStruct->stolenStats[0] & gBitTable[i])
            {
                gBattleStruct->stolenStats[0] &= ~(gBitTable[i]);
                SET_STATCHANGER(i, gBattleStruct->stolenStats[i], FALSE);
                if (ChangeStatBuffs(GET_STAT_BUFF_VALUE_WITH_SIGN(gBattleScripting.statChanger), i, MOVE_EFFECT_CERTAIN | MOVE_EFFECT_AFFECTS_USER, NULL) == STAT_CHANGE_WORKED)
                {
                    BattleScriptPushCursor();
                    gBattlescriptCurrInstr = BattleScript_StatUpMsg;
                    return;
                }
            }
        }
        break;
    case VARIOUS_SET_POWDER:
        gBattleMons[gActiveBattler].status2 |= STATUS2_POWDER;
        break;
    case VARIOUS_ACUPRESSURE:
        bits = 0;
        for (i = STAT_ATK; i < NUM_BATTLE_STATS; i++)
        {
            if (gBattleMons[gActiveBattler].statStages[i] != 12)
                bits |= gBitTable[i];
        }
        if (bits)
        {
            u32 statId;
            do
            {
                statId = (Random() % (NUM_BATTLE_STATS - 1)) + 1;
            } while (!(bits & gBitTable[statId]));

            SET_STATCHANGER(statId, 2, FALSE);
            gBattlescriptCurrInstr += 7;
        }
        else
        {
            gBattlescriptCurrInstr = T1_READ_PTR(gBattlescriptCurrInstr + 3);
        }
        return;
    case VARIOUS_CANCEL_MULTI_TURN_MOVES:
        CancelMultiTurnMoves(gActiveBattler);
        break;
    case VARIOUS_SET_MAGIC_COAT_TARGET:
        gBattlerAttacker = gBattlerTarget;
        side = GetBattlerSide(gBattlerAttacker) ^ BIT_SIDE;
        if (gSideTimers[side].followmeTimer != 0 && gBattleMons[gSideTimers[side].followmeTarget].hp != 0)
            gBattlerTarget = gSideTimers[side].followmeTarget;
        else
            gBattlerTarget = gActiveBattler;
        break;
    case VARIOUS_IS_RUNNING_IMPOSSIBLE:
        gBattleCommunication[0] = IsRunningFromBattleImpossible();
        break;
    case VARIOUS_GET_MOVE_TARGET:
        gBattlerTarget = GetMoveTarget(gCurrentMove, 0);
        break;
    case VARIOUS_GET_BATTLER_FAINTED:
        if (gHitMarker & HITMARKER_FAINTED(gActiveBattler))
            gBattleCommunication[0] = 1;
        else
            gBattleCommunication[0] = 0;
        break;
    case VARIOUS_RESET_INTIMIDATE_TRACE_BITS:
        gSpecialStatuses[gActiveBattler].intimidatedMon = 0;
        gSpecialStatuses[gActiveBattler].traced = 0;
        gSpecialStatuses[gActiveBattler].switchInAbilityDone = 0;
        break;
    case VARIOUS_UPDATE_CHOICE_MOVE_ON_LVL_UP:
        if (gBattlerPartyIndexes[0] == gBattleStruct->expGetterMonId || gBattlerPartyIndexes[2] == gBattleStruct->expGetterMonId)
        {
            if (gBattlerPartyIndexes[0] == gBattleStruct->expGetterMonId)
                gActiveBattler = 0;
            else
                gActiveBattler = 2;

            for (i = 0; i < MAX_MON_MOVES; i++)
            {
                if (gBattleMons[gActiveBattler].moves[i] == gBattleStruct->choicedMove[gActiveBattler])
                    break;
            }
            if (i == MAX_MON_MOVES)
                gBattleStruct->choicedMove[gActiveBattler] = 0;
        }
        break;
    case 7:
        if (!(gBattleTypeFlags & (BATTLE_TYPE_LINK | BATTLE_TYPE_DOUBLE))
            && gBattleTypeFlags & BATTLE_TYPE_TRAINER
            && gBattleMons[0].hp != 0
            && gBattleMons[1].hp != 0)
        {
            gHitMarker &= ~(HITMARKER_x400000);
        }
        break;
    case VARIOUS_PALACE_FLAVOR_TEXT:
        gBattleCommunication[0] = 0;
        gBattleScripting.battler = gActiveBattler = gBattleCommunication[1];
        if (!(gBattleStruct->palaceFlags & gBitTable[gActiveBattler])
            && gBattleMons[gActiveBattler].maxHP / 2 >= gBattleMons[gActiveBattler].hp
            && gBattleMons[gActiveBattler].hp != 0
            && !(gBattleMons[gActiveBattler].status1 & STATUS1_SLEEP))
        {
            gBattleStruct->palaceFlags |= gBitTable[gActiveBattler];
            gBattleCommunication[0] = 1;
            gBattleCommunication[MULTISTRING_CHOOSER] = sBattlePalaceNatureToFlavorTextId[GetNatureFromPersonality(gBattleMons[gActiveBattler].personality)];
        }
        break;
    case VARIOUS_ARENA_JUDGMENT_WINDOW:
        i = BattleArena_ShowJudgmentWindow(&gBattleCommunication[0]);
        if (i == 0)
            return;

        gBattleCommunication[1] = i;
        break;
    case VARIOUS_ARENA_OPPONENT_MON_LOST:
        gBattleMons[1].hp = 0;
        gHitMarker |= HITMARKER_FAINTED(1);
        gBattleStruct->arenaLostOpponentMons |= gBitTable[gBattlerPartyIndexes[1]];
        gDisableStructs[1].truantSwitchInHack = 1;
        break;
    case VARIOUS_ARENA_PLAYER_MON_LOST:
        gBattleMons[0].hp = 0;
        gHitMarker |= HITMARKER_FAINTED(0);
        gHitMarker |= HITMARKER_x400000;
        gBattleStruct->arenaLostPlayerMons |= gBitTable[gBattlerPartyIndexes[0]];
        gDisableStructs[0].truantSwitchInHack = 1;
        break;
    case VARIOUS_ARENA_BOTH_MONS_LOST:
        gBattleMons[0].hp = 0;
        gBattleMons[1].hp = 0;
        gHitMarker |= HITMARKER_FAINTED(0);
        gHitMarker |= HITMARKER_FAINTED(1);
        gHitMarker |= HITMARKER_x400000;
        gBattleStruct->arenaLostPlayerMons |= gBitTable[gBattlerPartyIndexes[0]];
        gBattleStruct->arenaLostOpponentMons |= gBitTable[gBattlerPartyIndexes[1]];
        gDisableStructs[0].truantSwitchInHack = 1;
        gDisableStructs[1].truantSwitchInHack = 1;
        break;
    case VARIOUS_EMIT_YESNOBOX:
        BtlController_EmitUnknownYesNoBox(0);
        MarkBattlerForControllerExec(gActiveBattler);
        break;
    case 14:
        DrawArenaRefereeTextBox();
        break;
    case 15:
        RemoveArenaRefereeTextBox();
        break;
    case VARIOUS_ARENA_JUDGMENT_STRING:
        BattleStringExpandPlaceholdersToDisplayedString(gRefereeStringsTable[gBattlescriptCurrInstr[1]]);
        BattlePutTextOnWindow(gDisplayedStringBattle, 0x16);
        break;
    case VARIOUS_ARENA_WAIT_STRING:
        if (IsTextPrinterActive(0x16))
            return;
        break;
    case VARIOUS_WAIT_CRY:
        if (!IsCryFinished())
            return;
        break;
    case VARIOUS_RETURN_OPPONENT_MON1:
        gActiveBattler = 1;
        if (gBattleMons[gActiveBattler].hp != 0)
        {
            BtlController_EmitReturnMonToBall(0, 0);
            MarkBattlerForControllerExec(gActiveBattler);
        }
        break;
    case VARIOUS_RETURN_OPPONENT_MON2:
        if (gBattlersCount > 3)
        {
            gActiveBattler = 3;
            if (gBattleMons[gActiveBattler].hp != 0)
            {
                BtlController_EmitReturnMonToBall(0, 0);
                MarkBattlerForControllerExec(gActiveBattler);
            }
        }
        break;
    case VARIOUS_VOLUME_DOWN:
        m4aMPlayVolumeControl(&gMPlayInfo_BGM, 0xFFFF, 0x55);
        break;
    case VARIOUS_VOLUME_UP:
        m4aMPlayVolumeControl(&gMPlayInfo_BGM, 0xFFFF, 0x100);
        break;
    case VARIOUS_SET_ALREADY_STATUS_MOVE_ATTEMPT:
        gBattleStruct->alreadyStatusedMoveAttempt |= gBitTable[gActiveBattler];
        break;
    case 24:
        if (sub_805725C(gActiveBattler))
            return;
        break;
    case VARIOUS_SET_TELEPORT_OUTCOME:
        // Don't end the battle if one of the wild mons teleported from the wild double battle
        // and its partner is still alive.
        if (GetBattlerSide(gActiveBattler) == B_SIDE_OPPONENT && IsBattlerAlive(BATTLE_PARTNER(gActiveBattler)))
        {
            gAbsentBattlerFlags |= gBitTable[gActiveBattler];
            gHitMarker |= HITMARKER_FAINTED(gActiveBattler);
            gBattleMons[gActiveBattler].hp = 0;
            SetMonData(&gEnemyParty[gBattlerPartyIndexes[gActiveBattler]], MON_DATA_HP, &gBattleMons[gActiveBattler].hp);
            SetHealthboxSpriteInvisible(gHealthboxSpriteIds[gActiveBattler]);
            FaintClearSetData();
        }
        else if (GetBattlerSide(gActiveBattler) == B_SIDE_PLAYER)
        {
            gBattleOutcome = B_OUTCOME_PLAYER_TELEPORTED;
        }
        else
        {
            gBattleOutcome = B_OUTCOME_MON_TELEPORTED;
        }
        break;
    case VARIOUS_PLAY_TRAINER_DEFEATED_MUSIC:
        BtlController_EmitPlayFanfareOrBGM(0, MUS_VICTORY_TRAINER, TRUE);
        MarkBattlerForControllerExec(gActiveBattler);
        break;
    case VARIOUS_STAT_TEXT_BUFFER:
        PREPARE_STAT_BUFFER(gBattleTextBuff1, gBattleCommunication[0]);
        break;
    case VARIOUS_SWITCHIN_ABILITIES:
        gBattlescriptCurrInstr += 3;
        AbilityBattleEffects(ABILITYEFFECT_ON_SWITCHIN, gActiveBattler, 0, 0, 0);
        AbilityBattleEffects(ABILITYEFFECT_INTIMIDATE2, gActiveBattler, 0, 0, 0);
        AbilityBattleEffects(ABILITYEFFECT_TRACE2, gActiveBattler, 0, 0, 0);
        return;
    case VARIOUS_SAVE_TARGET:
        gBattleStruct->savedBattlerTarget = gBattlerTarget;
        break;
    case VARIOUS_RESTORE_TARGET:
        gBattlerTarget = gBattleStruct->savedBattlerTarget;
        break;
    case VARIOUS_INSTANT_HP_DROP:
        BtlController_EmitHealthBarUpdate(0, INSTANT_HP_BAR_DROP);
        MarkBattlerForControllerExec(gActiveBattler);
        break;
    case VARIOUS_CLEAR_STATUS:
        gBattleMons[gActiveBattler].status1 = 0;
        BtlController_EmitSetMonData(0, REQUEST_STATUS_BATTLE, 0, 4, &gBattleMons[gActiveBattler].status1);
        MarkBattlerForControllerExec(gActiveBattler);
        break;
    case VARIOUS_RESTORE_PP:
        for (i = 0; i < 4; i++)
        {
            gBattleMons[gActiveBattler].pp[i] = CalculatePPWithBonus(gBattleMons[gActiveBattler].moves[i], gBattleMons[gActiveBattler].ppBonuses, i);
            data[i] = gBattleMons[gActiveBattler].pp[i];
        }
        data[i] = gBattleMons[gActiveBattler].ppBonuses;
        BtlController_EmitSetMonData(0, REQUEST_PP_DATA_BATTLE, 0, 5, data);
        MarkBattlerForControllerExec(gActiveBattler);
        break;
    case VARIOUS_TRY_ACTIVATE_MOXIE:
        if (GetBattlerAbility(gActiveBattler) == ABILITY_MOXIE
            && HasAttackerFaintedTarget()
            && !NoAliveMonsForEitherParty()
            && gBattleMons[gBattlerAttacker].statStages[STAT_ATK] != 12)
        {
            gBattleMons[gBattlerAttacker].statStages[STAT_ATK]++;
            SET_STATCHANGER(STAT_ATK, 1, FALSE);
            PREPARE_STAT_BUFFER(gBattleTextBuff1, STAT_ATK);
            BattleScriptPush(gBattlescriptCurrInstr + 3);
            gBattlescriptCurrInstr = BattleScript_AttackerAbilityStatRaise;
            return;
        }
        break;
    case VARIOUS_TRY_ACTIVATE_RECEIVER: // Partner gets fainted's ally ability
        gBattlerAbility = BATTLE_PARTNER(gActiveBattler);
        i = GetBattlerAbility(gBattlerAbility);
        if (IsBattlerAlive(gBattlerAbility)
            && (i == ABILITY_RECEIVER || i == ABILITY_POWER_OF_ALCHEMY))
        {
            switch (gBattleMons[gActiveBattler].ability)
            { // Can't copy these abilities.
            case ABILITY_POWER_OF_ALCHEMY:  case ABILITY_RECEIVER:
            case ABILITY_FORECAST:          case ABILITY_MULTITYPE:
            case ABILITY_FLOWER_GIFT:       case ABILITY_ILLUSION:
            case ABILITY_WONDER_GUARD:      case ABILITY_ZEN_MODE:
            case ABILITY_STANCE_CHANGE:     case ABILITY_IMPOSTER:
            case ABILITY_POWER_CONSTRUCT:   case ABILITY_BATTLE_BOND:
            case ABILITY_SCHOOLING:         case ABILITY_COMATOSE:
            case ABILITY_SHIELDS_DOWN:      case ABILITY_DISGUISE:
            case ABILITY_RKS_SYSTEM:        case ABILITY_TRACE:
                break;
            default:
                gBattleStruct->tracedAbility[gBattlerAbility] = gBattleMons[gActiveBattler].ability; // re-using the variable for trace
                gBattleScripting.battler = gActiveBattler;
                BattleScriptPush(gBattlescriptCurrInstr + 3);
                gBattlescriptCurrInstr = BattleScript_ReceiverActivates;
                return;
            }
        }
        break;
    case VARIOUS_TRY_ACTIVATE_BEAST_BOOST:
        i = GetHighestStatId(gActiveBattler);
        if (GetBattlerAbility(gActiveBattler) == ABILITY_BEAST_BOOST
            && HasAttackerFaintedTarget()
            && !NoAliveMonsForEitherParty()
            && gBattleMons[gBattlerAttacker].statStages[i] != 12)
        {
            gBattleMons[gBattlerAttacker].statStages[i]++;
            SET_STATCHANGER(i, 1, FALSE);
            PREPARE_STAT_BUFFER(gBattleTextBuff1, i);
            BattleScriptPush(gBattlescriptCurrInstr + 3);
            gBattlescriptCurrInstr = BattleScript_AttackerAbilityStatRaise;
            return;
        }
        break;
    case VARIOUS_TRY_ACTIVATE_SOULHEART:
        while (gBattleStruct->soulheartBattlerId < gBattlersCount)
        {
            gBattleScripting.battler = gBattleStruct->soulheartBattlerId++;
            if (GetBattlerAbility(gBattleScripting.battler) == ABILITY_SOUL_HEART
                && IsBattlerAlive(gBattleScripting.battler)
                && !NoAliveMonsForEitherParty()
                && gBattleMons[gBattleScripting.battler].statStages[STAT_SPATK] != 12)
            {
                gBattleMons[gBattleScripting.battler].statStages[STAT_SPATK]++;
                SET_STATCHANGER(STAT_SPATK, 1, FALSE);
                PREPARE_STAT_BUFFER(gBattleTextBuff1, STAT_SPATK);
                BattleScriptPushCursor();
                gBattlescriptCurrInstr = BattleScript_ScriptingAbilityStatRaise;
                return;
            }
        }
        gBattleStruct->soulheartBattlerId = 0;
        break;
    case VARIOUS_TRY_ACTIVATE_FELL_STINGER:
        if (gBattleMoves[gCurrentMove].effect == EFFECT_FELL_STINGER
            && HasAttackerFaintedTarget()
            && !NoAliveMonsForEitherParty()
            && gBattleMons[gBattlerAttacker].statStages[STAT_ATK] != 12)
        {
            if (B_FELL_STINGER_STAT_RAISE >= GEN_7)
                SET_STATCHANGER(STAT_ATK, 3, FALSE);
            else
                SET_STATCHANGER(STAT_ATK, 2, FALSE);

            PREPARE_STAT_BUFFER(gBattleTextBuff1, STAT_ATK);
            BattleScriptPush(gBattlescriptCurrInstr + 3);
            gBattlescriptCurrInstr = BattleScript_FellStingerRaisesStat;
            return;
        }
        break;
    case VARIOUS_PLAY_MOVE_ANIMATION:
        BtlController_EmitMoveAnimation(0, T1_READ_16(gBattlescriptCurrInstr + 3), gBattleScripting.animTurn, 0, 0, gBattleMons[gActiveBattler].friendship, &gDisableStructs[gActiveBattler], gMultiHitCounter);
        MarkBattlerForControllerExec(gActiveBattler);
        gBattlescriptCurrInstr += 5;
        return;
    case VARIOUS_SET_LUCKY_CHANT:
        if (!(gSideStatuses[GET_BATTLER_SIDE(gActiveBattler)] & SIDE_STATUS_LUCKY_CHANT))
        {
            gSideStatuses[GET_BATTLER_SIDE(gActiveBattler)] |= SIDE_STATUS_LUCKY_CHANT;
            gSideTimers[GET_BATTLER_SIDE(gActiveBattler)].luckyChantBattlerId = gActiveBattler;
            gSideTimers[GET_BATTLER_SIDE(gActiveBattler)].luckyChantTimer = 5;
            gBattlescriptCurrInstr += 7;
        }
        else
        {
            gBattlescriptCurrInstr = T1_READ_PTR(gBattlescriptCurrInstr + 3);
        }
        return;
    case VARIOUS_SUCKER_PUNCH_CHECK:
        if (GetBattlerTurnOrderNum(gBattlerAttacker) > GetBattlerTurnOrderNum(gBattlerTarget))
            gBattlescriptCurrInstr = T1_READ_PTR(gBattlescriptCurrInstr + 3);
        else if (gBattleMoves[gBattleMons[gBattlerTarget].moves[gBattleStruct->chosenMovePositions[gBattlerTarget]]].power == 0)
            gBattlescriptCurrInstr = T1_READ_PTR(gBattlescriptCurrInstr + 3);
        else
            gBattlescriptCurrInstr += 7;
        return;
    case VARIOUS_SET_SIMPLE_BEAM:
        switch (gBattleMons[gActiveBattler].ability)
        {
        case ABILITY_SIMPLE:
        case ABILITY_TRUANT:
        case ABILITY_STANCE_CHANGE:
        case ABILITY_DISGUISE:
        case ABILITY_MULTITYPE:
            gBattlescriptCurrInstr = T1_READ_PTR(gBattlescriptCurrInstr + 3);
            break;
        default:
            gBattleMons[gActiveBattler].ability = ABILITY_SIMPLE;
            gBattlescriptCurrInstr += 7;
            break;
        }
        return;
    case VARIOUS_TRY_ENTRAINMENT:
        switch (gBattleMons[gBattlerTarget].ability)
        {
        case ABILITY_TRUANT:
        case ABILITY_MULTITYPE:
        case ABILITY_STANCE_CHANGE:
        case ABILITY_SCHOOLING:
        case ABILITY_COMATOSE:
        case ABILITY_SHIELDS_DOWN:
        case ABILITY_DISGUISE:
        case ABILITY_RKS_SYSTEM:
        case ABILITY_BATTLE_BOND:
            gBattlescriptCurrInstr = T1_READ_PTR(gBattlescriptCurrInstr + 3);
            return;
        }
        switch (gBattleMons[gBattlerAttacker].ability)
        {
        case ABILITY_TRACE:
        case ABILITY_FORECAST:
        case ABILITY_FLOWER_GIFT:
        case ABILITY_ZEN_MODE:
        case ABILITY_ILLUSION:
        case ABILITY_IMPOSTER:
        case ABILITY_POWER_OF_ALCHEMY:
        case ABILITY_RECEIVER:
        case ABILITY_DISGUISE:
        case ABILITY_POWER_CONSTRUCT:
            gBattlescriptCurrInstr = T1_READ_PTR(gBattlescriptCurrInstr + 3);
            return;
        }
        if (gBattleMons[gBattlerTarget].ability == gBattleMons[gBattlerAttacker].ability)
        {
            gBattlescriptCurrInstr = T1_READ_PTR(gBattlescriptCurrInstr + 3);
        }
        else
        {
            gBattleMons[gBattlerTarget].ability = gBattleMons[gBattlerAttacker].ability;
            gBattlescriptCurrInstr += 7;
        }
        return;
    case VARIOUS_SET_LAST_USED_ABILITY:
        gLastUsedAbility = gBattleMons[gActiveBattler].ability;
        break;
    case VARIOUS_TRY_HEAL_PULSE:
        if (BATTLER_MAX_HP(gActiveBattler))
        {
            gBattlescriptCurrInstr = T1_READ_PTR(gBattlescriptCurrInstr + 3);
        }
        else
        {
            if (GetBattlerAbility(gBattlerAttacker) == ABILITY_MEGA_LAUNCHER && gBattleMoves[gCurrentMove].flags & FLAG_MEGA_LAUNCHER_BOOST)
                gBattleMoveDamage = -(gBattleMons[gActiveBattler].maxHP * 75 / 100);
            else
                gBattleMoveDamage = -(gBattleMons[gActiveBattler].maxHP / 2);

            if (gBattleMoveDamage == 0)
                gBattleMoveDamage = -1;
            gBattlescriptCurrInstr += 7;
        }
        return;
    case VARIOUS_TRY_QUASH:
        if (GetBattlerTurnOrderNum(gBattlerAttacker) > GetBattlerTurnOrderNum(gBattlerTarget))
        {
            gBattlescriptCurrInstr = T1_READ_PTR(gBattlescriptCurrInstr + 3);
        }
        else
        {
            for (i = 0; i < gBattlersCount; i++)
                data[i] = gBattlerByTurnOrder[i];
            for (i = 0; i < gBattlersCount; i++)
            {
                if (data[i] == gBattlerTarget)
                {
                    for (j = i + 1; j < gBattlersCount; j++)
                        data[i++] = data[j];
                }
                else
                {
                    gBattlerByTurnOrder[i] = data[i];
                }
            }
            gBattlerByTurnOrder[gBattlersCount - 1] = gBattlerTarget;
            gBattlescriptCurrInstr += 7;
        }
        return;
    case VARIOUS_INVERT_STAT_STAGES:
        for (i = 0; i < NUM_BATTLE_STATS; i++)
        {
            if (gBattleMons[gActiveBattler].statStages[i] < 6) // Negative becomes positive.
                gBattleMons[gActiveBattler].statStages[i] = 6 + (6 - gBattleMons[gActiveBattler].statStages[i]);
            else if (gBattleMons[gActiveBattler].statStages[i] > 6) // Positive becomes negative.
                gBattleMons[gActiveBattler].statStages[i] = 6 - (gBattleMons[gActiveBattler].statStages[i] - 6);
        }
        break;
    case VARIOUS_SET_TERRAIN:
        HandleTerrainMove(gBattleMoves[gCurrentMove].effect);
        return;
    case VARIOUS_TRY_ME_FIRST:
        if (GetBattlerTurnOrderNum(gBattlerAttacker) > GetBattlerTurnOrderNum(gBattlerTarget))
            gBattlescriptCurrInstr = T1_READ_PTR(gBattlescriptCurrInstr + 3);
        else if (gBattleMoves[gBattleMons[gBattlerTarget].moves[gBattleStruct->chosenMovePositions[gBattlerTarget]]].power == 0)
            gBattlescriptCurrInstr = T1_READ_PTR(gBattlescriptCurrInstr + 3);
        else
        {
            u16 move = gBattleMons[gBattlerTarget].moves[gBattleStruct->chosenMovePositions[gBattlerTarget]];
            switch (move)
            {
            case MOVE_STRUGGLE:
            case MOVE_CHATTER:
            case MOVE_FOCUS_PUNCH:
            case MOVE_THIEF:
            case MOVE_COVET:
            case MOVE_COUNTER:
            case MOVE_MIRROR_COAT:
            case MOVE_METAL_BURST:
            case MOVE_ME_FIRST:
                gBattlescriptCurrInstr = T1_READ_PTR(gBattlescriptCurrInstr + 3);
                break;
            default:
                gCalledMove = move;
                gHitMarker &= ~(HITMARKER_ATTACKSTRING_PRINTED);
                gBattlerTarget = GetMoveTarget(gCalledMove, 0);
                gStatuses3[gBattlerAttacker] |= STATUS3_ME_FIRST;
                gBattlescriptCurrInstr += 7;
                break;
            }
        }
        return;
    case VARIOUS_JUMP_IF_BATTLE_END:
        if (NoAliveMonsForEitherParty())
            gBattlescriptCurrInstr = T1_READ_PTR(gBattlescriptCurrInstr + 3);
        else
            gBattlescriptCurrInstr += 7;
        return;
    case VARIOUS_TRY_ELECTRIFY:
        if (GetBattlerTurnOrderNum(gBattlerAttacker) > GetBattlerTurnOrderNum(gBattlerTarget))
        {
            gBattlescriptCurrInstr = T1_READ_PTR(gBattlescriptCurrInstr + 3);
        }
        else
        {
            gStatuses3[gBattlerTarget] |= STATUS3_ELECTRIFIED;
            gBattlescriptCurrInstr += 7;
        }
        return;
    case VARIOUS_TRY_REFLECT_TYPE:
        if (gBattleMons[gBattlerTarget].species == SPECIES_ARCEUS || gBattleMons[gBattlerTarget].species == SPECIES_SILVALLY)
        {
            gBattlescriptCurrInstr = T1_READ_PTR(gBattlescriptCurrInstr + 3);
        }
        else if (gBattleMons[gBattlerTarget].type1 == TYPE_MYSTERY && gBattleMons[gBattlerTarget].type2 != TYPE_MYSTERY)
        {
            gBattleMons[gBattlerAttacker].type1 = gBattleMons[gBattlerTarget].type2;
            gBattleMons[gBattlerAttacker].type2 = gBattleMons[gBattlerTarget].type2;
            gBattlescriptCurrInstr += 7;
        }
        else if (gBattleMons[gBattlerTarget].type1 != TYPE_MYSTERY && gBattleMons[gBattlerTarget].type2 == TYPE_MYSTERY)
        {
            gBattleMons[gBattlerAttacker].type1 = gBattleMons[gBattlerTarget].type1;
            gBattleMons[gBattlerAttacker].type2 = gBattleMons[gBattlerTarget].type1;
            gBattlescriptCurrInstr += 7;
        }
        else if (gBattleMons[gBattlerTarget].type1 == TYPE_MYSTERY && gBattleMons[gBattlerTarget].type2 == TYPE_MYSTERY)
        {
            gBattlescriptCurrInstr = T1_READ_PTR(gBattlescriptCurrInstr + 3);
        }
        else
        {
            gBattleMons[gBattlerAttacker].type1 = gBattleMons[gBattlerTarget].type1;
            gBattleMons[gBattlerAttacker].type2 = gBattleMons[gBattlerTarget].type2;
            gBattlescriptCurrInstr += 7;
        }
        return;
    case VARIOUS_TRY_SOAK:
        if (gBattleMons[gBattlerTarget].type1 == TYPE_WATER && gBattleMons[gBattlerTarget].type2 == TYPE_WATER)
        {
            gBattlescriptCurrInstr = T1_READ_PTR(gBattlescriptCurrInstr + 3);
        }
        else
        {
            SET_BATTLER_TYPE(gBattlerTarget, TYPE_WATER);
            gBattlescriptCurrInstr += 7;
        }
        return;
    case VARIOUS_HANDLE_MEGA_EVO:
        if (GetBattlerSide(gActiveBattler) == B_SIDE_OPPONENT)
            mon = &gEnemyParty[gBattlerPartyIndexes[gActiveBattler]];
        else
            mon = &gPlayerParty[gBattlerPartyIndexes[gActiveBattler]];

        // Change species.
        if (gBattlescriptCurrInstr[3] == 0)
        {
            u16 megaSpecies;
            gBattleStruct->mega.evolvedSpecies[gActiveBattler] = gBattleMons[gActiveBattler].species;
            if (GetBattlerPosition(gActiveBattler) == B_POSITION_PLAYER_LEFT
                || (GetBattlerPosition(gActiveBattler) == B_POSITION_PLAYER_RIGHT && !(gBattleTypeFlags & (BATTLE_TYPE_MULTI | BATTLE_TYPE_INGAME_PARTNER))))
            {
                gBattleStruct->mega.playerEvolvedSpecies = gBattleStruct->mega.evolvedSpecies[gActiveBattler];
            }
            //Checks regular Mega Evolution
            megaSpecies = GetMegaEvolutionSpecies(gBattleStruct->mega.evolvedSpecies[gActiveBattler], gBattleMons[gActiveBattler].item);
            //Checks Wish Mega Evolution
            if (megaSpecies == SPECIES_NONE)
            {
                megaSpecies = GetWishMegaEvolutionSpecies(gBattleStruct->mega.evolvedSpecies[gActiveBattler], gBattleMons[gActiveBattler].moves[0], gBattleMons[gActiveBattler].moves[1], gBattleMons[gActiveBattler].moves[2], gBattleMons[gActiveBattler].moves[3]);
            }

            gBattleMons[gActiveBattler].species = megaSpecies;
            PREPARE_SPECIES_BUFFER(gBattleTextBuff1, gBattleMons[gActiveBattler].species);

            BtlController_EmitSetMonData(0, REQUEST_SPECIES_BATTLE, gBitTable[gBattlerPartyIndexes[gActiveBattler]], 2, &gBattleMons[gActiveBattler].species);
            MarkBattlerForControllerExec(gActiveBattler);
        }
        // Change stats.
        else if (gBattlescriptCurrInstr[3] == 1)
        {
            RecalcBattlerStats(gActiveBattler, mon);
            gBattleStruct->mega.alreadyEvolved[GetBattlerPosition(gActiveBattler)] = TRUE;
            gBattleStruct->mega.evolvedPartyIds[GetBattlerSide(gActiveBattler)] |= gBitTable[gBattlerPartyIndexes[gActiveBattler]];
        }
        // Update healthbox and elevation.
        else
        {
            UpdateHealthboxAttribute(gHealthboxSpriteIds[gActiveBattler], mon, HEALTHBOX_ALL);
            CreateMegaIndicatorSprite(gActiveBattler, 0);
            if (GetBattlerSide(gActiveBattler) == B_SIDE_OPPONENT)
                SetBattlerShadowSpriteCallback(gActiveBattler, gBattleMons[gActiveBattler].species);
        }
        gBattlescriptCurrInstr += 4;
        return;
    case VARIOUS_HANDLE_FORM_CHANGE:
        if (GetBattlerSide(gActiveBattler) == B_SIDE_OPPONENT)
            mon = &gEnemyParty[gBattlerPartyIndexes[gActiveBattler]];
        else
            mon = &gPlayerParty[gBattlerPartyIndexes[gActiveBattler]];

        // Change species.
        if (gBattlescriptCurrInstr[3] == 0)
        {
            PREPARE_SPECIES_BUFFER(gBattleTextBuff1, gBattleMons[gActiveBattler].species);
            BtlController_EmitSetMonData(0, REQUEST_SPECIES_BATTLE, gBitTable[gBattlerPartyIndexes[gActiveBattler]], 2, &gBattleMons[gActiveBattler].species);
            MarkBattlerForControllerExec(gActiveBattler);
        }
        // Change stats.
        else if (gBattlescriptCurrInstr[3] == 1)
        {
            RecalcBattlerStats(gActiveBattler, mon);
        }
        // Update healthbox.
        else
        {
            UpdateHealthboxAttribute(gHealthboxSpriteIds[gActiveBattler], mon, HEALTHBOX_ALL);
        }
        gBattlescriptCurrInstr += 4;
        return;
    case VARIOUS_TRY_LAST_RESORT:
        if (CanUseLastResort(gActiveBattler))
            gBattlescriptCurrInstr += 7;
        else
            gBattlescriptCurrInstr = T1_READ_PTR(gBattlescriptCurrInstr + 3);
        return;
    case VARIOUS_ARGUMENT_STATUS_EFFECT:
        switch (gBattleMoves[gCurrentMove].argument)
        {
        case STATUS1_BURN:
            gBattleScripting.moveEffect = MOVE_EFFECT_BURN;
            break;
        case STATUS1_FREEZE:
            gBattleScripting.moveEffect = MOVE_EFFECT_FREEZE;
            break;
        case STATUS1_PARALYSIS:
            gBattleScripting.moveEffect = MOVE_EFFECT_PARALYSIS;
            break;
        case STATUS1_POISON:
            gBattleScripting.moveEffect = MOVE_EFFECT_POISON;
            break;
        case STATUS1_TOXIC_POISON:
            gBattleScripting.moveEffect = MOVE_EFFECT_TOXIC;
            break;
        default:
            gBattleScripting.moveEffect = 0;
            break;
        }
        if (gBattleScripting.moveEffect != 0)
        {
            BattleScriptPush(gBattlescriptCurrInstr + 3);
            gBattlescriptCurrInstr = BattleScript_EffectWithChance;
            return;
        }
        break;
    case VARIOUS_TRY_HIT_SWITCH_TARGET:
        if (IsBattlerAlive(gBattlerAttacker)
            && IsBattlerAlive(gBattlerTarget)
            && !(gMoveResultFlags & MOVE_RESULT_NO_EFFECT)
            && TARGET_TURN_DAMAGED)
        {
            gBattlescriptCurrInstr = BattleScript_ForceRandomSwitch;
        }
        else
        {
            gBattlescriptCurrInstr = T1_READ_PTR(gBattlescriptCurrInstr + 3);
        }
        return;
    case VARIOUS_TRY_AUTOTOMIZE:
        if (GetBattlerWeight(gActiveBattler) > 1)
        {
            gDisableStructs[gActiveBattler].autotomizeCount++;
            gBattlescriptCurrInstr += 7;
        }
        else
        {
            gBattlescriptCurrInstr = T1_READ_PTR(gBattlescriptCurrInstr + 3);
        }
        return;
    case VARIOUS_TRY_COPYCAT:
        if (gLastUsedMove == 0xFFFF || (sForbiddenMoves[gLastUsedMove] & FORBIDDEN_COPYCAT))
        {
            gBattlescriptCurrInstr = T1_READ_PTR(gBattlescriptCurrInstr + 3);
        }
        else
        {
            gCalledMove = gLastUsedMove;
            gHitMarker &= ~(HITMARKER_ATTACKSTRING_PRINTED);
            gBattlerTarget = GetMoveTarget(gCalledMove, 0);
            gBattlescriptCurrInstr += 7;
        }
        return;
    case VARIOUS_TRY_INSTRUCT:
        for (i = 0; sMoveEffectsForbiddenToInstruct[i] != FORBIDDEN_INSTRUCT_END; i++)
        {
            if (sMoveEffectsForbiddenToInstruct[i] == gBattleMoves[gLastMoves[gBattlerTarget]].effect)
                break;
        }
        if (gLastMoves[gBattlerTarget] == 0 || gLastMoves[gBattlerTarget] == 0xFFFF || sMoveEffectsForbiddenToInstruct[i] != FORBIDDEN_INSTRUCT_END
            || gLastMoves[gBattlerTarget] == MOVE_STRUGGLE || gLastMoves[gBattlerTarget] == MOVE_KINGS_SHIELD)
        {
            gBattlescriptCurrInstr = T1_READ_PTR(gBattlescriptCurrInstr + 3);
        }
        else
        {
            gSpecialStatuses[gBattlerTarget].instructedChosenTarget = *(gBattleStruct->moveTarget + gBattlerTarget) | 0x4;
            gBattlerAttacker = gBattlerTarget;
            gCalledMove = gLastMoves[gBattlerAttacker];
            for (i = 0; i < MAX_MON_MOVES; i++)
            {
                if (gBattleMons[gBattlerAttacker].moves[i] == gCalledMove)
                {
                    gCurrMovePos = i;
                    i = 4;
                    break;
                }
            }
            if (i != 4 || gBattleMons[gBattlerAttacker].pp[gCurrMovePos] == 0)
                gBattlescriptCurrInstr = T1_READ_PTR(gBattlescriptCurrInstr + 3);
            else
            {
                gBattlerTarget = gBattleStruct->lastMoveTarget[gBattlerAttacker];
                gHitMarker &= ~(HITMARKER_ATTACKSTRING_PRINTED);
                PREPARE_MON_NICK_WITH_PREFIX_BUFFER(gBattleTextBuff1, gActiveBattler, gBattlerPartyIndexes[gActiveBattler]);
                gBattlescriptCurrInstr += 7;
            }
        }
        return;
    case VARIOUS_ABILITY_POPUP:
        CreateAbilityPopUp(gActiveBattler, gBattleMons[gActiveBattler].ability, (gBattleTypeFlags & BATTLE_TYPE_DOUBLE) != 0);
        break;
    case VARIOUS_DEFOG:
        if (T1_READ_8(gBattlescriptCurrInstr + 3)) // Clear
        {
            if (ClearDefogHazards(gEffectBattler, TRUE))
                return;
            else
                gBattlescriptCurrInstr += 8;
        }
        else
        {
            if (ClearDefogHazards(gActiveBattler, FALSE))
                gBattlescriptCurrInstr += 8;
            else
                gBattlescriptCurrInstr = T1_READ_PTR(gBattlescriptCurrInstr + 4);
        }
        return;
    case VARIOUS_JUMP_IF_TARGET_ALLY:
        if (GetBattlerSide(gBattlerAttacker) != GetBattlerSide(gBattlerTarget))
            gBattlescriptCurrInstr += 7;
        else
            gBattlescriptCurrInstr = T1_READ_PTR(gBattlescriptCurrInstr + 3);
        return;
    case VARIOUS_TRY_SYNCHRONOISE:
        if (!DoBattlersShareType(gBattlerAttacker, gBattlerTarget))
            gBattlescriptCurrInstr = T1_READ_PTR(gBattlescriptCurrInstr + 3);
        else
            gBattlescriptCurrInstr += 7;
        return;
    case VARIOUS_LOSE_TYPE:
        for (i = 0; i < 3; i++)
        {
            if (*(u8*)(&gBattleMons[gActiveBattler].type1 + i) == gBattlescriptCurrInstr[3])
                *(u8*)(&gBattleMons[gActiveBattler].type1 + i) = TYPE_MYSTERY;
        }
        gBattlescriptCurrInstr += 4;
        return;
    case VARIOUS_PSYCHO_SHIFT:
        i = TRUE;
        if (gBattleMons[gBattlerAttacker].status1 & STATUS1_PARALYSIS)
        {
            if (GetBattlerAbility(gBattlerTarget) == ABILITY_LIMBER)
            {
                gBattlerAbility = gBattlerTarget;
                BattleScriptPush(T1_READ_PTR(gBattlescriptCurrInstr + 3));
                gBattlescriptCurrInstr = BattleScript_PRLZPrevention;
                i = FALSE;
            }
            else if (IS_BATTLER_OF_TYPE(gBattlerTarget, TYPE_ELECTRIC))
            {
                BattleScriptPush(T1_READ_PTR(gBattlescriptCurrInstr + 3));
                gBattlescriptCurrInstr = BattleScript_PRLZPrevention;
                i = FALSE;
            }
            else
            {
                gBattleCommunication[MULTISTRING_CHOOSER] = 3;
            }
        }
        else if (gBattleMons[gBattlerAttacker].status1 & STATUS1_PSN_ANY)
        {
            if (GetBattlerAbility(gBattlerTarget) == ABILITY_IMMUNITY)
            {
                gBattlerAbility = gBattlerTarget;
                BattleScriptPush(T1_READ_PTR(gBattlescriptCurrInstr + 3));
                gBattlescriptCurrInstr = BattleScript_PSNPrevention;
                i = FALSE;
            }
            else if (IS_BATTLER_OF_TYPE(gBattlerTarget, TYPE_POISON) || IS_BATTLER_OF_TYPE(gBattlerTarget, TYPE_STEEL))
            {
                BattleScriptPush(T1_READ_PTR(gBattlescriptCurrInstr + 3));
                gBattlescriptCurrInstr = BattleScript_PSNPrevention;
                i = FALSE;
            }
            else
            {
                if (gBattleMons[gBattlerAttacker].status1 & STATUS1_POISON)
                    gBattleCommunication[MULTISTRING_CHOOSER] = 0;
                else
                    gBattleCommunication[MULTISTRING_CHOOSER] = 1;
            }
        }
        else if (gBattleMons[gBattlerAttacker].status1 & STATUS1_BURN)
        {
            if (GetBattlerAbility(gBattlerTarget) == ABILITY_WATER_VEIL)
            {
                gBattlerAbility = gBattlerTarget;
                BattleScriptPush(T1_READ_PTR(gBattlescriptCurrInstr + 3));
                gBattlescriptCurrInstr = BattleScript_BRNPrevention;
                i = FALSE;
            }
            else if (IS_BATTLER_OF_TYPE(gBattlerTarget, TYPE_FIRE))
            {
                BattleScriptPush(T1_READ_PTR(gBattlescriptCurrInstr + 3));
                gBattlescriptCurrInstr = BattleScript_BRNPrevention;
                i = FALSE;
            }
            else
            {
                gBattleCommunication[MULTISTRING_CHOOSER] = 2;
            }
        }
        else if (gBattleMons[gBattlerAttacker].status1 & STATUS1_SLEEP)
        {
            if (GetBattlerAbility(gBattlerTarget) == ABILITY_INSOMNIA || GetBattlerAbility(gBattlerTarget) == ABILITY_VITAL_SPIRIT)
            {
                gBattlerAbility = gBattlerTarget;
                // BattleScriptPush(T1_READ_PTR(gBattlescriptCurrInstr + 3));
                // gBattlescriptCurrInstr = T1_READ_PTR(gBattlescriptCurrInstr + 3);
                i = FALSE;
            }
            else
            {
                gBattleCommunication[MULTISTRING_CHOOSER] = 4;
            }
        }

        if (i == TRUE)
        {
            gBattleMons[gBattlerTarget].status1 = gBattleMons[gBattlerAttacker].status1 & STATUS1_ANY;
            gActiveBattler = gBattlerTarget;
            BtlController_EmitSetMonData(0, REQUEST_STATUS_BATTLE, 0, 4, &gBattleMons[gActiveBattler].status1);
            MarkBattlerForControllerExec(gActiveBattler);
            gBattlescriptCurrInstr += 7;
        }
        return;
    case VARIOUS_CURE_STATUS:
        gBattleMons[gActiveBattler].status1 = 0;
        BtlController_EmitSetMonData(0, REQUEST_STATUS_BATTLE, 0, 4, &gBattleMons[gActiveBattler].status1);
        MarkBattlerForControllerExec(gActiveBattler);
        break;
    case VARIOUS_POWER_TRICK:
        gStatuses3[gActiveBattler] ^= STATUS3_POWER_TRICK;
        SWAP(gBattleMons[gActiveBattler].attack, gBattleMons[gActiveBattler].defense, i);
        break;
    case VARIOUS_AFTER_YOU:
        if (GetBattlerTurnOrderNum(gBattlerAttacker) > GetBattlerTurnOrderNum(gBattlerTarget)
            || GetBattlerTurnOrderNum(gBattlerAttacker) == GetBattlerTurnOrderNum(gBattlerTarget) + 1)
        {
            gBattlescriptCurrInstr = T1_READ_PTR(gBattlescriptCurrInstr + 3);
        }
        else
        {
            for (i = 0; i < gBattlersCount; i++)
                data[i] = gBattlerByTurnOrder[i];
            if (GetBattlerTurnOrderNum(gBattlerAttacker) == 0 && GetBattlerTurnOrderNum(gBattlerTarget) == 2)
            {
                gBattlerByTurnOrder[1] = gBattlerTarget;
                gBattlerByTurnOrder[2] = data[1];
                gBattlerByTurnOrder[3] = data[3];
            }
            else if (GetBattlerTurnOrderNum(gBattlerAttacker) == 0 && GetBattlerTurnOrderNum(gBattlerTarget) == 3)
            {
                gBattlerByTurnOrder[1] = gBattlerTarget;
                gBattlerByTurnOrder[2] = data[1];
                gBattlerByTurnOrder[3] = data[2];
            }
            else
            {
                gBattlerByTurnOrder[2] = gBattlerTarget;
                gBattlerByTurnOrder[3] = data[2];
            }
            gBattlescriptCurrInstr += 7;
        }
        return;
    case VARIOUS_BESTOW:
        if (gBattleMons[gBattlerAttacker].item == ITEM_NONE
            || gBattleMons[gBattlerTarget].item != ITEM_NONE
            || !CanBattlerGetOrLoseItem(gBattlerAttacker, gBattleMons[gBattlerAttacker].item)
            || !CanBattlerGetOrLoseItem(gBattlerTarget, gBattleMons[gBattlerAttacker].item))
        {
            gBattlescriptCurrInstr = T1_READ_PTR(gBattlescriptCurrInstr + 3);
        }
        else
        {
            gLastUsedItem = gBattleMons[gBattlerAttacker].item;

            gActiveBattler = gBattlerAttacker;
            gBattleMons[gActiveBattler].item = ITEM_NONE;
            BtlController_EmitSetMonData(0, REQUEST_HELDITEM_BATTLE, 0, 2, &gBattleMons[gActiveBattler].item);
            MarkBattlerForControllerExec(gActiveBattler);
            CheckSetUnburden(gBattlerAttacker);

            gActiveBattler = gBattlerTarget;
            gBattleMons[gActiveBattler].item = gLastUsedItem;
            BtlController_EmitSetMonData(0, REQUEST_HELDITEM_BATTLE, 0, 2, &gBattleMons[gActiveBattler].item);
            MarkBattlerForControllerExec(gActiveBattler);
            gBattleResources->flags->flags[gBattlerTarget] &= ~(RESOURCE_FLAG_UNBURDEN);

            gBattlescriptCurrInstr += 7;
        }
        return;
    case VARIOUS_ARGUMENT_TO_MOVE_EFFECT:
        gBattleScripting.moveEffect = gBattleMoves[gCurrentMove].argument;
        break;
    case VARIOUS_JUMP_IF_NOT_GROUNDED:
        if (!IsBattlerGrounded(gActiveBattler))
            gBattlescriptCurrInstr = T1_READ_PTR(gBattlescriptCurrInstr + 3);
        else
            gBattlescriptCurrInstr += 7;
        return;
    case VARIOUS_HANDLE_TRAINER_SLIDE_MSG:
        if (gBattlescriptCurrInstr[3] == 0)
        {
            gBattleScripting.savedDmg = gBattlerSpriteIds[gActiveBattler];
            HideBattlerShadowSprite(gActiveBattler);
        }
        else if (gBattlescriptCurrInstr[3] == 1)
        {
            BtlController_EmitPrintString(0, STRINGID_TRAINERSLIDE);
            MarkBattlerForControllerExec(gActiveBattler);
        }
        else
        {
            gBattlerSpriteIds[gActiveBattler] = gBattleScripting.savedDmg;
            if (gBattleMons[gActiveBattler].hp != 0)
            {
                SetBattlerShadowSpriteCallback(gActiveBattler, gBattleMons[gActiveBattler].species);
                BattleLoadOpponentMonSpriteGfx(&gEnemyParty[gBattlerPartyIndexes[gActiveBattler]], gActiveBattler);
            }
        }
        gBattlescriptCurrInstr += 4;
        return;
    case VARIOUS_TRY_TRAINER_SLIDE_MSG_FIRST_OFF:
        if (ShouldDoTrainerSlide(gActiveBattler, gTrainerBattleOpponent_A, TRAINER_SLIDE_FIRST_DOWN))
        {
            BattleScriptPush(gBattlescriptCurrInstr + 3);
            gBattlescriptCurrInstr = BattleScript_TrainerSlideMsgRet;
            return;
        }
        break;
    case VARIOUS_TRY_TRAINER_SLIDE_MSG_LAST_ON:
        if (ShouldDoTrainerSlide(gActiveBattler, gTrainerBattleOpponent_A, TRAINER_SLIDE_LAST_SWITCHIN))
        {
            BattleScriptPush(gBattlescriptCurrInstr + 3);
            gBattlescriptCurrInstr = BattleScript_TrainerSlideMsgRet;
            return;
        }
        break;
    case VARIOUS_SET_AURORA_VEIL:
        if (gSideStatuses[GET_BATTLER_SIDE(gActiveBattler)] & SIDE_STATUS_AURORA_VEIL
            || !(WEATHER_HAS_EFFECT && gBattleWeather & WEATHER_HAIL_ANY))
        {
            gMoveResultFlags |= MOVE_RESULT_MISSED;
            gBattleCommunication[MULTISTRING_CHOOSER] = 0;
        }
        else
        {
            gSideStatuses[GET_BATTLER_SIDE(gActiveBattler)] |= SIDE_STATUS_AURORA_VEIL;
            if (GetBattlerHoldEffect(gActiveBattler, TRUE) == HOLD_EFFECT_LIGHT_CLAY)
                gSideTimers[GET_BATTLER_SIDE(gActiveBattler)].auroraVeilTimer = 8;
            else
                gSideTimers[GET_BATTLER_SIDE(gActiveBattler)].auroraVeilTimer = 5;
            gSideTimers[GET_BATTLER_SIDE(gActiveBattler)].auroraVeilBattlerId = gActiveBattler;

            if (gBattleTypeFlags & BATTLE_TYPE_DOUBLE && CountAliveMonsInBattle(BATTLE_ALIVE_ATK_SIDE) == 2)
                gBattleCommunication[MULTISTRING_CHOOSER] = 5;
            else
                gBattleCommunication[MULTISTRING_CHOOSER] = 5;
        }
        break;
    case VARIOUS_TRY_THIRD_TYPE:
        if (IS_BATTLER_OF_TYPE(gActiveBattler, gBattleMoves[gCurrentMove].argument))
        {
            gBattlescriptCurrInstr = T1_READ_PTR(gBattlescriptCurrInstr + 3);
        }
        else
        {
            gBattleMons[gActiveBattler].type3 = gBattleMoves[gCurrentMove].argument;
            PREPARE_TYPE_BUFFER(gBattleTextBuff1, gBattleMoves[gCurrentMove].argument);
            gBattlescriptCurrInstr += 7;
        }
        return;
<<<<<<< HEAD
    case VARIOUS_MOVEEND_ITEM_EFFECTS:
        if (ItemBattleEffects(1, gActiveBattler, FALSE))
            return;
=======
    case VARIOUS_DESTROY_ABILITY_POPUP:
        DestroyAbilityPopUp(gActiveBattler);
>>>>>>> 1b1b2ff0
        break;
    }

    gBattlescriptCurrInstr += 3;
}

static void Cmd_setprotectlike(void)
{
    bool32 fail = TRUE;
    bool32 notLastTurn = TRUE;

    if (!(gBattleMoves[gLastResultingMoves[gBattlerAttacker]].flags & FLAG_PROTECTION_MOVE))
        gDisableStructs[gBattlerAttacker].protectUses = 0;

    if (gCurrentTurnActionNumber == (gBattlersCount - 1))
        notLastTurn = FALSE;

    if (sProtectSuccessRates[gDisableStructs[gBattlerAttacker].protectUses] >= Random() && notLastTurn)
    {
        if (!gBattleMoves[gCurrentMove].argument) // Protects one mon only.
        {
            if (gBattleMoves[gCurrentMove].effect == EFFECT_ENDURE)
            {
                gProtectStructs[gBattlerAttacker].endured = 1;
                gBattleCommunication[MULTISTRING_CHOOSER] = 1;
            }
            else if (gCurrentMove == MOVE_DETECT || gCurrentMove == MOVE_PROTECT)
            {
                gProtectStructs[gBattlerAttacker].protected = 1;
                gBattleCommunication[MULTISTRING_CHOOSER] = 0;
            }
            else if (gCurrentMove == MOVE_SPIKY_SHIELD)
            {
                gProtectStructs[gBattlerAttacker].spikyShielded = 1;
                gBattleCommunication[MULTISTRING_CHOOSER] = 0;
            }
            else if (gCurrentMove == MOVE_KINGS_SHIELD)
            {
                gProtectStructs[gBattlerAttacker].kingsShielded = 1;
                gBattleCommunication[MULTISTRING_CHOOSER] = 0;
            }
            else if (gCurrentMove == MOVE_BANEFUL_BUNKER)
            {
                gProtectStructs[gBattlerAttacker].banefulBunkered = 1;
                gBattleCommunication[MULTISTRING_CHOOSER] = 0;
            }

            gDisableStructs[gBattlerAttacker].protectUses++;
            fail = FALSE;
        }
        else // Protects the whole side.
        {
            u8 side = GetBattlerSide(gBattlerAttacker);
            if (gCurrentMove == MOVE_WIDE_GUARD && !(gSideStatuses[side] & SIDE_STATUS_WIDE_GUARD))
            {
                gSideStatuses[side] |= SIDE_STATUS_WIDE_GUARD;
                gBattleCommunication[MULTISTRING_CHOOSER] = 3;
                gDisableStructs[gBattlerAttacker].protectUses++;
                fail = FALSE;
            }
            else if (gCurrentMove == MOVE_QUICK_GUARD && !(gSideStatuses[side] & SIDE_STATUS_QUICK_GUARD))
            {
                gSideStatuses[side] |= SIDE_STATUS_QUICK_GUARD;
                gBattleCommunication[MULTISTRING_CHOOSER] = 3;
                gDisableStructs[gBattlerAttacker].protectUses++;
                fail = FALSE;
            }
            else if (gCurrentMove == MOVE_CRAFTY_SHIELD && !(gSideStatuses[side] & SIDE_STATUS_CRAFTY_SHIELD))
            {
                gSideStatuses[side] |= SIDE_STATUS_CRAFTY_SHIELD;
                gBattleCommunication[MULTISTRING_CHOOSER] = 3;
                gDisableStructs[gBattlerAttacker].protectUses++;
                fail = FALSE;
            }
            else if (gCurrentMove == MOVE_MAT_BLOCK && !(gSideStatuses[side] & SIDE_STATUS_MAT_BLOCK))
            {
                gSideStatuses[side] |= SIDE_STATUS_MAT_BLOCK;
                gBattleCommunication[MULTISTRING_CHOOSER] = 3;
                fail = FALSE;
            }
        }
    }

    if (fail)
    {
        gDisableStructs[gBattlerAttacker].protectUses = 0;
        gBattleCommunication[MULTISTRING_CHOOSER] = 2;
        gMoveResultFlags |= MOVE_RESULT_MISSED;
    }

    gBattlescriptCurrInstr++;
}

static void Cmd_faintifabilitynotdamp(void)
{
    if (gBattleControllerExecFlags)
        return;

    if ((gBattlerTarget = IsAbilityOnField(ABILITY_DAMP)))
    {
        gLastUsedAbility = ABILITY_DAMP;
        RecordAbilityBattle(--gBattlerTarget, ABILITY_DAMP);
        gBattlescriptCurrInstr = BattleScript_DampStopsExplosion;
        return;
    }

    gActiveBattler = gBattlerAttacker;
    gBattleMoveDamage = gBattleMons[gActiveBattler].hp;
    BtlController_EmitHealthBarUpdate(0, INSTANT_HP_BAR_DROP);
    MarkBattlerForControllerExec(gActiveBattler);
    gBattlescriptCurrInstr++;

    for (gBattlerTarget = 0; gBattlerTarget < gBattlersCount; gBattlerTarget++)
    {
        if (gBattlerTarget == gBattlerAttacker)
            continue;
        if (IsBattlerAlive(gBattlerTarget))
            break;
    }
}

static void Cmd_setatkhptozero(void)
{
    if (gBattleControllerExecFlags)
        return;

    gActiveBattler = gBattlerAttacker;
    gBattleMons[gActiveBattler].hp = 0;
    BtlController_EmitSetMonData(0, REQUEST_HP_BATTLE, 0, 2, &gBattleMons[gActiveBattler].hp);
    MarkBattlerForControllerExec(gActiveBattler);

    gBattlescriptCurrInstr++;
}

static void Cmd_jumpifnexttargetvalid(void)
{
    const u8 *jumpPtr = T1_READ_PTR(gBattlescriptCurrInstr + 1);

    for (gBattlerTarget++; gBattlerTarget < gBattlersCount; gBattlerTarget++)
    {
        if (gBattlerTarget == gBattlerAttacker && !(gBattleMoves[gCurrentMove].target & MOVE_TARGET_USER))
            continue;
        if (IsBattlerAlive(gBattlerTarget))
            break;
    }

    if (gBattlerTarget >= gBattlersCount)
        gBattlescriptCurrInstr += 5;
    else
        gBattlescriptCurrInstr = jumpPtr;
}

static void Cmd_tryhealhalfhealth(void)
{
    const u8 *failPtr = T1_READ_PTR(gBattlescriptCurrInstr + 1);

    if (gBattlescriptCurrInstr[5] == BS_ATTACKER)
        gBattlerTarget = gBattlerAttacker;

    gBattleMoveDamage = gBattleMons[gBattlerTarget].maxHP / 2;
    if (gBattleMoveDamage == 0)
        gBattleMoveDamage = 1;
    gBattleMoveDamage *= -1;

    if (gBattleMons[gBattlerTarget].hp == gBattleMons[gBattlerTarget].maxHP)
        gBattlescriptCurrInstr = failPtr;
    else
        gBattlescriptCurrInstr += 6;
}

static void Cmd_trymirrormove(void)
{
    s32 validMovesCount;
    s32 i;
    u16 move;
    u16 movesArray[4] = {0};

    for (validMovesCount = 0, i = 0; i < gBattlersCount; i++)
    {
        if (i != gBattlerAttacker)
        {
            move = gBattleStruct->lastTakenMoveFrom[gBattlerAttacker][i];
            if (move != 0 && move != 0xFFFF)
            {
                movesArray[validMovesCount] = move;
                validMovesCount++;
            }
        }
    }

    move = gBattleStruct->lastTakenMove[gBattlerAttacker];
    if (move != 0 && move != 0xFFFF)
    {
        gHitMarker &= ~(HITMARKER_ATTACKSTRING_PRINTED);
        gCurrentMove = move;
        gBattlerTarget = GetMoveTarget(gCurrentMove, 0);
        gBattlescriptCurrInstr = gBattleScriptsForMoveEffects[gBattleMoves[gCurrentMove].effect];
    }
    else if (validMovesCount)
    {
        gHitMarker &= ~(HITMARKER_ATTACKSTRING_PRINTED);
        i = Random() % validMovesCount;
        gCurrentMove = movesArray[i];
        gBattlerTarget = GetMoveTarget(gCurrentMove, 0);
        gBattlescriptCurrInstr = gBattleScriptsForMoveEffects[gBattleMoves[gCurrentMove].effect];
    }
    else
    {
        gSpecialStatuses[gBattlerAttacker].ppNotAffectedByPressure = 1;
        gBattlescriptCurrInstr++;
    }
}

static void Cmd_setrain(void)
{
    if (!TryChangeBattleWeather(gBattlerAttacker, ENUM_WEATHER_RAIN, FALSE))
    {
        gMoveResultFlags |= MOVE_RESULT_MISSED;
        gBattleCommunication[MULTISTRING_CHOOSER] = 2;
    }
    else
    {
        gBattleCommunication[MULTISTRING_CHOOSER] = 0;
    }
    gBattlescriptCurrInstr++;
}

static void Cmd_setreflect(void)
{
    if (gSideStatuses[GET_BATTLER_SIDE(gBattlerAttacker)] & SIDE_STATUS_REFLECT)
    {
        gMoveResultFlags |= MOVE_RESULT_MISSED;
        gBattleCommunication[MULTISTRING_CHOOSER] = 0;
    }
    else
    {
        gSideStatuses[GET_BATTLER_SIDE(gBattlerAttacker)] |= SIDE_STATUS_REFLECT;
        if (GetBattlerHoldEffect(gBattlerAttacker, TRUE) == HOLD_EFFECT_LIGHT_CLAY)
            gSideTimers[GET_BATTLER_SIDE(gBattlerAttacker)].reflectTimer = 8;
        else
            gSideTimers[GET_BATTLER_SIDE(gBattlerAttacker)].reflectTimer = 5;
        gSideTimers[GET_BATTLER_SIDE(gBattlerAttacker)].reflectBattlerId = gBattlerAttacker;

        if (gBattleTypeFlags & BATTLE_TYPE_DOUBLE && CountAliveMonsInBattle(BATTLE_ALIVE_ATK_SIDE) == 2)
            gBattleCommunication[MULTISTRING_CHOOSER] = 2;
        else
            gBattleCommunication[MULTISTRING_CHOOSER] = 1;
    }
    gBattlescriptCurrInstr++;
}

static void Cmd_setseeded(void)
{
    if (gMoveResultFlags & MOVE_RESULT_NO_EFFECT || gStatuses3[gBattlerTarget] & STATUS3_LEECHSEED)
    {
        gMoveResultFlags |= MOVE_RESULT_MISSED;
        gBattleCommunication[MULTISTRING_CHOOSER] = 1;
    }
    else if (IS_BATTLER_OF_TYPE(gBattlerTarget, TYPE_GRASS))
    {
        gMoveResultFlags |= MOVE_RESULT_MISSED;
        gBattleCommunication[MULTISTRING_CHOOSER] = 2;
    }
    else
    {
        gStatuses3[gBattlerTarget] |= gBattlerAttacker;
        gStatuses3[gBattlerTarget] |= STATUS3_LEECHSEED;
        gBattleCommunication[MULTISTRING_CHOOSER] = 0;
    }

    gBattlescriptCurrInstr++;
}

static void Cmd_manipulatedamage(void)
{
    switch (gBattlescriptCurrInstr[1])
    {
    case DMG_CHANGE_SIGN:
        gBattleMoveDamage *= -1;
        break;
    case DMG_RECOIL_FROM_MISS:
        gBattleMoveDamage /= 2;
        if (gBattleMoveDamage == 0)
            gBattleMoveDamage = 1;
        if (B_RECOIL_IF_MISS_DMG >= GEN_5 || ((gBattleMons[gBattlerTarget].maxHP / 2) < gBattleMoveDamage))
            gBattleMoveDamage = gBattleMons[gBattlerTarget].maxHP / 2;
        break;
    case DMG_DOUBLED:
        gBattleMoveDamage *= 2;
        break;
    case DMG_1_8_TARGET_HP:
        gBattleMoveDamage = gBattleMons[gBattlerTarget].maxHP / 8;
        if (gBattleMoveDamage == 0)
            gBattleMoveDamage = 1;
        break;
    case DMG_FULL_ATTACKER_HP:
        gBattleMoveDamage = gBattleMons[gBattlerAttacker].maxHP;
        break;
    case DMG_CURR_ATTACKER_HP:
        gBattleMoveDamage = gBattleMons[gBattlerAttacker].hp;
        break;
    case DMG_BIG_ROOT:
        gBattleMoveDamage = GetDrainedBigRootHp(gBattlerAttacker, gBattleMoveDamage);
        break;
    case DMG_1_2_ATTACKER_HP:
        gBattleMoveDamage = gBattleMons[gBattlerAttacker].maxHP / 2;
        break;
    }

    gBattlescriptCurrInstr += 2;
}

static void Cmd_trysetrest(void)
{
    const u8 *failJump = T1_READ_PTR(gBattlescriptCurrInstr + 1);
    gActiveBattler = gBattlerTarget = gBattlerAttacker;
    gBattleMoveDamage = gBattleMons[gBattlerTarget].maxHP * (-1);

    if (gBattleMons[gBattlerTarget].hp == gBattleMons[gBattlerTarget].maxHP)
    {
        gBattlescriptCurrInstr = failJump;
    }
    else
    {
        if (gBattleMons[gBattlerTarget].status1 & ((u8)(~STATUS1_SLEEP)))
            gBattleCommunication[MULTISTRING_CHOOSER] = 1;
        else
            gBattleCommunication[MULTISTRING_CHOOSER] = 0;

        gBattleMons[gBattlerTarget].status1 = 3;
        BtlController_EmitSetMonData(0, REQUEST_STATUS_BATTLE, 0, 4, &gBattleMons[gActiveBattler].status1);
        MarkBattlerForControllerExec(gActiveBattler);
        gBattlescriptCurrInstr += 5;
    }
}

static void Cmd_jumpifnotfirstturn(void)
{
    const u8* failJump = T1_READ_PTR(gBattlescriptCurrInstr + 1);

    if (gDisableStructs[gBattlerAttacker].isFirstTurn)
        gBattlescriptCurrInstr += 5;
    else
        gBattlescriptCurrInstr = failJump;
}

static void Cmd_setmiracleeye(void)
{
    if (!(gStatuses3[gBattlerTarget] & STATUS3_MIRACLE_EYED))
    {
        gStatuses3[gBattlerTarget] |= STATUS3_MIRACLE_EYED;
        gBattlescriptCurrInstr += 5;
    }
    else
    {
        gBattlescriptCurrInstr = T1_READ_PTR(gBattlescriptCurrInstr + 1);
    }
}

bool8 UproarWakeUpCheck(u8 battlerId)
{
    s32 i;

    for (i = 0; i < gBattlersCount; i++)
    {
        if (!(gBattleMons[i].status2 & STATUS2_UPROAR) || gBattleMons[battlerId].ability == ABILITY_SOUNDPROOF)
            continue;

        gBattleScripting.battler = i;

        if (gBattlerTarget == 0xFF)
            gBattlerTarget = i;
        else if (gBattlerTarget == i)
            gBattleCommunication[MULTISTRING_CHOOSER] = 0;
        else
            gBattleCommunication[MULTISTRING_CHOOSER] = 1;

        break;
    }

    if (i == gBattlersCount)
        return FALSE;
    else
        return TRUE;
}

static void Cmd_jumpifcantmakeasleep(void)
{
    const u8 *jumpPtr = T1_READ_PTR(gBattlescriptCurrInstr + 1);
    u32 ability = GetBattlerAbility(gBattlerTarget);

    if (UproarWakeUpCheck(gBattlerTarget))
    {
        gBattlescriptCurrInstr = jumpPtr;
    }
    else if (ability == ABILITY_INSOMNIA || ability == ABILITY_VITAL_SPIRIT)
    {
        gLastUsedAbility = ability;
        gBattleCommunication[MULTISTRING_CHOOSER] = 2;
        gBattlescriptCurrInstr = jumpPtr;
        RecordAbilityBattle(gBattlerTarget, gLastUsedAbility);
    }
    else
    {
        gBattlescriptCurrInstr += 5;
    }
}

static void Cmd_stockpile(void)
{
    switch (gBattlescriptCurrInstr[1])
    {
    case 0:
        if (gDisableStructs[gBattlerAttacker].stockpileCounter >= 3)
        {
            gMoveResultFlags |= MOVE_RESULT_MISSED;
            gBattleCommunication[MULTISTRING_CHOOSER] = 1;
        }
        else
        {
            gDisableStructs[gBattlerAttacker].stockpileCounter++;
            gDisableStructs[gBattlerAttacker].stockpileBeforeDef = gBattleMons[gBattlerAttacker].statStages[STAT_DEF];
            gDisableStructs[gBattlerAttacker].stockpileBeforeSpDef = gBattleMons[gBattlerAttacker].statStages[STAT_SPDEF];
            PREPARE_BYTE_NUMBER_BUFFER(gBattleTextBuff1, 1, gDisableStructs[gBattlerAttacker].stockpileCounter);
            gBattleCommunication[MULTISTRING_CHOOSER] = 0;
        }
        break;
    case 1: // Save def/sp def stats.
        if (!(gMoveResultFlags & MOVE_RESULT_NO_EFFECT))
        {
            gDisableStructs[gBattlerAttacker].stockpileDef += gBattleMons[gBattlerAttacker].statStages[STAT_DEF] - gDisableStructs[gBattlerAttacker].stockpileBeforeDef;
            gDisableStructs[gBattlerAttacker].stockpileSpDef += gBattleMons[gBattlerAttacker].statStages[STAT_SPDEF] - gDisableStructs[gBattlerAttacker].stockpileBeforeSpDef;
        }
        break;
    }

    gBattlescriptCurrInstr += 2;
}

static void Cmd_stockpiletobasedamage(void)
{
    const u8* jumpPtr = T1_READ_PTR(gBattlescriptCurrInstr + 1);
    if (gDisableStructs[gBattlerAttacker].stockpileCounter == 0)
    {
        gBattlescriptCurrInstr = jumpPtr;
    }
    else
    {
        if (gBattleCommunication[6] != 1)
            gBattleScripting.animTurn = gDisableStructs[gBattlerAttacker].stockpileCounter;

        gDisableStructs[gBattlerAttacker].stockpileCounter = 0;
        // Restore stat changes from stockpile.
        gBattleMons[gBattlerAttacker].statStages[STAT_DEF] -= gDisableStructs[gBattlerAttacker].stockpileDef;
        gBattleMons[gBattlerAttacker].statStages[STAT_SPDEF] -= gDisableStructs[gBattlerAttacker].stockpileSpDef;
        gBattlescriptCurrInstr += 5;
    }
}

static void Cmd_stockpiletohpheal(void)
{
    const u8* jumpPtr = T1_READ_PTR(gBattlescriptCurrInstr + 1);

    if (gDisableStructs[gBattlerAttacker].stockpileCounter == 0)
    {
        gBattlescriptCurrInstr = jumpPtr;
        gBattleCommunication[MULTISTRING_CHOOSER] = 0;
    }
    else
    {
        if (gBattleMons[gBattlerAttacker].maxHP == gBattleMons[gBattlerAttacker].hp)
        {
            gDisableStructs[gBattlerAttacker].stockpileCounter = 0;
            gBattlescriptCurrInstr = jumpPtr;
            gBattlerTarget = gBattlerAttacker;
            gBattleCommunication[MULTISTRING_CHOOSER] = 1;
        }
        else
        {
            gBattleMoveDamage = gBattleMons[gBattlerAttacker].maxHP / (1 << (3 - gDisableStructs[gBattlerAttacker].stockpileCounter));

            if (gBattleMoveDamage == 0)
                gBattleMoveDamage = 1;
            gBattleMoveDamage *= -1;

            gBattleScripting.animTurn = gDisableStructs[gBattlerAttacker].stockpileCounter;
            gDisableStructs[gBattlerAttacker].stockpileCounter = 0;
            gBattlescriptCurrInstr += 5;
            gBattlerTarget = gBattlerAttacker;
        }

        // Restore stat changes from stockpile.
        gBattleMons[gBattlerAttacker].statStages[STAT_DEF] -= gDisableStructs[gBattlerAttacker].stockpileDef;
        gBattleMons[gBattlerAttacker].statStages[STAT_SPDEF] -= gDisableStructs[gBattlerAttacker].stockpileSpDef;
    }
}

static void Cmd_setdrainedhp(void)
{
    if (gBattleMoves[gCurrentMove].argument != 0)
        gBattleMoveDamage = -(gHpDealt * gBattleMoves[gCurrentMove].argument / 100);
    else
        gBattleMoveDamage = -(gHpDealt / 2);

    if (gBattleMoveDamage == 0)
        gBattleMoveDamage = -1;

    gBattlescriptCurrInstr++;
}

static u32 ChangeStatBuffs(s8 statValue, u32 statId, u32 flags, const u8 *BS_ptr)
{
    bool32 certain = FALSE;
    bool32 notProtectAffected = FALSE;
    u32 index;

    if (flags & MOVE_EFFECT_AFFECTS_USER)
        gActiveBattler = gBattlerAttacker;
    else
        gActiveBattler = gBattlerTarget;

    gSpecialStatuses[gActiveBattler].changedStatsBattlerId = gBattlerAttacker;

    flags &= ~(MOVE_EFFECT_AFFECTS_USER);

    if (flags & MOVE_EFFECT_CERTAIN)
        certain++;
    flags &= ~(MOVE_EFFECT_CERTAIN);

    if (flags & STAT_BUFF_NOT_PROTECT_AFFECTED)
        notProtectAffected++;
    flags &= ~(STAT_BUFF_NOT_PROTECT_AFFECTED);

    if (GetBattlerAbility(gActiveBattler) == ABILITY_CONTRARY)
    {
        statValue ^= STAT_BUFF_NEGATIVE;
        gBattleScripting.statChanger ^= STAT_BUFF_NEGATIVE;
    }
    else if (GetBattlerAbility(gActiveBattler) == ABILITY_SIMPLE)
    {
        statValue = (SET_STAT_BUFF_VALUE(GET_STAT_BUFF_VALUE(statValue) * 2)) | ((statValue <= -1) ? STAT_BUFF_NEGATIVE : 0);
    }

    PREPARE_STAT_BUFFER(gBattleTextBuff1, statId);

    if (statValue <= -1) // Stat decrease.
    {
        if (gSideTimers[GET_BATTLER_SIDE(gActiveBattler)].mistTimer
            && !certain && gCurrentMove != MOVE_CURSE
            && !(gActiveBattler == gBattlerTarget && GetBattlerAbility(gBattlerAttacker) == ABILITY_INFILTRATOR))
        {
            if (flags == STAT_BUFF_ALLOW_PTR)
            {
                if (gSpecialStatuses[gActiveBattler].statLowered)
                {
                    gBattlescriptCurrInstr = BS_ptr;
                }
                else
                {
                    BattleScriptPush(BS_ptr);
                    gBattleScripting.battler = gActiveBattler;
                    gBattlescriptCurrInstr = BattleScript_MistProtected;
                    gSpecialStatuses[gActiveBattler].statLowered = 1;
                }
            }
            return STAT_CHANGE_DIDNT_WORK;
        }
        else if (gCurrentMove != MOVE_CURSE
                 && notProtectAffected != TRUE && JumpIfMoveAffectedByProtect(0))
        {
            gBattlescriptCurrInstr = BattleScript_ButItFailed;
            return STAT_CHANGE_DIDNT_WORK;
        }
        else if ((GetBattlerAbility(gActiveBattler) == ABILITY_CLEAR_BODY
                  || GetBattlerAbility(gActiveBattler) == ABILITY_FULL_METAL_BODY
                  || GetBattlerAbility(gActiveBattler) == ABILITY_WHITE_SMOKE)
                 && !certain && gCurrentMove != MOVE_CURSE)
        {
            if (flags == STAT_BUFF_ALLOW_PTR)
            {
                if (gSpecialStatuses[gActiveBattler].statLowered)
                {
                    gBattlescriptCurrInstr = BS_ptr;
                }
                else
                {
                    BattleScriptPush(BS_ptr);
                    gBattleScripting.battler = gActiveBattler;
                    gBattlerAbility = gActiveBattler;
                    gBattlescriptCurrInstr = BattleScript_AbilityNoStatLoss;
                    gLastUsedAbility = GetBattlerAbility(gActiveBattler);
                    RecordAbilityBattle(gActiveBattler, gLastUsedAbility);
                    gSpecialStatuses[gActiveBattler].statLowered = 1;
                }
            }
            return STAT_CHANGE_DIDNT_WORK;
        }
        else if ((index = IsFlowerVeilProtected(gActiveBattler)) && !certain)
        {
            if (flags == STAT_BUFF_ALLOW_PTR)
            {
                if (gSpecialStatuses[gActiveBattler].statLowered)
                {
                    gBattlescriptCurrInstr = BS_ptr;
                }
                else
                {
                    BattleScriptPush(BS_ptr);
                    gBattleScripting.battler = gActiveBattler;
                    gBattlerAbility = index - 1;
                    gBattlescriptCurrInstr = BattleScript_FlowerVeilProtectsRet;
                    gLastUsedAbility = ABILITY_FLOWER_VEIL;
                    gSpecialStatuses[gActiveBattler].statLowered = 1;
                }
            }
            return STAT_CHANGE_DIDNT_WORK;
        }
        else if (GetBattlerAbility(gActiveBattler) == ABILITY_KEEN_EYE
                 && !certain && statId == STAT_ACC)
        {
            if (flags == STAT_BUFF_ALLOW_PTR)
            {
                BattleScriptPush(BS_ptr);
                gBattleScripting.battler = gActiveBattler;
                gBattlerAbility = gActiveBattler;
                gBattlescriptCurrInstr = BattleScript_AbilityNoSpecificStatLoss;
                gLastUsedAbility = GetBattlerAbility(gActiveBattler);
                RecordAbilityBattle(gActiveBattler, gLastUsedAbility);
            }
            return STAT_CHANGE_DIDNT_WORK;
        }
        else if (GetBattlerAbility(gActiveBattler) == ABILITY_HYPER_CUTTER
                 && !certain && statId == STAT_ATK)
        {
            if (flags == STAT_BUFF_ALLOW_PTR)
            {
                BattleScriptPush(BS_ptr);
                gBattleScripting.battler = gActiveBattler;
                gBattlerAbility = gActiveBattler;
                gBattlescriptCurrInstr = BattleScript_AbilityNoSpecificStatLoss;
                gLastUsedAbility = GetBattlerAbility(gActiveBattler);
                RecordAbilityBattle(gActiveBattler, gLastUsedAbility);
            }
            return STAT_CHANGE_DIDNT_WORK;
        }
        else if (GetBattlerAbility(gActiveBattler) == ABILITY_SHIELD_DUST && flags == 0)
        {
            return STAT_CHANGE_DIDNT_WORK;
        }
        else // try to decrease
        {
            statValue = -GET_STAT_BUFF_VALUE(statValue);
            if (gBattleMons[gActiveBattler].statStages[statId] == 1)
                statValue = -1;
            else if (gBattleMons[gActiveBattler].statStages[statId] == 2 && statValue < -2)
                statValue = -2;
            gBattleTextBuff2[0] = B_BUFF_PLACEHOLDER_BEGIN;
            index = 1;
            if (statValue == -2)
            {
                gBattleTextBuff2[1] = B_BUFF_STRING;
                gBattleTextBuff2[2] = STRINGID_STATHARSHLY;
                gBattleTextBuff2[3] = STRINGID_STATHARSHLY >> 8;
                index = 4;
            }
            else if (statValue <= -3)
            {
                gBattleTextBuff2[1] = B_BUFF_STRING;
                gBattleTextBuff2[2] = STRINGID_SEVERELY & 0xFF;
                gBattleTextBuff2[3] = STRINGID_SEVERELY >> 8;
                index = 4;
            }
            gBattleTextBuff2[index] = B_BUFF_STRING;
            index++;
            gBattleTextBuff2[index] = STRINGID_STATFELL;
            index++;
            gBattleTextBuff2[index] = STRINGID_STATFELL >> 8;
            index++;
            gBattleTextBuff2[index] = B_BUFF_EOS;

            if (gBattleMons[gActiveBattler].statStages[statId] == MIN_STAT_STAGE)
                gBattleCommunication[MULTISTRING_CHOOSER] = 2;
            else
                gBattleCommunication[MULTISTRING_CHOOSER] = (gBattlerTarget == gActiveBattler);
        }
    }
    else // stat increase
    {
        statValue = GET_STAT_BUFF_VALUE(statValue);
        if (gBattleMons[gActiveBattler].statStages[statId] == 11)
            statValue = 1;
        else if (gBattleMons[gActiveBattler].statStages[statId] == 10 && statValue > 2)
            statValue = 2;
        gBattleTextBuff2[0] = B_BUFF_PLACEHOLDER_BEGIN;
        index = 1;
        if (statValue == 2)
        {
            gBattleTextBuff2[1] = B_BUFF_STRING;
            gBattleTextBuff2[2] = STRINGID_STATSHARPLY;
            gBattleTextBuff2[3] = STRINGID_STATSHARPLY >> 8;
            index = 4;
        }
        else if (statValue >= 3)
        {
            gBattleTextBuff2[1] = B_BUFF_STRING;
            gBattleTextBuff2[2] = STRINGID_DRASTICALLY & 0xFF;
            gBattleTextBuff2[3] = STRINGID_DRASTICALLY >> 8;
            index = 4;
        }
        gBattleTextBuff2[index] = B_BUFF_STRING;
        index++;
        gBattleTextBuff2[index] = STRINGID_STATROSE;
        index++;
        gBattleTextBuff2[index] = STRINGID_STATROSE >> 8;
        index++;
        gBattleTextBuff2[index] = B_BUFF_EOS;

        if (gBattleMons[gActiveBattler].statStages[statId] == MAX_STAT_STAGE)
            gBattleCommunication[MULTISTRING_CHOOSER] = 2;
        else
            gBattleCommunication[MULTISTRING_CHOOSER] = (gBattlerTarget == gActiveBattler);
    }

    gBattleMons[gActiveBattler].statStages[statId] += statValue;
    if (gBattleMons[gActiveBattler].statStages[statId] < MIN_STAT_STAGE)
        gBattleMons[gActiveBattler].statStages[statId] = MIN_STAT_STAGE;
    if (gBattleMons[gActiveBattler].statStages[statId] > MAX_STAT_STAGE)
        gBattleMons[gActiveBattler].statStages[statId] = MAX_STAT_STAGE;

    if (gBattleCommunication[MULTISTRING_CHOOSER] == 2 && flags & STAT_BUFF_ALLOW_PTR)
        gMoveResultFlags |= MOVE_RESULT_MISSED;

    if (gBattleCommunication[MULTISTRING_CHOOSER] == 2 && !(flags & STAT_BUFF_ALLOW_PTR))
        return STAT_CHANGE_DIDNT_WORK;

    return STAT_CHANGE_WORKED;
}

static void Cmd_statbuffchange(void)
{
    u16 flags = T1_READ_16(gBattlescriptCurrInstr + 1);
    const u8 *ptrBefore = gBattlescriptCurrInstr;
    const u8 *jumpPtr = T1_READ_PTR(gBattlescriptCurrInstr + 3);

    if (ChangeStatBuffs(GET_STAT_BUFF_VALUE_WITH_SIGN(gBattleScripting.statChanger), GET_STAT_BUFF_ID(gBattleScripting.statChanger), flags, jumpPtr) == STAT_CHANGE_WORKED)
        gBattlescriptCurrInstr += 7;
    else if (gBattlescriptCurrInstr == ptrBefore) // Prevent infinite looping.
        gBattlescriptCurrInstr = jumpPtr;
}

static void Cmd_normalisebuffs(void) // haze
{
    s32 i, j;

    for (i = 0; i < gBattlersCount; i++)
    {
        gDisableStructs[i].stockpileDef = 0;
        gDisableStructs[i].stockpileSpDef = 0;
        for (j = 0; j < NUM_BATTLE_STATS; j++)
            gBattleMons[i].statStages[j] = DEFAULT_STAT_STAGE;
    }

    gBattlescriptCurrInstr++;
}

static void Cmd_setbide(void)
{
    gBattleMons[gBattlerAttacker].status2 |= STATUS2_MULTIPLETURNS;
    gLockedMoves[gBattlerAttacker] = gCurrentMove;
    gTakenDmg[gBattlerAttacker] = 0;
    gBattleMons[gBattlerAttacker].status2 |= STATUS2_BIDE_TURN(2);

    gBattlescriptCurrInstr++;
}

static void Cmd_confuseifrepeatingattackends(void)
{
    if (!(gBattleMons[gBattlerAttacker].status2 & STATUS2_LOCK_CONFUSE) && !gSpecialStatuses[gBattlerAttacker].dancerUsedMove)
        gBattleScripting.moveEffect = (MOVE_EFFECT_THRASH | MOVE_EFFECT_AFFECTS_USER);

    gBattlescriptCurrInstr++;
}

static void Cmd_setmultihitcounter(void)
{
    if (gBattlescriptCurrInstr[1])
    {
        gMultiHitCounter = gBattlescriptCurrInstr[1];
    }
    else
    {
        if (GetBattlerAbility(gBattlerAttacker) == ABILITY_SKILL_LINK)
        {
            gMultiHitCounter = 5;
        }
        else if (B_MULTI_HIT_CHANCE >= GEN_5)
        {
            // 2 and 3 hits: 33.3%
            // 4 and 5 hits: 16.7%
            gMultiHitCounter = Random() % 4;
            if (gMultiHitCounter > 2)
            {
                gMultiHitCounter = (Random() % 3);
                if (gMultiHitCounter < 2)
                    gMultiHitCounter = 2;
                else
                    gMultiHitCounter = 3;
            }
            else
                gMultiHitCounter += 3;
        }
        else
        {
            // 2 and 3 hits: 37.5%
            // 4 and 5 hits: 12.5%
            gMultiHitCounter = Random() % 4;
            if (gMultiHitCounter > 1)
                gMultiHitCounter = (Random() % 4) + 2;
            else
                gMultiHitCounter += 2;
        }
    }

    gBattlescriptCurrInstr += 2;
}

static void Cmd_initmultihitstring(void)
{
    PREPARE_BYTE_NUMBER_BUFFER(gBattleScripting.multihitString, 1, 0)

    gBattlescriptCurrInstr++;
}

static void Cmd_forcerandomswitch(void)
{
    s32 i;
    s32 battler1PartyId = 0;
    s32 battler2PartyId = 0;

    s32 firstMonId;
    s32 lastMonId = 0; // + 1
    s32 monsCount;
    struct Pokemon* party = NULL;
    s32 validMons = 0;
    s32 minNeeded;

    // Swapping pokemon happens in:
    // trainer battles
    // wild double battles when an opposing pokemon uses it against one of the two alive player mons
    // wild double battle when a player pokemon uses it against its partner
    if ((gBattleTypeFlags & BATTLE_TYPE_TRAINER)
        || (WILD_DOUBLE_BATTLE
            && GetBattlerSide(gBattlerAttacker) == B_SIDE_OPPONENT
            && GetBattlerSide(gBattlerTarget) == B_SIDE_PLAYER
            && IS_WHOLE_SIDE_ALIVE(gBattlerTarget))
        || (WILD_DOUBLE_BATTLE
            && GetBattlerSide(gBattlerAttacker) == B_SIDE_PLAYER
            && GetBattlerSide(gBattlerTarget) == B_SIDE_PLAYER)
       )
    {
        if (GetBattlerSide(gBattlerTarget) == B_SIDE_PLAYER)
            party = gPlayerParty;
        else
            party = gEnemyParty;

        if (BATTLE_TWO_VS_ONE_OPPONENT && GetBattlerSide(gBattlerTarget) == B_SIDE_OPPONENT)
        {
            firstMonId = 0;
            lastMonId = 6;
            monsCount = 6;
            minNeeded = 2;
            battler2PartyId = gBattlerPartyIndexes[gBattlerTarget];
            battler1PartyId = gBattlerPartyIndexes[gBattlerTarget ^ BIT_FLANK];
        }
        else if ((gBattleTypeFlags & BATTLE_TYPE_BATTLE_TOWER && gBattleTypeFlags & BATTLE_TYPE_LINK)
            || (gBattleTypeFlags & BATTLE_TYPE_BATTLE_TOWER && gBattleTypeFlags & BATTLE_TYPE_x2000000)
            || (gBattleTypeFlags & BATTLE_TYPE_INGAME_PARTNER))
        {
            if ((gBattlerTarget & BIT_FLANK) != 0)
            {
                firstMonId = 3;
                lastMonId = 6;
            }
            else
            {
                firstMonId = 0;
                lastMonId = 3;
            }
            monsCount = 3;
            minNeeded = 1;
            battler2PartyId = gBattlerPartyIndexes[gBattlerTarget];
            battler1PartyId = gBattlerPartyIndexes[gBattlerTarget ^ BIT_FLANK];
        }
        else if ((gBattleTypeFlags & BATTLE_TYPE_MULTI && gBattleTypeFlags & BATTLE_TYPE_LINK)
                 || (gBattleTypeFlags & BATTLE_TYPE_MULTI && gBattleTypeFlags & BATTLE_TYPE_x2000000))
        {
            if (GetLinkTrainerFlankId(GetBattlerMultiplayerId(gBattlerTarget)) == 1)
            {
                firstMonId = 3;
                lastMonId = 6;
            }
            else
            {
                firstMonId = 0;
                lastMonId = 3;
            }
            monsCount = 3;
            minNeeded = 1;
            battler2PartyId = gBattlerPartyIndexes[gBattlerTarget];
            battler1PartyId = gBattlerPartyIndexes[gBattlerTarget ^ BIT_FLANK];
        }
        else if (gBattleTypeFlags & BATTLE_TYPE_TWO_OPPONENTS)
        {
            if (GetBattlerSide(gBattlerTarget) == B_SIDE_PLAYER)
            {
                firstMonId = 0;
                lastMonId = 6;
                monsCount = 6;
                minNeeded = 2; // since there are two opponents, it has to be a double battle
            }
            else
            {
                if ((gBattlerTarget & BIT_FLANK) != 0)
                {
                    firstMonId = 3;
                    lastMonId = 6;
                }
                else
                {
                    firstMonId = 0;
                    lastMonId = 3;
                }
                monsCount = 3;
                minNeeded = 1;
            }
            battler2PartyId = gBattlerPartyIndexes[gBattlerTarget];
            battler1PartyId = gBattlerPartyIndexes[gBattlerTarget ^ BIT_FLANK];
        }
        else if (gBattleTypeFlags & BATTLE_TYPE_DOUBLE)
        {
            firstMonId = 0;
            lastMonId = 6;
            monsCount = 6;
            minNeeded = 2;
            battler2PartyId = gBattlerPartyIndexes[gBattlerTarget];
            battler1PartyId = gBattlerPartyIndexes[gBattlerTarget ^ BIT_FLANK];
        }
        else
        {
            firstMonId = 0;
            lastMonId = 6;
            monsCount = 6;
            minNeeded = 1;
            battler2PartyId = gBattlerPartyIndexes[gBattlerTarget]; // there is only one pokemon out in single battles
            battler1PartyId = gBattlerPartyIndexes[gBattlerTarget];
        }

        for (i = firstMonId; i < lastMonId; i++)
        {
            if (GetMonData(&party[i], MON_DATA_SPECIES) != SPECIES_NONE
             && !GetMonData(&party[i], MON_DATA_IS_EGG)
             && GetMonData(&party[i], MON_DATA_HP) != 0)
             {
                 validMons++;
             }
        }

        if (validMons <= minNeeded)
        {
            gBattlescriptCurrInstr = T1_READ_PTR(gBattlescriptCurrInstr + 1);
        }
        else
        {
            *(gBattleStruct->field_58 + gBattlerTarget) = gBattlerPartyIndexes[gBattlerTarget];
            gBattlescriptCurrInstr = BattleScript_RoarSuccessSwitch;

            do
            {
                i = Random() % monsCount;
                i += firstMonId;
            }
            while (i == battler2PartyId
                   || i == battler1PartyId
                   || GetMonData(&party[i], MON_DATA_SPECIES) == SPECIES_NONE
                   || GetMonData(&party[i], MON_DATA_IS_EGG) == TRUE
                   || GetMonData(&party[i], MON_DATA_HP) == 0);

            *(gBattleStruct->monToSwitchIntoId + gBattlerTarget) = i;

            if (!IsMultiBattle())
                SwitchPartyOrder(gBattlerTarget);

            if ((gBattleTypeFlags & BATTLE_TYPE_LINK && gBattleTypeFlags & BATTLE_TYPE_BATTLE_TOWER)
                || (gBattleTypeFlags & BATTLE_TYPE_LINK && gBattleTypeFlags & BATTLE_TYPE_MULTI)
                || (gBattleTypeFlags & BATTLE_TYPE_x2000000 && gBattleTypeFlags & BATTLE_TYPE_BATTLE_TOWER)
                || (gBattleTypeFlags & BATTLE_TYPE_x2000000 && gBattleTypeFlags & BATTLE_TYPE_MULTI))
            {
                SwitchPartyOrderLinkMulti(gBattlerTarget, i, 0);
                SwitchPartyOrderLinkMulti(gBattlerTarget ^ BIT_FLANK, i, 1);
            }

            if (gBattleTypeFlags & BATTLE_TYPE_INGAME_PARTNER)
                SwitchPartyOrderInGameMulti(gBattlerTarget, i);
        }
    }
    else
    {
        // In normal wild doubles, Roar will always fail if the user's level is less than the target's.
        if (gBattleMons[gBattlerAttacker].level >= gBattleMons[gBattlerTarget].level)
            gBattlescriptCurrInstr = BattleScript_RoarSuccessEndBattle;
        else
            gBattlescriptCurrInstr = T1_READ_PTR(gBattlescriptCurrInstr + 1);
    }
}

static void Cmd_tryconversiontypechange(void) // randomly changes user's type to one of its moves' type
{
    u8 validMoves = 0;
    u8 moveChecked;
    u8 moveType;

    while (validMoves < MAX_MON_MOVES)
    {
        if (gBattleMons[gBattlerAttacker].moves[validMoves] == 0)
            break;

        validMoves++;
    }

    for (moveChecked = 0; moveChecked < validMoves; moveChecked++)
    {
        moveType = gBattleMoves[gBattleMons[gBattlerAttacker].moves[moveChecked]].type;

        if (moveType == TYPE_MYSTERY)
        {
            if (IS_BATTLER_OF_TYPE(gBattlerAttacker, TYPE_GHOST))
                moveType = TYPE_GHOST;
            else
                moveType = TYPE_NORMAL;
        }
        if (moveType != gBattleMons[gBattlerAttacker].type1
            && moveType != gBattleMons[gBattlerAttacker].type2
            && moveType != gBattleMons[gBattlerAttacker].type3)
        {
            break;
        }
    }

    if (moveChecked == validMoves)
    {
        gBattlescriptCurrInstr = T1_READ_PTR(gBattlescriptCurrInstr + 1);
    }
    else
    {
        do
        {

            while ((moveChecked = Random() & 3) >= validMoves);

            moveType = gBattleMoves[gBattleMons[gBattlerAttacker].moves[moveChecked]].type;

            if (moveType == TYPE_MYSTERY)
            {
                if (IS_BATTLER_OF_TYPE(gBattlerAttacker, TYPE_GHOST))
                    moveType = TYPE_GHOST;
                else
                    moveType = TYPE_NORMAL;
            }
        }
        while (moveType == gBattleMons[gBattlerAttacker].type1 || moveType == gBattleMons[gBattlerAttacker].type2 || moveType == gBattleMons[gBattlerAttacker].type3);

        SET_BATTLER_TYPE(gBattlerAttacker, moveType);
        PREPARE_TYPE_BUFFER(gBattleTextBuff1, moveType);

        gBattlescriptCurrInstr += 5;
    }
}

static void Cmd_givepaydaymoney(void)
{
    if (!(gBattleTypeFlags & (BATTLE_TYPE_LINK | BATTLE_TYPE_x2000000)) && gPaydayMoney != 0)
    {
        u32 bonusMoney = gPaydayMoney * gBattleStruct->moneyMultiplier;
        AddMoney(&gSaveBlock1Ptr->money, bonusMoney);

        PREPARE_HWORD_NUMBER_BUFFER(gBattleTextBuff1, 5, bonusMoney)

        BattleScriptPush(gBattlescriptCurrInstr + 1);
        gBattlescriptCurrInstr = BattleScript_PrintPayDayMoneyString;
    }
    else
    {
        gBattlescriptCurrInstr++;
    }
}

static void Cmd_setlightscreen(void)
{
    if (gSideStatuses[GET_BATTLER_SIDE(gBattlerAttacker)] & SIDE_STATUS_LIGHTSCREEN)
    {
        gMoveResultFlags |= MOVE_RESULT_MISSED;
        gBattleCommunication[MULTISTRING_CHOOSER] = 0;
    }
    else
    {
        gSideStatuses[GET_BATTLER_SIDE(gBattlerAttacker)] |= SIDE_STATUS_LIGHTSCREEN;
        if (GetBattlerHoldEffect(gBattlerAttacker, TRUE) == HOLD_EFFECT_LIGHT_CLAY)
            gSideTimers[GET_BATTLER_SIDE(gBattlerAttacker)].lightscreenTimer = 8;
        else
            gSideTimers[GET_BATTLER_SIDE(gBattlerAttacker)].lightscreenTimer = 5;
        gSideTimers[GET_BATTLER_SIDE(gBattlerAttacker)].lightscreenBattlerId = gBattlerAttacker;

        if (gBattleTypeFlags & BATTLE_TYPE_DOUBLE && CountAliveMonsInBattle(BATTLE_ALIVE_ATK_SIDE) == 2)
            gBattleCommunication[MULTISTRING_CHOOSER] = 4;
        else
            gBattleCommunication[MULTISTRING_CHOOSER] = 3;
    }

    gBattlescriptCurrInstr++;
}

static void Cmd_tryKO(void)
{
    bool32 lands = FALSE;
    u32 holdEffect = GetBattlerHoldEffect(gBattlerTarget, TRUE);

    gPotentialItemEffectBattler = gBattlerTarget;
    if (holdEffect == HOLD_EFFECT_FOCUS_BAND
        && (Random() % 100) < GetBattlerHoldEffectParam(gBattlerTarget))
    {
        gSpecialStatuses[gBattlerTarget].focusBanded = 1;
        RecordItemEffectBattle(gBattlerTarget, holdEffect);
    }
    else if (holdEffect == HOLD_EFFECT_FOCUS_SASH && BATTLER_MAX_HP(gBattlerTarget))
    {
        gSpecialStatuses[gBattlerTarget].focusSashed = 1;
        RecordItemEffectBattle(gBattlerTarget, holdEffect);
    }

    if (GetBattlerAbility(gBattlerTarget) == ABILITY_STURDY)
    {
        gMoveResultFlags |= MOVE_RESULT_MISSED;
        gLastUsedAbility = ABILITY_STURDY;
        gBattlescriptCurrInstr = BattleScript_SturdyPreventsOHKO;
        gBattlerAbility = gBattlerTarget;
    }
    else
    {
        if ((((gStatuses3[gBattlerTarget] & STATUS3_ALWAYS_HITS)
                && gDisableStructs[gBattlerTarget].battlerWithSureHit == gBattlerAttacker)
            || GetBattlerAbility(gBattlerAttacker) == ABILITY_NO_GUARD
            || GetBattlerAbility(gBattlerTarget) == ABILITY_NO_GUARD)
            && gBattleMons[gBattlerAttacker].level >= gBattleMons[gBattlerTarget].level)
        {
            lands = TRUE;
        }
        else
        {
            u16 odds = gBattleMoves[gCurrentMove].accuracy + (gBattleMons[gBattlerAttacker].level - gBattleMons[gBattlerTarget].level);
            if (Random() % 100 + 1 < odds && gBattleMons[gBattlerAttacker].level >= gBattleMons[gBattlerTarget].level)
                lands = TRUE;
        }

        if (lands)
        {
            if (gProtectStructs[gBattlerTarget].endured)
            {
                gBattleMoveDamage = gBattleMons[gBattlerTarget].hp - 1;
                gMoveResultFlags |= MOVE_RESULT_FOE_ENDURED;
            }
            else if (gSpecialStatuses[gBattlerTarget].focusBanded || gSpecialStatuses[gBattlerTarget].focusSashed)
            {
                gBattleMoveDamage = gBattleMons[gBattlerTarget].hp - 1;
                gMoveResultFlags |= MOVE_RESULT_FOE_HUNG_ON;
                gLastUsedItem = gBattleMons[gBattlerTarget].item;
            }
            else
            {
                gBattleMoveDamage = gBattleMons[gBattlerTarget].hp;
                gMoveResultFlags |= MOVE_RESULT_ONE_HIT_KO;
            }
            gBattlescriptCurrInstr += 5;
        }
        else
        {
            gMoveResultFlags |= MOVE_RESULT_MISSED;
            if (gBattleMons[gBattlerAttacker].level >= gBattleMons[gBattlerTarget].level)
                gBattleCommunication[MULTISTRING_CHOOSER] = 0;
            else
                gBattleCommunication[MULTISTRING_CHOOSER] = 1;
            gBattlescriptCurrInstr = T1_READ_PTR(gBattlescriptCurrInstr + 1);
        }
    }
}

static void Cmd_damagetohalftargethp(void) // super fang
{
    gBattleMoveDamage = gBattleMons[gBattlerTarget].hp / 2;
    if (gBattleMoveDamage == 0)
        gBattleMoveDamage = 1;

    gBattlescriptCurrInstr++;
}

static void Cmd_setsandstorm(void)
{
    if (!TryChangeBattleWeather(gBattlerAttacker, ENUM_WEATHER_SANDSTORM, FALSE))
    {
        gMoveResultFlags |= MOVE_RESULT_MISSED;
        gBattleCommunication[MULTISTRING_CHOOSER] = 2;
    }
    else
    {
        gBattleCommunication[MULTISTRING_CHOOSER] = 3;
    }
    gBattlescriptCurrInstr++;
}

static void Cmd_weatherdamage(void)
{
    u32 ability = GetBattlerAbility(gBattlerAttacker);

    gBattleMoveDamage = 0;
    if (IsBattlerAlive(gBattlerAttacker) && WEATHER_HAS_EFFECT && ability != ABILITY_MAGIC_GUARD)
    {
        if (gBattleWeather & WEATHER_SANDSTORM_ANY)
        {
            if (!IS_BATTLER_OF_TYPE(gBattlerAttacker, TYPE_ROCK)
                && !IS_BATTLER_OF_TYPE(gBattlerAttacker, TYPE_GROUND)
                && !IS_BATTLER_OF_TYPE(gBattlerAttacker, TYPE_STEEL)
                && ability != ABILITY_SAND_VEIL
                && ability != ABILITY_SAND_FORCE
                && ability != ABILITY_SAND_RUSH
                && ability != ABILITY_OVERCOAT
                && !(gStatuses3[gBattlerAttacker] & (STATUS3_UNDERGROUND | STATUS3_UNDERWATER))
                && GetBattlerHoldEffect(gBattlerAttacker, TRUE) != HOLD_EFFECT_SAFETY_GOOGLES)
            {
                gBattleMoveDamage = gBattleMons[gBattlerAttacker].maxHP / 16;
                if (gBattleMoveDamage == 0)
                    gBattleMoveDamage = 1;
            }
        }
        if (gBattleWeather & WEATHER_HAIL_ANY)
        {
            if (ability == ABILITY_ICE_BODY
                && !(gStatuses3[gBattlerAttacker] & (STATUS3_UNDERGROUND | STATUS3_UNDERWATER))
                && !BATTLER_MAX_HP(gBattlerAttacker)
                && !(gStatuses3[gBattlerAttacker] & STATUS3_HEAL_BLOCK))
            {
                gBattlerAbility = gBattlerAttacker;
                gBattleMoveDamage = gBattleMons[gBattlerAttacker].maxHP / 16;
                if (gBattleMoveDamage == 0)
                    gBattleMoveDamage = 1;
                gBattleMoveDamage *= -1;
            }
            else if (!IS_BATTLER_OF_TYPE(gBattlerAttacker, TYPE_ICE)
                && ability != ABILITY_SNOW_CLOAK
                && ability != ABILITY_OVERCOAT
                && ability != ABILITY_ICE_BODY
                && !(gStatuses3[gBattlerAttacker] & (STATUS3_UNDERGROUND | STATUS3_UNDERWATER))
                && GetBattlerHoldEffect(gBattlerAttacker, TRUE) != HOLD_EFFECT_SAFETY_GOOGLES)
            {
                gBattleMoveDamage = gBattleMons[gBattlerAttacker].maxHP / 16;
                if (gBattleMoveDamage == 0)
                    gBattleMoveDamage = 1;
            }
        }
    }

    gBattlescriptCurrInstr++;
}

static void Cmd_tryinfatuating(void)
{
    struct Pokemon *monAttacker, *monTarget;
    u16 speciesAttacker, speciesTarget;
    u32 personalityAttacker, personalityTarget;

    if (GetBattlerSide(gBattlerAttacker) == B_SIDE_PLAYER)
        monAttacker = &gPlayerParty[gBattlerPartyIndexes[gBattlerAttacker]];
    else
        monAttacker = &gEnemyParty[gBattlerPartyIndexes[gBattlerAttacker]];

    if (GetBattlerSide(gBattlerTarget) == B_SIDE_PLAYER)
        monTarget = &gPlayerParty[gBattlerPartyIndexes[gBattlerTarget]];
    else
        monTarget = &gEnemyParty[gBattlerPartyIndexes[gBattlerTarget]];

    speciesAttacker = GetMonData(monAttacker, MON_DATA_SPECIES);
    personalityAttacker = GetMonData(monAttacker, MON_DATA_PERSONALITY);

    speciesTarget = GetMonData(monTarget, MON_DATA_SPECIES);
    personalityTarget = GetMonData(monTarget, MON_DATA_PERSONALITY);

    if (GetBattlerAbility(gBattlerTarget) == ABILITY_OBLIVIOUS)
    {
        gBattlescriptCurrInstr = BattleScript_ObliviousPreventsAttraction;
        gLastUsedAbility = ABILITY_OBLIVIOUS;
        RecordAbilityBattle(gBattlerTarget, ABILITY_OBLIVIOUS);
    }
    else
    {
        if (GetGenderFromSpeciesAndPersonality(speciesAttacker, personalityAttacker) == GetGenderFromSpeciesAndPersonality(speciesTarget, personalityTarget)
            || gBattleMons[gBattlerTarget].status2 & STATUS2_INFATUATION
            || GetGenderFromSpeciesAndPersonality(speciesAttacker, personalityAttacker) == MON_GENDERLESS
            || GetGenderFromSpeciesAndPersonality(speciesTarget, personalityTarget) == MON_GENDERLESS)
        {
            gBattlescriptCurrInstr = T1_READ_PTR(gBattlescriptCurrInstr + 1);
        }
        else
        {
            gBattleMons[gBattlerTarget].status2 |= STATUS2_INFATUATED_WITH(gBattlerAttacker);
            gBattlescriptCurrInstr += 5;
        }
    }
}

static void Cmd_updatestatusicon(void)
{
    if (gBattleControllerExecFlags)
        return;

    if (gBattlescriptCurrInstr[1] != BS_ATTACKER_WITH_PARTNER)
    {
        gActiveBattler = GetBattlerForBattleScript(gBattlescriptCurrInstr[1]);
        BtlController_EmitStatusIconUpdate(0, gBattleMons[gActiveBattler].status1, gBattleMons[gActiveBattler].status2);
        MarkBattlerForControllerExec(gActiveBattler);
        gBattlescriptCurrInstr += 2;
    }
    else
    {
        gActiveBattler = gBattlerAttacker;
        if (!(gAbsentBattlerFlags & gBitTable[gActiveBattler]))
        {
            BtlController_EmitStatusIconUpdate(0, gBattleMons[gActiveBattler].status1, gBattleMons[gActiveBattler].status2);
            MarkBattlerForControllerExec(gActiveBattler);
        }
        if ((gBattleTypeFlags & BATTLE_TYPE_DOUBLE))
        {
            gActiveBattler = GetBattlerAtPosition(GetBattlerPosition(gBattlerAttacker) ^ BIT_FLANK);
            if (!(gAbsentBattlerFlags & gBitTable[gActiveBattler]))
            {
                BtlController_EmitStatusIconUpdate(0, gBattleMons[gActiveBattler].status1, gBattleMons[gActiveBattler].status2);
                MarkBattlerForControllerExec(gActiveBattler);
            }
        }
        gBattlescriptCurrInstr += 2;
    }
}

static void Cmd_setmist(void)
{
    if (gSideTimers[GET_BATTLER_SIDE(gBattlerAttacker)].mistTimer)
    {
        gMoveResultFlags |= MOVE_RESULT_FAILED;
        gBattleCommunication[MULTISTRING_CHOOSER] = 1;
    }
    else
    {
        gSideTimers[GET_BATTLER_SIDE(gBattlerAttacker)].mistTimer = 5;
        gSideTimers[GET_BATTLER_SIDE(gBattlerAttacker)].mistBattlerId = gBattlerAttacker;
        gSideStatuses[GET_BATTLER_SIDE(gBattlerAttacker)] |= SIDE_STATUS_MIST;
        gBattleCommunication[MULTISTRING_CHOOSER] = 0;
    }
    gBattlescriptCurrInstr++;
}

static void Cmd_setfocusenergy(void)
{
    if (gBattleMons[gBattlerAttacker].status2 & STATUS2_FOCUS_ENERGY)
    {
        gMoveResultFlags |= MOVE_RESULT_FAILED;
        gBattleCommunication[MULTISTRING_CHOOSER] = 1;
    }
    else
    {
        gBattleMons[gBattlerAttacker].status2 |= STATUS2_FOCUS_ENERGY;
        gBattleCommunication[MULTISTRING_CHOOSER] = 0;
    }
    gBattlescriptCurrInstr++;
}

static void Cmd_transformdataexecution(void)
{
    gChosenMove = 0xFFFF;
    gBattlescriptCurrInstr++;
    if (gBattleMons[gBattlerTarget].status2 & STATUS2_TRANSFORMED
        || gBattleStruct->illusion[gBattlerTarget].on
        || gStatuses3[gBattlerTarget] & STATUS3_SEMI_INVULNERABLE)
    {
        gMoveResultFlags |= MOVE_RESULT_FAILED;
        gBattleCommunication[MULTISTRING_CHOOSER] = 1;
    }
    else
    {
        s32 i;
        u8 *battleMonAttacker, *battleMonTarget;

        gBattleMons[gBattlerAttacker].status2 |= STATUS2_TRANSFORMED;
        gDisableStructs[gBattlerAttacker].disabledMove = 0;
        gDisableStructs[gBattlerAttacker].disableTimer = 0;
        gDisableStructs[gBattlerAttacker].transformedMonPersonality = gBattleMons[gBattlerTarget].personality;
        gDisableStructs[gBattlerAttacker].mimickedMoves = 0;
        gDisableStructs[gBattlerAttacker].usedMoves = 0;

        PREPARE_SPECIES_BUFFER(gBattleTextBuff1, gBattleMons[gBattlerTarget].species)

        battleMonAttacker = (u8*)(&gBattleMons[gBattlerAttacker]);
        battleMonTarget = (u8*)(&gBattleMons[gBattlerTarget]);

        for (i = 0; i < offsetof(struct BattlePokemon, pp); i++)
            battleMonAttacker[i] = battleMonTarget[i];

        for (i = 0; i < MAX_MON_MOVES; i++)
        {
            if (gBattleMoves[gBattleMons[gBattlerAttacker].moves[i]].pp < 5)
                gBattleMons[gBattlerAttacker].pp[i] = gBattleMoves[gBattleMons[gBattlerAttacker].moves[i]].pp;
            else
                gBattleMons[gBattlerAttacker].pp[i] = 5;
        }

        gActiveBattler = gBattlerAttacker;
        BtlController_EmitResetActionMoveSelection(0, RESET_MOVE_SELECTION);
        MarkBattlerForControllerExec(gActiveBattler);
        gBattleCommunication[MULTISTRING_CHOOSER] = 0;
    }
}

static void Cmd_setsubstitute(void)
{
    u32 hp = gBattleMons[gBattlerAttacker].maxHP / 4;
    if (gBattleMons[gBattlerAttacker].maxHP / 4 == 0)
        hp = 1;

    if (gBattleMons[gBattlerAttacker].hp <= hp)
    {
        gBattleMoveDamage = 0;
        gBattleCommunication[MULTISTRING_CHOOSER] = 1;
    }
    else
    {
        gBattleMoveDamage = gBattleMons[gBattlerAttacker].maxHP / 4; // one bit value will only work for pokemon which max hp can go to 1020(which is more than possible in games)
        if (gBattleMoveDamage == 0)
            gBattleMoveDamage = 1;

        gBattleMons[gBattlerAttacker].status2 |= STATUS2_SUBSTITUTE;
        gBattleMons[gBattlerAttacker].status2 &= ~(STATUS2_WRAPPED);
        gDisableStructs[gBattlerAttacker].substituteHP = gBattleMoveDamage;
        gBattleCommunication[MULTISTRING_CHOOSER] = 0;
        gHitMarker |= HITMARKER_IGNORE_SUBSTITUTE;
    }

    gBattlescriptCurrInstr++;
}

static void Cmd_mimicattackcopy(void)
{
    if ((sForbiddenMoves[gLastMoves[gBattlerTarget]] & FORBIDDEN_MIMIC)
        || (gBattleMons[gBattlerAttacker].status2 & STATUS2_TRANSFORMED)
        || gLastMoves[gBattlerTarget] == 0xFFFF)
    {
        gBattlescriptCurrInstr = T1_READ_PTR(gBattlescriptCurrInstr + 1);
    }
    else
    {
        int i;

        for (i = 0; i < MAX_MON_MOVES; i++)
        {
            if (gBattleMons[gBattlerAttacker].moves[i] == gLastMoves[gBattlerTarget])
                break;
        }

        if (i == MAX_MON_MOVES)
        {
            gChosenMove = 0xFFFF;
            gBattleMons[gBattlerAttacker].moves[gCurrMovePos] = gLastMoves[gBattlerTarget];
            if (gBattleMoves[gLastMoves[gBattlerTarget]].pp < 5)
                gBattleMons[gBattlerAttacker].pp[gCurrMovePos] = gBattleMoves[gLastMoves[gBattlerTarget]].pp;
            else
                gBattleMons[gBattlerAttacker].pp[gCurrMovePos] = 5;

            PREPARE_MOVE_BUFFER(gBattleTextBuff1, gLastMoves[gBattlerTarget])

            gDisableStructs[gBattlerAttacker].mimickedMoves |= gBitTable[gCurrMovePos];
            gBattlescriptCurrInstr += 5;
        }
        else
        {
            gBattlescriptCurrInstr = T1_READ_PTR(gBattlescriptCurrInstr + 1);
        }
    }
}

static void Cmd_metronome(void)
{
    while (1)
    {
        gCurrentMove = (Random() % (MOVES_COUNT - 1)) + 1;
        if (gBattleMoves[gCurrentMove].effect == EFFECT_PLACEHOLDER)
            continue;

        if (!(sForbiddenMoves[gCurrentMove] & FORBIDDEN_METRONOME))
        {
            gHitMarker &= ~(HITMARKER_ATTACKSTRING_PRINTED);
            gBattlescriptCurrInstr = gBattleScriptsForMoveEffects[gBattleMoves[gCurrentMove].effect];
            gBattlerTarget = GetMoveTarget(gCurrentMove, 0);
            return;
        }
    }
}

static void Cmd_dmgtolevel(void)
{
    gBattleMoveDamage = gBattleMons[gBattlerAttacker].level;
    gBattlescriptCurrInstr++;
}

static void Cmd_psywavedamageeffect(void)
{
    s32 randDamage;
    if (B_PSYWAVE_DMG >= GEN_6)
        randDamage = (Random() % 101);
    else
        randDamage = (Random() % 11) * 10;
    gBattleMoveDamage = gBattleMons[gBattlerAttacker].level * (randDamage + 50) / 100;
    gBattlescriptCurrInstr++;
}

static void Cmd_counterdamagecalculator(void)
{
    u8 sideAttacker = GetBattlerSide(gBattlerAttacker);
    u8 sideTarget = GetBattlerSide(gProtectStructs[gBattlerAttacker].physicalBattlerId);

    if (gProtectStructs[gBattlerAttacker].physicalDmg
        && sideAttacker != sideTarget
        && gBattleMons[gProtectStructs[gBattlerAttacker].physicalBattlerId].hp)
    {
        gBattleMoveDamage = gProtectStructs[gBattlerAttacker].physicalDmg * 2;

        if (gSideTimers[sideTarget].followmeTimer && gBattleMons[gSideTimers[sideTarget].followmeTarget].hp)
            gBattlerTarget = gSideTimers[sideTarget].followmeTarget;
        else
            gBattlerTarget = gProtectStructs[gBattlerAttacker].physicalBattlerId;

        gBattlescriptCurrInstr += 5;
    }
    else
    {
        gSpecialStatuses[gBattlerAttacker].ppNotAffectedByPressure = 1;
        gBattlescriptCurrInstr = T1_READ_PTR(gBattlescriptCurrInstr + 1);
    }
}

static void Cmd_mirrorcoatdamagecalculator(void) // a copy of atkA1 with the physical -> special field changes
{
    u8 sideAttacker = GetBattlerSide(gBattlerAttacker);
    u8 sideTarget = GetBattlerSide(gProtectStructs[gBattlerAttacker].specialBattlerId);

    if (gProtectStructs[gBattlerAttacker].specialDmg && sideAttacker != sideTarget && gBattleMons[gProtectStructs[gBattlerAttacker].specialBattlerId].hp)
    {
        gBattleMoveDamage = gProtectStructs[gBattlerAttacker].specialDmg * 2;

        if (gSideTimers[sideTarget].followmeTimer && gBattleMons[gSideTimers[sideTarget].followmeTarget].hp)
            gBattlerTarget = gSideTimers[sideTarget].followmeTarget;
        else
            gBattlerTarget = gProtectStructs[gBattlerAttacker].specialBattlerId;

        gBattlescriptCurrInstr += 5;
    }
    else
    {
        gSpecialStatuses[gBattlerAttacker].ppNotAffectedByPressure = 1;
        gBattlescriptCurrInstr = T1_READ_PTR(gBattlescriptCurrInstr + 1);
    }
}

static void Cmd_disablelastusedattack(void)
{
    s32 i;

    for (i = 0; i < MAX_MON_MOVES; i++)
    {
        if (gBattleMons[gBattlerTarget].moves[i] == gLastMoves[gBattlerTarget])
            break;
    }
    if (gDisableStructs[gBattlerTarget].disabledMove == 0
        && i != MAX_MON_MOVES && gBattleMons[gBattlerTarget].pp[i] != 0)
    {
        PREPARE_MOVE_BUFFER(gBattleTextBuff1, gBattleMons[gBattlerTarget].moves[i])

        gDisableStructs[gBattlerTarget].disabledMove = gBattleMons[gBattlerTarget].moves[i];
        if (B_DISABLE_TURNS == GEN_3)
            gDisableStructs[gBattlerTarget].disableTimer = (Random() & 3) + 2;
        else if (B_DISABLE_TURNS == GEN_4)
            gDisableStructs[gBattlerTarget].disableTimer = (Random() & 3) + 4;
        else
            gDisableStructs[gBattlerTarget].disableTimer = 4;
        gDisableStructs[gBattlerTarget].disableTimerStartValue = gDisableStructs[gBattlerTarget].disableTimer; // used to save the random amount of turns?
        gBattlescriptCurrInstr += 5;
    }
    else
    {
        gBattlescriptCurrInstr = T1_READ_PTR(gBattlescriptCurrInstr + 1);
    }
}

static void Cmd_trysetencore(void)
{
    s32 i;

    for (i = 0; i < MAX_MON_MOVES; i++)
    {
        if (gBattleMons[gBattlerTarget].moves[i] == gLastMoves[gBattlerTarget])
            break;
    }

    if (gLastMoves[gBattlerTarget] == MOVE_STRUGGLE
        || gLastMoves[gBattlerTarget] == MOVE_ENCORE
        || gLastMoves[gBattlerTarget] == MOVE_MIRROR_MOVE)
    {
        i = 4;
    }

    if (gDisableStructs[gBattlerTarget].encoredMove == 0
        && i != 4 && gBattleMons[gBattlerTarget].pp[i] != 0)
    {
        gDisableStructs[gBattlerTarget].encoredMove = gBattleMons[gBattlerTarget].moves[i];
        gDisableStructs[gBattlerTarget].encoredMovePos = i;
        gDisableStructs[gBattlerTarget].encoreTimer = 3;
        gDisableStructs[gBattlerTarget].encoreTimerStartValue = gDisableStructs[gBattlerTarget].encoreTimer;
        gBattlescriptCurrInstr += 5;
    }
    else
    {
        gBattlescriptCurrInstr = T1_READ_PTR(gBattlescriptCurrInstr + 1);
    }
}

static void Cmd_painsplitdmgcalc(void)
{
    if (!(DoesSubstituteBlockMove(gBattlerAttacker, gBattlerTarget, gCurrentMove)))
    {
        s32 hpDiff = (gBattleMons[gBattlerAttacker].hp + gBattleMons[gBattlerTarget].hp) / 2;
        s32 painSplitHp = gBattleMoveDamage = gBattleMons[gBattlerTarget].hp - hpDiff;
        u8* storeLoc = (void*)(&gBattleScripting.painSplitHp);

        storeLoc[0] = (painSplitHp);
        storeLoc[1] = (painSplitHp & 0x0000FF00) >> 8;
        storeLoc[2] = (painSplitHp & 0x00FF0000) >> 16;
        storeLoc[3] = (painSplitHp & 0xFF000000) >> 24;

        gBattleMoveDamage = gBattleMons[gBattlerAttacker].hp - hpDiff;
        gSpecialStatuses[gBattlerTarget].dmg = 0xFFFF;

        gBattlescriptCurrInstr += 5;
    }
    else
    {
        gBattlescriptCurrInstr = T1_READ_PTR(gBattlescriptCurrInstr + 1);
    }
}

static void Cmd_settypetorandomresistance(void) // conversion 2
{
    if (gLastLandedMoves[gBattlerAttacker] == 0
        || gLastLandedMoves[gBattlerAttacker] == 0xFFFF)
    {
        gBattlescriptCurrInstr = T1_READ_PTR(gBattlescriptCurrInstr + 1);
    }
    else if (IsTwoTurnsMove(gLastLandedMoves[gBattlerAttacker])
            && gBattleMons[gLastHitBy[gBattlerAttacker]].status2 & STATUS2_MULTIPLETURNS)
    {
        gBattlescriptCurrInstr = T1_READ_PTR(gBattlescriptCurrInstr + 1);
    }
    else
    {
        u32 i, resistTypes = 0;
        u32 hitByType = gLastHitByType[gBattlerAttacker];

        for (i = 0; i < NUMBER_OF_MON_TYPES; i++) // Find all types that resist.
        {
            switch (GetTypeModifier(hitByType, i))
            {
            case UQ_4_12(0):
            case UQ_4_12(0.5):
                resistTypes |= gBitTable[i];
                break;
            }
        }

        while (resistTypes != 0)
        {
            i = Random() % NUMBER_OF_MON_TYPES;
            if (resistTypes & gBitTable[i])
            {
                if (IS_BATTLER_OF_TYPE(gBattlerAttacker, i))
                {
                    resistTypes &= ~(gBitTable[i]); // Type resists, but the user is already of this type.
                }
                else
                {
                    SET_BATTLER_TYPE(gBattlerAttacker, i);
                    PREPARE_TYPE_BUFFER(gBattleTextBuff1, i);
                    gBattlescriptCurrInstr += 5;
                    return;
                }
            }
        }

        gBattlescriptCurrInstr = T1_READ_PTR(gBattlescriptCurrInstr + 1);
    }
}

static void Cmd_setalwayshitflag(void)
{
    gStatuses3[gBattlerTarget] &= ~(STATUS3_ALWAYS_HITS);
    gStatuses3[gBattlerTarget] |= STATUS3_ALWAYS_HITS_TURN(2);
    gDisableStructs[gBattlerTarget].battlerWithSureHit = gBattlerAttacker;
    gBattlescriptCurrInstr++;
}

static void Cmd_copymovepermanently(void) // sketch
{
    gChosenMove = 0xFFFF;

    if (!(gBattleMons[gBattlerAttacker].status2 & STATUS2_TRANSFORMED)
        && gLastPrintedMoves[gBattlerTarget] != MOVE_STRUGGLE
        && gLastPrintedMoves[gBattlerTarget] != 0
        && gLastPrintedMoves[gBattlerTarget] != 0xFFFF
        && gLastPrintedMoves[gBattlerTarget] != MOVE_SKETCH)
    {
        s32 i;

        for (i = 0; i < MAX_MON_MOVES; i++)
        {
            if (gBattleMons[gBattlerAttacker].moves[i] == MOVE_SKETCH)
                continue;
            if (gBattleMons[gBattlerAttacker].moves[i] == gLastPrintedMoves[gBattlerTarget])
                break;
        }

        if (i != MAX_MON_MOVES)
        {
            gBattlescriptCurrInstr = T1_READ_PTR(gBattlescriptCurrInstr + 1);
        }
        else // sketch worked
        {
            struct MovePpInfo movePpData;

            gBattleMons[gBattlerAttacker].moves[gCurrMovePos] = gLastPrintedMoves[gBattlerTarget];
            gBattleMons[gBattlerAttacker].pp[gCurrMovePos] = gBattleMoves[gLastPrintedMoves[gBattlerTarget]].pp;
            gActiveBattler = gBattlerAttacker;

            for (i = 0; i < MAX_MON_MOVES; i++)
            {
                movePpData.moves[i] = gBattleMons[gBattlerAttacker].moves[i];
                movePpData.pp[i] = gBattleMons[gBattlerAttacker].pp[i];
            }
            movePpData.ppBonuses = gBattleMons[gBattlerAttacker].ppBonuses;

            BtlController_EmitSetMonData(0, REQUEST_MOVES_PP_BATTLE, 0, sizeof(struct MovePpInfo), &movePpData);
            MarkBattlerForControllerExec(gActiveBattler);

            PREPARE_MOVE_BUFFER(gBattleTextBuff1, gLastPrintedMoves[gBattlerTarget])

            gBattlescriptCurrInstr += 5;
        }
    }
    else
    {
        gBattlescriptCurrInstr = T1_READ_PTR(gBattlescriptCurrInstr + 1);
    }
}

static bool8 IsTwoTurnsMove(u16 move)
{
    if (gBattleMoves[move].effect == EFFECT_SKULL_BASH
        || gBattleMoves[move].effect == EFFECT_TWO_TURNS_ATTACK
        || gBattleMoves[move].effect == EFFECT_SOLARBEAM
        || gBattleMoves[move].effect == EFFECT_SEMI_INVULNERABLE
        || gBattleMoves[move].effect == EFFECT_BIDE)
        return TRUE;
    else
        return FALSE;
}

static u8 AttacksThisTurn(u8 battlerId, u16 move) // Note: returns 1 if it's a charging turn, otherwise 2
{
    // first argument is unused
    if (gBattleMoves[move].effect == EFFECT_SOLARBEAM
        && (gBattleWeather & WEATHER_SUN_ANY))
        return 2;

    if (gBattleMoves[move].effect == EFFECT_SKULL_BASH
        || gBattleMoves[move].effect == EFFECT_TWO_TURNS_ATTACK
        || gBattleMoves[move].effect == EFFECT_SOLARBEAM
        || gBattleMoves[move].effect == EFFECT_SEMI_INVULNERABLE
        || gBattleMoves[move].effect == EFFECT_BIDE)
    {
        if ((gHitMarker & HITMARKER_CHARGING))
            return 1;
    }
    return 2;
}

static void Cmd_trychoosesleeptalkmove(void)
{
    u32 i, unusableMovesBits = 0, movePosition;

    for (i = 0; i < MAX_MON_MOVES; i++)
    {
        if ((sForbiddenMoves[gBattleMons[gBattlerAttacker].moves[i]] & FORBIDDEN_SLEEP_TALK)
            || IsTwoTurnsMove(gBattleMons[gBattlerAttacker].moves[i]))
        {
            unusableMovesBits |= gBitTable[i];
        }
    }

    unusableMovesBits = CheckMoveLimitations(gBattlerAttacker, unusableMovesBits, ~(MOVE_LIMITATION_PP));
    if (unusableMovesBits == 0xF) // all 4 moves cannot be chosen
    {
        gBattlescriptCurrInstr += 5;
    }
    else // at least one move can be chosen
    {
        do
        {
            movePosition = Random() & 3;
        } while ((gBitTable[movePosition] & unusableMovesBits));

        gCalledMove = gBattleMons[gBattlerAttacker].moves[movePosition];
        gCurrMovePos = movePosition;
        gHitMarker &= ~(HITMARKER_ATTACKSTRING_PRINTED);
        gBattlerTarget = GetMoveTarget(gCalledMove, 0);
        gBattlescriptCurrInstr = T1_READ_PTR(gBattlescriptCurrInstr + 1);
    }
}

static void Cmd_setdestinybond(void)
{
    gBattleMons[gBattlerAttacker].status2 |= STATUS2_DESTINY_BOND;
    gBattlescriptCurrInstr++;
}

static void TrySetDestinyBondToHappen(void)
{
    u8 sideAttacker = GetBattlerSide(gBattlerAttacker);
    u8 sideTarget = GetBattlerSide(gBattlerTarget);
    if (gBattleMons[gBattlerTarget].status2 & STATUS2_DESTINY_BOND
        && sideAttacker != sideTarget
        && !(gHitMarker & HITMARKER_GRUDGE))
    {
        gHitMarker |= HITMARKER_DESTINYBOND;
    }
}

static void Cmd_trysetdestinybondtohappen(void)
{
    TrySetDestinyBondToHappen();
    gBattlescriptCurrInstr++;
}

static void Cmd_settailwind(void)
{
    u8 side = GetBattlerSide(gBattlerAttacker);

    if (!(gSideStatuses[side] & SIDE_STATUS_TAILWIND))
    {
        gSideStatuses[side] |= SIDE_STATUS_TAILWIND;
        gSideTimers[side].tailwindBattlerId = gBattlerAttacker;
        gSideTimers[side].tailwindTimer = 3;
        gBattlescriptCurrInstr += 5;
    }
    else
    {
        gBattlescriptCurrInstr = T1_READ_PTR(gBattlescriptCurrInstr + 1);
    }
}

static void Cmd_tryspiteppreduce(void)
{
    if (gLastMoves[gBattlerTarget] != 0
        && gLastMoves[gBattlerTarget] != 0xFFFF)
    {
        s32 i;

        for (i = 0; i < MAX_MON_MOVES; i++)
        {
            if (gLastMoves[gBattlerTarget] == gBattleMons[gBattlerTarget].moves[i])
                break;
        }

    #if B_CAN_SPITE_FAIL <= GEN_3
        if (i != MAX_MON_MOVES && gBattleMons[gBattlerTarget].pp[i] > 1)
    #else
        if (i != MAX_MON_MOVES && gBattleMons[gBattlerTarget].pp[i] != 0)
    #endif
        {
        #if B_PP_REDUCED_BY_SPITE <= GEN_3
            s32 ppToDeduct = (Random() & 3) + 2;
        #else
            s32 ppToDeduct = 4;
        #endif

            if (gBattleMons[gBattlerTarget].pp[i] < ppToDeduct)
                ppToDeduct = gBattleMons[gBattlerTarget].pp[i];

            PREPARE_MOVE_BUFFER(gBattleTextBuff1, gLastMoves[gBattlerTarget])

            ConvertIntToDecimalStringN(gBattleTextBuff2, ppToDeduct, STR_CONV_MODE_LEFT_ALIGN, 1);

            PREPARE_BYTE_NUMBER_BUFFER(gBattleTextBuff2, 1, ppToDeduct)

            gBattleMons[gBattlerTarget].pp[i] -= ppToDeduct;
            gActiveBattler = gBattlerTarget;

            if (!(gDisableStructs[gActiveBattler].mimickedMoves & gBitTable[i])
                && !(gBattleMons[gActiveBattler].status2 & STATUS2_TRANSFORMED))
            {
                BtlController_EmitSetMonData(0, REQUEST_PPMOVE1_BATTLE + i, 0, 1, &gBattleMons[gActiveBattler].pp[i]);
                MarkBattlerForControllerExec(gActiveBattler);
            }

            gBattlescriptCurrInstr += 5;

            if (gBattleMons[gBattlerTarget].pp[i] == 0)
                CancelMultiTurnMoves(gBattlerTarget);
        }
        else
        {
            gBattlescriptCurrInstr = T1_READ_PTR(gBattlescriptCurrInstr + 1);
        }
    }
    else
    {
        gBattlescriptCurrInstr = T1_READ_PTR(gBattlescriptCurrInstr + 1);
    }
}

static void Cmd_healpartystatus(void)
{
    u32 zero = 0;
    u8 toHeal = 0;

    if (gCurrentMove == MOVE_HEAL_BELL)
    {
        struct Pokemon *party;
        s32 i;

        gBattleCommunication[MULTISTRING_CHOOSER] = 0;

        if (GetBattlerSide(gBattlerAttacker) == B_SIDE_PLAYER)
            party = gPlayerParty;
        else
            party = gEnemyParty;

        if (gBattleMons[gBattlerAttacker].ability != ABILITY_SOUNDPROOF)
        {
            gBattleMons[gBattlerAttacker].status1 = 0;
            gBattleMons[gBattlerAttacker].status2 &= ~(STATUS2_NIGHTMARE);
        }
        else
        {
            RecordAbilityBattle(gBattlerAttacker, gBattleMons[gBattlerAttacker].ability);
            gBattleCommunication[MULTISTRING_CHOOSER] |= 1;
        }

        gActiveBattler = gBattleScripting.battler = GetBattlerAtPosition(GetBattlerPosition(gBattlerAttacker) ^ BIT_FLANK);

        if (gBattleTypeFlags & BATTLE_TYPE_DOUBLE
            && !(gAbsentBattlerFlags & gBitTable[gActiveBattler]))
        {
            if (gBattleMons[gActiveBattler].ability != ABILITY_SOUNDPROOF)
            {
                gBattleMons[gActiveBattler].status1 = 0;
                gBattleMons[gActiveBattler].status2 &= ~(STATUS2_NIGHTMARE);
            }
            else
            {
                RecordAbilityBattle(gActiveBattler, gBattleMons[gActiveBattler].ability);
                gBattleCommunication[MULTISTRING_CHOOSER] |= 2;
            }
        }

        for (i = 0; i < PARTY_SIZE; i++)
        {
            u16 species = GetMonData(&party[i], MON_DATA_SPECIES2);
            u8 abilityNum = GetMonData(&party[i], MON_DATA_ABILITY_NUM);

            if (species != SPECIES_NONE && species != SPECIES_EGG)
            {
                u16 ability;

                if (gBattlerPartyIndexes[gBattlerAttacker] == i)
                    ability = gBattleMons[gBattlerAttacker].ability;
                else if (gBattleTypeFlags & BATTLE_TYPE_DOUBLE
                         && gBattlerPartyIndexes[gActiveBattler] == i
                         && !(gAbsentBattlerFlags & gBitTable[gActiveBattler]))
                    ability = gBattleMons[gActiveBattler].ability;
                else
                    ability = GetAbilityBySpecies(species, abilityNum);

                if (ability != ABILITY_SOUNDPROOF)
                    toHeal |= (1 << i);
            }
        }
    }
    else // Aromatherapy
    {
        gBattleCommunication[MULTISTRING_CHOOSER] = 4;
        toHeal = 0x3F;

        gBattleMons[gBattlerAttacker].status1 = 0;
        gBattleMons[gBattlerAttacker].status2 &= ~(STATUS2_NIGHTMARE);

        gActiveBattler = GetBattlerAtPosition(GetBattlerPosition(gBattlerAttacker) ^ BIT_FLANK);
        if (gBattleTypeFlags & BATTLE_TYPE_DOUBLE
            && !(gAbsentBattlerFlags & gBitTable[gActiveBattler]))
        {
            gBattleMons[gActiveBattler].status1 = 0;
            gBattleMons[gActiveBattler].status2 &= ~(STATUS2_NIGHTMARE);
        }

    }

    if (toHeal)
    {
        gActiveBattler = gBattlerAttacker;
        BtlController_EmitSetMonData(0, REQUEST_STATUS_BATTLE, toHeal, 4, &zero);
        MarkBattlerForControllerExec(gActiveBattler);
    }

    gBattlescriptCurrInstr++;
}

static void Cmd_cursetarget(void)
{
    if (gBattleMons[gBattlerTarget].status2 & STATUS2_CURSED)
    {
        gBattlescriptCurrInstr = T1_READ_PTR(gBattlescriptCurrInstr + 1);
    }
    else
    {
        gBattleMons[gBattlerTarget].status2 |= STATUS2_CURSED;
        gBattleMoveDamage = gBattleMons[gBattlerAttacker].maxHP / 2;
        if (gBattleMoveDamage == 0)
            gBattleMoveDamage = 1;

        gBattlescriptCurrInstr += 5;
    }
}

static void Cmd_trysetspikes(void)
{
    u8 targetSide = GetBattlerSide(gBattlerAttacker) ^ BIT_SIDE;

    if (gSideTimers[targetSide].spikesAmount == 3)
    {
        gSpecialStatuses[gBattlerAttacker].ppNotAffectedByPressure = 1;
        gBattlescriptCurrInstr = T1_READ_PTR(gBattlescriptCurrInstr + 1);
    }
    else
    {
        gSideStatuses[targetSide] |= SIDE_STATUS_SPIKES;
        gSideTimers[targetSide].spikesAmount++;
        gBattlescriptCurrInstr += 5;
    }
}

static void Cmd_setforesight(void)
{
    gBattleMons[gBattlerTarget].status2 |= STATUS2_FORESIGHT;
    gBattlescriptCurrInstr++;
}

static void Cmd_trysetperishsong(void)
{
    s32 i;
    s32 notAffectedCount = 0;

    for (i = 0; i < gBattlersCount; i++)
    {
        if (gStatuses3[i] & STATUS3_PERISH_SONG
            || gBattleMons[i].ability == ABILITY_SOUNDPROOF)
        {
            notAffectedCount++;
        }
        else
        {
            gStatuses3[i] |= STATUS3_PERISH_SONG;
            gDisableStructs[i].perishSongTimer = 3;
            gDisableStructs[i].perishSongTimerStartValue = 3;
        }
    }

    PressurePPLoseOnUsingPerishSong(gBattlerAttacker);

    if (notAffectedCount == gBattlersCount)
        gBattlescriptCurrInstr = T1_READ_PTR(gBattlescriptCurrInstr + 1);
    else
        gBattlescriptCurrInstr += 5;
}

static void Cmd_handlerollout(void)
{
    if (gMoveResultFlags & MOVE_RESULT_NO_EFFECT)
    {
        CancelMultiTurnMoves(gBattlerAttacker);
        gBattlescriptCurrInstr = BattleScript_MoveMissedPause;
    }
    else
    {
        if (!(gBattleMons[gBattlerAttacker].status2 & STATUS2_MULTIPLETURNS)) // First hit.
        {
            gDisableStructs[gBattlerAttacker].rolloutTimer = 5;
            gDisableStructs[gBattlerAttacker].rolloutTimerStartValue = 5;
            gBattleMons[gBattlerAttacker].status2 |= STATUS2_MULTIPLETURNS;
            gLockedMoves[gBattlerAttacker] = gCurrentMove;
        }
        if (--gDisableStructs[gBattlerAttacker].rolloutTimer == 0) // Last hit.
        {
            gBattleMons[gBattlerAttacker].status2 &= ~(STATUS2_MULTIPLETURNS);
        }

        gBattlescriptCurrInstr++;
    }
}

static void Cmd_jumpifconfusedandstatmaxed(void)
{
    if (gBattleMons[gBattlerTarget].status2 & STATUS2_CONFUSION
        && gBattleMons[gBattlerTarget].statStages[gBattlescriptCurrInstr[1]] == MAX_STAT_STAGE)
        gBattlescriptCurrInstr = T1_READ_PTR(gBattlescriptCurrInstr + 2);
    else
        gBattlescriptCurrInstr += 6;
}

static void Cmd_handlefurycutter(void)
{
    if (gMoveResultFlags & MOVE_RESULT_NO_EFFECT)
    {
        gDisableStructs[gBattlerAttacker].furyCutterCounter = 0;
        gBattlescriptCurrInstr = BattleScript_MoveMissedPause;
    }
    else
    {
        if (gDisableStructs[gBattlerAttacker].furyCutterCounter != 5)
            gDisableStructs[gBattlerAttacker].furyCutterCounter++;

        gBattlescriptCurrInstr++;
    }
}

static void Cmd_setembargo(void)
{
    if (gStatuses3[gBattlerTarget] & STATUS3_EMBARGO)
    {
        gBattlescriptCurrInstr = T1_READ_PTR(gBattlescriptCurrInstr + 1);
    }
    else
    {
        gStatuses3[gBattlerTarget] |= STATUS3_EMBARGO;
        gDisableStructs[gBattlerTarget].embargoTimer = 5;
        gBattlescriptCurrInstr += 5;
    }
}

static void Cmd_presentdamagecalculation(void)
{
    u32 rand = Random() & 0xFF;

    if (rand < 102)
    {
        gBattleStruct->presentBasePower = 40;
    }
    else if (rand < 178)
    {
        gBattleStruct->presentBasePower = 80;
    }
    else if (rand < 204)
    {
        gBattleStruct->presentBasePower = 120;
    }
    else
    {
        gBattleMoveDamage = gBattleMons[gBattlerTarget].maxHP / 4;
        if (gBattleMoveDamage == 0)
            gBattleMoveDamage = 1;
        gBattleMoveDamage *= -1;
    }

    if (rand < 204)
    {
        gBattlescriptCurrInstr = BattleScript_HitFromCritCalc;
    }
    else if (gBattleMons[gBattlerTarget].maxHP == gBattleMons[gBattlerTarget].hp)
    {
        gBattlescriptCurrInstr = BattleScript_AlreadyAtFullHp;
    }
    else
    {
        gMoveResultFlags &= ~(MOVE_RESULT_DOESNT_AFFECT_FOE);
        gBattlescriptCurrInstr = BattleScript_PresentHealTarget;
    }
}

static void Cmd_setsafeguard(void)
{
    if (gSideStatuses[GET_BATTLER_SIDE(gBattlerAttacker)] & SIDE_STATUS_SAFEGUARD)
    {
        gMoveResultFlags |= MOVE_RESULT_MISSED;
        gBattleCommunication[MULTISTRING_CHOOSER] = 0;
    }
    else
    {
        gSideStatuses[GET_BATTLER_SIDE(gBattlerAttacker)] |= SIDE_STATUS_SAFEGUARD;
        gSideTimers[GET_BATTLER_SIDE(gBattlerAttacker)].safeguardTimer = 5;
        gSideTimers[GET_BATTLER_SIDE(gBattlerAttacker)].safeguardBattlerId = gBattlerAttacker;
        gBattleCommunication[MULTISTRING_CHOOSER] = 5;
    }

    gBattlescriptCurrInstr++;
}

static void Cmd_magnitudedamagecalculation(void)
{
    u32 magnitude = Random() % 100;

    if (magnitude < 5)
    {
        gBattleStruct->magnitudeBasePower = 10;
        magnitude = 4;
    }
    else if (magnitude < 15)
    {
        gBattleStruct->magnitudeBasePower = 30;
        magnitude = 5;
    }
    else if (magnitude < 35)
    {
        gBattleStruct->magnitudeBasePower = 50;
        magnitude = 6;
    }
    else if (magnitude < 65)
    {
        gBattleStruct->magnitudeBasePower = 70;
        magnitude = 7;
    }
    else if (magnitude < 85)
    {
        gBattleStruct->magnitudeBasePower = 90;
        magnitude = 8;
    }
    else if (magnitude < 95)
    {
        gBattleStruct->magnitudeBasePower = 110;
        magnitude = 9;
    }
    else
    {
        gBattleStruct->magnitudeBasePower = 150;
        magnitude = 10;
    }

    PREPARE_BYTE_NUMBER_BUFFER(gBattleTextBuff1, 2, magnitude);
    for (gBattlerTarget = 0; gBattlerTarget < gBattlersCount; gBattlerTarget++)
    {
        if (gBattlerTarget == gBattlerAttacker)
            continue;
        if (!(gAbsentBattlerFlags & gBitTable[gBattlerTarget])) // A valid target was found.
            break;
    }

    gBattlescriptCurrInstr++;
}

static void Cmd_jumpifnopursuitswitchdmg(void)
{
    if (gMultiHitCounter == 1)
    {
        if (GetBattlerSide(gBattlerAttacker) == B_SIDE_PLAYER)
            gBattlerTarget = GetBattlerAtPosition(B_POSITION_OPPONENT_LEFT);
        else
            gBattlerTarget = GetBattlerAtPosition(B_POSITION_PLAYER_LEFT);
    }
    else
    {
        if (GetBattlerSide(gBattlerAttacker) == B_SIDE_PLAYER)
            gBattlerTarget = GetBattlerAtPosition(B_POSITION_OPPONENT_RIGHT);
        else
            gBattlerTarget = GetBattlerAtPosition(B_POSITION_PLAYER_RIGHT);
    }

    if (gChosenActionByBattler[gBattlerTarget] == B_ACTION_USE_MOVE
        && gBattlerAttacker == *(gBattleStruct->moveTarget + gBattlerTarget)
        && !(gBattleMons[gBattlerTarget].status1 & (STATUS1_SLEEP | STATUS1_FREEZE))
        && gBattleMons[gBattlerAttacker].hp
        && !gDisableStructs[gBattlerTarget].truantCounter
        && gChosenMoveByBattler[gBattlerTarget] == MOVE_PURSUIT)
    {
        s32 i;

        for (i = 0; i < gBattlersCount; i++)
        {
            if (gBattlerByTurnOrder[i] == gBattlerTarget)
                gActionsByTurnOrder[i] = B_ACTION_TRY_FINISH;
        }

        gCurrentMove = MOVE_PURSUIT;
        gCurrMovePos = gChosenMovePos = *(gBattleStruct->chosenMovePositions + gBattlerTarget);
        gBattlescriptCurrInstr += 5;
        gBattleScripting.animTurn = 1;
        gHitMarker &= ~(HITMARKER_ATTACKSTRING_PRINTED);
    }
    else
    {
        gBattlescriptCurrInstr = T1_READ_PTR(gBattlescriptCurrInstr + 1);
    }
}

static void Cmd_setsunny(void)
{
    if (!TryChangeBattleWeather(gBattlerAttacker, ENUM_WEATHER_SUN, FALSE))
    {
        gMoveResultFlags |= MOVE_RESULT_MISSED;
        gBattleCommunication[MULTISTRING_CHOOSER] = 2;
    }
    else
    {
        gBattleCommunication[MULTISTRING_CHOOSER] = 4;
    }

    gBattlescriptCurrInstr++;
}

static void Cmd_maxattackhalvehp(void) // belly drum
{
    u32 halfHp = gBattleMons[gBattlerAttacker].maxHP / 2;

    if (!(gBattleMons[gBattlerAttacker].maxHP / 2))
        halfHp = 1;

    if (gBattleMons[gBattlerAttacker].statStages[STAT_ATK] < MAX_STAT_STAGE
        && gBattleMons[gBattlerAttacker].hp > halfHp)
    {
        gBattleMons[gBattlerAttacker].statStages[STAT_ATK] = MAX_STAT_STAGE;
        gBattleMoveDamage = gBattleMons[gBattlerAttacker].maxHP / 2;
        if (gBattleMoveDamage == 0)
            gBattleMoveDamage = 1;

        gBattlescriptCurrInstr += 5;
    }
    else
    {
        gBattlescriptCurrInstr = T1_READ_PTR(gBattlescriptCurrInstr + 1);
    }
}

static void Cmd_copyfoestats(void) // psych up
{
    s32 i;

    for (i = 0; i < NUM_BATTLE_STATS; i++)
    {
        gBattleMons[gBattlerAttacker].statStages[i] = gBattleMons[gBattlerTarget].statStages[i];
    }

    gBattlescriptCurrInstr += 5; // Has an unused jump ptr(possibly for a failed attempt) parameter.
}

static void Cmd_rapidspinfree(void)
{
    u8 atkSide = GetBattlerSide(gBattlerAttacker);

    if (gBattleMons[gBattlerAttacker].status2 & STATUS2_WRAPPED)
    {
        gBattleScripting.battler = gBattlerTarget;
        gBattleMons[gBattlerAttacker].status2 &= ~(STATUS2_WRAPPED);
        gBattlerTarget = *(gBattleStruct->wrappedBy + gBattlerAttacker);
        PREPARE_MOVE_BUFFER(gBattleTextBuff1, gBattleStruct->wrappedMove[gBattlerAttacker]);
        BattleScriptPushCursor();
        gBattlescriptCurrInstr = BattleScript_WrapFree;
    }
    else if (gStatuses3[gBattlerAttacker] & STATUS3_LEECHSEED)
    {
        gStatuses3[gBattlerAttacker] &= ~(STATUS3_LEECHSEED);
        gStatuses3[gBattlerAttacker] &= ~(STATUS3_LEECHSEED_BATTLER);
        BattleScriptPushCursor();
        gBattlescriptCurrInstr = BattleScript_LeechSeedFree;
    }
    else if (gSideStatuses[atkSide] & SIDE_STATUS_SPIKES)
    {
        gSideStatuses[atkSide] &= ~(SIDE_STATUS_SPIKES);
        gSideTimers[atkSide].spikesAmount = 0;
        BattleScriptPushCursor();
        gBattlescriptCurrInstr = BattleScript_SpikesFree;
    }
    else if (gSideStatuses[atkSide] & SIDE_STATUS_TOXIC_SPIKES)
    {
        gSideStatuses[atkSide] &= ~(SIDE_STATUS_TOXIC_SPIKES);
        gSideTimers[atkSide].toxicSpikesAmount = 0;
        BattleScriptPushCursor();
        gBattlescriptCurrInstr = BattleScript_ToxicSpikesFree;
    }
    else if (gSideStatuses[atkSide] & SIDE_STATUS_STICKY_WEB)
    {
        gSideStatuses[atkSide] &= ~(SIDE_STATUS_STICKY_WEB);
        gSideTimers[atkSide].stickyWebAmount = 0;
        BattleScriptPushCursor();
        gBattlescriptCurrInstr = BattleScript_StickyWebFree;
    }
    else if (gSideStatuses[atkSide] & SIDE_STATUS_STEALTH_ROCK)
    {
        gSideStatuses[atkSide] &= ~(SIDE_STATUS_STEALTH_ROCK);
        gSideTimers[atkSide].stealthRockAmount = 0;
        BattleScriptPushCursor();
        gBattlescriptCurrInstr = BattleScript_StealthRockFree;
    }
    else
    {
        gBattlescriptCurrInstr++;
    }
}

static void Cmd_setdefensecurlbit(void)
{
    gBattleMons[gBattlerAttacker].status2 |= STATUS2_DEFENSE_CURL;
    gBattlescriptCurrInstr++;
}

static void Cmd_recoverbasedonsunlight(void)
{
    gBattlerTarget = gBattlerAttacker;
    if (gBattleMons[gBattlerAttacker].hp != gBattleMons[gBattlerAttacker].maxHP)
    {
        if (gCurrentMove == MOVE_SHORE_UP)
        {
            if (WEATHER_HAS_EFFECT && gBattleWeather & WEATHER_SANDSTORM_ANY)
                gBattleMoveDamage = 20 * gBattleMons[gBattlerAttacker].maxHP / 30;
            else
                gBattleMoveDamage = gBattleMons[gBattlerAttacker].maxHP / 2;
        }
        else
        {
            if (!(gBattleWeather & WEATHER_ANY) || !WEATHER_HAS_EFFECT)
                gBattleMoveDamage = gBattleMons[gBattlerAttacker].maxHP / 2;
            else if (gBattleWeather & WEATHER_SUN_ANY)
                gBattleMoveDamage = 20 * gBattleMons[gBattlerAttacker].maxHP / 30;
            else // not sunny weather
                gBattleMoveDamage = gBattleMons[gBattlerAttacker].maxHP / 4;
        }

        if (gBattleMoveDamage == 0)
            gBattleMoveDamage = 1;
        gBattleMoveDamage *= -1;

        gBattlescriptCurrInstr += 5;
    }
    else
    {
        gBattlescriptCurrInstr = T1_READ_PTR(gBattlescriptCurrInstr + 1);
    }
}

static void Cmd_setstickyweb(void)
{
    u8 targetSide = GetBattlerSide(gBattlerTarget);
    if (gSideStatuses[targetSide] & SIDE_STATUS_STICKY_WEB)
    {
        gBattlescriptCurrInstr = T1_READ_PTR(gBattlescriptCurrInstr + 1);
    }
    else
    {
        gSideStatuses[targetSide] |= SIDE_STATUS_STICKY_WEB;
        gSideTimers[targetSide].stickyWebAmount = 1;
        gBattlescriptCurrInstr += 5;
    }
}

static void Cmd_selectfirstvalidtarget(void)
{
    for (gBattlerTarget = 0; gBattlerTarget < gBattlersCount; gBattlerTarget++)
    {
        if (gBattlerTarget == gBattlerAttacker && !(gBattleMoves[gCurrentMove].target & MOVE_TARGET_USER))
            continue;
        if (IsBattlerAlive(gBattlerTarget))
            break;
    }
    gBattlescriptCurrInstr++;
}

static void Cmd_trysetfutureattack(void)
{
    if (gWishFutureKnock.futureSightCounter[gBattlerTarget] != 0)
    {
        gBattlescriptCurrInstr = T1_READ_PTR(gBattlescriptCurrInstr + 1);
    }
    else
    {
        gSideStatuses[GET_BATTLER_SIDE(gBattlerTarget)] |= SIDE_STATUS_FUTUREATTACK;
        gWishFutureKnock.futureSightMove[gBattlerTarget] = gCurrentMove;
        gWishFutureKnock.futureSightAttacker[gBattlerTarget] = gBattlerAttacker;
        gWishFutureKnock.futureSightCounter[gBattlerTarget] = 3;

        if (gCurrentMove == MOVE_DOOM_DESIRE)
            gBattleCommunication[MULTISTRING_CHOOSER] = 1;
        else
            gBattleCommunication[MULTISTRING_CHOOSER] = 0;

        gBattlescriptCurrInstr += 5;
    }
}

static void Cmd_trydobeatup(void)
{
    struct Pokemon *party;

    if (GetBattlerSide(gBattlerAttacker) == B_SIDE_PLAYER)
        party = gPlayerParty;
    else
        party = gEnemyParty;

    if (gBattleMons[gBattlerTarget].hp == 0)
    {
        gBattlescriptCurrInstr = T1_READ_PTR(gBattlescriptCurrInstr + 1);
    }
    else
    {
        u8 beforeLoop = gBattleCommunication[0];
        for (;gBattleCommunication[0] < PARTY_SIZE; gBattleCommunication[0]++)
        {
            if (GetMonData(&party[gBattleCommunication[0]], MON_DATA_HP)
                && GetMonData(&party[gBattleCommunication[0]], MON_DATA_SPECIES2)
                && GetMonData(&party[gBattleCommunication[0]], MON_DATA_SPECIES2) != SPECIES_EGG
                && !GetMonData(&party[gBattleCommunication[0]], MON_DATA_STATUS))
                    break;
        }
        if (gBattleCommunication[0] < PARTY_SIZE)
        {
            PREPARE_MON_NICK_WITH_PREFIX_BUFFER(gBattleTextBuff1, gBattlerAttacker, gBattleCommunication[0])

            gBattlescriptCurrInstr += 9;

            gBattleMoveDamage = gBaseStats[GetMonData(&party[gBattleCommunication[0]], MON_DATA_SPECIES)].baseAttack;
            gBattleMoveDamage *= gBattleMoves[gCurrentMove].power;
            gBattleMoveDamage *= (GetMonData(&party[gBattleCommunication[0]], MON_DATA_LEVEL) * 2 / 5 + 2);
            gBattleMoveDamage /= gBaseStats[gBattleMons[gBattlerTarget].species].baseDefense;
            gBattleMoveDamage = (gBattleMoveDamage / 50) + 2;
            if (gProtectStructs[gBattlerAttacker].helpingHand)
                gBattleMoveDamage = gBattleMoveDamage * 15 / 10;

            gBattleCommunication[0]++;
        }
        else if (beforeLoop != 0)
            gBattlescriptCurrInstr = T1_READ_PTR(gBattlescriptCurrInstr + 1);
        else
            gBattlescriptCurrInstr = T1_READ_PTR(gBattlescriptCurrInstr + 5);
    }
}

static void Cmd_setsemiinvulnerablebit(void)
{
    switch (gCurrentMove)
    {
    case MOVE_FLY:
    case MOVE_BOUNCE:
        gStatuses3[gBattlerAttacker] |= STATUS3_ON_AIR;
        break;
    case MOVE_DIG:
        gStatuses3[gBattlerAttacker] |= STATUS3_UNDERGROUND;
        break;
    case MOVE_DIVE:
        gStatuses3[gBattlerAttacker] |= STATUS3_UNDERWATER;
        break;
    case MOVE_PHANTOM_FORCE:
    case MOVE_SHADOW_FORCE:
        gStatuses3[gBattlerAttacker] |= STATUS3_PHANTOM_FORCE;
        break;
    }

    gBattlescriptCurrInstr++;
}

static void Cmd_clearsemiinvulnerablebit(void)
{
    gStatuses3[gBattlerAttacker] &= ~(STATUS3_SEMI_INVULNERABLE);
    gBattlescriptCurrInstr++;
}

static void Cmd_setminimize(void)
{
    if (gHitMarker & HITMARKER_OBEYS)
        gStatuses3[gBattlerAttacker] |= STATUS3_MINIMIZED;

    gBattlescriptCurrInstr++;
}

static void Cmd_sethail(void)
{
    if (!TryChangeBattleWeather(gBattlerAttacker, ENUM_WEATHER_HAIL, FALSE))
    {
        gMoveResultFlags |= MOVE_RESULT_MISSED;
        gBattleCommunication[MULTISTRING_CHOOSER] = 2;
    }
    else
    {
        gBattleCommunication[MULTISTRING_CHOOSER] = 5;
    }

    gBattlescriptCurrInstr++;
}

static void Cmd_jumpifattackandspecialattackcannotfall(void) // memento
{
    if (gBattleMons[gBattlerTarget].statStages[STAT_ATK] == MIN_STAT_STAGE
        && gBattleMons[gBattlerTarget].statStages[STAT_SPATK] == MIN_STAT_STAGE
        && gBattleCommunication[6] != 1)
    {
        gBattlescriptCurrInstr = T1_READ_PTR(gBattlescriptCurrInstr + 1);
    }
    else
    {
        gActiveBattler = gBattlerAttacker;
        gBattleMoveDamage = gBattleMons[gActiveBattler].hp;
        BtlController_EmitHealthBarUpdate(0, INSTANT_HP_BAR_DROP);
        MarkBattlerForControllerExec(gActiveBattler);
        gBattlescriptCurrInstr += 5;
    }
}

static void Cmd_setforcedtarget(void) // follow me
{
    gSideTimers[GetBattlerSide(gBattlerAttacker)].followmeTimer = 1;
    gSideTimers[GetBattlerSide(gBattlerAttacker)].followmeTarget = gBattlerAttacker;
    gBattlescriptCurrInstr++;
}

static void Cmd_setcharge(void)
{
    gStatuses3[gBattlerAttacker] |= STATUS3_CHARGED_UP;
    gDisableStructs[gBattlerAttacker].chargeTimer = 2;
    gDisableStructs[gBattlerAttacker].chargeTimerStartValue = 2;
    gBattlescriptCurrInstr++;
}

static void Cmd_callterrainattack(void) // nature power
{
    gHitMarker &= ~(HITMARKER_ATTACKSTRING_PRINTED);
    gCurrentMove = sNaturePowerMoves[gBattleTerrain];
    gBattlerTarget = GetMoveTarget(gCurrentMove, 0);
    BattleScriptPush(gBattleScriptsForMoveEffects[gBattleMoves[gCurrentMove].effect]);
    gBattlescriptCurrInstr++;
}

static void Cmd_cureifburnedparalysedorpoisoned(void) // refresh
{
    if (gBattleMons[gBattlerAttacker].status1 & (STATUS1_POISON | STATUS1_BURN | STATUS1_PARALYSIS | STATUS1_TOXIC_POISON))
    {
        gBattleMons[gBattlerAttacker].status1 = 0;
        gBattlescriptCurrInstr += 5;
        gActiveBattler = gBattlerAttacker;
        BtlController_EmitSetMonData(0, REQUEST_STATUS_BATTLE, 0, 4, &gBattleMons[gActiveBattler].status1);
        MarkBattlerForControllerExec(gActiveBattler);
    }
    else
    {
        gBattlescriptCurrInstr = T1_READ_PTR(gBattlescriptCurrInstr + 1);
    }
}

static void Cmd_settorment(void)
{
    if (gBattleMons[gBattlerTarget].status2 & STATUS2_TORMENT)
    {
        gBattlescriptCurrInstr = T1_READ_PTR(gBattlescriptCurrInstr + 1);
    }
    else
    {
        gBattleMons[gBattlerTarget].status2 |= STATUS2_TORMENT;
        gBattlescriptCurrInstr += 5;
    }
}

static void Cmd_jumpifnodamage(void)
{
    if (gProtectStructs[gBattlerAttacker].physicalDmg || gProtectStructs[gBattlerAttacker].specialDmg)
        gBattlescriptCurrInstr += 5;
    else
        gBattlescriptCurrInstr = T1_READ_PTR(gBattlescriptCurrInstr + 1);
}

static void Cmd_settaunt(void)
{
    if (gDisableStructs[gBattlerTarget].tauntTimer == 0)
    {
        u8 turns = 4;
        if (GetBattlerTurnOrderNum(gBattlerTarget) > GetBattlerTurnOrderNum(gBattlerAttacker))
            turns--; // If the target hasn't yet moved this turn, Taunt lasts for only three turns (source: Bulbapedia)

        gDisableStructs[gBattlerTarget].tauntTimer = gDisableStructs[gBattlerTarget].tauntTimer2 = turns;
        gBattlescriptCurrInstr += 5;
    }
    else
    {
        gBattlescriptCurrInstr = T1_READ_PTR(gBattlescriptCurrInstr + 1);
    }
}

static void Cmd_trysethelpinghand(void)
{
    gBattlerTarget = GetBattlerAtPosition(GetBattlerPosition(gBattlerAttacker) ^ BIT_FLANK);

    if (gBattleTypeFlags & BATTLE_TYPE_DOUBLE
        && !(gAbsentBattlerFlags & gBitTable[gBattlerTarget])
        && !gProtectStructs[gBattlerAttacker].helpingHand
        && !gProtectStructs[gBattlerTarget].helpingHand)
    {
        gProtectStructs[gBattlerTarget].helpingHand = 1;
        gBattlescriptCurrInstr += 5;
    }
    else
    {
        gBattlescriptCurrInstr = T1_READ_PTR(gBattlescriptCurrInstr + 1);
    }
}

static void Cmd_tryswapitems(void) // trick
{
    // opponent can't swap items with player in regular battles
    if (gBattleTypeFlags & BATTLE_TYPE_TRAINER_HILL
        || (GetBattlerSide(gBattlerAttacker) == B_SIDE_OPPONENT
            && !(gBattleTypeFlags & (BATTLE_TYPE_LINK
                                  | BATTLE_TYPE_EREADER_TRAINER
                                  | BATTLE_TYPE_FRONTIER
                                  | BATTLE_TYPE_SECRET_BASE
                                  | BATTLE_TYPE_x2000000
                                  #if B_TRAINERS_KNOCK_OFF_ITEMS
                                  | BATTLE_TYPE_TRAINER
                                  #endif
                                  ))))
    {
        gBattlescriptCurrInstr = T1_READ_PTR(gBattlescriptCurrInstr + 1);
    }
    else
    {
        u8 sideAttacker = GetBattlerSide(gBattlerAttacker);
        u8 sideTarget = GetBattlerSide(gBattlerTarget);

        // you can't swap items if they were knocked off in regular battles
        if (!(gBattleTypeFlags & (BATTLE_TYPE_LINK
                             | BATTLE_TYPE_EREADER_TRAINER
                             | BATTLE_TYPE_FRONTIER
                             | BATTLE_TYPE_SECRET_BASE
                             | BATTLE_TYPE_x2000000))
            && (gWishFutureKnock.knockedOffMons[sideAttacker] & gBitTable[gBattlerPartyIndexes[gBattlerAttacker]]
                || gWishFutureKnock.knockedOffMons[sideTarget] & gBitTable[gBattlerPartyIndexes[gBattlerTarget]]))
        {
            gBattlescriptCurrInstr = T1_READ_PTR(gBattlescriptCurrInstr + 1);
        }
        // can't swap if two pokemon don't have an item
        // or if either of them is an enigma berry or a mail
        else if ((gBattleMons[gBattlerAttacker].item == 0 && gBattleMons[gBattlerTarget].item == 0)
                 || !CanBattlerGetOrLoseItem(gBattlerAttacker, gBattleMons[gBattlerAttacker].item)
                 || !CanBattlerGetOrLoseItem(gBattlerAttacker, gBattleMons[gBattlerTarget].item)
                 || !CanBattlerGetOrLoseItem(gBattlerTarget, gBattleMons[gBattlerTarget].item)
                 || !CanBattlerGetOrLoseItem(gBattlerTarget, gBattleMons[gBattlerAttacker].item))
        {
            gBattlescriptCurrInstr = T1_READ_PTR(gBattlescriptCurrInstr + 1);
        }
        // check if ability prevents swapping
        else if (gBattleMons[gBattlerTarget].ability == ABILITY_STICKY_HOLD)
        {
            gBattlescriptCurrInstr = BattleScript_StickyHoldActivates;
            gLastUsedAbility = gBattleMons[gBattlerTarget].ability;
            RecordAbilityBattle(gBattlerTarget, gLastUsedAbility);
        }
        // took a while, but all checks passed and items can be safely swapped
        else
        {
            u16 oldItemAtk, *newItemAtk;

            newItemAtk = &gBattleStruct->changedItems[gBattlerAttacker];
            oldItemAtk = gBattleMons[gBattlerAttacker].item;
            *newItemAtk = gBattleMons[gBattlerTarget].item;

            gBattleMons[gBattlerAttacker].item = 0;
            gBattleMons[gBattlerTarget].item = oldItemAtk;

            gActiveBattler = gBattlerAttacker;
            BtlController_EmitSetMonData(0, REQUEST_HELDITEM_BATTLE, 0, 2, newItemAtk);
            MarkBattlerForControllerExec(gBattlerAttacker);

            gActiveBattler = gBattlerTarget;
            BtlController_EmitSetMonData(0, REQUEST_HELDITEM_BATTLE, 0, 2, &gBattleMons[gBattlerTarget].item);
            MarkBattlerForControllerExec(gBattlerTarget);

            gBattleStruct->choicedMove[gBattlerTarget] = 0;
            gBattleStruct->choicedMove[gBattlerAttacker] = 0;

            gBattlescriptCurrInstr += 5;

            PREPARE_ITEM_BUFFER(gBattleTextBuff1, *newItemAtk)
            PREPARE_ITEM_BUFFER(gBattleTextBuff2, oldItemAtk)
            
            if (!(sideAttacker == sideTarget && IsPartnerMonFromSameTrainer(gBattlerAttacker)))
            {
                // if targeting your own side and you aren't in a multi battle, don't save items as stolen
                if (GetBattlerSide(gBattlerAttacker) == B_SIDE_PLAYER)
                    TrySaveExchangedItem(gBattlerAttacker, oldItemAtk);
                if (GetBattlerSide(gBattlerTarget) == B_SIDE_PLAYER)
                    TrySaveExchangedItem(gBattlerTarget, *newItemAtk);
            }

            if (oldItemAtk != 0 && *newItemAtk != 0)
                gBattleCommunication[MULTISTRING_CHOOSER] = 2; // attacker's item -> <- target's item
            else if (oldItemAtk == 0 && *newItemAtk != 0)
                {
                    if (GetBattlerAbility(gBattlerAttacker) == ABILITY_UNBURDEN && gBattleResources->flags->flags[gBattlerAttacker] & RESOURCE_FLAG_UNBURDEN)
                        gBattleResources->flags->flags[gBattlerAttacker] &= ~(RESOURCE_FLAG_UNBURDEN);

                    gBattleCommunication[MULTISTRING_CHOOSER] = 0; // nothing -> <- target's item
                }
            else
            {
                CheckSetUnburden(gBattlerAttacker);
                gBattleCommunication[MULTISTRING_CHOOSER] = 1; // attacker's item -> <- nothing
            }
        }
    }
}

static void Cmd_trycopyability(void) // role play
{
    switch (gBattleMons[gBattlerTarget].ability)
    {
        case ABILITY_NONE:
        case ABILITY_WONDER_GUARD:
        case ABILITY_DISGUISE:
            gBattlescriptCurrInstr = T1_READ_PTR(gBattlescriptCurrInstr + 1);
            break;
        default:
            gBattleMons[gBattlerAttacker].ability = gBattleMons[gBattlerTarget].ability;
            gLastUsedAbility = gBattleMons[gBattlerTarget].ability;
            gBattlescriptCurrInstr += 5;
            break;
    }
}

static void Cmd_trywish(void)
{
    switch (gBattlescriptCurrInstr[1])
    {
    case 0: // use wish
        if (gWishFutureKnock.wishCounter[gBattlerAttacker] == 0)
        {
            gWishFutureKnock.wishCounter[gBattlerAttacker] = 2;
            gWishFutureKnock.wishMonId[gBattlerAttacker] = gBattlerPartyIndexes[gBattlerAttacker];
            gBattlescriptCurrInstr += 6;
        }
        else
        {
            gBattlescriptCurrInstr = T1_READ_PTR(gBattlescriptCurrInstr + 2);
        }
        break;
    case 1: // heal effect
        PREPARE_MON_NICK_WITH_PREFIX_BUFFER(gBattleTextBuff1, gBattlerTarget, gWishFutureKnock.wishMonId[gBattlerTarget])

        gBattleMoveDamage = gBattleMons[gBattlerTarget].maxHP / 2;
        if (gBattleMoveDamage == 0)
            gBattleMoveDamage = 1;
        gBattleMoveDamage *= -1;

        if (gBattleMons[gBattlerTarget].hp == gBattleMons[gBattlerTarget].maxHP)
            gBattlescriptCurrInstr = T1_READ_PTR(gBattlescriptCurrInstr + 2);
        else
            gBattlescriptCurrInstr += 6;

        break;
    }
}

static void Cmd_settoxicspikes(void)
{
    u8 targetSide = GetBattlerSide(gBattlerTarget);
    if (gSideTimers[targetSide].toxicSpikesAmount >= 2)
    {
        gBattlescriptCurrInstr = T1_READ_PTR(gBattlescriptCurrInstr + 1);
    }
    else
    {
        gSideTimers[targetSide].toxicSpikesAmount++;
        gSideStatuses[targetSide] |= SIDE_STATUS_TOXIC_SPIKES;
        gBattlescriptCurrInstr += 5;
    }
}

static void Cmd_setgastroacid(void)
{
    switch (gBattleMons[gBattlerTarget].ability)
    {
    case ABILITY_MULTITYPE:
    case ABILITY_STANCE_CHANGE:
    case ABILITY_SCHOOLING:
    case ABILITY_COMATOSE:
    case ABILITY_SHIELDS_DOWN:
    case ABILITY_DISGUISE:
    case ABILITY_RKS_SYSTEM:
    case ABILITY_BATTLE_BOND:
    case ABILITY_POWER_CONSTRUCT:
        gBattlescriptCurrInstr = T1_READ_PTR(gBattlescriptCurrInstr + 1);
        break;
    default:
        gStatuses3[gBattlerTarget] |= STATUS3_GASTRO_ACID;
        gBattlescriptCurrInstr += 5;
        break;
    }
}

static void Cmd_setyawn(void)
{
    if (gStatuses3[gBattlerTarget] & STATUS3_YAWN
        || gBattleMons[gBattlerTarget].status1 & STATUS1_ANY)
    {
        gBattlescriptCurrInstr = T1_READ_PTR(gBattlescriptCurrInstr + 1);
    }
    else
    {
        gStatuses3[gBattlerTarget] |= STATUS3_YAWN_TURN(2);
        gBattlescriptCurrInstr += 5;
    }
}

static void Cmd_setdamagetohealthdifference(void)
{
    if (gBattleMons[gBattlerTarget].hp <= gBattleMons[gBattlerAttacker].hp)
    {
        gBattlescriptCurrInstr = T1_READ_PTR(gBattlescriptCurrInstr + 1);
    }
    else
    {
        gBattleMoveDamage = gBattleMons[gBattlerTarget].hp - gBattleMons[gBattlerAttacker].hp;
        gBattlescriptCurrInstr += 5;
    }
}

static void HandleRoomMove(u32 statusFlag, u8 *timer, u8 stringId)
{
    if (gFieldStatuses & statusFlag)
    {
        gFieldStatuses &= ~(statusFlag);
        *timer = 0;
        gBattleCommunication[MULTISTRING_CHOOSER] = stringId + 1;
    }
    else
    {
        gFieldStatuses |= statusFlag;
        *timer = 5;
        gBattleCommunication[MULTISTRING_CHOOSER] = stringId;
    }
}

static void Cmd_setroom(void)
{
    switch (gBattleMoves[gCurrentMove].effect)
    {
    case EFFECT_TRICK_ROOM:
        HandleRoomMove(STATUS_FIELD_TRICK_ROOM, &gFieldTimers.trickRoomTimer, 0);
        break;
    case EFFECT_WONDER_ROOM:
        HandleRoomMove(STATUS_FIELD_WONDER_ROOM, &gFieldTimers.wonderRoomTimer, 2);
        break;
    case EFFECT_MAGIC_ROOM:
        HandleRoomMove(STATUS_FIELD_MAGIC_ROOM, &gFieldTimers.magicRoomTimer, 4);
        break;
    default:
        gBattleCommunication[MULTISTRING_CHOOSER] = 6;
        break;
    }
    gBattlescriptCurrInstr++;
}

static void Cmd_tryswapabilities(void) // skill swap
{
    switch (gBattleMons[gBattlerAttacker].ability)
    {
    case ABILITY_NONE:
    case ABILITY_WONDER_GUARD:
    case ABILITY_DISGUISE:
        gBattlescriptCurrInstr = T1_READ_PTR(gBattlescriptCurrInstr + 1);
        return;
    }

    switch (gBattleMons[gBattlerTarget].ability)
    {
    case ABILITY_NONE:
    case ABILITY_WONDER_GUARD:
    case ABILITY_DISGUISE:
        gBattlescriptCurrInstr = T1_READ_PTR(gBattlescriptCurrInstr + 1);
        return;
    }

    if (gMoveResultFlags & MOVE_RESULT_NO_EFFECT)
    {
        gBattlescriptCurrInstr = T1_READ_PTR(gBattlescriptCurrInstr + 1);
    }
    else
    {
        u16 abilityAtk = gBattleMons[gBattlerAttacker].ability;
        gBattleMons[gBattlerAttacker].ability = gBattleMons[gBattlerTarget].ability;
        gBattleMons[gBattlerTarget].ability = abilityAtk;

        gBattlescriptCurrInstr += 5;
    }
}

static void Cmd_tryimprison(void)
{
    if ((gStatuses3[gBattlerAttacker] & STATUS3_IMPRISONED_OTHERS))
    {
        gBattlescriptCurrInstr = T1_READ_PTR(gBattlescriptCurrInstr + 1);
    }
    else
    {
        u8 battlerId, sideAttacker;

        sideAttacker = GetBattlerSide(gBattlerAttacker);
        PressurePPLoseOnUsingImprison(gBattlerAttacker);
        for (battlerId = 0; battlerId < gBattlersCount; battlerId++)
        {
            if (sideAttacker != GetBattlerSide(battlerId))
            {
                s32 attackerMoveId;
                for (attackerMoveId = 0; attackerMoveId < MAX_MON_MOVES; attackerMoveId++)
                {
                    s32 i;
                    for (i = 0; i < MAX_MON_MOVES; i++)
                    {
                        if (gBattleMons[gBattlerAttacker].moves[attackerMoveId] == gBattleMons[battlerId].moves[i]
                            && gBattleMons[gBattlerAttacker].moves[attackerMoveId] != MOVE_NONE)
                            break;
                    }
                    if (i != MAX_MON_MOVES)
                        break;
                }
                if (attackerMoveId != MAX_MON_MOVES)
                {
                    gStatuses3[gBattlerAttacker] |= STATUS3_IMPRISONED_OTHERS;
                    gBattlescriptCurrInstr += 5;
                    break;
                }
            }
        }
        if (battlerId == gBattlersCount) // In Generation 3 games, Imprison fails if the user doesn't share any moves with any of the foes.
            gBattlescriptCurrInstr = T1_READ_PTR(gBattlescriptCurrInstr + 1);
    }
}

static void Cmd_setstealthrock(void)
{
    u8 targetSide = GetBattlerSide(gBattlerTarget);
    if (gSideStatuses[targetSide] & SIDE_STATUS_STEALTH_ROCK)
    {
        gBattlescriptCurrInstr = T1_READ_PTR(gBattlescriptCurrInstr + 1);
    }
    else
    {
        gSideStatuses[targetSide] |= SIDE_STATUS_STEALTH_ROCK;
        gSideTimers[targetSide].stealthRockAmount = 1;
        gBattlescriptCurrInstr += 5;
    }
}

static void Cmd_setuserstatus3(void)
{
    u32 flags = T1_READ_32(gBattlescriptCurrInstr + 1);

    if (gStatuses3[gBattlerAttacker] & flags)
    {
        gBattlescriptCurrInstr = T1_READ_PTR(gBattlescriptCurrInstr + 5);
    }
    else
    {
        gStatuses3[gBattlerAttacker] |= flags;
        if (flags & STATUS3_MAGNET_RISE)
            gDisableStructs[gBattlerAttacker].magnetRiseTimer = 5;
        if (flags & STATUS3_LASER_FOCUS)
            gDisableStructs[gBattlerAttacker].laserFocusTimer = 2;
        gBattlescriptCurrInstr += 9;
    }
}

static void Cmd_assistattackselect(void)
{
    s32 chooseableMovesNo = 0;
    struct Pokemon* party;
    s32 monId, moveId;
    u16* movesArray = gBattleStruct->assistPossibleMoves;

    if (GET_BATTLER_SIDE(gBattlerAttacker) != B_SIDE_PLAYER)
        party = gEnemyParty;
    else
        party = gPlayerParty;

    for (monId = 0; monId < PARTY_SIZE; monId++)
    {
        if (monId == gBattlerPartyIndexes[gBattlerAttacker])
            continue;
        if (GetMonData(&party[monId], MON_DATA_SPECIES2) == SPECIES_NONE)
            continue;
        if (GetMonData(&party[monId], MON_DATA_SPECIES2) == SPECIES_EGG)
            continue;

        for (moveId = 0; moveId < MAX_MON_MOVES; moveId++)
        {
            s32 i = 0;
            u16 move = GetMonData(&party[monId], MON_DATA_MOVE1 + moveId);

            if (sForbiddenMoves[move] & FORBIDDEN_ASSIST)
                continue;

            movesArray[chooseableMovesNo] = move;
            chooseableMovesNo++;
        }
    }
    if (chooseableMovesNo)
    {
        gHitMarker &= ~(HITMARKER_ATTACKSTRING_PRINTED);
        gCalledMove = movesArray[((Random() & 0xFF) * chooseableMovesNo) >> 8];
        gBattlerTarget = GetMoveTarget(gCalledMove, 0);
        gBattlescriptCurrInstr += 5;
    }
    else
    {
        gBattlescriptCurrInstr = T1_READ_PTR(gBattlescriptCurrInstr + 1);
    }
}

static void Cmd_trysetmagiccoat(void)
{
    gBattlerTarget = gBattlerAttacker;
    gSpecialStatuses[gBattlerAttacker].ppNotAffectedByPressure = 1;
    if (gCurrentTurnActionNumber == gBattlersCount - 1) // moves last turn
    {
        gBattlescriptCurrInstr = T1_READ_PTR(gBattlescriptCurrInstr + 1);
    }
    else
    {
        gProtectStructs[gBattlerAttacker].bounceMove = 1;
        gBattlescriptCurrInstr += 5;
    }
}

static void Cmd_trysetsnatch(void) // snatch
{
    gSpecialStatuses[gBattlerAttacker].ppNotAffectedByPressure = 1;
    if (gCurrentTurnActionNumber == gBattlersCount - 1) // moves last turn
    {
        gBattlescriptCurrInstr = T1_READ_PTR(gBattlescriptCurrInstr + 1);
    }
    else
    {
        gProtectStructs[gBattlerAttacker].stealMove = 1;
        gBattlescriptCurrInstr += 5;
    }
}

static void Cmd_trygetintimidatetarget(void)
{
    u8 side;

    gBattleScripting.battler = gBattleStruct->intimidateBattler;
    side = GetBattlerSide(gBattleScripting.battler);

    PREPARE_ABILITY_BUFFER(gBattleTextBuff1, gBattleMons[gBattleScripting.battler].ability)

    for (;gBattlerTarget < gBattlersCount; gBattlerTarget++)
    {
        if (GetBattlerSide(gBattlerTarget) == side)
            continue;
        if (!(gAbsentBattlerFlags & gBitTable[gBattlerTarget]))
            break;
    }

    if (gBattlerTarget >= gBattlersCount)
        gBattlescriptCurrInstr = T1_READ_PTR(gBattlescriptCurrInstr + 1);
    else
        gBattlescriptCurrInstr += 5;
}

static void Cmd_switchoutabilities(void)
{
    gActiveBattler = GetBattlerForBattleScript(gBattlescriptCurrInstr[1]);

    switch (GetBattlerAbility(gActiveBattler))
    {
    case ABILITY_NATURAL_CURE:
        gBattleMons[gActiveBattler].status1 = 0;
        BtlController_EmitSetMonData(0, REQUEST_STATUS_BATTLE, gBitTable[*(gBattleStruct->field_58 + gActiveBattler)], 4, &gBattleMons[gActiveBattler].status1);
        MarkBattlerForControllerExec(gActiveBattler);
        break;
    case ABILITY_REGENERATOR:
        gBattleMoveDamage = gBattleMons[gActiveBattler].maxHP / 3;
        gBattleMoveDamage += gBattleMons[gActiveBattler].hp;
        if (gBattleMoveDamage > gBattleMons[gActiveBattler].maxHP)
            gBattleMoveDamage = gBattleMons[gActiveBattler].maxHP;
        BtlController_EmitSetMonData(0, REQUEST_HP_BATTLE, gBitTable[*(gBattleStruct->field_58 + gActiveBattler)], 2, &gBattleMoveDamage);
        MarkBattlerForControllerExec(gActiveBattler);
        break;
    }

    gBattlescriptCurrInstr += 2;
}

static void Cmd_jumpifhasnohp(void)
{
    gActiveBattler = GetBattlerForBattleScript(gBattlescriptCurrInstr[1]);

    if (gBattleMons[gActiveBattler].hp == 0)
        gBattlescriptCurrInstr = T1_READ_PTR(gBattlescriptCurrInstr + 2);
    else
        gBattlescriptCurrInstr += 6;
}

static void Cmd_getsecretpowereffect(void)
{
    switch (gBattleTerrain)
    {
    case BATTLE_TERRAIN_GRASS:
        gBattleScripting.moveEffect = MOVE_EFFECT_POISON;
        break;
    case BATTLE_TERRAIN_LONG_GRASS:
        gBattleScripting.moveEffect = MOVE_EFFECT_SLEEP;
        break;
    case BATTLE_TERRAIN_SAND:
        gBattleScripting.moveEffect = MOVE_EFFECT_ACC_MINUS_1;
        break;
    case BATTLE_TERRAIN_UNDERWATER:
        gBattleScripting.moveEffect = MOVE_EFFECT_DEF_MINUS_1;
        break;
    case BATTLE_TERRAIN_WATER:
        gBattleScripting.moveEffect = MOVE_EFFECT_ATK_MINUS_1;
        break;
    case BATTLE_TERRAIN_POND:
        gBattleScripting.moveEffect = MOVE_EFFECT_SPD_MINUS_1;
        break;
    case BATTLE_TERRAIN_MOUNTAIN:
        gBattleScripting.moveEffect = MOVE_EFFECT_CONFUSION;
        break;
    case BATTLE_TERRAIN_CAVE:
        gBattleScripting.moveEffect = MOVE_EFFECT_FLINCH;
        break;
    default:
        gBattleScripting.moveEffect = MOVE_EFFECT_PARALYSIS;
        break;
    }
    gBattlescriptCurrInstr++;
}

static void Cmd_pickup(void)
{
    s32 i;
    u16 species, heldItem;
    u16 ability;
    u8 lvlDivBy10;

    if (InBattlePike())
    {

    }
    else if (InBattlePyramid())
    {
        for (i = 0; i < PARTY_SIZE; i++)
        {
            species = GetMonData(&gPlayerParty[i], MON_DATA_SPECIES2);
            heldItem = GetMonData(&gPlayerParty[i], MON_DATA_HELD_ITEM);

            if (GetMonData(&gPlayerParty[i], MON_DATA_ABILITY_NUM))
                ability = gBaseStats[species].abilities[1];
            else
                ability = gBaseStats[species].abilities[0];

            if (ability == ABILITY_PICKUP
                && species != 0
                && species != SPECIES_EGG
                && heldItem == ITEM_NONE
                && (Random() % 10) == 0)
            {
                heldItem = GetBattlePyramidPickupItemId();
                SetMonData(&gPlayerParty[i], MON_DATA_HELD_ITEM, &heldItem);
            }
            #if (defined ITEM_HONEY)
            else if (ability == ABILITY_HONEY_GATHER
                && species != 0
                && species != SPECIES_EGG
                && heldItem == ITEM_NONE)
            {
                if ((lvlDivBy10 + 1 ) * 5 > Random() % 100)
                {
                    heldItem = ITEM_HONEY;
                    SetMonData(&gPlayerParty[i], MON_DATA_HELD_ITEM, &heldItem);
                }
            }
            #endif
        }
    }
    else
    {
        for (i = 0; i < PARTY_SIZE; i++)
        {
            species = GetMonData(&gPlayerParty[i], MON_DATA_SPECIES2);
            heldItem = GetMonData(&gPlayerParty[i], MON_DATA_HELD_ITEM);
            lvlDivBy10 = (GetMonData(&gPlayerParty[i], MON_DATA_LEVEL)-1) / 10; //Moving this here makes it easier to add in abilities like Honey Gather
            if (lvlDivBy10 > 9)
                lvlDivBy10 = 9;

            if (GetMonData(&gPlayerParty[i], MON_DATA_ABILITY_NUM))
                ability = gBaseStats[species].abilities[1];
            else
                ability = gBaseStats[species].abilities[0];

            if (ability == ABILITY_PICKUP
                && species != 0
                && species != SPECIES_EGG
                && heldItem == ITEM_NONE
                && (Random() % 10) == 0)
            {
                s32 j;
                s32 rand = Random() % 100;

                for (j = 0; j < (int)ARRAY_COUNT(sPickupProbabilities); j++)
                {
                    if (sPickupProbabilities[j] > rand)
                    {
                        SetMonData(&gPlayerParty[i], MON_DATA_HELD_ITEM, &sPickupItems[lvlDivBy10 + j]);
                        break;
                    }
                    else if (rand == 99 || rand == 98)
                    {
                        SetMonData(&gPlayerParty[i], MON_DATA_HELD_ITEM, &sRarePickupItems[lvlDivBy10 + (99 - rand)]);
                        break;
                    }
                }
            }
            #if (defined ITEM_HONEY)
            else if (ability == ABILITY_HONEY_GATHER
                && species != 0
                && species != SPECIES_EGG
                && heldItem == ITEM_NONE)
            {
                if ((lvlDivBy10 + 1 ) * 5 > Random() % 100)
                {
                    heldItem = ITEM_HONEY;
                    SetMonData(&gPlayerParty[i], MON_DATA_HELD_ITEM, &heldItem);
                }
            }
            #endif
        }
    }

    gBattlescriptCurrInstr++;
}

static void Cmd_docastformchangeanimation(void)
{
    gActiveBattler = gBattleScripting.battler;

    if (gBattleMons[gActiveBattler].status2 & STATUS2_SUBSTITUTE)
        *(&gBattleStruct->formToChangeInto) |= 0x80;

    BtlController_EmitBattleAnimation(0, B_ANIM_CASTFORM_CHANGE, gBattleStruct->formToChangeInto);
    MarkBattlerForControllerExec(gActiveBattler);

    gBattlescriptCurrInstr++;
}

static void Cmd_trycastformdatachange(void)
{
    u8 form;

    gBattlescriptCurrInstr++;
    form = TryWeatherFormChange(gBattleScripting.battler);
    if (form)
    {
        BattleScriptPushCursorAndCallback(BattleScript_CastformChange);
        *(&gBattleStruct->formToChangeInto) = form - 1;
    }
}

static void Cmd_settypebasedhalvers(void) // water and mud sport
{
    bool8 worked = FALSE;

    if (gBattleMoves[gCurrentMove].effect == EFFECT_MUD_SPORT)
    {
        if (!(gFieldStatuses & STATUS_FIELD_MUDSPORT))
        {
            gFieldStatuses |= STATUS_FIELD_MUDSPORT;
            gFieldTimers.mudSportTimer = 5;
            gBattleCommunication[MULTISTRING_CHOOSER] = 0;
            worked = TRUE;
        }
    }
    else // water sport
    {
        if (!(gFieldStatuses & STATUS_FIELD_WATERSPORT))
        {
            gFieldStatuses |= STATUS_FIELD_WATERSPORT;
            gFieldTimers.waterSportTimer = 5;
            gBattleCommunication[MULTISTRING_CHOOSER] = 1;
            worked = TRUE;
        }
    }

    if (worked)
        gBattlescriptCurrInstr += 5;
    else
        gBattlescriptCurrInstr = T1_READ_PTR(gBattlescriptCurrInstr + 1);
}

bool32 DoesSubstituteBlockMove(u8 battlerAtk, u8 battlerDef, u32 move)
{
    if (!(gBattleMons[battlerDef].status2 & STATUS2_SUBSTITUTE))
        return FALSE;
    else if (gBattleMoves[move].flags & FLAG_SOUND && B_SOUND_SUBSTITUTE >= GEN_6)
        return FALSE;
    else if (GetBattlerAbility(battlerAtk) == ABILITY_INFILTRATOR)
        return FALSE;
    else
        return TRUE;
}

bool32 DoesDisguiseBlockMove(u8 battlerAtk, u8 battlerDef, u32 move)
{
    if (GetBattlerAbility(battlerDef) != ABILITY_DISGUISE
        || gBattleMons[battlerDef].species != SPECIES_MIMIKYU
        || gBattleMons[battlerDef].status2 & STATUS2_TRANSFORMED
        || gBattleMoves[move].power == 0)
        return FALSE;
    else
        return TRUE;
}

static void Cmd_jumpifsubstituteblocks(void)
{
    if (DoesSubstituteBlockMove(gBattlerAttacker, gBattlerTarget, gCurrentMove))
        gBattlescriptCurrInstr = T1_READ_PTR(gBattlescriptCurrInstr + 1);
    else
        gBattlescriptCurrInstr += 5;
}

static void Cmd_tryrecycleitem(void)
{
    u16 *usedHeldItem;

    gActiveBattler = gBattlerAttacker;
    usedHeldItem = &gBattleStruct->usedHeldItems[gActiveBattler];
    if (*usedHeldItem != 0 && gBattleMons[gActiveBattler].item == 0)
    {
        gLastUsedItem = *usedHeldItem;
        *usedHeldItem = 0;
        gBattleMons[gActiveBattler].item = gLastUsedItem;

        BtlController_EmitSetMonData(0, REQUEST_HELDITEM_BATTLE, 0, 2, &gBattleMons[gActiveBattler].item);
        MarkBattlerForControllerExec(gActiveBattler);

        gBattlescriptCurrInstr += 5;
    }
    else
    {
        gBattlescriptCurrInstr = T1_READ_PTR(gBattlescriptCurrInstr + 1);
    }
}

static void Cmd_settypetoterrain(void)
{
    if (!IS_BATTLER_OF_TYPE(gBattlerAttacker, sTerrainToType[gBattleTerrain]))
    {
        SET_BATTLER_TYPE(gBattlerAttacker, sTerrainToType[gBattleTerrain]);
        PREPARE_TYPE_BUFFER(gBattleTextBuff1, sTerrainToType[gBattleTerrain]);

        gBattlescriptCurrInstr += 5;
    }
    else
    {
        gBattlescriptCurrInstr = T1_READ_PTR(gBattlescriptCurrInstr + 1);
    }
}

static void Cmd_pursuitrelated(void)
{
    gActiveBattler = GetBattlerAtPosition(GetBattlerPosition(gBattlerAttacker) ^ BIT_FLANK);

    if (gBattleTypeFlags & BATTLE_TYPE_DOUBLE
        && !(gAbsentBattlerFlags & gBitTable[gActiveBattler])
        && gChosenActionByBattler[gActiveBattler] == B_ACTION_USE_MOVE
        && gChosenMoveByBattler[gActiveBattler] == MOVE_PURSUIT)
    {
        gActionsByTurnOrder[gActiveBattler] = 11;
        gCurrentMove = MOVE_PURSUIT;
        gBattlescriptCurrInstr += 5;
        gBattleScripting.animTurn = 1;
        gBattleScripting.savedBattler = gBattlerAttacker;
        gBattlerAttacker = gActiveBattler;
    }
    else
    {
        gBattlescriptCurrInstr = T1_READ_PTR(gBattlescriptCurrInstr + 1);
    }
}

static void Cmd_snatchsetbattlers(void)
{
    gEffectBattler = gBattlerAttacker;

    if (gBattlerAttacker == gBattlerTarget)
        gBattlerAttacker = gBattlerTarget = gBattleScripting.battler;
    else
        gBattlerTarget = gBattleScripting.battler;

    gBattleScripting.battler = gEffectBattler;
    gBattlescriptCurrInstr++;
}

static void Cmd_removelightscreenreflect(void) // brick break
{
    u8 opposingSide = GetBattlerSide(gBattlerAttacker) ^ BIT_SIDE;

    if (gSideTimers[opposingSide].reflectTimer || gSideTimers[opposingSide].lightscreenTimer)
    {
        gSideStatuses[opposingSide] &= ~(SIDE_STATUS_REFLECT);
        gSideStatuses[opposingSide] &= ~(SIDE_STATUS_LIGHTSCREEN);
        gSideTimers[opposingSide].reflectTimer = 0;
        gSideTimers[opposingSide].lightscreenTimer = 0;
        gBattleScripting.animTurn = 1;
        gBattleScripting.animTargetsHit = 1;
    }
    else
    {
        gBattleScripting.animTurn = 0;
        gBattleScripting.animTargetsHit = 0;
    }

    gBattlescriptCurrInstr++;
}

static u8 GetCatchingBattler(void)
{
    if (IsBattlerAlive(GetBattlerAtPosition(B_POSITION_OPPONENT_LEFT)))
        return GetBattlerAtPosition(B_POSITION_OPPONENT_LEFT);
    else
        return GetBattlerAtPosition(B_POSITION_OPPONENT_RIGHT);
}

static void Cmd_handleballthrow(void)
{
    u8 ballMultiplier = 0;

    if (gBattleControllerExecFlags)
        return;

    gActiveBattler = gBattlerAttacker;
    gBattlerTarget = GetCatchingBattler();

    if (gBattleTypeFlags & BATTLE_TYPE_TRAINER)
    {
        BtlController_EmitBallThrowAnim(0, BALL_TRAINER_BLOCK);
        MarkBattlerForControllerExec(gActiveBattler);
        gBattlescriptCurrInstr = BattleScript_TrainerBallBlock;
    }
    else if (gBattleTypeFlags & BATTLE_TYPE_WALLY_TUTORIAL)
    {
        BtlController_EmitBallThrowAnim(0, BALL_3_SHAKES_SUCCESS);
        MarkBattlerForControllerExec(gActiveBattler);
        gBattlescriptCurrInstr = BattleScript_WallyBallThrow;
    }
    else
    {
        u32 odds;
        u8 catchRate;

        if (gLastUsedItem == ITEM_SAFARI_BALL)
            catchRate = gBattleStruct->safariCatchFactor * 1275 / 100;
        else
            catchRate = gBaseStats[gBattleMons[gBattlerTarget].species].catchRate;

        if (gLastUsedItem > ITEM_SAFARI_BALL)
        {
            switch (gLastUsedItem)
            {
            case ITEM_NET_BALL:
                if (IS_BATTLER_OF_TYPE(gBattlerTarget, TYPE_WATER) || IS_BATTLER_OF_TYPE(gBattlerTarget, TYPE_BUG))
                    ballMultiplier = 30;
                else
                    ballMultiplier = 10;
                break;
            case ITEM_DIVE_BALL:
                if (GetCurrentMapType() == MAP_TYPE_UNDERWATER)
                    ballMultiplier = 35;
                else
                    ballMultiplier = 10;
                break;
            case ITEM_NEST_BALL:
                if (gBattleMons[gBattlerTarget].level < 40)
                {
                    ballMultiplier = 40 - gBattleMons[gBattlerTarget].level;
                    if (ballMultiplier <= 9)
                        ballMultiplier = 10;
                }
                else
                {
                    ballMultiplier = 10;
                }
                break;
            case ITEM_REPEAT_BALL:
                if (GetSetPokedexFlag(SpeciesToNationalPokedexNum(gBattleMons[gBattlerTarget].species), FLAG_GET_CAUGHT))
                    ballMultiplier = 30;
                else
                    ballMultiplier = 10;
                break;
            case ITEM_TIMER_BALL:
                ballMultiplier = gBattleResults.battleTurnCounter + 10;
                if (ballMultiplier > 40)
                    ballMultiplier = 40;
                break;
            case ITEM_LUXURY_BALL:
            case ITEM_PREMIER_BALL:
                ballMultiplier = 10;
                break;
            }
        }
        else
            ballMultiplier = sBallCatchBonuses[gLastUsedItem - ITEM_ULTRA_BALL];

        odds = (catchRate * ballMultiplier / 10)
            * (gBattleMons[gBattlerTarget].maxHP * 3 - gBattleMons[gBattlerTarget].hp * 2)
            / (3 * gBattleMons[gBattlerTarget].maxHP);

        if (gBattleMons[gBattlerTarget].status1 & (STATUS1_SLEEP | STATUS1_FREEZE))
            odds *= 2;
        if (gBattleMons[gBattlerTarget].status1 & (STATUS1_POISON | STATUS1_BURN | STATUS1_PARALYSIS | STATUS1_TOXIC_POISON))
            odds = (odds * 15) / 10;

        if (gLastUsedItem != ITEM_SAFARI_BALL)
        {
            if (gLastUsedItem == ITEM_MASTER_BALL)
            {
                gBattleResults.usedMasterBall = TRUE;
            }
            else
            {
                if (gBattleResults.catchAttempts[gLastUsedItem - ITEM_ULTRA_BALL] < 0xFF)
                    gBattleResults.catchAttempts[gLastUsedItem - ITEM_ULTRA_BALL]++;
            }
        }

        if (odds > 254) // mon caught
        {
            BtlController_EmitBallThrowAnim(0, BALL_3_SHAKES_SUCCESS);
            MarkBattlerForControllerExec(gActiveBattler);
            gBattlescriptCurrInstr = BattleScript_SuccessBallThrow;
            SetMonData(&gEnemyParty[gBattlerPartyIndexes[gBattlerTarget]], MON_DATA_POKEBALL, &gLastUsedItem);

            if (CalculatePlayerPartyCount() == PARTY_SIZE)
                gBattleCommunication[MULTISTRING_CHOOSER] = 0;
            else
                gBattleCommunication[MULTISTRING_CHOOSER] = 1;
        }
        else // mon may be caught, calculate shakes
        {
            u8 shakes;
            u8 maxShakes;

            gBattleSpritesDataPtr->animationData->isCriticalCapture = 0;    //initialize
            gBattleSpritesDataPtr->animationData->criticalCaptureSuccess = 0;
            if (CriticalCapture(odds))
            {
                maxShakes = 1;  //critical capture doesn't gauarantee capture
                gBattleSpritesDataPtr->animationData->isCriticalCapture = 1;
            }
            else
            {
                maxShakes = 4;
            }

            if (gLastUsedItem == ITEM_MASTER_BALL)
            {
                shakes = maxShakes;
            }
            else
            {
                odds = Sqrt(Sqrt(16711680 / odds));
                odds = 1048560 / odds;
                for (shakes = 0; shakes < maxShakes && Random() < odds; shakes++);
            }

            BtlController_EmitBallThrowAnim(0, shakes);
            MarkBattlerForControllerExec(gActiveBattler);

            if (shakes == maxShakes) // mon caught, copy of the code above
            {
                if (IsCriticalCapture())
                    gBattleSpritesDataPtr->animationData->criticalCaptureSuccess = 1;

                gBattlescriptCurrInstr = BattleScript_SuccessBallThrow;
                SetMonData(&gEnemyParty[gBattlerPartyIndexes[gBattlerTarget]], MON_DATA_POKEBALL, &gLastUsedItem);
                if (CalculatePlayerPartyCount() == PARTY_SIZE)
                    gBattleCommunication[MULTISTRING_CHOOSER] = 0;
                else
                    gBattleCommunication[MULTISTRING_CHOOSER] = 1;
            }
            else // not caught
            {
                if (IsCriticalCapture())
                    gBattleCommunication[MULTISTRING_CHOOSER] = shakes + 3;
                else
                    gBattleCommunication[MULTISTRING_CHOOSER] = shakes;

                gBattlescriptCurrInstr = BattleScript_ShakeBallThrow;
            }
        }
    }
}

static void Cmd_givecaughtmon(void)
{
    if (GiveMonToPlayer(&gEnemyParty[gBattlerPartyIndexes[GetCatchingBattler()]]) != MON_GIVEN_TO_PARTY)
    {
        if (!ShouldShowBoxWasFullMessage())
        {
            gBattleCommunication[MULTISTRING_CHOOSER] = 0;
            StringCopy(gStringVar1, GetBoxNamePtr(VarGet(VAR_PC_BOX_TO_SEND_MON)));
            GetMonData(&gEnemyParty[gBattlerPartyIndexes[GetCatchingBattler()]], MON_DATA_NICKNAME, gStringVar2);
        }
        else
        {
            StringCopy(gStringVar1, GetBoxNamePtr(VarGet(VAR_PC_BOX_TO_SEND_MON)));
            GetMonData(&gEnemyParty[gBattlerPartyIndexes[GetCatchingBattler()]], MON_DATA_NICKNAME, gStringVar2);
            StringCopy(gStringVar3, GetBoxNamePtr(GetPCBoxToSendMon()));
            gBattleCommunication[MULTISTRING_CHOOSER] = 2;
        }

        if (FlagGet(FLAG_SYS_PC_LANETTE))
            gBattleCommunication[MULTISTRING_CHOOSER]++;
    }

    gBattleResults.caughtMonSpecies = GetMonData(&gEnemyParty[gBattlerPartyIndexes[GetCatchingBattler()]], MON_DATA_SPECIES, NULL);
    GetMonData(&gEnemyParty[gBattlerPartyIndexes[GetCatchingBattler()]], MON_DATA_NICKNAME, gBattleResults.caughtMonNick);
    gBattleResults.caughtMonBall = GetMonData(&gEnemyParty[gBattlerPartyIndexes[GetCatchingBattler()]], MON_DATA_POKEBALL, NULL);

    gBattlescriptCurrInstr++;
}

static void Cmd_trysetcaughtmondexflags(void)
{
    u16 species = GetMonData(&gEnemyParty[gBattlerPartyIndexes[GetCatchingBattler()]], MON_DATA_SPECIES, NULL);
    u32 personality = GetMonData(&gEnemyParty[gBattlerPartyIndexes[GetCatchingBattler()]], MON_DATA_PERSONALITY, NULL);

    if (GetSetPokedexFlag(SpeciesToNationalPokedexNum(species), FLAG_GET_CAUGHT))
    {
        gBattlescriptCurrInstr = T1_READ_PTR(gBattlescriptCurrInstr + 1);
    }
    else
    {
        HandleSetPokedexFlag(SpeciesToNationalPokedexNum(species), FLAG_SET_CAUGHT, personality);
        gBattlescriptCurrInstr += 5;
    }
}

static void Cmd_displaydexinfo(void)
{
    u16 species = GetMonData(&gEnemyParty[gBattlerPartyIndexes[GetCatchingBattler()]], MON_DATA_SPECIES, NULL);

    switch (gBattleCommunication[0])
    {
    case 0:
        BeginNormalPaletteFade(0xFFFFFFFF, 0, 0, 0x10, RGB_BLACK);
        gBattleCommunication[0]++;
        break;
    case 1:
        if (!gPaletteFade.active)
        {
            FreeAllWindowBuffers();
            gBattleCommunication[TASK_ID] = DisplayCaughtMonDexPage(SpeciesToNationalPokedexNum(species),
                                                                        gBattleMons[GetCatchingBattler()].otId,
                                                                        gBattleMons[GetCatchingBattler()].personality);
            gBattleCommunication[0]++;
        }
        break;
    case 2:
        if (!gPaletteFade.active
            && gMain.callback2 == BattleMainCB2
            && !gTasks[gBattleCommunication[TASK_ID]].isActive)
        {
            SetVBlankCallback(VBlankCB_Battle);
            gBattleCommunication[0]++;
        }
        break;
    case 3:
        InitBattleBgsVideo();
        LoadBattleTextboxAndBackground();
        gBattle_BG3_X = 0x100;
        gBattleCommunication[0]++;
        break;
    case 4:
        if (!IsDma3ManagerBusyWithBgCopy())
        {
            BeginNormalPaletteFade(0xFFFF, 0, 0x10, 0, RGB_BLACK);
            ShowBg(0);
            ShowBg(3);
            gBattleCommunication[0]++;
        }
        break;
    case 5:
        if (!gPaletteFade.active)
            gBattlescriptCurrInstr++;
        break;
    }
}

void HandleBattleWindow(u8 xStart, u8 yStart, u8 xEnd, u8 yEnd, u8 flags)
{
    s32 destY, destX, bgId;
    u16 var = 0;

    for (destY = yStart; destY <= yEnd; destY++)
    {
        for (destX = xStart; destX <= xEnd; destX++)
        {
            if (destY == yStart)
            {
                if (destX == xStart)
                    var = 0x1022;
                else if (destX == xEnd)
                    var = 0x1024;
                else
                    var = 0x1023;
            }
            else if (destY == yEnd)
            {
                if (destX == xStart)
                    var = 0x1028;
                else if (destX == xEnd)
                    var = 0x102A;
                else
                    var = 0x1029;
            }
            else
            {
                if (destX == xStart)
                    var = 0x1025;
                else if (destX == xEnd)
                    var = 0x1027;
                else
                    var = 0x1026;
            }

            if (flags & WINDOW_CLEAR)
                var = 0;

            bgId = (flags & WINDOW_x80) ? 1 : 0;
            CopyToBgTilemapBufferRect_ChangePalette(bgId, &var, destX, destY, 1, 1, 0x11);
        }
    }
}

void BattleCreateYesNoCursorAt(u8 cursorPosition)
{
    u16 src[2];
    src[0] = 1;
    src[1] = 2;

    CopyToBgTilemapBufferRect_ChangePalette(0, src, 0x19, 9 + (2 * cursorPosition), 1, 2, 0x11);
    CopyBgTilemapBufferToVram(0);
}

void BattleDestroyYesNoCursorAt(u8 cursorPosition)
{
    u16 src[2];
    src[0] = 0x1016;
    src[1] = 0x1016;

    CopyToBgTilemapBufferRect_ChangePalette(0, src, 0x19, 9 + (2 * cursorPosition), 1, 2, 0x11);
    CopyBgTilemapBufferToVram(0);
}

static void Cmd_trygivecaughtmonnick(void)
{
    switch (gBattleCommunication[MULTIUSE_STATE])
    {
    case 0:
        HandleBattleWindow(0x18, 8, 0x1D, 0xD, 0);
        BattlePutTextOnWindow(gText_BattleYesNoChoice, 0xC);
        gBattleCommunication[MULTIUSE_STATE]++;
        gBattleCommunication[CURSOR_POSITION] = 0;
        BattleCreateYesNoCursorAt(0);
        break;
    case 1:
        if (JOY_NEW(DPAD_UP) && gBattleCommunication[CURSOR_POSITION] != 0)
        {
            PlaySE(SE_SELECT);
            BattleDestroyYesNoCursorAt(gBattleCommunication[CURSOR_POSITION]);
            gBattleCommunication[CURSOR_POSITION] = 0;
            BattleCreateYesNoCursorAt(0);
        }
        if (JOY_NEW(DPAD_DOWN) && gBattleCommunication[CURSOR_POSITION] == 0)
        {
            PlaySE(SE_SELECT);
            BattleDestroyYesNoCursorAt(gBattleCommunication[CURSOR_POSITION]);
            gBattleCommunication[CURSOR_POSITION] = 1;
            BattleCreateYesNoCursorAt(1);
        }
        if (JOY_NEW(A_BUTTON))
        {
            PlaySE(SE_SELECT);
            if (gBattleCommunication[CURSOR_POSITION] == 0)
            {
                gBattleCommunication[MULTIUSE_STATE]++;
                BeginFastPaletteFade(3);
            }
            else
            {
                gBattleCommunication[MULTIUSE_STATE] = 4;
            }
        }
        else if (JOY_NEW(B_BUTTON))
        {
            PlaySE(SE_SELECT);
            gBattleCommunication[MULTIUSE_STATE] = 4;
        }
        break;
    case 2:
        if (!gPaletteFade.active)
        {
            GetMonData(&gEnemyParty[gBattlerPartyIndexes[gBattlerTarget]], MON_DATA_NICKNAME, gBattleStruct->caughtMonNick);
            FreeAllWindowBuffers();

            DoNamingScreen(NAMING_SCREEN_CAUGHT_MON, gBattleStruct->caughtMonNick,
                           GetMonData(&gEnemyParty[gBattlerPartyIndexes[gBattlerTarget]], MON_DATA_SPECIES),
                           GetMonGender(&gEnemyParty[gBattlerPartyIndexes[gBattlerTarget]]),
                           GetMonData(&gEnemyParty[gBattlerPartyIndexes[gBattlerTarget]], MON_DATA_PERSONALITY, NULL),
                           BattleMainCB2);

            gBattleCommunication[MULTIUSE_STATE]++;
        }
        break;
    case 3:
        if (gMain.callback2 == BattleMainCB2 && !gPaletteFade.active )
        {
            SetMonData(&gEnemyParty[gBattlerPartyIndexes[gBattlerTarget]], MON_DATA_NICKNAME, gBattleStruct->caughtMonNick);
            gBattlescriptCurrInstr = T1_READ_PTR(gBattlescriptCurrInstr + 1);
        }
        break;
    case 4:
        if (CalculatePlayerPartyCount() == PARTY_SIZE)
            gBattlescriptCurrInstr += 5;
        else
            gBattlescriptCurrInstr = T1_READ_PTR(gBattlescriptCurrInstr + 1);
        break;
    }
}

static void Cmd_subattackerhpbydmg(void)
{
    gBattleMons[gBattlerAttacker].hp -= gBattleMoveDamage;
    gBattlescriptCurrInstr++;
}

static void Cmd_removeattackerstatus1(void)
{
    gBattleMons[gBattlerAttacker].status1 = 0;
    gBattlescriptCurrInstr++;
}

static void Cmd_finishaction(void)
{
    gCurrentActionFuncId = B_ACTION_FINISHED;
}

static void Cmd_finishturn(void)
{
    gCurrentActionFuncId = B_ACTION_FINISHED;
    gCurrentTurnActionNumber = gBattlersCount;
}

static void Cmd_trainerslideout(void)
{
    gActiveBattler = GetBattlerAtPosition(gBattlescriptCurrInstr[1]);
    BtlController_EmitTrainerSlideBack(0);
    MarkBattlerForControllerExec(gActiveBattler);

    gBattlescriptCurrInstr += 2;
}

static void Cmd_settelekinesis(void)
{
    if (gStatuses3[gBattlerTarget] & (STATUS3_TELEKINESIS | STATUS3_ROOTED | STATUS3_SMACKED_DOWN)
        || gFieldStatuses & STATUS_FIELD_GRAVITY
        || (gBattleMons[gBattlerTarget].species == SPECIES_DIGLETT || gBattleMons[gBattlerTarget].species == SPECIES_DUGTRIO))
    {
        gBattlescriptCurrInstr = T1_READ_PTR(gBattlescriptCurrInstr + 1);
    }
    else
    {
        gStatuses3[gBattlerTarget] |= STATUS3_TELEKINESIS;
        gDisableStructs[gBattlerTarget].telekinesisTimer = 3;
        gBattlescriptCurrInstr += 5;
    }
}

static void Cmd_swapstatstages(void)
{
    u8 statId = T1_READ_8(gBattlescriptCurrInstr + 1);
    s8 atkStatStage = gBattleMons[gBattlerAttacker].statStages[statId];
    s8 defStatStage = gBattleMons[gBattlerTarget].statStages[statId];

    gBattleMons[gBattlerAttacker].statStages[statId] = defStatStage;
    gBattleMons[gBattlerTarget].statStages[statId] = atkStatStage;

    gBattlescriptCurrInstr += 2;
}

static void Cmd_averagestats(void)
{
    u8 statId = T1_READ_8(gBattlescriptCurrInstr + 1);
    u16 atkStat = *(u16*)((&gBattleMons[gBattlerAttacker].attack) + (statId - 1));
    u16 defStat = *(u16*)((&gBattleMons[gBattlerTarget].attack) + (statId - 1));
    u16 average = (atkStat + defStat) / 2;

    *(u16*)((&gBattleMons[gBattlerAttacker].attack) + (statId - 1)) = average;
    *(u16*)((&gBattleMons[gBattlerTarget].attack) + (statId - 1)) = average;

    gBattlescriptCurrInstr += 2;
}

static void Cmd_jumpifoppositegenders(void)
{
    u32 atkGender = GetGenderFromSpeciesAndPersonality(gBattleMons[gBattlerAttacker].species, gBattleMons[gBattlerAttacker].personality);
    u32 defGender = GetGenderFromSpeciesAndPersonality(gBattleMons[gBattlerTarget].species, gBattleMons[gBattlerTarget].personality);

    if ((atkGender == MON_MALE && defGender == MON_FEMALE) || (atkGender == MON_FEMALE && defGender == MON_MALE))
        gBattlescriptCurrInstr = T1_READ_PTR(gBattlescriptCurrInstr + 1);
    else
        gBattlescriptCurrInstr += 5;
}

static void Cmd_trygetbaddreamstarget(void)
{
    u8 badDreamsMonSide = GetBattlerSide(gBattlerAttacker);
    for (;gBattlerTarget < gBattlersCount; gBattlerTarget++)
    {
        if (GetBattlerSide(gBattlerTarget) == badDreamsMonSide)
            continue;
        if ((gBattleMons[gBattlerTarget].status1 & STATUS1_SLEEP || GetBattlerAbility(gBattlerTarget) == ABILITY_COMATOSE)
            && IsBattlerAlive(gBattlerTarget))
            break;
    }

    if (gBattlerTarget >= gBattlersCount)
        gBattlescriptCurrInstr = T1_READ_PTR(gBattlescriptCurrInstr + 1);
    else
        gBattlescriptCurrInstr += 5;
}

static void Cmd_tryworryseed(void)
{
    switch (gBattleMons[gBattlerTarget].ability)
    {
    case ABILITY_INSOMNIA:
    case ABILITY_MULTITYPE:
    case ABILITY_TRUANT:
    case ABILITY_STANCE_CHANGE:
    case ABILITY_DISGUISE:
        gBattlescriptCurrInstr = T1_READ_PTR(gBattlescriptCurrInstr + 1);
        break;
    default:
        gBattleMons[gBattlerTarget].ability = ABILITY_INSOMNIA;
        gBattlescriptCurrInstr += 5;
        break;
    }
}

static void Cmd_metalburstdamagecalculator(void)
{
    u8 sideAttacker = GetBattlerSide(gBattlerAttacker);
    u8 sideTarget = 0;

    if (gProtectStructs[gBattlerAttacker].physicalDmg
        && sideAttacker != (sideTarget = GetBattlerSide(gProtectStructs[gBattlerAttacker].physicalBattlerId))
        && gBattleMons[gProtectStructs[gBattlerAttacker].physicalBattlerId].hp)
    {
        gBattleMoveDamage = gProtectStructs[gBattlerAttacker].physicalDmg * 150 / 100;

        if (gSideTimers[sideTarget].followmeTimer && gBattleMons[gSideTimers[sideTarget].followmeTarget].hp)
            gBattlerTarget = gSideTimers[sideTarget].followmeTarget;
        else
            gBattlerTarget = gProtectStructs[gBattlerAttacker].physicalBattlerId;

        gBattlescriptCurrInstr += 5;
    }
    else if (gProtectStructs[gBattlerAttacker].specialDmg
             && sideAttacker != (sideTarget = GetBattlerSide(gProtectStructs[gBattlerAttacker].specialBattlerId))
             && gBattleMons[gProtectStructs[gBattlerAttacker].specialBattlerId].hp)
    {
        gBattleMoveDamage = gProtectStructs[gBattlerAttacker].specialDmg * 150 / 100;

        if (gSideTimers[sideTarget].followmeTimer && gBattleMons[gSideTimers[sideTarget].followmeTarget].hp)
            gBattlerTarget = gSideTimers[sideTarget].followmeTarget;
        else
            gBattlerTarget = gProtectStructs[gBattlerAttacker].specialBattlerId;

        gBattlescriptCurrInstr += 5;
    }
    else
    {
        gSpecialStatuses[gBattlerAttacker].ppNotAffectedByPressure = 1;
        gBattlescriptCurrInstr = T1_READ_PTR(gBattlescriptCurrInstr + 1);
    }
}

static bool32 CriticalCapture(u32 odds)
{
    #if B_CRITICAL_CAPTURE == TRUE
        u32 numCaught = GetNationalPokedexCount(FLAG_GET_CAUGHT);

        if (numCaught <= (NATIONAL_DEX_COUNT * 30) / 650)
            odds = 0;
        else if (numCaught <= (NATIONAL_DEX_COUNT * 150) / 650)
            odds /= 2;
        else if (numCaught <= (NATIONAL_DEX_COUNT * 300) / 650)
            ;   // odds = (odds * 100) / 100;
        else if (numCaught <= (NATIONAL_DEX_COUNT * 450) / 650)
            odds = (odds * 150) / 100;
        else if (numCaught <= (NATIONAL_DEX_COUNT * 600) / 650)
            odds *= 2;
        else
            odds = (odds * 250) / 100;

        #ifdef ITEM_CATCHING_CHARM
        if (CheckBagHasItem(ITEM_CATCHING_CHARM, 1))
            odds = (odds * (100 + B_CATCHING_CHARM_BOOST)) / 100;
        #endif

        odds /= 6;
        if ((Random() % 255) < odds)
            return TRUE;

        return FALSE;
    #else
        return FALSE;
    #endif
}
<|MERGE_RESOLUTION|>--- conflicted
+++ resolved
@@ -8323,14 +8323,12 @@
             gBattlescriptCurrInstr += 7;
         }
         return;
-<<<<<<< HEAD
+    case VARIOUS_DESTROY_ABILITY_POPUP:
+        DestroyAbilityPopUp(gActiveBattler);
+        break;
     case VARIOUS_MOVEEND_ITEM_EFFECTS:
         if (ItemBattleEffects(1, gActiveBattler, FALSE))
             return;
-=======
-    case VARIOUS_DESTROY_ABILITY_POPUP:
-        DestroyAbilityPopUp(gActiveBattler);
->>>>>>> 1b1b2ff0
         break;
     }
 
