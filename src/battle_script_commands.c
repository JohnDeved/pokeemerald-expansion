--- conflicted
+++ resolved
@@ -8584,28 +8584,6 @@
             gBattlescriptCurrInstr += 7;    // exit if loop failed (failsafe)
         }
         return;
-<<<<<<< HEAD
-    case VARIOUS_CONSUME_BERRY:
-        if (ItemId_GetHoldEffect(gBattleMons[gActiveBattler].item) == HOLD_EFFECT_NONE)
-        {
-            gBattlescriptCurrInstr += 4;
-            return;
-        }
-        
-        gBattleScripting.battler = gEffectBattler = gBattlerTarget = gActiveBattler;    // cover all berry effect battlerId cases. e.g. ChangeStatBuffs uses target ID
-        // do move end berry effects for just a single battler, instead of looping through all battlers
-        if (ItemBattleEffects(ITEMEFFECT_BATTLER_MOVE_END, gActiveBattler, FALSE))
-            return;
-        
-        if (gBattlescriptCurrInstr[3])
-        {
-            gBattleMons[gActiveBattler].item = gBattleStruct->changedItems[gActiveBattler];
-            gBattleStruct->changedItems[gActiveBattler] = ITEM_NONE;
-            gBattleResources->flags->flags[gActiveBattler] &= ~(RESOURCE_FLAG_UNBURDEN);
-        }
-        
-        gBattlescriptCurrInstr += 4;
-=======
     case VARIOUS_MOVEEND_ITEM_EFFECTS:
         if (ItemBattleEffects(1, gActiveBattler, FALSE))
             return;
@@ -8766,7 +8744,27 @@
             gBattlescriptCurrInstr = T1_READ_PTR(gBattlescriptCurrInstr + 3);
         else
             gBattlescriptCurrInstr += 7;
->>>>>>> b4e456ae
+        return;
+    case VARIOUS_CONSUME_BERRY:
+        if (ItemId_GetHoldEffect(gBattleMons[gActiveBattler].item) == HOLD_EFFECT_NONE)
+        {
+            gBattlescriptCurrInstr += 4;
+            return;
+        }
+        
+        gBattleScripting.battler = gEffectBattler = gBattlerTarget = gActiveBattler;    // Cover all berry effect battlerId cases. e.g. ChangeStatBuffs uses target ID
+        // Do move end berry effects for just a single battler, instead of looping through all battlers
+        if (ItemBattleEffects(ITEMEFFECT_BATTLER_MOVE_END, gActiveBattler, FALSE))
+            return;
+        
+        if (gBattlescriptCurrInstr[3])
+        {
+            gBattleMons[gActiveBattler].item = gBattleStruct->changedItems[gActiveBattler];
+            gBattleStruct->changedItems[gActiveBattler] = ITEM_NONE;
+            gBattleResources->flags->flags[gActiveBattler] &= ~(RESOURCE_FLAG_UNBURDEN);
+        }
+        
+        gBattlescriptCurrInstr += 4;
         return;
     }
 
