#include "global.h"
#include "battle.h"
#include "constants/battle_move_effects.h"
#include "constants/battle_script_commands.h"
#include "battle_message.h"
#include "battle_anim.h"
#include "battle_ai_script_commands.h"
#include "battle_scripts.h"
#include "constants/moves.h"
#include "constants/abilities.h"
#include "item.h"
#include "constants/items.h"
#include "constants/hold_effects.h"
#include "util.h"
#include "pokemon.h"
#include "random.h"
#include "battle_controllers.h"
#include "battle_interface.h"
#include "constants/species.h"
#include "constants/songs.h"
#include "constants/trainers.h"
#include "constants/battle_anim.h"
#include "constants/map_types.h"
#include "text.h"
#include "sound.h"
#include "pokedex.h"
#include "recorded_battle.h"
#include "window.h"
#include "reshow_battle_screen.h"
#include "main.h"
#include "palette.h"
#include "money.h"
#include "bg.h"
#include "string_util.h"
#include "pokemon_icon.h"
#include "m4a.h"
#include "mail.h"
#include "event_data.h"
#include "pokemon_storage_system.h"
#include "task.h"
#include "naming_screen.h"
#include "constants/battle_string_ids.h"
#include "battle_setup.h"
#include "overworld.h"
#include "party_menu.h"
#include "constants/battle_config.h"
#include "battle_arena.h"
#include "battle_pike.h"
#include "battle_pyramid.h"
#include "field_specials.h"
#include "pokemon_summary_screen.h"
#include "pokenav.h"
#include "menu_specialized.h"
#include "constants/rgb.h"
#include "data.h"
#include "constants/party_menu.h"

extern struct MusicPlayerInfo gMPlayInfo_BGM;

extern const u8* const gBattleScriptsForMoveEffects[];

// this file's functions
#define STAT_CHANGE_WORKED      0
#define STAT_CHANGE_DIDNT_WORK  1

static bool8 IsTwoTurnsMove(u16 move);
static void TrySetDestinyBondToHappen(void);
static u8 AttacksThisTurn(u8 battlerId, u16 move); // Note: returns 1 if it's a charging turn, otherwise 2.
static u32 ChangeStatBuffs(s8 statValue, u32 statId, u32 flags, const u8 *BS_ptr);
static bool32 IsMonGettingExpSentOut(void);
static void sub_804F17C(void);
static bool8 sub_804F1CC(void);
static void DrawLevelUpWindow1(void);
static void DrawLevelUpWindow2(void);
static bool8 sub_804F344(void);
static void PutMonIconOnLvlUpBox(void);
static void PutLevelAndGenderOnLvlUpBox(void);
static bool32 CriticalCapture(u32 odds);

static void SpriteCB_MonIconOnLvlUpBox(struct Sprite* sprite);

static void Cmd_attackcanceler(void);
static void Cmd_accuracycheck(void);
static void Cmd_attackstring(void);
static void Cmd_ppreduce(void);
static void Cmd_critcalc(void);
static void Cmd_damagecalc(void);
static void Cmd_typecalc(void);
static void Cmd_adjustdamage(void);
static void Cmd_multihitresultmessage(void);
static void Cmd_attackanimation(void);
static void Cmd_waitanimation(void);
static void Cmd_healthbarupdate(void);
static void Cmd_datahpupdate(void);
static void Cmd_critmessage(void);
static void Cmd_effectivenesssound(void);
static void Cmd_resultmessage(void);
static void Cmd_printstring(void);
static void Cmd_printselectionstring(void);
static void Cmd_waitmessage(void);
static void Cmd_printfromtable(void);
static void Cmd_printselectionstringfromtable(void);
static void Cmd_seteffectwithchance(void);
static void Cmd_seteffectprimary(void);
static void Cmd_seteffectsecondary(void);
static void Cmd_clearstatusfromeffect(void);
static void Cmd_tryfaintmon(void);
static void Cmd_dofaintanimation(void);
static void Cmd_cleareffectsonfaint(void);
static void Cmd_jumpifstatus(void);
static void Cmd_jumpifstatus2(void);
static void Cmd_jumpifability(void);
static void Cmd_jumpifsideaffecting(void);
static void Cmd_jumpifstat(void);
static void Cmd_jumpifstatus3condition(void);
static void Cmd_jumpbasedontype(void);
static void Cmd_getexp(void);
static void atk24(void);
static void Cmd_movevaluescleanup(void);
static void Cmd_setmultihit(void);
static void Cmd_decrementmultihit(void);
static void Cmd_goto(void);
static void Cmd_jumpifbyte(void);
static void Cmd_jumpifhalfword(void);
static void Cmd_jumpifword(void);
static void Cmd_jumpifarrayequal(void);
static void Cmd_jumpifarraynotequal(void);
static void Cmd_setbyte(void);
static void Cmd_addbyte(void);
static void Cmd_subbyte(void);
static void Cmd_copyarray(void);
static void Cmd_copyarraywithindex(void);
static void Cmd_orbyte(void);
static void Cmd_orhalfword(void);
static void Cmd_orword(void);
static void Cmd_bicbyte(void);
static void Cmd_bichalfword(void);
static void Cmd_bicword(void);
static void Cmd_pause(void);
static void Cmd_waitstate(void);
static void Cmd_update(void);
static void Cmd_return(void);
static void Cmd_end(void);
static void Cmd_end2(void);
static void Cmd_end3(void);
static void Cmd_jumpifaffectedbyprotect(void);
static void Cmd_call(void);
static void Cmd_setroost(void);
static void Cmd_jumpifabilitypresent(void);
static void Cmd_endselectionscript(void);
static void Cmd_playanimation(void);
static void Cmd_playanimation2(void);
static void Cmd_setgraphicalstatchangevalues(void);
static void Cmd_playstatchangeanimation(void);
static void Cmd_moveend(void);
static void Cmd_sethealblock(void);
static void Cmd_returnatktoball(void);
static void Cmd_getswitchedmondata(void);
static void Cmd_switchindataupdate(void);
static void Cmd_switchinanim(void);
static void Cmd_jumpifcantswitch(void);
static void Cmd_openpartyscreen(void);
static void Cmd_switchhandleorder(void);
static void Cmd_switchineffects(void);
static void Cmd_trainerslidein(void);
static void Cmd_playse(void);
static void Cmd_fanfare(void);
static void Cmd_playfaintcry(void);
static void atk57(void);
static void Cmd_returntoball(void);
static void Cmd_handlelearnnewmove(void);
static void Cmd_yesnoboxlearnmove(void);
static void Cmd_yesnoboxstoplearningmove(void);
static void Cmd_hitanimation(void);
static void Cmd_getmoneyreward(void);
static void atk5E(void);
static void Cmd_swapattackerwithtarget(void);
static void Cmd_incrementgamestat(void);
static void Cmd_drawpartystatussummary(void);
static void Cmd_hidepartystatussummary(void);
static void Cmd_jumptocalledmove(void);
static void Cmd_statusanimation(void);
static void Cmd_status2animation(void);
static void Cmd_chosenstatusanimation(void);
static void Cmd_yesnobox(void);
static void Cmd_cancelallactions(void);
static void Cmd_setgravity(void);
static void Cmd_removeitem(void);
static void Cmd_atknameinbuff1(void);
static void Cmd_drawlvlupbox(void);
static void Cmd_resetsentmonsvalue(void);
static void Cmd_setatktoplayer0(void);
static void Cmd_makevisible(void);
static void Cmd_recordability(void);
static void Cmd_buffermovetolearn(void);
static void Cmd_jumpifplayerran(void);
static void Cmd_hpthresholds(void);
static void Cmd_hpthresholds2(void);
static void Cmd_useitemonopponent(void);
static void Cmd_various(void);
static void Cmd_setprotectlike(void);
static void Cmd_faintifabilitynotdamp(void);
static void Cmd_setatkhptozero(void);
static void Cmd_jumpifnexttargetvalid(void);
static void Cmd_tryhealhalfhealth(void);
static void Cmd_trymirrormove(void);
static void Cmd_setrain(void);
static void Cmd_setreflect(void);
static void Cmd_setseeded(void);
static void Cmd_manipulatedamage(void);
static void Cmd_trysetrest(void);
static void Cmd_jumpifnotfirstturn(void);
static void Cmd_setmiracleeye(void);
static void Cmd_jumpifcantmakeasleep(void);
static void Cmd_stockpile(void);
static void Cmd_stockpiletobasedamage(void);
static void Cmd_stockpiletohpheal(void);
static void Cmd_setdrainedhp(void);
static void Cmd_statbuffchange(void);
static void Cmd_normalisebuffs(void);
static void Cmd_setbide(void);
static void Cmd_confuseifrepeatingattackends(void);
static void Cmd_setmultihitcounter(void);
static void Cmd_initmultihitstring(void);
static void Cmd_forcerandomswitch(void);
static void Cmd_tryconversiontypechange(void);
static void Cmd_givepaydaymoney(void);
static void Cmd_setlightscreen(void);
static void Cmd_tryKO(void);
static void Cmd_damagetohalftargethp(void);
static void Cmd_setsandstorm(void);
static void Cmd_weatherdamage(void);
static void Cmd_tryinfatuating(void);
static void Cmd_updatestatusicon(void);
static void Cmd_setmist(void);
static void Cmd_setfocusenergy(void);
static void Cmd_transformdataexecution(void);
static void Cmd_setsubstitute(void);
static void Cmd_mimicattackcopy(void);
static void Cmd_metronome(void);
static void Cmd_dmgtolevel(void);
static void Cmd_psywavedamageeffect(void);
static void Cmd_counterdamagecalculator(void);
static void Cmd_mirrorcoatdamagecalculator(void);
static void Cmd_disablelastusedattack(void);
static void Cmd_trysetencore(void);
static void Cmd_painsplitdmgcalc(void);
static void Cmd_settypetorandomresistance(void);
static void Cmd_setalwayshitflag(void);
static void Cmd_copymovepermanently(void);
static void Cmd_trychoosesleeptalkmove(void);
static void Cmd_setdestinybond(void);
static void Cmd_trysetdestinybondtohappen(void);
static void Cmd_settailwind(void);
static void Cmd_tryspiteppreduce(void);
static void Cmd_healpartystatus(void);
static void Cmd_cursetarget(void);
static void Cmd_trysetspikes(void);
static void Cmd_setforesight(void);
static void Cmd_trysetperishsong(void);
static void Cmd_handlerollout(void);
static void Cmd_jumpifconfusedandstatmaxed(void);
static void Cmd_handlefurycutter(void);
static void Cmd_setembargo(void);
static void Cmd_presentdamagecalculation(void);
static void Cmd_setsafeguard(void);
static void Cmd_magnitudedamagecalculation(void);
static void Cmd_jumpifnopursuitswitchdmg(void);
static void Cmd_setsunny(void);
static void Cmd_maxattackhalvehp(void);
static void Cmd_copyfoestats(void);
static void Cmd_rapidspinfree(void);
static void Cmd_setdefensecurlbit(void);
static void Cmd_recoverbasedonsunlight(void);
static void Cmd_setstickyweb(void);
static void Cmd_selectfirstvalidtarget(void);
static void Cmd_trysetfutureattack(void);
static void Cmd_trydobeatup(void);
static void Cmd_setsemiinvulnerablebit(void);
static void Cmd_clearsemiinvulnerablebit(void);
static void Cmd_setminimize(void);
static void Cmd_sethail(void);
static void Cmd_jumpifattackandspecialattackcannotfall(void);
static void Cmd_setforcedtarget(void);
static void Cmd_setcharge(void);
static void Cmd_callterrainattack(void);
static void Cmd_cureifburnedparalysedorpoisoned(void);
static void Cmd_settorment(void);
static void Cmd_jumpifnodamage(void);
static void Cmd_settaunt(void);
static void Cmd_trysethelpinghand(void);
static void Cmd_tryswapitems(void);
static void Cmd_trycopyability(void);
static void Cmd_trywish(void);
static void Cmd_settoxicspikes(void);
static void Cmd_setgastroacid(void);
static void Cmd_setyawn(void);
static void Cmd_setdamagetohealthdifference(void);
static void Cmd_setroom(void);
static void Cmd_tryswapabilities(void);
static void Cmd_tryimprison(void);
static void Cmd_setstealthrock(void);
static void Cmd_setuserstatus3(void);
static void Cmd_assistattackselect(void);
static void Cmd_trysetmagiccoat(void);
static void Cmd_trysetsnatch(void);
static void Cmd_trygetintimidatetarget(void);
static void Cmd_switchoutabilities(void);
static void Cmd_jumpifhasnohp(void);
static void Cmd_getsecretpowereffect(void);
static void Cmd_pickup(void);
static void Cmd_docastformchangeanimation(void);
static void Cmd_trycastformdatachange(void);
static void Cmd_settypebasedhalvers(void);
static void Cmd_jumpifsubstituteblocks(void);
static void Cmd_tryrecycleitem(void);
static void Cmd_settypetoterrain(void);
static void Cmd_pursuitrelated(void);
static void Cmd_snatchsetbattlers(void);
static void Cmd_removelightscreenreflect(void);
static void Cmd_handleballthrow(void);
static void Cmd_givecaughtmon(void);
static void Cmd_trysetcaughtmondexflags(void);
static void Cmd_displaydexinfo(void);
static void Cmd_trygivecaughtmonnick(void);
static void Cmd_subattackerhpbydmg(void);
static void Cmd_removeattackerstatus1(void);
static void Cmd_finishaction(void);
static void Cmd_finishturn(void);
static void Cmd_trainerslideout(void);
static void Cmd_settelekinesis(void);
static void Cmd_swapstatstages(void);
static void Cmd_averagestats(void);
static void Cmd_jumpifoppositegenders(void);
static void Cmd_trygetbaddreamstarget(void);
static void Cmd_tryworryseed(void);
static void Cmd_metalburstdamagecalculator(void);

void (* const gBattleScriptingCommandsTable[])(void) =
{
	Cmd_attackcanceler, // 0x0
	Cmd_accuracycheck, // 0x1
	Cmd_attackstring, // 0x2
	Cmd_ppreduce, // 0x3
	Cmd_critcalc, // 0x4
	Cmd_damagecalc, // 0x5
	Cmd_typecalc, // 0x6
	Cmd_adjustdamage, // 0x7
	Cmd_multihitresultmessage, // 0x8
	Cmd_attackanimation, // 0x9
	Cmd_waitanimation, // 0xA
	Cmd_healthbarupdate, // 0xB
	Cmd_datahpupdate, // 0xC
	Cmd_critmessage, // 0xD
	Cmd_effectivenesssound, // 0xE
	Cmd_resultmessage, // 0xF
	Cmd_printstring, // 0x10
	Cmd_printselectionstring, // 0x11
	Cmd_waitmessage, // 0x12
	Cmd_printfromtable, // 0x13
	Cmd_printselectionstringfromtable, // 0x14
	Cmd_seteffectwithchance, // 0x15
	Cmd_seteffectprimary, // 0x16
	Cmd_seteffectsecondary, // 0x17
	Cmd_clearstatusfromeffect, // 0x18
	Cmd_tryfaintmon, // 0x19
	Cmd_dofaintanimation, // 0x1A
	Cmd_cleareffectsonfaint, // 0x1B
	Cmd_jumpifstatus, // 0x1C
	Cmd_jumpifstatus2, // 0x1D
	Cmd_jumpifability, // 0x1E
	Cmd_jumpifsideaffecting, // 0x1F
	Cmd_jumpifstat, // 0x20
	Cmd_jumpifstatus3condition, // 0x21
	Cmd_jumpbasedontype, // 0x22
	Cmd_getexp, // 0x23
	atk24, // 0x24
	Cmd_movevaluescleanup, // 0x25
	Cmd_setmultihit, // 0x26
	Cmd_decrementmultihit, // 0x27
	Cmd_goto, // 0x28
	Cmd_jumpifbyte, // 0x29
	Cmd_jumpifhalfword, // 0x2A
	Cmd_jumpifword, // 0x2B
	Cmd_jumpifarrayequal, // 0x2C
	Cmd_jumpifarraynotequal, // 0x2D
	Cmd_setbyte, // 0x2E
	Cmd_addbyte, // 0x2F
	Cmd_subbyte, // 0x30
	Cmd_copyarray, // 0x31
	Cmd_copyarraywithindex, // 0x32
	Cmd_orbyte, // 0x33
	Cmd_orhalfword, // 0x34
	Cmd_orword, // 0x35
	Cmd_bicbyte, // 0x36
	Cmd_bichalfword, // 0x37
	Cmd_bicword, // 0x38
	Cmd_pause, // 0x39
	Cmd_waitstate, // 0x3A
	Cmd_update, // 0x3B
	Cmd_return, // 0x3C
	Cmd_end, // 0x3D
	Cmd_end2, // 0x3E
	Cmd_end3, // 0x3F
	Cmd_jumpifaffectedbyprotect, // 0x40
	Cmd_call, // 0x41
	Cmd_setroost, // 0x42
	Cmd_jumpifabilitypresent, // 0x43
	Cmd_endselectionscript, // 0x44
	Cmd_playanimation, // 0x45
	Cmd_playanimation2, // 0x46
	Cmd_setgraphicalstatchangevalues, // 0x47
	Cmd_playstatchangeanimation, // 0x48
	Cmd_moveend, // 0x49
	Cmd_sethealblock, // 0x4A
	Cmd_returnatktoball, // 0x4B
	Cmd_getswitchedmondata, // 0x4C
	Cmd_switchindataupdate, // 0x4D
	Cmd_switchinanim, // 0x4E
	Cmd_jumpifcantswitch, // 0x4F
	Cmd_openpartyscreen, // 0x50
	Cmd_switchhandleorder, // 0x51
	Cmd_switchineffects, // 0x52
	Cmd_trainerslidein, // 0x53
	Cmd_playse, // 0x54
	Cmd_fanfare, // 0x55
	Cmd_playfaintcry, // 0x56
	atk57, // 0x57
	Cmd_returntoball, // 0x58
	Cmd_handlelearnnewmove, // 0x59
	Cmd_yesnoboxlearnmove, // 0x5A
	Cmd_yesnoboxstoplearningmove, // 0x5B
	Cmd_hitanimation, // 0x5C
	Cmd_getmoneyreward, // 0x5D
	atk5E, // 0x5E
	Cmd_swapattackerwithtarget, // 0x5F
	Cmd_incrementgamestat, // 0x60
	Cmd_drawpartystatussummary, // 0x61
	Cmd_hidepartystatussummary, // 0x62
	Cmd_jumptocalledmove, // 0x63
	Cmd_statusanimation, // 0x64
	Cmd_status2animation, // 0x65
	Cmd_chosenstatusanimation, // 0x66
	Cmd_yesnobox, // 0x67
	Cmd_cancelallactions, // 0x68
	Cmd_setgravity, // 0x69
	Cmd_removeitem, // 0x6A
	Cmd_atknameinbuff1, // 0x6B
	Cmd_drawlvlupbox, // 0x6C
	Cmd_resetsentmonsvalue, // 0x6D
	Cmd_setatktoplayer0, // 0x6E
	Cmd_makevisible, // 0x6F
	Cmd_recordability, // 0x70
	Cmd_buffermovetolearn, // 0x71
	Cmd_jumpifplayerran, // 0x72
	Cmd_hpthresholds, // 0x73
	Cmd_hpthresholds2, // 0x74
	Cmd_useitemonopponent, // 0x75
	Cmd_various, // 0x76
	Cmd_setprotectlike, // 0x77
	Cmd_faintifabilitynotdamp, // 0x78
	Cmd_setatkhptozero, // 0x79
	Cmd_jumpifnexttargetvalid, // 0x7A
	Cmd_tryhealhalfhealth, // 0x7B
	Cmd_trymirrormove, // 0x7C
	Cmd_setrain, // 0x7D
	Cmd_setreflect, // 0x7E
	Cmd_setseeded, // 0x7F
	Cmd_manipulatedamage, // 0x80
	Cmd_trysetrest, // 0x81
	Cmd_jumpifnotfirstturn, // 0x82
	Cmd_setmiracleeye, // 0x83
	Cmd_jumpifcantmakeasleep, // 0x84
	Cmd_stockpile, // 0x85
	Cmd_stockpiletobasedamage, // 0x86
	Cmd_stockpiletohpheal, // 0x87
	Cmd_setdrainedhp, // 0x88
	Cmd_statbuffchange, // 0x89
	Cmd_normalisebuffs, // 0x8A
	Cmd_setbide, // 0x8B
	Cmd_confuseifrepeatingattackends, // 0x8C
	Cmd_setmultihitcounter, // 0x8D
	Cmd_initmultihitstring, // 0x8E
	Cmd_forcerandomswitch, // 0x8F
	Cmd_tryconversiontypechange, // 0x90
	Cmd_givepaydaymoney, // 0x91
	Cmd_setlightscreen, // 0x92
	Cmd_tryKO, // 0x93
	Cmd_damagetohalftargethp, // 0x94
	Cmd_setsandstorm, // 0x95
	Cmd_weatherdamage, // 0x96
	Cmd_tryinfatuating, // 0x97
	Cmd_updatestatusicon, // 0x98
	Cmd_setmist, // 0x99
	Cmd_setfocusenergy, // 0x9A
	Cmd_transformdataexecution, // 0x9B
	Cmd_setsubstitute, // 0x9C
	Cmd_mimicattackcopy, // 0x9D
	Cmd_metronome, // 0x9E
	Cmd_dmgtolevel, // 0x9F
	Cmd_psywavedamageeffect, // 0xA0
	Cmd_counterdamagecalculator, // 0xA1
	Cmd_mirrorcoatdamagecalculator, // 0xA2
	Cmd_disablelastusedattack, // 0xA3
	Cmd_trysetencore, // 0xA4
	Cmd_painsplitdmgcalc, // 0xA5
	Cmd_settypetorandomresistance, // 0xA6
	Cmd_setalwayshitflag, // 0xA7
	Cmd_copymovepermanently, // 0xA8
	Cmd_trychoosesleeptalkmove, // 0xA9
	Cmd_setdestinybond, // 0xAA
	Cmd_trysetdestinybondtohappen, // 0xAB
	Cmd_settailwind, // 0xAC
	Cmd_tryspiteppreduce, // 0xAD
	Cmd_healpartystatus, // 0xAE
	Cmd_cursetarget, // 0xAF
	Cmd_trysetspikes, // 0xB0
	Cmd_setforesight, // 0xB1
	Cmd_trysetperishsong, // 0xB2
	Cmd_handlerollout, // 0xB3
	Cmd_jumpifconfusedandstatmaxed, // 0xB4
	Cmd_handlefurycutter, // 0xB5
	Cmd_setembargo, // 0xB6
	Cmd_presentdamagecalculation, // 0xB7
	Cmd_setsafeguard, // 0xB8
	Cmd_magnitudedamagecalculation, // 0xB9
	Cmd_jumpifnopursuitswitchdmg, // 0xBA
	Cmd_setsunny, // 0xBB
	Cmd_maxattackhalvehp, // 0xBC
	Cmd_copyfoestats, // 0xBD
	Cmd_rapidspinfree, // 0xBE
	Cmd_setdefensecurlbit, // 0xBF
	Cmd_recoverbasedonsunlight, // 0xC0
	Cmd_setstickyweb, // 0xC1
	Cmd_selectfirstvalidtarget, // 0xC2
	Cmd_trysetfutureattack, // 0xC3
	Cmd_trydobeatup, // 0xC4
	Cmd_setsemiinvulnerablebit, // 0xC5
	Cmd_clearsemiinvulnerablebit, // 0xC6
	Cmd_setminimize, // 0xC7
	Cmd_sethail, // 0xC8
	Cmd_jumpifattackandspecialattackcannotfall, // 0xC9
	Cmd_setforcedtarget, // 0xCA
	Cmd_setcharge, // 0xCB
	Cmd_callterrainattack, // 0xCC
	Cmd_cureifburnedparalysedorpoisoned, // 0xCD
	Cmd_settorment, // 0xCE
	Cmd_jumpifnodamage, // 0xCF
	Cmd_settaunt, // 0xD0
	Cmd_trysethelpinghand, // 0xD1
	Cmd_tryswapitems, // 0xD2
	Cmd_trycopyability, // 0xD3
	Cmd_trywish, // 0xD4
	Cmd_settoxicspikes, // 0xD5
	Cmd_setgastroacid, // 0xD6
	Cmd_setyawn, // 0xD7
	Cmd_setdamagetohealthdifference, // 0xD8
	Cmd_setroom, // 0xD9
	Cmd_tryswapabilities, // 0xDA
	Cmd_tryimprison, // 0xDB
	Cmd_setstealthrock, // 0xDC
	Cmd_setuserstatus3, // 0xDD
	Cmd_assistattackselect, // 0xDE
	Cmd_trysetmagiccoat, // 0xDF
	Cmd_trysetsnatch, // 0xE0
	Cmd_trygetintimidatetarget, // 0xE1
	Cmd_switchoutabilities, // 0xE2
	Cmd_jumpifhasnohp, // 0xE3
	Cmd_getsecretpowereffect, // 0xE4
	Cmd_pickup, // 0xE5
	Cmd_docastformchangeanimation, // 0xE6
	Cmd_trycastformdatachange, // 0xE7
	Cmd_settypebasedhalvers, // 0xE8
	Cmd_jumpifsubstituteblocks, // 0xE9
	Cmd_tryrecycleitem, // 0xEA
	Cmd_settypetoterrain, // 0xEB
	Cmd_pursuitrelated, // 0xEC
	Cmd_snatchsetbattlers, // 0xED
	Cmd_removelightscreenreflect, // 0xEE
	Cmd_handleballthrow, // 0xEF
	Cmd_givecaughtmon, // 0xF0
	Cmd_trysetcaughtmondexflags, // 0xF1
	Cmd_displaydexinfo, // 0xF2
	Cmd_trygivecaughtmonnick, // 0xF3
	Cmd_subattackerhpbydmg, // 0xF4
	Cmd_removeattackerstatus1, // 0xF5
	Cmd_finishaction, // 0xF6
	Cmd_finishturn, // 0xF7
	Cmd_trainerslideout, // 0xF8
	Cmd_settelekinesis, // 0xF9
	Cmd_swapstatstages, // 0xFA
	Cmd_averagestats, // 0xFB
	Cmd_jumpifoppositegenders, // 0xFC
	Cmd_trygetbaddreamstarget, // 0xFD
	Cmd_tryworryseed, // 0xFE
	Cmd_metalburstdamagecalculator, // 0xFF
};

struct StatFractions
{
    u8 dividend;
    u8 divisor;
};

static const struct StatFractions sAccuracyStageRatios[] =
{
    { 33, 100}, // -6
    { 36, 100}, // -5
    { 43, 100}, // -4
    { 50, 100}, // -3
    { 60, 100}, // -2
    { 75, 100}, // -1
    {  1,   1}, //  0
    {133, 100}, // +1
    {166, 100}, // +2
    {  2,   1}, // +3
    {233, 100}, // +4
    {133,  50}, // +5
    {  3,   1}, // +6
};

<<<<<<< HEAD
static const u32 sStatusFlagsForMoveEffects[] =
{
    0x00000000,
    STATUS1_SLEEP,
    STATUS1_POISON,
    STATUS1_BURN,
    STATUS1_FREEZE,
    STATUS1_PARALYSIS,
    STATUS1_TOXIC_POISON,
    STATUS2_CONFUSION,
    STATUS2_FLINCHED,
    0x00000000,
    STATUS2_UPROAR,
    0x00000000,
    STATUS2_MULTIPLETURNS,
    STATUS2_WRAPPED,
    0x00000000,
    0x00000000,
    0x00000000,
    0x00000000,
    0x00000000,
    0x00000000,
    0x00000000,
    0x00000000,
    0x00000000,
    0x00000000,
    0x00000000,
    0x00000000,
    0x00000000,
    0x00000000,
    0x00000000,
    STATUS2_RECHARGE,
    0x00000000,
    0x00000000,
    STATUS2_ESCAPE_PREVENTION,
    STATUS2_NIGHTMARE,
    0x00000000,
    0x00000000,
    0x00000000,
    0x00000000,
    0x00000000,
    0x00000000,
    0x00000000,
    0x00000000,
    0x00000000,
    0x00000000,
    0x00000000,
    0x00000000,
    0x00000000,
    0x00000000,
    0x00000000,
    0x00000000,
    0x00000000,
    0x00000000,
    0x00000000,
    STATUS2_LOCK_CONFUSE,
    0x00000000,
    0x00000000,
    0x00000000,
    0x00000000,
    0x00000000,
    0x00000000
=======
// The chance is 1/N for each stage.
static const u16 sCriticalHitChance[] = {16, 8, 4, 3, 2};

static const u32 sStatusFlagsForMoveEffects[NUM_MOVE_EFFECTS] =
{
    [MOVE_EFFECT_SLEEP]          = STATUS1_SLEEP,
    [MOVE_EFFECT_POISON]         = STATUS1_POISON,
    [MOVE_EFFECT_BURN]           = STATUS1_BURN,
    [MOVE_EFFECT_FREEZE]         = STATUS1_FREEZE,
    [MOVE_EFFECT_PARALYSIS]      = STATUS1_PARALYSIS,
    [MOVE_EFFECT_TOXIC]          = STATUS1_TOXIC_POISON,
    [MOVE_EFFECT_CONFUSION]      = STATUS2_CONFUSION,
    [MOVE_EFFECT_FLINCH]         = STATUS2_FLINCHED,
    [MOVE_EFFECT_UPROAR]         = STATUS2_UPROAR,
    [MOVE_EFFECT_CHARGING]       = STATUS2_MULTIPLETURNS,
    [MOVE_EFFECT_WRAP]           = STATUS2_WRAPPED,
    [MOVE_EFFECT_RECHARGE]       = STATUS2_RECHARGE,
    [MOVE_EFFECT_PREVENT_ESCAPE] = STATUS2_ESCAPE_PREVENTION,
    [MOVE_EFFECT_NIGHTMARE]      = STATUS2_NIGHTMARE,
    [MOVE_EFFECT_THRASH]         = STATUS2_LOCK_CONFUSE,
>>>>>>> 79cc659d
};

static const u8* const sMoveEffectBS_Ptrs[] =
{
<<<<<<< HEAD
    [MOVE_EFFECT_SLEEP] = BattleScript_MoveEffectSleep,
    [MOVE_EFFECT_POISON] = BattleScript_MoveEffectPoison,
    [MOVE_EFFECT_BURN] = BattleScript_MoveEffectBurn,
    [MOVE_EFFECT_FREEZE] = BattleScript_MoveEffectFreeze,
    [MOVE_EFFECT_PARALYSIS] = BattleScript_MoveEffectParalysis,
    [MOVE_EFFECT_TOXIC] = BattleScript_MoveEffectToxic,
    [MOVE_EFFECT_CONFUSION] = BattleScript_MoveEffectConfusion,
    [MOVE_EFFECT_UPROAR] = BattleScript_MoveEffectUproar,
    [MOVE_EFFECT_PAYDAY] = BattleScript_MoveEffectPayDay,
    [MOVE_EFFECT_WRAP] = BattleScript_MoveEffectWrap,
    [MOVE_EFFECT_RECOIL_25] = BattleScript_MoveEffectRecoil,
    [MOVE_EFFECT_RECOIL_33] = BattleScript_MoveEffectRecoil,
=======
    [0]                            = BattleScript_MoveEffectSleep,
    [MOVE_EFFECT_SLEEP]            = BattleScript_MoveEffectSleep,
    [MOVE_EFFECT_POISON]           = BattleScript_MoveEffectPoison,
    [MOVE_EFFECT_BURN]             = BattleScript_MoveEffectBurn,
    [MOVE_EFFECT_FREEZE]           = BattleScript_MoveEffectFreeze,
    [MOVE_EFFECT_PARALYSIS]        = BattleScript_MoveEffectParalysis,
    [MOVE_EFFECT_TOXIC]            = BattleScript_MoveEffectToxic,
    [MOVE_EFFECT_CONFUSION]        = BattleScript_MoveEffectConfusion,
    [MOVE_EFFECT_FLINCH]           = BattleScript_MoveEffectSleep,
    [MOVE_EFFECT_TRI_ATTACK]       = BattleScript_MoveEffectSleep,
    [MOVE_EFFECT_UPROAR]           = BattleScript_MoveEffectUproar,
    [MOVE_EFFECT_PAYDAY]           = BattleScript_MoveEffectPayDay,
    [MOVE_EFFECT_CHARGING]         = BattleScript_MoveEffectSleep,
    [MOVE_EFFECT_WRAP]             = BattleScript_MoveEffectWrap,
    [MOVE_EFFECT_RECOIL_25]        = BattleScript_MoveEffectRecoil,
    [MOVE_EFFECT_ATK_PLUS_1]       = BattleScript_MoveEffectSleep,
    [MOVE_EFFECT_DEF_PLUS_1]       = BattleScript_MoveEffectSleep,
    [MOVE_EFFECT_SPD_PLUS_1]       = BattleScript_MoveEffectSleep,
    [MOVE_EFFECT_SP_ATK_PLUS_1]    = BattleScript_MoveEffectSleep,
    [MOVE_EFFECT_SP_DEF_PLUS_1]    = BattleScript_MoveEffectSleep,
    [MOVE_EFFECT_ACC_PLUS_1]       = BattleScript_MoveEffectSleep,
    [MOVE_EFFECT_EVS_PLUS_1]       = BattleScript_MoveEffectSleep,
    [MOVE_EFFECT_ATK_MINUS_1]      = BattleScript_MoveEffectSleep,
    [MOVE_EFFECT_DEF_MINUS_1]      = BattleScript_MoveEffectSleep,
    [MOVE_EFFECT_SPD_MINUS_1]      = BattleScript_MoveEffectSleep,
    [MOVE_EFFECT_SP_ATK_MINUS_1]   = BattleScript_MoveEffectSleep,
    [MOVE_EFFECT_SP_DEF_MINUS_1]   = BattleScript_MoveEffectSleep,
    [MOVE_EFFECT_ACC_MINUS_1]      = BattleScript_MoveEffectSleep,
    [MOVE_EFFECT_EVS_MINUS_1]      = BattleScript_MoveEffectSleep,
    [MOVE_EFFECT_RECHARGE]         = BattleScript_MoveEffectSleep,
    [MOVE_EFFECT_RAGE]             = BattleScript_MoveEffectSleep,
    [MOVE_EFFECT_STEAL_ITEM]       = BattleScript_MoveEffectSleep,
    [MOVE_EFFECT_PREVENT_ESCAPE]   = BattleScript_MoveEffectSleep,
    [MOVE_EFFECT_NIGHTMARE]        = BattleScript_MoveEffectSleep,
    [MOVE_EFFECT_ALL_STATS_UP]     = BattleScript_MoveEffectSleep,
    [MOVE_EFFECT_RAPIDSPIN]        = BattleScript_MoveEffectSleep,
    [MOVE_EFFECT_REMOVE_PARALYSIS] = BattleScript_MoveEffectSleep,
    [MOVE_EFFECT_ATK_DEF_DOWN]     = BattleScript_MoveEffectSleep,
    [MOVE_EFFECT_RECOIL_33]        = BattleScript_MoveEffectRecoil,
>>>>>>> 79cc659d
};

static const struct WindowTemplate sUnusedWinTemplate = {0, 1, 3, 7, 0xF, 0x1F, 0x3F};

static const u16 sUnknown_0831C2C8[] = INCBIN_U16("graphics/battle_interface/unk_battlebox.gbapal");
static const u32 sUnknown_0831C2E8[] = INCBIN_U32("graphics/battle_interface/unk_battlebox.4bpp.lz");

#define MON_ICON_LVLUP_BOX_TAG      0xD75A

static const struct OamData sOamData_MonIconOnLvlUpBox =
{
    .y = 0,
    .affineMode = ST_OAM_AFFINE_OFF,
    .objMode = ST_OAM_OBJ_NORMAL,
    .mosaic = 0,
    .bpp = ST_OAM_4BPP,
    .shape = SPRITE_SHAPE(32x32),
    .x = 0,
    .matrixNum = 0,
    .size = SPRITE_SIZE(32x32),
    .tileNum = 0,
    .priority = 0,
    .paletteNum = 0,
    .affineParam = 0,
};

static const struct SpriteTemplate sSpriteTemplate_MonIconOnLvlUpBox =
{
    .tileTag = MON_ICON_LVLUP_BOX_TAG,
    .paletteTag = MON_ICON_LVLUP_BOX_TAG,
    .oam = &sOamData_MonIconOnLvlUpBox,
    .anims = gDummySpriteAnimTable,
    .images = NULL,
    .affineAnims = gDummySpriteAffineAnimTable,
    .callback = SpriteCB_MonIconOnLvlUpBox
};

static const u16 sProtectSuccessRates[] = {USHRT_MAX, USHRT_MAX / 2, USHRT_MAX / 4, USHRT_MAX / 8};

#define FORBIDDEN_MIMIC         0x1
#define FORBIDDEN_METRONOME     0x2
#define FORBIDDEN_ASSIST        0x4
#define FORBIDDEN_COPYCAT       0x8
#define FORBIDDEN_SLEEP_TALK    0x10

#define FORBIDDEN_INSTRUCT_END 0xFFFF

static const u8 sForbiddenMoves[MOVES_COUNT] =
{
    [MOVE_NONE] = 0xFF, // Can't use a non-move lol
    [MOVE_STRUGGLE] = 0xFF, // Neither Struggle
    [MOVE_AFTER_YOU] = FORBIDDEN_METRONOME,
    [MOVE_ASSIST] = FORBIDDEN_METRONOME | FORBIDDEN_ASSIST | FORBIDDEN_COPYCAT | FORBIDDEN_SLEEP_TALK,
    [MOVE_BANEFUL_BUNKER] = FORBIDDEN_METRONOME | FORBIDDEN_ASSIST | FORBIDDEN_COPYCAT,
    [MOVE_BEAK_BLAST] = FORBIDDEN_METRONOME | FORBIDDEN_ASSIST | FORBIDDEN_COPYCAT | FORBIDDEN_SLEEP_TALK,
    [MOVE_BELCH] = FORBIDDEN_METRONOME | FORBIDDEN_ASSIST | FORBIDDEN_COPYCAT | FORBIDDEN_SLEEP_TALK,
    [MOVE_BESTOW] = FORBIDDEN_METRONOME | FORBIDDEN_ASSIST | FORBIDDEN_COPYCAT,
    [MOVE_BIDE] = FORBIDDEN_SLEEP_TALK,
    [MOVE_CELEBRATE] = FORBIDDEN_METRONOME | FORBIDDEN_ASSIST | FORBIDDEN_COPYCAT | FORBIDDEN_SLEEP_TALK,
    [MOVE_CHATTER] = FORBIDDEN_METRONOME | FORBIDDEN_ASSIST | FORBIDDEN_COPYCAT | FORBIDDEN_MIMIC | FORBIDDEN_SLEEP_TALK,
    [MOVE_CIRCLE_THROW] = FORBIDDEN_ASSIST | FORBIDDEN_COPYCAT,
    [MOVE_COPYCAT] = FORBIDDEN_METRONOME | FORBIDDEN_ASSIST | FORBIDDEN_COPYCAT | FORBIDDEN_SLEEP_TALK,
    [MOVE_COUNTER] = FORBIDDEN_METRONOME | FORBIDDEN_ASSIST | FORBIDDEN_COPYCAT,
    [MOVE_COVET] = FORBIDDEN_METRONOME | FORBIDDEN_ASSIST | FORBIDDEN_COPYCAT,
    [MOVE_CRAFTY_SHIELD] = FORBIDDEN_METRONOME | FORBIDDEN_ASSIST | FORBIDDEN_COPYCAT,
    [MOVE_DESTINY_BOND] = FORBIDDEN_METRONOME | FORBIDDEN_ASSIST | FORBIDDEN_COPYCAT,
    [MOVE_DETECT] = FORBIDDEN_METRONOME | FORBIDDEN_ASSIST | FORBIDDEN_COPYCAT,
    [MOVE_DIG] = FORBIDDEN_ASSIST,
    [MOVE_DIVE] = FORBIDDEN_ASSIST,
    [MOVE_DRAGON_TAIL] = FORBIDDEN_ASSIST | FORBIDDEN_COPYCAT,
    [MOVE_DIAMOND_STORM] = FORBIDDEN_METRONOME,
    [MOVE_ENDURE] = FORBIDDEN_METRONOME | FORBIDDEN_ASSIST | FORBIDDEN_COPYCAT,
    [MOVE_FEINT] = FORBIDDEN_METRONOME | FORBIDDEN_ASSIST | FORBIDDEN_COPYCAT,
    [MOVE_FLEUR_CANNON] = FORBIDDEN_METRONOME,
    [MOVE_FLY] = FORBIDDEN_ASSIST,
    [MOVE_FOCUS_PUNCH] = FORBIDDEN_METRONOME | FORBIDDEN_ASSIST | FORBIDDEN_COPYCAT | FORBIDDEN_SLEEP_TALK,
    [MOVE_FOLLOW_ME] = FORBIDDEN_METRONOME | FORBIDDEN_ASSIST | FORBIDDEN_COPYCAT,
    [MOVE_FREEZE_SHOCK] = FORBIDDEN_METRONOME,
    [MOVE_HELPING_HAND] = FORBIDDEN_METRONOME | FORBIDDEN_ASSIST | FORBIDDEN_COPYCAT,
    [MOVE_HOLD_HANDS] = FORBIDDEN_METRONOME | FORBIDDEN_ASSIST | FORBIDDEN_COPYCAT | FORBIDDEN_SLEEP_TALK,
    [MOVE_HYPERSPACE_FURY] = FORBIDDEN_METRONOME,
    [MOVE_HYPERSPACE_HOLE] = FORBIDDEN_METRONOME,
    [MOVE_ICE_BURN] = FORBIDDEN_METRONOME,
    [MOVE_INSTRUCT] = FORBIDDEN_METRONOME,
    [MOVE_KINGS_SHIELD] = FORBIDDEN_METRONOME | FORBIDDEN_ASSIST | FORBIDDEN_COPYCAT,
    [MOVE_LIGHT_OF_RUIN] = FORBIDDEN_METRONOME,
    [MOVE_MAT_BLOCK] = FORBIDDEN_METRONOME | FORBIDDEN_ASSIST | FORBIDDEN_COPYCAT,
    [MOVE_ME_FIRST] = FORBIDDEN_METRONOME | FORBIDDEN_ASSIST | FORBIDDEN_COPYCAT | FORBIDDEN_SLEEP_TALK,
    [MOVE_METRONOME] = FORBIDDEN_METRONOME | FORBIDDEN_ASSIST | FORBIDDEN_COPYCAT | FORBIDDEN_SLEEP_TALK,
    [MOVE_MIMIC] = FORBIDDEN_METRONOME | FORBIDDEN_ASSIST | FORBIDDEN_COPYCAT | FORBIDDEN_MIMIC | FORBIDDEN_SLEEP_TALK,
    [MOVE_MIRROR_COAT] = FORBIDDEN_METRONOME | FORBIDDEN_ASSIST | FORBIDDEN_COPYCAT,
    [MOVE_MIRROR_MOVE] = FORBIDDEN_METRONOME | FORBIDDEN_ASSIST | FORBIDDEN_COPYCAT | FORBIDDEN_SLEEP_TALK,
    [MOVE_NATURE_POWER] = FORBIDDEN_METRONOME | FORBIDDEN_ASSIST | FORBIDDEN_COPYCAT | FORBIDDEN_SLEEP_TALK,
    [MOVE_ORIGIN_PULSE] = FORBIDDEN_METRONOME,
    [MOVE_PRECIPICE_BLADES] = FORBIDDEN_METRONOME,
    [MOVE_PROTECT] = FORBIDDEN_METRONOME | FORBIDDEN_ASSIST | FORBIDDEN_COPYCAT,
    [MOVE_QUASH] = FORBIDDEN_METRONOME,
    [MOVE_QUICK_GUARD] = FORBIDDEN_METRONOME,
    [MOVE_RAGE_POWDER] = FORBIDDEN_METRONOME | FORBIDDEN_ASSIST | FORBIDDEN_COPYCAT,
    [MOVE_RELIC_SONG] = FORBIDDEN_METRONOME,
    [MOVE_ROAR] = FORBIDDEN_ASSIST | FORBIDDEN_COPYCAT,
    [MOVE_SECRET_SWORD] = FORBIDDEN_METRONOME,
    [MOVE_SHELL_TRAP] = FORBIDDEN_METRONOME | FORBIDDEN_ASSIST | FORBIDDEN_COPYCAT | FORBIDDEN_SLEEP_TALK,
    [MOVE_SKETCH] = FORBIDDEN_METRONOME | FORBIDDEN_ASSIST | FORBIDDEN_COPYCAT | FORBIDDEN_SLEEP_TALK,
    [MOVE_SLEEP_TALK] = FORBIDDEN_METRONOME | FORBIDDEN_ASSIST | FORBIDDEN_COPYCAT | FORBIDDEN_SLEEP_TALK,
    [MOVE_SNARL] = FORBIDDEN_METRONOME,
    [MOVE_SNATCH] = FORBIDDEN_METRONOME | FORBIDDEN_ASSIST | FORBIDDEN_COPYCAT,
    [MOVE_SNORE] = FORBIDDEN_METRONOME,
    [MOVE_SPECTRAL_THIEF] = FORBIDDEN_METRONOME,
    [MOVE_SPIKY_SHIELD] = FORBIDDEN_METRONOME | FORBIDDEN_ASSIST | FORBIDDEN_COPYCAT,
    [MOVE_SPOTLIGHT] = FORBIDDEN_METRONOME | FORBIDDEN_ASSIST,
    [MOVE_STEAM_ERUPTION] = FORBIDDEN_METRONOME,
    [MOVE_SWITCHEROO] = FORBIDDEN_METRONOME | FORBIDDEN_ASSIST | FORBIDDEN_COPYCAT,
    [MOVE_TECHNO_BLAST] = FORBIDDEN_METRONOME,
    [MOVE_THIEF] = FORBIDDEN_METRONOME | FORBIDDEN_ASSIST | FORBIDDEN_COPYCAT,
    [MOVE_THOUSAND_ARROWS] = FORBIDDEN_METRONOME,
    [MOVE_THOUSAND_WAVES] = FORBIDDEN_METRONOME,
    [MOVE_TRANSFORM] = FORBIDDEN_METRONOME | FORBIDDEN_ASSIST | FORBIDDEN_COPYCAT | FORBIDDEN_MIMIC,
    [MOVE_TRICK] = FORBIDDEN_METRONOME | FORBIDDEN_ASSIST | FORBIDDEN_COPYCAT,
    [MOVE_V_CREATE] = FORBIDDEN_METRONOME,
    [MOVE_WIDE_GUARD] = FORBIDDEN_METRONOME,
    [MOVE_WHIRLWIND] = FORBIDDEN_ASSIST | FORBIDDEN_COPYCAT,
    [MOVE_UPROAR] = FORBIDDEN_SLEEP_TALK,
};

static const u16 sMoveEffectsForbiddenToInstruct[] =
{
    EFFECT_ASSIST,
    //EFFECT_BEAK_BLAST,
    EFFECT_BIDE,
    EFFECT_FOCUS_PUNCH,
    //EFFECT_GEOMANCY,
    EFFECT_INSTRUCT,
    EFFECT_ME_FIRST,
    EFFECT_METRONOME,
    EFFECT_MIRROR_MOVE,
    EFFECT_NATURE_POWER,
    EFFECT_RECHARGE,
    EFFECT_SEMI_INVULNERABLE,
    //EFFECT_SHELL_TRAP,
    EFFECT_SKETCH,
    //EFFECT_SKY_DROP,
    EFFECT_SKULL_BASH,
    EFFECT_SLEEP_TALK,
    EFFECT_SOLARBEAM,
    EFFECT_TRANSFORM,
    EFFECT_TWO_TURNS_ATTACK,
    FORBIDDEN_INSTRUCT_END
};

static const u16 sNaturePowerMoves[] =
{
    [BATTLE_TERRAIN_GRASS]      = MOVE_STUN_SPORE,
    [BATTLE_TERRAIN_LONG_GRASS] = MOVE_RAZOR_LEAF,
    [BATTLE_TERRAIN_SAND]       = MOVE_EARTHQUAKE,
    [BATTLE_TERRAIN_UNDERWATER] = MOVE_HYDRO_PUMP,
    [BATTLE_TERRAIN_WATER]      = MOVE_SURF,
    [BATTLE_TERRAIN_POND]       = MOVE_BUBBLE_BEAM,
    [BATTLE_TERRAIN_MOUNTAIN]   = MOVE_ROCK_SLIDE,
    [BATTLE_TERRAIN_CAVE]       = MOVE_SHADOW_BALL,
    [BATTLE_TERRAIN_BUILDING]   = MOVE_SWIFT,
    [BATTLE_TERRAIN_PLAIN]      = MOVE_SWIFT
};

static const u16 sPickupItems[] =
{
    ITEM_POTION,
    ITEM_ANTIDOTE,
    ITEM_SUPER_POTION,
    ITEM_GREAT_BALL,
    ITEM_REPEL,
    ITEM_ESCAPE_ROPE,
    ITEM_X_ATTACK,
    ITEM_FULL_HEAL,
    ITEM_ULTRA_BALL,
    ITEM_HYPER_POTION,
    ITEM_RARE_CANDY,
    ITEM_PROTEIN,
    ITEM_REVIVE,
    ITEM_HP_UP,
    ITEM_FULL_RESTORE,
    ITEM_MAX_REVIVE,
    ITEM_PP_UP,
    ITEM_MAX_ELIXIR,
};

static const u16 sRarePickupItems[] =
{
    ITEM_HYPER_POTION,
    ITEM_NUGGET,
    ITEM_KINGS_ROCK,
    ITEM_FULL_RESTORE,
    ITEM_ETHER,
    ITEM_WHITE_HERB,
    ITEM_TM44_REST,
    ITEM_ELIXIR,
    ITEM_TM01_FOCUS_PUNCH,
    ITEM_LEFTOVERS,
    ITEM_TM26_EARTHQUAKE,
};

static const u8 sPickupProbabilities[] =
{
    30, 40, 50, 60, 70, 80, 90, 94, 98
};

static const u8 sTerrainToType[] =
{
    [BATTLE_TERRAIN_GRASS]      = TYPE_GRASS,
    [BATTLE_TERRAIN_LONG_GRASS] = TYPE_GRASS,
    [BATTLE_TERRAIN_SAND]       = TYPE_GROUND,
    [BATTLE_TERRAIN_UNDERWATER] = TYPE_WATER,
    [BATTLE_TERRAIN_WATER]      = TYPE_WATER,
    [BATTLE_TERRAIN_POND]       = TYPE_WATER,
    [BATTLE_TERRAIN_MOUNTAIN]   = TYPE_ROCK,
    [BATTLE_TERRAIN_CAVE]       = TYPE_ROCK,
    [BATTLE_TERRAIN_BUILDING]   = TYPE_NORMAL,
    [BATTLE_TERRAIN_PLAIN]      = TYPE_NORMAL,
};

// - ITEM_ULTRA_BALL skips Master Ball and ITEM_NONE
static const u8 sBallCatchBonuses[] =
{
    [ITEM_ULTRA_BALL - ITEM_ULTRA_BALL]  = 20, 
    [ITEM_GREAT_BALL - ITEM_ULTRA_BALL]  = 15, 
    [ITEM_POKE_BALL - ITEM_ULTRA_BALL]   = 10, 
    [ITEM_SAFARI_BALL - ITEM_ULTRA_BALL] = 15
};

// In Battle Palace, moves are chosen based on the pokemons nature rather than by the player
// Moves are grouped into "Attack", "Defense", or "Support" (see PALACE_MOVE_GROUP_*)
// Each nature has a certain percent chance of selecting a move from a particular group
// and a separate percent chance for each group when below 50% HP
// The table below doesn't list percentages for Support because you can subtract the other two
// Support percentages are listed in comments off to the side instead
#define PALACE_STYLE(atk, def, atkLow, defLow) {atk, atk + def, atkLow, atkLow + defLow}

const ALIGNED(4) u8 gBattlePalaceNatureToMoveGroupLikelihood[NUM_NATURES][4] =
{
    [NATURE_HARDY]   = PALACE_STYLE(61,  7, 61,  7), // 32% support >= 50% HP, 32% support < 50% HP
    [NATURE_LONELY]  = PALACE_STYLE(20, 25, 84,  8), // 55%,  8%
    [NATURE_BRAVE]   = PALACE_STYLE(70, 15, 32, 60), // 15%,  8%
    [NATURE_ADAMANT] = PALACE_STYLE(38, 31, 70, 15), // 31%, 15%
    [NATURE_NAUGHTY] = PALACE_STYLE(20, 70, 70, 22), // 10%,  8%
    [NATURE_BOLD]    = PALACE_STYLE(30, 20, 32, 58), // 50%, 10%
    [NATURE_DOCILE]  = PALACE_STYLE(56, 22, 56, 22), // 22%, 22%
    [NATURE_RELAXED] = PALACE_STYLE(25, 15, 75, 15), // 60%, 10%
    [NATURE_IMPISH]  = PALACE_STYLE(69,  6, 28, 55), // 25%, 17%
    [NATURE_LAX]     = PALACE_STYLE(35, 10, 29,  6), // 55%, 65%
    [NATURE_TIMID]   = PALACE_STYLE(62, 10, 30, 20), // 28%, 50%
    [NATURE_HASTY]   = PALACE_STYLE(58, 37, 88,  6), //  5%,  6%
    [NATURE_SERIOUS] = PALACE_STYLE(34, 11, 29, 11), // 55%, 60%
    [NATURE_JOLLY]   = PALACE_STYLE(35,  5, 35, 60), // 60%,  5%
    [NATURE_NAIVE]   = PALACE_STYLE(56, 22, 56, 22), // 22%, 22%
    [NATURE_MODEST]  = PALACE_STYLE(35, 45, 34, 60), // 20%,  6%
    [NATURE_MILD]    = PALACE_STYLE(44, 50, 34,  6), //  6%, 60%
    [NATURE_QUIET]   = PALACE_STYLE(56, 22, 56, 22), // 22%, 22%
    [NATURE_BASHFUL] = PALACE_STYLE(30, 58, 30, 58), // 12%, 12%
    [NATURE_RASH]    = PALACE_STYLE(30, 13, 27,  6), // 57%, 67%
    [NATURE_CALM]    = PALACE_STYLE(40, 50, 25, 62), // 10%, 13%
    [NATURE_GENTLE]  = PALACE_STYLE(18, 70, 90,  5), // 12%,  5%
    [NATURE_SASSY]   = PALACE_STYLE(88,  6, 22, 20), //  6%, 58%
    [NATURE_CAREFUL] = PALACE_STYLE(42, 50, 42,  5), //  8%, 53%
    [NATURE_QUIRKY]  = PALACE_STYLE(56, 22, 56, 22)  // 22%, 22%
};

// Indices into gBattlePalaceFlavorTextTable
static const u8 sBattlePalaceNatureToFlavorTextId[NUM_NATURES] =
{
    [NATURE_HARDY]   = 3,
    [NATURE_LONELY]  = 0,
    [NATURE_BRAVE]   = 1,
    [NATURE_ADAMANT] = 0,
    [NATURE_NAUGHTY] = 0,
    [NATURE_BOLD]    = 1,
    [NATURE_DOCILE]  = 3,
    [NATURE_RELAXED] = 0,
    [NATURE_IMPISH]  = 1,
    [NATURE_LAX]     = 2,
    [NATURE_TIMID]   = 2,
    [NATURE_HASTY]   = 0,
    [NATURE_SERIOUS] = 3,
    [NATURE_JOLLY]   = 1,
    [NATURE_NAIVE]   = 3,
    [NATURE_MODEST]  = 1,
    [NATURE_MILD]    = 2,
    [NATURE_QUIET]   = 3,
    [NATURE_BASHFUL] = 3,
    [NATURE_RASH]    = 2,
    [NATURE_CALM]    = 1,
    [NATURE_GENTLE]  = 0,
    [NATURE_SASSY]   = 2,
    [NATURE_CAREFUL] = 2,
    [NATURE_QUIRKY]  = 3,
};

bool32 IsBattlerProtected(u8 battlerId, u16 move)
{
    if (!(gBattleMoves[move].flags & FLAG_PROTECT_AFFECTED))
        return FALSE;
    else if (gBattleMoves[move].effect == MOVE_EFFECT_FEINT)
        return FALSE;
    else if (gProtectStructs[battlerId].protected)
        return TRUE;
    else if (gSideStatuses[GetBattlerSide(battlerId)] & SIDE_STATUS_WIDE_GUARD
             && gBattleMoves[move].target & (MOVE_TARGET_BOTH | MOVE_TARGET_FOES_AND_ALLY))
        return TRUE;
    else if (gProtectStructs[battlerId].banefulBunkered)
        return TRUE;
    else if (gProtectStructs[battlerId].spikyShielded)
        return TRUE;
    else if (gProtectStructs[battlerId].kingsShielded && gBattleMoves[move].power != 0)
        return TRUE;
    else if (gSideStatuses[GetBattlerSide(battlerId)] & SIDE_STATUS_QUICK_GUARD
             && GetChosenMovePriority(gBattlerAttacker) > 0)
        return TRUE;
    else if (gSideStatuses[GetBattlerSide(battlerId)] & SIDE_STATUS_CRAFTY_SHIELD
             && gBattleMoves[move].power == 0)
        return TRUE;
    else if (gSideStatuses[GetBattlerSide(battlerId)] & SIDE_STATUS_MAT_BLOCK
             && gBattleMoves[move].power != 0)
        return TRUE;
    else
        return FALSE;
}

static bool32 NoTargetPresent(u32 move)
{
    if (!IsBattlerAlive(gBattlerTarget))
        gBattlerTarget = GetMoveTarget(move, 0);

    switch (gBattleMoves[move].target)
    {
    case MOVE_TARGET_SELECTED:
    case MOVE_TARGET_DEPENDS:
    case MOVE_TARGET_RANDOM:
        if (!IsBattlerAlive(gBattlerTarget))
            return TRUE;
        break;
    case MOVE_TARGET_BOTH:
        if (!IsBattlerAlive(gBattlerTarget) && !IsBattlerAlive(BATTLE_PARTNER(gBattlerTarget)))
            return TRUE;
        break;
    case MOVE_TARGET_FOES_AND_ALLY:
        if (!IsBattlerAlive(gBattlerTarget) && !IsBattlerAlive(BATTLE_PARTNER(gBattlerTarget)) && !IsBattlerAlive(BATTLE_PARTNER(gBattlerAttacker)))
            return TRUE;
        break;
    }

    return FALSE;
}

static bool32 TryAegiFormChange(void)
{
    // Only Aegislash with Stance Change can transform, transformed mons cannot.
    if (GetBattlerAbility(gBattlerAttacker) != ABILITY_STANCE_CHANGE
        || gBattleMons[gBattlerAttacker].status2 & STATUS2_TRANSFORMED)
        return FALSE;

    switch (gBattleMons[gBattlerAttacker].species)
    {
    default:
        return FALSE;
    case SPECIES_AEGISLASH: // Shield -> Blade
        if (gBattleMoves[gCurrentMove].power == 0)
            return FALSE;
        gBattleMons[gBattlerAttacker].species = SPECIES_AEGISLASH_BLADE;
        break;
    case SPECIES_AEGISLASH_BLADE: // Blade -> Shield
        if (gCurrentMove != MOVE_KINGS_SHIELD)
            return FALSE;
        gBattleMons[gBattlerAttacker].species = SPECIES_AEGISLASH;
        break;
    }

    BattleScriptPushCursor();
    gBattlescriptCurrInstr = BattleScript_AttackerFormChange;
    return TRUE;
}

static void Cmd_attackcanceler(void)
{
    s32 i, moveType;

    if (gBattleOutcome != 0)
    {
        gCurrentActionFuncId = B_ACTION_FINISHED;
        return;
    }
    if (gBattleMons[gBattlerAttacker].hp == 0 && !(gHitMarker & HITMARKER_NO_ATTACKSTRING))
    {
        gHitMarker |= HITMARKER_UNABLE_TO_USE_MOVE;
        gBattlescriptCurrInstr = BattleScript_MoveEnd;
        return;
    }
    #if (B_STANCE_CHANGE_FAIL <= GEN_6)
    if (TryAegiFormChange())
        return;
    #endif
    if (AtkCanceller_UnableToUseMove())
        return;

    // Check Protean activation.
    GET_MOVE_TYPE(gCurrentMove, moveType);
    if (GetBattlerAbility(gBattlerAttacker) == ABILITY_PROTEAN
        && (gBattleMons[gBattlerAttacker].type1 != moveType || gBattleMons[gBattlerAttacker].type2 != moveType ||
            (gBattleMons[gBattlerAttacker].type3 != moveType && gBattleMons[gBattlerAttacker].type3 != TYPE_MYSTERY))
        && gCurrentMove != MOVE_STRUGGLE)
    {
        PREPARE_TYPE_BUFFER(gBattleTextBuff1, moveType);
        SET_BATTLER_TYPE(gBattlerAttacker, moveType);
        gBattlerAbility = gBattlerAttacker;
        BattleScriptPushCursor();
        gBattlescriptCurrInstr = BattleScript_ProteanActivates;
        return;
    }

    if (AtkCanceller_UnableToUseMove2())
        return;
    if (AbilityBattleEffects(ABILITYEFFECT_MOVES_BLOCK, gBattlerTarget, 0, 0, 0))
        return;
    if (!gBattleMons[gBattlerAttacker].pp[gCurrMovePos] && gCurrentMove != MOVE_STRUGGLE && !(gHitMarker & (HITMARKER_x800000 | HITMARKER_NO_ATTACKSTRING))
     && !(gBattleMons[gBattlerAttacker].status2 & STATUS2_MULTIPLETURNS))
    {
        gBattlescriptCurrInstr = BattleScript_NoPPForMove;
        gMoveResultFlags |= MOVE_RESULT_MISSED;
        return;
    }
    #if (B_STANCE_CHANGE_FAIL >= GEN_7)
    if (TryAegiFormChange())
        return;
    #endif

    gHitMarker &= ~(HITMARKER_x800000);
    if (!(gHitMarker & HITMARKER_OBEYS) && !(gBattleMons[gBattlerAttacker].status2 & STATUS2_MULTIPLETURNS))
    {
        switch (IsMonDisobedient())
        {
        case 0:
            break;
        case 2:
            gHitMarker |= HITMARKER_OBEYS;
            return;
        default:
            gMoveResultFlags |= MOVE_RESULT_MISSED;
            return;
        }
    }

    gHitMarker |= HITMARKER_OBEYS;
    if (NoTargetPresent(gCurrentMove))
    {
        gBattlescriptCurrInstr = BattleScript_ButItFailedAtkStringPpReduce;
        return;
    }

    if (gProtectStructs[gBattlerTarget].bounceMove
        && gBattleMoves[gCurrentMove].flags & FLAG_MAGICCOAT_AFFECTED
        && !gProtectStructs[gBattlerAttacker].usesBouncedMove)
    {
        PressurePPLose(gBattlerAttacker, gBattlerTarget, MOVE_MAGIC_COAT);
        gProtectStructs[gBattlerTarget].bounceMove = 0;
        gProtectStructs[gBattlerTarget].usesBouncedMove = 1;
        gBattleCommunication[MULTISTRING_CHOOSER] = 0;
        BattleScriptPushCursor();
        gBattlescriptCurrInstr = BattleScript_MagicCoatBounce;
        return;
    }
    else if (GetBattlerAbility(gBattlerTarget) == ABILITY_MAGIC_BOUNCE
             && gBattleMoves[gCurrentMove].flags & FLAG_MAGICCOAT_AFFECTED
             && !gProtectStructs[gBattlerAttacker].usesBouncedMove)
    {
        RecordAbilityBattle(gBattlerTarget, ABILITY_MAGIC_BOUNCE);
        gProtectStructs[gBattlerTarget].usesBouncedMove = 1;
        gBattleCommunication[MULTISTRING_CHOOSER] = 1;
        BattleScriptPushCursor();
        gBattlescriptCurrInstr = BattleScript_MagicCoatBounce;
        return;
    }

    for (i = 0; i < gBattlersCount; i++)
    {
        if ((gProtectStructs[gBattlerByTurnOrder[i]].stealMove) && gBattleMoves[gCurrentMove].flags & FLAG_SNATCH_AFFECTED)
        {
            PressurePPLose(gBattlerAttacker, gBattlerByTurnOrder[i], MOVE_SNATCH);
            gProtectStructs[gBattlerByTurnOrder[i]].stealMove = 0;
            gBattleScripting.battler = gBattlerByTurnOrder[i];
            BattleScriptPushCursor();
            gBattlescriptCurrInstr = BattleScript_SnatchedMove;
            return;
        }
    }

    if (gSpecialStatuses[gBattlerTarget].lightningRodRedirected)
    {
        gSpecialStatuses[gBattlerTarget].lightningRodRedirected = 0;
        gLastUsedAbility = ABILITY_LIGHTNING_ROD;
        BattleScriptPushCursor();
        gBattlescriptCurrInstr = BattleScript_TookAttack;
        RecordAbilityBattle(gBattlerTarget, gLastUsedAbility);
    }
    else if (gSpecialStatuses[gBattlerTarget].stormDrainRedirected)
    {
        gSpecialStatuses[gBattlerTarget].stormDrainRedirected = 0;
        gLastUsedAbility = ABILITY_STORM_DRAIN;
        BattleScriptPushCursor();
        gBattlescriptCurrInstr = BattleScript_TookAttack;
        RecordAbilityBattle(gBattlerTarget, gLastUsedAbility);
    }
    else if (IsBattlerProtected(gBattlerTarget, gCurrentMove)
     && (gCurrentMove != MOVE_CURSE || IS_BATTLER_OF_TYPE(gBattlerAttacker, TYPE_GHOST))
     && ((!IsTwoTurnsMove(gCurrentMove) || (gBattleMons[gBattlerAttacker].status2 & STATUS2_MULTIPLETURNS))))
    {
        CancelMultiTurnMoves(gBattlerAttacker);
        gMoveResultFlags |= MOVE_RESULT_MISSED;
        gLastLandedMoves[gBattlerTarget] = 0;
        gLastHitByType[gBattlerTarget] = 0;
        gBattleCommunication[6] = 1;
        gBattlescriptCurrInstr++;
    }
    else
    {
        gBattlescriptCurrInstr++;
    }
}

static bool32 JumpIfMoveFailed(u8 adder, u16 move)
{
    if (gMoveResultFlags & MOVE_RESULT_NO_EFFECT)
    {
        gLastLandedMoves[gBattlerTarget] = 0;
        gLastHitByType[gBattlerTarget] = 0;
        gBattlescriptCurrInstr = T1_READ_PTR(gBattlescriptCurrInstr + 1);
        return TRUE;
    }
    else
    {
        TrySetDestinyBondToHappen();
        if (AbilityBattleEffects(ABILITYEFFECT_ABSORBING, gBattlerTarget, 0, 0, move))
            return TRUE;
    }
    gBattlescriptCurrInstr += adder;
    return FALSE;
}

static void Cmd_jumpifaffectedbyprotect(void)
{
    if (IsBattlerProtected(gBattlerTarget, gCurrentMove))
    {
        gMoveResultFlags |= MOVE_RESULT_MISSED;
        JumpIfMoveFailed(5, 0);
        gBattleCommunication[6] = 1;
    }
    else
    {
        gBattlescriptCurrInstr += 5;
    }
}

bool8 JumpIfMoveAffectedByProtect(u16 move)
{
    bool8 affected = FALSE;
    if (IsBattlerProtected(gBattlerTarget, move))
    {
        gMoveResultFlags |= MOVE_RESULT_MISSED;
        JumpIfMoveFailed(7, move);
        gBattleCommunication[6] = 1;
        affected = TRUE;
    }
    return affected;
}

static bool32 AccuracyCalcHelper(u16 move)
{
    if (gStatuses3[gBattlerTarget] & STATUS3_ALWAYS_HITS && gDisableStructs[gBattlerTarget].battlerWithSureHit == gBattlerAttacker)
    {
        JumpIfMoveFailed(7, move);
        return TRUE;
    }
    else if (B_TOXIC_NEVER_MISS >= GEN_6
            && gBattleMoves[move].effect == EFFECT_TOXIC
            && IS_BATTLER_OF_TYPE(gBattlerAttacker, TYPE_POISON))
    {
        JumpIfMoveFailed(7, move);
        return TRUE;
    }
    else if (GetBattlerAbility(gBattlerAttacker) == ABILITY_NO_GUARD)
    {
        if (!JumpIfMoveFailed(7, move))
            RecordAbilityBattle(gBattlerAttacker, ABILITY_NO_GUARD);
        return TRUE;
    }
    else if (GetBattlerAbility(gBattlerTarget) == ABILITY_NO_GUARD)
    {
        if (!JumpIfMoveFailed(7, move))
            RecordAbilityBattle(gBattlerTarget, ABILITY_NO_GUARD);
        return TRUE;
    }

    if ((gStatuses3[gBattlerTarget] & STATUS3_PHANTOM_FORCE)
        || (!(gBattleMoves[move].flags & FLAG_HIT_IN_AIR) && gStatuses3[gBattlerTarget] & STATUS3_ON_AIR)
        || (!(gBattleMoves[move].flags & FLAG_DMG_UNDERGROUND) && gStatuses3[gBattlerTarget] & STATUS3_UNDERGROUND)
        || (!(gBattleMoves[move].flags & FLAG_DMG_UNDERWATER) && gStatuses3[gBattlerTarget] & STATUS3_UNDERWATER))
    {
        gMoveResultFlags |= MOVE_RESULT_MISSED;
        JumpIfMoveFailed(7, move);
        return TRUE;
    }

    if ((WEATHER_HAS_EFFECT &&
            (((gBattleWeather & WEATHER_RAIN_ANY) && (gBattleMoves[move].effect == EFFECT_THUNDER || gBattleMoves[move].effect == EFFECT_HURRICANE))
         || (((gBattleWeather & WEATHER_HAIL_ANY) && move == MOVE_BLIZZARD))))
     || (gBattleMoves[move].effect == EFFECT_VITAL_THROW)
     || (gBattleMoves[move].accuracy == 0)
     || ((B_MINIMIZE_DMG_ACC >= GEN_6) && (gStatuses3[gBattlerTarget] & STATUS3_MINIMIZED) && (gBattleMoves[move].flags & FLAG_DMG_MINIMIZE)))
    {
        JumpIfMoveFailed(7, move);
        return TRUE;
    }

    return FALSE;
}

u32 GetTotalAccuracy(u32 battlerAtk, u32 battlerDef, u32 move)
{
    u32 calc, moveAcc, atkHoldEffect, atkParam, defHoldEffect, defParam, atkAbility, defAbility;
    s8 buff, accStage, evasionStage;

    atkAbility = GetBattlerAbility(battlerAtk);
    atkHoldEffect = GetBattlerHoldEffect(battlerAtk, TRUE);
    atkParam = GetBattlerHoldEffectParam(battlerAtk);

    defAbility = GetBattlerAbility(battlerDef);
    defHoldEffect = GetBattlerHoldEffect(battlerDef, TRUE);
    defParam = GetBattlerHoldEffectParam(battlerDef);
    gPotentialItemEffectBattler = battlerDef;

    accStage = gBattleMons[battlerAtk].statStages[STAT_ACC];
    evasionStage = gBattleMons[battlerDef].statStages[STAT_EVASION];
    if (atkAbility == ABILITY_UNAWARE)
        evasionStage = 6;
    if (gBattleMoves[move].flags & FLAG_STAT_STAGES_IGNORED)
        evasionStage = 6;
    if (defAbility == ABILITY_UNAWARE)
        accStage = 6;

    if (gBattleMons[battlerDef].status2 & STATUS2_FORESIGHT || gStatuses3[battlerDef] & STATUS3_MIRACLE_EYED)
        buff = accStage;
    else
        buff = accStage + 6 - evasionStage;

    if (buff < 0)
        buff = 0;
    if (buff > 0xC)
        buff = 0xC;

    moveAcc = gBattleMoves[move].accuracy;
    // Check Thunder and Hurricane on sunny weather.
    if (WEATHER_HAS_EFFECT && gBattleWeather & WEATHER_SUN_ANY
        && (gBattleMoves[move].effect == EFFECT_THUNDER || gBattleMoves[move].effect == EFFECT_HURRICANE))
        moveAcc = 50;
    // Check Wonder Skin.
    if (defAbility == ABILITY_WONDER_SKIN && gBattleMoves[move].power == 0)
        moveAcc = 50;

    calc = sAccuracyStageRatios[buff].dividend * moveAcc;
    calc /= sAccuracyStageRatios[buff].divisor;

    if (atkAbility == ABILITY_COMPOUND_EYES)
        calc = (calc * 130) / 100; // 1.3 compound eyes boost
    else if (atkAbility == ABILITY_VICTORY_STAR)
        calc = (calc * 110) / 100; // 1.1 victory star boost
    if (IsBattlerAlive(BATTLE_PARTNER(battlerAtk)) && GetBattlerAbility(BATTLE_PARTNER(battlerAtk)) == ABILITY_VICTORY_STAR)
        calc = (calc * 110) / 100; // 1.1 ally's victory star boost

    if (defAbility == ABILITY_SAND_VEIL && WEATHER_HAS_EFFECT && gBattleWeather & WEATHER_SANDSTORM_ANY)
        calc = (calc * 80) / 100; // 1.2 sand veil loss
    else if (defAbility == ABILITY_SNOW_CLOAK && WEATHER_HAS_EFFECT && gBattleWeather & WEATHER_HAIL_ANY)
        calc = (calc * 80) / 100; // 1.2 snow cloak loss
    else if (defAbility == ABILITY_TANGLED_FEET && gBattleMons[battlerDef].status2 & STATUS2_CONFUSION)
        calc = (calc * 50) / 100; // 1.5 tangled feet loss

    if (atkAbility == ABILITY_HUSTLE && IS_MOVE_PHYSICAL(move))
        calc = (calc * 80) / 100; // 1.2 hustle loss

    if (defHoldEffect == HOLD_EFFECT_EVASION_UP)
        calc = (calc * (100 - defParam)) / 100;

    if (atkHoldEffect == HOLD_EFFECT_WIDE_LENS)
        calc = (calc * (100 + atkParam)) / 100;
    else if (atkHoldEffect == HOLD_EFFECT_ZOOM_LENS && GetBattlerTurnOrderNum(battlerAtk) > GetBattlerTurnOrderNum(battlerDef));
        calc = (calc * (100 + atkParam)) / 100;

    return calc;
}

static void Cmd_accuracycheck(void)
{
    u16 type, move = T2_READ_16(gBattlescriptCurrInstr + 5);

    if (move == ACC_CURR_MOVE)
        move = gCurrentMove;

    if (move == NO_ACC_CALC_CHECK_LOCK_ON)
    {
        if (gStatuses3[gBattlerTarget] & STATUS3_ALWAYS_HITS && gDisableStructs[gBattlerTarget].battlerWithSureHit == gBattlerAttacker)
            gBattlescriptCurrInstr += 7;
        else if (gStatuses3[gBattlerTarget] & (STATUS3_SEMI_INVULNERABLE))
            gBattlescriptCurrInstr = T1_READ_PTR(gBattlescriptCurrInstr + 1);
        else if (!JumpIfMoveAffectedByProtect(0))
            gBattlescriptCurrInstr += 7;
    }
    else
    {
        GET_MOVE_TYPE(move, type);
        if (JumpIfMoveAffectedByProtect(move))
            return;
        if (AccuracyCalcHelper(move))
            return;

        // final calculation
        if ((Random() % 100 + 1) > GetTotalAccuracy(gBattlerAttacker, gBattlerTarget, move))
        {
            gMoveResultFlags |= MOVE_RESULT_MISSED;
            if (gBattleTypeFlags & BATTLE_TYPE_DOUBLE &&
                (gBattleMoves[move].target == MOVE_TARGET_BOTH || gBattleMoves[move].target == MOVE_TARGET_FOES_AND_ALLY))
                gBattleCommunication[6] = 2;
            else
                gBattleCommunication[6] = 0;

            if (gBattleMoves[move].power)
                CalcTypeEffectivenessMultiplier(move, type, gBattlerAttacker, gBattlerTarget, TRUE);
        }
        JumpIfMoveFailed(7, move);
    }
}

static void Cmd_attackstring(void)
{
    if (gBattleControllerExecFlags)
         return;
    if (!(gHitMarker & (HITMARKER_NO_ATTACKSTRING | HITMARKER_ATTACKSTRING_PRINTED)))
    {
        PrepareStringBattle(STRINGID_USEDMOVE, gBattlerAttacker);
        gHitMarker |= HITMARKER_ATTACKSTRING_PRINTED;
    }
    gBattlescriptCurrInstr++;
    gBattleCommunication[MSG_DISPLAY] = 0;
}

static void Cmd_ppreduce(void)
{
    s32 i, ppToDeduct = 1;

    if (gBattleControllerExecFlags)
        return;

    if (!gSpecialStatuses[gBattlerAttacker].ppNotAffectedByPressure)
    {
        switch (gBattleMoves[gCurrentMove].target)
        {
        case MOVE_TARGET_FOES_AND_ALLY:
            for (i = 0; i < gBattlersCount; i++)
            {
                if (i != gBattlerAttacker && IsBattlerAlive(i))
                    ppToDeduct += (GetBattlerAbility(i) == ABILITY_PRESSURE);
            }
            break;
        case MOVE_TARGET_BOTH:
        case MOVE_TARGET_OPPONENTS_FIELD:
            for (i = 0; i < gBattlersCount; i++)
            {
                if (GetBattlerSide(i) != GetBattlerSide(gBattlerAttacker) && IsBattlerAlive(i))
                    ppToDeduct += (GetBattlerAbility(i) == ABILITY_PRESSURE);
            }
            break;
        default:
            if (gBattlerAttacker != gBattlerTarget && GetBattlerAbility(gBattlerTarget) == ABILITY_PRESSURE)
                ppToDeduct++;
            break;
        }
    }

    if (!(gHitMarker & (HITMARKER_NO_PPDEDUCT | HITMARKER_NO_ATTACKSTRING)) && gBattleMons[gBattlerAttacker].pp[gCurrMovePos])
    {
        gProtectStructs[gBattlerAttacker].notFirstStrike = 1;
        // For item Metronome
        if (gCurrentMove == gLastResultingMoves[gBattlerAttacker]
            && !(gMoveResultFlags & MOVE_RESULT_NO_EFFECT)
            && !WasUnableToUseMove(gBattlerAttacker))
                gBattleStruct->sameMoveTurns[gBattlerAttacker]++;
        else
            gBattleStruct->sameMoveTurns[gBattlerAttacker] = 0;

        if (gBattleMons[gBattlerAttacker].pp[gCurrMovePos] > ppToDeduct)
            gBattleMons[gBattlerAttacker].pp[gCurrMovePos] -= ppToDeduct;
        else
            gBattleMons[gBattlerAttacker].pp[gCurrMovePos] = 0;

        if (!(gBattleMons[gBattlerAttacker].status2 & STATUS2_TRANSFORMED)
            && !((gDisableStructs[gBattlerAttacker].mimickedMoves) & gBitTable[gCurrMovePos]))
        {
            gActiveBattler = gBattlerAttacker;
            BtlController_EmitSetMonData(0, REQUEST_PPMOVE1_BATTLE + gCurrMovePos, 0, 1, &gBattleMons[gBattlerAttacker].pp[gCurrMovePos]);
            MarkBattlerForControllerExec(gBattlerAttacker);
        }
    }

    gHitMarker &= ~(HITMARKER_NO_PPDEDUCT);
    gBattlescriptCurrInstr++;
}

// The chance is 1/N for each stage.
#if B_CRIT_CHANCE >= GEN_7
    static const u8 sCriticalHitChance[] = {24, 8, 2, 1, 1};
#elif B_CRIT_CHANCE == GEN_6
    static const u8 sCriticalHitChance[] = {16, 8, 2, 1, 1};
#else
    static const u8 sCriticalHitChance[] = {16, 8, 4, 3, 2}; // Gens 2,3,4,5
#endif // B_CRIT_CHANCE

s32 CalcCritChanceStage(u8 battlerAtk, u8 battlerDef, u32 move, bool32 recordAbility)
{
    s32 critChance = 0;
    u32 abilityAtk = GetBattlerAbility(gBattlerAttacker);
    u32 abilityDef = GetBattlerAbility(gBattlerTarget);

    if (gSideStatuses[battlerDef] & SIDE_STATUS_LUCKY_CHANT
        || gStatuses3[gBattlerAttacker] & STATUS3_CANT_SCORE_A_CRIT)
    {
        critChance = -1;
    }
    else if (abilityDef == ABILITY_BATTLE_ARMOR || abilityDef == ABILITY_SHELL_ARMOR)
    {
        if (recordAbility)
            RecordAbilityBattle(battlerDef, abilityDef);
        critChance = -1;
    }
    else if (gStatuses3[battlerAtk] & STATUS3_LASER_FOCUS
             || gBattleMoves[move].effect == EFFECT_ALWAYS_CRIT
             || (abilityAtk == ABILITY_MERCILESS && gBattleMons[battlerDef].status1 & STATUS1_PSN_ANY))
    {
        critChance = -2;
    }
    else
    {
        u32 holdEffectAtk = GetBattlerHoldEffect(battlerAtk, TRUE);

        critChance  = 2 * ((gBattleMons[gBattlerAttacker].status2 & STATUS2_FOCUS_ENERGY) != 0)
                    + ((gBattleMoves[gCurrentMove].flags & FLAG_HIGH_CRIT) != 0)
                    + (holdEffectAtk == HOLD_EFFECT_SCOPE_LENS)
                    + 2 * (holdEffectAtk == HOLD_EFFECT_LUCKY_PUNCH && gBattleMons[gBattlerAttacker].species == SPECIES_CHANSEY)
                    + 2 * (holdEffectAtk == HOLD_EFFECT_STICK && gBattleMons[gBattlerAttacker].species == SPECIES_FARFETCHD)
                    + (abilityAtk == ABILITY_SUPER_LUCK);

        if (critChance >= ARRAY_COUNT(sCriticalHitChance))
            critChance = ARRAY_COUNT(sCriticalHitChance) - 1;
    }

    return critChance;
}

static void Cmd_critcalc(void)
{
    s32 critChance = CalcCritChanceStage(gBattlerAttacker, gBattlerTarget, gCurrentMove, TRUE);
    gPotentialItemEffectBattler = gBattlerAttacker;

    if (gBattleTypeFlags & (BATTLE_TYPE_WALLY_TUTORIAL | BATTLE_TYPE_FIRST_BATTLE))
        gIsCriticalHit = FALSE;
    else if (critChance == -1)
        gIsCriticalHit = FALSE;
    else if (critChance == -2)
        gIsCriticalHit = TRUE;
    else if (Random() % sCriticalHitChance[critChance] == 0)
        gIsCriticalHit = TRUE;
    else
        gIsCriticalHit = FALSE;

    gBattlescriptCurrInstr++;
}

static void Cmd_damagecalc(void)
{
    u8 moveType;

    GET_MOVE_TYPE(gCurrentMove, moveType);
    gBattleMoveDamage = CalculateMoveDamage(gCurrentMove, gBattlerAttacker, gBattlerTarget, moveType, 0, gIsCriticalHit, TRUE, TRUE);
    gBattlescriptCurrInstr++;
}

static void Cmd_typecalc(void)
{
    u8 moveType;

    GET_MOVE_TYPE(gCurrentMove, moveType);
    CalcTypeEffectivenessMultiplier(gCurrentMove, moveType, gBattlerAttacker, gBattlerTarget, TRUE);

    gBattlescriptCurrInstr++;
}

static void Cmd_adjustdamage(void)
{
    u8 holdEffect, param;

    if (DoesSubstituteBlockMove(gBattlerAttacker, gBattlerTarget, gCurrentMove))
        goto END;
    if (DoesDisguiseBlockMove(gBattlerAttacker, gBattlerTarget, gCurrentMove))
        goto END;
    if (gBattleMons[gBattlerTarget].hp > gBattleMoveDamage)
        goto END;

    holdEffect = GetBattlerHoldEffect(gBattlerTarget, TRUE);
    param = GetBattlerHoldEffectParam(gBattlerTarget);

    gPotentialItemEffectBattler = gBattlerTarget;

    if (holdEffect == HOLD_EFFECT_FOCUS_BAND && (Random() % 100) < param)
    {
        RecordItemEffectBattle(gBattlerTarget, holdEffect);
        gSpecialStatuses[gBattlerTarget].focusBanded = 1;
    }
    else if (holdEffect == HOLD_EFFECT_FOCUS_SASH && BATTLER_MAX_HP(gBattlerTarget))
    {
        RecordItemEffectBattle(gBattlerTarget, holdEffect);
        gSpecialStatuses[gBattlerTarget].focusSashed = 1;
    }
    else if (GetBattlerAbility(gBattlerTarget) == ABILITY_STURDY && BATTLER_MAX_HP(gBattlerTarget))
    {
        RecordAbilityBattle(gBattlerTarget, ABILITY_STURDY);
        gSpecialStatuses[gBattlerTarget].sturdied = 1;
    }

    if (gBattleMoves[gCurrentMove].effect != EFFECT_FALSE_SWIPE
        && !gProtectStructs[gBattlerTarget].endured
        && !gSpecialStatuses[gBattlerTarget].focusBanded
        && !gSpecialStatuses[gBattlerTarget].focusSashed
        && !gSpecialStatuses[gBattlerTarget].sturdied)
        goto END;

    // Handle reducing the dmg to 1 hp.
    gBattleMoveDamage = gBattleMons[gBattlerTarget].hp - 1;

    if (gProtectStructs[gBattlerTarget].endured)
    {
        gMoveResultFlags |= MOVE_RESULT_FOE_ENDURED;
    }
    else if (gSpecialStatuses[gBattlerTarget].focusBanded || gSpecialStatuses[gBattlerTarget].focusSashed)
    {
        gMoveResultFlags |= MOVE_RESULT_FOE_HUNG_ON;
        gLastUsedItem = gBattleMons[gBattlerTarget].item;
    }
    else if (gSpecialStatuses[gBattlerTarget].sturdied)
    {
        gMoveResultFlags |= MOVE_RESULT_STURDIED;
        gLastUsedAbility = ABILITY_STURDY;
    }

END:
    gBattlescriptCurrInstr++;

    if (!(gMoveResultFlags & MOVE_RESULT_NO_EFFECT) && gBattleMoveDamage >= 1)
        gSpecialStatuses[gBattlerAttacker].damagedMons |= gBitTable[gBattlerTarget];

    // Check gems and damage reducing berries.
    if (gSpecialStatuses[gBattlerTarget].berryReduced
        && !(gMoveResultFlags & MOVE_RESULT_NO_EFFECT)
        && gBattleMons[gBattlerTarget].item)
    {
        BattleScriptPushCursor();
        gBattlescriptCurrInstr = BattleScript_BerryReduceDmg;
        gLastUsedItem = gBattleMons[gBattlerTarget].item;
    }
    if (gSpecialStatuses[gBattlerAttacker].gemBoost
        && !(gMoveResultFlags & MOVE_RESULT_NO_EFFECT)
        && gBattleMons[gBattlerAttacker].item)
    {
        BattleScriptPushCursor();
        gBattlescriptCurrInstr = BattleScript_GemActivates;
        gLastUsedItem = gBattleMons[gBattlerAttacker].item;
    }
}

static void Cmd_multihitresultmessage(void)
{
    if (gBattleControllerExecFlags)
        return;

    if (!(gMoveResultFlags & MOVE_RESULT_FAILED) && !(gMoveResultFlags & MOVE_RESULT_FOE_ENDURED))
    {
        if (gMoveResultFlags & MOVE_RESULT_STURDIED)
        {
            gMoveResultFlags &= ~(MOVE_RESULT_STURDIED | MOVE_RESULT_FOE_HUNG_ON);
            gSpecialStatuses[gBattlerTarget].sturdied = 0; // Delete this line to make Sturdy last for the duration of the whole move turn.
            BattleScriptPushCursor();
            gBattlescriptCurrInstr = BattleScript_SturdiedMsg;
            return;
        }
        else if (gMoveResultFlags & MOVE_RESULT_FOE_HUNG_ON)
        {
            gLastUsedItem = gBattleMons[gBattlerTarget].item;
            gPotentialItemEffectBattler = gBattlerTarget;
            gMoveResultFlags &= ~(MOVE_RESULT_STURDIED | MOVE_RESULT_FOE_HUNG_ON);
            gSpecialStatuses[gBattlerTarget].focusBanded = 0; // Delete this line to make Focus Band last for the duration of the whole move turn.
            gSpecialStatuses[gBattlerTarget].focusSashed = 0; // Delete this line to make Focus Sash last for the duration of the whole move turn.
            BattleScriptPushCursor();
            gBattlescriptCurrInstr = BattleScript_HangedOnMsg;
            return;
        }
    }
    gBattlescriptCurrInstr++;
}

static void Cmd_attackanimation(void)
{
    if (gBattleControllerExecFlags)
        return;

    if ((gHitMarker & HITMARKER_NO_ANIMATIONS)
        && gCurrentMove != MOVE_TRANSFORM
        && gCurrentMove != MOVE_SUBSTITUTE
        // In a wild double battle gotta use the teleport animation if two wild pokemon are alive.
        && !(gCurrentMove == MOVE_TELEPORT && WILD_DOUBLE_BATTLE && GetBattlerSide(gBattlerAttacker) == B_SIDE_OPPONENT && IsBattlerAlive(BATTLE_PARTNER(gBattlerAttacker))))
    {
        BattleScriptPush(gBattlescriptCurrInstr + 1);
        gBattlescriptCurrInstr = BattleScript_Pausex20;
        gBattleScripting.animTurn++;
        gBattleScripting.animTargetsHit++;
    }
    else
    {
        if ((gBattleMoves[gCurrentMove].target & MOVE_TARGET_BOTH
             || gBattleMoves[gCurrentMove].target & MOVE_TARGET_FOES_AND_ALLY
             || gBattleMoves[gCurrentMove].target & MOVE_TARGET_DEPENDS)
            && gBattleScripting.animTargetsHit)
        {
            gBattlescriptCurrInstr++;
            return;
        }
        if (!(gMoveResultFlags & MOVE_RESULT_NO_EFFECT))
        {
            u8 multihit;

            gActiveBattler = gBattlerAttacker;

            if (gBattleMons[gBattlerTarget].status2 & STATUS2_SUBSTITUTE)
                multihit = gMultiHitCounter;
            else if (gMultiHitCounter != 0 && gMultiHitCounter != 1)
            {
                if (gBattleMons[gBattlerTarget].hp <= gBattleMoveDamage)
                    multihit = 1;
                else
                    multihit = gMultiHitCounter;
            }
            else
                multihit = gMultiHitCounter;

            BtlController_EmitMoveAnimation(0, gCurrentMove, gBattleScripting.animTurn, gBattleMovePower, gBattleMoveDamage, gBattleMons[gBattlerAttacker].friendship, &gDisableStructs[gBattlerAttacker], multihit);
            gBattleScripting.animTurn += 1;
            gBattleScripting.animTargetsHit += 1;
            MarkBattlerForControllerExec(gBattlerAttacker);
            gBattlescriptCurrInstr++;
        }
        else
        {
            BattleScriptPush(gBattlescriptCurrInstr + 1);
            gBattlescriptCurrInstr = BattleScript_Pausex20;
        }
    }
}

static void Cmd_waitanimation(void)
{
    if (gBattleControllerExecFlags == 0)
        gBattlescriptCurrInstr++;
}

static void Cmd_healthbarupdate(void)
{
    if (gBattleControllerExecFlags)
        return;

    if (!(gMoveResultFlags & MOVE_RESULT_NO_EFFECT))
    {
        gActiveBattler = GetBattlerForBattleScript(gBattlescriptCurrInstr[1]);

        if (DoesSubstituteBlockMove(gBattlerAttacker, gActiveBattler, gCurrentMove) && gDisableStructs[gActiveBattler].substituteHP && !(gHitMarker & HITMARKER_IGNORE_SUBSTITUTE))
        {
            PrepareStringBattle(STRINGID_SUBSTITUTEDAMAGED, gActiveBattler);
        }
        else if (!DoesDisguiseBlockMove(gBattlerAttacker, gActiveBattler, gCurrentMove))
        {
            s16 healthValue = min(gBattleMoveDamage, 10000); // Max damage (10000) not present in R/S, ensures that huge damage values don't change sign

            BtlController_EmitHealthBarUpdate(0, healthValue);
            MarkBattlerForControllerExec(gActiveBattler);

            if (GetBattlerSide(gActiveBattler) == B_SIDE_PLAYER && gBattleMoveDamage > 0)
                gBattleResults.playerMonWasDamaged = TRUE;
        }
    }

    gBattlescriptCurrInstr += 2;
}

static void Cmd_datahpupdate(void)
{
    u32 moveType;

    if (gBattleControllerExecFlags)
        return;

    if (gBattleStruct->dynamicMoveType == 0)
        moveType = gBattleMoves[gCurrentMove].type;
    else if (!(gBattleStruct->dynamicMoveType & 0x40))
        moveType = gBattleStruct->dynamicMoveType & 0x3F;
    else
        moveType = gBattleMoves[gCurrentMove].type;

    if (!(gMoveResultFlags & MOVE_RESULT_NO_EFFECT))
    {
        gActiveBattler = GetBattlerForBattleScript(gBattlescriptCurrInstr[1]);
        if (DoesSubstituteBlockMove(gBattlerAttacker, gActiveBattler, gCurrentMove) && gDisableStructs[gActiveBattler].substituteHP && !(gHitMarker & HITMARKER_IGNORE_SUBSTITUTE))
        {
            if (gDisableStructs[gActiveBattler].substituteHP >= gBattleMoveDamage)
            {
                if (gSpecialStatuses[gActiveBattler].dmg == 0)
                    gSpecialStatuses[gActiveBattler].dmg = gBattleMoveDamage;
                gDisableStructs[gActiveBattler].substituteHP -= gBattleMoveDamage;
                gHpDealt = gBattleMoveDamage;
            }
            else
            {
                if (gSpecialStatuses[gActiveBattler].dmg == 0)
                    gSpecialStatuses[gActiveBattler].dmg = gDisableStructs[gActiveBattler].substituteHP;
                gHpDealt = gDisableStructs[gActiveBattler].substituteHP;
                gDisableStructs[gActiveBattler].substituteHP = 0;
            }
            // check substitute fading
            if (gDisableStructs[gActiveBattler].substituteHP == 0)
            {
                gBattlescriptCurrInstr += 2;
                BattleScriptPushCursor();
                gBattlescriptCurrInstr = BattleScript_SubstituteFade;
                return;
            }
        }
        else if (DoesDisguiseBlockMove(gBattlerAttacker, gActiveBattler, gCurrentMove))
        {
            gBattleMons[gActiveBattler].species = SPECIES_MIMIKYU_BUSTED;
            BattleScriptPush(gBattlescriptCurrInstr + 2);
            gBattlescriptCurrInstr = BattleScript_TargetFormChange;
        }
        else
        {
            gHitMarker &= ~(HITMARKER_IGNORE_SUBSTITUTE);
            if (gBattleMoveDamage < 0) // hp goes up
            {
                gBattleMons[gActiveBattler].hp -= gBattleMoveDamage;
                if (gBattleMons[gActiveBattler].hp > gBattleMons[gActiveBattler].maxHP)
                    gBattleMons[gActiveBattler].hp = gBattleMons[gActiveBattler].maxHP;

            }
            else // hp goes down
            {
                if (gHitMarker & HITMARKER_x20)
                {
                    gHitMarker &= ~(HITMARKER_x20);
                }
                else
                {
                    gTakenDmg[gActiveBattler] += gBattleMoveDamage;
                    if (gBattlescriptCurrInstr[1] == BS_TARGET)
                        gTakenDmgByBattler[gActiveBattler] = gBattlerAttacker;
                    else
                        gTakenDmgByBattler[gActiveBattler] = gBattlerTarget;
                }

                if (gBattleMons[gActiveBattler].hp > gBattleMoveDamage)
                {
                    gBattleMons[gActiveBattler].hp -= gBattleMoveDamage;
                    gHpDealt = gBattleMoveDamage;
                }
                else
                {
                    gHpDealt = gBattleMons[gActiveBattler].hp;
                    gBattleMons[gActiveBattler].hp = 0;
                }

                if (!gSpecialStatuses[gActiveBattler].dmg && !(gHitMarker & HITMARKER_x100000))
                    gSpecialStatuses[gActiveBattler].dmg = gHpDealt;

                if (IS_MOVE_PHYSICAL(gCurrentMove) && !(gHitMarker & HITMARKER_x100000) && gCurrentMove != MOVE_PAIN_SPLIT)
                {
                    gProtectStructs[gActiveBattler].physicalDmg = gHpDealt;
                    gSpecialStatuses[gActiveBattler].physicalDmg = gHpDealt;
                    if (gBattlescriptCurrInstr[1] == BS_TARGET)
                    {
                        gProtectStructs[gActiveBattler].physicalBattlerId = gBattlerAttacker;
                        gSpecialStatuses[gActiveBattler].physicalBattlerId = gBattlerAttacker;
                    }
                    else
                    {
                        gProtectStructs[gActiveBattler].physicalBattlerId = gBattlerTarget;
                        gSpecialStatuses[gActiveBattler].physicalBattlerId = gBattlerTarget;
                    }
                }
                else if (!IS_MOVE_PHYSICAL(gCurrentMove) && !(gHitMarker & HITMARKER_x100000))
                {
                    gProtectStructs[gActiveBattler].specialDmg = gHpDealt;
                    gSpecialStatuses[gActiveBattler].specialDmg = gHpDealt;
                    if (gBattlescriptCurrInstr[1] == BS_TARGET)
                    {
                        gProtectStructs[gActiveBattler].specialBattlerId = gBattlerAttacker;
                        gSpecialStatuses[gActiveBattler].specialBattlerId = gBattlerAttacker;
                    }
                    else
                    {
                        gProtectStructs[gActiveBattler].specialBattlerId = gBattlerTarget;
                        gSpecialStatuses[gActiveBattler].specialBattlerId = gBattlerTarget;
                    }
                }
            }
            gHitMarker &= ~(HITMARKER_x100000);
            BtlController_EmitSetMonData(0, REQUEST_HP_BATTLE, 0, 2, &gBattleMons[gActiveBattler].hp);
            MarkBattlerForControllerExec(gActiveBattler);
        }
    }
    else
    {
        gActiveBattler = GetBattlerForBattleScript(gBattlescriptCurrInstr[1]);
        if (gSpecialStatuses[gActiveBattler].dmg == 0)
            gSpecialStatuses[gActiveBattler].dmg = 0xFFFF;
    }
    gBattlescriptCurrInstr += 2;
}

static void Cmd_critmessage(void)
{
    if (gBattleControllerExecFlags == 0)
    {
        if (gIsCriticalHit == TRUE && !(gMoveResultFlags & MOVE_RESULT_NO_EFFECT))
        {
            PrepareStringBattle(STRINGID_CRITICALHIT, gBattlerAttacker);
            gBattleCommunication[MSG_DISPLAY] = 1;
        }
        gBattlescriptCurrInstr++;
    }
}

static void Cmd_effectivenesssound(void)
{
    if (gBattleControllerExecFlags)
        return;

    gActiveBattler = gBattlerTarget;
    if (!(gMoveResultFlags & MOVE_RESULT_MISSED))
    {
        switch (gMoveResultFlags & (~(MOVE_RESULT_MISSED)))
        {
        case MOVE_RESULT_SUPER_EFFECTIVE:
            BtlController_EmitPlaySE(0, SE_KOUKA_H);
            MarkBattlerForControllerExec(gActiveBattler);
            break;
        case MOVE_RESULT_NOT_VERY_EFFECTIVE:
            BtlController_EmitPlaySE(0, SE_KOUKA_L);
            MarkBattlerForControllerExec(gActiveBattler);
            break;
        case MOVE_RESULT_DOESNT_AFFECT_FOE:
        case MOVE_RESULT_FAILED:
            // no sound
            break;
        case MOVE_RESULT_FOE_ENDURED:
        case MOVE_RESULT_ONE_HIT_KO:
        case MOVE_RESULT_FOE_HUNG_ON:
        case MOVE_RESULT_STURDIED:
        default:
            if (gMoveResultFlags & MOVE_RESULT_SUPER_EFFECTIVE)
            {
                BtlController_EmitPlaySE(0, SE_KOUKA_H);
                MarkBattlerForControllerExec(gActiveBattler);
            }
            else if (gMoveResultFlags & MOVE_RESULT_NOT_VERY_EFFECTIVE)
            {
                BtlController_EmitPlaySE(0, SE_KOUKA_L);
                MarkBattlerForControllerExec(gActiveBattler);
            }
            else if (!(gMoveResultFlags & (MOVE_RESULT_DOESNT_AFFECT_FOE | MOVE_RESULT_FAILED)))
            {
                BtlController_EmitPlaySE(0, SE_KOUKA_M);
                MarkBattlerForControllerExec(gActiveBattler);
            }
            break;
        }
    }
    gBattlescriptCurrInstr++;
}

static void Cmd_resultmessage(void)
{
    u32 stringId = 0;

    if (gBattleControllerExecFlags)
        return;

    if (gMoveResultFlags & MOVE_RESULT_MISSED && (!(gMoveResultFlags & MOVE_RESULT_DOESNT_AFFECT_FOE) || gBattleCommunication[6] > 2))
    {
        if (gBattleCommunication[6] > 2) // Wonder Guard or Levitate - show the ability pop-up
            CreateAbilityPopUp(gBattlerTarget, gBattleMons[gBattlerTarget].ability, (gBattleTypeFlags & BATTLE_TYPE_DOUBLE) != 0);
        stringId = gMissStringIds[gBattleCommunication[6]];
        gBattleCommunication[MSG_DISPLAY] = 1;
    }
    else
    {
        gBattleCommunication[MSG_DISPLAY] = 1;
        switch (gMoveResultFlags & (~MOVE_RESULT_MISSED))
        {
        case MOVE_RESULT_SUPER_EFFECTIVE:
            stringId = STRINGID_SUPEREFFECTIVE;
            break;
        case MOVE_RESULT_NOT_VERY_EFFECTIVE:
            stringId = STRINGID_NOTVERYEFFECTIVE;
            break;
        case MOVE_RESULT_ONE_HIT_KO:
            stringId = STRINGID_ONEHITKO;
            break;
        case MOVE_RESULT_FOE_ENDURED:
            stringId = STRINGID_PKMNENDUREDHIT;
            break;
        case MOVE_RESULT_FAILED:
            stringId = STRINGID_BUTITFAILED;
            break;
        case MOVE_RESULT_DOESNT_AFFECT_FOE:
            stringId = STRINGID_ITDOESNTAFFECT;
            break;
        case MOVE_RESULT_FOE_HUNG_ON:
            gLastUsedItem = gBattleMons[gBattlerTarget].item;
            gPotentialItemEffectBattler = gBattlerTarget;
            gMoveResultFlags &= ~(MOVE_RESULT_FOE_ENDURED | MOVE_RESULT_FOE_HUNG_ON);
            BattleScriptPushCursor();
            gBattlescriptCurrInstr = BattleScript_HangedOnMsg;
            return;
        default:
            if (gMoveResultFlags & MOVE_RESULT_DOESNT_AFFECT_FOE)
            {
                stringId = STRINGID_ITDOESNTAFFECT;
            }
            else if (gMoveResultFlags & MOVE_RESULT_ONE_HIT_KO)
            {
                gMoveResultFlags &= ~(MOVE_RESULT_ONE_HIT_KO);
                gMoveResultFlags &= ~(MOVE_RESULT_SUPER_EFFECTIVE);
                gMoveResultFlags &= ~(MOVE_RESULT_NOT_VERY_EFFECTIVE);
                BattleScriptPushCursor();
                gBattlescriptCurrInstr = BattleScript_OneHitKOMsg;
                return;
            }
            else if (gMoveResultFlags & MOVE_RESULT_STURDIED)
            {
                gMoveResultFlags &= ~(MOVE_RESULT_STURDIED | MOVE_RESULT_FOE_ENDURED | MOVE_RESULT_FOE_HUNG_ON);
                gSpecialStatuses[gBattlerTarget].sturdied = 0;
                BattleScriptPushCursor();
                gBattlescriptCurrInstr = BattleScript_SturdiedMsg;
                return;
            }
            else if (gMoveResultFlags & MOVE_RESULT_FOE_ENDURED)
            {
                gMoveResultFlags &= ~(MOVE_RESULT_FOE_ENDURED | MOVE_RESULT_FOE_HUNG_ON);
                BattleScriptPushCursor();
                gBattlescriptCurrInstr = BattleScript_EnduredMsg;
                return;
            }
            else if (gMoveResultFlags & MOVE_RESULT_FOE_HUNG_ON)
            {
                gLastUsedItem = gBattleMons[gBattlerTarget].item;
                gPotentialItemEffectBattler = gBattlerTarget;
                gMoveResultFlags &= ~(MOVE_RESULT_FOE_ENDURED | MOVE_RESULT_FOE_HUNG_ON);
                BattleScriptPushCursor();
                gBattlescriptCurrInstr = BattleScript_HangedOnMsg;
                return;
            }
            else if (gMoveResultFlags & MOVE_RESULT_FAILED)
            {
                stringId = STRINGID_BUTITFAILED;
            }
            else
            {
                gBattleCommunication[MSG_DISPLAY] = 0;
            }
        }
    }

    if (stringId)
        PrepareStringBattle(stringId, gBattlerAttacker);

    gBattlescriptCurrInstr++;

    // Print berry reducing message after result message.
    if (gSpecialStatuses[gBattlerTarget].berryReduced
        && !(gMoveResultFlags & MOVE_RESULT_NO_EFFECT))
    {
        gSpecialStatuses[gBattlerTarget].berryReduced = 0;
        BattleScriptPushCursor();
        gBattlescriptCurrInstr = BattleScript_PrintBerryReduceString;
    }
}

static void Cmd_printstring(void)
{
    if (gBattleControllerExecFlags == 0)
    {
        u16 var = T2_READ_16(gBattlescriptCurrInstr + 1);

        gBattlescriptCurrInstr += 3;
        PrepareStringBattle(var, gBattlerAttacker);
        gBattleCommunication[MSG_DISPLAY] = 1;
    }
}

static void Cmd_printselectionstring(void)
{
    gActiveBattler = gBattlerAttacker;

    BtlController_EmitPrintSelectionString(0, T2_READ_16(gBattlescriptCurrInstr + 1));
    MarkBattlerForControllerExec(gActiveBattler);

    gBattlescriptCurrInstr += 3;
    gBattleCommunication[MSG_DISPLAY] = 1;
}

static void Cmd_waitmessage(void)
{
    if (gBattleControllerExecFlags == 0)
    {
        if (!gBattleCommunication[MSG_DISPLAY])
        {
            gBattlescriptCurrInstr += 3;
        }
        else
        {
            u16 toWait = T2_READ_16(gBattlescriptCurrInstr + 1);
            if (++gPauseCounterBattle >= toWait)
            {
                gPauseCounterBattle = 0;
                gBattlescriptCurrInstr += 3;
                gBattleCommunication[MSG_DISPLAY] = 0;
            }
        }
    }
}

static void Cmd_printfromtable(void)
{
    if (gBattleControllerExecFlags == 0)
    {
        const u16 *ptr = (const u16*) T1_READ_PTR(gBattlescriptCurrInstr + 1);
        ptr += gBattleCommunication[MULTISTRING_CHOOSER];

        gBattlescriptCurrInstr += 5;
        PrepareStringBattle(*ptr, gBattlerAttacker);
        gBattleCommunication[MSG_DISPLAY] = 1;
    }
}

static void Cmd_printselectionstringfromtable(void)
{
    if (gBattleControllerExecFlags == 0)
    {
        const u16 *ptr = (const u16*) T1_READ_PTR(gBattlescriptCurrInstr + 1);
        ptr += gBattleCommunication[MULTISTRING_CHOOSER];

        gActiveBattler = gBattlerAttacker;
        BtlController_EmitPrintSelectionString(0, *ptr);
        MarkBattlerForControllerExec(gActiveBattler);

        gBattlescriptCurrInstr += 5;
        gBattleCommunication[MSG_DISPLAY] = 1;
    }
}

u8 GetBattlerTurnOrderNum(u8 battlerId)
{
    s32 i;
    for (i = 0; i < gBattlersCount; i++)
    {
        if (gBattlerByTurnOrder[i] == battlerId)
            break;
    }
    return i;
}

static void CheckSetUnburden(u8 battlerId)
{
    if (GetBattlerAbility(battlerId) == ABILITY_UNBURDEN)
    {
        gBattleResources->flags->flags[battlerId] |= RESOURCE_FLAG_UNBURDEN;
        RecordAbilityBattle(battlerId, ABILITY_UNBURDEN);
    }
}

#define INCREMENT_RESET_RETURN                  \
{                                               \
    gBattlescriptCurrInstr++;                   \
    gBattleScripting.moveEffect = 0; \
    return;                                     \
}

#define RESET_RETURN                            \
{                                               \
    gBattleScripting.moveEffect = 0; \
    return;                                     \
}

void SetMoveEffect(bool32 primary, u32 certain)
{
    s32 i, byTwo, affectsUser = 0;
    bool32 statusChanged = FALSE;
    bool32 noSunCanFreeze = TRUE;

    switch (gBattleScripting.moveEffect) // Set move effects which happen later on
    {
    case MOVE_EFFECT_KNOCK_OFF:
        gBattleStruct->moveEffect2 = gBattleScripting.moveEffect;
        gBattlescriptCurrInstr++;
        return;
    }

    if (gBattleScripting.moveEffect & MOVE_EFFECT_AFFECTS_USER)
    {
        gEffectBattler = gBattlerAttacker; // battlerId that effects get applied on
        gBattleScripting.moveEffect &= ~(MOVE_EFFECT_AFFECTS_USER);
        affectsUser = MOVE_EFFECT_AFFECTS_USER;
        gBattleScripting.battler = gBattlerTarget; // theoretically the attacker
    }
    else
    {
        gEffectBattler = gBattlerTarget;
        gBattleScripting.battler = gBattlerAttacker;
    }
     // Just in case this flag is still set
    gBattleScripting.moveEffect &= ~(MOVE_EFFECT_CERTAIN);

    if (GetBattlerAbility(gEffectBattler) == ABILITY_SHIELD_DUST && !(gHitMarker & HITMARKER_IGNORE_SAFEGUARD)
        && !primary && gBattleScripting.moveEffect <= 9)
        INCREMENT_RESET_RETURN

    if (gSideStatuses[GET_BATTLER_SIDE(gEffectBattler)] & SIDE_STATUS_SAFEGUARD && !(gHitMarker & HITMARKER_IGNORE_SAFEGUARD)
        && !primary && gBattleScripting.moveEffect <= 7)
        INCREMENT_RESET_RETURN

    if (GetBattlerAbility(gBattlerAttacker) == ABILITY_SHEER_FORCE
        && gBattleMoves[gCurrentMove].flags & FLAG_SHEER_FORCE_BOOST
        && affectsUser != MOVE_EFFECT_AFFECTS_USER)
        INCREMENT_RESET_RETURN

    if (gBattleMons[gEffectBattler].hp == 0
        && gBattleScripting.moveEffect != MOVE_EFFECT_PAYDAY
        && gBattleScripting.moveEffect != MOVE_EFFECT_STEAL_ITEM)
        INCREMENT_RESET_RETURN

    if (DoesSubstituteBlockMove(gBattlerAttacker, gEffectBattler, gCurrentMove) && affectsUser != MOVE_EFFECT_AFFECTS_USER)
        INCREMENT_RESET_RETURN

<<<<<<< HEAD
    if (gBattleScripting.moveEffect <= 6) // status change
=======
    if (gBattleCommunication[MOVE_EFFECT_BYTE] <= PRIMARY_STATUS_MOVE_EFFECT)
>>>>>>> 79cc659d
    {
        switch (sStatusFlagsForMoveEffects[gBattleScripting.moveEffect])
        {
        case STATUS1_SLEEP:
            // check active uproar
            if (GetBattlerAbility(gEffectBattler) != ABILITY_SOUNDPROOF)
            {
                for (gActiveBattler = 0;
                    gActiveBattler < gBattlersCount && !(gBattleMons[gActiveBattler].status2 & STATUS2_UPROAR);
                    gActiveBattler++)
                    ;
            }
            else
                gActiveBattler = gBattlersCount;

            if (gBattleMons[gEffectBattler].status1)
                break;
            if (gActiveBattler != gBattlersCount)
                break;
            if (GetBattlerAbility(gEffectBattler) == ABILITY_VITAL_SPIRIT
                || GetBattlerAbility(gEffectBattler) == ABILITY_INSOMNIA
                || GetBattlerAbility(gEffectBattler) == ABILITY_COMATOSE
                || IsAbilityOnSide(gEffectBattler, ABILITY_SWEET_VEIL)
                || IsAbilityStatusProtected(gEffectBattler))
                break;

            CancelMultiTurnMoves(gEffectBattler);
            statusChanged = TRUE;
            break;
        case STATUS1_POISON:
            if (GetBattlerAbility(gEffectBattler) == ABILITY_IMMUNITY
                && (primary == TRUE || certain == MOVE_EFFECT_CERTAIN))
            {
                gLastUsedAbility = ABILITY_IMMUNITY;
                RecordAbilityBattle(gEffectBattler, ABILITY_IMMUNITY);

                BattleScriptPush(gBattlescriptCurrInstr + 1);
                gBattlescriptCurrInstr = BattleScript_PSNPrevention;

                if (gHitMarker & HITMARKER_IGNORE_SAFEGUARD)
                {
                    gBattleCommunication[MULTISTRING_CHOOSER] = 1;
                    gHitMarker &= ~(HITMARKER_IGNORE_SAFEGUARD);
                }
                else
                {
                    gBattleCommunication[MULTISTRING_CHOOSER] = 0;
                }
                RESET_RETURN
            }
            if (!CanPoisonType(gBattleScripting.battler, gEffectBattler)
                && (gHitMarker & HITMARKER_IGNORE_SAFEGUARD)
                && (primary == TRUE || certain == MOVE_EFFECT_CERTAIN))
            {
                BattleScriptPush(gBattlescriptCurrInstr + 1);
                gBattlescriptCurrInstr = BattleScript_PSNPrevention;

                gBattleCommunication[MULTISTRING_CHOOSER] = 2;
                RESET_RETURN
            }
            if (!CanPoisonType(gBattleScripting.battler, gEffectBattler))
                break;
            if (gBattleMons[gEffectBattler].status1)
                break;
            if (GetBattlerAbility(gEffectBattler) == ABILITY_IMMUNITY
                || GetBattlerAbility(gEffectBattler) == ABILITY_COMATOSE
                || IsAbilityStatusProtected(gEffectBattler))
                break;

            statusChanged = TRUE;
            break;
        case STATUS1_BURN:
            if (GetBattlerAbility(gEffectBattler) == ABILITY_WATER_VEIL
                && (primary == TRUE || certain == MOVE_EFFECT_CERTAIN))
            {
                gLastUsedAbility = ABILITY_WATER_VEIL;
                RecordAbilityBattle(gEffectBattler, ABILITY_WATER_VEIL);

                BattleScriptPush(gBattlescriptCurrInstr + 1);
                gBattlescriptCurrInstr = BattleScript_BRNPrevention;
                if (gHitMarker & HITMARKER_IGNORE_SAFEGUARD)
                {
                    gBattleCommunication[MULTISTRING_CHOOSER] = 1;
                    gHitMarker &= ~(HITMARKER_IGNORE_SAFEGUARD);
                }
                else
                {
                    gBattleCommunication[MULTISTRING_CHOOSER] = 0;
                }
                RESET_RETURN
            }
            if (IS_BATTLER_OF_TYPE(gEffectBattler, TYPE_FIRE)
                && (gHitMarker & HITMARKER_IGNORE_SAFEGUARD)
                && (primary == TRUE || certain == MOVE_EFFECT_CERTAIN))
            {
                BattleScriptPush(gBattlescriptCurrInstr + 1);
                gBattlescriptCurrInstr = BattleScript_BRNPrevention;

                gBattleCommunication[MULTISTRING_CHOOSER] = 2;
                RESET_RETURN
            }
            if (IS_BATTLER_OF_TYPE(gEffectBattler, TYPE_FIRE))
                break;
            if (GetBattlerAbility(gEffectBattler) == ABILITY_WATER_VEIL
                || GetBattlerAbility(gEffectBattler) == ABILITY_COMATOSE
                || IsAbilityStatusProtected(gEffectBattler))
                break;
            if (gBattleMons[gEffectBattler].status1)
                break;

            statusChanged = TRUE;
            break;
        case STATUS1_FREEZE:
            if (WEATHER_HAS_EFFECT && gBattleWeather & WEATHER_SUN_ANY)
                noSunCanFreeze = FALSE;
            if (IS_BATTLER_OF_TYPE(gEffectBattler, TYPE_ICE))
                break;
            if (gBattleMons[gEffectBattler].status1)
                break;
            if (noSunCanFreeze == 0)
                break;
            if (GetBattlerAbility(gEffectBattler) == ABILITY_MAGMA_ARMOR
                || GetBattlerAbility(gEffectBattler) == ABILITY_COMATOSE
                || IsAbilityStatusProtected(gEffectBattler))
                break;

            CancelMultiTurnMoves(gEffectBattler);
            statusChanged = TRUE;
            break;
        case STATUS1_PARALYSIS:
            if (GetBattlerAbility(gEffectBattler) == ABILITY_LIMBER)
            {
                if (primary == TRUE || certain == MOVE_EFFECT_CERTAIN)
                {
                    gLastUsedAbility = ABILITY_LIMBER;
                    RecordAbilityBattle(gEffectBattler, ABILITY_LIMBER);

                    BattleScriptPush(gBattlescriptCurrInstr + 1);
                    gBattlescriptCurrInstr = BattleScript_PRLZPrevention;

                    if (gHitMarker & HITMARKER_IGNORE_SAFEGUARD)
                    {
                        gBattleCommunication[MULTISTRING_CHOOSER] = 1;
                        gHitMarker &= ~(HITMARKER_IGNORE_SAFEGUARD);
                    }
                    else
                    {
                        gBattleCommunication[MULTISTRING_CHOOSER] = 0;
                    }
                    RESET_RETURN
                }
                else
                    break;
            }
            if (!CanParalyzeType(gBattleScripting.battler, gEffectBattler)
                && (gHitMarker & HITMARKER_IGNORE_SAFEGUARD)
                && (primary == TRUE || certain == MOVE_EFFECT_CERTAIN))
            {
                BattleScriptPush(gBattlescriptCurrInstr + 1);
                gBattlescriptCurrInstr = BattleScript_PRLZPrevention;

                gBattleCommunication[MULTISTRING_CHOOSER] = 2;
                RESET_RETURN
            }
            if (!CanParalyzeType(gBattleScripting.battler, gEffectBattler))
                break;
            if (GetBattlerAbility(gEffectBattler) == ABILITY_LIMBER
                || GetBattlerAbility(gEffectBattler) == ABILITY_COMATOSE
                || IsAbilityStatusProtected(gEffectBattler))
                break;
            if (gBattleMons[gEffectBattler].status1)
                break;

            statusChanged = TRUE;
            break;
        case STATUS1_TOXIC_POISON:
            if (GetBattlerAbility(gEffectBattler) == ABILITY_IMMUNITY && (primary == TRUE || certain == MOVE_EFFECT_CERTAIN))
            {
                gLastUsedAbility = ABILITY_IMMUNITY;
                RecordAbilityBattle(gEffectBattler, ABILITY_IMMUNITY);

                BattleScriptPush(gBattlescriptCurrInstr + 1);
                gBattlescriptCurrInstr = BattleScript_PSNPrevention;

                if (gHitMarker & HITMARKER_IGNORE_SAFEGUARD)
                {
                    gBattleCommunication[MULTISTRING_CHOOSER] = 1;
                    gHitMarker &= ~(HITMARKER_IGNORE_SAFEGUARD);
                }
                else
                {
                    gBattleCommunication[MULTISTRING_CHOOSER] = 0;
                }
                RESET_RETURN
            }
            if (!CanPoisonType(gBattleScripting.battler, gEffectBattler)
                && (gHitMarker & HITMARKER_IGNORE_SAFEGUARD)
                && (primary == TRUE || certain == MOVE_EFFECT_CERTAIN))
            {
                BattleScriptPush(gBattlescriptCurrInstr + 1);
                gBattlescriptCurrInstr = BattleScript_PSNPrevention;

                gBattleCommunication[MULTISTRING_CHOOSER] = 2;
                RESET_RETURN
            }
            if (gBattleMons[gEffectBattler].status1)
                break;
            if (CanPoisonType(gBattleScripting.battler, gEffectBattler))
            {
                if (GetBattlerAbility(gEffectBattler) == ABILITY_IMMUNITY
                    || GetBattlerAbility(gEffectBattler) == ABILITY_COMATOSE
                    || IsAbilityStatusProtected(gEffectBattler))
                    break;

                // It's redundant, because at this point we know the status1 value is 0.
                gBattleMons[gEffectBattler].status1 &= ~(STATUS1_TOXIC_POISON);
                gBattleMons[gEffectBattler].status1 &= ~(STATUS1_POISON);
                statusChanged = TRUE;
                break;
            }
            else
            {
                gMoveResultFlags |= MOVE_RESULT_DOESNT_AFFECT_FOE;
            }
            break;
        }
        if (statusChanged == TRUE)
        {
            BattleScriptPush(gBattlescriptCurrInstr + 1);

<<<<<<< HEAD
            if (sStatusFlagsForMoveEffects[gBattleScripting.moveEffect] == STATUS1_SLEEP)
                gBattleMons[gEffectBattler].status1 |= (B_SLEEP_TURNS >= GEN_5) ? ((Random() % 3) + 2) : ((Random() % 4) + 3);
=======
            if (sStatusFlagsForMoveEffects[gBattleCommunication[MOVE_EFFECT_BYTE]] == STATUS1_SLEEP)
                gBattleMons[gEffectBattler].status1 |= STATUS1_SLEEP_TURN((Random() & 3) + 2); // 2-5 turns
>>>>>>> 79cc659d
            else
                gBattleMons[gEffectBattler].status1 |= sStatusFlagsForMoveEffects[gBattleScripting.moveEffect];

            gBattlescriptCurrInstr = sMoveEffectBS_Ptrs[gBattleScripting.moveEffect];

            gActiveBattler = gEffectBattler;
            BtlController_EmitSetMonData(0, REQUEST_STATUS_BATTLE, 0, 4, &gBattleMons[gEffectBattler].status1);
            MarkBattlerForControllerExec(gActiveBattler);

            if (gHitMarker & HITMARKER_IGNORE_SAFEGUARD)
            {
                gBattleCommunication[MULTISTRING_CHOOSER] = 1;
                gHitMarker &= ~(HITMARKER_IGNORE_SAFEGUARD);
            }
            else
            {
                gBattleCommunication[MULTISTRING_CHOOSER] = 0;
            }

            // for synchronize

            if (gBattleScripting.moveEffect == MOVE_EFFECT_POISON
             || gBattleScripting.moveEffect == MOVE_EFFECT_TOXIC
             || gBattleScripting.moveEffect == MOVE_EFFECT_PARALYSIS
             || gBattleScripting.moveEffect == MOVE_EFFECT_BURN)
             {
                gBattleStruct->synchronizeMoveEffect = gBattleScripting.moveEffect;
                gHitMarker |= HITMARKER_SYNCHRONISE_EFFECT;
             }
            return;
        }
        else if (statusChanged == FALSE)
        {
            gBattleScripting.moveEffect = 0;
            gBattlescriptCurrInstr++;
            return;
        }
        return;
    }
    else
    {
        if (gBattleMons[gEffectBattler].status2 & sStatusFlagsForMoveEffects[gBattleScripting.moveEffect])
        {
            gBattlescriptCurrInstr++;
        }
        else
        {
            u8 side;
            switch (gBattleScripting.moveEffect)
            {
            case MOVE_EFFECT_CONFUSION:
                if (GetBattlerAbility(gEffectBattler) == ABILITY_OWN_TEMPO
                    || gBattleMons[gEffectBattler].status2 & STATUS2_CONFUSION)
                {
                    gBattlescriptCurrInstr++;
                }
                else
                {
                    gBattleMons[gEffectBattler].status2 |= STATUS2_CONFUSION_TURN(((Random()) % 4) + 2); // 2-5 turns

                    BattleScriptPush(gBattlescriptCurrInstr + 1);
                    gBattlescriptCurrInstr = sMoveEffectBS_Ptrs[gBattleScripting.moveEffect];
                }
                break;
            case MOVE_EFFECT_FLINCH:
                if (GetBattlerAbility(gEffectBattler) == ABILITY_INNER_FOCUS)
                {
                    if (primary == TRUE || certain == MOVE_EFFECT_CERTAIN)
                    {
                        gLastUsedAbility = ABILITY_INNER_FOCUS;
                        RecordAbilityBattle(gEffectBattler, ABILITY_INNER_FOCUS);
                        gBattlescriptCurrInstr = BattleScript_FlinchPrevention;
                    }
                    else
                    {
                        gBattlescriptCurrInstr++;
                    }
                }
                else
                {
                    if (GetBattlerTurnOrderNum(gEffectBattler) > gCurrentTurnActionNumber)
                        gBattleMons[gEffectBattler].status2 |= sStatusFlagsForMoveEffects[gBattleScripting.moveEffect];
                    gBattlescriptCurrInstr++;
                }
                break;
            case MOVE_EFFECT_UPROAR:
                if (!(gBattleMons[gEffectBattler].status2 & STATUS2_UPROAR))
                {

                    gBattleMons[gEffectBattler].status2 |= STATUS2_MULTIPLETURNS;
                    gLockedMoves[gEffectBattler] = gCurrentMove;
<<<<<<< HEAD
                    gBattleMons[gEffectBattler].status2 |= (B_UPROAR_TURNS >= GEN_5 ? 3 : ((Random() & 3) + 2) )  << 4;
=======
                    gBattleMons[gEffectBattler].status2 |= STATUS2_UPROAR_TURN((Random() & 3) + 2); // 2-5 turns
>>>>>>> 79cc659d

                    BattleScriptPush(gBattlescriptCurrInstr + 1);
                    gBattlescriptCurrInstr = sMoveEffectBS_Ptrs[gBattleScripting.moveEffect];
                }
                else
                {
                    gBattlescriptCurrInstr++;
                }
                break;
            case MOVE_EFFECT_PAYDAY:
                if (GET_BATTLER_SIDE(gBattlerAttacker) == B_SIDE_PLAYER)
                {
                    u16 PayDay = gPaydayMoney;
                    gPaydayMoney += (gBattleMons[gBattlerAttacker].level * 5);
                    if (PayDay > gPaydayMoney)
                        gPaydayMoney = 0xFFFF;
                }
                BattleScriptPush(gBattlescriptCurrInstr + 1);
                gBattlescriptCurrInstr = sMoveEffectBS_Ptrs[gBattleScripting.moveEffect];
                break;
            case MOVE_EFFECT_HAPPY_HOUR:
                if (GET_BATTLER_SIDE(gBattlerAttacker) == B_SIDE_PLAYER)
                {
                    gBattleStruct->moneyMultiplier *= 2;
                }
                gBattlescriptCurrInstr++;
                break;
            case MOVE_EFFECT_TRI_ATTACK:
                if (gBattleMons[gEffectBattler].status1)
                {
                    gBattlescriptCurrInstr++;
                }
                else
                {
                    gBattleScripting.moveEffect = Random() % 3 + 3;
                    SetMoveEffect(FALSE, 0);
                }
                break;
            case MOVE_EFFECT_CHARGING:
                gBattleMons[gEffectBattler].status2 |= STATUS2_MULTIPLETURNS;
                gLockedMoves[gEffectBattler] = gCurrentMove;
                gProtectStructs[gEffectBattler].chargingTurn = 1;
                gBattlescriptCurrInstr++;
                break;
            case MOVE_EFFECT_WRAP:
                if (gBattleMons[gEffectBattler].status2 & STATUS2_WRAPPED)
                {
                    gBattlescriptCurrInstr++;
                }
                else
                {
<<<<<<< HEAD
                    gBattleMons[gEffectBattler].status2 |= STATUS2_WRAPPED;
                    if (GetBattlerHoldEffect(gBattlerAttacker, TRUE) == HOLD_EFFECT_GRIP_CLAW)
                        gDisableStructs[gEffectBattler].wrapTurns = (B_BINDING_TURNS >= GEN_5) ? 7 : 5;
                    else
                        gDisableStructs[gEffectBattler].wrapTurns = (B_BINDING_TURNS >= GEN_5) ? ((Random() % 2) + 4) : ((Random() % 4) + 2);
=======
                    gBattleMons[gEffectBattler].status2 |= STATUS2_WRAPPED_TURN((Random() & 3) + 3); // 3-6 turns
>>>>>>> 79cc659d

                    gBattleStruct->wrappedMove[gEffectBattler] = gCurrentMove;
                    gBattleStruct->wrappedBy[gEffectBattler] = gBattlerAttacker;

                    BattleScriptPush(gBattlescriptCurrInstr + 1);
                    gBattlescriptCurrInstr = sMoveEffectBS_Ptrs[gBattleScripting.moveEffect];

                    for (gBattleCommunication[MULTISTRING_CHOOSER] = 0; ; gBattleCommunication[MULTISTRING_CHOOSER]++)
                    {
                        if (gBattleCommunication[MULTISTRING_CHOOSER] > 5)
                            break;
                        if (gTrappingMoves[gBattleCommunication[MULTISTRING_CHOOSER]] == gCurrentMove)
                            break;
                    }
                }
                break;
            case MOVE_EFFECT_ATK_PLUS_1:
            case MOVE_EFFECT_DEF_PLUS_1:
            case MOVE_EFFECT_SPD_PLUS_1:
            case MOVE_EFFECT_SP_ATK_PLUS_1:
            case MOVE_EFFECT_SP_DEF_PLUS_1:
            case MOVE_EFFECT_ACC_PLUS_1:
            case MOVE_EFFECT_EVS_PLUS_1:
                if (ChangeStatBuffs(SET_STAT_BUFF_VALUE(1),
                                    gBattleScripting.moveEffect - MOVE_EFFECT_ATK_PLUS_1 + 1,
                                    affectsUser, 0))
                {
                    gBattlescriptCurrInstr++;
                }
                else
                {
                    gBattleScripting.animArg1 = gBattleScripting.moveEffect & ~(MOVE_EFFECT_AFFECTS_USER | MOVE_EFFECT_CERTAIN);
                    gBattleScripting.animArg2 = 0;
                    BattleScriptPush(gBattlescriptCurrInstr + 1);
                    gBattlescriptCurrInstr = BattleScript_StatUp;
                }
                break;
            case MOVE_EFFECT_ATK_MINUS_1:
            case MOVE_EFFECT_DEF_MINUS_1:
            case MOVE_EFFECT_SPD_MINUS_1:
            case MOVE_EFFECT_SP_ATK_MINUS_1:
            case MOVE_EFFECT_SP_DEF_MINUS_1:
            case MOVE_EFFECT_ACC_MINUS_1:
            case MOVE_EFFECT_EVS_MINUS_1:
                if (ChangeStatBuffs(SET_STAT_BUFF_VALUE(1) | STAT_BUFF_NEGATIVE,
                                    gBattleScripting.moveEffect - MOVE_EFFECT_ATK_MINUS_1 + 1,
                                     affectsUser, 0))
                {
                    gBattlescriptCurrInstr++;
                }
                else
                {
                    gBattleScripting.animArg1 = gBattleScripting.moveEffect & ~(MOVE_EFFECT_AFFECTS_USER | MOVE_EFFECT_CERTAIN);
                    gBattleScripting.animArg2 = 0;
                    BattleScriptPush(gBattlescriptCurrInstr + 1);
                    gBattlescriptCurrInstr = BattleScript_StatDown;
                }
                break;
            case MOVE_EFFECT_ATK_PLUS_2:
            case MOVE_EFFECT_DEF_PLUS_2:
            case MOVE_EFFECT_SPD_PLUS_2:
            case MOVE_EFFECT_SP_ATK_PLUS_2:
            case MOVE_EFFECT_SP_DEF_PLUS_2:
            case MOVE_EFFECT_ACC_PLUS_2:
            case MOVE_EFFECT_EVS_PLUS_2:
                if (ChangeStatBuffs(SET_STAT_BUFF_VALUE(2),
                                    gBattleScripting.moveEffect - MOVE_EFFECT_ATK_PLUS_2 + 1,
                                    affectsUser, 0))
                {
                    gBattlescriptCurrInstr++;
                }
                else
                {
                    gBattleScripting.animArg1 = gBattleScripting.moveEffect & ~(MOVE_EFFECT_AFFECTS_USER | MOVE_EFFECT_CERTAIN);
                    gBattleScripting.animArg2 = 0;
                    BattleScriptPush(gBattlescriptCurrInstr + 1);
                    gBattlescriptCurrInstr = BattleScript_StatUp;
                }
                break;
            case MOVE_EFFECT_ATK_MINUS_2:
            case MOVE_EFFECT_DEF_MINUS_2:
            case MOVE_EFFECT_SPD_MINUS_2:
            case MOVE_EFFECT_SP_ATK_MINUS_2:
            case MOVE_EFFECT_SP_DEF_MINUS_2:
            case MOVE_EFFECT_ACC_MINUS_2:
            case MOVE_EFFECT_EVS_MINUS_2:
                if (ChangeStatBuffs(SET_STAT_BUFF_VALUE(2) | STAT_BUFF_NEGATIVE,
                                    gBattleScripting.moveEffect - MOVE_EFFECT_ATK_MINUS_2 + 1,
                                    affectsUser, 0))
                {
                    gBattlescriptCurrInstr++;
                }
                else
                {
                    gBattleScripting.animArg1 = gBattleScripting.moveEffect & ~(MOVE_EFFECT_AFFECTS_USER | MOVE_EFFECT_CERTAIN);
                    gBattleScripting.animArg2 = 0;
                    BattleScriptPush(gBattlescriptCurrInstr + 1);
                    gBattlescriptCurrInstr = BattleScript_StatDown;
                }
                break;
            case MOVE_EFFECT_RECHARGE:
                gBattleMons[gEffectBattler].status2 |= STATUS2_RECHARGE;
                gDisableStructs[gEffectBattler].rechargeTimer = 2;
                gLockedMoves[gEffectBattler] = gCurrentMove;
                gBattlescriptCurrInstr++;
                break;
            case MOVE_EFFECT_RAGE:
                gBattleMons[gBattlerAttacker].status2 |= STATUS2_RAGE;
                gBattlescriptCurrInstr++;
                break;
            case MOVE_EFFECT_STEAL_ITEM:
                {
                    if (gBattleTypeFlags & BATTLE_TYPE_TRAINER_HILL)
                    {
                        gBattlescriptCurrInstr++;
                        break;
                    }

                    side = GetBattlerSide(gBattlerAttacker);
                    if (GetBattlerSide(gBattlerAttacker) == B_SIDE_OPPONENT
                        && !(gBattleTypeFlags &
                             (BATTLE_TYPE_EREADER_TRAINER
                              | BATTLE_TYPE_FRONTIER
                              | BATTLE_TYPE_LINK
                              | BATTLE_TYPE_x2000000
                              | BATTLE_TYPE_SECRET_BASE)))
                    {
                        gBattlescriptCurrInstr++;
                    }
                    else if (!(gBattleTypeFlags &
                          (BATTLE_TYPE_EREADER_TRAINER
                           | BATTLE_TYPE_FRONTIER
                           | BATTLE_TYPE_LINK
                           | BATTLE_TYPE_x2000000
                           | BATTLE_TYPE_SECRET_BASE))
                        && (gWishFutureKnock.knockedOffMons[side] & gBitTable[gBattlerPartyIndexes[gBattlerAttacker]]))
                    {
                        gBattlescriptCurrInstr++;
                    }
                    else if (gBattleMons[gBattlerTarget].item
                        && gBattleMons[gBattlerTarget].ability == ABILITY_STICKY_HOLD)
                    {
                        BattleScriptPushCursor();
                        gBattlescriptCurrInstr = BattleScript_NoItemSteal;

                        gLastUsedAbility = gBattleMons[gBattlerTarget].ability;
                        RecordAbilityBattle(gBattlerTarget, gLastUsedAbility);
                    }
                    else if (gBattleMons[gBattlerAttacker].item != 0
                        || gBattleMons[gBattlerTarget].item == ITEM_ENIGMA_BERRY
                        || IS_ITEM_MAIL(gBattleMons[gBattlerTarget].item)
                        || gBattleMons[gBattlerTarget].item == 0)
                    {
                        gBattlescriptCurrInstr++;
                    }
                    else
                    {
                        gLastUsedItem = gBattleStruct->changedItems[gBattlerAttacker] = gBattleMons[gBattlerTarget].item;
                        gBattleMons[gBattlerTarget].item = 0;

                        CheckSetUnburden(gBattlerTarget);
                        gBattleResources->flags->flags[gBattlerAttacker] &= ~(RESOURCE_FLAG_UNBURDEN);

                        gActiveBattler = gBattlerAttacker;
                        BtlController_EmitSetMonData(0, REQUEST_HELDITEM_BATTLE, 0, 2, &gLastUsedItem);
                        MarkBattlerForControllerExec(gBattlerAttacker);

                        gActiveBattler = gBattlerTarget;
                        BtlController_EmitSetMonData(0, REQUEST_HELDITEM_BATTLE, 0, 2, &gBattleMons[gBattlerTarget].item);
                        MarkBattlerForControllerExec(gBattlerTarget);

                        BattleScriptPush(gBattlescriptCurrInstr + 1);
                        gBattlescriptCurrInstr = BattleScript_ItemSteal;

                        gBattleStruct->choicedMove[gBattlerTarget] = 0;
                    }

                }
                break;
            case MOVE_EFFECT_PREVENT_ESCAPE:
                gBattleMons[gBattlerTarget].status2 |= STATUS2_ESCAPE_PREVENTION;
                gDisableStructs[gBattlerTarget].battlerPreventingEscape = gBattlerAttacker;
                gBattlescriptCurrInstr++;
                break;
            case MOVE_EFFECT_NIGHTMARE:
                gBattleMons[gBattlerTarget].status2 |= STATUS2_NIGHTMARE;
                gBattlescriptCurrInstr++;
                break;
            case MOVE_EFFECT_ALL_STATS_UP:
                BattleScriptPush(gBattlescriptCurrInstr + 1);
                gBattlescriptCurrInstr = BattleScript_AllStatsUp;
                break;
            case MOVE_EFFECT_RAPIDSPIN:
                BattleScriptPush(gBattlescriptCurrInstr + 1);
                gBattlescriptCurrInstr = BattleScript_RapidSpinAway;
                break;
            case MOVE_EFFECT_REMOVE_STATUS: // Smelling salts
                if (!(gBattleMons[gBattlerTarget].status1 & gBattleMoves[gCurrentMove].argument))
                {
                    gBattlescriptCurrInstr++;
                }
                else
                {
                    gBattleMons[gBattlerTarget].status1 &= ~(gBattleMoves[gCurrentMove].argument);

                    gActiveBattler = gBattlerTarget;
                    BtlController_EmitSetMonData(0, REQUEST_STATUS_BATTLE, 0, 4, &gBattleMons[gActiveBattler].status1);
                    MarkBattlerForControllerExec(gActiveBattler);

                    BattleScriptPush(gBattlescriptCurrInstr + 1);
                    gBattlescriptCurrInstr = BattleScript_TargetPRLZHeal;
                }
                break;
            case MOVE_EFFECT_ATK_DEF_DOWN: // SuperPower
                BattleScriptPush(gBattlescriptCurrInstr + 1);
                gBattlescriptCurrInstr = BattleScript_AtkDefDown;
                break;
            case MOVE_EFFECT_DEF_SPDEF_DOWN: // Close Combat
                BattleScriptPush(gBattlescriptCurrInstr + 1);
                gBattlescriptCurrInstr = BattleScript_DefSpDefDown;
                break;
            case MOVE_EFFECT_RECOIL_25: // Take Down, 25% recoil
                gBattleMoveDamage = (gHpDealt) / 4;
                if (gBattleMoveDamage == 0)
                    gBattleMoveDamage = 1;

                BattleScriptPush(gBattlescriptCurrInstr + 1);
                gBattlescriptCurrInstr = sMoveEffectBS_Ptrs[gBattleScripting.moveEffect];
                break;
            case MOVE_EFFECT_RECOIL_33: // Double Edge, 33 % recoil
                gBattleMoveDamage = gHpDealt / 3;
                if (gBattleMoveDamage == 0)
                    gBattleMoveDamage = 1;

                BattleScriptPush(gBattlescriptCurrInstr + 1);
                gBattlescriptCurrInstr = sMoveEffectBS_Ptrs[gBattleScripting.moveEffect];
                break;
            case MOVE_EFFECT_RECOIL_50: // Head Smash, 50 % recoil
                gBattleMoveDamage = gHpDealt / 2;
                if (gBattleMoveDamage == 0)
                    gBattleMoveDamage = 1;

                BattleScriptPush(gBattlescriptCurrInstr + 1);
                gBattlescriptCurrInstr = BattleScript_MoveEffectRecoil;
                break;
            case MOVE_EFFECT_RECOIL_33_STATUS: // Flare Blitz - can burn, Volt Tackle - can paralyze
                gBattleScripting.savedDmg = gHpDealt / 3;
                if (gBattleScripting.savedDmg == 0)
                    gBattleScripting.savedDmg = 1;

                BattleScriptPush(gBattlescriptCurrInstr + 1);
                gBattlescriptCurrInstr = BattleScript_MoveEffectRecoilWithStatus;
                break;
            case MOVE_EFFECT_THRASH:
                if (gBattleMons[gEffectBattler].status2 & STATUS2_LOCK_CONFUSE)
                {
                    gBattlescriptCurrInstr++;
                }
                else
                {
                    gBattleMons[gEffectBattler].status2 |= STATUS2_MULTIPLETURNS;
                    gLockedMoves[gEffectBattler] = gCurrentMove;
                    gBattleMons[gEffectBattler].status2 |= STATUS2_LOCK_CONFUSE_TURN((Random() & 1) + 2); // thrash for 2-3 turns
                }
                break;
            case MOVE_EFFECT_SP_ATK_TWO_DOWN: // Overheat
                BattleScriptPush(gBattlescriptCurrInstr + 1);
                gBattlescriptCurrInstr = BattleScript_SAtkDown2;
                break;
            case MOVE_EFFECT_CLEAR_SMOG:
                for (i = 0; i < NUM_BATTLE_STATS; i++)
                {
                    if (gBattleMons[gEffectBattler].statStages[i] != 6)
                        break;
                }
                if ((gSpecialStatuses[gEffectBattler].physicalDmg || gSpecialStatuses[gEffectBattler].specialDmg) && i != NUM_BATTLE_STATS)
                {
                    for (i = 0; i < NUM_BATTLE_STATS; i++)
                        gBattleMons[gEffectBattler].statStages[i] = 6;
                    BattleScriptPush(gBattlescriptCurrInstr + 1);
                    gBattlescriptCurrInstr = BattleScript_MoveEffectClearSmog;
                }
                break;
            case MOVE_EFFECT_SMACK_DOWN:
                if (!IsBattlerGrounded(gBattlerTarget))
                {
                    gStatuses3[gBattlerTarget] |= STATUS3_SMACKED_DOWN;
                    gStatuses3[gBattlerTarget] &= ~(STATUS3_MAGNET_RISE | STATUS3_TELEKINESIS | STATUS3_ON_AIR);
                    BattleScriptPush(gBattlescriptCurrInstr + 1);
                    gBattlescriptCurrInstr = BattleScript_MoveEffectSmackDown;
                }
                break;
            case MOVE_EFFECT_FLAME_BURST:
                if (IsBattlerAlive(BATTLE_PARTNER(gBattlerTarget)) && GetBattlerAbility(BATTLE_PARTNER(gBattlerTarget)) != ABILITY_MAGIC_GUARD)
                {
                    gBattleScripting.battler = BATTLE_PARTNER(gBattlerTarget);
                    gBattleMoveDamage = gBattleMons[BATTLE_PARTNER(gBattlerTarget)].hp / 16;
                    if (gBattleMoveDamage == 0)
                        gBattleMoveDamage = 1;
                    gBattlescriptCurrInstr = BattleScript_MoveEffectFlameBurst;
                }
                break;
            case MOVE_EFFECT_FEINT:
                if (gProtectStructs[gBattlerTarget].protected
                    || gSideStatuses[GetBattlerSide(gBattlerTarget)] & SIDE_STATUS_WIDE_GUARD
                    || gSideStatuses[GetBattlerSide(gBattlerTarget)] & SIDE_STATUS_QUICK_GUARD
                    || gSideStatuses[GetBattlerSide(gBattlerTarget)] & SIDE_STATUS_CRAFTY_SHIELD
                    || gSideStatuses[GetBattlerSide(gBattlerTarget)] & SIDE_STATUS_MAT_BLOCK
                    || gProtectStructs[gBattlerTarget].spikyShielded
                    || gProtectStructs[gBattlerTarget].kingsShielded
                    || gProtectStructs[gBattlerTarget].banefulBunkered)
                {
                    gProtectStructs[gBattlerTarget].protected = 0;
                    gSideStatuses[GetBattlerSide(gBattlerTarget)] &= ~(SIDE_STATUS_WIDE_GUARD);
                    gSideStatuses[GetBattlerSide(gBattlerTarget)] &= ~(SIDE_STATUS_QUICK_GUARD);
                    gSideStatuses[GetBattlerSide(gBattlerTarget)] &= ~(SIDE_STATUS_CRAFTY_SHIELD);
                    gSideStatuses[GetBattlerSide(gBattlerTarget)] &= ~(SIDE_STATUS_MAT_BLOCK);
                    gProtectStructs[gBattlerTarget].spikyShielded = 0;
                    gProtectStructs[gBattlerTarget].kingsShielded = 0;
                    gProtectStructs[gBattlerTarget].banefulBunkered = 0;
                    if (gCurrentMove == MOVE_FEINT)
                    {
                        BattleScriptPush(gBattlescriptCurrInstr + 1);
                        gBattlescriptCurrInstr = BattleScript_MoveEffectFeint;
                    }
                }
                break;
            case MOVE_EFFECT_SPECTRAL_THIEF:
                gBattleStruct->stolenStats[0] = 0; // Stats to steal.
                gBattleScripting.animArg1 = 0;
                for (i = STAT_ATK; i < NUM_BATTLE_STATS; i++)
                {
                    if (gBattleMons[gBattlerTarget].statStages[i] > 6 && gBattleMons[gBattlerAttacker].statStages[i] != 12)
                    {
                        gBattleStruct->stolenStats[0] |= gBitTable[i];
                        // Store by how many stages to raise the stat.
                        gBattleStruct->stolenStats[i] = gBattleMons[gBattlerTarget].statStages[i] - 6;
                        while (gBattleMons[gBattlerAttacker].statStages[i] + gBattleStruct->stolenStats[i] > 12)
                            gBattleStruct->stolenStats[i]--;
                        gBattleMons[gBattlerTarget].statStages[i] = 6;

                        if (gBattleStruct->stolenStats[i] >= 2)
                            byTwo++;

                        if (gBattleScripting.animArg1 == 0)
                        {
                            if (byTwo)
                                gBattleScripting.animArg1 = STAT_ANIM_PLUS2 - 1 + i;
                            else
                                gBattleScripting.animArg1 = STAT_ANIM_PLUS1 - 1 + i;
                        }
                        else
                        {
                            if (byTwo)
                                gBattleScripting.animArg1 = STAT_ANIM_MULTIPLE_PLUS2;
                            else
                                gBattleScripting.animArg1 = STAT_ANIM_MULTIPLE_PLUS1;
                        }
                    }
                }

                if (gBattleStruct->stolenStats[0] != 0)
                {
                    BattleScriptPush(gBattlescriptCurrInstr + 1);
                    gBattlescriptCurrInstr = BattleScript_SpectralThiefSteal;
                }
                break;
            case MOVE_EFFECT_V_CREATE:
                BattleScriptPush(gBattlescriptCurrInstr + 1);
                gBattlescriptCurrInstr = BattleScript_VCreateStatLoss;
                break;
            case MOVE_EFFECT_CORE_ENFORCER:
                if (GetBattlerTurnOrderNum(gBattlerAttacker) > GetBattlerTurnOrderNum(gBattlerTarget))
                {
                    BattleScriptPush(gBattlescriptCurrInstr + 1);
                    gBattlescriptCurrInstr = BattleScript_MoveEffectCoreEnforcer;
                }
                break;
            case MOVE_EFFECT_THROAT_CHOP:
                gDisableStructs[gEffectBattler].throatChopTimer = 2;
                gBattlescriptCurrInstr++;
                break;
            case MOVE_EFFECT_INCINERATE:
                if ((B_INCINERATE_GEMS >= GEN_6 && GetBattlerHoldEffect(gEffectBattler, FALSE) == HOLD_EFFECT_GEMS)
                    || (gBattleMons[gEffectBattler].item >= FIRST_BERRY_INDEX && gBattleMons[gEffectBattler].item <= LAST_BERRY_INDEX))
                {
                    gLastUsedItem = gBattleMons[gEffectBattler].item;
                    gBattleMons[gEffectBattler].item = 0;
                    CheckSetUnburden(gEffectBattler);

                    gActiveBattler = gEffectBattler;
                    BtlController_EmitSetMonData(0, REQUEST_HELDITEM_BATTLE, 0, 2, &gBattleMons[gEffectBattler].item);
                    MarkBattlerForControllerExec(gActiveBattler);
                    BattleScriptPush(gBattlescriptCurrInstr + 1);
                    gBattlescriptCurrInstr = BattleScript_MoveEffectIncinerate;
                }
                break;
            case MOVE_EFFECT_BUG_BITE:
                if ((gBattleMons[gEffectBattler].item >= FIRST_BERRY_INDEX && gBattleMons[gEffectBattler].item <= LAST_BERRY_INDEX)
                    && GetBattlerAbility(gEffectBattler) != ABILITY_STICKY_HOLD)
                {
                    gLastUsedItem = gBattleMons[gEffectBattler].item;
                    gBattleMons[gEffectBattler].item = 0;
                    CheckSetUnburden(gEffectBattler);

                    gActiveBattler = gEffectBattler;
                    BtlController_EmitSetMonData(0, REQUEST_HELDITEM_BATTLE, 0, 2, &gBattleMons[gEffectBattler].item);
                    MarkBattlerForControllerExec(gActiveBattler);
                    BattleScriptPush(gBattlescriptCurrInstr + 1);
                    gBattlescriptCurrInstr = BattleScript_MoveEffectBugBite;
                }
                break;
            }
        }
    }

    gBattleScripting.moveEffect = 0;
}

static void Cmd_seteffectwithchance(void)
{
    u32 percentChance;

    if (GetBattlerAbility(gBattlerAttacker) == ABILITY_SERENE_GRACE)
        percentChance = gBattleMoves[gCurrentMove].secondaryEffectChance * 2;
    else
        percentChance = gBattleMoves[gCurrentMove].secondaryEffectChance;

    if (gBattleScripting.moveEffect & MOVE_EFFECT_CERTAIN
        && !(gMoveResultFlags & MOVE_RESULT_NO_EFFECT))
    {
        gBattleScripting.moveEffect &= ~(MOVE_EFFECT_CERTAIN);
        SetMoveEffect(FALSE, MOVE_EFFECT_CERTAIN);
    }
    else if (Random() % 100 < percentChance
             && gBattleScripting.moveEffect
             && !(gMoveResultFlags & MOVE_RESULT_NO_EFFECT))
    {
        if (percentChance >= 100)
            SetMoveEffect(FALSE, MOVE_EFFECT_CERTAIN);
        else
            SetMoveEffect(FALSE, 0);
    }
    else
    {
        gBattlescriptCurrInstr++;
    }

    gBattleScripting.moveEffect = 0;
    gBattleScripting.multihitMoveEffect = 0;
}

static void Cmd_seteffectprimary(void)
{
    SetMoveEffect(TRUE, 0);
}

static void Cmd_seteffectsecondary(void)
{
    SetMoveEffect(FALSE, 0);
}

static void Cmd_clearstatusfromeffect(void)
{
    gActiveBattler = GetBattlerForBattleScript(gBattlescriptCurrInstr[1]);

<<<<<<< HEAD
    if (gBattleScripting.moveEffect <= MOVE_EFFECT_TOXIC)
        gBattleMons[gActiveBattler].status1 &= (~sStatusFlagsForMoveEffects[gBattleScripting.moveEffect]);
=======
    if (gBattleCommunication[MOVE_EFFECT_BYTE] <= PRIMARY_STATUS_MOVE_EFFECT)
        gBattleMons[gActiveBattler].status1 &= (~sStatusFlagsForMoveEffects[gBattleCommunication[MOVE_EFFECT_BYTE]]);
>>>>>>> 79cc659d
    else
        gBattleMons[gActiveBattler].status2 &= (~sStatusFlagsForMoveEffects[gBattleScripting.moveEffect]);

    gBattleScripting.moveEffect = 0;
    gBattlescriptCurrInstr += 2;
    gBattleScripting.multihitMoveEffect = 0;
}

static void Cmd_tryfaintmon(void)
{
    const u8 *BS_ptr;

    if (gBattlescriptCurrInstr[2] != 0)
    {
        gActiveBattler = GetBattlerForBattleScript(gBattlescriptCurrInstr[1]);
        if (gHitMarker & HITMARKER_FAINTED(gActiveBattler))
        {
            BS_ptr = T1_READ_PTR(gBattlescriptCurrInstr + 3);

            BattleScriptPop();
            gBattlescriptCurrInstr = BS_ptr;
            gSideStatuses[GetBattlerSide(gActiveBattler)] &= ~(SIDE_STATUS_SPIKES_DAMAGED | SIDE_STATUS_TOXIC_SPIKES_DAMAGED | SIDE_STATUS_STEALTH_ROCK_DAMAGED | SIDE_STATUS_STICKY_WEB_DAMAGED);
        }
        else
        {
            gBattlescriptCurrInstr += 7;
        }
    }
    else
    {
        u8 battlerId;

        if (gBattlescriptCurrInstr[1] == BS_ATTACKER)
        {
            gActiveBattler = gBattlerAttacker;
            battlerId = gBattlerTarget;
            BS_ptr = BattleScript_FaintAttacker;
        }
        else
        {
            gActiveBattler = gBattlerTarget;
            battlerId = gBattlerAttacker;
            BS_ptr = BattleScript_FaintTarget;
        }
        if (!(gAbsentBattlerFlags & gBitTable[gActiveBattler])
         && gBattleMons[gActiveBattler].hp == 0)
        {
            gHitMarker |= HITMARKER_FAINTED(gActiveBattler);
            BattleScriptPush(gBattlescriptCurrInstr + 7);
            gBattlescriptCurrInstr = BS_ptr;
            if (GetBattlerSide(gActiveBattler) == B_SIDE_PLAYER)
            {
                gHitMarker |= HITMARKER_x400000;
                if (gBattleResults.playerFaintCounter < 0xFF)
                    gBattleResults.playerFaintCounter++;
                AdjustFriendshipOnBattleFaint(gActiveBattler);
            }
            else
            {
                if (gBattleResults.opponentFaintCounter < 0xFF)
                    gBattleResults.opponentFaintCounter++;
                gBattleResults.lastOpponentSpecies = GetMonData(&gEnemyParty[gBattlerPartyIndexes[gActiveBattler]], MON_DATA_SPECIES, NULL);
            }
            if ((gHitMarker & HITMARKER_DESTINYBOND) && gBattleMons[gBattlerAttacker].hp != 0)
            {
                gHitMarker &= ~(HITMARKER_DESTINYBOND);
                BattleScriptPush(gBattlescriptCurrInstr);
                gBattleMoveDamage = gBattleMons[battlerId].hp;
                gBattlescriptCurrInstr = BattleScript_DestinyBondTakesLife;
            }
            if ((gStatuses3[gBattlerTarget] & STATUS3_GRUDGE)
             && !(gHitMarker & HITMARKER_GRUDGE)
             && GetBattlerSide(gBattlerAttacker) != GetBattlerSide(gBattlerTarget)
             && gBattleMons[gBattlerAttacker].hp != 0
             && gCurrentMove != MOVE_STRUGGLE)
            {
                u8 moveIndex = *(gBattleStruct->chosenMovePositions + gBattlerAttacker);

                gBattleMons[gBattlerAttacker].pp[moveIndex] = 0;
                BattleScriptPush(gBattlescriptCurrInstr);
                gBattlescriptCurrInstr = BattleScript_GrudgeTakesPp;
                gActiveBattler = gBattlerAttacker;
                BtlController_EmitSetMonData(0, moveIndex + REQUEST_PPMOVE1_BATTLE, 0, 1, &gBattleMons[gActiveBattler].pp[moveIndex]);
                MarkBattlerForControllerExec(gActiveBattler);

                PREPARE_MOVE_BUFFER(gBattleTextBuff1, gBattleMons[gBattlerAttacker].moves[moveIndex])
            }
        }
        else
        {
            gBattlescriptCurrInstr += 7;
        }
    }
}

static void Cmd_dofaintanimation(void)
{
    if (gBattleControllerExecFlags == 0)
    {
        gActiveBattler = GetBattlerForBattleScript(gBattlescriptCurrInstr[1]);
        BtlController_EmitFaintAnimation(0);
        MarkBattlerForControllerExec(gActiveBattler);
        gBattlescriptCurrInstr += 2;
    }
}

static void Cmd_cleareffectsonfaint(void)
{
    if (gBattleControllerExecFlags == 0)
    {
        gActiveBattler = GetBattlerForBattleScript(gBattlescriptCurrInstr[1]);

        if (!(gBattleTypeFlags & BATTLE_TYPE_ARENA) || gBattleMons[gActiveBattler].hp == 0)
        {
            gBattleMons[gActiveBattler].status1 = 0;
            BtlController_EmitSetMonData(0, REQUEST_STATUS_BATTLE, 0, 0x4, &gBattleMons[gActiveBattler].status1);
            MarkBattlerForControllerExec(gActiveBattler);
        }

        FaintClearSetData(); // Effects like attractions, trapping, etc.
        gBattlescriptCurrInstr += 2;
    }
}

static void Cmd_jumpifstatus(void)
{
    u8 battlerId = GetBattlerForBattleScript(gBattlescriptCurrInstr[1]);
    u32 flags = T2_READ_32(gBattlescriptCurrInstr + 2);
    const u8* jumpPtr = T2_READ_PTR(gBattlescriptCurrInstr + 6);

    if (gBattleMons[battlerId].status1 & flags && gBattleMons[battlerId].hp)
        gBattlescriptCurrInstr = jumpPtr;
    else
        gBattlescriptCurrInstr += 10;
}

static void Cmd_jumpifstatus2(void)
{
    u8 battlerId = GetBattlerForBattleScript(gBattlescriptCurrInstr[1]);
    u32 flags = T2_READ_32(gBattlescriptCurrInstr + 2);
    const u8* jumpPtr = T2_READ_PTR(gBattlescriptCurrInstr + 6);

    if (gBattleMons[battlerId].status2 & flags && gBattleMons[battlerId].hp)
        gBattlescriptCurrInstr = jumpPtr;
    else
        gBattlescriptCurrInstr += 10;
}

static void Cmd_jumpifability(void)
{
    u32 battlerId;
    bool32 hasAbility = FALSE;
    u32 ability = gBattlescriptCurrInstr[2];

    switch (gBattlescriptCurrInstr[1])
    {
    default:
        battlerId = GetBattlerForBattleScript(gBattlescriptCurrInstr[1]);
        if (GetBattlerAbility(battlerId) == ability)
            hasAbility = TRUE;
        break;
    case BS_ATTACKER_SIDE:
        battlerId = IsAbilityOnSide(gBattlerAttacker, ability);
        if (battlerId)
        {
            battlerId--;
            hasAbility = TRUE;
        }
        break;
    case BS_TARGET_SIDE:
        battlerId = IsAbilityOnOpposingSide(gBattlerAttacker, ability);
        if (battlerId)
        {
            battlerId--;
            hasAbility = TRUE;
        }
        break;
    }

    if (hasAbility)
    {
        gLastUsedAbility = ability;
        gBattlescriptCurrInstr = T2_READ_PTR(gBattlescriptCurrInstr + 3);
        RecordAbilityBattle(battlerId, gLastUsedAbility);
        gBattlerAbility = battlerId;
    }
    else
    {
        gBattlescriptCurrInstr += 7;
    }
}

static void Cmd_jumpifsideaffecting(void)
{
    u8 side;
    u32 flags;
    const u8 *jumpPtr;

    if (gBattlescriptCurrInstr[1] == BS_ATTACKER)
        side = GET_BATTLER_SIDE(gBattlerAttacker);
    else
        side = GET_BATTLER_SIDE(gBattlerTarget);

    flags = T2_READ_32(gBattlescriptCurrInstr + 2);
    jumpPtr = T2_READ_PTR(gBattlescriptCurrInstr + 6);

    if (gSideStatuses[side] & flags)
        gBattlescriptCurrInstr = jumpPtr;
    else
        gBattlescriptCurrInstr += 10;
}

static void Cmd_jumpifstat(void)
{
    bool32 ret = 0;
    u8 battlerId = GetBattlerForBattleScript(gBattlescriptCurrInstr[1]);
    u8 statValue = gBattleMons[battlerId].statStages[gBattlescriptCurrInstr[3]];
    u8 cmpTo = gBattlescriptCurrInstr[4];
    u8 cmpKind = gBattlescriptCurrInstr[2];

    // Because this command is used as a way of checking if a stat can be lowered/raised,
    // we need to do some modification at run-time.
    if (GetBattlerAbility(battlerId) == ABILITY_CONTRARY)
    {
        if (cmpKind == CMP_GREATER_THAN)
            cmpKind = CMP_LESS_THAN;
        else if (cmpKind == CMP_LESS_THAN)
            cmpKind = CMP_GREATER_THAN;

        if (cmpTo == 0)
            cmpTo = 0xC;
        else if (cmpTo == 0xC)
            cmpTo = 0;
    }

    switch (cmpKind)
    {
    case CMP_EQUAL:
        if (statValue == cmpTo)
            ret++;
        break;
    case CMP_NOT_EQUAL:
        if (statValue != cmpTo)
            ret++;
        break;
    case CMP_GREATER_THAN:
        if (statValue > cmpTo)
            ret++;
        break;
    case CMP_LESS_THAN:
        if (statValue < cmpTo)
            ret++;
        break;
    case CMP_COMMON_BITS:
        if (statValue & cmpTo)
            ret++;
        break;
    case CMP_NO_COMMON_BITS:
        if (!(statValue & cmpTo))
            ret++;
        break;
    }

    if (ret)
        gBattlescriptCurrInstr = T2_READ_PTR(gBattlescriptCurrInstr + 5);
    else
        gBattlescriptCurrInstr += 9;
}

static void Cmd_jumpifstatus3condition(void)
{
    u32 flags;
    const u8 *jumpPtr;

    gActiveBattler = GetBattlerForBattleScript(gBattlescriptCurrInstr[1]);
    flags = T2_READ_32(gBattlescriptCurrInstr + 2);
    jumpPtr = T2_READ_PTR(gBattlescriptCurrInstr + 7);

    if (gBattlescriptCurrInstr[6])
    {
        if ((gStatuses3[gActiveBattler] & flags) != 0)
            gBattlescriptCurrInstr += 11;
        else
            gBattlescriptCurrInstr = jumpPtr;
    }
    else
    {
        if ((gStatuses3[gActiveBattler] & flags) != 0)
            gBattlescriptCurrInstr = jumpPtr;
        else
            gBattlescriptCurrInstr += 11;
    }
}

static void Cmd_jumpbasedontype(void)
{
    u8 battlerId = GetBattlerForBattleScript(gBattlescriptCurrInstr[1]);
    u8 type = gBattlescriptCurrInstr[2];
    const u8* jumpPtr = T2_READ_PTR(gBattlescriptCurrInstr + 4);

    // jumpiftype
    if (gBattlescriptCurrInstr[3])
    {
        if (IS_BATTLER_OF_TYPE(battlerId, type))
            gBattlescriptCurrInstr = jumpPtr;
        else
            gBattlescriptCurrInstr += 8;
    }
    // jumpifnottype
    else
    {
        if (!IS_BATTLER_OF_TYPE(battlerId, type))
            gBattlescriptCurrInstr = jumpPtr;
        else
            gBattlescriptCurrInstr += 8;
    }
}

static void Cmd_getexp(void)
{
    u16 item;
    s32 i; // also used as stringId
    u8 holdEffect;
    s32 sentIn;
    s32 viaExpShare = 0;
    u16 *exp = &gBattleStruct->expValue;

    gBattlerFainted = GetBattlerForBattleScript(gBattlescriptCurrInstr[1]);
    sentIn = gSentPokesToOpponent[(gBattlerFainted & 2) >> 1];

    switch (gBattleScripting.getexpState)
    {
    case 0: // check if should receive exp at all
        if (GetBattlerSide(gBattlerFainted) != B_SIDE_OPPONENT || (gBattleTypeFlags &
             (BATTLE_TYPE_LINK
              | BATTLE_TYPE_x2000000
              | BATTLE_TYPE_TRAINER_HILL
              | BATTLE_TYPE_FRONTIER
              | BATTLE_TYPE_SAFARI
              | BATTLE_TYPE_BATTLE_TOWER
              | BATTLE_TYPE_EREADER_TRAINER)))
        {
            gBattleScripting.getexpState = 6; // goto last case
        }
        else
        {
            gBattleScripting.getexpState++;
            gBattleStruct->givenExpMons |= gBitTable[gBattlerPartyIndexes[gBattlerFainted]];
        }
        break;
    case 1: // calculate experience points to redistribute
        {
            u16 calculatedExp;
            s32 viaSentIn;

            for (viaSentIn = 0, i = 0; i < PARTY_SIZE; i++)
            {
                if (GetMonData(&gPlayerParty[i], MON_DATA_SPECIES) == SPECIES_NONE || GetMonData(&gPlayerParty[i], MON_DATA_HP) == 0)
                    continue;
                if (gBitTable[i] & sentIn)
                    viaSentIn++;

                item = GetMonData(&gPlayerParty[i], MON_DATA_HELD_ITEM);

                if (item == ITEM_ENIGMA_BERRY)
                    holdEffect = gSaveBlock1Ptr->enigmaBerry.holdEffect;
                else
                    holdEffect = ItemId_GetHoldEffect(item);

                if (holdEffect == HOLD_EFFECT_EXP_SHARE)
                    viaExpShare++;
            }

            calculatedExp = gBaseStats[gBattleMons[gBattlerFainted].species].expYield * gBattleMons[gBattlerFainted].level / 7;

            if (viaExpShare) // at least one mon is getting exp via exp share
            {
                *exp = calculatedExp / 2 / viaSentIn;
                if (*exp == 0)
                    *exp = 1;

                gExpShareExp = calculatedExp / 2 / viaExpShare;
                if (gExpShareExp == 0)
                    gExpShareExp = 1;
            }
            else
            {
                *exp = calculatedExp / viaSentIn;
                if (*exp == 0)
                    *exp = 1;
                gExpShareExp = 0;
            }

            gBattleScripting.getexpState++;
            gBattleStruct->expGetterMonId = 0;
            gBattleStruct->sentInPokes = sentIn;
        }
        // fall through
    case 2: // set exp value to the poke in expgetter_id and print message
        if (gBattleControllerExecFlags == 0)
        {
            item = GetMonData(&gPlayerParty[gBattleStruct->expGetterMonId], MON_DATA_HELD_ITEM);

            if (item == ITEM_ENIGMA_BERRY)
                holdEffect = gSaveBlock1Ptr->enigmaBerry.holdEffect;
            else
                holdEffect = ItemId_GetHoldEffect(item);

            if (holdEffect != HOLD_EFFECT_EXP_SHARE && !(gBattleStruct->sentInPokes & 1))
            {
                *(&gBattleStruct->sentInPokes) >>= 1;
                gBattleScripting.getexpState = 5;
                gBattleMoveDamage = 0; // used for exp
            }
            else if (GetMonData(&gPlayerParty[gBattleStruct->expGetterMonId], MON_DATA_LEVEL) == MAX_LEVEL)
            {
                *(&gBattleStruct->sentInPokes) >>= 1;
                gBattleScripting.getexpState = 5;
                gBattleMoveDamage = 0; // used for exp
            }
            else
            {
                // Music change in a wild battle after fainting opposing pokemon.
                if (!(gBattleTypeFlags & BATTLE_TYPE_TRAINER)
                    && (gBattleMons[0].hp || (gBattleTypeFlags & BATTLE_TYPE_DOUBLE && gBattleMons[2].hp))
                    && !IsBattlerAlive(GetBattlerAtPosition(B_POSITION_OPPONENT_LEFT))
                    && !IsBattlerAlive(GetBattlerAtPosition(B_POSITION_OPPONENT_RIGHT))
                    && !gBattleStruct->wildVictorySong)
                {
                    BattleStopLowHpSound();
                    PlayBGM(MUS_KACHI2);
                    gBattleStruct->wildVictorySong++;
                }

                if (GetMonData(&gPlayerParty[gBattleStruct->expGetterMonId], MON_DATA_HP))
                {
                    if (gBattleStruct->sentInPokes & 1)
                        gBattleMoveDamage = *exp;
                    else
                        gBattleMoveDamage = 0;

                    if (holdEffect == HOLD_EFFECT_EXP_SHARE)
                        gBattleMoveDamage += gExpShareExp;
                    if (holdEffect == HOLD_EFFECT_LUCKY_EGG)
                        gBattleMoveDamage = (gBattleMoveDamage * 150) / 100;
                    if (gBattleTypeFlags & BATTLE_TYPE_TRAINER && B_TRAINER_EXP_MULTIPLIER <= GEN_7)
                        gBattleMoveDamage = (gBattleMoveDamage * 150) / 100;

                    if (IsTradedMon(&gPlayerParty[gBattleStruct->expGetterMonId]))
                    {
                        // check if the pokemon doesn't belong to the player
                        if (gBattleTypeFlags & BATTLE_TYPE_INGAME_PARTNER && gBattleStruct->expGetterMonId >= 3)
                        {
                            i = STRINGID_EMPTYSTRING4;
                        }
                        else
                        {
                            gBattleMoveDamage = (gBattleMoveDamage * 150) / 100;
                            i = STRINGID_ABOOSTED;
                        }
                    }
                    else
                    {
                        i = STRINGID_EMPTYSTRING4;
                    }

                    // get exp getter battlerId
                    if (gBattleTypeFlags & BATTLE_TYPE_DOUBLE)
                    {
                        if (!(gBattlerPartyIndexes[2] != gBattleStruct->expGetterMonId) && !(gAbsentBattlerFlags & gBitTable[2]))
                            gBattleStruct->expGetterBattlerId = 2;
                        else
                        {
                            if (!(gAbsentBattlerFlags & gBitTable[0]))
                                gBattleStruct->expGetterBattlerId = 0;
                            else
                                gBattleStruct->expGetterBattlerId = 2;
                        }
                    }
                    else
                    {
                        gBattleStruct->expGetterBattlerId = 0;
                    }

                    PREPARE_MON_NICK_WITH_PREFIX_BUFFER(gBattleTextBuff1, gBattleStruct->expGetterBattlerId, gBattleStruct->expGetterMonId);
                    // buffer 'gained' or 'gained a boosted'
                    PREPARE_STRING_BUFFER(gBattleTextBuff2, i);
                    PREPARE_WORD_NUMBER_BUFFER(gBattleTextBuff3, 5, gBattleMoveDamage);

                    PrepareStringBattle(STRINGID_PKMNGAINEDEXP, gBattleStruct->expGetterBattlerId);
                    MonGainEVs(&gPlayerParty[gBattleStruct->expGetterMonId], gBattleMons[gBattlerFainted].species);
                }
                gBattleStruct->sentInPokes >>= 1;
                gBattleScripting.getexpState++;
            }
        }
        break;
    case 3: // Set stats and give exp
        if (gBattleControllerExecFlags == 0)
        {
            gBattleResources->bufferB[gBattleStruct->expGetterBattlerId][0] = 0;
            if (GetMonData(&gPlayerParty[gBattleStruct->expGetterMonId], MON_DATA_HP) && GetMonData(&gPlayerParty[gBattleStruct->expGetterMonId], MON_DATA_LEVEL) != MAX_LEVEL)
            {
                gBattleResources->beforeLvlUp->stats[STAT_HP]    = GetMonData(&gPlayerParty[gBattleStruct->expGetterMonId], MON_DATA_MAX_HP);
                gBattleResources->beforeLvlUp->stats[STAT_ATK]   = GetMonData(&gPlayerParty[gBattleStruct->expGetterMonId], MON_DATA_ATK);
                gBattleResources->beforeLvlUp->stats[STAT_DEF]   = GetMonData(&gPlayerParty[gBattleStruct->expGetterMonId], MON_DATA_DEF);
                gBattleResources->beforeLvlUp->stats[STAT_SPEED] = GetMonData(&gPlayerParty[gBattleStruct->expGetterMonId], MON_DATA_SPEED);
                gBattleResources->beforeLvlUp->stats[STAT_SPATK] = GetMonData(&gPlayerParty[gBattleStruct->expGetterMonId], MON_DATA_SPATK);
                gBattleResources->beforeLvlUp->stats[STAT_SPDEF] = GetMonData(&gPlayerParty[gBattleStruct->expGetterMonId], MON_DATA_SPDEF);

                gActiveBattler = gBattleStruct->expGetterBattlerId;
                BtlController_EmitExpUpdate(0, gBattleStruct->expGetterMonId, gBattleMoveDamage);
                MarkBattlerForControllerExec(gActiveBattler);
            }
            gBattleScripting.getexpState++;
        }
        break;
    case 4: // lvl up if necessary
        if (gBattleControllerExecFlags == 0)
        {
            gActiveBattler = gBattleStruct->expGetterBattlerId;
            if (gBattleResources->bufferB[gActiveBattler][0] == CONTROLLER_TWORETURNVALUES && gBattleResources->bufferB[gActiveBattler][1] == RET_VALUE_LEVELED_UP)
            {
                u16 temp, battlerId = 0xFF;
                if (gBattleTypeFlags & BATTLE_TYPE_TRAINER && gBattlerPartyIndexes[gActiveBattler] == gBattleStruct->expGetterMonId)
                    HandleLowHpMusicChange(&gPlayerParty[gBattlerPartyIndexes[gActiveBattler]], gActiveBattler);

                PREPARE_MON_NICK_WITH_PREFIX_BUFFER(gBattleTextBuff1, gActiveBattler, gBattleStruct->expGetterMonId);
                PREPARE_BYTE_NUMBER_BUFFER(gBattleTextBuff2, 3, GetMonData(&gPlayerParty[gBattleStruct->expGetterMonId], MON_DATA_LEVEL));

                BattleScriptPushCursor();
                gLeveledUpInBattle |= gBitTable[gBattleStruct->expGetterMonId];
                gBattlescriptCurrInstr = BattleScript_LevelUp;
                gBattleMoveDamage = (gBattleResources->bufferB[gActiveBattler][2] | (gBattleResources->bufferB[gActiveBattler][3] << 8));
                AdjustFriendship(&gPlayerParty[gBattleStruct->expGetterMonId], FRIENDSHIP_EVENT_GROW_LEVEL);

                // update battle mon structure after level up
                if (gBattlerPartyIndexes[0] == gBattleStruct->expGetterMonId && gBattleMons[0].hp)
                    battlerId = 0;
                else if (gBattlerPartyIndexes[2] == gBattleStruct->expGetterMonId && gBattleMons[2].hp && (gBattleTypeFlags & BATTLE_TYPE_DOUBLE))
                    battlerId = 2;

                if (battlerId != 0xFF)
                {
                    gBattleMons[battlerId].level = GetMonData(&gPlayerParty[gBattleStruct->expGetterMonId], MON_DATA_LEVEL);
                    gBattleMons[battlerId].hp = GetMonData(&gPlayerParty[gBattleStruct->expGetterMonId], MON_DATA_HP);
                    gBattleMons[battlerId].maxHP = GetMonData(&gPlayerParty[gBattleStruct->expGetterMonId], MON_DATA_MAX_HP);
                    gBattleMons[battlerId].attack = GetMonData(&gPlayerParty[gBattleStruct->expGetterMonId], MON_DATA_ATK);
                    gBattleMons[battlerId].defense = GetMonData(&gPlayerParty[gBattleStruct->expGetterMonId], MON_DATA_DEF);
                    gBattleMons[battlerId].speed = GetMonData(&gPlayerParty[gBattleStruct->expGetterMonId], MON_DATA_SPEED);
                    gBattleMons[battlerId].spAttack = GetMonData(&gPlayerParty[gBattleStruct->expGetterMonId], MON_DATA_SPATK);
                    gBattleMons[battlerId].spDefense = GetMonData(&gPlayerParty[gBattleStruct->expGetterMonId], MON_DATA_SPDEF);

                    if (gStatuses3[battlerId] & STATUS3_POWER_TRICK)
                        SWAP(gBattleMons[battlerId].attack, gBattleMons[battlerId].defense, temp);
                }

                gBattleScripting.getexpState = 5;
            }
            else
            {
                gBattleMoveDamage = 0;
                gBattleScripting.getexpState = 5;
            }
        }
        break;
    case 5: // looper increment
        if (gBattleMoveDamage) // there is exp to give, goto case 3 that gives exp
        {
            gBattleScripting.getexpState = 3;
        }
        else
        {
            gBattleStruct->expGetterMonId++;
            if (gBattleStruct->expGetterMonId < PARTY_SIZE)
                gBattleScripting.getexpState = 2; // loop again
            else
                gBattleScripting.getexpState = 6; // we're done
        }
        break;
    case 6: // increment instruction
        if (gBattleControllerExecFlags == 0)
        {
            // not sure why gf clears the item and ability here
            gBattleMons[gBattlerFainted].item = 0;
            gBattleMons[gBattlerFainted].ability = 0;
            gBattlescriptCurrInstr += 2;
        }
        break;
    }
}

static bool32 NoAliveMonsForPlayer(void)
{
    u32 i;
    u32 HP_count = 0;

    if (gBattleTypeFlags & BATTLE_TYPE_INGAME_PARTNER && (gPartnerTrainerId == TRAINER_STEVEN_PARTNER || gPartnerTrainerId >= TRAINER_CUSTOM_PARTNER))
    {
        for (i = 0; i < 3; i++)
        {
            if (GetMonData(&gPlayerParty[i], MON_DATA_SPECIES) && !GetMonData(&gPlayerParty[i], MON_DATA_IS_EGG))
                HP_count += GetMonData(&gPlayerParty[i], MON_DATA_HP);
        }
    }
    else
    {
        for (i = 0; i < PARTY_SIZE; i++)
        {
            if (GetMonData(&gPlayerParty[i], MON_DATA_SPECIES) && !GetMonData(&gPlayerParty[i], MON_DATA_IS_EGG)
             && (!(gBattleTypeFlags & BATTLE_TYPE_ARENA) || !(gBattleStruct->arenaLostPlayerMons & gBitTable[i])))
            {
                HP_count += GetMonData(&gPlayerParty[i], MON_DATA_HP);
            }
        }
    }

    return (HP_count == 0);
}

static bool32 NoAliveMonsForOpponent(void)
{
    u32 i;
    u32 HP_count = 0;

    for (i = 0; i < PARTY_SIZE; i++)
    {
        if (GetMonData(&gEnemyParty[i], MON_DATA_SPECIES) && !GetMonData(&gEnemyParty[i], MON_DATA_IS_EGG)
            && (!(gBattleTypeFlags & BATTLE_TYPE_ARENA) || !(gBattleStruct->arenaLostOpponentMons & gBitTable[i])))
        {
            HP_count += GetMonData(&gEnemyParty[i], MON_DATA_HP);
        }
    }

    return (HP_count == 0);
}

bool32 NoAliveMonsForEitherParty(void)
{
    return (NoAliveMonsForPlayer() || NoAliveMonsForOpponent());
}

static void atk24(void)
{
    if (gBattleControllerExecFlags)
        return;

    if (NoAliveMonsForPlayer())
        gBattleOutcome |= B_OUTCOME_LOST;
    if (NoAliveMonsForOpponent())
        gBattleOutcome |= B_OUTCOME_WON;

    if (gBattleOutcome == 0 && (gBattleTypeFlags & (BATTLE_TYPE_LINK | BATTLE_TYPE_x2000000)))
    {
        s32 i;
        s32 foundPlayer;
        s32 foundOpponent;

        // Impossible to decompile loops.
        for (foundPlayer = 0, i = 0; i < gBattlersCount; i += 2)
        {
            if (HITMARKER_FAINTED2(i) & gHitMarker && !gSpecialStatuses[i].flag40)
                foundPlayer++;
        }

        for (foundOpponent = 0, i = 1; i < gBattlersCount; i += 2)
        {
            if (HITMARKER_FAINTED2(i) & gHitMarker && !gSpecialStatuses[i].flag40)
                foundOpponent++;
        }

        if (gBattleTypeFlags & BATTLE_TYPE_MULTI)
        {
            if (foundOpponent + foundPlayer > 1)
                gBattlescriptCurrInstr = T2_READ_PTR(gBattlescriptCurrInstr + 1);
            else
                gBattlescriptCurrInstr += 5;
        }
        else
        {
            if (foundOpponent != 0 && foundPlayer != 0)
                gBattlescriptCurrInstr = T2_READ_PTR(gBattlescriptCurrInstr + 1);
            else
                gBattlescriptCurrInstr += 5;
        }
    }
    else
    {
        gBattlescriptCurrInstr += 5;
    }
}

static void MoveValuesCleanUp(void)
{
    gMoveResultFlags = 0;
    gIsCriticalHit = FALSE;
    gBattleScripting.moveEffect = 0;
    gBattleCommunication[6] = 0;
    gHitMarker &= ~(HITMARKER_DESTINYBOND);
    gHitMarker &= ~(HITMARKER_SYNCHRONISE_EFFECT);
}

static void Cmd_movevaluescleanup(void)
{
    MoveValuesCleanUp();
    gBattlescriptCurrInstr += 1;
}

static void Cmd_setmultihit(void)
{
    gMultiHitCounter = gBattlescriptCurrInstr[1];
    gBattlescriptCurrInstr += 2;
}

static void Cmd_decrementmultihit(void)
{
    if (--gMultiHitCounter == 0)
        gBattlescriptCurrInstr += 5;
    else
        gBattlescriptCurrInstr = T2_READ_PTR(gBattlescriptCurrInstr + 1);
}

static void Cmd_goto(void)
{
    gBattlescriptCurrInstr = T2_READ_PTR(gBattlescriptCurrInstr + 1);
}

static void Cmd_jumpifbyte(void)
{
    u8 caseID = gBattlescriptCurrInstr[1];
    const u8* memByte = T2_READ_PTR(gBattlescriptCurrInstr + 2);
    u8 value = gBattlescriptCurrInstr[6];
    const u8* jumpPtr = T2_READ_PTR(gBattlescriptCurrInstr + 7);

    gBattlescriptCurrInstr += 11;

    switch (caseID)
    {
    case CMP_EQUAL:
        if (*memByte == value)
            gBattlescriptCurrInstr = jumpPtr;
        break;
    case CMP_NOT_EQUAL:
        if (*memByte != value)
            gBattlescriptCurrInstr = jumpPtr;
        break;
    case CMP_GREATER_THAN:
        if (*memByte > value)
            gBattlescriptCurrInstr = jumpPtr;
        break;
    case CMP_LESS_THAN:
        if (*memByte < value)
            gBattlescriptCurrInstr = jumpPtr;
        break;
    case CMP_COMMON_BITS:
        if (*memByte & value)
            gBattlescriptCurrInstr = jumpPtr;
        break;
    case CMP_NO_COMMON_BITS:
        if (!(*memByte & value))
            gBattlescriptCurrInstr = jumpPtr;
        break;
    }
}

static void Cmd_jumpifhalfword(void)
{
    u8 caseID = gBattlescriptCurrInstr[1];
    const u16* memHword = T2_READ_PTR(gBattlescriptCurrInstr + 2);
    u16 value = T2_READ_16(gBattlescriptCurrInstr + 6);
    const u8* jumpPtr = T2_READ_PTR(gBattlescriptCurrInstr + 8);

    gBattlescriptCurrInstr += 12;

    switch (caseID)
    {
    case CMP_EQUAL:
        if (*memHword == value)
            gBattlescriptCurrInstr = jumpPtr;
        break;
    case CMP_NOT_EQUAL:
        if (*memHword != value)
            gBattlescriptCurrInstr = jumpPtr;
        break;
    case CMP_GREATER_THAN:
        if (*memHword > value)
            gBattlescriptCurrInstr = jumpPtr;
        break;
    case CMP_LESS_THAN:
        if (*memHword < value)
            gBattlescriptCurrInstr = jumpPtr;
        break;
    case CMP_COMMON_BITS:
        if (*memHword & value)
            gBattlescriptCurrInstr = jumpPtr;
        break;
    case CMP_NO_COMMON_BITS:
        if (!(*memHword & value))
            gBattlescriptCurrInstr = jumpPtr;
        break;
    }
}

static void Cmd_jumpifword(void)
{
    u8 caseID = gBattlescriptCurrInstr[1];
    const u32* memWord = T2_READ_PTR(gBattlescriptCurrInstr + 2);
    u32 value = T1_READ_32(gBattlescriptCurrInstr + 6);
    const u8* jumpPtr = T2_READ_PTR(gBattlescriptCurrInstr + 10);

    gBattlescriptCurrInstr += 14;

    switch (caseID)
    {
    case CMP_EQUAL:
        if (*memWord == value)
            gBattlescriptCurrInstr = jumpPtr;
        break;
    case CMP_NOT_EQUAL:
        if (*memWord != value)
            gBattlescriptCurrInstr = jumpPtr;
        break;
    case CMP_GREATER_THAN:
        if (*memWord > value)
            gBattlescriptCurrInstr = jumpPtr;
        break;
    case CMP_LESS_THAN:
        if (*memWord < value)
            gBattlescriptCurrInstr = jumpPtr;
        break;
    case CMP_COMMON_BITS:
        if (*memWord & value)
            gBattlescriptCurrInstr = jumpPtr;
        break;
    case CMP_NO_COMMON_BITS:
        if (!(*memWord & value))
            gBattlescriptCurrInstr = jumpPtr;
        break;
    }
}

static void Cmd_jumpifarrayequal(void)
{
    const u8* mem1 = T2_READ_PTR(gBattlescriptCurrInstr + 1);
    const u8* mem2 = T2_READ_PTR(gBattlescriptCurrInstr + 5);
    u32 size = gBattlescriptCurrInstr[9];
    const u8* jumpPtr = T2_READ_PTR(gBattlescriptCurrInstr + 10);

    u8 i;
    for (i = 0; i < size; i++)
    {
        if (*mem1 != *mem2)
        {
            gBattlescriptCurrInstr += 14;
            break;
        }
        mem1++, mem2++;
    }

    if (i == size)
        gBattlescriptCurrInstr = jumpPtr;
}

static void Cmd_jumpifarraynotequal(void)
{
    u8 equalBytes = 0;
    const u8* mem1 = T2_READ_PTR(gBattlescriptCurrInstr + 1);
    const u8* mem2 = T2_READ_PTR(gBattlescriptCurrInstr + 5);
    u32 size = gBattlescriptCurrInstr[9];
    const u8* jumpPtr = T2_READ_PTR(gBattlescriptCurrInstr + 10);

    u8 i;
    for (i = 0; i < size; i++)
    {
        if (*mem1 == *mem2)
        {
            equalBytes++;
        }
        mem1++, mem2++;
    }

    if (equalBytes != size)
        gBattlescriptCurrInstr = jumpPtr;
    else
        gBattlescriptCurrInstr += 14;
}

static void Cmd_setbyte(void)
{
    u8* memByte = T2_READ_PTR(gBattlescriptCurrInstr + 1);
    *memByte = gBattlescriptCurrInstr[5];

    gBattlescriptCurrInstr += 6;
}

static void Cmd_addbyte(void)
{
    u8* memByte = T2_READ_PTR(gBattlescriptCurrInstr + 1);
    *memByte += gBattlescriptCurrInstr[5];
    gBattlescriptCurrInstr += 6;
}

static void Cmd_subbyte(void)
{
    u8* memByte = T2_READ_PTR(gBattlescriptCurrInstr + 1);
    *memByte -= gBattlescriptCurrInstr[5];
    gBattlescriptCurrInstr += 6;
}

static void Cmd_copyarray(void)
{
    u8* dest = T2_READ_PTR(gBattlescriptCurrInstr + 1);
    const u8* src = T2_READ_PTR(gBattlescriptCurrInstr + 5);
    s32 size = gBattlescriptCurrInstr[9];

    s32 i;
    for (i = 0; i < size; i++)
    {
        dest[i] = src[i];
    }

    gBattlescriptCurrInstr += 10;
}

static void Cmd_copyarraywithindex(void)
{
    u8* dest = T2_READ_PTR(gBattlescriptCurrInstr + 1);
    const u8* src = T2_READ_PTR(gBattlescriptCurrInstr + 5);
    const u8* index = T2_READ_PTR(gBattlescriptCurrInstr + 9);
    s32 size = gBattlescriptCurrInstr[13];

    s32 i;
    for (i = 0; i < size; i++)
    {
        dest[i] = src[i + *index];
    }

    gBattlescriptCurrInstr += 14;
}

static void Cmd_orbyte(void)
{
    u8* memByte = T2_READ_PTR(gBattlescriptCurrInstr + 1);
    *memByte |= gBattlescriptCurrInstr[5];
    gBattlescriptCurrInstr += 6;
}

static void Cmd_orhalfword(void)
{
    u16* memHword = T2_READ_PTR(gBattlescriptCurrInstr + 1);
    u16 val = T2_READ_16(gBattlescriptCurrInstr + 5);

    *memHword |= val;
    gBattlescriptCurrInstr += 7;
}

static void Cmd_orword(void)
{
    u32* memWord = T2_READ_PTR(gBattlescriptCurrInstr + 1);
    u32 val = T2_READ_32(gBattlescriptCurrInstr + 5);

    *memWord |= val;
    gBattlescriptCurrInstr += 9;
}

static void Cmd_bicbyte(void)
{
    u8* memByte = T2_READ_PTR(gBattlescriptCurrInstr + 1);
    *memByte &= ~(gBattlescriptCurrInstr[5]);
    gBattlescriptCurrInstr += 6;
}

static void Cmd_bichalfword(void)
{
    u16* memHword = T2_READ_PTR(gBattlescriptCurrInstr + 1);
    u16 val = T2_READ_16(gBattlescriptCurrInstr + 5);

    *memHword &= ~val;
    gBattlescriptCurrInstr += 7;
}

static void Cmd_bicword(void)
{
    u32* memWord = T2_READ_PTR(gBattlescriptCurrInstr + 1);
    u32 val = T2_READ_32(gBattlescriptCurrInstr + 5);

    *memWord &= ~val;
    gBattlescriptCurrInstr += 9;
}

static void Cmd_pause(void)
{
    if (gBattleControllerExecFlags == 0)
    {
        u16 value = T2_READ_16(gBattlescriptCurrInstr + 1);
        if (++gPauseCounterBattle >= value)
        {
            gPauseCounterBattle = 0;
            gBattlescriptCurrInstr += 3;
        }
    }
}

static void Cmd_waitstate(void)
{
    if (gBattleControllerExecFlags == 0)
        gBattlescriptCurrInstr++;
}

static void Cmd_update(void)
{
    if (gBattlescriptCurrInstr[1] == BS_TARGET)
        gActiveBattler = gBattlerTarget;
    else
        gActiveBattler = gBattlerAttacker;

    BtlController_EmitHealthBarUpdate(0, gBattleMoveDamage);
    MarkBattlerForControllerExec(gActiveBattler);
    gBattlescriptCurrInstr += 2;
}

static void Cmd_return(void)
{
    BattleScriptPop();
}

static void Cmd_end(void)
{
    if (gBattleTypeFlags & BATTLE_TYPE_ARENA)
        BattleArena_AddSkillPoints(gBattlerAttacker);

    gMoveResultFlags = 0;
    gActiveBattler = 0;
    gCurrentActionFuncId = B_ACTION_TRY_FINISH;
}

static void Cmd_end2(void)
{
    gActiveBattler = 0;
    gCurrentActionFuncId = B_ACTION_TRY_FINISH;
}

static void Cmd_end3(void) // pops the main function stack
{
    BattleScriptPop();
    if (gBattleResources->battleCallbackStack->size != 0)
        gBattleResources->battleCallbackStack->size--;
    gBattleMainFunc = gBattleResources->battleCallbackStack->function[gBattleResources->battleCallbackStack->size];
}

static void Cmd_call(void)
{
    BattleScriptPush(gBattlescriptCurrInstr + 5);
    gBattlescriptCurrInstr = T1_READ_PTR(gBattlescriptCurrInstr + 1);
}

static void Cmd_setroost(void)
{
    gBattleResources->flags->flags[gBattlerAttacker] |= RESOURCE_FLAG_ROOST;

    // Pure flying type.
    if (gBattleMons[gBattlerAttacker].type1 == TYPE_FLYING && gBattleMons[gBattlerAttacker].type2 == TYPE_FLYING)
    {
        gBattleStruct->roostTypes[gBattlerAttacker][0] = TYPE_FLYING;
        gBattleStruct->roostTypes[gBattlerAttacker][1] = TYPE_FLYING;
        gBattleStruct->roostTypes[gBattlerAttacker][2] = TYPE_FLYING;
        SET_BATTLER_TYPE(gBattlerAttacker, TYPE_NORMAL);
    }
    // Dual Type with Flying Type.
    else if ((gBattleMons[gBattlerAttacker].type1 == TYPE_FLYING && gBattleMons[gBattlerAttacker].type2 != TYPE_FLYING)
           ||(gBattleMons[gBattlerAttacker].type2 == TYPE_FLYING && gBattleMons[gBattlerAttacker].type1 != TYPE_FLYING))
    {
        gBattleStruct->roostTypes[gBattlerAttacker][0] = gBattleMons[gBattlerAttacker].type1;
        gBattleStruct->roostTypes[gBattlerAttacker][1] = gBattleMons[gBattlerAttacker].type2;
        if (gBattleMons[gBattlerAttacker].type1 == TYPE_FLYING)
            gBattleMons[gBattlerAttacker].type1 = TYPE_MYSTERY;
        if (gBattleMons[gBattlerAttacker].type2 == TYPE_FLYING)
            gBattleMons[gBattlerAttacker].type2 = TYPE_MYSTERY;
    }
    // Non-flying type.
    else if (!IS_BATTLER_OF_TYPE(gBattlerAttacker, TYPE_FLYING))
    {
        gBattleStruct->roostTypes[gBattlerAttacker][0] = gBattleMons[gBattlerAttacker].type1;
        gBattleStruct->roostTypes[gBattlerAttacker][1] = gBattleMons[gBattlerAttacker].type2;
    }

    gBattlescriptCurrInstr++;
}

static void Cmd_jumpifabilitypresent(void)
{
    if (IsAbilityOnField(gBattlescriptCurrInstr[1]))
        gBattlescriptCurrInstr = T1_READ_PTR(gBattlescriptCurrInstr + 2);
    else
        gBattlescriptCurrInstr += 6;
}

static void Cmd_endselectionscript(void)
{
    *(gBattlerAttacker + gBattleStruct->selectionScriptFinished) = TRUE;
}

static void Cmd_playanimation(void)
{
    const u16* argumentPtr;

    gActiveBattler = GetBattlerForBattleScript(gBattlescriptCurrInstr[1]);
    argumentPtr = T2_READ_PTR(gBattlescriptCurrInstr + 3);

    if (gBattlescriptCurrInstr[2] == B_ANIM_STATS_CHANGE
        || gBattlescriptCurrInstr[2] == B_ANIM_SNATCH_MOVE
        || gBattlescriptCurrInstr[2] == B_ANIM_MEGA_EVOLUTION
        || gBattlescriptCurrInstr[2] == B_ANIM_ILLUSION_OFF
        || gBattlescriptCurrInstr[2] == B_ANIM_FORM_CHANGE
        || gBattlescriptCurrInstr[2] == B_ANIM_SUBSTITUTE_FADE)
    {
        BtlController_EmitBattleAnimation(0, gBattlescriptCurrInstr[2], *argumentPtr);
        MarkBattlerForControllerExec(gActiveBattler);
        gBattlescriptCurrInstr += 7;
    }
    else if (gHitMarker & HITMARKER_NO_ANIMATIONS)
    {
        BattleScriptPush(gBattlescriptCurrInstr + 7);
        gBattlescriptCurrInstr = BattleScript_Pausex20;
    }
    else if (gBattlescriptCurrInstr[2] == B_ANIM_RAIN_CONTINUES
             || gBattlescriptCurrInstr[2] == B_ANIM_SUN_CONTINUES
             || gBattlescriptCurrInstr[2] == B_ANIM_SANDSTORM_CONTINUES
             || gBattlescriptCurrInstr[2] == B_ANIM_HAIL_CONTINUES)
    {
        BtlController_EmitBattleAnimation(0, gBattlescriptCurrInstr[2], *argumentPtr);
        MarkBattlerForControllerExec(gActiveBattler);
        gBattlescriptCurrInstr += 7;
    }
    else if (gStatuses3[gActiveBattler] & STATUS3_SEMI_INVULNERABLE)
    {
        gBattlescriptCurrInstr += 7;
    }
    else
    {
        BtlController_EmitBattleAnimation(0, gBattlescriptCurrInstr[2], *argumentPtr);
        MarkBattlerForControllerExec(gActiveBattler);
        gBattlescriptCurrInstr += 7;
    }
}

static void Cmd_playanimation2(void) // animation Id is stored in the first pointer
{
    const u16* argumentPtr;
    const u8* animationIdPtr;

    gActiveBattler = GetBattlerForBattleScript(gBattlescriptCurrInstr[1]);
    animationIdPtr = T2_READ_PTR(gBattlescriptCurrInstr + 2);
    argumentPtr = T2_READ_PTR(gBattlescriptCurrInstr + 6);

    if (*animationIdPtr == B_ANIM_STATS_CHANGE
        || *animationIdPtr == B_ANIM_SNATCH_MOVE
        || *animationIdPtr == B_ANIM_MEGA_EVOLUTION
        || *animationIdPtr == B_ANIM_ILLUSION_OFF
        || *animationIdPtr == B_ANIM_FORM_CHANGE
        || *animationIdPtr == B_ANIM_SUBSTITUTE_FADE)
    {
        BtlController_EmitBattleAnimation(0, *animationIdPtr, *argumentPtr);
        MarkBattlerForControllerExec(gActiveBattler);
        gBattlescriptCurrInstr += 10;
    }
    else if (gHitMarker & HITMARKER_NO_ANIMATIONS)
    {
        gBattlescriptCurrInstr += 10;
    }
    else if (*animationIdPtr == B_ANIM_RAIN_CONTINUES
             || *animationIdPtr == B_ANIM_SUN_CONTINUES
             || *animationIdPtr == B_ANIM_SANDSTORM_CONTINUES
             || *animationIdPtr == B_ANIM_HAIL_CONTINUES)
    {
        BtlController_EmitBattleAnimation(0, *animationIdPtr, *argumentPtr);
        MarkBattlerForControllerExec(gActiveBattler);
        gBattlescriptCurrInstr += 10;
    }
    else if (gStatuses3[gActiveBattler] & STATUS3_SEMI_INVULNERABLE)
    {
        gBattlescriptCurrInstr += 10;
    }
    else
    {
        BtlController_EmitBattleAnimation(0, *animationIdPtr, *argumentPtr);
        MarkBattlerForControllerExec(gActiveBattler);
        gBattlescriptCurrInstr += 10;
    }
}

static void Cmd_setgraphicalstatchangevalues(void)
{
    u8 value = GET_STAT_BUFF_VALUE_WITH_SIGN(gBattleScripting.statChanger);

    switch (value)
    {
    case SET_STAT_BUFF_VALUE(1): // +1
        value = STAT_ANIM_PLUS1;
        break;
    case SET_STAT_BUFF_VALUE(2): // +2
        value = STAT_ANIM_PLUS2;
        break;
    case SET_STAT_BUFF_VALUE(3): // +3
        value = STAT_ANIM_PLUS2;
        break;
    case SET_STAT_BUFF_VALUE(1) | STAT_BUFF_NEGATIVE: // -1
        value = STAT_ANIM_MINUS1;
        break;
    case SET_STAT_BUFF_VALUE(2) | STAT_BUFF_NEGATIVE: // -2
        value = STAT_ANIM_MINUS2;
        break;
    case SET_STAT_BUFF_VALUE(3) | STAT_BUFF_NEGATIVE: // -3
        value = STAT_ANIM_MINUS2;
        break;
    default: // <-12,-4> and <4, 12>
        if (value & STAT_BUFF_NEGATIVE)
            value = STAT_ANIM_MINUS2;
        else
            value = STAT_ANIM_PLUS2;
        break;
    }
    gBattleScripting.animArg1 = GET_STAT_BUFF_ID(gBattleScripting.statChanger) + value - 1;
    gBattleScripting.animArg2 = 0;
    gBattlescriptCurrInstr++;
}

static void Cmd_playstatchangeanimation(void)
{
    u32 ability;
    u32 currStat = 0;
    u32 statAnimId = 0;
    u32 changeableStatsCount = 0;
    u32 statsToCheck = 0;
    u32 startingStatAnimId = 0;
    u32 flags = gBattlescriptCurrInstr[3];

    gActiveBattler = GetBattlerForBattleScript(gBattlescriptCurrInstr[1]);
    ability = GetBattlerAbility(gActiveBattler);
    statsToCheck = gBattlescriptCurrInstr[2];

    // Handle Contrary and Simple
    if (ability == ABILITY_CONTRARY)
        flags ^= STAT_CHANGE_NEGATIVE;
    else if (ability == ABILITY_SIMPLE)
        flags |= STAT_CHANGE_BY_TWO;

    if (flags & STAT_CHANGE_NEGATIVE) // goes down
    {
        if (flags & STAT_CHANGE_BY_TWO)
            startingStatAnimId = STAT_ANIM_MINUS2 - 1;
        else
            startingStatAnimId = STAT_ANIM_MINUS1 - 1;

        while (statsToCheck != 0)
        {
            if (statsToCheck & 1)
            {
                if (flags & STAT_CHANGE_CANT_PREVENT)
                {
                    if (gBattleMons[gActiveBattler].statStages[currStat] > 0)
                    {
                        statAnimId = startingStatAnimId + currStat;
                        changeableStatsCount++;
                    }
                }
                else if (!gSideTimers[GET_BATTLER_SIDE(gActiveBattler)].mistTimer
                        && ability != ABILITY_CLEAR_BODY
                        && ability != ABILITY_FULL_METAL_BODY
                        && ability != ABILITY_WHITE_SMOKE
                        && !(ability == ABILITY_KEEN_EYE && currStat == STAT_ACC)
                        && !(ability == ABILITY_HYPER_CUTTER && currStat == STAT_ATK)
                        && !(ability == ABILITY_BIG_PECKS && currStat == STAT_DEF))
                {
                    if (gBattleMons[gActiveBattler].statStages[currStat] > 0)
                    {
                        statAnimId = startingStatAnimId + currStat;
                        changeableStatsCount++;
                    }
                }
            }
            statsToCheck >>= 1, currStat++;
        }

        if (changeableStatsCount > 1) // more than one stat, so the color is gray
        {
            if (flags & STAT_CHANGE_BY_TWO)
                statAnimId = STAT_ANIM_MULTIPLE_MINUS2;
            else
                statAnimId = STAT_ANIM_MULTIPLE_MINUS1;
        }
    }
    else // goes up
    {
        if (flags & STAT_CHANGE_BY_TWO)
            startingStatAnimId = STAT_ANIM_PLUS2 - 1;
        else
            startingStatAnimId = STAT_ANIM_PLUS1 - 1;

        while (statsToCheck != 0)
        {
            if (statsToCheck & 1 && gBattleMons[gActiveBattler].statStages[currStat] < 0xC)
            {
                statAnimId = startingStatAnimId + currStat;
                changeableStatsCount++;
            }
            statsToCheck >>= 1, currStat++;
        }

        if (changeableStatsCount > 1) // more than one stat, so the color is gray
        {
            if (flags & STAT_CHANGE_BY_TWO)
                statAnimId = STAT_ANIM_MULTIPLE_PLUS2;
            else
                statAnimId = STAT_ANIM_MULTIPLE_PLUS1;
        }
    }

    if (flags & STAT_CHANGE_ONLY_MULTIPLE && changeableStatsCount < 2)
    {
        gBattlescriptCurrInstr += 4;
    }
    else if (changeableStatsCount != 0 && !gBattleScripting.statAnimPlayed)
    {
        BtlController_EmitBattleAnimation(0, B_ANIM_STATS_CHANGE, statAnimId);
        MarkBattlerForControllerExec(gActiveBattler);
        if (flags & STAT_CHANGE_ONLY_MULTIPLE && changeableStatsCount > 1)
            gBattleScripting.statAnimPlayed = TRUE;
        gBattlescriptCurrInstr += 4;
    }
    else
    {
        gBattlescriptCurrInstr += 4;
    }
}

static bool32 TryKnockOffBattleScript(u32 battlerDef)
{
    if (gBattleMons[battlerDef].item != 0
        && CanBattlerGetOrLoseItem(battlerDef, gBattleMons[battlerDef].item)
        && !NoAliveMonsForEitherParty())
    {
        if (GetBattlerAbility(battlerDef) == ABILITY_STICKY_HOLD && IsBattlerAlive(battlerDef))
        {
            gBattlerAbility = battlerDef;
            BattleScriptPushCursor();
            gBattlescriptCurrInstr = BattleScript_StickyHoldActivates;
        }
        else
        {
            u32 side = GetBattlerSide(battlerDef);

            gLastUsedItem = gBattleMons[battlerDef].item;
            gBattleMons[battlerDef].item = 0;
            gBattleStruct->choicedMove[battlerDef] = 0;
            gWishFutureKnock.knockedOffMons[side] |= gBitTable[gBattlerPartyIndexes[battlerDef]];
            CheckSetUnburden(battlerDef);

            BattleScriptPushCursor();
            gBattlescriptCurrInstr = BattleScript_KnockedOff;
        }
        return TRUE;
    }
    return FALSE;
}

static void Cmd_moveend(void)
{
    s32 i;
    bool32 effect = FALSE;
    u32 moveType = 0;
    u32 holdEffectAtk = 0;
    u16 *choicedMoveAtk = NULL;
    u32 arg1, arg2;
    u32 originallyUsedMove;

    if (gChosenMove == 0xFFFF)
        originallyUsedMove = 0;
    else
        originallyUsedMove = gChosenMove;

    arg1 = gBattlescriptCurrInstr[1];
    arg2 = gBattlescriptCurrInstr[2];

    holdEffectAtk = GetBattlerHoldEffect(gBattlerAttacker, TRUE);
    choicedMoveAtk = &gBattleStruct->choicedMove[gBattlerAttacker];
    GET_MOVE_TYPE(gCurrentMove, moveType);

    do
    {
        switch (gBattleScripting.moveendState)
        {
        case MOVEEND_PROTECT_LIKE_EFFECT:
            if (gBattleMoves[gCurrentMove].flags & FLAG_MAKES_CONTACT)
            {
                if (gProtectStructs[gBattlerTarget].spikyShielded && GetBattlerAbility(gBattlerAttacker) != ABILITY_MAGIC_GUARD)
                {
                    gBattleMoveDamage = gBattleMons[gBattlerAttacker].maxHP / 8;
                    if (gBattleMoveDamage == 0)
                        gBattleMoveDamage = 1;
                    PREPARE_MOVE_BUFFER(gBattleTextBuff1, MOVE_SPIKY_SHIELD);
                    BattleScriptPushCursor();
                    gBattlescriptCurrInstr = BattleScript_SpikyShieldEffect;
                    effect = 1;
                }
                else if (gProtectStructs[gBattlerTarget].kingsShielded)
                {
                    i = gBattlerAttacker;
                    gBattlerAttacker = gBattlerTarget;
                    gBattlerTarget = i; // gBattlerTarget and gBattlerAttacker are swapped in order to activate Defiant, if applicable
                    gBattleScripting.moveEffect = (B_KINGS_SHIELD_LOWER_ATK >= GEN_8) ? MOVE_EFFECT_ATK_MINUS_1 : MOVE_EFFECT_ATK_MINUS_2;
                    BattleScriptPushCursor();
                    gBattlescriptCurrInstr = BattleScript_KingsShieldEffect;
                    effect = 1;
                }
                else if (gProtectStructs[gBattlerTarget].banefulBunkered)
                {
                    gBattleScripting.moveEffect = MOVE_EFFECT_POISON | MOVE_EFFECT_AFFECTS_USER;
                    PREPARE_MOVE_BUFFER(gBattleTextBuff1, MOVE_BANEFUL_BUNKER);
                    BattleScriptPushCursor();
                    gBattlescriptCurrInstr = BattleScript_BanefulBunkerEffect;
                    effect = 1;
                }
            }
            gBattleScripting.moveendState++;
            break;
        case MOVEEND_RAGE: // rage check
            if (gBattleMons[gBattlerTarget].status2 & STATUS2_RAGE
                && gBattleMons[gBattlerTarget].hp != 0 && gBattlerAttacker != gBattlerTarget
                && GetBattlerSide(gBattlerAttacker) != GetBattlerSide(gBattlerTarget)
                && !(gMoveResultFlags & MOVE_RESULT_NO_EFFECT) && TARGET_TURN_DAMAGED
                && gBattleMoves[gCurrentMove].power && gBattleMons[gBattlerTarget].statStages[STAT_ATK] <= 0xB)
            {
                gBattleMons[gBattlerTarget].statStages[STAT_ATK]++;
                BattleScriptPushCursor();
                gBattlescriptCurrInstr = BattleScript_RageIsBuilding;
                effect = TRUE;
            }
            gBattleScripting.moveendState++;
            break;
        case MOVEEND_DEFROST: // defrosting check
            if (gBattleMons[gBattlerTarget].status1 & STATUS1_FREEZE
                && gBattleMons[gBattlerTarget].hp != 0 && gBattlerAttacker != gBattlerTarget
                && gSpecialStatuses[gBattlerTarget].specialDmg
                && !(gMoveResultFlags & MOVE_RESULT_NO_EFFECT) && (moveType == TYPE_FIRE || gBattleMoves[gCurrentMove].effect == EFFECT_SCALD))
            {
                gBattleMons[gBattlerTarget].status1 &= ~(STATUS1_FREEZE);
                gActiveBattler = gBattlerTarget;
                BtlController_EmitSetMonData(0, REQUEST_STATUS_BATTLE, 0, 4, &gBattleMons[gBattlerTarget].status1);
                MarkBattlerForControllerExec(gActiveBattler);
                BattleScriptPushCursor();
                gBattlescriptCurrInstr = BattleScript_DefrostedViaFireMove;
                effect = TRUE;
            }
            gBattleScripting.moveendState++;
            break;
        case MOVEEND_SYNCHRONIZE_TARGET: // target synchronize
            if (AbilityBattleEffects(ABILITYEFFECT_SYNCHRONIZE, gBattlerTarget, 0, 0, 0))
                effect = TRUE;
            gBattleScripting.moveendState++;
            break;
        case MOVEEND_ABILITIES: // Such as abilities activating on contact(Poison Spore, Rough Skin, etc.).
            if (AbilityBattleEffects(ABILITYEFFECT_MOVE_END, gBattlerTarget, 0, 0, 0))
                effect = TRUE;
            gBattleScripting.moveendState++;
            break;
        case MOVEEND_ABILITIES_ATTACKER: // Poison Touch, possibly other in the future
            if (AbilityBattleEffects(ABILITYEFFECT_MOVE_END_ATTACKER, gBattlerAttacker, 0, 0, 0))
                effect = TRUE;
            gBattleScripting.moveendState++;
            break;
        case MOVEEND_STATUS_IMMUNITY_ABILITIES: // status immunities
            if (AbilityBattleEffects(ABILITYEFFECT_IMMUNITY, 0, 0, 0, 0))
                effect = TRUE; // it loops through all battlers, so we increment after its done with all battlers
            else
                gBattleScripting.moveendState++;
            break;
        case MOVEEND_SYNCHRONIZE_ATTACKER: // attacker synchronize
            if (AbilityBattleEffects(ABILITYEFFECT_ATK_SYNCHRONIZE, gBattlerAttacker, 0, 0, 0))
                effect = TRUE;
            gBattleScripting.moveendState++;
            break;
        case MOVEEND_CHOICE_MOVE: // update choice band move
            if (gHitMarker & HITMARKER_OBEYS
             && HOLD_EFFECT_CHOICE(holdEffectAtk)
             && gChosenMove != MOVE_STRUGGLE
             && (*choicedMoveAtk == 0 || *choicedMoveAtk == 0xFFFF))
            {
                if ((gBattleMoves[gChosenMove].effect == EFFECT_BATON_PASS
                 || gBattleMoves[gChosenMove].effect == EFFECT_HEALING_WISH
                 || gBattleMoves[gChosenMove].effect == EFFECT_HIT_ESCAPE)
                    && !(gMoveResultFlags & MOVE_RESULT_FAILED))
                {
                    ++gBattleScripting.moveendState;
                    break;
                }
                *choicedMoveAtk = gChosenMove;
            }
            for (i = 0; i < MAX_MON_MOVES; ++i)
            {
                if (gBattleMons[gBattlerAttacker].moves[i] == *choicedMoveAtk)
                    break;
            }
            if (i == MAX_MON_MOVES)
                *choicedMoveAtk = 0;
            ++gBattleScripting.moveendState;
            break;
        case MOVEEND_CHANGED_ITEMS: // changed held items
            for (i = 0; i < gBattlersCount; i++)
            {
                if (gBattleStruct->changedItems[i] != 0)
                {
                    gBattleMons[i].item = gBattleStruct->changedItems[i];
                    gBattleStruct->changedItems[i] = 0;
                }
            }
            gBattleScripting.moveendState++;
            break;
        case MOVEEND_ITEM_EFFECTS_TARGET:
            if (ItemBattleEffects(ITEMEFFECT_TARGET, gBattlerTarget, FALSE))
                effect = TRUE;
            gBattleScripting.moveendState++;
            break;
        case MOVEEND_MOVE_EFFECTS2: // For effects which should happen after target items, for example Knock Off after damage from Rocky Helmet.
            switch (gBattleStruct->moveEffect2)
            {
            case MOVE_EFFECT_KNOCK_OFF:
                effect = TryKnockOffBattleScript(gBattlerTarget);
                break;
            }
            gBattleStruct->moveEffect2 = 0;
            gBattleScripting.moveendState++;
            break;
        case MOVEEND_ITEM_EFFECTS_ALL: // item effects for all battlers
            if (ItemBattleEffects(ITEMEFFECT_MOVE_END, 0, FALSE))
                effect = TRUE;
            else
                gBattleScripting.moveendState++;
            break;
        case MOVEEND_KINGSROCK_SHELLBELL: // king's rock and shell bell
            if (ItemBattleEffects(ITEMEFFECT_KINGSROCK_SHELLBELL, 0, FALSE))
                effect = TRUE;
            gBattleScripting.moveendState++;
            break;
        case MOVEEND_ATTACKER_INVISIBLE: // make attacker sprite invisible
            if (gStatuses3[gBattlerAttacker] & (STATUS3_SEMI_INVULNERABLE)
                && gHitMarker & HITMARKER_NO_ANIMATIONS)
            {
                gActiveBattler = gBattlerAttacker;
                BtlController_EmitSpriteInvisibility(0, TRUE);
                MarkBattlerForControllerExec(gActiveBattler);
                gBattleScripting.moveendState++;
                return;
            }
            gBattleScripting.moveendState++;
            break;
        case MOVEEND_ATTACKER_VISIBLE: // make attacker sprite visible
            if (gMoveResultFlags & MOVE_RESULT_NO_EFFECT
                || !(gStatuses3[gBattlerAttacker] & (STATUS3_SEMI_INVULNERABLE))
                || WasUnableToUseMove(gBattlerAttacker))
            {
                gActiveBattler = gBattlerAttacker;
                BtlController_EmitSpriteInvisibility(0, FALSE);
                MarkBattlerForControllerExec(gActiveBattler);
                gStatuses3[gBattlerAttacker] &= ~(STATUS3_SEMI_INVULNERABLE);
                gSpecialStatuses[gBattlerAttacker].restoredBattlerSprite = 1;
                gBattleScripting.moveendState++;
                return;
            }
            gBattleScripting.moveendState++;
            break;
        case MOVEEND_TARGET_VISIBLE: // make target sprite visible
            if (!gSpecialStatuses[gBattlerTarget].restoredBattlerSprite && gBattlerTarget < gBattlersCount
                && !(gStatuses3[gBattlerTarget] & STATUS3_SEMI_INVULNERABLE))
            {
                gActiveBattler = gBattlerTarget;
                BtlController_EmitSpriteInvisibility(0, FALSE);
                MarkBattlerForControllerExec(gActiveBattler);
                gStatuses3[gBattlerTarget] &= ~(STATUS3_SEMI_INVULNERABLE);
                gBattleScripting.moveendState++;
                return;
            }
            gBattleScripting.moveendState++;
            break;
        case MOVEEND_SUBSTITUTE: // update substitute
            for (i = 0; i < gBattlersCount; i++)
            {
                if (gDisableStructs[i].substituteHP == 0)
                    gBattleMons[i].status2 &= ~(STATUS2_SUBSTITUTE);
            }
            gBattleScripting.moveendState++;
            break;
        case MOVEEND_UPDATE_LAST_MOVES:
            if (gMoveResultFlags & (MOVE_RESULT_FAILED | MOVE_RESULT_DOESNT_AFFECT_FOE))
                gBattleStruct->lastMoveFailed |= gBitTable[gBattlerAttacker];
            else
                gBattleStruct->lastMoveFailed &= ~(gBitTable[gBattlerAttacker]);

            if (gHitMarker & HITMARKER_SWAP_ATTACKER_TARGET)
            {
                gActiveBattler = gBattlerAttacker;
                gBattlerAttacker = gBattlerTarget;
                gBattlerTarget = gActiveBattler;
                gHitMarker &= ~(HITMARKER_SWAP_ATTACKER_TARGET);
            }
            if (!gSpecialStatuses[gBattlerAttacker].dancerUsedMove)
            {
                gDisableStructs[gBattlerAttacker].usedMoves |= gBitTable[gCurrMovePos];
                gBattleStruct->lastMoveTarget[gBattlerAttacker] = gBattlerTarget;
                if (gHitMarker & HITMARKER_ATTACKSTRING_PRINTED)
                {
                    gLastPrintedMoves[gBattlerAttacker] = gChosenMove;
                    gLastUsedMove = gCurrentMove;
                }
            }
            if (!(gAbsentBattlerFlags & gBitTable[gBattlerAttacker])
                && !(gBattleStruct->field_91 & gBitTable[gBattlerAttacker])
                && gBattleMoves[originallyUsedMove].effect != EFFECT_BATON_PASS
                && gBattleMoves[originallyUsedMove].effect != EFFECT_HEALING_WISH)
            {
                if (gHitMarker & HITMARKER_OBEYS)
                {   if (!gSpecialStatuses[gBattlerAttacker].dancerUsedMove)
                    {
                        gLastMoves[gBattlerAttacker] = gChosenMove;
                        gLastResultingMoves[gBattlerAttacker] = gCurrentMove;
                    }
                }
                else
                {
                    gLastMoves[gBattlerAttacker] = 0xFFFF;
                    gLastResultingMoves[gBattlerAttacker] = 0xFFFF;
                }

                if (!(gHitMarker & HITMARKER_FAINTED(gBattlerTarget)))
                    gLastHitBy[gBattlerTarget] = gBattlerAttacker;

                if (gHitMarker & HITMARKER_OBEYS && !(gMoveResultFlags & MOVE_RESULT_NO_EFFECT))
                {
                    if (gChosenMove == 0xFFFF)
                    {
                        gLastLandedMoves[gBattlerTarget] = gChosenMove;
                    }
                    else
                    {
                        gLastLandedMoves[gBattlerTarget] = gCurrentMove;
                        GET_MOVE_TYPE(gCurrentMove, gLastHitByType[gBattlerTarget]);
                    }
                }
                else
                {
                    gLastLandedMoves[gBattlerTarget] = 0xFFFF;
                }
            }
            gBattleScripting.moveendState++;
            break;
        case MOVEEND_MIRROR_MOVE: // mirror move
            if (!(gAbsentBattlerFlags & gBitTable[gBattlerAttacker]) && !(gBattleStruct->field_91 & gBitTable[gBattlerAttacker])
                && gBattleMoves[originallyUsedMove].flags & FLAG_MIRROR_MOVE_AFFECTED && gHitMarker & HITMARKER_OBEYS
                && gBattlerAttacker != gBattlerTarget && !(gHitMarker & HITMARKER_FAINTED(gBattlerTarget))
                && !(gMoveResultFlags & MOVE_RESULT_NO_EFFECT))
            {
                gBattleStruct->lastTakenMove[gBattlerTarget] = gChosenMove;
                gBattleStruct->lastTakenMoveFrom[gBattlerTarget][gBattlerAttacker] = gChosenMove;
            }
            gBattleScripting.moveendState++;
            break;
        case MOVEEND_NEXT_TARGET: // For moves hitting two opposing Pokemon.
            if (!(gHitMarker & HITMARKER_UNABLE_TO_USE_MOVE)
                && gBattleTypeFlags & BATTLE_TYPE_DOUBLE
                && !gProtectStructs[gBattlerAttacker].chargingTurn
                && (gBattleMoves[gCurrentMove].target == MOVE_TARGET_BOTH || gBattleMoves[gCurrentMove].target == MOVE_TARGET_FOES_AND_ALLY)
                && !(gHitMarker & HITMARKER_NO_ATTACKSTRING))
            {
                u8 battlerId;

                if (gBattleMoves[gCurrentMove].target == MOVE_TARGET_FOES_AND_ALLY)
                {
                    gHitMarker |= HITMARKER_NO_PPDEDUCT;
                    for (battlerId = gBattlerTarget + 1; battlerId < gBattlersCount; battlerId++)
                    {
                        if (battlerId == gBattlerAttacker)
                            continue;
                        if (IsBattlerAlive(battlerId))
                            break;
                    }
                }
                else
                {
                    battlerId = GetBattlerAtPosition(BATTLE_PARTNER(GetBattlerPosition(gBattlerTarget)));
                    gHitMarker |= HITMARKER_NO_ATTACKSTRING;
                }

                if (IsBattlerAlive(battlerId))
                {
                    gBattlerTarget = battlerId;
                    gBattleScripting.moveendState = 0;
                    MoveValuesCleanUp();
                    gBattleScripting.moveEffect = gBattleScripting.savedMoveEffect;
                    BattleScriptPush(gBattleScriptsForMoveEffects[gBattleMoves[gCurrentMove].effect]);
                    gBattlescriptCurrInstr = BattleScript_FlushMessageBox;
                    return;
                }
                else
                {
                    gHitMarker |= HITMARKER_NO_ATTACKSTRING;
                    gHitMarker &= ~(HITMARKER_NO_PPDEDUCT);
                }
            }
            RecordLastUsedMoveBy(gBattlerAttacker, gCurrentMove);
            gBattleScripting.moveendState++;
            break;
        case MOVEEND_LIFE_ORB:
            if (GetBattlerHoldEffect(gBattlerAttacker, TRUE) == HOLD_EFFECT_LIFE_ORB
                && IsBattlerAlive(gBattlerAttacker)
                && !(GetBattlerAbility(gBattlerAttacker) == ABILITY_SHEER_FORCE && gBattleMoves[gCurrentMove].flags & FLAG_SHEER_FORCE_BOOST)
                && GetBattlerAbility(gBattlerAttacker) != ABILITY_MAGIC_GUARD
                && gSpecialStatuses[gBattlerAttacker].damagedMons)
            {
                gBattleMoveDamage = gBattleMons[gBattlerAttacker].maxHP / 10;
                if (gBattleMoveDamage == 0)
                    gBattleMoveDamage = 1;
                effect = TRUE;
                BattleScriptPushCursor();
                gBattlescriptCurrInstr = BattleScript_ItemHurtRet;
                gLastUsedItem = gBattleMons[gBattlerAttacker].item;
            }
            gBattleScripting.moveendState++;
            break;
        case MOVEEND_DANCER: // Special case because it's so annoying
            if (gBattleMoves[gCurrentMove].flags & FLAG_DANCE)
            {
                u8 battler, nextDancer = 0;

                if (!(gBattleStruct->lastMoveFailed & gBitTable[gBattlerAttacker]
                    || (!gSpecialStatuses[gBattlerAttacker].dancerUsedMove
                        && gProtectStructs[gBattlerAttacker].usesBouncedMove)))
                {   // Dance move succeeds
                    // Set target for other Dancer mons; set bit so that mon cannot activate Dancer off of its own move
                    if (!gSpecialStatuses[gBattlerAttacker].dancerUsedMove)
                    {
                        gBattleScripting.savedBattler = gBattlerTarget | 0x4;
                        gBattleScripting.savedBattler |= (gBattlerAttacker << 4);
                        gSpecialStatuses[gBattlerAttacker].dancerUsedMove = 1;
                    }
                    for (battler = 0; battler < MAX_BATTLERS_COUNT; battler++)
                    {
                        if (GetBattlerAbility(battler) == ABILITY_DANCER && !gSpecialStatuses[battler].dancerUsedMove)
                        {
                            if (!nextDancer || (gBattleMons[battler].speed < gBattleMons[nextDancer & 0x3].speed))
                                nextDancer = battler | 0x4;
                        }
                    }
                    if (nextDancer && AbilityBattleEffects(ABILITYEFFECT_MOVE_END_OTHER, nextDancer & 0x3, 0, 0, 0))
                        effect = TRUE;
                }
            }
            gBattleScripting.moveendState++;
            break;
        case MOVEEND_EMERGENCY_EXIT: // Special case, because moves hitting multiple opponents stop after switching out
            for (i = 0; i < gBattlersCount; i++)
            {
                if (gBattleResources->flags->flags[i] & RESOURCE_FLAG_EMERGENCY_EXIT)
                {
                    gBattleResources->flags->flags[i] &= ~(RESOURCE_FLAG_EMERGENCY_EXIT);
                    gBattlerTarget = gBattlerAbility = i;
                    BattleScriptPushCursor();
                    if (gBattleTypeFlags & BATTLE_TYPE_TRAINER || GetBattlerSide(i) == B_SIDE_PLAYER)
                    {
                        if (B_ABILITY_POP_UP >= GEN_6)
                            gBattlescriptCurrInstr = BattleScript_EmergencyExit;
                        else
                            gBattlescriptCurrInstr = BattleScript_EmergencyExitNoPopUp;
                    }
                    else
                    {
                        if (B_ABILITY_POP_UP >= GEN_6)
                            gBattlescriptCurrInstr = BattleScript_EmergencyExitWild;
                        else
                            gBattlescriptCurrInstr = BattleScript_EmergencyExitWildNoPopUp;
                    }
                    return;
                }
            }
            gBattleScripting.moveendState++;
            break;
        case MOVEEND_CLEAR_BITS: // Clear/Set bits for things like using a move for all targets and all hits.
            if (gSpecialStatuses[gBattlerAttacker].instructedChosenTarget)
                *(gBattleStruct->moveTarget + gBattlerAttacker) = gSpecialStatuses[gBattlerAttacker].instructedChosenTarget & 0x3;
            if (gSpecialStatuses[gBattlerAttacker].dancerOriginalTarget)
                *(gBattleStruct->moveTarget + gBattlerAttacker) = gSpecialStatuses[gBattlerAttacker].dancerOriginalTarget & 0x3;
            gProtectStructs[gBattlerAttacker].usesBouncedMove = 0;
            gBattleStruct->ateBoost[gBattlerAttacker] = 0;
            gStatuses3[gBattlerAttacker] &= ~(STATUS3_ME_FIRST);
            gSpecialStatuses[gBattlerAttacker].gemBoost = 0;
            gSpecialStatuses[gBattlerAttacker].damagedMons = 0;
            gSpecialStatuses[gBattlerTarget].berryReduced = 0;
            gBattleScripting.moveEffect = 0;
            gBattleScripting.moveendState++;
            break;
        case MOVEEND_COUNT:
            break;
        }

        if (arg1 == 1 && effect == FALSE)
            gBattleScripting.moveendState = MOVEEND_COUNT;
        if (arg1 == 2 && arg2 == gBattleScripting.moveendState)
            gBattleScripting.moveendState = MOVEEND_COUNT;

    } while (gBattleScripting.moveendState != MOVEEND_COUNT && effect == FALSE);

    if (gBattleScripting.moveendState == MOVEEND_COUNT && effect == FALSE)
        gBattlescriptCurrInstr += 3;
}

static void Cmd_sethealblock(void)
{
    if (gStatuses3[gBattlerTarget] & STATUS3_HEAL_BLOCK)
    {
        gBattlescriptCurrInstr = T1_READ_PTR(gBattlescriptCurrInstr + 1);
    }
    else
    {
        gStatuses3[gBattlerTarget] |= STATUS3_HEAL_BLOCK;
        gDisableStructs[gBattlerTarget].healBlockTimer = 5;
        gBattlescriptCurrInstr += 5;
    }
}

static void Cmd_returnatktoball(void)
{
    gActiveBattler = gBattlerAttacker;
    if (!(gHitMarker & HITMARKER_FAINTED(gActiveBattler)))
    {
        BtlController_EmitReturnMonToBall(0, 0);
        MarkBattlerForControllerExec(gActiveBattler);
    }
    gBattlescriptCurrInstr++;
}

static void Cmd_getswitchedmondata(void)
{
    if (gBattleControllerExecFlags)
        return;

    gActiveBattler = GetBattlerForBattleScript(gBattlescriptCurrInstr[1]);

    gBattlerPartyIndexes[gActiveBattler] = *(gBattleStruct->monToSwitchIntoId + gActiveBattler);

    BtlController_EmitGetMonData(0, REQUEST_ALL_BATTLE, gBitTable[gBattlerPartyIndexes[gActiveBattler]]);
    MarkBattlerForControllerExec(gActiveBattler);

    gBattlescriptCurrInstr += 2;
}

static void Cmd_switchindataupdate(void)
{
    struct BattlePokemon oldData;
    s32 i;
    u8 *monData;

    if (gBattleControllerExecFlags)
        return;

    gActiveBattler = GetBattlerForBattleScript(gBattlescriptCurrInstr[1]);
    oldData = gBattleMons[gActiveBattler];
    monData = (u8*)(&gBattleMons[gActiveBattler]);

    for (i = 0; i < sizeof(struct BattlePokemon); i++)
    {
        monData[i] = gBattleResources->bufferB[gActiveBattler][4 + i];
    }

    gBattleMons[gActiveBattler].type1 = gBaseStats[gBattleMons[gActiveBattler].species].type1;
    gBattleMons[gActiveBattler].type2 = gBaseStats[gBattleMons[gActiveBattler].species].type2;
    gBattleMons[gActiveBattler].type3 = TYPE_MYSTERY;
    gBattleMons[gActiveBattler].ability = GetAbilityBySpecies(gBattleMons[gActiveBattler].species, gBattleMons[gActiveBattler].abilityNum);

    // check knocked off item
    i = GetBattlerSide(gActiveBattler);
    if (gWishFutureKnock.knockedOffMons[i] & gBitTable[gBattlerPartyIndexes[gActiveBattler]])
    {
        gBattleMons[gActiveBattler].item = 0;
    }

    if (gBattleMoves[gCurrentMove].effect == EFFECT_BATON_PASS)
    {
        for (i = 0; i < NUM_BATTLE_STATS; i++)
        {
            gBattleMons[gActiveBattler].statStages[i] = oldData.statStages[i];
        }
        gBattleMons[gActiveBattler].status2 = oldData.status2;
    }

    SwitchInClearSetData();

    if (gBattleTypeFlags & BATTLE_TYPE_PALACE 
        && gBattleMons[gActiveBattler].maxHP / 2 >= gBattleMons[gActiveBattler].hp
        && gBattleMons[gActiveBattler].hp != 0 
        && !(gBattleMons[gActiveBattler].status1 & STATUS1_SLEEP))
    {
        gBattleStruct->palaceFlags |= gBitTable[gActiveBattler];
    }

    gBattleScripting.battler = gActiveBattler;

    PREPARE_MON_NICK_BUFFER(gBattleTextBuff1, gActiveBattler, gBattlerPartyIndexes[gActiveBattler]);

    gBattlescriptCurrInstr += 2;
}

static void Cmd_switchinanim(void)
{
    if (gBattleControllerExecFlags)
        return;

    gActiveBattler = GetBattlerForBattleScript(gBattlescriptCurrInstr[1]);

    if (GetBattlerSide(gActiveBattler) == B_SIDE_OPPONENT
        && !(gBattleTypeFlags & (BATTLE_TYPE_LINK
                                 | BATTLE_TYPE_EREADER_TRAINER
                                 | BATTLE_TYPE_x2000000
                                 | BATTLE_TYPE_TRAINER_HILL
                                 | BATTLE_TYPE_FRONTIER)))
            HandleSetPokedexFlag(SpeciesToNationalPokedexNum(gBattleMons[gActiveBattler].species), FLAG_SET_SEEN, gBattleMons[gActiveBattler].personality);

    gAbsentBattlerFlags &= ~(gBitTable[gActiveBattler]);

    BtlController_EmitSwitchInAnim(0, gBattlerPartyIndexes[gActiveBattler], gBattlescriptCurrInstr[2]);
    MarkBattlerForControllerExec(gActiveBattler);

    gBattlescriptCurrInstr += 3;

    if (gBattleTypeFlags & BATTLE_TYPE_ARENA)
        BattleArena_InitPoints();
}

bool32 CanBattlerSwitch(u32 battlerId)
{
    s32 i, lastMonId, battlerIn1, battlerIn2;
    bool32 ret = FALSE;
    struct Pokemon *party;

    if (BATTLE_TWO_VS_ONE_OPPONENT && GetBattlerSide(battlerId) == B_SIDE_OPPONENT)
    {
        battlerIn1 = GetBattlerAtPosition(B_POSITION_OPPONENT_LEFT);
        battlerIn2 = GetBattlerAtPosition(B_POSITION_OPPONENT_RIGHT);
        party = gEnemyParty;

        for (i = 0; i < PARTY_SIZE; i++)
        {
            if (GetMonData(&party[i], MON_DATA_HP) != 0
             && GetMonData(&party[i], MON_DATA_SPECIES) != SPECIES_NONE
             && !GetMonData(&party[i], MON_DATA_IS_EGG)
             && i != gBattlerPartyIndexes[battlerIn1] && i != gBattlerPartyIndexes[battlerIn2])
                break;
        }

        ret = (i != PARTY_SIZE);
    }
    else if (gBattleTypeFlags & BATTLE_TYPE_INGAME_PARTNER)
    {
        if (GetBattlerSide(battlerId) == B_SIDE_OPPONENT)
            party = gEnemyParty;
        else
            party = gPlayerParty;

        i = 0;
        if (battlerId & 2)
            i = 3;

        for (lastMonId = i + 3; i < lastMonId; i++)
        {
            if (GetMonData(&party[i], MON_DATA_SPECIES) != SPECIES_NONE
             && !GetMonData(&party[i], MON_DATA_IS_EGG)
             && GetMonData(&party[i], MON_DATA_HP) != 0
             && gBattlerPartyIndexes[battlerId] != i)
                break;
        }

        ret = (i != lastMonId);
    }
    else if (gBattleTypeFlags & BATTLE_TYPE_MULTI)
    {
        if (gBattleTypeFlags & BATTLE_TYPE_x800000)
        {
            if (GetBattlerSide(battlerId) == B_SIDE_PLAYER)
            {
                party = gPlayerParty;

                i = 0;
                if (GetLinkTrainerFlankId(GetBattlerMultiplayerId(battlerId)) == TRUE)
                    i = 3;
            }
            else
            {
                party = gEnemyParty;

                if (battlerId == 1)
                    i = 0;
                else
                    i = 3;
            }
        }
        else
        {
            if (GetBattlerSide(battlerId) == B_SIDE_OPPONENT)
                party = gEnemyParty;
            else
                party = gPlayerParty;

            i = 0;
            if (GetLinkTrainerFlankId(GetBattlerMultiplayerId(battlerId)) == TRUE)
                i = 3;
        }

        for (lastMonId = i + 3; i < lastMonId; i++)
        {
            if (GetMonData(&party[i], MON_DATA_SPECIES) != SPECIES_NONE
             && !GetMonData(&party[i], MON_DATA_IS_EGG)
             && GetMonData(&party[i], MON_DATA_HP) != 0
             && gBattlerPartyIndexes[battlerId] != i)
                break;
        }

        ret = (i != lastMonId);
    }
    else if (gBattleTypeFlags & BATTLE_TYPE_TWO_OPPONENTS && GetBattlerSide(battlerId) == B_SIDE_OPPONENT)
    {
        party = gEnemyParty;

        i = 0;
        if (battlerId == B_POSITION_OPPONENT_RIGHT)
            i = 3;

        for (lastMonId = i + 3; i < lastMonId; i++)
        {
            if (GetMonData(&party[i], MON_DATA_SPECIES) != SPECIES_NONE
             && !GetMonData(&party[i], MON_DATA_IS_EGG)
             && GetMonData(&party[i], MON_DATA_HP) != 0
             && gBattlerPartyIndexes[battlerId] != i)
                break;
        }

        ret = (i != lastMonId);
    }
    else
    {
        if (GetBattlerSide(battlerId) == B_SIDE_OPPONENT)
        {
            battlerIn1 = GetBattlerAtPosition(B_POSITION_OPPONENT_LEFT);

            if (gBattleTypeFlags & BATTLE_TYPE_DOUBLE)
                battlerIn2 = GetBattlerAtPosition(B_POSITION_OPPONENT_RIGHT);
            else
                battlerIn2 = battlerIn1;

            party = gEnemyParty;
        }
        else
        {
            battlerIn1 = GetBattlerAtPosition(B_POSITION_PLAYER_LEFT);

            if (gBattleTypeFlags & BATTLE_TYPE_DOUBLE)
                battlerIn2 = GetBattlerAtPosition(B_POSITION_PLAYER_RIGHT);
            else
                battlerIn2 = battlerIn1;

            party = gPlayerParty;
        }

        for (i = 0; i < PARTY_SIZE; i++)
        {
            if (GetMonData(&party[i], MON_DATA_HP) != 0
             && GetMonData(&party[i], MON_DATA_SPECIES) != SPECIES_NONE
             && !GetMonData(&party[i], MON_DATA_IS_EGG)
             && i != gBattlerPartyIndexes[battlerIn1] && i != gBattlerPartyIndexes[battlerIn2])
                break;
        }

<<<<<<< HEAD
        ret = (i != PARTY_SIZE);
    }
    return ret;
}

static void Cmd_jumpifcantswitch(void)
{
    gActiveBattler = GetBattlerForBattleScript(gBattlescriptCurrInstr[1] & ~(SWITCH_IGNORE_ESCAPE_PREVENTION));

    if (!(gBattlescriptCurrInstr[1] & SWITCH_IGNORE_ESCAPE_PREVENTION)
        && !CanBattlerEscape(gActiveBattler))
    {
        gBattlescriptCurrInstr = T1_READ_PTR(gBattlescriptCurrInstr + 2);
    }
    else
    {
        if (CanBattlerSwitch(gActiveBattler))
=======
        if (i == PARTY_SIZE)
            gBattlescriptCurrInstr = T1_READ_PTR(gBattlescriptCurrInstr + 2);
        else
>>>>>>> 79cc659d
            gBattlescriptCurrInstr += 6;
        else
           gBattlescriptCurrInstr = T1_READ_PTR(gBattlescriptCurrInstr + 2);
    }
}

static void sub_804CF10(u8 slotId)
{
    *(gBattleStruct->field_58 + gActiveBattler) = gBattlerPartyIndexes[gActiveBattler];
    *(gBattleStruct->monToSwitchIntoId + gActiveBattler) = PARTY_SIZE;
    gBattleStruct->field_93 &= ~(gBitTable[gActiveBattler]);

    BtlController_EmitChoosePokemon(0, PARTY_ACTION_SEND_OUT, slotId, ABILITY_NONE, gBattleStruct->field_60[gActiveBattler]);
    MarkBattlerForControllerExec(gActiveBattler);
}

static void Cmd_openpartyscreen(void)
{
    u32 flags;
    u8 hitmarkerFaintBits;
    u8 battlerId;
    const u8 *jumpPtr;

    battlerId = 0;
    flags = 0;
    jumpPtr = T1_READ_PTR(gBattlescriptCurrInstr + 2);

    if (gBattlescriptCurrInstr[1] == 5)
    {
        if ((gBattleTypeFlags & (BATTLE_TYPE_DOUBLE | BATTLE_TYPE_MULTI)) != BATTLE_TYPE_DOUBLE)
        {
            for (gActiveBattler = 0; gActiveBattler < gBattlersCount; gActiveBattler++)
            {
                if (gHitMarker & HITMARKER_FAINTED(gActiveBattler))
                {
                    if (HasNoMonsToSwitch(gActiveBattler, 6, 6))
                    {
                        gAbsentBattlerFlags |= gBitTable[gActiveBattler];
                        gHitMarker &= ~(HITMARKER_FAINTED(gActiveBattler));
                        BtlController_EmitLinkStandbyMsg(0, 2, 0);
                        MarkBattlerForControllerExec(gActiveBattler);
                    }
                    else if (!gSpecialStatuses[gActiveBattler].flag40)
                    {
                        sub_804CF10(PARTY_SIZE);
                        gSpecialStatuses[gActiveBattler].flag40 = 1;
                    }
                }
                else
                {
                    BtlController_EmitLinkStandbyMsg(0, 2, 0);
                    MarkBattlerForControllerExec(gActiveBattler);
                }
            }
        }
        else if (gBattleTypeFlags & BATTLE_TYPE_DOUBLE)
        {
            u8 flag40_0, flag40_1, flag40_2, flag40_3;

            hitmarkerFaintBits = gHitMarker >> 0x1C;

            if (gBitTable[0] & hitmarkerFaintBits)
            {
                gActiveBattler = 0;
                if (HasNoMonsToSwitch(0, 6, 6))
                {
                    gAbsentBattlerFlags |= gBitTable[gActiveBattler];
                    gHitMarker &= ~(HITMARKER_FAINTED(gActiveBattler));
                    BtlController_EmitCmd42(0);
                    MarkBattlerForControllerExec(gActiveBattler);
                }
                else if (!gSpecialStatuses[gActiveBattler].flag40)
                {
                    sub_804CF10(gBattleStruct->monToSwitchIntoId[2]);
                    gSpecialStatuses[gActiveBattler].flag40 = 1;
                }
                else
                {
                    BtlController_EmitLinkStandbyMsg(0, 2, 0);
                    MarkBattlerForControllerExec(gActiveBattler);
                    flags |= 1;
                }
            }
            if (gBitTable[2] & hitmarkerFaintBits && !(gBitTable[0] & hitmarkerFaintBits))
            {
                gActiveBattler = 2;
                if (HasNoMonsToSwitch(2, 6, 6))
                {
                    gAbsentBattlerFlags |= gBitTable[gActiveBattler];
                    gHitMarker &= ~(HITMARKER_FAINTED(gActiveBattler));
                    BtlController_EmitCmd42(0);
                    MarkBattlerForControllerExec(gActiveBattler);
                }
                else if (!gSpecialStatuses[gActiveBattler].flag40)
                {
                    sub_804CF10(gBattleStruct->monToSwitchIntoId[0]);
                    gSpecialStatuses[gActiveBattler].flag40 = 1;
                }
                else if (!(flags & 1))
                {
                    BtlController_EmitLinkStandbyMsg(0, 2, 0);
                    MarkBattlerForControllerExec(gActiveBattler);
                }
            }
            if (gBitTable[1] & hitmarkerFaintBits)
            {
                gActiveBattler = 1;
                if (HasNoMonsToSwitch(1, 6, 6))
                {
                    gAbsentBattlerFlags |= gBitTable[gActiveBattler];
                    gHitMarker &= ~(HITMARKER_FAINTED(gActiveBattler));
                    BtlController_EmitCmd42(0);
                    MarkBattlerForControllerExec(gActiveBattler);
                }
                else if (!gSpecialStatuses[gActiveBattler].flag40)
                {
                    sub_804CF10(gBattleStruct->monToSwitchIntoId[3]);
                    gSpecialStatuses[gActiveBattler].flag40 = 1;
                }
                else
                {
                    BtlController_EmitLinkStandbyMsg(0, 2, 0);
                    MarkBattlerForControllerExec(gActiveBattler);
                    flags |= 2;
                }
            }
            if (gBitTable[3] & hitmarkerFaintBits && !(gBitTable[1] & hitmarkerFaintBits))
            {
                gActiveBattler = 3;
                if (HasNoMonsToSwitch(3, 6, 6))
                {
                    gAbsentBattlerFlags |= gBitTable[gActiveBattler];
                    gHitMarker &= ~(HITMARKER_FAINTED(gActiveBattler));
                    BtlController_EmitCmd42(0);
                    MarkBattlerForControllerExec(gActiveBattler);
                }
                else if (!gSpecialStatuses[gActiveBattler].flag40)
                {
                    sub_804CF10(gBattleStruct->monToSwitchIntoId[1]);
                    gSpecialStatuses[gActiveBattler].flag40 = 1;
                }
                else if (!(flags & 2))
                {
                    BtlController_EmitLinkStandbyMsg(0, 2, 0);
                    MarkBattlerForControllerExec(gActiveBattler);
                }
            }

            flag40_0 = gSpecialStatuses[0].flag40;
            if (!flag40_0)
            {
                flag40_2 = gSpecialStatuses[2].flag40;
                if (!flag40_2 && hitmarkerFaintBits != 0)
                {
                    if (gAbsentBattlerFlags & gBitTable[0])
                        gActiveBattler = 2;
                    else
                        gActiveBattler = 0;

                    BtlController_EmitLinkStandbyMsg(0, 2, 0);
                    MarkBattlerForControllerExec(gActiveBattler);
                }

            }
            flag40_1 = gSpecialStatuses[1].flag40;
            if (!flag40_1)
            {
                flag40_3 = gSpecialStatuses[3].flag40;
                if (!flag40_3 && hitmarkerFaintBits != 0)
                {
                    if (gAbsentBattlerFlags & gBitTable[1])
                        gActiveBattler = 3;
                    else
                        gActiveBattler = 1;

                    BtlController_EmitLinkStandbyMsg(0, 2, 0);
                    MarkBattlerForControllerExec(gActiveBattler);
                }
            }
        }
        gBattlescriptCurrInstr += 6;
    }
    else if (gBattlescriptCurrInstr[1] == 6)
    {
        if (!(gBattleTypeFlags & BATTLE_TYPE_MULTI))
        {
            if (gBattleTypeFlags & BATTLE_TYPE_DOUBLE)
            {
                hitmarkerFaintBits = gHitMarker >> 0x1C;
                if (gBitTable[2] & hitmarkerFaintBits && gBitTable[0] & hitmarkerFaintBits)
                {
                    gActiveBattler = 2;
                    if (HasNoMonsToSwitch(2, gBattleResources->bufferB[0][1], 6))
                    {
                        gAbsentBattlerFlags |= gBitTable[gActiveBattler];
                        gHitMarker &= ~(HITMARKER_FAINTED(gActiveBattler));
                        BtlController_EmitCmd42(0);
                        MarkBattlerForControllerExec(gActiveBattler);
                    }
                    else if (!gSpecialStatuses[gActiveBattler].flag40)
                    {
                        sub_804CF10(gBattleStruct->monToSwitchIntoId[0]);
                        gSpecialStatuses[gActiveBattler].flag40 = 1;
                    }
                }
                if (gBitTable[3] & hitmarkerFaintBits && hitmarkerFaintBits & gBitTable[1])
                {
                    gActiveBattler = 3;
                    if (HasNoMonsToSwitch(3, gBattleResources->bufferB[1][1], 6))
                    {
                        gAbsentBattlerFlags |= gBitTable[gActiveBattler];
                        gHitMarker &= ~(HITMARKER_FAINTED(gActiveBattler));
                        BtlController_EmitCmd42(0);
                        MarkBattlerForControllerExec(gActiveBattler);
                    }
                    else if (!gSpecialStatuses[gActiveBattler].flag40)
                    {
                        sub_804CF10(gBattleStruct->monToSwitchIntoId[1]);
                        gSpecialStatuses[gActiveBattler].flag40 = 1;
                    }
                }
                gBattlescriptCurrInstr += 6;
            }
            else
            {
                gBattlescriptCurrInstr += 6;
            }
        }
        else
        {
            gBattlescriptCurrInstr += 6;
        }

        hitmarkerFaintBits = gHitMarker >> 0x1C;

        gBattlerFainted = 0;
        while (1)
        {
            if (gBitTable[gBattlerFainted] & hitmarkerFaintBits)
                break;
            if (gBattlerFainted >= gBattlersCount)
                break;
            gBattlerFainted++;
        }

        if (gBattlerFainted == gBattlersCount)
            gBattlescriptCurrInstr = jumpPtr;
    }
    else
    {
        if (gBattlescriptCurrInstr[1] & 0x80)
            hitmarkerFaintBits = PARTY_ACTION_CHOOSE_MON; // Used here as the caseId for the EmitChoose function.
        else
            hitmarkerFaintBits = PARTY_ACTION_SEND_OUT;

        battlerId = GetBattlerForBattleScript(gBattlescriptCurrInstr[1] & ~(0x80));
        if (gSpecialStatuses[battlerId].flag40)
        {
            gBattlescriptCurrInstr += 6;
        }
        else if (HasNoMonsToSwitch(battlerId, 6, 6))
        {
            gActiveBattler = battlerId;
            gAbsentBattlerFlags |= gBitTable[gActiveBattler];
            gHitMarker &= ~(HITMARKER_FAINTED(gActiveBattler));
            gBattlescriptCurrInstr = jumpPtr;
        }
        else
        {
            gActiveBattler = battlerId;
            *(gBattleStruct->field_58 + gActiveBattler) = gBattlerPartyIndexes[gActiveBattler];
            *(gBattleStruct->monToSwitchIntoId + gActiveBattler) = 6;
            gBattleStruct->field_93 &= ~(gBitTable[gActiveBattler]);

            BtlController_EmitChoosePokemon(0, hitmarkerFaintBits, *(gBattleStruct->monToSwitchIntoId + (gActiveBattler ^ 2)), ABILITY_NONE, gBattleStruct->field_60[gActiveBattler]);
            MarkBattlerForControllerExec(gActiveBattler);

            gBattlescriptCurrInstr += 6;

            if (GetBattlerPosition(gActiveBattler) == 0 && gBattleResults.playerSwitchesCounter < 0xFF)
                gBattleResults.playerSwitchesCounter++;

            if (gBattleTypeFlags & BATTLE_TYPE_MULTI)
            {
                for (gActiveBattler = 0; gActiveBattler < gBattlersCount; gActiveBattler++)
                {
                    if (gActiveBattler != battlerId)
                    {
                        BtlController_EmitLinkStandbyMsg(0, 2, 0);
                        MarkBattlerForControllerExec(gActiveBattler);
                    }
                }
            }
            else
            {
                gActiveBattler = GetBattlerAtPosition(GetBattlerPosition(battlerId) ^ BIT_SIDE);
                if (gAbsentBattlerFlags & gBitTable[gActiveBattler])
                    gActiveBattler ^= BIT_FLANK;

                BtlController_EmitLinkStandbyMsg(0, 2, 0);
                MarkBattlerForControllerExec(gActiveBattler);
            }
        }
    }
}

static void Cmd_switchhandleorder(void)
{
    s32 i;
    if (gBattleControllerExecFlags)
        return;

    gActiveBattler = GetBattlerForBattleScript(gBattlescriptCurrInstr[1]);

    switch (gBattlescriptCurrInstr[2])
    {
    case 0:
        for (i = 0; i < gBattlersCount; i++)
        {
            if (gBattleResources->bufferB[i][0] == 0x22)
            {
                *(gBattleStruct->monToSwitchIntoId + i) = gBattleResources->bufferB[i][1];
                if (!(gBattleStruct->field_93 & gBitTable[i]))
                {
                    RecordedBattle_SetBattlerAction(i, gBattleResources->bufferB[i][1]);
                    gBattleStruct->field_93 |= gBitTable[i];
                }
            }
        }
        break;
    case 1:
        if (!(gBattleTypeFlags & BATTLE_TYPE_MULTI))
            SwitchPartyOrder(gActiveBattler);
        break;
    case 2:
        if (!(gBattleStruct->field_93 & gBitTable[gActiveBattler]))
        {
            RecordedBattle_SetBattlerAction(gActiveBattler, gBattleResources->bufferB[gActiveBattler][1]);
            gBattleStruct->field_93 |= gBitTable[gActiveBattler];
        }
        // fall through
    case 3:
        gBattleCommunication[0] = gBattleResources->bufferB[gActiveBattler][1];
        *(gBattleStruct->monToSwitchIntoId + gActiveBattler) = gBattleResources->bufferB[gActiveBattler][1];

        if (gBattleTypeFlags & BATTLE_TYPE_LINK && gBattleTypeFlags & BATTLE_TYPE_MULTI)
        {
            *(gActiveBattler * 3 + (u8*)(gBattleStruct->field_60) + 0) &= 0xF;
            *(gActiveBattler * 3 + (u8*)(gBattleStruct->field_60) + 0) |= (gBattleResources->bufferB[gActiveBattler][2] & 0xF0);
            *(gActiveBattler * 3 + (u8*)(gBattleStruct->field_60) + 1) = gBattleResources->bufferB[gActiveBattler][3];

            *((gActiveBattler ^ BIT_FLANK) * 3 + (u8*)(gBattleStruct->field_60) + 0) &= (0xF0);
            *((gActiveBattler ^ BIT_FLANK) * 3 + (u8*)(gBattleStruct->field_60) + 0) |= (gBattleResources->bufferB[gActiveBattler][2] & 0xF0) >> 4;
            *((gActiveBattler ^ BIT_FLANK) * 3 + (u8*)(gBattleStruct->field_60) + 2) = gBattleResources->bufferB[gActiveBattler][3];
        }
        else if (gBattleTypeFlags & BATTLE_TYPE_INGAME_PARTNER)
        {
            SwitchPartyOrderInGameMulti(gActiveBattler, *(gBattleStruct->monToSwitchIntoId + gActiveBattler));
        }
        else
        {
            SwitchPartyOrder(gActiveBattler);
        }

        PREPARE_SPECIES_BUFFER(gBattleTextBuff1, gBattleMons[gBattlerAttacker].species)
        PREPARE_MON_NICK_BUFFER(gBattleTextBuff2, gActiveBattler, gBattleResources->bufferB[gActiveBattler][1])
        break;
    }

    gBattlescriptCurrInstr += 3;
}

static void SetDmgHazardsBattlescript(u8 battlerId, u8 multistringId)
{
    gBattleMons[battlerId].status2 &= ~(STATUS2_DESTINY_BOND);
    gHitMarker &= ~(HITMARKER_DESTINYBOND);
    gBattleScripting.battler = battlerId;
    gBattleCommunication[MULTISTRING_CHOOSER] = multistringId;

    BattleScriptPushCursor();
    if (gBattlescriptCurrInstr[1] == BS_TARGET)
        gBattlescriptCurrInstr = BattleScript_DmgHazardsOnTarget;
    else if (gBattlescriptCurrInstr[1] == BS_ATTACKER)
        gBattlescriptCurrInstr = BattleScript_DmgHazardsOnAttacker;
    else
        gBattlescriptCurrInstr = BattleScript_DmgHazardsOnFaintedBattler;
}

static void Cmd_switchineffects(void)
{
    s32 i;

    gActiveBattler = GetBattlerForBattleScript(gBattlescriptCurrInstr[1]);
    sub_803FA70(gActiveBattler);

    gHitMarker &= ~(HITMARKER_FAINTED(gActiveBattler));
    gSpecialStatuses[gActiveBattler].flag40 = 0;

    if (!(gSideStatuses[GetBattlerSide(gActiveBattler)] & SIDE_STATUS_SPIKES_DAMAGED)
        && (gSideStatuses[GetBattlerSide(gActiveBattler)] & SIDE_STATUS_SPIKES)
        && GetBattlerAbility(gActiveBattler) != ABILITY_MAGIC_GUARD
        && IsBattlerGrounded(gActiveBattler))
    {
        u8 spikesDmg = (5 - gSideTimers[GetBattlerSide(gActiveBattler)].spikesAmount) * 2;
        gBattleMoveDamage = gBattleMons[gActiveBattler].maxHP / (spikesDmg);
        if (gBattleMoveDamage == 0)
            gBattleMoveDamage = 1;

        gSideStatuses[GetBattlerSide(gActiveBattler)] |= SIDE_STATUS_SPIKES_DAMAGED;
        SetDmgHazardsBattlescript(gActiveBattler, 0);
    }
    else if (!(gSideStatuses[GetBattlerSide(gActiveBattler)] & SIDE_STATUS_STEALTH_ROCK_DAMAGED)
        && (gSideStatuses[GetBattlerSide(gActiveBattler)] & SIDE_STATUS_STEALTH_ROCK)
        && GetBattlerAbility(gActiveBattler) != ABILITY_MAGIC_GUARD)
    {
        gSideStatuses[GetBattlerSide(gActiveBattler)] |= SIDE_STATUS_STEALTH_ROCK_DAMAGED;
        gBattleMoveDamage = GetStealthHazardDamage(gBattleMoves[MOVE_STEALTH_ROCK].type, gActiveBattler);

        if (gBattleMoveDamage != 0)
            SetDmgHazardsBattlescript(gActiveBattler, 1);
    }
    else if (!(gSideStatuses[GetBattlerSide(gActiveBattler)] & SIDE_STATUS_TOXIC_SPIKES_DAMAGED)
        && (gSideStatuses[GetBattlerSide(gActiveBattler)] & SIDE_STATUS_TOXIC_SPIKES)
        && IsBattlerGrounded(gActiveBattler))
    {
        gSideStatuses[GetBattlerSide(gActiveBattler)] |= SIDE_STATUS_TOXIC_SPIKES_DAMAGED;
        if (IS_BATTLER_OF_TYPE(gActiveBattler, TYPE_POISON)) // Absorb the toxic spikes.
        {
            gSideStatuses[GetBattlerSide(gActiveBattler)] &= ~(SIDE_STATUS_TOXIC_SPIKES);
            gSideTimers[GetBattlerSide(gActiveBattler)].toxicSpikesAmount = 0;
            gBattleScripting.battler = gActiveBattler;
            BattleScriptPushCursor();
            gBattlescriptCurrInstr = BattleScript_ToxicSpikesAbsorbed;
        }
        else
        {
            if (!(gBattleMons[gActiveBattler].status1 & STATUS1_ANY)
                && !IS_BATTLER_OF_TYPE(gActiveBattler, TYPE_STEEL)
                && GetBattlerAbility(gActiveBattler) != ABILITY_IMMUNITY
                && !(gSideStatuses[GetBattlerSide(gActiveBattler)] & SIDE_STATUS_SAFEGUARD))
            {
                if (gSideTimers[GetBattlerSide(gActiveBattler)].toxicSpikesAmount >= 2)
                    gBattleMons[gActiveBattler].status1 |= STATUS1_TOXIC_POISON;
                else
                    gBattleMons[gActiveBattler].status1 |= STATUS1_POISON;

                BtlController_EmitSetMonData(0, REQUEST_STATUS_BATTLE, 0, 4, &gBattleMons[gActiveBattler].status1);
                MarkBattlerForControllerExec(gActiveBattler);
                gBattleScripting.battler = gActiveBattler;
                BattleScriptPushCursor();
                gBattlescriptCurrInstr = BattleScript_ToxicSpikesPoisoned;
            }
        }
    }
    else if (!(gSideStatuses[GetBattlerSide(gActiveBattler)] & SIDE_STATUS_STICKY_WEB_DAMAGED)
        && (gSideStatuses[GetBattlerSide(gActiveBattler)] & SIDE_STATUS_STICKY_WEB)
        && IsBattlerGrounded(gActiveBattler))
    {
        gSideStatuses[GetBattlerSide(gActiveBattler)] |= SIDE_STATUS_STICKY_WEB_DAMAGED;
        gBattleScripting.battler = gActiveBattler;
        SET_STATCHANGER(STAT_SPEED, 1, TRUE);
        BattleScriptPushCursor();
        gBattlescriptCurrInstr = BattleScript_StickyWebOnSwitchIn;
    }
    else
    {
        // There is a hack here to ensure the truant counter will be 0 when the battler's next turn starts.
        // The truant counter is not updated in the case where a mon switches in after a lost judgement in the battle arena.
        if (gBattleMons[gActiveBattler].ability == ABILITY_TRUANT
            && gCurrentActionFuncId != B_ACTION_USE_MOVE
            && !gDisableStructs[gActiveBattler].truantSwitchInHack)
            gDisableStructs[gActiveBattler].truantCounter = 1;

        gDisableStructs[gActiveBattler].truantSwitchInHack = 0;

        if (AbilityBattleEffects(ABILITYEFFECT_ON_SWITCHIN, gActiveBattler, 0, 0, 0)
            || ItemBattleEffects(ITEMEFFECT_ON_SWITCH_IN, gActiveBattler, FALSE)
            || AbilityBattleEffects(ABILITYEFFECT_INTIMIDATE2, 0, 0, 0, 0)
            || AbilityBattleEffects(ABILITYEFFECT_TRACE2, 0, 0, 0, 0)
            || AbilityBattleEffects(ABILITYEFFECT_FORECAST, 0, 0, 0, 0))
            return;

        gSideStatuses[GetBattlerSide(gActiveBattler)] &= ~(SIDE_STATUS_SPIKES_DAMAGED | SIDE_STATUS_TOXIC_SPIKES_DAMAGED | SIDE_STATUS_STEALTH_ROCK_DAMAGED | SIDE_STATUS_STICKY_WEB_DAMAGED);

        for (i = 0; i < gBattlersCount; i++)
        {
            if (gBattlerByTurnOrder[i] == gActiveBattler)
                gActionsByTurnOrder[i] = B_ACTION_CANCEL_PARTNER;

            gBattleStruct->hpOnSwitchout[GetBattlerSide(i)] = gBattleMons[i].hp;
        }

        if (gBattlescriptCurrInstr[1] == 5)
        {
            u32 hitmarkerFaintBits = gHitMarker >> 0x1C;

            gBattlerFainted++;
            while (1)
            {
                if (hitmarkerFaintBits & gBitTable[gBattlerFainted] && !(gAbsentBattlerFlags & gBitTable[gBattlerFainted]))
                    break;
                if (gBattlerFainted >= gBattlersCount)
                    break;
                gBattlerFainted++;
            }
        }
        gBattlescriptCurrInstr += 2;
    }
}

static void Cmd_trainerslidein(void)
{
    gActiveBattler = GetBattlerAtPosition(gBattlescriptCurrInstr[1]);
    BtlController_EmitTrainerSlide(0);
    MarkBattlerForControllerExec(gActiveBattler);

    gBattlescriptCurrInstr += 2;
}

static void Cmd_playse(void)
{
    gActiveBattler = gBattlerAttacker;
    BtlController_EmitPlaySE(0, T2_READ_16(gBattlescriptCurrInstr + 1));
    MarkBattlerForControllerExec(gActiveBattler);

    gBattlescriptCurrInstr += 3;
}

static void Cmd_fanfare(void)
{
    gActiveBattler = gBattlerAttacker;
    BtlController_EmitPlayFanfareOrBGM(0, T2_READ_16(gBattlescriptCurrInstr + 1), FALSE);
    MarkBattlerForControllerExec(gActiveBattler);

    gBattlescriptCurrInstr += 3;
}

static void Cmd_playfaintcry(void)
{
    gActiveBattler = GetBattlerForBattleScript(gBattlescriptCurrInstr[1]);
    BtlController_EmitFaintingCry(0);
    MarkBattlerForControllerExec(gActiveBattler);

    gBattlescriptCurrInstr += 2;
}

static void atk57(void)
{
    gActiveBattler = GetBattlerAtPosition(B_POSITION_PLAYER_LEFT);
    BtlController_EmitCmd55(0, gBattleOutcome);
    MarkBattlerForControllerExec(gActiveBattler);

    gBattlescriptCurrInstr += 1;
}

static void Cmd_returntoball(void)
{
    gActiveBattler = GetBattlerForBattleScript(gBattlescriptCurrInstr[1]);
    BtlController_EmitReturnMonToBall(0, 1);
    MarkBattlerForControllerExec(gActiveBattler);

    gBattlescriptCurrInstr += 2;
}

static void Cmd_handlelearnnewmove(void)
{
    const u8 *jumpPtr1 = T1_READ_PTR(gBattlescriptCurrInstr + 1);
    const u8 *jumpPtr2 = T1_READ_PTR(gBattlescriptCurrInstr + 5);

    u16 learnMove = MonTryLearningNewMove(&gPlayerParty[gBattleStruct->expGetterMonId], gBattlescriptCurrInstr[9]);
    while (learnMove == MON_ALREADY_KNOWS_MOVE)
        learnMove = MonTryLearningNewMove(&gPlayerParty[gBattleStruct->expGetterMonId], FALSE);

    if (learnMove == 0)
    {
        gBattlescriptCurrInstr = jumpPtr2;
    }
    else if (learnMove == MON_HAS_MAX_MOVES)
    {
        gBattlescriptCurrInstr += 10;
    }
    else
    {
        gActiveBattler = GetBattlerAtPosition(B_POSITION_PLAYER_LEFT);

        if (gBattlerPartyIndexes[gActiveBattler] == gBattleStruct->expGetterMonId
            && !(gBattleMons[gActiveBattler].status2 & STATUS2_TRANSFORMED))
        {
            GiveMoveToBattleMon(&gBattleMons[gActiveBattler], learnMove);
        }
        if (gBattleTypeFlags & BATTLE_TYPE_DOUBLE)
        {
            gActiveBattler = GetBattlerAtPosition(B_POSITION_PLAYER_RIGHT);
            if (gBattlerPartyIndexes[gActiveBattler] == gBattleStruct->expGetterMonId
                && !(gBattleMons[gActiveBattler].status2 & STATUS2_TRANSFORMED))
            {
                GiveMoveToBattleMon(&gBattleMons[gActiveBattler], learnMove);
            }
        }

        gBattlescriptCurrInstr = jumpPtr1;
    }
}

static void Cmd_yesnoboxlearnmove(void)
{
    gActiveBattler = 0;

    switch (gBattleScripting.learnMoveState)
    {
    case 0:
        HandleBattleWindow(0x18, 8, 0x1D, 0xD, 0);
        BattlePutTextOnWindow(gText_BattleYesNoChoice, 0xC);
        gBattleScripting.learnMoveState++;
        gBattleCommunication[CURSOR_POSITION] = 0;
        BattleCreateYesNoCursorAt(0);
        break;
    case 1:
        if (gMain.newKeys & DPAD_UP && gBattleCommunication[CURSOR_POSITION] != 0)
        {
            PlaySE(SE_SELECT);
            BattleDestroyYesNoCursorAt(gBattleCommunication[CURSOR_POSITION]);
            gBattleCommunication[CURSOR_POSITION] = 0;
            BattleCreateYesNoCursorAt(0);
        }
        if (gMain.newKeys & DPAD_DOWN && gBattleCommunication[CURSOR_POSITION] == 0)
        {
            PlaySE(SE_SELECT);
            BattleDestroyYesNoCursorAt(gBattleCommunication[CURSOR_POSITION]);
            gBattleCommunication[CURSOR_POSITION] = 1;
            BattleCreateYesNoCursorAt(1);
        }
        if (gMain.newKeys & A_BUTTON)
        {
            PlaySE(SE_SELECT);
            if (gBattleCommunication[1] == 0)
            {
                HandleBattleWindow(0x18, 0x8, 0x1D, 0xD, WINDOW_CLEAR);
                BeginNormalPaletteFade(0xFFFFFFFF, 0, 0, 0x10, RGB_BLACK);
                gBattleScripting.learnMoveState++;
            }
            else
            {
                gBattleScripting.learnMoveState = 5;
            }
        }
        else if (gMain.newKeys & B_BUTTON)
        {
            PlaySE(SE_SELECT);
            gBattleScripting.learnMoveState = 5;
        }
        break;
    case 2:
        if (!gPaletteFade.active)
        {
            FreeAllWindowBuffers();
            ShowSelectMovePokemonSummaryScreen(gPlayerParty, gBattleStruct->expGetterMonId, gPlayerPartyCount - 1, ReshowBattleScreenAfterMenu, gMoveToLearn);
            gBattleScripting.learnMoveState++;
        }
        break;
    case 3:
        if (!gPaletteFade.active && gMain.callback2 == BattleMainCB2)
        {
            gBattleScripting.learnMoveState++;
        }
        break;
    case 4:
        if (!gPaletteFade.active && gMain.callback2 == BattleMainCB2)
        {
            u8 movePosition = GetMoveSlotToReplace();
            if (movePosition == MAX_MON_MOVES)
            {
                gBattleScripting.learnMoveState = 5;
            }
            else
            {
                u16 moveId = GetMonData(&gPlayerParty[gBattleStruct->expGetterMonId], MON_DATA_MOVE1 + movePosition);
                if (IsHMMove2(moveId))
                {
                    PrepareStringBattle(STRINGID_HMMOVESCANTBEFORGOTTEN, gActiveBattler);
                    gBattleScripting.learnMoveState = 6;
                }
                else
                {
                    gBattlescriptCurrInstr = T1_READ_PTR(gBattlescriptCurrInstr + 1);

                    PREPARE_MOVE_BUFFER(gBattleTextBuff2, moveId)

                    RemoveMonPPBonus(&gPlayerParty[gBattleStruct->expGetterMonId], movePosition);
                    SetMonMoveSlot(&gPlayerParty[gBattleStruct->expGetterMonId], gMoveToLearn, movePosition);

                    if (gBattlerPartyIndexes[0] == gBattleStruct->expGetterMonId
                        && !(gBattleMons[0].status2 & STATUS2_TRANSFORMED)
                        && !(gDisableStructs[0].mimickedMoves & gBitTable[movePosition]))
                    {
                        RemoveBattleMonPPBonus(&gBattleMons[0], movePosition);
                        SetBattleMonMoveSlot(&gBattleMons[0], gMoveToLearn, movePosition);
                    }
                    if (gBattleTypeFlags & BATTLE_TYPE_DOUBLE
                        && gBattlerPartyIndexes[2] == gBattleStruct->expGetterMonId
                        && !(gBattleMons[2].status2 & STATUS2_TRANSFORMED)
                        && !(gDisableStructs[2].mimickedMoves & gBitTable[movePosition]))
                    {
                        RemoveBattleMonPPBonus(&gBattleMons[2], movePosition);
                        SetBattleMonMoveSlot(&gBattleMons[2], gMoveToLearn, movePosition);
                    }
                }
            }
        }
        break;
    case 5:
        HandleBattleWindow(0x18, 8, 0x1D, 0xD, WINDOW_CLEAR);
        gBattlescriptCurrInstr += 5;
        break;
    case 6:
        if (gBattleControllerExecFlags == 0)
        {
            gBattleScripting.learnMoveState = 2;
        }
        break;
    }
}

static void Cmd_yesnoboxstoplearningmove(void)
{
    switch (gBattleScripting.learnMoveState)
    {
    case 0:
        HandleBattleWindow(0x18, 8, 0x1D, 0xD, 0);
        BattlePutTextOnWindow(gText_BattleYesNoChoice, 0xC);
        gBattleScripting.learnMoveState++;
        gBattleCommunication[CURSOR_POSITION] = 0;
        BattleCreateYesNoCursorAt(0);
        break;
    case 1:
        if (gMain.newKeys & DPAD_UP && gBattleCommunication[CURSOR_POSITION] != 0)
        {
            PlaySE(SE_SELECT);
            BattleDestroyYesNoCursorAt(gBattleCommunication[CURSOR_POSITION]);
            gBattleCommunication[CURSOR_POSITION] = 0;
            BattleCreateYesNoCursorAt(0);
        }
        if (gMain.newKeys & DPAD_DOWN && gBattleCommunication[CURSOR_POSITION] == 0)
        {
            PlaySE(SE_SELECT);
            BattleDestroyYesNoCursorAt(gBattleCommunication[CURSOR_POSITION]);
            gBattleCommunication[CURSOR_POSITION] = 1;
            BattleCreateYesNoCursorAt(1);
        }

        if (gMain.newKeys & A_BUTTON)
        {
            PlaySE(SE_SELECT);

            if (gBattleCommunication[1] != 0)
                gBattlescriptCurrInstr = T1_READ_PTR(gBattlescriptCurrInstr + 1);
            else
                gBattlescriptCurrInstr += 5;

            HandleBattleWindow(0x18, 0x8, 0x1D, 0xD, WINDOW_CLEAR);
        }
        else if (gMain.newKeys & B_BUTTON)
        {
            PlaySE(SE_SELECT);
            gBattlescriptCurrInstr = T1_READ_PTR(gBattlescriptCurrInstr + 1);
            HandleBattleWindow(0x18, 0x8, 0x1D, 0xD, WINDOW_CLEAR);
        }
        break;
    }
}

static void Cmd_hitanimation(void)
{
    gActiveBattler = GetBattlerForBattleScript(gBattlescriptCurrInstr[1]);

    if (gMoveResultFlags & MOVE_RESULT_NO_EFFECT)
    {
        gBattlescriptCurrInstr += 2;
    }
    else if (!(gHitMarker & HITMARKER_IGNORE_SUBSTITUTE) || !(DoesSubstituteBlockMove(gBattlerAttacker, gActiveBattler, gCurrentMove)) || gDisableStructs[gActiveBattler].substituteHP == 0)
    {
        BtlController_EmitHitAnimation(0);
        MarkBattlerForControllerExec(gActiveBattler);
        gBattlescriptCurrInstr += 2;
    }
    else
    {
        gBattlescriptCurrInstr += 2;
    }
}

static u32 GetTrainerMoneyToGive(u16 trainerId)
{
    u32 i = 0;
    u32 lastMonLevel = 0;
    u32 moneyReward = 0;

    if (trainerId == TRAINER_SECRET_BASE)
    {
        moneyReward = 20 * gBattleResources->secretBase->party.levels[0] * gBattleStruct->moneyMultiplier;
    }
    else
    {
        switch (gTrainers[trainerId].partyFlags)
        {
        case 0:
            {
                const struct TrainerMonNoItemDefaultMoves *party = gTrainers[trainerId].party.NoItemDefaultMoves;
                lastMonLevel = party[gTrainers[trainerId].partySize - 1].lvl;
            }
            break;
        case F_TRAINER_PARTY_CUSTOM_MOVESET:
            {
                const struct TrainerMonNoItemCustomMoves *party = gTrainers[trainerId].party.NoItemCustomMoves;
                lastMonLevel = party[gTrainers[trainerId].partySize - 1].lvl;
            }
            break;
        case F_TRAINER_PARTY_HELD_ITEM:
            {
                const struct TrainerMonItemDefaultMoves *party = gTrainers[trainerId].party.ItemDefaultMoves;
                lastMonLevel = party[gTrainers[trainerId].partySize - 1].lvl;
            }
            break;
        case F_TRAINER_PARTY_CUSTOM_MOVESET | F_TRAINER_PARTY_HELD_ITEM:
            {
                const struct TrainerMonItemCustomMoves *party = gTrainers[trainerId].party.ItemCustomMoves;
                lastMonLevel = party[gTrainers[trainerId].partySize - 1].lvl;
            }
            break;
        }

        for (; gTrainerMoneyTable[i].classId != 0xFF; i++)
        {
            if (gTrainerMoneyTable[i].classId == gTrainers[trainerId].trainerClass)
                break;
        }

        if (gBattleTypeFlags & BATTLE_TYPE_TWO_OPPONENTS)
            moneyReward = 4 * lastMonLevel * gBattleStruct->moneyMultiplier * gTrainerMoneyTable[i].value;
        else if (gBattleTypeFlags & BATTLE_TYPE_DOUBLE)
            moneyReward = 4 * lastMonLevel * gBattleStruct->moneyMultiplier * 2 * gTrainerMoneyTable[i].value;
        else
            moneyReward = 4 * lastMonLevel * gBattleStruct->moneyMultiplier * gTrainerMoneyTable[i].value;
    }

    return moneyReward;
}

static void Cmd_getmoneyreward(void)
{
    u32 moneyReward = GetTrainerMoneyToGive(gTrainerBattleOpponent_A);
    if (gBattleTypeFlags & BATTLE_TYPE_TWO_OPPONENTS)
        moneyReward += GetTrainerMoneyToGive(gTrainerBattleOpponent_B);

    AddMoney(&gSaveBlock1Ptr->money, moneyReward);
    PREPARE_WORD_NUMBER_BUFFER(gBattleTextBuff1, 5, moneyReward);

    gBattlescriptCurrInstr++;
}

static void atk5E(void)
{
    gActiveBattler = GetBattlerForBattleScript(gBattlescriptCurrInstr[1]);

    switch (gBattleCommunication[0])
    {
    case 0:
        BtlController_EmitGetMonData(0, REQUEST_ALL_BATTLE, 0);
        MarkBattlerForControllerExec(gActiveBattler);
        gBattleCommunication[0]++;
        break;
    case 1:
         if (gBattleControllerExecFlags == 0)
         {
            s32 i;
            struct BattlePokemon *bufferPoke = (struct BattlePokemon*) &gBattleResources->bufferB[gActiveBattler][4];
            for (i = 0; i < MAX_MON_MOVES; i++)
            {
                gBattleMons[gActiveBattler].moves[i] = bufferPoke->moves[i];
                gBattleMons[gActiveBattler].pp[i] = bufferPoke->pp[i];
            }
            gBattlescriptCurrInstr += 2;
         }
         break;
    }
}

static void Cmd_swapattackerwithtarget(void)
{
    gActiveBattler = gBattlerAttacker;
    gBattlerAttacker = gBattlerTarget;
    gBattlerTarget = gActiveBattler;

    if (gHitMarker & HITMARKER_SWAP_ATTACKER_TARGET)
        gHitMarker &= ~(HITMARKER_SWAP_ATTACKER_TARGET);
    else
        gHitMarker |= HITMARKER_SWAP_ATTACKER_TARGET;

    gBattlescriptCurrInstr++;
}

static void Cmd_incrementgamestat(void)
{
    if (GetBattlerSide(gBattlerAttacker) == B_SIDE_PLAYER)
        IncrementGameStat(gBattlescriptCurrInstr[1]);

    gBattlescriptCurrInstr += 2;
}

static void Cmd_drawpartystatussummary(void)
{
    s32 i;
    struct Pokemon *party;
    struct HpAndStatus hpStatuses[PARTY_SIZE];

    if (gBattleControllerExecFlags)
        return;

    gActiveBattler = GetBattlerForBattleScript(gBattlescriptCurrInstr[1]);

    if (GetBattlerSide(gActiveBattler) == B_SIDE_PLAYER)
        party = gPlayerParty;
    else
        party = gEnemyParty;

    for (i = 0; i < PARTY_SIZE; i++)
    {
        if (GetMonData(&party[i], MON_DATA_SPECIES2) == SPECIES_NONE
            || GetMonData(&party[i], MON_DATA_SPECIES2) == SPECIES_EGG)
        {
            hpStatuses[i].hp = 0xFFFF;
            hpStatuses[i].status = 0;
        }
        else
        {
            hpStatuses[i].hp = GetMonData(&party[i], MON_DATA_HP);
            hpStatuses[i].status = GetMonData(&party[i], MON_DATA_STATUS);
        }
    }

    BtlController_EmitDrawPartyStatusSummary(0, hpStatuses, 1);
    MarkBattlerForControllerExec(gActiveBattler);

    gBattlescriptCurrInstr += 2;
}

static void Cmd_hidepartystatussummary(void)
{
    gActiveBattler = GetBattlerForBattleScript(gBattlescriptCurrInstr[1]);
    BtlController_EmitHidePartyStatusSummary(0);
    MarkBattlerForControllerExec(gActiveBattler);

    gBattlescriptCurrInstr += 2;
}

static void Cmd_jumptocalledmove(void)
{
    if (gBattlescriptCurrInstr[1])
        gCurrentMove = gCalledMove;
    else
        gChosenMove = gCurrentMove = gCalledMove;

    gBattlescriptCurrInstr = gBattleScriptsForMoveEffects[gBattleMoves[gCurrentMove].effect];
}

static void Cmd_statusanimation(void)
{
    if (gBattleControllerExecFlags == 0)
    {
        gActiveBattler = GetBattlerForBattleScript(gBattlescriptCurrInstr[1]);
        if (!(gStatuses3[gActiveBattler] & STATUS3_SEMI_INVULNERABLE)
            && gDisableStructs[gActiveBattler].substituteHP == 0
            && !(gHitMarker & HITMARKER_NO_ANIMATIONS))
        {
            BtlController_EmitStatusAnimation(0, FALSE, gBattleMons[gActiveBattler].status1);
            MarkBattlerForControllerExec(gActiveBattler);
        }
        gBattlescriptCurrInstr += 2;
    }
}

static void Cmd_status2animation(void)
{
    u32 wantedToAnimate;

    if (gBattleControllerExecFlags == 0)
    {
        gActiveBattler = GetBattlerForBattleScript(gBattlescriptCurrInstr[1]);
        wantedToAnimate = T1_READ_32(gBattlescriptCurrInstr + 2);
        if (!(gStatuses3[gActiveBattler] & STATUS3_SEMI_INVULNERABLE)
            && gDisableStructs[gActiveBattler].substituteHP == 0
            && !(gHitMarker & HITMARKER_NO_ANIMATIONS))
        {
            BtlController_EmitStatusAnimation(0, TRUE, gBattleMons[gActiveBattler].status2 & wantedToAnimate);
            MarkBattlerForControllerExec(gActiveBattler);
        }
        gBattlescriptCurrInstr += 6;
    }
}

static void Cmd_chosenstatusanimation(void)
{
    u32 wantedStatus;

    if (gBattleControllerExecFlags == 0)
    {
        gActiveBattler = GetBattlerForBattleScript(gBattlescriptCurrInstr[1]);
        wantedStatus = T1_READ_32(gBattlescriptCurrInstr + 3);
        if (!(gStatuses3[gActiveBattler] & STATUS3_SEMI_INVULNERABLE)
            && gDisableStructs[gActiveBattler].substituteHP == 0
            && !(gHitMarker & HITMARKER_NO_ANIMATIONS))
        {
            BtlController_EmitStatusAnimation(0, gBattlescriptCurrInstr[2], wantedStatus);
            MarkBattlerForControllerExec(gActiveBattler);
        }
        gBattlescriptCurrInstr += 7;
    }
}

static void Cmd_yesnobox(void)
{
    switch (gBattleCommunication[0])
    {
    case 0:
        HandleBattleWindow(0x18, 8, 0x1D, 0xD, 0);
        BattlePutTextOnWindow(gText_BattleYesNoChoice, 0xC);
        gBattleCommunication[0]++;
        gBattleCommunication[CURSOR_POSITION] = 0;
        BattleCreateYesNoCursorAt(0);
        break;
    case 1:
        if (gMain.newKeys & DPAD_UP && gBattleCommunication[CURSOR_POSITION] != 0)
        {
            PlaySE(SE_SELECT);
            BattleDestroyYesNoCursorAt(gBattleCommunication[CURSOR_POSITION]);
            gBattleCommunication[CURSOR_POSITION] = 0;
            BattleCreateYesNoCursorAt(0);
        }
        if (gMain.newKeys & DPAD_DOWN && gBattleCommunication[CURSOR_POSITION] == 0)
        {
            PlaySE(SE_SELECT);
            BattleDestroyYesNoCursorAt(gBattleCommunication[CURSOR_POSITION]);
            gBattleCommunication[CURSOR_POSITION] = 1;
            BattleCreateYesNoCursorAt(1);
        }
        if (gMain.newKeys & B_BUTTON)
        {
            gBattleCommunication[CURSOR_POSITION] = 1;
            PlaySE(SE_SELECT);
            HandleBattleWindow(0x18, 8, 0x1D, 0xD, WINDOW_CLEAR);
            gBattlescriptCurrInstr++;
        }
        else if (gMain.newKeys & A_BUTTON)
        {
            PlaySE(SE_SELECT);
            HandleBattleWindow(0x18, 8, 0x1D, 0xD, WINDOW_CLEAR);
            gBattlescriptCurrInstr++;
        }
        break;
    }
}

static void Cmd_cancelallactions(void)
{
    s32 i;

    for (i = 0; i < gBattlersCount; i++)
        gActionsByTurnOrder[i] = B_ACTION_CANCEL_PARTNER;

    gBattlescriptCurrInstr++;
}

static void Cmd_setgravity(void)
{
    if (gFieldStatuses & STATUS_FIELD_GRAVITY)
    {
        gBattlescriptCurrInstr = T1_READ_PTR(gBattlescriptCurrInstr + 1);
    }
    else
    {
        gFieldStatuses |= STATUS_FIELD_GRAVITY;
        gFieldTimers.gravityTimer = 5;
        gBattlescriptCurrInstr += 5;
    }
}

static bool32 TryCheekPouch(u32 battlerId, u32 itemId)
{
    if (ItemId_GetPocket(itemId) == POCKET_BERRIES
        && GetBattlerAbility(battlerId) == ABILITY_CHEEK_POUCH
        && !(gStatuses3[battlerId] & STATUS3_HEAL_BLOCK)
        && gBattleStruct->ateBerry[GetBattlerSide(battlerId)] & gBitTable[gBattlerPartyIndexes[battlerId]]
        && !BATTLER_MAX_HP(battlerId))
    {
        gBattleMoveDamage = gBattleMons[battlerId].maxHP / 3;
        if (gBattleMoveDamage == 0)
            gBattleMoveDamage = 1;
        gBattleMoveDamage *= -1;
        gBattlerAbility = battlerId;
        BattleScriptPush(gBattlescriptCurrInstr + 2);
        gBattlescriptCurrInstr = BattleScript_CheekPouchActivates;
        return TRUE;
    }
    return FALSE;
}

static void Cmd_removeitem(void)
{
    u16 itemId = 0;

    gActiveBattler = GetBattlerForBattleScript(gBattlescriptCurrInstr[1]);
    itemId = gBattleMons[gActiveBattler].item;

    // Popped Air Balloon cannot be restored by no means.
    if (GetBattlerHoldEffect(gActiveBattler, TRUE) != HOLD_EFFECT_AIR_BALLOON)
        gBattleStruct->usedHeldItems[gActiveBattler] = itemId;

    gBattleMons[gActiveBattler].item = 0;
    CheckSetUnburden(gActiveBattler);

    BtlController_EmitSetMonData(0, REQUEST_HELDITEM_BATTLE, 0, 2, &gBattleMons[gActiveBattler].item);
    MarkBattlerForControllerExec(gActiveBattler);

    ClearBattlerItemEffectHistory(gActiveBattler);
    if (!TryCheekPouch(gActiveBattler, itemId))
        gBattlescriptCurrInstr += 2;
}

static void Cmd_atknameinbuff1(void)
{
    PREPARE_MON_NICK_BUFFER(gBattleTextBuff1, gBattlerAttacker, gBattlerPartyIndexes[gBattlerAttacker]);

    gBattlescriptCurrInstr++;
}

static void Cmd_drawlvlupbox(void)
{
    if (gBattleScripting.drawlvlupboxState == 0)
    {
        if (IsMonGettingExpSentOut())
            gBattleScripting.drawlvlupboxState = 3;
        else
            gBattleScripting.drawlvlupboxState = 1;
    }

    switch (gBattleScripting.drawlvlupboxState)
    {
    case 1:
        gBattle_BG2_Y = 0x60;
        SetBgAttribute(2, BG_ATTR_PRIORITY, 0);
        ShowBg(2);
        sub_804F17C();
        gBattleScripting.drawlvlupboxState = 2;
        break;
    case 2:
        if (!sub_804F1CC())
            gBattleScripting.drawlvlupboxState = 3;
        break;
    case 3:
        gBattle_BG1_X = 0;
        gBattle_BG1_Y = 0x100;
        SetBgAttribute(0, BG_ATTR_PRIORITY, 1);
        SetBgAttribute(1, BG_ATTR_PRIORITY, 0);
        ShowBg(0);
        ShowBg(1);
        HandleBattleWindow(0x12, 7, 0x1D, 0x13, WINDOW_x80);
        gBattleScripting.drawlvlupboxState = 4;
        break;
    case 4:
        DrawLevelUpWindow1();
        PutWindowTilemap(13);
        CopyWindowToVram(13, 3);
        gBattleScripting.drawlvlupboxState++;
        break;
    case 5:
    case 7:
        if (!IsDma3ManagerBusyWithBgCopy())
        {
            gBattle_BG1_Y = 0;
            gBattleScripting.drawlvlupboxState++;
        }
        break;
    case 6:
        if (gMain.newKeys != 0)
        {
            PlaySE(SE_SELECT);
            DrawLevelUpWindow2();
            CopyWindowToVram(13, 2);
            gBattleScripting.drawlvlupboxState++;
        }
        break;
    case 8:
        if (gMain.newKeys != 0)
        {
            PlaySE(SE_SELECT);
            HandleBattleWindow(0x12, 7, 0x1D, 0x13, WINDOW_x80 | WINDOW_CLEAR);
            gBattleScripting.drawlvlupboxState++;
        }
        break;
    case 9:
        if (!sub_804F344())
        {
            ClearWindowTilemap(14);
            CopyWindowToVram(14, 1);

            ClearWindowTilemap(13);
            CopyWindowToVram(13, 1);

            SetBgAttribute(2, BG_ATTR_PRIORITY, 2);
            ShowBg(2);

            gBattleScripting.drawlvlupboxState = 10;
        }
        break;
    case 10:
        if (!IsDma3ManagerBusyWithBgCopy())
        {
            SetBgAttribute(0, BG_ATTR_PRIORITY, 0);
            SetBgAttribute(1, BG_ATTR_PRIORITY, 1);
            ShowBg(0);
            ShowBg(1);
            gBattlescriptCurrInstr++;
        }
        break;
    }
}

static void DrawLevelUpWindow1(void)
{
    u16 currStats[NUM_STATS];

    GetMonLevelUpWindowStats(&gPlayerParty[gBattleStruct->expGetterMonId], currStats);
    DrawLevelUpWindowPg1(0xD, gBattleResources->beforeLvlUp->stats, currStats, TEXT_DYNAMIC_COLOR_5, TEXT_DYNAMIC_COLOR_4, TEXT_DYNAMIC_COLOR_6);
}

static void DrawLevelUpWindow2(void)
{
    u16 currStats[NUM_STATS];

    GetMonLevelUpWindowStats(&gPlayerParty[gBattleStruct->expGetterMonId], currStats);
    DrawLevelUpWindowPg2(0xD, currStats, TEXT_DYNAMIC_COLOR_5, TEXT_DYNAMIC_COLOR_4, TEXT_DYNAMIC_COLOR_6);
}

static void sub_804F17C(void)
{
    gBattle_BG2_Y = 0;
    gBattle_BG2_X = 0x1A0;

    LoadPalette(sUnknown_0831C2C8, 0x60, 0x20);
    CopyToWindowPixelBuffer(14, sUnknown_0831C2E8, 0, 0);
    PutWindowTilemap(14);
    CopyWindowToVram(14, 3);

    PutMonIconOnLvlUpBox();
}

static bool8 sub_804F1CC(void)
{
    if (IsDma3ManagerBusyWithBgCopy())
        return TRUE;

    if (gBattle_BG2_X == 0x200)
        return FALSE;

    if (gBattle_BG2_X == 0x1A0)
        PutLevelAndGenderOnLvlUpBox();

    gBattle_BG2_X += 8;
    if (gBattle_BG2_X >= 0x200)
        gBattle_BG2_X = 0x200;

    return (gBattle_BG2_X != 0x200);
}

static void PutLevelAndGenderOnLvlUpBox(void)
{
    u16 monLevel;
    u8 monGender;
    struct TextPrinterTemplate printerTemplate;
    u8 *txtPtr;
    u32 var;

    monLevel = GetMonData(&gPlayerParty[gBattleStruct->expGetterMonId], MON_DATA_LEVEL);
    monGender = GetMonGender(&gPlayerParty[gBattleStruct->expGetterMonId]);
    GetMonNickname(&gPlayerParty[gBattleStruct->expGetterMonId], gStringVar4);

    printerTemplate.currentChar = gStringVar4;
    printerTemplate.windowId = 14;
    printerTemplate.fontId = 0;
    printerTemplate.x = 32;
    printerTemplate.y = 0;
    printerTemplate.currentX = 32;
    printerTemplate.currentY = 0;
    printerTemplate.letterSpacing = 0;
    printerTemplate.lineSpacing = 0;
    printerTemplate.unk = 0;
    printerTemplate.fgColor = TEXT_COLOR_WHITE;
    printerTemplate.bgColor = TEXT_COLOR_TRANSPARENT;
    printerTemplate.shadowColor = TEXT_COLOR_DARK_GREY;

    AddTextPrinter(&printerTemplate, 0xFF, NULL);

    txtPtr = gStringVar4;
    gStringVar4[0] = CHAR_SPECIAL_F9;
    txtPtr++;
    txtPtr[0] = CHAR_LV_2;
    txtPtr++;

    var = (u32)(txtPtr);
    txtPtr = ConvertIntToDecimalStringN(txtPtr, monLevel, STR_CONV_MODE_LEFT_ALIGN, 3);
    var = (u32)(txtPtr) - var;
    txtPtr = StringFill(txtPtr, 0x77, 4 - var);

    if (monGender != MON_GENDERLESS)
    {
        if (monGender == MON_MALE)
        {
            txtPtr = WriteColorChangeControlCode(txtPtr, 0, 0xC);
            txtPtr = WriteColorChangeControlCode(txtPtr, 1, 0xD);
            *(txtPtr++) = CHAR_MALE;
        }
        else
        {
            txtPtr = WriteColorChangeControlCode(txtPtr, 0, 0xE);
            txtPtr = WriteColorChangeControlCode(txtPtr, 1, 0xF);
            *(txtPtr++) = CHAR_FEMALE;
        }
        *(txtPtr++) = EOS;
    }

    printerTemplate.y = 10;
    printerTemplate.currentY = 10;
    AddTextPrinter(&printerTemplate, 0xFF, NULL);

    CopyWindowToVram(14, 2);
}

static bool8 sub_804F344(void)
{
    if (gBattle_BG2_X == 0x1A0)
        return FALSE;

    if (gBattle_BG2_X - 16 < 0x1A0)
        gBattle_BG2_X = 0x1A0;
    else
        gBattle_BG2_X -= 16;

    return (gBattle_BG2_X != 0x1A0);
}

#define sDestroy                    data[0]
#define sSavedLvlUpBoxXPosition     data[1]

static void PutMonIconOnLvlUpBox(void)
{
    u8 spriteId;
    const u16* iconPal;
    struct SpriteSheet iconSheet;
    struct SpritePalette iconPalSheet;

    u16 species = GetMonData(&gPlayerParty[gBattleStruct->expGetterMonId], MON_DATA_SPECIES);
    u32 personality = GetMonData(&gPlayerParty[gBattleStruct->expGetterMonId], MON_DATA_PERSONALITY);

    const u8* iconPtr = GetMonIconPtr(species, personality, 1);
    iconSheet.data = iconPtr;
    iconSheet.size = 0x200;
    iconSheet.tag = MON_ICON_LVLUP_BOX_TAG;

    iconPal = GetValidMonIconPalettePtr(species);
    iconPalSheet.data = iconPal;
    iconPalSheet.tag = MON_ICON_LVLUP_BOX_TAG;

    LoadSpriteSheet(&iconSheet);
    LoadSpritePalette(&iconPalSheet);

    spriteId = CreateSprite(&sSpriteTemplate_MonIconOnLvlUpBox, 256, 10, 0);
    gSprites[spriteId].sDestroy = FALSE;
    gSprites[spriteId].sSavedLvlUpBoxXPosition = gBattle_BG2_X;
}

static void SpriteCB_MonIconOnLvlUpBox(struct Sprite* sprite)
{
    sprite->pos2.x = sprite->sSavedLvlUpBoxXPosition - gBattle_BG2_X;

    if (sprite->pos2.x != 0)
    {
        sprite->sDestroy = TRUE;
    }
    else if (sprite->sDestroy)
    {
        DestroySprite(sprite);
        FreeSpriteTilesByTag(MON_ICON_LVLUP_BOX_TAG);
        FreeSpritePaletteByTag(MON_ICON_LVLUP_BOX_TAG);
    }
}

#undef sDestroy
#undef sSavedLvlUpBoxXPosition

static bool32 IsMonGettingExpSentOut(void)
{
    if (gBattlerPartyIndexes[0] == gBattleStruct->expGetterMonId)
        return TRUE;
    if (gBattleTypeFlags & BATTLE_TYPE_DOUBLE && gBattlerPartyIndexes[2] == gBattleStruct->expGetterMonId)
        return TRUE;

    return FALSE;
}

static void Cmd_resetsentmonsvalue(void)
{
    ResetSentPokesToOpponentValue();
    gBattlescriptCurrInstr++;
}

static void Cmd_setatktoplayer0(void)
{
    gBattlerAttacker = GetBattlerAtPosition(B_POSITION_PLAYER_LEFT);
    gBattlescriptCurrInstr++;
}

static void Cmd_makevisible(void)
{
    if (gBattleControllerExecFlags)
        return;

    gActiveBattler = GetBattlerForBattleScript(gBattlescriptCurrInstr[1]);
    BtlController_EmitSpriteInvisibility(0, FALSE);
    MarkBattlerForControllerExec(gActiveBattler);

    gBattlescriptCurrInstr += 2;
}

static void Cmd_recordability(void)
{
    u8 battler = GetBattlerForBattleScript(gBattlescriptCurrInstr[1]);
    RecordAbilityBattle(battler, gBattleMons[battler].ability);
    gBattlescriptCurrInstr += 2;
}

void BufferMoveToLearnIntoBattleTextBuff2(void)
{
    PREPARE_MOVE_BUFFER(gBattleTextBuff2, gMoveToLearn);
}

static void Cmd_buffermovetolearn(void)
{
    BufferMoveToLearnIntoBattleTextBuff2();
    gBattlescriptCurrInstr++;
}

static void Cmd_jumpifplayerran(void)
{
    if (TryRunFromBattle(gBattlerFainted))
        gBattlescriptCurrInstr = T1_READ_PTR(gBattlescriptCurrInstr + 1);
    else
        gBattlescriptCurrInstr += 5;
}

static void Cmd_hpthresholds(void)
{
    u8 opposingBank;
    s32 result;

    if (!(gBattleTypeFlags & BATTLE_TYPE_DOUBLE))
    {
        gActiveBattler = GetBattlerForBattleScript(gBattlescriptCurrInstr[1]);
        opposingBank = gActiveBattler ^ BIT_SIDE;

        result = gBattleMons[opposingBank].hp * 100 / gBattleMons[opposingBank].maxHP;
        if (result == 0)
            result = 1;

        if (result > 69 || !gBattleMons[opposingBank].hp)
            gBattleStruct->hpScale = 0;
        else if (result > 39)
            gBattleStruct->hpScale = 1;
        else if (result > 9)
            gBattleStruct->hpScale = 2;
        else
            gBattleStruct->hpScale = 3;
    }

    gBattlescriptCurrInstr += 2;
}

static void Cmd_hpthresholds2(void)
{
    u8 opposingBank;
    s32 result;
    u8 hpSwitchout;

    if (!(gBattleTypeFlags & BATTLE_TYPE_DOUBLE))
    {
        gActiveBattler = GetBattlerForBattleScript(gBattlescriptCurrInstr[1]);
        opposingBank = gActiveBattler ^ BIT_SIDE;
        hpSwitchout = *(gBattleStruct->hpOnSwitchout + GetBattlerSide(opposingBank));
        result = (hpSwitchout - gBattleMons[opposingBank].hp) * 100 / hpSwitchout;

        if (gBattleMons[opposingBank].hp >= hpSwitchout)
            gBattleStruct->hpScale = 0;
        else if (result <= 29)
            gBattleStruct->hpScale = 1;
        else if (result <= 69)
            gBattleStruct->hpScale = 2;
        else
            gBattleStruct->hpScale = 3;
    }

    gBattlescriptCurrInstr += 2;
}

static void Cmd_useitemonopponent(void)
{
    gBattlerInMenuId = gBattlerAttacker;
    PokemonUseItemEffects(&gEnemyParty[gBattlerPartyIndexes[gBattlerAttacker]], gLastUsedItem, gBattlerPartyIndexes[gBattlerAttacker], 0, 1);
    gBattlescriptCurrInstr += 1;
}

static bool32 HasAttackerFaintedTarget(void)
{
    if (!(gMoveResultFlags & MOVE_RESULT_NO_EFFECT)
        && gBattleMoves[gCurrentMove].power != 0
        && (gLastHitBy[gBattlerTarget] == 0xFF || gLastHitBy[gBattlerTarget] == gBattlerAttacker)
        && gBattleStruct->moveTarget[gBattlerAttacker] == gBattlerTarget
        && gBattlerTarget != gBattlerAttacker
        && gCurrentTurnActionNumber == GetBattlerTurnOrderNum(gBattlerAttacker)
        && (gChosenMove == gChosenMoveByBattler[gBattlerAttacker] || gChosenMove == gBattleMons[gBattlerAttacker].moves[gChosenMovePos]))
        return TRUE;
    else
        return FALSE;
}

static void HandleTerrainMove(u32 moveEffect)
{
    u32 statusFlag = 0;
    u8 *timer = NULL;

    switch (moveEffect)
    {
    case EFFECT_MISTY_TERRAIN:
        statusFlag = STATUS_FIELD_MISTY_TERRAIN, timer = &gFieldTimers.mistyTerrainTimer;
        gBattleCommunication[MULTISTRING_CHOOSER] = 0;
        break;
    case EFFECT_GRASSY_TERRAIN:
        statusFlag = STATUS_FIELD_GRASSY_TERRAIN, timer = &gFieldTimers.grassyTerrainTimer;
        gBattleCommunication[MULTISTRING_CHOOSER] = 1;
        break;
    case EFFECT_ELECTRIC_TERRAIN:
        statusFlag = STATUS_FIELD_ELECTRIC_TERRAIN, timer = &gFieldTimers.electricTerrainTimer;
        gBattleCommunication[MULTISTRING_CHOOSER] = 2;
        break;
    case EFFECT_PSYCHIC_TERRAIN:
        statusFlag = STATUS_FIELD_PSYCHIC_TERRAIN, timer = &gFieldTimers.psychicTerrainTimer;
        gBattleCommunication[MULTISTRING_CHOOSER] = 3;
        break;
<<<<<<< HEAD
    }

    if (gFieldStatuses & statusFlag || statusFlag == 0)
    {
        gBattlescriptCurrInstr = T1_READ_PTR(gBattlescriptCurrInstr + 3);
    }
    else
    {
        gFieldStatuses &= ~(STATUS_FIELD_MISTY_TERRAIN | STATUS_FIELD_GRASSY_TERRAIN | STATUS_FIELD_ELECTRIC_TERRAIN | STATUS_FIELD_PSYCHIC_TERRAIN);
        gFieldStatuses |= statusFlag;
        if (GetBattlerHoldEffect(gBattlerAttacker, TRUE) == HOLD_EFFECT_TERRAIN_EXTENDER)
            *timer = 8;
        else
            *timer = 5;
        gBattlescriptCurrInstr += 7;
    }
}
=======
    case VARIOUS_GET_BATTLER_FAINTED:
        if (gHitMarker & HITMARKER_FAINTED(gActiveBattler))
            gBattleCommunication[0] = TRUE;
        else
            gBattleCommunication[0] = FALSE;
        break;
    case VARIOUS_RESET_INTIMIDATE_TRACE_BITS:
        gSpecialStatuses[gActiveBattler].intimidatedMon = 0;
        gSpecialStatuses[gActiveBattler].traced = 0;
        break;
    case VARIOUS_UPDATE_CHOICE_MOVE_ON_LVL_UP:
        if (gBattlerPartyIndexes[0] == gBattleStruct->expGetterMonId || gBattlerPartyIndexes[2] == gBattleStruct->expGetterMonId)
        {
            u16 *choicedMove;
>>>>>>> 79cc659d

bool32 CanPoisonType(u8 battlerAttacker, u8 battlerTarget)
{
    return (GetBattlerAbility(battlerAttacker) == ABILITY_CORROSION
            || !(IS_BATTLER_OF_TYPE(battlerTarget, TYPE_POISON)
                || IS_BATTLER_OF_TYPE(battlerTarget, TYPE_STEEL)));
}

bool32 CanParalyzeType(u8 battlerAttacker, u8 battlerTarget)
{
    return !(B_PARALYZE_ELECTRIC >= GEN_6 && IS_BATTLER_OF_TYPE(battlerTarget, TYPE_ELECTRIC));
}

<<<<<<< HEAD
bool32 CanUseLastResort(u8 battlerId)
{
    u32 i;
    u32 knownMovesCount = 0, usedMovesCount = 0;

    for (i = 0; i < 4; i++)
    {
        if (gBattleMons[battlerId].moves[i] != MOVE_NONE)
            knownMovesCount++;
        if (i != gCurrMovePos && gDisableStructs[battlerId].usedMoves & gBitTable[i]) // Increment used move count for all moves except current Last Resort.
            usedMovesCount++;
    }

    return (knownMovesCount >= 2 && usedMovesCount >= knownMovesCount - 1);
}

#define DEFOG_CLEAR(status, structField, battlescript, move)\
{                                                           \
    if (*sideStatuses & status)                             \
    {                                                       \
        if (clear)                                          \
        {                                                   \
            if (move)                                       \
                PREPARE_MOVE_BUFFER(gBattleTextBuff1, move);\
            *sideStatuses &= ~(status);                     \
            sideTimer->structField = 0;                     \
            BattleScriptPushCursor();                       \
            gBattlescriptCurrInstr = battlescript;          \
        }                                                   \
        return TRUE;                                        \
    }                                                       \
}

static bool32 ClearDefogHazards(u8 battlerAtk, bool32 clear)
{
    s32 i;
    for (i = 0; i < 2; i++)
    {
        struct SideTimer *sideTimer = &gSideTimers[i];
        u32 *sideStatuses = &gSideStatuses[i];

        gBattlerAttacker = i;
        if (GetBattlerSide(battlerAtk) != i)
        {
            DEFOG_CLEAR(SIDE_STATUS_REFLECT, reflectTimer, BattleScript_SideStatusWoreOffReturn, MOVE_REFLECT);
            DEFOG_CLEAR(SIDE_STATUS_LIGHTSCREEN, lightscreenTimer, BattleScript_SideStatusWoreOffReturn, MOVE_LIGHT_SCREEN);
            DEFOG_CLEAR(SIDE_STATUS_MIST, mistTimer, BattleScript_SideStatusWoreOffReturn, MOVE_MIST);
            DEFOG_CLEAR(SIDE_STATUS_AURORA_VEIL, auroraVeilTimer, BattleScript_SideStatusWoreOffReturn, MOVE_AURORA_VEIL);
            DEFOG_CLEAR(SIDE_STATUS_SAFEGUARD, safeguardTimer, BattleScript_SideStatusWoreOffReturn, MOVE_SAFEGUARD);
=======
            for (i = 0; i < MAX_MON_MOVES; i++)
            {
                if (gBattleMons[gActiveBattler].moves[i] == *choicedMove)
                    break;
            }
            if (i == MAX_MON_MOVES)
                *choicedMove = 0;
        }
        break;
    case 7:
        if (!(gBattleTypeFlags & (BATTLE_TYPE_LINK | BATTLE_TYPE_DOUBLE))
            && gBattleTypeFlags & BATTLE_TYPE_TRAINER
            && gBattleMons[0].hp != 0
            && gBattleMons[1].hp != 0)
        {
            gHitMarker &= ~(HITMARKER_x400000);
        }
        break;
    case VARIOUS_PALACE_FLAVOR_TEXT:
        // Try and print end-of-turn Battle Palace flavor text (e.g. "A glint appears in mon's eyes")
        gBattleCommunication[0] = FALSE; // whether or not msg should be printed
        gBattleScripting.battler = gActiveBattler = gBattleCommunication[1];

        if (!(gBattleStruct->palaceFlags & gBitTable[gActiveBattler])
            && gBattleMons[gActiveBattler].maxHP / 2 >= gBattleMons[gActiveBattler].hp
            && gBattleMons[gActiveBattler].hp != 0
            && !(gBattleMons[gActiveBattler].status1 & STATUS1_SLEEP))
        {
            gBattleStruct->palaceFlags |= gBitTable[gActiveBattler];
            gBattleCommunication[0] = TRUE;
            gBattleCommunication[MULTISTRING_CHOOSER] = sBattlePalaceNatureToFlavorTextId[GetNatureFromPersonality(gBattleMons[gActiveBattler].personality)];
>>>>>>> 79cc659d
        }
        DEFOG_CLEAR(SIDE_STATUS_SPIKES, spikesAmount, BattleScript_SpikesFree, 0);
        DEFOG_CLEAR(SIDE_STATUS_STEALTH_ROCK, stealthRockAmount, BattleScript_StealthRockFree, 0);
        DEFOG_CLEAR(SIDE_STATUS_TOXIC_SPIKES, toxicSpikesAmount, BattleScript_ToxicSpikesFree, 0);
        DEFOG_CLEAR(SIDE_STATUS_STICKY_WEB, stickyWebAmount, BattleScript_StickyWebFree, 0);
    }

    return FALSE;
}

u32 IsFlowerVeilProtected(u32 battler)
{
    if (IS_BATTLER_OF_TYPE(battler, TYPE_GRASS))
        return IsAbilityOnSide(battler, ABILITY_FLOWER_VEIL);
    else
        return 0;
}

u32 IsLeafGuardProtected(u32 battler)
{
    if (WEATHER_HAS_EFFECT && (gBattleWeather & WEATHER_SUN_ANY))
        return GetBattlerAbility(battler) == ABILITY_LEAF_GUARD;
    else
        return 0;
}

bool32 IsShieldsDownProtected(u32 battler)
{
    return (gBattleMons[battler].ability == ABILITY_SHIELDS_DOWN
            && gBattleMons[battler].species == SPECIES_MINIOR);
}

u32 IsAbilityStatusProtected(u32 battler)
{
    return IsFlowerVeilProtected(battler)
        || IsLeafGuardProtected(battler)
        || IsShieldsDownProtected(battler);
}

static void RecalcBattlerStats(u32 battler, struct Pokemon *mon)
{
    CalculateMonStats(mon);
    gBattleMons[battler].level = GetMonData(mon, MON_DATA_LEVEL);
    gBattleMons[battler].hp = GetMonData(mon, MON_DATA_HP);
    gBattleMons[battler].maxHP = GetMonData(mon, MON_DATA_MAX_HP);
    gBattleMons[battler].attack = GetMonData(mon, MON_DATA_ATK);
    gBattleMons[battler].defense = GetMonData(mon, MON_DATA_DEF);
    gBattleMons[battler].speed = GetMonData(mon, MON_DATA_SPEED);
    gBattleMons[battler].spAttack = GetMonData(mon, MON_DATA_SPATK);
    gBattleMons[battler].spDefense = GetMonData(mon, MON_DATA_SPDEF);
    gBattleMons[battler].ability = GetMonAbility(mon);
    gBattleMons[battler].type1 = gBaseStats[gBattleMons[battler].species].type1;
    gBattleMons[battler].type2 = gBaseStats[gBattleMons[battler].species].type2;
}

static u32 GetHighestStatId(u32 battlerId)
{
    u32 i, highestId = STAT_ATK, highestStat = gBattleMons[battlerId].attack;

    for (i = STAT_DEF; i < NUM_STATS; i++)
    {
        u16 *statVal = &gBattleMons[battlerId].attack + (i - 1);
        if (*statVal > highestStat)
        {
            highestStat = *statVal;
            highestId = i;
        }
    }
    return highestId;
}

static void Cmd_various(void)
{
    struct Pokemon *mon;
    s32 i, j;
    u8 data[10];
    u32 side, bits;

    if (gBattleControllerExecFlags)
        return;

    gActiveBattler = GetBattlerForBattleScript(gBattlescriptCurrInstr[1]);

    switch (gBattlescriptCurrInstr[2])
    {
    // Roar will fail in a double wild battle when used by the player against one of the two alive wild mons.
    // Also when an opposing wild mon uses it againt its partner.
    case VARIOUS_JUMP_IF_ROAR_FAILS:
        if (WILD_DOUBLE_BATTLE
            && GetBattlerSide(gBattlerAttacker) == B_SIDE_PLAYER
            && GetBattlerSide(gBattlerTarget) == B_SIDE_OPPONENT
            && IS_WHOLE_SIDE_ALIVE(gBattlerTarget))
            gBattlescriptCurrInstr = T1_READ_PTR(gBattlescriptCurrInstr + 3);
        else if (WILD_DOUBLE_BATTLE
                 && GetBattlerSide(gBattlerAttacker) == B_SIDE_OPPONENT
                 && GetBattlerSide(gBattlerTarget) == B_SIDE_OPPONENT)
            gBattlescriptCurrInstr = T1_READ_PTR(gBattlescriptCurrInstr + 3);
        else
            gBattlescriptCurrInstr += 7;
        return;
    case VARIOUS_JUMP_IF_ABSENT:
        if (!IsBattlerAlive(gActiveBattler))
            gBattlescriptCurrInstr = T1_READ_PTR(gBattlescriptCurrInstr + 3);
        else
            gBattlescriptCurrInstr += 7;
        return;
    case VARIOUS_JUMP_IF_SHIELDS_DOWN_PROTECTED:
        if (IsShieldsDownProtected(gActiveBattler))
            gBattlescriptCurrInstr = T1_READ_PTR(gBattlescriptCurrInstr + 3);
        else
            gBattlescriptCurrInstr += 7;
        return;
    case VARIOUS_JUMP_IF_NO_HOLD_EFFECT:
        if (GetBattlerHoldEffect(gActiveBattler, TRUE) != gBattlescriptCurrInstr[3])
            gBattlescriptCurrInstr = T1_READ_PTR(gBattlescriptCurrInstr + 4);
        else
            gBattlescriptCurrInstr += 8;
        return;
    case VARIOUS_JUMP_IF_NO_ALLY:
        if (!IsBattlerAlive(BATTLE_PARTNER(gActiveBattler)))
            gBattlescriptCurrInstr = T1_READ_PTR(gBattlescriptCurrInstr + 3);
        else
            gBattlescriptCurrInstr += 7;
        return;
    case VARIOUS_INFATUATE_WITH_BATTLER:
        gBattleScripting.battler = gActiveBattler;
        gBattleMons[gActiveBattler].status2 |= STATUS2_INFATUATED_WITH(GetBattlerForBattleScript(gBattlescriptCurrInstr[3]));
        gBattlescriptCurrInstr += 4;
        return;
    case VARIOUS_SET_LAST_USED_ITEM:
        gLastUsedItem = gBattleMons[gActiveBattler].item;
        break;
    case VARIOUS_TRY_FAIRY_LOCK:
        if (gFieldStatuses & STATUS_FIELD_FAIRY_LOCK)
        {
            gBattlescriptCurrInstr = T1_READ_PTR(gBattlescriptCurrInstr + 3);
        }
        else
        {
            gFieldStatuses |= STATUS_FIELD_FAIRY_LOCK;
            gFieldTimers.fairyLockTimer = 2;
            gBattlescriptCurrInstr += 7;
        }
        return;
    case VARIOUS_GET_STAT_VALUE:
        i = gBattlescriptCurrInstr[3];
        gBattleMoveDamage = *(u16*)(&gBattleMons[gActiveBattler].attack) + (i - 1);
        gBattleMoveDamage *= gStatStageRatios[gBattleMons[gActiveBattler].statStages[i]][0];
        gBattleMoveDamage /= gStatStageRatios[gBattleMons[gActiveBattler].statStages[i]][1];
        gBattlescriptCurrInstr += 4;
        return;
    case VARIOUS_JUMP_IF_FULL_HP:
        if (BATTLER_MAX_HP(gActiveBattler))
            gBattlescriptCurrInstr = T1_READ_PTR(gBattlescriptCurrInstr + 3);
        else
            gBattlescriptCurrInstr += 7;
        return;
    case VARIOUS_TRY_FRISK:
        while (gBattleStruct->friskedBattler < gBattlersCount)
        {
            gBattlerTarget = gBattleStruct->friskedBattler++;
            if (GET_BATTLER_SIDE2(gActiveBattler) != GET_BATTLER_SIDE2(gBattlerTarget)
                && IsBattlerAlive(gBattlerTarget)
                && gBattleMons[gBattlerTarget].item != ITEM_NONE)
            {
                gLastUsedItem = gBattleMons[gBattlerTarget].item;
                RecordItemEffectBattle(gBattlerTarget, GetBattlerHoldEffect(gBattlerTarget, FALSE));
                BattleScriptPushCursor();
                // If Frisk identifies two mons' items, show the pop-up only once.
                if (gBattleStruct->friskedAbility)
                {
                    gBattlescriptCurrInstr = BattleScript_FriskMsg;
                }
                else
                {
                    gBattleStruct->friskedAbility = TRUE;
                    gBattlescriptCurrInstr = BattleScript_FriskMsgWithPopup;
                }
                return;
            }
        }
        gBattleStruct->friskedBattler = 0;
        gBattleStruct->friskedAbility = FALSE;
        break;
    case VARIOUS_POISON_TYPE_IMMUNITY:
        if (!CanPoisonType(gActiveBattler, GetBattlerForBattleScript(gBattlescriptCurrInstr[3])))
            gBattlescriptCurrInstr = T1_READ_PTR(gBattlescriptCurrInstr + 4);
        else
            gBattlescriptCurrInstr += 8;
        return;
    case VARIOUS_PARALYZE_TYPE_IMMUNITY:
        if (!CanParalyzeType(gActiveBattler, GetBattlerForBattleScript(gBattlescriptCurrInstr[3])))
            gBattlescriptCurrInstr = T1_READ_PTR(gBattlescriptCurrInstr + 4);
        else
            gBattlescriptCurrInstr += 8;
        return;
    case VARIOUS_TRACE_ABILITY:
        gBattleMons[gActiveBattler].ability = gBattleStruct->tracedAbility[gActiveBattler];
        RecordAbilityBattle(gActiveBattler, gBattleMons[gActiveBattler].ability);
        break;
    case VARIOUS_TRY_ILLUSION_OFF:
        if (GetIllusionMonPtr(gActiveBattler) != NULL)
        {
            gBattlescriptCurrInstr += 3;
            BattleScriptPushCursor();
            gBattlescriptCurrInstr = BattleScript_IllusionOff;
            return;
        }
        break;
    case VARIOUS_SET_SPRITEIGNORE0HP:
        gBattleStruct->spriteIgnore0Hp = gBattlescriptCurrInstr[3];
        gBattlescriptCurrInstr += 4;
        return;
    case VARIOUS_UPDATE_NICK:
        if (GetBattlerSide(gActiveBattler) == B_SIDE_PLAYER)
            mon = &gPlayerParty[gBattlerPartyIndexes[gActiveBattler]];
        else
            mon = &gEnemyParty[gBattlerPartyIndexes[gActiveBattler]];
        UpdateHealthboxAttribute(gHealthboxSpriteIds[gActiveBattler], mon, HEALTHBOX_NICK);
        break;
    case VARIOUS_JUMP_IF_NOT_BERRY:
        if (ItemId_GetPocket(gBattleMons[gActiveBattler].item) == POCKET_BERRIES)
            gBattlescriptCurrInstr += 7;
        else
            gBattlescriptCurrInstr = T1_READ_PTR(gBattlescriptCurrInstr + 3);
        return;
    case VARIOUS_CHECK_IF_GRASSY_TERRAIN_HEALS:
        if ((gStatuses3[gActiveBattler] & (STATUS3_SEMI_INVULNERABLE))
            || BATTLER_MAX_HP(gActiveBattler)
            || !gBattleMons[gActiveBattler].hp
            || !(IsBattlerGrounded(gActiveBattler)))
        {
            gBattlescriptCurrInstr = T1_READ_PTR(gBattlescriptCurrInstr + 3);
        }
        else
        {
            gBattleMoveDamage = gBattleMons[gActiveBattler].maxHP / 16;
            if (gBattleMoveDamage == 0)
                gBattleMoveDamage = 1;
            gBattleMoveDamage *= -1;

            gBattlescriptCurrInstr += 7;
        }
        return;
    case VARIOUS_GRAVITY_ON_AIRBORNE_MONS:
        if (gStatuses3[gActiveBattler] & STATUS3_ON_AIR)
            CancelMultiTurnMoves(gActiveBattler);

        gStatuses3[gActiveBattler] &= ~(STATUS3_MAGNET_RISE | STATUS3_TELEKINESIS | STATUS3_ON_AIR);
        break;
    case VARIOUS_SPECTRAL_THIEF:
        // Raise stats
        for (i = STAT_ATK; i < NUM_BATTLE_STATS; i++)
        {
            if (gBattleStruct->stolenStats[0] & gBitTable[i])
            {
                gBattleStruct->stolenStats[0] &= ~(gBitTable[i]);
                SET_STATCHANGER(i, gBattleStruct->stolenStats[i], FALSE);
                if (ChangeStatBuffs(GET_STAT_BUFF_VALUE_WITH_SIGN(gBattleScripting.statChanger), i, MOVE_EFFECT_CERTAIN | MOVE_EFFECT_AFFECTS_USER, NULL) == STAT_CHANGE_WORKED)
                {
                    BattleScriptPushCursor();
                    gBattlescriptCurrInstr = BattleScript_StatUpMsg;
                    return;
                }
            }
        }
        break;
    case VARIOUS_SET_POWDER:
        gBattleMons[gActiveBattler].status2 |= STATUS2_POWDER;
        break;
    case VARIOUS_ACUPRESSURE:
        bits = 0;
        for (i = STAT_ATK; i < NUM_BATTLE_STATS; i++)
        {
            if (gBattleMons[gActiveBattler].statStages[i] != 12)
                bits |= gBitTable[i];
        }
        if (bits)
        {
            u32 statId;
            do
            {
                statId = (Random() % (NUM_BATTLE_STATS - 1)) + 1;
            } while (!(bits & gBitTable[statId]));

            SET_STATCHANGER(statId, 2, FALSE);
            gBattlescriptCurrInstr += 7;
        }
        else
        {
            gBattlescriptCurrInstr = T1_READ_PTR(gBattlescriptCurrInstr + 3);
        }
        return;
    case VARIOUS_CANCEL_MULTI_TURN_MOVES:
        CancelMultiTurnMoves(gActiveBattler);
        break;
    case VARIOUS_SET_MAGIC_COAT_TARGET:
        gBattlerAttacker = gBattlerTarget;
        side = GetBattlerSide(gBattlerAttacker) ^ BIT_SIDE;
        if (gSideTimers[side].followmeTimer != 0 && gBattleMons[gSideTimers[side].followmeTarget].hp != 0)
            gBattlerTarget = gSideTimers[side].followmeTarget;
        else
            gBattlerTarget = gActiveBattler;
        break;
    case VARIOUS_IS_RUNNING_IMPOSSIBLE:
        gBattleCommunication[0] = IsRunningFromBattleImpossible();
        break;
    case VARIOUS_GET_MOVE_TARGET:
        gBattlerTarget = GetMoveTarget(gCurrentMove, 0);
        break;
    case 4:
        if (gHitMarker & HITMARKER_FAINTED(gActiveBattler))
            gBattleCommunication[0] = 1;
        else
            gBattleCommunication[0] = 0;
        break;
    case VARIOUS_RESET_INTIMIDATE_TRACE_BITS:
        gSpecialStatuses[gActiveBattler].intimidatedMon = 0;
        gSpecialStatuses[gActiveBattler].traced = 0;
        gSpecialStatuses[gActiveBattler].switchInAbilityDone = 0;
        break;
    case VARIOUS_UPDATE_CHOICE_MOVE_ON_LVL_UP:
        if (gBattlerPartyIndexes[0] == gBattleStruct->expGetterMonId || gBattlerPartyIndexes[2] == gBattleStruct->expGetterMonId)
        {
            if (gBattlerPartyIndexes[0] == gBattleStruct->expGetterMonId)
                gActiveBattler = 0;
            else
                gActiveBattler = 2;

            for (i = 0; i < MAX_MON_MOVES; i++)
            {
                if (gBattleMons[gActiveBattler].moves[i] == gBattleStruct->choicedMove[gActiveBattler])
                    break;
            }
            if (i == MAX_MON_MOVES)
                gBattleStruct->choicedMove[gActiveBattler] = 0;
        }
        break;
    case 7:
        if (!(gBattleTypeFlags & (BATTLE_TYPE_LINK | BATTLE_TYPE_DOUBLE))
            && gBattleTypeFlags & BATTLE_TYPE_TRAINER
            && gBattleMons[0].hp != 0
            && gBattleMons[1].hp != 0)
        {
            gHitMarker &= ~(HITMARKER_x400000);
        }
        break;
    case 8:
        gBattleCommunication[0] = 0;
        gBattleScripting.battler = gActiveBattler = gBattleCommunication[1];
        if (!(gBattleStruct->field_92 & gBitTable[gActiveBattler])
            && gBattleMons[gActiveBattler].maxHP / 2 >= gBattleMons[gActiveBattler].hp
            && gBattleMons[gActiveBattler].hp != 0
            && !(gBattleMons[gActiveBattler].status1 & STATUS1_SLEEP))
        {
            gBattleStruct->field_92 |= gBitTable[gActiveBattler];
            gBattleCommunication[0] = 1;
            gBattleCommunication[MULTISTRING_CHOOSER] = sUnknown_0831C4F8[GetNatureFromPersonality(gBattleMons[gActiveBattler].personality)];
        }
        break;
    case VARIOUS_ARENA_JUDGMENT_WINDOW:
        i = BattleArena_ShowJudgmentWindow(&gBattleCommunication[0]);
        if (i == 0)
            return;

        gBattleCommunication[1] = i;
        break;
    case VARIOUS_ARENA_OPPONENT_MON_LOST:
        gBattleMons[1].hp = 0;
        gHitMarker |= HITMARKER_FAINTED(1);
        gBattleStruct->arenaLostOpponentMons |= gBitTable[gBattlerPartyIndexes[1]];
        gDisableStructs[1].truantSwitchInHack = 1;
        break;
    case VARIOUS_ARENA_PLAYER_MON_LOST:
        gBattleMons[0].hp = 0;
        gHitMarker |= HITMARKER_FAINTED(0);
        gHitMarker |= HITMARKER_x400000;
        gBattleStruct->arenaLostPlayerMons |= gBitTable[gBattlerPartyIndexes[0]];
        gDisableStructs[0].truantSwitchInHack = 1;
        break;
    case VARIOUS_ARENA_BOTH_MONS_LOST:
        gBattleMons[0].hp = 0;
        gBattleMons[1].hp = 0;
        gHitMarker |= HITMARKER_FAINTED(0);
        gHitMarker |= HITMARKER_FAINTED(1);
        gHitMarker |= HITMARKER_x400000;
        gBattleStruct->arenaLostPlayerMons |= gBitTable[gBattlerPartyIndexes[0]];
        gBattleStruct->arenaLostOpponentMons |= gBitTable[gBattlerPartyIndexes[1]];
        gDisableStructs[0].truantSwitchInHack = 1;
        gDisableStructs[1].truantSwitchInHack = 1;
        break;
    case VARIOUS_EMIT_YESNOBOX:
        BtlController_EmitUnknownYesNoBox(0);
        MarkBattlerForControllerExec(gActiveBattler);
        break;
    case 14:
        DrawArenaRefereeTextBox();
        break;
    case 15:
        RemoveArenaRefereeTextBox();
        break;
    case VARIOUS_ARENA_JUDGMENT_STRING:
        BattleStringExpandPlaceholdersToDisplayedString(gRefereeStringsTable[gBattlescriptCurrInstr[1]]);
        BattlePutTextOnWindow(gDisplayedStringBattle, 0x16);
        break;
    case VARIOUS_ARENA_WAIT_STRING:
        if (IsTextPrinterActive(0x16))
            return;
        break;
    case VARIOUS_WAIT_CRY:
        if (!IsCryFinished())
            return;
        break;
    case VARIOUS_RETURN_OPPONENT_MON1:
        gActiveBattler = 1;
        if (gBattleMons[gActiveBattler].hp != 0)
        {
            BtlController_EmitReturnMonToBall(0, 0);
            MarkBattlerForControllerExec(gActiveBattler);
        }
        break;
    case VARIOUS_RETURN_OPPONENT_MON2:
        if (gBattlersCount > 3)
        {
            gActiveBattler = 3;
            if (gBattleMons[gActiveBattler].hp != 0)
            {
                BtlController_EmitReturnMonToBall(0, 0);
                MarkBattlerForControllerExec(gActiveBattler);
            }
        }
        break;
    case VARIOUS_VOLUME_DOWN:
        m4aMPlayVolumeControl(&gMPlayInfo_BGM, 0xFFFF, 0x55);
        break;
    case VARIOUS_VOLUME_UP:
        m4aMPlayVolumeControl(&gMPlayInfo_BGM, 0xFFFF, 0x100);
        break;
    case VARIOUS_SET_ALREADY_STATUS_MOVE_ATTEMPT:
        gBattleStruct->alreadyStatusedMoveAttempt |= gBitTable[gActiveBattler];
        break;
    case 24:
        if (sub_805725C(gActiveBattler))
            return;
        break;
    case VARIOUS_SET_TELEPORT_OUTCOME:
        // Don't end the battle if one of the wild mons teleported from the wild double battle
        // and its partner is still alive.
        if (GetBattlerSide(gActiveBattler) == B_SIDE_OPPONENT && IsBattlerAlive(BATTLE_PARTNER(gActiveBattler)))
        {
            gAbsentBattlerFlags |= gBitTable[gActiveBattler];
            gHitMarker |= HITMARKER_FAINTED(gActiveBattler);
            gBattleMons[gActiveBattler].hp = 0;
            SetMonData(&gEnemyParty[gBattlerPartyIndexes[gActiveBattler]], MON_DATA_HP, &gBattleMons[gActiveBattler].hp);
            SetHealthboxSpriteInvisible(gHealthboxSpriteIds[gActiveBattler]);
            FaintClearSetData();
        }
        else if (GetBattlerSide(gActiveBattler) == B_SIDE_PLAYER)
        {
            gBattleOutcome = B_OUTCOME_PLAYER_TELEPORTED;
        }
        else
        {
            gBattleOutcome = B_OUTCOME_MON_TELEPORTED;
        }
        break;
    case VARIOUS_PLAY_TRAINER_DEFEATED_MUSIC:
        BtlController_EmitPlayFanfareOrBGM(0, MUS_KACHI1, TRUE);
        MarkBattlerForControllerExec(gActiveBattler);
        break;
    case VARIOUS_STAT_TEXT_BUFFER:
        PREPARE_STAT_BUFFER(gBattleTextBuff1, gBattleCommunication[0]);
        break;
    case VARIOUS_SWITCHIN_ABILITIES:
        gBattlescriptCurrInstr += 3;
        AbilityBattleEffects(ABILITYEFFECT_ON_SWITCHIN, gActiveBattler, 0, 0, 0);
        AbilityBattleEffects(ABILITYEFFECT_INTIMIDATE2, gActiveBattler, 0, 0, 0);
        AbilityBattleEffects(ABILITYEFFECT_TRACE2, gActiveBattler, 0, 0, 0);
        return;
    case VARIOUS_SAVE_TARGET:
        gBattleStruct->savedBattlerTarget = gBattlerTarget;
        break;
    case VARIOUS_RESTORE_TARGET:
        gBattlerTarget = gBattleStruct->savedBattlerTarget;
        break;
    case VARIOUS_INSTANT_HP_DROP:
        BtlController_EmitHealthBarUpdate(0, INSTANT_HP_BAR_DROP);
        MarkBattlerForControllerExec(gActiveBattler);
        break;
    case VARIOUS_CLEAR_STATUS:
        gBattleMons[gActiveBattler].status1 = 0;
        BtlController_EmitSetMonData(0, REQUEST_STATUS_BATTLE, 0, 4, &gBattleMons[gActiveBattler].status1);
        MarkBattlerForControllerExec(gActiveBattler);
        break;
    case VARIOUS_RESTORE_PP:
        for (i = 0; i < 4; i++)
        {
            gBattleMons[gActiveBattler].pp[i] = CalculatePPWithBonus(gBattleMons[gActiveBattler].moves[i], gBattleMons[gActiveBattler].ppBonuses, i);
            data[i] = gBattleMons[gActiveBattler].pp[i];
        }
        data[i] = gBattleMons[gActiveBattler].ppBonuses;
        BtlController_EmitSetMonData(0, REQUEST_PP_DATA_BATTLE, 0, 5, data);
        MarkBattlerForControllerExec(gActiveBattler);
        break;
    case VARIOUS_TRY_ACTIVATE_MOXIE:
        if (GetBattlerAbility(gActiveBattler) == ABILITY_MOXIE
            && HasAttackerFaintedTarget()
            && !NoAliveMonsForEitherParty()
            && gBattleMons[gBattlerAttacker].statStages[STAT_ATK] != 12)
        {
            gBattleMons[gBattlerAttacker].statStages[STAT_ATK]++;
            SET_STATCHANGER(STAT_ATK, 1, FALSE);
            PREPARE_STAT_BUFFER(gBattleTextBuff1, STAT_ATK);
            BattleScriptPush(gBattlescriptCurrInstr + 3);
            gBattlescriptCurrInstr = BattleScript_AttackerAbilityStatRaise;
            return;
        }
        break;
    case VARIOUS_TRY_ACTIVATE_RECEIVER: // Partner gets fainted's ally ability
        gBattlerAbility = BATTLE_PARTNER(gActiveBattler);
        i = GetBattlerAbility(gBattlerAbility);
        if (IsBattlerAlive(gBattlerAbility)
            && (i == ABILITY_RECEIVER || i == ABILITY_POWER_OF_ALCHEMY))
        {
            switch (gBattleMons[gActiveBattler].ability)
            { // Can't copy these abilities.
            case ABILITY_POWER_OF_ALCHEMY:  case ABILITY_RECEIVER:
            case ABILITY_FORECAST:          case ABILITY_MULTITYPE:
            case ABILITY_FLOWER_GIFT:       case ABILITY_ILLUSION:
            case ABILITY_WONDER_GUARD:      case ABILITY_ZEN_MODE:
            case ABILITY_STANCE_CHANGE:     case ABILITY_IMPOSTER:
            case ABILITY_POWER_CONSTRUCT:   case ABILITY_BATTLE_BOND:
            case ABILITY_SCHOOLING:         case ABILITY_COMATOSE:
            case ABILITY_SHIELDS_DOWN:      case ABILITY_DISGUISE:
            case ABILITY_RKS_SYSTEM:        case ABILITY_TRACE:
                break;
            default:
                gBattleStruct->tracedAbility[gBattlerAbility] = gBattleMons[gActiveBattler].ability; // re-using the variable for trace
                gBattleScripting.battler = gActiveBattler;
                BattleScriptPush(gBattlescriptCurrInstr + 3);
                gBattlescriptCurrInstr = BattleScript_ReceiverActivates;
                return;
            }
        }
        break;
    case VARIOUS_TRY_ACTIVATE_BEAST_BOOST:
        i = GetHighestStatId(gActiveBattler);
        if (GetBattlerAbility(gActiveBattler) == ABILITY_BEAST_BOOST
            && HasAttackerFaintedTarget()
            && !NoAliveMonsForEitherParty()
            && gBattleMons[gBattlerAttacker].statStages[i] != 12)
        {
            gBattleMons[gBattlerAttacker].statStages[i]++;
            SET_STATCHANGER(i, 1, FALSE);
            PREPARE_STAT_BUFFER(gBattleTextBuff1, i);
            BattleScriptPush(gBattlescriptCurrInstr + 3);
            gBattlescriptCurrInstr = BattleScript_AttackerAbilityStatRaise;
            return;
        }
        break;
    case VARIOUS_TRY_ACTIVATE_SOULHEART:
        while (gBattleStruct->soulheartBattlerId < gBattlersCount)
        {
            gBattleScripting.battler = gBattleStruct->soulheartBattlerId++;
            if (GetBattlerAbility(gBattleScripting.battler) == ABILITY_SOUL_HEART
                && IsBattlerAlive(gBattleScripting.battler)
                && !NoAliveMonsForEitherParty()
                && gBattleMons[gBattleScripting.battler].statStages[STAT_SPATK] != 12)
            {
                gBattleMons[gBattleScripting.battler].statStages[STAT_SPATK]++;
                SET_STATCHANGER(STAT_SPATK, 1, FALSE);
                PREPARE_STAT_BUFFER(gBattleTextBuff1, STAT_SPATK);
                BattleScriptPushCursor();
                gBattlescriptCurrInstr = BattleScript_ScriptingAbilityStatRaise;
                return;
            }
        }
        gBattleStruct->soulheartBattlerId = 0;
        break;
    case VARIOUS_TRY_ACTIVATE_FELL_STINGER:
        if (gBattleMoves[gCurrentMove].effect == EFFECT_FELL_STINGER
            && HasAttackerFaintedTarget()
            && !NoAliveMonsForEitherParty()
            && gBattleMons[gBattlerAttacker].statStages[STAT_ATK] != 12)
        {
            if (B_FELL_STINGER_STAT_RAISE >= GEN_7)
                SET_STATCHANGER(STAT_ATK, 3, FALSE);
            else
                SET_STATCHANGER(STAT_ATK, 2, FALSE);

            PREPARE_STAT_BUFFER(gBattleTextBuff1, STAT_ATK);
            BattleScriptPush(gBattlescriptCurrInstr + 3);
            gBattlescriptCurrInstr = BattleScript_FellStingerRaisesStat;
            return;
        }
        break;
    case VARIOUS_PLAY_MOVE_ANIMATION:
        BtlController_EmitMoveAnimation(0, T1_READ_16(gBattlescriptCurrInstr + 3), gBattleScripting.animTurn, 0, 0, gBattleMons[gActiveBattler].friendship, &gDisableStructs[gActiveBattler], gMultiHitCounter);
        MarkBattlerForControllerExec(gActiveBattler);
        gBattlescriptCurrInstr += 5;
        return;
    case VARIOUS_SET_LUCKY_CHANT:
        if (!(gSideStatuses[GET_BATTLER_SIDE(gActiveBattler)] & SIDE_STATUS_LUCKY_CHANT))
        {
            gSideStatuses[GET_BATTLER_SIDE(gActiveBattler)] |= SIDE_STATUS_LUCKY_CHANT;
            gSideTimers[GET_BATTLER_SIDE(gActiveBattler)].luckyChantBattlerId = gActiveBattler;
            gSideTimers[GET_BATTLER_SIDE(gActiveBattler)].luckyChantTimer = 5;
            gBattlescriptCurrInstr += 7;
        }
        else
        {
            gBattlescriptCurrInstr = T1_READ_PTR(gBattlescriptCurrInstr + 3);
        }
        return;
    case VARIOUS_SUCKER_PUNCH_CHECK:
        if (GetBattlerTurnOrderNum(gBattlerAttacker) > GetBattlerTurnOrderNum(gBattlerTarget))
            gBattlescriptCurrInstr = T1_READ_PTR(gBattlescriptCurrInstr + 3);
        else if (gBattleMoves[gBattleMons[gBattlerTarget].moves[gBattleStruct->chosenMovePositions[gBattlerTarget]]].power == 0)
            gBattlescriptCurrInstr = T1_READ_PTR(gBattlescriptCurrInstr + 3);
        else
            gBattlescriptCurrInstr += 7;
        return;
    case VARIOUS_SET_SIMPLE_BEAM:
        switch (gBattleMons[gActiveBattler].ability)
        {
        case ABILITY_SIMPLE:
        case ABILITY_TRUANT:
        case ABILITY_STANCE_CHANGE:
        case ABILITY_DISGUISE:
        case ABILITY_MULTITYPE:
            gBattlescriptCurrInstr = T1_READ_PTR(gBattlescriptCurrInstr + 3);
            break;
        default:
            gBattleMons[gActiveBattler].ability = ABILITY_SIMPLE;
            gBattlescriptCurrInstr += 7;
            break;
        }
        return;
    case VARIOUS_TRY_ENTRAINMENT:
        switch (gBattleMons[gBattlerTarget].ability)
        {
        case ABILITY_TRUANT:
        case ABILITY_MULTITYPE:
        case ABILITY_STANCE_CHANGE:
        case ABILITY_SCHOOLING:
        case ABILITY_COMATOSE:
        case ABILITY_SHIELDS_DOWN:
        case ABILITY_DISGUISE:
        case ABILITY_RKS_SYSTEM:
        case ABILITY_BATTLE_BOND:
            gBattlescriptCurrInstr = T1_READ_PTR(gBattlescriptCurrInstr + 3);
            return;
        }
        switch (gBattleMons[gBattlerAttacker].ability)
        {
        case ABILITY_TRACE:
        case ABILITY_FORECAST:
        case ABILITY_FLOWER_GIFT:
        case ABILITY_ZEN_MODE:
        case ABILITY_ILLUSION:
        case ABILITY_IMPOSTER:
        case ABILITY_POWER_OF_ALCHEMY:
        case ABILITY_RECEIVER:
        case ABILITY_DISGUISE:
        case ABILITY_POWER_CONSTRUCT:
            gBattlescriptCurrInstr = T1_READ_PTR(gBattlescriptCurrInstr + 3);
            return;
        }
        if (gBattleMons[gBattlerTarget].ability == gBattleMons[gBattlerAttacker].ability)
        {
            gBattlescriptCurrInstr = T1_READ_PTR(gBattlescriptCurrInstr + 3);
        }
        else
        {
            gBattleMons[gBattlerTarget].ability = gBattleMons[gBattlerAttacker].ability;
            gBattlescriptCurrInstr += 7;
        }
        return;
    case VARIOUS_SET_LAST_USED_ABILITY:
        gLastUsedAbility = gBattleMons[gActiveBattler].ability;
        break;
    case VARIOUS_TRY_HEAL_PULSE:
        if (BATTLER_MAX_HP(gActiveBattler))
        {
            gBattlescriptCurrInstr = T1_READ_PTR(gBattlescriptCurrInstr + 3);
        }
        else
        {
            if (GetBattlerAbility(gBattlerAttacker) == ABILITY_MEGA_LAUNCHER && gBattleMoves[gCurrentMove].flags & FLAG_MEGA_LAUNCHER_BOOST)
                gBattleMoveDamage = -(gBattleMons[gActiveBattler].maxHP * 75 / 100);
            else
                gBattleMoveDamage = -(gBattleMons[gActiveBattler].maxHP / 2);

            if (gBattleMoveDamage == 0)
                gBattleMoveDamage = -1;
            gBattlescriptCurrInstr += 7;
        }
        return;
    case VARIOUS_TRY_QUASH:
        if (GetBattlerTurnOrderNum(gBattlerAttacker) > GetBattlerTurnOrderNum(gBattlerTarget))
        {
            gBattlescriptCurrInstr = T1_READ_PTR(gBattlescriptCurrInstr + 3);
        }
        else
        {
            for (i = 0; i < gBattlersCount; i++)
                data[i] = gBattlerByTurnOrder[i];
            for (i = 0; i < gBattlersCount; i++)
            {
                if (data[i] == gBattlerTarget)
                {
                    for (j = i + 1; j < gBattlersCount; j++)
                        data[i++] = data[j];
                }
                else
                {
                    gBattlerByTurnOrder[i] = data[i];
                }
            }
            gBattlerByTurnOrder[gBattlersCount - 1] = gBattlerTarget;
            gBattlescriptCurrInstr += 7;
        }
        return;
    case VARIOUS_INVERT_STAT_STAGES:
        for (i = 0; i < NUM_BATTLE_STATS; i++)
        {
            if (gBattleMons[gActiveBattler].statStages[i] < 6) // Negative becomes positive.
                gBattleMons[gActiveBattler].statStages[i] = 6 + (6 - gBattleMons[gActiveBattler].statStages[i]);
            else if (gBattleMons[gActiveBattler].statStages[i] > 6) // Positive becomes negative.
                gBattleMons[gActiveBattler].statStages[i] = 6 - (gBattleMons[gActiveBattler].statStages[i] - 6);
        }
        break;
    case VARIOUS_SET_TERRAIN:
        HandleTerrainMove(gBattleMoves[gCurrentMove].effect);
        return;
    case VARIOUS_TRY_ME_FIRST:
        if (GetBattlerTurnOrderNum(gBattlerAttacker) > GetBattlerTurnOrderNum(gBattlerTarget))
            gBattlescriptCurrInstr = T1_READ_PTR(gBattlescriptCurrInstr + 3);
        else if (gBattleMoves[gBattleMons[gBattlerTarget].moves[gBattleStruct->chosenMovePositions[gBattlerTarget]]].power == 0)
            gBattlescriptCurrInstr = T1_READ_PTR(gBattlescriptCurrInstr + 3);
        else
        {
            u16 move = gBattleMons[gBattlerTarget].moves[gBattleStruct->chosenMovePositions[gBattlerTarget]];
            switch (move)
            {
            case MOVE_STRUGGLE:
            case MOVE_CHATTER:
            case MOVE_FOCUS_PUNCH:
            case MOVE_THIEF:
            case MOVE_COVET:
            case MOVE_COUNTER:
            case MOVE_MIRROR_COAT:
            case MOVE_METAL_BURST:
            case MOVE_ME_FIRST:
                gBattlescriptCurrInstr = T1_READ_PTR(gBattlescriptCurrInstr + 3);
                break;
            default:
                gCalledMove = move;
                gHitMarker &= ~(HITMARKER_ATTACKSTRING_PRINTED);
                gBattlerTarget = GetMoveTarget(gCalledMove, 0);
                gStatuses3[gBattlerAttacker] |= STATUS3_ME_FIRST;
                gBattlescriptCurrInstr += 7;
                break;
            }
        }
        return;
    case VARIOUS_JUMP_IF_BATTLE_END:
        if (NoAliveMonsForEitherParty())
            gBattlescriptCurrInstr = T1_READ_PTR(gBattlescriptCurrInstr + 3);
        else
            gBattlescriptCurrInstr += 7;
        return;
    case VARIOUS_TRY_ELECTRIFY:
        if (GetBattlerTurnOrderNum(gBattlerAttacker) > GetBattlerTurnOrderNum(gBattlerTarget))
        {
            gBattlescriptCurrInstr = T1_READ_PTR(gBattlescriptCurrInstr + 3);
        }
        else
        {
            gStatuses3[gBattlerTarget] |= STATUS3_ELECTRIFIED;
            gBattlescriptCurrInstr += 7;
        }
        return;
    case VARIOUS_TRY_REFLECT_TYPE:
        if (gBattleMons[gBattlerTarget].species == SPECIES_ARCEUS || gBattleMons[gBattlerTarget].species == SPECIES_SILVALLY)
        {
            gBattlescriptCurrInstr = T1_READ_PTR(gBattlescriptCurrInstr + 3);
        }
        else if (gBattleMons[gBattlerTarget].type1 == TYPE_MYSTERY && gBattleMons[gBattlerTarget].type2 != TYPE_MYSTERY)
        {
            gBattleMons[gBattlerAttacker].type1 = gBattleMons[gBattlerTarget].type2;
            gBattleMons[gBattlerAttacker].type2 = gBattleMons[gBattlerTarget].type2;
            gBattlescriptCurrInstr += 7;
        }
        else if (gBattleMons[gBattlerTarget].type1 != TYPE_MYSTERY && gBattleMons[gBattlerTarget].type2 == TYPE_MYSTERY)
        {
            gBattleMons[gBattlerAttacker].type1 = gBattleMons[gBattlerTarget].type1;
            gBattleMons[gBattlerAttacker].type2 = gBattleMons[gBattlerTarget].type1;
            gBattlescriptCurrInstr += 7;
        }
        else if (gBattleMons[gBattlerTarget].type1 == TYPE_MYSTERY && gBattleMons[gBattlerTarget].type2 == TYPE_MYSTERY)
        {
            gBattlescriptCurrInstr = T1_READ_PTR(gBattlescriptCurrInstr + 3);
        }
        else
        {
            gBattleMons[gBattlerAttacker].type1 = gBattleMons[gBattlerTarget].type1;
            gBattleMons[gBattlerAttacker].type2 = gBattleMons[gBattlerTarget].type2;
            gBattlescriptCurrInstr += 7;
        }
        return;
    case VARIOUS_TRY_SOAK:
        if (gBattleMons[gBattlerTarget].type1 == TYPE_WATER && gBattleMons[gBattlerTarget].type2 == TYPE_WATER)
        {
            gBattlescriptCurrInstr = T1_READ_PTR(gBattlescriptCurrInstr + 3);
        }
        else
        {
            SET_BATTLER_TYPE(gBattlerTarget, TYPE_WATER);
            gBattlescriptCurrInstr += 7;
        }
        return;
    case VARIOUS_HANDLE_MEGA_EVO:
        if (GetBattlerSide(gActiveBattler) == B_SIDE_OPPONENT)
            mon = &gEnemyParty[gBattlerPartyIndexes[gActiveBattler]];
        else
            mon = &gPlayerParty[gBattlerPartyIndexes[gActiveBattler]];

        // Change species.
        if (gBattlescriptCurrInstr[3] == 0)
        {
            gBattleStruct->mega.evolvedSpecies[gActiveBattler] = gBattleMons[gActiveBattler].species;
            if (GetBattlerPosition(gActiveBattler) == B_POSITION_PLAYER_LEFT
                || (GetBattlerPosition(gActiveBattler) == B_POSITION_PLAYER_RIGHT && !(gBattleTypeFlags & (BATTLE_TYPE_MULTI | BATTLE_TYPE_INGAME_PARTNER))))
            {
                gBattleStruct->mega.playerEvolvedSpecies = gBattleStruct->mega.evolvedSpecies[gActiveBattler];
            }

            gBattleMons[gActiveBattler].species = GetMegaEvolutionSpecies(gBattleStruct->mega.evolvedSpecies[gActiveBattler], gBattleMons[gActiveBattler].item);
            PREPARE_SPECIES_BUFFER(gBattleTextBuff1, gBattleMons[gActiveBattler].species);

            BtlController_EmitSetMonData(0, REQUEST_SPECIES_BATTLE, gBitTable[gBattlerPartyIndexes[gActiveBattler]], 2, &gBattleMons[gActiveBattler].species);
            MarkBattlerForControllerExec(gActiveBattler);
        }
        // Change stats.
        else if (gBattlescriptCurrInstr[3] == 1)
        {
            RecalcBattlerStats(gActiveBattler, mon);
            gBattleStruct->mega.alreadyEvolved[GetBattlerPosition(gActiveBattler)] = TRUE;
            gBattleStruct->mega.evolvedPartyIds[GetBattlerSide(gActiveBattler)] |= gBitTable[gBattlerPartyIndexes[gActiveBattler]];
        }
        // Update healthbox and elevation.
        else
        {
            UpdateHealthboxAttribute(gHealthboxSpriteIds[gActiveBattler], mon, HEALTHBOX_ALL);
            CreateMegaIndicatorSprite(gActiveBattler, 0);
            if (GetBattlerSide(gActiveBattler) == B_SIDE_OPPONENT)
                SetBattlerShadowSpriteCallback(gActiveBattler, gBattleMons[gActiveBattler].species);
        }
        gBattlescriptCurrInstr += 4;
        return;
    case VARIOUS_HANDLE_FORM_CHANGE:
        if (GetBattlerSide(gActiveBattler) == B_SIDE_OPPONENT)
            mon = &gEnemyParty[gBattlerPartyIndexes[gActiveBattler]];
        else
            mon = &gPlayerParty[gBattlerPartyIndexes[gActiveBattler]];

        // Change species.
        if (gBattlescriptCurrInstr[3] == 0)
        {
            PREPARE_SPECIES_BUFFER(gBattleTextBuff1, gBattleMons[gActiveBattler].species);
            BtlController_EmitSetMonData(0, REQUEST_SPECIES_BATTLE, gBitTable[gBattlerPartyIndexes[gActiveBattler]], 2, &gBattleMons[gActiveBattler].species);
            MarkBattlerForControllerExec(gActiveBattler);
        }
        // Change stats.
        else if (gBattlescriptCurrInstr[3] == 1)
        {
            RecalcBattlerStats(gActiveBattler, mon);
        }
        // Update healthbox.
        else
        {
            UpdateHealthboxAttribute(gHealthboxSpriteIds[gActiveBattler], mon, HEALTHBOX_ALL);
        }
        gBattlescriptCurrInstr += 4;
        return;
    case VARIOUS_TRY_LAST_RESORT:
        if (CanUseLastResort(gActiveBattler))
            gBattlescriptCurrInstr += 7;
        else
            gBattlescriptCurrInstr = T1_READ_PTR(gBattlescriptCurrInstr + 3);
        return;
    case VARIOUS_ARGUMENT_STATUS_EFFECT:
        switch (gBattleMoves[gCurrentMove].argument)
        {
        case STATUS1_BURN:
            gBattleScripting.moveEffect = MOVE_EFFECT_BURN;
            break;
        case STATUS1_FREEZE:
            gBattleScripting.moveEffect = MOVE_EFFECT_FREEZE;
            break;
        case STATUS1_PARALYSIS:
            gBattleScripting.moveEffect = MOVE_EFFECT_PARALYSIS;
            break;
        case STATUS1_POISON:
            gBattleScripting.moveEffect = MOVE_EFFECT_POISON;
            break;
        case STATUS1_TOXIC_POISON:
            gBattleScripting.moveEffect = MOVE_EFFECT_TOXIC;
            break;
        default:
            gBattleScripting.moveEffect = 0;
            break;
        }
        if (gBattleScripting.moveEffect != 0)
        {
            BattleScriptPush(gBattlescriptCurrInstr + 3);
            gBattlescriptCurrInstr = BattleScript_EffectWithChance;
            return;
        }
        break;
    case VARIOUS_TRY_HIT_SWITCH_TARGET:
        if (IsBattlerAlive(gBattlerAttacker)
            && IsBattlerAlive(gBattlerTarget)
            && !(gMoveResultFlags & MOVE_RESULT_NO_EFFECT)
            && TARGET_TURN_DAMAGED)
        {
            gBattlescriptCurrInstr = BattleScript_ForceRandomSwitch;
        }
        else
        {
            gBattlescriptCurrInstr = T1_READ_PTR(gBattlescriptCurrInstr + 3);
        }
        return;
    case VARIOUS_TRY_AUTOTOMIZE:
        if (GetBattlerWeight(gActiveBattler) > 1)
        {
            gDisableStructs[gActiveBattler].autotomizeCount++;
            gBattlescriptCurrInstr += 7;
        }
        else
        {
            gBattlescriptCurrInstr = T1_READ_PTR(gBattlescriptCurrInstr + 3);
        }
        return;
    case VARIOUS_TRY_COPYCAT:
        if (gLastUsedMove == 0xFFFF || (sForbiddenMoves[gLastUsedMove] & FORBIDDEN_COPYCAT))
        {
            gBattlescriptCurrInstr = T1_READ_PTR(gBattlescriptCurrInstr + 3);
        }
        else
        {
            gCalledMove = gLastUsedMove;
            gHitMarker &= ~(HITMARKER_ATTACKSTRING_PRINTED);
            gBattlerTarget = GetMoveTarget(gCalledMove, 0);
            gBattlescriptCurrInstr += 7;
        }
        return;
    case VARIOUS_TRY_INSTRUCT:
        for (i = 0; sMoveEffectsForbiddenToInstruct[i] != FORBIDDEN_INSTRUCT_END; i++)
        {
            if (sMoveEffectsForbiddenToInstruct[i] == gBattleMoves[gLastMoves[gBattlerTarget]].effect)
                break;
        }
        if (gLastMoves[gBattlerTarget] == 0 || gLastMoves[gBattlerTarget] == 0xFFFF || sMoveEffectsForbiddenToInstruct[i] != FORBIDDEN_INSTRUCT_END
            || gLastMoves[gBattlerTarget] == MOVE_STRUGGLE || gLastMoves[gBattlerTarget] == MOVE_KINGS_SHIELD)
        {
            gBattlescriptCurrInstr = T1_READ_PTR(gBattlescriptCurrInstr + 3);
        }
        else
        {
            gSpecialStatuses[gBattlerTarget].instructedChosenTarget = *(gBattleStruct->moveTarget + gBattlerTarget) | 0x4;
            gBattlerAttacker = gBattlerTarget;
            gCalledMove = gLastMoves[gBattlerAttacker];
            for (i = 0; i < MAX_MON_MOVES; i++)
            {
                if (gBattleMons[gBattlerAttacker].moves[i] == gCalledMove)
                {
                    gCurrMovePos = i;
                    i = 4;
                    break;
                }
            }
            if (i != 4 || gBattleMons[gBattlerAttacker].pp[gCurrMovePos] == 0)
                gBattlescriptCurrInstr = T1_READ_PTR(gBattlescriptCurrInstr + 3);
            else
            {
                gBattlerTarget = gBattleStruct->lastMoveTarget[gBattlerAttacker];
                gHitMarker &= ~(HITMARKER_ATTACKSTRING_PRINTED);
                PREPARE_MON_NICK_WITH_PREFIX_BUFFER(gBattleTextBuff1, gActiveBattler, gBattlerPartyIndexes[gActiveBattler]);
                gBattlescriptCurrInstr += 7;
            }
        }
        return;
    case VARIOUS_ABILITY_POPUP:
        CreateAbilityPopUp(gActiveBattler, gBattleMons[gActiveBattler].ability, (gBattleTypeFlags & BATTLE_TYPE_DOUBLE) != 0);
        break;
    case VARIOUS_DEFOG:
        if (T1_READ_8(gBattlescriptCurrInstr + 3)) // Clear
        {
            if (ClearDefogHazards(gEffectBattler, TRUE))
                return;
            else
                gBattlescriptCurrInstr += 8;
        }
        else
        {
            if (ClearDefogHazards(gActiveBattler, FALSE))
                gBattlescriptCurrInstr += 8;
            else
                gBattlescriptCurrInstr = T1_READ_PTR(gBattlescriptCurrInstr + 4);
        }
        return;
    case VARIOUS_JUMP_IF_TARGET_ALLY:
        if (GetBattlerSide(gBattlerAttacker) != GetBattlerSide(gBattlerTarget))
            gBattlescriptCurrInstr += 7;
        else
            gBattlescriptCurrInstr = T1_READ_PTR(gBattlescriptCurrInstr + 3);
        return;
    case VARIOUS_TRY_SYNCHRONOISE:
        if (!DoBattlersShareType(gBattlerAttacker, gBattlerTarget))
            gBattlescriptCurrInstr = T1_READ_PTR(gBattlescriptCurrInstr + 3);
        else
            gBattlescriptCurrInstr += 7;
        return;
    case VARIOUS_LOSE_TYPE:
        for (i = 0; i < 3; i++)
        {
            if (*(u8*)(&gBattleMons[gActiveBattler].type1 + i) == gBattlescriptCurrInstr[3])
                *(u8*)(&gBattleMons[gActiveBattler].type1 + i) = TYPE_MYSTERY;
        }
        gBattlescriptCurrInstr += 4;
        return;
    case VARIOUS_PSYCHO_SHIFT:
        i = TRUE;
        if (gBattleMons[gBattlerAttacker].status1 & STATUS1_PARALYSIS)
        {
            if (GetBattlerAbility(gBattlerTarget) == ABILITY_LIMBER)
            {
                gBattlerAbility = gBattlerTarget;
                BattleScriptPush(T1_READ_PTR(gBattlescriptCurrInstr + 3));
                gBattlescriptCurrInstr = BattleScript_PRLZPrevention;
                i = FALSE;
            }
            else if (IS_BATTLER_OF_TYPE(gBattlerTarget, TYPE_ELECTRIC))
            {
                BattleScriptPush(T1_READ_PTR(gBattlescriptCurrInstr + 3));
                gBattlescriptCurrInstr = BattleScript_PRLZPrevention;
                i = FALSE;
            }
            else
            {
                gBattleCommunication[MULTISTRING_CHOOSER] = 3;
            }
        }
        else if (gBattleMons[gBattlerAttacker].status1 & STATUS1_PSN_ANY)
        {
            if (GetBattlerAbility(gBattlerTarget) == ABILITY_IMMUNITY)
            {
                gBattlerAbility = gBattlerTarget;
                BattleScriptPush(T1_READ_PTR(gBattlescriptCurrInstr + 3));
                gBattlescriptCurrInstr = BattleScript_PSNPrevention;
                i = FALSE;
            }
            else if (IS_BATTLER_OF_TYPE(gBattlerTarget, TYPE_POISON) || IS_BATTLER_OF_TYPE(gBattlerTarget, TYPE_STEEL))
            {
                BattleScriptPush(T1_READ_PTR(gBattlescriptCurrInstr + 3));
                gBattlescriptCurrInstr = BattleScript_PSNPrevention;
                i = FALSE;
            }
            else
            {
                if (gBattleMons[gBattlerAttacker].status1 & STATUS1_POISON)
                    gBattleCommunication[MULTISTRING_CHOOSER] = 0;
                else
                    gBattleCommunication[MULTISTRING_CHOOSER] = 1;
            }
        }
        else if (gBattleMons[gBattlerAttacker].status1 & STATUS1_BURN)
        {
            if (GetBattlerAbility(gBattlerTarget) == ABILITY_WATER_VEIL)
            {
                gBattlerAbility = gBattlerTarget;
                BattleScriptPush(T1_READ_PTR(gBattlescriptCurrInstr + 3));
                gBattlescriptCurrInstr = BattleScript_BRNPrevention;
                i = FALSE;
            }
            else if (IS_BATTLER_OF_TYPE(gBattlerTarget, TYPE_FIRE))
            {
                BattleScriptPush(T1_READ_PTR(gBattlescriptCurrInstr + 3));
                gBattlescriptCurrInstr = BattleScript_BRNPrevention;
                i = FALSE;
            }
            else
            {
                gBattleCommunication[MULTISTRING_CHOOSER] = 2;
            }
        }
        else if (gBattleMons[gBattlerAttacker].status1 & STATUS1_SLEEP)
        {
            if (GetBattlerAbility(gBattlerTarget) == ABILITY_INSOMNIA || GetBattlerAbility(gBattlerTarget) == ABILITY_VITAL_SPIRIT)
            {
                gBattlerAbility = gBattlerTarget;
                // BattleScriptPush(T1_READ_PTR(gBattlescriptCurrInstr + 3));
                // gBattlescriptCurrInstr = T1_READ_PTR(gBattlescriptCurrInstr + 3);
                i = FALSE;
            }
            else
            {
                gBattleCommunication[MULTISTRING_CHOOSER] = 4;
            }
        }

        if (i == TRUE)
        {
            gBattleMons[gBattlerTarget].status1 = gBattleMons[gBattlerAttacker].status1 & STATUS1_ANY;
            gActiveBattler = gBattlerTarget;
            BtlController_EmitSetMonData(0, REQUEST_STATUS_BATTLE, 0, 4, &gBattleMons[gActiveBattler].status1);
            MarkBattlerForControllerExec(gActiveBattler);
            gBattlescriptCurrInstr += 7;
        }
        return;
    case VARIOUS_CURE_STATUS:
        gBattleMons[gActiveBattler].status1 = 0;
        BtlController_EmitSetMonData(0, REQUEST_STATUS_BATTLE, 0, 4, &gBattleMons[gActiveBattler].status1);
        MarkBattlerForControllerExec(gActiveBattler);
        break;
    case VARIOUS_POWER_TRICK:
        gStatuses3[gActiveBattler] ^= STATUS3_POWER_TRICK;
        SWAP(gBattleMons[gActiveBattler].attack, gBattleMons[gActiveBattler].defense, i);
        break;
    case VARIOUS_AFTER_YOU:
        if (GetBattlerTurnOrderNum(gBattlerAttacker) > GetBattlerTurnOrderNum(gBattlerTarget)
            || GetBattlerTurnOrderNum(gBattlerAttacker) == GetBattlerTurnOrderNum(gBattlerTarget) + 1)
        {
            gBattlescriptCurrInstr = T1_READ_PTR(gBattlescriptCurrInstr + 3);
        }
        else
        {
            for (i = 0; i < gBattlersCount; i++)
                data[i] = gBattlerByTurnOrder[i];
            if (GetBattlerTurnOrderNum(gBattlerAttacker) == 0 && GetBattlerTurnOrderNum(gBattlerTarget) == 2)
            {
                gBattlerByTurnOrder[1] = gBattlerTarget;
                gBattlerByTurnOrder[2] = data[1];
                gBattlerByTurnOrder[3] = data[3];
            }
            else if (GetBattlerTurnOrderNum(gBattlerAttacker) == 0 && GetBattlerTurnOrderNum(gBattlerTarget) == 3)
            {
                gBattlerByTurnOrder[1] = gBattlerTarget;
                gBattlerByTurnOrder[2] = data[1];
                gBattlerByTurnOrder[3] = data[2];
            }
            else
            {
                gBattlerByTurnOrder[2] = gBattlerTarget;
                gBattlerByTurnOrder[3] = data[2];
            }
            gBattlescriptCurrInstr += 7;
        }
        return;
    case VARIOUS_BESTOW:
        if (gBattleMons[gBattlerAttacker].item == ITEM_NONE
            || gBattleMons[gBattlerTarget].item != ITEM_NONE
            || !CanBattlerGetOrLoseItem(gBattlerAttacker, gBattleMons[gBattlerAttacker].item)
            || !CanBattlerGetOrLoseItem(gBattlerTarget, gBattleMons[gBattlerAttacker].item))
        {
            gBattlescriptCurrInstr = T1_READ_PTR(gBattlescriptCurrInstr + 3);
        }
        else
        {
            gLastUsedItem = gBattleMons[gBattlerAttacker].item;

            gActiveBattler = gBattlerAttacker;
            gBattleMons[gActiveBattler].item = ITEM_NONE;
            BtlController_EmitSetMonData(0, REQUEST_HELDITEM_BATTLE, 0, 2, &gBattleMons[gActiveBattler].item);
            MarkBattlerForControllerExec(gActiveBattler);
            CheckSetUnburden(gBattlerAttacker);

            gActiveBattler = gBattlerTarget;
            gBattleMons[gActiveBattler].item = gLastUsedItem;
            BtlController_EmitSetMonData(0, REQUEST_HELDITEM_BATTLE, 0, 2, &gBattleMons[gActiveBattler].item);
            MarkBattlerForControllerExec(gActiveBattler);
            gBattleResources->flags->flags[gBattlerTarget] &= ~(RESOURCE_FLAG_UNBURDEN);

            gBattlescriptCurrInstr += 7;
        }
        return;
    case VARIOUS_ARGUMENT_TO_MOVE_EFFECT:
        gBattleScripting.moveEffect = gBattleMoves[gCurrentMove].argument;
        break;
    case VARIOUS_JUMP_IF_NOT_GROUNDED:
        if (!IsBattlerGrounded(gActiveBattler))
            gBattlescriptCurrInstr = T1_READ_PTR(gBattlescriptCurrInstr + 3);
        else
            gBattlescriptCurrInstr += 7;
        return;
    case VARIOUS_HANDLE_TRAINER_SLIDE_MSG:
        if (gBattlescriptCurrInstr[3] == 0)
        {
            gBattleScripting.savedDmg = gBattlerSpriteIds[gActiveBattler];
            HideBattlerShadowSprite(gActiveBattler);
        }
        else if (gBattlescriptCurrInstr[3] == 1)
        {
            BtlController_EmitPrintString(0, STRINGID_TRAINERSLIDE);
            MarkBattlerForControllerExec(gActiveBattler);
        }
        else
        {
            gBattlerSpriteIds[gActiveBattler] = gBattleScripting.savedDmg;
            if (gBattleMons[gActiveBattler].hp != 0)
            {
                SetBattlerShadowSpriteCallback(gActiveBattler, gBattleMons[gActiveBattler].species);
                BattleLoadOpponentMonSpriteGfx(&gEnemyParty[gBattlerPartyIndexes[gActiveBattler]], gActiveBattler);
            }
        }
        gBattlescriptCurrInstr += 4;
        return;
    case VARIOUS_TRY_TRAINER_SLIDE_MSG_FIRST_OFF:
        if (ShouldDoTrainerSlide(gActiveBattler, gTrainerBattleOpponent_A, TRAINER_SLIDE_FIRST_DOWN))
        {
            BattleScriptPush(gBattlescriptCurrInstr + 3);
            gBattlescriptCurrInstr = BattleScript_TrainerSlideMsgRet;
            return;
        }
        break;
    case VARIOUS_TRY_TRAINER_SLIDE_MSG_LAST_ON:
        if (ShouldDoTrainerSlide(gActiveBattler, gTrainerBattleOpponent_A, TRAINER_SLIDE_LAST_SWITCHIN))
        {
            BattleScriptPush(gBattlescriptCurrInstr + 3);
            gBattlescriptCurrInstr = BattleScript_TrainerSlideMsgRet;
            return;
        }
        break;
    case VARIOUS_SET_AURORA_VEIL:
        if (gSideStatuses[GET_BATTLER_SIDE(gActiveBattler)] & SIDE_STATUS_AURORA_VEIL
            || !(WEATHER_HAS_EFFECT && gBattleWeather & WEATHER_HAIL_ANY))
        {
            gMoveResultFlags |= MOVE_RESULT_MISSED;
            gBattleCommunication[MULTISTRING_CHOOSER] = 0;
        }
        else
        {
            gSideStatuses[GET_BATTLER_SIDE(gActiveBattler)] |= SIDE_STATUS_AURORA_VEIL;
            if (GetBattlerHoldEffect(gActiveBattler, TRUE) == HOLD_EFFECT_LIGHT_CLAY)
                gSideTimers[GET_BATTLER_SIDE(gActiveBattler)].auroraVeilTimer = 8;
            else
                gSideTimers[GET_BATTLER_SIDE(gActiveBattler)].auroraVeilTimer = 5;
            gSideTimers[GET_BATTLER_SIDE(gActiveBattler)].auroraVeilBattlerId = gActiveBattler;

            if (gBattleTypeFlags & BATTLE_TYPE_DOUBLE && CountAliveMonsInBattle(BATTLE_ALIVE_ATK_SIDE) == 2)
                gBattleCommunication[MULTISTRING_CHOOSER] = 5;
            else
                gBattleCommunication[MULTISTRING_CHOOSER] = 5;
        }
        break;
    case VARIOUS_TRY_THIRD_TYPE:
        if (IS_BATTLER_OF_TYPE(gActiveBattler, gBattleMoves[gCurrentMove].argument))
        {
            gBattlescriptCurrInstr = T1_READ_PTR(gBattlescriptCurrInstr + 3);
        }
        else
        {
            gBattleMons[gActiveBattler].type3 = gBattleMoves[gCurrentMove].argument;
            PREPARE_TYPE_BUFFER(gBattleTextBuff1, gBattleMoves[gCurrentMove].argument);
            gBattlescriptCurrInstr += 7;
        }
        return;
    }

    gBattlescriptCurrInstr += 3;
}

static void Cmd_setprotectlike(void)
{
    bool32 fail = TRUE;
    bool32 notLastTurn = TRUE;

    if (!(gBattleMoves[gLastResultingMoves[gBattlerAttacker]].flags & FLAG_PROTECTION_MOVE))
        gDisableStructs[gBattlerAttacker].protectUses = 0;

    if (gCurrentTurnActionNumber == (gBattlersCount - 1))
        notLastTurn = FALSE;

    if (sProtectSuccessRates[gDisableStructs[gBattlerAttacker].protectUses] >= Random() && notLastTurn)
    {
        if (!gBattleMoves[gCurrentMove].argument) // Protects one mon only.
        {
            if (gBattleMoves[gCurrentMove].effect == EFFECT_ENDURE)
            {
                gProtectStructs[gBattlerAttacker].endured = 1;
                gBattleCommunication[MULTISTRING_CHOOSER] = 1;
            }
            else if (gCurrentMove == MOVE_DETECT || gCurrentMove == MOVE_PROTECT)
            {
                gProtectStructs[gBattlerAttacker].protected = 1;
                gBattleCommunication[MULTISTRING_CHOOSER] = 0;
            }
            else if (gCurrentMove == MOVE_SPIKY_SHIELD)
            {
                gProtectStructs[gBattlerAttacker].spikyShielded = 1;
                gBattleCommunication[MULTISTRING_CHOOSER] = 0;
            }
            else if (gCurrentMove == MOVE_KINGS_SHIELD)
            {
                gProtectStructs[gBattlerAttacker].kingsShielded = 1;
                gBattleCommunication[MULTISTRING_CHOOSER] = 0;
            }
            else if (gCurrentMove == MOVE_BANEFUL_BUNKER)
            {
                gProtectStructs[gBattlerAttacker].banefulBunkered = 1;
                gBattleCommunication[MULTISTRING_CHOOSER] = 0;
            }

            gDisableStructs[gBattlerAttacker].protectUses++;
            fail = FALSE;
        }
        else // Protects the whole side.
        {
            u8 side = GetBattlerSide(gBattlerAttacker);
            if (gCurrentMove == MOVE_WIDE_GUARD && !(gSideStatuses[side] & SIDE_STATUS_WIDE_GUARD))
            {
                gSideStatuses[side] |= SIDE_STATUS_WIDE_GUARD;
                gBattleCommunication[MULTISTRING_CHOOSER] = 3;
                gDisableStructs[gBattlerAttacker].protectUses++;
                fail = FALSE;
            }
            else if (gCurrentMove == MOVE_QUICK_GUARD && !(gSideStatuses[side] & SIDE_STATUS_QUICK_GUARD))
            {
                gSideStatuses[side] |= SIDE_STATUS_QUICK_GUARD;
                gBattleCommunication[MULTISTRING_CHOOSER] = 3;
                gDisableStructs[gBattlerAttacker].protectUses++;
                fail = FALSE;
            }
            else if (gCurrentMove == MOVE_CRAFTY_SHIELD && !(gSideStatuses[side] & SIDE_STATUS_CRAFTY_SHIELD))
            {
                gSideStatuses[side] |= SIDE_STATUS_CRAFTY_SHIELD;
                gBattleCommunication[MULTISTRING_CHOOSER] = 3;
                gDisableStructs[gBattlerAttacker].protectUses++;
                fail = FALSE;
            }
            else if (gCurrentMove == MOVE_MAT_BLOCK && !(gSideStatuses[side] & SIDE_STATUS_MAT_BLOCK))
            {
                gSideStatuses[side] |= SIDE_STATUS_MAT_BLOCK;
                gBattleCommunication[MULTISTRING_CHOOSER] = 3;
                fail = FALSE;
            }
        }
    }

    if (fail)
    {
        gDisableStructs[gBattlerAttacker].protectUses = 0;
        gBattleCommunication[MULTISTRING_CHOOSER] = 2;
        gMoveResultFlags |= MOVE_RESULT_MISSED;
    }

    gBattlescriptCurrInstr++;
}

static void Cmd_faintifabilitynotdamp(void)
{
    if (gBattleControllerExecFlags)
        return;

    if ((gBattlerTarget = IsAbilityOnField(ABILITY_DAMP)))
    {
        gLastUsedAbility = ABILITY_DAMP;
        RecordAbilityBattle(--gBattlerTarget, ABILITY_DAMP);
        gBattlescriptCurrInstr = BattleScript_DampStopsExplosion;
        return;
    }

    gActiveBattler = gBattlerAttacker;
    gBattleMoveDamage = gBattleMons[gActiveBattler].hp;
    BtlController_EmitHealthBarUpdate(0, INSTANT_HP_BAR_DROP);
    MarkBattlerForControllerExec(gActiveBattler);
    gBattlescriptCurrInstr++;

    for (gBattlerTarget = 0; gBattlerTarget < gBattlersCount; gBattlerTarget++)
    {
        if (gBattlerTarget == gBattlerAttacker)
            continue;
        if (IsBattlerAlive(gBattlerTarget))
            break;
    }
}

static void Cmd_setatkhptozero(void)
{
    if (gBattleControllerExecFlags)
        return;

    gActiveBattler = gBattlerAttacker;
    gBattleMons[gActiveBattler].hp = 0;
    BtlController_EmitSetMonData(0, REQUEST_HP_BATTLE, 0, 2, &gBattleMons[gActiveBattler].hp);
    MarkBattlerForControllerExec(gActiveBattler);

    gBattlescriptCurrInstr++;
}

static void Cmd_jumpifnexttargetvalid(void)
{
    const u8 *jumpPtr = T1_READ_PTR(gBattlescriptCurrInstr + 1);

    for (gBattlerTarget++; gBattlerTarget < gBattlersCount; gBattlerTarget++)
    {
        if (gBattlerTarget == gBattlerAttacker && !(gBattleMoves[gCurrentMove].target & MOVE_TARGET_USER))
            continue;
        if (IsBattlerAlive(gBattlerTarget))
            break;
    }

    if (gBattlerTarget >= gBattlersCount)
        gBattlescriptCurrInstr += 5;
    else
        gBattlescriptCurrInstr = jumpPtr;
}

static void Cmd_tryhealhalfhealth(void)
{
    const u8 *failPtr = T1_READ_PTR(gBattlescriptCurrInstr + 1);

    if (gBattlescriptCurrInstr[5] == BS_ATTACKER)
        gBattlerTarget = gBattlerAttacker;

    gBattleMoveDamage = gBattleMons[gBattlerTarget].maxHP / 2;
    if (gBattleMoveDamage == 0)
        gBattleMoveDamage = 1;
    gBattleMoveDamage *= -1;

    if (gBattleMons[gBattlerTarget].hp == gBattleMons[gBattlerTarget].maxHP)
        gBattlescriptCurrInstr = failPtr;
    else
        gBattlescriptCurrInstr += 6;
}

static void Cmd_trymirrormove(void)
{
    s32 validMovesCount;
    s32 i;
    u16 move;
    u16 movesArray[4] = {0};

    for (validMovesCount = 0, i = 0; i < gBattlersCount; i++)
    {
        if (i != gBattlerAttacker)
        {
            move = gBattleStruct->lastTakenMoveFrom[gBattlerAttacker][i];
            if (move != 0 && move != 0xFFFF)
            {
                movesArray[validMovesCount] = move;
                validMovesCount++;
            }
        }
    }

    move = gBattleStruct->lastTakenMove[gBattlerAttacker];
    if (move != 0 && move != 0xFFFF)
    {
        gHitMarker &= ~(HITMARKER_ATTACKSTRING_PRINTED);
        gCurrentMove = move;
        gBattlerTarget = GetMoveTarget(gCurrentMove, 0);
        gBattlescriptCurrInstr = gBattleScriptsForMoveEffects[gBattleMoves[gCurrentMove].effect];
    }
    else if (validMovesCount)
    {
        gHitMarker &= ~(HITMARKER_ATTACKSTRING_PRINTED);
        i = Random() % validMovesCount;
        gCurrentMove = movesArray[i];
        gBattlerTarget = GetMoveTarget(gCurrentMove, 0);
        gBattlescriptCurrInstr = gBattleScriptsForMoveEffects[gBattleMoves[gCurrentMove].effect];
    }
    else
    {
        gSpecialStatuses[gBattlerAttacker].ppNotAffectedByPressure = 1;
        gBattlescriptCurrInstr++;
    }
}

static void Cmd_setrain(void)
{
    if (!TryChangeBattleWeather(gBattlerAttacker, ENUM_WEATHER_RAIN, FALSE))
    {
        gMoveResultFlags |= MOVE_RESULT_MISSED;
        gBattleCommunication[MULTISTRING_CHOOSER] = 2;
    }
    else
    {
        gBattleCommunication[MULTISTRING_CHOOSER] = 0;
    }
    gBattlescriptCurrInstr++;
}

static void Cmd_setreflect(void)
{
    if (gSideStatuses[GET_BATTLER_SIDE(gBattlerAttacker)] & SIDE_STATUS_REFLECT)
    {
        gMoveResultFlags |= MOVE_RESULT_MISSED;
        gBattleCommunication[MULTISTRING_CHOOSER] = 0;
    }
    else
    {
        gSideStatuses[GET_BATTLER_SIDE(gBattlerAttacker)] |= SIDE_STATUS_REFLECT;
        if (GetBattlerHoldEffect(gBattlerAttacker, TRUE) == HOLD_EFFECT_LIGHT_CLAY)
            gSideTimers[GET_BATTLER_SIDE(gBattlerAttacker)].reflectTimer = 8;
        else
            gSideTimers[GET_BATTLER_SIDE(gBattlerAttacker)].reflectTimer = 5;
        gSideTimers[GET_BATTLER_SIDE(gBattlerAttacker)].reflectBattlerId = gBattlerAttacker;

        if (gBattleTypeFlags & BATTLE_TYPE_DOUBLE && CountAliveMonsInBattle(BATTLE_ALIVE_ATK_SIDE) == 2)
            gBattleCommunication[MULTISTRING_CHOOSER] = 2;
        else
            gBattleCommunication[MULTISTRING_CHOOSER] = 1;
    }
    gBattlescriptCurrInstr++;
}

static void Cmd_setseeded(void)
{
    if (gMoveResultFlags & MOVE_RESULT_NO_EFFECT || gStatuses3[gBattlerTarget] & STATUS3_LEECHSEED)
    {
        gMoveResultFlags |= MOVE_RESULT_MISSED;
        gBattleCommunication[MULTISTRING_CHOOSER] = 1;
    }
    else if (IS_BATTLER_OF_TYPE(gBattlerTarget, TYPE_GRASS))
    {
        gMoveResultFlags |= MOVE_RESULT_MISSED;
        gBattleCommunication[MULTISTRING_CHOOSER] = 2;
    }
    else
    {
        gStatuses3[gBattlerTarget] |= gBattlerAttacker;
        gStatuses3[gBattlerTarget] |= STATUS3_LEECHSEED;
        gBattleCommunication[MULTISTRING_CHOOSER] = 0;
    }

    gBattlescriptCurrInstr++;
}

static void Cmd_manipulatedamage(void)
{
    switch (gBattlescriptCurrInstr[1])
    {
    case DMG_CHANGE_SIGN:
        gBattleMoveDamage *= -1;
        break;
    case DMG_RECOIL_FROM_MISS:
        gBattleMoveDamage /= 2;
        if (gBattleMoveDamage == 0)
            gBattleMoveDamage = 1;
        if (B_RECOIL_IF_MISS_DMG >= GEN_5 || ((gBattleMons[gBattlerTarget].maxHP / 2) < gBattleMoveDamage))
            gBattleMoveDamage = gBattleMons[gBattlerTarget].maxHP / 2;
        break;
    case DMG_DOUBLED:
        gBattleMoveDamage *= 2;
        break;
    case DMG_1_8_TARGET_HP:
        gBattleMoveDamage = gBattleMons[gBattlerTarget].maxHP / 8;
        if (gBattleMoveDamage == 0)
            gBattleMoveDamage = 1;
        break;
    case DMG_FULL_ATTACKER_HP:
        gBattleMoveDamage = gBattleMons[gBattlerAttacker].maxHP;
        break;
    case DMG_CURR_ATTACKER_HP:
        gBattleMoveDamage = gBattleMons[gBattlerAttacker].hp;
        break;
    case DMG_BIG_ROOT:
        gBattleMoveDamage = GetDrainedBigRootHp(gBattlerAttacker, gBattleMoveDamage);
        break;
    case DMG_1_2_ATTACKER_HP:
        gBattleMoveDamage = gBattleMons[gBattlerAttacker].maxHP / 2;
        break;
    }

    gBattlescriptCurrInstr += 2;
}

static void Cmd_trysetrest(void)
{
    const u8 *failJump = T1_READ_PTR(gBattlescriptCurrInstr + 1);
    gActiveBattler = gBattlerTarget = gBattlerAttacker;
    gBattleMoveDamage = gBattleMons[gBattlerTarget].maxHP * (-1);

    if (gBattleMons[gBattlerTarget].hp == gBattleMons[gBattlerTarget].maxHP)
    {
        gBattlescriptCurrInstr = failJump;
    }
    else
    {
        if (gBattleMons[gBattlerTarget].status1 & ((u8)(~STATUS1_SLEEP)))
            gBattleCommunication[MULTISTRING_CHOOSER] = 1;
        else
            gBattleCommunication[MULTISTRING_CHOOSER] = 0;

        gBattleMons[gBattlerTarget].status1 = 3;
        BtlController_EmitSetMonData(0, REQUEST_STATUS_BATTLE, 0, 4, &gBattleMons[gActiveBattler].status1);
        MarkBattlerForControllerExec(gActiveBattler);
        gBattlescriptCurrInstr += 5;
    }
}

static void Cmd_jumpifnotfirstturn(void)
{
    const u8* failJump = T1_READ_PTR(gBattlescriptCurrInstr + 1);

    if (gDisableStructs[gBattlerAttacker].isFirstTurn)
        gBattlescriptCurrInstr += 5;
    else
        gBattlescriptCurrInstr = failJump;
}

static void Cmd_setmiracleeye(void)
{
    if (!(gStatuses3[gBattlerTarget] & STATUS3_MIRACLE_EYED))
    {
        gStatuses3[gBattlerTarget] |= STATUS3_MIRACLE_EYED;
        gBattlescriptCurrInstr += 5;
    }
    else
    {
        gBattlescriptCurrInstr = T1_READ_PTR(gBattlescriptCurrInstr + 1);
    }
}

bool8 UproarWakeUpCheck(u8 battlerId)
{
    s32 i;

    for (i = 0; i < gBattlersCount; i++)
    {
        if (!(gBattleMons[i].status2 & STATUS2_UPROAR) || gBattleMons[battlerId].ability == ABILITY_SOUNDPROOF)
            continue;

        gBattleScripting.battler = i;

        if (gBattlerTarget == 0xFF)
            gBattlerTarget = i;
        else if (gBattlerTarget == i)
            gBattleCommunication[MULTISTRING_CHOOSER] = 0;
        else
            gBattleCommunication[MULTISTRING_CHOOSER] = 1;

        break;
    }

    if (i == gBattlersCount)
        return FALSE;
    else
        return TRUE;
}

static void Cmd_jumpifcantmakeasleep(void)
{
    const u8 *jumpPtr = T1_READ_PTR(gBattlescriptCurrInstr + 1);
    u32 ability = GetBattlerAbility(gBattlerTarget);

    if (UproarWakeUpCheck(gBattlerTarget))
    {
        gBattlescriptCurrInstr = jumpPtr;
    }
    else if (ability == ABILITY_INSOMNIA || ability == ABILITY_VITAL_SPIRIT)
    {
        gLastUsedAbility = ability;
        gBattleCommunication[MULTISTRING_CHOOSER] = 2;
        gBattlescriptCurrInstr = jumpPtr;
        RecordAbilityBattle(gBattlerTarget, gLastUsedAbility);
    }
    else
    {
        gBattlescriptCurrInstr += 5;
    }
}

static void Cmd_stockpile(void)
{
    switch (gBattlescriptCurrInstr[1])
    {
    case 0:
        if (gDisableStructs[gBattlerAttacker].stockpileCounter >= 3)
        {
            gMoveResultFlags |= MOVE_RESULT_MISSED;
            gBattleCommunication[MULTISTRING_CHOOSER] = 1;
        }
        else
        {
            gDisableStructs[gBattlerAttacker].stockpileCounter++;
            gDisableStructs[gBattlerAttacker].stockpileBeforeDef = gBattleMons[gBattlerAttacker].statStages[STAT_DEF];
            gDisableStructs[gBattlerAttacker].stockpileBeforeSpDef = gBattleMons[gBattlerAttacker].statStages[STAT_SPDEF];
            PREPARE_BYTE_NUMBER_BUFFER(gBattleTextBuff1, 1, gDisableStructs[gBattlerAttacker].stockpileCounter);
            gBattleCommunication[MULTISTRING_CHOOSER] = 0;
        }
        break;
    case 1: // Save def/sp def stats.
        if (!(gMoveResultFlags & MOVE_RESULT_NO_EFFECT))
        {
            gDisableStructs[gBattlerAttacker].stockpileDef += gBattleMons[gBattlerAttacker].statStages[STAT_DEF] - gDisableStructs[gBattlerAttacker].stockpileBeforeDef;
            gDisableStructs[gBattlerAttacker].stockpileSpDef += gBattleMons[gBattlerAttacker].statStages[STAT_SPDEF] - gDisableStructs[gBattlerAttacker].stockpileBeforeSpDef;
        }
        break;
    }

    gBattlescriptCurrInstr += 2;
}

static void Cmd_stockpiletobasedamage(void)
{
    const u8* jumpPtr = T1_READ_PTR(gBattlescriptCurrInstr + 1);
    if (gDisableStructs[gBattlerAttacker].stockpileCounter == 0)
    {
        gBattlescriptCurrInstr = jumpPtr;
    }
    else
    {
        if (gBattleCommunication[6] != 1)
            gBattleScripting.animTurn = gDisableStructs[gBattlerAttacker].stockpileCounter;

        gDisableStructs[gBattlerAttacker].stockpileCounter = 0;
        // Restore stat changes from stockpile.
        gBattleMons[gBattlerAttacker].statStages[STAT_DEF] -= gDisableStructs[gBattlerAttacker].stockpileDef;
        gBattleMons[gBattlerAttacker].statStages[STAT_SPDEF] -= gDisableStructs[gBattlerAttacker].stockpileSpDef;
        gBattlescriptCurrInstr += 5;
    }
}

static void Cmd_stockpiletohpheal(void)
{
    const u8* jumpPtr = T1_READ_PTR(gBattlescriptCurrInstr + 1);

    if (gDisableStructs[gBattlerAttacker].stockpileCounter == 0)
    {
        gBattlescriptCurrInstr = jumpPtr;
        gBattleCommunication[MULTISTRING_CHOOSER] = 0;
    }
    else
    {
        if (gBattleMons[gBattlerAttacker].maxHP == gBattleMons[gBattlerAttacker].hp)
        {
            gDisableStructs[gBattlerAttacker].stockpileCounter = 0;
            gBattlescriptCurrInstr = jumpPtr;
            gBattlerTarget = gBattlerAttacker;
            gBattleCommunication[MULTISTRING_CHOOSER] = 1;
        }
        else
        {
            gBattleMoveDamage = gBattleMons[gBattlerAttacker].maxHP / (1 << (3 - gDisableStructs[gBattlerAttacker].stockpileCounter));

            if (gBattleMoveDamage == 0)
                gBattleMoveDamage = 1;
            gBattleMoveDamage *= -1;

            gBattleScripting.animTurn = gDisableStructs[gBattlerAttacker].stockpileCounter;
            gDisableStructs[gBattlerAttacker].stockpileCounter = 0;
            gBattlescriptCurrInstr += 5;
            gBattlerTarget = gBattlerAttacker;
        }

        // Restore stat changes from stockpile.
        gBattleMons[gBattlerAttacker].statStages[STAT_DEF] -= gDisableStructs[gBattlerAttacker].stockpileDef;
        gBattleMons[gBattlerAttacker].statStages[STAT_SPDEF] -= gDisableStructs[gBattlerAttacker].stockpileSpDef;
    }
}

static void Cmd_setdrainedhp(void)
{
    if (gBattleMoves[gCurrentMove].argument != 0)
        gBattleMoveDamage = -(gHpDealt * gBattleMoves[gCurrentMove].argument / 100);
    else
        gBattleMoveDamage = -(gHpDealt / 2);

    if (gBattleMoveDamage == 0)
        gBattleMoveDamage = -1;

    gBattlescriptCurrInstr++;
}

static u32 ChangeStatBuffs(s8 statValue, u32 statId, u32 flags, const u8 *BS_ptr)
{
    bool32 certain = FALSE;
    bool32 notProtectAffected = FALSE;
    u32 index;

    if (flags & MOVE_EFFECT_AFFECTS_USER)
        gActiveBattler = gBattlerAttacker;
    else
        gActiveBattler = gBattlerTarget;

    gSpecialStatuses[gActiveBattler].changedStatsBattlerId = gBattlerAttacker;

    flags &= ~(MOVE_EFFECT_AFFECTS_USER);

    if (flags & MOVE_EFFECT_CERTAIN)
        certain++;
    flags &= ~(MOVE_EFFECT_CERTAIN);

    if (flags & STAT_BUFF_NOT_PROTECT_AFFECTED)
        notProtectAffected++;
    flags &= ~(STAT_BUFF_NOT_PROTECT_AFFECTED);

    if (GetBattlerAbility(gActiveBattler) == ABILITY_CONTRARY)
    {
        statValue ^= STAT_BUFF_NEGATIVE;
        gBattleScripting.statChanger ^= STAT_BUFF_NEGATIVE;
    }
    else if (GetBattlerAbility(gActiveBattler) == ABILITY_SIMPLE)
    {
        statValue = (SET_STAT_BUFF_VALUE(GET_STAT_BUFF_VALUE(statValue) * 2)) | ((statValue <= -1) ? STAT_BUFF_NEGATIVE : 0);
    }

    PREPARE_STAT_BUFFER(gBattleTextBuff1, statId);

    if (statValue <= -1) // Stat decrease.
    {
        if (gSideTimers[GET_BATTLER_SIDE(gActiveBattler)].mistTimer
            && !certain && gCurrentMove != MOVE_CURSE
            && !(gActiveBattler == gBattlerTarget && GetBattlerAbility(gBattlerAttacker) == ABILITY_INFILTRATOR))
        {
            if (flags == STAT_BUFF_ALLOW_PTR)
            {
                if (gSpecialStatuses[gActiveBattler].statLowered)
                {
                    gBattlescriptCurrInstr = BS_ptr;
                }
                else
                {
                    BattleScriptPush(BS_ptr);
                    gBattleScripting.battler = gActiveBattler;
                    gBattlescriptCurrInstr = BattleScript_MistProtected;
                    gSpecialStatuses[gActiveBattler].statLowered = 1;
                }
            }
            return STAT_CHANGE_DIDNT_WORK;
        }
        else if (gCurrentMove != MOVE_CURSE
                 && notProtectAffected != TRUE && JumpIfMoveAffectedByProtect(0))
        {
            gBattlescriptCurrInstr = BattleScript_ButItFailed;
            return STAT_CHANGE_DIDNT_WORK;
        }
        else if ((GetBattlerAbility(gActiveBattler) == ABILITY_CLEAR_BODY
                  || GetBattlerAbility(gActiveBattler) == ABILITY_FULL_METAL_BODY
                  || GetBattlerAbility(gActiveBattler) == ABILITY_WHITE_SMOKE)
                 && !certain && gCurrentMove != MOVE_CURSE)
        {
            if (flags == STAT_BUFF_ALLOW_PTR)
            {
                if (gSpecialStatuses[gActiveBattler].statLowered)
                {
                    gBattlescriptCurrInstr = BS_ptr;
                }
                else
                {
                    BattleScriptPush(BS_ptr);
                    gBattleScripting.battler = gActiveBattler;
                    gBattlerAbility = gActiveBattler;
                    gBattlescriptCurrInstr = BattleScript_AbilityNoStatLoss;
                    gLastUsedAbility = GetBattlerAbility(gActiveBattler);
                    RecordAbilityBattle(gActiveBattler, gLastUsedAbility);
                    gSpecialStatuses[gActiveBattler].statLowered = 1;
                }
            }
            return STAT_CHANGE_DIDNT_WORK;
        }
        else if ((index = IsFlowerVeilProtected(gActiveBattler)) && !certain)
        {
            if (flags == STAT_BUFF_ALLOW_PTR)
            {
                if (gSpecialStatuses[gActiveBattler].statLowered)
                {
                    gBattlescriptCurrInstr = BS_ptr;
                }
                else
                {
                    BattleScriptPush(BS_ptr);
                    gBattleScripting.battler = gActiveBattler;
                    gBattlerAbility = index - 1;
                    gBattlescriptCurrInstr = BattleScript_FlowerVeilProtectsRet;
                    gLastUsedAbility = ABILITY_FLOWER_VEIL;
                    gSpecialStatuses[gActiveBattler].statLowered = 1;
                }
            }
            return STAT_CHANGE_DIDNT_WORK;
        }
        else if (GetBattlerAbility(gActiveBattler) == ABILITY_KEEN_EYE
                 && !certain && statId == STAT_ACC)
        {
            if (flags == STAT_BUFF_ALLOW_PTR)
            {
                BattleScriptPush(BS_ptr);
                gBattleScripting.battler = gActiveBattler;
                gBattlerAbility = gActiveBattler;
                gBattlescriptCurrInstr = BattleScript_AbilityNoSpecificStatLoss;
                gLastUsedAbility = GetBattlerAbility(gActiveBattler);
                RecordAbilityBattle(gActiveBattler, gLastUsedAbility);
            }
            return STAT_CHANGE_DIDNT_WORK;
        }
        else if (GetBattlerAbility(gActiveBattler) == ABILITY_HYPER_CUTTER
                 && !certain && statId == STAT_ATK)
        {
            if (flags == STAT_BUFF_ALLOW_PTR)
            {
                BattleScriptPush(BS_ptr);
                gBattleScripting.battler = gActiveBattler;
                gBattlerAbility = gActiveBattler;
                gBattlescriptCurrInstr = BattleScript_AbilityNoSpecificStatLoss;
                gLastUsedAbility = GetBattlerAbility(gActiveBattler);
                RecordAbilityBattle(gActiveBattler, gLastUsedAbility);
            }
            return STAT_CHANGE_DIDNT_WORK;
        }
        else if (GetBattlerAbility(gActiveBattler) == ABILITY_SHIELD_DUST && flags == 0)
        {
            return STAT_CHANGE_DIDNT_WORK;
        }
        else // try to decrease
        {
            statValue = -GET_STAT_BUFF_VALUE(statValue);
            if (gBattleMons[gActiveBattler].statStages[statId] == 1)
                statValue = -1;
            else if (gBattleMons[gActiveBattler].statStages[statId] == 2 && statValue < -2)
                statValue = -2;
            gBattleTextBuff2[0] = B_BUFF_PLACEHOLDER_BEGIN;
            index = 1;
            if (statValue == -2)
            {
                gBattleTextBuff2[1] = B_BUFF_STRING;
                gBattleTextBuff2[2] = STRINGID_STATHARSHLY;
                gBattleTextBuff2[3] = STRINGID_STATHARSHLY >> 8;
                index = 4;
            }
            else if (statValue <= -3)
            {
                gBattleTextBuff2[1] = B_BUFF_STRING;
                gBattleTextBuff2[2] = STRINGID_SEVERELY & 0xFF;
                gBattleTextBuff2[3] = STRINGID_SEVERELY >> 8;
                index = 4;
            }
            gBattleTextBuff2[index] = B_BUFF_STRING;
            index++;
            gBattleTextBuff2[index] = STRINGID_STATFELL;
            index++;
            gBattleTextBuff2[index] = STRINGID_STATFELL >> 8;
            index++;
            gBattleTextBuff2[index] = B_BUFF_EOS;

            if (gBattleMons[gActiveBattler].statStages[statId] == 0)
                gBattleCommunication[MULTISTRING_CHOOSER] = 2;
            else
                gBattleCommunication[MULTISTRING_CHOOSER] = (gBattlerTarget == gActiveBattler);
        }
    }
    else // stat increase
    {
        statValue = GET_STAT_BUFF_VALUE(statValue);
        if (gBattleMons[gActiveBattler].statStages[statId] == 11)
            statValue = 1;
        else if (gBattleMons[gActiveBattler].statStages[statId] == 10 && statValue > 2)
            statValue = 2;
        gBattleTextBuff2[0] = B_BUFF_PLACEHOLDER_BEGIN;
        index = 1;
        if (statValue == 2)
        {
            gBattleTextBuff2[1] = B_BUFF_STRING;
            gBattleTextBuff2[2] = STRINGID_STATSHARPLY;
            gBattleTextBuff2[3] = STRINGID_STATSHARPLY >> 8;
            index = 4;
        }
        else if (statValue >= 3)
        {
            gBattleTextBuff2[1] = B_BUFF_STRING;
            gBattleTextBuff2[2] = STRINGID_DRASTICALLY & 0xFF;
            gBattleTextBuff2[3] = STRINGID_DRASTICALLY >> 8;
            index = 4;
        }
        gBattleTextBuff2[index] = B_BUFF_STRING;
        index++;
        gBattleTextBuff2[index] = STRINGID_STATROSE;
        index++;
        gBattleTextBuff2[index] = STRINGID_STATROSE >> 8;
        index++;
        gBattleTextBuff2[index] = B_BUFF_EOS;

        if (gBattleMons[gActiveBattler].statStages[statId] == 0xC)
            gBattleCommunication[MULTISTRING_CHOOSER] = 2;
        else
            gBattleCommunication[MULTISTRING_CHOOSER] = (gBattlerTarget == gActiveBattler);
    }

    gBattleMons[gActiveBattler].statStages[statId] += statValue;
    if (gBattleMons[gActiveBattler].statStages[statId] < 0)
        gBattleMons[gActiveBattler].statStages[statId] = 0;
    if (gBattleMons[gActiveBattler].statStages[statId] > 0xC)
        gBattleMons[gActiveBattler].statStages[statId] = 0xC;

    if (gBattleCommunication[MULTISTRING_CHOOSER] == 2 && flags & STAT_BUFF_ALLOW_PTR)
        gMoveResultFlags |= MOVE_RESULT_MISSED;

    if (gBattleCommunication[MULTISTRING_CHOOSER] == 2 && !(flags & STAT_BUFF_ALLOW_PTR))
        return STAT_CHANGE_DIDNT_WORK;

    return STAT_CHANGE_WORKED;
}

static void Cmd_statbuffchange(void)
{
    u16 flags = T1_READ_16(gBattlescriptCurrInstr + 1);
    const u8 *ptrBefore = gBattlescriptCurrInstr;
    const u8 *jumpPtr = T1_READ_PTR(gBattlescriptCurrInstr + 3);

    if (ChangeStatBuffs(GET_STAT_BUFF_VALUE_WITH_SIGN(gBattleScripting.statChanger), GET_STAT_BUFF_ID(gBattleScripting.statChanger), flags, jumpPtr) == STAT_CHANGE_WORKED)
        gBattlescriptCurrInstr += 7;
    else if (gBattlescriptCurrInstr == ptrBefore) // Prevent infinite looping.
        gBattlescriptCurrInstr = jumpPtr;
}

static void Cmd_normalisebuffs(void) // haze
{
    s32 i, j;

    for (i = 0; i < gBattlersCount; i++)
    {
        gDisableStructs[i].stockpileDef = 0;
        gDisableStructs[i].stockpileSpDef = 0;
        for (j = 0; j < NUM_BATTLE_STATS; j++)
            gBattleMons[i].statStages[j] = 6;
    }

    gBattlescriptCurrInstr++;
}

static void Cmd_setbide(void)
{
    gBattleMons[gBattlerAttacker].status2 |= STATUS2_MULTIPLETURNS;
    gLockedMoves[gBattlerAttacker] = gCurrentMove;
    gTakenDmg[gBattlerAttacker] = 0;
    gBattleMons[gBattlerAttacker].status2 |= STATUS2_BIDE_TURN(2);

    gBattlescriptCurrInstr++;
}

static void Cmd_confuseifrepeatingattackends(void)
{
    if (!(gBattleMons[gBattlerAttacker].status2 & STATUS2_LOCK_CONFUSE) && !gSpecialStatuses[gBattlerAttacker].dancerUsedMove)
        gBattleScripting.moveEffect = (MOVE_EFFECT_THRASH | MOVE_EFFECT_AFFECTS_USER);

    gBattlescriptCurrInstr++;
}

static void Cmd_setmultihitcounter(void)
{
    if (gBattlescriptCurrInstr[1])
    {
        gMultiHitCounter = gBattlescriptCurrInstr[1];
    }
    else
    {
        if (GetBattlerAbility(gBattlerAttacker) == ABILITY_SKILL_LINK)
        {
            gMultiHitCounter = 5;
        }
        else if (B_MULTI_HIT_CHANCE >= GEN_5)
        {
            // 2 and 3 hits: 33.3%
            // 4 and 5 hits: 16.7%
            gMultiHitCounter = Random() % 4;
            if (gMultiHitCounter > 2)
            {
                gMultiHitCounter = (Random() % 3);
                if (gMultiHitCounter < 2)
                    gMultiHitCounter = 2;
                else
                    gMultiHitCounter = 3;
            }
            else
                gMultiHitCounter += 3;
        }
        else
        {
            // 2 and 3 hits: 37.5%
            // 4 and 5 hits: 12.5%
            gMultiHitCounter = Random() % 4;
            if (gMultiHitCounter > 1)
                gMultiHitCounter = (Random() % 4) + 2;
            else
                gMultiHitCounter += 2;
        }
    }

    gBattlescriptCurrInstr += 2;
}

static void Cmd_initmultihitstring(void)
{
    PREPARE_BYTE_NUMBER_BUFFER(gBattleScripting.multihitString, 1, 0)

    gBattlescriptCurrInstr++;
}

static void Cmd_forcerandomswitch(void)
{
    s32 i;
    s32 battler1PartyId = 0;
    s32 battler2PartyId = 0;
    s32 lastMonId = 0; // + 1
    s32 firstMonId = 0;
    s32 monsCount = 0;
    struct Pokemon *party = NULL;
    s32 validMons = 0;
    s32 minNeeded = 0;

    // Swapping pokemon happens in:
    // trainer battles
    // wild double battles when an opposing pokemon uses it against one of the two alive player mons
    // wild double battle when a player pokemon uses it against its partner
    if ((gBattleTypeFlags & BATTLE_TYPE_TRAINER)
        || (WILD_DOUBLE_BATTLE
            && GetBattlerSide(gBattlerAttacker) == B_SIDE_OPPONENT
            && GetBattlerSide(gBattlerTarget) == B_SIDE_PLAYER
            && IS_WHOLE_SIDE_ALIVE(gBattlerTarget))
        || (WILD_DOUBLE_BATTLE
            && GetBattlerSide(gBattlerAttacker) == B_SIDE_PLAYER
            && GetBattlerSide(gBattlerTarget) == B_SIDE_PLAYER)
       )
    {
        if (GetBattlerSide(gBattlerTarget) == B_SIDE_PLAYER)
            party = gPlayerParty;
        else
            party = gEnemyParty;

        if (BATTLE_TWO_VS_ONE_OPPONENT && GetBattlerSide(gBattlerTarget) == B_SIDE_OPPONENT)
        {
            firstMonId = 0;
            lastMonId = 6;
            monsCount = 6;
            minNeeded = 2;
            battler2PartyId = gBattlerPartyIndexes[gBattlerTarget];
            battler1PartyId = gBattlerPartyIndexes[gBattlerTarget ^ BIT_FLANK];
        }
        else if ((gBattleTypeFlags & BATTLE_TYPE_BATTLE_TOWER && gBattleTypeFlags & BATTLE_TYPE_LINK)
            || (gBattleTypeFlags & BATTLE_TYPE_BATTLE_TOWER && gBattleTypeFlags & BATTLE_TYPE_x2000000)
            || (gBattleTypeFlags & BATTLE_TYPE_INGAME_PARTNER))
        {
            if ((gBattlerTarget & BIT_FLANK) != 0)
            {
                firstMonId = 3;
                lastMonId = 6;
            }
            else
            {
                firstMonId = 0;
                lastMonId = 3;
            }
            monsCount = 3;
            minNeeded = 1;
            battler2PartyId = gBattlerPartyIndexes[gBattlerTarget];
            battler1PartyId = gBattlerPartyIndexes[gBattlerTarget ^ BIT_FLANK];
        }
        else if ((gBattleTypeFlags & BATTLE_TYPE_MULTI && gBattleTypeFlags & BATTLE_TYPE_LINK)
                 || (gBattleTypeFlags & BATTLE_TYPE_MULTI && gBattleTypeFlags & BATTLE_TYPE_x2000000))
        {
            if (GetLinkTrainerFlankId(GetBattlerMultiplayerId(gBattlerTarget)) == 1)
            {
                firstMonId = 3;
                lastMonId = 6;
            }
            else
            {
                firstMonId = 0;
                lastMonId = 3;
            }
            monsCount = 3;
            minNeeded = 1;
            battler2PartyId = gBattlerPartyIndexes[gBattlerTarget];
            battler1PartyId = gBattlerPartyIndexes[gBattlerTarget ^ BIT_FLANK];
        }
        else if (gBattleTypeFlags & BATTLE_TYPE_TWO_OPPONENTS)
        {
            if (GetBattlerSide(gBattlerTarget) == B_SIDE_PLAYER)
            {
                firstMonId = 0;
                lastMonId = 6;
                monsCount = 6;
                minNeeded = 2; // since there are two opponents, it has to be a double battle
            }
            else
            {
                if ((gBattlerTarget & BIT_FLANK) != 0)
                {
                    firstMonId = 3;
                    lastMonId = 6;
                }
                else
                {
                    firstMonId = 0;
                    lastMonId = 3;
                }
                monsCount = 3;
                minNeeded = 1;
            }
            battler2PartyId = gBattlerPartyIndexes[gBattlerTarget];
            battler1PartyId = gBattlerPartyIndexes[gBattlerTarget ^ BIT_FLANK];
        }
        else if (gBattleTypeFlags & BATTLE_TYPE_DOUBLE)
        {
            firstMonId = 0;
            lastMonId = 6;
            monsCount = 6;
            minNeeded = 2;
            battler2PartyId = gBattlerPartyIndexes[gBattlerTarget];
            battler1PartyId = gBattlerPartyIndexes[gBattlerTarget ^ BIT_FLANK];
        }
        else
        {
            firstMonId = 0;
            lastMonId = 6;
            monsCount = 6;
            minNeeded = 1;
            battler2PartyId = gBattlerPartyIndexes[gBattlerTarget]; // there is only one pokemon out in single battles
            battler1PartyId = gBattlerPartyIndexes[gBattlerTarget];
        }

        for (i = firstMonId; i < lastMonId; i++)
        {
            if (GetMonData(&party[i], MON_DATA_SPECIES) != SPECIES_NONE
             && !GetMonData(&party[i], MON_DATA_IS_EGG)
             && GetMonData(&party[i], MON_DATA_HP) != 0)
             {
                 validMons++;
             }
        }

        if (validMons <= minNeeded)
        {
            gBattlescriptCurrInstr = T1_READ_PTR(gBattlescriptCurrInstr + 1);
        }
        else
        {
            *(gBattleStruct->field_58 + gBattlerTarget) = gBattlerPartyIndexes[gBattlerTarget];
            gBattlescriptCurrInstr = BattleScript_RoarSuccessSwitch;

            do
            {
                i = Random() % monsCount;
                i += firstMonId;
            }
            while (i == battler2PartyId
                   || i == battler1PartyId
                   || GetMonData(&party[i], MON_DATA_SPECIES) == SPECIES_NONE
                   || GetMonData(&party[i], MON_DATA_IS_EGG) == TRUE
                   || GetMonData(&party[i], MON_DATA_HP) == 0);

            *(gBattleStruct->monToSwitchIntoId + gBattlerTarget) = i;

            if (!IsMultiBattle())
                SwitchPartyOrder(gBattlerTarget);

            if ((gBattleTypeFlags & BATTLE_TYPE_LINK && gBattleTypeFlags & BATTLE_TYPE_BATTLE_TOWER)
                || (gBattleTypeFlags & BATTLE_TYPE_LINK && gBattleTypeFlags & BATTLE_TYPE_MULTI)
                || (gBattleTypeFlags & BATTLE_TYPE_x2000000 && gBattleTypeFlags & BATTLE_TYPE_BATTLE_TOWER)
                || (gBattleTypeFlags & BATTLE_TYPE_x2000000 && gBattleTypeFlags & BATTLE_TYPE_MULTI))
            {
                SwitchPartyOrderLinkMulti(gBattlerTarget, i, 0);
                SwitchPartyOrderLinkMulti(gBattlerTarget ^ BIT_FLANK, i, 1);
            }

            if (gBattleTypeFlags & BATTLE_TYPE_INGAME_PARTNER)
                SwitchPartyOrderInGameMulti(gBattlerTarget, i);
        }
    }
    else
    {
        // In normal wild doubles, Roar will always fail if the user's level is less than the target's.
        if (gBattleMons[gBattlerAttacker].level >= gBattleMons[gBattlerTarget].level)
            gBattlescriptCurrInstr = BattleScript_RoarSuccessEndBattle;
        else
            gBattlescriptCurrInstr = T1_READ_PTR(gBattlescriptCurrInstr + 1);
    }
}

static void Cmd_tryconversiontypechange(void) // randomly changes user's type to one of its moves' type
{
    u8 validMoves = 0;
    u8 moveChecked;
    u8 moveType;

    while (validMoves < MAX_MON_MOVES)
    {
        if (gBattleMons[gBattlerAttacker].moves[validMoves] == 0)
            break;

        validMoves++;
    }

    for (moveChecked = 0; moveChecked < validMoves; moveChecked++)
    {
        moveType = gBattleMoves[gBattleMons[gBattlerAttacker].moves[moveChecked]].type;

        if (moveType == TYPE_MYSTERY)
        {
            if (IS_BATTLER_OF_TYPE(gBattlerAttacker, TYPE_GHOST))
                moveType = TYPE_GHOST;
            else
                moveType = TYPE_NORMAL;
        }
        if (moveType != gBattleMons[gBattlerAttacker].type1
            && moveType != gBattleMons[gBattlerAttacker].type2
            && moveType != gBattleMons[gBattlerAttacker].type3)
        {
            break;
        }
    }

    if (moveChecked == validMoves)
    {
        gBattlescriptCurrInstr = T1_READ_PTR(gBattlescriptCurrInstr + 1);
    }
    else
    {
        do
        {

            while ((moveChecked = Random() & 3) >= validMoves);

            moveType = gBattleMoves[gBattleMons[gBattlerAttacker].moves[moveChecked]].type;

            if (moveType == TYPE_MYSTERY)
            {
                if (IS_BATTLER_OF_TYPE(gBattlerAttacker, TYPE_GHOST))
                    moveType = TYPE_GHOST;
                else
                    moveType = TYPE_NORMAL;
            }
        }
        while (moveType == gBattleMons[gBattlerAttacker].type1 || moveType == gBattleMons[gBattlerAttacker].type2 || moveType == gBattleMons[gBattlerAttacker].type3);

        SET_BATTLER_TYPE(gBattlerAttacker, moveType);
        PREPARE_TYPE_BUFFER(gBattleTextBuff1, moveType);

        gBattlescriptCurrInstr += 5;
    }
}

static void Cmd_givepaydaymoney(void)
{
    if (!(gBattleTypeFlags & (BATTLE_TYPE_LINK | BATTLE_TYPE_x2000000)) && gPaydayMoney != 0)
    {
        u32 bonusMoney = gPaydayMoney * gBattleStruct->moneyMultiplier;
        AddMoney(&gSaveBlock1Ptr->money, bonusMoney);

        PREPARE_HWORD_NUMBER_BUFFER(gBattleTextBuff1, 5, bonusMoney)

        BattleScriptPush(gBattlescriptCurrInstr + 1);
        gBattlescriptCurrInstr = BattleScript_PrintPayDayMoneyString;
    }
    else
    {
        gBattlescriptCurrInstr++;
    }
}

static void Cmd_setlightscreen(void)
{
    if (gSideStatuses[GET_BATTLER_SIDE(gBattlerAttacker)] & SIDE_STATUS_LIGHTSCREEN)
    {
        gMoveResultFlags |= MOVE_RESULT_MISSED;
        gBattleCommunication[MULTISTRING_CHOOSER] = 0;
    }
    else
    {
        gSideStatuses[GET_BATTLER_SIDE(gBattlerAttacker)] |= SIDE_STATUS_LIGHTSCREEN;
        if (GetBattlerHoldEffect(gBattlerAttacker, TRUE) == HOLD_EFFECT_LIGHT_CLAY)
            gSideTimers[GET_BATTLER_SIDE(gBattlerAttacker)].lightscreenTimer = 8;
        else
            gSideTimers[GET_BATTLER_SIDE(gBattlerAttacker)].lightscreenTimer = 5;
        gSideTimers[GET_BATTLER_SIDE(gBattlerAttacker)].lightscreenBattlerId = gBattlerAttacker;

        if (gBattleTypeFlags & BATTLE_TYPE_DOUBLE && CountAliveMonsInBattle(BATTLE_ALIVE_ATK_SIDE) == 2)
            gBattleCommunication[MULTISTRING_CHOOSER] = 4;
        else
            gBattleCommunication[MULTISTRING_CHOOSER] = 3;
    }

    gBattlescriptCurrInstr++;
}

static void Cmd_tryKO(void)
{
    bool32 lands = FALSE;
    u32 holdEffect = GetBattlerHoldEffect(gBattlerTarget, TRUE);

    gPotentialItemEffectBattler = gBattlerTarget;
    if (holdEffect == HOLD_EFFECT_FOCUS_BAND
        && (Random() % 100) < GetBattlerHoldEffectParam(gBattlerTarget))
    {
        gSpecialStatuses[gBattlerTarget].focusBanded = 1;
        RecordItemEffectBattle(gBattlerTarget, holdEffect);
    }
    else if (holdEffect == HOLD_EFFECT_FOCUS_SASH && BATTLER_MAX_HP(gBattlerTarget))
    {
        gSpecialStatuses[gBattlerTarget].focusSashed = 1;
        RecordItemEffectBattle(gBattlerTarget, holdEffect);
    }

    if (GetBattlerAbility(gBattlerTarget) == ABILITY_STURDY)
    {
        gMoveResultFlags |= MOVE_RESULT_MISSED;
        gLastUsedAbility = ABILITY_STURDY;
        gBattlescriptCurrInstr = BattleScript_SturdyPreventsOHKO;
        gBattlerAbility = gBattlerTarget;
    }
    else
    {
        if ((((gStatuses3[gBattlerTarget] & STATUS3_ALWAYS_HITS)
                && gDisableStructs[gBattlerTarget].battlerWithSureHit == gBattlerAttacker)
            || GetBattlerAbility(gBattlerAttacker) == ABILITY_NO_GUARD
            || GetBattlerAbility(gBattlerTarget) == ABILITY_NO_GUARD)
            && gBattleMons[gBattlerAttacker].level >= gBattleMons[gBattlerTarget].level)
        {
            lands = TRUE;
        }
        else
        {
            u16 odds = gBattleMoves[gCurrentMove].accuracy + (gBattleMons[gBattlerAttacker].level - gBattleMons[gBattlerTarget].level);
            if (Random() % 100 + 1 < odds && gBattleMons[gBattlerAttacker].level >= gBattleMons[gBattlerTarget].level)
                lands = TRUE;
        }

        if (lands)
        {
            if (gProtectStructs[gBattlerTarget].endured)
            {
                gBattleMoveDamage = gBattleMons[gBattlerTarget].hp - 1;
                gMoveResultFlags |= MOVE_RESULT_FOE_ENDURED;
            }
            else if (gSpecialStatuses[gBattlerTarget].focusBanded || gSpecialStatuses[gBattlerTarget].focusSashed)
            {
                gBattleMoveDamage = gBattleMons[gBattlerTarget].hp - 1;
                gMoveResultFlags |= MOVE_RESULT_FOE_HUNG_ON;
                gLastUsedItem = gBattleMons[gBattlerTarget].item;
            }
            else
            {
                gBattleMoveDamage = gBattleMons[gBattlerTarget].hp;
                gMoveResultFlags |= MOVE_RESULT_ONE_HIT_KO;
            }
            gBattlescriptCurrInstr += 5;
        }
        else
        {
            gMoveResultFlags |= MOVE_RESULT_MISSED;
            if (gBattleMons[gBattlerAttacker].level >= gBattleMons[gBattlerTarget].level)
                gBattleCommunication[MULTISTRING_CHOOSER] = 0;
            else
                gBattleCommunication[MULTISTRING_CHOOSER] = 1;
            gBattlescriptCurrInstr = T1_READ_PTR(gBattlescriptCurrInstr + 1);
        }
    }
}

static void Cmd_damagetohalftargethp(void) // super fang
{
    gBattleMoveDamage = gBattleMons[gBattlerTarget].hp / 2;
    if (gBattleMoveDamage == 0)
        gBattleMoveDamage = 1;

    gBattlescriptCurrInstr++;
}

static void Cmd_setsandstorm(void)
{
    if (!TryChangeBattleWeather(gBattlerAttacker, ENUM_WEATHER_SANDSTORM, FALSE))
    {
        gMoveResultFlags |= MOVE_RESULT_MISSED;
        gBattleCommunication[MULTISTRING_CHOOSER] = 2;
    }
    else
    {
        gBattleCommunication[MULTISTRING_CHOOSER] = 3;
    }
    gBattlescriptCurrInstr++;
}

static void Cmd_weatherdamage(void)
{
    u32 ability = GetBattlerAbility(gBattlerAttacker);

    gBattleMoveDamage = 0;
    if (IsBattlerAlive(gBattlerAttacker) && WEATHER_HAS_EFFECT && ability != ABILITY_MAGIC_GUARD)
    {
        if (gBattleWeather & WEATHER_SANDSTORM_ANY)
        {
            if (!IS_BATTLER_OF_TYPE(gBattlerAttacker, TYPE_ROCK)
                && !IS_BATTLER_OF_TYPE(gBattlerAttacker, TYPE_GROUND)
                && !IS_BATTLER_OF_TYPE(gBattlerAttacker, TYPE_STEEL)
                && ability != ABILITY_SAND_VEIL
                && ability != ABILITY_SAND_FORCE
                && ability != ABILITY_SAND_RUSH
                && ability != ABILITY_OVERCOAT
                && !(gStatuses3[gBattlerAttacker] & (STATUS3_UNDERGROUND | STATUS3_UNDERWATER))
                && GetBattlerHoldEffect(gBattlerAttacker, TRUE) != HOLD_EFFECT_SAFETY_GOOGLES)
            {
                gBattleMoveDamage = gBattleMons[gBattlerAttacker].maxHP / 16;
                if (gBattleMoveDamage == 0)
                    gBattleMoveDamage = 1;
            }
        }
        if (gBattleWeather & WEATHER_HAIL_ANY)
        {
            if (ability == ABILITY_ICE_BODY
                && !(gStatuses3[gBattlerAttacker] & (STATUS3_UNDERGROUND | STATUS3_UNDERWATER))
                && !BATTLER_MAX_HP(gBattlerAttacker)
                && !(gStatuses3[gBattlerAttacker] & STATUS3_HEAL_BLOCK))
            {
                gBattlerAbility = gBattlerAttacker;
                gBattleMoveDamage = gBattleMons[gBattlerAttacker].maxHP / 16;
                if (gBattleMoveDamage == 0)
                    gBattleMoveDamage = 1;
                gBattleMoveDamage *= -1;
            }
            else if (!IS_BATTLER_OF_TYPE(gBattlerAttacker, TYPE_ICE)
                && ability != ABILITY_SNOW_CLOAK
                && ability != ABILITY_OVERCOAT
                && ability != ABILITY_ICE_BODY
                && !(gStatuses3[gBattlerAttacker] & (STATUS3_UNDERGROUND | STATUS3_UNDERWATER))
                && GetBattlerHoldEffect(gBattlerAttacker, TRUE) != HOLD_EFFECT_SAFETY_GOOGLES)
            {
                gBattleMoveDamage = gBattleMons[gBattlerAttacker].maxHP / 16;
                if (gBattleMoveDamage == 0)
                    gBattleMoveDamage = 1;
            }
        }
    }

    gBattlescriptCurrInstr++;
}

static void Cmd_tryinfatuating(void)
{
    struct Pokemon *monAttacker, *monTarget;
    u16 speciesAttacker, speciesTarget;
    u32 personalityAttacker, personalityTarget;

    if (GetBattlerSide(gBattlerAttacker) == B_SIDE_PLAYER)
        monAttacker = &gPlayerParty[gBattlerPartyIndexes[gBattlerAttacker]];
    else
        monAttacker = &gEnemyParty[gBattlerPartyIndexes[gBattlerAttacker]];

    if (GetBattlerSide(gBattlerTarget) == B_SIDE_PLAYER)
        monTarget = &gPlayerParty[gBattlerPartyIndexes[gBattlerTarget]];
    else
        monTarget = &gEnemyParty[gBattlerPartyIndexes[gBattlerTarget]];

    speciesAttacker = GetMonData(monAttacker, MON_DATA_SPECIES);
    personalityAttacker = GetMonData(monAttacker, MON_DATA_PERSONALITY);

    speciesTarget = GetMonData(monTarget, MON_DATA_SPECIES);
    personalityTarget = GetMonData(monTarget, MON_DATA_PERSONALITY);

    if (GetBattlerAbility(gBattlerTarget) == ABILITY_OBLIVIOUS)
    {
        gBattlescriptCurrInstr = BattleScript_ObliviousPreventsAttraction;
        gLastUsedAbility = ABILITY_OBLIVIOUS;
        RecordAbilityBattle(gBattlerTarget, ABILITY_OBLIVIOUS);
    }
    else
    {
        if (GetGenderFromSpeciesAndPersonality(speciesAttacker, personalityAttacker) == GetGenderFromSpeciesAndPersonality(speciesTarget, personalityTarget)
            || gBattleMons[gBattlerTarget].status2 & STATUS2_INFATUATION
            || GetGenderFromSpeciesAndPersonality(speciesAttacker, personalityAttacker) == MON_GENDERLESS
            || GetGenderFromSpeciesAndPersonality(speciesTarget, personalityTarget) == MON_GENDERLESS)
        {
            gBattlescriptCurrInstr = T1_READ_PTR(gBattlescriptCurrInstr + 1);
        }
        else
        {
            gBattleMons[gBattlerTarget].status2 |= STATUS2_INFATUATED_WITH(gBattlerAttacker);
            gBattlescriptCurrInstr += 5;
        }
    }
}

static void Cmd_updatestatusicon(void)
{
    if (gBattleControllerExecFlags)
        return;

    if (gBattlescriptCurrInstr[1] != BS_ATTACKER_WITH_PARTNER)
    {
        gActiveBattler = GetBattlerForBattleScript(gBattlescriptCurrInstr[1]);
        BtlController_EmitStatusIconUpdate(0, gBattleMons[gActiveBattler].status1, gBattleMons[gActiveBattler].status2);
        MarkBattlerForControllerExec(gActiveBattler);
        gBattlescriptCurrInstr += 2;
    }
    else
    {
        gActiveBattler = gBattlerAttacker;
        if (!(gAbsentBattlerFlags & gBitTable[gActiveBattler]))
        {
            BtlController_EmitStatusIconUpdate(0, gBattleMons[gActiveBattler].status1, gBattleMons[gActiveBattler].status2);
            MarkBattlerForControllerExec(gActiveBattler);
        }
        if ((gBattleTypeFlags & BATTLE_TYPE_DOUBLE))
        {
            gActiveBattler = GetBattlerAtPosition(GetBattlerPosition(gBattlerAttacker) ^ BIT_FLANK);
            if (!(gAbsentBattlerFlags & gBitTable[gActiveBattler]))
            {
                BtlController_EmitStatusIconUpdate(0, gBattleMons[gActiveBattler].status1, gBattleMons[gActiveBattler].status2);
                MarkBattlerForControllerExec(gActiveBattler);
            }
        }
        gBattlescriptCurrInstr += 2;
    }
}

static void Cmd_setmist(void)
{
    if (gSideTimers[GET_BATTLER_SIDE(gBattlerAttacker)].mistTimer)
    {
        gMoveResultFlags |= MOVE_RESULT_FAILED;
        gBattleCommunication[MULTISTRING_CHOOSER] = 1;
    }
    else
    {
        gSideTimers[GET_BATTLER_SIDE(gBattlerAttacker)].mistTimer = 5;
        gSideTimers[GET_BATTLER_SIDE(gBattlerAttacker)].mistBattlerId = gBattlerAttacker;
        gSideStatuses[GET_BATTLER_SIDE(gBattlerAttacker)] |= SIDE_STATUS_MIST;
        gBattleCommunication[MULTISTRING_CHOOSER] = 0;
    }
    gBattlescriptCurrInstr++;
}

static void Cmd_setfocusenergy(void)
{
    if (gBattleMons[gBattlerAttacker].status2 & STATUS2_FOCUS_ENERGY)
    {
        gMoveResultFlags |= MOVE_RESULT_FAILED;
        gBattleCommunication[MULTISTRING_CHOOSER] = 1;
    }
    else
    {
        gBattleMons[gBattlerAttacker].status2 |= STATUS2_FOCUS_ENERGY;
        gBattleCommunication[MULTISTRING_CHOOSER] = 0;
    }
    gBattlescriptCurrInstr++;
}

static void Cmd_transformdataexecution(void)
{
    gChosenMove = 0xFFFF;
    gBattlescriptCurrInstr++;
    if (gBattleMons[gBattlerTarget].status2 & STATUS2_TRANSFORMED
        || gBattleStruct->illusion[gBattlerTarget].on
        || gStatuses3[gBattlerTarget] & STATUS3_SEMI_INVULNERABLE)
    {
        gMoveResultFlags |= MOVE_RESULT_FAILED;
        gBattleCommunication[MULTISTRING_CHOOSER] = 1;
    }
    else
    {
        s32 i;
        u8 *battleMonAttacker, *battleMonTarget;

        gBattleMons[gBattlerAttacker].status2 |= STATUS2_TRANSFORMED;
        gDisableStructs[gBattlerAttacker].disabledMove = 0;
        gDisableStructs[gBattlerAttacker].disableTimer = 0;
        gDisableStructs[gBattlerAttacker].transformedMonPersonality = gBattleMons[gBattlerTarget].personality;
        gDisableStructs[gBattlerAttacker].mimickedMoves = 0;
        gDisableStructs[gBattlerAttacker].usedMoves = 0;

        PREPARE_SPECIES_BUFFER(gBattleTextBuff1, gBattleMons[gBattlerTarget].species)

        battleMonAttacker = (u8*)(&gBattleMons[gBattlerAttacker]);
        battleMonTarget = (u8*)(&gBattleMons[gBattlerTarget]);

        for (i = 0; i < offsetof(struct BattlePokemon, pp); i++)
            battleMonAttacker[i] = battleMonTarget[i];

        for (i = 0; i < MAX_MON_MOVES; i++)
        {
            if (gBattleMoves[gBattleMons[gBattlerAttacker].moves[i]].pp < 5)
                gBattleMons[gBattlerAttacker].pp[i] = gBattleMoves[gBattleMons[gBattlerAttacker].moves[i]].pp;
            else
                gBattleMons[gBattlerAttacker].pp[i] = 5;
        }

        gActiveBattler = gBattlerAttacker;
        BtlController_EmitResetActionMoveSelection(0, RESET_MOVE_SELECTION);
        MarkBattlerForControllerExec(gActiveBattler);
        gBattleCommunication[MULTISTRING_CHOOSER] = 0;
    }
}

static void Cmd_setsubstitute(void)
{
    u32 hp = gBattleMons[gBattlerAttacker].maxHP / 4;
    if (gBattleMons[gBattlerAttacker].maxHP / 4 == 0)
        hp = 1;

    if (gBattleMons[gBattlerAttacker].hp <= hp)
    {
        gBattleMoveDamage = 0;
        gBattleCommunication[MULTISTRING_CHOOSER] = 1;
    }
    else
    {
        gBattleMoveDamage = gBattleMons[gBattlerAttacker].maxHP / 4; // one bit value will only work for pokemon which max hp can go to 1020(which is more than possible in games)
        if (gBattleMoveDamage == 0)
            gBattleMoveDamage = 1;

        gBattleMons[gBattlerAttacker].status2 |= STATUS2_SUBSTITUTE;
        gBattleMons[gBattlerAttacker].status2 &= ~(STATUS2_WRAPPED);
        gDisableStructs[gBattlerAttacker].substituteHP = gBattleMoveDamage;
        gBattleCommunication[MULTISTRING_CHOOSER] = 0;
        gHitMarker |= HITMARKER_IGNORE_SUBSTITUTE;
    }

    gBattlescriptCurrInstr++;
}

static void Cmd_mimicattackcopy(void)
{
    if ((sForbiddenMoves[gLastMoves[gBattlerTarget]] & FORBIDDEN_MIMIC)
        || (gBattleMons[gBattlerAttacker].status2 & STATUS2_TRANSFORMED)
        || gLastMoves[gBattlerTarget] == 0xFFFF)
    {
        gBattlescriptCurrInstr = T1_READ_PTR(gBattlescriptCurrInstr + 1);
    }
    else
    {
        int i;

        for (i = 0; i < MAX_MON_MOVES; i++)
        {
            if (gBattleMons[gBattlerAttacker].moves[i] == gLastMoves[gBattlerTarget])
                break;
        }

        if (i == MAX_MON_MOVES)
        {
            gChosenMove = 0xFFFF;
            gBattleMons[gBattlerAttacker].moves[gCurrMovePos] = gLastMoves[gBattlerTarget];
            if (gBattleMoves[gLastMoves[gBattlerTarget]].pp < 5)
                gBattleMons[gBattlerAttacker].pp[gCurrMovePos] = gBattleMoves[gLastMoves[gBattlerTarget]].pp;
            else
                gBattleMons[gBattlerAttacker].pp[gCurrMovePos] = 5;

            PREPARE_MOVE_BUFFER(gBattleTextBuff1, gLastMoves[gBattlerTarget])

            gDisableStructs[gBattlerAttacker].mimickedMoves |= gBitTable[gCurrMovePos];
            gBattlescriptCurrInstr += 5;
        }
        else
        {
            gBattlescriptCurrInstr = T1_READ_PTR(gBattlescriptCurrInstr + 1);
        }
    }
}

static void Cmd_metronome(void)
{
    while (1)
    {
        gCurrentMove = (Random() % (MOVES_COUNT - 1)) + 1;
        if (gBattleMoves[gCurrentMove].effect == EFFECT_PLACEHOLDER)
            continue;

        if (!(sForbiddenMoves[gCurrentMove] & FORBIDDEN_METRONOME))
        {
            gHitMarker &= ~(HITMARKER_ATTACKSTRING_PRINTED);
            gBattlescriptCurrInstr = gBattleScriptsForMoveEffects[gBattleMoves[gCurrentMove].effect];
            gBattlerTarget = GetMoveTarget(gCurrentMove, 0);
            return;
        }
    }
}

static void Cmd_dmgtolevel(void)
{
    gBattleMoveDamage = gBattleMons[gBattlerAttacker].level;
    gBattlescriptCurrInstr++;
}

static void Cmd_psywavedamageeffect(void)
{
    s32 randDamage;
    if (B_PSYWAVE_DMG >= GEN_6)
        randDamage = (Random() % 101);
    else
        randDamage = (Random() % 11) * 10;
    gBattleMoveDamage = gBattleMons[gBattlerAttacker].level * (randDamage + 50) / 100;
    gBattlescriptCurrInstr++;
}

static void Cmd_counterdamagecalculator(void)
{
    u8 sideAttacker = GetBattlerSide(gBattlerAttacker);
    u8 sideTarget = GetBattlerSide(gProtectStructs[gBattlerAttacker].physicalBattlerId);

    if (gProtectStructs[gBattlerAttacker].physicalDmg
        && sideAttacker != sideTarget
        && gBattleMons[gProtectStructs[gBattlerAttacker].physicalBattlerId].hp)
    {
        gBattleMoveDamage = gProtectStructs[gBattlerAttacker].physicalDmg * 2;

        if (gSideTimers[sideTarget].followmeTimer && gBattleMons[gSideTimers[sideTarget].followmeTarget].hp)
            gBattlerTarget = gSideTimers[sideTarget].followmeTarget;
        else
            gBattlerTarget = gProtectStructs[gBattlerAttacker].physicalBattlerId;

        gBattlescriptCurrInstr += 5;
    }
    else
    {
        gSpecialStatuses[gBattlerAttacker].ppNotAffectedByPressure = 1;
        gBattlescriptCurrInstr = T1_READ_PTR(gBattlescriptCurrInstr + 1);
    }
}

static void Cmd_mirrorcoatdamagecalculator(void) // a copy of atkA1 with the physical -> special field changes
{
    u8 sideAttacker = GetBattlerSide(gBattlerAttacker);
    u8 sideTarget = GetBattlerSide(gProtectStructs[gBattlerAttacker].specialBattlerId);

    if (gProtectStructs[gBattlerAttacker].specialDmg && sideAttacker != sideTarget && gBattleMons[gProtectStructs[gBattlerAttacker].specialBattlerId].hp)
    {
        gBattleMoveDamage = gProtectStructs[gBattlerAttacker].specialDmg * 2;

        if (gSideTimers[sideTarget].followmeTimer && gBattleMons[gSideTimers[sideTarget].followmeTarget].hp)
            gBattlerTarget = gSideTimers[sideTarget].followmeTarget;
        else
            gBattlerTarget = gProtectStructs[gBattlerAttacker].specialBattlerId;

        gBattlescriptCurrInstr += 5;
    }
    else
    {
        gSpecialStatuses[gBattlerAttacker].ppNotAffectedByPressure = 1;
        gBattlescriptCurrInstr = T1_READ_PTR(gBattlescriptCurrInstr + 1);
    }
}

static void Cmd_disablelastusedattack(void)
{
    s32 i;

    for (i = 0; i < MAX_MON_MOVES; i++)
    {
        if (gBattleMons[gBattlerTarget].moves[i] == gLastMoves[gBattlerTarget])
            break;
    }
    if (gDisableStructs[gBattlerTarget].disabledMove == 0
        && i != MAX_MON_MOVES && gBattleMons[gBattlerTarget].pp[i] != 0)
    {
        PREPARE_MOVE_BUFFER(gBattleTextBuff1, gBattleMons[gBattlerTarget].moves[i])

        gDisableStructs[gBattlerTarget].disabledMove = gBattleMons[gBattlerTarget].moves[i];
        if (B_DISABLE_TURNS == GEN_3)
            gDisableStructs[gBattlerTarget].disableTimer = (Random() & 3) + 2;
        else if (B_DISABLE_TURNS == GEN_4)
            gDisableStructs[gBattlerTarget].disableTimer = (Random() & 3) + 4;
        else
            gDisableStructs[gBattlerTarget].disableTimer = 4;
        gDisableStructs[gBattlerTarget].disableTimerStartValue = gDisableStructs[gBattlerTarget].disableTimer; // used to save the random amount of turns?
        gBattlescriptCurrInstr += 5;
    }
    else
    {
        gBattlescriptCurrInstr = T1_READ_PTR(gBattlescriptCurrInstr + 1);
    }
}

static void Cmd_trysetencore(void)
{
    s32 i;

    for (i = 0; i < MAX_MON_MOVES; i++)
    {
        if (gBattleMons[gBattlerTarget].moves[i] == gLastMoves[gBattlerTarget])
            break;
    }

    if (gLastMoves[gBattlerTarget] == MOVE_STRUGGLE
        || gLastMoves[gBattlerTarget] == MOVE_ENCORE
        || gLastMoves[gBattlerTarget] == MOVE_MIRROR_MOVE)
    {
        i = 4;
    }

    if (gDisableStructs[gBattlerTarget].encoredMove == 0
        && i != 4 && gBattleMons[gBattlerTarget].pp[i] != 0)
    {
        gDisableStructs[gBattlerTarget].encoredMove = gBattleMons[gBattlerTarget].moves[i];
        gDisableStructs[gBattlerTarget].encoredMovePos = i;
        gDisableStructs[gBattlerTarget].encoreTimer = 3;
        gDisableStructs[gBattlerTarget].encoreTimerStartValue = gDisableStructs[gBattlerTarget].encoreTimer;
        gBattlescriptCurrInstr += 5;
    }
    else
    {
        gBattlescriptCurrInstr = T1_READ_PTR(gBattlescriptCurrInstr + 1);
    }
}

static void Cmd_painsplitdmgcalc(void)
{
    if (!(DoesSubstituteBlockMove(gBattlerAttacker, gBattlerTarget, gCurrentMove)))
    {
        s32 hpDiff = (gBattleMons[gBattlerAttacker].hp + gBattleMons[gBattlerTarget].hp) / 2;
        s32 painSplitHp = gBattleMoveDamage = gBattleMons[gBattlerTarget].hp - hpDiff;
        u8* storeLoc = (void*)(&gBattleScripting.painSplitHp);

        storeLoc[0] = (painSplitHp);
        storeLoc[1] = (painSplitHp & 0x0000FF00) >> 8;
        storeLoc[2] = (painSplitHp & 0x00FF0000) >> 16;
        storeLoc[3] = (painSplitHp & 0xFF000000) >> 24;

        gBattleMoveDamage = gBattleMons[gBattlerAttacker].hp - hpDiff;
        gSpecialStatuses[gBattlerTarget].dmg = 0xFFFF;

        gBattlescriptCurrInstr += 5;
    }
    else
    {
        gBattlescriptCurrInstr = T1_READ_PTR(gBattlescriptCurrInstr + 1);
    }
}

static void Cmd_settypetorandomresistance(void) // conversion 2
{
    if (gLastLandedMoves[gBattlerAttacker] == 0
        || gLastLandedMoves[gBattlerAttacker] == 0xFFFF)
    {
        gBattlescriptCurrInstr = T1_READ_PTR(gBattlescriptCurrInstr + 1);
    }
    else if (IsTwoTurnsMove(gLastLandedMoves[gBattlerAttacker])
            && gBattleMons[gLastHitBy[gBattlerAttacker]].status2 & STATUS2_MULTIPLETURNS)
    {
        gBattlescriptCurrInstr = T1_READ_PTR(gBattlescriptCurrInstr + 1);
    }
    else
    {
        u32 i, resistTypes = 0;
        u32 hitByType = gLastHitByType[gBattlerAttacker];

        for (i = 0; i < NUMBER_OF_MON_TYPES; i++) // Find all types that resist.
        {
            switch (GetTypeModifier(hitByType, i))
            {
            case UQ_4_12(0):
            case UQ_4_12(0.5):
                resistTypes |= gBitTable[i];
                break;
            }
        }

        while (resistTypes != 0)
        {
            i = Random() % NUMBER_OF_MON_TYPES;
            if (resistTypes & gBitTable[i])
            {
                if (IS_BATTLER_OF_TYPE(gBattlerAttacker, i))
                {
                    resistTypes &= ~(gBitTable[i]); // Type resists, but the user is already of this type.
                }
                else
                {
                    SET_BATTLER_TYPE(gBattlerAttacker, i);
                    PREPARE_TYPE_BUFFER(gBattleTextBuff1, i);
                    gBattlescriptCurrInstr += 5;
                    return;
                }
            }
        }

        gBattlescriptCurrInstr = T1_READ_PTR(gBattlescriptCurrInstr + 1);
    }
}

static void Cmd_setalwayshitflag(void)
{
    gStatuses3[gBattlerTarget] &= ~(STATUS3_ALWAYS_HITS);
    gStatuses3[gBattlerTarget] |= STATUS3_ALWAYS_HITS_TURN(2);
    gDisableStructs[gBattlerTarget].battlerWithSureHit = gBattlerAttacker;
    gBattlescriptCurrInstr++;
}

static void Cmd_copymovepermanently(void) // sketch
{
    gChosenMove = 0xFFFF;

    if (!(gBattleMons[gBattlerAttacker].status2 & STATUS2_TRANSFORMED)
        && gLastPrintedMoves[gBattlerTarget] != MOVE_STRUGGLE
        && gLastPrintedMoves[gBattlerTarget] != 0
        && gLastPrintedMoves[gBattlerTarget] != 0xFFFF
        && gLastPrintedMoves[gBattlerTarget] != MOVE_SKETCH)
    {
        s32 i;

        for (i = 0; i < MAX_MON_MOVES; i++)
        {
            if (gBattleMons[gBattlerAttacker].moves[i] == MOVE_SKETCH)
                continue;
            if (gBattleMons[gBattlerAttacker].moves[i] == gLastPrintedMoves[gBattlerTarget])
                break;
        }

        if (i != MAX_MON_MOVES)
        {
            gBattlescriptCurrInstr = T1_READ_PTR(gBattlescriptCurrInstr + 1);
        }
        else // sketch worked
        {
            struct MovePpInfo movePpData;

            gBattleMons[gBattlerAttacker].moves[gCurrMovePos] = gLastPrintedMoves[gBattlerTarget];
            gBattleMons[gBattlerAttacker].pp[gCurrMovePos] = gBattleMoves[gLastPrintedMoves[gBattlerTarget]].pp;
            gActiveBattler = gBattlerAttacker;

            for (i = 0; i < MAX_MON_MOVES; i++)
            {
                movePpData.moves[i] = gBattleMons[gBattlerAttacker].moves[i];
                movePpData.pp[i] = gBattleMons[gBattlerAttacker].pp[i];
            }
            movePpData.ppBonuses = gBattleMons[gBattlerAttacker].ppBonuses;

            BtlController_EmitSetMonData(0, REQUEST_MOVES_PP_BATTLE, 0, sizeof(struct MovePpInfo), &movePpData);
            MarkBattlerForControllerExec(gActiveBattler);

            PREPARE_MOVE_BUFFER(gBattleTextBuff1, gLastPrintedMoves[gBattlerTarget])

            gBattlescriptCurrInstr += 5;
        }
    }
    else
    {
        gBattlescriptCurrInstr = T1_READ_PTR(gBattlescriptCurrInstr + 1);
    }
}

static bool8 IsTwoTurnsMove(u16 move)
{
    if (gBattleMoves[move].effect == EFFECT_SKULL_BASH
        || gBattleMoves[move].effect == EFFECT_TWO_TURNS_ATTACK
        || gBattleMoves[move].effect == EFFECT_SOLARBEAM
        || gBattleMoves[move].effect == EFFECT_SEMI_INVULNERABLE
        || gBattleMoves[move].effect == EFFECT_BIDE)
        return TRUE;
    else
        return FALSE;
}

static u8 AttacksThisTurn(u8 battlerId, u16 move) // Note: returns 1 if it's a charging turn, otherwise 2
{
    // first argument is unused
    if (gBattleMoves[move].effect == EFFECT_SOLARBEAM
        && (gBattleWeather & WEATHER_SUN_ANY))
        return 2;

    if (gBattleMoves[move].effect == EFFECT_SKULL_BASH
        || gBattleMoves[move].effect == EFFECT_TWO_TURNS_ATTACK
        || gBattleMoves[move].effect == EFFECT_SOLARBEAM
        || gBattleMoves[move].effect == EFFECT_SEMI_INVULNERABLE
        || gBattleMoves[move].effect == EFFECT_BIDE)
    {
        if ((gHitMarker & HITMARKER_CHARGING))
            return 1;
    }
    return 2;
}

static void Cmd_trychoosesleeptalkmove(void)
{
    u32 i, unusableMovesBits = 0, movePosition;

    for (i = 0; i < MAX_MON_MOVES; i++)
    {
        if ((sForbiddenMoves[gBattleMons[gBattlerAttacker].moves[i]] & FORBIDDEN_SLEEP_TALK)
            || IsTwoTurnsMove(gBattleMons[gBattlerAttacker].moves[i]))
        {
            unusableMovesBits |= gBitTable[i];
        }
    }

    unusableMovesBits = CheckMoveLimitations(gBattlerAttacker, unusableMovesBits, ~(MOVE_LIMITATION_PP));
    if (unusableMovesBits == 0xF) // all 4 moves cannot be chosen
    {
        gBattlescriptCurrInstr += 5;
    }
    else // at least one move can be chosen
    {
        do
        {
            movePosition = Random() & 3;
        } while ((gBitTable[movePosition] & unusableMovesBits));

        gCalledMove = gBattleMons[gBattlerAttacker].moves[movePosition];
        gCurrMovePos = movePosition;
        gHitMarker &= ~(HITMARKER_ATTACKSTRING_PRINTED);
        gBattlerTarget = GetMoveTarget(gCalledMove, 0);
        gBattlescriptCurrInstr = T1_READ_PTR(gBattlescriptCurrInstr + 1);
    }
}

static void Cmd_setdestinybond(void)
{
    gBattleMons[gBattlerAttacker].status2 |= STATUS2_DESTINY_BOND;
    gBattlescriptCurrInstr++;
}

static void TrySetDestinyBondToHappen(void)
{
    u8 sideAttacker = GetBattlerSide(gBattlerAttacker);
    u8 sideTarget = GetBattlerSide(gBattlerTarget);
    if (gBattleMons[gBattlerTarget].status2 & STATUS2_DESTINY_BOND
        && sideAttacker != sideTarget
        && !(gHitMarker & HITMARKER_GRUDGE))
    {
        gHitMarker |= HITMARKER_DESTINYBOND;
    }
}

static void Cmd_trysetdestinybondtohappen(void)
{
    TrySetDestinyBondToHappen();
    gBattlescriptCurrInstr++;
}

static void Cmd_settailwind(void)
{
    u8 side = GetBattlerSide(gBattlerAttacker);

    if (!(gSideStatuses[side] & SIDE_STATUS_TAILWIND))
    {
        gSideStatuses[side] |= SIDE_STATUS_TAILWIND;
        gSideTimers[side].tailwindBattlerId = gBattlerAttacker;
        gSideTimers[side].tailwindTimer = 3;
        gBattlescriptCurrInstr += 5;
    }
    else
    {
        gBattlescriptCurrInstr = T1_READ_PTR(gBattlescriptCurrInstr + 1);
    }
}

static void Cmd_tryspiteppreduce(void)
{
    if (gLastMoves[gBattlerTarget] != 0
        && gLastMoves[gBattlerTarget] != 0xFFFF)
    {
        s32 i;

        for (i = 0; i < MAX_MON_MOVES; i++)
        {
            if (gLastMoves[gBattlerTarget] == gBattleMons[gBattlerTarget].moves[i])
                break;
        }

        if (i != MAX_MON_MOVES && gBattleMons[gBattlerTarget].pp[i] > 1)
        {
            s32 ppToDeduct = (Random() & 3) + 2;
            if (gBattleMons[gBattlerTarget].pp[i] < ppToDeduct)
                ppToDeduct = gBattleMons[gBattlerTarget].pp[i];

            PREPARE_MOVE_BUFFER(gBattleTextBuff1, gLastMoves[gBattlerTarget])

            ConvertIntToDecimalStringN(gBattleTextBuff2, ppToDeduct, STR_CONV_MODE_LEFT_ALIGN, 1);

            PREPARE_BYTE_NUMBER_BUFFER(gBattleTextBuff2, 1, ppToDeduct)

            gBattleMons[gBattlerTarget].pp[i] -= ppToDeduct;
            gActiveBattler = gBattlerTarget;

            if (!(gDisableStructs[gActiveBattler].mimickedMoves & gBitTable[i])
                && !(gBattleMons[gActiveBattler].status2 & STATUS2_TRANSFORMED))
            {
                BtlController_EmitSetMonData(0, REQUEST_PPMOVE1_BATTLE + i, 0, 1, &gBattleMons[gActiveBattler].pp[i]);
                MarkBattlerForControllerExec(gActiveBattler);
            }

            gBattlescriptCurrInstr += 5;

            if (gBattleMons[gBattlerTarget].pp[i] == 0)
                CancelMultiTurnMoves(gBattlerTarget);
        }
        else
        {
            gBattlescriptCurrInstr = T1_READ_PTR(gBattlescriptCurrInstr + 1);
        }
    }
    else
    {
        gBattlescriptCurrInstr = T1_READ_PTR(gBattlescriptCurrInstr + 1);
    }
}

static void Cmd_healpartystatus(void)
{
    u32 zero = 0;
    u8 toHeal = 0;

    if (gCurrentMove == MOVE_HEAL_BELL)
    {
        struct Pokemon *party;
        s32 i;

        gBattleCommunication[MULTISTRING_CHOOSER] = 0;

        if (GetBattlerSide(gBattlerAttacker) == B_SIDE_PLAYER)
            party = gPlayerParty;
        else
            party = gEnemyParty;

        if (gBattleMons[gBattlerAttacker].ability != ABILITY_SOUNDPROOF)
        {
            gBattleMons[gBattlerAttacker].status1 = 0;
            gBattleMons[gBattlerAttacker].status2 &= ~(STATUS2_NIGHTMARE);
        }
        else
        {
            RecordAbilityBattle(gBattlerAttacker, gBattleMons[gBattlerAttacker].ability);
            gBattleCommunication[MULTISTRING_CHOOSER] |= 1;
        }

        gActiveBattler = gBattleScripting.battler = GetBattlerAtPosition(GetBattlerPosition(gBattlerAttacker) ^ BIT_FLANK);

        if (gBattleTypeFlags & BATTLE_TYPE_DOUBLE
            && !(gAbsentBattlerFlags & gBitTable[gActiveBattler]))
        {
            if (gBattleMons[gActiveBattler].ability != ABILITY_SOUNDPROOF)
            {
                gBattleMons[gActiveBattler].status1 = 0;
                gBattleMons[gActiveBattler].status2 &= ~(STATUS2_NIGHTMARE);
            }
            else
            {
                RecordAbilityBattle(gActiveBattler, gBattleMons[gActiveBattler].ability);
                gBattleCommunication[MULTISTRING_CHOOSER] |= 2;
            }
        }

        for (i = 0; i < PARTY_SIZE; i++)
        {
            u16 species = GetMonData(&party[i], MON_DATA_SPECIES2);
            u8 abilityNum = GetMonData(&party[i], MON_DATA_ABILITY_NUM);

            if (species != SPECIES_NONE && species != SPECIES_EGG)
            {
                u8 ability;

                if (gBattlerPartyIndexes[gBattlerAttacker] == i)
                    ability = gBattleMons[gBattlerAttacker].ability;
                else if (gBattleTypeFlags & BATTLE_TYPE_DOUBLE
                         && gBattlerPartyIndexes[gActiveBattler] == i
                         && !(gAbsentBattlerFlags & gBitTable[gActiveBattler]))
                    ability = gBattleMons[gActiveBattler].ability;
                else
                    ability = GetAbilityBySpecies(species, abilityNum);

                if (ability != ABILITY_SOUNDPROOF)
                    toHeal |= (1 << i);
            }
        }
    }
    else // Aromatherapy
    {
        gBattleCommunication[MULTISTRING_CHOOSER] = 4;
        toHeal = 0x3F;

        gBattleMons[gBattlerAttacker].status1 = 0;
        gBattleMons[gBattlerAttacker].status2 &= ~(STATUS2_NIGHTMARE);

        gActiveBattler = GetBattlerAtPosition(GetBattlerPosition(gBattlerAttacker) ^ BIT_FLANK);
        if (gBattleTypeFlags & BATTLE_TYPE_DOUBLE
            && !(gAbsentBattlerFlags & gBitTable[gActiveBattler]))
        {
            gBattleMons[gActiveBattler].status1 = 0;
            gBattleMons[gActiveBattler].status2 &= ~(STATUS2_NIGHTMARE);
        }

    }

    if (toHeal)
    {
        gActiveBattler = gBattlerAttacker;
        BtlController_EmitSetMonData(0, REQUEST_STATUS_BATTLE, toHeal, 4, &zero);
        MarkBattlerForControllerExec(gActiveBattler);
    }

    gBattlescriptCurrInstr++;
}

static void Cmd_cursetarget(void)
{
    if (gBattleMons[gBattlerTarget].status2 & STATUS2_CURSED)
    {
        gBattlescriptCurrInstr = T1_READ_PTR(gBattlescriptCurrInstr + 1);
    }
    else
    {
        gBattleMons[gBattlerTarget].status2 |= STATUS2_CURSED;
        gBattleMoveDamage = gBattleMons[gBattlerAttacker].maxHP / 2;
        if (gBattleMoveDamage == 0)
            gBattleMoveDamage = 1;

        gBattlescriptCurrInstr += 5;
    }
}

static void Cmd_trysetspikes(void)
{
    u8 targetSide = GetBattlerSide(gBattlerAttacker) ^ BIT_SIDE;

    if (gSideTimers[targetSide].spikesAmount == 3)
    {
        gSpecialStatuses[gBattlerAttacker].ppNotAffectedByPressure = 1;
        gBattlescriptCurrInstr = T1_READ_PTR(gBattlescriptCurrInstr + 1);
    }
    else
    {
        gSideStatuses[targetSide] |= SIDE_STATUS_SPIKES;
        gSideTimers[targetSide].spikesAmount++;
        gBattlescriptCurrInstr += 5;
    }
}

static void Cmd_setforesight(void)
{
    gBattleMons[gBattlerTarget].status2 |= STATUS2_FORESIGHT;
    gBattlescriptCurrInstr++;
}

static void Cmd_trysetperishsong(void)
{
    s32 i;
    s32 notAffectedCount = 0;

    for (i = 0; i < gBattlersCount; i++)
    {
        if (gStatuses3[i] & STATUS3_PERISH_SONG
            || gBattleMons[i].ability == ABILITY_SOUNDPROOF)
        {
            notAffectedCount++;
        }
        else
        {
            gStatuses3[i] |= STATUS3_PERISH_SONG;
            gDisableStructs[i].perishSongTimer = 3;
            gDisableStructs[i].perishSongTimerStartValue = 3;
        }
    }

    PressurePPLoseOnUsingPerishSong(gBattlerAttacker);

    if (notAffectedCount == gBattlersCount)
        gBattlescriptCurrInstr = T1_READ_PTR(gBattlescriptCurrInstr + 1);
    else
        gBattlescriptCurrInstr += 5;
}

static void Cmd_handlerollout(void)
{
    if (gMoveResultFlags & MOVE_RESULT_NO_EFFECT)
    {
        CancelMultiTurnMoves(gBattlerAttacker);
        gBattlescriptCurrInstr = BattleScript_MoveMissedPause;
    }
    else
    {
        if (!(gBattleMons[gBattlerAttacker].status2 & STATUS2_MULTIPLETURNS)) // First hit.
        {
            gDisableStructs[gBattlerAttacker].rolloutTimer = 5;
            gDisableStructs[gBattlerAttacker].rolloutTimerStartValue = 5;
            gBattleMons[gBattlerAttacker].status2 |= STATUS2_MULTIPLETURNS;
            gLockedMoves[gBattlerAttacker] = gCurrentMove;
        }
        if (--gDisableStructs[gBattlerAttacker].rolloutTimer == 0) // Last hit.
        {
            gBattleMons[gBattlerAttacker].status2 &= ~(STATUS2_MULTIPLETURNS);
        }

        gBattlescriptCurrInstr++;
    }
}

static void Cmd_jumpifconfusedandstatmaxed(void)
{
    if (gBattleMons[gBattlerTarget].status2 & STATUS2_CONFUSION
        && gBattleMons[gBattlerTarget].statStages[gBattlescriptCurrInstr[1]] == 0xC)
        gBattlescriptCurrInstr = T1_READ_PTR(gBattlescriptCurrInstr + 2);
    else
        gBattlescriptCurrInstr += 6;
}

static void Cmd_handlefurycutter(void)
{
    if (gMoveResultFlags & MOVE_RESULT_NO_EFFECT)
    {
        gDisableStructs[gBattlerAttacker].furyCutterCounter = 0;
        gBattlescriptCurrInstr = BattleScript_MoveMissedPause;
    }
    else
    {
        if (gDisableStructs[gBattlerAttacker].furyCutterCounter != 5)
            gDisableStructs[gBattlerAttacker].furyCutterCounter++;

        gBattlescriptCurrInstr++;
    }
}

static void Cmd_setembargo(void)
{
    if (gStatuses3[gBattlerTarget] & STATUS3_EMBARGO)
    {
        gBattlescriptCurrInstr = T1_READ_PTR(gBattlescriptCurrInstr + 1);
    }
    else
    {
        gStatuses3[gBattlerTarget] |= STATUS3_EMBARGO;
        gDisableStructs[gBattlerTarget].embargoTimer = 5;
        gBattlescriptCurrInstr += 5;
    }
}

static void Cmd_presentdamagecalculation(void)
{
    u32 rand = Random() & 0xFF;

    if (rand < 102)
    {
        gBattleStruct->presentBasePower = 40;
    }
    else if (rand < 178)
    {
        gBattleStruct->presentBasePower = 80;
    }
    else if (rand < 204)
    {
        gBattleStruct->presentBasePower = 120;
    }
    else
    {
        gBattleMoveDamage = gBattleMons[gBattlerTarget].maxHP / 4;
        if (gBattleMoveDamage == 0)
            gBattleMoveDamage = 1;
        gBattleMoveDamage *= -1;
    }

    if (rand < 204)
    {
        gBattlescriptCurrInstr = BattleScript_HitFromCritCalc;
    }
    else if (gBattleMons[gBattlerTarget].maxHP == gBattleMons[gBattlerTarget].hp)
    {
        gBattlescriptCurrInstr = BattleScript_AlreadyAtFullHp;
    }
    else
    {
        gMoveResultFlags &= ~(MOVE_RESULT_DOESNT_AFFECT_FOE);
        gBattlescriptCurrInstr = BattleScript_PresentHealTarget;
    }
}

static void Cmd_setsafeguard(void)
{
    if (gSideStatuses[GET_BATTLER_SIDE(gBattlerAttacker)] & SIDE_STATUS_SAFEGUARD)
    {
        gMoveResultFlags |= MOVE_RESULT_MISSED;
        gBattleCommunication[MULTISTRING_CHOOSER] = 0;
    }
    else
    {
        gSideStatuses[GET_BATTLER_SIDE(gBattlerAttacker)] |= SIDE_STATUS_SAFEGUARD;
        gSideTimers[GET_BATTLER_SIDE(gBattlerAttacker)].safeguardTimer = 5;
        gSideTimers[GET_BATTLER_SIDE(gBattlerAttacker)].safeguardBattlerId = gBattlerAttacker;
        gBattleCommunication[MULTISTRING_CHOOSER] = 5;
    }

    gBattlescriptCurrInstr++;
}

static void Cmd_magnitudedamagecalculation(void)
{
    u32 magnitude = Random() % 100;

    if (magnitude < 5)
    {
        gBattleStruct->magnitudeBasePower = 10;
        magnitude = 4;
    }
    else if (magnitude < 15)
    {
        gBattleStruct->magnitudeBasePower = 30;
        magnitude = 5;
    }
    else if (magnitude < 35)
    {
        gBattleStruct->magnitudeBasePower = 50;
        magnitude = 6;
    }
    else if (magnitude < 65)
    {
        gBattleStruct->magnitudeBasePower = 70;
        magnitude = 7;
    }
    else if (magnitude < 85)
    {
        gBattleStruct->magnitudeBasePower = 90;
        magnitude = 8;
    }
    else if (magnitude < 95)
    {
        gBattleStruct->magnitudeBasePower = 110;
        magnitude = 9;
    }
    else
    {
        gBattleStruct->magnitudeBasePower = 150;
        magnitude = 10;
    }

    PREPARE_BYTE_NUMBER_BUFFER(gBattleTextBuff1, 2, magnitude);
    for (gBattlerTarget = 0; gBattlerTarget < gBattlersCount; gBattlerTarget++)
    {
        if (gBattlerTarget == gBattlerAttacker)
            continue;
        if (!(gAbsentBattlerFlags & gBitTable[gBattlerTarget])) // A valid target was found.
            break;
    }

    gBattlescriptCurrInstr++;
}

static void Cmd_jumpifnopursuitswitchdmg(void)
{
    if (gMultiHitCounter == 1)
    {
        if (GetBattlerSide(gBattlerAttacker) == B_SIDE_PLAYER)
            gBattlerTarget = GetBattlerAtPosition(B_POSITION_OPPONENT_LEFT);
        else
            gBattlerTarget = GetBattlerAtPosition(B_POSITION_PLAYER_LEFT);
    }
    else
    {
        if (GetBattlerSide(gBattlerAttacker) == B_SIDE_PLAYER)
            gBattlerTarget = GetBattlerAtPosition(B_POSITION_OPPONENT_RIGHT);
        else
            gBattlerTarget = GetBattlerAtPosition(B_POSITION_PLAYER_RIGHT);
    }

    if (gChosenActionByBattler[gBattlerTarget] == B_ACTION_USE_MOVE
        && gBattlerAttacker == *(gBattleStruct->moveTarget + gBattlerTarget)
        && !(gBattleMons[gBattlerTarget].status1 & (STATUS1_SLEEP | STATUS1_FREEZE))
        && gBattleMons[gBattlerAttacker].hp
        && !gDisableStructs[gBattlerTarget].truantCounter
        && gChosenMoveByBattler[gBattlerTarget] == MOVE_PURSUIT)
    {
        s32 i;

        for (i = 0; i < gBattlersCount; i++)
        {
            if (gBattlerByTurnOrder[i] == gBattlerTarget)
                gActionsByTurnOrder[i] = B_ACTION_TRY_FINISH;
        }

        gCurrentMove = MOVE_PURSUIT;
        gCurrMovePos = gChosenMovePos = *(gBattleStruct->chosenMovePositions + gBattlerTarget);
        gBattlescriptCurrInstr += 5;
        gBattleScripting.animTurn = 1;
        gHitMarker &= ~(HITMARKER_ATTACKSTRING_PRINTED);
    }
    else
    {
        gBattlescriptCurrInstr = T1_READ_PTR(gBattlescriptCurrInstr + 1);
    }
}

static void Cmd_setsunny(void)
{
    if (!TryChangeBattleWeather(gBattlerAttacker, ENUM_WEATHER_SUN, FALSE))
    {
        gMoveResultFlags |= MOVE_RESULT_MISSED;
        gBattleCommunication[MULTISTRING_CHOOSER] = 2;
    }
    else
    {
        gBattleCommunication[MULTISTRING_CHOOSER] = 4;
    }

    gBattlescriptCurrInstr++;
}

static void Cmd_maxattackhalvehp(void) // belly drum
{
    u32 halfHp = gBattleMons[gBattlerAttacker].maxHP / 2;

    if (!(gBattleMons[gBattlerAttacker].maxHP / 2))
        halfHp = 1;

    if (gBattleMons[gBattlerAttacker].statStages[STAT_ATK] < 12
        && gBattleMons[gBattlerAttacker].hp > halfHp)
    {
        gBattleMons[gBattlerAttacker].statStages[STAT_ATK] = 12;
        gBattleMoveDamage = gBattleMons[gBattlerAttacker].maxHP / 2;
        if (gBattleMoveDamage == 0)
            gBattleMoveDamage = 1;

        gBattlescriptCurrInstr += 5;
    }
    else
    {
        gBattlescriptCurrInstr = T1_READ_PTR(gBattlescriptCurrInstr + 1);
    }
}

static void Cmd_copyfoestats(void) // psych up
{
    s32 i;

    for (i = 0; i < NUM_BATTLE_STATS; i++)
    {
        gBattleMons[gBattlerAttacker].statStages[i] = gBattleMons[gBattlerTarget].statStages[i];
    }

    gBattlescriptCurrInstr += 5; // Has an unused jump ptr(possibly for a failed attempt) parameter.
}

static void Cmd_rapidspinfree(void)
{
    u8 atkSide = GetBattlerSide(gBattlerAttacker);

    if (gBattleMons[gBattlerAttacker].status2 & STATUS2_WRAPPED)
    {
        gBattleScripting.battler = gBattlerTarget;
        gBattleMons[gBattlerAttacker].status2 &= ~(STATUS2_WRAPPED);
        gBattlerTarget = *(gBattleStruct->wrappedBy + gBattlerAttacker);
        PREPARE_MOVE_BUFFER(gBattleTextBuff1, gBattleStruct->wrappedMove[gBattlerAttacker]);
        BattleScriptPushCursor();
        gBattlescriptCurrInstr = BattleScript_WrapFree;
    }
    else if (gStatuses3[gBattlerAttacker] & STATUS3_LEECHSEED)
    {
        gStatuses3[gBattlerAttacker] &= ~(STATUS3_LEECHSEED);
        gStatuses3[gBattlerAttacker] &= ~(STATUS3_LEECHSEED_BATTLER);
        BattleScriptPushCursor();
        gBattlescriptCurrInstr = BattleScript_LeechSeedFree;
    }
    else if (gSideStatuses[atkSide] & SIDE_STATUS_SPIKES)
    {
        gSideStatuses[atkSide] &= ~(SIDE_STATUS_SPIKES);
        gSideTimers[atkSide].spikesAmount = 0;
        BattleScriptPushCursor();
        gBattlescriptCurrInstr = BattleScript_SpikesFree;
    }
    else if (gSideStatuses[atkSide] & SIDE_STATUS_TOXIC_SPIKES)
    {
        gSideStatuses[atkSide] &= ~(SIDE_STATUS_TOXIC_SPIKES);
        gSideTimers[atkSide].toxicSpikesAmount = 0;
        BattleScriptPushCursor();
        gBattlescriptCurrInstr = BattleScript_ToxicSpikesFree;
    }
    else if (gSideStatuses[atkSide] & SIDE_STATUS_STICKY_WEB)
    {
        gSideStatuses[atkSide] &= ~(SIDE_STATUS_STICKY_WEB);
        gSideTimers[atkSide].stickyWebAmount = 0;
        BattleScriptPushCursor();
        gBattlescriptCurrInstr = BattleScript_StickyWebFree;
    }
    else if (gSideStatuses[atkSide] & SIDE_STATUS_STEALTH_ROCK)
    {
        gSideStatuses[atkSide] &= ~(SIDE_STATUS_STEALTH_ROCK);
        gSideTimers[atkSide].stealthRockAmount = 0;
        BattleScriptPushCursor();
        gBattlescriptCurrInstr = BattleScript_StealthRockFree;
    }
    else
    {
        gBattlescriptCurrInstr++;
    }
}

static void Cmd_setdefensecurlbit(void)
{
    gBattleMons[gBattlerAttacker].status2 |= STATUS2_DEFENSE_CURL;
    gBattlescriptCurrInstr++;
}

static void Cmd_recoverbasedonsunlight(void)
{
    gBattlerTarget = gBattlerAttacker;
    if (gBattleMons[gBattlerAttacker].hp != gBattleMons[gBattlerAttacker].maxHP)
    {
        if (gCurrentMove == MOVE_SHORE_UP)
        {
            if (WEATHER_HAS_EFFECT && gBattleWeather & WEATHER_SANDSTORM_ANY)
                gBattleMoveDamage = 20 * gBattleMons[gBattlerAttacker].maxHP / 30;
            else
                gBattleMoveDamage = gBattleMons[gBattlerAttacker].maxHP / 2;
        }
        else
        {
            if (!(gBattleWeather & WEATHER_ANY) || !WEATHER_HAS_EFFECT)
                gBattleMoveDamage = gBattleMons[gBattlerAttacker].maxHP / 2;
            else if (gBattleWeather & WEATHER_SUN_ANY)
                gBattleMoveDamage = 20 * gBattleMons[gBattlerAttacker].maxHP / 30;
            else // not sunny weather
                gBattleMoveDamage = gBattleMons[gBattlerAttacker].maxHP / 4;
        }

        if (gBattleMoveDamage == 0)
            gBattleMoveDamage = 1;
        gBattleMoveDamage *= -1;

        gBattlescriptCurrInstr += 5;
    }
    else
    {
        gBattlescriptCurrInstr = T1_READ_PTR(gBattlescriptCurrInstr + 1);
    }
}

static void Cmd_setstickyweb(void)
{
    u8 targetSide = GetBattlerSide(gBattlerTarget);
    if (gSideStatuses[targetSide] & SIDE_STATUS_STICKY_WEB)
    {
        gBattlescriptCurrInstr = T1_READ_PTR(gBattlescriptCurrInstr + 1);
    }
    else
    {
        gSideStatuses[targetSide] |= SIDE_STATUS_STICKY_WEB;
        gSideTimers[targetSide].stickyWebAmount = 1;
        gBattlescriptCurrInstr += 5;
    }
}

static void Cmd_selectfirstvalidtarget(void)
{
    for (gBattlerTarget = 0; gBattlerTarget < gBattlersCount; gBattlerTarget++)
    {
        if (gBattlerTarget == gBattlerAttacker && !(gBattleMoves[gCurrentMove].target & MOVE_TARGET_USER))
            continue;
        if (IsBattlerAlive(gBattlerTarget))
            break;
    }
    gBattlescriptCurrInstr++;
}

static void Cmd_trysetfutureattack(void)
{
    if (gWishFutureKnock.futureSightCounter[gBattlerTarget] != 0)
    {
        gBattlescriptCurrInstr = T1_READ_PTR(gBattlescriptCurrInstr + 1);
    }
    else
    {
        gSideStatuses[GET_BATTLER_SIDE(gBattlerTarget)] |= SIDE_STATUS_FUTUREATTACK;
        gWishFutureKnock.futureSightMove[gBattlerTarget] = gCurrentMove;
        gWishFutureKnock.futureSightAttacker[gBattlerTarget] = gBattlerAttacker;
        gWishFutureKnock.futureSightCounter[gBattlerTarget] = 3;

        if (gCurrentMove == MOVE_DOOM_DESIRE)
            gBattleCommunication[MULTISTRING_CHOOSER] = 1;
        else
            gBattleCommunication[MULTISTRING_CHOOSER] = 0;

        gBattlescriptCurrInstr += 5;
    }
}

static void Cmd_trydobeatup(void)
{
    struct Pokemon *party;

    if (GetBattlerSide(gBattlerAttacker) == B_SIDE_PLAYER)
        party = gPlayerParty;
    else
        party = gEnemyParty;

    if (gBattleMons[gBattlerTarget].hp == 0)
    {
        gBattlescriptCurrInstr = T1_READ_PTR(gBattlescriptCurrInstr + 1);
    }
    else
    {
        u8 beforeLoop = gBattleCommunication[0];
        for (;gBattleCommunication[0] < PARTY_SIZE; gBattleCommunication[0]++)
        {
            if (GetMonData(&party[gBattleCommunication[0]], MON_DATA_HP)
                && GetMonData(&party[gBattleCommunication[0]], MON_DATA_SPECIES2)
                && GetMonData(&party[gBattleCommunication[0]], MON_DATA_SPECIES2) != SPECIES_EGG
                && !GetMonData(&party[gBattleCommunication[0]], MON_DATA_STATUS))
                    break;
        }
        if (gBattleCommunication[0] < PARTY_SIZE)
        {
            PREPARE_MON_NICK_WITH_PREFIX_BUFFER(gBattleTextBuff1, gBattlerAttacker, gBattleCommunication[0])

            gBattlescriptCurrInstr += 9;

            gBattleMoveDamage = gBaseStats[GetMonData(&party[gBattleCommunication[0]], MON_DATA_SPECIES)].baseAttack;
            gBattleMoveDamage *= gBattleMoves[gCurrentMove].power;
            gBattleMoveDamage *= (GetMonData(&party[gBattleCommunication[0]], MON_DATA_LEVEL) * 2 / 5 + 2);
            gBattleMoveDamage /= gBaseStats[gBattleMons[gBattlerTarget].species].baseDefense;
            gBattleMoveDamage = (gBattleMoveDamage / 50) + 2;
            if (gProtectStructs[gBattlerAttacker].helpingHand)
                gBattleMoveDamage = gBattleMoveDamage * 15 / 10;

            gBattleCommunication[0]++;
        }
        else if (beforeLoop != 0)
            gBattlescriptCurrInstr = T1_READ_PTR(gBattlescriptCurrInstr + 1);
        else
            gBattlescriptCurrInstr = T1_READ_PTR(gBattlescriptCurrInstr + 5);
    }
}

static void Cmd_setsemiinvulnerablebit(void)
{
    switch (gCurrentMove)
    {
    case MOVE_FLY:
    case MOVE_BOUNCE:
        gStatuses3[gBattlerAttacker] |= STATUS3_ON_AIR;
        break;
    case MOVE_DIG:
        gStatuses3[gBattlerAttacker] |= STATUS3_UNDERGROUND;
        break;
    case MOVE_DIVE:
        gStatuses3[gBattlerAttacker] |= STATUS3_UNDERWATER;
        break;
    case MOVE_PHANTOM_FORCE:
    case MOVE_SHADOW_FORCE:
        gStatuses3[gBattlerAttacker] |= STATUS3_PHANTOM_FORCE;
        break;
    }

    gBattlescriptCurrInstr++;
}

static void Cmd_clearsemiinvulnerablebit(void)
{
    gStatuses3[gBattlerAttacker] &= ~(STATUS3_SEMI_INVULNERABLE);
    gBattlescriptCurrInstr++;
}

static void Cmd_setminimize(void)
{
    if (gHitMarker & HITMARKER_OBEYS)
        gStatuses3[gBattlerAttacker] |= STATUS3_MINIMIZED;

    gBattlescriptCurrInstr++;
}

static void Cmd_sethail(void)
{
    if (!TryChangeBattleWeather(gBattlerAttacker, ENUM_WEATHER_HAIL, FALSE))
    {
        gMoveResultFlags |= MOVE_RESULT_MISSED;
        gBattleCommunication[MULTISTRING_CHOOSER] = 2;
    }
    else
    {
        gBattleCommunication[MULTISTRING_CHOOSER] = 5;
    }

    gBattlescriptCurrInstr++;
}

static void Cmd_jumpifattackandspecialattackcannotfall(void) // memento
{
    if (gBattleMons[gBattlerTarget].statStages[STAT_ATK] == 0
        && gBattleMons[gBattlerTarget].statStages[STAT_SPATK] == 0
        && gBattleCommunication[6] != 1)
    {
        gBattlescriptCurrInstr = T1_READ_PTR(gBattlescriptCurrInstr + 1);
    }
    else
    {
        gActiveBattler = gBattlerAttacker;
        gBattleMoveDamage = gBattleMons[gActiveBattler].hp;
        BtlController_EmitHealthBarUpdate(0, INSTANT_HP_BAR_DROP);
        MarkBattlerForControllerExec(gActiveBattler);
        gBattlescriptCurrInstr += 5;
    }
}

static void Cmd_setforcedtarget(void) // follow me
{
    gSideTimers[GetBattlerSide(gBattlerAttacker)].followmeTimer = 1;
    gSideTimers[GetBattlerSide(gBattlerAttacker)].followmeTarget = gBattlerAttacker;
    gBattlescriptCurrInstr++;
}

static void Cmd_setcharge(void)
{
    gStatuses3[gBattlerAttacker] |= STATUS3_CHARGED_UP;
    gDisableStructs[gBattlerAttacker].chargeTimer = 2;
    gDisableStructs[gBattlerAttacker].chargeTimerStartValue = 2;
    gBattlescriptCurrInstr++;
}

static void Cmd_callterrainattack(void) // nature power
{
    gHitMarker &= ~(HITMARKER_ATTACKSTRING_PRINTED);
    gCurrentMove = sNaturePowerMoves[gBattleTerrain];
    gBattlerTarget = GetMoveTarget(gCurrentMove, 0);
    BattleScriptPush(gBattleScriptsForMoveEffects[gBattleMoves[gCurrentMove].effect]);
    gBattlescriptCurrInstr++;
}

static void Cmd_cureifburnedparalysedorpoisoned(void) // refresh
{
    if (gBattleMons[gBattlerAttacker].status1 & (STATUS1_POISON | STATUS1_BURN | STATUS1_PARALYSIS | STATUS1_TOXIC_POISON))
    {
        gBattleMons[gBattlerAttacker].status1 = 0;
        gBattlescriptCurrInstr += 5;
        gActiveBattler = gBattlerAttacker;
        BtlController_EmitSetMonData(0, REQUEST_STATUS_BATTLE, 0, 4, &gBattleMons[gActiveBattler].status1);
        MarkBattlerForControllerExec(gActiveBattler);
    }
    else
    {
        gBattlescriptCurrInstr = T1_READ_PTR(gBattlescriptCurrInstr + 1);
    }
}

static void Cmd_settorment(void)
{
    if (gBattleMons[gBattlerTarget].status2 & STATUS2_TORMENT)
    {
        gBattlescriptCurrInstr = T1_READ_PTR(gBattlescriptCurrInstr + 1);
    }
    else
    {
        gBattleMons[gBattlerTarget].status2 |= STATUS2_TORMENT;
        gBattlescriptCurrInstr += 5;
    }
}

static void Cmd_jumpifnodamage(void)
{
    if (gProtectStructs[gBattlerAttacker].physicalDmg || gProtectStructs[gBattlerAttacker].specialDmg)
        gBattlescriptCurrInstr += 5;
    else
        gBattlescriptCurrInstr = T1_READ_PTR(gBattlescriptCurrInstr + 1);
}

static void Cmd_settaunt(void)
{
    if (gDisableStructs[gBattlerTarget].tauntTimer == 0)
    {
        u8 turns = 4;
        if (GetBattlerTurnOrderNum(gBattlerTarget) > GetBattlerTurnOrderNum(gBattlerAttacker))
            turns--; // If the target hasn't yet moved this turn, Taunt lasts for only three turns (source: Bulbapedia)

        gDisableStructs[gBattlerTarget].tauntTimer = gDisableStructs[gBattlerTarget].tauntTimer2 = turns;
        gBattlescriptCurrInstr += 5;
    }
    else
    {
        gBattlescriptCurrInstr = T1_READ_PTR(gBattlescriptCurrInstr + 1);
    }
}

static void Cmd_trysethelpinghand(void)
{
    gBattlerTarget = GetBattlerAtPosition(GetBattlerPosition(gBattlerAttacker) ^ BIT_FLANK);

    if (gBattleTypeFlags & BATTLE_TYPE_DOUBLE
        && !(gAbsentBattlerFlags & gBitTable[gBattlerTarget])
        && !gProtectStructs[gBattlerAttacker].helpingHand
        && !gProtectStructs[gBattlerTarget].helpingHand)
    {
        gProtectStructs[gBattlerTarget].helpingHand = 1;
        gBattlescriptCurrInstr += 5;
    }
    else
    {
        gBattlescriptCurrInstr = T1_READ_PTR(gBattlescriptCurrInstr + 1);
    }
}

static void Cmd_tryswapitems(void) // trick
{
    // opponent can't swap items with player in regular battles
    if (gBattleTypeFlags & BATTLE_TYPE_TRAINER_HILL
        || (GetBattlerSide(gBattlerAttacker) == B_SIDE_OPPONENT
            && !(gBattleTypeFlags & (BATTLE_TYPE_LINK
                                  | BATTLE_TYPE_EREADER_TRAINER
                                  | BATTLE_TYPE_FRONTIER
                                  | BATTLE_TYPE_SECRET_BASE
                                  | BATTLE_TYPE_x2000000))))
    {
        gBattlescriptCurrInstr = T1_READ_PTR(gBattlescriptCurrInstr + 1);
    }
    else
    {
        u8 sideAttacker = GetBattlerSide(gBattlerAttacker);
        u8 sideTarget = GetBattlerSide(gBattlerTarget);

        // you can't swap items if they were knocked off in regular battles
        if (!(gBattleTypeFlags & (BATTLE_TYPE_LINK
                             | BATTLE_TYPE_EREADER_TRAINER
                             | BATTLE_TYPE_FRONTIER
                             | BATTLE_TYPE_SECRET_BASE
                             | BATTLE_TYPE_x2000000))
            && (gWishFutureKnock.knockedOffMons[sideAttacker] & gBitTable[gBattlerPartyIndexes[gBattlerAttacker]]
                || gWishFutureKnock.knockedOffMons[sideTarget] & gBitTable[gBattlerPartyIndexes[gBattlerTarget]]))
        {
            gBattlescriptCurrInstr = T1_READ_PTR(gBattlescriptCurrInstr + 1);
        }
        // can't swap if two pokemon don't have an item
        // or if either of them is an enigma berry or a mail
        else if ((gBattleMons[gBattlerAttacker].item == 0 && gBattleMons[gBattlerTarget].item == 0)
                 || !CanBattlerGetOrLoseItem(gBattlerAttacker, gBattleMons[gBattlerAttacker].item)
                 || !CanBattlerGetOrLoseItem(gBattlerAttacker, gBattleMons[gBattlerTarget].item)
                 || !CanBattlerGetOrLoseItem(gBattlerTarget, gBattleMons[gBattlerTarget].item)
                 || !CanBattlerGetOrLoseItem(gBattlerTarget, gBattleMons[gBattlerAttacker].item))
        {
            gBattlescriptCurrInstr = T1_READ_PTR(gBattlescriptCurrInstr + 1);
        }
        // check if ability prevents swapping
        else if (gBattleMons[gBattlerTarget].ability == ABILITY_STICKY_HOLD)
        {
            gBattlescriptCurrInstr = BattleScript_StickyHoldActivates;
            gLastUsedAbility = gBattleMons[gBattlerTarget].ability;
            RecordAbilityBattle(gBattlerTarget, gLastUsedAbility);
        }
        // took a while, but all checks passed and items can be safely swapped
        else
        {
            u16 oldItemAtk, *newItemAtk;

            newItemAtk = &gBattleStruct->changedItems[gBattlerAttacker];
            oldItemAtk = gBattleMons[gBattlerAttacker].item;
            *newItemAtk = gBattleMons[gBattlerTarget].item;

            gBattleMons[gBattlerAttacker].item = 0;
            gBattleMons[gBattlerTarget].item = oldItemAtk;

            gActiveBattler = gBattlerAttacker;
            BtlController_EmitSetMonData(0, REQUEST_HELDITEM_BATTLE, 0, 2, newItemAtk);
            MarkBattlerForControllerExec(gBattlerAttacker);

            gActiveBattler = gBattlerTarget;
            BtlController_EmitSetMonData(0, REQUEST_HELDITEM_BATTLE, 0, 2, &gBattleMons[gBattlerTarget].item);
            MarkBattlerForControllerExec(gBattlerTarget);

            gBattleStruct->choicedMove[gBattlerTarget] = 0;
            gBattleStruct->choicedMove[gBattlerAttacker] = 0;

            gBattlescriptCurrInstr += 5;

            PREPARE_ITEM_BUFFER(gBattleTextBuff1, *newItemAtk)
            PREPARE_ITEM_BUFFER(gBattleTextBuff2, oldItemAtk)

            if (oldItemAtk != 0 && *newItemAtk != 0)
                gBattleCommunication[MULTISTRING_CHOOSER] = 2; // attacker's item -> <- target's item
            else if (oldItemAtk == 0 && *newItemAtk != 0)
                {
                    if (GetBattlerAbility(gBattlerAttacker) == ABILITY_UNBURDEN && gBattleResources->flags->flags[gBattlerAttacker] & RESOURCE_FLAG_UNBURDEN)
                        gBattleResources->flags->flags[gBattlerAttacker] &= ~(RESOURCE_FLAG_UNBURDEN);

                    gBattleCommunication[MULTISTRING_CHOOSER] = 0; // nothing -> <- target's item
                }
            else
            {
                CheckSetUnburden(gBattlerAttacker);
                gBattleCommunication[MULTISTRING_CHOOSER] = 1; // attacker's item -> <- nothing
            }
        }
    }
}

static void Cmd_trycopyability(void) // role play
{
    switch (gBattleMons[gBattlerTarget].ability)
    {
        case ABILITY_NONE:
        case ABILITY_WONDER_GUARD:
        case ABILITY_DISGUISE:
            gBattlescriptCurrInstr = T1_READ_PTR(gBattlescriptCurrInstr + 1);
            break;
        default:
            gBattleMons[gBattlerAttacker].ability = gBattleMons[gBattlerTarget].ability;
            gLastUsedAbility = gBattleMons[gBattlerTarget].ability;
            gBattlescriptCurrInstr += 5;
            break;
    }
}

static void Cmd_trywish(void)
{
    switch (gBattlescriptCurrInstr[1])
    {
    case 0: // use wish
        if (gWishFutureKnock.wishCounter[gBattlerAttacker] == 0)
        {
            gWishFutureKnock.wishCounter[gBattlerAttacker] = 2;
            gWishFutureKnock.wishMonId[gBattlerAttacker] = gBattlerPartyIndexes[gBattlerAttacker];
            gBattlescriptCurrInstr += 6;
        }
        else
        {
            gBattlescriptCurrInstr = T1_READ_PTR(gBattlescriptCurrInstr + 2);
        }
        break;
    case 1: // heal effect
        PREPARE_MON_NICK_WITH_PREFIX_BUFFER(gBattleTextBuff1, gBattlerTarget, gWishFutureKnock.wishMonId[gBattlerTarget])

        gBattleMoveDamage = gBattleMons[gBattlerTarget].maxHP / 2;
        if (gBattleMoveDamage == 0)
            gBattleMoveDamage = 1;
        gBattleMoveDamage *= -1;

        if (gBattleMons[gBattlerTarget].hp == gBattleMons[gBattlerTarget].maxHP)
            gBattlescriptCurrInstr = T1_READ_PTR(gBattlescriptCurrInstr + 2);
        else
            gBattlescriptCurrInstr += 6;

        break;
    }
}

static void Cmd_settoxicspikes(void)
{
    u8 targetSide = GetBattlerSide(gBattlerTarget);
    if (gSideTimers[targetSide].toxicSpikesAmount >= 2)
    {
        gBattlescriptCurrInstr = T1_READ_PTR(gBattlescriptCurrInstr + 1);
    }
    else
    {
        gSideTimers[targetSide].toxicSpikesAmount++;
        gSideStatuses[targetSide] |= SIDE_STATUS_TOXIC_SPIKES;
        gBattlescriptCurrInstr += 5;
    }
}

static void Cmd_setgastroacid(void)
{
    switch (gBattleMons[gBattlerTarget].ability)
    {
    case ABILITY_MULTITYPE:
    case ABILITY_STANCE_CHANGE:
    case ABILITY_SCHOOLING:
    case ABILITY_COMATOSE:
    case ABILITY_SHIELDS_DOWN:
    case ABILITY_DISGUISE:
    case ABILITY_RKS_SYSTEM:
    case ABILITY_BATTLE_BOND:
    case ABILITY_POWER_CONSTRUCT:
        gBattlescriptCurrInstr = T1_READ_PTR(gBattlescriptCurrInstr + 1);
        break;
    default:
        gStatuses3[gBattlerTarget] |= STATUS3_GASTRO_ACID;
        gBattlescriptCurrInstr += 5;
        break;
    }
}

static void Cmd_setyawn(void)
{
    if (gStatuses3[gBattlerTarget] & STATUS3_YAWN
        || gBattleMons[gBattlerTarget].status1 & STATUS1_ANY)
    {
        gBattlescriptCurrInstr = T1_READ_PTR(gBattlescriptCurrInstr + 1);
    }
    else
    {
        gStatuses3[gBattlerTarget] |= STATUS3_YAWN_TURN(2);
        gBattlescriptCurrInstr += 5;
    }
}

static void Cmd_setdamagetohealthdifference(void)
{
    if (gBattleMons[gBattlerTarget].hp <= gBattleMons[gBattlerAttacker].hp)
    {
        gBattlescriptCurrInstr = T1_READ_PTR(gBattlescriptCurrInstr + 1);
    }
    else
    {
        gBattleMoveDamage = gBattleMons[gBattlerTarget].hp - gBattleMons[gBattlerAttacker].hp;
        gBattlescriptCurrInstr += 5;
    }
}

static void HandleRoomMove(u32 statusFlag, u8 *timer, u8 stringId)
{
    if (gFieldStatuses & statusFlag)
    {
        gFieldStatuses &= ~(statusFlag);
        *timer = 0;
        gBattleCommunication[MULTISTRING_CHOOSER] = stringId + 1;
    }
    else
    {
        gFieldStatuses |= statusFlag;
        *timer = 5;
        gBattleCommunication[MULTISTRING_CHOOSER] = stringId;
    }
}

static void Cmd_setroom(void)
{
    switch (gBattleMoves[gCurrentMove].effect)
    {
    case EFFECT_TRICK_ROOM:
        HandleRoomMove(STATUS_FIELD_TRICK_ROOM, &gFieldTimers.trickRoomTimer, 0);
        break;
    case EFFECT_WONDER_ROOM:
        HandleRoomMove(STATUS_FIELD_WONDER_ROOM, &gFieldTimers.wonderRoomTimer, 2);
        break;
    case EFFECT_MAGIC_ROOM:
        HandleRoomMove(STATUS_FIELD_MAGIC_ROOM, &gFieldTimers.magicRoomTimer, 4);
        break;
    default:
        gBattleCommunication[MULTISTRING_CHOOSER] = 6;
        break;
    }
    gBattlescriptCurrInstr++;
}

static void Cmd_tryswapabilities(void) // skill swap
{
    switch (gBattleMons[gBattlerAttacker].ability)
    {
    case ABILITY_NONE:
    case ABILITY_WONDER_GUARD:
    case ABILITY_DISGUISE:
        gBattlescriptCurrInstr = T1_READ_PTR(gBattlescriptCurrInstr + 1);
        return;
    }

    switch (gBattleMons[gBattlerTarget].ability)
    {
    case ABILITY_NONE:
    case ABILITY_WONDER_GUARD:
    case ABILITY_DISGUISE:
        gBattlescriptCurrInstr = T1_READ_PTR(gBattlescriptCurrInstr + 1);
        return;
    }

    if (gMoveResultFlags & MOVE_RESULT_NO_EFFECT)
    {
        gBattlescriptCurrInstr = T1_READ_PTR(gBattlescriptCurrInstr + 1);
    }
    else
    {
        u8 abilityAtk = gBattleMons[gBattlerAttacker].ability;
        gBattleMons[gBattlerAttacker].ability = gBattleMons[gBattlerTarget].ability;
        gBattleMons[gBattlerTarget].ability = abilityAtk;

        gBattlescriptCurrInstr += 5;
    }
}

static void Cmd_tryimprison(void)
{
    if ((gStatuses3[gBattlerAttacker] & STATUS3_IMPRISONED_OTHERS))
    {
        gBattlescriptCurrInstr = T1_READ_PTR(gBattlescriptCurrInstr + 1);
    }
    else
    {
        u8 battlerId, sideAttacker;

        sideAttacker = GetBattlerSide(gBattlerAttacker);
        PressurePPLoseOnUsingImprison(gBattlerAttacker);
        for (battlerId = 0; battlerId < gBattlersCount; battlerId++)
        {
            if (sideAttacker != GetBattlerSide(battlerId))
            {
                s32 attackerMoveId;
                for (attackerMoveId = 0; attackerMoveId < MAX_MON_MOVES; attackerMoveId++)
                {
                    s32 i;
                    for (i = 0; i < MAX_MON_MOVES; i++)
                    {
                        if (gBattleMons[gBattlerAttacker].moves[attackerMoveId] == gBattleMons[battlerId].moves[i]
                            && gBattleMons[gBattlerAttacker].moves[attackerMoveId] != MOVE_NONE)
                            break;
                    }
                    if (i != MAX_MON_MOVES)
                        break;
                }
                if (attackerMoveId != MAX_MON_MOVES)
                {
                    gStatuses3[gBattlerAttacker] |= STATUS3_IMPRISONED_OTHERS;
                    gBattlescriptCurrInstr += 5;
                    break;
                }
            }
        }
        if (battlerId == gBattlersCount) // In Generation 3 games, Imprison fails if the user doesn't share any moves with any of the foes.
            gBattlescriptCurrInstr = T1_READ_PTR(gBattlescriptCurrInstr + 1);
    }
}

static void Cmd_setstealthrock(void)
{
    u8 targetSide = GetBattlerSide(gBattlerTarget);
    if (gSideStatuses[targetSide] & SIDE_STATUS_STEALTH_ROCK)
    {
        gBattlescriptCurrInstr = T1_READ_PTR(gBattlescriptCurrInstr + 1);
    }
    else
    {
        gSideStatuses[targetSide] |= SIDE_STATUS_STEALTH_ROCK;
        gSideTimers[targetSide].stealthRockAmount = 1;
        gBattlescriptCurrInstr += 5;
    }
}

static void Cmd_setuserstatus3(void)
{
    u32 flags = T1_READ_32(gBattlescriptCurrInstr + 1);

    if (gStatuses3[gBattlerAttacker] & flags)
    {
        gBattlescriptCurrInstr = T1_READ_PTR(gBattlescriptCurrInstr + 5);
    }
    else
    {
        gStatuses3[gBattlerAttacker] |= flags;
        if (flags & STATUS3_MAGNET_RISE)
            gDisableStructs[gBattlerAttacker].magnetRiseTimer = 5;
        if (flags & STATUS3_LASER_FOCUS)
            gDisableStructs[gBattlerAttacker].laserFocusTimer = 2;
        gBattlescriptCurrInstr += 9;
    }
}

static void Cmd_assistattackselect(void)
{
    s32 chooseableMovesNo = 0;
    struct Pokemon* party;
    s32 monId, moveId;
    u16* movesArray = gBattleStruct->assistPossibleMoves;

    if (GET_BATTLER_SIDE(gBattlerAttacker) != B_SIDE_PLAYER)
        party = gEnemyParty;
    else
        party = gPlayerParty;

    for (monId = 0; monId < PARTY_SIZE; monId++)
    {
        if (monId == gBattlerPartyIndexes[gBattlerAttacker])
            continue;
        if (GetMonData(&party[monId], MON_DATA_SPECIES2) == SPECIES_NONE)
            continue;
        if (GetMonData(&party[monId], MON_DATA_SPECIES2) == SPECIES_EGG)
            continue;

        for (moveId = 0; moveId < MAX_MON_MOVES; moveId++)
        {
            s32 i = 0;
            u16 move = GetMonData(&party[monId], MON_DATA_MOVE1 + moveId);

            if (sForbiddenMoves[move] & FORBIDDEN_ASSIST)
                continue;

            movesArray[chooseableMovesNo] = move;
            chooseableMovesNo++;
        }
    }
    if (chooseableMovesNo)
    {
        gHitMarker &= ~(HITMARKER_ATTACKSTRING_PRINTED);
        gCalledMove = movesArray[((Random() & 0xFF) * chooseableMovesNo) >> 8];
        gBattlerTarget = GetMoveTarget(gCalledMove, 0);
        gBattlescriptCurrInstr += 5;
    }
    else
    {
        gBattlescriptCurrInstr = T1_READ_PTR(gBattlescriptCurrInstr + 1);
    }
}

static void Cmd_trysetmagiccoat(void)
{
    gBattlerTarget = gBattlerAttacker;
    gSpecialStatuses[gBattlerAttacker].ppNotAffectedByPressure = 1;
    if (gCurrentTurnActionNumber == gBattlersCount - 1) // moves last turn
    {
        gBattlescriptCurrInstr = T1_READ_PTR(gBattlescriptCurrInstr + 1);
    }
    else
    {
        gProtectStructs[gBattlerAttacker].bounceMove = 1;
        gBattlescriptCurrInstr += 5;
    }
}

static void Cmd_trysetsnatch(void) // snatch
{
    gSpecialStatuses[gBattlerAttacker].ppNotAffectedByPressure = 1;
    if (gCurrentTurnActionNumber == gBattlersCount - 1) // moves last turn
    {
        gBattlescriptCurrInstr = T1_READ_PTR(gBattlescriptCurrInstr + 1);
    }
    else
    {
        gProtectStructs[gBattlerAttacker].stealMove = 1;
        gBattlescriptCurrInstr += 5;
    }
}

static void Cmd_trygetintimidatetarget(void)
{
    u8 side;

    gBattleScripting.battler = gBattleStruct->intimidateBattler;
    side = GetBattlerSide(gBattleScripting.battler);

    PREPARE_ABILITY_BUFFER(gBattleTextBuff1, gBattleMons[gBattleScripting.battler].ability)

    for (;gBattlerTarget < gBattlersCount; gBattlerTarget++)
    {
        if (GetBattlerSide(gBattlerTarget) == side)
            continue;
        if (!(gAbsentBattlerFlags & gBitTable[gBattlerTarget]))
            break;
    }

    if (gBattlerTarget >= gBattlersCount)
        gBattlescriptCurrInstr = T1_READ_PTR(gBattlescriptCurrInstr + 1);
    else
        gBattlescriptCurrInstr += 5;
}

static void Cmd_switchoutabilities(void)
{
    gActiveBattler = GetBattlerForBattleScript(gBattlescriptCurrInstr[1]);

    switch (GetBattlerAbility(gActiveBattler))
    {
    case ABILITY_NATURAL_CURE:
        gBattleMons[gActiveBattler].status1 = 0;
        BtlController_EmitSetMonData(0, REQUEST_STATUS_BATTLE, gBitTable[*(gBattleStruct->field_58 + gActiveBattler)], 4, &gBattleMons[gActiveBattler].status1);
        MarkBattlerForControllerExec(gActiveBattler);
        break;
    case ABILITY_REGENERATOR:
        gBattleMoveDamage = gBattleMons[gActiveBattler].maxHP / 3;
        gBattleMoveDamage += gBattleMons[gActiveBattler].hp;
        if (gBattleMoveDamage > gBattleMons[gActiveBattler].maxHP)
            gBattleMoveDamage = gBattleMons[gActiveBattler].maxHP;
        BtlController_EmitSetMonData(0, REQUEST_HP_BATTLE, gBitTable[*(gBattleStruct->field_58 + gActiveBattler)], 2, &gBattleMoveDamage);
        MarkBattlerForControllerExec(gActiveBattler);
        break;
    }

    gBattlescriptCurrInstr += 2;
}

static void Cmd_jumpifhasnohp(void)
{
    gActiveBattler = GetBattlerForBattleScript(gBattlescriptCurrInstr[1]);

    if (gBattleMons[gActiveBattler].hp == 0)
        gBattlescriptCurrInstr = T1_READ_PTR(gBattlescriptCurrInstr + 2);
    else
        gBattlescriptCurrInstr += 6;
}

static void Cmd_getsecretpowereffect(void)
{
    switch (gBattleTerrain)
    {
    case BATTLE_TERRAIN_GRASS:
        gBattleScripting.moveEffect = MOVE_EFFECT_POISON;
        break;
    case BATTLE_TERRAIN_LONG_GRASS:
        gBattleScripting.moveEffect = MOVE_EFFECT_SLEEP;
        break;
    case BATTLE_TERRAIN_SAND:
        gBattleScripting.moveEffect = MOVE_EFFECT_ACC_MINUS_1;
        break;
    case BATTLE_TERRAIN_UNDERWATER:
        gBattleScripting.moveEffect = MOVE_EFFECT_DEF_MINUS_1;
        break;
    case BATTLE_TERRAIN_WATER:
        gBattleScripting.moveEffect = MOVE_EFFECT_ATK_MINUS_1;
        break;
    case BATTLE_TERRAIN_POND:
        gBattleScripting.moveEffect = MOVE_EFFECT_SPD_MINUS_1;
        break;
    case BATTLE_TERRAIN_MOUNTAIN:
        gBattleScripting.moveEffect = MOVE_EFFECT_CONFUSION;
        break;
    case BATTLE_TERRAIN_CAVE:
        gBattleScripting.moveEffect = MOVE_EFFECT_FLINCH;
        break;
    default:
        gBattleScripting.moveEffect = MOVE_EFFECT_PARALYSIS;
        break;
    }
    gBattlescriptCurrInstr++;
}

static void Cmd_pickup(void)
{
    s32 i;
    u16 species, heldItem;
    u8 ability;
    u8 lvlDivBy10;

    if (InBattlePike())
    {

    }
    else if (InBattlePyramid())
    {
        for (i = 0; i < PARTY_SIZE; i++)
        {
            species = GetMonData(&gPlayerParty[i], MON_DATA_SPECIES2);
            heldItem = GetMonData(&gPlayerParty[i], MON_DATA_HELD_ITEM);

            if (GetMonData(&gPlayerParty[i], MON_DATA_ABILITY_NUM))
                ability = gBaseStats[species].abilities[1];
            else
                ability = gBaseStats[species].abilities[0];

            if (ability == ABILITY_PICKUP
                && species != 0
                && species != SPECIES_EGG
                && heldItem == ITEM_NONE
                && (Random() % 10) == 0)
            {
                heldItem = GetBattlePyramidPickupItemId();
                SetMonData(&gPlayerParty[i], MON_DATA_HELD_ITEM, &heldItem);
            }
            #if (defined ITEM_HONEY)
            else if (ability == ABILITY_HONEY_GATHER
                && species != 0
                && species != SPECIES_EGG
                && heldItem == ITEM_NONE)
            {
                if ((lvlDivBy10 + 1 ) * 5 > Random() % 100)
                {
                    heldItem = ITEM_HONEY;
                    SetMonData(&gPlayerParty[i], MON_DATA_HELD_ITEM, &heldItem);
                }
            }
            #endif
        }
    }
    else
    {
        for (i = 0; i < PARTY_SIZE; i++)
        {
            species = GetMonData(&gPlayerParty[i], MON_DATA_SPECIES2);
            heldItem = GetMonData(&gPlayerParty[i], MON_DATA_HELD_ITEM);
            lvlDivBy10 = (GetMonData(&gPlayerParty[i], MON_DATA_LEVEL)-1) / 10; //Moving this here makes it easier to add in abilities like Honey Gather
            if (lvlDivBy10 > 9)
                lvlDivBy10 = 9;

            if (GetMonData(&gPlayerParty[i], MON_DATA_ABILITY_NUM))
                ability = gBaseStats[species].abilities[1];
            else
                ability = gBaseStats[species].abilities[0];

            if (ability == ABILITY_PICKUP
                && species != 0
                && species != SPECIES_EGG
                && heldItem == ITEM_NONE
                && (Random() % 10) == 0)
            {
                s32 j;
                s32 rand = Random() % 100;

                for (j = 0; j < (int)ARRAY_COUNT(sPickupProbabilities); j++)
                {
                    if (sPickupProbabilities[j] > rand)
                    {
                        SetMonData(&gPlayerParty[i], MON_DATA_HELD_ITEM, &sPickupItems[lvlDivBy10 + j]);
                        break;
                    }
                    else if (rand == 99 || rand == 98)
                    {
                        SetMonData(&gPlayerParty[i], MON_DATA_HELD_ITEM, &sRarePickupItems[lvlDivBy10 + (99 - rand)]);
                        break;
                    }
                }
            }
            #if (defined ITEM_HONEY)
            else if (ability == ABILITY_HONEY_GATHER
                && species != 0
                && species != SPECIES_EGG
                && heldItem == ITEM_NONE)
            {
                if ((lvlDivBy10 + 1 ) * 5 > Random() % 100)
                {
                    heldItem = ITEM_HONEY;
                    SetMonData(&gPlayerParty[i], MON_DATA_HELD_ITEM, &heldItem);
                }
            }
            #endif
        }
    }

    gBattlescriptCurrInstr++;
}

static void Cmd_docastformchangeanimation(void)
{
    gActiveBattler = gBattleScripting.battler;

    if (gBattleMons[gActiveBattler].status2 & STATUS2_SUBSTITUTE)
        *(&gBattleStruct->formToChangeInto) |= 0x80;

    BtlController_EmitBattleAnimation(0, B_ANIM_CASTFORM_CHANGE, gBattleStruct->formToChangeInto);
    MarkBattlerForControllerExec(gActiveBattler);

    gBattlescriptCurrInstr++;
}

static void Cmd_trycastformdatachange(void)
{
    u8 form;

    gBattlescriptCurrInstr++;
    form = TryWeatherFormChange(gBattleScripting.battler);
    if (form)
    {
        BattleScriptPushCursorAndCallback(BattleScript_CastformChange);
        *(&gBattleStruct->formToChangeInto) = form - 1;
    }
}

static void Cmd_settypebasedhalvers(void) // water and mud sport
{
    bool8 worked = FALSE;

    if (gBattleMoves[gCurrentMove].effect == EFFECT_MUD_SPORT)
    {
        if (!(gFieldStatuses & STATUS_FIELD_MUDSPORT))
        {
            gFieldStatuses |= STATUS_FIELD_MUDSPORT;
            gFieldTimers.mudSportTimer = 5;
            gBattleCommunication[MULTISTRING_CHOOSER] = 0;
            worked = TRUE;
        }
    }
    else // water sport
    {
        if (!(gFieldStatuses & STATUS_FIELD_WATERSPORT))
        {
            gFieldStatuses |= STATUS_FIELD_WATERSPORT;
            gFieldTimers.waterSportTimer = 5;
            gBattleCommunication[MULTISTRING_CHOOSER] = 1;
            worked = TRUE;
        }
    }

    if (worked)
        gBattlescriptCurrInstr += 5;
    else
        gBattlescriptCurrInstr = T1_READ_PTR(gBattlescriptCurrInstr + 1);
}

bool32 DoesSubstituteBlockMove(u8 battlerAtk, u8 battlerDef, u32 move)
{
    if (!(gBattleMons[battlerDef].status2 & STATUS2_SUBSTITUTE))
        return FALSE;
    else if (gBattleMoves[move].flags & FLAG_SOUND && B_SOUND_SUBSTITUTE >= GEN_6)
        return FALSE;
    else if (GetBattlerAbility(battlerAtk) == ABILITY_INFILTRATOR)
        return FALSE;
    else
        return TRUE;
}

bool32 DoesDisguiseBlockMove(u8 battlerAtk, u8 battlerDef, u32 move)
{
    if (GetBattlerAbility(battlerDef) != ABILITY_DISGUISE
        || gBattleMons[battlerDef].species != SPECIES_MIMIKYU
        || gBattleMons[battlerDef].status2 & STATUS2_TRANSFORMED
        || gBattleMoves[move].power == 0)
        return FALSE;
    else
        return TRUE;
}

static void Cmd_jumpifsubstituteblocks(void)
{
    if (DoesSubstituteBlockMove(gBattlerAttacker, gBattlerTarget, gCurrentMove))
        gBattlescriptCurrInstr = T1_READ_PTR(gBattlescriptCurrInstr + 1);
    else
        gBattlescriptCurrInstr += 5;
}

static void Cmd_tryrecycleitem(void)
{
    u16 *usedHeldItem;

    gActiveBattler = gBattlerAttacker;
    usedHeldItem = &gBattleStruct->usedHeldItems[gActiveBattler];
    if (*usedHeldItem != 0 && gBattleMons[gActiveBattler].item == 0)
    {
        gLastUsedItem = *usedHeldItem;
        *usedHeldItem = 0;
        gBattleMons[gActiveBattler].item = gLastUsedItem;

        BtlController_EmitSetMonData(0, REQUEST_HELDITEM_BATTLE, 0, 2, &gBattleMons[gActiveBattler].item);
        MarkBattlerForControllerExec(gActiveBattler);

        gBattlescriptCurrInstr += 5;
    }
    else
    {
        gBattlescriptCurrInstr = T1_READ_PTR(gBattlescriptCurrInstr + 1);
    }
}

static void Cmd_settypetoterrain(void)
{
    if (!IS_BATTLER_OF_TYPE(gBattlerAttacker, sTerrainToType[gBattleTerrain]))
    {
        SET_BATTLER_TYPE(gBattlerAttacker, sTerrainToType[gBattleTerrain]);
        PREPARE_TYPE_BUFFER(gBattleTextBuff1, sTerrainToType[gBattleTerrain]);

        gBattlescriptCurrInstr += 5;
    }
    else
    {
        gBattlescriptCurrInstr = T1_READ_PTR(gBattlescriptCurrInstr + 1);
    }
}

static void Cmd_pursuitrelated(void)
{
    gActiveBattler = GetBattlerAtPosition(GetBattlerPosition(gBattlerAttacker) ^ BIT_FLANK);

    if (gBattleTypeFlags & BATTLE_TYPE_DOUBLE
        && !(gAbsentBattlerFlags & gBitTable[gActiveBattler])
        && gChosenActionByBattler[gActiveBattler] == B_ACTION_USE_MOVE
        && gChosenMoveByBattler[gActiveBattler] == MOVE_PURSUIT)
    {
        gActionsByTurnOrder[gActiveBattler] = 11;
        gCurrentMove = MOVE_PURSUIT;
        gBattlescriptCurrInstr += 5;
        gBattleScripting.animTurn = 1;
        gBattleScripting.savedBattler = gBattlerAttacker;
        gBattlerAttacker = gActiveBattler;
    }
    else
    {
        gBattlescriptCurrInstr = T1_READ_PTR(gBattlescriptCurrInstr + 1);
    }
}

static void Cmd_snatchsetbattlers(void)
{
    gEffectBattler = gBattlerAttacker;

    if (gBattlerAttacker == gBattlerTarget)
        gBattlerAttacker = gBattlerTarget = gBattleScripting.battler;
    else
        gBattlerTarget = gBattleScripting.battler;

    gBattleScripting.battler = gEffectBattler;
    gBattlescriptCurrInstr++;
}

static void Cmd_removelightscreenreflect(void) // brick break
{
    u8 opposingSide = GetBattlerSide(gBattlerAttacker) ^ BIT_SIDE;

    if (gSideTimers[opposingSide].reflectTimer || gSideTimers[opposingSide].lightscreenTimer)
    {
        gSideStatuses[opposingSide] &= ~(SIDE_STATUS_REFLECT);
        gSideStatuses[opposingSide] &= ~(SIDE_STATUS_LIGHTSCREEN);
        gSideTimers[opposingSide].reflectTimer = 0;
        gSideTimers[opposingSide].lightscreenTimer = 0;
        gBattleScripting.animTurn = 1;
        gBattleScripting.animTargetsHit = 1;
    }
    else
    {
        gBattleScripting.animTurn = 0;
        gBattleScripting.animTargetsHit = 0;
    }

    gBattlescriptCurrInstr++;
}

static u8 GetCatchingBattler(void)
{
    if (IsBattlerAlive(GetBattlerAtPosition(B_POSITION_OPPONENT_LEFT)))
        return GetBattlerAtPosition(B_POSITION_OPPONENT_LEFT);
    else
        return GetBattlerAtPosition(B_POSITION_OPPONENT_RIGHT);
}

static void Cmd_handleballthrow(void)
{
    u8 ballMultiplier = 0;

    if (gBattleControllerExecFlags)
        return;

    gActiveBattler = gBattlerAttacker;
    gBattlerTarget = GetCatchingBattler();

    if (gBattleTypeFlags & BATTLE_TYPE_TRAINER)
    {
        BtlController_EmitBallThrowAnim(0, BALL_TRAINER_BLOCK);
        MarkBattlerForControllerExec(gActiveBattler);
        gBattlescriptCurrInstr = BattleScript_TrainerBallBlock;
    }
    else if (gBattleTypeFlags & BATTLE_TYPE_WALLY_TUTORIAL)
    {
        BtlController_EmitBallThrowAnim(0, BALL_3_SHAKES_SUCCESS);
        MarkBattlerForControllerExec(gActiveBattler);
        gBattlescriptCurrInstr = BattleScript_WallyBallThrow;
    }
    else
    {
        u32 odds;
        u8 catchRate;

        if (gLastUsedItem == ITEM_SAFARI_BALL)
            catchRate = gBattleStruct->safariCatchFactor * 1275 / 100;
        else
            catchRate = gBaseStats[gBattleMons[gBattlerTarget].species].catchRate;

        if (gLastUsedItem > ITEM_SAFARI_BALL)
        {
            switch (gLastUsedItem)
            {
            case ITEM_NET_BALL:
                if (IS_BATTLER_OF_TYPE(gBattlerTarget, TYPE_WATER) || IS_BATTLER_OF_TYPE(gBattlerTarget, TYPE_BUG))
                    ballMultiplier = 30;
                else
                    ballMultiplier = 10;
                break;
            case ITEM_DIVE_BALL:
                if (GetCurrentMapType() == MAP_TYPE_UNDERWATER)
                    ballMultiplier = 35;
                else
                    ballMultiplier = 10;
                break;
            case ITEM_NEST_BALL:
                if (gBattleMons[gBattlerTarget].level < 40)
                {
                    ballMultiplier = 40 - gBattleMons[gBattlerTarget].level;
                    if (ballMultiplier <= 9)
                        ballMultiplier = 10;
                }
                else
                {
                    ballMultiplier = 10;
                }
                break;
            case ITEM_REPEAT_BALL:
                if (GetSetPokedexFlag(SpeciesToNationalPokedexNum(gBattleMons[gBattlerTarget].species), FLAG_GET_CAUGHT))
                    ballMultiplier = 30;
                else
                    ballMultiplier = 10;
                break;
            case ITEM_TIMER_BALL:
                ballMultiplier = gBattleResults.battleTurnCounter + 10;
                if (ballMultiplier > 40)
                    ballMultiplier = 40;
                break;
            case ITEM_LUXURY_BALL:
            case ITEM_PREMIER_BALL:
                ballMultiplier = 10;
                break;
            }
        }
        else
            ballMultiplier = sBallCatchBonuses[gLastUsedItem - ITEM_ULTRA_BALL];

        odds = (catchRate * ballMultiplier / 10)
            * (gBattleMons[gBattlerTarget].maxHP * 3 - gBattleMons[gBattlerTarget].hp * 2)
            / (3 * gBattleMons[gBattlerTarget].maxHP);

        if (gBattleMons[gBattlerTarget].status1 & (STATUS1_SLEEP | STATUS1_FREEZE))
            odds *= 2;
        if (gBattleMons[gBattlerTarget].status1 & (STATUS1_POISON | STATUS1_BURN | STATUS1_PARALYSIS | STATUS1_TOXIC_POISON))
            odds = (odds * 15) / 10;

        if (gLastUsedItem != ITEM_SAFARI_BALL)
        {
            if (gLastUsedItem == ITEM_MASTER_BALL)
            {
                gBattleResults.usedMasterBall = TRUE;
            }
            else
            {
                if (gBattleResults.catchAttempts[gLastUsedItem - ITEM_ULTRA_BALL] < 0xFF)
                    gBattleResults.catchAttempts[gLastUsedItem - ITEM_ULTRA_BALL]++;
            }
        }

        if (odds > 254) // mon caught
        {
            BtlController_EmitBallThrowAnim(0, BALL_3_SHAKES_SUCCESS);
            MarkBattlerForControllerExec(gActiveBattler);
            gBattlescriptCurrInstr = BattleScript_SuccessBallThrow;
            SetMonData(&gEnemyParty[gBattlerPartyIndexes[gBattlerTarget]], MON_DATA_POKEBALL, &gLastUsedItem);

            if (CalculatePlayerPartyCount() == PARTY_SIZE)
                gBattleCommunication[MULTISTRING_CHOOSER] = 0;
            else
                gBattleCommunication[MULTISTRING_CHOOSER] = 1;
        }
        else // mon may be caught, calculate shakes
        {
            u8 shakes;
            u8 maxShakes;

            gBattleSpritesDataPtr->animationData->isCriticalCapture = 0;    //initialize
            gBattleSpritesDataPtr->animationData->criticalCaptureSuccess = 0;
            if (CriticalCapture(odds))
            {
                maxShakes = 1;  //critical capture doesn't gauarantee capture
                gBattleSpritesDataPtr->animationData->isCriticalCapture = 1;
            }
            else
            {
                maxShakes = 4;
            }

            if (gLastUsedItem == ITEM_MASTER_BALL)
            {
                shakes = maxShakes;
            }
            else
            {
                odds = Sqrt(Sqrt(16711680 / odds));
                odds = 1048560 / odds;
                for (shakes = 0; shakes < maxShakes && Random() < odds; shakes++);
            }

            BtlController_EmitBallThrowAnim(0, shakes);
            MarkBattlerForControllerExec(gActiveBattler);

            if (shakes == maxShakes) // mon caught, copy of the code above
            {
                if (IsCriticalCapture())
                    gBattleSpritesDataPtr->animationData->criticalCaptureSuccess = 1;

                gBattlescriptCurrInstr = BattleScript_SuccessBallThrow;
                SetMonData(&gEnemyParty[gBattlerPartyIndexes[gBattlerTarget]], MON_DATA_POKEBALL, &gLastUsedItem);
                if (CalculatePlayerPartyCount() == PARTY_SIZE)
                    gBattleCommunication[MULTISTRING_CHOOSER] = 0;
                else
                    gBattleCommunication[MULTISTRING_CHOOSER] = 1;
            }
            else // not caught
            {
                if (IsCriticalCapture())
                    gBattleCommunication[MULTISTRING_CHOOSER] = shakes + 3;
                else
                    gBattleCommunication[MULTISTRING_CHOOSER] = shakes;

                gBattlescriptCurrInstr = BattleScript_ShakeBallThrow;
            }
        }
    }
}

static void Cmd_givecaughtmon(void)
{
    if (GiveMonToPlayer(&gEnemyParty[gBattlerPartyIndexes[GetCatchingBattler()]]) != MON_GIVEN_TO_PARTY)
    {
        if (!ShouldShowBoxWasFullMessage())
        {
            gBattleCommunication[MULTISTRING_CHOOSER] = 0;
            StringCopy(gStringVar1, GetBoxNamePtr(VarGet(VAR_PC_BOX_TO_SEND_MON)));
            GetMonData(&gEnemyParty[gBattlerPartyIndexes[GetCatchingBattler()]], MON_DATA_NICKNAME, gStringVar2);
        }
        else
        {
            StringCopy(gStringVar1, GetBoxNamePtr(VarGet(VAR_PC_BOX_TO_SEND_MON)));
            GetMonData(&gEnemyParty[gBattlerPartyIndexes[GetCatchingBattler()]], MON_DATA_NICKNAME, gStringVar2);
            StringCopy(gStringVar3, GetBoxNamePtr(GetPCBoxToSendMon()));
            gBattleCommunication[MULTISTRING_CHOOSER] = 2;
        }

        if (FlagGet(FLAG_SYS_PC_LANETTE))
            gBattleCommunication[MULTISTRING_CHOOSER]++;
    }

    gBattleResults.caughtMonSpecies = GetMonData(&gEnemyParty[gBattlerPartyIndexes[GetCatchingBattler()]], MON_DATA_SPECIES, NULL);
    GetMonData(&gEnemyParty[gBattlerPartyIndexes[GetCatchingBattler()]], MON_DATA_NICKNAME, gBattleResults.caughtMonNick);
    gBattleResults.caughtMonBall = GetMonData(&gEnemyParty[gBattlerPartyIndexes[GetCatchingBattler()]], MON_DATA_POKEBALL, NULL);

    gBattlescriptCurrInstr++;
}

static void Cmd_trysetcaughtmondexflags(void)
{
    u16 species = GetMonData(&gEnemyParty[gBattlerPartyIndexes[GetCatchingBattler()]], MON_DATA_SPECIES, NULL);
    u32 personality = GetMonData(&gEnemyParty[gBattlerPartyIndexes[GetCatchingBattler()]], MON_DATA_PERSONALITY, NULL);

    if (GetSetPokedexFlag(SpeciesToNationalPokedexNum(species), FLAG_GET_CAUGHT))
    {
        gBattlescriptCurrInstr = T1_READ_PTR(gBattlescriptCurrInstr + 1);
    }
    else
    {
        HandleSetPokedexFlag(SpeciesToNationalPokedexNum(species), FLAG_SET_CAUGHT, personality);
        gBattlescriptCurrInstr += 5;
    }
}

static void Cmd_displaydexinfo(void)
{
    u16 species = GetMonData(&gEnemyParty[gBattlerPartyIndexes[GetCatchingBattler()]], MON_DATA_SPECIES, NULL);

    switch (gBattleCommunication[0])
    {
    case 0:
        BeginNormalPaletteFade(0xFFFFFFFF, 0, 0, 0x10, RGB_BLACK);
        gBattleCommunication[0]++;
        break;
    case 1:
        if (!gPaletteFade.active)
        {
            FreeAllWindowBuffers();
            gBattleCommunication[TASK_ID] = DisplayCaughtMonDexPage(SpeciesToNationalPokedexNum(species),
                                                                        gBattleMons[GetCatchingBattler()].otId,
                                                                        gBattleMons[GetCatchingBattler()].personality);
            gBattleCommunication[0]++;
        }
        break;
    case 2:
        if (!gPaletteFade.active
            && gMain.callback2 == BattleMainCB2
            && !gTasks[gBattleCommunication[TASK_ID]].isActive)
        {
            SetVBlankCallback(VBlankCB_Battle);
            gBattleCommunication[0]++;
        }
        break;
    case 3:
        InitBattleBgsVideo();
        LoadBattleTextboxAndBackground();
        gBattle_BG3_X = 0x100;
        gBattleCommunication[0]++;
        break;
    case 4:
        if (!IsDma3ManagerBusyWithBgCopy())
        {
            BeginNormalPaletteFade(0xFFFF, 0, 0x10, 0, RGB_BLACK);
            ShowBg(0);
            ShowBg(3);
            gBattleCommunication[0]++;
        }
        break;
    case 5:
        if (!gPaletteFade.active)
            gBattlescriptCurrInstr++;
        break;
    }
}

void HandleBattleWindow(u8 xStart, u8 yStart, u8 xEnd, u8 yEnd, u8 flags)
{
    s32 destY, destX, bgId;
    u16 var = 0;

    for (destY = yStart; destY <= yEnd; destY++)
    {
        for (destX = xStart; destX <= xEnd; destX++)
        {
            if (destY == yStart)
            {
                if (destX == xStart)
                    var = 0x1022;
                else if (destX == xEnd)
                    var = 0x1024;
                else
                    var = 0x1023;
            }
            else if (destY == yEnd)
            {
                if (destX == xStart)
                    var = 0x1028;
                else if (destX == xEnd)
                    var = 0x102A;
                else
                    var = 0x1029;
            }
            else
            {
                if (destX == xStart)
                    var = 0x1025;
                else if (destX == xEnd)
                    var = 0x1027;
                else
                    var = 0x1026;
            }

            if (flags & WINDOW_CLEAR)
                var = 0;

            bgId = (flags & WINDOW_x80) ? 1 : 0;
            CopyToBgTilemapBufferRect_ChangePalette(bgId, &var, destX, destY, 1, 1, 0x11);
        }
    }
}

void BattleCreateYesNoCursorAt(u8 cursorPosition)
{
    u16 src[2];
    src[0] = 1;
    src[1] = 2;

    CopyToBgTilemapBufferRect_ChangePalette(0, src, 0x19, 9 + (2 * cursorPosition), 1, 2, 0x11);
    CopyBgTilemapBufferToVram(0);
}

void BattleDestroyYesNoCursorAt(u8 cursorPosition)
{
    u16 src[2];
    src[0] = 0x1016;
    src[1] = 0x1016;

    CopyToBgTilemapBufferRect_ChangePalette(0, src, 0x19, 9 + (2 * cursorPosition), 1, 2, 0x11);
    CopyBgTilemapBufferToVram(0);
}

static void Cmd_trygivecaughtmonnick(void)
{
    switch (gBattleCommunication[MULTIUSE_STATE])
    {
    case 0:
        HandleBattleWindow(0x18, 8, 0x1D, 0xD, 0);
        BattlePutTextOnWindow(gText_BattleYesNoChoice, 0xC);
        gBattleCommunication[MULTIUSE_STATE]++;
        gBattleCommunication[CURSOR_POSITION] = 0;
        BattleCreateYesNoCursorAt(0);
        break;
    case 1:
        if (gMain.newKeys & DPAD_UP && gBattleCommunication[CURSOR_POSITION] != 0)
        {
            PlaySE(SE_SELECT);
            BattleDestroyYesNoCursorAt(gBattleCommunication[CURSOR_POSITION]);
            gBattleCommunication[CURSOR_POSITION] = 0;
            BattleCreateYesNoCursorAt(0);
        }
        if (gMain.newKeys & DPAD_DOWN && gBattleCommunication[CURSOR_POSITION] == 0)
        {
            PlaySE(SE_SELECT);
            BattleDestroyYesNoCursorAt(gBattleCommunication[CURSOR_POSITION]);
            gBattleCommunication[CURSOR_POSITION] = 1;
            BattleCreateYesNoCursorAt(1);
        }
        if (gMain.newKeys & A_BUTTON)
        {
            PlaySE(SE_SELECT);
            if (gBattleCommunication[CURSOR_POSITION] == 0)
            {
                gBattleCommunication[MULTIUSE_STATE]++;
                BeginFastPaletteFade(3);
            }
            else
            {
                gBattleCommunication[MULTIUSE_STATE] = 4;
            }
        }
        else if (gMain.newKeys & B_BUTTON)
        {
            PlaySE(SE_SELECT);
            gBattleCommunication[MULTIUSE_STATE] = 4;
        }
        break;
    case 2:
        if (!gPaletteFade.active)
        {
            GetMonData(&gEnemyParty[gBattlerPartyIndexes[gBattlerTarget]], MON_DATA_NICKNAME, gBattleStruct->caughtMonNick);
            FreeAllWindowBuffers();

            DoNamingScreen(NAMING_SCREEN_CAUGHT_MON, gBattleStruct->caughtMonNick,
                           GetMonData(&gEnemyParty[gBattlerPartyIndexes[gBattlerTarget]], MON_DATA_SPECIES),
                           GetMonGender(&gEnemyParty[gBattlerPartyIndexes[gBattlerTarget]]),
                           GetMonData(&gEnemyParty[gBattlerPartyIndexes[gBattlerTarget]], MON_DATA_PERSONALITY, NULL),
                           BattleMainCB2);

            gBattleCommunication[MULTIUSE_STATE]++;
        }
        break;
    case 3:
        if (gMain.callback2 == BattleMainCB2 && !gPaletteFade.active )
        {
            SetMonData(&gEnemyParty[gBattlerPartyIndexes[gBattlerTarget]], MON_DATA_NICKNAME, gBattleStruct->caughtMonNick);
            gBattlescriptCurrInstr = T1_READ_PTR(gBattlescriptCurrInstr + 1);
        }
        break;
    case 4:
        if (CalculatePlayerPartyCount() == PARTY_SIZE)
            gBattlescriptCurrInstr += 5;
        else
            gBattlescriptCurrInstr = T1_READ_PTR(gBattlescriptCurrInstr + 1);
        break;
    }
}

static void Cmd_subattackerhpbydmg(void)
{
    gBattleMons[gBattlerAttacker].hp -= gBattleMoveDamage;
    gBattlescriptCurrInstr++;
}

static void Cmd_removeattackerstatus1(void)
{
    gBattleMons[gBattlerAttacker].status1 = 0;
    gBattlescriptCurrInstr++;
}

static void Cmd_finishaction(void)
{
    gCurrentActionFuncId = B_ACTION_FINISHED;
}

static void Cmd_finishturn(void)
{
    gCurrentActionFuncId = B_ACTION_FINISHED;
    gCurrentTurnActionNumber = gBattlersCount;
}

static void Cmd_trainerslideout(void)
{
    gActiveBattler = GetBattlerAtPosition(gBattlescriptCurrInstr[1]);
    BtlController_EmitTrainerSlideBack(0);
    MarkBattlerForControllerExec(gActiveBattler);

    gBattlescriptCurrInstr += 2;
}

static void Cmd_settelekinesis(void)
{
    if (gStatuses3[gBattlerTarget] & (STATUS3_TELEKINESIS | STATUS3_ROOTED | STATUS3_SMACKED_DOWN)
        || gFieldStatuses & STATUS_FIELD_GRAVITY
        || (gBattleMons[gBattlerTarget].species == SPECIES_DIGLETT || gBattleMons[gBattlerTarget].species == SPECIES_DUGTRIO))
    {
        gBattlescriptCurrInstr = T1_READ_PTR(gBattlescriptCurrInstr + 1);
    }
    else
    {
        gStatuses3[gBattlerTarget] |= STATUS3_TELEKINESIS;
        gDisableStructs[gBattlerTarget].telekinesisTimer = 3;
        gBattlescriptCurrInstr += 5;
    }
}

static void Cmd_swapstatstages(void)
{
    u8 statId = T1_READ_8(gBattlescriptCurrInstr + 1);
    s8 atkStatStage = gBattleMons[gBattlerAttacker].statStages[statId];
    s8 defStatStage = gBattleMons[gBattlerTarget].statStages[statId];

    gBattleMons[gBattlerAttacker].statStages[statId] = defStatStage;
    gBattleMons[gBattlerTarget].statStages[statId] = atkStatStage;

    gBattlescriptCurrInstr += 2;
}

static void Cmd_averagestats(void)
{
    u8 statId = T1_READ_8(gBattlescriptCurrInstr + 1);
    u16 atkStat = *(u16*)((&gBattleMons[gBattlerAttacker].attack) + (statId - 1));
    u16 defStat = *(u16*)((&gBattleMons[gBattlerTarget].attack) + (statId - 1));
    u16 average = (atkStat + defStat) / 2;

    *(u16*)((&gBattleMons[gBattlerAttacker].attack) + (statId - 1)) = average;
    *(u16*)((&gBattleMons[gBattlerTarget].attack) + (statId - 1)) = average;

    gBattlescriptCurrInstr += 2;
}

static void Cmd_jumpifoppositegenders(void)
{
    u32 atkGender = GetGenderFromSpeciesAndPersonality(gBattleMons[gBattlerAttacker].species, gBattleMons[gBattlerAttacker].personality);
    u32 defGender = GetGenderFromSpeciesAndPersonality(gBattleMons[gBattlerTarget].species, gBattleMons[gBattlerTarget].personality);

    if ((atkGender == MON_MALE && defGender == MON_FEMALE) || (atkGender == MON_FEMALE && defGender == MON_MALE))
        gBattlescriptCurrInstr = T1_READ_PTR(gBattlescriptCurrInstr + 1);
    else
        gBattlescriptCurrInstr += 5;
}

static void Cmd_trygetbaddreamstarget(void)
{
    u8 badDreamsMonSide = GetBattlerSide(gBattlerAttacker);
    for (;gBattlerTarget < gBattlersCount; gBattlerTarget++)
    {
        if (GetBattlerSide(gBattlerTarget) == badDreamsMonSide)
            continue;
        if ((gBattleMons[gBattlerTarget].status1 & STATUS1_SLEEP || GetBattlerAbility(gBattlerTarget) == ABILITY_COMATOSE)
            && IsBattlerAlive(gBattlerTarget))
            break;
    }

    if (gBattlerTarget >= gBattlersCount)
        gBattlescriptCurrInstr = T1_READ_PTR(gBattlescriptCurrInstr + 1);
    else
        gBattlescriptCurrInstr += 5;
}

static void Cmd_tryworryseed(void)
{
    switch (gBattleMons[gBattlerTarget].ability)
    {
    case ABILITY_INSOMNIA:
    case ABILITY_MULTITYPE:
    case ABILITY_TRUANT:
    case ABILITY_STANCE_CHANGE:
    case ABILITY_DISGUISE:
        gBattlescriptCurrInstr = T1_READ_PTR(gBattlescriptCurrInstr + 1);
        break;
    default:
        gBattleMons[gBattlerTarget].ability = ABILITY_INSOMNIA;
        gBattlescriptCurrInstr += 5;
        break;
    }
}

static void Cmd_metalburstdamagecalculator(void)
{
    u8 sideAttacker = GetBattlerSide(gBattlerAttacker);
    u8 sideTarget = 0;

    if (gProtectStructs[gBattlerAttacker].physicalDmg
        && sideAttacker != (sideTarget = GetBattlerSide(gProtectStructs[gBattlerAttacker].physicalBattlerId))
        && gBattleMons[gProtectStructs[gBattlerAttacker].physicalBattlerId].hp)
    {
        gBattleMoveDamage = gProtectStructs[gBattlerAttacker].physicalDmg * 150 / 100;

        if (gSideTimers[sideTarget].followmeTimer && gBattleMons[gSideTimers[sideTarget].followmeTarget].hp)
            gBattlerTarget = gSideTimers[sideTarget].followmeTarget;
        else
            gBattlerTarget = gProtectStructs[gBattlerAttacker].physicalBattlerId;

        gBattlescriptCurrInstr += 5;
    }
    else if (gProtectStructs[gBattlerAttacker].specialDmg
             && sideAttacker != (sideTarget = GetBattlerSide(gProtectStructs[gBattlerAttacker].specialBattlerId))
             && gBattleMons[gProtectStructs[gBattlerAttacker].specialBattlerId].hp)
    {
        gBattleMoveDamage = gProtectStructs[gBattlerAttacker].specialDmg * 150 / 100;

        if (gSideTimers[sideTarget].followmeTimer && gBattleMons[gSideTimers[sideTarget].followmeTarget].hp)
            gBattlerTarget = gSideTimers[sideTarget].followmeTarget;
        else
            gBattlerTarget = gProtectStructs[gBattlerAttacker].specialBattlerId;

        gBattlescriptCurrInstr += 5;
    }
    else
    {
        gSpecialStatuses[gBattlerAttacker].ppNotAffectedByPressure = 1;
        gBattlescriptCurrInstr = T1_READ_PTR(gBattlescriptCurrInstr + 1);
    }
}

static bool32 CriticalCapture(u32 odds)
{
    u16 numCaught = GetNationalPokedexCount(FLAG_GET_CAUGHT);

    if (numCaught <= 30)
        odds = 0;
    else if (numCaught <= 150)
        odds /= 2;
    else if (numCaught <= 300)
        ;
    else if (numCaught <= 450)
        odds = (odds * 150) / 100;
    else if (numCaught <= 600)
        odds *= 2;
    else
        odds = (odds * 250) / 100;

    odds /= 6;
    if ((Random() % 255) < odds)
        return TRUE;

    return FALSE;
}
<|MERGE_RESOLUTION|>--- conflicted
+++ resolved
@@ -619,73 +619,6 @@
     {  3,   1}, // +6
 };
 
-<<<<<<< HEAD
-static const u32 sStatusFlagsForMoveEffects[] =
-{
-    0x00000000,
-    STATUS1_SLEEP,
-    STATUS1_POISON,
-    STATUS1_BURN,
-    STATUS1_FREEZE,
-    STATUS1_PARALYSIS,
-    STATUS1_TOXIC_POISON,
-    STATUS2_CONFUSION,
-    STATUS2_FLINCHED,
-    0x00000000,
-    STATUS2_UPROAR,
-    0x00000000,
-    STATUS2_MULTIPLETURNS,
-    STATUS2_WRAPPED,
-    0x00000000,
-    0x00000000,
-    0x00000000,
-    0x00000000,
-    0x00000000,
-    0x00000000,
-    0x00000000,
-    0x00000000,
-    0x00000000,
-    0x00000000,
-    0x00000000,
-    0x00000000,
-    0x00000000,
-    0x00000000,
-    0x00000000,
-    STATUS2_RECHARGE,
-    0x00000000,
-    0x00000000,
-    STATUS2_ESCAPE_PREVENTION,
-    STATUS2_NIGHTMARE,
-    0x00000000,
-    0x00000000,
-    0x00000000,
-    0x00000000,
-    0x00000000,
-    0x00000000,
-    0x00000000,
-    0x00000000,
-    0x00000000,
-    0x00000000,
-    0x00000000,
-    0x00000000,
-    0x00000000,
-    0x00000000,
-    0x00000000,
-    0x00000000,
-    0x00000000,
-    0x00000000,
-    0x00000000,
-    STATUS2_LOCK_CONFUSE,
-    0x00000000,
-    0x00000000,
-    0x00000000,
-    0x00000000,
-    0x00000000,
-    0x00000000
-=======
-// The chance is 1/N for each stage.
-static const u16 sCriticalHitChance[] = {16, 8, 4, 3, 2};
-
 static const u32 sStatusFlagsForMoveEffects[NUM_MOVE_EFFECTS] =
 {
     [MOVE_EFFECT_SLEEP]          = STATUS1_SLEEP,
@@ -703,12 +636,10 @@
     [MOVE_EFFECT_PREVENT_ESCAPE] = STATUS2_ESCAPE_PREVENTION,
     [MOVE_EFFECT_NIGHTMARE]      = STATUS2_NIGHTMARE,
     [MOVE_EFFECT_THRASH]         = STATUS2_LOCK_CONFUSE,
->>>>>>> 79cc659d
 };
 
 static const u8* const sMoveEffectBS_Ptrs[] =
 {
-<<<<<<< HEAD
     [MOVE_EFFECT_SLEEP] = BattleScript_MoveEffectSleep,
     [MOVE_EFFECT_POISON] = BattleScript_MoveEffectPoison,
     [MOVE_EFFECT_BURN] = BattleScript_MoveEffectBurn,
@@ -721,47 +652,6 @@
     [MOVE_EFFECT_WRAP] = BattleScript_MoveEffectWrap,
     [MOVE_EFFECT_RECOIL_25] = BattleScript_MoveEffectRecoil,
     [MOVE_EFFECT_RECOIL_33] = BattleScript_MoveEffectRecoil,
-=======
-    [0]                            = BattleScript_MoveEffectSleep,
-    [MOVE_EFFECT_SLEEP]            = BattleScript_MoveEffectSleep,
-    [MOVE_EFFECT_POISON]           = BattleScript_MoveEffectPoison,
-    [MOVE_EFFECT_BURN]             = BattleScript_MoveEffectBurn,
-    [MOVE_EFFECT_FREEZE]           = BattleScript_MoveEffectFreeze,
-    [MOVE_EFFECT_PARALYSIS]        = BattleScript_MoveEffectParalysis,
-    [MOVE_EFFECT_TOXIC]            = BattleScript_MoveEffectToxic,
-    [MOVE_EFFECT_CONFUSION]        = BattleScript_MoveEffectConfusion,
-    [MOVE_EFFECT_FLINCH]           = BattleScript_MoveEffectSleep,
-    [MOVE_EFFECT_TRI_ATTACK]       = BattleScript_MoveEffectSleep,
-    [MOVE_EFFECT_UPROAR]           = BattleScript_MoveEffectUproar,
-    [MOVE_EFFECT_PAYDAY]           = BattleScript_MoveEffectPayDay,
-    [MOVE_EFFECT_CHARGING]         = BattleScript_MoveEffectSleep,
-    [MOVE_EFFECT_WRAP]             = BattleScript_MoveEffectWrap,
-    [MOVE_EFFECT_RECOIL_25]        = BattleScript_MoveEffectRecoil,
-    [MOVE_EFFECT_ATK_PLUS_1]       = BattleScript_MoveEffectSleep,
-    [MOVE_EFFECT_DEF_PLUS_1]       = BattleScript_MoveEffectSleep,
-    [MOVE_EFFECT_SPD_PLUS_1]       = BattleScript_MoveEffectSleep,
-    [MOVE_EFFECT_SP_ATK_PLUS_1]    = BattleScript_MoveEffectSleep,
-    [MOVE_EFFECT_SP_DEF_PLUS_1]    = BattleScript_MoveEffectSleep,
-    [MOVE_EFFECT_ACC_PLUS_1]       = BattleScript_MoveEffectSleep,
-    [MOVE_EFFECT_EVS_PLUS_1]       = BattleScript_MoveEffectSleep,
-    [MOVE_EFFECT_ATK_MINUS_1]      = BattleScript_MoveEffectSleep,
-    [MOVE_EFFECT_DEF_MINUS_1]      = BattleScript_MoveEffectSleep,
-    [MOVE_EFFECT_SPD_MINUS_1]      = BattleScript_MoveEffectSleep,
-    [MOVE_EFFECT_SP_ATK_MINUS_1]   = BattleScript_MoveEffectSleep,
-    [MOVE_EFFECT_SP_DEF_MINUS_1]   = BattleScript_MoveEffectSleep,
-    [MOVE_EFFECT_ACC_MINUS_1]      = BattleScript_MoveEffectSleep,
-    [MOVE_EFFECT_EVS_MINUS_1]      = BattleScript_MoveEffectSleep,
-    [MOVE_EFFECT_RECHARGE]         = BattleScript_MoveEffectSleep,
-    [MOVE_EFFECT_RAGE]             = BattleScript_MoveEffectSleep,
-    [MOVE_EFFECT_STEAL_ITEM]       = BattleScript_MoveEffectSleep,
-    [MOVE_EFFECT_PREVENT_ESCAPE]   = BattleScript_MoveEffectSleep,
-    [MOVE_EFFECT_NIGHTMARE]        = BattleScript_MoveEffectSleep,
-    [MOVE_EFFECT_ALL_STATS_UP]     = BattleScript_MoveEffectSleep,
-    [MOVE_EFFECT_RAPIDSPIN]        = BattleScript_MoveEffectSleep,
-    [MOVE_EFFECT_REMOVE_PARALYSIS] = BattleScript_MoveEffectSleep,
-    [MOVE_EFFECT_ATK_DEF_DOWN]     = BattleScript_MoveEffectSleep,
-    [MOVE_EFFECT_RECOIL_33]        = BattleScript_MoveEffectRecoil,
->>>>>>> 79cc659d
 };
 
 static const struct WindowTemplate sUnusedWinTemplate = {0, 1, 3, 7, 0xF, 0x1F, 0x3F};
@@ -985,9 +875,9 @@
 // - ITEM_ULTRA_BALL skips Master Ball and ITEM_NONE
 static const u8 sBallCatchBonuses[] =
 {
-    [ITEM_ULTRA_BALL - ITEM_ULTRA_BALL]  = 20, 
-    [ITEM_GREAT_BALL - ITEM_ULTRA_BALL]  = 15, 
-    [ITEM_POKE_BALL - ITEM_ULTRA_BALL]   = 10, 
+    [ITEM_ULTRA_BALL - ITEM_ULTRA_BALL]  = 20,
+    [ITEM_GREAT_BALL - ITEM_ULTRA_BALL]  = 15,
+    [ITEM_POKE_BALL - ITEM_ULTRA_BALL]   = 10,
     [ITEM_SAFARI_BALL - ITEM_ULTRA_BALL] = 15
 };
 
@@ -2323,11 +2213,7 @@
     if (DoesSubstituteBlockMove(gBattlerAttacker, gEffectBattler, gCurrentMove) && affectsUser != MOVE_EFFECT_AFFECTS_USER)
         INCREMENT_RESET_RETURN
 
-<<<<<<< HEAD
-    if (gBattleScripting.moveEffect <= 6) // status change
-=======
-    if (gBattleCommunication[MOVE_EFFECT_BYTE] <= PRIMARY_STATUS_MOVE_EFFECT)
->>>>>>> 79cc659d
+    if (gBattleScripting.moveEffect <= PRIMARY_STATUS_MOVE_EFFECT) // status change
     {
         switch (sStatusFlagsForMoveEffects[gBattleScripting.moveEffect])
         {
@@ -2558,13 +2444,8 @@
         {
             BattleScriptPush(gBattlescriptCurrInstr + 1);
 
-<<<<<<< HEAD
             if (sStatusFlagsForMoveEffects[gBattleScripting.moveEffect] == STATUS1_SLEEP)
                 gBattleMons[gEffectBattler].status1 |= (B_SLEEP_TURNS >= GEN_5) ? ((Random() % 3) + 2) : ((Random() % 4) + 3);
-=======
-            if (sStatusFlagsForMoveEffects[gBattleCommunication[MOVE_EFFECT_BYTE]] == STATUS1_SLEEP)
-                gBattleMons[gEffectBattler].status1 |= STATUS1_SLEEP_TURN((Random() & 3) + 2); // 2-5 turns
->>>>>>> 79cc659d
             else
                 gBattleMons[gEffectBattler].status1 |= sStatusFlagsForMoveEffects[gBattleScripting.moveEffect];
 
@@ -2653,14 +2534,9 @@
             case MOVE_EFFECT_UPROAR:
                 if (!(gBattleMons[gEffectBattler].status2 & STATUS2_UPROAR))
                 {
-
                     gBattleMons[gEffectBattler].status2 |= STATUS2_MULTIPLETURNS;
                     gLockedMoves[gEffectBattler] = gCurrentMove;
-<<<<<<< HEAD
-                    gBattleMons[gEffectBattler].status2 |= (B_UPROAR_TURNS >= GEN_5 ? 3 : ((Random() & 3) + 2) )  << 4;
-=======
-                    gBattleMons[gEffectBattler].status2 |= STATUS2_UPROAR_TURN((Random() & 3) + 2); // 2-5 turns
->>>>>>> 79cc659d
+                    gBattleMons[gEffectBattler].status2 |= STATUS2_UPROAR_TURN(B_UPROAR_TURNS >= GEN_5 ? 3 : ((Random() & 3) + 2));
 
                     BattleScriptPush(gBattlescriptCurrInstr + 1);
                     gBattlescriptCurrInstr = sMoveEffectBS_Ptrs[gBattleScripting.moveEffect];
@@ -2712,15 +2588,11 @@
                 }
                 else
                 {
-<<<<<<< HEAD
                     gBattleMons[gEffectBattler].status2 |= STATUS2_WRAPPED;
                     if (GetBattlerHoldEffect(gBattlerAttacker, TRUE) == HOLD_EFFECT_GRIP_CLAW)
                         gDisableStructs[gEffectBattler].wrapTurns = (B_BINDING_TURNS >= GEN_5) ? 7 : 5;
                     else
                         gDisableStructs[gEffectBattler].wrapTurns = (B_BINDING_TURNS >= GEN_5) ? ((Random() % 2) + 4) : ((Random() % 4) + 2);
-=======
-                    gBattleMons[gEffectBattler].status2 |= STATUS2_WRAPPED_TURN((Random() & 3) + 3); // 3-6 turns
->>>>>>> 79cc659d
 
                     gBattleStruct->wrappedMove[gEffectBattler] = gCurrentMove;
                     gBattleStruct->wrappedBy[gEffectBattler] = gBattlerAttacker;
@@ -3187,13 +3059,8 @@
 {
     gActiveBattler = GetBattlerForBattleScript(gBattlescriptCurrInstr[1]);
 
-<<<<<<< HEAD
-    if (gBattleScripting.moveEffect <= MOVE_EFFECT_TOXIC)
+    if (gBattleScripting.moveEffect <= PRIMARY_STATUS_MOVE_EFFECT)
         gBattleMons[gActiveBattler].status1 &= (~sStatusFlagsForMoveEffects[gBattleScripting.moveEffect]);
-=======
-    if (gBattleCommunication[MOVE_EFFECT_BYTE] <= PRIMARY_STATUS_MOVE_EFFECT)
-        gBattleMons[gActiveBattler].status1 &= (~sStatusFlagsForMoveEffects[gBattleCommunication[MOVE_EFFECT_BYTE]]);
->>>>>>> 79cc659d
     else
         gBattleMons[gActiveBattler].status2 &= (~sStatusFlagsForMoveEffects[gBattleScripting.moveEffect]);
 
@@ -5089,9 +4956,9 @@
 
     SwitchInClearSetData();
 
-    if (gBattleTypeFlags & BATTLE_TYPE_PALACE 
+    if (gBattleTypeFlags & BATTLE_TYPE_PALACE
         && gBattleMons[gActiveBattler].maxHP / 2 >= gBattleMons[gActiveBattler].hp
-        && gBattleMons[gActiveBattler].hp != 0 
+        && gBattleMons[gActiveBattler].hp != 0
         && !(gBattleMons[gActiveBattler].status1 & STATUS1_SLEEP))
     {
         gBattleStruct->palaceFlags |= gBitTable[gActiveBattler];
@@ -5273,7 +5140,6 @@
                 break;
         }
 
-<<<<<<< HEAD
         ret = (i != PARTY_SIZE);
     }
     return ret;
@@ -5291,11 +5157,6 @@
     else
     {
         if (CanBattlerSwitch(gActiveBattler))
-=======
-        if (i == PARTY_SIZE)
-            gBattlescriptCurrInstr = T1_READ_PTR(gBattlescriptCurrInstr + 2);
-        else
->>>>>>> 79cc659d
             gBattlescriptCurrInstr += 6;
         else
            gBattlescriptCurrInstr = T1_READ_PTR(gBattlescriptCurrInstr + 2);
@@ -6852,7 +6713,6 @@
         statusFlag = STATUS_FIELD_PSYCHIC_TERRAIN, timer = &gFieldTimers.psychicTerrainTimer;
         gBattleCommunication[MULTISTRING_CHOOSER] = 3;
         break;
-<<<<<<< HEAD
     }
 
     if (gFieldStatuses & statusFlag || statusFlag == 0)
@@ -6870,22 +6730,6 @@
         gBattlescriptCurrInstr += 7;
     }
 }
-=======
-    case VARIOUS_GET_BATTLER_FAINTED:
-        if (gHitMarker & HITMARKER_FAINTED(gActiveBattler))
-            gBattleCommunication[0] = TRUE;
-        else
-            gBattleCommunication[0] = FALSE;
-        break;
-    case VARIOUS_RESET_INTIMIDATE_TRACE_BITS:
-        gSpecialStatuses[gActiveBattler].intimidatedMon = 0;
-        gSpecialStatuses[gActiveBattler].traced = 0;
-        break;
-    case VARIOUS_UPDATE_CHOICE_MOVE_ON_LVL_UP:
-        if (gBattlerPartyIndexes[0] == gBattleStruct->expGetterMonId || gBattlerPartyIndexes[2] == gBattleStruct->expGetterMonId)
-        {
-            u16 *choicedMove;
->>>>>>> 79cc659d
 
 bool32 CanPoisonType(u8 battlerAttacker, u8 battlerTarget)
 {
@@ -6899,7 +6743,6 @@
     return !(B_PARALYZE_ELECTRIC >= GEN_6 && IS_BATTLER_OF_TYPE(battlerTarget, TYPE_ELECTRIC));
 }
 
-<<<<<<< HEAD
 bool32 CanUseLastResort(u8 battlerId)
 {
     u32 i;
@@ -6949,39 +6792,6 @@
             DEFOG_CLEAR(SIDE_STATUS_MIST, mistTimer, BattleScript_SideStatusWoreOffReturn, MOVE_MIST);
             DEFOG_CLEAR(SIDE_STATUS_AURORA_VEIL, auroraVeilTimer, BattleScript_SideStatusWoreOffReturn, MOVE_AURORA_VEIL);
             DEFOG_CLEAR(SIDE_STATUS_SAFEGUARD, safeguardTimer, BattleScript_SideStatusWoreOffReturn, MOVE_SAFEGUARD);
-=======
-            for (i = 0; i < MAX_MON_MOVES; i++)
-            {
-                if (gBattleMons[gActiveBattler].moves[i] == *choicedMove)
-                    break;
-            }
-            if (i == MAX_MON_MOVES)
-                *choicedMove = 0;
-        }
-        break;
-    case 7:
-        if (!(gBattleTypeFlags & (BATTLE_TYPE_LINK | BATTLE_TYPE_DOUBLE))
-            && gBattleTypeFlags & BATTLE_TYPE_TRAINER
-            && gBattleMons[0].hp != 0
-            && gBattleMons[1].hp != 0)
-        {
-            gHitMarker &= ~(HITMARKER_x400000);
-        }
-        break;
-    case VARIOUS_PALACE_FLAVOR_TEXT:
-        // Try and print end-of-turn Battle Palace flavor text (e.g. "A glint appears in mon's eyes")
-        gBattleCommunication[0] = FALSE; // whether or not msg should be printed
-        gBattleScripting.battler = gActiveBattler = gBattleCommunication[1];
-
-        if (!(gBattleStruct->palaceFlags & gBitTable[gActiveBattler])
-            && gBattleMons[gActiveBattler].maxHP / 2 >= gBattleMons[gActiveBattler].hp
-            && gBattleMons[gActiveBattler].hp != 0
-            && !(gBattleMons[gActiveBattler].status1 & STATUS1_SLEEP))
-        {
-            gBattleStruct->palaceFlags |= gBitTable[gActiveBattler];
-            gBattleCommunication[0] = TRUE;
-            gBattleCommunication[MULTISTRING_CHOOSER] = sBattlePalaceNatureToFlavorTextId[GetNatureFromPersonality(gBattleMons[gActiveBattler].personality)];
->>>>>>> 79cc659d
         }
         DEFOG_CLEAR(SIDE_STATUS_SPIKES, spikesAmount, BattleScript_SpikesFree, 0);
         DEFOG_CLEAR(SIDE_STATUS_STEALTH_ROCK, stealthRockAmount, BattleScript_StealthRockFree, 0);
@@ -7292,7 +7102,7 @@
     case VARIOUS_GET_MOVE_TARGET:
         gBattlerTarget = GetMoveTarget(gCurrentMove, 0);
         break;
-    case 4:
+    case VARIOUS_GET_BATTLER_FAINTED:
         if (gHitMarker & HITMARKER_FAINTED(gActiveBattler))
             gBattleCommunication[0] = 1;
         else
@@ -7329,17 +7139,17 @@
             gHitMarker &= ~(HITMARKER_x400000);
         }
         break;
-    case 8:
+    case VARIOUS_PALACE_FLAVOR_TEXT:
         gBattleCommunication[0] = 0;
         gBattleScripting.battler = gActiveBattler = gBattleCommunication[1];
-        if (!(gBattleStruct->field_92 & gBitTable[gActiveBattler])
+        if (!(gBattleStruct->palaceFlags & gBitTable[gActiveBattler])
             && gBattleMons[gActiveBattler].maxHP / 2 >= gBattleMons[gActiveBattler].hp
             && gBattleMons[gActiveBattler].hp != 0
             && !(gBattleMons[gActiveBattler].status1 & STATUS1_SLEEP))
         {
-            gBattleStruct->field_92 |= gBitTable[gActiveBattler];
+            gBattleStruct->palaceFlags |= gBitTable[gActiveBattler];
             gBattleCommunication[0] = 1;
-            gBattleCommunication[MULTISTRING_CHOOSER] = sUnknown_0831C4F8[GetNatureFromPersonality(gBattleMons[gActiveBattler].personality)];
+            gBattleCommunication[MULTISTRING_CHOOSER] = sBattlePalaceNatureToFlavorTextId[GetNatureFromPersonality(gBattleMons[gActiveBattler].personality)];
         }
         break;
     case VARIOUS_ARENA_JUDGMENT_WINDOW:
