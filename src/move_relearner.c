#include "global.h"
#include "main.h"
#include "battle.h"
#include "battle_util.h"
#include "bg.h"
#include "contest_effect.h"
#include "data.h"
#include "decompress.h"
#include "event_data.h"
#include "field_screen_effect.h"
#include "gpu_regs.h"
#include "move_relearner.h"
#include "list_menu.h"
#include "malloc.h"
#include "menu.h"
#include "menu_helpers.h"
#include "menu_specialized.h"
#include "overworld.h"
#include "palette.h"
#include "party_menu.h"
#include "pokemon_summary_screen.h"
#include "script.h"
#include "sound.h"
#include "sprite.h"
#include "string_util.h"
#include "strings.h"
#include "task.h"
#include "constants/rgb.h"
#include "constants/songs.h"

/*
 * Move relearner state machine
 * ------------------------
 *
 * Entry point: TeachMoveRelearnerMove
 *
 * TeachMoveRelearnerMove
 * Task_WaitForFadeOut
 * CB2_InitLearnMove
 *   - Creates moveDisplayArrowTask to listen to right/left buttons.
 *   - Creates moveListScrollArrowTask to listen to up/down buttons.
 *   - Whenever the selected move changes (and once on init), the MoveRelearnerCursorCallback
 *     is called (see sMoveRelearnerMovesListTemplate). That callback will reload the contest
 *     display and battle display windows for the new move. Both are always loaded in
 *     memory, but only the currently active one is copied to VRAM. The exception to this
 *     is the appeal and jam hearts, which are sprites. MoveRelearnerShowHideHearts is called
 *     while reloading the contest display to control them.
 * DoMoveRelearnerMain: MENU_STATE_FADE_TO_BLACK
 * DoMoveRelearnerMain: MENU_STATE_WAIT_FOR_FADE
 *   - Go to MENU_STATE_IDLE_BATTLE_MODE
 *
 * DoMoveRelearnerMain: MENU_STATE_SETUP_BATTLE_MODE
 * DoMoveRelearnerMain: MENU_STATE_IDLE_BATTLE_MODE
 *   - If the player selected a move (pressed A), go to MENU_STATE_PRINT_TEACH_MOVE_PROMPT.
 *   - If the player cancelled (pressed B), go to MENU_STATE_PRINT_GIVE_UP_PROMPT.
 *   - If the player pressed left or right, swap the move display window to contest mode,
 *     and go to MENU_STATE_SETUP_CONTEST_MODE.
 *
 * DoMoveRelearnerMain: MENU_STATE_SETUP_CONTEST_MODE
 * DoMoveRelearnerMain: MENU_STATE_IDLE_CONTEST_MODE
 *   - If the player selected a move, go to MENU_STATE_PRINT_TEACH_MOVE_PROMPT.
 *   - If the player cancelled, go to MENU_STATE_PRINT_GIVE_UP_PROMPT
 *   - If the player pressed left or right, swap the move display window to battle mode,
 *     and go to MENU_STATE_SETUP_BATTLE_MODE.
 *
 * DoMoveRelearnerMain: MENU_STATE_PRINT_TEACH_MOVE_PROMPT
 * DoMoveRelearnerMain: MENU_STATE_TEACH_MOVE_CONFIRM
 *   - Wait for the player to confirm.
 *   - If cancelled, go to either MENU_STATE_SETUP_BATTLE_MODE or MENU_STATE_SETUP_CONTEST_MODE.
 *   - If confirmed and the pokemon had an empty move slot, set VAR_0x8004 to TRUE and go to
 *     MENU_STATE_PRINT_TEXT_THEN_FANFARE.
 *   - If confirmed and the pokemon doesn't have an empty move slot, go to
 *     MENU_STATE_PRINT_TRYING_TO_LEARN_PROMPT.
 *
 * DoMoveRelearnerMain: MENU_STATE_PRINT_TRYING_TO_LEARN_PROMPT
 * DoMoveRelearnerMain: MENU_STATE_WAIT_FOR_TRYING_TO_LEARN
 * DoMoveRelearnerMain: MENU_STATE_CONFIRM_DELETE_OLD_MOVE
 *   - If the player confirms, go to MENU_STATE_PRINT_WHICH_MOVE_PROMPT.
 *   - If the player cancels, go to MENU_STATE_PRINT_STOP_TEACHING
 *
 * DoMoveRelearnerMain: MENU_STATE_PRINT_STOP_TEACHING
 * DoMoveRelearnerMain: MENU_STATE_WAIT_FOR_STOP_TEACHING
 * DoMoveRelearnerMain: MENU_STATE_CONFIRM_STOP_TEACHING
 *   - If the player confirms, go to MENU_STATE_CHOOSE_SETUP_STATE.
 *   - If the player cancels, go back to MENU_STATE_PRINT_TRYING_TO_LEARN_PROMPT.
 *
 * DoMoveRelearnerMain: MENU_STATE_PRINT_WHICH_MOVE_PROMPT
 * DoMoveRelearnerMain: MENU_STATE_SHOW_MOVE_SUMMARY_SCREEN
 *   - Go to ShowSelectMovePokemonSummaryScreen. When done, control returns to
 *     CB2_InitLearnMoveReturnFromSelectMove.
 *
 * DoMoveRelearnerMain: MENU_STATE_DOUBLE_FANFARE_FORGOT_MOVE
 * DoMoveRelearnerMain: MENU_STATE_PRINT_TEXT_THEN_FANFARE
 * DoMoveRelearnerMain: MENU_STATE_WAIT_FOR_FANFARE
 * DoMoveRelearnerMain: MENU_STATE_WAIT_FOR_A_BUTTON
 * DoMoveRelearnerMain: MENU_STATE_FADE_AND_RETURN
 * DoMoveRelearnerMain: MENU_STATE_RETURN_TO_FIELD
 *   - Clean up and go to CB2_ReturnToField.
 *
 * DoMoveRelearnerMain: MENU_STATE_PRINT_GIVE_UP_PROMPT
 * DoMoveRelearnerMain: MENU_STATE_GIVE_UP_CONFIRM
 *   - If the player confirms, go to MENU_STATE_FADE_AND_RETURN, and set VAR_0x8004 to FALSE.
 *   - If the player cancels, go to either MENU_STATE_SETUP_BATTLE_MODE or
 *     MENU_STATE_SETUP_CONTEST_MODE.
 *
 * CB2_InitLearnMoveReturnFromSelectMove:
 *   - Do most of the same stuff as CB2_InitLearnMove.
 * DoMoveRelearnerMain: MENU_STATE_FADE_FROM_SUMMARY_SCREEN
 * DoMoveRelearnerMain: MENU_STATE_TRY_OVERWRITE_MOVE
 *   - If any of the pokemon's existing moves were chosen, overwrite the move and
 *     go to MENU_STATE_DOUBLE_FANFARE_FORGOT_MOVE and set VAR_0x8004 to TRUE.
 *   - If the chosen move is the one the player selected before the summary screen,
 *     go to MENU_STATE_PRINT_STOP_TEACHING.
 *
 */

#define MENU_STATE_FADE_TO_BLACK 0
#define MENU_STATE_WAIT_FOR_FADE 1
#define MENU_STATE_UNREACHABLE 2
#define MENU_STATE_SETUP_BATTLE_MODE 3
#define MENU_STATE_IDLE_BATTLE_MODE 4
#define MENU_STATE_SETUP_CONTEST_MODE 5
#define MENU_STATE_IDLE_CONTEST_MODE 6
// State 7 is skipped.
#define MENU_STATE_PRINT_TEACH_MOVE_PROMPT 8
#define MENU_STATE_TEACH_MOVE_CONFIRM 9
// States 10 and 11 are skipped.
#define MENU_STATE_PRINT_GIVE_UP_PROMPT 12
#define MENU_STATE_GIVE_UP_CONFIRM 13
#define MENU_STATE_FADE_AND_RETURN 14
#define MENU_STATE_RETURN_TO_FIELD 15
#define MENU_STATE_PRINT_TRYING_TO_LEARN_PROMPT 16
#define MENU_STATE_WAIT_FOR_TRYING_TO_LEARN 17
#define MENU_STATE_CONFIRM_DELETE_OLD_MOVE 18
#define MENU_STATE_PRINT_WHICH_MOVE_PROMPT 19
#define MENU_STATE_SHOW_MOVE_SUMMARY_SCREEN 20
// States 21, 22, and 23 are skipped.
#define MENU_STATE_PRINT_STOP_TEACHING 24
#define MENU_STATE_WAIT_FOR_STOP_TEACHING 25
#define MENU_STATE_CONFIRM_STOP_TEACHING 26
#define MENU_STATE_CHOOSE_SETUP_STATE 27
#define MENU_STATE_FADE_FROM_SUMMARY_SCREEN 28
#define MENU_STATE_TRY_OVERWRITE_MOVE 29
#define MENU_STATE_DOUBLE_FANFARE_FORGOT_MOVE 30
#define MENU_STATE_PRINT_TEXT_THEN_FANFARE 31
#define MENU_STATE_WAIT_FOR_FANFARE 32
#define MENU_STATE_WAIT_FOR_A_BUTTON 33

// The different versions of hearts are selected using animation
// commands.
enum {
    APPEAL_HEART_EMPTY,
    APPEAL_HEART_FULL,
    JAM_HEART_EMPTY,
    JAM_HEART_FULL,
};

#define TAG_MODE_ARROWS 5325
#define TAG_LIST_ARROWS 5425
#define GFXTAG_UI       5525
#define PALTAG_UI       5526

static EWRAM_DATA struct
{
    u8 state;
    u8 heartSpriteIds[16];                                   /*0x001*/
    u16 movesToLearn[MAX_RELEARNER_MOVES];                   /*0x01A*/
    u8 partyMon;                                             /*0x044*/
    u8 moveSlot;                                             /*0x045*/
    struct ListMenuItem menuItems[MAX_RELEARNER_MOVES + 1];  /*0x0E8*/
    u8 numMenuChoices;                                       /*0x110*/
    u8 numToShowAtOnce;                                      /*0x111*/
    u8 moveListMenuTask;                                     /*0x112*/
    u8 moveListScrollArrowTask;                              /*0x113*/
    u8 moveDisplayArrowTask;                                 /*0x114*/
    u16 scrollOffset;                                        /*0x116*/
    u8 categoryIconSpriteId;                                 /*0x117*/
} *sMoveRelearnerStruct = {0};

static EWRAM_DATA struct {
    u16 listOffset;
    u16 listRow;
    bool8 showContestInfo;
} sMoveRelearnerMenuSate = {0};

EWRAM_DATA u8 gOriginSummaryScreenPage = 0; // indicates summary screen page that the move relearner was opened from (if opened from PSS)

static const u16 sUI_Pal[] = INCBIN_U16("graphics/interface/ui_learn_move.gbapal");

// The arrow sprites in this spritesheet aren't used. The scroll-arrow system provides its own
// arrow sprites.
static const u8 sUI_Tiles[] = INCBIN_U8("graphics/interface/ui_learn_move.4bpp");

static const struct OamData sHeartSpriteOamData =
{
    .y = 0,
    .affineMode = ST_OAM_AFFINE_OFF,
    .objMode = ST_OAM_OBJ_NORMAL,
    .mosaic = FALSE,
    .bpp = ST_OAM_4BPP,
    .shape = SPRITE_SHAPE(8x8),
    .x = 0,
    .matrixNum = 0,
    .size = SPRITE_SIZE(8x8),
    .tileNum = 0,
    .priority = 0,
    .paletteNum = 0,
    .affineParam = 0,
};

static const struct OamData sUnusedOam1 =
{
    .y = 0,
    .affineMode = ST_OAM_AFFINE_OFF,
    .objMode = ST_OAM_OBJ_NORMAL,
    .mosaic = FALSE,
    .bpp = ST_OAM_4BPP,
    .shape = SPRITE_SHAPE(8x16),
    .x = 0,
    .matrixNum = 0,
    .size = SPRITE_SIZE(8x16),
    .tileNum = 0,
    .priority = 0,
    .paletteNum = 0,
    .affineParam = 0,
};

static const struct OamData sUnusedOam2 =
{
    .y = 0,
    .affineMode = ST_OAM_AFFINE_OFF,
    .objMode = ST_OAM_OBJ_NORMAL,
    .mosaic = FALSE,
    .bpp = ST_OAM_4BPP,
    .shape = SPRITE_SHAPE(16x8),
    .x = 0,
    .matrixNum = 0,
    .size = SPRITE_SIZE(16x8),
    .tileNum = 0,
    .priority = 0,
    .paletteNum = 0,
    .affineParam = 0,
};

static const struct SpriteSheet sMoveRelearnerSpriteSheet =
{
    .data = sUI_Tiles,
    .size = sizeof(sUI_Tiles),
    .tag = GFXTAG_UI
};

static const struct SpritePalette sMoveRelearnerPalette =
{
    .data = sUI_Pal,
    .tag = PALTAG_UI
};

static const struct ScrollArrowsTemplate sDisplayModeArrowsTemplate =
{
    .firstArrowType = SCROLL_ARROW_LEFT,
    .firstX = 27,
    .firstY = 16,
    .secondArrowType = SCROLL_ARROW_RIGHT,
    .secondX = 117,
    .secondY = 16,
    .fullyUpThreshold = -1,
    .fullyDownThreshold = -1,
    .tileTag = TAG_MODE_ARROWS,
    .palTag = TAG_MODE_ARROWS,
    .palNum = 0,
};

static const struct ScrollArrowsTemplate sMoveListScrollArrowsTemplate =
{
    .firstArrowType = SCROLL_ARROW_UP,
    .firstX = 192,
    .firstY = 8,
    .secondArrowType = SCROLL_ARROW_DOWN,
    .secondX = 192,
    .secondY = 104,
    .fullyUpThreshold = 0,
    .fullyDownThreshold = 0,
    .tileTag = TAG_LIST_ARROWS,
    .palTag = TAG_LIST_ARROWS,
    .palNum = 0,
};

static const union AnimCmd sHeartSprite_AppealEmptyFrame[] =
{
    ANIMCMD_FRAME(8, 5, FALSE, FALSE),
    ANIMCMD_END
};

static const union AnimCmd sHeartSprite_AppealFullFrame[] =
{
    ANIMCMD_FRAME(9, 5, FALSE, FALSE),
    ANIMCMD_END
};

static const union AnimCmd sHeartSprite_JamEmptyFrame[] =
{
    ANIMCMD_FRAME(10, 5, FALSE, FALSE),
    ANIMCMD_END
};

static const union AnimCmd sHeartSprite_JamFullFrame[] =
{
    ANIMCMD_FRAME(11, 5, FALSE, FALSE),
    ANIMCMD_END
};

static const union AnimCmd *const sHeartSpriteAnimationCommands[] =
{
    [APPEAL_HEART_EMPTY] = sHeartSprite_AppealEmptyFrame,
    [APPEAL_HEART_FULL] = sHeartSprite_AppealFullFrame,
    [JAM_HEART_EMPTY] = sHeartSprite_JamEmptyFrame,
    [JAM_HEART_FULL] = sHeartSprite_JamFullFrame,
};

static const struct SpriteTemplate sConstestMoveHeartSprite =
{
    .tileTag = GFXTAG_UI,
    .paletteTag = PALTAG_UI,
    .oam = &sHeartSpriteOamData,
    .anims = sHeartSpriteAnimationCommands,
    .images = NULL,
    .affineAnims = gDummySpriteAffineAnimTable,
    .callback = SpriteCallbackDummy
};

static const struct BgTemplate sMoveRelearnerMenuBackgroundTemplates[] =
{
    {
        .bg = 0,
        .charBaseIndex = 0,
        .mapBaseIndex = 31,
        .screenSize = 0,
        .paletteMode = 0,
        .priority = 0,
        .baseTile = 0,
    },
    {
        .bg = 1,
        .charBaseIndex = 0,
        .mapBaseIndex = 30,
        .screenSize = 0,
        .paletteMode = 0,
        .priority = 1,
        .baseTile = 0,
    },
};

static void DoMoveRelearnerMain(void);
static void CreateLearnableMovesList(void);
static void CreateUISprites(void);
static void CB2_MoveRelearnerMain(void);
static void Task_WaitForFadeOut(u8 taskId);
static void CB2_InitLearnMoveReturnFromSelectMove(void);
static void InitMoveRelearnerBackgroundLayers(void);
static void AddScrollArrows(void);
static void HandleInput(u8);
static void ShowTeachMoveText(u8);
static s32 GetCurrentSelectedMove(void);
static void FreeMoveRelearnerResources(void);
static void RemoveScrollArrows(void);
static void HideHeartSpritesAndShowTeachMoveText(bool8);

static void VBlankCB_MoveRelearner(void)
{
    LoadOam();
    ProcessSpriteCopyRequests();
    TransferPlttBuffer();
}

// Script arguments: The Pokémon to teach is in VAR_0x8004
void TeachMoveRelearnerMove(void)
{
    LockPlayerFieldControls();
    CreateTask(Task_WaitForFadeOut, 10);
    // Fade to black
    BeginNormalPaletteFade(PALETTES_ALL, 0, 0, 0x10, RGB_BLACK);
}

static void Task_WaitForFadeOut(u8 taskId)
{
    if (!gPaletteFade.active)
    {
        SetMainCallback2(CB2_InitLearnMove);
        gFieldCallback = FieldCB_ContinueScriptHandleMusic;
        DestroyTask(taskId);
    }
}

void CB2_InitLearnMove(void)
{
    ResetSpriteData();
    FreeAllSpritePalettes();
    ResetTasks();
    ClearScheduledBgCopiesToVram();
    sMoveRelearnerStruct = AllocZeroed(sizeof(*sMoveRelearnerStruct));
    sMoveRelearnerStruct->partyMon = gSpecialVar_0x8004;
    SetVBlankCallback(VBlankCB_MoveRelearner);

    InitMoveRelearnerBackgroundLayers();
    InitMoveRelearnerWindows(gOriginSummaryScreenPage == PSS_PAGE_CONTEST_MOVES);

    sMoveRelearnerMenuSate.listOffset = 0;
    sMoveRelearnerMenuSate.listRow = 0;
    sMoveRelearnerMenuSate.showContestInfo = gOriginSummaryScreenPage == PSS_PAGE_CONTEST_MOVES;

    CreateLearnableMovesList();

    LoadSpriteSheet(&sMoveRelearnerSpriteSheet);
    LoadSpritePalette(&sMoveRelearnerPalette);
    CreateUISprites();

    sMoveRelearnerStruct->moveListMenuTask = ListMenuInit(&gMultiuseListMenuTemplate, sMoveRelearnerMenuSate.listOffset, sMoveRelearnerMenuSate.listRow);
    SetBackdropFromColor(RGB_BLACK);
    SetMainCallback2(CB2_MoveRelearnerMain);
}

static void CB2_InitLearnMoveReturnFromSelectMove(void)
{
    ResetSpriteData();
    FreeAllSpritePalettes();
    ResetTasks();
    ClearScheduledBgCopiesToVram();
    sMoveRelearnerStruct = AllocZeroed(sizeof(*sMoveRelearnerStruct));
    sMoveRelearnerStruct->state = MENU_STATE_FADE_FROM_SUMMARY_SCREEN;
    sMoveRelearnerStruct->partyMon = gSpecialVar_0x8004;
    sMoveRelearnerStruct->moveSlot = gSpecialVar_0x8005;
    SetVBlankCallback(VBlankCB_MoveRelearner);

    InitMoveRelearnerBackgroundLayers();
    InitMoveRelearnerWindows(sMoveRelearnerMenuSate.showContestInfo);
    CreateLearnableMovesList();

    LoadSpriteSheet(&sMoveRelearnerSpriteSheet);
    LoadSpritePalette(&sMoveRelearnerPalette);
    CreateUISprites();

    sMoveRelearnerStruct->moveListMenuTask = ListMenuInit(&gMultiuseListMenuTemplate, sMoveRelearnerMenuSate.listOffset, sMoveRelearnerMenuSate.listRow);
    SetBackdropFromColor(RGB_BLACK);
    SetMainCallback2(CB2_MoveRelearnerMain);
}

static void InitMoveRelearnerBackgroundLayers(void)
{
    ResetVramOamAndBgCntRegs();
    ResetBgsAndClearDma3BusyFlags(0);
    InitBgsFromTemplates(0, sMoveRelearnerMenuBackgroundTemplates, ARRAY_COUNT(sMoveRelearnerMenuBackgroundTemplates));
    ResetAllBgsCoordinates();
    SetGpuReg(REG_OFFSET_DISPCNT, DISPCNT_MODE_0 |
                                  DISPCNT_OBJ_1D_MAP |
                                  DISPCNT_OBJ_ON);
    ShowBg(0);
    ShowBg(1);
    SetGpuReg(REG_OFFSET_BLDCNT, 0);
}

static void CB2_MoveRelearnerMain(void)
{
    DoMoveRelearnerMain();
    RunTasks();
    AnimateSprites();
    BuildOamBuffer();
    DoScheduledBgTilemapCopiesToVram();
    UpdatePaletteFade();
}

static void PrintMessageWithPlaceholders(const u8 *src)
{
    StringExpandPlaceholders(gStringVar4, src);
    MoveRelearnerPrintMessage(gStringVar4);
}

// See the state machine doc at the top of the file.
static void DoMoveRelearnerMain(void)
{
    switch (sMoveRelearnerStruct->state)
    {
    case MENU_STATE_FADE_TO_BLACK:
        sMoveRelearnerStruct->state++;
        HideHeartSpritesAndShowTeachMoveText(FALSE);
        if (gOriginSummaryScreenPage == PSS_PAGE_CONTEST_MOVES)
            MoveRelearnerShowHideHearts(GetCurrentSelectedMove());
        BeginNormalPaletteFade(PALETTES_ALL, 0, 16, 0, RGB_BLACK);
        break;
    case MENU_STATE_WAIT_FOR_FADE:
        if (!gPaletteFade.active)
        {
            if (gOriginSummaryScreenPage == PSS_PAGE_CONTEST_MOVES)
                sMoveRelearnerStruct->state = MENU_STATE_IDLE_CONTEST_MODE;
            else
                sMoveRelearnerStruct->state = MENU_STATE_IDLE_BATTLE_MODE;
        }
        break;
    case MENU_STATE_UNREACHABLE:
        sMoveRelearnerStruct->state++;
        break;
    case MENU_STATE_SETUP_BATTLE_MODE:

        HideHeartSpritesAndShowTeachMoveText(FALSE);
        sMoveRelearnerStruct->state++;
        AddScrollArrows();
        break;
    case MENU_STATE_IDLE_BATTLE_MODE:
        HandleInput(FALSE);
        break;
    case MENU_STATE_SETUP_CONTEST_MODE:
        ShowTeachMoveText(FALSE);
        sMoveRelearnerStruct->state++;
        AddScrollArrows();
        break;
    case MENU_STATE_IDLE_CONTEST_MODE:
        HandleInput(TRUE);
        break;
    case MENU_STATE_PRINT_TEACH_MOVE_PROMPT:
        if (!MoveRelearnerRunTextPrinters())
        {
            MoveRelearnerCreateYesNoMenu();
            sMoveRelearnerStruct->state++;
        }
        break;
    case MENU_STATE_TEACH_MOVE_CONFIRM:
        {
            s8 selection = Menu_ProcessInputNoWrapClearOnChoose();

            if (selection == 0)
            {
                if (GiveMoveToMon(&gPlayerParty[sMoveRelearnerStruct->partyMon], GetCurrentSelectedMove()) != MON_HAS_MAX_MOVES)
                {
                    PrintMessageWithPlaceholders(gText_MoveRelearnerPkmnLearnedMove);
                    gSpecialVar_0x8004 = TRUE;
                    sMoveRelearnerStruct->state = MENU_STATE_PRINT_TEXT_THEN_FANFARE;
                }
                else
                {
                    sMoveRelearnerStruct->state = MENU_STATE_PRINT_TRYING_TO_LEARN_PROMPT;
                }
            }
            else if (selection == MENU_B_PRESSED || selection == 1)
            {
                if (sMoveRelearnerMenuSate.showContestInfo == FALSE)
                {
                    sMoveRelearnerStruct->state = MENU_STATE_SETUP_BATTLE_MODE;
                }
                else if (sMoveRelearnerMenuSate.showContestInfo == TRUE)
                {
                    sMoveRelearnerStruct->state = MENU_STATE_SETUP_CONTEST_MODE;
                }
            }
        }
        break;
    case MENU_STATE_PRINT_GIVE_UP_PROMPT:
        if (!MoveRelearnerRunTextPrinters())
        {
            MoveRelearnerCreateYesNoMenu();
            sMoveRelearnerStruct->state++;
        }
        break;
    case MENU_STATE_GIVE_UP_CONFIRM:
        {
            s8 selection = Menu_ProcessInputNoWrapClearOnChoose();

            if (selection == 0)
            {
                gSpecialVar_0x8004 = FALSE;
                sMoveRelearnerStruct->state = MENU_STATE_FADE_AND_RETURN;
            }
            else if (selection == MENU_B_PRESSED || selection == 1)
            {
                if (sMoveRelearnerMenuSate.showContestInfo == FALSE)
                {
                    sMoveRelearnerStruct->state = MENU_STATE_SETUP_BATTLE_MODE;
                }
                else if (sMoveRelearnerMenuSate.showContestInfo == TRUE)
                {
                    sMoveRelearnerStruct->state = MENU_STATE_SETUP_CONTEST_MODE;
                }
            }
        }
        break;
    case MENU_STATE_PRINT_TRYING_TO_LEARN_PROMPT:
        PrintMessageWithPlaceholders(gText_MoveRelearnerPkmnTryingToLearnMove);
        sMoveRelearnerStruct->state++;
        break;
    case MENU_STATE_WAIT_FOR_TRYING_TO_LEARN:
        if (!MoveRelearnerRunTextPrinters())
        {
            MoveRelearnerCreateYesNoMenu();
            sMoveRelearnerStruct->state = MENU_STATE_CONFIRM_DELETE_OLD_MOVE;
        }
        break;
    case MENU_STATE_CONFIRM_DELETE_OLD_MOVE:
        {
            s8 selection = Menu_ProcessInputNoWrapClearOnChoose();

            if (selection == 0)
            {
                PrintMessageWithPlaceholders(gText_MoveRelearnerWhichMoveToForget);
                sMoveRelearnerStruct->state = MENU_STATE_PRINT_WHICH_MOVE_PROMPT;
            }
            else if (selection == MENU_B_PRESSED || selection == 1)
            {
                sMoveRelearnerStruct->state = MENU_STATE_PRINT_STOP_TEACHING;
            }
        }
        break;
    case MENU_STATE_PRINT_STOP_TEACHING:
        StringCopy(gStringVar2, GetMoveName(GetCurrentSelectedMove()));
        PrintMessageWithPlaceholders(gText_MoveRelearnerStopTryingToTeachMove);
        sMoveRelearnerStruct->state++;
        break;
    case MENU_STATE_WAIT_FOR_STOP_TEACHING:
        if (!MoveRelearnerRunTextPrinters())
        {
            MoveRelearnerCreateYesNoMenu();
            sMoveRelearnerStruct->state++;
        }
        break;
    case MENU_STATE_CONFIRM_STOP_TEACHING:
        {
            s8 selection = Menu_ProcessInputNoWrapClearOnChoose();

            if (selection == 0)
            {
                sMoveRelearnerStruct->state = MENU_STATE_CHOOSE_SETUP_STATE;
            }
            else if (selection == MENU_B_PRESSED || selection == 1)
            {
                // What's the point? It gets set to MENU_STATE_PRINT_TRYING_TO_LEARN_PROMPT, anyway.
                if (sMoveRelearnerMenuSate.showContestInfo == FALSE)
                {
                    sMoveRelearnerStruct->state = MENU_STATE_SETUP_BATTLE_MODE;
                }
                else if (sMoveRelearnerMenuSate.showContestInfo == TRUE)
                {
                    sMoveRelearnerStruct->state = MENU_STATE_SETUP_CONTEST_MODE;
                }
                sMoveRelearnerStruct->state = MENU_STATE_PRINT_TRYING_TO_LEARN_PROMPT;
            }
        }
        break;
    case MENU_STATE_CHOOSE_SETUP_STATE:
        if (!MoveRelearnerRunTextPrinters())
        {
            FillWindowPixelBuffer(RELEARNERWIN_MSG, 0x11);
            if (sMoveRelearnerMenuSate.showContestInfo == FALSE)
            {
                sMoveRelearnerStruct->state = MENU_STATE_SETUP_BATTLE_MODE;
            }
            else if (sMoveRelearnerMenuSate.showContestInfo == TRUE)
            {
                sMoveRelearnerStruct->state = MENU_STATE_SETUP_CONTEST_MODE;
            }
        }
        break;
    case MENU_STATE_PRINT_WHICH_MOVE_PROMPT:
        if (!MoveRelearnerRunTextPrinters())
        {
            sMoveRelearnerStruct->state = MENU_STATE_SHOW_MOVE_SUMMARY_SCREEN;
            BeginNormalPaletteFade(PALETTES_ALL, 0, 0, 16, RGB_BLACK);
        }
        break;
    case MENU_STATE_SHOW_MOVE_SUMMARY_SCREEN:
        if (!gPaletteFade.active)
        {
            ShowSelectMovePokemonSummaryScreen(gPlayerParty, sMoveRelearnerStruct->partyMon, gPlayerPartyCount - 1, CB2_InitLearnMoveReturnFromSelectMove, GetCurrentSelectedMove());
            FreeMoveRelearnerResources();
        }
        break;
    case 21:
        if (!MoveRelearnerRunTextPrinters())
        {
            sMoveRelearnerStruct->state = MENU_STATE_FADE_AND_RETURN;
        }
        break;
    case 22:
        BeginNormalPaletteFade(PALETTES_ALL, 0, 16, 0, RGB_BLACK);
        break;
    case MENU_STATE_FADE_AND_RETURN:
        BeginNormalPaletteFade(PALETTES_ALL, 0, 0, 16, RGB_BLACK);
        sMoveRelearnerStruct->state++;
        break;
    case MENU_STATE_RETURN_TO_FIELD:
        if (!gPaletteFade.active)
        {
            if (gInitialSummaryScreenCallback != NULL)
            {
                switch (gOriginSummaryScreenPage)
                {
                case PSS_PAGE_BATTLE_MOVES:
                    ShowPokemonSummaryScreen(SUMMARY_MODE_RELEARNER_BATTLE, gPlayerParty, sMoveRelearnerStruct->partyMon, gPlayerPartyCount - 1, gInitialSummaryScreenCallback);
                    break;
                case PSS_PAGE_CONTEST_MOVES:
                    ShowPokemonSummaryScreen(SUMMARY_MODE_RELEARNER_CONTEST, gPlayerParty, sMoveRelearnerStruct->partyMon, gPlayerPartyCount - 1, gInitialSummaryScreenCallback);
                    break;
                default:
                    ShowPokemonSummaryScreen(SUMMARY_MODE_NORMAL, gPlayerParty, sMoveRelearnerStruct->partyMon, gPlayerPartyCount - 1, gInitialSummaryScreenCallback);
                    break;
                }
                gOriginSummaryScreenPage = 0;
            }
            else
            {
                SetMainCallback2(CB2_ReturnToField);
            }

            FreeMoveRelearnerResources();
        }
        break;
    case MENU_STATE_FADE_FROM_SUMMARY_SCREEN:
        BeginNormalPaletteFade(PALETTES_ALL, 0, 16, 0, RGB_BLACK);
        sMoveRelearnerStruct->state++;
        if (sMoveRelearnerMenuSate.showContestInfo == FALSE)
        {
            HideHeartSpritesAndShowTeachMoveText(TRUE);
        }
        else if (sMoveRelearnerMenuSate.showContestInfo == TRUE)
        {
            ShowTeachMoveText(TRUE);
        }
        RemoveScrollArrows();
        CopyWindowToVram(RELEARNERWIN_MSG, COPYWIN_GFX);
        break;
    case MENU_STATE_TRY_OVERWRITE_MOVE:
        if (!gPaletteFade.active)
        {
            if (sMoveRelearnerStruct->moveSlot == MAX_MON_MOVES)
            {
                sMoveRelearnerStruct->state = MENU_STATE_PRINT_STOP_TEACHING;
            }
            else
            {
                u16 move = GetMonData(&gPlayerParty[sMoveRelearnerStruct->partyMon], MON_DATA_MOVE1 + sMoveRelearnerStruct->moveSlot);
                u8 originalPP = GetMonData(&gPlayerParty[sMoveRelearnerStruct->partyMon], MON_DATA_PP1 + sMoveRelearnerStruct->moveSlot);
<<<<<<< HEAD

                StringCopy(gStringVar3, GetMoveName(moveId));
=======
                
                StringCopy(gStringVar3, GetMoveName(move));
>>>>>>> 7359d234
                RemoveMonPPBonus(&gPlayerParty[sMoveRelearnerStruct->partyMon], sMoveRelearnerStruct->moveSlot);
                SetMonMoveSlot(&gPlayerParty[sMoveRelearnerStruct->partyMon], GetCurrentSelectedMove(), sMoveRelearnerStruct->moveSlot);
                u8 newPP = GetMonData(&gPlayerParty[sMoveRelearnerStruct->partyMon], MON_DATA_PP1 + sMoveRelearnerStruct->moveSlot);
                if (!P_SUMMARY_MOVE_RELEARNER_FULL_PP && gOriginSummaryScreenPage != 0 && originalPP < newPP)
                    SetMonData(&gPlayerParty[sMoveRelearnerStruct->partyMon], MON_DATA_PP1 + sMoveRelearnerStruct->moveSlot, &originalPP);
                StringCopy(gStringVar2, GetMoveName(GetCurrentSelectedMove()));
                PrintMessageWithPlaceholders(gText_MoveRelearnerAndPoof);
                sMoveRelearnerStruct->state = MENU_STATE_DOUBLE_FANFARE_FORGOT_MOVE;
                gSpecialVar_0x8004 = TRUE;
            }
        }
        break;
    case MENU_STATE_DOUBLE_FANFARE_FORGOT_MOVE:
        if (!MoveRelearnerRunTextPrinters())
        {
            PrintMessageWithPlaceholders(gText_MoveRelearnerPkmnForgotMoveAndLearnedNew);
            sMoveRelearnerStruct->state = MENU_STATE_PRINT_TEXT_THEN_FANFARE;
            PlayFanfare(MUS_LEVEL_UP);
        }
        break;
    case MENU_STATE_PRINT_TEXT_THEN_FANFARE:
        if (!MoveRelearnerRunTextPrinters())
        {
            PlayFanfare(MUS_LEVEL_UP);
            sMoveRelearnerStruct->state = MENU_STATE_WAIT_FOR_FANFARE;
        }
        break;
    case MENU_STATE_WAIT_FOR_FANFARE:
        if (IsFanfareTaskInactive())
        {
            sMoveRelearnerStruct->state = MENU_STATE_WAIT_FOR_A_BUTTON;
        }
        break;
    case MENU_STATE_WAIT_FOR_A_BUTTON:
        if (JOY_NEW(A_BUTTON))
        {
            PlaySE(SE_SELECT);
            sMoveRelearnerStruct->state = MENU_STATE_FADE_AND_RETURN;
        }
        break;
    }
}

static void FreeMoveRelearnerResources(void)
{
    RemoveScrollArrows();
    DestroyListMenuTask(sMoveRelearnerStruct->moveListMenuTask, &sMoveRelearnerMenuSate.listOffset, &sMoveRelearnerMenuSate.listRow);
    FreeAllWindowBuffers();
    FREE_AND_SET_NULL(sMoveRelearnerStruct);
    ResetSpriteData();
    FreeAllSpritePalettes();
}

// Note: The hearts are already made invisible by MoveRelearnerShowHideHearts,
// which is called whenever the cursor in either list changes.
static void HideHeartSpritesAndShowTeachMoveText(bool8 onlyHideSprites)
{
    s32 i;

    for (i = 0; i < 16; i++)
        gSprites[sMoveRelearnerStruct->heartSpriteIds[i]].invisible = TRUE;

    if (!onlyHideSprites)
    {
        StringExpandPlaceholders(gStringVar4, gText_TeachWhichMoveToPkmn);
        FillWindowPixelBuffer(RELEARNERWIN_MSG, 0x11);
        AddTextPrinterParameterized(RELEARNERWIN_MSG, FONT_NORMAL, gStringVar4, 0, 1, 0, NULL);
    }
}

static void HandleInput(bool8 showContest)
{
    s32 itemId = ListMenu_ProcessInput(sMoveRelearnerStruct->moveListMenuTask);
    ListMenuGetScrollAndRow(sMoveRelearnerStruct->moveListMenuTask, &sMoveRelearnerMenuSate.listOffset, &sMoveRelearnerMenuSate.listRow);

    switch (itemId)
    {
    case LIST_NOTHING_CHOSEN:
        if (!(JOY_NEW(DPAD_LEFT | DPAD_RIGHT)) && !GetLRKeysPressed())
            break;

        PlaySE(SE_SELECT);

        if (showContest == FALSE)
        {
            PutWindowTilemap(RELEARNERWIN_DESC_CONTEST);
            sMoveRelearnerStruct->state = MENU_STATE_SETUP_CONTEST_MODE;
            sMoveRelearnerMenuSate.showContestInfo = TRUE;
        }
        else
        {
            PutWindowTilemap(RELEARNERWIN_DESC_BATTLE);
            sMoveRelearnerStruct->state = MENU_STATE_SETUP_BATTLE_MODE;
            sMoveRelearnerMenuSate.showContestInfo = FALSE;
        }

        ScheduleBgCopyTilemapToVram(1);
        MoveRelearnerShowHideHearts(GetCurrentSelectedMove());
        if (B_SHOW_CATEGORY_ICON == TRUE)
            MoveRelearnerShowHideCategoryIcon(GetCurrentSelectedMove());

        break;
    case LIST_CANCEL:
        PlaySE(SE_SELECT);
        RemoveScrollArrows();
        sMoveRelearnerStruct->state = MENU_STATE_PRINT_GIVE_UP_PROMPT;
        StringExpandPlaceholders(gStringVar4, gText_MoveRelearnerGiveUp);
        MoveRelearnerPrintMessage(gStringVar4);
        break;
    default:
        PlaySE(SE_SELECT);
        RemoveScrollArrows();
        sMoveRelearnerStruct->state = MENU_STATE_PRINT_TEACH_MOVE_PROMPT;
        StringCopy(gStringVar2, GetMoveName(itemId));
        StringExpandPlaceholders(gStringVar4, gText_MoveRelearnerTeachMoveConfirm);
        MoveRelearnerPrintMessage(gStringVar4);
        break;
    }
}

static s32 GetCurrentSelectedMove(void)
{
    return sMoveRelearnerStruct->menuItems[sMoveRelearnerMenuSate.listRow + sMoveRelearnerMenuSate.listOffset].id;
}

// Theory: This used to make the heart sprites visible again (i.e.
// this was the inverse of HideHeartsAndShowTeachMoveText), but the
// code was commented out. The bool argument would have been named
// "justShowHearts." The code for showing/hiding the heards was moved
// to MoveRelearnerShowHideHearts, which is called whenever a new move is
// selected and whenever the display mode changes.
static void ShowTeachMoveText(bool8 shouldDoNothingInstead)
{
    if (shouldDoNothingInstead == FALSE)
    {
        StringExpandPlaceholders(gStringVar4, gText_TeachWhichMoveToPkmn);
        FillWindowPixelBuffer(RELEARNERWIN_MSG, 0x11);
        AddTextPrinterParameterized(RELEARNERWIN_MSG, FONT_NORMAL, gStringVar4, 0, 1, 0, NULL);
    }
}

static void CreateUISprites(void)
{
    int i;

    sMoveRelearnerStruct->moveDisplayArrowTask = TASK_NONE;
    sMoveRelearnerStruct->moveListScrollArrowTask = TASK_NONE;
    AddScrollArrows();

    sMoveRelearnerStruct->categoryIconSpriteId = 0xFF;
    LoadCompressedSpriteSheet(&gSpriteSheet_CategoryIcons);
    LoadSpritePalette(&gSpritePal_CategoryIcons);

    // These are the appeal hearts.
    for (i = 0; i < 8; i++)
        sMoveRelearnerStruct->heartSpriteIds[i] = CreateSprite(&sConstestMoveHeartSprite, (i - (i / 4) * 4) * 8 + 104, (i / 4) * 8 + 36, 0);

    // These are the jam harts.
    // The animation is used to toggle between full/empty heart sprites.
    for (i = 0; i < 8; i++)
    {
        sMoveRelearnerStruct->heartSpriteIds[i + 8] = CreateSprite(&sConstestMoveHeartSprite, (i - (i / 4) * 4) * 8 + 104, (i / 4) * 8 + 52, 0);
        StartSpriteAnim(&gSprites[sMoveRelearnerStruct->heartSpriteIds[i + 8]], 2);
    }

    for (i = 0; i < 16; i++)
        gSprites[sMoveRelearnerStruct->heartSpriteIds[i]].invisible = TRUE;
}

static void AddScrollArrows(void)
{
    if (sMoveRelearnerStruct->moveDisplayArrowTask == TASK_NONE)
        sMoveRelearnerStruct->moveDisplayArrowTask = AddScrollIndicatorArrowPair(&sDisplayModeArrowsTemplate, &sMoveRelearnerStruct->scrollOffset);

    if (sMoveRelearnerStruct->moveListScrollArrowTask == TASK_NONE)
    {
        gTempScrollArrowTemplate = sMoveListScrollArrowsTemplate;
        gTempScrollArrowTemplate.fullyDownThreshold = sMoveRelearnerStruct->numMenuChoices - sMoveRelearnerStruct->numToShowAtOnce;
        sMoveRelearnerStruct->moveListScrollArrowTask = AddScrollIndicatorArrowPair(&gTempScrollArrowTemplate, &sMoveRelearnerMenuSate.listOffset);
    }
}

static void RemoveScrollArrows(void)
{
    if (sMoveRelearnerStruct->moveDisplayArrowTask != TASK_NONE)
    {
        RemoveScrollIndicatorArrowPair(sMoveRelearnerStruct->moveDisplayArrowTask);
        sMoveRelearnerStruct->moveDisplayArrowTask = TASK_NONE;
    }

    if (sMoveRelearnerStruct->moveListScrollArrowTask != TASK_NONE)
    {
        RemoveScrollIndicatorArrowPair(sMoveRelearnerStruct->moveListScrollArrowTask);
        sMoveRelearnerStruct->moveListScrollArrowTask = TASK_NONE;
    }
}

static void CreateLearnableMovesList(void)
{
    s32 i;
    u8 nickname[POKEMON_NAME_LENGTH + 1];

    sMoveRelearnerStruct->numMenuChoices = GetMoveRelearnerMoves(&gPlayerParty[sMoveRelearnerStruct->partyMon], sMoveRelearnerStruct->movesToLearn);

    for (i = 0; i < sMoveRelearnerStruct->numMenuChoices; i++)
    {
        sMoveRelearnerStruct->menuItems[i].name = GetMoveName(sMoveRelearnerStruct->movesToLearn[i]);
        sMoveRelearnerStruct->menuItems[i].id = sMoveRelearnerStruct->movesToLearn[i];
    }

    GetMonData(&gPlayerParty[sMoveRelearnerStruct->partyMon], MON_DATA_NICKNAME, nickname);
    StringCopy_Nickname(gStringVar1, nickname);
    sMoveRelearnerStruct->menuItems[sMoveRelearnerStruct->numMenuChoices].name = gText_Cancel;
    sMoveRelearnerStruct->menuItems[sMoveRelearnerStruct->numMenuChoices].id = LIST_CANCEL;
    sMoveRelearnerStruct->numMenuChoices++;
    sMoveRelearnerStruct->numToShowAtOnce = LoadMoveRelearnerMovesList(sMoveRelearnerStruct->menuItems, sMoveRelearnerStruct->numMenuChoices);
}

void MoveRelearnerShowHideHearts(s32 move)
{
    u16 numHearts;
    u16 i;

    if (!sMoveRelearnerMenuSate.showContestInfo || move == LIST_CANCEL)
    {
        for (i = 0; i < 16; i++)
            gSprites[sMoveRelearnerStruct->heartSpriteIds[i]].invisible = TRUE;
    }
    else
    {
        numHearts = (u8)(gContestEffects[GetMoveContestEffect(move)].appeal / 10);

        if (numHearts == 0xFF)
            numHearts = 0;

        for (i = 0; i < 8; i++)
        {
            if (i < numHearts)
                StartSpriteAnim(&gSprites[sMoveRelearnerStruct->heartSpriteIds[i]], 1);
            else
                StartSpriteAnim(&gSprites[sMoveRelearnerStruct->heartSpriteIds[i]], 0);
            gSprites[sMoveRelearnerStruct->heartSpriteIds[i]].invisible = FALSE;
        }

        numHearts = (u8)(gContestEffects[GetMoveContestEffect(move)].jam / 10);

        if (numHearts == 0xFF)
            numHearts = 0;

        for (i = 0; i < 8; i++)
        {
            if (i < numHearts)
                StartSpriteAnim(&gSprites[sMoveRelearnerStruct->heartSpriteIds[i + 8]], 3);
            else
                StartSpriteAnim(&gSprites[sMoveRelearnerStruct->heartSpriteIds[i + 8]], 2);
            gSprites[sMoveRelearnerStruct->heartSpriteIds[i + 8]].invisible = FALSE;
        }
    }
}

void MoveRelearnerShowHideCategoryIcon(s32 moveId)
{
    if (sMoveRelearnerMenuSate.showContestInfo || moveId == LIST_CANCEL)
    {
        if (sMoveRelearnerStruct->categoryIconSpriteId != 0xFF)
            DestroySprite(&gSprites[sMoveRelearnerStruct->categoryIconSpriteId]);

        sMoveRelearnerStruct->categoryIconSpriteId = 0xFF;
    }
    else
    {
        if (sMoveRelearnerStruct->categoryIconSpriteId == 0xFF)
            sMoveRelearnerStruct->categoryIconSpriteId = CreateSprite(&gSpriteTemplate_CategoryIcons, 66, 40, 0);

        gSprites[sMoveRelearnerStruct->categoryIconSpriteId].invisible = FALSE;
        StartSpriteAnim(&gSprites[sMoveRelearnerStruct->categoryIconSpriteId], GetBattleMoveCategory(moveId));
    }
}<|MERGE_RESOLUTION|>--- conflicted
+++ resolved
@@ -735,13 +735,8 @@
             {
                 u16 move = GetMonData(&gPlayerParty[sMoveRelearnerStruct->partyMon], MON_DATA_MOVE1 + sMoveRelearnerStruct->moveSlot);
                 u8 originalPP = GetMonData(&gPlayerParty[sMoveRelearnerStruct->partyMon], MON_DATA_PP1 + sMoveRelearnerStruct->moveSlot);
-<<<<<<< HEAD
-
-                StringCopy(gStringVar3, GetMoveName(moveId));
-=======
-                
+
                 StringCopy(gStringVar3, GetMoveName(move));
->>>>>>> 7359d234
                 RemoveMonPPBonus(&gPlayerParty[sMoveRelearnerStruct->partyMon], sMoveRelearnerStruct->moveSlot);
                 SetMonMoveSlot(&gPlayerParty[sMoveRelearnerStruct->partyMon], GetCurrentSelectedMove(), sMoveRelearnerStruct->moveSlot);
                 u8 newPP = GetMonData(&gPlayerParty[sMoveRelearnerStruct->partyMon], MON_DATA_PP1 + sMoveRelearnerStruct->moveSlot);
