#include "global.h"
#include "main.h"
#include "battle.h"
#include "battle_util.h"
#include "bg.h"
#include "contest_effect.h"
#include "data.h"
#include "decompress.h"
#include "event_data.h"
#include "field_screen_effect.h"
#include "gpu_regs.h"
#include "move_relearner.h"
#include "list_menu.h"
#include "malloc.h"
#include "menu.h"
#include "menu_helpers.h"
#include "menu_specialized.h"
#include "overworld.h"
#include "palette.h"
#include "party_menu.h"
#include "pokemon_summary_screen.h"
#include "script.h"
#include "sound.h"
#include "sprite.h"
#include "string_util.h"
#include "strings.h"
#include "task.h"
#include "constants/rgb.h"
#include "constants/songs.h"

/*
 * Move relearner state machine
 * ------------------------
 *
 * Entry point: TeachMoveRelearnerMove
 *
 * TeachMoveRelearnerMove
 * Task_WaitForFadeOut
 * CB2_InitLearnMove
 *   - Creates moveDisplayArrowTask to listen to right/left buttons.
 *   - Creates moveListScrollArrowTask to listen to up/down buttons.
 *   - Whenever the selected move changes (and once on init), the MoveRelearnerCursorCallback
 *     is called (see sMoveRelearnerMovesListTemplate). That callback will reload the contest
 *     display and battle display windows for the new move. Both are always loaded in
 *     memory, but only the currently active one is copied to VRAM. The exception to this
 *     is the appeal and jam hearts, which are sprites. MoveRelearnerShowHideHearts is called
 *     while reloading the contest display to control them.
 * DoMoveRelearnerMain: MENU_STATE_FADE_TO_BLACK
 * DoMoveRelearnerMain: MENU_STATE_WAIT_FOR_FADE
 *   - Go to MENU_STATE_IDLE_BATTLE_MODE
 *
 * DoMoveRelearnerMain: MENU_STATE_SETUP_BATTLE_MODE
 * DoMoveRelearnerMain: MENU_STATE_IDLE_BATTLE_MODE
 *   - If the player selected a move (pressed A), go to MENU_STATE_PRINT_TEACH_MOVE_PROMPT.
 *   - If the player cancelled (pressed B), go to MENU_STATE_PRINT_GIVE_UP_PROMPT.
 *   - If the player pressed left or right, swap the move display window to contest mode,
 *     and go to MENU_STATE_SETUP_CONTEST_MODE.
 *
 * DoMoveRelearnerMain: MENU_STATE_SETUP_CONTEST_MODE
 * DoMoveRelearnerMain: MENU_STATE_IDLE_CONTEST_MODE
 *   - If the player selected a move, go to MENU_STATE_PRINT_TEACH_MOVE_PROMPT.
 *   - If the player cancelled, go to MENU_STATE_PRINT_GIVE_UP_PROMPT
 *   - If the player pressed left or right, swap the move display window to battle mode,
 *     and go to MENU_STATE_SETUP_BATTLE_MODE.
 *
 * DoMoveRelearnerMain: MENU_STATE_PRINT_TEACH_MOVE_PROMPT
 * DoMoveRelearnerMain: MENU_STATE_TEACH_MOVE_CONFIRM
 *   - Wait for the player to confirm.
 *   - If cancelled, go to either MENU_STATE_SETUP_BATTLE_MODE or MENU_STATE_SETUP_CONTEST_MODE.
 *   - If confirmed and the pokemon had an empty move slot, set VAR_0x8004 to TRUE and go to
 *     MENU_STATE_PRINT_TEXT_THEN_FANFARE.
 *   - If confirmed and the pokemon doesn't have an empty move slot, go to
 *     MENU_STATE_PRINT_TRYING_TO_LEARN_PROMPT.
 *
 * DoMoveRelearnerMain: MENU_STATE_PRINT_TRYING_TO_LEARN_PROMPT
 * DoMoveRelearnerMain: MENU_STATE_WAIT_FOR_TRYING_TO_LEARN
 * DoMoveRelearnerMain: MENU_STATE_CONFIRM_DELETE_OLD_MOVE
 *   - If the player confirms, go to MENU_STATE_PRINT_WHICH_MOVE_PROMPT.
 *   - If the player cancels, go to MENU_STATE_PRINT_STOP_TEACHING
 *
 * DoMoveRelearnerMain: MENU_STATE_PRINT_STOP_TEACHING
 * DoMoveRelearnerMain: MENU_STATE_WAIT_FOR_STOP_TEACHING
 * DoMoveRelearnerMain: MENU_STATE_CONFIRM_STOP_TEACHING
 *   - If the player confirms, go to MENU_STATE_CHOOSE_SETUP_STATE.
 *   - If the player cancels, go back to MENU_STATE_PRINT_TRYING_TO_LEARN_PROMPT.
 *
 * DoMoveRelearnerMain: MENU_STATE_PRINT_WHICH_MOVE_PROMPT
 * DoMoveRelearnerMain: MENU_STATE_SHOW_MOVE_SUMMARY_SCREEN
 *   - Go to ShowSelectMovePokemonSummaryScreen. When done, control returns to
 *     CB2_InitLearnMoveReturnFromSelectMove.
 *
 * DoMoveRelearnerMain: MENU_STATE_DOUBLE_FANFARE_FORGOT_MOVE
 * DoMoveRelearnerMain: MENU_STATE_PRINT_TEXT_THEN_FANFARE
 * DoMoveRelearnerMain: MENU_STATE_WAIT_FOR_FANFARE
 * DoMoveRelearnerMain: MENU_STATE_WAIT_FOR_A_BUTTON
 * DoMoveRelearnerMain: MENU_STATE_FADE_AND_RETURN
 * DoMoveRelearnerMain: MENU_STATE_RETURN_TO_FIELD
 *   - Clean up and go to CB2_ReturnToField.
 *
 * DoMoveRelearnerMain: MENU_STATE_PRINT_GIVE_UP_PROMPT
 * DoMoveRelearnerMain: MENU_STATE_GIVE_UP_CONFIRM
 *   - If the player confirms, go to MENU_STATE_FADE_AND_RETURN, and set VAR_0x8004 to FALSE.
 *   - If the player cancels, go to either MENU_STATE_SETUP_BATTLE_MODE or
 *     MENU_STATE_SETUP_CONTEST_MODE.
 *
 * CB2_InitLearnMoveReturnFromSelectMove:
 *   - Do most of the same stuff as CB2_InitLearnMove.
 * DoMoveRelearnerMain: MENU_STATE_FADE_FROM_SUMMARY_SCREEN
 * DoMoveRelearnerMain: MENU_STATE_TRY_OVERWRITE_MOVE
 *   - If any of the pokemon's existing moves were chosen, overwrite the move and
 *     go to MENU_STATE_DOUBLE_FANFARE_FORGOT_MOVE and set VAR_0x8004 to TRUE.
 *   - If the chosen move is the one the player selected before the summary screen,
 *     go to MENU_STATE_PRINT_STOP_TEACHING.
 *
 */

#define MENU_STATE_FADE_TO_BLACK 0
#define MENU_STATE_WAIT_FOR_FADE 1
#define MENU_STATE_UNREACHABLE 2
#define MENU_STATE_SETUP_BATTLE_MODE 3
#define MENU_STATE_IDLE_BATTLE_MODE 4
#define MENU_STATE_SETUP_CONTEST_MODE 5
#define MENU_STATE_IDLE_CONTEST_MODE 6
// State 7 is skipped.
#define MENU_STATE_PRINT_TEACH_MOVE_PROMPT 8
#define MENU_STATE_TEACH_MOVE_CONFIRM 9
// States 10 and 11 are skipped.
#define MENU_STATE_PRINT_GIVE_UP_PROMPT 12
#define MENU_STATE_GIVE_UP_CONFIRM 13
#define MENU_STATE_FADE_AND_RETURN 14
#define MENU_STATE_RETURN_TO_FIELD 15
#define MENU_STATE_PRINT_TRYING_TO_LEARN_PROMPT 16
#define MENU_STATE_WAIT_FOR_TRYING_TO_LEARN 17
#define MENU_STATE_CONFIRM_DELETE_OLD_MOVE 18
#define MENU_STATE_PRINT_WHICH_MOVE_PROMPT 19
#define MENU_STATE_SHOW_MOVE_SUMMARY_SCREEN 20
// States 21, 22, and 23 are skipped.
#define MENU_STATE_PRINT_STOP_TEACHING 24
#define MENU_STATE_WAIT_FOR_STOP_TEACHING 25
#define MENU_STATE_CONFIRM_STOP_TEACHING 26
#define MENU_STATE_CHOOSE_SETUP_STATE 27
#define MENU_STATE_FADE_FROM_SUMMARY_SCREEN 28
#define MENU_STATE_TRY_OVERWRITE_MOVE 29
#define MENU_STATE_DOUBLE_FANFARE_FORGOT_MOVE 30
#define MENU_STATE_PRINT_TEXT_THEN_FANFARE 31
#define MENU_STATE_WAIT_FOR_FANFARE 32
#define MENU_STATE_WAIT_FOR_A_BUTTON 33

// The different versions of hearts are selected using animation
// commands.
enum {
    APPEAL_HEART_EMPTY,
    APPEAL_HEART_FULL,
    JAM_HEART_EMPTY,
    JAM_HEART_FULL,
};

#define TAG_MODE_ARROWS 5325
#define TAG_LIST_ARROWS 5425
#define GFXTAG_UI       5525
#define PALTAG_UI       5526

static EWRAM_DATA struct
{
    u8 state;
    u8 heartSpriteIds[16];                                   /*0x001*/
    u16 movesToLearn[MAX_RELEARNER_MOVES];                   /*0x01A*/
    u8 partyMon;                                             /*0x044*/
    u8 moveSlot;                                             /*0x045*/
    struct ListMenuItem menuItems[MAX_RELEARNER_MOVES + 1];  /*0x0E8*/
    u8 numMenuChoices;                                       /*0x110*/
    u8 numToShowAtOnce;                                      /*0x111*/
    u8 moveListMenuTask;                                     /*0x112*/
    u8 moveListScrollArrowTask;                              /*0x113*/
    u8 moveDisplayArrowTask;                                 /*0x114*/
    u16 scrollOffset;                                        /*0x116*/
    u8 categoryIconSpriteId;                                 /*0x117*/
} *sMoveRelearnerStruct = {0};

static EWRAM_DATA struct {
    u16 listOffset;
    u16 listRow;
    bool8 showContestInfo;
} sMoveRelearnerMenuSate = {0};

EWRAM_DATA u8 gOriginSummaryScreenPage = 0; // indicates summary screen page that the move relearner was opened from (if opened from PSS)

static const u16 sUI_Pal[] = INCBIN_U16("graphics/interface/ui_learn_move.gbapal");

// The arrow sprites in this spritesheet aren't used. The scroll-arrow system provides its own
// arrow sprites.
static const u8 sUI_Tiles[] = INCBIN_U8("graphics/interface/ui_learn_move.4bpp");

static const struct OamData sHeartSpriteOamData =
{
    .y = 0,
    .affineMode = ST_OAM_AFFINE_OFF,
    .objMode = ST_OAM_OBJ_NORMAL,
    .mosaic = FALSE,
    .bpp = ST_OAM_4BPP,
    .shape = SPRITE_SHAPE(8x8),
    .x = 0,
    .matrixNum = 0,
    .size = SPRITE_SIZE(8x8),
    .tileNum = 0,
    .priority = 0,
    .paletteNum = 0,
    .affineParam = 0,
};

static const struct OamData sUnusedOam1 =
{
    .y = 0,
    .affineMode = ST_OAM_AFFINE_OFF,
    .objMode = ST_OAM_OBJ_NORMAL,
    .mosaic = FALSE,
    .bpp = ST_OAM_4BPP,
    .shape = SPRITE_SHAPE(8x16),
    .x = 0,
    .matrixNum = 0,
    .size = SPRITE_SIZE(8x16),
    .tileNum = 0,
    .priority = 0,
    .paletteNum = 0,
    .affineParam = 0,
};

static const struct OamData sUnusedOam2 =
{
    .y = 0,
    .affineMode = ST_OAM_AFFINE_OFF,
    .objMode = ST_OAM_OBJ_NORMAL,
    .mosaic = FALSE,
    .bpp = ST_OAM_4BPP,
    .shape = SPRITE_SHAPE(16x8),
    .x = 0,
    .matrixNum = 0,
    .size = SPRITE_SIZE(16x8),
    .tileNum = 0,
    .priority = 0,
    .paletteNum = 0,
    .affineParam = 0,
};

static const struct SpriteSheet sMoveRelearnerSpriteSheet =
{
    .data = sUI_Tiles,
    .size = sizeof(sUI_Tiles),
    .tag = GFXTAG_UI
};

static const struct SpritePalette sMoveRelearnerPalette =
{
    .data = sUI_Pal,
    .tag = PALTAG_UI
};

static const struct ScrollArrowsTemplate sDisplayModeArrowsTemplate =
{
    .firstArrowType = SCROLL_ARROW_LEFT,
    .firstX = 27,
    .firstY = 16,
    .secondArrowType = SCROLL_ARROW_RIGHT,
    .secondX = 117,
    .secondY = 16,
    .fullyUpThreshold = -1,
    .fullyDownThreshold = -1,
    .tileTag = TAG_MODE_ARROWS,
    .palTag = TAG_MODE_ARROWS,
    .palNum = 0,
};

static const struct ScrollArrowsTemplate sMoveListScrollArrowsTemplate =
{
    .firstArrowType = SCROLL_ARROW_UP,
    .firstX = 192,
    .firstY = 8,
    .secondArrowType = SCROLL_ARROW_DOWN,
    .secondX = 192,
    .secondY = 104,
    .fullyUpThreshold = 0,
    .fullyDownThreshold = 0,
    .tileTag = TAG_LIST_ARROWS,
    .palTag = TAG_LIST_ARROWS,
    .palNum = 0,
};

static const union AnimCmd sHeartSprite_AppealEmptyFrame[] =
{
    ANIMCMD_FRAME(8, 5, FALSE, FALSE),
    ANIMCMD_END
};

static const union AnimCmd sHeartSprite_AppealFullFrame[] =
{
    ANIMCMD_FRAME(9, 5, FALSE, FALSE),
    ANIMCMD_END
};

static const union AnimCmd sHeartSprite_JamEmptyFrame[] =
{
    ANIMCMD_FRAME(10, 5, FALSE, FALSE),
    ANIMCMD_END
};

static const union AnimCmd sHeartSprite_JamFullFrame[] =
{
    ANIMCMD_FRAME(11, 5, FALSE, FALSE),
    ANIMCMD_END
};

static const union AnimCmd *const sHeartSpriteAnimationCommands[] =
{
    [APPEAL_HEART_EMPTY] = sHeartSprite_AppealEmptyFrame,
    [APPEAL_HEART_FULL] = sHeartSprite_AppealFullFrame,
    [JAM_HEART_EMPTY] = sHeartSprite_JamEmptyFrame,
    [JAM_HEART_FULL] = sHeartSprite_JamFullFrame,
};

static const struct SpriteTemplate sConstestMoveHeartSprite =
{
    .tileTag = GFXTAG_UI,
    .paletteTag = PALTAG_UI,
    .oam = &sHeartSpriteOamData,
    .anims = sHeartSpriteAnimationCommands,
    .images = NULL,
    .affineAnims = gDummySpriteAffineAnimTable,
    .callback = SpriteCallbackDummy
};

static const struct BgTemplate sMoveRelearnerMenuBackgroundTemplates[] =
{
    {
        .bg = 0,
        .charBaseIndex = 0,
        .mapBaseIndex = 31,
        .screenSize = 0,
        .paletteMode = 0,
        .priority = 0,
        .baseTile = 0,
    },
    {
        .bg = 1,
        .charBaseIndex = 0,
        .mapBaseIndex = 30,
        .screenSize = 0,
        .paletteMode = 0,
        .priority = 1,
        .baseTile = 0,
    },
};

static void DoMoveRelearnerMain(void);
static void CreateLearnableMovesList(void);
static void CreateUISprites(void);
static void CB2_MoveRelearnerMain(void);
static void Task_WaitForFadeOut(u8 taskId);
static void CB2_InitLearnMoveReturnFromSelectMove(void);
static void InitMoveRelearnerBackgroundLayers(void);
static void AddScrollArrows(void);
static void HandleInput(u8);
static void ShowTeachMoveText(u8);
static s32 GetCurrentSelectedMove(void);
static void FreeMoveRelearnerResources(void);
static void RemoveScrollArrows(void);
static void HideHeartSpritesAndShowTeachMoveText(bool8);

static void VBlankCB_MoveRelearner(void)
{
    LoadOam();
    ProcessSpriteCopyRequests();
    TransferPlttBuffer();
}

// Script arguments: The Pokémon to teach is in VAR_0x8004
void TeachMoveRelearnerMove(void)
{
    LockPlayerFieldControls();
    CreateTask(Task_WaitForFadeOut, 10);
    // Fade to black
    BeginNormalPaletteFade(PALETTES_ALL, 0, 0, 0x10, RGB_BLACK);
}

static void Task_WaitForFadeOut(u8 taskId)
{
    if (!gPaletteFade.active)
    {
        SetMainCallback2(CB2_InitLearnMove);
        gFieldCallback = FieldCB_ContinueScriptHandleMusic;
        DestroyTask(taskId);
    }
}

void CB2_InitLearnMove(void)
{
    ResetSpriteData();
    FreeAllSpritePalettes();
    ResetTasks();
    ClearScheduledBgCopiesToVram();
    sMoveRelearnerStruct = AllocZeroed(sizeof(*sMoveRelearnerStruct));
    sMoveRelearnerStruct->partyMon = gSpecialVar_0x8004;
    SetVBlankCallback(VBlankCB_MoveRelearner);

    InitMoveRelearnerBackgroundLayers();
    InitMoveRelearnerWindows(gOriginSummaryScreenPage == PSS_PAGE_CONTEST_MOVES);

    sMoveRelearnerMenuSate.listOffset = 0;
    sMoveRelearnerMenuSate.listRow = 0;
    sMoveRelearnerMenuSate.showContestInfo = gOriginSummaryScreenPage == PSS_PAGE_CONTEST_MOVES;

    CreateLearnableMovesList();

    LoadSpriteSheet(&sMoveRelearnerSpriteSheet);
    LoadSpritePalette(&sMoveRelearnerPalette);
    CreateUISprites();

    sMoveRelearnerStruct->moveListMenuTask = ListMenuInit(&gMultiuseListMenuTemplate, sMoveRelearnerMenuSate.listOffset, sMoveRelearnerMenuSate.listRow);
    SetBackdropFromColor(RGB_BLACK);
    SetMainCallback2(CB2_MoveRelearnerMain);
}

static void CB2_InitLearnMoveReturnFromSelectMove(void)
{
    ResetSpriteData();
    FreeAllSpritePalettes();
    ResetTasks();
    ClearScheduledBgCopiesToVram();
    sMoveRelearnerStruct = AllocZeroed(sizeof(*sMoveRelearnerStruct));
    sMoveRelearnerStruct->state = MENU_STATE_FADE_FROM_SUMMARY_SCREEN;
    sMoveRelearnerStruct->partyMon = gSpecialVar_0x8004;
    sMoveRelearnerStruct->moveSlot = gSpecialVar_0x8005;
    SetVBlankCallback(VBlankCB_MoveRelearner);

    InitMoveRelearnerBackgroundLayers();
    InitMoveRelearnerWindows(sMoveRelearnerMenuSate.showContestInfo);
    CreateLearnableMovesList();

    LoadSpriteSheet(&sMoveRelearnerSpriteSheet);
    LoadSpritePalette(&sMoveRelearnerPalette);
    CreateUISprites();

    sMoveRelearnerStruct->moveListMenuTask = ListMenuInit(&gMultiuseListMenuTemplate, sMoveRelearnerMenuSate.listOffset, sMoveRelearnerMenuSate.listRow);
    SetBackdropFromColor(RGB_BLACK);
    SetMainCallback2(CB2_MoveRelearnerMain);
}

static void InitMoveRelearnerBackgroundLayers(void)
{
    ResetVramOamAndBgCntRegs();
    ResetBgsAndClearDma3BusyFlags(0);
    InitBgsFromTemplates(0, sMoveRelearnerMenuBackgroundTemplates, ARRAY_COUNT(sMoveRelearnerMenuBackgroundTemplates));
    ResetAllBgsCoordinates();
    SetGpuReg(REG_OFFSET_DISPCNT, DISPCNT_MODE_0 |
                                  DISPCNT_OBJ_1D_MAP |
                                  DISPCNT_OBJ_ON);
    ShowBg(0);
    ShowBg(1);
    SetGpuReg(REG_OFFSET_BLDCNT, 0);
}

static void CB2_MoveRelearnerMain(void)
{
    DoMoveRelearnerMain();
    RunTasks();
    AnimateSprites();
    BuildOamBuffer();
    DoScheduledBgTilemapCopiesToVram();
    UpdatePaletteFade();
}

static void PrintMessageWithPlaceholders(const u8 *src)
{
    StringExpandPlaceholders(gStringVar4, src);
    MoveRelearnerPrintMessage(gStringVar4);
}

// See the state machine doc at the top of the file.
static void DoMoveRelearnerMain(void)
{
    switch (sMoveRelearnerStruct->state)
    {
    case MENU_STATE_FADE_TO_BLACK:
        sMoveRelearnerStruct->state++;
        HideHeartSpritesAndShowTeachMoveText(FALSE);
        if (gOriginSummaryScreenPage == PSS_PAGE_CONTEST_MOVES)
            MoveRelearnerShowHideHearts(GetCurrentSelectedMove());
        BeginNormalPaletteFade(PALETTES_ALL, 0, 16, 0, RGB_BLACK);
        break;
    case MENU_STATE_WAIT_FOR_FADE:
        if (!gPaletteFade.active)
        {
            if (gOriginSummaryScreenPage == PSS_PAGE_CONTEST_MOVES)
                sMoveRelearnerStruct->state = MENU_STATE_IDLE_CONTEST_MODE;
            else
                sMoveRelearnerStruct->state = MENU_STATE_IDLE_BATTLE_MODE;
        }
        break;
    case MENU_STATE_UNREACHABLE:
        sMoveRelearnerStruct->state++;
        break;
    case MENU_STATE_SETUP_BATTLE_MODE:

        HideHeartSpritesAndShowTeachMoveText(FALSE);
        sMoveRelearnerStruct->state++;
        AddScrollArrows();
        break;
    case MENU_STATE_IDLE_BATTLE_MODE:
        HandleInput(FALSE);
        break;
    case MENU_STATE_SETUP_CONTEST_MODE:
        ShowTeachMoveText(FALSE);
        sMoveRelearnerStruct->state++;
        AddScrollArrows();
        break;
    case MENU_STATE_IDLE_CONTEST_MODE:
        HandleInput(TRUE);
        break;
    case MENU_STATE_PRINT_TEACH_MOVE_PROMPT:
        if (!MoveRelearnerRunTextPrinters())
        {
            MoveRelearnerCreateYesNoMenu();
            sMoveRelearnerStruct->state++;
        }
        break;
    case MENU_STATE_TEACH_MOVE_CONFIRM:
        {
            s8 selection = Menu_ProcessInputNoWrapClearOnChoose();

            if (selection == 0)
            {
                if (GiveMoveToMon(&gPlayerParty[sMoveRelearnerStruct->partyMon], GetCurrentSelectedMove()) != MON_HAS_MAX_MOVES)
                {
                    PrintMessageWithPlaceholders(gText_MoveRelearnerPkmnLearnedMove);
                    gSpecialVar_0x8004 = TRUE;
                    sMoveRelearnerStruct->state = MENU_STATE_PRINT_TEXT_THEN_FANFARE;
                }
                else
                {
                    sMoveRelearnerStruct->state = MENU_STATE_PRINT_TRYING_TO_LEARN_PROMPT;
                }
            }
            else if (selection == MENU_B_PRESSED || selection == 1)
            {
                if (sMoveRelearnerMenuSate.showContestInfo == FALSE)
                {
                    sMoveRelearnerStruct->state = MENU_STATE_SETUP_BATTLE_MODE;
                }
                else if (sMoveRelearnerMenuSate.showContestInfo == TRUE)
                {
                    sMoveRelearnerStruct->state = MENU_STATE_SETUP_CONTEST_MODE;
                }
            }
        }
        break;
    case MENU_STATE_PRINT_GIVE_UP_PROMPT:
        if (!MoveRelearnerRunTextPrinters())
        {
            MoveRelearnerCreateYesNoMenu();
            sMoveRelearnerStruct->state++;
        }
        break;
    case MENU_STATE_GIVE_UP_CONFIRM:
        {
            s8 selection = Menu_ProcessInputNoWrapClearOnChoose();

            if (selection == 0)
            {
                gSpecialVar_0x8004 = FALSE;
                sMoveRelearnerStruct->state = MENU_STATE_FADE_AND_RETURN;
            }
            else if (selection == MENU_B_PRESSED || selection == 1)
            {
                if (sMoveRelearnerMenuSate.showContestInfo == FALSE)
                {
                    sMoveRelearnerStruct->state = MENU_STATE_SETUP_BATTLE_MODE;
                }
                else if (sMoveRelearnerMenuSate.showContestInfo == TRUE)
                {
                    sMoveRelearnerStruct->state = MENU_STATE_SETUP_CONTEST_MODE;
                }
            }
        }
        break;
    case MENU_STATE_PRINT_TRYING_TO_LEARN_PROMPT:
        PrintMessageWithPlaceholders(gText_MoveRelearnerPkmnTryingToLearnMove);
        sMoveRelearnerStruct->state++;
        break;
    case MENU_STATE_WAIT_FOR_TRYING_TO_LEARN:
        if (!MoveRelearnerRunTextPrinters())
        {
            MoveRelearnerCreateYesNoMenu();
            sMoveRelearnerStruct->state = MENU_STATE_CONFIRM_DELETE_OLD_MOVE;
        }
        break;
    case MENU_STATE_CONFIRM_DELETE_OLD_MOVE:
        {
            s8 selection = Menu_ProcessInputNoWrapClearOnChoose();

            if (selection == 0)
            {
                PrintMessageWithPlaceholders(gText_MoveRelearnerWhichMoveToForget);
                sMoveRelearnerStruct->state = MENU_STATE_PRINT_WHICH_MOVE_PROMPT;
            }
            else if (selection == MENU_B_PRESSED || selection == 1)
            {
                sMoveRelearnerStruct->state = MENU_STATE_PRINT_STOP_TEACHING;
            }
        }
        break;
    case MENU_STATE_PRINT_STOP_TEACHING:
        StringCopy(gStringVar2, GetMoveName(GetCurrentSelectedMove()));
        PrintMessageWithPlaceholders(gText_MoveRelearnerStopTryingToTeachMove);
        sMoveRelearnerStruct->state++;
        break;
    case MENU_STATE_WAIT_FOR_STOP_TEACHING:
        if (!MoveRelearnerRunTextPrinters())
        {
            MoveRelearnerCreateYesNoMenu();
            sMoveRelearnerStruct->state++;
        }
        break;
    case MENU_STATE_CONFIRM_STOP_TEACHING:
        {
            s8 selection = Menu_ProcessInputNoWrapClearOnChoose();

            if (selection == 0)
            {
                sMoveRelearnerStruct->state = MENU_STATE_CHOOSE_SETUP_STATE;
            }
            else if (selection == MENU_B_PRESSED || selection == 1)
            {
                // What's the point? It gets set to MENU_STATE_PRINT_TRYING_TO_LEARN_PROMPT, anyway.
                if (sMoveRelearnerMenuSate.showContestInfo == FALSE)
                {
                    sMoveRelearnerStruct->state = MENU_STATE_SETUP_BATTLE_MODE;
                }
                else if (sMoveRelearnerMenuSate.showContestInfo == TRUE)
                {
                    sMoveRelearnerStruct->state = MENU_STATE_SETUP_CONTEST_MODE;
                }
                sMoveRelearnerStruct->state = MENU_STATE_PRINT_TRYING_TO_LEARN_PROMPT;
            }
        }
        break;
    case MENU_STATE_CHOOSE_SETUP_STATE:
        if (!MoveRelearnerRunTextPrinters())
        {
            FillWindowPixelBuffer(RELEARNERWIN_MSG, 0x11);
            if (sMoveRelearnerMenuSate.showContestInfo == FALSE)
            {
                sMoveRelearnerStruct->state = MENU_STATE_SETUP_BATTLE_MODE;
            }
            else if (sMoveRelearnerMenuSate.showContestInfo == TRUE)
            {
                sMoveRelearnerStruct->state = MENU_STATE_SETUP_CONTEST_MODE;
            }
        }
        break;
    case MENU_STATE_PRINT_WHICH_MOVE_PROMPT:
        if (!MoveRelearnerRunTextPrinters())
        {
            sMoveRelearnerStruct->state = MENU_STATE_SHOW_MOVE_SUMMARY_SCREEN;
            BeginNormalPaletteFade(PALETTES_ALL, 0, 0, 16, RGB_BLACK);
        }
        break;
    case MENU_STATE_SHOW_MOVE_SUMMARY_SCREEN:
        if (!gPaletteFade.active)
        {
            ShowSelectMovePokemonSummaryScreen(gPlayerParty, sMoveRelearnerStruct->partyMon, gPlayerPartyCount - 1, CB2_InitLearnMoveReturnFromSelectMove, GetCurrentSelectedMove());
            FreeMoveRelearnerResources();
        }
        break;
    case 21:
        if (!MoveRelearnerRunTextPrinters())
        {
            sMoveRelearnerStruct->state = MENU_STATE_FADE_AND_RETURN;
        }
        break;
    case 22:
        BeginNormalPaletteFade(PALETTES_ALL, 0, 16, 0, RGB_BLACK);
        break;
    case MENU_STATE_FADE_AND_RETURN:
        BeginNormalPaletteFade(PALETTES_ALL, 0, 0, 16, RGB_BLACK);
        sMoveRelearnerStruct->state++;
        break;
    case MENU_STATE_RETURN_TO_FIELD:
        if (!gPaletteFade.active)
        {
            if (gInitialSummaryScreenCallback != NULL)
            {
                switch (gOriginSummaryScreenPage)
                {
                case PSS_PAGE_BATTLE_MOVES:
                    ShowPokemonSummaryScreen(SUMMARY_MODE_RELEARNER_BATTLE, gPlayerParty, sMoveRelearnerStruct->partyMon, gPlayerPartyCount - 1, gInitialSummaryScreenCallback);
                    break;
                case PSS_PAGE_CONTEST_MOVES:
                    ShowPokemonSummaryScreen(SUMMARY_MODE_RELEARNER_CONTEST, gPlayerParty, sMoveRelearnerStruct->partyMon, gPlayerPartyCount - 1, gInitialSummaryScreenCallback);
                    break;
                default:
                    ShowPokemonSummaryScreen(SUMMARY_MODE_NORMAL, gPlayerParty, sMoveRelearnerStruct->partyMon, gPlayerPartyCount - 1, gInitialSummaryScreenCallback);
                    break;
                }
                gOriginSummaryScreenPage = 0;
            }
            else
            {
                SetMainCallback2(CB2_ReturnToField);
            }

            FreeMoveRelearnerResources();
        }
        break;
    case MENU_STATE_FADE_FROM_SUMMARY_SCREEN:
        BeginNormalPaletteFade(PALETTES_ALL, 0, 16, 0, RGB_BLACK);
        sMoveRelearnerStruct->state++;
        if (sMoveRelearnerMenuSate.showContestInfo == FALSE)
        {
            HideHeartSpritesAndShowTeachMoveText(TRUE);
        }
        else if (sMoveRelearnerMenuSate.showContestInfo == TRUE)
        {
            ShowTeachMoveText(TRUE);
        }
        RemoveScrollArrows();
        CopyWindowToVram(RELEARNERWIN_MSG, COPYWIN_GFX);
        break;
    case MENU_STATE_TRY_OVERWRITE_MOVE:
        if (!gPaletteFade.active)
        {
            if (sMoveRelearnerStruct->moveSlot == MAX_MON_MOVES)
            {
                sMoveRelearnerStruct->state = MENU_STATE_PRINT_STOP_TEACHING;
            }
            else
            {
<<<<<<< HEAD
                u16 moveId = GetMonData(&gPlayerParty[sMoveRelearnerStruct->partyMon], MON_DATA_MOVE1 + sMoveRelearnerStruct->moveSlot);
                u8 originalPP = GetMonData(&gPlayerParty[sMoveRelearnerStruct->partyMon], MON_DATA_PP1 + sMoveRelearnerStruct->moveSlot);
                
                StringCopy(gStringVar3, GetMoveName(moveId));
=======
                u16 move = GetMonData(&gPlayerParty[sMoveRelearnerStruct->partyMon], MON_DATA_MOVE1 + sMoveRelearnerStruct->moveSlot);

                StringCopy(gStringVar3, gMoveNames[move]);
>>>>>>> baf5be20
                RemoveMonPPBonus(&gPlayerParty[sMoveRelearnerStruct->partyMon], sMoveRelearnerStruct->moveSlot);
                SetMonMoveSlot(&gPlayerParty[sMoveRelearnerStruct->partyMon], GetCurrentSelectedMove(), sMoveRelearnerStruct->moveSlot);
                u8 newPP = GetMonData(&gPlayerParty[sMoveRelearnerStruct->partyMon], MON_DATA_PP1 + sMoveRelearnerStruct->moveSlot);
                if (!P_SUMMARY_MOVE_RELEARNER_FULL_PP && gOriginSummaryScreenPage != 0 && originalPP < newPP)
                    SetMonData(&gPlayerParty[sMoveRelearnerStruct->partyMon], MON_DATA_PP1 + sMoveRelearnerStruct->moveSlot, &originalPP);
                StringCopy(gStringVar2, GetMoveName(GetCurrentSelectedMove()));
                PrintMessageWithPlaceholders(gText_MoveRelearnerAndPoof);
                sMoveRelearnerStruct->state = MENU_STATE_DOUBLE_FANFARE_FORGOT_MOVE;
                gSpecialVar_0x8004 = TRUE;
            }
        }
        break;
    case MENU_STATE_DOUBLE_FANFARE_FORGOT_MOVE:
        if (!MoveRelearnerRunTextPrinters())
        {
            PrintMessageWithPlaceholders(gText_MoveRelearnerPkmnForgotMoveAndLearnedNew);
            sMoveRelearnerStruct->state = MENU_STATE_PRINT_TEXT_THEN_FANFARE;
            PlayFanfare(MUS_LEVEL_UP);
        }
        break;
    case MENU_STATE_PRINT_TEXT_THEN_FANFARE:
        if (!MoveRelearnerRunTextPrinters())
        {
            PlayFanfare(MUS_LEVEL_UP);
            sMoveRelearnerStruct->state = MENU_STATE_WAIT_FOR_FANFARE;
        }
        break;
    case MENU_STATE_WAIT_FOR_FANFARE:
        if (IsFanfareTaskInactive())
        {
            sMoveRelearnerStruct->state = MENU_STATE_WAIT_FOR_A_BUTTON;
        }
        break;
    case MENU_STATE_WAIT_FOR_A_BUTTON:
        if (JOY_NEW(A_BUTTON))
        {
            PlaySE(SE_SELECT);
            sMoveRelearnerStruct->state = MENU_STATE_FADE_AND_RETURN;
        }
        break;
    }
}

static void FreeMoveRelearnerResources(void)
{
    RemoveScrollArrows();
    DestroyListMenuTask(sMoveRelearnerStruct->moveListMenuTask, &sMoveRelearnerMenuSate.listOffset, &sMoveRelearnerMenuSate.listRow);
    FreeAllWindowBuffers();
    FREE_AND_SET_NULL(sMoveRelearnerStruct);
    ResetSpriteData();
    FreeAllSpritePalettes();
}

// Note: The hearts are already made invisible by MoveRelearnerShowHideHearts,
// which is called whenever the cursor in either list changes.
static void HideHeartSpritesAndShowTeachMoveText(bool8 onlyHideSprites)
{
    s32 i;

    for (i = 0; i < 16; i++)
        gSprites[sMoveRelearnerStruct->heartSpriteIds[i]].invisible = TRUE;

    if (!onlyHideSprites)
    {
        StringExpandPlaceholders(gStringVar4, gText_TeachWhichMoveToPkmn);
        FillWindowPixelBuffer(RELEARNERWIN_MSG, 0x11);
        AddTextPrinterParameterized(RELEARNERWIN_MSG, FONT_NORMAL, gStringVar4, 0, 1, 0, NULL);
    }
}

static void HandleInput(bool8 showContest)
{
    s32 itemId = ListMenu_ProcessInput(sMoveRelearnerStruct->moveListMenuTask);
    ListMenuGetScrollAndRow(sMoveRelearnerStruct->moveListMenuTask, &sMoveRelearnerMenuSate.listOffset, &sMoveRelearnerMenuSate.listRow);

    switch (itemId)
    {
    case LIST_NOTHING_CHOSEN:
        if (!(JOY_NEW(DPAD_LEFT | DPAD_RIGHT)) && !GetLRKeysPressed())
            break;

        PlaySE(SE_SELECT);

        if (showContest == FALSE)
        {
            PutWindowTilemap(RELEARNERWIN_DESC_CONTEST);
            sMoveRelearnerStruct->state = MENU_STATE_SETUP_CONTEST_MODE;
            sMoveRelearnerMenuSate.showContestInfo = TRUE;
        }
        else
        {
            PutWindowTilemap(RELEARNERWIN_DESC_BATTLE);
            sMoveRelearnerStruct->state = MENU_STATE_SETUP_BATTLE_MODE;
            sMoveRelearnerMenuSate.showContestInfo = FALSE;
        }

        ScheduleBgCopyTilemapToVram(1);
        MoveRelearnerShowHideHearts(GetCurrentSelectedMove());
        if (B_SHOW_CATEGORY_ICON == TRUE)
            MoveRelearnerShowHideCategoryIcon(GetCurrentSelectedMove());

        break;
    case LIST_CANCEL:
        PlaySE(SE_SELECT);
        RemoveScrollArrows();
        sMoveRelearnerStruct->state = MENU_STATE_PRINT_GIVE_UP_PROMPT;
        StringExpandPlaceholders(gStringVar4, gText_MoveRelearnerGiveUp);
        MoveRelearnerPrintMessage(gStringVar4);
        break;
    default:
        PlaySE(SE_SELECT);
        RemoveScrollArrows();
        sMoveRelearnerStruct->state = MENU_STATE_PRINT_TEACH_MOVE_PROMPT;
        StringCopy(gStringVar2, GetMoveName(itemId));
        StringExpandPlaceholders(gStringVar4, gText_MoveRelearnerTeachMoveConfirm);
        MoveRelearnerPrintMessage(gStringVar4);
        break;
    }
}

static s32 GetCurrentSelectedMove(void)
{
    return sMoveRelearnerStruct->menuItems[sMoveRelearnerMenuSate.listRow + sMoveRelearnerMenuSate.listOffset].id;
}

// Theory: This used to make the heart sprites visible again (i.e.
// this was the inverse of HideHeartsAndShowTeachMoveText), but the
// code was commented out. The bool argument would have been named
// "justShowHearts." The code for showing/hiding the heards was moved
// to MoveRelearnerShowHideHearts, which is called whenever a new move is
// selected and whenever the display mode changes.
static void ShowTeachMoveText(bool8 shouldDoNothingInstead)
{
    if (shouldDoNothingInstead == FALSE)
    {
        StringExpandPlaceholders(gStringVar4, gText_TeachWhichMoveToPkmn);
        FillWindowPixelBuffer(RELEARNERWIN_MSG, 0x11);
        AddTextPrinterParameterized(RELEARNERWIN_MSG, FONT_NORMAL, gStringVar4, 0, 1, 0, NULL);
    }
}

static void CreateUISprites(void)
{
    int i;

    sMoveRelearnerStruct->moveDisplayArrowTask = TASK_NONE;
    sMoveRelearnerStruct->moveListScrollArrowTask = TASK_NONE;
    AddScrollArrows();

    sMoveRelearnerStruct->categoryIconSpriteId = 0xFF;
    LoadCompressedSpriteSheet(&gSpriteSheet_CategoryIcons);
    LoadSpritePalette(&gSpritePal_CategoryIcons);

    // These are the appeal hearts.
    for (i = 0; i < 8; i++)
        sMoveRelearnerStruct->heartSpriteIds[i] = CreateSprite(&sConstestMoveHeartSprite, (i - (i / 4) * 4) * 8 + 104, (i / 4) * 8 + 36, 0);

    // These are the jam harts.
    // The animation is used to toggle between full/empty heart sprites.
    for (i = 0; i < 8; i++)
    {
        sMoveRelearnerStruct->heartSpriteIds[i + 8] = CreateSprite(&sConstestMoveHeartSprite, (i - (i / 4) * 4) * 8 + 104, (i / 4) * 8 + 52, 0);
        StartSpriteAnim(&gSprites[sMoveRelearnerStruct->heartSpriteIds[i + 8]], 2);
    }

    for (i = 0; i < 16; i++)
        gSprites[sMoveRelearnerStruct->heartSpriteIds[i]].invisible = TRUE;
}

static void AddScrollArrows(void)
{
    if (sMoveRelearnerStruct->moveDisplayArrowTask == TASK_NONE)
        sMoveRelearnerStruct->moveDisplayArrowTask = AddScrollIndicatorArrowPair(&sDisplayModeArrowsTemplate, &sMoveRelearnerStruct->scrollOffset);

    if (sMoveRelearnerStruct->moveListScrollArrowTask == TASK_NONE)
    {
        gTempScrollArrowTemplate = sMoveListScrollArrowsTemplate;
        gTempScrollArrowTemplate.fullyDownThreshold = sMoveRelearnerStruct->numMenuChoices - sMoveRelearnerStruct->numToShowAtOnce;
        sMoveRelearnerStruct->moveListScrollArrowTask = AddScrollIndicatorArrowPair(&gTempScrollArrowTemplate, &sMoveRelearnerMenuSate.listOffset);
    }
}

static void RemoveScrollArrows(void)
{
    if (sMoveRelearnerStruct->moveDisplayArrowTask != TASK_NONE)
    {
        RemoveScrollIndicatorArrowPair(sMoveRelearnerStruct->moveDisplayArrowTask);
        sMoveRelearnerStruct->moveDisplayArrowTask = TASK_NONE;
    }

    if (sMoveRelearnerStruct->moveListScrollArrowTask != TASK_NONE)
    {
        RemoveScrollIndicatorArrowPair(sMoveRelearnerStruct->moveListScrollArrowTask);
        sMoveRelearnerStruct->moveListScrollArrowTask = TASK_NONE;
    }
}

static void CreateLearnableMovesList(void)
{
    s32 i;
    u8 nickname[POKEMON_NAME_LENGTH + 1];

    sMoveRelearnerStruct->numMenuChoices = GetMoveRelearnerMoves(&gPlayerParty[sMoveRelearnerStruct->partyMon], sMoveRelearnerStruct->movesToLearn);

    for (i = 0; i < sMoveRelearnerStruct->numMenuChoices; i++)
    {
        sMoveRelearnerStruct->menuItems[i].name = GetMoveName(sMoveRelearnerStruct->movesToLearn[i]);
        sMoveRelearnerStruct->menuItems[i].id = sMoveRelearnerStruct->movesToLearn[i];
    }

    GetMonData(&gPlayerParty[sMoveRelearnerStruct->partyMon], MON_DATA_NICKNAME, nickname);
    StringCopy_Nickname(gStringVar1, nickname);
    sMoveRelearnerStruct->menuItems[sMoveRelearnerStruct->numMenuChoices].name = gText_Cancel;
    sMoveRelearnerStruct->menuItems[sMoveRelearnerStruct->numMenuChoices].id = LIST_CANCEL;
    sMoveRelearnerStruct->numMenuChoices++;
    sMoveRelearnerStruct->numToShowAtOnce = LoadMoveRelearnerMovesList(sMoveRelearnerStruct->menuItems, sMoveRelearnerStruct->numMenuChoices);
}

void MoveRelearnerShowHideHearts(s32 move)
{
    u16 numHearts;
    u16 i;

    if (!sMoveRelearnerMenuSate.showContestInfo || move == LIST_CANCEL)
    {
        for (i = 0; i < 16; i++)
            gSprites[sMoveRelearnerStruct->heartSpriteIds[i]].invisible = TRUE;
    }
    else
    {
<<<<<<< HEAD
        numHearts = (u8)(gContestEffects[GetMoveContestEffect(moveId)].appeal / 10);
=======
        numHearts = (u8)(gContestEffects[gContestMoves[move].effect].appeal / 10);
>>>>>>> baf5be20

        if (numHearts == 0xFF)
            numHearts = 0;

        for (i = 0; i < 8; i++)
        {
            if (i < numHearts)
                StartSpriteAnim(&gSprites[sMoveRelearnerStruct->heartSpriteIds[i]], 1);
            else
                StartSpriteAnim(&gSprites[sMoveRelearnerStruct->heartSpriteIds[i]], 0);
            gSprites[sMoveRelearnerStruct->heartSpriteIds[i]].invisible = FALSE;
        }

<<<<<<< HEAD
        numHearts = (u8)(gContestEffects[GetMoveContestEffect(moveId)].jam / 10);
=======
        numHearts = (u8)(gContestEffects[gContestMoves[move].effect].jam / 10);
>>>>>>> baf5be20

        if (numHearts == 0xFF)
            numHearts = 0;

        for (i = 0; i < 8; i++)
        {
            if (i < numHearts)
                StartSpriteAnim(&gSprites[sMoveRelearnerStruct->heartSpriteIds[i + 8]], 3);
            else
                StartSpriteAnim(&gSprites[sMoveRelearnerStruct->heartSpriteIds[i + 8]], 2);
            gSprites[sMoveRelearnerStruct->heartSpriteIds[i + 8]].invisible = FALSE;
        }
    }
}

void MoveRelearnerShowHideCategoryIcon(s32 moveId)
{
    if (sMoveRelearnerMenuSate.showContestInfo || moveId == LIST_CANCEL)
    {
        if (sMoveRelearnerStruct->categoryIconSpriteId != 0xFF)
            DestroySprite(&gSprites[sMoveRelearnerStruct->categoryIconSpriteId]);

        sMoveRelearnerStruct->categoryIconSpriteId = 0xFF;
    }
    else
    {
        if (sMoveRelearnerStruct->categoryIconSpriteId == 0xFF)
            sMoveRelearnerStruct->categoryIconSpriteId = CreateSprite(&gSpriteTemplate_CategoryIcons, 66, 40, 0);

        gSprites[sMoveRelearnerStruct->categoryIconSpriteId].invisible = FALSE;
        StartSpriteAnim(&gSprites[sMoveRelearnerStruct->categoryIconSpriteId], GetBattleMoveCategory(moveId));
    }
}<|MERGE_RESOLUTION|>--- conflicted
+++ resolved
@@ -733,16 +733,10 @@
             }
             else
             {
-<<<<<<< HEAD
-                u16 moveId = GetMonData(&gPlayerParty[sMoveRelearnerStruct->partyMon], MON_DATA_MOVE1 + sMoveRelearnerStruct->moveSlot);
+                u16 move = GetMonData(&gPlayerParty[sMoveRelearnerStruct->partyMon], MON_DATA_MOVE1 + sMoveRelearnerStruct->moveSlot);
                 u8 originalPP = GetMonData(&gPlayerParty[sMoveRelearnerStruct->partyMon], MON_DATA_PP1 + sMoveRelearnerStruct->moveSlot);
                 
-                StringCopy(gStringVar3, GetMoveName(moveId));
-=======
-                u16 move = GetMonData(&gPlayerParty[sMoveRelearnerStruct->partyMon], MON_DATA_MOVE1 + sMoveRelearnerStruct->moveSlot);
-
-                StringCopy(gStringVar3, gMoveNames[move]);
->>>>>>> baf5be20
+                StringCopy(gStringVar3, GetMoveName(move));
                 RemoveMonPPBonus(&gPlayerParty[sMoveRelearnerStruct->partyMon], sMoveRelearnerStruct->moveSlot);
                 SetMonMoveSlot(&gPlayerParty[sMoveRelearnerStruct->partyMon], GetCurrentSelectedMove(), sMoveRelearnerStruct->moveSlot);
                 u8 newPP = GetMonData(&gPlayerParty[sMoveRelearnerStruct->partyMon], MON_DATA_PP1 + sMoveRelearnerStruct->moveSlot);
@@ -973,11 +967,7 @@
     }
     else
     {
-<<<<<<< HEAD
-        numHearts = (u8)(gContestEffects[GetMoveContestEffect(moveId)].appeal / 10);
-=======
-        numHearts = (u8)(gContestEffects[gContestMoves[move].effect].appeal / 10);
->>>>>>> baf5be20
+        numHearts = (u8)(gContestEffects[GetMoveContestEffect(move)].appeal / 10);
 
         if (numHearts == 0xFF)
             numHearts = 0;
@@ -991,11 +981,7 @@
             gSprites[sMoveRelearnerStruct->heartSpriteIds[i]].invisible = FALSE;
         }
 
-<<<<<<< HEAD
-        numHearts = (u8)(gContestEffects[GetMoveContestEffect(moveId)].jam / 10);
-=======
-        numHearts = (u8)(gContestEffects[gContestMoves[move].effect].jam / 10);
->>>>>>> baf5be20
+        numHearts = (u8)(gContestEffects[GetMoveContestEffect(move)].jam / 10);
 
         if (numHearts == 0xFF)
             numHearts = 0;
