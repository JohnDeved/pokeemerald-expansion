--- conflicted
+++ resolved
@@ -2483,15 +2483,6 @@
     return TRUE;
 }
 
-<<<<<<< HEAD
-static bool32 AI_CanPoisonType(u32 battlerAttacker, u32 battlerTarget, u32 move)
-{
-    return ((AI_DATA->abilities[battlerAttacker] == ABILITY_CORROSION && gBattleMoves[move].category == BATTLE_CATEGORY_STATUS)
-            || !(IS_BATTLER_OF_TYPE(battlerTarget, TYPE_POISON) || IS_BATTLER_OF_TYPE(battlerTarget, TYPE_STEEL)));
-}
-
-=======
->>>>>>> 91f429b5
 static bool32 AI_CanBePoisoned(u32 battlerAtk, u32 battlerDef, u32 move)
 {
     u32 ability = AI_DATA->abilities[battlerDef];
