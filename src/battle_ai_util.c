#include "global.h"
#include "malloc.h"
#include "battle.h"
#include "battle_anim.h"
#include "battle_ai_util.h"
#include "battle_ai_main.h"
#include "battle_ai_switch_items.h"
#include "battle_factory.h"
#include "battle_setup.h"
#include "data.h"
#include "item.h"
#include "pokemon.h"
#include "random.h"
#include "recorded_battle.h"
#include "util.h"
#include "constants/abilities.h"
#include "constants/battle_ai.h"
#include "constants/battle_move_effects.h"
#include "constants/hold_effects.h"
#include "constants/moves.h"
#include "constants/items.h"

// Const Data
static const s8 sAiAbilityRatings[ABILITIES_COUNT] =
{
    [ABILITY_ADAPTABILITY] = 8,
    [ABILITY_AFTERMATH] = 5,
    [ABILITY_AERILATE] = 8,
    [ABILITY_AIR_LOCK] = 5,
    [ABILITY_ANALYTIC] = 5,
    [ABILITY_ANGER_POINT] = 4,
    [ABILITY_ANTICIPATION] = 2,
    [ABILITY_ARENA_TRAP] = 9,
    [ABILITY_AROMA_VEIL] = 3,
    [ABILITY_AURA_BREAK] = 3,
    [ABILITY_BAD_DREAMS] = 4,
    [ABILITY_BATTERY] = 0,
    [ABILITY_BATTLE_ARMOR] = 2,
    [ABILITY_BATTLE_BOND] = 6,
    [ABILITY_BEAST_BOOST] = 7,
    [ABILITY_BERSERK] = 5,
    [ABILITY_BIG_PECKS] = 1,
    [ABILITY_BLAZE] = 5,
    [ABILITY_BULLETPROOF] = 7,
    [ABILITY_CHEEK_POUCH] = 4,
    [ABILITY_CHLOROPHYLL] = 6,
    [ABILITY_CLEAR_BODY] = 4,
    [ABILITY_CLOUD_NINE] = 5,
    [ABILITY_COLOR_CHANGE] = 2,
    [ABILITY_COMATOSE] = 6,
    [ABILITY_COMPETITIVE] = 5,
    [ABILITY_COMPOUND_EYES] = 7,
    [ABILITY_CONTRARY] = 8,
    [ABILITY_CORROSION] = 5,
    [ABILITY_CURSED_BODY] = 4,
    [ABILITY_CUTE_CHARM] = 2,
    [ABILITY_DAMP] = 2,
    [ABILITY_DANCER] = 5,
    [ABILITY_DARK_AURA] = 6,
    [ABILITY_DAZZLING] = 5,
    [ABILITY_DEFEATIST] = -1,
    [ABILITY_DEFIANT] = 5,
    [ABILITY_DELTA_STREAM] = 10,
    [ABILITY_DESOLATE_LAND] = 10,
    [ABILITY_DISGUISE] = 8,
    [ABILITY_DOWNLOAD] = 7,
    [ABILITY_DRIZZLE] = 9,
    [ABILITY_DROUGHT] = 9,
    [ABILITY_DRY_SKIN] = 6,
    [ABILITY_EARLY_BIRD] = 4,
    [ABILITY_EFFECT_SPORE] = 4,
    [ABILITY_ELECTRIC_SURGE] = 8,
    [ABILITY_EMERGENCY_EXIT] = 3,
    [ABILITY_FAIRY_AURA] = 6,
    [ABILITY_FILTER] = 6,
    [ABILITY_FLAME_BODY] = 4,
    [ABILITY_FLARE_BOOST] = 5,
    [ABILITY_FLASH_FIRE] = 6,
    [ABILITY_FLOWER_GIFT] = 4,
    [ABILITY_FLOWER_VEIL] = 0,
    [ABILITY_FLUFFY] = 5,
    [ABILITY_FORECAST] = 6,
    [ABILITY_FOREWARN] = 2,
    [ABILITY_FRIEND_GUARD] = 0,
    [ABILITY_FRISK] = 3,
    [ABILITY_FULL_METAL_BODY] = 4,
    [ABILITY_FUR_COAT] = 7,
    [ABILITY_GALE_WINGS] = 6,
    [ABILITY_GALVANIZE] = 8,
    [ABILITY_GLUTTONY] = 3,
    [ABILITY_GOOEY] = 5,
    [ABILITY_GRASS_PELT] = 2,
    [ABILITY_GRASSY_SURGE] = 8,
    [ABILITY_GUTS] = 6,
    [ABILITY_HARVEST] = 5,
    [ABILITY_HEALER] = 0,
    [ABILITY_HEATPROOF] = 5,
    [ABILITY_HEAVY_METAL] = -1,
    [ABILITY_HONEY_GATHER] = 0,
    [ABILITY_HUGE_POWER] = 10,
    [ABILITY_HUSTLE] = 7,
    [ABILITY_HYDRATION] = 4,
    [ABILITY_HYPER_CUTTER] = 3,
    [ABILITY_ICE_BODY] = 3,
    [ABILITY_ILLUMINATE] = 0,
    [ABILITY_ILLUSION] = 8,
    [ABILITY_IMMUNITY] = 4,
    [ABILITY_IMPOSTER] = 9,
    [ABILITY_INFILTRATOR] = 6,
    [ABILITY_INNARDS_OUT] = 5,
    [ABILITY_INNER_FOCUS] = 2,
    [ABILITY_INSOMNIA] = 4,
    [ABILITY_INTIMIDATE] = 7,
    [ABILITY_IRON_BARBS] = 6,
    [ABILITY_IRON_FIST] = 6,
    [ABILITY_JUSTIFIED] = 4,
    [ABILITY_KEEN_EYE] = 1,
    [ABILITY_KLUTZ] = -1,
    [ABILITY_LEAF_GUARD] = 2,
    [ABILITY_LEVITATE] = 7,
    [ABILITY_LIGHT_METAL] = 2,
    [ABILITY_LIGHTNING_ROD] = 7,
    [ABILITY_LIMBER] = 3,
    [ABILITY_LIQUID_OOZE] = 3,
    [ABILITY_LIQUID_VOICE] = 5,
    [ABILITY_LONG_REACH] = 3,
    [ABILITY_MAGIC_BOUNCE] = 9,
    [ABILITY_MAGIC_GUARD] = 9,
    [ABILITY_MAGICIAN] = 3,
    [ABILITY_MAGMA_ARMOR] = 1,
    [ABILITY_MAGNET_PULL] = 9,
    [ABILITY_MARVEL_SCALE] = 5,
    [ABILITY_MEGA_LAUNCHER] = 7,
    [ABILITY_MERCILESS] = 4,
    [ABILITY_MINUS] = 0,
    [ABILITY_MISTY_SURGE] = 8,
    [ABILITY_MOLD_BREAKER] = 7,
    [ABILITY_MOODY] = 10,
    [ABILITY_MOTOR_DRIVE] = 6,
    [ABILITY_MOXIE] = 7,
    [ABILITY_MULTISCALE] = 8,
    [ABILITY_MULTITYPE] = 8,
    [ABILITY_MUMMY] = 5,
    [ABILITY_NATURAL_CURE] = 7,
    [ABILITY_NEUROFORCE] = 6,
    [ABILITY_NO_GUARD] = 8,
    [ABILITY_NORMALIZE] = -1,
    [ABILITY_OBLIVIOUS] = 2,
    [ABILITY_OVERCOAT] = 5,
    [ABILITY_OVERGROW] = 5,
    [ABILITY_OWN_TEMPO] = 3,
    [ABILITY_PARENTAL_BOND] = 10,
    [ABILITY_PICKUP] = 1,
    [ABILITY_PICKPOCKET] = 3,
    [ABILITY_PIXILATE] = 8,
    [ABILITY_PLUS] = 0,
    [ABILITY_POISON_HEAL] = 8,
    [ABILITY_POISON_POINT] = 4,
    [ABILITY_POISON_TOUCH] = 4,
    //[ABILITY_PORTAL_POWER] = 8,
    [ABILITY_POWER_CONSTRUCT] = 10,
    [ABILITY_POWER_OF_ALCHEMY] = 0,
    [ABILITY_PRANKSTER] = 8,
    [ABILITY_PRESSURE] = 5,
    [ABILITY_PRIMORDIAL_SEA] = 10,
    [ABILITY_PRISM_ARMOR] = 6,
    [ABILITY_PROTEAN] = 8,
    [ABILITY_PSYCHIC_SURGE] = 8,
    [ABILITY_PURE_POWER] = 10,
    [ABILITY_QUEENLY_MAJESTY] = 6,
    [ABILITY_QUICK_FEET] = 5,
    [ABILITY_RAIN_DISH] = 3,
    [ABILITY_RATTLED] = 3,
    [ABILITY_RECEIVER] = 0,
    [ABILITY_RECKLESS] = 6,
    [ABILITY_REFRIGERATE] = 8,
    [ABILITY_REGENERATOR] = 8,
    [ABILITY_RIVALRY] = 1,
    [ABILITY_RKS_SYSTEM] = 8,
    [ABILITY_ROCK_HEAD] = 5,
    [ABILITY_ROUGH_SKIN] = 6,
    [ABILITY_RUN_AWAY] = 0,
    [ABILITY_SAND_FORCE] = 4,
    [ABILITY_SAND_RUSH] = 6,
    [ABILITY_SAND_STREAM] = 9,
    [ABILITY_SAND_VEIL] = 3,
    [ABILITY_SAP_SIPPER] = 7,
    [ABILITY_SCHOOLING] = 6,
    [ABILITY_SCRAPPY] = 6,
    [ABILITY_SERENE_GRACE] = 8,
    [ABILITY_SHADOW_SHIELD] = 8,
    [ABILITY_SHADOW_TAG] = 10,
    [ABILITY_SHED_SKIN] = 7,
    [ABILITY_SHEER_FORCE] = 8,
    [ABILITY_SHELL_ARMOR] = 2,
    [ABILITY_SHIELD_DUST] = 5,
    [ABILITY_SHIELDS_DOWN] = 6,
    [ABILITY_SIMPLE] = 8,
    [ABILITY_SKILL_LINK] = 7,
    [ABILITY_SLOW_START] = -2,
    [ABILITY_SLUSH_RUSH] = 5,
    [ABILITY_SNIPER] = 3,
    [ABILITY_SNOW_CLOAK] = 3,
    [ABILITY_SNOW_WARNING] = 8,
    [ABILITY_SOLAR_POWER] = 3,
    [ABILITY_SOLID_ROCK] = 6,
    [ABILITY_SOUL_HEART] = 7,
    [ABILITY_SOUNDPROOF] = 4,
    [ABILITY_SPEED_BOOST] = 9,
    [ABILITY_STAKEOUT] = 6,
    [ABILITY_STALL] = -1,
    [ABILITY_STAMINA] = 6,
    [ABILITY_STANCE_CHANGE] = 10,
    [ABILITY_STATIC] = 4,
    [ABILITY_STEADFAST] = 2,
    [ABILITY_STEELWORKER] = 6,
    [ABILITY_STENCH] = 1,
    [ABILITY_STICKY_HOLD] = 3,
    [ABILITY_STORM_DRAIN] = 7,
    [ABILITY_STRONG_JAW] = 6,
    [ABILITY_STURDY] = 6,
    [ABILITY_SUCTION_CUPS] = 2,
    [ABILITY_SUPER_LUCK] = 3,
    [ABILITY_SURGE_SURFER] = 4,
    [ABILITY_SWARM] = 5,
    [ABILITY_SWEET_VEIL] = 4,
    [ABILITY_SWIFT_SWIM] = 6,
    [ABILITY_SYMBIOSIS] = 0,
    [ABILITY_SYNCHRONIZE] = 4,
    [ABILITY_TANGLED_FEET] = 2,
    [ABILITY_TANGLING_HAIR] = 5,
    [ABILITY_TECHNICIAN] = 8,
    [ABILITY_TELEPATHY] = 0,
    [ABILITY_TERAVOLT] = 7,
    [ABILITY_THICK_FAT] = 7,
    [ABILITY_TINTED_LENS] = 7,
    [ABILITY_TORRENT] = 5,
    [ABILITY_TOXIC_BOOST] = 6,
    [ABILITY_TOUGH_CLAWS] = 7,
    [ABILITY_TRACE] = 6,
    [ABILITY_TRIAGE] = 7,
    [ABILITY_TRUANT] = -2,
    [ABILITY_TURBOBLAZE] = 7,
    [ABILITY_UNAWARE] = 6,
    [ABILITY_UNBURDEN] = 7,
    [ABILITY_UNNERVE] = 3,
    [ABILITY_VICTORY_STAR] = 6,
    [ABILITY_VITAL_SPIRIT] = 4,
    [ABILITY_VOLT_ABSORB] = 7,
    [ABILITY_WATER_ABSORB] = 7,
    [ABILITY_WATER_BUBBLE] = 8,
    [ABILITY_WATER_COMPACTION] = 4,
    [ABILITY_WATER_VEIL] = 4,
    [ABILITY_WEAK_ARMOR] = 2,
    [ABILITY_WHITE_SMOKE] = 4,
    [ABILITY_WIMP_OUT] = 3,
    [ABILITY_WONDER_GUARD] = 10,
    [ABILITY_WONDER_SKIN] = 4,
    [ABILITY_ZEN_MODE] = -1,
    [ABILITY_INTREPID_SWORD] = 3,
    [ABILITY_DAUNTLESS_SHIELD] = 3,
    [ABILITY_BALL_FETCH] = 0,
    [ABILITY_COTTON_DOWN] = 3,
    [ABILITY_MIRROR_ARMOR] = 6,
    [ABILITY_GULP_MISSILE] = 3,
    [ABILITY_STALWART] = 2,
    [ABILITY_PROPELLER_TAIL] = 2,
    [ABILITY_STEAM_ENGINE] = 3,
    [ABILITY_PUNK_ROCK] = 2,
    [ABILITY_SAND_SPIT] = 5,
    [ABILITY_ICE_SCALES] = 7,
    [ABILITY_RIPEN] = 4,
    [ABILITY_ICE_FACE] = 4,
    [ABILITY_POWER_SPOT] = 2,
    [ABILITY_MIMICRY] = 2,
    [ABILITY_SCREEN_CLEANER] = 3,
    [ABILITY_NEUTRALIZING_GAS] = 5,
    [ABILITY_HUNGER_SWITCH] = 2,
    [ABILITY_PASTEL_VEIL] = 4,
    [ABILITY_STEELY_SPIRIT] = 2,
    [ABILITY_PERISH_BODY] = -1,
    [ABILITY_WANDERING_SPIRIT] = 2,
    [ABILITY_GORILLA_TACTICS] = 4,
};

static const u16 sEncouragedEncoreEffects[] =
{
    EFFECT_DREAM_EATER,
    EFFECT_ATTACK_UP,
    EFFECT_DEFENSE_UP,
    EFFECT_SPEED_UP,
    EFFECT_SPECIAL_ATTACK_UP,
    EFFECT_HAZE,
    EFFECT_ROAR,
    EFFECT_CONVERSION,
    EFFECT_TOXIC,
    EFFECT_LIGHT_SCREEN,
    EFFECT_REST,
    EFFECT_SUPER_FANG,
    EFFECT_SPECIAL_DEFENSE_UP_2,
    EFFECT_CONFUSE,
    EFFECT_POISON,
    EFFECT_PARALYZE,
    EFFECT_LEECH_SEED,
    EFFECT_DO_NOTHING,
    EFFECT_ATTACK_UP_2,
    EFFECT_ENCORE,
    EFFECT_CONVERSION_2,
    EFFECT_LOCK_ON,
    EFFECT_HEAL_BELL,
    EFFECT_MEAN_LOOK,
    EFFECT_NIGHTMARE,
    EFFECT_PROTECT,
    EFFECT_SKILL_SWAP,
    EFFECT_FORESIGHT,
    EFFECT_PERISH_SONG,
    EFFECT_SANDSTORM,
    EFFECT_ENDURE,
    EFFECT_SWAGGER,
    EFFECT_ATTRACT,
    EFFECT_SAFEGUARD,
    EFFECT_RAIN_DANCE,
    EFFECT_SUNNY_DAY,
    EFFECT_BELLY_DRUM,
    EFFECT_PSYCH_UP,
    EFFECT_FUTURE_SIGHT,
    EFFECT_FAKE_OUT,
    EFFECT_STOCKPILE,
    EFFECT_SPIT_UP,
    EFFECT_SWALLOW,
    EFFECT_HAIL,
    EFFECT_TORMENT,
    EFFECT_WILL_O_WISP,
    EFFECT_FOLLOW_ME,
    EFFECT_CHARGE,
    EFFECT_TRICK,
    EFFECT_ROLE_PLAY,
    EFFECT_INGRAIN,
    EFFECT_RECYCLE,
    EFFECT_KNOCK_OFF,
    EFFECT_SKILL_SWAP,
    EFFECT_IMPRISON,
    EFFECT_REFRESH,
    EFFECT_GRUDGE,
    EFFECT_TEETER_DANCE,
    EFFECT_MUD_SPORT,
    EFFECT_WATER_SPORT,
    EFFECT_DRAGON_DANCE,
    EFFECT_CAMOUFLAGE,
};

// For the purposes of determining the most powerful move in a moveset, these
// moves are treated the same as having a power of 0 or 1
#define IGNORED_MOVES_END 0xFFFF
static const u16 sIgnoredPowerfulMoveEffects[] =
{
    EFFECT_EXPLOSION,
    EFFECT_DREAM_EATER,
    EFFECT_RECHARGE,
    EFFECT_SKULL_BASH,
    EFFECT_SOLARBEAM,
    EFFECT_SPIT_UP,
    EFFECT_FOCUS_PUNCH,
    EFFECT_SUPERPOWER,
    EFFECT_ERUPTION,
    EFFECT_OVERHEAT,
    EFFECT_MIND_BLOWN,
    IGNORED_MOVES_END
};

static const u16 sIgnoreMoldBreakerMoves[] =
{
    MOVE_MOONGEIST_BEAM,
    MOVE_SUNSTEEL_STRIKE,
    MOVE_PHOTON_GEYSER,
    #ifdef MOVE_LIGHT_THAT_BURNS_THE_SKY
    MOVE_LIGHT_THAT_BURNS_THE_SKY,
    #endif
    #ifdef MOVE_MENACING_MOONRAZE_MAELSTROM
    MOVE_MENACING_MOONRAZE_MAELSTROM,
    #endif
    #ifdef MOVE_SEARING_SUNRAZE_SMASH
    MOVE_SEARING_SUNRAZE_SMASH,
    #endif
};

static const u16 sInstructBannedMoves[] =
{
    MOVE_INSTRUCT,
    MOVE_BIDE,
    MOVE_FOCUS_PUNCH,
    MOVE_BEAK_BLAST,
    MOVE_SHELL_TRAP,
    MOVE_SKETCH,
    MOVE_TRANSFORM,
    MOVE_MIMIC,
    MOVE_KINGS_SHIELD,
    MOVE_STRUGGLE,
    MOVE_BOUNCE,
    MOVE_DIG,
    MOVE_DIVE,
    MOVE_FLY,
    MOVE_FREEZE_SHOCK,
    MOVE_GEOMANCY,
    MOVE_ICE_BURN,
    MOVE_PHANTOM_FORCE,
    MOVE_RAZOR_WIND,
    MOVE_SHADOW_FORCE,
    MOVE_SKULL_BASH,
    MOVE_SKY_ATTACK,
    MOVE_SKY_DROP,
    MOVE_SOLAR_BEAM,
    MOVE_SOLAR_BLADE,
};

static const u16 sRechargeMoves[] =
{
    MOVE_HYPER_BEAM,
    MOVE_BLAST_BURN,
    MOVE_HYDRO_CANNON,
    MOVE_FRENZY_PLANT,
    MOVE_GIGA_IMPACT,
    MOVE_ROCK_WRECKER,
    MOVE_ROAR_OF_TIME,
    MOVE_PRISMATIC_LASER,
    MOVE_METEOR_ASSAULT,
    MOVE_ETERNABEAM,
};

static const u16 sOtherMoveCallingMoves[] =
{
    MOVE_ASSIST,
    MOVE_COPYCAT,
    MOVE_ME_FIRST,
    MOVE_METRONOME,
    MOVE_MIRROR_MOVE,
    MOVE_NATURE_POWER,
    MOVE_SLEEP_TALK,
};

// Functions
bool32 AI_RandLessThan(u8 val)
{
    if ((Random() % 0xFF) < val)
        return TRUE;
    return FALSE;
}

void RecordLastUsedMoveByTarget(void)
{
    RecordKnownMove(gBattlerTarget, gLastMoves[gBattlerTarget]);
}

bool32 IsBattlerAIControlled(u32 battlerId)
{
    switch (GetBattlerPosition(battlerId))
    {
    case B_POSITION_PLAYER_LEFT:
    default:
        return FALSE;
    case B_POSITION_OPPONENT_LEFT:
        return TRUE;
    case B_POSITION_PLAYER_RIGHT:
        return ((gBattleTypeFlags & BATTLE_TYPE_INGAME_PARTNER) != 0);
    case B_POSITION_OPPONENT_RIGHT:
        return TRUE;
    }
}

void ClearBattlerMoveHistory(u8 battlerId)
{
    memset(BATTLE_HISTORY->usedMoves[battlerId], 0, sizeof(BATTLE_HISTORY->usedMoves[battlerId]));
    memset(BATTLE_HISTORY->moveHistory[battlerId], 0, sizeof(BATTLE_HISTORY->moveHistory[battlerId]));
    BATTLE_HISTORY->moveHistoryIndex[battlerId] = 0;
}

void RecordLastUsedMoveBy(u32 battlerId, u32 move)
{
    u8 *index = &BATTLE_HISTORY->moveHistoryIndex[battlerId];

    if (++(*index) >= AI_MOVE_HISTORY_COUNT)
        *index = 0;
    BATTLE_HISTORY->moveHistory[battlerId][*index] = move;
}

void RecordKnownMove(u8 battlerId, u32 move)
{
    s32 i;
    for (i = 0; i < MAX_MON_MOVES; i++)
    {
        if (BATTLE_HISTORY->usedMoves[battlerId][i] == move)
            break;
        if (BATTLE_HISTORY->usedMoves[battlerId][i] == MOVE_NONE)
        {
            BATTLE_HISTORY->usedMoves[battlerId][i] = move;
            break;
        }
    }
}

void RecordAbilityBattle(u8 battlerId, u16 abilityId)
{
    BATTLE_HISTORY->abilities[battlerId] = abilityId;
}

void ClearBattlerAbilityHistory(u8 battlerId)
{
    BATTLE_HISTORY->abilities[battlerId] = ABILITY_NONE;
}

void RecordItemEffectBattle(u8 battlerId, u8 itemEffect)
{
    BATTLE_HISTORY->itemEffects[battlerId] = itemEffect;
}

void ClearBattlerItemEffectHistory(u8 battlerId)
{
    BATTLE_HISTORY->itemEffects[battlerId] = 0;
}

void SaveBattlerData(u8 battlerId)
{
    if (!IsBattlerAIControlled(battlerId))
    {
        u32 i;

        AI_THINKING_STRUCT->saved[battlerId].ability = gBattleMons[battlerId].ability;
        AI_THINKING_STRUCT->saved[battlerId].heldItem = gBattleMons[battlerId].item;
        AI_THINKING_STRUCT->saved[battlerId].species = gBattleMons[battlerId].species;
        for (i = 0; i < 4; i++)
            AI_THINKING_STRUCT->saved[battlerId].moves[i] = gBattleMons[battlerId].moves[i];
    }
}

void SetBattlerData(u8 battlerId)
{
    if (!IsBattlerAIControlled(battlerId))
    {
        struct Pokemon *illusionMon;
        u32 i;

        // Use the known battler's ability.
        if (BATTLE_HISTORY->abilities[battlerId] != ABILITY_NONE)
            gBattleMons[battlerId].ability = BATTLE_HISTORY->abilities[battlerId];
        // Check if mon can only have one ability.
        else if (gBaseStats[gBattleMons[battlerId].species].abilities[1] == ABILITY_NONE
                 || gBaseStats[gBattleMons[battlerId].species].abilities[1] == gBaseStats[gBattleMons[battlerId].species].abilities[0])
            gBattleMons[battlerId].ability = gBaseStats[gBattleMons[battlerId].species].abilities[0];
        // The ability is unknown.
        else
            gBattleMons[battlerId].ability = ABILITY_NONE;

        if (BATTLE_HISTORY->itemEffects[battlerId] == 0)
            gBattleMons[battlerId].item = 0;

        for (i = 0; i < 4; i++)
        {
            if (BATTLE_HISTORY->usedMoves[battlerId][i] == 0)
                gBattleMons[battlerId].moves[i] = 0;
        }

        // Simulate Illusion
        if ((illusionMon = GetIllusionMonPtr(battlerId)) != NULL)
            gBattleMons[battlerId].species = GetMonData(illusionMon, MON_DATA_SPECIES2);
    }
}

void RestoreBattlerData(u8 battlerId)
{
    if (!IsBattlerAIControlled(battlerId))
    {
        u32 i;

        gBattleMons[battlerId].ability = AI_THINKING_STRUCT->saved[battlerId].ability;
        gBattleMons[battlerId].item = AI_THINKING_STRUCT->saved[battlerId].heldItem;
        gBattleMons[battlerId].species = AI_THINKING_STRUCT->saved[battlerId].species;
        for (i = 0; i < 4; i++)
            gBattleMons[battlerId].moves[i] = AI_THINKING_STRUCT->saved[battlerId].moves[i];
    }
}

u32 GetHealthPercentage(u8 battlerId)
{
    return (u32)((100 * gBattleMons[battlerId].hp) / gBattleMons[battlerId].maxHP);
}

bool32 AtMaxHp(u8 battlerId)
{
    if (GetHealthPercentage(battlerId) == 100)
        return TRUE;
    return FALSE;
}

bool32 IsBattlerTrapped(u8 battler, bool8 checkSwitch)
{
    u8 holdEffect = AI_GetHoldEffect(battler);
    if (IS_BATTLER_OF_TYPE(battler, TYPE_GHOST)
      || (checkSwitch && holdEffect == HOLD_EFFECT_SHED_SHELL)
      || (!checkSwitch && GetBattlerAbility(battler) == ABILITY_RUN_AWAY)
      || (!checkSwitch && holdEffect == HOLD_EFFECT_CAN_ALWAYS_RUN))
    {
        return FALSE;
    }
    else
    {
        if (gBattleMons[battler].status2 & (STATUS2_ESCAPE_PREVENTION | STATUS2_WRAPPED)
          || IsAbilityPreventingEscape(battler)
          || gStatuses3[battler] & (STATUS3_ROOTED)    // TODO: sky drop target in air
          || (gFieldStatuses & STATUS_FIELD_FAIRY_LOCK))
            return TRUE;
    }

    return FALSE;
}

u32 GetTotalBaseStat(u32 species)
{
    return gBaseStats[species].baseHP
        + gBaseStats[species].baseAttack
        + gBaseStats[species].baseDefense
        + gBaseStats[species].baseSpeed
        + gBaseStats[species].baseSpAttack
        + gBaseStats[species].baseSpDefense;
}

bool32 IsTruantMonVulnerable(u32 battlerAI, u32 opposingBattler)
{
    int i;

    for (i = 0; i < MAX_MON_MOVES; i++)
    {
        u32 move = gBattleResources->battleHistory->usedMoves[opposingBattler][i];
        if (gBattleMoves[move].effect == EFFECT_PROTECT && move != MOVE_ENDURE)
            return TRUE;
        if (gBattleMoves[move].effect == EFFECT_SEMI_INVULNERABLE && GetWhoStrikesFirst(battlerAI, opposingBattler, TRUE) == 1)
            return TRUE;
    }
    return FALSE;
}

// move checks
bool32 IsAffectedByPowder(u8 battler, u16 ability, u16 holdEffect)
{
    if ((B_POWDER_GRASS >= GEN_6 && IS_BATTLER_OF_TYPE(battler, TYPE_GRASS))
      || ability == ABILITY_OVERCOAT
      || holdEffect == HOLD_EFFECT_SAFETY_GOGGLES)
        return FALSE;
    return TRUE;
}

// This function checks if all physical/special moves are either unusable or unreasonable to use.
// Consider a pokemon boosting their attack against a ghost pokemon having only normal-type physical attacks.
bool32 MovesWithSplitUnusable(u32 attacker, u32 target, u32 split)
{
    s32 i, moveType;
    u32 usable = 0;
    u32 unusable = CheckMoveLimitations(attacker, 0, 0xFF);
    u16 *moves = GetMovesArray(attacker);

    for (i = 0; i < MAX_MON_MOVES; i++)
    {
        if (moves[i] != MOVE_NONE
            && moves[i] != 0xFFFF
            && GetBattleMoveSplit(moves[i]) == split
            && !(unusable & gBitTable[i]))
        {
            SetTypeBeforeUsingMove(moves[i], attacker);
            GET_MOVE_TYPE(moves[i], moveType);
            if (CalcTypeEffectivenessMultiplier(moves[i], moveType, attacker, target, FALSE) != 0)
                usable |= gBitTable[i];
        }
    }

    return (usable == 0);
}

static bool32 AI_GetIfCrit(u32 move, u8 battlerAtk, u8 battlerDef)
{
    bool32 isCrit;

    switch (CalcCritChanceStage(battlerAtk, battlerDef, move, FALSE))
    {
    case -1:
    case 0:
    default:
        isCrit = FALSE;
        break;
    case 1:
        if (gBattleMoves[move].flags & FLAG_HIGH_CRIT && (Random() % 5 == 0))
            isCrit = TRUE;
        else
            isCrit = FALSE;
        break;
    case 2:
        if (gBattleMoves[move].flags & FLAG_HIGH_CRIT && (Random() % 2 == 0))
            isCrit = TRUE;
        else if (!(gBattleMoves[move].flags & FLAG_HIGH_CRIT) && (Random() % 4) == 0)
            isCrit = TRUE;
        else
            isCrit = FALSE;
        break;
    case -2:
    case 3:
    case 4:
        isCrit = TRUE;
        break;
    }

    return isCrit;
}

s32 AI_CalcDamage(u16 move, u8 battlerAtk, u8 battlerDef)
{
    s32 dmg, moveType, critDmg, normalDmg;
    s8 critChance;

    SaveBattlerData(battlerAtk);
    SaveBattlerData(battlerDef);

    SetBattlerData(battlerAtk);
    SetBattlerData(battlerDef);

    gBattleStruct->dynamicMoveType = 0;
    SetTypeBeforeUsingMove(move, battlerAtk);
    GET_MOVE_TYPE(move, moveType);

    critChance = GetInverseCritChance(battlerAtk, battlerDef, move);
    normalDmg = CalculateMoveDamage(move, battlerAtk, battlerDef, moveType, 0, FALSE, FALSE, FALSE);
    critDmg = CalculateMoveDamage(move, battlerAtk, battlerDef, moveType, 0, TRUE, FALSE, FALSE);

    if(critChance == -1)
        dmg = normalDmg;
    else
        dmg = (critDmg + normalDmg * (critChance - 1)) / critChance;

    // Handle dynamic move damage
    switch (gBattleMoves[move].effect)
    {
    case EFFECT_LEVEL_DAMAGE:
    case EFFECT_PSYWAVE:
        dmg = gBattleMons[battlerAtk].level * (AI_DATA->atkAbility == ABILITY_PARENTAL_BOND ? 2 : 1);
        break;
    case EFFECT_DRAGON_RAGE:
        dmg = 40 * (AI_DATA->atkAbility == ABILITY_PARENTAL_BOND ? 2 : 1);
        break;
    case EFFECT_SONICBOOM:
        dmg = 20 * (AI_DATA->atkAbility == ABILITY_PARENTAL_BOND ? 2 : 1);
        break;
    case EFFECT_MULTI_HIT:
        dmg *= (AI_DATA->atkAbility == ABILITY_SKILL_LINK ? 5 : 3);
        break;
    case EFFECT_TRIPLE_KICK:
        dmg *= (AI_DATA->atkAbility == ABILITY_SKILL_LINK ? 6 : 5);
        break;
    case EFFECT_ENDEAVOR:
        // If target has less HP than user, Endeavor does no damage
        dmg = max(0, gBattleMons[battlerDef].hp - gBattleMons[battlerAtk].hp);
        break;
    case EFFECT_SUPER_FANG:
        dmg = (AI_DATA->atkAbility == ABILITY_PARENTAL_BOND
            ? max(2, gBattleMons[battlerDef].hp * 3 / 4)
            : max(1, gBattleMons[battlerDef].hp / 2));
        break;
    case EFFECT_FINAL_GAMBIT:
        dmg = gBattleMons[battlerAtk].hp;
        break;
    }

    // Handle other multi-strike moves
    if (gBattleMoves[move].flags & FLAG_TWO_STRIKES)
        dmg *= 2;
    else if (move == MOVE_SURGING_STRIKES || (move == MOVE_WATER_SHURIKEN && gBattleMons[battlerAtk].species == SPECIES_GRENINJA_ASH))
        dmg *= 3;

    RestoreBattlerData(battlerAtk);
    RestoreBattlerData(battlerDef);

    return dmg;
}

// Checks if one of the moves has side effects or perks
static u32 WhichMoveBetter(u32 move1, u32 move2)
{
    s32 defAbility = AI_GetAbility(gBattlerTarget);

    // Check if physical moves hurt.
    if (AI_GetHoldEffect(sBattler_AI) != HOLD_EFFECT_PROTECTIVE_PADS
        && (BATTLE_HISTORY->itemEffects[gBattlerTarget] == HOLD_EFFECT_ROCKY_HELMET
        || defAbility == ABILITY_IRON_BARBS || defAbility == ABILITY_ROUGH_SKIN))
    {
        if (IS_MOVE_PHYSICAL(move1) && !IS_MOVE_PHYSICAL(move2))
            return 1;
        if (IS_MOVE_PHYSICAL(move2) && !IS_MOVE_PHYSICAL(move1))
            return 0;
    }
    // Check recoil
    if (GetBattlerAbility(sBattler_AI) != ABILITY_ROCK_HEAD)
    {
        if (((gBattleMoves[move1].effect == EFFECT_RECOIL_25
                || gBattleMoves[move1].effect == EFFECT_RECOIL_IF_MISS
                || gBattleMoves[move1].effect == EFFECT_RECOIL_50
                || gBattleMoves[move1].effect == EFFECT_RECOIL_33
                || gBattleMoves[move1].effect == EFFECT_RECOIL_33_STATUS)
            && (gBattleMoves[move2].effect != EFFECT_RECOIL_25
                 && gBattleMoves[move2].effect != EFFECT_RECOIL_IF_MISS
                 && gBattleMoves[move2].effect != EFFECT_RECOIL_50
                 && gBattleMoves[move2].effect != EFFECT_RECOIL_33
                 && gBattleMoves[move2].effect != EFFECT_RECOIL_33_STATUS
                 && gBattleMoves[move2].effect != EFFECT_RECHARGE)))
            return 1;

        if (((gBattleMoves[move2].effect == EFFECT_RECOIL_25
                || gBattleMoves[move2].effect == EFFECT_RECOIL_IF_MISS
                || gBattleMoves[move2].effect == EFFECT_RECOIL_50
                || gBattleMoves[move2].effect == EFFECT_RECOIL_33
                || gBattleMoves[move2].effect == EFFECT_RECOIL_33_STATUS)
            && (gBattleMoves[move1].effect != EFFECT_RECOIL_25
                 && gBattleMoves[move1].effect != EFFECT_RECOIL_IF_MISS
                 && gBattleMoves[move1].effect != EFFECT_RECOIL_50
                 && gBattleMoves[move1].effect != EFFECT_RECOIL_33
                 && gBattleMoves[move1].effect != EFFECT_RECOIL_33_STATUS
                 && gBattleMoves[move1].effect != EFFECT_RECHARGE)))
            return 0;
    }
    // Check recharge
    if (gBattleMoves[move1].effect == EFFECT_RECHARGE && gBattleMoves[move2].effect != EFFECT_RECHARGE)
        return 1;
    if (gBattleMoves[move2].effect == EFFECT_RECHARGE && gBattleMoves[move1].effect != EFFECT_RECHARGE)
        return 0;
    // Check additional effect.
    if (gBattleMoves[move1].effect == 0 && gBattleMoves[move2].effect != 0)
        return 1;
    if (gBattleMoves[move2].effect == 0 && gBattleMoves[move1].effect != 0)
        return 0;

    return 2;
}

u8 GetMoveDamageResult(u16 move)
{
    s32 i, checkedMove, bestId, currId, hp;
    s32 moveDmgs[MAX_MON_MOVES];
    u8 result;

    for (i = 0; sIgnoredPowerfulMoveEffects[i] != IGNORED_MOVES_END; i++)
    {
        if (gBattleMoves[move].effect == sIgnoredPowerfulMoveEffects[i])
            break;
    }

    if (gBattleMoves[move].power != 0 && sIgnoredPowerfulMoveEffects[i] == IGNORED_MOVES_END)
    {
        // Considered move has power and is not in sIgnoredPowerfulMoveEffects
        // Check all other moves and calculate their power
        for (checkedMove = 0; checkedMove < MAX_MON_MOVES; checkedMove++)
        {
            for (i = 0; sIgnoredPowerfulMoveEffects[i] != IGNORED_MOVES_END; i++)
            {
                if (gBattleMoves[gBattleMons[sBattler_AI].moves[checkedMove]].effect == sIgnoredPowerfulMoveEffects[i])
                    break;
            }

            if (gBattleMons[sBattler_AI].moves[checkedMove] != MOVE_NONE
                && sIgnoredPowerfulMoveEffects[i] == IGNORED_MOVES_END
                && gBattleMoves[gBattleMons[sBattler_AI].moves[checkedMove]].power != 0)
            {
                moveDmgs[checkedMove] = AI_THINKING_STRUCT->simulatedDmg[sBattler_AI][gBattlerTarget][checkedMove];
            }
            else
            {
                moveDmgs[checkedMove] = 0;
            }
        }

        hp = gBattleMons[gBattlerTarget].hp + (20 * gBattleMons[gBattlerTarget].hp / 100); // 20 % add to make sure the battler is always fainted
        // If a move can faint battler, it doesn't matter how much damage it does
        for (i = 0; i < MAX_MON_MOVES; i++)
        {
            if (moveDmgs[i] > hp)
                moveDmgs[i] = hp;
        }

        for (bestId = 0, i = 1; i < MAX_MON_MOVES; i++)
        {
            if (moveDmgs[i] > moveDmgs[bestId])
                bestId = i;
            if (moveDmgs[i] == moveDmgs[bestId])
            {
                switch (WhichMoveBetter(gBattleMons[sBattler_AI].moves[bestId], gBattleMons[sBattler_AI].moves[i]))
                {
                case 2:
                    if (Random() & 1)
                        break;
                case 1:
                    bestId = i;
                    break;
                }
            }
        }

        currId = AI_THINKING_STRUCT->movesetIndex;
        if (currId == bestId)
            AI_THINKING_STRUCT->funcResult = MOVE_POWER_BEST;
        // Compare percentage difference.
        else if ((moveDmgs[currId] >= hp || moveDmgs[bestId] < hp) // If current move can faint as well, or if neither can
                 && (moveDmgs[bestId] * 100 / hp) - (moveDmgs[currId] * 100 / hp) <= 30
                 && WhichMoveBetter(gBattleMons[sBattler_AI].moves[bestId], gBattleMons[sBattler_AI].moves[currId]) != 0)
            AI_THINKING_STRUCT->funcResult = MOVE_POWER_GOOD;
        else
            AI_THINKING_STRUCT->funcResult = MOVE_POWER_WEAK;
    }
    else
    {
        // Move has a power of 0/1, or is in the group sIgnoredPowerfulMoveEffects
        AI_THINKING_STRUCT->funcResult = MOVE_POWER_OTHER;
    }

    return AI_THINKING_STRUCT->funcResult;
}

u32 GetCurrDamageHpPercent(u8 battlerAtk, u8 battlerDef)
{
    int bestDmg = AI_THINKING_STRUCT->simulatedDmg[battlerAtk][battlerDef][AI_THINKING_STRUCT->movesetIndex];

    return (bestDmg * 100) / gBattleMons[battlerDef].maxHP;
}

u16 AI_GetTypeEffectiveness(u16 move, u8 battlerAtk, u8 battlerDef)
{
    u16 typeEffectiveness, moveType;

    SaveBattlerData(battlerAtk);
    SaveBattlerData(battlerDef);

    SetBattlerData(battlerAtk);
    SetBattlerData(battlerDef);

    gBattleStruct->dynamicMoveType = 0;
    SetTypeBeforeUsingMove(move, battlerAtk);
    GET_MOVE_TYPE(move, moveType);
    typeEffectiveness = CalcTypeEffectivenessMultiplier(move, moveType, battlerAtk, battlerDef, FALSE);

    RestoreBattlerData(battlerAtk);
    RestoreBattlerData(battlerDef);

    return typeEffectiveness;
}

u8 AI_GetMoveEffectiveness(u16 move, u8 battlerAtk, u8 battlerDef)
{
    u8 damageVar;
    u32 effectivenessMultiplier;

    gMoveResultFlags = 0;
    gCurrentMove = move;
    effectivenessMultiplier = AI_GetTypeEffectiveness(gCurrentMove, battlerAtk, battlerDef);

    switch (effectivenessMultiplier)
    {
    case UQ_4_12(0.0):
    default:
        damageVar = AI_EFFECTIVENESS_x0;
        break;
    case UQ_4_12(0.25):
        damageVar = AI_EFFECTIVENESS_x0_25;
        break;
    case UQ_4_12(0.5):
        damageVar = AI_EFFECTIVENESS_x0_5;
        break;
    case UQ_4_12(1.0):
        damageVar = AI_EFFECTIVENESS_x1;
        break;
    case UQ_4_12(2.0):
        damageVar = AI_EFFECTIVENESS_x2;
        break;
    case UQ_4_12(4.0):
        damageVar = AI_EFFECTIVENESS_x4;
        break;
    }

    return damageVar;
}

// AI_CHECK_FASTER: is user(ai) faster
// AI_CHECK_SLOWER: is target faster
bool32 IsAiFaster(u8 battler)
{
    u32 fasterAI = 0, fasterPlayer = 0, i;
    s8 prioAI, prioPlayer;

    // Check move priorities first.
    prioAI = GetMovePriority(sBattler_AI, AI_THINKING_STRUCT->moveConsidered);
    SaveBattlerData(gBattlerTarget);
    SetBattlerData(gBattlerTarget);
    for (i = 0; i < MAX_MON_MOVES; i++)
    {
        if (gBattleMons[gBattlerTarget].moves[i] == 0 || gBattleMons[gBattlerTarget].moves[i] == 0xFFFF)
            continue;

        prioPlayer = GetMovePriority(gBattlerTarget, gBattleMons[gBattlerTarget].moves[i]);
        if (prioAI > prioPlayer)
            fasterAI++;
        else if (prioPlayer > prioAI)
            fasterPlayer++;
    }
    RestoreBattlerData(gBattlerTarget);

    if (fasterAI > fasterPlayer)
    {
        if (battler == 0)   // is user (ai) faster
            return TRUE;
        else
            return FALSE;
    }
    else if (fasterAI < fasterPlayer)
    {
        if (battler == 1)   // is target (player) faster
            return TRUE;
        else
            return FALSE;
    }
    else
    {
        // Priorities are the same(at least comparing to moves the AI is aware of), decide by speed.
        if (GetWhoStrikesFirst(sBattler_AI, gBattlerTarget, TRUE) == battler)
            return TRUE;
        else
            return FALSE;
    }
}

// Check if target has means to faint ai mon.
bool32 CanTargetFaintAi(u8 battlerDef, u8 battlerAtk)
{
    s32 i, dmg;
    u32 unusable = CheckMoveLimitations(battlerDef, 0, 0xFF);
    u16 *moves = gBattleResources->battleHistory->usedMoves[battlerDef];

    for (i = 0; i < MAX_MON_MOVES; i++)
    {
        if (moves[i] != MOVE_NONE && moves[i] != 0xFFFF && !(unusable & gBitTable[i])
            && AI_CalcDamage(moves[i], battlerDef, battlerAtk) >= gBattleMons[battlerAtk].hp)
        {
            return TRUE;
        }
    }

    return FALSE;
}

// Check if AI mon has the means to faint the target with any of its moves.
// If numHits > 1, check if the target will be KO'ed by that number of hits (ignoring healing effects)
bool32 CanAIFaintTarget(u8 battlerAtk, u8 battlerDef, u8 numHits)
{
    s32 i, dmg;
    u32 moveLimitations = CheckMoveLimitations(battlerAtk, 0, 0xFF);
    u16 *moves = gBattleMons[battlerAtk].moves;

    for (i = 0; i < MAX_MON_MOVES; i++)
    {
        if (moves[i] != MOVE_NONE && moves[i] != 0xFFFF && !(moveLimitations & gBitTable[i]))
        {
            // Use the pre-calculated value in simulatedDmg instead of re-calculating it
            dmg = AI_THINKING_STRUCT->simulatedDmg[battlerAtk][battlerDef][i];

            if (numHits)
                dmg *= numHits;

            if (gBattleMons[battlerDef].hp <= dmg)
                return TRUE;
        }
    }

    return FALSE;
}

bool32 CanMoveFaintBattler(u16 move, u8 battlerDef, u8 battlerAtk, u8 nHits)
{
    s32 i, dmg;
    u32 unusable = CheckMoveLimitations(battlerDef, 0, 0xFF);

    if (move != MOVE_NONE && move != 0xFFFF && !(unusable & gBitTable[i]) && AI_CalcDamage(move, battlerDef, battlerAtk) >= gBattleMons[battlerAtk].hp)
        return TRUE;

    return FALSE;
}

// Check if target has means to faint ai mon after modding hp/dmg
bool32 CanTargetFaintAiWithMod(u8 battlerDef, u8 battlerAtk, s32 hpMod, s32 dmgMod)
{
    u32 i;
    u32 unusable = CheckMoveLimitations(battlerDef, 0, 0xFF);
    u16 *moves = gBattleResources->battleHistory->usedMoves[battlerDef];

    for (i = 0; i < MAX_MON_MOVES; i++)
    {
        u32 dmg = AI_CalcDamage(moves[i], battlerDef, battlerAtk);
        u32 hpCheck = gBattleMons[battlerAtk].hp + hpMod;
        if (dmgMod)
            dmg *= dmgMod;

        if (moves[i] != MOVE_NONE && moves[i] != 0xFFFF && !(unusable & gBitTable[i]) && dmg >= hpCheck)
        {
            return TRUE;
        }
    }

    return FALSE;
}

bool32 AI_IsAbilityOnSide(u32 battlerId, u32 ability)
{
    if (IsBattlerAlive(battlerId) && AI_GetAbility(battlerId) == ability)
        return TRUE;
    else if (IsBattlerAlive(BATTLE_PARTNER(battlerId)) && AI_GetAbility(BATTLE_PARTNER(battlerId)) == ability)
        return TRUE;
    else
        return FALSE;
}

// does NOT include ability suppression checks
s32 AI_GetAbility(u32 battlerId)
{
    u32 knownAbility = GetBattlerAbility(battlerId);
    
    // The AI knows its own ability.
    if (IsBattlerAIControlled(battlerId))
        return knownAbility;
    
    // Check neutralizing gas, gastro acid
    if (knownAbility == ABILITY_NONE)
        return knownAbility;

    if (BATTLE_HISTORY->abilities[battlerId] != ABILITY_NONE)
        return BATTLE_HISTORY->abilities[battlerId];

<<<<<<< HEAD
    // Abilities that prevent fleeing.
    if (gBattleMons[battlerId].ability == ABILITY_SHADOW_TAG
    || gBattleMons[battlerId].ability == ABILITY_MAGNET_PULL
    || gBattleMons[battlerId].ability == ABILITY_ARENA_TRAP)
        return gBattleMons[battlerId].ability;
        
    // AI has no knowledge of opponent, so it guesses which ability.
=======
    // Abilities that prevent fleeing - treat as always known
    if (knownAbility == ABILITY_SHADOW_TAG || knownAbility == ABILITY_MAGNET_PULL || knownAbility == ABILITY_ARENA_TRAP)
        return knownAbility;

    // Else, guess the ability
>>>>>>> 0e397c43
    if (gBaseStats[gBattleMons[battlerId].species].abilities[0] != ABILITY_NONE)
    {
        u16 abilityGuess = ABILITY_NONE;
        while (abilityGuess == ABILITY_NONE)
        {
            abilityGuess = gBaseStats[gBattleMons[battlerId].species].abilities[Random() % NUM_ABILITY_SLOTS];
        }
        
        return abilityGuess;
    }
    
    return ABILITY_NONE; // Unknown.
}

u16 AI_GetHoldEffect(u32 battlerId)
{
    u32 holdEffect;

    if (!IsBattlerAIControlled(battlerId))
        holdEffect = BATTLE_HISTORY->itemEffects[battlerId];
    else
        holdEffect = GetBattlerHoldEffect(battlerId, FALSE);

    if (AI_THINKING_STRUCT->aiFlags & AI_FLAG_NEGATE_UNAWARE)
        return holdEffect;

    if (gStatuses3[battlerId] & STATUS3_EMBARGO)
        return HOLD_EFFECT_NONE;
    if (gFieldStatuses & STATUS_FIELD_MAGIC_ROOM)
        return HOLD_EFFECT_NONE;
    if (AI_GetAbility(battlerId) == ABILITY_KLUTZ && !(gStatuses3[battlerId] & STATUS3_GASTRO_ACID))
        return HOLD_EFFECT_NONE;

    return holdEffect;
}

bool32 AI_IsTerrainAffected(u8 battlerId, u32 flags)
{
    if (gStatuses3[battlerId] & STATUS3_SEMI_INVULNERABLE)
        return FALSE;
    else if (!(gFieldStatuses & flags))
        return FALSE;
    return AI_IsBattlerGrounded(battlerId);
}

// different from IsBattlerGrounded in that we don't always know battler's hold effect or ability
bool32 AI_IsBattlerGrounded(u8 battlerId)
{
    u32 holdEffect = AI_GetHoldEffect(battlerId);

    if (holdEffect == HOLD_EFFECT_IRON_BALL)
        return TRUE;
    else if (gFieldStatuses & STATUS_FIELD_GRAVITY)
        return TRUE;
    else if (gStatuses3[battlerId] & STATUS3_ROOTED)
        return TRUE;
    else if (gStatuses3[battlerId] & STATUS3_SMACKED_DOWN)
        return TRUE;
    else if (gStatuses3[battlerId] & STATUS3_TELEKINESIS)
        return FALSE;
    else if (gStatuses3[battlerId] & STATUS3_MAGNET_RISE)
        return FALSE;
    else if (holdEffect == HOLD_EFFECT_AIR_BALLOON)
        return FALSE;
    else if (AI_GetAbility(battlerId) == ABILITY_LEVITATE)
        return FALSE;
    else if (IS_BATTLER_OF_TYPE(battlerId, TYPE_FLYING))
        return FALSE;
    else
        return TRUE;
}

bool32 DoesBattlerIgnoreAbilityChecks(u16 atkAbility, u16 move)
{
    u32 i;

    if (AI_THINKING_STRUCT->aiFlags & AI_FLAG_NEGATE_UNAWARE)
        return FALSE;   // AI handicap flag: doesn't understand ability suppression concept

    for (i = 0; i < ARRAY_COUNT(sIgnoreMoldBreakerMoves); i++)
    {
        if (move == sIgnoreMoldBreakerMoves[i])
            return TRUE;
    }

    if (atkAbility == ABILITY_MOLD_BREAKER
      || atkAbility == ABILITY_TERAVOLT
      || atkAbility == ABILITY_TURBOBLAZE)
        return TRUE;

    return FALSE;
}

bool32 AI_WeatherHasEffect(void)
{
    u32 i;
    if (AI_THINKING_STRUCT->aiFlags & AI_FLAG_NEGATE_UNAWARE)
        return TRUE;   // AI doesn't understand weather supression (handicap)

    // need to manually check since we don't necessarily know opponent ability
    for (i = 0; i < gBattlersCount; i++)
    {
        if (IsBattlerAlive(i)
          && (AI_GetAbility(i) == ABILITY_AIR_LOCK || AI_GetAbility(i) == ABILITY_CLOUD_NINE))
            return FALSE;
    }
    return TRUE;
}

bool32 IsAromaVeilProtectedMove(u16 move)
{
    u32 i;

    switch (move)
    {
    case MOVE_DISABLE:
    case MOVE_ATTRACT:
    case MOVE_ENCORE:
    case MOVE_TORMENT:
    case MOVE_TAUNT:
    case MOVE_HEAL_BLOCK:
        return TRUE;
    default:
        return FALSE;
    }
}

bool32 IsNonVolatileStatusMoveEffect(u16 moveEffect)
{
    switch (moveEffect)
    {
    case EFFECT_SLEEP:
    case EFFECT_TOXIC:
    case EFFECT_POISON:
    case EFFECT_PARALYZE:
    case EFFECT_WILL_O_WISP:
    case EFFECT_YAWN:
        return TRUE;
    default:
        return FALSE;
    }
}

bool32 IsConfusionMoveEffect(u16 moveEffect)
{
    switch (moveEffect)
    {
    case EFFECT_CONFUSE_HIT:
    case EFFECT_SWAGGER:
    case EFFECT_FLATTER:
    case EFFECT_TEETER_DANCE:
        return TRUE;
    default:
        return FALSE;
    }
}

bool32 IsStatLoweringMoveEffect(u16 moveEffect)
{
    switch (moveEffect)
    {
    case EFFECT_ATTACK_DOWN:
    case EFFECT_DEFENSE_DOWN:
    case EFFECT_SPEED_DOWN:
    case EFFECT_SPECIAL_ATTACK_DOWN:
    case EFFECT_SPECIAL_DEFENSE_DOWN:
    case EFFECT_ACCURACY_DOWN:
    case EFFECT_EVASION_DOWN:
    case EFFECT_ATTACK_DOWN_2:
    case EFFECT_DEFENSE_DOWN_2:
    case EFFECT_SPEED_DOWN_2:
    case EFFECT_SPECIAL_ATTACK_DOWN_2:
    case EFFECT_SPECIAL_DEFENSE_DOWN_2:
    case EFFECT_ACCURACY_DOWN_2:
    case EFFECT_EVASION_DOWN_2:
        return TRUE;
    default:
        return FALSE;
    }
}

bool32 IsHazardMoveEffect(u16 moveEffect)
{
    switch (moveEffect)
    {
    case EFFECT_SPIKES:
    case EFFECT_TOXIC_SPIKES:
    case EFFECT_STICKY_WEB:
    case EFFECT_STEALTH_ROCK:
        return TRUE;
    default:
        return FALSE;
    }
}

bool32 IsMoveRedirectionPrevented(u16 move, u16 atkAbility)
{
    if (AI_THINKING_STRUCT->aiFlags & AI_FLAG_NEGATE_UNAWARE)
        return FALSE;

    if (move == MOVE_SKY_DROP
      || move == MOVE_SNIPE_SHOT
      || atkAbility == ABILITY_PROPELLER_TAIL
      || atkAbility == ABILITY_STALWART)
        return TRUE;
    return FALSE;
}

// differs from GetTotalAccuracy in that we need to check AI history for item, ability, etc
u32 AI_GetMoveAccuracy(u8 battlerAtk, u8 battlerDef, u16 atkAbility, u16 defAbility, u8 atkHoldEffect, u8 defHoldEffect, u16 move)
{
    u32 calc, moveAcc, atkParam, defParam;
    s8 buff, accStage, evasionStage;

    gPotentialItemEffectBattler = battlerDef;
    accStage = gBattleMons[battlerAtk].statStages[STAT_ACC];
    evasionStage = gBattleMons[battlerDef].statStages[STAT_EVASION];
    if (atkAbility == ABILITY_UNAWARE)
        evasionStage = DEFAULT_STAT_STAGE;
    if (gBattleMoves[move].flags & FLAG_STAT_STAGES_IGNORED)
        evasionStage = DEFAULT_STAT_STAGE;
    if (defAbility == ABILITY_UNAWARE)
        accStage = DEFAULT_STAT_STAGE;

    if (gBattleMons[battlerDef].status2 & STATUS2_FORESIGHT || gStatuses3[battlerDef] & STATUS3_MIRACLE_EYED)
        buff = accStage;
    else
        buff = accStage + DEFAULT_STAT_STAGE - evasionStage;

    if (buff < MIN_STAT_STAGE)
        buff = MIN_STAT_STAGE;
    if (buff > MAX_STAT_STAGE)
        buff = MAX_STAT_STAGE;

    moveAcc = gBattleMoves[move].accuracy;
    // Check Thunder and Hurricane on sunny weather.
    if (WEATHER_HAS_EFFECT && gBattleWeather & WEATHER_SUN_ANY
        && (gBattleMoves[move].effect == EFFECT_THUNDER || gBattleMoves[move].effect == EFFECT_HURRICANE))
        moveAcc = 50;
    // Check Wonder Skin.
    if (defAbility == ABILITY_WONDER_SKIN && gBattleMoves[move].power == 0)
        moveAcc = 50;

    calc = gAccuracyStageRatios[buff].dividend * moveAcc;
    calc /= gAccuracyStageRatios[buff].divisor;

    if (atkAbility == ABILITY_COMPOUND_EYES)
        calc = (calc * 130) / 100; // 1.3 compound eyes boost
    else if (atkAbility == ABILITY_VICTORY_STAR)
        calc = (calc * 110) / 100; // 1.1 victory star boost
    if (IsBattlerAlive(BATTLE_PARTNER(battlerAtk)) && GetBattlerAbility(BATTLE_PARTNER(battlerAtk)) == ABILITY_VICTORY_STAR)
        calc = (calc * 110) / 100; // 1.1 ally's victory star boost

    if (defAbility == ABILITY_SAND_VEIL && WEATHER_HAS_EFFECT && gBattleWeather & WEATHER_SANDSTORM_ANY)
        calc = (calc * 80) / 100; // 1.2 sand veil loss
    else if (defAbility == ABILITY_SNOW_CLOAK && WEATHER_HAS_EFFECT && gBattleWeather & WEATHER_HAIL_ANY)
        calc = (calc * 80) / 100; // 1.2 snow cloak loss
    else if (defAbility == ABILITY_TANGLED_FEET && gBattleMons[battlerDef].status2 & STATUS2_CONFUSION)
        calc = (calc * 50) / 100; // 1.5 tangled feet loss

    if (atkAbility == ABILITY_HUSTLE && IS_MOVE_PHYSICAL(move))
        calc = (calc * 80) / 100; // 1.2 hustle loss

    if (defHoldEffect == HOLD_EFFECT_EVASION_UP)
        calc = (calc * (100 - defParam)) / 100;

    if (atkHoldEffect == HOLD_EFFECT_WIDE_LENS)
        calc = (calc * (100 + atkParam)) / 100;
    else if (atkHoldEffect == HOLD_EFFECT_ZOOM_LENS && GetBattlerTurnOrderNum(battlerAtk) > GetBattlerTurnOrderNum(battlerDef));
        calc = (calc * (100 + atkParam)) / 100;

    return calc;
}

bool32 IsSemiInvulnerable(u8 battlerDef, u16 move)
{
    if (gStatuses3[battlerDef] & STATUS3_PHANTOM_FORCE)
        return TRUE;
    else if (!TestMoveFlags(move, FLAG_DMG_IN_AIR) && gStatuses3[battlerDef] & STATUS3_ON_AIR)
        return TRUE;
    else if (!TestMoveFlags(move, FLAG_DMG_UNDERWATER) && gStatuses3[battlerDef] & STATUS3_UNDERWATER)
        return TRUE;
    else if (!TestMoveFlags(move, FLAG_DMG_UNDERGROUND) && gStatuses3[battlerDef] & STATUS3_UNDERGROUND)
        return TRUE;
    else
        return FALSE;
}

bool32 IsMoveEncouragedToHit(u8 battlerAtk, u8 battlerDef, u16 move)
{
    if (IsSemiInvulnerable(battlerDef, move))
        return FALSE;

    //TODO - anticipate protect move?

    // always hits
    if (gStatuses3[battlerDef] & STATUS3_ALWAYS_HITS || gDisableStructs[battlerDef].battlerWithSureHit == battlerAtk)
        return TRUE;

    if (AI_GetAbility(battlerDef) == ABILITY_NO_GUARD || AI_GetAbility(battlerAtk) == ABILITY_NO_GUARD)
        return TRUE;

    if (B_TOXIC_NEVER_MISS >= GEN_6 && gBattleMoves[move].effect == EFFECT_TOXIC && IS_BATTLER_OF_TYPE(battlerAtk, TYPE_POISON))
        return TRUE;

    // discouraged from hitting
    if (AI_WeatherHasEffect() && (gBattleWeather & WEATHER_SUN_ANY)
      && (gBattleMoves[move].effect == EFFECT_THUNDER || gBattleMoves[move].effect == EFFECT_HURRICANE))
        return FALSE;

    // increased accuracy but don't always hit
    if ((AI_WeatherHasEffect() &&
            (((gBattleWeather & WEATHER_RAIN_ANY) && (gBattleMoves[move].effect == EFFECT_THUNDER || gBattleMoves[move].effect == EFFECT_HURRICANE))
         || (((gBattleWeather & WEATHER_HAIL_ANY) && move == MOVE_BLIZZARD))))
     || (gBattleMoves[move].effect == EFFECT_VITAL_THROW)
     || (gBattleMoves[move].accuracy == 0)
     || ((B_MINIMIZE_DMG_ACC >= GEN_6) && (gStatuses3[battlerDef] & STATUS3_MINIMIZED) && (gBattleMoves[move].flags & FLAG_DMG_MINIMIZE)))
    {
        return TRUE;
    }

    return FALSE;
}

bool32 ShouldTryOHKO(u8 battlerAtk, u8 battlerDef, u16 atkAbility, u16 defAbility, u32 accuracy, u16 move)
{
    u32 holdEffect = AI_GetHoldEffect(battlerDef);

    gPotentialItemEffectBattler = battlerDef;
    if (holdEffect == HOLD_EFFECT_FOCUS_BAND && (Random() % 100) < GetBattlerHoldEffectParam(battlerDef))
        return FALSE;   //probabilistically speaking, focus band should activate so dont OHKO
    else if (holdEffect == HOLD_EFFECT_FOCUS_SASH && AtMaxHp(battlerDef))
        return FALSE;

    if (!DoesBattlerIgnoreAbilityChecks(atkAbility, move) && defAbility == ABILITY_STURDY)
        return FALSE;

    if ((((gStatuses3[battlerDef] & STATUS3_ALWAYS_HITS)
        && gDisableStructs[battlerDef].battlerWithSureHit == battlerAtk)
        || atkAbility == ABILITY_NO_GUARD || defAbility == ABILITY_NO_GUARD)
        && gBattleMons[battlerAtk].level >= gBattleMons[battlerDef].level)
    {
        return TRUE;
    }
    else    // test the odds
    {
        u16 odds = accuracy + (gBattleMons[battlerAtk].level - gBattleMons[battlerDef].level);
        if (Random() % 100 + 1 < odds && gBattleMons[battlerAtk].level >= gBattleMons[battlerDef].level)
            return TRUE;
    }
    return FALSE;
}

bool32 ShouldSetSandstorm(u8 battler, u16 ability, u16 holdEffect)
{
    if (!AI_WeatherHasEffect())
        return FALSE;
    else if (gBattleWeather & WEATHER_SANDSTORM_ANY)
        return FALSE;

    if (ability == ABILITY_SAND_VEIL
      || ability == ABILITY_SAND_RUSH
      || ability == ABILITY_SAND_FORCE
      || ability == ABILITY_SAND_FORCE
      || ability == ABILITY_OVERCOAT
      || ability == ABILITY_MAGIC_GUARD
      || holdEffect == HOLD_EFFECT_SAFETY_GOGGLES
      || IS_BATTLER_OF_TYPE(battler, TYPE_ROCK)
      || IS_BATTLER_OF_TYPE(battler, TYPE_STEEL)
      || IS_BATTLER_OF_TYPE(battler, TYPE_GROUND)
      || HasMoveEffect(battler, EFFECT_SHORE_UP)
      || HasMoveEffect(battler, EFFECT_WEATHER_BALL))
    {
        return TRUE;
    }
    return FALSE;
}

bool32 ShouldSetHail(u8 battler, u16 ability, u16 holdEffect)
{
    if (!AI_WeatherHasEffect())
        return FALSE;
    else if (gBattleWeather & WEATHER_HAIL_ANY)
        return FALSE;

    if (ability == ABILITY_SNOW_CLOAK
      || ability == ABILITY_ICE_BODY
      || ability == ABILITY_FORECAST
      || ability == ABILITY_SLUSH_RUSH
      || ability == ABILITY_MAGIC_GUARD
      || ability == ABILITY_OVERCOAT
      || holdEffect == HOLD_EFFECT_SAFETY_GOGGLES
      || IS_BATTLER_OF_TYPE(battler, TYPE_ICE)
      || HasMove(battler, MOVE_BLIZZARD)
      || HasMoveEffect(battler, EFFECT_AURORA_VEIL)
      || HasMoveEffect(battler, EFFECT_WEATHER_BALL))
    {
        return TRUE;
    }
    return FALSE;
}

bool32 ShouldSetRain(u8 battlerAtk, u16 atkAbility, u16 holdEffect)
{
    if (!AI_WeatherHasEffect())
        return FALSE;
    else if (gBattleWeather & WEATHER_RAIN_ANY)
        return FALSE;

    if (holdEffect != HOLD_EFFECT_UTILITY_UMBRELLA
     && (atkAbility == ABILITY_SWIFT_SWIM
      || atkAbility == ABILITY_FORECAST
      || atkAbility == ABILITY_HYDRATION
      || atkAbility == ABILITY_RAIN_DISH
      || atkAbility == ABILITY_DRY_SKIN
      || HasMoveEffect(battlerAtk, EFFECT_THUNDER)
      || HasMoveEffect(battlerAtk, EFFECT_HURRICANE)
      || HasMoveEffect(battlerAtk, EFFECT_WEATHER_BALL)
      || HasMoveWithType(battlerAtk, TYPE_WATER)))
    {
        return TRUE;
    }
    return FALSE;
}

bool32 ShouldSetSun(u8 battlerAtk, u16 atkAbility, u16 holdEffect)
{
    if (!AI_WeatherHasEffect())
        return FALSE;
    else if (gBattleWeather & WEATHER_SUN_ANY)
        return FALSE;

    if (holdEffect != HOLD_EFFECT_UTILITY_UMBRELLA
     && (atkAbility == ABILITY_CHLOROPHYLL
      || atkAbility == ABILITY_FLOWER_GIFT
      || atkAbility == ABILITY_FORECAST
      || atkAbility == ABILITY_LEAF_GUARD
      || atkAbility == ABILITY_SOLAR_POWER
      || atkAbility == ABILITY_HARVEST
      || HasMoveEffect(battlerAtk, EFFECT_SOLARBEAM)
      || HasMoveEffect(battlerAtk, EFFECT_MORNING_SUN)
      || HasMoveEffect(battlerAtk, EFFECT_SYNTHESIS)
      || HasMoveEffect(battlerAtk, EFFECT_MOONLIGHT)
      || HasMoveEffect(battlerAtk, EFFECT_WEATHER_BALL)
      || HasMoveEffect(battlerAtk, EFFECT_GROWTH)
      || HasMoveWithType(battlerAtk, TYPE_FIRE)))
    {
        return TRUE;
    }
    return FALSE;
}


void ProtectChecks(u8 battlerAtk, u8 battlerDef, u16 move, u16 predictedMove, s16 *score)
{
    // TODO more sophisticated logic
    u16 predictedEffect = gBattleMoves[predictedMove].effect;
    u8 defAbility = AI_GetAbility(battlerDef);
    u32 uses = gDisableStructs[battlerAtk].protectUses;

    /*if (GetMoveResultFlags(predictedMove) & (MOVE_RESULT_NO_EFFECT | MOVE_RESULT_MISSED))
    {
        (*score) -= 5;
        return;
    }*/

    if (uses == 0)
    {
        if (predictedMove != MOVE_NONE && predictedMove != 0xFFFF && !IS_MOVE_STATUS(predictedMove))
            (*score) += 2;
        else if (Random() % 256 < 100)
            (*score)++;
    }
    else
    {
        if (IsDoubleBattle())
            (*score) -= 2 * min(uses, 3);
        else
            (*score) -= min(uses, 3);
    }

    if (gBattleMons[battlerAtk].status1 & (STATUS1_PSN_ANY | STATUS1_BURN)
     || gBattleMons[battlerAtk].status2 & (STATUS2_CURSED | STATUS2_INFATUATION)
     || gStatuses3[battlerAtk] & (STATUS3_PERISH_SONG | STATUS3_LEECHSEED | STATUS3_YAWN))
    {
        (*score)--;
    }

    if (gBattleMons[battlerDef].status1 & STATUS1_TOXIC_POISON
      || gBattleMons[battlerDef].status2 & (STATUS2_CURSED | STATUS2_INFATUATION)
      || gStatuses3[battlerDef] & (STATUS3_PERISH_SONG | STATUS3_LEECHSEED | STATUS3_YAWN))
        (*score) += 2;
}

// stat stages
bool32 ShouldLowerStat(u8 battler, u16 battlerAbility, u8 stat)
{
    if ((gBattleMons[battler].statStages[stat] > MIN_STAT_STAGE && battlerAbility != ABILITY_CONTRARY)
      || (battlerAbility == ABILITY_CONTRARY && gBattleMons[battler].statStages[stat] < MAX_STAT_STAGE))
    {
        if (battlerAbility == ABILITY_CLEAR_BODY
         || battlerAbility == ABILITY_WHITE_SMOKE
         || battlerAbility == ABILITY_FULL_METAL_BODY)
            return FALSE;

        return TRUE;
    }

    return FALSE;
}

bool32 BattlerStatCanRise(u8 battler, u16 battlerAbility, u8 stat)
{
    if ((gBattleMons[battler].statStages[stat] < MAX_STAT_STAGE && battlerAbility != ABILITY_CONTRARY)
      || (battlerAbility == ABILITY_CONTRARY && gBattleMons[battler].statStages[stat] > MIN_STAT_STAGE))
        return TRUE;
    return FALSE;
}

bool32 AreBattlersStatsMaxed(u8 battlerId)
{
    u32 i;
    for (i = STAT_ATK; i < NUM_BATTLE_STATS; i++)
    {
        if (gBattleMons[battlerId].statStages[i] < MAX_STAT_STAGE)
            return FALSE;
    }
    return TRUE;
}

bool32 AnyStatIsRaised(u8 battlerId)
{
    u32 i;

    for (i = STAT_ATK; i < NUM_BATTLE_STATS; i++)
    {
        if (gBattleMons[battlerId].statStages[i] > DEFAULT_STAT_STAGE)
            return TRUE;
    }
    return FALSE;
}

u32 CountPositiveStatStages(u8 battlerId)
{
    u32 count = 0;
    u32 i;
    for (i = STAT_ATK; i < NUM_BATTLE_STATS; i++)
    {
        if (gBattleMons[battlerId].statStages[i] > DEFAULT_STAT_STAGE)
            count++;
    }
    return count;
}

u32 CountNegativeStatStages(u8 battlerId)
{
    u32 count = 0;
    u32 i;
    for (i = STAT_ATK; i < NUM_BATTLE_STATS; i++)
    {
        if (gBattleMons[battlerId].statStages[i] < DEFAULT_STAT_STAGE)
            count++;
    }
    return count;
}

bool32 ShouldLowerAttack(u8 battlerAtk, u8 battlerDef, u16 defAbility)
{
    if (IsAiFaster(AI_CHECK_FASTER) && (AI_THINKING_STRUCT->aiFlags & AI_FLAG_TRY_TO_FAINT) && CanAIFaintTarget(battlerAtk, battlerDef, 0))
        return FALSE; // Don't bother lowering stats if can kill enemy.

    if (gBattleMons[battlerDef].statStages[STAT_ATK] > 4
      && HasMoveWithSplit(battlerDef, SPLIT_PHYSICAL)
      && defAbility != ABILITY_CONTRARY
      && defAbility != ABILITY_CLEAR_BODY
      && defAbility != ABILITY_WHITE_SMOKE
      && defAbility != ABILITY_FULL_METAL_BODY
      && defAbility != ABILITY_HYPER_CUTTER)
        return TRUE;
    return FALSE;
}

bool32 ShouldLowerDefense(u8 battlerAtk, u8 battlerDef, u16 defAbility)
{
    if (IsAiFaster(AI_CHECK_FASTER) && (AI_THINKING_STRUCT->aiFlags & AI_FLAG_TRY_TO_FAINT) && CanAIFaintTarget(battlerAtk, battlerDef, 0))
        return FALSE; // Don't bother lowering stats if can kill enemy.

    if (gBattleMons[battlerDef].statStages[STAT_DEF] > 4
      && HasMoveWithSplit(battlerAtk, SPLIT_PHYSICAL)
      && defAbility != ABILITY_CONTRARY
      && defAbility != ABILITY_CLEAR_BODY
      && defAbility != ABILITY_WHITE_SMOKE
      && defAbility != ABILITY_FULL_METAL_BODY
      && defAbility != ABILITY_BIG_PECKS)
        return TRUE;
    return FALSE;
}

bool32 ShouldLowerSpeed(u8 battlerAtk, u8 battlerDef, u16 defAbility)
{
    if (IsAiFaster(AI_CHECK_FASTER) && (AI_THINKING_STRUCT->aiFlags & AI_FLAG_TRY_TO_FAINT) && CanAIFaintTarget(battlerAtk, battlerDef, 0))
        return FALSE; // Don't bother lowering stats if can kill enemy.

    if (IsAiFaster(AI_CHECK_SLOWER)
      && defAbility != ABILITY_CONTRARY
      && defAbility != ABILITY_CLEAR_BODY
      && defAbility != ABILITY_FULL_METAL_BODY
      && defAbility != ABILITY_WHITE_SMOKE)
        return TRUE;
    return FALSE;
}

bool32 ShouldLowerSpAtk(u8 battlerAtk, u8 battlerDef, u16 defAbility)
{
    if (IsAiFaster(AI_CHECK_FASTER) && (AI_THINKING_STRUCT->aiFlags & AI_FLAG_TRY_TO_FAINT) && CanAIFaintTarget(battlerAtk, battlerDef, 0))
        return FALSE; // Don't bother lowering stats if can kill enemy.

    if (gBattleMons[battlerDef].statStages[STAT_SPATK] > 4
      && HasMoveWithSplit(battlerDef, SPLIT_SPECIAL)
      && defAbility != ABILITY_CONTRARY
      && defAbility != ABILITY_CLEAR_BODY
      && defAbility != ABILITY_FULL_METAL_BODY
      && defAbility != ABILITY_WHITE_SMOKE)
        return TRUE;
    return FALSE;
}

bool32 ShouldLowerSpDef(u8 battlerAtk, u8 battlerDef, u16 defAbility)
{
    if (IsAiFaster(AI_CHECK_FASTER) && (AI_THINKING_STRUCT->aiFlags & AI_FLAG_TRY_TO_FAINT) && CanAIFaintTarget(battlerAtk, battlerDef, 0))
        return FALSE; // Don't bother lowering stats if can kill enemy.

    if (gBattleMons[battlerDef].statStages[STAT_SPDEF] > 4
      && HasMoveWithSplit(battlerAtk, SPLIT_SPECIAL)
      && defAbility != ABILITY_CONTRARY
      && defAbility != ABILITY_CLEAR_BODY
      && defAbility != ABILITY_FULL_METAL_BODY
      && defAbility != ABILITY_WHITE_SMOKE)
        return TRUE;
    return FALSE;
}

bool32 ShouldLowerAccuracy(u8 battlerAtk, u8 battlerDef, u16 defAbility)
{
    if (IsAiFaster(AI_CHECK_FASTER) && (AI_THINKING_STRUCT->aiFlags & AI_FLAG_TRY_TO_FAINT) && CanAIFaintTarget(battlerAtk, battlerDef, 0))
        return FALSE; // Don't bother lowering stats if can kill enemy.

    if (defAbility != ABILITY_CONTRARY
      && defAbility != ABILITY_CLEAR_BODY
      && defAbility != ABILITY_WHITE_SMOKE
      && defAbility != ABILITY_FULL_METAL_BODY
      && defAbility != ABILITY_KEEN_EYE)
        return TRUE;
    return FALSE;
}

bool32 ShouldLowerEvasion(u8 battlerAtk, u8 battlerDef, u16 defAbility)
{
    if (IsAiFaster(AI_CHECK_FASTER) && (AI_THINKING_STRUCT->aiFlags & AI_FLAG_TRY_TO_FAINT) && CanAIFaintTarget(battlerAtk, battlerDef, 0))
        return FALSE; // Don't bother lowering stats if can kill enemy.

    if (gBattleMons[battlerDef].statStages[STAT_EVASION] > DEFAULT_STAT_STAGE
      && defAbility != ABILITY_CONTRARY
      && defAbility != ABILITY_CLEAR_BODY
      && defAbility != ABILITY_FULL_METAL_BODY
      && defAbility != ABILITY_WHITE_SMOKE)
        return TRUE;
    return FALSE;
}

bool32 CanIndexMoveFaintTarget(u8 battlerAtk, u8 battlerDef, u8 index, u8 numHits)
{
    s32 dmg = AI_THINKING_STRUCT->simulatedDmg[battlerAtk][battlerDef][index];

    if (numHits)
        dmg *= numHits;

    if (gBattleMons[battlerDef].hp <= dmg)
        return TRUE;
    return FALSE;
}

u16 *GetMovesArray(u32 battler)
{
    if (IsBattlerAIControlled(battler) || IsBattlerAIControlled(BATTLE_PARTNER(battler)))
        return gBattleMons[battler].moves;
    else
        return gBattleResources->battleHistory->usedMoves[battler];
}

bool32 HasOnlyMovesWithSplit(u32 battlerId, u32 split, bool32 onlyOffensive)
{
    u32 i;
    u16 *moves = GetMovesArray(battlerId);

    for (i = 0; i < MAX_MON_MOVES; i++)
    {
        if (onlyOffensive && IS_MOVE_STATUS(moves[i]))
            continue;
        if (moves[i] != MOVE_NONE && moves[i] != 0xFFFF && GetBattleMoveSplit(moves[i]) != split)
            return FALSE;
    }

    return TRUE;
}

bool32 HasMoveWithSplit(u32 battler, u32 split)
{
    u32 i;
    u16 *moves = GetMovesArray(battler);

    for (i = 0; i < MAX_MON_MOVES; i++)
    {
        if (moves[i] != MOVE_NONE && moves[i] != 0xFFFF && GetBattleMoveSplit(moves[i]) == split)
            return TRUE;
    }

    return FALSE;
}

bool32 HasMoveWithType(u32 battler, u8 type)
{
    s32 i;
    u16 *moves = GetMovesArray(battler);

    for (i = 0; i < MAX_MON_MOVES; i++)
    {
        if (moves[i] != MOVE_NONE && moves[i] != 0xFFFF && gBattleMoves[moves[i]].type == type)
            return TRUE;
    }

    return FALSE;
}

bool32 HasMoveEffect(u32 battlerId, u16 moveEffect)
{
    s32 i;
    u16 *moves = GetMovesArray(battlerId);

    for (i = 0; i < MAX_MON_MOVES; i++)
    {
        if (moves[i] != MOVE_NONE && moves[i] != 0xFFFF && gBattleMoves[moves[i]].effect == moveEffect)
            return TRUE;
    }

    return FALSE;
}

bool32 HasMove(u32 battlerId, u32 move)
{
    s32 i;
    u16 *moves = GetMovesArray(battlerId);

    for (i = 0; i < MAX_MON_MOVES; i++)
    {
        if (moves[i] != MOVE_NONE && moves[i] != 0xFFFF && moves[i] == move)
            return TRUE;
    }

    return FALSE;
}

bool32 HasMoveWithLowAccuracy(u8 battlerAtk, u8 battlerDef, u8 accCheck, bool32 ignoreStatus, u16 atkAbility, u16 defAbility, u16 atkHoldEffect, u16 defHoldEffect)
{
    s32 i;
    u16 *moves = GetMovesArray(battlerAtk);
    u8 moveLimitations = CheckMoveLimitations(battlerAtk, 0, 0xFF);

    for (i = 0; i < MAX_MON_MOVES; i++)
    {
        if (moves[i] == MOVE_NONE || moves[i] == 0xFFFF)
            continue;

        if (!(gBitTable[i] & moveLimitations))
        {
            if (ignoreStatus && IS_MOVE_STATUS(moves[i]))
                continue;
            else if ((!IS_MOVE_STATUS(moves[i]) && gBattleMoves[moves[i]].accuracy == 0)
              || gBattleMoves[moves[i]].target & (MOVE_TARGET_USER | MOVE_TARGET_OPPONENTS_FIELD))
                continue;

            if (AI_GetMoveAccuracy(battlerAtk, battlerDef, atkAbility, defAbility, atkHoldEffect, defHoldEffect, moves[i]) <= accCheck)
                return TRUE;
        }
    }

    return FALSE;
}

bool32 HasSleepMoveWithLowAccuracy(u8 battlerAtk, u8 battlerDef)
{
    u8 moveLimitations = CheckMoveLimitations(battlerAtk, 0, 0xFF);
    u32 i;
    u16 *moves = GetMovesArray(battlerAtk);

    for (i = 0; i < MAX_MON_MOVES; i++)
    {
        if (moves[i] == MOVE_NONE)
            break;
        if (!(gBitTable[i] & moveLimitations))
        {
            if (gBattleMoves[moves[i]].effect == EFFECT_SLEEP
              && AI_GetMoveAccuracy(battlerAtk, battlerDef, AI_DATA->atkAbility, AI_DATA->defAbility, AI_DATA->atkHoldEffect, AI_DATA->defHoldEffect, moves[i]) < 85)
                return TRUE;
        }
    }
    return FALSE;
}

bool32 IsHealingMoveEffect(u16 effect)
{
    switch (effect)
    {
    case EFFECT_RESTORE_HP:
    case EFFECT_MORNING_SUN:
    case EFFECT_SYNTHESIS:
    case EFFECT_MOONLIGHT:
    case EFFECT_SOFTBOILED:
    case EFFECT_ROOST:
    case EFFECT_SWALLOW:
    case EFFECT_WISH:
    case EFFECT_HEALING_WISH:
    case EFFECT_HEAL_PULSE:
    case EFFECT_REST:
        return TRUE;
    default:
        return FALSE;
    }
}

bool32 HasHealingEffect(u32 battlerId)
{
    s32 i;
    u16 *moves = GetMovesArray(battlerId);

    for (i = 0; i < MAX_MON_MOVES; i++)
    {
        if (moves[i] != MOVE_NONE && moves[i] != 0xFFFF && IsHealingMoveEffect(gBattleMoves[moves[i]].effect))
            return TRUE;
    }

    return FALSE;
}

bool32 IsTrappingMoveEffect(u16 effect)
{
    switch (effect)
    {
    case EFFECT_MEAN_LOOK:
    case EFFECT_TRAP:
    case EFFECT_HIT_PREVENT_ESCAPE:
    case EFFECT_FAIRY_LOCK:
    //case EFFECT_NO_RETREAT:   // TODO
        return TRUE;
    default:
        return FALSE;
    }
}

bool32 HasTrappingMoveEffect(u8 battler)
{
    s32 i;
    u16 *moves = GetMovesArray(battler);

    for (i = 0; i < MAX_MON_MOVES; i++)
    {
        if (moves[i] != MOVE_NONE && moves[i] != 0xFFFF && IsTrappingMoveEffect(gBattleMoves[moves[i]].effect))
            return TRUE;
    }

    return FALSE;
}

bool32 HasThawingMove(u8 battlerId)
{
    s32 i;
    u16 *moves = GetMovesArray(battlerId);

    for (i = 0; i < MAX_MON_MOVES; i++)
    {
        if (moves[i] != MOVE_NONE && moves[i] != 0xFFFF && TestMoveFlags(moves[i], FLAG_THAW_USER))
            return TRUE;
    }

    return FALSE;
}

bool32 IsUngroundingEffect(u16 effect)
{
    switch (effect)
    {
    case EFFECT_MAGNET_RISE:
        return TRUE;
    default:
        return FALSE;
    }
}

// for anger point
bool32 IsAttackBoostMoveEffect(u16 effect)
{
    switch (effect)
    {
    case EFFECT_ATTACK_UP:
	case EFFECT_ATTACK_UP_2:
    case EFFECT_ATTACK_ACCURACY_UP:
    case EFFECT_ATTACK_SPATK_UP:
    case EFFECT_DRAGON_DANCE:
    case EFFECT_COIL:
    case EFFECT_BELLY_DRUM:
    case EFFECT_BULK_UP:
    case EFFECT_GROWTH:
        return TRUE;
    default:
        return FALSE;
    }
}

bool32 IsStatRaisingEffect(u16 effect)
{
    switch (effect)
    {
    case EFFECT_ATTACK_UP:
	case EFFECT_ATTACK_UP_2:
	case EFFECT_DEFENSE_UP:
	case EFFECT_DEFENSE_UP_2:
    case EFFECT_DEFENSE_UP_3:
	case EFFECT_SPEED_UP:
	case EFFECT_SPEED_UP_2:
	case EFFECT_SPECIAL_ATTACK_UP:
	case EFFECT_SPECIAL_ATTACK_UP_2:
    case EFFECT_SPECIAL_ATTACK_UP_3:
	case EFFECT_SPECIAL_DEFENSE_UP:
	case EFFECT_SPECIAL_DEFENSE_UP_2:
    case EFFECT_ACCURACY_UP:
    case EFFECT_ACCURACY_UP_2:
    case EFFECT_EVASION_UP:
    case EFFECT_EVASION_UP_2:
    case EFFECT_MINIMIZE:
    case EFFECT_DEFENSE_CURL:
    case EFFECT_CHARGE:
	case EFFECT_CALM_MIND:
    case EFFECT_COSMIC_POWER:
	case EFFECT_DRAGON_DANCE:
	case EFFECT_ACUPRESSURE:
	case EFFECT_SHELL_SMASH:
	case EFFECT_SHIFT_GEAR:
	case EFFECT_ATTACK_ACCURACY_UP:
	case EFFECT_ATTACK_SPATK_UP:
	case EFFECT_GROWTH:
	case EFFECT_COIL:
	case EFFECT_QUIVER_DANCE:
    case EFFECT_BULK_UP:
    case EFFECT_GEOMANCY:
    case EFFECT_STOCKPILE:
        return TRUE;
    default:
        return FALSE;
    }
}

bool32 IsStatLoweringEffect(u16 effect)
{
    // ignore other potentially-beneficial effects like defog, gravity
    switch (effect)
    {
    case EFFECT_ATTACK_DOWN:
    case EFFECT_DEFENSE_DOWN:
    case EFFECT_SPEED_DOWN:
    case EFFECT_SPECIAL_ATTACK_DOWN:
    case EFFECT_SPECIAL_DEFENSE_DOWN:
    case EFFECT_ACCURACY_DOWN:
    case EFFECT_EVASION_DOWN:
    case EFFECT_ATTACK_DOWN_2:
    case EFFECT_DEFENSE_DOWN_2:
    case EFFECT_SPEED_DOWN_2:
    case EFFECT_SPECIAL_ATTACK_DOWN_2:
    case EFFECT_SPECIAL_DEFENSE_DOWN_2:
    case EFFECT_ACCURACY_DOWN_2:
    case EFFECT_EVASION_DOWN_2:
    case EFFECT_TICKLE:
    case EFFECT_CAPTIVATE:
    case EFFECT_NOBLE_ROAR:
        return TRUE;
    default:
        return FALSE;
    }
}

bool32 HasDamagingMove(u8 battlerId)
{
    u32 i;
    u16 *moves = GetMovesArray(battlerId);

    for (i = 0; i < MAX_MON_MOVES; i++)
    {
        if (moves[i] != MOVE_NONE && moves[i] != 0xFFFF && gBattleMoves[moves[i]].power != 0)
            return TRUE;
    }

    return FALSE;
}

bool32 HasDamagingMoveOfType(u8 battlerId, u8 type)
{
    s32 i;
    u16 *moves = GetMovesArray(battlerId);

    for (i = 0; i < MAX_MON_MOVES; i++)
    {
        if (moves[i] != MOVE_NONE && moves[i] != 0xFFFF
          && gBattleMoves[moves[i]].type == type && gBattleMoves[moves[i]].power != 0)
            return TRUE;
    }

    return FALSE;
}

bool32 IsInstructBannedMove(u16 move)
{
    u32 i;
    for (i = 0; i < ARRAY_COUNT(sInstructBannedMoves); i++)
    {
        if (move == sInstructBannedMoves[i])
            return TRUE;
    }
    return FALSE;
}

bool32 IsEncoreEncouragedEffect(u16 moveEffect)
{
    u32 i;

    for (i = 0; i < ARRAY_COUNT(sEncouragedEncoreEffects); i++)
    {
        if (moveEffect == sEncouragedEncoreEffects[i])
            return TRUE;
    }
    return FALSE;
}

bool32 MoveRequiresRecharging(u16 move)
{
    u32 i;
    for (i = 0; i < ARRAY_COUNT(sRechargeMoves); i++)
    {
        if (move == sRechargeMoves[i])
            return TRUE;
    }
    return FALSE;
}

bool32 MoveCallsOtherMove(u16 move)
{
    u32 i;
    for (i = 0; i < ARRAY_COUNT(sOtherMoveCallingMoves); i++)
    {
        if (move == sOtherMoveCallingMoves[i])
            return TRUE;
    }
    return FALSE;
}

bool32 TestMoveFlagsInMoveset(u8 battler, u32 flags)
{
    s32 i;
    u16 *moves = GetMovesArray(battler);

    for (i = 0; i < MAX_MON_MOVES; i++)
    {
        if (moves[i] != MOVE_NONE && moves[i] != 0xFFFF && TestMoveFlags(moves[i], flags))
            return TRUE;
    }
    return FALSE;
}

static u32 GetLeechSeedDamage(u8 battlerId)
{
    u32 damage = 0;
    if ((gStatuses3[battlerId] & STATUS3_LEECHSEED)
     && gBattleMons[gStatuses3[battlerId] & STATUS3_LEECHSEED_BATTLER].hp != 0)
     {
        damage = gBattleMons[battlerId].maxHP / 8;
        if (damage == 0)
            damage = 1;
     }
     return damage;
}

static u32 GetNightmareDamage(u8 battlerId)
{
    u32 damage = 0;
    if ((gBattleMons[battlerId].status2 & STATUS2_NIGHTMARE) && gBattleMons[battlerId].status1 & STATUS1_SLEEP)
    {
        damage = gBattleMons[battlerId].maxHP / 4;
        if (damage == 0)
            damage = 1;
    }
    return damage;
}

static u32 GetCurseDamage(u8 battlerId)
{
    u32 damage = 0;
    if (gBattleMons[battlerId].status2 & STATUS2_CURSED)
    {
        damage = gBattleMons[battlerId].maxHP / 4;
        if (damage == 0)
            damage = 1;
    }
    return damage;
}

static u32 GetTrapDamage(u8 battlerId)
{
    // ai has no knowledge about turns remaining
    u32 damage = 0;
    u32 holdEffect = AI_GetHoldEffect(gBattleStruct->wrappedBy[battlerId]);
    if (gBattleMons[battlerId].status2 & STATUS2_WRAPPED)
    {
        if (holdEffect == HOLD_EFFECT_BINDING_BAND)
            damage = gBattleMons[battlerId].maxHP / (B_BINDING_DAMAGE >= GEN_6) ? 6 : 8;
        else
            damage = gBattleMons[battlerId].maxHP / (B_BINDING_DAMAGE >= GEN_6) ? 8 : 16;

        if (damage == 0)
            damage = 1;
    }
    return damage;
}

static u32 GetPoisonDamage(u8 battlerId)
{
    u32 damage = 0;

    if (AI_GetAbility(battlerId) == ABILITY_POISON_HEAL)
        return damage;

    if (gBattleMons[battlerId].status1 & STATUS1_POISON)
    {
        damage = gBattleMons[battlerId].maxHP / 8;
        if (damage == 0)
            damage = 1;
    }
    else if (gBattleMons[battlerId].status1 & STATUS1_TOXIC_POISON)
    {
        damage = gBattleMons[battlerId].maxHP / 16;
        if (damage == 0)
            damage = 1;
        if ((gBattleMons[battlerId].status1 & STATUS1_TOXIC_COUNTER) != STATUS1_TOXIC_TURN(15)) // not 16 turns
            gBattleMons[battlerId].status1 += STATUS1_TOXIC_TURN(1);
        damage *= (gBattleMons[battlerId].status1 & STATUS1_TOXIC_COUNTER) >> 8;
    }
    return damage;
}

static bool32 BattlerAffectedBySandstorm(u8 battlerId, u16 ability)
{
    if (!IS_BATTLER_OF_TYPE(battlerId, TYPE_ROCK)
      && !IS_BATTLER_OF_TYPE(battlerId, TYPE_GROUND)
      && !IS_BATTLER_OF_TYPE(battlerId, TYPE_STEEL)
      && ability != ABILITY_SAND_VEIL
      && ability != ABILITY_SAND_FORCE
      && ability != ABILITY_SAND_RUSH
      && ability != ABILITY_OVERCOAT)
        return TRUE;
    return FALSE;
}

static bool32 BattlerAffectedByHail(u8 battlerId, u16 ability)
{
    if (!IS_BATTLER_OF_TYPE(battlerId, TYPE_ICE)
      && ability != ABILITY_SNOW_CLOAK
      && ability != ABILITY_OVERCOAT
      && ability != ABILITY_ICE_BODY)
        return TRUE;
    return FALSE;
}

static u32 GetWeatherDamage(u8 battlerId)
{
    u32 ability = AI_GetAbility(battlerId);
    u32 holdEffect = AI_GetHoldEffect(battlerId);
    u32 damage = 0;
    if (!AI_WeatherHasEffect())
        return 0;

    if (gBattleWeather & WEATHER_SANDSTORM_ANY)
    {
        if (BattlerAffectedBySandstorm(battlerId, ability)
          && !(gStatuses3[battlerId] & (STATUS3_UNDERGROUND | STATUS3_UNDERWATER))
          && holdEffect != HOLD_EFFECT_SAFETY_GOGGLES)
        {
            damage = gBattleMons[battlerId].maxHP / 16;
            if (damage == 0)
                damage = 1;
        }
    }
    if ((gBattleWeather & WEATHER_HAIL_ANY) && ability != ABILITY_ICE_BODY)
    {
        if (BattlerAffectedByHail(battlerId, ability)
          && !(gStatuses3[battlerId] & (STATUS3_UNDERGROUND | STATUS3_UNDERWATER))
          && holdEffect != HOLD_EFFECT_SAFETY_GOGGLES)
        {
            damage = gBattleMons[battlerId].maxHP / 16;
            if (damage == 0)
                damage = 1;
        }
    }
    return damage;
}

u32 GetBattlerSecondaryDamage(u8 battlerId)
{
    u32 secondaryDamage;

    if (AI_GetAbility(battlerId) == ABILITY_MAGIC_GUARD)
        return FALSE;

    secondaryDamage = GetLeechSeedDamage(battlerId)
     + GetNightmareDamage(battlerId)
     + GetCurseDamage(battlerId)
     + GetTrapDamage(battlerId)
     + GetPoisonDamage(battlerId)
     + GetWeatherDamage(battlerId);

    return secondaryDamage;
}

bool32 BattlerWillFaintFromWeather(u8 battler, u16 ability)
{
    if ((BattlerAffectedBySandstorm(battler, ability) || BattlerAffectedByHail(battler, ability))
      && gBattleMons[battler].hp <= gBattleMons[battler].maxHP / 16)
        return TRUE;

    return FALSE;
}

bool32 BattlerWillFaintFromSecondaryDamage(u8 battler, u16 ability)
{
    if (GetBattlerSecondaryDamage(battler) != 0
      && gBattleMons[battler].hp <= gBattleMons[battler].maxHP / 16)
        return TRUE;
    return FALSE;
}

static bool32 AnyUsefulStatIsRaised(u8 battler)
{
    u8 statId;

    for (statId = STAT_ATK; statId < NUM_BATTLE_STATS; statId++)
    {
        if (gBattleMons[battler].statStages[statId] > DEFAULT_STAT_STAGE)
        {
            switch (statId)
            {
            case STAT_ATK:
                if (HasMoveWithSplit(battler, SPLIT_PHYSICAL))
                    return TRUE;
                break;
            case STAT_SPATK:
                if (HasMoveWithSplit(battler, SPLIT_SPECIAL))
                    return TRUE;
                break;
            case STAT_SPEED:
                return TRUE;
            }
        }
    }

    return FALSE;
}

static bool32 PartyBattlerShouldAvoidHazards(u8 currBattler, u8 switchBattler)
{
    struct Pokemon *mon = GetBattlerPartyData(switchBattler);
    u16 ability = GetMonAbility(mon);   // we know our own party data
    u16 holdEffect = GetBattlerHoldEffect(GetMonData(mon, MON_DATA_HELD_ITEM), TRUE);
    u32 flags = gSideStatuses[GetBattlerSide(currBattler)] & (SIDE_STATUS_SPIKES | SIDE_STATUS_STEALTH_ROCK | SIDE_STATUS_STICKY_WEB | SIDE_STATUS_TOXIC_SPIKES);

    if (flags == 0)
        return FALSE;

    if (ability == ABILITY_MAGIC_GUARD || ability == ABILITY_LEVITATE
      || holdEffect == HOLD_EFFECT_HEAVY_DUTY_BOOTS)
        return FALSE;

    if (flags & (SIDE_STATUS_SPIKES | SIDE_STATUS_STEALTH_ROCK) && GetMonData(mon, MON_DATA_HP) < (GetMonData(mon, MON_DATA_MAX_HP) / 8))
        return TRUE;

    return FALSE;
}

enum {
    DONT_PIVOT,
    CAN_TRY_PIVOT,
    PIVOT,
};
bool32 ShouldPivot(u8 battlerAtk, u8 battlerDef, u16 defAbility, u16 move, u8 moveIndex)
{
    bool8 hasStatBoost = AnyUsefulStatIsRaised(battlerAtk) || gBattleMons[battlerDef].statStages[STAT_EVASION] >= 9; //Significant boost in evasion for any class
    u8 backupBattler = gActiveBattler;
    bool32 shouldSwitch;
    u8 battlerToSwitch;

    gActiveBattler = battlerAtk;
    shouldSwitch = ShouldSwitch();
    battlerToSwitch = *(gBattleStruct->AI_monToSwitchIntoId + gActiveBattler);
    gActiveBattler = backupBattler;

    if (PartyBattlerShouldAvoidHazards(battlerAtk, battlerToSwitch))
        return DONT_PIVOT;

    if (!IsDoubleBattle())
    {
        if (CountUsablePartyMons(battlerAtk) == 0)
            return CAN_TRY_PIVOT; // can't switch, but attack might still be useful

        //TODO - predict opponent switching
        /*if (IsPredictedToSwitch(battlerDef, battlerAtk) && !hasStatBoost)
            return PIVOT; // Try pivoting so you can switch to a better matchup to counter your new opponent*/

        if (GetWhoStrikesFirst(battlerAtk, battlerDef, TRUE) == 0) // Attacker goes first
        {
            if (!CanAIFaintTarget(battlerAtk, battlerDef, 0)) // Can't KO foe otherwise
            {
                if (CanAIFaintTarget(battlerAtk, battlerDef, 2))
                {
                    // attacker can kill target in two hits (theoretically)
                    if (CanTargetFaintAi(battlerDef, battlerAtk))
                        return PIVOT;   // Won't get the two turns, pivot

                    if (!IS_MOVE_STATUS(move) && (shouldSwitch
                     || (AtMaxHp(battlerDef) && (AI_DATA->defHoldEffect == HOLD_EFFECT_FOCUS_SASH
                      || defAbility == ABILITY_STURDY || defAbility == ABILITY_MULTISCALE || defAbility == ABILITY_SHADOW_SHIELD))))
                        return PIVOT;   // pivot to break sash/sturdy/multiscale
                }
                else if (!hasStatBoost)
                {
                    if (!IS_MOVE_STATUS(move) && (AtMaxHp(battlerDef) && (AI_DATA->defHoldEffect == HOLD_EFFECT_FOCUS_SASH
                      || defAbility == ABILITY_STURDY || defAbility == ABILITY_MULTISCALE || defAbility == ABILITY_SHADOW_SHIELD)))
                        return PIVOT;   // pivot to break sash/sturdy/multiscale

                    if (shouldSwitch)
                        return PIVOT;

                    /* TODO - check if switchable mon unafffected by/will remove hazards
                    if (gSideStatuses[battlerAtk] & SIDE_STATUS_SPIKES && switchScore >= SWITCHING_INCREASE_CAN_REMOVE_HAZARDS)
                        return PIVOT;*/

                    /*if (BattlerWillFaintFromSecondaryDamage(battlerAtk, AI_DATA->atkAbility) && switchScore >= SWITCHING_INCREASE_WALLS_FOE)
                        return PIVOT;*/

                    /*if (IsClassDamager(class) && switchScore >= SWITCHING_INCREASE_HAS_SUPER_EFFECTIVE_MOVE)
                    {
                        bool8 physMoveInMoveset = PhysicalMoveInMoveset(battlerAtk);
                        bool8 specMoveInMoveset = SpecialMoveInMoveset(battlerAtk);

                        //Pivot if attacking stats are bad
                        if (physMoveInMoveset && !specMoveInMoveset)
                        {
                            if (STAT_STAGE_ATK < 6)
                                return PIVOT;
                        }
                        else if (!physMoveInMoveset && specMoveInMoveset)
                        {
                            if (STAT_STAGE_SPATK < 6)
                                return PIVOT;
                        }
                        else if (physMoveInMoveset && specMoveInMoveset)
                        {
                            if (STAT_STAGE_ATK < 6 && STAT_STAGE_SPATK < 6)
                                return PIVOT;
                        }

                        return CAN_TRY_PIVOT;
                    }*/
                }
            }
        }
        else // Opponent Goes First
        {
            if (CanTargetFaintAi(battlerDef, battlerAtk))
            {
                if (gBattleMoves[move].effect == EFFECT_TELEPORT)
                    return DONT_PIVOT; // If you're going to faint because you'll go second, use a different move
                else
                    return CAN_TRY_PIVOT; // You're probably going to faint anyways so if for some reason you don't, better switch
            }
            else if (CanTargetFaintAiWithMod(battlerDef, battlerAtk, 0, 2)) // Foe can 2HKO AI
            {
                if (CanAIFaintTarget(battlerAtk, battlerDef, 0))
                {
                    if (!BattlerWillFaintFromSecondaryDamage(battlerAtk, AI_DATA->atkAbility))
                        return CAN_TRY_PIVOT; // Use this move to KO if you must
                }
                else // Can't KO the foe
                {
                    return PIVOT;
                }
            }
            else // Foe can 3HKO+ AI
            {
                if (CanAIFaintTarget(battlerAtk, battlerDef, 0))
                {
                    if (!BattlerWillFaintFromSecondaryDamage(battlerAtk, AI_DATA->atkAbility) // This is the only move that can KO
                      && !hasStatBoost) //You're not wasting a valuable stat boost
                    {
                        return CAN_TRY_PIVOT;
                    }
                }
                else if (CanAIFaintTarget(battlerAtk, battlerDef, 2))
                {
                    // can knock out foe in 2 hits
                    if (IS_MOVE_STATUS(move) && (shouldSwitch //Damaging move
                      //&& (switchScore >= SWITCHING_INCREASE_RESIST_ALL_MOVES + SWITCHING_INCREASE_KO_FOE //remove hazards
                     || (AI_DATA->defHoldEffect == HOLD_EFFECT_FOCUS_SASH && AtMaxHp(battlerDef))))
                        return DONT_PIVOT; // Pivot to break the sash
                    else
                        return CAN_TRY_PIVOT;
                }
                else
                {
                    //if (IsClassDamager(class) && switchScore >= SWITCHING_INCREASE_KO_FOE)
                        //return PIVOT; //Only switch if way better matchup

                    if (!hasStatBoost)
                    {
                        // TODO - check if switching prevents/removes hazards
                        //if (gSideStatuses[battlerAtk] & SIDE_STATUS_SPIKES && switchScore >= SWITCHING_INCREASE_CAN_REMOVE_HAZARDS)
                            //return PIVOT;

                        // TODO - not always a good idea
                        //if (BattlerWillFaintFromSecondaryDamage(battlerAtk) && switchScore >= SWITCHING_INCREASE_HAS_SUPER_EFFECTIVE_MOVE)
                            //return PIVOT;

                        /*if (IsClassDamager(class) && switchScore >= SWITCHING_INCREASE_HAS_SUPER_EFFECTIVE_MOVE)
                        {
                            bool8 physMoveInMoveset = PhysicalMoveInMoveset(battlerAtk);
                            bool8 specMoveInMoveset = SpecialMoveInMoveset(battlerAtk);

                            //Pivot if attacking stats are bad
                            if (physMoveInMoveset && !specMoveInMoveset)
                            {
                                if (STAT_STAGE_ATK < 6)
                                    return PIVOT;
                            }
                            else if (!physMoveInMoveset && specMoveInMoveset)
                            {
                                if (STAT_STAGE_SPATK < 6)
                                    return PIVOT;
                            }
                            else if (physMoveInMoveset && specMoveInMoveset)
                            {
                                if (STAT_STAGE_ATK < 6 && STAT_STAGE_SPATK < 6)
                                    return PIVOT;
                            }
                        }*/

                        return CAN_TRY_PIVOT;
                    }
                }
            }
        }
    }

    return DONT_PIVOT;
}

bool32 CanKnockOffItem(u8 battler, u16 item)
{
    if (item == ITEM_NONE)
        return FALSE;

    if (!(gBattleTypeFlags & (BATTLE_TYPE_EREADER_TRAINER
      | BATTLE_TYPE_FRONTIER
      | BATTLE_TYPE_LINK
      | BATTLE_TYPE_RECORDED_LINK
      | BATTLE_TYPE_SECRET_BASE
      #if defined B_TRAINERS_KNOCK_OFF_ITEMS
      | BATTLE_TYPE_TRAINER
      #endif
      )) && GetBattlerSide(battler) == B_SIDE_PLAYER)
        return FALSE;

    if (AI_GetAbility(battler) == ABILITY_STICKY_HOLD)
        return FALSE;

    if (!CanBattlerGetOrLoseItem(battler, item))
        return FALSE;

    return TRUE;
}

// status checks
bool32 IsBattlerIncapacitated(u8 battler, u16 ability)
{
    if ((gBattleMons[battler].status1 & STATUS1_FREEZE) && !HasThawingMove(battler))
        return TRUE;    // if battler has thawing move we assume they will definitely use it, and thus being frozen should be neglected

    if (gBattleMons[battler].status1 & STATUS1_SLEEP)
        return TRUE;

    if (gBattleMons[battler].status2 & STATUS2_RECHARGE || (ability == ABILITY_TRUANT && gDisableStructs[battler].truantCounter != 0))
        return TRUE;

    return FALSE;
}

bool32 AI_CanSleep(u8 battler, u16 ability)
{
    if (ability == ABILITY_INSOMNIA
      || ability == ABILITY_VITAL_SPIRIT
      || gBattleMons[battler].status1 & STATUS1_ANY
      || gSideStatuses[GetBattlerSide(battler)] & SIDE_STATUS_SAFEGUARD
      || (gFieldStatuses & (STATUS_FIELD_MISTY_TERRAIN | STATUS_FIELD_ELECTRIC_TERRAIN))
      || IsAbilityStatusProtected(battler))
        return FALSE;
    return TRUE;
}

bool32 AI_CanPutToSleep(u8 battlerAtk, u8 battlerDef, u16 defAbility, u16 move, u16 partnerMove)
{
    if (!AI_CanSleep(battlerDef, defAbility)
      || DoesSubstituteBlockMove(battlerAtk, battlerDef, move)
      || PartnerMoveEffectIsStatusSameTarget(BATTLE_PARTNER(battlerAtk), battlerDef, partnerMove))   // shouldn't try to sleep mon that partner is trying to make sleep
        return FALSE;
    return TRUE;
}

static bool32 AI_CanPoisonType(u8 battlerAttacker, u8 battlerTarget)
{
    return ((AI_GetAbility(battlerAttacker) == ABILITY_CORROSION && gBattleMoves[gCurrentMove].split == SPLIT_STATUS)
            || !(IS_BATTLER_OF_TYPE(battlerTarget, TYPE_POISON) || IS_BATTLER_OF_TYPE(battlerTarget, TYPE_STEEL)));
}

static bool32 AI_CanBePoisoned(u8 battlerAtk, u8 battlerDef)
{
    u16 ability = AI_GetAbility(battlerDef);
    
    if (!(AI_CanPoisonType(battlerAtk, battlerDef))
     || gSideStatuses[GetBattlerSide(battlerDef)] & SIDE_STATUS_SAFEGUARD
     || gBattleMons[battlerDef].status1 & STATUS1_ANY
     || ability == ABILITY_IMMUNITY
     || ability == ABILITY_COMATOSE
     || AI_IsAbilityOnSide(battlerDef, ABILITY_PASTEL_VEIL)
     || gBattleMons[battlerDef].status1 & STATUS1_ANY
     || IsAbilityStatusProtected(battlerDef)
     || AI_IsTerrainAffected(battlerDef, STATUS_FIELD_MISTY_TERRAIN))
        return FALSE;
    return TRUE;
}

bool32 ShouldPoisonSelf(u8 battler, u16 ability)
{
    if (AI_CanBePoisoned(battler, battler) && (
     ability == ABILITY_MARVEL_SCALE
      || ability == ABILITY_POISON_HEAL
      || ability == ABILITY_QUICK_FEET
      || ability == ABILITY_MAGIC_GUARD
      || (ability == ABILITY_TOXIC_BOOST && HasMoveWithSplit(battler, SPLIT_PHYSICAL))
      || (ability == ABILITY_GUTS && HasMoveWithSplit(battler, SPLIT_PHYSICAL))
      || HasMoveEffect(battler, EFFECT_FACADE)
      || HasMoveEffect(battler, EFFECT_PSYCHO_SHIFT)))
        return TRUE;    // battler can be poisoned and has move/ability that synergizes with being poisoned
    return FALSE;
}

bool32 AI_CanPoison(u8 battlerAtk, u8 battlerDef, u16 defAbility, u16 move, u16 partnerMove)
{
    if (!AI_CanBePoisoned(battlerAtk, battlerDef)
      || AI_GetMoveEffectiveness(move, battlerAtk, battlerDef) == AI_EFFECTIVENESS_x0
      || DoesSubstituteBlockMove(battlerAtk, battlerDef, move)
      || PartnerMoveEffectIsStatusSameTarget(BATTLE_PARTNER(battlerAtk), battlerDef, partnerMove))
        return FALSE;
    else if (defAbility != ABILITY_CORROSION && (IS_BATTLER_OF_TYPE(battlerDef, TYPE_POISON) || IS_BATTLER_OF_TYPE(battlerDef, TYPE_STEEL)))
        return FALSE;
    else if (IsValidDoubleBattle(battlerAtk) && AI_GetAbility(BATTLE_PARTNER(battlerDef)) == ABILITY_PASTEL_VEIL)
        return FALSE;

    return TRUE;
}

static bool32 AI_CanBeParalyzed(u8 battler, u16 ability)
{
    if (ability == ABILITY_LIMBER
      || IS_BATTLER_OF_TYPE(battler, TYPE_ELECTRIC)
      || gBattleMons[battler].status1 & STATUS1_ANY
      || IsAbilityStatusProtected(battler))
        return FALSE;
    return TRUE;
}

bool32 AI_CanParalyze(u8 battlerAtk, u8 battlerDef, u16 defAbility, u16 move, u16 partnerMove)
{
    if (!AI_CanBeParalyzed(battlerDef, defAbility)
      || AI_GetMoveEffectiveness(move, battlerAtk, battlerDef) == AI_EFFECTIVENESS_x0
      || gSideStatuses[GetBattlerSide(battlerDef)] & SIDE_STATUS_SAFEGUARD
      || DoesSubstituteBlockMove(battlerAtk, battlerDef, move)
      || PartnerMoveEffectIsStatusSameTarget(BATTLE_PARTNER(battlerAtk), battlerDef, partnerMove))
        return FALSE;
    return TRUE;
}

bool32 AI_CanBeConfused(u8 battler, u16 ability)
{
    if ((gBattleMons[battler].status2 & STATUS2_CONFUSION)
      || (ability == ABILITY_OWN_TEMPO)
      || (IsBattlerGrounded(battler) && (gFieldStatuses & STATUS_FIELD_MISTY_TERRAIN)))
        return FALSE;
    return TRUE;
}

bool32 AI_CanConfuse(u8 battlerAtk, u8 battlerDef, u16 defAbility, u8 battlerAtkPartner, u16 move, u16 partnerMove)
{
    if (!AI_CanBeConfused(battlerDef, defAbility)
      || AI_GetMoveEffectiveness(move, battlerAtk, battlerDef) == AI_EFFECTIVENESS_x0
      || gSideStatuses[GetBattlerSide(battlerDef)] & SIDE_STATUS_SAFEGUARD
      || DoesSubstituteBlockMove(battlerAtk, battlerDef, move)
      || DoesPartnerHaveSameMoveEffect(battlerAtkPartner, battlerDef, move, partnerMove))
    {
        return FALSE;
    }

    return TRUE;
}

bool32 AI_CanBeBurned(u8 battler, u16 ability)
{
    if (ability == ABILITY_WATER_VEIL
      || ability == ABILITY_WATER_BUBBLE
      || IS_BATTLER_OF_TYPE(battler, TYPE_FIRE)
      || gBattleMons[battler].status1 & STATUS1_ANY
      || IsAbilityStatusProtected(battler)
      || gSideStatuses[GetBattlerSide(battler)] & SIDE_STATUS_SAFEGUARD)
        return FALSE;
    return TRUE;
}

bool32 ShouldBurnSelf(u8 battler, u16 ability)
{
    if (AI_CanBeBurned(battler, ability) && (
     ability == ABILITY_QUICK_FEET
      || ability == ABILITY_HEATPROOF
      || ability == ABILITY_MAGIC_GUARD
      || (ability == ABILITY_FLARE_BOOST && HasMoveWithSplit(battler, SPLIT_SPECIAL))
      || (ability == ABILITY_GUTS && HasMoveWithSplit(battler, SPLIT_PHYSICAL))
      || HasMoveEffect(battler, EFFECT_FACADE)
      || HasMoveEffect(battler, EFFECT_PSYCHO_SHIFT)))
        return TRUE;
    return FALSE;
}

bool32 AI_CanBurn(u8 battlerAtk, u8 battlerDef, u16 defAbility, u8 battlerAtkPartner, u16 move, u16 partnerMove)
{
    if (!AI_CanBeBurned(battlerDef, defAbility)
      || AI_GetMoveEffectiveness(move, battlerAtk, battlerDef) == AI_EFFECTIVENESS_x0
      || DoesSubstituteBlockMove(battlerAtk, battlerDef, move)
      || PartnerMoveEffectIsStatusSameTarget(battlerAtkPartner, battlerDef, partnerMove))
    {
        return FALSE;
    }
    return TRUE;
}

bool32 AI_CanBeInfatuated(u8 battlerAtk, u8 battlerDef, u16 defAbility, u8 atkGender, u8 defGender)
{
    if ((gBattleMons[battlerDef].status2 & STATUS2_INFATUATION)
      || AI_GetMoveEffectiveness(AI_THINKING_STRUCT->moveConsidered, battlerAtk, battlerDef) == AI_EFFECTIVENESS_x0
      || defAbility == ABILITY_OBLIVIOUS
      || atkGender == defGender
      || atkGender == MON_GENDERLESS
      || defGender == MON_GENDERLESS
      || AI_IsAbilityOnSide(battlerDef, ABILITY_AROMA_VEIL))
        return FALSE;
    return TRUE;
}

u32 ShouldTryToFlinch(u8 battlerAtk, u8 battlerDef, u16 atkAbility, u16 defAbility, u16 move)
{
    if (defAbility == ABILITY_INNER_FOCUS
      || DoesSubstituteBlockMove(battlerAtk, battlerDef, move)
      || GetWhoStrikesFirst(battlerAtk, battlerDef, TRUE) == 1) // opponent goes first
    {
        return 0;   // don't try to flinch
    }
    else if ((gBattleMons[battlerDef].status1 & STATUS1_SLEEP) && !HasMoveEffect(battlerDef, EFFECT_SLEEP_TALK) && !HasMoveEffect(battlerDef, EFFECT_SNORE))
    {
        return 0;   // don't try to flinch sleeping pokemon
    }
    else if (atkAbility == ABILITY_SERENE_GRACE
      || gBattleMons[battlerDef].status1 & STATUS1_PARALYSIS
      || gBattleMons[battlerDef].status2 & STATUS2_INFATUATION
      || gBattleMons[battlerDef].status2 & STATUS2_CONFUSION)
    {
        return 2;   // good idea to flinch
    }
    return 1;   // decent idea to flinch
}

bool32 ShouldTrap(u8 battlerAtk, u8 battlerDef, u16 move)
{
    if (BattlerWillFaintFromSecondaryDamage(battlerDef, AI_DATA->defAbility))
        return TRUE;    // battler is taking secondary damage with low HP

    if (AI_THINKING_STRUCT->aiFlags & AI_FLAG_STALL)
    {
        if (!CanTargetFaintAi(battlerDef, battlerAtk))
            return TRUE;    // attacker goes first and opponent can't kill us
    }

    return FALSE;
}

bool32 ShouldFakeOut(u8 battlerAtk, u8 battlerDef, u16 move)
{
    if (AI_DATA->atkHoldEffect == HOLD_EFFECT_CHOICE_BAND && CountUsablePartyMons(battlerAtk) == 0)
        return FALSE;   // don't lock attacker into fake out if can't switch out

    if (gDisableStructs[battlerAtk].isFirstTurn
      && ShouldTryToFlinch(battlerAtk, battlerDef, AI_DATA->atkAbility, AI_DATA->defAbility, move)
      && !DoesSubstituteBlockMove(battlerAtk, battlerDef, move))
        return TRUE;

    return FALSE;
}

static u32 FindMoveUsedXTurnsAgo(u32 battlerId, u32 x)
{
    s32 i, index = BATTLE_HISTORY->moveHistoryIndex[battlerId];
    for (i = 0; i < x; i++)
    {
        if (--index < 0)
            index = AI_MOVE_HISTORY_COUNT - 1;
    }
    return BATTLE_HISTORY->moveHistory[battlerId][index];
}

bool32 IsWakeupTurn(u8 battler)
{
    // Check if rest was used 2 turns ago
    if ((gBattleMons[battler].status1 & STATUS1_SLEEP) == 1 && FindMoveUsedXTurnsAgo(battler, 2) == MOVE_REST)
        return TRUE;
    else // no way to know
        return FALSE;
}

bool32 AnyPartyMemberStatused(u8 battlerId, bool32 checkSoundproof)
{
    struct Pokemon *party;
    u32 i;

    if (GetBattlerSide(battlerId) == B_SIDE_PLAYER)
        party = gPlayerParty;
    else
        party = gEnemyParty;

    for (i = 0; i < PARTY_SIZE; i++)
    {
        if (checkSoundproof && GetMonAbility(&party[i]) == ABILITY_SOUNDPROOF)
            continue;

        if (GetMonData(&party[i], MON_DATA_STATUS) != STATUS1_NONE)
            return TRUE;
    }

    return FALSE;
}

u16 GetBattlerSideSpeedAverage(u8 battler)
{
    u16 speed1 = 0;
    u16 speed2 = 0;
    u8 numBattlersAlive = 0;

    if (IsBattlerAlive(battler))
    {
        speed1 = GetBattlerTotalSpeedStat(battler);
        numBattlersAlive++;
    }

    if (IsDoubleBattle() && IsBattlerAlive(BATTLE_PARTNER(battler)))
    {
        speed2 = GetBattlerTotalSpeedStat(BATTLE_PARTNER(battler));
        numBattlersAlive++;
    }

    return (speed1 + speed2) / numBattlersAlive;
}

bool32 ShouldUseRecoilMove(u8 battlerAtk, u8 battlerDef, u32 recoilDmg, u8 moveIndex)
{
    if (recoilDmg >= gBattleMons[battlerAtk].hp //Recoil kills attacker
      && CountUsablePartyMons(battlerDef) != 0) //Foe has more than 1 target left
    {
        if (recoilDmg >= gBattleMons[battlerDef].hp && !CanAIFaintTarget(battlerAtk, battlerDef, 0))
            return TRUE; //If it's the only KO move then just use it
        else
            return FALSE; //Not as good to use move if you'll faint and not win
    }

    return TRUE;
}

bool32 ShouldAbsorb(u8 battlerAtk, u8 battlerDef, u16 move, s32 damage)
{
    if (move == 0xFFFF || GetWhoStrikesFirst(battlerAtk, gBattlerTarget, TRUE) == 0)
    {
        // using item or user goes first
        u8 healPercent = (gBattleMoves[move].argument == 0) ? 50 : gBattleMoves[move].argument;
        s32 healDmg = (healPercent * damage) / 100;

        if (gStatuses3[battlerAtk] & STATUS3_HEAL_BLOCK)
            healDmg = 0;

        if (CanTargetFaintAi(battlerDef, battlerAtk)
          && !CanTargetFaintAiWithMod(battlerDef, battlerAtk, healDmg, 0))
            return TRUE;    // target can faint attacker unless they heal
        else if (!CanTargetFaintAi(battlerDef, battlerAtk) && GetHealthPercentage(battlerAtk) < 60 && (Random() % 3))
            return TRUE;    // target can't faint attacker at all, attacker health is about half, 2/3rds rate of encouraging healing
    }
    else
    {
        // opponent goes first
        if (!CanTargetFaintAi(battlerDef, battlerAtk))
            return TRUE;
    }

    return FALSE;
}

bool32 ShouldRecover(u8 battlerAtk, u8 battlerDef, u16 move, u8 healPercent)
{
    if (move == 0xFFFF || GetWhoStrikesFirst(battlerAtk, gBattlerTarget, TRUE) == 0)
    {
        // using item or user going first
        s32 damage = AI_THINKING_STRUCT->simulatedDmg[battlerAtk][battlerDef][AI_THINKING_STRUCT->movesetIndex];
        s32 healAmount = (healPercent * damage) / 100;
        if (gStatuses3[battlerAtk] & STATUS3_HEAL_BLOCK)
            healAmount = 0;

        if (CanTargetFaintAi(battlerDef, battlerAtk)
          && !CanTargetFaintAiWithMod(battlerDef, battlerAtk, healAmount, 0))
            return TRUE;    // target can faint attacker unless they heal
        else if (!CanTargetFaintAi(battlerDef, battlerAtk) && GetHealthPercentage(battlerAtk) < 60 && (Random() % 3))
            return TRUE;    // target can't faint attacker at all, attacker health is about half, 2/3rds rate of encouraging healing
    }
    return FALSE;
}

bool32 ShouldSetScreen(u8 battlerAtk, u8 battlerDef, u16 moveEffect)
{
    u8 atkSide = GetBattlerSide(battlerAtk);
    switch (moveEffect)
    {
    case EFFECT_AURORA_VEIL:
        // Use only in Hail and only if AI doesn't already have Reflect, Light Screen or Aurora Veil itself active.
        if (gBattleWeather & WEATHER_HAIL_ANY
            && !(gSideStatuses[atkSide] & (SIDE_STATUS_REFLECT | SIDE_STATUS_LIGHTSCREEN | SIDE_STATUS_AURORA_VEIL)))
            return TRUE;
        break;
    case EFFECT_REFLECT:
        // Use only if the player has a physical move and AI doesn't already have Reflect itself active.
        if (HasMoveWithSplit(battlerDef, SPLIT_PHYSICAL)
            && !(gSideStatuses[atkSide] & SIDE_STATUS_REFLECT))
            return TRUE;
        break;
    case EFFECT_LIGHT_SCREEN:
        // Use only if the player has a special move and AI doesn't already have Light Screen itself active.
        if (HasMoveWithSplit(battlerDef, SPLIT_SPECIAL)
            && !(gSideStatuses[atkSide] & SIDE_STATUS_LIGHTSCREEN))
            return TRUE;
        break;
    }

    return FALSE;
}

// Partner Logic
bool32 IsValidDoubleBattle(u8 battlerAtk)
{
    if (IsDoubleBattle()
      && ((IsBattlerAlive(BATTLE_OPPOSITE(battlerAtk)) && IsBattlerAlive(BATTLE_PARTNER(BATTLE_OPPOSITE(battlerAtk)))) || IsBattlerAlive(BATTLE_PARTNER(battlerAtk))))
        return TRUE;
    return FALSE;
}

u16 GetAllyChosenMove(void)
{
    u8 partnerBattler = BATTLE_PARTNER(sBattler_AI);

    if (!IsBattlerAlive(partnerBattler) || !IsBattlerAIControlled(partnerBattler))
        return MOVE_NONE;   // TODO: prediction?
    else if (partnerBattler > sBattler_AI) // Battler with the lower id chooses the move first.
        return MOVE_NONE;
    else
        return gBattleMons[partnerBattler].moves[gBattleStruct->chosenMovePositions[partnerBattler]];
}

bool32 IsTargetingPartner(u8 battlerAtk, u8 battlerDef)
{
    if ((battlerAtk & BIT_SIDE) == (battlerDef & BIT_SIDE))
        return TRUE;

    return FALSE;
}

//PARTNER_MOVE_EFFECT_IS_SAME
bool32 DoesPartnerHaveSameMoveEffect(u8 battlerAtkPartner, u8 battlerDef, u16 move, u16 partnerMove)
{
    if (!IsDoubleBattle())
        return FALSE;

    if (gBattleMoves[move].effect == gBattleMoves[partnerMove].effect
      && gChosenMoveByBattler[battlerAtkPartner] != MOVE_NONE
      && gBattleStruct->moveTarget[battlerAtkPartner] == battlerDef)
    {
        return TRUE;
    }
    return FALSE;
}

//PARTNER_MOVE_EFFECT_IS_SAME_NO_TARGET
bool32 PartnerHasSameMoveEffectWithoutTarget(u8 battlerAtkPartner, u16 move, u16 partnerMove)
{
    if (!IsDoubleBattle())
        return FALSE;

    if (gBattleMoves[move].effect == gBattleMoves[partnerMove].effect
      && gChosenMoveByBattler[battlerAtkPartner] != MOVE_NONE)
        return TRUE;
    return FALSE;
}

//PARTNER_MOVE_EFFECT_IS_STATUS_SAME_TARGET
bool32 PartnerMoveEffectIsStatusSameTarget(u8 battlerAtkPartner, u8 battlerDef, u16 partnerMove)
{
    if (!IsDoubleBattle())
        return FALSE;

    if (gChosenMoveByBattler[battlerAtkPartner] != MOVE_NONE
     && gBattleStruct->moveTarget[battlerAtkPartner] == battlerDef
     && (gBattleMoves[partnerMove].effect == EFFECT_SLEEP
       || gBattleMoves[partnerMove].effect == EFFECT_POISON
       || gBattleMoves[partnerMove].effect == EFFECT_TOXIC
       || gBattleMoves[partnerMove].effect == EFFECT_PARALYZE
       || gBattleMoves[partnerMove].effect == EFFECT_WILL_O_WISP
       || gBattleMoves[partnerMove].effect == EFFECT_YAWN))
        return TRUE;
    return FALSE;
}

//PARTNER_MOVE_EFFECT_IS_WEATHER
bool32 PartnerMoveEffectIsWeather(u8 battlerAtkPartner, u16 partnerMove)
{
    if (!IsDoubleBattle())
        return FALSE;

    if (gChosenMoveByBattler[battlerAtkPartner] != MOVE_NONE
     && (gBattleMoves[partnerMove].effect == EFFECT_SUNNY_DAY
      || gBattleMoves[partnerMove].effect == EFFECT_RAIN_DANCE
      || gBattleMoves[partnerMove].effect == EFFECT_SANDSTORM
      || gBattleMoves[partnerMove].effect == EFFECT_HAIL))
        return TRUE;

    return FALSE;
}

//PARTNER_MOVE_EFFECT_IS_TERRAIN
bool32 PartnerMoveEffectIsTerrain(u8 battlerAtkPartner, u16 partnerMove)
{
    if (!IsDoubleBattle())
        return FALSE;

    if (gChosenMoveByBattler[battlerAtkPartner] != MOVE_NONE
     && (gBattleMoves[partnerMove].effect == EFFECT_GRASSY_TERRAIN
      || gBattleMoves[partnerMove].effect == EFFECT_MISTY_TERRAIN
      || gBattleMoves[partnerMove].effect == EFFECT_ELECTRIC_TERRAIN
      || gBattleMoves[partnerMove].effect == EFFECT_PSYCHIC_TERRAIN))
        return TRUE;

    return FALSE;
}

//PARTNER_MOVE_IS_TAILWIND_TRICKROOM
bool32 PartnerMoveIs(u8 battlerAtkPartner, u16 partnerMove, u16 moveCheck)
{
    if (!IsDoubleBattle())
        return FALSE;

    if (gChosenMoveByBattler[battlerAtkPartner] != MOVE_NONE && partnerMove == moveCheck)
        return TRUE;
    return FALSE;
}

//PARTNER_MOVE_IS_SAME
bool32 PartnerMoveIsSameAsAttacker(u8 battlerAtkPartner, u8 battlerDef, u16 move, u16 partnerMove)
{
    if (!IsDoubleBattle())
        return FALSE;

    if (gChosenMoveByBattler[battlerAtkPartner] != MOVE_NONE && move == partnerMove && gBattleStruct->moveTarget[battlerAtkPartner] == battlerDef)
        return TRUE;
    return FALSE;
}

//PARTNER_MOVE_IS_SAME_NO_TARGET
bool32 PartnerMoveIsSameNoTarget(u8 battlerAtkPartner, u16 move, u16 partnerMove)
{
    if (!IsDoubleBattle())
        return FALSE;
    if (gChosenMoveByBattler[battlerAtkPartner] != MOVE_NONE && move == partnerMove)
        return TRUE;
    return FALSE;
}

bool32 ShouldUseWishAromatherapy(u8 battlerAtk, u8 battlerDef, u16 move)
{
    u32 i;
    u32 firstId, lastId;
    struct Pokemon* party;
    bool32 hasStatus = FALSE;
    bool32 needHealing = FALSE;

    GetAIPartyIndexes(battlerAtk, &firstId, &lastId);

    if (GetBattlerSide(gActiveBattler) == B_SIDE_PLAYER)
        party = gPlayerParty;
    else
        party = gEnemyParty;

    if (CountUsablePartyMons(battlerAtk) == 0
      && (CanTargetFaintAi(battlerDef, battlerAtk) || BattlerWillFaintFromSecondaryDamage(battlerAtk, AI_DATA->atkAbility)))
        return FALSE; // Don't heal if last mon and will faint

    for (i = 0; i < PARTY_SIZE; i++)
    {
        u16 currHp = GetMonData(&party[i], MON_DATA_HP);
        u16 maxHp = GetMonData(&party[i], MON_DATA_MAX_HP);

        if (!GetMonData(&party[i], MON_DATA_IS_EGG, NULL) && currHp > 0)
        {
            if ((currHp * 100) / maxHp < 65 // Less than 65% health remaining
              && i >= firstId && i < lastId) // Can only switch to mon on your team
            {
                needHealing = TRUE;
            }

            if (GetMonData(&party[i], MON_DATA_STATUS, NULL) != STATUS1_NONE)
            {
                if (move != MOVE_HEAL_BELL || GetMonAbility(&party[i]) != ABILITY_SOUNDPROOF)
                    hasStatus = TRUE;
            }
        }
    }

    if (!IsDoubleBattle())
    {
        switch (gBattleMoves[move].effect)
        {
        case EFFECT_WISH:
            if (needHealing)
                return TRUE;
            break;
        case EFFECT_HEAL_BELL:
            if (hasStatus)
                return TRUE;
        }
    }
    else
    {
        switch (gBattleMoves[move].effect)
        {
        case EFFECT_WISH:
            return ShouldRecover(battlerAtk, battlerDef, move, 50); // Switch recovery isn't good idea in doubles
        case EFFECT_HEAL_BELL:
            if (hasStatus)
                return TRUE;
        }
    }

    return FALSE;
}

// party logic
s32 AI_CalcPartyMonDamage(u16 move, u8 battlerAtk, u8 battlerDef, struct Pokemon *mon)
{
    s32 dmg;
    u32 i;
    struct BattlePokemon *battleMons = Alloc(sizeof(struct BattlePokemon) * MAX_BATTLERS_COUNT);

    for (i = 0; i < MAX_BATTLERS_COUNT; i++)
        battleMons[i] = gBattleMons[i];

    PokemonToBattleMon(mon, &gBattleMons[battlerAtk]);
    dmg = AI_CalcDamage(move, battlerAtk, battlerDef);

    for (i = 0; i < MAX_BATTLERS_COUNT; i++)
        gBattleMons[i] = battleMons[i];

    Free(battleMons);

    return dmg;
}

s32 CountUsablePartyMons(u8 battlerId)
{
    s32 battlerOnField1, battlerOnField2, i, ret;
    struct Pokemon *party;

    if (GetBattlerSide(battlerId) == B_SIDE_PLAYER)
        party = gPlayerParty;
    else
        party = gEnemyParty;

    if (gBattleTypeFlags & BATTLE_TYPE_DOUBLE)
    {
        battlerOnField1 = gBattlerPartyIndexes[battlerId];
        battlerOnField2 = gBattlerPartyIndexes[GetBattlerAtPosition(GetBattlerPosition(battlerId) ^ BIT_FLANK)];
    }
    else // In singles there's only one battlerId by side.
    {
        battlerOnField1 = gBattlerPartyIndexes[battlerId];
        battlerOnField2 = gBattlerPartyIndexes[battlerId];
    }

    ret = 0;
    for (i = 0; i < PARTY_SIZE; i++)
    {
        if (i != battlerOnField1 && i != battlerOnField2
         && GetMonData(&party[i], MON_DATA_HP) != 0
         && GetMonData(&party[i], MON_DATA_SPECIES2) != SPECIES_NONE
         && GetMonData(&party[i], MON_DATA_SPECIES2) != SPECIES_EGG)
        {
            ret++;
        }
    }

    return ret;
}

bool32 IsPartyFullyHealedExceptBattler(u8 battlerId)
{
    struct Pokemon *party;
    u32 i;

    if (GetBattlerSide(battlerId) == B_SIDE_PLAYER)
        party = gPlayerParty;
    else
        party = gEnemyParty;

    for (i = 0; i < PARTY_SIZE; i++)
    {
        if (i != gBattlerPartyIndexes[battlerId]
         && GetMonData(&party[i], MON_DATA_HP) != 0
         && GetMonData(&party[i], MON_DATA_SPECIES2) != SPECIES_NONE
         && GetMonData(&party[i], MON_DATA_SPECIES2) != SPECIES_EGG
         && GetMonData(&party[i], MON_DATA_HP) < GetMonData(&party[i], MON_DATA_MAX_HP))
            return FALSE;
    }
    return TRUE;
}

bool32 PartyHasMoveSplit(u8 battlerId, u8 split)
{
    u8 firstId, lastId;
    struct Pokemon* party = GetBattlerPartyData(battlerId);
    u32 i, j;

    for (i = 0; i < PARTY_SIZE; i++)
    {
        if (GetMonData(&party[i], MON_DATA_HP, NULL) == 0)
            continue;

        for (j = 0; j < MAX_MON_MOVES; j++)
        {
            u16 move = GetMonData(&party[i], MON_DATA_MOVE1 + j, NULL);
            u16 pp = GetMonData(&party[i], MON_DATA_PP1 + j, NULL);

            if (pp > 0 && move != MOVE_NONE)
            {
                //TODO - handle photon geyser, light that burns the sky
                if (gBattleMoves[move].split == split)
                    return TRUE;
            }
        }
    }

    return FALSE;
}

bool32 SideHasMoveSplit(u8 battlerId, u8 split)
{
    if (IsDoubleBattle())
    {
        if (HasMoveWithSplit(battlerId, split) || HasMoveWithSplit(BATTLE_PARTNER(battlerId), split))
            return TRUE;
    }
    else
    {
        if (HasMoveWithSplit(battlerId, split))
            return TRUE;
    }
    return FALSE;
}

bool32 IsAbilityOfRating(u16 ability, s8 rating)
{
    if (sAiAbilityRatings[ability] >= rating)
        return TRUE;
    return FALSE;
}

s8 GetAbilityRating(u16 ability)
{
    return sAiAbilityRatings[ability];
}

static const u16 sRecycleEncouragedItems[] =
{
    ITEM_CHESTO_BERRY,
    ITEM_LUM_BERRY,
    ITEM_STARF_BERRY,
    ITEM_SITRUS_BERRY,
    ITEM_MICLE_BERRY,
    ITEM_CUSTAP_BERRY,
    ITEM_MENTAL_HERB,
    #ifdef ITEM_EXPANSION
    ITEM_FOCUS_SASH,
    #endif
    // TODO expand this
};

// Its assumed that the berry is strategically given, so no need to check benefits of the berry
bool32 IsStatBoostingBerry(u16 item)
{
    switch (item)
    {
    case ITEM_LIECHI_BERRY:
    case ITEM_GANLON_BERRY:
    case ITEM_SALAC_BERRY:
    case ITEM_PETAYA_BERRY:
    case ITEM_APICOT_BERRY:
    //case ITEM_LANSAT_BERRY:
    case ITEM_STARF_BERRY:
    #ifdef ITEM_EXPANSION
    case ITEM_MICLE_BERRY:
    #endif
        return TRUE;
    default:
        return FALSE;
    }
}

bool32 ShouldRestoreHpBerry(u8 battlerAtk, u16 item)
{
    switch (item)
    {
    case ITEM_ORAN_BERRY:
        if (gBattleMons[battlerAtk].maxHP <= 50)
            return TRUE;    // Only worth it in the early game
        return FALSE;
    case ITEM_SITRUS_BERRY:
    case ITEM_FIGY_BERRY:
    case ITEM_WIKI_BERRY:
    case ITEM_MAGO_BERRY:
    case ITEM_AGUAV_BERRY:
    case ITEM_IAPAPA_BERRY:
        return TRUE;
    default:
        return FALSE;
    }
}

bool32 IsRecycleEncouragedItem(u16 item)
{
    u32 i;
    for (i = 0; i < ARRAY_COUNT(sRecycleEncouragedItems); i++)
    {
        if (item == sRecycleEncouragedItems[i])
            return TRUE;
    }
    return FALSE;
}

// score increases
#define STAT_UP_2_STAGE     8
#define STAT_UP_STAGE       10
void IncreaseStatUpScore(u8 battlerAtk, u8 battlerDef, u8 statId, s16 *score)
{
    if (AI_DATA->atkAbility == ABILITY_CONTRARY)
        return;

    if (GetHealthPercentage(battlerAtk) < 80 && AI_RandLessThan(128))
        return;
    
    if ((AI_THINKING_STRUCT->aiFlags & AI_FLAG_TRY_TO_FAINT) && CanAIFaintTarget(battlerAtk, battlerDef, 0))
        return; // Damaging moves would get a score boost from AI_TryToFaint or PreferStrongestMove so we don't consider them here

    switch (statId)
    {
    case STAT_ATK:
        if (HasMoveWithSplit(battlerAtk, SPLIT_PHYSICAL) && GetHealthPercentage(battlerAtk) > 40)
        {
            if (gBattleMons[battlerAtk].statStages[STAT_ATK] < STAT_UP_2_STAGE)
                *score += 2;
            else if (gBattleMons[battlerAtk].statStages[STAT_ATK] < STAT_UP_STAGE)
                *(score)++;
        }
        if (HasMoveEffect(battlerAtk, EFFECT_FOUL_PLAY))
            *(score)++;
        break;
    case STAT_DEF:
        if ((HasMoveWithSplit(battlerDef, SPLIT_PHYSICAL)|| IS_MOVE_PHYSICAL(gLastMoves[battlerDef]))
          && GetHealthPercentage(battlerAtk) > 70)
        {
            if (gBattleMons[battlerAtk].statStages[STAT_DEF] < STAT_UP_2_STAGE)
                *score += 2; // seems better to raise def at higher HP
            else if (gBattleMons[battlerAtk].statStages[STAT_DEF] < STAT_UP_STAGE)
                *(score)++;
        }
        break;
    case STAT_SPEED:
        if (IsAiFaster(AI_CHECK_SLOWER))
        {
            if (gBattleMons[battlerAtk].statStages[STAT_SPEED] < STAT_UP_2_STAGE)
                *score += 2;
            else if (gBattleMons[battlerAtk].statStages[STAT_SPEED] < STAT_UP_STAGE)
                *(score)++;
        }
        break;
    case STAT_SPATK:
        if (HasMoveWithSplit(battlerAtk, SPLIT_SPECIAL) && GetHealthPercentage(battlerAtk) > 40)
        {
            if (gBattleMons[battlerAtk].statStages[STAT_SPATK] < STAT_UP_2_STAGE)
                *score += 2;
            else if (gBattleMons[battlerAtk].statStages[STAT_SPATK] < STAT_UP_STAGE)
                *(score)++;
        }
        break;
    case STAT_SPDEF:
        if ((HasMoveWithSplit(battlerDef, SPLIT_SPECIAL) || IS_MOVE_SPECIAL(gLastMoves[battlerDef]))
          && GetHealthPercentage(battlerAtk) > 70)
        {
            if (gBattleMons[battlerAtk].statStages[STAT_SPDEF] < STAT_UP_2_STAGE)
                *score += 2; // seems better to raise spdef at higher HP
            else if (gBattleMons[battlerAtk].statStages[STAT_SPDEF] < STAT_UP_STAGE)
                *(score)++;
        }
        break;
    case STAT_ACC:
        if (HasMoveWithLowAccuracy(battlerAtk, battlerDef, 80, TRUE, AI_DATA->atkAbility, AI_DATA->defAbility, AI_DATA->atkHoldEffect, AI_DATA->defHoldEffect))
            *score += 2; // has moves with less than 80% accuracy
        else if (HasMoveWithLowAccuracy(battlerAtk, battlerDef, 90, TRUE, AI_DATA->atkAbility, AI_DATA->defAbility, AI_DATA->atkHoldEffect, AI_DATA->defHoldEffect))
            *(score)++;
        break;
    case STAT_EVASION:
        if (!BattlerWillFaintFromWeather(battlerAtk, AI_DATA->atkAbility))
        {
            if (!GetBattlerSecondaryDamage(battlerAtk) && !(gStatuses3[battlerAtk] & STATUS3_ROOTED))
                *score += 2;
            else
                *(score)++;
        }
        break;
    }
}

void IncreasePoisonScore(u8 battlerAtk, u8 battlerDef, u16 move, s16 *score)
{
    if ((AI_THINKING_STRUCT->aiFlags & AI_FLAG_TRY_TO_FAINT) && CanAIFaintTarget(battlerAtk, battlerDef, 0))
        return;

    if (AI_CanPoison(battlerAtk, battlerDef, AI_DATA->defAbility, move, AI_DATA->partnerMove) && GetHealthPercentage(battlerDef) > 20)
    {
        if (!HasDamagingMove(battlerDef))
            *score += 2;

        if (AI_THINKING_STRUCT->aiFlags & AI_FLAG_STALL && HasMoveEffect(battlerAtk, EFFECT_PROTECT))
            (*score)++;    // stall tactic

        if (HasMoveEffect(battlerAtk, EFFECT_VENOSHOCK)
          || HasMoveEffect(battlerAtk, EFFECT_HEX)
          || HasMoveEffect(battlerAtk, EFFECT_VENOM_DRENCH)
          || AI_DATA->atkAbility == ABILITY_MERCILESS)
            *(score) += 2;
        else
            *(score)++;
    }
}

void IncreaseBurnScore(u8 battlerAtk, u8 battlerDef, u16 move, s16 *score)
{
    if ((AI_THINKING_STRUCT->aiFlags & AI_FLAG_TRY_TO_FAINT) && CanAIFaintTarget(battlerAtk, battlerDef, 0))
        return;

    if (AI_CanBurn(battlerAtk, battlerDef, AI_DATA->defAbility, AI_DATA->battlerAtkPartner, move, AI_DATA->partnerMove))
    {
        (*score)++; // burning is good
        if (HasMoveWithSplit(battlerDef, SPLIT_PHYSICAL))
        {
            if (CanTargetFaintAi(battlerDef, battlerAtk))
                *score += 2; // burning the target to stay alive is cool
        }

        if (HasMoveEffect(battlerAtk, EFFECT_HEX) || HasMoveEffect(AI_DATA->battlerAtkPartner, EFFECT_HEX))
            (*score)++;
    }
}

void IncreaseParalyzeScore(u8 battlerAtk, u8 battlerDef, u16 move, s16 *score)
{
    if ((AI_THINKING_STRUCT->aiFlags & AI_FLAG_TRY_TO_FAINT) && CanAIFaintTarget(battlerAtk, battlerDef, 0))
        return;
    
    if (AI_CanParalyze(battlerAtk, battlerDef, AI_DATA->defAbility, move, AI_DATA->partnerMove))
    {
        u8 atkSpeed = GetBattlerTotalSpeedStat(battlerAtk);
        u8 defSpeed = GetBattlerTotalSpeedStat(battlerDef);

        if ((defSpeed >= atkSpeed && defSpeed / 2 < atkSpeed) // You'll go first after paralyzing foe
          || HasMoveEffect(battlerAtk, EFFECT_HEX)
          || HasMoveEffect(battlerAtk, EFFECT_FLINCH_HIT)
          || gBattleMons[battlerDef].status2 & STATUS2_INFATUATION
          || gBattleMons[battlerDef].status2 & STATUS2_CONFUSION)
            *score += 4;
        else
            *score += 2;
    }
}

void IncreaseSleepScore(u8 battlerAtk, u8 battlerDef, u16 move, s16 *score)
{
    if ((AI_THINKING_STRUCT->aiFlags & AI_FLAG_TRY_TO_FAINT) && CanAIFaintTarget(battlerAtk, battlerDef, 0))
        return;
    
    if (AI_CanPutToSleep(battlerAtk, battlerDef, AI_DATA->defAbility, move, AI_DATA->partnerMove))
        *score += 2;
    else
        return;

    if ((HasMoveEffect(battlerAtk, EFFECT_DREAM_EATER) || HasMoveEffect(battlerAtk, EFFECT_NIGHTMARE))
      && !(HasMoveEffect(battlerDef, EFFECT_SNORE) || HasMoveEffect(battlerDef, EFFECT_SLEEP_TALK)))
        (*score)++;

    if (HasMoveEffect(battlerAtk, EFFECT_HEX) || HasMoveEffect(AI_DATA->battlerAtkPartner, EFFECT_HEX))
        (*score)++;
}

void IncreaseConfusionScore(u8 battlerAtk, u8 battlerDef, u16 move, s16 *score)
{
    if ((AI_THINKING_STRUCT->aiFlags & AI_FLAG_TRY_TO_FAINT) && CanAIFaintTarget(battlerAtk, battlerDef, 0))
        return;
    
    if (AI_CanConfuse(battlerAtk, battlerDef, AI_DATA->defAbility, AI_DATA->battlerAtkPartner, move, AI_DATA->partnerMove)
      && AI_DATA->defHoldEffect != HOLD_EFFECT_CURE_CONFUSION
      && AI_DATA->defHoldEffect != HOLD_EFFECT_CURE_STATUS)
    {
        if (gBattleMons[battlerDef].status1 & STATUS1_PARALYSIS
          || gBattleMons[battlerDef].status2 & STATUS2_INFATUATION
          || (AI_DATA->atkAbility == ABILITY_SERENE_GRACE && HasMoveEffect(battlerAtk, EFFECT_FLINCH_HIT)))
            *score += 3;
        else
            *score += 2;
    }
}

bool32 AI_MoveMakesContact(u32 ability, u32 holdEffect, u16 move)
{
    if (TestMoveFlags(move, FLAG_MAKES_CONTACT)
      && ability != ABILITY_LONG_REACH
      && holdEffect != HOLD_EFFECT_PROTECTIVE_PADS)
        return TRUE;
    return FALSE;
}<|MERGE_RESOLUTION|>--- conflicted
+++ resolved
@@ -1134,21 +1134,11 @@
     if (BATTLE_HISTORY->abilities[battlerId] != ABILITY_NONE)
         return BATTLE_HISTORY->abilities[battlerId];
 
-<<<<<<< HEAD
-    // Abilities that prevent fleeing.
-    if (gBattleMons[battlerId].ability == ABILITY_SHADOW_TAG
-    || gBattleMons[battlerId].ability == ABILITY_MAGNET_PULL
-    || gBattleMons[battlerId].ability == ABILITY_ARENA_TRAP)
-        return gBattleMons[battlerId].ability;
-        
-    // AI has no knowledge of opponent, so it guesses which ability.
-=======
     // Abilities that prevent fleeing - treat as always known
     if (knownAbility == ABILITY_SHADOW_TAG || knownAbility == ABILITY_MAGNET_PULL || knownAbility == ABILITY_ARENA_TRAP)
         return knownAbility;
 
     // Else, guess the ability
->>>>>>> 0e397c43
     if (gBaseStats[gBattleMons[battlerId].species].abilities[0] != ABILITY_NONE)
     {
         u16 abilityGuess = ABILITY_NONE;
