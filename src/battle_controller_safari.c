--- conflicted
+++ resolved
@@ -80,12 +80,8 @@
 static void SafariHandleBattleAnimation(void);
 static void SafariHandleLinkStandbyMsg(void);
 static void SafariHandleResetActionMoveSelection(void);
-<<<<<<< HEAD
-static void SafariHandleCmd55(void);
+static void SafariHandleEndLinkBattle(void);
 static void SafariHandleBattleDebug(void);
-=======
-static void SafariHandleEndLinkBattle(void);
->>>>>>> 9eb57944
 static void SafariCmdEnd(void);
 
 static void SafariBufferRunCommand(void);
@@ -149,12 +145,8 @@
     [CONTROLLER_BATTLEANIMATION]          = SafariHandleBattleAnimation,
     [CONTROLLER_LINKSTANDBYMSG]           = SafariHandleLinkStandbyMsg,
     [CONTROLLER_RESETACTIONMOVESELECTION] = SafariHandleResetActionMoveSelection,
-<<<<<<< HEAD
-    [CONTROLLER_55]                       = SafariHandleCmd55,
+    [CONTROLLER_ENDLINKBATTLE]            = SafariHandleEndLinkBattle,
     [CONTROLLER_DEBUGMENU]                = SafariHandleBattleDebug,
-=======
-    [CONTROLLER_ENDLINKBATTLE]            = SafariHandleEndLinkBattle,
->>>>>>> 9eb57944
     [CONTROLLER_TERMINATOR_NOP]           = SafariCmdEnd
 };
 
