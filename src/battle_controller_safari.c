#include "global.h"
#include "battle.h"
#include "battle_anim.h"
#include "battle_controllers.h"
#include "battle_interface.h"
#include "battle_message.h"
#include "bg.h"
#include "data2.h"
#include "item_menu.h"
#include "link.h"
#include "main.h"
#include "m4a.h"
#include "palette.h"
#include "pokeball.h"
#include "pokeblock.h"
#include "pokemon.h"
#include "reshow_battle_screen.h"
#include "sound.h"
#include "task.h"
#include "text.h"
#include "util.h"
#include "window.h"
#include "constants/battle_anim.h"
#include "constants/songs.h"

extern const struct CompressedSpritePalette gTrainerBackPicPaletteTable[];

extern void sub_81358F4(void);

// this file's functions
static void SafariHandleGetMonData(void);
static void SafariHandleGetRawMonData(void);
static void SafariHandleSetMonData(void);
static void SafariHandleSetRawMonData(void);
static void SafariHandleLoadMonSprite(void);
static void SafariHandleSwitchInAnim(void);
static void SafariHandleReturnMonToBall(void);
static void SafariHandleDrawTrainerPic(void);
static void SafariHandleTrainerSlide(void);
static void SafariHandleTrainerSlideBack(void);
static void SafariHandleFaintAnimation(void);
static void SafariHandlePaletteFade(void);
static void SafariHandleSuccessBallThrowAnim(void);
static void SafariHandleBallThrowAnim(void);
static void SafariHandlePause(void);
static void SafariHandleMoveAnimation(void);
static void SafariHandlePrintString(void);
static void SafariHandlePrintSelectionString(void);
static void SafariHandleChooseAction(void);
static void SafariHandleUnknownYesNoBox(void);
static void SafariHandleChooseMove(void);
static void SafariHandleChooseItem(void);
static void SafariHandleChoosePokemon(void);
static void SafariHandleCmd23(void);
static void SafariHandleHealthBarUpdate(void);
static void SafariHandleExpUpdate(void);
static void SafariHandleStatusIconUpdate(void);
static void SafariHandleStatusAnimation(void);
static void SafariHandleStatusXor(void);
static void SafariHandleDataTransfer(void);
static void SafariHandleDMA3Transfer(void);
static void SafariHandlePlayBGM(void);
static void SafariHandleCmd32(void);
static void SafariHandleTwoReturnValues(void);
static void SafariHandleChosenMonReturnValue(void);
static void SafariHandleOneReturnValue(void);
static void SafariHandleOneReturnValue_Duplicate(void);
static void SafariHandleCmd37(void);
static void SafariHandleCmd38(void);
static void SafariHandleCmd39(void);
static void SafariHandleCmd40(void);
static void SafariHandleHitAnimation(void);
static void SafariHandleCmd42(void);
static void SafariHandlePlaySE(void);
static void SafariHandlePlayFanfareOrBGM(void);
static void SafariHandleFaintingCry(void);
static void SafariHandleIntroSlide(void);
static void SafariHandleIntroTrainerBallThrow(void);
static void SafariHandleDrawPartyStatusSummary(void);
static void SafariHandleHidePartyStatusSummary(void);
static void SafariHandleEndBounceEffect(void);
static void SafariHandleSpriteInvisibility(void);
static void SafariHandleBattleAnimation(void);
static void SafariHandleLinkStandbyMsg(void);
static void SafariHandleResetActionMoveSelection(void);
static void SafariHandleCmd55(void);
<<<<<<< HEAD
static void SafariHandleBattleDebug(void);
static void nullsub_115(void);
=======
static void SafariCmdEnd(void);
>>>>>>> 00814740

static void SafariBufferRunCommand(void);
static void SafariBufferExecCompleted(void);
static void CompleteWhenChosePokeblock(void);

static void (*const sSafariBufferCommands[CONTROLLER_CMDS_COUNT])(void) =
{
    SafariHandleGetMonData,
    SafariHandleGetRawMonData,
    SafariHandleSetMonData,
    SafariHandleSetRawMonData,
    SafariHandleLoadMonSprite,
    SafariHandleSwitchInAnim,
    SafariHandleReturnMonToBall,
    SafariHandleDrawTrainerPic,
    SafariHandleTrainerSlide,
    SafariHandleTrainerSlideBack,
    SafariHandleFaintAnimation,
    SafariHandlePaletteFade,
    SafariHandleSuccessBallThrowAnim,
    SafariHandleBallThrowAnim,
    SafariHandlePause,
    SafariHandleMoveAnimation,
    SafariHandlePrintString,
    SafariHandlePrintSelectionString,
    SafariHandleChooseAction,
    SafariHandleUnknownYesNoBox,
    SafariHandleChooseMove,
    SafariHandleChooseItem,
    SafariHandleChoosePokemon,
    SafariHandleCmd23,
    SafariHandleHealthBarUpdate,
    SafariHandleExpUpdate,
    SafariHandleStatusIconUpdate,
    SafariHandleStatusAnimation,
    SafariHandleStatusXor,
    SafariHandleDataTransfer,
    SafariHandleDMA3Transfer,
    SafariHandlePlayBGM,
    SafariHandleCmd32,
    SafariHandleTwoReturnValues,
    SafariHandleChosenMonReturnValue,
    SafariHandleOneReturnValue,
    SafariHandleOneReturnValue_Duplicate,
    SafariHandleCmd37,
    SafariHandleCmd38,
    SafariHandleCmd39,
    SafariHandleCmd40,
    SafariHandleHitAnimation,
    SafariHandleCmd42,
    SafariHandlePlaySE,
    SafariHandlePlayFanfareOrBGM,
    SafariHandleFaintingCry,
    SafariHandleIntroSlide,
    SafariHandleIntroTrainerBallThrow,
    SafariHandleDrawPartyStatusSummary,
    SafariHandleHidePartyStatusSummary,
    SafariHandleEndBounceEffect,
    SafariHandleSpriteInvisibility,
    SafariHandleBattleAnimation,
    SafariHandleLinkStandbyMsg,
    SafariHandleResetActionMoveSelection,
    SafariHandleCmd55,
<<<<<<< HEAD
    SafariHandleBattleDebug,
    nullsub_115
=======
    SafariCmdEnd
>>>>>>> 00814740
};

static void SpriteCB_Null4(void)
{
}

void SetControllerToSafari(void)
{
    gBattlerControllerFuncs[gActiveBattler] = SafariBufferRunCommand;
}

static void SafariBufferRunCommand(void)
{
    if (gBattleControllerExecFlags & gBitTable[gActiveBattler])
    {
        if (gBattleResources->bufferA[gActiveBattler][0] < ARRAY_COUNT(sSafariBufferCommands))
            sSafariBufferCommands[gBattleResources->bufferA[gActiveBattler][0]]();
        else
            SafariBufferExecCompleted();
    }
}

static void HandleInputChooseAction(void)
{
    if (gMain.newKeys & A_BUTTON)
    {
        PlaySE(SE_SELECT);

        switch (gActionSelectionCursor[gActiveBattler])
        {
        case 0:
            BtlController_EmitTwoReturnValues(1, B_ACTION_SAFARI_BALL, 0);
            break;
        case 1:
            BtlController_EmitTwoReturnValues(1, B_ACTION_SAFARI_POKEBLOCK, 0);
            break;
        case 2:
            BtlController_EmitTwoReturnValues(1, B_ACTION_SAFARI_GO_NEAR, 0);
            break;
        case 3:
            BtlController_EmitTwoReturnValues(1, B_ACTION_SAFARI_RUN, 0);
            break;
        }
        SafariBufferExecCompleted();
    }
    else if (gMain.newKeys & DPAD_LEFT)
    {
        if (gActionSelectionCursor[gActiveBattler] & 1)
        {
            PlaySE(SE_SELECT);
            ActionSelectionDestroyCursorAt(gActionSelectionCursor[gActiveBattler]);
            gActionSelectionCursor[gActiveBattler] ^= 1;
            ActionSelectionCreateCursorAt(gActionSelectionCursor[gActiveBattler], 0);
        }
    }
    else if (gMain.newKeys & DPAD_RIGHT)
    {
        if (!(gActionSelectionCursor[gActiveBattler] & 1))
        {
            PlaySE(SE_SELECT);
            ActionSelectionDestroyCursorAt(gActionSelectionCursor[gActiveBattler]);
            gActionSelectionCursor[gActiveBattler] ^= 1;
            ActionSelectionCreateCursorAt(gActionSelectionCursor[gActiveBattler], 0);
        }
    }
    else if (gMain.newKeys & DPAD_UP)
    {
        if (gActionSelectionCursor[gActiveBattler] & 2)
        {
            PlaySE(SE_SELECT);
            ActionSelectionDestroyCursorAt(gActionSelectionCursor[gActiveBattler]);
            gActionSelectionCursor[gActiveBattler] ^= 2;
            ActionSelectionCreateCursorAt(gActionSelectionCursor[gActiveBattler], 0);
        }
    }
    else if (gMain.newKeys & DPAD_DOWN)
    {
        if (!(gActionSelectionCursor[gActiveBattler] & 2))
        {
            PlaySE(SE_SELECT);
            ActionSelectionDestroyCursorAt(gActionSelectionCursor[gActiveBattler]);
            gActionSelectionCursor[gActiveBattler] ^= 2;
            ActionSelectionCreateCursorAt(gActionSelectionCursor[gActiveBattler], 0);
        }
    }
}

static void CompleteOnBattlerSpriteCallbackDummy(void)
{
    if (gSprites[gBattlerSpriteIds[gActiveBattler]].callback == SpriteCallbackDummy)
        SafariBufferExecCompleted();
}

static void CompleteOnInactiveTextPrinter(void)
{
    if (!IsTextPrinterActive(0))
        SafariBufferExecCompleted();
}

static void CompleteOnHealthboxSpriteCallbackDummy(void)
{
    if (gSprites[gHealthboxSpriteIds[gActiveBattler]].callback == SpriteCallbackDummy)
        SafariBufferExecCompleted();
}

static void sub_81595E4(void)
{
    if (!gPaletteFade.active)
    {
        gMain.inBattle = FALSE;
        gMain.callback1 = gPreBattleCallback1;
        SetMainCallback2(gMain.savedCallback);
    }
}

static void CompleteOnSpecialAnimDone(void)
{
    if (!gDoingBattleAnim || !gBattleSpritesDataPtr->healthBoxesData[gActiveBattler].specialAnimActive)
        SafariBufferExecCompleted();
}

static void SafariOpenPokeblockCase(void)
{
    if (!gPaletteFade.active)
    {
        gBattlerControllerFuncs[gActiveBattler] = CompleteWhenChosePokeblock;
        FreeAllWindowBuffers();
        OpenPokeblockCaseInBattle();
    }
}

static void CompleteWhenChosePokeblock(void)
{
    if (gMain.callback2 == BattleMainCB2 && !gPaletteFade.active)
    {
        BtlController_EmitOneReturnValue(1, gSpecialVar_ItemId);
        SafariBufferExecCompleted();
    }
}

static void CompleteOnFinishedBattleAnimation(void)
{
    if (!gBattleSpritesDataPtr->healthBoxesData[gActiveBattler].animFromTableActive)
        SafariBufferExecCompleted();
}

static void SafariBufferExecCompleted(void)
{
    gBattlerControllerFuncs[gActiveBattler] = SafariBufferRunCommand;
    if (gBattleTypeFlags & BATTLE_TYPE_LINK)
    {
        u8 playerId = GetMultiplayerId();

        PrepareBufferDataTransferLink(2, 4, &playerId);
        gBattleResources->bufferA[gActiveBattler][0] = CONTROLLER_TERMINATOR_NOP;
    }
    else
    {
        gBattleControllerExecFlags &= ~gBitTable[gActiveBattler];
    }
}

static void CompleteOnFinishedStatusAnimation(void)
{
    if (!gBattleSpritesDataPtr->healthBoxesData[gActiveBattler].statusAnimActive)
        SafariBufferExecCompleted();
}

static void SafariHandleGetMonData(void)
{
    SafariBufferExecCompleted();
}

static void SafariHandleGetRawMonData(void)
{
    SafariBufferExecCompleted();
}

static void SafariHandleSetMonData(void)
{
    SafariBufferExecCompleted();
}

static void SafariHandleSetRawMonData(void)
{
    SafariBufferExecCompleted();
}

static void SafariHandleLoadMonSprite(void)
{
    SafariBufferExecCompleted();
}

static void SafariHandleSwitchInAnim(void)
{
    SafariBufferExecCompleted();
}

static void SafariHandleReturnMonToBall(void)
{
    SafariBufferExecCompleted();
}

static void SafariHandleDrawTrainerPic(void)
{
    DecompressTrainerBackPic(gSaveBlock2Ptr->playerGender, gActiveBattler);
    SetMultiuseSpriteTemplateToTrainerBack(gSaveBlock2Ptr->playerGender, GetBattlerPosition(gActiveBattler));
    gBattlerSpriteIds[gActiveBattler] = CreateSprite(
      &gMultiuseSpriteTemplate,
      80,
      (8 - gTrainerBackPicCoords[gSaveBlock2Ptr->playerGender].size) * 4 + 80,
      30);
    gSprites[gBattlerSpriteIds[gActiveBattler]].oam.paletteNum = gActiveBattler;
    gSprites[gBattlerSpriteIds[gActiveBattler]].pos2.x = 240;
    gSprites[gBattlerSpriteIds[gActiveBattler]].data[0] = -2;
    gSprites[gBattlerSpriteIds[gActiveBattler]].callback = sub_805D7AC;
    gBattlerControllerFuncs[gActiveBattler] = CompleteOnBattlerSpriteCallbackDummy;
}

static void SafariHandleTrainerSlide(void)
{
    SafariBufferExecCompleted();
}

static void SafariHandleTrainerSlideBack(void)
{
    SafariBufferExecCompleted();
}

static void SafariHandleFaintAnimation(void)
{
    SafariBufferExecCompleted();
}

static void SafariHandlePaletteFade(void)
{
    SafariBufferExecCompleted();
}

static void SafariHandleSuccessBallThrowAnim(void)
{
    gBattleSpritesDataPtr->animationData->ballThrowCaseId = BALL_3_SHAKES_SUCCESS;
    gDoingBattleAnim = TRUE;
    InitAndLaunchSpecialAnimation(gActiveBattler, gActiveBattler, GetBattlerAtPosition(B_POSITION_OPPONENT_LEFT), B_ANIM_SAFARI_BALL_THROW);
    gBattlerControllerFuncs[gActiveBattler] = CompleteOnSpecialAnimDone;
}

static void SafariHandleBallThrowAnim(void)
{
    u8 ballThrowCaseId = gBattleResources->bufferA[gActiveBattler][1];

    gBattleSpritesDataPtr->animationData->ballThrowCaseId = ballThrowCaseId;
    gDoingBattleAnim = TRUE;
    InitAndLaunchSpecialAnimation(gActiveBattler, gActiveBattler, GetBattlerAtPosition(B_POSITION_OPPONENT_LEFT), B_ANIM_SAFARI_BALL_THROW);
    gBattlerControllerFuncs[gActiveBattler] = CompleteOnSpecialAnimDone;
}

static void SafariHandlePause(void)
{
    SafariBufferExecCompleted();
}

static void SafariHandleMoveAnimation(void)
{
    SafariBufferExecCompleted();
}

static void SafariHandlePrintString(void)
{
    u16 *stringId;

    gBattle_BG0_X = 0;
    gBattle_BG0_Y = 0;
    stringId = (u16*)(&gBattleResources->bufferA[gActiveBattler][2]);
    BufferStringBattle(*stringId);
    BattlePutTextOnWindow(gDisplayedStringBattle, 0);
    gBattlerControllerFuncs[gActiveBattler] = CompleteOnInactiveTextPrinter;
}

static void SafariHandlePrintSelectionString(void)
{
    if (GetBattlerSide(gActiveBattler) == B_SIDE_PLAYER)
        SafariHandlePrintString();
    else
        SafariBufferExecCompleted();
}

static void HandleChooseActionAfterDma3(void)
{
    if (!IsDma3ManagerBusyWithBgCopy())
    {
        gBattle_BG0_X = 0;
        gBattle_BG0_Y = 160;
        gBattlerControllerFuncs[gActiveBattler] = HandleInputChooseAction;
    }
}

static void SafariHandleChooseAction(void)
{
    s32 i;

    gBattlerControllerFuncs[gActiveBattler] = HandleChooseActionAfterDma3;
    BattlePutTextOnWindow(gText_SafariZoneMenu, 2);

    for (i = 0; i < 4; i++)
        ActionSelectionDestroyCursorAt(i);

    ActionSelectionCreateCursorAt(gActionSelectionCursor[gActiveBattler], 0);
    BattleStringExpandPlaceholdersToDisplayedString(gText_WhatWillPkmnDo2);
    BattlePutTextOnWindow(gDisplayedStringBattle, 1);
}

static void SafariHandleUnknownYesNoBox(void)
{
    SafariBufferExecCompleted();
}

static void SafariHandleChooseMove(void)
{
    SafariBufferExecCompleted();
}

static void SafariHandleChooseItem(void)
{
    s32 i;

    BeginNormalPaletteFade(0xFFFFFFFF, 0, 0, 0x10, 0);
    gBattlerControllerFuncs[gActiveBattler] = SafariOpenPokeblockCase;
    gBattlerInMenuId = gActiveBattler;
}

static void SafariHandleChoosePokemon(void)
{
    SafariBufferExecCompleted();
}

static void SafariHandleCmd23(void)
{
    SafariBufferExecCompleted();
}

static void SafariHandleHealthBarUpdate(void)
{
    SafariBufferExecCompleted();
}

static void SafariHandleExpUpdate(void)
{
    SafariBufferExecCompleted();
}

static void SafariHandleStatusIconUpdate(void)
{
    UpdateHealthboxAttribute(gHealthboxSpriteIds[gActiveBattler], &gPlayerParty[gBattlerPartyIndexes[gActiveBattler]], HEALTHBOX_SAFARI_BALLS_TEXT);
    SafariBufferExecCompleted();
}

static void SafariHandleStatusAnimation(void)
{
    SafariBufferExecCompleted();
}

static void SafariHandleStatusXor(void)
{
    SafariBufferExecCompleted();
}

static void SafariHandleDataTransfer(void)
{
    SafariBufferExecCompleted();
}

static void SafariHandleDMA3Transfer(void)
{
    SafariBufferExecCompleted();
}

static void SafariHandlePlayBGM(void)
{
    SafariBufferExecCompleted();
}

static void SafariHandleCmd32(void)
{
    SafariBufferExecCompleted();
}

static void SafariHandleTwoReturnValues(void)
{
    SafariBufferExecCompleted();
}

static void SafariHandleChosenMonReturnValue(void)
{
    SafariBufferExecCompleted();
}

static void SafariHandleOneReturnValue(void)
{
    SafariBufferExecCompleted();
}

static void SafariHandleOneReturnValue_Duplicate(void)
{
    SafariBufferExecCompleted();
}

static void SafariHandleCmd37(void)
{
    SafariBufferExecCompleted();
}

static void SafariHandleCmd38(void)
{
    SafariBufferExecCompleted();
}

static void SafariHandleCmd39(void)
{
    SafariBufferExecCompleted();
}

static void SafariHandleCmd40(void)
{
    SafariBufferExecCompleted();
}

static void SafariHandleHitAnimation(void)
{
    SafariBufferExecCompleted();
}

static void SafariHandleCmd42(void)
{
    SafariBufferExecCompleted();
}

static void SafariHandlePlaySE(void)
{
    s8 pan;

    if (GetBattlerSide(gActiveBattler) == B_SIDE_PLAYER)
        pan = SOUND_PAN_ATTACKER;
    else
        pan = SOUND_PAN_TARGET;

    PlaySE12WithPanning(gBattleResources->bufferA[gActiveBattler][1] | (gBattleResources->bufferA[gActiveBattler][2] << 8), pan);
    SafariBufferExecCompleted();
}

static void SafariHandlePlayFanfareOrBGM(void)
{
    if (gBattleResources->bufferA[gActiveBattler][3])
    {
        BattleStopLowHpSound();
        PlayBGM(gBattleResources->bufferA[gActiveBattler][1] | (gBattleResources->bufferA[gActiveBattler][2] << 8));
    }
    else
    {
        PlayFanfare(gBattleResources->bufferA[gActiveBattler][1] | (gBattleResources->bufferA[gActiveBattler][2] << 8));
    }

    SafariBufferExecCompleted();
}

static void SafariHandleFaintingCry(void)
{
    u16 species = GetMonData(&gPlayerParty[gBattlerPartyIndexes[gActiveBattler]], MON_DATA_SPECIES);

    PlayCry1(species, 25);
    SafariBufferExecCompleted();
}

static void SafariHandleIntroSlide(void)
{
    HandleIntroSlide(gBattleResources->bufferA[gActiveBattler][1]);
    gIntroSlideFlags |= 1;
    SafariBufferExecCompleted();
}

static void SafariHandleIntroTrainerBallThrow(void)
{
    UpdateHealthboxAttribute(gHealthboxSpriteIds[gActiveBattler], &gPlayerParty[gBattlerPartyIndexes[gActiveBattler]], HEALTHBOX_SAFARI_ALL_TEXT);
    sub_8076918(gActiveBattler);
    SetHealthboxSpriteVisible(gHealthboxSpriteIds[gActiveBattler]);
    gBattlerControllerFuncs[gActiveBattler] = CompleteOnHealthboxSpriteCallbackDummy;
}

static void SafariHandleDrawPartyStatusSummary(void)
{
    SafariBufferExecCompleted();
}

static void SafariHandleHidePartyStatusSummary(void)
{
    SafariBufferExecCompleted();
}

static void SafariHandleEndBounceEffect(void)
{
    SafariBufferExecCompleted();
}

static void SafariHandleSpriteInvisibility(void)
{
    SafariBufferExecCompleted();
}

static void SafariHandleBattleAnimation(void)
{
    u8 animationId = gBattleResources->bufferA[gActiveBattler][1];
    u16 argument = gBattleResources->bufferA[gActiveBattler][2] | (gBattleResources->bufferA[gActiveBattler][3] << 8);

    if (TryHandleLaunchBattleTableAnimation(gActiveBattler, gActiveBattler, gActiveBattler, animationId, argument))
        SafariBufferExecCompleted();
    else
        gBattlerControllerFuncs[gActiveBattler] = CompleteOnFinishedBattleAnimation;
}

static void SafariHandleLinkStandbyMsg(void)
{
    SafariBufferExecCompleted();
}

static void SafariHandleResetActionMoveSelection(void)
{
    SafariBufferExecCompleted();
}

static void SafariHandleCmd55(void)
{
    gBattleOutcome = gBattleResources->bufferA[gActiveBattler][1];
    FadeOutMapMusic(5);
    BeginFastPaletteFade(3);
    SafariBufferExecCompleted();
    if ((gBattleTypeFlags & BATTLE_TYPE_LINK) && !(gBattleTypeFlags & BATTLE_TYPE_IS_MASTER))
        gBattlerControllerFuncs[gActiveBattler] = sub_81595E4;
}

<<<<<<< HEAD
static void SafariHandleBattleDebug(void)
{
    SafariBufferExecCompleted();
}

static void nullsub_115(void)
=======
static void SafariCmdEnd(void)
>>>>>>> 00814740
{
}<|MERGE_RESOLUTION|>--- conflicted
+++ resolved
@@ -84,12 +84,8 @@
 static void SafariHandleLinkStandbyMsg(void);
 static void SafariHandleResetActionMoveSelection(void);
 static void SafariHandleCmd55(void);
-<<<<<<< HEAD
 static void SafariHandleBattleDebug(void);
-static void nullsub_115(void);
-=======
 static void SafariCmdEnd(void);
->>>>>>> 00814740
 
 static void SafariBufferRunCommand(void);
 static void SafariBufferExecCompleted(void);
@@ -153,12 +149,8 @@
     SafariHandleLinkStandbyMsg,
     SafariHandleResetActionMoveSelection,
     SafariHandleCmd55,
-<<<<<<< HEAD
     SafariHandleBattleDebug,
-    nullsub_115
-=======
     SafariCmdEnd
->>>>>>> 00814740
 };
 
 static void SpriteCB_Null4(void)
@@ -698,15 +690,11 @@
         gBattlerControllerFuncs[gActiveBattler] = sub_81595E4;
 }
 
-<<<<<<< HEAD
 static void SafariHandleBattleDebug(void)
 {
     SafariBufferExecCompleted();
 }
 
-static void nullsub_115(void)
-=======
 static void SafariCmdEnd(void)
->>>>>>> 00814740
 {
 }