#include "global.h"
#include "main.h"
#include "overworld.h"
#include "fldeff.h"
#include "field_specials.h"
#include "pokeblock.h"
#include "event_data.h"
#include "script.h"
#include "random.h"
#include "string_util.h"
#include "item.h"
#include "constants/items.h"
#include "item_menu.h"
#include "text.h"
#include "easy_chat.h"
#include "lilycove_lady.h"
#include "contest.h"
#include "strings.h"
#include "constants/lilycove_lady.h"

#include "data/lilycove_lady.h"

static void InitLilycoveQuizLady(void);
static void InitLilycoveFavorLady(void);
static void InitLilycoveContestLady(void);
static void ResetQuizLadyForRecordMix(void);
static void ResetFavorLadyForRecordMix(void);
static void ResetContestLadyForRecordMix(void);
static u8 BufferQuizAuthorName(void);
static bool8 IsQuizTrainerIdNotPlayer(void);
static u8 GetPlayerNameLength(const u8 *);

static EWRAM_DATA struct LilycoveLadyFavor *sFavorLadyPtr = NULL;
static EWRAM_DATA struct LilycoveLadyQuiz *sQuizLadyPtr = NULL;
static EWRAM_DATA struct LilycoveLadyContest *sContestLadyPtr = NULL;

extern EWRAM_DATA u16 gSpecialVar_ItemId;

u8 GetLilycoveLadyId(void)
{
    return gSaveBlock1Ptr->lilycoveLady.id;
}

void SetLilycoveLadyGfx(void)
{
    LilycoveLady *lilycoveLady;

    VarSet(VAR_OBJ_GFX_ID_0, sLilycoveLadyGfxId[GetLilycoveLadyId()]);
    if (GetLilycoveLadyId() == LILYCOVE_LADY_CONTEST)
    {
        lilycoveLady = &gSaveBlock1Ptr->lilycoveLady;
        VarSet(VAR_OBJ_GFX_ID_1, sContestLadyMonGfxId[lilycoveLady->contest.category]);
        gSpecialVar_Result = TRUE;
    }
    else
    {
        gSpecialVar_Result = FALSE;
    }
}

void InitLilycoveLady(void)
{
    u16 id = ((gSaveBlock2Ptr->playerTrainerId[1] << 8) | gSaveBlock2Ptr->playerTrainerId[0]);
    id %= 6;
    id >>= 1;
    switch (id)
    {
    case LILYCOVE_LADY_QUIZ:
        InitLilycoveQuizLady();
        break;
    case LILYCOVE_LADY_FAVOR:
        InitLilycoveFavorLady();
        break;
    case LILYCOVE_LADY_CONTEST:
        InitLilycoveContestLady();
        break;
    }
}

void ResetLilycoveLadyForRecordMix(void)
{
    switch (GetLilycoveLadyId())
    {
    case LILYCOVE_LADY_QUIZ:
        ResetQuizLadyForRecordMix();
        break;
    case LILYCOVE_LADY_FAVOR:
        ResetFavorLadyForRecordMix();
        break;
    case LILYCOVE_LADY_CONTEST:
        ResetContestLadyForRecordMix();
        break;
    }
}

// Unused
void InitLilycoveLadyRandomly(void)
{
    u8 lady = Random() % LILYCOVE_LADY_COUNT;

    switch (lady)
    {
    case LILYCOVE_LADY_QUIZ:
        InitLilycoveQuizLady();
        break;
    case LILYCOVE_LADY_FAVOR:
        InitLilycoveFavorLady();
        break;
    case LILYCOVE_LADY_CONTEST:
        InitLilycoveContestLady();
        break;
    }
}

void Script_GetLilycoveLadyId(void)
{
    gSpecialVar_Result = GetLilycoveLadyId();
}

static u8 GetNumAcceptedItems(const u16 *itemsArray)
{
    u8 numItems;

    for (numItems = 0; *itemsArray != ITEM_NONE; numItems++, itemsArray++);
    return numItems;
}

static void FavorLadyPickFavorAndBestItem(void)
{
    u8 numItems;
    u8 bestItem;

    sFavorLadyPtr->favorId = Random() % ARRAY_COUNT(sFavorLadyRequests);
    numItems = GetNumAcceptedItems(sFavorLadyAcceptedItemLists[sFavorLadyPtr->favorId]);
    bestItem = Random() % numItems;
    sFavorLadyPtr->bestItem = sFavorLadyAcceptedItemLists[sFavorLadyPtr->favorId][bestItem];
}

static void InitLilycoveFavorLady(void)
{
    sFavorLadyPtr = &gSaveBlock1Ptr->lilycoveLady.favor;
    sFavorLadyPtr->id = LILYCOVE_LADY_FAVOR;
    sFavorLadyPtr->state = LILYCOVE_LADY_STATE_READY;
    sFavorLadyPtr->playerName[0] = EOS;
    sFavorLadyPtr->likedItem = FALSE;
    sFavorLadyPtr->numItemsGiven = 0;
    sFavorLadyPtr->itemId = ITEM_NONE;
    sFavorLadyPtr->language = gGameLanguage;
    FavorLadyPickFavorAndBestItem();
}

static void ResetFavorLadyForRecordMix(void)
{
    sFavorLadyPtr = &gSaveBlock1Ptr->lilycoveLady.favor;
    sFavorLadyPtr->id = LILYCOVE_LADY_FAVOR;
    sFavorLadyPtr->state = LILYCOVE_LADY_STATE_READY;
}

u8 GetFavorLadyState(void)
{
    sFavorLadyPtr = &gSaveBlock1Ptr->lilycoveLady.favor;
    if (sFavorLadyPtr->state == LILYCOVE_LADY_STATE_PRIZE)
        return LILYCOVE_LADY_STATE_PRIZE;
    else if (sFavorLadyPtr->state == LILYCOVE_LADY_STATE_COMPLETED)
        return LILYCOVE_LADY_STATE_COMPLETED;
    else
        return LILYCOVE_LADY_STATE_READY;
}

static const u8 *GetFavorLadyRequest(u8 idx)
{
    return sFavorLadyRequests[idx];
}

void BufferFavorLadyRequest(void)
{
    sFavorLadyPtr = &gSaveBlock1Ptr->lilycoveLady.favor;
    StringCopy(gStringVar1, GetFavorLadyRequest(sFavorLadyPtr->favorId));
}

bool8 HasAnotherPlayerGivenFavorLadyItem(void)
{
    sFavorLadyPtr = &gSaveBlock1Ptr->lilycoveLady.favor;
    if (sFavorLadyPtr->playerName[0] != EOS)
    {
        StringCopy7(gStringVar3, sFavorLadyPtr->playerName);
        ConvertInternationalString(gStringVar3, sFavorLadyPtr->language);
        return TRUE;
    }
    return FALSE;
}

static void BufferItemName(u8 *dest, u16 itemId)
{
    StringCopy(dest, ItemId_GetName(itemId));
}

void BufferFavorLadyItemName(void)
{
    sFavorLadyPtr = &gSaveBlock1Ptr->lilycoveLady.favor;
    BufferItemName(gStringVar2, sFavorLadyPtr->itemId);
}

static void SetFavorLadyPlayerName(const u8 *src, u8 *dest)
{
    memset(dest, EOS, PLAYER_NAME_LENGTH + 1);
    StringCopy7(dest, src);
}

void BufferFavorLadyPlayerName(void)
{
    sFavorLadyPtr = &gSaveBlock1Ptr->lilycoveLady.favor;
    SetFavorLadyPlayerName(sFavorLadyPtr->playerName, gStringVar3);
    ConvertInternationalString(gStringVar3, sFavorLadyPtr->language);
}

// Only used to determine if a record-mixed player had given her an item she liked
bool8 DidFavorLadyLikeItem(void)
{
    sFavorLadyPtr = &gSaveBlock1Ptr->lilycoveLady.favor;
    return sFavorLadyPtr->likedItem ? TRUE : FALSE;
}

void Script_FavorLadyOpenBagMenu(void)
{
    FavorLadyOpenBagMenu();
}

static bool8 DoesFavorLadyLikeItem(u16 itemId)
{
    u8 numItems;
    u8 i;
    bool8 likedItem;

    sFavorLadyPtr = &gSaveBlock1Ptr->lilycoveLady.favor;
    numItems = GetNumAcceptedItems(sFavorLadyAcceptedItemLists[sFavorLadyPtr->favorId]);
    sFavorLadyPtr->state = LILYCOVE_LADY_STATE_COMPLETED;
    BufferItemName(gStringVar2, itemId);
    sFavorLadyPtr->itemId = itemId;
    SetFavorLadyPlayerName(gSaveBlock2Ptr->playerName, sFavorLadyPtr->playerName);
    sFavorLadyPtr->language = gGameLanguage;
    likedItem = FALSE;
    for (i = 0; i < numItems; i ++)
    {
        if (sFavorLadyAcceptedItemLists[sFavorLadyPtr->favorId][i] == itemId)
        {
            likedItem = TRUE;
            sFavorLadyPtr->numItemsGiven++;
            sFavorLadyPtr->likedItem = TRUE;
            if (sFavorLadyPtr->bestItem == itemId)
                sFavorLadyPtr->numItemsGiven = LILYCOVE_LADY_GIFT_THRESHOLD;
            break;
        }
        sFavorLadyPtr->likedItem = FALSE;
    }
    return likedItem;
}

bool8 Script_DoesFavorLadyLikeItem(void)
{
    return DoesFavorLadyLikeItem(gSpecialVar_ItemId);
}

bool8 IsFavorLadyThresholdMet(void)
{
    u8 numItemsGiven;

    sFavorLadyPtr = &gSaveBlock1Ptr->lilycoveLady.favor;
    numItemsGiven = sFavorLadyPtr->numItemsGiven;
    return numItemsGiven < LILYCOVE_LADY_GIFT_THRESHOLD ? FALSE : TRUE;
}

static void FavorLadyBufferPrizeName(u16 prize)
{
    BufferItemName(gStringVar2, prize);
}

u16 FavorLadyGetPrize(void)
{
    u16 prize;

    sFavorLadyPtr = &gSaveBlock1Ptr->lilycoveLady.favor;
    prize = sFavorLadyPrizes[sFavorLadyPtr->favorId];
    FavorLadyBufferPrizeName(prize);
    sFavorLadyPtr->state = LILYCOVE_LADY_STATE_PRIZE;
    return prize;
}

void SetFavorLadyState_Complete(void)
{
    InitLilycoveFavorLady();
    sFavorLadyPtr->state = LILYCOVE_LADY_STATE_COMPLETED;
}

void FieldCallback_FavorLadyEnableScriptContexts(void)
{
    EnableBothScriptContexts();
}

static void QuizLadyPickQuestion(void)
{
    u8 questionId;
    u8 i;

    questionId = Random() % ARRAY_COUNT(sQuizLadyQuizQuestions);
    for (i = 0; i < QUIZ_QUESTION_LEN; i ++)
        sQuizLadyPtr->question[i] = sQuizLadyQuizQuestions[questionId][i];
    sQuizLadyPtr->correctAnswer = sQuizLadyQuizAnswers[questionId];
    sQuizLadyPtr->prize = sQuizLadyPrizes[questionId];
    sQuizLadyPtr->questionId = questionId;
    sQuizLadyPtr->playerName[0] = EOS;
}

static void InitLilycoveQuizLady(void)
{
    u8 i;

    sQuizLadyPtr = &gSaveBlock1Ptr->lilycoveLady.quiz;
    sQuizLadyPtr->id = LILYCOVE_LADY_QUIZ;
    sQuizLadyPtr->state = LILYCOVE_LADY_STATE_READY;

    for (i = 0; i < QUIZ_QUESTION_LEN; i ++)
        sQuizLadyPtr->question[i] = EC_EMPTY_WORD;

    sQuizLadyPtr->correctAnswer = EC_EMPTY_WORD;
    sQuizLadyPtr->playerAnswer = EC_EMPTY_WORD;

    for (i = 0; i < TRAINER_ID_LENGTH; i ++)
        sQuizLadyPtr->playerTrainerId[i] = 0;

    sQuizLadyPtr->prize = ITEM_NONE;
    sQuizLadyPtr->waitingForChallenger = FALSE;
    sQuizLadyPtr->prevQuestionId = ARRAY_COUNT(sQuizLadyQuizQuestions);
    sQuizLadyPtr->language = gGameLanguage;
    QuizLadyPickQuestion();
}

static void ResetQuizLadyForRecordMix(void)
{
    sQuizLadyPtr = &gSaveBlock1Ptr->lilycoveLady.quiz;
    sQuizLadyPtr->id = LILYCOVE_LADY_QUIZ;
    sQuizLadyPtr->state = LILYCOVE_LADY_STATE_READY;
    sQuizLadyPtr->waitingForChallenger = FALSE;
    sQuizLadyPtr->playerAnswer = EC_EMPTY_WORD;
}

u8 GetQuizLadyState(void)
{
    sQuizLadyPtr = &gSaveBlock1Ptr->lilycoveLady.quiz;
    if (sQuizLadyPtr->state == LILYCOVE_LADY_STATE_PRIZE)
        return LILYCOVE_LADY_STATE_PRIZE;
    else if (sQuizLadyPtr->state == LILYCOVE_LADY_STATE_COMPLETED)
        return LILYCOVE_LADY_STATE_COMPLETED;
    else
        return LILYCOVE_LADY_STATE_READY;
}

u8 GetQuizAuthor(void)
{
    s32 i, j;
    u8 authorNameId;
    struct LilycoveLadyQuiz *quiz = &gSaveBlock1Ptr->lilycoveLady.quiz;

    if (IsEasyChatAnswerUnlocked(quiz->correctAnswer) == FALSE)
    {
        i = quiz->questionId;
        do
        {
            if (++i >= (int)ARRAY_COUNT(sQuizLadyQuizQuestions))
                i = 0;
        } while (IsEasyChatAnswerUnlocked(sQuizLadyQuizAnswers[i]) == FALSE);

        for (j = 0; j < QUIZ_QUESTION_LEN; j++)
            quiz->question[j] = sQuizLadyQuizQuestions[i][j];
        quiz->correctAnswer = sQuizLadyQuizAnswers[i];
        quiz->prize = sQuizLadyPrizes[i];
        quiz->questionId = i;
        quiz->playerName[0] = EOS;
    }
    authorNameId = BufferQuizAuthorName();
    if (authorNameId == QUIZ_AUTHOR_NAME_LADY)
        return QUIZ_AUTHOR_LADY;
    else if (authorNameId == QUIZ_AUTHOR_NAME_OTHER_PLAYER || IsQuizTrainerIdNotPlayer())
        return QUIZ_AUTHOR_OTHER_PLAYER;
    else
        return QUIZ_AUTHOR_PLAYER;
}

static u8 BufferQuizAuthorName(void)
{
    u8 authorNameId;
    u8 nameLen;
    u8 i;

    authorNameId = QUIZ_AUTHOR_NAME_PLAYER;
    sQuizLadyPtr = &gSaveBlock1Ptr->lilycoveLady.quiz;
    if (sQuizLadyPtr->playerName[0] == EOS)
    {
        StringCopy7(gStringVar1, gText_QuizLady_Lady);
        authorNameId = QUIZ_AUTHOR_NAME_LADY;
    }
    else
    {
        StringCopy7(gStringVar1, sQuizLadyPtr->playerName);
        ConvertInternationalString(gStringVar1, sQuizLadyPtr->language);
        nameLen = GetPlayerNameLength(sQuizLadyPtr->playerName);
        if (nameLen == GetPlayerNameLength(gSaveBlock2Ptr->playerName))
        {
            u8 *name = sQuizLadyPtr->playerName;
            for (i = 0; i < nameLen; i++)
            {
                name = sQuizLadyPtr->playerName;
                if (name[i] != gSaveBlock2Ptr->playerName[i])
                {
                    authorNameId = QUIZ_AUTHOR_NAME_OTHER_PLAYER;
                    break;
                }
            }
        }

    }
    return authorNameId;
}

static bool8 IsQuizTrainerIdNotPlayer(void)
{
    bool8 notPlayer;
    u8 i;

    sQuizLadyPtr = &gSaveBlock1Ptr->lilycoveLady.quiz;
    notPlayer = FALSE;
    for (i = 0; i < TRAINER_ID_LENGTH; i++)
    {
        if (sQuizLadyPtr->playerTrainerId[i] != gSaveBlock2Ptr->playerTrainerId[i])
        {
            notPlayer = TRUE;
            break;
        }
    }
    return notPlayer;
}

static u8 GetPlayerNameLength(const u8 *playerName)
{
    u8 len;
    const u8 *ptr;

    for (len = 0, ptr = playerName; *ptr != EOS; len++, ptr++);
    return len;
}

void BufferQuizPrizeName(void)
{
    StringCopy(gStringVar1, ItemId_GetName(sQuizLadyPtr->prize));
}

bool8 BufferQuizAuthorNameAndCheckIfLady(void)
{
    sQuizLadyPtr = &gSaveBlock1Ptr->lilycoveLady.quiz;
    if (BufferQuizAuthorName() == QUIZ_AUTHOR_NAME_LADY)
    {
        sQuizLadyPtr->language = gGameLanguage;
        return TRUE;
    }
    return FALSE;
}

bool8 IsQuizLadyWaitingForChallenger(void)
{
    sQuizLadyPtr = &gSaveBlock1Ptr->lilycoveLady.quiz;
    return sQuizLadyPtr->waitingForChallenger;
}

void QuizLadyGetPlayerAnswer(void)
{
    ShowEasyChatScreen();
}

bool8 IsQuizAnswerCorrect(void)
{
    sQuizLadyPtr = &gSaveBlock1Ptr->lilycoveLady.quiz;
    CopyEasyChatWord(gStringVar1, sQuizLadyPtr->correctAnswer);
    CopyEasyChatWord(gStringVar2, sQuizLadyPtr->playerAnswer);
    return StringCompare(gStringVar1, gStringVar2) ? FALSE : TRUE;
}

void BufferQuizPrizeItem(void)
{
    sQuizLadyPtr = &gSaveBlock1Ptr->lilycoveLady.quiz;
    gSpecialVar_0x8005 = sQuizLadyPtr->prize;
}

void SetQuizLadyState_Complete(void)
{
    sQuizLadyPtr = &gSaveBlock1Ptr->lilycoveLady.quiz;
    sQuizLadyPtr->state = LILYCOVE_LADY_STATE_COMPLETED;
}

void SetQuizLadyState_GivePrize(void)
{
    sQuizLadyPtr = &gSaveBlock1Ptr->lilycoveLady.quiz;
    sQuizLadyPtr->state = LILYCOVE_LADY_STATE_PRIZE;
}

void ClearQuizLadyPlayerAnswer(void)
{
    sQuizLadyPtr = &gSaveBlock1Ptr->lilycoveLady.quiz;
    sQuizLadyPtr->playerAnswer = EC_EMPTY_WORD;
}

void Script_QuizLadyOpenBagMenu(void)
{
    QuizLadyOpenBagMenu();
}

void QuizLadyPickNewQuestion(void)
{
    sQuizLadyPtr = &gSaveBlock1Ptr->lilycoveLady.quiz;
    if (BufferQuizAuthorNameAndCheckIfLady())
        sQuizLadyPtr->prevQuestionId = sQuizLadyPtr->questionId;
    else
        sQuizLadyPtr->prevQuestionId = ARRAY_COUNT(sQuizLadyQuizQuestions);
    QuizLadyPickQuestion();
}

void ClearQuizLadyQuestionAndAnswer(void)
{
    u8 i;

    sQuizLadyPtr = &gSaveBlock1Ptr->lilycoveLady.quiz;
    for (i = 0; i < QUIZ_QUESTION_LEN; i++)
        sQuizLadyPtr->question[i] = EC_EMPTY_WORD;
    sQuizLadyPtr->correctAnswer = EC_EMPTY_WORD;
}

void QuizLadySetCustomQuestion(void)
{
    gSpecialVar_0x8004 = EASY_CHAT_TYPE_QUIZ_SET_QUESTION;
    ShowEasyChatScreen();
}

void QuizLadyTakePrizeForCustomQuiz(void)
{
    RemoveBagItem(gSpecialVar_ItemId, 1);
}

void QuizLadyRecordCustomQuizData(void)
{
    u8 i;

    sQuizLadyPtr = &gSaveBlock1Ptr->lilycoveLady.quiz;
    sQuizLadyPtr->prize = gSpecialVar_ItemId;
    for (i = 0; i < TRAINER_ID_LENGTH; i++)
        sQuizLadyPtr->playerTrainerId[i] = gSaveBlock2Ptr->playerTrainerId[i];
    StringCopy7(sQuizLadyPtr->playerName, gSaveBlock2Ptr->playerName);
    sQuizLadyPtr->language = gGameLanguage;
}

void QuizLadySetWaitingForChallenger(void)
{
    sQuizLadyPtr = &gSaveBlock1Ptr->lilycoveLady.quiz;
    sQuizLadyPtr->waitingForChallenger = TRUE;
}

void BufferQuizCorrectAnswer(void)
{
    sQuizLadyPtr = &gSaveBlock1Ptr->lilycoveLady.quiz;
    CopyEasyChatWord(gStringVar3, sQuizLadyPtr->correctAnswer);
}


void FieldCallback_QuizLadyEnableScriptContexts(void)
{
    EnableBothScriptContexts();
}

void QuizLadyClearQuestionForRecordMix(const LilycoveLady *lilycoveLady)
{
    u8 i;

    sQuizLadyPtr = &gSaveBlock1Ptr->lilycoveLady.quiz;
    if (lilycoveLady->quiz.prevQuestionId < ARRAY_COUNT(sQuizLadyQuizQuestions)
        && sQuizLadyPtr->id == LILYCOVE_LADY_QUIZ)
    {
        for (i = 0; i < 4; i++)
        {
            if (lilycoveLady->quiz.prevQuestionId != sQuizLadyPtr->questionId)
                break;
            sQuizLadyPtr->questionId = Random() % ARRAY_COUNT(sQuizLadyQuizQuestions);
        }
        if (lilycoveLady->quiz.prevQuestionId == sQuizLadyPtr->questionId)
            sQuizLadyPtr->questionId = (sQuizLadyPtr->questionId + 1) % (int)ARRAY_COUNT(sQuizLadyQuizQuestions);

        sQuizLadyPtr->prevQuestionId = lilycoveLady->quiz.prevQuestionId;
    }
}

static void ResetContestLadyContestData(void)
{
    sContestLadyPtr->playerName[0] = EOS;
    sContestLadyPtr->numGoodPokeblocksGiven = 0;
    sContestLadyPtr->numOtherPokeblocksGiven = 0;
    sContestLadyPtr->maxSheen = 0;
    sContestLadyPtr->category = Random() % CONTEST_CATEGORIES_COUNT;
}

static void InitLilycoveContestLady(void)
{
    sContestLadyPtr = &gSaveBlock1Ptr->lilycoveLady.contest;
    sContestLadyPtr->id = LILYCOVE_LADY_CONTEST;
    sContestLadyPtr->givenPokeblock = FALSE;
    ResetContestLadyContestData();
    sContestLadyPtr->language = gGameLanguage;
}

static void ResetContestLadyForRecordMix(void)
{
    sContestLadyPtr = &gSaveBlock1Ptr->lilycoveLady.contest;
    sContestLadyPtr->id = LILYCOVE_LADY_CONTEST;
    sContestLadyPtr->givenPokeblock = FALSE;
<<<<<<< HEAD
    if (sContestLadyPtr->numGoodPokeblocksGiven == LILYCOVE_LADY_GIFT_THRESHOLD
=======

    if (sContestLadyPtr->numGoodPokeblocksGiven == LILYCOVE_LADY_GIFT_THRESHOLD 
>>>>>>> 0c2e9a5b
     || sContestLadyPtr->numOtherPokeblocksGiven == LILYCOVE_LADY_GIFT_THRESHOLD)
        ResetContestLadyContestData();
}

static void ContestLadySavePlayerNameIfHighSheen(u8 sheen)
{
    sContestLadyPtr = &gSaveBlock1Ptr->lilycoveLady.contest;
    if (sContestLadyPtr->maxSheen <= sheen)
    {
        sContestLadyPtr->maxSheen = sheen;
        memset(sContestLadyPtr->playerName, EOS, sizeof(sContestLadyPtr->playerName));
        memcpy(sContestLadyPtr->playerName, gSaveBlock2Ptr->playerName, sizeof(sContestLadyPtr->playerName));
        sContestLadyPtr->language = gGameLanguage;
    }
}

bool8 GivePokeblockToContestLady(struct Pokeblock *pokeblock)
{
    u8 sheen = 0;
    bool8 correctFlavor = FALSE;

    sContestLadyPtr = &gSaveBlock1Ptr->lilycoveLady.contest;
    switch (sContestLadyPtr->category)
    {
    case CONTEST_CATEGORY_COOL:
        if (pokeblock->spicy != 0)
        {
            sheen = pokeblock->spicy;
            correctFlavor = TRUE;
        }
        break;
    case CONTEST_CATEGORY_BEAUTY:
        if (pokeblock->dry != 0)
        {
            sheen = pokeblock->dry;
            correctFlavor = TRUE;
        }
        break;
    case CONTEST_CATEGORY_CUTE:
        if (pokeblock->sweet != 0)
        {
            sheen = pokeblock->sweet;
            correctFlavor = TRUE;
        }
        break;
    case CONTEST_CATEGORY_SMART:
        if (pokeblock->bitter != 0)
        {
            sheen = pokeblock->bitter;
            correctFlavor = TRUE;
        }
        break;
    case CONTEST_CATEGORY_TOUGH:
        if (pokeblock->sour != 0)
        {
            sheen = pokeblock->sour;
            correctFlavor = TRUE;
        }
        break;
    }
    if (correctFlavor == TRUE)
    {
        ContestLadySavePlayerNameIfHighSheen(sheen);
        sContestLadyPtr->numGoodPokeblocksGiven++;
    }
    else
    {
        sContestLadyPtr->numOtherPokeblocksGiven++;
    }
    return correctFlavor;
}

static void BufferContestLadyCategoryAndMonName(u8 *category, u8 *nickname)
{
    sContestLadyPtr = &gSaveBlock1Ptr->lilycoveLady.contest;
    StringCopy(category, sContestLadyCategoryNames[sContestLadyPtr->category]);
    StringCopy10(nickname, sContestLadyMonNames[sContestLadyPtr->category]);
}

void BufferContestLadyMonName(u8 *category, u8 *nickname)
{
    sContestLadyPtr = &gSaveBlock1Ptr->lilycoveLady.contest;
    *category = sContestLadyPtr->category;
    StringCopy(nickname, sContestLadyMonNames[sContestLadyPtr->category]);
}

void BufferContestLadyPlayerName(u8 *dest)
{
    sContestLadyPtr = &gSaveBlock1Ptr->lilycoveLady.contest;
    StringCopy(dest, sContestLadyPtr->playerName);
}

void BufferContestLadyLanguage(u8 *dest)
{
    sContestLadyPtr = &gSaveBlock1Ptr->lilycoveLady.contest;
    *dest = sContestLadyPtr->language;
}

void BufferContestName(u8 *dest, u8 category)
{
    StringCopy(dest, sContestNames[category]);
}

// Used by the Contest Lady's TV show to determine how well she performed
u8 GetContestLadyPokeblockState(void)
{
    sContestLadyPtr = &gSaveBlock1Ptr->lilycoveLady.contest;
    if (sContestLadyPtr->numGoodPokeblocksGiven >= LILYCOVE_LADY_GIFT_THRESHOLD)
        return CONTEST_LADY_GOOD;
    else if (sContestLadyPtr->numGoodPokeblocksGiven == 0)
        return CONTEST_LADY_BAD;
    else
        return CONTEST_LADY_NORMAL;
}


bool8 HasPlayerGivenContestLadyPokeblock(void)
{
    sContestLadyPtr = &gSaveBlock1Ptr->lilycoveLady.contest;
    if (sContestLadyPtr->givenPokeblock == TRUE)
        return TRUE;
    return FALSE;
}

bool8 ShouldContestLadyShowGoOnAir(void)
{
    bool8 putOnAir = FALSE;

    sContestLadyPtr = &gSaveBlock1Ptr->lilycoveLady.contest;
    if (sContestLadyPtr->numGoodPokeblocksGiven >= LILYCOVE_LADY_GIFT_THRESHOLD
     || sContestLadyPtr->numOtherPokeblocksGiven >= LILYCOVE_LADY_GIFT_THRESHOLD)
        putOnAir = TRUE;

    return putOnAir;
}

void Script_BufferContestLadyCategoryAndMonName(void)
{
    BufferContestLadyCategoryAndMonName(gStringVar2, gStringVar1);
}

void OpenPokeblockCaseForContestLady(void)
{
    OpenPokeblockCase(PBLOCK_CASE_GIVE, CB2_ReturnToField);
}

void SetContestLadyGivenPokeblock(void)
{
    sContestLadyPtr = &gSaveBlock1Ptr->lilycoveLady.contest;
    sContestLadyPtr->givenPokeblock = TRUE;
}

void GetContestLadyMonSpecies(void)
{
    sContestLadyPtr = &gSaveBlock1Ptr->lilycoveLady.contest;
    gSpecialVar_0x8005 = sContestLadyMonSpecies[sContestLadyPtr->category];
}

u8 GetContestLadyCategory(void)
{
    sContestLadyPtr = &gSaveBlock1Ptr->lilycoveLady.contest;
    return sContestLadyPtr->category;
}<|MERGE_RESOLUTION|>--- conflicted
+++ resolved
@@ -618,12 +618,8 @@
     sContestLadyPtr = &gSaveBlock1Ptr->lilycoveLady.contest;
     sContestLadyPtr->id = LILYCOVE_LADY_CONTEST;
     sContestLadyPtr->givenPokeblock = FALSE;
-<<<<<<< HEAD
+
     if (sContestLadyPtr->numGoodPokeblocksGiven == LILYCOVE_LADY_GIFT_THRESHOLD
-=======
-
-    if (sContestLadyPtr->numGoodPokeblocksGiven == LILYCOVE_LADY_GIFT_THRESHOLD 
->>>>>>> 0c2e9a5b
      || sContestLadyPtr->numOtherPokeblocksGiven == LILYCOVE_LADY_GIFT_THRESHOLD)
         ResetContestLadyContestData();
 }
