--- conflicted
+++ resolved
@@ -1600,19 +1600,10 @@
                         QueueZMove(gActiveBattler, moveInfo->moves[chosenMoveId]);
                     
                     if (CanMegaEvolve(gActiveBattler)) // If opponent can mega evolve, do it.
-                        BtlController_EmitTwoReturnValues(1, 10, (chosenMoveId) | (RET_MEGA_EVOLUTION) | (gBattlerTarget << 8));
+                        BtlController_EmitTwoReturnValues(BUFFER_B, 10, (chosenMoveId) | (RET_MEGA_EVOLUTION) | (gBattlerTarget << 8));
                     else
-                        BtlController_EmitTwoReturnValues(1, 10, (chosenMoveId) | (gBattlerTarget << 8));
+                        BtlController_EmitTwoReturnValues(BUFFER_B, 10, (chosenMoveId) | (gBattlerTarget << 8));
                 }
-<<<<<<< HEAD
-=======
-
-                // If opponent can mega evolve, do it.
-                if (CanMegaEvolve(gActiveBattler))
-                    BtlController_EmitTwoReturnValues(BUFFER_B, 10, (chosenMoveId) | (RET_MEGA_EVOLUTION) | (gBattlerTarget << 8));
-                else
-                    BtlController_EmitTwoReturnValues(BUFFER_B, 10, (chosenMoveId) | (gBattlerTarget << 8));
->>>>>>> aa2b2e6a
                 break;
             }
             OpponentBufferExecCompleted();
