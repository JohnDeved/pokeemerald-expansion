--- conflicted
+++ resolved
@@ -1584,15 +1584,9 @@
                 BtlController_EmitTwoReturnValues(BUFFER_B, 15, gBattlerTarget);
                 break;
             default:
-<<<<<<< HEAD
-                if (GetBattlerMoveTargetType(gActiveBattler, moveInfo.moves[chosenMoveId]) & (MOVE_TARGET_USER_OR_SELECTED | MOVE_TARGET_USER))
+                if (GetBattlerMoveTargetType(gActiveBattler, moveInfo->moves[chosenMoveId]) & (MOVE_TARGET_USER_OR_SELECTED | MOVE_TARGET_USER))
                     gBattlerTarget = gActiveBattler;
-                if (GetBattlerMoveTargetType(gActiveBattler, moveInfo.moves[chosenMoveId]) & MOVE_TARGET_BOTH)
-=======
-                if (gBattleMoves[moveInfo->moves[chosenMoveId]].target & (MOVE_TARGET_USER_OR_SELECTED | MOVE_TARGET_USER))
-                    gBattlerTarget = gActiveBattler;
-                if (gBattleMoves[moveInfo->moves[chosenMoveId]].target & MOVE_TARGET_BOTH)
->>>>>>> bc94a2bb
+                if (GetBattlerMoveTargetType(gActiveBattler, moveInfo->moves[chosenMoveId]) & MOVE_TARGET_BOTH)
                 {
                     gBattlerTarget = GetBattlerAtPosition(B_POSITION_PLAYER_LEFT);
                     if (gAbsentBattlerFlags & gBitTable[gBattlerTarget])
@@ -1617,13 +1611,8 @@
                 move = moveInfo->moves[chosenMoveId];
             } while (move == MOVE_NONE);
 
-<<<<<<< HEAD
             if (GetBattlerMoveTargetType(gActiveBattler, move) & (MOVE_TARGET_USER_OR_SELECTED | MOVE_TARGET_USER))
-                BtlController_EmitTwoReturnValues(1, B_ACTION_USE_MOVE, (chosenMoveId) | (gActiveBattler << 8));
-=======
-            if (gBattleMoves[move].target & (MOVE_TARGET_USER_OR_SELECTED | MOVE_TARGET_USER))
                 BtlController_EmitTwoReturnValues(BUFFER_B, 10, (chosenMoveId) | (gActiveBattler << 8));
->>>>>>> bc94a2bb
             else if (gBattleTypeFlags & BATTLE_TYPE_DOUBLE)
             {
                 #if B_WILD_NATURAL_ENEMIES == TRUE
