--- conflicted
+++ resolved
@@ -1165,15 +1165,9 @@
 
 static void OpponentHandleSwitchInAnim(void)
 {
-<<<<<<< HEAD
-    *(gBattleStruct->monToSwitchIntoId + gActiveBattler) = 6;
+    *(gBattleStruct->monToSwitchIntoId + gActiveBattler) = PARTY_SIZE;
     gBattlerPartyIndexes[gActiveBattler] = gBattleResources->bufferA[gActiveBattler][1];
     StartSendOutAnim(gActiveBattler, gBattleResources->bufferA[gActiveBattler][2]);
-=======
-    *(gBattleStruct->monToSwitchIntoId + gActiveBattler) = PARTY_SIZE;
-    gBattlerPartyIndexes[gActiveBattler] = gBattleBufferA[gActiveBattler][1];
-    StartSendOutAnim(gActiveBattler, gBattleBufferA[gActiveBattler][2]);
->>>>>>> 0851e55c
     gBattlerControllerFuncs[gActiveBattler] = SwitchIn_TryShinyAnim;
 }
 
@@ -1696,19 +1690,6 @@
                 battler2 = GetBattlerAtPosition(B_POSITION_OPPONENT_RIGHT);
                 pokemonInBattle = 2;
 
-<<<<<<< HEAD
-=======
-            if (gBattleTypeFlags & (BATTLE_TYPE_TWO_OPPONENTS | BATTLE_TYPE_TOWER_LINK_MULTI))
-            {
-                if (gActiveBattler == 1)
-                    firstId = 0, lastId = PARTY_SIZE / 2;
-                else
-                    firstId = PARTY_SIZE / 2, lastId = PARTY_SIZE;
-            }
-            else
-            {
-                firstId = 0, lastId = PARTY_SIZE;
->>>>>>> 0851e55c
             }
 
             GetAIPartyIndexes(gActiveBattler, &firstId, &lastId);
