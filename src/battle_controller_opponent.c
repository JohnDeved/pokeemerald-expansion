#include "global.h"
#include "battle.h"
#include "battle_ai_main.h"
#include "battle_ai_util.h"
#include "battle_anim.h"
#include "battle_arena.h"
#include "battle_controllers.h"
#include "battle_message.h"
#include "battle_interface.h"
#include "battle_setup.h"
#include "battle_tower.h"
#include "battle_tv.h"
#include "battle_z_move.h"
#include "bg.h"
#include "data.h"
#include "frontier_util.h"
#include "item.h"
#include "link.h"
#include "main.h"
#include "m4a.h"
#include "palette.h"
#include "pokeball.h"
#include "pokemon.h"
#include "random.h"
#include "reshow_battle_screen.h"
#include "sound.h"
#include "string_util.h"
#include "task.h"
#include "text.h"
#include "util.h"
#include "window.h"
#include "constants/battle_anim.h"
#include "constants/items.h"
#include "constants/moves.h"
#include "constants/songs.h"
#include "constants/trainers.h"
#include "trainer_hill.h"

static void OpponentHandleGetMonData(void);
static void OpponentHandleGetRawMonData(void);
static void OpponentHandleSetMonData(void);
static void OpponentHandleSetRawMonData(void);
static void OpponentHandleLoadMonSprite(void);
static void OpponentHandleSwitchInAnim(void);
static void OpponentHandleReturnMonToBall(void);
static void OpponentHandleDrawTrainerPic(void);
static void OpponentHandleTrainerSlide(void);
static void OpponentHandleTrainerSlideBack(void);
static void OpponentHandleFaintAnimation(void);
static void OpponentHandlePaletteFade(void);
static void OpponentHandleSuccessBallThrowAnim(void);
static void OpponentHandleBallThrow(void);
static void OpponentHandlePause(void);
static void OpponentHandleMoveAnimation(void);
static void OpponentHandlePrintString(void);
static void OpponentHandlePrintSelectionString(void);
static void OpponentHandleChooseAction(void);
static void OpponentHandleYesNoBox(void);
static void OpponentHandleChooseMove(void);
static void OpponentHandleChooseItem(void);
static void OpponentHandleChoosePokemon(void);
static void OpponentHandleCmd23(void);
static void OpponentHandleHealthBarUpdate(void);
static void OpponentHandleExpUpdate(void);
static void OpponentHandleStatusIconUpdate(void);
static void OpponentHandleStatusAnimation(void);
static void OpponentHandleStatusXor(void);
static void OpponentHandleDataTransfer(void);
static void OpponentHandleDMA3Transfer(void);
static void OpponentHandlePlayBGM(void);
static void OpponentHandleCmd32(void);
static void OpponentHandleTwoReturnValues(void);
static void OpponentHandleChosenMonReturnValue(void);
static void OpponentHandleOneReturnValue(void);
static void OpponentHandleOneReturnValue_Duplicate(void);
static void OpponentHandleClearUnkVar(void);
static void OpponentHandleSetUnkVar(void);
static void OpponentHandleClearUnkFlag(void);
static void OpponentHandleToggleUnkFlag(void);
static void OpponentHandleHitAnimation(void);
static void OpponentHandleCantSwitch(void);
static void OpponentHandlePlaySE(void);
static void OpponentHandlePlayFanfareOrBGM(void);
static void OpponentHandleFaintingCry(void);
static void OpponentHandleIntroSlide(void);
static void OpponentHandleIntroTrainerBallThrow(void);
static void OpponentHandleDrawPartyStatusSummary(void);
static void OpponentHandleHidePartyStatusSummary(void);
static void OpponentHandleEndBounceEffect(void);
static void OpponentHandleSpriteInvisibility(void);
static void OpponentHandleBattleAnimation(void);
static void OpponentHandleLinkStandbyMsg(void);
static void OpponentHandleResetActionMoveSelection(void);
static void OpponentHandleEndLinkBattle(void);
static void OpponentHandleDebugMenu(void);
static void OpponentCmdEnd(void);

static void OpponentBufferRunCommand(void);
static void OpponentBufferExecCompleted(void);
static void SwitchIn_HandleSoundAndEnd(void);
static u32 GetOpponentMonData(u8 monId, u8 *dst);
static void SetOpponentMonData(u8 monId);
static void StartSendOutAnim(u8 battlerId, bool8 dontClearSubstituteBit);
static void DoSwitchOutAnimation(void);
static void OpponentDoMoveAnimation(void);
static void SpriteCB_FreeOpponentSprite(struct Sprite *sprite);
static void Task_StartSendOutAnim(u8 taskId);
static void EndDrawPartyStatusSummary(void);

static void (*const sOpponentBufferCommands[CONTROLLER_CMDS_COUNT])(void) =
{
    [CONTROLLER_GETMONDATA]               = OpponentHandleGetMonData,
    [CONTROLLER_GETRAWMONDATA]            = OpponentHandleGetRawMonData,
    [CONTROLLER_SETMONDATA]               = OpponentHandleSetMonData,
    [CONTROLLER_SETRAWMONDATA]            = OpponentHandleSetRawMonData,
    [CONTROLLER_LOADMONSPRITE]            = OpponentHandleLoadMonSprite,
    [CONTROLLER_SWITCHINANIM]             = OpponentHandleSwitchInAnim,
    [CONTROLLER_RETURNMONTOBALL]          = OpponentHandleReturnMonToBall,
    [CONTROLLER_DRAWTRAINERPIC]           = OpponentHandleDrawTrainerPic,
    [CONTROLLER_TRAINERSLIDE]             = OpponentHandleTrainerSlide,
    [CONTROLLER_TRAINERSLIDEBACK]         = OpponentHandleTrainerSlideBack,
    [CONTROLLER_FAINTANIMATION]           = OpponentHandleFaintAnimation,
    [CONTROLLER_PALETTEFADE]              = OpponentHandlePaletteFade,
    [CONTROLLER_SUCCESSBALLTHROWANIM]     = OpponentHandleSuccessBallThrowAnim,
    [CONTROLLER_BALLTHROWANIM]            = OpponentHandleBallThrow,
    [CONTROLLER_PAUSE]                    = OpponentHandlePause,
    [CONTROLLER_MOVEANIMATION]            = OpponentHandleMoveAnimation,
    [CONTROLLER_PRINTSTRING]              = OpponentHandlePrintString,
    [CONTROLLER_PRINTSTRINGPLAYERONLY]    = OpponentHandlePrintSelectionString,
    [CONTROLLER_CHOOSEACTION]             = OpponentHandleChooseAction,
    [CONTROLLER_YESNOBOX]                 = OpponentHandleYesNoBox,
    [CONTROLLER_CHOOSEMOVE]               = OpponentHandleChooseMove,
    [CONTROLLER_OPENBAG]                  = OpponentHandleChooseItem,
    [CONTROLLER_CHOOSEPOKEMON]            = OpponentHandleChoosePokemon,
    [CONTROLLER_23]                       = OpponentHandleCmd23,
    [CONTROLLER_HEALTHBARUPDATE]          = OpponentHandleHealthBarUpdate,
    [CONTROLLER_EXPUPDATE]                = OpponentHandleExpUpdate,
    [CONTROLLER_STATUSICONUPDATE]         = OpponentHandleStatusIconUpdate,
    [CONTROLLER_STATUSANIMATION]          = OpponentHandleStatusAnimation,
    [CONTROLLER_STATUSXOR]                = OpponentHandleStatusXor,
    [CONTROLLER_DATATRANSFER]             = OpponentHandleDataTransfer,
    [CONTROLLER_DMA3TRANSFER]             = OpponentHandleDMA3Transfer,
    [CONTROLLER_PLAYBGM]                  = OpponentHandlePlayBGM,
    [CONTROLLER_32]                       = OpponentHandleCmd32,
    [CONTROLLER_TWORETURNVALUES]          = OpponentHandleTwoReturnValues,
    [CONTROLLER_CHOSENMONRETURNVALUE]     = OpponentHandleChosenMonReturnValue,
    [CONTROLLER_ONERETURNVALUE]           = OpponentHandleOneReturnValue,
    [CONTROLLER_ONERETURNVALUE_DUPLICATE] = OpponentHandleOneReturnValue_Duplicate,
    [CONTROLLER_CLEARUNKVAR]              = OpponentHandleClearUnkVar,
    [CONTROLLER_SETUNKVAR]                = OpponentHandleSetUnkVar,
    [CONTROLLER_CLEARUNKFLAG]             = OpponentHandleClearUnkFlag,
    [CONTROLLER_TOGGLEUNKFLAG]            = OpponentHandleToggleUnkFlag,
    [CONTROLLER_HITANIMATION]             = OpponentHandleHitAnimation,
    [CONTROLLER_CANTSWITCH]               = OpponentHandleCantSwitch,
    [CONTROLLER_PLAYSE]                   = OpponentHandlePlaySE,
    [CONTROLLER_PLAYFANFAREORBGM]         = OpponentHandlePlayFanfareOrBGM,
    [CONTROLLER_FAINTINGCRY]              = OpponentHandleFaintingCry,
    [CONTROLLER_INTROSLIDE]               = OpponentHandleIntroSlide,
    [CONTROLLER_INTROTRAINERBALLTHROW]    = OpponentHandleIntroTrainerBallThrow,
    [CONTROLLER_DRAWPARTYSTATUSSUMMARY]   = OpponentHandleDrawPartyStatusSummary,
    [CONTROLLER_HIDEPARTYSTATUSSUMMARY]   = OpponentHandleHidePartyStatusSummary,
    [CONTROLLER_ENDBOUNCE]                = OpponentHandleEndBounceEffect,
    [CONTROLLER_SPRITEINVISIBILITY]       = OpponentHandleSpriteInvisibility,
    [CONTROLLER_BATTLEANIMATION]          = OpponentHandleBattleAnimation,
    [CONTROLLER_LINKSTANDBYMSG]           = OpponentHandleLinkStandbyMsg,
    [CONTROLLER_RESETACTIONMOVESELECTION] = OpponentHandleResetActionMoveSelection,
    [CONTROLLER_ENDLINKBATTLE]            = OpponentHandleEndLinkBattle,
    [CONTROLLER_DEBUGMENU]                = OpponentHandleDebugMenu,
    [CONTROLLER_TERMINATOR_NOP]           = OpponentCmdEnd
};

// unknown unused data
static const u8 sUnused[] = {0xB0, 0xB0, 0xC8, 0x98, 0x28, 0x28, 0x28, 0x20};

static void OpponentDummy(void)
{
}

void SetControllerToOpponent(void)
{
    gBattlerControllerFuncs[gActiveBattler] = OpponentBufferRunCommand;
}

static void OpponentBufferRunCommand(void)
{
    if (gBattleControllerExecFlags & gBitTable[gActiveBattler])
    {
        if (gBattleResources->bufferA[gActiveBattler][0] < ARRAY_COUNT(sOpponentBufferCommands))
            sOpponentBufferCommands[gBattleResources->bufferA[gActiveBattler][0]]();
        else
            OpponentBufferExecCompleted();
    }
}

static void CompleteOnBattlerSpriteCallbackDummy(void)
{
    if (gSprites[gBattlerSpriteIds[gActiveBattler]].callback == SpriteCallbackDummy)
        OpponentBufferExecCompleted();
}

static void CompleteOnBankSpriteCallbackDummy2(void)
{
    if (gSprites[gBattlerSpriteIds[gActiveBattler]].callback == SpriteCallbackDummy)
        OpponentBufferExecCompleted();
}

static void FreeTrainerSpriteAfterSlide(void)
{
    if (gSprites[gBattlerSpriteIds[gActiveBattler]].callback == SpriteCallbackDummy)
    {
        FreeTrainerFrontPicPalette(gSprites[gBattlerSpriteIds[gActiveBattler]].oam.affineParam);
        FreeSpriteOamMatrix(&gSprites[gBattlerSpriteIds[gActiveBattler]]);
        DestroySprite(&gSprites[gBattlerSpriteIds[gActiveBattler]]);
        OpponentBufferExecCompleted();
    }
}

static void Intro_DelayAndEnd(void)
{
    if (--gBattleSpritesDataPtr->healthBoxesData[gActiveBattler].introEndDelay == (u8)-1)
    {
        gBattleSpritesDataPtr->healthBoxesData[gActiveBattler].introEndDelay = 0;
        OpponentBufferExecCompleted();
    }
}

static bool32 TwoIntroMons(u32 battlerId) // Double battle with both player pokemon active.
{
    return (IsDoubleBattle() && IsValidForBattle(&gEnemyParty[gBattlerPartyIndexes[battlerId ^ BIT_FLANK]]));
}

static void Intro_WaitForShinyAnimAndHealthbox(void)
{
    bool8 healthboxAnimDone = FALSE;
    bool8 twoMons;

    twoMons = TwoIntroMons(gActiveBattler);
    if (!twoMons || ((twoMons && (gBattleTypeFlags & BATTLE_TYPE_MULTI) && !BATTLE_TWO_VS_ONE_OPPONENT) || (gBattleTypeFlags & BATTLE_TYPE_TWO_OPPONENTS)))
    {
        if (gSprites[gHealthboxSpriteIds[gActiveBattler]].callback == SpriteCallbackDummy)
            healthboxAnimDone = TRUE;
        twoMons = FALSE;
    }
    else
    {
        if (gSprites[gHealthboxSpriteIds[gActiveBattler]].callback == SpriteCallbackDummy
         && gSprites[gHealthboxSpriteIds[BATTLE_PARTNER(gActiveBattler)]].callback == SpriteCallbackDummy)
            healthboxAnimDone = TRUE;
        twoMons = TRUE;
    }

    gBattleControllerOpponentHealthboxData = &gBattleSpritesDataPtr->healthBoxesData[gActiveBattler];
    gBattleControllerOpponentFlankHealthboxData = &gBattleSpritesDataPtr->healthBoxesData[BATTLE_PARTNER(gActiveBattler)];

    if (healthboxAnimDone)
    {
        if (twoMons == TRUE)
        {
            if (gBattleSpritesDataPtr->healthBoxesData[gActiveBattler].finishedShinyMonAnim
             && gBattleSpritesDataPtr->healthBoxesData[BATTLE_PARTNER(gActiveBattler)].finishedShinyMonAnim)
            {
                gBattleSpritesDataPtr->healthBoxesData[gActiveBattler].triedShinyMonAnim = FALSE;
                gBattleSpritesDataPtr->healthBoxesData[gActiveBattler].finishedShinyMonAnim = FALSE;
                gBattleSpritesDataPtr->healthBoxesData[BATTLE_PARTNER(gActiveBattler)].triedShinyMonAnim = FALSE;
                gBattleSpritesDataPtr->healthBoxesData[BATTLE_PARTNER(gActiveBattler)].finishedShinyMonAnim = FALSE;
                FreeSpriteTilesByTag(ANIM_TAG_GOLD_STARS);
                FreeSpritePaletteByTag(ANIM_TAG_GOLD_STARS);
            }
            else
                return;
        }
        else if (gBattleSpritesDataPtr->healthBoxesData[gActiveBattler].finishedShinyMonAnim)
        {
            if (GetBattlerPosition(gActiveBattler) == 3)
            {
                if (!gBattleSpritesDataPtr->healthBoxesData[BATTLE_PARTNER(gActiveBattler)].triedShinyMonAnim
                 && !gBattleSpritesDataPtr->healthBoxesData[BATTLE_PARTNER(gActiveBattler)].finishedShinyMonAnim)
                {
                    FreeSpriteTilesByTag(ANIM_TAG_GOLD_STARS);
                    FreeSpritePaletteByTag(ANIM_TAG_GOLD_STARS);
                }
                else
                    return;
            }
                gBattleSpritesDataPtr->healthBoxesData[gActiveBattler].triedShinyMonAnim = FALSE;
                gBattleSpritesDataPtr->healthBoxesData[gActiveBattler].finishedShinyMonAnim = FALSE;
        }
        else
            return;

        gBattleSpritesDataPtr->healthBoxesData[gActiveBattler].introEndDelay = 3;
        gBattlerControllerFuncs[gActiveBattler] = Intro_DelayAndEnd;
    }
}

static void Intro_TryShinyAnimShowHealthbox(void)
{
    bool32 bgmRestored = FALSE;
    bool32 battlerAnimsDone = FALSE;
    bool32 twoMons;

    if (!gBattleSpritesDataPtr->healthBoxesData[gActiveBattler].triedShinyMonAnim
     && !gBattleSpritesDataPtr->healthBoxesData[gActiveBattler].ballAnimActive
     && !gBattleSpritesDataPtr->healthBoxesData[gActiveBattler].finishedShinyMonAnim)
        TryShinyAnimation(gActiveBattler, &gEnemyParty[gBattlerPartyIndexes[gActiveBattler]]);

    twoMons = TwoIntroMons(gActiveBattler);
    if (!(gBattleTypeFlags & BATTLE_TYPE_TWO_OPPONENTS)
<<<<<<< HEAD
     && (!(gBattleTypeFlags & BATTLE_TYPE_MULTI) || BATTLE_TWO_VS_ONE_OPPONENT)
     && twoMons
     && !gBattleSpritesDataPtr->healthBoxesData[gActiveBattler ^ BIT_FLANK].triedShinyMonAnim
     && !gBattleSpritesDataPtr->healthBoxesData[gActiveBattler ^ BIT_FLANK].ballAnimActive
     && !gBattleSpritesDataPtr->healthBoxesData[gActiveBattler ^ BIT_FLANK].finishedShinyMonAnim)
        TryShinyAnimation(gActiveBattler ^ BIT_FLANK, &gEnemyParty[gBattlerPartyIndexes[gActiveBattler ^ BIT_FLANK]]);
=======
     && !(gBattleTypeFlags & BATTLE_TYPE_MULTI)
     && IsDoubleBattle()
     && !gBattleSpritesDataPtr->healthBoxesData[BATTLE_PARTNER(gActiveBattler)].triedShinyMonAnim
     && !gBattleSpritesDataPtr->healthBoxesData[BATTLE_PARTNER(gActiveBattler)].ballAnimActive
     && !gBattleSpritesDataPtr->healthBoxesData[BATTLE_PARTNER(gActiveBattler)].finishedShinyMonAnim)
        TryShinyAnimation(BATTLE_PARTNER(gActiveBattler), &gEnemyParty[gBattlerPartyIndexes[BATTLE_PARTNER(gActiveBattler)]]);
>>>>>>> ff53a553

    if (!gBattleSpritesDataPtr->healthBoxesData[gActiveBattler].ballAnimActive && !gBattleSpritesDataPtr->healthBoxesData[BATTLE_PARTNER(gActiveBattler)].ballAnimActive)
    {
        if (!gBattleSpritesDataPtr->healthBoxesData[gActiveBattler].healthboxSlideInStarted)
        {
            if (twoMons && (!(gBattleTypeFlags & BATTLE_TYPE_MULTI) || BATTLE_TWO_VS_ONE_OPPONENT))
            {
                UpdateHealthboxAttribute(gHealthboxSpriteIds[BATTLE_PARTNER(gActiveBattler)], &gEnemyParty[gBattlerPartyIndexes[BATTLE_PARTNER(gActiveBattler)]], HEALTHBOX_ALL);
                StartHealthboxSlideIn(BATTLE_PARTNER(gActiveBattler));
                SetHealthboxSpriteVisible(gHealthboxSpriteIds[BATTLE_PARTNER(gActiveBattler)]);
            }
            UpdateHealthboxAttribute(gHealthboxSpriteIds[gActiveBattler], &gEnemyParty[gBattlerPartyIndexes[gActiveBattler]], HEALTHBOX_ALL);
            StartHealthboxSlideIn(gActiveBattler);
            SetHealthboxSpriteVisible(gHealthboxSpriteIds[gActiveBattler]);
        }
        gBattleSpritesDataPtr->healthBoxesData[gActiveBattler].healthboxSlideInStarted = TRUE;
    }

    if (!gBattleSpritesDataPtr->healthBoxesData[gActiveBattler].waitForCry
        && gBattleSpritesDataPtr->healthBoxesData[gActiveBattler].healthboxSlideInStarted
        && !gBattleSpritesDataPtr->healthBoxesData[BATTLE_PARTNER(gActiveBattler)].waitForCry
        && !IsCryPlayingOrClearCrySongs())
    {
        if (!gBattleSpritesDataPtr->healthBoxesData[gActiveBattler].bgmRestored)
        {
            if (gBattleTypeFlags & BATTLE_TYPE_MULTI && gBattleTypeFlags & BATTLE_TYPE_LINK)
            {
                if (GetBattlerPosition(gActiveBattler) == 1)
                    m4aMPlayContinue(&gMPlayInfo_BGM);
            }
            else
                m4aMPlayVolumeControl(&gMPlayInfo_BGM, TRACKS_ALL, 0x100);
        }
        gBattleSpritesDataPtr->healthBoxesData[gActiveBattler].bgmRestored = TRUE;
        bgmRestored = TRUE;
    }

    if (!twoMons || (twoMons && gBattleTypeFlags & BATTLE_TYPE_MULTI && !BATTLE_TWO_VS_ONE_OPPONENT))
    {
        if (gSprites[gBattleControllerData[gActiveBattler]].callback == SpriteCallbackDummy
            && gSprites[gBattlerSpriteIds[gActiveBattler]].callback == SpriteCallbackDummy)
        {
            battlerAnimsDone = TRUE;
        }
    }
    else
    {
        if (gSprites[gBattleControllerData[gActiveBattler]].callback == SpriteCallbackDummy
            && gSprites[gBattlerSpriteIds[gActiveBattler]].callback == SpriteCallbackDummy
            && gSprites[gBattleControllerData[BATTLE_PARTNER(gActiveBattler)]].callback == SpriteCallbackDummy
            && gSprites[gBattlerSpriteIds[BATTLE_PARTNER(gActiveBattler)]].callback == SpriteCallbackDummy)
        {
            battlerAnimsDone = TRUE;
        }
    }

    if (bgmRestored && battlerAnimsDone)
    {
        if (twoMons && (!(gBattleTypeFlags & BATTLE_TYPE_MULTI) || BATTLE_TWO_VS_ONE_OPPONENT))
        {
            DestroySprite(&gSprites[gBattleControllerData[BATTLE_PARTNER(gActiveBattler)]]);
            SetBattlerShadowSpriteCallback(BATTLE_PARTNER(gActiveBattler), GetMonData(&gEnemyParty[gBattlerPartyIndexes[BATTLE_PARTNER(gActiveBattler)]], MON_DATA_SPECIES));
        }

        DestroySprite(&gSprites[gBattleControllerData[gActiveBattler]]);
        SetBattlerShadowSpriteCallback(gActiveBattler, GetMonData(&gEnemyParty[gBattlerPartyIndexes[gActiveBattler]], MON_DATA_SPECIES));
        gBattleSpritesDataPtr->animationData->introAnimActive = FALSE;
        gBattleSpritesDataPtr->healthBoxesData[gActiveBattler].bgmRestored = FALSE;
        gBattleSpritesDataPtr->healthBoxesData[gActiveBattler].healthboxSlideInStarted = FALSE;

        gBattlerControllerFuncs[gActiveBattler] = Intro_WaitForShinyAnimAndHealthbox;
    }
}

static void TryShinyAnimAfterMonAnim(void)
{
    if (gSprites[gBattlerSpriteIds[gActiveBattler]].x2 == 0
        && !gBattleSpritesDataPtr->healthBoxesData[gActiveBattler].triedShinyMonAnim
        && !gBattleSpritesDataPtr->healthBoxesData[gActiveBattler].finishedShinyMonAnim)
        TryShinyAnimation(gActiveBattler, &gEnemyParty[gBattlerPartyIndexes[gActiveBattler]]);

    if (gSprites[gBattlerSpriteIds[gActiveBattler]].callback == SpriteCallbackDummy
     && gBattleSpritesDataPtr->healthBoxesData[gActiveBattler].finishedShinyMonAnim)
    {
        gBattleSpritesDataPtr->healthBoxesData[gActiveBattler].triedShinyMonAnim = FALSE;
        gBattleSpritesDataPtr->healthBoxesData[gActiveBattler].finishedShinyMonAnim = FALSE;
        FreeSpriteTilesByTag(ANIM_TAG_GOLD_STARS);
        FreeSpritePaletteByTag(ANIM_TAG_GOLD_STARS);
        OpponentBufferExecCompleted();
    }
}

static void CompleteOnHealthbarDone(void)
{
    s16 hpValue = MoveBattleBar(gActiveBattler, gHealthboxSpriteIds[gActiveBattler], HEALTH_BAR, 0);
    SetHealthboxSpriteVisible(gHealthboxSpriteIds[gActiveBattler]);
    if (hpValue != -1)
    {
        UpdateHpTextInHealthbox(gHealthboxSpriteIds[gActiveBattler], HP_CURRENT, hpValue, gBattleMons[gActiveBattler].maxHP);
    }
    else
        OpponentBufferExecCompleted();
}

static void HideHealthboxAfterMonFaint(void)
{
    if (!gSprites[gBattlerSpriteIds[gActiveBattler]].inUse)
    {
        SetHealthboxSpriteInvisible(gHealthboxSpriteIds[gActiveBattler]);
        OpponentBufferExecCompleted();
    }
}

static void FreeMonSpriteAfterSwitchOutAnim(void)
{
    if (!gBattleSpritesDataPtr->healthBoxesData[gActiveBattler].specialAnimActive)
    {
        FreeSpriteOamMatrix(&gSprites[gBattlerSpriteIds[gActiveBattler]]);
        DestroySprite(&gSprites[gBattlerSpriteIds[gActiveBattler]]);
        HideBattlerShadowSprite(gActiveBattler);
        SetHealthboxSpriteInvisible(gHealthboxSpriteIds[gActiveBattler]);
        OpponentBufferExecCompleted();
    }
}

static void CompleteOnInactiveTextPrinter(void)
{
    if (!IsTextPrinterActive(B_WIN_MSG))
        OpponentBufferExecCompleted();
}

static void DoHitAnimBlinkSpriteEffect(void)
{
    u8 spriteId = gBattlerSpriteIds[gActiveBattler];

    if (gSprites[spriteId].data[1] == 32)
    {
        gSprites[spriteId].data[1] = 0;
        gSprites[spriteId].invisible = FALSE;
        gDoingBattleAnim = FALSE;
        OpponentBufferExecCompleted();
    }
    else
    {
        if ((gSprites[spriteId].data[1] % 4) == 0)
            gSprites[spriteId].invisible ^= 1;
        gSprites[spriteId].data[1]++;
    }
}

static void SwitchIn_ShowSubstitute(void)
{
    if (gSprites[gHealthboxSpriteIds[gActiveBattler]].callback == SpriteCallbackDummy)
    {
        if (gBattleSpritesDataPtr->battlerData[gActiveBattler].behindSubstitute)
            InitAndLaunchSpecialAnimation(gActiveBattler, gActiveBattler, gActiveBattler, B_ANIM_MON_TO_SUBSTITUTE);
        gBattlerControllerFuncs[gActiveBattler] = SwitchIn_HandleSoundAndEnd;
    }
}

static void SwitchIn_HandleSoundAndEnd(void)
{
    if (!gBattleSpritesDataPtr->healthBoxesData[gActiveBattler].specialAnimActive && !IsCryPlayingOrClearCrySongs())
    {
        if (gSprites[gBattlerSpriteIds[gActiveBattler]].callback == SpriteCallbackDummy
         || gSprites[gBattlerSpriteIds[gActiveBattler]].callback == SpriteCallbackDummy_2)
        {
            m4aMPlayVolumeControl(&gMPlayInfo_BGM, TRACKS_ALL, 0x100);
            OpponentBufferExecCompleted();
        }
    }
}

static void SwitchIn_ShowHealthbox(void)
{
    if (gBattleSpritesDataPtr->healthBoxesData[gActiveBattler].finishedShinyMonAnim
     && gSprites[gBattlerSpriteIds[gActiveBattler]].callback == SpriteCallbackDummy)
    {
        gBattleSpritesDataPtr->healthBoxesData[gActiveBattler].triedShinyMonAnim = FALSE;
        gBattleSpritesDataPtr->healthBoxesData[gActiveBattler].finishedShinyMonAnim = FALSE;
        FreeSpriteTilesByTag(ANIM_TAG_GOLD_STARS);
        FreeSpritePaletteByTag(ANIM_TAG_GOLD_STARS);
        StartSpriteAnim(&gSprites[gBattlerSpriteIds[gActiveBattler]], 0);
        UpdateHealthboxAttribute(gHealthboxSpriteIds[gActiveBattler], &gEnemyParty[gBattlerPartyIndexes[gActiveBattler]], HEALTHBOX_ALL);
        StartHealthboxSlideIn(gActiveBattler);
        SetHealthboxSpriteVisible(gHealthboxSpriteIds[gActiveBattler]);
        CopyBattleSpriteInvisibility(gActiveBattler);
        gBattlerControllerFuncs[gActiveBattler] = SwitchIn_ShowSubstitute;
    }
}

static void SwitchIn_TryShinyAnim(void)
{
    if (!gBattleSpritesDataPtr->healthBoxesData[gActiveBattler].triedShinyMonAnim
     && !gBattleSpritesDataPtr->healthBoxesData[gActiveBattler].ballAnimActive)
        TryShinyAnimation(gActiveBattler, &gEnemyParty[gBattlerPartyIndexes[gActiveBattler]]);

    if (gSprites[gBattleControllerData[gActiveBattler]].callback == SpriteCallbackDummy
     && !gBattleSpritesDataPtr->healthBoxesData[gActiveBattler].ballAnimActive)
    {
        DestroySprite(&gSprites[gBattleControllerData[gActiveBattler]]);
        SetBattlerShadowSpriteCallback(gActiveBattler, GetMonData(&gEnemyParty[gBattlerPartyIndexes[gActiveBattler]], MON_DATA_SPECIES));
        gBattlerControllerFuncs[gActiveBattler] = SwitchIn_ShowHealthbox;
    }
}

static void CompleteOnFinishedStatusAnimation(void)
{
    if (!gBattleSpritesDataPtr->healthBoxesData[gActiveBattler].statusAnimActive)
        OpponentBufferExecCompleted();
}

static void CompleteOnFinishedBattleAnimation(void)
{
    if (!gBattleSpritesDataPtr->healthBoxesData[gActiveBattler].animFromTableActive)
        OpponentBufferExecCompleted();
}

static void OpponentBufferExecCompleted(void)
{
    gBattlerControllerFuncs[gActiveBattler] = OpponentBufferRunCommand;
    if (gBattleTypeFlags & BATTLE_TYPE_LINK)
    {
        u8 playerId = GetMultiplayerId();

        PrepareBufferDataTransferLink(2, 4, &playerId);
        gBattleResources->bufferA[gActiveBattler][0] = CONTROLLER_TERMINATOR_NOP;
    }
    else
    {
        gBattleControllerExecFlags &= ~gBitTable[gActiveBattler];
    }
}

static void OpponentHandleGetMonData(void)
{
    u8 monData[sizeof(struct Pokemon) * 2 + 56]; // this allows to get full data of two pokemon, trying to get more will result in overwriting data
    u32 size = 0;
    u8 monToCheck;
    s32 i;

    if (gBattleResources->bufferA[gActiveBattler][2] == 0)
    {
        size += GetOpponentMonData(gBattlerPartyIndexes[gActiveBattler], monData);
    }
    else
    {
        monToCheck = gBattleResources->bufferA[gActiveBattler][2];
        for (i = 0; i < PARTY_SIZE; i++)
        {
            if (monToCheck & 1)
                size += GetOpponentMonData(i, monData + size);
            monToCheck >>= 1;
        }
    }
    BtlController_EmitDataTransfer(BUFFER_B, size, monData);
    OpponentBufferExecCompleted();
}

static u32 GetOpponentMonData(u8 monId, u8 *dst)
{
    struct BattlePokemon battleMon;
    struct MovePpInfo moveData;
    u8 nickname[20];
    u8 *src;
    s16 data16;
    u32 data32;
    s32 size = 0;

    switch (gBattleResources->bufferA[gActiveBattler][1])
    {
    case REQUEST_ALL_BATTLE:
        battleMon.species = GetMonData(&gEnemyParty[monId], MON_DATA_SPECIES);
        battleMon.item = GetMonData(&gEnemyParty[monId], MON_DATA_HELD_ITEM);
        for (size = 0; size < MAX_MON_MOVES; size++)
        {
            battleMon.moves[size] = GetMonData(&gEnemyParty[monId], MON_DATA_MOVE1 + size);
            battleMon.pp[size] = GetMonData(&gEnemyParty[monId], MON_DATA_PP1 + size);
        }
        battleMon.ppBonuses = GetMonData(&gEnemyParty[monId], MON_DATA_PP_BONUSES);
        battleMon.friendship = GetMonData(&gEnemyParty[monId], MON_DATA_FRIENDSHIP);
        battleMon.experience = GetMonData(&gEnemyParty[monId], MON_DATA_EXP);
        battleMon.hpIV = GetMonData(&gEnemyParty[monId], MON_DATA_HP_IV);
        battleMon.attackIV = GetMonData(&gEnemyParty[monId], MON_DATA_ATK_IV);
        battleMon.defenseIV = GetMonData(&gEnemyParty[monId], MON_DATA_DEF_IV);
        battleMon.speedIV = GetMonData(&gEnemyParty[monId], MON_DATA_SPEED_IV);
        battleMon.spAttackIV = GetMonData(&gEnemyParty[monId], MON_DATA_SPATK_IV);
        battleMon.spDefenseIV = GetMonData(&gEnemyParty[monId], MON_DATA_SPDEF_IV);
        battleMon.personality = GetMonData(&gEnemyParty[monId], MON_DATA_PERSONALITY);
        battleMon.status1 = GetMonData(&gEnemyParty[monId], MON_DATA_STATUS);
        battleMon.level = GetMonData(&gEnemyParty[monId], MON_DATA_LEVEL);
        battleMon.hp = GetMonData(&gEnemyParty[monId], MON_DATA_HP);
        battleMon.maxHP = GetMonData(&gEnemyParty[monId], MON_DATA_MAX_HP);
        battleMon.attack = GetMonData(&gEnemyParty[monId], MON_DATA_ATK);
        battleMon.defense = GetMonData(&gEnemyParty[monId], MON_DATA_DEF);
        battleMon.speed = GetMonData(&gEnemyParty[monId], MON_DATA_SPEED);
        battleMon.spAttack = GetMonData(&gEnemyParty[monId], MON_DATA_SPATK);
        battleMon.spDefense = GetMonData(&gEnemyParty[monId], MON_DATA_SPDEF);
        battleMon.abilityNum = GetMonData(&gEnemyParty[monId], MON_DATA_ABILITY_NUM);
        battleMon.otId = GetMonData(&gEnemyParty[monId], MON_DATA_OT_ID);
        GetMonData(&gEnemyParty[monId], MON_DATA_NICKNAME, nickname);
        StringCopy_Nickname(battleMon.nickname, nickname);
        GetMonData(&gEnemyParty[monId], MON_DATA_OT_NAME, battleMon.otName);
        src = (u8 *)&battleMon;
        for (size = 0; size < sizeof(battleMon); size++)
            dst[size] = src[size];
        break;
    case REQUEST_SPECIES_BATTLE:
        data16 = GetMonData(&gEnemyParty[monId], MON_DATA_SPECIES);
        dst[0] = data16;
        dst[1] = data16 >> 8;
        size = 2;
        break;
    case REQUEST_HELDITEM_BATTLE:
        data16 = GetMonData(&gEnemyParty[monId], MON_DATA_HELD_ITEM);
        dst[0] = data16;
        dst[1] = data16 >> 8;
        size = 2;
        break;
    case REQUEST_MOVES_PP_BATTLE:
        for (size = 0; size < MAX_MON_MOVES; size++)
        {
            moveData.moves[size] = GetMonData(&gEnemyParty[monId], MON_DATA_MOVE1 + size);
            moveData.pp[size] = GetMonData(&gEnemyParty[monId], MON_DATA_PP1 + size);
        }
        moveData.ppBonuses = GetMonData(&gEnemyParty[monId], MON_DATA_PP_BONUSES);
        src = (u8 *)(&moveData);
        for (size = 0; size < sizeof(moveData); size++)
            dst[size] = src[size];
        break;
    case REQUEST_MOVE1_BATTLE:
    case REQUEST_MOVE2_BATTLE:
    case REQUEST_MOVE3_BATTLE:
    case REQUEST_MOVE4_BATTLE:
        data16 = GetMonData(&gEnemyParty[monId], MON_DATA_MOVE1 + gBattleResources->bufferA[gActiveBattler][1] - REQUEST_MOVE1_BATTLE);
        dst[0] = data16;
        dst[1] = data16 >> 8;
        size = 2;
        break;
    case REQUEST_PP_DATA_BATTLE:
        for (size = 0; size < MAX_MON_MOVES; size++)
            dst[size] = GetMonData(&gEnemyParty[monId], MON_DATA_PP1 + size);
        dst[size] = GetMonData(&gEnemyParty[monId], MON_DATA_PP_BONUSES);
        size++;
        break;
    case REQUEST_PPMOVE1_BATTLE:
    case REQUEST_PPMOVE2_BATTLE:
    case REQUEST_PPMOVE3_BATTLE:
    case REQUEST_PPMOVE4_BATTLE:
        dst[0] = GetMonData(&gEnemyParty[monId], MON_DATA_PP1 + gBattleResources->bufferA[gActiveBattler][1] - REQUEST_PPMOVE1_BATTLE);
        size = 1;
        break;
    case REQUEST_OTID_BATTLE:
        data32 = GetMonData(&gEnemyParty[monId], MON_DATA_OT_ID);
        dst[0] = (data32 & 0x000000FF);
        dst[1] = (data32 & 0x0000FF00) >> 8;
        dst[2] = (data32 & 0x00FF0000) >> 16;
        size = 3;
        break;
    case REQUEST_EXP_BATTLE:
        data32 = GetMonData(&gEnemyParty[monId], MON_DATA_EXP);
        dst[0] = (data32 & 0x000000FF);
        dst[1] = (data32 & 0x0000FF00) >> 8;
        dst[2] = (data32 & 0x00FF0000) >> 16;
        size = 3;
        break;
    case REQUEST_HP_EV_BATTLE:
        dst[0] = GetMonData(&gEnemyParty[monId], MON_DATA_HP_EV);
        size = 1;
        break;
    case REQUEST_ATK_EV_BATTLE:
        dst[0] = GetMonData(&gEnemyParty[monId], MON_DATA_ATK_EV);
        size = 1;
        break;
    case REQUEST_DEF_EV_BATTLE:
        dst[0] = GetMonData(&gEnemyParty[monId], MON_DATA_DEF_EV);
        size = 1;
        break;
    case REQUEST_SPEED_EV_BATTLE:
        dst[0] = GetMonData(&gEnemyParty[monId], MON_DATA_SPEED_EV);
        size = 1;
        break;
    case REQUEST_SPATK_EV_BATTLE:
        dst[0] = GetMonData(&gEnemyParty[monId], MON_DATA_SPATK_EV);
        size = 1;
        break;
    case REQUEST_SPDEF_EV_BATTLE:
        dst[0] = GetMonData(&gEnemyParty[monId], MON_DATA_SPDEF_EV);
        size = 1;
        break;
    case REQUEST_FRIENDSHIP_BATTLE:
        dst[0] = GetMonData(&gEnemyParty[monId], MON_DATA_FRIENDSHIP);
        size = 1;
        break;
    case REQUEST_POKERUS_BATTLE:
        dst[0] = GetMonData(&gEnemyParty[monId], MON_DATA_POKERUS);
        size = 1;
        break;
    case REQUEST_MET_LOCATION_BATTLE:
        dst[0] = GetMonData(&gEnemyParty[monId], MON_DATA_MET_LOCATION);
        size = 1;
        break;
    case REQUEST_MET_LEVEL_BATTLE:
        dst[0] = GetMonData(&gEnemyParty[monId], MON_DATA_MET_LEVEL);
        size = 1;
        break;
    case REQUEST_MET_GAME_BATTLE:
        dst[0] = GetMonData(&gEnemyParty[monId], MON_DATA_MET_GAME);
        size = 1;
        break;
    case REQUEST_POKEBALL_BATTLE:
        dst[0] = GetMonData(&gEnemyParty[monId], MON_DATA_POKEBALL);
        size = 1;
        break;
    case REQUEST_ALL_IVS_BATTLE:
        dst[0] = GetMonData(&gEnemyParty[monId], MON_DATA_HP_IV);
        dst[1] = GetMonData(&gEnemyParty[monId], MON_DATA_ATK_IV);
        dst[2] = GetMonData(&gEnemyParty[monId], MON_DATA_DEF_IV);
        dst[3] = GetMonData(&gEnemyParty[monId], MON_DATA_SPEED_IV);
        dst[4] = GetMonData(&gEnemyParty[monId], MON_DATA_SPATK_IV);
        dst[5] = GetMonData(&gEnemyParty[monId], MON_DATA_SPDEF_IV);
        size = 6;
        break;
    case REQUEST_HP_IV_BATTLE:
        dst[0] = GetMonData(&gEnemyParty[monId], MON_DATA_HP_IV);
        size = 1;
        break;
    case REQUEST_ATK_IV_BATTLE:
        dst[0] = GetMonData(&gEnemyParty[monId], MON_DATA_ATK_IV);
        size = 1;
        break;
    case REQUEST_DEF_IV_BATTLE:
        dst[0] = GetMonData(&gEnemyParty[monId], MON_DATA_DEF_IV);
        size = 1;
        break;
    case REQUEST_SPEED_IV_BATTLE:
        dst[0] = GetMonData(&gEnemyParty[monId], MON_DATA_SPEED_IV);
        size = 1;
        break;
    case REQUEST_SPATK_IV_BATTLE:
        dst[0] = GetMonData(&gEnemyParty[monId], MON_DATA_SPATK_IV);
        size = 1;
        break;
    case REQUEST_SPDEF_IV_BATTLE:
        dst[0] = GetMonData(&gEnemyParty[monId], MON_DATA_SPDEF_IV);
        size = 1;
        break;
    case REQUEST_PERSONALITY_BATTLE:
        data32 = GetMonData(&gEnemyParty[monId], MON_DATA_PERSONALITY);
        dst[0] = (data32 & 0x000000FF);
        dst[1] = (data32 & 0x0000FF00) >> 8;
        dst[2] = (data32 & 0x00FF0000) >> 16;
        dst[3] = (data32 & 0xFF000000) >> 24;
        size = 4;
        break;
    case REQUEST_CHECKSUM_BATTLE:
        data16 = GetMonData(&gEnemyParty[monId], MON_DATA_CHECKSUM);
        dst[0] = data16;
        dst[1] = data16 >> 8;
        size = 2;
        break;
    case REQUEST_STATUS_BATTLE:
        data32 = GetMonData(&gEnemyParty[monId], MON_DATA_STATUS);
        dst[0] = (data32 & 0x000000FF);
        dst[1] = (data32 & 0x0000FF00) >> 8;
        dst[2] = (data32 & 0x00FF0000) >> 16;
        dst[3] = (data32 & 0xFF000000) >> 24;
        size = 4;
        break;
    case REQUEST_LEVEL_BATTLE:
        dst[0] = GetMonData(&gEnemyParty[monId], MON_DATA_LEVEL);
        size = 1;
        break;
    case REQUEST_HP_BATTLE:
        data16 = GetMonData(&gEnemyParty[monId], MON_DATA_HP);
        dst[0] = data16;
        dst[1] = data16 >> 8;
        size = 2;
        break;
    case REQUEST_MAX_HP_BATTLE:
        data16 = GetMonData(&gEnemyParty[monId], MON_DATA_MAX_HP);
        dst[0] = data16;
        dst[1] = data16 >> 8;
        size = 2;
        break;
    case REQUEST_ATK_BATTLE:
        data16 = GetMonData(&gEnemyParty[monId], MON_DATA_ATK);
        dst[0] = data16;
        dst[1] = data16 >> 8;
        size = 2;
        break;
    case REQUEST_DEF_BATTLE:
        data16 = GetMonData(&gEnemyParty[monId], MON_DATA_DEF);
        dst[0] = data16;
        dst[1] = data16 >> 8;
        size = 2;
        break;
    case REQUEST_SPEED_BATTLE:
        data16 = GetMonData(&gEnemyParty[monId], MON_DATA_SPEED);
        dst[0] = data16;
        dst[1] = data16 >> 8;
        size = 2;
        break;
    case REQUEST_SPATK_BATTLE:
        data16 = GetMonData(&gEnemyParty[monId], MON_DATA_SPATK);
        dst[0] = data16;
        dst[1] = data16 >> 8;
        size = 2;
        break;
    case REQUEST_SPDEF_BATTLE:
        data16 = GetMonData(&gEnemyParty[monId], MON_DATA_SPDEF);
        dst[0] = data16;
        dst[1] = data16 >> 8;
        size = 2;
        break;
    case REQUEST_COOL_BATTLE:
        dst[0] = GetMonData(&gEnemyParty[monId], MON_DATA_COOL);
        size = 1;
        break;
    case REQUEST_BEAUTY_BATTLE:
        dst[0] = GetMonData(&gEnemyParty[monId], MON_DATA_BEAUTY);
        size = 1;
        break;
    case REQUEST_CUTE_BATTLE:
        dst[0] = GetMonData(&gEnemyParty[monId], MON_DATA_CUTE);
        size = 1;
        break;
    case REQUEST_SMART_BATTLE:
        dst[0] = GetMonData(&gEnemyParty[monId], MON_DATA_SMART);
        size = 1;
        break;
    case REQUEST_TOUGH_BATTLE:
        dst[0] = GetMonData(&gEnemyParty[monId], MON_DATA_TOUGH);
        size = 1;
        break;
    case REQUEST_SHEEN_BATTLE:
        dst[0] = GetMonData(&gEnemyParty[monId], MON_DATA_SHEEN);
        size = 1;
        break;
    case REQUEST_COOL_RIBBON_BATTLE:
        dst[0] = GetMonData(&gEnemyParty[monId], MON_DATA_COOL_RIBBON);
        size = 1;
        break;
    case REQUEST_BEAUTY_RIBBON_BATTLE:
        dst[0] = GetMonData(&gEnemyParty[monId], MON_DATA_BEAUTY_RIBBON);
        size = 1;
        break;
    case REQUEST_CUTE_RIBBON_BATTLE:
        dst[0] = GetMonData(&gEnemyParty[monId], MON_DATA_CUTE_RIBBON);
        size = 1;
        break;
    case REQUEST_SMART_RIBBON_BATTLE:
        dst[0] = GetMonData(&gEnemyParty[monId], MON_DATA_SMART_RIBBON);
        size = 1;
        break;
    case REQUEST_TOUGH_RIBBON_BATTLE:
        dst[0] = GetMonData(&gEnemyParty[monId], MON_DATA_TOUGH_RIBBON);
        size = 1;
        break;
    }

    return size;
}

static void OpponentHandleGetRawMonData(void)
{
    struct BattlePokemon battleMon;
    u8 *src = (u8 *)&gEnemyParty[gBattlerPartyIndexes[gActiveBattler]] + gBattleResources->bufferA[gActiveBattler][1];
    u8 *dst = (u8 *)&battleMon + gBattleResources->bufferA[gActiveBattler][1];
    u8 i;

    for (i = 0; i < gBattleResources->bufferA[gActiveBattler][2]; i++)
        dst[i] = src[i];

    BtlController_EmitDataTransfer(BUFFER_B, gBattleResources->bufferA[gActiveBattler][2], dst);
    OpponentBufferExecCompleted();
}

static void OpponentHandleSetMonData(void)
{
    u8 monToCheck;
    u8 i;

    if (gBattleResources->bufferA[gActiveBattler][2] == 0)
    {
        SetOpponentMonData(gBattlerPartyIndexes[gActiveBattler]);
    }
    else
    {
        monToCheck = gBattleResources->bufferA[gActiveBattler][2];
        for (i = 0; i < PARTY_SIZE; i++)
        {
            if (monToCheck & 1)
                SetOpponentMonData(i);
            monToCheck >>= 1;
        }
    }
    OpponentBufferExecCompleted();
}

static void SetOpponentMonData(u8 monId)
{
    struct BattlePokemon *battlePokemon = (struct BattlePokemon *)&gBattleResources->bufferA[gActiveBattler][3];
    struct MovePpInfo *moveData = (struct MovePpInfo *)&gBattleResources->bufferA[gActiveBattler][3];
    s32 i;

    switch (gBattleResources->bufferA[gActiveBattler][1])
    {
    case REQUEST_ALL_BATTLE:
        {
            u8 iv;

            SetMonData(&gEnemyParty[monId], MON_DATA_SPECIES, &battlePokemon->species);
            SetMonData(&gEnemyParty[monId], MON_DATA_HELD_ITEM, &battlePokemon->item);
            for (i = 0; i < MAX_MON_MOVES; i++)
            {
                SetMonData(&gEnemyParty[monId], MON_DATA_MOVE1 + i, &battlePokemon->moves[i]);
                SetMonData(&gEnemyParty[monId], MON_DATA_PP1 + i, &battlePokemon->pp[i]);
            }
            SetMonData(&gEnemyParty[monId], MON_DATA_PP_BONUSES, &battlePokemon->ppBonuses);
            SetMonData(&gEnemyParty[monId], MON_DATA_FRIENDSHIP, &battlePokemon->friendship);
            SetMonData(&gEnemyParty[monId], MON_DATA_EXP, &battlePokemon->experience);
            iv = battlePokemon->hpIV;
            SetMonData(&gEnemyParty[monId], MON_DATA_HP_IV, &iv);
            iv = battlePokemon->attackIV;
            SetMonData(&gEnemyParty[monId], MON_DATA_ATK_IV, &iv);
            iv = battlePokemon->defenseIV;
            SetMonData(&gEnemyParty[monId], MON_DATA_DEF_IV, &iv);
            iv = battlePokemon->speedIV;
            SetMonData(&gEnemyParty[monId], MON_DATA_SPEED_IV, &iv);
            iv = battlePokemon->spAttackIV;
            SetMonData(&gEnemyParty[monId], MON_DATA_SPATK_IV, &iv);
            iv = battlePokemon->spDefenseIV;
            SetMonData(&gEnemyParty[monId], MON_DATA_SPDEF_IV, &iv);
            SetMonData(&gEnemyParty[monId], MON_DATA_PERSONALITY, &battlePokemon->personality);
            SetMonData(&gEnemyParty[monId], MON_DATA_STATUS, &battlePokemon->status1);
            SetMonData(&gEnemyParty[monId], MON_DATA_LEVEL, &battlePokemon->level);
            SetMonData(&gEnemyParty[monId], MON_DATA_HP, &battlePokemon->hp);
            SetMonData(&gEnemyParty[monId], MON_DATA_MAX_HP, &battlePokemon->maxHP);
            SetMonData(&gEnemyParty[monId], MON_DATA_ATK, &battlePokemon->attack);
            SetMonData(&gEnemyParty[monId], MON_DATA_DEF, &battlePokemon->defense);
            SetMonData(&gEnemyParty[monId], MON_DATA_SPEED, &battlePokemon->speed);
            SetMonData(&gEnemyParty[monId], MON_DATA_SPATK, &battlePokemon->spAttack);
            SetMonData(&gEnemyParty[monId], MON_DATA_SPDEF, &battlePokemon->spDefense);
        }
        break;
    case REQUEST_SPECIES_BATTLE:
        SetMonData(&gEnemyParty[monId], MON_DATA_SPECIES, &gBattleResources->bufferA[gActiveBattler][3]);
        break;
    case REQUEST_HELDITEM_BATTLE:
        SetMonData(&gEnemyParty[monId], MON_DATA_HELD_ITEM, &gBattleResources->bufferA[gActiveBattler][3]);
        break;
    case REQUEST_MOVES_PP_BATTLE:
        for (i = 0; i < MAX_MON_MOVES; i++)
        {
            SetMonData(&gEnemyParty[monId], MON_DATA_MOVE1 + i, &moveData->moves[i]);
            SetMonData(&gEnemyParty[monId], MON_DATA_PP1 + i, &moveData->pp[i]);
        }
        SetMonData(&gEnemyParty[monId], MON_DATA_PP_BONUSES, &moveData->ppBonuses);
        break;
    case REQUEST_MOVE1_BATTLE:
    case REQUEST_MOVE2_BATTLE:
    case REQUEST_MOVE3_BATTLE:
    case REQUEST_MOVE4_BATTLE:
        SetMonData(&gEnemyParty[monId], MON_DATA_MOVE1 + gBattleResources->bufferA[gActiveBattler][1] - REQUEST_MOVE1_BATTLE, &gBattleResources->bufferA[gActiveBattler][3]);
        break;
    case REQUEST_PP_DATA_BATTLE:
        SetMonData(&gEnemyParty[monId], MON_DATA_PP1, &gBattleResources->bufferA[gActiveBattler][3]);
        SetMonData(&gEnemyParty[monId], MON_DATA_PP2, &gBattleResources->bufferA[gActiveBattler][4]);
        SetMonData(&gEnemyParty[monId], MON_DATA_PP3, &gBattleResources->bufferA[gActiveBattler][5]);
        SetMonData(&gEnemyParty[monId], MON_DATA_PP4, &gBattleResources->bufferA[gActiveBattler][6]);
        SetMonData(&gEnemyParty[monId], MON_DATA_PP_BONUSES, &gBattleResources->bufferA[gActiveBattler][7]);
        break;
    case REQUEST_PPMOVE1_BATTLE:
    case REQUEST_PPMOVE2_BATTLE:
    case REQUEST_PPMOVE3_BATTLE:
    case REQUEST_PPMOVE4_BATTLE:
        SetMonData(&gEnemyParty[monId], MON_DATA_PP1 + gBattleResources->bufferA[gActiveBattler][1] - REQUEST_PPMOVE1_BATTLE, &gBattleResources->bufferA[gActiveBattler][3]);
        break;
    case REQUEST_OTID_BATTLE:
        SetMonData(&gEnemyParty[monId], MON_DATA_OT_ID, &gBattleResources->bufferA[gActiveBattler][3]);
        break;
    case REQUEST_EXP_BATTLE:
        SetMonData(&gEnemyParty[monId], MON_DATA_EXP, &gBattleResources->bufferA[gActiveBattler][3]);
        break;
    case REQUEST_HP_EV_BATTLE:
        SetMonData(&gEnemyParty[monId], MON_DATA_HP_EV, &gBattleResources->bufferA[gActiveBattler][3]);
        break;
    case REQUEST_ATK_EV_BATTLE:
        SetMonData(&gEnemyParty[monId], MON_DATA_ATK_EV, &gBattleResources->bufferA[gActiveBattler][3]);
        break;
    case REQUEST_DEF_EV_BATTLE:
        SetMonData(&gEnemyParty[monId], MON_DATA_DEF_EV, &gBattleResources->bufferA[gActiveBattler][3]);
        break;
    case REQUEST_SPEED_EV_BATTLE:
        SetMonData(&gEnemyParty[monId], MON_DATA_SPEED_EV, &gBattleResources->bufferA[gActiveBattler][3]);
        break;
    case REQUEST_SPATK_EV_BATTLE:
        SetMonData(&gEnemyParty[monId], MON_DATA_SPATK_EV, &gBattleResources->bufferA[gActiveBattler][3]);
        break;
    case REQUEST_SPDEF_EV_BATTLE:
        SetMonData(&gEnemyParty[monId], MON_DATA_SPDEF_EV, &gBattleResources->bufferA[gActiveBattler][3]);
        break;
    case REQUEST_FRIENDSHIP_BATTLE:
        SetMonData(&gEnemyParty[monId], MON_DATA_FRIENDSHIP, &gBattleResources->bufferA[gActiveBattler][3]);
        break;
    case REQUEST_POKERUS_BATTLE:
        SetMonData(&gEnemyParty[monId], MON_DATA_POKERUS, &gBattleResources->bufferA[gActiveBattler][3]);
        break;
    case REQUEST_MET_LOCATION_BATTLE:
        SetMonData(&gEnemyParty[monId], MON_DATA_MET_LOCATION, &gBattleResources->bufferA[gActiveBattler][3]);
        break;
    case REQUEST_MET_LEVEL_BATTLE:
        SetMonData(&gEnemyParty[monId], MON_DATA_MET_LEVEL, &gBattleResources->bufferA[gActiveBattler][3]);
        break;
    case REQUEST_MET_GAME_BATTLE:
        SetMonData(&gEnemyParty[monId], MON_DATA_MET_GAME, &gBattleResources->bufferA[gActiveBattler][3]);
        break;
    case REQUEST_POKEBALL_BATTLE:
        SetMonData(&gEnemyParty[monId], MON_DATA_POKEBALL, &gBattleResources->bufferA[gActiveBattler][3]);
        break;
    case REQUEST_ALL_IVS_BATTLE:
        SetMonData(&gEnemyParty[monId], MON_DATA_HP_IV, &gBattleResources->bufferA[gActiveBattler][3]);
        SetMonData(&gEnemyParty[monId], MON_DATA_ATK_IV, &gBattleResources->bufferA[gActiveBattler][4]);
        SetMonData(&gEnemyParty[monId], MON_DATA_DEF_IV, &gBattleResources->bufferA[gActiveBattler][5]);
        SetMonData(&gEnemyParty[monId], MON_DATA_SPEED_IV, &gBattleResources->bufferA[gActiveBattler][6]);
        SetMonData(&gEnemyParty[monId], MON_DATA_SPATK_IV, &gBattleResources->bufferA[gActiveBattler][7]);
        SetMonData(&gEnemyParty[monId], MON_DATA_SPDEF_IV, &gBattleResources->bufferA[gActiveBattler][8]);
        break;
    case REQUEST_HP_IV_BATTLE:
        SetMonData(&gEnemyParty[monId], MON_DATA_HP_IV, &gBattleResources->bufferA[gActiveBattler][3]);
        break;
    case REQUEST_ATK_IV_BATTLE:
        SetMonData(&gEnemyParty[monId], MON_DATA_ATK_IV, &gBattleResources->bufferA[gActiveBattler][3]);
        break;
    case REQUEST_DEF_IV_BATTLE:
        SetMonData(&gEnemyParty[monId], MON_DATA_DEF_IV, &gBattleResources->bufferA[gActiveBattler][3]);
        break;
    case REQUEST_SPEED_IV_BATTLE:
        SetMonData(&gEnemyParty[monId], MON_DATA_SPEED_IV, &gBattleResources->bufferA[gActiveBattler][3]);
        break;
    case REQUEST_SPATK_IV_BATTLE:
        SetMonData(&gEnemyParty[monId], MON_DATA_SPATK_IV, &gBattleResources->bufferA[gActiveBattler][3]);
        break;
    case REQUEST_SPDEF_IV_BATTLE:
        SetMonData(&gEnemyParty[monId], MON_DATA_SPDEF_IV, &gBattleResources->bufferA[gActiveBattler][3]);
        break;
    case REQUEST_PERSONALITY_BATTLE:
        SetMonData(&gEnemyParty[monId], MON_DATA_PERSONALITY, &gBattleResources->bufferA[gActiveBattler][3]);
        break;
    case REQUEST_CHECKSUM_BATTLE:
        SetMonData(&gEnemyParty[monId], MON_DATA_CHECKSUM, &gBattleResources->bufferA[gActiveBattler][3]);
        break;
    case REQUEST_STATUS_BATTLE:
        SetMonData(&gEnemyParty[monId], MON_DATA_STATUS, &gBattleResources->bufferA[gActiveBattler][3]);
        break;
    case REQUEST_LEVEL_BATTLE:
        SetMonData(&gEnemyParty[monId], MON_DATA_LEVEL, &gBattleResources->bufferA[gActiveBattler][3]);
        break;
    case REQUEST_HP_BATTLE:
        SetMonData(&gEnemyParty[monId], MON_DATA_HP, &gBattleResources->bufferA[gActiveBattler][3]);
        break;
    case REQUEST_MAX_HP_BATTLE:
        SetMonData(&gEnemyParty[monId], MON_DATA_MAX_HP, &gBattleResources->bufferA[gActiveBattler][3]);
        break;
    case REQUEST_ATK_BATTLE:
        SetMonData(&gEnemyParty[monId], MON_DATA_ATK, &gBattleResources->bufferA[gActiveBattler][3]);
        break;
    case REQUEST_DEF_BATTLE:
        SetMonData(&gEnemyParty[monId], MON_DATA_DEF, &gBattleResources->bufferA[gActiveBattler][3]);
        break;
    case REQUEST_SPEED_BATTLE:
        SetMonData(&gEnemyParty[monId], MON_DATA_SPEED, &gBattleResources->bufferA[gActiveBattler][3]);
        break;
    case REQUEST_SPATK_BATTLE:
        SetMonData(&gEnemyParty[monId], MON_DATA_SPATK, &gBattleResources->bufferA[gActiveBattler][3]);
        break;
    case REQUEST_SPDEF_BATTLE:
        SetMonData(&gEnemyParty[monId], MON_DATA_SPDEF, &gBattleResources->bufferA[gActiveBattler][3]);
        break;
    case REQUEST_COOL_BATTLE:
        SetMonData(&gEnemyParty[monId], MON_DATA_COOL, &gBattleResources->bufferA[gActiveBattler][3]);
        break;
    case REQUEST_BEAUTY_BATTLE:
        SetMonData(&gEnemyParty[monId], MON_DATA_BEAUTY, &gBattleResources->bufferA[gActiveBattler][3]);
        break;
    case REQUEST_CUTE_BATTLE:
        SetMonData(&gEnemyParty[monId], MON_DATA_CUTE, &gBattleResources->bufferA[gActiveBattler][3]);
        break;
    case REQUEST_SMART_BATTLE:
        SetMonData(&gEnemyParty[monId], MON_DATA_SMART, &gBattleResources->bufferA[gActiveBattler][3]);
        break;
    case REQUEST_TOUGH_BATTLE:
        SetMonData(&gEnemyParty[monId], MON_DATA_TOUGH, &gBattleResources->bufferA[gActiveBattler][3]);
        break;
    case REQUEST_SHEEN_BATTLE:
        SetMonData(&gEnemyParty[monId], MON_DATA_SHEEN, &gBattleResources->bufferA[gActiveBattler][3]);
        break;
    case REQUEST_COOL_RIBBON_BATTLE:
        SetMonData(&gEnemyParty[monId], MON_DATA_COOL_RIBBON, &gBattleResources->bufferA[gActiveBattler][3]);
        break;
    case REQUEST_BEAUTY_RIBBON_BATTLE:
        SetMonData(&gEnemyParty[monId], MON_DATA_BEAUTY_RIBBON, &gBattleResources->bufferA[gActiveBattler][3]);
        break;
    case REQUEST_CUTE_RIBBON_BATTLE:
        SetMonData(&gEnemyParty[monId], MON_DATA_CUTE_RIBBON, &gBattleResources->bufferA[gActiveBattler][3]);
        break;
    case REQUEST_SMART_RIBBON_BATTLE:
        SetMonData(&gEnemyParty[monId], MON_DATA_SMART_RIBBON, &gBattleResources->bufferA[gActiveBattler][3]);
        break;
    case REQUEST_TOUGH_RIBBON_BATTLE:
        SetMonData(&gEnemyParty[monId], MON_DATA_TOUGH_RIBBON, &gBattleResources->bufferA[gActiveBattler][3]);
        break;
    }
}

static void OpponentHandleSetRawMonData(void)
{
    u8 *dst = (u8 *)&gEnemyParty[gBattlerPartyIndexes[gActiveBattler]] + gBattleResources->bufferA[gActiveBattler][1];
    u8 i;

    for (i = 0; i < gBattleResources->bufferA[gActiveBattler][2]; i++)
        dst[i] = gBattleResources->bufferA[gActiveBattler][3 + i];

    OpponentBufferExecCompleted();
}

static void OpponentHandleLoadMonSprite(void)
{
    u16 species = GetMonData(&gEnemyParty[gBattlerPartyIndexes[gActiveBattler]], MON_DATA_SPECIES);

    BattleLoadOpponentMonSpriteGfx(&gEnemyParty[gBattlerPartyIndexes[gActiveBattler]], gActiveBattler);
    SetMultiuseSpriteTemplateToPokemon(species, GetBattlerPosition(gActiveBattler));

    gBattlerSpriteIds[gActiveBattler] = CreateSprite(&gMultiuseSpriteTemplate,
                                               GetBattlerSpriteCoord(gActiveBattler, BATTLER_COORD_X_2),
                                               GetBattlerSpriteDefault_Y(gActiveBattler),
                                               GetBattlerSpriteSubpriority(gActiveBattler));

    gSprites[gBattlerSpriteIds[gActiveBattler]].x2 = -DISPLAY_WIDTH;
    gSprites[gBattlerSpriteIds[gActiveBattler]].data[0] = gActiveBattler;
    gSprites[gBattlerSpriteIds[gActiveBattler]].data[2] = species;
    gSprites[gBattlerSpriteIds[gActiveBattler]].oam.paletteNum = gActiveBattler;
    StartSpriteAnim(&gSprites[gBattlerSpriteIds[gActiveBattler]], gBattleMonForms[gActiveBattler]);

    SetBattlerShadowSpriteCallback(gActiveBattler, GetMonData(&gEnemyParty[gBattlerPartyIndexes[gActiveBattler]], MON_DATA_SPECIES));

    gBattlerControllerFuncs[gActiveBattler] = TryShinyAnimAfterMonAnim;
}

static void OpponentHandleSwitchInAnim(void)
{
    *(gBattleStruct->monToSwitchIntoId + gActiveBattler) = 6;
    gBattlerPartyIndexes[gActiveBattler] = gBattleResources->bufferA[gActiveBattler][1];
    StartSendOutAnim(gActiveBattler, gBattleResources->bufferA[gActiveBattler][2]);
    gBattlerControllerFuncs[gActiveBattler] = SwitchIn_TryShinyAnim;
}

static void StartSendOutAnim(u8 battlerId, bool8 dontClearSubstituteBit)
{
    u16 species;

    ClearTemporarySpeciesSpriteData(battlerId, dontClearSubstituteBit);
    gBattlerPartyIndexes[battlerId] = gBattleResources->bufferA[battlerId][1];
    species = GetMonData(&gEnemyParty[gBattlerPartyIndexes[battlerId]], MON_DATA_SPECIES);
    gBattleControllerData[battlerId] = CreateInvisibleSpriteWithCallback(SpriteCB_WaitForBattlerBallReleaseAnim);
    BattleLoadOpponentMonSpriteGfx(&gEnemyParty[gBattlerPartyIndexes[battlerId]], battlerId);
    SetMultiuseSpriteTemplateToPokemon(species, GetBattlerPosition(battlerId));

    gBattlerSpriteIds[battlerId] = CreateSprite(&gMultiuseSpriteTemplate,
                                        GetBattlerSpriteCoord(battlerId, BATTLER_COORD_X_2),
                                        GetBattlerSpriteDefault_Y(battlerId),
                                        GetBattlerSpriteSubpriority(battlerId));

    gSprites[gBattlerSpriteIds[battlerId]].data[0] = battlerId;
    gSprites[gBattlerSpriteIds[battlerId]].data[2] = species;

    gSprites[gBattleControllerData[battlerId]].data[1] = gBattlerSpriteIds[battlerId];
    gSprites[gBattleControllerData[battlerId]].data[2] = battlerId;

    gSprites[gBattlerSpriteIds[battlerId]].oam.paletteNum = battlerId;

    StartSpriteAnim(&gSprites[gBattlerSpriteIds[battlerId]], gBattleMonForms[battlerId]);

    gSprites[gBattlerSpriteIds[battlerId]].invisible = TRUE;
    gSprites[gBattlerSpriteIds[battlerId]].callback = SpriteCallbackDummy;

    gSprites[gBattleControllerData[battlerId]].data[0] = DoPokeballSendOutAnimation(0, POKEBALL_OPPONENT_SENDOUT);
}

static void OpponentHandleReturnMonToBall(void)
{
    if (gBattleResources->bufferA[gActiveBattler][1] == 0)
    {
        gBattleSpritesDataPtr->healthBoxesData[gActiveBattler].animationState = 0;
        gBattlerControllerFuncs[gActiveBattler] = DoSwitchOutAnimation;
    }
    else
    {
        FreeSpriteOamMatrix(&gSprites[gBattlerSpriteIds[gActiveBattler]]);
        DestroySprite(&gSprites[gBattlerSpriteIds[gActiveBattler]]);
        HideBattlerShadowSprite(gActiveBattler);
        SetHealthboxSpriteInvisible(gHealthboxSpriteIds[gActiveBattler]);
        OpponentBufferExecCompleted();
    }
}

static void DoSwitchOutAnimation(void)
{
    switch (gBattleSpritesDataPtr->healthBoxesData[gActiveBattler].animationState)
    {
    case 0:
        if (gBattleSpritesDataPtr->battlerData[gActiveBattler].behindSubstitute)
            InitAndLaunchSpecialAnimation(gActiveBattler, gActiveBattler, gActiveBattler, B_ANIM_SUBSTITUTE_TO_MON);

        gBattleSpritesDataPtr->healthBoxesData[gActiveBattler].animationState = 1;
        break;
    case 1:
        if (!gBattleSpritesDataPtr->healthBoxesData[gActiveBattler].specialAnimActive)
        {
            gBattleSpritesDataPtr->healthBoxesData[gActiveBattler].animationState = 0;
            InitAndLaunchSpecialAnimation(gActiveBattler, gActiveBattler, gActiveBattler, B_ANIM_SWITCH_OUT_OPPONENT_MON);
            gBattlerControllerFuncs[gActiveBattler] = FreeMonSpriteAfterSwitchOutAnim;
        }
        break;
    }
}

#define sSpeedX data[0]

static void OpponentHandleDrawTrainerPic(void)
{
    u32 trainerPicId;
    s16 xPos;

    if (gBattleTypeFlags & BATTLE_TYPE_SECRET_BASE)
    {
        trainerPicId = GetSecretBaseTrainerPicIndex();
    }
    else if (gTrainerBattleOpponent_A == TRAINER_FRONTIER_BRAIN)
    {
        trainerPicId = GetFrontierBrainTrainerPicIndex();
    }
    else if (gBattleTypeFlags & BATTLE_TYPE_TRAINER_HILL)
    {
        if (gBattleTypeFlags & BATTLE_TYPE_TWO_OPPONENTS)
        {
            if (gActiveBattler == 1)
                trainerPicId = GetTrainerHillTrainerFrontSpriteId(gTrainerBattleOpponent_A);
            else
                trainerPicId = GetTrainerHillTrainerFrontSpriteId(gTrainerBattleOpponent_B);
        }
        else
        {
            trainerPicId = GetTrainerHillTrainerFrontSpriteId(gTrainerBattleOpponent_A);
        }
    }
    else if (gBattleTypeFlags & BATTLE_TYPE_FRONTIER)
    {
        if (gBattleTypeFlags & (BATTLE_TYPE_TWO_OPPONENTS | BATTLE_TYPE_TOWER_LINK_MULTI))
        {
            if (gActiveBattler == 1)
                trainerPicId = GetFrontierTrainerFrontSpriteId(gTrainerBattleOpponent_A);
            else
                trainerPicId = GetFrontierTrainerFrontSpriteId(gTrainerBattleOpponent_B);
        }
        else
        {
            trainerPicId = GetFrontierTrainerFrontSpriteId(gTrainerBattleOpponent_A);
        }
    }
    else if (gBattleTypeFlags & BATTLE_TYPE_EREADER_TRAINER)
    {
        trainerPicId = GetEreaderTrainerFrontSpriteId();
    }
    else if (gBattleTypeFlags & BATTLE_TYPE_TWO_OPPONENTS)
    {
        if (gActiveBattler != 1)
            trainerPicId = gTrainers[gTrainerBattleOpponent_B].trainerPic;
        else
            trainerPicId = gTrainers[gTrainerBattleOpponent_A].trainerPic;
    }
    else
    {
        trainerPicId = gTrainers[gTrainerBattleOpponent_A].trainerPic;
    }

    if (gBattleTypeFlags & (BATTLE_TYPE_MULTI | BATTLE_TYPE_TWO_OPPONENTS) && !BATTLE_TWO_VS_ONE_OPPONENT)
    {
        if ((GetBattlerPosition(gActiveBattler) & BIT_FLANK) != 0) // second mon
            xPos = 152;
        else // first mon
            xPos = 200;
    }
    else
    {
        xPos = 176;
    }

    DecompressTrainerFrontPic(trainerPicId, gActiveBattler);
    SetMultiuseSpriteTemplateToTrainerBack(trainerPicId, GetBattlerPosition(gActiveBattler));
    gBattlerSpriteIds[gActiveBattler] = CreateSprite(&gMultiuseSpriteTemplate,
                                               xPos,
                                               (8 - gTrainerFrontPicCoords[trainerPicId].size) * 4 + 40,
                                               GetBattlerSpriteSubpriority(gActiveBattler));

    gSprites[gBattlerSpriteIds[gActiveBattler]].x2 = -DISPLAY_WIDTH;
    gSprites[gBattlerSpriteIds[gActiveBattler]].sSpeedX = 2;
    gSprites[gBattlerSpriteIds[gActiveBattler]].oam.paletteNum = IndexOfSpritePaletteTag(gTrainerFrontPicPaletteTable[trainerPicId].tag);
    gSprites[gBattlerSpriteIds[gActiveBattler]].oam.affineParam = trainerPicId;
    gSprites[gBattlerSpriteIds[gActiveBattler]].callback = SpriteCB_TrainerSlideIn;

    gBattlerControllerFuncs[gActiveBattler] = CompleteOnBattlerSpriteCallbackDummy;
}

static void OpponentHandleTrainerSlide(void)
{
    u32 trainerPicId;

    if (gBattleTypeFlags & BATTLE_TYPE_SECRET_BASE)
    {
        trainerPicId = GetSecretBaseTrainerPicIndex();
    }
    else if (gTrainerBattleOpponent_A == TRAINER_FRONTIER_BRAIN)
    {
        trainerPicId = GetFrontierBrainTrainerPicIndex();
    }
    else if (gBattleTypeFlags & BATTLE_TYPE_TRAINER_HILL)
    {
        if (gBattleTypeFlags & BATTLE_TYPE_TWO_OPPONENTS)
        {
            if (gActiveBattler == 1)
                trainerPicId = GetTrainerHillTrainerFrontSpriteId(gTrainerBattleOpponent_A);
            else
                trainerPicId = GetTrainerHillTrainerFrontSpriteId(gTrainerBattleOpponent_B);
        }
        else
        {
            trainerPicId = GetTrainerHillTrainerFrontSpriteId(gTrainerBattleOpponent_A);
        }
    }
    else if (gBattleTypeFlags & BATTLE_TYPE_FRONTIER)
    {
        if (gBattleTypeFlags & (BATTLE_TYPE_TWO_OPPONENTS | BATTLE_TYPE_TOWER_LINK_MULTI))
        {
            if (gActiveBattler == 1)
                trainerPicId = GetFrontierTrainerFrontSpriteId(gTrainerBattleOpponent_A);
            else
                trainerPicId = GetFrontierTrainerFrontSpriteId(gTrainerBattleOpponent_B);
        }
        else
        {
            trainerPicId = GetFrontierTrainerFrontSpriteId(gTrainerBattleOpponent_A);
        }
    }
    else if (gBattleTypeFlags & BATTLE_TYPE_EREADER_TRAINER)
    {
        trainerPicId = GetEreaderTrainerFrontSpriteId();
    }
    else if (gBattleTypeFlags & BATTLE_TYPE_TWO_OPPONENTS)
    {
        if (gActiveBattler != 1)
            trainerPicId = gTrainers[gTrainerBattleOpponent_B].trainerPic;
        else
            trainerPicId = gTrainers[gTrainerBattleOpponent_A].trainerPic;
    }
    else
    {
        trainerPicId = gTrainers[gTrainerBattleOpponent_A].trainerPic;
    }

    DecompressTrainerFrontPic(trainerPicId, gActiveBattler);
    SetMultiuseSpriteTemplateToTrainerBack(trainerPicId, GetBattlerPosition(gActiveBattler));
    gBattlerSpriteIds[gActiveBattler] = CreateSprite(&gMultiuseSpriteTemplate, 176, (8 - gTrainerFrontPicCoords[trainerPicId].size) * 4 + 40, 0x1E);

    gSprites[gBattlerSpriteIds[gActiveBattler]].x2 = 96;
    gSprites[gBattlerSpriteIds[gActiveBattler]].x += 32;
    gSprites[gBattlerSpriteIds[gActiveBattler]].sSpeedX = -2;
    gSprites[gBattlerSpriteIds[gActiveBattler]].oam.paletteNum = IndexOfSpritePaletteTag(gTrainerFrontPicPaletteTable[trainerPicId].tag);
    gSprites[gBattlerSpriteIds[gActiveBattler]].oam.affineParam = trainerPicId;
    gSprites[gBattlerSpriteIds[gActiveBattler]].callback = SpriteCB_TrainerSlideIn;

    gBattlerControllerFuncs[gActiveBattler] = CompleteOnBankSpriteCallbackDummy2;
}

#undef sSpeedX

static void OpponentHandleTrainerSlideBack(void)
{
    SetSpritePrimaryCoordsFromSecondaryCoords(&gSprites[gBattlerSpriteIds[gActiveBattler]]);
    gSprites[gBattlerSpriteIds[gActiveBattler]].data[0] = 35;
    gSprites[gBattlerSpriteIds[gActiveBattler]].data[2] = 280;
    gSprites[gBattlerSpriteIds[gActiveBattler]].data[4] = gSprites[gBattlerSpriteIds[gActiveBattler]].y;
    gSprites[gBattlerSpriteIds[gActiveBattler]].callback = StartAnimLinearTranslation;
    StoreSpriteCallbackInData6(&gSprites[gBattlerSpriteIds[gActiveBattler]], SpriteCallbackDummy);
    gBattlerControllerFuncs[gActiveBattler] = FreeTrainerSpriteAfterSlide;
}

static void OpponentHandleFaintAnimation(void)
{
    if (gBattleSpritesDataPtr->healthBoxesData[gActiveBattler].animationState == 0)
    {
        if (gBattleSpritesDataPtr->battlerData[gActiveBattler].behindSubstitute)
            InitAndLaunchSpecialAnimation(gActiveBattler, gActiveBattler, gActiveBattler, B_ANIM_SUBSTITUTE_TO_MON);
        gBattleSpritesDataPtr->healthBoxesData[gActiveBattler].animationState++;
    }
    else
    {
        if (!gBattleSpritesDataPtr->healthBoxesData[gActiveBattler].specialAnimActive)
        {
            gBattleSpritesDataPtr->healthBoxesData[gActiveBattler].animationState = 0;
            PlaySE12WithPanning(SE_FAINT, SOUND_PAN_TARGET);
            gSprites[gBattlerSpriteIds[gActiveBattler]].callback = SpriteCB_FaintOpponentMon;
            gBattlerControllerFuncs[gActiveBattler] = HideHealthboxAfterMonFaint;
        }
    }
}

static void OpponentHandlePaletteFade(void)
{
    OpponentBufferExecCompleted();
}

static void OpponentHandleSuccessBallThrowAnim(void)
{
    OpponentBufferExecCompleted();
}

static void OpponentHandleBallThrow(void)
{
    OpponentBufferExecCompleted();
}

static void OpponentHandlePause(void)
{
    OpponentBufferExecCompleted();
}

static void OpponentHandleMoveAnimation(void)
{
    if (!IsBattleSEPlaying(gActiveBattler))
    {
        u16 move = gBattleResources->bufferA[gActiveBattler][1] | (gBattleResources->bufferA[gActiveBattler][2] << 8);

        gAnimMoveTurn = gBattleResources->bufferA[gActiveBattler][3];
        gAnimMovePower = gBattleResources->bufferA[gActiveBattler][4] | (gBattleResources->bufferA[gActiveBattler][5] << 8);
        gAnimMoveDmg = gBattleResources->bufferA[gActiveBattler][6] | (gBattleResources->bufferA[gActiveBattler][7] << 8) | (gBattleResources->bufferA[gActiveBattler][8] << 16) | (gBattleResources->bufferA[gActiveBattler][9] << 24);
        gAnimFriendship = gBattleResources->bufferA[gActiveBattler][10];
        gWeatherMoveAnim = gBattleResources->bufferA[gActiveBattler][12] | (gBattleResources->bufferA[gActiveBattler][13] << 8);
        gAnimDisableStructPtr = (struct DisableStruct *)&gBattleResources->bufferA[gActiveBattler][16];
        gTransformedPersonalities[gActiveBattler] = gAnimDisableStructPtr->transformedMonPersonality;
        gBattleSpritesDataPtr->healthBoxesData[gActiveBattler].animationState = 0;
        gBattlerControllerFuncs[gActiveBattler] = OpponentDoMoveAnimation;
    }
}

static void OpponentDoMoveAnimation(void)
{
    u16 move = gBattleResources->bufferA[gActiveBattler][1] | (gBattleResources->bufferA[gActiveBattler][2] << 8);
    u8 multihit = gBattleResources->bufferA[gActiveBattler][11];

    switch (gBattleSpritesDataPtr->healthBoxesData[gActiveBattler].animationState)
    {
    case 0:
        if (gBattleSpritesDataPtr->battlerData[gActiveBattler].behindSubstitute
            && !gBattleSpritesDataPtr->battlerData[gActiveBattler].flag_x8)
        {
            gBattleSpritesDataPtr->battlerData[gActiveBattler].flag_x8 = 1;
            InitAndLaunchSpecialAnimation(gActiveBattler, gActiveBattler, gActiveBattler, B_ANIM_SUBSTITUTE_TO_MON);
        }
        gBattleSpritesDataPtr->healthBoxesData[gActiveBattler].animationState = 1;
        break;
    case 1:
        if (!gBattleSpritesDataPtr->healthBoxesData[gActiveBattler].specialAnimActive)
        {
            SetBattlerSpriteAffineMode(ST_OAM_AFFINE_OFF);
            DoMoveAnim(move);
            gBattleSpritesDataPtr->healthBoxesData[gActiveBattler].animationState = 2;
        }
        break;
    case 2:
        gAnimScriptCallback();
        if (!gAnimScriptActive)
        {
            SetBattlerSpriteAffineMode(ST_OAM_AFFINE_NORMAL);
            if (gBattleSpritesDataPtr->battlerData[gActiveBattler].behindSubstitute && multihit < 2)
            {
                InitAndLaunchSpecialAnimation(gActiveBattler, gActiveBattler, gActiveBattler, B_ANIM_MON_TO_SUBSTITUTE);
                gBattleSpritesDataPtr->battlerData[gActiveBattler].flag_x8 = 0;
            }
            gBattleSpritesDataPtr->healthBoxesData[gActiveBattler].animationState = 3;
        }
        break;
    case 3:
        if (!gBattleSpritesDataPtr->healthBoxesData[gActiveBattler].specialAnimActive)
        {
            CopyAllBattleSpritesInvisibilities();
            TrySetBehindSubstituteSpriteBit(gActiveBattler, gBattleResources->bufferA[gActiveBattler][1] | (gBattleResources->bufferA[gActiveBattler][2] << 8));
            gBattleSpritesDataPtr->healthBoxesData[gActiveBattler].animationState = 0;
            OpponentBufferExecCompleted();
        }
        break;
    }
}

static void OpponentHandlePrintString(void)
{
    u16 *stringId;

    gBattle_BG0_X = 0;
    gBattle_BG0_Y = 0;
    stringId = (u16 *)(&gBattleResources->bufferA[gActiveBattler][2]);
    BufferStringBattle(*stringId);
    BattlePutTextOnWindow(gDisplayedStringBattle, B_WIN_MSG);
    gBattlerControllerFuncs[gActiveBattler] = CompleteOnInactiveTextPrinter;
    BattleArena_DeductSkillPoints(gActiveBattler, *stringId);
}

static void OpponentHandlePrintSelectionString(void)
{
    OpponentBufferExecCompleted();
}

static void OpponentHandleChooseAction(void)
{
    AI_TrySwitchOrUseItem();
    OpponentBufferExecCompleted();
}

static void OpponentHandleYesNoBox(void)
{
    OpponentBufferExecCompleted();
}

static void OpponentHandleChooseMove(void)
{
    if (gBattleTypeFlags & BATTLE_TYPE_PALACE)
    {
        BtlController_EmitTwoReturnValues(BUFFER_B, 10, ChooseMoveAndTargetInBattlePalace());
        OpponentBufferExecCompleted();
    }
    else
    {
        u8 chosenMoveId;
        struct ChooseMoveStruct *moveInfo = (struct ChooseMoveStruct *)(&gBattleResources->bufferA[gActiveBattler][4]);

        if (gBattleTypeFlags & (BATTLE_TYPE_TRAINER | BATTLE_TYPE_FIRST_BATTLE | BATTLE_TYPE_SAFARI | BATTLE_TYPE_ROAMER)
         || IsWildMonSmart())
        {
            chosenMoveId = gBattleStruct->aiMoveOrAction[gActiveBattler];
            gBattlerTarget = gBattleStruct->aiChosenTarget[gActiveBattler];
            switch (chosenMoveId)
            {
            case AI_CHOICE_WATCH:
                BtlController_EmitTwoReturnValues(BUFFER_B, B_ACTION_SAFARI_WATCH_CAREFULLY, 0);
                break;
            case AI_CHOICE_FLEE:
                BtlController_EmitTwoReturnValues(BUFFER_B, B_ACTION_RUN, 0);
                break;
            case AI_CHOICE_SWITCH:
                BtlController_EmitTwoReturnValues(BUFFER_B, 10, 0xFFFF);
                break;
            case 6:
                BtlController_EmitTwoReturnValues(BUFFER_B, 15, gBattlerTarget);
                break;
            default:
                {
                    u16 chosenMove = moveInfo->moves[chosenMoveId];

                    if (GetBattlerMoveTargetType(gActiveBattler, chosenMove) & (MOVE_TARGET_USER_OR_SELECTED | MOVE_TARGET_USER))
                        gBattlerTarget = gActiveBattler;
                    if (GetBattlerMoveTargetType(gActiveBattler, chosenMove) & MOVE_TARGET_BOTH)
                    {
                        gBattlerTarget = GetBattlerAtPosition(B_POSITION_PLAYER_LEFT);
                        if (gAbsentBattlerFlags & gBitTable[gBattlerTarget])
                            gBattlerTarget = GetBattlerAtPosition(B_POSITION_PLAYER_RIGHT);
                    }
                    if (ShouldUseZMove(gActiveBattler, gBattlerTarget, chosenMove))
                        QueueZMove(gActiveBattler, chosenMove);
                    if (CanMegaEvolve(gActiveBattler)) // If opponent can mega evolve, do it.
                        BtlController_EmitTwoReturnValues(BUFFER_B, 10, (chosenMoveId) | (RET_MEGA_EVOLUTION) | (gBattlerTarget << 8));
                    else
                        BtlController_EmitTwoReturnValues(BUFFER_B, 10, (chosenMoveId) | (gBattlerTarget << 8));
                }
                break;
            }
            OpponentBufferExecCompleted();
        }
        else // Wild pokemon - use random move
        {
            u16 move;
            u8 target;
            do
            {
                chosenMoveId = Random() & 3;
                move = moveInfo->moves[chosenMoveId];
            } while (move == MOVE_NONE);

            if (GetBattlerMoveTargetType(gActiveBattler, move) & (MOVE_TARGET_USER_OR_SELECTED | MOVE_TARGET_USER))
                BtlController_EmitTwoReturnValues(BUFFER_B, 10, (chosenMoveId) | (gActiveBattler << 8));
            else if (gBattleTypeFlags & BATTLE_TYPE_DOUBLE)
            {
                do {
                    target = GetBattlerAtPosition(Random() & 2);
                } while (!CanTargetBattler(gActiveBattler, target, move));

                #if B_WILD_NATURAL_ENEMIES == TRUE
                // Don't bother to loop through table if the move can't attack ally
                if (!(gBattleMoves[move].target & MOVE_TARGET_BOTH))
                {
                    u16 i, speciesAttacker, speciesTarget, isPartnerEnemy = FALSE;
                    static const u16 naturalEnemies[][2] =
                    {
                        // Attacker         Target
                        {SPECIES_ZANGOOSE,  SPECIES_SEVIPER},
                        {SPECIES_SEVIPER,   SPECIES_ZANGOOSE},
                        {SPECIES_HEATMOR,   SPECIES_DURANT},
                        {SPECIES_DURANT,    SPECIES_HEATMOR},
                        {SPECIES_SABLEYE,   SPECIES_CARBINK},
                        {SPECIES_MAREANIE,  SPECIES_CORSOLA},
                    };
                    speciesAttacker = gBattleMons[gActiveBattler].species;
                    speciesTarget = gBattleMons[GetBattlerAtPosition(BATTLE_PARTNER(gActiveBattler))].species;

                    for (i = 0; i < ARRAY_COUNT(naturalEnemies); i++)
                    {
                        if (speciesAttacker == naturalEnemies[i][0] && speciesTarget == naturalEnemies[i][1])
                        {
                            isPartnerEnemy = TRUE;
                            break;
                        }
                    }
                    if (isPartnerEnemy && CanTargetBattler(gActiveBattler, target, move))
                        BtlController_EmitTwoReturnValues(BUFFER_B, 10, (chosenMoveId) | (GetBattlerAtPosition(BATTLE_PARTNER(gActiveBattler)) << 8));
                    else
                        BtlController_EmitTwoReturnValues(BUFFER_B, 10, (chosenMoveId) | (target << 8));
                }
                else
                #endif
                    BtlController_EmitTwoReturnValues(BUFFER_B, 10, (chosenMoveId) | (target << 8));
            }
            else
                BtlController_EmitTwoReturnValues(BUFFER_B, 10, (chosenMoveId) | (GetBattlerAtPosition(B_POSITION_PLAYER_LEFT) << 8));

            OpponentBufferExecCompleted();
        }
    }
}

static void OpponentHandleChooseItem(void)
{
    BtlController_EmitOneReturnValue(BUFFER_B, *(gBattleStruct->chosenItem + (gActiveBattler / 2) * 2));
    OpponentBufferExecCompleted();
}

static void OpponentHandleChoosePokemon(void)
{
    s32 chosenMonId;

    if (*(gBattleStruct->AI_monToSwitchIntoId + gActiveBattler) == PARTY_SIZE)
    {
        chosenMonId = GetMostSuitableMonToSwitchInto();

        if (chosenMonId == PARTY_SIZE)
        {
            s32 battler1, battler2, firstId, lastId;

            if (!(gBattleTypeFlags & BATTLE_TYPE_DOUBLE))
            {
                battler2 = battler1 = GetBattlerAtPosition(B_POSITION_OPPONENT_LEFT);
            }
            else
            {
                battler1 = GetBattlerAtPosition(B_POSITION_OPPONENT_LEFT);
                battler2 = GetBattlerAtPosition(B_POSITION_OPPONENT_RIGHT);
            }

            GetAIPartyIndexes(gActiveBattler, &firstId, &lastId);

            for (chosenMonId = firstId; chosenMonId < lastId; chosenMonId++)
            {
                if (GetMonData(&gEnemyParty[chosenMonId], MON_DATA_HP) != 0
                    && chosenMonId != gBattlerPartyIndexes[battler1]
                    && chosenMonId != gBattlerPartyIndexes[battler2])
                {
                    break;
                }
            }
        }
    }
    else
    {
        chosenMonId = *(gBattleStruct->AI_monToSwitchIntoId + gActiveBattler);
        *(gBattleStruct->AI_monToSwitchIntoId + gActiveBattler) = PARTY_SIZE;
    }


    *(gBattleStruct->monToSwitchIntoId + gActiveBattler) = chosenMonId;
    BtlController_EmitChosenMonReturnValue(BUFFER_B, chosenMonId, NULL);
    OpponentBufferExecCompleted();
}

static void OpponentHandleCmd23(void)
{
    OpponentBufferExecCompleted();
}

static void OpponentHandleHealthBarUpdate(void)
{
    s16 hpVal;

    LoadBattleBarGfx(0);
    hpVal = (gBattleResources->bufferA[gActiveBattler][3] << 8) | gBattleResources->bufferA[gActiveBattler][2];

    if (hpVal != INSTANT_HP_BAR_DROP)
    {
        u32 maxHP = GetMonData(&gEnemyParty[gBattlerPartyIndexes[gActiveBattler]], MON_DATA_MAX_HP);
        u32 curHP = GetMonData(&gEnemyParty[gBattlerPartyIndexes[gActiveBattler]], MON_DATA_HP);

        SetBattleBarStruct(gActiveBattler, gHealthboxSpriteIds[gActiveBattler], maxHP, curHP, hpVal);
    }
    else
    {
        u32 maxHP = GetMonData(&gEnemyParty[gBattlerPartyIndexes[gActiveBattler]], MON_DATA_MAX_HP);

        SetBattleBarStruct(gActiveBattler, gHealthboxSpriteIds[gActiveBattler], maxHP, 0, hpVal);
    }

    gBattlerControllerFuncs[gActiveBattler] = CompleteOnHealthbarDone;
}

static void OpponentHandleExpUpdate(void)
{
    OpponentBufferExecCompleted();
}

static void OpponentHandleStatusIconUpdate(void)
{
    if (!IsBattleSEPlaying(gActiveBattler))
    {
        u8 battlerId;

        UpdateHealthboxAttribute(gHealthboxSpriteIds[gActiveBattler], &gEnemyParty[gBattlerPartyIndexes[gActiveBattler]], HEALTHBOX_STATUS_ICON);
        battlerId = gActiveBattler;
        gBattleSpritesDataPtr->healthBoxesData[battlerId].statusAnimActive = 0;
        gBattlerControllerFuncs[gActiveBattler] = CompleteOnFinishedStatusAnimation;
    }
}

static void OpponentHandleStatusAnimation(void)
{
    if (!IsBattleSEPlaying(gActiveBattler))
    {
        InitAndLaunchChosenStatusAnimation(gBattleResources->bufferA[gActiveBattler][1],
                        gBattleResources->bufferA[gActiveBattler][2] | (gBattleResources->bufferA[gActiveBattler][3] << 8) | (gBattleResources->bufferA[gActiveBattler][4] << 16) | (gBattleResources->bufferA[gActiveBattler][5] << 24));
        gBattlerControllerFuncs[gActiveBattler] = CompleteOnFinishedStatusAnimation;
    }
}

static void OpponentHandleStatusXor(void)
{
    OpponentBufferExecCompleted();
}

static void OpponentHandleDataTransfer(void)
{
    OpponentBufferExecCompleted();
}

static void OpponentHandleDMA3Transfer(void)
{
    OpponentBufferExecCompleted();
}

static void OpponentHandlePlayBGM(void)
{
    OpponentBufferExecCompleted();
}

static void OpponentHandleCmd32(void)
{
    OpponentBufferExecCompleted();
}

static void OpponentHandleTwoReturnValues(void)
{
    OpponentBufferExecCompleted();
}

static void OpponentHandleChosenMonReturnValue(void)
{
    OpponentBufferExecCompleted();
}

static void OpponentHandleOneReturnValue(void)
{
    OpponentBufferExecCompleted();
}

static void OpponentHandleOneReturnValue_Duplicate(void)
{
    OpponentBufferExecCompleted();
}

static void OpponentHandleClearUnkVar(void)
{
    gUnusedControllerStruct.unk = 0;
    OpponentBufferExecCompleted();
}

static void OpponentHandleSetUnkVar(void)
{
    gUnusedControllerStruct.unk = gBattleResources->bufferA[gActiveBattler][1];
    OpponentBufferExecCompleted();
}

static void OpponentHandleClearUnkFlag(void)
{
    gUnusedControllerStruct.flag = 0;
    OpponentBufferExecCompleted();
}

static void OpponentHandleToggleUnkFlag(void)
{
    gUnusedControllerStruct.flag ^= 1;
    OpponentBufferExecCompleted();
}

static void OpponentHandleHitAnimation(void)
{
    if (gSprites[gBattlerSpriteIds[gActiveBattler]].invisible == TRUE)
    {
        OpponentBufferExecCompleted();
    }
    else
    {
        gDoingBattleAnim = TRUE;
        gSprites[gBattlerSpriteIds[gActiveBattler]].data[1] = 0;
        DoHitAnimHealthboxEffect(gActiveBattler);
        gBattlerControllerFuncs[gActiveBattler] = DoHitAnimBlinkSpriteEffect;
    }
}

static void OpponentHandleCantSwitch(void)
{
    OpponentBufferExecCompleted();
}

static void OpponentHandlePlaySE(void)
{
    s8 pan;

    if (GetBattlerSide(gActiveBattler) == B_SIDE_PLAYER)
        pan = SOUND_PAN_ATTACKER;
    else
        pan = SOUND_PAN_TARGET;

    PlaySE12WithPanning(gBattleResources->bufferA[gActiveBattler][1] | (gBattleResources->bufferA[gActiveBattler][2] << 8), pan);
    OpponentBufferExecCompleted();
}

static void OpponentHandlePlayFanfareOrBGM(void)
{
    if (gBattleResources->bufferA[gActiveBattler][3])
    {
        BattleStopLowHpSound();
        PlayBGM(gBattleResources->bufferA[gActiveBattler][1] | (gBattleResources->bufferA[gActiveBattler][2] << 8));
    }
    else
    {
        PlayFanfare(gBattleResources->bufferA[gActiveBattler][1] | (gBattleResources->bufferA[gActiveBattler][2] << 8));
    }

    OpponentBufferExecCompleted();
}

static void OpponentHandleFaintingCry(void)
{
    u16 species = GetMonData(&gEnemyParty[gBattlerPartyIndexes[gActiveBattler]], MON_DATA_SPECIES);

    PlayCry_ByMode(species, 25, CRY_MODE_FAINT);
    OpponentBufferExecCompleted();
}

static void OpponentHandleIntroSlide(void)
{
    HandleIntroSlide(gBattleResources->bufferA[gActiveBattler][1]);
    gIntroSlideFlags |= 1;
    OpponentBufferExecCompleted();
}

static void OpponentHandleIntroTrainerBallThrow(void)
{
    u8 taskId;

    SetSpritePrimaryCoordsFromSecondaryCoords(&gSprites[gBattlerSpriteIds[gActiveBattler]]);

    gSprites[gBattlerSpriteIds[gActiveBattler]].data[0] = 35;
    gSprites[gBattlerSpriteIds[gActiveBattler]].data[2] = 280;
    gSprites[gBattlerSpriteIds[gActiveBattler]].data[4] = gSprites[gBattlerSpriteIds[gActiveBattler]].y;
    gSprites[gBattlerSpriteIds[gActiveBattler]].callback = StartAnimLinearTranslation;

    StoreSpriteCallbackInData6(&gSprites[gBattlerSpriteIds[gActiveBattler]], SpriteCB_FreeOpponentSprite);

    taskId = CreateTask(Task_StartSendOutAnim, 5);
    gTasks[taskId].data[0] = gActiveBattler;

    if (gBattleSpritesDataPtr->healthBoxesData[gActiveBattler].partyStatusSummaryShown)
        gTasks[gBattlerStatusSummaryTaskId[gActiveBattler]].func = Task_HidePartyStatusSummary;

    gBattleSpritesDataPtr->animationData->introAnimActive = TRUE;
    gBattlerControllerFuncs[gActiveBattler] = OpponentDummy;
}

static void SpriteCB_FreeOpponentSprite(struct Sprite *sprite)
{
    FreeTrainerFrontPicPalette(sprite->oam.affineParam);
    FreeSpriteOamMatrix(sprite);
    DestroySprite(sprite);
}

static void Task_StartSendOutAnim(u8 taskId)
{
    u8 savedActiveBank = gActiveBattler;

    gActiveBattler = gTasks[taskId].data[0];
    if ((!TwoIntroMons(gActiveBattler) || (gBattleTypeFlags & BATTLE_TYPE_MULTI)) && !BATTLE_TWO_VS_ONE_OPPONENT)
    {
        gBattleResources->bufferA[gActiveBattler][1] = gBattlerPartyIndexes[gActiveBattler];
        StartSendOutAnim(gActiveBattler, FALSE);
    }
    else if ((gBattleTypeFlags & BATTLE_TYPE_TWO_OPPONENTS))
    {
        gBattleResources->bufferA[gActiveBattler][1] = gBattlerPartyIndexes[gActiveBattler];
        StartSendOutAnim(gActiveBattler, FALSE);
    }
    else
    {
        gBattleResources->bufferA[gActiveBattler][1] = gBattlerPartyIndexes[gActiveBattler];
        StartSendOutAnim(gActiveBattler, FALSE);
        gActiveBattler ^= BIT_FLANK;
        gBattleResources->bufferA[gActiveBattler][1] = gBattlerPartyIndexes[gActiveBattler];
        StartSendOutAnim(gActiveBattler, FALSE);
        gActiveBattler ^= BIT_FLANK;
    }
    gBattlerControllerFuncs[gActiveBattler] = Intro_TryShinyAnimShowHealthbox;
    gActiveBattler = savedActiveBank;
    DestroyTask(taskId);
}

static void OpponentHandleDrawPartyStatusSummary(void)
{
    if (gBattleResources->bufferA[gActiveBattler][1] != 0 && GetBattlerSide(gActiveBattler) == B_SIDE_PLAYER)
    {
        OpponentBufferExecCompleted();
    }
    else
    {
        gBattleSpritesDataPtr->healthBoxesData[gActiveBattler].partyStatusSummaryShown = 1;

        if (gBattleResources->bufferA[gActiveBattler][2] != 0)
        {
            if (gBattleSpritesDataPtr->healthBoxesData[gActiveBattler].opponentDrawPartyStatusSummaryDelay < 2)
            {
                gBattleSpritesDataPtr->healthBoxesData[gActiveBattler].opponentDrawPartyStatusSummaryDelay++;
                return;
            }
            else
            {
                gBattleSpritesDataPtr->healthBoxesData[gActiveBattler].opponentDrawPartyStatusSummaryDelay = 0;
            }
        }

        gBattlerStatusSummaryTaskId[gActiveBattler] = CreatePartyStatusSummarySprites(gActiveBattler, (struct HpAndStatus *)&gBattleResources->bufferA[gActiveBattler][4], gBattleResources->bufferA[gActiveBattler][1], gBattleResources->bufferA[gActiveBattler][2]);
        gBattleSpritesDataPtr->healthBoxesData[gActiveBattler].partyStatusDelayTimer = 0;

        if (gBattleResources->bufferA[gActiveBattler][2] != 0)
            gBattleSpritesDataPtr->healthBoxesData[gActiveBattler].partyStatusDelayTimer = 93;

        gBattlerControllerFuncs[gActiveBattler] = EndDrawPartyStatusSummary;
    }
}

static void EndDrawPartyStatusSummary(void)
{
    if (gBattleSpritesDataPtr->healthBoxesData[gActiveBattler].partyStatusDelayTimer++ > 92)
    {
        gBattleSpritesDataPtr->healthBoxesData[gActiveBattler].partyStatusDelayTimer = 0;
        OpponentBufferExecCompleted();
    }
}

static void OpponentHandleHidePartyStatusSummary(void)
{
    if (gBattleSpritesDataPtr->healthBoxesData[gActiveBattler].partyStatusSummaryShown)
        gTasks[gBattlerStatusSummaryTaskId[gActiveBattler]].func = Task_HidePartyStatusSummary;
    OpponentBufferExecCompleted();
}

static void OpponentHandleEndBounceEffect(void)
{
    OpponentBufferExecCompleted();
}

static void OpponentHandleSpriteInvisibility(void)
{
    if (IsBattlerSpritePresent(gActiveBattler))
    {
        gSprites[gBattlerSpriteIds[gActiveBattler]].invisible = gBattleResources->bufferA[gActiveBattler][1];
        CopyBattleSpriteInvisibility(gActiveBattler);
    }
    OpponentBufferExecCompleted();
}

static void OpponentHandleBattleAnimation(void)
{
    if (!IsBattleSEPlaying(gActiveBattler))
    {
        u8 animationId = gBattleResources->bufferA[gActiveBattler][1];
        u16 argument = gBattleResources->bufferA[gActiveBattler][2] | (gBattleResources->bufferA[gActiveBattler][3] << 8);

        if (TryHandleLaunchBattleTableAnimation(gActiveBattler, gActiveBattler, gActiveBattler, animationId, argument))
            OpponentBufferExecCompleted();
        else
            gBattlerControllerFuncs[gActiveBattler] = CompleteOnFinishedBattleAnimation;
    }
}

static void OpponentHandleLinkStandbyMsg(void)
{
    OpponentBufferExecCompleted();
}

static void OpponentHandleResetActionMoveSelection(void)
{
    OpponentBufferExecCompleted();
}

static void OpponentHandleEndLinkBattle(void)
{
    if (gBattleTypeFlags & BATTLE_TYPE_LINK && !(gBattleTypeFlags & BATTLE_TYPE_IS_MASTER))
    {
        gMain.inBattle = 0;
        gMain.callback1 = gPreBattleCallback1;
        SetMainCallback2(gMain.savedCallback);
    }
    OpponentBufferExecCompleted();
}

static void OpponentHandleDebugMenu(void)
{
    OpponentBufferExecCompleted();
}

static void OpponentCmdEnd(void)
{
}<|MERGE_RESOLUTION|>--- conflicted
+++ resolved
@@ -306,21 +306,12 @@
 
     twoMons = TwoIntroMons(gActiveBattler);
     if (!(gBattleTypeFlags & BATTLE_TYPE_TWO_OPPONENTS)
-<<<<<<< HEAD
      && (!(gBattleTypeFlags & BATTLE_TYPE_MULTI) || BATTLE_TWO_VS_ONE_OPPONENT)
      && twoMons
-     && !gBattleSpritesDataPtr->healthBoxesData[gActiveBattler ^ BIT_FLANK].triedShinyMonAnim
-     && !gBattleSpritesDataPtr->healthBoxesData[gActiveBattler ^ BIT_FLANK].ballAnimActive
-     && !gBattleSpritesDataPtr->healthBoxesData[gActiveBattler ^ BIT_FLANK].finishedShinyMonAnim)
-        TryShinyAnimation(gActiveBattler ^ BIT_FLANK, &gEnemyParty[gBattlerPartyIndexes[gActiveBattler ^ BIT_FLANK]]);
-=======
-     && !(gBattleTypeFlags & BATTLE_TYPE_MULTI)
-     && IsDoubleBattle()
      && !gBattleSpritesDataPtr->healthBoxesData[BATTLE_PARTNER(gActiveBattler)].triedShinyMonAnim
      && !gBattleSpritesDataPtr->healthBoxesData[BATTLE_PARTNER(gActiveBattler)].ballAnimActive
      && !gBattleSpritesDataPtr->healthBoxesData[BATTLE_PARTNER(gActiveBattler)].finishedShinyMonAnim)
         TryShinyAnimation(BATTLE_PARTNER(gActiveBattler), &gEnemyParty[gBattlerPartyIndexes[BATTLE_PARTNER(gActiveBattler)]]);
->>>>>>> ff53a553
 
     if (!gBattleSpritesDataPtr->healthBoxesData[gActiveBattler].ballAnimActive && !gBattleSpritesDataPtr->healthBoxesData[BATTLE_PARTNER(gActiveBattler)].ballAnimActive)
     {
