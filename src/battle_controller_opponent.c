#include "global.h"
#include "battle.h"
#include "battle_ai_main.h"
#include "battle_ai_util.h"
#include "battle_anim.h"
#include "battle_arena.h"
#include "battle_controllers.h"
#include "battle_message.h"
#include "battle_interface.h"
#include "battle_setup.h"
#include "battle_tower.h"
#include "battle_tv.h"
#include "battle_z_move.h"
#include "bg.h"
#include "data.h"
#include "frontier_util.h"
#include "item.h"
#include "link.h"
#include "main.h"
#include "m4a.h"
#include "palette.h"
#include "pokeball.h"
#include "pokemon.h"
#include "random.h"
#include "reshow_battle_screen.h"
#include "sound.h"
#include "string_util.h"
#include "task.h"
#include "text.h"
#include "util.h"
#include "window.h"
#include "constants/battle_anim.h"
#include "constants/items.h"
#include "constants/moves.h"
#include "constants/songs.h"
#include "constants/trainers.h"
#include "trainer_hill.h"

static void OpponentHandleGetMonData(void);
static void OpponentHandleGetRawMonData(void);
static void OpponentHandleSetMonData(void);
static void OpponentHandleSetRawMonData(void);
static void OpponentHandleLoadMonSprite(void);
static void OpponentHandleSwitchInAnim(void);
static void OpponentHandleReturnMonToBall(void);
static void OpponentHandleDrawTrainerPic(void);
static void OpponentHandleTrainerSlide(void);
static void OpponentHandleTrainerSlideBack(void);
static void OpponentHandleFaintAnimation(void);
static void OpponentHandlePaletteFade(void);
static void OpponentHandleSuccessBallThrowAnim(void);
static void OpponentHandleBallThrow(void);
static void OpponentHandlePause(void);
static void OpponentHandleMoveAnimation(void);
static void OpponentHandlePrintString(void);
static void OpponentHandlePrintSelectionString(void);
static void OpponentHandleChooseAction(void);
static void OpponentHandleYesNoBox(void);
static void OpponentHandleChooseMove(void);
static void OpponentHandleChooseItem(void);
static void OpponentHandleChoosePokemon(void);
static void OpponentHandleCmd23(void);
static void OpponentHandleHealthBarUpdate(void);
static void OpponentHandleExpUpdate(void);
static void OpponentHandleStatusIconUpdate(void);
static void OpponentHandleStatusAnimation(void);
static void OpponentHandleStatusXor(void);
static void OpponentHandleDataTransfer(void);
static void OpponentHandleDMA3Transfer(void);
static void OpponentHandlePlayBGM(void);
static void OpponentHandleCmd32(void);
static void OpponentHandleTwoReturnValues(void);
static void OpponentHandleChosenMonReturnValue(void);
static void OpponentHandleOneReturnValue(void);
static void OpponentHandleOneReturnValue_Duplicate(void);
static void OpponentHandleClearUnkVar(void);
static void OpponentHandleSetUnkVar(void);
static void OpponentHandleClearUnkFlag(void);
static void OpponentHandleToggleUnkFlag(void);
static void OpponentHandleHitAnimation(void);
static void OpponentHandleCantSwitch(void);
static void OpponentHandlePlaySE(void);
static void OpponentHandlePlayFanfareOrBGM(void);
static void OpponentHandleFaintingCry(void);
static void OpponentHandleIntroSlide(void);
static void OpponentHandleIntroTrainerBallThrow(void);
static void OpponentHandleDrawPartyStatusSummary(void);
static void OpponentHandleHidePartyStatusSummary(void);
static void OpponentHandleEndBounceEffect(void);
static void OpponentHandleSpriteInvisibility(void);
static void OpponentHandleBattleAnimation(void);
static void OpponentHandleLinkStandbyMsg(void);
static void OpponentHandleResetActionMoveSelection(void);
static void OpponentHandleEndLinkBattle(void);
static void OpponentHandleDebugMenu(void);
static void OpponentCmdEnd(void);

static void OpponentBufferRunCommand(void);
static void OpponentBufferExecCompleted(void);
static void SwitchIn_HandleSoundAndEnd(void);
static u32 GetOpponentMonData(u8 monId, u8 *dst);
static void SetOpponentMonData(u8 monId);
static void StartSendOutAnim(u8 battlerId, bool8 dontClearSubstituteBit);
static void DoSwitchOutAnimation(void);
static void OpponentDoMoveAnimation(void);
static void SpriteCB_FreeOpponentSprite(struct Sprite *sprite);
static void Task_StartSendOutAnim(u8 taskId);
static void EndDrawPartyStatusSummary(void);

static void (*const sOpponentBufferCommands[CONTROLLER_CMDS_COUNT])(void) =
{
    [CONTROLLER_GETMONDATA]               = OpponentHandleGetMonData,
    [CONTROLLER_GETRAWMONDATA]            = OpponentHandleGetRawMonData,
    [CONTROLLER_SETMONDATA]               = OpponentHandleSetMonData,
    [CONTROLLER_SETRAWMONDATA]            = OpponentHandleSetRawMonData,
    [CONTROLLER_LOADMONSPRITE]            = OpponentHandleLoadMonSprite,
    [CONTROLLER_SWITCHINANIM]             = OpponentHandleSwitchInAnim,
    [CONTROLLER_RETURNMONTOBALL]          = OpponentHandleReturnMonToBall,
    [CONTROLLER_DRAWTRAINERPIC]           = OpponentHandleDrawTrainerPic,
    [CONTROLLER_TRAINERSLIDE]             = OpponentHandleTrainerSlide,
    [CONTROLLER_TRAINERSLIDEBACK]         = OpponentHandleTrainerSlideBack,
    [CONTROLLER_FAINTANIMATION]           = OpponentHandleFaintAnimation,
    [CONTROLLER_PALETTEFADE]              = OpponentHandlePaletteFade,
    [CONTROLLER_SUCCESSBALLTHROWANIM]     = OpponentHandleSuccessBallThrowAnim,
    [CONTROLLER_BALLTHROWANIM]            = OpponentHandleBallThrow,
    [CONTROLLER_PAUSE]                    = OpponentHandlePause,
    [CONTROLLER_MOVEANIMATION]            = OpponentHandleMoveAnimation,
    [CONTROLLER_PRINTSTRING]              = OpponentHandlePrintString,
    [CONTROLLER_PRINTSTRINGPLAYERONLY]    = OpponentHandlePrintSelectionString,
    [CONTROLLER_CHOOSEACTION]             = OpponentHandleChooseAction,
    [CONTROLLER_YESNOBOX]                 = OpponentHandleYesNoBox,
    [CONTROLLER_CHOOSEMOVE]               = OpponentHandleChooseMove,
    [CONTROLLER_OPENBAG]                  = OpponentHandleChooseItem,
    [CONTROLLER_CHOOSEPOKEMON]            = OpponentHandleChoosePokemon,
    [CONTROLLER_23]                       = OpponentHandleCmd23,
    [CONTROLLER_HEALTHBARUPDATE]          = OpponentHandleHealthBarUpdate,
    [CONTROLLER_EXPUPDATE]                = OpponentHandleExpUpdate,
    [CONTROLLER_STATUSICONUPDATE]         = OpponentHandleStatusIconUpdate,
    [CONTROLLER_STATUSANIMATION]          = OpponentHandleStatusAnimation,
    [CONTROLLER_STATUSXOR]                = OpponentHandleStatusXor,
    [CONTROLLER_DATATRANSFER]             = OpponentHandleDataTransfer,
    [CONTROLLER_DMA3TRANSFER]             = OpponentHandleDMA3Transfer,
    [CONTROLLER_PLAYBGM]                  = OpponentHandlePlayBGM,
    [CONTROLLER_32]                       = OpponentHandleCmd32,
    [CONTROLLER_TWORETURNVALUES]          = OpponentHandleTwoReturnValues,
    [CONTROLLER_CHOSENMONRETURNVALUE]     = OpponentHandleChosenMonReturnValue,
    [CONTROLLER_ONERETURNVALUE]           = OpponentHandleOneReturnValue,
    [CONTROLLER_ONERETURNVALUE_DUPLICATE] = OpponentHandleOneReturnValue_Duplicate,
    [CONTROLLER_CLEARUNKVAR]              = OpponentHandleClearUnkVar,
    [CONTROLLER_SETUNKVAR]                = OpponentHandleSetUnkVar,
    [CONTROLLER_CLEARUNKFLAG]             = OpponentHandleClearUnkFlag,
    [CONTROLLER_TOGGLEUNKFLAG]            = OpponentHandleToggleUnkFlag,
    [CONTROLLER_HITANIMATION]             = OpponentHandleHitAnimation,
    [CONTROLLER_CANTSWITCH]               = OpponentHandleCantSwitch,
    [CONTROLLER_PLAYSE]                   = OpponentHandlePlaySE,
    [CONTROLLER_PLAYFANFAREORBGM]         = OpponentHandlePlayFanfareOrBGM,
    [CONTROLLER_FAINTINGCRY]              = OpponentHandleFaintingCry,
    [CONTROLLER_INTROSLIDE]               = OpponentHandleIntroSlide,
    [CONTROLLER_INTROTRAINERBALLTHROW]    = OpponentHandleIntroTrainerBallThrow,
    [CONTROLLER_DRAWPARTYSTATUSSUMMARY]   = OpponentHandleDrawPartyStatusSummary,
    [CONTROLLER_HIDEPARTYSTATUSSUMMARY]   = OpponentHandleHidePartyStatusSummary,
    [CONTROLLER_ENDBOUNCE]                = OpponentHandleEndBounceEffect,
    [CONTROLLER_SPRITEINVISIBILITY]       = OpponentHandleSpriteInvisibility,
    [CONTROLLER_BATTLEANIMATION]          = OpponentHandleBattleAnimation,
    [CONTROLLER_LINKSTANDBYMSG]           = OpponentHandleLinkStandbyMsg,
    [CONTROLLER_RESETACTIONMOVESELECTION] = OpponentHandleResetActionMoveSelection,
    [CONTROLLER_ENDLINKBATTLE]            = OpponentHandleEndLinkBattle,
    [CONTROLLER_DEBUGMENU]                = OpponentHandleDebugMenu,
    [CONTROLLER_TERMINATOR_NOP]           = OpponentCmdEnd
};

// unknown unused data
static const u8 sUnused[] = {0xB0, 0xB0, 0xC8, 0x98, 0x28, 0x28, 0x28, 0x20};

static void OpponentDummy(void)
{
}

void SetControllerToOpponent(void)
{
    gBattlerControllerFuncs[gActiveBattler] = OpponentBufferRunCommand;
}

static void OpponentBufferRunCommand(void)
{
    if (gBattleControllerExecFlags & gBitTable[gActiveBattler])
    {
        if (gBattleResources->bufferA[gActiveBattler][0] < ARRAY_COUNT(sOpponentBufferCommands))
            sOpponentBufferCommands[gBattleResources->bufferA[gActiveBattler][0]]();
        else
            OpponentBufferExecCompleted();
    }
}

static void CompleteOnBattlerSpriteCallbackDummy(void)
{
    if (gSprites[gBattlerSpriteIds[gActiveBattler]].callback == SpriteCallbackDummy)
        OpponentBufferExecCompleted();
}

static void CompleteOnBankSpriteCallbackDummy2(void)
{
    if (gSprites[gBattlerSpriteIds[gActiveBattler]].callback == SpriteCallbackDummy)
        OpponentBufferExecCompleted();
}

static void FreeTrainerSpriteAfterSlide(void)
{
    if (gSprites[gBattlerSpriteIds[gActiveBattler]].callback == SpriteCallbackDummy)
    {
        FreeTrainerFrontPicPalette(gSprites[gBattlerSpriteIds[gActiveBattler]].oam.affineParam);
        FreeSpriteOamMatrix(&gSprites[gBattlerSpriteIds[gActiveBattler]]);
        DestroySprite(&gSprites[gBattlerSpriteIds[gActiveBattler]]);
        OpponentBufferExecCompleted();
    }
}

static void Intro_DelayAndEnd(void)
{
    if (--gBattleSpritesDataPtr->healthBoxesData[gActiveBattler].introEndDelay == (u8)-1)
    {
        gBattleSpritesDataPtr->healthBoxesData[gActiveBattler].introEndDelay = 0;
        OpponentBufferExecCompleted();
    }
}

static bool32 TwoIntroMons(u32 battlerId) // Double battle with both player pokemon active.
{
    return (IsDoubleBattle() && IsValidForBattle(&gEnemyParty[gBattlerPartyIndexes[battlerId ^ BIT_FLANK]]));
}

static void Intro_WaitForShinyAnimAndHealthbox(void)
{
    bool8 healthboxAnimDone = FALSE;
    bool8 twoMons;

    twoMons = TwoIntroMons(gActiveBattler);
    if (!twoMons || ((twoMons && (gBattleTypeFlags & BATTLE_TYPE_MULTI) && !BATTLE_TWO_VS_ONE_OPPONENT) || (gBattleTypeFlags & BATTLE_TYPE_TWO_OPPONENTS)))
    {
        if (gSprites[gHealthboxSpriteIds[gActiveBattler]].callback == SpriteCallbackDummy)
            healthboxAnimDone = TRUE;
        twoMons = FALSE;
    }
    else
    {
        if (gSprites[gHealthboxSpriteIds[gActiveBattler]].callback == SpriteCallbackDummy
         && gSprites[gHealthboxSpriteIds[gActiveBattler ^ BIT_FLANK]].callback == SpriteCallbackDummy)
            healthboxAnimDone = TRUE;
        twoMons = TRUE;
    }

    gBattleControllerOpponentHealthboxData = &gBattleSpritesDataPtr->healthBoxesData[gActiveBattler];
    gBattleControllerOpponentFlankHealthboxData = &gBattleSpritesDataPtr->healthBoxesData[gActiveBattler ^ BIT_FLANK];

    if (healthboxAnimDone)
    {
        if (twoMons == TRUE)
        {
            if (gBattleSpritesDataPtr->healthBoxesData[gActiveBattler].finishedShinyMonAnim
             && gBattleSpritesDataPtr->healthBoxesData[gActiveBattler ^ BIT_FLANK].finishedShinyMonAnim)
            {
                gBattleSpritesDataPtr->healthBoxesData[gActiveBattler].triedShinyMonAnim = FALSE;
                gBattleSpritesDataPtr->healthBoxesData[gActiveBattler].finishedShinyMonAnim = FALSE;
                gBattleSpritesDataPtr->healthBoxesData[gActiveBattler ^ BIT_FLANK].triedShinyMonAnim = FALSE;
                gBattleSpritesDataPtr->healthBoxesData[gActiveBattler ^ BIT_FLANK].finishedShinyMonAnim = FALSE;
                FreeSpriteTilesByTag(ANIM_TAG_GOLD_STARS);
                FreeSpritePaletteByTag(ANIM_TAG_GOLD_STARS);
            }
            else
                return;
        }
        else if (gBattleSpritesDataPtr->healthBoxesData[gActiveBattler].finishedShinyMonAnim)
        {
            if (GetBattlerPosition(gActiveBattler) == 3)
            {
                if (!gBattleSpritesDataPtr->healthBoxesData[gActiveBattler ^ BIT_FLANK].triedShinyMonAnim
                 && !gBattleSpritesDataPtr->healthBoxesData[gActiveBattler ^ BIT_FLANK].finishedShinyMonAnim)
                {
                    FreeSpriteTilesByTag(ANIM_TAG_GOLD_STARS);
                    FreeSpritePaletteByTag(ANIM_TAG_GOLD_STARS);
                }
                else
                    return;
            }
                gBattleSpritesDataPtr->healthBoxesData[gActiveBattler].triedShinyMonAnim = FALSE;
                gBattleSpritesDataPtr->healthBoxesData[gActiveBattler].finishedShinyMonAnim = FALSE;
        }
        else
            return;

        gBattleSpritesDataPtr->healthBoxesData[gActiveBattler].introEndDelay = 3;
        gBattlerControllerFuncs[gActiveBattler] = Intro_DelayAndEnd;
    }
}

static void Intro_TryShinyAnimShowHealthbox(void)
{
    bool32 bgmRestored = FALSE;
    bool32 battlerAnimsDone = FALSE;
    bool32 twoMons;

    if (!gBattleSpritesDataPtr->healthBoxesData[gActiveBattler].triedShinyMonAnim
     && !gBattleSpritesDataPtr->healthBoxesData[gActiveBattler].ballAnimActive
     && !gBattleSpritesDataPtr->healthBoxesData[gActiveBattler].finishedShinyMonAnim)
        TryShinyAnimation(gActiveBattler, &gEnemyParty[gBattlerPartyIndexes[gActiveBattler]]);

    twoMons = TwoIntroMons(gActiveBattler);
    if (!(gBattleTypeFlags & BATTLE_TYPE_TWO_OPPONENTS)
     && (!(gBattleTypeFlags & BATTLE_TYPE_MULTI) || BATTLE_TWO_VS_ONE_OPPONENT)
     && twoMons
     && !gBattleSpritesDataPtr->healthBoxesData[gActiveBattler ^ BIT_FLANK].triedShinyMonAnim
     && !gBattleSpritesDataPtr->healthBoxesData[gActiveBattler ^ BIT_FLANK].ballAnimActive
     && !gBattleSpritesDataPtr->healthBoxesData[gActiveBattler ^ BIT_FLANK].finishedShinyMonAnim)
        TryShinyAnimation(gActiveBattler ^ BIT_FLANK, &gEnemyParty[gBattlerPartyIndexes[gActiveBattler ^ BIT_FLANK]]);

    if (!gBattleSpritesDataPtr->healthBoxesData[gActiveBattler].ballAnimActive && !gBattleSpritesDataPtr->healthBoxesData[gActiveBattler ^ BIT_FLANK].ballAnimActive)
    {
        if (!gBattleSpritesDataPtr->healthBoxesData[gActiveBattler].healthboxSlideInStarted)
        {
            if (twoMons && (!(gBattleTypeFlags & BATTLE_TYPE_MULTI) || BATTLE_TWO_VS_ONE_OPPONENT))
            {
                UpdateHealthboxAttribute(gHealthboxSpriteIds[gActiveBattler ^ BIT_FLANK], &gEnemyParty[gBattlerPartyIndexes[gActiveBattler ^ BIT_FLANK]], HEALTHBOX_ALL);
                StartHealthboxSlideIn(gActiveBattler ^ BIT_FLANK);
                SetHealthboxSpriteVisible(gHealthboxSpriteIds[gActiveBattler ^ BIT_FLANK]);
            }
            UpdateHealthboxAttribute(gHealthboxSpriteIds[gActiveBattler], &gEnemyParty[gBattlerPartyIndexes[gActiveBattler]], HEALTHBOX_ALL);
            StartHealthboxSlideIn(gActiveBattler);
            SetHealthboxSpriteVisible(gHealthboxSpriteIds[gActiveBattler]);
        }
        gBattleSpritesDataPtr->healthBoxesData[gActiveBattler].healthboxSlideInStarted = TRUE;
    }

    if (!gBattleSpritesDataPtr->healthBoxesData[gActiveBattler].waitForCry
        && gBattleSpritesDataPtr->healthBoxesData[gActiveBattler].healthboxSlideInStarted
        && !gBattleSpritesDataPtr->healthBoxesData[gActiveBattler ^ BIT_FLANK].waitForCry
        && !IsCryPlayingOrClearCrySongs())
    {
        if (!gBattleSpritesDataPtr->healthBoxesData[gActiveBattler].bgmRestored)
        {
            if (gBattleTypeFlags & BATTLE_TYPE_MULTI && gBattleTypeFlags & BATTLE_TYPE_LINK)
            {
                if (GetBattlerPosition(gActiveBattler) == 1)
                    m4aMPlayContinue(&gMPlayInfo_BGM);
            }
            else
                m4aMPlayVolumeControl(&gMPlayInfo_BGM, TRACKS_ALL, 0x100);
        }
        gBattleSpritesDataPtr->healthBoxesData[gActiveBattler].bgmRestored = TRUE;
        bgmRestored = TRUE;
    }

    if (!twoMons || (twoMons && gBattleTypeFlags & BATTLE_TYPE_MULTI && !BATTLE_TWO_VS_ONE_OPPONENT))
    {
        if (gSprites[gBattleControllerData[gActiveBattler]].callback == SpriteCallbackDummy
            && gSprites[gBattlerSpriteIds[gActiveBattler]].callback == SpriteCallbackDummy)
        {
            battlerAnimsDone = TRUE;
        }
    }
    else
    {
        if (gSprites[gBattleControllerData[gActiveBattler]].callback == SpriteCallbackDummy
            && gSprites[gBattlerSpriteIds[gActiveBattler]].callback == SpriteCallbackDummy
            && gSprites[gBattleControllerData[gActiveBattler ^ BIT_FLANK]].callback == SpriteCallbackDummy
            && gSprites[gBattlerSpriteIds[gActiveBattler ^ BIT_FLANK]].callback == SpriteCallbackDummy)
        {
            battlerAnimsDone = TRUE;
        }
    }

    if (bgmRestored && battlerAnimsDone)
    {
        if (twoMons && (!(gBattleTypeFlags & BATTLE_TYPE_MULTI) || BATTLE_TWO_VS_ONE_OPPONENT))
        {
            DestroySprite(&gSprites[gBattleControllerData[gActiveBattler ^ BIT_FLANK]]);
            SetBattlerShadowSpriteCallback(gActiveBattler ^ BIT_FLANK, GetMonData(&gEnemyParty[gBattlerPartyIndexes[gActiveBattler ^ BIT_FLANK]], MON_DATA_SPECIES));
        }

        DestroySprite(&gSprites[gBattleControllerData[gActiveBattler]]);
        SetBattlerShadowSpriteCallback(gActiveBattler, GetMonData(&gEnemyParty[gBattlerPartyIndexes[gActiveBattler]], MON_DATA_SPECIES));
        gBattleSpritesDataPtr->animationData->introAnimActive = FALSE;
        gBattleSpritesDataPtr->healthBoxesData[gActiveBattler].bgmRestored = FALSE;
        gBattleSpritesDataPtr->healthBoxesData[gActiveBattler].healthboxSlideInStarted = FALSE;

        gBattlerControllerFuncs[gActiveBattler] = Intro_WaitForShinyAnimAndHealthbox;
    }
}

static void TryShinyAnimAfterMonAnim(void)
{
    if (gSprites[gBattlerSpriteIds[gActiveBattler]].x2 == 0
        && !gBattleSpritesDataPtr->healthBoxesData[gActiveBattler].triedShinyMonAnim
        && !gBattleSpritesDataPtr->healthBoxesData[gActiveBattler].finishedShinyMonAnim)
        TryShinyAnimation(gActiveBattler, &gEnemyParty[gBattlerPartyIndexes[gActiveBattler]]);

    if (gSprites[gBattlerSpriteIds[gActiveBattler]].callback == SpriteCallbackDummy
     && gBattleSpritesDataPtr->healthBoxesData[gActiveBattler].finishedShinyMonAnim)
    {
        gBattleSpritesDataPtr->healthBoxesData[gActiveBattler].triedShinyMonAnim = FALSE;
        gBattleSpritesDataPtr->healthBoxesData[gActiveBattler].finishedShinyMonAnim = FALSE;
        FreeSpriteTilesByTag(ANIM_TAG_GOLD_STARS);
        FreeSpritePaletteByTag(ANIM_TAG_GOLD_STARS);
        OpponentBufferExecCompleted();
    }
}

static void CompleteOnHealthbarDone(void)
{
    s16 hpValue = MoveBattleBar(gActiveBattler, gHealthboxSpriteIds[gActiveBattler], HEALTH_BAR, 0);
    SetHealthboxSpriteVisible(gHealthboxSpriteIds[gActiveBattler]);
    if (hpValue != -1)
    {
        UpdateHpTextInHealthbox(gHealthboxSpriteIds[gActiveBattler], HP_CURRENT, hpValue, gBattleMons[gActiveBattler].maxHP);
    }
    else
        OpponentBufferExecCompleted();
}

static void HideHealthboxAfterMonFaint(void)
{
    if (!gSprites[gBattlerSpriteIds[gActiveBattler]].inUse)
    {
        SetHealthboxSpriteInvisible(gHealthboxSpriteIds[gActiveBattler]);
        OpponentBufferExecCompleted();
    }
}

static void FreeMonSpriteAfterSwitchOutAnim(void)
{
    if (!gBattleSpritesDataPtr->healthBoxesData[gActiveBattler].specialAnimActive)
    {
        FreeSpriteOamMatrix(&gSprites[gBattlerSpriteIds[gActiveBattler]]);
        DestroySprite(&gSprites[gBattlerSpriteIds[gActiveBattler]]);
        HideBattlerShadowSprite(gActiveBattler);
        SetHealthboxSpriteInvisible(gHealthboxSpriteIds[gActiveBattler]);
        OpponentBufferExecCompleted();
    }
}

static void CompleteOnInactiveTextPrinter(void)
{
    if (!IsTextPrinterActive(B_WIN_MSG))
        OpponentBufferExecCompleted();
}

static void DoHitAnimBlinkSpriteEffect(void)
{
    u8 spriteId = gBattlerSpriteIds[gActiveBattler];

    if (gSprites[spriteId].data[1] == 32)
    {
        gSprites[spriteId].data[1] = 0;
        gSprites[spriteId].invisible = FALSE;
        gDoingBattleAnim = FALSE;
        OpponentBufferExecCompleted();
    }
    else
    {
        if ((gSprites[spriteId].data[1] % 4) == 0)
            gSprites[spriteId].invisible ^= 1;
        gSprites[spriteId].data[1]++;
    }
}

static void SwitchIn_ShowSubstitute(void)
{
    if (gSprites[gHealthboxSpriteIds[gActiveBattler]].callback == SpriteCallbackDummy)
    {
        if (gBattleSpritesDataPtr->battlerData[gActiveBattler].behindSubstitute)
            InitAndLaunchSpecialAnimation(gActiveBattler, gActiveBattler, gActiveBattler, B_ANIM_MON_TO_SUBSTITUTE);
        gBattlerControllerFuncs[gActiveBattler] = SwitchIn_HandleSoundAndEnd;
    }
}

static void SwitchIn_HandleSoundAndEnd(void)
{
    if (!gBattleSpritesDataPtr->healthBoxesData[gActiveBattler].specialAnimActive && !IsCryPlayingOrClearCrySongs())
    {
        if (gSprites[gBattlerSpriteIds[gActiveBattler]].callback == SpriteCallbackDummy
         || gSprites[gBattlerSpriteIds[gActiveBattler]].callback == SpriteCallbackDummy_2)
        {
            m4aMPlayVolumeControl(&gMPlayInfo_BGM, TRACKS_ALL, 0x100);
            OpponentBufferExecCompleted();
        }
    }
}

static void SwitchIn_ShowHealthbox(void)
{
    if (gBattleSpritesDataPtr->healthBoxesData[gActiveBattler].finishedShinyMonAnim
     && gSprites[gBattlerSpriteIds[gActiveBattler]].callback == SpriteCallbackDummy)
    {
        gBattleSpritesDataPtr->healthBoxesData[gActiveBattler].triedShinyMonAnim = FALSE;
        gBattleSpritesDataPtr->healthBoxesData[gActiveBattler].finishedShinyMonAnim = FALSE;
        FreeSpriteTilesByTag(ANIM_TAG_GOLD_STARS);
        FreeSpritePaletteByTag(ANIM_TAG_GOLD_STARS);
        StartSpriteAnim(&gSprites[gBattlerSpriteIds[gActiveBattler]], 0);
        UpdateHealthboxAttribute(gHealthboxSpriteIds[gActiveBattler], &gEnemyParty[gBattlerPartyIndexes[gActiveBattler]], HEALTHBOX_ALL);
        StartHealthboxSlideIn(gActiveBattler);
        SetHealthboxSpriteVisible(gHealthboxSpriteIds[gActiveBattler]);
        CopyBattleSpriteInvisibility(gActiveBattler);
        gBattlerControllerFuncs[gActiveBattler] = SwitchIn_ShowSubstitute;
    }
}

static void SwitchIn_TryShinyAnim(void)
{
    if (!gBattleSpritesDataPtr->healthBoxesData[gActiveBattler].triedShinyMonAnim
     && !gBattleSpritesDataPtr->healthBoxesData[gActiveBattler].ballAnimActive)
        TryShinyAnimation(gActiveBattler, &gEnemyParty[gBattlerPartyIndexes[gActiveBattler]]);

    if (gSprites[gBattleControllerData[gActiveBattler]].callback == SpriteCallbackDummy
     && !gBattleSpritesDataPtr->healthBoxesData[gActiveBattler].ballAnimActive)
    {
        DestroySprite(&gSprites[gBattleControllerData[gActiveBattler]]);
        SetBattlerShadowSpriteCallback(gActiveBattler, GetMonData(&gEnemyParty[gBattlerPartyIndexes[gActiveBattler]], MON_DATA_SPECIES));
        gBattlerControllerFuncs[gActiveBattler] = SwitchIn_ShowHealthbox;
    }
}

static void CompleteOnFinishedStatusAnimation(void)
{
    if (!gBattleSpritesDataPtr->healthBoxesData[gActiveBattler].statusAnimActive)
        OpponentBufferExecCompleted();
}

static void CompleteOnFinishedBattleAnimation(void)
{
    if (!gBattleSpritesDataPtr->healthBoxesData[gActiveBattler].animFromTableActive)
        OpponentBufferExecCompleted();
}

static void OpponentBufferExecCompleted(void)
{
    gBattlerControllerFuncs[gActiveBattler] = OpponentBufferRunCommand;
    if (gBattleTypeFlags & BATTLE_TYPE_LINK)
    {
        u8 playerId = GetMultiplayerId();

        PrepareBufferDataTransferLink(2, 4, &playerId);
        gBattleResources->bufferA[gActiveBattler][0] = CONTROLLER_TERMINATOR_NOP;
    }
    else
    {
        gBattleControllerExecFlags &= ~gBitTable[gActiveBattler];
    }
}

static void OpponentHandleGetMonData(void)
{
    u8 monData[sizeof(struct Pokemon) * 2 + 56]; // this allows to get full data of two pokemon, trying to get more will result in overwriting data
    u32 size = 0;
    u8 monToCheck;
    s32 i;

    if (gBattleResources->bufferA[gActiveBattler][2] == 0)
    {
        size += GetOpponentMonData(gBattlerPartyIndexes[gActiveBattler], monData);
    }
    else
    {
        monToCheck = gBattleResources->bufferA[gActiveBattler][2];
        for (i = 0; i < PARTY_SIZE; i++)
        {
            if (monToCheck & 1)
                size += GetOpponentMonData(i, monData + size);
            monToCheck >>= 1;
        }
    }
    BtlController_EmitDataTransfer(BUFFER_B, size, monData);
    OpponentBufferExecCompleted();
}

static u32 GetOpponentMonData(u8 monId, u8 *dst)
{
    struct BattlePokemon battleMon;
    struct MovePpInfo moveData;
    u8 nickname[20];
    u8 *src;
    s16 data16;
    u32 data32;
    s32 size = 0;

    switch (gBattleResources->bufferA[gActiveBattler][1])
    {
    case REQUEST_ALL_BATTLE:
        battleMon.species = GetMonData(&gEnemyParty[monId], MON_DATA_SPECIES);
        battleMon.item = GetMonData(&gEnemyParty[monId], MON_DATA_HELD_ITEM);
        for (size = 0; size < MAX_MON_MOVES; size++)
        {
            battleMon.moves[size] = GetMonData(&gEnemyParty[monId], MON_DATA_MOVE1 + size);
            battleMon.pp[size] = GetMonData(&gEnemyParty[monId], MON_DATA_PP1 + size);
        }
        battleMon.ppBonuses = GetMonData(&gEnemyParty[monId], MON_DATA_PP_BONUSES);
        battleMon.friendship = GetMonData(&gEnemyParty[monId], MON_DATA_FRIENDSHIP);
        battleMon.experience = GetMonData(&gEnemyParty[monId], MON_DATA_EXP);
        battleMon.hpIV = GetMonData(&gEnemyParty[monId], MON_DATA_HP_IV);
        battleMon.attackIV = GetMonData(&gEnemyParty[monId], MON_DATA_ATK_IV);
        battleMon.defenseIV = GetMonData(&gEnemyParty[monId], MON_DATA_DEF_IV);
        battleMon.speedIV = GetMonData(&gEnemyParty[monId], MON_DATA_SPEED_IV);
        battleMon.spAttackIV = GetMonData(&gEnemyParty[monId], MON_DATA_SPATK_IV);
        battleMon.spDefenseIV = GetMonData(&gEnemyParty[monId], MON_DATA_SPDEF_IV);
        battleMon.personality = GetMonData(&gEnemyParty[monId], MON_DATA_PERSONALITY);
        battleMon.status1 = GetMonData(&gEnemyParty[monId], MON_DATA_STATUS);
        battleMon.level = GetMonData(&gEnemyParty[monId], MON_DATA_LEVEL);
        battleMon.hp = GetMonData(&gEnemyParty[monId], MON_DATA_HP);
        battleMon.maxHP = GetMonData(&gEnemyParty[monId], MON_DATA_MAX_HP);
        battleMon.attack = GetMonData(&gEnemyParty[monId], MON_DATA_ATK);
        battleMon.defense = GetMonData(&gEnemyParty[monId], MON_DATA_DEF);
        battleMon.speed = GetMonData(&gEnemyParty[monId], MON_DATA_SPEED);
        battleMon.spAttack = GetMonData(&gEnemyParty[monId], MON_DATA_SPATK);
        battleMon.spDefense = GetMonData(&gEnemyParty[monId], MON_DATA_SPDEF);
        battleMon.abilityNum = GetMonData(&gEnemyParty[monId], MON_DATA_ABILITY_NUM);
        battleMon.otId = GetMonData(&gEnemyParty[monId], MON_DATA_OT_ID);
        GetMonData(&gEnemyParty[monId], MON_DATA_NICKNAME, nickname);
        StringCopy_Nickname(battleMon.nickname, nickname);
        GetMonData(&gEnemyParty[monId], MON_DATA_OT_NAME, battleMon.otName);
        src = (u8 *)&battleMon;
        for (size = 0; size < sizeof(battleMon); size++)
            dst[size] = src[size];
        break;
    case REQUEST_SPECIES_BATTLE:
        data16 = GetMonData(&gEnemyParty[monId], MON_DATA_SPECIES);
        dst[0] = data16;
        dst[1] = data16 >> 8;
        size = 2;
        break;
    case REQUEST_HELDITEM_BATTLE:
        data16 = GetMonData(&gEnemyParty[monId], MON_DATA_HELD_ITEM);
        dst[0] = data16;
        dst[1] = data16 >> 8;
        size = 2;
        break;
    case REQUEST_MOVES_PP_BATTLE:
        for (size = 0; size < MAX_MON_MOVES; size++)
        {
            moveData.moves[size] = GetMonData(&gEnemyParty[monId], MON_DATA_MOVE1 + size);
            moveData.pp[size] = GetMonData(&gEnemyParty[monId], MON_DATA_PP1 + size);
        }
        moveData.ppBonuses = GetMonData(&gEnemyParty[monId], MON_DATA_PP_BONUSES);
        src = (u8 *)(&moveData);
        for (size = 0; size < sizeof(moveData); size++)
            dst[size] = src[size];
        break;
    case REQUEST_MOVE1_BATTLE:
    case REQUEST_MOVE2_BATTLE:
    case REQUEST_MOVE3_BATTLE:
    case REQUEST_MOVE4_BATTLE:
        data16 = GetMonData(&gEnemyParty[monId], MON_DATA_MOVE1 + gBattleResources->bufferA[gActiveBattler][1] - REQUEST_MOVE1_BATTLE);
        dst[0] = data16;
        dst[1] = data16 >> 8;
        size = 2;
        break;
    case REQUEST_PP_DATA_BATTLE:
        for (size = 0; size < MAX_MON_MOVES; size++)
            dst[size] = GetMonData(&gEnemyParty[monId], MON_DATA_PP1 + size);
        dst[size] = GetMonData(&gEnemyParty[monId], MON_DATA_PP_BONUSES);
        size++;
        break;
    case REQUEST_PPMOVE1_BATTLE:
    case REQUEST_PPMOVE2_BATTLE:
    case REQUEST_PPMOVE3_BATTLE:
    case REQUEST_PPMOVE4_BATTLE:
        dst[0] = GetMonData(&gEnemyParty[monId], MON_DATA_PP1 + gBattleResources->bufferA[gActiveBattler][1] - REQUEST_PPMOVE1_BATTLE);
        size = 1;
        break;
    case REQUEST_OTID_BATTLE:
        data32 = GetMonData(&gEnemyParty[monId], MON_DATA_OT_ID);
        dst[0] = (data32 & 0x000000FF);
        dst[1] = (data32 & 0x0000FF00) >> 8;
        dst[2] = (data32 & 0x00FF0000) >> 16;
        size = 3;
        break;
    case REQUEST_EXP_BATTLE:
        data32 = GetMonData(&gEnemyParty[monId], MON_DATA_EXP);
        dst[0] = (data32 & 0x000000FF);
        dst[1] = (data32 & 0x0000FF00) >> 8;
        dst[2] = (data32 & 0x00FF0000) >> 16;
        size = 3;
        break;
    case REQUEST_HP_EV_BATTLE:
        dst[0] = GetMonData(&gEnemyParty[monId], MON_DATA_HP_EV);
        size = 1;
        break;
    case REQUEST_ATK_EV_BATTLE:
        dst[0] = GetMonData(&gEnemyParty[monId], MON_DATA_ATK_EV);
        size = 1;
        break;
    case REQUEST_DEF_EV_BATTLE:
        dst[0] = GetMonData(&gEnemyParty[monId], MON_DATA_DEF_EV);
        size = 1;
        break;
    case REQUEST_SPEED_EV_BATTLE:
        dst[0] = GetMonData(&gEnemyParty[monId], MON_DATA_SPEED_EV);
        size = 1;
        break;
    case REQUEST_SPATK_EV_BATTLE:
        dst[0] = GetMonData(&gEnemyParty[monId], MON_DATA_SPATK_EV);
        size = 1;
        break;
    case REQUEST_SPDEF_EV_BATTLE:
        dst[0] = GetMonData(&gEnemyParty[monId], MON_DATA_SPDEF_EV);
        size = 1;
        break;
    case REQUEST_FRIENDSHIP_BATTLE:
        dst[0] = GetMonData(&gEnemyParty[monId], MON_DATA_FRIENDSHIP);
        size = 1;
        break;
    case REQUEST_POKERUS_BATTLE:
        dst[0] = GetMonData(&gEnemyParty[monId], MON_DATA_POKERUS);
        size = 1;
        break;
    case REQUEST_MET_LOCATION_BATTLE:
        dst[0] = GetMonData(&gEnemyParty[monId], MON_DATA_MET_LOCATION);
        size = 1;
        break;
    case REQUEST_MET_LEVEL_BATTLE:
        dst[0] = GetMonData(&gEnemyParty[monId], MON_DATA_MET_LEVEL);
        size = 1;
        break;
    case REQUEST_MET_GAME_BATTLE:
        dst[0] = GetMonData(&gEnemyParty[monId], MON_DATA_MET_GAME);
        size = 1;
        break;
    case REQUEST_POKEBALL_BATTLE:
        dst[0] = GetMonData(&gEnemyParty[monId], MON_DATA_POKEBALL);
        size = 1;
        break;
    case REQUEST_ALL_IVS_BATTLE:
        dst[0] = GetMonData(&gEnemyParty[monId], MON_DATA_HP_IV);
        dst[1] = GetMonData(&gEnemyParty[monId], MON_DATA_ATK_IV);
        dst[2] = GetMonData(&gEnemyParty[monId], MON_DATA_DEF_IV);
        dst[3] = GetMonData(&gEnemyParty[monId], MON_DATA_SPEED_IV);
        dst[4] = GetMonData(&gEnemyParty[monId], MON_DATA_SPATK_IV);
        dst[5] = GetMonData(&gEnemyParty[monId], MON_DATA_SPDEF_IV);
        size = 6;
        break;
    case REQUEST_HP_IV_BATTLE:
        dst[0] = GetMonData(&gEnemyParty[monId], MON_DATA_HP_IV);
        size = 1;
        break;
    case REQUEST_ATK_IV_BATTLE:
        dst[0] = GetMonData(&gEnemyParty[monId], MON_DATA_ATK_IV);
        size = 1;
        break;
    case REQUEST_DEF_IV_BATTLE:
        dst[0] = GetMonData(&gEnemyParty[monId], MON_DATA_DEF_IV);
        size = 1;
        break;
    case REQUEST_SPEED_IV_BATTLE:
        dst[0] = GetMonData(&gEnemyParty[monId], MON_DATA_SPEED_IV);
        size = 1;
        break;
    case REQUEST_SPATK_IV_BATTLE:
        dst[0] = GetMonData(&gEnemyParty[monId], MON_DATA_SPATK_IV);
        size = 1;
        break;
    case REQUEST_SPDEF_IV_BATTLE:
        dst[0] = GetMonData(&gEnemyParty[monId], MON_DATA_SPDEF_IV);
        size = 1;
        break;
    case REQUEST_PERSONALITY_BATTLE:
        data32 = GetMonData(&gEnemyParty[monId], MON_DATA_PERSONALITY);
        dst[0] = (data32 & 0x000000FF);
        dst[1] = (data32 & 0x0000FF00) >> 8;
        dst[2] = (data32 & 0x00FF0000) >> 16;
        dst[3] = (data32 & 0xFF000000) >> 24;
        size = 4;
        break;
    case REQUEST_CHECKSUM_BATTLE:
        data16 = GetMonData(&gEnemyParty[monId], MON_DATA_CHECKSUM);
        dst[0] = data16;
        dst[1] = data16 >> 8;
        size = 2;
        break;
    case REQUEST_STATUS_BATTLE:
        data32 = GetMonData(&gEnemyParty[monId], MON_DATA_STATUS);
        dst[0] = (data32 & 0x000000FF);
        dst[1] = (data32 & 0x0000FF00) >> 8;
        dst[2] = (data32 & 0x00FF0000) >> 16;
        dst[3] = (data32 & 0xFF000000) >> 24;
        size = 4;
        break;
    case REQUEST_LEVEL_BATTLE:
        dst[0] = GetMonData(&gEnemyParty[monId], MON_DATA_LEVEL);
        size = 1;
        break;
    case REQUEST_HP_BATTLE:
        data16 = GetMonData(&gEnemyParty[monId], MON_DATA_HP);
        dst[0] = data16;
        dst[1] = data16 >> 8;
        size = 2;
        break;
    case REQUEST_MAX_HP_BATTLE:
        data16 = GetMonData(&gEnemyParty[monId], MON_DATA_MAX_HP);
        dst[0] = data16;
        dst[1] = data16 >> 8;
        size = 2;
        break;
    case REQUEST_ATK_BATTLE:
        data16 = GetMonData(&gEnemyParty[monId], MON_DATA_ATK);
        dst[0] = data16;
        dst[1] = data16 >> 8;
        size = 2;
        break;
    case REQUEST_DEF_BATTLE:
        data16 = GetMonData(&gEnemyParty[monId], MON_DATA_DEF);
        dst[0] = data16;
        dst[1] = data16 >> 8;
        size = 2;
        break;
    case REQUEST_SPEED_BATTLE:
        data16 = GetMonData(&gEnemyParty[monId], MON_DATA_SPEED);
        dst[0] = data16;
        dst[1] = data16 >> 8;
        size = 2;
        break;
    case REQUEST_SPATK_BATTLE:
        data16 = GetMonData(&gEnemyParty[monId], MON_DATA_SPATK);
        dst[0] = data16;
        dst[1] = data16 >> 8;
        size = 2;
        break;
    case REQUEST_SPDEF_BATTLE:
        data16 = GetMonData(&gEnemyParty[monId], MON_DATA_SPDEF);
        dst[0] = data16;
        dst[1] = data16 >> 8;
        size = 2;
        break;
    case REQUEST_COOL_BATTLE:
        dst[0] = GetMonData(&gEnemyParty[monId], MON_DATA_COOL);
        size = 1;
        break;
    case REQUEST_BEAUTY_BATTLE:
        dst[0] = GetMonData(&gEnemyParty[monId], MON_DATA_BEAUTY);
        size = 1;
        break;
    case REQUEST_CUTE_BATTLE:
        dst[0] = GetMonData(&gEnemyParty[monId], MON_DATA_CUTE);
        size = 1;
        break;
    case REQUEST_SMART_BATTLE:
        dst[0] = GetMonData(&gEnemyParty[monId], MON_DATA_SMART);
        size = 1;
        break;
    case REQUEST_TOUGH_BATTLE:
        dst[0] = GetMonData(&gEnemyParty[monId], MON_DATA_TOUGH);
        size = 1;
        break;
    case REQUEST_SHEEN_BATTLE:
        dst[0] = GetMonData(&gEnemyParty[monId], MON_DATA_SHEEN);
        size = 1;
        break;
    case REQUEST_COOL_RIBBON_BATTLE:
        dst[0] = GetMonData(&gEnemyParty[monId], MON_DATA_COOL_RIBBON);
        size = 1;
        break;
    case REQUEST_BEAUTY_RIBBON_BATTLE:
        dst[0] = GetMonData(&gEnemyParty[monId], MON_DATA_BEAUTY_RIBBON);
        size = 1;
        break;
    case REQUEST_CUTE_RIBBON_BATTLE:
        dst[0] = GetMonData(&gEnemyParty[monId], MON_DATA_CUTE_RIBBON);
        size = 1;
        break;
    case REQUEST_SMART_RIBBON_BATTLE:
        dst[0] = GetMonData(&gEnemyParty[monId], MON_DATA_SMART_RIBBON);
        size = 1;
        break;
    case REQUEST_TOUGH_RIBBON_BATTLE:
        dst[0] = GetMonData(&gEnemyParty[monId], MON_DATA_TOUGH_RIBBON);
        size = 1;
        break;
    }

    return size;
}

static void OpponentHandleGetRawMonData(void)
{
    struct BattlePokemon battleMon;
    u8 *src = (u8 *)&gEnemyParty[gBattlerPartyIndexes[gActiveBattler]] + gBattleResources->bufferA[gActiveBattler][1];
    u8 *dst = (u8 *)&battleMon + gBattleResources->bufferA[gActiveBattler][1];
    u8 i;

    for (i = 0; i < gBattleResources->bufferA[gActiveBattler][2]; i++)
        dst[i] = src[i];

    BtlController_EmitDataTransfer(BUFFER_B, gBattleResources->bufferA[gActiveBattler][2], dst);
    OpponentBufferExecCompleted();
}

static void OpponentHandleSetMonData(void)
{
    u8 monToCheck;
    u8 i;

    if (gBattleResources->bufferA[gActiveBattler][2] == 0)
    {
        SetOpponentMonData(gBattlerPartyIndexes[gActiveBattler]);
    }
    else
    {
        monToCheck = gBattleResources->bufferA[gActiveBattler][2];
        for (i = 0; i < PARTY_SIZE; i++)
        {
            if (monToCheck & 1)
                SetOpponentMonData(i);
            monToCheck >>= 1;
        }
    }
    OpponentBufferExecCompleted();
}

static void SetOpponentMonData(u8 monId)
{
    struct BattlePokemon *battlePokemon = (struct BattlePokemon *)&gBattleResources->bufferA[gActiveBattler][3];
    struct MovePpInfo *moveData = (struct MovePpInfo *)&gBattleResources->bufferA[gActiveBattler][3];
    s32 i;

    switch (gBattleResources->bufferA[gActiveBattler][1])
    {
    case REQUEST_ALL_BATTLE:
        {
            u8 iv;

            SetMonData(&gEnemyParty[monId], MON_DATA_SPECIES, &battlePokemon->species);
            SetMonData(&gEnemyParty[monId], MON_DATA_HELD_ITEM, &battlePokemon->item);
            for (i = 0; i < MAX_MON_MOVES; i++)
            {
                SetMonData(&gEnemyParty[monId], MON_DATA_MOVE1 + i, &battlePokemon->moves[i]);
                SetMonData(&gEnemyParty[monId], MON_DATA_PP1 + i, &battlePokemon->pp[i]);
            }
            SetMonData(&gEnemyParty[monId], MON_DATA_PP_BONUSES, &battlePokemon->ppBonuses);
            SetMonData(&gEnemyParty[monId], MON_DATA_FRIENDSHIP, &battlePokemon->friendship);
            SetMonData(&gEnemyParty[monId], MON_DATA_EXP, &battlePokemon->experience);
            iv = battlePokemon->hpIV;
            SetMonData(&gEnemyParty[monId], MON_DATA_HP_IV, &iv);
            iv = battlePokemon->attackIV;
            SetMonData(&gEnemyParty[monId], MON_DATA_ATK_IV, &iv);
            iv = battlePokemon->defenseIV;
            SetMonData(&gEnemyParty[monId], MON_DATA_DEF_IV, &iv);
            iv = battlePokemon->speedIV;
            SetMonData(&gEnemyParty[monId], MON_DATA_SPEED_IV, &iv);
            iv = battlePokemon->spAttackIV;
            SetMonData(&gEnemyParty[monId], MON_DATA_SPATK_IV, &iv);
            iv = battlePokemon->spDefenseIV;
            SetMonData(&gEnemyParty[monId], MON_DATA_SPDEF_IV, &iv);
            SetMonData(&gEnemyParty[monId], MON_DATA_PERSONALITY, &battlePokemon->personality);
            SetMonData(&gEnemyParty[monId], MON_DATA_STATUS, &battlePokemon->status1);
            SetMonData(&gEnemyParty[monId], MON_DATA_LEVEL, &battlePokemon->level);
            SetMonData(&gEnemyParty[monId], MON_DATA_HP, &battlePokemon->hp);
            SetMonData(&gEnemyParty[monId], MON_DATA_MAX_HP, &battlePokemon->maxHP);
            SetMonData(&gEnemyParty[monId], MON_DATA_ATK, &battlePokemon->attack);
            SetMonData(&gEnemyParty[monId], MON_DATA_DEF, &battlePokemon->defense);
            SetMonData(&gEnemyParty[monId], MON_DATA_SPEED, &battlePokemon->speed);
            SetMonData(&gEnemyParty[monId], MON_DATA_SPATK, &battlePokemon->spAttack);
            SetMonData(&gEnemyParty[monId], MON_DATA_SPDEF, &battlePokemon->spDefense);
        }
        break;
    case REQUEST_SPECIES_BATTLE:
        SetMonData(&gEnemyParty[monId], MON_DATA_SPECIES, &gBattleResources->bufferA[gActiveBattler][3]);
        break;
    case REQUEST_HELDITEM_BATTLE:
        SetMonData(&gEnemyParty[monId], MON_DATA_HELD_ITEM, &gBattleResources->bufferA[gActiveBattler][3]);
        break;
    case REQUEST_MOVES_PP_BATTLE:
        for (i = 0; i < MAX_MON_MOVES; i++)
        {
            SetMonData(&gEnemyParty[monId], MON_DATA_MOVE1 + i, &moveData->moves[i]);
            SetMonData(&gEnemyParty[monId], MON_DATA_PP1 + i, &moveData->pp[i]);
        }
        SetMonData(&gEnemyParty[monId], MON_DATA_PP_BONUSES, &moveData->ppBonuses);
        break;
    case REQUEST_MOVE1_BATTLE:
    case REQUEST_MOVE2_BATTLE:
    case REQUEST_MOVE3_BATTLE:
    case REQUEST_MOVE4_BATTLE:
        SetMonData(&gEnemyParty[monId], MON_DATA_MOVE1 + gBattleResources->bufferA[gActiveBattler][1] - REQUEST_MOVE1_BATTLE, &gBattleResources->bufferA[gActiveBattler][3]);
        break;
    case REQUEST_PP_DATA_BATTLE:
        SetMonData(&gEnemyParty[monId], MON_DATA_PP1, &gBattleResources->bufferA[gActiveBattler][3]);
        SetMonData(&gEnemyParty[monId], MON_DATA_PP2, &gBattleResources->bufferA[gActiveBattler][4]);
        SetMonData(&gEnemyParty[monId], MON_DATA_PP3, &gBattleResources->bufferA[gActiveBattler][5]);
        SetMonData(&gEnemyParty[monId], MON_DATA_PP4, &gBattleResources->bufferA[gActiveBattler][6]);
        SetMonData(&gEnemyParty[monId], MON_DATA_PP_BONUSES, &gBattleResources->bufferA[gActiveBattler][7]);
        break;
    case REQUEST_PPMOVE1_BATTLE:
    case REQUEST_PPMOVE2_BATTLE:
    case REQUEST_PPMOVE3_BATTLE:
    case REQUEST_PPMOVE4_BATTLE:
        SetMonData(&gEnemyParty[monId], MON_DATA_PP1 + gBattleResources->bufferA[gActiveBattler][1] - REQUEST_PPMOVE1_BATTLE, &gBattleResources->bufferA[gActiveBattler][3]);
        break;
    case REQUEST_OTID_BATTLE:
        SetMonData(&gEnemyParty[monId], MON_DATA_OT_ID, &gBattleResources->bufferA[gActiveBattler][3]);
        break;
    case REQUEST_EXP_BATTLE:
        SetMonData(&gEnemyParty[monId], MON_DATA_EXP, &gBattleResources->bufferA[gActiveBattler][3]);
        break;
    case REQUEST_HP_EV_BATTLE:
        SetMonData(&gEnemyParty[monId], MON_DATA_HP_EV, &gBattleResources->bufferA[gActiveBattler][3]);
        break;
    case REQUEST_ATK_EV_BATTLE:
        SetMonData(&gEnemyParty[monId], MON_DATA_ATK_EV, &gBattleResources->bufferA[gActiveBattler][3]);
        break;
    case REQUEST_DEF_EV_BATTLE:
        SetMonData(&gEnemyParty[monId], MON_DATA_DEF_EV, &gBattleResources->bufferA[gActiveBattler][3]);
        break;
    case REQUEST_SPEED_EV_BATTLE:
        SetMonData(&gEnemyParty[monId], MON_DATA_SPEED_EV, &gBattleResources->bufferA[gActiveBattler][3]);
        break;
    case REQUEST_SPATK_EV_BATTLE:
        SetMonData(&gEnemyParty[monId], MON_DATA_SPATK_EV, &gBattleResources->bufferA[gActiveBattler][3]);
        break;
    case REQUEST_SPDEF_EV_BATTLE:
        SetMonData(&gEnemyParty[monId], MON_DATA_SPDEF_EV, &gBattleResources->bufferA[gActiveBattler][3]);
        break;
    case REQUEST_FRIENDSHIP_BATTLE:
        SetMonData(&gEnemyParty[monId], MON_DATA_FRIENDSHIP, &gBattleResources->bufferA[gActiveBattler][3]);
        break;
    case REQUEST_POKERUS_BATTLE:
        SetMonData(&gEnemyParty[monId], MON_DATA_POKERUS, &gBattleResources->bufferA[gActiveBattler][3]);
        break;
    case REQUEST_MET_LOCATION_BATTLE:
        SetMonData(&gEnemyParty[monId], MON_DATA_MET_LOCATION, &gBattleResources->bufferA[gActiveBattler][3]);
        break;
    case REQUEST_MET_LEVEL_BATTLE:
        SetMonData(&gEnemyParty[monId], MON_DATA_MET_LEVEL, &gBattleResources->bufferA[gActiveBattler][3]);
        break;
    case REQUEST_MET_GAME_BATTLE:
        SetMonData(&gEnemyParty[monId], MON_DATA_MET_GAME, &gBattleResources->bufferA[gActiveBattler][3]);
        break;
    case REQUEST_POKEBALL_BATTLE:
        SetMonData(&gEnemyParty[monId], MON_DATA_POKEBALL, &gBattleResources->bufferA[gActiveBattler][3]);
        break;
    case REQUEST_ALL_IVS_BATTLE:
        SetMonData(&gEnemyParty[monId], MON_DATA_HP_IV, &gBattleResources->bufferA[gActiveBattler][3]);
        SetMonData(&gEnemyParty[monId], MON_DATA_ATK_IV, &gBattleResources->bufferA[gActiveBattler][4]);
        SetMonData(&gEnemyParty[monId], MON_DATA_DEF_IV, &gBattleResources->bufferA[gActiveBattler][5]);
        SetMonData(&gEnemyParty[monId], MON_DATA_SPEED_IV, &gBattleResources->bufferA[gActiveBattler][6]);
        SetMonData(&gEnemyParty[monId], MON_DATA_SPATK_IV, &gBattleResources->bufferA[gActiveBattler][7]);
        SetMonData(&gEnemyParty[monId], MON_DATA_SPDEF_IV, &gBattleResources->bufferA[gActiveBattler][8]);
        break;
    case REQUEST_HP_IV_BATTLE:
        SetMonData(&gEnemyParty[monId], MON_DATA_HP_IV, &gBattleResources->bufferA[gActiveBattler][3]);
        break;
    case REQUEST_ATK_IV_BATTLE:
        SetMonData(&gEnemyParty[monId], MON_DATA_ATK_IV, &gBattleResources->bufferA[gActiveBattler][3]);
        break;
    case REQUEST_DEF_IV_BATTLE:
        SetMonData(&gEnemyParty[monId], MON_DATA_DEF_IV, &gBattleResources->bufferA[gActiveBattler][3]);
        break;
    case REQUEST_SPEED_IV_BATTLE:
        SetMonData(&gEnemyParty[monId], MON_DATA_SPEED_IV, &gBattleResources->bufferA[gActiveBattler][3]);
        break;
    case REQUEST_SPATK_IV_BATTLE:
        SetMonData(&gEnemyParty[monId], MON_DATA_SPATK_IV, &gBattleResources->bufferA[gActiveBattler][3]);
        break;
    case REQUEST_SPDEF_IV_BATTLE:
        SetMonData(&gEnemyParty[monId], MON_DATA_SPDEF_IV, &gBattleResources->bufferA[gActiveBattler][3]);
        break;
    case REQUEST_PERSONALITY_BATTLE:
        SetMonData(&gEnemyParty[monId], MON_DATA_PERSONALITY, &gBattleResources->bufferA[gActiveBattler][3]);
        break;
    case REQUEST_CHECKSUM_BATTLE:
        SetMonData(&gEnemyParty[monId], MON_DATA_CHECKSUM, &gBattleResources->bufferA[gActiveBattler][3]);
        break;
    case REQUEST_STATUS_BATTLE:
        SetMonData(&gEnemyParty[monId], MON_DATA_STATUS, &gBattleResources->bufferA[gActiveBattler][3]);
        break;
    case REQUEST_LEVEL_BATTLE:
        SetMonData(&gEnemyParty[monId], MON_DATA_LEVEL, &gBattleResources->bufferA[gActiveBattler][3]);
        break;
    case REQUEST_HP_BATTLE:
        SetMonData(&gEnemyParty[monId], MON_DATA_HP, &gBattleResources->bufferA[gActiveBattler][3]);
        break;
    case REQUEST_MAX_HP_BATTLE:
        SetMonData(&gEnemyParty[monId], MON_DATA_MAX_HP, &gBattleResources->bufferA[gActiveBattler][3]);
        break;
    case REQUEST_ATK_BATTLE:
        SetMonData(&gEnemyParty[monId], MON_DATA_ATK, &gBattleResources->bufferA[gActiveBattler][3]);
        break;
    case REQUEST_DEF_BATTLE:
        SetMonData(&gEnemyParty[monId], MON_DATA_DEF, &gBattleResources->bufferA[gActiveBattler][3]);
        break;
    case REQUEST_SPEED_BATTLE:
        SetMonData(&gEnemyParty[monId], MON_DATA_SPEED, &gBattleResources->bufferA[gActiveBattler][3]);
        break;
    case REQUEST_SPATK_BATTLE:
        SetMonData(&gEnemyParty[monId], MON_DATA_SPATK, &gBattleResources->bufferA[gActiveBattler][3]);
        break;
    case REQUEST_SPDEF_BATTLE:
        SetMonData(&gEnemyParty[monId], MON_DATA_SPDEF, &gBattleResources->bufferA[gActiveBattler][3]);
        break;
    case REQUEST_COOL_BATTLE:
        SetMonData(&gEnemyParty[monId], MON_DATA_COOL, &gBattleResources->bufferA[gActiveBattler][3]);
        break;
    case REQUEST_BEAUTY_BATTLE:
        SetMonData(&gEnemyParty[monId], MON_DATA_BEAUTY, &gBattleResources->bufferA[gActiveBattler][3]);
        break;
    case REQUEST_CUTE_BATTLE:
        SetMonData(&gEnemyParty[monId], MON_DATA_CUTE, &gBattleResources->bufferA[gActiveBattler][3]);
        break;
    case REQUEST_SMART_BATTLE:
        SetMonData(&gEnemyParty[monId], MON_DATA_SMART, &gBattleResources->bufferA[gActiveBattler][3]);
        break;
    case REQUEST_TOUGH_BATTLE:
        SetMonData(&gEnemyParty[monId], MON_DATA_TOUGH, &gBattleResources->bufferA[gActiveBattler][3]);
        break;
    case REQUEST_SHEEN_BATTLE:
        SetMonData(&gEnemyParty[monId], MON_DATA_SHEEN, &gBattleResources->bufferA[gActiveBattler][3]);
        break;
    case REQUEST_COOL_RIBBON_BATTLE:
        SetMonData(&gEnemyParty[monId], MON_DATA_COOL_RIBBON, &gBattleResources->bufferA[gActiveBattler][3]);
        break;
    case REQUEST_BEAUTY_RIBBON_BATTLE:
        SetMonData(&gEnemyParty[monId], MON_DATA_BEAUTY_RIBBON, &gBattleResources->bufferA[gActiveBattler][3]);
        break;
    case REQUEST_CUTE_RIBBON_BATTLE:
        SetMonData(&gEnemyParty[monId], MON_DATA_CUTE_RIBBON, &gBattleResources->bufferA[gActiveBattler][3]);
        break;
    case REQUEST_SMART_RIBBON_BATTLE:
        SetMonData(&gEnemyParty[monId], MON_DATA_SMART_RIBBON, &gBattleResources->bufferA[gActiveBattler][3]);
        break;
    case REQUEST_TOUGH_RIBBON_BATTLE:
        SetMonData(&gEnemyParty[monId], MON_DATA_TOUGH_RIBBON, &gBattleResources->bufferA[gActiveBattler][3]);
        break;
    }
}

static void OpponentHandleSetRawMonData(void)
{
    u8 *dst = (u8 *)&gEnemyParty[gBattlerPartyIndexes[gActiveBattler]] + gBattleResources->bufferA[gActiveBattler][1];
    u8 i;

    for (i = 0; i < gBattleResources->bufferA[gActiveBattler][2]; i++)
        dst[i] = gBattleResources->bufferA[gActiveBattler][3 + i];

    OpponentBufferExecCompleted();
}

static void OpponentHandleLoadMonSprite(void)
{
    u16 species = GetMonData(&gEnemyParty[gBattlerPartyIndexes[gActiveBattler]], MON_DATA_SPECIES);

    BattleLoadOpponentMonSpriteGfx(&gEnemyParty[gBattlerPartyIndexes[gActiveBattler]], gActiveBattler);
    SetMultiuseSpriteTemplateToPokemon(species, GetBattlerPosition(gActiveBattler));

    gBattlerSpriteIds[gActiveBattler] = CreateSprite(&gMultiuseSpriteTemplate,
                                               GetBattlerSpriteCoord(gActiveBattler, BATTLER_COORD_X_2),
                                               GetBattlerSpriteDefault_Y(gActiveBattler),
                                               GetBattlerSpriteSubpriority(gActiveBattler));

    gSprites[gBattlerSpriteIds[gActiveBattler]].x2 = -DISPLAY_WIDTH;
    gSprites[gBattlerSpriteIds[gActiveBattler]].data[0] = gActiveBattler;
    gSprites[gBattlerSpriteIds[gActiveBattler]].data[2] = species;
    gSprites[gBattlerSpriteIds[gActiveBattler]].oam.paletteNum = gActiveBattler;
    StartSpriteAnim(&gSprites[gBattlerSpriteIds[gActiveBattler]], gBattleMonForms[gActiveBattler]);

    SetBattlerShadowSpriteCallback(gActiveBattler, GetMonData(&gEnemyParty[gBattlerPartyIndexes[gActiveBattler]], MON_DATA_SPECIES));

    gBattlerControllerFuncs[gActiveBattler] = TryShinyAnimAfterMonAnim;
}

static void OpponentHandleSwitchInAnim(void)
{
    *(gBattleStruct->monToSwitchIntoId + gActiveBattler) = 6;
    gBattlerPartyIndexes[gActiveBattler] = gBattleResources->bufferA[gActiveBattler][1];
    StartSendOutAnim(gActiveBattler, gBattleResources->bufferA[gActiveBattler][2]);
    gBattlerControllerFuncs[gActiveBattler] = SwitchIn_TryShinyAnim;
}

static void StartSendOutAnim(u8 battlerId, bool8 dontClearSubstituteBit)
{
    u16 species;

    ClearTemporarySpeciesSpriteData(battlerId, dontClearSubstituteBit);
    gBattlerPartyIndexes[battlerId] = gBattleResources->bufferA[battlerId][1];
    species = GetMonData(&gEnemyParty[gBattlerPartyIndexes[battlerId]], MON_DATA_SPECIES);
    gBattleControllerData[battlerId] = CreateInvisibleSpriteWithCallback(SpriteCB_WaitForBattlerBallReleaseAnim);
    BattleLoadOpponentMonSpriteGfx(&gEnemyParty[gBattlerPartyIndexes[battlerId]], battlerId);
    SetMultiuseSpriteTemplateToPokemon(species, GetBattlerPosition(battlerId));

    gBattlerSpriteIds[battlerId] = CreateSprite(&gMultiuseSpriteTemplate,
                                        GetBattlerSpriteCoord(battlerId, BATTLER_COORD_X_2),
                                        GetBattlerSpriteDefault_Y(battlerId),
                                        GetBattlerSpriteSubpriority(battlerId));

    gSprites[gBattlerSpriteIds[battlerId]].data[0] = battlerId;
    gSprites[gBattlerSpriteIds[battlerId]].data[2] = species;

    gSprites[gBattleControllerData[battlerId]].data[1] = gBattlerSpriteIds[battlerId];
    gSprites[gBattleControllerData[battlerId]].data[2] = battlerId;

    gSprites[gBattlerSpriteIds[battlerId]].oam.paletteNum = battlerId;

    StartSpriteAnim(&gSprites[gBattlerSpriteIds[battlerId]], gBattleMonForms[battlerId]);

    gSprites[gBattlerSpriteIds[battlerId]].invisible = TRUE;
    gSprites[gBattlerSpriteIds[battlerId]].callback = SpriteCallbackDummy;

    gSprites[gBattleControllerData[battlerId]].data[0] = DoPokeballSendOutAnimation(0, POKEBALL_OPPONENT_SENDOUT);
}

static void OpponentHandleReturnMonToBall(void)
{
    if (gBattleResources->bufferA[gActiveBattler][1] == 0)
    {
        gBattleSpritesDataPtr->healthBoxesData[gActiveBattler].animationState = 0;
        gBattlerControllerFuncs[gActiveBattler] = DoSwitchOutAnimation;
    }
    else
    {
        FreeSpriteOamMatrix(&gSprites[gBattlerSpriteIds[gActiveBattler]]);
        DestroySprite(&gSprites[gBattlerSpriteIds[gActiveBattler]]);
        HideBattlerShadowSprite(gActiveBattler);
        SetHealthboxSpriteInvisible(gHealthboxSpriteIds[gActiveBattler]);
        OpponentBufferExecCompleted();
    }
}

static void DoSwitchOutAnimation(void)
{
    switch (gBattleSpritesDataPtr->healthBoxesData[gActiveBattler].animationState)
    {
    case 0:
        if (gBattleSpritesDataPtr->battlerData[gActiveBattler].behindSubstitute)
            InitAndLaunchSpecialAnimation(gActiveBattler, gActiveBattler, gActiveBattler, B_ANIM_SUBSTITUTE_TO_MON);

        gBattleSpritesDataPtr->healthBoxesData[gActiveBattler].animationState = 1;
        break;
    case 1:
        if (!gBattleSpritesDataPtr->healthBoxesData[gActiveBattler].specialAnimActive)
        {
            gBattleSpritesDataPtr->healthBoxesData[gActiveBattler].animationState = 0;
            InitAndLaunchSpecialAnimation(gActiveBattler, gActiveBattler, gActiveBattler, B_ANIM_SWITCH_OUT_OPPONENT_MON);
            gBattlerControllerFuncs[gActiveBattler] = FreeMonSpriteAfterSwitchOutAnim;
        }
        break;
    }
}

#define sSpeedX data[0]

static void OpponentHandleDrawTrainerPic(void)
{
    u32 trainerPicId;
    s16 xPos;

    if (gBattleTypeFlags & BATTLE_TYPE_SECRET_BASE)
    {
        trainerPicId = GetSecretBaseTrainerPicIndex();
    }
    else if (gTrainerBattleOpponent_A == TRAINER_FRONTIER_BRAIN)
    {
        trainerPicId = GetFrontierBrainTrainerPicIndex();
    }
    else if (gBattleTypeFlags & BATTLE_TYPE_TRAINER_HILL)
    {
        if (gBattleTypeFlags & BATTLE_TYPE_TWO_OPPONENTS)
        {
            if (gActiveBattler == 1)
                trainerPicId = GetTrainerHillTrainerFrontSpriteId(gTrainerBattleOpponent_A);
            else
                trainerPicId = GetTrainerHillTrainerFrontSpriteId(gTrainerBattleOpponent_B);
        }
        else
        {
            trainerPicId = GetTrainerHillTrainerFrontSpriteId(gTrainerBattleOpponent_A);
        }
    }
    else if (gBattleTypeFlags & BATTLE_TYPE_FRONTIER)
    {
        if (gBattleTypeFlags & (BATTLE_TYPE_TWO_OPPONENTS | BATTLE_TYPE_TOWER_LINK_MULTI))
        {
            if (gActiveBattler == 1)
                trainerPicId = GetFrontierTrainerFrontSpriteId(gTrainerBattleOpponent_A);
            else
                trainerPicId = GetFrontierTrainerFrontSpriteId(gTrainerBattleOpponent_B);
        }
        else
        {
            trainerPicId = GetFrontierTrainerFrontSpriteId(gTrainerBattleOpponent_A);
        }
    }
    else if (gBattleTypeFlags & BATTLE_TYPE_EREADER_TRAINER)
    {
        trainerPicId = GetEreaderTrainerFrontSpriteId();
    }
    else if (gBattleTypeFlags & BATTLE_TYPE_TWO_OPPONENTS)
    {
        if (gActiveBattler != 1)
            trainerPicId = gTrainers[gTrainerBattleOpponent_B].trainerPic;
        else
            trainerPicId = gTrainers[gTrainerBattleOpponent_A].trainerPic;
    }
    else
    {
        trainerPicId = gTrainers[gTrainerBattleOpponent_A].trainerPic;
    }

    if (gBattleTypeFlags & (BATTLE_TYPE_MULTI | BATTLE_TYPE_TWO_OPPONENTS) && !BATTLE_TWO_VS_ONE_OPPONENT)
    {
        if ((GetBattlerPosition(gActiveBattler) & BIT_FLANK) != 0) // second mon
            xPos = 152;
        else // first mon
            xPos = 200;
    }
    else
    {
        xPos = 176;
    }

    DecompressTrainerFrontPic(trainerPicId, gActiveBattler);
    SetMultiuseSpriteTemplateToTrainerBack(trainerPicId, GetBattlerPosition(gActiveBattler));
    gBattlerSpriteIds[gActiveBattler] = CreateSprite(&gMultiuseSpriteTemplate,
                                               xPos,
                                               (8 - gTrainerFrontPicCoords[trainerPicId].size) * 4 + 40,
                                               GetBattlerSpriteSubpriority(gActiveBattler));

    gSprites[gBattlerSpriteIds[gActiveBattler]].x2 = -DISPLAY_WIDTH;
    gSprites[gBattlerSpriteIds[gActiveBattler]].sSpeedX = 2;
    gSprites[gBattlerSpriteIds[gActiveBattler]].oam.paletteNum = IndexOfSpritePaletteTag(gTrainerFrontPicPaletteTable[trainerPicId].tag);
    gSprites[gBattlerSpriteIds[gActiveBattler]].oam.affineParam = trainerPicId;
    gSprites[gBattlerSpriteIds[gActiveBattler]].callback = SpriteCB_TrainerSlideIn;

    gBattlerControllerFuncs[gActiveBattler] = CompleteOnBattlerSpriteCallbackDummy;
}

static void OpponentHandleTrainerSlide(void)
{
    u32 trainerPicId;

    if (gBattleTypeFlags & BATTLE_TYPE_SECRET_BASE)
    {
        trainerPicId = GetSecretBaseTrainerPicIndex();
    }
    else if (gTrainerBattleOpponent_A == TRAINER_FRONTIER_BRAIN)
    {
        trainerPicId = GetFrontierBrainTrainerPicIndex();
    }
    else if (gBattleTypeFlags & BATTLE_TYPE_TRAINER_HILL)
    {
        if (gBattleTypeFlags & BATTLE_TYPE_TWO_OPPONENTS)
        {
            if (gActiveBattler == 1)
                trainerPicId = GetTrainerHillTrainerFrontSpriteId(gTrainerBattleOpponent_A);
            else
                trainerPicId = GetTrainerHillTrainerFrontSpriteId(gTrainerBattleOpponent_B);
        }
        else
        {
            trainerPicId = GetTrainerHillTrainerFrontSpriteId(gTrainerBattleOpponent_A);
        }
    }
    else if (gBattleTypeFlags & BATTLE_TYPE_FRONTIER)
    {
        if (gBattleTypeFlags & (BATTLE_TYPE_TWO_OPPONENTS | BATTLE_TYPE_TOWER_LINK_MULTI))
        {
            if (gActiveBattler == 1)
                trainerPicId = GetFrontierTrainerFrontSpriteId(gTrainerBattleOpponent_A);
            else
                trainerPicId = GetFrontierTrainerFrontSpriteId(gTrainerBattleOpponent_B);
        }
        else
        {
            trainerPicId = GetFrontierTrainerFrontSpriteId(gTrainerBattleOpponent_A);
        }
    }
    else if (gBattleTypeFlags & BATTLE_TYPE_EREADER_TRAINER)
    {
        trainerPicId = GetEreaderTrainerFrontSpriteId();
    }
    else if (gBattleTypeFlags & BATTLE_TYPE_TWO_OPPONENTS)
    {
        if (gActiveBattler != 1)
            trainerPicId = gTrainers[gTrainerBattleOpponent_B].trainerPic;
        else
            trainerPicId = gTrainers[gTrainerBattleOpponent_A].trainerPic;
    }
    else
    {
        trainerPicId = gTrainers[gTrainerBattleOpponent_A].trainerPic;
    }

    DecompressTrainerFrontPic(trainerPicId, gActiveBattler);
    SetMultiuseSpriteTemplateToTrainerBack(trainerPicId, GetBattlerPosition(gActiveBattler));
    gBattlerSpriteIds[gActiveBattler] = CreateSprite(&gMultiuseSpriteTemplate, 176, (8 - gTrainerFrontPicCoords[trainerPicId].size) * 4 + 40, 0x1E);

    gSprites[gBattlerSpriteIds[gActiveBattler]].x2 = 96;
    gSprites[gBattlerSpriteIds[gActiveBattler]].x += 32;
    gSprites[gBattlerSpriteIds[gActiveBattler]].sSpeedX = -2;
    gSprites[gBattlerSpriteIds[gActiveBattler]].oam.paletteNum = IndexOfSpritePaletteTag(gTrainerFrontPicPaletteTable[trainerPicId].tag);
    gSprites[gBattlerSpriteIds[gActiveBattler]].oam.affineParam = trainerPicId;
    gSprites[gBattlerSpriteIds[gActiveBattler]].callback = SpriteCB_TrainerSlideIn;

    gBattlerControllerFuncs[gActiveBattler] = CompleteOnBankSpriteCallbackDummy2;
}

#undef sSpeedX

static void OpponentHandleTrainerSlideBack(void)
{
    SetSpritePrimaryCoordsFromSecondaryCoords(&gSprites[gBattlerSpriteIds[gActiveBattler]]);
    gSprites[gBattlerSpriteIds[gActiveBattler]].data[0] = 35;
    gSprites[gBattlerSpriteIds[gActiveBattler]].data[2] = 280;
    gSprites[gBattlerSpriteIds[gActiveBattler]].data[4] = gSprites[gBattlerSpriteIds[gActiveBattler]].y;
    gSprites[gBattlerSpriteIds[gActiveBattler]].callback = StartAnimLinearTranslation;
    StoreSpriteCallbackInData6(&gSprites[gBattlerSpriteIds[gActiveBattler]], SpriteCallbackDummy);
    gBattlerControllerFuncs[gActiveBattler] = FreeTrainerSpriteAfterSlide;
}

static void OpponentHandleFaintAnimation(void)
{
    if (gBattleSpritesDataPtr->healthBoxesData[gActiveBattler].animationState == 0)
    {
        if (gBattleSpritesDataPtr->battlerData[gActiveBattler].behindSubstitute)
            InitAndLaunchSpecialAnimation(gActiveBattler, gActiveBattler, gActiveBattler, B_ANIM_SUBSTITUTE_TO_MON);
        gBattleSpritesDataPtr->healthBoxesData[gActiveBattler].animationState++;
    }
    else
    {
        if (!gBattleSpritesDataPtr->healthBoxesData[gActiveBattler].specialAnimActive)
        {
            gBattleSpritesDataPtr->healthBoxesData[gActiveBattler].animationState = 0;
            PlaySE12WithPanning(SE_FAINT, SOUND_PAN_TARGET);
            gSprites[gBattlerSpriteIds[gActiveBattler]].callback = SpriteCB_FaintOpponentMon;
            gBattlerControllerFuncs[gActiveBattler] = HideHealthboxAfterMonFaint;
        }
    }
}

static void OpponentHandlePaletteFade(void)
{
    OpponentBufferExecCompleted();
}

static void OpponentHandleSuccessBallThrowAnim(void)
{
    OpponentBufferExecCompleted();
}

static void OpponentHandleBallThrow(void)
{
    OpponentBufferExecCompleted();
}

static void OpponentHandlePause(void)
{
    OpponentBufferExecCompleted();
}

static void OpponentHandleMoveAnimation(void)
{
    if (!IsBattleSEPlaying(gActiveBattler))
    {
        u16 move = gBattleResources->bufferA[gActiveBattler][1] | (gBattleResources->bufferA[gActiveBattler][2] << 8);

        gAnimMoveTurn = gBattleResources->bufferA[gActiveBattler][3];
        gAnimMovePower = gBattleResources->bufferA[gActiveBattler][4] | (gBattleResources->bufferA[gActiveBattler][5] << 8);
        gAnimMoveDmg = gBattleResources->bufferA[gActiveBattler][6] | (gBattleResources->bufferA[gActiveBattler][7] << 8) | (gBattleResources->bufferA[gActiveBattler][8] << 16) | (gBattleResources->bufferA[gActiveBattler][9] << 24);
        gAnimFriendship = gBattleResources->bufferA[gActiveBattler][10];
        gWeatherMoveAnim = gBattleResources->bufferA[gActiveBattler][12] | (gBattleResources->bufferA[gActiveBattler][13] << 8);
        gAnimDisableStructPtr = (struct DisableStruct *)&gBattleResources->bufferA[gActiveBattler][16];
        gTransformedPersonalities[gActiveBattler] = gAnimDisableStructPtr->transformedMonPersonality;
        gBattleSpritesDataPtr->healthBoxesData[gActiveBattler].animationState = 0;
        gBattlerControllerFuncs[gActiveBattler] = OpponentDoMoveAnimation;
    }
}

static void OpponentDoMoveAnimation(void)
{
    u16 move = gBattleResources->bufferA[gActiveBattler][1] | (gBattleResources->bufferA[gActiveBattler][2] << 8);
    u8 multihit = gBattleResources->bufferA[gActiveBattler][11];

    switch (gBattleSpritesDataPtr->healthBoxesData[gActiveBattler].animationState)
    {
    case 0:
        if (gBattleSpritesDataPtr->battlerData[gActiveBattler].behindSubstitute
            && !gBattleSpritesDataPtr->battlerData[gActiveBattler].flag_x8)
        {
            gBattleSpritesDataPtr->battlerData[gActiveBattler].flag_x8 = 1;
            InitAndLaunchSpecialAnimation(gActiveBattler, gActiveBattler, gActiveBattler, B_ANIM_SUBSTITUTE_TO_MON);
        }
        gBattleSpritesDataPtr->healthBoxesData[gActiveBattler].animationState = 1;
        break;
    case 1:
        if (!gBattleSpritesDataPtr->healthBoxesData[gActiveBattler].specialAnimActive)
        {
            SetBattlerSpriteAffineMode(ST_OAM_AFFINE_OFF);
            DoMoveAnim(move);
            gBattleSpritesDataPtr->healthBoxesData[gActiveBattler].animationState = 2;
        }
        break;
    case 2:
        gAnimScriptCallback();
        if (!gAnimScriptActive)
        {
            SetBattlerSpriteAffineMode(ST_OAM_AFFINE_NORMAL);
            if (gBattleSpritesDataPtr->battlerData[gActiveBattler].behindSubstitute && multihit < 2)
            {
                InitAndLaunchSpecialAnimation(gActiveBattler, gActiveBattler, gActiveBattler, B_ANIM_MON_TO_SUBSTITUTE);
                gBattleSpritesDataPtr->battlerData[gActiveBattler].flag_x8 = 0;
            }
            gBattleSpritesDataPtr->healthBoxesData[gActiveBattler].animationState = 3;
        }
        break;
    case 3:
        if (!gBattleSpritesDataPtr->healthBoxesData[gActiveBattler].specialAnimActive)
        {
            CopyAllBattleSpritesInvisibilities();
            TrySetBehindSubstituteSpriteBit(gActiveBattler, gBattleResources->bufferA[gActiveBattler][1] | (gBattleResources->bufferA[gActiveBattler][2] << 8));
            gBattleSpritesDataPtr->healthBoxesData[gActiveBattler].animationState = 0;
            OpponentBufferExecCompleted();
        }
        break;
    }
}

static void OpponentHandlePrintString(void)
{
    u16 *stringId;

    gBattle_BG0_X = 0;
    gBattle_BG0_Y = 0;
    stringId = (u16 *)(&gBattleResources->bufferA[gActiveBattler][2]);
    BufferStringBattle(*stringId);
    BattlePutTextOnWindow(gDisplayedStringBattle, B_WIN_MSG);
    gBattlerControllerFuncs[gActiveBattler] = CompleteOnInactiveTextPrinter;
    BattleArena_DeductSkillPoints(gActiveBattler, *stringId);
}

static void OpponentHandlePrintSelectionString(void)
{
    OpponentBufferExecCompleted();
}

static void OpponentHandleChooseAction(void)
{
    AI_TrySwitchOrUseItem();
    OpponentBufferExecCompleted();
}

static void OpponentHandleYesNoBox(void)
{
    OpponentBufferExecCompleted();
}

static void OpponentHandleChooseMove(void)
{
    if (gBattleTypeFlags & BATTLE_TYPE_PALACE)
    {
        BtlController_EmitTwoReturnValues(BUFFER_B, 10, ChooseMoveAndTargetInBattlePalace());
        OpponentBufferExecCompleted();
    }
    else
    {
        u8 chosenMoveId;
        struct ChooseMoveStruct *moveInfo = (struct ChooseMoveStruct *)(&gBattleResources->bufferA[gActiveBattler][4]);

        if (gBattleTypeFlags & (BATTLE_TYPE_TRAINER | BATTLE_TYPE_FIRST_BATTLE | BATTLE_TYPE_SAFARI | BATTLE_TYPE_ROAMER)
         || IsWildMonSmart())
        {
            chosenMoveId = gBattleStruct->aiMoveOrAction[gActiveBattler];
            gBattlerTarget = gBattleStruct->aiChosenTarget[gActiveBattler];
            switch (chosenMoveId)
            {
            case AI_CHOICE_WATCH:
                BtlController_EmitTwoReturnValues(BUFFER_B, B_ACTION_SAFARI_WATCH_CAREFULLY, 0);
                break;
            case AI_CHOICE_FLEE:
                BtlController_EmitTwoReturnValues(BUFFER_B, B_ACTION_RUN, 0);
                break;
            case AI_CHOICE_SWITCH:
                BtlController_EmitTwoReturnValues(BUFFER_B, 10, 0xFFFF);
                break;
            case 6:
                BtlController_EmitTwoReturnValues(BUFFER_B, 15, gBattlerTarget);
                break;
            default:
                {
                    u16 chosenMove = moveInfo->moves[chosenMoveId];

                    if (GetBattlerMoveTargetType(gActiveBattler, chosenMove) & (MOVE_TARGET_USER_OR_SELECTED | MOVE_TARGET_USER))
                        gBattlerTarget = gActiveBattler;
                    if (GetBattlerMoveTargetType(gActiveBattler, chosenMove) & MOVE_TARGET_BOTH)
                    {
                        gBattlerTarget = GetBattlerAtPosition(B_POSITION_PLAYER_LEFT);
                        if (gAbsentBattlerFlags & gBitTable[gBattlerTarget])
                            gBattlerTarget = GetBattlerAtPosition(B_POSITION_PLAYER_RIGHT);
                    }
                    if (ShouldUseZMove(gActiveBattler, gBattlerTarget, chosenMove))
                        QueueZMove(gActiveBattler, chosenMove);
                    if (CanMegaEvolve(gActiveBattler)) // If opponent can mega evolve, do it.
                        BtlController_EmitTwoReturnValues(BUFFER_B, 10, (chosenMoveId) | (RET_MEGA_EVOLUTION) | (gBattlerTarget << 8));
                    else
                        BtlController_EmitTwoReturnValues(BUFFER_B, 10, (chosenMoveId) | (gBattlerTarget << 8));
                }
                break;
            }
            OpponentBufferExecCompleted();
        }
        else // Wild pokemon - use random move
        {
            u16 move;
            u8 target;
            do
            {
                chosenMoveId = Random() & 3;
                move = moveInfo->moves[chosenMoveId];
            } while (move == MOVE_NONE);

            if (GetBattlerMoveTargetType(gActiveBattler, move) & (MOVE_TARGET_USER_OR_SELECTED | MOVE_TARGET_USER))
                BtlController_EmitTwoReturnValues(BUFFER_B, 10, (chosenMoveId) | (gActiveBattler << 8));
            else if (gBattleTypeFlags & BATTLE_TYPE_DOUBLE)
            {
                do {
                    target = GetBattlerAtPosition(Random() & 2);
                } while (!CanTargetBattler(gActiveBattler, target, move));
<<<<<<< HEAD
                
            #if B_WILD_NATURAL_ENEMIES == TRUE
=======

                #if B_WILD_NATURAL_ENEMIES == TRUE
>>>>>>> e5288449
                // Don't bother to loop through table if the move can't attack ally
                if (!(gBattleMoves[move].target & MOVE_TARGET_BOTH))
                {
                    u16 i, speciesAttacker, speciesTarget, isPartnerEnemy = FALSE;
                    static const u16 naturalEnemies[][2] =
                    {
                        // Attacker         Target
                        {SPECIES_ZANGOOSE,  SPECIES_SEVIPER},
                        {SPECIES_SEVIPER,   SPECIES_ZANGOOSE},
                        {SPECIES_HEATMOR,   SPECIES_DURANT},
                        {SPECIES_DURANT,    SPECIES_HEATMOR},
                        {SPECIES_SABLEYE,   SPECIES_CARBINK},
                        {SPECIES_MAREANIE,  SPECIES_CORSOLA},
                    };
                    speciesAttacker = gBattleMons[gActiveBattler].species;
                    speciesTarget = gBattleMons[GetBattlerAtPosition(BATTLE_PARTNER(gActiveBattler))].species;

                    for (i = 0; i < ARRAY_COUNT(naturalEnemies); i++)
                    {
                        if (speciesAttacker == naturalEnemies[i][0] && speciesTarget == naturalEnemies[i][1])
                        {
                            isPartnerEnemy = TRUE;
                            break;
                        }
                    }
                    if (isPartnerEnemy && CanTargetBattler(gActiveBattler, target, move))
                        BtlController_EmitTwoReturnValues(BUFFER_B, 10, (chosenMoveId) | (GetBattlerAtPosition(BATTLE_PARTNER(gActiveBattler)) << 8));
                    else
                        BtlController_EmitTwoReturnValues(BUFFER_B, 10, (chosenMoveId) | (target << 8));
                }
                else
            #endif
                    BtlController_EmitTwoReturnValues(BUFFER_B, 10, (chosenMoveId) | (target << 8));
            }
            else
                BtlController_EmitTwoReturnValues(BUFFER_B, 10, (chosenMoveId) | (GetBattlerAtPosition(B_POSITION_PLAYER_LEFT) << 8));

            OpponentBufferExecCompleted();
        }
    }
}

static void OpponentHandleChooseItem(void)
{
    BtlController_EmitOneReturnValue(BUFFER_B, *(gBattleStruct->chosenItem + (gActiveBattler / 2) * 2));
    OpponentBufferExecCompleted();
}

static void OpponentHandleChoosePokemon(void)
{
    s32 chosenMonId;

    if (*(gBattleStruct->AI_monToSwitchIntoId + gActiveBattler) == PARTY_SIZE)
    {
        chosenMonId = GetMostSuitableMonToSwitchInto();

        if (chosenMonId == PARTY_SIZE)
        {
            s32 battler1, battler2, firstId, lastId;

            if (!(gBattleTypeFlags & BATTLE_TYPE_DOUBLE))
            {
                battler2 = battler1 = GetBattlerAtPosition(B_POSITION_OPPONENT_LEFT);
            }
            else
            {
                battler1 = GetBattlerAtPosition(B_POSITION_OPPONENT_LEFT);
                battler2 = GetBattlerAtPosition(B_POSITION_OPPONENT_RIGHT);
            }

            GetAIPartyIndexes(gActiveBattler, &firstId, &lastId);

            for (chosenMonId = firstId; chosenMonId < lastId; chosenMonId++)
            {
                if (GetMonData(&gEnemyParty[chosenMonId], MON_DATA_HP) != 0
                    && chosenMonId != gBattlerPartyIndexes[battler1]
                    && chosenMonId != gBattlerPartyIndexes[battler2])
                {
                    break;
                }
            }
        }
    }
    else
    {
        chosenMonId = *(gBattleStruct->AI_monToSwitchIntoId + gActiveBattler);
        *(gBattleStruct->AI_monToSwitchIntoId + gActiveBattler) = PARTY_SIZE;
    }


    *(gBattleStruct->monToSwitchIntoId + gActiveBattler) = chosenMonId;
    BtlController_EmitChosenMonReturnValue(BUFFER_B, chosenMonId, NULL);
    OpponentBufferExecCompleted();
}

static void OpponentHandleCmd23(void)
{
    OpponentBufferExecCompleted();
}

static void OpponentHandleHealthBarUpdate(void)
{
    s16 hpVal;

    LoadBattleBarGfx(0);
    hpVal = (gBattleResources->bufferA[gActiveBattler][3] << 8) | gBattleResources->bufferA[gActiveBattler][2];

    if (hpVal != INSTANT_HP_BAR_DROP)
    {
        u32 maxHP = GetMonData(&gEnemyParty[gBattlerPartyIndexes[gActiveBattler]], MON_DATA_MAX_HP);
        u32 curHP = GetMonData(&gEnemyParty[gBattlerPartyIndexes[gActiveBattler]], MON_DATA_HP);

        SetBattleBarStruct(gActiveBattler, gHealthboxSpriteIds[gActiveBattler], maxHP, curHP, hpVal);
    }
    else
    {
        u32 maxHP = GetMonData(&gEnemyParty[gBattlerPartyIndexes[gActiveBattler]], MON_DATA_MAX_HP);

        SetBattleBarStruct(gActiveBattler, gHealthboxSpriteIds[gActiveBattler], maxHP, 0, hpVal);
    }

    gBattlerControllerFuncs[gActiveBattler] = CompleteOnHealthbarDone;
}

static void OpponentHandleExpUpdate(void)
{
    OpponentBufferExecCompleted();
}

static void OpponentHandleStatusIconUpdate(void)
{
    if (!IsBattleSEPlaying(gActiveBattler))
    {
        u8 battlerId;

        UpdateHealthboxAttribute(gHealthboxSpriteIds[gActiveBattler], &gEnemyParty[gBattlerPartyIndexes[gActiveBattler]], HEALTHBOX_STATUS_ICON);
        battlerId = gActiveBattler;
        gBattleSpritesDataPtr->healthBoxesData[battlerId].statusAnimActive = 0;
        gBattlerControllerFuncs[gActiveBattler] = CompleteOnFinishedStatusAnimation;
    }
}

static void OpponentHandleStatusAnimation(void)
{
    if (!IsBattleSEPlaying(gActiveBattler))
    {
        InitAndLaunchChosenStatusAnimation(gBattleResources->bufferA[gActiveBattler][1],
                        gBattleResources->bufferA[gActiveBattler][2] | (gBattleResources->bufferA[gActiveBattler][3] << 8) | (gBattleResources->bufferA[gActiveBattler][4] << 16) | (gBattleResources->bufferA[gActiveBattler][5] << 24));
        gBattlerControllerFuncs[gActiveBattler] = CompleteOnFinishedStatusAnimation;
    }
}

static void OpponentHandleStatusXor(void)
{
    OpponentBufferExecCompleted();
}

static void OpponentHandleDataTransfer(void)
{
    OpponentBufferExecCompleted();
}

static void OpponentHandleDMA3Transfer(void)
{
    OpponentBufferExecCompleted();
}

static void OpponentHandlePlayBGM(void)
{
    OpponentBufferExecCompleted();
}

static void OpponentHandleCmd32(void)
{
    OpponentBufferExecCompleted();
}

static void OpponentHandleTwoReturnValues(void)
{
    OpponentBufferExecCompleted();
}

static void OpponentHandleChosenMonReturnValue(void)
{
    OpponentBufferExecCompleted();
}

static void OpponentHandleOneReturnValue(void)
{
    OpponentBufferExecCompleted();
}

static void OpponentHandleOneReturnValue_Duplicate(void)
{
    OpponentBufferExecCompleted();
}

static void OpponentHandleClearUnkVar(void)
{
    gUnusedControllerStruct.unk = 0;
    OpponentBufferExecCompleted();
}

static void OpponentHandleSetUnkVar(void)
{
    gUnusedControllerStruct.unk = gBattleResources->bufferA[gActiveBattler][1];
    OpponentBufferExecCompleted();
}

static void OpponentHandleClearUnkFlag(void)
{
    gUnusedControllerStruct.flag = 0;
    OpponentBufferExecCompleted();
}

static void OpponentHandleToggleUnkFlag(void)
{
    gUnusedControllerStruct.flag ^= 1;
    OpponentBufferExecCompleted();
}

static void OpponentHandleHitAnimation(void)
{
    if (gSprites[gBattlerSpriteIds[gActiveBattler]].invisible == TRUE)
    {
        OpponentBufferExecCompleted();
    }
    else
    {
        gDoingBattleAnim = TRUE;
        gSprites[gBattlerSpriteIds[gActiveBattler]].data[1] = 0;
        DoHitAnimHealthboxEffect(gActiveBattler);
        gBattlerControllerFuncs[gActiveBattler] = DoHitAnimBlinkSpriteEffect;
    }
}

static void OpponentHandleCantSwitch(void)
{
    OpponentBufferExecCompleted();
}

static void OpponentHandlePlaySE(void)
{
    s8 pan;

    if (GetBattlerSide(gActiveBattler) == B_SIDE_PLAYER)
        pan = SOUND_PAN_ATTACKER;
    else
        pan = SOUND_PAN_TARGET;

    PlaySE12WithPanning(gBattleResources->bufferA[gActiveBattler][1] | (gBattleResources->bufferA[gActiveBattler][2] << 8), pan);
    OpponentBufferExecCompleted();
}

static void OpponentHandlePlayFanfareOrBGM(void)
{
    if (gBattleResources->bufferA[gActiveBattler][3])
    {
        BattleStopLowHpSound();
        PlayBGM(gBattleResources->bufferA[gActiveBattler][1] | (gBattleResources->bufferA[gActiveBattler][2] << 8));
    }
    else
    {
        PlayFanfare(gBattleResources->bufferA[gActiveBattler][1] | (gBattleResources->bufferA[gActiveBattler][2] << 8));
    }

    OpponentBufferExecCompleted();
}

static void OpponentHandleFaintingCry(void)
{
    u16 species = GetMonData(&gEnemyParty[gBattlerPartyIndexes[gActiveBattler]], MON_DATA_SPECIES);

    PlayCry_ByMode(species, 25, CRY_MODE_FAINT);
    OpponentBufferExecCompleted();
}

static void OpponentHandleIntroSlide(void)
{
    HandleIntroSlide(gBattleResources->bufferA[gActiveBattler][1]);
    gIntroSlideFlags |= 1;
    OpponentBufferExecCompleted();
}

static void OpponentHandleIntroTrainerBallThrow(void)
{
    u8 taskId;

    SetSpritePrimaryCoordsFromSecondaryCoords(&gSprites[gBattlerSpriteIds[gActiveBattler]]);

    gSprites[gBattlerSpriteIds[gActiveBattler]].data[0] = 35;
    gSprites[gBattlerSpriteIds[gActiveBattler]].data[2] = 280;
    gSprites[gBattlerSpriteIds[gActiveBattler]].data[4] = gSprites[gBattlerSpriteIds[gActiveBattler]].y;
    gSprites[gBattlerSpriteIds[gActiveBattler]].callback = StartAnimLinearTranslation;

    StoreSpriteCallbackInData6(&gSprites[gBattlerSpriteIds[gActiveBattler]], SpriteCB_FreeOpponentSprite);

    taskId = CreateTask(Task_StartSendOutAnim, 5);
    gTasks[taskId].data[0] = gActiveBattler;

    if (gBattleSpritesDataPtr->healthBoxesData[gActiveBattler].partyStatusSummaryShown)
        gTasks[gBattlerStatusSummaryTaskId[gActiveBattler]].func = Task_HidePartyStatusSummary;

    gBattleSpritesDataPtr->animationData->introAnimActive = TRUE;
    gBattlerControllerFuncs[gActiveBattler] = OpponentDummy;
}

static void SpriteCB_FreeOpponentSprite(struct Sprite *sprite)
{
    FreeTrainerFrontPicPalette(sprite->oam.affineParam);
    FreeSpriteOamMatrix(sprite);
    DestroySprite(sprite);
}

static void Task_StartSendOutAnim(u8 taskId)
{
    u8 savedActiveBank = gActiveBattler;

    gActiveBattler = gTasks[taskId].data[0];
    if ((!TwoIntroMons(gActiveBattler) || (gBattleTypeFlags & BATTLE_TYPE_MULTI)) && !BATTLE_TWO_VS_ONE_OPPONENT)
    {
        gBattleResources->bufferA[gActiveBattler][1] = gBattlerPartyIndexes[gActiveBattler];
        StartSendOutAnim(gActiveBattler, FALSE);
    }
    else if ((gBattleTypeFlags & BATTLE_TYPE_TWO_OPPONENTS))
    {
        gBattleResources->bufferA[gActiveBattler][1] = gBattlerPartyIndexes[gActiveBattler];
        StartSendOutAnim(gActiveBattler, FALSE);
    }
    else
    {
        gBattleResources->bufferA[gActiveBattler][1] = gBattlerPartyIndexes[gActiveBattler];
        StartSendOutAnim(gActiveBattler, FALSE);
        gActiveBattler ^= BIT_FLANK;
        gBattleResources->bufferA[gActiveBattler][1] = gBattlerPartyIndexes[gActiveBattler];
        StartSendOutAnim(gActiveBattler, FALSE);
        gActiveBattler ^= BIT_FLANK;
    }
    gBattlerControllerFuncs[gActiveBattler] = Intro_TryShinyAnimShowHealthbox;
    gActiveBattler = savedActiveBank;
    DestroyTask(taskId);
}

static void OpponentHandleDrawPartyStatusSummary(void)
{
    if (gBattleResources->bufferA[gActiveBattler][1] != 0 && GetBattlerSide(gActiveBattler) == B_SIDE_PLAYER)
    {
        OpponentBufferExecCompleted();
    }
    else
    {
        gBattleSpritesDataPtr->healthBoxesData[gActiveBattler].partyStatusSummaryShown = 1;

        if (gBattleResources->bufferA[gActiveBattler][2] != 0)
        {
            if (gBattleSpritesDataPtr->healthBoxesData[gActiveBattler].field_1_x1E < 2)
            {
                gBattleSpritesDataPtr->healthBoxesData[gActiveBattler].field_1_x1E++;
                return;
            }
            else
            {
                gBattleSpritesDataPtr->healthBoxesData[gActiveBattler].field_1_x1E = 0;
            }
        }

        gBattlerStatusSummaryTaskId[gActiveBattler] = CreatePartyStatusSummarySprites(gActiveBattler, (struct HpAndStatus *)&gBattleResources->bufferA[gActiveBattler][4], gBattleResources->bufferA[gActiveBattler][1], gBattleResources->bufferA[gActiveBattler][2]);
        gBattleSpritesDataPtr->healthBoxesData[gActiveBattler].partyStatusDelayTimer = 0;

        if (gBattleResources->bufferA[gActiveBattler][2] != 0)
            gBattleSpritesDataPtr->healthBoxesData[gActiveBattler].partyStatusDelayTimer = 93;

        gBattlerControllerFuncs[gActiveBattler] = EndDrawPartyStatusSummary;
    }
}

static void EndDrawPartyStatusSummary(void)
{
    if (gBattleSpritesDataPtr->healthBoxesData[gActiveBattler].partyStatusDelayTimer++ > 92)
    {
        gBattleSpritesDataPtr->healthBoxesData[gActiveBattler].partyStatusDelayTimer = 0;
        OpponentBufferExecCompleted();
    }
}

static void OpponentHandleHidePartyStatusSummary(void)
{
    if (gBattleSpritesDataPtr->healthBoxesData[gActiveBattler].partyStatusSummaryShown)
        gTasks[gBattlerStatusSummaryTaskId[gActiveBattler]].func = Task_HidePartyStatusSummary;
    OpponentBufferExecCompleted();
}

static void OpponentHandleEndBounceEffect(void)
{
    OpponentBufferExecCompleted();
}

static void OpponentHandleSpriteInvisibility(void)
{
    if (IsBattlerSpritePresent(gActiveBattler))
    {
        gSprites[gBattlerSpriteIds[gActiveBattler]].invisible = gBattleResources->bufferA[gActiveBattler][1];
        CopyBattleSpriteInvisibility(gActiveBattler);
    }
    OpponentBufferExecCompleted();
}

static void OpponentHandleBattleAnimation(void)
{
    if (!IsBattleSEPlaying(gActiveBattler))
    {
        u8 animationId = gBattleResources->bufferA[gActiveBattler][1];
        u16 argument = gBattleResources->bufferA[gActiveBattler][2] | (gBattleResources->bufferA[gActiveBattler][3] << 8);

        if (TryHandleLaunchBattleTableAnimation(gActiveBattler, gActiveBattler, gActiveBattler, animationId, argument))
            OpponentBufferExecCompleted();
        else
            gBattlerControllerFuncs[gActiveBattler] = CompleteOnFinishedBattleAnimation;
    }
}

static void OpponentHandleLinkStandbyMsg(void)
{
    OpponentBufferExecCompleted();
}

static void OpponentHandleResetActionMoveSelection(void)
{
    OpponentBufferExecCompleted();
}

static void OpponentHandleEndLinkBattle(void)
{
    if (gBattleTypeFlags & BATTLE_TYPE_LINK && !(gBattleTypeFlags & BATTLE_TYPE_IS_MASTER))
    {
        gMain.inBattle = 0;
        gMain.callback1 = gPreBattleCallback1;
        SetMainCallback2(gMain.savedCallback);
    }
    OpponentBufferExecCompleted();
}

static void OpponentHandleDebugMenu(void)
{
    OpponentBufferExecCompleted();
}

static void OpponentCmdEnd(void)
{
}<|MERGE_RESOLUTION|>--- conflicted
+++ resolved
@@ -1617,13 +1617,8 @@
                 do {
                     target = GetBattlerAtPosition(Random() & 2);
                 } while (!CanTargetBattler(gActiveBattler, target, move));
-<<<<<<< HEAD
-                
+
             #if B_WILD_NATURAL_ENEMIES == TRUE
-=======
-
-                #if B_WILD_NATURAL_ENEMIES == TRUE
->>>>>>> e5288449
                 // Don't bother to loop through table if the move can't attack ally
                 if (!(gBattleMoves[move].target & MOVE_TARGET_BOTH))
                 {
