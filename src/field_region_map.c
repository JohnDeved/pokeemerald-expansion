
// Includes
#include "global.h"
#include "main.h"
#include "malloc.h"
#include "gpu_regs.h"
#include "bg.h"
#include "text.h"
#include "window.h"
#include "text_window.h"
#include "palette.h"
#include "menu.h"
#include "strings.h"
#include "international_string_util.h"
#include "region_map.h"

// Static type declarations

// Static RAM declarations

static EWRAM_DATA struct {
    MainCallback callback;
    u32 filler_004;
    struct RegionMap regionMap;
    u16 state;
} *sFieldRegionMapHandler = NULL;

// Static ROM declarations

static void MCB2_InitRegionMapRegisters(void);
static void VBCB_FieldUpdateRegionMap(void);
static void MCB2_FieldUpdateRegionMap(void);
static void FieldUpdateRegionMap(void);
static void PrintRegionMapSecName(void);

// .rodata

static const struct BgTemplate gUnknown_085E5068[] = {
    {
        .bg = 0,
        .charBaseIndex = 0,
        .mapBaseIndex = 31,
        .screenSize = 0,
        .paletteMode = 0,
        .priority = 0,
        .baseTile = 0
    }, {
        .bg = 2,
        .charBaseIndex = 2,
        .mapBaseIndex = 28,
        .screenSize = 2,
        .paletteMode = 1,
        .priority = 2,
        .baseTile = 0
    }
};

static const struct WindowTemplate gUnknown_085E5070[] = {
    { 0, 17, 17, 12,  2, 15, 0x0001 },
    { 0, 22,  1,  7,  2, 15, 0x0019 },
    DUMMY_WIN_TEMPLATE
};

// .text

void sub_817018C(MainCallback callback)
{
    SetVBlankCallback(NULL);
    sFieldRegionMapHandler = malloc(sizeof(*sFieldRegionMapHandler));
    sFieldRegionMapHandler->state = 0;
    sFieldRegionMapHandler->callback = callback;
    SetMainCallback2(MCB2_InitRegionMapRegisters);
}

static void MCB2_InitRegionMapRegisters(void)
{
    SetGpuReg(REG_OFFSET_DISPCNT, 0);
    SetGpuReg(REG_OFFSET_BG0HOFS, 0);
    SetGpuReg(REG_OFFSET_BG0VOFS, 0);
    SetGpuReg(REG_OFFSET_BG1HOFS, 0);
    SetGpuReg(REG_OFFSET_BG1VOFS, 0);
    SetGpuReg(REG_OFFSET_BG2HOFS, 0);
    SetGpuReg(REG_OFFSET_BG2VOFS, 0);
    SetGpuReg(REG_OFFSET_BG3HOFS, 0);
    SetGpuReg(REG_OFFSET_BG3VOFS, 0);
    ResetSpriteData();
    FreeAllSpritePalettes();
    ResetBgsAndClearDma3BusyFlags(0);
    InitBgsFromTemplates(1, gUnknown_085E5068, 2);
    InitWindows(gUnknown_085E5070);
    DeactivateAllTextPrinters();
<<<<<<< HEAD
    LoadSav2WindowGfx(0, 0x27, 0xd0);
=======
    LoadUserWindowBorderGfx(0, 0x27, 0xd0);
>>>>>>> 07ef7627
    clear_scheduled_bg_copies_to_vram();
    SetMainCallback2(MCB2_FieldUpdateRegionMap);
    SetVBlankCallback(VBCB_FieldUpdateRegionMap);
}

static void VBCB_FieldUpdateRegionMap(void)
{
    LoadOam();
    ProcessSpriteCopyRequests();
    TransferPlttBuffer();
}

static void MCB2_FieldUpdateRegionMap(void)
{
    FieldUpdateRegionMap();
    AnimateSprites();
    BuildOamBuffer();
    UpdatePaletteFade();
    do_scheduled_bg_tilemap_copies_to_vram();
}

static void FieldUpdateRegionMap(void)
{
    u8 offset;

    switch (sFieldRegionMapHandler->state)
    {
        case 0:
            InitRegionMap(&sFieldRegionMapHandler->regionMap, 0);
            CreateRegionMapPlayerIcon(0, 0);
            CreateRegionMapCursor(1, 1);
            sFieldRegionMapHandler->state++;
            break;
        case 1:
            SetWindowBorderStyle(1, 0, 0x27, 0xd);
            offset = GetStringCenterAlignXOffset(1, gText_Hoenn, 0x38);
            PrintTextOnWindow(1, 1, gText_Hoenn, offset, 1, 0, NULL);
            schedule_bg_copy_tilemap_to_vram(0);
            SetWindowBorderStyle(0, 0, 0x27, 0xd);
            PrintRegionMapSecName();
            BeginNormalPaletteFade(0xFFFFFFFF, 0, 16, 0, 0);
            sFieldRegionMapHandler->state++;
            break;
        case 2:
            SetGpuRegBits(REG_OFFSET_DISPCNT, DISPCNT_OBJ_1D_MAP | DISPCNT_OBJ_ON);
            ShowBg(0);
            ShowBg(2);
            sFieldRegionMapHandler->state++;
            break;
        case 3:
            if (!gPaletteFade.active)
            {
                sFieldRegionMapHandler->state++;
            }
            break;
        case 4:
            switch (sub_81230AC())
            {
                case INPUT_EVENT_MOVE_END:
                    PrintRegionMapSecName();
                    break;
                case INPUT_EVENT_A_BUTTON:
                case INPUT_EVENT_B_BUTTON:
                    sFieldRegionMapHandler->state++;
                    break;
            }
            break;
        case 5:
            BeginNormalPaletteFade(0xFFFFFFFF, 0, 0, 16, 0);
            sFieldRegionMapHandler->state++;
            break;
        case 6:
            if (!gPaletteFade.active)
            {
                FreeRegionMapIconResources();
                SetMainCallback2(sFieldRegionMapHandler->callback);
                if (sFieldRegionMapHandler != NULL)
                {
                    free(sFieldRegionMapHandler);
                    sFieldRegionMapHandler = NULL;
                }
                FreeAllWindowBuffers();
            }
            break;
    }
}

static void PrintRegionMapSecName(void)
{
    if (sFieldRegionMapHandler->regionMap.iconDrawType != MAPSECTYPE_NONE)
    {
        FillWindowPixelBuffer(0, 0x11);
        PrintTextOnWindow(0, 1, sFieldRegionMapHandler->regionMap.mapSecName, 0, 1, 0, NULL);
        schedule_bg_copy_tilemap_to_vram(0);
    }
    else
    {
        FillWindowPixelBuffer(0, 0x11);
        CopyWindowToVram(0, 3);
    }
}<|MERGE_RESOLUTION|>--- conflicted
+++ resolved
@@ -89,11 +89,7 @@
     InitBgsFromTemplates(1, gUnknown_085E5068, 2);
     InitWindows(gUnknown_085E5070);
     DeactivateAllTextPrinters();
-<<<<<<< HEAD
-    LoadSav2WindowGfx(0, 0x27, 0xd0);
-=======
     LoadUserWindowBorderGfx(0, 0x27, 0xd0);
->>>>>>> 07ef7627
     clear_scheduled_bg_copies_to_vram();
     SetMainCallback2(MCB2_FieldUpdateRegionMap);
     SetVBlankCallback(VBCB_FieldUpdateRegionMap);
