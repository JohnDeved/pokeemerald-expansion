#include "global.h"
#include "metatile_behavior.h"
#include "constants/metatile_behaviors.h"

#define TILE_FLAG_HAS_ENCOUNTERS (1 << 0)
#define TILE_FLAG_SURFABLE       (1 << 1)
#define TILE_FLAG_UNUSED         (1 << 2) // Roughly all of the traversable metatiles. Set but never read

static const u8 sTileBitAttributes[NUM_METATILE_BEHAVIORS] =
{
    [MB_NORMAL]                          = TILE_FLAG_UNUSED,
    [MB_TALL_GRASS]                      = TILE_FLAG_UNUSED | TILE_FLAG_HAS_ENCOUNTERS,
    [MB_LONG_GRASS]                      = TILE_FLAG_UNUSED | TILE_FLAG_HAS_ENCOUNTERS,
    [MB_UNUSED_05]                       = TILE_FLAG_HAS_ENCOUNTERS,
    [MB_DEEP_SAND]                       = TILE_FLAG_UNUSED | TILE_FLAG_HAS_ENCOUNTERS,
    [MB_SHORT_GRASS]                     = TILE_FLAG_UNUSED,
    [MB_CAVE]                            = TILE_FLAG_UNUSED | TILE_FLAG_HAS_ENCOUNTERS,
    [MB_LONG_GRASS_SOUTH_EDGE]           = TILE_FLAG_UNUSED,
    [MB_NO_RUNNING]                      = TILE_FLAG_UNUSED,
    [MB_INDOOR_ENCOUNTER]                = TILE_FLAG_UNUSED | TILE_FLAG_HAS_ENCOUNTERS,
    [MB_MOUNTAIN_TOP]                    = TILE_FLAG_UNUSED,
    [MB_BATTLE_PYRAMID_WARP]             = TILE_FLAG_UNUSED,
    [MB_MOSSDEEP_GYM_WARP]               = TILE_FLAG_UNUSED,
    [MB_MT_PYRE_HOLE]                    = TILE_FLAG_UNUSED,
    [MB_POND_WATER]                      = TILE_FLAG_UNUSED | TILE_FLAG_SURFABLE | TILE_FLAG_HAS_ENCOUNTERS,
    [MB_INTERIOR_DEEP_WATER]             = TILE_FLAG_UNUSED | TILE_FLAG_SURFABLE | TILE_FLAG_HAS_ENCOUNTERS,
    [MB_DEEP_WATER]                      = TILE_FLAG_UNUSED | TILE_FLAG_SURFABLE | TILE_FLAG_HAS_ENCOUNTERS,
    [MB_WATERFALL]                       = TILE_FLAG_UNUSED | TILE_FLAG_SURFABLE,
    [MB_SOOTOPOLIS_DEEP_WATER]           = TILE_FLAG_UNUSED | TILE_FLAG_SURFABLE,
    [MB_OCEAN_WATER]                     = TILE_FLAG_UNUSED | TILE_FLAG_SURFABLE | TILE_FLAG_HAS_ENCOUNTERS,
    [MB_PUDDLE]                          = TILE_FLAG_UNUSED,
    [MB_SHALLOW_WATER]                   = TILE_FLAG_UNUSED,
    [MB_NO_SURFACING]                    = TILE_FLAG_UNUSED | TILE_FLAG_SURFABLE,
    [MB_STAIRS_OUTSIDE_ABANDONED_SHIP]   = TILE_FLAG_UNUSED,
    [MB_SHOAL_CAVE_ENTRANCE]             = TILE_FLAG_UNUSED,
    [MB_ICE]                             = TILE_FLAG_UNUSED,
    [MB_SAND]                            = TILE_FLAG_UNUSED,
    [MB_SEAWEED]                         = TILE_FLAG_UNUSED | TILE_FLAG_SURFABLE | TILE_FLAG_HAS_ENCOUNTERS,
    [MB_UNUSED_23]                       = TILE_FLAG_UNUSED,
    [MB_ASHGRASS]                        = TILE_FLAG_UNUSED | TILE_FLAG_HAS_ENCOUNTERS,
    [MB_FOOTPRINTS]                      = TILE_FLAG_UNUSED | TILE_FLAG_HAS_ENCOUNTERS,
    [MB_THIN_ICE]                        = TILE_FLAG_UNUSED,
    [MB_CRACKED_ICE]                     = TILE_FLAG_UNUSED,
    [MB_HOT_SPRINGS]                     = TILE_FLAG_UNUSED,
    [MB_LAVARIDGE_GYM_B1F_WARP]          = TILE_FLAG_UNUSED,
    [MB_SEAWEED_NO_SURFACING]            = TILE_FLAG_UNUSED | TILE_FLAG_SURFABLE | TILE_FLAG_HAS_ENCOUNTERS,
    [MB_REFLECTION_UNDER_BRIDGE]         = TILE_FLAG_UNUSED,
    [MB_IMPASSABLE_EAST]                 = TILE_FLAG_UNUSED,
    [MB_IMPASSABLE_WEST]                 = TILE_FLAG_UNUSED,
    [MB_IMPASSABLE_NORTH]                = TILE_FLAG_UNUSED,
    [MB_IMPASSABLE_SOUTH]                = TILE_FLAG_UNUSED,
    [MB_IMPASSABLE_NORTHEAST]            = TILE_FLAG_UNUSED,
    [MB_IMPASSABLE_NORTHWEST]            = TILE_FLAG_UNUSED,
    [MB_IMPASSABLE_SOUTHEAST]            = TILE_FLAG_UNUSED,
    [MB_IMPASSABLE_SOUTHWEST]            = TILE_FLAG_UNUSED,
    [MB_JUMP_NORTHEAST]                  = TILE_FLAG_UNUSED,
    [MB_JUMP_NORTHWEST]                  = TILE_FLAG_UNUSED,
    [MB_JUMP_SOUTHEAST]                  = TILE_FLAG_UNUSED,
    [MB_JUMP_SOUTHWEST]                  = TILE_FLAG_UNUSED,
    [MB_WALK_EAST]                       = TILE_FLAG_UNUSED,
    [MB_WALK_WEST]                       = TILE_FLAG_UNUSED,
    [MB_WALK_NORTH]                      = TILE_FLAG_UNUSED,
    [MB_WALK_SOUTH]                      = TILE_FLAG_UNUSED,
    [MB_SLIDE_EAST]                      = TILE_FLAG_UNUSED,
    [MB_SLIDE_WEST]                      = TILE_FLAG_UNUSED,
    [MB_SLIDE_NORTH]                     = TILE_FLAG_UNUSED,
    [MB_SLIDE_SOUTH]                     = TILE_FLAG_UNUSED,
    [MB_TRICK_HOUSE_PUZZLE_8_FLOOR]      = TILE_FLAG_UNUSED,
    [MB_UNUSED_49]                       = TILE_FLAG_UNUSED,
    [MB_UNUSED_4A]                       = TILE_FLAG_UNUSED,
    [MB_EASTWARD_CURRENT]                = TILE_FLAG_UNUSED | TILE_FLAG_SURFABLE,
    [MB_WESTWARD_CURRENT]                = TILE_FLAG_UNUSED | TILE_FLAG_SURFABLE,
    [MB_NORTHWARD_CURRENT]               = TILE_FLAG_UNUSED | TILE_FLAG_SURFABLE,
    [MB_SOUTHWARD_CURRENT]               = TILE_FLAG_UNUSED | TILE_FLAG_SURFABLE,
    [MB_NON_ANIMATED_DOOR]               = TILE_FLAG_UNUSED,
    [MB_LADDER]                          = TILE_FLAG_UNUSED,
    [MB_EAST_ARROW_WARP]                 = TILE_FLAG_UNUSED,
    [MB_WEST_ARROW_WARP]                 = TILE_FLAG_UNUSED,
    [MB_NORTH_ARROW_WARP]                = TILE_FLAG_UNUSED,
    [MB_SOUTH_ARROW_WARP]                = TILE_FLAG_UNUSED,
    [MB_CRACKED_FLOOR_HOLE]              = TILE_FLAG_UNUSED,
    [MB_AQUA_HIDEOUT_WARP]               = TILE_FLAG_UNUSED,
    [MB_LAVARIDGE_GYM_1F_WARP]           = TILE_FLAG_UNUSED,
    [MB_ANIMATED_DOOR]                   = TILE_FLAG_UNUSED,
    [MB_UP_ESCALATOR]                    = TILE_FLAG_UNUSED,
    [MB_DOWN_ESCALATOR]                  = TILE_FLAG_UNUSED,
    [MB_WATER_DOOR]                      = TILE_FLAG_UNUSED | TILE_FLAG_SURFABLE,
    [MB_WATER_SOUTH_ARROW_WARP]          = TILE_FLAG_UNUSED | TILE_FLAG_SURFABLE,
    [MB_DEEP_SOUTH_WARP]                 = TILE_FLAG_UNUSED,
    [MB_UNUSED_6F]                       = TILE_FLAG_UNUSED | TILE_FLAG_SURFABLE,
    [MB_BRIDGE_OVER_POND_LOW]            = TILE_FLAG_UNUSED,
    [MB_BRIDGE_OVER_POND_MED]            = TILE_FLAG_UNUSED,
    [MB_BRIDGE_OVER_POND_HIGH]           = TILE_FLAG_UNUSED,
    [MB_PACIFIDLOG_VERTICAL_LOG_TOP]     = TILE_FLAG_UNUSED,
    [MB_PACIFIDLOG_VERTICAL_LOG_BOTTOM]  = TILE_FLAG_UNUSED,
    [MB_PACIFIDLOG_HORIZONTAL_LOG_LEFT]  = TILE_FLAG_UNUSED,
    [MB_PACIFIDLOG_HORIZONTAL_LOG_RIGHT] = TILE_FLAG_UNUSED,
    [MB_FORTREE_BRIDGE]                  = TILE_FLAG_UNUSED,
    [MB_BRIDGE_OVER_POND_MED_EDGE_1]     = TILE_FLAG_UNUSED,
    [MB_BRIDGE_OVER_POND_MED_EDGE_2]     = TILE_FLAG_UNUSED,
    [MB_BRIDGE_OVER_POND_HIGH_EDGE_1]    = TILE_FLAG_UNUSED,
    [MB_BRIDGE_OVER_POND_HIGH_EDGE_2]    = TILE_FLAG_UNUSED,
    [MB_UNUSED_BRIDGE]                   = TILE_FLAG_UNUSED,
    [MB_BIKE_BRIDGE_OVER_BARRIER]        = TILE_FLAG_UNUSED,
    [MB_SECRET_BASE_SCENERY]             = TILE_FLAG_UNUSED,
    [MB_SECRET_BASE_TRAINER_SPOT]        = TILE_FLAG_UNUSED,
    [MB_HOLDS_SMALL_DECORATION]          = TILE_FLAG_UNUSED,
    [MB_SECRET_BASE_BALLOON]             = TILE_FLAG_UNUSED,
    [MB_SECRET_BASE_IMPASSABLE]          = TILE_FLAG_UNUSED,
    [MB_SECRET_BASE_GLITTER_MAT]         = TILE_FLAG_UNUSED,
    [MB_SECRET_BASE_JUMP_MAT]            = TILE_FLAG_UNUSED,
    [MB_SECRET_BASE_SPIN_MAT]            = TILE_FLAG_UNUSED,
    [MB_SECRET_BASE_SOUND_MAT]           = TILE_FLAG_UNUSED,
    [MB_SECRET_BASE_BREAKABLE_DOOR]      = TILE_FLAG_UNUSED,
    [MB_IMPASSABLE_SOUTH_AND_NORTH]      = TILE_FLAG_UNUSED,
    [MB_IMPASSABLE_WEST_AND_EAST]        = TILE_FLAG_UNUSED,
    [MB_SECRET_BASE_HOLE]                = TILE_FLAG_UNUSED,
    [MB_HOLDS_LARGE_DECORATION]          = TILE_FLAG_UNUSED,
    [MB_SECRET_BASE_TV_SHIELD]           = TILE_FLAG_UNUSED,
    [MB_PLAYER_ROOM_PC_ON]               = TILE_FLAG_UNUSED,
    [MB_MUDDY_SLOPE]                     = TILE_FLAG_UNUSED,
    [MB_BUMPY_SLOPE]                     = TILE_FLAG_UNUSED,
    [MB_CRACKED_FLOOR]                   = TILE_FLAG_UNUSED,
    [MB_ISOLATED_VERTICAL_RAIL]          = TILE_FLAG_UNUSED,
    [MB_ISOLATED_HORIZONTAL_RAIL]        = TILE_FLAG_UNUSED,
    [MB_VERTICAL_RAIL]                   = TILE_FLAG_UNUSED,
    [MB_HORIZONTAL_RAIL]                 = TILE_FLAG_UNUSED,
    [MB_SIGNPOST]                        = TILE_FLAG_UNUSED,
    [MB_POKEMON_CENTER_SIGN]             = TILE_FLAG_UNUSED,
    [MB_POKEMART_SIGN]                   = TILE_FLAG_UNUSED,
};

bool8 MetatileBehavior_IsATile(u8 metatileBehavior)
{
    return TRUE;
}

bool8 MetatileBehavior_IsEncounterTile(u8 metatileBehavior)
{
    if ((sTileBitAttributes[metatileBehavior] & TILE_FLAG_HAS_ENCOUNTERS))
        return TRUE;
    else
        return FALSE;
}

bool8 MetatileBehavior_IsJumpEast(u8 metatileBehavior)
{
    if (metatileBehavior == MB_JUMP_EAST)
        return TRUE;
    else
        return FALSE;
}

bool8 MetatileBehavior_IsJumpWest(u8 metatileBehavior)
{
    if (metatileBehavior == MB_JUMP_WEST)
        return TRUE;
    else
        return FALSE;
}

bool8 MetatileBehavior_IsJumpNorth(u8 metatileBehavior)
{
    if (metatileBehavior == MB_JUMP_NORTH)
        return TRUE;
    else
        return FALSE;
}

bool8 MetatileBehavior_IsJumpSouth(u8 metatileBehavior)
{
    if (metatileBehavior == MB_JUMP_SOUTH)
        return TRUE;
    else
        return FALSE;
}

bool8 MetatileBehavior_IsPokeGrass(u8 metatileBehavior)
{
    if (metatileBehavior == MB_TALL_GRASS || metatileBehavior == MB_LONG_GRASS)
        return TRUE;
    else
        return FALSE;
}

bool8 MetatileBehavior_IsSandOrDeepSand(u8 metatileBehavior)
{
    if (metatileBehavior == MB_SAND || metatileBehavior == MB_DEEP_SAND)
        return TRUE;
    else
        return FALSE;
}

bool8 MetatileBehavior_IsDeepSand(u8 metatileBehavior)
{
    if (metatileBehavior == MB_DEEP_SAND)
        return TRUE;
    else
        return FALSE;
}

bool8 MetatileBehavior_IsReflective(u8 metatileBehavior)
{
    if (metatileBehavior == MB_POND_WATER
     || metatileBehavior == MB_PUDDLE
     || metatileBehavior == MB_UNUSED_SOOTOPOLIS_DEEP_WATER_2
     || metatileBehavior == MB_ICE
     || metatileBehavior == MB_SOOTOPOLIS_DEEP_WATER
     || metatileBehavior == MB_REFLECTION_UNDER_BRIDGE)
        return TRUE;
    else
        return FALSE;
}

bool8 MetatileBehavior_IsIce(u8 metatileBehavior)
{
    if (metatileBehavior == MB_ICE)
        return TRUE;
    else
        return FALSE;
}

bool8 MetatileBehavior_IsWarpDoor(u8 metatileBehavior)
{
    if (metatileBehavior == MB_ANIMATED_DOOR)
        return TRUE;
    else
        return FALSE;
}

bool8 MetatileBehavior_IsDoor(u8 metatileBehavior)
{
    if (metatileBehavior == MB_PETALBURG_GYM_DOOR
     || metatileBehavior == MB_ANIMATED_DOOR)
        return TRUE;
    else
        return FALSE;
}

bool8 MetatileBehavior_IsEscalator(u8 metatileBehavior)
{
    if (metatileBehavior == MB_UP_ESCALATOR
     || metatileBehavior == MB_DOWN_ESCALATOR)
        return TRUE;
    else
        return FALSE;
}

bool8 Unref_MetatileBehavior_IsUnused04(u8 metatileBehavior)
{
    if (metatileBehavior == MB_UNUSED_04)
        return TRUE;
    else
        return FALSE;
}

bool8 MetatileBehavior_IsLadder(u8 metatileBehavior)
{
    if (metatileBehavior == MB_LADDER)
        return TRUE;
    else
        return FALSE;
}

bool8 MetatileBehavior_IsNonAnimDoor(u8 metatileBehavior)
{
    if (metatileBehavior == MB_NON_ANIMATED_DOOR
     || metatileBehavior == MB_WATER_DOOR
     || metatileBehavior == MB_DEEP_SOUTH_WARP)
        return TRUE;
    else
        return FALSE;
}

bool8 MetatileBehavior_IsDeepSouthWarp(u8 metatileBehavior)
{
    if (metatileBehavior == MB_DEEP_SOUTH_WARP)
        return TRUE;
    else
        return FALSE;
}

bool8 MetatileBehavior_IsSurfableWaterOrUnderwater(u8 metatileBehavior)
{
    if ((sTileBitAttributes[metatileBehavior] & TILE_FLAG_SURFABLE))
        return TRUE;
    else
        return FALSE;
}

bool8 MetatileBehavior_IsEastArrowWarp(u8 metatileBehavior)
{
    if (metatileBehavior == MB_EAST_ARROW_WARP)
        return TRUE;
    else
        return FALSE;
}

bool8 MetatileBehavior_IsWestArrowWarp(u8 metatileBehavior)
{
    if (metatileBehavior == MB_WEST_ARROW_WARP)
        return TRUE;
    else
        return FALSE;
}

bool8 MetatileBehavior_IsNorthArrowWarp(u8 metatileBehavior)
{
    if (metatileBehavior == MB_NORTH_ARROW_WARP
     || metatileBehavior == MB_STAIRS_OUTSIDE_ABANDONED_SHIP)
        return TRUE;
    else
        return FALSE;
}

bool8 MetatileBehavior_IsSouthArrowWarp(u8 metatileBehavior)
{
    if (metatileBehavior == MB_SOUTH_ARROW_WARP
     || metatileBehavior == MB_WATER_SOUTH_ARROW_WARP
     || metatileBehavior == MB_SHOAL_CAVE_ENTRANCE)
        return TRUE;
    else
        return FALSE;
}

bool8 Unref_MetatileBehavior_IsArrowWarp(u8 metatileBehavior)
{
    u8 isArrowWarp = FALSE;

    if (MetatileBehavior_IsEastArrowWarp(metatileBehavior)
     || MetatileBehavior_IsWestArrowWarp(metatileBehavior)
     || MetatileBehavior_IsNorthArrowWarp(metatileBehavior)
     || MetatileBehavior_IsSouthArrowWarp(metatileBehavior))
    {
        isArrowWarp = TRUE;
    }

    return isArrowWarp;
}

bool8 MetatileBehavior_IsForcedMovementTile(u8 metatileBehavior)
{
    if ((metatileBehavior >= MB_WALK_EAST && metatileBehavior <= MB_TRICK_HOUSE_PUZZLE_8_FLOOR)
     || (metatileBehavior >= MB_EASTWARD_CURRENT && metatileBehavior <= MB_SOUTHWARD_CURRENT)
     || metatileBehavior == MB_MUDDY_SLOPE
     || metatileBehavior == MB_CRACKED_FLOOR
     || metatileBehavior == MB_WATERFALL
     || metatileBehavior == MB_ICE
     || metatileBehavior == MB_SECRET_BASE_JUMP_MAT
     || metatileBehavior == MB_SECRET_BASE_SPIN_MAT)
        return TRUE;
    else
        return FALSE;
}

bool8 MetatileBehavior_IsIce_2(u8 metatileBehavior)
{
    if (metatileBehavior == MB_ICE)
        return TRUE;
    else
        return FALSE;
}

bool8 MetatileBehavior_IsTrickHouseSlipperyFloor(u8 metatileBehavior)
{
    if (metatileBehavior == MB_TRICK_HOUSE_PUZZLE_8_FLOOR)
        return TRUE;
    else
        return FALSE;
}

bool8 Unref_MetatileBehavior_IsUnused05(u8 metatileBehavior)
{
    if (metatileBehavior == MB_UNUSED_05)
        return TRUE;
    else
        return FALSE;
}

bool8 MetatileBehavior_IsWalkNorth(u8 metatileBehavior)
{
    if (metatileBehavior == MB_WALK_NORTH)
        return TRUE;
    else
        return FALSE;
}

bool8 MetatileBehavior_IsWalkSouth(u8 metatileBehavior)
{
    if (metatileBehavior == MB_WALK_SOUTH)
        return TRUE;
    else
        return FALSE;
}

bool8 MetatileBehavior_IsWalkWest(u8 metatileBehavior)
{
    if (metatileBehavior == MB_WALK_WEST)
        return TRUE;
    else
        return FALSE;
}

bool8 MetatileBehavior_IsWalkEast(u8 metatileBehavior)
{
    if (metatileBehavior == MB_WALK_EAST)
        return TRUE;
    else
        return FALSE;
}

bool8 MetatileBehavior_IsNorthwardCurrent(u8 metatileBehavior)
{
    if (metatileBehavior == MB_NORTHWARD_CURRENT)
        return TRUE;
    else
        return FALSE;
}

bool8 MetatileBehavior_IsSouthwardCurrent(u8 metatileBehavior)
{
    if (metatileBehavior == MB_SOUTHWARD_CURRENT)
        return TRUE;
    else
        return FALSE;
}

bool8 MetatileBehavior_IsWestwardCurrent(u8 metatileBehavior)
{
    if (metatileBehavior == MB_WESTWARD_CURRENT)
        return TRUE;
    else
        return FALSE;
}

bool8 MetatileBehavior_IsEastwardCurrent(u8 metatileBehavior)
{
    if (metatileBehavior == MB_EASTWARD_CURRENT)
        return TRUE;
    else
        return FALSE;
}

bool8 MetatileBehavior_IsSlideNorth(u8 metatileBehavior)
{
    if (metatileBehavior == MB_SLIDE_NORTH)
        return TRUE;
    else
        return FALSE;
}

bool8 MetatileBehavior_IsSlideSouth(u8 metatileBehavior)
{
    if (metatileBehavior == MB_SLIDE_SOUTH)
        return TRUE;
    else
        return FALSE;
}

bool8 MetatileBehavior_IsSlideWest(u8 metatileBehavior)
{
    if (metatileBehavior == MB_SLIDE_WEST)
        return TRUE;
    else
        return FALSE;
}

bool8 MetatileBehavior_IsSlideEast(u8 metatileBehavior)
{
    if (metatileBehavior == MB_SLIDE_EAST)
        return TRUE;
    else
        return FALSE;
}

bool8 MetatileBehavior_IsCounter(u8 metatileBehavior)
{
    if (metatileBehavior == MB_COUNTER)
        return TRUE;
    else
        return FALSE;
}

bool8 MetatileBehavior_IsPlayerFacingTVScreen(u8 metatileBehavior, u8 playerDir)
{
    if (playerDir != DIR_NORTH)
        return FALSE;
    else if (metatileBehavior == MB_TELEVISION)
        return TRUE;
    else
        return FALSE;
}

bool8 MetatileBehavior_IsPC(u8 metatileBehavior)
{
    if (metatileBehavior == MB_PC)
        return TRUE;
    else
        return FALSE;
}

bool8 MetatileBehavior_IsCableBoxResults1(u8 metatileBehavior)
{
    if (metatileBehavior == MB_CABLE_BOX_RESULTS_1)
        return TRUE;
    else
        return FALSE;
}

bool8 MetatileBehavior_IsOpenSecretBaseDoor(u8 metatileBehavior)
{
    if (metatileBehavior == MB_SECRET_BASE_SPOT_RED_CAVE_OPEN
     || metatileBehavior == MB_SECRET_BASE_SPOT_BROWN_CAVE_OPEN
     || metatileBehavior == MB_SECRET_BASE_SPOT_YELLOW_CAVE_OPEN
     || metatileBehavior == MB_SECRET_BASE_SPOT_TREE_LEFT_OPEN
     || metatileBehavior == MB_SECRET_BASE_SPOT_SHRUB_OPEN
     || metatileBehavior == MB_SECRET_BASE_SPOT_BLUE_CAVE_OPEN
     || metatileBehavior == MB_SECRET_BASE_SPOT_TREE_RIGHT_OPEN)
        return TRUE;
    else
        return FALSE;
}

bool8 MetatileBehavior_IsSecretBaseCave(u8 metatileBehavior)
{
    if (metatileBehavior == MB_SECRET_BASE_SPOT_RED_CAVE
     || metatileBehavior == MB_SECRET_BASE_SPOT_BROWN_CAVE
     || metatileBehavior == MB_SECRET_BASE_SPOT_YELLOW_CAVE
     || metatileBehavior == MB_SECRET_BASE_SPOT_BLUE_CAVE)
        return TRUE;
    else
        return FALSE;
}

bool8 MetatileBehavior_IsSecretBaseTree(u8 metatileBehavior)
{
    if (metatileBehavior == MB_SECRET_BASE_SPOT_TREE_LEFT
     || metatileBehavior == MB_SECRET_BASE_SPOT_TREE_RIGHT)
        return TRUE;
    else
        return FALSE;
}

bool8 MetatileBehavior_IsSecretBaseShrub(u8 metatileBehavior)
{
    if (metatileBehavior == MB_SECRET_BASE_SPOT_SHRUB)
        return TRUE;
    else
        return FALSE;
}

bool8 MetatileBehavior_IsSecretBasePC(u8 metatileBehavior)
{
    if (metatileBehavior == MB_SECRET_BASE_PC)
        return TRUE;
    else
        return FALSE;
}

bool8 MetatileBehavior_IsRecordMixingSecretBasePC(u8 metatileBehavior)
{
    if (metatileBehavior == MB_SECRET_BASE_REGISTER_PC)
        return TRUE;
    else
        return FALSE;
}

// Used by the rock/grass floor spaces that the secret base trainer is not standing on
bool8 MetatileBehavior_IsSecretBaseScenery1(u8 metatileBehavior)
{
    if (metatileBehavior == MB_SECRET_BASE_SCENERY)
        return TRUE;
    else
        return FALSE;
}

// Used by the rock/grass floor space that the secret base trainer stands on
bool8 MetatileBehavior_IsSecretBaseTrainerSpot(u8 metatileBehavior)
{
    if (metatileBehavior == MB_SECRET_BASE_TRAINER_SPOT)
        return TRUE;
    else
        return FALSE;
}

bool8 MetatileBehavior_IsSecretBaseImpassable(u8 metatileBehavior)
{
    if (metatileBehavior == MB_SECRET_BASE_IMPASSABLE)
        return TRUE;
    else
        return FALSE;
}

bool8 MetatileBehavior_IsSecretBaseDecorationBase(u8 metatileBehavior)
{
    if (metatileBehavior == MB_SECRET_BASE_DECORATION_BASE)
        return TRUE;
    else
        return FALSE;
}

bool8 MetatileBehavior_IsSecretBasePoster(u8 metatileBehavior)
{
    if (metatileBehavior == MB_SECRET_BASE_POSTER)
        return TRUE;
    else
        return FALSE;
}

bool8 MetatileBehavior_IsNormal(u8 metatileBehavior)
{
    if (metatileBehavior == MB_NORMAL)
        return TRUE;
    else
        return FALSE;
}

bool8 MetatileBehavior_IsSecretBaseNorthWall(u8 metatileBehavior)
{
    if (metatileBehavior == MB_SECRET_BASE_NORTH_WALL)
        return TRUE;
    else
        return FALSE;
}

bool8 MetatileBehavior_IsSecretBaseScenery2(u8 metatileBehavior)
{
    if (metatileBehavior == MB_SECRET_BASE_SCENERY)
        return TRUE;
    else
        return FALSE;
}

bool8 MetatileBehavior_HoldsSmallDecoration(u8 metatileBehavior)
{
    if (metatileBehavior == MB_HOLDS_SMALL_DECORATION)
        return TRUE;
    else
        return FALSE;
}

bool8 MetatileBehavior_HoldsLargeDecoration(u8 metatileBehavior)
{
    if (metatileBehavior == MB_HOLDS_LARGE_DECORATION)
        return TRUE;
    else
        return FALSE;
}

bool8 MetatileBehavior_IsSecretBaseHole(u8 metatileBehavior)
{
    if (metatileBehavior == MB_SECRET_BASE_HOLE)
        return TRUE;
    else
        return FALSE;
}

bool8 MetatileBehavior_IsSecretBaseBalloon(u8 metatileBehavior)
{
    if (metatileBehavior == MB_SECRET_BASE_BALLOON)
        return TRUE;
    else
        return FALSE;
}

bool8 MetatileBehavior_IsSecretBaseBreakableDoor(u8 metatileBehavior)
{
    if (metatileBehavior == MB_SECRET_BASE_BREAKABLE_DOOR)
        return TRUE;
    else
        return FALSE;
}

bool8 MetatileBehavior_IsSecretBaseSoundMat(u8 metatileBehavior)
{
    if (metatileBehavior == MB_SECRET_BASE_SOUND_MAT)
        return TRUE;
    else
        return FALSE;
}

bool8 MetatileBehavior_IsSecretBaseGlitterMat(u8 metatileBehavior)
{
    if (metatileBehavior == MB_SECRET_BASE_GLITTER_MAT)
        return TRUE;
    else
        return FALSE;
}

bool8 MetatileBehavior_IsSecretBaseSandOrnament(u8 metatileBehavior)
{
    if (metatileBehavior == MB_SECRET_BASE_SAND_ORNAMENT)
        return TRUE;
    else
        return FALSE;
}

bool8 MetatileBehavior_IsSecretBaseShieldOrToyTV(u8 metatileBehavior)
{
    if (metatileBehavior == MB_SECRET_BASE_TV_SHIELD)
        return TRUE;
    else
        return FALSE;
}

bool8 MetatileBehavior_IsPlayerRoomPCOn(u8 metatileBehavior)
{
    if (metatileBehavior == MB_PLAYER_ROOM_PC_ON)
        return TRUE;
    else
        return FALSE;
}

bool8 MetatileBehavior_HasRipples(u8 metatileBehavior)
{
    if (metatileBehavior == MB_POND_WATER
     || metatileBehavior == MB_PUDDLE
     || metatileBehavior == MB_SOOTOPOLIS_DEEP_WATER)
        return TRUE;
    else
        return FALSE;
}

bool8 MetatileBehavior_IsPuddle(u8 metatileBehavior)
{
    if (metatileBehavior == MB_PUDDLE)
        return TRUE;
    else
        return FALSE;
}

bool8 MetatileBehavior_IsTallGrass(u8 metatileBehavior)
{
    if (metatileBehavior == MB_TALL_GRASS)
        return TRUE;
    else
        return FALSE;
}

bool8 MetatileBehavior_IsLongGrass(u8 metatileBehavior)
{
    if (metatileBehavior == MB_LONG_GRASS)
        return TRUE;
    else
        return FALSE;
}

bool8 MetatileBehavior_IsBerryTreeSoil(u8 metatileBehavior)
{
    if (metatileBehavior == MB_BERRY_TREE_SOIL)
        return TRUE;
    else
        return FALSE;
}

bool8 MetatileBehavior_IsAshGrass(u8 metatileBehavior)
{
    if (metatileBehavior == MB_ASHGRASS)
        return TRUE;
    else
        return FALSE;
}

bool8 MetatileBehavior_IsFootprints(u8 metatileBehavior)
{
    // MB_FOOTPRINTS is not used by any metatiles.
    if (metatileBehavior == MB_FOOTPRINTS)
        return TRUE;
    else
        return FALSE;
}

// For the sections of log bridges that span water / water's edge.
// Note that the rest of the metatiles for these bridges use MB_NORMAL.
// This is used to allow encounters on the water below the bridge.
bool8 MetatileBehavior_IsBridgeOverWater(u8 metatileBehavior)
{
    if ((metatileBehavior == MB_BRIDGE_OVER_OCEAN
      || metatileBehavior == MB_BRIDGE_OVER_POND_LOW
      || metatileBehavior == MB_BRIDGE_OVER_POND_MED
      || metatileBehavior == MB_BRIDGE_OVER_POND_HIGH)
      || (metatileBehavior == MB_BRIDGE_OVER_POND_HIGH_EDGE_1
       || metatileBehavior == MB_BRIDGE_OVER_POND_HIGH_EDGE_2
       || metatileBehavior == MB_UNUSED_BRIDGE
       || metatileBehavior == MB_BIKE_BRIDGE_OVER_BARRIER))
        return TRUE;
    else
        return FALSE;
}

u8 MetatileBehavior_GetBridgeType(u8 metatileBehavior)
{
    // MB_BRIDGE_OVER_OCEAN     --> BRIDGE_TYPE_OCEAN     (Routes 110/119)
    // MB_BRIDGE_OVER_POND_LOW  --> BRIDGE_TYPE_POND_LOW  (Unused)
    // MB_BRIDGE_OVER_POND_MED  --> BRIDGE_TYPE_POND_MED  (Route 120, south)
    // MB_BRIDGE_OVER_POND_HIGH --> BRIDGE_TYPE_POND_HIGH (Route 120, north)
    if (metatileBehavior >= MB_BRIDGE_OVER_OCEAN
     && metatileBehavior <= MB_BRIDGE_OVER_POND_HIGH)
        return metatileBehavior - MB_BRIDGE_OVER_OCEAN;

    if (metatileBehavior >= MB_BRIDGE_OVER_POND_MED_EDGE_1
     && metatileBehavior <= MB_BRIDGE_OVER_POND_MED_EDGE_2)
        return BRIDGE_TYPE_POND_MED;

    if (metatileBehavior >= MB_BRIDGE_OVER_POND_HIGH_EDGE_1
     && metatileBehavior <= MB_BRIDGE_OVER_POND_HIGH_EDGE_2)
        return BRIDGE_TYPE_POND_HIGH;

    return BRIDGE_TYPE_OCEAN;
}

// Used to allow fishing below the bridge metatiles.
bool8 MetatileBehavior_IsBridgeOverWaterNoEdge(u8 metatileBehavior)
{
    if (metatileBehavior >= MB_BRIDGE_OVER_OCEAN
     && metatileBehavior <= MB_BRIDGE_OVER_POND_HIGH)
        return TRUE;
    else
        return FALSE;
}

bool8 MetatileBehavior_IsLandWildEncounter(u8 metatileBehavior)
{
    if (MetatileBehavior_IsSurfableWaterOrUnderwater(metatileBehavior) == FALSE
     && MetatileBehavior_IsEncounterTile(metatileBehavior) == TRUE)
        return TRUE;
    else
        return FALSE;
}

bool8 MetatileBehavior_IsWaterWildEncounter(u8 metatileBehavior)
{
    if (MetatileBehavior_IsSurfableWaterOrUnderwater(metatileBehavior) == TRUE
     && MetatileBehavior_IsEncounterTile(metatileBehavior) == TRUE)
        return TRUE;
    else
        return FALSE;
}

bool8 MetatileBehavior_IsIndoorEncounter(u8 metatileBehavior)
{
    if (metatileBehavior == MB_INDOOR_ENCOUNTER)
        return TRUE;
    else
        return FALSE;
}

bool8 MetatileBehavior_IsMountain(u8 metatileBehavior)
{
    if (metatileBehavior == MB_MOUNTAIN_TOP)
        return TRUE;
    else
        return FALSE;
}

bool8 MetatileBehavior_IsDiveable(u8 metatileBehavior)
{
    if (metatileBehavior == MB_INTERIOR_DEEP_WATER
     || metatileBehavior == MB_DEEP_WATER
     || metatileBehavior == MB_SOOTOPOLIS_DEEP_WATER)
        return TRUE;
    else
        return FALSE;
}

bool8 MetatileBehavior_IsUnableToEmerge(u8 metatileBehavior)
{
    // BUG: The player is unintentionally able to emerge on water doors.
    // Also the narrower underwater door in the underwater tileset has the wrong metatile behavior. This causes the dive glitch.
    // To fix change the metatile behavior of the narrower water door with porymap's tileset editor.
    if (metatileBehavior == MB_NO_SURFACING
     || metatileBehavior == MB_SEAWEED_NO_SURFACING
     #ifdef BUGFIX
     || metatileBehavior == MB_WATER_DOOR
     #endif
     )
        return TRUE;
    else
        return FALSE;
}

bool8 MetatileBehavior_IsShallowFlowingWater(u8 metatileBehavior)
{
    if (metatileBehavior == MB_SHALLOW_WATER
     || metatileBehavior == MB_STAIRS_OUTSIDE_ABANDONED_SHIP
     || metatileBehavior == MB_SHOAL_CAVE_ENTRANCE)
        return TRUE;
    else
        return FALSE;
}

bool8 MetatileBehavior_IsThinIce(u8 metatileBehavior)
{
    if (metatileBehavior == MB_THIN_ICE)
        return TRUE;
    else
        return FALSE;
}

bool8 MetatileBehavior_IsCrackedIce(u8 metatileBehavior)
{
    if (metatileBehavior == MB_CRACKED_ICE)
        return TRUE;
    else
        return FALSE;
}

bool8 MetatileBehavior_IsDeepOrOceanWater(u8 metatileBehavior)
{
    if (metatileBehavior == MB_OCEAN_WATER
     || metatileBehavior == MB_INTERIOR_DEEP_WATER
     || metatileBehavior == MB_DEEP_WATER)
        return TRUE;
    else
        return FALSE;
}

bool8 Unref_MetatileBehavior_IsUnusedSootopolisWater(u8 metatileBehavior)
{
    if (metatileBehavior == MB_UNUSED_SOOTOPOLIS_DEEP_WATER
     || metatileBehavior == MB_UNUSED_SOOTOPOLIS_DEEP_WATER_2)
        return TRUE;
    else
        return FALSE;
}

bool8 MetatileBehavior_IsSurfableAndNotWaterfall(u8 metatileBehavior)
{
    if (MetatileBehavior_IsSurfableWaterOrUnderwater(metatileBehavior)
     && MetatileBehavior_IsWaterfall(metatileBehavior) == FALSE)
        return TRUE;
    else
        return FALSE;
}

bool8 MetatileBehavior_IsEastBlocked(u8 metatileBehavior)
{
    if (metatileBehavior == MB_IMPASSABLE_EAST
     || metatileBehavior == MB_IMPASSABLE_NORTHEAST
     || metatileBehavior == MB_IMPASSABLE_SOUTHEAST
     || metatileBehavior == MB_IMPASSABLE_WEST_AND_EAST
     || metatileBehavior == MB_SECRET_BASE_BREAKABLE_DOOR)
        return TRUE;
    else
        return FALSE;
}

bool8 MetatileBehavior_IsWestBlocked(u8 metatileBehavior)
{
    if (metatileBehavior == MB_IMPASSABLE_WEST
     || metatileBehavior == MB_IMPASSABLE_NORTHWEST
     || metatileBehavior == MB_IMPASSABLE_SOUTHWEST
     || metatileBehavior == MB_IMPASSABLE_WEST_AND_EAST
     || metatileBehavior == MB_SECRET_BASE_BREAKABLE_DOOR)
        return TRUE;
    else
        return FALSE;
}

bool8 MetatileBehavior_IsNorthBlocked(u8 metatileBehavior)
{
    if (metatileBehavior == MB_IMPASSABLE_NORTH
     || metatileBehavior == MB_IMPASSABLE_NORTHEAST
     || metatileBehavior == MB_IMPASSABLE_NORTHWEST
     || metatileBehavior == MB_IMPASSABLE_SOUTH_AND_NORTH)
        return TRUE;
    else
        return FALSE;
}

bool8 MetatileBehavior_IsSouthBlocked(u8 metatileBehavior)
{
    if (metatileBehavior == MB_IMPASSABLE_SOUTH
     || metatileBehavior == MB_IMPASSABLE_SOUTHEAST
     || metatileBehavior == MB_IMPASSABLE_SOUTHWEST
     || metatileBehavior == MB_IMPASSABLE_SOUTH_AND_NORTH)
        return TRUE;
    else
        return FALSE;
}

bool8 MetatileBehavior_IsShortGrass(u8 metatileBehavior)
{
    if (metatileBehavior == MB_SHORT_GRASS)
        return TRUE;
    else
        return FALSE;
}

bool8 MetatileBehavior_IsHotSprings(u8 metatileBehavior)
{
    if (metatileBehavior == MB_HOT_SPRINGS)
        return TRUE;
    else
        return FALSE;
}

bool8 MetatileBehavior_IsWaterfall(u8 metatileBehavior)
{
    if (metatileBehavior == MB_WATERFALL)
        return TRUE;
    else
        return FALSE;
}

bool8 MetatileBehavior_IsFortreeBridge(u8 metatileBehavior)
{
    if (metatileBehavior == MB_FORTREE_BRIDGE)
        return TRUE;
    else
        return FALSE;
}

bool8 MetatileBehavior_IsPacifidlogVerticalLogTop(u8 metatileBehavior)
{
    if (metatileBehavior == MB_PACIFIDLOG_VERTICAL_LOG_TOP)
        return TRUE;
    else
        return FALSE;
}

bool8 MetatileBehavior_IsPacifidlogVerticalLogBottom(u8 metatileBehavior)
{
    if (metatileBehavior == MB_PACIFIDLOG_VERTICAL_LOG_BOTTOM)
        return TRUE;
    else
        return FALSE;
}

bool8 MetatileBehavior_IsPacifidlogHorizontalLogLeft(u8 metatileBehavior)
{
    if (metatileBehavior == MB_PACIFIDLOG_HORIZONTAL_LOG_LEFT)
        return TRUE;
    else
        return FALSE;
}

bool8 MetatileBehavior_IsPacifidlogHorizontalLogRight(u8 metatileBehavior)
{
    if (metatileBehavior == MB_PACIFIDLOG_HORIZONTAL_LOG_RIGHT)
        return TRUE;
    else
        return FALSE;
}

bool8 MetatileBehavior_IsPacifidlogLog(u8 metatileBehavior)
{
    if (metatileBehavior == MB_PACIFIDLOG_VERTICAL_LOG_TOP
     || metatileBehavior == MB_PACIFIDLOG_VERTICAL_LOG_BOTTOM
     || metatileBehavior == MB_PACIFIDLOG_HORIZONTAL_LOG_LEFT
     || metatileBehavior == MB_PACIFIDLOG_HORIZONTAL_LOG_RIGHT)
        return TRUE;
    else
        return FALSE;
}

bool8 MetatileBehavior_IsTrickHousePuzzleDoor(u8 metatileBehavior)
{
    if (metatileBehavior == MB_TRICK_HOUSE_PUZZLE_DOOR)
        return TRUE;
    else
        return FALSE;
}

bool8 MetatileBehavior_IsRegionMap(u8 metatileBehavior)
{
    if (metatileBehavior == MB_REGION_MAP)
        return TRUE;
    else
        return FALSE;
}

bool8 MetatileBehavior_IsClosedSootopolisDoor(u8 metatileBehavior)
{
    if (metatileBehavior == MB_CLOSED_SOOTOPOLIS_DOOR)
        return TRUE;
    else
        return FALSE;
}

bool8 MetatileBehavior_IsSkyPillarClosedDoor(u8 metatileBehavior)
{
    if (metatileBehavior == MB_SKY_PILLAR_CLOSED_DOOR)
        return TRUE;
    else
        return FALSE;
}

bool8 MetatileBehavior_IsRoulette(u8 metatileBehavior) // unused
{
    if (metatileBehavior == MB_ROULETTE)
        return TRUE;
    else
        return FALSE;
}

bool8 MetatileBehavior_IsPokeblockFeeder(u8 metatileBehavior)
{
    if (metatileBehavior == MB_POKEBLOCK_FEEDER)
        return TRUE;
    else
        return FALSE;
}

bool8 MetatileBehavior_IsSecretBaseJumpMat(u8 metatileBehavior)
{
    if (metatileBehavior == MB_SECRET_BASE_JUMP_MAT)
        return TRUE;
    else
        return FALSE;
}

bool8 MetatileBehavior_IsSecretBaseSpinMat(u8 metatileBehavior)
{
    if (metatileBehavior == MB_SECRET_BASE_SPIN_MAT)
        return TRUE;
    else
        return FALSE;
}

bool8 MetatileBehavior_IsLavaridgeB1FWarp(u8 metatileBehavior)
{
    if (metatileBehavior == MB_LAVARIDGE_GYM_B1F_WARP)
        return TRUE;
    else
        return FALSE;
}

bool8 MetatileBehavior_IsLavaridge1FWarp(u8 metatileBehavior)
{
    if (metatileBehavior == MB_LAVARIDGE_GYM_1F_WARP)
        return TRUE;
    else
        return FALSE;
}

bool8 MetatileBehavior_IsAquaHideoutWarp(u8 metatileBehavior)
{
    if (metatileBehavior == MB_AQUA_HIDEOUT_WARP)
        return TRUE;
    else
        return FALSE;
}

bool8 MetatileBehavior_IsUnionRoomWarp(u8 metatileBehavior)
{
    // This metatile behavior is re-used for some reason by
    // the Union Room exit metatile. This function is used to
    // initiate a teleport-style warp.
    if (metatileBehavior == MB_BRIDGE_OVER_OCEAN)
        return TRUE;
    else
        return FALSE;
}

bool8 MetatileBehavior_IsMossdeepGymWarp(u8 metatileBehavior)
{
    if (metatileBehavior == MB_MOSSDEEP_GYM_WARP)
        return TRUE;
    else
        return FALSE;
}


bool8 MetatileBehavior_IsSurfableFishableWater(u8 metatileBehavior)
{
    if (metatileBehavior == MB_POND_WATER
     || metatileBehavior == MB_OCEAN_WATER
     || metatileBehavior == MB_INTERIOR_DEEP_WATER
     || metatileBehavior == MB_DEEP_WATER
     || metatileBehavior == MB_SOOTOPOLIS_DEEP_WATER
     || (metatileBehavior == MB_EASTWARD_CURRENT
      || metatileBehavior == MB_WESTWARD_CURRENT
      || metatileBehavior == MB_NORTHWARD_CURRENT
      || metatileBehavior == MB_SOUTHWARD_CURRENT))
        return TRUE;
    else
        return FALSE;
}

bool8 MetatileBehavior_IsMtPyreHole(u8 metatileBehavior)
{
    if (metatileBehavior == MB_MT_PYRE_HOLE)
        return TRUE;
    else
        return FALSE;
}

bool8 MetatileBehavior_IsCrackedFloorHole(u8 metatileBehavior)
{
    if (metatileBehavior == MB_CRACKED_FLOOR_HOLE)
        return TRUE;
    else
        return FALSE;
}

bool8 MetatileBehavior_IsCrackedFloor(u8 metatileBehavior)
{
    if (metatileBehavior == MB_CRACKED_FLOOR)
        return TRUE;
    else
        return FALSE;
}

bool8 MetatileBehavior_IsMuddySlope(u8 metatileBehavior)
{
    if (metatileBehavior == MB_MUDDY_SLOPE)
        return TRUE;
    else
        return FALSE;
}

bool8 MetatileBehavior_IsBumpySlope(u8 metatileBehavior)
{
    if (metatileBehavior == MB_BUMPY_SLOPE)
        return TRUE;
    else
        return FALSE;
}

bool8 MetatileBehavior_IsIsolatedVerticalRail(u8 metatileBehavior)
{
    if (metatileBehavior == MB_ISOLATED_VERTICAL_RAIL)
        return TRUE;
    else
        return FALSE;
}

bool8 MetatileBehavior_IsIsolatedHorizontalRail(u8 metatileBehavior)
{
    if (metatileBehavior == MB_ISOLATED_HORIZONTAL_RAIL)
        return TRUE;
    else
        return FALSE;
}

bool8 MetatileBehavior_IsVerticalRail(u8 metatileBehavior)
{
    if (metatileBehavior == MB_VERTICAL_RAIL)
        return TRUE;
    else
        return FALSE;
}

bool8 MetatileBehavior_IsHorizontalRail(u8 metatileBehavior)
{
    if (metatileBehavior == MB_HORIZONTAL_RAIL)
        return TRUE;
    else
        return FALSE;
}

bool8 MetatileBehavior_IsSeaweed(u8 metatileBehavior)
{
    if (metatileBehavior == MB_SEAWEED || metatileBehavior == MB_SEAWEED_NO_SURFACING)
        return TRUE;
    else
        return FALSE;
}

bool8 MetatileBehavior_IsRunningDisallowed(u8 metatileBehavior)
{
    if (metatileBehavior == MB_NO_RUNNING
     || metatileBehavior == MB_LONG_GRASS
     || metatileBehavior == MB_HOT_SPRINGS
     || MetatileBehavior_IsPacifidlogLog(metatileBehavior) != FALSE)
        return TRUE;
    else
        return FALSE;
}

bool8 MetatileBehavior_IsCuttableGrass(u8 metatileBehavior)
{
    if (metatileBehavior == MB_TALL_GRASS
     || metatileBehavior == MB_LONG_GRASS
     || metatileBehavior == MB_ASHGRASS
     || metatileBehavior == MB_LONG_GRASS_SOUTH_EDGE)
        return TRUE;
    else
        return FALSE;
}

bool8 MetatileBehavior_IsRunningShoesManual(u8 metatileBehavior)
{
    if (metatileBehavior == MB_RUNNING_SHOES_INSTRUCTION)
        return TRUE;
    else
        return FALSE;
}

bool8 MetatileBehavior_IsPictureBookShelf(u8 metatileBehavior)
{
    if (metatileBehavior == MB_PICTURE_BOOK_SHELF)
        return TRUE;
    else
        return FALSE;
}

bool8 MetatileBehavior_IsBookShelf(u8 metatileBehavior)
{
    if (metatileBehavior == MB_BOOKSHELF)
        return TRUE;
    else
        return FALSE;
}

bool8 MetatileBehavior_IsPokeCenterBookShelf(u8 metatileBehavior)
{
    if (metatileBehavior == MB_POKEMON_CENTER_BOOKSHELF)
        return TRUE;
    else
        return FALSE;
}

bool8 MetatileBehavior_IsVase(u8 metatileBehavior)
{
    if (metatileBehavior == MB_VASE)
        return TRUE;
    else
        return FALSE;
}

bool8 MetatileBehavior_IsTrashCan(u8 metatileBehavior)
{
    if (metatileBehavior == MB_TRASH_CAN)
        return TRUE;
    else
        return FALSE;
}

bool8 MetatileBehavior_IsShopShelf(u8 metatileBehavior)
{
    if (metatileBehavior == MB_SHOP_SHELF)
        return TRUE;
    else
        return FALSE;
}

bool8 MetatileBehavior_IsBlueprint(u8 metatileBehavior)
{
    if (metatileBehavior == MB_BLUEPRINT)
        return TRUE;
    else
        return FALSE;
}

bool8 MetatileBehavior_IsBattlePyramidWarp(u8 metatileBehavior)
{
    if (metatileBehavior == MB_BATTLE_PYRAMID_WARP)
        return TRUE;
    else
        return FALSE;
}

bool8 MetatileBehavior_IsPlayerFacingWirelessBoxResults(u8 tile, u8 playerDir)
{
    if (playerDir != CONNECTION_NORTH) // if the player isn't facing north, forget about it.
        return FALSE;
    else if (tile == MB_WIRELESS_BOX_RESULTS) // is the player's north tile the monitor with results?
        return TRUE;
    else
        return FALSE;
}

bool8 MetatileBehavior_IsCableBoxResults2(u8 tile, u8 playerDir)
{
    if (playerDir != CONNECTION_NORTH) // if the player isn't facing north, forget about it.
        return FALSE;
    else if (tile == MB_CABLE_BOX_RESULTS_2) // is the player's north tile the monitor with results?
        return TRUE;
    else
        return FALSE;
}

bool8 MetatileBehavior_IsQuestionnaire(u8 metatileBehavior)
{
    if (metatileBehavior == MB_QUESTIONNAIRE)
        return TRUE;
    else
        return FALSE;
}

bool8 MetatileBehavior_IsLongGrass_Duplicate(u8 metatileBehavior)
{
    if (metatileBehavior == MB_LONG_GRASS)
        return TRUE;
    else
        return FALSE;
}

bool8 MetatileBehavior_IsLongGrassSouthEdge(u8 metatileBehavior)
{
    if (metatileBehavior == MB_LONG_GRASS_SOUTH_EDGE)
        return TRUE;
    else
        return FALSE;
}

bool8 MetatileBehavior_IsTrainerHillTimer(u8 metatileBehavior)
{
    if (metatileBehavior == MB_TRAINER_HILL_TIMER)
        return TRUE;
    else
        return FALSE;
}

<<<<<<< HEAD
bool8 MetatileBehavior_IsDirectionalUpRightStairWarp(u8 metatileBehavior)
{
    if(metatileBehavior == MB_UP_RIGHT_STAIR_WARP)
        return TRUE;
    else
        return FALSE;
}

bool8 MetatileBehavior_IsDirectionalUpLeftStairWarp(u8 metatileBehavior)
{
    if (metatileBehavior == MB_UP_LEFT_STAIR_WARP)
        return TRUE;
    else
        return FALSE;
}

bool8 MetatileBehavior_IsDirectionalDownRightStairWarp(u8 metatileBehavior)
{
    if (metatileBehavior == MB_DOWN_RIGHT_STAIR_WARP)
        return TRUE;
    else
        return FALSE;
}

bool8 MetatileBehavior_IsDirectionalDownLeftStairWarp(u8 metatileBehavior)
{
    if (metatileBehavior == MB_DOWN_LEFT_STAIR_WARP)
        return TRUE;
    else
        return FALSE;
}

bool8 MetatileBehavior_IsDirectionalStairWarp(u8 metatileBehavior)
{
    if (metatileBehavior == MB_UP_RIGHT_STAIR_WARP
     || metatileBehavior == MB_UP_LEFT_STAIR_WARP
     || metatileBehavior == MB_DOWN_RIGHT_STAIR_WARP
     || metatileBehavior == MB_DOWN_LEFT_STAIR_WARP)
        return TRUE;
    else
        return FALSE;
=======
bool32 MetatileBehavior_IsSignpost(u32 metatileBehavior)
{
    return (metatileBehavior == MB_SIGNPOST);
}

bool32 MetatileBehavior_IsPokemonCenterSign(u32 metatileBehavior)
{
    return (metatileBehavior == MB_POKEMON_CENTER_SIGN);
}

bool32 MetatileBehavior_IsPokeMartSign(u32 metatileBehavior)
{
    return (metatileBehavior == MB_POKEMART_SIGN);
>>>>>>> b924461a
}<|MERGE_RESOLUTION|>--- conflicted
+++ resolved
@@ -1404,7 +1404,6 @@
         return FALSE;
 }
 
-<<<<<<< HEAD
 bool8 MetatileBehavior_IsDirectionalUpRightStairWarp(u8 metatileBehavior)
 {
     if(metatileBehavior == MB_UP_RIGHT_STAIR_WARP)
@@ -1446,19 +1445,19 @@
         return TRUE;
     else
         return FALSE;
-=======
-bool32 MetatileBehavior_IsSignpost(u32 metatileBehavior)
+}
+
+bool8 MetatileBehavior_IsSignpost(u32 metatileBehavior)
 {
     return (metatileBehavior == MB_SIGNPOST);
 }
 
-bool32 MetatileBehavior_IsPokemonCenterSign(u32 metatileBehavior)
+bool8 MetatileBehavior_IsPokemonCenterSign(u32 metatileBehavior)
 {
     return (metatileBehavior == MB_POKEMON_CENTER_SIGN);
 }
 
-bool32 MetatileBehavior_IsPokeMartSign(u32 metatileBehavior)
+bool8 MetatileBehavior_IsPokeMartSign(u32 metatileBehavior)
 {
     return (metatileBehavior == MB_POKEMART_SIGN);
->>>>>>> b924461a
 }