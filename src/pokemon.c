#include "global.h"
#include "malloc.h"
#include "apprentice.h"
#include "battle.h"
#include "battle_anim.h"
#include "battle_controllers.h"
#include "battle_message.h"
#include "battle_pike.h"
#include "battle_pyramid.h"
#include "battle_setup.h"
#include "battle_tower.h"
#include "battle_z_move.h"
#include "data.h"
#include "event_data.h"
#include "evolution_scene.h"
#include "field_specials.h"
#include "field_weather.h"
#include "graphics.h"
#include "item.h"
#include "link.h"
#include "main.h"
#include "overworld.h"
#include "m4a.h"
#include "party_menu.h"
#include "pokedex.h"
#include "pokeblock.h"
#include "pokemon.h"
#include "pokemon_animation.h"
#include "pokemon_icon.h"
#include "pokemon_summary_screen.h"
#include "pokemon_storage_system.h"
#include "random.h"
#include "recorded_battle.h"
#include "rtc.h"
#include "sound.h"
#include "string_util.h"
#include "strings.h"
#include "task.h"
#include "text.h"
#include "trainer_hill.h"
#include "util.h"
#include "constants/abilities.h"
#include "constants/battle_frontier.h"
#include "constants/battle_move_effects.h"
#include "constants/battle_script_commands.h"
#include "constants/cries.h"
#include "constants/form_change_types.h"
#include "constants/hold_effects.h"
#include "constants/item_effects.h"
#include "constants/items.h"
#include "constants/layouts.h"
#include "constants/moves.h"
#include "constants/songs.h"
#include "constants/trainers.h"
#include "constants/union_room.h"
#include "constants/weather.h"

#if P_FRIENDSHIP_EVO_THRESHOLD >= GEN_9
#define FRIENDSHIP_EVO_THRESHOLD 160
#else
#define FRIENDSHIP_EVO_THRESHOLD 220
#endif

struct SpeciesItem
{
    u16 species;
    u16 item;
};

static u16 CalculateBoxMonChecksum(struct BoxPokemon *boxMon);
static union PokemonSubstruct *GetSubstruct(struct BoxPokemon *boxMon, u32 personality, u8 substructType);
static void EncryptBoxMon(struct BoxPokemon *boxMon);
static void DecryptBoxMon(struct BoxPokemon *boxMon);
static void Task_PlayMapChosenOrBattleBGM(u8 taskId);
static bool8 ShouldSkipFriendshipChange(void);
<<<<<<< HEAD
static void RemoveIVIndexFromList(u8 *ivs, u8 selectedIv);
void TrySpecialOverworldEvo();
=======
static u8 CopyMonToPC(struct Pokemon *mon);
>>>>>>> e4149e83

EWRAM_DATA static u8 sLearningMoveTableID = 0;
EWRAM_DATA u8 gPlayerPartyCount = 0;
EWRAM_DATA u8 gEnemyPartyCount = 0;
EWRAM_DATA struct Pokemon gPlayerParty[PARTY_SIZE] = {0};
EWRAM_DATA struct Pokemon gEnemyParty[PARTY_SIZE] = {0};
EWRAM_DATA struct SpriteTemplate gMultiuseSpriteTemplate = {0};
EWRAM_DATA static struct MonSpritesGfxManager *sMonSpritesGfxManagers[MON_SPR_GFX_MANAGERS_COUNT] = {NULL};
EWRAM_DATA static u8 sTriedEvolving = 0;

#include "data/battle_moves.h"

// Used in an unreferenced function in RS.
// Unreferenced here and in FRLG.
struct CombinedMove
{
    u16 move1;
    u16 move2;
    u16 newMove;
};

static const struct CombinedMove sCombinedMoves[2] =
{
    {MOVE_EMBER, MOVE_GUST, MOVE_HEAT_WAVE},
    {0xFFFF, 0xFFFF, 0xFFFF}
};

// NOTE: The order of the elements in the array below is irrelevant.
// To reorder the pokedex, see the values in include/constants/pokedex.h.

#define HOENN_TO_NATIONAL(name)     [HOENN_DEX_##name - 1] = NATIONAL_DEX_##name

// Assigns all Hoenn Dex Indexes to a National Dex Index
static const u16 sHoennToNationalOrder[HOENN_DEX_COUNT - 1] =
{
    HOENN_TO_NATIONAL(TREECKO),
    HOENN_TO_NATIONAL(GROVYLE),
    HOENN_TO_NATIONAL(SCEPTILE),
    HOENN_TO_NATIONAL(TORCHIC),
    HOENN_TO_NATIONAL(COMBUSKEN),
    HOENN_TO_NATIONAL(BLAZIKEN),
    HOENN_TO_NATIONAL(MUDKIP),
    HOENN_TO_NATIONAL(MARSHTOMP),
    HOENN_TO_NATIONAL(SWAMPERT),
    HOENN_TO_NATIONAL(POOCHYENA),
    HOENN_TO_NATIONAL(MIGHTYENA),
    HOENN_TO_NATIONAL(ZIGZAGOON),
    HOENN_TO_NATIONAL(LINOONE),
#if P_NEW_EVOS_IN_REGIONAL_DEX && P_GALARIAN_FORMS
    HOENN_TO_NATIONAL(OBSTAGOON),
#endif
    HOENN_TO_NATIONAL(WURMPLE),
    HOENN_TO_NATIONAL(SILCOON),
    HOENN_TO_NATIONAL(BEAUTIFLY),
    HOENN_TO_NATIONAL(CASCOON),
    HOENN_TO_NATIONAL(DUSTOX),
    HOENN_TO_NATIONAL(LOTAD),
    HOENN_TO_NATIONAL(LOMBRE),
    HOENN_TO_NATIONAL(LUDICOLO),
    HOENN_TO_NATIONAL(SEEDOT),
    HOENN_TO_NATIONAL(NUZLEAF),
    HOENN_TO_NATIONAL(SHIFTRY),
    HOENN_TO_NATIONAL(TAILLOW),
    HOENN_TO_NATIONAL(SWELLOW),
    HOENN_TO_NATIONAL(WINGULL),
    HOENN_TO_NATIONAL(PELIPPER),
    HOENN_TO_NATIONAL(RALTS),
    HOENN_TO_NATIONAL(KIRLIA),
    HOENN_TO_NATIONAL(GARDEVOIR),
#if P_NEW_EVOS_IN_REGIONAL_DEX && P_GEN_4_CROSS_EVOS
    HOENN_TO_NATIONAL(GALLADE),
#endif
    HOENN_TO_NATIONAL(SURSKIT),
    HOENN_TO_NATIONAL(MASQUERAIN),
    HOENN_TO_NATIONAL(SHROOMISH),
    HOENN_TO_NATIONAL(BRELOOM),
    HOENN_TO_NATIONAL(SLAKOTH),
    HOENN_TO_NATIONAL(VIGOROTH),
    HOENN_TO_NATIONAL(SLAKING),
    HOENN_TO_NATIONAL(ABRA),
    HOENN_TO_NATIONAL(KADABRA),
    HOENN_TO_NATIONAL(ALAKAZAM),
    HOENN_TO_NATIONAL(NINCADA),
    HOENN_TO_NATIONAL(NINJASK),
    HOENN_TO_NATIONAL(SHEDINJA),
    HOENN_TO_NATIONAL(WHISMUR),
    HOENN_TO_NATIONAL(LOUDRED),
    HOENN_TO_NATIONAL(EXPLOUD),
    HOENN_TO_NATIONAL(MAKUHITA),
    HOENN_TO_NATIONAL(HARIYAMA),
    HOENN_TO_NATIONAL(GOLDEEN),
    HOENN_TO_NATIONAL(SEAKING),
    HOENN_TO_NATIONAL(MAGIKARP),
    HOENN_TO_NATIONAL(GYARADOS),
    HOENN_TO_NATIONAL(AZURILL),
    HOENN_TO_NATIONAL(MARILL),
    HOENN_TO_NATIONAL(AZUMARILL),
    HOENN_TO_NATIONAL(GEODUDE),
    HOENN_TO_NATIONAL(GRAVELER),
    HOENN_TO_NATIONAL(GOLEM),
    HOENN_TO_NATIONAL(NOSEPASS),
#if P_NEW_EVOS_IN_REGIONAL_DEX && P_GEN_4_CROSS_EVOS
    HOENN_TO_NATIONAL(PROBOPASS),
#endif
    HOENN_TO_NATIONAL(SKITTY),
    HOENN_TO_NATIONAL(DELCATTY),
    HOENN_TO_NATIONAL(ZUBAT),
    HOENN_TO_NATIONAL(GOLBAT),
    HOENN_TO_NATIONAL(CROBAT),
    HOENN_TO_NATIONAL(TENTACOOL),
    HOENN_TO_NATIONAL(TENTACRUEL),
    HOENN_TO_NATIONAL(SABLEYE),
    HOENN_TO_NATIONAL(MAWILE),
    HOENN_TO_NATIONAL(ARON),
    HOENN_TO_NATIONAL(LAIRON),
    HOENN_TO_NATIONAL(AGGRON),
    HOENN_TO_NATIONAL(MACHOP),
    HOENN_TO_NATIONAL(MACHOKE),
    HOENN_TO_NATIONAL(MACHAMP),
    HOENN_TO_NATIONAL(MEDITITE),
    HOENN_TO_NATIONAL(MEDICHAM),
    HOENN_TO_NATIONAL(ELECTRIKE),
    HOENN_TO_NATIONAL(MANECTRIC),
    HOENN_TO_NATIONAL(PLUSLE),
    HOENN_TO_NATIONAL(MINUN),
    HOENN_TO_NATIONAL(MAGNEMITE),
    HOENN_TO_NATIONAL(MAGNETON),
#if P_NEW_EVOS_IN_REGIONAL_DEX && P_GEN_4_CROSS_EVOS
    HOENN_TO_NATIONAL(MAGNEZONE),
#endif
    HOENN_TO_NATIONAL(VOLTORB),
    HOENN_TO_NATIONAL(ELECTRODE),
    HOENN_TO_NATIONAL(VOLBEAT),
    HOENN_TO_NATIONAL(ILLUMISE),
    HOENN_TO_NATIONAL(ODDISH),
    HOENN_TO_NATIONAL(GLOOM),
    HOENN_TO_NATIONAL(VILEPLUME),
    HOENN_TO_NATIONAL(BELLOSSOM),
    HOENN_TO_NATIONAL(DODUO),
    HOENN_TO_NATIONAL(DODRIO),
#if P_NEW_EVOS_IN_REGIONAL_DEX && P_GEN_4_CROSS_EVOS
    HOENN_TO_NATIONAL(BUDEW),
    HOENN_TO_NATIONAL(ROSELIA),
    HOENN_TO_NATIONAL(ROSERADE),
#else
    HOENN_TO_NATIONAL(ROSELIA),
#endif
    HOENN_TO_NATIONAL(GULPIN),
    HOENN_TO_NATIONAL(SWALOT),
    HOENN_TO_NATIONAL(CARVANHA),
    HOENN_TO_NATIONAL(SHARPEDO),
    HOENN_TO_NATIONAL(WAILMER),
    HOENN_TO_NATIONAL(WAILORD),
    HOENN_TO_NATIONAL(NUMEL),
    HOENN_TO_NATIONAL(CAMERUPT),
    HOENN_TO_NATIONAL(SLUGMA),
    HOENN_TO_NATIONAL(MAGCARGO),
    HOENN_TO_NATIONAL(TORKOAL),
    HOENN_TO_NATIONAL(GRIMER),
    HOENN_TO_NATIONAL(MUK),
    HOENN_TO_NATIONAL(KOFFING),
    HOENN_TO_NATIONAL(WEEZING),
    HOENN_TO_NATIONAL(SPOINK),
    HOENN_TO_NATIONAL(GRUMPIG),
    HOENN_TO_NATIONAL(SANDSHREW),
    HOENN_TO_NATIONAL(SANDSLASH),
    HOENN_TO_NATIONAL(SPINDA),
    HOENN_TO_NATIONAL(SKARMORY),
    HOENN_TO_NATIONAL(TRAPINCH),
    HOENN_TO_NATIONAL(VIBRAVA),
    HOENN_TO_NATIONAL(FLYGON),
    HOENN_TO_NATIONAL(CACNEA),
    HOENN_TO_NATIONAL(CACTURNE),
    HOENN_TO_NATIONAL(SWABLU),
    HOENN_TO_NATIONAL(ALTARIA),
    HOENN_TO_NATIONAL(ZANGOOSE),
    HOENN_TO_NATIONAL(SEVIPER),
    HOENN_TO_NATIONAL(LUNATONE),
    HOENN_TO_NATIONAL(SOLROCK),
    HOENN_TO_NATIONAL(BARBOACH),
    HOENN_TO_NATIONAL(WHISCASH),
    HOENN_TO_NATIONAL(CORPHISH),
    HOENN_TO_NATIONAL(CRAWDAUNT),
    HOENN_TO_NATIONAL(BALTOY),
    HOENN_TO_NATIONAL(CLAYDOL),
    HOENN_TO_NATIONAL(LILEEP),
    HOENN_TO_NATIONAL(CRADILY),
    HOENN_TO_NATIONAL(ANORITH),
    HOENN_TO_NATIONAL(ARMALDO),
    HOENN_TO_NATIONAL(IGGLYBUFF),
    HOENN_TO_NATIONAL(JIGGLYPUFF),
    HOENN_TO_NATIONAL(WIGGLYTUFF),
    HOENN_TO_NATIONAL(FEEBAS),
    HOENN_TO_NATIONAL(MILOTIC),
    HOENN_TO_NATIONAL(CASTFORM),
    HOENN_TO_NATIONAL(STARYU),
    HOENN_TO_NATIONAL(STARMIE),
    HOENN_TO_NATIONAL(KECLEON),
    HOENN_TO_NATIONAL(SHUPPET),
    HOENN_TO_NATIONAL(BANETTE),
    HOENN_TO_NATIONAL(DUSKULL),
    HOENN_TO_NATIONAL(DUSCLOPS),
#if P_NEW_EVOS_IN_REGIONAL_DEX && P_GEN_4_CROSS_EVOS
    HOENN_TO_NATIONAL(DUSKNOIR),
    HOENN_TO_NATIONAL(TROPIUS),
    HOENN_TO_NATIONAL(CHINGLING),
#else
    HOENN_TO_NATIONAL(TROPIUS),
#endif
    HOENN_TO_NATIONAL(CHIMECHO),
    HOENN_TO_NATIONAL(ABSOL),
    HOENN_TO_NATIONAL(VULPIX),
    HOENN_TO_NATIONAL(NINETALES),
    HOENN_TO_NATIONAL(PICHU),
    HOENN_TO_NATIONAL(PIKACHU),
    HOENN_TO_NATIONAL(RAICHU),
    HOENN_TO_NATIONAL(PSYDUCK),
    HOENN_TO_NATIONAL(GOLDUCK),
    HOENN_TO_NATIONAL(WYNAUT),
    HOENN_TO_NATIONAL(WOBBUFFET),
    HOENN_TO_NATIONAL(NATU),
    HOENN_TO_NATIONAL(XATU),
    HOENN_TO_NATIONAL(GIRAFARIG),
#if P_NEW_EVOS_IN_REGIONAL_DEX && P_GEN_9_CROSS_EVOS
    HOENN_TO_NATIONAL(FARIGIRAF),
#endif
    HOENN_TO_NATIONAL(PHANPY),
    HOENN_TO_NATIONAL(DONPHAN),
    HOENN_TO_NATIONAL(PINSIR),
    HOENN_TO_NATIONAL(HERACROSS),
    HOENN_TO_NATIONAL(RHYHORN),
    HOENN_TO_NATIONAL(RHYDON),
#if P_NEW_EVOS_IN_REGIONAL_DEX && P_GEN_4_CROSS_EVOS
    HOENN_TO_NATIONAL(RHYPERIOR),
#endif
    HOENN_TO_NATIONAL(SNORUNT),
    HOENN_TO_NATIONAL(GLALIE),
#if P_NEW_EVOS_IN_REGIONAL_DEX && P_GEN_4_CROSS_EVOS
    HOENN_TO_NATIONAL(FROSLASS),
#endif
    HOENN_TO_NATIONAL(SPHEAL),
    HOENN_TO_NATIONAL(SEALEO),
    HOENN_TO_NATIONAL(WALREIN),
    HOENN_TO_NATIONAL(CLAMPERL),
    HOENN_TO_NATIONAL(HUNTAIL),
    HOENN_TO_NATIONAL(GOREBYSS),
    HOENN_TO_NATIONAL(RELICANTH),
    HOENN_TO_NATIONAL(CORSOLA),
#if P_NEW_EVOS_IN_REGIONAL_DEX && P_GALARIAN_FORMS
    HOENN_TO_NATIONAL(CURSOLA),
#endif
    HOENN_TO_NATIONAL(CHINCHOU),
    HOENN_TO_NATIONAL(LANTURN),
    HOENN_TO_NATIONAL(LUVDISC),
    HOENN_TO_NATIONAL(HORSEA),
    HOENN_TO_NATIONAL(SEADRA),
    HOENN_TO_NATIONAL(KINGDRA),
    HOENN_TO_NATIONAL(BAGON),
    HOENN_TO_NATIONAL(SHELGON),
    HOENN_TO_NATIONAL(SALAMENCE),
    HOENN_TO_NATIONAL(BELDUM),
    HOENN_TO_NATIONAL(METANG),
    HOENN_TO_NATIONAL(METAGROSS),
    HOENN_TO_NATIONAL(REGIROCK),
    HOENN_TO_NATIONAL(REGICE),
    HOENN_TO_NATIONAL(REGISTEEL),
    HOENN_TO_NATIONAL(LATIAS),
    HOENN_TO_NATIONAL(LATIOS),
    HOENN_TO_NATIONAL(KYOGRE),
    HOENN_TO_NATIONAL(GROUDON),
    HOENN_TO_NATIONAL(RAYQUAZA),
    HOENN_TO_NATIONAL(JIRACHI),
    HOENN_TO_NATIONAL(DEOXYS),
};

const struct SpindaSpot gSpindaSpotGraphics[] =
{
    {.x = 16, .y =  7, .image = INCBIN_U16("graphics/pokemon/spinda/spots/spot_0.1bpp")},
    {.x = 40, .y =  8, .image = INCBIN_U16("graphics/pokemon/spinda/spots/spot_1.1bpp")},
    {.x = 22, .y = 25, .image = INCBIN_U16("graphics/pokemon/spinda/spots/spot_2.1bpp")},
    {.x = 34, .y = 26, .image = INCBIN_U16("graphics/pokemon/spinda/spots/spot_3.1bpp")}
};

#include "data/pokemon/item_effects.h"

const s8 gNatureStatTable[NUM_NATURES][NUM_NATURE_STATS] =
{                      // Attack  Defense  Speed  Sp.Atk  Sp. Def
    [NATURE_HARDY]   = {    0,      0,      0,      0,      0   },
    [NATURE_LONELY]  = {   +1,     -1,      0,      0,      0   },
    [NATURE_BRAVE]   = {   +1,      0,     -1,      0,      0   },
    [NATURE_ADAMANT] = {   +1,      0,      0,     -1,      0   },
    [NATURE_NAUGHTY] = {   +1,      0,      0,      0,     -1   },
    [NATURE_BOLD]    = {   -1,     +1,      0,      0,      0   },
    [NATURE_DOCILE]  = {    0,      0,      0,      0,      0   },
    [NATURE_RELAXED] = {    0,     +1,     -1,      0,      0   },
    [NATURE_IMPISH]  = {    0,     +1,      0,     -1,      0   },
    [NATURE_LAX]     = {    0,     +1,      0,      0,     -1   },
    [NATURE_TIMID]   = {   -1,      0,     +1,      0,      0   },
    [NATURE_HASTY]   = {    0,     -1,     +1,      0,      0   },
    [NATURE_SERIOUS] = {    0,      0,      0,      0,      0   },
    [NATURE_JOLLY]   = {    0,      0,     +1,     -1,      0   },
    [NATURE_NAIVE]   = {    0,      0,     +1,      0,     -1   },
    [NATURE_MODEST]  = {   -1,      0,      0,     +1,      0   },
    [NATURE_MILD]    = {    0,     -1,      0,     +1,      0   },
    [NATURE_QUIET]   = {    0,      0,     -1,     +1,      0   },
    [NATURE_BASHFUL] = {    0,      0,      0,      0,      0   },
    [NATURE_RASH]    = {    0,      0,      0,     +1,     -1   },
    [NATURE_CALM]    = {   -1,      0,      0,      0,     +1   },
    [NATURE_GENTLE]  = {    0,     -1,      0,      0,     +1   },
    [NATURE_SASSY]   = {    0,      0,     -1,      0,     +1   },
    [NATURE_CAREFUL] = {    0,      0,      0,     -1,     +1   },
    [NATURE_QUIRKY]  = {    0,      0,      0,      0,      0   },
};

#include "data/graphics/pokemon.h"
#include "data/pokemon_graphics/front_pic_anims.h"

#include "data/pokemon/trainer_class_lookups.h"
#include "data/pokemon/experience_tables.h"
#include "data/pokemon/level_up_learnsets.h"
#include "data/pokemon/teachable_learnsets.h"
#include "data/pokemon/form_species_tables.h"
#include "data/pokemon/form_change_tables.h"
#include "data/pokemon/form_change_table_pointers.h"

#include "data/pokemon/species_info.h"

#define PP_UP_SHIFTS(val)           val,        (val) << 2,        (val) << 4,        (val) << 6
#define PP_UP_SHIFTS_INV(val) (u8)~(val), (u8)~((val) << 2), (u8)~((val) << 4), (u8)~((val) << 6)

// PP Up bonuses are stored for a Pokémon as a single byte.
// There are 2 bits (a value 0-3) for each move slot that
// represent how many PP Ups have been applied.
// The following arrays take a move slot id and return:
// gPPUpGetMask - A mask to get the number of PP Ups applied to that move slot
// gPPUpClearMask - A mask to clear the number of PP Ups applied to that move slot
// gPPUpAddValues - A value to add to the PP Bonuses byte to apply 1 PP Up to that move slot
const u8 gPPUpGetMask[MAX_MON_MOVES]   = {PP_UP_SHIFTS(3)};
const u8 gPPUpClearMask[MAX_MON_MOVES] = {PP_UP_SHIFTS_INV(3)};
const u8 gPPUpAddValues[MAX_MON_MOVES] = {PP_UP_SHIFTS(1)};

const u8 gStatStageRatios[MAX_STAT_STAGE + 1][2] =
{
    {10, 40}, // -6, MIN_STAT_STAGE
    {10, 35}, // -5
    {10, 30}, // -4
    {10, 25}, // -3
    {10, 20}, // -2
    {10, 15}, // -1
    {10, 10}, //  0, DEFAULT_STAT_STAGE
    {15, 10}, // +1
    {20, 10}, // +2
    {25, 10}, // +3
    {30, 10}, // +4
    {35, 10}, // +5
    {40, 10}, // +6, MAX_STAT_STAGE
};

// The classes used by other players in the Union Room.
// These should correspond with the overworld graphics in sUnionRoomObjGfxIds
const u16 gUnionRoomFacilityClasses[NUM_UNION_ROOM_CLASSES * GENDER_COUNT] =
{
    // Male classes
    FACILITY_CLASS_COOLTRAINER_M,
    FACILITY_CLASS_BLACK_BELT,
    FACILITY_CLASS_CAMPER,
    FACILITY_CLASS_YOUNGSTER,
    FACILITY_CLASS_PSYCHIC_M,
    FACILITY_CLASS_BUG_CATCHER,
    FACILITY_CLASS_PKMN_BREEDER_M,
    FACILITY_CLASS_GUITARIST,
    // Female classes
    FACILITY_CLASS_COOLTRAINER_F,
    FACILITY_CLASS_HEX_MANIAC,
    FACILITY_CLASS_PICNICKER,
    FACILITY_CLASS_LASS,
    FACILITY_CLASS_PSYCHIC_F,
    FACILITY_CLASS_BATTLE_GIRL,
    FACILITY_CLASS_PKMN_BREEDER_F,
    FACILITY_CLASS_BEAUTY
};

const struct SpriteTemplate gBattlerSpriteTemplates[MAX_BATTLERS_COUNT] =
{
    [B_POSITION_PLAYER_LEFT] = {
        .tileTag = TAG_NONE,
        .paletteTag = 0,
        .oam = &gOamData_BattleSpritePlayerSide,
        .anims = NULL,
        .images = gBattlerPicTable_PlayerLeft,
        .affineAnims = gAffineAnims_BattleSpritePlayerSide,
        .callback = SpriteCB_BattleSpriteStartSlideLeft,
    },
    [B_POSITION_OPPONENT_LEFT] = {
        .tileTag = TAG_NONE,
        .paletteTag = 0,
        .oam = &gOamData_BattleSpriteOpponentSide,
        .anims = NULL,
        .images = gBattlerPicTable_OpponentLeft,
        .affineAnims = gAffineAnims_BattleSpriteOpponentSide,
        .callback = SpriteCB_WildMon,
    },
    [B_POSITION_PLAYER_RIGHT] = {
        .tileTag = TAG_NONE,
        .paletteTag = 0,
        .oam = &gOamData_BattleSpritePlayerSide,
        .anims = NULL,
        .images = gBattlerPicTable_PlayerRight,
        .affineAnims = gAffineAnims_BattleSpritePlayerSide,
        .callback = SpriteCB_BattleSpriteStartSlideLeft,
    },
    [B_POSITION_OPPONENT_RIGHT] = {
        .tileTag = TAG_NONE,
        .paletteTag = 0,
        .oam = &gOamData_BattleSpriteOpponentSide,
        .anims = NULL,
        .images = gBattlerPicTable_OpponentRight,
        .affineAnims = gAffineAnims_BattleSpriteOpponentSide,
        .callback = SpriteCB_WildMon
    },
};

static const struct SpriteTemplate sTrainerBackSpriteTemplates[] =
{
    [TRAINER_BACK_PIC_BRENDAN] = {
        .tileTag = TAG_NONE,
        .paletteTag = 0,
        .oam = &gOamData_BattleSpritePlayerSide,
        .anims = NULL,
        .images = gTrainerBackPicTable_Brendan,
        .affineAnims = gAffineAnims_BattleSpritePlayerSide,
        .callback = SpriteCB_BattleSpriteStartSlideLeft,
    },
    [TRAINER_BACK_PIC_MAY] = {
        .tileTag = TAG_NONE,
        .paletteTag = 0,
        .oam = &gOamData_BattleSpritePlayerSide,
        .anims = NULL,
        .images = gTrainerBackPicTable_May,
        .affineAnims = gAffineAnims_BattleSpritePlayerSide,
        .callback = SpriteCB_BattleSpriteStartSlideLeft,
    },
    [TRAINER_BACK_PIC_RED] = {
        .tileTag = TAG_NONE,
        .paletteTag = 0,
        .oam = &gOamData_BattleSpritePlayerSide,
        .anims = NULL,
        .images = gTrainerBackPicTable_Red,
        .affineAnims = gAffineAnims_BattleSpritePlayerSide,
        .callback = SpriteCB_BattleSpriteStartSlideLeft,
    },
    [TRAINER_BACK_PIC_LEAF] = {
        .tileTag = TAG_NONE,
        .paletteTag = 0,
        .oam = &gOamData_BattleSpritePlayerSide,
        .anims = NULL,
        .images = gTrainerBackPicTable_Leaf,
        .affineAnims = gAffineAnims_BattleSpritePlayerSide,
        .callback = SpriteCB_BattleSpriteStartSlideLeft,
    },
    [TRAINER_BACK_PIC_RUBY_SAPPHIRE_BRENDAN] = {
        .tileTag = TAG_NONE,
        .paletteTag = 0,
        .oam = &gOamData_BattleSpritePlayerSide,
        .anims = NULL,
        .images = gTrainerBackPicTable_RubySapphireBrendan,
        .affineAnims = gAffineAnims_BattleSpritePlayerSide,
        .callback = SpriteCB_BattleSpriteStartSlideLeft,
    },
    [TRAINER_BACK_PIC_RUBY_SAPPHIRE_MAY] = {
        .tileTag = TAG_NONE,
        .paletteTag = 0,
        .oam = &gOamData_BattleSpritePlayerSide,
        .anims = NULL,
        .images = gTrainerBackPicTable_RubySapphireMay,
        .affineAnims = gAffineAnims_BattleSpritePlayerSide,
        .callback = SpriteCB_BattleSpriteStartSlideLeft,
    },
    [TRAINER_BACK_PIC_WALLY] = {
        .tileTag = TAG_NONE,
        .paletteTag = 0,
        .oam = &gOamData_BattleSpritePlayerSide,
        .anims = NULL,
        .images = gTrainerBackPicTable_Wally,
        .affineAnims = gAffineAnims_BattleSpritePlayerSide,
        .callback = SpriteCB_BattleSpriteStartSlideLeft,
    },
    [TRAINER_BACK_PIC_STEVEN] = {
        .tileTag = TAG_NONE,
        .paletteTag = 0,
        .oam = &gOamData_BattleSpritePlayerSide,
        .anims = NULL,
        .images = gTrainerBackPicTable_Steven,
        .affineAnims = gAffineAnims_BattleSpritePlayerSide,
        .callback = SpriteCB_BattleSpriteStartSlideLeft,
    },
};

#define NUM_SECRET_BASE_CLASSES 5
static const u8 sSecretBaseFacilityClasses[GENDER_COUNT][NUM_SECRET_BASE_CLASSES] =
{
    [MALE] = {
        FACILITY_CLASS_YOUNGSTER,
        FACILITY_CLASS_BUG_CATCHER,
        FACILITY_CLASS_RICH_BOY,
        FACILITY_CLASS_CAMPER,
        FACILITY_CLASS_COOLTRAINER_M
    },
    [FEMALE] = {
        FACILITY_CLASS_LASS,
        FACILITY_CLASS_SCHOOL_KID_F,
        FACILITY_CLASS_LADY,
        FACILITY_CLASS_PICNICKER,
        FACILITY_CLASS_COOLTRAINER_F
    }
};

static const u8 sGetMonDataEVConstants[] =
{
    MON_DATA_HP_EV,
    MON_DATA_ATK_EV,
    MON_DATA_DEF_EV,
    MON_DATA_SPEED_EV,
    MON_DATA_SPDEF_EV,
    MON_DATA_SPATK_EV
};

// For stat-raising items
static const u8 sStatsToRaise[] =
{
    STAT_ATK, STAT_ATK, STAT_DEF, STAT_SPEED, STAT_SPATK, STAT_SPDEF, STAT_ACC
};

// 3 modifiers each for how much to change friendship for different ranges
// 0-99, 100-199, 200+
static const s8 sFriendshipEventModifiers[][3] =
{
    [FRIENDSHIP_EVENT_GROW_LEVEL]      = { 5,  3,  2},
    [FRIENDSHIP_EVENT_VITAMIN]         = { 5,  3,  2},
    [FRIENDSHIP_EVENT_BATTLE_ITEM]     = { 1,  1,  0},
    [FRIENDSHIP_EVENT_LEAGUE_BATTLE]   = { 3,  2,  1},
    [FRIENDSHIP_EVENT_LEARN_TMHM]      = { 1,  1,  0},
    [FRIENDSHIP_EVENT_WALKING]         = { 1,  1,  1},
    [FRIENDSHIP_EVENT_FAINT_SMALL]     = {-1, -1, -1},
    [FRIENDSHIP_EVENT_FAINT_FIELD_PSN] = {-5, -5, -10},
    [FRIENDSHIP_EVENT_FAINT_LARGE]     = {-5, -5, -10},
};

#define HM_MOVES_END 0xFFFF

static const u16 sHMMoves[] =
{
    MOVE_CUT, MOVE_FLY, MOVE_SURF, MOVE_STRENGTH, MOVE_FLASH,
    MOVE_ROCK_SMASH, MOVE_WATERFALL, MOVE_DIVE, HM_MOVES_END
};

static const struct SpeciesItem sAlteringCaveWildMonHeldItems[] =
{
    {SPECIES_NONE,      ITEM_NONE},
    {SPECIES_MAREEP,    ITEM_GANLON_BERRY},
    {SPECIES_PINECO,    ITEM_APICOT_BERRY},
    {SPECIES_HOUNDOUR,  ITEM_BIG_MUSHROOM},
    {SPECIES_TEDDIURSA, ITEM_PETAYA_BERRY},
    {SPECIES_AIPOM,     ITEM_BERRY_JUICE},
    {SPECIES_SHUCKLE,   ITEM_BERRY_JUICE},
    {SPECIES_STANTLER,  ITEM_PETAYA_BERRY},
    {SPECIES_SMEARGLE,  ITEM_SALAC_BERRY},
};

static const struct OamData sOamData_64x64 =
{
    .y = 0,
    .affineMode = ST_OAM_AFFINE_OFF,
    .objMode = ST_OAM_OBJ_NORMAL,
    .mosaic = FALSE,
    .bpp = ST_OAM_4BPP,
    .shape = SPRITE_SHAPE(64x64),
    .x = 0,
    .matrixNum = 0,
    .size = SPRITE_SIZE(64x64),
    .tileNum = 0,
    .priority = 0,
    .paletteNum = 0,
    .affineParam = 0
};

static const struct SpriteTemplate sSpriteTemplate_64x64 =
{
    .tileTag = TAG_NONE,
    .paletteTag = TAG_NONE,
    .oam = &sOamData_64x64,
    .anims = gDummySpriteAnimTable,
    .images = NULL,
    .affineAnims = gDummySpriteAffineAnimTable,
    .callback = SpriteCallbackDummy,
};

void ZeroBoxMonData(struct BoxPokemon *boxMon)
{
    u8 *raw = (u8 *)boxMon;
    u32 i;
    for (i = 0; i < sizeof(struct BoxPokemon); i++)
        raw[i] = 0;
}

void ZeroMonData(struct Pokemon *mon)
{
    u32 arg;
    ZeroBoxMonData(&mon->box);
    arg = 0;
    SetMonData(mon, MON_DATA_STATUS, &arg);
    SetMonData(mon, MON_DATA_LEVEL, &arg);
    SetMonData(mon, MON_DATA_HP, &arg);
    SetMonData(mon, MON_DATA_MAX_HP, &arg);
    SetMonData(mon, MON_DATA_ATK, &arg);
    SetMonData(mon, MON_DATA_DEF, &arg);
    SetMonData(mon, MON_DATA_SPEED, &arg);
    SetMonData(mon, MON_DATA_SPATK, &arg);
    SetMonData(mon, MON_DATA_SPDEF, &arg);
    arg = MAIL_NONE;
    SetMonData(mon, MON_DATA_MAIL, &arg);
}

void ZeroPlayerPartyMons(void)
{
    s32 i;
    for (i = 0; i < PARTY_SIZE; i++)
        ZeroMonData(&gPlayerParty[i]);
}

void ZeroEnemyPartyMons(void)
{
    s32 i;
    for (i = 0; i < PARTY_SIZE; i++)
        ZeroMonData(&gEnemyParty[i]);
}

void CreateMon(struct Pokemon *mon, u16 species, u8 level, u8 fixedIV, u8 hasFixedPersonality, u32 fixedPersonality, u8 otIdType, u32 fixedOtId)
{
    u32 mail;
    ZeroMonData(mon);
    CreateBoxMon(&mon->box, species, level, fixedIV, hasFixedPersonality, fixedPersonality, otIdType, fixedOtId);
    SetMonData(mon, MON_DATA_LEVEL, &level);
    mail = MAIL_NONE;
    SetMonData(mon, MON_DATA_MAIL, &mail);
    CalculateMonStats(mon);
}

void CreateBoxMon(struct BoxPokemon *boxMon, u16 species, u8 level, u8 fixedIV, u8 hasFixedPersonality, u32 fixedPersonality, u8 otIdType, u32 fixedOtId)
{
    u8 speciesName[POKEMON_NAME_LENGTH + 1];
    u32 personality;
    u32 value;
    u16 checksum;
    u8 i;
    u8 availableIVs[NUM_STATS];
    u8 selectedIvs[LEGENDARY_PERFECT_IV_COUNT];

    ZeroBoxMonData(boxMon);

    if (hasFixedPersonality)
        personality = fixedPersonality;
    else
        personality = Random32();

    // Determine original trainer ID
    if (otIdType == OT_ID_RANDOM_NO_SHINY)
    {
        u32 shinyValue;
        do
        {
            // Choose random OT IDs until one that results in a non-shiny Pokémon
            value = Random32();
            shinyValue = GET_SHINY_VALUE(value, personality);
        } while (shinyValue < SHINY_ODDS);
    }
    else if (otIdType == OT_ID_PRESET)
    {
        value = fixedOtId;
    }
    else // Player is the OT
    {
        value = gSaveBlock2Ptr->playerTrainerId[0]
              | (gSaveBlock2Ptr->playerTrainerId[1] << 8)
              | (gSaveBlock2Ptr->playerTrainerId[2] << 16)
              | (gSaveBlock2Ptr->playerTrainerId[3] << 24);

#if P_FLAG_FORCE_NO_SHINY != 0
        if (FlagGet(P_FLAG_FORCE_NO_SHINY))
        {
            while (GET_SHINY_VALUE(value, personality) < SHINY_ODDS)
                personality = Random32();
        }
#endif
#if P_FLAG_FORCE_SHINY != 0
    #if P_FLAG_FORCE_NO_SHINY != 0
        else
    #endif
        if (FlagGet(P_FLAG_FORCE_SHINY))
        {
            while (GET_SHINY_VALUE(value, personality) >= SHINY_ODDS)
                personality = Random32();
        }
#endif
#if P_FLAG_FORCE_SHINY != 0 || P_FLAG_FORCE_NO_SHINY != 0
        else
#endif
        {
            u32 totalRerolls = 0;
            if (CheckBagHasItem(ITEM_SHINY_CHARM, 1))
                totalRerolls += I_SHINY_CHARM_ADDITIONAL_ROLLS;
            if (LURE_STEP_COUNT != 0)
                totalRerolls += 1;

            while (GET_SHINY_VALUE(value, personality) >= SHINY_ODDS && totalRerolls > 0)
            {
                personality = Random32();
                totalRerolls--;
            }
        }
    }

    SetBoxMonData(boxMon, MON_DATA_PERSONALITY, &personality);
    SetBoxMonData(boxMon, MON_DATA_OT_ID, &value);

    checksum = CalculateBoxMonChecksum(boxMon);
    SetBoxMonData(boxMon, MON_DATA_CHECKSUM, &checksum);
    EncryptBoxMon(boxMon);
    StringCopy(speciesName, GetSpeciesName(species));
    SetBoxMonData(boxMon, MON_DATA_NICKNAME, speciesName);
    SetBoxMonData(boxMon, MON_DATA_LANGUAGE, &gGameLanguage);
    SetBoxMonData(boxMon, MON_DATA_OT_NAME, gSaveBlock2Ptr->playerName);
    SetBoxMonData(boxMon, MON_DATA_SPECIES, &species);
    SetBoxMonData(boxMon, MON_DATA_EXP, &gExperienceTables[gSpeciesInfo[species].growthRate][level]);
    SetBoxMonData(boxMon, MON_DATA_FRIENDSHIP, &gSpeciesInfo[species].friendship);
    value = GetCurrentRegionMapSectionId();
    SetBoxMonData(boxMon, MON_DATA_MET_LOCATION, &value);
    SetBoxMonData(boxMon, MON_DATA_MET_LEVEL, &level);
    SetBoxMonData(boxMon, MON_DATA_MET_GAME, &gGameVersion);
    value = ITEM_POKE_BALL;
    SetBoxMonData(boxMon, MON_DATA_POKEBALL, &value);
    SetBoxMonData(boxMon, MON_DATA_OT_GENDER, &gSaveBlock2Ptr->playerGender);

    if (fixedIV < USE_RANDOM_IVS)
    {
        SetBoxMonData(boxMon, MON_DATA_HP_IV, &fixedIV);
        SetBoxMonData(boxMon, MON_DATA_ATK_IV, &fixedIV);
        SetBoxMonData(boxMon, MON_DATA_DEF_IV, &fixedIV);
        SetBoxMonData(boxMon, MON_DATA_SPEED_IV, &fixedIV);
        SetBoxMonData(boxMon, MON_DATA_SPATK_IV, &fixedIV);
        SetBoxMonData(boxMon, MON_DATA_SPDEF_IV, &fixedIV);
    }
    else
    {
        u32 iv;
        value = Random();

        iv = value & MAX_IV_MASK;
        SetBoxMonData(boxMon, MON_DATA_HP_IV, &iv);
        iv = (value & (MAX_IV_MASK << 5)) >> 5;
        SetBoxMonData(boxMon, MON_DATA_ATK_IV, &iv);
        iv = (value & (MAX_IV_MASK << 10)) >> 10;
        SetBoxMonData(boxMon, MON_DATA_DEF_IV, &iv);

        value = Random();

        iv = value & MAX_IV_MASK;
        SetBoxMonData(boxMon, MON_DATA_SPEED_IV, &iv);
        iv = (value & (MAX_IV_MASK << 5)) >> 5;
        SetBoxMonData(boxMon, MON_DATA_SPATK_IV, &iv);
        iv = (value & (MAX_IV_MASK << 10)) >> 10;
        SetBoxMonData(boxMon, MON_DATA_SPDEF_IV, &iv);

        if (gSpeciesInfo[species].allPerfectIVs)
        {
            iv = MAX_PER_STAT_IVS;
            SetBoxMonData(boxMon, MON_DATA_HP_IV, &iv);
            SetBoxMonData(boxMon, MON_DATA_ATK_IV, &iv);
            SetBoxMonData(boxMon, MON_DATA_DEF_IV, &iv);
            SetBoxMonData(boxMon, MON_DATA_SPEED_IV, &iv);
            SetBoxMonData(boxMon, MON_DATA_SPATK_IV, &iv);
            SetBoxMonData(boxMon, MON_DATA_SPDEF_IV, &iv);
        }
        else if (P_LEGENDARY_PERFECT_IVS >= GEN_6 
         && (gSpeciesInfo[species].isLegendary
          || gSpeciesInfo[species].isMythical
          || gSpeciesInfo[species].isUltraBeast))
        {
            iv = MAX_PER_STAT_IVS;
            // Initialize a list of IV indices.
            for (i = 0; i < NUM_STATS; i++)
            {
                availableIVs[i] = i;
            }

            // Select the 3 IVs that will be perfected.
            for (i = 0; i < LEGENDARY_PERFECT_IV_COUNT; i++)
            {
                u8 index = Random() % (NUM_STATS - i);
                selectedIvs[i] = availableIVs[index];
                RemoveIVIndexFromList(availableIVs, index);
            }
            for (i = 0; i < LEGENDARY_PERFECT_IV_COUNT; i++)
            {
                switch (selectedIvs[i])
                {
                case STAT_HP:
                    SetBoxMonData(boxMon, MON_DATA_HP_IV, &iv);
                    break;
                case STAT_ATK:
                    SetBoxMonData(boxMon, MON_DATA_ATK_IV, &iv);
                    break;
                case STAT_DEF:
                    SetBoxMonData(boxMon, MON_DATA_DEF_IV, &iv);
                    break;
                case STAT_SPEED:
                    SetBoxMonData(boxMon, MON_DATA_SPEED_IV, &iv);
                    break;
                case STAT_SPATK:
                    SetBoxMonData(boxMon, MON_DATA_SPATK_IV, &iv);
                    break;
                case STAT_SPDEF:
                    SetBoxMonData(boxMon, MON_DATA_SPDEF_IV, &iv);
                    break;
                }
            }
        }
    }

    if (gSpeciesInfo[species].abilities[1])
    {
        value = personality & 1;
        SetBoxMonData(boxMon, MON_DATA_ABILITY_NUM, &value);
    }

    GiveBoxMonInitialMoveset(boxMon);
}

void CreateMonWithNature(struct Pokemon *mon, u16 species, u8 level, u8 fixedIV, u8 nature)
{
    u32 personality;

    do
    {
        personality = Random32();
    }
    while (nature != GetNatureFromPersonality(personality));

    CreateMon(mon, species, level, fixedIV, TRUE, personality, OT_ID_PLAYER_ID, 0);
}

void CreateMonWithGenderNatureLetter(struct Pokemon *mon, u16 species, u8 level, u8 fixedIV, u8 gender, u8 nature, u8 unownLetter)
{
    u32 personality;

    if ((u8)(unownLetter - 1) < NUM_UNOWN_FORMS)
    {
        u16 actualLetter;

        do
        {
            personality = Random32();
            actualLetter = GET_UNOWN_LETTER(personality);
        }
        while (nature != GetNatureFromPersonality(personality)
            || gender != GetGenderFromSpeciesAndPersonality(species, personality)
            || actualLetter != unownLetter - 1);
    }
    else
    {
        do
        {
            personality = Random32();
        }
        while (nature != GetNatureFromPersonality(personality)
            || gender != GetGenderFromSpeciesAndPersonality(species, personality));
    }

    CreateMon(mon, species, level, fixedIV, TRUE, personality, OT_ID_PLAYER_ID, 0);
}

// This is only used to create Wally's Ralts.
void CreateMaleMon(struct Pokemon *mon, u16 species, u8 level)
{
    u32 personality;
    u32 otId;

    do
    {
        otId = Random32();
        personality = Random32();
    }
    while (GetGenderFromSpeciesAndPersonality(species, personality) != MON_MALE);
    CreateMon(mon, species, level, USE_RANDOM_IVS, TRUE, personality, OT_ID_PRESET, otId);
}

void CreateMonWithIVsPersonality(struct Pokemon *mon, u16 species, u8 level, u32 ivs, u32 personality)
{
    CreateMon(mon, species, level, 0, TRUE, personality, OT_ID_PLAYER_ID, 0);
    SetMonData(mon, MON_DATA_IVS, &ivs);
    CalculateMonStats(mon);
}

void CreateMonWithIVsOTID(struct Pokemon *mon, u16 species, u8 level, u8 *ivs, u32 otId)
{
    CreateMon(mon, species, level, 0, FALSE, 0, OT_ID_PRESET, otId);
    SetMonData(mon, MON_DATA_HP_IV, &ivs[STAT_HP]);
    SetMonData(mon, MON_DATA_ATK_IV, &ivs[STAT_ATK]);
    SetMonData(mon, MON_DATA_DEF_IV, &ivs[STAT_DEF]);
    SetMonData(mon, MON_DATA_SPEED_IV, &ivs[STAT_SPEED]);
    SetMonData(mon, MON_DATA_SPATK_IV, &ivs[STAT_SPATK]);
    SetMonData(mon, MON_DATA_SPDEF_IV, &ivs[STAT_SPDEF]);
    CalculateMonStats(mon);
}

void CreateMonWithEVSpread(struct Pokemon *mon, u16 species, u8 level, u8 fixedIV, u8 evSpread)
{
    s32 i;
    s32 statCount = 0;
    u16 evAmount;
    u8 evsBits;

    CreateMon(mon, species, level, fixedIV, FALSE, 0, OT_ID_PLAYER_ID, 0);

    evsBits = evSpread;

    for (i = 0; i < NUM_STATS; i++)
    {
        if (evsBits & 1)
            statCount++;
        evsBits >>= 1;
    }

    evAmount = MAX_TOTAL_EVS / statCount;

    evsBits = 1;

    for (i = 0; i < NUM_STATS; i++)
    {
        if (evSpread & evsBits)
            SetMonData(mon, MON_DATA_HP_EV + i, &evAmount);
        evsBits <<= 1;
    }

    CalculateMonStats(mon);
}

void CreateBattleTowerMon(struct Pokemon *mon, struct BattleTowerPokemon *src)
{
    s32 i;
    u8 nickname[max(32, POKEMON_NAME_BUFFER_SIZE)];
    u8 language;
    u8 value;

    CreateMon(mon, src->species, src->level, 0, TRUE, src->personality, OT_ID_PRESET, src->otId);

    for (i = 0; i < MAX_MON_MOVES; i++)
        SetMonMoveSlot(mon, src->moves[i], i);

    SetMonData(mon, MON_DATA_PP_BONUSES, &src->ppBonuses);
    SetMonData(mon, MON_DATA_HELD_ITEM, &src->heldItem);
    SetMonData(mon, MON_DATA_FRIENDSHIP, &src->friendship);

    StringCopy(nickname, src->nickname);

    if (nickname[0] == EXT_CTRL_CODE_BEGIN && nickname[1] == EXT_CTRL_CODE_JPN)
    {
        language = LANGUAGE_JAPANESE;
        StripExtCtrlCodes(nickname);
    }
    else
    {
        language = GAME_LANGUAGE;
    }

    SetMonData(mon, MON_DATA_LANGUAGE, &language);
    SetMonData(mon, MON_DATA_NICKNAME, nickname);
    SetMonData(mon, MON_DATA_HP_EV, &src->hpEV);
    SetMonData(mon, MON_DATA_ATK_EV, &src->attackEV);
    SetMonData(mon, MON_DATA_DEF_EV, &src->defenseEV);
    SetMonData(mon, MON_DATA_SPEED_EV, &src->speedEV);
    SetMonData(mon, MON_DATA_SPATK_EV, &src->spAttackEV);
    SetMonData(mon, MON_DATA_SPDEF_EV, &src->spDefenseEV);
    value = src->abilityNum;
    SetMonData(mon, MON_DATA_ABILITY_NUM, &value);
    value = src->hpIV;
    SetMonData(mon, MON_DATA_HP_IV, &value);
    value = src->attackIV;
    SetMonData(mon, MON_DATA_ATK_IV, &value);
    value = src->defenseIV;
    SetMonData(mon, MON_DATA_DEF_IV, &value);
    value = src->speedIV;
    SetMonData(mon, MON_DATA_SPEED_IV, &value);
    value = src->spAttackIV;
    SetMonData(mon, MON_DATA_SPATK_IV, &value);
    value = src->spDefenseIV;
    SetMonData(mon, MON_DATA_SPDEF_IV, &value);
    MonRestorePP(mon);
    CalculateMonStats(mon);
}

void CreateBattleTowerMon_HandleLevel(struct Pokemon *mon, struct BattleTowerPokemon *src, bool8 lvl50)
{
    s32 i;
    u8 nickname[max(32, POKEMON_NAME_BUFFER_SIZE)];
    u8 level;
    u8 language;
    u8 value;

    if (gSaveBlock2Ptr->frontier.lvlMode != FRONTIER_LVL_50)
        level = GetFrontierEnemyMonLevel(gSaveBlock2Ptr->frontier.lvlMode);
    else if (lvl50)
        level = FRONTIER_MAX_LEVEL_50;
    else
        level = src->level;

    CreateMon(mon, src->species, level, 0, TRUE, src->personality, OT_ID_PRESET, src->otId);

    for (i = 0; i < MAX_MON_MOVES; i++)
        SetMonMoveSlot(mon, src->moves[i], i);

    SetMonData(mon, MON_DATA_PP_BONUSES, &src->ppBonuses);
    SetMonData(mon, MON_DATA_HELD_ITEM, &src->heldItem);
    SetMonData(mon, MON_DATA_FRIENDSHIP, &src->friendship);

    StringCopy(nickname, src->nickname);

    if (nickname[0] == EXT_CTRL_CODE_BEGIN && nickname[1] == EXT_CTRL_CODE_JPN)
    {
        language = LANGUAGE_JAPANESE;
        StripExtCtrlCodes(nickname);
    }
    else
    {
        language = GAME_LANGUAGE;
    }

    SetMonData(mon, MON_DATA_LANGUAGE, &language);
    SetMonData(mon, MON_DATA_NICKNAME, nickname);
    SetMonData(mon, MON_DATA_HP_EV, &src->hpEV);
    SetMonData(mon, MON_DATA_ATK_EV, &src->attackEV);
    SetMonData(mon, MON_DATA_DEF_EV, &src->defenseEV);
    SetMonData(mon, MON_DATA_SPEED_EV, &src->speedEV);
    SetMonData(mon, MON_DATA_SPATK_EV, &src->spAttackEV);
    SetMonData(mon, MON_DATA_SPDEF_EV, &src->spDefenseEV);
    value = src->abilityNum;
    SetMonData(mon, MON_DATA_ABILITY_NUM, &value);
    value = src->hpIV;
    SetMonData(mon, MON_DATA_HP_IV, &value);
    value = src->attackIV;
    SetMonData(mon, MON_DATA_ATK_IV, &value);
    value = src->defenseIV;
    SetMonData(mon, MON_DATA_DEF_IV, &value);
    value = src->speedIV;
    SetMonData(mon, MON_DATA_SPEED_IV, &value);
    value = src->spAttackIV;
    SetMonData(mon, MON_DATA_SPATK_IV, &value);
    value = src->spDefenseIV;
    SetMonData(mon, MON_DATA_SPDEF_IV, &value);
    MonRestorePP(mon);
    CalculateMonStats(mon);
}

void CreateApprenticeMon(struct Pokemon *mon, const struct Apprentice *src, u8 monId)
{
    s32 i;
    u16 evAmount;
    u8 language;
    u32 otId = gApprentices[src->id].otId;
    u32 personality = ((gApprentices[src->id].otId >> 8) | ((gApprentices[src->id].otId & 0xFF) << 8))
                    + src->party[monId].species + src->number;

    CreateMon(mon,
              src->party[monId].species,
              GetFrontierEnemyMonLevel(src->lvlMode - 1),
              MAX_PER_STAT_IVS,
              TRUE,
              personality,
              OT_ID_PRESET,
              otId);

    SetMonData(mon, MON_DATA_HELD_ITEM, &src->party[monId].item);
    for (i = 0; i < MAX_MON_MOVES; i++)
        SetMonMoveSlot(mon, src->party[monId].moves[i], i);

    evAmount = MAX_TOTAL_EVS / NUM_STATS;
    for (i = 0; i < NUM_STATS; i++)
        SetMonData(mon, MON_DATA_HP_EV + i, &evAmount);

    language = src->language;
    SetMonData(mon, MON_DATA_LANGUAGE, &language);
    SetMonData(mon, MON_DATA_OT_NAME, GetApprenticeNameInLanguage(src->id, language));
    CalculateMonStats(mon);
}

void CreateMonWithEVSpreadNatureOTID(struct Pokemon *mon, u16 species, u8 level, u8 nature, u8 fixedIV, u8 evSpread, u32 otId)
{
    s32 i;
    s32 statCount = 0;
    u8 evsBits;
    u16 evAmount;

    // i is reused as personality value
    do
    {
        i = Random32();
    } while (nature != GetNatureFromPersonality(i));

    CreateMon(mon, species, level, fixedIV, TRUE, i, OT_ID_PRESET, otId);
    evsBits = evSpread;
    for (i = 0; i < NUM_STATS; i++)
    {
        if (evsBits & 1)
            statCount++;
        evsBits >>= 1;
    }

    evAmount = MAX_TOTAL_EVS / statCount;
    evsBits = 1;
    for (i = 0; i < NUM_STATS; i++)
    {
        if (evSpread & evsBits)
            SetMonData(mon, MON_DATA_HP_EV + i, &evAmount);
        evsBits <<= 1;
    }

    CalculateMonStats(mon);
}

void ConvertPokemonToBattleTowerPokemon(struct Pokemon *mon, struct BattleTowerPokemon *dest)
{
    s32 i;
    u16 heldItem;

    dest->species = GetMonData(mon, MON_DATA_SPECIES, NULL);
    heldItem = GetMonData(mon, MON_DATA_HELD_ITEM, NULL);

    if (heldItem == ITEM_ENIGMA_BERRY_E_READER)
        heldItem = ITEM_NONE;

    dest->heldItem = heldItem;

    for (i = 0; i < MAX_MON_MOVES; i++)
        dest->moves[i] = GetMonData(mon, MON_DATA_MOVE1 + i, NULL);

    dest->level = GetMonData(mon, MON_DATA_LEVEL, NULL);
    dest->ppBonuses = GetMonData(mon, MON_DATA_PP_BONUSES, NULL);
    dest->otId = GetMonData(mon, MON_DATA_OT_ID, NULL);
    dest->hpEV = GetMonData(mon, MON_DATA_HP_EV, NULL);
    dest->attackEV = GetMonData(mon, MON_DATA_ATK_EV, NULL);
    dest->defenseEV = GetMonData(mon, MON_DATA_DEF_EV, NULL);
    dest->speedEV = GetMonData(mon, MON_DATA_SPEED_EV, NULL);
    dest->spAttackEV = GetMonData(mon, MON_DATA_SPATK_EV, NULL);
    dest->spDefenseEV = GetMonData(mon, MON_DATA_SPDEF_EV, NULL);
    dest->friendship = GetMonData(mon, MON_DATA_FRIENDSHIP, NULL);
    dest->hpIV = GetMonData(mon, MON_DATA_HP_IV, NULL);
    dest->attackIV = GetMonData(mon, MON_DATA_ATK_IV, NULL);
    dest->defenseIV = GetMonData(mon, MON_DATA_DEF_IV, NULL);
    dest->speedIV  = GetMonData(mon, MON_DATA_SPEED_IV, NULL);
    dest->spAttackIV  = GetMonData(mon, MON_DATA_SPATK_IV, NULL);
    dest->spDefenseIV  = GetMonData(mon, MON_DATA_SPDEF_IV, NULL);
    dest->abilityNum = GetMonData(mon, MON_DATA_ABILITY_NUM, NULL);
    dest->personality = GetMonData(mon, MON_DATA_PERSONALITY, NULL);
    GetMonData(mon, MON_DATA_NICKNAME, dest->nickname);
}

static void CreateEventMon(struct Pokemon *mon, u16 species, u8 level, u8 fixedIV, u8 hasFixedPersonality, u32 fixedPersonality, u8 otIdType, u32 fixedOtId)
{
    bool32 isModernFatefulEncounter = TRUE;

    CreateMon(mon, species, level, fixedIV, hasFixedPersonality, fixedPersonality, otIdType, fixedOtId);
    SetMonData(mon, MON_DATA_MODERN_FATEFUL_ENCOUNTER, &isModernFatefulEncounter);
}

// If FALSE, should load this game's Deoxys form. If TRUE, should load normal Deoxys form
bool8 ShouldIgnoreDeoxysForm(u8 caseId, u8 battlerId)
{
    switch (caseId)
    {
    case 0:
    default:
        return FALSE;
    case 1: // Player's side in battle
        if (!(gBattleTypeFlags & BATTLE_TYPE_MULTI))
            return FALSE;
        if (!gMain.inBattle)
            return FALSE;
        if (gLinkPlayers[GetMultiplayerId()].id == battlerId)
            return FALSE;
        break;
    case 2:
        break;
    case 3: // Summary Screen
        if (!(gBattleTypeFlags & BATTLE_TYPE_MULTI))
            return FALSE;
        if (!gMain.inBattle)
            return FALSE;
        if (battlerId == 1 || battlerId == 4 || battlerId == 5)
            return TRUE;
        return FALSE;
    case 4:
        break;
    case 5: // In move animation, e.g. in Role Play or Snatch
        if (gBattleTypeFlags & BATTLE_TYPE_LINK)
        {
            if (!gMain.inBattle)
                return FALSE;
            if (gBattleTypeFlags & BATTLE_TYPE_MULTI)
            {
                if (gLinkPlayers[GetMultiplayerId()].id == battlerId)
                    return FALSE;
            }
            else
            {
                if (GetBattlerSide(battlerId) == B_SIDE_PLAYER)
                    return FALSE;
            }
        }
        else
        {
            if (!gMain.inBattle)
                return FALSE;
            if (GetBattlerSide(battlerId) == B_SIDE_PLAYER)
                return FALSE;
        }
        break;
    }

    return TRUE;
}

u16 GetUnionRoomTrainerPic(void)
{
    u8 linkId;
    u32 arrId;

    if (gBattleTypeFlags & BATTLE_TYPE_RECORDED_LINK)
        linkId = gRecordedBattleMultiplayerId ^ 1;
    else
        linkId = GetMultiplayerId() ^ 1;

    arrId = gLinkPlayers[linkId].trainerId % NUM_UNION_ROOM_CLASSES;
    arrId |= gLinkPlayers[linkId].gender * NUM_UNION_ROOM_CLASSES;
    return FacilityClassToPicIndex(gUnionRoomFacilityClasses[arrId]);
}

u16 GetUnionRoomTrainerClass(void)
{
    u8 linkId;
    u32 arrId;

    if (gBattleTypeFlags & BATTLE_TYPE_RECORDED_LINK)
        linkId = gRecordedBattleMultiplayerId ^ 1;
    else
        linkId = GetMultiplayerId() ^ 1;

    arrId = gLinkPlayers[linkId].trainerId % NUM_UNION_ROOM_CLASSES;
    arrId |= gLinkPlayers[linkId].gender * NUM_UNION_ROOM_CLASSES;
    return gFacilityClassToTrainerClass[gUnionRoomFacilityClasses[arrId]];
}

void CreateEnemyEventMon(void)
{
    s32 species = gSpecialVar_0x8004;
    s32 level = gSpecialVar_0x8005;
    s32 itemId = gSpecialVar_0x8006;

    ZeroEnemyPartyMons();
    CreateEventMon(&gEnemyParty[0], species, level, USE_RANDOM_IVS, FALSE, 0, OT_ID_PLAYER_ID, 0);
    if (itemId)
    {
        u8 heldItem[2];
        heldItem[0] = itemId;
        heldItem[1] = itemId >> 8;
        SetMonData(&gEnemyParty[0], MON_DATA_HELD_ITEM, heldItem);
    }
}

static u16 CalculateBoxMonChecksum(struct BoxPokemon *boxMon)
{
    u16 checksum = 0;
    union PokemonSubstruct *substruct0 = GetSubstruct(boxMon, boxMon->personality, 0);
    union PokemonSubstruct *substruct1 = GetSubstruct(boxMon, boxMon->personality, 1);
    union PokemonSubstruct *substruct2 = GetSubstruct(boxMon, boxMon->personality, 2);
    union PokemonSubstruct *substruct3 = GetSubstruct(boxMon, boxMon->personality, 3);
    s32 i;

    for (i = 0; i < (s32)ARRAY_COUNT(substruct0->raw); i++)
        checksum += substruct0->raw[i];

    for (i = 0; i < (s32)ARRAY_COUNT(substruct1->raw); i++)
        checksum += substruct1->raw[i];

    for (i = 0; i < (s32)ARRAY_COUNT(substruct2->raw); i++)
        checksum += substruct2->raw[i];

    for (i = 0; i < (s32)ARRAY_COUNT(substruct3->raw); i++)
        checksum += substruct3->raw[i];

    return checksum;
}

#define CALC_STAT(base, iv, ev, statIndex, field)               \
{                                                               \
    u8 baseStat = gSpeciesInfo[species].base;                   \
    s32 n = (((2 * baseStat + iv + ev / 4) * level) / 100) + 5; \
    u8 nature = GetNature(mon);                                 \
    n = ModifyStatByNature(nature, n, statIndex);               \
    if (B_FRIENDSHIP_BOOST == TRUE)                             \
        n = n + ((n * 10 * friendship) / (MAX_FRIENDSHIP * 100));\
    SetMonData(mon, field, &n);                                 \
}

void CalculateMonStats(struct Pokemon *mon)
{
    s32 oldMaxHP = GetMonData(mon, MON_DATA_MAX_HP, NULL);
    s32 currentHP = GetMonData(mon, MON_DATA_HP, NULL);
    s32 hpIV = GetMonData(mon, MON_DATA_HP_IV, NULL);
    s32 hpEV = GetMonData(mon, MON_DATA_HP_EV, NULL);
    s32 attackIV = GetMonData(mon, MON_DATA_ATK_IV, NULL);
    s32 attackEV = GetMonData(mon, MON_DATA_ATK_EV, NULL);
    s32 defenseIV = GetMonData(mon, MON_DATA_DEF_IV, NULL);
    s32 defenseEV = GetMonData(mon, MON_DATA_DEF_EV, NULL);
    s32 speedIV = GetMonData(mon, MON_DATA_SPEED_IV, NULL);
    s32 speedEV = GetMonData(mon, MON_DATA_SPEED_EV, NULL);
    s32 spAttackIV = GetMonData(mon, MON_DATA_SPATK_IV, NULL);
    s32 spAttackEV = GetMonData(mon, MON_DATA_SPATK_EV, NULL);
    s32 spDefenseIV = GetMonData(mon, MON_DATA_SPDEF_IV, NULL);
    s32 spDefenseEV = GetMonData(mon, MON_DATA_SPDEF_EV, NULL);
    u16 species = GetMonData(mon, MON_DATA_SPECIES, NULL);
    u8 friendship = GetMonData(mon, MON_DATA_FRIENDSHIP, NULL);
    s32 level = GetLevelFromMonExp(mon);
    s32 newMaxHP;

    SetMonData(mon, MON_DATA_LEVEL, &level);

    if (species == SPECIES_SHEDINJA)
    {
        newMaxHP = 1;
    }
    else
    {
        s32 n = 2 * gSpeciesInfo[species].baseHP + hpIV;
        newMaxHP = (((n + hpEV / 4) * level) / 100) + level + 10;
    }

    gBattleScripting.levelUpHP = newMaxHP - oldMaxHP;
    if (gBattleScripting.levelUpHP == 0)
        gBattleScripting.levelUpHP = 1;

    SetMonData(mon, MON_DATA_MAX_HP, &newMaxHP);

    CALC_STAT(baseAttack, attackIV, attackEV, STAT_ATK, MON_DATA_ATK)
    CALC_STAT(baseDefense, defenseIV, defenseEV, STAT_DEF, MON_DATA_DEF)
    CALC_STAT(baseSpeed, speedIV, speedEV, STAT_SPEED, MON_DATA_SPEED)
    CALC_STAT(baseSpAttack, spAttackIV, spAttackEV, STAT_SPATK, MON_DATA_SPATK)
    CALC_STAT(baseSpDefense, spDefenseIV, spDefenseEV, STAT_SPDEF, MON_DATA_SPDEF)

    if (species == SPECIES_SHEDINJA)
    {
        if (currentHP != 0 || oldMaxHP == 0)
            currentHP = 1;
        else
            return;
    }
    else
    {
        if (currentHP == 0 && oldMaxHP == 0)
            currentHP = newMaxHP;
        else if (currentHP != 0)
        {
            if (newMaxHP > oldMaxHP)
                currentHP += newMaxHP - oldMaxHP;
            if (currentHP <= 0)
                currentHP = 1;
            if (currentHP > newMaxHP)
                currentHP = newMaxHP;
        }
        else
            return;
    }

    SetMonData(mon, MON_DATA_HP, &currentHP);
}

void BoxMonToMon(const struct BoxPokemon *src, struct Pokemon *dest)
{
    u32 value = 0;
    dest->box = *src;
    SetMonData(dest, MON_DATA_STATUS, &value);
    SetMonData(dest, MON_DATA_HP, &value);
    SetMonData(dest, MON_DATA_MAX_HP, &value);
    value = MAIL_NONE;
    SetMonData(dest, MON_DATA_MAIL, &value);
    CalculateMonStats(dest);
}

u8 GetLevelFromMonExp(struct Pokemon *mon)
{
    u16 species = GetMonData(mon, MON_DATA_SPECIES, NULL);
    u32 exp = GetMonData(mon, MON_DATA_EXP, NULL);
    s32 level = 1;

    while (level <= MAX_LEVEL && gExperienceTables[gSpeciesInfo[species].growthRate][level] <= exp)
        level++;

    return level - 1;
}

u8 GetLevelFromBoxMonExp(struct BoxPokemon *boxMon)
{
    u16 species = GetBoxMonData(boxMon, MON_DATA_SPECIES, NULL);
    u32 exp = GetBoxMonData(boxMon, MON_DATA_EXP, NULL);
    s32 level = 1;

    while (level <= MAX_LEVEL && gExperienceTables[gSpeciesInfo[species].growthRate][level] <= exp)
        level++;

    return level - 1;
}

u16 GiveMoveToMon(struct Pokemon *mon, u16 move)
{
    return GiveMoveToBoxMon(&mon->box, move);
}

u16 GiveMoveToBoxMon(struct BoxPokemon *boxMon, u16 move)
{
    s32 i;
    for (i = 0; i < MAX_MON_MOVES; i++)
    {
        u16 existingMove = GetBoxMonData(boxMon, MON_DATA_MOVE1 + i, NULL);
        if (existingMove == MOVE_NONE)
        {
            SetBoxMonData(boxMon, MON_DATA_MOVE1 + i, &move);
            SetBoxMonData(boxMon, MON_DATA_PP1 + i, &gBattleMoves[move].pp);
            return move;
        }
        if (existingMove == move)
            return MON_ALREADY_KNOWS_MOVE;
    }
    return MON_HAS_MAX_MOVES;
}

u16 GiveMoveToBattleMon(struct BattlePokemon *mon, u16 move)
{
    s32 i;

    for (i = 0; i < MAX_MON_MOVES; i++)
    {
        if (mon->moves[i] == MOVE_NONE)
        {
            mon->moves[i] = move;
            mon->pp[i] = gBattleMoves[move].pp;
            return move;
        }
    }

    return MON_HAS_MAX_MOVES;
}

void SetMonMoveSlot(struct Pokemon *mon, u16 move, u8 slot)
{
    SetMonData(mon, MON_DATA_MOVE1 + slot, &move);
    SetMonData(mon, MON_DATA_PP1 + slot, &gBattleMoves[move].pp);
}

static void SetMonMoveSlot_KeepPP(struct Pokemon *mon, u16 move, u8 slot)
{
    u8 ppBonuses = GetMonData(mon, MON_DATA_PP_BONUSES, NULL);
    u8 currPP = GetMonData(mon, MON_DATA_PP1 + slot, NULL);
    u8 newPP = CalculatePPWithBonus(move, ppBonuses, slot);
    u8 finalPP = min(currPP, newPP);

    SetMonData(mon, MON_DATA_MOVE1 + slot, &move);
    SetMonData(mon, MON_DATA_PP1 + slot, &finalPP);
}

void SetBattleMonMoveSlot(struct BattlePokemon *mon, u16 move, u8 slot)
{
    mon->moves[slot] = move;
    mon->pp[slot] = gBattleMoves[move].pp;
}

void GiveMonInitialMoveset(struct Pokemon *mon)
{
    GiveBoxMonInitialMoveset(&mon->box);
}

void GiveBoxMonInitialMoveset(struct BoxPokemon *boxMon)
{
    u16 species = GetBoxMonData(boxMon, MON_DATA_SPECIES, NULL);
    s32 level = GetLevelFromBoxMonExp(boxMon);
    s32 i;
    const struct LevelUpMove *learnset = GetSpeciesLevelUpLearnset(species);

    for (i = 0; learnset[i].move != LEVEL_UP_MOVE_END; i++)
    {
        if (learnset[i].level > level)
            break;
        if (learnset[i].level == 0)
            continue;
        if (GiveMoveToBoxMon(boxMon, learnset[i].move) == MON_HAS_MAX_MOVES)
            DeleteFirstMoveAndGiveMoveToBoxMon(boxMon, learnset[i].move);
    }
}

void GiveMonInitialMoveset_Fast(struct Pokemon *mon)
{
    GiveBoxMonInitialMoveset_Fast(&mon->box);
}

void GiveBoxMonInitialMoveset_Fast(struct BoxPokemon *boxMon) //Credit: AsparagusEduardo
{
    u16 species = GetBoxMonData(boxMon, MON_DATA_SPECIES, NULL);
    s32 level = GetLevelFromBoxMonExp(boxMon);
    s32 i;
    u16 levelMoveCount = 0;
    u16 moves[MAX_MON_MOVES] = {0};
    u8 addedMoves = 0;
    const struct LevelUpMove *learnset = GetSpeciesLevelUpLearnset(species);

    for (i = 0; learnset[i].move != LEVEL_UP_MOVE_END; i++)
        levelMoveCount++;

    for (i = levelMoveCount; (i >= 0 && addedMoves < MAX_MON_MOVES); i--)
    {
        if (learnset[i].level > level)
            continue;
        if (learnset[i].level == 0)
            continue;

        if (moves[addedMoves] != learnset[i].move)
            moves[addedMoves++] = learnset[i].move;
    }
    for (i = MAX_MON_MOVES - 1; i >= 0; i--)
    {
        SetBoxMonData(boxMon, MON_DATA_MOVE1 + i, &moves[i]);
        SetBoxMonData(boxMon, MON_DATA_PP1 + i, &gBattleMoves[moves[i]].pp);
    }
}

u16 MonTryLearningNewMove(struct Pokemon *mon, bool8 firstMove)
{
    u32 retVal = MOVE_NONE;
    u16 species = GetMonData(mon, MON_DATA_SPECIES, NULL);
    u8 level = GetMonData(mon, MON_DATA_LEVEL, NULL);
    const struct LevelUpMove *learnset = GetSpeciesLevelUpLearnset(species);

    // since you can learn more than one move per level
    // the game needs to know whether you decided to
    // learn it or keep the old set to avoid asking
    // you to learn the same move over and over again
    if (firstMove)
    {
        sLearningMoveTableID = 0;

        while (learnset[sLearningMoveTableID].level != level)
        {
            sLearningMoveTableID++;
            if (learnset[sLearningMoveTableID].move == LEVEL_UP_MOVE_END)
                return MOVE_NONE;
        }
    }

    if (learnset[sLearningMoveTableID].level == level)
    {
        gMoveToLearn = learnset[sLearningMoveTableID].move;
        sLearningMoveTableID++;
        retVal = GiveMoveToMon(mon, gMoveToLearn);
    }

    return retVal;
}

void DeleteFirstMoveAndGiveMoveToMon(struct Pokemon *mon, u16 move)
{
    s32 i;
    u16 moves[MAX_MON_MOVES];
    u8 pp[MAX_MON_MOVES];
    u8 ppBonuses;

    for (i = 0; i < MAX_MON_MOVES - 1; i++)
    {
        moves[i] = GetMonData(mon, MON_DATA_MOVE2 + i, NULL);
        pp[i] = GetMonData(mon, MON_DATA_PP2 + i, NULL);
    }

    ppBonuses = GetMonData(mon, MON_DATA_PP_BONUSES, NULL);
    ppBonuses >>= 2;
    moves[MAX_MON_MOVES - 1] = move;
    pp[MAX_MON_MOVES - 1] = gBattleMoves[move].pp;

    for (i = 0; i < MAX_MON_MOVES; i++)
    {
        SetMonData(mon, MON_DATA_MOVE1 + i, &moves[i]);
        SetMonData(mon, MON_DATA_PP1 + i, &pp[i]);
    }

    SetMonData(mon, MON_DATA_PP_BONUSES, &ppBonuses);
}

void DeleteFirstMoveAndGiveMoveToBoxMon(struct BoxPokemon *boxMon, u16 move)
{
    s32 i;
    u16 moves[MAX_MON_MOVES];
    u8 pp[MAX_MON_MOVES];
    u8 ppBonuses;

    for (i = 0; i < MAX_MON_MOVES - 1; i++)
    {
        moves[i] = GetBoxMonData(boxMon, MON_DATA_MOVE2 + i, NULL);
        pp[i] = GetBoxMonData(boxMon, MON_DATA_PP2 + i, NULL);
    }

    ppBonuses = GetBoxMonData(boxMon, MON_DATA_PP_BONUSES, NULL);
    ppBonuses >>= 2;
    moves[MAX_MON_MOVES - 1] = move;
    pp[MAX_MON_MOVES - 1] = gBattleMoves[move].pp;

    for (i = 0; i < MAX_MON_MOVES; i++)
    {
        SetBoxMonData(boxMon, MON_DATA_MOVE1 + i, &moves[i]);
        SetBoxMonData(boxMon, MON_DATA_PP1 + i, &pp[i]);
    }

    SetBoxMonData(boxMon, MON_DATA_PP_BONUSES, &ppBonuses);
}

u8 CountAliveMonsInBattle(u8 caseId, u32 battler)
{
    s32 i;
    u8 retVal = 0;

    switch (caseId)
    {
    case BATTLE_ALIVE_EXCEPT_BATTLER:
        for (i = 0; i < MAX_BATTLERS_COUNT; i++)
        {
            if (i != battler && !(gAbsentBattlerFlags & gBitTable[i]))
                retVal++;
        }
        break;
    case BATTLE_ALIVE_SIDE:
        for (i = 0; i < MAX_BATTLERS_COUNT; i++)
        {
            if (GetBattlerSide(i) == GetBattlerSide(battler) && !(gAbsentBattlerFlags & gBitTable[i]))
                retVal++;
        }
        break;
    }

    return retVal;
}

u8 GetDefaultMoveTarget(u8 battlerId)
{
    u8 opposing = BATTLE_OPPOSITE(GetBattlerSide(battlerId));

    if (!(gBattleTypeFlags & BATTLE_TYPE_DOUBLE))
        return GetBattlerAtPosition(opposing);
    if (CountAliveMonsInBattle(BATTLE_ALIVE_EXCEPT_BATTLER, battlerId) > 1)
    {
        u8 position;

        if ((Random() & 1) == 0)
            position = BATTLE_PARTNER(opposing);
        else
            position = opposing;

        return GetBattlerAtPosition(position);
    }
    else
    {
        if ((gAbsentBattlerFlags & gBitTable[opposing]))
            return GetBattlerAtPosition(BATTLE_PARTNER(opposing));
        else
            return GetBattlerAtPosition(opposing);
    }
}

u8 GetMonGender(struct Pokemon *mon)
{
    return GetBoxMonGender(&mon->box);
}

u8 GetBoxMonGender(struct BoxPokemon *boxMon)
{
    u16 species = GetBoxMonData(boxMon, MON_DATA_SPECIES, NULL);
    u32 personality = GetBoxMonData(boxMon, MON_DATA_PERSONALITY, NULL);

    switch (gSpeciesInfo[species].genderRatio)
    {
    case MON_MALE:
    case MON_FEMALE:
    case MON_GENDERLESS:
        return gSpeciesInfo[species].genderRatio;
    }

    if (gSpeciesInfo[species].genderRatio > (personality & 0xFF))
        return MON_FEMALE;
    else
        return MON_MALE;
}

u8 GetGenderFromSpeciesAndPersonality(u16 species, u32 personality)
{
    switch (gSpeciesInfo[species].genderRatio)
    {
    case MON_MALE:
    case MON_FEMALE:
    case MON_GENDERLESS:
        return gSpeciesInfo[species].genderRatio;
    }

    if (gSpeciesInfo[species].genderRatio > (personality & 0xFF))
        return MON_FEMALE;
    else
        return MON_MALE;
}

bool32 IsPersonalityFemale(u16 species, u32 personality)
{
    return GetGenderFromSpeciesAndPersonality(species, personality) == MON_FEMALE;
}

u32 GetUnownSpeciesId(u32 personality)
{
    u16 unownLetter = GetUnownLetterByPersonality(personality);

    if (unownLetter == 0)
        return SPECIES_UNOWN;
    return unownLetter + SPECIES_UNOWN_B - 1;
}

void SetMultiuseSpriteTemplateToPokemon(u16 speciesTag, u8 battlerPosition)
{
    if (gMonSpritesGfxPtr != NULL)
        gMultiuseSpriteTemplate = gMonSpritesGfxPtr->templates[battlerPosition];
    else if (sMonSpritesGfxManagers[MON_SPR_GFX_MANAGER_A])
        gMultiuseSpriteTemplate = sMonSpritesGfxManagers[MON_SPR_GFX_MANAGER_A]->templates[battlerPosition];
    else if (sMonSpritesGfxManagers[MON_SPR_GFX_MANAGER_B])
        gMultiuseSpriteTemplate = sMonSpritesGfxManagers[MON_SPR_GFX_MANAGER_B]->templates[battlerPosition];
    else
        gMultiuseSpriteTemplate = gBattlerSpriteTemplates[battlerPosition];

    gMultiuseSpriteTemplate.paletteTag = speciesTag;
    if (battlerPosition == B_POSITION_PLAYER_LEFT || battlerPosition == B_POSITION_PLAYER_RIGHT)
        gMultiuseSpriteTemplate.anims = gAnims_MonPic;
    else 
    {
        if (speciesTag > SPECIES_SHINY_TAG)
            speciesTag = speciesTag - SPECIES_SHINY_TAG;
        
        speciesTag = SanitizeSpeciesId(speciesTag);
        if (gSpeciesInfo[speciesTag].frontAnimFrames != NULL)
            gMultiuseSpriteTemplate.anims = gSpeciesInfo[speciesTag].frontAnimFrames;
        else
            gMultiuseSpriteTemplate.anims = gSpeciesInfo[SPECIES_NONE].frontAnimFrames;
    }
}

void SetMultiuseSpriteTemplateToTrainerBack(u16 trainerPicId, u8 battlerPosition)
{
    gMultiuseSpriteTemplate.paletteTag = trainerPicId;
    if (battlerPosition == B_POSITION_PLAYER_LEFT || battlerPosition == B_POSITION_PLAYER_RIGHT)
    {
        gMultiuseSpriteTemplate = sTrainerBackSpriteTemplates[trainerPicId];
        gMultiuseSpriteTemplate.anims = gTrainerBackAnimsPtrTable[trainerPicId];
    }
    else
    {
        if (gMonSpritesGfxPtr != NULL)
            gMultiuseSpriteTemplate = gMonSpritesGfxPtr->templates[battlerPosition];
        else
            gMultiuseSpriteTemplate = gBattlerSpriteTemplates[battlerPosition];
        gMultiuseSpriteTemplate.anims = gTrainerFrontAnimsPtrTable[trainerPicId];
    }
}

void SetMultiuseSpriteTemplateToTrainerFront(u16 trainerPicId, u8 battlerPosition)
{
    if (gMonSpritesGfxPtr != NULL)
        gMultiuseSpriteTemplate = gMonSpritesGfxPtr->templates[battlerPosition];
    else
        gMultiuseSpriteTemplate = gBattlerSpriteTemplates[battlerPosition];

    gMultiuseSpriteTemplate.paletteTag = trainerPicId;
    gMultiuseSpriteTemplate.anims = gTrainerFrontAnimsPtrTable[trainerPicId];
}

static void EncryptBoxMon(struct BoxPokemon *boxMon)
{
    u32 i;
    for (i = 0; i < ARRAY_COUNT(boxMon->secure.raw); i++)
    {
        boxMon->secure.raw[i] ^= boxMon->personality;
        boxMon->secure.raw[i] ^= boxMon->otId;
    }
}

static void DecryptBoxMon(struct BoxPokemon *boxMon)
{
    u32 i;
    for (i = 0; i < ARRAY_COUNT(boxMon->secure.raw); i++)
    {
        boxMon->secure.raw[i] ^= boxMon->otId;
        boxMon->secure.raw[i] ^= boxMon->personality;
    }
}

#define SUBSTRUCT_CASE(n, v1, v2, v3, v4)                               \
case n:                                                                 \
    {                                                                   \
                                                                        \
        switch (substructType)                                          \
        {                                                               \
        case 0:                                                         \
            substruct = &boxMon->secure.substructs[v1];                          \
            break;                                                      \
        case 1:                                                         \
            substruct = &boxMon->secure.substructs[v2];                          \
            break;                                                      \
        case 2:                                                         \
            substruct = &boxMon->secure.substructs[v3];                          \
            break;                                                      \
        case 3:                                                         \
            substruct = &boxMon->secure.substructs[v4];                          \
            break;                                                      \
        }                                                               \
        break;                                                          \
    }                                                                   \


static union PokemonSubstruct *GetSubstruct(struct BoxPokemon *boxMon, u32 personality, u8 substructType)
{
    union PokemonSubstruct *substruct = NULL;

    switch (personality % 24)
    {
        SUBSTRUCT_CASE( 0,0,1,2,3)
        SUBSTRUCT_CASE( 1,0,1,3,2)
        SUBSTRUCT_CASE( 2,0,2,1,3)
        SUBSTRUCT_CASE( 3,0,3,1,2)
        SUBSTRUCT_CASE( 4,0,2,3,1)
        SUBSTRUCT_CASE( 5,0,3,2,1)
        SUBSTRUCT_CASE( 6,1,0,2,3)
        SUBSTRUCT_CASE( 7,1,0,3,2)
        SUBSTRUCT_CASE( 8,2,0,1,3)
        SUBSTRUCT_CASE( 9,3,0,1,2)
        SUBSTRUCT_CASE(10,2,0,3,1)
        SUBSTRUCT_CASE(11,3,0,2,1)
        SUBSTRUCT_CASE(12,1,2,0,3)
        SUBSTRUCT_CASE(13,1,3,0,2)
        SUBSTRUCT_CASE(14,2,1,0,3)
        SUBSTRUCT_CASE(15,3,1,0,2)
        SUBSTRUCT_CASE(16,2,3,0,1)
        SUBSTRUCT_CASE(17,3,2,0,1)
        SUBSTRUCT_CASE(18,1,2,3,0)
        SUBSTRUCT_CASE(19,1,3,2,0)
        SUBSTRUCT_CASE(20,2,1,3,0)
        SUBSTRUCT_CASE(21,3,1,2,0)
        SUBSTRUCT_CASE(22,2,3,1,0)
        SUBSTRUCT_CASE(23,3,2,1,0)
    }

    return substruct;
}

/* GameFreak called GetMonData with either 2 or 3 arguments, for type
 * safety we have a GetMonData macro (in include/pokemon.h) which
 * dispatches to either GetMonData2 or GetMonData3 based on the number
 * of arguments. */
u32 GetMonData3(struct Pokemon *mon, s32 field, u8 *data)
{
    u32 ret;

    switch (field)
    {
    case MON_DATA_STATUS:
        ret = mon->status;
        break;
    case MON_DATA_LEVEL:
        ret = mon->level;
        break;
    case MON_DATA_HP:
        ret = mon->hp;
        break;
    case MON_DATA_MAX_HP:
        ret = mon->maxHP;
        break;
    case MON_DATA_ATK:
        ret = mon->attack;
        break;
    case MON_DATA_DEF:
        ret = mon->defense;
        break;
    case MON_DATA_SPEED:
        ret = mon->speed;
        break;
    case MON_DATA_SPATK:
        ret = mon->spAttack;
        break;
    case MON_DATA_SPDEF:
        ret = mon->spDefense;
        break;
    case MON_DATA_ATK2:
        ret = mon->attack;
        break;
    case MON_DATA_DEF2:
        ret = mon->defense;
        break;
    case MON_DATA_SPEED2:
        ret = mon->speed;
        break;
    case MON_DATA_SPATK2:
        ret = mon->spAttack;
        break;
    case MON_DATA_SPDEF2:
        ret = mon->spDefense;
        break;
    case MON_DATA_MAIL:
        ret = mon->mail;
        break;
    default:
        ret = GetBoxMonData(&mon->box, field, data);
        break;
    }
    return ret;
}

u32 GetMonData2(struct Pokemon *mon, s32 field)
{
    return GetMonData3(mon, field, NULL);
}

/* GameFreak called GetBoxMonData with either 2 or 3 arguments, for type
 * safety we have a GetBoxMonData macro (in include/pokemon.h) which
 * dispatches to either GetBoxMonData2 or GetBoxMonData3 based on the
 * number of arguments. */
u32 GetBoxMonData3(struct BoxPokemon *boxMon, s32 field, u8 *data)
{
    s32 i;
    u32 retVal = 0;
    struct PokemonSubstruct0 *substruct0 = NULL;
    struct PokemonSubstruct1 *substruct1 = NULL;
    struct PokemonSubstruct2 *substruct2 = NULL;
    struct PokemonSubstruct3 *substruct3 = NULL;

    // Any field greater than MON_DATA_ENCRYPT_SEPARATOR is encrypted and must be treated as such
    if (field > MON_DATA_ENCRYPT_SEPARATOR)
    {
        substruct0 = &(GetSubstruct(boxMon, boxMon->personality, 0)->type0);
        substruct1 = &(GetSubstruct(boxMon, boxMon->personality, 1)->type1);
        substruct2 = &(GetSubstruct(boxMon, boxMon->personality, 2)->type2);
        substruct3 = &(GetSubstruct(boxMon, boxMon->personality, 3)->type3);

        DecryptBoxMon(boxMon);

        if (CalculateBoxMonChecksum(boxMon) != boxMon->checksum)
        {
            boxMon->isBadEgg = TRUE;
            boxMon->isEgg = TRUE;
            substruct3->isEgg = TRUE;
        }

        switch (field)
        {
        case MON_DATA_SPECIES:
            retVal = boxMon->isBadEgg ? SPECIES_EGG : substruct0->species;
            break;
        case MON_DATA_HELD_ITEM:
            retVal = substruct0->heldItem;
            break;
        case MON_DATA_EXP:
            retVal = substruct0->experience;
            break;
        case MON_DATA_PP_BONUSES:
            retVal = substruct0->ppBonuses;
            break;
        case MON_DATA_FRIENDSHIP:
            retVal = substruct0->friendship;
            break;
        case MON_DATA_MOVE1:
        case MON_DATA_MOVE2:
        case MON_DATA_MOVE3:
        case MON_DATA_MOVE4:
            retVal = substruct1->moves[field - MON_DATA_MOVE1];
            break;
        case MON_DATA_PP1:
        case MON_DATA_PP2:
        case MON_DATA_PP3:
        case MON_DATA_PP4:
            retVal = substruct1->pp[field - MON_DATA_PP1];
            break;
        case MON_DATA_HP_EV:
            retVal = substruct2->hpEV;
            break;
        case MON_DATA_ATK_EV:
            retVal = substruct2->attackEV;
            break;
        case MON_DATA_DEF_EV:
            retVal = substruct2->defenseEV;
            break;
        case MON_DATA_SPEED_EV:
            retVal = substruct2->speedEV;
            break;
        case MON_DATA_SPATK_EV:
            retVal = substruct2->spAttackEV;
            break;
        case MON_DATA_SPDEF_EV:
            retVal = substruct2->spDefenseEV;
            break;
        case MON_DATA_COOL:
            retVal = substruct2->cool;
            break;
        case MON_DATA_BEAUTY:
            retVal = substruct2->beauty;
            break;
        case MON_DATA_CUTE:
            retVal = substruct2->cute;
            break;
        case MON_DATA_SMART:
            retVal = substruct2->smart;
            break;
        case MON_DATA_TOUGH:
            retVal = substruct2->tough;
            break;
        case MON_DATA_SHEEN:
            retVal = substruct2->sheen;
            break;
        case MON_DATA_POKERUS:
            retVal = substruct3->pokerus;
            break;
        case MON_DATA_MET_LOCATION:
            retVal = substruct3->metLocation;
            break;
        case MON_DATA_MET_LEVEL:
            retVal = substruct3->metLevel;
            break;
        case MON_DATA_MET_GAME:
            retVal = substruct3->metGame;
            break;
        case MON_DATA_POKEBALL:
            retVal = substruct0->pokeball;
            break;
        case MON_DATA_OT_GENDER:
            retVal = substruct3->otGender;
            break;
        case MON_DATA_HP_IV:
            retVal = substruct3->hpIV;
            break;
        case MON_DATA_ATK_IV:
            retVal = substruct3->attackIV;
            break;
        case MON_DATA_DEF_IV:
            retVal = substruct3->defenseIV;
            break;
        case MON_DATA_SPEED_IV:
            retVal = substruct3->speedIV;
            break;
        case MON_DATA_SPATK_IV:
            retVal = substruct3->spAttackIV;
            break;
        case MON_DATA_SPDEF_IV:
            retVal = substruct3->spDefenseIV;
            break;
        case MON_DATA_IS_EGG:
            retVal = substruct3->isEgg;
            break;
        case MON_DATA_ABILITY_NUM:
            retVal = substruct3->abilityNum;
            break;
        case MON_DATA_COOL_RIBBON:
            retVal = substruct3->coolRibbon;
            break;
        case MON_DATA_BEAUTY_RIBBON:
            retVal = substruct3->beautyRibbon;
            break;
        case MON_DATA_CUTE_RIBBON:
            retVal = substruct3->cuteRibbon;
            break;
        case MON_DATA_SMART_RIBBON:
            retVal = substruct3->smartRibbon;
            break;
        case MON_DATA_TOUGH_RIBBON:
            retVal = substruct3->toughRibbon;
            break;
        case MON_DATA_CHAMPION_RIBBON:
            retVal = substruct3->championRibbon;
            break;
        case MON_DATA_WINNING_RIBBON:
            retVal = substruct3->winningRibbon;
            break;
        case MON_DATA_VICTORY_RIBBON:
            retVal = substruct3->victoryRibbon;
            break;
        case MON_DATA_ARTIST_RIBBON:
            retVal = substruct3->artistRibbon;
            break;
        case MON_DATA_EFFORT_RIBBON:
            retVal = substruct3->effortRibbon;
            break;
        case MON_DATA_MARINE_RIBBON:
            retVal = substruct3->marineRibbon;
            break;
        case MON_DATA_LAND_RIBBON:
            retVal = substruct3->landRibbon;
            break;
        case MON_DATA_SKY_RIBBON:
            retVal = substruct3->skyRibbon;
            break;
        case MON_DATA_COUNTRY_RIBBON:
            retVal = substruct3->countryRibbon;
            break;
        case MON_DATA_NATIONAL_RIBBON:
            retVal = substruct3->nationalRibbon;
            break;
        case MON_DATA_EARTH_RIBBON:
            retVal = substruct3->earthRibbon;
            break;
        case MON_DATA_WORLD_RIBBON:
            retVal = substruct3->worldRibbon;
            break;
        case MON_DATA_UNUSED_RIBBONS:
            retVal = substruct3->unusedRibbons;
            break;
        case MON_DATA_MODERN_FATEFUL_ENCOUNTER:
            retVal = substruct3->modernFatefulEncounter;
            break;
        case MON_DATA_SPECIES_OR_EGG:
            retVal = substruct0->species;
            if (substruct0->species && (substruct3->isEgg || boxMon->isBadEgg))
                retVal = SPECIES_EGG;
            break;
        case MON_DATA_IVS:
            retVal = substruct3->hpIV
                    | (substruct3->attackIV << 5)
                    | (substruct3->defenseIV << 10)
                    | (substruct3->speedIV << 15)
                    | (substruct3->spAttackIV << 20)
                    | (substruct3->spDefenseIV << 25);
            break;
        case MON_DATA_KNOWN_MOVES:
            if (substruct0->species && !substruct3->isEgg)
            {
                u16 *moves = (u16 *)data;
                s32 i = 0;

                while (moves[i] != MOVES_COUNT)
                {
                    u16 move = moves[i];
                    if (substruct1->moves[0] == move
                        || substruct1->moves[1] == move
                        || substruct1->moves[2] == move
                        || substruct1->moves[3] == move)
                        retVal |= gBitTable[i];
                    i++;
                }
            }
            break;
        case MON_DATA_RIBBON_COUNT:
            retVal = 0;
            if (substruct0->species && !substruct3->isEgg)
            {
                retVal += substruct3->coolRibbon;
                retVal += substruct3->beautyRibbon;
                retVal += substruct3->cuteRibbon;
                retVal += substruct3->smartRibbon;
                retVal += substruct3->toughRibbon;
                retVal += substruct3->championRibbon;
                retVal += substruct3->winningRibbon;
                retVal += substruct3->victoryRibbon;
                retVal += substruct3->artistRibbon;
                retVal += substruct3->effortRibbon;
                retVal += substruct3->marineRibbon;
                retVal += substruct3->landRibbon;
                retVal += substruct3->skyRibbon;
                retVal += substruct3->countryRibbon;
                retVal += substruct3->nationalRibbon;
                retVal += substruct3->earthRibbon;
                retVal += substruct3->worldRibbon;
            }
            break;
        case MON_DATA_RIBBONS:
            retVal = 0;
            if (substruct0->species && !substruct3->isEgg)
            {
                retVal = substruct3->championRibbon
                    | (substruct3->coolRibbon << 1)
                    | (substruct3->beautyRibbon << 4)
                    | (substruct3->cuteRibbon << 7)
                    | (substruct3->smartRibbon << 10)
                    | (substruct3->toughRibbon << 13)
                    | (substruct3->winningRibbon << 16)
                    | (substruct3->victoryRibbon << 17)
                    | (substruct3->artistRibbon << 18)
                    | (substruct3->effortRibbon << 19)
                    | (substruct3->marineRibbon << 20)
                    | (substruct3->landRibbon << 21)
                    | (substruct3->skyRibbon << 22)
                    | (substruct3->countryRibbon << 23)
                    | (substruct3->nationalRibbon << 24)
                    | (substruct3->earthRibbon << 25)
                    | (substruct3->worldRibbon << 26);
            }
            break;
        default:
            break;
        }
    }
    else
    {
        switch (field)
        {
        case MON_DATA_PERSONALITY:
            retVal = boxMon->personality;
            break;
        case MON_DATA_OT_ID:
            retVal = boxMon->otId;
            break;
        case MON_DATA_NICKNAME:
        {
            if (boxMon->isBadEgg)
            {
                for (retVal = 0;
                    retVal < POKEMON_NAME_LENGTH && gText_BadEgg[retVal] != EOS;
                    data[retVal] = gText_BadEgg[retVal], retVal++) {}

                data[retVal] = EOS;
            }
            else if (boxMon->isEgg)
            {
                StringCopy(data, gText_EggNickname);
                retVal = StringLength(data);
            }
            else if (boxMon->language == LANGUAGE_JAPANESE)
            {
                data[0] = EXT_CTRL_CODE_BEGIN;
                data[1] = EXT_CTRL_CODE_JPN;

                for (retVal = 2, i = 0;
                    i < 5 && boxMon->nickname[i] != EOS;
                    data[retVal] = boxMon->nickname[i], retVal++, i++) {}

                data[retVal++] = EXT_CTRL_CODE_BEGIN;
                data[retVal++] = EXT_CTRL_CODE_ENG;
                data[retVal] = EOS;
            }
            else
            {
                for (retVal = 0;
                    retVal < POKEMON_NAME_LENGTH;
                    data[retVal] = boxMon->nickname[retVal], retVal++){}

                data[retVal] = EOS;
            }
            break;
        }
        case MON_DATA_LANGUAGE:
            retVal = boxMon->language;
            break;
        case MON_DATA_SANITY_IS_BAD_EGG:
            retVal = boxMon->isBadEgg;
            break;
        case MON_DATA_SANITY_HAS_SPECIES:
            retVal = boxMon->hasSpecies;
            break;
        case MON_DATA_SANITY_IS_EGG:
            retVal = boxMon->isEgg;
            break;
        case MON_DATA_OT_NAME:
        {
            retVal = 0;

            while (retVal < PLAYER_NAME_LENGTH)
            {
                data[retVal] = boxMon->otName[retVal];
                retVal++;
            }

            data[retVal] = EOS;
            break;
        }
        case MON_DATA_MARKINGS:
            retVal = boxMon->markings;
            break;
        case MON_DATA_CHECKSUM:
            retVal = boxMon->checksum;
            break;
        case MON_DATA_ENCRYPT_SEPARATOR:
            retVal = boxMon->unknown;
            break;
        default:
            break;
        }
    }

    if (field > MON_DATA_ENCRYPT_SEPARATOR)
        EncryptBoxMon(boxMon);

    return retVal;
}

u32 GetBoxMonData2(struct BoxPokemon *boxMon, s32 field)
{
    return GetBoxMonData3(boxMon, field, NULL);
}

#define SET8(lhs) (lhs) = *data
#define SET16(lhs) (lhs) = data[0] + (data[1] << 8)
#define SET32(lhs) (lhs) = data[0] + (data[1] << 8) + (data[2] << 16) + (data[3] << 24)

void SetMonData(struct Pokemon *mon, s32 field, const void *dataArg)
{
    const u8 *data = dataArg;

    switch (field)
    {
    case MON_DATA_STATUS:
        SET32(mon->status);
        break;
    case MON_DATA_LEVEL:
        SET8(mon->level);
        break;
    case MON_DATA_HP:
        SET16(mon->hp);
        break;
    case MON_DATA_MAX_HP:
        SET16(mon->maxHP);
        break;
    case MON_DATA_ATK:
        SET16(mon->attack);
        break;
    case MON_DATA_DEF:
        SET16(mon->defense);
        break;
    case MON_DATA_SPEED:
        SET16(mon->speed);
        break;
    case MON_DATA_SPATK:
        SET16(mon->spAttack);
        break;
    case MON_DATA_SPDEF:
        SET16(mon->spDefense);
        break;
    case MON_DATA_MAIL:
        SET8(mon->mail);
        break;
    case MON_DATA_SPECIES_OR_EGG:
        break;
    default:
        SetBoxMonData(&mon->box, field, data);
        break;
    }
}

void SetBoxMonData(struct BoxPokemon *boxMon, s32 field, const void *dataArg)
{
    const u8 *data = dataArg;

    struct PokemonSubstruct0 *substruct0 = NULL;
    struct PokemonSubstruct1 *substruct1 = NULL;
    struct PokemonSubstruct2 *substruct2 = NULL;
    struct PokemonSubstruct3 *substruct3 = NULL;

    if (field > MON_DATA_ENCRYPT_SEPARATOR)
    {
        substruct0 = &(GetSubstruct(boxMon, boxMon->personality, 0)->type0);
        substruct1 = &(GetSubstruct(boxMon, boxMon->personality, 1)->type1);
        substruct2 = &(GetSubstruct(boxMon, boxMon->personality, 2)->type2);
        substruct3 = &(GetSubstruct(boxMon, boxMon->personality, 3)->type3);

        DecryptBoxMon(boxMon);

        if (CalculateBoxMonChecksum(boxMon) != boxMon->checksum)
        {
            boxMon->isBadEgg = TRUE;
            boxMon->isEgg = TRUE;
            substruct3->isEgg = TRUE;
            EncryptBoxMon(boxMon);
            return;
        }

        switch (field)
        {
        case MON_DATA_SPECIES:
        {
            SET16(substruct0->species);
            if (substruct0->species)
                boxMon->hasSpecies = TRUE;
            else
                boxMon->hasSpecies = FALSE;
            break;
        }
        case MON_DATA_HELD_ITEM:
            SET16(substruct0->heldItem);
            break;
        case MON_DATA_EXP:
            SET32(substruct0->experience);
            break;
        case MON_DATA_PP_BONUSES:
            SET8(substruct0->ppBonuses);
            break;
        case MON_DATA_FRIENDSHIP:
            SET8(substruct0->friendship);
            break;
        case MON_DATA_MOVE1:
        case MON_DATA_MOVE2:
        case MON_DATA_MOVE3:
        case MON_DATA_MOVE4:
            SET16(substruct1->moves[field - MON_DATA_MOVE1]);
            break;
        case MON_DATA_PP1:
        case MON_DATA_PP2:
        case MON_DATA_PP3:
        case MON_DATA_PP4:
            SET8(substruct1->pp[field - MON_DATA_PP1]);
            break;
        case MON_DATA_HP_EV:
            SET8(substruct2->hpEV);
            break;
        case MON_DATA_ATK_EV:
            SET8(substruct2->attackEV);
            break;
        case MON_DATA_DEF_EV:
            SET8(substruct2->defenseEV);
            break;
        case MON_DATA_SPEED_EV:
            SET8(substruct2->speedEV);
            break;
        case MON_DATA_SPATK_EV:
            SET8(substruct2->spAttackEV);
            break;
        case MON_DATA_SPDEF_EV:
            SET8(substruct2->spDefenseEV);
            break;
        case MON_DATA_COOL:
            SET8(substruct2->cool);
            break;
        case MON_DATA_BEAUTY:
            SET8(substruct2->beauty);
            break;
        case MON_DATA_CUTE:
            SET8(substruct2->cute);
            break;
        case MON_DATA_SMART:
            SET8(substruct2->smart);
            break;
        case MON_DATA_TOUGH:
            SET8(substruct2->tough);
            break;
        case MON_DATA_SHEEN:
            SET8(substruct2->sheen);
            break;
        case MON_DATA_POKERUS:
            SET8(substruct3->pokerus);
            break;
        case MON_DATA_MET_LOCATION:
            SET8(substruct3->metLocation);
            break;
        case MON_DATA_MET_LEVEL:
        {
            u8 metLevel = *data;
            substruct3->metLevel = metLevel;
            break;
        }
        case MON_DATA_MET_GAME:
            SET8(substruct3->metGame);
            break;
        case MON_DATA_POKEBALL:
        {
            u8 pokeball = *data;
            substruct0->pokeball = pokeball;
            break;
        }
        case MON_DATA_OT_GENDER:
            SET8(substruct3->otGender);
            break;
        case MON_DATA_HP_IV:
            SET8(substruct3->hpIV);
            break;
        case MON_DATA_ATK_IV:
            SET8(substruct3->attackIV);
            break;
        case MON_DATA_DEF_IV:
            SET8(substruct3->defenseIV);
            break;
        case MON_DATA_SPEED_IV:
            SET8(substruct3->speedIV);
            break;
        case MON_DATA_SPATK_IV:
            SET8(substruct3->spAttackIV);
            break;
        case MON_DATA_SPDEF_IV:
            SET8(substruct3->spDefenseIV);
            break;
        case MON_DATA_IS_EGG:
            SET8(substruct3->isEgg);
            if (substruct3->isEgg)
                boxMon->isEgg = TRUE;
            else
                boxMon->isEgg = FALSE;
            break;
        case MON_DATA_ABILITY_NUM:
            SET8(substruct3->abilityNum);
            break;
        case MON_DATA_COOL_RIBBON:
            SET8(substruct3->coolRibbon);
            break;
        case MON_DATA_BEAUTY_RIBBON:
            SET8(substruct3->beautyRibbon);
            break;
        case MON_DATA_CUTE_RIBBON:
            SET8(substruct3->cuteRibbon);
            break;
        case MON_DATA_SMART_RIBBON:
            SET8(substruct3->smartRibbon);
            break;
        case MON_DATA_TOUGH_RIBBON:
            SET8(substruct3->toughRibbon);
            break;
        case MON_DATA_CHAMPION_RIBBON:
            SET8(substruct3->championRibbon);
            break;
        case MON_DATA_WINNING_RIBBON:
            SET8(substruct3->winningRibbon);
            break;
        case MON_DATA_VICTORY_RIBBON:
            SET8(substruct3->victoryRibbon);
            break;
        case MON_DATA_ARTIST_RIBBON:
            SET8(substruct3->artistRibbon);
            break;
        case MON_DATA_EFFORT_RIBBON:
            SET8(substruct3->effortRibbon);
            break;
        case MON_DATA_MARINE_RIBBON:
            SET8(substruct3->marineRibbon);
            break;
        case MON_DATA_LAND_RIBBON:
            SET8(substruct3->landRibbon);
            break;
        case MON_DATA_SKY_RIBBON:
            SET8(substruct3->skyRibbon);
            break;
        case MON_DATA_COUNTRY_RIBBON:
            SET8(substruct3->countryRibbon);
            break;
        case MON_DATA_NATIONAL_RIBBON:
            SET8(substruct3->nationalRibbon);
            break;
        case MON_DATA_EARTH_RIBBON:
            SET8(substruct3->earthRibbon);
            break;
        case MON_DATA_WORLD_RIBBON:
            SET8(substruct3->worldRibbon);
            break;
        case MON_DATA_UNUSED_RIBBONS:
            SET8(substruct3->unusedRibbons);
            break;
        case MON_DATA_MODERN_FATEFUL_ENCOUNTER:
            SET8(substruct3->modernFatefulEncounter);
            break;
        case MON_DATA_IVS:
        {
            u32 ivs = data[0] | (data[1] << 8) | (data[2] << 16) | (data[3] << 24);
            substruct3->hpIV = ivs & MAX_IV_MASK;
            substruct3->attackIV = (ivs >> 5) & MAX_IV_MASK;
            substruct3->defenseIV = (ivs >> 10) & MAX_IV_MASK;
            substruct3->speedIV = (ivs >> 15) & MAX_IV_MASK;
            substruct3->spAttackIV = (ivs >> 20) & MAX_IV_MASK;
            substruct3->spDefenseIV = (ivs >> 25) & MAX_IV_MASK;
            break;
        }
        default:
            break;
        }
    }
    else
    {
        switch (field)
        {
        case MON_DATA_PERSONALITY:
            SET32(boxMon->personality);
            break;
        case MON_DATA_OT_ID:
            SET32(boxMon->otId);
            break;
        case MON_DATA_NICKNAME:
        {
            s32 i;
            for (i = 0; i < POKEMON_NAME_LENGTH; i++)
                boxMon->nickname[i] = data[i];
            break;
        }
        case MON_DATA_LANGUAGE:
            SET8(boxMon->language);
            break;
        case MON_DATA_SANITY_IS_BAD_EGG:
            SET8(boxMon->isBadEgg);
            break;
        case MON_DATA_SANITY_HAS_SPECIES:
            SET8(boxMon->hasSpecies);
            break;
        case MON_DATA_SANITY_IS_EGG:
            SET8(boxMon->isEgg);
            break;
        case MON_DATA_OT_NAME:
        {
            s32 i;
            for (i = 0; i < PLAYER_NAME_LENGTH; i++)
                boxMon->otName[i] = data[i];
            break;
        }
        case MON_DATA_MARKINGS:
            SET8(boxMon->markings);
            break;
        case MON_DATA_CHECKSUM:
            SET16(boxMon->checksum);
            break;
        case MON_DATA_ENCRYPT_SEPARATOR:
            SET16(boxMon->unknown);
            break;
        }
    }

    if (field > MON_DATA_ENCRYPT_SEPARATOR)
    {
        boxMon->checksum = CalculateBoxMonChecksum(boxMon);
        EncryptBoxMon(boxMon);
    }
}

void CopyMon(void *dest, void *src, size_t size)
{
    memcpy(dest, src, size);
}

u8 GiveMonToPlayer(struct Pokemon *mon)
{
    s32 i;

    SetMonData(mon, MON_DATA_OT_NAME, gSaveBlock2Ptr->playerName);
    SetMonData(mon, MON_DATA_OT_GENDER, &gSaveBlock2Ptr->playerGender);
    SetMonData(mon, MON_DATA_OT_ID, gSaveBlock2Ptr->playerTrainerId);

    for (i = 0; i < PARTY_SIZE; i++)
    {
        if (GetMonData(&gPlayerParty[i], MON_DATA_SPECIES, NULL) == SPECIES_NONE)
            break;
    }

    if (i >= PARTY_SIZE)
        return CopyMonToPC(mon);

    CopyMon(&gPlayerParty[i], mon, sizeof(*mon));
    gPlayerPartyCount = i + 1;
    return MON_GIVEN_TO_PARTY;
}

<<<<<<< HEAD
u8 SendMonToPC(struct Pokemon* mon)
=======
static u8 CopyMonToPC(struct Pokemon *mon)
>>>>>>> e4149e83
{
    s32 boxNo, boxPos;

    SetPCBoxToSendMon(VarGet(VAR_PC_BOX_TO_SEND_MON));

    boxNo = StorageGetCurrentBox();

    do
    {
        for (boxPos = 0; boxPos < IN_BOX_COUNT; boxPos++)
        {
            struct BoxPokemon* checkingMon = GetBoxedMonPtr(boxNo, boxPos);
            if (GetBoxMonData(checkingMon, MON_DATA_SPECIES, NULL) == SPECIES_NONE)
            {
                MonRestorePP(mon);
                CopyMon(checkingMon, &mon->box, sizeof(mon->box));
                gSpecialVar_MonBoxId = boxNo;
                gSpecialVar_MonBoxPos = boxPos;
                if (GetPCBoxToSendMon() != boxNo)
                    FlagClear(FLAG_SHOWN_BOX_WAS_FULL_MESSAGE);
                VarSet(VAR_PC_BOX_TO_SEND_MON, boxNo);
                return MON_GIVEN_TO_PC;
            }
        }

        boxNo++;
        if (boxNo == TOTAL_BOXES_COUNT)
            boxNo = 0;
    } while (boxNo != StorageGetCurrentBox());

    return MON_CANT_GIVE;
}

u8 CalculatePartyCount(struct Pokemon *party)
{
    u32 partyCount = 0;

    while (partyCount < PARTY_SIZE
        && GetMonData(&party[partyCount], MON_DATA_SPECIES, NULL) != SPECIES_NONE)
    {
        partyCount++;
    }

    return partyCount;
}

u8 CalculatePlayerPartyCount(void)
{
    gPlayerPartyCount = CalculatePartyCount(gPlayerParty);
    return gPlayerPartyCount;
}

u8 CalculateEnemyPartyCount(void)
{
    gEnemyPartyCount = CalculatePartyCount(gEnemyParty);
    return gEnemyPartyCount;
}

u8 GetMonsStateToDoubles(void)
{
    s32 aliveCount = 0;
    s32 i;
    CalculatePlayerPartyCount();

    if (gPlayerPartyCount == 1)
        return gPlayerPartyCount; // PLAYER_HAS_ONE_MON

    for (i = 0; i < gPlayerPartyCount; i++)
    {
        if (GetMonData(&gPlayerParty[i], MON_DATA_SPECIES_OR_EGG, NULL) != SPECIES_EGG
         && GetMonData(&gPlayerParty[i], MON_DATA_HP, NULL) != 0
         && GetMonData(&gPlayerParty[i], MON_DATA_SPECIES_OR_EGG, NULL) != SPECIES_NONE)
            aliveCount++;
    }

    return (aliveCount > 1) ? PLAYER_HAS_TWO_USABLE_MONS : PLAYER_HAS_ONE_USABLE_MON;
}

u8 GetMonsStateToDoubles_2(void)
{
    s32 aliveCount = 0;
    s32 i;

    for (i = 0; i < PARTY_SIZE; i++)
    {
        u32 species = GetMonData(&gPlayerParty[i], MON_DATA_SPECIES_OR_EGG, NULL);
        if (species != SPECIES_EGG && species != SPECIES_NONE
         && GetMonData(&gPlayerParty[i], MON_DATA_HP, NULL) != 0)
            aliveCount++;
    }

    if (aliveCount == 1)
        return PLAYER_HAS_ONE_MON; // may have more than one, but only one is alive

    return (aliveCount > 1) ? PLAYER_HAS_TWO_USABLE_MONS : PLAYER_HAS_ONE_USABLE_MON;
}

u16 GetAbilityBySpecies(u16 species, u8 abilityNum)
{
    int i;

    if (abilityNum < NUM_ABILITY_SLOTS)
        gLastUsedAbility = gSpeciesInfo[species].abilities[abilityNum];
    else
        gLastUsedAbility = ABILITY_NONE;

    if (abilityNum >= NUM_NORMAL_ABILITY_SLOTS) // if abilityNum is empty hidden ability, look for other hidden abilities
    {
        for (i = NUM_NORMAL_ABILITY_SLOTS; i < NUM_ABILITY_SLOTS && gLastUsedAbility == ABILITY_NONE; i++)
        {
            gLastUsedAbility = gSpeciesInfo[species].abilities[i];
        }
    }

    for (i = 0; i < NUM_ABILITY_SLOTS && gLastUsedAbility == ABILITY_NONE; i++) // look for any non-empty ability
    {
        gLastUsedAbility = gSpeciesInfo[species].abilities[i];
    }

    return gLastUsedAbility;
}

u16 GetMonAbility(struct Pokemon *mon)
{
    u16 species = GetMonData(mon, MON_DATA_SPECIES, NULL);
    u8 abilityNum = GetMonData(mon, MON_DATA_ABILITY_NUM, NULL);
    return GetAbilityBySpecies(species, abilityNum);
}

void CreateSecretBaseEnemyParty(struct SecretBase *secretBaseRecord)
{
    s32 i, j;

    ZeroEnemyPartyMons();
    *gBattleResources->secretBase = *secretBaseRecord;

    for (i = 0; i < PARTY_SIZE; i++)
    {
        if (gBattleResources->secretBase->party.species[i])
        {
            CreateMon(&gEnemyParty[i],
                gBattleResources->secretBase->party.species[i],
                gBattleResources->secretBase->party.levels[i],
                15,
                TRUE,
                gBattleResources->secretBase->party.personality[i],
                OT_ID_RANDOM_NO_SHINY,
                0);

            SetMonData(&gEnemyParty[i], MON_DATA_HELD_ITEM, &gBattleResources->secretBase->party.heldItems[i]);

            for (j = 0; j < NUM_STATS; j++)
                SetMonData(&gEnemyParty[i], MON_DATA_HP_EV + j, &gBattleResources->secretBase->party.EVs[i]);

            for (j = 0; j < MAX_MON_MOVES; j++)
            {
                SetMonData(&gEnemyParty[i], MON_DATA_MOVE1 + j, &gBattleResources->secretBase->party.moves[i * MAX_MON_MOVES + j]);
                SetMonData(&gEnemyParty[i], MON_DATA_PP1 + j, &gBattleMoves[gBattleResources->secretBase->party.moves[i * MAX_MON_MOVES + j]].pp);
            }
        }
    }
}

u8 GetSecretBaseTrainerPicIndex(void)
{
    u8 facilityClass = sSecretBaseFacilityClasses[gBattleResources->secretBase->gender][gBattleResources->secretBase->trainerId[0] % NUM_SECRET_BASE_CLASSES];
    return gFacilityClassToPicIndex[facilityClass];
}

u8 GetSecretBaseTrainerClass(void)
{
    u8 facilityClass = sSecretBaseFacilityClasses[gBattleResources->secretBase->gender][gBattleResources->secretBase->trainerId[0] % NUM_SECRET_BASE_CLASSES];
    return gFacilityClassToTrainerClass[facilityClass];
}

bool8 IsPlayerPartyAndPokemonStorageFull(void)
{
    s32 i;

    for (i = 0; i < PARTY_SIZE; i++)
        if (GetMonData(&gPlayerParty[i], MON_DATA_SPECIES, NULL) == SPECIES_NONE)
            return FALSE;

    return IsPokemonStorageFull();
}

bool8 IsPokemonStorageFull(void)
{
    s32 i, j;

    for (i = 0; i < TOTAL_BOXES_COUNT; i++)
        for (j = 0; j < IN_BOX_COUNT; j++)
            if (GetBoxMonDataAt(i, j, MON_DATA_SPECIES) == SPECIES_NONE)
                return FALSE;

    return TRUE;
}

const u8 *GetSpeciesName(u16 species)
{
    species = SanitizeSpeciesId(species);
    if (gSpeciesInfo[species].speciesName[0] == 0)
        return gSpeciesInfo[SPECIES_NONE].speciesName;
    return gSpeciesInfo[species].speciesName;
}

const u8 *GetSpeciesCategory(u16 species)
{
    species = SanitizeSpeciesId(species);
    if (gSpeciesInfo[species].categoryName[0] == 0)
        return gSpeciesInfo[SPECIES_NONE].categoryName;
    return gSpeciesInfo[species].categoryName;
}

const u8 *GetSpeciesPokedexDescription(u16 species)
{
    species = SanitizeSpeciesId(species);
    if (gSpeciesInfo[species].description == NULL)
        return gSpeciesInfo[SPECIES_NONE].description;
    return gSpeciesInfo[species].description;
}

u16 GetSpeciesHeight(u16 species)
{
    return gSpeciesInfo[SanitizeSpeciesId(species)].height;
}

u16 GetSpeciesWeight(u16 species)
{
    return gSpeciesInfo[SanitizeSpeciesId(species)].weight;
}

const struct LevelUpMove *GetSpeciesLevelUpLearnset(u16 species)
{
    const struct LevelUpMove *learnset = gSpeciesInfo[SanitizeSpeciesId(species)].levelUpLearnset;
    if (learnset == NULL)
        return gSpeciesInfo[SPECIES_NONE].levelUpLearnset;
    return learnset;
}

const u16 *GetSpeciesTeachableLearnset(u16 species)
{
    const u16 *learnset = gSpeciesInfo[SanitizeSpeciesId(species)].teachableLearnset;
    if (learnset == NULL)
        return gSpeciesInfo[SPECIES_NONE].teachableLearnset;
    return learnset;
}

const struct Evolution *GetSpeciesEvolutions(u16 species)
{
    const struct Evolution *evolutions = gSpeciesInfo[SanitizeSpeciesId(species)].evolutions;
    if (evolutions == NULL)
        return gSpeciesInfo[SPECIES_NONE].evolutions;
    return evolutions;
}

const u16 *GetSpeciesFormTable(u16 species)
{
    const u16 *formTable = gSpeciesInfo[SanitizeSpeciesId(species)].formSpeciesIdTable;
    if (formTable == NULL)
        return gSpeciesInfo[SPECIES_NONE].formSpeciesIdTable;
    return formTable;
}

const struct FormChange *GetSpeciesFormChanges(u16 species)
{
    const struct FormChange *evolutions = gSpeciesInfo[SanitizeSpeciesId(species)].formChangeTable;
    if (evolutions == NULL)
        return gSpeciesInfo[SPECIES_NONE].formChangeTable;
    return evolutions;
}

u8 CalculatePPWithBonus(u16 move, u8 ppBonuses, u8 moveIndex)
{
    u8 basePP = gBattleMoves[move].pp;
    return basePP + ((basePP * 20 * ((gPPUpGetMask[moveIndex] & ppBonuses) >> (2 * moveIndex))) / 100);
}

void RemoveMonPPBonus(struct Pokemon *mon, u8 moveIndex)
{
    u8 ppBonuses = GetMonData(mon, MON_DATA_PP_BONUSES, NULL);
    ppBonuses &= gPPUpClearMask[moveIndex];
    SetMonData(mon, MON_DATA_PP_BONUSES, &ppBonuses);
}

void RemoveBattleMonPPBonus(struct BattlePokemon *mon, u8 moveIndex)
{
    mon->ppBonuses &= gPPUpClearMask[moveIndex];
}

void PokemonToBattleMon(struct Pokemon *src, struct BattlePokemon *dst)
{
    s32 i;
    u8 nickname[POKEMON_NAME_BUFFER_SIZE];

    for (i = 0; i < MAX_MON_MOVES; i++)
    {
        dst->moves[i] = GetMonData(src, MON_DATA_MOVE1 + i, NULL);
        dst->pp[i] = GetMonData(src, MON_DATA_PP1 + i, NULL);
    }

    dst->species = GetMonData(src, MON_DATA_SPECIES, NULL);
    dst->item = GetMonData(src, MON_DATA_HELD_ITEM, NULL);
    dst->ppBonuses = GetMonData(src, MON_DATA_PP_BONUSES, NULL);
    dst->friendship = GetMonData(src, MON_DATA_FRIENDSHIP, NULL);
    dst->experience = GetMonData(src, MON_DATA_EXP, NULL);
    dst->hpIV = GetMonData(src, MON_DATA_HP_IV, NULL);
    dst->attackIV = GetMonData(src, MON_DATA_ATK_IV, NULL);
    dst->defenseIV = GetMonData(src, MON_DATA_DEF_IV, NULL);
    dst->speedIV = GetMonData(src, MON_DATA_SPEED_IV, NULL);
    dst->spAttackIV = GetMonData(src, MON_DATA_SPATK_IV, NULL);
    dst->spDefenseIV = GetMonData(src, MON_DATA_SPDEF_IV, NULL);
    dst->personality = GetMonData(src, MON_DATA_PERSONALITY, NULL);
    dst->status1 = GetMonData(src, MON_DATA_STATUS, NULL);
    dst->level = GetMonData(src, MON_DATA_LEVEL, NULL);
    dst->hp = GetMonData(src, MON_DATA_HP, NULL);
    dst->maxHP = GetMonData(src, MON_DATA_MAX_HP, NULL);
    dst->attack = GetMonData(src, MON_DATA_ATK, NULL);
    dst->defense = GetMonData(src, MON_DATA_DEF, NULL);
    dst->speed = GetMonData(src, MON_DATA_SPEED, NULL);
    dst->spAttack = GetMonData(src, MON_DATA_SPATK, NULL);
    dst->spDefense = GetMonData(src, MON_DATA_SPDEF, NULL);
    dst->abilityNum = GetMonData(src, MON_DATA_ABILITY_NUM, NULL);
    dst->otId = GetMonData(src, MON_DATA_OT_ID, NULL);
    dst->type1 = gSpeciesInfo[dst->species].types[0];
    dst->type2 = gSpeciesInfo[dst->species].types[1];
    dst->type3 = TYPE_MYSTERY;
    dst->ability = GetAbilityBySpecies(dst->species, dst->abilityNum);
    GetMonData(src, MON_DATA_NICKNAME, nickname);
    StringCopy_Nickname(dst->nickname, nickname);
    GetMonData(src, MON_DATA_OT_NAME, dst->otName);

    for (i = 0; i < NUM_BATTLE_STATS; i++)
        dst->statStages[i] = DEFAULT_STAT_STAGE;

    dst->status2 = 0;
}

void CopyPlayerPartyMonToBattleData(u8 battlerId, u8 partyIndex)
{
    PokemonToBattleMon(&gPlayerParty[partyIndex], &gBattleMons[battlerId]);
    gBattleStruct->hpOnSwitchout[GetBattlerSide(battlerId)] = gBattleMons[battlerId].hp;
    UpdateSentPokesToOpponentValue(battlerId);
    ClearTemporarySpeciesSpriteData(battlerId, FALSE);
}

bool8 ExecuteTableBasedItemEffect(struct Pokemon *mon, u16 item, u8 partyIndex, u8 moveIndex)
{
    return PokemonUseItemEffects(mon, item, partyIndex, moveIndex, FALSE);
}

#define UPDATE_FRIENDSHIP_FROM_ITEM()                                                                   \
{                                                                                                       \
    if ((retVal == 0 || friendshipOnly) && !ShouldSkipFriendshipChange() && friendshipChange == 0)      \
    {                                                                                                   \
        friendshipChange = itemEffect[itemEffectParam];                                                 \
        friendship = GetMonData(mon, MON_DATA_FRIENDSHIP, NULL);                                        \
        if (friendshipChange > 0 && holdEffect == HOLD_EFFECT_FRIENDSHIP_UP)                            \
            friendship += 150 * friendshipChange / 100;                                                 \
        else                                                                                            \
            friendship += friendshipChange;                                                             \
        if (friendshipChange > 0)                                                                       \
        {                                                                                               \
            if (GetMonData(mon, MON_DATA_POKEBALL, NULL) == ITEM_LUXURY_BALL)                           \
                friendship++;                                                                           \
            if (GetMonData(mon, MON_DATA_MET_LOCATION, NULL) == GetCurrentRegionMapSectionId())         \
                friendship++;                                                                           \
        }                                                                                               \
        if (friendship < 0)                                                                             \
            friendship = 0;                                                                             \
        if (friendship > MAX_FRIENDSHIP)                                                                \
            friendship = MAX_FRIENDSHIP;                                                                \
        SetMonData(mon, MON_DATA_FRIENDSHIP, &friendship);                                              \
        retVal = FALSE;                                                                                 \
    }                                                                                                   \
}

// EXP candies store an index for this table in their holdEffectParam.
const u32 sExpCandyExperienceTable[] = {
    [EXP_100 - 1] = 100,
    [EXP_800 - 1] = 800,
    [EXP_3000 - 1] = 3000,
    [EXP_10000 - 1] = 10000,
    [EXP_30000 - 1] = 30000,
};

// Returns TRUE if the item has no effect on the Pokémon, FALSE otherwise
bool8 PokemonUseItemEffects(struct Pokemon *mon, u16 item, u8 partyIndex, u8 moveIndex, bool8 usedByAI)
{
    u32 dataUnsigned;
    s32 dataSigned, evCap;
    s32 friendship;
    s32 i;
    bool8 retVal = TRUE;
    const u8 *itemEffect;
    u8 itemEffectParam = ITEM_EFFECT_ARG_START;
    u32 temp1, temp2;
    s8 friendshipChange = 0;
    u8 holdEffect;
    u8 battlerId = MAX_BATTLERS_COUNT;
    u32 friendshipOnly = FALSE;
    u16 heldItem;
    u8 effectFlags;
    s8 evChange;
    u16 evCount;

    // Get item hold effect
    heldItem = GetMonData(mon, MON_DATA_HELD_ITEM, NULL);
    if (heldItem == ITEM_ENIGMA_BERRY_E_READER)
        holdEffect = gSaveBlock1Ptr->enigmaBerry.holdEffect;
    else
        holdEffect = ItemId_GetHoldEffect(heldItem);

    // Skip using the item if it won't do anything
    if (gItemEffectTable[item] == NULL && item != ITEM_ENIGMA_BERRY_E_READER)
        return TRUE;

    // Get item effect
    itemEffect = GetItemEffect(item);

    // Do item effect
    for (i = 0; i < ITEM_EFFECT_ARG_START; i++)
    {
        switch (i)
        {

        // Handle ITEM0 effects (infatuation, Dire Hit, X Attack). ITEM0_SACRED_ASH is handled in party_menu.c
        // Now handled in item battle scripts.
        case 0:
            break;

        // Handle ITEM1 effects (in-battle stat boosting effects)
        // Now handled in item battle scripts.
        case 1:
            break;
        // Formerly used by the item effects of the X Sp. Atk and the X Accuracy
        case 2:
            break;

        // Handle ITEM3 effects (Guard Spec, Rare Candy, cure status)
        case 3:
            // Rare Candy / EXP Candy
            if ((itemEffect[i] & ITEM3_LEVEL_UP)
             && GetMonData(mon, MON_DATA_LEVEL, NULL) != MAX_LEVEL)
            {
                u8 param = ItemId_GetHoldEffectParam(item);
                dataUnsigned = 0;

                if (param == 0) // Rare Candy
                {
                    dataUnsigned = gExperienceTables[gSpeciesInfo[GetMonData(mon, MON_DATA_SPECIES, NULL)].growthRate][GetMonData(mon, MON_DATA_LEVEL, NULL) + 1];
                }
                else if (param - 1 < ARRAY_COUNT(sExpCandyExperienceTable)) // EXP Candies
                {
                    u16 species = GetMonData(mon, MON_DATA_SPECIES, NULL);
                    dataUnsigned = sExpCandyExperienceTable[param - 1] + GetMonData(mon, MON_DATA_EXP, NULL);
                    if (dataUnsigned > gExperienceTables[gSpeciesInfo[species].growthRate][MAX_LEVEL])
                        dataUnsigned = gExperienceTables[gSpeciesInfo[species].growthRate][MAX_LEVEL];
                }

                if (dataUnsigned != 0) // Failsafe
                {
                    SetMonData(mon, MON_DATA_EXP, &dataUnsigned);
                    CalculateMonStats(mon);
                    retVal = FALSE;
                }
            }

            // Cure status
            if ((itemEffect[i] & ITEM3_SLEEP) && HealStatusConditions(mon, partyIndex, STATUS1_SLEEP, battlerId) == 0)
                retVal = FALSE;
            if ((itemEffect[i] & ITEM3_POISON) && HealStatusConditions(mon, partyIndex, STATUS1_PSN_ANY | STATUS1_TOXIC_COUNTER, battlerId) == 0)
                retVal = FALSE;
            if ((itemEffect[i] & ITEM3_BURN) && HealStatusConditions(mon, partyIndex, STATUS1_BURN, battlerId) == 0)
                retVal = FALSE;
            if ((itemEffect[i] & ITEM3_FREEZE) && HealStatusConditions(mon, partyIndex, STATUS1_FREEZE | STATUS1_FROSTBITE, battlerId) == 0)
                retVal = FALSE;
            if ((itemEffect[i] & ITEM3_PARALYSIS) && HealStatusConditions(mon, partyIndex, STATUS1_PARALYSIS, battlerId) == 0)
                retVal = FALSE;
            break;

        // Handle ITEM4 effects (Change HP/Atk EVs, HP heal, PP heal, PP up, Revive, and evolution stones)
        case 4:
            effectFlags = itemEffect[i];

            // PP Up
            if (effectFlags & ITEM4_PP_UP)
            {
                effectFlags &= ~ITEM4_PP_UP;
                dataUnsigned = (GetMonData(mon, MON_DATA_PP_BONUSES, NULL) & gPPUpGetMask[moveIndex]) >> (moveIndex * 2);
                temp1 = CalculatePPWithBonus(GetMonData(mon, MON_DATA_MOVE1 + moveIndex, NULL), GetMonData(mon, MON_DATA_PP_BONUSES, NULL), moveIndex);
                if (dataUnsigned <= 2 && temp1 > 4)
                {
                    dataUnsigned = GetMonData(mon, MON_DATA_PP_BONUSES, NULL) + gPPUpAddValues[moveIndex];
                    SetMonData(mon, MON_DATA_PP_BONUSES, &dataUnsigned);

                    dataUnsigned = CalculatePPWithBonus(GetMonData(mon, MON_DATA_MOVE1 + moveIndex, NULL), dataUnsigned, moveIndex) - temp1;
                    dataUnsigned = GetMonData(mon, MON_DATA_PP1 + moveIndex, NULL) + dataUnsigned;
                    SetMonData(mon, MON_DATA_PP1 + moveIndex, &dataUnsigned);
                    retVal = FALSE;
                }
            }
            temp1 = 0;

            // Loop through and try each of the remaining ITEM4 effects
            while (effectFlags != 0)
            {
                if (effectFlags & 1)
                {
                    switch (temp1)
                    {
                    case 0: // ITEM4_EV_HP
                    case 1: // ITEM4_EV_ATK
                        evCount = GetMonEVCount(mon);
                        temp2 = itemEffect[itemEffectParam];
                        dataSigned = GetMonData(mon, sGetMonDataEVConstants[temp1], NULL);
                        evChange = temp2;

                        if (evChange > 0) // Increasing EV (HP or Atk)
                        {
                            // Has EV increase limit already been reached?
                            if (evCount >= MAX_TOTAL_EVS)
                                return TRUE;

                            if (itemEffect[10] & ITEM10_IS_VITAMIN)
                                evCap = EV_ITEM_RAISE_LIMIT;
                            else
                                evCap = MAX_PER_STAT_EVS;

                            if (dataSigned >= evCap)
                                break;

                            // Limit the increase
                            if (dataSigned + evChange > evCap)
                                temp2 = evCap - (dataSigned + evChange) + evChange;
                            else
                                temp2 = evChange;

                            if (evCount + temp2 > MAX_TOTAL_EVS)
                                temp2 += MAX_TOTAL_EVS - (evCount + temp2);

                            dataSigned += temp2;
                        }
                        else if (evChange < 0) // Decreasing EV (HP or Atk)
                        {
                            if (dataSigned == 0)
                            {
                                // No EVs to lose, but make sure friendship updates anyway
                                friendshipOnly = TRUE;
                                itemEffectParam++;
                                break;
                            }
                            dataSigned += evChange;
                            #if I_EV_LOWERING_BERRY_JUMP == GEN_4
                            if (dataSigned > 100)
                                dataSigned = 100;
                            #endif
                            if (dataSigned < 0)
                                dataSigned = 0;
                        }
                        else // Reset EV (HP or Atk)
                        {
                            if (dataSigned == 0)
                                break;

                            dataSigned = 0;
                        }

                        // Update EVs and stats
                        SetMonData(mon, sGetMonDataEVConstants[temp1], &dataSigned);
                        CalculateMonStats(mon);
                        itemEffectParam++;
                        retVal = FALSE;
                        break;

                    case 2: // ITEM4_HEAL_HP
                        // Check use validity.
                        if ((effectFlags & (ITEM4_REVIVE >> 2) && GetMonData(mon, MON_DATA_HP, NULL) != 0)
                              || (!(effectFlags & (ITEM4_REVIVE >> 2)) && GetMonData(mon, MON_DATA_HP, NULL) == 0))
                        {
                            itemEffectParam++;
                            break;
                        }

                        // Get amount of HP to restore
                        dataUnsigned = itemEffect[itemEffectParam++];
                        switch (dataUnsigned)
                        {
                        case ITEM6_HEAL_HP_FULL:
                            dataUnsigned = GetMonData(mon, MON_DATA_MAX_HP, NULL) - GetMonData(mon, MON_DATA_HP, NULL);
                            break;
                        case ITEM6_HEAL_HP_HALF:
                            dataUnsigned = GetMonData(mon, MON_DATA_MAX_HP, NULL) / 2;
                            if (dataUnsigned == 0)
                                dataUnsigned = 1;
                            break;
                        case ITEM6_HEAL_HP_LVL_UP:
                            dataUnsigned = gBattleScripting.levelUpHP;
                            break;
                        case ITEM6_HEAL_HP_QUARTER:
                            dataUnsigned = GetMonData(mon, MON_DATA_MAX_HP, NULL) / 4;
                            if (dataUnsigned == 0)
                                dataUnsigned = 1;
                            break;
                        }

                        // Only restore HP if not at max health
                        if (GetMonData(mon, MON_DATA_MAX_HP, NULL) != GetMonData(mon, MON_DATA_HP, NULL))
                        {
                            // Restore HP
                            dataUnsigned = GetMonData(mon, MON_DATA_HP, NULL) + dataUnsigned;
                            if (dataUnsigned > GetMonData(mon, MON_DATA_MAX_HP, NULL))
                                dataUnsigned = GetMonData(mon, MON_DATA_MAX_HP, NULL);
                            SetMonData(mon, MON_DATA_HP, &dataUnsigned);
                            retVal = FALSE;
                        }
                        effectFlags &= ~(ITEM4_REVIVE >> 2);
                        break;

                    case 3: // ITEM4_HEAL_PP
                        if (!(effectFlags & (ITEM4_HEAL_PP_ONE >> 3)))
                        {
                            // Heal PP for all moves
                            for (temp2 = 0; (signed)(temp2) < (signed)(MAX_MON_MOVES); temp2++)
                            {
                                u16 moveId;
                                dataUnsigned = GetMonData(mon, MON_DATA_PP1 + temp2, NULL);
                                moveId = GetMonData(mon, MON_DATA_MOVE1 + temp2, NULL);
                                if (dataUnsigned != CalculatePPWithBonus(moveId, GetMonData(mon, MON_DATA_PP_BONUSES, NULL), temp2))
                                {
                                    dataUnsigned += itemEffect[itemEffectParam];
                                    moveId = GetMonData(mon, MON_DATA_MOVE1 + temp2, NULL); // Redundant
                                    if (dataUnsigned > CalculatePPWithBonus(moveId, GetMonData(mon, MON_DATA_PP_BONUSES, NULL), temp2))
                                    {
                                        moveId = GetMonData(mon, MON_DATA_MOVE1 + temp2, NULL); // Redundant
                                        dataUnsigned = CalculatePPWithBonus(moveId, GetMonData(mon, MON_DATA_PP_BONUSES, NULL), temp2);
                                    }
                                    SetMonData(mon, MON_DATA_PP1 + temp2, &dataUnsigned);
                                    retVal = FALSE;
                                }
                            }
                            itemEffectParam++;
                        }
                        else
                        {
                            // Heal PP for one move
                            u16 moveId;
                            dataUnsigned = GetMonData(mon, MON_DATA_PP1 + moveIndex, NULL);
                            moveId = GetMonData(mon, MON_DATA_MOVE1 + moveIndex, NULL);
                            if (dataUnsigned != CalculatePPWithBonus(moveId, GetMonData(mon, MON_DATA_PP_BONUSES, NULL), moveIndex))
                            {
                                dataUnsigned += itemEffect[itemEffectParam++];
                                moveId = GetMonData(mon, MON_DATA_MOVE1 + moveIndex, NULL); // Redundant
                                if (dataUnsigned > CalculatePPWithBonus(moveId, GetMonData(mon, MON_DATA_PP_BONUSES, NULL), moveIndex))
                                {
                                    moveId = GetMonData(mon, MON_DATA_MOVE1 + moveIndex, NULL); // Redundant
                                    dataUnsigned = CalculatePPWithBonus(moveId, GetMonData(mon, MON_DATA_PP_BONUSES, NULL), moveIndex);
                                }
                                SetMonData(mon, MON_DATA_PP1 + moveIndex, &dataUnsigned);
                                retVal = FALSE;
                            }
                        }
                        break;

                    // cases 4-6 are ITEM4_HEAL_PP_ONE, ITEM4_PP_UP, and ITEM4_REVIVE, which
                    // are already handled above by other cases or before the loop

                    case 7: // ITEM4_EVO_STONE
                        {
                            u16 targetSpecies = GetEvolutionTargetSpecies(mon, EVO_MODE_ITEM_USE, item, NULL);

                            if (targetSpecies != SPECIES_NONE)
                            {
                                BeginEvolutionScene(mon, targetSpecies, FALSE, partyIndex);
                                return FALSE;
                            }
                        }
                        break;
                    }
                }
                temp1++;
                effectFlags >>= 1;
            }
            break;

        // Handle ITEM5 effects (Change Def/SpDef/SpAtk/Speed EVs, PP Max, and friendship changes)
        case 5:
            effectFlags = itemEffect[i];
            temp1 = 0;

            // Loop through and try each of the ITEM5 effects
            while (effectFlags != 0)
            {
                if (effectFlags & 1)
                {
                    switch (temp1)
                    {
                    case 0: // ITEM5_EV_DEF
                    case 1: // ITEM5_EV_SPEED
                    case 2: // ITEM5_EV_SPDEF
                    case 3: // ITEM5_EV_SPATK
                        evCount = GetMonEVCount(mon);
                        temp2 = itemEffect[itemEffectParam];
                        dataSigned = GetMonData(mon, sGetMonDataEVConstants[temp1 + 2], NULL);
                        evChange = temp2;
                        if (evChange > 0) // Increasing EV
                        {
                            // Has EV increase limit already been reached?
                            if (evCount >= MAX_TOTAL_EVS)
                                return TRUE;

                            if (itemEffect[10] & ITEM10_IS_VITAMIN)
                                evCap = EV_ITEM_RAISE_LIMIT;
                            else
                                evCap = MAX_PER_STAT_EVS;

                            if (dataSigned >= evCap)
                                break;

                            // Limit the increase
                            if (dataSigned + evChange > evCap)
                                temp2 = evCap - (dataSigned + evChange) + evChange;
                            else
                                temp2 = evChange;

                            if (evCount + temp2 > MAX_TOTAL_EVS)
                                temp2 += MAX_TOTAL_EVS - (evCount + temp2);

                            dataSigned += temp2;
                        }
                        else if (evChange < 0) // Decreasing EV
                        {
                            if (dataSigned == 0)
                            {
                                // No EVs to lose, but make sure friendship updates anyway
                                friendshipOnly = TRUE;
                                itemEffectParam++;
                                break;
                            }
                            dataSigned += evChange;
                            #if I_BERRY_EV_JUMP == GEN_4
                            if (dataSigned > 100)
                                dataSigned = 100;
                            #endif
                            if (dataSigned < 0)
                                dataSigned = 0;
                        }
                        else // Reset EV
                        {
                            if (dataSigned == 0)
                                break;

                            dataSigned = 0;
                        }

                        // Update EVs and stats
                        SetMonData(mon, sGetMonDataEVConstants[temp1 + 2], &dataSigned);
                        CalculateMonStats(mon);
                        retVal = FALSE;
                        itemEffectParam++;
                        break;

                    case 4: // ITEM5_PP_MAX
                        dataUnsigned = (GetMonData(mon, MON_DATA_PP_BONUSES, NULL) & gPPUpGetMask[moveIndex]) >> (moveIndex * 2);
                        temp2 = CalculatePPWithBonus(GetMonData(mon, MON_DATA_MOVE1 + moveIndex, NULL), GetMonData(mon, MON_DATA_PP_BONUSES, NULL), moveIndex);

                        // Check if 3 PP Ups have been applied already, and that the move has a total PP of at least 5 (excludes Sketch)
                        if (dataUnsigned < 3 && temp2 >= 5)
                        {
                            dataUnsigned = GetMonData(mon, MON_DATA_PP_BONUSES, NULL);
                            dataUnsigned &= gPPUpClearMask[moveIndex];
                            dataUnsigned += gPPUpAddValues[moveIndex] * 3; // Apply 3 PP Ups (max)

                            SetMonData(mon, MON_DATA_PP_BONUSES, &dataUnsigned);
                            dataUnsigned = CalculatePPWithBonus(GetMonData(mon, MON_DATA_MOVE1 + moveIndex, NULL), dataUnsigned, moveIndex) - temp2;
                            dataUnsigned = GetMonData(mon, MON_DATA_PP1 + moveIndex, NULL) + dataUnsigned;
                            SetMonData(mon, MON_DATA_PP1 + moveIndex, &dataUnsigned);
                            retVal = FALSE;
                        }
                        break;

                    case 5: // ITEM5_FRIENDSHIP_LOW
                        // Changes to friendship are given differently depending on
                        // how much friendship the Pokémon already has.
                        // In general, Pokémon with lower friendship receive more,
                        // and Pokémon with higher friendship receive less.
                        if (GetMonData(mon, MON_DATA_FRIENDSHIP, NULL) < 100)
                            UPDATE_FRIENDSHIP_FROM_ITEM();
                        itemEffectParam++;
                        break;

                    case 6: // ITEM5_FRIENDSHIP_MID
                        if (GetMonData(mon, MON_DATA_FRIENDSHIP, NULL) >= 100 && GetMonData(mon, MON_DATA_FRIENDSHIP, NULL) < 200)
                            UPDATE_FRIENDSHIP_FROM_ITEM();
                        itemEffectParam++;
                        break;

                    case 7: // ITEM5_FRIENDSHIP_HIGH
                        if (GetMonData(mon, MON_DATA_FRIENDSHIP, NULL) >= 200)
                            UPDATE_FRIENDSHIP_FROM_ITEM();
                        itemEffectParam++;
                        break;
                    }
                }
                temp1++;
                effectFlags >>= 1;
            }
            break;
        }
    }
    return retVal;
}

bool8 HealStatusConditions(struct Pokemon *mon, u32 battlePartyId, u32 healMask, u8 battlerId)
{
    u32 status = GetMonData(mon, MON_DATA_STATUS, 0);

    if (status & healMask)
    {
        status &= ~healMask;
        SetMonData(mon, MON_DATA_STATUS, &status);
        if (gMain.inBattle && battlerId != MAX_BATTLERS_COUNT)
            gBattleMons[battlerId].status1 &= ~healMask;
        return FALSE;
    }
    else
    {
        return TRUE;
    }
}

u8 GetItemEffectParamOffset(u32 battler, u16 itemId, u8 effectByte, u8 effectBit)
{
    const u8 *temp;
    const u8 *itemEffect;
    u8 offset;
    int i;
    u8 j;
    u8 effectFlags;

    offset = ITEM_EFFECT_ARG_START;

    temp = gItemEffectTable[itemId];

    if (temp != NULL && !temp && itemId != ITEM_ENIGMA_BERRY_E_READER)
        return 0;

    if (itemId == ITEM_ENIGMA_BERRY_E_READER)
    {
        temp = gEnigmaBerries[battler].itemEffect;
    }

    itemEffect = temp;

    for (i = 0; i < ITEM_EFFECT_ARG_START; i++)
    {
        switch (i)
        {
        case 0:
        case 1:
        case 2:
        case 3:
            if (i == effectByte)
                return 0;
            break;
        case 4:
            effectFlags = itemEffect[4];
            if (effectFlags & ITEM4_PP_UP)
                effectFlags &= ~(ITEM4_PP_UP);
            j = 0;
            while (effectFlags)
            {
                if (effectFlags & 1)
                {
                    switch (j)
                    {
                    case 2: // ITEM4_HEAL_HP
                        if (effectFlags & (ITEM4_REVIVE >> 2))
                            effectFlags &= ~(ITEM4_REVIVE >> 2);
                        // fallthrough
                    case 0: // ITEM4_EV_HP
                        if (i == effectByte && (effectFlags & effectBit))
                            return offset;
                        offset++;
                        break;
                    case 1: // ITEM4_EV_ATK
                        if (i == effectByte && (effectFlags & effectBit))
                            return offset;
                        offset++;
                        break;
                    case 3: // ITEM4_HEAL_PP
                        if (i == effectByte && (effectFlags & effectBit))
                            return offset;
                        offset++;
                        break;
                    case 7: // ITEM4_EVO_STONE
                        if (i == effectByte)
                            return 0;
                        break;
                    }
                }
                j++;
                effectFlags >>= 1;
                if (i == effectByte)
                    effectBit >>= 1;
            }
            break;
        case 5:
            effectFlags = itemEffect[5];
            j = 0;
            while (effectFlags)
            {
                if (effectFlags & 1)
                {
                    switch (j)
                    {
                    case 0: // ITEM5_EV_DEF
                    case 1: // ITEM5_EV_SPEED
                    case 2: // ITEM5_EV_SPDEF
                    case 3: // ITEM5_EV_SPATK
                    case 4: // ITEM5_PP_MAX
                    case 5: // ITEM5_FRIENDSHIP_LOW
                    case 6: // ITEM5_FRIENDSHIP_MID
                        if (i == effectByte && (effectFlags & effectBit))
                            return offset;
                        offset++;
                        break;
                    case 7: // ITEM5_FRIENDSHIP_HIGH
                        if (i == effectByte)
                            return 0;
                        break;
                    }
                }
                j++;
                effectFlags >>= 1;
                if (i == effectByte)
                    effectBit >>= 1;
            }
            break;
        }
    }

    return offset;
}

static void BufferStatRoseMessage(s32 statIdx)
{
    gBattlerTarget = gBattlerInMenuId;
    StringCopy(gBattleTextBuff1, gStatNamesTable[sStatsToRaise[statIdx]]);
    if (B_X_ITEMS_BUFF >= GEN_7)
    {
        StringCopy(gBattleTextBuff2, gText_StatSharply);
        StringAppend(gBattleTextBuff2, gText_StatRose);
    }
    else
    {
        StringCopy(gBattleTextBuff2, gText_StatRose);
    }
    BattleStringExpandPlaceholdersToDisplayedString(gText_DefendersStatRose);
}

u8 *UseStatIncreaseItem(u16 itemId)
{
    const u8 *itemEffect;

    if (itemId == ITEM_ENIGMA_BERRY_E_READER)
    {
        if (gMain.inBattle)
            itemEffect = gEnigmaBerries[gBattlerInMenuId].itemEffect;
        else
            itemEffect = gSaveBlock1Ptr->enigmaBerry.itemEffect;
    }
    else
    {
        itemEffect = gItemEffectTable[itemId];
    }

    gPotentialItemEffectBattler = gBattlerInMenuId;

    if (itemEffect[0] & ITEM0_DIRE_HIT)
    {
        gBattlerAttacker = gBattlerInMenuId;
        BattleStringExpandPlaceholdersToDisplayedString(gText_PkmnGettingPumped);
    }

    switch (itemEffect[1])
    {
        case ITEM1_X_ATTACK:
            BufferStatRoseMessage(STAT_ATK);
            break;
        case ITEM1_X_DEFENSE:
            BufferStatRoseMessage(STAT_DEF);
            break;
        case ITEM1_X_SPEED:
            BufferStatRoseMessage(STAT_SPEED);
            break;
        case ITEM1_X_SPATK:
            BufferStatRoseMessage(STAT_SPATK);
            break;
        case ITEM1_X_SPDEF:
            BufferStatRoseMessage(STAT_SPDEF);
            break;
        case ITEM1_X_ACCURACY:
            BufferStatRoseMessage(STAT_ACC);
            break;
    }

    if (itemEffect[3] & ITEM3_GUARD_SPEC)
    {
        gBattlerAttacker = gBattlerInMenuId;
        BattleStringExpandPlaceholdersToDisplayedString(gText_PkmnShroudedInMist);
    }

    return gDisplayedStringBattle;
}

u8 GetNature(struct Pokemon *mon)
{
    return GetMonData(mon, MON_DATA_PERSONALITY, 0) % NUM_NATURES;
}

u8 GetNatureFromPersonality(u32 personality)
{
    return personality % NUM_NATURES;
}

u16 GetEvolutionTargetSpecies(struct Pokemon *mon, u8 mode, u16 evolutionItem, struct Pokemon *tradePartner)
{
    int i, j;
    u16 targetSpecies = 0;
    u16 species = GetMonData(mon, MON_DATA_SPECIES, 0);
    u16 heldItem = GetMonData(mon, MON_DATA_HELD_ITEM, 0);
    u32 personality = GetMonData(mon, MON_DATA_PERSONALITY, 0);
    u8 level;
    u16 friendship;
    u8 beauty = GetMonData(mon, MON_DATA_BEAUTY, 0);
    u16 upperPersonality = personality >> 16;
    u32 holdEffect, currentMap, partnerSpecies, partnerHeldItem, partnerHoldEffect;
    const struct Evolution *evolutions = GetSpeciesEvolutions(species);

    if (evolutions == NULL)
        return SPECIES_NONE;

    if (tradePartner != NULL)
    {
        partnerSpecies = GetMonData(tradePartner, MON_DATA_SPECIES, 0);
        partnerHeldItem = GetMonData(tradePartner, MON_DATA_HELD_ITEM, 0);

        if (partnerHeldItem == ITEM_ENIGMA_BERRY_E_READER)
            partnerHoldEffect = gSaveBlock1Ptr->enigmaBerry.holdEffect;
        else
            partnerHoldEffect = ItemId_GetHoldEffect(partnerHeldItem);
    }
    else
    {
        partnerSpecies = SPECIES_NONE;
        partnerHeldItem = ITEM_NONE;
        partnerHoldEffect = HOLD_EFFECT_NONE;
    }

    if (heldItem == ITEM_ENIGMA_BERRY_E_READER)
        holdEffect = gSaveBlock1Ptr->enigmaBerry.holdEffect;
    else
        holdEffect = ItemId_GetHoldEffect(heldItem);

    // Prevent evolution with Everstone, unless we're just viewing the party menu with an evolution item
    if (holdEffect == HOLD_EFFECT_PREVENT_EVOLVE
        && mode != EVO_MODE_ITEM_CHECK
    #if P_KADABRA_EVERSTONE >= GEN_4
        && species != SPECIES_KADABRA
    #endif
    )
        return SPECIES_NONE;

    switch (mode)
    {
    case EVO_MODE_NORMAL:
        level = GetMonData(mon, MON_DATA_LEVEL, 0);
        friendship = GetMonData(mon, MON_DATA_FRIENDSHIP, 0);

        for (i = 0; evolutions[i].method != EVOLUTIONS_END; i++)
        {
            if (SanitizeSpeciesId(evolutions[i].targetSpecies) == SPECIES_NONE)
                continue;

            switch (evolutions[i].method)
            {
            case EVO_FRIENDSHIP:
                if (friendship >= FRIENDSHIP_EVO_THRESHOLD)
                    targetSpecies = evolutions[i].targetSpecies;
                break;
            case EVO_FRIENDSHIP_DAY:
                if (GetTimeOfDay() != TIME_NIGHT && friendship >= FRIENDSHIP_EVO_THRESHOLD)
                    targetSpecies = evolutions[i].targetSpecies;
                break;
            case EVO_LEVEL_DAY:
                if (GetTimeOfDay() != TIME_NIGHT && evolutions[i].param <= level)
                    targetSpecies = evolutions[i].targetSpecies;
                break;
            case EVO_FRIENDSHIP_NIGHT:
                if (GetTimeOfDay() == TIME_NIGHT && friendship >= FRIENDSHIP_EVO_THRESHOLD)
                    targetSpecies = evolutions[i].targetSpecies;
                break;
            case EVO_LEVEL_NIGHT:
                if (GetTimeOfDay() == TIME_NIGHT && evolutions[i].param <= level)
                    targetSpecies = evolutions[i].targetSpecies;
                break;
            case EVO_ITEM_HOLD_NIGHT:
                if (GetTimeOfDay() == TIME_NIGHT && heldItem == evolutions[i].param)
                {
                    heldItem = ITEM_NONE;
                    SetMonData(mon, MON_DATA_HELD_ITEM, &heldItem);
                    targetSpecies = evolutions[i].targetSpecies;
                }
                break;
            case EVO_ITEM_HOLD_DAY:
                if (GetTimeOfDay() != TIME_NIGHT && heldItem == evolutions[i].param)
                {
                    heldItem = ITEM_NONE;
                    SetMonData(mon, MON_DATA_HELD_ITEM, &heldItem);
                    targetSpecies = evolutions[i].targetSpecies;
                }
                break;
            case EVO_LEVEL_DUSK:
                if (GetTimeOfDay() == TIME_EVENING && evolutions[i].param <= level)
                    targetSpecies = evolutions[i].targetSpecies;
                break;
            case EVO_LEVEL:
                if (evolutions[i].param <= level)
                    targetSpecies = evolutions[i].targetSpecies;
                break;
            case EVO_LEVEL_FEMALE:
                if (evolutions[i].param <= level && GetMonGender(mon) == MON_FEMALE)
                    targetSpecies = evolutions[i].targetSpecies;
                break;
            case EVO_LEVEL_MALE:
                if (evolutions[i].param <= level && GetMonGender(mon) == MON_MALE)
                    targetSpecies = evolutions[i].targetSpecies;
                break;
            case EVO_LEVEL_ATK_GT_DEF:
                if (evolutions[i].param <= level)
                    if (GetMonData(mon, MON_DATA_ATK, 0) > GetMonData(mon, MON_DATA_DEF, 0))
                        targetSpecies = evolutions[i].targetSpecies;
                break;
            case EVO_LEVEL_ATK_EQ_DEF:
                if (evolutions[i].param <= level)
                    if (GetMonData(mon, MON_DATA_ATK, 0) == GetMonData(mon, MON_DATA_DEF, 0))
                        targetSpecies = evolutions[i].targetSpecies;
                break;
            case EVO_LEVEL_ATK_LT_DEF:
                if (evolutions[i].param <= level)
                    if (GetMonData(mon, MON_DATA_ATK, 0) < GetMonData(mon, MON_DATA_DEF, 0))
                        targetSpecies = evolutions[i].targetSpecies;
                break;
            case EVO_LEVEL_SILCOON:
                if (evolutions[i].param <= level && (upperPersonality % 10) <= 4)
                    targetSpecies = evolutions[i].targetSpecies;
                break;
            case EVO_LEVEL_CASCOON:
                if (evolutions[i].param <= level && (upperPersonality % 10) > 4)
                    targetSpecies = evolutions[i].targetSpecies;
                break;
            case EVO_LEVEL_NINJASK:
                if (evolutions[i].param <= level)
                    targetSpecies = evolutions[i].targetSpecies;
                break;
            case EVO_LEVEL_FAMILY_OF_FOUR:
                if (evolutions[i].param <= level && (personality % 100) != 0)
                    targetSpecies = evolutions[i].targetSpecies;
                break;
            case EVO_LEVEL_FAMILY_OF_THREE:
                if (evolutions[i].param <= level && (personality % 100) == 0)
                    targetSpecies = evolutions[i].targetSpecies;
                break;
            case EVO_BEAUTY:
                if (evolutions[i].param <= beauty)
                    targetSpecies = evolutions[i].targetSpecies;
                break;
            case EVO_MOVE:
                if (MonKnowsMove(mon, evolutions[i].param))
                    targetSpecies = evolutions[i].targetSpecies;
                break;
            case EVO_MOVE_TWO_SEGMENT:
                if (MonKnowsMove(mon, evolutions[i].param) && (personality % 100) != 0)
                    targetSpecies = evolutions[i].targetSpecies;
                break;
            case EVO_MOVE_THREE_SEGMENT:
                if (MonKnowsMove(mon, evolutions[i].param) && (personality % 100) == 0)
                    targetSpecies = evolutions[i].targetSpecies;
                break;
            case EVO_FRIENDSHIP_MOVE_TYPE:
                if (friendship >= FRIENDSHIP_EVO_THRESHOLD)
                {
                    for (j = 0; j < MAX_MON_MOVES; j++)
                    {
                        if (gBattleMoves[GetMonData(mon, MON_DATA_MOVE1 + j, NULL)].type == evolutions[i].param)
                        {
                            targetSpecies = evolutions[i].targetSpecies;
                            break;
                        }
                    }
                }
                break;
            case EVO_SPECIFIC_MON_IN_PARTY:
                for (j = 0; j < PARTY_SIZE; j++)
                {
                    if (GetMonData(&gPlayerParty[j], MON_DATA_SPECIES, NULL) == evolutions[i].param)
                    {
                        targetSpecies = evolutions[i].targetSpecies;
                        break;
                    }
                }
                break;
            case EVO_LEVEL_DARK_TYPE_MON_IN_PARTY:
                if (evolutions[i].param <= level)
                {
                    for (j = 0; j < PARTY_SIZE; j++)
                    {
                        u16 currSpecies = GetMonData(&gPlayerParty[j], MON_DATA_SPECIES, NULL);
                        if (gSpeciesInfo[currSpecies].types[0] == TYPE_DARK
                         || gSpeciesInfo[currSpecies].types[1] == TYPE_DARK)
                        {
                            targetSpecies = evolutions[i].targetSpecies;
                            break;
                        }
                    }
                }
                break;
            case EVO_LEVEL_RAIN:
                j = GetCurrentWeather();
                if (evolutions[i].param <= level
                 && (j == WEATHER_RAIN || j == WEATHER_RAIN_THUNDERSTORM || j == WEATHER_DOWNPOUR))
                    targetSpecies = evolutions[i].targetSpecies;
                break;
            case EVO_LEVEL_FOG:
                j = GetCurrentWeather();
                if (evolutions[i].param <= level
                 && (j == WEATHER_FOG_HORIZONTAL || j == WEATHER_FOG_DIAGONAL))
                    targetSpecies = evolutions[i].targetSpecies;
                break;
            case EVO_MAPSEC:
                if (gMapHeader.regionMapSectionId == evolutions[i].param)
                    targetSpecies = evolutions[i].targetSpecies;
                break;
            case EVO_SPECIFIC_MAP:
                currentMap = ((gSaveBlock1Ptr->location.mapGroup) << 8 | gSaveBlock1Ptr->location.mapNum);
                if (currentMap == evolutions[i].param)
                    targetSpecies = evolutions[i].targetSpecies;
                break;
            case EVO_LEVEL_NATURE_AMPED:
                if (evolutions[i].param <= level)
                {
                    u8 nature = GetNature(mon);
                    switch (nature)
                    {
                    case NATURE_HARDY:
                    case NATURE_BRAVE:
                    case NATURE_ADAMANT:
                    case NATURE_NAUGHTY:
                    case NATURE_DOCILE:
                    case NATURE_IMPISH:
                    case NATURE_LAX:
                    case NATURE_HASTY:
                    case NATURE_JOLLY:
                    case NATURE_NAIVE:
                    case NATURE_RASH:
                    case NATURE_SASSY:
                    case NATURE_QUIRKY:
                        targetSpecies = evolutions[i].targetSpecies;
                        break;
                    }
                }
                break;
            case EVO_LEVEL_NATURE_LOW_KEY:
                if (evolutions[i].param <= level)
                {
                    u8 nature = GetNature(mon);
                    switch (nature)
                    {
                    case NATURE_LONELY:
                    case NATURE_BOLD:
                    case NATURE_RELAXED:
                    case NATURE_TIMID:
                    case NATURE_SERIOUS:
                    case NATURE_MODEST:
                    case NATURE_MILD:
                    case NATURE_QUIET:
                    case NATURE_BASHFUL:
                    case NATURE_CALM:
                    case NATURE_GENTLE:
                    case NATURE_CAREFUL:
                        targetSpecies = evolutions[i].targetSpecies;
                        break;
                    }
                }
                break;
            case EVO_ITEM_HOLD:
                if (heldItem == evolutions[i].param)
                {
                    heldItem = 0;
                    SetMonData(mon, MON_DATA_HELD_ITEM, &heldItem);
                    targetSpecies = evolutions[i].targetSpecies;
                }
                break;
            }
        }
        break;
    case EVO_MODE_TRADE:
        for (i = 0; evolutions[i].method != EVOLUTIONS_END; i++)
        {
            if (SanitizeSpeciesId(evolutions[i].targetSpecies) == SPECIES_NONE)
                continue;

            switch (evolutions[i].method)
            {
            case EVO_TRADE:
                targetSpecies = evolutions[i].targetSpecies;
                break;
            case EVO_TRADE_ITEM:
                if (evolutions[i].param == heldItem)
                {
                    heldItem = ITEM_NONE;
                    SetMonData(mon, MON_DATA_HELD_ITEM, &heldItem);
                    targetSpecies = evolutions[i].targetSpecies;
                }
                break;
            case EVO_TRADE_SPECIFIC_MON:
                if (evolutions[i].param == partnerSpecies && partnerHoldEffect != HOLD_EFFECT_PREVENT_EVOLVE)
                    targetSpecies = evolutions[i].targetSpecies;
                break;
            }
        }
        break;
    case EVO_MODE_ITEM_USE:
    case EVO_MODE_ITEM_CHECK:
        for (i = 0; evolutions[i].method != EVOLUTIONS_END; i++)
        {
            if (SanitizeSpeciesId(evolutions[i].targetSpecies) == SPECIES_NONE)
                continue;

            switch (evolutions[i].method)
            {
            case EVO_ITEM:
                if (evolutions[i].param == evolutionItem)
                    targetSpecies = evolutions[i].targetSpecies;
                break;
            case EVO_ITEM_FEMALE:
                if (GetMonGender(mon) == MON_FEMALE && evolutions[i].param == evolutionItem)
                    targetSpecies = evolutions[i].targetSpecies;
                break;
            case EVO_ITEM_MALE:
                if (GetMonGender(mon) == MON_MALE && evolutions[i].param == evolutionItem)
                    targetSpecies = evolutions[i].targetSpecies;
                break;
            case EVO_ITEM_NIGHT:
                if (GetTimeOfDay() == TIME_NIGHT && evolutions[i].param == evolutionItem)
                    targetSpecies = evolutions[i].targetSpecies;
                break;
            case EVO_ITEM_DAY:
                if (GetTimeOfDay() != TIME_NIGHT && evolutions[i].param == evolutionItem)
                    targetSpecies = evolutions[i].targetSpecies;
                break;
            }
        }
        break;
    // Battle evolution without leveling; party slot is being passed into the evolutionItem arg.
    case EVO_MODE_BATTLE_SPECIAL:
        for (i = 0; evolutions[i].method != EVOLUTIONS_END; i++)
        {
            if (SanitizeSpeciesId(evolutions[i].targetSpecies) == SPECIES_NONE)
                continue;

            switch (evolutions[i].method)
            {
            case EVO_CRITICAL_HITS:
                if (gPartyCriticalHits[evolutionItem] >= evolutions[i].param)
                    targetSpecies = evolutions[i].targetSpecies;
                break;
            }
        }
        break;
    // Overworld evolution without leveling; evolution method is being passed into the evolutionItem arg.
    case EVO_MODE_OVERWORLD_SPECIAL:
        for (i = 0; evolutions[i].method != EVOLUTIONS_END; i++)
        {
            if (SanitizeSpeciesId(evolutions[i].targetSpecies) == SPECIES_NONE)
                continue;

            switch (evolutions[i].method)
            {
            case EVO_SCRIPT_TRIGGER_DMG:
            {
                u16 currentHp = GetMonData(mon, MON_DATA_HP, NULL);
                if (evolutionItem == EVO_SCRIPT_TRIGGER_DMG
                    && currentHp != 0
                    && (GetMonData(mon, MON_DATA_MAX_HP, NULL) - currentHp >= evolutions[i].param))
                    targetSpecies = evolutions[i].targetSpecies;
                break;
            }
            case EVO_DARK_SCROLL:
                if (evolutionItem == EVO_DARK_SCROLL)
                    targetSpecies = evolutions[i].targetSpecies;
                break;
            case EVO_WATER_SCROLL:
                if (evolutionItem == EVO_WATER_SCROLL)
                    targetSpecies = evolutions[i].targetSpecies;
                break;
            }
        }
        break;
    }

    return targetSpecies;
}

bool8 IsMonPastEvolutionLevel(struct Pokemon *mon)
{
    int i;
    u16 species = GetMonData(mon, MON_DATA_SPECIES, 0);
    u8 level = GetMonData(mon, MON_DATA_LEVEL, 0);
    const struct Evolution *evolutions = GetSpeciesEvolutions(species);

    if (evolutions == NULL)
        return FALSE;

    for (i = 0; evolutions[i].method != EVOLUTIONS_END; i++)
    {
        if (SanitizeSpeciesId(evolutions[i].targetSpecies) == SPECIES_NONE)
            continue;

        switch (evolutions[i].method)
        {
        case EVO_LEVEL:
            if (evolutions[i].param <= level)
                return TRUE;
            break;
        }
    }

    return FALSE;
}

u16 NationalPokedexNumToSpecies(u16 nationalNum)
{
    u16 species;

    if (!nationalNum)
        return 0;

    species = 1;

    while (species < (NUM_SPECIES) && gSpeciesInfo[species].natDexNum != nationalNum)
        species++;

    if (species == NUM_SPECIES)
        return NATIONAL_DEX_NONE;

    return species;
}

u16 NationalToHoennOrder(u16 nationalNum)
{
    u16 hoennNum;

    if (!nationalNum)
        return 0;

    hoennNum = 0;

    while (hoennNum < (HOENN_DEX_COUNT - 1) && sHoennToNationalOrder[hoennNum] != nationalNum)
        hoennNum++;

    if (hoennNum >= HOENN_DEX_COUNT - 1)
        return 0;

    return hoennNum + 1;
}

u16 SpeciesToNationalPokedexNum(u16 species)
{
    if (!species)
        return NATIONAL_DEX_NONE;

    return gSpeciesInfo[species].natDexNum;
}

u16 SpeciesToHoennPokedexNum(u16 species)
{
    if (!species)
        return 0;
    return NationalToHoennOrder(gSpeciesInfo[species].natDexNum);
}

u16 HoennToNationalOrder(u16 hoennNum)
{
    if (!hoennNum || hoennNum >= HOENN_DEX_COUNT)
        return 0;

    return sHoennToNationalOrder[hoennNum - 1];
}

// Spots can be drawn on Spinda's color indexes 1, 2, or 3
#define FIRST_SPOT_COLOR 1
#define LAST_SPOT_COLOR  3

// To draw a spot pixel, add 4 to the color index
#define SPOT_COLOR_ADJUSTMENT 4
/*
    The function below handles drawing the randomly-placed spots on Spinda's front sprite.
    Spinda has 4 spots, each with an entry in gSpindaSpotGraphics. Each entry contains
    a base x and y coordinate for the spot and a 16x16 binary image. Each bit in the image
    determines whether that pixel should be considered part of the spot.

    The position of each spot is randomized using the Spinda's personality. The entire 32 bit
    personality value is used, 4 bits for each coordinate of the 4 spots. If the personality
    value is 0x87654321, then 0x1 will be used for the 1st spot's x coord, 0x2 will be used for
    the 1st spot's y coord, 0x3 will be used for the 2nd spot's x coord, and so on. Each
    coordinate is calculated as (baseCoord + (given 4 bits of personality) - 8). In effect this
    means each spot can start at any position -8 to +7 off of its base coordinates (256 possibilities).

    The function then loops over the 16x16 spot image. For each bit in the spot's binary image, if
    the bit is set then it's part of the spot; try to draw it. A pixel is drawn on Spinda if the
    pixel on Spinda satisfies the following formula: ((u8)(colorIndex - 1) <= 2). The -1 excludes
    transparent pixels, as these are index 0. Therefore only colors 1, 2, or 3 on Spinda will
    allow a spot to be drawn. These color indexes are Spinda's light brown body colors. To create
    the spot it adds 4 to the color index, so Spinda's spots will be colors 5, 6, and 7.

    The above is done two different ways in the function: one with << 4, and one without. This
    is because Spinda's sprite is a 4 bits per pixel image, but the pointer to Spinda's pixels
    (destPixels) is an 8 bit pointer, so it addresses two pixels. Shifting by 4 accesses the 2nd
    of these pixels, so this is done every other time.
*/
void DrawSpindaSpots(u32 personality, u8 *dest, bool32 isSecondFrame)
{
    s32 i;
    for (i = 0; i < (s32)ARRAY_COUNT(gSpindaSpotGraphics); i++)
    {
        s32 row;
        u8 x = gSpindaSpotGraphics[i].x + (personality & 0x0F);
        u8 y = gSpindaSpotGraphics[i].y + ((personality & 0xF0) >> 4);

        if (isSecondFrame)
        {
            x -= 12;
            y += 56;
        }
        else
        {
            x -= 8;
            y -= 8;
        }

        for (row = 0; row < SPINDA_SPOT_HEIGHT; row++)
        {
            s32 column;
            s32 spotPixelRow = gSpindaSpotGraphics[i].image[row];

            for (column = x; column < x + SPINDA_SPOT_WIDTH; column++)
            {
                /* Get target pixels on Spinda's sprite */
                u8 *destPixels = dest + ((column / 8) * TILE_SIZE_4BPP) +
                    ((column % 8) / 2) +
                    ((y / 8) * TILE_SIZE_4BPP * 8) +
                    ((y % 8) * 4);

                /* Is this pixel in the 16x16 spot image part of the spot? */
                if (spotPixelRow & 1)
                {
                    /* destPixels addressess two pixels, alternate which */
                    /* of the two pixels is being considered for drawing */
                    if (column & 1)
                    {
                        /* Draw spot pixel if this is Spinda's body color */
                        if ((u8)((*destPixels & 0xF0) - (FIRST_SPOT_COLOR << 4))
                            <= ((LAST_SPOT_COLOR - FIRST_SPOT_COLOR) << 4))
                            *destPixels += (SPOT_COLOR_ADJUSTMENT << 4);
                    }
                    else
                    {
                        /* Draw spot pixel if this is Spinda's body color */
                        if ((u8)((*destPixels & 0xF) - FIRST_SPOT_COLOR)
                            <= (LAST_SPOT_COLOR - FIRST_SPOT_COLOR))
                            *destPixels += SPOT_COLOR_ADJUSTMENT;
                    }
                }

                spotPixelRow >>= 1;
            }

            y++;
        }

        personality >>= 8;
    }
}

void EvolutionRenameMon(struct Pokemon *mon, u16 oldSpecies, u16 newSpecies)
{
    u8 language;
    GetMonData(mon, MON_DATA_NICKNAME, gStringVar1);
    language = GetMonData(mon, MON_DATA_LANGUAGE, &language);
    if (language == GAME_LANGUAGE && !StringCompare(GetSpeciesName(oldSpecies), gStringVar1))
        SetMonData(mon, MON_DATA_NICKNAME, GetSpeciesName(newSpecies));
}

// The below two functions determine which side of a multi battle the trainer battles on
// 0 is the left (top in  party menu), 1 is right (bottom in party menu)
u8 GetPlayerFlankId(void)
{
    u8 flankId = 0;
    switch (gLinkPlayers[GetMultiplayerId()].id)
    {
    case 0:
    case 3:
        flankId = 0;
        break;
    case 1:
    case 2:
        flankId = 1;
        break;
    }
    return flankId;
}

u16 GetLinkTrainerFlankId(u8 linkPlayerId)
{
    u16 flankId = 0;
    switch (gLinkPlayers[linkPlayerId].id)
    {
    case 0:
    case 3:
        flankId = 0;
        break;
    case 1:
    case 2:
        flankId = 1;
        break;
    }
    return flankId;
}

s32 GetBattlerMultiplayerId(u16 id)
{
    s32 multiplayerId;
    for (multiplayerId = 0; multiplayerId < MAX_LINK_PLAYERS; multiplayerId++)
        if (gLinkPlayers[multiplayerId].id == id)
            break;
    return multiplayerId;
}

u8 GetTrainerEncounterMusicId(u16 trainerOpponentId)
{
    if (InBattlePyramid())
        return GetTrainerEncounterMusicIdInBattlePyramid(trainerOpponentId);
    else if (InTrainerHillChallenge())
        return GetTrainerEncounterMusicIdInTrainerHill(trainerOpponentId);
    else
        return TRAINER_ENCOUNTER_MUSIC(trainerOpponentId);
}

u16 ModifyStatByNature(u8 nature, u16 stat, u8 statIndex)
{
// Because this is a u16 it will be unable to store the
// result of the multiplication for any stat > 595 for a
// positive nature and > 728 for a negative nature.
// Neither occur in the base game, but this can happen if
// any Nature-affected base stat is increased to a value
// above 248. The closest by default is Shuckle at 230.
#ifdef BUGFIX
    u32 retVal;
#else
    u16 retVal;
#endif

    // Don't modify HP, Accuracy, or Evasion by nature
    if (statIndex <= STAT_HP || statIndex > NUM_NATURE_STATS)
        return stat;

    switch (gNatureStatTable[nature][statIndex - 1])
    {
    case 1:
        retVal = stat * 110;
        retVal /= 100;
        break;
    case -1:
        retVal = stat * 90;
        retVal /= 100;
        break;
    default:
        retVal = stat;
        break;
    }

    return retVal;
}

#define IS_LEAGUE_BATTLE                                                                \
    ((gBattleTypeFlags & BATTLE_TYPE_TRAINER)                                           \
    && (gTrainers[gTrainerBattleOpponent_A].trainerClass == TRAINER_CLASS_ELITE_FOUR    \
     || gTrainers[gTrainerBattleOpponent_A].trainerClass == TRAINER_CLASS_LEADER        \
     || gTrainers[gTrainerBattleOpponent_A].trainerClass == TRAINER_CLASS_CHAMPION))    \

void AdjustFriendship(struct Pokemon *mon, u8 event)
{
    u16 species, heldItem;
    u8 holdEffect;

    if (ShouldSkipFriendshipChange())
        return;

    species = GetMonData(mon, MON_DATA_SPECIES_OR_EGG, 0);
    heldItem = GetMonData(mon, MON_DATA_HELD_ITEM, 0);

    if (heldItem == ITEM_ENIGMA_BERRY_E_READER)
    {
        if (gMain.inBattle)
            holdEffect = gEnigmaBerries[0].holdEffect;
        else
            holdEffect = gSaveBlock1Ptr->enigmaBerry.holdEffect;
    }
    else
    {
        holdEffect = ItemId_GetHoldEffect(heldItem);
    }

    if (species && species != SPECIES_EGG)
    {
        u8 friendshipLevel = 0;
        s16 friendship = GetMonData(mon, MON_DATA_FRIENDSHIP, 0);

        if (friendship > 99)
            friendshipLevel++;
        if (friendship > 199)
            friendshipLevel++;

        if ((event != FRIENDSHIP_EVENT_WALKING || !(Random() & 1))
         && (event != FRIENDSHIP_EVENT_LEAGUE_BATTLE || IS_LEAGUE_BATTLE))
        {
            s8 mod = sFriendshipEventModifiers[event][friendshipLevel];
            if (mod > 0 && holdEffect == HOLD_EFFECT_FRIENDSHIP_UP)
                mod = (150 * mod) / 100;
            friendship += mod;
            if (mod > 0)
            {
                if (GetMonData(mon, MON_DATA_POKEBALL, 0) == ITEM_LUXURY_BALL)
                    friendship++;
                if (GetMonData(mon, MON_DATA_MET_LOCATION, 0) == GetCurrentRegionMapSectionId())
                    friendship++;
            }
            if (friendship < 0)
                friendship = 0;
            if (friendship > MAX_FRIENDSHIP)
                friendship = MAX_FRIENDSHIP;
            SetMonData(mon, MON_DATA_FRIENDSHIP, &friendship);
        }
    }
}

void MonGainEVs(struct Pokemon *mon, u16 defeatedSpecies)
{
    u8 evs[NUM_STATS];
    u16 evIncrease = 0;
    u16 totalEVs = 0;
    u16 heldItem;
    u8 holdEffect;
    int i, multiplier;
    u8 stat;
    u8 bonus;

    heldItem = GetMonData(mon, MON_DATA_HELD_ITEM, 0);
    if (heldItem == ITEM_ENIGMA_BERRY_E_READER)
    {
        if (gMain.inBattle)
            holdEffect = gEnigmaBerries[0].holdEffect;
        else
            holdEffect = gSaveBlock1Ptr->enigmaBerry.holdEffect;
    }
    else
    {
        holdEffect = ItemId_GetHoldEffect(heldItem);
    }

    stat = ItemId_GetSecondaryId(heldItem);
    bonus = ItemId_GetHoldEffectParam(heldItem);

    for (i = 0; i < NUM_STATS; i++)
    {
        evs[i] = GetMonData(mon, MON_DATA_HP_EV + i, 0);
        totalEVs += evs[i];
    }

    for (i = 0; i < NUM_STATS; i++)
    {
        if (totalEVs >= MAX_TOTAL_EVS)
            break;

        if (CheckPartyHasHadPokerus(mon, 0))
            multiplier = 2;
        else
            multiplier = 1;

        switch (i)
        {
        case STAT_HP:
            if (holdEffect == HOLD_EFFECT_POWER_ITEM && stat == STAT_HP)
                evIncrease = (gSpeciesInfo[defeatedSpecies].evYield_HP + bonus) * multiplier;
            else
                evIncrease = gSpeciesInfo[defeatedSpecies].evYield_HP * multiplier;
            break;
        case STAT_ATK:
            if (holdEffect == HOLD_EFFECT_POWER_ITEM && stat == STAT_ATK)
                evIncrease = (gSpeciesInfo[defeatedSpecies].evYield_Attack + bonus) * multiplier;
            else
                evIncrease = gSpeciesInfo[defeatedSpecies].evYield_Attack * multiplier;
            break;
        case STAT_DEF:
            if (holdEffect == HOLD_EFFECT_POWER_ITEM && stat == STAT_DEF)
                evIncrease = (gSpeciesInfo[defeatedSpecies].evYield_Defense + bonus) * multiplier;
            else
                evIncrease = gSpeciesInfo[defeatedSpecies].evYield_Defense * multiplier;
            break;
        case STAT_SPEED:
            if (holdEffect == HOLD_EFFECT_POWER_ITEM && stat == STAT_SPEED)
                evIncrease = (gSpeciesInfo[defeatedSpecies].evYield_Speed + bonus) * multiplier;
            else
                evIncrease = gSpeciesInfo[defeatedSpecies].evYield_Speed * multiplier;
            break;
        case STAT_SPATK:
            if (holdEffect == HOLD_EFFECT_POWER_ITEM && stat == STAT_SPATK)
                evIncrease = (gSpeciesInfo[defeatedSpecies].evYield_SpAttack + bonus) * multiplier;
            else
                evIncrease = gSpeciesInfo[defeatedSpecies].evYield_SpAttack * multiplier;
            break;
        case STAT_SPDEF:
            if (holdEffect == HOLD_EFFECT_POWER_ITEM && stat == STAT_SPDEF)
                evIncrease = (gSpeciesInfo[defeatedSpecies].evYield_SpDefense + bonus) * multiplier;
            else
                evIncrease = gSpeciesInfo[defeatedSpecies].evYield_SpDefense * multiplier;
            break;
        }

        if (holdEffect == HOLD_EFFECT_MACHO_BRACE)
            evIncrease *= 2;

        if (totalEVs + (s16)evIncrease > MAX_TOTAL_EVS)
            evIncrease = ((s16)evIncrease + MAX_TOTAL_EVS) - (totalEVs + evIncrease);

        if (evs[i] + (s16)evIncrease > MAX_PER_STAT_EVS)
        {
            int val1 = (s16)evIncrease + MAX_PER_STAT_EVS;
            int val2 = evs[i] + evIncrease;
            evIncrease = val1 - val2;
        }

        evs[i] += evIncrease;
        totalEVs += evIncrease;
        SetMonData(mon, MON_DATA_HP_EV + i, &evs[i]);
    }
}

u16 GetMonEVCount(struct Pokemon *mon)
{
    int i;
    u16 count = 0;

    for (i = 0; i < NUM_STATS; i++)
        count += GetMonData(mon, MON_DATA_HP_EV + i, 0);

    return count;
}

void RandomlyGivePartyPokerus(struct Pokemon *party)
{
    u16 rnd = Random();
    if (rnd == 0x4000 || rnd == 0x8000 || rnd == 0xC000)
    {
        struct Pokemon *mon;

        do
        {
            do
            {
                rnd = Random() % PARTY_SIZE;
                mon = &party[rnd];
            }
            while (!GetMonData(mon, MON_DATA_SPECIES, 0));
        }
        while (GetMonData(mon, MON_DATA_IS_EGG, 0));

        if (!(CheckPartyHasHadPokerus(party, gBitTable[rnd])))
        {
            u8 rnd2;

            do
            {
                rnd2 = Random();
            }
            while ((rnd2 & 0x7) == 0);

            if (rnd2 & 0xF0)
                rnd2 &= 0x7;

            rnd2 |= (rnd2 << 4);
            rnd2 &= 0xF3;
            rnd2++;

            SetMonData(&party[rnd], MON_DATA_POKERUS, &rnd2);
        }
    }
}

u8 CheckPartyPokerus(struct Pokemon *party, u8 selection)
{
    u8 retVal;

    int partyIndex = 0;
    unsigned curBit = 1;
    retVal = 0;

    if (selection)
    {
        do
        {
            if ((selection & 1) && (GetMonData(&party[partyIndex], MON_DATA_POKERUS, 0) & 0xF))
                retVal |= curBit;
            partyIndex++;
            curBit <<= 1;
            selection >>= 1;
        }
        while (selection);
    }
    else if (GetMonData(&party[0], MON_DATA_POKERUS, 0) & 0xF)
    {
        retVal = 1;
    }

    return retVal;
}

u8 CheckPartyHasHadPokerus(struct Pokemon *party, u8 selection)
{
    u8 retVal;

    int partyIndex = 0;
    unsigned curBit = 1;
    retVal = 0;

    if (selection)
    {
        do
        {
            if ((selection & 1) && GetMonData(&party[partyIndex], MON_DATA_POKERUS, 0))
                retVal |= curBit;
            partyIndex++;
            curBit <<= 1;
            selection >>= 1;
        }
        while (selection);
    }
    else if (GetMonData(&party[0], MON_DATA_POKERUS, 0))
    {
        retVal = 1;
    }

    return retVal;
}

void UpdatePartyPokerusTime(u16 days)
{
    int i;
    for (i = 0; i < PARTY_SIZE; i++)
    {
        if (GetMonData(&gPlayerParty[i], MON_DATA_SPECIES, 0))
        {
            u8 pokerus = GetMonData(&gPlayerParty[i], MON_DATA_POKERUS, 0);
            if (pokerus & 0xF)
            {
                if ((pokerus & 0xF) < days || days > 4)
                    pokerus &= 0xF0;
                else
                    pokerus -= days;

                if (pokerus == 0)
                    pokerus = 0x10;

                SetMonData(&gPlayerParty[i], MON_DATA_POKERUS, &pokerus);
            }
        }
    }
}

void PartySpreadPokerus(struct Pokemon *party)
{
    if ((Random() % 3) == 0)
    {
        int i;
        for (i = 0; i < PARTY_SIZE; i++)
        {
            if (GetMonData(&party[i], MON_DATA_SPECIES, 0))
            {
                u8 pokerus = GetMonData(&party[i], MON_DATA_POKERUS, 0);
                u8 curPokerus = pokerus;
                if (pokerus)
                {
                    if (pokerus & 0xF)
                    {
                        // Spread to adjacent party members.
                        if (i != 0 && !(GetMonData(&party[i - 1], MON_DATA_POKERUS, 0) & 0xF0))
                            SetMonData(&party[i - 1], MON_DATA_POKERUS, &curPokerus);
                        if (i != (PARTY_SIZE - 1) && !(GetMonData(&party[i + 1], MON_DATA_POKERUS, 0) & 0xF0))
                        {
                            SetMonData(&party[i + 1], MON_DATA_POKERUS, &curPokerus);
                            i++;
                        }
                    }
                }
            }
        }
    }
}

bool8 TryIncrementMonLevel(struct Pokemon *mon)
{
    u16 species = GetMonData(mon, MON_DATA_SPECIES, 0);
    u8 nextLevel = GetMonData(mon, MON_DATA_LEVEL, 0) + 1;
    u32 expPoints = GetMonData(mon, MON_DATA_EXP, 0);
    if (expPoints > gExperienceTables[gSpeciesInfo[species].growthRate][MAX_LEVEL])
    {
        expPoints = gExperienceTables[gSpeciesInfo[species].growthRate][MAX_LEVEL];
        SetMonData(mon, MON_DATA_EXP, &expPoints);
    }
    if (nextLevel > MAX_LEVEL || expPoints < gExperienceTables[gSpeciesInfo[species].growthRate][nextLevel])
    {
        return FALSE;
    }
    else
    {
        SetMonData(mon, MON_DATA_LEVEL, &nextLevel);
        return TRUE;
    }
}

u8 CanLearnTeachableMove(u16 species, u16 move)
{
    if (species == SPECIES_EGG)
    {
        return FALSE;
    }
    else if (species == SPECIES_MEW)
    {
        switch (move)
        {
        case MOVE_BADDY_BAD:
        case MOVE_BLAST_BURN:
        case MOVE_BOUNCY_BUBBLE:
        case MOVE_BUZZY_BUZZ:
        case MOVE_DRACO_METEOR:
        case MOVE_DRAGON_ASCENT:
        case MOVE_FIRE_PLEDGE:
        case MOVE_FLOATY_FALL:
        case MOVE_FREEZY_FROST:
        case MOVE_FRENZY_PLANT:
        case MOVE_GLITZY_GLOW:
        case MOVE_GRASS_PLEDGE:
        case MOVE_HYDRO_CANNON:
        case MOVE_RELIC_SONG:
        case MOVE_SAPPY_SEED:
        case MOVE_SECRET_SWORD:
        case MOVE_SIZZLY_SLIDE:
        case MOVE_SPARKLY_SWIRL:
        case MOVE_SPLISHY_SPLASH:
        case MOVE_STEEL_BEAM:
        case MOVE_VOLT_TACKLE:
        case MOVE_WATER_PLEDGE:
        case MOVE_ZIPPY_ZAP:
            return FALSE;
        default:
            return TRUE;
        }
    }
    else
    {
        u8 i;
        const u16 *teachableLearnset = GetSpeciesTeachableLearnset(species);
        for (i = 0; teachableLearnset[i] != MOVE_UNAVAILABLE; i++)
        {
            if (teachableLearnset[i] == move)
                return TRUE;
        }
        return FALSE;
    }
}

u8 GetMoveRelearnerMoves(struct Pokemon *mon, u16 *moves)
{
    u16 learnedMoves[4];
    u8 numMoves = 0;
    u16 species = GetMonData(mon, MON_DATA_SPECIES, 0);
    u8 level = GetMonData(mon, MON_DATA_LEVEL, 0);
    const struct LevelUpMove *learnset = GetSpeciesLevelUpLearnset(species);
    int i, j, k;

    for (i = 0; i < MAX_MON_MOVES; i++)
        learnedMoves[i] = GetMonData(mon, MON_DATA_MOVE1 + i, 0);

    for (i = 0; i < MAX_LEVEL_UP_MOVES; i++)
    {
        u16 moveLevel;

        if (learnset[i].move == LEVEL_UP_MOVE_END)
            break;

        moveLevel = learnset[i].level;

        if (moveLevel <= level)
        {
            for (j = 0; j < MAX_MON_MOVES && learnedMoves[j] != learnset[i].move; j++)
                ;

            if (j == MAX_MON_MOVES)
            {
                for (k = 0; k < numMoves && moves[k] != learnset[i].move; k++)
                    ;

                if (k == numMoves)
                    moves[numMoves++] = learnset[i].move;
            }
        }
    }

    return numMoves;
}

u8 GetLevelUpMovesBySpecies(u16 species, u16 *moves)
{
    u8 numMoves = 0;
    int i;
    const struct LevelUpMove *learnset = GetSpeciesLevelUpLearnset(species);

    for (i = 0; i < MAX_LEVEL_UP_MOVES && learnset[i].move != LEVEL_UP_MOVE_END; i++)
         moves[numMoves++] = learnset[i].move;

     return numMoves;
}

u8 GetNumberOfRelearnableMoves(struct Pokemon *mon)
{
    u16 learnedMoves[MAX_MON_MOVES];
    u16 moves[MAX_LEVEL_UP_MOVES];
    u8 numMoves = 0;
    u16 species = GetMonData(mon, MON_DATA_SPECIES_OR_EGG, 0);
    u8 level = GetMonData(mon, MON_DATA_LEVEL, 0);
    const struct LevelUpMove *learnset = GetSpeciesLevelUpLearnset(species);
    int i, j, k;

    if (species == SPECIES_EGG)
        return 0;

    for (i = 0; i < MAX_MON_MOVES; i++)
        learnedMoves[i] = GetMonData(mon, MON_DATA_MOVE1 + i, 0);

    for (i = 0; i < MAX_LEVEL_UP_MOVES; i++)
    {
        u16 moveLevel;

        if (learnset[i].move == LEVEL_UP_MOVE_END)
            break;

        moveLevel = learnset[i].level;

        if (moveLevel <= level)
        {
            for (j = 0; j < MAX_MON_MOVES && learnedMoves[j] != learnset[i].move; j++)
                ;

            if (j == MAX_MON_MOVES)
            {
                for (k = 0; k < numMoves && moves[k] != learnset[i].move; k++)
                    ;

                if (k == numMoves)
                    moves[numMoves++] = learnset[i].move;
            }
        }
    }

    return numMoves;
}

u16 SpeciesToPokedexNum(u16 species)
{
    if (IsNationalPokedexEnabled())
    {
        return SpeciesToNationalPokedexNum(species);
    }
    else
    {
        species = SpeciesToHoennPokedexNum(species);
        if (species <= HOENN_DEX_COUNT)
            return species;
        return 0xFFFF;
    }
}

bool32 IsSpeciesInHoennDex(u16 species)
{
    if (SpeciesToHoennPokedexNum(species) > HOENN_DEX_COUNT)
        return FALSE;
    else
        return TRUE;
}

u16 GetBattleBGM(void)
{
    if (gBattleTypeFlags & BATTLE_TYPE_LEGENDARY)
    {
        switch (GetMonData(&gEnemyParty[0], MON_DATA_SPECIES, NULL))
        {
        case SPECIES_RAYQUAZA:
            return MUS_VS_RAYQUAZA;
        case SPECIES_KYOGRE:
        case SPECIES_GROUDON:
            return MUS_VS_KYOGRE_GROUDON;
        case SPECIES_REGIROCK:
        case SPECIES_REGICE:
        case SPECIES_REGISTEEL:
        case SPECIES_REGIGIGAS:
        case SPECIES_REGIELEKI:
        case SPECIES_REGIDRAGO:
            return MUS_VS_REGI;
        default:
            return MUS_RG_VS_LEGEND;
        }
    }
    else if (gBattleTypeFlags & (BATTLE_TYPE_LINK | BATTLE_TYPE_RECORDED_LINK))
        return MUS_VS_TRAINER;
    else if (gBattleTypeFlags & BATTLE_TYPE_TRAINER)
    {
        u8 trainerClass;

        if (gBattleTypeFlags & BATTLE_TYPE_FRONTIER)
            trainerClass = GetFrontierOpponentClass(gTrainerBattleOpponent_A);
        else if (gBattleTypeFlags & BATTLE_TYPE_TRAINER_HILL)
            trainerClass = TRAINER_CLASS_EXPERT;
        else
            trainerClass = gTrainers[gTrainerBattleOpponent_A].trainerClass;

        switch (trainerClass)
        {
        case TRAINER_CLASS_AQUA_LEADER:
        case TRAINER_CLASS_MAGMA_LEADER:
            return MUS_VS_AQUA_MAGMA_LEADER;
        case TRAINER_CLASS_TEAM_AQUA:
        case TRAINER_CLASS_TEAM_MAGMA:
        case TRAINER_CLASS_AQUA_ADMIN:
        case TRAINER_CLASS_MAGMA_ADMIN:
            return MUS_VS_AQUA_MAGMA;
        case TRAINER_CLASS_LEADER:
            return MUS_VS_GYM_LEADER;
        case TRAINER_CLASS_CHAMPION:
            return MUS_VS_CHAMPION;
        case TRAINER_CLASS_RIVAL:
            if (gBattleTypeFlags & BATTLE_TYPE_FRONTIER)
                return MUS_VS_RIVAL;
            if (!StringCompare(gTrainers[gTrainerBattleOpponent_A].trainerName, gText_BattleWallyName))
                return MUS_VS_TRAINER;
            return MUS_VS_RIVAL;
        case TRAINER_CLASS_ELITE_FOUR:
            return MUS_VS_ELITE_FOUR;
        case TRAINER_CLASS_SALON_MAIDEN:
        case TRAINER_CLASS_DOME_ACE:
        case TRAINER_CLASS_PALACE_MAVEN:
        case TRAINER_CLASS_ARENA_TYCOON:
        case TRAINER_CLASS_FACTORY_HEAD:
        case TRAINER_CLASS_PIKE_QUEEN:
        case TRAINER_CLASS_PYRAMID_KING:
            return MUS_VS_FRONTIER_BRAIN;
        default:
            return MUS_VS_TRAINER;
        }
    }
    else
        return MUS_VS_WILD;
}

void PlayBattleBGM(void)
{
    ResetMapMusic();
    m4aMPlayAllStop();
    PlayBGM(GetBattleBGM());
}

void PlayMapChosenOrBattleBGM(u16 songId)
{
    ResetMapMusic();
    m4aMPlayAllStop();
    if (songId)
        PlayNewMapMusic(songId);
    else
        PlayNewMapMusic(GetBattleBGM());
}

// Identical to PlayMapChosenOrBattleBGM, but uses a task instead
// Only used by Battle Dome
#define tSongId data[0]
void CreateTask_PlayMapChosenOrBattleBGM(u16 songId)
{
    u8 taskId;

    ResetMapMusic();
    m4aMPlayAllStop();

    taskId = CreateTask(Task_PlayMapChosenOrBattleBGM, 0);
    gTasks[taskId].tSongId = songId;
}

static void Task_PlayMapChosenOrBattleBGM(u8 taskId)
{
    if (gTasks[taskId].tSongId)
        PlayNewMapMusic(gTasks[taskId].tSongId);
    else
        PlayNewMapMusic(GetBattleBGM());
    DestroyTask(taskId);
}

#undef tSongId

const u32 *GetMonFrontSpritePal(struct Pokemon *mon)
{
    u16 species = GetMonData(mon, MON_DATA_SPECIES_OR_EGG, 0);
    u32 otId = GetMonData(mon, MON_DATA_OT_ID, 0);
    u32 personality = GetMonData(mon, MON_DATA_PERSONALITY, 0);
    return GetMonSpritePalFromSpeciesAndPersonality(species, otId, personality);
}

const u32 *GetMonSpritePalFromSpeciesAndPersonality(u16 species, u32 otId, u32 personality)
{
    u32 shinyValue;

    species = SanitizeSpeciesId(species);

    shinyValue = GET_SHINY_VALUE(otId, personality);
    if (shinyValue < SHINY_ODDS)
    {
        if (gSpeciesInfo[species].shinyPaletteFemale != NULL && IsPersonalityFemale(species, personality))
            return gSpeciesInfo[species].shinyPaletteFemale;
        else if (gSpeciesInfo[species].shinyPalette != NULL)
            return gSpeciesInfo[species].shinyPalette;
        else
            return gSpeciesInfo[SPECIES_NONE].shinyPalette;
    }
    else
    {
        if (gSpeciesInfo[species].paletteFemale != NULL && IsPersonalityFemale(species, personality))
            return gSpeciesInfo[species].paletteFemale;
        else if (gSpeciesInfo[species].palette != NULL)
            return gSpeciesInfo[species].palette;
        else
            return gSpeciesInfo[SPECIES_NONE].palette;
    }
}

bool8 IsMoveHM(u16 move)
{
    int i = 0;
    while (sHMMoves[i] != HM_MOVES_END)
    {
        if (sHMMoves[i++] == move)
            return TRUE;
    }
    return FALSE;
}

bool8 IsMonSpriteNotFlipped(u16 species)
{
    return gSpeciesInfo[species].noFlip;
}

s8 GetMonFlavorRelation(struct Pokemon *mon, u8 flavor)
{
    u8 nature = GetNature(mon);
    return gPokeblockFlavorCompatibilityTable[nature * FLAVOR_COUNT + flavor];
}

s8 GetFlavorRelationByPersonality(u32 personality, u8 flavor)
{
    u8 nature = GetNatureFromPersonality(personality);
    return gPokeblockFlavorCompatibilityTable[nature * FLAVOR_COUNT + flavor];
}

bool8 IsTradedMon(struct Pokemon *mon)
{
    u8 otName[PLAYER_NAME_LENGTH + 1];
    u32 otId;
    GetMonData(mon, MON_DATA_OT_NAME, otName);
    otId = GetMonData(mon, MON_DATA_OT_ID, 0);
    return IsOtherTrainer(otId, otName);
}

bool8 IsOtherTrainer(u32 otId, u8 *otName)
{
    if (otId ==
        (gSaveBlock2Ptr->playerTrainerId[0]
      | (gSaveBlock2Ptr->playerTrainerId[1] << 8)
      | (gSaveBlock2Ptr->playerTrainerId[2] << 16)
      | (gSaveBlock2Ptr->playerTrainerId[3] << 24)))
    {
        int i;
        for (i = 0; otName[i] != EOS; i++)
            if (otName[i] != gSaveBlock2Ptr->playerName[i])
                return TRUE;
        return FALSE;
    }

    return TRUE;
}

void MonRestorePP(struct Pokemon *mon)
{
    BoxMonRestorePP(&mon->box);
}

void BoxMonRestorePP(struct BoxPokemon *boxMon)
{
    int i;

    for (i = 0; i < MAX_MON_MOVES; i++)
    {
        if (GetBoxMonData(boxMon, MON_DATA_MOVE1 + i, 0))
        {
            u16 move = GetBoxMonData(boxMon, MON_DATA_MOVE1 + i, 0);
            u16 bonus = GetBoxMonData(boxMon, MON_DATA_PP_BONUSES, 0);
            u8 pp = CalculatePPWithBonus(move, bonus, i);
            SetBoxMonData(boxMon, MON_DATA_PP1 + i, &pp);
        }
    }
}

void SetMonPreventsSwitchingString(void)
{
    gLastUsedAbility = gBattleStruct->abilityPreventingSwitchout;

    gBattleTextBuff1[0] = B_BUFF_PLACEHOLDER_BEGIN;
    gBattleTextBuff1[1] = B_BUFF_MON_NICK_WITH_PREFIX;
    gBattleTextBuff1[2] = gBattleStruct->battlerPreventingSwitchout;
    gBattleTextBuff1[4] = B_BUFF_EOS;

    if (GetBattlerSide(gBattleStruct->battlerPreventingSwitchout) == B_SIDE_PLAYER)
        gBattleTextBuff1[3] = GetPartyIdFromBattlePartyId(gBattlerPartyIndexes[gBattleStruct->battlerPreventingSwitchout]);
    else
        gBattleTextBuff1[3] = gBattlerPartyIndexes[gBattleStruct->battlerPreventingSwitchout];

    PREPARE_MON_NICK_WITH_PREFIX_BUFFER(gBattleTextBuff2, gBattlerInMenuId, GetPartyIdFromBattlePartyId(gBattlerPartyIndexes[gBattlerInMenuId]))

    BattleStringExpandPlaceholders(gText_PkmnsXPreventsSwitching, gStringVar4);
}

static s32 GetWildMonTableIdInAlteringCave(u16 species)
{
    s32 i;
    for (i = 0; i < (s32) ARRAY_COUNT(sAlteringCaveWildMonHeldItems); i++)
        if (sAlteringCaveWildMonHeldItems[i].species == species)
            return i;
    return 0;
}

static inline bool32 CanFirstMonBoostHeldItemRarity(void)
{
    if (GetMonData(&gPlayerParty[0], MON_DATA_SANITY_IS_EGG))
        return FALSE;
    else if ((OW_COMPOUND_EYES < GEN_9) && GetMonAbility(&gPlayerParty[0]) == ABILITY_COMPOUND_EYES)
        return TRUE;
    else if ((OW_SUPER_LUCK == GEN_8) && GetMonAbility(&gPlayerParty[0]) == ABILITY_SUPER_LUCK)
        return TRUE;
    return FALSE;
}

void SetWildMonHeldItem(void)
{
    if (!(gBattleTypeFlags & (BATTLE_TYPE_LEGENDARY | BATTLE_TYPE_TRAINER | BATTLE_TYPE_PYRAMID | BATTLE_TYPE_PIKE)))
    {
        u16 rnd;
        u16 species;
        u16 count = (WILD_DOUBLE_BATTLE) ? 2 : 1;
        u16 i;
        bool32 itemHeldBoost = CanFirstMonBoostHeldItemRarity();
        u16 chanceNoItem = itemHeldBoost ? 20 : 45;
        u16 chanceNotRare = itemHeldBoost ? 80 : 95;

        for (i = 0; i < count; i++)
        {
            if (GetMonData(&gEnemyParty[i], MON_DATA_HELD_ITEM, NULL) != ITEM_NONE)
                continue; // prevent overwriting previously set item

            rnd = Random() % 100;
            species = GetMonData(&gEnemyParty[i], MON_DATA_SPECIES, 0);
            if (gMapHeader.mapLayoutId == LAYOUT_ALTERING_CAVE)
            {
                s32 alteringCaveId = GetWildMonTableIdInAlteringCave(species);
                if (alteringCaveId != 0)
                {
                    // In active Altering Cave, use special item list
                    if (rnd < chanceNotRare)
                        continue;
                    SetMonData(&gEnemyParty[i], MON_DATA_HELD_ITEM, &sAlteringCaveWildMonHeldItems[alteringCaveId].item);
                }
                else
                {
                    // In inactive Altering Cave, use normal items
                    if (rnd < chanceNoItem)
                        continue;
                    if (rnd < chanceNotRare)
                        SetMonData(&gEnemyParty[i], MON_DATA_HELD_ITEM, &gSpeciesInfo[species].itemCommon);
                    else
                        SetMonData(&gEnemyParty[i], MON_DATA_HELD_ITEM, &gSpeciesInfo[species].itemRare);
                }
            }
            else
            {
                if (gSpeciesInfo[species].itemCommon == gSpeciesInfo[species].itemRare && gSpeciesInfo[species].itemCommon != ITEM_NONE)
                {
                    // Both held items are the same, 100% chance to hold item
                    SetMonData(&gEnemyParty[i], MON_DATA_HELD_ITEM, &gSpeciesInfo[species].itemCommon);
                }
                else
                {
                    if (rnd < chanceNoItem)
                        continue;
                    if (rnd < chanceNotRare)
                        SetMonData(&gEnemyParty[i], MON_DATA_HELD_ITEM, &gSpeciesInfo[species].itemCommon);
                    else
                        SetMonData(&gEnemyParty[i], MON_DATA_HELD_ITEM, &gSpeciesInfo[species].itemRare);
                }
            }
        }
    }
}

bool8 IsMonShiny(struct Pokemon *mon)
{
    u32 otId = GetMonData(mon, MON_DATA_OT_ID, 0);
    u32 personality = GetMonData(mon, MON_DATA_PERSONALITY, 0);
    return IsShinyOtIdPersonality(otId, personality);
}

bool8 IsShinyOtIdPersonality(u32 otId, u32 personality)
{
    bool8 retVal = FALSE;
    u32 shinyValue = GET_SHINY_VALUE(otId, personality);
    if (shinyValue < SHINY_ODDS)
        retVal = TRUE;
    return retVal;
}

const u8 *GetTrainerPartnerName(void)
{
    if (gBattleTypeFlags & BATTLE_TYPE_INGAME_PARTNER)
    {
        if (gPartnerTrainerId == TRAINER_STEVEN_PARTNER)
        {
            return gTrainers[TRAINER_STEVEN].trainerName;
        }
        else
        {
            GetFrontierTrainerName(gStringVar1, gPartnerTrainerId);
            return gStringVar1;
        }
    }
    else
    {
        u8 id = GetMultiplayerId();
        return gLinkPlayers[GetBattlerMultiplayerId(gLinkPlayers[id].id ^ 2)].name;
    }
}

#define READ_PTR_FROM_TASK(taskId, dataId)                      \
    (void *)(                                                   \
    ((u16)(gTasks[taskId].data[dataId]) |                       \
    ((u16)(gTasks[taskId].data[dataId + 1]) << 16)))

#define STORE_PTR_IN_TASK(ptr, taskId, dataId)                 \
{                                                              \
    gTasks[taskId].data[dataId] = (u32)(ptr);                  \
    gTasks[taskId].data[dataId + 1] = (u32)(ptr) >> 16;        \
}

#define sAnimId    data[2]
#define sAnimDelay data[3]

static void Task_AnimateAfterDelay(u8 taskId)
{
    if (--gTasks[taskId].sAnimDelay == 0)
    {
        LaunchAnimationTaskForFrontSprite(READ_PTR_FROM_TASK(taskId, 0), gTasks[taskId].sAnimId);
        DestroyTask(taskId);
    }
}

static void Task_PokemonSummaryAnimateAfterDelay(u8 taskId)
{
    if (--gTasks[taskId].sAnimDelay == 0)
    {
        StartMonSummaryAnimation(READ_PTR_FROM_TASK(taskId, 0), gTasks[taskId].sAnimId);
        SummaryScreen_SetAnimDelayTaskId(TASK_NONE);
        DestroyTask(taskId);
    }
}

void BattleAnimateFrontSprite(struct Sprite *sprite, u16 species, bool8 noCry, u8 panMode)
{
    if (gHitMarker & HITMARKER_NO_ANIMATIONS && !(gBattleTypeFlags & (BATTLE_TYPE_LINK | BATTLE_TYPE_RECORDED_LINK)))
        DoMonFrontSpriteAnimation(sprite, species, noCry, panMode | SKIP_FRONT_ANIM);
    else
        DoMonFrontSpriteAnimation(sprite, species, noCry, panMode);
}

void DoMonFrontSpriteAnimation(struct Sprite *sprite, u16 species, bool8 noCry, u8 panModeAnimFlag)
{
    s8 pan;
    switch (panModeAnimFlag & (u8)~SKIP_FRONT_ANIM) // Exclude anim flag to get pan mode
    {
    case 0:
        pan = -25;
        break;
    case 1:
        pan = 25;
        break;
    default:
        pan = 0;
        break;
    }
    if (panModeAnimFlag & SKIP_FRONT_ANIM)
    {
        // No animation, only check if cry needs to be played
        if (!noCry)
            PlayCry_Normal(species, pan);
        sprite->callback = SpriteCallbackDummy;
    }
    else
    {
        if (!noCry)
        {
            PlayCry_Normal(species, pan);
            if (HasTwoFramesAnimation(species))
                StartSpriteAnim(sprite, 1);
        }
        if (gSpeciesInfo[species].frontAnimDelay != 0)
        {
            // Animation has delay, start delay task
            u8 taskId = CreateTask(Task_AnimateAfterDelay, 0);
            STORE_PTR_IN_TASK(sprite, taskId, 0);
            gTasks[taskId].sAnimId = gSpeciesInfo[species].frontAnimId;
            gTasks[taskId].sAnimDelay = gSpeciesInfo[species].frontAnimDelay;
        }
        else
        {
            // No delay, start animation
            LaunchAnimationTaskForFrontSprite(sprite, gSpeciesInfo[species].frontAnimId);
        }
        sprite->callback = SpriteCallbackDummy_2;
    }
}

void PokemonSummaryDoMonAnimation(struct Sprite *sprite, u16 species, bool8 oneFrame)
{
    if (!oneFrame && HasTwoFramesAnimation(species))
        StartSpriteAnim(sprite, 1);
    if (gSpeciesInfo[species].frontAnimDelay != 0)
    {
        // Animation has delay, start delay task
        u8 taskId = CreateTask(Task_PokemonSummaryAnimateAfterDelay, 0);
        STORE_PTR_IN_TASK(sprite, taskId, 0);
        gTasks[taskId].sAnimId = gSpeciesInfo[species].frontAnimId;
        gTasks[taskId].sAnimDelay = gSpeciesInfo[species].frontAnimDelay;
        SummaryScreen_SetAnimDelayTaskId(taskId);
        SetSpriteCB_MonAnimDummy(sprite);
    }
    else
    {
        // No delay, start animation
        StartMonSummaryAnimation(sprite, gSpeciesInfo[species].frontAnimId);
    }
}

void StopPokemonAnimationDelayTask(void)
{
    u8 delayTaskId = FindTaskIdByFunc(Task_PokemonSummaryAnimateAfterDelay);
    if (delayTaskId != TASK_NONE)
        DestroyTask(delayTaskId);
}

void BattleAnimateBackSprite(struct Sprite *sprite, u16 species)
{
    if (gHitMarker & HITMARKER_NO_ANIMATIONS && !(gBattleTypeFlags & (BATTLE_TYPE_LINK | BATTLE_TYPE_RECORDED_LINK)))
    {
        sprite->callback = SpriteCallbackDummy;
    }
    else
    {
        LaunchAnimationTaskForBackSprite(sprite, GetSpeciesBackAnimSet(species));
        sprite->callback = SpriteCallbackDummy_2;
    }
}

// Identical to GetOpposingLinkMultiBattlerId but for the player
// "rightSide" from that team's perspective, i.e. B_POSITION_*_RIGHT
static u8 UNUSED GetOwnOpposingLinkMultiBattlerId(bool8 rightSide)
{
    s32 i;
    s32 battlerId = 0;
    u8 multiplayerId = GetMultiplayerId();
    switch (gLinkPlayers[multiplayerId].id)
    {
    case 0:
    case 2:
        battlerId = rightSide ? 1 : 3;
        break;
    case 1:
    case 3:
        battlerId = rightSide ? 2 : 0;
        break;
    }
    for (i = 0; i < MAX_LINK_PLAYERS; i++)
    {
        if (gLinkPlayers[i].id == (s16)battlerId)
            break;
    }
    return i;
}

u8 GetOpposingLinkMultiBattlerId(bool8 rightSide, u8 multiplayerId)
{
    s32 i;
    s32 battlerId = 0;
    switch (gLinkPlayers[multiplayerId].id)
    {
    case 0:
    case 2:
        battlerId = rightSide ? 1 : 3;
        break;
    case 1:
    case 3:
        battlerId = rightSide ? 2 : 0;
        break;
    }
    for (i = 0; i < MAX_LINK_PLAYERS; i++)
    {
        if (gLinkPlayers[i].id == (s16)battlerId)
            break;
    }
    return i;
}

u16 FacilityClassToPicIndex(u16 facilityClass)
{
    return gFacilityClassToPicIndex[facilityClass];
}

u16 PlayerGenderToFrontTrainerPicId(u8 playerGender)
{
    if (playerGender != MALE)
        return FacilityClassToPicIndex(FACILITY_CLASS_MAY);
    else
        return FacilityClassToPicIndex(FACILITY_CLASS_BRENDAN);
}

void HandleSetPokedexFlag(u16 nationalNum, u8 caseId, u32 personality)
{
    u8 getFlagCaseId = (caseId == FLAG_SET_SEEN) ? FLAG_GET_SEEN : FLAG_GET_CAUGHT;
    if (!GetSetPokedexFlag(nationalNum, getFlagCaseId)) // don't set if it's already set
    {
        GetSetPokedexFlag(nationalNum, caseId);
        if (NationalPokedexNumToSpecies(nationalNum) == SPECIES_UNOWN)
            gSaveBlock2Ptr->pokedex.unownPersonality = personality;
        if (NationalPokedexNumToSpecies(nationalNum) == SPECIES_SPINDA)
            gSaveBlock2Ptr->pokedex.spindaPersonality = personality;
    }
}

const u8 *GetTrainerClassNameFromId(u16 trainerId)
{
    if (trainerId >= TRAINERS_COUNT)
        trainerId = TRAINER_NONE;
    return gTrainerClassNames[gTrainers[trainerId].trainerClass];
}

const u8 *GetTrainerNameFromId(u16 trainerId)
{
    if (trainerId >= TRAINERS_COUNT)
        trainerId = TRAINER_NONE;
    return gTrainers[trainerId].trainerName;
}

bool8 HasTwoFramesAnimation(u16 species)
{
    return species != SPECIES_UNOWN;
}

static bool8 ShouldSkipFriendshipChange(void)
{
    if (gMain.inBattle && gBattleTypeFlags & (BATTLE_TYPE_FRONTIER))
        return TRUE;
    if (!gMain.inBattle && (InBattlePike() || InBattlePyramid()))
        return TRUE;
    return FALSE;
}

// The below functions are for the 'MonSpritesGfxManager', a method of allocating
// space for Pokémon sprites. These are only used for the summary screen Pokémon
// sprites (unless gMonSpritesGfxPtr is in use), but were set up for more general use.
// Only the 'default' mode (MON_SPR_GFX_MODE_NORMAL) is used, which is set
// up to allocate 4 sprites using the battler sprite templates (gBattlerSpriteTemplates).
// MON_SPR_GFX_MODE_BATTLE is identical but never used.
// MON_SPR_GFX_MODE_FULL_PARTY is set up to allocate 7 sprites (party + trainer?)
// using a generic 64x64 template, and is also never used.

// Between the unnecessarily large sizes below, a mistake allocating the spritePointers
// field, and the fact that ultimately only 1 of the 4 sprite positions is used, this
// system wastes a good deal of memory.

#define ALLOC_FAIL_BUFFER (1 << 0)
#define ALLOC_FAIL_STRUCT (1 << 1)
#define GFX_MANAGER_ACTIVE 0xA3 // Arbitrary value

static void InitMonSpritesGfx_Battle(struct MonSpritesGfxManager* gfx)
{
    u16 i, j;
    for (i = 0; i < gfx->numSprites; i++)
    {
        gfx->templates[i] = gBattlerSpriteTemplates[i];
        for (j = 0; j < gfx->numFrames; j++)
            gfx->frameImages[i * gfx->numFrames + j].data = &gfx->spritePointers[i][j * MON_PIC_SIZE];

        gfx->templates[i].images = &gfx->frameImages[i * gfx->numFrames];
    }
}

static void InitMonSpritesGfx_FullParty(struct MonSpritesGfxManager* gfx)
{
    u16 i, j;
    for (i = 0; i < gfx->numSprites; i++)
    {
        gfx->templates[i] = sSpriteTemplate_64x64;
        for (j = 0; j < gfx->numFrames; j++)
            gfx->frameImages[i * gfx->numSprites + j].data = &gfx->spritePointers[i][j * MON_PIC_SIZE];

        gfx->templates[i].images = &gfx->frameImages[i * gfx->numSprites];
        gfx->templates[i].anims = gAnims_MonPic;
        gfx->templates[i].paletteTag = i;
    }
}

struct MonSpritesGfxManager *CreateMonSpritesGfxManager(u8 managerId, u8 mode)
{
    u8 i;
    u8 failureFlags;
    struct MonSpritesGfxManager *gfx;

    failureFlags = 0;
    managerId %= MON_SPR_GFX_MANAGERS_COUNT;
    gfx = AllocZeroed(sizeof(*gfx));
    if (gfx == NULL)
        return NULL;

    switch (mode)
    {
    case MON_SPR_GFX_MODE_FULL_PARTY:
        gfx->numSprites = PARTY_SIZE + 1;
        gfx->numSprites2 = PARTY_SIZE + 1;
        gfx->numFrames = MAX_MON_PIC_FRAMES;
        gfx->dataSize = 1;
        gfx->mode = MON_SPR_GFX_MODE_FULL_PARTY;
        break;
 // case MON_SPR_GFX_MODE_BATTLE:
    case MON_SPR_GFX_MODE_NORMAL:
    default:
        gfx->numSprites = MAX_BATTLERS_COUNT;
        gfx->numSprites2 = MAX_BATTLERS_COUNT;
        gfx->numFrames = MAX_MON_PIC_FRAMES;
        gfx->dataSize = 1;
        gfx->mode = MON_SPR_GFX_MODE_NORMAL;
        break;
    }

    // Set up sprite / sprite pointer buffers
    gfx->spriteBuffer = AllocZeroed(gfx->dataSize * MON_PIC_SIZE * MAX_MON_PIC_FRAMES * gfx->numSprites);
    gfx->spritePointers = AllocZeroed(gfx->numSprites * 32); // ? Only * 4 is necessary, perhaps they were thinking bits.
    if (gfx->spriteBuffer == NULL || gfx->spritePointers == NULL)
    {
        failureFlags |= ALLOC_FAIL_BUFFER;
    }
    else
    {
        for (i = 0; i < gfx->numSprites; i++)
            gfx->spritePointers[i] = gfx->spriteBuffer + (gfx->dataSize * MON_PIC_SIZE * MAX_MON_PIC_FRAMES * i);
    }

    // Set up sprite structs
    gfx->templates = AllocZeroed(sizeof(struct SpriteTemplate) * gfx->numSprites);
    gfx->frameImages = AllocZeroed(sizeof(struct SpriteFrameImage) * gfx->numSprites * gfx->numFrames);
    if (gfx->templates == NULL || gfx->frameImages == NULL)
    {
        failureFlags |= ALLOC_FAIL_STRUCT;
    }
    else
    {
        for (i = 0; i < gfx->numFrames * gfx->numSprites; i++)
            gfx->frameImages[i].size = MON_PIC_SIZE;

        switch (gfx->mode)
        {
        case MON_SPR_GFX_MODE_FULL_PARTY:
            InitMonSpritesGfx_FullParty(gfx);
            break;
        case MON_SPR_GFX_MODE_NORMAL:
        case MON_SPR_GFX_MODE_BATTLE:
        default:
            InitMonSpritesGfx_Battle(gfx);
            break;
        }
    }

    // If either of the allocations failed free their respective members
    if (failureFlags & ALLOC_FAIL_STRUCT)
    {
        TRY_FREE_AND_SET_NULL(gfx->frameImages);
        TRY_FREE_AND_SET_NULL(gfx->templates);
    }
    if (failureFlags & ALLOC_FAIL_BUFFER)
    {
        TRY_FREE_AND_SET_NULL(gfx->spritePointers);
        TRY_FREE_AND_SET_NULL(gfx->spriteBuffer);
    }

    if (failureFlags)
    {
        // Clear, something failed to allocate
        memset(gfx, 0, sizeof(*gfx));
        Free(gfx);
    }
    else
    {
        gfx->active = GFX_MANAGER_ACTIVE;
        sMonSpritesGfxManagers[managerId] = gfx;
    }

    return sMonSpritesGfxManagers[managerId];
}

void DestroyMonSpritesGfxManager(u8 managerId)
{
    struct MonSpritesGfxManager *gfx;

    managerId %= MON_SPR_GFX_MANAGERS_COUNT;
    gfx = sMonSpritesGfxManagers[managerId];
    if (gfx == NULL)
        return;

    if (gfx->active != GFX_MANAGER_ACTIVE)
    {
        memset(gfx, 0, sizeof(*gfx));
    }
    else
    {
        TRY_FREE_AND_SET_NULL(gfx->frameImages);
        TRY_FREE_AND_SET_NULL(gfx->templates);
        TRY_FREE_AND_SET_NULL(gfx->spritePointers);
        TRY_FREE_AND_SET_NULL(gfx->spriteBuffer);
        memset(gfx, 0, sizeof(*gfx));
        Free(gfx);
    }
}

u8 *MonSpritesGfxManager_GetSpritePtr(u8 managerId, u8 spriteNum)
{
    struct MonSpritesGfxManager *gfx = sMonSpritesGfxManagers[managerId % MON_SPR_GFX_MANAGERS_COUNT];
    if (gfx->active != GFX_MANAGER_ACTIVE)
    {
        return NULL;
    }
    else
    {
        if (spriteNum >= gfx->numSprites)
            spriteNum = 0;

        return gfx->spritePointers[spriteNum];
    }
}

u16 GetFormSpeciesId(u16 speciesId, u8 formId)
{
    if (GetSpeciesFormTable(speciesId) != NULL)
        return GetSpeciesFormTable(speciesId)[formId];
    else
        return speciesId;
}

u8 GetFormIdFromFormSpeciesId(u16 formSpeciesId)
{
    u8 targetFormId = 0;

    if (GetSpeciesFormTable(formSpeciesId) != NULL)
    {
        for (targetFormId = 0; GetSpeciesFormTable(formSpeciesId)[targetFormId] != FORM_SPECIES_END; targetFormId++)
        {
            if (formSpeciesId == GetSpeciesFormTable(formSpeciesId)[targetFormId])
                break;
        }
    }
    return targetFormId;
}

u16 GetFormChangeTargetSpecies(struct Pokemon *mon, u16 method, u32 arg)
{
    return GetFormChangeTargetSpeciesBoxMon(&mon->box, method, arg);
}

// Returns SPECIES_NONE if no form change is possible
u16 GetFormChangeTargetSpeciesBoxMon(struct BoxPokemon *boxMon, u16 method, u32 arg)
{
    u32 i;
    u16 targetSpecies = SPECIES_NONE;
    u16 species = GetBoxMonData(boxMon, MON_DATA_SPECIES, NULL);
    const struct FormChange *formChanges = GetSpeciesFormChanges(species);
    u16 heldItem;
    u32 ability;

    if (formChanges != NULL)
    {
        heldItem = GetBoxMonData(boxMon, MON_DATA_HELD_ITEM, NULL);
        ability = GetAbilityBySpecies(species, GetBoxMonData(boxMon, MON_DATA_ABILITY_NUM, NULL));

        for (i = 0; formChanges[i].method != FORM_CHANGE_TERMINATOR; i++)
        {
            if (method == formChanges[i].method && species != formChanges[i].targetSpecies)
            {
                switch (method)
                {
                case FORM_CHANGE_ITEM_HOLD:
                    if ((heldItem == formChanges[i].param1 || formChanges[i].param1 == ITEM_NONE)
                     && (ability == formChanges[i].param2 || formChanges[i].param2 == ABILITY_NONE))
                        targetSpecies = formChanges[i].targetSpecies;
                    break;
                case FORM_CHANGE_ITEM_USE:
                    if (arg == formChanges[i].param1)
                    {
                        switch (formChanges[i].param2)
                        {
                        case DAY:
                            if (GetTimeOfDay() != TIME_NIGHT)
                                targetSpecies = formChanges[i].targetSpecies;
                            break;
                        case NIGHT:
                            if (GetTimeOfDay() == TIME_NIGHT)
                                targetSpecies = formChanges[i].targetSpecies;
                            break;
                        default:
                            targetSpecies = formChanges[i].targetSpecies;
                            break;
                        }
                    }
                    break;
                case FORM_CHANGE_ITEM_USE_MULTICHOICE:
                    if (arg == formChanges[i].param1)
                    {
                        if (formChanges[i].param2 == gSpecialVar_Result)
                            targetSpecies = formChanges[i].targetSpecies;
                    }
                    break;
                case FORM_CHANGE_MOVE:
                    if (BoxMonKnowsMove(boxMon, formChanges[i].param1) != formChanges[i].param2)
                        targetSpecies = formChanges[i].targetSpecies;
                    break;
                case FORM_CHANGE_BEGIN_BATTLE:
                case FORM_CHANGE_END_BATTLE:
                    if (heldItem == formChanges[i].param1 || formChanges[i].param1 == ITEM_NONE)
                        targetSpecies = formChanges[i].targetSpecies;
                    break;
                case FORM_CHANGE_END_BATTLE_TERRAIN:
                    if (gBattleTerrain == formChanges[i].param1)
                        targetSpecies = formChanges[i].targetSpecies;
                    break;
                case FORM_CHANGE_WITHDRAW:
                case FORM_CHANGE_FAINT:
                    targetSpecies = formChanges[i].targetSpecies;
                    break;
                case FORM_CHANGE_TIME_OF_DAY:
                    switch (formChanges[i].param1)
                    {
                    case DAY:
                        if (GetTimeOfDay() != TIME_NIGHT)
                            targetSpecies = formChanges[i].targetSpecies;
                        break;
                    case NIGHT:
                        if (GetTimeOfDay() == TIME_NIGHT)
                            targetSpecies = formChanges[i].targetSpecies;
                        break;
                    }
                    break;
                }
            }
        }
    }

    return targetSpecies;
}

bool32 DoesSpeciesHaveFormChangeMethod(u16 species, u16 method)
{
    u32 i;
    const struct FormChange *formChanges = GetSpeciesFormChanges(species);

    if (formChanges != NULL)
    {
        for (i = 0; formChanges[i].method != FORM_CHANGE_TERMINATOR; i++)
        {
            if (method == formChanges[i].method && species != formChanges[i].targetSpecies)
                return TRUE;
        }
    }

    return FALSE;
}

u16 MonTryLearningNewMoveEvolution(struct Pokemon *mon, bool8 firstMove)
{
    u16 species = GetMonData(mon, MON_DATA_SPECIES, NULL);
    u8 level = GetMonData(mon, MON_DATA_LEVEL, NULL);
    const struct LevelUpMove *learnset = GetSpeciesLevelUpLearnset(species);

    // Since you can learn more than one move per level,
    // the game needs to know whether you decided to
    // learn it or keep the old set to avoid asking
    // you to learn the same move over and over again.
    if (firstMove)
    {
        sLearningMoveTableID = 0;
    }
    while(learnset[sLearningMoveTableID].move != LEVEL_UP_MOVE_END)
    {
        while (learnset[sLearningMoveTableID].level == 0 || learnset[sLearningMoveTableID].level == level)
        {
            gMoveToLearn = learnset[sLearningMoveTableID].move;
            sLearningMoveTableID++;
            return GiveMoveToMon(mon, gMoveToLearn);
        }
        sLearningMoveTableID++;
    }
    return 0;
}

static void RemoveIVIndexFromList(u8 *ivs, u8 selectedIv)
{
    s32 i, j;
    u8 temp[NUM_STATS];

    ivs[selectedIv] = 0xFF;
    for (i = 0; i < NUM_STATS; i++)
    {
        temp[i] = ivs[i];
    }

    j = 0;
    for (i = 0; i < NUM_STATS; i++)
    {
        if (temp[i] != 0xFF)
            ivs[j++] = temp[i];
    }
}

// Attempts to perform non-level/item related overworld evolutions; called by tryspecialevo command.
void TrySpecialOverworldEvo(void)
{
    u8 i;
    u8 evoMethod = gSpecialVar_0x8000;
    u16 canStopEvo = gSpecialVar_0x8001;
    u16 tryMultiple = gSpecialVar_0x8002;

    for (i = 0; i < PARTY_SIZE; i++)
    {
        u16 targetSpecies = GetEvolutionTargetSpecies(&gPlayerParty[i], EVO_MODE_OVERWORLD_SPECIAL, evoMethod, SPECIES_NONE);
        if (targetSpecies != SPECIES_NONE && !(sTriedEvolving & gBitTable[i]))
        {
            sTriedEvolving |= gBitTable[i];
            if(gMain.callback2 == TrySpecialOverworldEvo) // This fixes small graphics glitches.
                EvolutionScene(&gPlayerParty[i], targetSpecies, canStopEvo, i);
            else
                BeginEvolutionScene(&gPlayerParty[i], targetSpecies, canStopEvo, i);
            if (tryMultiple)
                gCB2_AfterEvolution = TrySpecialOverworldEvo;
            else
                gCB2_AfterEvolution = CB2_ReturnToField;
            return;
        }
    }

    sTriedEvolving = 0;
    SetMainCallback2(CB2_ReturnToField);
}

bool32 SpeciesHasGenderDifferences(u16 species)
{
    if (gSpeciesInfo[species].frontPicFemale != NULL
     || gSpeciesInfo[species].paletteFemale != NULL
     || gSpeciesInfo[species].backPicFemale != NULL
     || gSpeciesInfo[species].shinyPaletteFemale != NULL
     || gSpeciesInfo[species].iconSpriteFemale != NULL)
        return TRUE;

    return FALSE;
}

bool32 TryFormChange(u32 monId, u32 side, u16 method)
{
    struct Pokemon *party = (side == B_SIDE_PLAYER) ? gPlayerParty : gEnemyParty;
    u16 targetSpecies;

    if (GetMonData(&party[monId], MON_DATA_SPECIES_OR_EGG, 0) == SPECIES_NONE
     || GetMonData(&party[monId], MON_DATA_SPECIES_OR_EGG, 0) == SPECIES_EGG)
        return FALSE;

    targetSpecies = GetFormChangeTargetSpecies(&party[monId], method, 0);

    if (targetSpecies == SPECIES_NONE && gBattleStruct != NULL)
        targetSpecies = gBattleStruct->changedSpecies[side][monId];

    if (targetSpecies != SPECIES_NONE)
    {
        TryToSetBattleFormChangeMoves(&party[monId], method);
        SetMonData(&party[monId], MON_DATA_SPECIES, &targetSpecies);
        CalculateMonStats(&party[monId]);
        return TRUE;
    }

    return FALSE;
}

u16 SanitizeSpeciesId(u16 species)
{
    if (species > NUM_SPECIES || !IsSpeciesEnabled(species))
        return SPECIES_NONE;
    else
        return species;
}

bool32 IsSpeciesEnabled(u16 species)
{
    return gSpeciesInfo[species].baseHP > 0;
}

void TryToSetBattleFormChangeMoves(struct Pokemon *mon, u16 method)
{
    int i, j;
    u16 species = GetMonData(mon, MON_DATA_SPECIES, NULL);
    const struct FormChange *formChanges = GetSpeciesFormChanges(species);

    if (formChanges == NULL
        || (method != FORM_CHANGE_BEGIN_BATTLE && method != FORM_CHANGE_END_BATTLE))
        return;

    for (i = 0; formChanges[i].method != FORM_CHANGE_TERMINATOR; i++)
    {
        if (formChanges[i].method == method
            && formChanges[i].param2
            && formChanges[i].param3
            && formChanges[i].targetSpecies != species)
        {
            u16 originalMove = formChanges[i].param2;
            u16 newMove = formChanges[i].param3;

            for (j = 0; j < MAX_MON_MOVES; j++)
            {
                u16 currMove = GetMonData(mon, MON_DATA_MOVE1 + j, NULL);
                if (currMove == originalMove)
                    SetMonMoveSlot_KeepPP(mon, newMove, j);
            }
            break;
        }
    }
}

u32 GetMonFriendshipScore(struct Pokemon *pokemon)
{
    u32 friendshipScore = GetMonData(pokemon, MON_DATA_FRIENDSHIP, NULL);

    if (friendshipScore == MAX_FRIENDSHIP)
        return FRIENDSHIP_MAX;
    if (friendshipScore >= 200)
        return FRIENDSHIP_200_TO_254;
    if (friendshipScore >= 150)
        return FRIENDSHIP_150_TO_199;
    if (friendshipScore >= 100)
        return FRIENDSHIP_100_TO_149;
    if (friendshipScore >= 50)
        return FRIENDSHIP_50_TO_99;
    if (friendshipScore >= 1)
        return FRIENDSHIP_1_TO_49;

    return FRIENDSHIP_NONE;
}

u32 GetMonAffectionHearts(struct Pokemon *pokemon)
{
    u32 friendship = GetMonData(pokemon, MON_DATA_FRIENDSHIP, NULL);

    if (friendship == MAX_FRIENDSHIP)
        return AFFECTION_FIVE_HEARTS;
    if (friendship >= 220)
        return AFFECTION_FOUR_HEARTS;
    if (friendship >= 180)
        return AFFECTION_THREE_HEARTS;
    if (friendship >= 130)
        return AFFECTION_TWO_HEARTS;
    if (friendship >= 80)
        return AFFECTION_ONE_HEART;

    return AFFECTION_NO_HEARTS;
}

void UpdateMonPersonality(struct BoxPokemon *boxMon, u32 personality)
{
    struct PokemonSubstruct0 *old0, *new0;
    struct PokemonSubstruct1 *old1, *new1;
    struct PokemonSubstruct2 *old2, *new2;
    struct PokemonSubstruct3 *old3, *new3;
    struct BoxPokemon old;

    old = *boxMon;
    old0 = &(GetSubstruct(&old, old.personality, 0)->type0);
    old1 = &(GetSubstruct(&old, old.personality, 1)->type1);
    old2 = &(GetSubstruct(&old, old.personality, 2)->type2);
    old3 = &(GetSubstruct(&old, old.personality, 3)->type3);

    new0 = &(GetSubstruct(boxMon, personality, 0)->type0);
    new1 = &(GetSubstruct(boxMon, personality, 1)->type1);
    new2 = &(GetSubstruct(boxMon, personality, 2)->type2);
    new3 = &(GetSubstruct(boxMon, personality, 3)->type3);

    DecryptBoxMon(&old);
    boxMon->personality = personality;
    *new0 = *old0;
    *new1 = *old1;
    *new2 = *old2;
    *new3 = *old3;
    boxMon->checksum = CalculateBoxMonChecksum(boxMon);
    EncryptBoxMon(boxMon);
}

u16 GetCryIdBySpecies(u16 species)
{
    species = SanitizeSpeciesId(species);
    if (gSpeciesInfo[species].cryId >= CRY_COUNT)
        return 0;
    return gSpeciesInfo[species].cryId;
}<|MERGE_RESOLUTION|>--- conflicted
+++ resolved
@@ -73,12 +73,8 @@
 static void DecryptBoxMon(struct BoxPokemon *boxMon);
 static void Task_PlayMapChosenOrBattleBGM(u8 taskId);
 static bool8 ShouldSkipFriendshipChange(void);
-<<<<<<< HEAD
 static void RemoveIVIndexFromList(u8 *ivs, u8 selectedIv);
 void TrySpecialOverworldEvo();
-=======
-static u8 CopyMonToPC(struct Pokemon *mon);
->>>>>>> e4149e83
 
 EWRAM_DATA static u8 sLearningMoveTableID = 0;
 EWRAM_DATA u8 gPlayerPartyCount = 0;
@@ -2740,11 +2736,7 @@
     return MON_GIVEN_TO_PARTY;
 }
 
-<<<<<<< HEAD
-u8 SendMonToPC(struct Pokemon* mon)
-=======
-static u8 CopyMonToPC(struct Pokemon *mon)
->>>>>>> e4149e83
+u8 CopyMonToPC(struct Pokemon *mon)
 {
     s32 boxNo, boxPos;
 
