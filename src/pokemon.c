#include "global.h"
#include "malloc.h"
#include "apprentice.h"
#include "battle.h"
#include "battle_anim.h"
#include "battle_controllers.h"
#include "battle_message.h"
#include "battle_pike.h"
#include "battle_pyramid.h"
#include "battle_setup.h"
#include "battle_tower.h"
#include "battle_z_move.h"
#include "data.h"
#include "event_data.h"
#include "evolution_scene.h"
#include "field_specials.h"
#include "field_weather.h"
#include "graphics.h"
#include "item.h"
#include "level_caps.h"
#include "link.h"
#include "main.h"
#include "overworld.h"
#include "m4a.h"
#include "party_menu.h"
#include "pokedex.h"
#include "pokeblock.h"
#include "pokemon.h"
#include "pokemon_animation.h"
#include "pokemon_icon.h"
#include "pokemon_summary_screen.h"
#include "pokemon_storage_system.h"
#include "random.h"
#include "recorded_battle.h"
#include "rtc.h"
#include "sound.h"
#include "string_util.h"
#include "strings.h"
#include "task.h"
#include "text.h"
#include "trainer_hill.h"
#include "util.h"
#include "constants/abilities.h"
#include "constants/battle_frontier.h"
#include "constants/battle_move_effects.h"
#include "constants/battle_script_commands.h"
#include "constants/battle_partner.h"
#include "constants/cries.h"
#include "constants/form_change_types.h"
#include "constants/hold_effects.h"
#include "constants/item_effects.h"
#include "constants/items.h"
#include "constants/layouts.h"
#include "constants/moves.h"
#include "constants/songs.h"
#include "constants/trainers.h"
#include "constants/union_room.h"
#include "constants/weather.h"

#define FRIENDSHIP_EVO_THRESHOLD ((P_FRIENDSHIP_EVO_THRESHOLD >= GEN_9) ? 160 : 220)

struct SpeciesItem
{
    u16 species;
    u16 item;
};

static u16 CalculateBoxMonChecksum(struct BoxPokemon *boxMon);
static union PokemonSubstruct *GetSubstruct(struct BoxPokemon *boxMon, u32 personality, u8 substructType);
static void EncryptBoxMon(struct BoxPokemon *boxMon);
static void DecryptBoxMon(struct BoxPokemon *boxMon);
static void Task_PlayMapChosenOrBattleBGM(u8 taskId);
static bool8 ShouldSkipFriendshipChange(void);
static void RemoveIVIndexFromList(u8 *ivs, u8 selectedIv);
void TrySpecialOverworldEvo();

EWRAM_DATA static u8 sLearningMoveTableID = 0;
EWRAM_DATA u8 gPlayerPartyCount = 0;
EWRAM_DATA u8 gEnemyPartyCount = 0;
EWRAM_DATA struct Pokemon gPlayerParty[PARTY_SIZE] = {0};
EWRAM_DATA struct Pokemon gEnemyParty[PARTY_SIZE] = {0};
EWRAM_DATA struct SpriteTemplate gMultiuseSpriteTemplate = {0};
EWRAM_DATA static struct MonSpritesGfxManager *sMonSpritesGfxManagers[MON_SPR_GFX_MANAGERS_COUNT] = {NULL};
EWRAM_DATA static u8 sTriedEvolving = 0;

#include "data/moves_info.h"
#include "data/abilities.h"

// Used in an unreferenced function in RS.
// Unreferenced here and in FRLG.
struct CombinedMove
{
    u16 move1;
    u16 move2;
    u16 newMove;
};

static const struct CombinedMove sCombinedMoves[2] =
{
    {MOVE_EMBER, MOVE_GUST, MOVE_HEAT_WAVE},
    {0xFFFF, 0xFFFF, 0xFFFF}
};

// NOTE: The order of the elements in the array below is irrelevant.
// To reorder the pokedex, see the values in include/constants/pokedex.h.

#define HOENN_TO_NATIONAL(name)     [HOENN_DEX_##name - 1] = NATIONAL_DEX_##name

// Assigns all Hoenn Dex Indexes to a National Dex Index
static const u16 sHoennToNationalOrder[HOENN_DEX_COUNT - 1] =
{
    HOENN_TO_NATIONAL(TREECKO),
    HOENN_TO_NATIONAL(GROVYLE),
    HOENN_TO_NATIONAL(SCEPTILE),
    HOENN_TO_NATIONAL(TORCHIC),
    HOENN_TO_NATIONAL(COMBUSKEN),
    HOENN_TO_NATIONAL(BLAZIKEN),
    HOENN_TO_NATIONAL(MUDKIP),
    HOENN_TO_NATIONAL(MARSHTOMP),
    HOENN_TO_NATIONAL(SWAMPERT),
    HOENN_TO_NATIONAL(POOCHYENA),
    HOENN_TO_NATIONAL(MIGHTYENA),
    HOENN_TO_NATIONAL(ZIGZAGOON),
    HOENN_TO_NATIONAL(LINOONE),
#if P_NEW_EVOS_IN_REGIONAL_DEX && P_GALARIAN_FORMS
    HOENN_TO_NATIONAL(OBSTAGOON),
#endif
    HOENN_TO_NATIONAL(WURMPLE),
    HOENN_TO_NATIONAL(SILCOON),
    HOENN_TO_NATIONAL(BEAUTIFLY),
    HOENN_TO_NATIONAL(CASCOON),
    HOENN_TO_NATIONAL(DUSTOX),
    HOENN_TO_NATIONAL(LOTAD),
    HOENN_TO_NATIONAL(LOMBRE),
    HOENN_TO_NATIONAL(LUDICOLO),
    HOENN_TO_NATIONAL(SEEDOT),
    HOENN_TO_NATIONAL(NUZLEAF),
    HOENN_TO_NATIONAL(SHIFTRY),
    HOENN_TO_NATIONAL(TAILLOW),
    HOENN_TO_NATIONAL(SWELLOW),
    HOENN_TO_NATIONAL(WINGULL),
    HOENN_TO_NATIONAL(PELIPPER),
    HOENN_TO_NATIONAL(RALTS),
    HOENN_TO_NATIONAL(KIRLIA),
    HOENN_TO_NATIONAL(GARDEVOIR),
#if P_NEW_EVOS_IN_REGIONAL_DEX && P_GEN_4_CROSS_EVOS
    HOENN_TO_NATIONAL(GALLADE),
#endif
    HOENN_TO_NATIONAL(SURSKIT),
    HOENN_TO_NATIONAL(MASQUERAIN),
    HOENN_TO_NATIONAL(SHROOMISH),
    HOENN_TO_NATIONAL(BRELOOM),
    HOENN_TO_NATIONAL(SLAKOTH),
    HOENN_TO_NATIONAL(VIGOROTH),
    HOENN_TO_NATIONAL(SLAKING),
    HOENN_TO_NATIONAL(ABRA),
    HOENN_TO_NATIONAL(KADABRA),
    HOENN_TO_NATIONAL(ALAKAZAM),
    HOENN_TO_NATIONAL(NINCADA),
    HOENN_TO_NATIONAL(NINJASK),
    HOENN_TO_NATIONAL(SHEDINJA),
    HOENN_TO_NATIONAL(WHISMUR),
    HOENN_TO_NATIONAL(LOUDRED),
    HOENN_TO_NATIONAL(EXPLOUD),
    HOENN_TO_NATIONAL(MAKUHITA),
    HOENN_TO_NATIONAL(HARIYAMA),
    HOENN_TO_NATIONAL(GOLDEEN),
    HOENN_TO_NATIONAL(SEAKING),
    HOENN_TO_NATIONAL(MAGIKARP),
    HOENN_TO_NATIONAL(GYARADOS),
    HOENN_TO_NATIONAL(AZURILL),
    HOENN_TO_NATIONAL(MARILL),
    HOENN_TO_NATIONAL(AZUMARILL),
    HOENN_TO_NATIONAL(GEODUDE),
    HOENN_TO_NATIONAL(GRAVELER),
    HOENN_TO_NATIONAL(GOLEM),
    HOENN_TO_NATIONAL(NOSEPASS),
#if P_NEW_EVOS_IN_REGIONAL_DEX && P_GEN_4_CROSS_EVOS
    HOENN_TO_NATIONAL(PROBOPASS),
#endif
    HOENN_TO_NATIONAL(SKITTY),
    HOENN_TO_NATIONAL(DELCATTY),
    HOENN_TO_NATIONAL(ZUBAT),
    HOENN_TO_NATIONAL(GOLBAT),
    HOENN_TO_NATIONAL(CROBAT),
    HOENN_TO_NATIONAL(TENTACOOL),
    HOENN_TO_NATIONAL(TENTACRUEL),
    HOENN_TO_NATIONAL(SABLEYE),
    HOENN_TO_NATIONAL(MAWILE),
    HOENN_TO_NATIONAL(ARON),
    HOENN_TO_NATIONAL(LAIRON),
    HOENN_TO_NATIONAL(AGGRON),
    HOENN_TO_NATIONAL(MACHOP),
    HOENN_TO_NATIONAL(MACHOKE),
    HOENN_TO_NATIONAL(MACHAMP),
    HOENN_TO_NATIONAL(MEDITITE),
    HOENN_TO_NATIONAL(MEDICHAM),
    HOENN_TO_NATIONAL(ELECTRIKE),
    HOENN_TO_NATIONAL(MANECTRIC),
    HOENN_TO_NATIONAL(PLUSLE),
    HOENN_TO_NATIONAL(MINUN),
    HOENN_TO_NATIONAL(MAGNEMITE),
    HOENN_TO_NATIONAL(MAGNETON),
#if P_NEW_EVOS_IN_REGIONAL_DEX && P_GEN_4_CROSS_EVOS
    HOENN_TO_NATIONAL(MAGNEZONE),
#endif
    HOENN_TO_NATIONAL(VOLTORB),
    HOENN_TO_NATIONAL(ELECTRODE),
    HOENN_TO_NATIONAL(VOLBEAT),
    HOENN_TO_NATIONAL(ILLUMISE),
    HOENN_TO_NATIONAL(ODDISH),
    HOENN_TO_NATIONAL(GLOOM),
    HOENN_TO_NATIONAL(VILEPLUME),
    HOENN_TO_NATIONAL(BELLOSSOM),
    HOENN_TO_NATIONAL(DODUO),
    HOENN_TO_NATIONAL(DODRIO),
#if P_NEW_EVOS_IN_REGIONAL_DEX && P_GEN_4_CROSS_EVOS
    HOENN_TO_NATIONAL(BUDEW),
    HOENN_TO_NATIONAL(ROSELIA),
    HOENN_TO_NATIONAL(ROSERADE),
#else
    HOENN_TO_NATIONAL(ROSELIA),
#endif
    HOENN_TO_NATIONAL(GULPIN),
    HOENN_TO_NATIONAL(SWALOT),
    HOENN_TO_NATIONAL(CARVANHA),
    HOENN_TO_NATIONAL(SHARPEDO),
    HOENN_TO_NATIONAL(WAILMER),
    HOENN_TO_NATIONAL(WAILORD),
    HOENN_TO_NATIONAL(NUMEL),
    HOENN_TO_NATIONAL(CAMERUPT),
    HOENN_TO_NATIONAL(SLUGMA),
    HOENN_TO_NATIONAL(MAGCARGO),
    HOENN_TO_NATIONAL(TORKOAL),
    HOENN_TO_NATIONAL(GRIMER),
    HOENN_TO_NATIONAL(MUK),
    HOENN_TO_NATIONAL(KOFFING),
    HOENN_TO_NATIONAL(WEEZING),
    HOENN_TO_NATIONAL(SPOINK),
    HOENN_TO_NATIONAL(GRUMPIG),
    HOENN_TO_NATIONAL(SANDSHREW),
    HOENN_TO_NATIONAL(SANDSLASH),
    HOENN_TO_NATIONAL(SPINDA),
    HOENN_TO_NATIONAL(SKARMORY),
    HOENN_TO_NATIONAL(TRAPINCH),
    HOENN_TO_NATIONAL(VIBRAVA),
    HOENN_TO_NATIONAL(FLYGON),
    HOENN_TO_NATIONAL(CACNEA),
    HOENN_TO_NATIONAL(CACTURNE),
    HOENN_TO_NATIONAL(SWABLU),
    HOENN_TO_NATIONAL(ALTARIA),
    HOENN_TO_NATIONAL(ZANGOOSE),
    HOENN_TO_NATIONAL(SEVIPER),
    HOENN_TO_NATIONAL(LUNATONE),
    HOENN_TO_NATIONAL(SOLROCK),
    HOENN_TO_NATIONAL(BARBOACH),
    HOENN_TO_NATIONAL(WHISCASH),
    HOENN_TO_NATIONAL(CORPHISH),
    HOENN_TO_NATIONAL(CRAWDAUNT),
    HOENN_TO_NATIONAL(BALTOY),
    HOENN_TO_NATIONAL(CLAYDOL),
    HOENN_TO_NATIONAL(LILEEP),
    HOENN_TO_NATIONAL(CRADILY),
    HOENN_TO_NATIONAL(ANORITH),
    HOENN_TO_NATIONAL(ARMALDO),
    HOENN_TO_NATIONAL(IGGLYBUFF),
    HOENN_TO_NATIONAL(JIGGLYPUFF),
    HOENN_TO_NATIONAL(WIGGLYTUFF),
    HOENN_TO_NATIONAL(FEEBAS),
    HOENN_TO_NATIONAL(MILOTIC),
    HOENN_TO_NATIONAL(CASTFORM),
    HOENN_TO_NATIONAL(STARYU),
    HOENN_TO_NATIONAL(STARMIE),
    HOENN_TO_NATIONAL(KECLEON),
    HOENN_TO_NATIONAL(SHUPPET),
    HOENN_TO_NATIONAL(BANETTE),
    HOENN_TO_NATIONAL(DUSKULL),
    HOENN_TO_NATIONAL(DUSCLOPS),
#if P_NEW_EVOS_IN_REGIONAL_DEX && P_GEN_4_CROSS_EVOS
    HOENN_TO_NATIONAL(DUSKNOIR),
    HOENN_TO_NATIONAL(TROPIUS),
    HOENN_TO_NATIONAL(CHINGLING),
#else
    HOENN_TO_NATIONAL(TROPIUS),
#endif
    HOENN_TO_NATIONAL(CHIMECHO),
    HOENN_TO_NATIONAL(ABSOL),
    HOENN_TO_NATIONAL(VULPIX),
    HOENN_TO_NATIONAL(NINETALES),
    HOENN_TO_NATIONAL(PICHU),
    HOENN_TO_NATIONAL(PIKACHU),
    HOENN_TO_NATIONAL(RAICHU),
    HOENN_TO_NATIONAL(PSYDUCK),
    HOENN_TO_NATIONAL(GOLDUCK),
    HOENN_TO_NATIONAL(WYNAUT),
    HOENN_TO_NATIONAL(WOBBUFFET),
    HOENN_TO_NATIONAL(NATU),
    HOENN_TO_NATIONAL(XATU),
    HOENN_TO_NATIONAL(GIRAFARIG),
#if P_NEW_EVOS_IN_REGIONAL_DEX && P_GEN_9_CROSS_EVOS
    HOENN_TO_NATIONAL(FARIGIRAF),
#endif
    HOENN_TO_NATIONAL(PHANPY),
    HOENN_TO_NATIONAL(DONPHAN),
    HOENN_TO_NATIONAL(PINSIR),
    HOENN_TO_NATIONAL(HERACROSS),
    HOENN_TO_NATIONAL(RHYHORN),
    HOENN_TO_NATIONAL(RHYDON),
#if P_NEW_EVOS_IN_REGIONAL_DEX && P_GEN_4_CROSS_EVOS
    HOENN_TO_NATIONAL(RHYPERIOR),
#endif
    HOENN_TO_NATIONAL(SNORUNT),
    HOENN_TO_NATIONAL(GLALIE),
#if P_NEW_EVOS_IN_REGIONAL_DEX && P_GEN_4_CROSS_EVOS
    HOENN_TO_NATIONAL(FROSLASS),
#endif
    HOENN_TO_NATIONAL(SPHEAL),
    HOENN_TO_NATIONAL(SEALEO),
    HOENN_TO_NATIONAL(WALREIN),
    HOENN_TO_NATIONAL(CLAMPERL),
    HOENN_TO_NATIONAL(HUNTAIL),
    HOENN_TO_NATIONAL(GOREBYSS),
    HOENN_TO_NATIONAL(RELICANTH),
    HOENN_TO_NATIONAL(CORSOLA),
#if P_NEW_EVOS_IN_REGIONAL_DEX && P_GALARIAN_FORMS
    HOENN_TO_NATIONAL(CURSOLA),
#endif
    HOENN_TO_NATIONAL(CHINCHOU),
    HOENN_TO_NATIONAL(LANTURN),
    HOENN_TO_NATIONAL(LUVDISC),
    HOENN_TO_NATIONAL(HORSEA),
    HOENN_TO_NATIONAL(SEADRA),
    HOENN_TO_NATIONAL(KINGDRA),
    HOENN_TO_NATIONAL(BAGON),
    HOENN_TO_NATIONAL(SHELGON),
    HOENN_TO_NATIONAL(SALAMENCE),
    HOENN_TO_NATIONAL(BELDUM),
    HOENN_TO_NATIONAL(METANG),
    HOENN_TO_NATIONAL(METAGROSS),
    HOENN_TO_NATIONAL(REGIROCK),
    HOENN_TO_NATIONAL(REGICE),
    HOENN_TO_NATIONAL(REGISTEEL),
    HOENN_TO_NATIONAL(LATIAS),
    HOENN_TO_NATIONAL(LATIOS),
    HOENN_TO_NATIONAL(KYOGRE),
    HOENN_TO_NATIONAL(GROUDON),
    HOENN_TO_NATIONAL(RAYQUAZA),
    HOENN_TO_NATIONAL(JIRACHI),
    HOENN_TO_NATIONAL(DEOXYS),
};

const struct SpindaSpot gSpindaSpotGraphics[] =
{
    {.x = 16, .y =  7, .image = INCBIN_U16("graphics/pokemon/spinda/spots/spot_0.1bpp")},
    {.x = 40, .y =  8, .image = INCBIN_U16("graphics/pokemon/spinda/spots/spot_1.1bpp")},
    {.x = 22, .y = 25, .image = INCBIN_U16("graphics/pokemon/spinda/spots/spot_2.1bpp")},
    {.x = 34, .y = 26, .image = INCBIN_U16("graphics/pokemon/spinda/spots/spot_3.1bpp")}
};

const u8 *const gNatureNamePointers[NUM_NATURES] =
{
    [NATURE_HARDY] = COMPOUND_STRING("Hardy"),
    [NATURE_LONELY] = COMPOUND_STRING("Lonely"),
    [NATURE_BRAVE] = COMPOUND_STRING("Brave"),
    [NATURE_ADAMANT] = COMPOUND_STRING("Adamant"),
    [NATURE_NAUGHTY] = COMPOUND_STRING("Naughty"),
    [NATURE_BOLD] = COMPOUND_STRING("Bold"),
    [NATURE_DOCILE] = COMPOUND_STRING("Docile"),
    [NATURE_RELAXED] = COMPOUND_STRING("Relaxed"),
    [NATURE_IMPISH] = COMPOUND_STRING("Impish"),
    [NATURE_LAX] = COMPOUND_STRING("Lax"),
    [NATURE_TIMID] = COMPOUND_STRING("Timid"),
    [NATURE_HASTY] = COMPOUND_STRING("Hasty"),
    [NATURE_SERIOUS] = COMPOUND_STRING("Serious"),
    [NATURE_JOLLY] = COMPOUND_STRING("Jolly"),
    [NATURE_NAIVE] = COMPOUND_STRING("Naive"),
    [NATURE_MODEST] = COMPOUND_STRING("Modest"),
    [NATURE_MILD] = COMPOUND_STRING("Mild"),
    [NATURE_QUIET] = COMPOUND_STRING("Quiet"),
    [NATURE_BASHFUL] = COMPOUND_STRING("Bashful"),
    [NATURE_RASH] = COMPOUND_STRING("Rash"),
    [NATURE_CALM] = COMPOUND_STRING("Calm"),
    [NATURE_GENTLE] = COMPOUND_STRING("Gentle"),
    [NATURE_SASSY] = COMPOUND_STRING("Sassy"),
    [NATURE_CAREFUL] = COMPOUND_STRING("Careful"),
    [NATURE_QUIRKY] = COMPOUND_STRING("Quirky"),
};

const s8 gNatureStatTable[NUM_NATURES][NUM_NATURE_STATS] =
{                      // Attack  Defense  Speed  Sp.Atk  Sp. Def
    [NATURE_HARDY]   = {    0,      0,      0,      0,      0   },
    [NATURE_LONELY]  = {   +1,     -1,      0,      0,      0   },
    [NATURE_BRAVE]   = {   +1,      0,     -1,      0,      0   },
    [NATURE_ADAMANT] = {   +1,      0,      0,     -1,      0   },
    [NATURE_NAUGHTY] = {   +1,      0,      0,      0,     -1   },
    [NATURE_BOLD]    = {   -1,     +1,      0,      0,      0   },
    [NATURE_DOCILE]  = {    0,      0,      0,      0,      0   },
    [NATURE_RELAXED] = {    0,     +1,     -1,      0,      0   },
    [NATURE_IMPISH]  = {    0,     +1,      0,     -1,      0   },
    [NATURE_LAX]     = {    0,     +1,      0,      0,     -1   },
    [NATURE_TIMID]   = {   -1,      0,     +1,      0,      0   },
    [NATURE_HASTY]   = {    0,     -1,     +1,      0,      0   },
    [NATURE_SERIOUS] = {    0,      0,      0,      0,      0   },
    [NATURE_JOLLY]   = {    0,      0,     +1,     -1,      0   },
    [NATURE_NAIVE]   = {    0,      0,     +1,      0,     -1   },
    [NATURE_MODEST]  = {   -1,      0,      0,     +1,      0   },
    [NATURE_MILD]    = {    0,     -1,      0,     +1,      0   },
    [NATURE_QUIET]   = {    0,      0,     -1,     +1,      0   },
    [NATURE_BASHFUL] = {    0,      0,      0,      0,      0   },
    [NATURE_RASH]    = {    0,      0,      0,     +1,     -1   },
    [NATURE_CALM]    = {   -1,      0,      0,      0,     +1   },
    [NATURE_GENTLE]  = {    0,     -1,      0,      0,     +1   },
    [NATURE_SASSY]   = {    0,      0,     -1,      0,     +1   },
    [NATURE_CAREFUL] = {    0,      0,      0,     -1,     +1   },
    [NATURE_QUIRKY]  = {    0,      0,      0,      0,      0   },
};

#include "data/graphics/pokemon.h"
#include "data/pokemon_graphics/front_pic_anims.h"

#include "data/pokemon/trainer_class_lookups.h"
#include "data/pokemon/experience_tables.h"

#if P_LVL_UP_LEARNSETS >= GEN_9
#include "data/pokemon/level_up_learnsets/gen_9.h" // Scarlet/Violet
#elif P_LVL_UP_LEARNSETS >= GEN_8
#include "data/pokemon/level_up_learnsets/gen_8.h" // Sword/Shield
#elif P_LVL_UP_LEARNSETS >= GEN_7
#include "data/pokemon/level_up_learnsets/gen_7.h" // Ultra Sun/ Ultra Moon
#elif P_LVL_UP_LEARNSETS >= GEN_6
#include "data/pokemon/level_up_learnsets/gen_6.h" // Omega Ruby/Alpha Sapphire
#elif P_LVL_UP_LEARNSETS >= GEN_5
#include "data/pokemon/level_up_learnsets/gen_5.h" // Black 2/White 2
#elif P_LVL_UP_LEARNSETS >= GEN_4
#include "data/pokemon/level_up_learnsets/gen_4.h" // HeartGold/SoulSilver
#elif P_LVL_UP_LEARNSETS >= GEN_3
#include "data/pokemon/level_up_learnsets/gen_3.h" // Ruby/Sapphire/Emerald
#elif P_LVL_UP_LEARNSETS >= GEN_2
#include "data/pokemon/level_up_learnsets/gen_2.h" // Crystal
#elif P_LVL_UP_LEARNSETS >= GEN_1
#include "data/pokemon/level_up_learnsets/gen_1.h" // Yellow
#endif

#include "data/pokemon/teachable_learnsets.h"
#include "data/pokemon/form_species_tables.h"
#include "data/pokemon/form_change_tables.h"
#include "data/pokemon/form_change_table_pointers.h"

#include "data/pokemon/species_info.h"

#define PP_UP_SHIFTS(val)           val,        (val) << 2,        (val) << 4,        (val) << 6
#define PP_UP_SHIFTS_INV(val) (u8)~(val), (u8)~((val) << 2), (u8)~((val) << 4), (u8)~((val) << 6)

// PP Up bonuses are stored for a Pokémon as a single byte.
// There are 2 bits (a value 0-3) for each move slot that
// represent how many PP Ups have been applied.
// The following arrays take a move slot id and return:
// gPPUpGetMask - A mask to get the number of PP Ups applied to that move slot
// gPPUpClearMask - A mask to clear the number of PP Ups applied to that move slot
// gPPUpAddValues - A value to add to the PP Bonuses byte to apply 1 PP Up to that move slot
const u8 gPPUpGetMask[MAX_MON_MOVES]   = {PP_UP_SHIFTS(3)};
const u8 gPPUpClearMask[MAX_MON_MOVES] = {PP_UP_SHIFTS_INV(3)};
const u8 gPPUpAddValues[MAX_MON_MOVES] = {PP_UP_SHIFTS(1)};

const u8 gStatStageRatios[MAX_STAT_STAGE + 1][2] =
{
    {10, 40}, // -6, MIN_STAT_STAGE
    {10, 35}, // -5
    {10, 30}, // -4
    {10, 25}, // -3
    {10, 20}, // -2
    {10, 15}, // -1
    {10, 10}, //  0, DEFAULT_STAT_STAGE
    {15, 10}, // +1
    {20, 10}, // +2
    {25, 10}, // +3
    {30, 10}, // +4
    {35, 10}, // +5
    {40, 10}, // +6, MAX_STAT_STAGE
};

// The classes used by other players in the Union Room.
// These should correspond with the overworld graphics in sUnionRoomObjGfxIds
const u16 gUnionRoomFacilityClasses[NUM_UNION_ROOM_CLASSES * GENDER_COUNT] =
{
    // Male classes
    FACILITY_CLASS_COOLTRAINER_M,
    FACILITY_CLASS_BLACK_BELT,
    FACILITY_CLASS_CAMPER,
    FACILITY_CLASS_YOUNGSTER,
    FACILITY_CLASS_PSYCHIC_M,
    FACILITY_CLASS_BUG_CATCHER,
    FACILITY_CLASS_PKMN_BREEDER_M,
    FACILITY_CLASS_GUITARIST,
    // Female classes
    FACILITY_CLASS_COOLTRAINER_F,
    FACILITY_CLASS_HEX_MANIAC,
    FACILITY_CLASS_PICNICKER,
    FACILITY_CLASS_LASS,
    FACILITY_CLASS_PSYCHIC_F,
    FACILITY_CLASS_BATTLE_GIRL,
    FACILITY_CLASS_PKMN_BREEDER_F,
    FACILITY_CLASS_BEAUTY
};

const struct SpriteTemplate gBattlerSpriteTemplates[MAX_BATTLERS_COUNT] =
{
    [B_POSITION_PLAYER_LEFT] = {
        .tileTag = TAG_NONE,
        .paletteTag = 0,
        .oam = &gOamData_BattleSpritePlayerSide,
        .anims = NULL,
        .images = gBattlerPicTable_PlayerLeft,
        .affineAnims = gAffineAnims_BattleSpritePlayerSide,
        .callback = SpriteCB_BattleSpriteStartSlideLeft,
    },
    [B_POSITION_OPPONENT_LEFT] = {
        .tileTag = TAG_NONE,
        .paletteTag = 0,
        .oam = &gOamData_BattleSpriteOpponentSide,
        .anims = NULL,
        .images = gBattlerPicTable_OpponentLeft,
        .affineAnims = gAffineAnims_BattleSpriteOpponentSide,
        .callback = SpriteCB_WildMon,
    },
    [B_POSITION_PLAYER_RIGHT] = {
        .tileTag = TAG_NONE,
        .paletteTag = 0,
        .oam = &gOamData_BattleSpritePlayerSide,
        .anims = NULL,
        .images = gBattlerPicTable_PlayerRight,
        .affineAnims = gAffineAnims_BattleSpritePlayerSide,
        .callback = SpriteCB_BattleSpriteStartSlideLeft,
    },
    [B_POSITION_OPPONENT_RIGHT] = {
        .tileTag = TAG_NONE,
        .paletteTag = 0,
        .oam = &gOamData_BattleSpriteOpponentSide,
        .anims = NULL,
        .images = gBattlerPicTable_OpponentRight,
        .affineAnims = gAffineAnims_BattleSpriteOpponentSide,
        .callback = SpriteCB_WildMon
    },
};

static const struct SpriteTemplate sTrainerBackSpriteTemplates[] =
{
    [TRAINER_BACK_PIC_BRENDAN] = {
        .tileTag = TAG_NONE,
        .paletteTag = 0,
        .oam = &gOamData_BattleSpritePlayerSide,
        .anims = NULL,
        .images = gTrainerBackPicTable_Brendan,
        .affineAnims = gAffineAnims_BattleSpritePlayerSide,
        .callback = SpriteCB_BattleSpriteStartSlideLeft,
    },
    [TRAINER_BACK_PIC_MAY] = {
        .tileTag = TAG_NONE,
        .paletteTag = 0,
        .oam = &gOamData_BattleSpritePlayerSide,
        .anims = NULL,
        .images = gTrainerBackPicTable_May,
        .affineAnims = gAffineAnims_BattleSpritePlayerSide,
        .callback = SpriteCB_BattleSpriteStartSlideLeft,
    },
    [TRAINER_BACK_PIC_RED] = {
        .tileTag = TAG_NONE,
        .paletteTag = 0,
        .oam = &gOamData_BattleSpritePlayerSide,
        .anims = NULL,
        .images = gTrainerBackPicTable_Red,
        .affineAnims = gAffineAnims_BattleSpritePlayerSide,
        .callback = SpriteCB_BattleSpriteStartSlideLeft,
    },
    [TRAINER_BACK_PIC_LEAF] = {
        .tileTag = TAG_NONE,
        .paletteTag = 0,
        .oam = &gOamData_BattleSpritePlayerSide,
        .anims = NULL,
        .images = gTrainerBackPicTable_Leaf,
        .affineAnims = gAffineAnims_BattleSpritePlayerSide,
        .callback = SpriteCB_BattleSpriteStartSlideLeft,
    },
    [TRAINER_BACK_PIC_RUBY_SAPPHIRE_BRENDAN] = {
        .tileTag = TAG_NONE,
        .paletteTag = 0,
        .oam = &gOamData_BattleSpritePlayerSide,
        .anims = NULL,
        .images = gTrainerBackPicTable_RubySapphireBrendan,
        .affineAnims = gAffineAnims_BattleSpritePlayerSide,
        .callback = SpriteCB_BattleSpriteStartSlideLeft,
    },
    [TRAINER_BACK_PIC_RUBY_SAPPHIRE_MAY] = {
        .tileTag = TAG_NONE,
        .paletteTag = 0,
        .oam = &gOamData_BattleSpritePlayerSide,
        .anims = NULL,
        .images = gTrainerBackPicTable_RubySapphireMay,
        .affineAnims = gAffineAnims_BattleSpritePlayerSide,
        .callback = SpriteCB_BattleSpriteStartSlideLeft,
    },
    [TRAINER_BACK_PIC_WALLY] = {
        .tileTag = TAG_NONE,
        .paletteTag = 0,
        .oam = &gOamData_BattleSpritePlayerSide,
        .anims = NULL,
        .images = gTrainerBackPicTable_Wally,
        .affineAnims = gAffineAnims_BattleSpritePlayerSide,
        .callback = SpriteCB_BattleSpriteStartSlideLeft,
    },
    [TRAINER_BACK_PIC_STEVEN] = {
        .tileTag = TAG_NONE,
        .paletteTag = 0,
        .oam = &gOamData_BattleSpritePlayerSide,
        .anims = NULL,
        .images = gTrainerBackPicTable_Steven,
        .affineAnims = gAffineAnims_BattleSpritePlayerSide,
        .callback = SpriteCB_BattleSpriteStartSlideLeft,
    },
};

#define NUM_SECRET_BASE_CLASSES 5
static const u8 sSecretBaseFacilityClasses[GENDER_COUNT][NUM_SECRET_BASE_CLASSES] =
{
    [MALE] = {
        FACILITY_CLASS_YOUNGSTER,
        FACILITY_CLASS_BUG_CATCHER,
        FACILITY_CLASS_RICH_BOY,
        FACILITY_CLASS_CAMPER,
        FACILITY_CLASS_COOLTRAINER_M
    },
    [FEMALE] = {
        FACILITY_CLASS_LASS,
        FACILITY_CLASS_SCHOOL_KID_F,
        FACILITY_CLASS_LADY,
        FACILITY_CLASS_PICNICKER,
        FACILITY_CLASS_COOLTRAINER_F
    }
};

static const u8 sGetMonDataEVConstants[] =
{
    MON_DATA_HP_EV,
    MON_DATA_ATK_EV,
    MON_DATA_DEF_EV,
    MON_DATA_SPEED_EV,
    MON_DATA_SPDEF_EV,
    MON_DATA_SPATK_EV
};

// For stat-raising items
static const u8 sStatsToRaise[] =
{
    STAT_ATK, STAT_ATK, STAT_DEF, STAT_SPEED, STAT_SPATK, STAT_SPDEF, STAT_ACC
};

// 3 modifiers each for how much to change friendship for different ranges
// 0-99, 100-199, 200+
static const s8 sFriendshipEventModifiers[][3] =
{
    [FRIENDSHIP_EVENT_GROW_LEVEL]      = { 5,  3,  2},
    [FRIENDSHIP_EVENT_VITAMIN]         = { 5,  3,  2},
    [FRIENDSHIP_EVENT_BATTLE_ITEM]     = { 1,  1,  0},
    [FRIENDSHIP_EVENT_LEAGUE_BATTLE]   = { 3,  2,  1},
    [FRIENDSHIP_EVENT_LEARN_TMHM]      = { 1,  1,  0},
    [FRIENDSHIP_EVENT_WALKING]         = { 1,  1,  1},
    [FRIENDSHIP_EVENT_FAINT_SMALL]     = {-1, -1, -1},
    [FRIENDSHIP_EVENT_FAINT_FIELD_PSN] = {-5, -5, -10},
    [FRIENDSHIP_EVENT_FAINT_LARGE]     = {-5, -5, -10},
};

#define HM_MOVES_END 0xFFFF

static const u16 sHMMoves[] =
{
    MOVE_CUT, MOVE_FLY, MOVE_SURF, MOVE_STRENGTH, MOVE_FLASH,
    MOVE_ROCK_SMASH, MOVE_WATERFALL, MOVE_DIVE, HM_MOVES_END
};

static const struct SpeciesItem sAlteringCaveWildMonHeldItems[] =
{
    {SPECIES_NONE,      ITEM_NONE},
    {SPECIES_MAREEP,    ITEM_GANLON_BERRY},
    {SPECIES_PINECO,    ITEM_APICOT_BERRY},
    {SPECIES_HOUNDOUR,  ITEM_BIG_MUSHROOM},
    {SPECIES_TEDDIURSA, ITEM_PETAYA_BERRY},
    {SPECIES_AIPOM,     ITEM_BERRY_JUICE},
    {SPECIES_SHUCKLE,   ITEM_BERRY_JUICE},
    {SPECIES_STANTLER,  ITEM_PETAYA_BERRY},
    {SPECIES_SMEARGLE,  ITEM_SALAC_BERRY},
};

static const struct OamData sOamData_64x64 =
{
    .y = 0,
    .affineMode = ST_OAM_AFFINE_OFF,
    .objMode = ST_OAM_OBJ_NORMAL,
    .mosaic = FALSE,
    .bpp = ST_OAM_4BPP,
    .shape = SPRITE_SHAPE(64x64),
    .x = 0,
    .matrixNum = 0,
    .size = SPRITE_SIZE(64x64),
    .tileNum = 0,
    .priority = 0,
    .paletteNum = 0,
    .affineParam = 0
};

static const struct SpriteTemplate sSpriteTemplate_64x64 =
{
    .tileTag = TAG_NONE,
    .paletteTag = TAG_NONE,
    .oam = &sOamData_64x64,
    .anims = gDummySpriteAnimTable,
    .images = NULL,
    .affineAnims = gDummySpriteAffineAnimTable,
    .callback = SpriteCallbackDummy,
};

// NOTE: Reordering this array will break compatibility with existing
// saves.
static const u32 sCompressedStatuses[] =
{
    STATUS1_NONE,
    STATUS1_SLEEP_TURN(1),
    STATUS1_SLEEP_TURN(2),
    STATUS1_SLEEP_TURN(3),
    STATUS1_SLEEP_TURN(4),
    STATUS1_SLEEP_TURN(5),
    STATUS1_POISON,
    STATUS1_BURN,
    STATUS1_FREEZE,
    STATUS1_PARALYSIS,
    STATUS1_TOXIC_POISON,
    STATUS1_FROSTBITE,
};

// Attempt to detect situations where the BoxPokemon struct is unable to
// contain all the values.
// TODO: Is it possible to compute:
// - The maximum experience.
// - The maximum PP.
// - The maximum HP.
// - The maximum form countdown.
STATIC_ASSERT(NUM_SPECIES < (1 << 11), PokemonSubstruct0_species_TooSmall);
STATIC_ASSERT(NUMBER_OF_MON_TYPES + 1 <= (1 << 5), PokemonSubstruct0_teraType_TooSmall);
STATIC_ASSERT(ITEMS_COUNT < (1 << 10), PokemonSubstruct0_heldItem_TooSmall);
STATIC_ASSERT(MAX_LEVEL <= 100, PokemonSubstruct0_experience_PotentiallTooSmall); // Maximum of ~2 million exp.
STATIC_ASSERT(LAST_BALL < (1 << 6), PokemonSubstruct0_pokeball_TooSmall);
STATIC_ASSERT(MOVES_COUNT_ALL < (1 << 11), PokemonSubstruct1_moves_TooSmall);
STATIC_ASSERT(ARRAY_COUNT(sCompressedStatuses) <= (1 << 4), PokemonSubstruct3_compressedStatus_TooSmall);
STATIC_ASSERT(MAX_LEVEL < (1 << 7), PokemonSubstruct3_metLevel_TooSmall);
STATIC_ASSERT(NUM_VERSIONS < (1 << 4), PokemonSubstruct3_metGame_TooSmall);
STATIC_ASSERT(MAX_DYNAMAX_LEVEL < (1 << 4), PokemonSubstruct3_dynamaxLevel_TooSmall);
STATIC_ASSERT(MAX_PER_STAT_IVS < (1 << 5), PokemonSubstruct3_ivs_TooSmall);
STATIC_ASSERT(NUM_NATURES <= (1 << 5), BoxPokemon_hiddenNatureModifier_TooSmall);

static u32 CompressStatus(u32 status)
{
    s32 i;
    for (i = 0; i < ARRAY_COUNT(sCompressedStatuses); i++)
    {
        if (sCompressedStatuses[i] == status)
            return i;
    }
    return 0; // STATUS1_NONE
}

static u32 UncompressStatus(u32 compressedStatus)
{
    if (compressedStatus < ARRAY_COUNT(sCompressedStatuses))
        return sCompressedStatuses[compressedStatus];
    else
        return STATUS1_NONE;
}

void ZeroBoxMonData(struct BoxPokemon *boxMon)
{
    u8 *raw = (u8 *)boxMon;
    u32 i;
    for (i = 0; i < sizeof(struct BoxPokemon); i++)
        raw[i] = 0;
}

void ZeroMonData(struct Pokemon *mon)
{
    u32 arg;
    ZeroBoxMonData(&mon->box);
    arg = 0;
    SetMonData(mon, MON_DATA_STATUS, &arg);
    SetMonData(mon, MON_DATA_LEVEL, &arg);
    SetMonData(mon, MON_DATA_HP, &arg);
    SetMonData(mon, MON_DATA_MAX_HP, &arg);
    SetMonData(mon, MON_DATA_ATK, &arg);
    SetMonData(mon, MON_DATA_DEF, &arg);
    SetMonData(mon, MON_DATA_SPEED, &arg);
    SetMonData(mon, MON_DATA_SPATK, &arg);
    SetMonData(mon, MON_DATA_SPDEF, &arg);
    arg = MAIL_NONE;
    SetMonData(mon, MON_DATA_MAIL, &arg);
}

void ZeroPlayerPartyMons(void)
{
    s32 i;
    for (i = 0; i < PARTY_SIZE; i++)
        ZeroMonData(&gPlayerParty[i]);
}

void ZeroEnemyPartyMons(void)
{
    s32 i;
    for (i = 0; i < PARTY_SIZE; i++)
        ZeroMonData(&gEnemyParty[i]);
}

void CreateMon(struct Pokemon *mon, u16 species, u8 level, u8 fixedIV, u8 hasFixedPersonality, u32 fixedPersonality, u8 otIdType, u32 fixedOtId)
{
    u32 mail;
    ZeroMonData(mon);
    CreateBoxMon(&mon->box, species, level, fixedIV, hasFixedPersonality, fixedPersonality, otIdType, fixedOtId);
    SetMonData(mon, MON_DATA_LEVEL, &level);
    mail = MAIL_NONE;
    SetMonData(mon, MON_DATA_MAIL, &mail);
    CalculateMonStats(mon);
}

void CreateBoxMon(struct BoxPokemon *boxMon, u16 species, u8 level, u8 fixedIV, u8 hasFixedPersonality, u32 fixedPersonality, u8 otIdType, u32 fixedOtId)
{
    u8 speciesName[POKEMON_NAME_LENGTH + 1];
    u32 personality;
    u32 value;
    u16 checksum;
    u8 i;
    u8 availableIVs[NUM_STATS];
    u8 selectedIvs[LEGENDARY_PERFECT_IV_COUNT];
    bool32 isShiny;

    ZeroBoxMonData(boxMon);

    if (hasFixedPersonality)
        personality = fixedPersonality;
    else
        personality = Random32();

    // Determine original trainer ID
    if (otIdType == OT_ID_RANDOM_NO_SHINY)
    {
        value = Random32();
        isShiny = FALSE;
    }
    else if (otIdType == OT_ID_PRESET)
    {
        value = fixedOtId;
        isShiny = GET_SHINY_VALUE(value, personality) < SHINY_ODDS;
    }
    else // Player is the OT
    {
        value = gSaveBlock2Ptr->playerTrainerId[0]
              | (gSaveBlock2Ptr->playerTrainerId[1] << 8)
              | (gSaveBlock2Ptr->playerTrainerId[2] << 16)
              | (gSaveBlock2Ptr->playerTrainerId[3] << 24);

        if (P_FLAG_FORCE_NO_SHINY != 0 && FlagGet(P_FLAG_FORCE_NO_SHINY))
        {
            isShiny = FALSE;
        }
        else if (P_FLAG_FORCE_SHINY != 0 && FlagGet(P_FLAG_FORCE_SHINY))
        {
            isShiny = TRUE;
        }
        else
        {
            u32 totalRerolls = 0;
            if (CheckBagHasItem(ITEM_SHINY_CHARM, 1))
                totalRerolls += I_SHINY_CHARM_ADDITIONAL_ROLLS;
            if (LURE_STEP_COUNT != 0)
                totalRerolls += 1;

            while (GET_SHINY_VALUE(value, personality) >= SHINY_ODDS && totalRerolls > 0)
            {
                personality = Random32();
                totalRerolls--;
            }

            isShiny = GET_SHINY_VALUE(value, personality) < SHINY_ODDS;
        }
    }

    SetBoxMonData(boxMon, MON_DATA_PERSONALITY, &personality);
    SetBoxMonData(boxMon, MON_DATA_OT_ID, &value);

    checksum = CalculateBoxMonChecksum(boxMon);
    SetBoxMonData(boxMon, MON_DATA_CHECKSUM, &checksum);
    EncryptBoxMon(boxMon);
    SetBoxMonData(boxMon, MON_DATA_IS_SHINY, &isShiny);
    StringCopy(speciesName, GetSpeciesName(species));
    SetBoxMonData(boxMon, MON_DATA_NICKNAME, speciesName);
    SetBoxMonData(boxMon, MON_DATA_LANGUAGE, &gGameLanguage);
    SetBoxMonData(boxMon, MON_DATA_OT_NAME, gSaveBlock2Ptr->playerName);
    SetBoxMonData(boxMon, MON_DATA_SPECIES, &species);
    SetBoxMonData(boxMon, MON_DATA_EXP, &gExperienceTables[gSpeciesInfo[species].growthRate][level]);
    SetBoxMonData(boxMon, MON_DATA_FRIENDSHIP, &gSpeciesInfo[species].friendship);
    value = GetCurrentRegionMapSectionId();
    SetBoxMonData(boxMon, MON_DATA_MET_LOCATION, &value);
    SetBoxMonData(boxMon, MON_DATA_MET_LEVEL, &level);
    SetBoxMonData(boxMon, MON_DATA_MET_GAME, &gGameVersion);
    value = ITEM_POKE_BALL;
    SetBoxMonData(boxMon, MON_DATA_POKEBALL, &value);
    SetBoxMonData(boxMon, MON_DATA_OT_GENDER, &gSaveBlock2Ptr->playerGender);

    if (fixedIV < USE_RANDOM_IVS)
    {
        SetBoxMonData(boxMon, MON_DATA_HP_IV, &fixedIV);
        SetBoxMonData(boxMon, MON_DATA_ATK_IV, &fixedIV);
        SetBoxMonData(boxMon, MON_DATA_DEF_IV, &fixedIV);
        SetBoxMonData(boxMon, MON_DATA_SPEED_IV, &fixedIV);
        SetBoxMonData(boxMon, MON_DATA_SPATK_IV, &fixedIV);
        SetBoxMonData(boxMon, MON_DATA_SPDEF_IV, &fixedIV);
    }
    else
    {
        u32 iv;
        value = Random();

        iv = value & MAX_IV_MASK;
        SetBoxMonData(boxMon, MON_DATA_HP_IV, &iv);
        iv = (value & (MAX_IV_MASK << 5)) >> 5;
        SetBoxMonData(boxMon, MON_DATA_ATK_IV, &iv);
        iv = (value & (MAX_IV_MASK << 10)) >> 10;
        SetBoxMonData(boxMon, MON_DATA_DEF_IV, &iv);

        value = Random();

        iv = value & MAX_IV_MASK;
        SetBoxMonData(boxMon, MON_DATA_SPEED_IV, &iv);
        iv = (value & (MAX_IV_MASK << 5)) >> 5;
        SetBoxMonData(boxMon, MON_DATA_SPATK_IV, &iv);
        iv = (value & (MAX_IV_MASK << 10)) >> 10;
        SetBoxMonData(boxMon, MON_DATA_SPDEF_IV, &iv);

        if (gSpeciesInfo[species].allPerfectIVs)
        {
            iv = MAX_PER_STAT_IVS;
            SetBoxMonData(boxMon, MON_DATA_HP_IV, &iv);
            SetBoxMonData(boxMon, MON_DATA_ATK_IV, &iv);
            SetBoxMonData(boxMon, MON_DATA_DEF_IV, &iv);
            SetBoxMonData(boxMon, MON_DATA_SPEED_IV, &iv);
            SetBoxMonData(boxMon, MON_DATA_SPATK_IV, &iv);
            SetBoxMonData(boxMon, MON_DATA_SPDEF_IV, &iv);
        }
        else if (P_LEGENDARY_PERFECT_IVS >= GEN_6
         && (gSpeciesInfo[species].isLegendary
          || gSpeciesInfo[species].isMythical
          || gSpeciesInfo[species].isUltraBeast
          || gSpeciesInfo[species].isTotem))
        {
            iv = MAX_PER_STAT_IVS;
            // Initialize a list of IV indices.
            for (i = 0; i < NUM_STATS; i++)
            {
                availableIVs[i] = i;
            }

            // Select the 3 IVs that will be perfected.
            for (i = 0; i < LEGENDARY_PERFECT_IV_COUNT; i++)
            {
                u8 index = Random() % (NUM_STATS - i);
                selectedIvs[i] = availableIVs[index];
                RemoveIVIndexFromList(availableIVs, index);
            }
            for (i = 0; i < LEGENDARY_PERFECT_IV_COUNT; i++)
            {
                switch (selectedIvs[i])
                {
                case STAT_HP:
                    SetBoxMonData(boxMon, MON_DATA_HP_IV, &iv);
                    break;
                case STAT_ATK:
                    SetBoxMonData(boxMon, MON_DATA_ATK_IV, &iv);
                    break;
                case STAT_DEF:
                    SetBoxMonData(boxMon, MON_DATA_DEF_IV, &iv);
                    break;
                case STAT_SPEED:
                    SetBoxMonData(boxMon, MON_DATA_SPEED_IV, &iv);
                    break;
                case STAT_SPATK:
                    SetBoxMonData(boxMon, MON_DATA_SPATK_IV, &iv);
                    break;
                case STAT_SPDEF:
                    SetBoxMonData(boxMon, MON_DATA_SPDEF_IV, &iv);
                    break;
                }
            }
        }
    }

    if (gSpeciesInfo[species].abilities[1])
    {
        value = personality & 1;
        SetBoxMonData(boxMon, MON_DATA_ABILITY_NUM, &value);
    }

    GiveBoxMonInitialMoveset(boxMon);
}

void CreateMonWithNature(struct Pokemon *mon, u16 species, u8 level, u8 fixedIV, u8 nature)
{
    u32 personality;

    do
    {
        personality = Random32();
    }
    while (nature != GetNatureFromPersonality(personality));

    CreateMon(mon, species, level, fixedIV, TRUE, personality, OT_ID_PLAYER_ID, 0);
}

void CreateMonWithGenderNatureLetter(struct Pokemon *mon, u16 species, u8 level, u8 fixedIV, u8 gender, u8 nature, u8 unownLetter)
{
    u32 personality;

    if ((u8)(unownLetter - 1) < NUM_UNOWN_FORMS)
    {
        u16 actualLetter;

        do
        {
            personality = Random32();
            actualLetter = GET_UNOWN_LETTER(personality);
        }
        while (nature != GetNatureFromPersonality(personality)
            || gender != GetGenderFromSpeciesAndPersonality(species, personality)
            || actualLetter != unownLetter - 1);
    }
    else
    {
        do
        {
            personality = Random32();
        }
        while (nature != GetNatureFromPersonality(personality)
            || gender != GetGenderFromSpeciesAndPersonality(species, personality));
    }

    CreateMon(mon, species, level, fixedIV, TRUE, personality, OT_ID_PLAYER_ID, 0);
}

// This is only used to create Wally's Ralts.
void CreateMaleMon(struct Pokemon *mon, u16 species, u8 level)
{
    u32 personality;
    u32 otId;

    do
    {
        otId = Random32();
        personality = Random32();
    }
    while (GetGenderFromSpeciesAndPersonality(species, personality) != MON_MALE);
    CreateMon(mon, species, level, USE_RANDOM_IVS, TRUE, personality, OT_ID_PRESET, otId);
}

void CreateMonWithIVsPersonality(struct Pokemon *mon, u16 species, u8 level, u32 ivs, u32 personality)
{
    CreateMon(mon, species, level, 0, TRUE, personality, OT_ID_PLAYER_ID, 0);
    SetMonData(mon, MON_DATA_IVS, &ivs);
    CalculateMonStats(mon);
}

void CreateMonWithIVsOTID(struct Pokemon *mon, u16 species, u8 level, u8 *ivs, u32 otId)
{
    CreateMon(mon, species, level, 0, FALSE, 0, OT_ID_PRESET, otId);
    SetMonData(mon, MON_DATA_HP_IV, &ivs[STAT_HP]);
    SetMonData(mon, MON_DATA_ATK_IV, &ivs[STAT_ATK]);
    SetMonData(mon, MON_DATA_DEF_IV, &ivs[STAT_DEF]);
    SetMonData(mon, MON_DATA_SPEED_IV, &ivs[STAT_SPEED]);
    SetMonData(mon, MON_DATA_SPATK_IV, &ivs[STAT_SPATK]);
    SetMonData(mon, MON_DATA_SPDEF_IV, &ivs[STAT_SPDEF]);
    CalculateMonStats(mon);
}

void CreateMonWithEVSpread(struct Pokemon *mon, u16 species, u8 level, u8 fixedIV, u8 evSpread)
{
    s32 i;
    s32 statCount = 0;
    u16 evAmount;
    u8 evsBits;

    CreateMon(mon, species, level, fixedIV, FALSE, 0, OT_ID_PLAYER_ID, 0);

    evsBits = evSpread;

    for (i = 0; i < NUM_STATS; i++)
    {
        if (evsBits & 1)
            statCount++;
        evsBits >>= 1;
    }

    evAmount = MAX_TOTAL_EVS / statCount;

    evsBits = 1;

    for (i = 0; i < NUM_STATS; i++)
    {
        if (evSpread & evsBits)
            SetMonData(mon, MON_DATA_HP_EV + i, &evAmount);
        evsBits <<= 1;
    }

    CalculateMonStats(mon);
}

void CreateBattleTowerMon(struct Pokemon *mon, struct BattleTowerPokemon *src)
{
    s32 i;
    u8 nickname[max(32, POKEMON_NAME_BUFFER_SIZE)];
    u8 language;
    u8 value;

    CreateMon(mon, src->species, src->level, 0, TRUE, src->personality, OT_ID_PRESET, src->otId);

    for (i = 0; i < MAX_MON_MOVES; i++)
        SetMonMoveSlot(mon, src->moves[i], i);

    SetMonData(mon, MON_DATA_PP_BONUSES, &src->ppBonuses);
    SetMonData(mon, MON_DATA_HELD_ITEM, &src->heldItem);
    SetMonData(mon, MON_DATA_FRIENDSHIP, &src->friendship);

    StringCopy(nickname, src->nickname);

    if (nickname[0] == EXT_CTRL_CODE_BEGIN && nickname[1] == EXT_CTRL_CODE_JPN)
    {
        language = LANGUAGE_JAPANESE;
        StripExtCtrlCodes(nickname);
    }
    else
    {
        language = GAME_LANGUAGE;
    }

    SetMonData(mon, MON_DATA_LANGUAGE, &language);
    SetMonData(mon, MON_DATA_NICKNAME, nickname);
    SetMonData(mon, MON_DATA_HP_EV, &src->hpEV);
    SetMonData(mon, MON_DATA_ATK_EV, &src->attackEV);
    SetMonData(mon, MON_DATA_DEF_EV, &src->defenseEV);
    SetMonData(mon, MON_DATA_SPEED_EV, &src->speedEV);
    SetMonData(mon, MON_DATA_SPATK_EV, &src->spAttackEV);
    SetMonData(mon, MON_DATA_SPDEF_EV, &src->spDefenseEV);
    value = src->abilityNum;
    SetMonData(mon, MON_DATA_ABILITY_NUM, &value);
    value = src->hpIV;
    SetMonData(mon, MON_DATA_HP_IV, &value);
    value = src->attackIV;
    SetMonData(mon, MON_DATA_ATK_IV, &value);
    value = src->defenseIV;
    SetMonData(mon, MON_DATA_DEF_IV, &value);
    value = src->speedIV;
    SetMonData(mon, MON_DATA_SPEED_IV, &value);
    value = src->spAttackIV;
    SetMonData(mon, MON_DATA_SPATK_IV, &value);
    value = src->spDefenseIV;
    SetMonData(mon, MON_DATA_SPDEF_IV, &value);
    MonRestorePP(mon);
    CalculateMonStats(mon);
}

void CreateBattleTowerMon_HandleLevel(struct Pokemon *mon, struct BattleTowerPokemon *src, bool8 lvl50)
{
    s32 i;
    u8 nickname[max(32, POKEMON_NAME_BUFFER_SIZE)];
    u8 level;
    u8 language;
    u8 value;

    if (gSaveBlock2Ptr->frontier.lvlMode != FRONTIER_LVL_50)
        level = GetFrontierEnemyMonLevel(gSaveBlock2Ptr->frontier.lvlMode);
    else if (lvl50)
        level = FRONTIER_MAX_LEVEL_50;
    else
        level = src->level;

    CreateMon(mon, src->species, level, 0, TRUE, src->personality, OT_ID_PRESET, src->otId);

    for (i = 0; i < MAX_MON_MOVES; i++)
        SetMonMoveSlot(mon, src->moves[i], i);

    SetMonData(mon, MON_DATA_PP_BONUSES, &src->ppBonuses);
    SetMonData(mon, MON_DATA_HELD_ITEM, &src->heldItem);
    SetMonData(mon, MON_DATA_FRIENDSHIP, &src->friendship);

    StringCopy(nickname, src->nickname);

    if (nickname[0] == EXT_CTRL_CODE_BEGIN && nickname[1] == EXT_CTRL_CODE_JPN)
    {
        language = LANGUAGE_JAPANESE;
        StripExtCtrlCodes(nickname);
    }
    else
    {
        language = GAME_LANGUAGE;
    }

    SetMonData(mon, MON_DATA_LANGUAGE, &language);
    SetMonData(mon, MON_DATA_NICKNAME, nickname);
    SetMonData(mon, MON_DATA_HP_EV, &src->hpEV);
    SetMonData(mon, MON_DATA_ATK_EV, &src->attackEV);
    SetMonData(mon, MON_DATA_DEF_EV, &src->defenseEV);
    SetMonData(mon, MON_DATA_SPEED_EV, &src->speedEV);
    SetMonData(mon, MON_DATA_SPATK_EV, &src->spAttackEV);
    SetMonData(mon, MON_DATA_SPDEF_EV, &src->spDefenseEV);
    value = src->abilityNum;
    SetMonData(mon, MON_DATA_ABILITY_NUM, &value);
    value = src->hpIV;
    SetMonData(mon, MON_DATA_HP_IV, &value);
    value = src->attackIV;
    SetMonData(mon, MON_DATA_ATK_IV, &value);
    value = src->defenseIV;
    SetMonData(mon, MON_DATA_DEF_IV, &value);
    value = src->speedIV;
    SetMonData(mon, MON_DATA_SPEED_IV, &value);
    value = src->spAttackIV;
    SetMonData(mon, MON_DATA_SPATK_IV, &value);
    value = src->spDefenseIV;
    SetMonData(mon, MON_DATA_SPDEF_IV, &value);
    MonRestorePP(mon);
    CalculateMonStats(mon);
}

void CreateApprenticeMon(struct Pokemon *mon, const struct Apprentice *src, u8 monId)
{
    s32 i;
    u16 evAmount;
    u8 language;
    u32 otId = gApprentices[src->id].otId;
    u32 personality = ((gApprentices[src->id].otId >> 8) | ((gApprentices[src->id].otId & 0xFF) << 8))
                    + src->party[monId].species + src->number;

    CreateMon(mon,
              src->party[monId].species,
              GetFrontierEnemyMonLevel(src->lvlMode - 1),
              MAX_PER_STAT_IVS,
              TRUE,
              personality,
              OT_ID_PRESET,
              otId);

    SetMonData(mon, MON_DATA_HELD_ITEM, &src->party[monId].item);
    for (i = 0; i < MAX_MON_MOVES; i++)
        SetMonMoveSlot(mon, src->party[monId].moves[i], i);

    evAmount = MAX_TOTAL_EVS / NUM_STATS;
    for (i = 0; i < NUM_STATS; i++)
        SetMonData(mon, MON_DATA_HP_EV + i, &evAmount);

    language = src->language;
    SetMonData(mon, MON_DATA_LANGUAGE, &language);
    SetMonData(mon, MON_DATA_OT_NAME, GetApprenticeNameInLanguage(src->id, language));
    CalculateMonStats(mon);
}

void CreateMonWithEVSpreadNatureOTID(struct Pokemon *mon, u16 species, u8 level, u8 nature, u8 fixedIV, u8 evSpread, u32 otId)
{
    s32 i;
    s32 statCount = 0;
    u8 evsBits;
    u16 evAmount;

    // i is reused as personality value
    do
    {
        i = Random32();
    } while (nature != GetNatureFromPersonality(i));

    CreateMon(mon, species, level, fixedIV, TRUE, i, OT_ID_PRESET, otId);
    evsBits = evSpread;
    for (i = 0; i < NUM_STATS; i++)
    {
        if (evsBits & 1)
            statCount++;
        evsBits >>= 1;
    }

    evAmount = MAX_TOTAL_EVS / statCount;
    evsBits = 1;
    for (i = 0; i < NUM_STATS; i++)
    {
        if (evSpread & evsBits)
            SetMonData(mon, MON_DATA_HP_EV + i, &evAmount);
        evsBits <<= 1;
    }

    CalculateMonStats(mon);
}

void ConvertPokemonToBattleTowerPokemon(struct Pokemon *mon, struct BattleTowerPokemon *dest)
{
    s32 i;
    u16 heldItem;

    dest->species = GetMonData(mon, MON_DATA_SPECIES, NULL);
    heldItem = GetMonData(mon, MON_DATA_HELD_ITEM, NULL);

    if (heldItem == ITEM_ENIGMA_BERRY_E_READER)
        heldItem = ITEM_NONE;

    dest->heldItem = heldItem;

    for (i = 0; i < MAX_MON_MOVES; i++)
        dest->moves[i] = GetMonData(mon, MON_DATA_MOVE1 + i, NULL);

    dest->level = GetMonData(mon, MON_DATA_LEVEL, NULL);
    dest->ppBonuses = GetMonData(mon, MON_DATA_PP_BONUSES, NULL);
    dest->otId = GetMonData(mon, MON_DATA_OT_ID, NULL);
    dest->hpEV = GetMonData(mon, MON_DATA_HP_EV, NULL);
    dest->attackEV = GetMonData(mon, MON_DATA_ATK_EV, NULL);
    dest->defenseEV = GetMonData(mon, MON_DATA_DEF_EV, NULL);
    dest->speedEV = GetMonData(mon, MON_DATA_SPEED_EV, NULL);
    dest->spAttackEV = GetMonData(mon, MON_DATA_SPATK_EV, NULL);
    dest->spDefenseEV = GetMonData(mon, MON_DATA_SPDEF_EV, NULL);
    dest->friendship = GetMonData(mon, MON_DATA_FRIENDSHIP, NULL);
    dest->hpIV = GetMonData(mon, MON_DATA_HP_IV, NULL);
    dest->attackIV = GetMonData(mon, MON_DATA_ATK_IV, NULL);
    dest->defenseIV = GetMonData(mon, MON_DATA_DEF_IV, NULL);
    dest->speedIV  = GetMonData(mon, MON_DATA_SPEED_IV, NULL);
    dest->spAttackIV  = GetMonData(mon, MON_DATA_SPATK_IV, NULL);
    dest->spDefenseIV  = GetMonData(mon, MON_DATA_SPDEF_IV, NULL);
    dest->abilityNum = GetMonData(mon, MON_DATA_ABILITY_NUM, NULL);
    dest->personality = GetMonData(mon, MON_DATA_PERSONALITY, NULL);
    GetMonData(mon, MON_DATA_NICKNAME, dest->nickname);
}

static void CreateEventMon(struct Pokemon *mon, u16 species, u8 level, u8 fixedIV, u8 hasFixedPersonality, u32 fixedPersonality, u8 otIdType, u32 fixedOtId)
{
    bool32 isModernFatefulEncounter = TRUE;

    CreateMon(mon, species, level, fixedIV, hasFixedPersonality, fixedPersonality, otIdType, fixedOtId);
    SetMonData(mon, MON_DATA_MODERN_FATEFUL_ENCOUNTER, &isModernFatefulEncounter);
}

// If FALSE, should load this game's Deoxys form. If TRUE, should load normal Deoxys form
bool8 ShouldIgnoreDeoxysForm(u8 caseId, u8 battlerId)
{
    switch (caseId)
    {
    case 0:
    default:
        return FALSE;
    case 1: // Player's side in battle
        if (!(gBattleTypeFlags & BATTLE_TYPE_MULTI))
            return FALSE;
        if (!gMain.inBattle)
            return FALSE;
        if (gLinkPlayers[GetMultiplayerId()].id == battlerId)
            return FALSE;
        break;
    case 2:
        break;
    case 3: // Summary Screen
        if (!(gBattleTypeFlags & BATTLE_TYPE_MULTI))
            return FALSE;
        if (!gMain.inBattle)
            return FALSE;
        if (battlerId == 1 || battlerId == 4 || battlerId == 5)
            return TRUE;
        return FALSE;
    case 4:
        break;
    case 5: // In move animation, e.g. in Role Play or Snatch
        if (gBattleTypeFlags & BATTLE_TYPE_LINK)
        {
            if (!gMain.inBattle)
                return FALSE;
            if (gBattleTypeFlags & BATTLE_TYPE_MULTI)
            {
                if (gLinkPlayers[GetMultiplayerId()].id == battlerId)
                    return FALSE;
            }
            else
            {
                if (GetBattlerSide(battlerId) == B_SIDE_PLAYER)
                    return FALSE;
            }
        }
        else
        {
            if (!gMain.inBattle)
                return FALSE;
            if (GetBattlerSide(battlerId) == B_SIDE_PLAYER)
                return FALSE;
        }
        break;
    }

    return TRUE;
}

u16 GetUnionRoomTrainerPic(void)
{
    u8 linkId;
    u32 arrId;

    if (gBattleTypeFlags & BATTLE_TYPE_RECORDED_LINK)
        linkId = gRecordedBattleMultiplayerId ^ 1;
    else
        linkId = GetMultiplayerId() ^ 1;

    arrId = gLinkPlayers[linkId].trainerId % NUM_UNION_ROOM_CLASSES;
    arrId |= gLinkPlayers[linkId].gender * NUM_UNION_ROOM_CLASSES;
    return FacilityClassToPicIndex(gUnionRoomFacilityClasses[arrId]);
}

u16 GetUnionRoomTrainerClass(void)
{
    u8 linkId;
    u32 arrId;

    if (gBattleTypeFlags & BATTLE_TYPE_RECORDED_LINK)
        linkId = gRecordedBattleMultiplayerId ^ 1;
    else
        linkId = GetMultiplayerId() ^ 1;

    arrId = gLinkPlayers[linkId].trainerId % NUM_UNION_ROOM_CLASSES;
    arrId |= gLinkPlayers[linkId].gender * NUM_UNION_ROOM_CLASSES;
    return gFacilityClassToTrainerClass[gUnionRoomFacilityClasses[arrId]];
}

void CreateEnemyEventMon(void)
{
    s32 species = gSpecialVar_0x8004;
    s32 level = gSpecialVar_0x8005;
    s32 itemId = gSpecialVar_0x8006;

    ZeroEnemyPartyMons();
    CreateEventMon(&gEnemyParty[0], species, level, USE_RANDOM_IVS, FALSE, 0, OT_ID_PLAYER_ID, 0);
    if (itemId)
    {
        u8 heldItem[2];
        heldItem[0] = itemId;
        heldItem[1] = itemId >> 8;
        SetMonData(&gEnemyParty[0], MON_DATA_HELD_ITEM, heldItem);
    }
}

static u16 CalculateBoxMonChecksum(struct BoxPokemon *boxMon)
{
    u16 checksum = 0;
    union PokemonSubstruct *substruct0 = GetSubstruct(boxMon, boxMon->personality, 0);
    union PokemonSubstruct *substruct1 = GetSubstruct(boxMon, boxMon->personality, 1);
    union PokemonSubstruct *substruct2 = GetSubstruct(boxMon, boxMon->personality, 2);
    union PokemonSubstruct *substruct3 = GetSubstruct(boxMon, boxMon->personality, 3);
    s32 i;

    for (i = 0; i < (s32)ARRAY_COUNT(substruct0->raw); i++)
        checksum += substruct0->raw[i];

    for (i = 0; i < (s32)ARRAY_COUNT(substruct1->raw); i++)
        checksum += substruct1->raw[i];

    for (i = 0; i < (s32)ARRAY_COUNT(substruct2->raw); i++)
        checksum += substruct2->raw[i];

    for (i = 0; i < (s32)ARRAY_COUNT(substruct3->raw); i++)
        checksum += substruct3->raw[i];

    return checksum;
}

#define CALC_STAT(base, iv, ev, statIndex, field)               \
{                                                               \
    u8 baseStat = gSpeciesInfo[species].base;                   \
    s32 n = (((2 * baseStat + iv + ev / 4) * level) / 100) + 5; \
    n = ModifyStatByNature(nature, n, statIndex);               \
    if (B_FRIENDSHIP_BOOST == TRUE)                             \
        n = n + ((n * 10 * friendship) / (MAX_FRIENDSHIP * 100));\
    SetMonData(mon, field, &n);                                 \
}

void CalculateMonStats(struct Pokemon *mon)
{
    s32 oldMaxHP = GetMonData(mon, MON_DATA_MAX_HP, NULL);
    s32 currentHP = GetMonData(mon, MON_DATA_HP, NULL);
    s32 hpIV = GetMonData(mon, MON_DATA_HYPER_TRAINED_HP) ? MAX_PER_STAT_IVS : GetMonData(mon, MON_DATA_HP_IV, NULL);
    s32 hpEV = GetMonData(mon, MON_DATA_HP_EV, NULL);
    s32 attackIV = GetMonData(mon, MON_DATA_HYPER_TRAINED_ATK) ? MAX_PER_STAT_IVS : GetMonData(mon, MON_DATA_ATK_IV, NULL);
    s32 attackEV = GetMonData(mon, MON_DATA_ATK_EV, NULL);
    s32 defenseIV = GetMonData(mon, MON_DATA_HYPER_TRAINED_DEF) ? MAX_PER_STAT_IVS : GetMonData(mon, MON_DATA_DEF_IV, NULL);
    s32 defenseEV = GetMonData(mon, MON_DATA_DEF_EV, NULL);
    s32 speedIV = GetMonData(mon, MON_DATA_HYPER_TRAINED_SPEED) ? MAX_PER_STAT_IVS : GetMonData(mon, MON_DATA_SPEED_IV, NULL);
    s32 speedEV = GetMonData(mon, MON_DATA_SPEED_EV, NULL);
    s32 spAttackIV = GetMonData(mon, MON_DATA_HYPER_TRAINED_SPATK) ? MAX_PER_STAT_IVS : GetMonData(mon, MON_DATA_SPATK_IV, NULL);
    s32 spAttackEV = GetMonData(mon, MON_DATA_SPATK_EV, NULL);
    s32 spDefenseIV = GetMonData(mon, MON_DATA_HYPER_TRAINED_SPDEF) ? MAX_PER_STAT_IVS : GetMonData(mon, MON_DATA_SPDEF_IV, NULL);
    s32 spDefenseEV = GetMonData(mon, MON_DATA_SPDEF_EV, NULL);
    u16 species = GetMonData(mon, MON_DATA_SPECIES, NULL);
    u8 friendship = GetMonData(mon, MON_DATA_FRIENDSHIP, NULL);
    s32 level = GetLevelFromMonExp(mon);
    s32 newMaxHP;

    u8 nature = GetMonData(mon, MON_DATA_HIDDEN_NATURE, NULL);

    SetMonData(mon, MON_DATA_LEVEL, &level);

    if (species == SPECIES_SHEDINJA)
    {
        newMaxHP = 1;
    }
    else
    {
        s32 n = 2 * gSpeciesInfo[species].baseHP + hpIV;
        newMaxHP = (((n + hpEV / 4) * level) / 100) + level + 10;
    }

    gBattleScripting.levelUpHP = newMaxHP - oldMaxHP;
    if (gBattleScripting.levelUpHP == 0)
        gBattleScripting.levelUpHP = 1;

    SetMonData(mon, MON_DATA_MAX_HP, &newMaxHP);

    CALC_STAT(baseAttack, attackIV, attackEV, STAT_ATK, MON_DATA_ATK)
    CALC_STAT(baseDefense, defenseIV, defenseEV, STAT_DEF, MON_DATA_DEF)
    CALC_STAT(baseSpeed, speedIV, speedEV, STAT_SPEED, MON_DATA_SPEED)
    CALC_STAT(baseSpAttack, spAttackIV, spAttackEV, STAT_SPATK, MON_DATA_SPATK)
    CALC_STAT(baseSpDefense, spDefenseIV, spDefenseEV, STAT_SPDEF, MON_DATA_SPDEF)

    if (species == SPECIES_SHEDINJA)
    {
        if (currentHP != 0 || oldMaxHP == 0)
            currentHP = 1;
        else
            return;
    }
    else
    {
        if (currentHP == 0 && oldMaxHP == 0)
            currentHP = newMaxHP;
        else if (currentHP != 0)
        {
            if (newMaxHP > oldMaxHP)
                currentHP += newMaxHP - oldMaxHP;
            if (currentHP <= 0)
                currentHP = 1;
            if (currentHP > newMaxHP)
                currentHP = newMaxHP;
        }
        else
            return;
    }

    SetMonData(mon, MON_DATA_HP, &currentHP);
}

void BoxMonToMon(const struct BoxPokemon *src, struct Pokemon *dest)
{
    u32 value = 0;
    dest->box = *src;
    dest->status = GetBoxMonData(&dest->box, MON_DATA_STATUS, NULL);
    dest->hp = 0;
    dest->maxHP = 0;
    value = MAIL_NONE;
    SetMonData(dest, MON_DATA_MAIL, &value);
    value = GetBoxMonData(&dest->box, MON_DATA_HP_LOST);
    CalculateMonStats(dest);
    value = GetMonData(dest, MON_DATA_MAX_HP) - value;
    SetMonData(dest, MON_DATA_HP, &value);
}

u8 GetLevelFromMonExp(struct Pokemon *mon)
{
    u16 species = GetMonData(mon, MON_DATA_SPECIES, NULL);
    u32 exp = GetMonData(mon, MON_DATA_EXP, NULL);
    s32 level = 1;

    while (level <= MAX_LEVEL && gExperienceTables[gSpeciesInfo[species].growthRate][level] <= exp)
        level++;

    return level - 1;
}

u8 GetLevelFromBoxMonExp(struct BoxPokemon *boxMon)
{
    u16 species = GetBoxMonData(boxMon, MON_DATA_SPECIES, NULL);
    u32 exp = GetBoxMonData(boxMon, MON_DATA_EXP, NULL);
    s32 level = 1;

    while (level <= MAX_LEVEL && gExperienceTables[gSpeciesInfo[species].growthRate][level] <= exp)
        level++;

    return level - 1;
}

u16 GiveMoveToMon(struct Pokemon *mon, u16 move)
{
    return GiveMoveToBoxMon(&mon->box, move);
}

u16 GiveMoveToBoxMon(struct BoxPokemon *boxMon, u16 move)
{
    s32 i;
    for (i = 0; i < MAX_MON_MOVES; i++)
    {
        u16 existingMove = GetBoxMonData(boxMon, MON_DATA_MOVE1 + i, NULL);
        if (existingMove == MOVE_NONE)
        {
            SetBoxMonData(boxMon, MON_DATA_MOVE1 + i, &move);
            SetBoxMonData(boxMon, MON_DATA_PP1 + i, &gMovesInfo[move].pp);
            return move;
        }
        if (existingMove == move)
            return MON_ALREADY_KNOWS_MOVE;
    }
    return MON_HAS_MAX_MOVES;
}

u16 GiveMoveToBattleMon(struct BattlePokemon *mon, u16 move)
{
    s32 i;

    for (i = 0; i < MAX_MON_MOVES; i++)
    {
        if (mon->moves[i] == MOVE_NONE)
        {
            mon->moves[i] = move;
            mon->pp[i] = gMovesInfo[move].pp;
            return move;
        }
    }

    return MON_HAS_MAX_MOVES;
}

void SetMonMoveSlot(struct Pokemon *mon, u16 move, u8 slot)
{
    SetMonData(mon, MON_DATA_MOVE1 + slot, &move);
    SetMonData(mon, MON_DATA_PP1 + slot, &gMovesInfo[move].pp);
}

static void SetMonMoveSlot_KeepPP(struct Pokemon *mon, u16 move, u8 slot)
{
    u8 ppBonuses = GetMonData(mon, MON_DATA_PP_BONUSES, NULL);
    u8 currPP = GetMonData(mon, MON_DATA_PP1 + slot, NULL);
    u8 newPP = CalculatePPWithBonus(move, ppBonuses, slot);
    u16 finalPP = min(currPP, newPP);

    SetMonData(mon, MON_DATA_MOVE1 + slot, &move);
    SetMonData(mon, MON_DATA_PP1 + slot, &finalPP);
}

void SetBattleMonMoveSlot(struct BattlePokemon *mon, u16 move, u8 slot)
{
    mon->moves[slot] = move;
    mon->pp[slot] = gMovesInfo[move].pp;
}

void GiveMonInitialMoveset(struct Pokemon *mon)
{
    GiveBoxMonInitialMoveset(&mon->box);
}

void GiveBoxMonInitialMoveset(struct BoxPokemon *boxMon)
{
    u16 species = GetBoxMonData(boxMon, MON_DATA_SPECIES, NULL);
    s32 level = GetLevelFromBoxMonExp(boxMon);
    s32 i;
    const struct LevelUpMove *learnset = GetSpeciesLevelUpLearnset(species);

    for (i = 0; learnset[i].move != LEVEL_UP_MOVE_END; i++)
    {
        if (learnset[i].level > level)
            break;
        if (learnset[i].level == 0)
            continue;
        if (GiveMoveToBoxMon(boxMon, learnset[i].move) == MON_HAS_MAX_MOVES)
            DeleteFirstMoveAndGiveMoveToBoxMon(boxMon, learnset[i].move);
    }
}

void GiveMonInitialMoveset_Fast(struct Pokemon *mon)
{
    GiveBoxMonInitialMoveset_Fast(&mon->box);
}

void GiveBoxMonInitialMoveset_Fast(struct BoxPokemon *boxMon) //Credit: AsparagusEduardo
{
    u16 species = GetBoxMonData(boxMon, MON_DATA_SPECIES, NULL);
    s32 level = GetLevelFromBoxMonExp(boxMon);
    s32 i;
    u16 moves[MAX_MON_MOVES] = {MOVE_NONE};
    u8 addedMoves = 0;
    const struct LevelUpMove *learnset = GetSpeciesLevelUpLearnset(species);

    for (i = 0; learnset[i].move != LEVEL_UP_MOVE_END; i++)
    {
        s32 j;
        bool32 alreadyKnown = FALSE;

        if (learnset[i].level > level)
            break;
        if (learnset[i].level == 0)
            continue;

        for (j = 0; j < addedMoves; j++)
        {
            if (moves[j] == learnset[i].move)
            {
                alreadyKnown = TRUE;
                break;
            }
        }

        if (!alreadyKnown)
        {
            if (addedMoves < MAX_MON_MOVES)
            {
                moves[addedMoves] = learnset[i].move;
                addedMoves++;
            }
            else
            {
                for (j = 0; j < MAX_MON_MOVES - 1; j++)
                    moves[j] = moves[j + 1];
                moves[MAX_MON_MOVES - 1] = learnset[i].move;
            }
        }
    }
    for (i = 0; i < MAX_MON_MOVES; i++)
    {
        SetBoxMonData(boxMon, MON_DATA_MOVE1 + i, &moves[i]);
        SetBoxMonData(boxMon, MON_DATA_PP1 + i, &gMovesInfo[moves[i]].pp);
    }
}

u16 MonTryLearningNewMove(struct Pokemon *mon, bool8 firstMove)
{
    u32 retVal = MOVE_NONE;
    u16 species = GetMonData(mon, MON_DATA_SPECIES, NULL);
    u8 level = GetMonData(mon, MON_DATA_LEVEL, NULL);
    const struct LevelUpMove *learnset = GetSpeciesLevelUpLearnset(species);

    // since you can learn more than one move per level
    // the game needs to know whether you decided to
    // learn it or keep the old set to avoid asking
    // you to learn the same move over and over again
    if (firstMove)
    {
        sLearningMoveTableID = 0;

        while (learnset[sLearningMoveTableID].level != level)
        {
            sLearningMoveTableID++;
            if (learnset[sLearningMoveTableID].move == LEVEL_UP_MOVE_END)
                return MOVE_NONE;
        }
    }

    if (learnset[sLearningMoveTableID].level == level)
    {
        gMoveToLearn = learnset[sLearningMoveTableID].move;
        sLearningMoveTableID++;
        retVal = GiveMoveToMon(mon, gMoveToLearn);
    }

    return retVal;
}

void DeleteFirstMoveAndGiveMoveToMon(struct Pokemon *mon, u16 move)
{
    s32 i;
    u16 moves[MAX_MON_MOVES];
    u8 pp[MAX_MON_MOVES];
    u8 ppBonuses;

    for (i = 0; i < MAX_MON_MOVES - 1; i++)
    {
        moves[i] = GetMonData(mon, MON_DATA_MOVE2 + i, NULL);
        pp[i] = GetMonData(mon, MON_DATA_PP2 + i, NULL);
    }

    ppBonuses = GetMonData(mon, MON_DATA_PP_BONUSES, NULL);
    ppBonuses >>= 2;
    moves[MAX_MON_MOVES - 1] = move;
    pp[MAX_MON_MOVES - 1] = gMovesInfo[move].pp;

    for (i = 0; i < MAX_MON_MOVES; i++)
    {
        SetMonData(mon, MON_DATA_MOVE1 + i, &moves[i]);
        SetMonData(mon, MON_DATA_PP1 + i, &pp[i]);
    }

    SetMonData(mon, MON_DATA_PP_BONUSES, &ppBonuses);
}

void DeleteFirstMoveAndGiveMoveToBoxMon(struct BoxPokemon *boxMon, u16 move)
{
    s32 i;
    u16 moves[MAX_MON_MOVES];
    u8 pp[MAX_MON_MOVES];
    u8 ppBonuses;

    for (i = 0; i < MAX_MON_MOVES - 1; i++)
    {
        moves[i] = GetBoxMonData(boxMon, MON_DATA_MOVE2 + i, NULL);
        pp[i] = GetBoxMonData(boxMon, MON_DATA_PP2 + i, NULL);
    }

    ppBonuses = GetBoxMonData(boxMon, MON_DATA_PP_BONUSES, NULL);
    ppBonuses >>= 2;
    moves[MAX_MON_MOVES - 1] = move;
    pp[MAX_MON_MOVES - 1] = gMovesInfo[move].pp;

    for (i = 0; i < MAX_MON_MOVES; i++)
    {
        SetBoxMonData(boxMon, MON_DATA_MOVE1 + i, &moves[i]);
        SetBoxMonData(boxMon, MON_DATA_PP1 + i, &pp[i]);
    }

    SetBoxMonData(boxMon, MON_DATA_PP_BONUSES, &ppBonuses);
}

u8 CountAliveMonsInBattle(u8 caseId, u32 battler)
{
    s32 i;
    u8 retVal = 0;

    switch (caseId)
    {
    case BATTLE_ALIVE_EXCEPT_BATTLER:
        for (i = 0; i < MAX_BATTLERS_COUNT; i++)
        {
            if (i != battler && !(gAbsentBattlerFlags & gBitTable[i]))
                retVal++;
        }
        break;
    case BATTLE_ALIVE_SIDE:
        for (i = 0; i < MAX_BATTLERS_COUNT; i++)
        {
            if (GetBattlerSide(i) == GetBattlerSide(battler) && !(gAbsentBattlerFlags & gBitTable[i]))
                retVal++;
        }
        break;
    }

    return retVal;
}

u8 GetDefaultMoveTarget(u8 battlerId)
{
    u8 opposing = BATTLE_OPPOSITE(GetBattlerSide(battlerId));

    if (!(gBattleTypeFlags & BATTLE_TYPE_DOUBLE))
        return GetBattlerAtPosition(opposing);
    if (CountAliveMonsInBattle(BATTLE_ALIVE_EXCEPT_BATTLER, battlerId) > 1)
    {
        u8 position;

        if ((Random() & 1) == 0)
            position = BATTLE_PARTNER(opposing);
        else
            position = opposing;

        return GetBattlerAtPosition(position);
    }
    else
    {
        if ((gAbsentBattlerFlags & gBitTable[opposing]))
            return GetBattlerAtPosition(BATTLE_PARTNER(opposing));
        else
            return GetBattlerAtPosition(opposing);
    }
}

u8 GetMonGender(struct Pokemon *mon)
{
    return GetBoxMonGender(&mon->box);
}

u8 GetBoxMonGender(struct BoxPokemon *boxMon)
{
    u16 species = GetBoxMonData(boxMon, MON_DATA_SPECIES, NULL);
    u32 personality = GetBoxMonData(boxMon, MON_DATA_PERSONALITY, NULL);

    switch (gSpeciesInfo[species].genderRatio)
    {
    case MON_MALE:
    case MON_FEMALE:
    case MON_GENDERLESS:
        return gSpeciesInfo[species].genderRatio;
    }

    if (gSpeciesInfo[species].genderRatio > (personality & 0xFF))
        return MON_FEMALE;
    else
        return MON_MALE;
}

u8 GetGenderFromSpeciesAndPersonality(u16 species, u32 personality)
{
    switch (gSpeciesInfo[species].genderRatio)
    {
    case MON_MALE:
    case MON_FEMALE:
    case MON_GENDERLESS:
        return gSpeciesInfo[species].genderRatio;
    }

    if (gSpeciesInfo[species].genderRatio > (personality & 0xFF))
        return MON_FEMALE;
    else
        return MON_MALE;
}

bool32 IsPersonalityFemale(u16 species, u32 personality)
{
    return GetGenderFromSpeciesAndPersonality(species, personality) == MON_FEMALE;
}

u32 GetUnownSpeciesId(u32 personality)
{
    u16 unownLetter = GetUnownLetterByPersonality(personality);

    if (unownLetter == 0)
        return SPECIES_UNOWN;
    return unownLetter + SPECIES_UNOWN_B - 1;
}

void SetMultiuseSpriteTemplateToPokemon(u16 speciesTag, u8 battlerPosition)
{
    if (gMonSpritesGfxPtr != NULL)
        gMultiuseSpriteTemplate = gMonSpritesGfxPtr->templates[battlerPosition];
    else if (sMonSpritesGfxManagers[MON_SPR_GFX_MANAGER_A])
        gMultiuseSpriteTemplate = sMonSpritesGfxManagers[MON_SPR_GFX_MANAGER_A]->templates[battlerPosition];
    else if (sMonSpritesGfxManagers[MON_SPR_GFX_MANAGER_B])
        gMultiuseSpriteTemplate = sMonSpritesGfxManagers[MON_SPR_GFX_MANAGER_B]->templates[battlerPosition];
    else
        gMultiuseSpriteTemplate = gBattlerSpriteTemplates[battlerPosition];

    gMultiuseSpriteTemplate.paletteTag = speciesTag;
    if (battlerPosition == B_POSITION_PLAYER_LEFT || battlerPosition == B_POSITION_PLAYER_RIGHT)
        gMultiuseSpriteTemplate.anims = gAnims_MonPic;
    else
    {
        if (speciesTag > SPECIES_SHINY_TAG)
            speciesTag = speciesTag - SPECIES_SHINY_TAG;

        speciesTag = SanitizeSpeciesId(speciesTag);
        if (gSpeciesInfo[speciesTag].frontAnimFrames != NULL)
            gMultiuseSpriteTemplate.anims = gSpeciesInfo[speciesTag].frontAnimFrames;
        else
            gMultiuseSpriteTemplate.anims = gSpeciesInfo[SPECIES_NONE].frontAnimFrames;
    }
}

void SetMultiuseSpriteTemplateToTrainerBack(u16 trainerPicId, u8 battlerPosition)
{
    gMultiuseSpriteTemplate.paletteTag = trainerPicId;
    if (battlerPosition == B_POSITION_PLAYER_LEFT || battlerPosition == B_POSITION_PLAYER_RIGHT)
    {
        gMultiuseSpriteTemplate = sTrainerBackSpriteTemplates[trainerPicId];
        gMultiuseSpriteTemplate.anims = gTrainerBacksprites[trainerPicId].animation;
    }
    else
    {
        if (gMonSpritesGfxPtr != NULL)
            gMultiuseSpriteTemplate = gMonSpritesGfxPtr->templates[battlerPosition];
        else
            gMultiuseSpriteTemplate = gBattlerSpriteTemplates[battlerPosition];
        gMultiuseSpriteTemplate.anims = sAnims_Trainer;
    }
}

void SetMultiuseSpriteTemplateToTrainerFront(u16 trainerPicId, u8 battlerPosition)
{
    if (gMonSpritesGfxPtr != NULL)
        gMultiuseSpriteTemplate = gMonSpritesGfxPtr->templates[battlerPosition];
    else
        gMultiuseSpriteTemplate = gBattlerSpriteTemplates[battlerPosition];

    gMultiuseSpriteTemplate.paletteTag = trainerPicId;
    gMultiuseSpriteTemplate.anims = sAnims_Trainer;
}

static void EncryptBoxMon(struct BoxPokemon *boxMon)
{
    u32 i;
    for (i = 0; i < ARRAY_COUNT(boxMon->secure.raw); i++)
    {
        boxMon->secure.raw[i] ^= boxMon->personality;
        boxMon->secure.raw[i] ^= boxMon->otId;
    }
}

static void DecryptBoxMon(struct BoxPokemon *boxMon)
{
    u32 i;
    for (i = 0; i < ARRAY_COUNT(boxMon->secure.raw); i++)
    {
        boxMon->secure.raw[i] ^= boxMon->otId;
        boxMon->secure.raw[i] ^= boxMon->personality;
    }
}

#define SUBSTRUCT_CASE(n, v1, v2, v3, v4)                               \
case n:                                                                 \
    {                                                                   \
                                                                        \
        switch (substructType)                                          \
        {                                                               \
        case 0:                                                         \
            substruct = &boxMon->secure.substructs[v1];                          \
            break;                                                      \
        case 1:                                                         \
            substruct = &boxMon->secure.substructs[v2];                          \
            break;                                                      \
        case 2:                                                         \
            substruct = &boxMon->secure.substructs[v3];                          \
            break;                                                      \
        case 3:                                                         \
            substruct = &boxMon->secure.substructs[v4];                          \
            break;                                                      \
        }                                                               \
        break;                                                          \
    }                                                                   \


static union PokemonSubstruct *GetSubstruct(struct BoxPokemon *boxMon, u32 personality, u8 substructType)
{
    union PokemonSubstruct *substruct = NULL;

    switch (personality % 24)
    {
        SUBSTRUCT_CASE( 0,0,1,2,3)
        SUBSTRUCT_CASE( 1,0,1,3,2)
        SUBSTRUCT_CASE( 2,0,2,1,3)
        SUBSTRUCT_CASE( 3,0,3,1,2)
        SUBSTRUCT_CASE( 4,0,2,3,1)
        SUBSTRUCT_CASE( 5,0,3,2,1)
        SUBSTRUCT_CASE( 6,1,0,2,3)
        SUBSTRUCT_CASE( 7,1,0,3,2)
        SUBSTRUCT_CASE( 8,2,0,1,3)
        SUBSTRUCT_CASE( 9,3,0,1,2)
        SUBSTRUCT_CASE(10,2,0,3,1)
        SUBSTRUCT_CASE(11,3,0,2,1)
        SUBSTRUCT_CASE(12,1,2,0,3)
        SUBSTRUCT_CASE(13,1,3,0,2)
        SUBSTRUCT_CASE(14,2,1,0,3)
        SUBSTRUCT_CASE(15,3,1,0,2)
        SUBSTRUCT_CASE(16,2,3,0,1)
        SUBSTRUCT_CASE(17,3,2,0,1)
        SUBSTRUCT_CASE(18,1,2,3,0)
        SUBSTRUCT_CASE(19,1,3,2,0)
        SUBSTRUCT_CASE(20,2,1,3,0)
        SUBSTRUCT_CASE(21,3,1,2,0)
        SUBSTRUCT_CASE(22,2,3,1,0)
        SUBSTRUCT_CASE(23,3,2,1,0)
    }

    return substruct;
}

/* GameFreak called GetMonData with either 2 or 3 arguments, for type
 * safety we have a GetMonData macro (in include/pokemon.h) which
 * dispatches to either GetMonData2 or GetMonData3 based on the number
 * of arguments. */
u32 GetMonData3(struct Pokemon *mon, s32 field, u8 *data)
{
    u32 ret;

    switch (field)
    {
    case MON_DATA_STATUS:
        ret = mon->status;
        break;
    case MON_DATA_LEVEL:
        ret = mon->level;
        break;
    case MON_DATA_HP:
        ret = mon->hp;
        break;
    case MON_DATA_MAX_HP:
        ret = mon->maxHP;
        break;
    case MON_DATA_ATK:
        ret = mon->attack;
        break;
    case MON_DATA_DEF:
        ret = mon->defense;
        break;
    case MON_DATA_SPEED:
        ret = mon->speed;
        break;
    case MON_DATA_SPATK:
        ret = mon->spAttack;
        break;
    case MON_DATA_SPDEF:
        ret = mon->spDefense;
        break;
    case MON_DATA_ATK2:
        ret = mon->attack;
        break;
    case MON_DATA_DEF2:
        ret = mon->defense;
        break;
    case MON_DATA_SPEED2:
        ret = mon->speed;
        break;
    case MON_DATA_SPATK2:
        ret = mon->spAttack;
        break;
    case MON_DATA_SPDEF2:
        ret = mon->spDefense;
        break;
    case MON_DATA_MAIL:
        ret = mon->mail;
        break;
    default:
        ret = GetBoxMonData(&mon->box, field, data);
        break;
    }
    return ret;
}

u32 GetMonData2(struct Pokemon *mon, s32 field)
{
    return GetMonData3(mon, field, NULL);
}

struct EvolutionTrackerBitfield
{
    u16 a: 5;
    u16 b: 4;
    u16 unused: 7;
};

union EvolutionTracker
{
    u16 value;
    struct EvolutionTrackerBitfield asField;
};

/* GameFreak called GetBoxMonData with either 2 or 3 arguments, for type
 * safety we have a GetBoxMonData macro (in include/pokemon.h) which
 * dispatches to either GetBoxMonData2 or GetBoxMonData3 based on the
 * number of arguments. */
u32 GetBoxMonData3(struct BoxPokemon *boxMon, s32 field, u8 *data)
{
    s32 i;
    u32 retVal = 0;
    struct PokemonSubstruct0 *substruct0 = NULL;
    struct PokemonSubstruct1 *substruct1 = NULL;
    struct PokemonSubstruct2 *substruct2 = NULL;
    struct PokemonSubstruct3 *substruct3 = NULL;
    union EvolutionTracker evoTracker;

    // Any field greater than MON_DATA_ENCRYPT_SEPARATOR is encrypted and must be treated as such
    if (field > MON_DATA_ENCRYPT_SEPARATOR)
    {
        substruct0 = &(GetSubstruct(boxMon, boxMon->personality, 0)->type0);
        substruct1 = &(GetSubstruct(boxMon, boxMon->personality, 1)->type1);
        substruct2 = &(GetSubstruct(boxMon, boxMon->personality, 2)->type2);
        substruct3 = &(GetSubstruct(boxMon, boxMon->personality, 3)->type3);

        DecryptBoxMon(boxMon);

        if (CalculateBoxMonChecksum(boxMon) != boxMon->checksum)
        {
            boxMon->isBadEgg = TRUE;
            boxMon->isEgg = TRUE;
            substruct3->isEgg = TRUE;
        }

        switch (field)
        {
        case MON_DATA_NICKNAME:
        {
            if (boxMon->isBadEgg)
            {
                for (retVal = 0;
                    retVal < POKEMON_NAME_LENGTH && gText_BadEgg[retVal] != EOS;
                    data[retVal] = gText_BadEgg[retVal], retVal++) {}

                data[retVal] = EOS;
            }
            else if (boxMon->isEgg)
            {
                StringCopy(data, gText_EggNickname);
                retVal = StringLength(data);
            }
            else if (boxMon->language == LANGUAGE_JAPANESE)
            {
                data[0] = EXT_CTRL_CODE_BEGIN;
                data[1] = EXT_CTRL_CODE_JPN;

                for (retVal = 2, i = 0;
                    i < 5 && boxMon->nickname[i] != EOS;
                    data[retVal] = boxMon->nickname[i], retVal++, i++) {}

                data[retVal++] = EXT_CTRL_CODE_BEGIN;
                data[retVal++] = EXT_CTRL_CODE_ENG;
                data[retVal] = EOS;
            }
            else
            {
                retVal = 0;
                while (retVal < min(sizeof(boxMon->nickname), POKEMON_NAME_LENGTH))
                {
                    data[retVal] = boxMon->nickname[retVal];
                    retVal++;
                }

                // Vanilla Pokémon have 0s in nickname11 and nickname12
                // so if both are 0 we assume that this is a vanilla
                // Pokémon and replace them with EOS. This means that
                // two CHAR_SPACE at the end of a nickname are trimmed.
                if (POKEMON_NAME_LENGTH >= 12)
                {
                    if (substruct0->nickname11 == 0 && substruct0->nickname12 == 0)
                    {
                        data[retVal++] = EOS;
                        data[retVal++] = EOS;
                    }
                    else
                    {
                        data[retVal++] = substruct0->nickname11;
                        data[retVal++] = substruct0->nickname12;
                    }
                }
                else if (POKEMON_NAME_LENGTH >= 11)
                {
                    if (substruct0->nickname11 == 0)
                    {
                        data[retVal++] = EOS;
                    }
                    else
                    {
                        data[retVal++] = substruct0->nickname11;
                    }
                }

                data[retVal] = EOS;
            }
            break;
        }
        case MON_DATA_SPECIES:
            retVal = boxMon->isBadEgg ? SPECIES_EGG : substruct0->species;
            break;
        case MON_DATA_HELD_ITEM:
            retVal = substruct0->heldItem;
            break;
        case MON_DATA_EXP:
            retVal = substruct0->experience;
            break;
        case MON_DATA_PP_BONUSES:
            retVal = substruct0->ppBonuses;
            break;
        case MON_DATA_FRIENDSHIP:
            retVal = substruct0->friendship;
            break;
        case MON_DATA_MOVE1:
            retVal = substruct1->move1;
            break;
        case MON_DATA_MOVE2:
            retVal = substruct1->move2;
            break;
        case MON_DATA_MOVE3:
            retVal = substruct1->move3;
            break;
        case MON_DATA_MOVE4:
            retVal = substruct1->move4;
            break;
        case MON_DATA_PP1:
            retVal = substruct1->pp1;
            break;
        case MON_DATA_PP2:
            retVal = substruct1->pp2;
            break;
        case MON_DATA_PP3:
            retVal = substruct1->pp3;
            break;
        case MON_DATA_PP4:
            retVal = substruct1->pp4;
            break;
        case MON_DATA_HP_EV:
            retVal = substruct2->hpEV;
            break;
        case MON_DATA_ATK_EV:
            retVal = substruct2->attackEV;
            break;
        case MON_DATA_DEF_EV:
            retVal = substruct2->defenseEV;
            break;
        case MON_DATA_SPEED_EV:
            retVal = substruct2->speedEV;
            break;
        case MON_DATA_SPATK_EV:
            retVal = substruct2->spAttackEV;
            break;
        case MON_DATA_SPDEF_EV:
            retVal = substruct2->spDefenseEV;
            break;
        case MON_DATA_COOL:
            retVal = substruct2->cool;
            break;
        case MON_DATA_BEAUTY:
            retVal = substruct2->beauty;
            break;
        case MON_DATA_CUTE:
            retVal = substruct2->cute;
            break;
        case MON_DATA_SMART:
            retVal = substruct2->smart;
            break;
        case MON_DATA_TOUGH:
            retVal = substruct2->tough;
            break;
        case MON_DATA_SHEEN:
            retVal = substruct2->sheen;
            break;
        case MON_DATA_POKERUS:
            retVal = substruct3->pokerus;
            break;
        case MON_DATA_MET_LOCATION:
            retVal = substruct3->metLocation;
            break;
        case MON_DATA_MET_LEVEL:
            retVal = substruct3->metLevel;
            break;
        case MON_DATA_MET_GAME:
            retVal = substruct3->metGame;
            break;
        case MON_DATA_POKEBALL:
            retVal = substruct0->pokeball;
            break;
        case MON_DATA_OT_GENDER:
            retVal = substruct3->otGender;
            break;
        case MON_DATA_HP_IV:
            retVal = substruct3->hpIV;
            break;
        case MON_DATA_ATK_IV:
            retVal = substruct3->attackIV;
            break;
        case MON_DATA_DEF_IV:
            retVal = substruct3->defenseIV;
            break;
        case MON_DATA_SPEED_IV:
            retVal = substruct3->speedIV;
            break;
        case MON_DATA_SPATK_IV:
            retVal = substruct3->spAttackIV;
            break;
        case MON_DATA_SPDEF_IV:
            retVal = substruct3->spDefenseIV;
            break;
        case MON_DATA_IS_EGG:
            retVal = substruct3->isEgg;
            break;
        case MON_DATA_ABILITY_NUM:
            retVal = substruct3->abilityNum;
            break;
        case MON_DATA_COOL_RIBBON:
            retVal = substruct3->coolRibbon;
            break;
        case MON_DATA_BEAUTY_RIBBON:
            retVal = substruct3->beautyRibbon;
            break;
        case MON_DATA_CUTE_RIBBON:
            retVal = substruct3->cuteRibbon;
            break;
        case MON_DATA_SMART_RIBBON:
            retVal = substruct3->smartRibbon;
            break;
        case MON_DATA_TOUGH_RIBBON:
            retVal = substruct3->toughRibbon;
            break;
        case MON_DATA_CHAMPION_RIBBON:
            retVal = substruct3->championRibbon;
            break;
        case MON_DATA_WINNING_RIBBON:
            retVal = substruct3->winningRibbon;
            break;
        case MON_DATA_VICTORY_RIBBON:
            retVal = substruct3->victoryRibbon;
            break;
        case MON_DATA_ARTIST_RIBBON:
            retVal = substruct3->artistRibbon;
            break;
        case MON_DATA_EFFORT_RIBBON:
            retVal = substruct3->effortRibbon;
            break;
        case MON_DATA_MARINE_RIBBON:
            retVal = substruct3->marineRibbon;
            break;
        case MON_DATA_LAND_RIBBON:
            retVal = substruct3->landRibbon;
            break;
        case MON_DATA_SKY_RIBBON:
            retVal = substruct3->skyRibbon;
            break;
        case MON_DATA_COUNTRY_RIBBON:
            retVal = substruct3->countryRibbon;
            break;
        case MON_DATA_NATIONAL_RIBBON:
            retVal = substruct3->nationalRibbon;
            break;
        case MON_DATA_EARTH_RIBBON:
            retVal = substruct3->earthRibbon;
            break;
        case MON_DATA_WORLD_RIBBON:
            retVal = substruct3->worldRibbon;
            break;
        case MON_DATA_MODERN_FATEFUL_ENCOUNTER:
            retVal = substruct3->modernFatefulEncounter;
            break;
        case MON_DATA_SPECIES_OR_EGG:
            retVal = substruct0->species;
            if (substruct0->species && (substruct3->isEgg || boxMon->isBadEgg))
                retVal = SPECIES_EGG;
            break;
        case MON_DATA_IVS:
            retVal = substruct3->hpIV
                    | (substruct3->attackIV << 5)
                    | (substruct3->defenseIV << 10)
                    | (substruct3->speedIV << 15)
                    | (substruct3->spAttackIV << 20)
                    | (substruct3->spDefenseIV << 25);
            break;
        case MON_DATA_KNOWN_MOVES:
            if (substruct0->species && !substruct3->isEgg)
            {
                u16 *moves = (u16 *)data;
                s32 i = 0;

                while (moves[i] != MOVES_COUNT)
                {
                    u16 move = moves[i];
                    if (substruct1->move1 == move
                        || substruct1->move2 == move
                        || substruct1->move3 == move
                        || substruct1->move4 == move)
                        retVal |= gBitTable[i];
                    i++;
                }
            }
            break;
        case MON_DATA_RIBBON_COUNT:
            retVal = 0;
            if (substruct0->species && !substruct3->isEgg)
            {
                retVal += substruct3->coolRibbon;
                retVal += substruct3->beautyRibbon;
                retVal += substruct3->cuteRibbon;
                retVal += substruct3->smartRibbon;
                retVal += substruct3->toughRibbon;
                retVal += substruct3->championRibbon;
                retVal += substruct3->winningRibbon;
                retVal += substruct3->victoryRibbon;
                retVal += substruct3->artistRibbon;
                retVal += substruct3->effortRibbon;
                retVal += substruct3->marineRibbon;
                retVal += substruct3->landRibbon;
                retVal += substruct3->skyRibbon;
                retVal += substruct3->countryRibbon;
                retVal += substruct3->nationalRibbon;
                retVal += substruct3->earthRibbon;
                retVal += substruct3->worldRibbon;
            }
            break;
        case MON_DATA_RIBBONS:
            retVal = 0;
            if (substruct0->species && !substruct3->isEgg)
            {
                retVal = substruct3->championRibbon
                    | (substruct3->coolRibbon << 1)
                    | (substruct3->beautyRibbon << 4)
                    | (substruct3->cuteRibbon << 7)
                    | (substruct3->smartRibbon << 10)
                    | (substruct3->toughRibbon << 13)
                    | (substruct3->winningRibbon << 16)
                    | (substruct3->victoryRibbon << 17)
                    | (substruct3->artistRibbon << 18)
                    | (substruct3->effortRibbon << 19)
                    | (substruct3->marineRibbon << 20)
                    | (substruct3->landRibbon << 21)
                    | (substruct3->skyRibbon << 22)
                    | (substruct3->countryRibbon << 23)
                    | (substruct3->nationalRibbon << 24)
                    | (substruct3->earthRibbon << 25)
                    | (substruct3->worldRibbon << 26);
            }
            break;
        case MON_DATA_HYPER_TRAINED_HP:
            retVal = substruct1->hyperTrainedHP;
            break;
        case MON_DATA_HYPER_TRAINED_ATK:
            retVal = substruct1->hyperTrainedAttack;
            break;
        case MON_DATA_HYPER_TRAINED_DEF:
            retVal = substruct1->hyperTrainedDefense;
            break;
        case MON_DATA_HYPER_TRAINED_SPEED:
            retVal = substruct1->hyperTrainedSpeed;
            break;
        case MON_DATA_HYPER_TRAINED_SPATK:
            retVal = substruct1->hyperTrainedSpAttack;
            break;
        case MON_DATA_HYPER_TRAINED_SPDEF:
            retVal = substruct1->hyperTrainedSpDefense;
            break;
        case MON_DATA_IS_SHADOW:
            retVal = substruct3->isShadow;
            break;
        case MON_DATA_DYNAMAX_LEVEL:
            retVal = substruct3->dynamaxLevel;
            break;
        case MON_DATA_GIGANTAMAX_FACTOR:
            retVal = substruct3->gigantamaxFactor;
            break;
        case MON_DATA_TERA_TYPE:
        {
            if (substruct0->teraType == 0)
            {
                const u8 *types = gSpeciesInfo[substruct0->species].types;
                retVal = (boxMon->personality & 0x1) == 0 ? types[0] : types[1];
            }
            else
            {
                retVal = substruct0->teraType - 1;
            }
            break;
        }
        case MON_DATA_EVOLUTION_TRACKER:
            evoTracker.asField.a = substruct1->evolutionTracker1;
            evoTracker.asField.b = substruct1->evolutionTracker2;
            evoTracker.asField.unused = 0;
            retVal = evoTracker.value;
            break;
        default:
            break;
        }
    }
    else
    {
        switch (field)
        {
        case MON_DATA_STATUS:
            retVal = UncompressStatus(boxMon->compressedStatus);
            break;
        case MON_DATA_HP_LOST:
            retVal = boxMon->hpLost;
            break;
        case MON_DATA_PERSONALITY:
            retVal = boxMon->personality;
            break;
        case MON_DATA_OT_ID:
            retVal = boxMon->otId;
            break;
        case MON_DATA_LANGUAGE:
            retVal = boxMon->language;
            break;
        case MON_DATA_SANITY_IS_BAD_EGG:
            retVal = boxMon->isBadEgg;
            break;
        case MON_DATA_SANITY_HAS_SPECIES:
            retVal = boxMon->hasSpecies;
            break;
        case MON_DATA_SANITY_IS_EGG:
            retVal = boxMon->isEgg;
            break;
        case MON_DATA_OT_NAME:
        {
            retVal = 0;

            while (retVal < PLAYER_NAME_LENGTH)
            {
                data[retVal] = boxMon->otName[retVal];
                retVal++;
            }

            data[retVal] = EOS;
            break;
        }
        case MON_DATA_MARKINGS:
            retVal = boxMon->markings;
            break;
        case MON_DATA_CHECKSUM:
            retVal = boxMon->checksum;
            break;
        case MON_DATA_IS_SHINY:
        {
            u32 shinyValue = GET_SHINY_VALUE(boxMon->otId, boxMon->personality);
            retVal = (shinyValue < SHINY_ODDS) ^ boxMon->shinyModifier;
            break;
        }
        case MON_DATA_HIDDEN_NATURE:
        {
            u32 nature = GetNatureFromPersonality(boxMon->personality);
            retVal = nature ^ boxMon->hiddenNatureModifier;
            break;
        }
        default:
            break;
        }
    }

    if (field > MON_DATA_ENCRYPT_SEPARATOR)
        EncryptBoxMon(boxMon);

    return retVal;
}

u32 GetBoxMonData2(struct BoxPokemon *boxMon, s32 field)
{
    return GetBoxMonData3(boxMon, field, NULL);
}

#define SET8(lhs) (lhs) = *data
#define SET16(lhs) (lhs) = data[0] + (data[1] << 8)
#define SET32(lhs) (lhs) = data[0] + (data[1] << 8) + (data[2] << 16) + (data[3] << 24)

void SetMonData(struct Pokemon *mon, s32 field, const void *dataArg)
{
    const u8 *data = dataArg;

    switch (field)
    {
    case MON_DATA_STATUS:
        SET32(mon->status);
        SetBoxMonData(&mon->box, MON_DATA_STATUS, dataArg);
        break;
    case MON_DATA_LEVEL:
        SET8(mon->level);
        break;
    case MON_DATA_HP:
    {
        u32 hpLost;
        SET16(mon->hp);
        hpLost = mon->maxHP - mon->hp;
        SetBoxMonData(&mon->box, MON_DATA_HP_LOST, &hpLost);
        break;
    }
    case MON_DATA_HP_LOST:
    {
        u32 hpLost;
        SET16(hpLost);
        mon->hp = mon->maxHP - hpLost;
        SetBoxMonData(&mon->box, MON_DATA_HP_LOST, &hpLost);
        break;
    }
    case MON_DATA_MAX_HP:
        SET16(mon->maxHP);
        break;
    case MON_DATA_ATK:
        SET16(mon->attack);
        break;
    case MON_DATA_DEF:
        SET16(mon->defense);
        break;
    case MON_DATA_SPEED:
        SET16(mon->speed);
        break;
    case MON_DATA_SPATK:
        SET16(mon->spAttack);
        break;
    case MON_DATA_SPDEF:
        SET16(mon->spDefense);
        break;
    case MON_DATA_MAIL:
        SET8(mon->mail);
        break;
    case MON_DATA_SPECIES_OR_EGG:
        break;
    default:
        SetBoxMonData(&mon->box, field, data);
        break;
    }
}

void SetBoxMonData(struct BoxPokemon *boxMon, s32 field, const void *dataArg)
{
    const u8 *data = dataArg;

    struct PokemonSubstruct0 *substruct0 = NULL;
    struct PokemonSubstruct1 *substruct1 = NULL;
    struct PokemonSubstruct2 *substruct2 = NULL;
    struct PokemonSubstruct3 *substruct3 = NULL;

    if (field > MON_DATA_ENCRYPT_SEPARATOR)
    {
        substruct0 = &(GetSubstruct(boxMon, boxMon->personality, 0)->type0);
        substruct1 = &(GetSubstruct(boxMon, boxMon->personality, 1)->type1);
        substruct2 = &(GetSubstruct(boxMon, boxMon->personality, 2)->type2);
        substruct3 = &(GetSubstruct(boxMon, boxMon->personality, 3)->type3);

        DecryptBoxMon(boxMon);

        if (CalculateBoxMonChecksum(boxMon) != boxMon->checksum)
        {
            boxMon->isBadEgg = TRUE;
            boxMon->isEgg = TRUE;
            substruct3->isEgg = TRUE;
            EncryptBoxMon(boxMon);
            return;
        }

        switch (field)
        {
        case MON_DATA_NICKNAME:
        {
            s32 i;
            for (i = 0; i < min(sizeof(boxMon->nickname), POKEMON_NAME_LENGTH); i++)
                boxMon->nickname[i] = data[i];
            if (POKEMON_NAME_LENGTH >= 11)
                substruct0->nickname11 = data[10];
            if (POKEMON_NAME_LENGTH >= 12)
                substruct0->nickname12 = data[11];
            break;
        }
        case MON_DATA_SPECIES:
        {
            SET16(substruct0->species);
            if (substruct0->species)
                boxMon->hasSpecies = TRUE;
            else
                boxMon->hasSpecies = FALSE;
            break;
        }
        case MON_DATA_HELD_ITEM:
            SET16(substruct0->heldItem);
            break;
        case MON_DATA_EXP:
            SET32(substruct0->experience);
            break;
        case MON_DATA_PP_BONUSES:
            SET8(substruct0->ppBonuses);
            break;
        case MON_DATA_FRIENDSHIP:
            SET8(substruct0->friendship);
            break;
        case MON_DATA_MOVE1:
            SET16(substruct1->move1);
            break;
        case MON_DATA_MOVE2:
            SET16(substruct1->move2);
            break;
        case MON_DATA_MOVE3:
            SET16(substruct1->move3);
            break;
        case MON_DATA_MOVE4:
            SET16(substruct1->move4);
            break;
        case MON_DATA_PP1:
            SET8(substruct1->pp1);
            break;
        case MON_DATA_PP2:
            SET8(substruct1->pp2);
            break;
        case MON_DATA_PP3:
            SET8(substruct1->pp3);
            break;
        case MON_DATA_PP4:
            SET8(substruct1->pp4);
            break;
        case MON_DATA_HP_EV:
            SET8(substruct2->hpEV);
            break;
        case MON_DATA_ATK_EV:
            SET8(substruct2->attackEV);
            break;
        case MON_DATA_DEF_EV:
            SET8(substruct2->defenseEV);
            break;
        case MON_DATA_SPEED_EV:
            SET8(substruct2->speedEV);
            break;
        case MON_DATA_SPATK_EV:
            SET8(substruct2->spAttackEV);
            break;
        case MON_DATA_SPDEF_EV:
            SET8(substruct2->spDefenseEV);
            break;
        case MON_DATA_COOL:
            SET8(substruct2->cool);
            break;
        case MON_DATA_BEAUTY:
            SET8(substruct2->beauty);
            break;
        case MON_DATA_CUTE:
            SET8(substruct2->cute);
            break;
        case MON_DATA_SMART:
            SET8(substruct2->smart);
            break;
        case MON_DATA_TOUGH:
            SET8(substruct2->tough);
            break;
        case MON_DATA_SHEEN:
            SET8(substruct2->sheen);
            break;
        case MON_DATA_POKERUS:
            SET8(substruct3->pokerus);
            break;
        case MON_DATA_MET_LOCATION:
            SET8(substruct3->metLocation);
            break;
        case MON_DATA_MET_LEVEL:
        {
            u8 metLevel = *data;
            substruct3->metLevel = metLevel;
            break;
        }
        case MON_DATA_MET_GAME:
            SET8(substruct3->metGame);
            break;
        case MON_DATA_POKEBALL:
        {
            u8 pokeball = *data;
            substruct0->pokeball = pokeball;
            break;
        }
        case MON_DATA_OT_GENDER:
            SET8(substruct3->otGender);
            break;
        case MON_DATA_HP_IV:
            SET8(substruct3->hpIV);
            break;
        case MON_DATA_ATK_IV:
            SET8(substruct3->attackIV);
            break;
        case MON_DATA_DEF_IV:
            SET8(substruct3->defenseIV);
            break;
        case MON_DATA_SPEED_IV:
            SET8(substruct3->speedIV);
            break;
        case MON_DATA_SPATK_IV:
            SET8(substruct3->spAttackIV);
            break;
        case MON_DATA_SPDEF_IV:
            SET8(substruct3->spDefenseIV);
            break;
        case MON_DATA_IS_EGG:
            SET8(substruct3->isEgg);
            if (substruct3->isEgg)
                boxMon->isEgg = TRUE;
            else
                boxMon->isEgg = FALSE;
            break;
        case MON_DATA_ABILITY_NUM:
            SET8(substruct3->abilityNum);
            break;
        case MON_DATA_COOL_RIBBON:
            SET8(substruct3->coolRibbon);
            break;
        case MON_DATA_BEAUTY_RIBBON:
            SET8(substruct3->beautyRibbon);
            break;
        case MON_DATA_CUTE_RIBBON:
            SET8(substruct3->cuteRibbon);
            break;
        case MON_DATA_SMART_RIBBON:
            SET8(substruct3->smartRibbon);
            break;
        case MON_DATA_TOUGH_RIBBON:
            SET8(substruct3->toughRibbon);
            break;
        case MON_DATA_CHAMPION_RIBBON:
            SET8(substruct3->championRibbon);
            break;
        case MON_DATA_WINNING_RIBBON:
            SET8(substruct3->winningRibbon);
            break;
        case MON_DATA_VICTORY_RIBBON:
            SET8(substruct3->victoryRibbon);
            break;
        case MON_DATA_ARTIST_RIBBON:
            SET8(substruct3->artistRibbon);
            break;
        case MON_DATA_EFFORT_RIBBON:
            SET8(substruct3->effortRibbon);
            break;
        case MON_DATA_MARINE_RIBBON:
            SET8(substruct3->marineRibbon);
            break;
        case MON_DATA_LAND_RIBBON:
            SET8(substruct3->landRibbon);
            break;
        case MON_DATA_SKY_RIBBON:
            SET8(substruct3->skyRibbon);
            break;
        case MON_DATA_COUNTRY_RIBBON:
            SET8(substruct3->countryRibbon);
            break;
        case MON_DATA_NATIONAL_RIBBON:
            SET8(substruct3->nationalRibbon);
            break;
        case MON_DATA_EARTH_RIBBON:
            SET8(substruct3->earthRibbon);
            break;
        case MON_DATA_WORLD_RIBBON:
            SET8(substruct3->worldRibbon);
            break;
        case MON_DATA_MODERN_FATEFUL_ENCOUNTER:
            SET8(substruct3->modernFatefulEncounter);
            break;
        case MON_DATA_IVS:
        {
            u32 ivs = data[0] | (data[1] << 8) | (data[2] << 16) | (data[3] << 24);
            substruct3->hpIV = ivs & MAX_IV_MASK;
            substruct3->attackIV = (ivs >> 5) & MAX_IV_MASK;
            substruct3->defenseIV = (ivs >> 10) & MAX_IV_MASK;
            substruct3->speedIV = (ivs >> 15) & MAX_IV_MASK;
            substruct3->spAttackIV = (ivs >> 20) & MAX_IV_MASK;
            substruct3->spDefenseIV = (ivs >> 25) & MAX_IV_MASK;
            break;
        }
        case MON_DATA_HYPER_TRAINED_HP:
            SET8(substruct1->hyperTrainedHP);
            break;
        case MON_DATA_HYPER_TRAINED_ATK:
            SET8(substruct1->hyperTrainedAttack);
            break;
        case MON_DATA_HYPER_TRAINED_DEF:
            SET8(substruct1->hyperTrainedDefense);
            break;
        case MON_DATA_HYPER_TRAINED_SPEED:
            SET8(substruct1->hyperTrainedSpeed);
            break;
        case MON_DATA_HYPER_TRAINED_SPATK:
            SET8(substruct1->hyperTrainedSpAttack);
            break;
        case MON_DATA_HYPER_TRAINED_SPDEF:
            SET8(substruct1->hyperTrainedSpDefense);
            break;
        case MON_DATA_IS_SHADOW:
            SET8(substruct3->isShadow);
            break;
        case MON_DATA_DYNAMAX_LEVEL:
            SET8(substruct3->dynamaxLevel);
            break;
        case MON_DATA_GIGANTAMAX_FACTOR:
            SET8(substruct3->gigantamaxFactor);
            break;
        case MON_DATA_TERA_TYPE:
        {
            u32 teraType;
            SET8(teraType);
            substruct0->teraType = 1 + teraType;
            break;
        }
        case MON_DATA_EVOLUTION_TRACKER:
        {
            union EvolutionTracker evoTracker;
            u32 evoTrackerValue;
            SET32(evoTrackerValue);
            evoTracker.value = evoTrackerValue;
            substruct1->evolutionTracker1 = evoTracker.asField.a;
            substruct1->evolutionTracker2 = evoTracker.asField.b;
            break;
        }
        default:
            break;
        }
    }
    else
    {
        switch (field)
        {
        case MON_DATA_STATUS:
        {
            u32 status;
            SET32(status);
            boxMon->compressedStatus = CompressStatus(status);
            break;
        }
        case MON_DATA_HP_LOST:
            SET16(boxMon->hpLost);
            break;
        case MON_DATA_PERSONALITY:
            SET32(boxMon->personality);
            break;
        case MON_DATA_OT_ID:
            SET32(boxMon->otId);
            break;
        case MON_DATA_LANGUAGE:
            SET8(boxMon->language);
            break;
        case MON_DATA_SANITY_IS_BAD_EGG:
            SET8(boxMon->isBadEgg);
            break;
        case MON_DATA_SANITY_HAS_SPECIES:
            SET8(boxMon->hasSpecies);
            break;
        case MON_DATA_SANITY_IS_EGG:
            SET8(boxMon->isEgg);
            break;
        case MON_DATA_OT_NAME:
        {
            s32 i;
            for (i = 0; i < PLAYER_NAME_LENGTH; i++)
                boxMon->otName[i] = data[i];
            break;
        }
        case MON_DATA_MARKINGS:
            SET8(boxMon->markings);
            break;
        case MON_DATA_CHECKSUM:
            SET16(boxMon->checksum);
            break;
        case MON_DATA_IS_SHINY:
        {
            u32 shinyValue = GET_SHINY_VALUE(boxMon->otId, boxMon->personality);
            bool32 isShiny;
            SET8(isShiny);
            boxMon->shinyModifier = (shinyValue < SHINY_ODDS) ^ isShiny;
            break;
        }
        case MON_DATA_HIDDEN_NATURE:
        {
            u32 nature = GetNatureFromPersonality(boxMon->personality);
            u32 hiddenNature;
            SET8(hiddenNature);
            boxMon->hiddenNatureModifier = nature ^ hiddenNature;
            break;
        }
        }
    }

    if (field > MON_DATA_ENCRYPT_SEPARATOR)
    {
        boxMon->checksum = CalculateBoxMonChecksum(boxMon);
        EncryptBoxMon(boxMon);
    }
}

void CopyMon(void *dest, void *src, size_t size)
{
    memcpy(dest, src, size);
}

u8 GiveMonToPlayer(struct Pokemon *mon)
{
    s32 i;

    SetMonData(mon, MON_DATA_OT_NAME, gSaveBlock2Ptr->playerName);
    SetMonData(mon, MON_DATA_OT_GENDER, &gSaveBlock2Ptr->playerGender);
    SetMonData(mon, MON_DATA_OT_ID, gSaveBlock2Ptr->playerTrainerId);

    for (i = 0; i < PARTY_SIZE; i++)
    {
        if (GetMonData(&gPlayerParty[i], MON_DATA_SPECIES, NULL) == SPECIES_NONE)
            break;
    }

    if (i >= PARTY_SIZE)
        return CopyMonToPC(mon);

    CopyMon(&gPlayerParty[i], mon, sizeof(*mon));
    gPlayerPartyCount = i + 1;
    return MON_GIVEN_TO_PARTY;
}

u8 CopyMonToPC(struct Pokemon *mon)
{
    s32 boxNo, boxPos;

    SetPCBoxToSendMon(VarGet(VAR_PC_BOX_TO_SEND_MON));

    boxNo = StorageGetCurrentBox();

    do
    {
        for (boxPos = 0; boxPos < IN_BOX_COUNT; boxPos++)
        {
            struct BoxPokemon* checkingMon = GetBoxedMonPtr(boxNo, boxPos);
            if (GetBoxMonData(checkingMon, MON_DATA_SPECIES, NULL) == SPECIES_NONE)
            {
                MonRestorePP(mon);
                CopyMon(checkingMon, &mon->box, sizeof(mon->box));
                gSpecialVar_MonBoxId = boxNo;
                gSpecialVar_MonBoxPos = boxPos;
                if (GetPCBoxToSendMon() != boxNo)
                    FlagClear(FLAG_SHOWN_BOX_WAS_FULL_MESSAGE);
                VarSet(VAR_PC_BOX_TO_SEND_MON, boxNo);
                return MON_GIVEN_TO_PC;
            }
        }

        boxNo++;
        if (boxNo == TOTAL_BOXES_COUNT)
            boxNo = 0;
    } while (boxNo != StorageGetCurrentBox());

    return MON_CANT_GIVE;
}

u8 CalculatePartyCount(struct Pokemon *party)
{
    u32 partyCount = 0;

    while (partyCount < PARTY_SIZE
        && GetMonData(&party[partyCount], MON_DATA_SPECIES, NULL) != SPECIES_NONE)
    {
        partyCount++;
    }

    return partyCount;
}

u8 CalculatePlayerPartyCount(void)
{
    gPlayerPartyCount = CalculatePartyCount(gPlayerParty);
    return gPlayerPartyCount;
}

u8 CalculateEnemyPartyCount(void)
{
    gEnemyPartyCount = CalculatePartyCount(gEnemyParty);
    return gEnemyPartyCount;
}

u8 GetMonsStateToDoubles(void)
{
    s32 aliveCount = 0;
    s32 i;
    CalculatePlayerPartyCount();

    if (gPlayerPartyCount == 1)
        return gPlayerPartyCount; // PLAYER_HAS_ONE_MON

    for (i = 0; i < gPlayerPartyCount; i++)
    {
        if (GetMonData(&gPlayerParty[i], MON_DATA_SPECIES_OR_EGG, NULL) != SPECIES_EGG
         && GetMonData(&gPlayerParty[i], MON_DATA_HP, NULL) != 0
         && GetMonData(&gPlayerParty[i], MON_DATA_SPECIES_OR_EGG, NULL) != SPECIES_NONE)
            aliveCount++;
    }

    return (aliveCount > 1) ? PLAYER_HAS_TWO_USABLE_MONS : PLAYER_HAS_ONE_USABLE_MON;
}

u8 GetMonsStateToDoubles_2(void)
{
    s32 aliveCount = 0;
    s32 i;

    if (OW_DOUBLE_APPROACH_WITH_ONE_MON)
        return PLAYER_HAS_TWO_USABLE_MONS;

    for (i = 0; i < PARTY_SIZE; i++)
    {
        u32 species = GetMonData(&gPlayerParty[i], MON_DATA_SPECIES_OR_EGG, NULL);
        if (species != SPECIES_EGG && species != SPECIES_NONE
         && GetMonData(&gPlayerParty[i], MON_DATA_HP, NULL) != 0)
            aliveCount++;
    }

    if (aliveCount == 1)
        return PLAYER_HAS_ONE_MON; // may have more than one, but only one is alive

    return (aliveCount > 1) ? PLAYER_HAS_TWO_USABLE_MONS : PLAYER_HAS_ONE_USABLE_MON;
}

u16 GetAbilityBySpecies(u16 species, u8 abilityNum)
{
    int i;

    if (abilityNum < NUM_ABILITY_SLOTS)
        gLastUsedAbility = gSpeciesInfo[species].abilities[abilityNum];
    else
        gLastUsedAbility = ABILITY_NONE;

    if (abilityNum >= NUM_NORMAL_ABILITY_SLOTS) // if abilityNum is empty hidden ability, look for other hidden abilities
    {
        for (i = NUM_NORMAL_ABILITY_SLOTS; i < NUM_ABILITY_SLOTS && gLastUsedAbility == ABILITY_NONE; i++)
        {
            gLastUsedAbility = gSpeciesInfo[species].abilities[i];
        }
    }

    for (i = 0; i < NUM_ABILITY_SLOTS && gLastUsedAbility == ABILITY_NONE; i++) // look for any non-empty ability
    {
        gLastUsedAbility = gSpeciesInfo[species].abilities[i];
    }

    return gLastUsedAbility;
}

u16 GetMonAbility(struct Pokemon *mon)
{
    u16 species = GetMonData(mon, MON_DATA_SPECIES, NULL);
    u8 abilityNum = GetMonData(mon, MON_DATA_ABILITY_NUM, NULL);
    return GetAbilityBySpecies(species, abilityNum);
}

void CreateSecretBaseEnemyParty(struct SecretBase *secretBaseRecord)
{
    s32 i, j;

    ZeroEnemyPartyMons();
    *gBattleResources->secretBase = *secretBaseRecord;

    for (i = 0; i < PARTY_SIZE; i++)
    {
        if (gBattleResources->secretBase->party.species[i])
        {
            CreateMon(&gEnemyParty[i],
                gBattleResources->secretBase->party.species[i],
                gBattleResources->secretBase->party.levels[i],
                15,
                TRUE,
                gBattleResources->secretBase->party.personality[i],
                OT_ID_RANDOM_NO_SHINY,
                0);

            SetMonData(&gEnemyParty[i], MON_DATA_HELD_ITEM, &gBattleResources->secretBase->party.heldItems[i]);

            for (j = 0; j < NUM_STATS; j++)
                SetMonData(&gEnemyParty[i], MON_DATA_HP_EV + j, &gBattleResources->secretBase->party.EVs[i]);

            for (j = 0; j < MAX_MON_MOVES; j++)
            {
                SetMonData(&gEnemyParty[i], MON_DATA_MOVE1 + j, &gBattleResources->secretBase->party.moves[i * MAX_MON_MOVES + j]);
                SetMonData(&gEnemyParty[i], MON_DATA_PP1 + j, &gMovesInfo[gBattleResources->secretBase->party.moves[i * MAX_MON_MOVES + j]].pp);
            }
        }
    }
}

u8 GetSecretBaseTrainerPicIndex(void)
{
    u8 facilityClass = sSecretBaseFacilityClasses[gBattleResources->secretBase->gender][gBattleResources->secretBase->trainerId[0] % NUM_SECRET_BASE_CLASSES];
    return gFacilityClassToPicIndex[facilityClass];
}

u8 GetSecretBaseTrainerClass(void)
{
    u8 facilityClass = sSecretBaseFacilityClasses[gBattleResources->secretBase->gender][gBattleResources->secretBase->trainerId[0] % NUM_SECRET_BASE_CLASSES];
    return gFacilityClassToTrainerClass[facilityClass];
}

bool8 IsPlayerPartyAndPokemonStorageFull(void)
{
    s32 i;

    for (i = 0; i < PARTY_SIZE; i++)
        if (GetMonData(&gPlayerParty[i], MON_DATA_SPECIES, NULL) == SPECIES_NONE)
            return FALSE;

    return IsPokemonStorageFull();
}

bool8 IsPokemonStorageFull(void)
{
    s32 i, j;

    for (i = 0; i < TOTAL_BOXES_COUNT; i++)
        for (j = 0; j < IN_BOX_COUNT; j++)
            if (GetBoxMonDataAt(i, j, MON_DATA_SPECIES) == SPECIES_NONE)
                return FALSE;

    return TRUE;
}

const u8 *GetSpeciesName(u16 species)
{
    species = SanitizeSpeciesId(species);
    if (gSpeciesInfo[species].speciesName[0] == 0)
        return gSpeciesInfo[SPECIES_NONE].speciesName;
    return gSpeciesInfo[species].speciesName;
}

const u8 *GetSpeciesCategory(u16 species)
{
    species = SanitizeSpeciesId(species);
    if (gSpeciesInfo[species].categoryName[0] == 0)
        return gSpeciesInfo[SPECIES_NONE].categoryName;
    return gSpeciesInfo[species].categoryName;
}

const u8 *GetSpeciesPokedexDescription(u16 species)
{
    species = SanitizeSpeciesId(species);
    if (gSpeciesInfo[species].description == NULL)
        return gSpeciesInfo[SPECIES_NONE].description;
    return gSpeciesInfo[species].description;
}

u16 GetSpeciesHeight(u16 species)
{
    return gSpeciesInfo[SanitizeSpeciesId(species)].height;
}

u16 GetSpeciesWeight(u16 species)
{
    return gSpeciesInfo[SanitizeSpeciesId(species)].weight;
}

const struct LevelUpMove *GetSpeciesLevelUpLearnset(u16 species)
{
    const struct LevelUpMove *learnset = gSpeciesInfo[SanitizeSpeciesId(species)].levelUpLearnset;
    if (learnset == NULL)
        return gSpeciesInfo[SPECIES_NONE].levelUpLearnset;
    return learnset;
}

const u16 *GetSpeciesTeachableLearnset(u16 species)
{
    const u16 *learnset = gSpeciesInfo[SanitizeSpeciesId(species)].teachableLearnset;
    if (learnset == NULL)
        return gSpeciesInfo[SPECIES_NONE].teachableLearnset;
    return learnset;
}

const struct Evolution *GetSpeciesEvolutions(u16 species)
{
    const struct Evolution *evolutions = gSpeciesInfo[SanitizeSpeciesId(species)].evolutions;
    if (evolutions == NULL)
        return gSpeciesInfo[SPECIES_NONE].evolutions;
    return evolutions;
}

const u16 *GetSpeciesFormTable(u16 species)
{
    const u16 *formTable = gSpeciesInfo[SanitizeSpeciesId(species)].formSpeciesIdTable;
    if (formTable == NULL)
        return gSpeciesInfo[SPECIES_NONE].formSpeciesIdTable;
    return formTable;
}

const struct FormChange *GetSpeciesFormChanges(u16 species)
{
    const struct FormChange *evolutions = gSpeciesInfo[SanitizeSpeciesId(species)].formChangeTable;
    if (evolutions == NULL)
        return gSpeciesInfo[SPECIES_NONE].formChangeTable;
    return evolutions;
}

u8 CalculatePPWithBonus(u16 move, u8 ppBonuses, u8 moveIndex)
{
    u8 basePP = gMovesInfo[move].pp;
    return basePP + ((basePP * 20 * ((gPPUpGetMask[moveIndex] & ppBonuses) >> (2 * moveIndex))) / 100);
}

void RemoveMonPPBonus(struct Pokemon *mon, u8 moveIndex)
{
    u8 ppBonuses = GetMonData(mon, MON_DATA_PP_BONUSES, NULL);
    ppBonuses &= gPPUpClearMask[moveIndex];
    SetMonData(mon, MON_DATA_PP_BONUSES, &ppBonuses);
}

void RemoveBattleMonPPBonus(struct BattlePokemon *mon, u8 moveIndex)
{
    mon->ppBonuses &= gPPUpClearMask[moveIndex];
}

void PokemonToBattleMon(struct Pokemon *src, struct BattlePokemon *dst)
{
    s32 i;
    u8 nickname[POKEMON_NAME_BUFFER_SIZE];

    for (i = 0; i < MAX_MON_MOVES; i++)
    {
        dst->moves[i] = GetMonData(src, MON_DATA_MOVE1 + i, NULL);
        dst->pp[i] = GetMonData(src, MON_DATA_PP1 + i, NULL);
    }

    dst->species = GetMonData(src, MON_DATA_SPECIES, NULL);
    dst->item = GetMonData(src, MON_DATA_HELD_ITEM, NULL);
    dst->ppBonuses = GetMonData(src, MON_DATA_PP_BONUSES, NULL);
    dst->friendship = GetMonData(src, MON_DATA_FRIENDSHIP, NULL);
    dst->experience = GetMonData(src, MON_DATA_EXP, NULL);
    dst->hpIV = GetMonData(src, MON_DATA_HP_IV, NULL);
    dst->attackIV = GetMonData(src, MON_DATA_ATK_IV, NULL);
    dst->defenseIV = GetMonData(src, MON_DATA_DEF_IV, NULL);
    dst->speedIV = GetMonData(src, MON_DATA_SPEED_IV, NULL);
    dst->spAttackIV = GetMonData(src, MON_DATA_SPATK_IV, NULL);
    dst->spDefenseIV = GetMonData(src, MON_DATA_SPDEF_IV, NULL);
    dst->personality = GetMonData(src, MON_DATA_PERSONALITY, NULL);
    dst->status1 = GetMonData(src, MON_DATA_STATUS, NULL);
    dst->level = GetMonData(src, MON_DATA_LEVEL, NULL);
    dst->hp = GetMonData(src, MON_DATA_HP, NULL);
    dst->maxHP = GetMonData(src, MON_DATA_MAX_HP, NULL);
    dst->attack = GetMonData(src, MON_DATA_ATK, NULL);
    dst->defense = GetMonData(src, MON_DATA_DEF, NULL);
    dst->speed = GetMonData(src, MON_DATA_SPEED, NULL);
    dst->spAttack = GetMonData(src, MON_DATA_SPATK, NULL);
    dst->spDefense = GetMonData(src, MON_DATA_SPDEF, NULL);
    dst->abilityNum = GetMonData(src, MON_DATA_ABILITY_NUM, NULL);
    dst->otId = GetMonData(src, MON_DATA_OT_ID, NULL);
    dst->type1 = gSpeciesInfo[dst->species].types[0];
    dst->type2 = gSpeciesInfo[dst->species].types[1];
    dst->type3 = TYPE_MYSTERY;
    dst->ability = GetAbilityBySpecies(dst->species, dst->abilityNum);
    GetMonData(src, MON_DATA_NICKNAME, nickname);
    StringCopy_Nickname(dst->nickname, nickname);
    GetMonData(src, MON_DATA_OT_NAME, dst->otName);

    for (i = 0; i < NUM_BATTLE_STATS; i++)
        dst->statStages[i] = DEFAULT_STAT_STAGE;

    dst->status2 = 0;
}

void CopyPlayerPartyMonToBattleData(u8 battlerId, u8 partyIndex)
{
    PokemonToBattleMon(&gPlayerParty[partyIndex], &gBattleMons[battlerId]);
    gBattleStruct->hpOnSwitchout[GetBattlerSide(battlerId)] = gBattleMons[battlerId].hp;
    UpdateSentPokesToOpponentValue(battlerId);
    ClearTemporarySpeciesSpriteData(battlerId, FALSE);
}

bool8 ExecuteTableBasedItemEffect(struct Pokemon *mon, u16 item, u8 partyIndex, u8 moveIndex)
{
    return PokemonUseItemEffects(mon, item, partyIndex, moveIndex, FALSE);
}

#define UPDATE_FRIENDSHIP_FROM_ITEM()                                                                   \
{                                                                                                       \
    if ((retVal == 0 || friendshipOnly) && !ShouldSkipFriendshipChange() && friendshipChange == 0)      \
    {                                                                                                   \
        friendshipChange = itemEffect[itemEffectParam];                                                 \
        friendship = GetMonData(mon, MON_DATA_FRIENDSHIP, NULL);                                        \
        if (friendshipChange > 0 && holdEffect == HOLD_EFFECT_FRIENDSHIP_UP)                            \
            friendship += 150 * friendshipChange / 100;                                                 \
        else                                                                                            \
            friendship += friendshipChange;                                                             \
        if (friendshipChange > 0)                                                                       \
        {                                                                                               \
            if (GetMonData(mon, MON_DATA_POKEBALL, NULL) == ITEM_LUXURY_BALL)                           \
                friendship++;                                                                           \
            if (GetMonData(mon, MON_DATA_MET_LOCATION, NULL) == GetCurrentRegionMapSectionId())         \
                friendship++;                                                                           \
        }                                                                                               \
        if (friendship < 0)                                                                             \
            friendship = 0;                                                                             \
        if (friendship > MAX_FRIENDSHIP)                                                                \
            friendship = MAX_FRIENDSHIP;                                                                \
        SetMonData(mon, MON_DATA_FRIENDSHIP, &friendship);                                              \
        retVal = FALSE;                                                                                 \
    }                                                                                                   \
}

// EXP candies store an index for this table in their holdEffectParam.
const u32 sExpCandyExperienceTable[] = {
    [EXP_100 - 1] = 100,
    [EXP_800 - 1] = 800,
    [EXP_3000 - 1] = 3000,
    [EXP_10000 - 1] = 10000,
    [EXP_30000 - 1] = 30000,
};

// Returns TRUE if the item has no effect on the Pokémon, FALSE otherwise
bool8 PokemonUseItemEffects(struct Pokemon *mon, u16 item, u8 partyIndex, u8 moveIndex, bool8 usedByAI)
{
    u32 dataUnsigned;
    s32 dataSigned, evCap;
    s32 friendship;
    s32 i;
    bool8 retVal = TRUE;
    const u8 *itemEffect;
    u8 itemEffectParam = ITEM_EFFECT_ARG_START;
    u32 temp1, temp2;
    s8 friendshipChange = 0;
    u8 holdEffect;
    u8 battlerId = MAX_BATTLERS_COUNT;
    u32 friendshipOnly = FALSE;
    u16 heldItem;
    u8 effectFlags;
    s8 evChange;
    u16 evCount;

    // Get item hold effect
    heldItem = GetMonData(mon, MON_DATA_HELD_ITEM, NULL);
    if (heldItem == ITEM_ENIGMA_BERRY_E_READER)
    #if FREE_ENIGMA_BERRY == FALSE
        holdEffect = gSaveBlock1Ptr->enigmaBerry.holdEffect;
    #else
        holdEffect = 0;
    #endif //FREE_ENIGMA_BERRY
    else
        holdEffect = ItemId_GetHoldEffect(heldItem);

    // Skip using the item if it won't do anything
    if (ItemId_GetEffect(item) == NULL && item != ITEM_ENIGMA_BERRY_E_READER)
        return TRUE;

    // Get item effect
    itemEffect = ItemId_GetEffect(item);

    // Do item effect
    for (i = 0; i < ITEM_EFFECT_ARG_START; i++)
    {
        switch (i)
        {

        // Handle ITEM0 effects (infatuation, Dire Hit, X Attack). ITEM0_SACRED_ASH is handled in party_menu.c
        // Now handled in item battle scripts.
        case 0:
            break;

        // Handle ITEM1 effects (in-battle stat boosting effects)
        // Now handled in item battle scripts.
        case 1:
            break;
        // Formerly used by the item effects of the X Sp. Atk and the X Accuracy
        case 2:
            break;

        // Handle ITEM3 effects (Guard Spec, Rare Candy, cure status)
        case 3:
            // Rare Candy / EXP Candy
            if ((itemEffect[i] & ITEM3_LEVEL_UP)
             && GetMonData(mon, MON_DATA_LEVEL, NULL) != MAX_LEVEL)
            {
                u8 param = ItemId_GetHoldEffectParam(item);
                dataUnsigned = 0;

                if (param == 0) // Rare Candy
                {
                    dataUnsigned = gExperienceTables[gSpeciesInfo[GetMonData(mon, MON_DATA_SPECIES, NULL)].growthRate][GetMonData(mon, MON_DATA_LEVEL, NULL) + 1];
                }
                else if (param - 1 < ARRAY_COUNT(sExpCandyExperienceTable)) // EXP Candies
                {
                    u16 species = GetMonData(mon, MON_DATA_SPECIES, NULL);
                    dataUnsigned = sExpCandyExperienceTable[param - 1] + GetMonData(mon, MON_DATA_EXP, NULL);

                    if (B_RARE_CANDY_CAP && B_EXP_CAP_TYPE == EXP_CAP_HARD)
                    {
                        u32 currentLevelCap = GetCurrentLevelCap();
                        if (dataUnsigned > gExperienceTables[gSpeciesInfo[species].growthRate][currentLevelCap])
                            dataUnsigned = gExperienceTables[gSpeciesInfo[species].growthRate][currentLevelCap];
                    }
                    else if (dataUnsigned > gExperienceTables[gSpeciesInfo[species].growthRate][MAX_LEVEL])
                    {
                        dataUnsigned = gExperienceTables[gSpeciesInfo[species].growthRate][MAX_LEVEL];
                    }
                }

                if (dataUnsigned != 0) // Failsafe
                {
                    SetMonData(mon, MON_DATA_EXP, &dataUnsigned);
                    CalculateMonStats(mon);
                    retVal = FALSE;
                }
            }

            // Cure status
            if ((itemEffect[i] & ITEM3_SLEEP) && HealStatusConditions(mon, STATUS1_SLEEP, battlerId) == 0)
                retVal = FALSE;
            if ((itemEffect[i] & ITEM3_POISON) && HealStatusConditions(mon, STATUS1_PSN_ANY | STATUS1_TOXIC_COUNTER, battlerId) == 0)
                retVal = FALSE;
            if ((itemEffect[i] & ITEM3_BURN) && HealStatusConditions(mon, STATUS1_BURN, battlerId) == 0)
                retVal = FALSE;
            if ((itemEffect[i] & ITEM3_FREEZE) && HealStatusConditions(mon, STATUS1_FREEZE | STATUS1_FROSTBITE, battlerId) == 0)
                retVal = FALSE;
            if ((itemEffect[i] & ITEM3_PARALYSIS) && HealStatusConditions(mon, STATUS1_PARALYSIS, battlerId) == 0)
                retVal = FALSE;
            break;

        // Handle ITEM4 effects (Change HP/Atk EVs, HP heal, PP heal, PP up, Revive, and evolution stones)
        case 4:
            effectFlags = itemEffect[i];

            // PP Up
            if (effectFlags & ITEM4_PP_UP)
            {
                effectFlags &= ~ITEM4_PP_UP;
                dataUnsigned = (GetMonData(mon, MON_DATA_PP_BONUSES, NULL) & gPPUpGetMask[moveIndex]) >> (moveIndex * 2);
                temp1 = CalculatePPWithBonus(GetMonData(mon, MON_DATA_MOVE1 + moveIndex, NULL), GetMonData(mon, MON_DATA_PP_BONUSES, NULL), moveIndex);
                if (dataUnsigned <= 2 && temp1 > 4)
                {
                    dataUnsigned = GetMonData(mon, MON_DATA_PP_BONUSES, NULL) + gPPUpAddValues[moveIndex];
                    SetMonData(mon, MON_DATA_PP_BONUSES, &dataUnsigned);

                    dataUnsigned = CalculatePPWithBonus(GetMonData(mon, MON_DATA_MOVE1 + moveIndex, NULL), dataUnsigned, moveIndex) - temp1;
                    dataUnsigned = GetMonData(mon, MON_DATA_PP1 + moveIndex, NULL) + dataUnsigned;
                    SetMonData(mon, MON_DATA_PP1 + moveIndex, &dataUnsigned);
                    retVal = FALSE;
                }
            }
            temp1 = 0;

            // Loop through and try each of the remaining ITEM4 effects
            while (effectFlags != 0)
            {
                if (effectFlags & 1)
                {
                    switch (temp1)
                    {
                    case 0: // ITEM4_EV_HP
                    case 1: // ITEM4_EV_ATK
                        evCount = GetMonEVCount(mon);
                        temp2 = itemEffect[itemEffectParam];
                        dataSigned = GetMonData(mon, sGetMonDataEVConstants[temp1], NULL);
                        evChange = temp2;

                        if (evChange > 0) // Increasing EV (HP or Atk)
                        {
                            // Has EV increase limit already been reached?
                            if (evCount >= MAX_TOTAL_EVS)
                                return TRUE;

                            if (itemEffect[10] & ITEM10_IS_VITAMIN)
                                evCap = EV_ITEM_RAISE_LIMIT;
                            else
                                evCap = MAX_PER_STAT_EVS;

                            if (dataSigned >= evCap)
                                break;

                            // Limit the increase
                            if (dataSigned + evChange > evCap)
                                temp2 = evCap - (dataSigned + evChange) + evChange;
                            else
                                temp2 = evChange;

                            if (evCount + temp2 > MAX_TOTAL_EVS)
                                temp2 += MAX_TOTAL_EVS - (evCount + temp2);

                            dataSigned += temp2;
                        }
                        else if (evChange < 0) // Decreasing EV (HP or Atk)
                        {
                            if (dataSigned == 0)
                            {
                                // No EVs to lose, but make sure friendship updates anyway
                                friendshipOnly = TRUE;
                                itemEffectParam++;
                                break;
                            }
                            dataSigned += evChange;
                            if (I_BERRY_EV_JUMP == GEN_4 && dataSigned > 100)
                                dataSigned = 100;
                            if (dataSigned < 0)
                                dataSigned = 0;
                        }
                        else // Reset EV (HP or Atk)
                        {
                            if (dataSigned == 0)
                                break;

                            dataSigned = 0;
                        }

                        // Update EVs and stats
                        SetMonData(mon, sGetMonDataEVConstants[temp1], &dataSigned);
                        CalculateMonStats(mon);
                        itemEffectParam++;
                        retVal = FALSE;
                        break;

                    case 2: // ITEM4_HEAL_HP
                        // Check use validity.
                        if ((effectFlags & (ITEM4_REVIVE >> 2) && GetMonData(mon, MON_DATA_HP, NULL) != 0)
                              || (!(effectFlags & (ITEM4_REVIVE >> 2)) && GetMonData(mon, MON_DATA_HP, NULL) == 0))
                        {
                            itemEffectParam++;
                            break;
                        }

                        // Get amount of HP to restore
                        dataUnsigned = itemEffect[itemEffectParam++];
                        switch (dataUnsigned)
                        {
                        case ITEM6_HEAL_HP_FULL:
                            dataUnsigned = GetMonData(mon, MON_DATA_MAX_HP, NULL) - GetMonData(mon, MON_DATA_HP, NULL);
                            break;
                        case ITEM6_HEAL_HP_HALF:
                            dataUnsigned = GetMonData(mon, MON_DATA_MAX_HP, NULL) / 2;
                            if (dataUnsigned == 0)
                                dataUnsigned = 1;
                            break;
                        case ITEM6_HEAL_HP_LVL_UP:
                            dataUnsigned = gBattleScripting.levelUpHP;
                            break;
                        case ITEM6_HEAL_HP_QUARTER:
                            dataUnsigned = GetMonData(mon, MON_DATA_MAX_HP, NULL) / 4;
                            if (dataUnsigned == 0)
                                dataUnsigned = 1;
                            break;
                        }

                        // Only restore HP if not at max health
                        if (GetMonData(mon, MON_DATA_MAX_HP, NULL) != GetMonData(mon, MON_DATA_HP, NULL))
                        {
                            // Restore HP
                            dataUnsigned = GetMonData(mon, MON_DATA_HP, NULL) + dataUnsigned;
                            if (dataUnsigned > GetMonData(mon, MON_DATA_MAX_HP, NULL))
                                dataUnsigned = GetMonData(mon, MON_DATA_MAX_HP, NULL);
                            SetMonData(mon, MON_DATA_HP, &dataUnsigned);
                            retVal = FALSE;
                        }
                        effectFlags &= ~(ITEM4_REVIVE >> 2);
                        break;

                    case 3: // ITEM4_HEAL_PP
                        if (!(effectFlags & (ITEM4_HEAL_PP_ONE >> 3)))
                        {
                            // Heal PP for all moves
                            for (temp2 = 0; (signed)(temp2) < (signed)(MAX_MON_MOVES); temp2++)
                            {
                                u16 moveId;
                                dataUnsigned = GetMonData(mon, MON_DATA_PP1 + temp2, NULL);
                                moveId = GetMonData(mon, MON_DATA_MOVE1 + temp2, NULL);
                                if (dataUnsigned != CalculatePPWithBonus(moveId, GetMonData(mon, MON_DATA_PP_BONUSES, NULL), temp2))
                                {
                                    dataUnsigned += itemEffect[itemEffectParam];
                                    moveId = GetMonData(mon, MON_DATA_MOVE1 + temp2, NULL); // Redundant
                                    if (dataUnsigned > CalculatePPWithBonus(moveId, GetMonData(mon, MON_DATA_PP_BONUSES, NULL), temp2))
                                    {
                                        moveId = GetMonData(mon, MON_DATA_MOVE1 + temp2, NULL); // Redundant
                                        dataUnsigned = CalculatePPWithBonus(moveId, GetMonData(mon, MON_DATA_PP_BONUSES, NULL), temp2);
                                    }
                                    SetMonData(mon, MON_DATA_PP1 + temp2, &dataUnsigned);
                                    retVal = FALSE;
                                }
                            }
                            itemEffectParam++;
                        }
                        else
                        {
                            // Heal PP for one move
                            u16 moveId;
                            dataUnsigned = GetMonData(mon, MON_DATA_PP1 + moveIndex, NULL);
                            moveId = GetMonData(mon, MON_DATA_MOVE1 + moveIndex, NULL);
                            if (dataUnsigned != CalculatePPWithBonus(moveId, GetMonData(mon, MON_DATA_PP_BONUSES, NULL), moveIndex))
                            {
                                dataUnsigned += itemEffect[itemEffectParam++];
                                moveId = GetMonData(mon, MON_DATA_MOVE1 + moveIndex, NULL); // Redundant
                                if (dataUnsigned > CalculatePPWithBonus(moveId, GetMonData(mon, MON_DATA_PP_BONUSES, NULL), moveIndex))
                                {
                                    moveId = GetMonData(mon, MON_DATA_MOVE1 + moveIndex, NULL); // Redundant
                                    dataUnsigned = CalculatePPWithBonus(moveId, GetMonData(mon, MON_DATA_PP_BONUSES, NULL), moveIndex);
                                }
                                SetMonData(mon, MON_DATA_PP1 + moveIndex, &dataUnsigned);
                                retVal = FALSE;
                            }
                        }
                        break;

                    // cases 4-6 are ITEM4_HEAL_PP_ONE, ITEM4_PP_UP, and ITEM4_REVIVE, which
                    // are already handled above by other cases or before the loop

                    case 7: // ITEM4_EVO_STONE
                        {
                            u16 targetSpecies = GetEvolutionTargetSpecies(mon, EVO_MODE_ITEM_USE, item, NULL);

                            if (targetSpecies != SPECIES_NONE)
                            {
                                BeginEvolutionScene(mon, targetSpecies, FALSE, partyIndex);
                                return FALSE;
                            }
                        }
                        break;
                    }
                }
                temp1++;
                effectFlags >>= 1;
            }
            break;

        // Handle ITEM5 effects (Change Def/SpDef/SpAtk/Speed EVs, PP Max, and friendship changes)
        case 5:
            effectFlags = itemEffect[i];
            temp1 = 0;

            // Loop through and try each of the ITEM5 effects
            while (effectFlags != 0)
            {
                if (effectFlags & 1)
                {
                    switch (temp1)
                    {
                    case 0: // ITEM5_EV_DEF
                    case 1: // ITEM5_EV_SPEED
                    case 2: // ITEM5_EV_SPDEF
                    case 3: // ITEM5_EV_SPATK
                        evCount = GetMonEVCount(mon);
                        temp2 = itemEffect[itemEffectParam];
                        dataSigned = GetMonData(mon, sGetMonDataEVConstants[temp1 + 2], NULL);
                        evChange = temp2;
                        if (evChange > 0) // Increasing EV
                        {
                            // Has EV increase limit already been reached?
                            if (evCount >= MAX_TOTAL_EVS)
                                return TRUE;

                            if (itemEffect[10] & ITEM10_IS_VITAMIN)
                                evCap = EV_ITEM_RAISE_LIMIT;
                            else
                                evCap = MAX_PER_STAT_EVS;

                            if (dataSigned >= evCap)
                                break;

                            // Limit the increase
                            if (dataSigned + evChange > evCap)
                                temp2 = evCap - (dataSigned + evChange) + evChange;
                            else
                                temp2 = evChange;

                            if (evCount + temp2 > MAX_TOTAL_EVS)
                                temp2 += MAX_TOTAL_EVS - (evCount + temp2);

                            dataSigned += temp2;
                        }
                        else if (evChange < 0) // Decreasing EV
                        {
                            if (dataSigned == 0)
                            {
                                // No EVs to lose, but make sure friendship updates anyway
                                friendshipOnly = TRUE;
                                itemEffectParam++;
                                break;
                            }
                            dataSigned += evChange;
                            if (I_BERRY_EV_JUMP == GEN_4 && dataSigned > 100)
                                dataSigned = 100;
                            if (dataSigned < 0)
                                dataSigned = 0;
                        }
                        else // Reset EV
                        {
                            if (dataSigned == 0)
                                break;

                            dataSigned = 0;
                        }

                        // Update EVs and stats
                        SetMonData(mon, sGetMonDataEVConstants[temp1 + 2], &dataSigned);
                        CalculateMonStats(mon);
                        retVal = FALSE;
                        itemEffectParam++;
                        break;

                    case 4: // ITEM5_PP_MAX
                        dataUnsigned = (GetMonData(mon, MON_DATA_PP_BONUSES, NULL) & gPPUpGetMask[moveIndex]) >> (moveIndex * 2);
                        temp2 = CalculatePPWithBonus(GetMonData(mon, MON_DATA_MOVE1 + moveIndex, NULL), GetMonData(mon, MON_DATA_PP_BONUSES, NULL), moveIndex);

                        // Check if 3 PP Ups have been applied already, and that the move has a total PP of at least 5 (excludes Sketch)
                        if (dataUnsigned < 3 && temp2 >= 5)
                        {
                            dataUnsigned = GetMonData(mon, MON_DATA_PP_BONUSES, NULL);
                            dataUnsigned &= gPPUpClearMask[moveIndex];
                            dataUnsigned += gPPUpAddValues[moveIndex] * 3; // Apply 3 PP Ups (max)

                            SetMonData(mon, MON_DATA_PP_BONUSES, &dataUnsigned);
                            dataUnsigned = CalculatePPWithBonus(GetMonData(mon, MON_DATA_MOVE1 + moveIndex, NULL), dataUnsigned, moveIndex) - temp2;
                            dataUnsigned = GetMonData(mon, MON_DATA_PP1 + moveIndex, NULL) + dataUnsigned;
                            SetMonData(mon, MON_DATA_PP1 + moveIndex, &dataUnsigned);
                            retVal = FALSE;
                        }
                        break;

                    case 5: // ITEM5_FRIENDSHIP_LOW
                        // Changes to friendship are given differently depending on
                        // how much friendship the Pokémon already has.
                        // In general, Pokémon with lower friendship receive more,
                        // and Pokémon with higher friendship receive less.
                        if (GetMonData(mon, MON_DATA_FRIENDSHIP, NULL) < 100)
                            UPDATE_FRIENDSHIP_FROM_ITEM();
                        itemEffectParam++;
                        break;

                    case 6: // ITEM5_FRIENDSHIP_MID
                        if (GetMonData(mon, MON_DATA_FRIENDSHIP, NULL) >= 100 && GetMonData(mon, MON_DATA_FRIENDSHIP, NULL) < 200)
                            UPDATE_FRIENDSHIP_FROM_ITEM();
                        itemEffectParam++;
                        break;

                    case 7: // ITEM5_FRIENDSHIP_HIGH
                        if (GetMonData(mon, MON_DATA_FRIENDSHIP, NULL) >= 200)
                            UPDATE_FRIENDSHIP_FROM_ITEM();
                        itemEffectParam++;
                        break;
                    }
                }
                temp1++;
                effectFlags >>= 1;
            }
            break;
        }
    }
    return retVal;
}

bool8 HealStatusConditions(struct Pokemon *mon, u32 healMask, u8 battlerId)
{
    u32 status = GetMonData(mon, MON_DATA_STATUS, 0);

    if (status & healMask)
    {
        status &= ~healMask;
        SetMonData(mon, MON_DATA_STATUS, &status);
        if (gMain.inBattle && battlerId != MAX_BATTLERS_COUNT)
            gBattleMons[battlerId].status1 &= ~healMask;
        return FALSE;
    }
    else
    {
        return TRUE;
    }
}

u8 GetItemEffectParamOffset(u32 battler, u16 itemId, u8 effectByte, u8 effectBit)
{
    const u8 *temp;
    const u8 *itemEffect;
    u8 offset;
    int i;
    u8 j;
    u8 effectFlags;

    offset = ITEM_EFFECT_ARG_START;

    temp = ItemId_GetEffect(itemId);

    if (temp != NULL && !temp && itemId != ITEM_ENIGMA_BERRY_E_READER)
        return 0;

    if (itemId == ITEM_ENIGMA_BERRY_E_READER)
    {
        temp = gEnigmaBerries[battler].itemEffect;
    }

    itemEffect = temp;

    for (i = 0; i < ITEM_EFFECT_ARG_START; i++)
    {
        switch (i)
        {
        case 0:
        case 1:
        case 2:
        case 3:
            if (i == effectByte)
                return 0;
            break;
        case 4:
            effectFlags = itemEffect[4];
            if (effectFlags & ITEM4_PP_UP)
                effectFlags &= ~(ITEM4_PP_UP);
            j = 0;
            while (effectFlags)
            {
                if (effectFlags & 1)
                {
                    switch (j)
                    {
                    case 2: // ITEM4_HEAL_HP
                        if (effectFlags & (ITEM4_REVIVE >> 2))
                            effectFlags &= ~(ITEM4_REVIVE >> 2);
                        // fallthrough
                    case 0: // ITEM4_EV_HP
                        if (i == effectByte && (effectFlags & effectBit))
                            return offset;
                        offset++;
                        break;
                    case 1: // ITEM4_EV_ATK
                        if (i == effectByte && (effectFlags & effectBit))
                            return offset;
                        offset++;
                        break;
                    case 3: // ITEM4_HEAL_PP
                        if (i == effectByte && (effectFlags & effectBit))
                            return offset;
                        offset++;
                        break;
                    case 7: // ITEM4_EVO_STONE
                        if (i == effectByte)
                            return 0;
                        break;
                    }
                }
                j++;
                effectFlags >>= 1;
                if (i == effectByte)
                    effectBit >>= 1;
            }
            break;
        case 5:
            effectFlags = itemEffect[5];
            j = 0;
            while (effectFlags)
            {
                if (effectFlags & 1)
                {
                    switch (j)
                    {
                    case 0: // ITEM5_EV_DEF
                    case 1: // ITEM5_EV_SPEED
                    case 2: // ITEM5_EV_SPDEF
                    case 3: // ITEM5_EV_SPATK
                    case 4: // ITEM5_PP_MAX
                    case 5: // ITEM5_FRIENDSHIP_LOW
                    case 6: // ITEM5_FRIENDSHIP_MID
                        if (i == effectByte && (effectFlags & effectBit))
                            return offset;
                        offset++;
                        break;
                    case 7: // ITEM5_FRIENDSHIP_HIGH
                        if (i == effectByte)
                            return 0;
                        break;
                    }
                }
                j++;
                effectFlags >>= 1;
                if (i == effectByte)
                    effectBit >>= 1;
            }
            break;
        }
    }

    return offset;
}

static void BufferStatRoseMessage(s32 statIdx)
{
    gBattlerTarget = gBattlerInMenuId;
    StringCopy(gBattleTextBuff1, gStatNamesTable[sStatsToRaise[statIdx]]);
    if (B_X_ITEMS_BUFF >= GEN_7)
    {
        StringCopy(gBattleTextBuff2, gText_StatSharply);
        StringAppend(gBattleTextBuff2, gText_StatRose);
    }
    else
    {
        StringCopy(gBattleTextBuff2, gText_StatRose);
    }
    BattleStringExpandPlaceholdersToDisplayedString(gText_DefendersStatRose);
}

u8 *UseStatIncreaseItem(u16 itemId)
{
    const u8 *itemEffect;

    if (itemId == ITEM_ENIGMA_BERRY_E_READER)
    {
        if (gMain.inBattle)
            itemEffect = gEnigmaBerries[gBattlerInMenuId].itemEffect;
        else
        #if FREE_ENIGMA_BERRY == FALSE
            itemEffect = gSaveBlock1Ptr->enigmaBerry.itemEffect;
        #else
            itemEffect = 0;
        #endif //FREE_ENIGMA_BERRY
    }
    else
    {
        itemEffect = ItemId_GetEffect(itemId);
    }

    gPotentialItemEffectBattler = gBattlerInMenuId;

    if (itemEffect[0] & ITEM0_DIRE_HIT)
    {
        gBattlerAttacker = gBattlerInMenuId;
        BattleStringExpandPlaceholdersToDisplayedString(gText_PkmnGettingPumped);
    }

    switch (itemEffect[1])
    {
        case ITEM1_X_ATTACK:
            BufferStatRoseMessage(STAT_ATK);
            break;
        case ITEM1_X_DEFENSE:
            BufferStatRoseMessage(STAT_DEF);
            break;
        case ITEM1_X_SPEED:
            BufferStatRoseMessage(STAT_SPEED);
            break;
        case ITEM1_X_SPATK:
            BufferStatRoseMessage(STAT_SPATK);
            break;
        case ITEM1_X_SPDEF:
            BufferStatRoseMessage(STAT_SPDEF);
            break;
        case ITEM1_X_ACCURACY:
            BufferStatRoseMessage(STAT_ACC);
            break;
    }

    if (itemEffect[3] & ITEM3_GUARD_SPEC)
    {
        gBattlerAttacker = gBattlerInMenuId;
        BattleStringExpandPlaceholdersToDisplayedString(gText_PkmnShroudedInMist);
    }

    return gDisplayedStringBattle;
}

u8 GetNature(struct Pokemon *mon)
{
    return GetMonData(mon, MON_DATA_PERSONALITY, 0) % NUM_NATURES;
}

u8 GetNatureFromPersonality(u32 personality)
{
    return personality % NUM_NATURES;
}

static u32 GetGMaxTargetSpecies(u32 species)
{
    const struct FormChange *formChanges = GetSpeciesFormChanges(species);
    u32 i;
    for (i = 0; formChanges[i].method != FORM_CHANGE_TERMINATOR; i++)
    {
        if (formChanges[i].method == FORM_CHANGE_BATTLE_GIGANTAMAX)
            return formChanges[i].targetSpecies;
    }
    return SPECIES_NONE;
}

u16 GetEvolutionTargetSpecies(struct Pokemon *mon, u8 mode, u16 evolutionItem, struct Pokemon *tradePartner)
{
    int i, j;
    u16 targetSpecies = SPECIES_NONE;
    u16 species = GetMonData(mon, MON_DATA_SPECIES, 0);
    u16 heldItem = GetMonData(mon, MON_DATA_HELD_ITEM, 0);
    u32 personality = GetMonData(mon, MON_DATA_PERSONALITY, 0);
    u8 level;
    u16 friendship;
    u8 beauty = GetMonData(mon, MON_DATA_BEAUTY, 0);
    u16 upperPersonality = personality >> 16;
    u32 holdEffect, currentMap, partnerSpecies, partnerHeldItem, partnerHoldEffect;
    bool32 consumeItem = FALSE;
    u16 evolutionTracker = GetMonData(mon, MON_DATA_EVOLUTION_TRACKER, 0);
    const struct Evolution *evolutions = GetSpeciesEvolutions(species);

    if (evolutions == NULL)
        return SPECIES_NONE;

    if (tradePartner != NULL)
    {
        partnerSpecies = GetMonData(tradePartner, MON_DATA_SPECIES, 0);
        partnerHeldItem = GetMonData(tradePartner, MON_DATA_HELD_ITEM, 0);

        if (partnerHeldItem == ITEM_ENIGMA_BERRY_E_READER)
        #if FREE_ENIGMA_BERRY == FALSE
            partnerHoldEffect = gSaveBlock1Ptr->enigmaBerry.holdEffect;
        #else
            partnerHoldEffect = 0;
        #endif //FREE_ENIGMA_BERRY
        else
            partnerHoldEffect = ItemId_GetHoldEffect(partnerHeldItem);
    }
    else
    {
        partnerSpecies = SPECIES_NONE;
        partnerHeldItem = ITEM_NONE;
        partnerHoldEffect = HOLD_EFFECT_NONE;
    }

    if (heldItem == ITEM_ENIGMA_BERRY_E_READER)
    #if FREE_ENIGMA_BERRY == FALSE
        holdEffect = gSaveBlock1Ptr->enigmaBerry.holdEffect;
    #else
        holdEffect = 0;
    #endif //FREE_ENIGMA_BERRY
    else
        holdEffect = ItemId_GetHoldEffect(heldItem);

    // Prevent evolution with Everstone, unless we're just viewing the party menu with an evolution item
    if (holdEffect == HOLD_EFFECT_PREVENT_EVOLVE
        && mode != EVO_MODE_ITEM_CHECK
        && (P_KADABRA_EVERSTONE < GEN_4 || species != SPECIES_KADABRA))
        return SPECIES_NONE;

    switch (mode)
    {
    case EVO_MODE_NORMAL:
        level = GetMonData(mon, MON_DATA_LEVEL, 0);
        friendship = GetMonData(mon, MON_DATA_FRIENDSHIP, 0);

        for (i = 0; evolutions[i].method != EVOLUTIONS_END; i++)
        {
            if (SanitizeSpeciesId(evolutions[i].targetSpecies) == SPECIES_NONE)
                continue;

            switch (evolutions[i].method)
            {
            case EVO_FRIENDSHIP:
                if (friendship >= FRIENDSHIP_EVO_THRESHOLD)
                    targetSpecies = evolutions[i].targetSpecies;
                break;
            case EVO_FRIENDSHIP_DAY:
                if (GetTimeOfDay() != TIME_NIGHT && friendship >= FRIENDSHIP_EVO_THRESHOLD)
                    targetSpecies = evolutions[i].targetSpecies;
                break;
            case EVO_LEVEL_DAY:
                if (GetTimeOfDay() != TIME_NIGHT && evolutions[i].param <= level)
                    targetSpecies = evolutions[i].targetSpecies;
                break;
            case EVO_FRIENDSHIP_NIGHT:
                if (GetTimeOfDay() == TIME_NIGHT && friendship >= FRIENDSHIP_EVO_THRESHOLD)
                    targetSpecies = evolutions[i].targetSpecies;
                break;
            case EVO_LEVEL_NIGHT:
                if (GetTimeOfDay() == TIME_NIGHT && evolutions[i].param <= level)
                    targetSpecies = evolutions[i].targetSpecies;
                break;
            case EVO_ITEM_HOLD_NIGHT:
                if (GetTimeOfDay() == TIME_NIGHT && heldItem == evolutions[i].param)
                {
                    targetSpecies = evolutions[i].targetSpecies;
                    consumeItem = TRUE;
                }
                break;
            case EVO_ITEM_HOLD_DAY:
                if (GetTimeOfDay() != TIME_NIGHT && heldItem == evolutions[i].param)
                {
                    targetSpecies = evolutions[i].targetSpecies;
                    consumeItem = TRUE;
                }
                break;
            case EVO_LEVEL_DUSK:
                if (GetTimeOfDay() == TIME_EVENING && evolutions[i].param <= level)
                    targetSpecies = evolutions[i].targetSpecies;
                break;
            case EVO_LEVEL:
                if (evolutions[i].param <= level)
                    targetSpecies = evolutions[i].targetSpecies;
                break;
            case EVO_LEVEL_FEMALE:
                if (evolutions[i].param <= level && GetMonGender(mon) == MON_FEMALE)
                    targetSpecies = evolutions[i].targetSpecies;
                break;
            case EVO_LEVEL_MALE:
                if (evolutions[i].param <= level && GetMonGender(mon) == MON_MALE)
                    targetSpecies = evolutions[i].targetSpecies;
                break;
            case EVO_LEVEL_ATK_GT_DEF:
                if (evolutions[i].param <= level)
                    if (GetMonData(mon, MON_DATA_ATK, 0) > GetMonData(mon, MON_DATA_DEF, 0))
                        targetSpecies = evolutions[i].targetSpecies;
                break;
            case EVO_LEVEL_ATK_EQ_DEF:
                if (evolutions[i].param <= level)
                    if (GetMonData(mon, MON_DATA_ATK, 0) == GetMonData(mon, MON_DATA_DEF, 0))
                        targetSpecies = evolutions[i].targetSpecies;
                break;
            case EVO_LEVEL_ATK_LT_DEF:
                if (evolutions[i].param <= level)
                    if (GetMonData(mon, MON_DATA_ATK, 0) < GetMonData(mon, MON_DATA_DEF, 0))
                        targetSpecies = evolutions[i].targetSpecies;
                break;
            case EVO_LEVEL_SILCOON:
                if (evolutions[i].param <= level && (upperPersonality % 10) <= 4)
                    targetSpecies = evolutions[i].targetSpecies;
                break;
            case EVO_LEVEL_CASCOON:
                if (evolutions[i].param <= level && (upperPersonality % 10) > 4)
                    targetSpecies = evolutions[i].targetSpecies;
                break;
            case EVO_LEVEL_NINJASK:
                if (evolutions[i].param <= level)
                    targetSpecies = evolutions[i].targetSpecies;
                break;
            case EVO_LEVEL_FAMILY_OF_FOUR:
                if (evolutions[i].param <= level && (personality % 100) != 0)
                    targetSpecies = evolutions[i].targetSpecies;
                break;
            case EVO_LEVEL_FAMILY_OF_THREE:
                if (evolutions[i].param <= level && (personality % 100) == 0)
                    targetSpecies = evolutions[i].targetSpecies;
                break;
            case EVO_BEAUTY:
                if (evolutions[i].param <= beauty)
                    targetSpecies = evolutions[i].targetSpecies;
                break;
            case EVO_MOVE:
                if (MonKnowsMove(mon, evolutions[i].param))
                    targetSpecies = evolutions[i].targetSpecies;
                break;
            case EVO_MOVE_TWO_SEGMENT:
                if (MonKnowsMove(mon, evolutions[i].param) && (personality % 100) != 0)
                    targetSpecies = evolutions[i].targetSpecies;
                break;
            case EVO_MOVE_THREE_SEGMENT:
                if (MonKnowsMove(mon, evolutions[i].param) && (personality % 100) == 0)
                    targetSpecies = evolutions[i].targetSpecies;
                break;
            case EVO_FRIENDSHIP_MOVE_TYPE:
                if (friendship >= FRIENDSHIP_EVO_THRESHOLD)
                {
                    for (j = 0; j < MAX_MON_MOVES; j++)
                    {
                        if (gMovesInfo[GetMonData(mon, MON_DATA_MOVE1 + j, NULL)].type == evolutions[i].param)
                        {
                            targetSpecies = evolutions[i].targetSpecies;
                            break;
                        }
                    }
                }
                break;
            case EVO_SPECIFIC_MON_IN_PARTY:
                for (j = 0; j < PARTY_SIZE; j++)
                {
                    if (GetMonData(&gPlayerParty[j], MON_DATA_SPECIES, NULL) == evolutions[i].param)
                    {
                        targetSpecies = evolutions[i].targetSpecies;
                        break;
                    }
                }
                break;
            case EVO_LEVEL_DARK_TYPE_MON_IN_PARTY:
                if (evolutions[i].param <= level)
                {
                    for (j = 0; j < PARTY_SIZE; j++)
                    {
                        u16 currSpecies = GetMonData(&gPlayerParty[j], MON_DATA_SPECIES, NULL);
                        if (gSpeciesInfo[currSpecies].types[0] == TYPE_DARK
                         || gSpeciesInfo[currSpecies].types[1] == TYPE_DARK)
                        {
                            targetSpecies = evolutions[i].targetSpecies;
                            break;
                        }
                    }
                }
                break;
            case EVO_LEVEL_RAIN:
                j = GetCurrentWeather();
                if (evolutions[i].param <= level
                 && (j == WEATHER_RAIN || j == WEATHER_RAIN_THUNDERSTORM || j == WEATHER_DOWNPOUR))
                    targetSpecies = evolutions[i].targetSpecies;
                break;
            case EVO_LEVEL_FOG:
                j = GetCurrentWeather();
                if (evolutions[i].param <= level
                 && (j == WEATHER_FOG_HORIZONTAL || j == WEATHER_FOG_DIAGONAL))
                    targetSpecies = evolutions[i].targetSpecies;
                break;
            case EVO_MAPSEC:
                if (gMapHeader.regionMapSectionId == evolutions[i].param)
                    targetSpecies = evolutions[i].targetSpecies;
                break;
            case EVO_SPECIFIC_MAP:
                currentMap = ((gSaveBlock1Ptr->location.mapGroup) << 8 | gSaveBlock1Ptr->location.mapNum);
                if (currentMap == evolutions[i].param)
                    targetSpecies = evolutions[i].targetSpecies;
                break;
            case EVO_LEVEL_NATURE_AMPED:
                if (evolutions[i].param <= level)
                {
                    u8 nature = GetNature(mon);
                    switch (nature)
                    {
                    case NATURE_HARDY:
                    case NATURE_BRAVE:
                    case NATURE_ADAMANT:
                    case NATURE_NAUGHTY:
                    case NATURE_DOCILE:
                    case NATURE_IMPISH:
                    case NATURE_LAX:
                    case NATURE_HASTY:
                    case NATURE_JOLLY:
                    case NATURE_NAIVE:
                    case NATURE_RASH:
                    case NATURE_SASSY:
                    case NATURE_QUIRKY:
                        targetSpecies = evolutions[i].targetSpecies;
                        break;
                    }
                }
                break;
            case EVO_LEVEL_NATURE_LOW_KEY:
                if (evolutions[i].param <= level)
                {
                    u8 nature = GetNature(mon);
                    switch (nature)
                    {
                    case NATURE_LONELY:
                    case NATURE_BOLD:
                    case NATURE_RELAXED:
                    case NATURE_TIMID:
                    case NATURE_SERIOUS:
                    case NATURE_MODEST:
                    case NATURE_MILD:
                    case NATURE_QUIET:
                    case NATURE_BASHFUL:
                    case NATURE_CALM:
                    case NATURE_GENTLE:
                    case NATURE_CAREFUL:
                        targetSpecies = evolutions[i].targetSpecies;
                        break;
                    }
                }
                break;
            case EVO_ITEM_HOLD:
                if (heldItem == evolutions[i].param)
                {
                    targetSpecies = evolutions[i].targetSpecies;
                    consumeItem = TRUE;
                }
                break;
            case EVO_LEVEL_MOVE_TWENTY_TIMES:
                if (evolutionTracker >= 20)
                    targetSpecies = evolutions[i].targetSpecies;
                break;
            case EVO_LEVEL_RECOIL_DAMAGE_MALE:
                if (evolutionTracker >= evolutions[i].param && GetMonGender(mon) == MON_MALE)
                    targetSpecies = evolutions[i].targetSpecies;
                break;
            case EVO_LEVEL_RECOIL_DAMAGE_FEMALE:
                if (evolutionTracker >= evolutions[i].param && GetMonGender(mon) == MON_FEMALE)
                    targetSpecies = evolutions[i].targetSpecies;
                break;
            }
        }
        break;
    case EVO_MODE_TRADE:
        for (i = 0; evolutions[i].method != EVOLUTIONS_END; i++)
        {
            if (SanitizeSpeciesId(evolutions[i].targetSpecies) == SPECIES_NONE)
                continue;

            switch (evolutions[i].method)
            {
            case EVO_TRADE:
                targetSpecies = evolutions[i].targetSpecies;
                break;
            case EVO_TRADE_ITEM:
                if (evolutions[i].param == heldItem)
                {
                    targetSpecies = evolutions[i].targetSpecies;
                    consumeItem = TRUE;
                }
                break;
            case EVO_TRADE_SPECIFIC_MON:
                if (evolutions[i].param == partnerSpecies && partnerHoldEffect != HOLD_EFFECT_PREVENT_EVOLVE)
                    targetSpecies = evolutions[i].targetSpecies;
                break;
            }
        }
        break;
    case EVO_MODE_ITEM_USE:
    case EVO_MODE_ITEM_CHECK:
        for (i = 0; evolutions[i].method != EVOLUTIONS_END; i++)
        {
            if (SanitizeSpeciesId(evolutions[i].targetSpecies) == SPECIES_NONE)
                continue;

            switch (evolutions[i].method)
            {
            case EVO_ITEM:
                if (evolutions[i].param == evolutionItem)
                    targetSpecies = evolutions[i].targetSpecies;
                break;
            case EVO_ITEM_FEMALE:
                if (GetMonGender(mon) == MON_FEMALE && evolutions[i].param == evolutionItem)
                    targetSpecies = evolutions[i].targetSpecies;
                break;
            case EVO_ITEM_MALE:
                if (GetMonGender(mon) == MON_MALE && evolutions[i].param == evolutionItem)
                    targetSpecies = evolutions[i].targetSpecies;
                break;
            case EVO_ITEM_NIGHT:
                if (GetTimeOfDay() == TIME_NIGHT && evolutions[i].param == evolutionItem)
                    targetSpecies = evolutions[i].targetSpecies;
                break;
            case EVO_ITEM_DAY:
                if (GetTimeOfDay() != TIME_NIGHT && evolutions[i].param == evolutionItem)
                    targetSpecies = evolutions[i].targetSpecies;
                break;
            }
        }
        break;
    // Battle evolution without leveling; party slot is being passed into the evolutionItem arg.
    case EVO_MODE_BATTLE_SPECIAL:
        for (i = 0; evolutions[i].method != EVOLUTIONS_END; i++)
        {
            if (SanitizeSpeciesId(evolutions[i].targetSpecies) == SPECIES_NONE)
                continue;

            switch (evolutions[i].method)
            {
            case EVO_CRITICAL_HITS:
                if (gPartyCriticalHits[evolutionItem] >= evolutions[i].param)
                    targetSpecies = evolutions[i].targetSpecies;
                break;
            }
        }
        break;
    // Overworld evolution without leveling; evolution method is being passed into the evolutionItem arg.
    case EVO_MODE_OVERWORLD_SPECIAL:
        for (i = 0; evolutions[i].method != EVOLUTIONS_END; i++)
        {
            if (SanitizeSpeciesId(evolutions[i].targetSpecies) == SPECIES_NONE)
                continue;

            switch (evolutions[i].method)
            {
            case EVO_SCRIPT_TRIGGER_DMG:
            {
                u16 currentHp = GetMonData(mon, MON_DATA_HP, NULL);
                if (evolutionItem == EVO_SCRIPT_TRIGGER_DMG
                    && currentHp != 0
                    && (GetMonData(mon, MON_DATA_MAX_HP, NULL) - currentHp >= evolutions[i].param))
                    targetSpecies = evolutions[i].targetSpecies;
                break;
            }
            case EVO_DARK_SCROLL:
                if (evolutionItem == EVO_DARK_SCROLL)
                    targetSpecies = evolutions[i].targetSpecies;
                break;
            case EVO_WATER_SCROLL:
                if (evolutionItem == EVO_WATER_SCROLL)
                    targetSpecies = evolutions[i].targetSpecies;
                break;
            }
        }
        break;
    }

    // Pikachu, Meowth, and Eevee cannot evolve if they have the
    // Gigantamax Factor. We assume that is because their evolutions
    // do not have a Gigantamax Form.
    if (GetMonData(mon, MON_DATA_GIGANTAMAX_FACTOR, NULL)
     && GetGMaxTargetSpecies(species) != SPECIES_NONE
     && GetGMaxTargetSpecies(targetSpecies) == SPECIES_NONE)
    {
        return SPECIES_NONE;
    }

    if (consumeItem)
    {
        heldItem = ITEM_NONE;
        SetMonData(mon, MON_DATA_HELD_ITEM, &heldItem);
    }

    return targetSpecies;
}

bool8 IsMonPastEvolutionLevel(struct Pokemon *mon)
{
    int i;
    u16 species = GetMonData(mon, MON_DATA_SPECIES, 0);
    u8 level = GetMonData(mon, MON_DATA_LEVEL, 0);
    const struct Evolution *evolutions = GetSpeciesEvolutions(species);

    if (evolutions == NULL)
        return FALSE;

    for (i = 0; evolutions[i].method != EVOLUTIONS_END; i++)
    {
        if (SanitizeSpeciesId(evolutions[i].targetSpecies) == SPECIES_NONE)
            continue;

        switch (evolutions[i].method)
        {
        case EVO_LEVEL:
            if (evolutions[i].param <= level)
                return TRUE;
            break;
        }
    }

    return FALSE;
}

u16 NationalPokedexNumToSpecies(u16 nationalNum)
{
    u16 species;

    if (!nationalNum)
        return 0;

    species = 1;

    while (species < (NUM_SPECIES) && gSpeciesInfo[species].natDexNum != nationalNum)
        species++;

    if (species == NUM_SPECIES)
        return NATIONAL_DEX_NONE;

    return GET_BASE_SPECIES_ID(species);
}

u16 NationalToHoennOrder(u16 nationalNum)
{
    u16 hoennNum;

    if (!nationalNum)
        return 0;

    hoennNum = 0;

    while (hoennNum < (HOENN_DEX_COUNT - 1) && sHoennToNationalOrder[hoennNum] != nationalNum)
        hoennNum++;

    if (hoennNum >= HOENN_DEX_COUNT - 1)
        return 0;

    return hoennNum + 1;
}

u16 SpeciesToNationalPokedexNum(u16 species)
{
    species = SanitizeSpeciesId(species);
    if (!species)
        return NATIONAL_DEX_NONE;

    return gSpeciesInfo[species].natDexNum;
}

u16 SpeciesToHoennPokedexNum(u16 species)
{
    if (!species)
        return 0;
    return NationalToHoennOrder(gSpeciesInfo[species].natDexNum);
}

u16 HoennToNationalOrder(u16 hoennNum)
{
    if (!hoennNum || hoennNum >= HOENN_DEX_COUNT)
        return 0;

    return sHoennToNationalOrder[hoennNum - 1];
}

// Spots can be drawn on Spinda's color indexes 1, 2, or 3
#define FIRST_SPOT_COLOR 1
#define LAST_SPOT_COLOR  3

// To draw a spot pixel, add 4 to the color index
#define SPOT_COLOR_ADJUSTMENT 4
/*
    The function below handles drawing the randomly-placed spots on Spinda's front sprite.
    Spinda has 4 spots, each with an entry in gSpindaSpotGraphics. Each entry contains
    a base x and y coordinate for the spot and a 16x16 binary image. Each bit in the image
    determines whether that pixel should be considered part of the spot.

    The position of each spot is randomized using the Spinda's personality. The entire 32 bit
    personality value is used, 4 bits for each coordinate of the 4 spots. If the personality
    value is 0x87654321, then 0x1 will be used for the 1st spot's x coord, 0x2 will be used for
    the 1st spot's y coord, 0x3 will be used for the 2nd spot's x coord, and so on. Each
    coordinate is calculated as (baseCoord + (given 4 bits of personality) - 8). In effect this
    means each spot can start at any position -8 to +7 off of its base coordinates (256 possibilities).

    The function then loops over the 16x16 spot image. For each bit in the spot's binary image, if
    the bit is set then it's part of the spot; try to draw it. A pixel is drawn on Spinda if the
    pixel on Spinda satisfies the following formula: ((u8)(colorIndex - 1) <= 2). The -1 excludes
    transparent pixels, as these are index 0. Therefore only colors 1, 2, or 3 on Spinda will
    allow a spot to be drawn. These color indexes are Spinda's light brown body colors. To create
    the spot it adds 4 to the color index, so Spinda's spots will be colors 5, 6, and 7.

    The above is done two different ways in the function: one with << 4, and one without. This
    is because Spinda's sprite is a 4 bits per pixel image, but the pointer to Spinda's pixels
    (destPixels) is an 8 bit pointer, so it addresses two pixels. Shifting by 4 accesses the 2nd
    of these pixels, so this is done every other time.
*/
void DrawSpindaSpots(u32 personality, u8 *dest, bool32 isSecondFrame)
{
    s32 i;
    for (i = 0; i < (s32)ARRAY_COUNT(gSpindaSpotGraphics); i++)
    {
        s32 row;
        u8 x = gSpindaSpotGraphics[i].x + (personality & 0x0F);
        u8 y = gSpindaSpotGraphics[i].y + ((personality & 0xF0) >> 4);

        if (isSecondFrame)
        {
            x -= 12;
            y += 56;
        }
        else
        {
            x -= 8;
            y -= 8;
        }

        for (row = 0; row < SPINDA_SPOT_HEIGHT; row++)
        {
            s32 column;
            s32 spotPixelRow = gSpindaSpotGraphics[i].image[row];

            for (column = x; column < x + SPINDA_SPOT_WIDTH; column++)
            {
                /* Get target pixels on Spinda's sprite */
                u8 *destPixels = dest + ((column / 8) * TILE_SIZE_4BPP) +
                    ((column % 8) / 2) +
                    ((y / 8) * TILE_SIZE_4BPP * 8) +
                    ((y % 8) * 4);

                /* Is this pixel in the 16x16 spot image part of the spot? */
                if (spotPixelRow & 1)
                {
                    /* destPixels addressess two pixels, alternate which */
                    /* of the two pixels is being considered for drawing */
                    if (column & 1)
                    {
                        /* Draw spot pixel if this is Spinda's body color */
                        if ((u8)((*destPixels & 0xF0) - (FIRST_SPOT_COLOR << 4))
                            <= ((LAST_SPOT_COLOR - FIRST_SPOT_COLOR) << 4))
                            *destPixels += (SPOT_COLOR_ADJUSTMENT << 4);
                    }
                    else
                    {
                        /* Draw spot pixel if this is Spinda's body color */
                        if ((u8)((*destPixels & 0xF) - FIRST_SPOT_COLOR)
                            <= (LAST_SPOT_COLOR - FIRST_SPOT_COLOR))
                            *destPixels += SPOT_COLOR_ADJUSTMENT;
                    }
                }

                spotPixelRow >>= 1;
            }

            y++;
        }

        personality >>= 8;
    }
}

void EvolutionRenameMon(struct Pokemon *mon, u16 oldSpecies, u16 newSpecies)
{
    u8 language;
    GetMonData(mon, MON_DATA_NICKNAME, gStringVar1);
    language = GetMonData(mon, MON_DATA_LANGUAGE, &language);
    if (language == GAME_LANGUAGE && !StringCompare(GetSpeciesName(oldSpecies), gStringVar1))
        SetMonData(mon, MON_DATA_NICKNAME, GetSpeciesName(newSpecies));
}

// The below two functions determine which side of a multi battle the trainer battles on
// 0 is the left (top in  party menu), 1 is right (bottom in party menu)
u8 GetPlayerFlankId(void)
{
    u8 flankId = 0;
    switch (gLinkPlayers[GetMultiplayerId()].id)
    {
    case 0:
    case 3:
        flankId = 0;
        break;
    case 1:
    case 2:
        flankId = 1;
        break;
    }
    return flankId;
}

u16 GetLinkTrainerFlankId(u8 linkPlayerId)
{
    u16 flankId = 0;
    switch (gLinkPlayers[linkPlayerId].id)
    {
    case 0:
    case 3:
        flankId = 0;
        break;
    case 1:
    case 2:
        flankId = 1;
        break;
    }
    return flankId;
}

s32 GetBattlerMultiplayerId(u16 id)
{
    s32 multiplayerId;
    for (multiplayerId = 0; multiplayerId < MAX_LINK_PLAYERS; multiplayerId++)
        if (gLinkPlayers[multiplayerId].id == id)
            break;
    return multiplayerId;
}

u8 GetTrainerEncounterMusicId(u16 trainerOpponentId)
{
    if (InBattlePyramid())
        return GetTrainerEncounterMusicIdInBattlePyramid(trainerOpponentId);
    else if (InTrainerHillChallenge())
        return GetTrainerEncounterMusicIdInTrainerHill(trainerOpponentId);
    else
        return gTrainers[SanitizeTrainerId(trainerOpponentId)].encounterMusic_gender & (F_TRAINER_FEMALE - 1);
}

u16 ModifyStatByNature(u8 nature, u16 stat, u8 statIndex)
{
// Because this is a u16 it will be unable to store the
// result of the multiplication for any stat > 595 for a
// positive nature and > 728 for a negative nature.
// Neither occur in the base game, but this can happen if
// any Nature-affected base stat is increased to a value
// above 248. The closest by default is Shuckle at 230.
#ifdef BUGFIX
    u32 retVal;
#else
    u16 retVal;
#endif

    // Don't modify HP, Accuracy, or Evasion by nature
    if (statIndex <= STAT_HP || statIndex > NUM_NATURE_STATS)
        return stat;

    switch (gNatureStatTable[nature][statIndex - 1])
    {
    case 1:
        retVal = stat * 110;
        retVal /= 100;
        break;
    case -1:
        retVal = stat * 90;
        retVal /= 100;
        break;
    default:
        retVal = stat;
        break;
    }

    return retVal;
}

<<<<<<< HEAD
#define IS_LEAGUE_BATTLE(trainerClass)              \
    ((gBattleTypeFlags & BATTLE_TYPE_TRAINER)       \
    && (trainerClass == TRAINER_CLASS_ELITE_FOUR    \
     || trainerClass == TRAINER_CLASS_LEADER        \
     || trainerClass == TRAINER_CLASS_CHAMPION))    \

=======
>>>>>>> 18f84b78
void AdjustFriendship(struct Pokemon *mon, u8 event)
{
    u16 species, heldItem;
    u8 holdEffect;
    s8 mod;

    if (ShouldSkipFriendshipChange())
        return;

    species = GetMonData(mon, MON_DATA_SPECIES_OR_EGG, 0);
    heldItem = GetMonData(mon, MON_DATA_HELD_ITEM, 0);

    if (heldItem == ITEM_ENIGMA_BERRY_E_READER)
    {
        if (gMain.inBattle)
            holdEffect = gEnigmaBerries[0].holdEffect;
        else
        #if FREE_ENIGMA_BERRY == FALSE
            holdEffect = gSaveBlock1Ptr->enigmaBerry.holdEffect;
        #else
            holdEffect = 0;
        #endif //FREE_ENIGMA_BERRY
    }
    else
    {
        holdEffect = ItemId_GetHoldEffect(heldItem);
    }

    if (species && species != SPECIES_EGG)
    {
        u8 friendshipLevel = 0;
        s16 friendship = GetMonData(mon, MON_DATA_FRIENDSHIP, 0);
        u32 opponentTrainerClass = GetTrainerClassFromId(gTrainerBattleOpponent_A);

        if (friendship > 99)
            friendshipLevel++;
        if (friendship > 199)
            friendshipLevel++;

<<<<<<< HEAD
        if ((event != FRIENDSHIP_EVENT_WALKING || !(Random() & 1))
         && (event != FRIENDSHIP_EVENT_LEAGUE_BATTLE || IS_LEAGUE_BATTLE(opponentTrainerClass)))
=======
        if (event == FRIENDSHIP_EVENT_WALKING)
>>>>>>> 18f84b78
        {
            // 50% chance every 128 steps
            if (Random() & 1)
                return;
        }
        if (event == FRIENDSHIP_EVENT_LEAGUE_BATTLE)
        {
            // Only if it's a trainer battle with league progression significance
            if (!(gBattleTypeFlags & BATTLE_TYPE_TRAINER))
                return;
            if (!(gTrainers[gTrainerBattleOpponent_A].trainerClass == TRAINER_CLASS_LEADER
                || gTrainers[gTrainerBattleOpponent_A].trainerClass == TRAINER_CLASS_ELITE_FOUR
                || gTrainers[gTrainerBattleOpponent_A].trainerClass == TRAINER_CLASS_CHAMPION))
                return;
        }

        mod = sFriendshipEventModifiers[event][friendshipLevel];
        if (mod > 0 && holdEffect == HOLD_EFFECT_FRIENDSHIP_UP)
            // 50% increase, rounding down
            mod = (150 * mod) / 100;

        friendship += mod;
        if (mod > 0)
        {
            if (GetMonData(mon, MON_DATA_POKEBALL, NULL) == ITEM_LUXURY_BALL)
                friendship++;
            if (GetMonData(mon, MON_DATA_MET_LOCATION, NULL) == GetCurrentRegionMapSectionId())
                friendship++;
        }

        if (friendship < 0)
            friendship = 0;
        if (friendship > MAX_FRIENDSHIP)
            friendship = MAX_FRIENDSHIP;

        SetMonData(mon, MON_DATA_FRIENDSHIP, &friendship);
    }
}

void MonGainEVs(struct Pokemon *mon, u16 defeatedSpecies)
{
    u8 evs[NUM_STATS];
    u16 evIncrease = 0;
    u16 totalEVs = 0;
    u16 heldItem;
    u8 holdEffect;
    int i, multiplier;
    u8 stat;
    u8 bonus;

    heldItem = GetMonData(mon, MON_DATA_HELD_ITEM, 0);
    if (heldItem == ITEM_ENIGMA_BERRY_E_READER)
    {
        if (gMain.inBattle)
            holdEffect = gEnigmaBerries[0].holdEffect;
        else
        #if FREE_ENIGMA_BERRY == FALSE
            holdEffect = gSaveBlock1Ptr->enigmaBerry.holdEffect;
        #else
            holdEffect = 0;
        #endif //FREE_ENIGMA_BERRY
    }
    else
    {
        holdEffect = ItemId_GetHoldEffect(heldItem);
    }

    stat = ItemId_GetSecondaryId(heldItem);
    bonus = ItemId_GetHoldEffectParam(heldItem);

    for (i = 0; i < NUM_STATS; i++)
    {
        evs[i] = GetMonData(mon, MON_DATA_HP_EV + i, 0);
        totalEVs += evs[i];
    }

    for (i = 0; i < NUM_STATS; i++)
    {
        if (totalEVs >= MAX_TOTAL_EVS)
            break;

        if (CheckPartyHasHadPokerus(mon, 0))
            multiplier = 2;
        else
            multiplier = 1;

        switch (i)
        {
        case STAT_HP:
            if (holdEffect == HOLD_EFFECT_POWER_ITEM && stat == STAT_HP)
                evIncrease = (gSpeciesInfo[defeatedSpecies].evYield_HP + bonus) * multiplier;
            else
                evIncrease = gSpeciesInfo[defeatedSpecies].evYield_HP * multiplier;
            break;
        case STAT_ATK:
            if (holdEffect == HOLD_EFFECT_POWER_ITEM && stat == STAT_ATK)
                evIncrease = (gSpeciesInfo[defeatedSpecies].evYield_Attack + bonus) * multiplier;
            else
                evIncrease = gSpeciesInfo[defeatedSpecies].evYield_Attack * multiplier;
            break;
        case STAT_DEF:
            if (holdEffect == HOLD_EFFECT_POWER_ITEM && stat == STAT_DEF)
                evIncrease = (gSpeciesInfo[defeatedSpecies].evYield_Defense + bonus) * multiplier;
            else
                evIncrease = gSpeciesInfo[defeatedSpecies].evYield_Defense * multiplier;
            break;
        case STAT_SPEED:
            if (holdEffect == HOLD_EFFECT_POWER_ITEM && stat == STAT_SPEED)
                evIncrease = (gSpeciesInfo[defeatedSpecies].evYield_Speed + bonus) * multiplier;
            else
                evIncrease = gSpeciesInfo[defeatedSpecies].evYield_Speed * multiplier;
            break;
        case STAT_SPATK:
            if (holdEffect == HOLD_EFFECT_POWER_ITEM && stat == STAT_SPATK)
                evIncrease = (gSpeciesInfo[defeatedSpecies].evYield_SpAttack + bonus) * multiplier;
            else
                evIncrease = gSpeciesInfo[defeatedSpecies].evYield_SpAttack * multiplier;
            break;
        case STAT_SPDEF:
            if (holdEffect == HOLD_EFFECT_POWER_ITEM && stat == STAT_SPDEF)
                evIncrease = (gSpeciesInfo[defeatedSpecies].evYield_SpDefense + bonus) * multiplier;
            else
                evIncrease = gSpeciesInfo[defeatedSpecies].evYield_SpDefense * multiplier;
            break;
        }

        if (holdEffect == HOLD_EFFECT_MACHO_BRACE)
            evIncrease *= 2;

        if (totalEVs + (s16)evIncrease > MAX_TOTAL_EVS)
            evIncrease = ((s16)evIncrease + MAX_TOTAL_EVS) - (totalEVs + evIncrease);

        if (evs[i] + (s16)evIncrease > MAX_PER_STAT_EVS)
        {
            int val1 = (s16)evIncrease + MAX_PER_STAT_EVS;
            int val2 = evs[i] + evIncrease;
            evIncrease = val1 - val2;
        }

        evs[i] += evIncrease;
        totalEVs += evIncrease;
        SetMonData(mon, MON_DATA_HP_EV + i, &evs[i]);
    }
}

u16 GetMonEVCount(struct Pokemon *mon)
{
    int i;
    u16 count = 0;

    for (i = 0; i < NUM_STATS; i++)
        count += GetMonData(mon, MON_DATA_HP_EV + i, 0);

    return count;
}

void RandomlyGivePartyPokerus(struct Pokemon *party)
{
    u16 rnd = Random();
    if (rnd == 0x4000 || rnd == 0x8000 || rnd == 0xC000)
    {
        struct Pokemon *mon;

        do
        {
            rnd = Random() % PARTY_SIZE;
            mon = &party[rnd];
        }
        while (!GetMonData(mon, MON_DATA_SPECIES, 0) || GetMonData(mon, MON_DATA_IS_EGG, 0));

        if (!(CheckPartyHasHadPokerus(party, gBitTable[rnd])))
        {
            u8 rnd2;

            do
            {
                rnd2 = Random();
            }
            while ((rnd2 & 0x7) == 0);

            if (rnd2 & 0xF0)
                rnd2 &= 0x7;

            rnd2 |= (rnd2 << 4);
            rnd2 &= 0xF3;
            rnd2++;

            SetMonData(&party[rnd], MON_DATA_POKERUS, &rnd2);
        }
    }
}

u8 CheckPartyPokerus(struct Pokemon *party, u8 selection)
{
    u8 retVal;

    int partyIndex = 0;
    unsigned curBit = 1;
    retVal = 0;

    if (selection)
    {
        do
        {
            if ((selection & 1) && (GetMonData(&party[partyIndex], MON_DATA_POKERUS, 0) & 0xF))
                retVal |= curBit;
            partyIndex++;
            curBit <<= 1;
            selection >>= 1;
        }
        while (selection);
    }
    else if (GetMonData(&party[0], MON_DATA_POKERUS, 0) & 0xF)
    {
        retVal = 1;
    }

    return retVal;
}

u8 CheckPartyHasHadPokerus(struct Pokemon *party, u8 selection)
{
    u8 retVal;

    int partyIndex = 0;
    unsigned curBit = 1;
    retVal = 0;

    if (selection)
    {
        do
        {
            if ((selection & 1) && GetMonData(&party[partyIndex], MON_DATA_POKERUS, 0))
                retVal |= curBit;
            partyIndex++;
            curBit <<= 1;
            selection >>= 1;
        }
        while (selection);
    }
    else if (GetMonData(&party[0], MON_DATA_POKERUS, 0))
    {
        retVal = 1;
    }

    return retVal;
}

void UpdatePartyPokerusTime(u16 days)
{
    int i;
    for (i = 0; i < PARTY_SIZE; i++)
    {
        if (GetMonData(&gPlayerParty[i], MON_DATA_SPECIES, 0))
        {
            u8 pokerus = GetMonData(&gPlayerParty[i], MON_DATA_POKERUS, 0);
            if (pokerus & 0xF)
            {
                if ((pokerus & 0xF) < days || days > 4)
                    pokerus &= 0xF0;
                else
                    pokerus -= days;

                if (pokerus == 0)
                    pokerus = 0x10;

                SetMonData(&gPlayerParty[i], MON_DATA_POKERUS, &pokerus);
            }
        }
    }
}

void PartySpreadPokerus(struct Pokemon *party)
{
    if ((Random() % 3) == 0)
    {
        int i;
        for (i = 0; i < PARTY_SIZE; i++)
        {
            if (GetMonData(&party[i], MON_DATA_SPECIES, 0))
            {
                u8 pokerus = GetMonData(&party[i], MON_DATA_POKERUS, 0);
                u8 curPokerus = pokerus;
                if (pokerus)
                {
                    if (pokerus & 0xF)
                    {
                        // Spread to adjacent party members.
                        if (i != 0 && !(GetMonData(&party[i - 1], MON_DATA_POKERUS, 0) & 0xF0))
                            SetMonData(&party[i - 1], MON_DATA_POKERUS, &curPokerus);
                        if (i != (PARTY_SIZE - 1) && !(GetMonData(&party[i + 1], MON_DATA_POKERUS, 0) & 0xF0))
                        {
                            SetMonData(&party[i + 1], MON_DATA_POKERUS, &curPokerus);
                            i++;
                        }
                    }
                }
            }
        }
    }
}

bool8 TryIncrementMonLevel(struct Pokemon *mon)
{
    u16 species = GetMonData(mon, MON_DATA_SPECIES, 0);
    u8 nextLevel = GetMonData(mon, MON_DATA_LEVEL, 0) + 1;
    u32 expPoints = GetMonData(mon, MON_DATA_EXP, 0);
    if (expPoints > gExperienceTables[gSpeciesInfo[species].growthRate][MAX_LEVEL])
    {
        expPoints = gExperienceTables[gSpeciesInfo[species].growthRate][MAX_LEVEL];
        SetMonData(mon, MON_DATA_EXP, &expPoints);
    }
    if (nextLevel > GetCurrentLevelCap() || expPoints < gExperienceTables[gSpeciesInfo[species].growthRate][nextLevel])
    {
        return FALSE;
    }
    else
    {
        SetMonData(mon, MON_DATA_LEVEL, &nextLevel);
        return TRUE;
    }
}

static const u16 sUniversalMoves[] =
{
    MOVE_BIDE,
    MOVE_FRUSTRATION,
    MOVE_HIDDEN_POWER,
    MOVE_MIMIC,
    MOVE_NATURAL_GIFT,
    MOVE_RAGE,
    MOVE_RETURN,
    MOVE_SECRET_POWER,
    MOVE_SUBSTITUTE,
    MOVE_TERA_BLAST,
};

u8 CanLearnTeachableMove(u16 species, u16 move)
{
    if (species == SPECIES_EGG)
    {
        return FALSE;
    }
    else if (species == SPECIES_MEW)
    {
        switch (move)
        {
        case MOVE_BADDY_BAD:
        case MOVE_BOUNCY_BUBBLE:
        case MOVE_BUZZY_BUZZ:
        case MOVE_DRAGON_ASCENT:
        case MOVE_FLOATY_FALL:
        case MOVE_FREEZY_FROST:
        case MOVE_GLITZY_GLOW:
        case MOVE_RELIC_SONG:
        case MOVE_SAPPY_SEED:
        case MOVE_SECRET_SWORD:
        case MOVE_SIZZLY_SLIDE:
        case MOVE_SPARKLY_SWIRL:
        case MOVE_SPLISHY_SPLASH:
        case MOVE_VOLT_TACKLE:
        case MOVE_ZIPPY_ZAP:
            return FALSE;
        default:
            return TRUE;
        }
    }
    else
    {
        u32 i, j;
        const u16 *teachableLearnset = GetSpeciesTeachableLearnset(species);
        for (i = 0; i < ARRAY_COUNT(sUniversalMoves); i++)
        {
            if (sUniversalMoves[i] == move)
            {
                if (!gSpeciesInfo[species].tmIlliterate)
                {
                    if (move == MOVE_TERA_BLAST && GET_BASE_SPECIES_ID(species) == SPECIES_TERAPAGOS)
                        return FALSE;
                    if (GET_BASE_SPECIES_ID(species) == SPECIES_PYUKUMUKU && (move == MOVE_HIDDEN_POWER || move == MOVE_RETURN || move == MOVE_FRUSTRATION))
                        return FALSE;
                    return TRUE;
                }
                else
                {
                    const struct LevelUpMove *learnset = GetSpeciesLevelUpLearnset(species);

                    if (P_TM_LITERACY < GEN_6)
                        return FALSE;

                    for (j = 0; j < MAX_LEVEL_UP_MOVES && learnset[j].move != LEVEL_UP_MOVE_END; j++)
                    {
                        if (learnset[j].move == move)
                            return TRUE;
                    }
                    return FALSE;
                }
            }
        }
        for (i = 0; teachableLearnset[i] != MOVE_UNAVAILABLE; i++)
        {
            if (teachableLearnset[i] == move)
                return TRUE;
        }
        return FALSE;
    }
}

u8 GetMoveRelearnerMoves(struct Pokemon *mon, u16 *moves)
{
    u16 learnedMoves[4];
    u8 numMoves = 0;
    u16 species = GetMonData(mon, MON_DATA_SPECIES, 0);
    u8 level = GetMonData(mon, MON_DATA_LEVEL, 0);
    const struct LevelUpMove *learnset = GetSpeciesLevelUpLearnset(species);
    int i, j, k;

    for (i = 0; i < MAX_MON_MOVES; i++)
        learnedMoves[i] = GetMonData(mon, MON_DATA_MOVE1 + i, 0);

    for (i = 0; i < MAX_LEVEL_UP_MOVES; i++)
    {
        u16 moveLevel;

        if (learnset[i].move == LEVEL_UP_MOVE_END)
            break;

        moveLevel = learnset[i].level;

        if (moveLevel <= level)
        {
            for (j = 0; j < MAX_MON_MOVES && learnedMoves[j] != learnset[i].move; j++)
                ;

            if (j == MAX_MON_MOVES)
            {
                for (k = 0; k < numMoves && moves[k] != learnset[i].move; k++)
                    ;

                if (k == numMoves)
                    moves[numMoves++] = learnset[i].move;
            }
        }
    }

    return numMoves;
}

u8 GetLevelUpMovesBySpecies(u16 species, u16 *moves)
{
    u8 numMoves = 0;
    int i;
    const struct LevelUpMove *learnset = GetSpeciesLevelUpLearnset(species);

    for (i = 0; i < MAX_LEVEL_UP_MOVES && learnset[i].move != LEVEL_UP_MOVE_END; i++)
         moves[numMoves++] = learnset[i].move;

     return numMoves;
}

u8 GetNumberOfRelearnableMoves(struct Pokemon *mon)
{
    u16 learnedMoves[MAX_MON_MOVES];
    u16 moves[MAX_LEVEL_UP_MOVES];
    u8 numMoves = 0;
    u16 species = GetMonData(mon, MON_DATA_SPECIES_OR_EGG, 0);
    u8 level = GetMonData(mon, MON_DATA_LEVEL, 0);
    const struct LevelUpMove *learnset = GetSpeciesLevelUpLearnset(species);
    int i, j, k;

    if (species == SPECIES_EGG)
        return 0;

    for (i = 0; i < MAX_MON_MOVES; i++)
        learnedMoves[i] = GetMonData(mon, MON_DATA_MOVE1 + i, 0);

    for (i = 0; i < MAX_LEVEL_UP_MOVES; i++)
    {
        u16 moveLevel;

        if (learnset[i].move == LEVEL_UP_MOVE_END)
            break;

        moveLevel = learnset[i].level;

        if (moveLevel <= level)
        {
            for (j = 0; j < MAX_MON_MOVES && learnedMoves[j] != learnset[i].move; j++)
                ;

            if (j == MAX_MON_MOVES)
            {
                for (k = 0; k < numMoves && moves[k] != learnset[i].move; k++)
                    ;

                if (k == numMoves)
                    moves[numMoves++] = learnset[i].move;
            }
        }
    }

    return numMoves;
}

u16 SpeciesToPokedexNum(u16 species)
{
    if (IsNationalPokedexEnabled())
    {
        return SpeciesToNationalPokedexNum(species);
    }
    else
    {
        species = SpeciesToHoennPokedexNum(species);
        if (species <= HOENN_DEX_COUNT)
            return species;
        return 0xFFFF;
    }
}

bool32 IsSpeciesInHoennDex(u16 species)
{
    if (SpeciesToHoennPokedexNum(species) > HOENN_DEX_COUNT)
        return FALSE;
    else
        return TRUE;
}

u16 GetBattleBGM(void)
{
    if (gBattleTypeFlags & BATTLE_TYPE_LEGENDARY)
    {
        switch (GetMonData(&gEnemyParty[0], MON_DATA_SPECIES, NULL))
        {
        case SPECIES_RAYQUAZA:
            return MUS_VS_RAYQUAZA;
        case SPECIES_KYOGRE:
        case SPECIES_GROUDON:
            return MUS_VS_KYOGRE_GROUDON;
        case SPECIES_REGIROCK:
        case SPECIES_REGICE:
        case SPECIES_REGISTEEL:
        case SPECIES_REGIGIGAS:
        case SPECIES_REGIELEKI:
        case SPECIES_REGIDRAGO:
            return MUS_VS_REGI;
        default:
            return MUS_RG_VS_LEGEND;
        }
    }
    else if (gBattleTypeFlags & (BATTLE_TYPE_LINK | BATTLE_TYPE_RECORDED_LINK))
        return MUS_VS_TRAINER;
    else if (gBattleTypeFlags & BATTLE_TYPE_TRAINER)
    {
        u8 trainerClass;

        if (gBattleTypeFlags & BATTLE_TYPE_FRONTIER)
            trainerClass = GetFrontierOpponentClass(gTrainerBattleOpponent_A);
        else if (gBattleTypeFlags & BATTLE_TYPE_TRAINER_HILL)
            trainerClass = TRAINER_CLASS_EXPERT;
        else
            trainerClass = GetTrainerClassFromId(gTrainerBattleOpponent_A);

        switch (trainerClass)
        {
        case TRAINER_CLASS_AQUA_LEADER:
        case TRAINER_CLASS_MAGMA_LEADER:
            return MUS_VS_AQUA_MAGMA_LEADER;
        case TRAINER_CLASS_TEAM_AQUA:
        case TRAINER_CLASS_TEAM_MAGMA:
        case TRAINER_CLASS_AQUA_ADMIN:
        case TRAINER_CLASS_MAGMA_ADMIN:
            return MUS_VS_AQUA_MAGMA;
        case TRAINER_CLASS_LEADER:
            return MUS_VS_GYM_LEADER;
        case TRAINER_CLASS_CHAMPION:
            return MUS_VS_CHAMPION;
        case TRAINER_CLASS_RIVAL:
            if (gBattleTypeFlags & BATTLE_TYPE_FRONTIER)
                return MUS_VS_RIVAL;
            if (!StringCompare(GetTrainerNameFromId(gTrainerBattleOpponent_A), gText_BattleWallyName))
                return MUS_VS_TRAINER;
            return MUS_VS_RIVAL;
        case TRAINER_CLASS_ELITE_FOUR:
            return MUS_VS_ELITE_FOUR;
        case TRAINER_CLASS_SALON_MAIDEN:
        case TRAINER_CLASS_DOME_ACE:
        case TRAINER_CLASS_PALACE_MAVEN:
        case TRAINER_CLASS_ARENA_TYCOON:
        case TRAINER_CLASS_FACTORY_HEAD:
        case TRAINER_CLASS_PIKE_QUEEN:
        case TRAINER_CLASS_PYRAMID_KING:
            return MUS_VS_FRONTIER_BRAIN;
        default:
            return MUS_VS_TRAINER;
        }
    }
    else
        return MUS_VS_WILD;
}

void PlayBattleBGM(void)
{
    ResetMapMusic();
    m4aMPlayAllStop();
    PlayBGM(GetBattleBGM());
}

void PlayMapChosenOrBattleBGM(u16 songId)
{
    ResetMapMusic();
    m4aMPlayAllStop();
    if (songId)
        PlayNewMapMusic(songId);
    else
        PlayNewMapMusic(GetBattleBGM());
}

// Identical to PlayMapChosenOrBattleBGM, but uses a task instead
// Only used by Battle Dome
#define tSongId data[0]
void CreateTask_PlayMapChosenOrBattleBGM(u16 songId)
{
    u8 taskId;

    ResetMapMusic();
    m4aMPlayAllStop();

    taskId = CreateTask(Task_PlayMapChosenOrBattleBGM, 0);
    gTasks[taskId].tSongId = songId;
}

static void Task_PlayMapChosenOrBattleBGM(u8 taskId)
{
    if (gTasks[taskId].tSongId)
        PlayNewMapMusic(gTasks[taskId].tSongId);
    else
        PlayNewMapMusic(GetBattleBGM());
    DestroyTask(taskId);
}

#undef tSongId

const u32 *GetMonFrontSpritePal(struct Pokemon *mon)
{
    u16 species = GetMonData(mon, MON_DATA_SPECIES_OR_EGG, NULL);
    bool32 isShiny = GetMonData(mon, MON_DATA_IS_SHINY, NULL);
    u32 personality = GetMonData(mon, MON_DATA_PERSONALITY, NULL);
    return GetMonSpritePalFromSpeciesAndPersonality(species, isShiny, personality);
}

const u32 *GetMonSpritePalFromSpeciesAndPersonality(u16 species, bool32 isShiny, u32 personality)
{
    species = SanitizeSpeciesId(species);

    if (isShiny)
    {
        if (gSpeciesInfo[species].shinyPaletteFemale != NULL && IsPersonalityFemale(species, personality))
            return gSpeciesInfo[species].shinyPaletteFemale;
        else if (gSpeciesInfo[species].shinyPalette != NULL)
            return gSpeciesInfo[species].shinyPalette;
        else
            return gSpeciesInfo[SPECIES_NONE].shinyPalette;
    }
    else
    {
        if (gSpeciesInfo[species].paletteFemale != NULL && IsPersonalityFemale(species, personality))
            return gSpeciesInfo[species].paletteFemale;
        else if (gSpeciesInfo[species].palette != NULL)
            return gSpeciesInfo[species].palette;
        else
            return gSpeciesInfo[SPECIES_NONE].palette;
    }
}

bool8 IsMoveHM(u16 move)
{
    int i = 0;
    while (sHMMoves[i] != HM_MOVES_END)
    {
        if (sHMMoves[i++] == move)
            return TRUE;
    }
    return FALSE;
}

bool8 IsMonSpriteNotFlipped(u16 species)
{
    return gSpeciesInfo[species].noFlip;
}

s8 GetMonFlavorRelation(struct Pokemon *mon, u8 flavor)
{
    u8 nature = GetNature(mon);
    return gPokeblockFlavorCompatibilityTable[nature * FLAVOR_COUNT + flavor];
}

s8 GetFlavorRelationByPersonality(u32 personality, u8 flavor)
{
    u8 nature = GetNatureFromPersonality(personality);
    return gPokeblockFlavorCompatibilityTable[nature * FLAVOR_COUNT + flavor];
}

bool8 IsTradedMon(struct Pokemon *mon)
{
    u8 otName[PLAYER_NAME_LENGTH + 1];
    u32 otId;
    GetMonData(mon, MON_DATA_OT_NAME, otName);
    otId = GetMonData(mon, MON_DATA_OT_ID, 0);
    return IsOtherTrainer(otId, otName);
}

bool8 IsOtherTrainer(u32 otId, u8 *otName)
{
    if (otId ==
        (gSaveBlock2Ptr->playerTrainerId[0]
      | (gSaveBlock2Ptr->playerTrainerId[1] << 8)
      | (gSaveBlock2Ptr->playerTrainerId[2] << 16)
      | (gSaveBlock2Ptr->playerTrainerId[3] << 24)))
    {
        int i;
        for (i = 0; otName[i] != EOS; i++)
            if (otName[i] != gSaveBlock2Ptr->playerName[i])
                return TRUE;
        return FALSE;
    }

    return TRUE;
}

void MonRestorePP(struct Pokemon *mon)
{
    BoxMonRestorePP(&mon->box);
}

void BoxMonRestorePP(struct BoxPokemon *boxMon)
{
    int i;

    for (i = 0; i < MAX_MON_MOVES; i++)
    {
        if (GetBoxMonData(boxMon, MON_DATA_MOVE1 + i, 0))
        {
            u16 move = GetBoxMonData(boxMon, MON_DATA_MOVE1 + i, 0);
            u16 bonus = GetBoxMonData(boxMon, MON_DATA_PP_BONUSES, 0);
            u8 pp = CalculatePPWithBonus(move, bonus, i);
            SetBoxMonData(boxMon, MON_DATA_PP1 + i, &pp);
        }
    }
}

void SetMonPreventsSwitchingString(void)
{
    gLastUsedAbility = gBattleStruct->abilityPreventingSwitchout;

    gBattleTextBuff1[0] = B_BUFF_PLACEHOLDER_BEGIN;
    gBattleTextBuff1[1] = B_BUFF_MON_NICK_WITH_PREFIX;
    gBattleTextBuff1[2] = gBattleStruct->battlerPreventingSwitchout;
    gBattleTextBuff1[4] = B_BUFF_EOS;

    if (GetBattlerSide(gBattleStruct->battlerPreventingSwitchout) == B_SIDE_PLAYER)
        gBattleTextBuff1[3] = GetPartyIdFromBattlePartyId(gBattlerPartyIndexes[gBattleStruct->battlerPreventingSwitchout]);
    else
        gBattleTextBuff1[3] = gBattlerPartyIndexes[gBattleStruct->battlerPreventingSwitchout];

    PREPARE_MON_NICK_WITH_PREFIX_BUFFER(gBattleTextBuff2, gBattlerInMenuId, GetPartyIdFromBattlePartyId(gBattlerPartyIndexes[gBattlerInMenuId]))

    BattleStringExpandPlaceholders(gText_PkmnsXPreventsSwitching, gStringVar4);
}

static s32 GetWildMonTableIdInAlteringCave(u16 species)
{
    s32 i;
    for (i = 0; i < (s32) ARRAY_COUNT(sAlteringCaveWildMonHeldItems); i++)
        if (sAlteringCaveWildMonHeldItems[i].species == species)
            return i;
    return 0;
}

static inline bool32 CanFirstMonBoostHeldItemRarity(void)
{
    u32 ability;
    if (GetMonData(&gPlayerParty[0], MON_DATA_SANITY_IS_EGG))
        return FALSE;

    ability = GetMonAbility(&gPlayerParty[0]);
    if ((OW_COMPOUND_EYES < GEN_9) && ability == ABILITY_COMPOUND_EYES)
        return TRUE;
    else if ((OW_SUPER_LUCK == GEN_8) && ability == ABILITY_SUPER_LUCK)
        return TRUE;
    return FALSE;
}

void SetWildMonHeldItem(void)
{
    if (!(gBattleTypeFlags & (BATTLE_TYPE_LEGENDARY | BATTLE_TYPE_TRAINER | BATTLE_TYPE_PYRAMID | BATTLE_TYPE_PIKE)))
    {
        u16 rnd;
        u16 species;
        u16 count = (WILD_DOUBLE_BATTLE) ? 2 : 1;
        u16 i;
        bool32 itemHeldBoost = CanFirstMonBoostHeldItemRarity();
        u16 chanceNoItem = itemHeldBoost ? 20 : 45;
        u16 chanceNotRare = itemHeldBoost ? 80 : 95;

        for (i = 0; i < count; i++)
        {
            if (GetMonData(&gEnemyParty[i], MON_DATA_HELD_ITEM, NULL) != ITEM_NONE)
                continue; // prevent overwriting previously set item

            rnd = Random() % 100;
            species = GetMonData(&gEnemyParty[i], MON_DATA_SPECIES, 0);
            if (gMapHeader.mapLayoutId == LAYOUT_ALTERING_CAVE)
            {
                s32 alteringCaveId = GetWildMonTableIdInAlteringCave(species);
                if (alteringCaveId != 0)
                {
                    // In active Altering Cave, use special item list
                    if (rnd < chanceNotRare)
                        continue;
                    SetMonData(&gEnemyParty[i], MON_DATA_HELD_ITEM, &sAlteringCaveWildMonHeldItems[alteringCaveId].item);
                }
                else
                {
                    // In inactive Altering Cave, use normal items
                    if (rnd < chanceNoItem)
                        continue;
                    if (rnd < chanceNotRare)
                        SetMonData(&gEnemyParty[i], MON_DATA_HELD_ITEM, &gSpeciesInfo[species].itemCommon);
                    else
                        SetMonData(&gEnemyParty[i], MON_DATA_HELD_ITEM, &gSpeciesInfo[species].itemRare);
                }
            }
            else
            {
                if (gSpeciesInfo[species].itemCommon == gSpeciesInfo[species].itemRare && gSpeciesInfo[species].itemCommon != ITEM_NONE)
                {
                    // Both held items are the same, 100% chance to hold item
                    SetMonData(&gEnemyParty[i], MON_DATA_HELD_ITEM, &gSpeciesInfo[species].itemCommon);
                }
                else
                {
                    if (rnd < chanceNoItem)
                        continue;
                    if (rnd < chanceNotRare)
                        SetMonData(&gEnemyParty[i], MON_DATA_HELD_ITEM, &gSpeciesInfo[species].itemCommon);
                    else
                        SetMonData(&gEnemyParty[i], MON_DATA_HELD_ITEM, &gSpeciesInfo[species].itemRare);
                }
            }
        }
    }
}

bool8 IsMonShiny(struct Pokemon *mon)
{
    return GetMonData(mon, MON_DATA_IS_SHINY, NULL);
}

const u8 *GetTrainerPartnerName(void)
{
    if (gBattleTypeFlags & BATTLE_TYPE_INGAME_PARTNER)
    {
        if (gPartnerTrainerId == TRAINER_PARTNER(PARTNER_STEVEN))
        {
            return GetTrainerNameFromId(TRAINER_STEVEN);
        }
        else
        {
            GetFrontierTrainerName(gStringVar1, gPartnerTrainerId);
            return gStringVar1;
        }
    }
    else
    {
        u8 id = GetMultiplayerId();
        return gLinkPlayers[GetBattlerMultiplayerId(gLinkPlayers[id].id ^ 2)].name;
    }
}

#define READ_PTR_FROM_TASK(taskId, dataId)                      \
    (void *)(                                                   \
    ((u16)(gTasks[taskId].data[dataId]) |                       \
    ((u16)(gTasks[taskId].data[dataId + 1]) << 16)))

#define STORE_PTR_IN_TASK(ptr, taskId, dataId)                 \
{                                                              \
    gTasks[taskId].data[dataId] = (u32)(ptr);                  \
    gTasks[taskId].data[dataId + 1] = (u32)(ptr) >> 16;        \
}

#define sAnimId    data[2]
#define sAnimDelay data[3]

static void Task_AnimateAfterDelay(u8 taskId)
{
    if (--gTasks[taskId].sAnimDelay == 0)
    {
        LaunchAnimationTaskForFrontSprite(READ_PTR_FROM_TASK(taskId, 0), gTasks[taskId].sAnimId);
        DestroyTask(taskId);
    }
}

static void Task_PokemonSummaryAnimateAfterDelay(u8 taskId)
{
    if (--gTasks[taskId].sAnimDelay == 0)
    {
        StartMonSummaryAnimation(READ_PTR_FROM_TASK(taskId, 0), gTasks[taskId].sAnimId);
        SummaryScreen_SetAnimDelayTaskId(TASK_NONE);
        DestroyTask(taskId);
    }
}

void BattleAnimateFrontSprite(struct Sprite *sprite, u16 species, bool8 noCry, u8 panMode)
{
    if (gHitMarker & HITMARKER_NO_ANIMATIONS && !(gBattleTypeFlags & (BATTLE_TYPE_LINK | BATTLE_TYPE_RECORDED_LINK)))
        DoMonFrontSpriteAnimation(sprite, species, noCry, panMode | SKIP_FRONT_ANIM);
    else
        DoMonFrontSpriteAnimation(sprite, species, noCry, panMode);
}

void DoMonFrontSpriteAnimation(struct Sprite *sprite, u16 species, bool8 noCry, u8 panModeAnimFlag)
{
    s8 pan;
    switch (panModeAnimFlag & (u8)~SKIP_FRONT_ANIM) // Exclude anim flag to get pan mode
    {
    case 0:
        pan = -25;
        break;
    case 1:
        pan = 25;
        break;
    default:
        pan = 0;
        break;
    }
    if (panModeAnimFlag & SKIP_FRONT_ANIM)
    {
        // No animation, only check if cry needs to be played
        if (!noCry)
            PlayCry_Normal(species, pan);
        sprite->callback = SpriteCallbackDummy;
    }
    else
    {
        if (!noCry)
        {
            PlayCry_Normal(species, pan);
            if (HasTwoFramesAnimation(species))
                StartSpriteAnim(sprite, 1);
        }
        if (gSpeciesInfo[species].frontAnimDelay != 0)
        {
            // Animation has delay, start delay task
            u8 taskId = CreateTask(Task_AnimateAfterDelay, 0);
            STORE_PTR_IN_TASK(sprite, taskId, 0);
            gTasks[taskId].sAnimId = gSpeciesInfo[species].frontAnimId;
            gTasks[taskId].sAnimDelay = gSpeciesInfo[species].frontAnimDelay;
        }
        else
        {
            // No delay, start animation
            LaunchAnimationTaskForFrontSprite(sprite, gSpeciesInfo[species].frontAnimId);
        }
        sprite->callback = SpriteCallbackDummy_2;
    }
}

void PokemonSummaryDoMonAnimation(struct Sprite *sprite, u16 species, bool8 oneFrame)
{
    if (!oneFrame && HasTwoFramesAnimation(species))
        StartSpriteAnim(sprite, 1);
    if (gSpeciesInfo[species].frontAnimDelay != 0)
    {
        // Animation has delay, start delay task
        u8 taskId = CreateTask(Task_PokemonSummaryAnimateAfterDelay, 0);
        STORE_PTR_IN_TASK(sprite, taskId, 0);
        gTasks[taskId].sAnimId = gSpeciesInfo[species].frontAnimId;
        gTasks[taskId].sAnimDelay = gSpeciesInfo[species].frontAnimDelay;
        SummaryScreen_SetAnimDelayTaskId(taskId);
        SetSpriteCB_MonAnimDummy(sprite);
    }
    else
    {
        // No delay, start animation
        StartMonSummaryAnimation(sprite, gSpeciesInfo[species].frontAnimId);
    }
}

void StopPokemonAnimationDelayTask(void)
{
    u8 delayTaskId = FindTaskIdByFunc(Task_PokemonSummaryAnimateAfterDelay);
    if (delayTaskId != TASK_NONE)
        DestroyTask(delayTaskId);
}

void BattleAnimateBackSprite(struct Sprite *sprite, u16 species)
{
    if (gHitMarker & HITMARKER_NO_ANIMATIONS && !(gBattleTypeFlags & (BATTLE_TYPE_LINK | BATTLE_TYPE_RECORDED_LINK)))
    {
        sprite->callback = SpriteCallbackDummy;
    }
    else
    {
        LaunchAnimationTaskForBackSprite(sprite, GetSpeciesBackAnimSet(species));
        sprite->callback = SpriteCallbackDummy_2;
    }
}

// Identical to GetOpposingLinkMultiBattlerId but for the player
// "rightSide" from that team's perspective, i.e. B_POSITION_*_RIGHT
static u8 UNUSED GetOwnOpposingLinkMultiBattlerId(bool8 rightSide)
{
    s32 i;
    s32 battlerId = 0;
    u8 multiplayerId = GetMultiplayerId();
    switch (gLinkPlayers[multiplayerId].id)
    {
    case 0:
    case 2:
        battlerId = rightSide ? 1 : 3;
        break;
    case 1:
    case 3:
        battlerId = rightSide ? 2 : 0;
        break;
    }
    for (i = 0; i < MAX_LINK_PLAYERS; i++)
    {
        if (gLinkPlayers[i].id == (s16)battlerId)
            break;
    }
    return i;
}

u8 GetOpposingLinkMultiBattlerId(bool8 rightSide, u8 multiplayerId)
{
    s32 i;
    s32 battlerId = 0;
    switch (gLinkPlayers[multiplayerId].id)
    {
    case 0:
    case 2:
        battlerId = rightSide ? 1 : 3;
        break;
    case 1:
    case 3:
        battlerId = rightSide ? 2 : 0;
        break;
    }
    for (i = 0; i < MAX_LINK_PLAYERS; i++)
    {
        if (gLinkPlayers[i].id == (s16)battlerId)
            break;
    }
    return i;
}

u16 FacilityClassToPicIndex(u16 facilityClass)
{
    return gFacilityClassToPicIndex[facilityClass];
}

u16 PlayerGenderToFrontTrainerPicId(u8 playerGender)
{
    if (playerGender != MALE)
        return FacilityClassToPicIndex(FACILITY_CLASS_MAY);
    else
        return FacilityClassToPicIndex(FACILITY_CLASS_BRENDAN);
}

void HandleSetPokedexFlag(u16 nationalNum, u8 caseId, u32 personality)
{
    u8 getFlagCaseId = (caseId == FLAG_SET_SEEN) ? FLAG_GET_SEEN : FLAG_GET_CAUGHT;
    if (!GetSetPokedexFlag(nationalNum, getFlagCaseId)) // don't set if it's already set
    {
        GetSetPokedexFlag(nationalNum, caseId);
        if (NationalPokedexNumToSpecies(nationalNum) == SPECIES_UNOWN)
            gSaveBlock2Ptr->pokedex.unownPersonality = personality;
        if (NationalPokedexNumToSpecies(nationalNum) == SPECIES_SPINDA)
            gSaveBlock2Ptr->pokedex.spindaPersonality = personality;
    }
}

bool8 HasTwoFramesAnimation(u16 species)
{
    return species != SPECIES_UNOWN;
}

static bool8 ShouldSkipFriendshipChange(void)
{
    if (gMain.inBattle && gBattleTypeFlags & (BATTLE_TYPE_FRONTIER))
        return TRUE;
    if (!gMain.inBattle && (InBattlePike() || InBattlePyramid()))
        return TRUE;
    return FALSE;
}

// The below functions are for the 'MonSpritesGfxManager', a method of allocating
// space for Pokémon sprites. These are only used for the summary screen Pokémon
// sprites (unless gMonSpritesGfxPtr is in use), but were set up for more general use.
// Only the 'default' mode (MON_SPR_GFX_MODE_NORMAL) is used, which is set
// up to allocate 4 sprites using the battler sprite templates (gBattlerSpriteTemplates).
// MON_SPR_GFX_MODE_BATTLE is identical but never used.
// MON_SPR_GFX_MODE_FULL_PARTY is set up to allocate 7 sprites (party + trainer?)
// using a generic 64x64 template, and is also never used.

// Between the unnecessarily large sizes below, a mistake allocating the spritePointers
// field, and the fact that ultimately only 1 of the 4 sprite positions is used, this
// system wastes a good deal of memory.

#define ALLOC_FAIL_BUFFER (1 << 0)
#define ALLOC_FAIL_STRUCT (1 << 1)
#define GFX_MANAGER_ACTIVE 0xA3 // Arbitrary value

static void InitMonSpritesGfx_Battle(struct MonSpritesGfxManager* gfx)
{
    u16 i, j;
    for (i = 0; i < gfx->numSprites; i++)
    {
        gfx->templates[i] = gBattlerSpriteTemplates[i];
        for (j = 0; j < gfx->numFrames; j++)
            gfx->frameImages[i * gfx->numFrames + j].data = &gfx->spritePointers[i][j * MON_PIC_SIZE];

        gfx->templates[i].images = &gfx->frameImages[i * gfx->numFrames];
    }
}

static void InitMonSpritesGfx_FullParty(struct MonSpritesGfxManager* gfx)
{
    u16 i, j;
    for (i = 0; i < gfx->numSprites; i++)
    {
        gfx->templates[i] = sSpriteTemplate_64x64;
        for (j = 0; j < gfx->numFrames; j++)
            gfx->frameImages[i * gfx->numSprites + j].data = &gfx->spritePointers[i][j * MON_PIC_SIZE];

        gfx->templates[i].images = &gfx->frameImages[i * gfx->numSprites];
        gfx->templates[i].anims = gAnims_MonPic;
        gfx->templates[i].paletteTag = i;
    }
}

struct MonSpritesGfxManager *CreateMonSpritesGfxManager(u8 managerId, u8 mode)
{
    u8 i;
    u8 failureFlags;
    struct MonSpritesGfxManager *gfx;

    failureFlags = 0;
    managerId %= MON_SPR_GFX_MANAGERS_COUNT;
    gfx = AllocZeroed(sizeof(*gfx));
    if (gfx == NULL)
        return NULL;

    switch (mode)
    {
    case MON_SPR_GFX_MODE_FULL_PARTY:
        gfx->numSprites = PARTY_SIZE + 1;
        gfx->numSprites2 = PARTY_SIZE + 1;
        gfx->numFrames = MAX_MON_PIC_FRAMES;
        gfx->dataSize = 1;
        gfx->mode = MON_SPR_GFX_MODE_FULL_PARTY;
        break;
 // case MON_SPR_GFX_MODE_BATTLE:
    case MON_SPR_GFX_MODE_NORMAL:
    default:
        gfx->numSprites = MAX_BATTLERS_COUNT;
        gfx->numSprites2 = MAX_BATTLERS_COUNT;
        gfx->numFrames = MAX_MON_PIC_FRAMES;
        gfx->dataSize = 1;
        gfx->mode = MON_SPR_GFX_MODE_NORMAL;
        break;
    }

    // Set up sprite / sprite pointer buffers
    gfx->spriteBuffer = AllocZeroed(gfx->dataSize * MON_PIC_SIZE * MAX_MON_PIC_FRAMES * gfx->numSprites);
    gfx->spritePointers = AllocZeroed(gfx->numSprites * 32); // ? Only * 4 is necessary, perhaps they were thinking bits.
    if (gfx->spriteBuffer == NULL || gfx->spritePointers == NULL)
    {
        failureFlags |= ALLOC_FAIL_BUFFER;
    }
    else
    {
        for (i = 0; i < gfx->numSprites; i++)
            gfx->spritePointers[i] = gfx->spriteBuffer + (gfx->dataSize * MON_PIC_SIZE * MAX_MON_PIC_FRAMES * i);
    }

    // Set up sprite structs
    gfx->templates = AllocZeroed(sizeof(struct SpriteTemplate) * gfx->numSprites);
    gfx->frameImages = AllocZeroed(sizeof(struct SpriteFrameImage) * gfx->numSprites * gfx->numFrames);
    if (gfx->templates == NULL || gfx->frameImages == NULL)
    {
        failureFlags |= ALLOC_FAIL_STRUCT;
    }
    else
    {
        for (i = 0; i < gfx->numFrames * gfx->numSprites; i++)
            gfx->frameImages[i].size = MON_PIC_SIZE;

        switch (gfx->mode)
        {
        case MON_SPR_GFX_MODE_FULL_PARTY:
            InitMonSpritesGfx_FullParty(gfx);
            break;
        case MON_SPR_GFX_MODE_NORMAL:
        case MON_SPR_GFX_MODE_BATTLE:
        default:
            InitMonSpritesGfx_Battle(gfx);
            break;
        }
    }

    // If either of the allocations failed free their respective members
    if (failureFlags & ALLOC_FAIL_STRUCT)
    {
        TRY_FREE_AND_SET_NULL(gfx->frameImages);
        TRY_FREE_AND_SET_NULL(gfx->templates);
    }
    if (failureFlags & ALLOC_FAIL_BUFFER)
    {
        TRY_FREE_AND_SET_NULL(gfx->spritePointers);
        TRY_FREE_AND_SET_NULL(gfx->spriteBuffer);
    }

    if (failureFlags)
    {
        // Clear, something failed to allocate
        memset(gfx, 0, sizeof(*gfx));
        Free(gfx);
    }
    else
    {
        gfx->active = GFX_MANAGER_ACTIVE;
        sMonSpritesGfxManagers[managerId] = gfx;
    }

    return sMonSpritesGfxManagers[managerId];
}

void DestroyMonSpritesGfxManager(u8 managerId)
{
    struct MonSpritesGfxManager *gfx;

    managerId %= MON_SPR_GFX_MANAGERS_COUNT;
    gfx = sMonSpritesGfxManagers[managerId];
    if (gfx == NULL)
        return;

    if (gfx->active != GFX_MANAGER_ACTIVE)
    {
        memset(gfx, 0, sizeof(*gfx));
    }
    else
    {
        TRY_FREE_AND_SET_NULL(gfx->frameImages);
        TRY_FREE_AND_SET_NULL(gfx->templates);
        TRY_FREE_AND_SET_NULL(gfx->spritePointers);
        TRY_FREE_AND_SET_NULL(gfx->spriteBuffer);
        memset(gfx, 0, sizeof(*gfx));
        Free(gfx);
    }
}

u8 *MonSpritesGfxManager_GetSpritePtr(u8 managerId, u8 spriteNum)
{
    struct MonSpritesGfxManager *gfx = sMonSpritesGfxManagers[managerId % MON_SPR_GFX_MANAGERS_COUNT];
    if (gfx->active != GFX_MANAGER_ACTIVE)
    {
        return NULL;
    }
    else
    {
        if (spriteNum >= gfx->numSprites)
            spriteNum = 0;

        return gfx->spritePointers[spriteNum];
    }
}

u16 GetFormSpeciesId(u16 speciesId, u8 formId)
{
    if (GetSpeciesFormTable(speciesId) != NULL)
        return GetSpeciesFormTable(speciesId)[formId];
    else
        return speciesId;
}

u8 GetFormIdFromFormSpeciesId(u16 formSpeciesId)
{
    u8 targetFormId = 0;

    if (GetSpeciesFormTable(formSpeciesId) != NULL)
    {
        for (targetFormId = 0; GetSpeciesFormTable(formSpeciesId)[targetFormId] != FORM_SPECIES_END; targetFormId++)
        {
            if (formSpeciesId == GetSpeciesFormTable(formSpeciesId)[targetFormId])
                break;
        }
    }
    return targetFormId;
}

u16 GetFormChangeTargetSpecies(struct Pokemon *mon, u16 method, u32 arg)
{
    return GetFormChangeTargetSpeciesBoxMon(&mon->box, method, arg);
}

// Returns SPECIES_NONE if no form change is possible
u16 GetFormChangeTargetSpeciesBoxMon(struct BoxPokemon *boxMon, u16 method, u32 arg)
{
    u32 i;
    u16 targetSpecies = SPECIES_NONE;
    u16 species = GetBoxMonData(boxMon, MON_DATA_SPECIES, NULL);
    const struct FormChange *formChanges = GetSpeciesFormChanges(species);
    u16 heldItem;
    u32 ability;

    if (formChanges != NULL)
    {
        heldItem = GetBoxMonData(boxMon, MON_DATA_HELD_ITEM, NULL);
        ability = GetAbilityBySpecies(species, GetBoxMonData(boxMon, MON_DATA_ABILITY_NUM, NULL));

        for (i = 0; formChanges[i].method != FORM_CHANGE_TERMINATOR; i++)
        {
            if (method == formChanges[i].method && species != formChanges[i].targetSpecies)
            {
                switch (method)
                {
                case FORM_CHANGE_ITEM_HOLD:
                    if ((heldItem == formChanges[i].param1 || formChanges[i].param1 == ITEM_NONE)
                     && (ability == formChanges[i].param2 || formChanges[i].param2 == ABILITY_NONE))
                        targetSpecies = formChanges[i].targetSpecies;
                    break;
                case FORM_CHANGE_ITEM_USE:
                    if (arg == formChanges[i].param1)
                    {
                        switch (formChanges[i].param2)
                        {
                        case DAY:
                            if (GetTimeOfDay() != TIME_NIGHT)
                                targetSpecies = formChanges[i].targetSpecies;
                            break;
                        case NIGHT:
                            if (GetTimeOfDay() == TIME_NIGHT)
                                targetSpecies = formChanges[i].targetSpecies;
                            break;
                        default:
                            targetSpecies = formChanges[i].targetSpecies;
                            break;
                        }
                    }
                    break;
                case FORM_CHANGE_ITEM_USE_MULTICHOICE:
                    if (arg == formChanges[i].param1)
                    {
                        if (formChanges[i].param2 == gSpecialVar_Result)
                            targetSpecies = formChanges[i].targetSpecies;
                    }
                    break;
                case FORM_CHANGE_MOVE:
                    if (BoxMonKnowsMove(boxMon, formChanges[i].param1) != formChanges[i].param2)
                        targetSpecies = formChanges[i].targetSpecies;
                    break;
                case FORM_CHANGE_BEGIN_BATTLE:
                case FORM_CHANGE_END_BATTLE:
                    if (heldItem == formChanges[i].param1 || formChanges[i].param1 == ITEM_NONE)
                        targetSpecies = formChanges[i].targetSpecies;
                    break;
                case FORM_CHANGE_END_BATTLE_TERRAIN:
                    if (gBattleTerrain == formChanges[i].param1)
                        targetSpecies = formChanges[i].targetSpecies;
                    break;
                case FORM_CHANGE_WITHDRAW:
                case FORM_CHANGE_FAINT:
                    targetSpecies = formChanges[i].targetSpecies;
                    break;
                case FORM_CHANGE_STATUS:
                    if (GetBoxMonData(boxMon, MON_DATA_STATUS, NULL) & formChanges[i].param1)
                        targetSpecies = formChanges[i].targetSpecies;
                    break;
                case FORM_CHANGE_TIME_OF_DAY:
                    switch (formChanges[i].param1)
                    {
                    case DAY:
                        if (GetTimeOfDay() != TIME_NIGHT)
                            targetSpecies = formChanges[i].targetSpecies;
                        break;
                    case NIGHT:
                        if (GetTimeOfDay() == TIME_NIGHT)
                            targetSpecies = formChanges[i].targetSpecies;
                        break;
                    }
                    break;
                }
            }
        }
    }

    return targetSpecies;
}

bool32 DoesSpeciesHaveFormChangeMethod(u16 species, u16 method)
{
    u32 i;
    const struct FormChange *formChanges = GetSpeciesFormChanges(species);

    if (formChanges != NULL)
    {
        for (i = 0; formChanges[i].method != FORM_CHANGE_TERMINATOR; i++)
        {
            if (method == formChanges[i].method && species != formChanges[i].targetSpecies)
                return TRUE;
        }
    }

    return FALSE;
}

u16 MonTryLearningNewMoveEvolution(struct Pokemon *mon, bool8 firstMove)
{
    u16 species = GetMonData(mon, MON_DATA_SPECIES, NULL);
    u8 level = GetMonData(mon, MON_DATA_LEVEL, NULL);
    const struct LevelUpMove *learnset = GetSpeciesLevelUpLearnset(species);

    // Since you can learn more than one move per level,
    // the game needs to know whether you decided to
    // learn it or keep the old set to avoid asking
    // you to learn the same move over and over again.
    if (firstMove)
    {
        sLearningMoveTableID = 0;
    }
    while(learnset[sLearningMoveTableID].move != LEVEL_UP_MOVE_END)
    {
        while (learnset[sLearningMoveTableID].level == 0 || learnset[sLearningMoveTableID].level == level)
        {
            gMoveToLearn = learnset[sLearningMoveTableID].move;
            sLearningMoveTableID++;
            return GiveMoveToMon(mon, gMoveToLearn);
        }
        sLearningMoveTableID++;
    }
    return 0;
}

static void RemoveIVIndexFromList(u8 *ivs, u8 selectedIv)
{
    s32 i, j;
    u8 temp[NUM_STATS];

    ivs[selectedIv] = 0xFF;
    for (i = 0; i < NUM_STATS; i++)
    {
        temp[i] = ivs[i];
    }

    j = 0;
    for (i = 0; i < NUM_STATS; i++)
    {
        if (temp[i] != 0xFF)
            ivs[j++] = temp[i];
    }
}

// Attempts to perform non-level/item related overworld evolutions; called by tryspecialevo command.
void TrySpecialOverworldEvo(void)
{
    u8 i;
    u8 evoMethod = gSpecialVar_0x8000;
    u16 canStopEvo = gSpecialVar_0x8001;
    u16 tryMultiple = gSpecialVar_0x8002;

    for (i = 0; i < PARTY_SIZE; i++)
    {
        u16 targetSpecies = GetEvolutionTargetSpecies(&gPlayerParty[i], EVO_MODE_OVERWORLD_SPECIAL, evoMethod, SPECIES_NONE);
        if (targetSpecies != SPECIES_NONE && !(sTriedEvolving & gBitTable[i]))
        {
            sTriedEvolving |= gBitTable[i];
            if(gMain.callback2 == TrySpecialOverworldEvo) // This fixes small graphics glitches.
                EvolutionScene(&gPlayerParty[i], targetSpecies, canStopEvo, i);
            else
                BeginEvolutionScene(&gPlayerParty[i], targetSpecies, canStopEvo, i);
            if (tryMultiple)
                gCB2_AfterEvolution = TrySpecialOverworldEvo;
            else
                gCB2_AfterEvolution = CB2_ReturnToField;
            return;
        }
    }

    sTriedEvolving = 0;
    SetMainCallback2(CB2_ReturnToField);
}

bool32 SpeciesHasGenderDifferences(u16 species)
{
    if (gSpeciesInfo[species].frontPicFemale != NULL
     || gSpeciesInfo[species].paletteFemale != NULL
     || gSpeciesInfo[species].backPicFemale != NULL
     || gSpeciesInfo[species].shinyPaletteFemale != NULL
     || gSpeciesInfo[species].iconSpriteFemale != NULL)
        return TRUE;

    return FALSE;
}

bool32 TryFormChange(u32 monId, u32 side, u16 method)
{
    struct Pokemon *party = (side == B_SIDE_PLAYER) ? gPlayerParty : gEnemyParty;
    u16 targetSpecies;

    if (GetMonData(&party[monId], MON_DATA_SPECIES_OR_EGG, 0) == SPECIES_NONE
     || GetMonData(&party[monId], MON_DATA_SPECIES_OR_EGG, 0) == SPECIES_EGG)
        return FALSE;

    targetSpecies = GetFormChangeTargetSpecies(&party[monId], method, 0);

    if (targetSpecies == SPECIES_NONE && gBattleStruct != NULL)
        targetSpecies = gBattleStruct->changedSpecies[side][monId];

    if (targetSpecies != SPECIES_NONE)
    {
        TryToSetBattleFormChangeMoves(&party[monId], method);
        SetMonData(&party[monId], MON_DATA_SPECIES, &targetSpecies);
        CalculateMonStats(&party[monId]);
        return TRUE;
    }

    return FALSE;
}

u16 SanitizeSpeciesId(u16 species)
{
    if (species > NUM_SPECIES || !IsSpeciesEnabled(species))
        return SPECIES_NONE;
    else
        return species;
}

bool32 IsSpeciesEnabled(u16 species)
{
    return gSpeciesInfo[species].baseHP > 0 || species == SPECIES_EGG;
}

void TryToSetBattleFormChangeMoves(struct Pokemon *mon, u16 method)
{
    int i, j;
    u16 species = GetMonData(mon, MON_DATA_SPECIES, NULL);
    const struct FormChange *formChanges = GetSpeciesFormChanges(species);

    if (formChanges == NULL
        || (method != FORM_CHANGE_BEGIN_BATTLE && method != FORM_CHANGE_END_BATTLE))
        return;

    for (i = 0; formChanges[i].method != FORM_CHANGE_TERMINATOR; i++)
    {
        if (formChanges[i].method == method
            && formChanges[i].param2
            && formChanges[i].param3
            && formChanges[i].targetSpecies != species)
        {
            u16 originalMove = formChanges[i].param2;
            u16 newMove = formChanges[i].param3;

            for (j = 0; j < MAX_MON_MOVES; j++)
            {
                u16 currMove = GetMonData(mon, MON_DATA_MOVE1 + j, NULL);
                if (currMove == originalMove)
                    SetMonMoveSlot_KeepPP(mon, newMove, j);
            }
            break;
        }
    }
}

u32 GetMonFriendshipScore(struct Pokemon *pokemon)
{
    u32 friendshipScore = GetMonData(pokemon, MON_DATA_FRIENDSHIP, NULL);

    if (friendshipScore == MAX_FRIENDSHIP)
        return FRIENDSHIP_MAX;
    if (friendshipScore >= 200)
        return FRIENDSHIP_200_TO_254;
    if (friendshipScore >= 150)
        return FRIENDSHIP_150_TO_199;
    if (friendshipScore >= 100)
        return FRIENDSHIP_100_TO_149;
    if (friendshipScore >= 50)
        return FRIENDSHIP_50_TO_99;
    if (friendshipScore >= 1)
        return FRIENDSHIP_1_TO_49;

    return FRIENDSHIP_NONE;
}

u32 GetMonAffectionHearts(struct Pokemon *pokemon)
{
    u32 friendship = GetMonData(pokemon, MON_DATA_FRIENDSHIP, NULL);

    if (friendship == MAX_FRIENDSHIP)
        return AFFECTION_FIVE_HEARTS;
    if (friendship >= 220)
        return AFFECTION_FOUR_HEARTS;
    if (friendship >= 180)
        return AFFECTION_THREE_HEARTS;
    if (friendship >= 130)
        return AFFECTION_TWO_HEARTS;
    if (friendship >= 80)
        return AFFECTION_ONE_HEART;

    return AFFECTION_NO_HEARTS;
}

void UpdateMonPersonality(struct BoxPokemon *boxMon, u32 personality)
{
    struct PokemonSubstruct0 *old0, *new0;
    struct PokemonSubstruct1 *old1, *new1;
    struct PokemonSubstruct2 *old2, *new2;
    struct PokemonSubstruct3 *old3, *new3;
    struct BoxPokemon old;

    bool32 isShiny = GetBoxMonData(boxMon, MON_DATA_IS_SHINY, NULL);
    u32 hiddenNature = GetBoxMonData(boxMon, MON_DATA_HIDDEN_NATURE, NULL);
    u32 teraType = GetBoxMonData(boxMon, MON_DATA_TERA_TYPE, NULL);

    old = *boxMon;
    old0 = &(GetSubstruct(&old, old.personality, 0)->type0);
    old1 = &(GetSubstruct(&old, old.personality, 1)->type1);
    old2 = &(GetSubstruct(&old, old.personality, 2)->type2);
    old3 = &(GetSubstruct(&old, old.personality, 3)->type3);

    new0 = &(GetSubstruct(boxMon, personality, 0)->type0);
    new1 = &(GetSubstruct(boxMon, personality, 1)->type1);
    new2 = &(GetSubstruct(boxMon, personality, 2)->type2);
    new3 = &(GetSubstruct(boxMon, personality, 3)->type3);

    DecryptBoxMon(&old);
    boxMon->personality = personality;
    *new0 = *old0;
    *new1 = *old1;
    *new2 = *old2;
    *new3 = *old3;
    boxMon->checksum = CalculateBoxMonChecksum(boxMon);
    EncryptBoxMon(boxMon);

    SetBoxMonData(boxMon, MON_DATA_IS_SHINY, &isShiny);
    SetBoxMonData(boxMon, MON_DATA_HIDDEN_NATURE, &hiddenNature);
    SetBoxMonData(boxMon, MON_DATA_TERA_TYPE, &teraType);
}

void HealPokemon(struct Pokemon *mon)
{
    u32 data;

    data = GetMonData(mon, MON_DATA_MAX_HP);
    SetMonData(mon, MON_DATA_HP, &data);

    data = STATUS1_NONE;
    SetMonData(mon, MON_DATA_STATUS, &data);

    MonRestorePP(mon);
}

void HealBoxPokemon(struct BoxPokemon *boxMon)
{
    u32 data;

    data = 0;
    SetBoxMonData(boxMon, MON_DATA_HP_LOST, &data);

    data = STATUS1_NONE;
    SetBoxMonData(boxMon, MON_DATA_STATUS, &data);

    BoxMonRestorePP(boxMon);
}

u16 GetCryIdBySpecies(u16 species)
{
    species = SanitizeSpeciesId(species);
    if (gSpeciesInfo[species].cryId >= CRY_COUNT)
        return 0;
    return gSpeciesInfo[species].cryId;
}

u16 GetSpeciesPreEvolution(u16 species)
{
    int i, j;

    for (i = SPECIES_BULBASAUR; i < NUM_SPECIES; i++)
    {
        const struct Evolution *evolutions = GetSpeciesEvolutions(i);
        if (evolutions == NULL)
            continue;
        for (j = 0; evolutions[j].method != EVOLUTIONS_END; j++)
        {
            if (SanitizeSpeciesId(evolutions[j].targetSpecies) == species)
                return i;
        }
    }

    return SPECIES_NONE;
}

const u8 *GetMoveName(u16 moveId)
{
    return gMovesInfo[moveId].name;
}<|MERGE_RESOLUTION|>--- conflicted
+++ resolved
@@ -4820,15 +4820,6 @@
     return retVal;
 }
 
-<<<<<<< HEAD
-#define IS_LEAGUE_BATTLE(trainerClass)              \
-    ((gBattleTypeFlags & BATTLE_TYPE_TRAINER)       \
-    && (trainerClass == TRAINER_CLASS_ELITE_FOUR    \
-     || trainerClass == TRAINER_CLASS_LEADER        \
-     || trainerClass == TRAINER_CLASS_CHAMPION))    \
-
-=======
->>>>>>> 18f84b78
 void AdjustFriendship(struct Pokemon *mon, u8 event)
 {
     u16 species, heldItem;
@@ -4868,12 +4859,7 @@
         if (friendship > 199)
             friendshipLevel++;
 
-<<<<<<< HEAD
-        if ((event != FRIENDSHIP_EVENT_WALKING || !(Random() & 1))
-         && (event != FRIENDSHIP_EVENT_LEAGUE_BATTLE || IS_LEAGUE_BATTLE(opponentTrainerClass)))
-=======
         if (event == FRIENDSHIP_EVENT_WALKING)
->>>>>>> 18f84b78
         {
             // 50% chance every 128 steps
             if (Random() & 1)
@@ -4884,9 +4870,9 @@
             // Only if it's a trainer battle with league progression significance
             if (!(gBattleTypeFlags & BATTLE_TYPE_TRAINER))
                 return;
-            if (!(gTrainers[gTrainerBattleOpponent_A].trainerClass == TRAINER_CLASS_LEADER
-                || gTrainers[gTrainerBattleOpponent_A].trainerClass == TRAINER_CLASS_ELITE_FOUR
-                || gTrainers[gTrainerBattleOpponent_A].trainerClass == TRAINER_CLASS_CHAMPION))
+            if (!(opponentTrainerClass == TRAINER_CLASS_LEADER
+                || opponentTrainerClass == TRAINER_CLASS_ELITE_FOUR
+                || opponentTrainerClass == TRAINER_CLASS_CHAMPION))
                 return;
         }
 
