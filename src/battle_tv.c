--- conflicted
+++ resolved
@@ -934,11 +934,7 @@
         // Various cases to add/remove points
         if (GetMoveRecoil(arg2) > 0)
             baseFromEffect++; // Recoil moves
-<<<<<<< HEAD
-        if (gMovesInfo[arg2].effect == EFFECT_RAPID_SPIN)
-=======
         if (GetMoveEffect(arg2) == EFFECT_RAPID_SPIN)
->>>>>>> 82f6d477
             baseFromEffect++;
         if (MoveHasAdditionalEffect(arg2, MOVE_EFFECT_SP_ATK_MINUS_2) || MoveHasAdditionalEffect(arg2, MOVE_EFFECT_ATK_DEF_DOWN))
             baseFromEffect += 2; // Overheat, Superpower, etc.
@@ -1265,11 +1261,7 @@
             damageCalcData.updateFlags = FALSE;
             gBattleStruct->moveDamage[gBattlerTarget] = CalculateMoveDamage(&damageCalcData, powerOverride);
             dmgByMove[i] = gBattleStruct->moveDamage[gBattlerTarget];
-<<<<<<< HEAD
-            if (dmgByMove[i] == 0 && MoveResultHasEffect(gBattlerTarget))
-=======
             if (dmgByMove[i] == 0 && !(gBattleStruct->moveResultFlags[gBattlerTarget] & MOVE_RESULT_NO_EFFECT))
->>>>>>> 82f6d477
                 dmgByMove[i] = 1;
         }
     }
