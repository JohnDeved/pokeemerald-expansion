#include "global.h"
#include "pokemon.h"
#include "battle.h"
#include "battle_anim.h"
#include "battle_tv.h"
#include "constants/battle_string_ids.h"
#include "constants/battle_anim.h"
#include "constants/moves.h"
#include "battle_message.h"
#include "tv.h"
#include "constants/battle_move_effects.h"

// this file's functions
static bool8 IsNotSpecialBattleString(u16 stringId);
static void AddMovePoints(u8 caseId, u16 arg1, u8 arg2, u8 arg3);
static void TrySetBattleSeminarShow(void);
static void AddPointsOnFainting(bool8 targetFainted);
static void AddPointsBasedOnWeather(u16 weatherFlags, u16 move, u8 moveSlot);
static bool8 ShouldCalculateDamage(u16 move, s32 *dmg, u16 *powerOverride);

#define TABLE_END ((u16)-1)

enum {
    PTS_MOVE_EFFECT,
    PTS_EFFECTIVENESS,
    PTS_SET_UP, // Broadly. Used by Wish, Future Sight, Ingrain, etc.
    PTS_RAIN,
    PTS_SUN,
    PTS_SANDSTORM,
    PTS_HAIL,
    PTS_ELECTRIC,
    PTS_STATUS_DMG,
    PTS_STATUS,
    PTS_SPIKES,
    PTS_WATER_SPORT,
    PTS_MUD_SPORT,
    PTS_REFLECT,
    PTS_LIGHT_SCREEN,
    PTS_SAFEGUARD,
    PTS_MIST,
    PTS_BREAK_WALL,
    PTS_CRITICAL_HIT,
    PTS_FAINT,
    PTS_FAINT_SET_UP,
    PTS_FLINCHED,
    PTS_STAT_INCREASE_1,
    PTS_STAT_INCREASE_2,
    PTS_STAT_DECREASE_SELF,
    PTS_STAT_DECREASE_1,
    PTS_STAT_DECREASE_2,
    PTS_STAT_INCREASE_NOT_SELF,
};

enum {
    FNT_NONE,
    FNT_CURSE,
    FNT_LEECH_SEED,
    FNT_POISON,
    FNT_BURN,
    FNT_NIGHTMARE,
    FNT_WRAP,
    FNT_SPIKES,
    FNT_FUTURE_SIGHT,
    FNT_DOOM_DESIRE,
    FNT_PERISH_SONG,
    FNT_DESTINY_BOND,
    FNT_CONFUSION,
    FNT_EXPLOSION,
    FNT_RECOIL,
    FNT_OTHER,
};

// const rom data
static const u16 sVariableDmgMoves[] =
{
    MOVE_COUNTER, MOVE_FISSURE, MOVE_BIDE, MOVE_MIRROR_COAT,
    MOVE_HORN_DRILL, MOVE_FLAIL, MOVE_REVERSAL, MOVE_HIDDEN_POWER,
    MOVE_SHEER_COLD, MOVE_FOCUS_PUNCH, MOVE_ERUPTION,
    MOVE_WATER_SPOUT, MOVE_DREAM_EATER, MOVE_WEATHER_BALL,
    MOVE_SNORE, MOVE_PAIN_SPLIT, MOVE_GUILLOTINE,
    MOVE_FRUSTRATION, MOVE_RETURN, MOVE_ENDEAVOR,
    MOVE_PRESENT, MOVE_REVENGE, TABLE_END,
    // those are handled by the function itself
    MOVE_MAGNITUDE, MOVE_PSYWAVE, TABLE_END
};

static const u16 sPoints_Effectiveness[] =
{
    4,  // Super Effective
    -3, // Not Very Effective
    -6  // No Effect
};
static const u16 sPoints_SetUp[] =
{
    4, // Future Sight
    4, // Doom Desire
    6,
    6, // Wish
    7, // Grudge
    6,
    2  // Ingrain
};
static const u16 sPoints_RainMoves[] =
{
    MOVE_BUBBLE, 3,
    MOVE_WHIRLPOOL, 3,
    MOVE_OCTAZOOKA, 3,
    MOVE_CLAMP, 3,
    MOVE_WITHDRAW, 3,
    MOVE_CRABHAMMER, 3,
    MOVE_WATER_SPOUT, 3,
    MOVE_DIVE, 3,
    MOVE_WATERFALL, 3,
    MOVE_MUDDY_WATER, 3,
    MOVE_SURF, 3,
    MOVE_HYDRO_CANNON, 3,
    MOVE_HYDRO_PUMP, 3,
    MOVE_BUBBLE_BEAM, 3,
    MOVE_WATER_SPORT, 0, // Unnecessary, unlisted moves are already given 0 points
    MOVE_WATER_GUN, 3,
    MOVE_WATER_PULSE, 3,
    MOVE_WEATHER_BALL, 3,
    MOVE_THUNDER, 3,
    MOVE_SOLAR_BEAM, -4,
    MOVE_OVERHEAT, -4,
    MOVE_FLAME_WHEEL, -4,
    MOVE_FLAMETHROWER, -4,
    MOVE_SACRED_FIRE, -4,
    MOVE_FIRE_BLAST, -4,
    MOVE_HEAT_WAVE, -4,
    MOVE_EMBER, -4,
    MOVE_BLAST_BURN, -4,
    MOVE_BLAZE_KICK, -4,
    MOVE_ERUPTION, -4,
    MOVE_FIRE_SPIN, -4,
    MOVE_FIRE_PUNCH, -4,
    MOVE_SOLAR_BEAM, -4, // Repeated
    TABLE_END, 0
};
static const u16 sPoints_SunMoves[] =
{
    MOVE_OVERHEAT, 3,
    MOVE_FLAME_WHEEL, 3,
    MOVE_FLAMETHROWER, 3,
    MOVE_SACRED_FIRE, 3,
    MOVE_FIRE_BLAST, 3,
    MOVE_HEAT_WAVE, 3,
    MOVE_EMBER, 3,
    MOVE_BLAST_BURN, 3,
    MOVE_BLAZE_KICK, 3,
    MOVE_ERUPTION, 3,
    MOVE_FIRE_SPIN, 3,
    MOVE_FIRE_PUNCH, 3,
    MOVE_SOLAR_BEAM, 5,
    MOVE_SYNTHESIS, 3,
    MOVE_MORNING_SUN, 3,
    MOVE_MOONLIGHT, 3,
    MOVE_WEATHER_BALL, 3,
    TABLE_END, 0
};
static const u16 sPoints_SandstormMoves[] =
{
    MOVE_WEATHER_BALL, 3,
    MOVE_SOLAR_BEAM, -3,
    TABLE_END, 0
};
static const u16 sPoints_HailMoves[] =
{
    MOVE_WEATHER_BALL, 3,
    MOVE_SOLAR_BEAM, -3,
    TABLE_END, 0
};
static const u16 sPoints_ElectricMoves[] =
{
    MOVE_THUNDERBOLT, 3,
    MOVE_THUNDER_PUNCH, 3,
    MOVE_SPARK, 3,
    MOVE_THUNDER_SHOCK, 3,
    MOVE_ZAP_CANNON, 3,
    MOVE_SHOCK_WAVE, 3,
    MOVE_THUNDER_WAVE, 0, // Unnecessary, unlisted moves are already given 0 points
    MOVE_THUNDER, 3,
    MOVE_VOLT_TACKLE, 3,
    TABLE_END, 0
};
static const u16 sPoints_StatusDmg[] =
{
    5, // Curse
    3, // Leech Seed
    3, // Poison
    3, // Toxic
    3, // Burn
    3, // Nightmare
    3  // Wrap (Trapping move)
};
static const u16 sPoints_Status[] =
{
    5, // Attraction
    5, // Confusion
    5, // Paralysis
    5, // Sleep
    5  // Freeze
};

static const u16 sPoints_Spikes[] = { 4 };
static const u16 sPoints_WaterSport[] = { 5 };
static const u16 sPoints_MudSport[] = { 5 };
static const u16 sPoints_Reflect[] = { 3 };
static const u16 sPoints_LightScreen[] = { 3 };
static const u16 sPoints_Safeguard[] = { 4 };
static const u16 sPoints_Mist[] = { 3 };
static const u16 sPoints_BreakWall[] = { 6 };
static const u16 sPoints_CriticalHit[] = { 6 };
static const u16 sPoints_Faint[] = { 6 };
static const u16 sPoints_Flinched[] = { 4 };

static const u16 sPoints_StatIncrease1[NUM_BATTLE_STATS - 1] =
{
    [STAT_ATK - 1]     = 2,
    [STAT_DEF - 1]     = 2,
    [STAT_SPEED - 1]   = 2,
    [STAT_SPATK - 1]   = 2,
    [STAT_SPDEF - 1]   = 2,
    [STAT_ACC - 1]     = 2,
    [STAT_EVASION - 1] = 2
};
static const u16 sPoints_StatIncrease2[NUM_BATTLE_STATS - 1] =
{
    [STAT_ATK - 1]     = 4,
    [STAT_DEF - 1]     = 4,
    [STAT_SPEED - 1]   = 4,
    [STAT_SPATK - 1]   = 4,
    [STAT_SPDEF - 1]   = 4,
    [STAT_ACC - 1]     = 4,
    [STAT_EVASION - 1] = 4
};
static const u16 sPoints_StatDecreaseSelf[NUM_BATTLE_STATS - 1] =
{
    [STAT_ATK - 1]     = -1,
    [STAT_DEF - 1]     = -1,
    [STAT_SPEED - 1]   = -1,
    [STAT_SPATK - 1]   = -1,
    [STAT_SPDEF - 1]   = -1,
    [STAT_ACC - 1]     = -1,
    [STAT_EVASION - 1] = -1
};
static const u16 sPoints_StatDecrease1[NUM_BATTLE_STATS - 1] =
{
    [STAT_ATK - 1]     = 2,
    [STAT_DEF - 1]     = 2,
    [STAT_SPEED - 1]   = 2,
    [STAT_SPATK - 1]   = 2,
    [STAT_SPDEF - 1]   = 2,
    [STAT_ACC - 1]     = 2,
    [STAT_EVASION - 1] = 2
};
static const u16 sPoints_StatDecrease2[NUM_BATTLE_STATS - 1] =
{
    [STAT_ATK - 1]     = 4,
    [STAT_DEF - 1]     = 4,
    [STAT_SPEED - 1]   = 4,
    [STAT_SPATK - 1]   = 4,
    [STAT_SPDEF - 1]   = 4,
    [STAT_ACC - 1]     = 4,
    [STAT_EVASION - 1] = 4
};
static const u16 sPoints_StatIncreaseNotSelf[NUM_BATTLE_STATS - 1] =
{
    [STAT_ATK - 1]     = -2,
    [STAT_DEF - 1]     = -2,
    [STAT_SPEED - 1]   = -2,
    [STAT_SPATK - 1]   = -2,
    [STAT_SPDEF - 1]   = -2,
    [STAT_ACC - 1]     = -2,
    [STAT_EVASION - 1] = -2
};

static const u16 *const sPointsArray[] =
{
    [PTS_EFFECTIVENESS]          = sPoints_Effectiveness,
    [PTS_SET_UP]                 = sPoints_SetUp,
    [PTS_RAIN]                   = sPoints_RainMoves,
    [PTS_SUN]                    = sPoints_SunMoves,
    [PTS_SANDSTORM]              = sPoints_SandstormMoves,
    [PTS_HAIL]                   = sPoints_HailMoves,
    [PTS_ELECTRIC]               = sPoints_ElectricMoves,
    [PTS_STATUS_DMG]             = sPoints_StatusDmg,
    [PTS_STATUS]                 = sPoints_Status,
    [PTS_SPIKES]                 = sPoints_Spikes,
    [PTS_WATER_SPORT]            = sPoints_WaterSport,
    [PTS_MUD_SPORT]              = sPoints_MudSport,
    [PTS_REFLECT]                = sPoints_Reflect,
    [PTS_LIGHT_SCREEN]           = sPoints_LightScreen,
    [PTS_SAFEGUARD]              = sPoints_Safeguard,
    [PTS_MIST]                   = sPoints_Mist,
    [PTS_BREAK_WALL]             = sPoints_BreakWall,
    [PTS_CRITICAL_HIT]           = sPoints_CriticalHit,
    [PTS_FAINT]                  = sPoints_Faint,
    [PTS_FAINT_SET_UP]           = sPoints_Faint,
    [PTS_FLINCHED]               = sPoints_Flinched,
    [PTS_STAT_INCREASE_1]        = sPoints_StatIncrease1,
    [PTS_STAT_INCREASE_2]        = sPoints_StatIncrease2,
    [PTS_STAT_DECREASE_SELF]     = sPoints_StatDecreaseSelf,
    [PTS_STAT_DECREASE_1]        = sPoints_StatDecrease1,
    [PTS_STAT_DECREASE_2]        = sPoints_StatDecrease2,
    [PTS_STAT_INCREASE_NOT_SELF] = sPoints_StatIncreaseNotSelf
};

// Points will always be calculated for these messages
// even if current Pokémon does not have corresponding move
static const u16 sSpecialBattleStrings[] =
{
    STRINGID_PKMNPERISHCOUNTFELL, STRINGID_PKMNWISHCAMETRUE, STRINGID_PKMNLOSTPPGRUDGE,
    STRINGID_PKMNTOOKFOE, STRINGID_PKMNABSORBEDNUTRIENTS, STRINGID_PKMNANCHOREDITSELF,
    STRINGID_PKMNAFFLICTEDBYCURSE, STRINGID_PKMNSAPPEDBYLEECHSEED, STRINGID_PKMNLOCKEDINNIGHTMARE,
    STRINGID_PKMNHURTBY, STRINGID_PKMNHURTBYBURN, STRINGID_PKMNHURTBYPOISON,
    STRINGID_PKMNHURTBYSPIKES, STRINGID_ATTACKERFAINTED, STRINGID_TARGETFAINTED,
    STRINGID_PKMNHITWITHRECOIL, STRINGID_PKMNCRASHED, TABLE_END
};

// code
void BattleTv_SetDataBasedOnString(u16 stringId)
{
    struct BattleTv *tvPtr;
    u32 atkSide, defSide, effSide, scriptingSide;
    struct Pokemon *atkMon, *defMon;
    u8 moveSlot;
    u32 atkFlank, defFlank, effFlank;
    u8 *perishCount;
    u16 *statStringId, *finishedMoveId;

    if (!(gBattleTypeFlags & BATTLE_TYPE_LINK) && stringId != STRINGID_ITDOESNTAFFECT && stringId != STRINGID_NOTVERYEFFECTIVE)
        return;

    tvPtr = &gBattleStruct->tv;

    atkSide = GetBattlerSide(gBattlerAttacker);
    defSide = GetBattlerSide(gBattlerTarget);
    effSide = GetBattlerSide(gEffectBattler);
    scriptingSide = GetBattlerSide(gBattleMsgDataPtr->scrActive);
    atkMon = GetPartyBattlerData(gBattlerAttacker);
    defMon = GetPartyBattlerData(gBattlerTarget);
    moveSlot = GetBattlerMoveSlotId(gBattlerAttacker, gBattleMsgDataPtr->currentMove);

    if (moveSlot >= MAX_MON_MOVES && IsNotSpecialBattleString(stringId) && stringId > BATTLESTRINGS_TABLE_START)
    {
        tvPtr->side[atkSide].faintCause = FNT_OTHER;
        return;
    }

    perishCount = (u8 *)(gBattleTextBuff1 + 4);
    statStringId = (u16 *)(gBattleTextBuff2 + 2);
    finishedMoveId = (u16 *)(gBattleTextBuff1 + 2);

    atkFlank = GetBattlerPosition(gBattlerAttacker) / 2;
    defFlank = GetBattlerPosition(gBattlerTarget) / 2;
    effFlank = GetBattlerPosition(gEffectBattler) / 2;

    switch (stringId)
    {
    case STRINGID_ITDOESNTAFFECT:
        AddMovePoints(PTS_EFFECTIVENESS, moveSlot, 2, 0);
        if (!(gBattleTypeFlags & BATTLE_TYPE_LINK))
            TrySetBattleSeminarShow();
        break;
    case STRINGID_NOTVERYEFFECTIVE:
        AddMovePoints(PTS_EFFECTIVENESS, moveSlot, 1, 0);
        if (!(gBattleTypeFlags & BATTLE_TYPE_LINK) && GetMonData(defMon, MON_DATA_HP, NULL) != 0)
            TrySetBattleSeminarShow();
        break;
    case STRINGID_SUPEREFFECTIVE:
        AddMovePoints(PTS_EFFECTIVENESS, moveSlot, 0, 0);
        break;
    case STRINGID_PKMNFORESAWATTACK:
        tvPtr->side[atkSide].futureSightMonId = gBattlerPartyIndexes[gBattlerAttacker] + 1;
        tvPtr->side[atkSide].futureSightMoveSlot = moveSlot;
        break;
    case STRINGID_PKMNCHOSEXASDESTINY:
        tvPtr->side[atkSide].doomDesireMonId = gBattlerPartyIndexes[gBattlerAttacker] + 1;
        tvPtr->side[atkSide].doomDesireMoveSlot = moveSlot;
        break;
    case STRINGID_FAINTINTHREE:
        tvPtr->side[atkSide].perishSongMonId = gBattlerPartyIndexes[gBattlerAttacker] + 1;
        tvPtr->side[atkSide].perishSongMoveSlot = moveSlot;
        tvPtr->side[atkSide].perishSong = 1;
        break;
    case STRINGID_PKMNPERISHCOUNTFELL:
        if (*perishCount == 0)
            tvPtr->side[atkSide].faintCause = FNT_PERISH_SONG;
        break;
    case STRINGID_PKMNWISHCAMETRUE:
        if (tvPtr->side[defSide].wishMonId != 0)
        {
            AddMovePoints(PTS_SET_UP, 3, defSide,
            (tvPtr->side[defSide].wishMonId - 1) * 4 + tvPtr->side[defSide].wishMoveSlot);
        }
        break;
    case STRINGID_PKMNWANTSGRUDGE:
        tvPtr->side[atkSide].grudgeMonId = gBattlerPartyIndexes[gBattlerAttacker] + 1;
        tvPtr->side[atkSide].grudgeMoveSlot = moveSlot;
        break;
    case STRINGID_PKMNLOSTPPGRUDGE:
        if (tvPtr->side[defSide].grudgeMonId != 0)
        {
            AddMovePoints(PTS_SET_UP, 4, defSide,
            (tvPtr->side[defSide].grudgeMonId - 1) * 4 + tvPtr->side[defSide].grudgeMoveSlot);
        }
        break;
    case STRINGID_PKMNTRYINGTOTAKEFOE:
        tvPtr->side[atkSide].destinyBondMonId = gBattlerPartyIndexes[gBattlerAttacker] + 1;
        tvPtr->side[atkSide].destinyBondMoveSlot = moveSlot;
        break;
    case STRINGID_PKMNTOOKFOE:
        if (tvPtr->side[defSide].destinyBondMonId != 0)
            tvPtr->side[atkSide].faintCause = FNT_DESTINY_BOND;
        break;
    case STRINGID_PKMNPLANTEDROOTS:
        tvPtr->pos[atkSide][atkFlank].ingrainMonId = gBattlerPartyIndexes[gBattlerAttacker] + 1;
        tvPtr->pos[atkSide][atkFlank].ingrainMoveSlot = moveSlot;
        break;
    case STRINGID_PKMNABSORBEDNUTRIENTS:
        if (tvPtr->pos[atkSide][atkFlank].ingrainMonId != 0)
        {
            AddMovePoints(PTS_SET_UP, 6, atkSide,
            (tvPtr->pos[atkSide][atkFlank].ingrainMonId - 1) * 4 + tvPtr->pos[atkSide][atkFlank].ingrainMoveSlot);
        }
        break;
    case STRINGID_PKMNANCHOREDITSELF:
        if (tvPtr->pos[defSide][defFlank].ingrainMonId != 0)
        {
            AddMovePoints(PTS_SET_UP, 6, defSide,
            (tvPtr->pos[defSide][defFlank].ingrainMonId - 1) * 4 + tvPtr->pos[defSide][defFlank].ingrainMoveSlot);
        }
        break;
    case STRINGID_PKMNTRANSFORMEDINTO:
        gBattleStruct->anyMonHasTransformed = TRUE;
        break;
    case STRINGID_CRITICALHIT:
        AddMovePoints(PTS_CRITICAL_HIT, moveSlot, 0, 0);
        break;
    case STRINGID_ATTACKERSSTATROSE:
        if (gBattleTextBuff1[2] != 0)
        {
            if (*statStringId == STRINGID_STATSHARPLY)
                AddMovePoints(PTS_STAT_INCREASE_2, moveSlot, gBattleTextBuff1[2] - 1, 0);
            else
                AddMovePoints(PTS_STAT_INCREASE_1, moveSlot, gBattleTextBuff1[2] - 1, 0);
        }
        break;
    case STRINGID_DEFENDERSSTATROSE:
        if (gBattleTextBuff1[2] != 0)
        {
            if (gBattlerAttacker == gBattlerTarget)
            {
                if (*statStringId == STRINGID_STATSHARPLY)
                    AddMovePoints(PTS_STAT_INCREASE_2, moveSlot, gBattleTextBuff1[2] - 1, 0);
                else
                    AddMovePoints(PTS_STAT_INCREASE_1, moveSlot, gBattleTextBuff1[2] - 1, 0);
            }
            else
            {
                AddMovePoints(PTS_STAT_INCREASE_NOT_SELF, moveSlot, gBattleTextBuff1[2] - 1, 0);
            }
        }
        break;
    case STRINGID_ATTACKERSSTATFELL:
        if (gBattleTextBuff1[2] != 0)
            AddMovePoints(PTS_STAT_DECREASE_SELF, moveSlot, gBattleTextBuff1[2] - 1, 0);
        break;
    case STRINGID_DEFENDERSSTATFELL:
        if (gBattleTextBuff1[2] != 0)
        {
            if (*statStringId == STRINGID_STATHARSHLY)
                AddMovePoints(PTS_STAT_DECREASE_2, moveSlot, gBattleTextBuff1[2] - 1, 0);
            else
                AddMovePoints(PTS_STAT_DECREASE_1, moveSlot, gBattleTextBuff1[2] - 1, 0);
        }
        break;
    case STRINGID_PKMNLAIDCURSE:
        tvPtr->pos[defSide][defFlank].curseMonId = gBattlerPartyIndexes[gBattlerAttacker] + 1;
        tvPtr->pos[defSide][defFlank].curseMoveSlot = moveSlot;
        break;
    case STRINGID_PKMNAFFLICTEDBYCURSE:
        if (GetMonData(atkMon, MON_DATA_HP, NULL)
            && tvPtr->pos[atkSide][atkFlank].curseMonId != 0)
        {
            AddMovePoints(PTS_STATUS_DMG, 0, tvPtr->pos[atkSide][atkFlank].curseMonId - 1, tvPtr->pos[atkSide][atkFlank].curseMoveSlot);
            tvPtr->side[atkSide].faintCause = FNT_CURSE;
            tvPtr->side[atkSide].faintCauseMonId = atkFlank;
        }
        break;
    case STRINGID_PKMNSEEDED:
        tvPtr->pos[defSide][defFlank].leechSeedMonId = gBattlerPartyIndexes[gBattlerAttacker] + 1;
        tvPtr->pos[defSide][defFlank].leechSeedMoveSlot = moveSlot;
        break;
    case STRINGID_PKMNSAPPEDBYLEECHSEED:
        if (tvPtr->pos[atkSide][atkFlank].leechSeedMonId != 0)
        {
            AddMovePoints(PTS_STATUS_DMG, 1, tvPtr->pos[atkSide][atkFlank].leechSeedMonId - 1, tvPtr->pos[atkSide][atkFlank].leechSeedMoveSlot);
            tvPtr->side[atkSide].faintCause = FNT_LEECH_SEED;
            tvPtr->side[atkSide].faintCauseMonId = atkFlank;
        }
        break;
    case STRINGID_PKMNFELLINTONIGHTMARE:
        tvPtr->pos[defSide][defFlank].nightmareMonId = gBattlerPartyIndexes[gBattlerAttacker] + 1;
        tvPtr->pos[defSide][defFlank].nightmareMoveSlot = moveSlot;
        break;
    case STRINGID_PKMNLOCKEDINNIGHTMARE:
        if (GetMonData(atkMon, MON_DATA_HP, NULL) != 0
            && tvPtr->pos[atkSide][atkFlank].nightmareMonId != 0)
        {
            AddMovePoints(PTS_STATUS_DMG, 5, tvPtr->pos[atkSide][atkFlank].nightmareMonId - 1, tvPtr->pos[atkSide][atkFlank].nightmareMoveSlot);
            tvPtr->side[atkSide].faintCause = FNT_NIGHTMARE;
            tvPtr->side[atkSide].faintCauseMonId = atkFlank;
        }
        break;
    case STRINGID_PKMNSQUEEZEDBYBIND:
    case STRINGID_PKMNTRAPPEDINVORTEX:
    case STRINGID_PKMNWRAPPEDBY:
    case STRINGID_PKMNCLAMPED:
    case STRINGID_PKMNTRAPPEDBYSANDTOMB:
        tvPtr->pos[defSide][defFlank].wrapMonId = gBattlerPartyIndexes[gBattlerAttacker] + 1;
        tvPtr->pos[defSide][defFlank].wrapMoveSlot = moveSlot;
        break;
    case STRINGID_PKMNHURTBY:
        if (GetMonData(atkMon, MON_DATA_HP, NULL) != 0
            && tvPtr->pos[atkSide][atkFlank].wrapMonId != 0)
        {
            AddMovePoints(PTS_STATUS_DMG, 6, tvPtr->pos[atkSide][atkFlank].wrapMonId - 1, tvPtr->pos[atkSide][atkFlank].wrapMoveSlot);
            tvPtr->side[atkSide].faintCause = FNT_WRAP;
            tvPtr->side[atkSide].faintCauseMonId = atkFlank;
        }
        break;
    case STRINGID_PKMNWASBURNED:
        tvPtr->mon[effSide][gBattlerPartyIndexes[gEffectBattler]].brnMonId = gBattlerPartyIndexes[gBattlerAttacker] + 1;
        tvPtr->mon[effSide][gBattlerPartyIndexes[gEffectBattler]].brnMoveSlot = moveSlot;
        break;
    case STRINGID_PKMNHURTBYBURN:
        if (GetMonData(atkMon, MON_DATA_HP, NULL) != 0)
        {
            if (tvPtr->mon[atkSide][gBattlerPartyIndexes[gBattlerAttacker]].brnMonId != 0)
                AddMovePoints(PTS_STATUS_DMG, 4, tvPtr->mon[atkSide][gBattlerPartyIndexes[gBattlerAttacker]].brnMonId - 1, tvPtr->mon[atkSide][gBattlerPartyIndexes[gBattlerAttacker]].brnMoveSlot);
            tvPtr->side[atkSide].faintCause = FNT_BURN;
            tvPtr->side[atkSide].faintCauseMonId = gBattlerPartyIndexes[gBattlerAttacker];
        }
        break;
    case STRINGID_PKMNWASPOISONED:
        tvPtr->mon[effSide][gBattlerPartyIndexes[gEffectBattler]].psnMonId = gBattlerPartyIndexes[gBattlerAttacker] + 1;
        tvPtr->mon[effSide][gBattlerPartyIndexes[gEffectBattler]].psnMoveSlot = moveSlot;
        break;
    case STRINGID_PKMNBADLYPOISONED:
        tvPtr->mon[effSide][gBattlerPartyIndexes[gEffectBattler]].badPsnMonId = gBattlerPartyIndexes[gBattlerAttacker] + 1;
        tvPtr->mon[effSide][gBattlerPartyIndexes[gEffectBattler]].badPsnMoveSlot = moveSlot;
        break;
    case STRINGID_PKMNHURTBYPOISON:
        if (GetMonData(atkMon, MON_DATA_HP, NULL) != 0)
        {
            if (tvPtr->mon[atkSide][gBattlerPartyIndexes[gBattlerAttacker]].psnMonId != 0)
                AddMovePoints(PTS_STATUS_DMG, 2, tvPtr->mon[atkSide][gBattlerPartyIndexes[gBattlerAttacker]].psnMonId - 1, tvPtr->mon[atkSide][gBattlerPartyIndexes[gBattlerAttacker]].psnMoveSlot);
            if (tvPtr->mon[atkSide][gBattlerPartyIndexes[gBattlerAttacker]].badPsnMonId != 0)
                AddMovePoints(PTS_STATUS_DMG, 3, tvPtr->mon[atkSide][gBattlerPartyIndexes[gBattlerAttacker]].badPsnMonId - 1, tvPtr->mon[atkSide][gBattlerPartyIndexes[gBattlerAttacker]].badPsnMoveSlot);
            tvPtr->side[atkSide].faintCause = FNT_POISON;
            tvPtr->side[atkSide].faintCauseMonId = gBattlerPartyIndexes[gBattlerAttacker];
        }
        break;
    case STRINGID_PKMNFELLINLOVE:
        tvPtr->pos[defSide][defFlank].attractMonId = gBattlerPartyIndexes[gBattlerAttacker] + 1;
        tvPtr->pos[defSide][defFlank].attractMoveSlot = moveSlot;
        break;
    case STRINGID_PKMNIMMOBILIZEDBYLOVE:
        if (tvPtr->pos[atkSide][atkFlank].attractMonId != 0)
            AddMovePoints(PTS_STATUS, 0, tvPtr->pos[atkSide][atkFlank].attractMonId - 1, tvPtr->pos[atkSide][atkFlank].attractMoveSlot);
        break;
    case STRINGID_PKMNWASPARALYZED:
        tvPtr->mon[effSide][gBattlerPartyIndexes[gEffectBattler]].prlzMonId = gBattlerPartyIndexes[gBattlerAttacker] + 1;
        tvPtr->mon[effSide][gBattlerPartyIndexes[gEffectBattler]].prlzMoveSlot = moveSlot;
        break;
    case STRINGID_PKMNISPARALYZED:
        if (tvPtr->mon[atkSide][gBattlerPartyIndexes[gBattlerAttacker]].prlzMonId != 0)
            AddMovePoints(PTS_STATUS, 2, tvPtr->mon[atkSide][gBattlerPartyIndexes[gBattlerAttacker]].prlzMonId - 1, tvPtr->mon[atkSide][gBattlerPartyIndexes[gBattlerAttacker]].prlzMoveSlot);
        break;
    case STRINGID_PKMNFELLASLEEP:
        tvPtr->mon[effSide][gBattlerPartyIndexes[gEffectBattler]].slpMonId = gBattlerPartyIndexes[gBattlerAttacker] + 1;
        tvPtr->mon[effSide][gBattlerPartyIndexes[gEffectBattler]].slpMoveSlot = moveSlot;
        break;
    case STRINGID_PKMNFASTASLEEP:
        if (tvPtr->mon[atkSide][gBattlerPartyIndexes[gBattlerAttacker]].slpMonId != 0
            && gBattleMsgDataPtr->currentMove != MOVE_SNORE
            && gBattleMsgDataPtr->currentMove != MOVE_SLEEP_TALK)
            AddMovePoints(PTS_STATUS, 3, tvPtr->mon[atkSide][gBattlerPartyIndexes[gBattlerAttacker]].slpMonId - 1, tvPtr->mon[atkSide][gBattlerPartyIndexes[gBattlerAttacker]].slpMoveSlot);
        break;
    case STRINGID_PKMNWASFROZEN:
        tvPtr->mon[effSide][gBattlerPartyIndexes[gEffectBattler]].frzMonId = gBattlerPartyIndexes[gBattlerAttacker] + 1;
        tvPtr->mon[effSide][gBattlerPartyIndexes[gEffectBattler]].frzMoveSlot = moveSlot;
        break;
    case STRINGID_PKMNISFROZEN:
        if (tvPtr->mon[atkSide][gBattlerPartyIndexes[gBattlerAttacker]].frzMonId != 0)
            AddMovePoints(PTS_STATUS, 4, tvPtr->mon[atkSide][gBattlerPartyIndexes[gBattlerAttacker]].frzMonId - 1, tvPtr->mon[atkSide][gBattlerPartyIndexes[gBattlerAttacker]].frzMoveSlot);
        break;
    case STRINGID_PKMNWASCONFUSED:
        tvPtr->pos[effSide][effFlank].confusionMonId = gBattlerPartyIndexes[gBattlerAttacker] + 1;
        tvPtr->pos[effSide][effFlank].confusionMoveSlot = moveSlot;
        break;
    case STRINGID_ITHURTCONFUSION:
        if (tvPtr->pos[atkSide][atkFlank].confusionMonId != 0)
            AddMovePoints(PTS_STATUS, 1, tvPtr->pos[atkSide][atkFlank].confusionMonId - 1, tvPtr->pos[atkSide][atkFlank].confusionMoveSlot);
        tvPtr->side[atkSide].faintCause = FNT_CONFUSION;
        break;
    case STRINGID_SPIKESSCATTERED:
        tvPtr->side[defSide].spikesMonId = gBattlerPartyIndexes[gBattlerAttacker] + 1;
        tvPtr->side[defSide].spikesMoveSlot = moveSlot;
        break;
    case STRINGID_PKMNHURTBYSPIKES:
        if (tvPtr->side[scriptingSide].spikesMonId != 0)
        {
            AddMovePoints(PTS_SPIKES, scriptingSide ^ BIT_SIDE, tvPtr->side[scriptingSide].spikesMonId - 1, tvPtr->side[scriptingSide].spikesMoveSlot);
            tvPtr->side[scriptingSide].faintCause = FNT_SPIKES;
        }
        break;
    case STRINGID_PKMNBLEWAWAYSPIKES:
        tvPtr->side[atkSide].spikesMonId = 0;
        tvPtr->side[atkSide].spikesMoveSlot = 0;
        break;
    case STRINGID_FIREWEAKENED:
        tvPtr->pos[atkSide][atkFlank].waterSportMonId = gBattlerPartyIndexes[gBattlerAttacker] + 1;
        tvPtr->pos[atkSide][atkFlank].waterSportMoveSlot = moveSlot;
        break;
    case STRINGID_ELECTRICITYWEAKENED:
        tvPtr->pos[atkSide][atkFlank].mudSportMonId = gBattlerPartyIndexes[gBattlerAttacker] + 1;
        tvPtr->pos[atkSide][atkFlank].mudSportMoveSlot = moveSlot;
        break;
    case STRINGID_ATTACKERFAINTED:
        AddPointsOnFainting(FALSE);
    case STRINGID_RETURNMON:
        if (tvPtr->pos[atkSide][atkFlank].waterSportMonId != 0)
        {
            tvPtr->pos[atkSide][atkFlank].waterSportMonId = 0;
            tvPtr->pos[atkSide][atkFlank].waterSportMoveSlot = 0;
        }
        if (tvPtr->pos[atkSide][atkFlank].mudSportMonId != 0)
        {
            tvPtr->pos[atkSide][atkFlank].mudSportMonId = 0;
            tvPtr->pos[atkSide][atkFlank].mudSportMoveSlot = 0;
        }
        break;
    case STRINGID_TARGETFAINTED:
        AddPointsOnFainting(TRUE);
        if (tvPtr->pos[atkSide][defFlank].waterSportMonId != 0)
        {
            tvPtr->pos[atkSide][defFlank].waterSportMonId = 0;
            tvPtr->pos[atkSide][defFlank].waterSportMoveSlot = 0;
        }
        if (tvPtr->pos[atkSide][defFlank].mudSportMonId != 0)
        {
            tvPtr->pos[atkSide][defFlank].mudSportMonId = 0;
            tvPtr->pos[atkSide][defFlank].mudSportMoveSlot = 0;
        }
        break;
    case STRINGID_PKMNRAISEDDEF:
    case STRINGID_PKMNRAISEDDEFALITTLE:
        tvPtr->side[atkSide].reflectMonId = gBattlerPartyIndexes[gBattlerAttacker] + 1;
        tvPtr->side[atkSide].reflectMoveSlot = moveSlot;
        break;
    case STRINGID_PKMNRAISEDSPDEF:
    case STRINGID_PKMNRAISEDSPDEFALITTLE:
        tvPtr->side[atkSide].lightScreenMonId = gBattlerPartyIndexes[gBattlerAttacker] + 1;
        tvPtr->side[atkSide].lightScreenMoveSlot = moveSlot;
        break;
    case STRINGID_PKMNSXWOREOFF:
        if (*finishedMoveId == MOVE_REFLECT)
        {
            tvPtr->side[atkSide].reflectMonId = 0;
            tvPtr->side[atkSide].reflectMoveSlot = 0;
        }
        if (*finishedMoveId == MOVE_LIGHT_SCREEN)
        {
            tvPtr->side[atkSide].lightScreenMonId = 0;
            tvPtr->side[atkSide].lightScreenMoveSlot = 0;
        }
        if (*finishedMoveId == MOVE_MIST)
        {
            tvPtr->side[atkSide].mistMonId = 0;
            tvPtr->side[atkSide].mistMoveSlot = 0;
        }
        break;
    case STRINGID_PKMNCOVEREDBYVEIL:
        tvPtr->side[atkSide].safeguardMonId = gBattlerPartyIndexes[gBattlerAttacker] + 1;
        tvPtr->side[atkSide].safeguardMoveSlot = moveSlot;
        break;
    case STRINGID_PKMNUSEDSAFEGUARD:
        if (tvPtr->side[defSide].safeguardMonId != 0)
            AddMovePoints(PTS_SAFEGUARD, 0, tvPtr->side[defSide].safeguardMonId - 1, tvPtr->side[defSide].safeguardMoveSlot);
        break;
    case STRINGID_PKMNSAFEGUARDEXPIRED:
        tvPtr->side[atkSide].safeguardMonId = 0;
        tvPtr->side[atkSide].safeguardMoveSlot = 0;
        break;
    case STRINGID_PKMNSHROUDEDINMIST:
        tvPtr->side[atkSide].mistMonId = gBattlerPartyIndexes[gBattlerAttacker] + 1;
        tvPtr->side[atkSide].mistMoveSlot = moveSlot;
        break;
    case STRINGID_PKMNPROTECTEDBYMIST:
        if (tvPtr->side[defSide].mistMonId != 0)
            AddMovePoints(PTS_MIST, 0, tvPtr->side[defSide].mistMonId - 1, tvPtr->side[defSide].mistMoveSlot);
        break;
    case STRINGID_THEWALLSHATTERED:
        tvPtr->side[defSide].reflectMonId = 0;
        tvPtr->side[defSide].reflectMoveSlot = 0;
        tvPtr->side[defSide].lightScreenMonId = 0;
        tvPtr->side[defSide].lightScreenMoveSlot = 0;
        AddMovePoints(PTS_BREAK_WALL, 0, gBattlerPartyIndexes[gBattlerAttacker], moveSlot);
        break;
    case STRINGID_PKMNFLINCHED:
        if (tvPtr->pos[atkSide][0].attackedByMonId != 0)
            AddMovePoints(PTS_FLINCHED, 0, tvPtr->pos[atkSide][0].attackedByMonId - 1, tvPtr->pos[atkSide][0].attackedByMoveSlot);
        if (tvPtr->pos[atkSide][1].attackedByMonId != 0)
            AddMovePoints(PTS_FLINCHED, 0, tvPtr->pos[atkSide][1].attackedByMonId - 1, tvPtr->pos[atkSide][1].attackedByMoveSlot);
        break;
    case STRINGID_PKMNCRASHED:
    case STRINGID_PKMNHITWITHRECOIL:
        tvPtr->side[atkSide].faintCause = FNT_RECOIL;
        break;
    }
}

static bool8 IsNotSpecialBattleString(u16 stringId)
{
    s32 i = 0;

    do
    {
        if (sSpecialBattleStrings[i] == stringId)
            break;
        i++;
    } while (sSpecialBattleStrings[i] != TABLE_END);

    if (sSpecialBattleStrings[i] == TABLE_END)
        return TRUE;
    else
        return FALSE;
}

void BattleTv_SetDataBasedOnMove(u16 move, u16 weatherFlags, struct DisableStruct *disableStructPtr)
{
    struct BattleTv *tvPtr;
    u32 atkSide, defSide;
    u8 moveSlot;

    if (!(gBattleTypeFlags & BATTLE_TYPE_LINK))
        return;

    tvPtr = &gBattleStruct->tv;

    atkSide = GetBattlerSide(gBattlerAttacker);
    defSide = GetBattlerSide(gBattlerTarget);
    moveSlot = GetBattlerMoveSlotId(gBattlerAttacker, move);

    if (moveSlot >= MAX_MON_MOVES)
    {
        tvPtr->side[atkSide].faintCause = FNT_OTHER;
        return;
    }

    tvPtr->pos[defSide][GetBattlerPosition(gBattlerAttacker) / 2].attackedByMonId = gBattlerPartyIndexes[gBattlerAttacker] + 1;
    tvPtr->pos[defSide][GetBattlerPosition(gBattlerAttacker) / 2].attackedByMoveSlot = moveSlot;
    tvPtr->side[atkSide].usedMoveSlot = moveSlot;
    AddMovePoints(PTS_MOVE_EFFECT, moveSlot, move, 0);
    AddPointsBasedOnWeather(weatherFlags, move, moveSlot);
    if (gStatuses3[gBattlerAttacker] & STATUS3_CHARGED_UP)
        AddMovePoints(PTS_ELECTRIC, move, moveSlot, 0);

    if (move == MOVE_WISH)
    {
        tvPtr->side[atkSide].wishMonId = gBattlerPartyIndexes[gBattlerAttacker] + 1;
        tvPtr->side[atkSide].wishMoveSlot = moveSlot;
    }
    if (GetMoveEffect(move) == EFFECT_EXPLOSION)
    {
        tvPtr->side[atkSide ^ BIT_SIDE].explosionMonId = gBattlerPartyIndexes[gBattlerAttacker] + 1;
        tvPtr->side[atkSide ^ BIT_SIDE].explosionMoveSlot = moveSlot;
        tvPtr->side[atkSide ^ BIT_SIDE].faintCause = FNT_EXPLOSION;
        tvPtr->side[atkSide ^ BIT_SIDE].explosion = TRUE;
    }

    u32 movePower = GetMovePower(move);
    AddMovePoints(PTS_REFLECT,      move, movePower, 0);
    AddMovePoints(PTS_LIGHT_SCREEN, move, movePower, 0);
    AddMovePoints(PTS_WATER_SPORT,  move, 0,         0);
    AddMovePoints(PTS_MUD_SPORT,    move, 0,         0);
}

void BattleTv_SetDataBasedOnAnimation(u8 animationId)
{
    struct BattleTv *tvPtr;
    u32 atkSide;

    if (!(gBattleTypeFlags & BATTLE_TYPE_LINK))
        return;

    tvPtr = &gBattleStruct->tv;
    atkSide = GetBattlerSide(gBattlerAttacker);
    switch (animationId)
    {
    case B_ANIM_FUTURE_SIGHT_HIT:
        if (tvPtr->side[atkSide].futureSightMonId != 0)
        {
            AddMovePoints(PTS_SET_UP, 0, atkSide,
                        (tvPtr->side[atkSide].futureSightMonId - 1) * 4 + tvPtr->side[atkSide].futureSightMoveSlot);
            tvPtr->side[atkSide].faintCause = FNT_FUTURE_SIGHT;
        }
        break;
    case B_ANIM_DOOM_DESIRE_HIT:
        if (tvPtr->side[atkSide].doomDesireMonId != 0)
        {
            AddMovePoints(PTS_SET_UP, 1, atkSide,
                        (tvPtr->side[atkSide].doomDesireMonId - 1) * 4 + tvPtr->side[atkSide].doomDesireMoveSlot);
            tvPtr->side[atkSide].faintCause = FNT_DOOM_DESIRE;
        }
        break;
    }
}

void TryPutLinkBattleTvShowOnAir(void)
{
    u16 playerBestSpecies = 0, opponentBestSpecies = 0;
    s16 playerBestSum = 0, opponentBestSum = SHRT_MAX;
    u8 playerBestMonId = 0, opponentBestMonId = 0;
    struct BattleTvMovePoints *movePoints = NULL;
    u8 countPlayer = 0, countOpponent = 0;
    s16 sum = 0;
    u16 species = 0;
    u16 move = MOVE_NONE;
    s32 i, j;
    int zero = 0, one = 1; //needed for matching

    if (gBattleStruct->anyMonHasTransformed)
        return;

    movePoints = &gBattleStruct->tvMovePoints;
    for (i = 0; i < PARTY_SIZE; i++)
    {
        if (GetMonData(&gPlayerParty[i], MON_DATA_SPECIES, NULL) != SPECIES_NONE)
            countPlayer++;
        if (GetMonData(&gEnemyParty[i], MON_DATA_SPECIES, NULL) != SPECIES_NONE)
            countOpponent++;
    }

    if (!(gBattleTypeFlags & BATTLE_TYPE_LINK) || countPlayer != countOpponent)
        return;

    for (i = 0; i < PARTY_SIZE; i++)
    {
        species = GetMonData(&gPlayerParty[i], MON_DATA_SPECIES, NULL);
        if (species != SPECIES_NONE && !GetMonData(&gPlayerParty[i], MON_DATA_IS_EGG, NULL))
        {
            for (sum = 0, j = 0; j < MAX_MON_MOVES; j++)
                sum += movePoints->points[zero][i * 4 + j];

            if (playerBestSum < sum)
            {
                playerBestMonId = i;
                playerBestSum = sum;
                playerBestSpecies = species;
            }
        }

        species = GetMonData(&gEnemyParty[i], MON_DATA_SPECIES, NULL);
        if (species != SPECIES_NONE && !GetMonData(&gEnemyParty[i], MON_DATA_IS_EGG, NULL))
        {
            for (sum = 0, j = 0; j < MAX_MON_MOVES; j++)
                sum += movePoints->points[one][i * 4 + j];

            if (opponentBestSum == sum)
            {
                if (GetMonData(&gEnemyParty[i], MON_DATA_EXP, NULL) > GetMonData(&gEnemyParty[opponentBestMonId], MON_DATA_EXP, NULL))
                {
                    opponentBestMonId = i;
                    opponentBestSum = sum;
                    opponentBestSpecies = species;
                }
            }
            else if (opponentBestSum > sum)
            {
                opponentBestMonId = i;
                opponentBestSum = sum;
                opponentBestSpecies = species;
            }
        }
    }

    for (sum = 0, i = 0, j = 0; j < MAX_MON_MOVES; j++)
    {
        if (sum < movePoints->points[zero][playerBestMonId * 4 + j])
        {
            sum = movePoints->points[zero][playerBestMonId * 4 + j];
            i = j;
        }
    }

    move = GetMonData(&gPlayerParty[playerBestMonId], MON_DATA_MOVE1 + i, NULL);
    if (playerBestSum == 0 || move == MOVE_NONE)
        return;

    if (gBattleTypeFlags & BATTLE_TYPE_MULTI)
    {
        if ((playerBestMonId < MULTI_PARTY_SIZE && !GetLinkTrainerFlankId(gBattleScripting.multiplayerId))
         || (playerBestMonId >= MULTI_PARTY_SIZE && GetLinkTrainerFlankId(gBattleScripting.multiplayerId)))
        {
            j = (opponentBestMonId < MULTI_PARTY_SIZE) ? FALSE : TRUE;
            PutBattleUpdateOnTheAir(GetOpposingLinkMultiBattlerId(j, gBattleScripting.multiplayerId), move, playerBestSpecies, opponentBestSpecies);
        }
    }
    else
    {
        PutBattleUpdateOnTheAir(gBattleScripting.multiplayerId ^ 1, move, playerBestSpecies, opponentBestSpecies);
    }
}

static void AddMovePoints(u8 caseId, u16 arg1, u8 arg2, u8 arg3)
{
    struct BattleTvMovePoints *movePoints = &gBattleStruct->tvMovePoints;
    struct BattleTv *tvPtr = &gBattleStruct->tv;
    u32 atkSide = GetBattlerSide(gBattlerAttacker);
    u32 defSide = GetBattlerSide(gBattlerTarget);
    const u16 *ptr;
    s32 i;

    switch (caseId)
    {
    case PTS_MOVE_EFFECT: // arg1 -> move slot, arg2 -> move
    {
        u8 baseFromEffect = gBattleMoveEffects[GetMoveEffect(arg2)].battleTvScore;

        // Various cases to add/remove points
        if (GetMoveRecoil(arg2) > 0)
            baseFromEffect++; // Recoil moves
        if (GetMoveEffect(arg2) == EFFECT_RAPID_SPIN)
            baseFromEffect++;
        if (MoveHasAdditionalEffect(arg2, MOVE_EFFECT_SP_ATK_MINUS_2) || MoveHasAdditionalEffect(arg2, MOVE_EFFECT_ATK_DEF_DOWN))
            baseFromEffect += 2; // Overheat, Superpower, etc.
        if (MoveHasAdditionalEffect(arg2, MOVE_EFFECT_STEAL_ITEM))
            baseFromEffect += 3;
        if (MoveHasAdditionalEffect(arg2, MOVE_EFFECT_WRAP) || MoveHasAdditionalEffectSelf(arg2, MOVE_EFFECT_THRASH))
            baseFromEffect += 3;
        if (MoveHasAdditionalEffect(arg2, MOVE_EFFECT_RECHARGE))
            baseFromEffect += 4;

        movePoints->points[atkSide][gBattlerPartyIndexes[gBattlerAttacker] * 4 + arg1] += baseFromEffect;
        break;
    }
    case PTS_EFFECTIVENESS:
    case PTS_CRITICAL_HIT:
    case PTS_STAT_INCREASE_1:
    case PTS_STAT_INCREASE_2:
    case PTS_STAT_DECREASE_SELF:
    case PTS_STAT_DECREASE_1:
    case PTS_STAT_DECREASE_2:
    case PTS_STAT_INCREASE_NOT_SELF:
        movePoints->points[atkSide][gBattlerPartyIndexes[gBattlerAttacker] * 4 + arg1] += sPointsArray[caseId][arg2];
        break;

#define move arg1
    case PTS_RAIN:
    case PTS_SUN:
    case PTS_SANDSTORM:
    case PTS_HAIL:
    case PTS_ELECTRIC:
        i = 0;
        ptr = sPointsArray[caseId];
        do
        {
            if (move == ptr[i])
            {
                movePoints->points[atkSide][gBattlerPartyIndexes[gBattlerAttacker] * 4 + arg2] += ptr[i+1];
                break;
            }
            i += 2;
        } while (ptr[i] != TABLE_END);
        break;
#undef move

    case PTS_FAINT:
        tvPtr->side[arg2 ^ 1].faintCause = FNT_NONE;
        movePoints->points[arg2][0 * 4 + arg3] += sPointsArray[caseId][arg1];
        break;
    case PTS_FAINT_SET_UP:
        tvPtr->side[arg2].faintCause = FNT_NONE;
        // fallthrough
    case PTS_SET_UP:
        movePoints->points[arg2][0 * 4 + arg3] += sPointsArray[caseId][arg1];
        break;
    case PTS_BREAK_WALL:
        movePoints->points[atkSide][arg2 * 4 + arg3] += sPointsArray[caseId][arg1];
        break;
    case PTS_STATUS_DMG:
    case PTS_STATUS:
    case PTS_SAFEGUARD:
    case PTS_MIST:
    case PTS_FLINCHED:
        movePoints->points[atkSide ^ BIT_SIDE][arg2 * 4 + arg3] += sPointsArray[caseId][arg1];
        break;
    case PTS_SPIKES:
        movePoints->points[arg1][arg2 * 4 + arg3] += sPointsArray[caseId][0];
        break;

#define move arg1
#define power arg2
    case PTS_WATER_SPORT:
        // If used fire move during Water Sport
        if (tvPtr->pos[defSide][0].waterSportMonId != -(tvPtr->pos[defSide][1].waterSportMonId) && GetMoveType(move) == TYPE_FIRE)
        {
            if (tvPtr->pos[defSide][0].waterSportMonId != 0)
            {
                u32 id = (tvPtr->pos[defSide][0].waterSportMonId - 1) * 4;
                movePoints->points[defSide][id + tvPtr->pos[defSide][0].waterSportMoveSlot] += sPointsArray[caseId][0];
            }
            if (tvPtr->pos[defSide][1].waterSportMonId != 0)
            {
                u32 id = (tvPtr->pos[defSide][1].waterSportMonId - 1) * 4;
                movePoints->points[defSide][id + tvPtr->pos[defSide][1].waterSportMoveSlot] += sPointsArray[caseId][0];
            }
        }
        break;
    case PTS_MUD_SPORT:
        // If used Electric move during Mud Sport
        if (tvPtr->pos[defSide][0].mudSportMonId != -(tvPtr->pos[defSide][1].mudSportMonId) && GetMoveType(move) == TYPE_ELECTRIC)
        {
            if (tvPtr->pos[defSide][0].mudSportMonId != 0)
            {
                u32 id = (tvPtr->pos[defSide][0].mudSportMonId - 1) * 4;
                movePoints->points[defSide][id + tvPtr->pos[defSide][0].mudSportMoveSlot] += sPointsArray[caseId][0];
            }
            if (tvPtr->pos[defSide][1].mudSportMonId != 0)
            {
                u32 id = (tvPtr->pos[defSide][1].mudSportMonId - 1) * 4;
                movePoints->points[defSide][id + tvPtr->pos[defSide][1].mudSportMoveSlot] += sPointsArray[caseId][0];
            }
        }
        break;
    case PTS_REFLECT:
        // If hit Reflect with damaging physical move
        if (IsBattleMovePhysical(move) && power != 0 && tvPtr->side[defSide].reflectMonId != 0)
        {
            u32 id = (tvPtr->side[defSide].reflectMonId - 1) * 4;
            movePoints->points[defSide][id + tvPtr->side[defSide].reflectMoveSlot] += sPointsArray[caseId][0];
        }
        break;
    case PTS_LIGHT_SCREEN:
        // If hit Light Screen with damaging special move
        if (IsBattleMoveSpecial(move) && power != 0 && tvPtr->side[defSide].lightScreenMonId != 0)
        {
            u32 id = (tvPtr->side[defSide].lightScreenMonId - 1) * 4;
            movePoints->points[defSide][id + tvPtr->side[defSide].lightScreenMoveSlot] += sPointsArray[caseId][0];
        }
        break;
#undef move
#undef power
    }
}

static void AddPointsOnFainting(bool8 targetFainted)
{
    struct BattleTv *tvPtr = &gBattleStruct->tv;
    u32 atkSide = GetBattlerSide(gBattlerAttacker);
    u32 defSide = GetBattlerSide(gBattlerTarget);
    u32 atkArrId = tvPtr->side[atkSide].faintCauseMonId;
    s32 i;

    if (tvPtr->side[atkSide].faintCause != FNT_NONE)
    {
        switch (tvPtr->side[atkSide].faintCause)
        {
        case FNT_CURSE:
            if (tvPtr->pos[atkSide][atkArrId].curseMonId != 0)
            {
                AddMovePoints(PTS_FAINT, 0, atkSide ^ BIT_SIDE,
                (tvPtr->pos[atkSide][atkArrId].curseMonId - 1) * 4 + tvPtr->pos[atkSide][atkArrId].curseMoveSlot);
            }
            break;
        case FNT_LEECH_SEED:
            if (tvPtr->pos[atkSide][atkArrId].leechSeedMonId != 0)
            {
                AddMovePoints(PTS_FAINT, 0, atkSide ^ BIT_SIDE,
                (tvPtr->pos[atkSide][atkArrId].leechSeedMonId - 1) * 4 + tvPtr->pos[atkSide][atkArrId].leechSeedMoveSlot);
            }
            break;
        case FNT_POISON:
            if (tvPtr->mon[atkSide][atkArrId].psnMonId != 0)
            {
                AddMovePoints(PTS_FAINT, 0, atkSide ^ BIT_SIDE,
                (tvPtr->mon[atkSide][atkArrId].psnMonId - 1) * 4 + tvPtr->mon[atkSide][atkArrId].psnMoveSlot);
            }
            if (tvPtr->mon[atkSide][atkArrId].badPsnMonId != 0)
            {
                AddMovePoints(PTS_FAINT, 0, atkSide ^ BIT_SIDE,
                (tvPtr->mon[atkSide][atkArrId].badPsnMonId - 1) * 4 + tvPtr->mon[atkSide][atkArrId].badPsnMoveSlot);
            }
            break;
        case FNT_BURN:
            if (tvPtr->mon[atkSide][atkArrId].brnMonId != 0)
            {
                AddMovePoints(PTS_FAINT, 0, atkSide ^ BIT_SIDE,
                (tvPtr->mon[atkSide][atkArrId].brnMonId - 1) * 4 + tvPtr->mon[atkSide][atkArrId].brnMoveSlot);
            }
            break;
        case FNT_NIGHTMARE:
            if (tvPtr->pos[atkSide][atkArrId].nightmareMonId != 0)
            {
                AddMovePoints(PTS_FAINT, 0, atkSide ^ BIT_SIDE,
                (tvPtr->pos[atkSide][atkArrId].nightmareMonId - 1) * 4 + tvPtr->pos[atkSide][atkArrId].nightmareMoveSlot);
            }
            break;
        case FNT_WRAP:
            if (tvPtr->pos[atkSide][atkArrId].wrapMonId != 0)
            {
                AddMovePoints(PTS_FAINT, 0, atkSide ^ BIT_SIDE,
                (tvPtr->pos[atkSide][atkArrId].wrapMonId - 1) * 4 + tvPtr->pos[atkSide][atkArrId].wrapMoveSlot);
            }
            break;
        case FNT_SPIKES:
            if (tvPtr->side[atkSide].spikesMonId != 0)
            {
                AddMovePoints(PTS_FAINT, 0, atkSide ^ BIT_SIDE,
                (tvPtr->side[atkSide].spikesMonId - 1) * 4 + tvPtr->side[atkSide].spikesMoveSlot);
            }
            break;
        case FNT_FUTURE_SIGHT:
            if (tvPtr->side[atkSide].futureSightMonId != 0)
            {
                AddMovePoints(PTS_FAINT_SET_UP, 0, atkSide,
                (tvPtr->side[atkSide].futureSightMonId - 1) * 4 + tvPtr->side[atkSide].futureSightMoveSlot);
            }
            break;
        case FNT_DOOM_DESIRE:
            if (tvPtr->side[atkSide].doomDesireMonId != 0)
            {
                AddMovePoints(PTS_FAINT_SET_UP, 0, atkSide,
                (tvPtr->side[atkSide].doomDesireMonId - 1) * 4 + tvPtr->side[atkSide].doomDesireMoveSlot);
            }
            break;
        case FNT_PERISH_SONG:
            if (tvPtr->side[atkSide].perishSong
                && tvPtr->side[atkSide].perishSongMonId - 1 != gBattlerPartyIndexes[gBattlerAttacker])
            {
                AddMovePoints(PTS_FAINT, 0, atkSide,
                (tvPtr->side[atkSide].perishSongMonId - 1) * 4 + tvPtr->side[atkSide].perishSongMoveSlot);
            }
            if (tvPtr->side[atkSide ^ BIT_SIDE].perishSong)
            {
                AddMovePoints(PTS_FAINT, 0, atkSide ^ BIT_SIDE,
                (tvPtr->side[atkSide ^ BIT_SIDE].perishSongMonId - 1) * 4 + tvPtr->side[atkSide ^ BIT_SIDE].perishSongMoveSlot);
            }
            break;
        case FNT_DESTINY_BOND:
            if (tvPtr->side[atkSide ^ BIT_SIDE].destinyBondMonId != 0)
            {
                AddMovePoints(PTS_FAINT, 0, atkSide ^ BIT_SIDE,
                (tvPtr->side[atkSide ^ BIT_SIDE].destinyBondMonId - 1) * 4 + tvPtr->side[atkSide ^ BIT_SIDE].destinyBondMoveSlot);
            }
            break;
        case FNT_CONFUSION:
            for (i = 0; i < 2; i++)
            {
                if (tvPtr->pos[atkSide][i].confusionMonId != 0)
                {
                    AddMovePoints(PTS_FAINT, 0, atkSide ^ BIT_SIDE,
                    (tvPtr->pos[atkSide][i].confusionMonId - 1) * 4 + tvPtr->pos[atkSide][i].confusionMoveSlot);
                }
            }
            break;
        case FNT_EXPLOSION:
            if (tvPtr->side[atkSide].explosion)
            {
                AddMovePoints(PTS_FAINT, 0, atkSide,
                (tvPtr->side[atkSide].explosionMonId - 1) * 4 + tvPtr->side[atkSide].explosionMoveSlot);
            }
            if (tvPtr->side[atkSide ^ BIT_SIDE].explosion)
            {
                AddMovePoints(PTS_FAINT, 0, atkSide ^ BIT_SIDE,
                (tvPtr->side[atkSide ^ BIT_SIDE].explosionMonId - 1) * 4 + tvPtr->side[atkSide ^ BIT_SIDE].explosionMoveSlot);
            }
            break;
        case FNT_RECOIL:
            if (targetFainted == TRUE)
            {
                AddMovePoints(PTS_FAINT_SET_UP, 0, atkSide,
                (gBattlerPartyIndexes[gBattlerAttacker]) * 4 + tvPtr->side[atkSide].usedMoveSlot);
            }
            break;
        case FNT_OTHER:
            break;
        }
    }
    else
    {
        if (tvPtr->side[defSide].faintCause == FNT_SPIKES)
        {
            if (tvPtr->side[defSide].spikesMonId != 0)
            {
                AddMovePoints(PTS_FAINT, 0, defSide ^ BIT_SIDE,
                (tvPtr->side[defSide].spikesMonId - 1) * 4 + tvPtr->side[defSide].spikesMoveSlot);
            }
        }
        else
        {
            AddMovePoints(PTS_FAINT_SET_UP, 0, atkSide,
            (gBattlerPartyIndexes[gBattlerAttacker]) * 4 + tvPtr->side[atkSide].usedMoveSlot);
        }
    }
}

static void TrySetBattleSeminarShow(void)
{
    s32 i;
    s32 dmgByMove[MAX_MON_MOVES];
    u16 powerOverride;
    u16 currMoveSaved;

    if (gBattleTypeFlags & (BATTLE_TYPE_DOUBLE | BATTLE_TYPE_LINK | BATTLE_TYPE_RECORDED_LINK))
        return;
    else if (GetBattlerSide(gBattlerAttacker) == B_SIDE_OPPONENT)
        return;
    else if (gBattleMons[gBattlerAttacker].statStages[STAT_ACC] < DEFAULT_STAT_STAGE)
        return;
    else if (gBattleMons[gBattlerTarget].statStages[STAT_EVASION] > DEFAULT_STAT_STAGE)
        return;
    else if (gCurrentMove == MOVE_HIDDEN_POWER || gCurrentMove == MOVE_WEATHER_BALL)
        return;
    else if (gBattleTypeFlags & (BATTLE_TYPE_PALACE | BATTLE_TYPE_PIKE | BATTLE_TYPE_PYRAMID))
        return;
    else if (IsBattleMoveStatus(gBattleMons[gBattlerAttacker].moves[gMoveSelectionCursor[gBattlerAttacker]]))
        return;

    i = 0;
    currMoveSaved = gBattleMons[gBattlerAttacker].moves[gMoveSelectionCursor[gBattlerAttacker]];
    do
    {
        if (currMoveSaved == sVariableDmgMoves[i])
            break;
        i++;
    } while (sVariableDmgMoves[i] != TABLE_END);

    if (sVariableDmgMoves[i] != TABLE_END)
        return;

    dmgByMove[gMoveSelectionCursor[gBattlerAttacker]] = gBattleStruct->moveDamage[gBattlerTarget]; // TODO: Not sure
    currMoveSaved = gCurrentMove;
    for (i = 0; i < MAX_MON_MOVES; i++)
    {
        gCurrentMove = gBattleMons[gBattlerAttacker].moves[i];
        powerOverride = 0;
        if (ShouldCalculateDamage(gCurrentMove, &dmgByMove[i], &powerOverride))
        {
            struct DamageCalculationData damageCalcData;
            damageCalcData.battlerAtk = gBattlerAttacker;
            damageCalcData.battlerDef = gBattlerTarget;
            damageCalcData.move = gCurrentMove;
            damageCalcData.moveType = GetMoveType(gCurrentMove);
            damageCalcData.isCrit = FALSE;
            damageCalcData.randomFactor = FALSE;
            damageCalcData.updateFlags = FALSE;
            gBattleStruct->moveDamage[gBattlerTarget] = CalculateMoveDamage(&damageCalcData, powerOverride);
            dmgByMove[i] = gBattleStruct->moveDamage[gBattlerTarget];
            if (dmgByMove[i] == 0 && !(gBattleStruct->moveResultFlags[gBattlerTarget] & MOVE_RESULT_NO_EFFECT))
                dmgByMove[i] = 1;
        }
    }

    for (i = 0; i < MAX_MON_MOVES; i++)
    {
        if (i != gMoveSelectionCursor[gBattlerAttacker] && dmgByMove[i] > dmgByMove[gMoveSelectionCursor[gBattlerAttacker]])
        {
            u16 opponentSpecies, playerSpecies;
            s32 bestMoveId;

            if (gMoveSelectionCursor[gBattlerAttacker] != 0)
                bestMoveId = 0;
            else
                bestMoveId = 1;

            for (i = 0; i < MAX_MON_MOVES; i++)
            {
                if (i != gMoveSelectionCursor[gBattlerAttacker] && dmgByMove[i] > dmgByMove[bestMoveId])
                    bestMoveId = i;
            }

            opponentSpecies = GetMonData(&gEnemyParty [gBattlerPartyIndexes[gBattlerTarget]],   MON_DATA_SPECIES, NULL);
            playerSpecies   = GetMonData(&gPlayerParty[gBattlerPartyIndexes[gBattlerAttacker]], MON_DATA_SPECIES, NULL);
            TryPutBattleSeminarOnAir(opponentSpecies, playerSpecies, gMoveSelectionCursor[gBattlerAttacker], gBattleMons[gBattlerAttacker].moves, gBattleMons[gBattlerAttacker].moves[bestMoveId]);
            break;
        }
    }

    gBattleStruct->moveDamage[gBattlerTarget] = dmgByMove[gMoveSelectionCursor[gBattlerAttacker]];
    gCurrentMove = currMoveSaved;
}

static bool8 ShouldCalculateDamage(u16 move, s32 *dmg, u16 *powerOverride)
{
<<<<<<< HEAD
    if (IsBattleMoveStatus(moveId))
=======
    if (gBattleMoves[move].power == 0)
>>>>>>> baf5be20
    {
        *dmg = 0;
        return FALSE;
    }
    else
    {
        s32 i = 0;
        do
        {
            if (move == sVariableDmgMoves[i])
                break;
            i++;
        } while (sVariableDmgMoves[i] != TABLE_END);

        if (sVariableDmgMoves[i] != TABLE_END)
        {
            *dmg = 0;
            return FALSE;
        }
        else if (move == MOVE_PSYWAVE)
        {
            *dmg = gBattleMons[gBattlerAttacker].level;
            *dmg /= 2;
            return FALSE;
        }
        else if (move == MOVE_MAGNITUDE)
        {
            *powerOverride = 10;
            return TRUE;
        }
        else
        {
            return TRUE;
        }
    }
}

void BattleTv_ClearExplosionFaintCause(void)
{
    if (gBattleTypeFlags & BATTLE_TYPE_LINK)
    {
        struct BattleTv *tvPtr = &gBattleStruct->tv;

        tvPtr->side[B_SIDE_PLAYER].faintCause = FNT_NONE;
        tvPtr->side[B_SIDE_OPPONENT].faintCause = FNT_NONE;

        tvPtr->side[B_SIDE_PLAYER].faintCauseMonId = 0;
        tvPtr->side[B_SIDE_OPPONENT].faintCauseMonId = 0;

        tvPtr->side[B_SIDE_PLAYER].explosionMonId = 0;
        tvPtr->side[B_SIDE_OPPONENT].explosionMonId = 0;

        tvPtr->side[B_SIDE_PLAYER].explosionMoveSlot = 0;
        tvPtr->side[B_SIDE_OPPONENT].explosionMoveSlot = 0;

        tvPtr->side[B_SIDE_PLAYER].explosion = FALSE;
        tvPtr->side[B_SIDE_OPPONENT].explosion = FALSE;
    }
}

u8 GetBattlerMoveSlotId(u8 battler, u16 move)
{
    s32 i;
    struct Pokemon *party;
    party = GetBattlerParty(battler);

    i = 0;
    while (1)
    {
        if (i >= MAX_MON_MOVES)
            break;
        if (GetMonData(&party[gBattlerPartyIndexes[battler]], MON_DATA_MOVE1 + i, NULL) == move)
            break;
        i++;
    }

    return i;
}

static void AddPointsBasedOnWeather(u16 weatherFlags, u16 move, u8 moveSlot)
{
    if (weatherFlags & B_WEATHER_RAIN)
        AddMovePoints(PTS_RAIN, move, moveSlot, 0);
    else if (weatherFlags & B_WEATHER_SUN)
        AddMovePoints(PTS_SUN, move, moveSlot, 0);
    else if (weatherFlags & B_WEATHER_SANDSTORM)
<<<<<<< HEAD
        AddMovePoints(PTS_SANDSTORM, moveId, moveSlot, 0);
    else if (weatherFlags & (B_WEATHER_HAIL | B_WEATHER_SNOW))
        AddMovePoints(PTS_HAIL, moveId, moveSlot, 0);
=======
        AddMovePoints(PTS_SANDSTORM, move, moveSlot, 0);
    else if (weatherFlags & B_WEATHER_HAIL)
        AddMovePoints(PTS_HAIL, move, moveSlot, 0);
>>>>>>> baf5be20
}<|MERGE_RESOLUTION|>--- conflicted
+++ resolved
@@ -1297,11 +1297,7 @@
 
 static bool8 ShouldCalculateDamage(u16 move, s32 *dmg, u16 *powerOverride)
 {
-<<<<<<< HEAD
-    if (IsBattleMoveStatus(moveId))
-=======
-    if (gBattleMoves[move].power == 0)
->>>>>>> baf5be20
+    if (IsBattleMoveStatus(move))
     {
         *dmg = 0;
         return FALSE;
@@ -1388,13 +1384,7 @@
     else if (weatherFlags & B_WEATHER_SUN)
         AddMovePoints(PTS_SUN, move, moveSlot, 0);
     else if (weatherFlags & B_WEATHER_SANDSTORM)
-<<<<<<< HEAD
-        AddMovePoints(PTS_SANDSTORM, moveId, moveSlot, 0);
-    else if (weatherFlags & (B_WEATHER_HAIL | B_WEATHER_SNOW))
-        AddMovePoints(PTS_HAIL, moveId, moveSlot, 0);
-=======
         AddMovePoints(PTS_SANDSTORM, move, moveSlot, 0);
     else if (weatherFlags & B_WEATHER_HAIL)
         AddMovePoints(PTS_HAIL, move, moveSlot, 0);
->>>>>>> baf5be20
 }