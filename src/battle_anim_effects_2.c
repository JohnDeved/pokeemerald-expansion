--- conflicted
+++ resolved
@@ -1277,7 +1277,6 @@
     .callback = AnimGuardRing,
 };
 
-<<<<<<< HEAD
 const struct SpriteTemplate gCrushGripExplosionTemplate =
 {
     .tileTag = ANIM_TAG_EXPLOSION,
@@ -1300,10 +1299,7 @@
     .callback = AnimSpriteOnMonPos
 };
 
-static void sub_8103448(struct Sprite *sprite)
-=======
 static void AnimCirclingFinger(struct Sprite *sprite)
->>>>>>> f823cd22
 {
     SetSpriteCoordsToAnimAttackerCoords(sprite);
     SetAnimSpriteInitialXOffset(sprite, gBattleAnimArgs[0]);
