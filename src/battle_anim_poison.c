#include "global.h"
#include "battle_anim.h"
#include "trig.h"
#include "constants/rgb.h"

static void AnimSludgeProjectile(struct Sprite *);
static void AnimSludgeProjectile_Step(struct Sprite *);
static void AnimAcidPoisonBubble(struct Sprite *);
static void AnimSludgeBombHitParticle_Step(struct Sprite *);
static void AnimAcidPoisonDroplet(struct Sprite *);
static void AnimBubbleEffect(struct Sprite *);
static void AnimBubbleEffect_Step(struct Sprite *);
static void AnimSuckerPunchStep(struct Sprite *sprite);
static void AnimSuckerPunch(struct Sprite *sprite);
static void AnimGunkShotParticlesStep(struct Sprite *sprite);
static void AnimGunkShotParticles(struct Sprite *sprite);
static void AnimGunkShotImpact(struct Sprite *sprite);

static const union AnimCmd sAnim_ToxicBubble[] =
{
    ANIMCMD_FRAME(0, 5),
    ANIMCMD_FRAME(8, 5),
    ANIMCMD_FRAME(16, 5),
    ANIMCMD_FRAME(24, 5),
    ANIMCMD_END,
};

static const union AnimCmd *const sAnims_ToxicBubble[] =
{
    sAnim_ToxicBubble,
};

const struct SpriteTemplate gToxicBubbleSpriteTemplate =
{
    .tileTag = ANIM_TAG_TOXIC_BUBBLE,
    .paletteTag = ANIM_TAG_TOXIC_BUBBLE,
    .oam = &gOamData_AffineOff_ObjNormal_16x32,
    .anims = sAnims_ToxicBubble,
    .images = NULL,
    .affineAnims = gDummySpriteAffineAnimTable,
    .callback = AnimSpriteOnMonPos,
};

static const union AnimCmd sAnim_PoisonProjectile[] =
{
    ANIMCMD_FRAME(0, 1),
    ANIMCMD_END,
};

static const union AnimCmd sAnim_AcidPoisonDroplet[] =
{
    ANIMCMD_FRAME(4, 1),
    ANIMCMD_END,
};

static const union AnimCmd sAnim_SludgeBombHit[] =
{
    ANIMCMD_FRAME(8, 1),
    ANIMCMD_END,
};

const union AnimCmd *const gAnims_PoisonProjectile[] =
{
    sAnim_PoisonProjectile,
};

const union AnimCmd *const gAnims_AcidPoisonDroplet[] =
{
    sAnim_AcidPoisonDroplet,
};

static const union AnimCmd *const sAnims_SludgeBombHit[] =
{
    sAnim_SludgeBombHit,
};

static const union AffineAnimCmd sAffineAnim_PoisonProjectile[] =
{
    AFFINEANIMCMD_FRAME(0x160, 0x160, 0, 0),
    AFFINEANIMCMD_FRAME(0xFFF6, 0xFFF6, 0, 10),
    AFFINEANIMCMD_FRAME(0xA, 0xA, 0, 10),
    AFFINEANIMCMD_JUMP(0),
};

static const union AffineAnimCmd sAffineAnim_SludgeBombHit[] =
{
    AFFINEANIMCMD_FRAME(0xEC, 0xEC, 0, 0),
    AFFINEANIMCMD_END,
};

const union AffineAnimCmd *const gAffineAnims_PoisonProjectile[] =
{
    sAffineAnim_PoisonProjectile,
};

static const union AffineAnimCmd *const sAffineAnims_SludgeBombHit[] =
{
    sAffineAnim_SludgeBombHit,
};

const struct SpriteTemplate gSludgeProjectileSpriteTemplate =
{
    .tileTag = ANIM_TAG_POISON_BUBBLE,
    .paletteTag = ANIM_TAG_POISON_BUBBLE,
    .oam = &gOamData_AffineDouble_ObjNormal_16x16,
    .anims = gAnims_PoisonProjectile,
    .images = NULL,
    .affineAnims = gAffineAnims_PoisonProjectile,
    .callback = AnimSludgeProjectile,
};

const struct SpriteTemplate gAcidPoisonBubbleSpriteTemplate =
{
    .tileTag = ANIM_TAG_POISON_BUBBLE,
    .paletteTag = ANIM_TAG_POISON_BUBBLE,
    .oam = &gOamData_AffineDouble_ObjNormal_16x16,
    .anims = gAnims_PoisonProjectile,
    .images = NULL,
    .affineAnims = gAffineAnims_PoisonProjectile,
    .callback = AnimAcidPoisonBubble,
};

const struct SpriteTemplate gSludgeBombHitParticleSpriteTemplate =
{
    .tileTag = ANIM_TAG_POISON_BUBBLE,
    .paletteTag = ANIM_TAG_POISON_BUBBLE,
    .oam = &gOamData_AffineNormal_ObjNormal_16x16,
    .anims = sAnims_SludgeBombHit,
    .images = NULL,
    .affineAnims = sAffineAnims_SludgeBombHit,
    .callback = AnimSludgeBombHitParticle,
};

static const union AffineAnimCmd sAffineAnim_AcidPoisonDroplet[] =
{
    AFFINEANIMCMD_FRAME(0xFFF0, 0x10, 0, 6),
    AFFINEANIMCMD_FRAME(0x10, 0xFFF0, 0, 6),
    AFFINEANIMCMD_JUMP(0),
};

const union AffineAnimCmd *const gAffineAnims_Droplet[] =
{
    sAffineAnim_AcidPoisonDroplet,
};

const struct SpriteTemplate gAcidPoisonDropletSpriteTemplate =
{
    .tileTag = ANIM_TAG_POISON_BUBBLE,
    .paletteTag = ANIM_TAG_POISON_BUBBLE,
    .oam = &gOamData_AffineDouble_ObjNormal_16x16,
    .anims = gAnims_AcidPoisonDroplet,
    .images = NULL,
    .affineAnims = gAffineAnims_Droplet,
    .callback = AnimAcidPoisonDroplet,
};

static const union AffineAnimCmd sAffineAnim_Bubble[] =
{
    AFFINEANIMCMD_FRAME(0x9C, 0x9C, 0, 0),
    AFFINEANIMCMD_FRAME(0x5, 0x5, 0, 20),
    AFFINEANIMCMD_END,
};

static const union AffineAnimCmd *const sAffineAnims_Bubble[] =
{
    sAffineAnim_Bubble,
};

const struct SpriteTemplate gPoisonBubbleSpriteTemplate =
{
    .tileTag = ANIM_TAG_POISON_BUBBLE,
    .paletteTag = ANIM_TAG_POISON_BUBBLE,
    .oam = &gOamData_AffineNormal_ObjNormal_16x16,
    .anims = gAnims_PoisonProjectile,
    .images = NULL,
    .affineAnims = sAffineAnims_Bubble,
    .callback = AnimBubbleEffect,
};

const struct SpriteTemplate gWaterBubbleSpriteTemplate =
{
    .tileTag = ANIM_TAG_SMALL_BUBBLES,
    .paletteTag = ANIM_TAG_SMALL_BUBBLES,
    .oam = &gOamData_AffineNormal_ObjBlend_16x16,
    .anims = gAnims_WaterBubble,
    .images = NULL,
    .affineAnims = sAffineAnims_Bubble,
    .callback = AnimBubbleEffect,
};

const struct SpriteTemplate gGreenPoisonDrip =
{
	.tileTag = ANIM_TAG_GREEN_POISON_BUBBLE,
	.paletteTag = ANIM_TAG_GREEN_POISON_BUBBLE,
	.oam = &gOamData_AffineDouble_ObjNormal_16x16,
	.anims = gAnims_AcidPoisonDroplet,
	.images = NULL,
	.affineAnims = gAffineAnims_Droplet,
	.callback = AnimAcidPoisonDroplet,
};

const struct SpriteTemplate gGreenPoisonBubble =
{
	.tileTag = ANIM_TAG_GREEN_POISON_BUBBLE,
	.paletteTag = ANIM_TAG_GREEN_POISON_BUBBLE,
	.oam = &gOamData_AffineDouble_ObjNormal_16x16,
	.anims = gAnims_PoisonProjectile,
	.images = NULL,
	.affineAnims = gAffineAnims_PoisonProjectile,
	.callback = AnimAcidPoisonBubble,
};

const union AnimCmd gSuckerPunchAnimCmd[] =
{
    ANIMCMD_FRAME(0, 3),
    ANIMCMD_FRAME(0, 3, .hFlip = TRUE),
    ANIMCMD_FRAME(0, 3, .vFlip = TRUE, .hFlip = TRUE),
    ANIMCMD_FRAME(0, 3, .vFlip = TRUE),
    ANIMCMD_JUMP(0),
};

const union AnimCmd *const gSuckerPunchAnim[] =
{
    gSuckerPunchAnimCmd,
};

const union AnimCmd gGunkShotParticlesAnimCmd[] =
{
    ANIMCMD_FRAME(0, 1),
    ANIMCMD_FRAME(4, 1),
    ANIMCMD_FRAME(8, 1),
    ANIMCMD_FRAME(12, 1),
    ANIMCMD_JUMP(0),
};

const union AnimCmd *const gGunkShotParticlesAnims[] =
{
    gGunkShotParticlesAnimCmd,
};

const union AffineAnimCmd gSuckerPunchImpactAffineAnimCmd_1[] =
{
    AFFINEANIMCMD_FRAME(0x0, 0x0, 0, 8),
    AFFINEANIMCMD_END,
};

const union AffineAnimCmd gSuckerPunchImpactAffineAnimCmd_2[] =
{
    AFFINEANIMCMD_FRAME(0xD8, 0xD8, 0, 0),
    AFFINEANIMCMD_FRAME(0x0, 0x0, 0, 8),
    AFFINEANIMCMD_END,
};

const union AffineAnimCmd gSuckerPunchImpactAffineAnimCmd_3[] =
{
    AFFINEANIMCMD_FRAME(0xB0, 0xB0, 0, 0),
    AFFINEANIMCMD_FRAME(0x0, 0x0, 0, 8),
    AFFINEANIMCMD_END,
};

const union AffineAnimCmd gSuckerPunchImpactAffineAnimCmd_4[] =
{
    AFFINEANIMCMD_FRAME(0x80, 0x80, 0, 0),
    AFFINEANIMCMD_FRAME(0x0, 0x0, 0, 8),
    AFFINEANIMCMD_END,
};

const union AffineAnimCmd *const gSuckerPunchImpactAffineAnim[] =
{
    gSuckerPunchImpactAffineAnimCmd_1,
    gSuckerPunchImpactAffineAnimCmd_2,
    gSuckerPunchImpactAffineAnimCmd_3,
    gSuckerPunchImpactAffineAnimCmd_4,
};

const struct SpriteTemplate gSuckerPunchSpriteTemplate =
{
    .tileTag = ANIM_TAG_POISON_JAB,
    .paletteTag = ANIM_TAG_POISON_JAB,
    .oam = &gOamData_AffineNormal_ObjNormal_16x16,
    .anims = gSuckerPunchAnim,
    .images = NULL,
    .affineAnims = gDummySpriteAffineAnimTable,
    .callback = AnimSuckerPunch,
};

const struct SpriteTemplate gGunkShoParticlesSpriteTemplate =
{
    .tileTag = ANIM_TAG_WATER_ORB,
    .paletteTag = ANIM_TAG_POISON_BUBBLE,
    .oam = &gOamData_AffineOff_ObjBlend_16x16,
    .anims = gGunkShotParticlesAnims,
    .images = NULL,
    .affineAnims = gDummySpriteAffineAnimTable,
    .callback = AnimGunkShotParticles,
};

const struct SpriteTemplate gGunkShotImpactSpriteTemplate =
{
    .tileTag = ANIM_TAG_WATER_IMPACT,
    .paletteTag = ANIM_TAG_POISON_BUBBLE,
    .oam = &gOamData_AffineNormal_ObjBlend_32x32,
    .anims = gDummySpriteAnimTable,
    .images = NULL,
    .affineAnims = gSuckerPunchImpactAffineAnim,
    .callback = AnimGunkShotImpact,
};

static void AnimGunkShotImpact(struct Sprite *sprite)
{
    StartSpriteAffineAnim(sprite, gBattleAnimArgs[3]);
    if (gBattleAnimArgs[2] == 0)
        InitSpritePosToAnimAttacker(sprite, 1);
    else
        InitSpritePosToAnimTarget(sprite, TRUE);

    sprite->callback = RunStoredCallbackWhenAffineAnimEnds;
    StoreSpriteCallbackInData6(sprite, DestroyAnimSprite);
}

static void AnimGunkShotParticles(struct Sprite *sprite)
{
    u16 retArg;

    InitSpritePosToAnimAttacker(sprite, TRUE);
    sprite->data[0] = 30;
    sprite->data[1] = sprite->pos1.x;
    sprite->data[2] = GetBattlerSpriteCoord(gBattleAnimTarget, 2);
    sprite->data[3] = sprite->pos1.y;
    sprite->data[4] = GetBattlerSpriteCoord(gBattleAnimTarget, 3);
    InitAnimLinearTranslation(sprite);
    sprite->data[5] = 0xD200 / sprite->data[0];
    sprite->data[7] = gBattleAnimArgs[3];
    retArg = gBattleAnimArgs[ARG_RET_ID];
    if (gBattleAnimArgs[ARG_RET_ID] > 127)
    {
        sprite->data[6] = (retArg - 127) * 256;
        sprite->data[7] = -sprite->data[7];
    }
    else
    {
        sprite->data[6] = retArg * 256;
    }
    sprite->callback = AnimGunkShotParticlesStep;
    sprite->callback(sprite);
}

static void AnimGunkShotParticlesStep(struct Sprite *sprite)
{
    if (AnimTranslateLinear(sprite))
        DestroyAnimSprite(sprite);
    sprite->pos2.y += Sin(sprite->data[6] >> 8, sprite->data[7]);
    if ((sprite->data[6] + sprite->data[5]) >> 8 > 127)
    {
        sprite->data[6] = 0;
        sprite->data[7] = -sprite->data[7];
    }
    else
    {
        sprite->data[6] += sprite->data[5];
    }
}

static void AnimSuckerPunch(struct Sprite *sprite)
{
    if (BATTLE_PARTNER(gBattleAnimAttacker) == gBattleAnimTarget && GetBattlerPosition(gBattleAnimTarget) < B_POSITION_PLAYER_RIGHT)
        gBattleAnimArgs[0] *= -1;

    InitSpritePosToAnimTarget(sprite, TRUE);

    if (GetBattlerSide(gBattleAnimAttacker) != B_SIDE_PLAYER)
        gBattleAnimArgs[2] = -gBattleAnimArgs[2];

    sprite->data[0] = gBattleAnimArgs[3];
    sprite->data[1] = sprite->pos1.x;
    sprite->data[2] = sprite->pos1.x + gBattleAnimArgs[2];
    sprite->data[3] = sprite->pos1.y;
    sprite->data[4] = sprite->pos1.y;

    InitAnimLinearTranslation(sprite);

    sprite->data[5] = gBattleAnimArgs[5];
    sprite->data[6] = gBattleAnimArgs[4];
    sprite->data[7] = 0;

    sprite->callback = AnimSuckerPunchStep;
}

static void AnimSuckerPunchStep(struct Sprite *sprite)
{
    if (!AnimTranslateLinear(sprite))
    {
        sprite->pos2.y += Sin(sprite->data[7] >> 8, sprite->data[5]);
        sprite->data[7] += sprite->data[6];
    }
    else
    {
        DestroyAnimSprite(sprite);
    }
}

static void AnimSludgeProjectile(struct Sprite *sprite)
{
    if (!gBattleAnimArgs[3])
        StartSpriteAnim(sprite, 2);

    InitSpritePosToAnimAttacker(sprite, 1);

    sprite->data[0] = gBattleAnimArgs[2];
    sprite->data[2] = GetBattlerSpriteCoord(gBattleAnimTarget, 2);
    sprite->data[4] = GetBattlerSpriteCoord(gBattleAnimTarget, 3);
    sprite->data[5] = -30;

    InitAnimArcTranslation(sprite);

    sprite->callback = AnimSludgeProjectile_Step;
}

static void AnimSludgeProjectile_Step(struct Sprite *sprite)
{
    if (TranslateAnimHorizontalArc(sprite))
        DestroyAnimSprite(sprite);
}

static void AnimAcidPoisonBubble(struct Sprite *sprite)
{
    s16 l1 = 0, l2 = 0;
    if (!gBattleAnimArgs[3])
        StartSpriteAnim(sprite, 2);

    InitSpritePosToAnimAttacker(sprite, 1);
    if (gBattleAnimArgs[6])
        SetAverageBattlerPositions(gBattleAnimTarget, 1, &l1, &l2);
    else
        l1 = GetBattlerSpriteCoord(gBattleAnimTarget, BATTLER_COORD_X_2), l2 = GetBattlerSpriteCoord(gBattleAnimTarget, BATTLER_COORD_Y_PIC_OFFSET);

    if (GetBattlerSide(gBattleAnimAttacker))
        gBattleAnimArgs[4] = -gBattleAnimArgs[4];

    sprite->data[0] = gBattleAnimArgs[2];
    sprite->data[2] = l1 + gBattleAnimArgs[4];
    sprite->data[4] = l2 + gBattleAnimArgs[5];
    sprite->data[5] = -30;

    InitAnimArcTranslation(sprite);

    sprite->callback = AnimAcidPoisonBubble_Step;
}

void AnimAcidPoisonBubble_Step(struct Sprite *sprite)
{
    if (TranslateAnimHorizontalArc(sprite))
        DestroyAnimSprite(sprite);
}

void AnimSludgeBombHitParticle(struct Sprite *sprite)
{
    sprite->data[0] = gBattleAnimArgs[2];
    sprite->data[1] = sprite->x;
    sprite->data[2] = sprite->x + gBattleAnimArgs[0];
    sprite->data[3] = sprite->y;
    sprite->data[4] = sprite->y + gBattleAnimArgs[1];

    InitSpriteDataForLinearTranslation(sprite);

    sprite->data[5] = sprite->data[1] / gBattleAnimArgs[2];
    sprite->data[6] = sprite->data[2] / gBattleAnimArgs[2];

    sprite->callback = AnimSludgeBombHitParticle_Step;
}

static void AnimSludgeBombHitParticle_Step(struct Sprite *sprite)
{
    TranslateSpriteLinearFixedPoint(sprite);

    sprite->data[1] -= sprite->data[5];
    sprite->data[2] -= sprite->data[6];

    if (!sprite->data[0])
        DestroyAnimSprite(sprite);
}

static void AnimAcidPoisonDroplet(struct Sprite *sprite)
{
<<<<<<< HEAD
    if (gBattleAnimArgs[5])
        SetAverageBattlerPositions(gBattleAnimTarget, TRUE, &sprite->pos1.x, &sprite->pos1.y);
=======
    SetAverageBattlerPositions(gBattleAnimTarget, TRUE, &sprite->x, &sprite->y);
>>>>>>> 0e33df21

    if (GetBattlerSide(gBattleAnimAttacker) != B_SIDE_PLAYER)
        gBattleAnimArgs[0] = -gBattleAnimArgs[0];

    sprite->x += gBattleAnimArgs[0];
    sprite->y += gBattleAnimArgs[1];

    sprite->data[0] = gBattleAnimArgs[4];
    sprite->data[2] = sprite->x + gBattleAnimArgs[2];
    sprite->data[4] = sprite->y + sprite->data[0];

    sprite->callback = StartAnimLinearTranslation;
    StoreSpriteCallbackInData6(sprite, DestroyAnimSprite);
}

// Animates a bubble by rising upward, swaying side to side, and
// enlarging the sprite. This is used as an after-effect by poison-type
// moves, along with MOVE_BUBBLE, and MOVE_BUBBLEBEAM.
// arg 0: initial x pixel offset
// arg 1: initial y pixel offset
// arg 2: 0 = single-target, 1 = multi-target
static void AnimBubbleEffect(struct Sprite *sprite)
{
    if (!gBattleAnimArgs[2])
    {
        InitSpritePosToAnimTarget(sprite, TRUE);
    }
    else
    {
        SetAverageBattlerPositions(gBattleAnimTarget, TRUE, &sprite->x, &sprite->y);

        if (GetBattlerSide(gBattleAnimAttacker) != B_SIDE_PLAYER)
            gBattleAnimArgs[0] = -gBattleAnimArgs[0];

        sprite->x += gBattleAnimArgs[0];
        sprite->y += gBattleAnimArgs[1];
    }

    sprite->callback = AnimBubbleEffect_Step;
}

static void AnimBubbleEffect_Step(struct Sprite *sprite)
{
    sprite->data[0] = (sprite->data[0] + 0xB) & 0xFF;
    sprite->x2 = Sin(sprite->data[0], 4);
    sprite->data[1] += 0x30;
    sprite->y2 = -(sprite->data[1] >> 8);

    if (sprite->affineAnimEnded)
        DestroyAnimSprite(sprite);
}<|MERGE_RESOLUTION|>--- conflicted
+++ resolved
@@ -324,9 +324,9 @@
 
     InitSpritePosToAnimAttacker(sprite, TRUE);
     sprite->data[0] = 30;
-    sprite->data[1] = sprite->pos1.x;
+    sprite->data[1] = sprite->x;
     sprite->data[2] = GetBattlerSpriteCoord(gBattleAnimTarget, 2);
-    sprite->data[3] = sprite->pos1.y;
+    sprite->data[3] = sprite->y;
     sprite->data[4] = GetBattlerSpriteCoord(gBattleAnimTarget, 3);
     InitAnimLinearTranslation(sprite);
     sprite->data[5] = 0xD200 / sprite->data[0];
@@ -349,7 +349,7 @@
 {
     if (AnimTranslateLinear(sprite))
         DestroyAnimSprite(sprite);
-    sprite->pos2.y += Sin(sprite->data[6] >> 8, sprite->data[7]);
+    sprite->y2 += Sin(sprite->data[6] >> 8, sprite->data[7]);
     if ((sprite->data[6] + sprite->data[5]) >> 8 > 127)
     {
         sprite->data[6] = 0;
@@ -372,10 +372,10 @@
         gBattleAnimArgs[2] = -gBattleAnimArgs[2];
 
     sprite->data[0] = gBattleAnimArgs[3];
-    sprite->data[1] = sprite->pos1.x;
-    sprite->data[2] = sprite->pos1.x + gBattleAnimArgs[2];
-    sprite->data[3] = sprite->pos1.y;
-    sprite->data[4] = sprite->pos1.y;
+    sprite->data[1] = sprite->x;
+    sprite->data[2] = sprite->x + gBattleAnimArgs[2];
+    sprite->data[3] = sprite->y;
+    sprite->data[4] = sprite->y;
 
     InitAnimLinearTranslation(sprite);
 
@@ -390,7 +390,7 @@
 {
     if (!AnimTranslateLinear(sprite))
     {
-        sprite->pos2.y += Sin(sprite->data[7] >> 8, sprite->data[5]);
+        sprite->y2 += Sin(sprite->data[7] >> 8, sprite->data[5]);
         sprite->data[7] += sprite->data[6];
     }
     else
@@ -482,12 +482,8 @@
 
 static void AnimAcidPoisonDroplet(struct Sprite *sprite)
 {
-<<<<<<< HEAD
     if (gBattleAnimArgs[5])
-        SetAverageBattlerPositions(gBattleAnimTarget, TRUE, &sprite->pos1.x, &sprite->pos1.y);
-=======
-    SetAverageBattlerPositions(gBattleAnimTarget, TRUE, &sprite->x, &sprite->y);
->>>>>>> 0e33df21
+        SetAverageBattlerPositions(gBattleAnimTarget, TRUE, &sprite->x, &sprite->y);
 
     if (GetBattlerSide(gBattleAnimAttacker) != B_SIDE_PLAYER)
         gBattleAnimArgs[0] = -gBattleAnimArgs[0];
