--- conflicted
+++ resolved
@@ -5138,12 +5138,8 @@
     sStorage->iconSpeciesList[i] = species;
     sStorage->numIconsPerSpecies[i]++;
     offset = 16 * i;
-<<<<<<< HEAD
     species &= GENDER_MASK;
-    CpuCopy32(GetMonIconTiles(species, personality), (void*)(OBJ_VRAM0) + offset * 32, 0x200);
-=======
-    CpuCopy32(GetMonIconTiles(species, TRUE), (void*)(OBJ_VRAM0) + offset * TILE_SIZE_4BPP, 0x200);
->>>>>>> 2142ad96
+    CpuCopy32(GetMonIconTiles(species, personality), (void*)(OBJ_VRAM0) + offset * TILE_SIZE_4BPP, 0x200);
 
     return offset;
 }
