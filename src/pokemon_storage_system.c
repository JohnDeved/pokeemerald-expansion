#include "global.h"
#include "malloc.h"
#include "bg.h"
#include "data.h"
#include "decompress.h"
#include "dma3.h"
#include "dynamic_placeholder_text_util.h"
#include "event_data.h"
#include "field_screen_effect.h"
#include "field_weather.h"
#include "fldeff_misc.h"
#include "gpu_regs.h"
#include "graphics.h"
#include "international_string_util.h"
#include "item.h"
#include "item_icon.h"
#include "item_menu.h"
#include "mail.h"
#include "main.h"
#include "menu.h"
#include "mon_markings.h"
#include "naming_screen.h"
#include "overworld.h"
#include "palette.h"
#include "pc_screen_effect.h"
#include "pokemon.h"
#include "pokemon_icon.h"
#include "pokemon_summary_screen.h"
#include "pokemon_storage_system.h"
#include "script.h"
#include "sound.h"
#include "string_util.h"
#include "strings.h"
#include "text.h"
#include "text_window.h"
#include "trig.h"
#include "walda_phrase.h"
#include "window.h"
#include "constants/items.h"
#include "constants/moves.h"
#include "constants/rgb.h"
#include "constants/songs.h"

/*
    NOTE: This file is large. Some general groups of functions have
          been labeled with commented headers to make navigation easier.
          Search for "SECTION:" to locate them. These sections are not
          hard and fast rules, but give a basic idea of where certain
          types of functions are likely located.
*/

// PC main menu options
enum {
    OPTION_WITHDRAW,
    OPTION_DEPOSIT,
    OPTION_MOVE_MONS,
    OPTION_MOVE_ITEMS,
    OPTION_EXIT,
    OPTIONS_COUNT
};

// IDs for messages to print with PrintMessage
enum {
    MSG_EXIT_BOX,
    MSG_WHAT_YOU_DO,
    MSG_PICK_A_THEME,
    MSG_PICK_A_WALLPAPER,
    MSG_IS_SELECTED,
    MSG_JUMP_TO_WHICH_BOX,
    MSG_DEPOSIT_IN_WHICH_BOX,
    MSG_WAS_DEPOSITED,
    MSG_BOX_IS_FULL,
    MSG_RELEASE_POKE,
    MSG_WAS_RELEASED,
    MSG_BYE_BYE,
    MSG_MARK_POKE,
    MSG_LAST_POKE,
    MSG_PARTY_FULL,
    MSG_HOLDING_POKE,
    MSG_WHICH_ONE_WILL_TAKE,
    MSG_CANT_RELEASE_EGG,
    MSG_CONTINUE_BOX,
    MSG_CAME_BACK,
    MSG_WORRIED,
    MSG_SURPRISE,
    MSG_PLEASE_REMOVE_MAIL,
    MSG_IS_SELECTED2,
    MSG_GIVE_TO_MON,
    MSG_PLACED_IN_BAG,
    MSG_BAG_FULL,
    MSG_PUT_IN_BAG,
    MSG_ITEM_IS_HELD,
    MSG_CHANGED_TO_ITEM,
    MSG_CANT_STORE_MAIL,
};

// IDs for how to resolve variables in the above messages
enum {
    MSG_VAR_NONE,
    MSG_VAR_MON_NAME_1,
    MSG_VAR_MON_NAME_2, // Unused
    MSG_VAR_MON_NAME_3, // Unused
    MSG_VAR_RELEASE_MON_1,
    MSG_VAR_RELEASE_MON_2, // Unused
    MSG_VAR_RELEASE_MON_3,
    MSG_VAR_ITEM_NAME,
};

// IDs for menu selection items. See SetMenuText, HandleMenuInput, etc
enum {
    MENU_CANCEL,
    MENU_STORE,
    MENU_WITHDRAW,
    MENU_MOVE,
    MENU_SHIFT,
    MENU_PLACE,
    MENU_SUMMARY,
    MENU_RELEASE,
    MENU_MARK,
    MENU_JUMP,
    MENU_WALLPAPER,
    MENU_NAME,
    MENU_TAKE,
    MENU_GIVE,
    MENU_GIVE_2,
    MENU_SWITCH,
    MENU_BAG,
    MENU_INFO,
    MENU_SCENERY_1,
    MENU_SCENERY_2,
    MENU_SCENERY_3,
    MENU_ETCETERA,
    MENU_FRIENDS,
    MENU_FOREST,
    MENU_CITY,
    MENU_DESERT,
    MENU_SAVANNA,
    MENU_CRAG,
    MENU_VOLCANO,
    MENU_SNOW,
    MENU_CAVE,
    MENU_BEACH,
    MENU_SEAFLOOR,
    MENU_RIVER,
    MENU_SKY,
    MENU_POLKADOT,
    MENU_POKECENTER,
    MENU_MACHINE,
    MENU_SIMPLE,
};
#define MENU_WALLPAPER_SETS_START MENU_SCENERY_1
#define MENU_WALLPAPERS_START MENU_FOREST
#define GENDER_MASK 0x7FFF

// Return IDs for input handlers
enum {
    INPUT_NONE,
    INPUT_MOVE_CURSOR,
    INPUT_2, // Unused
    INPUT_3, // Unused
    INPUT_CLOSE_BOX,
    INPUT_SHOW_PARTY,
    INPUT_HIDE_PARTY,
    INPUT_BOX_OPTIONS,
    INPUT_IN_MENU,
    INPUT_SCROLL_RIGHT,
    INPUT_SCROLL_LEFT,
    INPUT_DEPOSIT,
    INPUT_WITHDRAW,
    INPUT_MOVE_MON,
    INPUT_SHIFT_MON,
    INPUT_PLACE_MON,
    INPUT_TAKE_ITEM,
    INPUT_GIVE_ITEM,
    INPUT_SWITCH_ITEMS,
    INPUT_PRESSED_B,
    INPUT_MULTIMOVE_START,
    INPUT_MULTIMOVE_CHANGE_SELECTION,
    INPUT_MULTIMOVE_SINGLE,
    INPUT_MULTIMOVE_GRAB_SELECTION,
    INPUT_MULTIMOVE_UNABLE,
    INPUT_MULTIMOVE_MOVE_MONS,
    INPUT_MULTIMOVE_PLACE_MONS,
};

enum {
    SCREEN_CHANGE_EXIT_BOX,
    SCREEN_CHANGE_SUMMARY_SCREEN,
    SCREEN_CHANGE_NAME_BOX,
    SCREEN_CHANGE_ITEM_FROM_BAG,
};

enum {
    MODE_PARTY,
    MODE_BOX,
    MODE_MOVE,
};

enum {
    CURSOR_AREA_IN_BOX,
    CURSOR_AREA_IN_PARTY,
    CURSOR_AREA_BOX_TITLE,
    CURSOR_AREA_BUTTONS, // Party Pokemon and Close Box
};
#define CURSOR_AREA_IN_HAND CURSOR_AREA_BOX_TITLE // Alt name for cursor area used by Move Items

enum {
    CURSOR_ANIM_BOUNCE,
    CURSOR_ANIM_STILL,
    CURSOR_ANIM_OPEN,
    CURSOR_ANIM_FIST,
};

// Special box ids for the choose box menu
#define BOXID_NONE_CHOSEN 200
#define BOXID_CANCELED    201

enum {
    PALTAG_MON_ICON_0 = 56000,
    PALTAG_MON_ICON_1, // Used implicitly in CreateMonIconSprite
    PALTAG_MON_ICON_2, // Used implicitly in CreateMonIconSprite
    PALTAG_3, // Unused
    PALTAG_4, // Unused
    PALTAG_5, // Unused
    PALTAG_DISPLAY_MON,
    PALTAG_MISC_1,
    PALTAG_MARKING_COMBO,
    PALTAG_BOX_TITLE,
    PALTAG_MISC_2,
    PALTAG_ITEM_ICON_0,
    PALTAG_ITEM_ICON_1, // Used implicitly in CreateItemIconSprites
    PALTAG_ITEM_ICON_2, // Used implicitly in CreateItemIconSprites
    PALTAG_MARKING_MENU,
};

enum {
    GFXTAG_CURSOR,
    GFXTAG_CURSOR_SHADOW,
    GFXTAG_DISPLAY_MON,
    GFXTAG_BOX_TITLE,
    GFXTAG_BOX_TITLE_ALT,
    GFXTAG_WAVEFORM,
    GFXTAG_ARROW,
    GFXTAG_ITEM_ICON_0,
    GFXTAG_ITEM_ICON_1, // Used implicitly in CreateItemIconSprites
    GFXTAG_ITEM_ICON_2, // Used implicitly in CreateItemIconSprites
    GFXTAG_CHOOSE_BOX_MENU,
    GFXTAG_CHOOSE_BOX_MENU_SIDES, // Used implicitly in LoadChooseBoxMenuGfx
    GFXTAG_12, // Unused
    GFXTAG_MARKING_MENU,
    GFXTAG_14, // Unused
    GFXTAG_15, // Unused
    GFXTAG_MARKING_COMBO,
    GFXTAG_17, // Unused
    GFXTAG_MON_ICON,
};

// The maximum number of Pokémon icons that can appear on-screen.
// By default the limit is 40 (though in practice only 37 can be).
#define MAX_MON_ICONS (IN_BOX_COUNT + PARTY_SIZE + 1 >= 40 ? IN_BOX_COUNT + PARTY_SIZE + 1 : 40)

// The maximum number of item icons that can appear on-screen while
// moving held items. 1 in the cursor, and 2 more while switching
// between 2 Pokémon with held items
#define MAX_ITEM_ICONS 3

// IDs for the item icons affine anims
enum {
    ITEM_ANIM_NONE,
    ITEM_ANIM_APPEAR,
    ITEM_ANIM_DISAPPEAR,
    ITEM_ANIM_PICK_UP,
    ITEM_ANIM_PUT_DOWN,
    ITEM_ANIM_PUT_AWAY,
    ITEM_ANIM_LARGE,
};

// IDs for the item icon sprite callbacks
enum {
    ITEM_CB_WAIT_ANIM,
    ITEM_CB_TO_HAND,
    ITEM_CB_TO_MON,
    ITEM_CB_SWAP_TO_HAND,
    ITEM_CB_SWAP_TO_MON,
    ITEM_CB_UNUSED_1,
    ITEM_CB_UNUSED_2,
    ITEM_CB_HIDE_PARTY,
};

enum {
    RELEASE_ANIM_RELEASE,
    RELEASE_ANIM_CAME_BACK,
};

// IDs for InitMonPlaceChange
enum {
    CHANGE_GRAB,
    CHANGE_PLACE,
    CHANGE_SHIFT,
};

// Modes for selecting and moving Pokémon in the box.
// "MULTIPLE" mode allows up to an entire box to be
// picked up at once by pressing Select then holding
// down the A button. While holding A down, the player
// may move the cursor around to select multiple Pokémon.
// This is MOVE_MODE_MULTIPLE_SELECTING. After releasing A
// those Pokémon will be picked up and can be moved around
// as a single unit. This is MOVE_MODE_MULTIPLE_MOVING
enum {
    MOVE_MODE_NORMAL,
    MOVE_MODE_MULTIPLE_SELECTING,
    MOVE_MODE_MULTIPLE_MOVING,
};

// IDs for the main functions for moving multiple Pokémon.
// Given as arguments to MultiMove_SetFunction
enum {
    MULTIMOVE_START,
    MULTIMOVE_CANCEL, // If only 1 Pokémon is grabbed
    MULTIMOVE_CHANGE_SELECTION,
    MULTIMOVE_GRAB_SELECTION,
    MULTIMOVE_MOVE_MONS,
    MULTIMOVE_PLACE_MONS,
};

// IDs for TilemapUtil
enum {
    TILEMAPID_PKMN_DATA, // The "Pkmn Data" text at the top of the display
    TILEMAPID_PARTY_MENU,
    TILEMAPID_CLOSE_BUTTON,
    TILEMAPID_COUNT
};

// Window IDs for sWindowTemplates
enum {
    WIN_DISPLAY_INFO,
    WIN_MESSAGE,
    WIN_ITEM_DESC,
};

struct Wallpaper
{
    const u32 *tiles;
    const u32 *tilemap;
    const u16 *palettes;
};

struct StorageMessage
{
    const u8 *text;
    u8 format;
};

struct StorageMenu
{
    const u8 *text;
    int textId;
};

struct UnkUtilData
{
    const u8 *src;
    u8 *dest;
    u16 size;
    u16 unk;
    u16 height;
    void (*func)(struct UnkUtilData *data);
};

struct UnkUtil
{
    struct UnkUtilData *data;
    u8 numActive;
    u8 max;
};

struct ChooseBoxMenu
{
    struct Sprite *menuSprite;
    struct Sprite *menuSideSprites[4];
    u32 unused1[3];
    struct Sprite *arrowSprites[2];
    u8 unused2[0x214];
    bool32 loadedPalette;
    u16 tileTag;
    u16 paletteTag;
    u8 curBox;
    u8 unused3;
    u8 subpriority;
};

struct ItemIcon
{
    struct Sprite *sprite;
    u8 *tiles;
    u16 palIndex;
    u8 area;
    u8 pos;
    bool8 active;
};

struct PokemonStorageSystemData
{
    u8 state;
    u8 boxOption;
    u8 screenChangeType;
    bool8 isReopening;
    u8 taskId;
    struct UnkUtil unkUtil;
    struct UnkUtilData unkUtilData[8];
    u16 partyMenuTilemapBuffer[0x108];
    u16 partyMenuUnused1; // Never read
    u16 partyMenuY;
    u8 partyMenuUnused2; // Unused
    u8 partyMenuMoveTimer;
    u8 showPartyMenuState;
    bool8 closeBoxFlashing;
    u8 closeBoxFlashTimer;
    bool8 closeBoxFlashState;
    s16 newCurrBoxId;
    u16 bg2_X;
    s16 scrollSpeed;
    u16 scrollTimer;
    u8 wallpaperOffset;
    u8 scrollUnused1; // Never read
    u8 scrollToBoxIdUnused; // Never read
    u16 scrollUnused2; // Never read
    s16 scrollDirectionUnused; // Never read.
    u16 scrollUnused3; // Never read
    u16 scrollUnused4; // Never read
    u16 scrollUnused5; // Never read
    u16 scrollUnused6; // Never read
    u8 filler1[22];
    u8 boxTitleTiles[1024];
    u8 boxTitleCycleId;
    u8 wallpaperLoadState; // Written to, but never read.
    u8 wallpaperLoadBoxId;
    s8 wallpaperLoadDir;
    u16 boxTitlePal[16];
    u16 boxTitlePalOffset;
    u16 boxTitleAltPalOffset;
    struct Sprite *curBoxTitleSprites[2];
    struct Sprite *nextBoxTitleSprites[2];
    struct Sprite *arrowSprites[2];
    u32 wallpaperPalBits;
    u8 filler2[80]; // Unused
    u16 unkUnused1; // Never read.
    s16 wallpaperSetId;
    s16 wallpaperId;
    u16 wallpaperTilemap[360];
    u8 wallpaperChangeState;
    u8 scrollState;
    u8 scrollToBoxId;
    s8 scrollDirection;
    u8 *wallpaperTiles;
    struct Sprite *movingMonSprite;
    struct Sprite *partySprites[PARTY_SIZE];
    struct Sprite *boxMonsSprites[IN_BOX_COUNT];
    struct Sprite **shiftMonSpritePtr;
    struct Sprite **releaseMonSpritePtr;
    u16 numIconsPerSpecies[MAX_MON_ICONS];
    u16 iconSpeciesList[MAX_MON_ICONS];
    u16 boxSpecies[IN_BOX_COUNT];
    u32 boxPersonalities[IN_BOX_COUNT];
    u8 incomingBoxId;
    u8 shiftTimer;
    u8 numPartyToCompact;
    u16 iconScrollDistance;
    s16 iconScrollPos;
    s16 iconScrollSpeed;
    u16 iconScrollNumIncoming;
    u8 iconScrollCurColumn;
    s8 iconScrollDirection; // Unnecessary duplicate of scrollDirection
    u8 iconScrollState;
    u8 iconScrollToBoxId; // Unused duplicate of scrollToBoxId
    struct WindowTemplate menuWindow;
    struct StorageMenu menuItems[7];
    u8 menuItemsCount;
    u8 menuWidth;
    u8 menuUnusedField; // Never read.
    u16 menuWindowId;
    struct Sprite *cursorSprite;
    struct Sprite *cursorShadowSprite;
    s32 cursorNewX;
    s32 cursorNewY;
    u32 cursorSpeedX;
    u32 cursorSpeedY;
    s16 cursorTargetX;
    s16 cursorTargetY;
    u16 cursorMoveSteps;
    s8 cursorVerticalWrap;
    s8 cursorHorizontalWrap;
    u8 newCursorArea;
    u8 newCursorPosition;
    u8 cursorPrevHorizPos;
    u8 cursorFlipTimer;
    u8 cursorPalNums[2];
    const u32 *displayMonPalette;
    u32 displayMonPersonality;
    u16 displayMonSpecies;
    u16 displayMonItemId;
    u16 displayUnusedVar;
    bool8 setMosaic;
    u8 displayMonMarkings;
    u8 displayMonLevel;
    bool8 displayMonIsEgg;
    u8 displayMonName[POKEMON_NAME_LENGTH + 1];
    u8 displayMonNameText[36];
    u8 displayMonSpeciesName[36];
    u8 displayMonGenderLvlText[36];
    u8 displayMonItemName[36];
    bool8 (*monPlaceChangeFunc)(void);
    u8 monPlaceChangeState;
    u8 shiftBoxId;
    struct Sprite *markingComboSprite;
    struct Sprite *waveformSprites[2];
    u16 *markingComboTilesPtr;
    struct MonMarkingsMenu markMenu;
    struct ChooseBoxMenu chooseBoxMenu;
    struct Pokemon movingMon;
    struct Pokemon tempMon;
    s8 canReleaseMon;
    bool8 releaseStatusResolved;
    s8 releaseCheckBoxId;
    s8 releaseCheckBoxPos;
    s8 releaseBoxId;
    s8 releaseBoxPos;
    u16 releaseCheckState;
    u16 restrictedReleaseMonMoves;
    u16 restrictedMoveList[8];
    u8 summaryMaxPos;
    u8 summaryStartPos;
    u8 summaryScreenMode;
    union
    {
        struct Pokemon *mon;
        struct BoxPokemon *box;
    } summaryMon;
    u8 messageText[40];
    u8 boxTitleText[40];
    u8 releaseMonName[POKEMON_NAME_LENGTH + 1];
    u8 itemName[20];
    u8 inBoxMovingMode;
    u16 multiMoveWindowId;
    struct ItemIcon itemIcons[MAX_ITEM_ICONS];
    u16 movingItemId;
    u16 itemInfoWindowOffset;
    u8 unkUnused2; // Unused
    u16 displayMonPalOffset;
    u16 *displayMonTilePtr;
    struct Sprite *displayMonSprite;
    u16 displayMonPalBuffer[0x40];
    u8 tileBuffer[MON_PIC_SIZE * 4]; // 4x the size of a 'Mon sprite to account for Castform
    u8 itemIconBuffer[0x800];
    u8 wallpaperBgTilemapBuffer[0x1000];
    u8 displayMenuTilemapBuffer[0x800];
};

static u32 sItemIconGfxBuffer[98];

EWRAM_DATA static u8 sPreviousBoxOption = 0;
EWRAM_DATA static struct ChooseBoxMenu *sChooseBoxMenu = NULL;
EWRAM_DATA static struct PokemonStorageSystemData *sStorage = NULL;
EWRAM_DATA static bool8 sInPartyMenu = 0;
EWRAM_DATA static u8 sCurrentBoxOption = 0;
EWRAM_DATA static u8 sDepositBoxId = 0;
EWRAM_DATA static u8 sWhichToReshow = 0;
EWRAM_DATA static u8 sLastUsedBox = 0;
EWRAM_DATA static u16 sMovingItemId = 0;
EWRAM_DATA static struct Pokemon sSavedMovingMon = {0};
EWRAM_DATA static s8 sCursorArea = 0;
EWRAM_DATA static s8 sCursorPosition = 0;
EWRAM_DATA static bool8 sIsMonBeingMoved = 0;
EWRAM_DATA static u8 sMovingMonOrigBoxId = 0;
EWRAM_DATA static u8 sMovingMonOrigBoxPos = 0;
EWRAM_DATA static bool8 sAutoActionOn = 0;
EWRAM_DATA static bool8 sJustOpenedBag = 0;

// Main tasks
static void Task_InitPokeStorage(u8);
static void Task_PlaceMon(u8);
static void Task_ChangeScreen(u8);
static void Task_ShowPokeStorage(u8);
static void Task_OnBPressed(u8);
static void Task_HandleBoxOptions(u8);
static void Task_OnSelectedMon(u8);
static void Task_OnCloseBoxPressed(u8);
static void Task_HidePartyPokemon(u8);
static void Task_DepositMenu(u8);
static void Task_MoveMon(u8);
static void Task_GiveMovingItemToMon(u8);
static void Task_SwitchSelectedItem(u8);
static void Task_TakeItemForMoving(u8);
static void Task_WithdrawMon(u8);
static void Task_ShiftMon(u8);
static void Task_ShowPartyPokemon(u8);
static void Task_ShowItemInfo(u8);
static void Task_GiveItemFromBag(u8);
static void Task_ItemToBag(u8);
static void Task_TakeItemForMoving(u8);
static void Task_ShowMarkMenu(u8);
static void Task_ShowMonSummary(u8);
static void Task_ReleaseMon(u8);
static void Task_ReshowPokeStorage(u8);
static void Task_PokeStorageMain(u8);
static void Task_JumpBox(u8);
static void Task_HandleWallpapers(u8);
static void Task_NameBox(u8);
static void Task_PrintCantStoreMail(u8);
static void Task_HandleMovingMonFromParty(u8);

// Input handlers
static u8 InBoxInput_Normal(void);
static u8 InBoxInput_MovingMultiple(void);
static u8 InBoxInput_SelectingMultiple(void);
static u8 HandleInput(void);
static void AddBoxOptionsMenu(void);
static u8 SetSelectionMenuTexts(void);
static bool8 SetMenuTexts_Mon(void);
static bool8 SetMenuTexts_Item(void);

// Choose box menu
static void ChooseBoxMenu_CreateSprites(u8);
static void ChooseBoxMenu_DestroySprites(void);
static void ChooseBoxMenu_MoveLeft(void);
static void ChooseBoxMenu_MoveRight(void);
static void ChooseBoxMenu_PrintInfo(void);
static void SpriteCB_ChooseBoxArrow(struct Sprite *);

// Options menus
static void InitMenu(void);
static void SetMenuText(u8);
static s8 GetMenuItemTextId(u8);
static void AddMenu(void);
static bool8 IsMenuLoading(void);
static s16 HandleMenuInput(void);
static void RemoveMenu(void);

// Pokémon sprites
static void InitMonIconFields(void);
static void SpriteCB_BoxMonIconScrollOut(struct Sprite *);
static void GetIncomingBoxMonData(u8);
static void CreatePartyMonsSprites(bool8);
static void CompactPartySprites(void);
static u8 GetNumPartySpritesCompacting(void);
static void MovePartySpriteToNextSlot(struct Sprite *, u16);
static void SpriteCB_MovePartyMonToNextSlot(struct Sprite *);
static void MovePartySprites(s16);
static void DestroyAllPartyMonIcons(void);
static void ReshowReleaseMon(void);
static bool8 ResetReleaseMonSpritePtr(void);
static void SetMovingMonPriority(u8);
static void SpriteCB_HeldMon(struct Sprite *);
static struct Sprite *CreateMonIconSprite(u16, u32, s16, s16, u8, u8);
static void DestroyBoxMonIcon(struct Sprite *);

// Pokémon data
static void MoveMon(void);
static void PlaceMon(void);
static void RefreshDisplayMon(void);
static void SetMovingMonData(u8, u8);
static void SetPlacedMonData(u8, u8);
static void PurgeMonOrBoxMon(u8, u8);
static void SetShiftedMonData(u8, u8);
static bool8 TryStorePartyMonInBox(u8);
static void ResetSelectionAfterDeposit(void);
static void InitReleaseMon(void);
static bool8 TryHideReleaseMon(void);
static void InitCanReleaseMonVars(void);
static void ReleaseMon(void);
static bool32 AtLeastThreeUsableMons(void);
static s8 RunCanReleaseMon(void);
static void SaveMovingMon(void);
static void LoadSavedMovingMon(void);
static void InitSummaryScreenData(void);
static void SetSelectionAfterSummaryScreen(void);
static void SetMonMarkings(u8);
static bool8 IsRemovingLastPartyMon(void);
static bool8 CanShiftMon(void);
static bool8 IsMonBeingMoved(void);
static void TryRefreshDisplayMon(void);
static void ReshowDisplayMon(void);
static void SetDisplayMonData(void *, u8);

// Moving multiple Pokémon at once
static void MultiMove_Free(void);
static bool8 MultiMove_Init(void);
static bool8 MultiMove_RunFunction(void);
static bool8 MultiMove_TryMoveGroup(u8);
static bool8 MultiMove_CanPlaceSelection(void);
static void MultiMove_SetFunction(u8);
static u8 MultiMove_GetOrigin(void);
static bool8 MultiMove_Start(void);
static bool8 MultiMove_Cancel(void);
static bool8 MultiMove_ChangeSelection(void);
static bool8 MultiMove_GrabSelection(void);
static bool8 MultiMove_MoveMons(void);
static bool8 MultiMove_PlaceMons(void);
static void MultiMove_SetIconToBg(u8, u8);
static void MultiMove_ClearIconFromBg(u8, u8);
static void MultiMove_ResetBg(void);
static void MultiMove_UpdateSelectedIcons(void);
static void MultiMove_InitMove(u16, u16, u16);
static void MultiMove_GetMonsFromSelection(void);
static void MultiMove_RemoveMonsFromBox(void);
static void MultiMove_CreatePlacedMonIcons(void);
static void MultiMove_SetPlacedMonData(void);
static u8 MultiMove_UpdateMove(void);
static void MultiMove_DeselectRow(u8, u8, u8);
static void MultiMove_SelectRow(u8, u8, u8);
static void MultiMove_SelectColumn(u8, u8, u8);
static void MultiMove_DeselectColumn(u8, u8, u8);

// Move Items mode
static bool32 IsItemIconAtPosition(u8, u8);
static const u32 *GetItemIconPic(u16);
static const u32 *GetItemIconPalette(u16);
static u8 GetNewItemIconIdx(void);
static void SetItemIconPosition(u8, u8, u8);
static void LoadItemIconGfx(u8, const u32 *, const u32 *);
static void SetItemIconAffineAnim(u8, u8);
static void SetItemIconActive(u8, bool8);
static u8 GetItemIconIdxByPosition(u8, u8);
static void CreateItemIconSprites(void);
static void TryLoadItemIconAtPos(u8, u8);
static void TryHideItemIconAtPos(u8, u8);
static void TakeItemFromMon(u8, u8);
static void InitItemIconInCursor(u16);
static void SwapItemsWithMon(u8, u8);
static void GiveItemToMon(u8, u8);
static void MoveItemFromMonToBag(u8, u8);
static void MoveItemFromCursorToBag(void);
static void MoveHeldItemWithPartyMenu(void);
static bool8 IsItemIconAnimActive(void);
static bool8 IsMovingItem(void);
static const u8 *GetMovingItemName(void);
static u16 GetMovingItemId(void);
static void PrintItemDescription(void);
static void InitItemInfoWindow(void);
static bool8 UpdateItemInfoWindowSlideIn(void);
static bool8 UpdateItemInfoWindowSlideOut(void);
static void DrawItemInfoWindow(u32);
static void SetItemIconCallback(u8, u8, u8, u8);
static void SpriteCB_ItemIcon_SetPosToCursor(struct Sprite *);
static void SpriteCB_ItemIcon_WaitAnim(struct Sprite *);
static void SpriteCB_ItemIcon_ToHand(struct Sprite *);
static void SpriteCB_ItemIcon_ToMon(struct Sprite *);
static void SpriteCB_ItemIcon_SwapToHand(struct Sprite *);
static void SpriteCB_ItemIcon_HideParty(struct Sprite *);
static void SpriteCB_ItemIcon_SwapToMon(struct Sprite *);

// Cursor
static void CreateCursorSprites(void);
static void ToggleCursorAutoAction(void);
static u8 GetCursorPosition(void);
static void StartCursorAnim(u8);
static void TryHideItemAtCursor(void);
static void TryShowItemAtCursor(void);
static void InitCursor(void);
static void InitCursorOnReopen(void);
static void GetCursorCoordsByPos(u8, u8, u16 *, u16 *);
static bool8 UpdateCursorPos(void);
static void DoCursorNewPosUpdate(void);
static void SetCursorInParty(void);
static void SetCursorBoxPosition(u8);
static void ClearSavedCursorPos(void);
static void SaveCursorPos(void);
static u8 GetSavedCursorPos(void);
static void InitMonPlaceChange(u8);
static bool8 DoMonPlaceChange(void);
static bool8 MonPlaceChange_Shift(void);
static bool8 MonPlaceChange_Grab(void);
static bool8 MonPlaceChange_Place(void);
static bool8 MultiMonPlaceChange_Up(void);
static bool8 MultiMonPlaceChange_Down(void);
static bool8 MonPlaceChange_CursorDown(void);
static bool8 MonPlaceChange_CursorUp(void);
static void TrySetCursorFistAnim(void);
static bool8 IsCursorOnCloseBox(void);
static bool8 IsCursorOnBoxTitle(void);
static bool8 IsCursorInBox(void);

// Scroll arrows
static void CreateBoxScrollArrows(void);
static void StartBoxScrollArrowsSlide(s8);
static void StopBoxScrollArrowsSlide(void);
static void AnimateBoxScrollArrows(bool8);
static void SpriteCB_Arrow(struct Sprite *);
static struct Sprite *CreateChooseBoxArrows(u16, u16, u8, u8, u8);

// Box title
static void InitBoxTitle(u8);
static void CreateIncomingBoxTitle(u8, s8);
static void CycleBoxTitleSprites(void);
static void SpriteCB_IncomingBoxTitle(struct Sprite *);
static void SpriteCB_OutgoingBoxTitle(struct Sprite *);
static void CycleBoxTitleColor(void);
static s16 GetBoxTitleBaseX(const u8 *);

// Wallpaper
static void SetWallpaperForCurrentBox(u8);
static bool8 DoWallpaperGfxChange(void);
static void LoadWallpaperGfx(u8, s8);
static bool32 WaitForWallpaperGfxLoad(void);
static void DrawWallpaper(const void *, s8, u8);
static void TrimOldWallpaper(void *);
static void AddWallpaperSetsMenu(void);
static void AddWallpapersMenu(u8);
static u8 GetBoxWallpaper(u8);
static void SetBoxWallpaper(u8, u8);

// General box
static void CreateInitBoxTask(u8);
static bool8 IsInitBoxActive(void);
static void Task_InitBox(u8);
static void SetUpScrollToBox(u8);
static bool8 ScrollToBox(void);
static s8 DetermineBoxScrollDirection(u8);
static void SetCurrentBox(u8);

// Misc
static void CreateMainMenu(u8, s16 *);
static u8 GetCurrentBoxOption(void);
static void ScrollBackground(void);
static void UpdateCloseBoxButtonFlash(void);
static void GiveChosenBagItem(void);
static void SetUpHidePartyMenu(void);
static void LoadPokeStorageMenuGfx(void);
static void LoadWaveformSpritePalette(void);
static void InitPokeStorageBg0(void);
static void SetScrollingBackground(void);
static void UpdateBoxToSendMons(void);
static void InitCursorItemIcon(void);
static void InitPalettesAndSprites(void);
static void RefreshDisplayMonData(void);
static void CreateDisplayMonSprite(void);
static void CreateMarkingComboSprite(void);
static void CreateWaveformSprites(void);
static void ClearBottomWindow(void);
static void InitSupplementalTilemaps(void);
static void PrintDisplayMonInfo(void);
static void UpdateWaveformAnimation(void);
static void SetPartySlotTilemaps(void);
static void StopFlashingCloseBoxButton(void);
static void FreePokeStorageData(void);
static void UpdatePartySlotColors(void);
static void StartFlashingCloseBoxButton(void);
static void SetUpDoShowPartyMenu(void);
static void StartDisplayMonMosaicEffect(void);
static bool8 InitPokeStorageWindows(void);
static bool8 DoShowPartyMenu(void);
static bool8 HidePartyMenu(void);
static bool8 IsDisplayMosaicActive(void);
static void ShowYesNoWindow(s8);
static void UpdateCloseBoxButtonTilemap(bool8);
static void PrintMessage(u8 id);
static void LoadDisplayMonGfx(u16, u32);
static void SpriteCB_DisplayMonMosaic(struct Sprite *);
static void SetPartySlotTilemap(u8, bool8);

// Tilemap utility
static void TilemapUtil_SetRect(u8, u16, u16, u16, u16);
static void TilemapUtil_Move(u8, u8, s8);
static void TilemapUtil_SetMap(u8, u8, const void *, u16, u16);
static void TilemapUtil_SetPos(u8, u16, u16);
static void TilemapUtil_Init(u8);
static void TilemapUtil_Free(void);
static void TilemapUtil_Update(u8);
static void TilemapUtil_DrawPrev(u8);
static void TilemapUtil_Draw(u8);

// Unknown utility
static void UnkUtil_Init(struct UnkUtil *, struct UnkUtilData *, u32);
static void UnkUtil_Run(void);
static void UnkUtil_CpuRun(struct UnkUtilData *);
static void UnkUtil_DmaRun(struct UnkUtilData *);

// Form changing
void SetMonFormPSS(struct BoxPokemon *boxMon);
void UpdateSpeciesSpritePSS(struct BoxPokemon *boxmon);

struct {
    const u8 *text;
    const u8 *desc;
} static const sMainMenuTexts[OPTIONS_COUNT] =
{
    [OPTION_WITHDRAW]   = {gText_WithdrawPokemon, gText_WithdrawMonDescription},
    [OPTION_DEPOSIT]    = {gText_DepositPokemon,  gText_DepositMonDescription},
    [OPTION_MOVE_MONS]  = {gText_MovePokemon,     gText_MoveMonDescription},
    [OPTION_MOVE_ITEMS] = {gText_MoveItems,       gText_MoveItemsDescription},
    [OPTION_EXIT]       = {gText_SeeYa,           gText_SeeYaDescription}
};

static const struct WindowTemplate sWindowTemplate_MainMenu =
{
    .bg = 0,
    .tilemapLeft = 1,
    .tilemapTop = 1,
    .width = 17,
    .height = 10,
    .paletteNum = 15,
    .baseBlock = 0x1,
};

static const union AnimCmd sAnim_ChooseBoxMenu_TopLeft[] =
{
    ANIMCMD_FRAME(0, 5),
    ANIMCMD_END
};

static const union AnimCmd sAnim_ChooseBoxMenu_BottomLeft[] =
{
    ANIMCMD_FRAME(4, 5),
    ANIMCMD_END
};

static const union AnimCmd sAnim_ChooseBoxMenu_TopRight[] =
{
    ANIMCMD_FRAME(6, 5),
    ANIMCMD_END
};

static const union AnimCmd sAnim_ChooseBoxMenu_BottomRight[] =
{
    ANIMCMD_FRAME(10, 5),
    ANIMCMD_END
};

static const union AnimCmd *const sAnims_ChooseBoxMenu[] =
{
    sAnim_ChooseBoxMenu_TopLeft,
    sAnim_ChooseBoxMenu_BottomLeft,
    sAnim_ChooseBoxMenu_TopRight,
    sAnim_ChooseBoxMenu_BottomRight
};

static const union AffineAnimCmd sAffineAnim_ChooseBoxMenu[] =
{
    AFFINEANIMCMD_FRAME(0xE0, 0xE0, 0, 0),
    AFFINEANIMCMD_END
};

// Unused
static const union AffineAnimCmd *const sAffineAnims_ChooseBoxMenu[] =
{
    sAffineAnim_ChooseBoxMenu
};

static const u8 sChooseBoxMenu_TextColors[] = {TEXT_COLOR_RED, TEXT_DYNAMIC_COLOR_6, TEXT_DYNAMIC_COLOR_5};
static const u8 sText_OutOf30[] = _("/30");

static const u16 sChooseBoxMenu_Pal[]       = INCBIN_U16("graphics/pokemon_storage/box_selection_popup.gbapal");
static const u8 sChooseBoxMenuCenter_Gfx[]  = INCBIN_U8("graphics/pokemon_storage/box_selection_popup_center.4bpp");
static const u8 sChooseBoxMenuSides_Gfx[]   = INCBIN_U8("graphics/pokemon_storage/box_selection_popup_sides.4bpp");
static const u32 sScrollingBg_Gfx[]         = INCBIN_U32("graphics/pokemon_storage/scrolling_bg.4bpp.lz");
static const u32 sScrollingBg_Tilemap[]     = INCBIN_U32("graphics/pokemon_storage/scrolling_bg.bin.lz");
static const u16 sDisplayMenu_Pal[]         = INCBIN_U16("graphics/pokemon_storage/display_menu.gbapal"); // Unused
static const u32 sDisplayMenu_Tilemap[]     = INCBIN_U32("graphics/pokemon_storage/display_menu.bin.lz");
static const u16 sPkmnData_Tilemap[]        = INCBIN_U16("graphics/pokemon_storage/pkmn_data.bin");
// sInterface_Pal - parts of the display frame, "PkmnData"'s normal color, Close Box
static const u16 sInterface_Pal[]           = INCBIN_U16("graphics/pokemon_storage/interface.gbapal");
static const u16 sPkmnDataGray_Pal[]        = INCBIN_U16("graphics/pokemon_storage/pkmn_data_gray.gbapal");
static const u16 sBg_Pal[]                  = INCBIN_U16("graphics/pokemon_storage/bg.gbapal");
static const u16 sBgMoveItems_Pal[]         = INCBIN_U16("graphics/pokemon_storage/bg_move_items.gbapal");
static const u16 sCloseBoxButton_Tilemap[]  = INCBIN_U16("graphics/pokemon_storage/close_box_button.bin");
static const u16 sPartySlotFilled_Tilemap[] = INCBIN_U16("graphics/pokemon_storage/party_slot_filled.bin");
static const u16 sPartySlotEmpty_Tilemap[]  = INCBIN_U16("graphics/pokemon_storage/party_slot_empty.bin");
static const u16 sWaveform_Pal[]            = INCBIN_U16("graphics/pokemon_storage/waveform.gbapal");
static const u32 sWaveform_Gfx[]            = INCBIN_U32("graphics/pokemon_storage/waveform.4bpp");
static const u16 sUnused_Pal[]              = INCBIN_U16("graphics/pokemon_storage/unused.gbapal");
static const u16 sTextWindows_Pal[]         = INCBIN_U16("graphics/pokemon_storage/text_windows.gbapal");

static const struct WindowTemplate sWindowTemplates[] =
{
    // The panel below the currently displayed Pokémon
    [WIN_DISPLAY_INFO] = {
        .bg = 1,
        .tilemapLeft = 0,
        .tilemapTop = 11,
        .width = 9,
        .height = 7,
        .paletteNum = 3,
        .baseBlock = 0xC0,
    },
    [WIN_MESSAGE] = {
        .bg = 0,
        .tilemapLeft = 11,
        .tilemapTop = 17,
        .width = 18,
        .height = 2,
        .paletteNum = 15,
        .baseBlock = 0x14,
    },
    [WIN_ITEM_DESC] = {
        .bg = 0,
        .tilemapLeft = 0,
        .tilemapTop = 13,
        .width = 21,
        .height = 7,
        .paletteNum = 15,
        .baseBlock = 0x14,
    },
    DUMMY_WIN_TEMPLATE
};

static const struct BgTemplate sBgTemplates[] =
{
    {
        .bg = 0,
        .charBaseIndex = 0,
        .mapBaseIndex = 29,
        .screenSize = 0,
        .paletteMode = 0,
        .priority = 0,
        .baseTile = 0
    },
    {
        .bg = 1,
        .charBaseIndex = 1,
        .mapBaseIndex = 30,
        .screenSize = 0,
        .paletteMode = 0,
        .priority = 1,
        .baseTile = 0x100
    },
    {
        .bg = 2,
        .charBaseIndex = 2,
        .mapBaseIndex = 27,
        .screenSize = 1,
        .paletteMode = 0,
        .priority = 2,
        .baseTile = 0
    },
    {
        .bg = 3,
        .charBaseIndex = 3,
        .mapBaseIndex = 31,
        .screenSize = 0,
        .paletteMode = 0,
        .priority = 3,
        .baseTile = 0
    },
};

static const struct SpritePalette sWaveformSpritePalette =
{
    sWaveform_Pal, PALTAG_MISC_2
};

static const struct SpriteSheet sSpriteSheet_Waveform =
{
    sWaveform_Gfx, sizeof(sWaveform_Gfx), GFXTAG_WAVEFORM
};

static const struct OamData sOamData_DisplayMon;
static const struct SpriteTemplate sSpriteTemplate_DisplayMon =
{
    .tileTag = GFXTAG_DISPLAY_MON,
    .paletteTag = PALTAG_DISPLAY_MON,
    .oam = &sOamData_DisplayMon,
    .anims = gDummySpriteAnimTable,
    .images = NULL,
    .affineAnims = gDummySpriteAffineAnimTable,
    .callback = SpriteCallbackDummy,
};

static const struct StorageMessage sMessages[] =
{
    [MSG_EXIT_BOX]             = {gText_ExitFromBox,             MSG_VAR_NONE},
    [MSG_WHAT_YOU_DO]          = {gText_WhatDoYouWantToDo,       MSG_VAR_NONE},
    [MSG_PICK_A_THEME]         = {gText_PleasePickATheme,        MSG_VAR_NONE},
    [MSG_PICK_A_WALLPAPER]     = {gText_PickTheWallpaper,        MSG_VAR_NONE},
    [MSG_IS_SELECTED]          = {gText_PkmnIsSelected,          MSG_VAR_MON_NAME_1},
    [MSG_JUMP_TO_WHICH_BOX]    = {gText_JumpToWhichBox,          MSG_VAR_NONE},
    [MSG_DEPOSIT_IN_WHICH_BOX] = {gText_DepositInWhichBox,       MSG_VAR_NONE},
    [MSG_WAS_DEPOSITED]        = {gText_PkmnWasDeposited,        MSG_VAR_MON_NAME_1},
    [MSG_BOX_IS_FULL]          = {gText_BoxIsFull2,              MSG_VAR_NONE},
    [MSG_RELEASE_POKE]         = {gText_ReleaseThisPokemon,      MSG_VAR_NONE},
    [MSG_WAS_RELEASED]         = {gText_PkmnWasReleased,         MSG_VAR_RELEASE_MON_1},
    [MSG_BYE_BYE]              = {gText_ByeByePkmn,              MSG_VAR_RELEASE_MON_3},
    [MSG_MARK_POKE]            = {gText_MarkYourPkmn,            MSG_VAR_NONE},
    [MSG_LAST_POKE]            = {gText_ThatsYourLastPkmn,       MSG_VAR_NONE},
    [MSG_PARTY_FULL]           = {gText_YourPartysFull,          MSG_VAR_NONE},
    [MSG_HOLDING_POKE]         = {gText_YoureHoldingAPkmn,       MSG_VAR_NONE},
    [MSG_WHICH_ONE_WILL_TAKE]  = {gText_WhichOneWillYouTake,     MSG_VAR_NONE},
    [MSG_CANT_RELEASE_EGG]     = {gText_YouCantReleaseAnEgg,     MSG_VAR_NONE},
    [MSG_CONTINUE_BOX]         = {gText_ContinueBoxOperations,   MSG_VAR_NONE},
    [MSG_CAME_BACK]            = {gText_PkmnCameBack,            MSG_VAR_MON_NAME_1},
    [MSG_WORRIED]              = {gText_WasItWorriedAboutYou,    MSG_VAR_NONE},
    [MSG_SURPRISE]             = {gText_FourEllipsesExclamation, MSG_VAR_NONE},
    [MSG_PLEASE_REMOVE_MAIL]   = {gText_PleaseRemoveTheMail,     MSG_VAR_NONE},
    [MSG_IS_SELECTED2]         = {gText_PkmnIsSelected,          MSG_VAR_ITEM_NAME},
    [MSG_GIVE_TO_MON]          = {gText_GiveToAPkmn,             MSG_VAR_NONE},
    [MSG_PLACED_IN_BAG]        = {gText_PlacedItemInBag,         MSG_VAR_ITEM_NAME},
    [MSG_BAG_FULL]             = {gText_BagIsFull2,              MSG_VAR_NONE},
    [MSG_PUT_IN_BAG]           = {gText_PutItemInBag,            MSG_VAR_NONE},
    [MSG_ITEM_IS_HELD]         = {gText_ItemIsNowHeld,           MSG_VAR_ITEM_NAME},
    [MSG_CHANGED_TO_ITEM]      = {gText_ChangedToNewItem,        MSG_VAR_ITEM_NAME},
    [MSG_CANT_STORE_MAIL]      = {gText_MailCantBeStored,        MSG_VAR_NONE},
};

static const struct WindowTemplate sYesNoWindowTemplate =
{
    .bg = 0,
    .tilemapLeft = 24,
    .tilemapTop = 11,
    .width = 5,
    .height = 4,
    .paletteNum = 15,
    .baseBlock = 0x5C,
};

static const struct OamData sOamData_DisplayMon =
{
    .y = 0,
    .affineMode = ST_OAM_AFFINE_OFF,
    .objMode = ST_OAM_OBJ_NORMAL,
    .mosaic = FALSE,
    .bpp = ST_OAM_4BPP,
    .shape = SPRITE_SHAPE(64x64),
    .x = 0,
    .matrixNum = 0,
    .size = SPRITE_SIZE(64x64),
    .tileNum = 0,
    .priority = 0,
    .paletteNum = 0,
    .affineParam = 0
};

static const struct OamData sOamData_Waveform =
{
    .y = 0,
    .affineMode = ST_OAM_AFFINE_OFF,
    .objMode = ST_OAM_OBJ_NORMAL,
    .mosaic = FALSE,
    .bpp = ST_OAM_4BPP,
    .shape = SPRITE_SHAPE(16x8),
    .x = 0,
    .matrixNum = 0,
    .size = SPRITE_SIZE(16x8),
    .tileNum = 0,
    .priority = 0,
    .paletteNum = 0,
    .affineParam = 0
};

static const union AnimCmd sAnim_Waveform_LeftOff[] =
{
    ANIMCMD_FRAME(0, 5),
    ANIMCMD_END
};

static const union AnimCmd sAnim_Waveform_LeftOn[] =
{
    ANIMCMD_FRAME(2, 8),
    ANIMCMD_FRAME(4, 8),
    ANIMCMD_FRAME(6, 8),
    ANIMCMD_JUMP(0)
};

static const union AnimCmd sAnim_Waveform_RightOff[] =
{
    ANIMCMD_FRAME(8, 5),
    ANIMCMD_END
};

static const union AnimCmd sAnim_Waveform_RightOn[] =
{
    ANIMCMD_FRAME(10, 8),
    ANIMCMD_FRAME(4, 8),
    ANIMCMD_FRAME(12, 8),
    ANIMCMD_JUMP(0)
};

static const union AnimCmd *const sAnims_Waveform[] =
{
    sAnim_Waveform_LeftOff,
    sAnim_Waveform_LeftOn,
    sAnim_Waveform_RightOff,
    sAnim_Waveform_RightOn
};

static const struct SpriteTemplate sSpriteTemplate_Waveform =
{
    .tileTag = GFXTAG_WAVEFORM,
    .paletteTag = PALTAG_MISC_2,
    .oam = &sOamData_Waveform,
    .anims = sAnims_Waveform,
    .images = NULL,
    .affineAnims = gDummySpriteAffineAnimTable,
    .callback = SpriteCallbackDummy,
};

static const struct OamData sOamData_MonIcon;
static const struct SpriteTemplate sSpriteTemplate_MonIcon =
{
    .tileTag = GFXTAG_MON_ICON,
    .paletteTag = PALTAG_MON_ICON_0,
    .oam = &sOamData_MonIcon,
    .anims = gDummySpriteAnimTable,
    .images = NULL,
    .affineAnims = gDummySpriteAffineAnimTable,
    .callback = SpriteCallbackDummy,
};

static const struct OamData sOamData_MonIcon =
{
    .y = 0,
    .affineMode = ST_OAM_AFFINE_OFF,
    .objMode = ST_OAM_OBJ_NORMAL,
    .mosaic = FALSE,
    .bpp = ST_OAM_4BPP,
    .shape = SPRITE_SHAPE(32x32),
    .x = 0,
    .matrixNum = 0,
    .size = SPRITE_SIZE(32x32),
    .tileNum = 0,
    .priority = 0,
    .paletteNum = 0,
    .affineParam = 0
};

static const union AffineAnimCmd sAffineAnim_ReleaseMon_Release[] =
{
    AFFINEANIMCMD_FRAME(-2, -2, 0, 120),
    AFFINEANIMCMD_END
};

static const union AffineAnimCmd sAffineAnim_ReleaseMon_CameBack[] =
{
    AFFINEANIMCMD_FRAME(16, 16, 0, 0),
    AFFINEANIMCMD_FRAME(16, 16, 0, 15),
    AFFINEANIMCMD_END
};

static const union AffineAnimCmd *const sAffineAnims_ReleaseMon[] =
{
    [RELEASE_ANIM_RELEASE]   = sAffineAnim_ReleaseMon_Release,
    [RELEASE_ANIM_CAME_BACK] = sAffineAnim_ReleaseMon_CameBack
};

#include "data/wallpapers.h"

static const u16 sUnusedColor = RGB(26, 29, 8);

static const struct SpriteSheet sSpriteSheet_Arrow = {sArrow_Gfx, 0x80, GFXTAG_ARROW};

static const struct OamData sOamData_BoxTitle =
{
    .shape = SPRITE_SHAPE(32x16),
    .size = SPRITE_SIZE(32x16),
    .priority = 2
};

static const union AnimCmd sAnim_BoxTitle_Left[] =
{
    ANIMCMD_FRAME(0, 5),
    ANIMCMD_END
};

static const union AnimCmd sAnim_BoxTitle_Right[] =
{
    ANIMCMD_FRAME(8, 5),
    ANIMCMD_END
};

static const union AnimCmd *const sAnims_BoxTitle[] =
{
    sAnim_BoxTitle_Left,
    sAnim_BoxTitle_Right
};

static const struct SpriteTemplate sSpriteTemplate_BoxTitle =
{
    .tileTag = GFXTAG_BOX_TITLE,
    .paletteTag = PALTAG_BOX_TITLE,
    .oam = &sOamData_BoxTitle,
    .anims = sAnims_BoxTitle,
    .images = NULL,
    .affineAnims = gDummySpriteAffineAnimTable,
    .callback = SpriteCallbackDummy
};

static const struct OamData sOamData_Arrow =
{
    .shape = SPRITE_SHAPE(8x16),
    .size = SPRITE_SIZE(8x16),
    .priority = 2
};

static const union AnimCmd sAnim_Arrow_Left[] =
{
    ANIMCMD_FRAME(0, 5),
    ANIMCMD_END
};

static const union AnimCmd sAnim_Arrow_Right[] =
{
    ANIMCMD_FRAME(2, 5),
    ANIMCMD_END
};

static const union AnimCmd *const sAnims_Arrow[] =
{
    sAnim_Arrow_Left,
    sAnim_Arrow_Right
};

static const struct SpriteTemplate sSpriteTemplate_Arrow =
{
    .tileTag = GFXTAG_ARROW,
    .paletteTag = PALTAG_MISC_2,
    .oam = &sOamData_Arrow,
    .anims = sAnims_Arrow,
    .images = NULL,
    .affineAnims = gDummySpriteAffineAnimTable,
    .callback = SpriteCB_Arrow
};

static const u16 sHandCursor_Pal[] = INCBIN_U16("graphics/pokemon_storage/hand_cursor.gbapal");
static const u8 sHandCursor_Gfx[] = INCBIN_U8("graphics/pokemon_storage/hand_cursor.4bpp");
static const u8 sHandCursorShadow_Gfx[] = INCBIN_U8("graphics/pokemon_storage/hand_cursor_shadow.4bpp");


//------------------------------------------------------------------------------
//  SECTION: Misc utility
//------------------------------------------------------------------------------


void DrawTextWindowAndBufferTiles(const u8 *string, void *dst, u8 zero1, u8 zero2, s32 bytesToBuffer)
{
    s32 i, tileBytesToBuffer, remainingBytes;
    u16 windowId;
    u8 txtColor[3];
    u8 *tileData1, *tileData2;
    struct WindowTemplate winTemplate = {0};

    winTemplate.width = 24;
    winTemplate.height = 2;
    windowId = AddWindow(&winTemplate);
    FillWindowPixelBuffer(windowId, PIXEL_FILL(zero2));
    tileData1 = (u8 *) GetWindowAttribute(windowId, WINDOW_TILE_DATA);
    tileData2 = (winTemplate.width * TILE_SIZE_4BPP) + tileData1;

    if (!zero1)
        txtColor[0] = TEXT_COLOR_TRANSPARENT;
    else
        txtColor[0] = zero2;
    txtColor[1] = TEXT_DYNAMIC_COLOR_6;
    txtColor[2] = TEXT_DYNAMIC_COLOR_5;
    AddTextPrinterParameterized4(windowId, FONT_NORMAL, 0, 1, 0, 0, txtColor, TEXT_SKIP_DRAW, string);

    tileBytesToBuffer = bytesToBuffer;
    if (tileBytesToBuffer > 6u)
        tileBytesToBuffer = 6;
    remainingBytes = bytesToBuffer - 6;
    if (tileBytesToBuffer > 0)
    {
        for (i = tileBytesToBuffer; i != 0; i--)
        {
            CpuCopy16(tileData1, dst, 0x80);
            CpuCopy16(tileData2, dst + 0x80, 0x80);
            tileData1 += 0x80;
            tileData2 += 0x80;
            dst += 0x100;
        }
    }

    // Never used. bytesToBuffer is always passed <= 6, so remainingBytes is always <= 0 here
    if (remainingBytes > 0)
        CpuFill16((zero2 << 4) | zero2, dst, (u32)(remainingBytes) * 0x100);

    RemoveWindow(windowId);
}

// Unused
static void UnusedDrawTextWindow(const u8 *string, void *dst, u16 offset, u8 bgColor, u8 fgColor, u8 shadowColor)
{
    u32 tilesSize;
    u8 windowId;
    u8 txtColor[3];
    u8 *tileData1, *tileData2;
    struct WindowTemplate winTemplate = {0};

    winTemplate.width = StringLength_Multibyte(string);
    winTemplate.height = 2;
    tilesSize = winTemplate.width * TILE_SIZE_4BPP;
    windowId = AddWindow(&winTemplate);
    FillWindowPixelBuffer(windowId, PIXEL_FILL(bgColor));
    tileData1 = (u8 *) GetWindowAttribute(windowId, WINDOW_TILE_DATA);
    tileData2 = (winTemplate.width * TILE_SIZE_4BPP) + tileData1;
    txtColor[0] = bgColor;
    txtColor[1] = fgColor;
    txtColor[2] = shadowColor;
    AddTextPrinterParameterized4(windowId, FONT_NORMAL, 0, 2, 0, 0, txtColor, TEXT_SKIP_DRAW, string);
    CpuCopy16(tileData1, dst, tilesSize);
    CpuCopy16(tileData2, dst + offset, tilesSize);
    RemoveWindow(windowId);
}

u8 CountMonsInBox(u8 boxId)
{
    u16 i, count;

    for (i = 0, count = 0; i < IN_BOX_COUNT; i++)
    {
        if (GetBoxMonDataAt(boxId, i, MON_DATA_SPECIES) != SPECIES_NONE)
            count++;
    }

    return count;
}

s16 GetFirstFreeBoxSpot(u8 boxId)
{
    u16 i;

    for (i = 0; i < IN_BOX_COUNT; i++)
    {
        if (GetBoxMonDataAt(boxId, i, MON_DATA_SPECIES) == SPECIES_NONE)
            return i;
    }

    return -1; // all spots are taken
}

u8 CountPartyNonEggMons(void)
{
    u16 i, count;

    for (i = 0, count = 0; i < PARTY_SIZE; i++)
    {
        if (GetMonData(&gPlayerParty[i], MON_DATA_SPECIES) != SPECIES_NONE
            && !GetMonData(&gPlayerParty[i], MON_DATA_IS_EGG))
        {
            count++;
        }
    }

    return count;
}

u8 CountPartyAliveNonEggMonsExcept(u8 slotToIgnore)
{
    u16 i, count;

    for (i = 0, count = 0; i < PARTY_SIZE; i++)
    {
        if (i != slotToIgnore
            && GetMonData(&gPlayerParty[i], MON_DATA_SPECIES) != SPECIES_NONE
            && !GetMonData(&gPlayerParty[i], MON_DATA_IS_EGG)
            && GetMonData(&gPlayerParty[i], MON_DATA_HP) != 0)
        {
            count++;
        }
    }

    return count;
}

u16 CountPartyAliveNonEggMons_IgnoreVar0x8004Slot(void)
{
    return CountPartyAliveNonEggMonsExcept(gSpecialVar_0x8004);
}

u8 CountPartyMons(void)
{
    u16 i, count;

    for (i = 0, count = 0; i < PARTY_SIZE; i++)
    {
        if (GetMonData(&gPlayerParty[i], MON_DATA_SPECIES) != SPECIES_NONE)
        {
            count++;
        }
    }

    return count;
}

u8 *StringCopyAndFillWithSpaces(u8 *dst, const u8 *src, u16 n)
{
    u8 *str;

    for (str = StringCopy(dst, src); str < dst + n; str++)
        *str = CHAR_SPACE;

    *str = EOS;
    return str;
}

// Unused
static void UnusedWriteRectCpu(u16 *dest, u16 dest_left, u16 dest_top, const u16 *src, u16 src_left, u16 src_top, u16 dest_width, u16 dest_height, u16 src_width)
{
    u16 i;

    dest_width *= 2;
    dest += dest_top * 0x20 + dest_left;
    src += src_top * src_width + src_left;
    for (i = 0; i < dest_height; i++)
    {
        CpuCopy16(src, dest, dest_width);
        dest += 0x20;
        src += src_width;
    }
}

// Unused
static void UnusedWriteRectDma(u16 *dest, u16 dest_left, u16 dest_top, u16 width, u16 height)
{
    u16 i;

    dest += dest_top * 0x20 + dest_left;
    width *= 2;
    for (i = 0; i < height; dest += 0x20, i++)
        Dma3FillLarge16_(0, dest, width);
}


//------------------------------------------------------------------------------
//  SECTION: Main menu
//
//  The below functions generally handle the PC main menu where the main
//  options can be selected (Withdraw, Deposit, etc.), as well as exiting
//  Pokémon Storage back to this menu.
//------------------------------------------------------------------------------


enum {
    STATE_LOAD,
    STATE_FADE_IN,
    STATE_HANDLE_INPUT,
    STATE_ERROR_MSG,
    STATE_ENTER_PC,
};

#define tState          data[0]
#define tSelectedOption data[1]
#define tInput          data[2]
#define tNextOption     data[3]
#define tWindowId       data[15]

static void Task_PCMainMenu(u8 taskId)
{
    struct Task *task = &gTasks[taskId];

    switch (task->tState)
    {
    case STATE_LOAD:
        CreateMainMenu(task->tSelectedOption, &task->tWindowId);
        LoadMessageBoxAndBorderGfx();
        DrawDialogueFrame(0, FALSE);
        FillWindowPixelBuffer(0, PIXEL_FILL(1));
        AddTextPrinterParameterized2(0, FONT_NORMAL, sMainMenuTexts[task->tSelectedOption].desc, TEXT_SKIP_DRAW, NULL, TEXT_COLOR_DARK_GRAY, TEXT_COLOR_WHITE, TEXT_COLOR_LIGHT_GRAY);
        CopyWindowToVram(0, COPYWIN_FULL);
        CopyWindowToVram(task->tWindowId, COPYWIN_FULL);
        task->tState++;
        break;
    case STATE_FADE_IN:
        if (IsWeatherNotFadingIn())
            task->tState++;
        break;
    case STATE_HANDLE_INPUT:
        task->tInput = Menu_ProcessInput();
        switch(task->tInput)
        {
        case MENU_NOTHING_CHOSEN:
            task->tNextOption = task->tSelectedOption;
            if (JOY_NEW(DPAD_UP) && --task->tNextOption < 0)
                task->tNextOption = OPTIONS_COUNT - 1;
            if (JOY_NEW(DPAD_DOWN) && ++task->tNextOption > OPTIONS_COUNT - 1)
                task->tNextOption = 0;

            if (task->tSelectedOption != task->tNextOption)
            {
                task->tSelectedOption = task->tNextOption;
                FillWindowPixelBuffer(0, PIXEL_FILL(1));
                AddTextPrinterParameterized2(0, FONT_NORMAL, sMainMenuTexts[task->tSelectedOption].desc, 0, NULL, TEXT_COLOR_DARK_GRAY, TEXT_COLOR_WHITE, TEXT_COLOR_LIGHT_GRAY);
            }
            break;
        case MENU_B_PRESSED:
        case OPTION_EXIT:
            ClearStdWindowAndFrame(task->tWindowId, TRUE);
            UnlockPlayerFieldControls();
            ScriptContext_Enable();
            RemoveWindow(task->tWindowId);
            DestroyTask(taskId);
            break;
        default:
            if (task->tInput == OPTION_WITHDRAW && CountPartyMons() == PARTY_SIZE)
            {
                // Can't withdraw
                FillWindowPixelBuffer(0, PIXEL_FILL(1));
                AddTextPrinterParameterized2(0, FONT_NORMAL, gText_PartyFull, 0, NULL, TEXT_COLOR_DARK_GRAY, TEXT_COLOR_WHITE, TEXT_COLOR_LIGHT_GRAY);
                task->tState = STATE_ERROR_MSG;
            }
            else if (task->tInput == OPTION_DEPOSIT && CountPartyMons() == 1)
            {
                // Can't deposit
                FillWindowPixelBuffer(0, PIXEL_FILL(1));
                AddTextPrinterParameterized2(0, FONT_NORMAL, gText_JustOnePkmn, 0, NULL, TEXT_COLOR_DARK_GRAY, TEXT_COLOR_WHITE, TEXT_COLOR_LIGHT_GRAY);
                task->tState = STATE_ERROR_MSG;
            }
            else
            {
                // Enter PC
                FadeScreen(FADE_TO_BLACK, 0);
                task->tState = STATE_ENTER_PC;
            }
            break;
        }
        break;
    case STATE_ERROR_MSG:
        // Printed "can't do PC option message"
        // Wait for new input after message
        if (JOY_NEW(A_BUTTON | B_BUTTON))
        {
            FillWindowPixelBuffer(0, PIXEL_FILL(1));
            AddTextPrinterParameterized2(0, FONT_NORMAL, sMainMenuTexts[task->tSelectedOption].desc, 0, NULL, TEXT_COLOR_DARK_GRAY, TEXT_COLOR_WHITE, TEXT_COLOR_LIGHT_GRAY);
            task->tState = STATE_HANDLE_INPUT;
        }
        else if (JOY_NEW(DPAD_UP))
        {
            if (--task->tSelectedOption < 0)
                task->tSelectedOption = OPTIONS_COUNT - 1;
            Menu_MoveCursor(-1);
            task->tSelectedOption = Menu_GetCursorPos();
            FillWindowPixelBuffer(0, PIXEL_FILL(1));
            AddTextPrinterParameterized2(0, FONT_NORMAL, sMainMenuTexts[task->tSelectedOption].desc, 0, NULL, TEXT_COLOR_DARK_GRAY, TEXT_COLOR_WHITE, TEXT_COLOR_LIGHT_GRAY);
            task->tState = STATE_HANDLE_INPUT;
        }
        else if (JOY_NEW(DPAD_DOWN))
        {
            if (++task->tSelectedOption >= OPTIONS_COUNT - 1)
                task->tSelectedOption = 0;
            Menu_MoveCursor(1);
            task->tSelectedOption = Menu_GetCursorPos();
            FillWindowPixelBuffer(0, PIXEL_FILL(1));
            AddTextPrinterParameterized2(0, FONT_NORMAL, sMainMenuTexts[task->tSelectedOption].desc, 0, NULL, TEXT_COLOR_DARK_GRAY, TEXT_COLOR_WHITE, TEXT_COLOR_LIGHT_GRAY);
            task->tState = STATE_HANDLE_INPUT;
        }
        break;
    case STATE_ENTER_PC:
        if (!gPaletteFade.active)
        {
            CleanupOverworldWindowsAndTilemaps();
            EnterPokeStorage(task->tInput);
            RemoveWindow(task->tWindowId);
            DestroyTask(taskId);
        }
        break;
    }
}

void ShowPokemonStorageSystemPC(void)
{
    u8 taskId = CreateTask(Task_PCMainMenu, 80);
    gTasks[taskId].tState = 0;
    gTasks[taskId].tSelectedOption = 0;
    LockPlayerFieldControls();
}

static void FieldTask_ReturnToPcMenu(void)
{
    u8 taskId;
    MainCallback vblankCb = gMain.vblankCallback;

    SetVBlankCallback(NULL);
    if (!FlagGet(DEBUG_FLAG_PC_FROM_DEBUG_MENU))
    {
        taskId = CreateTask(Task_PCMainMenu, 80);
        gTasks[taskId].tState = 0;
        gTasks[taskId].tSelectedOption = sPreviousBoxOption;
        Task_PCMainMenu(taskId);
    }
    else
    {
        FlagClear(DEBUG_FLAG_PC_FROM_DEBUG_MENU);
        ScriptContext_Enable();
    }
    SetVBlankCallback(vblankCb);
    FadeInFromBlack();
}

#undef tState
#undef tSelectedOption
#undef tInput
#undef tNextOption
#undef tWindowId

static void CreateMainMenu(u8 whichMenu, s16 *windowIdPtr)
{
    s16 windowId;
    struct WindowTemplate template = sWindowTemplate_MainMenu;
    template.width = GetMaxWidthInMenuTable((void *)sMainMenuTexts, OPTIONS_COUNT);
    windowId = AddWindow(&template);

    DrawStdWindowFrame(windowId, FALSE);
    PrintMenuTable(windowId, OPTIONS_COUNT, (void *)sMainMenuTexts);
    InitMenuInUpperLeftCornerNormal(windowId, OPTIONS_COUNT, whichMenu);
    *windowIdPtr = windowId;
}

static void CB2_ExitPokeStorage(void)
{
    sPreviousBoxOption = GetCurrentBoxOption();
    gFieldCallback = FieldTask_ReturnToPcMenu;
    SetMainCallback2(CB2_ReturnToField);
}

// Unused
static s16 StorageSystemGetNextMonIndex(struct BoxPokemon *box, s8 startIdx, u8 stopIdx, u8 mode)
{
    s16 i;
    s16 direction;
    if (mode == 0 || mode == 1)
    {
        direction = 1;
    }
    else
    {
        direction = -1;
    }
    if (mode == 1 || mode == 3)
    {
        for (i = startIdx + direction; i >= 0 && i <= stopIdx; i += direction)
        {
            if (GetBoxMonData(box + i, MON_DATA_SPECIES) != 0)
                return i;
        }
    }
    else
    {
        for (i = startIdx + direction; i >= 0 && i <= stopIdx; i += direction)
        {
            if (GetBoxMonData(box + i, MON_DATA_SPECIES) != 0 && !GetBoxMonData(box + i, MON_DATA_IS_EGG))
                return i;
        }
    }
    return -1;
}

void ResetPokemonStorageSystem(void)
{
    u16 boxId, boxPosition;

    SetCurrentBox(0);
    for (boxId = 0; boxId < TOTAL_BOXES_COUNT; boxId++)
    {
        for (boxPosition = 0; boxPosition < IN_BOX_COUNT; boxPosition++)
            ZeroBoxMonAt(boxId, boxPosition);
    }
    for (boxId = 0; boxId < TOTAL_BOXES_COUNT; boxId++)
    {
        u8 *dest = StringCopy(GetBoxNamePtr(boxId), gText_Box);
        ConvertIntToDecimalStringN(dest, boxId + 1, STR_CONV_MODE_LEFT_ALIGN, 2);
    }

    for (boxId = 0; boxId < TOTAL_BOXES_COUNT; boxId++)
        SetBoxWallpaper(boxId, boxId % (MAX_DEFAULT_WALLPAPER + 1));

    ResetWaldaWallpaper();
}


//------------------------------------------------------------------------------
//  SECTION: Choose Box menu
//
//  The below functions handle the popup menu that allows the player to cycle
//  through the boxes and select one. Used when storing Pokémon in Deposit mode
//  and for the Jump feature.
//------------------------------------------------------------------------------


static void LoadChooseBoxMenuGfx(struct ChooseBoxMenu *menu, u16 tileTag, u16 palTag, u8 subpriority, bool32 loadPal)
{
    struct SpritePalette palette =
    {
        sChooseBoxMenu_Pal, palTag
    };
    struct SpriteSheet sheets[] =
    {
        {sChooseBoxMenuCenter_Gfx, 0x800, tileTag},
        {sChooseBoxMenuSides_Gfx,  0x180, tileTag + 1},
        {}
    };

    if (loadPal) // Always false
        LoadSpritePalette(&palette);

    LoadSpriteSheets(sheets);
    sChooseBoxMenu = menu;
    menu->tileTag = tileTag;
    menu->paletteTag = palTag;
    menu->subpriority = subpriority;
    menu->loadedPalette = loadPal;
}

static void FreeChooseBoxMenu(void)
{
    if (sChooseBoxMenu->loadedPalette)
        FreeSpritePaletteByTag(sChooseBoxMenu->paletteTag);
    FreeSpriteTilesByTag(sChooseBoxMenu->tileTag);
    FreeSpriteTilesByTag(sChooseBoxMenu->tileTag + 1);
}

static void CreateChooseBoxMenuSprites(u8 curBox)
{
    ChooseBoxMenu_CreateSprites(curBox);
}

static void DestroyChooseBoxMenuSprites(void)
{
    ChooseBoxMenu_DestroySprites();
}

// For the popout window when choosing a box to deposit in or jump to
static u8 HandleChooseBoxMenuInput(void)
{
    if (JOY_NEW(B_BUTTON))
    {
        PlaySE(SE_SELECT);
        return BOXID_CANCELED;
    }
    if (JOY_NEW(A_BUTTON))
    {
        PlaySE(SE_SELECT);
        return sChooseBoxMenu->curBox;
    }
    if (JOY_NEW(DPAD_LEFT))
    {
        PlaySE(SE_SELECT);
        ChooseBoxMenu_MoveLeft();
    }
    else if (JOY_NEW(DPAD_RIGHT))
    {
        PlaySE(SE_SELECT);
        ChooseBoxMenu_MoveRight();
    }
    return BOXID_NONE_CHOSEN;
}

static void ChooseBoxMenu_CreateSprites(u8 curBox)
{
    u16 i;
    u8 spriteId;
    struct SpriteTemplate template;
    struct OamData oamData = {};
    oamData.size = SPRITE_SIZE(64x64);
    oamData.paletteNum = 1;
    template = (struct SpriteTemplate){
        0, 0, &oamData, gDummySpriteAnimTable, NULL, gDummySpriteAffineAnimTable, SpriteCallbackDummy
    };

    sChooseBoxMenu->curBox = curBox;
    template.tileTag = sChooseBoxMenu->tileTag;
    template.paletteTag = sChooseBoxMenu->paletteTag;

    spriteId = CreateSprite(&template, 160, 96, 0);
    sChooseBoxMenu->menuSprite = &gSprites[spriteId];

    oamData.shape = SPRITE_SHAPE(8x32);
    oamData.size = SPRITE_SIZE(8x32);
    template.tileTag = sChooseBoxMenu->tileTag + 1;
    template.anims = sAnims_ChooseBoxMenu;
    for (i = 0; i < ARRAY_COUNT(sChooseBoxMenu->menuSideSprites); i++)
    {
        u16 anim;
        spriteId = CreateSprite(&template, 124, 80, sChooseBoxMenu->subpriority);
        sChooseBoxMenu->menuSideSprites[i] = &gSprites[spriteId];
        anim = 0;
        if (i & 2)
        {
            sChooseBoxMenu->menuSideSprites[i]->x = 196;
            anim = 2;
        }
        if (i & 1)
        {
            sChooseBoxMenu->menuSideSprites[i]->y = 112;
            sChooseBoxMenu->menuSideSprites[i]->oam.size = 0;
            anim++;
        }
        StartSpriteAnim(sChooseBoxMenu->menuSideSprites[i], anim);
    }
    for (i = 0; i < ARRAY_COUNT(sChooseBoxMenu->arrowSprites); i++)
    {
        sChooseBoxMenu->arrowSprites[i] = CreateChooseBoxArrows(72 * i + 124, 88, i, 0, sChooseBoxMenu->subpriority);
        if (sChooseBoxMenu->arrowSprites[i])
        {
            sChooseBoxMenu->arrowSprites[i]->data[0] = (i == 0 ? -1 : 1);
            sChooseBoxMenu->arrowSprites[i]->callback = SpriteCB_ChooseBoxArrow;
        }
    }
    ChooseBoxMenu_PrintInfo();
}

static void ChooseBoxMenu_DestroySprites(void)
{
    u16 i;
    if (sChooseBoxMenu->menuSprite)
    {
        DestroySprite(sChooseBoxMenu->menuSprite);
        sChooseBoxMenu->menuSprite = NULL;
    }
    for (i = 0; i < ARRAY_COUNT(sChooseBoxMenu->menuSideSprites); i++)
    {
        if (sChooseBoxMenu->menuSideSprites[i])
        {
            DestroySprite(sChooseBoxMenu->menuSideSprites[i]);
            sChooseBoxMenu->menuSideSprites[i] = NULL;
        }
    }
    for (i = 0; i < ARRAY_COUNT(sChooseBoxMenu->arrowSprites); i++)
    {
        if (sChooseBoxMenu->arrowSprites[i])
            DestroySprite(sChooseBoxMenu->arrowSprites[i]);
    }
}

static void ChooseBoxMenu_MoveRight(void)
{
    if (++sChooseBoxMenu->curBox >= TOTAL_BOXES_COUNT)
        sChooseBoxMenu->curBox = 0;
    ChooseBoxMenu_PrintInfo();
}

static void ChooseBoxMenu_MoveLeft(void)
{
    sChooseBoxMenu->curBox = (sChooseBoxMenu->curBox == 0 ? TOTAL_BOXES_COUNT - 1 : sChooseBoxMenu->curBox - 1);
    ChooseBoxMenu_PrintInfo();
}

static void ChooseBoxMenu_PrintInfo(void)
{
    u8 numBoxMonsText[16];
    struct WindowTemplate template;
    u8 windowId;
    u8 *boxName = GetBoxNamePtr(sChooseBoxMenu->curBox);
    u8 numInBox = CountMonsInBox(sChooseBoxMenu->curBox);
    u32 winTileData;
    s32 center;

    memset(&template, 0, sizeof(template));
    template.width = 8;
    template.height = 4;

    windowId = AddWindow(&template);
    FillWindowPixelBuffer(windowId, PIXEL_FILL(4));

    // Print box name
    center = GetStringCenterAlignXOffset(FONT_NORMAL, boxName, 64);
    AddTextPrinterParameterized3(windowId, FONT_NORMAL, center, 1, sChooseBoxMenu_TextColors, TEXT_SKIP_DRAW, boxName);

    // Print #/30 for number of Pokémon in the box
    ConvertIntToDecimalStringN(numBoxMonsText, numInBox, STR_CONV_MODE_RIGHT_ALIGN, 2);
    StringAppend(numBoxMonsText, sText_OutOf30);
    center = GetStringCenterAlignXOffset(FONT_NORMAL, numBoxMonsText, 64);
    AddTextPrinterParameterized3(windowId, FONT_NORMAL, center, 17, sChooseBoxMenu_TextColors, TEXT_SKIP_DRAW, numBoxMonsText);

    winTileData = GetWindowAttribute(windowId, WINDOW_TILE_DATA);
    CpuCopy32((void *)winTileData, (void *)OBJ_VRAM0 + 0x100 + (GetSpriteTileStartByTag(sChooseBoxMenu->tileTag) * 32), 0x400);

    RemoveWindow(windowId);
}

static void SpriteCB_ChooseBoxArrow(struct Sprite *sprite)
{
    if (++sprite->data[1] > 3)
    {
        sprite->data[1] = 0;
        sprite->x2 += sprite->data[0];
        if (++sprite->data[2] > 5)
        {
            sprite->data[2] = 0;
            sprite->x2 = 0;
        }
    }
}


//------------------------------------------------------------------------------
//  SECTION: Main tasks
//
//  Below are the main task callbacks that handle the primary actions the
//  player can take in the PC. The most 'important' of these tasks is the
//  primary one, Task_PokeStorageMain. Also included are some basic
//  initialization functions.
//------------------------------------------------------------------------------


static void VBlankCB_PokeStorage(void)
{
    LoadOam();
    ProcessSpriteCopyRequests();
    UnkUtil_Run();
    TransferPlttBuffer();
    SetGpuReg(REG_OFFSET_BG2HOFS, sStorage->bg2_X);
}

static void CB2_PokeStorage(void)
{
    RunTasks();
    DoScheduledBgTilemapCopiesToVram();
    ScrollBackground();
    UpdateCloseBoxButtonFlash();
    AnimateSprites();
    BuildOamBuffer();
}

void EnterPokeStorage(u8 boxOption)
{
    ResetTasks();
    sCurrentBoxOption = boxOption;
    sStorage = Alloc(sizeof(*sStorage));
    if (sStorage == NULL)
    {
        SetMainCallback2(CB2_ExitPokeStorage);
    }
    else
    {
        sStorage->boxOption = boxOption;
        sStorage->isReopening = FALSE;
        sMovingItemId = ITEM_NONE;
        sStorage->state = 0;
        sStorage->taskId = CreateTask(Task_InitPokeStorage, 3);
        sLastUsedBox = StorageGetCurrentBox();
        SetMainCallback2(CB2_PokeStorage);
    }
}

static void CB2_ReturnToPokeStorage(void)
{
    ResetTasks();
    sStorage = Alloc(sizeof(*sStorage));
    if (sStorage == NULL)
    {
        SetMainCallback2(CB2_ExitPokeStorage);
    }
    else
    {
        sStorage->boxOption = sCurrentBoxOption;
        sStorage->isReopening = TRUE;
        sStorage->state = 0;
        sStorage->taskId = CreateTask(Task_InitPokeStorage, 3);
        SetMainCallback2(CB2_PokeStorage);
    }
}

static void ResetAllBgCoords(void)
{
    SetGpuReg(REG_OFFSET_BG0HOFS, 0);
    SetGpuReg(REG_OFFSET_BG0VOFS, 0);
    SetGpuReg(REG_OFFSET_BG1HOFS, 0);
    SetGpuReg(REG_OFFSET_BG1VOFS, 0);
    SetGpuReg(REG_OFFSET_BG2HOFS, 0);
    SetGpuReg(REG_OFFSET_BG2VOFS, 0);
    SetGpuReg(REG_OFFSET_BG3HOFS, 0);
    SetGpuReg(REG_OFFSET_BG3VOFS, 0);
}

static void ResetForPokeStorage(void)
{
    ResetPaletteFade();
    ResetSpriteData();
    FreeSpriteTileRanges();
    FreeAllSpritePalettes();
    ClearDma3Requests();
    gReservedSpriteTileCount = 0x280;
    UnkUtil_Init(&sStorage->unkUtil, sStorage->unkUtilData, ARRAY_COUNT(sStorage->unkUtilData));
    gKeyRepeatStartDelay = 20;
    ClearScheduledBgCopiesToVram();
    TilemapUtil_Init(TILEMAPID_COUNT);
    TilemapUtil_SetMap(TILEMAPID_PKMN_DATA, 1, sPkmnData_Tilemap, 8, 4);
    TilemapUtil_SetPos(TILEMAPID_PKMN_DATA, 1, 0);
    sStorage->closeBoxFlashing = FALSE;
}

static void InitStartingPosData(void)
{
    ClearSavedCursorPos();
    sInPartyMenu = (sStorage->boxOption == OPTION_DEPOSIT);
    sDepositBoxId = 0;
}

static void SetMonIconTransparency(void)
{
    if (sStorage->boxOption == OPTION_MOVE_ITEMS)
    {
        SetGpuReg(REG_OFFSET_BLDCNT, BLDCNT_TGT2_ALL);
        SetGpuReg(REG_OFFSET_BLDALPHA, BLDALPHA_BLEND(7, 11));
    }
    SetGpuReg(REG_OFFSET_DISPCNT, DISPCNT_OBJ_ON | DISPCNT_BG_ALL_ON | DISPCNT_OBJ_1D_MAP);
}

static void SetPokeStorageTask(TaskFunc newFunc)
{
    gTasks[sStorage->taskId].func = newFunc;
    sStorage->state = 0;
}

static void Task_InitPokeStorage(u8 taskId)
{
    switch (sStorage->state)
    {
    case 0:
        SetVBlankCallback(NULL);
        SetGpuReg(REG_OFFSET_DISPCNT, 0);
        ResetForPokeStorage();
        if (sStorage->isReopening)
        {
            switch (sWhichToReshow)
            {
            case SCREEN_CHANGE_NAME_BOX - 1:
                // Return from naming box
                LoadSavedMovingMon();
                break;
            case SCREEN_CHANGE_SUMMARY_SCREEN - 1:
                // Return from summary screen
                SetSelectionAfterSummaryScreen();
                break;
            case SCREEN_CHANGE_ITEM_FROM_BAG - 1:
                // Return from bag menu
                GiveChosenBagItem();
                break;
            }
        }
        LoadPokeStorageMenuGfx();
        LoadWaveformSpritePalette();
        break;
    case 1:
        if (!InitPokeStorageWindows())
        {
            SetPokeStorageTask(Task_ChangeScreen);
            return;
        }
        break;
    case 2:
        PutWindowTilemap(WIN_DISPLAY_INFO);
        ClearWindowTilemap(WIN_MESSAGE);
        CpuFill32(0, (void *)VRAM, 0x200);
        LoadUserWindowBorderGfx(WIN_MESSAGE, 0xB, 0xE0);
        break;
    case 3:
        ResetAllBgCoords();
        if (!sStorage->isReopening)
            InitStartingPosData();
        break;
    case 4:
        InitMonIconFields();
        if (!sStorage->isReopening)
            InitCursor();
        else
            InitCursorOnReopen();
        break;
    case 5:
        if (!MultiMove_Init())
        {
            SetPokeStorageTask(Task_ChangeScreen);
            return;
        }
        else
        {
            SetScrollingBackground();
            InitPokeStorageBg0();
        }
        break;
    case 6:
        InitPalettesAndSprites();
        break;
    case 7:
        InitSupplementalTilemaps();
        break;
    case 8:
        CreateInitBoxTask(StorageGetCurrentBox());
        break;
    case 9:
        if (IsInitBoxActive())
            return;

        if (sStorage->boxOption != OPTION_MOVE_ITEMS)
        {
            sStorage->markMenu.baseTileTag = GFXTAG_MARKING_MENU;
            sStorage->markMenu.basePaletteTag = PALTAG_MARKING_MENU;
            InitMonMarkingsMenu(&sStorage->markMenu);
            BufferMonMarkingsMenuTiles();
        }
        else
        {
            CreateItemIconSprites();
            InitCursorItemIcon();
        }
        break;
    case 10:
        SetMonIconTransparency();
        if (!sStorage->isReopening)
        {
            BlendPalettes(PALETTES_ALL, 16, RGB_BLACK);
            SetPokeStorageTask(Task_ShowPokeStorage);
        }
        else
        {
            BlendPalettes(PALETTES_ALL, 16, RGB_BLACK);
            SetPokeStorageTask(Task_ReshowPokeStorage);
        }
        SetVBlankCallback(VBlankCB_PokeStorage);
        return;
    default:
        return;
    }

    sStorage->state++;
}

static void Task_ShowPokeStorage(u8 taskId)
{
    switch (sStorage->state)
    {
    case 0:
        PlaySE(SE_PC_LOGIN);
        ComputerScreenOpenEffect(20, 0, 1);
        sStorage->state++;
        break;
    case 1:
        if (!IsComputerScreenOpenEffectActive())
            SetPokeStorageTask(Task_PokeStorageMain);
        break;
    }
}

static void Task_ReshowPokeStorage(u8 taskId)
{
    switch (sStorage->state)
    {
    case 0:
        BeginNormalPaletteFade(PALETTES_ALL, -1, 0x10, 0, RGB_BLACK);
        sStorage->state++;
        break;
    case 1:
        if (!UpdatePaletteFade())
        {
            if (sWhichToReshow == SCREEN_CHANGE_ITEM_FROM_BAG - 1 && gSpecialVar_ItemId != ITEM_NONE)
            {
                PrintMessage(MSG_ITEM_IS_HELD);
                sStorage->state++;
            }
            else
            {
                SetPokeStorageTask(Task_PokeStorageMain);
            }
        }
        break;
    case 2:
        if (!IsDma3ManagerBusyWithBgCopy() && JOY_NEW(A_BUTTON | B_BUTTON))
        {
            ClearBottomWindow();
            sStorage->state++;
        }
        break;
    case 3:
        if (!IsDma3ManagerBusyWithBgCopy())
            SetPokeStorageTask(Task_PokeStorageMain);
        break;
    }
}

// States for the outer switch in Task_PokeStorageMain
enum {
    MSTATE_HANDLE_INPUT,
    MSTATE_MOVE_CURSOR,
    MSTATE_SCROLL_BOX,
    MSTATE_WAIT_MSG,
    MSTATE_ERROR_LAST_PARTY_MON,
    MSTATE_ERROR_HAS_MAIL,
    MSTATE_WAIT_ERROR_MSG,
    MSTATE_MULTIMOVE_RUN,
    MSTATE_MULTIMOVE_RUN_CANCEL,
    MSTATE_MULTIMOVE_RUN_MOVED,
    MSTATE_SCROLL_BOX_ITEM,
    MSTATE_WAIT_ITEM_ANIM,
};

static void Task_PokeStorageMain(u8 taskId)
{
    switch (sStorage->state)
    {
    case MSTATE_HANDLE_INPUT:
        switch (HandleInput())
        {
        case INPUT_MOVE_CURSOR:
            PlaySE(SE_SELECT);
            sStorage->state = MSTATE_MOVE_CURSOR;
            break;
        case INPUT_SHOW_PARTY:
            if (sStorage->boxOption != OPTION_MOVE_MONS && sStorage->boxOption != OPTION_MOVE_ITEMS)
            {
                PrintMessage(MSG_WHICH_ONE_WILL_TAKE);
                sStorage->state = MSTATE_WAIT_MSG;
            }
            else
            {
                ClearSavedCursorPos();
                SetPokeStorageTask(Task_ShowPartyPokemon);
            }
            break;
        case INPUT_HIDE_PARTY:
            if (sStorage->boxOption == OPTION_MOVE_MONS)
            {
                if (IsMonBeingMoved() && ItemIsMail(sStorage->displayMonItemId))
                    sStorage->state = MSTATE_ERROR_HAS_MAIL;
                else
                    SetPokeStorageTask(Task_HidePartyPokemon);
            }
            else if (sStorage->boxOption == OPTION_MOVE_ITEMS)
            {
                SetPokeStorageTask(Task_HidePartyPokemon);
            }
            break;
        case INPUT_CLOSE_BOX:
            SetPokeStorageTask(Task_OnCloseBoxPressed);
            break;
        case INPUT_PRESSED_B:
            SetPokeStorageTask(Task_OnBPressed);
            break;
        case INPUT_BOX_OPTIONS:
            PlaySE(SE_SELECT);
            SetPokeStorageTask(Task_HandleBoxOptions);
            break;
        case INPUT_IN_MENU:
            SetPokeStorageTask(Task_OnSelectedMon);
            break;
        case INPUT_SCROLL_RIGHT:
            PlaySE(SE_SELECT);
            sStorage->newCurrBoxId = StorageGetCurrentBox() + 1;
            if (sStorage->newCurrBoxId >= TOTAL_BOXES_COUNT)
                sStorage->newCurrBoxId = 0;
            if (sStorage->boxOption != OPTION_MOVE_ITEMS)
            {
                SetUpScrollToBox(sStorage->newCurrBoxId);
                sStorage->state = MSTATE_SCROLL_BOX;
            }
            else
            {
                TryHideItemAtCursor();
                sStorage->state = MSTATE_SCROLL_BOX_ITEM;
            }
            break;
        case INPUT_SCROLL_LEFT:
            PlaySE(SE_SELECT);
            sStorage->newCurrBoxId = StorageGetCurrentBox() - 1;
            if (sStorage->newCurrBoxId < 0)
                sStorage->newCurrBoxId = TOTAL_BOXES_COUNT - 1;
            if (sStorage->boxOption != OPTION_MOVE_ITEMS)
            {
                SetUpScrollToBox(sStorage->newCurrBoxId);
                sStorage->state = MSTATE_SCROLL_BOX;
            }
            else
            {
                TryHideItemAtCursor();
                sStorage->state = MSTATE_SCROLL_BOX_ITEM;
            }
            break;
        case INPUT_DEPOSIT:
            if (!IsRemovingLastPartyMon())
            {
                if (ItemIsMail(sStorage->displayMonItemId))
                {
                    sStorage->state = MSTATE_ERROR_HAS_MAIL;
                }
                else
                {
                    PlaySE(SE_SELECT);
                    SetPokeStorageTask(Task_DepositMenu);
                }
            }
            else
            {
                sStorage->state = MSTATE_ERROR_LAST_PARTY_MON;
            }
            break;
        case INPUT_MOVE_MON:
            if (IsRemovingLastPartyMon())
            {
                sStorage->state = MSTATE_ERROR_LAST_PARTY_MON;
            }
            else
            {
                PlaySE(SE_SELECT);
                SetPokeStorageTask(Task_MoveMon);
            }
            break;
        case INPUT_SHIFT_MON:
            if (!CanShiftMon())
            {
                sStorage->state = MSTATE_ERROR_LAST_PARTY_MON;
            }
            else
            {
                PlaySE(SE_SELECT);
                SetPokeStorageTask(Task_ShiftMon);
            }
            break;
        case INPUT_WITHDRAW:
            PlaySE(SE_SELECT);
            SetPokeStorageTask(Task_WithdrawMon);
            break;
        case INPUT_PLACE_MON:
            PlaySE(SE_SELECT);
            SetPokeStorageTask(Task_PlaceMon);
            break;
        case INPUT_TAKE_ITEM:
            PlaySE(SE_SELECT);
            SetPokeStorageTask(Task_TakeItemForMoving);
            break;
        case INPUT_GIVE_ITEM:
            PlaySE(SE_SELECT);
            SetPokeStorageTask(Task_GiveMovingItemToMon);
            break;
        case INPUT_SWITCH_ITEMS:
            PlaySE(SE_SELECT);
            SetPokeStorageTask(Task_SwitchSelectedItem);
            break;
        case INPUT_MULTIMOVE_START:
            PlaySE(SE_SELECT);
            MultiMove_SetFunction(MULTIMOVE_START);
            sStorage->state = MSTATE_MULTIMOVE_RUN;
            break;
        case INPUT_MULTIMOVE_SINGLE:
            MultiMove_SetFunction(MULTIMOVE_CANCEL);
            sStorage->state = MSTATE_MULTIMOVE_RUN_CANCEL;
            break;
        case INPUT_MULTIMOVE_CHANGE_SELECTION:
            PlaySE(SE_SELECT);
            MultiMove_SetFunction(MULTIMOVE_CHANGE_SELECTION);
            sStorage->state = MSTATE_MULTIMOVE_RUN_MOVED;
            break;
        case INPUT_MULTIMOVE_GRAB_SELECTION:
            MultiMove_SetFunction(MULTIMOVE_GRAB_SELECTION);
            sStorage->state = MSTATE_MULTIMOVE_RUN;
            break;
        case INPUT_MULTIMOVE_MOVE_MONS:
            PlaySE(SE_SELECT);
            MultiMove_SetFunction(MULTIMOVE_MOVE_MONS);
            sStorage->state = MSTATE_MULTIMOVE_RUN_MOVED;
            break;
        case INPUT_MULTIMOVE_PLACE_MONS:
            PlaySE(SE_SELECT);
            MultiMove_SetFunction(MULTIMOVE_PLACE_MONS);
            sStorage->state = MSTATE_MULTIMOVE_RUN;
            break;
        case INPUT_MULTIMOVE_UNABLE:
            // When selecting/moving multiple Pokémon the
            // cursor may not wrap around the edges.
            PlaySE(SE_FAILURE);
            break;
        }
        break;
    case MSTATE_MOVE_CURSOR:
        if (!UpdateCursorPos())
        {
            if (IsCursorOnCloseBox())
                StartFlashingCloseBoxButton();
            else
                StopFlashingCloseBoxButton();

            if (sStorage->setMosaic)
                StartDisplayMonMosaicEffect();
            sStorage->state = MSTATE_HANDLE_INPUT;
        }
        break;
    case MSTATE_SCROLL_BOX:
        if (!ScrollToBox())
        {
            SetCurrentBox(sStorage->newCurrBoxId);
            if (!sInPartyMenu && !IsMonBeingMoved())
            {
                RefreshDisplayMon();
                StartDisplayMonMosaicEffect();
            }

            if (sStorage->boxOption == OPTION_MOVE_ITEMS)
            {
                TryShowItemAtCursor();
                sStorage->state = MSTATE_WAIT_ITEM_ANIM;
            }
            else
            {
                sStorage->state = MSTATE_HANDLE_INPUT;
            }
        }
        break;
    case MSTATE_WAIT_MSG:
        if (JOY_NEW(A_BUTTON | B_BUTTON | DPAD_ANY))
        {
            ClearBottomWindow();
            sStorage->state = MSTATE_HANDLE_INPUT;
        }
        break;
    case MSTATE_ERROR_LAST_PARTY_MON:
        PlaySE(SE_FAILURE);
        PrintMessage(MSG_LAST_POKE);
        sStorage->state = MSTATE_WAIT_ERROR_MSG;
        break;
    case MSTATE_ERROR_HAS_MAIL:
        PlaySE(SE_FAILURE);
        PrintMessage(MSG_PLEASE_REMOVE_MAIL);
        sStorage->state = MSTATE_WAIT_ERROR_MSG;
        break;
    case MSTATE_WAIT_ERROR_MSG:
        if (JOY_NEW(A_BUTTON | B_BUTTON | DPAD_ANY))
        {
            ClearBottomWindow();
            SetPokeStorageTask(Task_PokeStorageMain);
        }
        break;
    case MSTATE_MULTIMOVE_RUN:
        if (!MultiMove_RunFunction())
            sStorage->state = MSTATE_HANDLE_INPUT;
        break;
    case MSTATE_MULTIMOVE_RUN_CANCEL:
        // Began a multiple Pokémon selection but
        // ended up selecting a single Pokémon.
        // Wait for multi move to cancel, then
        // do a normal move.
        if (!MultiMove_RunFunction())
            SetPokeStorageTask(Task_MoveMon);
        break;
    case MSTATE_MULTIMOVE_RUN_MOVED:
        if (!MultiMove_RunFunction())
        {
            if (sStorage->setMosaic)
                StartDisplayMonMosaicEffect();
            sStorage->state = MSTATE_HANDLE_INPUT;
        }
        break;
    case MSTATE_SCROLL_BOX_ITEM:
        if (!IsItemIconAnimActive())
        {
            SetUpScrollToBox(sStorage->newCurrBoxId);
            sStorage->state = MSTATE_SCROLL_BOX;
        }
        break;
    case MSTATE_WAIT_ITEM_ANIM:
        if (!IsItemIconAnimActive())
            sStorage->state = MSTATE_HANDLE_INPUT;
        break;
    }
}

static void Task_ShowPartyPokemon(u8 taskId)
{
    switch (sStorage->state)
    {
    case 0:
        SetUpDoShowPartyMenu();
        sStorage->state++;
        break;
    case 1:
        if (!DoShowPartyMenu())
            SetPokeStorageTask(Task_PokeStorageMain);
        break;
    }
}

static void Task_HidePartyPokemon(u8 taskId)
{
    switch (sStorage->state)
    {
    case 0:
        PlaySE(SE_SELECT);
        SetUpHidePartyMenu();
        sStorage->state++;
        break;
    case 1:
        if (!HidePartyMenu())
        {
            SetCursorBoxPosition(GetSavedCursorPos());
            sStorage->state++;
        }
        break;
    case 2:
        if (!UpdateCursorPos())
        {
            if (sStorage->setMosaic)
                StartDisplayMonMosaicEffect();
            SetPokeStorageTask(Task_PokeStorageMain);
        }
        break;
    }
}

static void Task_OnSelectedMon(u8 taskId)
{
    switch (sStorage->state)
    {
    case 0:
        if (!IsDisplayMosaicActive())
        {
            PlaySE(SE_SELECT);
            if (sStorage->boxOption != OPTION_MOVE_ITEMS)
                PrintMessage(MSG_IS_SELECTED);
            else if (IsMovingItem() || sStorage->displayMonItemId != ITEM_NONE)
                PrintMessage(MSG_IS_SELECTED2);
            else
                PrintMessage(MSG_GIVE_TO_MON);

            AddMenu();
            sStorage->state = 1;
        }
        break;
    case 1:
        if (!IsMenuLoading())
            sStorage->state = 2;
        break;
    case 2:
        switch (HandleMenuInput())
        {
        case MENU_B_PRESSED:
        case MENU_CANCEL:
            ClearBottomWindow();
            SetPokeStorageTask(Task_PokeStorageMain);
            break;
        case MENU_MOVE:
            if (IsRemovingLastPartyMon())
            {
                sStorage->state = 3;
            }
            else
            {
                PlaySE(SE_SELECT);
                ClearBottomWindow();
                SetPokeStorageTask(Task_MoveMon);
            }
            break;
        case MENU_PLACE:
            PlaySE(SE_SELECT);
            ClearBottomWindow();
            SetPokeStorageTask(Task_PlaceMon);
            break;
        case MENU_SHIFT:
            if (!CanShiftMon())
            {
                sStorage->state = 3;
            }
            else
            {
                PlaySE(SE_SELECT);
                ClearBottomWindow();
                SetPokeStorageTask(Task_ShiftMon);
            }
            break;
        case MENU_WITHDRAW:
            PlaySE(SE_SELECT);
            ClearBottomWindow();
            SetPokeStorageTask(Task_WithdrawMon);
            break;
        case MENU_STORE:
            if (IsRemovingLastPartyMon())
            {
                sStorage->state = 3;
            }
            else if (ItemIsMail(sStorage->displayMonItemId))
            {
                sStorage->state = 4;
            }
            else
            {
                PlaySE(SE_SELECT);
                ClearBottomWindow();
                SetPokeStorageTask(Task_DepositMenu);
            }
            break;
        case MENU_RELEASE:
            if (IsRemovingLastPartyMon())
            {
                sStorage->state = 3;
            }
            else if (sStorage->displayMonIsEgg)
            {
                sStorage->state = 5; // Cannot release an Egg.
            }
            else if (ItemIsMail(sStorage->displayMonItemId))
            {
                sStorage->state = 4;
            }
            else
            {
                PlaySE(SE_SELECT);
                SetPokeStorageTask(Task_ReleaseMon);
            }
            break;
        case MENU_SUMMARY:
            PlaySE(SE_SELECT);
            SetPokeStorageTask(Task_ShowMonSummary);
            break;
        case MENU_MARK:
            PlaySE(SE_SELECT);
            SetPokeStorageTask(Task_ShowMarkMenu);
            break;
        case MENU_TAKE:
            PlaySE(SE_SELECT);
            SetPokeStorageTask(Task_TakeItemForMoving);
            break;
        case MENU_GIVE:
            PlaySE(SE_SELECT);
            SetPokeStorageTask(Task_GiveMovingItemToMon);
            break;
        case MENU_BAG:
            SetPokeStorageTask(Task_ItemToBag);
            break;
        case MENU_SWITCH:
            PlaySE(SE_SELECT);
            SetPokeStorageTask(Task_SwitchSelectedItem);
            break;
        case MENU_GIVE_2:
            PlaySE(SE_SELECT);
            SetPokeStorageTask(Task_GiveItemFromBag);
            break;
        case MENU_INFO:
            SetPokeStorageTask(Task_ShowItemInfo);
            break;
        }
        break;
    case 3:
        PlaySE(SE_FAILURE);
        PrintMessage(MSG_LAST_POKE);
        sStorage->state = 6;
        break;
    case 5:
        PlaySE(SE_FAILURE);
        PrintMessage(MSG_CANT_RELEASE_EGG);
        sStorage->state = 6;
        break;
    case 4:
        PlaySE(SE_FAILURE);
        PrintMessage(MSG_PLEASE_REMOVE_MAIL);
        sStorage->state = 6;
        break;
    case 6:
        if (JOY_NEW(A_BUTTON | B_BUTTON | DPAD_ANY))
        {
            ClearBottomWindow();
            SetPokeStorageTask(Task_PokeStorageMain);
        }
        break;
    }
}

static void Task_MoveMon(u8 taskId)
{
    switch (sStorage->state)
    {
    case 0:
        InitMonPlaceChange(CHANGE_GRAB);
        sStorage->state++;
        break;
    case 1:
        if (!DoMonPlaceChange())
        {
            if (sInPartyMenu)
                SetPokeStorageTask(Task_HandleMovingMonFromParty);
            else
                SetPokeStorageTask(Task_PokeStorageMain);
        }
        break;
    }
}

static void Task_PlaceMon(u8 taskId)
{
    switch (sStorage->state)
    {
    case 0:
        InitMonPlaceChange(CHANGE_PLACE);
        sStorage->state++;
        break;
    case 1:
        if (!DoMonPlaceChange())
        {
            if (sInPartyMenu)
                SetPokeStorageTask(Task_HandleMovingMonFromParty);
            else
                SetPokeStorageTask(Task_PokeStorageMain);
        }
        break;
    }
}

static void Task_ShiftMon(u8 taskId)
{
    switch (sStorage->state)
    {
    case 0:
        InitMonPlaceChange(CHANGE_SHIFT);
        sStorage->state++;
        break;
    case 1:
        if (!DoMonPlaceChange())
        {
            StartDisplayMonMosaicEffect();
            SetPokeStorageTask(Task_PokeStorageMain);
        }
        break;
    }
}

static void Task_WithdrawMon(u8 taskId)
{
    switch (sStorage->state)
    {
    case 0:
        if (CalculatePlayerPartyCount() == PARTY_SIZE)
        {
            PrintMessage(MSG_PARTY_FULL);
            sStorage->state = 1;
        }
        else
        {
            SaveCursorPos();
            InitMonPlaceChange(CHANGE_GRAB);
            sStorage->state = 2;
        }
        break;
    case 1:
        if (JOY_NEW(A_BUTTON | B_BUTTON | DPAD_ANY))
        {
            ClearBottomWindow();
            SetPokeStorageTask(Task_PokeStorageMain);
        }
        break;
    case 2:
        if (!DoMonPlaceChange())
        {
            SetMovingMonPriority(1);
            SetUpDoShowPartyMenu();
            sStorage->state++;
        }
        break;
    case 3:
        if (!DoShowPartyMenu())
        {
            InitMonPlaceChange(CHANGE_PLACE);
            sStorage->state++;
        }
        break;
    case 4:
        if (!DoMonPlaceChange())
        {
            UpdatePartySlotColors();
            sStorage->state++;
        }
        break;
    case 5:
        SetPokeStorageTask(Task_HidePartyPokemon);
        break;
    }
}

static void Task_DepositMenu(u8 taskId)
{
    u8 boxId;

    switch (sStorage->state)
    {
    case 0:
        PrintMessage(MSG_DEPOSIT_IN_WHICH_BOX);
        LoadChooseBoxMenuGfx(&sStorage->chooseBoxMenu, GFXTAG_CHOOSE_BOX_MENU, PALTAG_MISC_1, 3, FALSE);
        CreateChooseBoxMenuSprites(sDepositBoxId);
        sStorage->state++;
        break;
    case 1:
        boxId = HandleChooseBoxMenuInput();
        switch (boxId)
        {
        case BOXID_NONE_CHOSEN:
            break;
        case BOXID_CANCELED:
            ClearBottomWindow();
            DestroyChooseBoxMenuSprites();
            FreeChooseBoxMenu();
            SetPokeStorageTask(Task_PokeStorageMain);
            break;
        default:
            if (TryStorePartyMonInBox(boxId))
            {
                sDepositBoxId = boxId;
                ClearBottomWindow();
                DestroyChooseBoxMenuSprites();
                FreeChooseBoxMenu();
                sStorage->state = 2;
            }
            else
            {
                PrintMessage(MSG_BOX_IS_FULL);
                sStorage->state = 4;
            }
            break;
        }
        break;
    case 2:
        CompactPartySlots();
        CompactPartySprites();
        sStorage->state++;
        break;
    case 3:
        if (GetNumPartySpritesCompacting() == 0)
        {
            ResetSelectionAfterDeposit();
            StartDisplayMonMosaicEffect();
            UpdatePartySlotColors();
            SetPokeStorageTask(Task_PokeStorageMain);
        }
        break;
    case 4:
        if (JOY_NEW(A_BUTTON | B_BUTTON | DPAD_ANY))
        {
            PrintMessage(MSG_DEPOSIT_IN_WHICH_BOX);
            sStorage->state = 1;
        }
        break;
    }
}

static void Task_ReleaseMon(u8 taskId)
{
    switch (sStorage->state)
    {
    case 0:
        PrintMessage(MSG_RELEASE_POKE);
        ShowYesNoWindow(1);
        sStorage->state++;
        // fallthrough
    case 1:
        switch (Menu_ProcessInputNoWrapClearOnChoose())
        {
        case MENU_B_PRESSED:
        case  1: // No
            ClearBottomWindow();
            SetPokeStorageTask(Task_PokeStorageMain);
            break;
        case  0: // Yes
            ClearBottomWindow();
            InitCanReleaseMonVars();
            InitReleaseMon();
            sStorage->state++;
            break;
        }
        break;
    case 2:
        RunCanReleaseMon();
        if (!TryHideReleaseMon())
        {
            while (1)
            {
                s8 canRelease = RunCanReleaseMon();
                if (canRelease == TRUE)
                {
                    sStorage->state++;
                    break;
                }
                else if (!canRelease)
                {
                    sStorage->state = 8;
                    break;
                }
            }
        }
        break;
    case 3:
        ReleaseMon();
        RefreshDisplayMonData();
        PrintMessage(MSG_WAS_RELEASED);
        sStorage->state++;
        break;
    case 4:
        if (JOY_NEW(A_BUTTON | B_BUTTON | DPAD_ANY))
        {
            PrintMessage(MSG_BYE_BYE);
            sStorage->state++;
        }
        break;
    case 5:
        if (JOY_NEW(A_BUTTON | B_BUTTON | DPAD_ANY))
        {
            ClearBottomWindow();
            if (sInPartyMenu)
            {
                CompactPartySlots();
                CompactPartySprites();
                sStorage->state++;
            }
            else
            {
                sStorage->state = 7;
            }
        }
        break;
    case 6:
        if (GetNumPartySpritesCompacting() == 0)
        {
            RefreshDisplayMon();
            StartDisplayMonMosaicEffect();
            UpdatePartySlotColors();
            sStorage->state++;
        }
        break;
    case 7:
        SetPokeStorageTask(Task_PokeStorageMain);
        break;
    case 8:
        // Start "can't release" sequence
        PrintMessage(MSG_WAS_RELEASED);
        sStorage->state++;
        break;
    case 9:
        if (JOY_NEW(A_BUTTON | B_BUTTON | DPAD_ANY))
        {
            PrintMessage(MSG_SURPRISE);
            sStorage->state++;
        }
        break;
    case 10:
        if (JOY_NEW(A_BUTTON | B_BUTTON | DPAD_ANY))
        {
            ClearBottomWindow();
            ReshowReleaseMon();
            sStorage->state++;
        }
        break;
    case 11:
        if (!ResetReleaseMonSpritePtr())
        {
            TrySetCursorFistAnim();
            PrintMessage(MSG_CAME_BACK);
            sStorage->state++;
        }
        break;
    case 12:
        if (JOY_NEW(A_BUTTON | B_BUTTON | DPAD_ANY))
        {
            PrintMessage(MSG_WORRIED);
            sStorage->state++;
        }
        break;
    case 13:
        if (JOY_NEW(A_BUTTON | B_BUTTON | DPAD_ANY))
        {
            ClearBottomWindow();
            SetPokeStorageTask(Task_PokeStorageMain);
        }
        break;
    }
}

static void Task_ShowMarkMenu(u8 taskId)
{
    switch (sStorage->state)
    {
    case 0:
        PrintMessage(MSG_MARK_POKE);
        sStorage->markMenu.markings = sStorage->displayMonMarkings;
        OpenMonMarkingsMenu(sStorage->displayMonMarkings, 0xb0, 0x10);
        sStorage->state++;
        break;
    case 1:
        if (!HandleMonMarkingsMenuInput())
        {
            FreeMonMarkingsMenu();
            ClearBottomWindow();
            SetMonMarkings(sStorage->markMenu.markings);
            RefreshDisplayMonData();
            SetPokeStorageTask(Task_PokeStorageMain);
        }
        break;
    }
}

static void Task_TakeItemForMoving(u8 taskId)
{
    switch (sStorage->state)
    {
    case 0:
        if (!ItemIsMail(sStorage->displayMonItemId))
        {
            ClearBottomWindow();
            sStorage->state++;
        }
        else
        {
            SetPokeStorageTask(Task_PrintCantStoreMail);
        }
        break;
    case 1:
        StartCursorAnim(CURSOR_ANIM_OPEN);
        TakeItemFromMon(sInPartyMenu ? CURSOR_AREA_IN_PARTY : CURSOR_AREA_IN_BOX, GetCursorPosition());
        sStorage->state++;
        sJustOpenedBag = FALSE;
        break;
    case 2:
        if (!IsItemIconAnimActive())
        {
            StartCursorAnim(CURSOR_ANIM_FIST);
            ClearBottomWindow();
            RefreshDisplayMon();
            PrintDisplayMonInfo();
            sStorage->state++;
        }
        break;
    case 3:
        if (!IsDma3ManagerBusyWithBgCopy())
            SetPokeStorageTask(Task_PokeStorageMain);
        break;
    }
}

static void Task_GiveMovingItemToMon(u8 taskId)
{
    switch (sStorage->state)
    {
    case 0:
        ClearBottomWindow();
        sStorage->state++;
        break;
    case 1:
        StartCursorAnim(CURSOR_ANIM_OPEN);
        GiveItemToMon(sInPartyMenu ? CURSOR_AREA_IN_PARTY : CURSOR_AREA_IN_BOX, GetCursorPosition());
        sStorage->state++;
        break;
    case 2:
        if (!IsItemIconAnimActive())
        {
            StartCursorAnim(CURSOR_ANIM_BOUNCE);
            RefreshDisplayMon();
            PrintDisplayMonInfo();
            PrintMessage(MSG_ITEM_IS_HELD);
            sStorage->state++;
        }
        break;
    case 3:
        if (JOY_NEW(A_BUTTON | B_BUTTON | DPAD_ANY))
        {
            ClearBottomWindow();
            sStorage->state++;
        }
        break;
    case 4:
        if (!IsDma3ManagerBusyWithBgCopy())
            SetPokeStorageTask(Task_PokeStorageMain);
        break;
    }
}

static void Task_ItemToBag(u8 taskId)
{
    switch (sStorage->state)
    {
    case 0:
        if (!AddBagItem(sStorage->displayMonItemId, 1))
        {
            PlaySE(SE_FAILURE);
            PrintMessage(MSG_BAG_FULL);
            sStorage->state = 3;
        }
        else
        {
            PlaySE(SE_SELECT);
            MoveItemFromMonToBag(sInPartyMenu ? CURSOR_AREA_IN_PARTY : CURSOR_AREA_IN_BOX, GetCursorPosition());
            sStorage->state = 1;
        }
        break;
    case 1:
        if (!IsItemIconAnimActive())
        {
            PrintMessage(MSG_PLACED_IN_BAG);
            sStorage->state = 2;
        }
        break;
    case 2:
        if (JOY_NEW(A_BUTTON | B_BUTTON | DPAD_ANY))
        {
            ClearBottomWindow();
            RefreshDisplayMon();
            PrintDisplayMonInfo();
            sStorage->state = 4;
        }
        break;
    case 4:
        if (!IsDma3ManagerBusyWithBgCopy())
            SetPokeStorageTask(Task_PokeStorageMain);
        break;
    case 3:
        if (JOY_NEW(A_BUTTON | B_BUTTON | DPAD_ANY))
        {
            ClearBottomWindow();
            SetPokeStorageTask(Task_PokeStorageMain);
        }
        break;
    }
}

static void Task_SwitchSelectedItem(u8 taskId)
{
    switch (sStorage->state)
    {
    case 0:
        if (!ItemIsMail(sStorage->displayMonItemId))
        {
            ClearBottomWindow();
            sStorage->state++;
        }
        else
        {
            SetPokeStorageTask(Task_PrintCantStoreMail);
        }
        break;
    case 1:
        StartCursorAnim(CURSOR_ANIM_OPEN);
        SwapItemsWithMon(sInPartyMenu ? CURSOR_AREA_IN_PARTY : CURSOR_AREA_IN_BOX, GetCursorPosition());
        sStorage->state++;
        break;
    case 2:
        if (!IsItemIconAnimActive())
        {
            StartCursorAnim(CURSOR_ANIM_FIST);
            RefreshDisplayMon();
            PrintDisplayMonInfo();
            PrintMessage(MSG_CHANGED_TO_ITEM);
            sStorage->state++;
        }
        break;
    case 3:
        if (JOY_NEW(A_BUTTON | B_BUTTON | DPAD_ANY))
        {
            ClearBottomWindow();
            sStorage->state++;
        }
        break;
    case 4:
        if (!IsDma3ManagerBusyWithBgCopy())
            SetPokeStorageTask(Task_PokeStorageMain);
        break;
    }
}

static void Task_ShowItemInfo(u8 taskId)
{
    switch (sStorage->state)
    {
    case 0:
        ClearBottomWindow();
        sStorage->state++;
        break;
    case 1:
        if (!IsDma3ManagerBusyWithBgCopy())
        {
            PlaySE(SE_WIN_OPEN);
            PrintItemDescription();
            InitItemInfoWindow();
            sStorage->state++;
        }
        break;
    case 2:
        if (!UpdateItemInfoWindowSlideIn())
            sStorage->state++;
        break;
    case 3:
        if (!IsDma3ManagerBusyWithBgCopy())
            sStorage->state++;
        break;
    case 4:
        if (JOY_NEW(A_BUTTON | B_BUTTON | DPAD_ANY))
        {
            PlaySE(SE_WIN_OPEN);
            sStorage->state++;
        }
        break;
    case 5:
        if (!UpdateItemInfoWindowSlideOut())
            sStorage->state++;
        break;
    case 6:
        if (!IsDma3ManagerBusyWithBgCopy())
            SetPokeStorageTask(Task_PokeStorageMain);
        break;
    }
}

static void Task_CloseBoxWhileHoldingItem(u8 taskId)
{
    switch (sStorage->state)
    {
    case 0:
        PlaySE(SE_SELECT);
        PrintMessage(MSG_PUT_IN_BAG);
        ShowYesNoWindow(0);
        sStorage->state = 1;
        break;
    case 1:
        switch (Menu_ProcessInputNoWrapClearOnChoose())
        {
        case MENU_B_PRESSED:
        case 1: // No
            ClearBottomWindow();
            SetPokeStorageTask(Task_PokeStorageMain);
            break;
        case 0:// Yes
            if (AddBagItem(sStorage->movingItemId, 1) == TRUE)
            {
                ClearBottomWindow();
                sStorage->state = 3;
            }
            else
            {
                PrintMessage(MSG_BAG_FULL);
                sStorage->state = 2;
            }
            break;
        }
        break;
    case 2:
        if (JOY_NEW(A_BUTTON | B_BUTTON | DPAD_ANY))
        {
            ClearBottomWindow();
            sStorage->state = 5;
        }
        break;
    case 3:
        MoveItemFromCursorToBag();
        sStorage->state = 4;
        break;
    case 4:
        if (!IsItemIconAnimActive())
        {
            StartCursorAnim(CURSOR_ANIM_BOUNCE);
            SetPokeStorageTask(Task_PokeStorageMain);
        }
        break;
    case 5:
        if (!IsDma3ManagerBusyWithBgCopy())
            SetPokeStorageTask(Task_PokeStorageMain);
        break;
    }
}

static void Task_HandleMovingMonFromParty(u8 taskId)
{
    switch (sStorage->state)
    {
    case 0:
        CompactPartySlots();
        CompactPartySprites();
        sStorage->state++;
        break;
    case 1:
        if (GetNumPartySpritesCompacting() == 0)
        {
            UpdatePartySlotColors();
            SetPokeStorageTask(Task_PokeStorageMain);
        }
        break;
    }
}

static void Task_PrintCantStoreMail(u8 taskId)
{
    switch (sStorage->state)
    {
    case 0:
        PrintMessage(MSG_CANT_STORE_MAIL);
        sStorage->state++;
        break;
    case 1:
        if (!IsDma3ManagerBusyWithBgCopy())
            sStorage->state++;
        break;
    case 2:
        if (JOY_NEW(A_BUTTON | B_BUTTON | DPAD_ANY))
        {
            ClearBottomWindow();
            sStorage->state++;
        }
        break;
    case 3:
        if (!IsDma3ManagerBusyWithBgCopy())
            SetPokeStorageTask(Task_PokeStorageMain);
        break;
    }
}

// Handle options menu that shows when the box title bar is selected
static void Task_HandleBoxOptions(u8 taskId)
{
    switch (sStorage->state)
    {
    case 0:
        PrintMessage(MSG_WHAT_YOU_DO);
        AddMenu();
        sStorage->state++;
        break;
    case 1:
        if (IsMenuLoading())
            return;
        sStorage->state++;
    case 2:
        switch (HandleMenuInput())
        {
        case MENU_B_PRESSED:
        case MENU_CANCEL:
            AnimateBoxScrollArrows(TRUE);
            ClearBottomWindow();
            SetPokeStorageTask(Task_PokeStorageMain);
            break;
        case MENU_NAME:
            PlaySE(SE_SELECT);
            SetPokeStorageTask(Task_NameBox);
            break;
        case MENU_WALLPAPER:
            PlaySE(SE_SELECT);
            ClearBottomWindow();
            SetPokeStorageTask(Task_HandleWallpapers);
            break;
        case MENU_JUMP:
            PlaySE(SE_SELECT);
            ClearBottomWindow();
            SetPokeStorageTask(Task_JumpBox);
            break;
        }
        break;
    }
}

static void Task_HandleWallpapers(u8 taskId)
{
    switch (sStorage->state)
    {
    case 0:
        AddWallpaperSetsMenu();
        PrintMessage(MSG_PICK_A_THEME);
        sStorage->state++;
        break;
    case 1:
        if (!IsMenuLoading())
             sStorage->state++;
        break;
    case 2:
        sStorage->wallpaperSetId = HandleMenuInput();
        switch (sStorage->wallpaperSetId)
        {
        case MENU_B_PRESSED:
            AnimateBoxScrollArrows(TRUE);
            ClearBottomWindow();
            SetPokeStorageTask(Task_PokeStorageMain);
            break;
        case MENU_SCENERY_1:
        case MENU_SCENERY_2:
        case MENU_SCENERY_3:
        case MENU_ETCETERA:
            PlaySE(SE_SELECT);
            RemoveMenu();
            sStorage->wallpaperSetId -= MENU_WALLPAPER_SETS_START;
            sStorage->state++;
            break;
        case MENU_FRIENDS:
            // New wallpaper from Walda.
            PlaySE(SE_SELECT);
            sStorage->wallpaperId = WALLPAPER_FRIENDS;
            RemoveMenu();
            ClearBottomWindow();
            sStorage->state = 6;
            break;
        }
        break;
    case 3:
        if (!IsDma3ManagerBusyWithBgCopy())
        {
            AddWallpapersMenu(sStorage->wallpaperSetId);
            PrintMessage(MSG_PICK_A_WALLPAPER);
            sStorage->state++;
        }
        break;
    case 4:
        sStorage->wallpaperId = HandleMenuInput();
        switch (sStorage->wallpaperId)
        {
        case MENU_NOTHING_CHOSEN:
            break;
        case MENU_B_PRESSED:
            ClearBottomWindow();
            sStorage->state = 0;
            break;
        default:
            PlaySE(SE_SELECT);
            ClearBottomWindow();
            sStorage->wallpaperId -= MENU_WALLPAPERS_START;
            SetWallpaperForCurrentBox(sStorage->wallpaperId);
            sStorage->state++;
            break;
        }
        break;
    case 5:
        if (!DoWallpaperGfxChange())
        {
            AnimateBoxScrollArrows(TRUE);
            SetPokeStorageTask(Task_PokeStorageMain);
        }
        break;
    case 6:
        if (!IsDma3ManagerBusyWithBgCopy())
        {
            SetWallpaperForCurrentBox(sStorage->wallpaperId);
            sStorage->state = 5;
        }
        break;
    }
}

static void Task_JumpBox(u8 taskId)
{
    switch (sStorage->state)
    {
    case 0:
        PrintMessage(MSG_JUMP_TO_WHICH_BOX);
        LoadChooseBoxMenuGfx(&sStorage->chooseBoxMenu, GFXTAG_CHOOSE_BOX_MENU, PALTAG_MISC_1, 3, FALSE);
        CreateChooseBoxMenuSprites(StorageGetCurrentBox());
        sStorage->state++;
        break;
    case 1:
        sStorage->newCurrBoxId = HandleChooseBoxMenuInput();
        switch (sStorage->newCurrBoxId)
        {
        case BOXID_NONE_CHOSEN:
            break;
        default:
            ClearBottomWindow();
            DestroyChooseBoxMenuSprites();
            FreeChooseBoxMenu();
            if (sStorage->newCurrBoxId == BOXID_CANCELED || sStorage->newCurrBoxId == StorageGetCurrentBox())
            {
                AnimateBoxScrollArrows(TRUE);
                SetPokeStorageTask(Task_PokeStorageMain);
            }
            else
            {
                sStorage->state++;
            }
            break;
        }
        break;
    case 2:
        SetUpScrollToBox(sStorage->newCurrBoxId);
        sStorage->state++;
        break;
    case 3:
        if (!ScrollToBox())
        {
            SetCurrentBox(sStorage->newCurrBoxId);
            SetPokeStorageTask(Task_PokeStorageMain);
        }
        break;
    }
}

static void Task_NameBox(u8 taskId)
{
    switch (sStorage->state)
    {
    case 0:
        SaveMovingMon();
        BeginNormalPaletteFade(PALETTES_ALL, 0, 0, 16, RGB_BLACK);
        sStorage->state++;
        break;
    case 1:
        if (!UpdatePaletteFade())
        {
            sWhichToReshow = SCREEN_CHANGE_NAME_BOX - 1;
            sStorage->screenChangeType = SCREEN_CHANGE_NAME_BOX;
            SetPokeStorageTask(Task_ChangeScreen);
        }
        break;
    }
}

static void Task_ShowMonSummary(u8 taskId)
{
    switch (sStorage->state)
    {
    case 0:
        InitSummaryScreenData();
        BeginNormalPaletteFade(PALETTES_ALL, 0, 0, 16, RGB_BLACK);
        sStorage->state++;
        break;
    case 1:
        if (!UpdatePaletteFade())
        {
            sWhichToReshow = SCREEN_CHANGE_SUMMARY_SCREEN - 1;
            sStorage->screenChangeType = SCREEN_CHANGE_SUMMARY_SCREEN;
            SetPokeStorageTask(Task_ChangeScreen);
        }
        break;
    }
}

static void Task_GiveItemFromBag(u8 taskId)
{
    switch (sStorage->state)
    {
    case 0:
        BeginNormalPaletteFade(PALETTES_ALL, 0, 0, 16, RGB_BLACK);
        sStorage->state++;
        break;
    case 1:
        if (!UpdatePaletteFade())
        {
            sWhichToReshow = SCREEN_CHANGE_ITEM_FROM_BAG - 1;
            sStorage->screenChangeType = SCREEN_CHANGE_ITEM_FROM_BAG;
            SetPokeStorageTask(Task_ChangeScreen);
            sJustOpenedBag = TRUE;
        }
        break;
    }
}

static void Task_OnCloseBoxPressed(u8 taskId)
{
    switch (sStorage->state)
    {
    case 0:
        if (IsMonBeingMoved())
        {
            PlaySE(SE_FAILURE);
            PrintMessage(MSG_HOLDING_POKE);
            sStorage->state = 1;
        }
        else if (IsMovingItem())
        {
            SetPokeStorageTask(Task_CloseBoxWhileHoldingItem);
        }
        else
        {
            PlaySE(SE_SELECT);
            PrintMessage(MSG_EXIT_BOX);
            ShowYesNoWindow(0);
            sStorage->state = 2;
        }
        break;
    case 1:
        if (JOY_NEW(A_BUTTON | B_BUTTON | DPAD_ANY))
        {
            ClearBottomWindow();
            SetPokeStorageTask(Task_PokeStorageMain);
        }
        break;
    case 2:
        switch (Menu_ProcessInputNoWrapClearOnChoose())
        {
        case MENU_B_PRESSED:
        case 1:
            ClearBottomWindow();
            SetPokeStorageTask(Task_PokeStorageMain);
            break;
        case 0:
            PlaySE(SE_PC_OFF);
            ClearBottomWindow();
            sStorage->state++;
            break;
        }
        break;
    case 3:
        ComputerScreenCloseEffect(20, 0, 1);
        sStorage->state++;
        break;
    case 4:
        if (!IsComputerScreenCloseEffectActive())
        {
            UpdateBoxToSendMons();
            gPlayerPartyCount = CalculatePlayerPartyCount();
            sStorage->screenChangeType = SCREEN_CHANGE_EXIT_BOX;
            SetPokeStorageTask(Task_ChangeScreen);
        }
        break;
    }
}

static void Task_OnBPressed(u8 taskId)
{
    switch (sStorage->state)
    {
    case 0:
        if (IsMonBeingMoved())
        {
            PlaySE(SE_FAILURE);
            PrintMessage(MSG_HOLDING_POKE);
            sStorage->state = 1;
        }
        else if (IsMovingItem())
        {
            SetPokeStorageTask(Task_CloseBoxWhileHoldingItem);
        }
        else
        {
            PlaySE(SE_SELECT);
            PrintMessage(MSG_CONTINUE_BOX);
            ShowYesNoWindow(0);
            sStorage->state = 2;
        }
        break;
    case 1:
        if (JOY_NEW(A_BUTTON | B_BUTTON | DPAD_ANY))
        {
            ClearBottomWindow();
            SetPokeStorageTask(Task_PokeStorageMain);
        }
        break;
    case 2:
        switch (Menu_ProcessInputNoWrapClearOnChoose())
        {
        case 0:
            ClearBottomWindow();
            SetPokeStorageTask(Task_PokeStorageMain);
            break;
        case 1:
        case MENU_B_PRESSED:
            PlaySE(SE_PC_OFF);
            ClearBottomWindow();
            sStorage->state++;
            break;
        }
        break;
    case 3:
        ComputerScreenCloseEffect(20, 0, 0);
        sStorage->state++;
        break;
    case 4:
        if (!IsComputerScreenCloseEffectActive())
        {
            UpdateBoxToSendMons();
            gPlayerPartyCount = CalculatePlayerPartyCount();
            sStorage->screenChangeType = SCREEN_CHANGE_EXIT_BOX;
            SetPokeStorageTask(Task_ChangeScreen);
        }
        break;
    }
}

static void Task_ChangeScreen(u8 taskId)
{
    struct BoxPokemon *boxMons;
    u8 mode, monIndex, maxMonIndex;
    u8 screenChangeType = sStorage->screenChangeType;

    if (sStorage->boxOption == OPTION_MOVE_ITEMS && IsMovingItem() == TRUE)
        sMovingItemId = GetMovingItemId();
    else
        sMovingItemId = ITEM_NONE;

    switch (screenChangeType)
    {
    case SCREEN_CHANGE_EXIT_BOX:
    default:
        FreePokeStorageData();
        SetMainCallback2(CB2_ExitPokeStorage);
        break;
    case SCREEN_CHANGE_SUMMARY_SCREEN:
        boxMons = sStorage->summaryMon.box;
        monIndex = sStorage->summaryStartPos;
        maxMonIndex = sStorage->summaryMaxPos;
        mode = sStorage->summaryScreenMode;
        FreePokeStorageData();
        if (mode == SUMMARY_MODE_NORMAL && boxMons == &sSavedMovingMon.box)
            ShowPokemonSummaryScreenHandleDeoxys(mode, boxMons, monIndex, maxMonIndex, CB2_ReturnToPokeStorage);
        else
            ShowPokemonSummaryScreen(mode, boxMons, monIndex, maxMonIndex, CB2_ReturnToPokeStorage);
        break;
    case SCREEN_CHANGE_NAME_BOX:
        FreePokeStorageData();
        DoNamingScreen(NAMING_SCREEN_BOX, GetBoxNamePtr(StorageGetCurrentBox()), 0, 0, 0, CB2_ReturnToPokeStorage);
        break;
    case SCREEN_CHANGE_ITEM_FROM_BAG:
        FreePokeStorageData();
        GoToBagMenu(ITEMMENULOCATION_PCBOX, 0, CB2_ReturnToPokeStorage);
        break;
    }

    DestroyTask(taskId);
}

static void GiveChosenBagItem(void)
{
    u16 itemId = gSpecialVar_ItemId;

    if (itemId != ITEM_NONE)
    {
        u8 pos = GetCursorPosition();
        if (sInPartyMenu)
        {
            struct Pokemon *mon = &gPlayerParty[pos];
            SetMonData(&gPlayerParty[pos], MON_DATA_HELD_ITEM, &itemId);
            SetMonFormPSS(&mon->box);
        }
        else
        {
            SetCurrentBoxMonData(pos, MON_DATA_HELD_ITEM, &itemId);
            SetMonFormPSS(&gPokemonStoragePtr->boxes[StorageGetCurrentBox()][pos]);
        }

        RemoveBagItem(itemId, 1);
    }
}

static void FreePokeStorageData(void)
{
    TilemapUtil_Free();
    MultiMove_Free();
    FREE_AND_SET_NULL(sStorage);
    FreeAllWindowBuffers();
}


//------------------------------------------------------------------------------
//  SECTION: Misc
//
//  No real uniform section below. Misc functions including more initialization,
//  showing/hiding the party menu, updating the Close Box button, printing
//  messages, doing the mosaic effect when transitioning between Pokémon, etc.
//------------------------------------------------------------------------------


static void SetScrollingBackground(void)
{
    SetGpuReg(REG_OFFSET_BG3CNT, BGCNT_PRIORITY(3) | BGCNT_CHARBASE(3) | BGCNT_16COLOR | BGCNT_SCREENBASE(31));
    DecompressAndLoadBgGfxUsingHeap(3, sScrollingBg_Gfx, 0, 0, 0);
    LZ77UnCompVram(sScrollingBg_Tilemap, (void *)BG_SCREEN_ADDR(31));
}

static void ScrollBackground(void)
{
    ChangeBgX(3, 128, BG_COORD_ADD);
    ChangeBgY(3, 128, BG_COORD_SUB);
}

static void LoadPokeStorageMenuGfx(void)
{
    InitBgsFromTemplates(0, sBgTemplates, ARRAY_COUNT(sBgTemplates));
    DecompressAndLoadBgGfxUsingHeap(1, gStorageSystemMenu_Gfx, 0, 0, 0);
    LZ77UnCompWram(sDisplayMenu_Tilemap, sStorage->displayMenuTilemapBuffer);
    SetBgTilemapBuffer(1, sStorage->displayMenuTilemapBuffer);
    ShowBg(1);
    ScheduleBgCopyTilemapToVram(1);
}

static bool8 InitPokeStorageWindows(void)
{
    if (!InitWindows(sWindowTemplates))
    {
        return FALSE;
    }
    else
    {
        DeactivateAllTextPrinters();
        return TRUE;
    }
}

static void LoadWaveformSpritePalette(void)
{
    LoadSpritePalette(&sWaveformSpritePalette);
}

static void InitPalettesAndSprites(void)
{
    LoadPalette(sInterface_Pal, 0, sizeof(sInterface_Pal));
    LoadPalette(sPkmnDataGray_Pal, 0x20, sizeof(sPkmnDataGray_Pal));
    LoadPalette(sTextWindows_Pal, 0xF0, sizeof(sTextWindows_Pal));
    if (sStorage->boxOption != OPTION_MOVE_ITEMS)
        LoadPalette(sBg_Pal, 0x30, sizeof(sBg_Pal));
    else
        LoadPalette(sBgMoveItems_Pal, 0x30, sizeof(sBgMoveItems_Pal));

    SetGpuReg(REG_OFFSET_BG1CNT, BGCNT_PRIORITY(1) | BGCNT_CHARBASE(1) | BGCNT_16COLOR | BGCNT_SCREENBASE(30));
    CreateDisplayMonSprite();
    CreateMarkingComboSprite();
    CreateWaveformSprites();
    RefreshDisplayMonData();
}

static void CreateMarkingComboSprite(void)
{
    sStorage->markingComboSprite = CreateMonMarkingComboSprite(GFXTAG_MARKING_COMBO, PALTAG_MARKING_COMBO, NULL);
    sStorage->markingComboSprite->oam.priority = 1;
    sStorage->markingComboSprite->subpriority = 1;
    sStorage->markingComboSprite->x = 40;
    sStorage->markingComboSprite->y = 150;
    sStorage->markingComboTilesPtr = (void *) OBJ_VRAM0 + 32 * GetSpriteTileStartByTag(GFXTAG_MARKING_COMBO);
}

static void CreateWaveformSprites(void)
{
    u16 i;
    struct SpriteSheet sheet = sSpriteSheet_Waveform;

    LoadSpriteSheet(&sheet);
    for (i = 0; i < ARRAY_COUNT(sStorage->waveformSprites); i++)
    {
        u8 spriteId = CreateSprite(&sSpriteTemplate_Waveform, i * 63 + 8, 9, 2);
        sStorage->waveformSprites[i] = &gSprites[spriteId];
    }
}

static void RefreshDisplayMonData(void)
{
    LoadDisplayMonGfx(sStorage->displayMonSpecies, sStorage->displayMonPersonality);
    PrintDisplayMonInfo();
    UpdateWaveformAnimation();
    ScheduleBgCopyTilemapToVram(0);
}

static void StartDisplayMonMosaicEffect(void)
{
    RefreshDisplayMonData();
    if (sStorage->displayMonSprite)
    {
        sStorage->displayMonSprite->oam.mosaic = TRUE;
        sStorage->displayMonSprite->data[0] = 10;
        sStorage->displayMonSprite->data[1] = 1;
        sStorage->displayMonSprite->callback = SpriteCB_DisplayMonMosaic;
        SetGpuReg(REG_OFFSET_MOSAIC, (sStorage->displayMonSprite->data[0] << 12) | (sStorage->displayMonSprite->data[0] << 8));
    }
}

static u8 IsDisplayMosaicActive(void)
{
    return sStorage->displayMonSprite->oam.mosaic;
}

static void SpriteCB_DisplayMonMosaic(struct Sprite *sprite)
{
    sprite->data[0] -= sprite->data[1];
    if (sprite->data[0] < 0)
        sprite->data[0] = 0;
    SetGpuReg(REG_OFFSET_MOSAIC, (sprite->data[0] << 12) | (sprite->data[0] << 8));
    if (sprite->data[0] == 0)
    {
        sprite->oam.mosaic = FALSE;
        sprite->callback = SpriteCallbackDummy;
    }
}

static void CreateDisplayMonSprite(void)
{
    u16 i;
    u16 tileStart;
    u8 palSlot;
    u8 spriteId;
    struct SpriteSheet sheet = {sStorage->tileBuffer, MON_PIC_SIZE, GFXTAG_DISPLAY_MON};
    struct SpritePalette palette = {sStorage->displayMonPalBuffer, PALTAG_DISPLAY_MON};
    struct SpriteTemplate template = sSpriteTemplate_DisplayMon;

    for (i = 0; i < MON_PIC_SIZE; i++)
        sStorage->tileBuffer[i] = 0;
    for (i = 0; i < 16; i++)
        sStorage->displayMonPalBuffer[i] = 0;

    sStorage->displayMonSprite = NULL;

    do
    {
        tileStart = LoadSpriteSheet(&sheet);
        if (tileStart == 0)
            break;

        palSlot = LoadSpritePalette(&palette);
        if (palSlot == 0xFF)
            break;

        spriteId = CreateSprite(&template, 40, 48, 0);
        if (spriteId == MAX_SPRITES)
            break;

        sStorage->displayMonSprite = &gSprites[spriteId];
        sStorage->displayMonPalOffset = palSlot * 16 + 0x100;
        sStorage->displayMonTilePtr = (void *) OBJ_VRAM0 + tileStart * TILE_SIZE_4BPP;
    } while (0);

    if (sStorage->displayMonSprite == NULL)
    {
        FreeSpriteTilesByTag(GFXTAG_DISPLAY_MON);
        FreeSpritePaletteByTag(PALTAG_DISPLAY_MON);
    }
}

static void LoadDisplayMonGfx(u16 species, u32 pid)
{
    if (sStorage->displayMonSprite == NULL)
        return;

    if (species != SPECIES_NONE)
    {
        LoadSpecialPokePic(sStorage->tileBuffer, species, pid, TRUE);
        LZ77UnCompWram(sStorage->displayMonPalette, sStorage->displayMonPalBuffer);
        CpuCopy32(sStorage->tileBuffer, sStorage->displayMonTilePtr, MON_PIC_SIZE);
        LoadPalette(sStorage->displayMonPalBuffer, sStorage->displayMonPalOffset, 0x20);
        sStorage->displayMonSprite->invisible = FALSE;
    }
    else
    {
        sStorage->displayMonSprite->invisible = TRUE;
    }
}

static void PrintDisplayMonInfo(void)
{
    FillWindowPixelBuffer(WIN_DISPLAY_INFO, PIXEL_FILL(1));
    if (sStorage->boxOption != OPTION_MOVE_ITEMS)
    {
        AddTextPrinterParameterized(WIN_DISPLAY_INFO, FONT_NORMAL, sStorage->displayMonNameText, 6, 0, TEXT_SKIP_DRAW, NULL);
        AddTextPrinterParameterized(WIN_DISPLAY_INFO, FONT_SHORT, sStorage->displayMonSpeciesName, 6, 15, TEXT_SKIP_DRAW, NULL);
        AddTextPrinterParameterized(WIN_DISPLAY_INFO, FONT_SHORT, sStorage->displayMonGenderLvlText, 10, 29, TEXT_SKIP_DRAW, NULL);
        AddTextPrinterParameterized(WIN_DISPLAY_INFO, FONT_SMALL, sStorage->displayMonItemName, 6, 43, TEXT_SKIP_DRAW, NULL);
    }
    else
    {
        AddTextPrinterParameterized(WIN_DISPLAY_INFO, FONT_SMALL, sStorage->displayMonItemName, 6, 0, TEXT_SKIP_DRAW, NULL);
        AddTextPrinterParameterized(WIN_DISPLAY_INFO, FONT_NORMAL, sStorage->displayMonNameText, 6, 13, TEXT_SKIP_DRAW, NULL);
        AddTextPrinterParameterized(WIN_DISPLAY_INFO, FONT_SHORT, sStorage->displayMonSpeciesName, 6, 28, TEXT_SKIP_DRAW, NULL);
        AddTextPrinterParameterized(WIN_DISPLAY_INFO, FONT_SHORT, sStorage->displayMonGenderLvlText, 10, 42, TEXT_SKIP_DRAW, NULL);
    }

    CopyWindowToVram(WIN_DISPLAY_INFO, COPYWIN_GFX);
    if (sStorage->displayMonSpecies != SPECIES_NONE)
    {
        UpdateMonMarkingTiles(sStorage->displayMonMarkings, sStorage->markingComboTilesPtr);
        sStorage->markingComboSprite->invisible = FALSE;
    }
    else
    {
        sStorage->markingComboSprite->invisible = TRUE;
    }
}

// Turn the wave animation on the sides of "Pkmn Data" on/off
static void UpdateWaveformAnimation(void)
{
    u16 i;

    if (sStorage->displayMonSpecies != SPECIES_NONE)
    {
        // Start waveform animation and color "Pkmn Data"
        TilemapUtil_SetRect(TILEMAPID_PKMN_DATA, 0, 0, 8, 2);
        for (i = 0; i < ARRAY_COUNT(sStorage->waveformSprites); i++)
            StartSpriteAnimIfDifferent(sStorage->waveformSprites[i], i * 2 + 1);
    }
    else
    {
        // Stop waveform animation and gray out "Pkmn Data"
        TilemapUtil_SetRect(TILEMAPID_PKMN_DATA, 0, 2, 8, 2);
        for (i = 0; i < ARRAY_COUNT(sStorage->waveformSprites); i++)
            StartSpriteAnim(sStorage->waveformSprites[i], i * 2);
    }

    TilemapUtil_Update(TILEMAPID_PKMN_DATA);
    ScheduleBgCopyTilemapToVram(1);
}

static void InitSupplementalTilemaps(void)
{
    LZ77UnCompWram(gStorageSystemPartyMenu_Tilemap, sStorage->partyMenuTilemapBuffer);
    LoadPalette(gStorageSystemPartyMenu_Pal, 0x10, 0x20);
    TilemapUtil_SetMap(TILEMAPID_PARTY_MENU, 1, sStorage->partyMenuTilemapBuffer, 12, 22);
    TilemapUtil_SetMap(TILEMAPID_CLOSE_BUTTON, 1, sCloseBoxButton_Tilemap, 9, 4);
    TilemapUtil_SetPos(TILEMAPID_PARTY_MENU, 10, 0);
    TilemapUtil_SetPos(TILEMAPID_CLOSE_BUTTON, 21, 0);
    SetPartySlotTilemaps();
    if (sInPartyMenu)
    {
        UpdateCloseBoxButtonTilemap(TRUE);
        CreatePartyMonsSprites(TRUE);
        TilemapUtil_Update(TILEMAPID_CLOSE_BUTTON);
        TilemapUtil_Update(TILEMAPID_PARTY_MENU);
    }
    else
    {
        TilemapUtil_SetRect(TILEMAPID_PARTY_MENU, 0, 20, 12, 2);
        UpdateCloseBoxButtonTilemap(TRUE);
        TilemapUtil_Update(TILEMAPID_PARTY_MENU);
        TilemapUtil_Update(TILEMAPID_CLOSE_BUTTON);
    }

    ScheduleBgCopyTilemapToVram(1);
    sStorage->closeBoxFlashing = FALSE;
}

static void SetUpShowPartyMenu(void)
{
    sStorage->partyMenuUnused1 = 20;
    sStorage->partyMenuY = 2;
    sStorage->partyMenuMoveTimer = 0;
    CreatePartyMonsSprites(FALSE);
}

static bool8 ShowPartyMenu(void)
{
    if (sStorage->partyMenuMoveTimer == 20)
        return FALSE;

    sStorage->partyMenuUnused1--;
    sStorage->partyMenuY++;
    TilemapUtil_Move(TILEMAPID_PARTY_MENU, 3, 1);
    TilemapUtil_Update(TILEMAPID_PARTY_MENU);
    ScheduleBgCopyTilemapToVram(1);
    MovePartySprites(8);
    if (++sStorage->partyMenuMoveTimer == 20)
    {
        sInPartyMenu = TRUE;
        return FALSE;
    }
    else
    {
        return TRUE;
    }
}

static void SetUpHidePartyMenu(void)
{
    sStorage->partyMenuUnused1 = 0;
    sStorage->partyMenuY = 22;
    sStorage->partyMenuMoveTimer = 0;
    if (sStorage->boxOption == OPTION_MOVE_ITEMS)
        MoveHeldItemWithPartyMenu();
}

static bool8 HidePartyMenu(void)
{
    if (sStorage->partyMenuMoveTimer != 20)
    {
        sStorage->partyMenuUnused1++;
        sStorage->partyMenuY--;
        TilemapUtil_Move(TILEMAPID_PARTY_MENU, 3, -1);
        TilemapUtil_Update(TILEMAPID_PARTY_MENU);
        FillBgTilemapBufferRect_Palette0(1, 0x100, 10, sStorage->partyMenuY, 12, 1);
        MovePartySprites(-8);
        if (++sStorage->partyMenuMoveTimer != 20)
        {
            ScheduleBgCopyTilemapToVram(1);
            return TRUE;
        }
        else
        {
            sInPartyMenu = FALSE;
            DestroyAllPartyMonIcons();
            CompactPartySlots();

            // The close box button gets partially covered by
            // the party menu, restore it
            TilemapUtil_SetRect(TILEMAPID_CLOSE_BUTTON, 0, 0, 9, 2);
            TilemapUtil_Update(TILEMAPID_CLOSE_BUTTON);
            ScheduleBgCopyTilemapToVram(1);
            return FALSE;
        }
    }

    return FALSE;
}

static void UpdateCloseBoxButtonTilemap(bool8 normal)
{
    if (normal)
        TilemapUtil_SetRect(TILEMAPID_CLOSE_BUTTON, 0, 0, 9, 2);
    else // flashing
        TilemapUtil_SetRect(TILEMAPID_CLOSE_BUTTON, 0, 2, 9, 2);

    TilemapUtil_Update(TILEMAPID_CLOSE_BUTTON);
    ScheduleBgCopyTilemapToVram(1);
}

static void StartFlashingCloseBoxButton(void)
{
    sStorage->closeBoxFlashing = TRUE;
    sStorage->closeBoxFlashTimer = 30;
    sStorage->closeBoxFlashState = TRUE;
}

static void StopFlashingCloseBoxButton(void)
{
    if (sStorage->closeBoxFlashing)
    {
        sStorage->closeBoxFlashing = FALSE;
        UpdateCloseBoxButtonTilemap(TRUE);
    }
}

static void UpdateCloseBoxButtonFlash(void)
{
    if (sStorage->closeBoxFlashing && ++sStorage->closeBoxFlashTimer > 30)
    {
        sStorage->closeBoxFlashTimer = 0;
        sStorage->closeBoxFlashState = (sStorage->closeBoxFlashState == FALSE);
        UpdateCloseBoxButtonTilemap(sStorage->closeBoxFlashState);
    }
}

static void SetPartySlotTilemaps(void)
{
    u8 i;

    // Skips first party slot, it should always be drawn
    // as if it has a Pokémon in it
    for (i = 1; i < PARTY_SIZE; i++)
    {
        s32 species = GetMonData(&gPlayerParty[i], MON_DATA_SPECIES);
        SetPartySlotTilemap(i, species != SPECIES_NONE);
    }
}

static void SetPartySlotTilemap(u8 partyId, bool8 hasMon)
{
    u16 i, j, index;
    const u16 *data;

    if (hasMon)
        data = sPartySlotFilled_Tilemap;
    else
        data = sPartySlotEmpty_Tilemap;

    index = 3 * (3 * (partyId - 1) + 1);
    index *= 4;
    index += 7;
    for (i = 0; i < 3; i++)
    {
        for (j = 0; j < 4; j++)
            sStorage->partyMenuTilemapBuffer[index + j] = data[j];

        data += 4;
        index += 12;
    }
}

static void UpdatePartySlotColors(void)
{
    SetPartySlotTilemaps();
    TilemapUtil_SetRect(TILEMAPID_PARTY_MENU, 0, 0, 12, 22);
    TilemapUtil_Update(TILEMAPID_PARTY_MENU);
    ScheduleBgCopyTilemapToVram(1);
}

static void SetUpDoShowPartyMenu(void)
{
    sStorage->showPartyMenuState = 0;
    PlaySE(SE_WIN_OPEN);
    SetUpShowPartyMenu();
}

static bool8 DoShowPartyMenu(void)
{
    switch (sStorage->showPartyMenuState)
    {
    case 0:
        if (!ShowPartyMenu())
        {
            SetCursorInParty();
            sStorage->showPartyMenuState++;
        }
        break;
    case 1:
        if (!UpdateCursorPos())
        {
            if (sStorage->setMosaic)
                StartDisplayMonMosaicEffect();
            sStorage->showPartyMenuState++;
        }
        break;
    case 2:
        return FALSE;
    }
    return TRUE;
}

static void UpdateBoxToSendMons(void)
{
    if (sLastUsedBox != StorageGetCurrentBox())
    {
        FlagClear(FLAG_SHOWN_BOX_WAS_FULL_MESSAGE);
        VarSet(VAR_PC_BOX_TO_SEND_MON, StorageGetCurrentBox());
    }
}

static void InitPokeStorageBg0(void)
{
    SetGpuReg(REG_OFFSET_BG0CNT, BGCNT_PRIORITY(0) | BGCNT_CHARBASE(0) | BGCNT_SCREENBASE(29));
    LoadUserWindowBorderGfx(WIN_MESSAGE, 2, 208);
    FillBgTilemapBufferRect(0, 0, 0, 0, 32, 20, 17);
    CopyBgTilemapBufferToVram(0);
}

static void PrintMessage(u8 id)
{
    u8 *txtPtr;

    DynamicPlaceholderTextUtil_Reset();
    switch (sMessages[id].format)
    {
    case MSG_VAR_NONE:
        break;
    case MSG_VAR_MON_NAME_1:
    case MSG_VAR_MON_NAME_2:
    case MSG_VAR_MON_NAME_3:
        DynamicPlaceholderTextUtil_SetPlaceholderPtr(0, sStorage->displayMonName);
        break;
    case MSG_VAR_RELEASE_MON_1:
    case MSG_VAR_RELEASE_MON_2:
    case MSG_VAR_RELEASE_MON_3:
        DynamicPlaceholderTextUtil_SetPlaceholderPtr(0, sStorage->releaseMonName);
        break;
    case MSG_VAR_ITEM_NAME:
        if (IsMovingItem())
            txtPtr = StringCopy(sStorage->itemName, GetMovingItemName());
        else
            txtPtr = StringCopy(sStorage->itemName, sStorage->displayMonItemName);

        while (*(txtPtr - 1) == CHAR_SPACE)
            txtPtr--;

        *txtPtr = EOS;
        DynamicPlaceholderTextUtil_SetPlaceholderPtr(0, sStorage->itemName);
        break;
    }

    DynamicPlaceholderTextUtil_ExpandPlaceholders(sStorage->messageText, sMessages[id].text);
    FillWindowPixelBuffer(WIN_MESSAGE, PIXEL_FILL(1));
    AddTextPrinterParameterized(WIN_MESSAGE, FONT_NORMAL, sStorage->messageText, 0, 1, TEXT_SKIP_DRAW, NULL);
    DrawTextBorderOuter(WIN_MESSAGE, 2, 14);
    PutWindowTilemap(WIN_MESSAGE);
    CopyWindowToVram(WIN_MESSAGE, COPYWIN_GFX);
    ScheduleBgCopyTilemapToVram(0);
}

static void ShowYesNoWindow(s8 cursorPos)
{
    CreateYesNoMenu(&sYesNoWindowTemplate, 11, 14, 0);
    Menu_MoveCursorNoWrapAround(cursorPos);
}

static void ClearBottomWindow(void)
{
    ClearStdWindowAndFrameToTransparent(WIN_MESSAGE, FALSE);
    ScheduleBgCopyTilemapToVram(0);
}

static void AddWallpaperSetsMenu(void)
{
    InitMenu();
    SetMenuText(MENU_SCENERY_1);
    SetMenuText(MENU_SCENERY_2);
    SetMenuText(MENU_SCENERY_3);
    SetMenuText(MENU_ETCETERA);
    if (IsWaldaWallpaperUnlocked())
        SetMenuText(MENU_FRIENDS);
    AddMenu();
}

static void AddWallpapersMenu(u8 wallpaperSet)
{
    InitMenu();
    switch (wallpaperSet)
    {
    case MENU_SCENERY_1 - MENU_WALLPAPER_SETS_START:
        SetMenuText(MENU_FOREST);
        SetMenuText(MENU_CITY);
        SetMenuText(MENU_DESERT);
        SetMenuText(MENU_SAVANNA);
        break;
    case MENU_SCENERY_2 - MENU_WALLPAPER_SETS_START:
        SetMenuText(MENU_CRAG);
        SetMenuText(MENU_VOLCANO);
        SetMenuText(MENU_SNOW);
        SetMenuText(MENU_CAVE);
        break;
    case MENU_SCENERY_3 - MENU_WALLPAPER_SETS_START:
        SetMenuText(MENU_BEACH);
        SetMenuText(MENU_SEAFLOOR);
        SetMenuText(MENU_RIVER);
        SetMenuText(MENU_SKY);
        break;
    case MENU_ETCETERA - MENU_WALLPAPER_SETS_START:
        SetMenuText(MENU_POLKADOT);
        SetMenuText(MENU_POKECENTER);
        SetMenuText(MENU_MACHINE);
        SetMenuText(MENU_SIMPLE);
        break;
    }
    AddMenu();
}

static u8 GetCurrentBoxOption(void)
{
    return sCurrentBoxOption;
}

static void InitCursorItemIcon(void)
{
    if (!IsCursorOnBoxTitle())
    {
        if (sInPartyMenu)
            TryLoadItemIconAtPos(CURSOR_AREA_IN_PARTY, GetCursorPosition());
        else
            TryLoadItemIconAtPos(CURSOR_AREA_IN_BOX, GetCursorPosition());
    }

    if (sMovingItemId != ITEM_NONE)
    {
        InitItemIconInCursor(sMovingItemId);
        StartCursorAnim(CURSOR_ANIM_FIST);
    }
}


//------------------------------------------------------------------------------
//  SECTION: Pokémon sprites
//
//  The below functions generally handle the Pokémon icon sprites, including
//  moving them with a scrolling box, shifting the party sprites, and
//  animating released Pokémon.
//------------------------------------------------------------------------------


static void InitMonIconFields(void)
{
    u16 i;

    LoadMonIconPalettes();
    for (i = 0; i < MAX_MON_ICONS; i++)
        sStorage->numIconsPerSpecies[i] = 0;
    for (i = 0; i < MAX_MON_ICONS; i++)
        sStorage->iconSpeciesList[i] = SPECIES_NONE;
    for (i = 0; i < PARTY_SIZE; i++)
        sStorage->partySprites[i] = NULL;
    for (i = 0; i < IN_BOX_COUNT; i++)
        sStorage->boxMonsSprites[i] = NULL;

    sStorage->movingMonSprite = NULL;
    sStorage->unkUnused1 = 0;
}

static u8 GetMonIconPriorityByCursorPos(void)
{
    return (IsCursorInBox() ? 2 : 1);
}

static void CreateMovingMonIcon(void)
{
    u32 personality = GetMonData(&sStorage->movingMon, MON_DATA_PERSONALITY);
    u16 species = GetMonData(&sStorage->movingMon, MON_DATA_SPECIES2);
    u8 priority = GetMonIconPriorityByCursorPos();

    sStorage->movingMonSprite = CreateMonIconSprite(species, personality, 0, 0, priority, 7);
    sStorage->movingMonSprite->callback = SpriteCB_HeldMon;
}

static void InitBoxMonSprites(u8 boxId)
{
    u8 boxPosition;
    u16 i, j, count;
    u16 species;
    u32 personality;

    count = 0;
    boxPosition = 0;

    // For each box slot, create a Pokémon icon if a species is present
    for (i = 0; i < IN_BOX_ROWS; i++)
    {
        for (j = 0; j < IN_BOX_COLUMNS; j++)
        {
            species = GetBoxMonDataAt(boxId, boxPosition, MON_DATA_SPECIES2);
            if (species != SPECIES_NONE)
            {
                personality = GetBoxMonDataAt(boxId, boxPosition, MON_DATA_PERSONALITY);
                sStorage->boxMonsSprites[count] = CreateMonIconSprite(species, personality, 8 * (3 * j) + 100, 8 * (3 * i) + 44, 2, 19 - j);
            }
            else
            {
                sStorage->boxMonsSprites[count] = NULL;
            }
            boxPosition++;
            count++;
        }
    }

    // If in item mode, set all Pokémon icons with no item to be transparent
    if (sStorage->boxOption == OPTION_MOVE_ITEMS)
    {
        for (boxPosition = 0; boxPosition < IN_BOX_COUNT; boxPosition++)
        {
            if (GetBoxMonDataAt(boxId, boxPosition, MON_DATA_HELD_ITEM) == ITEM_NONE)
                sStorage->boxMonsSprites[boxPosition]->oam.objMode = ST_OAM_OBJ_BLEND;
        }
    }
}

static void CreateBoxMonIconAtPos(u8 boxPosition)
{
    u16 species = GetCurrentBoxMonData(boxPosition, MON_DATA_SPECIES2);

    if (species != SPECIES_NONE)
    {
        s16 x = 8 * (3 * (boxPosition % IN_BOX_COLUMNS)) + 100;
        s16 y = 8 * (3 * (boxPosition / IN_BOX_COLUMNS)) + 44;
        u32 personality = GetCurrentBoxMonData(boxPosition, MON_DATA_PERSONALITY);

        sStorage->boxMonsSprites[boxPosition] = CreateMonIconSprite(species, personality, x, y, 2, 19 - (boxPosition % IN_BOX_COLUMNS));
        if (sStorage->boxOption == OPTION_MOVE_ITEMS)
            sStorage->boxMonsSprites[boxPosition]->oam.objMode = ST_OAM_OBJ_BLEND;
    }
}

#define sDistance      data[1]
#define sSpeed         data[2]
#define sScrollInDestX data[3]
#define sDelay         data[4]
#define sScrollOutX    data[5]

static void StartBoxMonIconsScrollOut(s16 speed)
{
    u16 i;

    for (i = 0; i < IN_BOX_COUNT; i++)
    {
        if (sStorage->boxMonsSprites[i] != NULL)
        {
            sStorage->boxMonsSprites[i]->sSpeed = speed;
            sStorage->boxMonsSprites[i]->sDelay = 1;
            sStorage->boxMonsSprites[i]->callback = SpriteCB_BoxMonIconScrollOut;
        }
    }
}

static void SpriteCB_BoxMonIconScrollIn(struct Sprite *sprite)
{
    if (sprite->sDistance != 0)
    {
        // Icon moving
        sprite->sDistance--;
        sprite->x += sprite->sSpeed;
    }
    else
    {
        // Icon arrived
        sStorage->iconScrollNumIncoming--;
        sprite->x = sprite->sScrollInDestX;
        sprite->callback = SpriteCallbackDummy;
    }
}

static void SpriteCB_BoxMonIconScrollOut(struct Sprite *sprite)
{
    if (sprite->sDelay != 0)
    {
        sprite->sDelay--;
    }
    else
    {
        // Icon moving
        sprite->x += sprite->sSpeed;
        sprite->sScrollOutX = sprite->x + sprite->x2;

        // Check if icon offscreen
        if (sprite->sScrollOutX <= 68 || sprite->sScrollOutX >= 252)
            sprite->callback = SpriteCallbackDummy;
    }
}

// Sprites for Pokémon icons are destroyed during
// the box scroll once they've gone offscreen
static void DestroyBoxMonIconsInColumn(u8 column)
{
    u16 row;
    u8 boxPosition = column;

    for (row = 0; row < IN_BOX_ROWS; row++)
    {
        if (sStorage->boxMonsSprites[boxPosition] != NULL)
        {
            DestroyBoxMonIcon(sStorage->boxMonsSprites[boxPosition]);
            sStorage->boxMonsSprites[boxPosition] = NULL;
        }
        boxPosition += IN_BOX_COLUMNS;
    }
}

// Create the appearing icons for the incoming scrolling box
static u8 CreateBoxMonIconsInColumn(u8 column, u16 distance, s16 speed)
{
    s32 i;
    u16 y = 44;
    s16 xDest = 8 * (3 * column) + 100;
    u16 x = xDest - ((distance + 1) * speed);
    u8 subpriority = 19 - column;
    u8 iconsCreated = 0;
    u8 boxPosition = column;

    if (sStorage->boxOption != OPTION_MOVE_ITEMS)
    {
        for (i = 0; i < IN_BOX_ROWS; i++)
        {
            if (sStorage->boxSpecies[boxPosition] != SPECIES_NONE)
            {
                sStorage->boxMonsSprites[boxPosition] = CreateMonIconSprite(sStorage->boxSpecies[boxPosition],
                                                                                        sStorage->boxPersonalities[boxPosition],
                                                                                        x, y, 2, subpriority);
                if (sStorage->boxMonsSprites[boxPosition] != NULL)
                {
                    sStorage->boxMonsSprites[boxPosition]->sDistance = distance;
                    sStorage->boxMonsSprites[boxPosition]->sSpeed = speed;
                    sStorage->boxMonsSprites[boxPosition]->sScrollInDestX = xDest;
                    sStorage->boxMonsSprites[boxPosition]->callback = SpriteCB_BoxMonIconScrollIn;
                    iconsCreated++;
                }
            }
            boxPosition += IN_BOX_COLUMNS;
            y += 24;
        }
    }
    else
    {
        // Separate case for Move Items mode is used
        // to create the icons with the proper blend
        for (i = 0; i < IN_BOX_ROWS; i++)
        {
            if (sStorage->boxSpecies[boxPosition] != SPECIES_NONE)
            {
                sStorage->boxMonsSprites[boxPosition] = CreateMonIconSprite(sStorage->boxSpecies[boxPosition],
                                                                                        sStorage->boxPersonalities[boxPosition],
                                                                                        x, y, 2, subpriority);
                if (sStorage->boxMonsSprites[boxPosition] != NULL)
                {
                    sStorage->boxMonsSprites[boxPosition]->sDistance = distance;
                    sStorage->boxMonsSprites[boxPosition]->sSpeed = speed;
                    sStorage->boxMonsSprites[boxPosition]->sScrollInDestX = xDest;
                    sStorage->boxMonsSprites[boxPosition]->callback = SpriteCB_BoxMonIconScrollIn;
                    if (GetBoxMonDataAt(sStorage->incomingBoxId, boxPosition, MON_DATA_HELD_ITEM) == ITEM_NONE)
                        sStorage->boxMonsSprites[boxPosition]->oam.objMode = ST_OAM_OBJ_BLEND;
                    iconsCreated++;
                }
            }
            boxPosition += IN_BOX_COLUMNS;
            y += 24;
        }
    }

    return iconsCreated;
}

#undef sDistance
#undef sSpeed
#undef sScrollInDestX
#undef sDelay
#undef sScrollOutX

static void InitBoxMonIconScroll(u8 boxId, s8 direction)
{
    sStorage->iconScrollState = 0;
    sStorage->iconScrollToBoxId = boxId;
    sStorage->iconScrollDirection = direction;
    sStorage->iconScrollDistance = 32;
    sStorage->iconScrollSpeed = -(6 * direction);
    sStorage->iconScrollNumIncoming = 0;
    GetIncomingBoxMonData(boxId);
    if (direction > 0)
        sStorage->iconScrollCurColumn = 0;
    else
        sStorage->iconScrollCurColumn = IN_BOX_COLUMNS - 1;

    sStorage->iconScrollPos = (24 * sStorage->iconScrollCurColumn) + 100;
    StartBoxMonIconsScrollOut(sStorage->iconScrollSpeed);
}

static bool8 UpdateBoxMonIconScroll(void)
{
    if (sStorage->iconScrollDistance != 0)
        sStorage->iconScrollDistance--;

    switch (sStorage->iconScrollState)
    {
    case 0:
        sStorage->iconScrollPos += sStorage->iconScrollSpeed;
        if (sStorage->iconScrollPos <= 64 || sStorage->iconScrollPos >= 252)
        {
            // A column of icons has gone offscreen, destroy them
            DestroyBoxMonIconsInColumn(sStorage->iconScrollCurColumn);
            sStorage->iconScrollPos += sStorage->iconScrollDirection * 24;
            sStorage->iconScrollState++;
        }
        break;
    case 1:
        // Create the new incoming column of icons
        sStorage->iconScrollPos += sStorage->iconScrollSpeed;
        sStorage->iconScrollNumIncoming += CreateBoxMonIconsInColumn(sStorage->iconScrollCurColumn, sStorage->iconScrollDistance, sStorage->iconScrollSpeed);

        if ((sStorage->iconScrollDirection > 0 && sStorage->iconScrollCurColumn == IN_BOX_COLUMNS - 1)
         || (sStorage->iconScrollDirection < 0 && sStorage->iconScrollCurColumn == 0))
        {
            // Scroll has reached final column
            sStorage->iconScrollState++;
        }
        else
        {
            // Continue scrolling
            sStorage->iconScrollCurColumn += sStorage->iconScrollDirection;
            sStorage->iconScrollState = 0;
        }
        break;
    case 2:
        // Wait to make sure all icons have arrived
        if (sStorage->iconScrollNumIncoming == 0)
        {
            sStorage->iconScrollDistance++;
            return FALSE;
        }
        break;
    default:
        return FALSE;
    }

    return TRUE;
}

static void GetIncomingBoxMonData(u8 boxId)
{
    s32 i, j, boxPosition;

    boxPosition = 0;
    for (i = 0; i < IN_BOX_ROWS; i++)
    {
        for (j = 0; j < IN_BOX_COLUMNS; j++)
        {
            sStorage->boxSpecies[boxPosition] = GetBoxMonDataAt(boxId, boxPosition, MON_DATA_SPECIES2);
            if (sStorage->boxSpecies[boxPosition] != SPECIES_NONE)
                sStorage->boxPersonalities[boxPosition] = GetBoxMonDataAt(boxId, boxPosition, MON_DATA_PERSONALITY);
            boxPosition++;
        }
    }

    sStorage->incomingBoxId = boxId;
}

static void DestroyBoxMonIconAtPosition(u8 boxPosition)
{
    if (sStorage->boxMonsSprites[boxPosition] != NULL)
    {
        DestroyBoxMonIcon(sStorage->boxMonsSprites[boxPosition]);
        sStorage->boxMonsSprites[boxPosition] = NULL;
    }
}

static void SetBoxMonIconObjMode(u8 boxPosition, u8 objMode)
{
    if (sStorage->boxMonsSprites[boxPosition] != NULL)
        sStorage->boxMonsSprites[boxPosition]->oam.objMode = objMode;
}

static void CreatePartyMonsSprites(bool8 visible)
{
    u16 i, count;
    u16 species = GetMonData(&gPlayerParty[0], MON_DATA_SPECIES2);
    u32 personality = GetMonData(&gPlayerParty[0], MON_DATA_PERSONALITY);

    sStorage->partySprites[0] = CreateMonIconSprite(species, personality, 104, 64, 1, 12);
    count = 1;
    for (i = 1; i < PARTY_SIZE; i++)
    {
        species = GetMonData(&gPlayerParty[i], MON_DATA_SPECIES2);
        if (species != SPECIES_NONE)
        {
            personality = GetMonData(&gPlayerParty[i], MON_DATA_PERSONALITY);
            sStorage->partySprites[i] = CreateMonIconSprite(species, personality, 152,  8 * (3 * (i - 1)) + 16, 1, 12);
            count++;
        }
        else
        {
            sStorage->partySprites[i] = NULL;
        }
    }

    if (!visible)
    {
        for (i = 0; i < count; i++)
        {
            sStorage->partySprites[i]->y -= DISPLAY_HEIGHT;
            sStorage->partySprites[i]->invisible = TRUE;
        }
    }

    if (sStorage->boxOption == OPTION_MOVE_ITEMS)
    {
        for (i = 0; i < PARTY_SIZE; i++)
        {
            if (sStorage->partySprites[i] != NULL && GetMonData(&gPlayerParty[i], MON_DATA_HELD_ITEM) == ITEM_NONE)
                sStorage->partySprites[i]->oam.objMode = ST_OAM_OBJ_BLEND;
        }
    }
}

static void CompactPartySprites(void)
{
    u16 i, targetSlot;

    sStorage->numPartyToCompact = 0;
    for (i = 0, targetSlot = 0; i < PARTY_SIZE; i++)
    {
        if (sStorage->partySprites[i] != NULL)
        {
            if (i != targetSlot)
            {
                MovePartySpriteToNextSlot(sStorage->partySprites[i], targetSlot);
                sStorage->partySprites[i] = NULL;
                sStorage->numPartyToCompact++;
            }
            targetSlot++;
        }
    }
}

static u8 GetNumPartySpritesCompacting(void)
{
    return sStorage->numPartyToCompact;
}

#define sPartyId   data[1]
#define sMonX      data[2]
#define sMonY      data[3]
#define sSpeedX    data[4]
#define sSpeedY    data[5]
#define sMoveSteps data[6]

static void MovePartySpriteToNextSlot(struct Sprite *sprite, u16 partyId)
{
    s16 x, y;

    sprite->sPartyId = partyId;
    if (partyId == 0)
        x = 104, y = 64;
    else
        x = 152, y = 8 * (3 * (partyId - 1)) + 16;

    sprite->sMonX = (u16)(sprite->x) * 8;
    sprite->sMonY = (u16)(sprite->y) * 8;
    sprite->sSpeedX = ((x * 8) - sprite->sMonX) / 8;
    sprite->sSpeedY = ((y * 8) - sprite->sMonY) / 8;
    sprite->data[6] = 8;
    sprite->callback = SpriteCB_MovePartyMonToNextSlot;
}

static void SpriteCB_MovePartyMonToNextSlot(struct Sprite *sprite)
{
    if (sprite->sMoveSteps != 0)
    {
        s16 x = sprite->sMonX += sprite->sSpeedX;
        s16 y = sprite->sMonY += sprite->sSpeedY;
        sprite->x = x / 8u;
        sprite->y = y / 8u;
        sprite->sMoveSteps--;
    }
    else
    {
        if (sprite->sPartyId == 0)
        {
            sprite->x = 104;
            sprite->y = 64;
        }
        else
        {
            sprite->x = 152;
            sprite->y = 8 * (3 * (sprite->sPartyId - 1)) + 16;
        }
        sprite->callback = SpriteCallbackDummy;
        sStorage->partySprites[sprite->sPartyId] = sprite;
        sStorage->numPartyToCompact--;
    }
}

#undef sPartyId
#undef sMonX
#undef sMonY
#undef sSpeedX
#undef sSpeedY
#undef sMoveSteps

static void DestroyMovingMonIcon(void)
{
    if (sStorage->movingMonSprite != NULL)
    {
        DestroyBoxMonIcon(sStorage->movingMonSprite);
        sStorage->movingMonSprite = NULL;
    }
}

static void MovePartySprites(s16 yDelta)
{
    u16 i, posY;

    for (i = 0; i < PARTY_SIZE; i++)
    {
        if (sStorage->partySprites[i] != NULL)
        {
            sStorage->partySprites[i]->y += yDelta;
            posY = sStorage->partySprites[i]->y + sStorage->partySprites[i]->y2 + sStorage->partySprites[i]->centerToCornerVecY;
            posY += 16;
            if (posY > 192)
                sStorage->partySprites[i]->invisible = TRUE;
            else
                sStorage->partySprites[i]->invisible = FALSE;
        }
    }
}

static void DestroyPartyMonIcon(u8 partyId)
{
    if (sStorage->partySprites[partyId] != NULL)
    {
        DestroyBoxMonIcon(sStorage->partySprites[partyId]);
        sStorage->partySprites[partyId] = NULL;
    }
}

static void DestroyAllPartyMonIcons(void)
{
    u16 i;

    for (i = 0; i < PARTY_SIZE; i++)
    {
        if (sStorage->partySprites[i] != NULL)
        {
            DestroyBoxMonIcon(sStorage->partySprites[i]);
            sStorage->partySprites[i] = NULL;
        }
    }
}

static void SetPartyMonIconObjMode(u8 partyId, u8 objMode)
{
    if (sStorage->partySprites[partyId] != NULL)
    {
        sStorage->partySprites[partyId]->oam.objMode = objMode;
    }
}

static void SetMovingMonSprite(u8 mode, u8 id)
{
    if (mode == MODE_PARTY)
    {
        sStorage->movingMonSprite = sStorage->partySprites[id];
        sStorage->partySprites[id] = NULL;
    }
    else if (mode == MODE_BOX)
    {
        sStorage->movingMonSprite = sStorage->boxMonsSprites[id];
        sStorage->boxMonsSprites[id] = NULL;
    }
    else
    {
        return;
    }

    sStorage->movingMonSprite->callback = SpriteCB_HeldMon;
    sStorage->movingMonSprite->oam.priority = GetMonIconPriorityByCursorPos();
    sStorage->movingMonSprite->subpriority = 7;
}

static void SetPlacedMonSprite(u8 boxId, u8 position)
{
    if (boxId == TOTAL_BOXES_COUNT) // party mon
    {
        sStorage->partySprites[position] = sStorage->movingMonSprite;
        sStorage->partySprites[position]->oam.priority = 1;
        sStorage->partySprites[position]->subpriority = 12;
    }
    else
    {
        sStorage->boxMonsSprites[position] = sStorage->movingMonSprite;
        sStorage->boxMonsSprites[position]->oam.priority = 2;
        sStorage->boxMonsSprites[position]->subpriority = 19 - (position % IN_BOX_COLUMNS);
    }
    sStorage->movingMonSprite->callback = SpriteCallbackDummy;
    sStorage->movingMonSprite = NULL;
}

static void SaveMonSpriteAtPos(u8 boxId, u8 position)
{
    if (boxId == TOTAL_BOXES_COUNT) // party mon
        sStorage->shiftMonSpritePtr = &sStorage->partySprites[position];
    else
        sStorage->shiftMonSpritePtr = &sStorage->boxMonsSprites[position];

    sStorage->movingMonSprite->callback = SpriteCallbackDummy;
    sStorage->shiftTimer = 0;
}

static bool8 MoveShiftingMons(void)
{
    if (sStorage->shiftTimer == 16)
        return FALSE;

    sStorage->shiftTimer++;
    if (sStorage->shiftTimer & 1)
    {
        (*sStorage->shiftMonSpritePtr)->y--;
        sStorage->movingMonSprite->y++;
    }

    (*sStorage->shiftMonSpritePtr)->x2 = gSineTable[sStorage->shiftTimer * 8] / 16;
    sStorage->movingMonSprite->x2 = -(gSineTable[sStorage->shiftTimer * 8] / 16);
    if (sStorage->shiftTimer == 8)
    {
        sStorage->movingMonSprite->oam.priority = (*sStorage->shiftMonSpritePtr)->oam.priority;
        sStorage->movingMonSprite->subpriority = (*sStorage->shiftMonSpritePtr)->subpriority;
        (*sStorage->shiftMonSpritePtr)->oam.priority = GetMonIconPriorityByCursorPos();
        (*sStorage->shiftMonSpritePtr)->subpriority = 7;
    }

    if (sStorage->shiftTimer == 16)
    {
        struct Sprite *sprite = sStorage->movingMonSprite;
        sStorage->movingMonSprite = (*sStorage->shiftMonSpritePtr);
        *sStorage->shiftMonSpritePtr = sprite;

        sStorage->movingMonSprite->callback = SpriteCB_HeldMon;
        (*sStorage->shiftMonSpritePtr)->callback = SpriteCallbackDummy;
    }

    return TRUE;
}

static void SetReleaseMon(u8 mode, u8 position)
{
    switch (mode)
    {
    case MODE_PARTY:
        sStorage->releaseMonSpritePtr = &sStorage->partySprites[position];
        break;
    case MODE_BOX:
        sStorage->releaseMonSpritePtr = &sStorage->boxMonsSprites[position];
        break;
    case MODE_MOVE:
        sStorage->releaseMonSpritePtr = &sStorage->movingMonSprite;
        break;
    default:
        return;
    }

    if (*sStorage->releaseMonSpritePtr != NULL)
    {
        InitSpriteAffineAnim(*sStorage->releaseMonSpritePtr);
        (*sStorage->releaseMonSpritePtr)->oam.affineMode = ST_OAM_AFFINE_NORMAL;
        (*sStorage->releaseMonSpritePtr)->affineAnims = sAffineAnims_ReleaseMon;
        StartSpriteAffineAnim(*sStorage->releaseMonSpritePtr, RELEASE_ANIM_RELEASE);
    }
}

static bool8 TryHideReleaseMonSprite(void)
{
    if (*sStorage->releaseMonSpritePtr == NULL
    || (*sStorage->releaseMonSpritePtr)->invisible)
        return FALSE;

    if ((*sStorage->releaseMonSpritePtr)->affineAnimEnded)
        (*sStorage->releaseMonSpritePtr)->invisible = TRUE;

    return TRUE;
}

static void DestroyReleaseMonIcon(void)
{
    if (*sStorage->releaseMonSpritePtr != NULL)
    {
        FreeOamMatrix((*sStorage->releaseMonSpritePtr)->oam.matrixNum);
        DestroyBoxMonIcon(*sStorage->releaseMonSpritePtr);
        *sStorage->releaseMonSpritePtr = NULL;
    }
}

static void ReshowReleaseMon(void)
{
    if (*sStorage->releaseMonSpritePtr != NULL)
    {
        (*sStorage->releaseMonSpritePtr)->invisible = FALSE;
        StartSpriteAffineAnim(*sStorage->releaseMonSpritePtr, RELEASE_ANIM_CAME_BACK);
    }
}

static bool8 ResetReleaseMonSpritePtr(void)
{
    if (sStorage->releaseMonSpritePtr == NULL)
        return FALSE;

    if ((*sStorage->releaseMonSpritePtr)->affineAnimEnded)
        sStorage->releaseMonSpritePtr = NULL;

    return TRUE;
}

static void SetMovingMonPriority(u8 priority)
{
    sStorage->movingMonSprite->oam.priority = priority;
}

static void SpriteCB_HeldMon(struct Sprite *sprite)
{
    sprite->x = sStorage->cursorSprite->x;
    sprite->y = sStorage->cursorSprite->y + sStorage->cursorSprite->y2 + 4;
}

static u16 TryLoadMonIconTiles(u16 species, u32 personality)
{
    u16 i, offset;

    // Treat female mons as a seperate species as they may have a different icon than males
    if (ShouldShowFemaleDifferences(species, personality))
        species |= 0x8000; // 1 << 15

    // Search icon list for this species
    for (i = 0; i < MAX_MON_ICONS; i++)
    {
        if (sStorage->iconSpeciesList[i] == species)
            break;
    }

    if (i == MAX_MON_ICONS)
    {
        // Species not present in the list
        // Find first empty spot in the list to put it
        for (i = 0; i < MAX_MON_ICONS; i++)
        {
            if (sStorage->iconSpeciesList[i] == 0)
                break;
        }

        // Failed to find an empty spot
        if (i == MAX_MON_ICONS)
            return 0xFFFF;
    }

    // Add species to icon list and load tiles
    sStorage->iconSpeciesList[i] = species;
    sStorage->numIconsPerSpecies[i]++;
    offset = 16 * i;
    species &= GENDER_MASK;
    CpuCopy32(GetMonIconTiles(species, personality), (void *)(OBJ_VRAM0) + offset * TILE_SIZE_4BPP, 0x200);

    return offset;
}

static void RemoveSpeciesFromIconList(u16 species)
{
    u16 i;
    bool8 hasFemale = FALSE;

    for (i = 0; i < MAX_MON_ICONS; i++)
    {
        if (sStorage->iconSpeciesList[i] == (species | 0x8000))
        {
            hasFemale = TRUE;
            break;
        }
    }

    for (i = 0; i < MAX_MON_ICONS; i++)
    {
        if (sStorage->iconSpeciesList[i] == species && !hasFemale)
        {
            if (--sStorage->numIconsPerSpecies[i] == 0)
                sStorage->iconSpeciesList[i] = SPECIES_NONE;
            break;
        }
    }
}

static struct Sprite *CreateMonIconSprite(u16 species, u32 personality, s16 x, s16 y, u8 oamPriority, u8 subpriority)
{
    u16 tileNum;
    u8 spriteId;
    struct SpriteTemplate template = sSpriteTemplate_MonIcon;

    species = GetIconSpecies(species, personality);
    if (ShouldShowFemaleDifferences(species, personality))
    {
        template.paletteTag = PALTAG_MON_ICON_0 + gMonIconPaletteIndicesFemale[species];
    }
    else
    {
        template.paletteTag = PALTAG_MON_ICON_0 + gMonIconPaletteIndices[species];
    }

    tileNum = TryLoadMonIconTiles(species, personality);
    if (tileNum == 0xFFFF)
        return NULL;

    spriteId = CreateSprite(&template, x, y, subpriority);
    if (spriteId == MAX_SPRITES)
    {
        RemoveSpeciesFromIconList(species);
        return NULL;
    }

    gSprites[spriteId].oam.tileNum = tileNum;
    gSprites[spriteId].oam.priority = oamPriority;
    gSprites[spriteId].data[0] = species;
    return &gSprites[spriteId];
}

static void DestroyBoxMonIcon(struct Sprite *sprite)
{
    RemoveSpeciesFromIconList(sprite->data[0]);
    DestroySprite(sprite);
}


//------------------------------------------------------------------------------
//  SECTION: General box
//
//  Some basic box functions, including initializing the box and scrolling.
//------------------------------------------------------------------------------


#define tState  data[0]
#define tDmaIdx data[1]
#define tBoxId  data[2]

static void CreateInitBoxTask(u8 boxId)
{
    u8 taskId = CreateTask(Task_InitBox, 2);

    gTasks[taskId].tBoxId = boxId;
}

static bool8 IsInitBoxActive(void)
{
    return FuncIsActiveTask(Task_InitBox);
}

static void Task_InitBox(u8 taskId)
{
    struct Task *task = &gTasks[taskId];

    switch (task->tState)
    {
    case 0:
        sStorage->wallpaperOffset = 0;
        sStorage->bg2_X = 0;
        task->tDmaIdx = RequestDma3Fill(0, sStorage->wallpaperBgTilemapBuffer, sizeof(sStorage->wallpaperBgTilemapBuffer), 1);
        break;
    case 1:
        if (CheckForSpaceForDma3Request(task->tDmaIdx) == -1)
            return;

        SetBgTilemapBuffer(2, sStorage->wallpaperBgTilemapBuffer);
        ShowBg(2);
        break;
    case 2:
        LoadWallpaperGfx(task->tBoxId, 0);
        break;
    case 3:
        if (!WaitForWallpaperGfxLoad())
            return;

        InitBoxTitle(task->tBoxId);
        CreateBoxScrollArrows();
        InitBoxMonSprites(task->tBoxId);
        SetGpuReg(REG_OFFSET_BG2CNT, BGCNT_PRIORITY(2) | BGCNT_CHARBASE(2) | BGCNT_SCREENBASE(27) | BGCNT_TXT512x256);
        break;
    case 4:
        DestroyTask(taskId);
        break;
    default:
        task->tState = 0;
        return;
    }

    task->tState++;
}

#undef tState
#undef tDmaIdx
#undef tBoxId

static void SetUpScrollToBox(u8 boxId)
{
    s8 direction = DetermineBoxScrollDirection(boxId);

    sStorage->scrollSpeed = (direction > 0) ? 6 : -6;
    sStorage->scrollUnused1 = (direction > 0) ? 1 : 2;
    sStorage->scrollTimer = 32;
    sStorage->scrollToBoxIdUnused = boxId;
    sStorage->scrollUnused2 = (direction <= 0) ? 5 : 0;
    sStorage->scrollDirectionUnused = direction;

    sStorage->scrollUnused3 = (direction > 0) ? 264 : 56;
    sStorage->scrollUnused4 = (direction <= 0) ? 5 : 0;
    sStorage->scrollUnused5 = 0;
    sStorage->scrollUnused6 = 2;
    sStorage->scrollToBoxId = boxId;
    sStorage->scrollDirection = direction;
    sStorage->scrollState = 0;
}

static bool8 ScrollToBox(void)
{
    bool8 iconsScrolling;

    switch (sStorage->scrollState)
    {
    case 0:
        LoadWallpaperGfx(sStorage->scrollToBoxId, sStorage->scrollDirection);
        sStorage->scrollState++;
    case 1:
        if (!WaitForWallpaperGfxLoad())
            return TRUE;

        InitBoxMonIconScroll(sStorage->scrollToBoxId, sStorage->scrollDirection);
        CreateIncomingBoxTitle(sStorage->scrollToBoxId, sStorage->scrollDirection);
        StartBoxScrollArrowsSlide(sStorage->scrollDirection);
        break;
    case 2:
        iconsScrolling = UpdateBoxMonIconScroll();
        if (sStorage->scrollTimer != 0)
        {
            sStorage->bg2_X += sStorage->scrollSpeed;
            if (--sStorage->scrollTimer != 0)
                return TRUE;
            CycleBoxTitleSprites();
            StopBoxScrollArrowsSlide();
        }
        return iconsScrolling;
    }

    sStorage->scrollState++;
    return TRUE;
}

static s8 DetermineBoxScrollDirection(u8 boxId)
{
    u8 i;
    u8 currentBox = StorageGetCurrentBox();

    for (i = 0; currentBox != boxId; i++)
    {
        currentBox++;
        if (currentBox >= TOTAL_BOXES_COUNT)
            currentBox = 0;
    }

    return (i < TOTAL_BOXES_COUNT / 2) ? 1 : -1;
}


//------------------------------------------------------------------------------
//  SECTION: Wallpaper gfx
//------------------------------------------------------------------------------


static void SetWallpaperForCurrentBox(u8 wallpaperId)
{
    u8 boxId = StorageGetCurrentBox();
    SetBoxWallpaper(boxId, wallpaperId);
    sStorage->wallpaperChangeState = 0;
}

static bool8 DoWallpaperGfxChange(void)
{
    switch (sStorage->wallpaperChangeState)
    {
    case 0:
        BeginNormalPaletteFade(sStorage->wallpaperPalBits, 1, 0, 16, RGB_WHITEALPHA);
        sStorage->wallpaperChangeState++;
        break;
    case 1:
        if (!UpdatePaletteFade())
        {
            u8 curBox = StorageGetCurrentBox();
            LoadWallpaperGfx(curBox, 0);
            sStorage->wallpaperChangeState++;
        }
        break;
    case 2:
        if (WaitForWallpaperGfxLoad() == TRUE)
        {
            CycleBoxTitleColor();
            BeginNormalPaletteFade(sStorage->wallpaperPalBits, 1, 16, 0, RGB_WHITEALPHA);
            sStorage->wallpaperChangeState++;
        }
        break;
    case 3:
        if (!UpdatePaletteFade())
            sStorage->wallpaperChangeState++;
        break;
    case 4:
        return FALSE;
    }

    return TRUE;
}

static void LoadWallpaperGfx(u8 boxId, s8 direction)
{
    u8 wallpaperId;
    const struct Wallpaper *wallpaper;
    void *iconGfx;
    u32 tilesSize, iconSize;

    sStorage->wallpaperLoadState = 0;
    sStorage->wallpaperLoadBoxId = boxId;
    sStorage->wallpaperLoadDir = direction;
    if (sStorage->wallpaperLoadDir != 0)
    {
        sStorage->wallpaperOffset = (sStorage->wallpaperOffset == 0);
        TrimOldWallpaper(sStorage->wallpaperBgTilemapBuffer);
    }

    wallpaperId = GetBoxWallpaper(sStorage->wallpaperLoadBoxId);
    if (wallpaperId != WALLPAPER_FRIENDS)
    {
        wallpaper = &sWallpapers[wallpaperId];
        LZ77UnCompWram(wallpaper->tilemap, sStorage->wallpaperTilemap);
        DrawWallpaper(sStorage->wallpaperTilemap, sStorage->wallpaperLoadDir, sStorage->wallpaperOffset);

        if (sStorage->wallpaperLoadDir != 0)
            LoadPalette(wallpaper->palettes, (sStorage->wallpaperOffset * 32) + 0x40, 0x40);
        else
            CpuCopy16(wallpaper->palettes, &gPlttBufferUnfaded[(sStorage->wallpaperOffset * 32) + 0x40], 0x40);

        sStorage->wallpaperTiles = malloc_and_decompress(wallpaper->tiles, &tilesSize);
        LoadBgTiles(2, sStorage->wallpaperTiles, tilesSize, sStorage->wallpaperOffset << 8);
    }
    else
    {
        wallpaper = &sWaldaWallpapers[GetWaldaWallpaperPatternId()];
        LZ77UnCompWram(wallpaper->tilemap, sStorage->wallpaperTilemap);
        DrawWallpaper(sStorage->wallpaperTilemap, sStorage->wallpaperLoadDir, sStorage->wallpaperOffset);

        CpuCopy16(wallpaper->palettes, sStorage->wallpaperTilemap, 0x40);
        CpuCopy16(GetWaldaWallpaperColorsPtr(), &sStorage->wallpaperTilemap[1], 4);
        CpuCopy16(GetWaldaWallpaperColorsPtr(), &sStorage->wallpaperTilemap[17], 4);

        if (sStorage->wallpaperLoadDir != 0)
            LoadPalette(sStorage->wallpaperTilemap, (sStorage->wallpaperOffset * 32) + 0x40, 0x40);
        else
            CpuCopy16(sStorage->wallpaperTilemap, &gPlttBufferUnfaded[(sStorage->wallpaperOffset * 32) + 0x40], 0x40);

        sStorage->wallpaperTiles = malloc_and_decompress(wallpaper->tiles, &tilesSize);
        iconGfx = malloc_and_decompress(sWaldaWallpaperIcons[GetWaldaWallpaperIconId()], &iconSize);
        CpuCopy32(iconGfx, sStorage->wallpaperTiles + 0x800, iconSize);
        Free(iconGfx);
        LoadBgTiles(2, sStorage->wallpaperTiles, tilesSize, sStorage->wallpaperOffset << 8);
    }

    CopyBgTilemapBufferToVram(2);
}

static bool32 WaitForWallpaperGfxLoad(void)
{
    if (IsDma3ManagerBusyWithBgCopy())
        return FALSE;

    TRY_FREE_AND_SET_NULL(sStorage->wallpaperTiles);

    return TRUE;
}

static void DrawWallpaper(const void *tilemap, s8 direction, u8 offset)
{
    s16 tileOffset = offset * 256;
    s16 paletteNum = (offset * 2) + 3;
    s16 x = ((sStorage->bg2_X / 8 + 10) + (direction * 24)) & 0x3F;

    CopyRectToBgTilemapBufferRect(2, tilemap, 0, 0, 20, 18, x, 2, 20, 18, 17, tileOffset, paletteNum);

    if (direction == 0)
        return;
    if (direction > 0)
        x += 20;
    else
        x -= 4;

    FillBgTilemapBufferRect(2, 0, x, 2, 4, 0x12, 0x11);
}

static void TrimOldWallpaper(void *tilemap)
{
    u16 i;
    u16 *dest = tilemap;
    s16 r3 = ((sStorage->bg2_X / 8) + 30) & 0x3F;

    if (r3 <= 31)
        dest += r3 + 0x260;
    else
        dest += r3 + 0x640;

    for (i = 0; i < 0x2C; i++)
    {
        *dest++ = 0;
        r3 = (r3 + 1) & 0x3F;
        if (r3 == 0)
            dest -= 0x420;
        if (r3 == 0x20)
            dest += 0x3e0;
    }
}


//------------------------------------------------------------------------------
//  SECTION: Box Title
//------------------------------------------------------------------------------


static void InitBoxTitle(u8 boxId)
{
    u8 tagIndex;
    s16 x;
    u16 i;

    struct SpriteSheet spriteSheet = {sStorage->boxTitleTiles, 0x200, GFXTAG_BOX_TITLE};
    struct SpritePalette palettes[] = {
        {sStorage->boxTitlePal, PALTAG_BOX_TITLE},
        {}
    };

    u16 wallpaperId = GetBoxWallpaper(boxId);

    sStorage->boxTitlePal[14] = sBoxTitleColors[wallpaperId][0]; // Shadow color
    sStorage->boxTitlePal[15] = sBoxTitleColors[wallpaperId][1]; // Text Color
    LoadSpritePalettes(palettes);
    sStorage->wallpaperPalBits = 0x3f0;

    tagIndex = IndexOfSpritePaletteTag(PALTAG_BOX_TITLE);
    sStorage->boxTitlePalOffset = 0x10e + 16 * tagIndex;
    sStorage->wallpaperPalBits |= 0x10000 << tagIndex;

    // The below seems intended to have separately tracked
    // the incoming wallpaper title's palette, but as they now
    // share a palette tag, all colors (and fields in some cases)
    // this is redundant along with the use of boxTitleAltPalOffset
    tagIndex = IndexOfSpritePaletteTag(PALTAG_BOX_TITLE);
    sStorage->boxTitleAltPalOffset = 0x10e + 16 * tagIndex;
    sStorage->wallpaperPalBits |= 0x10000 << tagIndex;

    StringCopyPadded(sStorage->boxTitleText, GetBoxNamePtr(boxId), 0, BOX_NAME_LENGTH);
    DrawTextWindowAndBufferTiles(sStorage->boxTitleText, sStorage->boxTitleTiles, 0, 0, 2);
    LoadSpriteSheet(&spriteSheet);
    x = GetBoxTitleBaseX(GetBoxNamePtr(boxId));

    // Title is split across two sprites
    for (i = 0; i < 2; i++)
    {
        u8 spriteId = CreateSprite(&sSpriteTemplate_BoxTitle, x + i * 32, 28, 24);
        sStorage->curBoxTitleSprites[i] = &gSprites[spriteId];
        StartSpriteAnim(sStorage->curBoxTitleSprites[i], i);
    }
    sStorage->boxTitleCycleId = 0;
}

// Sprite data for moving title text
#define sSpeed data[0]
// Flipped between incoming/outgoing for some reason
#define sIncomingX     data[1]
#define sIncomingDelay data[2]
#define sOutgoingDelay data[1]
#define sOutgoingX     data[2]

static void CreateIncomingBoxTitle(u8 boxId, s8 direction)
{
    u16 palOffset;
    s16 x, adjustedX;
    u16 i;
    struct SpriteSheet spriteSheet = {sStorage->boxTitleTiles, 0x200, GFXTAG_BOX_TITLE};
    struct SpriteTemplate template = sSpriteTemplate_BoxTitle;

    sStorage->boxTitleCycleId = (sStorage->boxTitleCycleId == 0);
    if (sStorage->boxTitleCycleId == 0)
    {
        spriteSheet.tag = GFXTAG_BOX_TITLE;
        palOffset = sStorage->boxTitlePalOffset;
    }
    else
    {
        spriteSheet.tag = GFXTAG_BOX_TITLE_ALT;
        palOffset = sStorage->boxTitlePalOffset;
        template.tileTag = GFXTAG_BOX_TITLE_ALT;
        template.paletteTag = PALTAG_BOX_TITLE;
    }

    StringCopyPadded(sStorage->boxTitleText, GetBoxNamePtr(boxId), 0, BOX_NAME_LENGTH);
    DrawTextWindowAndBufferTiles(sStorage->boxTitleText, sStorage->boxTitleTiles, 0, 0, 2);
    LoadSpriteSheet(&spriteSheet);
    LoadPalette(sBoxTitleColors[GetBoxWallpaper(boxId)], palOffset, sizeof(sBoxTitleColors[0]));
    x = GetBoxTitleBaseX(GetBoxNamePtr(boxId));
    adjustedX = x;
    adjustedX += direction * 192;

    // Title is split across two sprites
    for (i = 0; i < 2; i++)
    {
        u8 spriteId = CreateSprite(&template, i * 32 + adjustedX, 28, 24);

        sStorage->nextBoxTitleSprites[i] = &gSprites[spriteId];
        sStorage->nextBoxTitleSprites[i]->sSpeed = (-direction) * 6;
        sStorage->nextBoxTitleSprites[i]->sIncomingX = i * 32 + x;
        sStorage->nextBoxTitleSprites[i]->sIncomingDelay = 0;
        sStorage->nextBoxTitleSprites[i]->callback = SpriteCB_IncomingBoxTitle;
        StartSpriteAnim(sStorage->nextBoxTitleSprites[i], i);

        sStorage->curBoxTitleSprites[i]->sSpeed = (-direction) * 6;
        sStorage->curBoxTitleSprites[i]->sOutgoingDelay = 1;
        sStorage->curBoxTitleSprites[i]->callback = SpriteCB_OutgoingBoxTitle;
    }
}

static void CycleBoxTitleSprites(void)
{
    if (sStorage->boxTitleCycleId == 0)
        FreeSpriteTilesByTag(GFXTAG_BOX_TITLE_ALT);
    else
        FreeSpriteTilesByTag(GFXTAG_BOX_TITLE);

    sStorage->curBoxTitleSprites[0] = sStorage->nextBoxTitleSprites[0];
    sStorage->curBoxTitleSprites[1] = sStorage->nextBoxTitleSprites[1];
}

static void SpriteCB_IncomingBoxTitle(struct Sprite *sprite)
{
    if (sprite->sIncomingDelay != 0)
        sprite->sIncomingDelay--;
    else if ((sprite->x += sprite->sSpeed) == sprite->sIncomingX)
        sprite->callback = SpriteCallbackDummy;
}

static void SpriteCB_OutgoingBoxTitle(struct Sprite *sprite)
{
    if (sprite->sOutgoingDelay != 0)
    {
        sprite->sOutgoingDelay--;
    }
    else
    {
        sprite->x += sprite->sSpeed;
        sprite->sOutgoingX = sprite->x + sprite->x2;
        if (sprite->sOutgoingX < 64 || sprite->sOutgoingX > DISPLAY_WIDTH + 16)
            DestroySprite(sprite);
    }
}

#undef sSpeed
#undef sIncomingX
#undef sIncomingDelay
#undef sOutgoingDelay
#undef sOutgoingX

static void CycleBoxTitleColor(void)
{
    u8 boxId = StorageGetCurrentBox();
    u8 wallpaperId = GetBoxWallpaper(boxId);
    if (sStorage->boxTitleCycleId == 0)
        CpuCopy16(sBoxTitleColors[wallpaperId], gPlttBufferUnfaded + sStorage->boxTitlePalOffset, 4);
    else
        CpuCopy16(sBoxTitleColors[wallpaperId], gPlttBufferUnfaded + sStorage->boxTitleAltPalOffset, 4);
}

static s16 GetBoxTitleBaseX(const u8 *string)
{
    return DISPLAY_WIDTH - 64 - GetStringWidth(FONT_NORMAL, string, 0) / 2;
}


//------------------------------------------------------------------------------
//  SECTION: Scroll arrows
//------------------------------------------------------------------------------


// Sprite data for box scroll arrows
#define sState data[0]
#define sTimer data[1]
#define sSpeed data[3]

static void CreateBoxScrollArrows(void)
{
    u16 i;

    LoadSpriteSheet(&sSpriteSheet_Arrow);
    for (i = 0; i < 2; i++)
    {
        u8 spriteId = CreateSprite(&sSpriteTemplate_Arrow, 92 + i * 136, 28, 22);
        if (spriteId != MAX_SPRITES)
        {
            struct Sprite *sprite = &gSprites[spriteId];
            StartSpriteAnim(sprite, i);
            sprite->sSpeed = (i == 0) ? -1 : 1;
            sStorage->arrowSprites[i] = sprite;
        }
    }
    if (IsCursorOnBoxTitle())
        AnimateBoxScrollArrows(TRUE);
}

// Slide box scroll arrows horizontally for box change
static void StartBoxScrollArrowsSlide(s8 direction)
{
    u16 i;

    for (i = 0; i < 2; i++)
    {
        sStorage->arrowSprites[i]->x2 = 0;
        sStorage->arrowSprites[i]->sState = 2;
    }
    if (direction < 0)
    {
        sStorage->arrowSprites[0]->sTimer = 29;
        sStorage->arrowSprites[1]->sTimer = 5;
        sStorage->arrowSprites[0]->data[2] = 72;
        sStorage->arrowSprites[1]->data[2] = 72;
    }
    else
    {
        sStorage->arrowSprites[0]->sTimer = 5;
        sStorage->arrowSprites[1]->sTimer = 29;
        sStorage->arrowSprites[0]->data[2] = DISPLAY_WIDTH + 8;
        sStorage->arrowSprites[1]->data[2] = DISPLAY_WIDTH + 8;
    }
    sStorage->arrowSprites[0]->data[7] = 0;
    sStorage->arrowSprites[1]->data[7] = 1;
}

// New box's scroll arrows have entered, stop sliding and set their position
static void StopBoxScrollArrowsSlide(void)
{
    u16 i;

    for (i = 0; i < 2; i++)
    {
        sStorage->arrowSprites[i]->x = 136 * i + 92;
        sStorage->arrowSprites[i]->x2 = 0;
        sStorage->arrowSprites[i]->invisible = FALSE;
    }
    AnimateBoxScrollArrows(TRUE);
}

// Bounce scroll arrows while title is selected
static void AnimateBoxScrollArrows(bool8 animate)
{
    u16 i;

    if (animate)
    {
        // Start arrows moving
        for (i = 0; i < 2; i++)
        {
            sStorage->arrowSprites[i]->sState = 1;
            sStorage->arrowSprites[i]->sTimer = 0;
            sStorage->arrowSprites[i]->data[2] = 0;
            sStorage->arrowSprites[i]->data[4] = 0;
        }
    }
    else
    {
        // Stop arrows moving
        for (i = 0; i < 2; i++)
            sStorage->arrowSprites[i]->sState = 0;
    }
}

static void SpriteCB_Arrow(struct Sprite *sprite)
{
    switch (sprite->sState)
    {
    case 0:
        sprite->x2 = 0;
        break;
    case 1:
        if (++sprite->sTimer > 3)
        {
            sprite->sTimer = 0;
            sprite->x2 += sprite->sSpeed;
            if (++sprite->data[2] > 5)
            {
                sprite->data[2] = 0;
                sprite->x2 = 0;
            }
        }
        break;
    case 2:
        sprite->sState = 3;
        break;
    case 3:
        sprite->x -= sStorage->scrollSpeed;
        if (sprite->x <= 72 || sprite->x >= DISPLAY_WIDTH + 8)
            sprite->invisible = TRUE;
        if (--sprite->sTimer == 0)
        {
            sprite->x = sprite->data[2];
            sprite->invisible = FALSE;
            sprite->sState = 4;
        }
        break;
    case 4:
        sprite->x -= sStorage->scrollSpeed;
        break;
    }
}

#undef sState
#undef sSpeed

// Arrows for Deposit/Jump Box selection
static struct Sprite *CreateChooseBoxArrows(u16 x, u16 y, u8 animId, u8 priority, u8 subpriority)
{
    u8 spriteId = CreateSprite(&sSpriteTemplate_Arrow, x, y, subpriority);
    if (spriteId == MAX_SPRITES)
        return NULL;

    animId %= 2;
    StartSpriteAnim(&gSprites[spriteId], animId);
    gSprites[spriteId].oam.priority = priority;
    gSprites[spriteId].callback = SpriteCallbackDummy;
    return &gSprites[spriteId];
}


//------------------------------------------------------------------------------
//  SECTION: Cursor movement
//
//  The functions below generally handle the cursor's movement, including
//  moving around the box and picking up/putting down Pokémon.
//------------------------------------------------------------------------------


static void InitCursor(void)
{
    if (sStorage->boxOption != OPTION_DEPOSIT)
        sCursorArea = CURSOR_AREA_IN_BOX;
    else
        sCursorArea = CURSOR_AREA_IN_PARTY;

    sCursorPosition = 0;
    sIsMonBeingMoved = FALSE;
    sMovingMonOrigBoxId = 0;
    sMovingMonOrigBoxPos = 0;
    sAutoActionOn = FALSE;
    ClearSavedCursorPos();
    CreateCursorSprites();
    sStorage->cursorPrevHorizPos = 1;
    sStorage->inBoxMovingMode = MOVE_MODE_NORMAL;
    TryRefreshDisplayMon();
}

static void InitCursorOnReopen(void)
{
    CreateCursorSprites();
    ReshowDisplayMon();
    sStorage->cursorPrevHorizPos = 1;
    sStorage->inBoxMovingMode = MOVE_MODE_NORMAL;
    if (sIsMonBeingMoved)
    {
        sStorage->movingMon = sSavedMovingMon;
        CreateMovingMonIcon();
    }
}

static void GetCursorCoordsByPos(u8 cursorArea, u8 cursorPosition, u16 *x, u16 *y)
{
    switch (cursorArea)
    {
    case CURSOR_AREA_IN_BOX:
        *x = (cursorPosition % IN_BOX_COLUMNS) * 24 + 100;
        *y = (cursorPosition / IN_BOX_COLUMNS) * 24 +  32;
        break;
    case CURSOR_AREA_IN_PARTY:
        if (cursorPosition == 0)
        {
            *x = 104;
            *y = 52;
        }
        else if (cursorPosition == PARTY_SIZE)
        {
            *x = 152;
            *y = 132;
        }
        else
        {
            *x = 152;
            *y = (cursorPosition - 1) * 24 + 4;
        }
        break;
    case CURSOR_AREA_BOX_TITLE:
        *x = 162;
        *y = 12;
        break;
    case CURSOR_AREA_BUTTONS:
        *y = sIsMonBeingMoved ? 8 : 14;
        *x = cursorPosition * 88 + 120;
        break;
    case 4:
        *x = 160;
        *y = 96;
        break;
    }
}

static u16 GetSpeciesAtCursorPosition(void)
{
    switch (sCursorArea)
    {
    case CURSOR_AREA_IN_PARTY:
        return GetMonData(&gPlayerParty[sCursorPosition], MON_DATA_SPECIES);
    case CURSOR_AREA_IN_BOX:
        return GetCurrentBoxMonData(sCursorPosition, MON_DATA_SPECIES);
    default:
        return SPECIES_NONE;
    }
}

static bool8 UpdateCursorPos(void)
{
    s16 tmp;

    if (sStorage->cursorMoveSteps == 0)
    {
        if (sStorage->boxOption != OPTION_MOVE_ITEMS)
            return FALSE;
        else
            return IsItemIconAnimActive();
    }
    else if (--sStorage->cursorMoveSteps != 0)
    {
        // Update position toward target
        sStorage->cursorNewX += sStorage->cursorSpeedX;
        sStorage->cursorNewY += sStorage->cursorSpeedY;
        sStorage->cursorSprite->x = sStorage->cursorNewX >> 8;
        sStorage->cursorSprite->y = sStorage->cursorNewY >> 8;

        // Limit cursor on right
        if (sStorage->cursorSprite->x > DISPLAY_WIDTH + 16)
        {
            tmp = sStorage->cursorSprite->x - (DISPLAY_WIDTH + 16);
            sStorage->cursorSprite->x = tmp + 64;
        }

        // Limit cursor on left
        if (sStorage->cursorSprite->x < 64)
        {
            tmp = 64 - sStorage->cursorSprite->x;
            sStorage->cursorSprite->x = DISPLAY_WIDTH + 16 - tmp;
        }

        // Limit cursor on bottom
        if (sStorage->cursorSprite->y > DISPLAY_HEIGHT + 16)
        {
            tmp = sStorage->cursorSprite->y - (DISPLAY_HEIGHT + 16);
            sStorage->cursorSprite->y = tmp - 16;
        }

        // Limit cursor on top
        if (sStorage->cursorSprite->y < -16)
        {
            tmp = -16 - sStorage->cursorSprite->y;
            sStorage->cursorSprite->y = DISPLAY_HEIGHT + 16 - tmp;
        }

        // Cursor flips vertically when moving on/off the top buttons
        if (sStorage->cursorFlipTimer && --sStorage->cursorFlipTimer == 0)
            sStorage->cursorSprite->vFlip = (sStorage->cursorSprite->vFlip == FALSE);
    }
    else
    {
        // Time is up for cursor movement, make sure it's exactly at target
        sStorage->cursorSprite->x = sStorage->cursorTargetX;
        sStorage->cursorSprite->y = sStorage->cursorTargetY;
        DoCursorNewPosUpdate();
    }

    return TRUE;
}

static void InitNewCursorPos(u8 newCursorArea, u8 newCursorPosition)
{
    u16 x, y;

    GetCursorCoordsByPos(newCursorArea, newCursorPosition, &x, &y);
    sStorage->newCursorArea = newCursorArea;
    sStorage->newCursorPosition = newCursorPosition;
    sStorage->cursorTargetX = x;
    sStorage->cursorTargetY = y;
}

static void InitCursorMove(void)
{
    int yDistance, xDistance;

    if (sStorage->cursorVerticalWrap != 0 || sStorage->cursorHorizontalWrap != 0)
        sStorage->cursorMoveSteps = 12;
    else
        sStorage->cursorMoveSteps = 6;

    if (sStorage->cursorFlipTimer)
        sStorage->cursorFlipTimer = sStorage->cursorMoveSteps >> 1;

    switch (sStorage->cursorVerticalWrap)
    {
        default: // No wrap
            yDistance = sStorage->cursorTargetY - sStorage->cursorSprite->y;
            break;
        case -1: // Wrap from top to bottom
            yDistance = sStorage->cursorTargetY - 192 - sStorage->cursorSprite->y;
            break;
        case 1: // Wrap from bottom to top
            yDistance = sStorage->cursorTargetY + 192 - sStorage->cursorSprite->y;
            break;
    }

    switch (sStorage->cursorHorizontalWrap)
    {
        default: // No Wrap
            xDistance = sStorage->cursorTargetX - sStorage->cursorSprite->x;
            break;
        case -1: // Wrap from left to right
            xDistance = sStorage->cursorTargetX - 192 - sStorage->cursorSprite->x;
            break;
        case 1: // Wrap from right to left
            xDistance = sStorage->cursorTargetX + 192 - sStorage->cursorSprite->x;
            break;
    }

    yDistance <<= 8;
    xDistance <<= 8;
    sStorage->cursorSpeedX = xDistance / sStorage->cursorMoveSteps;
    sStorage->cursorSpeedY = yDistance / sStorage->cursorMoveSteps;
    sStorage->cursorNewX = sStorage->cursorSprite->x << 8;
    sStorage->cursorNewY = sStorage->cursorSprite->y << 8;
}

static void SetCursorPosition(u8 newCursorArea, u8 newCursorPosition)
{
    InitNewCursorPos(newCursorArea, newCursorPosition);
    InitCursorMove();
    if (sStorage->boxOption != OPTION_MOVE_ITEMS)
    {
        if (sStorage->inBoxMovingMode == MOVE_MODE_NORMAL && !sIsMonBeingMoved)
            StartSpriteAnim(sStorage->cursorSprite, CURSOR_ANIM_STILL);
    }
    else
    {
        if (!IsMovingItem())
            StartSpriteAnim(sStorage->cursorSprite, CURSOR_ANIM_STILL);
    }

    if (sStorage->boxOption == OPTION_MOVE_ITEMS)
    {
        if (sCursorArea == CURSOR_AREA_IN_BOX)
            TryHideItemIconAtPos(CURSOR_AREA_IN_BOX, sCursorPosition);
        else if (sCursorArea == CURSOR_AREA_IN_PARTY)
            TryHideItemIconAtPos(CURSOR_AREA_IN_PARTY, sCursorPosition);

        if (newCursorArea == CURSOR_AREA_IN_BOX)
            TryLoadItemIconAtPos(newCursorArea, newCursorPosition);
        else if (newCursorArea == CURSOR_AREA_IN_PARTY)
            TryLoadItemIconAtPos(newCursorArea, newCursorPosition);
    }

    if (newCursorArea == CURSOR_AREA_IN_PARTY && sCursorArea != CURSOR_AREA_IN_PARTY)
    {
        sStorage->cursorPrevHorizPos = 1;
        sStorage->cursorShadowSprite->invisible = TRUE;
    }

    switch (newCursorArea)
    {
    case CURSOR_AREA_IN_PARTY:
    case CURSOR_AREA_BOX_TITLE:
    case CURSOR_AREA_BUTTONS:
        sStorage->cursorSprite->oam.priority = 1;
        sStorage->cursorShadowSprite->invisible = TRUE;
        sStorage->cursorShadowSprite->oam.priority = 1;
        break;
    case CURSOR_AREA_IN_BOX:
        if (sStorage->inBoxMovingMode != MOVE_MODE_NORMAL)
        {
            sStorage->cursorSprite->oam.priority = 0;
            sStorage->cursorShadowSprite->invisible = TRUE;
        }
        else
        {
            sStorage->cursorSprite->oam.priority = 2;
            if (sCursorArea == CURSOR_AREA_IN_BOX && sIsMonBeingMoved)
                SetMovingMonPriority(2);
        }
        break;
    }
}

static void DoCursorNewPosUpdate(void)
{
    sCursorArea = sStorage->newCursorArea;
    sCursorPosition = sStorage->newCursorPosition;
    if (sStorage->boxOption != OPTION_MOVE_ITEMS)
    {
        if (sStorage->inBoxMovingMode == MOVE_MODE_NORMAL && !sIsMonBeingMoved)
            StartSpriteAnim(sStorage->cursorSprite, CURSOR_ANIM_BOUNCE);
    }
    else
    {
        if (!IsMovingItem())
            StartSpriteAnim(sStorage->cursorSprite, CURSOR_ANIM_BOUNCE);
    }

    TryRefreshDisplayMon();
    switch (sCursorArea)
    {
    case CURSOR_AREA_BUTTONS:
        SetMovingMonPriority(1);
        break;
    case CURSOR_AREA_BOX_TITLE:
        AnimateBoxScrollArrows(TRUE);
        break;
    case CURSOR_AREA_IN_PARTY:
        sStorage->cursorShadowSprite->subpriority = 13;
        SetMovingMonPriority(1);
        break;
    case CURSOR_AREA_IN_BOX:
        if (sStorage->inBoxMovingMode == MOVE_MODE_NORMAL)
        {
            sStorage->cursorSprite->oam.priority = 1;
            sStorage->cursorShadowSprite->oam.priority = 2;
            sStorage->cursorShadowSprite->subpriority = 21;
            sStorage->cursorShadowSprite->invisible = FALSE;
            SetMovingMonPriority(2);
        }
        break;
    }
}

static void SetCursorInParty(void)
{
    u8 partyCount;

    if (!sIsMonBeingMoved)
    {
        partyCount = 0;
    }
    else
    {
        partyCount = CalculatePlayerPartyCount();
        if (partyCount >= PARTY_SIZE)
            partyCount = PARTY_SIZE - 1;
    }
    if (sStorage->cursorSprite->vFlip)
        sStorage->cursorFlipTimer = 1;
    SetCursorPosition(CURSOR_AREA_IN_PARTY, partyCount);
}

static void SetCursorBoxPosition(u8 cursorBoxPosition)
{
    SetCursorPosition(CURSOR_AREA_IN_BOX, cursorBoxPosition);
}

EWRAM_DATA static u8 sSavedCursorPosition = 0;

static void ClearSavedCursorPos(void)
{
    sSavedCursorPosition = 0;
}

static void SaveCursorPos(void)
{
    sSavedCursorPosition = sCursorPosition;
}

static u8 GetSavedCursorPos(void)
{
    return sSavedCursorPosition;
}

static void InitMonPlaceChange(u8 type)
{
    static bool8 (*const placeChangeFuncs[])(void) =
    {
        [CHANGE_GRAB]  = MonPlaceChange_Grab,
        [CHANGE_PLACE] = MonPlaceChange_Place,
        [CHANGE_SHIFT] = MonPlaceChange_Shift,
    };

    sStorage->monPlaceChangeFunc = placeChangeFuncs[type];
    sStorage->monPlaceChangeState = 0;
}

// No Shift while moving multiple Pokémon, only grab and place
// For both grab/place, the cursor moves down, then up
static void InitMultiMonPlaceChange(bool8 up)
{
    if (!up)
        sStorage->monPlaceChangeFunc = MultiMonPlaceChange_Down;
    else
        sStorage->monPlaceChangeFunc = MultiMonPlaceChange_Up;

    sStorage->monPlaceChangeState = 0;
}

static bool8 DoMonPlaceChange(void)
{
    return sStorage->monPlaceChangeFunc();
}

static bool8 MonPlaceChange_Grab(void)
{
    switch (sStorage->monPlaceChangeState)
    {
    case 0:
        if (sIsMonBeingMoved)
            return FALSE;
        StartSpriteAnim(sStorage->cursorSprite, CURSOR_ANIM_OPEN);
        sStorage->monPlaceChangeState++;
        break;
    case 1:
        if (!MonPlaceChange_CursorDown())
        {
            StartSpriteAnim(sStorage->cursorSprite, CURSOR_ANIM_FIST);
            MoveMon();
            sStorage->monPlaceChangeState++;
        }
        break;
    case 2:
        if (!MonPlaceChange_CursorUp())
            sStorage->monPlaceChangeState++;
        break;
    case 3:
        return FALSE;
    }

    return TRUE;
}

static bool8 MonPlaceChange_Place(void)
{
    switch (sStorage->monPlaceChangeState)
    {
    case 0:
        if (!MonPlaceChange_CursorDown())
        {
            StartSpriteAnim(sStorage->cursorSprite, CURSOR_ANIM_OPEN);
            PlaceMon();
            sStorage->monPlaceChangeState++;
        }
        break;
    case 1:
        if (!MonPlaceChange_CursorUp())
        {
            StartSpriteAnim(sStorage->cursorSprite, CURSOR_ANIM_BOUNCE);
            sStorage->monPlaceChangeState++;
        }
        break;
    case 2:
        return FALSE;
    }

    return TRUE;
}

static bool8 MonPlaceChange_Shift(void)
{
    switch (sStorage->monPlaceChangeState)
    {
    case 0:
        switch (sCursorArea)
        {
        case CURSOR_AREA_IN_PARTY:
            sStorage->shiftBoxId = TOTAL_BOXES_COUNT;
            break;
        case CURSOR_AREA_IN_BOX:
            sStorage->shiftBoxId = StorageGetCurrentBox();
            break;
        default:
            return FALSE;
        }
        StartSpriteAnim(sStorage->cursorSprite, CURSOR_ANIM_OPEN);
        SaveMonSpriteAtPos(sStorage->shiftBoxId, sCursorPosition);
        sStorage->monPlaceChangeState++;
        break;
    case 1:
        if (!MoveShiftingMons())
        {
            StartSpriteAnim(sStorage->cursorSprite, CURSOR_ANIM_FIST);
            SetShiftedMonData(sStorage->shiftBoxId, sCursorPosition);
            sStorage->monPlaceChangeState++;
        }
        break;
    case 2:
        return FALSE;
    }

    return TRUE;
}

static bool8 MultiMonPlaceChange_Down(void)
{
    return MonPlaceChange_CursorDown();
}

static bool8 MultiMonPlaceChange_Up(void)
{
    return MonPlaceChange_CursorUp();
}

static bool8 MonPlaceChange_CursorDown(void)
{
    switch (sStorage->cursorSprite->y2)
    {
    default:
        sStorage->cursorSprite->y2++;
        break;
    case 0:
        sStorage->cursorSprite->y2++;
        break;
    case 8: // Cursor has reached bottom
        return FALSE;
    }

    return TRUE;
}

static bool8 MonPlaceChange_CursorUp(void)
{
    switch (sStorage->cursorSprite->y2)
    {
    case 0: // Cursor has reached top
        return FALSE;
    default:
        sStorage->cursorSprite->y2--;
        break;
    }

    return TRUE;
}


//------------------------------------------------------------------------------
//  SECTION: Pokémon data
//
//  The functions below handle moving Pokémon data around while using the PC,
//  including changing the positions of Pokémon, releasing Pokémon, viewing the
//  summary screen, and updating the display of the currently selected Pokémon.
//------------------------------------------------------------------------------


static void MoveMon(void)
{
    switch (sCursorArea)
    {
    case CURSOR_AREA_IN_PARTY:
        SetMovingMonData(TOTAL_BOXES_COUNT, sCursorPosition);
        SetMovingMonSprite(MODE_PARTY, sCursorPosition);
        break;
    case CURSOR_AREA_IN_BOX:
        if (sStorage->inBoxMovingMode == MOVE_MODE_NORMAL)
        {
            SetMovingMonData(StorageGetCurrentBox(), sCursorPosition);
            SetMovingMonSprite(MODE_BOX, sCursorPosition);
        }
        break;
    default:
        return;
    }

    sIsMonBeingMoved = TRUE;
}

static void PlaceMon(void)
{
    u8 boxId;

    switch (sCursorArea)
    {
    case CURSOR_AREA_IN_PARTY:
        SetPlacedMonData(TOTAL_BOXES_COUNT, sCursorPosition);
        SetPlacedMonSprite(TOTAL_BOXES_COUNT, sCursorPosition);
        break;
    case CURSOR_AREA_IN_BOX:
        boxId = StorageGetCurrentBox();
        SetPlacedMonData(boxId, sCursorPosition);
        SetPlacedMonSprite(boxId, sCursorPosition);
        break;
    default:
        return;
    }

    sIsMonBeingMoved = FALSE;
}

static void RefreshDisplayMon(void)
{
    TryRefreshDisplayMon();
}

static void SetMovingMonData(u8 boxId, u8 position)
{
    if (boxId == TOTAL_BOXES_COUNT)
        sStorage->movingMon = gPlayerParty[sCursorPosition];
    else
        BoxMonAtToMon(boxId, position, &sStorage->movingMon);

    PurgeMonOrBoxMon(boxId, position);
    sMovingMonOrigBoxId = boxId;
    sMovingMonOrigBoxPos = position;
}

static void SetPlacedMonData(u8 boxId, u8 position)
{
    if (boxId == TOTAL_BOXES_COUNT)
    {
        gPlayerParty[position] = sStorage->movingMon;
    }
    else
    {
        BoxMonRestorePP(&sStorage->movingMon.box);
        SetBoxMonAt(boxId, position, &sStorage->movingMon.box);
    }
}

static void PurgeMonOrBoxMon(u8 boxId, u8 position)
{
    if (boxId == TOTAL_BOXES_COUNT)
        ZeroMonData(&gPlayerParty[position]);
    else
        ZeroBoxMonAt(boxId, position);
}

static void SetShiftedMonData(u8 boxId, u8 position)
{
    if (boxId == TOTAL_BOXES_COUNT)
        sStorage->tempMon = gPlayerParty[position];
    else
        BoxMonAtToMon(boxId, position, &sStorage->tempMon);

    SetPlacedMonData(boxId, position);
    sStorage->movingMon = sStorage->tempMon;
    SetDisplayMonData(&sStorage->movingMon, MODE_PARTY);
    sMovingMonOrigBoxId = boxId;
    sMovingMonOrigBoxPos = position;
}

static bool8 TryStorePartyMonInBox(u8 boxId)
{
    s16 boxPosition = GetFirstFreeBoxSpot(boxId);
    if (boxPosition == -1)
        return FALSE;

    if (sIsMonBeingMoved)
    {
        SetPlacedMonData(boxId, boxPosition);
        DestroyMovingMonIcon();
        sIsMonBeingMoved = FALSE;
    }
    else
    {
        SetMovingMonData(TOTAL_BOXES_COUNT, sCursorPosition);
        SetPlacedMonData(boxId, boxPosition);
        DestroyPartyMonIcon(sCursorPosition);
    }

    if (boxId == StorageGetCurrentBox())
        CreateBoxMonIconAtPos(boxPosition);

    StartSpriteAnim(sStorage->cursorSprite, CURSOR_ANIM_STILL);
    return TRUE;
}

static void ResetSelectionAfterDeposit(void)
{
    StartSpriteAnim(sStorage->cursorSprite, CURSOR_ANIM_BOUNCE);
    TryRefreshDisplayMon();
}

static void InitReleaseMon(void)
{
    u8 mode;

    if (sIsMonBeingMoved)
        mode = MODE_MOVE;
    else if (sCursorArea == CURSOR_AREA_IN_PARTY)
        mode = MODE_PARTY;
    else
        mode = MODE_BOX;

    SetReleaseMon(mode, sCursorPosition);
    StringCopy(sStorage->releaseMonName, sStorage->displayMonName);
}

static bool8 TryHideReleaseMon(void)
{
    if (!TryHideReleaseMonSprite())
    {
        StartSpriteAnim(sStorage->cursorSprite, CURSOR_ANIM_BOUNCE);
        return FALSE;
    }
    else
    {
        return TRUE;
    }
}

static void ReleaseMon(void)
{
    u8 boxId;

    DestroyReleaseMonIcon();
    if (sIsMonBeingMoved)
    {
        sIsMonBeingMoved = FALSE;
    }
    else
    {
        if (sCursorArea == CURSOR_AREA_IN_PARTY)
            boxId = TOTAL_BOXES_COUNT;
        else
            boxId = StorageGetCurrentBox();

        PurgeMonOrBoxMon(boxId, sCursorPosition);
    }
    TryRefreshDisplayMon();
}

static void TrySetCursorFistAnim(void)
{
    if (sIsMonBeingMoved)
        StartSpriteAnim(sStorage->cursorSprite, CURSOR_ANIM_FIST);
}

// If the player is on the listed map (or any map, if none is specified),
// they may not release their last Pokémon that knows the specified move.
// This is to stop the player from softlocking themselves by not having
// a Pokémon that knows a required field move.
struct
{
    s8 mapGroup;
    s8 mapNum;
    u16 move;
} static const sRestrictedReleaseMoves[] =
{
    {MAP_GROUPS_COUNT, 0, MOVE_SURF},
    {MAP_GROUPS_COUNT, 0, MOVE_DIVE},
    {MAP_GROUP(EVER_GRANDE_CITY_POKEMON_LEAGUE_1F), MAP_NUM(EVER_GRANDE_CITY_POKEMON_LEAGUE_1F), MOVE_STRENGTH},
    {MAP_GROUP(EVER_GRANDE_CITY_POKEMON_LEAGUE_1F), MAP_NUM(EVER_GRANDE_CITY_POKEMON_LEAGUE_1F), MOVE_ROCK_SMASH},
    {MAP_GROUP(EVER_GRANDE_CITY_POKEMON_LEAGUE_2F), MAP_NUM(EVER_GRANDE_CITY_POKEMON_LEAGUE_2F), MOVE_STRENGTH},
    {MAP_GROUP(EVER_GRANDE_CITY_POKEMON_LEAGUE_2F), MAP_NUM(EVER_GRANDE_CITY_POKEMON_LEAGUE_2F), MOVE_ROCK_SMASH},
};

static void GetRestrictedReleaseMoves(u16 *moves)
{
    s32 i;

    for (i = 0; i < ARRAY_COUNT(sRestrictedReleaseMoves); i++)
    {
        if (sRestrictedReleaseMoves[i].mapGroup == MAP_GROUPS_COUNT
        || (sRestrictedReleaseMoves[i].mapGroup == gSaveBlock1Ptr->location.mapGroup
         && sRestrictedReleaseMoves[i].mapNum == gSaveBlock1Ptr->location.mapNum))
        {
            *moves = sRestrictedReleaseMoves[i].move;
            moves++;
        }
    }
    *moves = MOVES_COUNT;
}

static void InitCanReleaseMonVars(void)
{
    if (!AtLeastThreeUsableMons())
    {
        // The player only has 1 or 2 usable
        // Pokémon, this one can't be released
        sStorage->releaseStatusResolved = TRUE;
        sStorage->canReleaseMon = FALSE;
        return;
    }

    if (sIsMonBeingMoved)
    {
        sStorage->tempMon = sStorage->movingMon;
        sStorage->releaseBoxId = -1;
        sStorage->releaseBoxPos = -1;
    }
    else
    {
        if (sCursorArea == CURSOR_AREA_IN_PARTY)
        {
            sStorage->tempMon = gPlayerParty[sCursorPosition];
            sStorage->releaseBoxId = TOTAL_BOXES_COUNT;
        }
        else
        {
            BoxMonAtToMon(StorageGetCurrentBox(), sCursorPosition, &sStorage->tempMon);
            sStorage->releaseBoxId = StorageGetCurrentBox();
        }
        sStorage->releaseBoxPos = sCursorPosition;
    }

    GetRestrictedReleaseMoves(sStorage->restrictedMoveList);
    sStorage->restrictedReleaseMonMoves = GetMonData(&sStorage->tempMon, MON_DATA_KNOWN_MOVES, (u8 *)sStorage->restrictedMoveList);
    if (sStorage->restrictedReleaseMonMoves != 0)
    {
        // Pokémon knows at least one restricted release move
        // Need to check if another Pokémon has this move first
        sStorage->releaseStatusResolved = FALSE;
    }
    else
    {
        // Pokémon knows no restricted moves, can be released
        sStorage->releaseStatusResolved = TRUE;
        sStorage->canReleaseMon = TRUE;
    }

    sStorage->releaseCheckState = 0;
}

static bool32 AtLeastThreeUsableMons(void)
{
    s32 i, j;
    s32 count = (sIsMonBeingMoved != FALSE);

    // Check party for usable Pokémon
    for (j = 0; j < PARTY_SIZE; j++)
    {
        if (GetMonData(&gPlayerParty[j], MON_DATA_SANITY_HAS_SPECIES))
            count++;
    }

    if (count >= 3)
        return TRUE;

    // Check PC for usable Pokémon
    for (i = 0; i < TOTAL_BOXES_COUNT; i++)
    {
        for (j = 0; j < IN_BOX_COUNT; j++)
        {
            if (CheckBoxMonSanityAt(i, j))
            {
                if (++count >= 3)
                    return TRUE;
            }
        }
    }

    return FALSE;
}

static s8 RunCanReleaseMon(void)
{
    u16 i;
    u16 knownMoves;

    if (sStorage->releaseStatusResolved)
        return sStorage->canReleaseMon;

    switch (sStorage->releaseCheckState)
    {
    case 0:
        // Check party for other Pokémon that know any restricted
        // moves the release Pokémon knows
        for (i = 0; i < PARTY_SIZE; i++)
        {
            // Make sure party Pokémon isn't the one we're releasing first
            if (sStorage->releaseBoxId != TOTAL_BOXES_COUNT || sStorage->releaseBoxPos != i)
            {
                knownMoves = GetMonData(&gPlayerParty[i], MON_DATA_KNOWN_MOVES, (u8 *)sStorage->restrictedMoveList);
                sStorage->restrictedReleaseMonMoves &= ~(knownMoves);
            }
        }
        if (sStorage->restrictedReleaseMonMoves == 0)
        {
            // No restricted moves on release Pokémon that
            // aren't resolved by the party, it can be released.
            sStorage->releaseStatusResolved = TRUE;
            sStorage->canReleaseMon = TRUE;
        }
        else
        {
            // Release Pokémon has restricted moves not resolved by the party.
            // Continue and check the PC next
            sStorage->releaseCheckBoxId = 0;
            sStorage->releaseCheckBoxPos = 0;
            sStorage->releaseCheckState++;
        }
        break;
    case 1:
        // Check PC for other Pokémon that know any restricted
        // moves the release Pokémon knows
        for (i = 0; i < IN_BOX_COUNT; i++)
        {
            knownMoves = GetAndCopyBoxMonDataAt(sStorage->releaseCheckBoxId, sStorage->releaseCheckBoxPos, MON_DATA_KNOWN_MOVES, (u8 *)sStorage->restrictedMoveList);
            if (knownMoves != 0 && !(sStorage->releaseBoxId == sStorage->releaseCheckBoxId
                                  && sStorage->releaseBoxPos == sStorage->releaseCheckBoxPos))
            {
                // Found PC Pokémon with restricted move, clear move from list
                sStorage->restrictedReleaseMonMoves &= ~(knownMoves);
                if (sStorage->restrictedReleaseMonMoves == 0)
                {
                    // No restricted moves on release Pokémon that
                    // aren't resolved, it can be released.
                    sStorage->releaseStatusResolved = TRUE;
                    sStorage->canReleaseMon = TRUE;
                    break;
                }
            }
            if (++sStorage->releaseCheckBoxPos >= IN_BOX_COUNT)
            {
                sStorage->releaseCheckBoxPos = 0;
                if (++sStorage->releaseCheckBoxId >= TOTAL_BOXES_COUNT)
                {
                    // Checked every Pokémon in the PC, release Pokémon is
                    // the sole owner of at least one restricted move.
                    // It cannot be released.
                    sStorage->releaseStatusResolved = TRUE;
                    sStorage->canReleaseMon = FALSE;
                }
            }
        }
        break;
    }

    return -1;
}

static void SaveMovingMon(void)
{
    if (sIsMonBeingMoved)
        sSavedMovingMon = sStorage->movingMon;
}

static void LoadSavedMovingMon(void)
{
    if (sIsMonBeingMoved)
    {
        // If it came from the party load a struct Pokemon,
        // otherwise load a BoxPokemon
        if (sMovingMonOrigBoxId == TOTAL_BOXES_COUNT)
            sStorage->movingMon = sSavedMovingMon;
        else
            sStorage->movingMon.box = sSavedMovingMon.box;
    }
}

static void InitSummaryScreenData(void)
{
    if (sIsMonBeingMoved)
    {
        SaveMovingMon();
        sStorage->summaryMon.mon = &sSavedMovingMon;
        sStorage->summaryStartPos = 0;
        sStorage->summaryMaxPos = 0;
        sStorage->summaryScreenMode = SUMMARY_MODE_NORMAL;
    }
    else if (sCursorArea == CURSOR_AREA_IN_PARTY)
    {
        sStorage->summaryMon.mon = gPlayerParty;
        sStorage->summaryStartPos = sCursorPosition;
        sStorage->summaryMaxPos = CountPartyMons() - 1;
        sStorage->summaryScreenMode = SUMMARY_MODE_NORMAL;
    }
    else
    {
        sStorage->summaryMon.box = GetBoxedMonPtr(StorageGetCurrentBox(), 0);
        sStorage->summaryStartPos = sCursorPosition;
        sStorage->summaryMaxPos = IN_BOX_COUNT - 1;
        sStorage->summaryScreenMode = SUMMARY_MODE_BOX;
    }
}

static void SetSelectionAfterSummaryScreen(void)
{
    if (sIsMonBeingMoved)
        LoadSavedMovingMon();
    else
        sCursorPosition = gLastViewedMonIndex;
}

s16 CompactPartySlots(void)
{
    s16 retVal = -1;
    u16 i, last;

    for (i = 0, last = 0; i < PARTY_SIZE; i++)
    {
        u16 species = GetMonData(&gPlayerParty[i], MON_DATA_SPECIES);
        if (species != SPECIES_NONE)
        {
            if (i != last)
                gPlayerParty[last] = gPlayerParty[i];
            last++;
        }
        else if (retVal == -1)
        {
            retVal = i;
        }
    }
    for (; last < PARTY_SIZE; last++)
        ZeroMonData(&gPlayerParty[last]);

    return retVal;
}

static void SetMonMarkings(u8 markings)
{
    sStorage->displayMonMarkings = markings;
    if (sIsMonBeingMoved)
    {
        SetMonData(&sStorage->movingMon, MON_DATA_MARKINGS, &markings);
    }
    else
    {
        if (sCursorArea == CURSOR_AREA_IN_PARTY)
            SetMonData(&gPlayerParty[sCursorPosition], MON_DATA_MARKINGS, &markings);
        if (sCursorArea == CURSOR_AREA_IN_BOX)
            SetCurrentBoxMonData(sCursorPosition, MON_DATA_MARKINGS, &markings);
    }
}

static bool8 IsRemovingLastPartyMon(void)
{
    if (sCursorArea == CURSOR_AREA_IN_PARTY && !sIsMonBeingMoved && CountPartyAliveNonEggMonsExcept(sCursorPosition) == 0)
        return TRUE;
    else
        return FALSE;
}

static bool8 CanShiftMon(void)
{
    if (sIsMonBeingMoved)
    {
        if (sCursorArea == CURSOR_AREA_IN_PARTY && CountPartyAliveNonEggMonsExcept(sCursorPosition) == 0)
        {
            if (sStorage->displayMonIsEgg || GetMonData(&sStorage->movingMon, MON_DATA_HP) == 0)
                return FALSE;
        }
        return TRUE;
    }
    return FALSE;
}

static bool8 IsMonBeingMoved(void)
{
    return sIsMonBeingMoved;
}

static bool8 IsCursorOnBoxTitle(void)
{
    return (sCursorArea == CURSOR_AREA_BOX_TITLE);
}

static bool8 IsCursorOnCloseBox(void)
{
    return (sCursorArea == CURSOR_AREA_BUTTONS && sCursorPosition == 1);
}

static bool8 IsCursorInBox(void)
{
    return (sCursorArea == CURSOR_AREA_IN_BOX);
}

static void TryRefreshDisplayMon(void)
{
    // If a Pokémon is currently being moved, don't start
    // mosaic or update display. Keep displaying the
    // currently held Pokémon.
    sStorage->setMosaic = (sIsMonBeingMoved == FALSE);
    if (!sIsMonBeingMoved)
    {
        // Update display Pokémon
        switch (sCursorArea)
        {
        case CURSOR_AREA_IN_PARTY:
            if (sCursorPosition < PARTY_SIZE)
            {
                SetDisplayMonData(&gPlayerParty[sCursorPosition], MODE_PARTY);
                break;
            }
            // fallthrough
        case CURSOR_AREA_BUTTONS:
        case CURSOR_AREA_BOX_TITLE:
            SetDisplayMonData(NULL, MODE_MOVE);
            break;
        case CURSOR_AREA_IN_BOX:
            SetDisplayMonData(GetBoxedMonPtr(StorageGetCurrentBox(), sCursorPosition), MODE_BOX);
            break;
        }
    }
}

static void ReshowDisplayMon(void)
{
    if (sIsMonBeingMoved)
        SetDisplayMonData(&sSavedMovingMon, MODE_PARTY);
    else
        TryRefreshDisplayMon();
}

void SetMonFormPSS(struct BoxPokemon *boxMon)
{
    u16 targetSpecies = GetFormChangeTargetSpeciesBoxMon(boxMon, FORM_ITEM_HOLD, 0);
    if (targetSpecies != SPECIES_NONE)
    {
        SetBoxMonData(boxMon, MON_DATA_SPECIES, &targetSpecies);
        UpdateSpeciesSpritePSS(boxMon);
    }
}

static void SetDisplayMonData(void *pokemon, u8 mode)
{
    u8 *txtPtr;
    u16 gender;
    bool8 sanityIsBadEgg;

    sStorage->displayMonItemId = ITEM_NONE;
    gender = MON_MALE;
    sanityIsBadEgg = FALSE;
    if (mode == MODE_PARTY)
    {
        struct Pokemon *mon = (struct Pokemon *)pokemon;

        sStorage->displayMonSpecies = GetMonData(mon, MON_DATA_SPECIES2);
        if (sStorage->displayMonSpecies != SPECIES_NONE)
        {
            sanityIsBadEgg = GetMonData(mon, MON_DATA_SANITY_IS_BAD_EGG);
            if (sanityIsBadEgg)
                sStorage->displayMonIsEgg = TRUE;
            else
                sStorage->displayMonIsEgg = GetMonData(mon, MON_DATA_IS_EGG);

            GetMonData(mon, MON_DATA_NICKNAME, sStorage->displayMonName);
            StringGet_Nickname(sStorage->displayMonName);
            sStorage->displayMonLevel = GetMonData(mon, MON_DATA_LEVEL);
            sStorage->displayMonMarkings = GetMonData(mon, MON_DATA_MARKINGS);
            sStorage->displayMonPersonality = GetMonData(mon, MON_DATA_PERSONALITY);
            sStorage->displayMonPalette = GetMonFrontSpritePal(mon);
            gender = GetMonGender(mon);
            sStorage->displayMonItemId = GetMonData(mon, MON_DATA_HELD_ITEM);
        }
    }
    else if (mode == MODE_BOX)
    {
        struct BoxPokemon *boxMon = (struct BoxPokemon *)pokemon;

        sStorage->displayMonSpecies = GetBoxMonData(pokemon, MON_DATA_SPECIES2);
        if (sStorage->displayMonSpecies != SPECIES_NONE)
        {
            u32 otId = GetBoxMonData(boxMon, MON_DATA_OT_ID);
            sanityIsBadEgg = GetBoxMonData(boxMon, MON_DATA_SANITY_IS_BAD_EGG);
            if (sanityIsBadEgg)
                sStorage->displayMonIsEgg = TRUE;
            else
                sStorage->displayMonIsEgg = GetBoxMonData(boxMon, MON_DATA_IS_EGG);


            GetBoxMonData(boxMon, MON_DATA_NICKNAME, sStorage->displayMonName);
            StringGet_Nickname(sStorage->displayMonName);
            sStorage->displayMonLevel = GetLevelFromBoxMonExp(boxMon);
            sStorage->displayMonMarkings = GetBoxMonData(boxMon, MON_DATA_MARKINGS);
            sStorage->displayMonPersonality = GetBoxMonData(boxMon, MON_DATA_PERSONALITY);
            sStorage->displayMonPalette = GetMonSpritePalFromSpeciesAndPersonality(sStorage->displayMonSpecies, otId, sStorage->displayMonPersonality);
            gender = GetGenderFromSpeciesAndPersonality(sStorage->displayMonSpecies, sStorage->displayMonPersonality);
            sStorage->displayMonItemId = GetBoxMonData(boxMon, MON_DATA_HELD_ITEM);
        }
    }
    else
    {
        sStorage->displayMonSpecies = SPECIES_NONE;
        sStorage->displayMonItemId = ITEM_NONE;
    }

    if (sStorage->displayMonSpecies == SPECIES_NONE)
    {
        StringFill(sStorage->displayMonName, CHAR_SPACE, 5);
        StringFill(sStorage->displayMonNameText, CHAR_SPACE, 8);
        StringFill(sStorage->displayMonSpeciesName, CHAR_SPACE, 8);
        StringFill(sStorage->displayMonGenderLvlText, CHAR_SPACE, 8);
        StringFill(sStorage->displayMonItemName, CHAR_SPACE, 8);
    }
    else if (sStorage->displayMonIsEgg)
    {
        if (sanityIsBadEgg)
            StringCopyPadded(sStorage->displayMonNameText, sStorage->displayMonName, CHAR_SPACE, 5);
        else
            StringCopyPadded(sStorage->displayMonNameText, gText_EggNickname, CHAR_SPACE, 8);

        StringFill(sStorage->displayMonSpeciesName, CHAR_SPACE, 8);
        StringFill(sStorage->displayMonGenderLvlText, CHAR_SPACE, 8);
        StringFill(sStorage->displayMonItemName, CHAR_SPACE, 8);
    }
    else
    {
        if (sStorage->displayMonSpecies == SPECIES_NIDORAN_F || sStorage->displayMonSpecies == SPECIES_NIDORAN_M)
            gender = MON_GENDERLESS;

        StringCopyPadded(sStorage->displayMonNameText, sStorage->displayMonName, CHAR_SPACE, 5);

        txtPtr = sStorage->displayMonSpeciesName;
        *(txtPtr)++ = CHAR_SLASH;
        StringCopyPadded(txtPtr, gSpeciesNames[sStorage->displayMonSpecies], CHAR_SPACE, 5);

        txtPtr = sStorage->displayMonGenderLvlText;
        *(txtPtr)++ = EXT_CTRL_CODE_BEGIN;
        *(txtPtr)++ = EXT_CTRL_CODE_COLOR_HIGHLIGHT_SHADOW;
        switch (gender)
        {
        case MON_MALE:
            *(txtPtr)++ = TEXT_COLOR_RED;
            *(txtPtr)++ = TEXT_COLOR_WHITE;
            *(txtPtr)++ = TEXT_COLOR_LIGHT_RED;
            *(txtPtr)++ = CHAR_MALE;
            break;
        case MON_FEMALE:
            *(txtPtr)++ = TEXT_COLOR_GREEN;
            *(txtPtr)++ = TEXT_COLOR_WHITE;
            *(txtPtr)++ = TEXT_COLOR_LIGHT_GREEN;
            *(txtPtr)++ = CHAR_FEMALE;
            break;
        default:
            *(txtPtr)++ = TEXT_COLOR_DARK_GRAY;
            *(txtPtr)++ = TEXT_COLOR_WHITE;
            *(txtPtr)++ = TEXT_COLOR_LIGHT_GRAY;
            *(txtPtr)++ = CHAR_SPACER; // Genderless
            break;
        }

        *(txtPtr++) = EXT_CTRL_CODE_BEGIN;
        *(txtPtr++) = EXT_CTRL_CODE_COLOR_HIGHLIGHT_SHADOW;
        *(txtPtr++) = TEXT_COLOR_DARK_GRAY;
        *(txtPtr++) = TEXT_COLOR_WHITE;
        *(txtPtr++) = TEXT_COLOR_LIGHT_GRAY;
        *(txtPtr++) = CHAR_SPACE;
        *(txtPtr++) = CHAR_EXTRA_SYMBOL;
        *(txtPtr++) = CHAR_LV_2;

        txtPtr = ConvertIntToDecimalStringN(txtPtr, sStorage->displayMonLevel, STR_CONV_MODE_LEFT_ALIGN, 3);
        txtPtr[0] = CHAR_SPACE;
        txtPtr[1] = EOS;

        if (sStorage->displayMonItemId != ITEM_NONE)
            StringCopyPadded(sStorage->displayMonItemName, ItemId_GetName(sStorage->displayMonItemId), CHAR_SPACE, 8);
        else
            StringFill(sStorage->displayMonItemName, CHAR_SPACE, 8);
    }
}


//------------------------------------------------------------------------------
//  SECTION: Input handlers
//
//  The functions below process context-dependent input
//------------------------------------------------------------------------------


static u8 HandleInput_InBox(void)
{
    switch (sStorage->inBoxMovingMode)
    {
    case MOVE_MODE_NORMAL:
    default:
        return InBoxInput_Normal();
    case MOVE_MODE_MULTIPLE_SELECTING:
        return InBoxInput_SelectingMultiple();
    case MOVE_MODE_MULTIPLE_MOVING:
        return InBoxInput_MovingMultiple();
    }
}

static u8 InBoxInput_Normal(void)
{
    u8 retVal;
    s8 cursorArea;
    s8 cursorPosition;

    do
    {
        cursorArea = sCursorArea;
        cursorPosition = sCursorPosition;
        sStorage->cursorVerticalWrap = 0;
        sStorage->cursorHorizontalWrap = 0;
        sStorage->cursorFlipTimer = 0;

        if (JOY_REPEAT(DPAD_UP))
        {
            retVal = INPUT_MOVE_CURSOR;
            if (sCursorPosition >= IN_BOX_COLUMNS)
            {
                cursorPosition -= IN_BOX_COLUMNS;
            }
            else
            {
                cursorArea = CURSOR_AREA_BOX_TITLE;
                cursorPosition = 0;
            }
            break;
        }
        else if (JOY_REPEAT(DPAD_DOWN))
        {
            retVal = INPUT_MOVE_CURSOR;
            cursorPosition += IN_BOX_COLUMNS;
            if (cursorPosition >= IN_BOX_COUNT)
            {
                cursorArea = CURSOR_AREA_BUTTONS;
                cursorPosition -= IN_BOX_COUNT;
                cursorPosition /= 3;
                sStorage->cursorVerticalWrap = 1;
                sStorage->cursorFlipTimer = 1;
            }
            break;
        }
        else if (JOY_REPEAT(DPAD_LEFT))
        {
            retVal = INPUT_MOVE_CURSOR;
            if (sCursorPosition % IN_BOX_COLUMNS != 0)
            {
                cursorPosition--;
            }
            else
            {
                sStorage->cursorHorizontalWrap = -1;
                cursorPosition += (IN_BOX_COLUMNS - 1);
            }
            break;
        }
        else if (JOY_REPEAT(DPAD_RIGHT))
        {
            retVal = INPUT_MOVE_CURSOR;
            if ((sCursorPosition + 1) % IN_BOX_COLUMNS != 0)
            {
                cursorPosition++;
            }
            else
            {
                sStorage->cursorHorizontalWrap = 1;
                cursorPosition -= (IN_BOX_COLUMNS - 1);
            }
            break;
        }
        else if (JOY_NEW(START_BUTTON))
        {
            retVal = INPUT_MOVE_CURSOR;
            cursorArea = CURSOR_AREA_BOX_TITLE;
            cursorPosition = 0;
            break;
        }

        if ((JOY_NEW(A_BUTTON)) && SetSelectionMenuTexts())
        {
            if (!sAutoActionOn)
                return INPUT_IN_MENU;

            if (sStorage->boxOption != OPTION_MOVE_MONS || sIsMonBeingMoved == TRUE)
            {
                switch (GetMenuItemTextId(0))
                {
                case MENU_STORE:
                    return INPUT_DEPOSIT;
                case MENU_WITHDRAW:
                    return INPUT_WITHDRAW;
                case MENU_MOVE:
                    return INPUT_MOVE_MON;
                case MENU_SHIFT:
                    return INPUT_SHIFT_MON;
                case MENU_PLACE:
                    return INPUT_PLACE_MON;
                case MENU_TAKE:
                    return INPUT_TAKE_ITEM;
                case MENU_GIVE:
                    return INPUT_GIVE_ITEM;
                case MENU_SWITCH:
                    return INPUT_SWITCH_ITEMS;
                }
            }
            else
            {
                sStorage->inBoxMovingMode = MOVE_MODE_MULTIPLE_SELECTING;
                return INPUT_MULTIMOVE_START;
            }
        }

        if (JOY_NEW(B_BUTTON))
            return INPUT_PRESSED_B;

        if (gSaveBlock2Ptr->optionsButtonMode == OPTIONS_BUTTON_MODE_LR)
        {
            if (JOY_HELD(L_BUTTON))
                return INPUT_SCROLL_LEFT;
            if (JOY_HELD(R_BUTTON))
                return INPUT_SCROLL_RIGHT;
        }

        if (JOY_NEW(SELECT_BUTTON))
        {
            ToggleCursorAutoAction();
            return INPUT_NONE;
        }

        retVal = INPUT_NONE;

    } while (0);

    if (retVal)
        SetCursorPosition(cursorArea, cursorPosition);

    return retVal;
}

static u8 InBoxInput_SelectingMultiple(void)
{
    if (JOY_HELD(A_BUTTON))
    {
        if (JOY_REPEAT(DPAD_UP))
        {
            if (sCursorPosition / IN_BOX_COLUMNS != 0)
            {
                SetCursorPosition(CURSOR_AREA_IN_BOX, sCursorPosition - IN_BOX_COLUMNS);
                return INPUT_MULTIMOVE_CHANGE_SELECTION;
            }
            else
            {
                return INPUT_MULTIMOVE_UNABLE;
            }
        }
        else if (JOY_REPEAT(DPAD_DOWN))
        {
            if (sCursorPosition + IN_BOX_COLUMNS < IN_BOX_COUNT)
            {
                SetCursorPosition(CURSOR_AREA_IN_BOX, sCursorPosition + IN_BOX_COLUMNS);
                return INPUT_MULTIMOVE_CHANGE_SELECTION;
            }
            else
            {
                return INPUT_MULTIMOVE_UNABLE;
            }
        }
        else if (JOY_REPEAT(DPAD_LEFT))
        {
            if (sCursorPosition % IN_BOX_COLUMNS != 0)
            {
                SetCursorPosition(CURSOR_AREA_IN_BOX, sCursorPosition - 1);
                return INPUT_MULTIMOVE_CHANGE_SELECTION;
            }
            else
            {
                return INPUT_MULTIMOVE_UNABLE;
            }
        }
        else if (JOY_REPEAT(DPAD_RIGHT))
        {
            if ((sCursorPosition + 1) % IN_BOX_COLUMNS != 0)
            {
                SetCursorPosition(CURSOR_AREA_IN_BOX, sCursorPosition + 1);
                return INPUT_MULTIMOVE_CHANGE_SELECTION;
            }
            else
            {
                return INPUT_MULTIMOVE_UNABLE;
            }
        }
        else
        {
            return INPUT_NONE;
        }
    }
    else
    {
        if (MultiMove_GetOrigin() == sCursorPosition)
        {
            // Doing a multiple mon selection but only chose 1 mon
            sStorage->inBoxMovingMode = MOVE_MODE_NORMAL;
            sStorage->cursorShadowSprite->invisible = FALSE;
            return INPUT_MULTIMOVE_SINGLE;
        }
        else
        {
            sIsMonBeingMoved = (sStorage->displayMonSpecies != SPECIES_NONE);
            sStorage->inBoxMovingMode = MOVE_MODE_MULTIPLE_MOVING;
            sMovingMonOrigBoxId = StorageGetCurrentBox();
            return INPUT_MULTIMOVE_GRAB_SELECTION;
        }
    }
}

static u8 InBoxInput_MovingMultiple(void)
{
    if (JOY_REPEAT(DPAD_UP))
    {
        if (MultiMove_TryMoveGroup(0))
        {
            SetCursorPosition(CURSOR_AREA_IN_BOX, sCursorPosition - IN_BOX_COLUMNS);
            return INPUT_MULTIMOVE_MOVE_MONS;
        }
        else
        {
            return INPUT_MULTIMOVE_UNABLE;
        }
    }
    else if (JOY_REPEAT(DPAD_DOWN))
    {
        if (MultiMove_TryMoveGroup(1))
        {
            SetCursorPosition(CURSOR_AREA_IN_BOX, sCursorPosition + IN_BOX_COLUMNS);
            return INPUT_MULTIMOVE_MOVE_MONS;
        }
        else
        {
            return INPUT_MULTIMOVE_UNABLE;
        }
    }
    else if (JOY_REPEAT(DPAD_LEFT))
    {
        if (MultiMove_TryMoveGroup(2))
        {
            SetCursorPosition(CURSOR_AREA_IN_BOX, sCursorPosition - 1);
            return INPUT_MULTIMOVE_MOVE_MONS;
        }
        else
        {
            return INPUT_SCROLL_LEFT;
        }
    }
    else if (JOY_REPEAT(DPAD_RIGHT))
    {
        if (MultiMove_TryMoveGroup(3))
        {
            SetCursorPosition(CURSOR_AREA_IN_BOX, sCursorPosition + 1);
            return INPUT_MULTIMOVE_MOVE_MONS;
        }
        else
        {
            return INPUT_SCROLL_RIGHT;
        }
    }
    else if (JOY_NEW(A_BUTTON))
    {
        if (MultiMove_CanPlaceSelection())
        {
            sIsMonBeingMoved = FALSE;
            sStorage->inBoxMovingMode = MOVE_MODE_NORMAL;
            return INPUT_MULTIMOVE_PLACE_MONS;
        }
        else
        {
            return INPUT_MULTIMOVE_UNABLE;
        }
    }
    else if (JOY_NEW(B_BUTTON))
    {
        return INPUT_MULTIMOVE_UNABLE;
    }
    else
    {
        if (gSaveBlock2Ptr->optionsButtonMode == OPTIONS_BUTTON_MODE_LR)
        {
            if (JOY_HELD(L_BUTTON))
                return INPUT_SCROLL_LEFT;
            if (JOY_HELD(R_BUTTON))
                return INPUT_SCROLL_RIGHT;
        }

        return INPUT_NONE;
    }
}

static u8 HandleInput_InParty(void)
{
    u8 retVal;
    bool8 gotoBox;
    s8 cursorArea;
    s8 cursorPosition;

    do
    {
        cursorArea = sCursorArea;
        cursorPosition = sCursorPosition;
        sStorage->cursorHorizontalWrap = 0;
        sStorage->cursorVerticalWrap = 0;
        sStorage->cursorFlipTimer = 0;
        gotoBox = FALSE;
        retVal = INPUT_NONE;

        if (JOY_REPEAT(DPAD_UP))
        {
            if (--cursorPosition < 0)
                cursorPosition = PARTY_SIZE;
            if (cursorPosition != sCursorPosition)
                retVal = INPUT_MOVE_CURSOR;
            break;
        }
        else if (JOY_REPEAT(DPAD_DOWN))
        {
            if (++cursorPosition > PARTY_SIZE)
                cursorPosition = 0;
            if (cursorPosition != sCursorPosition)
                retVal = INPUT_MOVE_CURSOR;
            break;
        }
        else if (JOY_REPEAT(DPAD_LEFT) && sCursorPosition != 0)
        {
            retVal = INPUT_MOVE_CURSOR;
            sStorage->cursorPrevHorizPos = sCursorPosition;
            cursorPosition = 0;
            break;
        }
        else if (JOY_REPEAT(DPAD_RIGHT))
        {
            if (sCursorPosition == 0)
            {
                retVal = INPUT_MOVE_CURSOR;
                cursorPosition = sStorage->cursorPrevHorizPos;
            }
            else
            {
                retVal = INPUT_HIDE_PARTY;
                cursorArea = CURSOR_AREA_IN_BOX;
                cursorPosition = 0;
            }
            break;
        }

        if (JOY_NEW(A_BUTTON))
        {
            if (sCursorPosition == PARTY_SIZE)
            {
                if (sStorage->boxOption == OPTION_DEPOSIT)
                    return INPUT_CLOSE_BOX;

                gotoBox = TRUE;
            }
            else if (SetSelectionMenuTexts())
            {
                if (!sAutoActionOn)
                    return INPUT_IN_MENU;

                switch (GetMenuItemTextId(0))
                {
                case MENU_STORE:
                    return INPUT_DEPOSIT;
                case MENU_WITHDRAW:
                    return INPUT_WITHDRAW;
                case MENU_MOVE:
                    return INPUT_MOVE_MON;
                case MENU_SHIFT:
                    return INPUT_SHIFT_MON;
                case MENU_PLACE:
                    return INPUT_PLACE_MON;
                case MENU_TAKE:
                    return INPUT_TAKE_ITEM;
                case MENU_GIVE:
                    return INPUT_GIVE_ITEM;
                case MENU_SWITCH:
                    return INPUT_SWITCH_ITEMS;
                }
            }
        }

        if (JOY_NEW(B_BUTTON))
        {
            if (sStorage->boxOption == OPTION_DEPOSIT)
                return INPUT_PRESSED_B;

            gotoBox = TRUE;
        }

        if (gotoBox)
        {
            retVal = INPUT_HIDE_PARTY;
            cursorArea = CURSOR_AREA_IN_BOX;
            cursorPosition = 0;
        }
        else if (JOY_NEW(SELECT_BUTTON))
        {
            ToggleCursorAutoAction();
            return INPUT_NONE;
        }

    } while (0);

    if (retVal != INPUT_NONE)
    {
        if (retVal != INPUT_HIDE_PARTY)
            SetCursorPosition(cursorArea, cursorPosition);
    }

    return retVal;
}

static u8 HandleInput_OnBox(void)
{
    u8 retVal;
    s8 cursorArea;
    s8 cursorPosition;

    do
    {
        sStorage->cursorHorizontalWrap = 0;
        sStorage->cursorVerticalWrap = 0;
        sStorage->cursorFlipTimer = 0;

        if (JOY_REPEAT(DPAD_UP))
        {
            retVal = INPUT_MOVE_CURSOR;
            cursorArea = CURSOR_AREA_BUTTONS;
            cursorPosition = 0;
            sStorage->cursorFlipTimer = 1;
            break;
        }
        else if (JOY_REPEAT(DPAD_DOWN))
        {
            retVal = INPUT_MOVE_CURSOR;
            cursorArea = CURSOR_AREA_IN_BOX;
            cursorPosition = 2;
            break;
        }

        if (JOY_HELD(DPAD_LEFT))
            return INPUT_SCROLL_LEFT;
        if (JOY_HELD(DPAD_RIGHT))
            return INPUT_SCROLL_RIGHT;

        if (gSaveBlock2Ptr->optionsButtonMode == OPTIONS_BUTTON_MODE_LR)
        {
            if (JOY_HELD(L_BUTTON))
                return INPUT_SCROLL_LEFT;
            if (JOY_HELD(R_BUTTON))
                return INPUT_SCROLL_RIGHT;
        }

        if (JOY_NEW(A_BUTTON))
        {
            AnimateBoxScrollArrows(FALSE);
            AddBoxOptionsMenu();
            return INPUT_BOX_OPTIONS;
        }

        if (JOY_NEW(B_BUTTON))
            return INPUT_PRESSED_B;

        if (JOY_NEW(SELECT_BUTTON))
        {
            ToggleCursorAutoAction();
            return INPUT_NONE;
        }

        retVal = INPUT_NONE;

    } while (0);

    if (retVal != INPUT_NONE)
    {
        if (cursorArea != CURSOR_AREA_BOX_TITLE)
            AnimateBoxScrollArrows(FALSE);
        SetCursorPosition(cursorArea, cursorPosition);
    }

    return retVal;
}

static u8 HandleInput_OnButtons(void)
{
    u8 retVal;
    s8 cursorArea;
    s8 cursorPosition;

    do
    {
        cursorArea = sCursorArea;
        cursorPosition = sCursorPosition;
        sStorage->cursorHorizontalWrap = 0;
        sStorage->cursorVerticalWrap = 0;
        sStorage->cursorFlipTimer = 0;

        if (JOY_REPEAT(DPAD_UP))
        {
            retVal = INPUT_MOVE_CURSOR;
            cursorArea = CURSOR_AREA_IN_BOX;
            sStorage->cursorVerticalWrap = -1;
            if (sCursorPosition == 0)
                cursorPosition = IN_BOX_COUNT - 1 - 5;
            else
                cursorPosition = IN_BOX_COUNT - 1;
            sStorage->cursorFlipTimer = 1;
            break;
        }

        if (JOY_REPEAT(DPAD_DOWN | START_BUTTON))
        {
            retVal = INPUT_MOVE_CURSOR;
            cursorArea = CURSOR_AREA_BOX_TITLE;
            cursorPosition = 0;
            sStorage->cursorFlipTimer = 1;
            break;
        }

        if (JOY_REPEAT(DPAD_LEFT))
        {
            retVal = INPUT_MOVE_CURSOR;
            if (--cursorPosition < 0)
                cursorPosition = 1;
            break;
        }
        else if (JOY_REPEAT(DPAD_RIGHT))
        {
            retVal = INPUT_MOVE_CURSOR;
            if (++cursorPosition > 1)
                cursorPosition = 0;
            break;
        }

        // Button was pressed, determine which
        if (JOY_NEW(A_BUTTON))
            return (cursorPosition == 0) ? INPUT_SHOW_PARTY : INPUT_CLOSE_BOX;

        if (JOY_NEW(B_BUTTON))
            return INPUT_PRESSED_B;

        if (JOY_NEW(SELECT_BUTTON))
        {
            ToggleCursorAutoAction();
            return INPUT_NONE;
        }

        retVal = INPUT_NONE;
    } while (0);

    if (retVal != INPUT_NONE)
        SetCursorPosition(cursorArea, cursorPosition);

    return retVal;
}

static u8 HandleInput(void)
{
    struct
    {
        u8 (*func)(void);
        s8 area;
    } static const inputFuncs[] =
    {
        {HandleInput_InBox,     CURSOR_AREA_IN_BOX},
        {HandleInput_InParty,   CURSOR_AREA_IN_PARTY},
        {HandleInput_OnBox,     CURSOR_AREA_BOX_TITLE},
        {HandleInput_OnButtons, CURSOR_AREA_BUTTONS},
        {},
    };

    u16 i = 0;
    while (inputFuncs[i].func != NULL)
    {
        if (inputFuncs[i].area == sCursorArea)
            return inputFuncs[i].func();
        i++;
    }

    return INPUT_NONE;
}

static void AddBoxOptionsMenu(void)
{
    InitMenu();
    SetMenuText(MENU_JUMP);
    SetMenuText(MENU_WALLPAPER);
    SetMenuText(MENU_NAME);
    SetMenuText(MENU_CANCEL);
}

static u8 SetSelectionMenuTexts(void)
{
    InitMenu();
    if (sStorage->boxOption != OPTION_MOVE_ITEMS)
        return SetMenuTexts_Mon();
    else
        return SetMenuTexts_Item();
}

static bool8 SetMenuTexts_Mon(void)
{
    u16 species = GetSpeciesAtCursorPosition();

    switch (sStorage->boxOption)
    {
    case OPTION_DEPOSIT:
        if (species != SPECIES_NONE)
            SetMenuText(MENU_STORE);
        else
            return FALSE;
        break;
    case OPTION_WITHDRAW:
        if (species != SPECIES_NONE)
            SetMenuText(MENU_WITHDRAW);
        else
            return FALSE;
        break;
    case OPTION_MOVE_MONS:
        if (sIsMonBeingMoved)
        {
            if (species != SPECIES_NONE)
                SetMenuText(MENU_SHIFT);
            else
                SetMenuText(MENU_PLACE);
        }
        else
        {
            if (species != SPECIES_NONE)
                SetMenuText(MENU_MOVE);
            else
                return FALSE;
        }
        break;
    case OPTION_MOVE_ITEMS:
    default:
        return FALSE;
    }

    SetMenuText(MENU_SUMMARY);
    if (sStorage->boxOption == OPTION_MOVE_MONS)
    {
        if (sCursorArea == CURSOR_AREA_IN_BOX)
            SetMenuText(MENU_WITHDRAW);
        else
            SetMenuText(MENU_STORE);
    }

    SetMenuText(MENU_MARK);
    SetMenuText(MENU_RELEASE);
    SetMenuText(MENU_CANCEL);
    return TRUE;
}

static bool8 SetMenuTexts_Item(void)
{
    if (sStorage->displayMonSpecies == SPECIES_EGG)
        return FALSE;

    if (!IsMovingItem())
    {
        if (sStorage->displayMonItemId == ITEM_NONE)
        {
            if (sStorage->displayMonSpecies == SPECIES_NONE)
                return FALSE;

            SetMenuText(MENU_GIVE_2);
        }
        else
        {
            if (!ItemIsMail(sStorage->displayMonItemId))
            {
                SetMenuText(MENU_TAKE);
                SetMenuText(MENU_BAG);
            }
            SetMenuText(MENU_INFO);
        }
    }
    else
    {
        if (sStorage->displayMonItemId == ITEM_NONE)
        {
            if (sStorage->displayMonSpecies == SPECIES_NONE)
                return FALSE;

            SetMenuText(MENU_GIVE);
        }
        else
        {
            if (ItemIsMail(sStorage->displayMonItemId) == TRUE)
                return FALSE;

            SetMenuText(MENU_SWITCH);
        }
    }

    SetMenuText(MENU_CANCEL);
    return TRUE;
}


//------------------------------------------------------------------------------
//  SECTION: Cursor
//
//  The functions below handle a few of the generic cursor features.
//------------------------------------------------------------------------------


static void SpriteCB_CursorShadow(struct Sprite *sprite)
{
    sprite->x = sStorage->cursorSprite->x;
    sprite->y = sStorage->cursorSprite->y + 20;
}

static void CreateCursorSprites(void)
{
    u16 x, y;
    u8 spriteId;
    u8 priority, subpriority;
    struct SpriteSheet spriteSheets[] =
    {
        {sHandCursor_Gfx, 0x800, GFXTAG_CURSOR},
        {sHandCursorShadow_Gfx, 0x80, GFXTAG_CURSOR_SHADOW},
        {}
    };

    struct SpritePalette spritePalettes[] =
    {
        {sHandCursor_Pal, PALTAG_MISC_1},
        {}
    };

    static const struct OamData sOamData_Cursor =
    {
        .shape = SPRITE_SHAPE(32x32),
        .size = SPRITE_SIZE(32x32),
        .priority = 1,
    };
    static const struct OamData sOamData_CursorShadow =
    {
        .shape = SPRITE_SHAPE(16x16),
        .size = SPRITE_SIZE(16x16),
        .priority = 1,
    };

    static const union AnimCmd sAnim_Cursor_Bouncing[] =
    {
        ANIMCMD_FRAME(0, 30),
        ANIMCMD_FRAME(16, 30),
        ANIMCMD_JUMP(0)
    };
    static const union AnimCmd sAnim_Cursor_Still[] =
    {
        ANIMCMD_FRAME(0, 5),
        ANIMCMD_END
    };
    static const union AnimCmd sAnim_Cursor_Open[] =
    {
        ANIMCMD_FRAME(32, 5),
        ANIMCMD_END
    };
    static const union AnimCmd sAnim_Cursor_Fist[] =
    {
        ANIMCMD_FRAME(48, 5),
        ANIMCMD_END
    };

    static const union AnimCmd *const sAnims_Cursor[] =
    {
        [CURSOR_ANIM_BOUNCE] = sAnim_Cursor_Bouncing,
        [CURSOR_ANIM_STILL]  = sAnim_Cursor_Still,
        [CURSOR_ANIM_OPEN]   = sAnim_Cursor_Open,
        [CURSOR_ANIM_FIST]   = sAnim_Cursor_Fist
    };

    static const struct SpriteTemplate sSpriteTemplate_Cursor =
    {
        .tileTag = GFXTAG_CURSOR,
        .paletteTag = PALTAG_MISC_2,
        .oam = &sOamData_Cursor,
        .anims = sAnims_Cursor,
        .images = NULL,
        .affineAnims = gDummySpriteAffineAnimTable,
        .callback = SpriteCallbackDummy,
    };

    static const struct SpriteTemplate sSpriteTemplate_CursorShadow =
    {
        .tileTag = GFXTAG_CURSOR_SHADOW,
        .paletteTag = PALTAG_MISC_2,
        .oam = &sOamData_CursorShadow,
        .anims = gDummySpriteAnimTable,
        .images = NULL,
        .affineAnims = gDummySpriteAffineAnimTable,
        .callback = SpriteCB_CursorShadow,
    };

    LoadSpriteSheets(spriteSheets);
    LoadSpritePalettes(spritePalettes);
    sStorage->cursorPalNums[0] = IndexOfSpritePaletteTag(PALTAG_MISC_2); // White hand, normal
    sStorage->cursorPalNums[1] = IndexOfSpritePaletteTag(PALTAG_MISC_1); // Yellow hand, when auto-action is on

    GetCursorCoordsByPos(sCursorArea, sCursorPosition, &x, &y);
    spriteId = CreateSprite(&sSpriteTemplate_Cursor, x, y, 6);
    if (spriteId != MAX_SPRITES)
    {
        sStorage->cursorSprite = &gSprites[spriteId];
        sStorage->cursorSprite->oam.paletteNum = sStorage->cursorPalNums[sAutoActionOn];
        sStorage->cursorSprite->oam.priority = 1;
        if (sIsMonBeingMoved)
            StartSpriteAnim(sStorage->cursorSprite, CURSOR_ANIM_FIST);
    }
    else
    {
        sStorage->cursorSprite = NULL;
    }

    if (sCursorArea == CURSOR_AREA_IN_PARTY)
    {
        subpriority = 13;
        priority = 1;
    }
    else
    {
        subpriority = 21;
        priority = 2;
    }

    spriteId = CreateSprite(&sSpriteTemplate_CursorShadow, 0, 0, subpriority);
    if (spriteId != MAX_SPRITES)
    {
        sStorage->cursorShadowSprite = &gSprites[spriteId];
        sStorage->cursorShadowSprite->oam.priority = priority;
        if (sCursorArea)
            sStorage->cursorShadowSprite->invisible = TRUE;
    }
    else
    {
        sStorage->cursorShadowSprite = NULL;
    }
}

static void ToggleCursorAutoAction(void)
{
    sAutoActionOn = !sAutoActionOn;
    sStorage->cursorSprite->oam.paletteNum = sStorage->cursorPalNums[sAutoActionOn];
}

static u8 GetCursorPosition(void)
{
    return sCursorPosition;
}

static void GetCursorBoxColumnAndRow(u8 *column, u8 *row)
{
    if (sCursorArea == CURSOR_AREA_IN_BOX)
    {
        *column = sCursorPosition % IN_BOX_COLUMNS;
        *row = sCursorPosition / IN_BOX_COLUMNS;
    }
    else
    {
        *column = 0;
        *row = 0;
    }
}

static void StartCursorAnim(u8 animNum)
{
    StartSpriteAnim(sStorage->cursorSprite, animNum);
}

// Unused
static u8 GetMovingMonOriginalBoxId(void)
{
    return sMovingMonOrigBoxId;
}

static void SetCursorPriorityTo1(void)
{
    sStorage->cursorSprite->oam.priority = 1;
}

static void TryHideItemAtCursor(void)
{
    if (sCursorArea == CURSOR_AREA_IN_BOX)
        TryHideItemIconAtPos(CURSOR_AREA_IN_BOX, sCursorPosition);
}

static void TryShowItemAtCursor(void)
{
    if (sCursorArea == CURSOR_AREA_IN_BOX)
        TryLoadItemIconAtPos(CURSOR_AREA_IN_BOX, sCursorPosition);
}


//------------------------------------------------------------------------------
//  SECTION: Menu
//
//  The functions below handle the generic options menu that comes up whenever
//  something in the PC is selected.
//------------------------------------------------------------------------------


static void InitMenu(void)
{
    sStorage->menuItemsCount = 0;
    sStorage->menuWidth = 0;
    sStorage->menuWindow.bg = 0;
    sStorage->menuWindow.paletteNum = 15;
    sStorage->menuWindow.baseBlock = 92;
}

static const u8 *const sMenuTexts[] =
{
    [MENU_CANCEL]     = gPCText_Cancel,
    [MENU_STORE]      = gPCText_Store,
    [MENU_WITHDRAW]   = gPCText_Withdraw,
    [MENU_MOVE]       = gPCText_Move,
    [MENU_SHIFT]      = gPCText_Shift,
    [MENU_PLACE]      = gPCText_Place,
    [MENU_SUMMARY]    = gPCText_Summary,
    [MENU_RELEASE]    = gPCText_Release,
    [MENU_MARK]       = gPCText_Mark,
    [MENU_JUMP]       = gPCText_Jump,
    [MENU_WALLPAPER]  = gPCText_Wallpaper,
    [MENU_NAME]       = gPCText_Name,
    [MENU_TAKE]       = gPCText_Take,
    [MENU_GIVE]       = gPCText_Give,
    [MENU_GIVE_2]     = gPCText_Give,
    [MENU_SWITCH]     = gPCText_Switch,
    [MENU_BAG]        = gPCText_Bag,
    [MENU_INFO]       = gPCText_Info,
    [MENU_SCENERY_1]  = gPCText_Scenery1,
    [MENU_SCENERY_2]  = gPCText_Scenery2,
    [MENU_SCENERY_3]  = gPCText_Scenery3,
    [MENU_ETCETERA]   = gPCText_Etcetera,
    [MENU_FRIENDS]    = gPCText_Friends,
    [MENU_FOREST]     = gPCText_Forest,
    [MENU_CITY]       = gPCText_City,
    [MENU_DESERT]     = gPCText_Desert,
    [MENU_SAVANNA]    = gPCText_Savanna,
    [MENU_CRAG]       = gPCText_Crag,
    [MENU_VOLCANO]    = gPCText_Volcano,
    [MENU_SNOW]       = gPCText_Snow,
    [MENU_CAVE]       = gPCText_Cave,
    [MENU_BEACH]      = gPCText_Beach,
    [MENU_SEAFLOOR]   = gPCText_Seafloor,
    [MENU_RIVER]      = gPCText_River,
    [MENU_SKY]        = gPCText_Sky,
    [MENU_POLKADOT]   = gPCText_PolkaDot,
    [MENU_POKECENTER] = gPCText_Pokecenter,
    [MENU_MACHINE]    = gPCText_Machine,
    [MENU_SIMPLE]     = gPCText_Simple,
};

static void SetMenuText(u8 textId)
{
    if (sStorage->menuItemsCount < ARRAY_COUNT(sStorage->menuItems))
    {
        u8 len;
        struct StorageMenu *menu = &sStorage->menuItems[sStorage->menuItemsCount];

        menu->text = sMenuTexts[textId];
        menu->textId = textId;
        len = StringLength(menu->text);
        if (len > sStorage->menuWidth)
            sStorage->menuWidth = len;

        sStorage->menuItemsCount++;
    }
}

static s8 GetMenuItemTextId(u8 menuIdx)
{
    if (menuIdx >= sStorage->menuItemsCount)
        return -1;
    else
        return sStorage->menuItems[menuIdx].textId;
}

static void AddMenu(void)
{
    sStorage->menuWindow.width = sStorage->menuWidth + 2;
    sStorage->menuWindow.height = 2 * sStorage->menuItemsCount;
    sStorage->menuWindow.tilemapLeft = 29 - sStorage->menuWindow.width;
    sStorage->menuWindow.tilemapTop = 15 - sStorage->menuWindow.height;
    sStorage->menuWindowId = AddWindow(&sStorage->menuWindow);
    ClearWindowTilemap(sStorage->menuWindowId);
    DrawStdFrameWithCustomTileAndPalette(sStorage->menuWindowId, FALSE, 11, 14);
    PrintMenuTable(sStorage->menuWindowId, sStorage->menuItemsCount, (void *)sStorage->menuItems);
    InitMenuInUpperLeftCornerNormal(sStorage->menuWindowId, sStorage->menuItemsCount, 0);
    ScheduleBgCopyTilemapToVram(0);
    sStorage->menuUnusedField = 0;
}

// Called after AddMenu to determine whether or not the handler callback should
// wait to move on to the next state. Evidently there was no need to wait, and
// now it always returns FALSE
static bool8 IsMenuLoading(void)
{
    return FALSE;
}

static s16 HandleMenuInput(void)
{
    s32 input = MENU_NOTHING_CHOSEN;

    do
    {
        if (JOY_NEW(A_BUTTON))
        {
            input = Menu_GetCursorPos();
            break;
        }
        else if (JOY_NEW(B_BUTTON))
        {
            PlaySE(SE_SELECT);
            input = MENU_B_PRESSED;
        }

        if (JOY_NEW(DPAD_UP))
        {
            PlaySE(SE_SELECT);
            Menu_MoveCursor(-1);
        }
        else if (JOY_NEW(DPAD_DOWN))
        {
            PlaySE(SE_SELECT);
            Menu_MoveCursor(1);
        }
    } while (0);

    if (input != MENU_NOTHING_CHOSEN)
        RemoveMenu();

    if (input >= 0)
        input = sStorage->menuItems[input].textId;

    return input;
}

static void RemoveMenu(void)
{
    ClearStdWindowAndFrameToTransparent(sStorage->menuWindowId, TRUE);
    RemoveWindow(sStorage->menuWindowId);
}


//------------------------------------------------------------------------------
//  SECTION: MultiMove
//
//  The functions below handle moving and selecting multiple Pokémon at once.
//  The icon sprites are moved to bg 0, and this bg is manipulated to move
//  them as a group.
//------------------------------------------------------------------------------


static const struct WindowTemplate sWindowTemplate_MultiMove =
{
    .bg = 0,
    .tilemapLeft = 10,
    .tilemapTop = 3,
    .width = 20,
    .height = 18,
    .paletteNum = 9,
    .baseBlock = 0xA,
};

EWRAM_DATA static struct
{
    u8 funcId;
    u8 state;
    u8 fromColumn;
    u8 fromRow;
    u8 toColumn;
    u8 toRow;
    u8 cursorColumn;
    u8 cursorRow;
    u8 minColumn;
    u8 minRow;
    u8 columnsTotal;
    u8 rowsTotal;
    u16 bgX;
    u16 bgY;
    u16 bgMoveSteps;
    struct BoxPokemon boxMons[IN_BOX_COUNT];
} *sMultiMove = NULL;

static bool8 MultiMove_Init(void)
{
    sMultiMove = Alloc(sizeof(*sMultiMove));
    if (sMultiMove != NULL)
    {
        sStorage->multiMoveWindowId = AddWindow8Bit(&sWindowTemplate_MultiMove);
        if (sStorage->multiMoveWindowId != WINDOW_NONE)
        {
            FillWindowPixelBuffer(sStorage->multiMoveWindowId, PIXEL_FILL(0));
            return TRUE;
        }
    }

    return FALSE;
}

static void MultiMove_Free(void)
{
    if (sMultiMove != NULL)
        Free(sMultiMove);
}

static void MultiMove_SetFunction(u8 id)
{
    sMultiMove->funcId = id;
    sMultiMove->state = 0;
}

// Returns TRUE if the called function has more to do, FALSE otherwise
static bool8 MultiMove_RunFunction(void)
{
    switch (sMultiMove->funcId)
    {
    case MULTIMOVE_START:
        return MultiMove_Start();
    case MULTIMOVE_CANCEL:
        return MultiMove_Cancel();
    case MULTIMOVE_CHANGE_SELECTION:
        return MultiMove_ChangeSelection();
    case MULTIMOVE_GRAB_SELECTION:
        return MultiMove_GrabSelection();
    case MULTIMOVE_MOVE_MONS:
        return MultiMove_MoveMons();
    case MULTIMOVE_PLACE_MONS:
        return MultiMove_PlaceMons();
    }
    return FALSE;
}

static bool8 MultiMove_Start(void)
{
    switch (sMultiMove->state)
    {
    case 0:
        HideBg(0);
        TryLoadAllMonIconPalettesAtOffset(0x80);
        sMultiMove->state++;
        break;
    case 1:
        GetCursorBoxColumnAndRow(&sMultiMove->fromColumn, &sMultiMove->fromRow);
        sMultiMove->toColumn = sMultiMove->fromColumn;
        sMultiMove->toRow = sMultiMove->fromRow;
        ChangeBgX(0, -1024, BG_COORD_SET);
        ChangeBgY(0, -1024, BG_COORD_SET);
        FillBgTilemapBufferRect_Palette0(0, 0, 0, 0, 0x20, 0x20);
        FillWindowPixelBuffer8Bit(sStorage->multiMoveWindowId, PIXEL_FILL(0));
        MultiMove_SetIconToBg(sMultiMove->fromColumn, sMultiMove->fromRow);
        SetBgAttribute(0, BG_ATTR_PALETTEMODE, 1);
        PutWindowTilemap(sStorage->multiMoveWindowId);
        CopyWindowToVram8Bit(sStorage->multiMoveWindowId, COPYWIN_FULL);
        BlendPalettes(0x3F00, 8, RGB_WHITE);
        StartCursorAnim(CURSOR_ANIM_OPEN);
        SetGpuRegBits(REG_OFFSET_BG0CNT, BGCNT_256COLOR);
        sMultiMove->state++;
        break;
    case 2:
        if (!IsDma3ManagerBusyWithBgCopy())
        {
            ShowBg(0);
            return FALSE;
        }
        break;
    }

    return TRUE;
}

static bool8 MultiMove_Cancel(void)
{
    switch (sMultiMove->state)
    {
    case 0:
        HideBg(0);
        sMultiMove->state++;
        break;
    case 1:
        MultiMove_ResetBg();
        StartCursorAnim(CURSOR_ANIM_BOUNCE);
        sMultiMove->state++;
        break;
    case 2:
        if (!IsDma3ManagerBusyWithBgCopy())
        {
            SetCursorPriorityTo1();
            LoadPalette(GetTextWindowPalette(3), 0xD0, 0x20);
            ShowBg(0);
            return FALSE;
        }
        break;
    }

    return TRUE;
}

static bool8 MultiMove_ChangeSelection(void)
{
    switch (sMultiMove->state)
    {
    case 0:
        if (!UpdateCursorPos())
        {
            GetCursorBoxColumnAndRow(&sMultiMove->cursorColumn, &sMultiMove->cursorRow);
            MultiMove_UpdateSelectedIcons();
            sMultiMove->toColumn = sMultiMove->cursorColumn;
            sMultiMove->toRow = sMultiMove->cursorRow;
            CopyWindowToVram8Bit(sStorage->multiMoveWindowId, COPYWIN_GFX);
            sMultiMove->state++;
        }
        break;
    case 1:
        return IsDma3ManagerBusyWithBgCopy();
    }

    return TRUE;
}

static bool8 MultiMove_GrabSelection(void)
{
    bool8 movingBg, movingMon;

    switch (sMultiMove->state)
    {
    case 0:
        MultiMove_GetMonsFromSelection();
        MultiMove_RemoveMonsFromBox();
        InitMultiMonPlaceChange(FALSE);
        sMultiMove->state++;
        break;
    case 1:
        if (!DoMonPlaceChange())
        {
            StartCursorAnim(CURSOR_ANIM_FIST);
            MultiMove_InitMove(0, 256, 8);
            InitMultiMonPlaceChange(TRUE);
            sMultiMove->state++;
        }
        break;
    case 2:
        movingBg = MultiMove_UpdateMove();
        movingMon = DoMonPlaceChange();
        if (!movingBg && !movingMon)
            return FALSE; // Finished
        break;
    }

    return TRUE;
}

static bool8 MultiMove_MoveMons(void)
{
    bool8 movingCursor = UpdateCursorPos();
    bool8 movingBg = MultiMove_UpdateMove();

    if (!movingCursor && !movingBg)
        return FALSE;
    else
        return TRUE;
}

static bool8 MultiMove_PlaceMons(void)
{
    switch (sMultiMove->state)
    {
    case 0:
        MultiMove_SetPlacedMonData();
        MultiMove_InitMove(0, -256, 8);
        InitMultiMonPlaceChange(FALSE);
        sMultiMove->state++;
        break;
    case 1:
        if (!DoMonPlaceChange() && !MultiMove_UpdateMove())
        {
            MultiMove_CreatePlacedMonIcons();
            StartCursorAnim(CURSOR_ANIM_OPEN);
            InitMultiMonPlaceChange(TRUE);
            HideBg(0);
            sMultiMove->state++;
        }
        break;
    case 2:
        if (!DoMonPlaceChange())
        {
            StartCursorAnim(CURSOR_ANIM_BOUNCE);
            MultiMove_ResetBg();
            sMultiMove->state++;
        }
        break;
    case 3:
        if (!IsDma3ManagerBusyWithBgCopy())
        {
            LoadPalette(GetTextWindowPalette(3), 0xD0, 0x20);
            SetCursorPriorityTo1();
            ShowBg(0);
            return FALSE;
        }
        break;
    }
    return TRUE;
}

// Returns TRUE if the movement was successful, FALSE otherwise
static bool8 MultiMove_TryMoveGroup(u8 dir)
{
    switch (dir)
    {
    case 0: // Up
        if (sMultiMove->minRow == 0)
            return FALSE;
        sMultiMove->minRow--;
        MultiMove_InitMove(0, 1024, 6);
        break;
    case 1: // Down
        if (sMultiMove->minRow + sMultiMove->rowsTotal >= IN_BOX_ROWS)
            return FALSE;
        sMultiMove->minRow++;
        MultiMove_InitMove(0, -1024, 6);
        break;
    case 2: // Left
        if (sMultiMove->minColumn == 0)
            return FALSE;
        sMultiMove->minColumn--;
        MultiMove_InitMove(1024, 0, 6);
        break;
    case 3: // Right
        if (sMultiMove->minColumn + sMultiMove->columnsTotal >= IN_BOX_COLUMNS)
            return FALSE;
        sMultiMove->minColumn++;
        MultiMove_InitMove(-1024, 0, 6);
        break;
    }
    return TRUE;
}

static void MultiMove_UpdateSelectedIcons(void)
{
    s16 columnChange = (abs(sMultiMove->fromColumn - sMultiMove->cursorColumn)) - (abs(sMultiMove->fromColumn - sMultiMove->toColumn));
    s16 rowChange = (abs(sMultiMove->fromRow - sMultiMove->cursorRow)) - (abs(sMultiMove->fromRow - sMultiMove->toRow));

    if (columnChange > 0)
        MultiMove_SelectColumn(sMultiMove->cursorColumn, sMultiMove->fromRow, sMultiMove->toRow);

    if (columnChange < 0)
    {
        MultiMove_DeselectColumn(sMultiMove->toColumn, sMultiMove->fromRow, sMultiMove->toRow);
        MultiMove_SelectColumn(sMultiMove->cursorColumn, sMultiMove->fromRow, sMultiMove->toRow);
    }

    if (rowChange > 0)
        MultiMove_SelectRow(sMultiMove->cursorRow, sMultiMove->fromColumn, sMultiMove->toColumn);

    if (rowChange < 0)
    {
        MultiMove_DeselectRow(sMultiMove->toRow, sMultiMove->fromColumn, sMultiMove->toColumn);
        MultiMove_SelectRow(sMultiMove->cursorRow, sMultiMove->fromColumn, sMultiMove->toColumn);
    }
}

static void MultiMove_SelectColumn(u8 column, u8 minRow, u8 maxRow)
{
    if (minRow > maxRow)
    {
        u8 temp;
        SWAP(minRow, maxRow, temp);
    }

    while (minRow <= maxRow)
        MultiMove_SetIconToBg(column, minRow++);
}

static void MultiMove_SelectRow(u8 row, u8 minColumn, u8 maxColumn)
{
    if (minColumn > maxColumn)
    {
        u8 temp;
        SWAP(minColumn, maxColumn, temp);
    }

    while (minColumn <= maxColumn)
        MultiMove_SetIconToBg(minColumn++, row);
}

static void MultiMove_DeselectColumn(u8 column, u8 minRow, u8 maxRow)
{
    if (minRow > maxRow)
    {
        u8 temp;
        SWAP(minRow, maxRow, temp);
    }

    while (minRow <= maxRow)
        MultiMove_ClearIconFromBg(column, minRow++);
}

static void MultiMove_DeselectRow(u8 row, u8 minColumn, u8 maxColumn)
{
    if (minColumn > maxColumn)
    {
        u8 temp;
        SWAP(minColumn, maxColumn, temp);
    }

    while (minColumn <= maxColumn)
        MultiMove_ClearIconFromBg(minColumn++, row);
}

static void MultiMove_SetIconToBg(u8 x, u8 y)
{
    u8 position = x + (IN_BOX_COLUMNS * y);
    u16 species = GetCurrentBoxMonData(position, MON_DATA_SPECIES2);
    u32 personality = GetCurrentBoxMonData(position, MON_DATA_PERSONALITY);

    if (species != SPECIES_NONE)
    {
        const u8 *iconGfx = GetMonIconPtr(species, personality);
        u8 index = GetValidMonIconPalIndex(species) + 8;

        BlitBitmapRectToWindow4BitTo8Bit(sStorage->multiMoveWindowId,
                                         iconGfx,
                                         0,
                                         0,
                                         32,
                                         32,
                                         24 * x,
                                         24 * y,
                                         32,
                                         32,
                                         index);
    }
}

static void MultiMove_ClearIconFromBg(u8 x, u8 y)
{
    u8 position = x + (IN_BOX_COLUMNS * y);
    u16 species = GetCurrentBoxMonData(position, MON_DATA_SPECIES2);

    if (species != SPECIES_NONE)
    {
        FillWindowPixelRect8Bit(sStorage->multiMoveWindowId,
                                PIXEL_FILL(0),
                                24 * x,
                                24 * y,
                                32,
                                32);
    }
}

static void MultiMove_InitMove(u16 x, u16 y, u16 moveSteps)
{
    sMultiMove->bgX = x;
    sMultiMove->bgY = y;
    sMultiMove->bgMoveSteps = moveSteps;
}

static u8 MultiMove_UpdateMove(void)
{
    if (sMultiMove->bgMoveSteps != 0)
    {
        ChangeBgX(0, sMultiMove->bgX, BG_COORD_ADD);
        ChangeBgY(0, sMultiMove->bgY, BG_COORD_ADD);
        sMultiMove->bgMoveSteps--;
    }

    return sMultiMove->bgMoveSteps;
}

// Store the Pokémon that the player is picking up
static void MultiMove_GetMonsFromSelection(void)
{
    s32 i, j;
    s32 columnCount, rowCount;
    u8 boxId;
    u8 monArrayId;

    sMultiMove->minColumn = min(sMultiMove->fromColumn, sMultiMove->toColumn);
    sMultiMove->minRow = min(sMultiMove->fromRow, sMultiMove->toRow);
    sMultiMove->columnsTotal = abs(sMultiMove->fromColumn - sMultiMove->toColumn) + 1;
    sMultiMove->rowsTotal = abs(sMultiMove->fromRow - sMultiMove->toRow) + 1;
    boxId = StorageGetCurrentBox();
    monArrayId = 0;
    columnCount = sMultiMove->minColumn + sMultiMove->columnsTotal;
    rowCount = sMultiMove->minRow + sMultiMove->rowsTotal;
    for (i = sMultiMove->minRow; i < rowCount; i++)
    {
        u8 boxPosition = (IN_BOX_COLUMNS * i) + sMultiMove->minColumn;
        for (j = sMultiMove->minColumn; j < columnCount; j++)
        {
            struct BoxPokemon *boxMon = GetBoxedMonPtr(boxId, boxPosition);
            // UB: possible null dereference
#ifdef UBFIX
            if (boxMon != NULL)
#endif
                sMultiMove->boxMons[monArrayId] = *boxMon;

            monArrayId++;
            boxPosition++;
        }
    }
}

// The Pokémon the player has picked up have been stored, now delete
// them from their original positions
static void MultiMove_RemoveMonsFromBox(void)
{
    s32 i, j;
    s32 columnCount = sMultiMove->minColumn + sMultiMove->columnsTotal;
    s32 rowCount = sMultiMove->minRow + sMultiMove->rowsTotal;
    u8 boxId = StorageGetCurrentBox();

    for (i = sMultiMove->minRow; i < rowCount; i++)
    {
        u8 boxPosition = (IN_BOX_COLUMNS * i) + sMultiMove->minColumn;
        for (j = sMultiMove->minColumn; j < columnCount; j++)
        {
            DestroyBoxMonIconAtPosition(boxPosition);
            ZeroBoxMonAt(boxId, boxPosition);
            boxPosition++;
        }
    }
}

static void MultiMove_CreatePlacedMonIcons(void)
{
    s32 i, j;
    s32 columnCount = sMultiMove->minColumn + sMultiMove->columnsTotal;
    s32 rowCount = sMultiMove->minRow + sMultiMove->rowsTotal;
    u8 monArrayId = 0;

    for (i = sMultiMove->minRow; i < rowCount; i++)
    {
        u8 boxPosition = (IN_BOX_COLUMNS * i) + sMultiMove->minColumn;
        for (j = sMultiMove->minColumn; j < columnCount; j++)
        {
            if (GetBoxMonData(&sMultiMove->boxMons[monArrayId], MON_DATA_SANITY_HAS_SPECIES))
                CreateBoxMonIconAtPos(boxPosition);
            monArrayId++;
            boxPosition++;
        }
    }
}

static void MultiMove_SetPlacedMonData(void)
{
    s32 i, j;
    s32 columnCount = sMultiMove->minColumn + sMultiMove->columnsTotal;
    s32 rowCount = sMultiMove->minRow + sMultiMove->rowsTotal;
    u8 boxId = StorageGetCurrentBox();
    u8 monArrayId = 0;

    for (i = sMultiMove->minRow; i < rowCount; i++)
    {
        u8 boxPosition = (IN_BOX_COLUMNS * i) + sMultiMove->minColumn;
        for (j = sMultiMove->minColumn; j < columnCount; j++)
        {
            if (GetBoxMonData(&sMultiMove->boxMons[monArrayId], MON_DATA_SANITY_HAS_SPECIES))
                SetBoxMonAt(boxId, boxPosition, &sMultiMove->boxMons[monArrayId]);
            boxPosition++;
            monArrayId++;
        }
    }
}

static void MultiMove_ResetBg(void)
{
    ChangeBgX(0, 0, BG_COORD_SET);
    ChangeBgY(0, 0, BG_COORD_SET);
    SetBgAttribute(0, BG_ATTR_PALETTEMODE, 0);
    ClearGpuRegBits(REG_OFFSET_BG0CNT, BGCNT_256COLOR);
    FillBgTilemapBufferRect_Palette0(0, 0, 0, 0, 32, 32);
    CopyBgTilemapBufferToVram(0);
}

static u8 MultiMove_GetOrigin(void)
{
    return (IN_BOX_COLUMNS * sMultiMove->fromRow) + sMultiMove->fromColumn;
}

static bool8 MultiMove_CanPlaceSelection(void)
{
    s32 i, j;
    s32 columnCount = sMultiMove->minColumn + sMultiMove->columnsTotal;
    s32 rowCount = sMultiMove->minRow + sMultiMove->rowsTotal;
    u8 monArrayId = 0;

    for (i = sMultiMove->minRow; i < rowCount; i++)
    {
        u8 boxPosition = (IN_BOX_COLUMNS * i) + sMultiMove->minColumn;
        for (j = sMultiMove->minColumn; j < columnCount; j++)
        {
            if (GetBoxMonData(&sMultiMove->boxMons[monArrayId], MON_DATA_SANITY_HAS_SPECIES)
                && GetCurrentBoxMonData(boxPosition, MON_DATA_SANITY_HAS_SPECIES))
                return FALSE;

            monArrayId++;
            boxPosition++;
        }
    }
    return TRUE;
}


//------------------------------------------------------------------------------
//  SECTION: Item mode
//
//  The functions below handle the Move Items mode
//------------------------------------------------------------------------------


static const u32 sItemInfoFrame_Gfx[] = INCBIN_U32("graphics/pokemon_storage/item_info_frame.4bpp");

static const struct OamData sOamData_ItemIcon =
{
    .y = 0,
    .affineMode = ST_OAM_AFFINE_NORMAL,
    .objMode = ST_OAM_OBJ_NORMAL,
    .mosaic = FALSE,
    .bpp = ST_OAM_4BPP,
    .shape = SPRITE_SHAPE(32x32),
    .x = 0,
    .matrixNum = 0,
    .size = SPRITE_SIZE(32x32),
    .tileNum = 0,
    .priority = 1,
    .paletteNum = 0,
    .affineParam = 0
};

static const union AffineAnimCmd sAffineAnim_ItemIcon_Small[] =
{
    AFFINEANIMCMD_FRAME(128, 128, 0, 0),
    AFFINEANIMCMD_END
};

static const union AffineAnimCmd sAffineAnim_ItemIcon_Appear[] =
{
    AFFINEANIMCMD_FRAME(88, 88, 0, 0),
    AFFINEANIMCMD_FRAME(5, 5, 0, 8),
    AFFINEANIMCMD_END
};

static const union AffineAnimCmd sAffineAnim_ItemIcon_Disappear[] =
{
    AFFINEANIMCMD_FRAME(128, 128, 0, 0),
    AFFINEANIMCMD_FRAME(-5, -5, 0, 8),
    AFFINEANIMCMD_END
};

static const union AffineAnimCmd sAffineAnim_ItemIcon_PickUp[] =
{
    AFFINEANIMCMD_FRAME(128, 128, 0, 0),
    AFFINEANIMCMD_FRAME(10, 10, 0, 12),
    AFFINEANIMCMD_FRAME(256, 256, 0, 0),
    AFFINEANIMCMD_END
};

static const union AffineAnimCmd sAffineAnim_ItemIcon_PutDown[] =
{
    AFFINEANIMCMD_FRAME(256, 256, 0, 0),
    AFFINEANIMCMD_FRAME(-10, -10, 0, 12),
    AFFINEANIMCMD_FRAME(128, 128, 0, 0),
    AFFINEANIMCMD_END
};

static const union AffineAnimCmd sAffineAnim_ItemIcon_PutAway[] =
{
    AFFINEANIMCMD_FRAME(256, 256, 0, 0),
    AFFINEANIMCMD_FRAME(-5, -5, 0, 16),
    AFFINEANIMCMD_END
};

static const union AffineAnimCmd sAffineAnim_ItemIcon_Large[] =
{
    AFFINEANIMCMD_FRAME(256, 256, 0, 0),
    AFFINEANIMCMD_END
};

static const union AffineAnimCmd *const sAffineAnims_ItemIcon[] =
{
    [ITEM_ANIM_NONE] = sAffineAnim_ItemIcon_Small,
    [ITEM_ANIM_APPEAR] = sAffineAnim_ItemIcon_Appear,
    [ITEM_ANIM_DISAPPEAR] = sAffineAnim_ItemIcon_Disappear,
    [ITEM_ANIM_PICK_UP] = sAffineAnim_ItemIcon_PickUp,
    [ITEM_ANIM_PUT_DOWN] = sAffineAnim_ItemIcon_PutDown,
    [ITEM_ANIM_PUT_AWAY] = sAffineAnim_ItemIcon_PutAway,
    [ITEM_ANIM_LARGE] = sAffineAnim_ItemIcon_Large
};

static const struct SpriteTemplate sSpriteTemplate_ItemIcon =
{
    .tileTag = GFXTAG_ITEM_ICON_0,
    .paletteTag = PALTAG_ITEM_ICON_0,
    .oam = &sOamData_ItemIcon,
    .anims = gDummySpriteAnimTable,
    .images = NULL,
    .affineAnims = sAffineAnims_ItemIcon,
    .callback = SpriteCallbackDummy,
};

static void CreateItemIconSprites(void)
{
    s32 i;
    u8 spriteId;
    struct CompressedSpriteSheet spriteSheet;
    struct SpriteTemplate spriteTemplate;

    if (sStorage->boxOption == OPTION_MOVE_ITEMS)
    {
        spriteSheet.data = sItemIconGfxBuffer;
        spriteSheet.size = 0x200;
        spriteTemplate = sSpriteTemplate_ItemIcon;

        for (i = 0; i < MAX_ITEM_ICONS; i++)
        {
            spriteSheet.tag = GFXTAG_ITEM_ICON_0 + i;
            LoadCompressedSpriteSheet(&spriteSheet);
            sStorage->itemIcons[i].tiles = GetSpriteTileStartByTag(spriteSheet.tag) * TILE_SIZE_4BPP + (void *)(OBJ_VRAM0);
            sStorage->itemIcons[i].palIndex = AllocSpritePalette(PALTAG_ITEM_ICON_0 + i);
            sStorage->itemIcons[i].palIndex *= 16;
            sStorage->itemIcons[i].palIndex += 0x100;
            spriteTemplate.tileTag = GFXTAG_ITEM_ICON_0 + i;
            spriteTemplate.paletteTag = PALTAG_ITEM_ICON_0 + i;
            spriteId = CreateSprite(&spriteTemplate, 0, 0, 11);
            sStorage->itemIcons[i].sprite = &gSprites[spriteId];
            sStorage->itemIcons[i].sprite->invisible = TRUE;
            sStorage->itemIcons[i].active = FALSE;
        }
    }
    sStorage->movingItemId = ITEM_NONE;
}

static void TryLoadItemIconAtPos(u8 cursorArea, u8 cursorPos)
{
    u16 heldItem;

    if (sStorage->boxOption != OPTION_MOVE_ITEMS)
        return;

    // If we've already loaded the item here, stop
    if (IsItemIconAtPosition(cursorArea, cursorPos))
        return;

    switch (cursorArea)
    {
    case CURSOR_AREA_IN_BOX:
        if (!GetCurrentBoxMonData(cursorPos, MON_DATA_SANITY_HAS_SPECIES))
            return;
        heldItem = GetCurrentBoxMonData(cursorPos, MON_DATA_HELD_ITEM);
        break;
    case CURSOR_AREA_IN_PARTY:
        if (cursorPos >= PARTY_SIZE || !GetMonData(&gPlayerParty[cursorPos], MON_DATA_SANITY_HAS_SPECIES))
            return;
        heldItem = GetMonData(&gPlayerParty[cursorPos], MON_DATA_HELD_ITEM);
        break;
    default:
        return;
    }

    if (heldItem != ITEM_NONE)
    {
        const u32 *tiles = GetItemIconPic(heldItem);
        const u32 *pal = GetItemIconPalette(heldItem);
        u8 id = GetNewItemIconIdx();

        SetItemIconPosition(id, cursorArea, cursorPos);
        LoadItemIconGfx(id, tiles, pal);
        SetItemIconAffineAnim(id, ITEM_ANIM_APPEAR);
        SetItemIconActive(id, TRUE);
    }
}

static void TryHideItemIconAtPos(u8 cursorArea, u8 cursorPos)
{
    u8 id;

    if (sStorage->boxOption != OPTION_MOVE_ITEMS)
        return;

    id = GetItemIconIdxByPosition(cursorArea, cursorPos);
    SetItemIconAffineAnim(id, ITEM_ANIM_DISAPPEAR);
    SetItemIconCallback(id, ITEM_CB_WAIT_ANIM, cursorArea, cursorPos);
}

static void TakeItemFromMon(u8 cursorArea, u8 cursorPos)
{
    u8 id;
    u16 itemId;

    if (sStorage->boxOption != OPTION_MOVE_ITEMS)
        return;

    id = GetItemIconIdxByPosition(cursorArea, cursorPos);
    itemId = ITEM_NONE;
    SetItemIconAffineAnim(id, ITEM_ANIM_PICK_UP);
    SetItemIconCallback(id, ITEM_CB_TO_HAND, cursorArea, cursorPos);
    SetItemIconPosition(id, CURSOR_AREA_IN_HAND, 0);
    if (cursorArea == CURSOR_AREA_IN_BOX)
    {
        SetCurrentBoxMonData(cursorPos, MON_DATA_HELD_ITEM, &itemId);
<<<<<<< HEAD
        SetBoxMonIconObjMode(cursorPos, 1);
        SetMonFormPSS(&gPokemonStoragePtr->boxes[StorageGetCurrentBox()][cursorPos]);
=======
        SetBoxMonIconObjMode(cursorPos, ST_OAM_OBJ_BLEND);
>>>>>>> 9e24fe6e
    }
    else
    {
        struct Pokemon *mon = &gPlayerParty[cursorPos];
        SetMonData(&gPlayerParty[cursorPos], MON_DATA_HELD_ITEM, &itemId);
<<<<<<< HEAD
        SetPartyMonIconObjMode(cursorPos, 1);
        SetMonFormPSS(&mon->box);
=======
        SetPartyMonIconObjMode(cursorPos, ST_OAM_OBJ_BLEND);
>>>>>>> 9e24fe6e
    }

    sStorage->movingItemId = sStorage->displayMonItemId;
}

static void InitItemIconInCursor(u16 itemId)
{
    const u32 *tiles = GetItemIconPic(itemId);
    const u32 *pal = GetItemIconPalette(itemId);
    u8 id = GetNewItemIconIdx();
    LoadItemIconGfx(id, tiles, pal);
    SetItemIconAffineAnim(id, ITEM_ANIM_LARGE);
    SetItemIconCallback(id, ITEM_CB_TO_HAND, CURSOR_AREA_IN_BOX, 0);
    SetItemIconPosition(id, CURSOR_AREA_IN_HAND, 0);
    SetItemIconActive(id, TRUE);
    sStorage->movingItemId = itemId;
}

static void SwapItemsWithMon(u8 cursorArea, u8 cursorPos)
{
    u8 id;
    u16 itemId;

    if (sStorage->boxOption != OPTION_MOVE_ITEMS)
        return;

    id = GetItemIconIdxByPosition(cursorArea, cursorPos);
    SetItemIconAffineAnim(id, ITEM_ANIM_PICK_UP);
    SetItemIconCallback(id, ITEM_CB_SWAP_TO_HAND, CURSOR_AREA_IN_HAND, 0);
    if (cursorArea == CURSOR_AREA_IN_BOX)
    {
        itemId = GetCurrentBoxMonData(cursorPos, MON_DATA_HELD_ITEM);
        SetCurrentBoxMonData(cursorPos, MON_DATA_HELD_ITEM, &sStorage->movingItemId);
        sStorage->movingItemId = itemId;
        SetMonFormPSS(&gPokemonStoragePtr->boxes[StorageGetCurrentBox()][cursorPos]);
    }
    else
    {
        struct Pokemon *mon = &gPlayerParty[cursorPos];
        itemId = GetMonData(&gPlayerParty[cursorPos], MON_DATA_HELD_ITEM);
        SetMonData(&gPlayerParty[cursorPos], MON_DATA_HELD_ITEM, &sStorage->movingItemId);
        sStorage->movingItemId = itemId;
        SetMonFormPSS(&mon->box);
    }

    id = GetItemIconIdxByPosition(CURSOR_AREA_IN_HAND, 0);
    SetItemIconAffineAnim(id, ITEM_ANIM_PUT_DOWN);
    SetItemIconCallback(id, ITEM_CB_SWAP_TO_MON, cursorArea, cursorPos);
}

static void GiveItemToMon(u8 cursorArea, u8 cursorPos)
{
    u8 id;

    if (sStorage->boxOption != OPTION_MOVE_ITEMS)
        return;

    id = GetItemIconIdxByPosition(CURSOR_AREA_IN_HAND, 0);
    SetItemIconAffineAnim(id, ITEM_ANIM_PUT_DOWN);
    SetItemIconCallback(id, ITEM_CB_TO_MON, cursorArea, cursorPos);
    if (cursorArea == CURSOR_AREA_IN_BOX)
    {
        SetCurrentBoxMonData(cursorPos, MON_DATA_HELD_ITEM, &sStorage->movingItemId);
<<<<<<< HEAD
        SetBoxMonIconObjMode(cursorPos, 0);
        SetMonFormPSS(&gPokemonStoragePtr->boxes[StorageGetCurrentBox()][cursorPos]);
=======
        SetBoxMonIconObjMode(cursorPos, ST_OAM_OBJ_NORMAL);
>>>>>>> 9e24fe6e
    }
    else
    {
        struct Pokemon *mon = &gPlayerParty[cursorPos];
        SetMonData(&gPlayerParty[cursorPos], MON_DATA_HELD_ITEM, &sStorage->movingItemId);
<<<<<<< HEAD
        SetPartyMonIconObjMode(cursorPos, 0);
        SetMonFormPSS(&mon->box);
=======
        SetPartyMonIconObjMode(cursorPos, ST_OAM_OBJ_NORMAL);
>>>>>>> 9e24fe6e
    }
}

static void MoveItemFromMonToBag(u8 cursorArea, u8 cursorPos)
{
    u8 id;
    u16 itemId;

    if (sStorage->boxOption != OPTION_MOVE_ITEMS)
        return;

    itemId = ITEM_NONE;
    id = GetItemIconIdxByPosition(cursorArea, cursorPos);
    SetItemIconAffineAnim(id, ITEM_ANIM_DISAPPEAR);
    SetItemIconCallback(id, ITEM_CB_WAIT_ANIM, cursorArea, cursorPos);
    if (cursorArea == CURSOR_AREA_IN_BOX)
    {
        SetCurrentBoxMonData(cursorPos, MON_DATA_HELD_ITEM, &itemId);
<<<<<<< HEAD
        SetBoxMonIconObjMode(cursorPos, 1);
        SetMonFormPSS(&gPokemonStoragePtr->boxes[StorageGetCurrentBox()][cursorPos]);
=======
        SetBoxMonIconObjMode(cursorPos, ST_OAM_OBJ_BLEND);
>>>>>>> 9e24fe6e
    }
    else
    {
        struct Pokemon *mon = &gPlayerParty[cursorPos];
        SetMonData(&gPlayerParty[cursorPos], MON_DATA_HELD_ITEM, &itemId);
<<<<<<< HEAD
        SetPartyMonIconObjMode(cursorPos, 1);
        SetMonFormPSS(&mon->box);
=======
        SetPartyMonIconObjMode(cursorPos, ST_OAM_OBJ_BLEND);
>>>>>>> 9e24fe6e
    }
}

static void MoveItemFromCursorToBag(void)
{
    if (sStorage->boxOption == OPTION_MOVE_ITEMS)
    {
        u8 id = GetItemIconIdxByPosition(CURSOR_AREA_IN_HAND, 0);
        SetItemIconAffineAnim(id, ITEM_ANIM_PUT_AWAY);
        SetItemIconCallback(id, ITEM_CB_WAIT_ANIM, CURSOR_AREA_IN_HAND, 0);
    }
}

// The party menu is being closed, if the cursor is on
// a Pokémon that has a held item make sure it slides
// up along with the closing menu.
static void MoveHeldItemWithPartyMenu(void)
{
    s32 i;

    if (sStorage->boxOption != OPTION_MOVE_ITEMS)
        return;

    for (i = 0; i < MAX_ITEM_ICONS; i++)
    {
        if (sStorage->itemIcons[i].active
         && sStorage->itemIcons[i].area == CURSOR_AREA_IN_PARTY)
            SetItemIconCallback(i, ITEM_CB_HIDE_PARTY, CURSOR_AREA_IN_HAND, 0);
    }
}

static bool8 IsItemIconAnimActive(void)
{
    s32 i;

    for (i = 0; i < MAX_ITEM_ICONS; i++)
    {
        if (sStorage->itemIcons[i].active)
        {
            if (!sStorage->itemIcons[i].sprite->affineAnimEnded
              && sStorage->itemIcons[i].sprite->affineAnimBeginning)
                return TRUE;
            if (sStorage->itemIcons[i].sprite->callback != SpriteCallbackDummy
             && sStorage->itemIcons[i].sprite->callback != SpriteCB_ItemIcon_SetPosToCursor)
                return TRUE;
        }
    }
    return FALSE;
}

static bool8 IsMovingItem(void)
{
    s32 i;

    if (sStorage->boxOption == OPTION_MOVE_ITEMS)
    {
        for (i = 0; i < MAX_ITEM_ICONS; i++)
        {
            if (sStorage->itemIcons[i].active
             && sStorage->itemIcons[i].area == CURSOR_AREA_IN_HAND)
                return TRUE;
        }
    }
    return FALSE;
}

static const u8 *GetMovingItemName(void)
{
    return ItemId_GetName(sStorage->movingItemId);
}

static u16 GetMovingItemId(void)
{
    return sStorage->movingItemId;
}

static u8 GetNewItemIconIdx(void)
{
    u8 i;

    for (i = 0; i < MAX_ITEM_ICONS; i++)
    {
        if (!sStorage->itemIcons[i].active)
        {
            sStorage->itemIcons[i].active = TRUE;
            return i;
        }
    }
    return MAX_ITEM_ICONS;
}

static bool32 IsItemIconAtPosition(u8 cursorArea, u8 cursorPos)
{
    s32 i;

    for (i = 0; i < MAX_ITEM_ICONS; i++)
    {
        if (sStorage->itemIcons[i].active
         && sStorage->itemIcons[i].area == cursorArea
         && sStorage->itemIcons[i].pos == cursorPos)
            return TRUE;
    }
    return FALSE;
}

static u8 GetItemIconIdxByPosition(u8 cursorArea, u8 cursorPos)
{
    u8 i;

    for (i = 0; i < MAX_ITEM_ICONS; i++)
    {
        if (sStorage->itemIcons[i].active
         && sStorage->itemIcons[i].area == cursorArea
         && sStorage->itemIcons[i].pos == cursorPos)
            return i;
    }
    return MAX_ITEM_ICONS;
}

static u8 GetItemIconIdxBySprite(struct Sprite *sprite)
{
    u8 i;

    for (i = 0; i < MAX_ITEM_ICONS; i++)
    {
        if (sStorage->itemIcons[i].active
         && sStorage->itemIcons[i].sprite == sprite)
            return i;
    }
    return MAX_ITEM_ICONS;
}

static void SetItemIconPosition(u8 id, u8 cursorArea, u8 cursorPos)
{
    u8 x, y;

    if (id >= MAX_ITEM_ICONS)
        return;

    switch (cursorArea)
    {
    case CURSOR_AREA_IN_BOX:
        x = cursorPos % IN_BOX_COLUMNS;
        y = cursorPos / IN_BOX_COLUMNS;
        sStorage->itemIcons[id].sprite->x = (24 * x) + 112;
        sStorage->itemIcons[id].sprite->y = (24 * y) + 56;
        sStorage->itemIcons[id].sprite->oam.priority = 2;
        break;
    case CURSOR_AREA_IN_PARTY:
        if (cursorPos == 0)
        {
            sStorage->itemIcons[id].sprite->x = 116;
            sStorage->itemIcons[id].sprite->y = 76;
        }
        else
        {
            sStorage->itemIcons[id].sprite->x = 164;
            sStorage->itemIcons[id].sprite->y = 24 * (cursorPos - 1) + 28;
        }
        sStorage->itemIcons[id].sprite->oam.priority = 1;
        break;
    }

    sStorage->itemIcons[id].area = cursorArea;
    sStorage->itemIcons[id].pos = cursorPos;
}

static void LoadItemIconGfx(u8 id, const u32 *itemTiles, const u32 *itemPal)
{
    s32 i;

    if (id >= MAX_ITEM_ICONS)
        return;

    CpuFastFill(0, sStorage->itemIconBuffer, 0x200);
    LZ77UnCompWram(itemTiles, sStorage->tileBuffer);
    for (i = 0; i < 3; i++)
        CpuFastCopy(&sStorage->tileBuffer[i * 0x60], &sStorage->itemIconBuffer[i * 0x80], 0x60);

    CpuFastCopy(sStorage->itemIconBuffer, sStorage->itemIcons[id].tiles, 0x200);
    LZ77UnCompWram(itemPal, sStorage->itemIconBuffer);
    LoadPalette(sStorage->itemIconBuffer, sStorage->itemIcons[id].palIndex, 0x20);
}

static void SetItemIconAffineAnim(u8 id, u8 animNum)
{
    if (id >= MAX_ITEM_ICONS)
        return;

    StartSpriteAffineAnim(sStorage->itemIcons[id].sprite, animNum);
}

#define sItemIconId data[0]
#define sState      data[0]
#define sCursorArea data[6]
#define sCursorPos  data[7]

static void SetItemIconCallback(u8 id, u8 callbackId, u8 cursorArea, u8 cursorPos)
{
    if (id >= MAX_ITEM_ICONS)
        return;

    switch (callbackId)
    {
    case ITEM_CB_WAIT_ANIM:
        sStorage->itemIcons[id].sprite->sItemIconId = id;
        sStorage->itemIcons[id].sprite->callback = SpriteCB_ItemIcon_WaitAnim;
        break;
    case ITEM_CB_TO_HAND:
        sStorage->itemIcons[id].sprite->sState = 0;
        sStorage->itemIcons[id].sprite->callback = SpriteCB_ItemIcon_ToHand;
        break;
    case ITEM_CB_TO_MON:
        sStorage->itemIcons[id].sprite->sState = 0;
        sStorage->itemIcons[id].sprite->sCursorArea = cursorArea;
        sStorage->itemIcons[id].sprite->sCursorPos = cursorPos;
        sStorage->itemIcons[id].sprite->callback = SpriteCB_ItemIcon_ToMon;
        break;
    case ITEM_CB_SWAP_TO_HAND:
        sStorage->itemIcons[id].sprite->sState = 0;
        sStorage->itemIcons[id].sprite->callback = SpriteCB_ItemIcon_SwapToHand;
        sStorage->itemIcons[id].sprite->sCursorArea = cursorArea;
        sStorage->itemIcons[id].sprite->sCursorPos = cursorPos;
        break;
    case ITEM_CB_SWAP_TO_MON:
        sStorage->itemIcons[id].sprite->sState = 0;
        sStorage->itemIcons[id].sprite->sCursorArea = cursorArea;
        sStorage->itemIcons[id].sprite->sCursorPos = cursorPos;
        sStorage->itemIcons[id].sprite->callback = SpriteCB_ItemIcon_SwapToMon;
        break;
    case ITEM_CB_HIDE_PARTY:
        // If cursor is on a Pokémon with a held item and
        // the player closes the party menu, have the held
        // item follow the Pokémon as the menu slides out
        sStorage->itemIcons[id].sprite->callback = SpriteCB_ItemIcon_HideParty;
        break;
    }
}

static void SetItemIconActive(u8 id, bool8 active)
{
    if (id >= MAX_ITEM_ICONS)
        return;

    sStorage->itemIcons[id].active = active;
    sStorage->itemIcons[id].sprite->invisible = (active == FALSE);
}

static const u32 *GetItemIconPic(u16 itemId)
{
    return GetItemIconPicOrPalette(itemId, 0);
}

static const u32 *GetItemIconPalette(u16 itemId)
{
    return GetItemIconPicOrPalette(itemId, 1);
}

static void PrintItemDescription(void)
{
    const u8 *description;

    if (IsMovingItem())
        description = ItemId_GetDescription(sStorage->movingItemId);
    else
        description = ItemId_GetDescription(sStorage->displayMonItemId);

    FillWindowPixelBuffer(WIN_ITEM_DESC, PIXEL_FILL(1));
    AddTextPrinterParameterized5(WIN_ITEM_DESC, FONT_NORMAL, description, 4, 0, 0, NULL, 0, 1);
}

static void InitItemInfoWindow(void)
{
    sStorage->itemInfoWindowOffset = 21;
    LoadBgTiles(0, sItemInfoFrame_Gfx, 0x80, 0x13A);
    DrawItemInfoWindow(0);
}

static bool8 UpdateItemInfoWindowSlideIn(void)
{
    s32 i, pos;

    if (sStorage->itemInfoWindowOffset == 0)
        return FALSE;

    sStorage->itemInfoWindowOffset--;
    pos = 21 - sStorage->itemInfoWindowOffset;
    for (i = 0; i < pos; i++)
        WriteSequenceToBgTilemapBuffer(0, GetBgAttribute(0, BG_ATTR_BASETILE) + 0x14 + sStorage->itemInfoWindowOffset + i, i, 13, 1, 7, 15, 21);

    DrawItemInfoWindow(pos);
    return (sStorage->itemInfoWindowOffset != 0);
}

static bool8 UpdateItemInfoWindowSlideOut(void)
{
    s32 i, pos;

    if (sStorage->itemInfoWindowOffset == 22)
        return FALSE;

    if (sStorage->itemInfoWindowOffset == 0)
        FillBgTilemapBufferRect(0, 0, 21, 12, 1, 9, 17);

    sStorage->itemInfoWindowOffset++;
    pos = 21 - sStorage->itemInfoWindowOffset;
    for (i = 0; i < pos; i++)
    {
        WriteSequenceToBgTilemapBuffer(0, GetBgAttribute(0, BG_ATTR_BASETILE) + 0x14 + sStorage->itemInfoWindowOffset + i, i, 13, 1, 7, 15, 21);
    }

    if (pos >= 0)
        DrawItemInfoWindow(pos);

    FillBgTilemapBufferRect(0, 0, pos + 1, 12, 1, 9, 0x11);
    ScheduleBgCopyTilemapToVram(0);
    return TRUE;
}

static void DrawItemInfoWindow(u32 x)
{
    if (x != 0)
    {
        FillBgTilemapBufferRect(0, 0x13A, 0, 0xC, x, 1, 0xFu);
        FillBgTilemapBufferRect(0, 0x93A, 0, 0x14, x, 1, 0xFu);
    }
    FillBgTilemapBufferRect(0, 0x13B, x, 0xD, 1, 7, 0xFu);
    FillBgTilemapBufferRect(0, 0x13C, x, 0xC, 1, 1, 0xFu);
    FillBgTilemapBufferRect(0, 0x13D, x, 0x14, 1, 1, 0xFu);
    ScheduleBgCopyTilemapToVram(0);
}

static void SpriteCB_ItemIcon_WaitAnim(struct Sprite *sprite)
{
    if (sprite->affineAnimEnded)
    {
        SetItemIconActive(sprite->sItemIconId, FALSE);
        sprite->callback = SpriteCallbackDummy;
    }
}

static void SpriteCB_ItemIcon_ToHand(struct Sprite *sprite)
{
    switch (sprite->sState)
    {
    case 0:
        sprite->data[1] = sprite->x << 4;
        sprite->data[2] = sprite->y << 4;
        sprite->data[3] = 10;
        sprite->data[4] = 21;
        sprite->data[5] = 0;
        sprite->sState++;
    case 1:
        sprite->data[1] -= sprite->data[3];
        sprite->data[2] -= sprite->data[4];
        sprite->x = sprite->data[1] >> 4;
        sprite->y = sprite->data[2] >> 4;
        if (++sprite->data[5] > 11)
            sprite->callback = SpriteCB_ItemIcon_SetPosToCursor;
        break;
    }
}

static void SpriteCB_ItemIcon_SetPosToCursor(struct Sprite *sprite)
{
    sprite->x = sStorage->cursorSprite->x + 4;
    sprite->y = sStorage->cursorSprite->y + sStorage->cursorSprite->y2 + 8;
    sprite->oam.priority = sStorage->cursorSprite->oam.priority;
}

static void SpriteCB_ItemIcon_ToMon(struct Sprite *sprite)
{
    switch (sprite->sState)
    {
    case 0:
        sprite->data[1] = sprite->x << 4;
        sprite->data[2] = sprite->y << 4;
        sprite->data[3] = 10;
        sprite->data[4] = 21;
        sprite->data[5] = 0;
        sprite->sState++;
    case 1:
        sprite->data[1] += sprite->data[3];
        sprite->data[2] += sprite->data[4];
        sprite->x = sprite->data[1] >> 4;
        sprite->y = sprite->data[2] >> 4;
        if (++sprite->data[5] > 11)
        {
            SetItemIconPosition(GetItemIconIdxBySprite(sprite), sprite->sCursorArea, sprite->sCursorPos);
            sprite->callback = SpriteCallbackDummy;
        }
        break;
    }
}

static void SpriteCB_ItemIcon_SwapToHand(struct Sprite *sprite)
{
    switch (sprite->sState)
    {
    case 0:
        sprite->data[1] = sprite->x << 4;
        sprite->data[2] = sprite->y << 4;
        sprite->data[3] = 10;
        sprite->data[4] = 21;
        sprite->data[5] = 0;
        sprite->sState++;
    case 1:
        sprite->data[1] -= sprite->data[3];
        sprite->data[2] -= sprite->data[4];
        sprite->x = sprite->data[1] >> 4;
        sprite->y = sprite->data[2] >> 4;
        sprite->x2 = gSineTable[sprite->data[5] * 8] >> 4;
        if (++sprite->data[5] > 11)
        {
            SetItemIconPosition(GetItemIconIdxBySprite(sprite), sprite->sCursorArea, sprite->sCursorPos);
            sprite->x2 = 0;
            sprite->callback = SpriteCB_ItemIcon_SetPosToCursor;
        }
        break;
    }
}

static void SpriteCB_ItemIcon_SwapToMon(struct Sprite *sprite)
{
    switch (sprite->sState)
    {
    case 0:
        sprite->data[1] = sprite->x << 4;
        sprite->data[2] = sprite->y << 4;
        sprite->data[3] = 10;
        sprite->data[4] = 21;
        sprite->data[5] = 0;
        sprite->sState++;
    case 1:
        sprite->data[1] += sprite->data[3];
        sprite->data[2] += sprite->data[4];
        sprite->x = sprite->data[1] >> 4;
        sprite->y = sprite->data[2] >> 4;
        sprite->x2 = -(gSineTable[sprite->data[5] * 8] >> 4);
        if (++sprite->data[5] > 11)
        {
            SetItemIconPosition(GetItemIconIdxBySprite(sprite), sprite->sCursorArea, sprite->sCursorPos);
            sprite->callback = SpriteCallbackDummy;
            sprite->x2 = 0;
        }
        break;
    }
}

static void SpriteCB_ItemIcon_HideParty(struct Sprite *sprite)
{
    sprite->y -= 8;
    if (sprite->y + sprite->y2 < -16)
    {
        sprite->callback = SpriteCallbackDummy;
        SetItemIconActive(GetItemIconIdxBySprite(sprite), FALSE);
    }
}

#undef sState
#undef sItemIconId
#undef sCursorArea
#undef sCursorPos


//------------------------------------------------------------------------------
//  SECTION: General utility
//------------------------------------------------------------------------------


// Unused, leftover from FRLG
static void BackupPokemonStorage(void/*struct PokemonStorage * dest*/)
{
    //*dest = *gPokemonStoragePtr;
}

// Unused, leftover from FRLG
static void RestorePokemonStorage(void/*struct PokemonStorage * src*/)
{
    //*gPokemonStoragePtr = *src;
}

// Functions here are general utility functions.
u8 StorageGetCurrentBox(void)
{
    return gPokemonStoragePtr->currentBox;
}

static void SetCurrentBox(u8 boxId)
{
    if (boxId < TOTAL_BOXES_COUNT)
        gPokemonStoragePtr->currentBox = boxId;
}

u32 GetBoxMonDataAt(u8 boxId, u8 boxPosition, s32 request)
{
    if (boxId < TOTAL_BOXES_COUNT && boxPosition < IN_BOX_COUNT)
        return GetBoxMonData(&gPokemonStoragePtr->boxes[boxId][boxPosition], request);
    else
        return 0;
}

void SetBoxMonDataAt(u8 boxId, u8 boxPosition, s32 request, const void *value)
{
    if (boxId < TOTAL_BOXES_COUNT && boxPosition < IN_BOX_COUNT)
        SetBoxMonData(&gPokemonStoragePtr->boxes[boxId][boxPosition], request, value);
}

u32 GetCurrentBoxMonData(u8 boxPosition, s32 request)
{
    return GetBoxMonDataAt(gPokemonStoragePtr->currentBox, boxPosition, request);
}

void SetCurrentBoxMonData(u8 boxPosition, s32 request, const void *value)
{
    SetBoxMonDataAt(gPokemonStoragePtr->currentBox, boxPosition, request, value);
}

void GetBoxMonNickAt(u8 boxId, u8 boxPosition, u8 *dst)
{
    if (boxId < TOTAL_BOXES_COUNT && boxPosition < IN_BOX_COUNT)
        GetBoxMonData(&gPokemonStoragePtr->boxes[boxId][boxPosition], MON_DATA_NICKNAME, dst);
    else
        *dst = EOS;
}

u32 GetBoxMonLevelAt(u8 boxId, u8 boxPosition)
{
    u32 lvl;

    if (boxId < TOTAL_BOXES_COUNT && boxPosition < IN_BOX_COUNT && GetBoxMonData(&gPokemonStoragePtr->boxes[boxId][boxPosition], MON_DATA_SANITY_HAS_SPECIES))
        lvl = GetLevelFromBoxMonExp(&gPokemonStoragePtr->boxes[boxId][boxPosition]);
#ifdef BUGFIX
    else
#endif
        lvl = 0;

    return lvl;
}

void SetBoxMonNickAt(u8 boxId, u8 boxPosition, const u8 *nick)
{
    if (boxId < TOTAL_BOXES_COUNT && boxPosition < IN_BOX_COUNT)
        SetBoxMonData(&gPokemonStoragePtr->boxes[boxId][boxPosition], MON_DATA_NICKNAME, nick);
}

u32 GetAndCopyBoxMonDataAt(u8 boxId, u8 boxPosition, s32 request, void *dst)
{
    if (boxId < TOTAL_BOXES_COUNT && boxPosition < IN_BOX_COUNT)
        return GetBoxMonData(&gPokemonStoragePtr->boxes[boxId][boxPosition], request, dst);
    else
        return 0;
}

void SetBoxMonAt(u8 boxId, u8 boxPosition, struct BoxPokemon *src)
{
    if (boxId < TOTAL_BOXES_COUNT && boxPosition < IN_BOX_COUNT)
        gPokemonStoragePtr->boxes[boxId][boxPosition] = *src;
}

void CopyBoxMonAt(u8 boxId, u8 boxPosition, struct BoxPokemon *dst)
{
    if (boxId < TOTAL_BOXES_COUNT && boxPosition < IN_BOX_COUNT)
        *dst = gPokemonStoragePtr->boxes[boxId][boxPosition];
}

void CreateBoxMonAt(u8 boxId, u8 boxPosition, u16 species, u8 level, u8 fixedIV, u8 hasFixedPersonality, u32 personality, u8 otIDType, u32 otID)
{
    if (boxId < TOTAL_BOXES_COUNT && boxPosition < IN_BOX_COUNT)
    {
        CreateBoxMon(&gPokemonStoragePtr->boxes[boxId][boxPosition],
                     species,
                     level,
                     fixedIV,
                     hasFixedPersonality, personality,
                     otIDType, otID);
    }
}

void ZeroBoxMonAt(u8 boxId, u8 boxPosition)
{
    if (boxId < TOTAL_BOXES_COUNT && boxPosition < IN_BOX_COUNT)
        ZeroBoxMonData(&gPokemonStoragePtr->boxes[boxId][boxPosition]);
}

void BoxMonAtToMon(u8 boxId, u8 boxPosition, struct Pokemon *dst)
{
    if (boxId < TOTAL_BOXES_COUNT && boxPosition < IN_BOX_COUNT)
        BoxMonToMon(&gPokemonStoragePtr->boxes[boxId][boxPosition], dst);
}

struct BoxPokemon *GetBoxedMonPtr(u8 boxId, u8 boxPosition)
{
    if (boxId < TOTAL_BOXES_COUNT && boxPosition < IN_BOX_COUNT)
        return &gPokemonStoragePtr->boxes[boxId][boxPosition];
    else
        return NULL;
}

u8 *GetBoxNamePtr(u8 boxId)
{
    if (boxId < TOTAL_BOXES_COUNT)
        return gPokemonStoragePtr->boxNames[boxId];
    else
        return NULL;
}

static u8 GetBoxWallpaper(u8 boxId)
{
    if (boxId < TOTAL_BOXES_COUNT)
        return gPokemonStoragePtr->boxWallpapers[boxId];
    else
        return 0;
}

static void SetBoxWallpaper(u8 boxId, u8 wallpaperId)
{
    if (boxId < TOTAL_BOXES_COUNT && wallpaperId < WALLPAPER_COUNT)
        gPokemonStoragePtr->boxWallpapers[boxId] = wallpaperId;
}

// For moving to the next Pokémon while viewing the summary screen
s16 AdvanceStorageMonIndex(struct BoxPokemon *boxMons, u8 currIndex, u8 maxIndex, u8 mode)
{
    s16 i;
    s16 direction = -1;

    if (mode == 0 || mode == 1)
        direction = 1;

    if (mode == 1 || mode == 3)
    {
        for (i = (s8)currIndex + direction; i >= 0 && i <= maxIndex; i += direction)
        {
            if (GetBoxMonData(&boxMons[i], MON_DATA_SPECIES) != SPECIES_NONE)
                return i;
        }
    }
    else
    {
        for (i = (s8)currIndex + direction; i >= 0 && i <= maxIndex; i += direction)
        {
            if (GetBoxMonData(&boxMons[i], MON_DATA_SPECIES) != SPECIES_NONE
                && !GetBoxMonData(&boxMons[i], MON_DATA_IS_EGG))
                return i;
        }
    }

    return -1;
}

bool8 CheckFreePokemonStorageSpace(void)
{
    s32 i, j;

    for (i = 0; i < TOTAL_BOXES_COUNT; i++)
    {
        for (j = 0; j < IN_BOX_COUNT; j++)
        {
            if (!GetBoxMonData(&gPokemonStoragePtr->boxes[i][j], MON_DATA_SANITY_HAS_SPECIES))
                return TRUE;
        }
    }

    return FALSE;
}

bool32 CheckBoxMonSanityAt(u32 boxId, u32 boxPosition)
{
    if (boxId < TOTAL_BOXES_COUNT
        && boxPosition < IN_BOX_COUNT
        && GetBoxMonData(&gPokemonStoragePtr->boxes[boxId][boxPosition], MON_DATA_SANITY_HAS_SPECIES)
        && !GetBoxMonData(&gPokemonStoragePtr->boxes[boxId][boxPosition], MON_DATA_SANITY_IS_EGG)
        && !GetBoxMonData(&gPokemonStoragePtr->boxes[boxId][boxPosition], MON_DATA_SANITY_IS_BAD_EGG))
        return TRUE;
    else
        return FALSE;
}

u32 CountStorageNonEggMons(void)
{
    s32 i, j;
    u32 count = 0;

    for (i = 0; i < TOTAL_BOXES_COUNT; i++)
    {
        for (j = 0; j < IN_BOX_COUNT; j++)
        {
            if (GetBoxMonData(&gPokemonStoragePtr->boxes[i][j], MON_DATA_SANITY_HAS_SPECIES)
                && !GetBoxMonData(&gPokemonStoragePtr->boxes[i][j], MON_DATA_SANITY_IS_EGG))
                count++;
        }
    }

    return count;
}

u32 CountAllStorageMons(void)
{
    s32 i, j;
    u32 count = 0;

    for (i = 0; i < TOTAL_BOXES_COUNT; i++)
    {
        for (j = 0; j < IN_BOX_COUNT; j++)
        {
            if (GetBoxMonData(&gPokemonStoragePtr->boxes[i][j], MON_DATA_SANITY_HAS_SPECIES)
                || GetBoxMonData(&gPokemonStoragePtr->boxes[i][j], MON_DATA_SANITY_IS_EGG))
                count++;
        }
    }

    return count;
}

bool32 AnyStorageMonWithMove(u16 moveId)
{
    u16 moves[] = {moveId, MOVES_COUNT};
    s32 i, j;

    for (i = 0; i < TOTAL_BOXES_COUNT; i++)
    {
        for (j = 0; j < IN_BOX_COUNT; j++)
        {
            if (GetBoxMonData(&gPokemonStoragePtr->boxes[i][j], MON_DATA_SANITY_HAS_SPECIES)
                && !GetBoxMonData(&gPokemonStoragePtr->boxes[i][j], MON_DATA_SANITY_IS_EGG)
                && GetBoxMonData(&gPokemonStoragePtr->boxes[i][j], MON_DATA_KNOWN_MOVES, (u8 *)moves))
                return TRUE;
        }
    }

    return FALSE;
}


//------------------------------------------------------------------------------
//  SECTION: Walda
//------------------------------------------------------------------------------


void ResetWaldaWallpaper(void)
{
    gSaveBlock1Ptr->waldaPhrase.iconId = 0;
    gSaveBlock1Ptr->waldaPhrase.patternId = 0;
    gSaveBlock1Ptr->waldaPhrase.patternUnlocked = FALSE;
    gSaveBlock1Ptr->waldaPhrase.colors[0] = RGB(21, 25, 30);
    gSaveBlock1Ptr->waldaPhrase.colors[1] = RGB(6, 12, 24);
    gSaveBlock1Ptr->waldaPhrase.text[0] = EOS;
}

void SetWaldaWallpaperLockedOrUnlocked(bool32 unlocked)
{
    gSaveBlock1Ptr->waldaPhrase.patternUnlocked = unlocked;
}

bool32 IsWaldaWallpaperUnlocked(void)
{
    return gSaveBlock1Ptr->waldaPhrase.patternUnlocked;
}

u32 GetWaldaWallpaperPatternId(void)
{
    return gSaveBlock1Ptr->waldaPhrase.patternId;
}

void SetWaldaWallpaperPatternId(u8 id)
{
    if (id < ARRAY_COUNT(sWaldaWallpapers))
        gSaveBlock1Ptr->waldaPhrase.patternId = id;
}

u32 GetWaldaWallpaperIconId(void)
{
    return gSaveBlock1Ptr->waldaPhrase.iconId;
}

void SetWaldaWallpaperIconId(u8 id)
{
    if (id < ARRAY_COUNT(sWaldaWallpaperIcons))
        gSaveBlock1Ptr->waldaPhrase.iconId = id;
}

u16 *GetWaldaWallpaperColorsPtr(void)
{
    return gSaveBlock1Ptr->waldaPhrase.colors;
}

void SetWaldaWallpaperColors(u16 color1, u16 color2)
{
    gSaveBlock1Ptr->waldaPhrase.colors[0] = color1;
    gSaveBlock1Ptr->waldaPhrase.colors[1] = color2;
}

u8 *GetWaldaPhrasePtr(void)
{
    return gSaveBlock1Ptr->waldaPhrase.text;
}

void SetWaldaPhrase(const u8 *src)
{
    StringCopy(gSaveBlock1Ptr->waldaPhrase.text, src);
}

bool32 IsWaldaPhraseEmpty(void)
{
    return (gSaveBlock1Ptr->waldaPhrase.text[0] == EOS);
}


//------------------------------------------------------------------------------
//  SECTION: TilemapUtil
//
//  Handles 3 particular tilemaps in a somewhat unusual way.
//  For example, while the cursor is on the Close Box button it flashes between
//  two states alternately. Both these states are their own part of the same
//  tilemap that's always present. The utility shifts the tilemap up and down
//  to show/hide the states, and limits the view with a rectangle that only
//  reveals one at a time.
//  Each tilemap is tracked with a TILEMAPID that can be used to reference it.
//------------------------------------------------------------------------------


struct TilemapUtil_RectData
{
    s16 x;
    s16 y;
    u16 width;
    u16 height;
    s16 destX;
    s16 destY;
};

struct TilemapUtil
{
    struct TilemapUtil_RectData prev; // Only read in unused function
    struct TilemapUtil_RectData cur;
    const void *savedTilemap; // Only written in unused function
    const void *tilemap;
    u16 altWidth;
    u16 altHeight; // Never read
    u16 width;
    u16 height; // Never read
    u16 rowSize; // Never read
    u8 tileSize;
    u8 bg;
    bool8 active;
};

EWRAM_DATA static struct TilemapUtil *sTilemapUtil = NULL;
EWRAM_DATA static u16 sNumTilemapUtilIds = 0;

static void TilemapUtil_Init(u8 count)
{
    u16 i;

    sTilemapUtil = Alloc(sizeof(*sTilemapUtil) * count);
    sNumTilemapUtilIds = (sTilemapUtil == NULL) ? 0 : count;
    for (i = 0; i < sNumTilemapUtilIds; i++)
    {
        sTilemapUtil[i].savedTilemap = NULL;
        sTilemapUtil[i].active = FALSE;
    }
}

static void TilemapUtil_Free(void)
{
    Free(sTilemapUtil);
}

// Unused
static void TilemapUtil_UpdateAll(void)
{
    s32 i;

    for (i = 0; i < sNumTilemapUtilIds; i++)
    {
        if (sTilemapUtil[i].active == TRUE)
            TilemapUtil_Update(i);
    }
}

struct
{
    u16 width;
    u16 height;
} static const sTilemapDimensions[][4] =
{
    [BG_TYPE_NORMAL] = {
        { 256,  256},
        { 512,  256},
        { 256,  512},
        { 512,  512},
    },
    [BG_TYPE_AFFINE] = {
        { 128,  128},
        { 256,  256},
        { 512,  512},
        {1024, 1024},
    },
};

static void TilemapUtil_SetMap(u8 id, u8 bg, const void *tilemap, u16 width, u16 height)
{
    u16 bgScreenSize, bgType;

    if (id >= sNumTilemapUtilIds)
        return;

    sTilemapUtil[id].savedTilemap = NULL;
    sTilemapUtil[id].tilemap = tilemap;
    sTilemapUtil[id].bg = bg;
    sTilemapUtil[id].width = width;
    sTilemapUtil[id].height = height;

    bgScreenSize = GetBgAttribute(bg, BG_ATTR_SCREENSIZE);
    bgType = GetBgAttribute(bg, BG_ATTR_TYPE);
    sTilemapUtil[id].altWidth = sTilemapDimensions[bgType][bgScreenSize].width;
    sTilemapUtil[id].altHeight = sTilemapDimensions[bgType][bgScreenSize].height;
    if (bgType != BG_TYPE_NORMAL)
        sTilemapUtil[id].tileSize = 1;
    else
        sTilemapUtil[id].tileSize = 2;

    sTilemapUtil[id].rowSize = sTilemapUtil[id].tileSize * width;
    sTilemapUtil[id].cur.width = width;
    sTilemapUtil[id].cur.height = height;
    sTilemapUtil[id].cur.x = 0;
    sTilemapUtil[id].cur.y = 0;
    sTilemapUtil[id].cur.destX = 0;
    sTilemapUtil[id].cur.destY = 0;
    sTilemapUtil[id].prev = sTilemapUtil[id].cur;
    sTilemapUtil[id].active = TRUE;
}

// Unused
static void TilemapUtil_SetSavedMap(u8 id, const void *tilemap)
{
    if (id >= sNumTilemapUtilIds)
        return;

    sTilemapUtil[id].savedTilemap = tilemap;
    sTilemapUtil[id].active = TRUE;
}

static void TilemapUtil_SetPos(u8 id, u16 x, u16 y)
{
    if (id >= sNumTilemapUtilIds)
        return;

    sTilemapUtil[id].cur.destX = x;
    sTilemapUtil[id].cur.destY = y;
    sTilemapUtil[id].active = TRUE;
}

static void TilemapUtil_SetRect(u8 id, u16 x, u16 y, u16 width, u16 height)
{
    if (id >= sNumTilemapUtilIds)
        return;

    sTilemapUtil[id].cur.x = x;
    sTilemapUtil[id].cur.y = y;
    sTilemapUtil[id].cur.width = width;
    sTilemapUtil[id].cur.height = height;
    sTilemapUtil[id].active = TRUE;
}

static void TilemapUtil_Move(u8 id, u8 mode, s8 val)
{
    if (id >= sNumTilemapUtilIds)
        return;

    switch (mode)
    {
    case 0:
        sTilemapUtil[id].cur.destX += val;
        sTilemapUtil[id].cur.width -= val;
        break;
    case 1:
        sTilemapUtil[id].cur.x += val;
        sTilemapUtil[id].cur.width += val;
        break;
    case 2:
        sTilemapUtil[id].cur.destY += val;
        sTilemapUtil[id].cur.height -= val;
        break;
    case 3:
        sTilemapUtil[id].cur.y -= val;
        sTilemapUtil[id].cur.height += val;
        break;
    case 4:
        sTilemapUtil[id].cur.destX += val;
        break;
    case 5:
        sTilemapUtil[id].cur.destY += val;
        break;
    }

    sTilemapUtil[id].active = TRUE;
}

static void TilemapUtil_Update(u8 id)
{
    if (id >= sNumTilemapUtilIds)
        return;

    if (sTilemapUtil[id].savedTilemap != NULL)
        TilemapUtil_DrawPrev(id); // Never called, above always FALSE

    TilemapUtil_Draw(id);
    sTilemapUtil[id].prev = sTilemapUtil[id].cur;
}

static void TilemapUtil_DrawPrev(u8 id)
{
    s32 i;
    u32 adder = sTilemapUtil[id].tileSize * sTilemapUtil[id].altWidth;
    const void *tiles = (sTilemapUtil[id].savedTilemap + (adder * sTilemapUtil[id].prev.destY))
                      + (sTilemapUtil[id].tileSize * sTilemapUtil[id].prev.destX);

    for (i = 0; i < sTilemapUtil[id].prev.height; i++)
    {
        CopyToBgTilemapBufferRect(sTilemapUtil[id].bg,
                                  tiles,
                                  sTilemapUtil[id].prev.destX,
                                  sTilemapUtil[id].prev.destY + i,
                                  sTilemapUtil[id].prev.width,
                                  1);
        tiles += adder;
    }
}

static void TilemapUtil_Draw(u8 id)
{
    s32 i;
    u32 adder = sTilemapUtil[id].tileSize * sTilemapUtil[id].width;
    const void *tiles = (sTilemapUtil[id].tilemap + (adder * sTilemapUtil[id].cur.y))
                      + (sTilemapUtil[id].tileSize * sTilemapUtil[id].cur.x);

    for (i = 0; i < sTilemapUtil[id].cur.height; i++)
    {
        CopyToBgTilemapBufferRect(sTilemapUtil[id].bg,
                                  tiles,
                                  sTilemapUtil[id].cur.destX,
                                  sTilemapUtil[id].cur.destY + i,
                                  sTilemapUtil[id].cur.width,
                                  1);
        tiles += adder;
    }
}


//------------------------------------------------------------------------------
//  SECTION: UnkUtil
//
//  Some data transfer utility that goes functionally unused.
//  It gets initialized with UnkUtil_Init, and run every vblank in Pokémon
//  Storage with UnkUtil_Run, but neither of the Add functions are ever used,
//  so UnkUtil_Run performs no actions.
//------------------------------------------------------------------------------


EWRAM_DATA static struct UnkUtil *sUnkUtil = NULL;

static void UnkUtil_Init(struct UnkUtil *util, struct UnkUtilData *data, u32 max)
{
    sUnkUtil = util;
    util->data = data;
    util->max = max;
    util->numActive = 0;
}

static void UnkUtil_Run(void)
{
    u16 i;
    if (sUnkUtil->numActive)
    {
        for (i = 0; i < sUnkUtil->numActive; i++)
        {
            struct UnkUtilData *data = &sUnkUtil->data[i];
            data->func(data);
        }
        sUnkUtil->numActive = 0;
    }
}

// Unused
static bool8 UnkUtil_CpuAdd(u8 *dest, u16 dLeft, u16 dTop, const u8 *src, u16 sLeft, u16 sTop, u16 width, u16 height, u16 unkArg)
{
    struct UnkUtilData *data;

    if (sUnkUtil->numActive >= sUnkUtil->max)
        return FALSE;

    data = &sUnkUtil->data[sUnkUtil->numActive++];
    data->size = width * 2;
    data->dest = dest + 2 * (dTop * 32 + dLeft);
    data->src = src + 2 * (sTop * unkArg + sLeft);
    data->height = height;
    data->unk = unkArg;
    data->func = UnkUtil_CpuRun;
    return TRUE;
}

// Functionally unused
static void UnkUtil_CpuRun(struct UnkUtilData *data)
{
    u16 i;

    for (i = 0; i < data->height; i++)
    {
        CpuCopy16(data->src, data->dest, data->size);
        data->dest += 64;
        data->src += data->unk * 2;
    }
}

// Unused
static bool8 UnkUtil_DmaAdd(void *dest, u16 dLeft, u16 dTop, u16 width, u16 height)
{
    struct UnkUtilData *data;

    if (sUnkUtil->numActive >= sUnkUtil->max)
        return FALSE;

    data = &sUnkUtil->data[sUnkUtil->numActive++];
    data->size = width * 2;
    data->dest = dest + (dTop * 32 + dLeft) * 2;
    data->height = height;
    data->func = UnkUtil_DmaRun;
    return TRUE;
}

// Functionally unused
static void UnkUtil_DmaRun(struct UnkUtilData *data)
{
    u16 i;

    for (i = 0; i < data->height; i++)
    {
        Dma3FillLarge16_(0, data->dest, data->size);
        data->dest += 64;
    }
}

void UpdateSpeciesSpritePSS(struct BoxPokemon *boxMon)
{
    u16 species = GetBoxMonData(boxMon, MON_DATA_SPECIES);
    u32 otId = GetBoxMonData(boxMon, MON_DATA_OT_ID);
    u32 pid = GetBoxMonData(boxMon, MON_DATA_PERSONALITY);

    // Update front sprite
    sStorage->displayMonSpecies = species;
    sStorage->displayMonPalette = GetMonSpritePalFromSpeciesAndPersonality(species, otId, pid);
    if (!sJustOpenedBag)
    {
        LoadDisplayMonGfx(species, pid);
        StartDisplayMonMosaicEffect();

        // Recreate icon sprite
        if (sInPartyMenu)
        {
            DestroyAllPartyMonIcons();
            CreatePartyMonsSprites(TRUE);
        }
        else
        {
            DestroyBoxMonIcon(sStorage->boxMonsSprites[sCursorPosition]);
            CreateBoxMonIconAtPos(sCursorPosition);
            SetBoxMonIconObjMode(sCursorPosition, GetMonData(boxMon, MON_DATA_HELD_ITEM) == ITEM_NONE);
        }
    }
    sJustOpenedBag = FALSE;
}<|MERGE_RESOLUTION|>--- conflicted
+++ resolved
@@ -8880,23 +8880,15 @@
     if (cursorArea == CURSOR_AREA_IN_BOX)
     {
         SetCurrentBoxMonData(cursorPos, MON_DATA_HELD_ITEM, &itemId);
-<<<<<<< HEAD
-        SetBoxMonIconObjMode(cursorPos, 1);
+        SetBoxMonIconObjMode(cursorPos, ST_OAM_OBJ_BLEND);
         SetMonFormPSS(&gPokemonStoragePtr->boxes[StorageGetCurrentBox()][cursorPos]);
-=======
-        SetBoxMonIconObjMode(cursorPos, ST_OAM_OBJ_BLEND);
->>>>>>> 9e24fe6e
     }
     else
     {
         struct Pokemon *mon = &gPlayerParty[cursorPos];
         SetMonData(&gPlayerParty[cursorPos], MON_DATA_HELD_ITEM, &itemId);
-<<<<<<< HEAD
-        SetPartyMonIconObjMode(cursorPos, 1);
+        SetPartyMonIconObjMode(cursorPos, ST_OAM_OBJ_BLEND);
         SetMonFormPSS(&mon->box);
-=======
-        SetPartyMonIconObjMode(cursorPos, ST_OAM_OBJ_BLEND);
->>>>>>> 9e24fe6e
     }
 
     sStorage->movingItemId = sStorage->displayMonItemId;
@@ -8960,23 +8952,15 @@
     if (cursorArea == CURSOR_AREA_IN_BOX)
     {
         SetCurrentBoxMonData(cursorPos, MON_DATA_HELD_ITEM, &sStorage->movingItemId);
-<<<<<<< HEAD
-        SetBoxMonIconObjMode(cursorPos, 0);
+        SetBoxMonIconObjMode(cursorPos, ST_OAM_OBJ_NORMAL);
         SetMonFormPSS(&gPokemonStoragePtr->boxes[StorageGetCurrentBox()][cursorPos]);
-=======
-        SetBoxMonIconObjMode(cursorPos, ST_OAM_OBJ_NORMAL);
->>>>>>> 9e24fe6e
     }
     else
     {
         struct Pokemon *mon = &gPlayerParty[cursorPos];
         SetMonData(&gPlayerParty[cursorPos], MON_DATA_HELD_ITEM, &sStorage->movingItemId);
-<<<<<<< HEAD
-        SetPartyMonIconObjMode(cursorPos, 0);
+        SetPartyMonIconObjMode(cursorPos, ST_OAM_OBJ_NORMAL);
         SetMonFormPSS(&mon->box);
-=======
-        SetPartyMonIconObjMode(cursorPos, ST_OAM_OBJ_NORMAL);
->>>>>>> 9e24fe6e
     }
 }
 
@@ -8995,23 +8979,15 @@
     if (cursorArea == CURSOR_AREA_IN_BOX)
     {
         SetCurrentBoxMonData(cursorPos, MON_DATA_HELD_ITEM, &itemId);
-<<<<<<< HEAD
-        SetBoxMonIconObjMode(cursorPos, 1);
+        SetBoxMonIconObjMode(cursorPos, ST_OAM_OBJ_BLEND);
         SetMonFormPSS(&gPokemonStoragePtr->boxes[StorageGetCurrentBox()][cursorPos]);
-=======
-        SetBoxMonIconObjMode(cursorPos, ST_OAM_OBJ_BLEND);
->>>>>>> 9e24fe6e
     }
     else
     {
         struct Pokemon *mon = &gPlayerParty[cursorPos];
         SetMonData(&gPlayerParty[cursorPos], MON_DATA_HELD_ITEM, &itemId);
-<<<<<<< HEAD
-        SetPartyMonIconObjMode(cursorPos, 1);
+        SetPartyMonIconObjMode(cursorPos, ST_OAM_OBJ_BLEND);
         SetMonFormPSS(&mon->box);
-=======
-        SetPartyMonIconObjMode(cursorPos, ST_OAM_OBJ_BLEND);
->>>>>>> 9e24fe6e
     }
 }
 
