--- conflicted
+++ resolved
@@ -718,27 +718,21 @@
 static const u8 sText_StrongWindsDissipated[] = _("The mysterious strong winds\nhave dissipated!{PAUSE 64}");
 static const u8 sText_MysteriousAirCurrentBlowsOn[] = _("The mysterious air current\nblows on regardless!");
 static const u8 sText_AttackWeakenedByStrongWinds[] = _("The mysterious strong winds\nweakened the attack!");
-<<<<<<< HEAD
-static const u8 sText_SwappedAbilities[] = _("{B_DEF_NAME_WITH_PREFIX} swapped Abilities\nwith its target!");
-
-const u8 *const gBattleStringsTable[BATTLESTRINGS_COUNT] =
-{
-    [STRINGID_SWAPPEDABILITIES - 12] = sText_SwappedAbilities,
-=======
 static const u8 sText_StuffCheeksCantSelect[] = _("Stuff Cheeks cannot be\nselected without a Berry!\p");
 static const u8 sText_PkmnRevertedToPrimal[] = _("{B_ATK_NAME_WITH_PREFIX}'s Primal Reversion!\nIt reverted to its primal form!");
 static const u8 sText_ButPokemonCantUseTheMove[] = _("But {B_ATK_NAME_WITH_PREFIX} can't\nuse the move!");
 static const u8 sText_ButHoopaCantUseIt[] = _("But Hoopa can't use it\nthe way it is now!");
 static const u8 sText_BrokeThroughProtection[] = _("It broke through the\n{B_DEF_NAME_WITH_PREFIX}'s protection!");
+static const u8 sText_SwappedAbilities[] = _("{B_DEF_NAME_WITH_PREFIX} swapped Abilities\nwith its target!");
 
 const u8 *const gBattleStringsTable[BATTLESTRINGS_COUNT] =
 {
+    [STRINGID_SWAPPEDABILITIES - 12] = sText_SwappedAbilities,
     [STRINGID_BROKETHROUGHPROTECTION - 12] = sText_BrokeThroughProtection,
     [STRINGID_BUTPOKEMONCANTUSETHEMOVE - 12] = sText_ButPokemonCantUseTheMove,
     [STRINGID_BUTHOOPACANTUSEIT - 12] = sText_ButHoopaCantUseIt,
     [STRINGID_PKMNREVERTEDTOPRIMAL - 12] = sText_PkmnRevertedToPrimal,
     [STRINGID_STUFFCHEEKSCANTSELECT - 12] = sText_StuffCheeksCantSelect,
->>>>>>> 34e966fd
     [STRINGID_ATTACKWEAKENEDBSTRONGWINDS - 12] = sText_AttackWeakenedByStrongWinds,
     [STRINGID_MYSTERIOUSAIRCURRENTBLOWSON - 12] = sText_MysteriousAirCurrentBlowsOn,
     [STRINGID_STRONGWINDSDISSIPATED - 12] = sText_StrongWindsDissipated,
