--- conflicted
+++ resolved
@@ -2643,13 +2643,8 @@
     gLastUsedItem = gBattleMsgDataPtr->lastItem;
     gLastUsedAbility = gBattleMsgDataPtr->lastAbility;
     gBattleScripting.battler = gBattleMsgDataPtr->scrActive;
-<<<<<<< HEAD
-    gBattleStruct->field_52 = gBattleMsgDataPtr->unk1605E;
+    gBattleStruct->scriptPartyIdx = gBattleMsgDataPtr->bakScriptPartyIdx;
     gBattleStruct->hpScale = gBattleMsgDataPtr->hpScale;
-=======
-    *(&gBattleStruct->scriptPartyIdx) = gBattleMsgDataPtr->bakScriptPartyIdx;
-    *(&gBattleStruct->hpScale) = gBattleMsgDataPtr->hpScale;
->>>>>>> ff53a553
     gPotentialItemEffectBattler = gBattleMsgDataPtr->itemEffectBattler;
     gBattleStruct->stringMoveType = gBattleMsgDataPtr->moveType;
 
@@ -3396,7 +3391,6 @@
                 }
                 break;
             case B_TXT_26: // ?
-<<<<<<< HEAD
                 if (GetBattlerSide(gBattleScripting.battler) != B_SIDE_PLAYER)
                 {
                     if (gBattleTypeFlags & BATTLE_TYPE_TRAINER)
@@ -3409,17 +3403,14 @@
                         dstID++;
                         toCpy++;
                     }
-                    GetMonData(&gEnemyParty[gBattleStruct->field_52], MON_DATA_NICKNAME, text);
+                    GetMonData(&gEnemyParty[gBattleStruct->scriptPartyIdx], MON_DATA_NICKNAME, text);
                 }
                 else
                 {
-                    GetMonData(&gPlayerParty[gBattleStruct->field_52], MON_DATA_NICKNAME, text);
+                    GetMonData(&gPlayerParty[gBattleStruct->scriptPartyIdx], MON_DATA_NICKNAME, text);
                 }
                 StringGet_Nickname(text);
                 toCpy = text;
-=======
-                HANDLE_NICKNAME_STRING_CASE(gBattleScripting.battler, *(&gBattleStruct->scriptPartyIdx))
->>>>>>> ff53a553
                 break;
             case B_TXT_PC_CREATOR_NAME: // lanette pc
                 if (FlagGet(FLAG_SYS_PC_LANETTE))
