--- conflicted
+++ resolved
@@ -436,7 +436,7 @@
 static const u8 sText_Accuracy[] = _("accuracy");
 static const u8 sText_Evasiveness[] = _("evasiveness");
 
-const u8 * const gStatNamesTable[NUM_BATTLE_STATS] =
+const u8 *const gStatNamesTable[NUM_BATTLE_STATS] =
 {
     gText_HP3, gText_Attack, gText_Defense,
     gText_Speed, gText_SpAtk, gText_SpDef,
@@ -449,7 +449,7 @@
 static const u8 sText_PokeblockWasTooBitter[] = _("was too bitter!");
 static const u8 sText_PokeblockWasTooSour[] = _("was too sour!");
 
-const u8 * const gPokeblockWasTooXStringTable[FLAVOR_COUNT] =
+const u8 *const gPokeblockWasTooXStringTable[FLAVOR_COUNT] =
 {
     [FLAVOR_SPICY]  = sText_PokeblockWasTooSpicy,
     [FLAVOR_DRY]    = sText_PokeblockWasTooDry,
@@ -1856,7 +1856,7 @@
 const u8 gText_BattleSwitchWhich5[] = _("-");
 
 // Unused
-static const u8 * const sStatNamesTable2[] =
+static const u8 *const sStatNamesTable2[] =
 {
     gText_HP3, gText_SpAtk, gText_Attack,
     gText_SpDef, gText_Defense, gText_Speed
@@ -1969,7 +1969,7 @@
 static const u8 sText_TiedOpponentByReferee[] = _("{B_PLAYER_MON1_NAME} tied the opponent\n{B_OPPONENT_MON1_NAME} in a REFEREE's decision!");
 static const u8 sText_RefCommenceBattle[] = _("REFEREE: {B_PLAYER_MON1_NAME} VS {B_OPPONENT_MON1_NAME}!\nCommence battling!");
 
-const u8 * const gRefereeStringsTable[] =
+const u8 *const gRefereeStringsTable[] =
 {
     [B_MSG_REF_NOTHING_IS_DECIDED] = sText_RefIfNothingIsDecided,
     [B_MSG_REF_THATS_IT]           = sText_RefThatsIt,
@@ -2627,11 +2627,7 @@
     s32 i;
     const u8 *stringPtr = NULL;
 
-<<<<<<< HEAD
-    gBattleMsgDataPtr = (struct BattleMsgData*)(&gBattleResources->bufferA[gActiveBattler][4]);
-=======
-    gBattleMsgDataPtr = (struct BattleMsgData *)(&gBattleBufferA[gActiveBattler][4]);
->>>>>>> 898ec580
+    gBattleMsgDataPtr = (struct BattleMsgData *)(&gBattleResources->bufferA[gActiveBattler][4]);
     gLastUsedItem = gBattleMsgDataPtr->lastItem;
     gLastUsedAbility = gBattleMsgDataPtr->lastAbility;
     gBattleScripting.battler = gBattleMsgDataPtr->scrActive;
@@ -3881,11 +3877,7 @@
 
 void SetPpNumbersPaletteInMoveSelection(void)
 {
-<<<<<<< HEAD
-    struct ChooseMoveStruct *chooseMoveStruct = (struct ChooseMoveStruct*)(&gBattleResources->bufferA[gActiveBattler][4]);
-=======
-    struct ChooseMoveStruct *chooseMoveStruct = (struct ChooseMoveStruct *)(&gBattleBufferA[gActiveBattler][4]);
->>>>>>> 898ec580
+    struct ChooseMoveStruct *chooseMoveStruct = (struct ChooseMoveStruct *)(&gBattleResources->bufferA[gActiveBattler][4]);
     const u16 *palPtr = gPPTextPalette;
     u8 var = GetCurrentPpToMaxPpState(chooseMoveStruct->currentPp[gMoveSelectionCursor[gActiveBattler]],
                          chooseMoveStruct->maxPp[gMoveSelectionCursor[gActiveBattler]]);
