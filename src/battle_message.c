#include "global.h"
#include "battle.h"
#include "battle_anim.h"
#include "battle_controllers.h"
#include "battle_message.h"
#include "battle_setup.h"
#include "battle_tower.h"
#include "data.h"
#include "event_data.h"
#include "frontier_util.h"
#include "international_string_util.h"
#include "item.h"
#include "link.h"
#include "menu.h"
#include "palette.h"
#include "recorded_battle.h"
#include "string_util.h"
#include "strings.h"
#include "text.h"
#include "trainer_hill.h"
#include "window.h"
#include "constants/abilities.h"
#include "constants/battle_dome.h"
#include "constants/battle_string_ids.h"
#include "constants/berry.h"
#include "constants/frontier_util.h"
#include "constants/items.h"
#include "constants/moves.h"
#include "constants/species.h"
#include "constants/trainers.h"
#include "constants/trainer_hill.h"
#include "constants/weather.h"

struct BattleWindowText
{
    u8 fillValue;
    u8 fontId;
    u8 x;
    u8 y;
    u8 letterSpacing;
    u8 lineSpacing;
    u8 speed;
    u8 fgColor;
    u8 bgColor;
    u8 shadowColor;
};

extern const u16 gUnknown_08D85620[];

// this file's functions
static void ChooseMoveUsedParticle(u8 *textPtr);
static void ChooseTypeOfMoveUsedString(u8 *dst);
static void ExpandBattleTextBuffPlaceholders(const u8 *src, u8 *dst);

// EWRAM vars
static EWRAM_DATA u16 sBattlerAbilities[MAX_BATTLERS_COUNT] = {0};
EWRAM_DATA struct BattleMsgData *gBattleMsgDataPtr = NULL;

// const rom data
// todo: make some of those names less vague: attacker/target vs pkmn, etc.

static const u8 sText_Trainer1LoseText[] = _("{B_TRAINER1_LOSE_TEXT}");
static const u8 sText_PkmnGainedEXP[] = _("{B_BUFF1} gained{B_BUFF2}\n{B_BUFF3} EXP. Points!\p");
static const u8 sText_EmptyString4[] = _("");
static const u8 sText_ABoosted[] = _(" a boosted");
static const u8 sText_PkmnGrewToLv[] = _("{B_BUFF1} grew to\nLV. {B_BUFF2}!{WAIT_SE}\p");
static const u8 sText_PkmnLearnedMove[] = _("{B_BUFF1} learned\n{B_BUFF2}!{WAIT_SE}\p");
static const u8 sText_TryToLearnMove1[] = _("{B_BUFF1} is trying to\nlearn {B_BUFF2}.\p");
static const u8 sText_TryToLearnMove2[] = _("But, {B_BUFF1} can't learn\nmore than four moves.\p");
static const u8 sText_TryToLearnMove3[] = _("Delete a move to make\nroom for {B_BUFF2}?");
static const u8 sText_PkmnForgotMove[] = _("{B_BUFF1} forgot\n{B_BUFF2}.\p");
static const u8 sText_StopLearningMove[] = _("{PAUSE 32}Stop learning\n{B_BUFF2}?");
static const u8 sText_DidNotLearnMove[] = _("{B_BUFF1} did not learn\n{B_BUFF2}.\p");
static const u8 sText_UseNextPkmn[] = _("Use next POKéMON?");
static const u8 sText_AttackMissed[] = _("{B_ATK_NAME_WITH_PREFIX}'s\nattack missed!");
static const u8 sText_PkmnProtectedItself[] = _("{B_DEF_NAME_WITH_PREFIX}\nprotected itself!");
static const u8 sText_AvoidedDamage[] = _("{B_DEF_NAME_WITH_PREFIX} avoided\ndamage with {B_DEF_ABILITY}!");
static const u8 sText_PkmnMakesGroundMiss[] = _("{B_DEF_NAME_WITH_PREFIX} makes GROUND\nmoves miss with {B_DEF_ABILITY}!");
static const u8 sText_PkmnAvoidedAttack[] = _("{B_DEF_NAME_WITH_PREFIX} avoided\nthe attack!");
static const u8 sText_ItDoesntAffect[] = _("It doesn't affect\n{B_DEF_NAME_WITH_PREFIX}…");
static const u8 sText_AttackerFainted[] = _("{B_ATK_NAME_WITH_PREFIX}\nfainted!\p");
static const u8 sText_TargetFainted[] = _("{B_DEF_NAME_WITH_PREFIX}\nfainted!\p");
static const u8 sText_PlayerGotMoney[] = _("{B_PLAYER_NAME} got ¥{B_BUFF1}\nfor winning!\p");
static const u8 sText_PlayerWhiteout[] = _("{B_PLAYER_NAME} is out of\nusable POKéMON!\p");
static const u8 sText_PlayerWhiteout2[] = _("{B_PLAYER_NAME} whited out!{PAUSE_UNTIL_PRESS}");
static const u8 sText_PreventsEscape[] = _("{B_SCR_ACTIVE_NAME_WITH_PREFIX} prevents\nescape with {B_SCR_ACTIVE_ABILITY}!\p");
static const u8 sText_CantEscape2[] = _("Can't escape!\p");
static const u8 sText_AttackerCantEscape[] = _("{B_ATK_NAME_WITH_PREFIX} can't escape!");
static const u8 sText_HitXTimes[] = _("Hit {B_BUFF1} time(s)!");
static const u8 sText_PkmnFellAsleep[] = _("{B_EFF_NAME_WITH_PREFIX}\nfell asleep!");
static const u8 sText_PkmnMadeSleep[] = _("{B_SCR_ACTIVE_NAME_WITH_PREFIX}'s {B_SCR_ACTIVE_ABILITY}\nmade {B_EFF_NAME_WITH_PREFIX} sleep!");
static const u8 sText_PkmnAlreadyAsleep[] = _("{B_DEF_NAME_WITH_PREFIX} is\nalready asleep!");
static const u8 sText_PkmnAlreadyAsleep2[] = _("{B_ATK_NAME_WITH_PREFIX} is\nalready asleep!");
static const u8 sText_PkmnWasntAffected[] = _("{B_DEF_NAME_WITH_PREFIX}\nwasn't affected!");
static const u8 sText_PkmnWasPoisoned[] = _("{B_EFF_NAME_WITH_PREFIX}\nwas poisoned!");
static const u8 sText_PkmnPoisonedBy[] = _("{B_EFF_NAME_WITH_PREFIX} was poisoned by\n{B_SCR_ACTIVE_NAME_WITH_PREFIX}'s {B_BUFF1}!");
static const u8 sText_PkmnHurtByPoison[] = _("{B_ATK_NAME_WITH_PREFIX} is hurt\nby poison!");
static const u8 sText_PkmnAlreadyPoisoned[] = _("{B_DEF_NAME_WITH_PREFIX} is already\npoisoned.");
static const u8 sText_PkmnBadlyPoisoned[] = _("{B_EFF_NAME_WITH_PREFIX} is badly\npoisoned!");
static const u8 sText_PkmnEnergyDrained[] = _("{B_DEF_NAME_WITH_PREFIX} had its\nenergy drained!");
static const u8 sText_PkmnWasBurned[] = _("{B_EFF_NAME_WITH_PREFIX} was burned!");
static const u8 sText_PkmnBurnedBy[] = _("{B_SCR_ACTIVE_NAME_WITH_PREFIX}'s {B_SCR_ACTIVE_ABILITY}\nburned {B_EFF_NAME_WITH_PREFIX}!");
static const u8 sText_PkmnHurtByBurn[] = _("{B_ATK_NAME_WITH_PREFIX} is hurt\nby its burn!");
static const u8 sText_PkmnAlreadyHasBurn[] = _("{B_DEF_NAME_WITH_PREFIX} already\nhas a burn.");
static const u8 sText_PkmnWasFrozen[] = _("{B_EFF_NAME_WITH_PREFIX} was\nfrozen solid!");
static const u8 sText_PkmnFrozenBy[] = _("{B_SCR_ACTIVE_NAME_WITH_PREFIX}'s {B_SCR_ACTIVE_ABILITY}\nfroze {B_EFF_NAME_WITH_PREFIX} solid!");
static const u8 sText_PkmnIsFrozen[] = _("{B_ATK_NAME_WITH_PREFIX} is\nfrozen solid!");
static const u8 sText_PkmnWasDefrosted[] = _("{B_DEF_NAME_WITH_PREFIX} was\ndefrosted!");
static const u8 sText_PkmnWasDefrosted2[] = _("{B_ATK_NAME_WITH_PREFIX} was\ndefrosted!");
static const u8 sText_PkmnWasDefrostedBy[] = _("{B_ATK_NAME_WITH_PREFIX} was\ndefrosted by {B_CURRENT_MOVE}!");
static const u8 sText_PkmnWasParalyzed[] = _("{B_EFF_NAME_WITH_PREFIX} is paralyzed!\nIt may be unable to move!");
static const u8 sText_PkmnWasParalyzedBy[] = _("{B_SCR_ACTIVE_NAME_WITH_PREFIX}'s {B_SCR_ACTIVE_ABILITY}\nparalyzed {B_EFF_NAME_WITH_PREFIX}!\lIt may be unable to move!");
static const u8 sText_PkmnIsParalyzed[] = _("{B_ATK_NAME_WITH_PREFIX} is paralyzed!\nIt can't move!");
static const u8 sText_PkmnIsAlreadyParalyzed[] = _("{B_DEF_NAME_WITH_PREFIX} is\nalready paralyzed!");
static const u8 sText_PkmnHealedParalysis[] = _("{B_DEF_NAME_WITH_PREFIX} was\nhealed of paralysis!");
static const u8 sText_PkmnDreamEaten[] = _("{B_DEF_NAME_WITH_PREFIX}'s\ndream was eaten!");
static const u8 sText_StatsWontIncrease[] = _("{B_ATK_NAME_WITH_PREFIX}'s {B_BUFF1}\nwon't go higher!");
static const u8 sText_StatsWontDecrease[] = _("{B_DEF_NAME_WITH_PREFIX}'s {B_BUFF1}\nwon't go lower!");
static const u8 sText_TeamStoppedWorking[] = _("Your team's {B_BUFF1}\nstopped working!");
static const u8 sText_FoeStoppedWorking[] = _("The foe's {B_BUFF1}\nstopped working!");
static const u8 sText_PkmnIsConfused[] = _("{B_ATK_NAME_WITH_PREFIX} is\nconfused!");
static const u8 sText_PkmnHealedConfusion[] = _("{B_ATK_NAME_WITH_PREFIX} snapped\nout of confusion!");
static const u8 sText_PkmnWasConfused[] = _("{B_EFF_NAME_WITH_PREFIX} became\nconfused!");
static const u8 sText_PkmnAlreadyConfused[] = _("{B_DEF_NAME_WITH_PREFIX} is\nalready confused!");
static const u8 sText_PkmnFellInLove[] = _("{B_DEF_NAME_WITH_PREFIX}\nfell in love!");
static const u8 sText_PkmnInLove[] = _("{B_ATK_NAME_WITH_PREFIX} is in love\nwith {B_SCR_ACTIVE_NAME_WITH_PREFIX}!");
static const u8 sText_PkmnImmobilizedByLove[] = _("{B_ATK_NAME_WITH_PREFIX} is\nimmobilized by love!");
static const u8 sText_PkmnBlownAway[] = _("{B_DEF_NAME_WITH_PREFIX} was\nblown away!");
static const u8 sText_PkmnChangedType[] = _("{B_ATK_NAME_WITH_PREFIX} transformed\ninto the {B_BUFF1} type!");
static const u8 sText_PkmnFlinched[] = _("{B_ATK_NAME_WITH_PREFIX} flinched!");
static const u8 sText_PkmnRegainedHealth[] = _("{B_DEF_NAME_WITH_PREFIX} regained\nhealth!");
static const u8 sText_PkmnHPFull[] = _("{B_DEF_NAME_WITH_PREFIX}'s\nHP is full!");
static const u8 sText_PkmnRaisedSpDef[] = _("{B_ATK_PREFIX2}'s {B_CURRENT_MOVE}\nraised SP. DEF!");
static const u8 sText_PkmnRaisedSpDefALittle[] = _("{B_ATK_PREFIX2}'s {B_CURRENT_MOVE}\nraised SP. DEF a little!");
static const u8 sText_PkmnRaisedDef[] = _("{B_ATK_PREFIX2}'s {B_CURRENT_MOVE}\nraised DEFENSE!");
static const u8 sText_PkmnRaisedDefALittle[] = _("{B_ATK_PREFIX2}'s {B_CURRENT_MOVE}\nraised DEFENSE a little!");
static const u8 sText_PkmnCoveredByVeil[] = _("{B_ATK_PREFIX2}'s party is covered\nby a veil!");
static const u8 sText_PkmnUsedSafeguard[] = _("{B_DEF_NAME_WITH_PREFIX}'s party is protected\nby SAFEGUARD!");
static const u8 sText_PkmnSafeguardExpired[] = _("{B_ATK_PREFIX3}'s party is no longer\nprotected by SAFEGUARD!");
static const u8 sText_PkmnWentToSleep[] = _("{B_ATK_NAME_WITH_PREFIX} went\nto sleep!");
static const u8 sText_PkmnSleptHealthy[] = _("{B_ATK_NAME_WITH_PREFIX} slept and\nbecame healthy!");
static const u8 sText_PkmnWhippedWhirlwind[] = _("{B_ATK_NAME_WITH_PREFIX} whipped\nup a whirlwind!");
static const u8 sText_PkmnTookSunlight[] = _("{B_ATK_NAME_WITH_PREFIX} took\nin sunlight!");
static const u8 sText_PkmnLoweredHead[] = _("{B_ATK_NAME_WITH_PREFIX} lowered\nits head!");
static const u8 sText_PkmnIsGlowing[] = _("{B_ATK_NAME_WITH_PREFIX} is glowing!");
static const u8 sText_PkmnFlewHigh[] = _("{B_ATK_NAME_WITH_PREFIX} flew\nup high!");
static const u8 sText_PkmnDugHole[] = _("{B_ATK_NAME_WITH_PREFIX} dug a hole!");
static const u8 sText_PkmnHidUnderwater[] = _("{B_ATK_NAME_WITH_PREFIX} hid\nunderwater!");
static const u8 sText_PkmnSprangUp[] = _("{B_ATK_NAME_WITH_PREFIX} sprang up!");
static const u8 sText_PkmnSqueezedByBind[] = _("{B_DEF_NAME_WITH_PREFIX} was squeezed by\n{B_ATK_NAME_WITH_PREFIX}'s BIND!");
static const u8 sText_PkmnTrappedInVortex[] = _("{B_DEF_NAME_WITH_PREFIX} was trapped\nin the vortex!");
static const u8 sText_PkmnTrappedBySandTomb[] = _("{B_DEF_NAME_WITH_PREFIX} was trapped\nby SAND TOMB!");
static const u8 sText_PkmnWrappedBy[] = _("{B_DEF_NAME_WITH_PREFIX} was WRAPPED by\n{B_ATK_NAME_WITH_PREFIX}!");
static const u8 sText_PkmnClamped[] = _("{B_ATK_NAME_WITH_PREFIX} CLAMPED\n{B_DEF_NAME_WITH_PREFIX}!");
static const u8 sText_PkmnHurtBy[] = _("{B_ATK_NAME_WITH_PREFIX} is hurt\nby {B_BUFF1}!");
static const u8 sText_PkmnFreedFrom[] = _("{B_ATK_NAME_WITH_PREFIX} was freed\nfrom {B_BUFF1}!");
static const u8 sText_PkmnCrashed[] = _("{B_ATK_NAME_WITH_PREFIX} kept going\nand crashed!");
const u8 gText_PkmnShroudedInMist[] = _("{B_ATK_PREFIX2} became\nshrouded in MIST!");
static const u8 sText_PkmnProtectedByMist[] = _("{B_SCR_ACTIVE_NAME_WITH_PREFIX} is protected\nby MIST!");
const u8 gText_PkmnGettingPumped[] = _("{B_ATK_NAME_WITH_PREFIX} is getting\npumped!");
static const u8 sText_PkmnHitWithRecoil[] = _("{B_ATK_NAME_WITH_PREFIX} is hit\nwith recoil!");
static const u8 sText_PkmnProtectedItself2[] = _("{B_ATK_NAME_WITH_PREFIX} protected\nitself!");
static const u8 sText_PkmnBuffetedBySandstorm[] = _("{B_ATK_NAME_WITH_PREFIX} is buffeted\nby the sandstorm!");
static const u8 sText_PkmnPeltedByHail[] = _("{B_ATK_NAME_WITH_PREFIX} is pelted\nby HAIL!");
static const u8 sText_PkmnsXWoreOff[] = _("{B_ATK_PREFIX1}'s {B_BUFF1}\nwore off!");
static const u8 sText_PkmnSeeded[] = _("{B_DEF_NAME_WITH_PREFIX} was seeded!");
static const u8 sText_PkmnEvadedAttack[] = _("{B_DEF_NAME_WITH_PREFIX} evaded\nthe attack!");
static const u8 sText_PkmnSappedByLeechSeed[] = _("{B_ATK_NAME_WITH_PREFIX}'s health is\nsapped by LEECH SEED!");
static const u8 sText_PkmnFastAsleep[] = _("{B_ATK_NAME_WITH_PREFIX} is fast\nasleep.");
static const u8 sText_PkmnWokeUp[] = _("{B_ATK_NAME_WITH_PREFIX} woke up!");
static const u8 sText_PkmnUproarKeptAwake[] = _("But {B_SCR_ACTIVE_NAME_WITH_PREFIX}'s UPROAR\nkept it awake!");
static const u8 sText_PkmnWokeUpInUproar[] = _("{B_ATK_NAME_WITH_PREFIX} woke up\nin the UPROAR!");
static const u8 sText_PkmnCausedUproar[] = _("{B_ATK_NAME_WITH_PREFIX} caused\nan UPROAR!");
static const u8 sText_PkmnMakingUproar[] = _("{B_ATK_NAME_WITH_PREFIX} is making\nan UPROAR!");
static const u8 sText_PkmnCalmedDown[] = _("{B_ATK_NAME_WITH_PREFIX} calmed down.");
static const u8 sText_PkmnCantSleepInUproar[] = _("But {B_DEF_NAME_WITH_PREFIX} can't\nsleep in an UPROAR!");
static const u8 sText_PkmnStockpiled[] = _("{B_ATK_NAME_WITH_PREFIX} STOCKPILED\n{B_BUFF1}!");
static const u8 sText_PkmnCantStockpile[] = _("{B_ATK_NAME_WITH_PREFIX} can't\nSTOCKPILE any more!");
static const u8 sText_PkmnCantSleepInUproar2[] = _("But {B_DEF_NAME_WITH_PREFIX} can't\nsleep in an UPROAR!");
static const u8 sText_UproarKeptPkmnAwake[] = _("But the UPROAR kept\n{B_DEF_NAME_WITH_PREFIX} awake!");
static const u8 sText_PkmnStayedAwakeUsing[] = _("{B_DEF_NAME_WITH_PREFIX} stayed awake\nusing its {B_DEF_ABILITY}!");
static const u8 sText_PkmnStoringEnergy[] = _("{B_ATK_NAME_WITH_PREFIX} is storing\nenergy!");
static const u8 sText_PkmnUnleashedEnergy[] = _("{B_ATK_NAME_WITH_PREFIX} unleashed\nenergy!");
static const u8 sText_PkmnFatigueConfusion[] = _("{B_ATK_NAME_WITH_PREFIX} became\nconfused due to fatigue!");
static const u8 sText_PkmnPickedUpItem[] = _("{B_PLAYER_NAME} picked up\n¥{B_BUFF1}!\p");
static const u8 sText_PkmnUnaffected[] = _("{B_DEF_NAME_WITH_PREFIX} is\nunaffected!");
static const u8 sText_PkmnTransformedInto[] = _("{B_ATK_NAME_WITH_PREFIX} transformed\ninto {B_BUFF1}!");
static const u8 sText_PkmnMadeSubstitute[] = _("{B_ATK_NAME_WITH_PREFIX} made\na SUBSTITUTE!");
static const u8 sText_PkmnHasSubstitute[] = _("{B_ATK_NAME_WITH_PREFIX} already\nhas a SUBSTITUTE!");
static const u8 sText_SubstituteDamaged[] = _("The SUBSTITUTE took damage\nfor {B_DEF_NAME_WITH_PREFIX}!\p");
static const u8 sText_PkmnSubstituteFaded[] = _("{B_DEF_NAME_WITH_PREFIX}'s\nSUBSTITUTE faded!\p");
static const u8 sText_PkmnMustRecharge[] = _("{B_ATK_NAME_WITH_PREFIX} must\nrecharge!");
static const u8 sText_PkmnRageBuilding[] = _("{B_DEF_NAME_WITH_PREFIX}'s RAGE\nis building!");
static const u8 sText_PkmnMoveWasDisabled[] = _("{B_DEF_NAME_WITH_PREFIX}'s {B_BUFF1}\nwas disabled!");
static const u8 sText_PkmnMoveDisabledNoMore[] = _("{B_ATK_NAME_WITH_PREFIX} is disabled\nno more!");
static const u8 sText_PkmnGotEncore[] = _("{B_DEF_NAME_WITH_PREFIX} got\nan ENCORE!");
static const u8 sText_PkmnEncoreEnded[] = _("{B_ATK_NAME_WITH_PREFIX}'s ENCORE\nended!");
static const u8 sText_PkmnTookAim[] = _("{B_ATK_NAME_WITH_PREFIX} took aim\nat {B_DEF_NAME_WITH_PREFIX}!");
static const u8 sText_PkmnSketchedMove[] = _("{B_ATK_NAME_WITH_PREFIX} SKETCHED\n{B_BUFF1}!");
static const u8 sText_PkmnTryingToTakeFoe[] = _("{B_ATK_NAME_WITH_PREFIX} is trying\nto take its foe with it!");
static const u8 sText_PkmnTookFoe[] = _("{B_DEF_NAME_WITH_PREFIX} took\n{B_ATK_NAME_WITH_PREFIX} with it!");
static const u8 sText_PkmnReducedPP[] = _("Reduced {B_DEF_NAME_WITH_PREFIX}'s\n{B_BUFF1} by {B_BUFF2}!");
static const u8 sText_PkmnStoleItem[] = _("{B_ATK_NAME_WITH_PREFIX} stole\n{B_DEF_NAME_WITH_PREFIX}'s {B_LAST_ITEM}!");
static const u8 sText_TargetCantEscapeNow[] = _("{B_DEF_NAME_WITH_PREFIX} can't\nescape now!");
static const u8 sText_PkmnFellIntoNightmare[] = _("{B_DEF_NAME_WITH_PREFIX} fell into\na NIGHTMARE!");
static const u8 sText_PkmnLockedInNightmare[] = _("{B_ATK_NAME_WITH_PREFIX} is locked\nin a NIGHTMARE!");
static const u8 sText_PkmnLaidCurse[] = _("{B_ATK_NAME_WITH_PREFIX} cut its own HP and\nlaid a CURSE on {B_DEF_NAME_WITH_PREFIX}!");
static const u8 sText_PkmnAfflictedByCurse[] = _("{B_ATK_NAME_WITH_PREFIX} is afflicted\nby the CURSE!");
static const u8 sText_SpikesScattered[] = _("SPIKES were scattered all around\nthe opponent's side!");
static const u8 sText_PkmnHurtBySpikes[] = _("{B_SCR_ACTIVE_NAME_WITH_PREFIX} is hurt\nby SPIKES!");
static const u8 sText_PkmnIdentified[] = _("{B_ATK_NAME_WITH_PREFIX} identified\n{B_DEF_NAME_WITH_PREFIX}!");
static const u8 sText_PkmnPerishCountFell[] = _("{B_ATK_NAME_WITH_PREFIX}'s PERISH count\nfell to {B_BUFF1}!");
static const u8 sText_PkmnBracedItself[] = _("{B_ATK_NAME_WITH_PREFIX} braced\nitself!");
static const u8 sText_PkmnEnduredHit[] = _("{B_DEF_NAME_WITH_PREFIX} ENDURED\nthe hit!");
static const u8 sText_MagnitudeStrength[] = _("MAGNITUDE {B_BUFF1}!");
static const u8 sText_PkmnCutHPMaxedAttack[] = _("{B_ATK_NAME_WITH_PREFIX} cut its own HP\nand maximized ATTACK!");
static const u8 sText_PkmnCopiedStatChanges[] = _("{B_ATK_NAME_WITH_PREFIX} copied\n{B_DEF_NAME_WITH_PREFIX}'s stat changes!");
static const u8 sText_PkmnGotFree[] = _("{B_ATK_NAME_WITH_PREFIX} got free of\n{B_DEF_NAME_WITH_PREFIX}'s {B_BUFF1}!");
static const u8 sText_PkmnShedLeechSeed[] = _("{B_ATK_NAME_WITH_PREFIX} shed\nLEECH SEED!");
static const u8 sText_PkmnBlewAwaySpikes[] = _("{B_ATK_NAME_WITH_PREFIX} blew away\nSPIKES!");
static const u8 sText_PkmnFledFromBattle[] = _("{B_ATK_NAME_WITH_PREFIX} fled from\nbattle!");
static const u8 sText_PkmnForesawAttack[] = _("{B_ATK_NAME_WITH_PREFIX} foresaw\nan attack!");
static const u8 sText_PkmnTookAttack[] = _("{B_DEF_NAME_WITH_PREFIX} took the\n{B_BUFF1} attack!");
static const u8 sText_PkmnChoseXAsDestiny[] = _("{B_ATK_NAME_WITH_PREFIX} chose\n{B_CURRENT_MOVE} as its destiny!");
static const u8 sText_PkmnAttack[] = _("{B_BUFF1}'s attack!");
static const u8 sText_PkmnCenterAttention[] = _("{B_ATK_NAME_WITH_PREFIX} became the\ncenter of attention!");
static const u8 sText_PkmnChargingPower[] = _("{B_ATK_NAME_WITH_PREFIX} began\ncharging power!");
static const u8 sText_NaturePowerTurnedInto[] = _("NATURE POWER turned into\n{B_CURRENT_MOVE}!");
static const u8 sText_PkmnStatusNormal[] = _("{B_ATK_NAME_WITH_PREFIX}'s status\nreturned to normal!");
static const u8 sText_PkmnSubjectedToTorment[] = _("{B_DEF_NAME_WITH_PREFIX} was subjected\nto TORMENT!");
static const u8 sText_PkmnTighteningFocus[] = _("{B_ATK_NAME_WITH_PREFIX} is tightening\nits focus!");
static const u8 sText_PkmnFellForTaunt[] = _("{B_DEF_NAME_WITH_PREFIX} fell for\nthe Taunt!");
static const u8 sText_PkmnReadyToHelp[] = _("{B_ATK_NAME_WITH_PREFIX} is ready to\nhelp {B_DEF_NAME_WITH_PREFIX}!");
static const u8 sText_PkmnSwitchedItems[] = _("{B_ATK_NAME_WITH_PREFIX} switched\nitems with its opponent!");
static const u8 sText_PkmnObtainedX[] = _("{B_ATK_NAME_WITH_PREFIX} obtained\n{B_BUFF1}.");
static const u8 sText_PkmnObtainedX2[] = _("{B_DEF_NAME_WITH_PREFIX} obtained\n{B_BUFF2}.");
static const u8 sText_PkmnObtainedXYObtainedZ[] = _("{B_ATK_NAME_WITH_PREFIX} obtained\n{B_BUFF1}.\p{B_DEF_NAME_WITH_PREFIX} obtained\n{B_BUFF2}.");
static const u8 sText_PkmnCopiedFoe[] = _("{B_ATK_NAME_WITH_PREFIX} copied\n{B_DEF_NAME_WITH_PREFIX}'s {B_DEF_ABILITY}!");
static const u8 sText_PkmnMadeWish[] = _("{B_ATK_NAME_WITH_PREFIX} made a WISH!");
static const u8 sText_PkmnWishCameTrue[] = _("{B_BUFF1}'s WISH\ncame true!");
static const u8 sText_PkmnPlantedRoots[] = _("{B_ATK_NAME_WITH_PREFIX} planted its roots!");
static const u8 sText_PkmnAbsorbedNutrients[] = _("{B_ATK_NAME_WITH_PREFIX} absorbed\nnutrients with its roots!");
static const u8 sText_PkmnAnchoredItself[] = _("{B_DEF_NAME_WITH_PREFIX} anchored\nitself with its roots!");
static const u8 sText_PkmnWasMadeDrowsy[] = _("{B_ATK_NAME_WITH_PREFIX} made\n{B_DEF_NAME_WITH_PREFIX} drowsy!");
static const u8 sText_PkmnKnockedOff[] = _("{B_ATK_NAME_WITH_PREFIX} knocked off\n{B_DEF_NAME_WITH_PREFIX}'s {B_LAST_ITEM}!");
static const u8 sText_PkmnSwappedAbilities[] = _("{B_ATK_NAME_WITH_PREFIX} swapped abilities\nwith its opponent!");
static const u8 sText_PkmnSealedOpponentMove[] = _("{B_ATK_NAME_WITH_PREFIX} sealed the\nopponent's move(s)!");
static const u8 sText_PkmnWantsGrudge[] = _("{B_ATK_NAME_WITH_PREFIX} wants the\nopponent to bear a GRUDGE!");
static const u8 sText_PkmnLostPPGrudge[] = _("{B_ATK_NAME_WITH_PREFIX}'s {B_BUFF1} lost\nall its PP due to the GRUDGE!");
static const u8 sText_PkmnShroudedItself[] = _("{B_ATK_NAME_WITH_PREFIX} shrouded\nitself in {B_CURRENT_MOVE}!");
static const u8 sText_PkmnMoveBounced[] = _("{B_ATK_NAME_WITH_PREFIX}'s {B_CURRENT_MOVE}\nwas bounced back by MAGIC COAT!");
static const u8 sText_PkmnWaitsForTarget[] = _("{B_ATK_NAME_WITH_PREFIX} waits for a target\nto make a move!");
static const u8 sText_PkmnSnatchedMove[] = _("{B_DEF_NAME_WITH_PREFIX} SNATCHED\n{B_SCR_ACTIVE_NAME_WITH_PREFIX}'s move!");
static const u8 sText_ElectricityWeakened[] = _("Electricity's power was\nweakened!");
static const u8 sText_FireWeakened[] = _("Fire's power was\nweakened!");
static const u8 sText_XFoundOneY[] = _("{B_ATK_NAME_WITH_PREFIX} found\none {B_LAST_ITEM}!");
static const u8 sText_SoothingAroma[] = _("A soothing aroma wafted\nthrough the area!");
static const u8 sText_ItemsCantBeUsedNow[] = _("Items can't be used now.{PAUSE 64}");
static const u8 sText_ForXCommaYZ[] = _("For {B_SCR_ACTIVE_NAME_WITH_PREFIX},\n{B_LAST_ITEM} {B_BUFF1}");
static const u8 sText_PkmnUsedXToGetPumped[] = _("{B_SCR_ACTIVE_NAME_WITH_PREFIX} used\n{B_LAST_ITEM} to get pumped!");
static const u8 sText_PkmnLostFocus[] = _("{B_ATK_NAME_WITH_PREFIX} lost its\nfocus and couldn't move!");
static const u8 sText_PkmnWasDraggedOut[] = _("{B_DEF_NAME_WITH_PREFIX} was\ndragged out!\p");
static const u8 sText_TheWallShattered[] = _("The wall shattered!");
static const u8 sText_ButNoEffect[] = _("But it had no effect!");
static const u8 sText_PkmnHasNoMovesLeft[] = _("{B_ACTIVE_NAME_WITH_PREFIX} has no\nmoves left!\p");
static const u8 sText_PkmnMoveIsDisabled[] = _("{B_ACTIVE_NAME_WITH_PREFIX}'s {B_CURRENT_MOVE}\nis disabled!\p");
static const u8 sText_PkmnCantUseMoveTorment[] = _("{B_ACTIVE_NAME_WITH_PREFIX} can't use the same\nmove in a row due to the Torment!\p");
static const u8 sText_PkmnCantUseMoveTaunt[] = _("{B_ACTIVE_NAME_WITH_PREFIX} can't use\n{B_CURRENT_MOVE} after the Taunt!\p");
static const u8 sText_PkmnCantUseMoveSealed[] = _("{B_ACTIVE_NAME_WITH_PREFIX} can't use the\nsealed {B_CURRENT_MOVE}!\p");
static const u8 sText_PkmnCantUseMoveThroatChop[] = _("{B_ACTIVE_NAME_WITH_PREFIX} can't use\n{B_CURRENT_MOVE} due to Throat Chop!\p");
static const u8 sText_PkmnMadeItRain[] = _("{B_SCR_ACTIVE_NAME_WITH_PREFIX}'s {B_SCR_ACTIVE_ABILITY}\nmade it rain!");
static const u8 sText_PkmnRaisedSpeed[] = _("{B_SCR_ACTIVE_NAME_WITH_PREFIX}'s {B_SCR_ACTIVE_ABILITY}\nraised its SPEED!");
static const u8 sText_PkmnProtectedBy[] = _("{B_DEF_NAME_WITH_PREFIX} was protected\nby {B_DEF_ABILITY}!");
static const u8 sText_PkmnPreventsUsage[] = _("{B_DEF_NAME_WITH_PREFIX}'s {B_DEF_ABILITY}\nprevents {B_ATK_NAME_WITH_PREFIX}\lfrom using {B_CURRENT_MOVE}!");
static const u8 sText_PkmnRestoredHPUsing[] = _("{B_DEF_NAME_WITH_PREFIX} restored HP\nusing its {B_DEF_ABILITY}!");
static const u8 sText_PkmnsXMadeYUseless[] = _("{B_DEF_NAME_WITH_PREFIX}'s {B_DEF_ABILITY}\nmade {B_CURRENT_MOVE} useless!");
static const u8 sText_PkmnChangedTypeWith[] = _("{B_DEF_NAME_WITH_PREFIX}'s {B_DEF_ABILITY}\nmade it the {B_BUFF1} type!");
static const u8 sText_PkmnPreventsParalysisWith[] = _("{B_EFF_NAME_WITH_PREFIX}'s {B_DEF_ABILITY}\nprevents paralysis!");
static const u8 sText_PkmnPreventsRomanceWith[] = _("{B_DEF_NAME_WITH_PREFIX}'s {B_DEF_ABILITY}\nprevents romance!");
static const u8 sText_PkmnPreventsPoisoningWith[] = _("{B_EFF_NAME_WITH_PREFIX}'s {B_DEF_ABILITY}\nprevents poisoning!");
static const u8 sText_PkmnPreventsConfusionWith[] = _("{B_DEF_NAME_WITH_PREFIX}'s {B_DEF_ABILITY}\nprevents confusion!");
static const u8 sText_PkmnRaisedFirePowerWith[] = _("{B_DEF_NAME_WITH_PREFIX}'s {B_DEF_ABILITY}\nraised its FIRE power!");
static const u8 sText_PkmnAnchorsItselfWith[] = _("{B_DEF_NAME_WITH_PREFIX} anchors\nitself with {B_DEF_ABILITY}!");
static const u8 sText_PkmnCutsAttackWith[] = _("{B_SCR_ACTIVE_NAME_WITH_PREFIX}'s {B_SCR_ACTIVE_ABILITY}\ncuts {B_DEF_NAME_WITH_PREFIX}'s ATTACK!");
static const u8 sText_PkmnPreventsStatLossWith[] = _("{B_SCR_ACTIVE_NAME_WITH_PREFIX}'s {B_SCR_ACTIVE_ABILITY}\nprevents stat loss!");
static const u8 sText_PkmnHurtsWith[] = _("{B_ATK_NAME_WITH_PREFIX} was hurt by\n{B_DEF_NAME_WITH_PREFIX}'s {B_BUFF1}!");
static const u8 sText_PkmnTraced[] = _("{B_SCR_ACTIVE_NAME_WITH_PREFIX} TRACED\n{B_BUFF1}'s {B_BUFF2}!");
static const u8 sText_PkmnsXPreventsBurns[] = _("{B_EFF_NAME_WITH_PREFIX}'s {B_EFF_ABILITY}\nprevents burns!");
static const u8 sText_PkmnsXBlocksY[] = _("{B_DEF_NAME_WITH_PREFIX}'s {B_DEF_ABILITY}\nblocks {B_CURRENT_MOVE}!");
static const u8 sText_PkmnsXBlocksY2[] = _("{B_SCR_ACTIVE_NAME_WITH_PREFIX}'s {B_SCR_ACTIVE_ABILITY}\nblocks {B_CURRENT_MOVE}!");
static const u8 sText_PkmnsXRestoredHPALittle2[] = _("{B_ATK_NAME_WITH_PREFIX}'s {B_ATK_ABILITY}\nrestored its HP a little!");
static const u8 sText_PkmnsXWhippedUpSandstorm[] = _("{B_SCR_ACTIVE_NAME_WITH_PREFIX}'s {B_SCR_ACTIVE_ABILITY}\nwhipped up a sandstorm!");
static const u8 sText_PkmnsXIntensifiedSun[] = _("{B_SCR_ACTIVE_NAME_WITH_PREFIX}'s {B_SCR_ACTIVE_ABILITY}\nintensified the sun's rays!");
static const u8 sText_PkmnsXPreventsYLoss[] = _("{B_SCR_ACTIVE_NAME_WITH_PREFIX}'s {B_SCR_ACTIVE_ABILITY}\nprevents {B_BUFF1} loss!");
static const u8 sText_PkmnsXInfatuatedY[] = _("{B_DEF_NAME_WITH_PREFIX}'s {B_DEF_ABILITY}\ninfatuated {B_ATK_NAME_WITH_PREFIX}!");
static const u8 sText_PkmnsXMadeYIneffective[] = _("{B_DEF_NAME_WITH_PREFIX}'s {B_DEF_ABILITY}\nmade {B_CURRENT_MOVE} ineffective!");
static const u8 sText_PkmnsXCuredYProblem[] = _("{B_SCR_ACTIVE_NAME_WITH_PREFIX}'s {B_SCR_ACTIVE_ABILITY}\ncured its {B_BUFF1} problem!");
static const u8 sText_ItSuckedLiquidOoze[] = _("It sucked up the\nLIQUID OOZE!");
static const u8 sText_PkmnTransformed[] = _("{B_SCR_ACTIVE_NAME_WITH_PREFIX} transformed!");
static const u8 sText_PkmnsXTookAttack[] = _("{B_DEF_NAME_WITH_PREFIX}'s {B_DEF_ABILITY}\ntook the attack!");
const u8 gText_PkmnsXPreventsSwitching[] = _("{B_BUFF1}'s {B_LAST_ABILITY}\nprevents switching!\p");
static const u8 sText_PreventedFromWorking[] = _("{B_DEF_NAME_WITH_PREFIX}'s {B_DEF_ABILITY}\nprevented {B_SCR_ACTIVE_NAME_WITH_PREFIX}'s\l{B_BUFF1} from working!");
static const u8 sText_PkmnsXMadeItIneffective[] = _("{B_SCR_ACTIVE_NAME_WITH_PREFIX}'s {B_SCR_ACTIVE_ABILITY}\nmade it ineffective!");
static const u8 sText_PkmnsXPreventsFlinching[] = _("{B_EFF_NAME_WITH_PREFIX}'s {B_EFF_ABILITY}\nprevents flinching!");
static const u8 sText_PkmnsXPreventsYsZ[] = _("{B_ATK_NAME_WITH_PREFIX}'s {B_ATK_ABILITY}\nprevents {B_DEF_NAME_WITH_PREFIX}'s\l{B_DEF_ABILITY} from working!");
static const u8 sText_PkmnsXCuredItsYProblem[] = _("{B_SCR_ACTIVE_NAME_WITH_PREFIX}'s {B_SCR_ACTIVE_ABILITY}\ncured its {B_BUFF1} problem!");
static const u8 sText_PkmnsXHadNoEffectOnY[] = _("{B_SCR_ACTIVE_NAME_WITH_PREFIX}'s {B_SCR_ACTIVE_ABILITY}\nhad no effect on {B_EFF_NAME_WITH_PREFIX}!");
static const u8 sText_StatSharply[] = _("sharply ");
const u8 gText_StatRose[] = _("rose!");
static const u8 sText_StatHarshly[] = _("harshly ");
static const u8 sText_StatFell[] = _("fell!");
static const u8 sText_PkmnsStatChanged[] = _("{B_ATK_NAME_WITH_PREFIX}'s {B_BUFF1}\n{B_BUFF2}");
const u8 gText_PkmnsStatChanged2[] = _("{B_DEF_NAME_WITH_PREFIX}'s {B_BUFF1}\n{B_BUFF2}");
static const u8 sText_UsingXTheYOfZN[] = _("Using {B_LAST_ITEM}, the {B_BUFF1}\nof {B_SCR_ACTIVE_NAME_WITH_PREFIX} {B_BUFF2}");
static const u8 sText_PkmnsStatChanged3[] = _("{B_ATK_NAME_WITH_PREFIX}'s {B_BUFF1}\n{B_BUFF2}");
static const u8 sText_PkmnsStatChanged4[] = _("{B_DEF_NAME_WITH_PREFIX}'s {B_BUFF1}\n{B_BUFF2}");
static const u8 sText_StatsWontIncrease2[] = _("{B_ATK_NAME_WITH_PREFIX}'s stats won't\ngo any higher!");
static const u8 sText_StatsWontDecrease2[] = _("{B_DEF_NAME_WITH_PREFIX}'s stats won't\ngo any lower!");
static const u8 sText_CriticalHit[] = _("A critical hit!");
static const u8 sText_OneHitKO[] = _("It's a one-hit KO!");
static const u8 sText_123Poof[] = _("{PAUSE 32}1, {PAUSE 15}2, and{PAUSE 15}… {PAUSE 15}… {PAUSE 15}… {PAUSE 15}{PLAY_SE SE_BALL_BOUNCE_1}Poof!\p");
static const u8 sText_AndEllipsis[] = _("And…\p");
static const u8 sText_HMMovesCantBeForgotten[] = _("HM moves can't be\nforgotten now.\p");
static const u8 sText_NotVeryEffective[] = _("It's not very effective…");
static const u8 sText_SuperEffective[] = _("It's super effective!");
static const u8 sText_GotAwaySafely[] = _("{PLAY_SE SE_FLEE}Got away safely!\p");
static const u8 sText_PkmnFledUsingIts[] = _("{PLAY_SE SE_FLEE}{B_ATK_NAME_WITH_PREFIX} fled\nusing its {B_LAST_ITEM}!\p");
static const u8 sText_PkmnFledUsing[] = _("{PLAY_SE SE_FLEE}{B_ATK_NAME_WITH_PREFIX} fled\nusing {B_ATK_ABILITY}!\p");
static const u8 sText_WildPkmnFled[] = _("{PLAY_SE SE_FLEE}Wild {B_BUFF1} fled!");
static const u8 sText_PlayerDefeatedLinkTrainer[] = _("Player defeated\n{B_LINK_OPPONENT1_NAME}!");
static const u8 sText_TwoLinkTrainersDefeated[] = _("Player beat {B_LINK_OPPONENT1_NAME}\nand {B_LINK_OPPONENT2_NAME}!");
static const u8 sText_PlayerLostAgainstLinkTrainer[] = _("Player lost against\n{B_LINK_OPPONENT1_NAME}!");
static const u8 sText_PlayerLostToTwo[] = _("Player lost to {B_LINK_OPPONENT1_NAME}\nand {B_LINK_OPPONENT2_NAME}!");
static const u8 sText_PlayerBattledToDrawLinkTrainer[] = _("Player battled to a draw against\n{B_LINK_OPPONENT1_NAME}!");
static const u8 sText_PlayerBattledToDrawVsTwo[] = _("Player battled to a draw against\n{B_LINK_OPPONENT1_NAME} and {B_LINK_OPPONENT2_NAME}!");
static const u8 sText_WildFled[] = _("{PLAY_SE SE_FLEE}{B_LINK_OPPONENT1_NAME} fled!");
static const u8 sText_TwoWildFled[] = _("{PLAY_SE SE_FLEE}{B_LINK_OPPONENT1_NAME} and\n{B_LINK_OPPONENT2_NAME} fled!");
static const u8 sText_NoRunningFromTrainers[] = _("No! There's no running\nfrom a TRAINER battle!\p");
static const u8 sText_CantEscape[] = _("Can't escape!\p");
static const u8 sText_DontLeaveBirch[] = _("PROF. BIRCH: Don't leave me like this!\p");
static const u8 sText_ButNothingHappened[] = _("But nothing happened!");
static const u8 sText_ButItFailed[] = _("But it failed!");
static const u8 sText_ItHurtConfusion[] = _("It hurt itself in its\nconfusion!");
static const u8 sText_MirrorMoveFailed[] = _("The MIRROR MOVE failed!");
static const u8 sText_StartedToRain[] = _("It started to rain!");
static const u8 sText_DownpourStarted[] = _("A downpour started!");
static const u8 sText_RainContinues[] = _("Rain continues to fall.");
static const u8 sText_DownpourContinues[] = _("The downpour continues.");
static const u8 sText_RainStopped[] = _("The rain stopped.");
static const u8 sText_SandstormBrewed[] = _("A sandstorm brewed!");
static const u8 sText_SandstormRages[] = _("The sandstorm rages.");
static const u8 sText_SandstormSubsided[] = _("The sandstorm subsided.");
static const u8 sText_SunlightGotBright[] = _("The sunlight got bright!");
static const u8 sText_SunlightStrong[] = _("The sunlight is strong.");
static const u8 sText_SunlightFaded[] = _("The sunlight faded.");
static const u8 sText_StartedHail[] = _("It started to hail!");
static const u8 sText_HailContinues[] = _("Hail continues to fall.");
static const u8 sText_HailStopped[] = _("The hail stopped.");
static const u8 sText_FailedToSpitUp[] = _("But it failed to SPIT UP\na thing!");
static const u8 sText_FailedToSwallow[] = _("But it failed to SWALLOW\na thing!");
static const u8 sText_WindBecameHeatWave[] = _("The wind turned into a\nHEAT WAVE!");
static const u8 sText_StatChangesGone[] = _("All stat changes were\neliminated!");
static const u8 sText_CoinsScattered[] = _("Coins scattered everywhere!");
static const u8 sText_TooWeakForSubstitute[] = _("It was too weak to make\na SUBSTITUTE!");
static const u8 sText_SharedPain[] = _("The battlers shared\ntheir pain!");
static const u8 sText_BellChimed[] = _("A bell chimed!");
static const u8 sText_FaintInThree[] = _("All affected POKéMON will\nfaint in three turns!");
static const u8 sText_NoPPLeft[] = _("There's no PP left for\nthis move!\p");
static const u8 sText_ButNoPPLeft[] = _("But there was no PP left\nfor the move!");
static const u8 sText_PkmnIgnoresAsleep[] = _("{B_ATK_NAME_WITH_PREFIX} ignored\norders while asleep!");
static const u8 sText_PkmnIgnoredOrders[] = _("{B_ATK_NAME_WITH_PREFIX} ignored\norders!");
static const u8 sText_PkmnBeganToNap[] = _("{B_ATK_NAME_WITH_PREFIX} began to nap!");
static const u8 sText_PkmnLoafing[] = _("{B_ATK_NAME_WITH_PREFIX} is\nloafing around!");
static const u8 sText_PkmnWontObey[] = _("{B_ATK_NAME_WITH_PREFIX} won't\nobey!");
static const u8 sText_PkmnTurnedAway[] = _("{B_ATK_NAME_WITH_PREFIX} turned away!");
static const u8 sText_PkmnPretendNotNotice[] = _("{B_ATK_NAME_WITH_PREFIX} pretended\nnot to notice!");
static const u8 sText_EnemyAboutToSwitchPkmn[] = _("{B_TRAINER1_CLASS} {B_TRAINER1_NAME} is\nabout to use {B_BUFF2}.\pWill {B_PLAYER_NAME} change\nPOKéMON?");
static const u8 sText_PkmnLearnedMove2[] = _("{B_ATK_NAME_WITH_PREFIX} learned\n{B_BUFF1}!");
static const u8 sText_PlayerDefeatedLinkTrainerTrainer1[] = _("Player defeated\n{B_TRAINER1_CLASS} {B_TRAINER1_NAME}!\p");
static const u8 sText_CreptCloser[] = _("{B_PLAYER_NAME} crept closer to\n{B_OPPONENT_MON1_NAME}!");
static const u8 sText_CantGetCloser[] = _("{B_PLAYER_NAME} can't get any closer!");
static const u8 sText_PkmnWatchingCarefully[] = _("{B_OPPONENT_MON1_NAME} is watching\ncarefully!");
static const u8 sText_PkmnCuriousAboutX[] = _("{B_OPPONENT_MON1_NAME} is curious about\nthe {B_BUFF1}!");
static const u8 sText_PkmnEnthralledByX[] = _("{B_OPPONENT_MON1_NAME} is enthralled by\nthe {B_BUFF1}!");
static const u8 sText_PkmnIgnoredX[] = _("{B_OPPONENT_MON1_NAME} completely ignored\nthe {B_BUFF1}!");
static const u8 sText_ThrewPokeblockAtPkmn[] = _("{B_PLAYER_NAME} threw a {POKEBLOCK}\nat the {B_OPPONENT_MON1_NAME}!");
static const u8 sText_OutOfSafariBalls[] = _("{PLAY_SE SE_DING_DONG}ANNOUNCER: You're out of\nSAFARI BALLS! Game over!\p");
static const u8 sText_OpponentMon1Appeared[] = _("{B_OPPONENT_MON1_NAME} appeared!\p");
static const u8 sText_WildPkmnAppeared[] = _("Wild {B_OPPONENT_MON1_NAME} appeared!\p");
static const u8 sText_WildPkmnAppeared2[] = _("Wild {B_OPPONENT_MON1_NAME} appeared!\p");
static const u8 sText_WildPkmnAppearedPause[] = _("Wild {B_OPPONENT_MON1_NAME} appeared!{PAUSE 127}");
static const u8 sText_TwoWildPkmnAppeared[] = _("Wild {B_OPPONENT_MON1_NAME} and\n{B_OPPONENT_MON2_NAME} appeared!\p");
static const u8 sText_Trainer1WantsToBattle[] = _("{B_TRAINER1_CLASS} {B_TRAINER1_NAME}\nwould like to battle!\p");
static const u8 sText_LinkTrainerWantsToBattle[] = _("{B_LINK_OPPONENT1_NAME}\nwants to battle!");
static const u8 sText_TwoLinkTrainersWantToBattle[] = _("{B_LINK_OPPONENT1_NAME} and {B_LINK_OPPONENT2_NAME}\nwant to battle!");
static const u8 sText_Trainer1SentOutPkmn[] = _("{B_TRAINER1_CLASS} {B_TRAINER1_NAME} sent\nout {B_OPPONENT_MON1_NAME}!");
static const u8 sText_Trainer1SentOutTwoPkmn[] = _("{B_TRAINER1_CLASS} {B_TRAINER1_NAME} sent\nout {B_OPPONENT_MON1_NAME} and {B_OPPONENT_MON2_NAME}!");
static const u8 sText_Trainer1SentOutPkmn2[] = _("{B_TRAINER1_CLASS} {B_TRAINER1_NAME} sent\nout {B_BUFF1}!");
static const u8 sText_LinkTrainerSentOutPkmn[] = _("{B_LINK_OPPONENT1_NAME} sent out\n{B_OPPONENT_MON1_NAME}!");
static const u8 sText_LinkTrainerSentOutTwoPkmn[] = _("{B_LINK_OPPONENT1_NAME} sent out\n{B_OPPONENT_MON1_NAME} and {B_OPPONENT_MON2_NAME}!");
static const u8 sText_TwoLinkTrainersSentOutPkmn[] = _("{B_LINK_OPPONENT1_NAME} sent out {B_LINK_OPPONENT_MON1_NAME}!\n{B_LINK_OPPONENT2_NAME} sent out {B_LINK_OPPONENT_MON2_NAME}!");
static const u8 sText_LinkTrainerSentOutPkmn2[] = _("{B_LINK_OPPONENT1_NAME} sent out\n{B_BUFF1}!");
static const u8 sText_LinkTrainerMultiSentOutPkmn[] = _("{B_LINK_SCR_TRAINER_NAME} sent out\n{B_BUFF1}!");
static const u8 sText_GoPkmn[] = _("Go! {B_PLAYER_MON1_NAME}!");
static const u8 sText_GoTwoPkmn[] = _("Go! {B_PLAYER_MON1_NAME} and\n{B_PLAYER_MON2_NAME}!");
static const u8 sText_GoPkmn2[] = _("Go! {B_BUFF1}!");
static const u8 sText_DoItPkmn[] = _("Do it! {B_BUFF1}!");
static const u8 sText_GoForItPkmn[] = _("Go for it, {B_BUFF1}!");
static const u8 sText_YourFoesWeakGetEmPkmn[] = _("Your foe's weak!\nGet 'em, {B_BUFF1}!");
static const u8 sText_LinkPartnerSentOutPkmnGoPkmn[] = _("{B_LINK_PARTNER_NAME} sent out {B_LINK_PLAYER_MON2_NAME}!\nGo! {B_LINK_PLAYER_MON1_NAME}!");
static const u8 sText_PkmnThatsEnough[] = _("{B_BUFF1}, that's enough!\nCome back!");
static const u8 sText_PkmnComeBack[] = _("{B_BUFF1}, come back!");
static const u8 sText_PkmnOkComeBack[] = _("{B_BUFF1}, OK!\nCome back!");
static const u8 sText_PkmnGoodComeBack[] = _("{B_BUFF1}, good!\nCome back!");
static const u8 sText_Trainer1WithdrewPkmn[] = _("{B_TRAINER1_CLASS} {B_TRAINER1_NAME}\nwithdrew {B_BUFF1}!");
static const u8 sText_LinkTrainer1WithdrewPkmn[] = _("{B_LINK_OPPONENT1_NAME} withdrew\n{B_BUFF1}!");
static const u8 sText_LinkTrainer2WithdrewPkmn[] = _("{B_LINK_SCR_TRAINER_NAME} withdrew\n{B_BUFF1}!");
static const u8 sText_WildPkmnPrefix[] = _("Wild ");
static const u8 sText_FoePkmnPrefix[] = _("Foe ");
static const u8 sText_EmptyString8[] = _("");
static const u8 sText_FoePkmnPrefix2[] = _("Foe");
static const u8 sText_AllyPkmnPrefix[] = _("Ally");
static const u8 sText_FoePkmnPrefix3[] = _("Foe");
static const u8 sText_AllyPkmnPrefix2[] = _("Ally");
static const u8 sText_FoePkmnPrefix4[] = _("Foe");
static const u8 sText_AllyPkmnPrefix3[] = _("Ally");
static const u8 sText_AttackerUsedX[] = _("{B_ATK_NAME_WITH_PREFIX} used\n{B_BUFF3}!");
static const u8 sText_ExclamationMark[] = _("!");
static const u8 sText_ExclamationMark2[] = _("!");
static const u8 sText_ExclamationMark3[] = _("!");
static const u8 sText_ExclamationMark4[] = _("!");
static const u8 sText_ExclamationMark5[] = _("!");
static const u8 sText_Accuracy[] = _("accuracy");
static const u8 sText_Evasiveness[] = _("evasiveness");

const u8 * const gStatNamesTable[NUM_BATTLE_STATS] =
{
    gText_HP3, gText_Attack, gText_Defense,
    gText_Speed, gText_SpAtk, gText_SpDef,
    sText_Accuracy, sText_Evasiveness
};

static const u8 sText_PokeblockWasTooSpicy[] = _("was too spicy!");
static const u8 sText_PokeblockWasTooDry[] = _("was too dry!");
static const u8 sText_PokeblockWasTooSweet[] = _("was too sweet!");
static const u8 sText_PokeblockWasTooBitter[] = _("was too bitter!");
static const u8 sText_PokeblockWasTooSour[] = _("was too sour!");

const u8 * const gPokeblockWasTooXStringTable[FLAVOR_COUNT] =
{
    [FLAVOR_SPICY]  = sText_PokeblockWasTooSpicy,
    [FLAVOR_DRY]    = sText_PokeblockWasTooDry,
    [FLAVOR_SWEET]  = sText_PokeblockWasTooSweet,
    [FLAVOR_BITTER] = sText_PokeblockWasTooBitter,
    [FLAVOR_SOUR]   = sText_PokeblockWasTooSour
};

static const u8 sText_PlayerUsedItem[] = _("{B_PLAYER_NAME} used\n{B_LAST_ITEM}!");
static const u8 sText_WallyUsedItem[] = _("WALLY used\n{B_LAST_ITEM}!");
static const u8 sText_Trainer1UsedItem[] = _("{B_TRAINER1_CLASS} {B_TRAINER1_NAME}\nused {B_LAST_ITEM}!");
static const u8 sText_TrainerBlockedBall[] = _("The TRAINER blocked the BALL!");
static const u8 sText_DontBeAThief[] = _("Don't be a thief!");
static const u8 sText_ItDodgedBall[] = _("It dodged the thrown BALL!\nThis POKéMON can't be caught!");
static const u8 sText_YouMissedPkmn[] = _("You missed the POKéMON!");
static const u8 sText_PkmnBrokeFree[] = _("Oh, no!\nThe POKéMON broke free!");
static const u8 sText_ItAppearedCaught[] = _("Aww!\nIt appeared to be caught!");
static const u8 sText_AarghAlmostHadIt[] = _("Aargh!\nAlmost had it!");
static const u8 sText_ShootSoClose[] = _("Shoot!\nIt was so close, too!");
static const u8 sText_GotchaPkmnCaught[] = _("Gotcha!\n{B_DEF_NAME} was caught!{WAIT_SE}{PLAY_BGM MUS_CAUGHT}\p");
static const u8 sText_GotchaPkmnCaught2[] = _("Gotcha!\n{B_DEF_NAME} was caught!{WAIT_SE}{PLAY_BGM MUS_CAUGHT}{PAUSE 127}");
static const u8 sText_GiveNicknameCaptured[] = _("Give a nickname to the\ncaptured {B_DEF_NAME}?");
static const u8 sText_PkmnSentToPC[] = _("{B_DEF_NAME} was sent to\n{B_PC_CREATOR_NAME} PC.");
static const u8 sText_Someones[] = _("someone's");
static const u8 sText_Lanettes[] = _("LANETTE's");
static const u8 sText_PkmnDataAddedToDex[] = _("{B_DEF_NAME}'s data was\nadded to the POKéDEX.\p");
static const u8 sText_ItIsRaining[] = _("It is raining.");
static const u8 sText_SandstormIsRaging[] = _("A sandstorm is raging.");
static const u8 sText_BoxIsFull[] = _("The BOX is full!\nYou can't catch any more!\p");
static const u8 sText_EnigmaBerry[] = _("ENIGMA BERRY");
static const u8 sText_BerrySuffix[] = _(" BERRY");
static const u8 sText_PkmnsItemCuredParalysis[] = _("{B_SCR_ACTIVE_NAME_WITH_PREFIX}'s {B_LAST_ITEM}\ncured paralysis!");
static const u8 sText_PkmnsItemCuredPoison[] = _("{B_SCR_ACTIVE_NAME_WITH_PREFIX}'s {B_LAST_ITEM}\ncured poison!");
static const u8 sText_PkmnsItemHealedBurn[] = _("{B_SCR_ACTIVE_NAME_WITH_PREFIX}'s {B_LAST_ITEM}\nhealed its burn!");
static const u8 sText_PkmnsItemDefrostedIt[] = _("{B_SCR_ACTIVE_NAME_WITH_PREFIX}'s {B_LAST_ITEM}\ndefrosted it!");
static const u8 sText_PkmnsItemWokeIt[] = _("{B_SCR_ACTIVE_NAME_WITH_PREFIX}'s {B_LAST_ITEM}\nwoke it from its sleep!");
static const u8 sText_PkmnsItemSnappedOut[] = _("{B_SCR_ACTIVE_NAME_WITH_PREFIX}'s {B_LAST_ITEM}\nsnapped it out of confusion!");
static const u8 sText_PkmnsItemCuredProblem[] = _("{B_SCR_ACTIVE_NAME_WITH_PREFIX}'s {B_LAST_ITEM}\ncured its {B_BUFF1} problem!");
static const u8 sText_PkmnsItemNormalizedStatus[] = _("{B_SCR_ACTIVE_NAME_WITH_PREFIX}'s {B_LAST_ITEM}\nnormalized its status!");
static const u8 sText_PkmnsItemRestoredHealth[] = _("{B_SCR_ACTIVE_NAME_WITH_PREFIX}'s {B_LAST_ITEM}\nrestored health!");
static const u8 sText_PkmnsItemRestoredPP[] = _("{B_SCR_ACTIVE_NAME_WITH_PREFIX}'s {B_LAST_ITEM}\nrestored {B_BUFF1}'s PP!");
static const u8 sText_PkmnsItemRestoredStatus[] = _("{B_SCR_ACTIVE_NAME_WITH_PREFIX}'s {B_LAST_ITEM}\nrestored its status!");
static const u8 sText_PkmnsItemRestoredHPALittle[] = _("{B_SCR_ACTIVE_NAME_WITH_PREFIX}'s {B_LAST_ITEM}\nrestored its HP a little!");
static const u8 sText_ItemAllowsOnlyYMove[] = _("{B_LAST_ITEM} allows the\nuse of only {B_CURRENT_MOVE}!\p");
static const u8 sText_PkmnHungOnWithX[] = _("{B_DEF_NAME_WITH_PREFIX} hung on\nusing its {B_LAST_ITEM}!");
const u8 gText_EmptyString3[] = _("");
static const u8 sText_YouThrowABallNowRight[] = _("You throw a BALL now, right?\nI… I'll do my best!");

// early declaration of strings
static const u8 sText_PkmnIncapableOfPower[];
static const u8 sText_GlintAppearsInEye[];
static const u8 sText_PkmnGettingIntoPosition[];
static const u8 sText_PkmnBeganGrowlingDeeply[];
static const u8 sText_PkmnEagerForMore[];
static const u8 sText_DefeatedOpponentByReferee[];
static const u8 sText_LostToOpponentByReferee[];
static const u8 sText_TiedOpponentByReferee[];
static const u8 sText_QuestionForfeitMatch[];
static const u8 sText_ForfeitedMatch[];
static const u8 sText_Trainer1WinText[];
static const u8 sText_Trainer2WinText[];
static const u8 sText_TwoInGameTrainersDefeated[];
static const u8 sText_Trainer2LoseText[];

// New battle strings.
static const s8 sText_EnduredViaSturdy[] = _("{B_DEF_NAME_WITH_PREFIX} ENDURED\nthe hit using {B_DEF_ABILITY}!");
static const s8 sText_PowerHerbActivation[] = _("{B_ATK_NAME_WITH_PREFIX} became fully charged\ndue to its {B_LAST_ITEM}!");
static const s8 sText_HurtByItem[] = _("{B_ATK_NAME_WITH_PREFIX} was hurt\nby its {B_LAST_ITEM}!");
static const s8 sText_BadlyPoisonedByItem[] = _("{B_EFF_NAME_WITH_PREFIX} was badly \npoisoned by the {B_LAST_ITEM}!");
static const s8 sText_BurnedByItem[] = _("{B_EFF_NAME_WITH_PREFIX} was burned\nby the {B_LAST_ITEM}!");
static const s8 sText_TargetAbilityActivates[] = _("{B_DEF_NAME_WITH_PREFIX}'s {B_DEF_ABILITY} activates!");
static const u8 sText_GravityIntensified[] = _("GRAVITY intensified!");
static const u8 sText_TargetIdentified[] = _("{B_DEF_NAME_WITH_PREFIX} was \nidentified!");
static const u8 sText_TargetWokeUp[] = _("{B_DEF_NAME_WITH_PREFIX} woke up!");
static const u8 sText_PkmnStoleAndAteItem[] = _("{B_ATK_NAME_WITH_PREFIX} stole and\nate {B_DEF_NAME_WITH_PREFIX}'s {B_LAST_ITEM}!");
static const u8 sText_TailWindBlew[] = _("The tailwind blew from\nbehind {B_ATK_TEAM2} team!");
static const u8 sText_PkmnWentBack[] = _("{B_ATK_NAME_WITH_PREFIX} went back\nto {B_ATK_TRAINER_CLASS} {B_ATK_TRAINER_NAME}");
static const u8 sText_PkmnCantUseItemsAnymore[] = _("{B_DEF_NAME_WITH_PREFIX} can't use\nitems anymore!");
static const u8 sText_PkmnFlung[] = _("{B_ATK_NAME_WITH_PREFIX} flung its\n{B_LAST_ITEM}!");
static const u8 sText_PkmnPreventedFromHealing[] = _("{B_DEF_NAME_WITH_PREFIX} was prevented\nfrom healing!");
static const u8 sText_PkmnSwitchedAtkAndDef[] = _("{B_ATK_NAME_WITH_PREFIX} switched its\nAttack and Defense!");
static const u8 sText_PkmnsAbilitySuppressed[] = _("{B_DEF_NAME_WITH_PREFIX}'s ability\nwas suppressed!");
static const u8 sText_ShieldedFromCriticalHits[] = _("The {B_CURRENT_MOVE} shielded {B_ATK_TEAM2}\nteam from critical hits!");
static const u8 sText_SwitchedAtkAndSpAtk[] = _("{B_ATK_NAME_WITH_PREFIX} switched all its\nchanges to its Attack and\pSp. Atk with the target!");
static const u8 sText_SwitchedDefAndSpDef[] = _("{B_ATK_NAME_WITH_PREFIX} switched all its\nchanges to its Defense and\pSp. Def with the target!");
static const u8 sText_PkmnAcquiredAbility[] = _("{B_DEF_NAME_WITH_PREFIX} acquired\n{B_DEF_ABILITY}!");
static const u8 sText_PoisonSpikesScattered[] = _("Poison Spikes were scattered all\naround the opposing team's feet!");
static const u8 sText_PkmnSwitchedStatChanges[] = _("{B_ATK_NAME_WITH_PREFIX} switched stat changes\nwith the target!");
static const u8 sText_PkmnSurroundedWithVeilOfWater[] = _("{B_ATK_NAME_WITH_PREFIX} surrounded itself\nwith a veil of water!");
static const u8 sText_PkmnLevitatedOnElectromagnetism[] = _("{B_ATK_NAME_WITH_PREFIX} levitated on\nelectromagnetism!");
static const u8 sText_PkmnTwistedDimensions[] = _("{B_ATK_NAME_WITH_PREFIX} twisted\nthe dimensions!");
static const u8 sText_PointedStonesFloat[] =_("Pointed stones float in the air\naround {B_DEF_TEAM2} team!");
static const u8 sText_CloakedInMysticalMoonlight[] =_("It became cloaked in mystical\nmoonlight!");
static const u8 sText_TrappedBySwirlingMagma[] =_("{B_DEF_NAME_WITH_PREFIX} became\ntrapped by swirling magma!");
static const u8 sText_VanishedInstantly[] =_("{B_ATK_NAME_WITH_PREFIX} vanished\ninstantly!");
static const u8 sText_ProtectedTeam[] =_("{B_CURRENT_MOVE} protected\n{B_ATK_TEAM2} team!");
static const u8 sText_SharedItsGuard[] =_("{B_ATK_NAME_WITH_PREFIX} shared its\nguard with the target!");
static const u8 sText_SharedItsPower[] =_("{B_ATK_NAME_WITH_PREFIX} shared its\npower with the target!");
static const u8 sText_SwapsDefAndSpDefOfAllPkmn[] =_("It created a bizarre area in which\nthe Defense and Sp.Def stats are swapped!");
static const u8 sText_BecameNimble[] =_("{B_ATK_NAME_WITH_PREFIX} became nimble!");
static const u8 sText_HurledIntoTheAir[] =_("{B_DEF_NAME_WITH_PREFIX} was hurled\ninto the air!");
static const u8 sText_HeldItemsLoseEffects[] =_("It created a bizarre area in which\nPokémon's held items lose their effects!");
static const u8 sText_FellStraightDown[] =_("{B_DEF_NAME_WITH_PREFIX} fell\nstraight down!");
static const u8 sText_TransformedIntoWaterType[] =_("{B_DEF_NAME_WITH_PREFIX} transformed\ninto the water type!");
static const u8 sText_PkmnAcquiredSimple[] =_("{B_DEF_NAME_WITH_PREFIX} acquired\nSimple!");
static const u8 sText_KindOffer[] =_("{B_DEF_NAME_WITH_PREFIX}\ntook the kind offer!");
static const u8 sText_ResetsTargetsStatLevels[] =_("{B_DEF_NAME_WITH_PREFIX}'s stat changes\nwere removed!");
static const u8 sText_AllySwitchPosition[] =_("{B_ATK_NAME_WITH_PREFIX} and\n{B_SCR_ACTIVE_NAME_WITH_PREFIX} switched places!");
static const u8 sText_RestoreTargetsHealth[] =_("{B_DEF_NAME_WITH_PREFIX}'s HP was restored!");
static const u8 sText_TookPkmnIntoTheSky[] =_("{B_ATK_NAME_WITH_PREFIX} took\n{B_DEF_NAME_WITH_PREFIX} into the sky!");
static const u8 sText_FreedFromSkyDrop[] =_("{B_DEF_NAME_WITH_PREFIX} was freed\nfrom the Sky Drop!");
static const u8 sText_PostponeTargetMove[] =_("{B_DEF_NAME_WITH_PREFIX}'s move\nwas postponed!");
static const u8 sText_ReflectTargetsType[] =_("{B_ATK_NAME_WITH_PREFIX}'s type\nchanged to match the {B_DEF_NAME_WITH_PREFIX}'s!");
static const u8 sText_TransferHeldItem[] =_("{B_DEF_NAME_WITH_PREFIX} received {B_LAST_ITEM}\nfrom {B_ATK_NAME_WITH_PREFIX}");
static const u8 sText_EmbargoEnds[] = _("{B_ATK_NAME_WITH_PREFIX} can\nuse items again!");
static const u8 sText_Electromagnetism[] = _("electromagnetism");
static const u8 sText_BufferEnds[] = _("{B_ATK_NAME_WITH_PREFIX}'s {B_BUFF1}\nwore off!");
static const u8 sText_ThroatChopEnds[] = _("{B_ATK_NAME_WITH_PREFIX} can\nuse sound-based moves again!");
static const u8 sText_TelekinesisEnds[] = _("{B_ATK_NAME_WITH_PREFIX} was freed\nfrom the telekinesis!");
static const u8 sText_TailwindEnds[] = _("{B_ATK_TEAM1} team's tailwind\n petered out!");
static const u8 sText_LuckyChantEnds[] = _("{B_ATK_TEAM1} team's Lucky Chant\n wore off!");
static const u8 sText_TrickRoomEnds[] = _("The twisted dimensions returned to\nnormal!");
static const u8 sText_WonderRoomEnds[] = _("Wonder Room wore off, and\nDefense and Sp. Def stats returned to normal!");
static const u8 sText_MagicRoomEnds[] = _("Magic Room wore off, and\nheld items' effects returned to normal!");
static const u8 sText_MudSportEnds[] = _("The effects of Mud Sport have faded.");
static const u8 sText_WaterSportEnds[] = _("The effects of Water Sport have faded.");
static const u8 sText_GravityEnds[] = _("Gravity returned to normal!");
static const u8 sText_AquaRingHeal[] = _("Aqua Ring restored\n{B_ATK_NAME_WITH_PREFIX}'s HP!");
static const u8 sText_TargetAbilityRaisedStat[] = _("{B_DEF_NAME_WITH_PREFIX}'s {B_DEF_ABILITY}\nraised its {B_BUFF1}!");
static const u8 sText_TargetAbilityLoweredStat[] = _("{B_DEF_NAME_WITH_PREFIX}'s {B_DEF_ABILITY}\nlowered its {B_BUFF1}!");
static const u8 sText_AttackerAbilityRaisedStat[] = _("{B_ATK_NAME_WITH_PREFIX}'s {B_ATK_ABILITY}\nraised its {B_BUFF1}!");
static const u8 sText_ScriptingAbilityRaisedStat[] = _("{B_SCR_ACTIVE_NAME_WITH_PREFIX}'s {B_SCR_ACTIVE_ABILITY}\nraised its {B_BUFF1}!");
static const u8 sText_AuroraVeilEnds[] = _("{B_DEF_NAME_WITH_PREFIX}'s {B_DEF_ABILITY}\nwore off!");
static const u8 sText_ElectricTerrainEnds[] = _("The electricity disappeared\nfrom the battlefield.");
static const u8 sText_MistyTerrainEnds[] = _("The mist disappeared\nfrom the battlefield.");
static const u8 sText_PsychicTerrainEnds[] = _("The weirdness disappeared\nfrom the battlefield.");
static const u8 sText_GrassyTerrainEnds[] = _("The grass disappeared\nfrom the battlefield.");
static const u8 sText_AngryPointActivates[] = _("{B_DEF_NAME_WITH_PREFIX}'s {B_DEF_ABILITY} maxed\nits attack!");
static const u8 sText_PoisonHealHpUp[] = _("The poisoning healed {B_ATK_NAME_WITH_PREFIX}\na little bit!");
static const u8 sText_BadDreamsDmg[] = _("{B_DEF_NAME_WITH_PREFIX} is tormented\nby {B_ATK_ABILITY}!");
static const u8 sText_MoldBreakerEnters[] = _("{B_SCR_ACTIVE_NAME_WITH_PREFIX} breaks the mold!");
static const u8 sText_TeravoltEnters[] = _("{B_SCR_ACTIVE_NAME_WITH_PREFIX} is radiating \na bursting aura!");
static const u8 sText_TurboblazeEnters[] = _("{B_SCR_ACTIVE_NAME_WITH_PREFIX} is radiating\na blazing aura!");
static const u8 sText_SlowStartEnters[] = _("{B_SCR_ACTIVE_NAME_WITH_PREFIX} can't get it going!");
static const u8 sText_SlowStartEnd[] = _("{B_ATK_NAME_WITH_PREFIX} finally got\nits act together!");
static const u8 sText_SolarPowerHpDrop[] = _("The {B_ATK_NAME_WITH_PREFIX}'s {B_ATK_ABILITY}\ntakes its toll!");
static const u8 sText_AftermathDmg[] = _("{B_ATK_NAME_WITH_PREFIX} is hurt!");
static const u8 sText_AnticipationActivates[] = _("{B_SCR_ACTIVE_NAME_WITH_PREFIX} shuddered\nin anticipation!");
static const u8 sText_ForewarnActivates[] = _("{B_SCR_ACTIVE_ABILITY} alerted {B_SCR_ACTIVE_NAME_WITH_PREFIX}\nto the {B_DEF_NAME_WITH_PREFIX}'s {B_BUFF1}!");
static const u8 sText_IceBodyHpGain[] = _("{B_ATK_NAME_WITH_PREFIX}'s {B_ATK_ABILITY}\nhealed it a little bit!");
static const u8 sText_SnowWarningHail[] = _("It started to hail!");
static const u8 sText_FriskActivates[] = _("{B_ATK_NAME_WITH_PREFIX} frisked {B_DEF_NAME_WITH_PREFIX} and\nfound its {B_LAST_ITEM}!");
static const u8 sText_UnnerveEnters[] = _("The opposing team is too nervous\nto eat Berries!");
static const u8 sText_HarvestBerry[] = _("{B_ATK_NAME_WITH_PREFIX} harvested\nits {B_LAST_ITEM}!");
static const u8 sText_MoxieAtkRise[] = _("{B_ATK_NAME_WITH_PREFIX}'s {B_ATK_ABILITY} raised its Attack!");
static const u8 sText_MagicBounceActivates[] = _("The {B_DEF_NAME_WITH_PREFIX} bounced the\n{B_ATK_NAME_WITH_PREFIX} back!");
static const u8 sText_ProteanTypeChange[] = _("{B_ATK_NAME_WITH_PREFIX}'s {B_ATK_ABILITY} transformed\nit into the {B_BUFF1} type!");
static const u8 sText_SymbiosisItemPass[] = _("{B_ATK_NAME_WITH_PREFIX} passed its {B_LAST_ITEM}\nto {B_SCR_ACTIVE_NAME_WITH_PREFIX} through {B_ATK_ABILITY}!");
static const u8 sText_StealthRockDmg[] = _("Pointed stones dug into\n{B_SCR_ACTIVE_NAME_WITH_PREFIX}!");
static const u8 sText_ToxicSpikesAbsorbed[] = _("The poison spikes disappeared\nfrom around the opposing team's feet!");
static const u8 sText_ToxicSpikesPoisoned[] = _("{B_SCR_ACTIVE_NAME_WITH_PREFIX} was poisoned!");
static const u8 sText_StickyWebSwitchIn[] = _("{B_SCR_ACTIVE_NAME_WITH_PREFIX} was\ncaught in a Sticky Web!");
static const u8 sText_HealingWishCameTrue[] = _("The healing wish came true\nfor {B_ATK_NAME_WITH_PREFIX}!");
static const u8 sText_HealingWishHealed[] = _("{B_ATK_NAME_WITH_PREFIX} regained health!");
static const u8 sText_LunarDanceCameTrue[] = _("{B_ATK_NAME_WITH_PREFIX} became cloaked\nin mystical moonlight!");
static const u8 sText_CursedBodyDisabled[] = _("{B_ATK_NAME_WITH_PREFIX}'s {B_BUFF1} was disabled\nby {B_DEF_NAME_WITH_PREFIX}'s {B_DEF_ABILITY}!");
static const u8 sText_AttackerAquiredAbility[] = _("{B_ATK_NAME_WITH_PREFIX} acquired {B_LAST_ABILITY}!");
static const u8 sText_TargetStatWontGoHigher[] = _("{B_DEF_NAME_WITH_PREFIX}'s {B_BUFF1}\nwon't go higher!");
static const u8 sText_PkmnMoveBouncedViaAbility[] = _("{B_ATK_NAME_WITH_PREFIX}'s {B_CURRENT_MOVE} was\nbounced back by {B_DEF_NAME_WITH_PREFIX}'s\l{B_DEF_ABILITY}!");
static const u8 sText_ImposterTransform[] = _("{B_ATK_NAME_WITH_PREFIX} transformed into\n{B_DEF_NAME_WITH_PREFIX} using {B_LAST_ABILITY}!");
static const u8 sText_NotDoneYet[] = _("This move effect is not done yet!\p");
static const u8 sText_PkmnBlewAwayToxicSpikes[] = _("{B_ATK_NAME_WITH_PREFIX} blew away\nTOXIC SPIKES!");
static const u8 sText_PkmnBlewAwayStickyWeb[] = _("{B_ATK_NAME_WITH_PREFIX} blew away\nSTICKY WEB!");
static const u8 sText_PkmnBlewAwayStealthRock[] = _("{B_ATK_NAME_WITH_PREFIX} blew away\nSTEALTH ROCK!");
static const u8 sText_StickyWebUsed[] = _("A sticky web spreads out on the\nground around {B_DEF_TEAM2} team!");
static const u8 sText_QuashSuccess[] = _("The opposing {B_ATK_NAME_WITH_PREFIX}'s move was postponed!");
static const u8 sText_IonDelugeOn[] = _("A deluge of ions showers\nthe battlefield!");
static const u8 sText_TopsyTurvySwitchedStats[] = _("{B_DEF_NAME_WITH_PREFIX}'s stat changes were\nall reversed!");
static const u8 sText_TerrainBecomesMisty[] = _("Mist swirled about\nthe battlefield!");
static const u8 sText_TerrainBecomesGrassy[] = _("Grass grew to cover\nthe battlefield!");
static const u8 sText_TerrainBecomesElectric[] = _("An electric current runs across\nthe battlefield!");
static const u8 sText_TerrainBecomesPsychic[] = _("The battlefield got weird!");
static const u8 sText_TargetElectrified[] = _("The {B_DEF_NAME_WITH_PREFIX}'s moves\nhave been electrified!");
static const u8 sText_AssaultVestDoesntAllow[] = _("The effects of the {B_LAST_ITEM} prevent status\nmoves from being used!\p");
static const u8 sText_GravityPreventsUsage[] = _("{B_ATK_NAME_WITH_PREFIX} can't use {B_CURRENT_MOVE}\nbecause of gravity!\p");
static const u8 sText_HealBlockPreventsUsage[] = _("{B_ATK_NAME_WITH_PREFIX} was\nprevented from healing!\p");
static const u8 sText_MegaEvoReacting[] = _("{B_ATK_NAME_WITH_PREFIX}'s {B_LAST_ITEM} is \nreacting to {B_ATK_TRAINER_NAME}'s Mega Ring!");
static const u8 sText_FerventWishReached[] = _("{B_ATK_TRAINER_NAME}'s fervent wish\nhas reached {B_ATK_NAME_WITH_PREFIX}!");
static const u8 sText_MegaEvoEvolved[] = _("{B_ATK_NAME_WITH_PREFIX} has Mega\nEvolved into Mega {B_BUFF1}!");
static const u8 sText_drastically[] = _("drastically ");
static const u8 sText_severely[] = _("severely ");
static const u8 sText_Infestation[] = _("{B_DEF_NAME_WITH_PREFIX} has been afflicted\nwith an infestation by {B_ATK_NAME_WITH_PREFIX}!");
static const u8 sText_NoEffectOnTarget[] = _("It had no effect\non {B_DEF_NAME_WITH_PREFIX}!");
static const u8 sText_BurstingFlames[] = _("The bursting flames\nhit {B_SCR_ACTIVE_NAME_WITH_PREFIX}!");
static const u8 sText_BestowItemGiving[] = _("{B_DEF_NAME_WITH_PREFIX} received {B_LAST_ITEM}\nfrom {B_ATK_NAME_WITH_PREFIX}!");
static const u8 sText_ThirdTypeAdded[] = _("{B_BUFF1} type was added to\n{B_DEF_NAME_WITH_PREFIX}!");
static const u8 sText_FellForFeint[] = _("{B_DEF_NAME_WITH_PREFIX} fell for\nthe feint!");
static const u8 sText_PokemonCannotUseMove[] = _("{B_ATK_NAME_WITH_PREFIX} cannot\nuse {B_CURRENT_MOVE}!");
static const u8 sText_CoveredInPowder[] = _("{B_DEF_NAME_WITH_PREFIX} is covered in powder!");
static const u8 sText_PowderExplodes[] = _("When the flame touched the powder\non the Pokémon, it exploded!");
static const u8 sText_BelchCantUse[] = _("Belch cannot be used!\p");
static const u8 sText_SpectralThiefSteal[] = _("{B_ATK_NAME_WITH_PREFIX} stole the target's\nboosted stats!");
static const u8 sText_GravityGrounding[] = _("{B_DEF_NAME_WITH_PREFIX} can't stay airborne\nbecause of gravity!");
static const u8 sText_MistyTerrainPreventsStatus[] = _("{B_DEF_NAME_WITH_PREFIX} surrounds itself\nwith a protective mist!");
static const u8 sText_GrassyTerrainHeals[] = _("{B_ATK_NAME_WITH_PREFIX} is healed\nby the grassy terrain!");
static const u8 sText_ElectricTerrainPreventsSleep[] = _("{B_DEF_NAME_WITH_PREFIX} surrounds itself\nwith electrified terrain!");
static const u8 sText_PsychicTerrainPreventsPriority[] = _("{B_DEF_NAME_WITH_PREFIX} surrounds itself\nwith psychic terrain!");
static const u8 sText_SafetyGooglesProtected[] = _("{B_DEF_NAME_WITH_PREFIX} is not affected\nthanks to its {B_LAST_ITEM}!");
static const u8 sText_FlowerVeilProtected[] = _("{B_DEF_NAME_WITH_PREFIX} surrounded itself\nwith a veil of petals!");
static const u8 sText_SweetVeilProtected[] = _("{B_DEF_NAME_WITH_PREFIX} surrounded itself\nwith a veil of sweetness!");
static const u8 sText_AromaVeilProtected[] = _("{B_DEF_NAME_WITH_PREFIX} is protected\nby an aromatic veil!");
static const u8 sText_CelebrateMessage[] = _("Congratulations, {B_PLAYER_NAME}!");
static const u8 sText_UsedInstructedMove[] = _("{B_ATK_NAME_WITH_PREFIX} used the move\ninstructed by {B_BUFF1}!");
static const u8 sText_LaserFocusMessage[] = _("{B_ATK_NAME_WITH_PREFIX}\nconcentrated intensely!");
static const u8 sText_GemActivates[] = _("{B_LAST_ITEM} strengthened\n{B_ATK_NAME_WITH_PREFIX}'s power!");
static const u8 sText_BerryDmgReducing[] = _("{B_LAST_ITEM} weakened the damage\nto {B_DEF_NAME_WITH_PREFIX}!");
static const u8 sText_TargetAteItem[] = _("{B_DEF_NAME_WITH_PREFIX} ate its {B_LAST_ITEM}!");
static const u8 sText_AirBalloonFloat[] = _("{B_SCR_ACTIVE_NAME_WITH_PREFIX} floats in the air\nwith its {B_LAST_ITEM}!");
static const u8 sText_AirBalloonPop[] = _("{B_DEF_NAME_WITH_PREFIX}'s {B_LAST_ITEM} popped!");
static const u8 sText_IncinerateBurn[] = _("{B_EFF_NAME_WITH_PREFIX}'s {B_LAST_ITEM}\nwas burnt up!");
static const u8 sText_BugBite[] = _("{B_ATK_NAME_WITH_PREFIX} stole and ate\n{B_EFF_NAME_WITH_PREFIX}'s {B_LAST_ITEM}!");
static const u8 sText_IllusionWoreOff[] = _("{B_DEF_NAME_WITH_PREFIX}'s Illusion wore off!");
static const u8 sText_AttackerCuredTargetStatus[] = _("{B_ATK_NAME_WITH_PREFIX} cured\n{B_DEF_NAME_WITH_PREFIX}'s problem!");
static const u8 sText_AttackerLostFireType[] = _("{B_ATK_NAME_WITH_PREFIX} burned itself out!");
static const u8 sText_HealerCure[] = _("{B_ATK_NAME_WITH_PREFIX}'s {B_LAST_ABILITY}\ncured {B_SCR_ACTIVE_NAME_WITH_PREFIX}'s problem!");
static const u8 sText_ReceiverAbilityTakeOver[] = _("{B_SCR_ACTIVE_NAME_WITH_PREFIX}'s {B_SCR_ACTIVE_ABILITY}\nwas taken over!");
static const u8 sText_PkmnAbsorbingPower[] = _("{B_ATK_NAME_WITH_PREFIX} is absorbing power!");
static const u8 sText_NoOneWillBeAbleToRun[] = _("No one will be able to run away\nduring the next turn!");
static const u8 sText_DestinyKnotActivates[] = _("{B_SCR_ACTIVE_NAME_WITH_PREFIX} fell in love\nfrom the {B_LAST_ITEM}!");
static const u8 sText_CloakedInAFreezingLight[] = _("{B_ATK_NAME_WITH_PREFIX} became cloaked\nin a freezing light!");
static const u8 sText_StatWasNotLowered[] = _("{B_DEF_NAME_WITH_PREFIX}'s {B_BUFF1}\nwas not lowered!");
<<<<<<< HEAD
static const u8 sText_AuraFlaredToLife[] = _("{B_DEF_NAME_WITH_PREFIX}'s aura flared to life!");
=======
static const u8 sText_AirLockActivates[] = _("The effects of weather\ndisappeared.");
static const u8 sText_PressureActivates[] = _("{B_SCR_ACTIVE_NAME_WITH_PREFIX} is exerting its\npressure!");
static const u8 sText_DarkAuraActivates[] = _("{B_SCR_ACTIVE_NAME_WITH_PREFIX} is radiating\na dark aura!");
static const u8 sText_FairyAuraActivates[] = _("{B_SCR_ACTIVE_NAME_WITH_PREFIX} is radiating\na fairy aura!");
static const u8 sText_AuraBreakActivates[] = _("{B_SCR_ACTIVE_NAME_WITH_PREFIX} reversed all\nother POKéMON's auras!");
static const u8 sText_ComatoseActivates[] = _("{B_SCR_ACTIVE_NAME_WITH_PREFIX} is drowsing!");
static const u8 sText_ScreenCleanerActivates[] = _("All screens on the field were\ncleansed!");
>>>>>>> aa7facf5

const u8 *const gBattleStringsTable[BATTLESTRINGS_COUNT] =
{
    [STRINGID_STATWASNOTLOWERED - 12] = sText_StatWasNotLowered,
    [STRINGID_CLOAKEDINAFREEZINGLIGHT - 12] = sText_CloakedInAFreezingLight,
    [STRINGID_DESTINYKNOTACTIVATES - 12] = sText_DestinyKnotActivates,
    [STRINGID_NOONEWILLBEABLETORUNAWAY - 12] = sText_NoOneWillBeAbleToRun,
    [STRINGID_PKNMABSORBINGPOWER - 12] = sText_PkmnAbsorbingPower,
    [STRINGID_RECEIVERABILITYTAKEOVER - 12] = sText_ReceiverAbilityTakeOver,
    [STRINGID_SCRIPTINGABILITYSTATRAISE - 12] = sText_ScriptingAbilityRaisedStat,
    [STRINGID_HEALERCURE - 12] = sText_HealerCure,
    [STRINGID_ATTACKERLOSTFIRETYPE - 12] = sText_AttackerLostFireType,
    [STRINGID_ATTACKERCUREDTARGETSTATUS - 12] = sText_AttackerCuredTargetStatus,
    [STRINGID_ILLUSIONWOREOFF - 12] = sText_IllusionWoreOff,
    [STRINGID_BUGBITE - 12] = sText_BugBite,
    [STRINGID_INCINERATEBURN - 12] = sText_IncinerateBurn,
    [STRINGID_AIRBALLOONPOP - 12] = sText_AirBalloonPop,
    [STRINGID_AIRBALLOONFLOAT - 12] = sText_AirBalloonFloat,
    [STRINGID_TARGETATEITEM - 12] = sText_TargetAteItem,
    [STRINGID_BERRYDMGREDUCES - 12] = sText_BerryDmgReducing,
    [STRINGID_GEMACTIVATES - 12] = sText_GemActivates,
    [STRINGID_LASERFOCUS - 12] = sText_LaserFocusMessage,
    [STRINGID_THROATCHOPENDS - 12] = sText_ThroatChopEnds,
    [STRINGID_PKMNCANTUSEMOVETHROATCHOP - 12] = sText_PkmnCantUseMoveThroatChop,
    [STRINGID_USEDINSTRUCTEDMOVE - 12] = sText_UsedInstructedMove,
    [STRINGID_CELEBRATEMESSAGE - 12] = sText_CelebrateMessage,
    [STRINGID_AROMAVEILPROTECTED - 12] = sText_AromaVeilProtected,
    [STRINGID_SWEETVEILPROTECTED - 12] = sText_SweetVeilProtected,
    [STRINGID_FLOWERVEILPROTECTED - 12] = sText_FlowerVeilProtected,
    [STRINGID_SAFETYGOOGLESPROTECTED - 12] = sText_SafetyGooglesProtected,
    [STRINGID_SPECTRALTHIEFSTEAL - 12] = sText_SpectralThiefSteal,
    [STRINGID_BELCHCANTSELECT - 12] = sText_BelchCantUse,
    [STRINGID_TRAINER1LOSETEXT - 12] = sText_Trainer1LoseText,
    [STRINGID_PKMNGAINEDEXP - 12] = sText_PkmnGainedEXP,
    [STRINGID_PKMNGREWTOLV - 12] = sText_PkmnGrewToLv,
    [STRINGID_PKMNLEARNEDMOVE - 12] = sText_PkmnLearnedMove,
    [STRINGID_TRYTOLEARNMOVE1 - 12] = sText_TryToLearnMove1,
    [STRINGID_TRYTOLEARNMOVE2 - 12] = sText_TryToLearnMove2,
    [STRINGID_TRYTOLEARNMOVE3 - 12] = sText_TryToLearnMove3,
    [STRINGID_PKMNFORGOTMOVE - 12] = sText_PkmnForgotMove,
    [STRINGID_STOPLEARNINGMOVE - 12] = sText_StopLearningMove,
    [STRINGID_DIDNOTLEARNMOVE - 12] = sText_DidNotLearnMove,
    [STRINGID_PKMNLEARNEDMOVE2 - 12] = sText_PkmnLearnedMove2,
    [STRINGID_ATTACKMISSED - 12] = sText_AttackMissed,
    [STRINGID_PKMNPROTECTEDITSELF - 12] = sText_PkmnProtectedItself,
    [STRINGID_STATSWONTINCREASE2 - 12] = sText_StatsWontIncrease2,
    [STRINGID_AVOIDEDDAMAGE - 12] = sText_AvoidedDamage,
    [STRINGID_ITDOESNTAFFECT - 12] = sText_ItDoesntAffect,
    [STRINGID_ATTACKERFAINTED - 12] = sText_AttackerFainted,
    [STRINGID_TARGETFAINTED - 12] = sText_TargetFainted,
    [STRINGID_PLAYERGOTMONEY - 12] = sText_PlayerGotMoney,
    [STRINGID_PLAYERWHITEOUT - 12] = sText_PlayerWhiteout,
    [STRINGID_PLAYERWHITEOUT2 - 12] = sText_PlayerWhiteout2,
    [STRINGID_PREVENTSESCAPE - 12] = sText_PreventsEscape,
    [STRINGID_HITXTIMES - 12] = sText_HitXTimes,
    [STRINGID_PKMNFELLASLEEP - 12] = sText_PkmnFellAsleep,
    [STRINGID_PKMNMADESLEEP - 12] = sText_PkmnMadeSleep,
    [STRINGID_PKMNALREADYASLEEP - 12] = sText_PkmnAlreadyAsleep,
    [STRINGID_PKMNALREADYASLEEP2 - 12] = sText_PkmnAlreadyAsleep2,
    [STRINGID_PKMNWASNTAFFECTED - 12] = sText_PkmnWasntAffected,
    [STRINGID_PKMNWASPOISONED - 12] = sText_PkmnWasPoisoned,
    [STRINGID_PKMNPOISONEDBY - 12] = sText_PkmnPoisonedBy,
    [STRINGID_PKMNHURTBYPOISON - 12] = sText_PkmnHurtByPoison,
    [STRINGID_PKMNALREADYPOISONED - 12] = sText_PkmnAlreadyPoisoned,
    [STRINGID_PKMNBADLYPOISONED - 12] = sText_PkmnBadlyPoisoned,
    [STRINGID_PKMNENERGYDRAINED - 12] = sText_PkmnEnergyDrained,
    [STRINGID_PKMNWASBURNED - 12] = sText_PkmnWasBurned,
    [STRINGID_PKMNBURNEDBY - 12] = sText_PkmnBurnedBy,
    [STRINGID_PKMNHURTBYBURN - 12] = sText_PkmnHurtByBurn,
    [STRINGID_PKMNWASFROZEN - 12] = sText_PkmnWasFrozen,
    [STRINGID_PKMNFROZENBY - 12] = sText_PkmnFrozenBy,
    [STRINGID_PKMNISFROZEN - 12] = sText_PkmnIsFrozen,
    [STRINGID_PKMNWASDEFROSTED - 12] = sText_PkmnWasDefrosted,
    [STRINGID_PKMNWASDEFROSTED2 - 12] = sText_PkmnWasDefrosted2,
    [STRINGID_PKMNWASDEFROSTEDBY - 12] = sText_PkmnWasDefrostedBy,
    [STRINGID_PKMNWASPARALYZED - 12] = sText_PkmnWasParalyzed,
    [STRINGID_PKMNWASPARALYZEDBY - 12] = sText_PkmnWasParalyzedBy,
    [STRINGID_PKMNISPARALYZED - 12] = sText_PkmnIsParalyzed,
    [STRINGID_PKMNISALREADYPARALYZED - 12] = sText_PkmnIsAlreadyParalyzed,
    [STRINGID_PKMNHEALEDPARALYSIS - 12] = sText_PkmnHealedParalysis,
    [STRINGID_PKMNDREAMEATEN - 12] = sText_PkmnDreamEaten,
    [STRINGID_STATSWONTINCREASE - 12] = sText_StatsWontIncrease,
    [STRINGID_STATSWONTDECREASE - 12] = sText_StatsWontDecrease,
    [STRINGID_TEAMSTOPPEDWORKING - 12] = sText_TeamStoppedWorking,
    [STRINGID_FOESTOPPEDWORKING - 12] = sText_FoeStoppedWorking,
    [STRINGID_PKMNISCONFUSED - 12] = sText_PkmnIsConfused,
    [STRINGID_PKMNHEALEDCONFUSION - 12] = sText_PkmnHealedConfusion,
    [STRINGID_PKMNWASCONFUSED - 12] = sText_PkmnWasConfused,
    [STRINGID_PKMNALREADYCONFUSED - 12] = sText_PkmnAlreadyConfused,
    [STRINGID_PKMNFELLINLOVE - 12] = sText_PkmnFellInLove,
    [STRINGID_PKMNINLOVE - 12] = sText_PkmnInLove,
    [STRINGID_PKMNIMMOBILIZEDBYLOVE - 12] = sText_PkmnImmobilizedByLove,
    [STRINGID_PKMNBLOWNAWAY - 12] = sText_PkmnBlownAway,
    [STRINGID_PKMNCHANGEDTYPE - 12] = sText_PkmnChangedType,
    [STRINGID_PKMNFLINCHED - 12] = sText_PkmnFlinched,
    [STRINGID_PKMNREGAINEDHEALTH - 12] = sText_PkmnRegainedHealth,
    [STRINGID_PKMNHPFULL - 12] = sText_PkmnHPFull,
    [STRINGID_PKMNRAISEDSPDEF - 12] = sText_PkmnRaisedSpDef,
    [STRINGID_PKMNRAISEDDEF - 12] = sText_PkmnRaisedDef,
    [STRINGID_PKMNCOVEREDBYVEIL - 12] = sText_PkmnCoveredByVeil,
    [STRINGID_PKMNUSEDSAFEGUARD - 12] = sText_PkmnUsedSafeguard,
    [STRINGID_PKMNSAFEGUARDEXPIRED - 12] = sText_PkmnSafeguardExpired,
    [STRINGID_PKMNWENTTOSLEEP - 12] = sText_PkmnWentToSleep,
    [STRINGID_PKMNSLEPTHEALTHY - 12] = sText_PkmnSleptHealthy,
    [STRINGID_PKMNWHIPPEDWHIRLWIND - 12] = sText_PkmnWhippedWhirlwind,
    [STRINGID_PKMNTOOKSUNLIGHT - 12] = sText_PkmnTookSunlight,
    [STRINGID_PKMNLOWEREDHEAD - 12] = sText_PkmnLoweredHead,
    [STRINGID_PKMNISGLOWING - 12] = sText_PkmnIsGlowing,
    [STRINGID_PKMNFLEWHIGH - 12] = sText_PkmnFlewHigh,
    [STRINGID_PKMNDUGHOLE - 12] = sText_PkmnDugHole,
    [STRINGID_PKMNSQUEEZEDBYBIND - 12] = sText_PkmnSqueezedByBind,
    [STRINGID_PKMNTRAPPEDINVORTEX - 12] = sText_PkmnTrappedInVortex,
    [STRINGID_PKMNWRAPPEDBY - 12] = sText_PkmnWrappedBy,
    [STRINGID_PKMNCLAMPED - 12] = sText_PkmnClamped,
    [STRINGID_PKMNHURTBY - 12] = sText_PkmnHurtBy,
    [STRINGID_PKMNFREEDFROM - 12] = sText_PkmnFreedFrom,
    [STRINGID_PKMNCRASHED - 12] = sText_PkmnCrashed,
    [STRINGID_PKMNSHROUDEDINMIST - 12] = gText_PkmnShroudedInMist,
    [STRINGID_PKMNPROTECTEDBYMIST - 12] = sText_PkmnProtectedByMist,
    [STRINGID_PKMNGETTINGPUMPED - 12] = gText_PkmnGettingPumped,
    [STRINGID_PKMNHITWITHRECOIL - 12] = sText_PkmnHitWithRecoil,
    [STRINGID_PKMNPROTECTEDITSELF2 - 12] = sText_PkmnProtectedItself2,
    [STRINGID_PKMNBUFFETEDBYSANDSTORM - 12] = sText_PkmnBuffetedBySandstorm,
    [STRINGID_PKMNPELTEDBYHAIL - 12] = sText_PkmnPeltedByHail,
    [STRINGID_PKMNSEEDED - 12] = sText_PkmnSeeded,
    [STRINGID_PKMNEVADEDATTACK - 12] = sText_PkmnEvadedAttack,
    [STRINGID_PKMNSAPPEDBYLEECHSEED - 12] = sText_PkmnSappedByLeechSeed,
    [STRINGID_PKMNFASTASLEEP - 12] = sText_PkmnFastAsleep,
    [STRINGID_PKMNWOKEUP - 12] = sText_PkmnWokeUp,
    [STRINGID_PKMNUPROARKEPTAWAKE - 12] = sText_PkmnUproarKeptAwake,
    [STRINGID_PKMNWOKEUPINUPROAR - 12] = sText_PkmnWokeUpInUproar,
    [STRINGID_PKMNCAUSEDUPROAR - 12] = sText_PkmnCausedUproar,
    [STRINGID_PKMNMAKINGUPROAR - 12] = sText_PkmnMakingUproar,
    [STRINGID_PKMNCALMEDDOWN - 12] = sText_PkmnCalmedDown,
    [STRINGID_PKMNCANTSLEEPINUPROAR - 12] = sText_PkmnCantSleepInUproar,
    [STRINGID_PKMNSTOCKPILED - 12] = sText_PkmnStockpiled,
    [STRINGID_PKMNCANTSTOCKPILE - 12] = sText_PkmnCantStockpile,
    [STRINGID_PKMNCANTSLEEPINUPROAR2 - 12] = sText_PkmnCantSleepInUproar2,
    [STRINGID_UPROARKEPTPKMNAWAKE - 12] = sText_UproarKeptPkmnAwake,
    [STRINGID_PKMNSTAYEDAWAKEUSING - 12] = sText_PkmnStayedAwakeUsing,
    [STRINGID_PKMNSTORINGENERGY - 12] = sText_PkmnStoringEnergy,
    [STRINGID_PKMNUNLEASHEDENERGY - 12] = sText_PkmnUnleashedEnergy,
    [STRINGID_PKMNFATIGUECONFUSION - 12] = sText_PkmnFatigueConfusion,
    [STRINGID_PKMNPICKEDUPITEM - 12] = sText_PkmnPickedUpItem,
    [STRINGID_PKMNUNAFFECTED - 12] = sText_PkmnUnaffected,
    [STRINGID_PKMNTRANSFORMEDINTO - 12] = sText_PkmnTransformedInto,
    [STRINGID_PKMNMADESUBSTITUTE - 12] = sText_PkmnMadeSubstitute,
    [STRINGID_PKMNHASSUBSTITUTE - 12] = sText_PkmnHasSubstitute,
    [STRINGID_SUBSTITUTEDAMAGED - 12] = sText_SubstituteDamaged,
    [STRINGID_PKMNSUBSTITUTEFADED - 12] = sText_PkmnSubstituteFaded,
    [STRINGID_PKMNMUSTRECHARGE - 12] = sText_PkmnMustRecharge,
    [STRINGID_PKMNRAGEBUILDING - 12] = sText_PkmnRageBuilding,
    [STRINGID_PKMNMOVEWASDISABLED - 12] = sText_PkmnMoveWasDisabled,
    [STRINGID_PKMNMOVEISDISABLED - 12] = sText_PkmnMoveIsDisabled,
    [STRINGID_PKMNMOVEDISABLEDNOMORE - 12] = sText_PkmnMoveDisabledNoMore,
    [STRINGID_PKMNGOTENCORE - 12] = sText_PkmnGotEncore,
    [STRINGID_PKMNENCOREENDED - 12] = sText_PkmnEncoreEnded,
    [STRINGID_PKMNTOOKAIM - 12] = sText_PkmnTookAim,
    [STRINGID_PKMNSKETCHEDMOVE - 12] = sText_PkmnSketchedMove,
    [STRINGID_PKMNTRYINGTOTAKEFOE - 12] = sText_PkmnTryingToTakeFoe,
    [STRINGID_PKMNTOOKFOE - 12] = sText_PkmnTookFoe,
    [STRINGID_PKMNREDUCEDPP - 12] = sText_PkmnReducedPP,
    [STRINGID_PKMNSTOLEITEM - 12] = sText_PkmnStoleItem,
    [STRINGID_TARGETCANTESCAPENOW - 12] = sText_TargetCantEscapeNow,
    [STRINGID_PKMNFELLINTONIGHTMARE - 12] = sText_PkmnFellIntoNightmare,
    [STRINGID_PKMNLOCKEDINNIGHTMARE - 12] = sText_PkmnLockedInNightmare,
    [STRINGID_PKMNLAIDCURSE - 12] = sText_PkmnLaidCurse,
    [STRINGID_PKMNAFFLICTEDBYCURSE - 12] = sText_PkmnAfflictedByCurse,
    [STRINGID_SPIKESSCATTERED - 12] = sText_SpikesScattered,
    [STRINGID_PKMNHURTBYSPIKES - 12] = sText_PkmnHurtBySpikes,
    [STRINGID_PKMNIDENTIFIED - 12] = sText_PkmnIdentified,
    [STRINGID_PKMNPERISHCOUNTFELL - 12] = sText_PkmnPerishCountFell,
    [STRINGID_PKMNBRACEDITSELF - 12] = sText_PkmnBracedItself,
    [STRINGID_PKMNENDUREDHIT - 12] = sText_PkmnEnduredHit,
    [STRINGID_MAGNITUDESTRENGTH - 12] = sText_MagnitudeStrength,
    [STRINGID_PKMNCUTHPMAXEDATTACK - 12] = sText_PkmnCutHPMaxedAttack,
    [STRINGID_PKMNCOPIEDSTATCHANGES - 12] = sText_PkmnCopiedStatChanges,
    [STRINGID_PKMNGOTFREE - 12] = sText_PkmnGotFree,
    [STRINGID_PKMNSHEDLEECHSEED - 12] = sText_PkmnShedLeechSeed,
    [STRINGID_PKMNBLEWAWAYSPIKES - 12] = sText_PkmnBlewAwaySpikes,
    [STRINGID_PKMNFLEDFROMBATTLE - 12] = sText_PkmnFledFromBattle,
    [STRINGID_PKMNFORESAWATTACK - 12] = sText_PkmnForesawAttack,
    [STRINGID_PKMNTOOKATTACK - 12] = sText_PkmnTookAttack,
    [STRINGID_PKMNATTACK - 12] = sText_PkmnAttack,
    [STRINGID_PKMNCENTERATTENTION - 12] = sText_PkmnCenterAttention,
    [STRINGID_PKMNCHARGINGPOWER - 12] = sText_PkmnChargingPower,
    [STRINGID_NATUREPOWERTURNEDINTO - 12] = sText_NaturePowerTurnedInto,
    [STRINGID_PKMNSTATUSNORMAL - 12] = sText_PkmnStatusNormal,
    [STRINGID_PKMNHASNOMOVESLEFT - 12] = sText_PkmnHasNoMovesLeft,
    [STRINGID_PKMNSUBJECTEDTOTORMENT - 12] = sText_PkmnSubjectedToTorment,
    [STRINGID_PKMNCANTUSEMOVETORMENT - 12] = sText_PkmnCantUseMoveTorment,
    [STRINGID_PKMNTIGHTENINGFOCUS - 12] = sText_PkmnTighteningFocus,
    [STRINGID_PKMNFELLFORTAUNT - 12] = sText_PkmnFellForTaunt,
    [STRINGID_PKMNCANTUSEMOVETAUNT - 12] = sText_PkmnCantUseMoveTaunt,
    [STRINGID_PKMNREADYTOHELP - 12] = sText_PkmnReadyToHelp,
    [STRINGID_PKMNSWITCHEDITEMS - 12] = sText_PkmnSwitchedItems,
    [STRINGID_PKMNCOPIEDFOE - 12] = sText_PkmnCopiedFoe,
    [STRINGID_PKMNMADEWISH - 12] = sText_PkmnMadeWish,
    [STRINGID_PKMNWISHCAMETRUE - 12] = sText_PkmnWishCameTrue,
    [STRINGID_PKMNPLANTEDROOTS - 12] = sText_PkmnPlantedRoots,
    [STRINGID_PKMNABSORBEDNUTRIENTS - 12] = sText_PkmnAbsorbedNutrients,
    [STRINGID_PKMNANCHOREDITSELF - 12] = sText_PkmnAnchoredItself,
    [STRINGID_PKMNWASMADEDROWSY - 12] = sText_PkmnWasMadeDrowsy,
    [STRINGID_PKMNKNOCKEDOFF - 12] = sText_PkmnKnockedOff,
    [STRINGID_PKMNSWAPPEDABILITIES - 12] = sText_PkmnSwappedAbilities,
    [STRINGID_PKMNSEALEDOPPONENTMOVE - 12] = sText_PkmnSealedOpponentMove,
    [STRINGID_PKMNCANTUSEMOVESEALED - 12] = sText_PkmnCantUseMoveSealed,
    [STRINGID_PKMNWANTSGRUDGE - 12] = sText_PkmnWantsGrudge,
    [STRINGID_PKMNLOSTPPGRUDGE - 12] = sText_PkmnLostPPGrudge,
    [STRINGID_PKMNSHROUDEDITSELF - 12] = sText_PkmnShroudedItself,
    [STRINGID_PKMNMOVEBOUNCED - 12] = sText_PkmnMoveBounced,
    [STRINGID_PKMNWAITSFORTARGET - 12] = sText_PkmnWaitsForTarget,
    [STRINGID_PKMNSNATCHEDMOVE - 12] = sText_PkmnSnatchedMove,
    [STRINGID_PKMNMADEITRAIN - 12] = sText_PkmnMadeItRain,
    [STRINGID_PKMNRAISEDSPEED - 12] = sText_PkmnRaisedSpeed,
    [STRINGID_PKMNPROTECTEDBY - 12] = sText_PkmnProtectedBy,
    [STRINGID_PKMNPREVENTSUSAGE - 12] = sText_PkmnPreventsUsage,
    [STRINGID_PKMNRESTOREDHPUSING - 12] = sText_PkmnRestoredHPUsing,
    [STRINGID_PKMNCHANGEDTYPEWITH - 12] = sText_PkmnChangedTypeWith,
    [STRINGID_PKMNPREVENTSPARALYSISWITH - 12] = sText_PkmnPreventsParalysisWith,
    [STRINGID_PKMNPREVENTSROMANCEWITH - 12] = sText_PkmnPreventsRomanceWith,
    [STRINGID_PKMNPREVENTSPOISONINGWITH - 12] = sText_PkmnPreventsPoisoningWith,
    [STRINGID_PKMNPREVENTSCONFUSIONWITH - 12] = sText_PkmnPreventsConfusionWith,
    [STRINGID_PKMNRAISEDFIREPOWERWITH - 12] = sText_PkmnRaisedFirePowerWith,
    [STRINGID_PKMNANCHORSITSELFWITH - 12] = sText_PkmnAnchorsItselfWith,
    [STRINGID_PKMNCUTSATTACKWITH - 12] = sText_PkmnCutsAttackWith,
    [STRINGID_PKMNPREVENTSSTATLOSSWITH - 12] = sText_PkmnPreventsStatLossWith,
    [STRINGID_PKMNHURTSWITH - 12] = sText_PkmnHurtsWith,
    [STRINGID_PKMNTRACED - 12] = sText_PkmnTraced,
    [STRINGID_STATSHARPLY - 12] = sText_StatSharply,
    [STRINGID_STATROSE - 12] = gText_StatRose,
    [STRINGID_STATHARSHLY - 12] = sText_StatHarshly,
    [STRINGID_STATFELL - 12] = sText_StatFell,
    [STRINGID_PKMNSSTATCHANGED - 12] = sText_PkmnsStatChanged,
    [STRINGID_PKMNSSTATCHANGED2 - 12] = gText_PkmnsStatChanged2,
    [STRINGID_PKMNSSTATCHANGED3 - 12] = sText_PkmnsStatChanged3,
    [STRINGID_PKMNSSTATCHANGED4 - 12] = sText_PkmnsStatChanged4,
    [STRINGID_CRITICALHIT - 12] = sText_CriticalHit,
    [STRINGID_ONEHITKO - 12] = sText_OneHitKO,
    [STRINGID_123POOF - 12] = sText_123Poof,
    [STRINGID_ANDELLIPSIS - 12] = sText_AndEllipsis,
    [STRINGID_NOTVERYEFFECTIVE - 12] = sText_NotVeryEffective,
    [STRINGID_SUPEREFFECTIVE - 12] = sText_SuperEffective,
    [STRINGID_GOTAWAYSAFELY - 12] = sText_GotAwaySafely,
    [STRINGID_WILDPKMNFLED - 12] = sText_WildPkmnFled,
    [STRINGID_NORUNNINGFROMTRAINERS - 12] = sText_NoRunningFromTrainers,
    [STRINGID_CANTESCAPE - 12] = sText_CantEscape,
    [STRINGID_DONTLEAVEBIRCH - 12] = sText_DontLeaveBirch,
    [STRINGID_BUTNOTHINGHAPPENED - 12] = sText_ButNothingHappened,
    [STRINGID_BUTITFAILED - 12] = sText_ButItFailed,
    [STRINGID_ITHURTCONFUSION - 12] = sText_ItHurtConfusion,
    [STRINGID_MIRRORMOVEFAILED - 12] = sText_MirrorMoveFailed,
    [STRINGID_STARTEDTORAIN - 12] = sText_StartedToRain,
    [STRINGID_DOWNPOURSTARTED - 12] = sText_DownpourStarted,
    [STRINGID_RAINCONTINUES - 12] = sText_RainContinues,
    [STRINGID_DOWNPOURCONTINUES - 12] = sText_DownpourContinues,
    [STRINGID_RAINSTOPPED - 12] = sText_RainStopped,
    [STRINGID_SANDSTORMBREWED - 12] = sText_SandstormBrewed,
    [STRINGID_SANDSTORMRAGES - 12] = sText_SandstormRages,
    [STRINGID_SANDSTORMSUBSIDED - 12] = sText_SandstormSubsided,
    [STRINGID_SUNLIGHTGOTBRIGHT - 12] = sText_SunlightGotBright,
    [STRINGID_SUNLIGHTSTRONG - 12] = sText_SunlightStrong,
    [STRINGID_SUNLIGHTFADED - 12] = sText_SunlightFaded,
    [STRINGID_STARTEDHAIL - 12] = sText_StartedHail,
    [STRINGID_HAILCONTINUES - 12] = sText_HailContinues,
    [STRINGID_HAILSTOPPED - 12] = sText_HailStopped,
    [STRINGID_FAILEDTOSPITUP - 12] = sText_FailedToSpitUp,
    [STRINGID_FAILEDTOSWALLOW - 12] = sText_FailedToSwallow,
    [STRINGID_WINDBECAMEHEATWAVE - 12] = sText_WindBecameHeatWave,
    [STRINGID_STATCHANGESGONE - 12] = sText_StatChangesGone,
    [STRINGID_COINSSCATTERED - 12] = sText_CoinsScattered,
    [STRINGID_TOOWEAKFORSUBSTITUTE - 12] = sText_TooWeakForSubstitute,
    [STRINGID_SHAREDPAIN - 12] = sText_SharedPain,
    [STRINGID_BELLCHIMED - 12] = sText_BellChimed,
    [STRINGID_FAINTINTHREE - 12] = sText_FaintInThree,
    [STRINGID_NOPPLEFT - 12] = sText_NoPPLeft,
    [STRINGID_BUTNOPPLEFT - 12] = sText_ButNoPPLeft,
    [STRINGID_PLAYERUSEDITEM - 12] = sText_PlayerUsedItem,
    [STRINGID_WALLYUSEDITEM - 12] = sText_WallyUsedItem,
    [STRINGID_TRAINERBLOCKEDBALL - 12] = sText_TrainerBlockedBall,
    [STRINGID_DONTBEATHIEF - 12] = sText_DontBeAThief,
    [STRINGID_ITDODGEDBALL - 12] = sText_ItDodgedBall,
    [STRINGID_YOUMISSEDPKMN - 12] = sText_YouMissedPkmn,
    [STRINGID_PKMNBROKEFREE - 12] = sText_PkmnBrokeFree,
    [STRINGID_ITAPPEAREDCAUGHT - 12] = sText_ItAppearedCaught,
    [STRINGID_AARGHALMOSTHADIT - 12] = sText_AarghAlmostHadIt,
    [STRINGID_SHOOTSOCLOSE - 12] = sText_ShootSoClose,
    [STRINGID_GOTCHAPKMNCAUGHT - 12] = sText_GotchaPkmnCaught,
    [STRINGID_GOTCHAPKMNCAUGHT2 - 12] = sText_GotchaPkmnCaught2,
    [STRINGID_GIVENICKNAMECAPTURED - 12] = sText_GiveNicknameCaptured,
    [STRINGID_PKMNSENTTOPC - 12] = sText_PkmnSentToPC,
    [STRINGID_PKMNDATAADDEDTODEX - 12] = sText_PkmnDataAddedToDex,
    [STRINGID_ITISRAINING - 12] = sText_ItIsRaining,
    [STRINGID_SANDSTORMISRAGING - 12] = sText_SandstormIsRaging,
    [STRINGID_CANTESCAPE2 - 12] = sText_CantEscape2,
    [STRINGID_PKMNIGNORESASLEEP - 12] = sText_PkmnIgnoresAsleep,
    [STRINGID_PKMNIGNOREDORDERS - 12] = sText_PkmnIgnoredOrders,
    [STRINGID_PKMNBEGANTONAP - 12] = sText_PkmnBeganToNap,
    [STRINGID_PKMNLOAFING - 12] = sText_PkmnLoafing,
    [STRINGID_PKMNWONTOBEY - 12] = sText_PkmnWontObey,
    [STRINGID_PKMNTURNEDAWAY - 12] = sText_PkmnTurnedAway,
    [STRINGID_PKMNPRETENDNOTNOTICE - 12] = sText_PkmnPretendNotNotice,
    [STRINGID_ENEMYABOUTTOSWITCHPKMN - 12] = sText_EnemyAboutToSwitchPkmn,
    [STRINGID_CREPTCLOSER - 12] = sText_CreptCloser,
    [STRINGID_CANTGETCLOSER - 12] = sText_CantGetCloser,
    [STRINGID_PKMNWATCHINGCAREFULLY - 12] = sText_PkmnWatchingCarefully,
    [STRINGID_PKMNCURIOUSABOUTX - 12] = sText_PkmnCuriousAboutX,
    [STRINGID_PKMNENTHRALLEDBYX - 12] = sText_PkmnEnthralledByX,
    [STRINGID_PKMNIGNOREDX - 12] = sText_PkmnIgnoredX,
    [STRINGID_THREWPOKEBLOCKATPKMN - 12] = sText_ThrewPokeblockAtPkmn,
    [STRINGID_OUTOFSAFARIBALLS - 12] = sText_OutOfSafariBalls,
    [STRINGID_PKMNSITEMCUREDPARALYSIS - 12] = sText_PkmnsItemCuredParalysis,
    [STRINGID_PKMNSITEMCUREDPOISON - 12] = sText_PkmnsItemCuredPoison,
    [STRINGID_PKMNSITEMHEALEDBURN - 12] = sText_PkmnsItemHealedBurn,
    [STRINGID_PKMNSITEMDEFROSTEDIT - 12] = sText_PkmnsItemDefrostedIt,
    [STRINGID_PKMNSITEMWOKEIT - 12] = sText_PkmnsItemWokeIt,
    [STRINGID_PKMNSITEMSNAPPEDOUT - 12] = sText_PkmnsItemSnappedOut,
    [STRINGID_PKMNSITEMCUREDPROBLEM - 12] = sText_PkmnsItemCuredProblem,
    [STRINGID_PKMNSITEMRESTOREDHEALTH - 12] = sText_PkmnsItemRestoredHealth,
    [STRINGID_PKMNSITEMRESTOREDPP - 12] = sText_PkmnsItemRestoredPP,
    [STRINGID_PKMNSITEMRESTOREDSTATUS - 12] = sText_PkmnsItemRestoredStatus,
    [STRINGID_PKMNSITEMRESTOREDHPALITTLE - 12] = sText_PkmnsItemRestoredHPALittle,
    [STRINGID_ITEMALLOWSONLYYMOVE - 12] = sText_ItemAllowsOnlyYMove,
    [STRINGID_PKMNHUNGONWITHX - 12] = sText_PkmnHungOnWithX,
    [STRINGID_EMPTYSTRING3 - 12] = gText_EmptyString3,
    [STRINGID_PKMNSXPREVENTSBURNS - 12] = sText_PkmnsXPreventsBurns,
    [STRINGID_PKMNSXBLOCKSY - 12] = sText_PkmnsXBlocksY,
    [STRINGID_PKMNSXRESTOREDHPALITTLE2 - 12] = sText_PkmnsXRestoredHPALittle2,
    [STRINGID_PKMNSXWHIPPEDUPSANDSTORM - 12] = sText_PkmnsXWhippedUpSandstorm,
    [STRINGID_PKMNSXPREVENTSYLOSS - 12] = sText_PkmnsXPreventsYLoss,
    [STRINGID_PKMNSXINFATUATEDY - 12] = sText_PkmnsXInfatuatedY,
    [STRINGID_PKMNSXMADEYINEFFECTIVE - 12] = sText_PkmnsXMadeYIneffective,
    [STRINGID_PKMNSXCUREDYPROBLEM - 12] = sText_PkmnsXCuredYProblem,
    [STRINGID_ITSUCKEDLIQUIDOOZE - 12] = sText_ItSuckedLiquidOoze,
    [STRINGID_PKMNTRANSFORMED - 12] = sText_PkmnTransformed,
    [STRINGID_ELECTRICITYWEAKENED - 12] = sText_ElectricityWeakened,
    [STRINGID_FIREWEAKENED - 12] = sText_FireWeakened,
    [STRINGID_PKMNHIDUNDERWATER - 12] = sText_PkmnHidUnderwater,
    [STRINGID_PKMNSPRANGUP - 12] = sText_PkmnSprangUp,
    [STRINGID_HMMOVESCANTBEFORGOTTEN - 12] = sText_HMMovesCantBeForgotten,
    [STRINGID_XFOUNDONEY - 12] = sText_XFoundOneY,
    [STRINGID_PLAYERDEFEATEDTRAINER1 - 12] = sText_PlayerDefeatedLinkTrainerTrainer1,
    [STRINGID_SOOTHINGAROMA - 12] = sText_SoothingAroma,
    [STRINGID_ITEMSCANTBEUSEDNOW - 12] = sText_ItemsCantBeUsedNow,
    [STRINGID_FORXCOMMAYZ - 12] = sText_ForXCommaYZ,
    [STRINGID_USINGXTHEYOFZN - 12] = sText_UsingXTheYOfZN,
    [STRINGID_PKMNUSEDXTOGETPUMPED - 12] = sText_PkmnUsedXToGetPumped,
    [STRINGID_PKMNSXMADEYUSELESS - 12] = sText_PkmnsXMadeYUseless,
    [STRINGID_PKMNTRAPPEDBYSANDTOMB - 12] = sText_PkmnTrappedBySandTomb,
    [STRINGID_EMPTYSTRING4 - 12] = sText_EmptyString4,
    [STRINGID_ABOOSTED - 12] = sText_ABoosted,
    [STRINGID_PKMNSXINTENSIFIEDSUN - 12] = sText_PkmnsXIntensifiedSun,
    [STRINGID_PKMNMAKESGROUNDMISS - 12] = sText_PkmnMakesGroundMiss,
    [STRINGID_YOUTHROWABALLNOWRIGHT - 12] = sText_YouThrowABallNowRight,
    [STRINGID_PKMNSXTOOKATTACK - 12] = sText_PkmnsXTookAttack,
    [STRINGID_PKMNCHOSEXASDESTINY - 12] = sText_PkmnChoseXAsDestiny,
    [STRINGID_PKMNLOSTFOCUS - 12] = sText_PkmnLostFocus,
    [STRINGID_USENEXTPKMN - 12] = sText_UseNextPkmn,
    [STRINGID_PKMNFLEDUSINGITS - 12] = sText_PkmnFledUsingIts,
    [STRINGID_PKMNFLEDUSING - 12] = sText_PkmnFledUsing,
    [STRINGID_PKMNWASDRAGGEDOUT - 12] = sText_PkmnWasDraggedOut,
    [STRINGID_PREVENTEDFROMWORKING - 12] = sText_PreventedFromWorking,
    [STRINGID_PKMNSITEMNORMALIZEDSTATUS - 12] = sText_PkmnsItemNormalizedStatus,
    [STRINGID_TRAINER1USEDITEM - 12] = sText_Trainer1UsedItem,
    [STRINGID_BOXISFULL - 12] = sText_BoxIsFull,
    [STRINGID_PKMNAVOIDEDATTACK - 12] = sText_PkmnAvoidedAttack,
    [STRINGID_PKMNSXMADEITINEFFECTIVE - 12] = sText_PkmnsXMadeItIneffective,
    [STRINGID_PKMNSXPREVENTSFLINCHING - 12] = sText_PkmnsXPreventsFlinching,
    [STRINGID_PKMNALREADYHASBURN - 12] = sText_PkmnAlreadyHasBurn,
    [STRINGID_STATSWONTDECREASE2 - 12] = sText_StatsWontDecrease2,
    [STRINGID_PKMNSXBLOCKSY2 - 12] = sText_PkmnsXBlocksY2,
    [STRINGID_PKMNSXWOREOFF - 12] = sText_PkmnsXWoreOff,
    [STRINGID_PKMNRAISEDDEFALITTLE - 12] = sText_PkmnRaisedDefALittle,
    [STRINGID_PKMNRAISEDSPDEFALITTLE - 12] = sText_PkmnRaisedSpDefALittle,
    [STRINGID_THEWALLSHATTERED - 12] = sText_TheWallShattered,
    [STRINGID_PKMNSXPREVENTSYSZ - 12] = sText_PkmnsXPreventsYsZ,
    [STRINGID_PKMNSXCUREDITSYPROBLEM - 12] = sText_PkmnsXCuredItsYProblem,
    [STRINGID_ATTACKERCANTESCAPE - 12] = sText_AttackerCantEscape,
    [STRINGID_PKMNOBTAINEDX - 12] = sText_PkmnObtainedX,
    [STRINGID_PKMNOBTAINEDX2 - 12] = sText_PkmnObtainedX2,
    [STRINGID_PKMNOBTAINEDXYOBTAINEDZ - 12] = sText_PkmnObtainedXYObtainedZ,
    [STRINGID_BUTNOEFFECT - 12] = sText_ButNoEffect,
    [STRINGID_PKMNSXHADNOEFFECTONY - 12] = sText_PkmnsXHadNoEffectOnY,
    [STRINGID_TWOENEMIESDEFEATED - 12] = sText_TwoInGameTrainersDefeated,
    [STRINGID_TRAINER2LOSETEXT - 12] = sText_Trainer2LoseText,
    [STRINGID_PKMNINCAPABLEOFPOWER - 12] = sText_PkmnIncapableOfPower,
    [STRINGID_GLINTAPPEARSINEYE - 12] = sText_GlintAppearsInEye,
    [STRINGID_PKMNGETTINGINTOPOSITION - 12] = sText_PkmnGettingIntoPosition,
    [STRINGID_PKMNBEGANGROWLINGDEEPLY - 12] = sText_PkmnBeganGrowlingDeeply,
    [STRINGID_PKMNEAGERFORMORE - 12] = sText_PkmnEagerForMore,
    [STRINGID_DEFEATEDOPPONENTBYREFEREE - 12] = sText_DefeatedOpponentByReferee,
    [STRINGID_LOSTTOOPPONENTBYREFEREE - 12] = sText_LostToOpponentByReferee,
    [STRINGID_TIEDOPPONENTBYREFEREE - 12] = sText_TiedOpponentByReferee,
    [STRINGID_QUESTIONFORFEITMATCH - 12] = sText_QuestionForfeitMatch,
    [STRINGID_FORFEITEDMATCH - 12] = sText_ForfeitedMatch,
    [STRINGID_PKMNTRANSFERREDSOMEONESPC - 12] = gText_PkmnTransferredSomeonesPC,
    [STRINGID_PKMNTRANSFERREDLANETTESPC - 12] = gText_PkmnTransferredLanettesPC,
    [STRINGID_PKMNBOXSOMEONESPCFULL - 12] = gText_PkmnTransferredSomeonesPCBoxFull,
    [STRINGID_PKMNBOXLANETTESPCFULL - 12] = gText_PkmnTransferredLanettesPCBoxFull,
    [STRINGID_TRAINER1WINTEXT - 12] = sText_Trainer1WinText,
    [STRINGID_TRAINER2WINTEXT - 12] = sText_Trainer2WinText,
    [STRINGID_ENDUREDSTURDY - 12] = sText_EnduredViaSturdy,
    [STRINGID_POWERHERB - 12] = sText_PowerHerbActivation,
    [STRINGID_HURTBYITEM - 12] = sText_HurtByItem,
    [STRINGID_PSNBYITEM - 12] = sText_BadlyPoisonedByItem,
    [STRINGID_BRNBYITEM - 12] = sText_BurnedByItem,
    [STRINGID_DEFABILITYIN - 12] = sText_TargetAbilityActivates,
    [STRINGID_GRAVITYINTENSIFIED - 12] = sText_GravityIntensified,
    [STRINGID_TARGETIDENTIFIED - 12] = sText_TargetIdentified,
    [STRINGID_TARGETWOKEUP - 12] = sText_TargetWokeUp,
    [STRINGID_PKMNSTOLEANDATEITEM - 12] = sText_PkmnStoleAndAteItem,
    [STRINGID_TAILWINDBLEW - 12] = sText_TailWindBlew,
    [STRINGID_PKMNWENTBACK - 12] = sText_PkmnWentBack,
    [STRINGID_PKMNCANTUSEITEMSANYMORE - 12] = sText_PkmnCantUseItemsAnymore,
    [STRINGID_PKMNFLUNG - 12] = sText_PkmnFlung,
    [STRINGID_PKMNPREVENTEDFROMHEALING - 12] = sText_PkmnPreventedFromHealing,
    [STRINGID_PKMNSWITCHEDATKANDDEF - 12] = sText_PkmnSwitchedAtkAndDef,
    [STRINGID_PKMNSABILITYSUPPRESSED - 12] = sText_PkmnsAbilitySuppressed,
    [STRINGID_SHIELDEDFROMCRITICALHITS - 12] = sText_ShieldedFromCriticalHits,
    [STRINGID_SWITCHEDATKANDSPATK - 12] = sText_SwitchedAtkAndSpAtk,
    [STRINGID_SWITCHEDDEFANDSPDEF - 12] = sText_SwitchedDefAndSpDef,
    [STRINGID_PKMNACQUIREDABILITY - 12] = sText_PkmnAcquiredAbility,
    [STRINGID_POISONSPIKESSCATTERED - 12] = sText_PoisonSpikesScattered,
    [STRINGID_PKMNSWITCHEDSTATCHANGES - 12] = sText_PkmnSwitchedStatChanges,
    [STRINGID_PKMNSURROUNDEDWITHVEILOFWATER - 12] = sText_PkmnSurroundedWithVeilOfWater,
    [STRINGID_PKMNLEVITATEDONELECTROMAGNETISM - 12] = sText_PkmnLevitatedOnElectromagnetism,
    [STRINGID_PKMNTWISTEDDIMENSIONS - 12] = sText_PkmnTwistedDimensions,
    [STRINGID_POINTEDSTONESFLOAT - 12] = sText_PointedStonesFloat,
    [STRINGID_CLOAKEDINMYSTICALMOONLIGHT - 12] = sText_CloakedInMysticalMoonlight,
    [STRINGID_TRAPPERBYSWIRLINGMAGMA - 12] = sText_TrappedBySwirlingMagma,
    [STRINGID_VANISHEDINSTANTLY - 12] = sText_VanishedInstantly,
    [STRINGID_PROTECTEDTEAM - 12] = sText_ProtectedTeam,
    [STRINGID_SHAREDITSGUARD - 12] = sText_SharedItsGuard,
    [STRINGID_SHAREDITSPOWER - 12] = sText_SharedItsPower,
    [STRINGID_SWAPSDEFANDSPDEFOFALLPOKEMON - 12] = sText_SwapsDefAndSpDefOfAllPkmn,
    [STRINGID_BECAMENIMBLE - 12] = sText_BecameNimble,
    [STRINGID_HURLEDINTOTHEAIR - 12] = sText_HurledIntoTheAir,
    [STRINGID_HELDITEMSLOSEEFFECTS - 12] = sText_HeldItemsLoseEffects,
    [STRINGID_FELLSTRAIGHTDOWN - 12] = sText_FellStraightDown,
    [STRINGID_TRANSFORMEDINTOWATERTYPE - 12] = sText_TransformedIntoWaterType,
    [STRINGID_PKMNACQUIREDSIMPLE - 12] = sText_PkmnAcquiredSimple,
    [STRINGID_EMPTYSTRING5 - 12] = sText_EmptyString4,
    [STRINGID_KINDOFFER - 12] = sText_KindOffer,
    [STRINGID_RESETSTARGETSSTATLEVELS - 12] = sText_ResetsTargetsStatLevels,
    [STRINGID_EMPTYSTRING6 - 12] = sText_EmptyString4,
    [STRINGID_ALLYSWITCHPOSITION - 12] = sText_AllySwitchPosition,
    [STRINGID_RESTORETARGETSHEALTH - 12] = sText_RestoreTargetsHealth,
    [STRINGID_TOOKPJMNINTOTHESKY - 12] = sText_TookPkmnIntoTheSky,
    [STRINGID_FREEDFROMSKYDROP - 12] = sText_FreedFromSkyDrop,
    [STRINGID_POSTPONETARGETMOVE - 12] = sText_PostponeTargetMove,
    [STRINGID_REFLECTTARGETSTYPE - 12] = sText_ReflectTargetsType,
    [STRINGID_TRANSFERHELDITEM - 12] = sText_TransferHeldItem,
    [STRINGID_EMBARGOENDS - 12] = sText_EmbargoEnds,
    [STRINGID_ELECTROMAGNETISM - 12] = sText_Electromagnetism,
    [STRINGID_BUFFERENDS - 12] = sText_BufferEnds,
    [STRINGID_TELEKINESISENDS - 12] = sText_TelekinesisEnds,
    [STRINGID_TAILWINDENDS - 12] = sText_TailwindEnds,
    [STRINGID_LUCKYCHANTENDS - 12] = sText_LuckyChantEnds,
    [STRINGID_TRICKROOMENDS - 12] = sText_TrickRoomEnds,
    [STRINGID_WONDERROOMENDS - 12] = sText_WonderRoomEnds,
    [STRINGID_MAGICROOMENDS - 12] = sText_MagicRoomEnds,
    [STRINGID_MUDSPORTENDS - 12] = sText_MudSportEnds,
    [STRINGID_WATERSPORTENDS - 12] = sText_WaterSportEnds,
    [STRINGID_GRAVITYENDS - 12] = sText_GravityEnds,
    [STRINGID_AQUARINGHEAL - 12] = sText_AquaRingHeal,
    [STRINGID_AURORAVEILENDS - 12] = sText_AuroraVeilEnds,
    [STRINGID_ELECTRICTERRAINENDS - 12] = sText_ElectricTerrainEnds,
    [STRINGID_MISTYTERRAINENDS - 12] = sText_MistyTerrainEnds,
    [STRINGID_PSYCHICTERRAINENDS - 12] = sText_PsychicTerrainEnds,
    [STRINGID_GRASSYTERRAINENDS - 12] = sText_GrassyTerrainEnds,
    [STRINGID_TARGETABILITYSTATRAISE - 12] = sText_TargetAbilityRaisedStat,
    [STRINGID_ANGRYPOINTACTIVATES - 12] = sText_AngryPointActivates,
    [STRINGID_ATTACKERABILITYSTATRAISE - 12] = sText_AttackerAbilityRaisedStat,
    [STRINGID_POISONHEALHPUP - 12] = sText_PoisonHealHpUp,
    [STRINGID_BADDREAMSDMG - 12] = sText_BadDreamsDmg,
    [STRINGID_MOLDBREAKERENTERS - 12] = sText_MoldBreakerEnters,
    [STRINGID_TERAVOLTENTERS - 12] = sText_TeravoltEnters,
    [STRINGID_TURBOBLAZEENTERS - 12] = sText_TurboblazeEnters,
    [STRINGID_SLOWSTARTENTERS - 12] = sText_SlowStartEnters,
    [STRINGID_SLOWSTARTEND - 12] = sText_SlowStartEnd,
    [STRINGID_SOLARPOWERHPDROP - 12] = sText_SolarPowerHpDrop,
    [STRINGID_AFTERMATHDMG - 12] = sText_AftermathDmg,
    [STRINGID_ANTICIPATIONACTIVATES - 12] = sText_AnticipationActivates,
    [STRINGID_FOREWARNACTIVATES - 12] = sText_ForewarnActivates,
    [STRINGID_ICEBODYHPGAIN - 12] = sText_IceBodyHpGain,
    [STRINGID_SNOWWARNINGHAIL - 12] = sText_SnowWarningHail,
    [STRINGID_FRISKACTIVATES - 12] = sText_FriskActivates,
    [STRINGID_UNNERVEENTERS - 12] = sText_UnnerveEnters,
    [STRINGID_HARVESTBERRY - 12] = sText_HarvestBerry,
    [STRINGID_MOXIEATKRISE - 12] = sText_MoxieAtkRise,
    [STRINGID_MAGICBOUNCEACTIVATES - 12] = sText_MagicBounceActivates,
    [STRINGID_PROTEANTYPECHANGE - 12] = sText_ProteanTypeChange,
    [STRINGID_SYMBIOSISITEMPASS - 12] = sText_SymbiosisItemPass,
    [STRINGID_STEALTHROCKDMG - 12] = sText_StealthRockDmg,
    [STRINGID_TOXICSPIKESABSORBED - 12] = sText_ToxicSpikesAbsorbed,
    [STRINGID_TOXICSPIKESPOISONED - 12] = sText_ToxicSpikesPoisoned,
    [STRINGID_STICKYWEBSWITCHIN - 12] = sText_StickyWebSwitchIn,
    [STRINGID_HEALINGWISHCAMETRUE - 12] = sText_HealingWishCameTrue,
    [STRINGID_HEALINGWISHHEALED - 12] = sText_HealingWishHealed,
    [STRINGID_LUNARDANCECAMETRUE - 12] = sText_LunarDanceCameTrue,
    [STRINGID_CUSEDBODYDISABLED - 12] = sText_CursedBodyDisabled,
    [STRINGID_ATTACKERACQUIREDABILITY - 12] = sText_AttackerAquiredAbility,
    [STRINGID_TARGETABILITYSTATLOWER - 12] = sText_TargetAbilityLoweredStat,
    [STRINGID_TARGETSTATWONTGOHIGHER - 12] = sText_TargetStatWontGoHigher,
    [STRINGID_PKMNMOVEBOUNCEDABILITY - 12] = sText_PkmnMoveBouncedViaAbility,
    [STRINGID_IMPOSTERTRANSFORM - 12] = sText_ImposterTransform,
    [STRINGID_ASSAULTVESTDOESNTALLOW - 12] = sText_AssaultVestDoesntAllow,
    [STRINGID_GRAVITYPREVENTSUSAGE - 12] = sText_GravityPreventsUsage,
    [STRINGID_HEALBLOCKPREVENTSUSAGE - 12] = sText_HealBlockPreventsUsage,
    [STRINGID_NOTDONEYET - 12] = sText_NotDoneYet,
    [STRINGID_STICKYWEBUSED - 12] = sText_StickyWebUsed,
    [STRINGID_QUASHSUCCESS - 12] = sText_QuashSuccess,
    [STRINGID_PKMNBLEWAWAYTOXICSPIKES - 12] = sText_PkmnBlewAwayToxicSpikes,
    [STRINGID_PKMNBLEWAWAYSTICKYWEB - 12] = sText_PkmnBlewAwayStickyWeb,
    [STRINGID_PKMNBLEWAWAYSTEALTHROCK - 12] = sText_PkmnBlewAwayStealthRock,
    [STRINGID_IONDELUGEON - 12] = sText_IonDelugeOn,
    [STRINGID_TOPSYTURVYSWITCHEDSTATS - 12] = sText_TopsyTurvySwitchedStats,
    [STRINGID_TERRAINBECOMESMISTY - 12] = sText_TerrainBecomesMisty,
    [STRINGID_TERRAINBECOMESGRASSY - 12] = sText_TerrainBecomesGrassy,
    [STRINGID_TERRAINBECOMESELECTRIC - 12] = sText_TerrainBecomesElectric,
    [STRINGID_TERRAINBECOMESPSYCHIC - 12] = sText_TerrainBecomesPsychic,
    [STRINGID_TARGETELECTRIFIED - 12] = sText_TargetElectrified,
    [STRINGID_MEGAEVOREACTING - 12] = sText_MegaEvoReacting,
    [STRINGID_FERVENTWISHREACHED - 12] = sText_FerventWishReached,
    [STRINGID_MEGAEVOEVOLVED - 12] = sText_MegaEvoEvolved,
    [STRINGID_DRASTICALLY - 12] = sText_drastically,
    [STRINGID_SEVERELY - 12] = sText_severely,
    [STRINGID_INFESTATION - 12] = sText_Infestation,
    [STRINGID_NOEFFECTONTARGET - 12] = sText_NoEffectOnTarget,
    [STRINGID_BURSTINGFLAMESHIT - 12] = sText_BurstingFlames,
    [STRINGID_BESTOWITEMGIVING - 12] = sText_BestowItemGiving,
    [STRINGID_THIRDTYPEADDED - 12] = sText_ThirdTypeAdded,
    [STRINGID_FELLFORFEINT - 12] = sText_FellForFeint,
    [STRINGID_POKEMONCANNOTUSEMOVE - 12] = sText_PokemonCannotUseMove,
    [STRINGID_COVEREDINPOWDER - 12] = sText_CoveredInPowder,
    [STRINGID_POWDEREXPLODES - 12] = sText_PowderExplodes,
    [STRINGID_GRAVITYGROUNDING - 12] = sText_GravityGrounding,
    [STRINGID_MISTYTERRAINPREVENTS - 12] = sText_MistyTerrainPreventsStatus,
    [STRINGID_GRASSYTERRAINHEALS - 12] = sText_GrassyTerrainHeals,
    [STRINGID_ELECTRICTERRAINPREVENTS - 12] = sText_ElectricTerrainPreventsSleep,
    [STRINGID_PSYCHICTERRAINPREVENTS - 12] = sText_PsychicTerrainPreventsPriority,
<<<<<<< HEAD
    [STRINGID_AURAFLAREDTOLIFE - 12] = sText_AuraFlaredToLife,
=======
    [STRINGID_AIRLOCKACTIVATES - 12] = sText_AirLockActivates,
    [STRINGID_PRESSUREENTERS - 12] = sText_PressureActivates,
    [STRINGID_DARKAURAENTERS - 12] = sText_DarkAuraActivates,
    [STRINGID_FAIRYAURAENTERS - 12] = sText_FairyAuraActivates,
    [STRINGID_AURABREAKENTERS - 12] = sText_AuraBreakActivates,
    [STRINGID_COMATOSEENTERS - 12] = sText_ComatoseActivates,
    [STRINGID_SCREENCLEANERENTERS - 12] = sText_ScreenCleanerActivates,
>>>>>>> aa7facf5
};

const u16 gTerrainStringIds[] =
{
    STRINGID_TERRAINBECOMESMISTY, STRINGID_TERRAINBECOMESGRASSY, STRINGID_TERRAINBECOMESELECTRIC, STRINGID_TERRAINBECOMESPSYCHIC
};

const u16 gTerrainPreventsStringIds[] =
{
    STRINGID_MISTYTERRAINPREVENTS, STRINGID_ELECTRICTERRAINPREVENTS, STRINGID_PSYCHICTERRAINPREVENTS
};

const u16 gMagicCoatBounceStringIds[] =
{
    STRINGID_PKMNMOVEBOUNCED, STRINGID_PKMNMOVEBOUNCEDABILITY
};

const u16 gHealingWishStringIds[] =
{
    STRINGID_HEALINGWISHCAMETRUE, STRINGID_LUNARDANCECAMETRUE
};

const u16 gDmgHazardsStringIds[] =
{
    STRINGID_PKMNHURTBYSPIKES, STRINGID_STEALTHROCKDMG
};

const u16 gSwitchInAbilityStringIds[] =
{
    [MULTI_SWITCHIN_MOLDBREAKER] = STRINGID_MOLDBREAKERENTERS,
    [MULTI_SWITCHIN_TERAVOLT] = STRINGID_TERAVOLTENTERS,
    [MULTI_SWITCHIN_TURBOBLAZE] = STRINGID_TURBOBLAZEENTERS,
    [MULTI_SWITCHIN_SLOWSTART] = STRINGID_SLOWSTARTENTERS,
    [MULTI_SWITCHIN_UNNERVE] = STRINGID_UNNERVEENTERS,
    [MULTI_SWITCHIN_ANTICIPATION] = STRINGID_ANTICIPATIONACTIVATES,
    [MULTI_SWITCHIN_FOREWARN] = STRINGID_FOREWARNACTIVATES,
    [MULTI_SWITCHIN_PRESSURE] = STRINGID_PRESSUREENTERS,
    [MULTI_SWITCHIN_DARKAURA] = STRINGID_DARKAURAENTERS,
    [MULTI_SWITCHIN_FAIRYAURA] = STRINGID_FAIRYAURAENTERS,
    [MULTI_SWITCHIN_AURABREAK] = STRINGID_AURABREAKENTERS,
    [MULTI_SWITCHIN_COMATOSE] = STRINGID_COMATOSEENTERS,
    [MULTI_SWITCHIN_SCREENCLEANER] = STRINGID_SCREENCLEANERENTERS,
};

const u16 gMissStringIds[] =
{
    STRINGID_ATTACKMISSED, STRINGID_PKMNPROTECTEDITSELF,
    STRINGID_PKMNAVOIDEDATTACK, STRINGID_AVOIDEDDAMAGE,
    STRINGID_PKMNMAKESGROUNDMISS
};

const u16 gNoEscapeStringIds[] =
{
    STRINGID_CANTESCAPE, STRINGID_DONTLEAVEBIRCH, STRINGID_PREVENTSESCAPE,
    STRINGID_CANTESCAPE2, STRINGID_ATTACKERCANTESCAPE
};

const u16 gMoveWeatherChangeStringIds[] =
{
    STRINGID_STARTEDTORAIN, STRINGID_DOWNPOURSTARTED, STRINGID_BUTITFAILED,
    STRINGID_SANDSTORMBREWED, STRINGID_SUNLIGHTGOTBRIGHT, STRINGID_STARTEDHAIL
};

const u16 gSandStormHailContinuesStringIds[] =
{
    STRINGID_SANDSTORMRAGES, STRINGID_HAILCONTINUES
};

const u16 gSandStormHailDmgStringIds[] =
{
    STRINGID_PKMNBUFFETEDBYSANDSTORM, STRINGID_PKMNPELTEDBYHAIL
};

const u16 gSandStormHailEndStringIds[] =
{
    STRINGID_SANDSTORMSUBSIDED, STRINGID_HAILSTOPPED
};

const u16 gRainContinuesStringIds[] =
{
    STRINGID_RAINCONTINUES, STRINGID_DOWNPOURCONTINUES, STRINGID_RAINSTOPPED
};

const u16 gProtectLikeUsedStringIds[] =
{
    STRINGID_PKMNPROTECTEDITSELF2, STRINGID_PKMNBRACEDITSELF, STRINGID_BUTITFAILED, STRINGID_PROTECTEDTEAM,
};

const u16 gReflectLightScreenSafeguardStringIds[] =
{
    STRINGID_BUTITFAILED, STRINGID_PKMNRAISEDDEF, STRINGID_PKMNRAISEDDEFALITTLE,
    STRINGID_PKMNRAISEDSPDEF, STRINGID_PKMNRAISEDSPDEFALITTLE, STRINGID_PKMNCOVEREDBYVEIL
};

const u16 gLeechSeedStringIds[] =
{
    STRINGID_PKMNSEEDED, STRINGID_PKMNEVADEDATTACK,
    STRINGID_ITDOESNTAFFECT, STRINGID_PKMNSAPPEDBYLEECHSEED, STRINGID_ITSUCKEDLIQUIDOOZE,
};

const u16 gRestUsedStringIds[] =
{
    STRINGID_PKMNWENTTOSLEEP, STRINGID_PKMNSLEPTHEALTHY
};

const u16 gUproarOverTurnStringIds[] =
{
    STRINGID_PKMNMAKINGUPROAR, STRINGID_PKMNCALMEDDOWN
};

const u16 gStockpileUsedStringIds[] =
{
    STRINGID_PKMNSTOCKPILED, STRINGID_PKMNCANTSTOCKPILE,
};

const u16 gWokeUpStringIds[] =
{
    STRINGID_PKMNWOKEUP, STRINGID_PKMNWOKEUPINUPROAR
};

const u16 gSwallowFailStringIds[] =
{
    STRINGID_FAILEDTOSWALLOW, STRINGID_PKMNHPFULL
};

const u16 gUproarAwakeStringIds[] =
{
    STRINGID_PKMNCANTSLEEPINUPROAR2, STRINGID_UPROARKEPTPKMNAWAKE, STRINGID_PKMNSTAYEDAWAKEUSING
};

const u16 gStatUpStringIds[] =
{
    STRINGID_PKMNSSTATCHANGED, STRINGID_PKMNSSTATCHANGED2, STRINGID_STATSWONTINCREASE,
    STRINGID_EMPTYSTRING3, STRINGID_USINGXTHEYOFZN, STRINGID_PKMNUSEDXTOGETPUMPED
};

const u16 gStatDownStringIds[] =
{
    STRINGID_PKMNSSTATCHANGED3, STRINGID_PKMNSSTATCHANGED4, STRINGID_STATSWONTDECREASE, STRINGID_EMPTYSTRING3
};

// Index read from sTWOTURN_STRINGID
const u16 gFirstTurnOfTwoStringIds[] =
{
    STRINGID_PKMNWHIPPEDWHIRLWIND,      // MOVE_RAZOR_WIND
    STRINGID_PKMNTOOKSUNLIGHT,          // MOVE_SOLAR_BEAM
    STRINGID_PKMNLOWEREDHEAD,           // MOVE_SKULL_BASH
    STRINGID_PKMNISGLOWING,             // MOVE_SKY_ATTACK
    STRINGID_PKMNFLEWHIGH,              // MOVE_FLY
    STRINGID_PKMNDUGHOLE,               // MOVE_DIG
    STRINGID_PKMNHIDUNDERWATER,         // MOVE_DIVE
    STRINGID_PKMNSPRANGUP,              // MOVE_BOUNCE
    STRINGID_VANISHEDINSTANTLY,         // MOVE_PHANTOM_FORCE
    STRINGID_PKNMABSORBINGPOWER,        // MOVE_GEOMANCY
    STRINGID_CLOAKEDINAFREEZINGLIGHT,   // MOVE_FREEZE_SHOCK
};

// Index copied from move's index in gTrappingMoves
const u16 gWrappedStringIds[] =
{
    STRINGID_PKMNSQUEEZEDBYBIND,   // MOVE_BIND
    STRINGID_PKMNWRAPPEDBY,        // MOVE_WRAP
    STRINGID_PKMNTRAPPEDINVORTEX,  // MOVE_FIRE_SPIN
    STRINGID_PKMNCLAMPED,          // MOVE_CLAMP
    STRINGID_PKMNTRAPPEDINVORTEX,  // MOVE_WHIRLPOOL
    STRINGID_PKMNTRAPPEDBYSANDTOMB,// MOVE_SAND_TOMB
    STRINGID_INFESTATION,          // MOVE_INFESTATION
};

const u16 gMistUsedStringIds[] =
{
    STRINGID_PKMNSHROUDEDINMIST, STRINGID_BUTITFAILED
};

const u16 gFocusEnergyUsedStringIds[] =
{
    STRINGID_PKMNGETTINGPUMPED, STRINGID_BUTITFAILED
};

const u16 gTransformUsedStringIds[] =
{
    STRINGID_PKMNTRANSFORMEDINTO, STRINGID_BUTITFAILED
};

const u16 gSubsituteUsedStringIds[] =
{
    STRINGID_PKMNMADESUBSTITUTE, STRINGID_TOOWEAKFORSUBSTITUTE
};

const u16 gGotPoisonedStringIds[] =
{
    STRINGID_PKMNWASPOISONED, STRINGID_PKMNPOISONEDBY
};

const u16 gGotParalyzedStringIds[] =
{
    STRINGID_PKMNWASPARALYZED, STRINGID_PKMNWASPARALYZEDBY
};

const u16 gFellAsleepStringIds[] =
{
    STRINGID_PKMNFELLASLEEP, STRINGID_PKMNMADESLEEP,
};

const u16 gGotBurnedStringIds[] =
{
    STRINGID_PKMNWASBURNED, STRINGID_PKMNBURNEDBY
};

const u16 gGotFrozenStringIds[] =
{
    STRINGID_PKMNWASFROZEN, STRINGID_PKMNFROZENBY
};

const u16 gGotDefrostedStringIds[] =
{
    STRINGID_PKMNWASDEFROSTED2, STRINGID_PKMNWASDEFROSTEDBY
};

const u16 gKOFailedStringIds[] =
{
    STRINGID_ATTACKMISSED, STRINGID_PKMNUNAFFECTED
};

const u16 gAttractUsedStringIds[] =
{
    STRINGID_PKMNFELLINLOVE, STRINGID_PKMNSXINFATUATEDY
};

const u16 gLeechSeedDrainStringIds[] =
{
    STRINGID_PKMNENERGYDRAINED, STRINGID_ITSUCKEDLIQUIDOOZE
};

const u16 gSportsUsedStringIds[] =
{
    STRINGID_ELECTRICITYWEAKENED, STRINGID_FIREWEAKENED
};

const u16 gPartyStatusHealStringIds[] =
{
    STRINGID_BELLCHIMED, STRINGID_BELLCHIMED, STRINGID_BELLCHIMED, STRINGID_BELLCHIMED,
    // interesting how there are four instances of the same string
    STRINGID_SOOTHINGAROMA
};

const u16 gFutureMoveUsedStringIds[] =
{
    STRINGID_PKMNFORESAWATTACK, STRINGID_PKMNCHOSEXASDESTINY
};

const u16 gBallEscapeStringIds[] =
{
    STRINGID_PKMNBROKEFREE, STRINGID_ITAPPEAREDCAUGHT, STRINGID_AARGHALMOSTHADIT, STRINGID_SHOOTSOCLOSE
};

// Overworld weathers that don't have an associated battle weather default to "It is raining."
const u16 gWeatherStartsStringIds[] =
{
    [WEATHER_NONE]               = STRINGID_ITISRAINING,
    [WEATHER_SUNNY_CLOUDS]       = STRINGID_ITISRAINING,
    [WEATHER_SUNNY]              = STRINGID_ITISRAINING,
    [WEATHER_RAIN]               = STRINGID_ITISRAINING,
    [WEATHER_SNOW]               = STRINGID_ITISRAINING,
    [WEATHER_RAIN_THUNDERSTORM]  = STRINGID_ITISRAINING,
    [WEATHER_FOG_HORIZONTAL]     = STRINGID_ITISRAINING,
    [WEATHER_VOLCANIC_ASH]       = STRINGID_ITISRAINING,
    [WEATHER_SANDSTORM]          = STRINGID_SANDSTORMISRAGING,
    [WEATHER_FOG_DIAGONAL]       = STRINGID_ITISRAINING,
    [WEATHER_UNDERWATER]         = STRINGID_ITISRAINING,
    [WEATHER_SHADE]              = STRINGID_ITISRAINING,
    [WEATHER_DROUGHT]            = STRINGID_SUNLIGHTSTRONG,
    [WEATHER_DOWNPOUR]           = STRINGID_ITISRAINING,
    [WEATHER_UNDERWATER_BUBBLES] = STRINGID_ITISRAINING,
    [WEATHER_ABNORMAL]           = STRINGID_ITISRAINING
};

const u16 gInobedientStringIds[] =
{
    STRINGID_PKMNLOAFING, STRINGID_PKMNWONTOBEY, STRINGID_PKMNTURNEDAWAY,
    STRINGID_PKMNPRETENDNOTNOTICE, STRINGID_PKMNINCAPABLEOFPOWER
};

const u16 gSafariGetNearStringIds[] =
{
    STRINGID_CREPTCLOSER, STRINGID_CANTGETCLOSER
};

const u16 gSafariPokeblockResultStringIds[] =
{
    STRINGID_PKMNCURIOUSABOUTX, STRINGID_PKMNENTHRALLEDBYX, STRINGID_PKMNIGNOREDX
};

const u16 gTrainerItemCuredStatusStringIds[] =
{
    STRINGID_PKMNSITEMSNAPPEDOUT, STRINGID_PKMNSITEMCUREDPARALYSIS, STRINGID_PKMNSITEMDEFROSTEDIT,
    STRINGID_PKMNSITEMHEALEDBURN, STRINGID_PKMNSITEMCUREDPOISON, STRINGID_PKMNSITEMWOKEIT
};

const u16 gBerryEffectStringIds[] =
{
    STRINGID_PKMNSITEMCUREDPROBLEM, STRINGID_PKMNSITEMNORMALIZEDSTATUS
};

const u16 gBRNPreventionStringIds[] =
{
    STRINGID_PKMNSXPREVENTSBURNS, STRINGID_PKMNSXPREVENTSYSZ, STRINGID_PKMNSXHADNOEFFECTONY
};

const u16 gPRLZPreventionStringIds[] =
{
    STRINGID_PKMNPREVENTSPARALYSISWITH, STRINGID_PKMNSXPREVENTSYSZ, STRINGID_PKMNSXHADNOEFFECTONY
};

const u16 gPSNPreventionStringIds[] =
{
    STRINGID_PKMNPREVENTSPOISONINGWITH, STRINGID_PKMNSXPREVENTSYSZ, STRINGID_PKMNSXHADNOEFFECTONY
};

const u16 gItemSwapStringIds[] =
{
    STRINGID_PKMNOBTAINEDX, STRINGID_PKMNOBTAINEDX2, STRINGID_PKMNOBTAINEDXYOBTAINEDZ
};

const u16 gFlashFireStringIds[] =
{
    STRINGID_PKMNRAISEDFIREPOWERWITH, STRINGID_PKMNSXMADEYINEFFECTIVE
};

const u16 gCaughtMonStringIds[] =
{
    STRINGID_PKMNTRANSFERREDSOMEONESPC, STRINGID_PKMNTRANSFERREDLANETTESPC, STRINGID_PKMNBOXSOMEONESPCFULL, STRINGID_PKMNBOXLANETTESPCFULL,
};

const u16 gTrappingMoves[] =
{
    MOVE_BIND, MOVE_WRAP, MOVE_FIRE_SPIN, MOVE_CLAMP, MOVE_WHIRLPOOL, MOVE_SAND_TOMB, MOVE_INFESTATION, 0xFFFF
};

const u16 gRoomsStringIds[] =
{
    STRINGID_PKMNTWISTEDDIMENSIONS, STRINGID_TRICKROOMENDS,
    STRINGID_SWAPSDEFANDSPDEFOFALLPOKEMON, STRINGID_WONDERROOMENDS,
    STRINGID_HELDITEMSLOSEEFFECTS, STRINGID_MAGICROOMENDS,
    STRINGID_EMPTYSTRING3
};

const u16 gStatusConditionsStringIds[] =
{
    STRINGID_PKMNWASPOISONED, STRINGID_PKMNBADLYPOISONED, STRINGID_PKMNWASBURNED, STRINGID_PKMNWASPARALYZED, STRINGID_PKMNFELLASLEEP
};

const u8 gText_PkmnIsEvolving[] = _("What?\n{STR_VAR_1} is evolving!");
const u8 gText_CongratsPkmnEvolved[] = _("Congratulations! Your {STR_VAR_1}\nevolved into {STR_VAR_2}!{WAIT_SE}\p");
const u8 gText_PkmnStoppedEvolving[] = _("Huh? {STR_VAR_1}\nstopped evolving!\p");
const u8 gText_EllipsisQuestionMark[] = _("……?\p");
const u8 gText_WhatWillPkmnDo[] = _("What will\n{B_ACTIVE_NAME2} do?");
const u8 gText_WhatWillPkmnDo2[] = _("What will\n{B_PLAYER_NAME} do?");
const u8 gText_WhatWillWallyDo[] = _("What will\nWALLY do?");
const u8 gText_LinkStandby[] = _("{PAUSE 16}Link standby…");
const u8 gText_BattleMenu[] = _("FIGHT{CLEAR_TO 56}BAG\nPOKéMON{CLEAR_TO 56}RUN");
const u8 gText_SafariZoneMenu[] = _("BALL{CLEAR_TO 56}{POKEBLOCK}\nGO NEAR{CLEAR_TO 56}RUN");
const u8 gText_MoveInterfacePP[] = _("PP ");
const u8 gText_MoveInterfaceType[] = _("TYPE/");
const u8 gText_MoveInterfacePpType[] = _("{PALETTE 5}{COLOR_HIGHLIGHT_SHADOW DYNAMIC_COLOR4 DYNAMIC_COLOR5 DYNAMIC_COLOR6}PP\nTYPE/");
const u8 gText_MoveInterfaceDynamicColors[] = _("{PALETTE 5}{COLOR_HIGHLIGHT_SHADOW DYNAMIC_COLOR4 DYNAMIC_COLOR5 DYNAMIC_COLOR6}");
const u8 gText_WhichMoveToForget4[] = _("{PALETTE 5}{COLOR_HIGHLIGHT_SHADOW DYNAMIC_COLOR4 DYNAMIC_COLOR5 DYNAMIC_COLOR6}Which move should\nbe forgotten?");
const u8 gText_BattleYesNoChoice[] = _("{PALETTE 5}{COLOR_HIGHLIGHT_SHADOW DYNAMIC_COLOR4 DYNAMIC_COLOR5 DYNAMIC_COLOR6}Yes\nNo");
const u8 gText_BattleSwitchWhich[] = _("{PALETTE 5}{COLOR_HIGHLIGHT_SHADOW DYNAMIC_COLOR4 DYNAMIC_COLOR5 DYNAMIC_COLOR6}Switch\nwhich?");
const u8 gText_BattleSwitchWhich2[] = _("{PALETTE 5}{COLOR_HIGHLIGHT_SHADOW DYNAMIC_COLOR4 DYNAMIC_COLOR5 DYNAMIC_COLOR6}");
const u8 gText_BattleSwitchWhich3[] = _("{UP_ARROW}");
const u8 gText_BattleSwitchWhich4[] = _("{ESCAPE 4}");
const u8 gText_BattleSwitchWhich5[] = _("-");

const u8 * const gStatNamesTable2[] =
{
    gText_HP3, gText_SpAtk, gText_Attack,
    gText_SpDef, gText_Defense, gText_Speed
};

const u8 gText_SafariBalls[] = _("{HIGHLIGHT DARK_GREY}SAFARI BALLS");
const u8 gText_SafariBallLeft[] = _("{HIGHLIGHT DARK_GREY}Left: $" "{HIGHLIGHT DARK_GREY}");
const u8 gText_Sleep[] = _("sleep");
const u8 gText_Poison[] = _("poison");
const u8 gText_Burn[] = _("burn");
const u8 gText_Paralysis[] = _("paralysis");
const u8 gText_Ice[] = _("ice");
const u8 gText_Confusion[] = _("confusion");
const u8 gText_Love[] = _("love");
const u8 gText_SpaceAndSpace[] = _(" and ");
const u8 gText_CommaSpace[] = _(", ");
const u8 gText_Space2[] = _(" ");
const u8 gText_LineBreak[] = _("\l");
const u8 gText_NewLine[] = _("\n");
const u8 gText_Are[] = _("are");
const u8 gText_Are2[] = _("are");
const u8 gText_BadEgg[] = _("Bad EGG");
const u8 gText_BattleWallyName[] = _("WALLY");
const u8 gText_Win[] = _("{HIGHLIGHT TRANSPARENT}Win");
const u8 gText_Loss[] = _("{HIGHLIGHT TRANSPARENT}Loss");
const u8 gText_Draw[] = _("{HIGHLIGHT TRANSPARENT}Draw");
static const u8 sText_SpaceIs[] = _(" is");
static const u8 sText_ApostropheS[] = _("'s");

static const u8 sATypeMove_Table[][NUMBER_OF_MON_TYPES - 1] =
{
    [TYPE_NORMAL]   = _("a NORMAL move"),
    [TYPE_FIGHTING] = _("a FIGHTING move"),
    [TYPE_FLYING]   = _("a FLYING move"),
    [TYPE_POISON]   = _("a POISON move"),
    [TYPE_GROUND]   = _("a GROUND move"),
    [TYPE_ROCK]     = _("a ROCK move"),
    [TYPE_BUG]      = _("a BUG move"),
    [TYPE_GHOST]    = _("a GHOST move"),
    [TYPE_STEEL]    = _("a STEEL move"),
    [TYPE_MYSTERY]  = _("a ??? move"),
    [TYPE_FIRE]     = _("a FIRE move"),
    [TYPE_WATER]    = _("a WATER move"),
    [TYPE_GRASS]    = _("a GRASS move"),
    [TYPE_ELECTRIC] = _("an ELECTRIC move"),
    [TYPE_PSYCHIC]  = _("a PSYCHIC move"),
    [TYPE_ICE]      = _("an ICE move"),
    [TYPE_DRAGON]   = _("a DRAGON move"),
    [TYPE_DARK]     = _("a DARK move"),
    [TYPE_FAIRY]    = _("a FAIRY move"),
};

const u8 gText_BattleTourney[] = _("BATTLE TOURNEY");
static const u8 sText_Round1[] = _("Round 1");
static const u8 sText_Round2[] = _("Round 2");
static const u8 sText_Semifinal[] = _("Semifinal");
static const u8 sText_Final[] = _("Final");

const u8 *const gRoundsStringTable[DOME_ROUNDS_COUNT] =
{
    [DOME_ROUND1]    = sText_Round1,
    [DOME_ROUND2]    = sText_Round2,
    [DOME_SEMIFINAL] = sText_Semifinal,
    [DOME_FINAL]     = sText_Final
};

const u8 gText_TheGreatNewHope[] = _("The great new hope!\p");
const u8 gText_WillChampionshipDreamComeTrue[] = _("Will the championship dream come true?!\p");
const u8 gText_AFormerChampion[] = _("A former CHAMPION!\p");
const u8 gText_ThePreviousChampion[] = _("The previous CHAMPION!\p");
const u8 gText_TheUnbeatenChampion[] = _("The unbeaten CHAMPION!\p");
const u8 gText_PlayerMon1Name[] = _("{B_PLAYER_MON1_NAME}");
const u8 gText_Vs[] = _("VS");
const u8 gText_OpponentMon1Name[] = _("{B_OPPONENT_MON1_NAME}");
const u8 gText_Mind[] = _("Mind");
const u8 gText_Skill[] = _("Skill");
const u8 gText_Body[] = _("Body");
const u8 gText_Judgement[] = _("{B_BUFF1}{CLEAR 13}Judgment{CLEAR 13}{B_BUFF2}");
static const u8 sText_TwoTrainersSentPkmn[] = _("{B_TRAINER1_CLASS} {B_TRAINER1_NAME} sent\nout {B_OPPONENT_MON1_NAME}!\p{B_TRAINER2_CLASS} {B_TRAINER2_NAME} sent\nout {B_OPPONENT_MON2_NAME}!");
static const u8 sText_Trainer2SentOutPkmn[] = _("{B_TRAINER2_CLASS} {B_TRAINER2_NAME} sent\nout {B_BUFF1}!");
static const u8 sText_TwoTrainersWantToBattle[] = _("{B_TRAINER1_CLASS} {B_TRAINER1_NAME} and\n{B_TRAINER2_CLASS} {B_TRAINER2_NAME}\lwant to battle!\p");
static const u8 sText_InGamePartnerSentOutZGoN[] = _("{B_PARTNER_CLASS} {B_PARTNER_NAME} sent\nout {B_PLAYER_MON2_NAME}!\lGo, {B_PLAYER_MON1_NAME}!");
static const u8 sText_TwoInGameTrainersDefeated[] = _("{B_TRAINER1_CLASS} {B_TRAINER1_NAME} and\n{B_TRAINER2_CLASS} {B_TRAINER2_NAME}\lwere defeated!\p");
static const u8 sText_Trainer2LoseText[] = _("{B_TRAINER2_LOSE_TEXT}");
static const u8 sText_PkmnIncapableOfPower[] = _("{B_ATK_NAME_WITH_PREFIX} appears incapable\nof using its power!");
static const u8 sText_GlintAppearsInEye[] = _("A glint appears in\n{B_SCR_ACTIVE_NAME_WITH_PREFIX}'s eyes!");
static const u8 sText_PkmnGettingIntoPosition[] = _("{B_SCR_ACTIVE_NAME_WITH_PREFIX} is getting into\nposition!");
static const u8 sText_PkmnBeganGrowlingDeeply[] = _("{B_SCR_ACTIVE_NAME_WITH_PREFIX} began growling deeply!");
static const u8 sText_PkmnEagerForMore[] = _("{B_SCR_ACTIVE_NAME_WITH_PREFIX} is eager for more!");

const u16 gBattlePalaceFlavorTextTable[] =
{
    STRINGID_GLINTAPPEARSINEYE,
    STRINGID_PKMNGETTINGINTOPOSITION,
    STRINGID_PKMNBEGANGROWLINGDEEPLY,
    STRINGID_PKMNEAGERFORMORE
};

static const u8 sText_RefIfNothingIsDecided[] = _("REFEREE: If nothing is decided in\n3 turns, we will go to judging!");
static const u8 sText_RefThatsIt[] = _("REFEREE: That's it! We will now go to\njudging to determine the winner!");
static const u8 sText_RefJudgeMind[] = _("REFEREE: Judging category 1, Mind!\nThe POKéMON showing the most guts!\p");
static const u8 sText_RefJudgeSkill[] = _("REFEREE: Judging category 2, Skill!\nThe POKéMON using moves the best!\p");
static const u8 sText_RefJudgeBody[] = _("REFEREE: Judging category 3, Body!\nThe POKéMON with the most vitality!\p");
static const u8 sText_RefJudgement1[] = _("REFEREE: Judgment: {B_BUFF1} to {B_BUFF2}!\nThe winner is {B_PLAYER_NAME}'s {B_PLAYER_MON1_NAME}!\p");
static const u8 sText_RefJudgement2[] = _("REFEREE: Judgment: {B_BUFF1} to {B_BUFF2}!\nThe winner is {B_TRAINER1_NAME}'s {B_OPPONENT_MON1_NAME}!\p");
static const u8 sText_RefJudgement3[] = _("REFEREE: Judgment: 3 to 3!\nWe have a draw!\p");
static const u8 sText_DefeatedOpponentByReferee[] = _("{B_PLAYER_MON1_NAME} defeated the opponent\n{B_OPPONENT_MON1_NAME} in a REFEREE's decision!");
static const u8 sText_LostToOpponentByReferee[] = _("{B_PLAYER_MON1_NAME} lost to the opponent\n{B_OPPONENT_MON1_NAME} in a REFEREE's decision!");
static const u8 sText_TiedOpponentByReferee[] = _("{B_PLAYER_MON1_NAME} tied the opponent\n{B_OPPONENT_MON1_NAME} in a REFEREE's decision!");
static const u8 sText_RefCommenceBattle[] = _("REFEREE: {B_PLAYER_MON1_NAME} VS {B_OPPONENT_MON1_NAME}!\nCommence battling!");

const u8 * const gRefereeStringsTable[] =
{
    sText_RefIfNothingIsDecided,
    sText_RefThatsIt,
    sText_RefJudgeMind,
    sText_RefJudgeSkill,
    sText_RefJudgeBody,
    sText_RefJudgement1,
    sText_RefJudgement2,
    sText_RefJudgement3,
    sText_RefCommenceBattle,
};

static const u8 sText_QuestionForfeitMatch[] = _("Would you like to forfeit the match\nand quit now?");
static const u8 sText_ForfeitedMatch[] = _("{B_PLAYER_NAME} forfeited the match!");
static const u8 sText_Trainer1WinText[] = _("{B_TRAINER1_WIN_TEXT}");
static const u8 sText_Trainer2WinText[] = _("{B_TRAINER2_WIN_TEXT}");
static const u8 sText_Trainer1Fled[] = _( "{PLAY_SE SE_FLEE}{B_TRAINER1_CLASS} {B_TRAINER1_NAME} fled!");
static const u8 sText_PlayerLostAgainstTrainer1[] = _("Player lost against\n{B_TRAINER1_CLASS} {B_TRAINER1_NAME}!");
static const u8 sText_PlayerBattledToDrawTrainer1[] = _("Player battled to a draw against\n{B_TRAINER1_CLASS} {B_TRAINER1_NAME}!");
const u8 gText_RecordBattleToPass[] = _("Would you like to record your battle\non your FRONTIER PASS?");
const u8 gText_BattleRecordedOnPass[] = _("{B_PLAYER_NAME}'s battle result was recorded\non the FRONTIER PASS.");
static const u8 sText_LinkTrainerWantsToBattlePause[] = _("{B_LINK_OPPONENT1_NAME}\nwants to battle!{PAUSE 49}");
static const u8 sText_TwoLinkTrainersWantToBattlePause[] = _("{B_LINK_OPPONENT1_NAME} and {B_LINK_OPPONENT2_NAME}\nwant to battle!{PAUSE 49}");
static const u8 sText_Your1[] = _("Your");
static const u8 sText_Opposing1[] = _("The opposing");
static const u8 sText_Your2[] = _("your");
static const u8 sText_Opposing2[] = _("the opposing");

// This is four lists of moves which use a different attack string in Japanese
// to the default. See the documentation for ChooseTypeOfMoveUsedString for more detail.
static const u16 sGrammarMoveUsedTable[] =
{
    MOVE_SWORDS_DANCE, MOVE_STRENGTH, MOVE_GROWTH,
    MOVE_HARDEN, MOVE_MINIMIZE, MOVE_SMOKESCREEN,
    MOVE_WITHDRAW, MOVE_DEFENSE_CURL, MOVE_EGG_BOMB,
    MOVE_SMOG, MOVE_BONE_CLUB, MOVE_FLASH, MOVE_SPLASH,
    MOVE_ACID_ARMOR, MOVE_BONEMERANG, MOVE_REST, MOVE_SHARPEN,
    MOVE_SUBSTITUTE, MOVE_MIND_READER, MOVE_SNORE,
    MOVE_PROTECT, MOVE_SPIKES, MOVE_ENDURE, MOVE_ROLLOUT,
    MOVE_SWAGGER, MOVE_SLEEP_TALK, MOVE_HIDDEN_POWER,
    MOVE_PSYCH_UP, MOVE_EXTREME_SPEED, MOVE_FOLLOW_ME,
    MOVE_TRICK, MOVE_ASSIST, MOVE_INGRAIN, MOVE_KNOCK_OFF,
    MOVE_CAMOUFLAGE, MOVE_ASTONISH, MOVE_ODOR_SLEUTH,
    MOVE_GRASS_WHISTLE, MOVE_SHEER_COLD, MOVE_MUDDY_WATER,
    MOVE_IRON_DEFENSE, MOVE_BOUNCE, 0,

    MOVE_TELEPORT, MOVE_RECOVER, MOVE_BIDE, MOVE_AMNESIA,
    MOVE_FLAIL, MOVE_TAUNT, MOVE_BULK_UP, 0,

    MOVE_MEDITATE, MOVE_AGILITY, MOVE_MIMIC, MOVE_DOUBLE_TEAM,
    MOVE_BARRAGE, MOVE_TRANSFORM, MOVE_STRUGGLE, MOVE_SCARY_FACE,
    MOVE_CHARGE, MOVE_WISH, MOVE_BRICK_BREAK, MOVE_YAWN,
    MOVE_FEATHER_DANCE, MOVE_TEETER_DANCE, MOVE_MUD_SPORT,
    MOVE_FAKE_TEARS, MOVE_WATER_SPORT, MOVE_CALM_MIND, 0,

    MOVE_POUND, MOVE_SCRATCH, MOVE_VICE_GRIP,
    MOVE_WING_ATTACK, MOVE_FLY, MOVE_BIND, MOVE_SLAM,
    MOVE_HORN_ATTACK, MOVE_WRAP, MOVE_THRASH, MOVE_TAIL_WHIP,
    MOVE_LEER, MOVE_BITE, MOVE_GROWL, MOVE_ROAR,
    MOVE_SING, MOVE_PECK, MOVE_ABSORB, MOVE_STRING_SHOT,
    MOVE_EARTHQUAKE, MOVE_FISSURE, MOVE_DIG, MOVE_TOXIC,
    MOVE_SCREECH, MOVE_METRONOME, MOVE_LICK, MOVE_CLAMP,
    MOVE_CONSTRICT, MOVE_POISON_GAS, MOVE_BUBBLE,
    MOVE_SLASH, MOVE_SPIDER_WEB, MOVE_NIGHTMARE, MOVE_CURSE,
    MOVE_FORESIGHT, MOVE_CHARM, MOVE_ATTRACT, MOVE_ROCK_SMASH,
    MOVE_UPROAR, MOVE_SPIT_UP, MOVE_SWALLOW, MOVE_TORMENT,
    MOVE_FLATTER, MOVE_ROLE_PLAY, MOVE_ENDEAVOR, MOVE_TICKLE,
    MOVE_COVET, 0
};

static const u8 sDummyWeirdStatusString[] = {EOS, EOS, EOS, EOS, EOS, EOS, EOS, EOS, 0, 0};

static const struct BattleWindowText sTextOnWindowsInfo_Normal[] =
{
// The corresponding WindowTemplate is gStandardBattleWindowTemplates[] within src/battle_bg.c
    { // 0 Standard battle message
        .fillValue = PIXEL_FILL(0xF),
        .fontId = 1,
        .x = 0,
        .y = 1,
        .letterSpacing = 0,
        .lineSpacing = 0,
        .speed = 1,
        .fgColor = 1,
        .bgColor = 15,
        .shadowColor = 6,
    },
    { // 1 "What will (pokemon) do?"
        .fillValue = PIXEL_FILL(0xF),
        .fontId = 1,
        .x = 1,
        .y = 1,
        .letterSpacing = 0,
        .lineSpacing = 0,
        .speed = 0,
        .fgColor = 1,
        .bgColor = 15,
        .shadowColor = 6,
    },
    { // 2 "Fight/Pokemon/Bag/Run"
        .fillValue = PIXEL_FILL(0xE),
        .fontId = 1,
        .x = 0,
        .y = 1,
        .letterSpacing = 0,
        .lineSpacing = 0,
        .speed = 0,
        .fgColor = 13,
        .bgColor = 14,
        .shadowColor = 15,
    },
    { // 3 Top left move
        .fillValue = PIXEL_FILL(0xE),
        .fontId = 7,
        .x = 0,
        .y = 1,
        .letterSpacing = 0,
        .lineSpacing = 0,
        .speed = 0,
        .fgColor = 13,
        .bgColor = 14,
        .shadowColor = 15,
    },
    { // 4 Top right move
        .fillValue = PIXEL_FILL(0xE),
        .fontId = 7,
        .x = 0,
        .y = 1,
        .letterSpacing = 0,
        .lineSpacing = 0,
        .speed = 0,
        .fgColor = 13,
        .bgColor = 14,
        .shadowColor = 15,
    },
    { // 5 Bottom left move
        .fillValue = PIXEL_FILL(0xE),
        .fontId = 7,
        .x = 0,
        .y = 1,
        .letterSpacing = 0,
        .lineSpacing = 0,
        .speed = 0,
        .fgColor = 13,
        .bgColor = 14,
        .shadowColor = 15,
    },
    { // 6 Bottom right move
        .fillValue = PIXEL_FILL(0xE),
        .fontId = 7,
        .x = 0,
        .y = 1,
        .letterSpacing = 0,
        .lineSpacing = 0,
        .speed = 0,
        .fgColor = 13,
        .bgColor = 14,
        .shadowColor = 15,
    },
    { // 7 "PP"
        .fillValue = PIXEL_FILL(0xE),
        .fontId = 7,
        .x = 0,
        .y = 1,
        .letterSpacing = 0,
        .lineSpacing = 0,
        .speed = 0,
        .fgColor = 12,
        .bgColor = 14,
        .shadowColor = 11,
    },
    { // 8
        .fillValue = PIXEL_FILL(0xE),
        .fontId = 1,
        .x = 0,
        .y = 1,
        .letterSpacing = 0,
        .lineSpacing = 0,
        .speed = 0,
        .fgColor = 13,
        .bgColor = 14,
        .shadowColor = 15,
    },
    { // 9 PP remaining
        .fillValue = PIXEL_FILL(0xE),
        .fontId = 1,
        .x = 2,
        .y = 1,
        .letterSpacing = 0,
        .lineSpacing = 0,
        .speed = 0,
        .fgColor = 12,
        .bgColor = 14,
        .shadowColor = 11,
    },
    { // 10 "type"
        .fillValue = PIXEL_FILL(0xE),
        .fontId = 7,
        .x = 0,
        .y = 1,
        .letterSpacing = 0,
        .lineSpacing = 0,
        .speed = 0,
        .fgColor = 13,
        .bgColor = 14,
        .shadowColor = 15,
    },
    { // 11 "switch which?"
        .fillValue = PIXEL_FILL(0xE),
        .fontId = 7,
        .x = 0,
        .y = 1,
        .letterSpacing = 0,
        .lineSpacing = 0,
        .speed = 0,
        .fgColor = 13,
        .bgColor = 14,
        .shadowColor = 15,
    },
    { // 12 "gText_BattleYesNoChoice"
        .fillValue = PIXEL_FILL(0xE),
        .fontId = 1,
        .x = 0,
        .y = 1,
        .letterSpacing = 0,
        .lineSpacing = 0,
        .speed = 0,
        .fgColor = 13,
        .bgColor = 14,
        .shadowColor = 15,
    },
    { // 13
        .fillValue = PIXEL_FILL(0xE),
        .fontId = 1,
        .x = 0,
        .y = 1,
        .letterSpacing = 0,
        .lineSpacing = 0,
        .speed = 0,
        .fgColor = 13,
        .bgColor = 14,
        .shadowColor = 15,
    },
    { // 14
        .fillValue = PIXEL_FILL(0),
        .fontId = 1,
        .x = 32,
        .y = 1,
        .letterSpacing = 0,
        .lineSpacing = 0,
        .speed = 0,
        .fgColor = 1,
        .bgColor = 0,
        .shadowColor = 2,
    },
    { // 15
        .fillValue = PIXEL_FILL(0xE),
        .fontId = 1,
        .x = -1,
        .y = 1,
        .letterSpacing = 0,
        .lineSpacing = 0,
        .speed = 0,
        .fgColor = 13,
        .bgColor = 14,
        .shadowColor = 15,
    },
    { // 16
        .fillValue = PIXEL_FILL(0xE),
        .fontId = 1,
        .x = -1,
        .y = 1,
        .letterSpacing = 0,
        .lineSpacing = 0,
        .speed = 0,
        .fgColor = 13,
        .bgColor = 14,
        .shadowColor = 15,
    },
    { // 17
        .fillValue = PIXEL_FILL(0xE),
        .fontId = 1,
        .x = -1,
        .y = 1,
        .letterSpacing = 0,
        .lineSpacing = 0,
        .speed = 0,
        .fgColor = 13,
        .bgColor = 14,
        .shadowColor = 15,
    },
    { // 18
        .fillValue = PIXEL_FILL(0xE),
        .fontId = 1,
        .x = -1,
        .y = 1,
        .letterSpacing = 0,
        .lineSpacing = 0,
        .speed = 0,
        .fgColor = 13,
        .bgColor = 14,
        .shadowColor = 15,
    },
    { // 19
        .fillValue = PIXEL_FILL(0xE),
        .fontId = 1,
        .x = -1,
        .y = 1,
        .letterSpacing = 0,
        .lineSpacing = 0,
        .speed = 0,
        .fgColor = 13,
        .bgColor = 14,
        .shadowColor = 15,
    },
    { // 20
        .fillValue = PIXEL_FILL(0xE),
        .fontId = 1,
        .x = -1,
        .y = 1,
        .letterSpacing = 0,
        .lineSpacing = 0,
        .speed = 0,
        .fgColor = 13,
        .bgColor = 14,
        .shadowColor = 15,
    },
    { // 21
        .fillValue = PIXEL_FILL(0),
        .fontId = 1,
        .x = -1,
        .y = 1,
        .letterSpacing = 0,
        .lineSpacing = 0,
        .speed = 0,
        .fgColor = 1,
        .bgColor = 0,
        .shadowColor = 6,
    },
    { // 22
        .fillValue = PIXEL_FILL(0),
        .fontId = 1,
        .x = -1,
        .y = 1,
        .letterSpacing = 0,
        .lineSpacing = 0,
        .speed = 0,
        .fgColor = 1,
        .bgColor = 0,
        .shadowColor = 6,
    },
    { // 23
        .fillValue = PIXEL_FILL(0x0),
        .fontId = 1,
        .x = -1,
        .y = 1,
        .letterSpacing = 0,
        .lineSpacing = 0,
        .speed = 0,
        .fgColor = 1,
        .bgColor = 0,
        .shadowColor = 6,
    },
};

static const struct BattleWindowText sTextOnWindowsInfo_Arena[] =
{
    { // 0
        .fillValue = PIXEL_FILL(0xF),
        .fontId = 1,
        .x = 0,
        .y = 1,
        .letterSpacing = 0,
        .lineSpacing = 0,
        .speed = 1,
        .fgColor = 1,
        .bgColor = 15,
        .shadowColor = 6,
    },
    { // 1
        .fillValue = PIXEL_FILL(0xF),
        .fontId = 1,
        .x = 1,
        .y = 1,
        .letterSpacing = 0,
        .lineSpacing = 0,
        .speed = 0,
        .fgColor = 1,
        .bgColor = 15,
        .shadowColor = 6,
    },
    { // 2
        .fillValue = PIXEL_FILL(0xE),
        .fontId = 1,
        .x = 0,
        .y = 1,
        .letterSpacing = 0,
        .lineSpacing = 0,
        .speed = 0,
        .fgColor = 13,
        .bgColor = 14,
        .shadowColor = 15,
    },
    { // 3
        .fillValue = PIXEL_FILL(0xE),
        .fontId = 7,
        .x = 0,
        .y = 1,
        .letterSpacing = 0,
        .lineSpacing = 0,
        .speed = 0,
        .fgColor = 13,
        .bgColor = 14,
        .shadowColor = 15,
    },
    { // 4
        .fillValue = PIXEL_FILL(0xE),
        .fontId = 7,
        .x = 0,
        .y = 1,
        .letterSpacing = 0,
        .lineSpacing = 0,
        .speed = 0,
        .fgColor = 13,
        .bgColor = 14,
        .shadowColor = 15,
    },
    { // 5
        .fillValue = PIXEL_FILL(0xE),
        .fontId = 7,
        .x = 0,
        .y = 1,
        .letterSpacing = 0,
        .lineSpacing = 0,
        .speed = 0,
        .fgColor = 13,
        .bgColor = 14,
        .shadowColor = 15,
    },
    { // 6
        .fillValue = PIXEL_FILL(0xE),
        .fontId = 7,
        .x = 0,
        .y = 1,
        .letterSpacing = 0,
        .lineSpacing = 0,
        .speed = 0,
        .fgColor = 13,
        .bgColor = 14,
        .shadowColor = 15,
    },
    { // 7
        .fillValue = PIXEL_FILL(0xE),
        .fontId = 7,
        .x = 0,
        .y = 1,
        .letterSpacing = 0,
        .lineSpacing = 0,
        .speed = 0,
        .fgColor = 12,
        .bgColor = 14,
        .shadowColor = 11,
    },
    { // 8
        .fillValue = PIXEL_FILL(0xE),
        .fontId = 1,
        .x = 0,
        .y = 1,
        .letterSpacing = 0,
        .lineSpacing = 0,
        .speed = 0,
        .fgColor = 13,
        .bgColor = 14,
        .shadowColor = 15,
    },
    { // 9
        .fillValue = PIXEL_FILL(0xE),
        .fontId = 1,
        .x = 2,
        .y = 1,
        .letterSpacing = 0,
        .lineSpacing = 0,
        .speed = 0,
        .fgColor = 12,
        .bgColor = 14,
        .shadowColor = 11,
    },
    { // 10
        .fillValue = PIXEL_FILL(0xE),
        .fontId = 7,
        .x = 0,
        .y = 1,
        .letterSpacing = 0,
        .lineSpacing = 0,
        .speed = 0,
        .fgColor = 13,
        .bgColor = 14,
        .shadowColor = 15,
    },
    { // 11
        .fillValue = PIXEL_FILL(0xE),
        .fontId = 7,
        .x = 0,
        .y = 1,
        .letterSpacing = 0,
        .lineSpacing = 0,
        .speed = 0,
        .fgColor = 13,
        .bgColor = 14,
        .shadowColor = 15,
    },
    { // 12
        .fillValue = PIXEL_FILL(0xE),
        .fontId = 1,
        .x = 0,
        .y = 1,
        .letterSpacing = 0,
        .lineSpacing = 0,
        .speed = 0,
        .fgColor = 13,
        .bgColor = 14,
        .shadowColor = 15,
    },
    { // 13
        .fillValue = PIXEL_FILL(0xE),
        .fontId = 1,
        .x = 0,
        .y = 1,
        .letterSpacing = 0,
        .lineSpacing = 0,
        .speed = 0,
        .fgColor = 13,
        .bgColor = 14,
        .shadowColor = 15,
    },
    { // 14
        .fillValue = PIXEL_FILL(0),
        .fontId = 1,
        .x = 32,
        .y = 1,
        .letterSpacing = 0,
        .lineSpacing = 0,
        .speed = 0,
        .fgColor = 1,
        .bgColor = 0,
        .shadowColor = 2,
    },
    { // 15
        .fillValue = PIXEL_FILL(0xE),
        .fontId = 1,
        .x = -1,
        .y = 1,
        .letterSpacing = 0,
        .lineSpacing = 0,
        .speed = 0,
        .fgColor = 1,
        .bgColor = 14,
        .shadowColor = 15,
    },
    { // 16
        .fillValue = PIXEL_FILL(0xE),
        .fontId = 1,
        .x = -1,
        .y = 1,
        .letterSpacing = 0,
        .lineSpacing = 0,
        .speed = 0,
        .fgColor = 13,
        .bgColor = 14,
        .shadowColor = 15,
    },
    { // 17
        .fillValue = PIXEL_FILL(0xE),
        .fontId = 1,
        .x = -1,
        .y = 1,
        .letterSpacing = 0,
        .lineSpacing = 0,
        .speed = 0,
        .fgColor = 13,
        .bgColor = 14,
        .shadowColor = 15,
    },
    { // 18
        .fillValue = PIXEL_FILL(0xE),
        .fontId = 1,
        .x = -1,
        .y = 1,
        .letterSpacing = 0,
        .lineSpacing = 0,
        .speed = 0,
        .fgColor = 13,
        .bgColor = 14,
        .shadowColor = 15,
    },
    { // 19
        .fillValue = PIXEL_FILL(0xE),
        .fontId = 1,
        .x = -1,
        .y = 1,
        .letterSpacing = 0,
        .lineSpacing = 0,
        .speed = 0,
        .fgColor = 13,
        .bgColor = 14,
        .shadowColor = 15,
    },
    { // 20
        .fillValue = PIXEL_FILL(0xE),
        .fontId = 1,
        .x = -1,
        .y = 1,
        .letterSpacing = 0,
        .lineSpacing = 0,
        .speed = 0,
        .fgColor = 13,
        .bgColor = 14,
        .shadowColor = 15,
    },
    { // 21
        .fillValue = PIXEL_FILL(0xE),
        .fontId = 1,
        .x = -1,
        .y = 1,
        .letterSpacing = 0,
        .lineSpacing = 0,
        .speed = 0,
        .fgColor = 13,
        .bgColor = 14,
        .shadowColor = 15,
    },
    { // 22
        .fillValue = PIXEL_FILL(0x1),
        .fontId = 1,
        .x = 0,
        .y = 1,
        .letterSpacing = 0,
        .lineSpacing = 0,
        .speed = 1,
        .fgColor = 2,
        .bgColor = 1,
        .shadowColor = 3,
    },
};

static const struct BattleWindowText *const sBattleTextOnWindowsInfo[] =
{
    sTextOnWindowsInfo_Normal, sTextOnWindowsInfo_Arena
};

static const u8 sRecordedBattleTextSpeeds[] = {8, 4, 1, 0};

// code
void BufferStringBattle(u16 stringID)
{
    s32 i;
    const u8 *stringPtr = NULL;

    gBattleMsgDataPtr = (struct BattleMsgData*)(&gBattleResources->bufferA[gActiveBattler][4]);
    gLastUsedItem = gBattleMsgDataPtr->lastItem;
    gLastUsedAbility = gBattleMsgDataPtr->lastAbility;
    gBattleScripting.battler = gBattleMsgDataPtr->scrActive;
    gBattleStruct->field_52 = gBattleMsgDataPtr->unk1605E;
    gBattleStruct->hpScale = gBattleMsgDataPtr->hpScale;
    gPotentialItemEffectBattler = gBattleMsgDataPtr->itemEffectBattler;
    gBattleStruct->stringMoveType = gBattleMsgDataPtr->moveType;

    for (i = 0; i < MAX_BATTLERS_COUNT; i++)
    {
        sBattlerAbilities[i] = gBattleMsgDataPtr->abilities[i];
    }
    for (i = 0; i < TEXT_BUFF_ARRAY_COUNT; i++)
    {
        gBattleTextBuff1[i] = gBattleMsgDataPtr->textBuffs[0][i];
        gBattleTextBuff2[i] = gBattleMsgDataPtr->textBuffs[1][i];
        gBattleTextBuff3[i] = gBattleMsgDataPtr->textBuffs[2][i];
    }

    switch (stringID)
    {
    case STRINGID_INTROMSG: // first battle msg
        if (gBattleTypeFlags & BATTLE_TYPE_TRAINER)
        {
            if (gBattleTypeFlags & (BATTLE_TYPE_LINK | BATTLE_TYPE_x2000000))
            {
                if (gBattleTypeFlags & BATTLE_TYPE_x800000)
                {
                    stringPtr = sText_TwoTrainersWantToBattle;
                }
                else if (gBattleTypeFlags & BATTLE_TYPE_MULTI)
                {
                    if (gBattleTypeFlags & BATTLE_TYPE_RECORDED)
                        stringPtr = sText_TwoLinkTrainersWantToBattlePause;
                    else
                        stringPtr = sText_TwoLinkTrainersWantToBattle;
                }
                else
                {
                    if (gTrainerBattleOpponent_A == TRAINER_UNION_ROOM)
                        stringPtr = sText_Trainer1WantsToBattle;
                    else if (gBattleTypeFlags & BATTLE_TYPE_RECORDED)
                        stringPtr = sText_LinkTrainerWantsToBattlePause;
                    else
                        stringPtr = sText_LinkTrainerWantsToBattle;
                }
            }
            else
            {
                if (BATTLE_TWO_VS_ONE_OPPONENT)
                    stringPtr = sText_Trainer1WantsToBattle;
                else if (gBattleTypeFlags & (BATTLE_TYPE_MULTI | BATTLE_TYPE_INGAME_PARTNER))
                    stringPtr = sText_TwoTrainersWantToBattle;
                else if (gBattleTypeFlags & BATTLE_TYPE_TWO_OPPONENTS)
                    stringPtr = sText_TwoTrainersWantToBattle;
                else
                    stringPtr = sText_Trainer1WantsToBattle;
            }
        }
        else
        {
            if (gBattleTypeFlags & BATTLE_TYPE_LEGENDARY)
                stringPtr = sText_WildPkmnAppeared2;
            else if (gBattleTypeFlags & BATTLE_TYPE_DOUBLE) // interesting, looks like they had something planned for wild double battles
                stringPtr = sText_TwoWildPkmnAppeared;
            else if (gBattleTypeFlags & BATTLE_TYPE_WALLY_TUTORIAL)
                stringPtr = sText_WildPkmnAppearedPause;
            else
                stringPtr = sText_WildPkmnAppeared;
        }
        break;
    case STRINGID_INTROSENDOUT: // poke first send-out
        if (GetBattlerSide(gActiveBattler) == B_SIDE_PLAYER)
        {
            if (gBattleTypeFlags & BATTLE_TYPE_DOUBLE)
            {
                if (gBattleTypeFlags & BATTLE_TYPE_INGAME_PARTNER)
                    stringPtr = sText_InGamePartnerSentOutZGoN;
                else if (gBattleTypeFlags & BATTLE_TYPE_TWO_OPPONENTS)
                    stringPtr = sText_GoTwoPkmn;
                else if (gBattleTypeFlags & BATTLE_TYPE_MULTI)
                    stringPtr = sText_LinkPartnerSentOutPkmnGoPkmn;
                else
                    stringPtr = sText_GoTwoPkmn;
            }
            else
            {
                stringPtr = sText_GoPkmn;
            }
        }
        else
        {
            if (gBattleTypeFlags & BATTLE_TYPE_DOUBLE)
            {
                if (BATTLE_TWO_VS_ONE_OPPONENT)
                    stringPtr = sText_Trainer1SentOutTwoPkmn;
                else if (gBattleTypeFlags & BATTLE_TYPE_TWO_OPPONENTS)
                    stringPtr = sText_TwoTrainersSentPkmn;
                else if (gBattleTypeFlags & BATTLE_TYPE_x800000)
                    stringPtr = sText_TwoTrainersSentPkmn;
                else if (gBattleTypeFlags & BATTLE_TYPE_MULTI)
                    stringPtr = sText_TwoLinkTrainersSentOutPkmn;
                else if (gBattleTypeFlags & (BATTLE_TYPE_LINK | BATTLE_TYPE_x2000000))
                    stringPtr = sText_LinkTrainerSentOutTwoPkmn;
                else
                    stringPtr = sText_Trainer1SentOutTwoPkmn;
            }
            else
            {
                if (!(gBattleTypeFlags & (BATTLE_TYPE_LINK | BATTLE_TYPE_x2000000)))
                    stringPtr = sText_Trainer1SentOutPkmn;
                else if (gTrainerBattleOpponent_A == TRAINER_UNION_ROOM)
                    stringPtr = sText_Trainer1SentOutPkmn;
                else
                    stringPtr = sText_LinkTrainerSentOutPkmn;
            }
        }
        break;
    case STRINGID_RETURNMON: // sending poke to ball msg
        if (GetBattlerSide(gActiveBattler) == B_SIDE_PLAYER)
        {
            if (*(&gBattleStruct->hpScale) == 0)
                stringPtr = sText_PkmnThatsEnough;
            else if (*(&gBattleStruct->hpScale) == 1 || gBattleTypeFlags & BATTLE_TYPE_DOUBLE)
                stringPtr = sText_PkmnComeBack;
            else if (*(&gBattleStruct->hpScale) == 2)
                stringPtr = sText_PkmnOkComeBack;
            else
                stringPtr = sText_PkmnGoodComeBack;
        }
        else
        {
            if (gTrainerBattleOpponent_A == TRAINER_LINK_OPPONENT || gBattleTypeFlags & BATTLE_TYPE_x2000000)
            {
                if (gBattleTypeFlags & BATTLE_TYPE_MULTI)
                    stringPtr = sText_LinkTrainer2WithdrewPkmn;
                else
                    stringPtr = sText_LinkTrainer1WithdrewPkmn;
            }
            else
            {
                stringPtr = sText_Trainer1WithdrewPkmn;
            }
        }
        break;
    case STRINGID_SWITCHINMON: // switch-in msg
        if (GetBattlerSide(gBattleScripting.battler) == B_SIDE_PLAYER)
        {
            if (*(&gBattleStruct->hpScale) == 0 || gBattleTypeFlags & BATTLE_TYPE_DOUBLE)
                stringPtr = sText_GoPkmn2;
            else if (*(&gBattleStruct->hpScale) == 1)
                stringPtr = sText_DoItPkmn;
            else if (*(&gBattleStruct->hpScale) == 2)
                stringPtr = sText_GoForItPkmn;
            else
                stringPtr = sText_YourFoesWeakGetEmPkmn;
        }
        else
        {
            if (gBattleTypeFlags & (BATTLE_TYPE_LINK | BATTLE_TYPE_x2000000))
            {
                if (gBattleTypeFlags & BATTLE_TYPE_x800000)
                {
                    if (gBattleScripting.battler == 1)
                        stringPtr = sText_Trainer1SentOutPkmn2;
                    else
                        stringPtr = sText_Trainer2SentOutPkmn;
                }
                else
                {
                    if (gBattleTypeFlags & BATTLE_TYPE_MULTI)
                        stringPtr = sText_LinkTrainerMultiSentOutPkmn;
                    else if (gTrainerBattleOpponent_A == TRAINER_UNION_ROOM)
                        stringPtr = sText_Trainer1SentOutPkmn2;
                    else
                        stringPtr = sText_LinkTrainerSentOutPkmn2;
                }
            }
            else
            {
                if (gBattleTypeFlags & BATTLE_TYPE_TWO_OPPONENTS)
                {
                    if (gBattleScripting.battler == 1)
                        stringPtr = sText_Trainer1SentOutPkmn2;
                    else
                        stringPtr = sText_Trainer2SentOutPkmn;
                }
                else
                {
                    stringPtr = sText_Trainer1SentOutPkmn2;
                }
            }
        }
        break;
    case STRINGID_USEDMOVE: // pokemon used a move msg
        if (gBattleMsgDataPtr->currentMove >= MOVES_COUNT)
            StringCopy(gBattleTextBuff3, sATypeMove_Table[*(&gBattleStruct->stringMoveType)]);
        else
            StringCopy(gBattleTextBuff3, gMoveNames[gBattleMsgDataPtr->currentMove]);

        stringPtr = sText_AttackerUsedX;
        break;
    case STRINGID_BATTLEEND: // battle end
        if (gBattleTextBuff1[0] & B_OUTCOME_LINK_BATTLE_RAN)
        {
            gBattleTextBuff1[0] &= ~(B_OUTCOME_LINK_BATTLE_RAN);
            if (GetBattlerSide(gActiveBattler) == B_SIDE_OPPONENT && gBattleTextBuff1[0] != B_OUTCOME_DREW)
                gBattleTextBuff1[0] ^= (B_OUTCOME_LOST | B_OUTCOME_WON);

            if (gBattleTextBuff1[0] == B_OUTCOME_LOST || gBattleTextBuff1[0] == B_OUTCOME_DREW)
                stringPtr = sText_GotAwaySafely;
            else if (gBattleTypeFlags & BATTLE_TYPE_MULTI)
                stringPtr = sText_TwoWildFled;
            else
                stringPtr = sText_WildFled;
        }
        else
        {
            if (GetBattlerSide(gActiveBattler) == B_SIDE_OPPONENT && gBattleTextBuff1[0] != B_OUTCOME_DREW)
                gBattleTextBuff1[0] ^= (B_OUTCOME_LOST | B_OUTCOME_WON);

            if (gBattleTypeFlags & BATTLE_TYPE_MULTI)
            {
                switch (gBattleTextBuff1[0])
                {
                case B_OUTCOME_WON:
                    if (gBattleTypeFlags & BATTLE_TYPE_x800000)
                        stringPtr = sText_TwoInGameTrainersDefeated;
                    else
                        stringPtr = sText_TwoLinkTrainersDefeated;
                    break;
                case B_OUTCOME_LOST:
                    stringPtr = sText_PlayerLostToTwo;
                    break;
                case B_OUTCOME_DREW:
                    stringPtr = sText_PlayerBattledToDrawVsTwo;
                    break;
                }
            }
            else if (gTrainerBattleOpponent_A == TRAINER_UNION_ROOM)
            {
                switch (gBattleTextBuff1[0])
                {
                case B_OUTCOME_WON:
                    stringPtr = sText_PlayerDefeatedLinkTrainerTrainer1;
                    break;
                case B_OUTCOME_LOST:
                    stringPtr = sText_PlayerLostAgainstTrainer1;
                    break;
                case B_OUTCOME_DREW:
                    stringPtr = sText_PlayerBattledToDrawTrainer1;
                    break;
                }
            }
            else
            {
                switch (gBattleTextBuff1[0])
                {
                case B_OUTCOME_WON:
                    stringPtr = sText_PlayerDefeatedLinkTrainer;
                    break;
                case B_OUTCOME_LOST:
                    stringPtr = sText_PlayerLostAgainstLinkTrainer;
                    break;
                case B_OUTCOME_DREW:
                    stringPtr = sText_PlayerBattledToDrawLinkTrainer;
                    break;
                }
            }
        }
        break;
    case STRINGID_TRAINERSLIDE:
        stringPtr = gBattleStruct->trainerSlideMsg;
        break;
    default: // load a string from the table
        if (stringID >= BATTLESTRINGS_COUNT + BATTLESTRINGS_ID_ADDER)
        {
            gDisplayedStringBattle[0] = EOS;
            return;
        }
        else
        {
            stringPtr = gBattleStringsTable[stringID - BATTLESTRINGS_ID_ADDER];
        }
        break;
    }

    BattleStringExpandPlaceholdersToDisplayedString(stringPtr);
}

u32 BattleStringExpandPlaceholdersToDisplayedString(const u8* src)
{
    BattleStringExpandPlaceholders(src, gDisplayedStringBattle);
}

static const u8* TryGetStatusString(u8 *src)
{
    u32 i;
    u8 status[8];
    u32 chars1, chars2;
    u8* statusPtr;

    memcpy(status, sDummyWeirdStatusString, 8);

    statusPtr = status;
    for (i = 0; i < 8; i++)
    {
        if (*src == EOS)
            break;
        *statusPtr = *src;
        src++;
        statusPtr++;
    }

    chars1 = *(u32*)(&status[0]);
    chars2 = *(u32*)(&status[4]);

    for (i = 0; i < ARRAY_COUNT(gStatusConditionStringsTable); i++)
    {
        if (chars1 == *(u32*)(&gStatusConditionStringsTable[i][0][0])
            && chars2 == *(u32*)(&gStatusConditionStringsTable[i][0][4]))
            return gStatusConditionStringsTable[i][1];
    }
    return NULL;
}

static void GetBattlerNick(u32 battlerId, u8 *dst)
{
    struct Pokemon *mon, *illusionMon;

    if (GET_BATTLER_SIDE(battlerId) == B_SIDE_PLAYER)
        mon = &gPlayerParty[gBattlerPartyIndexes[battlerId]];
    else
        mon = &gEnemyParty[gBattlerPartyIndexes[battlerId]];

    illusionMon = GetIllusionMonPtr(battlerId);
    if (illusionMon != NULL)
        mon = illusionMon;
    GetMonData(mon, MON_DATA_NICKNAME, dst);
    StringGetEnd10(dst);
}

#define HANDLE_NICKNAME_STRING_CASE(battlerId)                          \
    if (GetBattlerSide(battlerId) != B_SIDE_PLAYER)                     \
    {                                                                   \
        if (gBattleTypeFlags & BATTLE_TYPE_TRAINER)                     \
            toCpy = sText_FoePkmnPrefix;                                \
        else                                                            \
            toCpy = sText_WildPkmnPrefix;                               \
        while (*toCpy != EOS)                                           \
        {                                                               \
            dst[dstID] = *toCpy;                                        \
            dstID++;                                                    \
            toCpy++;                                                    \
        }                                                               \
    }                                                                   \
    GetBattlerNick(battlerId, text);                                    \
    toCpy = text;

static const u8 *BattleStringGetOpponentNameByTrainerId(u16 trainerId, u8 *text, u8 multiplayerId, u8 battlerId)
{
    const u8 *toCpy;

    if (gBattleTypeFlags & BATTLE_TYPE_SECRET_BASE)
    {
        u32 i;
        for (i = 0; i < ARRAY_COUNT(gBattleResources->secretBase->trainerName); i++)
            text[i] = gBattleResources->secretBase->trainerName[i];
        text[i] = EOS;
        ConvertInternationalString(text, gBattleResources->secretBase->language);
        toCpy = text;
    }
    else if (trainerId == TRAINER_UNION_ROOM)
    {
        toCpy = gLinkPlayers[multiplayerId ^ BIT_SIDE].name;
    }
    else if (trainerId == TRAINER_LINK_OPPONENT)
    {
        if (gBattleTypeFlags & BATTLE_TYPE_MULTI)
            toCpy = gLinkPlayers[GetBattlerMultiplayerId(battlerId)].name;
        else
            toCpy = gLinkPlayers[GetBattlerMultiplayerId(battlerId) & BIT_SIDE].name;
    }
    else if (trainerId == TRAINER_FRONTIER_BRAIN)
    {
        CopyFrontierBrainTrainerName(text);
        toCpy = text;
    }
    else if (gBattleTypeFlags & BATTLE_TYPE_FRONTIER)
    {
        GetFrontierTrainerName(text, trainerId);
        toCpy = text;
    }
    else if (gBattleTypeFlags & BATTLE_TYPE_TRAINER_HILL)
    {
        GetTrainerHillTrainerName(text, trainerId);
        toCpy = text;
    }
    else if (gBattleTypeFlags & BATTLE_TYPE_EREADER_TRAINER)
    {
        GetEreaderTrainerName(text);
        toCpy = text;
    }
    else
    {
        toCpy = gTrainers[trainerId].trainerName;
    }

    return toCpy;
}

static const u8 *BattleStringGetOpponentName(u8 *text, u8 multiplayerId, u8 battlerId)
{
    const u8 *toCpy;

    switch (GetBattlerPosition(battlerId))
    {
    case B_POSITION_OPPONENT_LEFT:
        toCpy = BattleStringGetOpponentNameByTrainerId(gTrainerBattleOpponent_A, text, multiplayerId, battlerId);
        break;
    case B_POSITION_OPPONENT_RIGHT:
        if (gBattleTypeFlags & (BATTLE_TYPE_TWO_OPPONENTS | BATTLE_TYPE_MULTI) && !BATTLE_TWO_VS_ONE_OPPONENT)
            toCpy = BattleStringGetOpponentNameByTrainerId(gTrainerBattleOpponent_B, text, multiplayerId, battlerId);
        else
            toCpy = BattleStringGetOpponentNameByTrainerId(gTrainerBattleOpponent_A, text, multiplayerId, battlerId);
        break;
    }

    return toCpy;
}

static const u8 *BattleStringGetPlayerName(u8 *text, u8 battlerId)
{
    const u8 *toCpy;

    switch (GetBattlerPosition(battlerId))
    {
    case B_POSITION_PLAYER_LEFT:
        if (gBattleTypeFlags & BATTLE_TYPE_RECORDED)
            toCpy = gLinkPlayers[0].name;
        else
            toCpy = gSaveBlock2Ptr->playerName;
        break;
    case B_POSITION_PLAYER_RIGHT:
        if (gBattleTypeFlags & BATTLE_TYPE_LINK && gBattleTypeFlags & (BATTLE_TYPE_RECORDED | BATTLE_TYPE_MULTI))
        {
            toCpy = gLinkPlayers[2].name;
        }
        else if (gBattleTypeFlags & BATTLE_TYPE_INGAME_PARTNER)
        {
            GetFrontierTrainerName(text, gPartnerTrainerId);
            toCpy = text;
        }
        else
        {
            toCpy = gSaveBlock2Ptr->playerName;
        }
        break;
    }

    return toCpy;
}

static const u8 *BattleStringGetTrainerName(u8 *text, u8 multiplayerId, u8 battlerId)
{
    if (GetBattlerSide(battlerId) == B_SIDE_PLAYER)
        return BattleStringGetPlayerName(text, battlerId);
    else
        return BattleStringGetOpponentName(text, multiplayerId, battlerId);
}

static const u8 *BattleStringGetOpponentClassByTrainerId(u16 trainerId)
{
    const u8 *toCpy;

    if (gBattleTypeFlags & BATTLE_TYPE_SECRET_BASE)
        toCpy = gTrainerClassNames[GetSecretBaseTrainerClass()];
    else if (trainerId == TRAINER_UNION_ROOM)
        toCpy = gTrainerClassNames[GetUnionRoomTrainerClass()];
    else if (trainerId == TRAINER_FRONTIER_BRAIN)
        toCpy = gTrainerClassNames[GetFrontierBrainTrainerClass()];
    else if (gBattleTypeFlags & BATTLE_TYPE_FRONTIER)
        toCpy = gTrainerClassNames[GetFrontierOpponentClass(trainerId)];
    else if (gBattleTypeFlags & BATTLE_TYPE_TRAINER_HILL)
        toCpy = gTrainerClassNames[GetTrainerHillOpponentClass(trainerId)];
    else if (gBattleTypeFlags & BATTLE_TYPE_EREADER_TRAINER)
        toCpy = gTrainerClassNames[GetEreaderTrainerClassId()];
    else
        toCpy = gTrainerClassNames[gTrainers[trainerId].trainerClass];

    return toCpy;
}

u32 BattleStringExpandPlaceholders(const u8 *src, u8 *dst)
{
    u32 dstID = 0; // if they used dstID, why not use srcID as well?
    const u8 *toCpy = NULL;
    u8 text[30];
    u8 multiplayerId;
    s32 i;

    if (gBattleTypeFlags & BATTLE_TYPE_x2000000)
        multiplayerId = gUnknown_0203C7B4;
    else
        multiplayerId = GetMultiplayerId();

    while (*src != EOS)
    {
        toCpy = NULL;
        if (*src == PLACEHOLDER_BEGIN)
        {
            src++;
            switch (*src)
            {
            case B_TXT_BUFF1:
                if (gBattleTextBuff1[0] == B_BUFF_PLACEHOLDER_BEGIN)
                {
                    ExpandBattleTextBuffPlaceholders(gBattleTextBuff1, gStringVar1);
                    toCpy = gStringVar1;
                }
                else
                {
                    toCpy = TryGetStatusString(gBattleTextBuff1);
                    if (toCpy == NULL)
                        toCpy = gBattleTextBuff1;
                }
                break;
            case B_TXT_BUFF2:
                if (gBattleTextBuff2[0] == B_BUFF_PLACEHOLDER_BEGIN)
                {
                    ExpandBattleTextBuffPlaceholders(gBattleTextBuff2, gStringVar2);
                    toCpy = gStringVar2;
                }
                else
                    toCpy = gBattleTextBuff2;
                break;
            case B_TXT_BUFF3:
                if (gBattleTextBuff3[0] == B_BUFF_PLACEHOLDER_BEGIN)
                {
                    ExpandBattleTextBuffPlaceholders(gBattleTextBuff3, gStringVar3);
                    toCpy = gStringVar3;
                }
                else
                    toCpy = gBattleTextBuff3;
                break;
            case B_TXT_COPY_VAR_1:
                toCpy = gStringVar1;
                break;
            case B_TXT_COPY_VAR_2:
                toCpy = gStringVar2;
                break;
            case B_TXT_COPY_VAR_3:
                toCpy = gStringVar3;
                break;
            case B_TXT_PLAYER_MON1_NAME: // first player poke name
                GetBattlerNick(GetBattlerAtPosition(B_POSITION_PLAYER_LEFT), text);
                toCpy = text;
                break;
            case B_TXT_OPPONENT_MON1_NAME: // first enemy poke name
                GetBattlerNick(GetBattlerAtPosition(B_POSITION_OPPONENT_LEFT), text);
                toCpy = text;
                break;
            case B_TXT_PLAYER_MON2_NAME: // second player poke name
                GetBattlerNick(GetBattlerAtPosition(B_POSITION_PLAYER_RIGHT), text);
                toCpy = text;
                break;
            case B_TXT_OPPONENT_MON2_NAME: // second enemy poke name
                GetBattlerNick(GetBattlerAtPosition(B_POSITION_OPPONENT_RIGHT), text);
                toCpy = text;
                break;
            case B_TXT_LINK_PLAYER_MON1_NAME: // link first player poke name
                GetBattlerNick(gLinkPlayers[multiplayerId].id, text);
                toCpy = text;
                break;
            case B_TXT_LINK_OPPONENT_MON1_NAME: // link first opponent poke name
                GetBattlerNick(gLinkPlayers[multiplayerId].id ^ 1, text);
                toCpy = text;
                break;
            case B_TXT_LINK_PLAYER_MON2_NAME: // link second player poke name
                GetBattlerNick(gLinkPlayers[multiplayerId].id ^ 2, text);
                toCpy = text;
                break;
            case B_TXT_LINK_OPPONENT_MON2_NAME: // link second opponent poke name
                GetBattlerNick(gLinkPlayers[multiplayerId].id ^ 3, text);
                toCpy = text;
                break;
            case B_TXT_ATK_NAME_WITH_PREFIX_MON1: // Unused, to change into sth else.
                break;
            case B_TXT_ATK_PARTNER_NAME: // attacker partner name
                GetBattlerNick(BATTLE_PARTNER(gBattlerAttacker), text);
                toCpy = text;
                break;
            case B_TXT_ATK_NAME_WITH_PREFIX: // attacker name with prefix
                HANDLE_NICKNAME_STRING_CASE(gBattlerAttacker)
                break;
            case B_TXT_DEF_NAME_WITH_PREFIX: // target name with prefix
                HANDLE_NICKNAME_STRING_CASE(gBattlerTarget)
                break;
            case B_TXT_DEF_NAME: // target name
                GetBattlerNick(gBattlerTarget, text);
                toCpy = text;
                break;
            case B_TXT_ACTIVE_NAME: // active name
                GetBattlerNick(gActiveBattler, text);
                toCpy = text;
                break;
            case B_TXT_ACTIVE_NAME2: // active battlerId name with prefix, no illusion
                if (GetBattlerSide(gActiveBattler) == B_SIDE_PLAYER)
                    GetMonData(&gPlayerParty[gBattlerPartyIndexes[gActiveBattler]], MON_DATA_NICKNAME, text);
                else
                    GetMonData(&gEnemyParty[gBattlerPartyIndexes[gActiveBattler]], MON_DATA_NICKNAME, text);
                StringGetEnd10(text);
                toCpy = text;
                break;
            case B_TXT_EFF_NAME_WITH_PREFIX: // effect battlerId name with prefix
                HANDLE_NICKNAME_STRING_CASE(gEffectBattler)
                break;
            case B_TXT_ACTIVE_NAME_WITH_PREFIX: // active battlerId name with prefix
                HANDLE_NICKNAME_STRING_CASE(gActiveBattler)
                break;
            case B_TXT_SCR_ACTIVE_NAME_WITH_PREFIX: // scripting active battlerId name with prefix
                HANDLE_NICKNAME_STRING_CASE(gBattleScripting.battler)
                break;
            case B_TXT_CURRENT_MOVE: // current move name
                if (gBattleMsgDataPtr->currentMove >= MOVES_COUNT)
                    toCpy = sATypeMove_Table[gBattleStruct->stringMoveType];
                else
                    toCpy = gMoveNames[gBattleMsgDataPtr->currentMove];
                break;
            case B_TXT_LAST_MOVE: // originally used move name
                if (gBattleMsgDataPtr->originallyUsedMove >= MOVES_COUNT)
                    toCpy = sATypeMove_Table[gBattleStruct->stringMoveType];
                else
                    toCpy = gMoveNames[gBattleMsgDataPtr->originallyUsedMove];
                break;
            case B_TXT_LAST_ITEM: // last used item
                if (gBattleTypeFlags & (BATTLE_TYPE_LINK | BATTLE_TYPE_x2000000))
                {
                    if (gLastUsedItem == ITEM_ENIGMA_BERRY)
                    {
                        if (!(gBattleTypeFlags & BATTLE_TYPE_MULTI))
                        {
                            if ((gBattleScripting.multiplayerId != 0 && (gPotentialItemEffectBattler & BIT_SIDE))
                                || (gBattleScripting.multiplayerId == 0 && !(gPotentialItemEffectBattler & BIT_SIDE)))
                            {
                                StringCopy(text, gEnigmaBerries[gPotentialItemEffectBattler].name);
                                StringAppend(text, sText_BerrySuffix);
                                toCpy = text;
                            }
                            else
                            {
                                toCpy = sText_EnigmaBerry;
                            }
                        }
                        else
                        {
                            if (gLinkPlayers[gBattleScripting.multiplayerId].id == gPotentialItemEffectBattler)
                            {
                                StringCopy(text, gEnigmaBerries[gPotentialItemEffectBattler].name);
                                StringAppend(text, sText_BerrySuffix);
                                toCpy = text;
                            }
                            else
                                toCpy = sText_EnigmaBerry;
                        }
                    }
                    else
                    {
                        CopyItemName(gLastUsedItem, text);
                        toCpy = text;
                    }
                }
                else
                {
                    CopyItemName(gLastUsedItem, text);
                    toCpy = text;
                }
                break;
            case B_TXT_LAST_ABILITY: // last used ability
                toCpy = gAbilityNames[gLastUsedAbility];
                break;
            case B_TXT_ATK_ABILITY: // attacker ability
                toCpy = gAbilityNames[sBattlerAbilities[gBattlerAttacker]];
                break;
            case B_TXT_DEF_ABILITY: // target ability
                toCpy = gAbilityNames[sBattlerAbilities[gBattlerTarget]];
                break;
            case B_TXT_SCR_ACTIVE_ABILITY: // scripting active ability
                toCpy = gAbilityNames[sBattlerAbilities[gBattleScripting.battler]];
                break;
            case B_TXT_EFF_ABILITY: // effect battlerId ability
                toCpy = gAbilityNames[sBattlerAbilities[gEffectBattler]];
                break;
            case B_TXT_TRAINER1_CLASS: // trainer class name
                toCpy = BattleStringGetOpponentClassByTrainerId(gTrainerBattleOpponent_A);
                break;
            case B_TXT_TRAINER1_NAME: // trainer1 name
                toCpy = BattleStringGetOpponentNameByTrainerId(gTrainerBattleOpponent_A, text, multiplayerId, GetBattlerAtPosition(B_POSITION_OPPONENT_LEFT));
                break;
            case B_TXT_LINK_PLAYER_NAME: // link player name
                toCpy = gLinkPlayers[multiplayerId].name;
                break;
            case B_TXT_LINK_PARTNER_NAME: // link partner name
                toCpy = gLinkPlayers[GetBattlerMultiplayerId(BATTLE_PARTNER(gLinkPlayers[multiplayerId].id))].name;
                break;
            case B_TXT_LINK_OPPONENT1_NAME: // link opponent 1 name
                toCpy = gLinkPlayers[GetBattlerMultiplayerId(BATTLE_OPPOSITE(gLinkPlayers[multiplayerId].id))].name;
                break;
            case B_TXT_LINK_OPPONENT2_NAME: // link opponent 2 name
                toCpy = gLinkPlayers[GetBattlerMultiplayerId(BATTLE_PARTNER(BATTLE_OPPOSITE(gLinkPlayers[multiplayerId].id)))].name;
                break;
            case B_TXT_LINK_SCR_TRAINER_NAME: // link scripting active name
                toCpy = gLinkPlayers[GetBattlerMultiplayerId(gBattleScripting.battler)].name;
                break;
            case B_TXT_PLAYER_NAME: // player name
                toCpy = BattleStringGetPlayerName(text, GetBattlerAtPosition(B_POSITION_PLAYER_LEFT));
                break;
            case B_TXT_TRAINER1_LOSE_TEXT: // trainerA lose text
                if (gBattleTypeFlags & BATTLE_TYPE_FRONTIER)
                {
                    CopyFrontierTrainerText(FRONTIER_PLAYER_WON_TEXT, gTrainerBattleOpponent_A);
                    toCpy = gStringVar4;
                }
                else if (gBattleTypeFlags & BATTLE_TYPE_TRAINER_HILL)
                {
                    CopyTrainerHillTrainerText(TRAINER_HILL_TEXT_PLAYER_WON, gTrainerBattleOpponent_A);
                    toCpy = gStringVar4;
                }
                else
                {
                    toCpy = GetTrainerALoseText();
                }
                break;
            case B_TXT_TRAINER1_WIN_TEXT: // trainerA win text
                if (gBattleTypeFlags & BATTLE_TYPE_FRONTIER)
                {
                    CopyFrontierTrainerText(FRONTIER_PLAYER_LOST_TEXT, gTrainerBattleOpponent_A);
                    toCpy = gStringVar4;
                }
                else if (gBattleTypeFlags & BATTLE_TYPE_TRAINER_HILL)
                {
                    CopyTrainerHillTrainerText(TRAINER_HILL_TEXT_PLAYER_LOST, gTrainerBattleOpponent_A);
                    toCpy = gStringVar4;
                }
                break;
            case B_TXT_26: // ?
                if (GetBattlerSide(gBattleScripting.battler) != B_SIDE_PLAYER)
                {
                    if (gBattleTypeFlags & BATTLE_TYPE_TRAINER)
                        toCpy = sText_FoePkmnPrefix;
                    else
                        toCpy = sText_WildPkmnPrefix;
                    while (*toCpy != EOS)
                    {
                        dst[dstID] = *toCpy;
                        dstID++;
                        toCpy++;
                    }
                    GetMonData(&gEnemyParty[gBattleStruct->field_52], MON_DATA_NICKNAME, text);
                }
                else
                {
                    GetMonData(&gPlayerParty[gBattleStruct->field_52], MON_DATA_NICKNAME, text);
                }
                StringGetEnd10(text);
                toCpy = text;
                break;
            case B_TXT_PC_CREATOR_NAME: // lanette pc
                if (FlagGet(FLAG_SYS_PC_LANETTE))
                    toCpy = sText_Lanettes;
                else
                    toCpy = sText_Someones;
                break;
            case B_TXT_ATK_PREFIX2:
                if (GetBattlerSide(gBattlerAttacker) == B_SIDE_PLAYER)
                    toCpy = sText_AllyPkmnPrefix2;
                else
                    toCpy = sText_FoePkmnPrefix3;
                break;
            case B_TXT_DEF_PREFIX2:
                if (GetBattlerSide(gBattlerTarget) == B_SIDE_PLAYER)
                    toCpy = sText_AllyPkmnPrefix2;
                else
                    toCpy = sText_FoePkmnPrefix3;
                break;
            case B_TXT_ATK_PREFIX1:
                if (GetBattlerSide(gBattlerAttacker) == B_SIDE_PLAYER)
                    toCpy = sText_AllyPkmnPrefix;
                else
                    toCpy = sText_FoePkmnPrefix2;
                break;
            case B_TXT_DEF_PREFIX1:
                if (GetBattlerSide(gBattlerTarget) == B_SIDE_PLAYER)
                    toCpy = sText_AllyPkmnPrefix;
                else
                    toCpy = sText_FoePkmnPrefix2;
                break;
            case B_TXT_ATK_PREFIX3:
                if (GetBattlerSide(gBattlerAttacker) == B_SIDE_PLAYER)
                    toCpy = sText_AllyPkmnPrefix3;
                else
                    toCpy = sText_FoePkmnPrefix4;
                break;
            case B_TXT_DEF_PREFIX3:
                if (GetBattlerSide(gBattlerTarget) == B_SIDE_PLAYER)
                    toCpy = sText_AllyPkmnPrefix3;
                else
                    toCpy = sText_FoePkmnPrefix4;
                break;
            case B_TXT_TRAINER2_CLASS:
                toCpy = BattleStringGetOpponentClassByTrainerId(gTrainerBattleOpponent_B);
                break;
            case B_TXT_TRAINER2_NAME:
                toCpy = BattleStringGetOpponentNameByTrainerId(gTrainerBattleOpponent_B, text, multiplayerId, GetBattlerAtPosition(B_POSITION_OPPONENT_RIGHT));
                break;
            case B_TXT_TRAINER2_LOSE_TEXT:
                if (gBattleTypeFlags & BATTLE_TYPE_FRONTIER)
                {
                    CopyFrontierTrainerText(FRONTIER_PLAYER_WON_TEXT, gTrainerBattleOpponent_B);
                    toCpy = gStringVar4;
                }
                else if (gBattleTypeFlags & BATTLE_TYPE_TRAINER_HILL)
                {
                    CopyTrainerHillTrainerText(TRAINER_HILL_TEXT_PLAYER_WON, gTrainerBattleOpponent_B);
                    toCpy = gStringVar4;
                }
                else
                {
                    toCpy = GetTrainerBLoseText();
                }
                break;
            case B_TXT_TRAINER2_WIN_TEXT:
                if (gBattleTypeFlags & BATTLE_TYPE_FRONTIER)
                {
                    CopyFrontierTrainerText(FRONTIER_PLAYER_LOST_TEXT, gTrainerBattleOpponent_B);
                    toCpy = gStringVar4;
                }
                else if (gBattleTypeFlags & BATTLE_TYPE_TRAINER_HILL)
                {
                    CopyTrainerHillTrainerText(TRAINER_HILL_TEXT_PLAYER_LOST, gTrainerBattleOpponent_B);
                    toCpy = gStringVar4;
                }
                break;
            case B_TXT_PARTNER_CLASS:
                toCpy = gTrainerClassNames[GetFrontierOpponentClass(gPartnerTrainerId)];
                break;
            case B_TXT_PARTNER_NAME:
                toCpy = BattleStringGetPlayerName(text, GetBattlerAtPosition(B_POSITION_PLAYER_RIGHT));
                break;
            case B_TXT_ATK_TRAINER_NAME:
                toCpy = BattleStringGetTrainerName(text, multiplayerId, gBattlerAttacker);
                break;
            case B_TXT_ATK_TRAINER_CLASS:
                switch (GetBattlerPosition(gBattlerAttacker))
                {
                case B_POSITION_PLAYER_RIGHT:
                    if (gBattleTypeFlags & BATTLE_TYPE_INGAME_PARTNER)
                        toCpy = gTrainerClassNames[GetFrontierOpponentClass(gPartnerTrainerId)];
                    break;
                case B_POSITION_OPPONENT_LEFT:
                    toCpy = BattleStringGetOpponentClassByTrainerId(gTrainerBattleOpponent_A);
                    break;
                case B_POSITION_OPPONENT_RIGHT:
                    if (gBattleTypeFlags & BATTLE_TYPE_TWO_OPPONENTS && !BATTLE_TWO_VS_ONE_OPPONENT)
                        toCpy = BattleStringGetOpponentClassByTrainerId(gTrainerBattleOpponent_B);
                    else
                        toCpy = BattleStringGetOpponentClassByTrainerId(gTrainerBattleOpponent_A);
                    break;
                }
                break;
            case B_TXT_ATK_TEAM1:
                if (GetBattlerSide(gBattlerAttacker) == B_SIDE_PLAYER)
                    toCpy = sText_Your1;
                else
                    toCpy = sText_Opposing1;
                break;
            case B_TXT_ATK_TEAM2:
                if (GetBattlerSide(gBattlerAttacker) == B_SIDE_PLAYER)
                    toCpy = sText_Your2;
                else
                    toCpy = sText_Opposing2;
                break;
            case B_TXT_DEF_TEAM1:
                if (GetBattlerSide(gBattlerTarget) == B_SIDE_PLAYER)
                    toCpy = sText_Your1;
                else
                    toCpy = sText_Opposing1;
                break;
            case B_TXT_DEF_TEAM2:
                if (GetBattlerSide(gBattlerTarget) == B_SIDE_PLAYER)
                    toCpy = sText_Your2;
                else
                    toCpy = sText_Opposing2;
                break;
            }

            if (toCpy != NULL)
            {
                while (*toCpy != EOS)
                {
                    dst[dstID] = *toCpy;
                    dstID++;
                    toCpy++;
                }
            }

            if (*src == B_TXT_TRAINER1_LOSE_TEXT || *src == B_TXT_TRAINER2_LOSE_TEXT
                || *src == B_TXT_TRAINER1_WIN_TEXT || *src == B_TXT_TRAINER2_WIN_TEXT)
            {
                dst[dstID] = EXT_CTRL_CODE_BEGIN;
                dstID++;
                dst[dstID] = EXT_CTRL_CODE_PAUSE_UNTIL_PRESS;
                dstID++;
            }
        }
        else
        {
            dst[dstID] = *src;
            dstID++;
        }
        src++;
    }

    dst[dstID] = *src;
    dstID++;

    return dstID;
}

static void IllusionNickHack(u32 battlerId, u32 partyId, u8 *dst)
{
    s32 id, i;
    // we know it's gEnemyParty
    struct Pokemon *mon = &gEnemyParty[partyId], *partnerMon;

    if (GetMonAbility(mon) == ABILITY_ILLUSION)
    {
        if (IsBattlerAlive(BATTLE_PARTNER(battlerId)))
            partnerMon = &gEnemyParty[gBattlerPartyIndexes[BATTLE_PARTNER(battlerId)]];
        else
            partnerMon = mon;

        // Find last alive non-egg pokemon.
        for (i = PARTY_SIZE - 1; i >= 0; i--)
        {
            id = i;
            if (GetMonData(&gEnemyParty[id], MON_DATA_SANITY_HAS_SPECIES)
                && GetMonData(&gEnemyParty[id], MON_DATA_HP)
                && &gEnemyParty[id] != mon
                && &gEnemyParty[id] != partnerMon)
            {
                GetMonData(&gEnemyParty[id], MON_DATA_NICKNAME, dst);
                return;
            }
        }
    }

    GetMonData(mon, MON_DATA_NICKNAME, dst);
}

static void ExpandBattleTextBuffPlaceholders(const u8 *src, u8 *dst)
{
    u32 srcID = 1;
    u32 value = 0;
    u8 text[12];
    u16 hword;

    *dst = EOS;
    while (src[srcID] != B_BUFF_EOS)
    {
        switch (src[srcID])
        {
        case B_BUFF_STRING: // battle string
            hword = T1_READ_16(&src[srcID + 1]);
            StringAppend(dst, gBattleStringsTable[hword - BATTLESTRINGS_ID_ADDER]);
            srcID += 3;
            break;
        case B_BUFF_NUMBER: // int to string
            switch (src[srcID + 1])
            {
            case 1:
                value = src[srcID + 3];
                break;
            case 2:
                value = T1_READ_16(&src[srcID + 3]);
                break;
            case 4:
                value = T1_READ_32(&src[srcID + 3]);
                break;
            }
            ConvertIntToDecimalStringN(dst, value, STR_CONV_MODE_LEFT_ALIGN, src[srcID + 2]);
            srcID += src[srcID + 1] + 3;
            break;
        case B_BUFF_MOVE: // move name
            StringAppend(dst, gMoveNames[T1_READ_16(&src[srcID + 1])]);
            srcID += 3;
            break;
        case B_BUFF_TYPE: // type name
            StringAppend(dst, gTypeNames[src[srcID + 1]]);
            srcID += 2;
            break;
        case B_BUFF_MON_NICK_WITH_PREFIX: // poke nick with prefix
            if (GetBattlerSide(src[srcID + 1]) == B_SIDE_PLAYER)
            {
                GetMonData(&gPlayerParty[src[srcID + 2]], MON_DATA_NICKNAME, text);
            }
            else
            {
                if (gBattleTypeFlags & BATTLE_TYPE_TRAINER)
                    StringAppend(dst, sText_FoePkmnPrefix);
                else
                    StringAppend(dst, sText_WildPkmnPrefix);

                GetMonData(&gEnemyParty[src[srcID + 2]], MON_DATA_NICKNAME, text);
            }
            StringGetEnd10(text);
            StringAppend(dst, text);
            srcID += 3;
            break;
        case B_BUFF_STAT: // stats
            StringAppend(dst, gStatNamesTable[src[srcID + 1]]);
            srcID += 2;
            break;
        case B_BUFF_SPECIES: // species name
            GetSpeciesName(dst, T1_READ_16(&src[srcID + 1]));
            srcID += 3;
            break;
        case B_BUFF_MON_NICK: // poke nick without prefix
            if (src[srcID + 2] == gBattlerPartyIndexes[src[srcID + 1]])
            {
                GetBattlerNick(src[srcID + 1], dst);
            }
            else if (gBattleScripting.illusionNickHack) // for STRINGID_ENEMYABOUTTOSWITCHPKMN
            {
                gBattleScripting.illusionNickHack = 0;
                IllusionNickHack(src[srcID + 1], src[srcID + 2], dst);
                StringGetEnd10(dst);
            }
            else
            {
                if (GetBattlerSide(src[srcID + 1]) == B_SIDE_PLAYER)
                    GetMonData(&gPlayerParty[src[srcID + 2]], MON_DATA_NICKNAME, dst);
                else
                    GetMonData(&gEnemyParty[src[srcID + 2]], MON_DATA_NICKNAME, dst);
                StringGetEnd10(dst);
            }
            srcID += 3;
            break;
        case B_BUFF_NEGATIVE_FLAVOR: // flavor table
            StringAppend(dst, gPokeblockWasTooXStringTable[src[srcID + 1]]);
            srcID += 2;
            break;
        case B_BUFF_ABILITY: // ability names
            StringAppend(dst, gAbilityNames[src[srcID + 1]]);
            srcID += 3;
            break;
        case B_BUFF_ITEM: // item name
            hword = T1_READ_16(&src[srcID + 1]);
            if (gBattleTypeFlags & (BATTLE_TYPE_LINK | BATTLE_TYPE_x2000000))
            {
                if (hword == ITEM_ENIGMA_BERRY)
                {
                    if (gLinkPlayers[gBattleScripting.multiplayerId].id == gPotentialItemEffectBattler)
                    {
                        StringCopy(dst, gEnigmaBerries[gPotentialItemEffectBattler].name);
                        StringAppend(dst, sText_BerrySuffix);
                    }
                    else
                    {
                        StringAppend(dst, sText_EnigmaBerry);
                    }
                }
                else
                {
                    CopyItemName(hword, dst);
                }
            }
            else
            {
                CopyItemName(hword, dst);
            }
            srcID += 3;
            break;
        }
    }
}

// Loads one of two text strings into the provided buffer. This is functionally
// unused, since the value loaded into the buffer is not read; it loaded one of
// two particles (either "?" or "?") which works in tandem with ChooseTypeOfMoveUsedString
// below to effect changes in the meaning of the line.
static void ChooseMoveUsedParticle(u8* textBuff)
{
    s32 counter = 0;
    u32 i = 0;

    while (counter != MAX_MON_MOVES)
    {
        if (sGrammarMoveUsedTable[i] == 0)
            counter++;
        if (sGrammarMoveUsedTable[i++] == gBattleMsgDataPtr->currentMove)
            break;
    }

    if (counter >= 0)
    {
        if (counter <= 2)
            StringCopy(textBuff, sText_SpaceIs); // is
        else if (counter <= MAX_MON_MOVES)
            StringCopy(textBuff, sText_ApostropheS); // 's
    }
}

// Appends "!" to the text buffer `dst`. In the original Japanese this looked
// into the table of moves at sGrammarMoveUsedTable and varied the line accordingly.
//
// sText_ExclamationMark was a plain "!", used for any attack not on the list.
// It resulted in the translation "<NAME>'s <ATTACK>!".
//
// sText_ExclamationMark2 was "? ????!". This resulted in the translation
// "<NAME> used <ATTACK>!", which was used for all attacks in English.
//
// sText_ExclamationMark3 was "??!". This was used for those moves whose
// names were verbs, such as Recover, and resulted in translations like "<NAME>
// recovered itself!".
//
// sText_ExclamationMark4 was "? ??!" This resulted in a translation of
// "<NAME> did an <ATTACK>!".
//
// sText_ExclamationMark5 was " ????!" This resulted in a translation of
// "<NAME>'s <ATTACK> attack!".
static void ChooseTypeOfMoveUsedString(u8* dst)
{
    s32 counter = 0;
    s32 i = 0;

    while (*dst != EOS)
        dst++;

    while (counter != MAX_MON_MOVES)
    {
        if (sGrammarMoveUsedTable[i] == MOVE_NONE)
            counter++;
        if (sGrammarMoveUsedTable[i++] == gBattleMsgDataPtr->currentMove)
            break;
    }

    switch (counter)
    {
    case 0:
        StringCopy(dst, sText_ExclamationMark);
        break;
    case 1:
        StringCopy(dst, sText_ExclamationMark2);
        break;
    case 2:
        StringCopy(dst, sText_ExclamationMark3);
        break;
    case 3:
        StringCopy(dst, sText_ExclamationMark4);
        break;
    case 4:
        StringCopy(dst, sText_ExclamationMark5);
        break;
    }
}

void BattlePutTextOnWindow(const u8 *text, u8 windowId)
{
    const struct BattleWindowText *textInfo = sBattleTextOnWindowsInfo[gBattleScripting.windowsType];
    bool32 copyToVram;
    struct TextPrinterTemplate printerTemplate;
    u8 speed;

    if (windowId & 0x80)
    {
        windowId &= ~(0x80);
        copyToVram = FALSE;
    }
    else
    {
        FillWindowPixelBuffer(windowId, textInfo[windowId].fillValue);
        copyToVram = TRUE;
    }

    printerTemplate.currentChar = text;
    printerTemplate.windowId = windowId;
    printerTemplate.fontId = textInfo[windowId].fontId;
    printerTemplate.x = textInfo[windowId].x;
    printerTemplate.y = textInfo[windowId].y;
    printerTemplate.currentX = printerTemplate.x;
    printerTemplate.currentY = printerTemplate.y;
    printerTemplate.letterSpacing = textInfo[windowId].letterSpacing;
    printerTemplate.lineSpacing = textInfo[windowId].lineSpacing;
    printerTemplate.unk = 0;
    printerTemplate.fgColor = textInfo[windowId].fgColor;
    printerTemplate.bgColor = textInfo[windowId].bgColor;
    printerTemplate.shadowColor = textInfo[windowId].shadowColor;

    if (printerTemplate.x == 0xFF)
    {
        u32 width = sub_80397C4(gBattleScripting.windowsType, windowId);
        s32 alignX = GetStringCenterAlignXOffsetWithLetterSpacing(printerTemplate.fontId, printerTemplate.currentChar, width, printerTemplate.letterSpacing);
        printerTemplate.x = printerTemplate.currentX = alignX;
    }

    if (windowId == 0x16)
        gTextFlags.useAlternateDownArrow = 0;
    else
        gTextFlags.useAlternateDownArrow = 1;

    if (gBattleTypeFlags & (BATTLE_TYPE_LINK | BATTLE_TYPE_RECORDED))
        gTextFlags.autoScroll = 1;
    else
        gTextFlags.autoScroll = 0;

    if (windowId == 0 || windowId == 0x16)
    {
        if (gBattleTypeFlags & (BATTLE_TYPE_LINK | BATTLE_TYPE_x2000000))
            speed = 1;
        else if (gBattleTypeFlags & BATTLE_TYPE_RECORDED)
            speed = sRecordedBattleTextSpeeds[GetTextSpeedInRecordedBattle()];
        else
            speed = GetPlayerTextSpeedDelay();

        gTextFlags.canABSpeedUpPrint = 1;
    }
    else
    {
        speed = textInfo[windowId].speed;
        gTextFlags.canABSpeedUpPrint = 0;
    }

    AddTextPrinter(&printerTemplate, speed, NULL);

    if (copyToVram)
    {
        PutWindowTilemap(windowId);
        CopyWindowToVram(windowId, 3);
    }
}

void SetPpNumbersPaletteInMoveSelection(void)
{
    struct ChooseMoveStruct *chooseMoveStruct = (struct ChooseMoveStruct*)(&gBattleResources->bufferA[gActiveBattler][4]);
    const u16 *palPtr = gUnknown_08D85620;
    u8 var = GetCurrentPpToMaxPpState(chooseMoveStruct->currentPp[gMoveSelectionCursor[gActiveBattler]],
                         chooseMoveStruct->maxPp[gMoveSelectionCursor[gActiveBattler]]);

    gPlttBufferUnfaded[92] = palPtr[(var * 2) + 0];
    gPlttBufferUnfaded[91] = palPtr[(var * 2) + 1];

    CpuCopy16(&gPlttBufferUnfaded[92], &gPlttBufferFaded[92], sizeof(u16));
    CpuCopy16(&gPlttBufferUnfaded[91], &gPlttBufferFaded[91], sizeof(u16));
}

u8 GetCurrentPpToMaxPpState(u8 currentPp, u8 maxPp)
{
    if (maxPp == currentPp)
    {
        return 3;
    }
    else if (maxPp <= 2)
    {
        if (currentPp > 1)
            return 3;
        else
            return 2 - currentPp;
    }
    else if (maxPp <= 7)
    {
        if (currentPp > 2)
            return 3;
        else
            return 2 - currentPp;
    }
    else
    {
        if (currentPp == 0)
            return 2;
        if (currentPp <= maxPp / 4)
            return 1;
        if (currentPp > maxPp / 2)
            return 3;
    }

    return 0;
}

struct TrainerSlide
{
    u16 trainerId;
    const u8 *msgLastSwitchIn;
    const u8 *msgLastLowHp;
    const u8 *msgFirstDown;
};

static const struct TrainerSlide sTrainerSlides[] =
{
    {0x291, sText_AarghAlmostHadIt, sText_BoxIsFull, sText_123Poof},
};

static u32 GetEnemyMonCount(bool32 onlyAlive)
{
    u32 i, count = 0;

    for (i = 0; i < PARTY_SIZE; i++)
    {
        u32 species = GetMonData(&gEnemyParty[i], MON_DATA_SPECIES2, NULL);
        if (species != SPECIES_NONE
            && species != SPECIES_EGG
            && (!onlyAlive || GetMonData(&gEnemyParty[i], MON_DATA_HP, NULL)))
            count++;
    }

    return count;
}

static bool32 IsBattlerHpLow(u32 battler)
{
    if ((gBattleMons[battler].hp * 100) / gBattleMons[battler].maxHP < 25)
        return TRUE;
    else
        return FALSE;
}

bool32 ShouldDoTrainerSlide(u32 battlerId, u32 trainerId, u32 which)
{
    s32 i;

    if (!(gBattleTypeFlags & BATTLE_TYPE_TRAINER) || GetBattlerSide(battlerId) != B_SIDE_OPPONENT)
        return FALSE;

    for (i = 0; i < ARRAY_COUNT(sTrainerSlides); i++)
    {
        if (trainerId == sTrainerSlides[i].trainerId)
        {
            gBattleScripting.battler = battlerId;
            switch (which)
            {
            case TRAINER_SLIDE_LAST_SWITCHIN:
                if (sTrainerSlides[i].msgLastSwitchIn != NULL && GetEnemyMonCount(TRUE) == 1)
                {
                    gBattleStruct->trainerSlideMsg = sTrainerSlides[i].msgLastSwitchIn;
                    return TRUE;
                }
                break;
            case TRAINER_SLIDE_LAST_LOW_HP:
                if (sTrainerSlides[i].msgLastLowHp != NULL
                    && GetEnemyMonCount(TRUE) == 1
                    && IsBattlerHpLow(battlerId)
                    && !gBattleStruct->trainerSlideLowHpMsgDone)
                {
                    gBattleStruct->trainerSlideLowHpMsgDone = TRUE;
                    gBattleStruct->trainerSlideMsg = sTrainerSlides[i].msgLastLowHp;
                    return TRUE;
                }
                break;
            case TRAINER_SLIDE_FIRST_DOWN:
                if (sTrainerSlides[i].msgFirstDown != NULL && GetEnemyMonCount(TRUE) == GetEnemyMonCount(FALSE) - 1)
                {
                    gBattleStruct->trainerSlideMsg = sTrainerSlides[i].msgFirstDown;
                    return TRUE;
                }
                break;
            }
            break;
        }
    }

    return FALSE;
}<|MERGE_RESOLUTION|>--- conflicted
+++ resolved
@@ -678,9 +678,7 @@
 static const u8 sText_DestinyKnotActivates[] = _("{B_SCR_ACTIVE_NAME_WITH_PREFIX} fell in love\nfrom the {B_LAST_ITEM}!");
 static const u8 sText_CloakedInAFreezingLight[] = _("{B_ATK_NAME_WITH_PREFIX} became cloaked\nin a freezing light!");
 static const u8 sText_StatWasNotLowered[] = _("{B_DEF_NAME_WITH_PREFIX}'s {B_BUFF1}\nwas not lowered!");
-<<<<<<< HEAD
 static const u8 sText_AuraFlaredToLife[] = _("{B_DEF_NAME_WITH_PREFIX}'s aura flared to life!");
-=======
 static const u8 sText_AirLockActivates[] = _("The effects of weather\ndisappeared.");
 static const u8 sText_PressureActivates[] = _("{B_SCR_ACTIVE_NAME_WITH_PREFIX} is exerting its\npressure!");
 static const u8 sText_DarkAuraActivates[] = _("{B_SCR_ACTIVE_NAME_WITH_PREFIX} is radiating\na dark aura!");
@@ -688,7 +686,6 @@
 static const u8 sText_AuraBreakActivates[] = _("{B_SCR_ACTIVE_NAME_WITH_PREFIX} reversed all\nother POKéMON's auras!");
 static const u8 sText_ComatoseActivates[] = _("{B_SCR_ACTIVE_NAME_WITH_PREFIX} is drowsing!");
 static const u8 sText_ScreenCleanerActivates[] = _("All screens on the field were\ncleansed!");
->>>>>>> aa7facf5
 
 const u8 *const gBattleStringsTable[BATTLESTRINGS_COUNT] =
 {
@@ -1230,9 +1227,7 @@
     [STRINGID_GRASSYTERRAINHEALS - 12] = sText_GrassyTerrainHeals,
     [STRINGID_ELECTRICTERRAINPREVENTS - 12] = sText_ElectricTerrainPreventsSleep,
     [STRINGID_PSYCHICTERRAINPREVENTS - 12] = sText_PsychicTerrainPreventsPriority,
-<<<<<<< HEAD
     [STRINGID_AURAFLAREDTOLIFE - 12] = sText_AuraFlaredToLife,
-=======
     [STRINGID_AIRLOCKACTIVATES - 12] = sText_AirLockActivates,
     [STRINGID_PRESSUREENTERS - 12] = sText_PressureActivates,
     [STRINGID_DARKAURAENTERS - 12] = sText_DarkAuraActivates,
@@ -1240,7 +1235,6 @@
     [STRINGID_AURABREAKENTERS - 12] = sText_AuraBreakActivates,
     [STRINGID_COMATOSEENTERS - 12] = sText_ComatoseActivates,
     [STRINGID_SCREENCLEANERENTERS - 12] = sText_ScreenCleanerActivates,
->>>>>>> aa7facf5
 };
 
 const u16 gTerrainStringIds[] =
