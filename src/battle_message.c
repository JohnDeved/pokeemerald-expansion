#include "global.h"
#include "battle.h"
#include "battle_anim.h"
#include "battle_controllers.h"
#include "battle_message.h"
#include "battle_setup.h"
#include "battle_tower.h"
#include "data.h"
#include "event_data.h"
#include "frontier_util.h"
#include "international_string_util.h"
#include "item.h"
#include "link.h"
#include "menu.h"
#include "palette.h"
#include "recorded_battle.h"
#include "string_util.h"
#include "strings.h"
#include "text.h"
#include "trainer_hill.h"
#include "window.h"
#include "constants/abilities.h"
#include "constants/battle_dome.h"
#include "constants/battle_string_ids.h"
#include "constants/frontier_util.h"
#include "constants/items.h"
#include "constants/moves.h"
#include "constants/species.h"
#include "constants/trainers.h"
#include "constants/trainer_hill.h"
#include "constants/weather.h"

struct BattleWindowText
{
    u8 fillValue;
    u8 fontId;
    u8 x;
    u8 y;
    u8 letterSpacing;
    u8 lineSpacing;
    u8 speed;
    u8 fgColor;
    u8 bgColor;
    u8 shadowColor;
};

extern const u16 gUnknown_08D85620[];

// this file's functions
static void ChooseMoveUsedParticle(u8 *textPtr);
static void ChooseTypeOfMoveUsedString(u8 *dst);
static void ExpandBattleTextBuffPlaceholders(const u8 *src, u8 *dst);

// EWRAM vars
static EWRAM_DATA u16 sBattlerAbilities[MAX_BATTLERS_COUNT] = {0};
EWRAM_DATA struct BattleMsgData *gBattleMsgDataPtr = NULL;

// const rom data
// todo: make some of those names less vague: attacker/target vs pkmn, etc.

static const u8 sText_Trainer1LoseText[] = _("{B_TRAINER1_LOSE_TEXT}");
static const u8 sText_PkmnGainedEXP[] = _("{B_BUFF1} gained{B_BUFF2}\n{B_BUFF3} EXP. Points!\p");
static const u8 sText_EmptyString4[] = _("");
static const u8 sText_ABoosted[] = _(" a boosted");
static const u8 sText_PkmnGrewToLv[] = _("{B_BUFF1} grew to\nLV. {B_BUFF2}!{WAIT_SE}\p");
static const u8 sText_PkmnLearnedMove[] = _("{B_BUFF1} learned\n{B_BUFF2}!{WAIT_SE}\p");
static const u8 sText_TryToLearnMove1[] = _("{B_BUFF1} is trying to\nlearn {B_BUFF2}.\p");
static const u8 sText_TryToLearnMove2[] = _("But, {B_BUFF1} can't learn\nmore than four moves.\p");
static const u8 sText_TryToLearnMove3[] = _("Delete a move to make\nroom for {B_BUFF2}?");
static const u8 sText_PkmnForgotMove[] = _("{B_BUFF1} forgot\n{B_BUFF2}.\p");
static const u8 sText_StopLearningMove[] = _("{PAUSE 32}Stop learning\n{B_BUFF2}?");
static const u8 sText_DidNotLearnMove[] = _("{B_BUFF1} did not learn\n{B_BUFF2}.\p");
static const u8 sText_UseNextPkmn[] = _("Use next POKéMON?");
static const u8 sText_AttackMissed[] = _("{B_ATK_NAME_WITH_PREFIX}'s\nattack missed!");
static const u8 sText_PkmnProtectedItself[] = _("{B_DEF_NAME_WITH_PREFIX}\nprotected itself!");
static const u8 sText_AvoidedDamage[] = _("{B_DEF_NAME_WITH_PREFIX} avoided\ndamage with {B_DEF_ABILITY}!");
static const u8 sText_PkmnMakesGroundMiss[] = _("{B_DEF_NAME_WITH_PREFIX} makes GROUND\nmoves miss with {B_DEF_ABILITY}!");
static const u8 sText_PkmnAvoidedAttack[] = _("{B_DEF_NAME_WITH_PREFIX} avoided\nthe attack!");
static const u8 sText_ItDoesntAffect[] = _("It doesn't affect\n{B_DEF_NAME_WITH_PREFIX}…");
static const u8 sText_AttackerFainted[] = _("{B_ATK_NAME_WITH_PREFIX}\nfainted!\p");
static const u8 sText_TargetFainted[] = _("{B_DEF_NAME_WITH_PREFIX}\nfainted!\p");
static const u8 sText_PlayerGotMoney[] = _("{B_PLAYER_NAME} got ¥{B_BUFF1}\nfor winning!\p");
static const u8 sText_PlayerWhiteout[] = _("{B_PLAYER_NAME} is out of\nusable POKéMON!\p");
static const u8 sText_PlayerWhiteout2[] = _("{B_PLAYER_NAME} whited out!{PAUSE_UNTIL_PRESS}");
static const u8 sText_PreventsEscape[] = _("{B_SCR_ACTIVE_NAME_WITH_PREFIX} prevents\nescape with {B_SCR_ACTIVE_ABILITY}!\p");
static const u8 sText_CantEscape2[] = _("Can't escape!\p");
static const u8 sText_AttackerCantEscape[] = _("{B_ATK_NAME_WITH_PREFIX} can't escape!");
static const u8 sText_HitXTimes[] = _("Hit {B_BUFF1} time(s)!");
static const u8 sText_PkmnFellAsleep[] = _("{B_EFF_NAME_WITH_PREFIX}\nfell asleep!");
static const u8 sText_PkmnMadeSleep[] = _("{B_SCR_ACTIVE_NAME_WITH_PREFIX}'s {B_SCR_ACTIVE_ABILITY}\nmade {B_EFF_NAME_WITH_PREFIX} sleep!");
static const u8 sText_PkmnAlreadyAsleep[] = _("{B_DEF_NAME_WITH_PREFIX} is\nalready asleep!");
static const u8 sText_PkmnAlreadyAsleep2[] = _("{B_ATK_NAME_WITH_PREFIX} is\nalready asleep!");
static const u8 sText_PkmnWasntAffected[] = _("{B_DEF_NAME_WITH_PREFIX}\nwasn't affected!");
static const u8 sText_PkmnWasPoisoned[] = _("{B_EFF_NAME_WITH_PREFIX}\nwas poisoned!");
static const u8 sText_PkmnPoisonedBy[] = _("{B_EFF_NAME_WITH_PREFIX} was poisoned by\n{B_SCR_ACTIVE_NAME_WITH_PREFIX}'s {B_BUFF1}!");
static const u8 sText_PkmnHurtByPoison[] = _("{B_ATK_NAME_WITH_PREFIX} is hurt\nby poison!");
static const u8 sText_PkmnAlreadyPoisoned[] = _("{B_DEF_NAME_WITH_PREFIX} is already\npoisoned.");
static const u8 sText_PkmnBadlyPoisoned[] = _("{B_EFF_NAME_WITH_PREFIX} is badly\npoisoned!");
static const u8 sText_PkmnEnergyDrained[] = _("{B_DEF_NAME_WITH_PREFIX} had its\nenergy drained!");
static const u8 sText_PkmnWasBurned[] = _("{B_EFF_NAME_WITH_PREFIX} was burned!");
static const u8 sText_PkmnBurnedBy[] = _("{B_SCR_ACTIVE_NAME_WITH_PREFIX}'s {B_SCR_ACTIVE_ABILITY}\nburned {B_EFF_NAME_WITH_PREFIX}!");
static const u8 sText_PkmnHurtByBurn[] = _("{B_ATK_NAME_WITH_PREFIX} is hurt\nby its burn!");
static const u8 sText_PkmnAlreadyHasBurn[] = _("{B_DEF_NAME_WITH_PREFIX} already\nhas a burn.");
static const u8 sText_PkmnWasFrozen[] = _("{B_EFF_NAME_WITH_PREFIX} was\nfrozen solid!");
static const u8 sText_PkmnFrozenBy[] = _("{B_SCR_ACTIVE_NAME_WITH_PREFIX}'s {B_SCR_ACTIVE_ABILITY}\nfroze {B_EFF_NAME_WITH_PREFIX} solid!");
static const u8 sText_PkmnIsFrozen[] = _("{B_ATK_NAME_WITH_PREFIX} is\nfrozen solid!");
static const u8 sText_PkmnWasDefrosted[] = _("{B_DEF_NAME_WITH_PREFIX} was\ndefrosted!");
static const u8 sText_PkmnWasDefrosted2[] = _("{B_ATK_NAME_WITH_PREFIX} was\ndefrosted!");
static const u8 sText_PkmnWasDefrostedBy[] = _("{B_ATK_NAME_WITH_PREFIX} was\ndefrosted by {B_CURRENT_MOVE}!");
static const u8 sText_PkmnWasParalyzed[] = _("{B_EFF_NAME_WITH_PREFIX} is paralyzed!\nIt may be unable to move!");
static const u8 sText_PkmnWasParalyzedBy[] = _("{B_SCR_ACTIVE_NAME_WITH_PREFIX}'s {B_SCR_ACTIVE_ABILITY}\nparalyzed {B_EFF_NAME_WITH_PREFIX}!\lIt may be unable to move!");
static const u8 sText_PkmnIsParalyzed[] = _("{B_ATK_NAME_WITH_PREFIX} is paralyzed!\nIt can't move!");
static const u8 sText_PkmnIsAlreadyParalyzed[] = _("{B_DEF_NAME_WITH_PREFIX} is\nalready paralyzed!");
static const u8 sText_PkmnHealedParalysis[] = _("{B_DEF_NAME_WITH_PREFIX} was\nhealed of paralysis!");
static const u8 sText_PkmnDreamEaten[] = _("{B_DEF_NAME_WITH_PREFIX}'s\ndream was eaten!");
static const u8 sText_StatsWontIncrease[] = _("{B_ATK_NAME_WITH_PREFIX}'s {B_BUFF1}\nwon't go higher!");
static const u8 sText_StatsWontDecrease[] = _("{B_DEF_NAME_WITH_PREFIX}'s {B_BUFF1}\nwon't go lower!");
static const u8 sText_TeamStoppedWorking[] = _("Your team's {B_BUFF1}\nstopped working!");
static const u8 sText_FoeStoppedWorking[] = _("The foe's {B_BUFF1}\nstopped working!");
static const u8 sText_PkmnIsConfused[] = _("{B_ATK_NAME_WITH_PREFIX} is\nconfused!");
static const u8 sText_PkmnHealedConfusion[] = _("{B_ATK_NAME_WITH_PREFIX} snapped\nout of confusion!");
static const u8 sText_PkmnWasConfused[] = _("{B_EFF_NAME_WITH_PREFIX} became\nconfused!");
static const u8 sText_PkmnAlreadyConfused[] = _("{B_DEF_NAME_WITH_PREFIX} is\nalready confused!");
static const u8 sText_PkmnFellInLove[] = _("{B_DEF_NAME_WITH_PREFIX}\nfell in love!");
static const u8 sText_PkmnInLove[] = _("{B_ATK_NAME_WITH_PREFIX} is in love\nwith {B_SCR_ACTIVE_NAME_WITH_PREFIX}!");
static const u8 sText_PkmnImmobilizedByLove[] = _("{B_ATK_NAME_WITH_PREFIX} is\nimmobilized by love!");
static const u8 sText_PkmnBlownAway[] = _("{B_DEF_NAME_WITH_PREFIX} was\nblown away!");
static const u8 sText_PkmnChangedType[] = _("{B_ATK_NAME_WITH_PREFIX} transformed\ninto the {B_BUFF1} type!");
static const u8 sText_PkmnFlinched[] = _("{B_ATK_NAME_WITH_PREFIX} flinched!");
static const u8 sText_PkmnRegainedHealth[] = _("{B_DEF_NAME_WITH_PREFIX} regained\nhealth!");
static const u8 sText_PkmnHPFull[] = _("{B_DEF_NAME_WITH_PREFIX}'s\nHP is full!");
static const u8 sText_PkmnRaisedSpDef[] = _("{B_ATK_PREFIX2}'s {B_CURRENT_MOVE}\nraised SP. DEF!");
static const u8 sText_PkmnRaisedSpDefALittle[] = _("{B_ATK_PREFIX2}'s {B_CURRENT_MOVE}\nraised SP. DEF a little!");
static const u8 sText_PkmnRaisedDef[] = _("{B_ATK_PREFIX2}'s {B_CURRENT_MOVE}\nraised DEFENSE!");
static const u8 sText_PkmnRaisedDefALittle[] = _("{B_ATK_PREFIX2}'s {B_CURRENT_MOVE}\nraised DEFENSE a little!");
static const u8 sText_PkmnCoveredByVeil[] = _("{B_ATK_PREFIX2}'s party is covered\nby a veil!");
static const u8 sText_PkmnUsedSafeguard[] = _("{B_DEF_NAME_WITH_PREFIX}'s party is protected\nby SAFEGUARD!");
static const u8 sText_PkmnSafeguardExpired[] = _("{B_ATK_PREFIX3}'s party is no longer\nprotected by SAFEGUARD!");
static const u8 sText_PkmnWentToSleep[] = _("{B_ATK_NAME_WITH_PREFIX} went\nto sleep!");
static const u8 sText_PkmnSleptHealthy[] = _("{B_ATK_NAME_WITH_PREFIX} slept and\nbecame healthy!");
static const u8 sText_PkmnWhippedWhirlwind[] = _("{B_ATK_NAME_WITH_PREFIX} whipped\nup a whirlwind!");
static const u8 sText_PkmnTookSunlight[] = _("{B_ATK_NAME_WITH_PREFIX} took\nin sunlight!");
static const u8 sText_PkmnLoweredHead[] = _("{B_ATK_NAME_WITH_PREFIX} lowered\nits head!");
static const u8 sText_PkmnIsGlowing[] = _("{B_ATK_NAME_WITH_PREFIX} is glowing!");
static const u8 sText_PkmnFlewHigh[] = _("{B_ATK_NAME_WITH_PREFIX} flew\nup high!");
static const u8 sText_PkmnDugHole[] = _("{B_ATK_NAME_WITH_PREFIX} dug a hole!");
static const u8 sText_PkmnHidUnderwater[] = _("{B_ATK_NAME_WITH_PREFIX} hid\nunderwater!");
static const u8 sText_PkmnSprangUp[] = _("{B_ATK_NAME_WITH_PREFIX} sprang up!");
static const u8 sText_PkmnSqueezedByBind[] = _("{B_DEF_NAME_WITH_PREFIX} was squeezed by\n{B_ATK_NAME_WITH_PREFIX}'s BIND!");
static const u8 sText_PkmnTrappedInVortex[] = _("{B_DEF_NAME_WITH_PREFIX} was trapped\nin the vortex!");
static const u8 sText_PkmnTrappedBySandTomb[] = _("{B_DEF_NAME_WITH_PREFIX} was trapped\nby SAND TOMB!");
static const u8 sText_PkmnWrappedBy[] = _("{B_DEF_NAME_WITH_PREFIX} was WRAPPED by\n{B_ATK_NAME_WITH_PREFIX}!");
static const u8 sText_PkmnClamped[] = _("{B_ATK_NAME_WITH_PREFIX} CLAMPED\n{B_DEF_NAME_WITH_PREFIX}!");
static const u8 sText_PkmnHurtBy[] = _("{B_ATK_NAME_WITH_PREFIX} is hurt\nby {B_BUFF1}!");
static const u8 sText_PkmnFreedFrom[] = _("{B_ATK_NAME_WITH_PREFIX} was freed\nfrom {B_BUFF1}!");
static const u8 sText_PkmnCrashed[] = _("{B_ATK_NAME_WITH_PREFIX} kept going\nand crashed!");
const u8 gText_PkmnShroudedInMist[] = _("{B_ATK_PREFIX2} became\nshrouded in MIST!");
static const u8 sText_PkmnProtectedByMist[] = _("{B_SCR_ACTIVE_NAME_WITH_PREFIX} is protected\nby MIST!");
const u8 gText_PkmnGettingPumped[] = _("{B_ATK_NAME_WITH_PREFIX} is getting\npumped!");
static const u8 sText_PkmnHitWithRecoil[] = _("{B_ATK_NAME_WITH_PREFIX} is hit\nwith recoil!");
static const u8 sText_PkmnProtectedItself2[] = _("{B_ATK_NAME_WITH_PREFIX} protected\nitself!");
static const u8 sText_PkmnBuffetedBySandstorm[] = _("{B_ATK_NAME_WITH_PREFIX} is buffeted\nby the sandstorm!");
static const u8 sText_PkmnPeltedByHail[] = _("{B_ATK_NAME_WITH_PREFIX} is pelted\nby HAIL!");
static const u8 sText_PkmnsXWoreOff[] = _("{B_ATK_PREFIX1}'s {B_BUFF1}\nwore off!");
static const u8 sText_PkmnSeeded[] = _("{B_DEF_NAME_WITH_PREFIX} was seeded!");
static const u8 sText_PkmnEvadedAttack[] = _("{B_DEF_NAME_WITH_PREFIX} evaded\nthe attack!");
static const u8 sText_PkmnSappedByLeechSeed[] = _("{B_ATK_NAME_WITH_PREFIX}'s health is\nsapped by LEECH SEED!");
static const u8 sText_PkmnFastAsleep[] = _("{B_ATK_NAME_WITH_PREFIX} is fast\nasleep.");
static const u8 sText_PkmnWokeUp[] = _("{B_ATK_NAME_WITH_PREFIX} woke up!");
static const u8 sText_PkmnUproarKeptAwake[] = _("But {B_SCR_ACTIVE_NAME_WITH_PREFIX}'s UPROAR\nkept it awake!");
static const u8 sText_PkmnWokeUpInUproar[] = _("{B_ATK_NAME_WITH_PREFIX} woke up\nin the UPROAR!");
static const u8 sText_PkmnCausedUproar[] = _("{B_ATK_NAME_WITH_PREFIX} caused\nan UPROAR!");
static const u8 sText_PkmnMakingUproar[] = _("{B_ATK_NAME_WITH_PREFIX} is making\nan UPROAR!");
static const u8 sText_PkmnCalmedDown[] = _("{B_ATK_NAME_WITH_PREFIX} calmed down.");
static const u8 sText_PkmnCantSleepInUproar[] = _("But {B_DEF_NAME_WITH_PREFIX} can't\nsleep in an UPROAR!");
static const u8 sText_PkmnStockpiled[] = _("{B_ATK_NAME_WITH_PREFIX} STOCKPILED\n{B_BUFF1}!");
static const u8 sText_PkmnCantStockpile[] = _("{B_ATK_NAME_WITH_PREFIX} can't\nSTOCKPILE any more!");
static const u8 sText_PkmnCantSleepInUproar2[] = _("But {B_DEF_NAME_WITH_PREFIX} can't\nsleep in an UPROAR!");
static const u8 sText_UproarKeptPkmnAwake[] = _("But the UPROAR kept\n{B_DEF_NAME_WITH_PREFIX} awake!");
static const u8 sText_PkmnStayedAwakeUsing[] = _("{B_DEF_NAME_WITH_PREFIX} stayed awake\nusing its {B_DEF_ABILITY}!");
static const u8 sText_PkmnStoringEnergy[] = _("{B_ATK_NAME_WITH_PREFIX} is storing\nenergy!");
static const u8 sText_PkmnUnleashedEnergy[] = _("{B_ATK_NAME_WITH_PREFIX} unleashed\nenergy!");
static const u8 sText_PkmnFatigueConfusion[] = _("{B_ATK_NAME_WITH_PREFIX} became\nconfused due to fatigue!");
static const u8 sText_PlayerPickedUpMoney[] = _("{B_PLAYER_NAME} picked up\n¥{B_BUFF1}!\p");
static const u8 sText_PkmnUnaffected[] = _("{B_DEF_NAME_WITH_PREFIX} is\nunaffected!");
static const u8 sText_PkmnTransformedInto[] = _("{B_ATK_NAME_WITH_PREFIX} transformed\ninto {B_BUFF1}!");
static const u8 sText_PkmnMadeSubstitute[] = _("{B_ATK_NAME_WITH_PREFIX} made\na SUBSTITUTE!");
static const u8 sText_PkmnHasSubstitute[] = _("{B_ATK_NAME_WITH_PREFIX} already\nhas a SUBSTITUTE!");
static const u8 sText_SubstituteDamaged[] = _("The SUBSTITUTE took damage\nfor {B_DEF_NAME_WITH_PREFIX}!\p");
static const u8 sText_PkmnSubstituteFaded[] = _("{B_DEF_NAME_WITH_PREFIX}'s\nSUBSTITUTE faded!\p");
static const u8 sText_PkmnMustRecharge[] = _("{B_ATK_NAME_WITH_PREFIX} must\nrecharge!");
static const u8 sText_PkmnRageBuilding[] = _("{B_DEF_NAME_WITH_PREFIX}'s RAGE\nis building!");
static const u8 sText_PkmnMoveWasDisabled[] = _("{B_DEF_NAME_WITH_PREFIX}'s {B_BUFF1}\nwas disabled!");
static const u8 sText_PkmnMoveDisabledNoMore[] = _("{B_ATK_NAME_WITH_PREFIX} is disabled\nno more!");
static const u8 sText_PkmnGotEncore[] = _("{B_DEF_NAME_WITH_PREFIX} got\nan ENCORE!");
static const u8 sText_PkmnEncoreEnded[] = _("{B_ATK_NAME_WITH_PREFIX}'s ENCORE\nended!");
static const u8 sText_PkmnTookAim[] = _("{B_ATK_NAME_WITH_PREFIX} took aim\nat {B_DEF_NAME_WITH_PREFIX}!");
static const u8 sText_PkmnSketchedMove[] = _("{B_ATK_NAME_WITH_PREFIX} SKETCHED\n{B_BUFF1}!");
static const u8 sText_PkmnTryingToTakeFoe[] = _("{B_ATK_NAME_WITH_PREFIX} is trying\nto take its foe with it!");
static const u8 sText_PkmnTookFoe[] = _("{B_DEF_NAME_WITH_PREFIX} took\n{B_ATK_NAME_WITH_PREFIX} with it!");
static const u8 sText_PkmnReducedPP[] = _("Reduced {B_DEF_NAME_WITH_PREFIX}'s\n{B_BUFF1} by {B_BUFF2}!");
static const u8 sText_PkmnStoleItem[] = _("{B_ATK_NAME_WITH_PREFIX} stole\n{B_DEF_NAME_WITH_PREFIX}'s {B_LAST_ITEM}!");
static const u8 sText_TargetCantEscapeNow[] = _("{B_DEF_NAME_WITH_PREFIX} can't\nescape now!");
static const u8 sText_PkmnFellIntoNightmare[] = _("{B_DEF_NAME_WITH_PREFIX} fell into\na NIGHTMARE!");
static const u8 sText_PkmnLockedInNightmare[] = _("{B_ATK_NAME_WITH_PREFIX} is locked\nin a NIGHTMARE!");
static const u8 sText_PkmnLaidCurse[] = _("{B_ATK_NAME_WITH_PREFIX} cut its own HP and\nlaid a CURSE on {B_DEF_NAME_WITH_PREFIX}!");
static const u8 sText_PkmnAfflictedByCurse[] = _("{B_ATK_NAME_WITH_PREFIX} is afflicted\nby the CURSE!");
static const u8 sText_SpikesScattered[] = _("SPIKES were scattered all around\nthe opponent's side!");
static const u8 sText_PkmnHurtBySpikes[] = _("{B_SCR_ACTIVE_NAME_WITH_PREFIX} is hurt\nby SPIKES!");
static const u8 sText_PkmnIdentified[] = _("{B_ATK_NAME_WITH_PREFIX} identified\n{B_DEF_NAME_WITH_PREFIX}!");
static const u8 sText_PkmnPerishCountFell[] = _("{B_ATK_NAME_WITH_PREFIX}'s PERISH count\nfell to {B_BUFF1}!");
static const u8 sText_PkmnBracedItself[] = _("{B_ATK_NAME_WITH_PREFIX} braced\nitself!");
static const u8 sText_PkmnEnduredHit[] = _("{B_DEF_NAME_WITH_PREFIX} ENDURED\nthe hit!");
static const u8 sText_MagnitudeStrength[] = _("MAGNITUDE {B_BUFF1}!");
static const u8 sText_PkmnCutHPMaxedAttack[] = _("{B_ATK_NAME_WITH_PREFIX} cut its own HP\nand maximized ATTACK!");
static const u8 sText_PkmnCopiedStatChanges[] = _("{B_ATK_NAME_WITH_PREFIX} copied\n{B_DEF_NAME_WITH_PREFIX}'s stat changes!");
static const u8 sText_PkmnGotFree[] = _("{B_ATK_NAME_WITH_PREFIX} got free of\n{B_DEF_NAME_WITH_PREFIX}'s {B_BUFF1}!");
static const u8 sText_PkmnShedLeechSeed[] = _("{B_ATK_NAME_WITH_PREFIX} shed\nLEECH SEED!");
static const u8 sText_PkmnBlewAwaySpikes[] = _("{B_ATK_NAME_WITH_PREFIX} blew away\nSPIKES!");
static const u8 sText_PkmnFledFromBattle[] = _("{B_ATK_NAME_WITH_PREFIX} fled from\nbattle!");
static const u8 sText_PkmnForesawAttack[] = _("{B_ATK_NAME_WITH_PREFIX} foresaw\nan attack!");
static const u8 sText_PkmnTookAttack[] = _("{B_DEF_NAME_WITH_PREFIX} took the\n{B_BUFF1} attack!");
static const u8 sText_PkmnChoseXAsDestiny[] = _("{B_ATK_NAME_WITH_PREFIX} chose\n{B_CURRENT_MOVE} as its destiny!");
static const u8 sText_PkmnAttack[] = _("{B_BUFF1}'s attack!");
static const u8 sText_PkmnCenterAttention[] = _("{B_ATK_NAME_WITH_PREFIX} became the\ncenter of attention!");
static const u8 sText_PkmnChargingPower[] = _("{B_ATK_NAME_WITH_PREFIX} began\ncharging power!");
static const u8 sText_NaturePowerTurnedInto[] = _("NATURE POWER turned into\n{B_CURRENT_MOVE}!");
static const u8 sText_PkmnStatusNormal[] = _("{B_ATK_NAME_WITH_PREFIX}'s status\nreturned to normal!");
static const u8 sText_PkmnSubjectedToTorment[] = _("{B_DEF_NAME_WITH_PREFIX} was subjected\nto TORMENT!");
static const u8 sText_PkmnTighteningFocus[] = _("{B_ATK_NAME_WITH_PREFIX} is tightening\nits focus!");
static const u8 sText_PkmnFellForTaunt[] = _("{B_DEF_NAME_WITH_PREFIX} fell for\nthe Taunt!");
static const u8 sText_PkmnReadyToHelp[] = _("{B_ATK_NAME_WITH_PREFIX} is ready to\nhelp {B_DEF_NAME_WITH_PREFIX}!");
static const u8 sText_PkmnSwitchedItems[] = _("{B_ATK_NAME_WITH_PREFIX} switched\nitems with its opponent!");
static const u8 sText_PkmnObtainedX[] = _("{B_ATK_NAME_WITH_PREFIX} obtained\n{B_BUFF1}.");
static const u8 sText_PkmnObtainedX2[] = _("{B_DEF_NAME_WITH_PREFIX} obtained\n{B_BUFF2}.");
static const u8 sText_PkmnObtainedXYObtainedZ[] = _("{B_ATK_NAME_WITH_PREFIX} obtained\n{B_BUFF1}.\p{B_DEF_NAME_WITH_PREFIX} obtained\n{B_BUFF2}.");
static const u8 sText_PkmnCopiedFoe[] = _("{B_ATK_NAME_WITH_PREFIX} copied\n{B_DEF_NAME_WITH_PREFIX}'s {B_DEF_ABILITY}!");
static const u8 sText_PkmnMadeWish[] = _("{B_ATK_NAME_WITH_PREFIX} made a WISH!");
static const u8 sText_PkmnWishCameTrue[] = _("{B_BUFF1}'s WISH\ncame true!");
static const u8 sText_PkmnPlantedRoots[] = _("{B_ATK_NAME_WITH_PREFIX} planted its roots!");
static const u8 sText_PkmnAbsorbedNutrients[] = _("{B_ATK_NAME_WITH_PREFIX} absorbed\nnutrients with its roots!");
static const u8 sText_PkmnAnchoredItself[] = _("{B_DEF_NAME_WITH_PREFIX} anchored\nitself with its roots!");
static const u8 sText_PkmnWasMadeDrowsy[] = _("{B_ATK_NAME_WITH_PREFIX} made\n{B_DEF_NAME_WITH_PREFIX} drowsy!");
static const u8 sText_PkmnKnockedOff[] = _("{B_ATK_NAME_WITH_PREFIX} knocked off\n{B_DEF_NAME_WITH_PREFIX}'s {B_LAST_ITEM}!");
static const u8 sText_PkmnSwappedAbilities[] = _("{B_ATK_NAME_WITH_PREFIX} swapped abilities\nwith its opponent!");
static const u8 sText_PkmnSealedOpponentMove[] = _("{B_ATK_NAME_WITH_PREFIX} sealed the\nopponent's move(s)!");
static const u8 sText_PkmnWantsGrudge[] = _("{B_ATK_NAME_WITH_PREFIX} wants the\nopponent to bear a GRUDGE!");
static const u8 sText_PkmnLostPPGrudge[] = _("{B_ATK_NAME_WITH_PREFIX}'s {B_BUFF1} lost\nall its PP due to the GRUDGE!");
static const u8 sText_PkmnShroudedItself[] = _("{B_ATK_NAME_WITH_PREFIX} shrouded\nitself in {B_CURRENT_MOVE}!");
static const u8 sText_PkmnMoveBounced[] = _("{B_ATK_NAME_WITH_PREFIX}'s {B_CURRENT_MOVE}\nwas bounced back by MAGIC COAT!");
static const u8 sText_PkmnWaitsForTarget[] = _("{B_ATK_NAME_WITH_PREFIX} waits for a target\nto make a move!");
static const u8 sText_PkmnSnatchedMove[] = _("{B_DEF_NAME_WITH_PREFIX} SNATCHED\n{B_SCR_ACTIVE_NAME_WITH_PREFIX}'s move!");
static const u8 sText_ElectricityWeakened[] = _("Electricity's power was\nweakened!");
static const u8 sText_FireWeakened[] = _("Fire's power was\nweakened!");
static const u8 sText_XFoundOneY[] = _("{B_ATK_NAME_WITH_PREFIX} found\none {B_LAST_ITEM}!");
static const u8 sText_SoothingAroma[] = _("A soothing aroma wafted\nthrough the area!");
static const u8 sText_ItemsCantBeUsedNow[] = _("Items can't be used now.{PAUSE 64}");
static const u8 sText_ForXCommaYZ[] = _("For {B_SCR_ACTIVE_NAME_WITH_PREFIX},\n{B_LAST_ITEM} {B_BUFF1}");
static const u8 sText_PkmnUsedXToGetPumped[] = _("{B_SCR_ACTIVE_NAME_WITH_PREFIX} used\n{B_LAST_ITEM} to get pumped!");
static const u8 sText_PkmnLostFocus[] = _("{B_ATK_NAME_WITH_PREFIX} lost its\nfocus and couldn't move!");
static const u8 sText_PkmnWasDraggedOut[] = _("{B_DEF_NAME_WITH_PREFIX} was\ndragged out!\p");
static const u8 sText_TheWallShattered[] = _("The wall shattered!");
static const u8 sText_ButNoEffect[] = _("But it had no effect!");
static const u8 sText_PkmnHasNoMovesLeft[] = _("{B_ACTIVE_NAME_WITH_PREFIX} has no\nmoves left!\p");
static const u8 sText_PkmnMoveIsDisabled[] = _("{B_ACTIVE_NAME_WITH_PREFIX}'s {B_CURRENT_MOVE}\nis disabled!\p");
static const u8 sText_PkmnCantUseMoveTorment[] = _("{B_ACTIVE_NAME_WITH_PREFIX} can't use the same\nmove in a row due to the Torment!\p");
static const u8 sText_PkmnCantUseMoveTaunt[] = _("{B_ACTIVE_NAME_WITH_PREFIX} can't use\n{B_CURRENT_MOVE} after the Taunt!\p");
static const u8 sText_PkmnCantUseMoveSealed[] = _("{B_ACTIVE_NAME_WITH_PREFIX} can't use the\nsealed {B_CURRENT_MOVE}!\p");
static const u8 sText_PkmnCantUseMoveThroatChop[] = _("{B_ACTIVE_NAME_WITH_PREFIX} can't use\n{B_CURRENT_MOVE} due to Throat Chop!\p");
static const u8 sText_PkmnMadeItRain[] = _("{B_SCR_ACTIVE_NAME_WITH_PREFIX}'s {B_SCR_ACTIVE_ABILITY}\nmade it rain!");
static const u8 sText_PkmnRaisedSpeed[] = _("{B_SCR_ACTIVE_NAME_WITH_PREFIX}'s {B_SCR_ACTIVE_ABILITY}\nraised its SPEED!");
static const u8 sText_PkmnProtectedBy[] = _("{B_DEF_NAME_WITH_PREFIX} was protected\nby {B_DEF_ABILITY}!");
static const u8 sText_PkmnPreventsUsage[] = _("{B_DEF_NAME_WITH_PREFIX}'s {B_DEF_ABILITY}\nprevents {B_ATK_NAME_WITH_PREFIX}\lfrom using {B_CURRENT_MOVE}!");
static const u8 sText_PkmnRestoredHPUsing[] = _("{B_DEF_NAME_WITH_PREFIX} restored HP\nusing its {B_DEF_ABILITY}!");
static const u8 sText_PkmnsXMadeYUseless[] = _("{B_DEF_NAME_WITH_PREFIX}'s {B_DEF_ABILITY}\nmade {B_CURRENT_MOVE} useless!");
static const u8 sText_PkmnChangedTypeWith[] = _("{B_DEF_NAME_WITH_PREFIX}'s {B_DEF_ABILITY}\nmade it the {B_BUFF1} type!");
static const u8 sText_PkmnPreventsParalysisWith[] = _("{B_EFF_NAME_WITH_PREFIX}'s {B_DEF_ABILITY}\nprevents paralysis!");
static const u8 sText_PkmnPreventsRomanceWith[] = _("{B_DEF_NAME_WITH_PREFIX}'s {B_DEF_ABILITY}\nprevents romance!");
static const u8 sText_PkmnPreventsPoisoningWith[] = _("{B_EFF_NAME_WITH_PREFIX}'s {B_DEF_ABILITY}\nprevents poisoning!");
static const u8 sText_PkmnPreventsConfusionWith[] = _("{B_DEF_NAME_WITH_PREFIX}'s {B_DEF_ABILITY}\nprevents confusion!");
static const u8 sText_PkmnRaisedFirePowerWith[] = _("{B_DEF_NAME_WITH_PREFIX}'s {B_DEF_ABILITY}\nraised its FIRE power!");
static const u8 sText_PkmnAnchorsItselfWith[] = _("{B_DEF_NAME_WITH_PREFIX} anchors\nitself with {B_DEF_ABILITY}!");
static const u8 sText_PkmnCutsAttackWith[] = _("{B_SCR_ACTIVE_NAME_WITH_PREFIX}'s {B_SCR_ACTIVE_ABILITY}\ncuts {B_DEF_NAME_WITH_PREFIX}'s ATTACK!");
static const u8 sText_PkmnPreventsStatLossWith[] = _("{B_SCR_ACTIVE_NAME_WITH_PREFIX}'s {B_SCR_ACTIVE_ABILITY}\nprevents stat loss!");
static const u8 sText_PkmnHurtsWith[] = _("{B_ATK_NAME_WITH_PREFIX} was hurt by\n{B_DEF_NAME_WITH_PREFIX}'s {B_BUFF1}!");
static const u8 sText_PkmnTraced[] = _("{B_SCR_ACTIVE_NAME_WITH_PREFIX} TRACED\n{B_BUFF1}'s {B_BUFF2}!");
static const u8 sText_PkmnsXPreventsBurns[] = _("{B_EFF_NAME_WITH_PREFIX}'s {B_EFF_ABILITY}\nprevents burns!");
static const u8 sText_PkmnsXBlocksY[] = _("{B_DEF_NAME_WITH_PREFIX}'s {B_DEF_ABILITY}\nblocks {B_CURRENT_MOVE}!");
static const u8 sText_PkmnsXBlocksY2[] = _("{B_SCR_ACTIVE_NAME_WITH_PREFIX}'s {B_SCR_ACTIVE_ABILITY}\nblocks {B_CURRENT_MOVE}!");
static const u8 sText_PkmnsXRestoredHPALittle2[] = _("{B_ATK_NAME_WITH_PREFIX}'s {B_ATK_ABILITY}\nrestored its HP a little!");
static const u8 sText_PkmnsXWhippedUpSandstorm[] = _("{B_SCR_ACTIVE_NAME_WITH_PREFIX}'s {B_SCR_ACTIVE_ABILITY}\nwhipped up a sandstorm!");
static const u8 sText_PkmnsXIntensifiedSun[] = _("{B_SCR_ACTIVE_NAME_WITH_PREFIX}'s {B_SCR_ACTIVE_ABILITY}\nintensified the sun's rays!");
static const u8 sText_PkmnsXPreventsYLoss[] = _("{B_SCR_ACTIVE_NAME_WITH_PREFIX}'s {B_SCR_ACTIVE_ABILITY}\nprevents {B_BUFF1} loss!");
static const u8 sText_PkmnsXInfatuatedY[] = _("{B_DEF_NAME_WITH_PREFIX}'s {B_DEF_ABILITY}\ninfatuated {B_ATK_NAME_WITH_PREFIX}!");
static const u8 sText_PkmnsXMadeYIneffective[] = _("{B_DEF_NAME_WITH_PREFIX}'s {B_DEF_ABILITY}\nmade {B_CURRENT_MOVE} ineffective!");
static const u8 sText_PkmnsXCuredYProblem[] = _("{B_SCR_ACTIVE_NAME_WITH_PREFIX}'s {B_SCR_ACTIVE_ABILITY}\ncured its {B_BUFF1} problem!");
static const u8 sText_ItSuckedLiquidOoze[] = _("It sucked up the\nLIQUID OOZE!");
static const u8 sText_PkmnTransformed[] = _("{B_SCR_ACTIVE_NAME_WITH_PREFIX} transformed!");
static const u8 sText_PkmnsXTookAttack[] = _("{B_DEF_NAME_WITH_PREFIX}'s {B_DEF_ABILITY}\ntook the attack!");
const u8 gText_PkmnsXPreventsSwitching[] = _("{B_BUFF1}'s {B_LAST_ABILITY}\nprevents switching!\p");
static const u8 sText_PreventedFromWorking[] = _("{B_DEF_NAME_WITH_PREFIX}'s {B_DEF_ABILITY}\nprevented {B_SCR_ACTIVE_NAME_WITH_PREFIX}'s\l{B_BUFF1} from working!");
static const u8 sText_PkmnsXMadeItIneffective[] = _("{B_SCR_ACTIVE_NAME_WITH_PREFIX}'s {B_SCR_ACTIVE_ABILITY}\nmade it ineffective!");
static const u8 sText_PkmnsXPreventsFlinching[] = _("{B_EFF_NAME_WITH_PREFIX}'s {B_EFF_ABILITY}\nprevents flinching!");
static const u8 sText_PkmnsXPreventsYsZ[] = _("{B_ATK_NAME_WITH_PREFIX}'s {B_ATK_ABILITY}\nprevents {B_DEF_NAME_WITH_PREFIX}'s\l{B_DEF_ABILITY} from working!");
static const u8 sText_PkmnsXCuredItsYProblem[] = _("{B_SCR_ACTIVE_NAME_WITH_PREFIX}'s {B_SCR_ACTIVE_ABILITY}\ncured its {B_BUFF1} problem!");
static const u8 sText_PkmnsXHadNoEffectOnY[] = _("{B_SCR_ACTIVE_NAME_WITH_PREFIX}'s {B_SCR_ACTIVE_ABILITY}\nhad no effect on {B_EFF_NAME_WITH_PREFIX}!");
const u8 gText_StatSharply[] = _("sharply ");
const u8 gText_StatRose[] = _("rose!");
static const u8 sText_StatHarshly[] = _("harshly ");
static const u8 sText_StatFell[] = _("fell!");
static const u8 sText_AttackersStatRose[] = _("{B_ATK_NAME_WITH_PREFIX}'s {B_BUFF1}\n{B_BUFF2}");
const u8 gText_DefendersStatRose[] = _("{B_DEF_NAME_WITH_PREFIX}'s {B_BUFF1}\n{B_BUFF2}");
static const u8 sText_UsingItemTheStatOfPkmnRose[] = _("Using {B_LAST_ITEM}, the {B_BUFF1}\nof {B_SCR_ACTIVE_NAME_WITH_PREFIX} {B_BUFF2}");
static const u8 sText_AttackersStatFell[] = _("{B_ATK_NAME_WITH_PREFIX}'s {B_BUFF1}\n{B_BUFF2}");
static const u8 sText_DefendersStatFell[] = _("{B_DEF_NAME_WITH_PREFIX}'s {B_BUFF1}\n{B_BUFF2}");
static const u8 sText_StatsWontIncrease2[] = _("{B_ATK_NAME_WITH_PREFIX}'s stats won't\ngo any higher!");
static const u8 sText_StatsWontDecrease2[] = _("{B_DEF_NAME_WITH_PREFIX}'s stats won't\ngo any lower!");
static const u8 sText_CriticalHit[] = _("A critical hit!");
static const u8 sText_OneHitKO[] = _("It's a one-hit KO!");
static const u8 sText_123Poof[] = _("{PAUSE 32}1, {PAUSE 15}2, and{PAUSE 15}… {PAUSE 15}… {PAUSE 15}… {PAUSE 15}{PLAY_SE SE_BALL_BOUNCE_1}Poof!\p");
static const u8 sText_AndEllipsis[] = _("And…\p");
static const u8 sText_HMMovesCantBeForgotten[] = _("HM moves can't be\nforgotten now.\p");
static const u8 sText_NotVeryEffective[] = _("It's not very effective…");
static const u8 sText_SuperEffective[] = _("It's super effective!");
static const u8 sText_GotAwaySafely[] = _("{PLAY_SE SE_FLEE}Got away safely!\p");
static const u8 sText_PkmnFledUsingIts[] = _("{PLAY_SE SE_FLEE}{B_ATK_NAME_WITH_PREFIX} fled\nusing its {B_LAST_ITEM}!\p");
static const u8 sText_PkmnFledUsing[] = _("{PLAY_SE SE_FLEE}{B_ATK_NAME_WITH_PREFIX} fled\nusing {B_ATK_ABILITY}!\p");
static const u8 sText_WildPkmnFled[] = _("{PLAY_SE SE_FLEE}Wild {B_BUFF1} fled!");
static const u8 sText_PlayerDefeatedLinkTrainer[] = _("Player defeated\n{B_LINK_OPPONENT1_NAME}!");
static const u8 sText_TwoLinkTrainersDefeated[] = _("Player beat {B_LINK_OPPONENT1_NAME}\nand {B_LINK_OPPONENT2_NAME}!");
static const u8 sText_PlayerLostAgainstLinkTrainer[] = _("Player lost against\n{B_LINK_OPPONENT1_NAME}!");
static const u8 sText_PlayerLostToTwo[] = _("Player lost to {B_LINK_OPPONENT1_NAME}\nand {B_LINK_OPPONENT2_NAME}!");
static const u8 sText_PlayerBattledToDrawLinkTrainer[] = _("Player battled to a draw against\n{B_LINK_OPPONENT1_NAME}!");
static const u8 sText_PlayerBattledToDrawVsTwo[] = _("Player battled to a draw against\n{B_LINK_OPPONENT1_NAME} and {B_LINK_OPPONENT2_NAME}!");
static const u8 sText_WildFled[] = _("{PLAY_SE SE_FLEE}{B_LINK_OPPONENT1_NAME} fled!");
static const u8 sText_TwoWildFled[] = _("{PLAY_SE SE_FLEE}{B_LINK_OPPONENT1_NAME} and\n{B_LINK_OPPONENT2_NAME} fled!");
static const u8 sText_NoRunningFromTrainers[] = _("No! There's no running\nfrom a TRAINER battle!\p");
static const u8 sText_CantEscape[] = _("Can't escape!\p");
static const u8 sText_DontLeaveBirch[] = _("PROF. BIRCH: Don't leave me like this!\p");
static const u8 sText_ButNothingHappened[] = _("But nothing happened!");
static const u8 sText_ButItFailed[] = _("But it failed!");
static const u8 sText_ItHurtConfusion[] = _("It hurt itself in its\nconfusion!");
static const u8 sText_MirrorMoveFailed[] = _("The MIRROR MOVE failed!");
static const u8 sText_StartedToRain[] = _("It started to rain!");
static const u8 sText_DownpourStarted[] = _("A downpour started!"); // corresponds to DownpourText in pokegold and pokecrystal and is used by Rain Dance in GSC
static const u8 sText_RainContinues[] = _("Rain continues to fall.");
static const u8 sText_DownpourContinues[] = _("The downpour continues."); // unused
static const u8 sText_RainStopped[] = _("The rain stopped.");
static const u8 sText_SandstormBrewed[] = _("A sandstorm brewed!");
static const u8 sText_SandstormRages[] = _("The sandstorm rages.");
static const u8 sText_SandstormSubsided[] = _("The sandstorm subsided.");
static const u8 sText_SunlightGotBright[] = _("The sunlight got bright!");
static const u8 sText_SunlightStrong[] = _("The sunlight is strong.");
static const u8 sText_SunlightFaded[] = _("The sunlight faded.");
static const u8 sText_StartedHail[] = _("It started to hail!");
static const u8 sText_HailContinues[] = _("Hail continues to fall.");
static const u8 sText_HailStopped[] = _("The hail stopped.");
static const u8 sText_FailedToSpitUp[] = _("But it failed to SPIT UP\na thing!");
static const u8 sText_FailedToSwallow[] = _("But it failed to SWALLOW\na thing!");
static const u8 sText_WindBecameHeatWave[] = _("The wind turned into a\nHEAT WAVE!");
static const u8 sText_StatChangesGone[] = _("All stat changes were\neliminated!");
static const u8 sText_CoinsScattered[] = _("Coins scattered everywhere!");
static const u8 sText_TooWeakForSubstitute[] = _("It was too weak to make\na SUBSTITUTE!");
static const u8 sText_SharedPain[] = _("The battlers shared\ntheir pain!");
static const u8 sText_BellChimed[] = _("A bell chimed!");
static const u8 sText_FaintInThree[] = _("All affected POKéMON will\nfaint in three turns!");
static const u8 sText_NoPPLeft[] = _("There's no PP left for\nthis move!\p");
static const u8 sText_ButNoPPLeft[] = _("But there was no PP left\nfor the move!");
static const u8 sText_PkmnIgnoresAsleep[] = _("{B_ATK_NAME_WITH_PREFIX} ignored\norders while asleep!");
static const u8 sText_PkmnIgnoredOrders[] = _("{B_ATK_NAME_WITH_PREFIX} ignored\norders!");
static const u8 sText_PkmnBeganToNap[] = _("{B_ATK_NAME_WITH_PREFIX} began to nap!");
static const u8 sText_PkmnLoafing[] = _("{B_ATK_NAME_WITH_PREFIX} is\nloafing around!");
static const u8 sText_PkmnWontObey[] = _("{B_ATK_NAME_WITH_PREFIX} won't\nobey!");
static const u8 sText_PkmnTurnedAway[] = _("{B_ATK_NAME_WITH_PREFIX} turned away!");
static const u8 sText_PkmnPretendNotNotice[] = _("{B_ATK_NAME_WITH_PREFIX} pretended\nnot to notice!");
static const u8 sText_EnemyAboutToSwitchPkmn[] = _("{B_TRAINER1_CLASS} {B_TRAINER1_NAME} is\nabout to use {B_BUFF2}.\pWill {B_PLAYER_NAME} change\nPOKéMON?");
static const u8 sText_PkmnLearnedMove2[] = _("{B_ATK_NAME_WITH_PREFIX} learned\n{B_BUFF1}!");
static const u8 sText_PlayerDefeatedLinkTrainerTrainer1[] = _("Player defeated\n{B_TRAINER1_CLASS} {B_TRAINER1_NAME}!\p");
static const u8 sText_CreptCloser[] = _("{B_PLAYER_NAME} crept closer to\n{B_OPPONENT_MON1_NAME}!");
static const u8 sText_CantGetCloser[] = _("{B_PLAYER_NAME} can't get any closer!");
static const u8 sText_PkmnWatchingCarefully[] = _("{B_OPPONENT_MON1_NAME} is watching\ncarefully!");
static const u8 sText_PkmnCuriousAboutX[] = _("{B_OPPONENT_MON1_NAME} is curious about\nthe {B_BUFF1}!");
static const u8 sText_PkmnEnthralledByX[] = _("{B_OPPONENT_MON1_NAME} is enthralled by\nthe {B_BUFF1}!");
static const u8 sText_PkmnIgnoredX[] = _("{B_OPPONENT_MON1_NAME} completely ignored\nthe {B_BUFF1}!");
static const u8 sText_ThrewPokeblockAtPkmn[] = _("{B_PLAYER_NAME} threw a {POKEBLOCK}\nat the {B_OPPONENT_MON1_NAME}!");
static const u8 sText_OutOfSafariBalls[] = _("{PLAY_SE SE_DING_DONG}ANNOUNCER: You're out of\nSAFARI BALLS! Game over!\p");
static const u8 sText_OpponentMon1Appeared[] = _("{B_OPPONENT_MON1_NAME} appeared!\p");
static const u8 sText_WildPkmnAppeared[] = _("Wild {B_OPPONENT_MON1_NAME} appeared!\p");
static const u8 sText_LegendaryPkmnAppeared[] = _("Wild {B_OPPONENT_MON1_NAME} appeared!\p");
static const u8 sText_WildPkmnAppearedPause[] = _("Wild {B_OPPONENT_MON1_NAME} appeared!{PAUSE 127}");
static const u8 sText_TwoWildPkmnAppeared[] = _("Wild {B_OPPONENT_MON1_NAME} and\n{B_OPPONENT_MON2_NAME} appeared!\p");
static const u8 sText_Trainer1WantsToBattle[] = _("{B_TRAINER1_CLASS} {B_TRAINER1_NAME}\nwould like to battle!\p");
static const u8 sText_LinkTrainerWantsToBattle[] = _("{B_LINK_OPPONENT1_NAME}\nwants to battle!");
static const u8 sText_TwoLinkTrainersWantToBattle[] = _("{B_LINK_OPPONENT1_NAME} and {B_LINK_OPPONENT2_NAME}\nwant to battle!");
static const u8 sText_Trainer1SentOutPkmn[] = _("{B_TRAINER1_CLASS} {B_TRAINER1_NAME} sent\nout {B_OPPONENT_MON1_NAME}!");
static const u8 sText_Trainer1SentOutTwoPkmn[] = _("{B_TRAINER1_CLASS} {B_TRAINER1_NAME} sent\nout {B_OPPONENT_MON1_NAME} and {B_OPPONENT_MON2_NAME}!");
static const u8 sText_Trainer1SentOutPkmn2[] = _("{B_TRAINER1_CLASS} {B_TRAINER1_NAME} sent\nout {B_BUFF1}!");
static const u8 sText_LinkTrainerSentOutPkmn[] = _("{B_LINK_OPPONENT1_NAME} sent out\n{B_OPPONENT_MON1_NAME}!");
static const u8 sText_LinkTrainerSentOutTwoPkmn[] = _("{B_LINK_OPPONENT1_NAME} sent out\n{B_OPPONENT_MON1_NAME} and {B_OPPONENT_MON2_NAME}!");
static const u8 sText_TwoLinkTrainersSentOutPkmn[] = _("{B_LINK_OPPONENT1_NAME} sent out {B_LINK_OPPONENT_MON1_NAME}!\n{B_LINK_OPPONENT2_NAME} sent out {B_LINK_OPPONENT_MON2_NAME}!");
static const u8 sText_LinkTrainerSentOutPkmn2[] = _("{B_LINK_OPPONENT1_NAME} sent out\n{B_BUFF1}!");
static const u8 sText_LinkTrainerMultiSentOutPkmn[] = _("{B_LINK_SCR_TRAINER_NAME} sent out\n{B_BUFF1}!");
static const u8 sText_GoPkmn[] = _("Go! {B_PLAYER_MON1_NAME}!");
static const u8 sText_GoTwoPkmn[] = _("Go! {B_PLAYER_MON1_NAME} and\n{B_PLAYER_MON2_NAME}!");
static const u8 sText_GoPkmn2[] = _("Go! {B_BUFF1}!");
static const u8 sText_DoItPkmn[] = _("Do it! {B_BUFF1}!");
static const u8 sText_GoForItPkmn[] = _("Go for it, {B_BUFF1}!");
static const u8 sText_YourFoesWeakGetEmPkmn[] = _("Your foe's weak!\nGet 'em, {B_BUFF1}!");
static const u8 sText_LinkPartnerSentOutPkmnGoPkmn[] = _("{B_LINK_PARTNER_NAME} sent out {B_LINK_PLAYER_MON2_NAME}!\nGo! {B_LINK_PLAYER_MON1_NAME}!");
static const u8 sText_PkmnThatsEnough[] = _("{B_BUFF1}, that's enough!\nCome back!");
static const u8 sText_PkmnComeBack[] = _("{B_BUFF1}, come back!");
static const u8 sText_PkmnOkComeBack[] = _("{B_BUFF1}, OK!\nCome back!");
static const u8 sText_PkmnGoodComeBack[] = _("{B_BUFF1}, good!\nCome back!");
static const u8 sText_Trainer1WithdrewPkmn[] = _("{B_TRAINER1_CLASS} {B_TRAINER1_NAME}\nwithdrew {B_BUFF1}!");
static const u8 sText_LinkTrainer1WithdrewPkmn[] = _("{B_LINK_OPPONENT1_NAME} withdrew\n{B_BUFF1}!");
static const u8 sText_LinkTrainer2WithdrewPkmn[] = _("{B_LINK_SCR_TRAINER_NAME} withdrew\n{B_BUFF1}!");
static const u8 sText_WildPkmnPrefix[] = _("Wild ");
static const u8 sText_FoePkmnPrefix[] = _("Foe ");
static const u8 sText_EmptyString8[] = _("");
static const u8 sText_FoePkmnPrefix2[] = _("Foe");
static const u8 sText_AllyPkmnPrefix[] = _("Ally");
static const u8 sText_FoePkmnPrefix3[] = _("Foe");
static const u8 sText_AllyPkmnPrefix2[] = _("Ally");
static const u8 sText_FoePkmnPrefix4[] = _("Foe");
static const u8 sText_AllyPkmnPrefix3[] = _("Ally");
static const u8 sText_AttackerUsedX[] = _("{B_ATK_NAME_WITH_PREFIX} used\n{B_BUFF3}!");
static const u8 sText_ExclamationMark[] = _("!");
static const u8 sText_ExclamationMark2[] = _("!");
static const u8 sText_ExclamationMark3[] = _("!");
static const u8 sText_ExclamationMark4[] = _("!");
static const u8 sText_ExclamationMark5[] = _("!");
static const u8 sText_Accuracy[] = _("accuracy");
static const u8 sText_Evasiveness[] = _("evasiveness");

const u8 * const gStatNamesTable[NUM_BATTLE_STATS] =
{
    gText_HP3, gText_Attack, gText_Defense,
    gText_Speed, gText_SpAtk, gText_SpDef,
    sText_Accuracy, sText_Evasiveness
};

static const u8 sText_PokeblockWasTooSpicy[] = _("was too spicy!");
static const u8 sText_PokeblockWasTooDry[] = _("was too dry!");
static const u8 sText_PokeblockWasTooSweet[] = _("was too sweet!");
static const u8 sText_PokeblockWasTooBitter[] = _("was too bitter!");
static const u8 sText_PokeblockWasTooSour[] = _("was too sour!");

const u8 * const gPokeblockWasTooXStringTable[FLAVOR_COUNT] =
{
    [FLAVOR_SPICY]  = sText_PokeblockWasTooSpicy,
    [FLAVOR_DRY]    = sText_PokeblockWasTooDry,
    [FLAVOR_SWEET]  = sText_PokeblockWasTooSweet,
    [FLAVOR_BITTER] = sText_PokeblockWasTooBitter,
    [FLAVOR_SOUR]   = sText_PokeblockWasTooSour
};

static const u8 sText_PlayerUsedItem[] = _("{B_PLAYER_NAME} used\n{B_LAST_ITEM}!");
static const u8 sText_WallyUsedItem[] = _("WALLY used\n{B_LAST_ITEM}!");
static const u8 sText_Trainer1UsedItem[] = _("{B_TRAINER1_CLASS} {B_TRAINER1_NAME}\nused {B_LAST_ITEM}!");
static const u8 sText_TrainerBlockedBall[] = _("The TRAINER blocked the BALL!");
static const u8 sText_DontBeAThief[] = _("Don't be a thief!");
static const u8 sText_ItDodgedBall[] = _("It dodged the thrown BALL!\nThis POKéMON can't be caught!");
static const u8 sText_YouMissedPkmn[] = _("You missed the POKéMON!");
static const u8 sText_PkmnBrokeFree[] = _("Oh, no!\nThe POKéMON broke free!");
static const u8 sText_ItAppearedCaught[] = _("Aww!\nIt appeared to be caught!");
static const u8 sText_AarghAlmostHadIt[] = _("Aargh!\nAlmost had it!");
static const u8 sText_ShootSoClose[] = _("Shoot!\nIt was so close, too!");
static const u8 sText_GotchaPkmnCaught[] = _("Gotcha!\n{B_DEF_NAME} was caught!{WAIT_SE}{PLAY_BGM MUS_CAUGHT}\p");
static const u8 sText_GotchaPkmnCaught2[] = _("Gotcha!\n{B_DEF_NAME} was caught!{WAIT_SE}{PLAY_BGM MUS_CAUGHT}{PAUSE 127}");
static const u8 sText_GiveNicknameCaptured[] = _("Give a nickname to the\ncaptured {B_DEF_NAME}?");
static const u8 sText_PkmnSentToPC[] = _("{B_DEF_NAME} was sent to\n{B_PC_CREATOR_NAME} PC.");
static const u8 sText_Someones[] = _("someone's");
static const u8 sText_Lanettes[] = _("LANETTE's");
static const u8 sText_PkmnDataAddedToDex[] = _("{B_DEF_NAME}'s data was\nadded to the POKéDEX.\p");
static const u8 sText_ItIsRaining[] = _("It is raining.");
static const u8 sText_SandstormIsRaging[] = _("A sandstorm is raging.");
static const u8 sText_BoxIsFull[] = _("The BOX is full!\nYou can't catch any more!\p");
static const u8 sText_EnigmaBerry[] = _("ENIGMA BERRY");
static const u8 sText_BerrySuffix[] = _(" BERRY");
static const u8 sText_PkmnsItemCuredParalysis[] = _("{B_SCR_ACTIVE_NAME_WITH_PREFIX}'s {B_LAST_ITEM}\ncured paralysis!");
static const u8 sText_PkmnsItemCuredPoison[] = _("{B_SCR_ACTIVE_NAME_WITH_PREFIX}'s {B_LAST_ITEM}\ncured poison!");
static const u8 sText_PkmnsItemHealedBurn[] = _("{B_SCR_ACTIVE_NAME_WITH_PREFIX}'s {B_LAST_ITEM}\nhealed its burn!");
static const u8 sText_PkmnsItemDefrostedIt[] = _("{B_SCR_ACTIVE_NAME_WITH_PREFIX}'s {B_LAST_ITEM}\ndefrosted it!");
static const u8 sText_PkmnsItemWokeIt[] = _("{B_SCR_ACTIVE_NAME_WITH_PREFIX}'s {B_LAST_ITEM}\nwoke it from its sleep!");
static const u8 sText_PkmnsItemSnappedOut[] = _("{B_SCR_ACTIVE_NAME_WITH_PREFIX}'s {B_LAST_ITEM}\nsnapped it out of confusion!");
static const u8 sText_PkmnsItemCuredProblem[] = _("{B_SCR_ACTIVE_NAME_WITH_PREFIX}'s {B_LAST_ITEM}\ncured its {B_BUFF1} problem!");
static const u8 sText_PkmnsItemNormalizedStatus[] = _("{B_SCR_ACTIVE_NAME_WITH_PREFIX}'s {B_LAST_ITEM}\nnormalized its status!");
static const u8 sText_PkmnsItemRestoredHealth[] = _("{B_SCR_ACTIVE_NAME_WITH_PREFIX}'s {B_LAST_ITEM}\nrestored health!");
static const u8 sText_PkmnsItemRestoredPP[] = _("{B_SCR_ACTIVE_NAME_WITH_PREFIX}'s {B_LAST_ITEM}\nrestored {B_BUFF1}'s PP!");
static const u8 sText_PkmnsItemRestoredStatus[] = _("{B_SCR_ACTIVE_NAME_WITH_PREFIX}'s {B_LAST_ITEM}\nrestored its status!");
static const u8 sText_PkmnsItemRestoredHPALittle[] = _("{B_SCR_ACTIVE_NAME_WITH_PREFIX}'s {B_LAST_ITEM}\nrestored its HP a little!");
static const u8 sText_ItemAllowsOnlyYMove[] = _("{B_LAST_ITEM} allows the\nuse of only {B_CURRENT_MOVE}!\p");
static const u8 sText_PkmnHungOnWithX[] = _("{B_DEF_NAME_WITH_PREFIX} hung on\nusing its {B_LAST_ITEM}!");
const u8 gText_EmptyString3[] = _("");
static const u8 sText_YouThrowABallNowRight[] = _("You throw a BALL now, right?\nI… I'll do my best!");

// early declaration of strings
static const u8 sText_PkmnIncapableOfPower[];
static const u8 sText_GlintAppearsInEye[];
static const u8 sText_PkmnGettingIntoPosition[];
static const u8 sText_PkmnBeganGrowlingDeeply[];
static const u8 sText_PkmnEagerForMore[];
static const u8 sText_DefeatedOpponentByReferee[];
static const u8 sText_LostToOpponentByReferee[];
static const u8 sText_TiedOpponentByReferee[];
static const u8 sText_QuestionForfeitMatch[];
static const u8 sText_ForfeitedMatch[];
static const u8 sText_Trainer1WinText[];
static const u8 sText_Trainer2WinText[];
static const u8 sText_TwoInGameTrainersDefeated[];
static const u8 sText_Trainer2LoseText[];

// New battle strings.
static const s8 sText_EnduredViaSturdy[] = _("{B_DEF_NAME_WITH_PREFIX} ENDURED\nthe hit using {B_DEF_ABILITY}!");
static const s8 sText_PowerHerbActivation[] = _("{B_ATK_NAME_WITH_PREFIX} became fully charged\ndue to its {B_LAST_ITEM}!");
static const s8 sText_HurtByItem[] = _("{B_ATK_NAME_WITH_PREFIX} was hurt\nby its {B_LAST_ITEM}!");
static const s8 sText_BadlyPoisonedByItem[] = _("{B_EFF_NAME_WITH_PREFIX} was badly \npoisoned by the {B_LAST_ITEM}!");
static const s8 sText_BurnedByItem[] = _("{B_EFF_NAME_WITH_PREFIX} was burned\nby the {B_LAST_ITEM}!");
static const s8 sText_TargetAbilityActivates[] = _("{B_DEF_NAME_WITH_PREFIX}'s {B_DEF_ABILITY} activates!");
static const u8 sText_GravityIntensified[] = _("GRAVITY intensified!");
static const u8 sText_TargetIdentified[] = _("{B_DEF_NAME_WITH_PREFIX} was \nidentified!");
static const u8 sText_TargetWokeUp[] = _("{B_DEF_NAME_WITH_PREFIX} woke up!");
static const u8 sText_PkmnStoleAndAteItem[] = _("{B_ATK_NAME_WITH_PREFIX} stole and\nate {B_DEF_NAME_WITH_PREFIX}'s {B_LAST_ITEM}!");
static const u8 sText_TailWindBlew[] = _("The tailwind blew from\nbehind {B_ATK_TEAM2} team!");
static const u8 sText_PkmnWentBack[] = _("{B_ATK_NAME_WITH_PREFIX} went back\nto {B_ATK_TRAINER_CLASS} {B_ATK_TRAINER_NAME}");
static const u8 sText_PkmnCantUseItemsAnymore[] = _("{B_DEF_NAME_WITH_PREFIX} can't use\nitems anymore!");
static const u8 sText_PkmnFlung[] = _("{B_ATK_NAME_WITH_PREFIX} flung its\n{B_LAST_ITEM}!");
static const u8 sText_PkmnPreventedFromHealing[] = _("{B_DEF_NAME_WITH_PREFIX} was prevented\nfrom healing!");
static const u8 sText_PkmnSwitchedAtkAndDef[] = _("{B_ATK_NAME_WITH_PREFIX} switched its\nAttack and Defense!");
static const u8 sText_PkmnsAbilitySuppressed[] = _("{B_DEF_NAME_WITH_PREFIX}'s ability\nwas suppressed!");
static const u8 sText_ShieldedFromCriticalHits[] = _("The {B_CURRENT_MOVE} shielded {B_ATK_TEAM2}\nteam from critical hits!");
static const u8 sText_SwitchedAtkAndSpAtk[] = _("{B_ATK_NAME_WITH_PREFIX} switched all its\nchanges to its Attack and\pSp. Atk with the target!");
static const u8 sText_SwitchedDefAndSpDef[] = _("{B_ATK_NAME_WITH_PREFIX} switched all its\nchanges to its Defense and\pSp. Def with the target!");
static const u8 sText_PkmnAcquiredAbility[] = _("{B_DEF_NAME_WITH_PREFIX} acquired\n{B_DEF_ABILITY}!");
static const u8 sText_PoisonSpikesScattered[] = _("Poison Spikes were scattered all\naround the opposing team's feet!");
static const u8 sText_PkmnSwitchedStatChanges[] = _("{B_ATK_NAME_WITH_PREFIX} switched stat changes\nwith the target!");
static const u8 sText_PkmnSurroundedWithVeilOfWater[] = _("{B_ATK_NAME_WITH_PREFIX} surrounded itself\nwith a veil of water!");
static const u8 sText_PkmnLevitatedOnElectromagnetism[] = _("{B_ATK_NAME_WITH_PREFIX} levitated on\nelectromagnetism!");
static const u8 sText_PkmnTwistedDimensions[] = _("{B_ATK_NAME_WITH_PREFIX} twisted\nthe dimensions!");
static const u8 sText_PointedStonesFloat[] =_("Pointed stones float in the air\naround {B_DEF_TEAM2} team!");
static const u8 sText_CloakedInMysticalMoonlight[] =_("It became cloaked in mystical\nmoonlight!");
static const u8 sText_TrappedBySwirlingMagma[] =_("{B_DEF_NAME_WITH_PREFIX} became\ntrapped by swirling magma!");
static const u8 sText_VanishedInstantly[] =_("{B_ATK_NAME_WITH_PREFIX} vanished\ninstantly!");
static const u8 sText_ProtectedTeam[] =_("{B_CURRENT_MOVE} protected\n{B_ATK_TEAM2} team!");
static const u8 sText_SharedItsGuard[] =_("{B_ATK_NAME_WITH_PREFIX} shared its\nguard with the target!");
static const u8 sText_SharedItsPower[] =_("{B_ATK_NAME_WITH_PREFIX} shared its\npower with the target!");
static const u8 sText_SwapsDefAndSpDefOfAllPkmn[] =_("It created a bizarre area in which the\nDefense and Sp.Def stats are swapped!");
static const u8 sText_BecameNimble[] =_("{B_ATK_NAME_WITH_PREFIX} became nimble!");
static const u8 sText_HurledIntoTheAir[] =_("{B_DEF_NAME_WITH_PREFIX} was hurled\ninto the air!");
static const u8 sText_HeldItemsLoseEffects[] =_("It created a bizarre area in which\nPokémon's held items lose their effects!");
static const u8 sText_FellStraightDown[] =_("{B_DEF_NAME_WITH_PREFIX} fell\nstraight down!");
static const u8 sText_TransformedIntoWaterType[] =_("{B_DEF_NAME_WITH_PREFIX} transformed\ninto the water type!");
static const u8 sText_PkmnAcquiredSimple[] =_("{B_DEF_NAME_WITH_PREFIX} acquired\nSimple!");
static const u8 sText_KindOffer[] =_("{B_DEF_NAME_WITH_PREFIX}\ntook the kind offer!");
static const u8 sText_ResetsTargetsStatLevels[] =_("{B_DEF_NAME_WITH_PREFIX}'s stat changes\nwere removed!");
static const u8 sText_AllySwitchPosition[] =_("{B_ATK_NAME_WITH_PREFIX} and\n{B_SCR_ACTIVE_NAME_WITH_PREFIX} switched places!");
static const u8 sText_RestoreTargetsHealth[] =_("{B_DEF_NAME_WITH_PREFIX}'s HP was restored!");
static const u8 sText_TookPkmnIntoTheSky[] =_("{B_ATK_NAME_WITH_PREFIX} took\n{B_DEF_NAME_WITH_PREFIX} into the sky!");
static const u8 sText_FreedFromSkyDrop[] =_("{B_DEF_NAME_WITH_PREFIX} was freed\nfrom the Sky Drop!");
static const u8 sText_PostponeTargetMove[] =_("{B_DEF_NAME_WITH_PREFIX}'s move\nwas postponed!");
static const u8 sText_ReflectTargetsType[] =_("{B_ATK_NAME_WITH_PREFIX}'s type\nchanged to match the {B_DEF_NAME_WITH_PREFIX}'s!");
static const u8 sText_TransferHeldItem[] =_("{B_DEF_NAME_WITH_PREFIX} received {B_LAST_ITEM}\nfrom {B_ATK_NAME_WITH_PREFIX}");
static const u8 sText_EmbargoEnds[] = _("{B_ATK_NAME_WITH_PREFIX} can\nuse items again!");
static const u8 sText_Electromagnetism[] = _("electromagnetism");
static const u8 sText_BufferEnds[] = _("{B_ATK_NAME_WITH_PREFIX}'s {B_BUFF1}\nwore off!");
static const u8 sText_ThroatChopEnds[] = _("{B_ATK_NAME_WITH_PREFIX} can\nuse sound-based moves again!");
static const u8 sText_TelekinesisEnds[] = _("{B_ATK_NAME_WITH_PREFIX} was freed\nfrom the telekinesis!");
static const u8 sText_TailwindEnds[] = _("{B_ATK_TEAM1} team's tailwind\n petered out!");
static const u8 sText_LuckyChantEnds[] = _("{B_ATK_TEAM1} team's Lucky Chant\n wore off!");
static const u8 sText_TrickRoomEnds[] = _("The twisted dimensions returned to\nnormal!");
static const u8 sText_WonderRoomEnds[] = _("Wonder Room wore off, and Defense\nand Sp. Def stats returned to normal!");
static const u8 sText_MagicRoomEnds[] = _("Magic Room wore off, and held items'\neffects returned to normal!");
static const u8 sText_MudSportEnds[] = _("The effects of Mud Sport have faded.");
static const u8 sText_WaterSportEnds[] = _("The effects of Water Sport have faded.");
static const u8 sText_GravityEnds[] = _("Gravity returned to normal!");
static const u8 sText_AquaRingHeal[] = _("Aqua Ring restored\n{B_ATK_NAME_WITH_PREFIX}'s HP!");
static const u8 sText_TargetAbilityRaisedStat[] = _("{B_DEF_NAME_WITH_PREFIX}'s {B_DEF_ABILITY}\nraised its {B_BUFF1}!");
static const u8 sText_TargetAbilityLoweredStat[] = _("{B_DEF_NAME_WITH_PREFIX}'s {B_DEF_ABILITY}\nlowered its {B_BUFF1}!");
static const u8 sText_AttackerAbilityRaisedStat[] = _("{B_ATK_NAME_WITH_PREFIX}'s {B_ATK_ABILITY}\nraised its {B_BUFF1}!");
static const u8 sText_ScriptingAbilityRaisedStat[] = _("{B_SCR_ACTIVE_NAME_WITH_PREFIX}'s {B_SCR_ACTIVE_ABILITY}\nraised its {B_BUFF1}!");
static const u8 sText_AuroraVeilEnds[] = _("{B_DEF_NAME_WITH_PREFIX}'s {B_DEF_ABILITY}\nwore off!");
static const u8 sText_ElectricTerrainEnds[] = _("The electricity disappeared\nfrom the battlefield.");
static const u8 sText_MistyTerrainEnds[] = _("The mist disappeared\nfrom the battlefield.");
static const u8 sText_PsychicTerrainEnds[] = _("The weirdness disappeared\nfrom the battlefield.");
static const u8 sText_GrassyTerrainEnds[] = _("The grass disappeared\nfrom the battlefield.");
static const u8 sText_TargetsStatWasMaxedOut[] = _("{B_DEF_NAME_WITH_PREFIX}'s {B_DEF_ABILITY} maxed\nits {B_BUFF1}!");
static const u8 sText_PoisonHealHpUp[] = _("The poisoning healed {B_ATK_NAME_WITH_PREFIX}\na little bit!");
static const u8 sText_BadDreamsDmg[] = _("{B_DEF_NAME_WITH_PREFIX} is tormented\nby {B_ATK_ABILITY}!");
static const u8 sText_MoldBreakerEnters[] = _("{B_SCR_ACTIVE_NAME_WITH_PREFIX} breaks the mold!");
static const u8 sText_TeravoltEnters[] = _("{B_SCR_ACTIVE_NAME_WITH_PREFIX} is radiating \na bursting aura!");
static const u8 sText_TurboblazeEnters[] = _("{B_SCR_ACTIVE_NAME_WITH_PREFIX} is radiating\na blazing aura!");
static const u8 sText_SlowStartEnters[] = _("{B_SCR_ACTIVE_NAME_WITH_PREFIX} can't get it going!");
static const u8 sText_SlowStartEnd[] = _("{B_ATK_NAME_WITH_PREFIX} finally got\nits act together!");
static const u8 sText_SolarPowerHpDrop[] = _("The {B_ATK_NAME_WITH_PREFIX}'s {B_ATK_ABILITY}\ntakes its toll!");
static const u8 sText_AftermathDmg[] = _("{B_ATK_NAME_WITH_PREFIX} is hurt!");
static const u8 sText_AnticipationActivates[] = _("{B_SCR_ACTIVE_NAME_WITH_PREFIX} shuddered\nin anticipation!");
static const u8 sText_ForewarnActivates[] = _("{B_SCR_ACTIVE_ABILITY} alerted {B_SCR_ACTIVE_NAME_WITH_PREFIX}\nto the {B_DEF_NAME_WITH_PREFIX}'s {B_BUFF1}!");
static const u8 sText_IceBodyHpGain[] = _("{B_ATK_NAME_WITH_PREFIX}'s {B_ATK_ABILITY}\nhealed it a little bit!");
static const u8 sText_SnowWarningHail[] = _("It started to hail!");
static const u8 sText_FriskActivates[] = _("{B_ATK_NAME_WITH_PREFIX} frisked {B_DEF_NAME_WITH_PREFIX} and\nfound its {B_LAST_ITEM}!");
static const u8 sText_UnnerveEnters[] = _("The opposing team is too nervous\nto eat Berries!");
static const u8 sText_HarvestBerry[] = _("{B_ATK_NAME_WITH_PREFIX} harvested\nits {B_LAST_ITEM}!");
static const u8 sText_LastAbilityRaisedBuff1[] = _("{B_ATK_NAME_WITH_PREFIX}'s {B_LAST_ABILITY}\nraised its {B_BUFF1}!");
static const u8 sText_MagicBounceActivates[] = _("The {B_DEF_NAME_WITH_PREFIX} bounced the\n{B_ATK_NAME_WITH_PREFIX} back!");
static const u8 sText_ProteanTypeChange[] = _("{B_ATK_NAME_WITH_PREFIX}'s {B_ATK_ABILITY} transformed\nit into the {B_BUFF1} type!");
static const u8 sText_SymbiosisItemPass[] = _("{B_ATK_NAME_WITH_PREFIX} passed its {B_LAST_ITEM}\nto {B_SCR_ACTIVE_NAME_WITH_PREFIX} through {B_ATK_ABILITY}!");
static const u8 sText_StealthRockDmg[] = _("Pointed stones dug into\n{B_SCR_ACTIVE_NAME_WITH_PREFIX}!");
static const u8 sText_ToxicSpikesAbsorbed[] = _("The poison spikes disappeared\nfrom around the opposing team's feet!");
static const u8 sText_ToxicSpikesPoisoned[] = _("{B_SCR_ACTIVE_NAME_WITH_PREFIX} was poisoned!");
static const u8 sText_StickyWebSwitchIn[] = _("{B_SCR_ACTIVE_NAME_WITH_PREFIX} was\ncaught in a Sticky Web!");
static const u8 sText_HealingWishCameTrue[] = _("The healing wish came true\nfor {B_ATK_NAME_WITH_PREFIX}!");
static const u8 sText_HealingWishHealed[] = _("{B_ATK_NAME_WITH_PREFIX} regained health!");
static const u8 sText_LunarDanceCameTrue[] = _("{B_ATK_NAME_WITH_PREFIX} became cloaked\nin mystical moonlight!");
static const u8 sText_CursedBodyDisabled[] = _("{B_ATK_NAME_WITH_PREFIX}'s {B_BUFF1} was disabled\nby {B_DEF_NAME_WITH_PREFIX}'s {B_DEF_ABILITY}!");
static const u8 sText_AttackerAquiredAbility[] = _("{B_ATK_NAME_WITH_PREFIX} acquired {B_LAST_ABILITY}!");
static const u8 sText_TargetStatWontGoHigher[] = _("{B_DEF_NAME_WITH_PREFIX}'s {B_BUFF1}\nwon't go higher!");
static const u8 sText_PkmnMoveBouncedViaAbility[] = _("{B_ATK_NAME_WITH_PREFIX}'s {B_CURRENT_MOVE} was\nbounced back by {B_DEF_NAME_WITH_PREFIX}'s\l{B_DEF_ABILITY}!");
static const u8 sText_ImposterTransform[] = _("{B_ATK_NAME_WITH_PREFIX} transformed into\n{B_DEF_NAME_WITH_PREFIX} using {B_LAST_ABILITY}!");
static const u8 sText_NotDoneYet[] = _("This move effect is not done yet!\p");
static const u8 sText_PkmnBlewAwayToxicSpikes[] = _("{B_ATK_NAME_WITH_PREFIX} blew away\nTOXIC SPIKES!");
static const u8 sText_PkmnBlewAwayStickyWeb[] = _("{B_ATK_NAME_WITH_PREFIX} blew away\nSTICKY WEB!");
static const u8 sText_PkmnBlewAwayStealthRock[] = _("{B_ATK_NAME_WITH_PREFIX} blew away\nSTEALTH ROCK!");
static const u8 sText_StickyWebUsed[] = _("A sticky web spreads out on the\nground around {B_DEF_TEAM2} team!");
static const u8 sText_QuashSuccess[] = _("The opposing {B_ATK_NAME_WITH_PREFIX}'s move was postponed!");
static const u8 sText_IonDelugeOn[] = _("A deluge of ions showers\nthe battlefield!");
static const u8 sText_TopsyTurvySwitchedStats[] = _("{B_DEF_NAME_WITH_PREFIX}'s stat changes were\nall reversed!");
static const u8 sText_TerrainBecomesMisty[] = _("Mist swirled about\nthe battlefield!");
static const u8 sText_TerrainBecomesGrassy[] = _("Grass grew to cover\nthe battlefield!");
static const u8 sText_TerrainBecomesElectric[] = _("An electric current runs across\nthe battlefield!");
static const u8 sText_TerrainBecomesPsychic[] = _("The battlefield got weird!");
static const u8 sText_TargetElectrified[] = _("The {B_DEF_NAME_WITH_PREFIX}'s moves\nhave been electrified!");
static const u8 sText_AssaultVestDoesntAllow[] = _("The effects of the {B_LAST_ITEM} prevent status\nmoves from being used!\p");
static const u8 sText_GravityPreventsUsage[] = _("{B_ATK_NAME_WITH_PREFIX} can't use {B_CURRENT_MOVE}\nbecause of gravity!\p");
static const u8 sText_HealBlockPreventsUsage[] = _("{B_ATK_NAME_WITH_PREFIX} was\nprevented from healing!\p");
static const u8 sText_MegaEvoReacting[] = _("{B_ATK_NAME_WITH_PREFIX}'s {B_LAST_ITEM} is \nreacting to {B_ATK_TRAINER_NAME}'s Mega Ring!");
static const u8 sText_FerventWishReached[] = _("{B_ATK_TRAINER_NAME}'s fervent wish\nhas reached {B_ATK_NAME_WITH_PREFIX}!");
static const u8 sText_MegaEvoEvolved[] = _("{B_ATK_NAME_WITH_PREFIX} has Mega\nEvolved into Mega {B_BUFF1}!");
static const u8 sText_drastically[] = _("drastically ");
static const u8 sText_severely[] = _("severely ");
static const u8 sText_Infestation[] = _("{B_DEF_NAME_WITH_PREFIX} has been afflicted\nwith an infestation by {B_ATK_NAME_WITH_PREFIX}!");
static const u8 sText_NoEffectOnTarget[] = _("It had no effect\non {B_DEF_NAME_WITH_PREFIX}!");
static const u8 sText_BurstingFlames[] = _("The bursting flames\nhit {B_SCR_ACTIVE_NAME_WITH_PREFIX}!");
static const u8 sText_BestowItemGiving[] = _("{B_DEF_NAME_WITH_PREFIX} received {B_LAST_ITEM}\nfrom {B_ATK_NAME_WITH_PREFIX}!");
static const u8 sText_ThirdTypeAdded[] = _("{B_BUFF1} type was added to\n{B_DEF_NAME_WITH_PREFIX}!");
static const u8 sText_FellForFeint[] = _("{B_DEF_NAME_WITH_PREFIX} fell for\nthe feint!");
static const u8 sText_PokemonCannotUseMove[] = _("{B_ATK_NAME_WITH_PREFIX} cannot\nuse {B_CURRENT_MOVE}!");
static const u8 sText_CoveredInPowder[] = _("{B_DEF_NAME_WITH_PREFIX} is covered in powder!");
static const u8 sText_PowderExplodes[] = _("When the flame touched the powder\non the Pokémon, it exploded!");
static const u8 sText_BelchCantUse[] = _("Belch cannot be used!\p");
static const u8 sText_SpectralThiefSteal[] = _("{B_ATK_NAME_WITH_PREFIX} stole the target's\nboosted stats!");
static const u8 sText_GravityGrounding[] = _("{B_DEF_NAME_WITH_PREFIX} can't stay airborne\nbecause of gravity!");
static const u8 sText_MistyTerrainPreventsStatus[] = _("{B_DEF_NAME_WITH_PREFIX} surrounds itself\nwith a protective mist!");
static const u8 sText_GrassyTerrainHeals[] = _("{B_ATK_NAME_WITH_PREFIX} is healed\nby the grassy terrain!");
static const u8 sText_ElectricTerrainPreventsSleep[] = _("{B_DEF_NAME_WITH_PREFIX} surrounds itself\nwith electrified terrain!");
static const u8 sText_PsychicTerrainPreventsPriority[] = _("{B_DEF_NAME_WITH_PREFIX} surrounds itself\nwith psychic terrain!");
static const u8 sText_SafetyGooglesProtected[] = _("{B_DEF_NAME_WITH_PREFIX} is not affected\nthanks to its {B_LAST_ITEM}!");
static const u8 sText_FlowerVeilProtected[] = _("{B_DEF_NAME_WITH_PREFIX} surrounded itself\nwith a veil of petals!");
static const u8 sText_SweetVeilProtected[] = _("{B_DEF_NAME_WITH_PREFIX} surrounded itself\nwith a veil of sweetness!");
static const u8 sText_AromaVeilProtected[] = _("{B_DEF_NAME_WITH_PREFIX} is protected\nby an aromatic veil!");
static const u8 sText_CelebrateMessage[] = _("Congratulations, {B_PLAYER_NAME}!");
static const u8 sText_UsedInstructedMove[] = _("{B_ATK_NAME_WITH_PREFIX} used the move\ninstructed by {B_BUFF1}!");
static const u8 sText_LaserFocusMessage[] = _("{B_ATK_NAME_WITH_PREFIX}\nconcentrated intensely!");
static const u8 sText_GemActivates[] = _("{B_LAST_ITEM} strengthened\n{B_ATK_NAME_WITH_PREFIX}'s power!");
static const u8 sText_BerryDmgReducing[] = _("{B_LAST_ITEM} weakened the damage\nto {B_DEF_NAME_WITH_PREFIX}!");
static const u8 sText_TargetAteItem[] = _("{B_DEF_NAME_WITH_PREFIX} ate its {B_LAST_ITEM}!");
static const u8 sText_AirBalloonFloat[] = _("{B_SCR_ACTIVE_NAME_WITH_PREFIX} floats in the air\nwith its {B_LAST_ITEM}!");
static const u8 sText_AirBalloonPop[] = _("{B_DEF_NAME_WITH_PREFIX}'s {B_LAST_ITEM} popped!");
static const u8 sText_IncinerateBurn[] = _("{B_EFF_NAME_WITH_PREFIX}'s {B_LAST_ITEM}\nwas burnt up!");
static const u8 sText_BugBite[] = _("{B_ATK_NAME_WITH_PREFIX} stole and ate\n{B_EFF_NAME_WITH_PREFIX}'s {B_LAST_ITEM}!");
static const u8 sText_IllusionWoreOff[] = _("{B_DEF_NAME_WITH_PREFIX}'s Illusion wore off!");
static const u8 sText_AttackerCuredTargetStatus[] = _("{B_ATK_NAME_WITH_PREFIX} cured\n{B_DEF_NAME_WITH_PREFIX}'s problem!");
static const u8 sText_AttackerLostFireType[] = _("{B_ATK_NAME_WITH_PREFIX} burned itself out!");
static const u8 sText_HealerCure[] = _("{B_ATK_NAME_WITH_PREFIX}'s {B_LAST_ABILITY}\ncured {B_SCR_ACTIVE_NAME_WITH_PREFIX}'s problem!");
static const u8 sText_ReceiverAbilityTakeOver[] = _("{B_SCR_ACTIVE_NAME_WITH_PREFIX}'s {B_SCR_ACTIVE_ABILITY}\nwas taken over!");
static const u8 sText_PkmnAbsorbingPower[] = _("{B_ATK_NAME_WITH_PREFIX} is absorbing power!");
static const u8 sText_NoOneWillBeAbleToRun[] = _("No one will be able to run away\nduring the next turn!");
static const u8 sText_DestinyKnotActivates[] = _("{B_SCR_ACTIVE_NAME_WITH_PREFIX} fell in love\nfrom the {B_LAST_ITEM}!");
static const u8 sText_CloakedInAFreezingLight[] = _("{B_ATK_NAME_WITH_PREFIX} became cloaked\nin a freezing light!");
static const u8 sText_StatWasNotLowered[] = _("{B_DEF_NAME_WITH_PREFIX}'s {B_BUFF1}\nwas not lowered!");
static const u8 sText_AuraFlaredToLife[] = _("{B_DEF_NAME_WITH_PREFIX}'s aura flared to life!");
static const u8 sText_AirLockActivates[] = _("The effects of weather\ndisappeared.");
static const u8 sText_PressureActivates[] = _("{B_SCR_ACTIVE_NAME_WITH_PREFIX} is exerting its\npressure!");
static const u8 sText_DarkAuraActivates[] = _("{B_SCR_ACTIVE_NAME_WITH_PREFIX} is radiating\na dark aura!");
static const u8 sText_FairyAuraActivates[] = _("{B_SCR_ACTIVE_NAME_WITH_PREFIX} is radiating\na fairy aura!");
static const u8 sText_AuraBreakActivates[] = _("{B_SCR_ACTIVE_NAME_WITH_PREFIX} reversed all\nother POKéMON's auras!");
static const u8 sText_ComatoseActivates[] = _("{B_SCR_ACTIVE_NAME_WITH_PREFIX} is drowsing!");
static const u8 sText_ScreenCleanerActivates[] = _("All screens on the field were\ncleansed!");
static const u8 sText_FetchedPokeBall[] = _("{B_SCR_ACTIVE_NAME_WITH_PREFIX} found\na {B_LAST_ITEM}!");
static const u8 sText_BattlerAbilityRaisedStat[] = _("{B_SCR_ACTIVE_NAME_WITH_PREFIX}'s {B_SCR_ACTIVE_ABILITY}\nraised its {B_BUFF1}!");
static const u8 sText_ASandstormKickedUp[] = _("A sandstorm kicked up!");
static const u8 sText_PkmnsWillPerishIn3Turns[] = _("Both Pokémon will perish\nin three turns!");
static const u8 sText_AbilityRaisedStatDrastically[] = _("{B_DEF_ABILITY} raised {B_DEF_NAME_WITH_PREFIX}'s\n{B_BUFF1} drastically!");
static const u8 sText_AsOneEnters[] = _("{B_SCR_ACTIVE_NAME_WITH_PREFIX} has two Abilities!");
static const u8 sText_CuriousMedicineEnters[] = _("{B_EFF_NAME_WITH_PREFIX}'s\nstat changes were reset!");
static const u8 sText_CanActFaster[] = _("{B_ATK_NAME_WITH_PREFIX} can act faster,\nthanks to {B_LAST_ITEM}!");
static const u8 sText_MicleBerryActivates[] = _("{B_SCR_ACTIVE_NAME_WITH_PREFIX} boosted the accuracy of its\nnext move using {B_LAST_ITEM}!");
static const u8 sText_PkmnShookOffTheTaunt[] = _("{B_SCR_ACTIVE_NAME_WITH_PREFIX} shook off\nthe taunt!");
static const u8 sText_PkmnGotOverItsInfatuation[] = _("{B_SCR_ACTIVE_NAME_WITH_PREFIX} got over\nits infatuation!");

const u8 *const gBattleStringsTable[BATTLESTRINGS_COUNT] =
{
    [STRINGID_PKMNGOTOVERITSINFATUATION - 12] = sText_PkmnGotOverItsInfatuation,
    [STRINGID_PKMNSHOOKOFFTHETAUNT - 12] = sText_PkmnShookOffTheTaunt,
    [STRINGID_MICLEBERRYACTIVATES - 12] = sText_MicleBerryActivates,
    [STRINGID_CANACTFASTERTHANKSTO - 12] = sText_CanActFaster,
    [STRINGID_CURIOUSMEDICINEENTERS - 12] = sText_CuriousMedicineEnters,
    [STRINGID_ASONEENTERS - 12] = sText_AsOneEnters,
    [STRINGID_ABILITYRAISEDSTATDRASTICALLY - 12] = sText_AbilityRaisedStatDrastically,
    [STRINGID_PKMNSWILLPERISHIN3TURNS - 12] = sText_PkmnsWillPerishIn3Turns,
    [STRINGID_ASANDSTORMKICKEDUP - 12] = sText_ASandstormKickedUp,
    [STRINGID_BATTLERABILITYRAISEDSTAT - 12] = sText_BattlerAbilityRaisedStat,
    [STRINGID_FETCHEDPOKEBALL - 12] = sText_FetchedPokeBall,
    [STRINGID_STATWASNOTLOWERED - 12] = sText_StatWasNotLowered,
    [STRINGID_CLOAKEDINAFREEZINGLIGHT - 12] = sText_CloakedInAFreezingLight,
    [STRINGID_DESTINYKNOTACTIVATES - 12] = sText_DestinyKnotActivates,
    [STRINGID_NOONEWILLBEABLETORUNAWAY - 12] = sText_NoOneWillBeAbleToRun,
    [STRINGID_PKNMABSORBINGPOWER - 12] = sText_PkmnAbsorbingPower,
    [STRINGID_RECEIVERABILITYTAKEOVER - 12] = sText_ReceiverAbilityTakeOver,
    [STRINGID_SCRIPTINGABILITYSTATRAISE - 12] = sText_ScriptingAbilityRaisedStat,
    [STRINGID_HEALERCURE - 12] = sText_HealerCure,
    [STRINGID_ATTACKERLOSTFIRETYPE - 12] = sText_AttackerLostFireType,
    [STRINGID_ATTACKERCUREDTARGETSTATUS - 12] = sText_AttackerCuredTargetStatus,
    [STRINGID_ILLUSIONWOREOFF - 12] = sText_IllusionWoreOff,
    [STRINGID_BUGBITE - 12] = sText_BugBite,
    [STRINGID_INCINERATEBURN - 12] = sText_IncinerateBurn,
    [STRINGID_AIRBALLOONPOP - 12] = sText_AirBalloonPop,
    [STRINGID_AIRBALLOONFLOAT - 12] = sText_AirBalloonFloat,
    [STRINGID_TARGETATEITEM - 12] = sText_TargetAteItem,
    [STRINGID_BERRYDMGREDUCES - 12] = sText_BerryDmgReducing,
    [STRINGID_GEMACTIVATES - 12] = sText_GemActivates,
    [STRINGID_LASERFOCUS - 12] = sText_LaserFocusMessage,
    [STRINGID_THROATCHOPENDS - 12] = sText_ThroatChopEnds,
    [STRINGID_PKMNCANTUSEMOVETHROATCHOP - 12] = sText_PkmnCantUseMoveThroatChop,
    [STRINGID_USEDINSTRUCTEDMOVE - 12] = sText_UsedInstructedMove,
    [STRINGID_CELEBRATEMESSAGE - 12] = sText_CelebrateMessage,
    [STRINGID_AROMAVEILPROTECTED - 12] = sText_AromaVeilProtected,
    [STRINGID_SWEETVEILPROTECTED - 12] = sText_SweetVeilProtected,
    [STRINGID_FLOWERVEILPROTECTED - 12] = sText_FlowerVeilProtected,
    [STRINGID_SAFETYGOOGLESPROTECTED - 12] = sText_SafetyGooglesProtected,
    [STRINGID_SPECTRALTHIEFSTEAL - 12] = sText_SpectralThiefSteal,
    [STRINGID_BELCHCANTSELECT - 12] = sText_BelchCantUse,
    [STRINGID_TRAINER1LOSETEXT - 12] = sText_Trainer1LoseText,
    [STRINGID_PKMNGAINEDEXP - 12] = sText_PkmnGainedEXP,
    [STRINGID_PKMNGREWTOLV - 12] = sText_PkmnGrewToLv,
    [STRINGID_PKMNLEARNEDMOVE - 12] = sText_PkmnLearnedMove,
    [STRINGID_TRYTOLEARNMOVE1 - 12] = sText_TryToLearnMove1,
    [STRINGID_TRYTOLEARNMOVE2 - 12] = sText_TryToLearnMove2,
    [STRINGID_TRYTOLEARNMOVE3 - 12] = sText_TryToLearnMove3,
    [STRINGID_PKMNFORGOTMOVE - 12] = sText_PkmnForgotMove,
    [STRINGID_STOPLEARNINGMOVE - 12] = sText_StopLearningMove,
    [STRINGID_DIDNOTLEARNMOVE - 12] = sText_DidNotLearnMove,
    [STRINGID_PKMNLEARNEDMOVE2 - 12] = sText_PkmnLearnedMove2,
    [STRINGID_ATTACKMISSED - 12] = sText_AttackMissed,
    [STRINGID_PKMNPROTECTEDITSELF - 12] = sText_PkmnProtectedItself,
    [STRINGID_STATSWONTINCREASE2 - 12] = sText_StatsWontIncrease2,
    [STRINGID_AVOIDEDDAMAGE - 12] = sText_AvoidedDamage,
    [STRINGID_ITDOESNTAFFECT - 12] = sText_ItDoesntAffect,
    [STRINGID_ATTACKERFAINTED - 12] = sText_AttackerFainted,
    [STRINGID_TARGETFAINTED - 12] = sText_TargetFainted,
    [STRINGID_PLAYERGOTMONEY - 12] = sText_PlayerGotMoney,
    [STRINGID_PLAYERWHITEOUT - 12] = sText_PlayerWhiteout,
    [STRINGID_PLAYERWHITEOUT2 - 12] = sText_PlayerWhiteout2,
    [STRINGID_PREVENTSESCAPE - 12] = sText_PreventsEscape,
    [STRINGID_HITXTIMES - 12] = sText_HitXTimes,
    [STRINGID_PKMNFELLASLEEP - 12] = sText_PkmnFellAsleep,
    [STRINGID_PKMNMADESLEEP - 12] = sText_PkmnMadeSleep,
    [STRINGID_PKMNALREADYASLEEP - 12] = sText_PkmnAlreadyAsleep,
    [STRINGID_PKMNALREADYASLEEP2 - 12] = sText_PkmnAlreadyAsleep2,
    [STRINGID_PKMNWASNTAFFECTED - 12] = sText_PkmnWasntAffected,
    [STRINGID_PKMNWASPOISONED - 12] = sText_PkmnWasPoisoned,
    [STRINGID_PKMNPOISONEDBY - 12] = sText_PkmnPoisonedBy,
    [STRINGID_PKMNHURTBYPOISON - 12] = sText_PkmnHurtByPoison,
    [STRINGID_PKMNALREADYPOISONED - 12] = sText_PkmnAlreadyPoisoned,
    [STRINGID_PKMNBADLYPOISONED - 12] = sText_PkmnBadlyPoisoned,
    [STRINGID_PKMNENERGYDRAINED - 12] = sText_PkmnEnergyDrained,
    [STRINGID_PKMNWASBURNED - 12] = sText_PkmnWasBurned,
    [STRINGID_PKMNBURNEDBY - 12] = sText_PkmnBurnedBy,
    [STRINGID_PKMNHURTBYBURN - 12] = sText_PkmnHurtByBurn,
    [STRINGID_PKMNWASFROZEN - 12] = sText_PkmnWasFrozen,
    [STRINGID_PKMNFROZENBY - 12] = sText_PkmnFrozenBy,
    [STRINGID_PKMNISFROZEN - 12] = sText_PkmnIsFrozen,
    [STRINGID_PKMNWASDEFROSTED - 12] = sText_PkmnWasDefrosted,
    [STRINGID_PKMNWASDEFROSTED2 - 12] = sText_PkmnWasDefrosted2,
    [STRINGID_PKMNWASDEFROSTEDBY - 12] = sText_PkmnWasDefrostedBy,
    [STRINGID_PKMNWASPARALYZED - 12] = sText_PkmnWasParalyzed,
    [STRINGID_PKMNWASPARALYZEDBY - 12] = sText_PkmnWasParalyzedBy,
    [STRINGID_PKMNISPARALYZED - 12] = sText_PkmnIsParalyzed,
    [STRINGID_PKMNISALREADYPARALYZED - 12] = sText_PkmnIsAlreadyParalyzed,
    [STRINGID_PKMNHEALEDPARALYSIS - 12] = sText_PkmnHealedParalysis,
    [STRINGID_PKMNDREAMEATEN - 12] = sText_PkmnDreamEaten,
    [STRINGID_STATSWONTINCREASE - 12] = sText_StatsWontIncrease,
    [STRINGID_STATSWONTDECREASE - 12] = sText_StatsWontDecrease,
    [STRINGID_TEAMSTOPPEDWORKING - 12] = sText_TeamStoppedWorking,
    [STRINGID_FOESTOPPEDWORKING - 12] = sText_FoeStoppedWorking,
    [STRINGID_PKMNISCONFUSED - 12] = sText_PkmnIsConfused,
    [STRINGID_PKMNHEALEDCONFUSION - 12] = sText_PkmnHealedConfusion,
    [STRINGID_PKMNWASCONFUSED - 12] = sText_PkmnWasConfused,
    [STRINGID_PKMNALREADYCONFUSED - 12] = sText_PkmnAlreadyConfused,
    [STRINGID_PKMNFELLINLOVE - 12] = sText_PkmnFellInLove,
    [STRINGID_PKMNINLOVE - 12] = sText_PkmnInLove,
    [STRINGID_PKMNIMMOBILIZEDBYLOVE - 12] = sText_PkmnImmobilizedByLove,
    [STRINGID_PKMNBLOWNAWAY - 12] = sText_PkmnBlownAway,
    [STRINGID_PKMNCHANGEDTYPE - 12] = sText_PkmnChangedType,
    [STRINGID_PKMNFLINCHED - 12] = sText_PkmnFlinched,
    [STRINGID_PKMNREGAINEDHEALTH - 12] = sText_PkmnRegainedHealth,
    [STRINGID_PKMNHPFULL - 12] = sText_PkmnHPFull,
    [STRINGID_PKMNRAISEDSPDEF - 12] = sText_PkmnRaisedSpDef,
    [STRINGID_PKMNRAISEDDEF - 12] = sText_PkmnRaisedDef,
    [STRINGID_PKMNCOVEREDBYVEIL - 12] = sText_PkmnCoveredByVeil,
    [STRINGID_PKMNUSEDSAFEGUARD - 12] = sText_PkmnUsedSafeguard,
    [STRINGID_PKMNSAFEGUARDEXPIRED - 12] = sText_PkmnSafeguardExpired,
    [STRINGID_PKMNWENTTOSLEEP - 12] = sText_PkmnWentToSleep,
    [STRINGID_PKMNSLEPTHEALTHY - 12] = sText_PkmnSleptHealthy,
    [STRINGID_PKMNWHIPPEDWHIRLWIND - 12] = sText_PkmnWhippedWhirlwind,
    [STRINGID_PKMNTOOKSUNLIGHT - 12] = sText_PkmnTookSunlight,
    [STRINGID_PKMNLOWEREDHEAD - 12] = sText_PkmnLoweredHead,
    [STRINGID_PKMNISGLOWING - 12] = sText_PkmnIsGlowing,
    [STRINGID_PKMNFLEWHIGH - 12] = sText_PkmnFlewHigh,
    [STRINGID_PKMNDUGHOLE - 12] = sText_PkmnDugHole,
    [STRINGID_PKMNSQUEEZEDBYBIND - 12] = sText_PkmnSqueezedByBind,
    [STRINGID_PKMNTRAPPEDINVORTEX - 12] = sText_PkmnTrappedInVortex,
    [STRINGID_PKMNWRAPPEDBY - 12] = sText_PkmnWrappedBy,
    [STRINGID_PKMNCLAMPED - 12] = sText_PkmnClamped,
    [STRINGID_PKMNHURTBY - 12] = sText_PkmnHurtBy,
    [STRINGID_PKMNFREEDFROM - 12] = sText_PkmnFreedFrom,
    [STRINGID_PKMNCRASHED - 12] = sText_PkmnCrashed,
    [STRINGID_PKMNSHROUDEDINMIST - 12] = gText_PkmnShroudedInMist,
    [STRINGID_PKMNPROTECTEDBYMIST - 12] = sText_PkmnProtectedByMist,
    [STRINGID_PKMNGETTINGPUMPED - 12] = gText_PkmnGettingPumped,
    [STRINGID_PKMNHITWITHRECOIL - 12] = sText_PkmnHitWithRecoil,
    [STRINGID_PKMNPROTECTEDITSELF2 - 12] = sText_PkmnProtectedItself2,
    [STRINGID_PKMNBUFFETEDBYSANDSTORM - 12] = sText_PkmnBuffetedBySandstorm,
    [STRINGID_PKMNPELTEDBYHAIL - 12] = sText_PkmnPeltedByHail,
    [STRINGID_PKMNSEEDED - 12] = sText_PkmnSeeded,
    [STRINGID_PKMNEVADEDATTACK - 12] = sText_PkmnEvadedAttack,
    [STRINGID_PKMNSAPPEDBYLEECHSEED - 12] = sText_PkmnSappedByLeechSeed,
    [STRINGID_PKMNFASTASLEEP - 12] = sText_PkmnFastAsleep,
    [STRINGID_PKMNWOKEUP - 12] = sText_PkmnWokeUp,
    [STRINGID_PKMNUPROARKEPTAWAKE - 12] = sText_PkmnUproarKeptAwake,
    [STRINGID_PKMNWOKEUPINUPROAR - 12] = sText_PkmnWokeUpInUproar,
    [STRINGID_PKMNCAUSEDUPROAR - 12] = sText_PkmnCausedUproar,
    [STRINGID_PKMNMAKINGUPROAR - 12] = sText_PkmnMakingUproar,
    [STRINGID_PKMNCALMEDDOWN - 12] = sText_PkmnCalmedDown,
    [STRINGID_PKMNCANTSLEEPINUPROAR - 12] = sText_PkmnCantSleepInUproar,
    [STRINGID_PKMNSTOCKPILED - 12] = sText_PkmnStockpiled,
    [STRINGID_PKMNCANTSTOCKPILE - 12] = sText_PkmnCantStockpile,
    [STRINGID_PKMNCANTSLEEPINUPROAR2 - 12] = sText_PkmnCantSleepInUproar2,
    [STRINGID_UPROARKEPTPKMNAWAKE - 12] = sText_UproarKeptPkmnAwake,
    [STRINGID_PKMNSTAYEDAWAKEUSING - 12] = sText_PkmnStayedAwakeUsing,
    [STRINGID_PKMNSTORINGENERGY - 12] = sText_PkmnStoringEnergy,
    [STRINGID_PKMNUNLEASHEDENERGY - 12] = sText_PkmnUnleashedEnergy,
    [STRINGID_PKMNFATIGUECONFUSION - 12] = sText_PkmnFatigueConfusion,
    [STRINGID_PLAYERPICKEDUPMONEY - 12] = sText_PlayerPickedUpMoney,
    [STRINGID_PKMNUNAFFECTED - 12] = sText_PkmnUnaffected,
    [STRINGID_PKMNTRANSFORMEDINTO - 12] = sText_PkmnTransformedInto,
    [STRINGID_PKMNMADESUBSTITUTE - 12] = sText_PkmnMadeSubstitute,
    [STRINGID_PKMNHASSUBSTITUTE - 12] = sText_PkmnHasSubstitute,
    [STRINGID_SUBSTITUTEDAMAGED - 12] = sText_SubstituteDamaged,
    [STRINGID_PKMNSUBSTITUTEFADED - 12] = sText_PkmnSubstituteFaded,
    [STRINGID_PKMNMUSTRECHARGE - 12] = sText_PkmnMustRecharge,
    [STRINGID_PKMNRAGEBUILDING - 12] = sText_PkmnRageBuilding,
    [STRINGID_PKMNMOVEWASDISABLED - 12] = sText_PkmnMoveWasDisabled,
    [STRINGID_PKMNMOVEISDISABLED - 12] = sText_PkmnMoveIsDisabled,
    [STRINGID_PKMNMOVEDISABLEDNOMORE - 12] = sText_PkmnMoveDisabledNoMore,
    [STRINGID_PKMNGOTENCORE - 12] = sText_PkmnGotEncore,
    [STRINGID_PKMNENCOREENDED - 12] = sText_PkmnEncoreEnded,
    [STRINGID_PKMNTOOKAIM - 12] = sText_PkmnTookAim,
    [STRINGID_PKMNSKETCHEDMOVE - 12] = sText_PkmnSketchedMove,
    [STRINGID_PKMNTRYINGTOTAKEFOE - 12] = sText_PkmnTryingToTakeFoe,
    [STRINGID_PKMNTOOKFOE - 12] = sText_PkmnTookFoe,
    [STRINGID_PKMNREDUCEDPP - 12] = sText_PkmnReducedPP,
    [STRINGID_PKMNSTOLEITEM - 12] = sText_PkmnStoleItem,
    [STRINGID_TARGETCANTESCAPENOW - 12] = sText_TargetCantEscapeNow,
    [STRINGID_PKMNFELLINTONIGHTMARE - 12] = sText_PkmnFellIntoNightmare,
    [STRINGID_PKMNLOCKEDINNIGHTMARE - 12] = sText_PkmnLockedInNightmare,
    [STRINGID_PKMNLAIDCURSE - 12] = sText_PkmnLaidCurse,
    [STRINGID_PKMNAFFLICTEDBYCURSE - 12] = sText_PkmnAfflictedByCurse,
    [STRINGID_SPIKESSCATTERED - 12] = sText_SpikesScattered,
    [STRINGID_PKMNHURTBYSPIKES - 12] = sText_PkmnHurtBySpikes,
    [STRINGID_PKMNIDENTIFIED - 12] = sText_PkmnIdentified,
    [STRINGID_PKMNPERISHCOUNTFELL - 12] = sText_PkmnPerishCountFell,
    [STRINGID_PKMNBRACEDITSELF - 12] = sText_PkmnBracedItself,
    [STRINGID_PKMNENDUREDHIT - 12] = sText_PkmnEnduredHit,
    [STRINGID_MAGNITUDESTRENGTH - 12] = sText_MagnitudeStrength,
    [STRINGID_PKMNCUTHPMAXEDATTACK - 12] = sText_PkmnCutHPMaxedAttack,
    [STRINGID_PKMNCOPIEDSTATCHANGES - 12] = sText_PkmnCopiedStatChanges,
    [STRINGID_PKMNGOTFREE - 12] = sText_PkmnGotFree,
    [STRINGID_PKMNSHEDLEECHSEED - 12] = sText_PkmnShedLeechSeed,
    [STRINGID_PKMNBLEWAWAYSPIKES - 12] = sText_PkmnBlewAwaySpikes,
    [STRINGID_PKMNFLEDFROMBATTLE - 12] = sText_PkmnFledFromBattle,
    [STRINGID_PKMNFORESAWATTACK - 12] = sText_PkmnForesawAttack,
    [STRINGID_PKMNTOOKATTACK - 12] = sText_PkmnTookAttack,
    [STRINGID_PKMNATTACK - 12] = sText_PkmnAttack,
    [STRINGID_PKMNCENTERATTENTION - 12] = sText_PkmnCenterAttention,
    [STRINGID_PKMNCHARGINGPOWER - 12] = sText_PkmnChargingPower,
    [STRINGID_NATUREPOWERTURNEDINTO - 12] = sText_NaturePowerTurnedInto,
    [STRINGID_PKMNSTATUSNORMAL - 12] = sText_PkmnStatusNormal,
    [STRINGID_PKMNHASNOMOVESLEFT - 12] = sText_PkmnHasNoMovesLeft,
    [STRINGID_PKMNSUBJECTEDTOTORMENT - 12] = sText_PkmnSubjectedToTorment,
    [STRINGID_PKMNCANTUSEMOVETORMENT - 12] = sText_PkmnCantUseMoveTorment,
    [STRINGID_PKMNTIGHTENINGFOCUS - 12] = sText_PkmnTighteningFocus,
    [STRINGID_PKMNFELLFORTAUNT - 12] = sText_PkmnFellForTaunt,
    [STRINGID_PKMNCANTUSEMOVETAUNT - 12] = sText_PkmnCantUseMoveTaunt,
    [STRINGID_PKMNREADYTOHELP - 12] = sText_PkmnReadyToHelp,
    [STRINGID_PKMNSWITCHEDITEMS - 12] = sText_PkmnSwitchedItems,
    [STRINGID_PKMNCOPIEDFOE - 12] = sText_PkmnCopiedFoe,
    [STRINGID_PKMNMADEWISH - 12] = sText_PkmnMadeWish,
    [STRINGID_PKMNWISHCAMETRUE - 12] = sText_PkmnWishCameTrue,
    [STRINGID_PKMNPLANTEDROOTS - 12] = sText_PkmnPlantedRoots,
    [STRINGID_PKMNABSORBEDNUTRIENTS - 12] = sText_PkmnAbsorbedNutrients,
    [STRINGID_PKMNANCHOREDITSELF - 12] = sText_PkmnAnchoredItself,
    [STRINGID_PKMNWASMADEDROWSY - 12] = sText_PkmnWasMadeDrowsy,
    [STRINGID_PKMNKNOCKEDOFF - 12] = sText_PkmnKnockedOff,
    [STRINGID_PKMNSWAPPEDABILITIES - 12] = sText_PkmnSwappedAbilities,
    [STRINGID_PKMNSEALEDOPPONENTMOVE - 12] = sText_PkmnSealedOpponentMove,
    [STRINGID_PKMNCANTUSEMOVESEALED - 12] = sText_PkmnCantUseMoveSealed,
    [STRINGID_PKMNWANTSGRUDGE - 12] = sText_PkmnWantsGrudge,
    [STRINGID_PKMNLOSTPPGRUDGE - 12] = sText_PkmnLostPPGrudge,
    [STRINGID_PKMNSHROUDEDITSELF - 12] = sText_PkmnShroudedItself,
    [STRINGID_PKMNMOVEBOUNCED - 12] = sText_PkmnMoveBounced,
    [STRINGID_PKMNWAITSFORTARGET - 12] = sText_PkmnWaitsForTarget,
    [STRINGID_PKMNSNATCHEDMOVE - 12] = sText_PkmnSnatchedMove,
    [STRINGID_PKMNMADEITRAIN - 12] = sText_PkmnMadeItRain,
    [STRINGID_PKMNRAISEDSPEED - 12] = sText_PkmnRaisedSpeed,
    [STRINGID_PKMNPROTECTEDBY - 12] = sText_PkmnProtectedBy,
    [STRINGID_PKMNPREVENTSUSAGE - 12] = sText_PkmnPreventsUsage,
    [STRINGID_PKMNRESTOREDHPUSING - 12] = sText_PkmnRestoredHPUsing,
    [STRINGID_PKMNCHANGEDTYPEWITH - 12] = sText_PkmnChangedTypeWith,
    [STRINGID_PKMNPREVENTSPARALYSISWITH - 12] = sText_PkmnPreventsParalysisWith,
    [STRINGID_PKMNPREVENTSROMANCEWITH - 12] = sText_PkmnPreventsRomanceWith,
    [STRINGID_PKMNPREVENTSPOISONINGWITH - 12] = sText_PkmnPreventsPoisoningWith,
    [STRINGID_PKMNPREVENTSCONFUSIONWITH - 12] = sText_PkmnPreventsConfusionWith,
    [STRINGID_PKMNRAISEDFIREPOWERWITH - 12] = sText_PkmnRaisedFirePowerWith,
    [STRINGID_PKMNANCHORSITSELFWITH - 12] = sText_PkmnAnchorsItselfWith,
    [STRINGID_PKMNCUTSATTACKWITH - 12] = sText_PkmnCutsAttackWith,
    [STRINGID_PKMNPREVENTSSTATLOSSWITH - 12] = sText_PkmnPreventsStatLossWith,
    [STRINGID_PKMNHURTSWITH - 12] = sText_PkmnHurtsWith,
    [STRINGID_PKMNTRACED - 12] = sText_PkmnTraced,
    [STRINGID_STATSHARPLY - 12] = gText_StatSharply,
    [STRINGID_STATROSE - 12] = gText_StatRose,
    [STRINGID_STATHARSHLY - 12] = sText_StatHarshly,
    [STRINGID_STATFELL - 12] = sText_StatFell,
    [STRINGID_ATTACKERSSTATROSE - 12] = sText_AttackersStatRose,
    [STRINGID_DEFENDERSSTATROSE - 12] = gText_DefendersStatRose,
    [STRINGID_ATTACKERSSTATFELL - 12] = sText_AttackersStatFell,
    [STRINGID_DEFENDERSSTATFELL - 12] = sText_DefendersStatFell,
    [STRINGID_CRITICALHIT - 12] = sText_CriticalHit,
    [STRINGID_ONEHITKO - 12] = sText_OneHitKO,
    [STRINGID_123POOF - 12] = sText_123Poof,
    [STRINGID_ANDELLIPSIS - 12] = sText_AndEllipsis,
    [STRINGID_NOTVERYEFFECTIVE - 12] = sText_NotVeryEffective,
    [STRINGID_SUPEREFFECTIVE - 12] = sText_SuperEffective,
    [STRINGID_GOTAWAYSAFELY - 12] = sText_GotAwaySafely,
    [STRINGID_WILDPKMNFLED - 12] = sText_WildPkmnFled,
    [STRINGID_NORUNNINGFROMTRAINERS - 12] = sText_NoRunningFromTrainers,
    [STRINGID_CANTESCAPE - 12] = sText_CantEscape,
    [STRINGID_DONTLEAVEBIRCH - 12] = sText_DontLeaveBirch,
    [STRINGID_BUTNOTHINGHAPPENED - 12] = sText_ButNothingHappened,
    [STRINGID_BUTITFAILED - 12] = sText_ButItFailed,
    [STRINGID_ITHURTCONFUSION - 12] = sText_ItHurtConfusion,
    [STRINGID_MIRRORMOVEFAILED - 12] = sText_MirrorMoveFailed,
    [STRINGID_STARTEDTORAIN - 12] = sText_StartedToRain,
    [STRINGID_DOWNPOURSTARTED - 12] = sText_DownpourStarted,
    [STRINGID_RAINCONTINUES - 12] = sText_RainContinues,
    [STRINGID_DOWNPOURCONTINUES - 12] = sText_DownpourContinues,
    [STRINGID_RAINSTOPPED - 12] = sText_RainStopped,
    [STRINGID_SANDSTORMBREWED - 12] = sText_SandstormBrewed,
    [STRINGID_SANDSTORMRAGES - 12] = sText_SandstormRages,
    [STRINGID_SANDSTORMSUBSIDED - 12] = sText_SandstormSubsided,
    [STRINGID_SUNLIGHTGOTBRIGHT - 12] = sText_SunlightGotBright,
    [STRINGID_SUNLIGHTSTRONG - 12] = sText_SunlightStrong,
    [STRINGID_SUNLIGHTFADED - 12] = sText_SunlightFaded,
    [STRINGID_STARTEDHAIL - 12] = sText_StartedHail,
    [STRINGID_HAILCONTINUES - 12] = sText_HailContinues,
    [STRINGID_HAILSTOPPED - 12] = sText_HailStopped,
    [STRINGID_FAILEDTOSPITUP - 12] = sText_FailedToSpitUp,
    [STRINGID_FAILEDTOSWALLOW - 12] = sText_FailedToSwallow,
    [STRINGID_WINDBECAMEHEATWAVE - 12] = sText_WindBecameHeatWave,
    [STRINGID_STATCHANGESGONE - 12] = sText_StatChangesGone,
    [STRINGID_COINSSCATTERED - 12] = sText_CoinsScattered,
    [STRINGID_TOOWEAKFORSUBSTITUTE - 12] = sText_TooWeakForSubstitute,
    [STRINGID_SHAREDPAIN - 12] = sText_SharedPain,
    [STRINGID_BELLCHIMED - 12] = sText_BellChimed,
    [STRINGID_FAINTINTHREE - 12] = sText_FaintInThree,
    [STRINGID_NOPPLEFT - 12] = sText_NoPPLeft,
    [STRINGID_BUTNOPPLEFT - 12] = sText_ButNoPPLeft,
    [STRINGID_PLAYERUSEDITEM - 12] = sText_PlayerUsedItem,
    [STRINGID_WALLYUSEDITEM - 12] = sText_WallyUsedItem,
    [STRINGID_TRAINERBLOCKEDBALL - 12] = sText_TrainerBlockedBall,
    [STRINGID_DONTBEATHIEF - 12] = sText_DontBeAThief,
    [STRINGID_ITDODGEDBALL - 12] = sText_ItDodgedBall,
    [STRINGID_YOUMISSEDPKMN - 12] = sText_YouMissedPkmn,
    [STRINGID_PKMNBROKEFREE - 12] = sText_PkmnBrokeFree,
    [STRINGID_ITAPPEAREDCAUGHT - 12] = sText_ItAppearedCaught,
    [STRINGID_AARGHALMOSTHADIT - 12] = sText_AarghAlmostHadIt,
    [STRINGID_SHOOTSOCLOSE - 12] = sText_ShootSoClose,
    [STRINGID_GOTCHAPKMNCAUGHT - 12] = sText_GotchaPkmnCaught,
    [STRINGID_GOTCHAPKMNCAUGHT2 - 12] = sText_GotchaPkmnCaught2,
    [STRINGID_GIVENICKNAMECAPTURED - 12] = sText_GiveNicknameCaptured,
    [STRINGID_PKMNSENTTOPC - 12] = sText_PkmnSentToPC,
    [STRINGID_PKMNDATAADDEDTODEX - 12] = sText_PkmnDataAddedToDex,
    [STRINGID_ITISRAINING - 12] = sText_ItIsRaining,
    [STRINGID_SANDSTORMISRAGING - 12] = sText_SandstormIsRaging,
    [STRINGID_CANTESCAPE2 - 12] = sText_CantEscape2,
    [STRINGID_PKMNIGNORESASLEEP - 12] = sText_PkmnIgnoresAsleep,
    [STRINGID_PKMNIGNOREDORDERS - 12] = sText_PkmnIgnoredOrders,
    [STRINGID_PKMNBEGANTONAP - 12] = sText_PkmnBeganToNap,
    [STRINGID_PKMNLOAFING - 12] = sText_PkmnLoafing,
    [STRINGID_PKMNWONTOBEY - 12] = sText_PkmnWontObey,
    [STRINGID_PKMNTURNEDAWAY - 12] = sText_PkmnTurnedAway,
    [STRINGID_PKMNPRETENDNOTNOTICE - 12] = sText_PkmnPretendNotNotice,
    [STRINGID_ENEMYABOUTTOSWITCHPKMN - 12] = sText_EnemyAboutToSwitchPkmn,
    [STRINGID_CREPTCLOSER - 12] = sText_CreptCloser,
    [STRINGID_CANTGETCLOSER - 12] = sText_CantGetCloser,
    [STRINGID_PKMNWATCHINGCAREFULLY - 12] = sText_PkmnWatchingCarefully,
    [STRINGID_PKMNCURIOUSABOUTX - 12] = sText_PkmnCuriousAboutX,
    [STRINGID_PKMNENTHRALLEDBYX - 12] = sText_PkmnEnthralledByX,
    [STRINGID_PKMNIGNOREDX - 12] = sText_PkmnIgnoredX,
    [STRINGID_THREWPOKEBLOCKATPKMN - 12] = sText_ThrewPokeblockAtPkmn,
    [STRINGID_OUTOFSAFARIBALLS - 12] = sText_OutOfSafariBalls,
    [STRINGID_PKMNSITEMCUREDPARALYSIS - 12] = sText_PkmnsItemCuredParalysis,
    [STRINGID_PKMNSITEMCUREDPOISON - 12] = sText_PkmnsItemCuredPoison,
    [STRINGID_PKMNSITEMHEALEDBURN - 12] = sText_PkmnsItemHealedBurn,
    [STRINGID_PKMNSITEMDEFROSTEDIT - 12] = sText_PkmnsItemDefrostedIt,
    [STRINGID_PKMNSITEMWOKEIT - 12] = sText_PkmnsItemWokeIt,
    [STRINGID_PKMNSITEMSNAPPEDOUT - 12] = sText_PkmnsItemSnappedOut,
    [STRINGID_PKMNSITEMCUREDPROBLEM - 12] = sText_PkmnsItemCuredProblem,
    [STRINGID_PKMNSITEMRESTOREDHEALTH - 12] = sText_PkmnsItemRestoredHealth,
    [STRINGID_PKMNSITEMRESTOREDPP - 12] = sText_PkmnsItemRestoredPP,
    [STRINGID_PKMNSITEMRESTOREDSTATUS - 12] = sText_PkmnsItemRestoredStatus,
    [STRINGID_PKMNSITEMRESTOREDHPALITTLE - 12] = sText_PkmnsItemRestoredHPALittle,
    [STRINGID_ITEMALLOWSONLYYMOVE - 12] = sText_ItemAllowsOnlyYMove,
    [STRINGID_PKMNHUNGONWITHX - 12] = sText_PkmnHungOnWithX,
    [STRINGID_EMPTYSTRING3 - 12] = gText_EmptyString3,
    [STRINGID_PKMNSXPREVENTSBURNS - 12] = sText_PkmnsXPreventsBurns,
    [STRINGID_PKMNSXBLOCKSY - 12] = sText_PkmnsXBlocksY,
    [STRINGID_PKMNSXRESTOREDHPALITTLE2 - 12] = sText_PkmnsXRestoredHPALittle2,
    [STRINGID_PKMNSXWHIPPEDUPSANDSTORM - 12] = sText_PkmnsXWhippedUpSandstorm,
    [STRINGID_PKMNSXPREVENTSYLOSS - 12] = sText_PkmnsXPreventsYLoss,
    [STRINGID_PKMNSXINFATUATEDY - 12] = sText_PkmnsXInfatuatedY,
    [STRINGID_PKMNSXMADEYINEFFECTIVE - 12] = sText_PkmnsXMadeYIneffective,
    [STRINGID_PKMNSXCUREDYPROBLEM - 12] = sText_PkmnsXCuredYProblem,
    [STRINGID_ITSUCKEDLIQUIDOOZE - 12] = sText_ItSuckedLiquidOoze,
    [STRINGID_PKMNTRANSFORMED - 12] = sText_PkmnTransformed,
    [STRINGID_ELECTRICITYWEAKENED - 12] = sText_ElectricityWeakened,
    [STRINGID_FIREWEAKENED - 12] = sText_FireWeakened,
    [STRINGID_PKMNHIDUNDERWATER - 12] = sText_PkmnHidUnderwater,
    [STRINGID_PKMNSPRANGUP - 12] = sText_PkmnSprangUp,
    [STRINGID_HMMOVESCANTBEFORGOTTEN - 12] = sText_HMMovesCantBeForgotten,
    [STRINGID_XFOUNDONEY - 12] = sText_XFoundOneY,
    [STRINGID_PLAYERDEFEATEDTRAINER1 - 12] = sText_PlayerDefeatedLinkTrainerTrainer1,
    [STRINGID_SOOTHINGAROMA - 12] = sText_SoothingAroma,
    [STRINGID_ITEMSCANTBEUSEDNOW - 12] = sText_ItemsCantBeUsedNow,
    [STRINGID_FORXCOMMAYZ - 12] = sText_ForXCommaYZ,
    [STRINGID_USINGITEMSTATOFPKMNROSE - 12] = sText_UsingItemTheStatOfPkmnRose,
    [STRINGID_PKMNUSEDXTOGETPUMPED - 12] = sText_PkmnUsedXToGetPumped,
    [STRINGID_PKMNSXMADEYUSELESS - 12] = sText_PkmnsXMadeYUseless,
    [STRINGID_PKMNTRAPPEDBYSANDTOMB - 12] = sText_PkmnTrappedBySandTomb,
    [STRINGID_EMPTYSTRING4 - 12] = sText_EmptyString4,
    [STRINGID_ABOOSTED - 12] = sText_ABoosted,
    [STRINGID_PKMNSXINTENSIFIEDSUN - 12] = sText_PkmnsXIntensifiedSun,
    [STRINGID_PKMNMAKESGROUNDMISS - 12] = sText_PkmnMakesGroundMiss,
    [STRINGID_YOUTHROWABALLNOWRIGHT - 12] = sText_YouThrowABallNowRight,
    [STRINGID_PKMNSXTOOKATTACK - 12] = sText_PkmnsXTookAttack,
    [STRINGID_PKMNCHOSEXASDESTINY - 12] = sText_PkmnChoseXAsDestiny,
    [STRINGID_PKMNLOSTFOCUS - 12] = sText_PkmnLostFocus,
    [STRINGID_USENEXTPKMN - 12] = sText_UseNextPkmn,
    [STRINGID_PKMNFLEDUSINGITS - 12] = sText_PkmnFledUsingIts,
    [STRINGID_PKMNFLEDUSING - 12] = sText_PkmnFledUsing,
    [STRINGID_PKMNWASDRAGGEDOUT - 12] = sText_PkmnWasDraggedOut,
    [STRINGID_PREVENTEDFROMWORKING - 12] = sText_PreventedFromWorking,
    [STRINGID_PKMNSITEMNORMALIZEDSTATUS - 12] = sText_PkmnsItemNormalizedStatus,
    [STRINGID_TRAINER1USEDITEM - 12] = sText_Trainer1UsedItem,
    [STRINGID_BOXISFULL - 12] = sText_BoxIsFull,
    [STRINGID_PKMNAVOIDEDATTACK - 12] = sText_PkmnAvoidedAttack,
    [STRINGID_PKMNSXMADEITINEFFECTIVE - 12] = sText_PkmnsXMadeItIneffective,
    [STRINGID_PKMNSXPREVENTSFLINCHING - 12] = sText_PkmnsXPreventsFlinching,
    [STRINGID_PKMNALREADYHASBURN - 12] = sText_PkmnAlreadyHasBurn,
    [STRINGID_STATSWONTDECREASE2 - 12] = sText_StatsWontDecrease2,
    [STRINGID_PKMNSXBLOCKSY2 - 12] = sText_PkmnsXBlocksY2,
    [STRINGID_PKMNSXWOREOFF - 12] = sText_PkmnsXWoreOff,
    [STRINGID_PKMNRAISEDDEFALITTLE - 12] = sText_PkmnRaisedDefALittle,
    [STRINGID_PKMNRAISEDSPDEFALITTLE - 12] = sText_PkmnRaisedSpDefALittle,
    [STRINGID_THEWALLSHATTERED - 12] = sText_TheWallShattered,
    [STRINGID_PKMNSXPREVENTSYSZ - 12] = sText_PkmnsXPreventsYsZ,
    [STRINGID_PKMNSXCUREDITSYPROBLEM - 12] = sText_PkmnsXCuredItsYProblem,
    [STRINGID_ATTACKERCANTESCAPE - 12] = sText_AttackerCantEscape,
    [STRINGID_PKMNOBTAINEDX - 12] = sText_PkmnObtainedX,
    [STRINGID_PKMNOBTAINEDX2 - 12] = sText_PkmnObtainedX2,
    [STRINGID_PKMNOBTAINEDXYOBTAINEDZ - 12] = sText_PkmnObtainedXYObtainedZ,
    [STRINGID_BUTNOEFFECT - 12] = sText_ButNoEffect,
    [STRINGID_PKMNSXHADNOEFFECTONY - 12] = sText_PkmnsXHadNoEffectOnY,
    [STRINGID_TWOENEMIESDEFEATED - 12] = sText_TwoInGameTrainersDefeated,
    [STRINGID_TRAINER2LOSETEXT - 12] = sText_Trainer2LoseText,
    [STRINGID_PKMNINCAPABLEOFPOWER - 12] = sText_PkmnIncapableOfPower,
    [STRINGID_GLINTAPPEARSINEYE - 12] = sText_GlintAppearsInEye,
    [STRINGID_PKMNGETTINGINTOPOSITION - 12] = sText_PkmnGettingIntoPosition,
    [STRINGID_PKMNBEGANGROWLINGDEEPLY - 12] = sText_PkmnBeganGrowlingDeeply,
    [STRINGID_PKMNEAGERFORMORE - 12] = sText_PkmnEagerForMore,
    [STRINGID_DEFEATEDOPPONENTBYREFEREE - 12] = sText_DefeatedOpponentByReferee,
    [STRINGID_LOSTTOOPPONENTBYREFEREE - 12] = sText_LostToOpponentByReferee,
    [STRINGID_TIEDOPPONENTBYREFEREE - 12] = sText_TiedOpponentByReferee,
    [STRINGID_QUESTIONFORFEITMATCH - 12] = sText_QuestionForfeitMatch,
    [STRINGID_FORFEITEDMATCH - 12] = sText_ForfeitedMatch,
    [STRINGID_PKMNTRANSFERREDSOMEONESPC - 12] = gText_PkmnTransferredSomeonesPC,
    [STRINGID_PKMNTRANSFERREDLANETTESPC - 12] = gText_PkmnTransferredLanettesPC,
    [STRINGID_PKMNBOXSOMEONESPCFULL - 12] = gText_PkmnTransferredSomeonesPCBoxFull,
    [STRINGID_PKMNBOXLANETTESPCFULL - 12] = gText_PkmnTransferredLanettesPCBoxFull,
    [STRINGID_TRAINER1WINTEXT - 12] = sText_Trainer1WinText,
    [STRINGID_TRAINER2WINTEXT - 12] = sText_Trainer2WinText,
    [STRINGID_ENDUREDSTURDY - 12] = sText_EnduredViaSturdy,
    [STRINGID_POWERHERB - 12] = sText_PowerHerbActivation,
    [STRINGID_HURTBYITEM - 12] = sText_HurtByItem,
    [STRINGID_PSNBYITEM - 12] = sText_BadlyPoisonedByItem,
    [STRINGID_BRNBYITEM - 12] = sText_BurnedByItem,
    [STRINGID_DEFABILITYIN - 12] = sText_TargetAbilityActivates,
    [STRINGID_GRAVITYINTENSIFIED - 12] = sText_GravityIntensified,
    [STRINGID_TARGETIDENTIFIED - 12] = sText_TargetIdentified,
    [STRINGID_TARGETWOKEUP - 12] = sText_TargetWokeUp,
    [STRINGID_PKMNSTOLEANDATEITEM - 12] = sText_PkmnStoleAndAteItem,
    [STRINGID_TAILWINDBLEW - 12] = sText_TailWindBlew,
    [STRINGID_PKMNWENTBACK - 12] = sText_PkmnWentBack,
    [STRINGID_PKMNCANTUSEITEMSANYMORE - 12] = sText_PkmnCantUseItemsAnymore,
    [STRINGID_PKMNFLUNG - 12] = sText_PkmnFlung,
    [STRINGID_PKMNPREVENTEDFROMHEALING - 12] = sText_PkmnPreventedFromHealing,
    [STRINGID_PKMNSWITCHEDATKANDDEF - 12] = sText_PkmnSwitchedAtkAndDef,
    [STRINGID_PKMNSABILITYSUPPRESSED - 12] = sText_PkmnsAbilitySuppressed,
    [STRINGID_SHIELDEDFROMCRITICALHITS - 12] = sText_ShieldedFromCriticalHits,
    [STRINGID_SWITCHEDATKANDSPATK - 12] = sText_SwitchedAtkAndSpAtk,
    [STRINGID_SWITCHEDDEFANDSPDEF - 12] = sText_SwitchedDefAndSpDef,
    [STRINGID_PKMNACQUIREDABILITY - 12] = sText_PkmnAcquiredAbility,
    [STRINGID_POISONSPIKESSCATTERED - 12] = sText_PoisonSpikesScattered,
    [STRINGID_PKMNSWITCHEDSTATCHANGES - 12] = sText_PkmnSwitchedStatChanges,
    [STRINGID_PKMNSURROUNDEDWITHVEILOFWATER - 12] = sText_PkmnSurroundedWithVeilOfWater,
    [STRINGID_PKMNLEVITATEDONELECTROMAGNETISM - 12] = sText_PkmnLevitatedOnElectromagnetism,
    [STRINGID_PKMNTWISTEDDIMENSIONS - 12] = sText_PkmnTwistedDimensions,
    [STRINGID_POINTEDSTONESFLOAT - 12] = sText_PointedStonesFloat,
    [STRINGID_CLOAKEDINMYSTICALMOONLIGHT - 12] = sText_CloakedInMysticalMoonlight,
    [STRINGID_TRAPPERBYSWIRLINGMAGMA - 12] = sText_TrappedBySwirlingMagma,
    [STRINGID_VANISHEDINSTANTLY - 12] = sText_VanishedInstantly,
    [STRINGID_PROTECTEDTEAM - 12] = sText_ProtectedTeam,
    [STRINGID_SHAREDITSGUARD - 12] = sText_SharedItsGuard,
    [STRINGID_SHAREDITSPOWER - 12] = sText_SharedItsPower,
    [STRINGID_SWAPSDEFANDSPDEFOFALLPOKEMON - 12] = sText_SwapsDefAndSpDefOfAllPkmn,
    [STRINGID_BECAMENIMBLE - 12] = sText_BecameNimble,
    [STRINGID_HURLEDINTOTHEAIR - 12] = sText_HurledIntoTheAir,
    [STRINGID_HELDITEMSLOSEEFFECTS - 12] = sText_HeldItemsLoseEffects,
    [STRINGID_FELLSTRAIGHTDOWN - 12] = sText_FellStraightDown,
    [STRINGID_TRANSFORMEDINTOWATERTYPE - 12] = sText_TransformedIntoWaterType,
    [STRINGID_PKMNACQUIREDSIMPLE - 12] = sText_PkmnAcquiredSimple,
    [STRINGID_EMPTYSTRING5 - 12] = sText_EmptyString4,
    [STRINGID_KINDOFFER - 12] = sText_KindOffer,
    [STRINGID_RESETSTARGETSSTATLEVELS - 12] = sText_ResetsTargetsStatLevels,
    [STRINGID_EMPTYSTRING6 - 12] = sText_EmptyString4,
    [STRINGID_ALLYSWITCHPOSITION - 12] = sText_AllySwitchPosition,
    [STRINGID_RESTORETARGETSHEALTH - 12] = sText_RestoreTargetsHealth,
    [STRINGID_TOOKPJMNINTOTHESKY - 12] = sText_TookPkmnIntoTheSky,
    [STRINGID_FREEDFROMSKYDROP - 12] = sText_FreedFromSkyDrop,
    [STRINGID_POSTPONETARGETMOVE - 12] = sText_PostponeTargetMove,
    [STRINGID_REFLECTTARGETSTYPE - 12] = sText_ReflectTargetsType,
    [STRINGID_TRANSFERHELDITEM - 12] = sText_TransferHeldItem,
    [STRINGID_EMBARGOENDS - 12] = sText_EmbargoEnds,
    [STRINGID_ELECTROMAGNETISM - 12] = sText_Electromagnetism,
    [STRINGID_BUFFERENDS - 12] = sText_BufferEnds,
    [STRINGID_TELEKINESISENDS - 12] = sText_TelekinesisEnds,
    [STRINGID_TAILWINDENDS - 12] = sText_TailwindEnds,
    [STRINGID_LUCKYCHANTENDS - 12] = sText_LuckyChantEnds,
    [STRINGID_TRICKROOMENDS - 12] = sText_TrickRoomEnds,
    [STRINGID_WONDERROOMENDS - 12] = sText_WonderRoomEnds,
    [STRINGID_MAGICROOMENDS - 12] = sText_MagicRoomEnds,
    [STRINGID_MUDSPORTENDS - 12] = sText_MudSportEnds,
    [STRINGID_WATERSPORTENDS - 12] = sText_WaterSportEnds,
    [STRINGID_GRAVITYENDS - 12] = sText_GravityEnds,
    [STRINGID_AQUARINGHEAL - 12] = sText_AquaRingHeal,
    [STRINGID_AURORAVEILENDS - 12] = sText_AuroraVeilEnds,
    [STRINGID_ELECTRICTERRAINENDS - 12] = sText_ElectricTerrainEnds,
    [STRINGID_MISTYTERRAINENDS - 12] = sText_MistyTerrainEnds,
    [STRINGID_PSYCHICTERRAINENDS - 12] = sText_PsychicTerrainEnds,
    [STRINGID_GRASSYTERRAINENDS - 12] = sText_GrassyTerrainEnds,
    [STRINGID_TARGETABILITYSTATRAISE - 12] = sText_TargetAbilityRaisedStat,
    [STRINGID_TARGETSSTATWASMAXEDOUT - 12] = sText_TargetsStatWasMaxedOut,
    [STRINGID_ATTACKERABILITYSTATRAISE - 12] = sText_AttackerAbilityRaisedStat,
    [STRINGID_POISONHEALHPUP - 12] = sText_PoisonHealHpUp,
    [STRINGID_BADDREAMSDMG - 12] = sText_BadDreamsDmg,
    [STRINGID_MOLDBREAKERENTERS - 12] = sText_MoldBreakerEnters,
    [STRINGID_TERAVOLTENTERS - 12] = sText_TeravoltEnters,
    [STRINGID_TURBOBLAZEENTERS - 12] = sText_TurboblazeEnters,
    [STRINGID_SLOWSTARTENTERS - 12] = sText_SlowStartEnters,
    [STRINGID_SLOWSTARTEND - 12] = sText_SlowStartEnd,
    [STRINGID_SOLARPOWERHPDROP - 12] = sText_SolarPowerHpDrop,
    [STRINGID_AFTERMATHDMG - 12] = sText_AftermathDmg,
    [STRINGID_ANTICIPATIONACTIVATES - 12] = sText_AnticipationActivates,
    [STRINGID_FOREWARNACTIVATES - 12] = sText_ForewarnActivates,
    [STRINGID_ICEBODYHPGAIN - 12] = sText_IceBodyHpGain,
    [STRINGID_SNOWWARNINGHAIL - 12] = sText_SnowWarningHail,
    [STRINGID_FRISKACTIVATES - 12] = sText_FriskActivates,
    [STRINGID_UNNERVEENTERS - 12] = sText_UnnerveEnters,
    [STRINGID_HARVESTBERRY - 12] = sText_HarvestBerry,
    [STRINGID_LASTABILITYRAISEDSTAT - 12] = sText_LastAbilityRaisedBuff1,
    [STRINGID_MAGICBOUNCEACTIVATES - 12] = sText_MagicBounceActivates,
    [STRINGID_PROTEANTYPECHANGE - 12] = sText_ProteanTypeChange,
    [STRINGID_SYMBIOSISITEMPASS - 12] = sText_SymbiosisItemPass,
    [STRINGID_STEALTHROCKDMG - 12] = sText_StealthRockDmg,
    [STRINGID_TOXICSPIKESABSORBED - 12] = sText_ToxicSpikesAbsorbed,
    [STRINGID_TOXICSPIKESPOISONED - 12] = sText_ToxicSpikesPoisoned,
    [STRINGID_STICKYWEBSWITCHIN - 12] = sText_StickyWebSwitchIn,
    [STRINGID_HEALINGWISHCAMETRUE - 12] = sText_HealingWishCameTrue,
    [STRINGID_HEALINGWISHHEALED - 12] = sText_HealingWishHealed,
    [STRINGID_LUNARDANCECAMETRUE - 12] = sText_LunarDanceCameTrue,
    [STRINGID_CUSEDBODYDISABLED - 12] = sText_CursedBodyDisabled,
    [STRINGID_ATTACKERACQUIREDABILITY - 12] = sText_AttackerAquiredAbility,
    [STRINGID_TARGETABILITYSTATLOWER - 12] = sText_TargetAbilityLoweredStat,
    [STRINGID_TARGETSTATWONTGOHIGHER - 12] = sText_TargetStatWontGoHigher,
    [STRINGID_PKMNMOVEBOUNCEDABILITY - 12] = sText_PkmnMoveBouncedViaAbility,
    [STRINGID_IMPOSTERTRANSFORM - 12] = sText_ImposterTransform,
    [STRINGID_ASSAULTVESTDOESNTALLOW - 12] = sText_AssaultVestDoesntAllow,
    [STRINGID_GRAVITYPREVENTSUSAGE - 12] = sText_GravityPreventsUsage,
    [STRINGID_HEALBLOCKPREVENTSUSAGE - 12] = sText_HealBlockPreventsUsage,
    [STRINGID_NOTDONEYET - 12] = sText_NotDoneYet,
    [STRINGID_STICKYWEBUSED - 12] = sText_StickyWebUsed,
    [STRINGID_QUASHSUCCESS - 12] = sText_QuashSuccess,
    [STRINGID_PKMNBLEWAWAYTOXICSPIKES - 12] = sText_PkmnBlewAwayToxicSpikes,
    [STRINGID_PKMNBLEWAWAYSTICKYWEB - 12] = sText_PkmnBlewAwayStickyWeb,
    [STRINGID_PKMNBLEWAWAYSTEALTHROCK - 12] = sText_PkmnBlewAwayStealthRock,
    [STRINGID_IONDELUGEON - 12] = sText_IonDelugeOn,
    [STRINGID_TOPSYTURVYSWITCHEDSTATS - 12] = sText_TopsyTurvySwitchedStats,
    [STRINGID_TERRAINBECOMESMISTY - 12] = sText_TerrainBecomesMisty,
    [STRINGID_TERRAINBECOMESGRASSY - 12] = sText_TerrainBecomesGrassy,
    [STRINGID_TERRAINBECOMESELECTRIC - 12] = sText_TerrainBecomesElectric,
    [STRINGID_TERRAINBECOMESPSYCHIC - 12] = sText_TerrainBecomesPsychic,
    [STRINGID_TARGETELECTRIFIED - 12] = sText_TargetElectrified,
    [STRINGID_MEGAEVOREACTING - 12] = sText_MegaEvoReacting,
    [STRINGID_FERVENTWISHREACHED - 12] = sText_FerventWishReached,
    [STRINGID_MEGAEVOEVOLVED - 12] = sText_MegaEvoEvolved,
    [STRINGID_DRASTICALLY - 12] = sText_drastically,
    [STRINGID_SEVERELY - 12] = sText_severely,
    [STRINGID_INFESTATION - 12] = sText_Infestation,
    [STRINGID_NOEFFECTONTARGET - 12] = sText_NoEffectOnTarget,
    [STRINGID_BURSTINGFLAMESHIT - 12] = sText_BurstingFlames,
    [STRINGID_BESTOWITEMGIVING - 12] = sText_BestowItemGiving,
    [STRINGID_THIRDTYPEADDED - 12] = sText_ThirdTypeAdded,
    [STRINGID_FELLFORFEINT - 12] = sText_FellForFeint,
    [STRINGID_POKEMONCANNOTUSEMOVE - 12] = sText_PokemonCannotUseMove,
    [STRINGID_COVEREDINPOWDER - 12] = sText_CoveredInPowder,
    [STRINGID_POWDEREXPLODES - 12] = sText_PowderExplodes,
    [STRINGID_GRAVITYGROUNDING - 12] = sText_GravityGrounding,
    [STRINGID_MISTYTERRAINPREVENTS - 12] = sText_MistyTerrainPreventsStatus,
    [STRINGID_GRASSYTERRAINHEALS - 12] = sText_GrassyTerrainHeals,
    [STRINGID_ELECTRICTERRAINPREVENTS - 12] = sText_ElectricTerrainPreventsSleep,
    [STRINGID_PSYCHICTERRAINPREVENTS - 12] = sText_PsychicTerrainPreventsPriority,
    [STRINGID_AURAFLAREDTOLIFE - 12] = sText_AuraFlaredToLife,
    [STRINGID_AIRLOCKACTIVATES - 12] = sText_AirLockActivates,
    [STRINGID_PRESSUREENTERS - 12] = sText_PressureActivates,
    [STRINGID_DARKAURAENTERS - 12] = sText_DarkAuraActivates,
    [STRINGID_FAIRYAURAENTERS - 12] = sText_FairyAuraActivates,
    [STRINGID_AURABREAKENTERS - 12] = sText_AuraBreakActivates,
    [STRINGID_COMATOSEENTERS - 12] = sText_ComatoseActivates,
    [STRINGID_SCREENCLEANERENTERS - 12] = sText_ScreenCleanerActivates,
};

const u16 gTerrainStringIds[] =
{
    STRINGID_TERRAINBECOMESMISTY, STRINGID_TERRAINBECOMESGRASSY, STRINGID_TERRAINBECOMESELECTRIC, STRINGID_TERRAINBECOMESPSYCHIC
};

const u16 gTerrainPreventsStringIds[] =
{
    STRINGID_MISTYTERRAINPREVENTS, STRINGID_ELECTRICTERRAINPREVENTS, STRINGID_PSYCHICTERRAINPREVENTS
};

const u16 gMagicCoatBounceStringIds[] =
{
    STRINGID_PKMNMOVEBOUNCED, STRINGID_PKMNMOVEBOUNCEDABILITY
};

const u16 gHealingWishStringIds[] =
{
    STRINGID_HEALINGWISHCAMETRUE, STRINGID_LUNARDANCECAMETRUE
};

const u16 gDmgHazardsStringIds[] =
{
    STRINGID_PKMNHURTBYSPIKES, STRINGID_STEALTHROCKDMG
};

const u16 gSwitchInAbilityStringIds[] =
{
    [B_MSG_SWITCHIN_MOLDBREAKER] = STRINGID_MOLDBREAKERENTERS,
    [B_MSG_SWITCHIN_TERAVOLT] = STRINGID_TERAVOLTENTERS,
    [B_MSG_SWITCHIN_TURBOBLAZE] = STRINGID_TURBOBLAZEENTERS,
    [B_MSG_SWITCHIN_SLOWSTART] = STRINGID_SLOWSTARTENTERS,
    [B_MSG_SWITCHIN_UNNERVE] = STRINGID_UNNERVEENTERS,
    [B_MSG_SWITCHIN_ANTICIPATION] = STRINGID_ANTICIPATIONACTIVATES,
    [B_MSG_SWITCHIN_FOREWARN] = STRINGID_FOREWARNACTIVATES,
    [B_MSG_SWITCHIN_PRESSURE] = STRINGID_PRESSUREENTERS,
    [B_MSG_SWITCHIN_DARKAURA] = STRINGID_DARKAURAENTERS,
    [B_MSG_SWITCHIN_FAIRYAURA] = STRINGID_FAIRYAURAENTERS,
    [B_MSG_SWITCHIN_AURABREAK] = STRINGID_AURABREAKENTERS,
    [B_MSG_SWITCHIN_COMATOSE] = STRINGID_COMATOSEENTERS,
    [B_MSG_SWITCHIN_SCREENCLEANER] = STRINGID_SCREENCLEANERENTERS,
    [B_MSG_SWITCHIN_ASONE] = STRINGID_ASONEENTERS,
    [B_MSG_SWITCHIN_CURIOUS_MEDICINE] = STRINGID_CURIOUSMEDICINEENTERS,
};

const u16 gMissStringIds[] =
{
    [B_MSG_MISSED]      = STRINGID_ATTACKMISSED,
    [B_MSG_PROTECTED]   = STRINGID_PKMNPROTECTEDITSELF,
    [B_MSG_AVOIDED_ATK] = STRINGID_PKMNAVOIDEDATTACK,
    [B_MSG_AVOIDED_DMG] = STRINGID_AVOIDEDDAMAGE,
    [B_MSG_GROUND_MISS] = STRINGID_PKMNMAKESGROUNDMISS
};

const u16 gNoEscapeStringIds[] =
{
    [B_MSG_CANT_ESCAPE]          = STRINGID_CANTESCAPE,
    [B_MSG_DONT_LEAVE_BIRCH]     = STRINGID_DONTLEAVEBIRCH,
    [B_MSG_PREVENTS_ESCAPE]      = STRINGID_PREVENTSESCAPE,
    [B_MSG_CANT_ESCAPE_2]        = STRINGID_CANTESCAPE2,
    [B_MSG_ATTACKER_CANT_ESCAPE] = STRINGID_ATTACKERCANTESCAPE
};

const u16 gMoveWeatherChangeStringIds[] =
{
    [B_MSG_STARTED_RAIN]      = STRINGID_STARTEDTORAIN,
    [B_MSG_STARTED_DOWNPOUR]  = STRINGID_DOWNPOURSTARTED, // Unused
    [B_MSG_WEATHER_FAILED]    = STRINGID_BUTITFAILED,
    [B_MSG_STARTED_SANDSTORM] = STRINGID_SANDSTORMBREWED,
    [B_MSG_STARTED_SUNLIGHT]  = STRINGID_SUNLIGHTGOTBRIGHT,
    [B_MSG_STARTED_HAIL]      = STRINGID_STARTEDHAIL,
};

const u16 gSandStormHailContinuesStringIds[] =
{
    [B_MSG_SANDSTORM] = STRINGID_SANDSTORMRAGES,
    [B_MSG_HAIL]      = STRINGID_HAILCONTINUES
};

const u16 gSandStormHailDmgStringIds[] =
{
    [B_MSG_SANDSTORM] = STRINGID_PKMNBUFFETEDBYSANDSTORM,
    [B_MSG_HAIL]      = STRINGID_PKMNPELTEDBYHAIL
};

const u16 gSandStormHailEndStringIds[] =
{
    [B_MSG_SANDSTORM] = STRINGID_SANDSTORMSUBSIDED,
    [B_MSG_HAIL]      = STRINGID_HAILSTOPPED
};

const u16 gRainContinuesStringIds[] =
{
    [B_MSG_RAIN_CONTINUES]     = STRINGID_RAINCONTINUES,
    [B_MSG_DOWNPOUR_CONTINUES] = STRINGID_DOWNPOURCONTINUES,
    [B_MSG_RAIN_STOPPED]       = STRINGID_RAINSTOPPED
};

const u16 gProtectLikeUsedStringIds[] =
{
    [B_MSG_PROTECTED_ITSELF] = STRINGID_PKMNPROTECTEDITSELF2,
    [B_MSG_BRACED_ITSELF]    = STRINGID_PKMNBRACEDITSELF,
    [B_MSG_PROTECT_FAILED]   = STRINGID_BUTITFAILED,
    [B_MSG_PROTECTED_TEAM]   = STRINGID_PROTECTEDTEAM,
};

const u16 gReflectLightScreenSafeguardStringIds[] =
{
    [B_MSG_SIDE_STATUS_FAILED]     = STRINGID_BUTITFAILED,
    [B_MSG_SET_REFLECT_SINGLE]     = STRINGID_PKMNRAISEDDEF,
    [B_MSG_SET_REFLECT_DOUBLE]     = STRINGID_PKMNRAISEDDEFALITTLE,
    [B_MSG_SET_LIGHTSCREEN_SINGLE] = STRINGID_PKMNRAISEDSPDEF,
    [B_MSG_SET_LIGHTSCREEN_DOUBLE] = STRINGID_PKMNRAISEDSPDEFALITTLE,
    [B_MSG_SET_SAFEGUARD]          = STRINGID_PKMNCOVEREDBYVEIL,
};

const u16 gLeechSeedStringIds[] =
{
    [B_MSG_LEECH_SEED_SET]   = STRINGID_PKMNSEEDED,
    [B_MSG_LEECH_SEED_MISS]  = STRINGID_PKMNEVADEDATTACK,
    [B_MSG_LEECH_SEED_FAIL]  = STRINGID_ITDOESNTAFFECT,
    [B_MSG_LEECH_SEED_DRAIN] = STRINGID_PKMNSAPPEDBYLEECHSEED,
    [B_MSG_LEECH_SEED_OOZE]  = STRINGID_ITSUCKEDLIQUIDOOZE,
};

const u16 gRestUsedStringIds[] =
{
    [B_MSG_REST]          = STRINGID_PKMNWENTTOSLEEP,
    [B_MSG_REST_STATUSED] = STRINGID_PKMNSLEPTHEALTHY
};

const u16 gUproarOverTurnStringIds[] =
{
    [B_MSG_UPROAR_CONTINUES] = STRINGID_PKMNMAKINGUPROAR,
    [B_MSG_UPROAR_ENDS]      = STRINGID_PKMNCALMEDDOWN
};

const u16 gStockpileUsedStringIds[] =
{
    [B_MSG_STOCKPILED]     = STRINGID_PKMNSTOCKPILED,
    [B_MSG_CANT_STOCKPILE] = STRINGID_PKMNCANTSTOCKPILE,
};

const u16 gWokeUpStringIds[] =
{
    [B_MSG_WOKE_UP]        = STRINGID_PKMNWOKEUP,
    [B_MSG_WOKE_UP_UPROAR] = STRINGID_PKMNWOKEUPINUPROAR
};

const u16 gSwallowFailStringIds[] =
{
    [B_MSG_SWALLOW_FAILED]  = STRINGID_FAILEDTOSWALLOW,
    [B_MSG_SWALLOW_FULL_HP] = STRINGID_PKMNHPFULL
};

const u16 gUproarAwakeStringIds[] =
{
    [B_MSG_CANT_SLEEP_UPROAR]  = STRINGID_PKMNCANTSLEEPINUPROAR2,
    [B_MSG_UPROAR_KEPT_AWAKE]  = STRINGID_UPROARKEPTPKMNAWAKE,
    [B_MSG_STAYED_AWAKE_USING] = STRINGID_PKMNSTAYEDAWAKEUSING,
};

const u16 gStatUpStringIds[] =
{
    [B_MSG_ATTACKER_STAT_ROSE] = STRINGID_ATTACKERSSTATROSE,
    [B_MSG_DEFENDER_STAT_ROSE] = STRINGID_DEFENDERSSTATROSE,
    [B_MSG_STAT_WONT_INCREASE] = STRINGID_STATSWONTINCREASE,
    [B_MSG_STAT_ROSE_EMPTY]    = STRINGID_EMPTYSTRING3,
    [B_MSG_STAT_ROSE_ITEM]     = STRINGID_USINGITEMSTATOFPKMNROSE,
    [B_MSG_USED_DIRE_HIT]     = STRINGID_PKMNUSEDXTOGETPUMPED,
};

const u16 gStatDownStringIds[] =
{
    [B_MSG_ATTACKER_STAT_FELL] = STRINGID_ATTACKERSSTATFELL,
    [B_MSG_DEFENDER_STAT_FELL] = STRINGID_DEFENDERSSTATFELL,
    [B_MSG_STAT_WONT_DECREASE] = STRINGID_STATSWONTDECREASE,
    [B_MSG_STAT_FELL_EMPTY]    = STRINGID_EMPTYSTRING3,
};

// Index read from sTWOTURN_STRINGID
const u16 gFirstTurnOfTwoStringIds[] =
{
    [B_MSG_TURN1_RAZOR_WIND]    = STRINGID_PKMNWHIPPEDWHIRLWIND,
    [B_MSG_TURN1_SOLAR_BEAM]    = STRINGID_PKMNTOOKSUNLIGHT,
    [B_MSG_TURN1_SKULL_BASH]    = STRINGID_PKMNLOWEREDHEAD,
    [B_MSG_TURN1_SKY_ATTACK]    = STRINGID_PKMNISGLOWING,
    [B_MSG_TURN1_FLY]           = STRINGID_PKMNFLEWHIGH,
    [B_MSG_TURN1_DIG]           = STRINGID_PKMNDUGHOLE,
    [B_MSG_TURN1_DIVE]          = STRINGID_PKMNHIDUNDERWATER,
    [B_MSG_TURN1_BOUNCE]        = STRINGID_PKMNSPRANGUP,
    [B_MSG_TURN1_PHANTOM_FORCE] = STRINGID_VANISHEDINSTANTLY,
    [B_MSG_TURN1_GEOMANCY]      = STRINGID_PKNMABSORBINGPOWER,
    [B_MSG_TURN1_FREEZE_SHOCK]  = STRINGID_CLOAKEDINAFREEZINGLIGHT,
};

// Index copied from move's index in gTrappingMoves
const u16 gWrappedStringIds[] =
{
    STRINGID_PKMNSQUEEZEDBYBIND,   // MOVE_BIND
    STRINGID_PKMNWRAPPEDBY,        // MOVE_WRAP
    STRINGID_PKMNTRAPPEDINVORTEX,  // MOVE_FIRE_SPIN
    STRINGID_PKMNCLAMPED,          // MOVE_CLAMP
    STRINGID_PKMNTRAPPEDINVORTEX,  // MOVE_WHIRLPOOL
    STRINGID_PKMNTRAPPEDBYSANDTOMB,// MOVE_SAND_TOMB
    STRINGID_INFESTATION,          // MOVE_INFESTATION
};

const u16 gMistUsedStringIds[] =
{
    [B_MSG_SET_MIST]    = STRINGID_PKMNSHROUDEDINMIST,
    [B_MSG_MIST_FAILED] = STRINGID_BUTITFAILED
};

const u16 gFocusEnergyUsedStringIds[] =
{
    [B_MSG_GETTING_PUMPED]      = STRINGID_PKMNGETTINGPUMPED,
    [B_MSG_FOCUS_ENERGY_FAILED] = STRINGID_BUTITFAILED
};

const u16 gTransformUsedStringIds[] =
{
    [B_MSG_TRANSFORMED]      = STRINGID_PKMNTRANSFORMEDINTO,
    [B_MSG_TRANSFORM_FAILED] = STRINGID_BUTITFAILED
};

const u16 gSubstituteUsedStringIds[] =
{
    [B_MSG_SET_SUBSTITUTE]    = STRINGID_PKMNMADESUBSTITUTE,
    [B_MSG_SUBSTITUTE_FAILED] = STRINGID_TOOWEAKFORSUBSTITUTE
};

const u16 gGotPoisonedStringIds[] =
{
    [B_MSG_STATUSED]            = STRINGID_PKMNWASPOISONED,
    [B_MSG_STATUSED_BY_ABILITY] = STRINGID_PKMNPOISONEDBY
};

const u16 gGotParalyzedStringIds[] =
{
    [B_MSG_STATUSED]            = STRINGID_PKMNWASPARALYZED,
    [B_MSG_STATUSED_BY_ABILITY] = STRINGID_PKMNWASPARALYZEDBY
};

const u16 gFellAsleepStringIds[] =
{
    [B_MSG_STATUSED]            = STRINGID_PKMNFELLASLEEP,
    [B_MSG_STATUSED_BY_ABILITY] = STRINGID_PKMNMADESLEEP,
};

const u16 gGotBurnedStringIds[] =
{
    [B_MSG_STATUSED]            = STRINGID_PKMNWASBURNED,
    [B_MSG_STATUSED_BY_ABILITY] = STRINGID_PKMNBURNEDBY
};

const u16 gGotFrozenStringIds[] =
{
    [B_MSG_STATUSED]            = STRINGID_PKMNWASFROZEN,
    [B_MSG_STATUSED_BY_ABILITY] = STRINGID_PKMNFROZENBY
};

const u16 gGotDefrostedStringIds[] =
{
    [B_MSG_DEFROSTED]         = STRINGID_PKMNWASDEFROSTED2,
    [B_MSG_DEFROSTED_BY_MOVE] = STRINGID_PKMNWASDEFROSTEDBY
};

const u16 gKOFailedStringIds[] =
{
    [B_MSG_KO_MISS]       = STRINGID_ATTACKMISSED,
    [B_MSG_KO_UNAFFECTED] = STRINGID_PKMNUNAFFECTED
};

const u16 gAttractUsedStringIds[] =
{
    [B_MSG_STATUSED]            = STRINGID_PKMNFELLINLOVE,
    [B_MSG_STATUSED_BY_ABILITY] = STRINGID_PKMNSXINFATUATEDY
};

const u16 gAbsorbDrainStringIds[] =
{
    [B_MSG_ABSORB]      = STRINGID_PKMNENERGYDRAINED,
    [B_MSG_ABSORB_OOZE] = STRINGID_ITSUCKEDLIQUIDOOZE
};

const u16 gSportsUsedStringIds[] =
{
    [B_MSG_WEAKEN_ELECTRIC] = STRINGID_ELECTRICITYWEAKENED,
    [B_MSG_WEAKEN_FIRE]     = STRINGID_FIREWEAKENED
};

const u16 gPartyStatusHealStringIds[] =
{
    [B_MSG_BELL]                     = STRINGID_BELLCHIMED,
    [B_MSG_BELL_SOUNDPROOF_ATTACKER] = STRINGID_BELLCHIMED,
    [B_MSG_BELL_SOUNDPROOF_PARTNER]  = STRINGID_BELLCHIMED,
    [B_MSG_BELL_BOTH_SOUNDPROOF]     = STRINGID_BELLCHIMED,
    [B_MSG_SOOTHING_AROMA]           = STRINGID_SOOTHINGAROMA
};

const u16 gFutureMoveUsedStringIds[] =
{
    [B_MSG_FUTURE_SIGHT] = STRINGID_PKMNFORESAWATTACK,
    [B_MSG_DOOM_DESIRE]  = STRINGID_PKMNCHOSEXASDESTINY
};

const u16 gBallEscapeStringIds[] =
{
    [BALL_NO_SHAKES]     = STRINGID_PKMNBROKEFREE,
    [BALL_1_SHAKE]       = STRINGID_ITAPPEAREDCAUGHT,
    [BALL_2_SHAKES]      = STRINGID_AARGHALMOSTHADIT,
    [BALL_3_SHAKES_FAIL] = STRINGID_SHOOTSOCLOSE
};

// Overworld weathers that don't have an associated battle weather default to "It is raining."
const u16 gWeatherStartsStringIds[] =
{
    [WEATHER_NONE]               = STRINGID_ITISRAINING,
    [WEATHER_SUNNY_CLOUDS]       = STRINGID_ITISRAINING,
    [WEATHER_SUNNY]              = STRINGID_ITISRAINING,
    [WEATHER_RAIN]               = STRINGID_ITISRAINING,
    [WEATHER_SNOW]               = STRINGID_ITISRAINING,
    [WEATHER_RAIN_THUNDERSTORM]  = STRINGID_ITISRAINING,
    [WEATHER_FOG_HORIZONTAL]     = STRINGID_ITISRAINING,
    [WEATHER_VOLCANIC_ASH]       = STRINGID_ITISRAINING,
    [WEATHER_SANDSTORM]          = STRINGID_SANDSTORMISRAGING,
    [WEATHER_FOG_DIAGONAL]       = STRINGID_ITISRAINING,
    [WEATHER_UNDERWATER]         = STRINGID_ITISRAINING,
    [WEATHER_SHADE]              = STRINGID_ITISRAINING,
    [WEATHER_DROUGHT]            = STRINGID_SUNLIGHTSTRONG,
    [WEATHER_DOWNPOUR]           = STRINGID_ITISRAINING,
    [WEATHER_UNDERWATER_BUBBLES] = STRINGID_ITISRAINING,
    [WEATHER_ABNORMAL]           = STRINGID_ITISRAINING
};

const u16 gInobedientStringIds[] =
{
    [B_MSG_LOAFING]            = STRINGID_PKMNLOAFING,
    [B_MSG_WONT_OBEY]          = STRINGID_PKMNWONTOBEY,
    [B_MSG_TURNED_AWAY]        = STRINGID_PKMNTURNEDAWAY,
    [B_MSG_PRETEND_NOT_NOTICE] = STRINGID_PKMNPRETENDNOTNOTICE,
    [B_MSG_INCAPABLE_OF_POWER] = STRINGID_PKMNINCAPABLEOFPOWER
};

const u16 gSafariGetNearStringIds[] =
{
    [B_MSG_CREPT_CLOSER]    = STRINGID_CREPTCLOSER,
    [B_MSG_CANT_GET_CLOSER] = STRINGID_CANTGETCLOSER
};

const u16 gSafariPokeblockResultStringIds[] =
{
    [B_MSG_MON_CURIOUS]    = STRINGID_PKMNCURIOUSABOUTX,
    [B_MSG_MON_ENTHRALLED] = STRINGID_PKMNENTHRALLEDBYX,
    [B_MSG_MON_IGNORED]    = STRINGID_PKMNIGNOREDX
};

const u16 gTrainerItemCuredStatusStringIds[] =
{
    [AI_HEAL_CONFUSION] = STRINGID_PKMNSITEMSNAPPEDOUT,
    [AI_HEAL_PARALYSIS] = STRINGID_PKMNSITEMCUREDPARALYSIS,
    [AI_HEAL_FREEZE]    = STRINGID_PKMNSITEMDEFROSTEDIT,
    [AI_HEAL_BURN]      = STRINGID_PKMNSITEMHEALEDBURN,
    [AI_HEAL_POISON]    = STRINGID_PKMNSITEMCUREDPOISON,
    [AI_HEAL_SLEEP]     = STRINGID_PKMNSITEMWOKEIT
};

const u16 gBerryEffectStringIds[] =
{
    [B_MSG_CURED_PROBLEM]     = STRINGID_PKMNSITEMCUREDPROBLEM,
    [B_MSG_NORMALIZED_STATUS] = STRINGID_PKMNSITEMNORMALIZEDSTATUS
};

const u16 gBRNPreventionStringIds[] =
{
    [B_MSG_ABILITY_PREVENTS_MOVE_STATUS]    = STRINGID_PKMNSXPREVENTSBURNS,
    [B_MSG_ABILITY_PREVENTS_ABILITY_STATUS] = STRINGID_PKMNSXPREVENTSYSZ,
    [B_MSG_STATUS_HAD_NO_EFFECT]            = STRINGID_PKMNSXHADNOEFFECTONY
};

const u16 gPRLZPreventionStringIds[] =
{
    [B_MSG_ABILITY_PREVENTS_MOVE_STATUS]    = STRINGID_PKMNPREVENTSPARALYSISWITH,
    [B_MSG_ABILITY_PREVENTS_ABILITY_STATUS] = STRINGID_PKMNSXPREVENTSYSZ,
    [B_MSG_STATUS_HAD_NO_EFFECT]            = STRINGID_PKMNSXHADNOEFFECTONY
};

const u16 gPSNPreventionStringIds[] =
{
    [B_MSG_ABILITY_PREVENTS_MOVE_STATUS]    = STRINGID_PKMNPREVENTSPOISONINGWITH,
    [B_MSG_ABILITY_PREVENTS_ABILITY_STATUS] = STRINGID_PKMNSXPREVENTSYSZ,
    [B_MSG_STATUS_HAD_NO_EFFECT]            = STRINGID_PKMNSXHADNOEFFECTONY
};

const u16 gItemSwapStringIds[] =
{
    [B_MSG_ITEM_SWAP_TAKEN] = STRINGID_PKMNOBTAINEDX,
    [B_MSG_ITEM_SWAP_GIVEN] = STRINGID_PKMNOBTAINEDX2,
    [B_MSG_ITEM_SWAP_BOTH]  = STRINGID_PKMNOBTAINEDXYOBTAINEDZ
};

const u16 gFlashFireStringIds[] =
{
    [B_MSG_FLASH_FIRE_BOOST]    = STRINGID_PKMNRAISEDFIREPOWERWITH,
    [B_MSG_FLASH_FIRE_NO_BOOST] = STRINGID_PKMNSXMADEYINEFFECTIVE
};

const u16 gCaughtMonStringIds[] =
{
    [B_MSG_SENT_SOMEONES_PC]  = STRINGID_PKMNTRANSFERREDSOMEONESPC,
    [B_MSG_SENT_LANETTES_PC]  = STRINGID_PKMNTRANSFERREDLANETTESPC,
    [B_MSG_SOMEONES_BOX_FULL] = STRINGID_PKMNBOXSOMEONESPCFULL,
    [B_MSG_LANETTES_BOX_FULL] = STRINGID_PKMNBOXLANETTESPCFULL,
};

const u16 gTrappingMoves[] =
{
    MOVE_BIND, MOVE_WRAP, MOVE_FIRE_SPIN, MOVE_CLAMP, MOVE_WHIRLPOOL, MOVE_SAND_TOMB, MOVE_INFESTATION, 0xFFFF
};

const u16 gRoomsStringIds[] =
{
    STRINGID_PKMNTWISTEDDIMENSIONS, STRINGID_TRICKROOMENDS,
    STRINGID_SWAPSDEFANDSPDEFOFALLPOKEMON, STRINGID_WONDERROOMENDS,
    STRINGID_HELDITEMSLOSEEFFECTS, STRINGID_MAGICROOMENDS,
    STRINGID_EMPTYSTRING3
};

const u16 gStatusConditionsStringIds[] =
{
    STRINGID_PKMNWASPOISONED, STRINGID_PKMNBADLYPOISONED, STRINGID_PKMNWASBURNED, STRINGID_PKMNWASPARALYZED, STRINGID_PKMNFELLASLEEP
};

const u8 gText_PkmnIsEvolving[] = _("What?\n{STR_VAR_1} is evolving!");
const u8 gText_CongratsPkmnEvolved[] = _("Congratulations! Your {STR_VAR_1}\nevolved into {STR_VAR_2}!{WAIT_SE}\p");
const u8 gText_PkmnStoppedEvolving[] = _("Huh? {STR_VAR_1}\nstopped evolving!\p");
const u8 gText_EllipsisQuestionMark[] = _("……?\p");
const u8 gText_WhatWillPkmnDo[] = _("What will\n{B_ACTIVE_NAME2} do?");
const u8 gText_WhatWillPkmnDo2[] = _("What will\n{B_PLAYER_NAME} do?");
const u8 gText_WhatWillWallyDo[] = _("What will\nWALLY do?");
const u8 gText_LinkStandby[] = _("{PAUSE 16}Link standby…");
const u8 gText_BattleMenu[] = _("FIGHT{CLEAR_TO 56}BAG\nPOKéMON{CLEAR_TO 56}RUN");
const u8 gText_SafariZoneMenu[] = _("BALL{CLEAR_TO 56}{POKEBLOCK}\nGO NEAR{CLEAR_TO 56}RUN");
const u8 gText_MoveInterfacePP[] = _("PP ");
const u8 gText_MoveInterfaceType[] = _("TYPE/");
const u8 gText_MoveInterfacePpType[] = _("{PALETTE 5}{COLOR_HIGHLIGHT_SHADOW DYNAMIC_COLOR4 DYNAMIC_COLOR5 DYNAMIC_COLOR6}PP\nTYPE/");
const u8 gText_MoveInterfaceDynamicColors[] = _("{PALETTE 5}{COLOR_HIGHLIGHT_SHADOW DYNAMIC_COLOR4 DYNAMIC_COLOR5 DYNAMIC_COLOR6}");
const u8 gText_WhichMoveToForget4[] = _("{PALETTE 5}{COLOR_HIGHLIGHT_SHADOW DYNAMIC_COLOR4 DYNAMIC_COLOR5 DYNAMIC_COLOR6}Which move should\nbe forgotten?");
const u8 gText_BattleYesNoChoice[] = _("{PALETTE 5}{COLOR_HIGHLIGHT_SHADOW DYNAMIC_COLOR4 DYNAMIC_COLOR5 DYNAMIC_COLOR6}Yes\nNo");
const u8 gText_BattleSwitchWhich[] = _("{PALETTE 5}{COLOR_HIGHLIGHT_SHADOW DYNAMIC_COLOR4 DYNAMIC_COLOR5 DYNAMIC_COLOR6}Switch\nwhich?");
const u8 gText_BattleSwitchWhich2[] = _("{PALETTE 5}{COLOR_HIGHLIGHT_SHADOW DYNAMIC_COLOR4 DYNAMIC_COLOR5 DYNAMIC_COLOR6}");
const u8 gText_BattleSwitchWhich3[] = _("{UP_ARROW}");
const u8 gText_BattleSwitchWhich4[] = _("{ESCAPE 4}");
const u8 gText_BattleSwitchWhich5[] = _("-");

// Unused
static const u8 * const sStatNamesTable2[] =
{
    gText_HP3, gText_SpAtk, gText_Attack,
    gText_SpDef, gText_Defense, gText_Speed
};

const u8 gText_SafariBalls[] = _("{HIGHLIGHT DARK_GRAY}SAFARI BALLS");
const u8 gText_SafariBallLeft[] = _("{HIGHLIGHT DARK_GRAY}Left: $" "{HIGHLIGHT DARK_GRAY}");
const u8 gText_Sleep[] = _("sleep");
const u8 gText_Poison[] = _("poison");
const u8 gText_Burn[] = _("burn");
const u8 gText_Paralysis[] = _("paralysis");
const u8 gText_Ice[] = _("ice");
const u8 gText_Confusion[] = _("confusion");
const u8 gText_Love[] = _("love");
const u8 gText_SpaceAndSpace[] = _(" and ");
const u8 gText_CommaSpace[] = _(", ");
const u8 gText_Space2[] = _(" ");
const u8 gText_LineBreak[] = _("\l");
const u8 gText_NewLine[] = _("\n");
const u8 gText_Are[] = _("are");
const u8 gText_Are2[] = _("are");
const u8 gText_BadEgg[] = _("Bad EGG");
const u8 gText_BattleWallyName[] = _("WALLY");
const u8 gText_Win[] = _("{HIGHLIGHT TRANSPARENT}Win");
const u8 gText_Loss[] = _("{HIGHLIGHT TRANSPARENT}Loss");
const u8 gText_Draw[] = _("{HIGHLIGHT TRANSPARENT}Draw");
static const u8 sText_SpaceIs[] = _(" is");
static const u8 sText_ApostropheS[] = _("'s");

<<<<<<< HEAD
static const u8 sATypeMove_Table[][NUMBER_OF_MON_TYPES - 1] =
=======
// For displaying names of invalid moves
static const u8 sATypeMove_Table[NUMBER_OF_MON_TYPES][17] =
>>>>>>> 0e33df21
{
    [TYPE_NORMAL]   = _("a NORMAL move"),
    [TYPE_FIGHTING] = _("a FIGHTING move"),
    [TYPE_FLYING]   = _("a FLYING move"),
    [TYPE_POISON]   = _("a POISON move"),
    [TYPE_GROUND]   = _("a GROUND move"),
    [TYPE_ROCK]     = _("a ROCK move"),
    [TYPE_BUG]      = _("a BUG move"),
    [TYPE_GHOST]    = _("a GHOST move"),
    [TYPE_STEEL]    = _("a STEEL move"),
    [TYPE_MYSTERY]  = _("a ??? move"),
    [TYPE_FIRE]     = _("a FIRE move"),
    [TYPE_WATER]    = _("a WATER move"),
    [TYPE_GRASS]    = _("a GRASS move"),
    [TYPE_ELECTRIC] = _("an ELECTRIC move"),
    [TYPE_PSYCHIC]  = _("a PSYCHIC move"),
    [TYPE_ICE]      = _("an ICE move"),
    [TYPE_DRAGON]   = _("a DRAGON move"),
    [TYPE_DARK]     = _("a DARK move"),
    [TYPE_FAIRY]    = _("a FAIRY move"),
};

const u8 gText_BattleTourney[] = _("BATTLE TOURNEY");
static const u8 sText_Round1[] = _("Round 1");
static const u8 sText_Round2[] = _("Round 2");
static const u8 sText_Semifinal[] = _("Semifinal");
static const u8 sText_Final[] = _("Final");

const u8 *const gRoundsStringTable[DOME_ROUNDS_COUNT] =
{
    [DOME_ROUND1]    = sText_Round1,
    [DOME_ROUND2]    = sText_Round2,
    [DOME_SEMIFINAL] = sText_Semifinal,
    [DOME_FINAL]     = sText_Final
};

const u8 gText_TheGreatNewHope[] = _("The great new hope!\p");
const u8 gText_WillChampionshipDreamComeTrue[] = _("Will the championship dream come true?!\p");
const u8 gText_AFormerChampion[] = _("A former CHAMPION!\p");
const u8 gText_ThePreviousChampion[] = _("The previous CHAMPION!\p");
const u8 gText_TheUnbeatenChampion[] = _("The unbeaten CHAMPION!\p");
const u8 gText_PlayerMon1Name[] = _("{B_PLAYER_MON1_NAME}");
const u8 gText_Vs[] = _("VS");
const u8 gText_OpponentMon1Name[] = _("{B_OPPONENT_MON1_NAME}");
const u8 gText_Mind[] = _("Mind");
const u8 gText_Skill[] = _("Skill");
const u8 gText_Body[] = _("Body");
const u8 gText_Judgement[] = _("{B_BUFF1}{CLEAR 13}Judgment{CLEAR 13}{B_BUFF2}");
static const u8 sText_TwoTrainersSentPkmn[] = _("{B_TRAINER1_CLASS} {B_TRAINER1_NAME} sent\nout {B_OPPONENT_MON1_NAME}!\p{B_TRAINER2_CLASS} {B_TRAINER2_NAME} sent\nout {B_OPPONENT_MON2_NAME}!");
static const u8 sText_Trainer2SentOutPkmn[] = _("{B_TRAINER2_CLASS} {B_TRAINER2_NAME} sent\nout {B_BUFF1}!");
static const u8 sText_TwoTrainersWantToBattle[] = _("{B_TRAINER1_CLASS} {B_TRAINER1_NAME} and\n{B_TRAINER2_CLASS} {B_TRAINER2_NAME}\lwant to battle!\p");
static const u8 sText_InGamePartnerSentOutZGoN[] = _("{B_PARTNER_CLASS} {B_PARTNER_NAME} sent\nout {B_PLAYER_MON2_NAME}!\lGo, {B_PLAYER_MON1_NAME}!");
static const u8 sText_TwoInGameTrainersDefeated[] = _("{B_TRAINER1_CLASS} {B_TRAINER1_NAME} and\n{B_TRAINER2_CLASS} {B_TRAINER2_NAME}\lwere defeated!\p");
static const u8 sText_Trainer2LoseText[] = _("{B_TRAINER2_LOSE_TEXT}");
static const u8 sText_PkmnIncapableOfPower[] = _("{B_ATK_NAME_WITH_PREFIX} appears incapable\nof using its power!");
static const u8 sText_GlintAppearsInEye[] = _("A glint appears in\n{B_SCR_ACTIVE_NAME_WITH_PREFIX}'s eyes!");
static const u8 sText_PkmnGettingIntoPosition[] = _("{B_SCR_ACTIVE_NAME_WITH_PREFIX} is getting into\nposition!");
static const u8 sText_PkmnBeganGrowlingDeeply[] = _("{B_SCR_ACTIVE_NAME_WITH_PREFIX} began growling deeply!");
static const u8 sText_PkmnEagerForMore[] = _("{B_SCR_ACTIVE_NAME_WITH_PREFIX} is eager for more!");

const u16 gBattlePalaceFlavorTextTable[] =
{
    [B_MSG_GLINT_IN_EYE]   = STRINGID_GLINTAPPEARSINEYE,
    [B_MSG_GETTING_IN_POS] = STRINGID_PKMNGETTINGINTOPOSITION,
    [B_MSG_GROWL_DEEPLY]   = STRINGID_PKMNBEGANGROWLINGDEEPLY,
    [B_MSG_EAGER_FOR_MORE] = STRINGID_PKMNEAGERFORMORE,
};

static const u8 sText_RefIfNothingIsDecided[] = _("REFEREE: If nothing is decided in\n3 turns, we will go to judging!");
static const u8 sText_RefThatsIt[] = _("REFEREE: That's it! We will now go to\njudging to determine the winner!");
static const u8 sText_RefJudgeMind[] = _("REFEREE: Judging category 1, Mind!\nThe POKéMON showing the most guts!\p");
static const u8 sText_RefJudgeSkill[] = _("REFEREE: Judging category 2, Skill!\nThe POKéMON using moves the best!\p");
static const u8 sText_RefJudgeBody[] = _("REFEREE: Judging category 3, Body!\nThe POKéMON with the most vitality!\p");
static const u8 sText_RefPlayerWon[] = _("REFEREE: Judgment: {B_BUFF1} to {B_BUFF2}!\nThe winner is {B_PLAYER_NAME}'s {B_PLAYER_MON1_NAME}!\p");
static const u8 sText_RefOpponentWon[] = _("REFEREE: Judgment: {B_BUFF1} to {B_BUFF2}!\nThe winner is {B_TRAINER1_NAME}'s {B_OPPONENT_MON1_NAME}!\p");
static const u8 sText_RefDraw[] = _("REFEREE: Judgment: 3 to 3!\nWe have a draw!\p");
static const u8 sText_DefeatedOpponentByReferee[] = _("{B_PLAYER_MON1_NAME} defeated the opponent\n{B_OPPONENT_MON1_NAME} in a REFEREE's decision!");
static const u8 sText_LostToOpponentByReferee[] = _("{B_PLAYER_MON1_NAME} lost to the opponent\n{B_OPPONENT_MON1_NAME} in a REFEREE's decision!");
static const u8 sText_TiedOpponentByReferee[] = _("{B_PLAYER_MON1_NAME} tied the opponent\n{B_OPPONENT_MON1_NAME} in a REFEREE's decision!");
static const u8 sText_RefCommenceBattle[] = _("REFEREE: {B_PLAYER_MON1_NAME} VS {B_OPPONENT_MON1_NAME}!\nCommence battling!");

const u8 * const gRefereeStringsTable[] =
{
    [B_MSG_REF_NOTHING_IS_DECIDED] = sText_RefIfNothingIsDecided,
    [B_MSG_REF_THATS_IT]           = sText_RefThatsIt,
    [B_MSG_REF_JUDGE_MIND]         = sText_RefJudgeMind,
    [B_MSG_REF_JUDGE_SKILL]        = sText_RefJudgeSkill,
    [B_MSG_REF_JUDGE_BODY]         = sText_RefJudgeBody,
    [B_MSG_REF_PLAYER_WON]         = sText_RefPlayerWon,
    [B_MSG_REF_OPPONENT_WON]       = sText_RefOpponentWon,
    [B_MSG_REF_DRAW]               = sText_RefDraw,
    [B_MSG_REF_COMMENCE_BATTLE]    = sText_RefCommenceBattle,
};

static const u8 sText_QuestionForfeitMatch[] = _("Would you like to forfeit the match\nand quit now?");
static const u8 sText_ForfeitedMatch[] = _("{B_PLAYER_NAME} forfeited the match!");
static const u8 sText_Trainer1WinText[] = _("{B_TRAINER1_WIN_TEXT}");
static const u8 sText_Trainer2WinText[] = _("{B_TRAINER2_WIN_TEXT}");
static const u8 sText_Trainer1Fled[] = _( "{PLAY_SE SE_FLEE}{B_TRAINER1_CLASS} {B_TRAINER1_NAME} fled!");
static const u8 sText_PlayerLostAgainstTrainer1[] = _("Player lost against\n{B_TRAINER1_CLASS} {B_TRAINER1_NAME}!");
static const u8 sText_PlayerBattledToDrawTrainer1[] = _("Player battled to a draw against\n{B_TRAINER1_CLASS} {B_TRAINER1_NAME}!");
const u8 gText_RecordBattleToPass[] = _("Would you like to record your battle\non your FRONTIER PASS?");
const u8 gText_BattleRecordedOnPass[] = _("{B_PLAYER_NAME}'s battle result was recorded\non the FRONTIER PASS.");
static const u8 sText_LinkTrainerWantsToBattlePause[] = _("{B_LINK_OPPONENT1_NAME}\nwants to battle!{PAUSE 49}");
static const u8 sText_TwoLinkTrainersWantToBattlePause[] = _("{B_LINK_OPPONENT1_NAME} and {B_LINK_OPPONENT2_NAME}\nwant to battle!{PAUSE 49}");
static const u8 sText_Your1[] = _("Your");
static const u8 sText_Opposing1[] = _("The opposing");
static const u8 sText_Your2[] = _("your");
static const u8 sText_Opposing2[] = _("the opposing");

// This is four lists of moves which use a different attack string in Japanese
// to the default. See the documentation for ChooseTypeOfMoveUsedString for more detail.
static const u16 sGrammarMoveUsedTable[] =
{
    MOVE_SWORDS_DANCE, MOVE_STRENGTH, MOVE_GROWTH,
    MOVE_HARDEN, MOVE_MINIMIZE, MOVE_SMOKESCREEN,
    MOVE_WITHDRAW, MOVE_DEFENSE_CURL, MOVE_EGG_BOMB,
    MOVE_SMOG, MOVE_BONE_CLUB, MOVE_FLASH, MOVE_SPLASH,
    MOVE_ACID_ARMOR, MOVE_BONEMERANG, MOVE_REST, MOVE_SHARPEN,
    MOVE_SUBSTITUTE, MOVE_MIND_READER, MOVE_SNORE,
    MOVE_PROTECT, MOVE_SPIKES, MOVE_ENDURE, MOVE_ROLLOUT,
    MOVE_SWAGGER, MOVE_SLEEP_TALK, MOVE_HIDDEN_POWER,
    MOVE_PSYCH_UP, MOVE_EXTREME_SPEED, MOVE_FOLLOW_ME,
    MOVE_TRICK, MOVE_ASSIST, MOVE_INGRAIN, MOVE_KNOCK_OFF,
    MOVE_CAMOUFLAGE, MOVE_ASTONISH, MOVE_ODOR_SLEUTH,
    MOVE_GRASS_WHISTLE, MOVE_SHEER_COLD, MOVE_MUDDY_WATER,
    MOVE_IRON_DEFENSE, MOVE_BOUNCE, 0,

    MOVE_TELEPORT, MOVE_RECOVER, MOVE_BIDE, MOVE_AMNESIA,
    MOVE_FLAIL, MOVE_TAUNT, MOVE_BULK_UP, 0,

    MOVE_MEDITATE, MOVE_AGILITY, MOVE_MIMIC, MOVE_DOUBLE_TEAM,
    MOVE_BARRAGE, MOVE_TRANSFORM, MOVE_STRUGGLE, MOVE_SCARY_FACE,
    MOVE_CHARGE, MOVE_WISH, MOVE_BRICK_BREAK, MOVE_YAWN,
    MOVE_FEATHER_DANCE, MOVE_TEETER_DANCE, MOVE_MUD_SPORT,
    MOVE_FAKE_TEARS, MOVE_WATER_SPORT, MOVE_CALM_MIND, 0,

    MOVE_POUND, MOVE_SCRATCH, MOVE_VISE_GRIP,
    MOVE_WING_ATTACK, MOVE_FLY, MOVE_BIND, MOVE_SLAM,
    MOVE_HORN_ATTACK, MOVE_WRAP, MOVE_THRASH, MOVE_TAIL_WHIP,
    MOVE_LEER, MOVE_BITE, MOVE_GROWL, MOVE_ROAR,
    MOVE_SING, MOVE_PECK, MOVE_ABSORB, MOVE_STRING_SHOT,
    MOVE_EARTHQUAKE, MOVE_FISSURE, MOVE_DIG, MOVE_TOXIC,
    MOVE_SCREECH, MOVE_METRONOME, MOVE_LICK, MOVE_CLAMP,
    MOVE_CONSTRICT, MOVE_POISON_GAS, MOVE_BUBBLE,
    MOVE_SLASH, MOVE_SPIDER_WEB, MOVE_NIGHTMARE, MOVE_CURSE,
    MOVE_FORESIGHT, MOVE_CHARM, MOVE_ATTRACT, MOVE_ROCK_SMASH,
    MOVE_UPROAR, MOVE_SPIT_UP, MOVE_SWALLOW, MOVE_TORMENT,
    MOVE_FLATTER, MOVE_ROLE_PLAY, MOVE_ENDEAVOR, MOVE_TICKLE,
    MOVE_COVET, 0
};

static const u8 sDummyWeirdStatusString[] = {EOS, EOS, EOS, EOS, EOS, EOS, EOS, EOS, 0, 0};

static const struct BattleWindowText sTextOnWindowsInfo_Normal[] =
{
// The corresponding WindowTemplate is gStandardBattleWindowTemplates[] within src/battle_bg.c
    { // 0 Standard battle message
        .fillValue = PIXEL_FILL(0xF),
        .fontId = 1,
        .x = 0,
        .y = 1,
        .letterSpacing = 0,
        .lineSpacing = 0,
        .speed = 1,
        .fgColor = 1,
        .bgColor = 15,
        .shadowColor = 6,
    },
    { // 1 "What will (pokemon) do?"
        .fillValue = PIXEL_FILL(0xF),
        .fontId = 1,
        .x = 1,
        .y = 1,
        .letterSpacing = 0,
        .lineSpacing = 0,
        .speed = 0,
        .fgColor = 1,
        .bgColor = 15,
        .shadowColor = 6,
    },
    { // 2 "Fight/Pokemon/Bag/Run"
        .fillValue = PIXEL_FILL(0xE),
        .fontId = 1,
        .x = 0,
        .y = 1,
        .letterSpacing = 0,
        .lineSpacing = 0,
        .speed = 0,
        .fgColor = 13,
        .bgColor = 14,
        .shadowColor = 15,
    },
    { // 3 Top left move
        .fillValue = PIXEL_FILL(0xE),
        .fontId = 7,
        .x = 0,
        .y = 1,
        .letterSpacing = 0,
        .lineSpacing = 0,
        .speed = 0,
        .fgColor = 13,
        .bgColor = 14,
        .shadowColor = 15,
    },
    { // 4 Top right move
        .fillValue = PIXEL_FILL(0xE),
        .fontId = 7,
        .x = 0,
        .y = 1,
        .letterSpacing = 0,
        .lineSpacing = 0,
        .speed = 0,
        .fgColor = 13,
        .bgColor = 14,
        .shadowColor = 15,
    },
    { // 5 Bottom left move
        .fillValue = PIXEL_FILL(0xE),
        .fontId = 7,
        .x = 0,
        .y = 1,
        .letterSpacing = 0,
        .lineSpacing = 0,
        .speed = 0,
        .fgColor = 13,
        .bgColor = 14,
        .shadowColor = 15,
    },
    { // 6 Bottom right move
        .fillValue = PIXEL_FILL(0xE),
        .fontId = 7,
        .x = 0,
        .y = 1,
        .letterSpacing = 0,
        .lineSpacing = 0,
        .speed = 0,
        .fgColor = 13,
        .bgColor = 14,
        .shadowColor = 15,
    },
    { // 7 "PP"
        .fillValue = PIXEL_FILL(0xE),
        .fontId = 7,
        .x = 0,
        .y = 1,
        .letterSpacing = 0,
        .lineSpacing = 0,
        .speed = 0,
        .fgColor = 12,
        .bgColor = 14,
        .shadowColor = 11,
    },
    { // 8
        .fillValue = PIXEL_FILL(0xE),
        .fontId = 1,
        .x = 0,
        .y = 1,
        .letterSpacing = 0,
        .lineSpacing = 0,
        .speed = 0,
        .fgColor = 13,
        .bgColor = 14,
        .shadowColor = 15,
    },
    { // 9 PP remaining
        .fillValue = PIXEL_FILL(0xE),
        .fontId = 1,
        .x = 2,
        .y = 1,
        .letterSpacing = 0,
        .lineSpacing = 0,
        .speed = 0,
        .fgColor = 12,
        .bgColor = 14,
        .shadowColor = 11,
    },
    { // 10 "type"
        .fillValue = PIXEL_FILL(0xE),
        .fontId = 7,
        .x = 0,
        .y = 1,
        .letterSpacing = 0,
        .lineSpacing = 0,
        .speed = 0,
        .fgColor = 13,
        .bgColor = 14,
        .shadowColor = 15,
    },
    { // 11 "switch which?"
        .fillValue = PIXEL_FILL(0xE),
        .fontId = 7,
        .x = 0,
        .y = 1,
        .letterSpacing = 0,
        .lineSpacing = 0,
        .speed = 0,
        .fgColor = 13,
        .bgColor = 14,
        .shadowColor = 15,
    },
    { // 12 "gText_BattleYesNoChoice"
        .fillValue = PIXEL_FILL(0xE),
        .fontId = 1,
        .x = 0,
        .y = 1,
        .letterSpacing = 0,
        .lineSpacing = 0,
        .speed = 0,
        .fgColor = 13,
        .bgColor = 14,
        .shadowColor = 15,
    },
    { // 13
        .fillValue = PIXEL_FILL(0xE),
        .fontId = 1,
        .x = 0,
        .y = 1,
        .letterSpacing = 0,
        .lineSpacing = 0,
        .speed = 0,
        .fgColor = 13,
        .bgColor = 14,
        .shadowColor = 15,
    },
    { // 14
        .fillValue = PIXEL_FILL(0),
        .fontId = 1,
        .x = 32,
        .y = 1,
        .letterSpacing = 0,
        .lineSpacing = 0,
        .speed = 0,
        .fgColor = 1,
        .bgColor = 0,
        .shadowColor = 2,
    },
    { // 15
        .fillValue = PIXEL_FILL(0xE),
        .fontId = 1,
        .x = -1,
        .y = 1,
        .letterSpacing = 0,
        .lineSpacing = 0,
        .speed = 0,
        .fgColor = 13,
        .bgColor = 14,
        .shadowColor = 15,
    },
    { // 16
        .fillValue = PIXEL_FILL(0xE),
        .fontId = 1,
        .x = -1,
        .y = 1,
        .letterSpacing = 0,
        .lineSpacing = 0,
        .speed = 0,
        .fgColor = 13,
        .bgColor = 14,
        .shadowColor = 15,
    },
    { // 17
        .fillValue = PIXEL_FILL(0xE),
        .fontId = 1,
        .x = -1,
        .y = 1,
        .letterSpacing = 0,
        .lineSpacing = 0,
        .speed = 0,
        .fgColor = 13,
        .bgColor = 14,
        .shadowColor = 15,
    },
    { // 18
        .fillValue = PIXEL_FILL(0xE),
        .fontId = 1,
        .x = -1,
        .y = 1,
        .letterSpacing = 0,
        .lineSpacing = 0,
        .speed = 0,
        .fgColor = 13,
        .bgColor = 14,
        .shadowColor = 15,
    },
    { // 19
        .fillValue = PIXEL_FILL(0xE),
        .fontId = 1,
        .x = -1,
        .y = 1,
        .letterSpacing = 0,
        .lineSpacing = 0,
        .speed = 0,
        .fgColor = 13,
        .bgColor = 14,
        .shadowColor = 15,
    },
    { // 20
        .fillValue = PIXEL_FILL(0xE),
        .fontId = 1,
        .x = -1,
        .y = 1,
        .letterSpacing = 0,
        .lineSpacing = 0,
        .speed = 0,
        .fgColor = 13,
        .bgColor = 14,
        .shadowColor = 15,
    },
    { // 21
        .fillValue = PIXEL_FILL(0),
        .fontId = 1,
        .x = -1,
        .y = 1,
        .letterSpacing = 0,
        .lineSpacing = 0,
        .speed = 0,
        .fgColor = 1,
        .bgColor = 0,
        .shadowColor = 6,
    },
    { // 22
        .fillValue = PIXEL_FILL(0),
        .fontId = 1,
        .x = -1,
        .y = 1,
        .letterSpacing = 0,
        .lineSpacing = 0,
        .speed = 0,
        .fgColor = 1,
        .bgColor = 0,
        .shadowColor = 6,
    },
    { // 23
        .fillValue = PIXEL_FILL(0x0),
        .fontId = 1,
        .x = -1,
        .y = 1,
        .letterSpacing = 0,
        .lineSpacing = 0,
        .speed = 0,
        .fgColor = 1,
        .bgColor = 0,
        .shadowColor = 6,
    },
};

static const struct BattleWindowText sTextOnWindowsInfo_Arena[] =
{
    { // 0
        .fillValue = PIXEL_FILL(0xF),
        .fontId = 1,
        .x = 0,
        .y = 1,
        .letterSpacing = 0,
        .lineSpacing = 0,
        .speed = 1,
        .fgColor = 1,
        .bgColor = 15,
        .shadowColor = 6,
    },
    { // 1
        .fillValue = PIXEL_FILL(0xF),
        .fontId = 1,
        .x = 1,
        .y = 1,
        .letterSpacing = 0,
        .lineSpacing = 0,
        .speed = 0,
        .fgColor = 1,
        .bgColor = 15,
        .shadowColor = 6,
    },
    { // 2
        .fillValue = PIXEL_FILL(0xE),
        .fontId = 1,
        .x = 0,
        .y = 1,
        .letterSpacing = 0,
        .lineSpacing = 0,
        .speed = 0,
        .fgColor = 13,
        .bgColor = 14,
        .shadowColor = 15,
    },
    { // 3
        .fillValue = PIXEL_FILL(0xE),
        .fontId = 7,
        .x = 0,
        .y = 1,
        .letterSpacing = 0,
        .lineSpacing = 0,
        .speed = 0,
        .fgColor = 13,
        .bgColor = 14,
        .shadowColor = 15,
    },
    { // 4
        .fillValue = PIXEL_FILL(0xE),
        .fontId = 7,
        .x = 0,
        .y = 1,
        .letterSpacing = 0,
        .lineSpacing = 0,
        .speed = 0,
        .fgColor = 13,
        .bgColor = 14,
        .shadowColor = 15,
    },
    { // 5
        .fillValue = PIXEL_FILL(0xE),
        .fontId = 7,
        .x = 0,
        .y = 1,
        .letterSpacing = 0,
        .lineSpacing = 0,
        .speed = 0,
        .fgColor = 13,
        .bgColor = 14,
        .shadowColor = 15,
    },
    { // 6
        .fillValue = PIXEL_FILL(0xE),
        .fontId = 7,
        .x = 0,
        .y = 1,
        .letterSpacing = 0,
        .lineSpacing = 0,
        .speed = 0,
        .fgColor = 13,
        .bgColor = 14,
        .shadowColor = 15,
    },
    { // 7
        .fillValue = PIXEL_FILL(0xE),
        .fontId = 7,
        .x = 0,
        .y = 1,
        .letterSpacing = 0,
        .lineSpacing = 0,
        .speed = 0,
        .fgColor = 12,
        .bgColor = 14,
        .shadowColor = 11,
    },
    { // 8
        .fillValue = PIXEL_FILL(0xE),
        .fontId = 1,
        .x = 0,
        .y = 1,
        .letterSpacing = 0,
        .lineSpacing = 0,
        .speed = 0,
        .fgColor = 13,
        .bgColor = 14,
        .shadowColor = 15,
    },
    { // 9
        .fillValue = PIXEL_FILL(0xE),
        .fontId = 1,
        .x = 2,
        .y = 1,
        .letterSpacing = 0,
        .lineSpacing = 0,
        .speed = 0,
        .fgColor = 12,
        .bgColor = 14,
        .shadowColor = 11,
    },
    { // 10
        .fillValue = PIXEL_FILL(0xE),
        .fontId = 7,
        .x = 0,
        .y = 1,
        .letterSpacing = 0,
        .lineSpacing = 0,
        .speed = 0,
        .fgColor = 13,
        .bgColor = 14,
        .shadowColor = 15,
    },
    { // 11
        .fillValue = PIXEL_FILL(0xE),
        .fontId = 7,
        .x = 0,
        .y = 1,
        .letterSpacing = 0,
        .lineSpacing = 0,
        .speed = 0,
        .fgColor = 13,
        .bgColor = 14,
        .shadowColor = 15,
    },
    { // 12
        .fillValue = PIXEL_FILL(0xE),
        .fontId = 1,
        .x = 0,
        .y = 1,
        .letterSpacing = 0,
        .lineSpacing = 0,
        .speed = 0,
        .fgColor = 13,
        .bgColor = 14,
        .shadowColor = 15,
    },
    { // 13
        .fillValue = PIXEL_FILL(0xE),
        .fontId = 1,
        .x = 0,
        .y = 1,
        .letterSpacing = 0,
        .lineSpacing = 0,
        .speed = 0,
        .fgColor = 13,
        .bgColor = 14,
        .shadowColor = 15,
    },
    { // 14
        .fillValue = PIXEL_FILL(0),
        .fontId = 1,
        .x = 32,
        .y = 1,
        .letterSpacing = 0,
        .lineSpacing = 0,
        .speed = 0,
        .fgColor = 1,
        .bgColor = 0,
        .shadowColor = 2,
    },
    { // 15
        .fillValue = PIXEL_FILL(0xE),
        .fontId = 1,
        .x = -1,
        .y = 1,
        .letterSpacing = 0,
        .lineSpacing = 0,
        .speed = 0,
        .fgColor = 1,
        .bgColor = 14,
        .shadowColor = 15,
    },
    { // 16
        .fillValue = PIXEL_FILL(0xE),
        .fontId = 1,
        .x = -1,
        .y = 1,
        .letterSpacing = 0,
        .lineSpacing = 0,
        .speed = 0,
        .fgColor = 13,
        .bgColor = 14,
        .shadowColor = 15,
    },
    { // 17
        .fillValue = PIXEL_FILL(0xE),
        .fontId = 1,
        .x = -1,
        .y = 1,
        .letterSpacing = 0,
        .lineSpacing = 0,
        .speed = 0,
        .fgColor = 13,
        .bgColor = 14,
        .shadowColor = 15,
    },
    { // 18
        .fillValue = PIXEL_FILL(0xE),
        .fontId = 1,
        .x = -1,
        .y = 1,
        .letterSpacing = 0,
        .lineSpacing = 0,
        .speed = 0,
        .fgColor = 13,
        .bgColor = 14,
        .shadowColor = 15,
    },
    { // 19
        .fillValue = PIXEL_FILL(0xE),
        .fontId = 1,
        .x = -1,
        .y = 1,
        .letterSpacing = 0,
        .lineSpacing = 0,
        .speed = 0,
        .fgColor = 13,
        .bgColor = 14,
        .shadowColor = 15,
    },
    { // 20
        .fillValue = PIXEL_FILL(0xE),
        .fontId = 1,
        .x = -1,
        .y = 1,
        .letterSpacing = 0,
        .lineSpacing = 0,
        .speed = 0,
        .fgColor = 13,
        .bgColor = 14,
        .shadowColor = 15,
    },
    { // 21
        .fillValue = PIXEL_FILL(0xE),
        .fontId = 1,
        .x = -1,
        .y = 1,
        .letterSpacing = 0,
        .lineSpacing = 0,
        .speed = 0,
        .fgColor = 13,
        .bgColor = 14,
        .shadowColor = 15,
    },
    { // 22
        .fillValue = PIXEL_FILL(0x1),
        .fontId = 1,
        .x = 0,
        .y = 1,
        .letterSpacing = 0,
        .lineSpacing = 0,
        .speed = 1,
        .fgColor = 2,
        .bgColor = 1,
        .shadowColor = 3,
    },
};

static const struct BattleWindowText *const sBattleTextOnWindowsInfo[] =
{
    sTextOnWindowsInfo_Normal, sTextOnWindowsInfo_Arena
};

static const u8 sRecordedBattleTextSpeeds[] = {8, 4, 1, 0};

// code
void BufferStringBattle(u16 stringID)
{
    s32 i;
    const u8 *stringPtr = NULL;

    gBattleMsgDataPtr = (struct BattleMsgData*)(&gBattleResources->bufferA[gActiveBattler][4]);
    gLastUsedItem = gBattleMsgDataPtr->lastItem;
    gLastUsedAbility = gBattleMsgDataPtr->lastAbility;
    gBattleScripting.battler = gBattleMsgDataPtr->scrActive;
    gBattleStruct->field_52 = gBattleMsgDataPtr->unk1605E;
    gBattleStruct->hpScale = gBattleMsgDataPtr->hpScale;
    gPotentialItemEffectBattler = gBattleMsgDataPtr->itemEffectBattler;
    gBattleStruct->stringMoveType = gBattleMsgDataPtr->moveType;

    for (i = 0; i < MAX_BATTLERS_COUNT; i++)
    {
        sBattlerAbilities[i] = gBattleMsgDataPtr->abilities[i];
    }
    for (i = 0; i < TEXT_BUFF_ARRAY_COUNT; i++)
    {
        gBattleTextBuff1[i] = gBattleMsgDataPtr->textBuffs[0][i];
        gBattleTextBuff2[i] = gBattleMsgDataPtr->textBuffs[1][i];
        gBattleTextBuff3[i] = gBattleMsgDataPtr->textBuffs[2][i];
    }

    switch (stringID)
    {
    case STRINGID_INTROMSG: // first battle msg
        if (gBattleTypeFlags & BATTLE_TYPE_TRAINER)
        {
            if (gBattleTypeFlags & (BATTLE_TYPE_LINK | BATTLE_TYPE_RECORDED_LINK))
            {
                if (gBattleTypeFlags & BATTLE_TYPE_TOWER_LINK_MULTI)
                {
                    stringPtr = sText_TwoTrainersWantToBattle;
                }
                else if (gBattleTypeFlags & BATTLE_TYPE_MULTI)
                {
                    if (gBattleTypeFlags & BATTLE_TYPE_RECORDED)
                        stringPtr = sText_TwoLinkTrainersWantToBattlePause;
                    else
                        stringPtr = sText_TwoLinkTrainersWantToBattle;
                }
                else
                {
                    if (gTrainerBattleOpponent_A == TRAINER_UNION_ROOM)
                        stringPtr = sText_Trainer1WantsToBattle;
                    else if (gBattleTypeFlags & BATTLE_TYPE_RECORDED)
                        stringPtr = sText_LinkTrainerWantsToBattlePause;
                    else
                        stringPtr = sText_LinkTrainerWantsToBattle;
                }
            }
            else
            {
                if (BATTLE_TWO_VS_ONE_OPPONENT)
                    stringPtr = sText_Trainer1WantsToBattle;
                else if (gBattleTypeFlags & (BATTLE_TYPE_MULTI | BATTLE_TYPE_INGAME_PARTNER))
                    stringPtr = sText_TwoTrainersWantToBattle;
                else if (gBattleTypeFlags & BATTLE_TYPE_TWO_OPPONENTS)
                    stringPtr = sText_TwoTrainersWantToBattle;
                else
                    stringPtr = sText_Trainer1WantsToBattle;
            }
        }
        else
        {
            if (gBattleTypeFlags & BATTLE_TYPE_LEGENDARY)
                stringPtr = sText_LegendaryPkmnAppeared;
            else if (gBattleTypeFlags & BATTLE_TYPE_DOUBLE) // interesting, looks like they had something planned for wild double battles
                stringPtr = sText_TwoWildPkmnAppeared;
            else if (gBattleTypeFlags & BATTLE_TYPE_WALLY_TUTORIAL)
                stringPtr = sText_WildPkmnAppearedPause;
            else
                stringPtr = sText_WildPkmnAppeared;
        }
        break;
    case STRINGID_INTROSENDOUT: // poke first send-out
        if (GetBattlerSide(gActiveBattler) == B_SIDE_PLAYER)
        {
            if (gBattleTypeFlags & BATTLE_TYPE_DOUBLE)
            {
                if (gBattleTypeFlags & BATTLE_TYPE_INGAME_PARTNER)
                    stringPtr = sText_InGamePartnerSentOutZGoN;
                else if (gBattleTypeFlags & BATTLE_TYPE_TWO_OPPONENTS)
                    stringPtr = sText_GoTwoPkmn;
                else if (gBattleTypeFlags & BATTLE_TYPE_MULTI)
                    stringPtr = sText_LinkPartnerSentOutPkmnGoPkmn;
                else
                    stringPtr = sText_GoTwoPkmn;
            }
            else
            {
                stringPtr = sText_GoPkmn;
            }
        }
        else
        {
            if (gBattleTypeFlags & BATTLE_TYPE_DOUBLE)
            {
                if (BATTLE_TWO_VS_ONE_OPPONENT)
                    stringPtr = sText_Trainer1SentOutTwoPkmn;
                else if (gBattleTypeFlags & BATTLE_TYPE_TWO_OPPONENTS)
                    stringPtr = sText_TwoTrainersSentPkmn;
                else if (gBattleTypeFlags & BATTLE_TYPE_TOWER_LINK_MULTI)
                    stringPtr = sText_TwoTrainersSentPkmn;
                else if (gBattleTypeFlags & BATTLE_TYPE_MULTI)
                    stringPtr = sText_TwoLinkTrainersSentOutPkmn;
                else if (gBattleTypeFlags & (BATTLE_TYPE_LINK | BATTLE_TYPE_RECORDED_LINK))
                    stringPtr = sText_LinkTrainerSentOutTwoPkmn;
                else
                    stringPtr = sText_Trainer1SentOutTwoPkmn;
            }
            else
            {
                if (!(gBattleTypeFlags & (BATTLE_TYPE_LINK | BATTLE_TYPE_RECORDED_LINK)))
                    stringPtr = sText_Trainer1SentOutPkmn;
                else if (gTrainerBattleOpponent_A == TRAINER_UNION_ROOM)
                    stringPtr = sText_Trainer1SentOutPkmn;
                else
                    stringPtr = sText_LinkTrainerSentOutPkmn;
            }
        }
        break;
    case STRINGID_RETURNMON: // sending poke to ball msg
        if (GetBattlerSide(gActiveBattler) == B_SIDE_PLAYER)
        {
            if (*(&gBattleStruct->hpScale) == 0)
                stringPtr = sText_PkmnThatsEnough;
            else if (*(&gBattleStruct->hpScale) == 1 || gBattleTypeFlags & BATTLE_TYPE_DOUBLE)
                stringPtr = sText_PkmnComeBack;
            else if (*(&gBattleStruct->hpScale) == 2)
                stringPtr = sText_PkmnOkComeBack;
            else
                stringPtr = sText_PkmnGoodComeBack;
        }
        else
        {
            if (gTrainerBattleOpponent_A == TRAINER_LINK_OPPONENT || gBattleTypeFlags & BATTLE_TYPE_RECORDED_LINK)
            {
                if (gBattleTypeFlags & BATTLE_TYPE_MULTI)
                    stringPtr = sText_LinkTrainer2WithdrewPkmn;
                else
                    stringPtr = sText_LinkTrainer1WithdrewPkmn;
            }
            else
            {
                stringPtr = sText_Trainer1WithdrewPkmn;
            }
        }
        break;
    case STRINGID_SWITCHINMON: // switch-in msg
        if (GetBattlerSide(gBattleScripting.battler) == B_SIDE_PLAYER)
        {
            if (*(&gBattleStruct->hpScale) == 0 || gBattleTypeFlags & BATTLE_TYPE_DOUBLE)
                stringPtr = sText_GoPkmn2;
            else if (*(&gBattleStruct->hpScale) == 1)
                stringPtr = sText_DoItPkmn;
            else if (*(&gBattleStruct->hpScale) == 2)
                stringPtr = sText_GoForItPkmn;
            else
                stringPtr = sText_YourFoesWeakGetEmPkmn;
        }
        else
        {
            if (gBattleTypeFlags & (BATTLE_TYPE_LINK | BATTLE_TYPE_RECORDED_LINK))
            {
                if (gBattleTypeFlags & BATTLE_TYPE_TOWER_LINK_MULTI)
                {
                    if (gBattleScripting.battler == 1)
                        stringPtr = sText_Trainer1SentOutPkmn2;
                    else
                        stringPtr = sText_Trainer2SentOutPkmn;
                }
                else
                {
                    if (gBattleTypeFlags & BATTLE_TYPE_MULTI)
                        stringPtr = sText_LinkTrainerMultiSentOutPkmn;
                    else if (gTrainerBattleOpponent_A == TRAINER_UNION_ROOM)
                        stringPtr = sText_Trainer1SentOutPkmn2;
                    else
                        stringPtr = sText_LinkTrainerSentOutPkmn2;
                }
            }
            else
            {
                if (gBattleTypeFlags & BATTLE_TYPE_TWO_OPPONENTS)
                {
                    if (gBattleScripting.battler == 1)
                        stringPtr = sText_Trainer1SentOutPkmn2;
                    else
                        stringPtr = sText_Trainer2SentOutPkmn;
                }
                else
                {
                    stringPtr = sText_Trainer1SentOutPkmn2;
                }
            }
        }
        break;
    case STRINGID_USEDMOVE: // pokemon used a move msg
        if (gBattleMsgDataPtr->currentMove >= MOVES_COUNT)
            StringCopy(gBattleTextBuff3, sATypeMove_Table[*(&gBattleStruct->stringMoveType)]);
        else
            StringCopy(gBattleTextBuff3, gMoveNames[gBattleMsgDataPtr->currentMove]);

        stringPtr = sText_AttackerUsedX;
        break;
    case STRINGID_BATTLEEND: // battle end
        if (gBattleTextBuff1[0] & B_OUTCOME_LINK_BATTLE_RAN)
        {
            gBattleTextBuff1[0] &= ~(B_OUTCOME_LINK_BATTLE_RAN);
            if (GetBattlerSide(gActiveBattler) == B_SIDE_OPPONENT && gBattleTextBuff1[0] != B_OUTCOME_DREW)
                gBattleTextBuff1[0] ^= (B_OUTCOME_LOST | B_OUTCOME_WON);

            if (gBattleTextBuff1[0] == B_OUTCOME_LOST || gBattleTextBuff1[0] == B_OUTCOME_DREW)
                stringPtr = sText_GotAwaySafely;
            else if (gBattleTypeFlags & BATTLE_TYPE_MULTI)
                stringPtr = sText_TwoWildFled;
            else
                stringPtr = sText_WildFled;
        }
        else
        {
            if (GetBattlerSide(gActiveBattler) == B_SIDE_OPPONENT && gBattleTextBuff1[0] != B_OUTCOME_DREW)
                gBattleTextBuff1[0] ^= (B_OUTCOME_LOST | B_OUTCOME_WON);

            if (gBattleTypeFlags & BATTLE_TYPE_MULTI)
            {
                switch (gBattleTextBuff1[0])
                {
                case B_OUTCOME_WON:
                    if (gBattleTypeFlags & BATTLE_TYPE_TOWER_LINK_MULTI)
                        stringPtr = sText_TwoInGameTrainersDefeated;
                    else
                        stringPtr = sText_TwoLinkTrainersDefeated;
                    break;
                case B_OUTCOME_LOST:
                    stringPtr = sText_PlayerLostToTwo;
                    break;
                case B_OUTCOME_DREW:
                    stringPtr = sText_PlayerBattledToDrawVsTwo;
                    break;
                }
            }
            else if (gTrainerBattleOpponent_A == TRAINER_UNION_ROOM)
            {
                switch (gBattleTextBuff1[0])
                {
                case B_OUTCOME_WON:
                    stringPtr = sText_PlayerDefeatedLinkTrainerTrainer1;
                    break;
                case B_OUTCOME_LOST:
                    stringPtr = sText_PlayerLostAgainstTrainer1;
                    break;
                case B_OUTCOME_DREW:
                    stringPtr = sText_PlayerBattledToDrawTrainer1;
                    break;
                }
            }
            else
            {
                switch (gBattleTextBuff1[0])
                {
                case B_OUTCOME_WON:
                    stringPtr = sText_PlayerDefeatedLinkTrainer;
                    break;
                case B_OUTCOME_LOST:
                    stringPtr = sText_PlayerLostAgainstLinkTrainer;
                    break;
                case B_OUTCOME_DREW:
                    stringPtr = sText_PlayerBattledToDrawLinkTrainer;
                    break;
                }
            }
        }
        break;
    case STRINGID_TRAINERSLIDE:
        stringPtr = gBattleStruct->trainerSlideMsg;
        break;
    default: // load a string from the table
        if (stringID >= BATTLESTRINGS_COUNT + BATTLESTRINGS_ID_ADDER)
        {
            gDisplayedStringBattle[0] = EOS;
            return;
        }
        else
        {
            stringPtr = gBattleStringsTable[stringID - BATTLESTRINGS_ID_ADDER];
        }
        break;
    }

    BattleStringExpandPlaceholdersToDisplayedString(stringPtr);
}

u32 BattleStringExpandPlaceholdersToDisplayedString(const u8* src)
{
    BattleStringExpandPlaceholders(src, gDisplayedStringBattle);
}

static const u8* TryGetStatusString(u8 *src)
{
    u32 i;
    u8 status[8];
    u32 chars1, chars2;
    u8* statusPtr;

    memcpy(status, sDummyWeirdStatusString, 8);

    statusPtr = status;
    for (i = 0; i < 8; i++)
    {
        if (*src == EOS) break; // one line required to match -g
        *statusPtr = *src;
        src++;
        statusPtr++;
    }

    chars1 = *(u32*)(&status[0]);
    chars2 = *(u32*)(&status[4]);

    for (i = 0; i < ARRAY_COUNT(gStatusConditionStringsTable); i++)
    {
        if (chars1 == *(u32*)(&gStatusConditionStringsTable[i][0][0])
            && chars2 == *(u32*)(&gStatusConditionStringsTable[i][0][4]))
            return gStatusConditionStringsTable[i][1];
    }
    return NULL;
}

static void GetBattlerNick(u32 battlerId, u8 *dst)
{
    struct Pokemon *mon, *illusionMon;

    if (GET_BATTLER_SIDE(battlerId) == B_SIDE_PLAYER)
        mon = &gPlayerParty[gBattlerPartyIndexes[battlerId]];
    else
        mon = &gEnemyParty[gBattlerPartyIndexes[battlerId]];

    illusionMon = GetIllusionMonPtr(battlerId);
    if (illusionMon != NULL)
        mon = illusionMon;
    GetMonData(mon, MON_DATA_NICKNAME, dst);
    StringGetEnd10(dst);
}

#define HANDLE_NICKNAME_STRING_CASE(battlerId)                          \
    if (GetBattlerSide(battlerId) != B_SIDE_PLAYER)                     \
    {                                                                   \
        if (gBattleTypeFlags & BATTLE_TYPE_TRAINER)                     \
            toCpy = sText_FoePkmnPrefix;                                \
        else                                                            \
            toCpy = sText_WildPkmnPrefix;                               \
        while (*toCpy != EOS)                                           \
        {                                                               \
            dst[dstID] = *toCpy;                                        \
            dstID++;                                                    \
            toCpy++;                                                    \
        }                                                               \
    }                                                                   \
    GetBattlerNick(battlerId, text);                                    \
    toCpy = text;

static const u8 *BattleStringGetOpponentNameByTrainerId(u16 trainerId, u8 *text, u8 multiplayerId, u8 battlerId)
{
    const u8 *toCpy;

    if (gBattleTypeFlags & BATTLE_TYPE_SECRET_BASE)
    {
        u32 i;
        for (i = 0; i < ARRAY_COUNT(gBattleResources->secretBase->trainerName); i++)
            text[i] = gBattleResources->secretBase->trainerName[i];
        text[i] = EOS;
        ConvertInternationalString(text, gBattleResources->secretBase->language);
        toCpy = text;
    }
    else if (trainerId == TRAINER_UNION_ROOM)
    {
        toCpy = gLinkPlayers[multiplayerId ^ BIT_SIDE].name;
    }
    else if (trainerId == TRAINER_LINK_OPPONENT)
    {
        if (gBattleTypeFlags & BATTLE_TYPE_MULTI)
            toCpy = gLinkPlayers[GetBattlerMultiplayerId(battlerId)].name;
        else
            toCpy = gLinkPlayers[GetBattlerMultiplayerId(battlerId) & BIT_SIDE].name;
    }
    else if (trainerId == TRAINER_FRONTIER_BRAIN)
    {
        CopyFrontierBrainTrainerName(text);
        toCpy = text;
    }
    else if (gBattleTypeFlags & BATTLE_TYPE_FRONTIER)
    {
        GetFrontierTrainerName(text, trainerId);
        toCpy = text;
    }
    else if (gBattleTypeFlags & BATTLE_TYPE_TRAINER_HILL)
    {
        GetTrainerHillTrainerName(text, trainerId);
        toCpy = text;
    }
    else if (gBattleTypeFlags & BATTLE_TYPE_EREADER_TRAINER)
    {
        GetEreaderTrainerName(text);
        toCpy = text;
    }
    else
    {
        toCpy = gTrainers[trainerId].trainerName;
    }

    return toCpy;
}

static const u8 *BattleStringGetOpponentName(u8 *text, u8 multiplayerId, u8 battlerId)
{
    const u8 *toCpy;

    switch (GetBattlerPosition(battlerId))
    {
    case B_POSITION_OPPONENT_LEFT:
        toCpy = BattleStringGetOpponentNameByTrainerId(gTrainerBattleOpponent_A, text, multiplayerId, battlerId);
        break;
    case B_POSITION_OPPONENT_RIGHT:
        if (gBattleTypeFlags & (BATTLE_TYPE_TWO_OPPONENTS | BATTLE_TYPE_MULTI) && !BATTLE_TWO_VS_ONE_OPPONENT)
            toCpy = BattleStringGetOpponentNameByTrainerId(gTrainerBattleOpponent_B, text, multiplayerId, battlerId);
        else
            toCpy = BattleStringGetOpponentNameByTrainerId(gTrainerBattleOpponent_A, text, multiplayerId, battlerId);
        break;
    }

    return toCpy;
}

static const u8 *BattleStringGetPlayerName(u8 *text, u8 battlerId)
{
    const u8 *toCpy;

    switch (GetBattlerPosition(battlerId))
    {
    case B_POSITION_PLAYER_LEFT:
        if (gBattleTypeFlags & BATTLE_TYPE_RECORDED)
            toCpy = gLinkPlayers[0].name;
        else
            toCpy = gSaveBlock2Ptr->playerName;
        break;
    case B_POSITION_PLAYER_RIGHT:
        if (gBattleTypeFlags & BATTLE_TYPE_LINK && gBattleTypeFlags & (BATTLE_TYPE_RECORDED | BATTLE_TYPE_MULTI))
        {
            toCpy = gLinkPlayers[2].name;
        }
        else if (gBattleTypeFlags & BATTLE_TYPE_INGAME_PARTNER)
        {
            GetFrontierTrainerName(text, gPartnerTrainerId);
            toCpy = text;
        }
        else
        {
            toCpy = gSaveBlock2Ptr->playerName;
        }
        break;
    }

    return toCpy;
}

static const u8 *BattleStringGetTrainerName(u8 *text, u8 multiplayerId, u8 battlerId)
{
    if (GetBattlerSide(battlerId) == B_SIDE_PLAYER)
        return BattleStringGetPlayerName(text, battlerId);
    else
        return BattleStringGetOpponentName(text, multiplayerId, battlerId);
}

static const u8 *BattleStringGetOpponentClassByTrainerId(u16 trainerId)
{
    const u8 *toCpy;

    if (gBattleTypeFlags & BATTLE_TYPE_SECRET_BASE)
        toCpy = gTrainerClassNames[GetSecretBaseTrainerClass()];
    else if (trainerId == TRAINER_UNION_ROOM)
        toCpy = gTrainerClassNames[GetUnionRoomTrainerClass()];
    else if (trainerId == TRAINER_FRONTIER_BRAIN)
        toCpy = gTrainerClassNames[GetFrontierBrainTrainerClass()];
    else if (gBattleTypeFlags & BATTLE_TYPE_FRONTIER)
        toCpy = gTrainerClassNames[GetFrontierOpponentClass(trainerId)];
    else if (gBattleTypeFlags & BATTLE_TYPE_TRAINER_HILL)
        toCpy = gTrainerClassNames[GetTrainerHillOpponentClass(trainerId)];
    else if (gBattleTypeFlags & BATTLE_TYPE_EREADER_TRAINER)
        toCpy = gTrainerClassNames[GetEreaderTrainerClassId()];
    else
        toCpy = gTrainerClassNames[gTrainers[trainerId].trainerClass];

    return toCpy;
}

u32 BattleStringExpandPlaceholders(const u8 *src, u8 *dst)
{
    u32 dstID = 0; // if they used dstID, why not use srcID as well?
    const u8 *toCpy = NULL;
    u8 text[30];
    u8 multiplayerId;
    s32 i;

    if (gBattleTypeFlags & BATTLE_TYPE_RECORDED_LINK)
        multiplayerId = gRecordedBattleMultiplayerId;
    else
        multiplayerId = GetMultiplayerId();

    while (*src != EOS)
    {
        toCpy = NULL;
        if (*src == PLACEHOLDER_BEGIN)
        {
            src++;
            switch (*src)
            {
            case B_TXT_BUFF1:
                if (gBattleTextBuff1[0] == B_BUFF_PLACEHOLDER_BEGIN)
                {
                    ExpandBattleTextBuffPlaceholders(gBattleTextBuff1, gStringVar1);
                    toCpy = gStringVar1;
                }
                else
                {
                    toCpy = TryGetStatusString(gBattleTextBuff1);
                    if (toCpy == NULL)
                        toCpy = gBattleTextBuff1;
                }
                break;
            case B_TXT_BUFF2:
                if (gBattleTextBuff2[0] == B_BUFF_PLACEHOLDER_BEGIN)
                {
                    ExpandBattleTextBuffPlaceholders(gBattleTextBuff2, gStringVar2);
                    toCpy = gStringVar2;
                }
                else
                    toCpy = gBattleTextBuff2;
                break;
            case B_TXT_BUFF3:
                if (gBattleTextBuff3[0] == B_BUFF_PLACEHOLDER_BEGIN)
                {
                    ExpandBattleTextBuffPlaceholders(gBattleTextBuff3, gStringVar3);
                    toCpy = gStringVar3;
                }
                else
                    toCpy = gBattleTextBuff3;
                break;
            case B_TXT_COPY_VAR_1:
                toCpy = gStringVar1;
                break;
            case B_TXT_COPY_VAR_2:
                toCpy = gStringVar2;
                break;
            case B_TXT_COPY_VAR_3:
                toCpy = gStringVar3;
                break;
            case B_TXT_PLAYER_MON1_NAME: // first player poke name
                GetBattlerNick(GetBattlerAtPosition(B_POSITION_PLAYER_LEFT), text);
                toCpy = text;
                break;
            case B_TXT_OPPONENT_MON1_NAME: // first enemy poke name
                GetBattlerNick(GetBattlerAtPosition(B_POSITION_OPPONENT_LEFT), text);
                toCpy = text;
                break;
            case B_TXT_PLAYER_MON2_NAME: // second player poke name
                GetBattlerNick(GetBattlerAtPosition(B_POSITION_PLAYER_RIGHT), text);
                toCpy = text;
                break;
            case B_TXT_OPPONENT_MON2_NAME: // second enemy poke name
                GetBattlerNick(GetBattlerAtPosition(B_POSITION_OPPONENT_RIGHT), text);
                toCpy = text;
                break;
            case B_TXT_LINK_PLAYER_MON1_NAME: // link first player poke name
                GetBattlerNick(gLinkPlayers[multiplayerId].id, text);
                toCpy = text;
                break;
            case B_TXT_LINK_OPPONENT_MON1_NAME: // link first opponent poke name
                GetBattlerNick(gLinkPlayers[multiplayerId].id ^ 1, text);
                toCpy = text;
                break;
            case B_TXT_LINK_PLAYER_MON2_NAME: // link second player poke name
                GetBattlerNick(gLinkPlayers[multiplayerId].id ^ 2, text);
                toCpy = text;
                break;
            case B_TXT_LINK_OPPONENT_MON2_NAME: // link second opponent poke name
                GetBattlerNick(gLinkPlayers[multiplayerId].id ^ 3, text);
                toCpy = text;
                break;
            case B_TXT_ATK_NAME_WITH_PREFIX_MON1: // Unused, to change into sth else.
                break;
            case B_TXT_ATK_PARTNER_NAME: // attacker partner name
                GetBattlerNick(BATTLE_PARTNER(gBattlerAttacker), text);
                toCpy = text;
                break;
            case B_TXT_ATK_NAME_WITH_PREFIX: // attacker name with prefix
                HANDLE_NICKNAME_STRING_CASE(gBattlerAttacker)
                break;
            case B_TXT_DEF_NAME_WITH_PREFIX: // target name with prefix
                HANDLE_NICKNAME_STRING_CASE(gBattlerTarget)
                break;
            case B_TXT_DEF_NAME: // target name
                GetBattlerNick(gBattlerTarget, text);
                toCpy = text;
                break;
            case B_TXT_ACTIVE_NAME: // active name
                GetBattlerNick(gActiveBattler, text);
                toCpy = text;
                break;
            case B_TXT_ACTIVE_NAME2: // active battlerId name with prefix, no illusion
                if (GetBattlerSide(gActiveBattler) == B_SIDE_PLAYER)
                    GetMonData(&gPlayerParty[gBattlerPartyIndexes[gActiveBattler]], MON_DATA_NICKNAME, text);
                else
                    GetMonData(&gEnemyParty[gBattlerPartyIndexes[gActiveBattler]], MON_DATA_NICKNAME, text);
                StringGetEnd10(text);
                toCpy = text;
                break;
            case B_TXT_EFF_NAME_WITH_PREFIX: // effect battlerId name with prefix
                HANDLE_NICKNAME_STRING_CASE(gEffectBattler)
                break;
            case B_TXT_ACTIVE_NAME_WITH_PREFIX: // active battlerId name with prefix
                HANDLE_NICKNAME_STRING_CASE(gActiveBattler)
                break;
            case B_TXT_SCR_ACTIVE_NAME_WITH_PREFIX: // scripting active battlerId name with prefix
                HANDLE_NICKNAME_STRING_CASE(gBattleScripting.battler)
                break;
            case B_TXT_CURRENT_MOVE: // current move name
                if (gBattleMsgDataPtr->currentMove >= MOVES_COUNT)
                    toCpy = sATypeMove_Table[gBattleStruct->stringMoveType];
                else
                    toCpy = gMoveNames[gBattleMsgDataPtr->currentMove];
                break;
            case B_TXT_LAST_MOVE: // originally used move name
                if (gBattleMsgDataPtr->originallyUsedMove >= MOVES_COUNT)
                    toCpy = sATypeMove_Table[gBattleStruct->stringMoveType];
                else
                    toCpy = gMoveNames[gBattleMsgDataPtr->originallyUsedMove];
                break;
            case B_TXT_LAST_ITEM: // last used item
                if (gBattleTypeFlags & (BATTLE_TYPE_LINK | BATTLE_TYPE_RECORDED_LINK))
                {
                    if (gLastUsedItem == ITEM_ENIGMA_BERRY)
                    {
                        if (!(gBattleTypeFlags & BATTLE_TYPE_MULTI))
                        {
                            if ((gBattleScripting.multiplayerId != 0 && (gPotentialItemEffectBattler & BIT_SIDE))
                                || (gBattleScripting.multiplayerId == 0 && !(gPotentialItemEffectBattler & BIT_SIDE)))
                            {
                                StringCopy(text, gEnigmaBerries[gPotentialItemEffectBattler].name);
                                StringAppend(text, sText_BerrySuffix);
                                toCpy = text;
                            }
                            else
                            {
                                toCpy = sText_EnigmaBerry;
                            }
                        }
                        else
                        {
                            if (gLinkPlayers[gBattleScripting.multiplayerId].id == gPotentialItemEffectBattler)
                            {
                                StringCopy(text, gEnigmaBerries[gPotentialItemEffectBattler].name);
                                StringAppend(text, sText_BerrySuffix);
                                toCpy = text;
                            }
                            else
                                toCpy = sText_EnigmaBerry;
                        }
                    }
                    else
                    {
                        CopyItemName(gLastUsedItem, text);
                        toCpy = text;
                    }
                }
                else
                {
                    CopyItemName(gLastUsedItem, text);
                    toCpy = text;
                }
                break;
            case B_TXT_LAST_ABILITY: // last used ability
                toCpy = gAbilityNames[gLastUsedAbility];
                break;
            case B_TXT_ATK_ABILITY: // attacker ability
                toCpy = gAbilityNames[sBattlerAbilities[gBattlerAttacker]];
                break;
            case B_TXT_DEF_ABILITY: // target ability
                toCpy = gAbilityNames[sBattlerAbilities[gBattlerTarget]];
                break;
            case B_TXT_SCR_ACTIVE_ABILITY: // scripting active ability
                toCpy = gAbilityNames[sBattlerAbilities[gBattleScripting.battler]];
                break;
            case B_TXT_EFF_ABILITY: // effect battlerId ability
                toCpy = gAbilityNames[sBattlerAbilities[gEffectBattler]];
                break;
            case B_TXT_TRAINER1_CLASS: // trainer class name
                toCpy = BattleStringGetOpponentClassByTrainerId(gTrainerBattleOpponent_A);
                break;
            case B_TXT_TRAINER1_NAME: // trainer1 name
                toCpy = BattleStringGetOpponentNameByTrainerId(gTrainerBattleOpponent_A, text, multiplayerId, GetBattlerAtPosition(B_POSITION_OPPONENT_LEFT));
                break;
            case B_TXT_LINK_PLAYER_NAME: // link player name
                toCpy = gLinkPlayers[multiplayerId].name;
                break;
            case B_TXT_LINK_PARTNER_NAME: // link partner name
                toCpy = gLinkPlayers[GetBattlerMultiplayerId(BATTLE_PARTNER(gLinkPlayers[multiplayerId].id))].name;
                break;
            case B_TXT_LINK_OPPONENT1_NAME: // link opponent 1 name
                toCpy = gLinkPlayers[GetBattlerMultiplayerId(BATTLE_OPPOSITE(gLinkPlayers[multiplayerId].id))].name;
                break;
            case B_TXT_LINK_OPPONENT2_NAME: // link opponent 2 name
                toCpy = gLinkPlayers[GetBattlerMultiplayerId(BATTLE_PARTNER(BATTLE_OPPOSITE(gLinkPlayers[multiplayerId].id)))].name;
                break;
            case B_TXT_LINK_SCR_TRAINER_NAME: // link scripting active name
                toCpy = gLinkPlayers[GetBattlerMultiplayerId(gBattleScripting.battler)].name;
                break;
            case B_TXT_PLAYER_NAME: // player name
                toCpy = BattleStringGetPlayerName(text, GetBattlerAtPosition(B_POSITION_PLAYER_LEFT));
                break;
            case B_TXT_TRAINER1_LOSE_TEXT: // trainerA lose text
                if (gBattleTypeFlags & BATTLE_TYPE_FRONTIER)
                {
                    CopyFrontierTrainerText(FRONTIER_PLAYER_WON_TEXT, gTrainerBattleOpponent_A);
                    toCpy = gStringVar4;
                }
                else if (gBattleTypeFlags & BATTLE_TYPE_TRAINER_HILL)
                {
                    CopyTrainerHillTrainerText(TRAINER_HILL_TEXT_PLAYER_WON, gTrainerBattleOpponent_A);
                    toCpy = gStringVar4;
                }
                else
                {
                    toCpy = GetTrainerALoseText();
                }
                break;
            case B_TXT_TRAINER1_WIN_TEXT: // trainerA win text
                if (gBattleTypeFlags & BATTLE_TYPE_FRONTIER)
                {
                    CopyFrontierTrainerText(FRONTIER_PLAYER_LOST_TEXT, gTrainerBattleOpponent_A);
                    toCpy = gStringVar4;
                }
                else if (gBattleTypeFlags & BATTLE_TYPE_TRAINER_HILL)
                {
                    CopyTrainerHillTrainerText(TRAINER_HILL_TEXT_PLAYER_LOST, gTrainerBattleOpponent_A);
                    toCpy = gStringVar4;
                }
                break;
            case B_TXT_26: // ?
                if (GetBattlerSide(gBattleScripting.battler) != B_SIDE_PLAYER)
                {
                    if (gBattleTypeFlags & BATTLE_TYPE_TRAINER)
                        toCpy = sText_FoePkmnPrefix;
                    else
                        toCpy = sText_WildPkmnPrefix;
                    while (*toCpy != EOS)
                    {
                        dst[dstID] = *toCpy;
                        dstID++;
                        toCpy++;
                    }
                    GetMonData(&gEnemyParty[gBattleStruct->field_52], MON_DATA_NICKNAME, text);
                }
                else
                {
                    GetMonData(&gPlayerParty[gBattleStruct->field_52], MON_DATA_NICKNAME, text);
                }
                StringGetEnd10(text);
                toCpy = text;
                break;
            case B_TXT_PC_CREATOR_NAME: // lanette pc
                if (FlagGet(FLAG_SYS_PC_LANETTE))
                    toCpy = sText_Lanettes;
                else
                    toCpy = sText_Someones;
                break;
            case B_TXT_ATK_PREFIX2:
                if (GetBattlerSide(gBattlerAttacker) == B_SIDE_PLAYER)
                    toCpy = sText_AllyPkmnPrefix2;
                else
                    toCpy = sText_FoePkmnPrefix3;
                break;
            case B_TXT_DEF_PREFIX2:
                if (GetBattlerSide(gBattlerTarget) == B_SIDE_PLAYER)
                    toCpy = sText_AllyPkmnPrefix2;
                else
                    toCpy = sText_FoePkmnPrefix3;
                break;
            case B_TXT_ATK_PREFIX1:
                if (GetBattlerSide(gBattlerAttacker) == B_SIDE_PLAYER)
                    toCpy = sText_AllyPkmnPrefix;
                else
                    toCpy = sText_FoePkmnPrefix2;
                break;
            case B_TXT_DEF_PREFIX1:
                if (GetBattlerSide(gBattlerTarget) == B_SIDE_PLAYER)
                    toCpy = sText_AllyPkmnPrefix;
                else
                    toCpy = sText_FoePkmnPrefix2;
                break;
            case B_TXT_ATK_PREFIX3:
                if (GetBattlerSide(gBattlerAttacker) == B_SIDE_PLAYER)
                    toCpy = sText_AllyPkmnPrefix3;
                else
                    toCpy = sText_FoePkmnPrefix4;
                break;
            case B_TXT_DEF_PREFIX3:
                if (GetBattlerSide(gBattlerTarget) == B_SIDE_PLAYER)
                    toCpy = sText_AllyPkmnPrefix3;
                else
                    toCpy = sText_FoePkmnPrefix4;
                break;
            case B_TXT_TRAINER2_CLASS:
                toCpy = BattleStringGetOpponentClassByTrainerId(gTrainerBattleOpponent_B);
                break;
            case B_TXT_TRAINER2_NAME:
                toCpy = BattleStringGetOpponentNameByTrainerId(gTrainerBattleOpponent_B, text, multiplayerId, GetBattlerAtPosition(B_POSITION_OPPONENT_RIGHT));
                break;
            case B_TXT_TRAINER2_LOSE_TEXT:
                if (gBattleTypeFlags & BATTLE_TYPE_FRONTIER)
                {
                    CopyFrontierTrainerText(FRONTIER_PLAYER_WON_TEXT, gTrainerBattleOpponent_B);
                    toCpy = gStringVar4;
                }
                else if (gBattleTypeFlags & BATTLE_TYPE_TRAINER_HILL)
                {
                    CopyTrainerHillTrainerText(TRAINER_HILL_TEXT_PLAYER_WON, gTrainerBattleOpponent_B);
                    toCpy = gStringVar4;
                }
                else
                {
                    toCpy = GetTrainerBLoseText();
                }
                break;
            case B_TXT_TRAINER2_WIN_TEXT:
                if (gBattleTypeFlags & BATTLE_TYPE_FRONTIER)
                {
                    CopyFrontierTrainerText(FRONTIER_PLAYER_LOST_TEXT, gTrainerBattleOpponent_B);
                    toCpy = gStringVar4;
                }
                else if (gBattleTypeFlags & BATTLE_TYPE_TRAINER_HILL)
                {
                    CopyTrainerHillTrainerText(TRAINER_HILL_TEXT_PLAYER_LOST, gTrainerBattleOpponent_B);
                    toCpy = gStringVar4;
                }
                break;
            case B_TXT_PARTNER_CLASS:
                toCpy = gTrainerClassNames[GetFrontierOpponentClass(gPartnerTrainerId)];
                break;
            case B_TXT_PARTNER_NAME:
                toCpy = BattleStringGetPlayerName(text, GetBattlerAtPosition(B_POSITION_PLAYER_RIGHT));
                break;
            case B_TXT_ATK_TRAINER_NAME:
                toCpy = BattleStringGetTrainerName(text, multiplayerId, gBattlerAttacker);
                break;
            case B_TXT_ATK_TRAINER_CLASS:
                switch (GetBattlerPosition(gBattlerAttacker))
                {
                case B_POSITION_PLAYER_RIGHT:
                    if (gBattleTypeFlags & BATTLE_TYPE_INGAME_PARTNER)
                        toCpy = gTrainerClassNames[GetFrontierOpponentClass(gPartnerTrainerId)];
                    break;
                case B_POSITION_OPPONENT_LEFT:
                    toCpy = BattleStringGetOpponentClassByTrainerId(gTrainerBattleOpponent_A);
                    break;
                case B_POSITION_OPPONENT_RIGHT:
                    if (gBattleTypeFlags & BATTLE_TYPE_TWO_OPPONENTS && !BATTLE_TWO_VS_ONE_OPPONENT)
                        toCpy = BattleStringGetOpponentClassByTrainerId(gTrainerBattleOpponent_B);
                    else
                        toCpy = BattleStringGetOpponentClassByTrainerId(gTrainerBattleOpponent_A);
                    break;
                }
                break;
            case B_TXT_ATK_TEAM1:
                if (GetBattlerSide(gBattlerAttacker) == B_SIDE_PLAYER)
                    toCpy = sText_Your1;
                else
                    toCpy = sText_Opposing1;
                break;
            case B_TXT_ATK_TEAM2:
                if (GetBattlerSide(gBattlerAttacker) == B_SIDE_PLAYER)
                    toCpy = sText_Your2;
                else
                    toCpy = sText_Opposing2;
                break;
            case B_TXT_DEF_TEAM1:
                if (GetBattlerSide(gBattlerTarget) == B_SIDE_PLAYER)
                    toCpy = sText_Your1;
                else
                    toCpy = sText_Opposing1;
                break;
            case B_TXT_DEF_TEAM2:
                if (GetBattlerSide(gBattlerTarget) == B_SIDE_PLAYER)
                    toCpy = sText_Your2;
                else
                    toCpy = sText_Opposing2;
                break;
            }

            if (toCpy != NULL)
            {
                while (*toCpy != EOS)
                {
                    dst[dstID] = *toCpy;
                    dstID++;
                    toCpy++;
                }
            }

            if (*src == B_TXT_TRAINER1_LOSE_TEXT || *src == B_TXT_TRAINER2_LOSE_TEXT
                || *src == B_TXT_TRAINER1_WIN_TEXT || *src == B_TXT_TRAINER2_WIN_TEXT)
            {
                dst[dstID] = EXT_CTRL_CODE_BEGIN;
                dstID++;
                dst[dstID] = EXT_CTRL_CODE_PAUSE_UNTIL_PRESS;
                dstID++;
            }
        }
        else
        {
            dst[dstID] = *src;
            dstID++;
        }
        src++;
    }

    dst[dstID] = *src;
    dstID++;

    return dstID;
}

static void IllusionNickHack(u32 battlerId, u32 partyId, u8 *dst)
{
    s32 id, i;
    // we know it's gEnemyParty
    struct Pokemon *mon = &gEnemyParty[partyId], *partnerMon;

    if (GetMonAbility(mon) == ABILITY_ILLUSION)
    {
        if (IsBattlerAlive(BATTLE_PARTNER(battlerId)))
            partnerMon = &gEnemyParty[gBattlerPartyIndexes[BATTLE_PARTNER(battlerId)]];
        else
            partnerMon = mon;

        // Find last alive non-egg pokemon.
        for (i = PARTY_SIZE - 1; i >= 0; i--)
        {
            id = i;
            if (GetMonData(&gEnemyParty[id], MON_DATA_SANITY_HAS_SPECIES)
                && GetMonData(&gEnemyParty[id], MON_DATA_HP)
                && &gEnemyParty[id] != mon
                && &gEnemyParty[id] != partnerMon)
            {
                GetMonData(&gEnemyParty[id], MON_DATA_NICKNAME, dst);
                return;
            }
        }
    }

    GetMonData(mon, MON_DATA_NICKNAME, dst);
}

static void ExpandBattleTextBuffPlaceholders(const u8 *src, u8 *dst)
{
    u32 srcID = 1;
    u32 value = 0;
    u8 text[12];
    u16 hword;

    *dst = EOS;
    while (src[srcID] != B_BUFF_EOS)
    {
        switch (src[srcID])
        {
        case B_BUFF_STRING: // battle string
            hword = T1_READ_16(&src[srcID + 1]);
            StringAppend(dst, gBattleStringsTable[hword - BATTLESTRINGS_ID_ADDER]);
            srcID += 3;
            break;
        case B_BUFF_NUMBER: // int to string
            switch (src[srcID + 1])
            {
            case 1:
                value = src[srcID + 3];
                break;
            case 2:
                value = T1_READ_16(&src[srcID + 3]);
                break;
            case 4:
                value = T1_READ_32(&src[srcID + 3]);
                break;
            }
            ConvertIntToDecimalStringN(dst, value, STR_CONV_MODE_LEFT_ALIGN, src[srcID + 2]);
            srcID += src[srcID + 1] + 3;
            break;
        case B_BUFF_MOVE: // move name
            StringAppend(dst, gMoveNames[T1_READ_16(&src[srcID + 1])]);
            srcID += 3;
            break;
        case B_BUFF_TYPE: // type name
            StringAppend(dst, gTypeNames[src[srcID + 1]]);
            srcID += 2;
            break;
        case B_BUFF_MON_NICK_WITH_PREFIX: // poke nick with prefix
            if (GetBattlerSide(src[srcID + 1]) == B_SIDE_PLAYER)
            {
                GetMonData(&gPlayerParty[src[srcID + 2]], MON_DATA_NICKNAME, text);
            }
            else
            {
                if (gBattleTypeFlags & BATTLE_TYPE_TRAINER)
                    StringAppend(dst, sText_FoePkmnPrefix);
                else
                    StringAppend(dst, sText_WildPkmnPrefix);

                GetMonData(&gEnemyParty[src[srcID + 2]], MON_DATA_NICKNAME, text);
            }
            StringGetEnd10(text);
            StringAppend(dst, text);
            srcID += 3;
            break;
        case B_BUFF_STAT: // stats
            StringAppend(dst, gStatNamesTable[src[srcID + 1]]);
            srcID += 2;
            break;
        case B_BUFF_SPECIES: // species name
            GetSpeciesName(dst, T1_READ_16(&src[srcID + 1]));
            srcID += 3;
            break;
        case B_BUFF_MON_NICK: // poke nick without prefix
            if (src[srcID + 2] == gBattlerPartyIndexes[src[srcID + 1]])
            {
                GetBattlerNick(src[srcID + 1], dst);
            }
            else if (gBattleScripting.illusionNickHack) // for STRINGID_ENEMYABOUTTOSWITCHPKMN
            {
                gBattleScripting.illusionNickHack = 0;
                IllusionNickHack(src[srcID + 1], src[srcID + 2], dst);
                StringGetEnd10(dst);
            }
            else
            {
                if (GetBattlerSide(src[srcID + 1]) == B_SIDE_PLAYER)
                    GetMonData(&gPlayerParty[src[srcID + 2]], MON_DATA_NICKNAME, dst);
                else
                    GetMonData(&gEnemyParty[src[srcID + 2]], MON_DATA_NICKNAME, dst);
                StringGetEnd10(dst);
            }
            srcID += 3;
            break;
        case B_BUFF_NEGATIVE_FLAVOR: // flavor table
            StringAppend(dst, gPokeblockWasTooXStringTable[src[srcID + 1]]);
            srcID += 2;
            break;
        case B_BUFF_ABILITY: // ability names
            StringAppend(dst, gAbilityNames[T1_READ_16(&src[srcID + 1])]);
            srcID += 3;
            break;
        case B_BUFF_ITEM: // item name
            hword = T1_READ_16(&src[srcID + 1]);
            if (gBattleTypeFlags & (BATTLE_TYPE_LINK | BATTLE_TYPE_RECORDED_LINK))
            {
                if (hword == ITEM_ENIGMA_BERRY)
                {
                    if (gLinkPlayers[gBattleScripting.multiplayerId].id == gPotentialItemEffectBattler)
                    {
                        StringCopy(dst, gEnigmaBerries[gPotentialItemEffectBattler].name);
                        StringAppend(dst, sText_BerrySuffix);
                    }
                    else
                    {
                        StringAppend(dst, sText_EnigmaBerry);
                    }
                }
                else
                {
                    CopyItemName(hword, dst);
                }
            }
            else
            {
                CopyItemName(hword, dst);
            }
            srcID += 3;
            break;
        }
    }
}

// Loads one of two text strings into the provided buffer. This is functionally
// unused, since the value loaded into the buffer is not read; it loaded one of
// two particles (either "?" or "?") which works in tandem with ChooseTypeOfMoveUsedString
// below to effect changes in the meaning of the line.
static void ChooseMoveUsedParticle(u8* textBuff)
{
    s32 counter = 0;
    u32 i = 0;

    while (counter != MAX_MON_MOVES)
    {
        if (sGrammarMoveUsedTable[i] == 0)
            counter++;
        if (sGrammarMoveUsedTable[i++] == gBattleMsgDataPtr->currentMove)
            break;
    }

    if (counter >= 0)
    {
        if (counter <= 2)
            StringCopy(textBuff, sText_SpaceIs); // is
        else if (counter <= MAX_MON_MOVES)
            StringCopy(textBuff, sText_ApostropheS); // 's
    }
}

// Appends "!" to the text buffer `dst`. In the original Japanese this looked
// into the table of moves at sGrammarMoveUsedTable and varied the line accordingly.
//
// sText_ExclamationMark was a plain "!", used for any attack not on the list.
// It resulted in the translation "<NAME>'s <ATTACK>!".
//
// sText_ExclamationMark2 was "? ????!". This resulted in the translation
// "<NAME> used <ATTACK>!", which was used for all attacks in English.
//
// sText_ExclamationMark3 was "??!". This was used for those moves whose
// names were verbs, such as Recover, and resulted in translations like "<NAME>
// recovered itself!".
//
// sText_ExclamationMark4 was "? ??!" This resulted in a translation of
// "<NAME> did an <ATTACK>!".
//
// sText_ExclamationMark5 was " ????!" This resulted in a translation of
// "<NAME>'s <ATTACK> attack!".
static void ChooseTypeOfMoveUsedString(u8* dst)
{
    s32 counter = 0;
    s32 i = 0;

    while (*dst != EOS)
        dst++;

    while (counter != MAX_MON_MOVES)
    {
        if (sGrammarMoveUsedTable[i] == MOVE_NONE)
            counter++;
        if (sGrammarMoveUsedTable[i++] == gBattleMsgDataPtr->currentMove)
            break;
    }

    switch (counter)
    {
    case 0:
        StringCopy(dst, sText_ExclamationMark);
        break;
    case 1:
        StringCopy(dst, sText_ExclamationMark2);
        break;
    case 2:
        StringCopy(dst, sText_ExclamationMark3);
        break;
    case 3:
        StringCopy(dst, sText_ExclamationMark4);
        break;
    case 4:
        StringCopy(dst, sText_ExclamationMark5);
        break;
    }
}

void BattlePutTextOnWindow(const u8 *text, u8 windowId)
{
    const struct BattleWindowText *textInfo = sBattleTextOnWindowsInfo[gBattleScripting.windowsType];
    bool32 copyToVram;
    struct TextPrinterTemplate printerTemplate;
    u8 speed;

    if (windowId & 0x80)
    {
        windowId &= ~(0x80);
        copyToVram = FALSE;
    }
    else
    {
        FillWindowPixelBuffer(windowId, textInfo[windowId].fillValue);
        copyToVram = TRUE;
    }

    printerTemplate.currentChar = text;
    printerTemplate.windowId = windowId;
    printerTemplate.fontId = textInfo[windowId].fontId;
    printerTemplate.x = textInfo[windowId].x;
    printerTemplate.y = textInfo[windowId].y;
    printerTemplate.currentX = printerTemplate.x;
    printerTemplate.currentY = printerTemplate.y;
    printerTemplate.letterSpacing = textInfo[windowId].letterSpacing;
    printerTemplate.lineSpacing = textInfo[windowId].lineSpacing;
    printerTemplate.unk = 0;
    printerTemplate.fgColor = textInfo[windowId].fgColor;
    printerTemplate.bgColor = textInfo[windowId].bgColor;
    printerTemplate.shadowColor = textInfo[windowId].shadowColor;

    if (printerTemplate.x == 0xFF)
    {
        u32 width = GetBattleWindowTemplatePixelWidth(gBattleScripting.windowsType, windowId);
        s32 alignX = GetStringCenterAlignXOffsetWithLetterSpacing(printerTemplate.fontId, printerTemplate.currentChar, width, printerTemplate.letterSpacing);
        printerTemplate.x = printerTemplate.currentX = alignX;
    }

    if (windowId == 0x16)
        gTextFlags.useAlternateDownArrow = 0;
    else
        gTextFlags.useAlternateDownArrow = 1;

    if (gBattleTypeFlags & (BATTLE_TYPE_LINK | BATTLE_TYPE_RECORDED))
        gTextFlags.autoScroll = 1;
    else
        gTextFlags.autoScroll = 0;

    if (windowId == 0 || windowId == 0x16)
    {
        if (gBattleTypeFlags & (BATTLE_TYPE_LINK | BATTLE_TYPE_RECORDED_LINK))
            speed = 1;
        else if (gBattleTypeFlags & BATTLE_TYPE_RECORDED)
            speed = sRecordedBattleTextSpeeds[GetTextSpeedInRecordedBattle()];
        else
            speed = GetPlayerTextSpeedDelay();

        gTextFlags.canABSpeedUpPrint = 1;
    }
    else
    {
        speed = textInfo[windowId].speed;
        gTextFlags.canABSpeedUpPrint = 0;
    }

    AddTextPrinter(&printerTemplate, speed, NULL);

    if (copyToVram)
    {
        PutWindowTilemap(windowId);
        CopyWindowToVram(windowId, 3);
    }
}

void SetPpNumbersPaletteInMoveSelection(void)
{
    struct ChooseMoveStruct *chooseMoveStruct = (struct ChooseMoveStruct*)(&gBattleResources->bufferA[gActiveBattler][4]);
    const u16 *palPtr = gUnknown_08D85620;
    u8 var = GetCurrentPpToMaxPpState(chooseMoveStruct->currentPp[gMoveSelectionCursor[gActiveBattler]],
                         chooseMoveStruct->maxPp[gMoveSelectionCursor[gActiveBattler]]);

    gPlttBufferUnfaded[92] = palPtr[(var * 2) + 0];
    gPlttBufferUnfaded[91] = palPtr[(var * 2) + 1];

    CpuCopy16(&gPlttBufferUnfaded[92], &gPlttBufferFaded[92], sizeof(u16));
    CpuCopy16(&gPlttBufferUnfaded[91], &gPlttBufferFaded[91], sizeof(u16));
}

u8 GetCurrentPpToMaxPpState(u8 currentPp, u8 maxPp)
{
    if (maxPp == currentPp)
    {
        return 3;
    }
    else if (maxPp <= 2)
    {
        if (currentPp > 1)
            return 3;
        else
            return 2 - currentPp;
    }
    else if (maxPp <= 7)
    {
        if (currentPp > 2)
            return 3;
        else
            return 2 - currentPp;
    }
    else
    {
        if (currentPp == 0)
            return 2;
        if (currentPp <= maxPp / 4)
            return 1;
        if (currentPp > maxPp / 2)
            return 3;
    }

    return 0;
}

struct TrainerSlide
{
    u16 trainerId;
    const u8 *msgLastSwitchIn;
    const u8 *msgLastLowHp;
    const u8 *msgFirstDown;
};

static const struct TrainerSlide sTrainerSlides[] =
{
    {0x291, sText_AarghAlmostHadIt, sText_BoxIsFull, sText_123Poof},
};

static u32 GetEnemyMonCount(bool32 onlyAlive)
{
    u32 i, count = 0;

    for (i = 0; i < PARTY_SIZE; i++)
    {
        u32 species = GetMonData(&gEnemyParty[i], MON_DATA_SPECIES2, NULL);
        if (species != SPECIES_NONE
            && species != SPECIES_EGG
            && (!onlyAlive || GetMonData(&gEnemyParty[i], MON_DATA_HP, NULL)))
            count++;
    }

    return count;
}

static bool32 IsBattlerHpLow(u32 battler)
{
    if ((gBattleMons[battler].hp * 100) / gBattleMons[battler].maxHP < 25)
        return TRUE;
    else
        return FALSE;
}

bool32 ShouldDoTrainerSlide(u32 battlerId, u32 trainerId, u32 which)
{
    s32 i;

    if (!(gBattleTypeFlags & BATTLE_TYPE_TRAINER) || GetBattlerSide(battlerId) != B_SIDE_OPPONENT)
        return FALSE;

    for (i = 0; i < ARRAY_COUNT(sTrainerSlides); i++)
    {
        if (trainerId == sTrainerSlides[i].trainerId)
        {
            gBattleScripting.battler = battlerId;
            switch (which)
            {
            case TRAINER_SLIDE_LAST_SWITCHIN:
                if (sTrainerSlides[i].msgLastSwitchIn != NULL && GetEnemyMonCount(TRUE) == 1)
                {
                    gBattleStruct->trainerSlideMsg = sTrainerSlides[i].msgLastSwitchIn;
                    return TRUE;
                }
                break;
            case TRAINER_SLIDE_LAST_LOW_HP:
                if (sTrainerSlides[i].msgLastLowHp != NULL
                    && GetEnemyMonCount(TRUE) == 1
                    && IsBattlerHpLow(battlerId)
                    && !gBattleStruct->trainerSlideLowHpMsgDone)
                {
                    gBattleStruct->trainerSlideLowHpMsgDone = TRUE;
                    gBattleStruct->trainerSlideMsg = sTrainerSlides[i].msgLastLowHp;
                    return TRUE;
                }
                break;
            case TRAINER_SLIDE_FIRST_DOWN:
                if (sTrainerSlides[i].msgFirstDown != NULL && GetEnemyMonCount(TRUE) == GetEnemyMonCount(FALSE) - 1)
                {
                    gBattleStruct->trainerSlideMsg = sTrainerSlides[i].msgFirstDown;
                    return TRUE;
                }
                break;
            }
            break;
        }
    }

    return FALSE;
}<|MERGE_RESOLUTION|>--- conflicted
+++ resolved
@@ -1744,12 +1744,8 @@
 static const u8 sText_SpaceIs[] = _(" is");
 static const u8 sText_ApostropheS[] = _("'s");
 
-<<<<<<< HEAD
-static const u8 sATypeMove_Table[][NUMBER_OF_MON_TYPES - 1] =
-=======
 // For displaying names of invalid moves
 static const u8 sATypeMove_Table[NUMBER_OF_MON_TYPES][17] =
->>>>>>> 0e33df21
 {
     [TYPE_NORMAL]   = _("a NORMAL move"),
     [TYPE_FIGHTING] = _("a FIGHTING move"),
