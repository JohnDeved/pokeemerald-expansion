--- conflicted
+++ resolved
@@ -691,7 +691,8 @@
 static const u8 sText_ASandstormKickedUp[] = _("A sandstorm kicked up!");
 static const u8 sText_PkmnsWillPerishIn3Turns[] = _("Both Pokémon will perish\nin three turns!");
 static const u8 sText_AbilityRaisedStatDrastically[] = _("{B_DEF_ABILITY} raised {B_DEF_NAME_WITH_PREFIX}'s\n{B_BUFF1} drastically!");
-<<<<<<< HEAD
+static const u8 sText_AsOneEnters[] = _("{B_SCR_ACTIVE_NAME_WITH_PREFIX} has two Abilities!");
+static const u8 sText_CuriousMedicineEnters[] = _("{B_EFF_NAME_WITH_PREFIX}'s\nstat changes were reset!");
 static const u8 sText_ZPowerSurrounds[] = _("{B_ATK_NAME_WITH_PREFIX} surrounds\nitself with its Z-Power!");
 static const u8 sText_ZPowerUnleashed[] = _("{B_ATK_NAME_WITH_PREFIX} unleashes\nits full-force Z-Move!");
 static const u8 sText_ZMoveResetsStats[] = _("{B_SCR_ACTIVE_NAME_WITH_PREFIX} returned its\ndecreased stats to normal using\lits Z-Power!");
@@ -712,15 +713,8 @@
     [STRINGID_ZMOVERESTOREHP - 12] = sText_ZMoveRestoreHp,
     [STRINGID_ZMOVESTATUP - 12] = sText_ZMoveStatUp,
     [STRINGID_ZMOVEHPTRAP - 12] = sText_ZMoveHpSwitchInTrap,
-=======
-static const u8 sText_AsOneEnters[] = _("{B_SCR_ACTIVE_NAME_WITH_PREFIX} has two Abilities!");
-static const u8 sText_CuriousMedicineEnters[] = _("{B_EFF_NAME_WITH_PREFIX}'s\nstat changes were reset!");
-
-const u8 *const gBattleStringsTable[BATTLESTRINGS_COUNT] =
-{
     [STRINGID_CURIOUSMEDICINEENTERS - 12] = sText_CuriousMedicineEnters,
     [STRINGID_ASONEENTERS - 12] = sText_AsOneEnters,
->>>>>>> e5fa583a
     [STRINGID_ABILITYRAISEDSTATDRASTICALLY - 12] = sText_AbilityRaisedStatDrastically,
     [STRINGID_PKMNSWILLPERISHIN3TURNS - 12] = sText_PkmnsWillPerishIn3Turns,
     [STRINGID_ASANDSTORMKICKEDUP - 12] = sText_ASandstormKickedUp,
