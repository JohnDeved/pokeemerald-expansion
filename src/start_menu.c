#include "global.h"
#include "battle_pike.h"
#include "battle_pyramid.h"
#include "battle_pyramid_bag.h"
#include "bg.h"
#include "event_data.h"
#include "event_object_movement.h"
#include "event_object_lock.h"
#include "event_scripts.h"
#include "fieldmap.h"
#include "field_effect.h"
#include "field_player_avatar.h"
#include "field_specials.h"
#include "field_weather.h"
#include "field_screen_effect.h"
#include "frontier_pass.h"
#include "frontier_util.h"
#include "gpu_regs.h"
#include "international_string_util.h"
#include "item_menu.h"
#include "link.h"
#include "load_save.h"
#include "main.h"
#include "menu.h"
#include "new_game.h"
#include "option_menu.h"
#include "overworld.h"
#include "palette.h"
#include "party_menu.h"
#include "pokedex.h"
#include "pokenav.h"
#include "safari_zone.h"
#include "save.h"
#include "scanline_effect.h"
#include "script.h"
#include "sound.h"
#include "start_menu.h"
#include "strings.h"
#include "string_util.h"
#include "task.h"
#include "text.h"
#include "text_window.h"
#include "trainer_card.h"
#include "window.h"
#include "constants/songs.h"
#include "rom_8011DC0.h"
#include "union_room.h"
#include "constants/rgb.h"

// Menu actions
enum
{
    MENU_ACTION_POKEDEX,
    MENU_ACTION_POKEMON,
    MENU_ACTION_BAG,
    MENU_ACTION_POKENAV,
    MENU_ACTION_PLAYER,
    MENU_ACTION_SAVE,
    MENU_ACTION_OPTION,
    MENU_ACTION_EXIT,
    MENU_ACTION_RETIRE_SAFARI,
    MENU_ACTION_PLAYER_LINK,
    MENU_ACTION_REST_FRONTIER,
    MENU_ACTION_RETIRE_FRONTIER,
    MENU_ACTION_PYRAMID_BAG
};

// Save status
enum
{
    SAVE_IN_PROGRESS,
    SAVE_SUCCESS,
    SAVE_CANCELED,
    SAVE_ERROR
};

// IWRAM common
bool8 (*gMenuCallback)(void);

// EWRAM
EWRAM_DATA static u8 sSafariBallsWindowId = 0;
EWRAM_DATA static u8 sBattlePyramidFloorWindowId = 0;
EWRAM_DATA static u8 sStartMenuCursorPos = 0;
EWRAM_DATA static u8 sNumStartMenuActions = 0;
EWRAM_DATA static u8 sCurrentStartMenuActions[9] = {0};
EWRAM_DATA static u8 sUnknown_02037619[2] = {0};

EWRAM_DATA static u8 (*sSaveDialogCallback)(void) = NULL;
EWRAM_DATA static u8 sSaveDialogTimer = 0;
EWRAM_DATA static bool8 sSavingComplete = FALSE;
EWRAM_DATA static u8 sSaveInfoWindowId = 0;

// Menu action callbacks
static bool8 StartMenuPokedexCallback(void);
static bool8 StartMenuPokemonCallback(void);
static bool8 StartMenuBagCallback(void);
static bool8 StartMenuPokeNavCallback(void);
static bool8 StartMenuPlayerNameCallback(void);
static bool8 StartMenuSaveCallback(void);
static bool8 StartMenuOptionCallback(void);
static bool8 StartMenuExitCallback(void);
static bool8 StartMenuSafariZoneRetireCallback(void);
static bool8 StartMenuLinkModePlayerNameCallback(void);
static bool8 StartMenuBattlePyramidRetireCallback(void);
static bool8 StartMenuBattlePyramidBagCallback(void);

// Menu callbacks
static bool8 SaveStartCallback(void);
static bool8 SaveCallback(void);
static bool8 BattlePyramidRetireStartCallback(void);
static bool8 BattlePyramidRetireReturnCallback(void);
static bool8 BattlePyramidRetireCallback(void);
static bool8 HandleStartMenuInput(void);

// Save dialog callbacks
static u8 SaveConfirmSaveCallback(void);
static u8 SaveYesNoCallback(void);
static u8 SaveConfirmInputCallback(void);
static u8 SaveFileExistsCallback(void);
static u8 SaveConfirmOverwriteDefaultNoCallback(void);
static u8 SaveConfirmOverwriteCallback(void);
static u8 SaveOverwriteInputCallback(void);
static u8 SaveSavingMessageCallback(void);
static u8 SaveDoSaveCallback(void);
static u8 SaveSuccessCallback(void);
static u8 SaveReturnSuccessCallback(void);
static u8 SaveErrorCallback(void);
static u8 SaveReturnErrorCallback(void);
static u8 BattlePyramidConfirmRetireCallback(void);
static u8 BattlePyramidRetireYesNoCallback(void);
static u8 BattlePyramidRetireInputCallback(void);

// Task callbacks
static void StartMenuTask(u8 taskId);
static void SaveGameTask(u8 taskId);
static void sub_80A0550(u8 taskId);
static void sub_80A08A4(u8 taskId);

// Some other callback
static bool8 sub_809FA00(void);

static const struct WindowTemplate sSafariBallsWindowTemplate = {0, 1, 1, 9, 4, 0xF, 8};

static const u8* const sPyramindFloorNames[] =
{
    gText_Floor1,
    gText_Floor2,
    gText_Floor3,
    gText_Floor4,
    gText_Floor5,
    gText_Floor6,
    gText_Floor7,
    gText_Peak
};

static const struct WindowTemplate sPyramidFloorWindowTemplate_2 = {0, 1, 1, 0xA, 4, 0xF, 8};
static const struct WindowTemplate sPyramidFloorWindowTemplate_1 = {0, 1, 1, 0xC, 4, 0xF, 8};

static const struct MenuAction sStartMenuItems[] =
{
    {gText_MenuPokedex, {.u8_void = StartMenuPokedexCallback}},
    {gText_MenuPokemon, {.u8_void = StartMenuPokemonCallback}},
    {gText_MenuBag, {.u8_void = StartMenuBagCallback}},
    {gText_MenuPokenav, {.u8_void = StartMenuPokeNavCallback}},
    {gText_MenuPlayer, {.u8_void = StartMenuPlayerNameCallback}},
    {gText_MenuSave, {.u8_void = StartMenuSaveCallback}},
    {gText_MenuOption, {.u8_void = StartMenuOptionCallback}},
    {gText_MenuExit, {.u8_void = StartMenuExitCallback}},
    {gText_MenuRetire, {.u8_void = StartMenuSafariZoneRetireCallback}},
    {gText_MenuPlayer, {.u8_void = StartMenuLinkModePlayerNameCallback}},
    {gText_MenuRest, {.u8_void = StartMenuSaveCallback}},
    {gText_MenuRetire, {.u8_void = StartMenuBattlePyramidRetireCallback}},
    {gText_MenuBag, {.u8_void = StartMenuBattlePyramidBagCallback}}
};

static const struct BgTemplate sUnknown_085105A8[] =
{
    {
        .bg = 0,
        .charBaseIndex = 2,
        .mapBaseIndex = 31,
        .screenSize = 0,
        .paletteMode = 0,
        .priority = 0,
        .baseTile = 0
    }
};

static const struct WindowTemplate sUnknown_085105AC[] =
{
    {0, 2, 0xF, 0x1A, 4, 0xF, 0x194},
    DUMMY_WIN_TEMPLATE
};

static const struct WindowTemplate sSaveInfoWindowTemplate = {0, 1, 1, 0xE, 0xA, 0xF, 8};

// Local functions
static void BuildStartMenuActions(void);
static void AddStartMenuAction(u8 action);
static void BuildNormalStartMenu(void);
static void BuildSafariZoneStartMenu(void);
static void BuildLinkModeStartMenu(void);
static void BuildUnionRoomStartMenu(void);
static void BuildBattlePikeStartMenu(void);
static void BuildBattlePyramidStartMenu(void);
static void BuildMultiBattleRoomStartMenu(void);
static void ShowSafariBallsWindow(void);
static void ShowPyramidFloorWindow(void);
static void RemoveExtraStartMenuWindows(void);
static bool32 PrintStartMenuActions(s8 *pIndex, u32 count);
static bool32 InitStartMenuStep(void);
static void InitStartMenu(void);
static void CreateStartMenuTask(TaskFunc followupFunc);
static void InitSave(void);
static u8 RunSaveCallback(void);
static void ShowSaveMessage(const u8 *message, u8 (*saveCallback)(void));
static void sub_80A0014(void);
static void HideSaveInfoWindow(void);
static void SaveStartTimer(void);
static bool8 SaveSuccesTimer(void);
static bool8 SaveErrorTimer(void);
static void InitBattlePyramidRetire(void);
static void sub_80A03D8(void);
static bool32 sub_80A03E4(u8 *par1);
static void sub_80A0540(void);
static void ShowSaveInfoWindow(void);
static void RemoveSaveInfoWindow(void);
static void HideStartMenuWindow(void);

void SetDexPokemonPokenavFlags(void) // unused
{
    FlagSet(FLAG_SYS_POKEDEX_GET);
    FlagSet(FLAG_SYS_POKEMON_GET);
    FlagSet(FLAG_SYS_POKENAV_GET);
}

static void BuildStartMenuActions(void)
{
    sNumStartMenuActions = 0;

    if (IsUpdateLinkStateCBActive() == TRUE)
    {
        BuildLinkModeStartMenu();
    }
    else if (InUnionRoom() == TRUE)
    {
        BuildUnionRoomStartMenu();
    }
    else if (GetSafariZoneFlag() == TRUE)
    {
        BuildSafariZoneStartMenu();
    }
    else if (InBattlePike())
    {
        BuildBattlePikeStartMenu();
    }
    else if (InBattlePyramid())
    {
        BuildBattlePyramidStartMenu();
    }
    else if (InMultiBattleRoom())
    {
        BuildMultiBattleRoomStartMenu();
    }
    else
    {
        BuildNormalStartMenu();
    }
}

static void AddStartMenuAction(u8 action)
{
    AppendToList(sCurrentStartMenuActions, &sNumStartMenuActions, action);
}

static void BuildNormalStartMenu(void)
{
    if (FlagGet(FLAG_SYS_POKEDEX_GET) == TRUE)
    {
        AddStartMenuAction(MENU_ACTION_POKEDEX);
    }
    if (FlagGet(FLAG_SYS_POKEMON_GET) == TRUE)
    {
        AddStartMenuAction(MENU_ACTION_POKEMON);
    }

    AddStartMenuAction(MENU_ACTION_BAG);

    if (FlagGet(FLAG_SYS_POKENAV_GET) == TRUE)
    {
        AddStartMenuAction(MENU_ACTION_POKENAV);
    }

    AddStartMenuAction(MENU_ACTION_PLAYER);
    AddStartMenuAction(MENU_ACTION_SAVE);
    AddStartMenuAction(MENU_ACTION_OPTION);
    AddStartMenuAction(MENU_ACTION_EXIT);
}

static void BuildSafariZoneStartMenu(void)
{
    AddStartMenuAction(MENU_ACTION_RETIRE_SAFARI);
    AddStartMenuAction(MENU_ACTION_POKEDEX);
    AddStartMenuAction(MENU_ACTION_POKEMON);
    AddStartMenuAction(MENU_ACTION_BAG);
    AddStartMenuAction(MENU_ACTION_PLAYER);
    AddStartMenuAction(MENU_ACTION_OPTION);
    AddStartMenuAction(MENU_ACTION_EXIT);
}

static void BuildLinkModeStartMenu(void)
{
    AddStartMenuAction(MENU_ACTION_POKEMON);
    AddStartMenuAction(MENU_ACTION_BAG);

    if (FlagGet(FLAG_SYS_POKENAV_GET) == TRUE)
    {
        AddStartMenuAction(MENU_ACTION_POKENAV);
    }

    AddStartMenuAction(MENU_ACTION_PLAYER_LINK);
    AddStartMenuAction(MENU_ACTION_OPTION);
    AddStartMenuAction(MENU_ACTION_EXIT);
}

static void BuildUnionRoomStartMenu(void)
{
    AddStartMenuAction(MENU_ACTION_POKEMON);
    AddStartMenuAction(MENU_ACTION_BAG);

    if (FlagGet(FLAG_SYS_POKENAV_GET) == TRUE)
    {
        AddStartMenuAction(MENU_ACTION_POKENAV);
    }

    AddStartMenuAction(MENU_ACTION_PLAYER);
    AddStartMenuAction(MENU_ACTION_OPTION);
    AddStartMenuAction(MENU_ACTION_EXIT);
}

static void BuildBattlePikeStartMenu(void)
{
    AddStartMenuAction(MENU_ACTION_POKEDEX);
    AddStartMenuAction(MENU_ACTION_POKEMON);
    AddStartMenuAction(MENU_ACTION_PLAYER);
    AddStartMenuAction(MENU_ACTION_OPTION);
    AddStartMenuAction(MENU_ACTION_EXIT);
}

static void BuildBattlePyramidStartMenu(void)
{
    AddStartMenuAction(MENU_ACTION_POKEMON);
    AddStartMenuAction(MENU_ACTION_PYRAMID_BAG);
    AddStartMenuAction(MENU_ACTION_PLAYER);
    AddStartMenuAction(MENU_ACTION_REST_FRONTIER);
    AddStartMenuAction(MENU_ACTION_RETIRE_FRONTIER);
    AddStartMenuAction(MENU_ACTION_OPTION);
    AddStartMenuAction(MENU_ACTION_EXIT);
}

static void BuildMultiBattleRoomStartMenu(void)
{
    AddStartMenuAction(MENU_ACTION_POKEMON);
    AddStartMenuAction(MENU_ACTION_PLAYER);
    AddStartMenuAction(MENU_ACTION_OPTION);
    AddStartMenuAction(MENU_ACTION_EXIT);
}

static void ShowSafariBallsWindow(void)
{
    sSafariBallsWindowId = AddWindow(&sSafariBallsWindowTemplate);
    PutWindowTilemap(sSafariBallsWindowId);
    DrawStdWindowFrame(sSafariBallsWindowId, FALSE);
    ConvertIntToDecimalStringN(gStringVar1, gNumSafariBalls, STR_CONV_MODE_RIGHT_ALIGN, 2);
    StringExpandPlaceholders(gStringVar4, gText_SafariBallStock);
    AddTextPrinterParameterized(sSafariBallsWindowId, 1, gStringVar4, 0, 1, 0xFF, NULL);
    CopyWindowToVram(sSafariBallsWindowId, 2);
}

static void ShowPyramidFloorWindow(void)
{
    if (gSaveBlock2Ptr->frontier.curChallengeBattleNum == 7)
        sBattlePyramidFloorWindowId = AddWindow(&sPyramidFloorWindowTemplate_1);
    else
        sBattlePyramidFloorWindowId = AddWindow(&sPyramidFloorWindowTemplate_2);

    PutWindowTilemap(sBattlePyramidFloorWindowId);
    DrawStdWindowFrame(sBattlePyramidFloorWindowId, FALSE);
    StringCopy(gStringVar1, sPyramindFloorNames[gSaveBlock2Ptr->frontier.curChallengeBattleNum]);
    StringExpandPlaceholders(gStringVar4, gText_BattlePyramidFloor);
    AddTextPrinterParameterized(sBattlePyramidFloorWindowId, 1, gStringVar4, 0, 1, 0xFF, NULL);
    CopyWindowToVram(sBattlePyramidFloorWindowId, 2);
}

static void RemoveExtraStartMenuWindows(void)
{
    if (GetSafariZoneFlag())
    {
        ClearStdWindowAndFrameToTransparent(sSafariBallsWindowId, FALSE);
        CopyWindowToVram(sSafariBallsWindowId, 2);
        RemoveWindow(sSafariBallsWindowId);
    }
    if (InBattlePyramid())
    {
        ClearStdWindowAndFrameToTransparent(sBattlePyramidFloorWindowId, FALSE);
        RemoveWindow(sBattlePyramidFloorWindowId);
    }
}

static bool32 PrintStartMenuActions(s8 *pIndex, u32 count)
{
    s8 index = *pIndex;

    do
    {
        if (sStartMenuItems[sCurrentStartMenuActions[index]].func.u8_void == StartMenuPlayerNameCallback)
        {
            PrintPlayerNameOnWindow(GetStartMenuWindowId(), sStartMenuItems[sCurrentStartMenuActions[index]].text, 8, (index << 4) + 9);
        }
        else
        {
            StringExpandPlaceholders(gStringVar4, sStartMenuItems[sCurrentStartMenuActions[index]].text);
            AddTextPrinterParameterized(GetStartMenuWindowId(), 1, gStringVar4, 8, (index << 4) + 9, 0xFF, NULL);
        }

        index++;
        if (index >= sNumStartMenuActions)
        {
            *pIndex = index;
            return TRUE;
        }

        count--;
    }
    while (count != 0);

    *pIndex = index;
    return FALSE;
}

static bool32 InitStartMenuStep(void)
{
    s8 value = sUnknown_02037619[0];

    switch (value)
    {
    case 0:
        sUnknown_02037619[0]++;
        break;
    case 1:
        BuildStartMenuActions();
        sUnknown_02037619[0]++;
        break;
    case 2:
        sub_81973A4();
        DrawStdWindowFrame(sub_81979C4(sNumStartMenuActions), FALSE);
        sUnknown_02037619[1] = 0;
        sUnknown_02037619[0]++;
        break;
    case 3:
        if (GetSafariZoneFlag())
            ShowSafariBallsWindow();
        if (InBattlePyramid())
            ShowPyramidFloorWindow();
        sUnknown_02037619[0]++;
        break;
    case 4:
        if (PrintStartMenuActions(&sUnknown_02037619[1], 2))
            sUnknown_02037619[0]++;
        break;
    case 5:
        sStartMenuCursorPos = sub_81983AC(GetStartMenuWindowId(), 1, 0, 9, 16, sNumStartMenuActions, sStartMenuCursorPos);
        CopyWindowToVram(GetStartMenuWindowId(), TRUE);
        return TRUE;
    }

    return FALSE;
}

static void InitStartMenu(void)
{
    sUnknown_02037619[0] = 0;
    sUnknown_02037619[1] = 0;
    while (!InitStartMenuStep())
        ;
}

static void StartMenuTask(u8 taskId)
{
    if (InitStartMenuStep() == TRUE)
        SwitchTaskToFollowupFunc(taskId);
}

static void CreateStartMenuTask(TaskFunc followupFunc)
{
    u8 taskId;

    sUnknown_02037619[0] = 0;
    sUnknown_02037619[1] = 0;
    taskId = CreateTask(StartMenuTask, 0x50);
    SetTaskFuncWithFollowupFunc(taskId, StartMenuTask, followupFunc);
}

static bool8 sub_809FA00(void)
{
    if (InitStartMenuStep() == FALSE)
    {
        return FALSE;
    }

    sub_80AF688();
    return TRUE;
}

void sub_809FA18(void)
{
    sUnknown_02037619[0] = 0;
    sUnknown_02037619[1] = 0;
    gFieldCallback2 = sub_809FA00;
}

void Task_ShowStartMenu(u8 taskId)
{
    struct Task* task = &gTasks[taskId];

    switch(task->data[0])
    {
    case 0:
        if (InUnionRoom() == TRUE)
            var_800D_set_xB();

        gMenuCallback = HandleStartMenuInput;
        task->data[0]++;
        break;
    case 1:
        if (gMenuCallback() == TRUE)
            DestroyTask(taskId);
        break;
    }
}

void ShowStartMenu(void)
{
    if (!IsUpdateLinkStateCBActive())
    {
        FreezeObjectEvents();
        sub_808B864();
        sub_808BCF4();
    }
    CreateStartMenuTask(Task_ShowStartMenu);
    ScriptContext2_Enable();
}

static bool8 HandleStartMenuInput(void)
{
    if (gMain.newKeys & DPAD_UP)
    {
        PlaySE(SE_SELECT);
        sStartMenuCursorPos = Menu_MoveCursor(-1);
    }

    if (gMain.newKeys & DPAD_DOWN)
    {
        PlaySE(SE_SELECT);
        sStartMenuCursorPos = Menu_MoveCursor(1);
    }

    if (gMain.newKeys & A_BUTTON)
    {
        PlaySE(SE_SELECT);
        if (sStartMenuItems[sCurrentStartMenuActions[sStartMenuCursorPos]].func.u8_void == StartMenuPokedexCallback)
        {
            if (GetNationalPokedexCount(FLAG_GET_SEEN) == 0)
                return FALSE;
        }

        gMenuCallback = sStartMenuItems[sCurrentStartMenuActions[sStartMenuCursorPos]].func.u8_void;

        if (gMenuCallback != StartMenuSaveCallback
            && gMenuCallback != StartMenuExitCallback
            && gMenuCallback != StartMenuSafariZoneRetireCallback
            && gMenuCallback != StartMenuBattlePyramidRetireCallback)
        {
           FadeScreen(1, 0);
        }

        return FALSE;
    }

    if (gMain.newKeys & (START_BUTTON | B_BUTTON))
    {
        RemoveExtraStartMenuWindows();
        HideStartMenu();
        return TRUE;
    }

    return FALSE;
}

static bool8 StartMenuPokedexCallback(void)
{
    if (!gPaletteFade.active)
    {
        IncrementGameStat(GAME_STAT_CHECKED_POKEDEX);
        PlayRainStoppingSoundEffect();
        RemoveExtraStartMenuWindows();
        CleanupOverworldWindowsAndTilemaps();
        SetMainCallback2(CB2_Pokedex);

        return TRUE;
    }

    return FALSE;
}

static bool8 StartMenuPokemonCallback(void)
{
    if (!gPaletteFade.active)
    {
        PlayRainStoppingSoundEffect();
        RemoveExtraStartMenuWindows();
        CleanupOverworldWindowsAndTilemaps();
        SetMainCallback2(CB2_PartyMenuFromStartMenu); // Display party menu

        return TRUE;
    }

    return FALSE;
}

static bool8 StartMenuBagCallback(void)
{
    if (!gPaletteFade.active)
    {
        PlayRainStoppingSoundEffect();
        RemoveExtraStartMenuWindows();
        CleanupOverworldWindowsAndTilemaps();
        SetMainCallback2(CB2_BagMenuFromStartMenu); // Display bag menu

        return TRUE;
    }

    return FALSE;
}

static bool8 StartMenuPokeNavCallback(void)
{
    if (!gPaletteFade.active)
    {
        PlayRainStoppingSoundEffect();
        RemoveExtraStartMenuWindows();
        CleanupOverworldWindowsAndTilemaps();
        SetMainCallback2(CB2_InitPokeNav);  // Display PokeNav

        return TRUE;
    }

    return FALSE;
}

static bool8 StartMenuPlayerNameCallback(void)
{
    if (!gPaletteFade.active)
    {
        PlayRainStoppingSoundEffect();
        RemoveExtraStartMenuWindows();
        CleanupOverworldWindowsAndTilemaps();

        if (IsUpdateLinkStateCBActive() || InUnionRoom())
            ShowPlayerTrainerCard(CB2_ReturnToFieldWithOpenMenu); // Display trainer card
        else if (FlagGet(FLAG_SYS_FRONTIER_PASS))
            ShowFrontierPass(CB2_ReturnToFieldWithOpenMenu); // Display frontier pass
        else
            ShowPlayerTrainerCard(CB2_ReturnToFieldWithOpenMenu); // Display trainer card

        return TRUE;
    }

    return FALSE;
}

static bool8 StartMenuSaveCallback(void)
{
    if (InBattlePyramid())
        RemoveExtraStartMenuWindows();

    gMenuCallback = SaveStartCallback; // Display save menu

    return FALSE;
}

static bool8 StartMenuOptionCallback(void)
{
    if (!gPaletteFade.active)
    {
        PlayRainStoppingSoundEffect();
        RemoveExtraStartMenuWindows();
        CleanupOverworldWindowsAndTilemaps();
        SetMainCallback2(CB2_InitOptionMenu); // Display option menu
        gMain.savedCallback = CB2_ReturnToFieldWithOpenMenu;

        return TRUE;
    }

    return FALSE;
}

static bool8 StartMenuExitCallback(void)
{
    RemoveExtraStartMenuWindows();
    HideStartMenu(); // Hide start menu

    return TRUE;
}

static bool8 StartMenuSafariZoneRetireCallback(void)
{
    RemoveExtraStartMenuWindows();
    HideStartMenu();
    SafariZoneRetirePrompt();

    return TRUE;
}

static bool8 StartMenuLinkModePlayerNameCallback(void)
{
    if (!gPaletteFade.active)
    {
        PlayRainStoppingSoundEffect();
        CleanupOverworldWindowsAndTilemaps();
        ShowTrainerCardInLink(gLocalLinkPlayerId, CB2_ReturnToFieldWithOpenMenu);

        return TRUE;
    }

    return FALSE;
}

static bool8 StartMenuBattlePyramidRetireCallback(void)
{
    gMenuCallback = BattlePyramidRetireStartCallback; // Confirm retire

    return FALSE;
}

// Functionally unused
void ShowBattlePyramidStartMenu(void)
{
    ClearDialogWindowAndFrameToTransparent(0, FALSE);
<<<<<<< HEAD
    ScriptUnfreezeObjectEvents();
    CreateStartMenuTask(sub_809FA34);
=======
    ScriptUnfreezeEventObjects();
    CreateStartMenuTask(Task_ShowStartMenu);
>>>>>>> 6967caef
    ScriptContext2_Enable();
}

static bool8 StartMenuBattlePyramidBagCallback(void)
{
    if (!gPaletteFade.active)
    {
        PlayRainStoppingSoundEffect();
        RemoveExtraStartMenuWindows();
        CleanupOverworldWindowsAndTilemaps();
        SetMainCallback2(CB2_PyramidBagMenuFromStartMenu);

        return TRUE;
    }

    return FALSE;
}

static bool8 SaveStartCallback(void)
{
    InitSave();
    gMenuCallback = SaveCallback;

    return FALSE;
}

static bool8 SaveCallback(void)
{
    switch (RunSaveCallback())
    {
    case SAVE_IN_PROGRESS:
        return FALSE;
    case SAVE_CANCELED: // Back to start menu
        ClearDialogWindowAndFrameToTransparent(0, FALSE);
        InitStartMenu();
        gMenuCallback = HandleStartMenuInput;
        return FALSE;
    case SAVE_SUCCESS:
    case SAVE_ERROR:    // Close start menu
        ClearDialogWindowAndFrameToTransparent(0, TRUE);
        ScriptUnfreezeObjectEvents();
        ScriptContext2_Disable();
        SoftResetInBattlePyramid();
        return TRUE;
    }

    return FALSE;
}

static bool8 BattlePyramidRetireStartCallback(void)
{
    InitBattlePyramidRetire();
    gMenuCallback = BattlePyramidRetireCallback;

    return FALSE;
}

static bool8 BattlePyramidRetireReturnCallback(void)
{
    InitStartMenu();
    gMenuCallback = HandleStartMenuInput;

    return FALSE;
}

static bool8 BattlePyramidRetireCallback(void)
{
    switch (RunSaveCallback())
    {
    case SAVE_SUCCESS: // No (Stay in battle pyramid)
        RemoveExtraStartMenuWindows();
        gMenuCallback = BattlePyramidRetireReturnCallback;
        return FALSE;
    case SAVE_IN_PROGRESS:
        return FALSE;
    case SAVE_CANCELED: // Yes (Retire from battle pyramid)
        ClearDialogWindowAndFrameToTransparent(0, TRUE);
        ScriptUnfreezeObjectEvents();
        ScriptContext2_Disable();
        ScriptContext1_SetupScript(BattlePyramid_Retire);
        return TRUE;
    }

    return FALSE;
}

static void InitSave(void)
{
    save_serialize_map();
    sSaveDialogCallback = SaveConfirmSaveCallback;
    sSavingComplete = FALSE;
}

static u8 RunSaveCallback(void)
{
    // True if text is still printing
    if (RunTextPrintersAndIsPrinter0Active() == TRUE)
    {
        return SAVE_IN_PROGRESS;
    }

    sSavingComplete = FALSE;
    return sSaveDialogCallback();
}

void SaveGame(void)
{
    InitSave();
    CreateTask(SaveGameTask, 0x50);
}

static void ShowSaveMessage(const u8 *message, u8 (*saveCallback)(void))
{
    StringExpandPlaceholders(gStringVar4, message);
    sub_819786C(0, TRUE);
    AddTextPrinterForMessage_2(TRUE);
    sSavingComplete = TRUE;
    sSaveDialogCallback = saveCallback;
}

static void SaveGameTask(u8 taskId)
{
    u8 status = RunSaveCallback();

    switch (status)
    {
    case SAVE_CANCELED:
    case SAVE_ERROR:
        gSpecialVar_Result = 0;
        break;
    case SAVE_SUCCESS:
        gSpecialVar_Result = status;
        break;
    case SAVE_IN_PROGRESS:
        return;
    }

    DestroyTask(taskId);
    EnableBothScriptContexts();
}

static void sub_80A0014(void)
{
    ClearDialogWindowAndFrame(0, TRUE);
}

static void HideSaveInfoWindow(void)
{
    RemoveSaveInfoWindow();
}

static void SaveStartTimer(void)
{
    sSaveDialogTimer = 60;
}

static bool8 SaveSuccesTimer(void)
{
    sSaveDialogTimer--;

    if (gMain.heldKeys & A_BUTTON)
    {
        PlaySE(SE_SELECT);
        return TRUE;
    }
    else if (sSaveDialogTimer == 0)
    {
        return TRUE;
    }

    return FALSE;
}

static bool8 SaveErrorTimer(void)
{
    if (sSaveDialogTimer != 0)
    {
        sSaveDialogTimer--;
    }
    else if (gMain.heldKeys & A_BUTTON)
    {
        return TRUE;
    }

    return FALSE;
}

static u8 SaveConfirmSaveCallback(void)
{
    ClearStdWindowAndFrame(GetStartMenuWindowId(), FALSE);
    RemoveStartMenuWindow();
    ShowSaveInfoWindow();

    if (InBattlePyramid())
    {
        ShowSaveMessage(gText_BattlePyramidConfirmRest, SaveYesNoCallback);
    }
    else
    {
        ShowSaveMessage(gText_ConfirmSave, SaveYesNoCallback);
    }

    return SAVE_IN_PROGRESS;
}

static u8 SaveYesNoCallback(void)
{
    DisplayYesNoMenuDefaultYes(); // Show Yes/No menu
    sSaveDialogCallback = SaveConfirmInputCallback;
    return SAVE_IN_PROGRESS;
}

static u8 SaveConfirmInputCallback(void)
{
    switch (Menu_ProcessInputNoWrapClearOnChoose())
    {
    case 0: // Yes
        switch (gSaveFileStatus)
        {
        case 0:
        case 2:
            if (gDifferentSaveFile == FALSE)
            {
                sSaveDialogCallback = SaveFileExistsCallback;
                return SAVE_IN_PROGRESS;
            }

            sSaveDialogCallback = SaveSavingMessageCallback;
            return SAVE_IN_PROGRESS;
        default:
            sSaveDialogCallback = SaveFileExistsCallback;
            return SAVE_IN_PROGRESS;
        }
    case -1: // B Button
    case 1: // No
        HideSaveInfoWindow();
        sub_80A0014();
        return SAVE_CANCELED;
    }

    return SAVE_IN_PROGRESS;
}

// A different save file exists
static u8 SaveFileExistsCallback(void)
{
    if (gDifferentSaveFile == TRUE)
    {
        ShowSaveMessage(gText_DifferentSaveFile, SaveConfirmOverwriteDefaultNoCallback);
    }
    else
    {
        ShowSaveMessage(gText_AlreadySavedFile, SaveConfirmOverwriteCallback);
    }

    return SAVE_IN_PROGRESS;
}

static u8 SaveConfirmOverwriteDefaultNoCallback(void)
{
    DisplayYesNoMenuWithDefault(1); // Show Yes/No menu (No selected as default)
    sSaveDialogCallback = SaveOverwriteInputCallback;
    return SAVE_IN_PROGRESS;
}

static u8 SaveConfirmOverwriteCallback(void)
{
    DisplayYesNoMenuDefaultYes(); // Show Yes/No menu
    sSaveDialogCallback = SaveOverwriteInputCallback;
    return SAVE_IN_PROGRESS;
}

static u8 SaveOverwriteInputCallback(void)
{
    switch (Menu_ProcessInputNoWrapClearOnChoose())
    {
    case 0: // Yes
        sSaveDialogCallback = SaveSavingMessageCallback;
        return SAVE_IN_PROGRESS;
    case -1: // B Button
    case 1: // No
        HideSaveInfoWindow();
        sub_80A0014();
        return SAVE_CANCELED;
    }

    return SAVE_IN_PROGRESS;
}

static u8 SaveSavingMessageCallback(void)
{
    ShowSaveMessage(gText_SavingDontTurnOff, SaveDoSaveCallback);
    return SAVE_IN_PROGRESS;
}

static u8 SaveDoSaveCallback(void)
{
    u8 saveStatus;

    IncrementGameStat(GAME_STAT_SAVED_GAME);
    PausePyramidChallenge();

    if (gDifferentSaveFile == TRUE)
    {
        saveStatus = TrySavingData(SAVE_OVERWRITE_DIFFERENT_FILE);
        gDifferentSaveFile = FALSE;
    }
    else
    {
        saveStatus = TrySavingData(SAVE_NORMAL);
    }

    if (saveStatus == 1) // Save succeded
    {
        ShowSaveMessage(gText_PlayerSavedGame, SaveSuccessCallback);
    }
    else                 // Save error
    {
        ShowSaveMessage(gText_SaveError, SaveErrorCallback);
    }

    SaveStartTimer();
    return SAVE_IN_PROGRESS;
}

static u8 SaveSuccessCallback(void)
{
    if (!IsTextPrinterActive(0))
    {
        PlaySE(SE_SAVE);
        sSaveDialogCallback = SaveReturnSuccessCallback;
    }

    return SAVE_IN_PROGRESS;
}

static u8 SaveReturnSuccessCallback(void)
{
    if (!IsSEPlaying() && SaveSuccesTimer())
    {
        HideSaveInfoWindow();
        return SAVE_SUCCESS;
    }
    else
    {
        return SAVE_IN_PROGRESS;
    }
}

static u8 SaveErrorCallback(void)
{
    if (!IsTextPrinterActive(0))
    {
        PlaySE(SE_BOO);
        sSaveDialogCallback = SaveReturnErrorCallback;
    }

    return SAVE_IN_PROGRESS;
}

static u8 SaveReturnErrorCallback(void)
{
    if (!SaveErrorTimer())
    {
        return SAVE_IN_PROGRESS;
    }
    else
    {
        HideSaveInfoWindow();
        return SAVE_ERROR;
    }
}

static void InitBattlePyramidRetire(void)
{
    sSaveDialogCallback = BattlePyramidConfirmRetireCallback;
    sSavingComplete = FALSE;
}

static u8 BattlePyramidConfirmRetireCallback(void)
{
    ClearStdWindowAndFrame(GetStartMenuWindowId(), FALSE);
    RemoveStartMenuWindow();
    ShowSaveMessage(gText_BattlePyramidConfirmRetire, BattlePyramidRetireYesNoCallback);

    return SAVE_IN_PROGRESS;
}

static u8 BattlePyramidRetireYesNoCallback(void)
{
    DisplayYesNoMenuWithDefault(1); // Show Yes/No menu (No selected as default)
    sSaveDialogCallback = BattlePyramidRetireInputCallback;

    return SAVE_IN_PROGRESS;
}

static u8 BattlePyramidRetireInputCallback(void)
{
    switch (Menu_ProcessInputNoWrapClearOnChoose())
    {
    case 0: // Yes
        return SAVE_CANCELED;
    case -1: // B Button
    case 1: // No
        sub_80A0014();
        return SAVE_SUCCESS;
    }

    return SAVE_IN_PROGRESS;
}

static void sub_80A03D8(void)
{
    TransferPlttBuffer();
}

static bool32 sub_80A03E4(u8 *par1)
{
    switch (*par1)
    {
    case 0:
        SetGpuReg(REG_OFFSET_DISPCNT, DISPCNT_MODE_0);
        SetVBlankCallback(NULL);
        ScanlineEffect_Stop();
        DmaClear16(3, PLTT, PLTT_SIZE);
        DmaFillLarge16(3, 0, (void *)(VRAM + 0x0), 0x18000, 0x1000);
        break;
    case 1:
        ResetSpriteData();
        ResetTasks();
        ResetPaletteFade();
        ScanlineEffect_Clear();
        break;
    case 2:
        ResetBgsAndClearDma3BusyFlags(0);
        InitBgsFromTemplates(0, sUnknown_085105A8, ARRAY_COUNT(sUnknown_085105A8));
        InitWindows(sUnknown_085105AC);
        LoadUserWindowBorderGfx_(0, 8, 224);
        Menu_LoadStdPalAt(240);
        break;
    case 3:
        ShowBg(0);
        BlendPalettes(-1, 16, 0);
        SetVBlankCallback(sub_80A03D8);
        EnableInterrupts(1);
        break;
    case 4:
        return TRUE;
    }

    (*par1)++;
    return FALSE;
}

void sub_80A0514(void)
{
    if (sub_80A03E4(&gMain.state))
    {
        CreateTask(sub_80A0550, 0x50);
        SetMainCallback2(sub_80A0540);
    }
}

static void sub_80A0540(void)
{
    RunTasks();
    UpdatePaletteFade();
}

static void sub_80A0550(u8 taskId)
{
    s16 *step = gTasks[taskId].data;

    if (!gPaletteFade.active)
    {
        switch (*step)
        {
        case 0:
            FillWindowPixelBuffer(0, PIXEL_FILL(1));
            AddTextPrinterParameterized2(0,
                                        1,
                                        gText_SavingDontTurnOffPower,
                                        255,
                                        NULL,
                                        2,
                                        1,
                                        3);
            DrawTextBorderOuter(0, 8, 14);
            PutWindowTilemap(0);
            CopyWindowToVram(0, 3);
            BeginNormalPaletteFade(0xFFFFFFFF, 0, 16, 0, RGB_BLACK);

            if (gWirelessCommType != 0 && InUnionRoom())
            {
                if (sub_800A07C())
                {
                    *step = 1;
                }
                else
                {
                    *step = 5;
                }
            }
            else
            {
                gSoftResetDisabled = 1;
                *step = 1;
            }
            break;
        case 1:
            SetContinueGameWarpStatusToDynamicWarp();
            FullSaveGame();
            *step = 2;
            break;
        case 2:
            if (CheckSaveFile())
            {
                ClearContinueGameWarpStatus2();
                *step = 3;
                gSoftResetDisabled = 0;
            }
            break;
        case 3:
            BeginNormalPaletteFade(0xFFFFFFFF, 0, 0, 16, RGB_BLACK);
            *step = 4;
            break;
        case 4:
            FreeAllWindowBuffers();
            SetMainCallback2(gMain.savedCallback);
            DestroyTask(taskId);
            break;
        case 5:
            CreateTask(sub_8153688, 0x5);
            *step = 6;
            break;
        case 6:
            if (!FuncIsActiveTask(sub_8153688))
            {
                *step = 3;
            }
            break;
        }
    }
}

static void ShowSaveInfoWindow(void)
{
    struct WindowTemplate saveInfoWindow = sSaveInfoWindowTemplate;
    u8 gender;
    u8 color;
    u32 xOffset;
    u32 yOffset;

    if (!FlagGet(FLAG_SYS_POKEDEX_GET))
    {
        saveInfoWindow.height -= 2;
    }

    sSaveInfoWindowId = AddWindow(&saveInfoWindow);
    DrawStdWindowFrame(sSaveInfoWindowId, FALSE);

    gender = gSaveBlock2Ptr->playerGender;
    color = TEXT_COLOR_RED;  // Red when female, blue when male.

    if (gender == MALE)
    {
        color = TEXT_COLOR_BLUE;
    }

    // Print region name
    yOffset = 1;
    sub_819A344(3, gStringVar4, TEXT_COLOR_GREEN);
    AddTextPrinterParameterized(sSaveInfoWindowId, 1, gStringVar4, 0, yOffset, 0xFF, NULL);

    // Print player name
    yOffset = 0x11;
    AddTextPrinterParameterized(sSaveInfoWindowId, 1, gText_SavingPlayer, 0, yOffset, 0xFF, NULL);
    sub_819A344(0, gStringVar4, color);
    xOffset = GetStringRightAlignXOffset(1, gStringVar4, 0x70);
    PrintPlayerNameOnWindow(sSaveInfoWindowId, gStringVar4, xOffset, yOffset);

    // Print badge count
    yOffset = 0x21;
    AddTextPrinterParameterized(sSaveInfoWindowId, 1, gText_SavingBadges, 0, yOffset, 0xFF, NULL);
    sub_819A344(4, gStringVar4, color);
    xOffset = GetStringRightAlignXOffset(1, gStringVar4, 0x70);
    AddTextPrinterParameterized(sSaveInfoWindowId, 1, gStringVar4, xOffset, yOffset, 0xFF, NULL);

    if (FlagGet(FLAG_SYS_POKEDEX_GET) == TRUE)
    {
        // Print pokedex count
        yOffset = 0x31;
        AddTextPrinterParameterized(sSaveInfoWindowId, 1, gText_SavingPokedex, 0, yOffset, 0xFF, NULL);
        sub_819A344(1, gStringVar4, color);
        xOffset = GetStringRightAlignXOffset(1, gStringVar4, 0x70);
        AddTextPrinterParameterized(sSaveInfoWindowId, 1, gStringVar4, xOffset, yOffset, 0xFF, NULL);
    }

    // Print play time
    yOffset += 0x10;
    AddTextPrinterParameterized(sSaveInfoWindowId, 1, gText_SavingTime, 0, yOffset, 0xFF, NULL);
    sub_819A344(2, gStringVar4, color);
    xOffset = GetStringRightAlignXOffset(1, gStringVar4, 0x70);
    AddTextPrinterParameterized(sSaveInfoWindowId, 1, gStringVar4, xOffset, yOffset, 0xFF, NULL);

    CopyWindowToVram(sSaveInfoWindowId, 2);
}

static void RemoveSaveInfoWindow(void)
{
    ClearStdWindowAndFrame(sSaveInfoWindowId, FALSE);
    RemoveWindow(sSaveInfoWindowId);
}

static void sub_80A08A4(u8 taskId)
{
    if (!FuncIsActiveTask(sub_8153688))
    {
        DestroyTask(taskId);
        EnableBothScriptContexts();
    }
}

void sub_80A08CC(void)
{
    u8 taskId = CreateTask(sub_8153688, 0x5);
    gTasks[taskId].data[2] = 1;
    gTasks[CreateTask(sub_80A08A4, 0x6)].data[1] = taskId;
}

static void HideStartMenuWindow(void)
{
    ClearStdWindowAndFrame(GetStartMenuWindowId(), TRUE);
    RemoveStartMenuWindow();
    ScriptUnfreezeObjectEvents();
    ScriptContext2_Disable();
}

void HideStartMenu(void)
{
    PlaySE(SE_SELECT);
    HideStartMenuWindow();
}

void AppendToList(u8 *list, u8 *pos, u8 newEntry)
{
    list[*pos] = newEntry;
    (*pos)++;
}<|MERGE_RESOLUTION|>--- conflicted
+++ resolved
@@ -747,13 +747,8 @@
 void ShowBattlePyramidStartMenu(void)
 {
     ClearDialogWindowAndFrameToTransparent(0, FALSE);
-<<<<<<< HEAD
     ScriptUnfreezeObjectEvents();
-    CreateStartMenuTask(sub_809FA34);
-=======
-    ScriptUnfreezeEventObjects();
     CreateStartMenuTask(Task_ShowStartMenu);
->>>>>>> 6967caef
     ScriptContext2_Enable();
 }
 
