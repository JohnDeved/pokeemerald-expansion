--- conflicted
+++ resolved
@@ -66,11 +66,8 @@
     MENU_ACTION_REST_FRONTIER,
     MENU_ACTION_RETIRE_FRONTIER,
     MENU_ACTION_PYRAMID_BAG,
-<<<<<<< HEAD
     MENU_ACTION_DEBUG,
-=======
     MENU_ACTION_DEXNAV
->>>>>>> 652cb007
 };
 
 // Save status
@@ -111,11 +108,8 @@
 static bool8 StartMenuLinkModePlayerNameCallback(void);
 static bool8 StartMenuBattlePyramidRetireCallback(void);
 static bool8 StartMenuBattlePyramidBagCallback(void);
-<<<<<<< HEAD
 static bool8 StartMenuDebugCallback(void);
-=======
 static bool8 StartMenuDexNavCallback(void);
->>>>>>> 652cb007
 
 // Menu callbacks
 static bool8 SaveStartCallback(void);
@@ -209,11 +203,8 @@
     [MENU_ACTION_REST_FRONTIER]   = {gText_MenuRest,    {.u8_void = StartMenuSaveCallback}},
     [MENU_ACTION_RETIRE_FRONTIER] = {gText_MenuRetire,  {.u8_void = StartMenuBattlePyramidRetireCallback}},
     [MENU_ACTION_PYRAMID_BAG]     = {gText_MenuBag,     {.u8_void = StartMenuBattlePyramidBagCallback}},
-<<<<<<< HEAD
     [MENU_ACTION_DEBUG]           = {sText_MenuDebug,   {.u8_void = StartMenuDebugCallback}},
-=======
     [MENU_ACTION_DEXNAV]          = {gText_MenuDexNav,  {.u8_void = StartMenuDexNavCallback}},
->>>>>>> 652cb007
 };
 
 static const struct BgTemplate sBgTemplates_LinkBattleSave[] =
