#include "global.h"
#include "event_object_movement.h"
#include "field_camera.h"
#include "field_effect.h"
#include "field_effect_helpers.h"
#include "field_weather.h"
#include "fieldmap.h"
#include "gpu_regs.h"
#include "metatile_behavior.h"
#include "palette.h"
#include "sound.h"
#include "sprite.h"
#include "trig.h"
#include "constants/event_objects.h"
#include "constants/field_effects.h"
#include "constants/rgb.h"
#include "constants/songs.h"

#define OBJ_EVENT_PAL_TAG_NONE 0x11FF // duplicate of define in event_object_movement.c
#define PAL_TAG_REFLECTION_OFFSET 0x2000 // reflection tag value is paletteTag + 0x2000
#define PAL_RAW_REFLECTION_OFFSET 0x4000 // raw reflection tag is paletteNum + 0x4000
#define HIGH_BRIDGE_PAL_TAG 0x4010
// Build a unique tag for reflection's palette based on based tag, or paletteNum
#define REFLECTION_PAL_TAG(tag, num) ((tag) == TAG_NONE ? (num) + PAL_RAW_REFLECTION_OFFSET : (tag) + PAL_TAG_REFLECTION_OFFSET)

static void UpdateObjectReflectionSprite(struct Sprite *);
static void LoadObjectReflectionPalette(struct ObjectEvent *objectEvent, struct Sprite *sprite);
static void LoadObjectHighBridgeReflectionPalette(struct ObjectEvent *, struct Sprite *sprite);
static void LoadObjectRegularReflectionPalette(struct ObjectEvent *, struct Sprite *);

static void UpdateGrassFieldEffectSubpriority(struct Sprite *, u8, u8);
static void FadeFootprintsTireTracks_Step0(struct Sprite *);
static void FadeFootprintsTireTracks_Step1(struct Sprite *);
static void UpdateFeetInFlowingWaterFieldEffect(struct Sprite *);
static void UpdateAshFieldEffect_Wait(struct Sprite *);
static void UpdateAshFieldEffect_Show(struct Sprite *);
static void UpdateAshFieldEffect_End(struct Sprite *);
static void SynchroniseSurfAnim(struct ObjectEvent *, struct Sprite *);
static void SynchroniseSurfPosition(struct ObjectEvent *, struct Sprite *);
static void UpdateBobbingEffect(struct ObjectEvent *, struct Sprite *, struct Sprite *);
static void SpriteCB_UnderwaterSurfBlob(struct Sprite *);
static u32 ShowDisguiseFieldEffect(u8, u8, u8);
u32 FldEff_Shadow(void);

// Data used by all the field effects that share UpdateJumpImpactEffect
#define sJumpElevation  data[0]
#define sJumpFldEff     data[1]

// Data used by all the field effects that share WaitFieldEffectSpriteAnim
#define sWaitFldEff  data[0]

#define sReflectionObjEventId       data[0]
#define sReflectionObjEventLocalId  data[1]
#define sReflectionVerticalOffset   data[2]
#define sIsStillReflection          data[7]

void SetUpShadow(struct ObjectEvent *objectEvent, struct Sprite *sprite) {
    gFieldEffectArguments[0] = objectEvent->localId;
    gFieldEffectArguments[1] = gSaveBlock1Ptr->location.mapNum;
    gFieldEffectArguments[2] = gSaveBlock1Ptr->location.mapGroup;
    FldEff_Shadow();
}

void SetUpReflection(struct ObjectEvent *objectEvent, struct Sprite *sprite, bool8 stillReflection)
{
    struct Sprite *reflectionSprite;

    reflectionSprite = &gSprites[CreateCopySpriteAt(sprite, sprite->x, sprite->y, 152)];
    reflectionSprite->callback = UpdateObjectReflectionSprite;
    reflectionSprite->oam.priority = 3;
    reflectionSprite->usingSheet = TRUE;
    reflectionSprite->anims = gDummySpriteAnimTable;
    StartSpriteAnim(reflectionSprite, 0);
    reflectionSprite->affineAnims = gDummySpriteAffineAnimTable;
    reflectionSprite->affineAnimBeginning = TRUE;
    reflectionSprite->subspriteMode = SUBSPRITES_IGNORE_PRIORITY;
    reflectionSprite->subspriteTableNum = 0;
    reflectionSprite->sReflectionObjEventId = sprite->sReflectionObjEventId;
    reflectionSprite->sReflectionObjEventLocalId = objectEvent->localId;
    reflectionSprite->sIsStillReflection = stillReflection;
    LoadObjectReflectionPalette(objectEvent, reflectionSprite);

    if (!stillReflection)
        reflectionSprite->oam.affineMode = ST_OAM_AFFINE_NORMAL;
}

static s16 GetReflectionVerticalOffset(struct ObjectEvent *objectEvent)
{
    return GetObjectEventGraphicsInfo(objectEvent->graphicsId)->height - 2;
}

static void LoadObjectReflectionPalette(struct ObjectEvent *objectEvent, struct Sprite *reflectionSprite)
{
    u8 bridgeType;
    u16 bridgeReflectionVerticalOffsets[] = {
        [BRIDGE_TYPE_POND_LOW - 1] = 12,
        [BRIDGE_TYPE_POND_MED - 1] = 28,
        [BRIDGE_TYPE_POND_HIGH - 1] = 44
    };
    reflectionSprite->sReflectionVerticalOffset = 0;
    if ((bridgeType = MetatileBehavior_GetBridgeType(objectEvent->previousMetatileBehavior))
        || (bridgeType = MetatileBehavior_GetBridgeType(objectEvent->currentMetatileBehavior)))
    {
        reflectionSprite->sReflectionVerticalOffset = bridgeReflectionVerticalOffsets[bridgeType - 1];
        LoadObjectHighBridgeReflectionPalette(objectEvent, reflectionSprite);
    }
    else
    {
        LoadObjectRegularReflectionPalette(objectEvent, reflectionSprite);
    }
}

// Apply a blue tint effect to a palette
static void ApplyPondFilter(u8 paletteNum, u16 *dest) {
    u32 i;
    s32 r, g, b;
    u16 *src = gPlttBufferUnfaded + OBJ_PLTT_ID(paletteNum);
    *dest++ = *src++; // copy transparency
    for (i = 0; i < 16 - 1; i++) {
        u32 color = *src++;
        r = (color << 27) >> 27;
        g = (color << 22) >> 27;
        b = (color << 17) >> 27;
        b += 10;
        if (b > 31)
            b = 31;
        *dest++ = RGB2(r, g, b);
    }
}

// Apply a ice tint effect to a palette
static void ApplyIceFilter(u8 paletteNum, u16 *dest) {
    u32 i;
    s32 r, g, b;
    u16 *src = gPlttBufferUnfaded + OBJ_PLTT_ID(paletteNum);
    *dest++ = *src++; // copy transparency
    for (i = 0; i < 16 - 1; i++) {
        u32 color = *src++;
        r = (color << 27) >> 27;
        g = (color << 22) >> 27;
        b = (color << 17) >> 27;
        r -= 5;
        if (r < 0)
            r = 0;
        g += 3;
        if (g > 31)
            g = 31;
        b += 16;
        if (b > 31)
            b = 31;
        *dest++ = RGB2(r, g, b);
    }
}

static void LoadObjectRegularReflectionPalette(struct ObjectEvent *objectEvent, struct Sprite *sprite)
{
    const struct Sprite *mainSprite = &gSprites[objectEvent->spriteId];
    u16 baseTag = GetSpritePaletteTagByPaletteNum(mainSprite->oam.paletteNum);
    u16 paletteTag = REFLECTION_PAL_TAG(baseTag, mainSprite->oam.paletteNum);
    u8 paletteNum = IndexOfSpritePaletteTag(paletteTag);
    if (paletteNum <= 16) { // Load filtered palette
        u16 filteredData[16];
        struct SpritePalette filteredPal = {.tag = paletteTag, .data = filteredData};
        if (sprite->sIsStillReflection == FALSE)
            ApplyPondFilter(mainSprite->oam.paletteNum, filteredData);
        else
            ApplyIceFilter(mainSprite->oam.paletteNum, filteredData);
        paletteNum = LoadSpritePalette(&filteredPal);
        UpdateSpritePaletteWithWeather(paletteNum, TRUE);
    }
    sprite->oam.paletteNum = paletteNum;
    sprite->oam.objMode = ST_OAM_OBJ_BLEND;
}

// When walking on a bridge high above water (Route 120), the reflection is a solid dark blue color.
// This is so the sprite blends in with the dark water metatile underneath the bridge.
static void LoadObjectHighBridgeReflectionPalette(struct ObjectEvent *objectEvent, struct Sprite *sprite)
{
    u16 blueData[16];
    struct SpritePalette bluePalette = {.tag = HIGH_BRIDGE_PAL_TAG, .data = blueData};
    CpuFill16(0x55C9, blueData, PLTT_SIZE_4BPP);
    sprite->oam.paletteNum = LoadSpritePalette(&bluePalette);
    UpdateSpritePaletteWithWeather(sprite->oam.paletteNum, TRUE);
}

static void UpdateObjectReflectionSprite(struct Sprite *reflectionSprite)
{
    struct ObjectEvent *objectEvent = &gObjectEvents[reflectionSprite->sReflectionObjEventId];
    struct Sprite *mainSprite = &gSprites[objectEvent->spriteId];

    if (!objectEvent->active || !objectEvent->hasReflection || objectEvent->localId != reflectionSprite->sReflectionObjEventLocalId)
    {
        reflectionSprite->inUse = FALSE;
        FieldEffectFreePaletteIfUnused(reflectionSprite->oam.paletteNum);
        return;
    }

    // Only filter palette if not using the high bridge blue palette
    // This is basically a copy of LoadObjectRegularReflectionPalette
    if (IndexOfSpritePaletteTag(HIGH_BRIDGE_PAL_TAG) != reflectionSprite->oam.paletteNum) {
        u16 baseTag = GetSpritePaletteTagByPaletteNum(mainSprite->oam.paletteNum);
        u16 paletteTag = REFLECTION_PAL_TAG(baseTag, mainSprite->oam.paletteNum);
        u8 paletteNum = IndexOfSpritePaletteTag(paletteTag);
        if (paletteNum >= 16) { // Build filtered palette
            u16 filteredData[16];
            struct SpritePalette filteredPal = {.tag = paletteTag, .data = filteredData};
            // Free palette if unused
            reflectionSprite->inUse = FALSE;
            FieldEffectFreePaletteIfUnused(reflectionSprite->oam.paletteNum);
            reflectionSprite->inUse = TRUE;
            if (reflectionSprite->sIsStillReflection == FALSE) {
                ApplyPondFilter(mainSprite->oam.paletteNum, filteredData);
            } else {
                ApplyIceFilter(mainSprite->oam.paletteNum, filteredData);
            }
            paletteNum = LoadSpritePalette(&filteredPal);
            UpdateSpritePaletteWithWeather(paletteNum, TRUE);
        }
        reflectionSprite->oam.paletteNum = paletteNum;
    }
    reflectionSprite->oam.shape = mainSprite->oam.shape;
    reflectionSprite->oam.size = mainSprite->oam.size;
    reflectionSprite->oam.matrixNum = mainSprite->oam.matrixNum | ST_OAM_VFLIP;
    reflectionSprite->oam.tileNum = mainSprite->oam.tileNum;
    reflectionSprite->subspriteTables = mainSprite->subspriteTables;
    reflectionSprite->invisible = mainSprite->invisible;
    reflectionSprite->x = mainSprite->x;
    // sReflectionVerticalOffset is only set for high bridges
    reflectionSprite->y = mainSprite->y + GetReflectionVerticalOffset(objectEvent) + reflectionSprite->sReflectionVerticalOffset;
    reflectionSprite->centerToCornerVecX = mainSprite->centerToCornerVecX;
    reflectionSprite->centerToCornerVecY = mainSprite->centerToCornerVecY;
    reflectionSprite->x2 = mainSprite->x2;
    reflectionSprite->y2 = -mainSprite->y2;
    reflectionSprite->coordOffsetEnabled = mainSprite->coordOffsetEnabled;

    if (objectEvent->hideReflection == TRUE)
        reflectionSprite->invisible = TRUE;

    // Support "virtual" sprites which can't be rotated via affines
    if (reflectionSprite->subspriteTables[0].subsprites) {
        reflectionSprite->oam.affineMode = ST_OAM_AFFINE_OFF;
        return;
    }
    if (reflectionSprite->sIsStillReflection == FALSE)
    {
        // Sets the reflection sprite's rot/scale matrix to the correct
        // water reflection matrix based on the main sprite's facing direction.
        // If the sprite is facing east, then it's flipped, and its matrixNum is 1.
        reflectionSprite->oam.matrixNum = (mainSprite->oam.matrixNum & ST_OAM_HFLIP) ? 1 : 0;
    }
}

#undef sReflectionObjEventId
#undef sReflectionObjEventLocalId
#undef sReflectionVerticalOffset
#undef sIsStillReflection

extern const struct SpriteTemplate *const gFieldEffectObjectTemplatePointers[];

#define sPrevX data[0]
#define sPrevY data[1]

u8 CreateWarpArrowSprite(void)
{
    u8 spriteId = CreateSpriteAtEnd(gFieldEffectObjectTemplatePointers[FLDEFFOBJ_ARROW], 0, 0, 82);
    if (spriteId != MAX_SPRITES)
    {
        struct Sprite *sprite = &gSprites[spriteId];
        // Can use either gender's palette, so try to use the one that should be loaded
        sprite->oam.paletteNum = LoadObjectEventPalette(gSaveBlock2Ptr->playerGender ? FLDEFF_PAL_TAG_MAY : FLDEFF_PAL_TAG_BRENDAN);
        sprite->oam.priority = 1;
        sprite->coordOffsetEnabled = TRUE;
        sprite->invisible = TRUE;
    }
    return spriteId;
}

void SetSpriteInvisible(u8 spriteId)
{
    gSprites[spriteId].invisible = TRUE;
}

void ShowWarpArrowSprite(u8 spriteId, u8 direction, s16 x, s16 y)
{
    struct Sprite *sprite = &gSprites[spriteId];
    if (sprite->invisible || sprite->sPrevX != x || sprite->sPrevY != y)
    {
        s16 x2, y2;
        SetSpritePosToMapCoords(x, y, &x2, &y2);
        sprite = &gSprites[spriteId];
        sprite->x = x2 + 8;
        sprite->y = y2 + 8;
        sprite->invisible = FALSE;
        sprite->sPrevX = x;
        sprite->sPrevY = y;
        StartSpriteAnim(sprite, direction - 1);
    }
}

#undef sPrevX
#undef sPrevY

static const u8 sShadowEffectTemplateIds[] = {
    FLDEFFOBJ_SHADOW_S,
    FLDEFFOBJ_SHADOW_M,
    FLDEFFOBJ_SHADOW_L,
    FLDEFFOBJ_SHADOW_XL
};

const u16 gShadowVerticalOffsets[] = {
    4,
    4,
    4,
    16
};

// Sprite data for FLDEFF_SHADOW
#define sLocalId  data[0]
#define sMapNum   data[1]
#define sMapGroup data[2]
#define sYOffset  data[3]

u32 FldEff_Shadow(void)
{
    u8 objectEventId;
    const struct ObjectEventGraphicsInfo *graphicsInfo;
    u8 spriteId;
<<<<<<< HEAD
    s32 i;
    for (i = MAX_SPRITES - 1; i > -1; i--) { // Search backwards, because of CreateSpriteAtEnd
      // Return early if a shadow sprite already exists
      if (gSprites[i].data[0] == gFieldEffectArguments[0] && gSprites[i].callback == UpdateShadowFieldEffect)
        return 0;
=======
    u8 i;
    for (i = 0; i < MAX_SPRITES; i++) {
        // Return early if a shadow sprite already exists
        if (gSprites[i].data[0] == gFieldEffectArguments[0] && gSprites[i].callback == UpdateShadowFieldEffect)
            return 0;
>>>>>>> 195d2bb7
    }
    objectEventId = GetObjectEventIdByLocalIdAndMap(gFieldEffectArguments[0], gFieldEffectArguments[1], gFieldEffectArguments[2]);
    graphicsInfo = GetObjectEventGraphicsInfo(gObjectEvents[objectEventId].graphicsId);
    if (graphicsInfo->shadowSize == SHADOW_SIZE_NONE) // don't create a shadow at all
<<<<<<< HEAD
      return 0;
    LoadSpriteSheetByTemplate(gFieldEffectObjectTemplatePointers[sShadowEffectTemplateIds[graphicsInfo->shadowSize]], 0, 0);
    spriteId = CreateSpriteAtEnd(gFieldEffectObjectTemplatePointers[sShadowEffectTemplateIds[graphicsInfo->shadowSize]], 0, 0, 0x94 + 1); // higher = farther back; shadows should be behind object events
=======
        return 0;
    spriteId = CreateSpriteAtEnd(gFieldEffectObjectTemplatePointers[sShadowEffectTemplateIds[graphicsInfo->shadowSize]], 0, 0, 0x94);
>>>>>>> 195d2bb7
    if (spriteId != MAX_SPRITES)
    {
        // SetGpuReg(REG_OFFSET_BLDALPHA, BLDALPHA_BLEND(8, 12));
        gSprites[spriteId].oam.objMode = 1; // BLEND
        gSprites[spriteId].coordOffsetEnabled = TRUE;
        gSprites[spriteId].sLocalId = gFieldEffectArguments[0];
        gSprites[spriteId].sMapNum = gFieldEffectArguments[1];
        gSprites[spriteId].sMapGroup = gFieldEffectArguments[2];
        #if LARGE_OW_SUPPORT
        gSprites[spriteId].sYOffset = gShadowVerticalOffsets[graphicsInfo->shadowSize];
        #else
        gSprites[spriteId].sYOffset = (graphicsInfo->height >> 1) - gShadowVerticalOffsets[graphicsInfo->shadowSize];
        #endif
    }
    return 0;
}

void UpdateShadowFieldEffect(struct Sprite *sprite)
{
    u8 objectEventId;

    if (TryGetObjectEventIdByLocalIdAndMap(sprite->sLocalId, sprite->sMapNum, sprite->sMapGroup, &objectEventId))
    {
        FieldEffectStop(sprite, FLDEFF_SHADOW);
    }
    else
    {
        struct ObjectEvent *objectEvent = &gObjectEvents[objectEventId];
        struct Sprite *linkedSprite = &gSprites[objectEvent->spriteId];
        sprite->oam.priority = linkedSprite->oam.priority;
        sprite->x = linkedSprite->x;
        #if LARGE_OW_SUPPORT
        // Read 'live' size from linked sprite
        sprite->y = linkedSprite->y - linkedSprite->centerToCornerVecY - sprite->sYOffset;
        #else
        sprite->y = linkedSprite->y + sprite->sYOffset;
        #endif
        sprite->invisible = linkedSprite->invisible;
        if (!objectEvent->active
         || objectEvent->noShadow
         || objectEvent->inHotSprings
         || objectEvent->inSandPile
         || gWeatherPtr->noShadows
         || MetatileBehavior_IsPokeGrass(objectEvent->currentMetatileBehavior)
         || MetatileBehavior_IsPuddle(objectEvent->currentMetatileBehavior)
         || MetatileBehavior_IsSurfableWaterOrUnderwater(objectEvent->currentMetatileBehavior)
         || MetatileBehavior_IsSurfableWaterOrUnderwater(objectEvent->previousMetatileBehavior))
        {
            FieldEffectStop(sprite, FLDEFF_SHADOW);
        }
    }
}

#undef sLocalId
#undef sMapNum
#undef sMapGroup
#undef sYOffset

// Sprite data for FLDEFF_TALL_GRASS and FLDEFF_LONG_GRASS
#define sElevation   data[0]
#define sX           data[1]
#define sY           data[2]
#define sMapNum      data[3]      // Lower 8 bits
#define sLocalId     data[3] >> 8 // Upper 8 bits
#define sMapGroup    data[4]
#define sCurrentMap  data[5]
#define sObjectMoved data[7]

u32 FldEff_TallGrass(void)
{
    u8 spriteId;
    s16 x = gFieldEffectArguments[0];
    s16 y = gFieldEffectArguments[1];
    SetSpritePosToOffsetMapCoords(&x, &y, 8, 8);
    spriteId = CreateSpriteAtEnd(gFieldEffectObjectTemplatePointers[FLDEFFOBJ_TALL_GRASS], x, y, 0);
    if (spriteId != MAX_SPRITES)
    {
        struct Sprite *sprite = &gSprites[spriteId];
        sprite->coordOffsetEnabled = TRUE;
        sprite->oam.priority = gFieldEffectArguments[3];
        sprite->sElevation = gFieldEffectArguments[2];
        sprite->sX = gFieldEffectArguments[0];
        sprite->sY = gFieldEffectArguments[1];
        sprite->sMapNum = gFieldEffectArguments[4]; // Also sLocalId
        sprite->sMapGroup = gFieldEffectArguments[5];
        sprite->sCurrentMap = gFieldEffectArguments[6];

        if (gFieldEffectArguments[7])
            SeekSpriteAnim(sprite, 4); // Skip to end of anim
    }
    return 0;
}

void UpdateTallGrassFieldEffect(struct Sprite *sprite)
{
    u8 metatileBehavior;
    u8 localId;
    u8 objectEventId;
    u8 mapNum = sprite->sCurrentMap >> 8;
    u8 mapGroup = sprite->sCurrentMap;

    if (gCamera.active && (gSaveBlock1Ptr->location.mapNum != mapNum || gSaveBlock1Ptr->location.mapGroup != mapGroup))
    {
        sprite->sX -= gCamera.x;
        sprite->sY -= gCamera.y;
        sprite->sCurrentMap = ((u8)gSaveBlock1Ptr->location.mapNum << 8) | (u8)gSaveBlock1Ptr->location.mapGroup;
    }
    localId = sprite->sLocalId;
    mapNum = sprite->sMapNum;
    mapGroup = sprite->sMapGroup;
    metatileBehavior = MapGridGetMetatileBehaviorAt(sprite->sX, sprite->sY);

    if (TryGetObjectEventIdByLocalIdAndMap(localId, mapNum, mapGroup, &objectEventId)
     || !MetatileBehavior_IsTallGrass(metatileBehavior)
     || (sprite->sObjectMoved && sprite->animEnded))
    {
        FieldEffectStop(sprite, FLDEFF_TALL_GRASS);
    }
    else
    {
        // Check if the object that triggered the effect has moved away
        struct ObjectEvent *objectEvent = &gObjectEvents[objectEventId];
        if ((objectEvent->currentCoords.x != sprite->sX || objectEvent->currentCoords.y != sprite->sY)
        && (objectEvent->previousCoords.x != sprite->sX || objectEvent->previousCoords.y != sprite->sY))
            sprite->sObjectMoved = TRUE;

        // Metatile behavior var re-used as subpriority
        metatileBehavior = 0;
        if (sprite->animCmdIndex == 0)
            metatileBehavior = 4;

        UpdateObjectEventSpriteInvisibility(sprite, FALSE);
        UpdateGrassFieldEffectSubpriority(sprite, sprite->sElevation, metatileBehavior);
    }
}

u32 FldEff_JumpTallGrass(void)
{
    u8 spriteId;

    SetSpritePosToOffsetMapCoords((s16 *)&gFieldEffectArguments[0], (s16 *)&gFieldEffectArguments[1], 8, 12);
    spriteId = CreateSpriteAtEnd(gFieldEffectObjectTemplatePointers[FLDEFFOBJ_JUMP_TALL_GRASS], gFieldEffectArguments[0], gFieldEffectArguments[1], 0);
    if (spriteId != MAX_SPRITES)
    {
        struct Sprite *sprite = &gSprites[spriteId];
        sprite->coordOffsetEnabled = TRUE;
        sprite->oam.priority = gFieldEffectArguments[3];
        sprite->sJumpElevation = gFieldEffectArguments[2];
        sprite->sJumpFldEff = FLDEFF_JUMP_TALL_GRASS;
    }
    return 0;
}

u8 FindTallGrassFieldEffectSpriteId(u8 localId, u8 mapNum, u8 mapGroup, s16 x, s16 y)
{
    u8 i;
    for (i = 0; i < MAX_SPRITES; i ++)
    {
        if (gSprites[i].inUse)
        {
            struct Sprite *sprite = &gSprites[i];
            if (sprite->callback == UpdateTallGrassFieldEffect
                && (x == sprite->sX && y == sprite->sY)
                && localId == (u8)(sprite->sLocalId)
                && mapNum == (sprite->sMapNum & 0xFF)
                && mapGroup == sprite->sMapGroup)
                return i;
        }
    }
    return MAX_SPRITES;
}

u32 FldEff_LongGrass(void)
{
    u8 spriteId;
    s16 x = gFieldEffectArguments[0];
    s16 y = gFieldEffectArguments[1];
    SetSpritePosToOffsetMapCoords(&x, &y, 8, 8);
    spriteId = CreateSpriteAtEnd(gFieldEffectObjectTemplatePointers[FLDEFFOBJ_LONG_GRASS], x, y, 0);
    if (spriteId != MAX_SPRITES)
    {
        struct Sprite *sprite = &gSprites[spriteId];
        sprite->coordOffsetEnabled = TRUE;
        sprite->oam.priority = ElevationToPriority(gFieldEffectArguments[2]);
        sprite->sElevation = gFieldEffectArguments[2];
        sprite->sX = gFieldEffectArguments[0];
        sprite->sY = gFieldEffectArguments[1];
        sprite->sMapNum = gFieldEffectArguments[4]; // Also sLocalId
        sprite->sMapGroup = gFieldEffectArguments[5];
        sprite->sCurrentMap = gFieldEffectArguments[6];

        if (gFieldEffectArguments[7])
            SeekSpriteAnim(sprite, 6); // Skip to end of anim
    }
    return 0;
}

void UpdateLongGrassFieldEffect(struct Sprite *sprite)
{
    u8 metatileBehavior;
    u8 localId;
    u8 objectEventId;
    u8 mapNum = sprite->sCurrentMap >> 8;
    u8 mapGroup = sprite->sCurrentMap;

    if (gCamera.active && (gSaveBlock1Ptr->location.mapNum != mapNum || gSaveBlock1Ptr->location.mapGroup != mapGroup))
    {
        sprite->sX -= gCamera.x;
        sprite->sY -= gCamera.y;
        sprite->sCurrentMap = ((u8)gSaveBlock1Ptr->location.mapNum << 8) | (u8)gSaveBlock1Ptr->location.mapGroup;
    }
    localId = sprite->sLocalId;
    mapNum = sprite->sMapNum;
    mapGroup = sprite->sMapGroup;
    metatileBehavior = MapGridGetMetatileBehaviorAt(sprite->sX, sprite->sY);
    if (TryGetObjectEventIdByLocalIdAndMap(localId, mapNum, mapGroup, &objectEventId)
     || !MetatileBehavior_IsLongGrass(metatileBehavior)
     || (sprite->sObjectMoved && sprite->animEnded))
    {
        FieldEffectStop(sprite, FLDEFF_LONG_GRASS);
    }
    else
    {
        // Check if the object that triggered the effect has moved away
        struct ObjectEvent *objectEvent = &gObjectEvents[objectEventId];
        if ((objectEvent->currentCoords.x != sprite->sX || objectEvent->currentCoords.y != sprite->sY)
         && (objectEvent->previousCoords.x != sprite->sX || objectEvent->previousCoords.y != sprite->sY))
            sprite->sObjectMoved = TRUE;

        UpdateObjectEventSpriteInvisibility(sprite, FALSE);
        UpdateGrassFieldEffectSubpriority(sprite, sprite->sElevation, 0);
    }
}

#undef sElevation
#undef sX
#undef sY
#undef sMapNum
#undef sLocalId
#undef sMapGroup
#undef sCurrentMap
#undef sObjectMoved

// Effectively unused as it's not possible in vanilla to jump onto long grass (no adjacent ledges, and can't ride the Acro Bike in it).
// The graphics for this effect do not visually correspond to long grass either. Perhaps these graphics were its original design?
u32 FldEff_JumpLongGrass(void)
{
    u8 spriteId;

    SetSpritePosToOffsetMapCoords((s16 *)&gFieldEffectArguments[0], (s16 *)&gFieldEffectArguments[1], 8, 8);
    spriteId = CreateSpriteAtEnd(gFieldEffectObjectTemplatePointers[FLDEFFOBJ_JUMP_LONG_GRASS], gFieldEffectArguments[0], gFieldEffectArguments[1], 0);
    if (spriteId != MAX_SPRITES)
    {
        struct Sprite *sprite = &gSprites[spriteId];
        sprite->coordOffsetEnabled = TRUE;
        sprite->oam.priority = gFieldEffectArguments[3];
        sprite->sJumpElevation = gFieldEffectArguments[2];
        sprite->sJumpFldEff = FLDEFF_JUMP_LONG_GRASS;
    }
    return 0;
}

// Sprite data for FLDEFF_SHORT_GRASS
#define sLocalId  data[0]
#define sMapNum   data[1]
#define sMapGroup data[2]
#define sPrevX    data[3]
#define sPrevY    data[4]

u32 FldEff_ShortGrass(void)
{
    u8 objectEventId = GetObjectEventIdByLocalIdAndMap(gFieldEffectArguments[0], gFieldEffectArguments[1], gFieldEffectArguments[2]);
    struct ObjectEvent *objectEvent = &gObjectEvents[objectEventId];
    u8 spriteId = CreateSpriteAtEnd(gFieldEffectObjectTemplatePointers[FLDEFFOBJ_SHORT_GRASS], 0, 0, 0);
    if (spriteId != MAX_SPRITES)
    {
        struct Sprite *sprite = &(gSprites[spriteId]);
        sprite->coordOffsetEnabled = TRUE;
        sprite->oam.priority = gSprites[objectEvent->spriteId].oam.priority;
        sprite->sLocalId = gFieldEffectArguments[0];
        sprite->sMapNum = gFieldEffectArguments[1];
        sprite->sMapGroup = gFieldEffectArguments[2];
        sprite->sPrevX = gSprites[objectEvent->spriteId].x;
        sprite->sPrevY = gSprites[objectEvent->spriteId].y;
    }
    return 0;
}

void UpdateShortGrassFieldEffect(struct Sprite *sprite)
{
    u8 objectEventId;

    if (TryGetObjectEventIdByLocalIdAndMap(sprite->sLocalId, sprite->sMapNum, sprite->sMapGroup, &objectEventId) || !gObjectEvents[objectEventId].inShortGrass)
    {
        FieldEffectStop(sprite, FLDEFF_SHORT_GRASS);
    }
    else
    {
        const struct ObjectEventGraphicsInfo *graphicsInfo = GetObjectEventGraphicsInfo(gObjectEvents[objectEventId].graphicsId);
        struct Sprite *linkedSprite = &gSprites[gObjectEvents[objectEventId].spriteId];
        s16 parentY = linkedSprite->y;
        s16 parentX = linkedSprite->x;
        if (parentX != sprite->sPrevX || parentY != sprite->sPrevY)
        {
            // Parent sprite moved, try to restart the animation
            sprite->sPrevX = parentX;
            sprite->sPrevY = parentY;
            if (sprite->animEnded)
                StartSpriteAnim(sprite, 0);
        }
        sprite->x = parentX;
        sprite->y = parentY;
        // Offset the grass sprite halfway down the parent sprite.
        sprite->y2 = (graphicsInfo->height >> 1) - 8;
        sprite->subpriority = linkedSprite->subpriority - 1;
        sprite->oam.priority = linkedSprite->oam.priority;
        UpdateObjectEventSpriteInvisibility(sprite, linkedSprite->invisible);
    }
}

#undef sLocalId
#undef sMapNum
#undef sMapGroup
#undef sPrevX
#undef sPrevY

// Sprite data for FLDEFF_SAND_FOOTPRINTS, FLDEFF_DEEP_SAND_FOOTPRINTS, and FLDEFF_BIKE_TIRE_TRACKS
#define sState   data[0]
#define sTimer   data[1]
#define sFldEff  data[7]

u32 FldEff_SandFootprints(void)
{
    u8 spriteId;

    SetSpritePosToOffsetMapCoords((s16 *)&gFieldEffectArguments[0], (s16 *)&gFieldEffectArguments[1], 8, 8);
    spriteId = CreateSpriteAtEnd(gFieldEffectObjectTemplatePointers[FLDEFFOBJ_SAND_FOOTPRINTS], gFieldEffectArguments[0], gFieldEffectArguments[1], gFieldEffectArguments[2]);
    if (spriteId != MAX_SPRITES)
    {
        struct Sprite *sprite = &gSprites[spriteId];
        sprite->coordOffsetEnabled = TRUE;
        sprite->oam.priority = gFieldEffectArguments[3];
        sprite->sFldEff = FLDEFF_SAND_FOOTPRINTS;
        StartSpriteAnim(sprite, gFieldEffectArguments[4]);
    }
    return 0;
}

u32 FldEff_DeepSandFootprints(void)
{
    u8 spriteId;

    SetSpritePosToOffsetMapCoords((s16 *)&gFieldEffectArguments[0], (s16 *)&gFieldEffectArguments[1], 8, 8);
    spriteId = CreateSpriteAtEnd(gFieldEffectObjectTemplatePointers[FLDEFFOBJ_DEEP_SAND_FOOTPRINTS], gFieldEffectArguments[0], gFieldEffectArguments[1], gFieldEffectArguments[2]);
    if (spriteId != MAX_SPRITES)
    {
        struct Sprite *sprite = &gSprites[spriteId];
        sprite->coordOffsetEnabled = TRUE;
        sprite->oam.priority = gFieldEffectArguments[3];
        sprite->sFldEff = FLDEFF_DEEP_SAND_FOOTPRINTS;
        StartSpriteAnim(sprite, gFieldEffectArguments[4]);
    }
    return spriteId;
}

u32 FldEff_TracksBug(void)
{
	u8 spriteId;
	struct Sprite *sprite;

	SetSpritePosToOffsetMapCoords((s16 *)&gFieldEffectArguments[0], (s16 *)&gFieldEffectArguments[1], 8, 8);
	spriteId = CreateSpriteAtEnd(gFieldEffectObjectTemplatePointers[FLDEFFOBJ_TRACKS_BUG], gFieldEffectArguments[0], gFieldEffectArguments[1], gFieldEffectArguments[2]);
	if (spriteId != MAX_SPRITES)
	{
		sprite = &gSprites[spriteId];
		sprite->coordOffsetEnabled = TRUE;
		sprite->oam.priority = gFieldEffectArguments[3];
		sprite->data[7] = FLDEFF_TRACKS_BUG;
		StartSpriteAnim(sprite, gFieldEffectArguments[4]);
	}
	return 0;
}

u32 FldEff_TracksSpot(void)
{
	u8 spriteId;
	struct Sprite *sprite;

	SetSpritePosToOffsetMapCoords((s16 *)&gFieldEffectArguments[0], (s16 *)&gFieldEffectArguments[1], 8, 8);
	spriteId = CreateSpriteAtEnd(gFieldEffectObjectTemplatePointers[FLDEFFOBJ_TRACKS_SPOT], gFieldEffectArguments[0], gFieldEffectArguments[1], gFieldEffectArguments[2]);
	if (spriteId != MAX_SPRITES)
	{
		sprite = &gSprites[spriteId];
		sprite->coordOffsetEnabled = TRUE;
		sprite->oam.priority = gFieldEffectArguments[3];
		sprite->data[7] = FLDEFF_TRACKS_SPOT;
		StartSpriteAnim(sprite, gFieldEffectArguments[4]);
	}
	return 0;
}

u32 FldEff_BikeTireTracks(void)
{
    u8 spriteId;

    SetSpritePosToOffsetMapCoords((s16 *)&gFieldEffectArguments[0], (s16 *)&gFieldEffectArguments[1], 8, 8);
    spriteId = CreateSpriteAtEnd(gFieldEffectObjectTemplatePointers[FLDEFFOBJ_BIKE_TIRE_TRACKS], gFieldEffectArguments[0], gFieldEffectArguments[1], gFieldEffectArguments[2]);
    if (spriteId != MAX_SPRITES)
    {
        struct Sprite *sprite = &gSprites[spriteId];
        sprite->coordOffsetEnabled = TRUE;
        sprite->oam.priority = gFieldEffectArguments[3];
        sprite->sFldEff = FLDEFF_BIKE_TIRE_TRACKS;
        StartSpriteAnim(sprite, gFieldEffectArguments[4]);
    }
    return spriteId;
}

u32 FldEff_TracksSlither(void)
{
	u8 spriteId;
	struct Sprite *sprite;

	SetSpritePosToOffsetMapCoords((s16 *)&gFieldEffectArguments[0], (s16 *)&gFieldEffectArguments[1], 8, 8);
	spriteId = CreateSpriteAtEnd(gFieldEffectObjectTemplatePointers[FLDEFFOBJ_TRACKS_SLITHER], gFieldEffectArguments[0], gFieldEffectArguments[1], gFieldEffectArguments[2]);
	if (spriteId != MAX_SPRITES)
	{
		sprite = &gSprites[spriteId];
		sprite->coordOffsetEnabled = TRUE;
		sprite->oam.priority = gFieldEffectArguments[3];
		sprite->data[7] = FLDEFF_TRACKS_SLITHER;
		StartSpriteAnim(sprite, gFieldEffectArguments[4]);
	}
	return spriteId;
}

void (*const gFadeFootprintsTireTracksFuncs[])(struct Sprite *) = {
    FadeFootprintsTireTracks_Step0,
    FadeFootprintsTireTracks_Step1
};

void UpdateFootprintsTireTracksFieldEffect(struct Sprite *sprite)
{
    gFadeFootprintsTireTracksFuncs[sprite->sState](sprite);
}

static void FadeFootprintsTireTracks_Step0(struct Sprite *sprite)
{
    // Wait 40 frames before the flickering starts.
    if (++sprite->sTimer > 40)
        sprite->sState = 1;

    UpdateObjectEventSpriteInvisibility(sprite, FALSE);
}

static void FadeFootprintsTireTracks_Step1(struct Sprite *sprite)
{
    sprite->invisible ^= 1;
    sprite->sTimer++;
    UpdateObjectEventSpriteInvisibility(sprite, sprite->invisible);
    if (sprite->sTimer > 56)
        FieldEffectStop(sprite, sprite->sFldEff);
}

#undef sState
#undef sTimer
#undef sFldEff

// Sprite data for FLDEFF_SPLASH
#define sLocalId  data[0]
#define sMapNum   data[1]
#define sMapGroup data[2]

u32 FldEff_Splash(void)
{
    u8 objectEventId = GetObjectEventIdByLocalIdAndMap(gFieldEffectArguments[0], gFieldEffectArguments[1], gFieldEffectArguments[2]);
    struct ObjectEvent *objectEvent = &gObjectEvents[objectEventId];
    u8 spriteId = CreateSpriteAtEnd(gFieldEffectObjectTemplatePointers[FLDEFFOBJ_SPLASH], 0, 0, 0);
    if (spriteId != MAX_SPRITES)
    {
        struct Sprite *linkedSprite;
        const struct ObjectEventGraphicsInfo *graphicsInfo = GetObjectEventGraphicsInfo(objectEvent->graphicsId);
        struct Sprite *sprite = &gSprites[spriteId];
        sprite->coordOffsetEnabled = TRUE;
        linkedSprite = &gSprites[objectEvent->spriteId];
        sprite->oam.priority = linkedSprite->oam.priority;
        sprite->sLocalId = gFieldEffectArguments[0];
        sprite->sMapNum = gFieldEffectArguments[1];
        sprite->sMapGroup = gFieldEffectArguments[2];
        sprite->y2 = (graphicsInfo->height >> 1) - 4;
        PlaySE(SE_PUDDLE);
    }
    return 0;
}

void UpdateSplashFieldEffect(struct Sprite *sprite)
{
    u8 objectEventId;

    if (sprite->animEnded || TryGetObjectEventIdByLocalIdAndMap(sprite->sLocalId, sprite->sMapNum, sprite->sMapGroup, &objectEventId))
    {
        FieldEffectStop(sprite, FLDEFF_SPLASH);
    }
    else
    {
        sprite->x = gSprites[gObjectEvents[objectEventId].spriteId].x;
        sprite->y = gSprites[gObjectEvents[objectEventId].spriteId].y;
        UpdateObjectEventSpriteInvisibility(sprite, FALSE);
    }
}

#undef sLocalId
#undef sMapNum
#undef sMapGroup

u32 FldEff_JumpSmallSplash(void)
{
    u8 spriteId;

    SetSpritePosToOffsetMapCoords((s16 *)&gFieldEffectArguments[0], (s16 *)&gFieldEffectArguments[1], 8, 12);
    spriteId = CreateSpriteAtEnd(gFieldEffectObjectTemplatePointers[FLDEFFOBJ_JUMP_SMALL_SPLASH], gFieldEffectArguments[0], gFieldEffectArguments[1], 0);
    if (spriteId != MAX_SPRITES)
    {
        struct Sprite *sprite = &gSprites[spriteId];
        sprite->coordOffsetEnabled = TRUE;
        sprite->oam.priority = gFieldEffectArguments[3];
        sprite->sJumpElevation = gFieldEffectArguments[2];
        sprite->sJumpFldEff = FLDEFF_JUMP_SMALL_SPLASH;
    }
    return 0;
}

u32 FldEff_JumpBigSplash(void)
{
    u8 spriteId;

    SetSpritePosToOffsetMapCoords((s16 *)&gFieldEffectArguments[0], (s16 *)&gFieldEffectArguments[1], 8, 8);
    spriteId = CreateSpriteAtEnd(gFieldEffectObjectTemplatePointers[FLDEFFOBJ_JUMP_BIG_SPLASH], gFieldEffectArguments[0], gFieldEffectArguments[1], 0);
    if (spriteId != MAX_SPRITES)
    {
        struct Sprite *sprite = &gSprites[spriteId];
        sprite->coordOffsetEnabled = TRUE;
        sprite->oam.priority = gFieldEffectArguments[3];
        sprite->sJumpElevation = gFieldEffectArguments[2];
        sprite->sJumpFldEff = FLDEFF_JUMP_BIG_SPLASH;
    }
    return 0;
}

// Sprite data for FLDEFF_FEET_IN_FLOWING_WATER
#define sLocalId  data[0]
#define sMapNum   data[1]
#define sMapGroup data[2]
#define sPrevX    data[3]
#define sPrevY    data[4]

u32 FldEff_FeetInFlowingWater(void)
{
    u8 objectEventId = GetObjectEventIdByLocalIdAndMap(gFieldEffectArguments[0], gFieldEffectArguments[1], gFieldEffectArguments[2]);
    struct ObjectEvent *objectEvent = &gObjectEvents[objectEventId];
    u8 spriteId = CreateSpriteAtEnd(gFieldEffectObjectTemplatePointers[FLDEFFOBJ_SPLASH], 0, 0, 0);
    if (spriteId != MAX_SPRITES)
    {
        const struct ObjectEventGraphicsInfo *graphicsInfo = GetObjectEventGraphicsInfo(objectEvent->graphicsId);
        struct Sprite *sprite = &gSprites[spriteId];
        sprite->callback = UpdateFeetInFlowingWaterFieldEffect;
        sprite->coordOffsetEnabled = TRUE;
        sprite->oam.priority = gSprites[objectEvent->spriteId].oam.priority;
        sprite->sLocalId = gFieldEffectArguments[0];
        sprite->sMapNum = gFieldEffectArguments[1];
        sprite->sMapGroup = gFieldEffectArguments[2];
        sprite->sPrevX = -1;
        sprite->sPrevY = -1;
        sprite->y2 = (graphicsInfo->height >> 1) - 4;
        StartSpriteAnim(sprite, 1);
    }
    return 0;
}

static void UpdateFeetInFlowingWaterFieldEffect(struct Sprite *sprite)
{
    u8 objectEventId;

    if (TryGetObjectEventIdByLocalIdAndMap(sprite->sLocalId, sprite->sMapNum, sprite->sMapGroup, &objectEventId) || !gObjectEvents[objectEventId].inShallowFlowingWater)
    {
        FieldEffectStop(sprite, FLDEFF_FEET_IN_FLOWING_WATER);
    }
    else
    {
        struct ObjectEvent *objectEvent = &gObjectEvents[objectEventId];
        struct Sprite *linkedSprite = &gSprites[objectEvent->spriteId];
        sprite->x = linkedSprite->x;
        sprite->y = linkedSprite->y;
        sprite->subpriority = linkedSprite->subpriority;
        UpdateObjectEventSpriteInvisibility(sprite, FALSE);
        if (objectEvent->currentCoords.x != sprite->sPrevX || objectEvent->currentCoords.y != sprite->sPrevY)
        {
            sprite->sPrevX = objectEvent->currentCoords.x;
            sprite->sPrevY = objectEvent->currentCoords.y;
            if (!sprite->invisible)
                PlaySE(SE_PUDDLE);
        }
    }
}

#undef sLocalId
#undef sMapNum
#undef sMapGroup
#undef sPrevX
#undef sPrevY

u32 FldEff_Ripple(void)
{
    u8 spriteId = CreateSpriteAtEnd(gFieldEffectObjectTemplatePointers[FLDEFFOBJ_RIPPLE], gFieldEffectArguments[0], gFieldEffectArguments[1], gFieldEffectArguments[2]);
    if (spriteId != MAX_SPRITES)
    {
        struct Sprite *sprite = &gSprites[spriteId];
        sprite->coordOffsetEnabled = TRUE;
        sprite->oam.priority = gFieldEffectArguments[3];
        sprite->sWaitFldEff = FLDEFF_RIPPLE;
    }
    return 0;
}

// Sprite data for FLDEFF_HOT_SPRINGS_WATER
#define sLocalId  data[0]
#define sMapNum   data[1]
#define sMapGroup data[2]
#define sPrevX    data[3]
#define sPrevY    data[4]

u32 FldEff_HotSpringsWater(void)
{
    u8 objectEventId = GetObjectEventIdByLocalIdAndMap(gFieldEffectArguments[0], gFieldEffectArguments[1], gFieldEffectArguments[2]);
    struct ObjectEvent *objectEvent = &gObjectEvents[objectEventId];
    u8 spriteId = CreateSpriteAtEnd(gFieldEffectObjectTemplatePointers[FLDEFFOBJ_HOT_SPRINGS_WATER], 0, 0, 0);
    if (spriteId != MAX_SPRITES)
    {
        struct Sprite *sprite = &gSprites[spriteId];
        sprite->coordOffsetEnabled = TRUE;
        sprite->oam.priority = gSprites[objectEvent->spriteId].oam.priority;
        sprite->sLocalId = gFieldEffectArguments[0];
        sprite->sMapNum = gFieldEffectArguments[1];
        sprite->sMapGroup = gFieldEffectArguments[2];
        sprite->sPrevX = gSprites[objectEvent->spriteId].x; // Unused
        sprite->sPrevY = gSprites[objectEvent->spriteId].y; // Unused
    }
    return 0;
}

void UpdateHotSpringsWaterFieldEffect(struct Sprite *sprite)
{
    u8 objectEventId;

    if (TryGetObjectEventIdByLocalIdAndMap(sprite->sLocalId, sprite->sMapNum, sprite->sMapGroup, &objectEventId) || !gObjectEvents[objectEventId].inHotSprings)
    {
        FieldEffectStop(sprite, FLDEFF_HOT_SPRINGS_WATER);
    }
    else
    {
        const struct ObjectEventGraphicsInfo *graphicsInfo = GetObjectEventGraphicsInfo(gObjectEvents[objectEventId].graphicsId);
        struct Sprite *linkedSprite = &gSprites[gObjectEvents[objectEventId].spriteId];
        sprite->x = linkedSprite->x;
        sprite->y = (graphicsInfo->height >> 1) + linkedSprite->y - 8;
        sprite->subpriority = linkedSprite->subpriority - 1;
        UpdateObjectEventSpriteInvisibility(sprite, FALSE);
    }
}

#undef sLocalId
#undef sMapNum
#undef sMapGroup
#undef sPrevX
#undef sPrevY

u32 FldEff_UnusedGrass(void)
{
    u8 spriteId;

    SetSpritePosToOffsetMapCoords((s16 *)&gFieldEffectArguments[0], (s16 *)&gFieldEffectArguments[1], 8, 8);
    spriteId = CreateSpriteAtEnd(gFieldEffectObjectTemplatePointers[FLDEFFOBJ_UNUSED_GRASS], gFieldEffectArguments[0], gFieldEffectArguments[1], gFieldEffectArguments[2]);
    if (spriteId != MAX_SPRITES)
    {
        struct Sprite *sprite = &gSprites[spriteId];
        sprite->coordOffsetEnabled = TRUE;
        sprite->oam.priority = gFieldEffectArguments[3];
        sprite->sWaitFldEff = FLDEFF_UNUSED_GRASS;
    }
    return 0;
}

u32 FldEff_UnusedGrass2(void)
{
    u8 spriteId;

    SetSpritePosToOffsetMapCoords((s16 *)&gFieldEffectArguments[0], (s16 *)&gFieldEffectArguments[1], 8, 8);
    spriteId = CreateSpriteAtEnd(gFieldEffectObjectTemplatePointers[FLDEFFOBJ_UNUSED_GRASS_2], gFieldEffectArguments[0], gFieldEffectArguments[1], gFieldEffectArguments[2]);
    if (spriteId != MAX_SPRITES)
    {
        struct Sprite *sprite = &gSprites[spriteId];
        sprite->coordOffsetEnabled = TRUE;
        sprite->oam.priority = gFieldEffectArguments[3];
        sprite->sWaitFldEff = FLDEFF_UNUSED_GRASS_2;
    }
    return 0;
}

u32 FldEff_UnusedSand(void)
{
    u8 spriteId;

    SetSpritePosToOffsetMapCoords((s16 *)&gFieldEffectArguments[0], (s16 *)&gFieldEffectArguments[1], 8, 8);
    spriteId = CreateSpriteAtEnd(gFieldEffectObjectTemplatePointers[FLDEFFOBJ_UNUSED_SAND], gFieldEffectArguments[0], gFieldEffectArguments[1], gFieldEffectArguments[2]);
    if (spriteId != MAX_SPRITES)
    {
        struct Sprite *sprite = &gSprites[spriteId];
        sprite->coordOffsetEnabled = TRUE;
        sprite->oam.priority = gFieldEffectArguments[3];
        sprite->sWaitFldEff = FLDEFF_UNUSED_SAND;
    }
    return 0;
}

u32 FldEff_WaterSurfacing(void)
{
    u8 spriteId;

    SetSpritePosToOffsetMapCoords((s16 *)&gFieldEffectArguments[0], (s16 *)&gFieldEffectArguments[1], 8, 8);
    spriteId = CreateSpriteAtEnd(gFieldEffectObjectTemplatePointers[FLDEFFOBJ_WATER_SURFACING], gFieldEffectArguments[0], gFieldEffectArguments[1], gFieldEffectArguments[2]);
    if (spriteId != MAX_SPRITES)
    {
        struct Sprite *sprite = &gSprites[spriteId];
        sprite->coordOffsetEnabled = TRUE;
        sprite->oam.priority = gFieldEffectArguments[3];
        sprite->sWaitFldEff = FLDEFF_WATER_SURFACING;
    }
    return 0;
}

// Sprite data for FLDEFF_ASH
#define sState      data[0]
#define sX          data[1]
#define sY          data[2]
#define sMetatileId data[3]
#define sDelay      data[4]

void StartAshFieldEffect(s16 x, s16 y, u16 metatileId, s16 delay)
{
    gFieldEffectArguments[0] = x;
    gFieldEffectArguments[1] = y;
    gFieldEffectArguments[2] = 82; // subpriority
    gFieldEffectArguments[3] = 1; // priority
    gFieldEffectArguments[4] = metatileId;
    gFieldEffectArguments[5] = delay;
    FieldEffectStart(FLDEFF_ASH);
}

u32 FldEff_Ash(void)
{
    u8 spriteId;

    s16 x = gFieldEffectArguments[0];
    s16 y = gFieldEffectArguments[1];
    SetSpritePosToOffsetMapCoords(&x, &y, 8, 8);
    spriteId = CreateSpriteAtEnd(gFieldEffectObjectTemplatePointers[FLDEFFOBJ_ASH], x, y, gFieldEffectArguments[2]);
    if (spriteId != MAX_SPRITES)
    {
        struct Sprite *sprite = &gSprites[spriteId];
        sprite->coordOffsetEnabled = TRUE;
        sprite->oam.priority = gFieldEffectArguments[3];
        sprite->sX = gFieldEffectArguments[0];
        sprite->sY = gFieldEffectArguments[1];
        sprite->sMetatileId = gFieldEffectArguments[4];
        sprite->sDelay = gFieldEffectArguments[5];
    }
    return 0;
}

void (*const gAshFieldEffectFuncs[])(struct Sprite *) = {
    UpdateAshFieldEffect_Wait,
    UpdateAshFieldEffect_Show,
    UpdateAshFieldEffect_End
};

void UpdateAshFieldEffect(struct Sprite *sprite)
{
    gAshFieldEffectFuncs[sprite->sState](sprite);
}

static void UpdateAshFieldEffect_Wait(struct Sprite *sprite)
{
    sprite->invisible = TRUE;
    sprite->animPaused = TRUE;
    if (--sprite->sDelay == 0)
        sprite->sState = 1;
}

static void UpdateAshFieldEffect_Show(struct Sprite *sprite)
{
    sprite->invisible = FALSE;
    sprite->animPaused = FALSE;
    MapGridSetMetatileIdAt(sprite->sX, sprite->sY, sprite->sMetatileId);
    CurrentMapDrawMetatileAt(sprite->sX, sprite->sY);
    gObjectEvents[gPlayerAvatar.objectEventId].triggerGroundEffectsOnMove = TRUE;
    sprite->sState = 2;
}

static void UpdateAshFieldEffect_End(struct Sprite *sprite)
{
    UpdateObjectEventSpriteInvisibility(sprite, FALSE);
    if (sprite->animEnded)
        FieldEffectStop(sprite, FLDEFF_ASH);
}

#undef sState
#undef sX
#undef sY
#undef sMetatileId
#undef sDelay

// Sprite data for FLDEFF_SURF_BLOB
#define sBitfield     data[0]
#define sPlayerOffset data[1]
#define sPlayerObjId  data[2]
#define sVelocity     data[3]
#define sTimer        data[4]
#define sIntervalIdx  data[5]
#define sPrevX        data[6]
#define sPrevY        data[7]

u32 FldEff_SurfBlob(void)
{
    u8 spriteId;

    SetSpritePosToOffsetMapCoords((s16 *)&gFieldEffectArguments[0], (s16 *)&gFieldEffectArguments[1], 8, 8);
    spriteId = CreateSpriteAtEnd(gFieldEffectObjectTemplatePointers[FLDEFFOBJ_SURF_BLOB], gFieldEffectArguments[0], gFieldEffectArguments[1], 150);
    if (spriteId != MAX_SPRITES)
    {
        struct Sprite *sprite = &gSprites[spriteId];
        sprite->coordOffsetEnabled = TRUE;
        sprite->sPlayerObjId = gFieldEffectArguments[2];
        // Can use either gender's palette, so try to use the one that should be loaded
        sprite->oam.paletteNum = LoadObjectEventPalette(gSaveBlock2Ptr->playerGender ? FLDEFF_PAL_TAG_MAY : FLDEFF_PAL_TAG_BRENDAN);
        sprite->sVelocity = -1;
        sprite->sPrevX = -1;
        sprite->sPrevY = -1;
    }
    FieldEffectActiveListRemove(FLDEFF_SURF_BLOB);
    return spriteId;
}


void SetSurfBlob_BobState(u8 spriteId, u8 state)
{
    gSprites[spriteId].sBitfield = (gSprites[spriteId].sBitfield & ~0xF) | (state & 0xF);
}

void SetSurfBlob_DontSyncAnim(u8 spriteId, bool8 dontSync)
{
    gSprites[spriteId].sBitfield = (gSprites[spriteId].sBitfield & ~0xF0) | ((dontSync & 0xF) << 4);
}

void SetSurfBlob_PlayerOffset(u8 spriteId, bool8 hasOffset, s16 offset)
{
    gSprites[spriteId].sBitfield = (gSprites[spriteId].sBitfield & ~0xF00) | ((hasOffset & 0xF) << 8);
    gSprites[spriteId].sPlayerOffset = offset;
}

static u8 GetSurfBlob_BobState(struct Sprite *sprite)
{
    return sprite->sBitfield & 0xF;
}

// Never TRUE
static u8 GetSurfBlob_DontSyncAnim(struct Sprite *sprite)
{
    return (sprite->sBitfield & 0xF0) >> 4;
}

static u8 GetSurfBlob_HasPlayerOffset(struct Sprite *sprite)
{
    return (sprite->sBitfield & 0xF00) >> 8;
}

void UpdateSurfBlobFieldEffect(struct Sprite *sprite)
{
    struct ObjectEvent *playerObj = &gObjectEvents[sprite->sPlayerObjId];
    struct Sprite *playerSprite = &gSprites[playerObj->spriteId];
    SynchroniseSurfAnim(playerObj, sprite);
    SynchroniseSurfPosition(playerObj, sprite);
    UpdateBobbingEffect(playerObj, playerSprite, sprite);
    sprite->oam.priority = playerSprite->oam.priority;
}

static void SynchroniseSurfAnim(struct ObjectEvent *playerObj, struct Sprite *sprite)
{
    // Indexes into sAnimTable_SurfBlob
    u8 surfBlobDirectionAnims[] = {
        [DIR_NONE] = 0,
        [DIR_SOUTH] = 0,
        [DIR_NORTH] = 1,
        [DIR_WEST] = 2,
        [DIR_EAST] = 3,
        [DIR_SOUTHWEST] = 0,
        [DIR_SOUTHEAST] = 0,
        [DIR_NORTHWEST] = 1,
        [DIR_NORTHEAST] = 1,
    };

    if (!GetSurfBlob_DontSyncAnim(sprite))
        StartSpriteAnimIfDifferent(sprite, surfBlobDirectionAnims[playerObj->movementDirection]);
}

void SynchroniseSurfPosition(struct ObjectEvent *playerObj, struct Sprite *sprite)
{
    u8 i;
    s16 x = playerObj->currentCoords.x;
    s16 y = playerObj->currentCoords.y;
    s32 spriteY = sprite->y2;

    if (spriteY == 0 && (x != sprite->sPrevX || y != sprite->sPrevY))
    {
        // Player is moving while surfing, update position.
        sprite->sIntervalIdx = 0;
        sprite->sPrevX = x;
        sprite->sPrevY = y;
        for (i = DIR_SOUTH; i <= DIR_EAST; i++, x = sprite->sPrevX, y = sprite->sPrevY)
        {
            MoveCoords(i, &x, &y);
            if (MapGridGetElevationAt(x, y) == 3)
            {
                // While dismounting the surf blob bobs at a slower rate
                sprite->sIntervalIdx++;
                break;
            }
        }
    }
}

static void UpdateBobbingEffect(struct ObjectEvent *playerObj, struct Sprite *playerSprite, struct Sprite *sprite)
{
    // The frame interval at which to update the blob's y movement.
    // Normally every 4th frame, but every 8th frame while dismounting.
    u16 intervals[] = {0x3, 0x7};

    u8 bobState = GetSurfBlob_BobState(sprite);
    if (bobState != BOB_NONE)
    {
        // Update vertical position of surf blob
        if (((u16)(++sprite->sTimer) & intervals[sprite->sIntervalIdx]) == 0)
            sprite->y2 += sprite->sVelocity;

        // Reverse bob direction
        if ((sprite->sTimer & 15) == 0)
            sprite->sVelocity = -sprite->sVelocity;

        if (bobState != BOB_JUST_MON)
        {
            // Update vertical position of player
            if (!GetSurfBlob_HasPlayerOffset(sprite))
                playerSprite->y2 = sprite->y2;
            else
                playerSprite->y2 = sprite->sPlayerOffset + sprite->y2;
            sprite->x = playerSprite->x;
            sprite->y = playerSprite->y + 8;
        }
    }
}

#undef sBitfield
#undef sPlayerOffset
#undef sPlayerObjId
#undef sVelocity
#undef sTimer
#undef sIntervalIdx
#undef sPrevX
#undef sPrevY

#define sSpriteId data[0]
#define sBobY     data[1]
#define sTimer    data[2]

u8 StartUnderwaterSurfBlobBobbing(u8 blobSpriteId)
{
    // Create a dummy sprite with its own callback
    // that tracks the actual surf blob sprite and
    // makes it bob up and down underwater
    u8 spriteId = CreateSpriteAtEnd(&gDummySpriteTemplate, 0, 0, -1);
    struct Sprite *sprite = &gSprites[spriteId];
    sprite->callback = SpriteCB_UnderwaterSurfBlob;
    sprite->invisible = TRUE;
    sprite->sSpriteId = blobSpriteId;
    sprite->sBobY = 1;
    return spriteId;
}

static void SpriteCB_UnderwaterSurfBlob(struct Sprite *sprite)
{
    struct Sprite *blobSprite = &gSprites[sprite->sSpriteId];

    // Update vertical position of surf blob
    if (((sprite->sTimer++) & 3) == 0)
        blobSprite->y2 += sprite->sBobY;
    // Reverse direction
    if ((sprite->sTimer & 15) == 0)
        sprite->sBobY = -sprite->sBobY;
}

#undef sSpriteId
#undef sBobY
#undef sTimer

u32 FldEff_Dust(void)
{
    u8 spriteId;

    SetSpritePosToOffsetMapCoords((s16 *)&gFieldEffectArguments[0], (s16 *)&gFieldEffectArguments[1], 8, 12);
    spriteId = CreateSpriteAtEnd(gFieldEffectObjectTemplatePointers[FLDEFFOBJ_GROUND_IMPACT_DUST], gFieldEffectArguments[0], gFieldEffectArguments[1], 0);
    if (spriteId != MAX_SPRITES)
    {
        struct Sprite *sprite = &gSprites[spriteId];
        sprite->coordOffsetEnabled = TRUE;
        sprite->oam.priority = gFieldEffectArguments[3];
        sprite->sJumpElevation = gFieldEffectArguments[2];
        sprite->sJumpFldEff = FLDEFF_DUST;
    }
    return 0;
}

// Sprite data for FLDEFF_SAND_PILE
#define sLocalId  data[0]
#define sMapNum   data[1]
#define sMapGroup data[2]
#define sPrevX    data[3]
#define sPrevY    data[4]

u32 FldEff_SandPile(void)
{
    u8 objectEventId = GetObjectEventIdByLocalIdAndMap(gFieldEffectArguments[0], gFieldEffectArguments[1], gFieldEffectArguments[2]);
    struct ObjectEvent *objectEvent = &gObjectEvents[objectEventId];
    u8 spriteId = CreateSpriteAtEnd(gFieldEffectObjectTemplatePointers[FLDEFFOBJ_SAND_PILE], 0, 0, 0);
    if (spriteId != MAX_SPRITES)
    {
        const struct ObjectEventGraphicsInfo *graphicsInfo = GetObjectEventGraphicsInfo(objectEvent->graphicsId);
        struct Sprite *sprite = &gSprites[spriteId];
        sprite->coordOffsetEnabled = TRUE;
        sprite->oam.priority = gSprites[objectEvent->spriteId].oam.priority;
        sprite->sLocalId = gFieldEffectArguments[0];
        sprite->sMapNum = gFieldEffectArguments[1];
        sprite->sMapGroup = gFieldEffectArguments[2];
        sprite->sPrevX = gSprites[objectEvent->spriteId].x;
        sprite->sPrevY = gSprites[objectEvent->spriteId].y;
        sprite->y2 = (graphicsInfo->height >> 1) - 2;
        SeekSpriteAnim(sprite, 2);
    }
    return 0;
}

void UpdateSandPileFieldEffect(struct Sprite *sprite)
{
    u8 objectEventId;

    if (TryGetObjectEventIdByLocalIdAndMap(sprite->sLocalId, sprite->sMapNum, sprite->sMapGroup, &objectEventId) || !gObjectEvents[objectEventId].inSandPile)
    {
        FieldEffectStop(sprite, FLDEFF_SAND_PILE);
    }
    else
    {
        s16 parentY = gSprites[gObjectEvents[objectEventId].spriteId].y;
        s16 parentX = gSprites[gObjectEvents[objectEventId].spriteId].x;
        if (parentX != sprite->sPrevX || parentY != sprite->sPrevY)
        {
            sprite->sPrevX = parentX;
            sprite->sPrevY = parentY;
            if (sprite->animEnded)
                StartSpriteAnim(sprite, 0);
        }
        sprite->x = parentX;
        sprite->y = parentY;
        sprite->subpriority = gSprites[gObjectEvents[objectEventId].spriteId].subpriority;
        UpdateObjectEventSpriteInvisibility(sprite, FALSE);
    }
}

#undef sLocalId
#undef sMapNum
#undef sMapGroup
#undef sPrevX
#undef sPrevY

u32 FldEff_Bubbles(void)
{
    u8 spriteId;

    SetSpritePosToOffsetMapCoords((s16 *)&gFieldEffectArguments[0], (s16 *)&gFieldEffectArguments[1], 8, 0);
    spriteId = CreateSpriteAtEnd(gFieldEffectObjectTemplatePointers[FLDEFFOBJ_BUBBLES], gFieldEffectArguments[0], gFieldEffectArguments[1], 82);
    if (spriteId != MAX_SPRITES)
    {
        struct Sprite *sprite = &gSprites[spriteId];
        sprite->coordOffsetEnabled = TRUE;
        sprite->oam.priority = 1;
    }
    return 0;
}

#define sY data[0]

void UpdateBubblesFieldEffect(struct Sprite *sprite)
{
    // Move up 1 every other frame.
    sprite->sY += ((1 << 8) / 2);
    sprite->sY &= (1 << 8);
    sprite->y -= sprite->sY >> 8;
    UpdateObjectEventSpriteInvisibility(sprite, FALSE);
    if (sprite->invisible || sprite->animEnded)
        FieldEffectStop(sprite, FLDEFF_BUBBLES);
}

#undef sY

u32 FldEff_BerryTreeGrowthSparkle(void)
{
    u8 spriteId;

    SetSpritePosToOffsetMapCoords((s16 *)&gFieldEffectArguments[0], (s16 *)&gFieldEffectArguments[1], 8, 4);
    spriteId = CreateSpriteAtEnd(gFieldEffectObjectTemplatePointers[FLDEFFOBJ_SPARKLE], gFieldEffectArguments[0], gFieldEffectArguments[1], gFieldEffectArguments[2]);
    if (spriteId != MAX_SPRITES)
    {
        struct Sprite *sprite = &gSprites[spriteId];
        sprite->coordOffsetEnabled = TRUE;
        sprite->oam.priority = gFieldEffectArguments[3];
        UpdateSpritePaletteByTemplate(gFieldEffectObjectTemplatePointers[FLDEFFOBJ_SPARKLE], sprite);
        sprite->sWaitFldEff = FLDEFF_BERRY_TREE_GROWTH_SPARKLE;
    }
    return 0;
}

// Sprite data for FLDEFF_TREE_DISGUISE / FLDEFF_MOUNTAIN_DISGUISE / FLDEFF_SAND_DISGUISE
#define sState      data[0]
#define sFldEff     data[1]
#define sLocalId    data[2]
#define sMapNum     data[3]
#define sMapGroup   data[4]
#define sReadyToEnd data[7]

u32 ShowTreeDisguiseFieldEffect(void)
{
    return ShowDisguiseFieldEffect(FLDEFF_TREE_DISGUISE, FLDEFFOBJ_TREE_DISGUISE, 4);
}

u32 ShowMountainDisguiseFieldEffect(void)
{
    return ShowDisguiseFieldEffect(FLDEFF_MOUNTAIN_DISGUISE, FLDEFFOBJ_MOUNTAIN_DISGUISE, 3);
}

u32 ShowSandDisguiseFieldEffect(void)
{
    return ShowDisguiseFieldEffect(FLDEFF_SAND_DISGUISE, FLDEFFOBJ_SAND_DISGUISE, 2);
}

static u32 ShowDisguiseFieldEffect(u8 fldEff, u8 fldEffObj, u8 paletteNum)
{
    u8 spriteId;

    if (TryGetObjectEventIdByLocalIdAndMap(gFieldEffectArguments[0], gFieldEffectArguments[1], gFieldEffectArguments[2], &spriteId))
    {
        FieldEffectActiveListRemove(fldEff);
        return MAX_SPRITES;
    }
    spriteId = CreateSpriteAtEnd(gFieldEffectObjectTemplatePointers[fldEffObj], 0, 0, 0);
    if (spriteId != MAX_SPRITES)
    {
        struct Sprite *sprite = &gSprites[spriteId];
        sprite->oam.paletteNum = LoadObjectEventPalette(gFieldEffectObjectTemplatePointers[fldEffObj]->paletteTag);
        sprite->coordOffsetEnabled ++;
        sprite->sFldEff = fldEff;
        sprite->sLocalId = gFieldEffectArguments[0];
        sprite->sMapNum = gFieldEffectArguments[1];
        sprite->sMapGroup = gFieldEffectArguments[2];
    }
    return spriteId;
}

void UpdateDisguiseFieldEffect(struct Sprite *sprite)
{
    u8 objectEventId;
    const struct ObjectEventGraphicsInfo *graphicsInfo;
    struct Sprite *linkedSprite;

    if (TryGetObjectEventIdByLocalIdAndMap(sprite->sLocalId, sprite->sMapNum, sprite->sMapGroup, &objectEventId))
        FieldEffectStop(sprite, sprite->sFldEff);

    graphicsInfo = GetObjectEventGraphicsInfo(gObjectEvents[objectEventId].graphicsId);
    linkedSprite = &gSprites[gObjectEvents[objectEventId].spriteId];
    sprite->invisible = linkedSprite->invisible;
    sprite->x = linkedSprite->x;
    sprite->y = (graphicsInfo->height >> 1) + linkedSprite->y - 16;
    sprite->subpriority = linkedSprite->subpriority - 1;

    if (sprite->sState == 1)
    {
        sprite->sState++;
        StartSpriteAnim(sprite, 1);
    }

    if (sprite->sState == 2 && sprite->animEnded)
        sprite->sReadyToEnd = TRUE;

    if (sprite->sState == 3)
        FieldEffectStop(sprite, sprite->sFldEff);
}

void StartRevealDisguise(struct ObjectEvent *objectEvent)
{
    if (objectEvent->directionSequenceIndex == 1)
        gSprites[objectEvent->fieldEffectSpriteId].sState++;
}

bool8 UpdateRevealDisguise(struct ObjectEvent *objectEvent)
{
    struct Sprite *sprite;

    if (objectEvent->directionSequenceIndex == 2)
        return TRUE;

    if (objectEvent->directionSequenceIndex == 0)
        return TRUE;

    sprite = &gSprites[objectEvent->fieldEffectSpriteId];
    if (sprite->sReadyToEnd)
    {
        objectEvent->directionSequenceIndex = 2;
        sprite->sState++;
        return TRUE;
    }
    return FALSE;
}

#undef sState
#undef sFldEff
#undef sLocalId
#undef sMapNum
#undef sMapGroup
#undef sReadyToEnd

// Sprite data for FLDEFF_SPARKLE
#define sFinished data[0]
#define sEndTimer data[1]

u32 FldEff_Sparkle(void)
{
    u8 spriteId;

    gFieldEffectArguments[0] += MAP_OFFSET;
    gFieldEffectArguments[1] += MAP_OFFSET;
    SetSpritePosToOffsetMapCoords((s16 *)&gFieldEffectArguments[0], (s16 *)&gFieldEffectArguments[1], 8, 8);
    spriteId = CreateSpriteAtEnd(gFieldEffectObjectTemplatePointers[FLDEFFOBJ_SMALL_SPARKLE], gFieldEffectArguments[0], gFieldEffectArguments[1], 82);
    if (spriteId != MAX_SPRITES)
    {
        gSprites[spriteId].oam.priority = gFieldEffectArguments[2];
        gSprites[spriteId].coordOffsetEnabled = TRUE;
    }
    return 0;
}

void UpdateSparkleFieldEffect(struct Sprite *sprite)
{
    if (!sprite->sFinished)
    {
        if (sprite->animEnded)
        {
            sprite->invisible = TRUE;
            sprite->sFinished++;
        }
    }

    if (sprite->sFinished && ++sprite->sEndTimer > 34)
        FieldEffectStop(sprite, FLDEFF_SPARKLE);
}

#undef sFinished
#undef sEndTimer

#define sTimer       data[0]
#define sMoveTimer   data[1]
#define sState       data[2]
#define sVelocity    data[3]
#define sStartY      data[4]
#define sCounter     data[5]
#define sAnimCounter data[6]
#define sAnimState   data[7]

// Same as InitSpriteForFigure8Anim
static void InitRayquazaForFigure8Anim(struct Sprite *sprite)
{
    sprite->sAnimCounter = 0;
    sprite->sAnimState = 0;
}

// Only different from AnimateSpriteInFigure8 by the addition of SetGpuReg to move the spotlight
static bool8 AnimateRayquazaInFigure8(struct Sprite *sprite)
{
    bool8 finished = FALSE;

    switch (sprite->sAnimState)
    {
    case 0:
        sprite->x2 += GetFigure8XOffset(sprite->sAnimCounter);
        sprite->y2 += GetFigure8YOffset(sprite->sAnimCounter);
        break;
    case 1:
        sprite->x2 -= GetFigure8XOffset((FIGURE_8_LENGTH - 1) - sprite->sAnimCounter);
        sprite->y2 += GetFigure8YOffset((FIGURE_8_LENGTH - 1) - sprite->sAnimCounter);
        break;
    case 2:
        sprite->x2 -= GetFigure8XOffset(sprite->sAnimCounter);
        sprite->y2 += GetFigure8YOffset(sprite->sAnimCounter);
        break;
    case 3:
        sprite->x2 += GetFigure8XOffset((FIGURE_8_LENGTH - 1) - sprite->sAnimCounter);
        sprite->y2 += GetFigure8YOffset((FIGURE_8_LENGTH - 1) - sprite->sAnimCounter);
        break;
    }

    // Update spotlight to sweep left and right with Rayquaza
    SetGpuReg(REG_OFFSET_BG0HOFS, -sprite->x2);

    if (++sprite->sAnimCounter == FIGURE_8_LENGTH)
    {
        sprite->sAnimCounter = 0;
        sprite->sAnimState++;
    }
    if (sprite->sAnimState == 4)
    {
        sprite->y2 = 0;
        sprite->x2 = 0;
        finished = TRUE;
    }

    return finished;
}

void UpdateRayquazaSpotlightEffect(struct Sprite *sprite)
{
    u8 i, j;

    switch (sprite->sState)
    {
        case 0:
            SetGpuReg(REG_OFFSET_BG0VOFS, DISPLAY_WIDTH / 2 - (sprite->sTimer / 3));
            if (sprite->sTimer == 96)
            {
                for (i = 0; i < 3; i++)
                {
                    for (j = 12; j < 18; j++)
                    {
                        ((u16 *)(BG_SCREEN_ADDR(31)))[i * 32 + j] = 0xBFF4 + i * 6 + j + 1;
                    }
                }
            }
            if (sprite->sTimer > 311)
            {
                sprite->sState = 1;
                sprite->sTimer = 0;
            }
            break;
        case 1:
            sprite->y = (gSineTable[sprite->sTimer / 3] >> 2) + sprite->sStartY;
            if (sprite->sTimer == 189)
            {
                sprite->sState = 2;
                sprite->sCounter = 0;
                sprite->sTimer = 0;
            }
            break;
        case 2:
            if (sprite->sTimer == 60)
            {
                sprite->sCounter++;
                sprite->sTimer = 0;
            }
            if (sprite->sCounter == 7)
            {
                sprite->sCounter = 0;
                sprite->sState = 3;
            }
            break;
        case 3:
            if (sprite->y2 == 0)
            {
                sprite->sTimer = 0;
                sprite->sState++;
            }
            if (sprite->sTimer == 5)
            {
                sprite->sTimer = 0;
                if (sprite->y2 > 0)
                    sprite->y2--;
                else
                    sprite->y2++;
            }
            break;
        case 4:
            if (sprite->sTimer == 60)
            {
                sprite->sState = 5;
                sprite->sTimer = 0;
                sprite->sCounter = 0;
            }
            break;
        case 5:
            InitRayquazaForFigure8Anim(sprite);
            sprite->sState = 6;
            sprite->sTimer = 0;
            break;
        case 6:
            if (AnimateRayquazaInFigure8(sprite))
            {
                sprite->sTimer = 0;
                if (++sprite->sCounter <= 2)
                {
                    InitRayquazaForFigure8Anim(sprite);
                }
                else
                {
                    sprite->sCounter = 0;
                    sprite->sState = 7;
                }
            }
            break;
        case 7:
            if (sprite->sTimer == 30)
            {
                sprite->sState = 8;
                sprite->sTimer = 0;
            }
            break;
        case 8:
            for (i = 0; i < 15; i++)
            {
                for (j = 12; j < 18; j++)
                {
                    ((u16 *)(BG_SCREEN_ADDR(31)))[i * 32 + j] = 0;
                }
            }
            SetGpuReg(REG_OFFSET_BG0VOFS, 0);
            FieldEffectStop(sprite, FLDEFF_RAYQUAZA_SPOTLIGHT);
            break;
    }

    if (sprite->sState == 1)
    {
        // Update movement
        if ((sprite->sMoveTimer & 7) == 0)
            sprite->y2 += sprite->sVelocity;
        // Reverse direction
        if ((sprite->sMoveTimer & 15) == 0)
            sprite->sVelocity = -sprite->sVelocity;
        sprite->sMoveTimer++;
    }

    sprite->sTimer++;
}

#undef sTimer
#undef sMoveTimer
#undef sState
#undef sStartY
#undef sVelocity
#undef sCounter
#undef sAnimCounter
#undef sAnimState

void UpdateJumpImpactEffect(struct Sprite *sprite)
{
    if (sprite->animEnded)
    {
        FieldEffectStop(sprite, sprite->sJumpFldEff);
    }
    else
    {
        UpdateObjectEventSpriteInvisibility(sprite, FALSE);
        SetObjectSubpriorityByElevation(sprite->sJumpElevation, sprite, 0);
    }
}

void WaitFieldEffectSpriteAnim(struct Sprite *sprite)
{
    if (sprite->animEnded)
        FieldEffectStop(sprite, sprite->sWaitFldEff);
    else
        UpdateObjectEventSpriteInvisibility(sprite, FALSE);
}

static void UpdateGrassFieldEffectSubpriority(struct Sprite *sprite, u8 elevation, u8 subpriority)
{
    u8 i;
    s16 var, xhi, lyhi, yhi, ylo;

    SetObjectSubpriorityByElevation(elevation, sprite, subpriority);
    for (i = 0; i < OBJECT_EVENTS_COUNT; i ++)
    {
        struct ObjectEvent *objectEvent = &gObjectEvents[i];
        if (objectEvent->active)
        {
            const struct ObjectEventGraphicsInfo UNUSED *graphicsInfo = GetObjectEventGraphicsInfo(objectEvent->graphicsId);
            struct Sprite *linkedSprite = &gSprites[objectEvent->spriteId];

            xhi = sprite->x + sprite->centerToCornerVecX;
            var = sprite->x - sprite->centerToCornerVecX;
            if (xhi < linkedSprite->x && var > linkedSprite->x)
            {
                lyhi = linkedSprite->y + linkedSprite->centerToCornerVecY;
                var = linkedSprite->y;
                ylo = sprite->y - sprite->centerToCornerVecY;
                yhi = ylo + linkedSprite->centerToCornerVecY;
                if ((lyhi < yhi || lyhi < ylo) && var > yhi && sprite->subpriority <= linkedSprite->subpriority)
                {
                    sprite->subpriority = linkedSprite->subpriority + 2;
                    break;
                }
            }
        }
    }
}

// Unused, duplicates of data in event_object_movement.c
static const s8 sFigure8XOffsets[FIGURE_8_LENGTH] = {
    1, 2, 2, 2, 2, 2, 2, 2,
    2, 2, 2, 1, 2, 2, 1, 2,
    2, 1, 2, 2, 1, 2, 1, 1,
    2, 1, 1, 2, 1, 1, 2, 1,
    1, 2, 1, 1, 1, 1, 1, 1,
    1, 1, 1, 1, 1, 1, 1, 1,
    0, 1, 1, 1, 0, 1, 1, 0,
    1, 0, 1, 0, 1, 0, 0, 0,
    0, 1, 0, 0, 0, 0, 0, 0,
};

static const s8 sFigure8YOffsets[FIGURE_8_LENGTH] = {
     0,  0,  1,  0,  0,  1,  0,  0,
     1,  0,  1,  1,  0,  1,  1,  0,
     1,  1,  0,  1,  1,  0,  1,  1,
     0,  0,  1,  0,  0,  1,  0,  0,
     1,  0,  0,  0,  0,  0,  0,  0,
     0,  0,  0,  0,  0,  0,  0,  0,
     0,  0, -1,  0,  0, -1,  0,  0,
    -1,  0, -1, -1,  0, -1, -1,  0,
    -1, -1, -1, -1, -1, -1, -1, -2,
};<|MERGE_RESOLUTION|>--- conflicted
+++ resolved
@@ -325,31 +325,18 @@
     u8 objectEventId;
     const struct ObjectEventGraphicsInfo *graphicsInfo;
     u8 spriteId;
-<<<<<<< HEAD
     s32 i;
     for (i = MAX_SPRITES - 1; i > -1; i--) { // Search backwards, because of CreateSpriteAtEnd
-      // Return early if a shadow sprite already exists
-      if (gSprites[i].data[0] == gFieldEffectArguments[0] && gSprites[i].callback == UpdateShadowFieldEffect)
-        return 0;
-=======
-    u8 i;
-    for (i = 0; i < MAX_SPRITES; i++) {
         // Return early if a shadow sprite already exists
         if (gSprites[i].data[0] == gFieldEffectArguments[0] && gSprites[i].callback == UpdateShadowFieldEffect)
             return 0;
->>>>>>> 195d2bb7
     }
     objectEventId = GetObjectEventIdByLocalIdAndMap(gFieldEffectArguments[0], gFieldEffectArguments[1], gFieldEffectArguments[2]);
     graphicsInfo = GetObjectEventGraphicsInfo(gObjectEvents[objectEventId].graphicsId);
     if (graphicsInfo->shadowSize == SHADOW_SIZE_NONE) // don't create a shadow at all
-<<<<<<< HEAD
-      return 0;
+        return 0;
     LoadSpriteSheetByTemplate(gFieldEffectObjectTemplatePointers[sShadowEffectTemplateIds[graphicsInfo->shadowSize]], 0, 0);
     spriteId = CreateSpriteAtEnd(gFieldEffectObjectTemplatePointers[sShadowEffectTemplateIds[graphicsInfo->shadowSize]], 0, 0, 0x94 + 1); // higher = farther back; shadows should be behind object events
-=======
-        return 0;
-    spriteId = CreateSpriteAtEnd(gFieldEffectObjectTemplatePointers[sShadowEffectTemplateIds[graphicsInfo->shadowSize]], 0, 0, 0x94);
->>>>>>> 195d2bb7
     if (spriteId != MAX_SPRITES)
     {
         // SetGpuReg(REG_OFFSET_BLDALPHA, BLDALPHA_BLEND(8, 12));
