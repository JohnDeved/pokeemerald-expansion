#include "global.h"
#include "event_object_movement.h"
#include "field_camera.h"
#include "field_effect.h"
#include "field_effect_helpers.h"
#include "field_weather.h"
#include "fieldmap.h"
#include "gpu_regs.h"
#include "metatile_behavior.h"
#include "palette.h"
#include "sound.h"
#include "sprite.h"
#include "trig.h"
#include "constants/event_objects.h"
#include "constants/field_effects.h"
#include "constants/songs.h"

#define OBJ_EVENT_PAL_TAG_NONE 0x11FF // duplicate of define in event_object_movement.c
#define PAL_TAG_REFLECTION_OFFSET 0x2000 // reflection tag value is paletteTag + 0x2000
#define PAL_RAW_REFLECTION_OFFSET 0x4000 // raw reflection tag is paletteNum + 0x4000

static void UpdateObjectReflectionSprite(struct Sprite *);
static void LoadObjectReflectionPalette(struct ObjectEvent *objectEvent, struct Sprite *sprite);
static void LoadObjectHighBridgeReflectionPalette(struct ObjectEvent *, struct Sprite *sprite);
static void LoadObjectRegularReflectionPalette(struct ObjectEvent *, struct Sprite *);

static void UpdateGrassFieldEffectSubpriority(struct Sprite *, u8, u8);
static void FadeFootprintsTireTracks_Step0(struct Sprite *);
static void FadeFootprintsTireTracks_Step1(struct Sprite *);
static void UpdateFeetInFlowingWaterFieldEffect(struct Sprite *);
static void UpdateAshFieldEffect_Wait(struct Sprite *);
static void UpdateAshFieldEffect_Show(struct Sprite *);
static void UpdateAshFieldEffect_End(struct Sprite *);
static void SynchroniseSurfAnim(struct ObjectEvent *, struct Sprite *);
static void SynchroniseSurfPosition(struct ObjectEvent *, struct Sprite *);
static void UpdateBobbingEffect(struct ObjectEvent *, struct Sprite *, struct Sprite *);
static void SpriteCB_UnderwaterSurfBlob(struct Sprite *);
static u32 ShowDisguiseFieldEffect(u8, u8, u8);
u32 FldEff_Shadow(void);

// Data used by all the field effects that share UpdateJumpImpactEffect
#define sJumpElevation  data[0]
#define sJumpFldEff     data[1]

// Data used by all the field effects that share WaitFieldEffectSpriteAnim
#define sWaitFldEff  data[0]

#define sReflectionObjEventId       data[0]
#define sReflectionObjEventLocalId  data[1]
#define sReflectionVerticalOffset   data[2]
#define sIsStillReflection          data[7]

void SetUpShadow(struct ObjectEvent *objectEvent, struct Sprite *sprite)
{
    gFieldEffectArguments[0] = objectEvent->localId;
    gFieldEffectArguments[1] = gSaveBlock1Ptr->location.mapNum;
    gFieldEffectArguments[2] = gSaveBlock1Ptr->location.mapGroup;
    FldEff_Shadow();
}

void SetUpReflection(struct ObjectEvent *objectEvent, struct Sprite *sprite, bool8 stillReflection)
{
    struct Sprite *reflectionSprite;

    reflectionSprite = &gSprites[CreateCopySpriteAt(sprite, sprite->x, sprite->y, 152)];
    reflectionSprite->callback = UpdateObjectReflectionSprite;
    reflectionSprite->oam.priority = 3;
    reflectionSprite->usingSheet = TRUE;
    reflectionSprite->anims = gDummySpriteAnimTable;
    StartSpriteAnim(reflectionSprite, 0);
    reflectionSprite->affineAnims = gDummySpriteAffineAnimTable;
    reflectionSprite->affineAnimBeginning = TRUE;
    reflectionSprite->subspriteMode = SUBSPRITES_OFF;
    reflectionSprite->sReflectionObjEventId = sprite->data[0];
    reflectionSprite->sReflectionObjEventLocalId = objectEvent->localId;
    reflectionSprite->sIsStillReflection = stillReflection;
    LoadObjectReflectionPalette(objectEvent, reflectionSprite);

    if (!stillReflection)
        reflectionSprite->oam.affineMode = ST_OAM_AFFINE_NORMAL;
}

static s16 GetReflectionVerticalOffset(struct ObjectEvent *objectEvent)
{
    return GetObjectEventGraphicsInfo(objectEvent->graphicsId)->height - 2;
}

static void LoadObjectReflectionPalette(struct ObjectEvent *objectEvent, struct Sprite *reflectionSprite)
{
    u8 bridgeType;
    u16 bridgeReflectionVerticalOffsets[] = {
        [BRIDGE_TYPE_POND_LOW - 1] = 12,
        [BRIDGE_TYPE_POND_MED - 1] = 28,
        [BRIDGE_TYPE_POND_HIGH - 1] = 44
    };
    reflectionSprite->sReflectionVerticalOffset = 0;
    if (!GetObjectEventGraphicsInfo(objectEvent->graphicsId)->disableReflectionPaletteLoad
     && ((bridgeType = MetatileBehavior_GetBridgeType(objectEvent->previousMetatileBehavior))
      || (bridgeType = MetatileBehavior_GetBridgeType(objectEvent->currentMetatileBehavior))))
    {
        reflectionSprite->data[2] = bridgeReflectionVerticalOffsets[bridgeType - 1];
        LoadObjectHighBridgeReflectionPalette(objectEvent, reflectionSprite);
    }
    else
    {
        LoadObjectRegularReflectionPalette(objectEvent, reflectionSprite);
    }
}

// Apply a blue tint effect to a palette
static void ApplyPondFilter(u8 paletteNum, u16 *dest)
{
<<<<<<< HEAD
    u8 i, val, r, g, b;
    // CpuCopy16(gPlttBufferUnfaded + 0x100 + paletteNum * 16, dest, 32);
    u16 *src = gPlttBufferUnfaded + 0x100 + paletteNum * 16;
    for (i = 0; i < 16; i++)
=======
    const struct ObjectEventGraphicsInfo *graphicsInfo = GetObjectEventGraphicsInfo(objectEvent->graphicsId);
    if (graphicsInfo->reflectionPaletteTag != OBJ_EVENT_PAL_TAG_NONE)
>>>>>>> b20be661
    {
        r = src[i] & 0x1F;
        g = (src[i] >> 5) & 0x1F;
        b = (src[i] >> 10) & 0x1F;
        b += 10;
        if (b > 31)
            b = 31;
        *dest++ = (b << 10) | (g << 5) | r;
    }
}

// Apply a ice tint effect to a palette
static void ApplyIceFilter(u8 paletteNum, u16 *dest)
{
<<<<<<< HEAD
    u8 i, val, r, g, b;
    // CpuCopy16(gPlttBufferUnfaded + 0x100 + paletteNum * 16, dest, 32);
    u16 *src = gPlttBufferUnfaded + 0x100 + paletteNum * 16;
    for (i = 0; i < 16; i++)
    {
        r = src[i] & 0x1F;
        r -= 5;
        if (r > 31)
            r = 0;
        g = (src[i] >> 5) & 0x1F;
        g += 3;
        if (g > 31)
            g = 31;
        b = (src[i] >> 10) & 0x1F;
        b += 16;
        if (b > 31)
            b = 31;
        *dest++ = (b << 10) | (g << 5) | r;
    }
}

static void LoadObjectRegularReflectionPalette(struct ObjectEvent *objectEvent, struct Sprite *sprite)
{
    const struct ObjectEventGraphicsInfo *graphicsInfo = GetObjectEventGraphicsInfo(objectEvent->graphicsId);
    const struct Sprite *mainSprite = &gSprites[objectEvent->spriteId];
    u16 baseTag = GetSpritePaletteTagByPaletteNum(mainSprite->oam.paletteNum);
    u16 paletteTag = baseTag == 0xFFFF ? mainSprite->oam.paletteNum + PAL_RAW_REFLECTION_OFFSET : baseTag + PAL_TAG_REFLECTION_OFFSET;
    u8 paletteNum = IndexOfSpritePaletteTag(paletteTag);
    if (paletteNum == 0xFF)
=======
    const struct ObjectEventGraphicsInfo *graphicsInfo = GetObjectEventGraphicsInfo(objectEvent->graphicsId);
    if (graphicsInfo->reflectionPaletteTag != OBJ_EVENT_PAL_TAG_NONE)
>>>>>>> b20be661
    {
        // Load filtered palette
        u16 filteredData[16] = {0};
        struct SpritePalette filteredPalette = {.tag = paletteTag, .data = filteredData};
        if (sprite->data[7] == FALSE)
            ApplyPondFilter(mainSprite->oam.paletteNum, filteredData);
        else
            ApplyIceFilter(mainSprite->oam.paletteNum, filteredData);
        paletteNum = LoadSpritePalette(&filteredPalette);
        UpdateSpritePaletteWithWeather(paletteNum);
    }
    sprite->oam.paletteNum = paletteNum;
    sprite->oam.objMode = 1; // Alpha blending
}

#define HIGH_BRIDGE_PAL_TAG 0x4010

// When walking on a bridge high above water (Route 120), the reflection is a solid dark blue color.
// This is so the sprite blends in with the dark water metatile underneath the bridge.
static void LoadObjectHighBridgeReflectionPalette(struct ObjectEvent *objectEvent, struct Sprite *sprite)
{
    u16 blueData[16] = {0};
    struct SpritePalette bluePalette = {.tag = HIGH_BRIDGE_PAL_TAG, .data = blueData};
    u8 i;
    for (i = 1; i < 16; i++)
        blueData[i] = 0x55c9;
    
    sprite->oam.paletteNum = LoadSpritePalette(&bluePalette);
    UpdateSpritePaletteWithWeather(sprite->oam.paletteNum);
}

static void UpdateObjectReflectionSprite(struct Sprite *reflectionSprite)
{
<<<<<<< HEAD
    struct ObjectEvent *objectEvent = &gObjectEvents[reflectionSprite->data[0]];
    struct Sprite *mainSprite = &gSprites[objectEvent->spriteId];

    if (!objectEvent->active || !objectEvent->hasReflection || objectEvent->localId != reflectionSprite->data[1])
=======
    struct ObjectEvent *objectEvent = &gObjectEvents[reflectionSprite->sReflectionObjEventId];
    struct Sprite *mainSprite = &gSprites[objectEvent->spriteId];
    if (!objectEvent->active || !objectEvent->hasReflection || objectEvent->localId != reflectionSprite->sReflectionObjEventLocalId)
>>>>>>> b20be661
    {
        reflectionSprite->inUse = FALSE;
        FieldEffectFreePaletteIfUnused(reflectionSprite->oam.paletteNum);
        return;
    }

    // Only filter palette if not using the high bridge blue palette
    if (IndexOfSpritePaletteTag(HIGH_BRIDGE_PAL_TAG) != reflectionSprite->oam.paletteNum)
    {
        u16 baseTag = GetSpritePaletteTagByPaletteNum(mainSprite->oam.paletteNum);
        u16 paletteTag = baseTag == 0xFFFF ? mainSprite->oam.paletteNum + PAL_RAW_REFLECTION_OFFSET : baseTag + PAL_TAG_REFLECTION_OFFSET;
        u8 paletteNum = IndexOfSpritePaletteTag(paletteTag);
        if (paletteNum == 0xFF)
        {
            // Build filtered palette
            u16 filteredData[16] = {0};
            struct SpritePalette filteredPalette = {.tag = paletteTag, .data = filteredData};
            // Free palette if unused
            reflectionSprite->inUse = FALSE;
            FieldEffectFreePaletteIfUnused(reflectionSprite->oam.paletteNum);
            reflectionSprite->inUse = TRUE;
            if (reflectionSprite->data[7] == FALSE)
                ApplyPondFilter(mainSprite->oam.paletteNum, filteredData);
            else
                ApplyIceFilter(mainSprite->oam.paletteNum, filteredData);
            
            paletteNum = LoadSpritePalette(&filteredPalette);
            UpdateSpritePaletteWithWeather(paletteNum);
        }
        reflectionSprite->oam.paletteNum = paletteNum;
    }
    reflectionSprite->oam.shape = mainSprite->oam.shape;
    reflectionSprite->oam.size = mainSprite->oam.size;
    reflectionSprite->oam.matrixNum = mainSprite->oam.matrixNum | ST_OAM_VFLIP;
    reflectionSprite->oam.tileNum = mainSprite->oam.tileNum;
    reflectionSprite->subspriteTables = mainSprite->subspriteTables;
    reflectionSprite->subspriteTableNum = mainSprite->subspriteTableNum;
    reflectionSprite->invisible = mainSprite->invisible;
    reflectionSprite->x = mainSprite->x;
    // reflectionSprite->data[2] holds an additional vertical offset, used by the high bridges on Route 120
    reflectionSprite->y = mainSprite->y + GetReflectionVerticalOffset(objectEvent) + reflectionSprite->data[2];
    reflectionSprite->centerToCornerVecX = mainSprite->centerToCornerVecX;
    reflectionSprite->centerToCornerVecY = mainSprite->centerToCornerVecY;
    reflectionSprite->x2 = mainSprite->x2;
    reflectionSprite->y2 = -mainSprite->y2;
    reflectionSprite->coordOffsetEnabled = mainSprite->coordOffsetEnabled;

    if (objectEvent->hideReflection == TRUE)
        reflectionSprite->invisible = TRUE;

    // Check if the reflection is not still.
    if (reflectionSprite->data[7] == FALSE)
    {
        // Sets the reflection sprite's rot/scale matrix to the appropriate
        // matrix based on whether or not the main sprite is horizontally flipped.
        // If the sprite is facing to the east, then it is flipped, and its matrixNum is 8.
        reflectionSprite->oam.matrixNum = 0;
        if (mainSprite->oam.matrixNum & ST_OAM_HFLIP)
            reflectionSprite->oam.matrixNum = 1;
    }
}

#undef sReflectionObjEventId
#undef sReflectionObjEventLocalId
#undef sReflectionVerticalOffset
#undef sIsStillReflection

extern const struct SpriteTemplate *const gFieldEffectObjectTemplatePointers[];

#define sPrevX data[0]
#define sPrevY data[1]

u8 CreateWarpArrowSprite(void)
{
    u8 spriteId = CreateSpriteAtEnd(gFieldEffectObjectTemplatePointers[FLDEFFOBJ_ARROW], 0, 0, 82);
    if (spriteId != MAX_SPRITES)
    {
<<<<<<< HEAD
        sprite = &gSprites[spriteId];
        // Can use either gender's palette, so try to use the one that should be loaded
        sprite->oam.paletteNum = LoadPlayerObjectEventPalette(gSaveBlock2Ptr->playerGender);
=======
        struct Sprite *sprite = &gSprites[spriteId];
>>>>>>> b20be661
        sprite->oam.priority = 1;
        sprite->coordOffsetEnabled = TRUE;
        sprite->invisible = TRUE;
    }
    return spriteId;
}

void SetSpriteInvisible(u8 spriteId)
{
    gSprites[spriteId].invisible = TRUE;
}

void ShowWarpArrowSprite(u8 spriteId, u8 direction, s16 x, s16 y)
{
    struct Sprite *sprite = &gSprites[spriteId];
    if (sprite->invisible || sprite->sPrevX != x || sprite->sPrevY != y)
    {
        s16 x2, y2;
        SetSpritePosToMapCoords(x, y, &x2, &y2);
        sprite = &gSprites[spriteId];
        sprite->x = x2 + 8;
        sprite->y = y2 + 8;
        sprite->invisible = FALSE;
        sprite->sPrevX = x;
        sprite->sPrevY = y;
        StartSpriteAnim(sprite, direction - 1);
    }
}

#undef sPrevX
#undef sPrevY

static const u8 sShadowEffectTemplateIds[] = {
    FLDEFFOBJ_SHADOW_S,
    FLDEFFOBJ_SHADOW_M,
    FLDEFFOBJ_SHADOW_L,
    FLDEFFOBJ_SHADOW_XL
};

const u16 gShadowVerticalOffsets[] = {
    4,
    4,
    4,
    16
};

// Sprite data for FLDEFF_SHADOW
#define sLocalId  data[0]
#define sMapNum   data[1]
#define sMapGroup data[2]
#define sYOffset  data[3]

u32 FldEff_Shadow(void)
{
<<<<<<< HEAD
    u8 objectEventId;
    const struct ObjectEventGraphicsInfo *graphicsInfo;
    u8 spriteId;
    u8 i;
    for (i = 0; i < MAX_SPRITES; i++)
    {
        // Return early if a shadow sprite already exists
        if (gSprites[i].data[0] == gFieldEffectArguments[0] && gSprites[i].callback == UpdateShadowFieldEffect)
            return 0;
    }
    objectEventId = GetObjectEventIdByLocalIdAndMap(gFieldEffectArguments[0], gFieldEffectArguments[1], gFieldEffectArguments[2]);
    graphicsInfo = GetObjectEventGraphicsInfo(gObjectEvents[objectEventId].graphicsId);
    if (graphicsInfo->shadowSize == SHADOW_NONE) // don't create a shadow at all
        return 0;
    spriteId = CreateSpriteAtEnd(gFieldEffectObjectTemplatePointers[sShadowEffectTemplateIds[graphicsInfo->shadowSize]], 0, 0, 0x94);
=======
    u8 objectEventId = GetObjectEventIdByLocalIdAndMap(gFieldEffectArguments[0], gFieldEffectArguments[1], gFieldEffectArguments[2]);
    const struct ObjectEventGraphicsInfo *graphicsInfo = GetObjectEventGraphicsInfo(gObjectEvents[objectEventId].graphicsId);
    u8 spriteId = CreateSpriteAtEnd(gFieldEffectObjectTemplatePointers[sShadowEffectTemplateIds[graphicsInfo->shadowSize]], 0, 0, 148);
>>>>>>> b20be661
    if (spriteId != MAX_SPRITES)
    {
        // SetGpuReg(REG_OFFSET_BLDALPHA, BLDALPHA_BLEND(8, 12));
        gSprites[spriteId].oam.objMode = 1; // BLEND
        gSprites[spriteId].coordOffsetEnabled = TRUE;
        gSprites[spriteId].sLocalId = gFieldEffectArguments[0];
        gSprites[spriteId].sMapNum = gFieldEffectArguments[1];
        gSprites[spriteId].sMapGroup = gFieldEffectArguments[2];
        gSprites[spriteId].sYOffset = (graphicsInfo->height >> 1) - gShadowVerticalOffsets[graphicsInfo->shadowSize];
    }
    return 0;
}

void UpdateShadowFieldEffect(struct Sprite *sprite)
{
    u8 objectEventId;

    if (TryGetObjectEventIdByLocalIdAndMap(sprite->sLocalId, sprite->sMapNum, sprite->sMapGroup, &objectEventId))
    {
        FieldEffectStop(sprite, FLDEFF_SHADOW);
    }
    else
    {
        struct ObjectEvent *objectEvent = &gObjectEvents[objectEventId];
        struct Sprite *linkedSprite = &gSprites[objectEvent->spriteId];
        sprite->oam.priority = linkedSprite->oam.priority;
        sprite->x = linkedSprite->x;
<<<<<<< HEAD
        sprite->y = linkedSprite->y + sprite->data[3];
        sprite->invisible = linkedSprite->invisible;
=======
        sprite->y = linkedSprite->y + sprite->sYOffset;
>>>>>>> b20be661
        if (!objectEvent->active || !objectEvent->hasShadow
         || MetatileBehavior_IsPokeGrass(objectEvent->currentMetatileBehavior)
         || MetatileBehavior_IsSurfableWaterOrUnderwater(objectEvent->currentMetatileBehavior)
         || MetatileBehavior_IsSurfableWaterOrUnderwater(objectEvent->previousMetatileBehavior))
        {
            FieldEffectStop(sprite, FLDEFF_SHADOW);
        }
    }
}

#undef sLocalId
#undef sMapNum
#undef sMapGroup
#undef sYOffset

// Sprite data for FLDEFF_TALL_GRASS and FLDEFF_LONG_GRASS
#define sElevation   data[0]
#define sX           data[1]
#define sY           data[2]
#define sMapNum      data[3]      // Lower 8 bits
#define sLocalId     data[3] >> 8 // Upper 8 bits
#define sMapGroup    data[4]
#define sCurrentMap  data[5]
#define sObjectMoved data[7]

u32 FldEff_TallGrass(void)
{
    u8 spriteId;
    s16 x = gFieldEffectArguments[0];
    s16 y = gFieldEffectArguments[1];
    SetSpritePosToOffsetMapCoords(&x, &y, 8, 8);
    spriteId = CreateSpriteAtEnd(gFieldEffectObjectTemplatePointers[FLDEFFOBJ_TALL_GRASS], x, y, 0);
    if (spriteId != MAX_SPRITES)
    {
        struct Sprite *sprite = &gSprites[spriteId];
        sprite->coordOffsetEnabled = TRUE;
        sprite->oam.priority = gFieldEffectArguments[3];
        sprite->sElevation = gFieldEffectArguments[2];
        sprite->sX = gFieldEffectArguments[0];
        sprite->sY = gFieldEffectArguments[1];
        sprite->sMapNum = gFieldEffectArguments[4]; // Also sLocalId
        sprite->sMapGroup = gFieldEffectArguments[5];
        sprite->sCurrentMap = gFieldEffectArguments[6];

        if (gFieldEffectArguments[7])
            SeekSpriteAnim(sprite, 4); // Skip to end of anim
    }
    return 0;
}

void UpdateTallGrassFieldEffect(struct Sprite *sprite)
{
    u8 metatileBehavior;
    u8 localId;
    u8 objectEventId;
    u8 mapNum = sprite->sCurrentMap >> 8;
    u8 mapGroup = sprite->sCurrentMap;

    if (gCamera.active && (gSaveBlock1Ptr->location.mapNum != mapNum || gSaveBlock1Ptr->location.mapGroup != mapGroup))
    {
        sprite->sX -= gCamera.x;
        sprite->sY -= gCamera.y;
        sprite->sCurrentMap = ((u8)gSaveBlock1Ptr->location.mapNum << 8) | (u8)gSaveBlock1Ptr->location.mapGroup;
    }
    localId = sprite->sLocalId;
    mapNum = sprite->sMapNum;
    mapGroup = sprite->sMapGroup;
    metatileBehavior = MapGridGetMetatileBehaviorAt(sprite->sX, sprite->sY);

    if (TryGetObjectEventIdByLocalIdAndMap(localId, mapNum, mapGroup, &objectEventId)
     || !MetatileBehavior_IsTallGrass(metatileBehavior)
     || (sprite->sObjectMoved && sprite->animEnded))
    {
        FieldEffectStop(sprite, FLDEFF_TALL_GRASS);
    }
    else
    {
        // Check if the object that triggered the effect has moved away
        struct ObjectEvent *objectEvent = &gObjectEvents[objectEventId];
        if ((objectEvent->currentCoords.x != sprite->sX || objectEvent->currentCoords.y != sprite->sY)
        && (objectEvent->previousCoords.x != sprite->sX || objectEvent->previousCoords.y != sprite->sY))
            sprite->sObjectMoved = TRUE;

        // Metatile behavior var re-used as subpriority
        metatileBehavior = 0;
        if (sprite->animCmdIndex == 0)
            metatileBehavior = 4;

        UpdateObjectEventSpriteInvisibility(sprite, FALSE);
        UpdateGrassFieldEffectSubpriority(sprite, sprite->sElevation, metatileBehavior);
    }
}

u32 FldEff_JumpTallGrass(void)
{
    u8 spriteId;

    SetSpritePosToOffsetMapCoords((s16 *)&gFieldEffectArguments[0], (s16 *)&gFieldEffectArguments[1], 8, 12);
    spriteId = CreateSpriteAtEnd(gFieldEffectObjectTemplatePointers[FLDEFFOBJ_JUMP_TALL_GRASS], gFieldEffectArguments[0], gFieldEffectArguments[1], 0);
    if (spriteId != MAX_SPRITES)
    {
        struct Sprite *sprite = &gSprites[spriteId];
        sprite->coordOffsetEnabled = TRUE;
        sprite->oam.priority = gFieldEffectArguments[3];
        sprite->sJumpElevation = gFieldEffectArguments[2];
        sprite->sJumpFldEff = FLDEFF_JUMP_TALL_GRASS;
    }
    return 0;
}

u8 FindTallGrassFieldEffectSpriteId(u8 localId, u8 mapNum, u8 mapGroup, s16 x, s16 y)
{
    u8 i;
    for (i = 0; i < MAX_SPRITES; i ++)
    {
        if (gSprites[i].inUse)
        {
            struct Sprite *sprite = &gSprites[i];
            if (sprite->callback == UpdateTallGrassFieldEffect
                && (x == sprite->sX && y == sprite->sY)
                && localId == (u8)(sprite->sLocalId)
                && mapNum == (sprite->sMapNum & 0xFF)
                && mapGroup == sprite->sMapGroup)
                return i;
        }
    }
    return MAX_SPRITES;
}

u32 FldEff_LongGrass(void)
{
    u8 spriteId;
    s16 x = gFieldEffectArguments[0];
    s16 y = gFieldEffectArguments[1];
    SetSpritePosToOffsetMapCoords(&x, &y, 8, 8);
    spriteId = CreateSpriteAtEnd(gFieldEffectObjectTemplatePointers[FLDEFFOBJ_LONG_GRASS], x, y, 0);
    if (spriteId != MAX_SPRITES)
    {
        struct Sprite *sprite = &gSprites[spriteId];
        sprite->coordOffsetEnabled = TRUE;
        sprite->oam.priority = ElevationToPriority(gFieldEffectArguments[2]);
        sprite->sElevation = gFieldEffectArguments[2];
        sprite->sX = gFieldEffectArguments[0];
        sprite->sY = gFieldEffectArguments[1];
        sprite->sMapNum = gFieldEffectArguments[4]; // Also sLocalId
        sprite->sMapGroup = gFieldEffectArguments[5];
        sprite->sCurrentMap = gFieldEffectArguments[6];

        if (gFieldEffectArguments[7])
            SeekSpriteAnim(sprite, 6); // Skip to end of anim
    }
    return 0;
}

void UpdateLongGrassFieldEffect(struct Sprite *sprite)
{
    u8 metatileBehavior;
    u8 localId;
    u8 objectEventId;
    u8 mapNum = sprite->sCurrentMap >> 8;
    u8 mapGroup = sprite->sCurrentMap;

    if (gCamera.active && (gSaveBlock1Ptr->location.mapNum != mapNum || gSaveBlock1Ptr->location.mapGroup != mapGroup))
    {
        sprite->sX -= gCamera.x;
        sprite->sY -= gCamera.y;
        sprite->sCurrentMap = ((u8)gSaveBlock1Ptr->location.mapNum << 8) | (u8)gSaveBlock1Ptr->location.mapGroup;
    }
    localId = sprite->sLocalId;
    mapNum = sprite->sMapNum;
    mapGroup = sprite->sMapGroup;
    metatileBehavior = MapGridGetMetatileBehaviorAt(sprite->sX, sprite->sY);
    if (TryGetObjectEventIdByLocalIdAndMap(localId, mapNum, mapGroup, &objectEventId)
     || !MetatileBehavior_IsLongGrass(metatileBehavior)
     || (sprite->sObjectMoved && sprite->animEnded))
    {
        FieldEffectStop(sprite, FLDEFF_LONG_GRASS);
    }
    else
    {
        // Check if the object that triggered the effect has moved away
        struct ObjectEvent *objectEvent = &gObjectEvents[objectEventId];
        if ((objectEvent->currentCoords.x != sprite->sX || objectEvent->currentCoords.y != sprite->sY)
         && (objectEvent->previousCoords.x != sprite->sX || objectEvent->previousCoords.y != sprite->sY))
            sprite->sObjectMoved = TRUE;

        UpdateObjectEventSpriteInvisibility(sprite, FALSE);
        UpdateGrassFieldEffectSubpriority(sprite, sprite->sElevation, 0);
    }
}

#undef sElevation
#undef sX
#undef sY
#undef sMapNum
#undef sLocalId
#undef sMapGroup
#undef sCurrentMap
#undef sObjectMoved

// Effectively unused as it's not possible in vanilla to jump onto long grass (no adjacent ledges, and can't ride the Acro Bike in it).
// The graphics for this effect do not visually correspond to long grass either. Perhaps these graphics were its original design?
u32 FldEff_JumpLongGrass(void)
{
    u8 spriteId;

    SetSpritePosToOffsetMapCoords((s16 *)&gFieldEffectArguments[0], (s16 *)&gFieldEffectArguments[1], 8, 8);
    spriteId = CreateSpriteAtEnd(gFieldEffectObjectTemplatePointers[FLDEFFOBJ_JUMP_LONG_GRASS], gFieldEffectArguments[0], gFieldEffectArguments[1], 0);
    if (spriteId != MAX_SPRITES)
    {
        struct Sprite *sprite = &gSprites[spriteId];
        sprite->coordOffsetEnabled = TRUE;
        sprite->oam.priority = gFieldEffectArguments[3];
        sprite->sJumpElevation = gFieldEffectArguments[2];
        sprite->sJumpFldEff = FLDEFF_JUMP_LONG_GRASS;
    }
    return 0;
}

// Sprite data for FLDEFF_SHORT_GRASS
#define sLocalId  data[0]
#define sMapNum   data[1]
#define sMapGroup data[2]
#define sPrevX    data[3]
#define sPrevY    data[4]

u32 FldEff_ShortGrass(void)
{
    u8 objectEventId = GetObjectEventIdByLocalIdAndMap(gFieldEffectArguments[0], gFieldEffectArguments[1], gFieldEffectArguments[2]);
    struct ObjectEvent *objectEvent = &gObjectEvents[objectEventId];
    u8 spriteId = CreateSpriteAtEnd(gFieldEffectObjectTemplatePointers[FLDEFFOBJ_SHORT_GRASS], 0, 0, 0);
    if (spriteId != MAX_SPRITES)
    {
        struct Sprite *sprite = &(gSprites[spriteId]);
        sprite->coordOffsetEnabled = TRUE;
        sprite->oam.priority = gSprites[objectEvent->spriteId].oam.priority;
        sprite->sLocalId = gFieldEffectArguments[0];
        sprite->sMapNum = gFieldEffectArguments[1];
        sprite->sMapGroup = gFieldEffectArguments[2];
        sprite->sPrevX = gSprites[objectEvent->spriteId].x;
        sprite->sPrevY = gSprites[objectEvent->spriteId].y;
    }
    return 0;
}

void UpdateShortGrassFieldEffect(struct Sprite *sprite)
{
    u8 objectEventId;

    if (TryGetObjectEventIdByLocalIdAndMap(sprite->sLocalId, sprite->sMapNum, sprite->sMapGroup, &objectEventId) || !gObjectEvents[objectEventId].inShortGrass)
    {
        FieldEffectStop(sprite, FLDEFF_SHORT_GRASS);
    }
    else
    {
        const struct ObjectEventGraphicsInfo *graphicsInfo = GetObjectEventGraphicsInfo(gObjectEvents[objectEventId].graphicsId);
        struct Sprite *linkedSprite = &gSprites[gObjectEvents[objectEventId].spriteId];
        s16 parentY = linkedSprite->y;
        s16 parentX = linkedSprite->x;
        if (parentX != sprite->sPrevX || parentY != sprite->sPrevY)
        {
            // Parent sprite moved, try to restart the animation
            sprite->sPrevX = parentX;
            sprite->sPrevY = parentY;
            if (sprite->animEnded)
                StartSpriteAnim(sprite, 0);
        }
        sprite->x = parentX;
        sprite->y = parentY;
        // Offset the grass sprite halfway down the parent sprite.
        sprite->y2 = (graphicsInfo->height >> 1) - 8;
        sprite->subpriority = linkedSprite->subpriority - 1;
        sprite->oam.priority = linkedSprite->oam.priority;
        UpdateObjectEventSpriteInvisibility(sprite, linkedSprite->invisible);
    }
}

#undef sLocalId
#undef sMapNum
#undef sMapGroup
#undef sPrevX
#undef sPrevY

// Sprite data for FLDEFF_SAND_FOOTPRINTS, FLDEFF_DEEP_SAND_FOOTPRINTS, and FLDEFF_BIKE_TIRE_TRACKS
#define sState   data[0]
#define sTimer   data[1]
#define sFldEff  data[7]

u32 FldEff_SandFootprints(void)
{
    u8 spriteId;

    SetSpritePosToOffsetMapCoords((s16 *)&gFieldEffectArguments[0], (s16 *)&gFieldEffectArguments[1], 8, 8);
    spriteId = CreateSpriteAtEnd(gFieldEffectObjectTemplatePointers[FLDEFFOBJ_SAND_FOOTPRINTS], gFieldEffectArguments[0], gFieldEffectArguments[1], gFieldEffectArguments[2]);
    if (spriteId != MAX_SPRITES)
    {
        struct Sprite *sprite = &gSprites[spriteId];
        sprite->coordOffsetEnabled = TRUE;
        sprite->oam.priority = gFieldEffectArguments[3];
        sprite->sFldEff = FLDEFF_SAND_FOOTPRINTS;
        StartSpriteAnim(sprite, gFieldEffectArguments[4]);
    }
    return 0;
}

u32 FldEff_DeepSandFootprints(void)
{
    u8 spriteId;

    SetSpritePosToOffsetMapCoords((s16 *)&gFieldEffectArguments[0], (s16 *)&gFieldEffectArguments[1], 8, 8);
    spriteId = CreateSpriteAtEnd(gFieldEffectObjectTemplatePointers[FLDEFFOBJ_DEEP_SAND_FOOTPRINTS], gFieldEffectArguments[0], gFieldEffectArguments[1], gFieldEffectArguments[2]);
    if (spriteId != MAX_SPRITES)
    {
        struct Sprite *sprite = &gSprites[spriteId];
        sprite->coordOffsetEnabled = TRUE;
        sprite->oam.priority = gFieldEffectArguments[3];
        sprite->sFldEff = FLDEFF_DEEP_SAND_FOOTPRINTS;
        StartSpriteAnim(sprite, gFieldEffectArguments[4]);
    }
    return spriteId;
}

u32 FldEff_TracksBug(void)
{
	u8 spriteId;
	struct Sprite *sprite;

	SetSpritePosToOffsetMapCoords((s16 *)&gFieldEffectArguments[0], (s16 *)&gFieldEffectArguments[1], 8, 8);
	spriteId = CreateSpriteAtEnd(gFieldEffectObjectTemplatePointers[FLDEFFOBJ_TRACKS_BUG], gFieldEffectArguments[0], gFieldEffectArguments[1], gFieldEffectArguments[2]);
	if (spriteId != MAX_SPRITES)
	{
		sprite = &gSprites[spriteId];
		sprite->coordOffsetEnabled = TRUE;
		sprite->oam.priority = gFieldEffectArguments[3];
		sprite->data[7] = FLDEFF_TRACKS_BUG;
		StartSpriteAnim(sprite, gFieldEffectArguments[4]);
	}
	return 0;
}

u32 FldEff_TracksSpot(void)
{
	u8 spriteId;
	struct Sprite *sprite;

	SetSpritePosToOffsetMapCoords((s16 *)&gFieldEffectArguments[0], (s16 *)&gFieldEffectArguments[1], 8, 8);
	spriteId = CreateSpriteAtEnd(gFieldEffectObjectTemplatePointers[FLDEFFOBJ_TRACKS_SPOT], gFieldEffectArguments[0], gFieldEffectArguments[1], gFieldEffectArguments[2]);
	if (spriteId != MAX_SPRITES)
	{
		sprite = &gSprites[spriteId];
		sprite->coordOffsetEnabled = TRUE;
		sprite->oam.priority = gFieldEffectArguments[3];
		sprite->data[7] = FLDEFF_TRACKS_SPOT;
		StartSpriteAnim(sprite, gFieldEffectArguments[4]);
	}
	return 0;
}

u32 FldEff_BikeTireTracks(void)
{
    u8 spriteId;

    SetSpritePosToOffsetMapCoords((s16 *)&gFieldEffectArguments[0], (s16 *)&gFieldEffectArguments[1], 8, 8);
    spriteId = CreateSpriteAtEnd(gFieldEffectObjectTemplatePointers[FLDEFFOBJ_BIKE_TIRE_TRACKS], gFieldEffectArguments[0], gFieldEffectArguments[1], gFieldEffectArguments[2]);
    if (spriteId != MAX_SPRITES)
    {
        struct Sprite *sprite = &gSprites[spriteId];
        sprite->coordOffsetEnabled = TRUE;
        sprite->oam.priority = gFieldEffectArguments[3];
        sprite->sFldEff = FLDEFF_BIKE_TIRE_TRACKS;
        StartSpriteAnim(sprite, gFieldEffectArguments[4]);
    }
    return spriteId;
}

u32 FldEff_TracksSlither(void)
{
	u8 spriteId;
	struct Sprite *sprite;

	SetSpritePosToOffsetMapCoords((s16 *)&gFieldEffectArguments[0], (s16 *)&gFieldEffectArguments[1], 8, 8);
	spriteId = CreateSpriteAtEnd(gFieldEffectObjectTemplatePointers[FLDEFFOBJ_TRACKS_SLITHER], gFieldEffectArguments[0], gFieldEffectArguments[1], gFieldEffectArguments[2]);
	if (spriteId != MAX_SPRITES)
	{
		sprite = &gSprites[spriteId];
		sprite->coordOffsetEnabled = TRUE;
		sprite->oam.priority = gFieldEffectArguments[3];
		sprite->data[7] = FLDEFF_TRACKS_SLITHER;
		StartSpriteAnim(sprite, gFieldEffectArguments[4]);
	}
	return spriteId;
}

void (*const gFadeFootprintsTireTracksFuncs[])(struct Sprite *) = {
    FadeFootprintsTireTracks_Step0,
    FadeFootprintsTireTracks_Step1
};

void UpdateFootprintsTireTracksFieldEffect(struct Sprite *sprite)
{
    gFadeFootprintsTireTracksFuncs[sprite->sState](sprite);
}

static void FadeFootprintsTireTracks_Step0(struct Sprite *sprite)
{
    // Wait 40 frames before the flickering starts.
    if (++sprite->sTimer > 40)
        sprite->sState = 1;

    UpdateObjectEventSpriteInvisibility(sprite, FALSE);
}

static void FadeFootprintsTireTracks_Step1(struct Sprite *sprite)
{
    sprite->invisible ^= 1;
    sprite->sTimer++;
    UpdateObjectEventSpriteInvisibility(sprite, sprite->invisible);
    if (sprite->sTimer > 56)
        FieldEffectStop(sprite, sprite->sFldEff);
}

#undef sState
#undef sTimer
#undef sFldEff

// Sprite data for FLDEFF_SPLASH
#define sLocalId  data[0]
#define sMapNum   data[1]
#define sMapGroup data[2]

u32 FldEff_Splash(void)
{
    u8 objectEventId = GetObjectEventIdByLocalIdAndMap(gFieldEffectArguments[0], gFieldEffectArguments[1], gFieldEffectArguments[2]);
    struct ObjectEvent *objectEvent = &gObjectEvents[objectEventId];
    u8 spriteId = CreateSpriteAtEnd(gFieldEffectObjectTemplatePointers[FLDEFFOBJ_SPLASH], 0, 0, 0);
    if (spriteId != MAX_SPRITES)
    {
        struct Sprite *linkedSprite;
        const struct ObjectEventGraphicsInfo *graphicsInfo = GetObjectEventGraphicsInfo(objectEvent->graphicsId);
        struct Sprite *sprite = &gSprites[spriteId];
        sprite->coordOffsetEnabled = TRUE;
        linkedSprite = &gSprites[objectEvent->spriteId];
        sprite->oam.priority = linkedSprite->oam.priority;
        sprite->sLocalId = gFieldEffectArguments[0];
        sprite->sMapNum = gFieldEffectArguments[1];
        sprite->sMapGroup = gFieldEffectArguments[2];
        sprite->y2 = (graphicsInfo->height >> 1) - 4;
        PlaySE(SE_PUDDLE);
    }
    return 0;
}

void UpdateSplashFieldEffect(struct Sprite *sprite)
{
    u8 objectEventId;

    if (sprite->animEnded || TryGetObjectEventIdByLocalIdAndMap(sprite->sLocalId, sprite->sMapNum, sprite->sMapGroup, &objectEventId))
    {
        FieldEffectStop(sprite, FLDEFF_SPLASH);
    }
    else
    {
        sprite->x = gSprites[gObjectEvents[objectEventId].spriteId].x;
        sprite->y = gSprites[gObjectEvents[objectEventId].spriteId].y;
        UpdateObjectEventSpriteInvisibility(sprite, FALSE);
    }
}

#undef sLocalId
#undef sMapNum
#undef sMapGroup

u32 FldEff_JumpSmallSplash(void)
{
    u8 spriteId;

    SetSpritePosToOffsetMapCoords((s16 *)&gFieldEffectArguments[0], (s16 *)&gFieldEffectArguments[1], 8, 12);
    spriteId = CreateSpriteAtEnd(gFieldEffectObjectTemplatePointers[FLDEFFOBJ_JUMP_SMALL_SPLASH], gFieldEffectArguments[0], gFieldEffectArguments[1], 0);
    if (spriteId != MAX_SPRITES)
    {
        struct Sprite *sprite = &gSprites[spriteId];
        sprite->coordOffsetEnabled = TRUE;
        sprite->oam.priority = gFieldEffectArguments[3];
        sprite->sJumpElevation = gFieldEffectArguments[2];
        sprite->sJumpFldEff = FLDEFF_JUMP_SMALL_SPLASH;
    }
    return 0;
}

u32 FldEff_JumpBigSplash(void)
{
    u8 spriteId;

    SetSpritePosToOffsetMapCoords((s16 *)&gFieldEffectArguments[0], (s16 *)&gFieldEffectArguments[1], 8, 8);
    spriteId = CreateSpriteAtEnd(gFieldEffectObjectTemplatePointers[FLDEFFOBJ_JUMP_BIG_SPLASH], gFieldEffectArguments[0], gFieldEffectArguments[1], 0);
    if (spriteId != MAX_SPRITES)
    {
        struct Sprite *sprite = &gSprites[spriteId];
        sprite->coordOffsetEnabled = TRUE;
        sprite->oam.priority = gFieldEffectArguments[3];
        sprite->sJumpElevation = gFieldEffectArguments[2];
        sprite->sJumpFldEff = FLDEFF_JUMP_BIG_SPLASH;
    }
    return 0;
}

// Sprite data for FLDEFF_FEET_IN_FLOWING_WATER
#define sLocalId  data[0]
#define sMapNum   data[1]
#define sMapGroup data[2]
#define sPrevX    data[3]
#define sPrevY    data[4]

u32 FldEff_FeetInFlowingWater(void)
{
    u8 objectEventId = GetObjectEventIdByLocalIdAndMap(gFieldEffectArguments[0], gFieldEffectArguments[1], gFieldEffectArguments[2]);
    struct ObjectEvent *objectEvent = &gObjectEvents[objectEventId];
    u8 spriteId = CreateSpriteAtEnd(gFieldEffectObjectTemplatePointers[FLDEFFOBJ_SPLASH], 0, 0, 0);
    if (spriteId != MAX_SPRITES)
    {
        const struct ObjectEventGraphicsInfo *graphicsInfo = GetObjectEventGraphicsInfo(objectEvent->graphicsId);
        struct Sprite *sprite = &gSprites[spriteId];
        sprite->callback = UpdateFeetInFlowingWaterFieldEffect;
        sprite->coordOffsetEnabled = TRUE;
        sprite->oam.priority = gSprites[objectEvent->spriteId].oam.priority;
        sprite->sLocalId = gFieldEffectArguments[0];
        sprite->sMapNum = gFieldEffectArguments[1];
        sprite->sMapGroup = gFieldEffectArguments[2];
        sprite->sPrevX = -1;
        sprite->sPrevY = -1;
        sprite->y2 = (graphicsInfo->height >> 1) - 4;
        StartSpriteAnim(sprite, 1);
    }
    return 0;
}

static void UpdateFeetInFlowingWaterFieldEffect(struct Sprite *sprite)
{
    u8 objectEventId;

    if (TryGetObjectEventIdByLocalIdAndMap(sprite->sLocalId, sprite->sMapNum, sprite->sMapGroup, &objectEventId) || !gObjectEvents[objectEventId].inShallowFlowingWater)
    {
        FieldEffectStop(sprite, FLDEFF_FEET_IN_FLOWING_WATER);
    }
    else
    {
        struct ObjectEvent *objectEvent = &gObjectEvents[objectEventId];
        struct Sprite *linkedSprite = &gSprites[objectEvent->spriteId];
        sprite->x = linkedSprite->x;
        sprite->y = linkedSprite->y;
        sprite->subpriority = linkedSprite->subpriority;
        UpdateObjectEventSpriteInvisibility(sprite, FALSE);
        if (objectEvent->currentCoords.x != sprite->sPrevX || objectEvent->currentCoords.y != sprite->sPrevY)
        {
            sprite->sPrevX = objectEvent->currentCoords.x;
            sprite->sPrevY = objectEvent->currentCoords.y;
            if (!sprite->invisible)
                PlaySE(SE_PUDDLE);
        }
    }
}

#undef sLocalId
#undef sMapNum
#undef sMapGroup
#undef sPrevX
#undef sPrevY

u32 FldEff_Ripple(void)
{
    u8 spriteId = CreateSpriteAtEnd(gFieldEffectObjectTemplatePointers[FLDEFFOBJ_RIPPLE], gFieldEffectArguments[0], gFieldEffectArguments[1], gFieldEffectArguments[2]);
    if (spriteId != MAX_SPRITES)
    {
        struct Sprite *sprite = &gSprites[spriteId];
        sprite->coordOffsetEnabled = TRUE;
        sprite->oam.priority = gFieldEffectArguments[3];
        sprite->sWaitFldEff = FLDEFF_RIPPLE;
    }
    return 0;
}

// Sprite data for FLDEFF_HOT_SPRINGS_WATER
#define sLocalId  data[0]
#define sMapNum   data[1]
#define sMapGroup data[2]
#define sPrevX    data[3]
#define sPrevY    data[4]

u32 FldEff_HotSpringsWater(void)
{
    u8 objectEventId = GetObjectEventIdByLocalIdAndMap(gFieldEffectArguments[0], gFieldEffectArguments[1], gFieldEffectArguments[2]);
    struct ObjectEvent *objectEvent = &gObjectEvents[objectEventId];
    u8 spriteId = CreateSpriteAtEnd(gFieldEffectObjectTemplatePointers[FLDEFFOBJ_HOT_SPRINGS_WATER], 0, 0, 0);
    if (spriteId != MAX_SPRITES)
    {
        struct Sprite *sprite = &gSprites[spriteId];
        sprite->coordOffsetEnabled = TRUE;
        sprite->oam.priority = gSprites[objectEvent->spriteId].oam.priority;
        sprite->sLocalId = gFieldEffectArguments[0];
        sprite->sMapNum = gFieldEffectArguments[1];
        sprite->sMapGroup = gFieldEffectArguments[2];
        sprite->sPrevX = gSprites[objectEvent->spriteId].x; // Unused
        sprite->sPrevY = gSprites[objectEvent->spriteId].y; // Unused
    }
    return 0;
}

void UpdateHotSpringsWaterFieldEffect(struct Sprite *sprite)
{
    u8 objectEventId;

    if (TryGetObjectEventIdByLocalIdAndMap(sprite->sLocalId, sprite->sMapNum, sprite->sMapGroup, &objectEventId) || !gObjectEvents[objectEventId].inHotSprings)
    {
        FieldEffectStop(sprite, FLDEFF_HOT_SPRINGS_WATER);
    }
    else
    {
        const struct ObjectEventGraphicsInfo *graphicsInfo = GetObjectEventGraphicsInfo(gObjectEvents[objectEventId].graphicsId);
        struct Sprite *linkedSprite = &gSprites[gObjectEvents[objectEventId].spriteId];
        sprite->x = linkedSprite->x;
        sprite->y = (graphicsInfo->height >> 1) + linkedSprite->y - 8;
        sprite->subpriority = linkedSprite->subpriority - 1;
        UpdateObjectEventSpriteInvisibility(sprite, FALSE);
    }
}

#undef sLocalId
#undef sMapNum
#undef sMapGroup
#undef sPrevX
#undef sPrevY

u32 FldEff_UnusedGrass(void)
{
    u8 spriteId;

    SetSpritePosToOffsetMapCoords((s16 *)&gFieldEffectArguments[0], (s16 *)&gFieldEffectArguments[1], 8, 8);
    spriteId = CreateSpriteAtEnd(gFieldEffectObjectTemplatePointers[FLDEFFOBJ_UNUSED_GRASS], gFieldEffectArguments[0], gFieldEffectArguments[1], gFieldEffectArguments[2]);
    if (spriteId != MAX_SPRITES)
    {
        struct Sprite *sprite = &gSprites[spriteId];
        sprite->coordOffsetEnabled = TRUE;
        sprite->oam.priority = gFieldEffectArguments[3];
        sprite->sWaitFldEff = FLDEFF_UNUSED_GRASS;
    }
    return 0;
}

u32 FldEff_UnusedGrass2(void)
{
    u8 spriteId;

    SetSpritePosToOffsetMapCoords((s16 *)&gFieldEffectArguments[0], (s16 *)&gFieldEffectArguments[1], 8, 8);
    spriteId = CreateSpriteAtEnd(gFieldEffectObjectTemplatePointers[FLDEFFOBJ_UNUSED_GRASS_2], gFieldEffectArguments[0], gFieldEffectArguments[1], gFieldEffectArguments[2]);
    if (spriteId != MAX_SPRITES)
    {
        struct Sprite *sprite = &gSprites[spriteId];
        sprite->coordOffsetEnabled = TRUE;
        sprite->oam.priority = gFieldEffectArguments[3];
        sprite->sWaitFldEff = FLDEFF_UNUSED_GRASS_2;
    }
    return 0;
}

u32 FldEff_UnusedSand(void)
{
    u8 spriteId;

    SetSpritePosToOffsetMapCoords((s16 *)&gFieldEffectArguments[0], (s16 *)&gFieldEffectArguments[1], 8, 8);
    spriteId = CreateSpriteAtEnd(gFieldEffectObjectTemplatePointers[FLDEFFOBJ_UNUSED_SAND], gFieldEffectArguments[0], gFieldEffectArguments[1], gFieldEffectArguments[2]);
    if (spriteId != MAX_SPRITES)
    {
        struct Sprite *sprite = &gSprites[spriteId];
        sprite->coordOffsetEnabled = TRUE;
        sprite->oam.priority = gFieldEffectArguments[3];
        sprite->sWaitFldEff = FLDEFF_UNUSED_SAND;
    }
    return 0;
}

u32 FldEff_WaterSurfacing(void)
{
    u8 spriteId;

    SetSpritePosToOffsetMapCoords((s16 *)&gFieldEffectArguments[0], (s16 *)&gFieldEffectArguments[1], 8, 8);
    spriteId = CreateSpriteAtEnd(gFieldEffectObjectTemplatePointers[FLDEFFOBJ_WATER_SURFACING], gFieldEffectArguments[0], gFieldEffectArguments[1], gFieldEffectArguments[2]);
    if (spriteId != MAX_SPRITES)
    {
        struct Sprite *sprite = &gSprites[spriteId];
        sprite->coordOffsetEnabled = TRUE;
        sprite->oam.priority = gFieldEffectArguments[3];
        sprite->sWaitFldEff = FLDEFF_WATER_SURFACING;
    }
    return 0;
}

// Sprite data for FLDEFF_ASH
#define sState      data[0]
#define sX          data[1]
#define sY          data[2]
#define sMetatileId data[3]
#define sDelay      data[4]

void StartAshFieldEffect(s16 x, s16 y, u16 metatileId, s16 delay)
{
    gFieldEffectArguments[0] = x;
    gFieldEffectArguments[1] = y;
    gFieldEffectArguments[2] = 82; // subpriority
    gFieldEffectArguments[3] = 1; // priority
    gFieldEffectArguments[4] = metatileId;
    gFieldEffectArguments[5] = delay;
    FieldEffectStart(FLDEFF_ASH);
}

u32 FldEff_Ash(void)
{
    u8 spriteId;

    s16 x = gFieldEffectArguments[0];
    s16 y = gFieldEffectArguments[1];
    SetSpritePosToOffsetMapCoords(&x, &y, 8, 8);
    spriteId = CreateSpriteAtEnd(gFieldEffectObjectTemplatePointers[FLDEFFOBJ_ASH], x, y, gFieldEffectArguments[2]);
    if (spriteId != MAX_SPRITES)
    {
        struct Sprite *sprite = &gSprites[spriteId];
        sprite->coordOffsetEnabled = TRUE;
        sprite->oam.priority = gFieldEffectArguments[3];
        sprite->sX = gFieldEffectArguments[0];
        sprite->sY = gFieldEffectArguments[1];
        sprite->sMetatileId = gFieldEffectArguments[4];
        sprite->sDelay = gFieldEffectArguments[5];
    }
    return 0;
}

void (*const gAshFieldEffectFuncs[])(struct Sprite *) = {
    UpdateAshFieldEffect_Wait,
    UpdateAshFieldEffect_Show,
    UpdateAshFieldEffect_End
};

void UpdateAshFieldEffect(struct Sprite *sprite)
{
    gAshFieldEffectFuncs[sprite->sState](sprite);
}

static void UpdateAshFieldEffect_Wait(struct Sprite *sprite)
{
    sprite->invisible = TRUE;
    sprite->animPaused = TRUE;
    if (--sprite->sDelay == 0)
        sprite->sState = 1;
}

static void UpdateAshFieldEffect_Show(struct Sprite *sprite)
{
    sprite->invisible = FALSE;
    sprite->animPaused = FALSE;
    MapGridSetMetatileIdAt(sprite->sX, sprite->sY, sprite->sMetatileId);
    CurrentMapDrawMetatileAt(sprite->sX, sprite->sY);
    gObjectEvents[gPlayerAvatar.objectEventId].triggerGroundEffectsOnMove = TRUE;
    sprite->sState = 2;
}

static void UpdateAshFieldEffect_End(struct Sprite *sprite)
{
    UpdateObjectEventSpriteInvisibility(sprite, FALSE);
    if (sprite->animEnded)
        FieldEffectStop(sprite, FLDEFF_ASH);
}

#undef sState
#undef sX
#undef sY
#undef sMetatileId
#undef sDelay

// Sprite data for FLDEFF_SURF_BLOB
#define sBitfield     data[0]
#define sPlayerOffset data[1]
#define sPlayerObjId  data[2]
#define sVelocity     data[3]
#define sTimer        data[4]
#define sIntervalIdx  data[5]
#define sPrevX        data[6]
#define sPrevY        data[7]

u32 FldEff_SurfBlob(void)
{
    u8 spriteId;

    SetSpritePosToOffsetMapCoords((s16 *)&gFieldEffectArguments[0], (s16 *)&gFieldEffectArguments[1], 8, 8);
    spriteId = CreateSpriteAtEnd(gFieldEffectObjectTemplatePointers[FLDEFFOBJ_SURF_BLOB], gFieldEffectArguments[0], gFieldEffectArguments[1], 150);
    if (spriteId != MAX_SPRITES)
    {
        struct Sprite *sprite = &gSprites[spriteId];
        sprite->coordOffsetEnabled = TRUE;
<<<<<<< HEAD
        sprite->tPlayerObjId = gFieldEffectArguments[2];
        // Can use either gender's palette, so try to use the one that should be loaded
        sprite->oam.paletteNum = LoadPlayerObjectEventPalette(gSaveBlock2Ptr->playerGender);
        sprite->data[3] = -1;
        sprite->data[6] = -1;
        sprite->data[7] = -1;
=======
        sprite->oam.paletteNum = 0;
        sprite->sPlayerObjId = gFieldEffectArguments[2];
        sprite->sVelocity = -1;
        sprite->sPrevX = -1;
        sprite->sPrevY = -1;
>>>>>>> b20be661
    }
    FieldEffectActiveListRemove(FLDEFF_SURF_BLOB);
    return spriteId;
}


void SetSurfBlob_BobState(u8 spriteId, u8 state)
{
    gSprites[spriteId].sBitfield = (gSprites[spriteId].sBitfield & ~0xF) | (state & 0xF);
}

void SetSurfBlob_DontSyncAnim(u8 spriteId, bool8 dontSync)
{
    gSprites[spriteId].sBitfield = (gSprites[spriteId].sBitfield & ~0xF0) | ((dontSync & 0xF) << 4);
}

void SetSurfBlob_PlayerOffset(u8 spriteId, bool8 hasOffset, s16 offset)
{
    gSprites[spriteId].sBitfield = (gSprites[spriteId].sBitfield & ~0xF00) | ((hasOffset & 0xF) << 8);
    gSprites[spriteId].sPlayerOffset = offset;
}

static u8 GetSurfBlob_BobState(struct Sprite *sprite)
{
    return sprite->sBitfield & 0xF;
}

// Never TRUE
static u8 GetSurfBlob_DontSyncAnim(struct Sprite *sprite)
{
    return (sprite->sBitfield & 0xF0) >> 4;
}

static u8 GetSurfBlob_HasPlayerOffset(struct Sprite *sprite)
{
    return (sprite->sBitfield & 0xF00) >> 8;
}

void UpdateSurfBlobFieldEffect(struct Sprite *sprite)
{
    struct ObjectEvent *playerObj = &gObjectEvents[sprite->sPlayerObjId];
    struct Sprite *playerSprite = &gSprites[playerObj->spriteId];
    SynchroniseSurfAnim(playerObj, sprite);
    SynchroniseSurfPosition(playerObj, sprite);
    UpdateBobbingEffect(playerObj, playerSprite, sprite);
    sprite->oam.priority = playerSprite->oam.priority;
}

static void SynchroniseSurfAnim(struct ObjectEvent *playerObj, struct Sprite *sprite)
{
    // Indexes into sAnimTable_SurfBlob
    u8 surfBlobDirectionAnims[] = {
        [DIR_NONE] = 0,
        [DIR_SOUTH] = 0,
        [DIR_NORTH] = 1,
        [DIR_WEST] = 2,
        [DIR_EAST] = 3,
        [DIR_SOUTHWEST] = 0,
        [DIR_SOUTHEAST] = 0,
        [DIR_NORTHWEST] = 1,
        [DIR_NORTHEAST] = 1,
    };

    if (!GetSurfBlob_DontSyncAnim(sprite))
        StartSpriteAnimIfDifferent(sprite, surfBlobDirectionAnims[playerObj->movementDirection]);
}

void SynchroniseSurfPosition(struct ObjectEvent *playerObj, struct Sprite *sprite)
{
    u8 i;
    s16 x = playerObj->currentCoords.x;
    s16 y = playerObj->currentCoords.y;
    s32 spriteY = sprite->y2;

    if (spriteY == 0 && (x != sprite->sPrevX || y != sprite->sPrevY))
    {
        // Player is moving while surfing, update position.
        sprite->sIntervalIdx = 0;
        sprite->sPrevX = x;
        sprite->sPrevY = y;
        for (i = DIR_SOUTH; i <= DIR_EAST; i++, x = sprite->sPrevX, y = sprite->sPrevY)
        {
            MoveCoords(i, &x, &y);
            if (MapGridGetElevationAt(x, y) == 3)
            {
                // While dismounting the surf blob bobs at a slower rate
                sprite->sIntervalIdx++;
                break;
            }
        }
    }
}

static void UpdateBobbingEffect(struct ObjectEvent *playerObj, struct Sprite *playerSprite, struct Sprite *sprite)
{
    // The frame interval at which to update the blob's y movement.
    // Normally every 4th frame, but every 8th frame while dismounting.
    u16 intervals[] = {0x3, 0x7};

    u8 bobState = GetSurfBlob_BobState(sprite);
    if (bobState != BOB_NONE)
    {
        // Update vertical position of surf blob
        if (((u16)(++sprite->sTimer) & intervals[sprite->sIntervalIdx]) == 0)
            sprite->y2 += sprite->sVelocity;

        // Reverse bob direction
        if ((sprite->sTimer & 15) == 0)
            sprite->sVelocity = -sprite->sVelocity;

        if (bobState != BOB_JUST_MON)
        {
            // Update vertical position of player
            if (!GetSurfBlob_HasPlayerOffset(sprite))
                playerSprite->y2 = sprite->y2;
            else
                playerSprite->y2 = sprite->sPlayerOffset + sprite->y2;
            sprite->x = playerSprite->x;
            sprite->y = playerSprite->y + 8;
        }
    }
}

#undef sBitfield
#undef sPlayerOffset
#undef sPlayerObjId
#undef sVelocity
#undef sTimer
#undef sIntervalIdx
#undef sPrevX
#undef sPrevY

#define sSpriteId data[0]
#define sBobY     data[1]
#define sTimer    data[2]

u8 StartUnderwaterSurfBlobBobbing(u8 blobSpriteId)
{
    // Create a dummy sprite with its own callback
    // that tracks the actual surf blob sprite and
    // makes it bob up and down underwater
    u8 spriteId = CreateSpriteAtEnd(&gDummySpriteTemplate, 0, 0, -1);
    struct Sprite *sprite = &gSprites[spriteId];
    sprite->callback = SpriteCB_UnderwaterSurfBlob;
    sprite->invisible = TRUE;
    sprite->sSpriteId = blobSpriteId;
    sprite->sBobY = 1;
    return spriteId;
}

static void SpriteCB_UnderwaterSurfBlob(struct Sprite *sprite)
{
    struct Sprite *blobSprite = &gSprites[sprite->sSpriteId];

    // Update vertical position of surf blob
    if (((sprite->sTimer++) & 3) == 0)
        blobSprite->y2 += sprite->sBobY;
    // Reverse direction
    if ((sprite->sTimer & 15) == 0)
        sprite->sBobY = -sprite->sBobY;
}

#undef sSpriteId
#undef sBobY
#undef sTimer

u32 FldEff_Dust(void)
{
    u8 spriteId;

    SetSpritePosToOffsetMapCoords((s16 *)&gFieldEffectArguments[0], (s16 *)&gFieldEffectArguments[1], 8, 12);
    spriteId = CreateSpriteAtEnd(gFieldEffectObjectTemplatePointers[FLDEFFOBJ_GROUND_IMPACT_DUST], gFieldEffectArguments[0], gFieldEffectArguments[1], 0);
    if (spriteId != MAX_SPRITES)
    {
        struct Sprite *sprite = &gSprites[spriteId];
        sprite->coordOffsetEnabled = TRUE;
        sprite->oam.priority = gFieldEffectArguments[3];
        sprite->sJumpElevation = gFieldEffectArguments[2];
        sprite->sJumpFldEff = FLDEFF_DUST;
    }
    return 0;
}

// Sprite data for FLDEFF_SAND_PILE
#define sLocalId  data[0]
#define sMapNum   data[1]
#define sMapGroup data[2]
#define sPrevX    data[3]
#define sPrevY    data[4]

u32 FldEff_SandPile(void)
{
    u8 objectEventId = GetObjectEventIdByLocalIdAndMap(gFieldEffectArguments[0], gFieldEffectArguments[1], gFieldEffectArguments[2]);
    struct ObjectEvent *objectEvent = &gObjectEvents[objectEventId];
    u8 spriteId = CreateSpriteAtEnd(gFieldEffectObjectTemplatePointers[FLDEFFOBJ_SAND_PILE], 0, 0, 0);
    if (spriteId != MAX_SPRITES)
    {
        const struct ObjectEventGraphicsInfo *graphicsInfo = GetObjectEventGraphicsInfo(objectEvent->graphicsId);
        struct Sprite *sprite = &gSprites[spriteId];
        sprite->coordOffsetEnabled = TRUE;
        sprite->oam.priority = gSprites[objectEvent->spriteId].oam.priority;
        sprite->sLocalId = gFieldEffectArguments[0];
        sprite->sMapNum = gFieldEffectArguments[1];
        sprite->sMapGroup = gFieldEffectArguments[2];
        sprite->sPrevX = gSprites[objectEvent->spriteId].x;
        sprite->sPrevY = gSprites[objectEvent->spriteId].y;
        sprite->y2 = (graphicsInfo->height >> 1) - 2;
        SeekSpriteAnim(sprite, 2);
    }
    return 0;
}

void UpdateSandPileFieldEffect(struct Sprite *sprite)
{
    u8 objectEventId;

    if (TryGetObjectEventIdByLocalIdAndMap(sprite->sLocalId, sprite->sMapNum, sprite->sMapGroup, &objectEventId) || !gObjectEvents[objectEventId].inSandPile)
    {
        FieldEffectStop(sprite, FLDEFF_SAND_PILE);
    }
    else
    {
        s16 parentY = gSprites[gObjectEvents[objectEventId].spriteId].y;
        s16 parentX = gSprites[gObjectEvents[objectEventId].spriteId].x;
        if (parentX != sprite->sPrevX || parentY != sprite->sPrevY)
        {
            sprite->sPrevX = parentX;
            sprite->sPrevY = parentY;
            if (sprite->animEnded)
                StartSpriteAnim(sprite, 0);
        }
        sprite->x = parentX;
        sprite->y = parentY;
        sprite->subpriority = gSprites[gObjectEvents[objectEventId].spriteId].subpriority;
        UpdateObjectEventSpriteInvisibility(sprite, FALSE);
    }
}

#undef sLocalId
#undef sMapNum
#undef sMapGroup
#undef sPrevX
#undef sPrevY

u32 FldEff_Bubbles(void)
{
    u8 spriteId;

    SetSpritePosToOffsetMapCoords((s16 *)&gFieldEffectArguments[0], (s16 *)&gFieldEffectArguments[1], 8, 0);
    spriteId = CreateSpriteAtEnd(gFieldEffectObjectTemplatePointers[FLDEFFOBJ_BUBBLES], gFieldEffectArguments[0], gFieldEffectArguments[1], 82);
    if (spriteId != MAX_SPRITES)
    {
        struct Sprite *sprite = &gSprites[spriteId];
        sprite->coordOffsetEnabled = TRUE;
        sprite->oam.priority = 1;
    }
    return 0;
}

#define sY data[0]

void UpdateBubblesFieldEffect(struct Sprite *sprite)
{
    // Move up 1 every other frame.
    sprite->sY += ((1 << 8) / 2);
    sprite->sY &= (1 << 8);
    sprite->y -= sprite->sY >> 8;
    UpdateObjectEventSpriteInvisibility(sprite, FALSE);
    if (sprite->invisible || sprite->animEnded)
        FieldEffectStop(sprite, FLDEFF_BUBBLES);
}

#undef sY

u32 FldEff_BerryTreeGrowthSparkle(void)
{
    u8 spriteId;

    SetSpritePosToOffsetMapCoords((s16 *)&gFieldEffectArguments[0], (s16 *)&gFieldEffectArguments[1], 8, 4);
    spriteId = CreateSpriteAtEnd(gFieldEffectObjectTemplatePointers[FLDEFFOBJ_SPARKLE], gFieldEffectArguments[0], gFieldEffectArguments[1], gFieldEffectArguments[2]);
    if (spriteId != MAX_SPRITES)
    {
        struct Sprite *sprite = &gSprites[spriteId];
        sprite->coordOffsetEnabled = TRUE;
        sprite->oam.priority = gFieldEffectArguments[3];
<<<<<<< HEAD
        UpdateSpritePaletteByTemplate(gFieldEffectObjectTemplatePointers[FLDEFFOBJ_SPARKLE], sprite);
        sprite->data[0] = FLDEFF_BERRY_TREE_GROWTH_SPARKLE;
=======
        sprite->oam.paletteNum = 5;
        sprite->sWaitFldEff = FLDEFF_BERRY_TREE_GROWTH_SPARKLE;
>>>>>>> b20be661
    }
    return 0;
}

// Sprite data for FLDEFF_TREE_DISGUISE / FLDEFF_MOUNTAIN_DISGUISE / FLDEFF_SAND_DISGUISE
#define sState      data[0]
#define sFldEff     data[1]
#define sLocalId    data[2]
#define sMapNum     data[3]
#define sMapGroup   data[4]
#define sReadyToEnd data[7]

u32 ShowTreeDisguiseFieldEffect(void)
{
    return ShowDisguiseFieldEffect(FLDEFF_TREE_DISGUISE, FLDEFFOBJ_TREE_DISGUISE, 4);
}

u32 ShowMountainDisguiseFieldEffect(void)
{
    return ShowDisguiseFieldEffect(FLDEFF_MOUNTAIN_DISGUISE, FLDEFFOBJ_MOUNTAIN_DISGUISE, 3);
}

u32 ShowSandDisguiseFieldEffect(void)
{
    return ShowDisguiseFieldEffect(FLDEFF_SAND_DISGUISE, FLDEFFOBJ_SAND_DISGUISE, 2);
}

static u32 ShowDisguiseFieldEffect(u8 fldEff, u8 fldEffObj, u8 paletteNum)
{
    u8 spriteId;

    if (TryGetObjectEventIdByLocalIdAndMap(gFieldEffectArguments[0], gFieldEffectArguments[1], gFieldEffectArguments[2], &spriteId))
    {
        FieldEffectActiveListRemove(fldEff);
        return MAX_SPRITES;
    }
    spriteId = CreateSpriteAtEnd(gFieldEffectObjectTemplatePointers[fldEffObj], 0, 0, 0);
    if (spriteId != MAX_SPRITES)
    {
<<<<<<< HEAD
        sprite = &gSprites[spriteId];
        UpdateSpritePaletteByTemplate(gFieldEffectObjectTemplatePointers[fldEffObj], sprite);
=======
        struct Sprite *sprite = &gSprites[spriteId];
>>>>>>> b20be661
        sprite->coordOffsetEnabled ++;
        sprite->sFldEff = fldEff;
        sprite->sLocalId = gFieldEffectArguments[0];
        sprite->sMapNum = gFieldEffectArguments[1];
        sprite->sMapGroup = gFieldEffectArguments[2];
    }
    return spriteId;
}

void UpdateDisguiseFieldEffect(struct Sprite *sprite)
{
    u8 objectEventId;
    const struct ObjectEventGraphicsInfo *graphicsInfo;
    struct Sprite *linkedSprite;

    if (TryGetObjectEventIdByLocalIdAndMap(sprite->sLocalId, sprite->sMapNum, sprite->sMapGroup, &objectEventId))
        FieldEffectStop(sprite, sprite->sFldEff);

    graphicsInfo = GetObjectEventGraphicsInfo(gObjectEvents[objectEventId].graphicsId);
    linkedSprite = &gSprites[gObjectEvents[objectEventId].spriteId];
    sprite->invisible = linkedSprite->invisible;
    sprite->x = linkedSprite->x;
    sprite->y = (graphicsInfo->height >> 1) + linkedSprite->y - 16;
    sprite->subpriority = linkedSprite->subpriority - 1;

    if (sprite->sState == 1)
    {
        sprite->sState++;
        StartSpriteAnim(sprite, 1);
    }

    if (sprite->sState == 2 && sprite->animEnded)
        sprite->sReadyToEnd = TRUE;

    if (sprite->sState == 3)
        FieldEffectStop(sprite, sprite->sFldEff);
}

void StartRevealDisguise(struct ObjectEvent *objectEvent)
{
    if (objectEvent->directionSequenceIndex == 1)
        gSprites[objectEvent->fieldEffectSpriteId].sState++;
}

bool8 UpdateRevealDisguise(struct ObjectEvent *objectEvent)
{
    struct Sprite *sprite;

    if (objectEvent->directionSequenceIndex == 2)
        return TRUE;

    if (objectEvent->directionSequenceIndex == 0)
        return TRUE;

    sprite = &gSprites[objectEvent->fieldEffectSpriteId];
    if (sprite->sReadyToEnd)
    {
        objectEvent->directionSequenceIndex = 2;
        sprite->sState++;
        return TRUE;
    }
    return FALSE;
}

#undef sState
#undef sFldEff
#undef sLocalId
#undef sMapNum
#undef sMapGroup
#undef sReadyToEnd

// Sprite data for FLDEFF_SPARKLE
#define sFinished data[0]
#define sEndTimer data[1]

u32 FldEff_Sparkle(void)
{
    u8 spriteId;

    gFieldEffectArguments[0] += MAP_OFFSET;
    gFieldEffectArguments[1] += MAP_OFFSET;
    SetSpritePosToOffsetMapCoords((s16 *)&gFieldEffectArguments[0], (s16 *)&gFieldEffectArguments[1], 8, 8);
    spriteId = CreateSpriteAtEnd(gFieldEffectObjectTemplatePointers[FLDEFFOBJ_SMALL_SPARKLE], gFieldEffectArguments[0], gFieldEffectArguments[1], 82);
    if (spriteId != MAX_SPRITES)
    {
        gSprites[spriteId].oam.priority = gFieldEffectArguments[2];
        gSprites[spriteId].coordOffsetEnabled = TRUE;
    }
    return 0;
}

void UpdateSparkleFieldEffect(struct Sprite *sprite)
{
    if (!sprite->sFinished)
    {
        if (sprite->animEnded)
        {
            sprite->invisible = TRUE;
            sprite->sFinished++;
        }
    }

    if (sprite->sFinished && ++sprite->sEndTimer > 34)
        FieldEffectStop(sprite, FLDEFF_SPARKLE);
}

#undef sFinished
#undef sEndTimer

#define sTimer       data[0]
#define sMoveTimer   data[1]
#define sState       data[2]
#define sVelocity    data[3]
#define sStartY      data[4]
#define sCounter     data[5]
#define sAnimCounter data[6]
#define sAnimState   data[7]

// Same as InitSpriteForFigure8Anim
static void InitRayquazaForFigure8Anim(struct Sprite *sprite)
{
    sprite->sAnimCounter = 0;
    sprite->sAnimState = 0;
}

// Only different from AnimateSpriteInFigure8 by the addition of SetGpuReg to move the spotlight
static bool8 AnimateRayquazaInFigure8(struct Sprite *sprite)
{
    bool8 finished = FALSE;

    switch (sprite->sAnimState)
    {
    case 0:
        sprite->x2 += GetFigure8XOffset(sprite->sAnimCounter);
        sprite->y2 += GetFigure8YOffset(sprite->sAnimCounter);
        break;
    case 1:
        sprite->x2 -= GetFigure8XOffset((FIGURE_8_LENGTH - 1) - sprite->sAnimCounter);
        sprite->y2 += GetFigure8YOffset((FIGURE_8_LENGTH - 1) - sprite->sAnimCounter);
        break;
    case 2:
        sprite->x2 -= GetFigure8XOffset(sprite->sAnimCounter);
        sprite->y2 += GetFigure8YOffset(sprite->sAnimCounter);
        break;
    case 3:
        sprite->x2 += GetFigure8XOffset((FIGURE_8_LENGTH - 1) - sprite->sAnimCounter);
        sprite->y2 += GetFigure8YOffset((FIGURE_8_LENGTH - 1) - sprite->sAnimCounter);
        break;
    }

    // Update spotlight to sweep left and right with Rayquaza
    SetGpuReg(REG_OFFSET_BG0HOFS, -sprite->x2);

    if (++sprite->sAnimCounter == FIGURE_8_LENGTH)
    {
        sprite->sAnimCounter = 0;
        sprite->sAnimState++;
    }
    if (sprite->sAnimState == 4)
    {
        sprite->y2 = 0;
        sprite->x2 = 0;
        finished = TRUE;
    }

    return finished;
}

void UpdateRayquazaSpotlightEffect(struct Sprite *sprite)
{
    u8 i, j;

    switch (sprite->sState)
    {
        case 0:
            SetGpuReg(REG_OFFSET_BG0VOFS, DISPLAY_WIDTH / 2 - (sprite->sTimer / 3));
            if (sprite->sTimer == 96)
            {
                for (i = 0; i < 3; i++)
                {
                    for (j = 12; j < 18; j++)
                    {
                        ((u16 *)(BG_SCREEN_ADDR(31)))[i * 32 + j] = 0xBFF4 + i * 6 + j + 1;
                    }
                }
            }
            if (sprite->sTimer > 311)
            {
                sprite->sState = 1;
                sprite->sTimer = 0;
            }
            break;
        case 1:
            sprite->y = (gSineTable[sprite->sTimer / 3] >> 2) + sprite->sStartY;
            if (sprite->sTimer == 189)
            {
                sprite->sState = 2;
                sprite->sCounter = 0;
                sprite->sTimer = 0;
            }
            break;
        case 2:
            if (sprite->sTimer == 60)
            {
                sprite->sCounter++;
                sprite->sTimer = 0;
            }
            if (sprite->sCounter == 7)
            {
                sprite->sCounter = 0;
                sprite->sState = 3;
            }
            break;
        case 3:
            if (sprite->y2 == 0)
            {
                sprite->sTimer = 0;
                sprite->sState++;
            }
            if (sprite->sTimer == 5)
            {
                sprite->sTimer = 0;
                if (sprite->y2 > 0)
                    sprite->y2--;
                else
                    sprite->y2++;
            }
            break;
        case 4:
            if (sprite->sTimer == 60)
            {
                sprite->sState = 5;
                sprite->sTimer = 0;
                sprite->sCounter = 0;
            }
            break;
        case 5:
            InitRayquazaForFigure8Anim(sprite);
            sprite->sState = 6;
            sprite->sTimer = 0;
            break;
        case 6:
            if (AnimateRayquazaInFigure8(sprite))
            {
                sprite->sTimer = 0;
                if (++sprite->sCounter <= 2)
                {
                    InitRayquazaForFigure8Anim(sprite);
                }
                else
                {
                    sprite->sCounter = 0;
                    sprite->sState = 7;
                }
            }
            break;
        case 7:
            if (sprite->sTimer == 30)
            {
                sprite->sState = 8;
                sprite->sTimer = 0;
            }
            break;
        case 8:
            for (i = 0; i < 15; i++)
            {
                for (j = 12; j < 18; j++)
                {
                    ((u16 *)(BG_SCREEN_ADDR(31)))[i * 32 + j] = 0;
                }
            }
            SetGpuReg(REG_OFFSET_BG0VOFS, 0);
            FieldEffectStop(sprite, FLDEFF_RAYQUAZA_SPOTLIGHT);
            break;
    }

    if (sprite->sState == 1)
    {
        // Update movement
        if ((sprite->sMoveTimer & 7) == 0)
            sprite->y2 += sprite->sVelocity;
        // Reverse direction
        if ((sprite->sMoveTimer & 15) == 0)
            sprite->sVelocity = -sprite->sVelocity;
        sprite->sMoveTimer++;
    }

    sprite->sTimer++;
}

#undef sTimer
#undef sMoveTimer
#undef sState
#undef sStartY
#undef sVelocity
#undef sCounter
#undef sAnimCounter
#undef sAnimState

void UpdateJumpImpactEffect(struct Sprite *sprite)
{
    if (sprite->animEnded)
    {
        FieldEffectStop(sprite, sprite->sJumpFldEff);
    }
    else
    {
        UpdateObjectEventSpriteInvisibility(sprite, FALSE);
        SetObjectSubpriorityByElevation(sprite->sJumpElevation, sprite, 0);
    }
}

void WaitFieldEffectSpriteAnim(struct Sprite *sprite)
{
    if (sprite->animEnded)
        FieldEffectStop(sprite, sprite->sWaitFldEff);
    else
        UpdateObjectEventSpriteInvisibility(sprite, FALSE);
}

static void UpdateGrassFieldEffectSubpriority(struct Sprite *sprite, u8 elevation, u8 subpriority)
{
    u8 i;
    s16 var, xhi, lyhi, yhi, ylo;

    SetObjectSubpriorityByElevation(elevation, sprite, subpriority);
    for (i = 0; i < OBJECT_EVENTS_COUNT; i ++)
    {
        struct ObjectEvent *objectEvent = &gObjectEvents[i];
        if (objectEvent->active)
        {
            const struct ObjectEventGraphicsInfo UNUSED *graphicsInfo = GetObjectEventGraphicsInfo(objectEvent->graphicsId);
            struct Sprite *linkedSprite = &gSprites[objectEvent->spriteId];

            xhi = sprite->x + sprite->centerToCornerVecX;
            var = sprite->x - sprite->centerToCornerVecX;
            if (xhi < linkedSprite->x && var > linkedSprite->x)
            {
                lyhi = linkedSprite->y + linkedSprite->centerToCornerVecY;
                var = linkedSprite->y;
                ylo = sprite->y - sprite->centerToCornerVecY;
                yhi = ylo + linkedSprite->centerToCornerVecY;
                if ((lyhi < yhi || lyhi < ylo) && var > yhi && sprite->subpriority <= linkedSprite->subpriority)
                {
                    sprite->subpriority = linkedSprite->subpriority + 2;
                    break;
                }
            }
        }
    }
}

// Unused, duplicates of data in event_object_movement.c
static const s8 sFigure8XOffsets[FIGURE_8_LENGTH] = {
    1, 2, 2, 2, 2, 2, 2, 2,
    2, 2, 2, 1, 2, 2, 1, 2,
    2, 1, 2, 2, 1, 2, 1, 1,
    2, 1, 1, 2, 1, 1, 2, 1,
    1, 2, 1, 1, 1, 1, 1, 1,
    1, 1, 1, 1, 1, 1, 1, 1,
    0, 1, 1, 1, 0, 1, 1, 0,
    1, 0, 1, 0, 1, 0, 0, 0,
    0, 1, 0, 0, 0, 0, 0, 0,
};

static const s8 sFigure8YOffsets[FIGURE_8_LENGTH] = {
     0,  0,  1,  0,  0,  1,  0,  0,
     1,  0,  1,  1,  0,  1,  1,  0,
     1,  1,  0,  1,  1,  0,  1,  1,
     0,  0,  1,  0,  0,  1,  0,  0,
     1,  0,  0,  0,  0,  0,  0,  0,
     0,  0,  0,  0,  0,  0,  0,  0,
     0,  0, -1,  0,  0, -1,  0,  0,
    -1,  0, -1, -1,  0, -1, -1,  0,
    -1, -1, -1, -1, -1, -1, -1, -2,
};<|MERGE_RESOLUTION|>--- conflicted
+++ resolved
@@ -110,15 +110,10 @@
 // Apply a blue tint effect to a palette
 static void ApplyPondFilter(u8 paletteNum, u16 *dest)
 {
-<<<<<<< HEAD
     u8 i, val, r, g, b;
     // CpuCopy16(gPlttBufferUnfaded + 0x100 + paletteNum * 16, dest, 32);
-    u16 *src = gPlttBufferUnfaded + 0x100 + paletteNum * 16;
+    u16 *src = gPlttBufferUnfaded + OBJ_PLTT_ID(paletteNum);
     for (i = 0; i < 16; i++)
-=======
-    const struct ObjectEventGraphicsInfo *graphicsInfo = GetObjectEventGraphicsInfo(objectEvent->graphicsId);
-    if (graphicsInfo->reflectionPaletteTag != OBJ_EVENT_PAL_TAG_NONE)
->>>>>>> b20be661
     {
         r = src[i] & 0x1F;
         g = (src[i] >> 5) & 0x1F;
@@ -133,7 +128,6 @@
 // Apply a ice tint effect to a palette
 static void ApplyIceFilter(u8 paletteNum, u16 *dest)
 {
-<<<<<<< HEAD
     u8 i, val, r, g, b;
     // CpuCopy16(gPlttBufferUnfaded + 0x100 + paletteNum * 16, dest, 32);
     u16 *src = gPlttBufferUnfaded + 0x100 + paletteNum * 16;
@@ -163,10 +157,6 @@
     u16 paletteTag = baseTag == 0xFFFF ? mainSprite->oam.paletteNum + PAL_RAW_REFLECTION_OFFSET : baseTag + PAL_TAG_REFLECTION_OFFSET;
     u8 paletteNum = IndexOfSpritePaletteTag(paletteTag);
     if (paletteNum == 0xFF)
-=======
-    const struct ObjectEventGraphicsInfo *graphicsInfo = GetObjectEventGraphicsInfo(objectEvent->graphicsId);
-    if (graphicsInfo->reflectionPaletteTag != OBJ_EVENT_PAL_TAG_NONE)
->>>>>>> b20be661
     {
         // Load filtered palette
         u16 filteredData[16] = {0};
@@ -200,16 +190,9 @@
 
 static void UpdateObjectReflectionSprite(struct Sprite *reflectionSprite)
 {
-<<<<<<< HEAD
-    struct ObjectEvent *objectEvent = &gObjectEvents[reflectionSprite->data[0]];
-    struct Sprite *mainSprite = &gSprites[objectEvent->spriteId];
-
-    if (!objectEvent->active || !objectEvent->hasReflection || objectEvent->localId != reflectionSprite->data[1])
-=======
     struct ObjectEvent *objectEvent = &gObjectEvents[reflectionSprite->sReflectionObjEventId];
     struct Sprite *mainSprite = &gSprites[objectEvent->spriteId];
     if (!objectEvent->active || !objectEvent->hasReflection || objectEvent->localId != reflectionSprite->sReflectionObjEventLocalId)
->>>>>>> b20be661
     {
         reflectionSprite->inUse = FALSE;
         FieldEffectFreePaletteIfUnused(reflectionSprite->oam.paletteNum);
@@ -287,13 +270,9 @@
     u8 spriteId = CreateSpriteAtEnd(gFieldEffectObjectTemplatePointers[FLDEFFOBJ_ARROW], 0, 0, 82);
     if (spriteId != MAX_SPRITES)
     {
-<<<<<<< HEAD
-        sprite = &gSprites[spriteId];
+        struct Sprite *sprite = &gSprites[spriteId];
         // Can use either gender's palette, so try to use the one that should be loaded
         sprite->oam.paletteNum = LoadPlayerObjectEventPalette(gSaveBlock2Ptr->playerGender);
-=======
-        struct Sprite *sprite = &gSprites[spriteId];
->>>>>>> b20be661
         sprite->oam.priority = 1;
         sprite->coordOffsetEnabled = TRUE;
         sprite->invisible = TRUE;
@@ -348,7 +327,6 @@
 
 u32 FldEff_Shadow(void)
 {
-<<<<<<< HEAD
     u8 objectEventId;
     const struct ObjectEventGraphicsInfo *graphicsInfo;
     u8 spriteId;
@@ -363,12 +341,7 @@
     graphicsInfo = GetObjectEventGraphicsInfo(gObjectEvents[objectEventId].graphicsId);
     if (graphicsInfo->shadowSize == SHADOW_NONE) // don't create a shadow at all
         return 0;
-    spriteId = CreateSpriteAtEnd(gFieldEffectObjectTemplatePointers[sShadowEffectTemplateIds[graphicsInfo->shadowSize]], 0, 0, 0x94);
-=======
-    u8 objectEventId = GetObjectEventIdByLocalIdAndMap(gFieldEffectArguments[0], gFieldEffectArguments[1], gFieldEffectArguments[2]);
-    const struct ObjectEventGraphicsInfo *graphicsInfo = GetObjectEventGraphicsInfo(gObjectEvents[objectEventId].graphicsId);
-    u8 spriteId = CreateSpriteAtEnd(gFieldEffectObjectTemplatePointers[sShadowEffectTemplateIds[graphicsInfo->shadowSize]], 0, 0, 148);
->>>>>>> b20be661
+    spriteId = CreateSpriteAtEnd(gFieldEffectObjectTemplatePointers[sShadowEffectTemplateIds[graphicsInfo->shadowSize]], 0, 0, 148);
     if (spriteId != MAX_SPRITES)
     {
         // SetGpuReg(REG_OFFSET_BLDALPHA, BLDALPHA_BLEND(8, 12));
@@ -396,12 +369,8 @@
         struct Sprite *linkedSprite = &gSprites[objectEvent->spriteId];
         sprite->oam.priority = linkedSprite->oam.priority;
         sprite->x = linkedSprite->x;
-<<<<<<< HEAD
-        sprite->y = linkedSprite->y + sprite->data[3];
+        sprite->y = linkedSprite->y + sprite->sYOffset;
         sprite->invisible = linkedSprite->invisible;
-=======
-        sprite->y = linkedSprite->y + sprite->sYOffset;
->>>>>>> b20be661
         if (!objectEvent->active || !objectEvent->hasShadow
          || MetatileBehavior_IsPokeGrass(objectEvent->currentMetatileBehavior)
          || MetatileBehavior_IsSurfableWaterOrUnderwater(objectEvent->currentMetatileBehavior)
@@ -1199,20 +1168,12 @@
     {
         struct Sprite *sprite = &gSprites[spriteId];
         sprite->coordOffsetEnabled = TRUE;
-<<<<<<< HEAD
-        sprite->tPlayerObjId = gFieldEffectArguments[2];
+        sprite->sPlayerObjId = gFieldEffectArguments[2];
         // Can use either gender's palette, so try to use the one that should be loaded
         sprite->oam.paletteNum = LoadPlayerObjectEventPalette(gSaveBlock2Ptr->playerGender);
-        sprite->data[3] = -1;
-        sprite->data[6] = -1;
-        sprite->data[7] = -1;
-=======
-        sprite->oam.paletteNum = 0;
-        sprite->sPlayerObjId = gFieldEffectArguments[2];
         sprite->sVelocity = -1;
         sprite->sPrevX = -1;
         sprite->sPrevY = -1;
->>>>>>> b20be661
     }
     FieldEffectActiveListRemove(FLDEFF_SURF_BLOB);
     return spriteId;
@@ -1498,13 +1459,8 @@
         struct Sprite *sprite = &gSprites[spriteId];
         sprite->coordOffsetEnabled = TRUE;
         sprite->oam.priority = gFieldEffectArguments[3];
-<<<<<<< HEAD
         UpdateSpritePaletteByTemplate(gFieldEffectObjectTemplatePointers[FLDEFFOBJ_SPARKLE], sprite);
-        sprite->data[0] = FLDEFF_BERRY_TREE_GROWTH_SPARKLE;
-=======
-        sprite->oam.paletteNum = 5;
         sprite->sWaitFldEff = FLDEFF_BERRY_TREE_GROWTH_SPARKLE;
->>>>>>> b20be661
     }
     return 0;
 }
@@ -1544,12 +1500,8 @@
     spriteId = CreateSpriteAtEnd(gFieldEffectObjectTemplatePointers[fldEffObj], 0, 0, 0);
     if (spriteId != MAX_SPRITES)
     {
-<<<<<<< HEAD
-        sprite = &gSprites[spriteId];
+        struct Sprite *sprite = &gSprites[spriteId];
         UpdateSpritePaletteByTemplate(gFieldEffectObjectTemplatePointers[fldEffObj], sprite);
-=======
-        struct Sprite *sprite = &gSprites[spriteId];
->>>>>>> b20be661
         sprite->coordOffsetEnabled ++;
         sprite->sFldEff = fldEff;
         sprite->sLocalId = gFieldEffectArguments[0];
