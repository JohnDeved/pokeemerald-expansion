--- conflicted
+++ resolved
@@ -356,14 +356,10 @@
         sprite->x = linkedSprite->x;
         sprite->y = linkedSprite->y + sprite->data[3];
         sprite->invisible = linkedSprite->invisible;
-<<<<<<< HEAD
         if (!objectEvent->active
          || objectEvent->noShadow
          || objectEvent->inHotSprings
          || gWeatherPtr->noShadows
-=======
-        if (!objectEvent->active || !objectEvent->hasShadow
->>>>>>> ea5e081f
          || MetatileBehavior_IsPokeGrass(objectEvent->currentMetatileBehavior)
          || MetatileBehavior_IsSurfableWaterOrUnderwater(objectEvent->currentMetatileBehavior)
          || MetatileBehavior_IsSurfableWaterOrUnderwater(objectEvent->previousMetatileBehavior))
