#include "global.h"
#include "decompress.h"
#include "event_object_movement.h"
#include "field_camera.h"
#include "field_control_avatar.h"
#include "field_effect.h"
#include "field_effect_helpers.h"
#include "field_player_avatar.h"
#include "field_screen_effect.h"
#include "field_weather.h"
#include "fieldmap.h"
#include "fldeff.h"
#include "gpu_regs.h"
#include "main.h"
#include "mirage_tower.h"
#include "menu.h"
#include "metatile_behavior.h"
#include "overworld.h"
#include "palette.h"
#include "party_menu.h"
#include "pokemon.h"
#include "script.h"
#include "sound.h"
#include "sprite.h"
#include "task.h"
#include "trainer_pokemon_sprites.h"
#include "trig.h"
#include "util.h"
#include "constants/field_effects.h"
#include "constants/event_object_movement.h"
#include "constants/metatile_behaviors.h"
#include "constants/rgb.h"
#include "constants/songs.h"

#define subsprite_table(ptr) {.subsprites = ptr, .subspriteCount = (sizeof ptr) / (sizeof(struct Subsprite))}

EWRAM_DATA s32 gFieldEffectArguments[8] = {0};

// Static type declarations

static void Task_PokecenterHeal(u8 taskId);
static void PokecenterHealEffect_Init(struct Task *);
static void PokecenterHealEffect_WaitForBallPlacement(struct Task *);
static void PokecenterHealEffect_WaitForBallFlashing(struct Task *);
static void PokecenterHealEffect_WaitForSoundAndEnd(struct Task *);
static u8 CreatePokecenterMonitorSprite(s16, s16);
static void SpriteCB_PokecenterMonitor(struct Sprite *);

static void Task_HallOfFameRecord(u8 taskId);
static void HallOfFameRecordEffect_Init(struct Task *);
static void HallOfFameRecordEffect_WaitForBallPlacement(struct Task *);
static void HallOfFameRecordEffect_WaitForBallFlashing(struct Task *);
static void HallOfFameRecordEffect_WaitForSoundAndEnd(struct Task *);
static void CreateHofMonitorSprite(s16, s16, s16, bool8);
static void SpriteCB_HallOfFameMonitor(struct Sprite *);

static u8 CreateGlowingPokeballsEffect(s16, s16, s16, bool16);
static void SpriteCB_PokeballGlowEffect(struct Sprite *);
static void PokeballGlowEffect_PlaceBalls(struct Sprite *);
static void PokeballGlowEffect_TryPlaySe(struct Sprite *);
static void PokeballGlowEffect_Flash1(struct Sprite *);
static void PokeballGlowEffect_Flash2(struct Sprite *);
static void PokeballGlowEffect_WaitAfterFlash(struct Sprite *);
static void PokeballGlowEffect_Dummy(struct Sprite *);
static void PokeballGlowEffect_WaitForSound(struct Sprite *);
static void PokeballGlowEffect_Idle(struct Sprite *);
static void SpriteCB_PokeballGlow(struct Sprite *);

static void Task_UseFly(u8);
static void FieldCallback_FlyIntoMap(void);
static void Task_FlyIntoMap(u8);

static void Task_FallWarpFieldEffect(u8);
static bool8 FallWarpEffect_Init(struct Task *);
static bool8 FallWarpEffect_WaitWeather(struct Task *);
static bool8 FallWarpEffect_StartFall(struct Task *);
static bool8 FallWarpEffect_Fall(struct Task *);
static bool8 FallWarpEffect_Land(struct Task *);
static bool8 FallWarpEffect_CameraShake(struct Task *);
static bool8 FallWarpEffect_End(struct Task *);

static void Task_EscalatorWarpOut(u8);
static bool8 EscalatorWarpOut_Init(struct Task *);
static bool8 EscalatorWarpOut_WaitForPlayer(struct Task *);
static bool8 EscalatorWarpOut_Up_Ride(struct Task *);
static bool8 EscalatorWarpOut_Up_End(struct Task *);
static bool8 EscalatorWarpOut_Down_Ride(struct Task *);
static bool8 EscalatorWarpOut_Down_End(struct Task *);
static void RideUpEscalatorOut(struct Task *);
static void RideDownEscalatorOut(struct Task *);
static void FadeOutAtEndOfEscalator(void);
static void WarpAtEndOfEscalator(void);

static void FieldCallback_EscalatorWarpIn(void);
static void Task_EscalatorWarpIn(u8);
static bool8 EscalatorWarpIn_Init(struct Task *);
static bool8 EscalatorWarpIn_Down_Init(struct Task *);
static bool8 EscalatorWarpIn_Down_Ride(struct Task *);
static bool8 EscalatorWarpIn_Up_Init(struct Task *);
static bool8 EscalatorWarpIn_Up_Ride(struct Task *);
static bool8 EscalatorWarpIn_WaitForMovement(struct Task *);
static bool8 EscalatorWarpIn_End(struct Task *);

static void Task_UseWaterfall(u8);
static bool8 WaterfallFieldEffect_Init(struct Task *, struct ObjectEvent *);
static bool8 WaterfallFieldEffect_ShowMon(struct Task *, struct ObjectEvent *);
static bool8 WaterfallFieldEffect_WaitForShowMon(struct Task *, struct ObjectEvent *);
static bool8 WaterfallFieldEffect_RideUp(struct Task *, struct ObjectEvent *);
static bool8 WaterfallFieldEffect_ContinueRideOrEnd(struct Task *, struct ObjectEvent *);

static void Task_UseDive(u8);
static bool8 DiveFieldEffect_Init(struct Task *);
static bool8 DiveFieldEffect_ShowMon(struct Task *);
static bool8 DiveFieldEffect_TryWarp(struct Task *);

static void Task_LavaridgeGymB1FWarp(u8);
static bool8 LavaridgeGymB1FWarpEffect_Init(struct Task *, struct ObjectEvent *, struct Sprite *);
static bool8 LavaridgeGymB1FWarpEffect_CameraShake(struct Task *, struct ObjectEvent *, struct Sprite *);
static bool8 LavaridgeGymB1FWarpEffect_Launch(struct Task *, struct ObjectEvent *, struct Sprite *);
static bool8 LavaridgeGymB1FWarpEffect_Rise(struct Task *, struct ObjectEvent *, struct Sprite *);
static bool8 LavaridgeGymB1FWarpEffect_FadeOut(struct Task *, struct ObjectEvent *, struct Sprite *);
static bool8 LavaridgeGymB1FWarpEffect_Warp(struct Task *, struct ObjectEvent *, struct Sprite *);

static void FieldCB_LavaridgeGymB1FWarpExit(void);
static void Task_LavaridgeGymB1FWarpExit(u8);
static bool8 LavaridgeGymB1FWarpExitEffect_Init(struct Task *, struct ObjectEvent *, struct Sprite *);
static bool8 LavaridgeGymB1FWarpExitEffect_StartPopOut(struct Task *, struct ObjectEvent *, struct Sprite *);
static bool8 LavaridgeGymB1FWarpExitEffect_PopOut(struct Task *, struct ObjectEvent *, struct Sprite *);
static bool8 LavaridgeGymB1FWarpExitEffect_End(struct Task *, struct ObjectEvent *, struct Sprite *);

static void Task_LavaridgeGym1FWarp(u8);
static bool8 LavaridgeGym1FWarpEffect_Init(struct Task *, struct ObjectEvent *, struct Sprite *);
static bool8 LavaridgeGym1FWarpEffect_AshPuff(struct Task *, struct ObjectEvent *, struct Sprite *);
static bool8 LavaridgeGym1FWarpEffect_Disappear(struct Task *, struct ObjectEvent *, struct Sprite *);
static bool8 LavaridgeGym1FWarpEffect_FadeOut(struct Task *, struct ObjectEvent *, struct Sprite *);
static bool8 LavaridgeGym1FWarpEffect_Warp(struct Task *, struct ObjectEvent *, struct Sprite *);

static void Task_EscapeRopeWarpOut(u8);
static void EscapeRopeWarpOutEffect_Init(struct Task *);
static void EscapeRopeWarpOutEffect_Spin(struct Task *);

static void FieldCallback_EscapeRopeWarpIn(void);
static void Task_EscapeRopeWarpIn(u8);
static void EscapeRopeWarpInEffect_Init(struct Task *);
static void EscapeRopeWarpInEffect_Spin(struct Task *);

static void Task_TeleportWarpOut(u8);
static void TeleportWarpOutFieldEffect_Init(struct Task*);
static void TeleportWarpOutFieldEffect_SpinGround(struct Task*);
static void TeleportWarpOutFieldEffect_SpinExit(struct Task*);
static void TeleportWarpOutFieldEffect_End(struct Task*);

static void FieldCallback_TeleportWarpIn(void);
static void Task_TeleportWarpIn(u8);
static void TeleportWarpInFieldEffect_Init(struct Task *);
static void TeleportWarpInFieldEffect_SpinEnter(struct Task *);
static void TeleportWarpInFieldEffect_SpinGround(struct Task *);

static void Task_FieldMoveShowMonOutdoors(u8);
static void FieldMoveShowMonOutdoorsEffect_Init(struct Task *);
static void FieldMoveShowMonOutdoorsEffect_LoadGfx(struct Task *);
static void FieldMoveShowMonOutdoorsEffect_CreateBanner(struct Task *);
static void FieldMoveShowMonOutdoorsEffect_WaitForMon(struct Task *);
static void FieldMoveShowMonOutdoorsEffect_ShrinkBanner(struct Task *);
static void FieldMoveShowMonOutdoorsEffect_RestoreBg(struct Task *);
static void FieldMoveShowMonOutdoorsEffect_End(struct Task *);
static void VBlankCB_FieldMoveShowMonOutdoors(void);
static void LoadFieldMoveOutdoorStreaksTilemap(u16);

static void Task_FieldMoveShowMonIndoors(u8);
static void FieldMoveShowMonIndoorsEffect_Init(struct Task *);
static void FieldMoveShowMonIndoorsEffect_LoadGfx(struct Task *);
static void FieldMoveShowMonIndoorsEffect_SlideBannerOn(struct Task *);
static void FieldMoveShowMonIndoorsEffect_WaitForMon(struct Task *);
static void FieldMoveShowMonIndoorsEffect_RestoreBg(struct Task *);
static void FieldMoveShowMonIndoorsEffect_SlideBannerOff(struct Task *);
static void FieldMoveShowMonIndoorsEffect_End(struct Task *);
static void VBlankCB_FieldMoveShowMonIndoors(void);
static void AnimateIndoorShowMonBg(struct Task *);
static bool8 SlideIndoorBannerOnscreen(struct Task *);
static bool8 SlideIndoorBannerOffscreen(struct Task *);

static u8 InitFieldMoveMonSprite(u32, u32, u32);
static void SpriteCB_FieldMoveMonSlideOnscreen(struct Sprite *);
static void SpriteCB_FieldMoveMonWaitAfterCry(struct Sprite *);
static void SpriteCB_FieldMoveMonSlideOffscreen(struct Sprite *);

static void Task_SurfFieldEffect(u8);
static void SurfFieldEffect_Init(struct Task *);
static void SurfFieldEffect_FieldMovePose(struct Task *);
static void SurfFieldEffect_ShowMon(struct Task *);
static void SurfFieldEffect_JumpOnSurfBlob(struct Task *);
static void SurfFieldEffect_End(struct Task *);

static void SpriteCB_NPCFlyOut(struct Sprite *);

static void Task_FlyOut(u8);
static void FlyOutFieldEffect_FieldMovePose(struct Task *);
static void FlyOutFieldEffect_ShowMon(struct Task *);
static void FlyOutFieldEffect_BirdLeaveBall(struct Task *);
static void FlyOutFieldEffect_WaitBirdLeave(struct Task *);
static void FlyOutFieldEffect_BirdSwoopDown(struct Task *);
static void FlyOutFieldEffect_JumpOnBird(struct Task *);
static void FlyOutFieldEffect_FlyOffWithBird(struct Task *);
static void FlyOutFieldEffect_WaitFlyOff(struct Task *);
static void FlyOutFieldEffect_End(struct Task *);

static u8 CreateFlyBirdSprite(void);
static u8 GetFlyBirdAnimCompleted(u8);
static void StartFlyBirdSwoopDown(u8);
static void SetFlyBirdPlayerSpriteId(u8, u8);
static void SpriteCB_FlyBirdLeaveBall(struct Sprite *);
static void SpriteCB_FlyBirdSwoopDown(struct Sprite *);

static void Task_FlyIn(u8);
static void FlyInFieldEffect_BirdSwoopDown(struct Task *);
static void FlyInFieldEffect_FlyInWithBird(struct Task *);
static void FlyInFieldEffect_JumpOffBird(struct Task *);
static void FlyInFieldEffect_FieldMovePose(struct Task *);
static void FlyInFieldEffect_BirdReturnToBall(struct Task *);
static void FlyInFieldEffect_WaitBirdReturn(struct Task *);
static void FlyInFieldEffect_End(struct Task *);

static void Task_DestroyDeoxysRock(u8 taskId);
static void DestroyDeoxysRockEffect_CameraShake(s16*, u8);
static void DestroyDeoxysRockEffect_RockFragments(s16*, u8);
static void DestroyDeoxysRockEffect_WaitAndEnd(s16*, u8);
static void CreateDeoxysRockFragments(struct Sprite*);
static void SpriteCB_DeoxysRockFragment(struct Sprite* sprite);

static void Task_MoveDeoxysRock(u8 taskId);

// Static RAM declarations

static u8 sActiveList[32];

// External declarations
extern struct CompressedSpritePalette gMonPaletteTable[]; // GF made a mistake and did not extern it as const.
extern const struct CompressedSpritePalette gTrainerFrontPicPaletteTable[];
extern const struct CompressedSpriteSheet gTrainerFrontPicTable[];
extern u8 *gFieldEffectScriptPointers[];
extern const struct SpriteTemplate *const gFieldEffectObjectTemplatePointers[];

static const u32 sNewGameBirch_Gfx[] = INCBIN_U32("graphics/birch_speech/birch.4bpp");
static const u32 sUnusedBirchBeauty[] = INCBIN_U32("graphics/unused/intro_birch_beauty.4bpp");
static const u16 sNewGameBirch_Pal[16] = INCBIN_U16("graphics/birch_speech/birch.gbapal");
static const u32 sPokeballGlow_Gfx[] = INCBIN_U32("graphics/misc/pokeball_glow.4bpp");
static const u16 sPokeballGlow_Pal[16] = INCBIN_U16("graphics/field_effects/palettes/pokeball_glow.gbapal");
static const u32 sPokecenterMonitor0_Gfx[] = INCBIN_U32("graphics/misc/pokecenter_monitor/0.4bpp");
static const u32 sPokecenterMonitor1_Gfx[] = INCBIN_U32("graphics/misc/pokecenter_monitor/1.4bpp");
static const u32 sHofMonitorBig_Gfx[] = INCBIN_U32("graphics/misc/hof_monitor_big.4bpp");
static const u8 sHofMonitorSmall_Gfx[] = INCBIN_U8("graphics/misc/hof_monitor_small.4bpp");
static const u16 sHofMonitor_Pal[16] = INCBIN_U16("graphics/field_effects/palettes/hof_monitor.gbapal");

// Graphics for the lights streaking past your Pokemon when it uses a field move.
static const u32 sFieldMoveStreaksOutdoors_Gfx[] = INCBIN_U32("graphics/misc/field_move_streaks.4bpp");
static const u16 sFieldMoveStreaksOutdoors_Pal[16] = INCBIN_U16("graphics/misc/field_move_streaks.gbapal");
static const u16 sFieldMoveStreaksOutdoors_Tilemap[320] = INCBIN_U16("graphics/misc/field_move_streaks_map.bin");

// The following light streaks effect is used when the map is indoors
static const u32 sFieldMoveStreaksIndoors_Gfx[] = INCBIN_U32("graphics/misc/darkness_field_move_streaks.4bpp");
static const u16 sFieldMoveStreaksIndoors_Pal[16] = INCBIN_U16("graphics/misc/darkness_field_move_streaks.gbapal");
static const u16 sFieldMoveStreaksIndoors_Tilemap[320] = INCBIN_U16("graphics/misc/darkness_field_move_streaks_map.bin");

static const u16 sSpotlight_Pal[16] = INCBIN_U16("graphics/misc/spotlight.gbapal");
static const u8 sSpotlight_Gfx[] = INCBIN_U8("graphics/misc/spotlight.4bpp");
static const u8 sRockFragment_TopLeft[] = INCBIN_U8("graphics/misc/deoxys_rock_fragment_top_left.4bpp");
static const u8 sRockFragment_TopRight[] = INCBIN_U8("graphics/misc/deoxys_rock_fragment_top_right.4bpp");
static const u8 sRockFragment_BottomLeft[] = INCBIN_U8("graphics/misc/deoxys_rock_fragment_bottom_left.4bpp");
static const u8 sRockFragment_BottomRight[] = INCBIN_U8("graphics/misc/deoxys_rock_fragment_bottom_right.4bpp");

bool8 (*const gFieldEffectScriptFuncs[])(u8 **, u32 *) =
{
    FieldEffectCmd_loadtiles,
    FieldEffectCmd_loadfadedpal,
    FieldEffectCmd_loadpal,
    FieldEffectCmd_callnative,
    FieldEffectCmd_end,
    FieldEffectCmd_loadgfx_callnative,
    FieldEffectCmd_loadtiles_callnative,
    FieldEffectCmd_loadfadedpal_callnative,
};

static const struct OamData sOam_64x64 =
{
    .y = 0,
    .affineMode = ST_OAM_AFFINE_OFF,
    .objMode = ST_OAM_OBJ_NORMAL,
    .bpp = ST_OAM_4BPP,
    .shape = SPRITE_SHAPE(64x64),
    .x = 0,
    .size = SPRITE_SIZE(64x64),
    .tileNum = 0,
    .priority = 0,
    .paletteNum = 0,
};

static const struct OamData sOam_8x8 =
{
    .y = 0,
    .affineMode = ST_OAM_AFFINE_OFF,
    .objMode = ST_OAM_OBJ_NORMAL,
    .bpp = ST_OAM_4BPP,
    .shape = SPRITE_SHAPE(8x8),
    .x = 0,
    .size = SPRITE_SIZE(8x8),
    .tileNum = 0,
    .priority = 0,
    .paletteNum = 0,
};

static const struct OamData sOam_16x16 =
{
    .y = 0,
    .affineMode = ST_OAM_AFFINE_OFF,
    .objMode = ST_OAM_OBJ_NORMAL,
    .bpp = ST_OAM_4BPP,
    .shape = SPRITE_SHAPE(16x16),
    .x = 0,
    .size = SPRITE_SIZE(16x16),
    .tileNum = 0,
    .priority = 0,
    .paletteNum = 0,
};

static const struct SpriteFrameImage sPicTable_NewGameBirch[] =
{
    obj_frame_tiles(sNewGameBirch_Gfx)
};

static const struct SpritePalette sSpritePalette_NewGameBirch =
{
    .data = sNewGameBirch_Pal,
    .tag = 0x1006
};

static const union AnimCmd sAnim_NewGameBirch[] =
{
    ANIMCMD_FRAME(.imageValue = 0, .duration = 1),
    ANIMCMD_END
};

static const union AnimCmd *const sAnimTable_NewGameBirch[] =
{
    sAnim_NewGameBirch
};

static const struct SpriteTemplate sSpriteTemplate_NewGameBirch =
{
    .tileTag = 0xFFFF,
    .paletteTag = 0x1006,
    .oam = &sOam_64x64,
    .anims = sAnimTable_NewGameBirch,
    .images = sPicTable_NewGameBirch,
    .affineAnims = gDummySpriteAffineAnimTable,
    .callback = SpriteCallbackDummy
};

const struct SpritePalette gSpritePalette_PokeballGlow =
{
    .data = sPokeballGlow_Pal,
    .tag = FLDEFF_PAL_TAG_POKEBALL_GLOW
};

const struct SpritePalette gSpritePalette_HofMonitor =
{
    .data = sHofMonitor_Pal,
    .tag = FLDEFF_PAL_TAG_HOF_MONITOR
};

static const struct OamData sOam_32x16 =
{
    .y = 0,
    .affineMode = ST_OAM_AFFINE_OFF,
    .objMode = ST_OAM_OBJ_NORMAL,
    .bpp = ST_OAM_4BPP,
    .shape = SPRITE_SHAPE(32x16),
    .x = 0,
    .size = SPRITE_SIZE(32x16),
    .tileNum = 0,
    .priority = 0,
    .paletteNum = 0,
};

static const struct SpriteFrameImage sPicTable_PokeballGlow[] =
{
    obj_frame_tiles(sPokeballGlow_Gfx)
};

static const struct SpriteFrameImage sPicTable_PokecenterMonitor[] =
{
    obj_frame_tiles(sPokecenterMonitor0_Gfx),
    obj_frame_tiles(sPokecenterMonitor1_Gfx)
};

static const struct SpriteFrameImage sPicTable_HofMonitorBig[] =
{
    obj_frame_tiles(sHofMonitorBig_Gfx)
};

static const struct SpriteFrameImage sPicTable_HofMonitorSmall[] =
{
    {.data = sHofMonitorSmall_Gfx, .size = 0x200} // the macro breaks down here
};

static const struct Subsprite sSubsprites_PokecenterMonitor[] =
{
    {
        .x = -12,
        .y =  -8,
        .shape = SPRITE_SHAPE(16x8),
        .size = SPRITE_SIZE(16x8),
        .tileOffset = 0,
        .priority = 2
    },
    {
        .x =  4,
        .y = -8,
        .shape = SPRITE_SHAPE(8x8),
        .size = SPRITE_SIZE(8x8),
        .tileOffset = 2,
        .priority = 2
    },
    {
        .x = -12,
        .y =   0,
        .shape = SPRITE_SHAPE(16x8),
        .size = SPRITE_SIZE(16x8),
        .tileOffset = 3,
        .priority = 2
    },
    {
        .x = 4,
        .y = 0,
        .shape = SPRITE_SHAPE(8x8),
        .size = SPRITE_SIZE(8x8),
        .tileOffset = 5,
        .priority = 2
    }
};

static const struct SubspriteTable sSubspriteTable_PokecenterMonitor = subsprite_table(sSubsprites_PokecenterMonitor);

static const struct Subsprite sSubsprites_HofMonitorBig[] =
{
    {
        .x = -32,
        .y = -8,
        .shape = SPRITE_SHAPE(32x8),
        .size = SPRITE_SIZE(32x8),
        .tileOffset = 0,
        .priority = 2
    },
    {
        .x =  0,
        .y = -8,
        .shape = SPRITE_SHAPE(32x8),
        .size = SPRITE_SIZE(32x8),
        .tileOffset = 4,
        .priority = 2
    },
    {
        .x = -32,
        .y =  0,
        .shape = SPRITE_SHAPE(32x8),
        .size = SPRITE_SIZE(32x8),
        .tileOffset = 8,
        .priority = 2
    },
    {
        .x =   0,
        .y =  0,
        .shape = SPRITE_SHAPE(32x8),
        .size = SPRITE_SIZE(32x8),
        .tileOffset = 12,
        .priority = 2
    }
};

static const struct SubspriteTable sSubspriteTable_HofMonitorBig = subsprite_table(sSubsprites_HofMonitorBig);

const union AnimCmd sAnim_Static[] =
{
    ANIMCMD_FRAME(.imageValue = 0, .duration = 1),
    ANIMCMD_JUMP(0)
};

const union AnimCmd sAnim_Flicker[] =
{
    ANIMCMD_FRAME(.imageValue = 0, .duration = 16),
    ANIMCMD_FRAME(.imageValue = 1, .duration = 16),
    ANIMCMD_FRAME(.imageValue = 0, .duration = 16),
    ANIMCMD_FRAME(.imageValue = 1, .duration = 16),
    ANIMCMD_FRAME(.imageValue = 0, .duration = 16),
    ANIMCMD_FRAME(.imageValue = 1, .duration = 16),
    ANIMCMD_FRAME(.imageValue = 0, .duration = 16),
    ANIMCMD_FRAME(.imageValue = 1, .duration = 16),
    ANIMCMD_END
};

// Flicker on and off, for the Pokéballs / monitors during the PokéCenter heal effect
const union AnimCmd *const sAnims_Flicker[] =
{
    sAnim_Static,
    sAnim_Flicker
};

static const union AnimCmd *const sAnims_HofMonitor[] =
{
    sAnim_Static
};

static const struct SpriteTemplate sSpriteTemplate_PokeballGlow =
{
    .tileTag = 0xFFFF,
    .paletteTag = FLDEFF_PAL_TAG_POKEBALL_GLOW,
    .oam = &sOam_8x8,
    .anims = sAnims_Flicker,
    .images = sPicTable_PokeballGlow,
    .affineAnims = gDummySpriteAffineAnimTable,
    .callback = SpriteCB_PokeballGlow
};

static const struct SpriteTemplate sSpriteTemplate_PokecenterMonitor =
{
    .tileTag = 0xFFFF,
    .paletteTag = FLDEFF_PAL_TAG_GENERAL_0,
    .oam = &sOam_16x16,
    .anims = sAnims_Flicker,
    .images = sPicTable_PokecenterMonitor,
    .affineAnims = gDummySpriteAffineAnimTable,
    .callback = SpriteCB_PokecenterMonitor
};

static const struct SpriteTemplate sSpriteTemplate_HofMonitorBig =
{
    .tileTag = 0xFFFF,
    .paletteTag = FLDEFF_PAL_TAG_HOF_MONITOR,
    .oam = &sOam_16x16,
    .anims = sAnims_HofMonitor,
    .images = sPicTable_HofMonitorBig,
    .affineAnims = gDummySpriteAffineAnimTable,
    .callback = SpriteCB_HallOfFameMonitor
};

static const struct SpriteTemplate sSpriteTemplate_HofMonitorSmall =
{
    .tileTag = 0xFFFF,
    .paletteTag = FLDEFF_PAL_TAG_HOF_MONITOR,
    .oam = &sOam_32x16,
    .anims = sAnims_HofMonitor,
    .images = sPicTable_HofMonitorSmall,
    .affineAnims = gDummySpriteAffineAnimTable,
    .callback = SpriteCB_HallOfFameMonitor
};

void (*const sPokecenterHealEffectFuncs[])(struct Task *) =
{
    PokecenterHealEffect_Init,
    PokecenterHealEffect_WaitForBallPlacement,
    PokecenterHealEffect_WaitForBallFlashing,
    PokecenterHealEffect_WaitForSoundAndEnd
};

void (*const sHallOfFameRecordEffectFuncs[])(struct Task *) =
{
    HallOfFameRecordEffect_Init,
    HallOfFameRecordEffect_WaitForBallPlacement,
    HallOfFameRecordEffect_WaitForBallFlashing,
    HallOfFameRecordEffect_WaitForSoundAndEnd
};

void (*const sPokeballGlowEffectFuncs[])(struct Sprite *) =
{
    PokeballGlowEffect_PlaceBalls,
    PokeballGlowEffect_TryPlaySe,
    PokeballGlowEffect_Flash1,
    PokeballGlowEffect_Flash2,
    PokeballGlowEffect_WaitAfterFlash,
    PokeballGlowEffect_Dummy,
    PokeballGlowEffect_WaitForSound,
    PokeballGlowEffect_Idle
};

static const struct Coords16 sPokeballCoordOffsets[PARTY_SIZE] =
{
    {.x = 0, .y = 0},
    {.x = 6, .y = 0},
    {.x = 0, .y = 4},
    {.x = 6, .y = 4},
    {.x = 0, .y = 8},
    {.x = 6, .y = 8}
};

static const u8 sPokeballGlowReds[]   = {16, 12, 8, 0};
static const u8 sPokeballGlowGreens[] = {16, 12, 8, 0};
static const u8 sPokeballGlowBlues[]  = { 0,  0, 0, 0};

bool8 (*const sFallWarpFieldEffectFuncs[])(struct Task *) =
{
    FallWarpEffect_Init,
    FallWarpEffect_WaitWeather,
    FallWarpEffect_StartFall,
    FallWarpEffect_Fall,
    FallWarpEffect_Land,
    FallWarpEffect_CameraShake,
    FallWarpEffect_End,
};

bool8 (*const sEscalatorWarpOutFieldEffectFuncs[])(struct Task *) =
{
    EscalatorWarpOut_Init,
    EscalatorWarpOut_WaitForPlayer,
    EscalatorWarpOut_Up_Ride,
    EscalatorWarpOut_Up_End,
    EscalatorWarpOut_Down_Ride,
    EscalatorWarpOut_Down_End,
};

bool8 (*const sEscalatorWarpInFieldEffectFuncs[])(struct Task *) =
{
    EscalatorWarpIn_Init,
    EscalatorWarpIn_Down_Init,
    EscalatorWarpIn_Down_Ride,
    EscalatorWarpIn_Up_Init,
    EscalatorWarpIn_Up_Ride,
    EscalatorWarpIn_WaitForMovement,
    EscalatorWarpIn_End,
};

bool8 (*const sWaterfallFieldEffectFuncs[])(struct Task *, struct ObjectEvent *) =
{
    WaterfallFieldEffect_Init,
    WaterfallFieldEffect_ShowMon,
    WaterfallFieldEffect_WaitForShowMon,
    WaterfallFieldEffect_RideUp,
    WaterfallFieldEffect_ContinueRideOrEnd,
};

bool8 (*const sDiveFieldEffectFuncs[])(struct Task *) =
{
    DiveFieldEffect_Init,
    DiveFieldEffect_ShowMon,
    DiveFieldEffect_TryWarp,
};

bool8 (*const sLavaridgeGymB1FWarpEffectFuncs[])(struct Task *, struct ObjectEvent *, struct Sprite *) =
{
    LavaridgeGymB1FWarpEffect_Init,
    LavaridgeGymB1FWarpEffect_CameraShake,
    LavaridgeGymB1FWarpEffect_Launch,
    LavaridgeGymB1FWarpEffect_Rise,
    LavaridgeGymB1FWarpEffect_FadeOut,
    LavaridgeGymB1FWarpEffect_Warp,
};

bool8 (*const sLavaridgeGymB1FWarpExitEffectFuncs[])(struct Task *, struct ObjectEvent *, struct Sprite *) =
{
    LavaridgeGymB1FWarpExitEffect_Init,
    LavaridgeGymB1FWarpExitEffect_StartPopOut,
    LavaridgeGymB1FWarpExitEffect_PopOut,
    LavaridgeGymB1FWarpExitEffect_End,
};

bool8 (*const sLavaridgeGym1FWarpEffectFuncs[])(struct Task *, struct ObjectEvent *, struct Sprite *) =
{
    LavaridgeGym1FWarpEffect_Init,
    LavaridgeGym1FWarpEffect_AshPuff,
    LavaridgeGym1FWarpEffect_Disappear,
    LavaridgeGym1FWarpEffect_FadeOut,
    LavaridgeGym1FWarpEffect_Warp,
};

void (*const sEscapeRopeWarpOutEffectFuncs[])(struct Task *) =
{
    EscapeRopeWarpOutEffect_Init,
    EscapeRopeWarpOutEffect_Spin,
};

u32 FieldEffectStart(u8 id)
{
    u8 *script;
    u32 val;

    FieldEffectActiveListAdd(id);

    script = gFieldEffectScriptPointers[id];

    while (gFieldEffectScriptFuncs[*script](&script, &val))
        ;

    return val;
}

bool8 FieldEffectCmd_loadtiles(u8 **script, u32 *val)
{
    (*script)++;
    FieldEffectScript_LoadTiles(script);
    return TRUE;
}

bool8 FieldEffectCmd_loadfadedpal(u8 **script, u32 *val)
{
    (*script)++;
    FieldEffectScript_LoadFadedPalette(script);
    return TRUE;
}

bool8 FieldEffectCmd_loadpal(u8 **script, u32 *val)
{
    (*script)++;
    FieldEffectScript_LoadPalette(script);
    return TRUE;
}

bool8 FieldEffectCmd_callnative(u8 **script, u32 *val)
{
    (*script)++;
    FieldEffectScript_CallNative(script, val);
    return TRUE;
}

bool8 FieldEffectCmd_end(u8 **script, u32 *val)
{
    return FALSE;
}

bool8 FieldEffectCmd_loadgfx_callnative(u8 **script, u32 *val)
{
    (*script)++;
    FieldEffectScript_LoadTiles(script);
    FieldEffectScript_LoadFadedPalette(script);
    FieldEffectScript_CallNative(script, val);
    return TRUE;
}

bool8 FieldEffectCmd_loadtiles_callnative(u8 **script, u32 *val)
{
    (*script)++;
    FieldEffectScript_LoadTiles(script);
    FieldEffectScript_CallNative(script, val);
    return TRUE;
}

bool8 FieldEffectCmd_loadfadedpal_callnative(u8 **script, u32 *val)
{
    (*script)++;
    FieldEffectScript_LoadFadedPalette(script);
    FieldEffectScript_CallNative(script, val);
    return TRUE;
}

u32 FieldEffectScript_ReadWord(u8 **script)
{
    return (*script)[0]
         + ((*script)[1] << 8)
         + ((*script)[2] << 16)
         + ((*script)[3] << 24);
}

void FieldEffectScript_LoadTiles(u8 **script)
{
    struct SpriteSheet *sheet = (struct SpriteSheet *)FieldEffectScript_ReadWord(script);
    if (GetSpriteTileStartByTag(sheet->tag) == 0xFFFF)
        LoadSpriteSheet(sheet);
    (*script) += 4;
}

void FieldEffectScript_LoadFadedPalette(u8 **script)
{
    struct SpritePalette *palette = (struct SpritePalette *)FieldEffectScript_ReadWord(script);
    LoadSpritePalette(palette);
    UpdateSpritePaletteWithWeather(IndexOfSpritePaletteTag(palette->tag));
    UpdateSpritePaletteWithTime(IndexOfSpritePaletteTag(palette->tag)); // Ensure field effects are blended
    (*script) += 4;
}

void FieldEffectScript_LoadPalette(u8 **script)
{
    struct SpritePalette *palette = (struct SpritePalette *)FieldEffectScript_ReadWord(script);
    LoadSpritePalette(palette);
    (*script) += 4;
}

void FieldEffectScript_CallNative(u8 **script, u32 *val)
{
    u32 (*func)(void) = (u32 (*)(void))FieldEffectScript_ReadWord(script);
    *val = func();
    (*script) += 4;
}

void FieldEffectFreeGraphicsResources(struct Sprite *sprite)
{
    u16 sheetTileStart = sprite->sheetTileStart;
    u32 paletteNum = sprite->oam.paletteNum;
    DestroySprite(sprite);
    FieldEffectFreeTilesIfUnused(sheetTileStart);
    FieldEffectFreePaletteIfUnused(paletteNum);
}

void FieldEffectStop(struct Sprite *sprite, u8 id)
{
    FieldEffectFreeGraphicsResources(sprite);
    FieldEffectActiveListRemove(id);
}

void FieldEffectFreeTilesIfUnused(u16 tileStart)
{
    u8 i;
    u16 tag = GetSpriteTileTagByTileStart(tileStart);

    if (tag != 0xFFFF)
    {
        for (i = 0; i < MAX_SPRITES; i++)
            if (gSprites[i].inUse && gSprites[i].usingSheet && tileStart == gSprites[i].sheetTileStart)
                return;
        FreeSpriteTilesByTag(tag);
    }
}

void FieldEffectFreePaletteIfUnused(u8 paletteNum)
{
    u8 i;
    u16 tag = GetSpritePaletteTagByPaletteNum(paletteNum);

    if (tag != 0xFFFF)
    {
        for (i = 0; i < MAX_SPRITES; i++)
            if (gSprites[i].inUse && gSprites[i].oam.paletteNum == paletteNum)
                return;
        FreeSpritePaletteByTag(tag);
    }
}

void FieldEffectActiveListClear(void)
{
    u8 i;
    for (i = 0; i < ARRAY_COUNT(sActiveList); i++)
        sActiveList[i] = 0xFF;
}

void FieldEffectActiveListAdd(u8 id)
{
    u8 i;
    for (i = 0; i < ARRAY_COUNT(sActiveList); i++)
    {
        if (sActiveList[i] == 0xFF)
        {
            sActiveList[i] = id;
            return;
        }
    }
}

void FieldEffectActiveListRemove(u8 id)
{
    u8 i;
    for (i = 0; i < ARRAY_COUNT(sActiveList); i++)
    {
        if (sActiveList[i] == id)
        {
            sActiveList[i] = 0xFF;
            return;
        }
    }
}

bool8 FieldEffectActiveListContains(u8 id)
{
    u8 i;
    for (i = 0; i < ARRAY_COUNT(sActiveList); i++)
        if (sActiveList[i] == id)
            return TRUE;
    return FALSE;
}

u8 CreateTrainerSprite(u8 trainerSpriteID, s16 x, s16 y, u8 subpriority, u8 *buffer)
{
    struct SpriteTemplate spriteTemplate;
    LoadCompressedSpritePaletteOverrideBuffer(&gTrainerFrontPicPaletteTable[trainerSpriteID], buffer);
    LoadCompressedSpriteSheetOverrideBuffer(&gTrainerFrontPicTable[trainerSpriteID], buffer);
    spriteTemplate.tileTag = gTrainerFrontPicTable[trainerSpriteID].tag;
    spriteTemplate.paletteTag = gTrainerFrontPicPaletteTable[trainerSpriteID].tag;
    spriteTemplate.oam = &sOam_64x64;
    spriteTemplate.anims = gDummySpriteAnimTable;
    spriteTemplate.images = NULL;
    spriteTemplate.affineAnims = gDummySpriteAffineAnimTable;
    spriteTemplate.callback = SpriteCallbackDummy;
    return CreateSprite(&spriteTemplate, x, y, subpriority);
}

void LoadTrainerGfx_TrainerCard(u8 gender, u16 palOffset, u8 *dest)
{
    LZDecompressVram(gTrainerFrontPicTable[gender].data, dest);
    LoadCompressedPalette(gTrainerFrontPicPaletteTable[gender].data, palOffset, 0x20);
}

u8 AddNewGameBirchObject(s16 x, s16 y, u8 subpriority)
{
    LoadSpritePalette(&sSpritePalette_NewGameBirch);
    return CreateSprite(&sSpriteTemplate_NewGameBirch, x, y, subpriority);
}

u8 CreateMonSprite_PicBox(u16 species, s16 x, s16 y, u8 subpriority)
{
    s32 spriteId = CreateMonPicSprite_HandleDeoxys(species, 0, 0x8000, 1, x, y, 0, gMonPaletteTable[species].tag);
    PreservePaletteInWeather(IndexOfSpritePaletteTag(gMonPaletteTable[species].tag) + 0x10);
    if (spriteId == 0xFFFF)
        return MAX_SPRITES;
    else
        return spriteId;
}

u8 CreateMonSprite_FieldMove(u16 species, u32 otId, u32 personality, s16 x, s16 y, u8 subpriority)
{
    const struct CompressedSpritePalette *spritePalette = GetMonSpritePalStructFromOtIdPersonality(species, otId, personality);
    u16 spriteId = CreateMonPicSprite_HandleDeoxys(species, otId, personality, 1, x, y, 0, spritePalette->tag);
    PreservePaletteInWeather(IndexOfSpritePaletteTag(spritePalette->tag) + 0x10);
    if (spriteId == 0xFFFF)
        return MAX_SPRITES;
    else
        return spriteId;
}

void FreeResourcesAndDestroySprite(struct Sprite *sprite, u8 spriteId)
{
    u8 paletteNum = sprite->oam.paletteNum;
    ResetPreservedPalettesInWeather();
    if (sprite->oam.affineMode != ST_OAM_AFFINE_OFF)
    {
        FreeOamMatrix(sprite->oam.matrixNum);
    }
    FreeAndDestroyMonPicSpriteNoPalette(spriteId);
    FieldEffectFreePaletteIfUnused(paletteNum); // Clear palette only if unused, in case follower is using it
}

// r, g, b are between 0 and 16
void MultiplyInvertedPaletteRGBComponents(u16 i, u8 r, u8 g, u8 b)
{
    int curRed, curGreen, curBlue;
    u16 color = gPlttBufferUnfaded[i];

    curRed   = (color & RGB_RED);
    curGreen = (color & RGB_GREEN) >>  5;
    curBlue  = (color & RGB_BLUE)  >> 10;

    curRed   += (((0x1F - curRed)   * r) >> 4);
    curGreen += (((0x1F - curGreen) * g) >> 4);
    curBlue  += (((0x1F - curBlue)  * b) >> 4);

    color  = curRed;
    color |= (curGreen <<  5);
    color |= (curBlue  << 10);

    gPlttBufferFaded[i] = color;
}

// r, g, b are between 0 and 16
void MultiplyPaletteRGBComponents(u16 i, u8 r, u8 g, u8 b)
{
    int curRed, curGreen, curBlue;
    u16 color = gPlttBufferUnfaded[i];

    curRed   = (color & RGB_RED);
    curGreen = (color & RGB_GREEN) >>  5;
    curBlue  = (color & RGB_BLUE)  >> 10;

    curRed   -= ((curRed   * r) >> 4);
    curGreen -= ((curGreen * g) >> 4);
    curBlue  -= ((curBlue  * b) >> 4);

    color  = curRed;
    color |= (curGreen <<  5);
    color |= (curBlue  << 10);

    gPlttBufferFaded[i] = color;
}

// Task data for Task_PokecenterHeal and Task_HallOfFameRecord
#define tState           data[0]
#define tNumMons         data[1]
#define tFirstBallX      data[2]
#define tFirstBallY      data[3]
#define tMonitorX        data[4]
#define tMonitorY        data[5]
#define tBallSpriteId    data[6]
#define tMonitorSpriteId data[7]
#define tStartHofFlash   data[15]

// Sprite data for SpriteCB_PokeballGlowEffect
#define sState      data[0]
#define sTimer      data[1]
#define sCounter    data[2]
#define sPlayHealSe data[5]
#define sNumMons    data[6]
#define sSpriteId   data[7]

// Sprite data for SpriteCB_PokeballGlow
#define sEffectSpriteId data[0]

bool8 FldEff_PokecenterHeal(void)
{
    u8 nPokemon;
    struct Task *task;

    nPokemon = CalculatePlayerPartyCount();
    task = &gTasks[CreateTask(Task_PokecenterHeal, 0xff)];
    task->tNumMons = nPokemon;
    task->tFirstBallX = 93;
    task->tFirstBallY = 36;
    task->tMonitorX = 124;
    task->tMonitorY = 24;
    return FALSE;
}

static void Task_PokecenterHeal(u8 taskId)
{
    struct Task *task;
    task = &gTasks[taskId];
    sPokecenterHealEffectFuncs[task->tState](task);
}

static void PokecenterHealEffect_Init(struct Task *task)
{
    task->tState++;
    task->tBallSpriteId = CreateGlowingPokeballsEffect(task->tNumMons, task->tFirstBallX, task->tFirstBallY, TRUE);
    task->tMonitorSpriteId = CreatePokecenterMonitorSprite(task->tMonitorX, task->tMonitorY);
}

static void PokecenterHealEffect_WaitForBallPlacement(struct Task *task)
{
    if (gSprites[task->tBallSpriteId].sState > 1)
    {
        gSprites[task->tMonitorSpriteId].sState++;
        task->tState++;
    }
}

static void PokecenterHealEffect_WaitForBallFlashing(struct Task *task)
{
    if (gSprites[task->tBallSpriteId].sState > 4)
    {
        task->tState++;
    }
}

static void PokecenterHealEffect_WaitForSoundAndEnd(struct Task *task)
{
    if (gSprites[task->tBallSpriteId].sState > 6)
    {
        DestroySprite(&gSprites[task->tBallSpriteId]);
        FieldEffectActiveListRemove(FLDEFF_POKECENTER_HEAL);
        DestroyTask(FindTaskIdByFunc(Task_PokecenterHeal));
    }
}

bool8 FldEff_HallOfFameRecord(void)
{
    u8 nPokemon;
    struct Task *task;

    nPokemon = CalculatePlayerPartyCount();
    task = &gTasks[CreateTask(Task_HallOfFameRecord, 0xff)];
    task->tNumMons = nPokemon;
    task->tFirstBallX = 117;
    task->tFirstBallY = 52;
    return FALSE;
}

static void Task_HallOfFameRecord(u8 taskId)
{
    struct Task *task;
    task = &gTasks[taskId];
    sHallOfFameRecordEffectFuncs[task->tState](task);
}

static void HallOfFameRecordEffect_Init(struct Task *task)
{
    u8 taskId;
    task->tState++;
    task->tBallSpriteId = CreateGlowingPokeballsEffect(task->tNumMons, task->tFirstBallX, task->tFirstBallY, FALSE);
    taskId = FindTaskIdByFunc(Task_HallOfFameRecord);
    CreateHofMonitorSprite(taskId, 120, 24, FALSE);
    CreateHofMonitorSprite(taskId, 40, 8, TRUE);
    CreateHofMonitorSprite(taskId, 72, 8, TRUE);
    CreateHofMonitorSprite(taskId, 168, 8, TRUE);
    CreateHofMonitorSprite(taskId, 200, 8, TRUE);
}

static void HallOfFameRecordEffect_WaitForBallPlacement(struct Task *task)
{
    if (gSprites[task->tBallSpriteId].sState > 1)
    {
        task->tStartHofFlash++;
        task->tState++;
    }
}

static void HallOfFameRecordEffect_WaitForBallFlashing(struct Task *task)
{
    if (gSprites[task->tBallSpriteId].sState > 4)
    {
        task->tState++;
    }
}

static void HallOfFameRecordEffect_WaitForSoundAndEnd(struct Task *task)
{
    if (gSprites[task->tBallSpriteId].sState > 6)
    {
        DestroySprite(&gSprites[task->tBallSpriteId]);
        FieldEffectActiveListRemove(FLDEFF_HALL_OF_FAME_RECORD);
        DestroyTask(FindTaskIdByFunc(Task_HallOfFameRecord));
    }
}

static u8 CreateGlowingPokeballsEffect(s16 numMons, s16 x, s16 y, bool16 playHealSe)
{
    u8 spriteId;
    struct Sprite *sprite;
    spriteId = CreateInvisibleSprite(SpriteCB_PokeballGlowEffect);
    sprite = &gSprites[spriteId];
    sprite->pos2.x = x;
    sprite->pos2.y = y;
    sprite->sPlayHealSe = playHealSe;
    sprite->sNumMons = numMons;
    sprite->sSpriteId = spriteId;
    return spriteId;
}

static void SpriteCB_PokeballGlowEffect(struct Sprite *sprite)
{
    sPokeballGlowEffectFuncs[sprite->sState](sprite);
}

static void PokeballGlowEffect_PlaceBalls(struct Sprite *sprite)
{
    u8 spriteId;
    if (sprite->sTimer == 0 || (--sprite->sTimer) == 0)
    {
        sprite->sTimer = 25;
        spriteId = CreateSpriteAtEnd(&sSpriteTemplate_PokeballGlow, sPokeballCoordOffsets[sprite->sCounter].x + sprite->pos2.x, sPokeballCoordOffsets[sprite->sCounter].y + sprite->pos2.y, 0);
        gSprites[spriteId].oam.priority = 2;
        gSprites[spriteId].sEffectSpriteId = sprite->sSpriteId;
        sprite->sCounter++;
        sprite->sNumMons--;
        PlaySE(SE_BALL);
    }
    if (sprite->sNumMons == 0)
    {
        sprite->sTimer = 32;
        sprite->sState++;
    }
}

static void PokeballGlowEffect_TryPlaySe(struct Sprite *sprite)
{
    if ((--sprite->sTimer) == 0)
    {
        sprite->sState++;
        sprite->sTimer = 8;
        sprite->sCounter = 0;
        sprite->data[3] = 0;
        if (sprite->sPlayHealSe)
        {
            PlayFanfare(MUS_HEAL);
        }
    }
}

static void PokeballGlowEffect_Flash1(struct Sprite *sprite)
{
    u8 phase;
    if ((--sprite->sTimer) == 0)
    {
        sprite->sTimer = 8;
        sprite->sCounter++;
        sprite->sCounter &= 3;

        if (sprite->sCounter == 0)
            sprite->data[3]++;
    }
    phase = (sprite->sCounter + 3) & 3;
    MultiplyInvertedPaletteRGBComponents((IndexOfSpritePaletteTag(FLDEFF_PAL_TAG_POKEBALL_GLOW) << 4) + 0x108, sPokeballGlowReds[phase], sPokeballGlowGreens[phase], sPokeballGlowBlues[phase]);
    phase = (sprite->sCounter + 2) & 3;
    MultiplyInvertedPaletteRGBComponents((IndexOfSpritePaletteTag(FLDEFF_PAL_TAG_POKEBALL_GLOW) << 4) + 0x106, sPokeballGlowReds[phase], sPokeballGlowGreens[phase], sPokeballGlowBlues[phase]);
    phase = (sprite->sCounter + 1) & 3;
    MultiplyInvertedPaletteRGBComponents((IndexOfSpritePaletteTag(FLDEFF_PAL_TAG_POKEBALL_GLOW) << 4) + 0x102, sPokeballGlowReds[phase], sPokeballGlowGreens[phase], sPokeballGlowBlues[phase]);
    phase = sprite->sCounter;
    MultiplyInvertedPaletteRGBComponents((IndexOfSpritePaletteTag(FLDEFF_PAL_TAG_POKEBALL_GLOW) << 4) + 0x105, sPokeballGlowReds[phase], sPokeballGlowGreens[phase], sPokeballGlowBlues[phase]);
    MultiplyInvertedPaletteRGBComponents((IndexOfSpritePaletteTag(FLDEFF_PAL_TAG_POKEBALL_GLOW) << 4) + 0x103, sPokeballGlowReds[phase], sPokeballGlowGreens[phase], sPokeballGlowBlues[phase]);
    if (sprite->data[3] > 2)
    {
        sprite->sState++;
        sprite->sTimer = 8;
        sprite->sCounter = 0;
    }
}

static void PokeballGlowEffect_Flash2(struct Sprite *sprite)
{
    u8 phase;
    if ((--sprite->sTimer) == 0)
    {
        sprite->sTimer = 8;
        sprite->sCounter++;
        sprite->sCounter &= 3;
        if (sprite->sCounter == 3)
        {
            sprite->sState++;
            sprite->sTimer = 30;
        }
    }
    phase = sprite->sCounter;
    MultiplyInvertedPaletteRGBComponents((IndexOfSpritePaletteTag(FLDEFF_PAL_TAG_POKEBALL_GLOW) << 4) + 0x108, sPokeballGlowReds[phase], sPokeballGlowGreens[phase], sPokeballGlowBlues[phase]);
    MultiplyInvertedPaletteRGBComponents((IndexOfSpritePaletteTag(FLDEFF_PAL_TAG_POKEBALL_GLOW) << 4) + 0x106, sPokeballGlowReds[phase], sPokeballGlowGreens[phase], sPokeballGlowBlues[phase]);
    MultiplyInvertedPaletteRGBComponents((IndexOfSpritePaletteTag(FLDEFF_PAL_TAG_POKEBALL_GLOW) << 4) + 0x102, sPokeballGlowReds[phase], sPokeballGlowGreens[phase], sPokeballGlowBlues[phase]);
    MultiplyInvertedPaletteRGBComponents((IndexOfSpritePaletteTag(FLDEFF_PAL_TAG_POKEBALL_GLOW) << 4) + 0x105, sPokeballGlowReds[phase], sPokeballGlowGreens[phase], sPokeballGlowBlues[phase]);
    MultiplyInvertedPaletteRGBComponents((IndexOfSpritePaletteTag(FLDEFF_PAL_TAG_POKEBALL_GLOW) << 4) + 0x103, sPokeballGlowReds[phase], sPokeballGlowGreens[phase], sPokeballGlowBlues[phase]);
}

static void PokeballGlowEffect_WaitAfterFlash(struct Sprite *sprite)
{
    if ((--sprite->sTimer) == 0)
    {
        sprite->sState++;
    }
}

static void PokeballGlowEffect_Dummy(struct Sprite *sprite)
{
    sprite->sState++;
}

static void PokeballGlowEffect_WaitForSound(struct Sprite *sprite)
{
    if (sprite->sPlayHealSe == FALSE || IsFanfareTaskInactive())
    {
        sprite->sState++;
    }
}

static void PokeballGlowEffect_Idle(struct Sprite *sprite)
{
    // Idle until destroyed
}

static void SpriteCB_PokeballGlow(struct Sprite *sprite)
{
    if (gSprites[sprite->sEffectSpriteId].sState > 4)
    {
        FieldEffectFreeGraphicsResources(sprite);
    }
}

static u8 CreatePokecenterMonitorSprite(s16 x, s16 y)
{
    u8 spriteId;
    struct Sprite *sprite;
    spriteId = CreateSpriteAtEnd(&sSpriteTemplate_PokecenterMonitor, x, y, 0);
    sprite = &gSprites[spriteId];
    sprite->oam.priority = 2;
    sprite->invisible = TRUE;
    SetSubspriteTables(sprite, &sSubspriteTable_PokecenterMonitor);
    return spriteId;
}

static void SpriteCB_PokecenterMonitor(struct Sprite *sprite)
{
    if (sprite->data[0] != 0)
    {
        sprite->data[0] = 0;
        sprite->invisible = FALSE;
        StartSpriteAnim(sprite, 1);
    }
    if (sprite->animEnded)
    {
        FieldEffectFreeGraphicsResources(sprite);
    }
}

static void CreateHofMonitorSprite(s16 taskId, s16 x, s16 y, bool8 isSmallMonitor)
{
    u8 spriteId;
    if (!isSmallMonitor)
    {
        spriteId = CreateSpriteAtEnd(&sSpriteTemplate_HofMonitorBig, x, y, 0);
        SetSubspriteTables(&gSprites[spriteId], &sSubspriteTable_HofMonitorBig);
    } else
    {
        spriteId = CreateSpriteAtEnd(&sSpriteTemplate_HofMonitorSmall, x, y, 0);
    }
    gSprites[spriteId].invisible = TRUE;
    gSprites[spriteId].data[0] = taskId;
}

static void SpriteCB_HallOfFameMonitor(struct Sprite *sprite)
{
    if (gTasks[sprite->data[0]].tStartHofFlash)
    {
        if (sprite->data[1] == 0 || (--sprite->data[1]) == 0)
        {
            sprite->data[1] = 16;
            sprite->invisible ^= 1;
        }
        sprite->data[2]++;
    }
    if (sprite->data[2] > 127)
    {
        FieldEffectFreeGraphicsResources(sprite);
    }
}

#undef tState
#undef tNumMons
#undef tFirstBallX
#undef tFirstBallY
#undef tMonitorX
#undef tMonitorY
#undef tBallSpriteId
#undef tMonitorSpriteId
#undef tStartHofFlash
#undef sState
#undef sTimer
#undef sCounter
#undef sPlayHealSe
#undef sNumMons
#undef sSpriteId
#undef sEffectSpriteId

void ReturnToFieldFromFlyMapSelect(void)
{
    SetMainCallback2(CB2_ReturnToField);
    gFieldCallback = FieldCallback_Fly;
}

void FieldCallback_Fly(void)
{
    FadeInFromBlack();
    CreateTask(Task_UseFly, 0);
    ScriptContext2_Enable();
    FreezeObjectEvents();
    gFieldCallback = NULL;
}

static void Task_UseFly(u8 taskId)
{
    struct Task *task;
    task = &gTasks[taskId];
    if (!task->data[0])
    {
        if (!IsWeatherNotFadingIn())
            return;

        gFieldEffectArguments[0] = GetCursorSelectionMonId();
        if ((int)gFieldEffectArguments[0] > PARTY_SIZE - 1)
            gFieldEffectArguments[0] = 0;

        FieldEffectStart(FLDEFF_USE_FLY);
        task->data[0]++;
    }
    if (!FieldEffectActiveListContains(FLDEFF_USE_FLY))
    {
        Overworld_ResetStateAfterFly();
        WarpIntoMap();
        SetMainCallback2(CB2_LoadMap);
        gFieldCallback = FieldCallback_FlyIntoMap;
        DestroyTask(taskId);
    }
}

static void FieldCallback_FlyIntoMap(void)
{
    Overworld_PlaySpecialMapMusic();
    FadeInFromBlack();
    CreateTask(Task_FlyIntoMap, 0);
    gObjectEvents[gPlayerAvatar.objectEventId].invisible = TRUE;
    if (gPlayerAvatar.flags & PLAYER_AVATAR_FLAG_SURFING)
    {
        ObjectEventTurn(&gObjectEvents[gPlayerAvatar.objectEventId], DIR_WEST);
    }
    ScriptContext2_Enable();
    FreezeObjectEvents();
    gFieldCallback = NULL;
}

static void Task_FlyIntoMap(u8 taskId)
{
    struct Task *task;
    task = &gTasks[taskId];
    if (task->data[0] == 0)
    {
        if (gPaletteFade.active)
        {
            return;
        }
        FieldEffectStart(FLDEFF_FLY_IN);
        task->data[0]++;
    }
    if (!FieldEffectActiveListContains(FLDEFF_FLY_IN))
    {
        ScriptContext2_Disable();
        UnfreezeObjectEvents();
        DestroyTask(taskId);
    }
}

#define tState      data[0]
#define tFallOffset data[1]
#define tTotalFall  data[2]
#define tSetTrigger data[3]
#define tSubsprMode data[4]

#define tVertShake  data[1] // re-used
#define tNumShakes  data[2]

void FieldCB_FallWarpExit(void)
{
    Overworld_PlaySpecialMapMusic();
    WarpFadeInScreen();
    ScriptContext2_Enable();
    FreezeObjectEvents();  // TODO: How does this interact with follower pokemon?
    CreateTask(Task_FallWarpFieldEffect, 0);
    gFieldCallback = NULL;
}

static void Task_FallWarpFieldEffect(u8 taskId)
{
    struct Task *task;
    task = &gTasks[taskId];
    while (sFallWarpFieldEffectFuncs[task->tState](task));
}

static bool8 FallWarpEffect_Init(struct Task *task)
{
    struct ObjectEvent *playerObject;
    struct Sprite *playerSprite;
    playerObject = &gObjectEvents[gPlayerAvatar.objectEventId];
    playerSprite = &gSprites[gPlayerAvatar.spriteId];
    CameraObjectReset2();
    gObjectEvents[gPlayerAvatar.objectEventId].invisible = TRUE;
    gPlayerAvatar.preventStep = TRUE;
    ObjectEventSetHeldMovement(playerObject, GetFaceDirectionMovementAction(GetPlayerFacingDirection()));
    task->tSubsprMode = playerSprite->subspriteMode;
    playerObject->fixedPriority = 1;
    playerSprite->oam.priority = 1;
    playerSprite->subspriteMode = SUBSPRITES_IGNORE_PRIORITY;
    task->tState++;
    return TRUE;
}

static bool8 FallWarpEffect_WaitWeather(struct Task *task)
{
    if (IsWeatherNotFadingIn())
        task->tState++;

    return FALSE;
}

static bool8 FallWarpEffect_StartFall(struct Task *task)
{
    struct Sprite *sprite;
    s16 centerToCornerVecY;
    sprite = &gSprites[gPlayerAvatar.spriteId];
    centerToCornerVecY = -(sprite->centerToCornerVecY << 1);
    sprite->pos2.y = -(sprite->pos1.y + sprite->centerToCornerVecY + gSpriteCoordOffsetY + centerToCornerVecY);
    task->tFallOffset = 1;
    task->tTotalFall = 0;
    gObjectEvents[gPlayerAvatar.objectEventId].invisible = FALSE;
    PlaySE(SE_FALL);
    task->tState++;
    return FALSE;
}

static bool8 FallWarpEffect_Fall(struct Task *task)
{
    struct ObjectEvent *objectEvent;
    struct Sprite *sprite;

    objectEvent = &gObjectEvents[gPlayerAvatar.objectEventId];
    sprite = &gSprites[gPlayerAvatar.spriteId];
    sprite->pos2.y += task->tFallOffset;
    if (task->tFallOffset < 8)
    {
        task->tTotalFall += task->tFallOffset;

        if (task->tTotalFall & 0xf)
            task->tFallOffset <<= 1;
    }
    if (task->tSetTrigger == FALSE && sprite->pos2.y >= -16)
    {
        task->tSetTrigger++;
        objectEvent->fixedPriority = 0;
        sprite->subspriteMode = task->tSubsprMode;
        objectEvent->triggerGroundEffectsOnMove = 1;
    }
    if (sprite->pos2.y >= 0)
    {
        PlaySE(SE_M_STRENGTH);
        objectEvent->triggerGroundEffectsOnStop = 1;
        objectEvent->landingJump = 1;
        sprite->pos2.y = 0;
        task->tState++;
    }
    return FALSE;
}

static bool8 FallWarpEffect_Land(struct Task *task)
{
    task->tState++;
    task->tVertShake = 4;
    task->tNumShakes = 0;
    SetCameraPanningCallback(NULL);
    return TRUE;
}

static bool8 FallWarpEffect_CameraShake(struct Task *task)
{
    SetCameraPanning(0, task->tVertShake);
    task->tVertShake = -task->tVertShake;
    task->tNumShakes++;

    if ((task->tNumShakes & 3) == 0)
        task->tVertShake >>= 1;

    if (task->tVertShake == 0)
        task->tState++;

    return FALSE;
}

static bool8 FallWarpEffect_End(struct Task *task)
{
    gPlayerAvatar.preventStep = FALSE;
    ScriptContext2_Disable();
    CameraObjectReset1();
    UnfreezeObjectEvents();
    InstallCameraPanAheadCallback();
    DestroyTask(FindTaskIdByFunc(Task_FallWarpFieldEffect));
    return FALSE;
}

#undef tState
#undef tFallOffset
#undef tTotalFall
#undef tSetTrigger
#undef tSubsprMode
#undef tVertShake
#undef tNumShakes

#define tState   data[0]
#define tGoingUp data[1]

void StartEscalatorWarp(u8 metatileBehavior, u8 priority)
{
    u8 taskId;
    taskId = CreateTask(Task_EscalatorWarpOut, priority);
    gTasks[taskId].tGoingUp = FALSE;
    if (metatileBehavior == MB_UP_ESCALATOR)
    {
        gTasks[taskId].tGoingUp = TRUE;
    }
}

static void Task_EscalatorWarpOut(u8 taskId)
{
    struct Task *task;
    task = &gTasks[taskId];
    while (sEscalatorWarpOutFieldEffectFuncs[task->tState](task));
}

static bool8 EscalatorWarpOut_Init(struct Task *task)
{
    FreezeObjectEvents(); // TODO: Follower pokemon interaction
    CameraObjectReset2();
    StartEscalator(task->tGoingUp);
    task->tState++;
    return FALSE;
}

static bool8 EscalatorWarpOut_WaitForPlayer(struct Task *task)
{
    struct ObjectEvent *objectEvent;
    objectEvent = &gObjectEvents[gPlayerAvatar.objectEventId];
    if (!ObjectEventIsMovementOverridden(objectEvent) || ObjectEventClearHeldMovementIfFinished(objectEvent))
    {
        ObjectEventSetHeldMovement(objectEvent, GetFaceDirectionMovementAction(GetPlayerFacingDirection()));
        task->tState++;
        task->data[2] = 0;
        task->data[3] = 0;
        if ((u8)task->tGoingUp == FALSE)
        {
            task->tState = 4; // jump to EscalatorWarpOut_Down_Ride
        }
        PlaySE(SE_ESCALATOR);
    }
    return FALSE;
}

static bool8 EscalatorWarpOut_Up_Ride(struct Task *task)
{
    RideUpEscalatorOut(task);
    if (task->data[2] > 3)
    {
        FadeOutAtEndOfEscalator();
        task->tState++;
    }
    return FALSE;
}

static bool8 EscalatorWarpOut_Up_End(struct Task *task)
{
    RideUpEscalatorOut(task);
    WarpAtEndOfEscalator();
    return FALSE;
}

static bool8 EscalatorWarpOut_Down_Ride(struct Task *task)
{
    RideDownEscalatorOut(task);
    if (task->data[2] > 3)
    {
        FadeOutAtEndOfEscalator();
        task->tState++;
    }
    return FALSE;
}

static bool8 EscalatorWarpOut_Down_End(struct Task *task)
{
    RideDownEscalatorOut(task);
    WarpAtEndOfEscalator();
    return FALSE;
}

static void RideUpEscalatorOut(struct Task *task)
{
    struct Sprite *sprite;
    sprite = &gSprites[gPlayerAvatar.spriteId];
    sprite->pos2.x = Cos(0x84, task->data[2]);
    sprite->pos2.y = Sin(0x94, task->data[2]);
    task->data[3]++;
    if (task->data[3] & 1)
    {
        task->data[2]++;
    }
}

static void RideDownEscalatorOut(struct Task *task)
{
    struct Sprite *sprite;
    sprite = &gSprites[gPlayerAvatar.spriteId];
    sprite->pos2.x = Cos(0x7c, task->data[2]);
    sprite->pos2.y = Sin(0x76, task->data[2]);
    task->data[3]++;
    if (task->data[3] & 1)
    {
        task->data[2]++;
    }
}

static void FadeOutAtEndOfEscalator(void)
{
    TryFadeOutOldMapMusic();
    WarpFadeOutScreen();
}

static void WarpAtEndOfEscalator(void)
{
    if (!gPaletteFade.active && BGMusicStopped() == TRUE)
    {
        StopEscalator();
        WarpIntoMap();
        gFieldCallback = FieldCallback_EscalatorWarpIn;
        SetMainCallback2(CB2_LoadMap);
        DestroyTask(FindTaskIdByFunc(Task_EscalatorWarpOut));
    }
}

#undef tState
#undef tGoingUp

static void FieldCallback_EscalatorWarpIn(void)
{
    Overworld_PlaySpecialMapMusic();
    WarpFadeInScreen();
    ScriptContext2_Enable();
    CreateTask(Task_EscalatorWarpIn, 0);
    gFieldCallback = NULL;
}

#define tState data[0]

static void Task_EscalatorWarpIn(u8 taskId)
{
    struct Task *task;
    task = &gTasks[taskId];
    while (sEscalatorWarpInFieldEffectFuncs[task->tState](task));
}

static bool8 EscalatorWarpIn_Init(struct Task *task)
{
    struct ObjectEvent *objectEvent;
    s16 x;
    s16 y;
    u8 behavior;
    CameraObjectReset2();
    objectEvent = &gObjectEvents[gPlayerAvatar.objectEventId];
    ObjectEventSetHeldMovement(objectEvent, GetFaceDirectionMovementAction(DIR_EAST));
    PlayerGetDestCoords(&x, &y);
    behavior = MapGridGetMetatileBehaviorAt(x, y);
    task->tState++;
    task->data[1] = 16;

    if (behavior == MB_DOWN_ESCALATOR)
    {
        // If dest is down escalator tile, player is riding up
        behavior = TRUE;
        task->tState = 3; // jump to EscalatorWarpIn_Up_Init
    }
    else // MB_UP_ESCALATOR
    {
        // If dest is up escalator tile, player is riding down
        behavior = FALSE;
    }
    StartEscalator(behavior);
    return TRUE;
}

static bool8 EscalatorWarpIn_Down_Init(struct Task *task)
{
    struct Sprite *sprite;
    sprite = &gSprites[gPlayerAvatar.spriteId];
    sprite->pos2.x = Cos(0x84, task->data[1]);
    sprite->pos2.y = Sin(0x94, task->data[1]);
    task->tState++;
    return FALSE;
}

static bool8 EscalatorWarpIn_Down_Ride(struct Task *task)
{
    struct Sprite *sprite;
    sprite = &gSprites[gPlayerAvatar.spriteId];
    sprite->pos2.x = Cos(0x84, task->data[1]);
    sprite->pos2.y = Sin(0x94, task->data[1]);
    task->data[2]++;
    if (task->data[2] & 1)
    {
        task->data[1]--;
    }
    if (task->data[1] == 0)
    {
        sprite->pos2.x = 0;
        sprite->pos2.y = 0;
        task->tState = 5;
    }
    return FALSE;
}

static bool8 EscalatorWarpIn_Up_Init(struct Task *task)
{
    struct Sprite *sprite;
    sprite = &gSprites[gPlayerAvatar.spriteId];
    sprite->pos2.x = Cos(0x7c, task->data[1]);
    sprite->pos2.y = Sin(0x76, task->data[1]);
    task->tState++;
    return FALSE;
}

static bool8 EscalatorWarpIn_Up_Ride(struct Task *task)
{
    struct Sprite *sprite;
    sprite = &gSprites[gPlayerAvatar.spriteId];
    sprite->pos2.x = Cos(0x7c, task->data[1]);
    sprite->pos2.y = Sin(0x76, task->data[1]);
    task->data[2]++;
    if (task->data[2] & 1)
    {
        task->data[1]--;
    }
    if (task->data[1] == 0)
    {
        sprite->pos2.x = 0;
        sprite->pos2.y = 0;
        task->tState++;
    }
    return FALSE;
}

static bool8 EscalatorWarpIn_WaitForMovement(struct Task *task)
{
    if (IsEscalatorMoving())
    {
        return FALSE;
    }
    StopEscalator();
    task->tState++;
    return TRUE;
}

static bool8 EscalatorWarpIn_End(struct Task *task)
{
    struct ObjectEvent *objectEvent;
    objectEvent = &gObjectEvents[gPlayerAvatar.objectEventId];
    if (ObjectEventClearHeldMovementIfFinished(objectEvent))
    {
        CameraObjectReset1();
        ScriptContext2_Disable();
        ObjectEventSetHeldMovement(objectEvent, GetWalkNormalMovementAction(DIR_EAST));
        DestroyTask(FindTaskIdByFunc(Task_EscalatorWarpIn));
    }
    return FALSE;
}

#undef tState

#define tState data[0]
#define tMonId data[1]

bool8 FldEff_UseWaterfall(void)
{
    u8 taskId;
    taskId = CreateTask(Task_UseWaterfall, 0xff);
    gTasks[taskId].tMonId = gFieldEffectArguments[0];
    Task_UseWaterfall(taskId);
    return FALSE;
}

static void Task_UseWaterfall(u8 taskId)
{
    while (sWaterfallFieldEffectFuncs[gTasks[taskId].tState](&gTasks[taskId], &gObjectEvents[gPlayerAvatar.objectEventId]));
}

static bool8 WaterfallFieldEffect_Init(struct Task *task, struct ObjectEvent *objectEvent)
{
    ScriptContext2_Enable();
    gPlayerAvatar.preventStep = TRUE;
    task->tState++;
    return FALSE;
}

static bool8 WaterfallFieldEffect_ShowMon(struct Task *task, struct ObjectEvent *objectEvent)
{
    ScriptContext2_Enable();
    if (!ObjectEventIsMovementOverridden(objectEvent))
    {
        ObjectEventClearHeldMovementIfFinished(objectEvent);
        gFieldEffectArguments[0] = task->tMonId;
        FieldEffectStart(FLDEFF_FIELD_MOVE_SHOW_MON_INIT);
        task->tState++;
    }
    return FALSE;
}

static bool8 WaterfallFieldEffect_WaitForShowMon(struct Task *task, struct ObjectEvent *objectEvent)
{
    if (FieldEffectActiveListContains(FLDEFF_FIELD_MOVE_SHOW_MON))
    {
        return FALSE;
    }
    task->tState++;
    return TRUE;
}

static bool8 WaterfallFieldEffect_RideUp(struct Task *task, struct ObjectEvent *objectEvent)
{
    ObjectEventSetHeldMovement(objectEvent, GetWalkSlowMovementAction(DIR_NORTH));
    task->tState++;
    return FALSE;
}

static bool8 WaterfallFieldEffect_ContinueRideOrEnd(struct Task *task, struct ObjectEvent *objectEvent)
{
    if (!ObjectEventClearHeldMovementIfFinished(objectEvent))
        return FALSE;

    if (MetatileBehavior_IsWaterfall(objectEvent->currentMetatileBehavior))
    {
        // Still ascending waterfall, back to WaterfallFieldEffect_RideUp
        task->tState = 3;
        return TRUE;
    }

    ScriptContext2_Disable();
    gPlayerAvatar.preventStep = FALSE;
    DestroyTask(FindTaskIdByFunc(Task_UseWaterfall));
    FieldEffectActiveListRemove(FLDEFF_USE_WATERFALL);
    return FALSE;
}

#undef tState
#undef tMonId

bool8 FldEff_UseDive(void)
{
    u8 taskId;
    taskId = CreateTask(Task_UseDive, 0xff);
    gTasks[taskId].data[15] = gFieldEffectArguments[0];
    gTasks[taskId].data[14] = gFieldEffectArguments[1];
    Task_UseDive(taskId);
    return FALSE;
}

void Task_UseDive(u8 taskId)
{
    while (sDiveFieldEffectFuncs[gTasks[taskId].data[0]](&gTasks[taskId]));
}

static bool8 DiveFieldEffect_Init(struct Task *task)
{
    gPlayerAvatar.preventStep = TRUE;
    task->data[0]++;
    return FALSE;
}

static bool8 DiveFieldEffect_ShowMon(struct Task *task)
{
    ScriptContext2_Enable();
    gFieldEffectArguments[0] = task->data[15];
    FieldEffectStart(FLDEFF_FIELD_MOVE_SHOW_MON_INIT);
    task->data[0]++;
    return FALSE;
}

static bool8 DiveFieldEffect_TryWarp(struct Task *task)
{
    struct MapPosition mapPosition;
    PlayerGetDestCoords(&mapPosition.x, &mapPosition.y);

    // Wait for show mon first
    if (!FieldEffectActiveListContains(FLDEFF_FIELD_MOVE_SHOW_MON))
    {
        TryDoDiveWarp(&mapPosition, gObjectEvents[gPlayerAvatar.objectEventId].currentMetatileBehavior);
        DestroyTask(FindTaskIdByFunc(Task_UseDive));
        FieldEffectActiveListRemove(FLDEFF_USE_DIVE);
    }
    return FALSE;
}

void StartLavaridgeGymB1FWarp(u8 priority)
{
    CreateTask(Task_LavaridgeGymB1FWarp, priority);
}

static void Task_LavaridgeGymB1FWarp(u8 taskId)
{
    while (sLavaridgeGymB1FWarpEffectFuncs[gTasks[taskId].data[0]](&gTasks[taskId], &gObjectEvents[gPlayerAvatar.objectEventId], &gSprites[gPlayerAvatar.spriteId]));
}

static bool8 LavaridgeGymB1FWarpEffect_Init(struct Task *task, struct ObjectEvent *objectEvent, struct Sprite *sprite)
{
    FreezeObjectEvents(); // TODO: Follower pokemon interaction
    CameraObjectReset2();
    SetCameraPanningCallback(NULL);
    gPlayerAvatar.preventStep = TRUE;
    objectEvent->fixedPriority = 1;
    task->data[1] = 1;
    task->data[0]++;
    return TRUE;
}

static bool8 LavaridgeGymB1FWarpEffect_CameraShake(struct Task *task, struct ObjectEvent *objectEvent, struct Sprite *sprite)
{
    SetCameraPanning(0, task->data[1]);
    task->data[1] = -task->data[1];
    task->data[2]++;
    if (task->data[2] > 7)
    {
        task->data[2] = 0;
        task->data[0]++;
    }
    return FALSE;
}

static bool8 LavaridgeGymB1FWarpEffect_Launch(struct Task *task, struct ObjectEvent *objectEvent, struct Sprite *sprite)
{
    sprite->pos2.y = 0;
    task->data[3] = 1;
    gFieldEffectArguments[0] = objectEvent->currentCoords.x;
    gFieldEffectArguments[1] = objectEvent->currentCoords.y;
    gFieldEffectArguments[2] = sprite->subpriority - 1;
    gFieldEffectArguments[3] = sprite->oam.priority;
    FieldEffectStart(FLDEFF_ASH_LAUNCH);
    PlaySE(SE_M_EXPLOSION);
    task->data[0]++;
    return TRUE;
}

static bool8 LavaridgeGymB1FWarpEffect_Rise(struct Task *task, struct ObjectEvent *objectEvent, struct Sprite *sprite)
{
    s16 centerToCornerVecY;
    SetCameraPanning(0, task->data[1]);
    if (task->data[1] = -task->data[1], ++task->data[2] <= 17)
    {
        if (!(task->data[2] & 1) && (task->data[1] <= 3))
        {
            task->data[1] <<= 1;
        }
    } else if (!(task->data[2] & 4) && (task->data[1] > 0))
    {
        task->data[1] >>= 1;
    }
    if (task->data[2] > 6)
    {
        centerToCornerVecY = -(sprite->centerToCornerVecY << 1);
        if (sprite->pos2.y > -(sprite->pos1.y + sprite->centerToCornerVecY + gSpriteCoordOffsetY + centerToCornerVecY))
        {
            sprite->pos2.y -= task->data[3];
            if (task->data[3] <= 7)
            {
                task->data[3]++;
            }
        } else
        {
            task->data[4] = 1;
        }
    }
    if (task->data[5] == 0 && sprite->pos2.y < -0x10)
    {
        task->data[5]++;
        objectEvent->fixedPriority = 1;
        sprite->oam.priority = 1;
        sprite->subspriteMode = SUBSPRITES_IGNORE_PRIORITY;
    }
    if (task->data[1] == 0 && task->data[4] != 0)
    {
        task->data[0]++;
    }
    return FALSE;
}

static bool8 LavaridgeGymB1FWarpEffect_FadeOut(struct Task *task, struct ObjectEvent *objectEvent, struct Sprite *sprite)
{
    TryFadeOutOldMapMusic();
    WarpFadeOutScreen();
    task->data[0]++;
    return FALSE;
}

static bool8 LavaridgeGymB1FWarpEffect_Warp(struct Task *task, struct ObjectEvent *objectEvent, struct Sprite *sprite)
{
    if (!gPaletteFade.active && BGMusicStopped() == TRUE)
    {
        WarpIntoMap();
        gFieldCallback = FieldCB_LavaridgeGymB1FWarpExit;
        SetMainCallback2(CB2_LoadMap);
        DestroyTask(FindTaskIdByFunc(Task_LavaridgeGymB1FWarp));
    }
    return FALSE;
}

static void FieldCB_LavaridgeGymB1FWarpExit(void)
{
    Overworld_PlaySpecialMapMusic();
    WarpFadeInScreen();
    ScriptContext2_Enable();
    gFieldCallback = NULL;
    CreateTask(Task_LavaridgeGymB1FWarpExit, 0);
}

static void Task_LavaridgeGymB1FWarpExit(u8 taskId)
{
    while (sLavaridgeGymB1FWarpExitEffectFuncs[gTasks[taskId].data[0]](&gTasks[taskId], &gObjectEvents[gPlayerAvatar.objectEventId], &gSprites[gPlayerAvatar.spriteId]));
}

static bool8 LavaridgeGymB1FWarpExitEffect_Init(struct Task *task, struct ObjectEvent *objectEvent, struct Sprite *sprite)
{
    CameraObjectReset2();
    FreezeObjectEvents(); // TODO: Follower pokemon interaction
    gPlayerAvatar.preventStep = TRUE;
    objectEvent->invisible = TRUE;
    task->data[0]++;
    return FALSE;
}

static bool8 LavaridgeGymB1FWarpExitEffect_StartPopOut(struct Task *task, struct ObjectEvent *objectEvent, struct Sprite *sprite)
{
    if (IsWeatherNotFadingIn())
    {
        gFieldEffectArguments[0] = objectEvent->currentCoords.x;
        gFieldEffectArguments[1] = objectEvent->currentCoords.y;
        gFieldEffectArguments[2] = sprite->subpriority - 1;
        gFieldEffectArguments[3] = sprite->oam.priority;
        task->data[1] = FieldEffectStart(FLDEFF_ASH_PUFF);
        task->data[0]++;
    }
    return FALSE;
}

static bool8 LavaridgeGymB1FWarpExitEffect_PopOut(struct Task *task, struct ObjectEvent *objectEvent, struct Sprite *sprite)
{
    sprite = &gSprites[task->data[1]];
    if (sprite->animCmdIndex > 1)
    {
        task->data[0]++;
        objectEvent->invisible = FALSE;
        CameraObjectReset1();
        PlaySE(SE_M_DIG);
        ObjectEventSetHeldMovement(objectEvent, GetJumpMovementAction(DIR_EAST));
    }
    return FALSE;
}

static bool8 LavaridgeGymB1FWarpExitEffect_End(struct Task *task, struct ObjectEvent *objectEvent, struct Sprite *sprite)
{
    if (ObjectEventClearHeldMovementIfFinished(objectEvent))
    {
        gPlayerAvatar.preventStep = FALSE;
        ScriptContext2_Disable();
        UnfreezeObjectEvents();
        DestroyTask(FindTaskIdByFunc(Task_LavaridgeGymB1FWarpExit));
    }
    return FALSE;
}

// For the ash effect when jumping off the Lavaridge Gym B1F warp tiles
u8 FldEff_AshLaunch(void)
{
    u8 spriteId;
    SetSpritePosToOffsetMapCoords((s16 *)&gFieldEffectArguments[0], (s16 *)&gFieldEffectArguments[1], 8, 8);
    spriteId = CreateSpriteAtEnd(gFieldEffectObjectTemplatePointers[FLDEFFOBJ_ASH_LAUNCH], gFieldEffectArguments[0], gFieldEffectArguments[1], gFieldEffectArguments[2]);
    gSprites[spriteId].oam.priority = gFieldEffectArguments[3];
    gSprites[spriteId].coordOffsetEnabled = TRUE;
    return spriteId;
}

void SpriteCB_AshLaunch(struct Sprite *sprite)
{
    if (sprite->animEnded)
        FieldEffectStop(sprite, FLDEFF_ASH_LAUNCH);
}

void StartLavaridgeGym1FWarp(u8 priority)
{
    CreateTask(Task_LavaridgeGym1FWarp, priority);
}

static void Task_LavaridgeGym1FWarp(u8 taskId)
{
    while(sLavaridgeGym1FWarpEffectFuncs[gTasks[taskId].data[0]](&gTasks[taskId], &gObjectEvents[gPlayerAvatar.objectEventId], &gSprites[gPlayerAvatar.spriteId]));
}

static bool8 LavaridgeGym1FWarpEffect_Init(struct Task *task, struct ObjectEvent *objectEvent, struct Sprite *sprite)
{
    FreezeObjectEvents(); // TODO: Follower pokemon interaction
    CameraObjectReset2();
    gPlayerAvatar.preventStep = TRUE;
    objectEvent->fixedPriority = 1;
    task->data[0]++;
    return FALSE;
}

static bool8 LavaridgeGym1FWarpEffect_AshPuff(struct Task *task, struct ObjectEvent *objectEvent, struct Sprite *sprite)
{
    if (ObjectEventClearHeldMovementIfFinished(objectEvent))
    {
        if (task->data[1] > 3)
        {
            gFieldEffectArguments[0] = objectEvent->currentCoords.x;
            gFieldEffectArguments[1] = objectEvent->currentCoords.y;
            gFieldEffectArguments[2] = sprite->subpriority - 1;
            gFieldEffectArguments[3] = sprite->oam.priority;
            task->data[1] = FieldEffectStart(FLDEFF_ASH_PUFF);
            task->data[0]++;
        } else
        {
            task->data[1]++;
            ObjectEventSetHeldMovement(objectEvent, GetWalkInPlaceFastestMovementAction(objectEvent->facingDirection));
            PlaySE(SE_LAVARIDGE_FALL_WARP);
        }
    }
    return FALSE;
}

static bool8 LavaridgeGym1FWarpEffect_Disappear(struct Task *task, struct ObjectEvent *objectEvent, struct Sprite *sprite)
{
    if (gSprites[task->data[1]].animCmdIndex == 2)
    {
        objectEvent->invisible = TRUE;
        task->data[0]++;
    }
    return FALSE;
}

static bool8 LavaridgeGym1FWarpEffect_FadeOut(struct Task *task, struct ObjectEvent *objectEvent, struct Sprite *sprite)
{
    if (!FieldEffectActiveListContains(FLDEFF_ASH_PUFF))
    {
        TryFadeOutOldMapMusic();
        WarpFadeOutScreen();
        task->data[0]++;
    }
    return FALSE;
}

static bool8 LavaridgeGym1FWarpEffect_Warp(struct Task *task, struct ObjectEvent *objectEvent, struct Sprite *sprite)
{
    if (!gPaletteFade.active && BGMusicStopped() == TRUE)
    {
        WarpIntoMap();
        gFieldCallback = FieldCB_FallWarpExit;
        SetMainCallback2(CB2_LoadMap);
        DestroyTask(FindTaskIdByFunc(Task_LavaridgeGym1FWarp));
    }
    return FALSE;
}

// For the ash effect when a trainer pops out of ash, or when the player enters/exits a warp in Lavaridge Gym 1F
u8 FldEff_AshPuff(void)
{
    u8 spriteId;
    SetSpritePosToOffsetMapCoords((s16 *)&gFieldEffectArguments[0], (s16 *)&gFieldEffectArguments[1], 8, 8);
    spriteId = CreateSpriteAtEnd(gFieldEffectObjectTemplatePointers[FLDEFFOBJ_ASH_PUFF], gFieldEffectArguments[0], gFieldEffectArguments[1], gFieldEffectArguments[2]);
    gSprites[spriteId].oam.priority = gFieldEffectArguments[3];
    gSprites[spriteId].coordOffsetEnabled = TRUE;
    return spriteId;
}

void SpriteCB_AshPuff(struct Sprite *sprite)
{
    if (sprite->animEnded)
        FieldEffectStop(sprite, FLDEFF_ASH_PUFF);
}

#define tState     data[0]
#define tSpinDelay data[1]
#define tNumTurns  data[2]
#define tTimer     data[14]
#define tStartDir  data[15]

void StartEscapeRopeFieldEffect(void)
{
    ScriptContext2_Enable();
    FreezeObjectEvents();  // TODO: Follower pokemon interaction
    CreateTask(Task_EscapeRopeWarpOut, 80);
}

static void Task_EscapeRopeWarpOut(u8 taskId)
{
    sEscapeRopeWarpOutEffectFuncs[gTasks[taskId].tState](&gTasks[taskId]);
}

static void EscapeRopeWarpOutEffect_Init(struct Task *task)
{
    task->tState++;
    task->tTimer = 64;
    task->tStartDir = GetPlayerFacingDirection();
}

static void EscapeRopeWarpOutEffect_Spin(struct Task *task)
{
    struct ObjectEvent *objectEvent;
    u8 spinDirections[5] =  {DIR_SOUTH, DIR_WEST, DIR_EAST, DIR_NORTH, DIR_SOUTH};
    if (task->tTimer != 0 && (--task->tTimer) == 0)
    {
        TryFadeOutOldMapMusic();
        WarpFadeOutScreen();
    }
    objectEvent = &gObjectEvents[gPlayerAvatar.objectEventId];
    if (!ObjectEventIsMovementOverridden(objectEvent) || ObjectEventClearHeldMovementIfFinished(objectEvent))
    {
        if (task->tTimer == 0 && !gPaletteFade.active && BGMusicStopped() == TRUE)
        {
            SetObjectEventDirection(objectEvent, task->tStartDir);
            SetWarpDestinationToEscapeWarp();
            WarpIntoMap();
            gFieldCallback = FieldCallback_EscapeRopeWarpIn;
            SetMainCallback2(CB2_LoadMap);
            DestroyTask(FindTaskIdByFunc(Task_EscapeRopeWarpOut));
        }
        else if (task->tSpinDelay == 0 || (--task->tSpinDelay) == 0)
        {
            ObjectEventSetHeldMovement(objectEvent, GetFaceDirectionMovementAction(spinDirections[objectEvent->facingDirection]));
            if (task->tNumTurns < 12)
                task->tNumTurns++;
            task->tSpinDelay = 8 >> (task->tNumTurns >> 2);
        }
    }
}

void (*const sEscapeRopeWarpInEffectFuncs[])(struct Task *) = {
    EscapeRopeWarpInEffect_Init,
    EscapeRopeWarpInEffect_Spin
};

static void FieldCallback_EscapeRopeWarpIn(void)
{
    Overworld_PlaySpecialMapMusic();
    WarpFadeInScreen();
    ScriptContext2_Enable();
    FreezeObjectEvents();
    gFieldCallback = NULL;
    gObjectEvents[gPlayerAvatar.objectEventId].invisible = TRUE;
    CreateTask(Task_EscapeRopeWarpIn, 0);
}

static void Task_EscapeRopeWarpIn(u8 taskId)
{
    sEscapeRopeWarpInEffectFuncs[gTasks[taskId].tState](&gTasks[taskId]);
}

static void EscapeRopeWarpInEffect_Init(struct Task *task)
{
    if (IsWeatherNotFadingIn())
    {
        task->tState++;
        task->tStartDir = GetPlayerFacingDirection();
    }
}

static void EscapeRopeWarpInEffect_Spin(struct Task *task)
{
    u8 spinDirections[5] = {DIR_SOUTH, DIR_WEST, DIR_EAST, DIR_NORTH, DIR_SOUTH};
    struct ObjectEvent *objectEvent = &gObjectEvents[gPlayerAvatar.objectEventId];
    if (task->tSpinDelay == 0 || (--task->tSpinDelay) == 0)
    {
        if (ObjectEventIsMovementOverridden(objectEvent) && !ObjectEventClearHeldMovementIfFinished(objectEvent))
        {
            return;
        }
        if (task->tNumTurns >= 32 && task->tStartDir == GetPlayerFacingDirection())
        {
            objectEvent->invisible = FALSE;
            ScriptContext2_Disable();
            UnfreezeObjectEvents();
            DestroyTask(FindTaskIdByFunc(Task_EscapeRopeWarpIn));
            return;
        }
        ObjectEventSetHeldMovement(objectEvent, GetFaceDirectionMovementAction(spinDirections[objectEvent->facingDirection]));
        if (task->tNumTurns < 32)
            task->tNumTurns++;
        task->tSpinDelay = task->tNumTurns >> 2;
    }
    objectEvent->invisible ^= 1;
}

#undef tState
#undef tSpinDelay
#undef tNumTurns
#undef tTimer
#undef tStartDir

#define tState data[0]

void FldEff_TeleportWarpOut(void)
{
    CreateTask(Task_TeleportWarpOut, 0);
}

static void (*const sTeleportWarpOutFieldEffectFuncs[])(struct Task *) = {
    TeleportWarpOutFieldEffect_Init,
    TeleportWarpOutFieldEffect_SpinGround,
    TeleportWarpOutFieldEffect_SpinExit,
    TeleportWarpOutFieldEffect_End
};

static void Task_TeleportWarpOut(u8 taskId)
{
    sTeleportWarpOutFieldEffectFuncs[gTasks[taskId].tState](&gTasks[taskId]);
}

static void TeleportWarpOutFieldEffect_Init(struct Task *task)
{
    ScriptContext2_Enable();
    FreezeObjectEvents();
    CameraObjectReset2();
    task->data[15] = GetPlayerFacingDirection();
    task->tState++;
}

static void TeleportWarpOutFieldEffect_SpinGround(struct Task *task)
{
    u8 spinDirections[5] = {DIR_SOUTH, DIR_WEST, DIR_EAST, DIR_NORTH, DIR_SOUTH};
    struct ObjectEvent *objectEvent = &gObjectEvents[gPlayerAvatar.objectEventId];
    if (task->data[1] == 0 || (--task->data[1]) == 0)
    {
        ObjectEventTurn(objectEvent, spinDirections[objectEvent->facingDirection]);
        task->data[1] = 8;
        task->data[2]++;
    }
    if (task->data[2] > 7 && task->data[15] == objectEvent->facingDirection)
    {
        task->tState++;
        task->data[1] = 4;
        task->data[2] = 8;
        task->data[3] = 1;
        PlaySE(SE_WARP_IN);
    }
}

static void TeleportWarpOutFieldEffect_SpinExit(struct Task *task)
{
    u8 spinDirections[5] = {DIR_SOUTH, DIR_WEST, DIR_EAST, DIR_NORTH, DIR_SOUTH};
    struct ObjectEvent *objectEvent = &gObjectEvents[gPlayerAvatar.objectEventId];
    struct Sprite *sprite = &gSprites[gPlayerAvatar.spriteId];
    if ((--task->data[1]) <= 0)
    {
        task->data[1] = 4;
        ObjectEventTurn(objectEvent, spinDirections[objectEvent->facingDirection]);
    }
    sprite->pos1.y -= task->data[3];
    task->data[4] += task->data[3];
    if ((--task->data[2]) <= 0 && (task->data[2] = 4, task->data[3] < 8))
    {
        task->data[3] <<= 1;
    }
    if (task->data[4] > 8 && (sprite->oam.priority = 1, sprite->subspriteMode != SUBSPRITES_OFF))
    {
        sprite->subspriteMode = SUBSPRITES_IGNORE_PRIORITY;
    }
    if (task->data[4] >= 0xa8)
    {
        task->tState++;
        TryFadeOutOldMapMusic();
        WarpFadeOutScreen();
    }
}

static void TeleportWarpOutFieldEffect_End(struct Task *task)
{
    if (!gPaletteFade.active)
    {
        if (task->data[5] == FALSE)
        {
            ClearMirageTowerPulseBlendEffect();
            task->data[5] = TRUE;
        }

        if (BGMusicStopped() == TRUE)
        {
            SetWarpDestinationToLastHealLocation();
            WarpIntoMap();
            SetMainCallback2(CB2_LoadMap);
            gFieldCallback = FieldCallback_TeleportWarpIn;
            DestroyTask(FindTaskIdByFunc(Task_TeleportWarpOut));
        }
    }
}

static void FieldCallback_TeleportWarpIn(void)
{
    Overworld_PlaySpecialMapMusic();
    WarpFadeInScreen();
    ScriptContext2_Enable();
    FreezeObjectEvents();
    gFieldCallback = NULL;
    gObjectEvents[gPlayerAvatar.objectEventId].invisible = TRUE;
    CameraObjectReset2();
    CreateTask(Task_TeleportWarpIn, 0);
}

void (*const sTeleportWarpInFieldEffectFuncs[])(struct Task *) = {
    TeleportWarpInFieldEffect_Init,
    TeleportWarpInFieldEffect_SpinEnter,
    TeleportWarpInFieldEffect_SpinGround
};

static void Task_TeleportWarpIn(u8 taskId)
{
    sTeleportWarpInFieldEffectFuncs[gTasks[taskId].data[0]](&gTasks[taskId]);
}

static void TeleportWarpInFieldEffect_Init(struct Task *task)
{
    struct Sprite *sprite;
    s16 centerToCornerVecY;
    if (IsWeatherNotFadingIn())
    {
        sprite = &gSprites[gPlayerAvatar.spriteId];
        centerToCornerVecY = -(sprite->centerToCornerVecY << 1);
        sprite->pos2.y = -(sprite->pos1.y + sprite->centerToCornerVecY + gSpriteCoordOffsetY + centerToCornerVecY);
        gObjectEvents[gPlayerAvatar.objectEventId].invisible = FALSE;
        task->data[0]++;
        task->data[1] = 8;
        task->data[2] = 1;
        task->data[14] = sprite->subspriteMode;
        task->data[15] = GetPlayerFacingDirection();
        PlaySE(SE_WARP_IN);
    }
}

static void TeleportWarpInFieldEffect_SpinEnter(struct Task *task)
{
    u8 spinDirections[5] = {DIR_SOUTH, DIR_WEST, DIR_EAST, DIR_NORTH, DIR_SOUTH};
    struct ObjectEvent *objectEvent = &gObjectEvents[gPlayerAvatar.objectEventId];
    struct Sprite *sprite = &gSprites[gPlayerAvatar.spriteId];
    if ((sprite->pos2.y += task->data[1]) >= -8)
    {
        if (task->data[13] == 0)
        {
            task->data[13]++;
            objectEvent->triggerGroundEffectsOnMove = 1;
            sprite->subspriteMode = task->data[14];
        }
    } else
    {
        sprite->oam.priority = 1;
        if (sprite->subspriteMode != SUBSPRITES_OFF)
        {
            sprite->subspriteMode = SUBSPRITES_IGNORE_PRIORITY;
        }
    }
    if (sprite->pos2.y >= -0x30 && task->data[1] > 1 && !(sprite->pos2.y & 1))
    {
        task->data[1]--;
    }
    if ((--task->data[2]) == 0)
    {
        task->data[2] = 4;
        ObjectEventTurn(objectEvent, spinDirections[objectEvent->facingDirection]);
    }
    if (sprite->pos2.y >= 0)
    {
        sprite->pos2.y = 0;
        task->data[0]++;
        task->data[1] = 1;
        task->data[2] = 0;
    }
}

static void TeleportWarpInFieldEffect_SpinGround(struct Task *task)
{
    u8 spinDirections[5] = {DIR_SOUTH, DIR_WEST, DIR_EAST, DIR_NORTH, DIR_SOUTH};
    struct ObjectEvent *objectEvent = &gObjectEvents[gPlayerAvatar.objectEventId];
    if ((--task->data[1]) == 0)
    {
        ObjectEventTurn(objectEvent, spinDirections[objectEvent->facingDirection]);
        task->data[1] = 8;
        if ((++task->data[2]) > 4 && task->data[14] == objectEvent->facingDirection)
        {
            ScriptContext2_Disable();
            CameraObjectReset1();
            UnfreezeObjectEvents();
            DestroyTask(FindTaskIdByFunc(Task_TeleportWarpIn));
        }
    }
}

// Task data for Task_FieldMoveShowMonOutDoors
#define tState       data[0]
#define tWinHoriz    data[1]
#define tWinVert     data[2]
#define tWinIn       data[3]
#define tWinOut      data[4]
#define tBgHoriz     data[5]
#define tBgVert      data[6]
#define tMonSpriteId data[15]

// Sprite data for field move mon sprite
#define sSpecies       data[0]
#define sOnscreenTimer data[1]
#define sSlidOffscreen data[7]

// There are two variants (outdoor/indoor) of the "show mon for a field move" effect
// Outdoor has a black background with thick white streaks and appears from the right by stretching vertically and horizontally
// Indoor has blue background with thin white streaks and appears from the left by stretching horizontally
// For both the background streaks move to the right, and the mon sprite enters from the right and exits left
bool8 FldEff_FieldMoveShowMon(void)
{
    u8 taskId;
    if (IsMapTypeOutdoors(GetCurrentMapType()) == TRUE)
        taskId = CreateTask(Task_FieldMoveShowMonOutdoors, 0xff);
    else
        taskId = CreateTask(Task_FieldMoveShowMonIndoors, 0xff);

    gTasks[taskId].tMonSpriteId = InitFieldMoveMonSprite(gFieldEffectArguments[0], gFieldEffectArguments[1], gFieldEffectArguments[2]);
    return FALSE;
}

bool8 FldEff_FieldMoveShowMonInit(void)
{
    struct Pokemon *pokemon;
    u32 flag = gFieldEffectArguments[0] & 0x80000000;
    pokemon = &gPlayerParty[(u8)gFieldEffectArguments[0]];
    gFieldEffectArguments[0] = GetMonData(pokemon, MON_DATA_SPECIES);
    gFieldEffectArguments[1] = GetMonData(pokemon, MON_DATA_OT_ID);
    gFieldEffectArguments[2] = GetMonData(pokemon, MON_DATA_PERSONALITY);
    gFieldEffectArguments[0] |= flag;
    FieldEffectStart(FLDEFF_FIELD_MOVE_SHOW_MON);
    FieldEffectActiveListRemove(FLDEFF_FIELD_MOVE_SHOW_MON_INIT);
    return FALSE;
}

void (*const sFieldMoveShowMonOutdoorsEffectFuncs[])(struct Task *) = {
    FieldMoveShowMonOutdoorsEffect_Init,
    FieldMoveShowMonOutdoorsEffect_LoadGfx,
    FieldMoveShowMonOutdoorsEffect_CreateBanner,
    FieldMoveShowMonOutdoorsEffect_WaitForMon,
    FieldMoveShowMonOutdoorsEffect_ShrinkBanner,
    FieldMoveShowMonOutdoorsEffect_RestoreBg,
    FieldMoveShowMonOutdoorsEffect_End,
};

static void Task_FieldMoveShowMonOutdoors(u8 taskId)
{
    sFieldMoveShowMonOutdoorsEffectFuncs[gTasks[taskId].tState](&gTasks[taskId]);
}

static void FieldMoveShowMonOutdoorsEffect_Init(struct Task *task)
{
    task->data[11] = REG_WININ;
    task->data[12] = REG_WINOUT;
    StoreWordInTwoHalfwords(&task->data[13], (u32)gMain.vblankCallback);
    task->tWinHoriz = WIN_RANGE(DISPLAY_WIDTH, DISPLAY_WIDTH + 1);
    task->tWinVert = WIN_RANGE(DISPLAY_HEIGHT / 2, DISPLAY_HEIGHT / 2 + 1);
    task->tWinIn = WININ_WIN0_BG_ALL | WININ_WIN0_OBJ | WININ_WIN0_CLR;
    task->tWinOut = WINOUT_WIN01_BG1 | WINOUT_WIN01_BG2 | WINOUT_WIN01_BG3 | WINOUT_WIN01_OBJ | WINOUT_WIN01_CLR;
    SetGpuReg(REG_OFFSET_WIN0H, task->tWinHoriz);
    SetGpuReg(REG_OFFSET_WIN0V, task->tWinVert);
    SetGpuReg(REG_OFFSET_WININ, task->tWinIn);
    SetGpuReg(REG_OFFSET_WINOUT, task->tWinOut);
    SetVBlankCallback(VBlankCB_FieldMoveShowMonOutdoors);
    task->tState++;
}

static void FieldMoveShowMonOutdoorsEffect_LoadGfx(struct Task *task)
{
    u16 offset = ((REG_BG0CNT >> 2) << 14);
    u16 delta = ((REG_BG0CNT >> 8) << 11);
    CpuCopy16(sFieldMoveStreaksOutdoors_Gfx, (void *)(VRAM + offset), 0x200);
    CpuFill32(0, (void *)(VRAM + delta), 0x800);
    LoadPalette(sFieldMoveStreaksOutdoors_Pal, 0xf0, 0x20);
    LoadFieldMoveOutdoorStreaksTilemap(delta);
    task->tState++;
}

static void FieldMoveShowMonOutdoorsEffect_CreateBanner(struct Task *task)
{
    s16 horiz;
    s16 vertHi;
    s16 vertLo;
    task->tBgHoriz -= 16;
    horiz = ((u16)task->tWinHoriz >> 8);
    vertHi = ((u16)task->tWinVert >> 8);
    vertLo = ((u16)task->tWinVert & 0xff);
    horiz -= 16;
    vertHi -= 2;
    vertLo += 2;

    if (horiz < 0)
        horiz = 0;

    if (vertHi < DISPLAY_HEIGHT / 4)
        vertHi = DISPLAY_HEIGHT / 4;

    if (vertLo > DISPLAY_WIDTH / 2)
        vertLo = DISPLAY_WIDTH / 2;

    task->tWinHoriz = (horiz << 8) | (task->tWinHoriz & 0xff);
    task->tWinVert = (vertHi << 8) | vertLo;
    if (horiz == 0 && vertHi == DISPLAY_HEIGHT / 4 && vertLo == DISPLAY_WIDTH / 2)
    {
        gSprites[task->tMonSpriteId].callback = SpriteCB_FieldMoveMonSlideOnscreen;
        task->tState++;
    }
}

static void FieldMoveShowMonOutdoorsEffect_WaitForMon(struct Task *task)
{
    task->tBgHoriz -= 16;

    if (gSprites[task->tMonSpriteId].sSlidOffscreen)
        task->tState++;
}

static void FieldMoveShowMonOutdoorsEffect_ShrinkBanner(struct Task *task)
{
    s16 vertHi;
    s16 vertLo;
    task->tBgHoriz -= 16;
    vertHi = (task->tWinVert >> 8);
    vertLo = (task->tWinVert & 0xFF);
    vertHi += 6;
    vertLo -= 6;

    if (vertHi > DISPLAY_HEIGHT / 2)
        vertHi = DISPLAY_HEIGHT / 2;

    if (vertLo < DISPLAY_HEIGHT / 2 + 1)
        vertLo = DISPLAY_HEIGHT / 2 + 1;

    task->tWinVert = (vertHi << 8) | vertLo;

    if (vertHi == DISPLAY_HEIGHT / 2 && vertLo == DISPLAY_HEIGHT / 2 + 1)
        task->tState++;
}

static void FieldMoveShowMonOutdoorsEffect_RestoreBg(struct Task *task)
{
    u16 bg0cnt = (REG_BG0CNT >> 8) << 11;
    CpuFill32(0, (void *)VRAM + bg0cnt, 0x800);
    task->tWinHoriz = DISPLAY_WIDTH + 1;
    task->tWinVert = DISPLAY_HEIGHT + 1;
    task->tWinIn = task->data[11];
    task->tWinOut = task->data[12];
    task->tState++;
}

static void FieldMoveShowMonOutdoorsEffect_End(struct Task *task)
{
    IntrCallback callback;
    LoadWordFromTwoHalfwords((u16 *)&task->data[13], (u32 *)&callback);
    SetVBlankCallback(callback);
    InitTextBoxGfxAndPrinters();
    FreeResourcesAndDestroySprite(&gSprites[task->tMonSpriteId], task->tMonSpriteId);
    FieldEffectActiveListRemove(FLDEFF_FIELD_MOVE_SHOW_MON);
    DestroyTask(FindTaskIdByFunc(Task_FieldMoveShowMonOutdoors));
}

static void VBlankCB_FieldMoveShowMonOutdoors(void)
{
    IntrCallback callback;
    struct Task *task = &gTasks[FindTaskIdByFunc(Task_FieldMoveShowMonOutdoors)];
    LoadWordFromTwoHalfwords((u16 *)&task->data[13], (u32 *)&callback);
    callback();
    SetGpuReg(REG_OFFSET_WIN0H, task->tWinHoriz);
    SetGpuReg(REG_OFFSET_WIN0V, task->tWinVert);
    SetGpuReg(REG_OFFSET_WININ, task->tWinIn);
    SetGpuReg(REG_OFFSET_WINOUT, task->tWinOut);
    SetGpuReg(REG_OFFSET_BG0HOFS, task->tBgHoriz);
    SetGpuReg(REG_OFFSET_BG0VOFS, task->tBgVert);
}

static void LoadFieldMoveOutdoorStreaksTilemap(u16 offs)
{
    u16 i;
    u16 *dest;
    dest = (u16 *)(VRAM + ARRAY_COUNT(sFieldMoveStreaksOutdoors_Tilemap) + offs);
    for (i = 0; i < ARRAY_COUNT(sFieldMoveStreaksOutdoors_Tilemap); i++, dest++)
    {
        *dest = sFieldMoveStreaksOutdoors_Tilemap[i] | 0xF000;
    }
}

#undef tState
#undef tWinHoriz
#undef tWinVert
#undef tWinIn
#undef tWinOut
#undef tBgHoriz
#undef tBgVert
#undef tMonSpriteId

// Task data for Task_FieldMoveShowMonIndoors
#define tState       data[0]
#define tBgHoriz     data[1]
#define tBgVert      data[2]
#define tBgOffsetIdx data[3]
#define tBgOffset    data[4]
#define tMonSpriteId data[15]

void (*const sFieldMoveShowMonIndoorsEffectFuncs[])(struct Task *) = {
    FieldMoveShowMonIndoorsEffect_Init,
    FieldMoveShowMonIndoorsEffect_LoadGfx,
    FieldMoveShowMonIndoorsEffect_SlideBannerOn,
    FieldMoveShowMonIndoorsEffect_WaitForMon,
    FieldMoveShowMonIndoorsEffect_RestoreBg,
    FieldMoveShowMonIndoorsEffect_SlideBannerOff,
    FieldMoveShowMonIndoorsEffect_End,
};

static void Task_FieldMoveShowMonIndoors(u8 taskId)
{
    sFieldMoveShowMonIndoorsEffectFuncs[gTasks[taskId].tState](&gTasks[taskId]);
}

static void FieldMoveShowMonIndoorsEffect_Init(struct Task *task)
{
    SetGpuReg(REG_OFFSET_BG0HOFS, task->tBgHoriz);
    SetGpuReg(REG_OFFSET_BG0VOFS, task->tBgVert);
    StoreWordInTwoHalfwords((u16 *)&task->data[13], (u32)gMain.vblankCallback);
    SetVBlankCallback(VBlankCB_FieldMoveShowMonIndoors);
    task->tState++;
}

static void FieldMoveShowMonIndoorsEffect_LoadGfx(struct Task *task)
{
    u16 offset;
    u16 delta;
    offset = ((REG_BG0CNT >> 2) << 14);
    delta = ((REG_BG0CNT >> 8) << 11);
    task->data[12] = delta;
    CpuCopy16(sFieldMoveStreaksIndoors_Gfx, (void *)(VRAM + offset), 0x80);
    CpuFill32(0, (void *)(VRAM + delta), 0x800);
    LoadPalette(sFieldMoveStreaksIndoors_Pal, 0xf0, 0x20);
    task->tState++;
}

static void FieldMoveShowMonIndoorsEffect_SlideBannerOn(struct Task *task)
{
    if (SlideIndoorBannerOnscreen(task))
    {
        SetGpuReg(REG_OFFSET_WIN1H, WIN_RANGE(0, DISPLAY_WIDTH));
        SetGpuReg(REG_OFFSET_WIN1V, WIN_RANGE(DISPLAY_HEIGHT / 4, DISPLAY_HEIGHT - DISPLAY_HEIGHT / 4));
        gSprites[task->tMonSpriteId].callback = SpriteCB_FieldMoveMonSlideOnscreen;
        task->tState++;
    }
    AnimateIndoorShowMonBg(task);
}

static void FieldMoveShowMonIndoorsEffect_WaitForMon(struct Task *task)
{
    AnimateIndoorShowMonBg(task);
    if (gSprites[task->tMonSpriteId].sSlidOffscreen)
        task->tState++;
}

static void FieldMoveShowMonIndoorsEffect_RestoreBg(struct Task *task)
{
    AnimateIndoorShowMonBg(task);
    task->tBgOffsetIdx = task->tBgHoriz & 7;
    task->tBgOffset = 0;
    SetGpuReg(REG_OFFSET_WIN1H, WIN_RANGE(0xFF, 0xFF));
    SetGpuReg(REG_OFFSET_WIN1V, WIN_RANGE(0xFF, 0xFF));
    task->tState++;
}

static void FieldMoveShowMonIndoorsEffect_SlideBannerOff(struct Task *task)
{
    AnimateIndoorShowMonBg(task);
    if (SlideIndoorBannerOffscreen(task))
        task->tState++;
}

static void FieldMoveShowMonIndoorsEffect_End(struct Task *task)
{
    IntrCallback intrCallback;
    u16 bg0cnt;
    bg0cnt = (REG_BG0CNT >> 8) << 11;
    CpuFill32(0, (void *)VRAM + bg0cnt, 0x800);
    LoadWordFromTwoHalfwords((u16 *)&task->data[13], (u32 *)&intrCallback);
    SetVBlankCallback(intrCallback);
    InitTextBoxGfxAndPrinters();
    FreeResourcesAndDestroySprite(&gSprites[task->tMonSpriteId], task->tMonSpriteId);
    FieldEffectActiveListRemove(FLDEFF_FIELD_MOVE_SHOW_MON);
    DestroyTask(FindTaskIdByFunc(Task_FieldMoveShowMonIndoors));
}

static void VBlankCB_FieldMoveShowMonIndoors(void)
{
    IntrCallback intrCallback;
    struct Task *task;
    task = &gTasks[FindTaskIdByFunc(Task_FieldMoveShowMonIndoors)];
    LoadWordFromTwoHalfwords((u16 *)&task->data[13], (u32 *)&intrCallback);
    intrCallback();
    SetGpuReg(REG_OFFSET_BG0HOFS, task->tBgHoriz);
    SetGpuReg(REG_OFFSET_BG0VOFS, task->tBgVert);
}

static void AnimateIndoorShowMonBg(struct Task *task)
{
    task->tBgHoriz -= 16;
    task->tBgOffsetIdx += 16;
}

static bool8 SlideIndoorBannerOnscreen(struct Task *task)
{
    u16 i;
    u16 srcOffs;
    u16 dstOffs;
    u16 *dest;

    if (task->tBgOffset >= 32)
        return TRUE;

    dstOffs = (task->tBgOffsetIdx >> 3) & 0x1f;
    if (dstOffs >= task->tBgOffset)
    {
        dstOffs = (32 - dstOffs) & 0x1f;
        srcOffs = (32 - task->tBgOffset) & 0x1f;
        dest = (u16 *)(VRAM + 0x140 + (u16)task->data[12]);
        for (i = 0; i < 10; i++)
        {
            dest[dstOffs + i * 32] = sFieldMoveStreaksIndoors_Tilemap[srcOffs + i * 32];
            dest[dstOffs + i * 32] |= 0xf000;

            dest[((dstOffs + 1) & 0x1f) + i * 32] = sFieldMoveStreaksIndoors_Tilemap[((srcOffs + 1) & 0x1f) + i * 32] | 0xf000;
            dest[((dstOffs + 1) & 0x1f) + i * 32] |= 0xf000;
        }
        task->tBgOffset += 2;
    }
    return FALSE;
}

static bool8 SlideIndoorBannerOffscreen(struct Task *task)
{
    u16 i;
    u16 dstOffs;
    u16 *dest;

    if (task->tBgOffset >= 32)
        return TRUE;

    dstOffs = task->tBgOffsetIdx >> 3;
    if (dstOffs >= task->tBgOffset)
    {
        dstOffs = (task->tBgHoriz >> 3) & 0x1f;
        dest = (u16 *)(VRAM + 0x140 + (u16)task->data[12]);
        for (i = 0; i < 10; i++)
        {
            dest[dstOffs + i * 32] = 0xf000;
            dest[((dstOffs + 1) & 0x1f) + i * 32] = 0xf000;
        }
        task->tBgOffset += 2;
    }
    return FALSE;
}

#undef tState
#undef tBgHoriz
#undef tBgVert
#undef tBgOffsetIdx
#undef tBgOffset
#undef tMonSpriteId

static u8 InitFieldMoveMonSprite(u32 species, u32 otId, u32 personality)
{
    u16 v0;
    u8 monSprite;
    struct Sprite *sprite;
    v0 = (species & 0x80000000) >> 16;
    species &= 0x7fffffff;
    monSprite = CreateMonSprite_FieldMove(species, otId, personality, 320, 80, 0);
    sprite = &gSprites[monSprite];
    sprite->callback = SpriteCallbackDummy;
    sprite->oam.priority = 0;
    sprite->sSpecies = species;
    sprite->data[6] = v0;
    return monSprite;
}

static void SpriteCB_FieldMoveMonSlideOnscreen(struct Sprite *sprite)
{
    if ((sprite->pos1.x -= 20) <= DISPLAY_WIDTH / 2)
    {
        sprite->pos1.x = DISPLAY_WIDTH / 2;
        sprite->sOnscreenTimer = 30;
        sprite->callback = SpriteCB_FieldMoveMonWaitAfterCry;
        if (sprite->data[6])
        {
            PlayCry2(sprite->sSpecies, 0, 0x7d, 0xa);
        }
        else
        {
            PlayCry1(sprite->sSpecies, 0);
        }
    }
}

static void SpriteCB_FieldMoveMonWaitAfterCry(struct Sprite *sprite)
{
    if ((--sprite->sOnscreenTimer) == 0)
        sprite->callback = SpriteCB_FieldMoveMonSlideOffscreen;
}

static void SpriteCB_FieldMoveMonSlideOffscreen(struct Sprite *sprite)
{
    if (sprite->pos1.x < -64)
        sprite->sSlidOffscreen = TRUE;
    else
        sprite->pos1.x -= 20;
}

#undef tState
#undef tMonSpriteId
#undef sSpecies
#undef sSlidOffscreen
#undef sOnscreenTimer

#define tState data[0]
#define tDestX data[1]
#define tDestY data[2]
#define tMonId data[15]

u8 FldEff_UseSurf(void)
{
    u8 taskId = CreateTask(Task_SurfFieldEffect, 0xff);
    gTasks[taskId].tMonId = gFieldEffectArguments[0];
    Overworld_ClearSavedMusic();
    Overworld_ChangeMusicTo(MUS_SURF);
    return FALSE;
}

void (*const sSurfFieldEffectFuncs[])(struct Task *) = {
    SurfFieldEffect_Init,
    SurfFieldEffect_FieldMovePose,
    SurfFieldEffect_ShowMon,
    SurfFieldEffect_JumpOnSurfBlob,
    SurfFieldEffect_End,
};

static void Task_SurfFieldEffect(u8 taskId)
{
    sSurfFieldEffectFuncs[gTasks[taskId].tState](&gTasks[taskId]);
}

static void SurfFieldEffect_Init(struct Task *task)
{
    struct ObjectEvent *followerObject = GetFollowerObject();
    ScriptContext2_Enable();
    FreezeObjectEvents();
    // Put follower into pokeball before using Surf
    if (followerObject && !followerObject->invisible) {
      // TODO: ClearObjectEventMovement (
      followerObject->singleMovementActive = 0;
      ObjectEventClearHeldMovement(followerObject);
      gSprites[followerObject->spriteId].data[1] = 0;
      gSprites[followerObject->spriteId].animCmdIndex = 0; // Needed because of weird animCmdIndex stuff
      // )
      ObjectEventSetHeldMovement(followerObject, MOVEMENT_ACTION_ENTER_POKEBALL);
    }
    gPlayerAvatar.preventStep = TRUE;
    SetPlayerAvatarStateMask(PLAYER_AVATAR_FLAG_SURFING);
    PlayerGetDestCoords(&task->tDestX, &task->tDestY);
    MoveCoords(gObjectEvents[gPlayerAvatar.objectEventId].movementDirection, &task->tDestX, &task->tDestY);
    task->tState++;
}

static void SurfFieldEffect_FieldMovePose(struct Task *task)
{
    struct ObjectEvent *objectEvent;
    objectEvent = &gObjectEvents[gPlayerAvatar.objectEventId];
    if (!ObjectEventIsMovementOverridden(objectEvent) || ObjectEventClearHeldMovementIfFinished(objectEvent))
    {
        SetPlayerAvatarFieldMove();
        ObjectEventSetHeldMovement(objectEvent, MOVEMENT_ACTION_START_ANIM_IN_DIRECTION);
        task->tState++;
    }
}

static void SurfFieldEffect_ShowMon(struct Task *task)
{
    struct ObjectEvent *objectEvent;
    objectEvent = &gObjectEvents[gPlayerAvatar.objectEventId];
    if (ObjectEventCheckHeldMovementStatus(objectEvent))
    {
        gFieldEffectArguments[0] = task->tMonId | 0x80000000;
        FieldEffectStart(FLDEFF_FIELD_MOVE_SHOW_MON_INIT);
        task->tState++;
    }
}

static void SurfFieldEffect_JumpOnSurfBlob(struct Task *task)
{
    struct ObjectEvent *objectEvent;
    if (!FieldEffectActiveListContains(FLDEFF_FIELD_MOVE_SHOW_MON))
    {
        objectEvent = &gObjectEvents[gPlayerAvatar.objectEventId];
        ObjectEventSetGraphicsId(objectEvent, GetPlayerAvatarGraphicsIdByStateId(PLAYER_AVATAR_STATE_SURFING));
        ObjectEventClearHeldMovementIfFinished(objectEvent);
        ObjectEventSetHeldMovement(objectEvent, GetJumpSpecialMovementAction(objectEvent->movementDirection));
        gFieldEffectArguments[0] = task->tDestX;
        gFieldEffectArguments[1] = task->tDestY;
        gFieldEffectArguments[2] = gPlayerAvatar.objectEventId;
        objectEvent->fieldEffectSpriteId = FieldEffectStart(FLDEFF_SURF_BLOB);
        task->tState++;
    }
}

static void SurfFieldEffect_End(struct Task *task)
{
    struct ObjectEvent *objectEvent = &gObjectEvents[gPlayerAvatar.objectEventId];
    struct ObjectEvent *followerObject = GetFollowerObject();
    if (ObjectEventClearHeldMovementIfFinished(objectEvent))
    {
        gPlayerAvatar.preventStep = FALSE;
        gPlayerAvatar.flags &= ~PLAYER_AVATAR_FLAG_5;
        ObjectEventSetHeldMovement(objectEvent, GetFaceDirectionMovementAction(objectEvent->movementDirection));
<<<<<<< HEAD
        if (followerObject)
          ObjectEventClearHeldMovementIfFinished(followerObject);
        SetSurfBobState(objectEvent->fieldEffectSpriteId, 1);
=======
        SetSurfBlob_BobState(objectEvent->fieldEffectSpriteId, BOB_PLAYER_AND_MON);
>>>>>>> c1da6b29
        UnfreezeObjectEvents();
        ScriptContext2_Disable();
        FieldEffectActiveListRemove(FLDEFF_USE_SURF);
        DestroyTask(FindTaskIdByFunc(Task_SurfFieldEffect));
    }
}

#undef tState
#undef tDestX
#undef tDestY
#undef tMonId

u8 FldEff_RayquazaSpotlight(void)
{
    u8 i, j, k;
    u8 spriteId = CreateSprite(gFieldEffectObjectTemplatePointers[FLDEFFOBJ_RAYQUAZA], 120, -24, 1);
    struct Sprite *sprite = &gSprites[spriteId];

    sprite->oam.priority = 1;
    sprite->oam.paletteNum = 4; // TODO: What (dynamic) palette should this Raquaza use?
    sprite->data[0] = 0;
    sprite->data[1] = 0;
    sprite->data[2] = 0;
    sprite->data[3] = -1;
    sprite->data[4] = sprite->pos1.y;
    sprite->data[5] = 0;
    SetGpuReg(REG_OFFSET_BLDCNT, BLDCNT_TGT1_BG0 | BLDCNT_EFFECT_BLEND | BLDCNT_TGT2_BG1 | BLDCNT_TGT2_BG2 | BLDCNT_TGT2_BG3 | BLDCNT_TGT2_OBJ | BLDCNT_TGT2_BD);
    SetGpuReg(REG_OFFSET_BLDALPHA, BLDALPHA_BLEND(14, 14));
    SetGpuReg(REG_OFFSET_WININ, WININ_WIN0_BG_ALL | WININ_WIN0_OBJ | WININ_WIN0_CLR | WININ_WIN1_BG_ALL | WININ_WIN1_OBJ | WININ_WIN1_CLR);
    LoadPalette(sSpotlight_Pal, 0xC0, sizeof(sSpotlight_Pal));
    SetGpuReg(REG_OFFSET_BG0VOFS, 120);
    for (i = 3; i < 15; i++)
    {
        for (j = 12; j < 18; j++)
        {
            ((u16*)(BG_SCREEN_ADDR(31)))[i * 32 + j] = 0xBFF4 + i * 6 + j + 1;
        }
    }
    for (k = 0; k < 90; k++)
    {
        for (i = 0; i < 8; i++)
        {
            *(u16*)(BG_CHAR_ADDR(2) + (k + 1) * 32 + i * 4) = (sSpotlight_Gfx[k * 32 + i * 4 + 1] << 8) + sSpotlight_Gfx[k * 32 + i * 4];
            *(u16*)(BG_CHAR_ADDR(2) + (k + 1) * 32 + i * 4 + 2) = (sSpotlight_Gfx[k * 32 + i * 4 + 3] << 8) + sSpotlight_Gfx[k * 32 + i * 4 + 2];
        }
    }
    return spriteId;
}

u8 FldEff_NPCFlyOut(void)
{
    u8 spriteId = CreateSprite(gFieldEffectObjectTemplatePointers[FLDEFFOBJ_BIRD], 0x78, 0, 1);
    struct Sprite *sprite = &gSprites[spriteId];

    sprite->oam.priority = 1;
    sprite->callback = SpriteCB_NPCFlyOut;
    sprite->data[1] = gFieldEffectArguments[0];
    PlaySE(SE_M_FLY);
    return spriteId;
}

static void SpriteCB_NPCFlyOut(struct Sprite *sprite)
{
    struct Sprite *npcSprite;

    sprite->pos2.x = Cos(sprite->data[2], 0x8c);
    sprite->pos2.y = Sin(sprite->data[2], 0x48);
    sprite->data[2] = (sprite->data[2] + 4) & 0xff;
    if (sprite->data[0])
    {
        npcSprite = &gSprites[sprite->data[1]];
        npcSprite->coordOffsetEnabled = FALSE;
        npcSprite->pos1.x = sprite->pos1.x + sprite->pos2.x;
        npcSprite->pos1.y = sprite->pos1.y + sprite->pos2.y - 8;
        npcSprite->pos2.x = 0;
        npcSprite->pos2.y = 0;
    }

    if (sprite->data[2] >= 0x80)
        FieldEffectStop(sprite, FLDEFF_NPCFLY_OUT);
}

// Task data for Task_FlyOut/FlyIn
#define tState          data[0]
#define tMonId          data[1]
#define tBirdSpriteId   data[1] //re-used
#define tTimer          data[2]
#define tAvatarFlags    data[15]

// Sprite data for the fly bird
#define sPlayerSpriteId data[6]
#define sAnimCompleted  data[7]

u8 FldEff_UseFly(void)
{
    u8 taskId = CreateTask(Task_FlyOut, 254);
    gTasks[taskId].tMonId = gFieldEffectArguments[0];
    return 0;
}

void (*const sFlyOutFieldEffectFuncs[])(struct Task *) = {
    FlyOutFieldEffect_FieldMovePose,
    FlyOutFieldEffect_ShowMon,
    FlyOutFieldEffect_BirdLeaveBall,
    FlyOutFieldEffect_WaitBirdLeave,
    FlyOutFieldEffect_BirdSwoopDown,
    FlyOutFieldEffect_JumpOnBird,
    FlyOutFieldEffect_FlyOffWithBird,
    FlyOutFieldEffect_WaitFlyOff,
    FlyOutFieldEffect_End,
};

static void Task_FlyOut(u8 taskId)
{
    sFlyOutFieldEffectFuncs[gTasks[taskId].tState](&gTasks[taskId]);
}

static void FlyOutFieldEffect_FieldMovePose(struct Task *task)
{
    struct ObjectEvent *objectEvent = &gObjectEvents[gPlayerAvatar.objectEventId];
    if (!ObjectEventIsMovementOverridden(objectEvent) || ObjectEventClearHeldMovementIfFinished(objectEvent))
    {
        task->tAvatarFlags = gPlayerAvatar.flags;
        gPlayerAvatar.preventStep = TRUE;
        SetPlayerAvatarStateMask(PLAYER_AVATAR_FLAG_ON_FOOT);
        SetPlayerAvatarFieldMove();
        ObjectEventSetHeldMovement(objectEvent, MOVEMENT_ACTION_START_ANIM_IN_DIRECTION);
        task->tState++;
    }
}

static void FlyOutFieldEffect_ShowMon(struct Task *task)
{
    struct ObjectEvent *objectEvent = &gObjectEvents[gPlayerAvatar.objectEventId];
    if (ObjectEventClearHeldMovementIfFinished(objectEvent))
    {
        task->tState++;
        gFieldEffectArguments[0] = task->tMonId;
        FieldEffectStart(FLDEFF_FIELD_MOVE_SHOW_MON_INIT);
    }
}

static void FlyOutFieldEffect_BirdLeaveBall(struct Task *task)
{
    if (!FieldEffectActiveListContains(FLDEFF_FIELD_MOVE_SHOW_MON))
    {
        struct ObjectEvent *objectEvent = &gObjectEvents[gPlayerAvatar.objectEventId];
        if (task->tAvatarFlags & PLAYER_AVATAR_FLAG_SURFING)
        {
            SetSurfBlob_BobState(objectEvent->fieldEffectSpriteId, BOB_JUST_MON);
            SetSurfBlob_DontSyncAnim(objectEvent->fieldEffectSpriteId, FALSE);
        }
        task->tBirdSpriteId = CreateFlyBirdSprite(); // Does "leave ball" animation by default
        task->tState++;
    }
}

static void FlyOutFieldEffect_WaitBirdLeave(struct Task *task)
{
    if (GetFlyBirdAnimCompleted(task->tBirdSpriteId))
    {
        task->tState++;
        task->tTimer = 16;
        SetPlayerAvatarTransitionFlags(PLAYER_AVATAR_FLAG_ON_FOOT);
        ObjectEventSetHeldMovement(&gObjectEvents[gPlayerAvatar.objectEventId], MOVEMENT_ACTION_FACE_LEFT);
    }
}

static void FlyOutFieldEffect_BirdSwoopDown(struct Task *task)
{
    struct ObjectEvent *objectEvent = &gObjectEvents[gPlayerAvatar.objectEventId];
    if ((task->tTimer == 0 || (--task->tTimer) == 0) && ObjectEventClearHeldMovementIfFinished(objectEvent))
    {
        task->tState++;
        PlaySE(SE_M_FLY);
        StartFlyBirdSwoopDown(task->tBirdSpriteId);
    }
}

static void FlyOutFieldEffect_JumpOnBird(struct Task *task)
{
    if ((++task->tTimer) >= 8)
    {
        struct ObjectEvent *objectEvent = &gObjectEvents[gPlayerAvatar.objectEventId];
        ObjectEventSetGraphicsId(objectEvent, GetPlayerAvatarGraphicsIdByStateId(PLAYER_AVATAR_STATE_SURFING));
        StartSpriteAnim(&gSprites[objectEvent->spriteId], 0x16);
        objectEvent->inanimate = TRUE;
        ObjectEventSetHeldMovement(objectEvent, MOVEMENT_ACTION_JUMP_IN_PLACE_LEFT);
        if (task->tAvatarFlags & PLAYER_AVATAR_FLAG_SURFING)
        {
            DestroySprite(&gSprites[objectEvent->fieldEffectSpriteId]);
        }
        task->tState++;
        task->tTimer = 0;
    }
}

static void FlyOutFieldEffect_FlyOffWithBird(struct Task *task)
{
    if ((++task->tTimer) >= 10)
    {
        struct ObjectEvent *objectEvent = &gObjectEvents[gPlayerAvatar.objectEventId];
        ObjectEventClearHeldMovementIfActive(objectEvent);
        objectEvent->inanimate = FALSE;
        objectEvent->noShadow = TRUE; // TODO: Make shadow smaller instead of disappearing completely ?
        SetFlyBirdPlayerSpriteId(task->tBirdSpriteId, objectEvent->spriteId);
        CameraObjectReset2();
        task->tState++;
    }
}

static void FlyOutFieldEffect_WaitFlyOff(struct Task *task)
{
    if (GetFlyBirdAnimCompleted(task->tBirdSpriteId))
    {
        WarpFadeOutScreen();
        task->tState++;
    }
}

static void FlyOutFieldEffect_End(struct Task *task)
{
    if (!gPaletteFade.active)
    {
        FieldEffectActiveListRemove(FLDEFF_USE_FLY);
        DestroyTask(FindTaskIdByFunc(Task_FlyOut));
    }
}

static u8 CreateFlyBirdSprite(void)
{
    u8 spriteId;
    struct Sprite *sprite;
    spriteId = CreateSprite(gFieldEffectObjectTemplatePointers[FLDEFFOBJ_BIRD], 0xff, 0xb4, 0x1);
    sprite = &gSprites[spriteId];
    sprite->oam.priority = 1;
    sprite->callback = SpriteCB_FlyBirdLeaveBall;
    return spriteId;
}

static u8 GetFlyBirdAnimCompleted(u8 spriteId)
{
    return gSprites[spriteId].sAnimCompleted;
}

static void StartFlyBirdSwoopDown(u8 spriteId)
{
    struct Sprite *sprite;
    sprite = &gSprites[spriteId];
    sprite->callback = SpriteCB_FlyBirdSwoopDown;
    sprite->pos1.x = DISPLAY_WIDTH / 2;
    sprite->pos1.y = 0;
    sprite->pos2.x = 0;
    sprite->pos2.y = 0;
    memset(&sprite->data[0], 0, 8 * sizeof(u16) /* zero all data cells */);
    sprite->sPlayerSpriteId = MAX_SPRITES;
}

static void SetFlyBirdPlayerSpriteId(u8 birdSpriteId, u8 playerSpriteId)
{
    gSprites[birdSpriteId].sPlayerSpriteId = playerSpriteId;
}

static const union AffineAnimCmd sAffineAnim_FlyBirdLeaveBall[] = {
    AFFINEANIMCMD_FRAME(8, 8, -30, 0),
    AFFINEANIMCMD_FRAME(28, 28, 0, 30),
    AFFINEANIMCMD_END
};

static const union AffineAnimCmd sAffineAnim_FlyBirdReturnToBall[] = {
    AFFINEANIMCMD_FRAME(256, 256, 64, 0),
    AFFINEANIMCMD_FRAME(-10, -10, 0, 22),
    AFFINEANIMCMD_END
};

static const union AffineAnimCmd *const sAffineAnims_FlyBird[] = {
    sAffineAnim_FlyBirdLeaveBall,
    sAffineAnim_FlyBirdReturnToBall
};

static void SpriteCB_FlyBirdLeaveBall(struct Sprite *sprite)
{
    if (sprite->sAnimCompleted == FALSE)
    {
        if (sprite->data[0] == 0)
        {
            sprite->oam.affineMode = ST_OAM_AFFINE_DOUBLE;
            sprite->affineAnims = sAffineAnims_FlyBird;
            InitSpriteAffineAnim(sprite);
            StartSpriteAffineAnim(sprite, 0);
            sprite->pos1.x = 0x76;
            sprite->pos1.y = -0x30;
            sprite->data[0]++;
            sprite->data[1] = 0x40;
            sprite->data[2] = 0x100;
        }
        sprite->data[1] += (sprite->data[2] >> 8);
        sprite->pos2.x = Cos(sprite->data[1], 0x78);
        sprite->pos2.y = Sin(sprite->data[1], 0x78);
        if (sprite->data[2] < 0x800)
        {
            sprite->data[2] += 0x60;
        }
        if (sprite->data[1] > 0x81)
        {
            sprite->sAnimCompleted++;
            sprite->oam.affineMode = ST_OAM_AFFINE_OFF;
            FreeOamMatrix(sprite->oam.matrixNum);
            CalcCenterToCornerVec(sprite, sprite->oam.shape, sprite->oam.size, ST_OAM_AFFINE_OFF);
        }
    }
}

static void SpriteCB_FlyBirdSwoopDown(struct Sprite *sprite)
{
    sprite->pos2.x = Cos(sprite->data[2], 0x8c);
    sprite->pos2.y = Sin(sprite->data[2], 0x48);
    sprite->data[2] = (sprite->data[2] + 4) & 0xff;
    if (sprite->sPlayerSpriteId != MAX_SPRITES)
    {
        struct Sprite *sprite1 = &gSprites[sprite->sPlayerSpriteId];
        sprite1->coordOffsetEnabled = FALSE;
        sprite1->pos1.x = sprite->pos1.x + sprite->pos2.x;
        sprite1->pos1.y = sprite->pos1.y + sprite->pos2.y - 8;
        sprite1->pos2.x = 0;
        sprite1->pos2.y = 0;
    }
    if (sprite->data[2] >= 0x80)
    {
        sprite->sAnimCompleted = TRUE;
    }
}

static void SpriteCB_FlyBirdReturnToBall(struct Sprite *sprite)
{
    if (sprite->sAnimCompleted == FALSE)
    {
        if (sprite->data[0] == 0)
        {
            sprite->oam.affineMode = ST_OAM_AFFINE_DOUBLE;
            sprite->affineAnims = sAffineAnims_FlyBird;
            InitSpriteAffineAnim(sprite);
            StartSpriteAffineAnim(sprite, 1);
            sprite->pos1.x = 0x5e;
            sprite->pos1.y = -0x20;
            sprite->data[0]++;
            sprite->data[1] = 0xf0;
            sprite->data[2] = 0x800;
            sprite->data[4] = 0x80;
        }
        sprite->data[1] += sprite->data[2] >> 8;
        sprite->data[3] += sprite->data[2] >> 8;
        sprite->data[1] &= 0xff;
        sprite->pos2.x = Cos(sprite->data[1], 0x20);
        sprite->pos2.y = Sin(sprite->data[1], 0x78);
        if (sprite->data[2] > 0x100)
        {
            sprite->data[2] -= sprite->data[4];
        }
        if (sprite->data[4] < 0x100)
        {
            sprite->data[4] += 24;
        }
        if (sprite->data[2] < 0x100)
        {
            sprite->data[2] = 0x100;
        }
        if (sprite->data[3] >= 60)
        {
            sprite->sAnimCompleted++;
            sprite->oam.affineMode = ST_OAM_AFFINE_OFF;
            FreeOamMatrix(sprite->oam.matrixNum);
            sprite->invisible = TRUE;
        }
    }
}

static void StartFlyBirdReturnToBall(u8 spriteId)
{
    StartFlyBirdSwoopDown(spriteId); // Set up is the same, but overrwrites the callback below
    gSprites[spriteId].callback = SpriteCB_FlyBirdReturnToBall;
}

u8 FldEff_FlyIn(void)
{
    CreateTask(Task_FlyIn, 254);
    return 0;
}

void (*const sFlyInFieldEffectFuncs[])(struct Task *) = {
    FlyInFieldEffect_BirdSwoopDown,
    FlyInFieldEffect_FlyInWithBird,
    FlyInFieldEffect_JumpOffBird,
    FlyInFieldEffect_FieldMovePose,
    FlyInFieldEffect_BirdReturnToBall,
    FlyInFieldEffect_WaitBirdReturn,
    FlyInFieldEffect_End,
};

static void Task_FlyIn(u8 taskId)
{
    sFlyInFieldEffectFuncs[gTasks[taskId].tState](&gTasks[taskId]);
}

static void FlyInFieldEffect_BirdSwoopDown(struct Task *task)
{
    struct ObjectEvent *objectEvent;
    objectEvent = &gObjectEvents[gPlayerAvatar.objectEventId];
    if (!ObjectEventIsMovementOverridden(objectEvent) || ObjectEventClearHeldMovementIfFinished(objectEvent))
    {
        task->tState++;
        task->tTimer = 17;
        task->tAvatarFlags = gPlayerAvatar.flags;
        gPlayerAvatar.preventStep = TRUE;
        SetPlayerAvatarStateMask(PLAYER_AVATAR_FLAG_ON_FOOT);
        if (task->tAvatarFlags & PLAYER_AVATAR_FLAG_SURFING)
        {
            SetSurfBlob_BobState(objectEvent->fieldEffectSpriteId, BOB_NONE);
        }
        ObjectEventSetGraphicsId(objectEvent, GetPlayerAvatarGraphicsIdByStateId(PLAYER_AVATAR_STATE_SURFING));
        CameraObjectReset2();
        ObjectEventTurn(objectEvent, DIR_WEST);
        StartSpriteAnim(&gSprites[objectEvent->spriteId], 0x16);
        objectEvent->invisible = FALSE;
        objectEvent->noShadow = TRUE;
        task->tBirdSpriteId = CreateFlyBirdSprite();
        StartFlyBirdSwoopDown(task->tBirdSpriteId);
        SetFlyBirdPlayerSpriteId(task->tBirdSpriteId, objectEvent->spriteId);
    }
}

static void FlyInFieldEffect_FlyInWithBird(struct Task *task)
{
    struct ObjectEvent *objectEvent;
    struct Sprite *sprite;
    if (task->tTimer == 0 || (--task->tTimer) == 0)
    {
        objectEvent = &gObjectEvents[gPlayerAvatar.objectEventId];
        sprite = &gSprites[objectEvent->spriteId];
        SetFlyBirdPlayerSpriteId(task->tBirdSpriteId, MAX_SPRITES);
        sprite->pos1.x += sprite->pos2.x;
        sprite->pos1.y += sprite->pos2.y;
        sprite->pos2.x = 0;
        sprite->pos2.y = 0;
        task->tState++;
        task->tTimer = 0;
    }
}

static void FlyInFieldEffect_JumpOffBird(struct Task *task)
{
    s16 sYPositions[18] = {
        -2,
        -4,
        -5,
        -6,
        -7,
        -8,
        -8,
        -8,
        -7,
        -7,
        -6,
        -5,
        -3,
        -2,
        0,
        2,
        4,
        8
    };
    struct Sprite *sprite = &gSprites[gPlayerAvatar.spriteId];
    sprite->pos2.y = sYPositions[task->tTimer];

    if ((++task->tTimer) >= (int)ARRAY_COUNT(sYPositions))
        task->tState++;
}

static void FlyInFieldEffect_FieldMovePose(struct Task *task)
{
    struct ObjectEvent *objectEvent;
    struct Sprite *sprite;
    if (GetFlyBirdAnimCompleted(task->tBirdSpriteId))
    {
        objectEvent = &gObjectEvents[gPlayerAvatar.objectEventId];
        sprite = &gSprites[objectEvent->spriteId];
        objectEvent->inanimate = FALSE;
        MoveObjectEventToMapCoords(objectEvent, objectEvent->currentCoords.x, objectEvent->currentCoords.y);
        sprite->pos2.x = 0;
        sprite->pos2.y = 0;
        sprite->coordOffsetEnabled = TRUE;
        SetPlayerAvatarFieldMove();
        ObjectEventSetHeldMovement(objectEvent, MOVEMENT_ACTION_START_ANIM_IN_DIRECTION);
        task->tState++;
    }
}

static void FlyInFieldEffect_BirdReturnToBall(struct Task *task)
{
    if (ObjectEventClearHeldMovementIfFinished(&gObjectEvents[gPlayerAvatar.objectEventId]))
    {
        task->tState++;
        StartFlyBirdReturnToBall(task->tBirdSpriteId);
    }
}

static void FlyInFieldEffect_WaitBirdReturn(struct Task *task)
{
    if (GetFlyBirdAnimCompleted(task->tBirdSpriteId))
    {
        DestroySprite(&gSprites[task->tBirdSpriteId]);
        task->tState++;
        task->data[1] = 16;
    }
}

static void FlyInFieldEffect_End(struct Task *task)
{
    u8 state;
    struct ObjectEvent *objectEvent;
    if ((--task->data[1]) == 0)
    {
        objectEvent = &gObjectEvents[gPlayerAvatar.objectEventId];
        state = PLAYER_AVATAR_STATE_NORMAL;
        if (task->tAvatarFlags & PLAYER_AVATAR_FLAG_SURFING)
        {
            state = PLAYER_AVATAR_STATE_SURFING;
            SetSurfBlob_BobState(objectEvent->fieldEffectSpriteId, BOB_PLAYER_AND_MON);
        }
        ObjectEventSetGraphicsId(objectEvent, GetPlayerAvatarGraphicsIdByStateId(state));
        ObjectEventTurn(objectEvent, DIR_SOUTH);
        gPlayerAvatar.flags = task->tAvatarFlags;
        gPlayerAvatar.preventStep = FALSE;
        FieldEffectActiveListRemove(FLDEFF_FLY_IN);
        DestroyTask(FindTaskIdByFunc(Task_FlyIn));
    }
}

#undef tState
#undef tMonId
#undef tBirdSpriteId
#undef tTimer
#undef tAvatarFlags
#undef sPlayerSpriteId
#undef sAnimCompleted

#define tState         data[1]
#define tObjectEventId data[2]
#define tTimer         data[3]
#define tCameraTaskId  data[5]
#define tLocalId       data[6]
#define tMapNum        data[7]
#define tMapGroup      data[8]

bool8 FldEff_DestroyDeoxysRock(void)
{
    u8 taskId;
    u8 objectEventId;
    if (!TryGetObjectEventIdByLocalIdAndMap(gFieldEffectArguments[0], gFieldEffectArguments[1], gFieldEffectArguments[2], &objectEventId))
    {
        taskId = CreateTask(Task_DestroyDeoxysRock, 80);
        gTasks[taskId].tObjectEventId = objectEventId;
        gTasks[taskId].tLocalId = gFieldEffectArguments[0];
        gTasks[taskId].tMapNum = gFieldEffectArguments[1];
        gTasks[taskId].tMapGroup = gFieldEffectArguments[2];
    }
    else
    {
        FieldEffectActiveListRemove(FLDEFF_DESTROY_DEOXYS_ROCK);
    }
    return FALSE;
}

#define tShakeDelay data[0]
#define tShakeUp    data[1]
#define tShake      data[5]
#define tEndDelay   data[6]
#define tEnding     data[7]

static void Task_DeoxysRockCameraShake(u8 taskId)
{
    s16 *data = gTasks[taskId].data;
    if (tEnding)
    {
        if (++tEndDelay > 20)
        {
            tEndDelay = 0;
            if (tShake != 0)
                tShake--;
        }
    }
    else
    {
        tShake = 4;
    }

    if (++tShakeDelay > 1)
    {
        tShakeDelay = 0;

        if (++tShakeUp & 1)
            SetCameraPanning(0, -tShake);
        else
            SetCameraPanning(0, tShake);
    }
    UpdateCameraPanning();
    if (tShake == 0)
        DestroyTask(taskId);
}

static void StartEndingDeoxysRockCameraShake(u8 taskId)
{
    gTasks[taskId].tEnding = TRUE;
}

#undef tShakeDelay
#undef tShakeUp
#undef tShake
#undef tEndDelay
#undef tEnding

void (*const sDestroyDeoxysRockEffectFuncs[])(s16*, u8) = {
    DestroyDeoxysRockEffect_CameraShake,
    DestroyDeoxysRockEffect_RockFragments,
    DestroyDeoxysRockEffect_WaitAndEnd,
};

static void Task_DestroyDeoxysRock(u8 taskId)
{
    s16 *data = gTasks[taskId].data;
    InstallCameraPanAheadCallback();
    SetCameraPanningCallback(0);
    sDestroyDeoxysRockEffectFuncs[tState](data, taskId);
}

static void DestroyDeoxysRockEffect_CameraShake(s16* data, u8 taskId)
{
    u8 newTaskId = CreateTask(Task_DeoxysRockCameraShake, 90);
    PlaySE(SE_THUNDER2);
    tCameraTaskId = newTaskId;
    tState++;
}

static void DestroyDeoxysRockEffect_RockFragments(s16* data, u8 taskId)
{
    if (++tTimer > 120)
    {
        struct Sprite *sprite = &gSprites[gObjectEvents[tObjectEventId].spriteId];
        gObjectEvents[tObjectEventId].invisible = TRUE;
        BlendPalettes(PALETTES_BG, 0x10, RGB_WHITE);
        BeginNormalPaletteFade(PALETTES_BG, 0, 0x10, 0, RGB_WHITE);
        CreateDeoxysRockFragments(sprite);
        PlaySE(SE_THUNDER);
        StartEndingDeoxysRockCameraShake(tCameraTaskId);
        tTimer = 0;
        tState++;
    }
}

static void DestroyDeoxysRockEffect_WaitAndEnd(s16* data, u8 taskId)
{
    if (!gPaletteFade.active && !FuncIsActiveTask(Task_DeoxysRockCameraShake))
    {
        InstallCameraPanAheadCallback();
        RemoveObjectEventByLocalIdAndMap(tLocalId, tMapNum, tMapGroup);
        FieldEffectActiveListRemove(FLDEFF_DESTROY_DEOXYS_ROCK);
        DestroyTask(taskId);
    }
}

#undef tState
#undef tObjectEventId
#undef tTimer
#undef tCameraTaskId
#undef tLocalId
#undef tMapNum
#undef tMapGroup

static const struct SpriteFrameImage sImages_DeoxysRockFragment[] = {
    obj_frame_tiles(sRockFragment_TopLeft),
    obj_frame_tiles(sRockFragment_TopRight),
    obj_frame_tiles(sRockFragment_BottomLeft),
    obj_frame_tiles(sRockFragment_BottomRight),
};

static const union AnimCmd sAnim_RockFragment_TopLeft[] = {
    ANIMCMD_FRAME(.imageValue = 0),
    ANIMCMD_END
};

static const union AnimCmd sAnim_RockFragment_TopRight[] = {
    ANIMCMD_FRAME(.imageValue = 1),
    ANIMCMD_END
};

static const union AnimCmd sAnim_RockFragment_BottomLeft[] = {
    ANIMCMD_FRAME(.imageValue = 2),
    ANIMCMD_END
};

static const union AnimCmd sAnim_RockFragment_BottomRight[] = {
    ANIMCMD_FRAME(.imageValue = 3),
    ANIMCMD_END
};

static const union AnimCmd *const sAnims_DeoxysRockFragment[] = {
    sAnim_RockFragment_TopLeft,
    sAnim_RockFragment_TopRight,
    sAnim_RockFragment_BottomLeft,
    sAnim_RockFragment_BottomRight,
};

static const struct SpriteTemplate sSpriteTemplate_DeoxysRockFragment = {
    .tileTag = 0xFFFF,
    .paletteTag = 4378,
    .oam = &sOam_8x8,
    .anims = sAnims_DeoxysRockFragment,
    .images = sImages_DeoxysRockFragment,
    .affineAnims = gDummySpriteAffineAnimTable,
    .callback = SpriteCB_DeoxysRockFragment
};

static void CreateDeoxysRockFragments(struct Sprite* sprite)
{
    int i;
    int xPos = (s16)gTotalCameraPixelOffsetX + sprite->pos1.x + sprite->pos2.x;
    int yPos = (s16)gTotalCameraPixelOffsetY + sprite->pos1.y + sprite->pos2.y - 4;

    for (i = 0; i < 4; i++)
    {
        u8 spriteId = CreateSprite(&sSpriteTemplate_DeoxysRockFragment, xPos, yPos, 0);
        if (spriteId != MAX_SPRITES)
        {
            StartSpriteAnim(&gSprites[spriteId], i);
            gSprites[spriteId].data[0] = i;
            gSprites[spriteId].oam.paletteNum = sprite->oam.paletteNum;
        }
    }
}

static void SpriteCB_DeoxysRockFragment(struct Sprite* sprite)
{
    // 1 case for each fragment, fly off in 4 different directions
    switch (sprite->data[0])
    {
    case 0:
        sprite->pos1.x -= 16;
        sprite->pos1.y -= 12;
        break;
    case 1:
        sprite->pos1.x += 16;
        sprite->pos1.y -= 12;
        break;
    case 2:
        sprite->pos1.x -= 16;
        sprite->pos1.y += 12;
        break;
    case 3:
        sprite->pos1.x += 16;
        sprite->pos1.y += 12;
        break;
    }
    if ((u16)(sprite->pos1.x + 4) > DISPLAY_WIDTH + 8 || sprite->pos1.y < -4 || sprite->pos1.y > DISPLAY_HEIGHT + 4)
        DestroySprite(sprite);
}

bool8 FldEff_MoveDeoxysRock(struct Sprite* sprite)
{
    u8 objectEventIdBuffer;
    if (!TryGetObjectEventIdByLocalIdAndMap(gFieldEffectArguments[0], gFieldEffectArguments[1], gFieldEffectArguments[2], &objectEventIdBuffer))
    {
        struct ObjectEvent *object;
        int xPos, yPos;
        u8 taskId;
        object = &gObjectEvents[objectEventIdBuffer];
        xPos = object->currentCoords.x - 7;
        yPos = object->currentCoords.y - 7;
        xPos = (gFieldEffectArguments[3] - xPos) * 16;
        yPos = (gFieldEffectArguments[4] - yPos) * 16;
        ShiftObjectEventCoords(object, gFieldEffectArguments[3] + 7, gFieldEffectArguments[4] + 7);
        taskId = CreateTask(Task_MoveDeoxysRock, 80);
        gTasks[taskId].data[1] = object->spriteId;
        gTasks[taskId].data[2] = gSprites[object->spriteId].pos1.x + xPos;
        gTasks[taskId].data[3] = gSprites[object->spriteId].pos1.y + yPos;
        gTasks[taskId].data[8] = gFieldEffectArguments[5];
        gTasks[taskId].data[9] = objectEventIdBuffer;
    }
    return FALSE;
}

static void Task_MoveDeoxysRock(u8 taskId)
{
    s16 *data = gTasks[taskId].data;
    struct Sprite *sprite = &gSprites[data[1]];
    switch (data[0])
    {
        case 0:
            data[4] = sprite->pos1.x << 4;
            data[5] = sprite->pos1.y << 4;
            data[6] = SAFE_DIV(data[2] * 16 - data[4], data[8]);
            data[7] = SAFE_DIV(data[3] * 16 - data[5], data[8]);
            data[0]++;
        case 1:
            if (data[8] != 0)
            {
                data[8]--;
                data[4] += data[6];
                data[5] += data[7];
                sprite->pos1.x = data[4] >> 4;
                sprite->pos1.y = data[5] >> 4;
            }
            else
            {
                struct ObjectEvent *object = &gObjectEvents[data[9]];
                sprite->pos1.x = data[2];
                sprite->pos1.y = data[3];
                ShiftStillObjectEventCoords(object);
                object->triggerGroundEffectsOnStop = TRUE;
                FieldEffectActiveListRemove(FLDEFF_MOVE_DEOXYS_ROCK);
                DestroyTask(taskId);
            }
            break;
    }
}<|MERGE_RESOLUTION|>--- conflicted
+++ resolved
@@ -3066,13 +3066,9 @@
         gPlayerAvatar.preventStep = FALSE;
         gPlayerAvatar.flags &= ~PLAYER_AVATAR_FLAG_5;
         ObjectEventSetHeldMovement(objectEvent, GetFaceDirectionMovementAction(objectEvent->movementDirection));
-<<<<<<< HEAD
         if (followerObject)
           ObjectEventClearHeldMovementIfFinished(followerObject);
-        SetSurfBobState(objectEvent->fieldEffectSpriteId, 1);
-=======
         SetSurfBlob_BobState(objectEvent->fieldEffectSpriteId, BOB_PLAYER_AND_MON);
->>>>>>> c1da6b29
         UnfreezeObjectEvents();
         ScriptContext2_Disable();
         FieldEffectActiveListRemove(FLDEFF_USE_SURF);
