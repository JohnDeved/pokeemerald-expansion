#include "global.h"
#include "decompress.h"
#include "event_object_movement.h"
#include "field_camera.h"
#include "field_control_avatar.h"
#include "field_effect.h"
#include "field_effect_helpers.h"
#include "field_player_avatar.h"
#include "field_screen_effect.h"
#include "field_weather.h"
#include "fieldmap.h"
#include "fldeff.h"
#include "gpu_regs.h"
#include "main.h"
#include "mirage_tower.h"
#include "menu.h"
#include "metatile_behavior.h"
#include "overworld.h"
#include "palette.h"
#include "party_menu.h"
#include "pokemon.h"
#include "script.h"
#include "sound.h"
#include "sprite.h"
#include "task.h"
#include "trainer_pokemon_sprites.h"
#include "trig.h"
#include "util.h"
#include "constants/field_effects.h"
#include "constants/event_object_movement.h"
#include "constants/metatile_behaviors.h"
#include "constants/rgb.h"
#include "constants/songs.h"

#define subsprite_table(ptr) {.subsprites = ptr, .subspriteCount = (sizeof ptr) / (sizeof(struct Subsprite))}

EWRAM_DATA s32 gFieldEffectArguments[8] = {0};

// Static type declarations

static void Task_PokecenterHeal(u8 taskId);
static void PokecenterHealEffect_Init(struct Task *);
static void PokecenterHealEffect_WaitForBallPlacement(struct Task *);
static void PokecenterHealEffect_WaitForBallFlashing(struct Task *);
static void PokecenterHealEffect_WaitForSoundAndEnd(struct Task *);
static u8 CreatePokecenterMonitorSprite(s16, s16);
static void SpriteCB_PokecenterMonitor(struct Sprite *);

static void Task_HallOfFameRecord(u8 taskId);
static void HallOfFameRecordEffect_Init(struct Task *);
static void HallOfFameRecordEffect_WaitForBallPlacement(struct Task *);
static void HallOfFameRecordEffect_WaitForBallFlashing(struct Task *);
static void HallOfFameRecordEffect_WaitForSoundAndEnd(struct Task *);
static void CreateHofMonitorSprite(s16, s16, s16, bool8);
static void SpriteCB_HallOfFameMonitor(struct Sprite *);

static u8 CreateGlowingPokeballsEffect(s16, s16, s16, bool16);
static void SpriteCB_PokeballGlowEffect(struct Sprite *);
static void PokeballGlowEffect_PlaceBalls(struct Sprite *);
static void PokeballGlowEffect_TryPlaySe(struct Sprite *);
static void PokeballGlowEffect_Flash1(struct Sprite *);
static void PokeballGlowEffect_Flash2(struct Sprite *);
static void PokeballGlowEffect_WaitAfterFlash(struct Sprite *);
static void PokeballGlowEffect_Dummy(struct Sprite *);
static void PokeballGlowEffect_WaitForSound(struct Sprite *);
static void PokeballGlowEffect_Idle(struct Sprite *);
static void SpriteCB_PokeballGlow(struct Sprite *);

static void FieldCallback_UseFly(void);
static void Task_UseFly(u8);
static void FieldCallback_FlyIntoMap(void);
static void Task_FlyIntoMap(u8);

static void Task_FallWarpFieldEffect(u8);
static bool8 FallWarpEffect_Init(struct Task *);
static bool8 FallWarpEffect_WaitWeather(struct Task *);
static bool8 FallWarpEffect_StartFall(struct Task *);
static bool8 FallWarpEffect_Fall(struct Task *);
static bool8 FallWarpEffect_Land(struct Task *);
static bool8 FallWarpEffect_CameraShake(struct Task *);
static bool8 FallWarpEffect_End(struct Task *);

static void Task_EscalatorWarpOut(u8);
static bool8 EscalatorWarpOut_Init(struct Task *);
static bool8 EscalatorWarpOut_WaitForPlayer(struct Task *);
static bool8 EscalatorWarpOut_Up_Ride(struct Task *);
static bool8 EscalatorWarpOut_Up_End(struct Task *);
static bool8 EscalatorWarpOut_Down_Ride(struct Task *);
static bool8 EscalatorWarpOut_Down_End(struct Task *);
static void RideUpEscalatorOut(struct Task *);
static void RideDownEscalatorOut(struct Task *);
static void FadeOutAtEndOfEscalator(void);
static void WarpAtEndOfEscalator(void);

static void FieldCallback_EscalatorWarpIn(void);
static void Task_EscalatorWarpIn(u8);
static bool8 EscalatorWarpIn_Init(struct Task *);
static bool8 EscalatorWarpIn_Down_Init(struct Task *);
static bool8 EscalatorWarpIn_Down_Ride(struct Task *);
static bool8 EscalatorWarpIn_Up_Init(struct Task *);
static bool8 EscalatorWarpIn_Up_Ride(struct Task *);
static bool8 EscalatorWarpIn_WaitForMovement(struct Task *);
static bool8 EscalatorWarpIn_End(struct Task *);

static void Task_UseWaterfall(u8);
static bool8 WaterfallFieldEffect_Init(struct Task *, struct ObjectEvent *);
static bool8 WaterfallFieldEffect_ShowMon(struct Task *, struct ObjectEvent *);
static bool8 WaterfallFieldEffect_WaitForShowMon(struct Task *, struct ObjectEvent *);
static bool8 WaterfallFieldEffect_RideUp(struct Task *, struct ObjectEvent *);
static bool8 WaterfallFieldEffect_ContinueRideOrEnd(struct Task *, struct ObjectEvent *);

static void Task_UseDive(u8);
static bool8 DiveFieldEffect_Init(struct Task *);
static bool8 DiveFieldEffect_ShowMon(struct Task *);
static bool8 DiveFieldEffect_TryWarp(struct Task *);

static void Task_LavaridgeGymB1FWarp(u8);
static bool8 LavaridgeGymB1FWarpEffect_Init(struct Task *, struct ObjectEvent *, struct Sprite *);
static bool8 LavaridgeGymB1FWarpEffect_CameraShake(struct Task *, struct ObjectEvent *, struct Sprite *);
static bool8 LavaridgeGymB1FWarpEffect_Launch(struct Task *, struct ObjectEvent *, struct Sprite *);
static bool8 LavaridgeGymB1FWarpEffect_Rise(struct Task *, struct ObjectEvent *, struct Sprite *);
static bool8 LavaridgeGymB1FWarpEffect_FadeOut(struct Task *, struct ObjectEvent *, struct Sprite *);
static bool8 LavaridgeGymB1FWarpEffect_Warp(struct Task *, struct ObjectEvent *, struct Sprite *);

static void FieldCB_LavaridgeGymB1FWarpExit(void);
static void Task_LavaridgeGymB1FWarpExit(u8);
static bool8 LavaridgeGymB1FWarpExitEffect_Init(struct Task *, struct ObjectEvent *, struct Sprite *);
static bool8 LavaridgeGymB1FWarpExitEffect_StartPopOut(struct Task *, struct ObjectEvent *, struct Sprite *);
static bool8 LavaridgeGymB1FWarpExitEffect_PopOut(struct Task *, struct ObjectEvent *, struct Sprite *);
static bool8 LavaridgeGymB1FWarpExitEffect_End(struct Task *, struct ObjectEvent *, struct Sprite *);

static void Task_LavaridgeGym1FWarp(u8);
static bool8 LavaridgeGym1FWarpEffect_Init(struct Task *, struct ObjectEvent *, struct Sprite *);
static bool8 LavaridgeGym1FWarpEffect_AshPuff(struct Task *, struct ObjectEvent *, struct Sprite *);
static bool8 LavaridgeGym1FWarpEffect_Disappear(struct Task *, struct ObjectEvent *, struct Sprite *);
static bool8 LavaridgeGym1FWarpEffect_FadeOut(struct Task *, struct ObjectEvent *, struct Sprite *);
static bool8 LavaridgeGym1FWarpEffect_Warp(struct Task *, struct ObjectEvent *, struct Sprite *);

static void Task_EscapeRopeWarpOut(u8);
static void EscapeRopeWarpOutEffect_Init(struct Task *);
static void EscapeRopeWarpOutEffect_Spin(struct Task *);

static void FieldCallback_EscapeRopeWarpIn(void);
static void Task_EscapeRopeWarpIn(u8);
static void EscapeRopeWarpInEffect_Init(struct Task *);
static void EscapeRopeWarpInEffect_Spin(struct Task *);

static void Task_TeleportWarpOut(u8);
static void TeleportWarpOutFieldEffect_Init(struct Task *);
static void TeleportWarpOutFieldEffect_SpinGround(struct Task *);
static void TeleportWarpOutFieldEffect_SpinExit(struct Task *);
static void TeleportWarpOutFieldEffect_End(struct Task *);

static void FieldCallback_TeleportWarpIn(void);
static void Task_TeleportWarpIn(u8);
static void TeleportWarpInFieldEffect_Init(struct Task *);
static void TeleportWarpInFieldEffect_SpinEnter(struct Task *);
static void TeleportWarpInFieldEffect_SpinGround(struct Task *);

static void Task_FieldMoveShowMonOutdoors(u8);
static void FieldMoveShowMonOutdoorsEffect_Init(struct Task *);
static void FieldMoveShowMonOutdoorsEffect_LoadGfx(struct Task *);
static void FieldMoveShowMonOutdoorsEffect_CreateBanner(struct Task *);
static void FieldMoveShowMonOutdoorsEffect_WaitForMon(struct Task *);
static void FieldMoveShowMonOutdoorsEffect_ShrinkBanner(struct Task *);
static void FieldMoveShowMonOutdoorsEffect_RestoreBg(struct Task *);
static void FieldMoveShowMonOutdoorsEffect_End(struct Task *);
static void VBlankCB_FieldMoveShowMonOutdoors(void);
static void LoadFieldMoveOutdoorStreaksTilemap(u16);

static void Task_FieldMoveShowMonIndoors(u8);
static void FieldMoveShowMonIndoorsEffect_Init(struct Task *);
static void FieldMoveShowMonIndoorsEffect_LoadGfx(struct Task *);
static void FieldMoveShowMonIndoorsEffect_SlideBannerOn(struct Task *);
static void FieldMoveShowMonIndoorsEffect_WaitForMon(struct Task *);
static void FieldMoveShowMonIndoorsEffect_RestoreBg(struct Task *);
static void FieldMoveShowMonIndoorsEffect_SlideBannerOff(struct Task *);
static void FieldMoveShowMonIndoorsEffect_End(struct Task *);
static void VBlankCB_FieldMoveShowMonIndoors(void);
static void AnimateIndoorShowMonBg(struct Task *);
static bool8 SlideIndoorBannerOnscreen(struct Task *);
static bool8 SlideIndoorBannerOffscreen(struct Task *);

static u8 InitFieldMoveMonSprite(u32, u32, u32);
static void SpriteCB_FieldMoveMonSlideOnscreen(struct Sprite *);
static void SpriteCB_FieldMoveMonWaitAfterCry(struct Sprite *);
static void SpriteCB_FieldMoveMonSlideOffscreen(struct Sprite *);

static void Task_SurfFieldEffect(u8);
static void SurfFieldEffect_Init(struct Task *);
static void SurfFieldEffect_FieldMovePose(struct Task *);
static void SurfFieldEffect_ShowMon(struct Task *);
static void SurfFieldEffect_JumpOnSurfBlob(struct Task *);
static void SurfFieldEffect_End(struct Task *);

static void SpriteCB_NPCFlyOut(struct Sprite *);

static void Task_FlyOut(u8);
static void FlyOutFieldEffect_FieldMovePose(struct Task *);
static void FlyOutFieldEffect_ShowMon(struct Task *);
static void FlyOutFieldEffect_BirdLeaveBall(struct Task *);
static void FlyOutFieldEffect_WaitBirdLeave(struct Task *);
static void FlyOutFieldEffect_BirdSwoopDown(struct Task *);
static void FlyOutFieldEffect_JumpOnBird(struct Task *);
static void FlyOutFieldEffect_FlyOffWithBird(struct Task *);
static void FlyOutFieldEffect_WaitFlyOff(struct Task *);
static void FlyOutFieldEffect_End(struct Task *);

static u8 CreateFlyBirdSprite(void);
static u8 GetFlyBirdAnimCompleted(u8);
static void StartFlyBirdSwoopDown(u8);
static void SetFlyBirdPlayerSpriteId(u8, u8);
static void SpriteCB_FlyBirdLeaveBall(struct Sprite *);
static void SpriteCB_FlyBirdSwoopDown(struct Sprite *);

static void Task_FlyIn(u8);
static void FlyInFieldEffect_BirdSwoopDown(struct Task *);
static void FlyInFieldEffect_FlyInWithBird(struct Task *);
static void FlyInFieldEffect_JumpOffBird(struct Task *);
static void FlyInFieldEffect_FieldMovePose(struct Task *);
static void FlyInFieldEffect_BirdReturnToBall(struct Task *);
static void FlyInFieldEffect_WaitBirdReturn(struct Task *);
static void FlyInFieldEffect_End(struct Task *);

static void Task_DestroyDeoxysRock(u8 taskId);
static void DestroyDeoxysRockEffect_CameraShake(s16 *, u8);
static void DestroyDeoxysRockEffect_RockFragments(s16 *, u8);
static void DestroyDeoxysRockEffect_WaitAndEnd(s16 *, u8);
static void CreateDeoxysRockFragments(struct Sprite *);
static void SpriteCB_DeoxysRockFragment(struct Sprite *sprite);

static void Task_MoveDeoxysRock(u8 taskId);

// Static RAM declarations

static u8 sActiveList[32];

// External declarations
extern struct CompressedSpritePalette gMonPaletteTable[]; // GF made a mistake and did not extern it as const.
extern const struct CompressedSpritePalette gTrainerFrontPicPaletteTable[];
extern const struct CompressedSpriteSheet gTrainerFrontPicTable[];
extern u8 *gFieldEffectScriptPointers[];
extern const struct SpriteTemplate *const gFieldEffectObjectTemplatePointers[];

static const u32 sNewGameBirch_Gfx[] = INCBIN_U32("graphics/birch_speech/birch.4bpp");
static const u32 sUnusedBirchBeauty[] = INCBIN_U32("graphics/birch_speech/unused_beauty.4bpp");
static const u16 sNewGameBirch_Pal[16] = INCBIN_U16("graphics/birch_speech/birch.gbapal");

static const u32 sPokeballGlow_Gfx[] = INCBIN_U32("graphics/field_effects/pics/pokeball_glow.4bpp");
static const u16 sPokeballGlow_Pal[16] = INCBIN_U16("graphics/field_effects/palettes/pokeball_glow.gbapal");
static const u32 sPokecenterMonitor0_Gfx[] = INCBIN_U32("graphics/field_effects/pics/pokecenter_monitor/0.4bpp");
static const u32 sPokecenterMonitor1_Gfx[] = INCBIN_U32("graphics/field_effects/pics/pokecenter_monitor/1.4bpp");
static const u32 sHofMonitorBig_Gfx[] = INCBIN_U32("graphics/field_effects/pics/hof_monitor_big.4bpp");
static const u8 sHofMonitorSmall_Gfx[] = INCBIN_U8("graphics/field_effects/pics/hof_monitor_small.4bpp");
static const u16 sHofMonitor_Pal[16] = INCBIN_U16("graphics/field_effects/palettes/hof_monitor.gbapal");

// Graphics for the lights streaking past your Pokemon when it uses a field move.
static const u32 sFieldMoveStreaksOutdoors_Gfx[] = INCBIN_U32("graphics/field_effects/pics/field_move_streaks.4bpp");
static const u16 sFieldMoveStreaksOutdoors_Pal[16] = INCBIN_U16("graphics/field_effects/pics/field_move_streaks.gbapal");
static const u16 sFieldMoveStreaksOutdoors_Tilemap[320] = INCBIN_U16("graphics/field_effects/pics/field_move_streaks.bin");

// The following light streaks effect is used when the map is indoors
static const u32 sFieldMoveStreaksIndoors_Gfx[] = INCBIN_U32("graphics/field_effects/pics/field_move_streaks_indoors.4bpp");
static const u16 sFieldMoveStreaksIndoors_Pal[16] = INCBIN_U16("graphics/field_effects/pics/field_move_streaks_indoors.gbapal");
static const u16 sFieldMoveStreaksIndoors_Tilemap[320] = INCBIN_U16("graphics/field_effects/pics/field_move_streaks_indoors.bin");

static const u16 sSpotlight_Pal[16] = INCBIN_U16("graphics/field_effects/pics/spotlight.gbapal");
static const u8 sSpotlight_Gfx[] = INCBIN_U8("graphics/field_effects/pics/spotlight.4bpp");
static const u8 sRockFragment_TopLeft[] = INCBIN_U8("graphics/field_effects/pics/deoxys_rock_fragment_top_left.4bpp");
static const u8 sRockFragment_TopRight[] = INCBIN_U8("graphics/field_effects/pics/deoxys_rock_fragment_top_right.4bpp");
static const u8 sRockFragment_BottomLeft[] = INCBIN_U8("graphics/field_effects/pics/deoxys_rock_fragment_bottom_left.4bpp");
static const u8 sRockFragment_BottomRight[] = INCBIN_U8("graphics/field_effects/pics/deoxys_rock_fragment_bottom_right.4bpp");

bool8 (*const gFieldEffectScriptFuncs[])(u8 **, u32 *) =
{
    FieldEffectCmd_loadtiles,
    FieldEffectCmd_loadfadedpal,
    FieldEffectCmd_loadpal,
    FieldEffectCmd_callnative,
    FieldEffectCmd_end,
    FieldEffectCmd_loadgfx_callnative,
    FieldEffectCmd_loadtiles_callnative,
    FieldEffectCmd_loadfadedpal_callnative,
};

static const struct OamData sOam_64x64 =
{
    .y = 0,
    .affineMode = ST_OAM_AFFINE_OFF,
    .objMode = ST_OAM_OBJ_NORMAL,
    .bpp = ST_OAM_4BPP,
    .shape = SPRITE_SHAPE(64x64),
    .x = 0,
    .size = SPRITE_SIZE(64x64),
    .tileNum = 0,
    .priority = 0,
    .paletteNum = 0,
};

static const struct OamData sOam_8x8 =
{
    .y = 0,
    .affineMode = ST_OAM_AFFINE_OFF,
    .objMode = ST_OAM_OBJ_NORMAL,
    .bpp = ST_OAM_4BPP,
    .shape = SPRITE_SHAPE(8x8),
    .x = 0,
    .size = SPRITE_SIZE(8x8),
    .tileNum = 0,
    .priority = 0,
    .paletteNum = 0,
};

static const struct OamData sOam_16x16 =
{
    .y = 0,
    .affineMode = ST_OAM_AFFINE_OFF,
    .objMode = ST_OAM_OBJ_NORMAL,
    .bpp = ST_OAM_4BPP,
    .shape = SPRITE_SHAPE(16x16),
    .x = 0,
    .size = SPRITE_SIZE(16x16),
    .tileNum = 0,
    .priority = 0,
    .paletteNum = 0,
};

static const struct SpriteFrameImage sPicTable_NewGameBirch[] =
{
    obj_frame_tiles(sNewGameBirch_Gfx)
};

static const struct SpritePalette sSpritePalette_NewGameBirch =
{
    .data = sNewGameBirch_Pal,
    .tag = 0x1006
};

static const union AnimCmd sAnim_NewGameBirch[] =
{
    ANIMCMD_FRAME(.imageValue = 0, .duration = 1),
    ANIMCMD_END
};

static const union AnimCmd *const sAnimTable_NewGameBirch[] =
{
    sAnim_NewGameBirch
};

static const struct SpriteTemplate sSpriteTemplate_NewGameBirch =
{
    .tileTag = TAG_NONE,
    .paletteTag = 0x1006,
    .oam = &sOam_64x64,
    .anims = sAnimTable_NewGameBirch,
    .images = sPicTable_NewGameBirch,
    .affineAnims = gDummySpriteAffineAnimTable,
    .callback = SpriteCallbackDummy
};

const struct SpritePalette gSpritePalette_PokeballGlow =
{
    .data = sPokeballGlow_Pal,
    .tag = FLDEFF_PAL_TAG_POKEBALL_GLOW
};

const struct SpritePalette gSpritePalette_HofMonitor =
{
    .data = sHofMonitor_Pal,
    .tag = FLDEFF_PAL_TAG_HOF_MONITOR
};

static const struct OamData sOam_32x16 =
{
    .y = 0,
    .affineMode = ST_OAM_AFFINE_OFF,
    .objMode = ST_OAM_OBJ_NORMAL,
    .bpp = ST_OAM_4BPP,
    .shape = SPRITE_SHAPE(32x16),
    .x = 0,
    .size = SPRITE_SIZE(32x16),
    .tileNum = 0,
    .priority = 0,
    .paletteNum = 0,
};

static const struct SpriteFrameImage sPicTable_PokeballGlow[] =
{
    obj_frame_tiles(sPokeballGlow_Gfx)
};

static const struct SpriteFrameImage sPicTable_PokecenterMonitor[] =
{
    obj_frame_tiles(sPokecenterMonitor0_Gfx),
    obj_frame_tiles(sPokecenterMonitor1_Gfx)
};

static const struct SpriteFrameImage sPicTable_HofMonitorBig[] =
{
    obj_frame_tiles(sHofMonitorBig_Gfx)
};

static const struct SpriteFrameImage sPicTable_HofMonitorSmall[] =
{
    {.data = sHofMonitorSmall_Gfx, .size = 0x200} // the macro breaks down here
};

static const struct Subsprite sSubsprites_PokecenterMonitor[] =
{
    {
        .x = -12,
        .y =  -8,
        .shape = SPRITE_SHAPE(16x8),
        .size = SPRITE_SIZE(16x8),
        .tileOffset = 0,
        .priority = 2
    },
    {
        .x =  4,
        .y = -8,
        .shape = SPRITE_SHAPE(8x8),
        .size = SPRITE_SIZE(8x8),
        .tileOffset = 2,
        .priority = 2
    },
    {
        .x = -12,
        .y =   0,
        .shape = SPRITE_SHAPE(16x8),
        .size = SPRITE_SIZE(16x8),
        .tileOffset = 3,
        .priority = 2
    },
    {
        .x = 4,
        .y = 0,
        .shape = SPRITE_SHAPE(8x8),
        .size = SPRITE_SIZE(8x8),
        .tileOffset = 5,
        .priority = 2
    }
};

static const struct SubspriteTable sSubspriteTable_PokecenterMonitor = subsprite_table(sSubsprites_PokecenterMonitor);

static const struct Subsprite sSubsprites_HofMonitorBig[] =
{
    {
        .x = -32,
        .y = -8,
        .shape = SPRITE_SHAPE(32x8),
        .size = SPRITE_SIZE(32x8),
        .tileOffset = 0,
        .priority = 2
    },
    {
        .x =  0,
        .y = -8,
        .shape = SPRITE_SHAPE(32x8),
        .size = SPRITE_SIZE(32x8),
        .tileOffset = 4,
        .priority = 2
    },
    {
        .x = -32,
        .y =  0,
        .shape = SPRITE_SHAPE(32x8),
        .size = SPRITE_SIZE(32x8),
        .tileOffset = 8,
        .priority = 2
    },
    {
        .x =   0,
        .y =  0,
        .shape = SPRITE_SHAPE(32x8),
        .size = SPRITE_SIZE(32x8),
        .tileOffset = 12,
        .priority = 2
    }
};

static const struct SubspriteTable sSubspriteTable_HofMonitorBig = subsprite_table(sSubsprites_HofMonitorBig);

static const union AnimCmd sAnim_Static[] =
{
    ANIMCMD_FRAME(.imageValue = 0, .duration = 1),
    ANIMCMD_JUMP(0)
};

static const union AnimCmd sAnim_Flicker[] =
{
    ANIMCMD_FRAME(.imageValue = 0, .duration = 16),
    ANIMCMD_FRAME(.imageValue = 1, .duration = 16),
    ANIMCMD_FRAME(.imageValue = 0, .duration = 16),
    ANIMCMD_FRAME(.imageValue = 1, .duration = 16),
    ANIMCMD_FRAME(.imageValue = 0, .duration = 16),
    ANIMCMD_FRAME(.imageValue = 1, .duration = 16),
    ANIMCMD_FRAME(.imageValue = 0, .duration = 16),
    ANIMCMD_FRAME(.imageValue = 1, .duration = 16),
    ANIMCMD_END
};

// Flicker on and off, for the Pokéballs / monitors during the PokéCenter heal effect
static const union AnimCmd *const sAnims_Flicker[] =
{
    sAnim_Static,
    sAnim_Flicker
};

static const union AnimCmd *const sAnims_HofMonitor[] =
{
    sAnim_Static
};

static const struct SpriteTemplate sSpriteTemplate_PokeballGlow =
{
    .tileTag = TAG_NONE,
    .paletteTag = FLDEFF_PAL_TAG_POKEBALL_GLOW,
    .oam = &sOam_8x8,
    .anims = sAnims_Flicker,
    .images = sPicTable_PokeballGlow,
    .affineAnims = gDummySpriteAffineAnimTable,
    .callback = SpriteCB_PokeballGlow
};

static const struct SpriteTemplate sSpriteTemplate_PokecenterMonitor =
{
    .tileTag = TAG_NONE,
    .paletteTag = FLDEFF_PAL_TAG_GENERAL_0,
    .oam = &sOam_16x16,
    .anims = sAnims_Flicker,
    .images = sPicTable_PokecenterMonitor,
    .affineAnims = gDummySpriteAffineAnimTable,
    .callback = SpriteCB_PokecenterMonitor
};

static const struct SpriteTemplate sSpriteTemplate_HofMonitorBig =
{
    .tileTag = TAG_NONE,
    .paletteTag = FLDEFF_PAL_TAG_HOF_MONITOR,
    .oam = &sOam_16x16,
    .anims = sAnims_HofMonitor,
    .images = sPicTable_HofMonitorBig,
    .affineAnims = gDummySpriteAffineAnimTable,
    .callback = SpriteCB_HallOfFameMonitor
};

static const struct SpriteTemplate sSpriteTemplate_HofMonitorSmall =
{
    .tileTag = TAG_NONE,
    .paletteTag = FLDEFF_PAL_TAG_HOF_MONITOR,
    .oam = &sOam_32x16,
    .anims = sAnims_HofMonitor,
    .images = sPicTable_HofMonitorSmall,
    .affineAnims = gDummySpriteAffineAnimTable,
    .callback = SpriteCB_HallOfFameMonitor
};

static void (*const sPokecenterHealEffectFuncs[])(struct Task *) =
{
    PokecenterHealEffect_Init,
    PokecenterHealEffect_WaitForBallPlacement,
    PokecenterHealEffect_WaitForBallFlashing,
    PokecenterHealEffect_WaitForSoundAndEnd
};

static void (*const sHallOfFameRecordEffectFuncs[])(struct Task *) =
{
    HallOfFameRecordEffect_Init,
    HallOfFameRecordEffect_WaitForBallPlacement,
    HallOfFameRecordEffect_WaitForBallFlashing,
    HallOfFameRecordEffect_WaitForSoundAndEnd
};

static void (*const sPokeballGlowEffectFuncs[])(struct Sprite *) =
{
    PokeballGlowEffect_PlaceBalls,
    PokeballGlowEffect_TryPlaySe,
    PokeballGlowEffect_Flash1,
    PokeballGlowEffect_Flash2,
    PokeballGlowEffect_WaitAfterFlash,
    PokeballGlowEffect_Dummy,
    PokeballGlowEffect_WaitForSound,
    PokeballGlowEffect_Idle
};

static const struct Coords16 sPokeballCoordOffsets[PARTY_SIZE] =
{
    {.x = 0, .y = 0},
    {.x = 6, .y = 0},
    {.x = 0, .y = 4},
    {.x = 6, .y = 4},
    {.x = 0, .y = 8},
    {.x = 6, .y = 8}
};

static const u8 sPokeballGlowReds[]   = {16, 12, 8, 0};
static const u8 sPokeballGlowGreens[] = {16, 12, 8, 0};
static const u8 sPokeballGlowBlues[]  = { 0,  0, 0, 0};

static bool8 (*const sFallWarpFieldEffectFuncs[])(struct Task *) =
{
    FallWarpEffect_Init,
    FallWarpEffect_WaitWeather,
    FallWarpEffect_StartFall,
    FallWarpEffect_Fall,
    FallWarpEffect_Land,
    FallWarpEffect_CameraShake,
    FallWarpEffect_End,
};

static bool8 (*const sEscalatorWarpOutFieldEffectFuncs[])(struct Task *) =
{
    EscalatorWarpOut_Init,
    EscalatorWarpOut_WaitForPlayer,
    EscalatorWarpOut_Up_Ride,
    EscalatorWarpOut_Up_End,
    EscalatorWarpOut_Down_Ride,
    EscalatorWarpOut_Down_End,
};

static bool8 (*const sEscalatorWarpInFieldEffectFuncs[])(struct Task *) =
{
    EscalatorWarpIn_Init,
    EscalatorWarpIn_Down_Init,
    EscalatorWarpIn_Down_Ride,
    EscalatorWarpIn_Up_Init,
    EscalatorWarpIn_Up_Ride,
    EscalatorWarpIn_WaitForMovement,
    EscalatorWarpIn_End,
};

static bool8 (*const sWaterfallFieldEffectFuncs[])(struct Task *, struct ObjectEvent *) =
{
    WaterfallFieldEffect_Init,
    WaterfallFieldEffect_ShowMon,
    WaterfallFieldEffect_WaitForShowMon,
    WaterfallFieldEffect_RideUp,
    WaterfallFieldEffect_ContinueRideOrEnd,
};

static bool8 (*const sDiveFieldEffectFuncs[])(struct Task *) =
{
    DiveFieldEffect_Init,
    DiveFieldEffect_ShowMon,
    DiveFieldEffect_TryWarp,
};

static bool8 (*const sLavaridgeGymB1FWarpEffectFuncs[])(struct Task *, struct ObjectEvent *, struct Sprite *) =
{
    LavaridgeGymB1FWarpEffect_Init,
    LavaridgeGymB1FWarpEffect_CameraShake,
    LavaridgeGymB1FWarpEffect_Launch,
    LavaridgeGymB1FWarpEffect_Rise,
    LavaridgeGymB1FWarpEffect_FadeOut,
    LavaridgeGymB1FWarpEffect_Warp,
};

static bool8 (*const sLavaridgeGymB1FWarpExitEffectFuncs[])(struct Task *, struct ObjectEvent *, struct Sprite *) =
{
    LavaridgeGymB1FWarpExitEffect_Init,
    LavaridgeGymB1FWarpExitEffect_StartPopOut,
    LavaridgeGymB1FWarpExitEffect_PopOut,
    LavaridgeGymB1FWarpExitEffect_End,
};

static bool8 (*const sLavaridgeGym1FWarpEffectFuncs[])(struct Task *, struct ObjectEvent *, struct Sprite *) =
{
    LavaridgeGym1FWarpEffect_Init,
    LavaridgeGym1FWarpEffect_AshPuff,
    LavaridgeGym1FWarpEffect_Disappear,
    LavaridgeGym1FWarpEffect_FadeOut,
    LavaridgeGym1FWarpEffect_Warp,
};

static void (*const sEscapeRopeWarpOutEffectFuncs[])(struct Task *) =
{
    EscapeRopeWarpOutEffect_Init,
    EscapeRopeWarpOutEffect_Spin,
};

u32 FieldEffectStart(u8 id)
{
    u8 *script;
    u32 val;

    FieldEffectActiveListAdd(id);

    script = gFieldEffectScriptPointers[id];

    while (gFieldEffectScriptFuncs[*script](&script, &val))
        ;

    return val;
}

bool8 FieldEffectCmd_loadtiles(u8 **script, u32 *val)
{
    (*script)++;
    FieldEffectScript_LoadTiles(script);
    return TRUE;
}

bool8 FieldEffectCmd_loadfadedpal(u8 **script, u32 *val)
{
    (*script)++;
    FieldEffectScript_LoadFadedPalette(script);
    return TRUE;
}

bool8 FieldEffectCmd_loadpal(u8 **script, u32 *val)
{
    (*script)++;
    FieldEffectScript_LoadPalette(script);
    return TRUE;
}

bool8 FieldEffectCmd_callnative(u8 **script, u32 *val)
{
    (*script)++;
    FieldEffectScript_CallNative(script, val);
    return TRUE;
}

bool8 FieldEffectCmd_end(u8 **script, u32 *val)
{
    return FALSE;
}

bool8 FieldEffectCmd_loadgfx_callnative(u8 **script, u32 *val)
{
    (*script)++;
    FieldEffectScript_LoadTiles(script);
    FieldEffectScript_LoadFadedPalette(script);
    FieldEffectScript_CallNative(script, val);
    return TRUE;
}

bool8 FieldEffectCmd_loadtiles_callnative(u8 **script, u32 *val)
{
    (*script)++;
    FieldEffectScript_LoadTiles(script);
    FieldEffectScript_CallNative(script, val);
    return TRUE;
}

bool8 FieldEffectCmd_loadfadedpal_callnative(u8 **script, u32 *val)
{
    (*script)++;
    FieldEffectScript_LoadFadedPalette(script);
    FieldEffectScript_CallNative(script, val);
    return TRUE;
}

u32 FieldEffectScript_ReadWord(u8 **script)
{
    return (*script)[0]
         + ((*script)[1] << 8)
         + ((*script)[2] << 16)
         + ((*script)[3] << 24);
}

void FieldEffectScript_LoadTiles(u8 **script)
{
    struct SpriteSheet *sheet = (struct SpriteSheet *)FieldEffectScript_ReadWord(script);
    if (GetSpriteTileStartByTag(sheet->tag) == 0xFFFF)
        LoadSpriteSheet(sheet);
    (*script) += 4;
}

void FieldEffectScript_LoadFadedPalette(u8 **script)
{
    struct SpritePalette *palette = (struct SpritePalette *)FieldEffectScript_ReadWord(script);
    LoadSpritePalette(palette);
    UpdateSpritePaletteWithWeather(IndexOfSpritePaletteTag(palette->tag));
    (*script) += 4;
}

void FieldEffectScript_LoadPalette(u8 **script)
{
    struct SpritePalette *palette = (struct SpritePalette *)FieldEffectScript_ReadWord(script);
    LoadSpritePalette(palette);
    (*script) += 4;
}

void FieldEffectScript_CallNative(u8 **script, u32 *val)
{
    u32 (*func)(void) = (u32 (*)(void))FieldEffectScript_ReadWord(script);
    *val = func();
    (*script) += 4;
}

void FieldEffectFreeGraphicsResources(struct Sprite *sprite)
{
    u16 sheetTileStart = sprite->sheetTileStart;
    u32 paletteNum = sprite->oam.paletteNum;
    DestroySprite(sprite);
    FieldEffectFreeTilesIfUnused(sheetTileStart);
    FieldEffectFreePaletteIfUnused(paletteNum);
}

void FieldEffectStop(struct Sprite *sprite, u8 id)
{
    FieldEffectFreeGraphicsResources(sprite);
    FieldEffectActiveListRemove(id);
}

void FieldEffectFreeTilesIfUnused(u16 tileStart)
{
    u8 i;
    u16 tag = GetSpriteTileTagByTileStart(tileStart);

    if (tag != TAG_NONE)
    {
        for (i = 0; i < MAX_SPRITES; i++)
            if (gSprites[i].inUse && gSprites[i].usingSheet && tileStart == gSprites[i].sheetTileStart)
                return;
        FreeSpriteTilesByTag(tag);
    }
}

void FieldEffectFreePaletteIfUnused(u8 paletteNum)
{
    u8 i;
    u16 tag = GetSpritePaletteTagByPaletteNum(paletteNum);

    if (tag != TAG_NONE)
    {
        for (i = 0; i < MAX_SPRITES; i++)
            if (gSprites[i].inUse && gSprites[i].oam.paletteNum == paletteNum)
                return;
        FreeSpritePaletteByTag(tag);
    }
}

void FieldEffectActiveListClear(void)
{
    u8 i;
    for (i = 0; i < ARRAY_COUNT(sActiveList); i++)
        sActiveList[i] = 0xFF;
}

void FieldEffectActiveListAdd(u8 id)
{
    u8 i;
    for (i = 0; i < ARRAY_COUNT(sActiveList); i++)
    {
        if (sActiveList[i] == 0xFF)
        {
            sActiveList[i] = id;
            return;
        }
    }
}

void FieldEffectActiveListRemove(u8 id)
{
    u8 i;
    for (i = 0; i < ARRAY_COUNT(sActiveList); i++)
    {
        if (sActiveList[i] == id)
        {
            sActiveList[i] = 0xFF;
            return;
        }
    }
}

bool8 FieldEffectActiveListContains(u8 id)
{
    u8 i;
    for (i = 0; i < ARRAY_COUNT(sActiveList); i++)
        if (sActiveList[i] == id)
            return TRUE;
    return FALSE;
}

u8 CreateTrainerSprite(u8 trainerSpriteID, s16 x, s16 y, u8 subpriority, u8 *buffer)
{
    struct SpriteTemplate spriteTemplate;
    LoadCompressedSpritePaletteOverrideBuffer(&gTrainerFrontPicPaletteTable[trainerSpriteID], buffer);
    LoadCompressedSpriteSheetOverrideBuffer(&gTrainerFrontPicTable[trainerSpriteID], buffer);
    spriteTemplate.tileTag = gTrainerFrontPicTable[trainerSpriteID].tag;
    spriteTemplate.paletteTag = gTrainerFrontPicPaletteTable[trainerSpriteID].tag;
    spriteTemplate.oam = &sOam_64x64;
    spriteTemplate.anims = gDummySpriteAnimTable;
    spriteTemplate.images = NULL;
    spriteTemplate.affineAnims = gDummySpriteAffineAnimTable;
    spriteTemplate.callback = SpriteCallbackDummy;
    return CreateSprite(&spriteTemplate, x, y, subpriority);
}

void LoadTrainerGfx_TrainerCard(u8 gender, u16 palOffset, u8 *dest)
{
    LZDecompressVram(gTrainerFrontPicTable[gender].data, dest);
    LoadCompressedPalette(gTrainerFrontPicPaletteTable[gender].data, palOffset, 0x20);
}

u8 AddNewGameBirchObject(s16 x, s16 y, u8 subpriority)
{
    LoadSpritePalette(&sSpritePalette_NewGameBirch);
    return CreateSprite(&sSpriteTemplate_NewGameBirch, x, y, subpriority);
}

u8 CreateMonSprite_PicBox(u16 species, s16 x, s16 y, u8 subpriority)
{
<<<<<<< HEAD
    s32 spriteId = CreateMonPicSprite(species, 0, 0x8000, 1, x, y, 0, gMonPaletteTable[species].tag);
=======
    s32 spriteId = CreateMonPicSprite_HandleDeoxys(species, 0, 0x8000, TRUE, x, y, 0, gMonPaletteTable[species].tag);
>>>>>>> 898ec580
    PreservePaletteInWeather(IndexOfSpritePaletteTag(gMonPaletteTable[species].tag) + 0x10);
    if (spriteId == 0xFFFF)
        return MAX_SPRITES;
    else
        return spriteId;
}

u8 CreateMonSprite_FieldMove(u16 species, u32 otId, u32 personality, s16 x, s16 y, u8 subpriority)
{
    const struct CompressedSpritePalette *spritePalette = GetMonSpritePalStructFromOtIdPersonality(species, otId, personality);
<<<<<<< HEAD
    u16 spriteId = CreateMonPicSprite(species, otId, personality, 1, x, y, 0, spritePalette->tag);
=======
    u16 spriteId = CreateMonPicSprite_HandleDeoxys(species, otId, personality, TRUE, x, y, 0, spritePalette->tag);
>>>>>>> 898ec580
    PreservePaletteInWeather(IndexOfSpritePaletteTag(spritePalette->tag) + 0x10);
    if (spriteId == 0xFFFF)
        return MAX_SPRITES;
    else
        return spriteId;
}

void FreeResourcesAndDestroySprite(struct Sprite *sprite, u8 spriteId)
{
    ResetPreservedPalettesInWeather();
    if (sprite->oam.affineMode != ST_OAM_AFFINE_OFF)
    {
        FreeOamMatrix(sprite->oam.matrixNum);
    }
    FreeAndDestroyMonPicSprite(spriteId);
}

// r, g, b are between 0 and 16
void MultiplyInvertedPaletteRGBComponents(u16 i, u8 r, u8 g, u8 b)
{
    int curRed, curGreen, curBlue;
    u16 color = gPlttBufferUnfaded[i];

    curRed   = (color & RGB_RED);
    curGreen = (color & RGB_GREEN) >>  5;
    curBlue  = (color & RGB_BLUE)  >> 10;

    curRed   += (((0x1F - curRed)   * r) >> 4);
    curGreen += (((0x1F - curGreen) * g) >> 4);
    curBlue  += (((0x1F - curBlue)  * b) >> 4);

    color  = curRed;
    color |= (curGreen <<  5);
    color |= (curBlue  << 10);

    gPlttBufferFaded[i] = color;
}

// r, g, b are between 0 and 16
void MultiplyPaletteRGBComponents(u16 i, u8 r, u8 g, u8 b)
{
    int curRed, curGreen, curBlue;
    u16 color = gPlttBufferUnfaded[i];

    curRed   = (color & RGB_RED);
    curGreen = (color & RGB_GREEN) >>  5;
    curBlue  = (color & RGB_BLUE)  >> 10;

    curRed   -= ((curRed   * r) >> 4);
    curGreen -= ((curGreen * g) >> 4);
    curBlue  -= ((curBlue  * b) >> 4);

    color  = curRed;
    color |= (curGreen <<  5);
    color |= (curBlue  << 10);

    gPlttBufferFaded[i] = color;
}

// Task data for Task_PokecenterHeal and Task_HallOfFameRecord
#define tState           data[0]
#define tNumMons         data[1]
#define tFirstBallX      data[2]
#define tFirstBallY      data[3]
#define tMonitorX        data[4]
#define tMonitorY        data[5]
#define tBallSpriteId    data[6]
#define tMonitorSpriteId data[7]
#define tStartHofFlash   data[15]

// Sprite data for SpriteCB_PokeballGlowEffect
#define sState      data[0]
#define sTimer      data[1]
#define sCounter    data[2]
#define sPlayHealSe data[5]
#define sNumMons    data[6]
#define sSpriteId   data[7]

// Sprite data for SpriteCB_PokeballGlow
#define sEffectSpriteId data[0]

bool8 FldEff_PokecenterHeal(void)
{
    u8 nPokemon;
    struct Task *task;

    nPokemon = CalculatePlayerPartyCount();
    task = &gTasks[CreateTask(Task_PokecenterHeal, 0xff)];
    task->tNumMons = nPokemon;
    task->tFirstBallX = 93;
    task->tFirstBallY = 36;
    task->tMonitorX = 124;
    task->tMonitorY = 24;
    return FALSE;
}

static void Task_PokecenterHeal(u8 taskId)
{
    struct Task *task;
    task = &gTasks[taskId];
    sPokecenterHealEffectFuncs[task->tState](task);
}

static void PokecenterHealEffect_Init(struct Task *task)
{
    task->tState++;
    task->tBallSpriteId = CreateGlowingPokeballsEffect(task->tNumMons, task->tFirstBallX, task->tFirstBallY, TRUE);
    task->tMonitorSpriteId = CreatePokecenterMonitorSprite(task->tMonitorX, task->tMonitorY);
}

static void PokecenterHealEffect_WaitForBallPlacement(struct Task *task)
{
    if (gSprites[task->tBallSpriteId].sState > 1)
    {
        gSprites[task->tMonitorSpriteId].sState++;
        task->tState++;
    }
}

static void PokecenterHealEffect_WaitForBallFlashing(struct Task *task)
{
    if (gSprites[task->tBallSpriteId].sState > 4)
    {
        task->tState++;
    }
}

static void PokecenterHealEffect_WaitForSoundAndEnd(struct Task *task)
{
    if (gSprites[task->tBallSpriteId].sState > 6)
    {
        DestroySprite(&gSprites[task->tBallSpriteId]);
        FieldEffectActiveListRemove(FLDEFF_POKECENTER_HEAL);
        DestroyTask(FindTaskIdByFunc(Task_PokecenterHeal));
    }
}

bool8 FldEff_HallOfFameRecord(void)
{
    u8 nPokemon;
    struct Task *task;

    nPokemon = CalculatePlayerPartyCount();
    task = &gTasks[CreateTask(Task_HallOfFameRecord, 0xff)];
    task->tNumMons = nPokemon;
    task->tFirstBallX = 117;
    task->tFirstBallY = 52;
    return FALSE;
}

static void Task_HallOfFameRecord(u8 taskId)
{
    struct Task *task;
    task = &gTasks[taskId];
    sHallOfFameRecordEffectFuncs[task->tState](task);
}

static void HallOfFameRecordEffect_Init(struct Task *task)
{
    u8 taskId;
    task->tState++;
    task->tBallSpriteId = CreateGlowingPokeballsEffect(task->tNumMons, task->tFirstBallX, task->tFirstBallY, FALSE);
    taskId = FindTaskIdByFunc(Task_HallOfFameRecord);
    CreateHofMonitorSprite(taskId, 120, 24, FALSE);
    CreateHofMonitorSprite(taskId, 40, 8, TRUE);
    CreateHofMonitorSprite(taskId, 72, 8, TRUE);
    CreateHofMonitorSprite(taskId, 168, 8, TRUE);
    CreateHofMonitorSprite(taskId, 200, 8, TRUE);
}

static void HallOfFameRecordEffect_WaitForBallPlacement(struct Task *task)
{
    if (gSprites[task->tBallSpriteId].sState > 1)
    {
        task->tStartHofFlash++;
        task->tState++;
    }
}

static void HallOfFameRecordEffect_WaitForBallFlashing(struct Task *task)
{
    if (gSprites[task->tBallSpriteId].sState > 4)
    {
        task->tState++;
    }
}

static void HallOfFameRecordEffect_WaitForSoundAndEnd(struct Task *task)
{
    if (gSprites[task->tBallSpriteId].sState > 6)
    {
        DestroySprite(&gSprites[task->tBallSpriteId]);
        FieldEffectActiveListRemove(FLDEFF_HALL_OF_FAME_RECORD);
        DestroyTask(FindTaskIdByFunc(Task_HallOfFameRecord));
    }
}

static u8 CreateGlowingPokeballsEffect(s16 numMons, s16 x, s16 y, bool16 playHealSe)
{
    u8 spriteId;
    struct Sprite *sprite;
    spriteId = CreateInvisibleSprite(SpriteCB_PokeballGlowEffect);
    sprite = &gSprites[spriteId];
    sprite->x2 = x;
    sprite->y2 = y;
    sprite->sPlayHealSe = playHealSe;
    sprite->sNumMons = numMons;
    sprite->sSpriteId = spriteId;
    return spriteId;
}

static void SpriteCB_PokeballGlowEffect(struct Sprite *sprite)
{
    sPokeballGlowEffectFuncs[sprite->sState](sprite);
}

static void PokeballGlowEffect_PlaceBalls(struct Sprite *sprite)
{
    u8 spriteId;
    if (sprite->sTimer == 0 || (--sprite->sTimer) == 0)
    {
        sprite->sTimer = 25;
        spriteId = CreateSpriteAtEnd(&sSpriteTemplate_PokeballGlow, sPokeballCoordOffsets[sprite->sCounter].x + sprite->x2, sPokeballCoordOffsets[sprite->sCounter].y + sprite->y2, 0);
        gSprites[spriteId].oam.priority = 2;
        gSprites[spriteId].sEffectSpriteId = sprite->sSpriteId;
        sprite->sCounter++;
        sprite->sNumMons--;
        PlaySE(SE_BALL);
    }
    if (sprite->sNumMons == 0)
    {
        sprite->sTimer = 32;
        sprite->sState++;
    }
}

static void PokeballGlowEffect_TryPlaySe(struct Sprite *sprite)
{
    if ((--sprite->sTimer) == 0)
    {
        sprite->sState++;
        sprite->sTimer = 8;
        sprite->sCounter = 0;
        sprite->data[3] = 0;
        if (sprite->sPlayHealSe)
        {
            PlayFanfare(MUS_HEAL);
        }
    }
}

static void PokeballGlowEffect_Flash1(struct Sprite *sprite)
{
    u8 phase;
    if ((--sprite->sTimer) == 0)
    {
        sprite->sTimer = 8;
        sprite->sCounter++;
        sprite->sCounter &= 3;

        if (sprite->sCounter == 0)
            sprite->data[3]++;
    }
    phase = (sprite->sCounter + 3) & 3;
    MultiplyInvertedPaletteRGBComponents((IndexOfSpritePaletteTag(FLDEFF_PAL_TAG_POKEBALL_GLOW) << 4) + 0x108, sPokeballGlowReds[phase], sPokeballGlowGreens[phase], sPokeballGlowBlues[phase]);
    phase = (sprite->sCounter + 2) & 3;
    MultiplyInvertedPaletteRGBComponents((IndexOfSpritePaletteTag(FLDEFF_PAL_TAG_POKEBALL_GLOW) << 4) + 0x106, sPokeballGlowReds[phase], sPokeballGlowGreens[phase], sPokeballGlowBlues[phase]);
    phase = (sprite->sCounter + 1) & 3;
    MultiplyInvertedPaletteRGBComponents((IndexOfSpritePaletteTag(FLDEFF_PAL_TAG_POKEBALL_GLOW) << 4) + 0x102, sPokeballGlowReds[phase], sPokeballGlowGreens[phase], sPokeballGlowBlues[phase]);
    phase = sprite->sCounter;
    MultiplyInvertedPaletteRGBComponents((IndexOfSpritePaletteTag(FLDEFF_PAL_TAG_POKEBALL_GLOW) << 4) + 0x105, sPokeballGlowReds[phase], sPokeballGlowGreens[phase], sPokeballGlowBlues[phase]);
    MultiplyInvertedPaletteRGBComponents((IndexOfSpritePaletteTag(FLDEFF_PAL_TAG_POKEBALL_GLOW) << 4) + 0x103, sPokeballGlowReds[phase], sPokeballGlowGreens[phase], sPokeballGlowBlues[phase]);
    if (sprite->data[3] > 2)
    {
        sprite->sState++;
        sprite->sTimer = 8;
        sprite->sCounter = 0;
    }
}

static void PokeballGlowEffect_Flash2(struct Sprite *sprite)
{
    u8 phase;
    if ((--sprite->sTimer) == 0)
    {
        sprite->sTimer = 8;
        sprite->sCounter++;
        sprite->sCounter &= 3;
        if (sprite->sCounter == 3)
        {
            sprite->sState++;
            sprite->sTimer = 30;
        }
    }
    phase = sprite->sCounter;
    MultiplyInvertedPaletteRGBComponents((IndexOfSpritePaletteTag(FLDEFF_PAL_TAG_POKEBALL_GLOW) << 4) + 0x108, sPokeballGlowReds[phase], sPokeballGlowGreens[phase], sPokeballGlowBlues[phase]);
    MultiplyInvertedPaletteRGBComponents((IndexOfSpritePaletteTag(FLDEFF_PAL_TAG_POKEBALL_GLOW) << 4) + 0x106, sPokeballGlowReds[phase], sPokeballGlowGreens[phase], sPokeballGlowBlues[phase]);
    MultiplyInvertedPaletteRGBComponents((IndexOfSpritePaletteTag(FLDEFF_PAL_TAG_POKEBALL_GLOW) << 4) + 0x102, sPokeballGlowReds[phase], sPokeballGlowGreens[phase], sPokeballGlowBlues[phase]);
    MultiplyInvertedPaletteRGBComponents((IndexOfSpritePaletteTag(FLDEFF_PAL_TAG_POKEBALL_GLOW) << 4) + 0x105, sPokeballGlowReds[phase], sPokeballGlowGreens[phase], sPokeballGlowBlues[phase]);
    MultiplyInvertedPaletteRGBComponents((IndexOfSpritePaletteTag(FLDEFF_PAL_TAG_POKEBALL_GLOW) << 4) + 0x103, sPokeballGlowReds[phase], sPokeballGlowGreens[phase], sPokeballGlowBlues[phase]);
}

static void PokeballGlowEffect_WaitAfterFlash(struct Sprite *sprite)
{
    if ((--sprite->sTimer) == 0)
    {
        sprite->sState++;
    }
}

static void PokeballGlowEffect_Dummy(struct Sprite *sprite)
{
    sprite->sState++;
}

static void PokeballGlowEffect_WaitForSound(struct Sprite *sprite)
{
    if (sprite->sPlayHealSe == FALSE || IsFanfareTaskInactive())
    {
        sprite->sState++;
    }
}

static void PokeballGlowEffect_Idle(struct Sprite *sprite)
{
    // Idle until destroyed
}

static void SpriteCB_PokeballGlow(struct Sprite *sprite)
{
    if (gSprites[sprite->sEffectSpriteId].sState > 4)
    {
        FieldEffectFreeGraphicsResources(sprite);
    }
}

static u8 CreatePokecenterMonitorSprite(s16 x, s16 y)
{
    u8 spriteId;
    struct Sprite *sprite;
    spriteId = CreateSpriteAtEnd(&sSpriteTemplate_PokecenterMonitor, x, y, 0);
    sprite = &gSprites[spriteId];
    sprite->oam.priority = 2;
    sprite->invisible = TRUE;
    SetSubspriteTables(sprite, &sSubspriteTable_PokecenterMonitor);
    return spriteId;
}

static void SpriteCB_PokecenterMonitor(struct Sprite *sprite)
{
    if (sprite->data[0] != 0)
    {
        sprite->data[0] = 0;
        sprite->invisible = FALSE;
        StartSpriteAnim(sprite, 1);
    }
    if (sprite->animEnded)
    {
        FieldEffectFreeGraphicsResources(sprite);
    }
}

static void CreateHofMonitorSprite(s16 taskId, s16 x, s16 y, bool8 isSmallMonitor)
{
    u8 spriteId;
    if (!isSmallMonitor)
    {
        spriteId = CreateSpriteAtEnd(&sSpriteTemplate_HofMonitorBig, x, y, 0);
        SetSubspriteTables(&gSprites[spriteId], &sSubspriteTable_HofMonitorBig);
    } else
    {
        spriteId = CreateSpriteAtEnd(&sSpriteTemplate_HofMonitorSmall, x, y, 0);
    }
    gSprites[spriteId].invisible = TRUE;
    gSprites[spriteId].data[0] = taskId;
}

static void SpriteCB_HallOfFameMonitor(struct Sprite *sprite)
{
    if (gTasks[sprite->data[0]].tStartHofFlash)
    {
        if (sprite->data[1] == 0 || (--sprite->data[1]) == 0)
        {
            sprite->data[1] = 16;
            sprite->invisible ^= 1;
        }
        sprite->data[2]++;
    }
    if (sprite->data[2] > 127)
    {
        FieldEffectFreeGraphicsResources(sprite);
    }
}

#undef tState
#undef tNumMons
#undef tFirstBallX
#undef tFirstBallY
#undef tMonitorX
#undef tMonitorY
#undef tBallSpriteId
#undef tMonitorSpriteId
#undef tStartHofFlash
#undef sState
#undef sTimer
#undef sCounter
#undef sPlayHealSe
#undef sNumMons
#undef sSpriteId
#undef sEffectSpriteId

void ReturnToFieldFromFlyMapSelect(void)
{
    SetMainCallback2(CB2_ReturnToField);
    gFieldCallback = FieldCallback_UseFly;
}

static void FieldCallback_UseFly(void)
{
    FadeInFromBlack();
    CreateTask(Task_UseFly, 0);
    LockPlayerFieldControls();
    FreezeObjectEvents();
    gFieldCallback = NULL;
}

static void Task_UseFly(u8 taskId)
{
    struct Task *task;
    task = &gTasks[taskId];
    if (!task->data[0])
    {
        if (!IsWeatherNotFadingIn())
            return;

        gFieldEffectArguments[0] = GetCursorSelectionMonId();
        if ((int)gFieldEffectArguments[0] > PARTY_SIZE - 1)
            gFieldEffectArguments[0] = 0;

        FieldEffectStart(FLDEFF_USE_FLY);
        task->data[0]++;
    }
    if (!FieldEffectActiveListContains(FLDEFF_USE_FLY))
    {
        Overworld_ResetStateAfterFly();
        WarpIntoMap();
        SetMainCallback2(CB2_LoadMap);
        gFieldCallback = FieldCallback_FlyIntoMap;
        DestroyTask(taskId);
    }
}

static void FieldCallback_FlyIntoMap(void)
{
    Overworld_PlaySpecialMapMusic();
    FadeInFromBlack();
    CreateTask(Task_FlyIntoMap, 0);
    gObjectEvents[gPlayerAvatar.objectEventId].invisible = TRUE;
    if (gPlayerAvatar.flags & PLAYER_AVATAR_FLAG_SURFING)
    {
        ObjectEventTurn(&gObjectEvents[gPlayerAvatar.objectEventId], DIR_WEST);
    }
    LockPlayerFieldControls();
    FreezeObjectEvents();
    gFieldCallback = NULL;
}

static void Task_FlyIntoMap(u8 taskId)
{
    struct Task *task;
    task = &gTasks[taskId];
    if (task->data[0] == 0)
    {
        if (gPaletteFade.active)
        {
            return;
        }
        FieldEffectStart(FLDEFF_FLY_IN);
        task->data[0]++;
    }
    if (!FieldEffectActiveListContains(FLDEFF_FLY_IN))
    {
        UnlockPlayerFieldControls();
        UnfreezeObjectEvents();
        DestroyTask(taskId);
    }
}

#define tState      data[0]
#define tFallOffset data[1]
#define tTotalFall  data[2]
#define tSetTrigger data[3]
#define tSubsprMode data[4]

#define tVertShake  data[1] // re-used
#define tNumShakes  data[2]

void FieldCB_FallWarpExit(void)
{
    Overworld_PlaySpecialMapMusic();
    WarpFadeInScreen();
    LockPlayerFieldControls();
    FreezeObjectEvents();
    CreateTask(Task_FallWarpFieldEffect, 0);
    gFieldCallback = NULL;
}

static void Task_FallWarpFieldEffect(u8 taskId)
{
    struct Task *task;
    task = &gTasks[taskId];
    while (sFallWarpFieldEffectFuncs[task->tState](task));
}

static bool8 FallWarpEffect_Init(struct Task *task)
{
    struct ObjectEvent *playerObject;
    struct Sprite *playerSprite;
    playerObject = &gObjectEvents[gPlayerAvatar.objectEventId];
    playerSprite = &gSprites[gPlayerAvatar.spriteId];
    CameraObjectReset2();
    gObjectEvents[gPlayerAvatar.objectEventId].invisible = TRUE;
    gPlayerAvatar.preventStep = TRUE;
    ObjectEventSetHeldMovement(playerObject, GetFaceDirectionMovementAction(GetPlayerFacingDirection()));
    task->tSubsprMode = playerSprite->subspriteMode;
    playerObject->fixedPriority = 1;
    playerSprite->oam.priority = 1;
    playerSprite->subspriteMode = SUBSPRITES_IGNORE_PRIORITY;
    task->tState++;
    return TRUE;
}

static bool8 FallWarpEffect_WaitWeather(struct Task *task)
{
    if (IsWeatherNotFadingIn())
        task->tState++;

    return FALSE;
}

static bool8 FallWarpEffect_StartFall(struct Task *task)
{
    struct Sprite *sprite;
    s16 centerToCornerVecY;
    sprite = &gSprites[gPlayerAvatar.spriteId];
    centerToCornerVecY = -(sprite->centerToCornerVecY << 1);
    sprite->y2 = -(sprite->y + sprite->centerToCornerVecY + gSpriteCoordOffsetY + centerToCornerVecY);
    task->tFallOffset = 1;
    task->tTotalFall = 0;
    gObjectEvents[gPlayerAvatar.objectEventId].invisible = FALSE;
    PlaySE(SE_FALL);
    task->tState++;
    return FALSE;
}

static bool8 FallWarpEffect_Fall(struct Task *task)
{
    struct ObjectEvent *objectEvent;
    struct Sprite *sprite;

    objectEvent = &gObjectEvents[gPlayerAvatar.objectEventId];
    sprite = &gSprites[gPlayerAvatar.spriteId];
    sprite->y2 += task->tFallOffset;
    if (task->tFallOffset < 8)
    {
        task->tTotalFall += task->tFallOffset;

        if (task->tTotalFall & 0xf)
            task->tFallOffset <<= 1;
    }
    if (task->tSetTrigger == FALSE && sprite->y2 >= -16)
    {
        task->tSetTrigger++;
        objectEvent->fixedPriority = 0;
        sprite->subspriteMode = task->tSubsprMode;
        objectEvent->triggerGroundEffectsOnMove = 1;
    }
    if (sprite->y2 >= 0)
    {
        PlaySE(SE_M_STRENGTH);
        objectEvent->triggerGroundEffectsOnStop = 1;
        objectEvent->landingJump = 1;
        sprite->y2 = 0;
        task->tState++;
    }
    return FALSE;
}

static bool8 FallWarpEffect_Land(struct Task *task)
{
    task->tState++;
    task->tVertShake = 4;
    task->tNumShakes = 0;
    SetCameraPanningCallback(NULL);
    return TRUE;
}

static bool8 FallWarpEffect_CameraShake(struct Task *task)
{
    SetCameraPanning(0, task->tVertShake);
    task->tVertShake = -task->tVertShake;
    task->tNumShakes++;

    if ((task->tNumShakes & 3) == 0)
        task->tVertShake >>= 1;

    if (task->tVertShake == 0)
        task->tState++;

    return FALSE;
}

static bool8 FallWarpEffect_End(struct Task *task)
{
    gPlayerAvatar.preventStep = FALSE;
    UnlockPlayerFieldControls();
    CameraObjectReset1();
    UnfreezeObjectEvents();
    InstallCameraPanAheadCallback();
    DestroyTask(FindTaskIdByFunc(Task_FallWarpFieldEffect));
    return FALSE;
}

#undef tState
#undef tFallOffset
#undef tTotalFall
#undef tSetTrigger
#undef tSubsprMode
#undef tVertShake
#undef tNumShakes

#define tState   data[0]
#define tGoingUp data[1]

void StartEscalatorWarp(u8 metatileBehavior, u8 priority)
{
    u8 taskId;
    taskId = CreateTask(Task_EscalatorWarpOut, priority);
    gTasks[taskId].tGoingUp = FALSE;
    if (metatileBehavior == MB_UP_ESCALATOR)
    {
        gTasks[taskId].tGoingUp = TRUE;
    }
}

static void Task_EscalatorWarpOut(u8 taskId)
{
    struct Task *task;
    task = &gTasks[taskId];
    while (sEscalatorWarpOutFieldEffectFuncs[task->tState](task));
}

static bool8 EscalatorWarpOut_Init(struct Task *task)
{
    FreezeObjectEvents();
    CameraObjectReset2();
    StartEscalator(task->tGoingUp);
    task->tState++;
    return FALSE;
}

static bool8 EscalatorWarpOut_WaitForPlayer(struct Task *task)
{
    struct ObjectEvent *objectEvent;
    objectEvent = &gObjectEvents[gPlayerAvatar.objectEventId];
    if (!ObjectEventIsMovementOverridden(objectEvent) || ObjectEventClearHeldMovementIfFinished(objectEvent))
    {
        ObjectEventSetHeldMovement(objectEvent, GetFaceDirectionMovementAction(GetPlayerFacingDirection()));
        task->tState++;
        task->data[2] = 0;
        task->data[3] = 0;
        if ((u8)task->tGoingUp == FALSE)
        {
            task->tState = 4; // jump to EscalatorWarpOut_Down_Ride
        }
        PlaySE(SE_ESCALATOR);
    }
    return FALSE;
}

static bool8 EscalatorWarpOut_Up_Ride(struct Task *task)
{
    RideUpEscalatorOut(task);
    if (task->data[2] > 3)
    {
        FadeOutAtEndOfEscalator();
        task->tState++;
    }
    return FALSE;
}

static bool8 EscalatorWarpOut_Up_End(struct Task *task)
{
    RideUpEscalatorOut(task);
    WarpAtEndOfEscalator();
    return FALSE;
}

static bool8 EscalatorWarpOut_Down_Ride(struct Task *task)
{
    RideDownEscalatorOut(task);
    if (task->data[2] > 3)
    {
        FadeOutAtEndOfEscalator();
        task->tState++;
    }
    return FALSE;
}

static bool8 EscalatorWarpOut_Down_End(struct Task *task)
{
    RideDownEscalatorOut(task);
    WarpAtEndOfEscalator();
    return FALSE;
}

static void RideUpEscalatorOut(struct Task *task)
{
    struct Sprite *sprite;
    sprite = &gSprites[gPlayerAvatar.spriteId];
    sprite->x2 = Cos(0x84, task->data[2]);
    sprite->y2 = Sin(0x94, task->data[2]);
    task->data[3]++;
    if (task->data[3] & 1)
    {
        task->data[2]++;
    }
}

static void RideDownEscalatorOut(struct Task *task)
{
    struct Sprite *sprite;
    sprite = &gSprites[gPlayerAvatar.spriteId];
    sprite->x2 = Cos(0x7c, task->data[2]);
    sprite->y2 = Sin(0x76, task->data[2]);
    task->data[3]++;
    if (task->data[3] & 1)
    {
        task->data[2]++;
    }
}

static void FadeOutAtEndOfEscalator(void)
{
    TryFadeOutOldMapMusic();
    WarpFadeOutScreen();
}

static void WarpAtEndOfEscalator(void)
{
    if (!gPaletteFade.active && BGMusicStopped() == TRUE)
    {
        StopEscalator();
        WarpIntoMap();
        gFieldCallback = FieldCallback_EscalatorWarpIn;
        SetMainCallback2(CB2_LoadMap);
        DestroyTask(FindTaskIdByFunc(Task_EscalatorWarpOut));
    }
}

#undef tState
#undef tGoingUp

static void FieldCallback_EscalatorWarpIn(void)
{
    Overworld_PlaySpecialMapMusic();
    WarpFadeInScreen();
    LockPlayerFieldControls();
    CreateTask(Task_EscalatorWarpIn, 0);
    gFieldCallback = NULL;
}

#define tState data[0]

static void Task_EscalatorWarpIn(u8 taskId)
{
    struct Task *task;
    task = &gTasks[taskId];
    while (sEscalatorWarpInFieldEffectFuncs[task->tState](task));
}

static bool8 EscalatorWarpIn_Init(struct Task *task)
{
    struct ObjectEvent *objectEvent;
    s16 x;
    s16 y;
    u8 behavior;
    CameraObjectReset2();
    objectEvent = &gObjectEvents[gPlayerAvatar.objectEventId];
    ObjectEventSetHeldMovement(objectEvent, GetFaceDirectionMovementAction(DIR_EAST));
    PlayerGetDestCoords(&x, &y);
    behavior = MapGridGetMetatileBehaviorAt(x, y);
    task->tState++;
    task->data[1] = 16;

    if (behavior == MB_DOWN_ESCALATOR)
    {
        // If dest is down escalator tile, player is riding up
        behavior = TRUE;
        task->tState = 3; // jump to EscalatorWarpIn_Up_Init
    }
    else // MB_UP_ESCALATOR
    {
        // If dest is up escalator tile, player is riding down
        behavior = FALSE;
    }
    StartEscalator(behavior);
    return TRUE;
}

static bool8 EscalatorWarpIn_Down_Init(struct Task *task)
{
    struct Sprite *sprite;
    sprite = &gSprites[gPlayerAvatar.spriteId];
    sprite->x2 = Cos(0x84, task->data[1]);
    sprite->y2 = Sin(0x94, task->data[1]);
    task->tState++;
    return FALSE;
}

static bool8 EscalatorWarpIn_Down_Ride(struct Task *task)
{
    struct Sprite *sprite;
    sprite = &gSprites[gPlayerAvatar.spriteId];
    sprite->x2 = Cos(0x84, task->data[1]);
    sprite->y2 = Sin(0x94, task->data[1]);
    task->data[2]++;
    if (task->data[2] & 1)
    {
        task->data[1]--;
    }
    if (task->data[1] == 0)
    {
        sprite->x2 = 0;
        sprite->y2 = 0;
        task->tState = 5;
    }
    return FALSE;
}

static bool8 EscalatorWarpIn_Up_Init(struct Task *task)
{
    struct Sprite *sprite;
    sprite = &gSprites[gPlayerAvatar.spriteId];
    sprite->x2 = Cos(0x7c, task->data[1]);
    sprite->y2 = Sin(0x76, task->data[1]);
    task->tState++;
    return FALSE;
}

static bool8 EscalatorWarpIn_Up_Ride(struct Task *task)
{
    struct Sprite *sprite;
    sprite = &gSprites[gPlayerAvatar.spriteId];
    sprite->x2 = Cos(0x7c, task->data[1]);
    sprite->y2 = Sin(0x76, task->data[1]);
    task->data[2]++;
    if (task->data[2] & 1)
    {
        task->data[1]--;
    }
    if (task->data[1] == 0)
    {
        sprite->x2 = 0;
        sprite->y2 = 0;
        task->tState++;
    }
    return FALSE;
}

static bool8 EscalatorWarpIn_WaitForMovement(struct Task *task)
{
    if (IsEscalatorMoving())
    {
        return FALSE;
    }
    StopEscalator();
    task->tState++;
    return TRUE;
}

static bool8 EscalatorWarpIn_End(struct Task *task)
{
    struct ObjectEvent *objectEvent;
    objectEvent = &gObjectEvents[gPlayerAvatar.objectEventId];
    if (ObjectEventClearHeldMovementIfFinished(objectEvent))
    {
        CameraObjectReset1();
        UnlockPlayerFieldControls();
        ObjectEventSetHeldMovement(objectEvent, GetWalkNormalMovementAction(DIR_EAST));
        DestroyTask(FindTaskIdByFunc(Task_EscalatorWarpIn));
    }
    return FALSE;
}

#undef tState

#define tState data[0]
#define tMonId data[1]

bool8 FldEff_UseWaterfall(void)
{
    u8 taskId;
    taskId = CreateTask(Task_UseWaterfall, 0xff);
    gTasks[taskId].tMonId = gFieldEffectArguments[0];
    Task_UseWaterfall(taskId);
    return FALSE;
}

static void Task_UseWaterfall(u8 taskId)
{
    while (sWaterfallFieldEffectFuncs[gTasks[taskId].tState](&gTasks[taskId], &gObjectEvents[gPlayerAvatar.objectEventId]));
}

static bool8 WaterfallFieldEffect_Init(struct Task *task, struct ObjectEvent *objectEvent)
{
    LockPlayerFieldControls();
    gPlayerAvatar.preventStep = TRUE;
    task->tState++;
    return FALSE;
}

static bool8 WaterfallFieldEffect_ShowMon(struct Task *task, struct ObjectEvent *objectEvent)
{
    LockPlayerFieldControls();
    if (!ObjectEventIsMovementOverridden(objectEvent))
    {
        ObjectEventClearHeldMovementIfFinished(objectEvent);
        gFieldEffectArguments[0] = task->tMonId;
        FieldEffectStart(FLDEFF_FIELD_MOVE_SHOW_MON_INIT);
        task->tState++;
    }
    return FALSE;
}

static bool8 WaterfallFieldEffect_WaitForShowMon(struct Task *task, struct ObjectEvent *objectEvent)
{
    if (FieldEffectActiveListContains(FLDEFF_FIELD_MOVE_SHOW_MON))
    {
        return FALSE;
    }
    task->tState++;
    return TRUE;
}

static bool8 WaterfallFieldEffect_RideUp(struct Task *task, struct ObjectEvent *objectEvent)
{
    ObjectEventSetHeldMovement(objectEvent, GetWalkSlowMovementAction(DIR_NORTH));
    task->tState++;
    return FALSE;
}

static bool8 WaterfallFieldEffect_ContinueRideOrEnd(struct Task *task, struct ObjectEvent *objectEvent)
{
    if (!ObjectEventClearHeldMovementIfFinished(objectEvent))
        return FALSE;

    if (MetatileBehavior_IsWaterfall(objectEvent->currentMetatileBehavior))
    {
        // Still ascending waterfall, back to WaterfallFieldEffect_RideUp
        task->tState = 3;
        return TRUE;
    }

    UnlockPlayerFieldControls();
    gPlayerAvatar.preventStep = FALSE;
    DestroyTask(FindTaskIdByFunc(Task_UseWaterfall));
    FieldEffectActiveListRemove(FLDEFF_USE_WATERFALL);
    return FALSE;
}

#undef tState
#undef tMonId

bool8 FldEff_UseDive(void)
{
    u8 taskId;
    taskId = CreateTask(Task_UseDive, 0xff);
    gTasks[taskId].data[15] = gFieldEffectArguments[0];
    gTasks[taskId].data[14] = gFieldEffectArguments[1];
    Task_UseDive(taskId);
    return FALSE;
}

void Task_UseDive(u8 taskId)
{
    while (sDiveFieldEffectFuncs[gTasks[taskId].data[0]](&gTasks[taskId]));
}

static bool8 DiveFieldEffect_Init(struct Task *task)
{
    gPlayerAvatar.preventStep = TRUE;
    task->data[0]++;
    return FALSE;
}

static bool8 DiveFieldEffect_ShowMon(struct Task *task)
{
    LockPlayerFieldControls();
    gFieldEffectArguments[0] = task->data[15];
    FieldEffectStart(FLDEFF_FIELD_MOVE_SHOW_MON_INIT);
    task->data[0]++;
    return FALSE;
}

static bool8 DiveFieldEffect_TryWarp(struct Task *task)
{
    struct MapPosition mapPosition;
    PlayerGetDestCoords(&mapPosition.x, &mapPosition.y);

    // Wait for show mon first
    if (!FieldEffectActiveListContains(FLDEFF_FIELD_MOVE_SHOW_MON))
    {
        TryDoDiveWarp(&mapPosition, gObjectEvents[gPlayerAvatar.objectEventId].currentMetatileBehavior);
        DestroyTask(FindTaskIdByFunc(Task_UseDive));
        FieldEffectActiveListRemove(FLDEFF_USE_DIVE);
    }
    return FALSE;
}

void StartLavaridgeGymB1FWarp(u8 priority)
{
    CreateTask(Task_LavaridgeGymB1FWarp, priority);
}

static void Task_LavaridgeGymB1FWarp(u8 taskId)
{
    while (sLavaridgeGymB1FWarpEffectFuncs[gTasks[taskId].data[0]](&gTasks[taskId], &gObjectEvents[gPlayerAvatar.objectEventId], &gSprites[gPlayerAvatar.spriteId]));
}

static bool8 LavaridgeGymB1FWarpEffect_Init(struct Task *task, struct ObjectEvent *objectEvent, struct Sprite *sprite)
{
    FreezeObjectEvents();
    CameraObjectReset2();
    SetCameraPanningCallback(NULL);
    gPlayerAvatar.preventStep = TRUE;
    objectEvent->fixedPriority = 1;
    task->data[1] = 1;
    task->data[0]++;
    return TRUE;
}

static bool8 LavaridgeGymB1FWarpEffect_CameraShake(struct Task *task, struct ObjectEvent *objectEvent, struct Sprite *sprite)
{
    SetCameraPanning(0, task->data[1]);
    task->data[1] = -task->data[1];
    task->data[2]++;
    if (task->data[2] > 7)
    {
        task->data[2] = 0;
        task->data[0]++;
    }
    return FALSE;
}

static bool8 LavaridgeGymB1FWarpEffect_Launch(struct Task *task, struct ObjectEvent *objectEvent, struct Sprite *sprite)
{
    sprite->y2 = 0;
    task->data[3] = 1;
    gFieldEffectArguments[0] = objectEvent->currentCoords.x;
    gFieldEffectArguments[1] = objectEvent->currentCoords.y;
    gFieldEffectArguments[2] = sprite->subpriority - 1;
    gFieldEffectArguments[3] = sprite->oam.priority;
    FieldEffectStart(FLDEFF_ASH_LAUNCH);
    PlaySE(SE_M_EXPLOSION);
    task->data[0]++;
    return TRUE;
}

static bool8 LavaridgeGymB1FWarpEffect_Rise(struct Task *task, struct ObjectEvent *objectEvent, struct Sprite *sprite)
{
    s16 centerToCornerVecY;
    SetCameraPanning(0, task->data[1]);
    if (task->data[1] = -task->data[1], ++task->data[2] <= 17)
    {
        if (!(task->data[2] & 1) && (task->data[1] <= 3))
        {
            task->data[1] <<= 1;
        }
    } else if (!(task->data[2] & 4) && (task->data[1] > 0))
    {
        task->data[1] >>= 1;
    }
    if (task->data[2] > 6)
    {
        centerToCornerVecY = -(sprite->centerToCornerVecY << 1);
        if (sprite->y2 > -(sprite->y + sprite->centerToCornerVecY + gSpriteCoordOffsetY + centerToCornerVecY))
        {
            sprite->y2 -= task->data[3];
            if (task->data[3] <= 7)
            {
                task->data[3]++;
            }
        } else
        {
            task->data[4] = 1;
        }
    }
    if (task->data[5] == 0 && sprite->y2 < -0x10)
    {
        task->data[5]++;
        objectEvent->fixedPriority = 1;
        sprite->oam.priority = 1;
        sprite->subspriteMode = SUBSPRITES_IGNORE_PRIORITY;
    }
    if (task->data[1] == 0 && task->data[4] != 0)
    {
        task->data[0]++;
    }
    return FALSE;
}

static bool8 LavaridgeGymB1FWarpEffect_FadeOut(struct Task *task, struct ObjectEvent *objectEvent, struct Sprite *sprite)
{
    TryFadeOutOldMapMusic();
    WarpFadeOutScreen();
    task->data[0]++;
    return FALSE;
}

static bool8 LavaridgeGymB1FWarpEffect_Warp(struct Task *task, struct ObjectEvent *objectEvent, struct Sprite *sprite)
{
    if (!gPaletteFade.active && BGMusicStopped() == TRUE)
    {
        WarpIntoMap();
        gFieldCallback = FieldCB_LavaridgeGymB1FWarpExit;
        SetMainCallback2(CB2_LoadMap);
        DestroyTask(FindTaskIdByFunc(Task_LavaridgeGymB1FWarp));
    }
    return FALSE;
}

static void FieldCB_LavaridgeGymB1FWarpExit(void)
{
    Overworld_PlaySpecialMapMusic();
    WarpFadeInScreen();
    LockPlayerFieldControls();
    gFieldCallback = NULL;
    CreateTask(Task_LavaridgeGymB1FWarpExit, 0);
}

static void Task_LavaridgeGymB1FWarpExit(u8 taskId)
{
    while (sLavaridgeGymB1FWarpExitEffectFuncs[gTasks[taskId].data[0]](&gTasks[taskId], &gObjectEvents[gPlayerAvatar.objectEventId], &gSprites[gPlayerAvatar.spriteId]));
}

static bool8 LavaridgeGymB1FWarpExitEffect_Init(struct Task *task, struct ObjectEvent *objectEvent, struct Sprite *sprite)
{
    CameraObjectReset2();
    FreezeObjectEvents();
    gPlayerAvatar.preventStep = TRUE;
    objectEvent->invisible = TRUE;
    task->data[0]++;
    return FALSE;
}

static bool8 LavaridgeGymB1FWarpExitEffect_StartPopOut(struct Task *task, struct ObjectEvent *objectEvent, struct Sprite *sprite)
{
    if (IsWeatherNotFadingIn())
    {
        gFieldEffectArguments[0] = objectEvent->currentCoords.x;
        gFieldEffectArguments[1] = objectEvent->currentCoords.y;
        gFieldEffectArguments[2] = sprite->subpriority - 1;
        gFieldEffectArguments[3] = sprite->oam.priority;
        task->data[1] = FieldEffectStart(FLDEFF_ASH_PUFF);
        task->data[0]++;
    }
    return FALSE;
}

static bool8 LavaridgeGymB1FWarpExitEffect_PopOut(struct Task *task, struct ObjectEvent *objectEvent, struct Sprite *sprite)
{
    sprite = &gSprites[task->data[1]];
    if (sprite->animCmdIndex > 1)
    {
        task->data[0]++;
        objectEvent->invisible = FALSE;
        CameraObjectReset1();
        PlaySE(SE_M_DIG);
        ObjectEventSetHeldMovement(objectEvent, GetJumpMovementAction(DIR_EAST));
    }
    return FALSE;
}

static bool8 LavaridgeGymB1FWarpExitEffect_End(struct Task *task, struct ObjectEvent *objectEvent, struct Sprite *sprite)
{
    if (ObjectEventClearHeldMovementIfFinished(objectEvent))
    {
        gPlayerAvatar.preventStep = FALSE;
        UnlockPlayerFieldControls();
        UnfreezeObjectEvents();
        DestroyTask(FindTaskIdByFunc(Task_LavaridgeGymB1FWarpExit));
    }
    return FALSE;
}

// For the ash effect when jumping off the Lavaridge Gym B1F warp tiles
u8 FldEff_AshLaunch(void)
{
    u8 spriteId;
    SetSpritePosToOffsetMapCoords((s16 *)&gFieldEffectArguments[0], (s16 *)&gFieldEffectArguments[1], 8, 8);
    spriteId = CreateSpriteAtEnd(gFieldEffectObjectTemplatePointers[FLDEFFOBJ_ASH_LAUNCH], gFieldEffectArguments[0], gFieldEffectArguments[1], gFieldEffectArguments[2]);
    gSprites[spriteId].oam.priority = gFieldEffectArguments[3];
    gSprites[spriteId].coordOffsetEnabled = TRUE;
    return spriteId;
}

void SpriteCB_AshLaunch(struct Sprite *sprite)
{
    if (sprite->animEnded)
        FieldEffectStop(sprite, FLDEFF_ASH_LAUNCH);
}

void StartLavaridgeGym1FWarp(u8 priority)
{
    CreateTask(Task_LavaridgeGym1FWarp, priority);
}

static void Task_LavaridgeGym1FWarp(u8 taskId)
{
    while(sLavaridgeGym1FWarpEffectFuncs[gTasks[taskId].data[0]](&gTasks[taskId], &gObjectEvents[gPlayerAvatar.objectEventId], &gSprites[gPlayerAvatar.spriteId]));
}

static bool8 LavaridgeGym1FWarpEffect_Init(struct Task *task, struct ObjectEvent *objectEvent, struct Sprite *sprite)
{
    FreezeObjectEvents();
    CameraObjectReset2();
    gPlayerAvatar.preventStep = TRUE;
    objectEvent->fixedPriority = 1;
    task->data[0]++;
    return FALSE;
}

static bool8 LavaridgeGym1FWarpEffect_AshPuff(struct Task *task, struct ObjectEvent *objectEvent, struct Sprite *sprite)
{
    if (ObjectEventClearHeldMovementIfFinished(objectEvent))
    {
        if (task->data[1] > 3)
        {
            gFieldEffectArguments[0] = objectEvent->currentCoords.x;
            gFieldEffectArguments[1] = objectEvent->currentCoords.y;
            gFieldEffectArguments[2] = sprite->subpriority - 1;
            gFieldEffectArguments[3] = sprite->oam.priority;
            task->data[1] = FieldEffectStart(FLDEFF_ASH_PUFF);
            task->data[0]++;
        } else
        {
            task->data[1]++;
            ObjectEventSetHeldMovement(objectEvent, GetWalkInPlaceFasterMovementAction(objectEvent->facingDirection));
            PlaySE(SE_LAVARIDGE_FALL_WARP);
        }
    }
    return FALSE;
}

static bool8 LavaridgeGym1FWarpEffect_Disappear(struct Task *task, struct ObjectEvent *objectEvent, struct Sprite *sprite)
{
    if (gSprites[task->data[1]].animCmdIndex == 2)
    {
        objectEvent->invisible = TRUE;
        task->data[0]++;
    }
    return FALSE;
}

static bool8 LavaridgeGym1FWarpEffect_FadeOut(struct Task *task, struct ObjectEvent *objectEvent, struct Sprite *sprite)
{
    if (!FieldEffectActiveListContains(FLDEFF_ASH_PUFF))
    {
        TryFadeOutOldMapMusic();
        WarpFadeOutScreen();
        task->data[0]++;
    }
    return FALSE;
}

static bool8 LavaridgeGym1FWarpEffect_Warp(struct Task *task, struct ObjectEvent *objectEvent, struct Sprite *sprite)
{
    if (!gPaletteFade.active && BGMusicStopped() == TRUE)
    {
        WarpIntoMap();
        gFieldCallback = FieldCB_FallWarpExit;
        SetMainCallback2(CB2_LoadMap);
        DestroyTask(FindTaskIdByFunc(Task_LavaridgeGym1FWarp));
    }
    return FALSE;
}

// For the ash effect when a trainer pops out of ash, or when the player enters/exits a warp in Lavaridge Gym 1F
u8 FldEff_AshPuff(void)
{
    u8 spriteId;
    SetSpritePosToOffsetMapCoords((s16 *)&gFieldEffectArguments[0], (s16 *)&gFieldEffectArguments[1], 8, 8);
    spriteId = CreateSpriteAtEnd(gFieldEffectObjectTemplatePointers[FLDEFFOBJ_ASH_PUFF], gFieldEffectArguments[0], gFieldEffectArguments[1], gFieldEffectArguments[2]);
    gSprites[spriteId].oam.priority = gFieldEffectArguments[3];
    gSprites[spriteId].coordOffsetEnabled = TRUE;
    return spriteId;
}

void SpriteCB_AshPuff(struct Sprite *sprite)
{
    if (sprite->animEnded)
        FieldEffectStop(sprite, FLDEFF_ASH_PUFF);
}

#define tState     data[0]
#define tSpinDelay data[1]
#define tNumTurns  data[2]
#define tTimer     data[14]
#define tStartDir  data[15]

void StartEscapeRopeFieldEffect(void)
{
    LockPlayerFieldControls();
    FreezeObjectEvents();
    CreateTask(Task_EscapeRopeWarpOut, 80);
}

static void Task_EscapeRopeWarpOut(u8 taskId)
{
    sEscapeRopeWarpOutEffectFuncs[gTasks[taskId].tState](&gTasks[taskId]);
}

static void EscapeRopeWarpOutEffect_Init(struct Task *task)
{
    task->tState++;
    task->tTimer = 64;
    task->tStartDir = GetPlayerFacingDirection();
}

static void EscapeRopeWarpOutEffect_Spin(struct Task *task)
{
    struct ObjectEvent *objectEvent;
    u8 spinDirections[5] =  {DIR_SOUTH, DIR_WEST, DIR_EAST, DIR_NORTH, DIR_SOUTH};
    if (task->tTimer != 0 && (--task->tTimer) == 0)
    {
        TryFadeOutOldMapMusic();
        WarpFadeOutScreen();
    }
    objectEvent = &gObjectEvents[gPlayerAvatar.objectEventId];
    if (!ObjectEventIsMovementOverridden(objectEvent) || ObjectEventClearHeldMovementIfFinished(objectEvent))
    {
        if (task->tTimer == 0 && !gPaletteFade.active && BGMusicStopped() == TRUE)
        {
            SetObjectEventDirection(objectEvent, task->tStartDir);
            SetWarpDestinationToEscapeWarp();
            WarpIntoMap();
            gFieldCallback = FieldCallback_EscapeRopeWarpIn;
            SetMainCallback2(CB2_LoadMap);
            DestroyTask(FindTaskIdByFunc(Task_EscapeRopeWarpOut));
        }
        else if (task->tSpinDelay == 0 || (--task->tSpinDelay) == 0)
        {
            ObjectEventSetHeldMovement(objectEvent, GetFaceDirectionMovementAction(spinDirections[objectEvent->facingDirection]));
            if (task->tNumTurns < 12)
                task->tNumTurns++;
            task->tSpinDelay = 8 >> (task->tNumTurns >> 2);
        }
    }
}

static void (*const sEscapeRopeWarpInEffectFuncs[])(struct Task *) = {
    EscapeRopeWarpInEffect_Init,
    EscapeRopeWarpInEffect_Spin
};

static void FieldCallback_EscapeRopeWarpIn(void)
{
    Overworld_PlaySpecialMapMusic();
    WarpFadeInScreen();
    LockPlayerFieldControls();
    FreezeObjectEvents();
    gFieldCallback = NULL;
    gObjectEvents[gPlayerAvatar.objectEventId].invisible = TRUE;
    CreateTask(Task_EscapeRopeWarpIn, 0);
}

static void Task_EscapeRopeWarpIn(u8 taskId)
{
    sEscapeRopeWarpInEffectFuncs[gTasks[taskId].tState](&gTasks[taskId]);
}

static void EscapeRopeWarpInEffect_Init(struct Task *task)
{
    if (IsWeatherNotFadingIn())
    {
        task->tState++;
        task->tStartDir = GetPlayerFacingDirection();
    }
}

static void EscapeRopeWarpInEffect_Spin(struct Task *task)
{
    u8 spinDirections[5] = {DIR_SOUTH, DIR_WEST, DIR_EAST, DIR_NORTH, DIR_SOUTH};
    struct ObjectEvent *objectEvent = &gObjectEvents[gPlayerAvatar.objectEventId];
    if (task->tSpinDelay == 0 || (--task->tSpinDelay) == 0)
    {
        if (ObjectEventIsMovementOverridden(objectEvent) && !ObjectEventClearHeldMovementIfFinished(objectEvent))
        {
            return;
        }
        if (task->tNumTurns >= 32 && task->tStartDir == GetPlayerFacingDirection())
        {
            objectEvent->invisible = FALSE;
            UnlockPlayerFieldControls();
            UnfreezeObjectEvents();
            DestroyTask(FindTaskIdByFunc(Task_EscapeRopeWarpIn));
            return;
        }
        ObjectEventSetHeldMovement(objectEvent, GetFaceDirectionMovementAction(spinDirections[objectEvent->facingDirection]));
        if (task->tNumTurns < 32)
            task->tNumTurns++;
        task->tSpinDelay = task->tNumTurns >> 2;
    }
    objectEvent->invisible ^= 1;
}

#undef tState
#undef tSpinDelay
#undef tNumTurns
#undef tTimer
#undef tStartDir

#define tState data[0]

void FldEff_TeleportWarpOut(void)
{
    CreateTask(Task_TeleportWarpOut, 0);
}

static void (*const sTeleportWarpOutFieldEffectFuncs[])(struct Task *) = {
    TeleportWarpOutFieldEffect_Init,
    TeleportWarpOutFieldEffect_SpinGround,
    TeleportWarpOutFieldEffect_SpinExit,
    TeleportWarpOutFieldEffect_End
};

static void Task_TeleportWarpOut(u8 taskId)
{
    sTeleportWarpOutFieldEffectFuncs[gTasks[taskId].tState](&gTasks[taskId]);
}

static void TeleportWarpOutFieldEffect_Init(struct Task *task)
{
    LockPlayerFieldControls();
    FreezeObjectEvents();
    CameraObjectReset2();
    task->data[15] = GetPlayerFacingDirection();
    task->tState++;
}

static void TeleportWarpOutFieldEffect_SpinGround(struct Task *task)
{
    u8 spinDirections[5] = {DIR_SOUTH, DIR_WEST, DIR_EAST, DIR_NORTH, DIR_SOUTH};
    struct ObjectEvent *objectEvent = &gObjectEvents[gPlayerAvatar.objectEventId];
    if (task->data[1] == 0 || (--task->data[1]) == 0)
    {
        ObjectEventTurn(objectEvent, spinDirections[objectEvent->facingDirection]);
        task->data[1] = 8;
        task->data[2]++;
    }
    if (task->data[2] > 7 && task->data[15] == objectEvent->facingDirection)
    {
        task->tState++;
        task->data[1] = 4;
        task->data[2] = 8;
        task->data[3] = 1;
        PlaySE(SE_WARP_IN);
    }
}

static void TeleportWarpOutFieldEffect_SpinExit(struct Task *task)
{
    u8 spinDirections[5] = {DIR_SOUTH, DIR_WEST, DIR_EAST, DIR_NORTH, DIR_SOUTH};
    struct ObjectEvent *objectEvent = &gObjectEvents[gPlayerAvatar.objectEventId];
    struct Sprite *sprite = &gSprites[gPlayerAvatar.spriteId];
    if ((--task->data[1]) <= 0)
    {
        task->data[1] = 4;
        ObjectEventTurn(objectEvent, spinDirections[objectEvent->facingDirection]);
    }
    sprite->y -= task->data[3];
    task->data[4] += task->data[3];
    if ((--task->data[2]) <= 0 && (task->data[2] = 4, task->data[3] < 8))
    {
        task->data[3] <<= 1;
    }
    if (task->data[4] > 8 && (sprite->oam.priority = 1, sprite->subspriteMode != SUBSPRITES_OFF))
    {
        sprite->subspriteMode = SUBSPRITES_IGNORE_PRIORITY;
    }
    if (task->data[4] >= 0xa8)
    {
        task->tState++;
        TryFadeOutOldMapMusic();
        WarpFadeOutScreen();
    }
}

static void TeleportWarpOutFieldEffect_End(struct Task *task)
{
    if (!gPaletteFade.active)
    {
        if (task->data[5] == FALSE)
        {
            ClearMirageTowerPulseBlendEffect();
            task->data[5] = TRUE;
        }

        if (BGMusicStopped() == TRUE)
        {
            SetWarpDestinationToLastHealLocation();
            WarpIntoMap();
            SetMainCallback2(CB2_LoadMap);
            gFieldCallback = FieldCallback_TeleportWarpIn;
            DestroyTask(FindTaskIdByFunc(Task_TeleportWarpOut));
        }
    }
}

static void FieldCallback_TeleportWarpIn(void)
{
    Overworld_PlaySpecialMapMusic();
    WarpFadeInScreen();
    LockPlayerFieldControls();
    FreezeObjectEvents();
    gFieldCallback = NULL;
    gObjectEvents[gPlayerAvatar.objectEventId].invisible = TRUE;
    CameraObjectReset2();
    CreateTask(Task_TeleportWarpIn, 0);
}

static void (*const sTeleportWarpInFieldEffectFuncs[])(struct Task *) = {
    TeleportWarpInFieldEffect_Init,
    TeleportWarpInFieldEffect_SpinEnter,
    TeleportWarpInFieldEffect_SpinGround
};

static void Task_TeleportWarpIn(u8 taskId)
{
    sTeleportWarpInFieldEffectFuncs[gTasks[taskId].data[0]](&gTasks[taskId]);
}

static void TeleportWarpInFieldEffect_Init(struct Task *task)
{
    struct Sprite *sprite;
    s16 centerToCornerVecY;
    if (IsWeatherNotFadingIn())
    {
        sprite = &gSprites[gPlayerAvatar.spriteId];
        centerToCornerVecY = -(sprite->centerToCornerVecY << 1);
        sprite->y2 = -(sprite->y + sprite->centerToCornerVecY + gSpriteCoordOffsetY + centerToCornerVecY);
        gObjectEvents[gPlayerAvatar.objectEventId].invisible = FALSE;
        task->data[0]++;
        task->data[1] = 8;
        task->data[2] = 1;
        task->data[14] = sprite->subspriteMode;
        task->data[15] = GetPlayerFacingDirection();
        PlaySE(SE_WARP_IN);
    }
}

static void TeleportWarpInFieldEffect_SpinEnter(struct Task *task)
{
    u8 spinDirections[5] = {DIR_SOUTH, DIR_WEST, DIR_EAST, DIR_NORTH, DIR_SOUTH};
    struct ObjectEvent *objectEvent = &gObjectEvents[gPlayerAvatar.objectEventId];
    struct Sprite *sprite = &gSprites[gPlayerAvatar.spriteId];
    if ((sprite->y2 += task->data[1]) >= -8)
    {
        if (task->data[13] == 0)
        {
            task->data[13]++;
            objectEvent->triggerGroundEffectsOnMove = 1;
            sprite->subspriteMode = task->data[14];
        }
    } else
    {
        sprite->oam.priority = 1;
        if (sprite->subspriteMode != SUBSPRITES_OFF)
        {
            sprite->subspriteMode = SUBSPRITES_IGNORE_PRIORITY;
        }
    }
    if (sprite->y2 >= -0x30 && task->data[1] > 1 && !(sprite->y2 & 1))
    {
        task->data[1]--;
    }
    if ((--task->data[2]) == 0)
    {
        task->data[2] = 4;
        ObjectEventTurn(objectEvent, spinDirections[objectEvent->facingDirection]);
    }
    if (sprite->y2 >= 0)
    {
        sprite->y2 = 0;
        task->data[0]++;
        task->data[1] = 1;
        task->data[2] = 0;
    }
}

static void TeleportWarpInFieldEffect_SpinGround(struct Task *task)
{
    u8 spinDirections[5] = {DIR_SOUTH, DIR_WEST, DIR_EAST, DIR_NORTH, DIR_SOUTH};
    struct ObjectEvent *objectEvent = &gObjectEvents[gPlayerAvatar.objectEventId];
    if ((--task->data[1]) == 0)
    {
        ObjectEventTurn(objectEvent, spinDirections[objectEvent->facingDirection]);
        task->data[1] = 8;
        if ((++task->data[2]) > 4 && task->data[14] == objectEvent->facingDirection)
        {
            UnlockPlayerFieldControls();
            CameraObjectReset1();
            UnfreezeObjectEvents();
            DestroyTask(FindTaskIdByFunc(Task_TeleportWarpIn));
        }
    }
}

// Task data for Task_FieldMoveShowMonOutDoors
#define tState       data[0]
#define tWinHoriz    data[1]
#define tWinVert     data[2]
#define tWinIn       data[3]
#define tWinOut      data[4]
#define tBgHoriz     data[5]
#define tBgVert      data[6]
#define tMonSpriteId data[15]

// Sprite data for field move mon sprite
#define sSpecies       data[0]
#define sOnscreenTimer data[1]
#define sSlidOffscreen data[7]

// There are two variants (outdoor/indoor) of the "show mon for a field move" effect
// Outdoor has a black background with thick white streaks and appears from the right by stretching vertically and horizontally
// Indoor has blue background with thin white streaks and appears from the left by stretching horizontally
// For both the background streaks move to the right, and the mon sprite enters from the right and exits left
bool8 FldEff_FieldMoveShowMon(void)
{
    u8 taskId;
    if (IsMapTypeOutdoors(GetCurrentMapType()) == TRUE)
        taskId = CreateTask(Task_FieldMoveShowMonOutdoors, 0xff);
    else
        taskId = CreateTask(Task_FieldMoveShowMonIndoors, 0xff);

    gTasks[taskId].tMonSpriteId = InitFieldMoveMonSprite(gFieldEffectArguments[0], gFieldEffectArguments[1], gFieldEffectArguments[2]);
    return FALSE;
}

#define SHOW_MON_CRY_NO_DUCKING (1 << 31)

bool8 FldEff_FieldMoveShowMonInit(void)
{
    struct Pokemon *pokemon;
    bool32 noDucking = gFieldEffectArguments[0] & SHOW_MON_CRY_NO_DUCKING;
    pokemon = &gPlayerParty[(u8)gFieldEffectArguments[0]];
    gFieldEffectArguments[0] = GetMonData(pokemon, MON_DATA_SPECIES);
    gFieldEffectArguments[1] = GetMonData(pokemon, MON_DATA_OT_ID);
    gFieldEffectArguments[2] = GetMonData(pokemon, MON_DATA_PERSONALITY);
    gFieldEffectArguments[0] |= noDucking;
    FieldEffectStart(FLDEFF_FIELD_MOVE_SHOW_MON);
    FieldEffectActiveListRemove(FLDEFF_FIELD_MOVE_SHOW_MON_INIT);
    return FALSE;
}

static void (*const sFieldMoveShowMonOutdoorsEffectFuncs[])(struct Task *) = {
    FieldMoveShowMonOutdoorsEffect_Init,
    FieldMoveShowMonOutdoorsEffect_LoadGfx,
    FieldMoveShowMonOutdoorsEffect_CreateBanner,
    FieldMoveShowMonOutdoorsEffect_WaitForMon,
    FieldMoveShowMonOutdoorsEffect_ShrinkBanner,
    FieldMoveShowMonOutdoorsEffect_RestoreBg,
    FieldMoveShowMonOutdoorsEffect_End,
};

static void Task_FieldMoveShowMonOutdoors(u8 taskId)
{
    sFieldMoveShowMonOutdoorsEffectFuncs[gTasks[taskId].tState](&gTasks[taskId]);
}

static void FieldMoveShowMonOutdoorsEffect_Init(struct Task *task)
{
    task->data[11] = REG_WININ;
    task->data[12] = REG_WINOUT;
    StoreWordInTwoHalfwords(&task->data[13], (u32)gMain.vblankCallback);
    task->tWinHoriz = WIN_RANGE(DISPLAY_WIDTH, DISPLAY_WIDTH + 1);
    task->tWinVert = WIN_RANGE(DISPLAY_HEIGHT / 2, DISPLAY_HEIGHT / 2 + 1);
    task->tWinIn = WININ_WIN0_BG_ALL | WININ_WIN0_OBJ | WININ_WIN0_CLR;
    task->tWinOut = WINOUT_WIN01_BG1 | WINOUT_WIN01_BG2 | WINOUT_WIN01_BG3 | WINOUT_WIN01_OBJ | WINOUT_WIN01_CLR;
    SetGpuReg(REG_OFFSET_WIN0H, task->tWinHoriz);
    SetGpuReg(REG_OFFSET_WIN0V, task->tWinVert);
    SetGpuReg(REG_OFFSET_WININ, task->tWinIn);
    SetGpuReg(REG_OFFSET_WINOUT, task->tWinOut);
    SetVBlankCallback(VBlankCB_FieldMoveShowMonOutdoors);
    task->tState++;
}

static void FieldMoveShowMonOutdoorsEffect_LoadGfx(struct Task *task)
{
    u16 offset = ((REG_BG0CNT >> 2) << 14);
    u16 delta = ((REG_BG0CNT >> 8) << 11);
    CpuCopy16(sFieldMoveStreaksOutdoors_Gfx, (void *)(VRAM + offset), 0x200);
    CpuFill32(0, (void *)(VRAM + delta), 0x800);
    LoadPalette(sFieldMoveStreaksOutdoors_Pal, 0xf0, sizeof(sFieldMoveStreaksOutdoors_Pal));
    LoadFieldMoveOutdoorStreaksTilemap(delta);
    task->tState++;
}

static void FieldMoveShowMonOutdoorsEffect_CreateBanner(struct Task *task)
{
    s16 horiz;
    s16 vertHi;
    s16 vertLo;
    task->tBgHoriz -= 16;
    horiz = ((u16)task->tWinHoriz >> 8);
    vertHi = ((u16)task->tWinVert >> 8);
    vertLo = ((u16)task->tWinVert & 0xff);
    horiz -= 16;
    vertHi -= 2;
    vertLo += 2;

    if (horiz < 0)
        horiz = 0;

    if (vertHi < DISPLAY_HEIGHT / 4)
        vertHi = DISPLAY_HEIGHT / 4;

    if (vertLo > DISPLAY_WIDTH / 2)
        vertLo = DISPLAY_WIDTH / 2;

    task->tWinHoriz = (horiz << 8) | (task->tWinHoriz & 0xff);
    task->tWinVert = (vertHi << 8) | vertLo;
    if (horiz == 0 && vertHi == DISPLAY_HEIGHT / 4 && vertLo == DISPLAY_WIDTH / 2)
    {
        gSprites[task->tMonSpriteId].callback = SpriteCB_FieldMoveMonSlideOnscreen;
        task->tState++;
    }
}

static void FieldMoveShowMonOutdoorsEffect_WaitForMon(struct Task *task)
{
    task->tBgHoriz -= 16;

    if (gSprites[task->tMonSpriteId].sSlidOffscreen)
        task->tState++;
}

static void FieldMoveShowMonOutdoorsEffect_ShrinkBanner(struct Task *task)
{
    s16 vertHi;
    s16 vertLo;
    task->tBgHoriz -= 16;
    vertHi = (task->tWinVert >> 8);
    vertLo = (task->tWinVert & 0xFF);
    vertHi += 6;
    vertLo -= 6;

    if (vertHi > DISPLAY_HEIGHT / 2)
        vertHi = DISPLAY_HEIGHT / 2;

    if (vertLo < DISPLAY_HEIGHT / 2 + 1)
        vertLo = DISPLAY_HEIGHT / 2 + 1;

    task->tWinVert = (vertHi << 8) | vertLo;

    if (vertHi == DISPLAY_HEIGHT / 2 && vertLo == DISPLAY_HEIGHT / 2 + 1)
        task->tState++;
}

static void FieldMoveShowMonOutdoorsEffect_RestoreBg(struct Task *task)
{
    u16 bg0cnt = (REG_BG0CNT >> 8) << 11;
    CpuFill32(0, (void *)VRAM + bg0cnt, 0x800);
    task->tWinHoriz = DISPLAY_WIDTH + 1;
    task->tWinVert = DISPLAY_HEIGHT + 1;
    task->tWinIn = task->data[11];
    task->tWinOut = task->data[12];
    task->tState++;
}

static void FieldMoveShowMonOutdoorsEffect_End(struct Task *task)
{
    IntrCallback callback;
    LoadWordFromTwoHalfwords((u16 *)&task->data[13], (u32 *)&callback);
    SetVBlankCallback(callback);
    InitTextBoxGfxAndPrinters();
    FreeResourcesAndDestroySprite(&gSprites[task->tMonSpriteId], task->tMonSpriteId);
    FieldEffectActiveListRemove(FLDEFF_FIELD_MOVE_SHOW_MON);
    DestroyTask(FindTaskIdByFunc(Task_FieldMoveShowMonOutdoors));
}

static void VBlankCB_FieldMoveShowMonOutdoors(void)
{
    IntrCallback callback;
    struct Task *task = &gTasks[FindTaskIdByFunc(Task_FieldMoveShowMonOutdoors)];
    LoadWordFromTwoHalfwords((u16 *)&task->data[13], (u32 *)&callback);
    callback();
    SetGpuReg(REG_OFFSET_WIN0H, task->tWinHoriz);
    SetGpuReg(REG_OFFSET_WIN0V, task->tWinVert);
    SetGpuReg(REG_OFFSET_WININ, task->tWinIn);
    SetGpuReg(REG_OFFSET_WINOUT, task->tWinOut);
    SetGpuReg(REG_OFFSET_BG0HOFS, task->tBgHoriz);
    SetGpuReg(REG_OFFSET_BG0VOFS, task->tBgVert);
}

static void LoadFieldMoveOutdoorStreaksTilemap(u16 offs)
{
    u16 i;
    u16 *dest;
    dest = (u16 *)(VRAM + ARRAY_COUNT(sFieldMoveStreaksOutdoors_Tilemap) + offs);
    for (i = 0; i < ARRAY_COUNT(sFieldMoveStreaksOutdoors_Tilemap); i++, dest++)
    {
        *dest = sFieldMoveStreaksOutdoors_Tilemap[i] | 0xF000;
    }
}

#undef tState
#undef tWinHoriz
#undef tWinVert
#undef tWinIn
#undef tWinOut
#undef tBgHoriz
#undef tBgVert
#undef tMonSpriteId

// Task data for Task_FieldMoveShowMonIndoors
#define tState       data[0]
#define tBgHoriz     data[1]
#define tBgVert      data[2]
#define tBgOffsetIdx data[3]
#define tBgOffset    data[4]
#define tMonSpriteId data[15]

static void (*const sFieldMoveShowMonIndoorsEffectFuncs[])(struct Task *) = {
    FieldMoveShowMonIndoorsEffect_Init,
    FieldMoveShowMonIndoorsEffect_LoadGfx,
    FieldMoveShowMonIndoorsEffect_SlideBannerOn,
    FieldMoveShowMonIndoorsEffect_WaitForMon,
    FieldMoveShowMonIndoorsEffect_RestoreBg,
    FieldMoveShowMonIndoorsEffect_SlideBannerOff,
    FieldMoveShowMonIndoorsEffect_End,
};

static void Task_FieldMoveShowMonIndoors(u8 taskId)
{
    sFieldMoveShowMonIndoorsEffectFuncs[gTasks[taskId].tState](&gTasks[taskId]);
}

static void FieldMoveShowMonIndoorsEffect_Init(struct Task *task)
{
    SetGpuReg(REG_OFFSET_BG0HOFS, task->tBgHoriz);
    SetGpuReg(REG_OFFSET_BG0VOFS, task->tBgVert);
    StoreWordInTwoHalfwords((u16 *)&task->data[13], (u32)gMain.vblankCallback);
    SetVBlankCallback(VBlankCB_FieldMoveShowMonIndoors);
    task->tState++;
}

static void FieldMoveShowMonIndoorsEffect_LoadGfx(struct Task *task)
{
    u16 offset;
    u16 delta;
    offset = ((REG_BG0CNT >> 2) << 14);
    delta = ((REG_BG0CNT >> 8) << 11);
    task->data[12] = delta;
    CpuCopy16(sFieldMoveStreaksIndoors_Gfx, (void *)(VRAM + offset), 0x80);
    CpuFill32(0, (void *)(VRAM + delta), 0x800);
    LoadPalette(sFieldMoveStreaksIndoors_Pal, 0xf0, sizeof(sFieldMoveStreaksIndoors_Pal));
    task->tState++;
}

static void FieldMoveShowMonIndoorsEffect_SlideBannerOn(struct Task *task)
{
    if (SlideIndoorBannerOnscreen(task))
    {
        SetGpuReg(REG_OFFSET_WIN1H, WIN_RANGE(0, DISPLAY_WIDTH));
        SetGpuReg(REG_OFFSET_WIN1V, WIN_RANGE(DISPLAY_HEIGHT / 4, DISPLAY_HEIGHT - DISPLAY_HEIGHT / 4));
        gSprites[task->tMonSpriteId].callback = SpriteCB_FieldMoveMonSlideOnscreen;
        task->tState++;
    }
    AnimateIndoorShowMonBg(task);
}

static void FieldMoveShowMonIndoorsEffect_WaitForMon(struct Task *task)
{
    AnimateIndoorShowMonBg(task);
    if (gSprites[task->tMonSpriteId].sSlidOffscreen)
        task->tState++;
}

static void FieldMoveShowMonIndoorsEffect_RestoreBg(struct Task *task)
{
    AnimateIndoorShowMonBg(task);
    task->tBgOffsetIdx = task->tBgHoriz & 7;
    task->tBgOffset = 0;
    SetGpuReg(REG_OFFSET_WIN1H, WIN_RANGE(0xFF, 0xFF));
    SetGpuReg(REG_OFFSET_WIN1V, WIN_RANGE(0xFF, 0xFF));
    task->tState++;
}

static void FieldMoveShowMonIndoorsEffect_SlideBannerOff(struct Task *task)
{
    AnimateIndoorShowMonBg(task);
    if (SlideIndoorBannerOffscreen(task))
        task->tState++;
}

static void FieldMoveShowMonIndoorsEffect_End(struct Task *task)
{
    IntrCallback intrCallback;
    u16 bg0cnt;
    bg0cnt = (REG_BG0CNT >> 8) << 11;
    CpuFill32(0, (void *)VRAM + bg0cnt, 0x800);
    LoadWordFromTwoHalfwords((u16 *)&task->data[13], (u32 *)&intrCallback);
    SetVBlankCallback(intrCallback);
    InitTextBoxGfxAndPrinters();
    FreeResourcesAndDestroySprite(&gSprites[task->tMonSpriteId], task->tMonSpriteId);
    FieldEffectActiveListRemove(FLDEFF_FIELD_MOVE_SHOW_MON);
    DestroyTask(FindTaskIdByFunc(Task_FieldMoveShowMonIndoors));
}

static void VBlankCB_FieldMoveShowMonIndoors(void)
{
    IntrCallback intrCallback;
    struct Task *task;
    task = &gTasks[FindTaskIdByFunc(Task_FieldMoveShowMonIndoors)];
    LoadWordFromTwoHalfwords((u16 *)&task->data[13], (u32 *)&intrCallback);
    intrCallback();
    SetGpuReg(REG_OFFSET_BG0HOFS, task->tBgHoriz);
    SetGpuReg(REG_OFFSET_BG0VOFS, task->tBgVert);
}

static void AnimateIndoorShowMonBg(struct Task *task)
{
    task->tBgHoriz -= 16;
    task->tBgOffsetIdx += 16;
}

static bool8 SlideIndoorBannerOnscreen(struct Task *task)
{
    u16 i;
    u16 srcOffs;
    u16 dstOffs;
    u16 *dest;

    if (task->tBgOffset >= 32)
        return TRUE;

    dstOffs = (task->tBgOffsetIdx >> 3) & 0x1f;
    if (dstOffs >= task->tBgOffset)
    {
        dstOffs = (32 - dstOffs) & 0x1f;
        srcOffs = (32 - task->tBgOffset) & 0x1f;
        dest = (u16 *)(VRAM + 0x140 + (u16)task->data[12]);
        for (i = 0; i < 10; i++)
        {
            dest[dstOffs + i * 32] = sFieldMoveStreaksIndoors_Tilemap[srcOffs + i * 32];
            dest[dstOffs + i * 32] |= 0xf000;

            dest[((dstOffs + 1) & 0x1f) + i * 32] = sFieldMoveStreaksIndoors_Tilemap[((srcOffs + 1) & 0x1f) + i * 32] | 0xf000;
            dest[((dstOffs + 1) & 0x1f) + i * 32] |= 0xf000;
        }
        task->tBgOffset += 2;
    }
    return FALSE;
}

static bool8 SlideIndoorBannerOffscreen(struct Task *task)
{
    u16 i;
    u16 dstOffs;
    u16 *dest;

    if (task->tBgOffset >= 32)
        return TRUE;

    dstOffs = task->tBgOffsetIdx >> 3;
    if (dstOffs >= task->tBgOffset)
    {
        dstOffs = (task->tBgHoriz >> 3) & 0x1f;
        dest = (u16 *)(VRAM + 0x140 + (u16)task->data[12]);
        for (i = 0; i < 10; i++)
        {
            dest[dstOffs + i * 32] = 0xf000;
            dest[((dstOffs + 1) & 0x1f) + i * 32] = 0xf000;
        }
        task->tBgOffset += 2;
    }
    return FALSE;
}

#undef tState
#undef tBgHoriz
#undef tBgVert
#undef tBgOffsetIdx
#undef tBgOffset
#undef tMonSpriteId

static u8 InitFieldMoveMonSprite(u32 species, u32 otId, u32 personality)
{
    bool16 noDucking;
    u8 monSprite;
    struct Sprite *sprite;
    noDucking = (species & SHOW_MON_CRY_NO_DUCKING) >> 16;
    species &= ~SHOW_MON_CRY_NO_DUCKING;
    monSprite = CreateMonSprite_FieldMove(species, otId, personality, 320, 80, 0);
    sprite = &gSprites[monSprite];
    sprite->callback = SpriteCallbackDummy;
    sprite->oam.priority = 0;
    sprite->sSpecies = species;
    sprite->data[6] = noDucking;
    return monSprite;
}

static void SpriteCB_FieldMoveMonSlideOnscreen(struct Sprite *sprite)
{
    if ((sprite->x -= 20) <= DISPLAY_WIDTH / 2)
    {
        sprite->x = DISPLAY_WIDTH / 2;
        sprite->sOnscreenTimer = 30;
        sprite->callback = SpriteCB_FieldMoveMonWaitAfterCry;
        if (sprite->data[6])
            PlayCry_NormalNoDucking(sprite->sSpecies, 0, CRY_VOLUME_RS, CRY_PRIORITY_NORMAL);
        else
            PlayCry_Normal(sprite->sSpecies, 0);
    }
}

static void SpriteCB_FieldMoveMonWaitAfterCry(struct Sprite *sprite)
{
    if ((--sprite->sOnscreenTimer) == 0)
        sprite->callback = SpriteCB_FieldMoveMonSlideOffscreen;
}

static void SpriteCB_FieldMoveMonSlideOffscreen(struct Sprite *sprite)
{
    if (sprite->x < -64)
        sprite->sSlidOffscreen = TRUE;
    else
        sprite->x -= 20;
}

#undef tState
#undef tMonSpriteId
#undef sSpecies
#undef sSlidOffscreen
#undef sOnscreenTimer

#define tState data[0]
#define tDestX data[1]
#define tDestY data[2]
#define tMonId data[15]

u8 FldEff_UseSurf(void)
{
    u8 taskId = CreateTask(Task_SurfFieldEffect, 0xff);
    gTasks[taskId].tMonId = gFieldEffectArguments[0];
    Overworld_ClearSavedMusic();
    Overworld_ChangeMusicTo(MUS_SURF);
    return FALSE;
}

static void (*const sSurfFieldEffectFuncs[])(struct Task *) = {
    SurfFieldEffect_Init,
    SurfFieldEffect_FieldMovePose,
    SurfFieldEffect_ShowMon,
    SurfFieldEffect_JumpOnSurfBlob,
    SurfFieldEffect_End,
};

static void Task_SurfFieldEffect(u8 taskId)
{
    sSurfFieldEffectFuncs[gTasks[taskId].tState](&gTasks[taskId]);
}

static void SurfFieldEffect_Init(struct Task *task)
{
    LockPlayerFieldControls();
    FreezeObjectEvents();
    gPlayerAvatar.preventStep = TRUE;
    SetPlayerAvatarStateMask(PLAYER_AVATAR_FLAG_SURFING);
    PlayerGetDestCoords(&task->tDestX, &task->tDestY);
    MoveCoords(gObjectEvents[gPlayerAvatar.objectEventId].movementDirection, &task->tDestX, &task->tDestY);
    task->tState++;
}

static void SurfFieldEffect_FieldMovePose(struct Task *task)
{
    struct ObjectEvent *objectEvent;
    objectEvent = &gObjectEvents[gPlayerAvatar.objectEventId];
    if (!ObjectEventIsMovementOverridden(objectEvent) || ObjectEventClearHeldMovementIfFinished(objectEvent))
    {
        SetPlayerAvatarFieldMove();
        ObjectEventSetHeldMovement(objectEvent, MOVEMENT_ACTION_START_ANIM_IN_DIRECTION);
        task->tState++;
    }
}

static void SurfFieldEffect_ShowMon(struct Task *task)
{
    struct ObjectEvent *objectEvent;
    objectEvent = &gObjectEvents[gPlayerAvatar.objectEventId];
    if (ObjectEventCheckHeldMovementStatus(objectEvent))
    {
        gFieldEffectArguments[0] = task->tMonId | SHOW_MON_CRY_NO_DUCKING;
        FieldEffectStart(FLDEFF_FIELD_MOVE_SHOW_MON_INIT);
        task->tState++;
    }
}

static void SurfFieldEffect_JumpOnSurfBlob(struct Task *task)
{
    struct ObjectEvent *objectEvent;
    if (!FieldEffectActiveListContains(FLDEFF_FIELD_MOVE_SHOW_MON))
    {
        objectEvent = &gObjectEvents[gPlayerAvatar.objectEventId];
        ObjectEventSetGraphicsId(objectEvent, GetPlayerAvatarGraphicsIdByStateId(PLAYER_AVATAR_STATE_SURFING));
        ObjectEventClearHeldMovementIfFinished(objectEvent);
        ObjectEventSetHeldMovement(objectEvent, GetJumpSpecialMovementAction(objectEvent->movementDirection));
        gFieldEffectArguments[0] = task->tDestX;
        gFieldEffectArguments[1] = task->tDestY;
        gFieldEffectArguments[2] = gPlayerAvatar.objectEventId;
        objectEvent->fieldEffectSpriteId = FieldEffectStart(FLDEFF_SURF_BLOB);
        task->tState++;
    }
}

static void SurfFieldEffect_End(struct Task *task)
{
    struct ObjectEvent *objectEvent;
    objectEvent = &gObjectEvents[gPlayerAvatar.objectEventId];
    if (ObjectEventClearHeldMovementIfFinished(objectEvent))
    {
        gPlayerAvatar.preventStep = FALSE;
        gPlayerAvatar.flags &= ~PLAYER_AVATAR_FLAG_CONTROLLABLE;
        ObjectEventSetHeldMovement(objectEvent, GetFaceDirectionMovementAction(objectEvent->movementDirection));
        SetSurfBlob_BobState(objectEvent->fieldEffectSpriteId, BOB_PLAYER_AND_MON);
        UnfreezeObjectEvents();
        UnlockPlayerFieldControls();
        FieldEffectActiveListRemove(FLDEFF_USE_SURF);
        DestroyTask(FindTaskIdByFunc(Task_SurfFieldEffect));
    }
}

#undef tState
#undef tDestX
#undef tDestY
#undef tMonId

u8 FldEff_RayquazaSpotlight(void)
{
    u8 i, j, k;
    u8 spriteId = CreateSprite(gFieldEffectObjectTemplatePointers[FLDEFFOBJ_RAYQUAZA], 120, -24, 1);
    struct Sprite *sprite = &gSprites[spriteId];

    sprite->oam.priority = 1;
    sprite->oam.paletteNum = 4;
    sprite->data[0] = 0;
    sprite->data[1] = 0;
    sprite->data[2] = 0;
    sprite->data[3] = -1;
    sprite->data[4] = sprite->y;
    sprite->data[5] = 0;
    SetGpuReg(REG_OFFSET_BLDCNT, BLDCNT_TGT1_BG0 | BLDCNT_EFFECT_BLEND | BLDCNT_TGT2_BG1 | BLDCNT_TGT2_BG2 | BLDCNT_TGT2_BG3 | BLDCNT_TGT2_OBJ | BLDCNT_TGT2_BD);
    SetGpuReg(REG_OFFSET_BLDALPHA, BLDALPHA_BLEND(14, 14));
    SetGpuReg(REG_OFFSET_WININ, WININ_WIN0_BG_ALL | WININ_WIN0_OBJ | WININ_WIN0_CLR | WININ_WIN1_BG_ALL | WININ_WIN1_OBJ | WININ_WIN1_CLR);
    LoadPalette(sSpotlight_Pal, 0xC0, sizeof(sSpotlight_Pal));
    SetGpuReg(REG_OFFSET_BG0VOFS, 120);
    for (i = 3; i < 15; i++)
    {
        for (j = 12; j < 18; j++)
        {
            ((u16 *)(BG_SCREEN_ADDR(31)))[i * 32 + j] = 0xBFF4 + i * 6 + j + 1;
        }
    }
    for (k = 0; k < 90; k++)
    {
        for (i = 0; i < 8; i++)
        {
            *(u16 *)(BG_CHAR_ADDR(2) + (k + 1) * 32 + i * 4) = (sSpotlight_Gfx[k * 32 + i * 4 + 1] << 8) + sSpotlight_Gfx[k * 32 + i * 4];
            *(u16 *)(BG_CHAR_ADDR(2) + (k + 1) * 32 + i * 4 + 2) = (sSpotlight_Gfx[k * 32 + i * 4 + 3] << 8) + sSpotlight_Gfx[k * 32 + i * 4 + 2];
        }
    }
    return spriteId;
}

u8 FldEff_NPCFlyOut(void)
{
    u8 spriteId = CreateSprite(gFieldEffectObjectTemplatePointers[FLDEFFOBJ_BIRD], 0x78, 0, 1);
    struct Sprite *sprite = &gSprites[spriteId];

    sprite->oam.paletteNum = 0;
    sprite->oam.priority = 1;
    sprite->callback = SpriteCB_NPCFlyOut;
    sprite->data[1] = gFieldEffectArguments[0];
    PlaySE(SE_M_FLY);
    return spriteId;
}

static void SpriteCB_NPCFlyOut(struct Sprite *sprite)
{
    struct Sprite *npcSprite;

    sprite->x2 = Cos(sprite->data[2], 0x8c);
    sprite->y2 = Sin(sprite->data[2], 0x48);
    sprite->data[2] = (sprite->data[2] + 4) & 0xff;
    if (sprite->data[0])
    {
        npcSprite = &gSprites[sprite->data[1]];
        npcSprite->coordOffsetEnabled = FALSE;
        npcSprite->x = sprite->x + sprite->x2;
        npcSprite->y = sprite->y + sprite->y2 - 8;
        npcSprite->x2 = 0;
        npcSprite->y2 = 0;
    }

    if (sprite->data[2] >= 0x80)
        FieldEffectStop(sprite, FLDEFF_NPCFLY_OUT);
}

// Task data for Task_FlyOut/FlyIn
#define tState          data[0]
#define tMonId          data[1]
#define tBirdSpriteId   data[1] //re-used
#define tTimer          data[2]
#define tAvatarFlags    data[15]

// Sprite data for the fly bird
#define sPlayerSpriteId data[6]
#define sAnimCompleted  data[7]

u8 FldEff_UseFly(void)
{
    u8 taskId = CreateTask(Task_FlyOut, 254);
    gTasks[taskId].tMonId = gFieldEffectArguments[0];
    return 0;
}

static void (*const sFlyOutFieldEffectFuncs[])(struct Task *) = {
    FlyOutFieldEffect_FieldMovePose,
    FlyOutFieldEffect_ShowMon,
    FlyOutFieldEffect_BirdLeaveBall,
    FlyOutFieldEffect_WaitBirdLeave,
    FlyOutFieldEffect_BirdSwoopDown,
    FlyOutFieldEffect_JumpOnBird,
    FlyOutFieldEffect_FlyOffWithBird,
    FlyOutFieldEffect_WaitFlyOff,
    FlyOutFieldEffect_End,
};

static void Task_FlyOut(u8 taskId)
{
    sFlyOutFieldEffectFuncs[gTasks[taskId].tState](&gTasks[taskId]);
}

static void FlyOutFieldEffect_FieldMovePose(struct Task *task)
{
    struct ObjectEvent *objectEvent = &gObjectEvents[gPlayerAvatar.objectEventId];
    if (!ObjectEventIsMovementOverridden(objectEvent) || ObjectEventClearHeldMovementIfFinished(objectEvent))
    {
        task->tAvatarFlags = gPlayerAvatar.flags;
        gPlayerAvatar.preventStep = TRUE;
        SetPlayerAvatarStateMask(PLAYER_AVATAR_FLAG_ON_FOOT);
        SetPlayerAvatarFieldMove();
        ObjectEventSetHeldMovement(objectEvent, MOVEMENT_ACTION_START_ANIM_IN_DIRECTION);
        task->tState++;
    }
}

static void FlyOutFieldEffect_ShowMon(struct Task *task)
{
    struct ObjectEvent *objectEvent = &gObjectEvents[gPlayerAvatar.objectEventId];
    if (ObjectEventClearHeldMovementIfFinished(objectEvent))
    {
        task->tState++;
        gFieldEffectArguments[0] = task->tMonId;
        FieldEffectStart(FLDEFF_FIELD_MOVE_SHOW_MON_INIT);
    }
}

static void FlyOutFieldEffect_BirdLeaveBall(struct Task *task)
{
    if (!FieldEffectActiveListContains(FLDEFF_FIELD_MOVE_SHOW_MON))
    {
        struct ObjectEvent *objectEvent = &gObjectEvents[gPlayerAvatar.objectEventId];
        if (task->tAvatarFlags & PLAYER_AVATAR_FLAG_SURFING)
        {
            SetSurfBlob_BobState(objectEvent->fieldEffectSpriteId, BOB_JUST_MON);
            SetSurfBlob_DontSyncAnim(objectEvent->fieldEffectSpriteId, FALSE);
        }
        task->tBirdSpriteId = CreateFlyBirdSprite(); // Does "leave ball" animation by default
        task->tState++;
    }
}

static void FlyOutFieldEffect_WaitBirdLeave(struct Task *task)
{
    if (GetFlyBirdAnimCompleted(task->tBirdSpriteId))
    {
        task->tState++;
        task->tTimer = 16;
        SetPlayerAvatarTransitionFlags(PLAYER_AVATAR_FLAG_ON_FOOT);
        ObjectEventSetHeldMovement(&gObjectEvents[gPlayerAvatar.objectEventId], MOVEMENT_ACTION_FACE_LEFT);
    }
}

static void FlyOutFieldEffect_BirdSwoopDown(struct Task *task)
{
    struct ObjectEvent *objectEvent = &gObjectEvents[gPlayerAvatar.objectEventId];
    if ((task->tTimer == 0 || (--task->tTimer) == 0) && ObjectEventClearHeldMovementIfFinished(objectEvent))
    {
        task->tState++;
        PlaySE(SE_M_FLY);
        StartFlyBirdSwoopDown(task->tBirdSpriteId);
    }
}

static void FlyOutFieldEffect_JumpOnBird(struct Task *task)
{
    if ((++task->tTimer) >= 8)
    {
        struct ObjectEvent *objectEvent = &gObjectEvents[gPlayerAvatar.objectEventId];
        ObjectEventSetGraphicsId(objectEvent, GetPlayerAvatarGraphicsIdByStateId(PLAYER_AVATAR_STATE_SURFING));
        StartSpriteAnim(&gSprites[objectEvent->spriteId], ANIM_GET_ON_OFF_POKEMON_WEST);
        objectEvent->inanimate = TRUE;
        ObjectEventSetHeldMovement(objectEvent, MOVEMENT_ACTION_JUMP_IN_PLACE_LEFT);
        if (task->tAvatarFlags & PLAYER_AVATAR_FLAG_SURFING)
        {
            DestroySprite(&gSprites[objectEvent->fieldEffectSpriteId]);
        }
        task->tState++;
        task->tTimer = 0;
    }
}

static void FlyOutFieldEffect_FlyOffWithBird(struct Task *task)
{
    if ((++task->tTimer) >= 10)
    {
        struct ObjectEvent *objectEvent = &gObjectEvents[gPlayerAvatar.objectEventId];
        ObjectEventClearHeldMovementIfActive(objectEvent);
        objectEvent->inanimate = FALSE;
        objectEvent->hasShadow = FALSE;
        SetFlyBirdPlayerSpriteId(task->tBirdSpriteId, objectEvent->spriteId);
        CameraObjectReset2();
        task->tState++;
    }
}

static void FlyOutFieldEffect_WaitFlyOff(struct Task *task)
{
    if (GetFlyBirdAnimCompleted(task->tBirdSpriteId))
    {
        WarpFadeOutScreen();
        task->tState++;
    }
}

static void FlyOutFieldEffect_End(struct Task *task)
{
    if (!gPaletteFade.active)
    {
        FieldEffectActiveListRemove(FLDEFF_USE_FLY);
        DestroyTask(FindTaskIdByFunc(Task_FlyOut));
    }
}

static u8 CreateFlyBirdSprite(void)
{
    u8 spriteId;
    struct Sprite *sprite;
    spriteId = CreateSprite(gFieldEffectObjectTemplatePointers[FLDEFFOBJ_BIRD], 0xff, 0xb4, 0x1);
    sprite = &gSprites[spriteId];
    sprite->oam.paletteNum = 0;
    sprite->oam.priority = 1;
    sprite->callback = SpriteCB_FlyBirdLeaveBall;
    return spriteId;
}

static u8 GetFlyBirdAnimCompleted(u8 spriteId)
{
    return gSprites[spriteId].sAnimCompleted;
}

static void StartFlyBirdSwoopDown(u8 spriteId)
{
    struct Sprite *sprite;
    sprite = &gSprites[spriteId];
    sprite->callback = SpriteCB_FlyBirdSwoopDown;
    sprite->x = DISPLAY_WIDTH / 2;
    sprite->y = 0;
    sprite->x2 = 0;
    sprite->y2 = 0;
    memset(&sprite->data[0], 0, 8 * sizeof(u16) /* zero all data cells */);
    sprite->sPlayerSpriteId = MAX_SPRITES;
}

static void SetFlyBirdPlayerSpriteId(u8 birdSpriteId, u8 playerSpriteId)
{
    gSprites[birdSpriteId].sPlayerSpriteId = playerSpriteId;
}

static const union AffineAnimCmd sAffineAnim_FlyBirdLeaveBall[] = {
    AFFINEANIMCMD_FRAME(8, 8, -30, 0),
    AFFINEANIMCMD_FRAME(28, 28, 0, 30),
    AFFINEANIMCMD_END
};

static const union AffineAnimCmd sAffineAnim_FlyBirdReturnToBall[] = {
    AFFINEANIMCMD_FRAME(256, 256, 64, 0),
    AFFINEANIMCMD_FRAME(-10, -10, 0, 22),
    AFFINEANIMCMD_END
};

static const union AffineAnimCmd *const sAffineAnims_FlyBird[] = {
    sAffineAnim_FlyBirdLeaveBall,
    sAffineAnim_FlyBirdReturnToBall
};

static void SpriteCB_FlyBirdLeaveBall(struct Sprite *sprite)
{
    if (sprite->sAnimCompleted == FALSE)
    {
        if (sprite->data[0] == 0)
        {
            sprite->oam.affineMode = ST_OAM_AFFINE_DOUBLE;
            sprite->affineAnims = sAffineAnims_FlyBird;
            InitSpriteAffineAnim(sprite);
            StartSpriteAffineAnim(sprite, 0);
            sprite->x = 0x76;
            sprite->y = -0x30;
            sprite->data[0]++;
            sprite->data[1] = 0x40;
            sprite->data[2] = 0x100;
        }
        sprite->data[1] += (sprite->data[2] >> 8);
        sprite->x2 = Cos(sprite->data[1], 0x78);
        sprite->y2 = Sin(sprite->data[1], 0x78);
        if (sprite->data[2] < 0x800)
        {
            sprite->data[2] += 0x60;
        }
        if (sprite->data[1] > 0x81)
        {
            sprite->sAnimCompleted++;
            sprite->oam.affineMode = ST_OAM_AFFINE_OFF;
            FreeOamMatrix(sprite->oam.matrixNum);
            CalcCenterToCornerVec(sprite, sprite->oam.shape, sprite->oam.size, ST_OAM_AFFINE_OFF);
        }
    }
}

static void SpriteCB_FlyBirdSwoopDown(struct Sprite *sprite)
{
    sprite->x2 = Cos(sprite->data[2], 0x8c);
    sprite->y2 = Sin(sprite->data[2], 0x48);
    sprite->data[2] = (sprite->data[2] + 4) & 0xff;
    if (sprite->sPlayerSpriteId != MAX_SPRITES)
    {
        struct Sprite *sprite1 = &gSprites[sprite->sPlayerSpriteId];
        sprite1->coordOffsetEnabled = FALSE;
        sprite1->x = sprite->x + sprite->x2;
        sprite1->y = sprite->y + sprite->y2 - 8;
        sprite1->x2 = 0;
        sprite1->y2 = 0;
    }
    if (sprite->data[2] >= 0x80)
    {
        sprite->sAnimCompleted = TRUE;
    }
}

static void SpriteCB_FlyBirdReturnToBall(struct Sprite *sprite)
{
    if (sprite->sAnimCompleted == FALSE)
    {
        if (sprite->data[0] == 0)
        {
            sprite->oam.affineMode = ST_OAM_AFFINE_DOUBLE;
            sprite->affineAnims = sAffineAnims_FlyBird;
            InitSpriteAffineAnim(sprite);
            StartSpriteAffineAnim(sprite, 1);
            sprite->x = 0x5e;
            sprite->y = -0x20;
            sprite->data[0]++;
            sprite->data[1] = 0xf0;
            sprite->data[2] = 0x800;
            sprite->data[4] = 0x80;
        }
        sprite->data[1] += sprite->data[2] >> 8;
        sprite->data[3] += sprite->data[2] >> 8;
        sprite->data[1] &= 0xff;
        sprite->x2 = Cos(sprite->data[1], 0x20);
        sprite->y2 = Sin(sprite->data[1], 0x78);
        if (sprite->data[2] > 0x100)
        {
            sprite->data[2] -= sprite->data[4];
        }
        if (sprite->data[4] < 0x100)
        {
            sprite->data[4] += 24;
        }
        if (sprite->data[2] < 0x100)
        {
            sprite->data[2] = 0x100;
        }
        if (sprite->data[3] >= 60)
        {
            sprite->sAnimCompleted++;
            sprite->oam.affineMode = ST_OAM_AFFINE_OFF;
            FreeOamMatrix(sprite->oam.matrixNum);
            sprite->invisible = TRUE;
        }
    }
}

static void StartFlyBirdReturnToBall(u8 spriteId)
{
    StartFlyBirdSwoopDown(spriteId); // Set up is the same, but overrwrites the callback below
    gSprites[spriteId].callback = SpriteCB_FlyBirdReturnToBall;
}

u8 FldEff_FlyIn(void)
{
    CreateTask(Task_FlyIn, 254);
    return 0;
}

static void (*const sFlyInFieldEffectFuncs[])(struct Task *) = {
    FlyInFieldEffect_BirdSwoopDown,
    FlyInFieldEffect_FlyInWithBird,
    FlyInFieldEffect_JumpOffBird,
    FlyInFieldEffect_FieldMovePose,
    FlyInFieldEffect_BirdReturnToBall,
    FlyInFieldEffect_WaitBirdReturn,
    FlyInFieldEffect_End,
};

static void Task_FlyIn(u8 taskId)
{
    sFlyInFieldEffectFuncs[gTasks[taskId].tState](&gTasks[taskId]);
}

static void FlyInFieldEffect_BirdSwoopDown(struct Task *task)
{
    struct ObjectEvent *objectEvent;
    objectEvent = &gObjectEvents[gPlayerAvatar.objectEventId];
    if (!ObjectEventIsMovementOverridden(objectEvent) || ObjectEventClearHeldMovementIfFinished(objectEvent))
    {
        task->tState++;
        task->tTimer = 17;
        task->tAvatarFlags = gPlayerAvatar.flags;
        gPlayerAvatar.preventStep = TRUE;
        SetPlayerAvatarStateMask(PLAYER_AVATAR_FLAG_ON_FOOT);
        if (task->tAvatarFlags & PLAYER_AVATAR_FLAG_SURFING)
        {
            SetSurfBlob_BobState(objectEvent->fieldEffectSpriteId, BOB_NONE);
        }
        ObjectEventSetGraphicsId(objectEvent, GetPlayerAvatarGraphicsIdByStateId(PLAYER_AVATAR_STATE_SURFING));
        CameraObjectReset2();
        ObjectEventTurn(objectEvent, DIR_WEST);
        StartSpriteAnim(&gSprites[objectEvent->spriteId], ANIM_GET_ON_OFF_POKEMON_WEST);
        objectEvent->invisible = FALSE;
        task->tBirdSpriteId = CreateFlyBirdSprite();
        StartFlyBirdSwoopDown(task->tBirdSpriteId);
        SetFlyBirdPlayerSpriteId(task->tBirdSpriteId, objectEvent->spriteId);
    }
}

static void FlyInFieldEffect_FlyInWithBird(struct Task *task)
{
    struct ObjectEvent *objectEvent;
    struct Sprite *sprite;
    if (task->tTimer == 0 || (--task->tTimer) == 0)
    {
        objectEvent = &gObjectEvents[gPlayerAvatar.objectEventId];
        sprite = &gSprites[objectEvent->spriteId];
        SetFlyBirdPlayerSpriteId(task->tBirdSpriteId, MAX_SPRITES);
        sprite->x += sprite->x2;
        sprite->y += sprite->y2;
        sprite->x2 = 0;
        sprite->y2 = 0;
        task->tState++;
        task->tTimer = 0;
    }
}

static void FlyInFieldEffect_JumpOffBird(struct Task *task)
{
    s16 sYPositions[18] = {
        -2,
        -4,
        -5,
        -6,
        -7,
        -8,
        -8,
        -8,
        -7,
        -7,
        -6,
        -5,
        -3,
        -2,
        0,
        2,
        4,
        8
    };
    struct Sprite *sprite = &gSprites[gPlayerAvatar.spriteId];
    sprite->y2 = sYPositions[task->tTimer];

    if ((++task->tTimer) >= (int)ARRAY_COUNT(sYPositions))
        task->tState++;
}

static void FlyInFieldEffect_FieldMovePose(struct Task *task)
{
    struct ObjectEvent *objectEvent;
    struct Sprite *sprite;
    if (GetFlyBirdAnimCompleted(task->tBirdSpriteId))
    {
        objectEvent = &gObjectEvents[gPlayerAvatar.objectEventId];
        sprite = &gSprites[objectEvent->spriteId];
        objectEvent->inanimate = FALSE;
        MoveObjectEventToMapCoords(objectEvent, objectEvent->currentCoords.x, objectEvent->currentCoords.y);
        sprite->x2 = 0;
        sprite->y2 = 0;
        sprite->coordOffsetEnabled = TRUE;
        SetPlayerAvatarFieldMove();
        ObjectEventSetHeldMovement(objectEvent, MOVEMENT_ACTION_START_ANIM_IN_DIRECTION);
        task->tState++;
    }
}

static void FlyInFieldEffect_BirdReturnToBall(struct Task *task)
{
    if (ObjectEventClearHeldMovementIfFinished(&gObjectEvents[gPlayerAvatar.objectEventId]))
    {
        task->tState++;
        StartFlyBirdReturnToBall(task->tBirdSpriteId);
    }
}

static void FlyInFieldEffect_WaitBirdReturn(struct Task *task)
{
    if (GetFlyBirdAnimCompleted(task->tBirdSpriteId))
    {
        DestroySprite(&gSprites[task->tBirdSpriteId]);
        task->tState++;
        task->data[1] = 16;
    }
}

static void FlyInFieldEffect_End(struct Task *task)
{
    u8 state;
    struct ObjectEvent *objectEvent;
    if ((--task->data[1]) == 0)
    {
        objectEvent = &gObjectEvents[gPlayerAvatar.objectEventId];
        state = PLAYER_AVATAR_STATE_NORMAL;
        if (task->tAvatarFlags & PLAYER_AVATAR_FLAG_SURFING)
        {
            state = PLAYER_AVATAR_STATE_SURFING;
            SetSurfBlob_BobState(objectEvent->fieldEffectSpriteId, BOB_PLAYER_AND_MON);
        }
        ObjectEventSetGraphicsId(objectEvent, GetPlayerAvatarGraphicsIdByStateId(state));
        ObjectEventTurn(objectEvent, DIR_SOUTH);
        gPlayerAvatar.flags = task->tAvatarFlags;
        gPlayerAvatar.preventStep = FALSE;
        FieldEffectActiveListRemove(FLDEFF_FLY_IN);
        DestroyTask(FindTaskIdByFunc(Task_FlyIn));
    }
}

#undef tState
#undef tMonId
#undef tBirdSpriteId
#undef tTimer
#undef tAvatarFlags
#undef sPlayerSpriteId
#undef sAnimCompleted

#define tState         data[1]
#define tObjectEventId data[2]
#define tTimer         data[3]
#define tCameraTaskId  data[5]
#define tLocalId       data[6]
#define tMapNum        data[7]
#define tMapGroup      data[8]

bool8 FldEff_DestroyDeoxysRock(void)
{
    u8 taskId;
    u8 objectEventId;
    if (!TryGetObjectEventIdByLocalIdAndMap(gFieldEffectArguments[0], gFieldEffectArguments[1], gFieldEffectArguments[2], &objectEventId))
    {
        taskId = CreateTask(Task_DestroyDeoxysRock, 80);
        gTasks[taskId].tObjectEventId = objectEventId;
        gTasks[taskId].tLocalId = gFieldEffectArguments[0];
        gTasks[taskId].tMapNum = gFieldEffectArguments[1];
        gTasks[taskId].tMapGroup = gFieldEffectArguments[2];
    }
    else
    {
        FieldEffectActiveListRemove(FLDEFF_DESTROY_DEOXYS_ROCK);
    }
    return FALSE;
}

#define tShakeDelay data[0]
#define tShakeUp    data[1]
#define tShake      data[5]
#define tEndDelay   data[6]
#define tEnding     data[7]

static void Task_DeoxysRockCameraShake(u8 taskId)
{
    s16 *data = gTasks[taskId].data;
    if (tEnding)
    {
        if (++tEndDelay > 20)
        {
            tEndDelay = 0;
            if (tShake != 0)
                tShake--;
        }
    }
    else
    {
        tShake = 4;
    }

    if (++tShakeDelay > 1)
    {
        tShakeDelay = 0;

        if (++tShakeUp & 1)
            SetCameraPanning(0, -tShake);
        else
            SetCameraPanning(0, tShake);
    }
    UpdateCameraPanning();
    if (tShake == 0)
        DestroyTask(taskId);
}

static void StartEndingDeoxysRockCameraShake(u8 taskId)
{
    gTasks[taskId].tEnding = TRUE;
}

#undef tShakeDelay
#undef tShakeUp
#undef tShake
#undef tEndDelay
#undef tEnding

static void (*const sDestroyDeoxysRockEffectFuncs[])(s16 *, u8) = {
    DestroyDeoxysRockEffect_CameraShake,
    DestroyDeoxysRockEffect_RockFragments,
    DestroyDeoxysRockEffect_WaitAndEnd,
};

static void Task_DestroyDeoxysRock(u8 taskId)
{
    s16 *data = gTasks[taskId].data;
    InstallCameraPanAheadCallback();
    SetCameraPanningCallback(0);
    sDestroyDeoxysRockEffectFuncs[tState](data, taskId);
}

static void DestroyDeoxysRockEffect_CameraShake(s16 *data, u8 taskId)
{
    u8 newTaskId = CreateTask(Task_DeoxysRockCameraShake, 90);
    PlaySE(SE_THUNDER2);
    tCameraTaskId = newTaskId;
    tState++;
}

static void DestroyDeoxysRockEffect_RockFragments(s16 *data, u8 taskId)
{
    if (++tTimer > 120)
    {
        struct Sprite *sprite = &gSprites[gObjectEvents[tObjectEventId].spriteId];
        gObjectEvents[tObjectEventId].invisible = TRUE;
        BlendPalettes(PALETTES_BG, 0x10, RGB_WHITE);
        BeginNormalPaletteFade(PALETTES_BG, 0, 0x10, 0, RGB_WHITE);
        CreateDeoxysRockFragments(sprite);
        PlaySE(SE_THUNDER);
        StartEndingDeoxysRockCameraShake(tCameraTaskId);
        tTimer = 0;
        tState++;
    }
}

static void DestroyDeoxysRockEffect_WaitAndEnd(s16 *data, u8 taskId)
{
    if (!gPaletteFade.active && !FuncIsActiveTask(Task_DeoxysRockCameraShake))
    {
        InstallCameraPanAheadCallback();
        RemoveObjectEventByLocalIdAndMap(tLocalId, tMapNum, tMapGroup);
        FieldEffectActiveListRemove(FLDEFF_DESTROY_DEOXYS_ROCK);
        DestroyTask(taskId);
    }
}

#undef tState
#undef tObjectEventId
#undef tTimer
#undef tCameraTaskId
#undef tLocalId
#undef tMapNum
#undef tMapGroup

static const struct SpriteFrameImage sImages_DeoxysRockFragment[] = {
    obj_frame_tiles(sRockFragment_TopLeft),
    obj_frame_tiles(sRockFragment_TopRight),
    obj_frame_tiles(sRockFragment_BottomLeft),
    obj_frame_tiles(sRockFragment_BottomRight),
};

static const union AnimCmd sAnim_RockFragment_TopLeft[] = {
    ANIMCMD_FRAME(.imageValue = 0),
    ANIMCMD_END
};

static const union AnimCmd sAnim_RockFragment_TopRight[] = {
    ANIMCMD_FRAME(.imageValue = 1),
    ANIMCMD_END
};

static const union AnimCmd sAnim_RockFragment_BottomLeft[] = {
    ANIMCMD_FRAME(.imageValue = 2),
    ANIMCMD_END
};

static const union AnimCmd sAnim_RockFragment_BottomRight[] = {
    ANIMCMD_FRAME(.imageValue = 3),
    ANIMCMD_END
};

static const union AnimCmd *const sAnims_DeoxysRockFragment[] = {
    sAnim_RockFragment_TopLeft,
    sAnim_RockFragment_TopRight,
    sAnim_RockFragment_BottomLeft,
    sAnim_RockFragment_BottomRight,
};

static const struct SpriteTemplate sSpriteTemplate_DeoxysRockFragment = {
    .tileTag = TAG_NONE,
    .paletteTag = 4378,
    .oam = &sOam_8x8,
    .anims = sAnims_DeoxysRockFragment,
    .images = sImages_DeoxysRockFragment,
    .affineAnims = gDummySpriteAffineAnimTable,
    .callback = SpriteCB_DeoxysRockFragment
};

static void CreateDeoxysRockFragments(struct Sprite *sprite)
{
    int i;
    int xPos = (s16)gTotalCameraPixelOffsetX + sprite->x + sprite->x2;
    int yPos = (s16)gTotalCameraPixelOffsetY + sprite->y + sprite->y2 - 4;

    for (i = 0; i < 4; i++)
    {
        u8 spriteId = CreateSprite(&sSpriteTemplate_DeoxysRockFragment, xPos, yPos, 0);
        if (spriteId != MAX_SPRITES)
        {
            StartSpriteAnim(&gSprites[spriteId], i);
            gSprites[spriteId].data[0] = i;
            gSprites[spriteId].oam.paletteNum = sprite->oam.paletteNum;
        }
    }
}

static void SpriteCB_DeoxysRockFragment(struct Sprite *sprite)
{
    // 1 case for each fragment, fly off in 4 different directions
    switch (sprite->data[0])
    {
    case 0:
        sprite->x -= 16;
        sprite->y -= 12;
        break;
    case 1:
        sprite->x += 16;
        sprite->y -= 12;
        break;
    case 2:
        sprite->x -= 16;
        sprite->y += 12;
        break;
    case 3:
        sprite->x += 16;
        sprite->y += 12;
        break;
    }
    if (sprite->x < -4 || sprite->x > DISPLAY_WIDTH + 4 || sprite->y < -4 || sprite->y > DISPLAY_HEIGHT + 4)
        DestroySprite(sprite);
}

bool8 FldEff_MoveDeoxysRock(struct Sprite *sprite)
{
    u8 objectEventIdBuffer;
    if (!TryGetObjectEventIdByLocalIdAndMap(gFieldEffectArguments[0], gFieldEffectArguments[1], gFieldEffectArguments[2], &objectEventIdBuffer))
    {
        struct ObjectEvent *object;
        int xPos, yPos;
        u8 taskId;
        object = &gObjectEvents[objectEventIdBuffer];
        xPos = object->currentCoords.x - MAP_OFFSET;
        yPos = object->currentCoords.y - MAP_OFFSET;
        xPos = (gFieldEffectArguments[3] - xPos) * 16;
        yPos = (gFieldEffectArguments[4] - yPos) * 16;
        ShiftObjectEventCoords(object, gFieldEffectArguments[3] + MAP_OFFSET, gFieldEffectArguments[4] + MAP_OFFSET);
        taskId = CreateTask(Task_MoveDeoxysRock, 80);
        gTasks[taskId].data[1] = object->spriteId;
        gTasks[taskId].data[2] = gSprites[object->spriteId].x + xPos;
        gTasks[taskId].data[3] = gSprites[object->spriteId].y + yPos;
        gTasks[taskId].data[8] = gFieldEffectArguments[5];
        gTasks[taskId].data[9] = objectEventIdBuffer;
    }
    return FALSE;
}

static void Task_MoveDeoxysRock(u8 taskId)
{
    s16 *data = gTasks[taskId].data;
    struct Sprite *sprite = &gSprites[data[1]];
    switch (data[0])
    {
        case 0:
            data[4] = sprite->x << 4;
            data[5] = sprite->y << 4;
            data[6] = SAFE_DIV(data[2] * 16 - data[4], data[8]);
            data[7] = SAFE_DIV(data[3] * 16 - data[5], data[8]);
            data[0]++;
        case 1:
            if (data[8] != 0)
            {
                data[8]--;
                data[4] += data[6];
                data[5] += data[7];
                sprite->x = data[4] >> 4;
                sprite->y = data[5] >> 4;
            }
            else
            {
                struct ObjectEvent *object = &gObjectEvents[data[9]];
                sprite->x = data[2];
                sprite->y = data[3];
                ShiftStillObjectEventCoords(object);
                object->triggerGroundEffectsOnStop = TRUE;
                FieldEffectActiveListRemove(FLDEFF_MOVE_DEOXYS_ROCK);
                DestroyTask(taskId);
            }
            break;
    }
}
<|MERGE_RESOLUTION|>--- conflicted
+++ resolved
@@ -904,11 +904,7 @@
 
 u8 CreateMonSprite_PicBox(u16 species, s16 x, s16 y, u8 subpriority)
 {
-<<<<<<< HEAD
-    s32 spriteId = CreateMonPicSprite(species, 0, 0x8000, 1, x, y, 0, gMonPaletteTable[species].tag);
-=======
-    s32 spriteId = CreateMonPicSprite_HandleDeoxys(species, 0, 0x8000, TRUE, x, y, 0, gMonPaletteTable[species].tag);
->>>>>>> 898ec580
+    s32 spriteId = CreateMonPicSprite(species, 0, 0x8000, TRUE, x, y, 0, gMonPaletteTable[species].tag);
     PreservePaletteInWeather(IndexOfSpritePaletteTag(gMonPaletteTable[species].tag) + 0x10);
     if (spriteId == 0xFFFF)
         return MAX_SPRITES;
@@ -919,11 +915,7 @@
 u8 CreateMonSprite_FieldMove(u16 species, u32 otId, u32 personality, s16 x, s16 y, u8 subpriority)
 {
     const struct CompressedSpritePalette *spritePalette = GetMonSpritePalStructFromOtIdPersonality(species, otId, personality);
-<<<<<<< HEAD
-    u16 spriteId = CreateMonPicSprite(species, otId, personality, 1, x, y, 0, spritePalette->tag);
-=======
-    u16 spriteId = CreateMonPicSprite_HandleDeoxys(species, otId, personality, TRUE, x, y, 0, spritePalette->tag);
->>>>>>> 898ec580
+    u16 spriteId = CreateMonPicSprite(species, otId, personality, TRUE, x, y, 0, spritePalette->tag);
     PreservePaletteInWeather(IndexOfSpritePaletteTag(spritePalette->tag) + 0x10);
     if (spriteId == 0xFFFF)
         return MAX_SPRITES;
