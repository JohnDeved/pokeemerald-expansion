--- conflicted
+++ resolved
@@ -781,12 +781,7 @@
 void FieldEffectScript_LoadFadedPalette(u8 **script)
 {
     struct SpritePalette *palette = (struct SpritePalette *)FieldEffectScript_ReadWord(script);
-<<<<<<< HEAD
-    LoadSpritePalette(palette);
-    UpdateSpritePaletteWithWeather(IndexOfSpritePaletteTag(palette->tag), TRUE);
-=======
     u32 paletteSlot = LoadSpritePalette(palette);
->>>>>>> 84fecf21
     (*script) += 4;
     SetPaletteColorMapType(paletteSlot + 16, T1_READ_8(*script));
     UpdateSpritePaletteWithWeather(paletteSlot, TRUE);
