--- conflicted
+++ resolved
@@ -3246,15 +3246,9 @@
         }
     }
 
-<<<<<<< HEAD
-    coord1 = GetBattlerSpriteCoord(gBattleAnimAttacker, 0);
-    coord2 = GetBattlerSpriteCoord(gBattleAnimAttacker, 1);
+    coord1 = GetBattlerSpriteCoord(gBattleAnimAttacker, BATTLER_COORD_X);
+    coord2 = GetBattlerSpriteCoord(gBattleAnimAttacker, BATTLER_COORD_X);
     spriteId = CreateAdditionalMonSpriteForMoveAnim(species, isBackPic, 0, coord1 + xOffset, coord2, 5, personality, otId, gBattleAnimTarget);
-=======
-    coord1 = GetBattlerSpriteCoord(gBattleAnimAttacker, BATTLER_COORD_X);
-    coord2 = GetBattlerSpriteCoord(gBattleAnimAttacker, BATTLER_COORD_Y);
-    spriteId = CreateAdditionalMonSpriteForMoveAnim(species, isBackPic, 0, coord1 + xOffset, coord2, 5, personality, otId, gBattleAnimTarget, TRUE);
->>>>>>> 5cb875b6
 
     gSprites[spriteId].oam.priority = priority;
     gSprites[spriteId].oam.objMode = ST_OAM_OBJ_BLEND;
