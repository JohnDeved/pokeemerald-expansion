--- conflicted
+++ resolved
@@ -255,13 +255,8 @@
     if (IsEnigmaBerryValid() == TRUE)
         VarSet(VAR_ENIGMA_BERRY_AVAILABLE, 1);
     else
-<<<<<<< HEAD
-        ctx->data[2] = 1;
+        ctx->mStatus = MEVENT_STATUS_LOAD_ERROR;
     #endif
-=======
-        ctx->mStatus = MEVENT_STATUS_LOAD_ERROR;
-
->>>>>>> 32a9ac6e
     return FALSE;
 }
 
@@ -360,21 +355,13 @@
 
 bool8 MEScrCmd_addtrainer(struct ScriptContext *ctx)
 {
-<<<<<<< HEAD
     #ifndef FREE_BATTLE_TOWER_E_READER
-    u32 data = ScriptReadWord(ctx) - ctx->data[1] + ctx->data[0];
-    memcpy(&gSaveBlock2Ptr->frontier.ereaderTrainer, (void *)data, sizeof(gSaveBlock2Ptr->frontier.ereaderTrainer));
-    ValidateEReaderTrainer();
-    StringExpandPlaceholders(gStringVar4, gText_MysteryEventNewTrainer);
-    ctx->data[2] = 2;
-    #endif
-=======
     u32 data = ScriptReadWord(ctx) - ctx->mOffset + ctx->mScriptBase;
     memcpy(&gSaveBlock2Ptr->frontier.ereaderTrainer, (void *)data, sizeof(gSaveBlock2Ptr->frontier.ereaderTrainer));
     ValidateEReaderTrainer();
     StringExpandPlaceholders(gStringVar4, gText_MysteryEventNewTrainer);
     ctx->mStatus = MEVENT_STATUS_SUCCESS;
->>>>>>> 32a9ac6e
+    #endif
     return FALSE;
 }
 
