--- conflicted
+++ resolved
@@ -322,11 +322,7 @@
         switch (arg2)
         {
         case 2:
-<<<<<<< HEAD
-            LoadSav2WindowGfx(gUnknown_0203CE84.field_5, tileNum, palNum);
-=======
             LoadUserWindowBorderGfx(sMysteryGiftLinkMenu.windowId, tileNum, palNum);
->>>>>>> 07ef7627
         case 1:
             sub_8098858(sMysteryGiftLinkMenu.windowId, tileNum, palNum / 16);
             break;
