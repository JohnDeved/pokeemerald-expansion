--- conflicted
+++ resolved
@@ -74,11 +74,7 @@
     ANIMCMD_END,
 };
 
-<<<<<<< HEAD
-const union AnimCmd *const gAnims_HandOrFoot[] =
-=======
-static const union AnimCmd *const sAnims_HandsAndFeet[] =
->>>>>>> 9eb57944
+const union AnimCmd *const gAnims_HandsAndFeet[] =
 {
     sAnim_Fist,
     sAnim_FootWide,
@@ -92,11 +88,7 @@
     .tileTag = ANIM_TAG_HANDS_AND_FEET,
     .paletteTag = ANIM_TAG_HANDS_AND_FEET,
     .oam = &gOamData_AffineOff_ObjNormal_32x32,
-<<<<<<< HEAD
-    .anims = gAnims_HandOrFoot,
-=======
-    .anims = sAnims_HandsAndFeet,
->>>>>>> 9eb57944
+    .anims = gAnims_HandsAndFeet,
     .images = NULL,
     .affineAnims = gDummySpriteAffineAnimTable,
     .callback = AnimSlideHandOrFootToTarget,
@@ -107,11 +99,7 @@
     .tileTag = ANIM_TAG_HANDS_AND_FEET,
     .paletteTag = ANIM_TAG_HANDS_AND_FEET,
     .oam = &gOamData_AffineOff_ObjNormal_32x32,
-<<<<<<< HEAD
-    .anims = gAnims_HandOrFoot,
-=======
-    .anims = sAnims_HandsAndFeet,
->>>>>>> 9eb57944
+    .anims = gAnims_HandsAndFeet,
     .images = NULL,
     .affineAnims = gDummySpriteAffineAnimTable,
     .callback = AnimJumpKick,
@@ -122,11 +110,7 @@
     .tileTag = ANIM_TAG_HANDS_AND_FEET,
     .paletteTag = ANIM_TAG_HANDS_AND_FEET,
     .oam = &gOamData_AffineOff_ObjNormal_32x32,
-<<<<<<< HEAD
-    .anims = gAnims_HandOrFoot,
-=======
-    .anims = sAnims_HandsAndFeet,
->>>>>>> 9eb57944
+    .anims = gAnims_HandsAndFeet,
     .images = NULL,
     .affineAnims = gDummySpriteAffineAnimTable,
     .callback = AnimBasicFistOrFoot,
@@ -137,11 +121,7 @@
     .tileTag = ANIM_TAG_HANDS_AND_FEET,
     .paletteTag = ANIM_TAG_HANDS_AND_FEET,
     .oam = &gOamData_AffineOff_ObjNormal_32x32,
-<<<<<<< HEAD
-    .anims = gAnims_HandOrFoot,
-=======
-    .anims = sAnims_HandsAndFeet,
->>>>>>> 9eb57944
+    .anims = gAnims_HandsAndFeet,
     .images = NULL,
     .affineAnims = gDummySpriteAffineAnimTable,
     .callback = AnimFistOrFootRandomPos,
@@ -152,7 +132,7 @@
     .tileTag = ANIM_TAG_HANDS_AND_FEET,
     .paletteTag = ANIM_TAG_HANDS_AND_FEET,
     .oam = &gOamData_AffineOff_ObjNormal_32x32,
-    .anims = &sAnims_HandsAndFeet[3],
+    .anims = &gAnims_HandsAndFeet[3],
     .images = NULL,
     .affineAnims = gDummySpriteAffineAnimTable,
     .callback = AnimCrossChopHand,
@@ -163,7 +143,7 @@
     .tileTag = ANIM_TAG_HANDS_AND_FEET,
     .paletteTag = ANIM_TAG_HANDS_AND_FEET,
     .oam = &gOamData_AffineOff_ObjNormal_32x32,
-    .anims = &sAnims_HandsAndFeet[1],
+    .anims = &gAnims_HandsAndFeet[1],
     .images = NULL,
     .affineAnims = gDummySpriteAffineAnimTable,
     .callback = AnimSlidingKick,
@@ -187,11 +167,7 @@
     .tileTag = ANIM_TAG_HANDS_AND_FEET,
     .paletteTag = ANIM_TAG_HANDS_AND_FEET,
     .oam = &gOamData_AffineDouble_ObjNormal_32x32,
-<<<<<<< HEAD
-    .anims = gAnims_HandOrFoot,
-=======
-    .anims = sAnims_HandsAndFeet,
->>>>>>> 9eb57944
+    .anims = gAnims_HandsAndFeet,
     .images = NULL,
     .affineAnims = gAffineAnims_SpinningHandOrFoot,
     .callback = AnimSpinningKickOrPunch,
@@ -214,11 +190,7 @@
     .tileTag = ANIM_TAG_HANDS_AND_FEET,
     .paletteTag = ANIM_TAG_HANDS_AND_FEET,
     .oam = &gOamData_AffineDouble_ObjNormal_32x32,
-<<<<<<< HEAD
-    .anims = gAnims_HandOrFoot,
-=======
-    .anims = sAnims_HandsAndFeet,
->>>>>>> 9eb57944
+    .anims = gAnims_HandsAndFeet,
     .images = NULL,
     .affineAnims = gAffineAnims_MegaPunchKick,
     .callback = AnimSpinningKickOrPunch,
@@ -229,7 +201,7 @@
     .tileTag = ANIM_TAG_HANDS_AND_FEET,
     .paletteTag = ANIM_TAG_HANDS_AND_FEET,
     .oam = &gOamData_AffineOff_ObjNormal_32x32,
-    .anims = &sAnims_HandsAndFeet[1],
+    .anims = &gAnims_HandsAndFeet[1],
     .images = NULL,
     .affineAnims = gDummySpriteAffineAnimTable,
     .callback = AnimStompFoot,
@@ -320,11 +292,7 @@
     .tileTag = ANIM_TAG_HANDS_AND_FEET,
     .paletteTag = ANIM_TAG_HANDS_AND_FEET,
     .oam = &gOamData_AffineOff_ObjNormal_32x32,
-<<<<<<< HEAD
-    .anims = gAnims_HandOrFoot,
-=======
-    .anims = sAnims_HandsAndFeet,
->>>>>>> 9eb57944
+    .anims = gAnims_HandsAndFeet,
     .images = NULL,
     .affineAnims = gDummySpriteAffineAnimTable,
     .callback = AnimArmThrustHit,
@@ -428,23 +396,18 @@
     .tileTag = ANIM_TAG_HANDS_AND_FEET,
     .paletteTag = ANIM_TAG_HANDS_AND_FEET,
     .oam = &gOamData_AffineDouble_ObjNormal_32x32,
-<<<<<<< HEAD
-    .anims = gAnims_HandOrFoot,
-=======
-    .anims = sAnims_HandsAndFeet,
->>>>>>> 9eb57944
+    .anims = gAnims_HandsAndFeet,
     .images = NULL,
     .affineAnims = sAffineAnims_FocusPunchFist,
     .callback = AnimFocusPunchFist,
 };
 
-<<<<<<< HEAD
 const struct SpriteTemplate gPalmSpriteTemplate =
 {
 	.tileTag = ANIM_TAG_PURPLE_HAND_OUTLINE,
 	.paletteTag = ANIM_TAG_PURPLE_HAND_OUTLINE,
 	.oam = &gOamData_AffineOff_ObjNormal_32x32,
-	.anims = gAnims_HandOrFoot,
+	.anims = gAnims_HandsAndFeet,
 	.images = NULL,
 	.affineAnims = gDummySpriteAffineAnimTable,
 	.callback = AnimBasicFistOrFoot,
@@ -519,10 +482,7 @@
     StoreSpriteCallbackInData6(sprite, DestroyAnimSprite);
 }
 
-static void unc_080B08A0(struct Sprite *sprite)
-=======
 static void AnimUnused_080B08A0(struct Sprite *sprite)
->>>>>>> 9eb57944
 {
     SetAnimSpriteInitialXOffset(sprite, gBattleAnimArgs[0]);
     sprite->pos1.y += gBattleAnimArgs[1];
