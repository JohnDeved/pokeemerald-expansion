#include "global.h"
#include "battle_anim.h"
#include "gpu_regs.h"
#include "random.h"
#include "task.h"
#include "trig.h"
#include "constants/rgb.h"

static void AnimUnusedHumanoidFoot(struct Sprite *);
static void AnimSlideHandOrFootToTarget(struct Sprite *);
static void AnimFistOrFootRandomPos(struct Sprite *);
static void AnimFistOrFootRandomPos_Step(struct Sprite *);
static void AnimCrossChopHand(struct Sprite *);
static void AnimCrossChopHand_Step(struct Sprite *);
static void AnimSlidingKick(struct Sprite *);
static void AnimSlidingKick_Step(struct Sprite *);
static void AnimStompFoot_Step(struct Sprite *);
static void AnimStompFoot_End(struct Sprite *);
static void AnimBrickBreakWall(struct Sprite *);
static void AnimBrickBreakWallShard(struct Sprite *);
static void AnimBrickBreakWallShard_Step(struct Sprite *);
static void AnimSuperpowerOrb(struct Sprite *);
static void AnimSuperpowerOrb_Step(struct Sprite *);
static void AnimSuperpowerRock(struct Sprite *);
static void AnimSuperpowerRock_Step1(struct Sprite *);
static void AnimSuperpowerRock_Step2(struct Sprite *);
static void AnimArmThrustHit(struct Sprite *);
static void AnimArmThrustHit_Step(struct Sprite *sprite);
static void AnimFocusPunchFist(struct Sprite *);
static void AnimForcePalm(struct Sprite *sprite);

extern struct SpriteTemplate gBasicHitSplatSpriteTemplate;

// Unused
static const struct SpriteTemplate sUnusedHumanoidFootSpriteTemplate =
{
    .tileTag = ANIM_TAG_HUMANOID_FOOT,
    .paletteTag = ANIM_TAG_HUMANOID_FOOT,
    .oam = &gOamData_AffineOff_ObjNormal_32x32,
    .anims = gDummySpriteAnimTable,
    .images = NULL,
    .affineAnims = gDummySpriteAffineAnimTable,
    .callback = AnimUnusedHumanoidFoot,
};

static const union AnimCmd sAnim_Fist[] =
{
    ANIMCMD_FRAME(0, 1),
    ANIMCMD_END,
};

static const union AnimCmd sAnim_FootWide[] =
{
    ANIMCMD_FRAME(16, 1),
    ANIMCMD_END,
};

static const union AnimCmd sAnim_FootTall[] =
{
    ANIMCMD_FRAME(32, 1),
    ANIMCMD_END,
};

static const union AnimCmd sAnim_HandLeft[] =
{
    ANIMCMD_FRAME(48, 1),
    ANIMCMD_END,
};

static const union AnimCmd sAnim_HandRight[] =
{
    ANIMCMD_FRAME(48, 1, .hFlip = TRUE),
    ANIMCMD_END,
};

const union AnimCmd *const gAnims_HandsAndFeet[] =
{
    sAnim_Fist,
    sAnim_FootWide,
    sAnim_FootTall,
    sAnim_HandLeft,
    sAnim_HandRight,
};

const struct SpriteTemplate gKarateChopSpriteTemplate =
{
    .tileTag = ANIM_TAG_HANDS_AND_FEET,
    .paletteTag = ANIM_TAG_HANDS_AND_FEET,
    .oam = &gOamData_AffineOff_ObjNormal_32x32,
    .anims = gAnims_HandsAndFeet,
    .images = NULL,
    .affineAnims = gDummySpriteAffineAnimTable,
    .callback = AnimSlideHandOrFootToTarget,
};

const struct SpriteTemplate gJumpKickSpriteTemplate =
{
    .tileTag = ANIM_TAG_HANDS_AND_FEET,
    .paletteTag = ANIM_TAG_HANDS_AND_FEET,
    .oam = &gOamData_AffineOff_ObjNormal_32x32,
    .anims = gAnims_HandsAndFeet,
    .images = NULL,
    .affineAnims = gDummySpriteAffineAnimTable,
    .callback = AnimJumpKick,
};

const struct SpriteTemplate gFistFootSpriteTemplate =
{
    .tileTag = ANIM_TAG_HANDS_AND_FEET,
    .paletteTag = ANIM_TAG_HANDS_AND_FEET,
    .oam = &gOamData_AffineOff_ObjNormal_32x32,
    .anims = gAnims_HandsAndFeet,
    .images = NULL,
    .affineAnims = gDummySpriteAffineAnimTable,
    .callback = AnimBasicFistOrFoot,
};

const struct SpriteTemplate gFistFootRandomPosSpriteTemplate =
{
    .tileTag = ANIM_TAG_HANDS_AND_FEET,
    .paletteTag = ANIM_TAG_HANDS_AND_FEET,
    .oam = &gOamData_AffineOff_ObjNormal_32x32,
    .anims = gAnims_HandsAndFeet,
    .images = NULL,
    .affineAnims = gDummySpriteAffineAnimTable,
    .callback = AnimFistOrFootRandomPos,
};

const struct SpriteTemplate gCrossChopHandSpriteTemplate =
{
    .tileTag = ANIM_TAG_HANDS_AND_FEET,
    .paletteTag = ANIM_TAG_HANDS_AND_FEET,
    .oam = &gOamData_AffineOff_ObjNormal_32x32,
    .anims = &gAnims_HandsAndFeet[3],
    .images = NULL,
    .affineAnims = gDummySpriteAffineAnimTable,
    .callback = AnimCrossChopHand,
};

const struct SpriteTemplate gSlidingKickSpriteTemplate =
{
    .tileTag = ANIM_TAG_HANDS_AND_FEET,
    .paletteTag = ANIM_TAG_HANDS_AND_FEET,
    .oam = &gOamData_AffineOff_ObjNormal_32x32,
    .anims = &gAnims_HandsAndFeet[1],
    .images = NULL,
    .affineAnims = gDummySpriteAffineAnimTable,
    .callback = AnimSlidingKick,
};

static const union AffineAnimCmd sAffineAnim_SpinningHandOrFoot[] =
{
    AFFINEANIMCMD_FRAME(0x100, 0x100, 0, 0),
    AFFINEANIMCMD_FRAME(0xFFF8, 0xFFF8, 20, 1),
    AFFINEANIMCMD_JUMP(1),
};

const union AffineAnimCmd *const gAffineAnims_SpinningHandOrFoot[] =
{
    sAffineAnim_SpinningHandOrFoot,
};

// Blaze Kick / Meteor Mash
const struct SpriteTemplate gSpinningHandOrFootSpriteTemplate =
{
    .tileTag = ANIM_TAG_HANDS_AND_FEET,
    .paletteTag = ANIM_TAG_HANDS_AND_FEET,
    .oam = &gOamData_AffineDouble_ObjNormal_32x32,
    .anims = gAnims_HandsAndFeet,
    .images = NULL,
    .affineAnims = gAffineAnims_SpinningHandOrFoot,
    .callback = AnimSpinningKickOrPunch,
};

static const union AffineAnimCmd sAffineAnim_MegaPunchKick[] =
{
    AFFINEANIMCMD_FRAME(0x100, 0x100, 0, 0),
    AFFINEANIMCMD_FRAME(0xFFFC, 0xFFFC, 20, 1),
    AFFINEANIMCMD_JUMP(1),
};

const union AffineAnimCmd *const gAffineAnims_MegaPunchKick[] =
{
    sAffineAnim_MegaPunchKick,
};

const struct SpriteTemplate gMegaPunchKickSpriteTemplate =
{
    .tileTag = ANIM_TAG_HANDS_AND_FEET,
    .paletteTag = ANIM_TAG_HANDS_AND_FEET,
    .oam = &gOamData_AffineDouble_ObjNormal_32x32,
    .anims = gAnims_HandsAndFeet,
    .images = NULL,
    .affineAnims = gAffineAnims_MegaPunchKick,
    .callback = AnimSpinningKickOrPunch,
};

const struct SpriteTemplate gStompFootSpriteTemplate =
{
    .tileTag = ANIM_TAG_HANDS_AND_FEET,
    .paletteTag = ANIM_TAG_HANDS_AND_FEET,
    .oam = &gOamData_AffineOff_ObjNormal_32x32,
    .anims = &gAnims_HandsAndFeet[1],
    .images = NULL,
    .affineAnims = gDummySpriteAffineAnimTable,
    .callback = AnimStompFoot,
};

const struct SpriteTemplate gDizzyPunchDuckSpriteTemplate =
{
    .tileTag = ANIM_TAG_DUCK,
    .paletteTag = ANIM_TAG_DUCK,
    .oam = &gOamData_AffineOff_ObjNormal_16x16,
    .anims = gDummySpriteAnimTable,
    .images = NULL,
    .affineAnims = gDummySpriteAffineAnimTable,
    .callback = AnimDizzyPunchDuck,
};

const struct SpriteTemplate gBrickBreakWallSpriteTemplate =
{
    .tileTag = ANIM_TAG_BLUE_LIGHT_WALL,
    .paletteTag = ANIM_TAG_BLUE_LIGHT_WALL,
    .oam = &gOamData_AffineOff_ObjBlend_64x64,
    .anims = gDummySpriteAnimTable,
    .images = NULL,
    .affineAnims = gDummySpriteAffineAnimTable,
    .callback = AnimBrickBreakWall,
};

const struct SpriteTemplate gBrickBreakWallShardSpriteTemplate =
{
    .tileTag = ANIM_TAG_TORN_METAL,
    .paletteTag = ANIM_TAG_TORN_METAL,
    .oam = &gOamData_AffineOff_ObjNormal_32x32,
    .anims = gDummySpriteAnimTable,
    .images = NULL,
    .affineAnims = gDummySpriteAffineAnimTable,
    .callback = AnimBrickBreakWallShard,
};

static const union AffineAnimCmd sAffineAnim_SuperpowerOrb[] =
{
    AFFINEANIMCMD_FRAME(0x20, 0x20, 0, 0),
    AFFINEANIMCMD_FRAME(0x4, 0x4, 0, 64),
    AFFINEANIMCMD_FRAME(0xFFFA, 0xFFFA, 0, 8),
    AFFINEANIMCMD_FRAME(0x6, 0x6, 0, 8),
    AFFINEANIMCMD_JUMP(2),
};

static const union AffineAnimCmd *const sAffineAnims_SuperpowerOrb[] =
{
    sAffineAnim_SuperpowerOrb,
};

const struct SpriteTemplate gSuperpowerOrbSpriteTemplate =
{
    .tileTag = ANIM_TAG_CIRCLE_OF_LIGHT,
    .paletteTag = ANIM_TAG_CIRCLE_OF_LIGHT,
    .oam = &gOamData_AffineDouble_ObjBlend_64x64,
    .anims = gDummySpriteAnimTable,
    .images = NULL,
    .affineAnims = sAffineAnims_SuperpowerOrb,
    .callback = AnimSuperpowerOrb,
};

const struct SpriteTemplate gSuperpowerRockSpriteTemplate =
{
    .tileTag = ANIM_TAG_FLAT_ROCK,
    .paletteTag = ANIM_TAG_FLAT_ROCK,
    .oam = &gOamData_AffineOff_ObjNormal_16x16,
    .anims = gDummySpriteAnimTable,
    .images = NULL,
    .affineAnims = gDummySpriteAffineAnimTable,
    .callback = AnimSuperpowerRock,
};

const struct SpriteTemplate gSuperpowerFireballSpriteTemplate =
{
    .tileTag = ANIM_TAG_METEOR,
    .paletteTag = ANIM_TAG_METEOR,
    .oam = &gOamData_AffineOff_ObjNormal_64x64,
    .anims = gDummySpriteAnimTable,
    .images = NULL,
    .affineAnims = gDummySpriteAffineAnimTable,
    .callback = AnimSuperpowerFireball,
};

const struct SpriteTemplate gArmThrustHandSpriteTemplate =
{
    .tileTag = ANIM_TAG_HANDS_AND_FEET,
    .paletteTag = ANIM_TAG_HANDS_AND_FEET,
    .oam = &gOamData_AffineOff_ObjNormal_32x32,
    .anims = gAnims_HandsAndFeet,
    .images = NULL,
    .affineAnims = gDummySpriteAffineAnimTable,
    .callback = AnimArmThrustHit,
};

static const union AnimCmd sAnim_RevengeSmallScratch_0[] =
{
    ANIMCMD_FRAME(0, 4),
    ANIMCMD_FRAME(16, 4),
    ANIMCMD_FRAME(32, 4),
    ANIMCMD_END,
};

static const union AnimCmd sAnim_RevengeSmallScratch_1[] =
{
    ANIMCMD_FRAME(0, 4, .vFlip = TRUE),
    ANIMCMD_FRAME(16, 4, .vFlip = TRUE),
    ANIMCMD_FRAME(32, 4, .vFlip = TRUE),
    ANIMCMD_END,
};

static const union AnimCmd sAnim_RevengeSmallScratch_2[] =
{
    ANIMCMD_FRAME(0, 4, .hFlip = TRUE),
    ANIMCMD_FRAME(16, 4, .hFlip = TRUE),
    ANIMCMD_FRAME(32, 4, .hFlip = TRUE),
    ANIMCMD_END,
};

static const union AnimCmd *const sAnims_RevengeSmallScratch[] =
{
    sAnim_RevengeSmallScratch_0,
    sAnim_RevengeSmallScratch_1,
    sAnim_RevengeSmallScratch_2,
};

const struct SpriteTemplate gRevengeSmallScratchSpriteTemplate =
{
    .tileTag = ANIM_TAG_PURPLE_SCRATCH,
    .paletteTag = ANIM_TAG_PURPLE_SCRATCH,
    .oam = &gOamData_AffineOff_ObjNormal_32x32,
    .anims = sAnims_RevengeSmallScratch,
    .images = NULL,
    .affineAnims = gDummySpriteAffineAnimTable,
    .callback = AnimRevengeScratch,
};

static const union AnimCmd sAnim_RevengeBigScratch_0[] =
{
    ANIMCMD_FRAME(0, 6),
    ANIMCMD_FRAME(64, 6),
    ANIMCMD_END,
};

static const union AnimCmd sAnim_RevengeBigScratch_1[] =
{
    ANIMCMD_FRAME(0, 6, .vFlip = TRUE, .hFlip = TRUE),
    ANIMCMD_FRAME(64, 6, .vFlip = TRUE, .hFlip = TRUE),
    ANIMCMD_END,
};

static const union AnimCmd sAnim_RevengeBigScratch_2[] =
{
    ANIMCMD_FRAME(0, 6, .hFlip = TRUE),
    ANIMCMD_FRAME(64, 6, .hFlip = TRUE),
    ANIMCMD_END,
};

const union AnimCmd *const gAnims_RevengeBigScratch[] =
{
    sAnim_RevengeBigScratch_0,
    sAnim_RevengeBigScratch_1,
    sAnim_RevengeBigScratch_2,
};

const struct SpriteTemplate gRevengeBigScratchSpriteTemplate =
{
    .tileTag = ANIM_TAG_PURPLE_SWIPE,
    .paletteTag = ANIM_TAG_PURPLE_SWIPE,
    .oam = &gOamData_AffineOff_ObjNormal_64x64,
    .anims = gAnims_RevengeBigScratch,
    .images = NULL,
    .affineAnims = gDummySpriteAffineAnimTable,
    .callback = AnimRevengeScratch,
};

static const union AffineAnimCmd sAffineAnim_FocusPunchFist[] =
{
    AFFINEANIMCMD_FRAME(0x200, 0x200, 0, 0),
    AFFINEANIMCMD_FRAME(0xFFE0, 0xFFE0, 0, 8),
    AFFINEANIMCMD_END,
};

static const union AffineAnimCmd *const sAffineAnims_FocusPunchFist[] =
{
    sAffineAnim_FocusPunchFist,
};

const struct SpriteTemplate gFocusPunchFistSpriteTemplate =
{
    .tileTag = ANIM_TAG_HANDS_AND_FEET,
    .paletteTag = ANIM_TAG_HANDS_AND_FEET,
    .oam = &gOamData_AffineDouble_ObjNormal_32x32,
    .anims = gAnims_HandsAndFeet,
    .images = NULL,
    .affineAnims = sAffineAnims_FocusPunchFist,
    .callback = AnimFocusPunchFist,
};

const struct SpriteTemplate gPalmSpriteTemplate =
{
	.tileTag = ANIM_TAG_PURPLE_HAND_OUTLINE,
	.paletteTag = ANIM_TAG_PURPLE_HAND_OUTLINE,
	.oam = &gOamData_AffineOff_ObjNormal_32x32,
	.anims = gAnims_HandsAndFeet,
	.images = NULL,
	.affineAnims = gDummySpriteAffineAnimTable,
	.callback = AnimBasicFistOrFoot,
};

const struct SpriteTemplate gAuraSphereBlast =
{
	.tileTag = ANIM_TAG_CIRCLE_OF_LIGHT,
	.paletteTag = ANIM_TAG_CIRCLE_OF_LIGHT,
	.oam = &gOamData_AffineOff_ObjNormal_64x64,
	.anims = gDummySpriteAnimTable,
	.images = NULL,
	.affineAnims = gDummySpriteAffineAnimTable,
	.callback = AnimSuperpowerFireball,
};

const union AffineAnimCmd gForcePalmAffineAnimCmd_1[] =
{
    AFFINEANIMCMD_FRAME(0x0, 0x0, 0, 8),
    AFFINEANIMCMD_END,
};

const union AffineAnimCmd gForcePalmAffineAnimCmd_2[] =
{
    AFFINEANIMCMD_FRAME(0xD8, 0xD8, 0, 0),
    AFFINEANIMCMD_FRAME(0x0, 0x0, 0, 8),
    AFFINEANIMCMD_END,
};

const union AffineAnimCmd gForcePalmAffineAnimCmd_3[] =
{
    AFFINEANIMCMD_FRAME(0xB0, 0xB0, 0, 0),
    AFFINEANIMCMD_FRAME(0x0, 0x0, 0, 8),
    AFFINEANIMCMD_END,
};

const union AffineAnimCmd gForcePalmAffineAnimCmd_4[] =
{
    AFFINEANIMCMD_FRAME(0x80, 0x80, 0, 0),
    AFFINEANIMCMD_FRAME(0x0, 0x0, 0, 8),
    AFFINEANIMCMD_END,
};

const union AffineAnimCmd *const gForcePalmAffineAnims[] =
{
    gForcePalmAffineAnimCmd_1,
    gForcePalmAffineAnimCmd_2,
    gForcePalmAffineAnimCmd_3,
    gForcePalmAffineAnimCmd_4,
};

const struct SpriteTemplate gForcePalmSpriteTemplate =
{
    .tileTag = ANIM_TAG_IMPACT,
    .paletteTag = ANIM_TAG_SHADOW_BALL,
    .oam = &gOamData_AffineNormal_ObjBlend_32x32,
    .anims = gDummySpriteAnimTable,
    .images = NULL,
    .affineAnims = gForcePalmAffineAnims,
    .callback = AnimForcePalm,
};

static void AnimForcePalm(struct Sprite *sprite)
{
    StartSpriteAffineAnim(sprite, gBattleAnimArgs[3]);
    if (gBattleAnimArgs[2] == 0)
        InitSpritePosToAnimAttacker(sprite, 1);
    else
        InitSpritePosToAnimTarget(sprite, TRUE);

    sprite->callback = RunStoredCallbackWhenAffineAnimEnds;
    StoreSpriteCallbackInData6(sprite, DestroyAnimSprite);
}

static void AnimUnusedHumanoidFoot(struct Sprite *sprite)
{
    SetAnimSpriteInitialXOffset(sprite, gBattleAnimArgs[0]);
    sprite->y += gBattleAnimArgs[1];
    sprite->data[0] = 15;
    sprite->callback = WaitAnimForDuration;
    StoreSpriteCallbackInData6(sprite, DestroyAnimSprite);
}

static void AnimSlideHandOrFootToTarget(struct Sprite *sprite)
{
    if (gBattleAnimArgs[7] == 1 && GetBattlerSide(gBattleAnimAttacker) != B_SIDE_PLAYER)
    {
        gBattleAnimArgs[1] = -gBattleAnimArgs[1];
        gBattleAnimArgs[3] = -gBattleAnimArgs[3];
    }

    StartSpriteAnim(sprite, gBattleAnimArgs[6]);
    gBattleAnimArgs[6] = 0;
    AnimTravelDiagonally(sprite);
}

void AnimJumpKick(struct Sprite *sprite)
{
    if (IsContest())
    {
        gBattleAnimArgs[1] = -gBattleAnimArgs[1];
        gBattleAnimArgs[3] = -gBattleAnimArgs[3];
    }

    AnimSlideHandOrFootToTarget(sprite);
}

// Displays a basic fist or foot sprite for a given duration.
// Used by many fighting moves (and elemental "punch" moves).
// arg 0: initial x pixel offset
// arg 1: initial y pixel offset
// arg 2: duration
// arg 3: ? (todo: related to initial pixel offsets)
// arg 4: anim num
void AnimBasicFistOrFoot(struct Sprite *sprite)
{
    StartSpriteAnim(sprite, gBattleAnimArgs[4]);

    if (gBattleAnimArgs[3] == 0)
        InitSpritePosToAnimAttacker(sprite, TRUE);
    else
        InitSpritePosToAnimTarget(sprite, TRUE);

    sprite->data[0] = gBattleAnimArgs[2];
    sprite->callback = WaitAnimForDuration;
    StoreSpriteCallbackInData6(sprite, DestroyAnimSprite);
}

static void AnimFistOrFootRandomPos(struct Sprite *sprite)
{
    u8 battler;
    s16 xMod, yMod;
    s16 x, y;

    if (gBattleAnimArgs[0] == 0)
        battler = gBattleAnimAttacker;
    else
        battler = gBattleAnimTarget;

    if (gBattleAnimArgs[2] < 0)
        gBattleAnimArgs[2] = Random2() % 5;

    StartSpriteAnim(sprite, gBattleAnimArgs[2]);
    sprite->x = GetBattlerSpriteCoord(battler, BATTLER_COORD_X_2);
    sprite->y = GetBattlerSpriteCoord(battler, BATTLER_COORD_Y_PIC_OFFSET);

    xMod = GetBattlerSpriteCoordAttr(battler, BATTLER_COORD_ATTR_WIDTH) / 2;
    yMod = GetBattlerSpriteCoordAttr(battler, BATTLER_COORD_ATTR_HEIGHT) / 4;

    x = Random2() % xMod;
    y = Random2() % yMod;

    if (Random2() & 1)
        x *= -1;
    if (Random2() & 1)
        y *= -1;

<<<<<<< HEAD
    if (GetBattlerSide(battler) == B_SIDE_PLAYER)
        y += 0xFFF0;
=======
    if (GET_BATTLER_SIDE2(battler) == B_SIDE_PLAYER)
        y -= 16;
>>>>>>> f19747d6

    sprite->x += x;
    sprite->y += y;

    sprite->data[0] = gBattleAnimArgs[1];
    sprite->data[7] = CreateSprite(&gBasicHitSplatSpriteTemplate, sprite->x, sprite->y, sprite->subpriority + 1);
    if (sprite->data[7] != MAX_SPRITES)
    {
        StartSpriteAffineAnim(&gSprites[sprite->data[7]], 0);
        gSprites[sprite->data[7]].callback = SpriteCallbackDummy;
    }

    sprite->callback = AnimFistOrFootRandomPos_Step;
}

static void AnimFistOrFootRandomPos_Step(struct Sprite *sprite)
{
    if (sprite->data[0] == 0)
    {
        if (sprite->data[7] != MAX_SPRITES)
        {
            FreeOamMatrix(gSprites[sprite->data[7]].oam.matrixNum);
            DestroySprite(&gSprites[sprite->data[7]]);
        }

        DestroyAnimSprite(sprite);
    }
    else
    {
        sprite->data[0]--;
    }
}

static void AnimCrossChopHand(struct Sprite *sprite)
{
    InitSpritePosToAnimTarget(sprite, TRUE);
    sprite->data[0] = 30;

    if (gBattleAnimArgs[2] == 0)
    {
        sprite->data[2] = sprite->x - 20;
    }
    else
    {
        sprite->data[2] = sprite->x + 20;
        sprite->hFlip = 1;
    }

    sprite->data[4] = sprite->y - 20;
    sprite->callback = StartAnimLinearTranslation;
    StoreSpriteCallbackInData6(sprite, AnimCrossChopHand_Step);
}

static void AnimCrossChopHand_Step(struct Sprite *sprite)
{
    if (++sprite->data[5] == 11)
    {
        sprite->data[2] = sprite->x - sprite->x2;
        sprite->data[4] = sprite->y - sprite->y2;
        sprite->data[0] = 8;
        sprite->x += sprite->x2;
        sprite->y += sprite->y2;
        sprite->y2 = 0;
        sprite->x2 = 0;

        sprite->callback = StartAnimLinearTranslation;
        StoreSpriteCallbackInData6(sprite, DestroyAnimSprite);
    }
}

// Rolling Kick / Low Kick
static void AnimSlidingKick(struct Sprite *sprite)
{
    if (BATTLE_PARTNER(gBattleAnimAttacker) == gBattleAnimTarget && GetBattlerPosition(gBattleAnimTarget) < B_POSITION_PLAYER_RIGHT)
        gBattleAnimArgs[0] *= -1;

    InitSpritePosToAnimTarget(sprite, TRUE);

    if (GetBattlerSide(gBattleAnimAttacker) != B_SIDE_PLAYER)
        gBattleAnimArgs[2] = -gBattleAnimArgs[2];

    sprite->data[0] = gBattleAnimArgs[3];
    sprite->data[1] = sprite->x;
    sprite->data[2] = sprite->x + gBattleAnimArgs[2];
    sprite->data[3] = sprite->y;
    sprite->data[4] = sprite->y;

    InitAnimLinearTranslation(sprite);

    sprite->data[5] = gBattleAnimArgs[5];
    sprite->data[6] = gBattleAnimArgs[4];
    sprite->data[7] = 0;

    sprite->callback = AnimSlidingKick_Step;
}

static void AnimSlidingKick_Step(struct Sprite *sprite)
{
    if (!AnimTranslateLinear(sprite))
    {
        sprite->y2 += Sin(sprite->data[7] >> 8, sprite->data[5]);
        sprite->data[7] += sprite->data[6];
    }
    else
    {
        DestroyAnimSprite(sprite);
    }
}

// Animates the spinning, shrinking kick or punch, which then
// reappears at full size. Used by moves such as MOVE_MEGA_PUNCH and MOVE_MEGA_KICK.
// arg 0: initial x pixel offset
// arg 1: initial y pixel offset
// arg 2: anim num
// arg 3: spin duration
void AnimSpinningKickOrPunch(struct Sprite *sprite)
{
    InitSpritePosToAnimTarget(sprite, TRUE);
    StartSpriteAnim(sprite, gBattleAnimArgs[2]);
    sprite->data[0] = gBattleAnimArgs[3];

    sprite->callback = WaitAnimForDuration;
    StoreSpriteCallbackInData6(sprite, AnimSpinningKickOrPunchFinish);
}

void AnimSpinningKickOrPunchFinish(struct Sprite *sprite)
{
    StartSpriteAffineAnim(sprite, 0);
    sprite->affineAnimPaused = 1;
    sprite->data[0] = 20;

    sprite->callback = WaitAnimForDuration;
    StoreSpriteCallbackInData6(sprite, DestroyAnimSprite);
}

// Animates MOVE_STOMP's foot that slides downward.
// arg 0: initial x pixel offset
// arg 1: initial y pixel offset
// arg 2: initial wait duration
void AnimStompFoot(struct Sprite *sprite)
{
    InitSpritePosToAnimTarget(sprite, TRUE);
    sprite->data[0] = gBattleAnimArgs[2];

    sprite->callback = AnimStompFoot_Step;
}

static void AnimStompFoot_Step(struct Sprite *sprite)
{
    if (--sprite->data[0] == -1)
    {
        sprite->data[0] = 6;
        sprite->data[2] = GetBattlerSpriteCoord(gBattleAnimTarget, BATTLER_COORD_X_2);
        sprite->data[4] = GetBattlerSpriteCoord(gBattleAnimTarget, BATTLER_COORD_Y_PIC_OFFSET);

        sprite->callback = StartAnimLinearTranslation;
        StoreSpriteCallbackInData6(sprite, AnimStompFoot_End);
    }
}

static void AnimStompFoot_End(struct Sprite *sprite)
{
    sprite->data[0] = 15;

    sprite->callback = WaitAnimForDuration;
    StoreSpriteCallbackInData6(sprite, DestroyAnimSprite);
}

void AnimDizzyPunchDuck(struct Sprite *sprite)
{
    if (sprite->data[0] == 0)
    {
        InitSpritePosToAnimTarget(sprite, TRUE);
        sprite->data[1] = gBattleAnimArgs[2];
        sprite->data[2] = gBattleAnimArgs[3];
        sprite->data[0]++;
    }
    else
    {
        sprite->data[4] += sprite->data[1];
        sprite->x2 = sprite->data[4] >> 8;
        sprite->y2 = Sin(sprite->data[3], sprite->data[2]);
        sprite->data[3] = (sprite->data[3] + 3) & 0xFF;

        if (sprite->data[3] > 100)
            sprite->invisible = sprite->data[3] % 2;

        if (sprite->data[3] > 120)
            DestroyAnimSprite(sprite);
    }
}

// The wall that appears when Brick Break is going to shatter the target's defensive wall
static void AnimBrickBreakWall(struct Sprite *sprite)
{
    if (gBattleAnimArgs[0] == ANIM_ATTACKER)
    {
        sprite->x = GetBattlerSpriteCoord(gBattleAnimAttacker, BATTLER_COORD_X);
        sprite->y = GetBattlerSpriteCoord(gBattleAnimAttacker, BATTLER_COORD_Y);
    }
    else
    {
        sprite->x = GetBattlerSpriteCoord(gBattleAnimTarget, BATTLER_COORD_X);
        sprite->y = GetBattlerSpriteCoord(gBattleAnimTarget, BATTLER_COORD_Y);
    }

    sprite->x += gBattleAnimArgs[1];
    sprite->y += gBattleAnimArgs[2];

    sprite->data[0] = 0;
    sprite->data[1] = gBattleAnimArgs[3];
    sprite->data[2] = gBattleAnimArgs[4];
    sprite->data[3] = 0;
    sprite->callback = AnimBrickBreakWall_Step;
}

void AnimBrickBreakWall_Step(struct Sprite *sprite)
{
    switch (sprite->data[0])
    {
    case 0:
        if (--sprite->data[1] == 0)
        {
            if (sprite->data[2] == 0)
                DestroyAnimSprite(sprite);
            else
                sprite->data[0]++;
        }
        break;
    case 1:
        if (++sprite->data[1] > 1)
        {
            sprite->data[1] = 0;
            sprite->data[3]++;
            if (sprite->data[3] & 1)
                sprite->x2 = 2;
            else
                sprite->x2 = -2;
        }

        if (--sprite->data[2] == 0)
            DestroyAnimSprite(sprite);
        break;
    }
}

// Piece of shattered defensive wall flies off. Used by Brick Break when the target has a defensive wall
static void AnimBrickBreakWallShard(struct Sprite *sprite)
{
    if (gBattleAnimArgs[0] == ANIM_ATTACKER)
    {
        sprite->x = GetBattlerSpriteCoord(gBattleAnimAttacker, BATTLER_COORD_X) + gBattleAnimArgs[2];
        sprite->y = GetBattlerSpriteCoord(gBattleAnimAttacker, BATTLER_COORD_Y) + gBattleAnimArgs[3];
    }
    else
    {
        sprite->x = GetBattlerSpriteCoord(gBattleAnimTarget, BATTLER_COORD_X) + gBattleAnimArgs[2];
        sprite->y = GetBattlerSpriteCoord(gBattleAnimTarget, BATTLER_COORD_Y) + gBattleAnimArgs[3];
    }

    sprite->oam.tileNum += gBattleAnimArgs[1] * 16;
    sprite->data[0] = 0;

    switch (gBattleAnimArgs[1])
    {
    case 0:
        sprite->data[6] = -3;
        sprite->data[7] = -3;
        break;
    case 1:
        sprite->data[6] = 3;
        sprite->data[7] = -3;
        break;
    case 2:
        sprite->data[6] = -3;
        sprite->data[7] = 3;
        break;
    case 3:
        sprite->data[6] = 3;
        sprite->data[7] = 3;
        break;
    default:
        DestroyAnimSprite(sprite);
        return;
    }

    sprite->callback = AnimBrickBreakWallShard_Step;
}

static void AnimBrickBreakWallShard_Step(struct Sprite *sprite)
{
    sprite->x += sprite->data[6];
    sprite->y += sprite->data[7];

    if (++sprite->data[0] > 40)
        DestroyAnimSprite(sprite);
}

static void AnimSuperpowerOrb(struct Sprite *sprite)
{
    if (gBattleAnimArgs[0] == ANIM_ATTACKER)
    {
        sprite->x = GetBattlerSpriteCoord(gBattlerAttacker, BATTLER_COORD_X_2);
        sprite->y = GetBattlerSpriteCoord(gBattlerAttacker, BATTLER_COORD_Y_PIC_OFFSET);
        sprite->oam.priority = GetBattlerSpriteBGPriority(gBattleAnimAttacker);
        sprite->data[7] = gBattleAnimTarget;
    }
    else
    {
        sprite->oam.priority = GetBattlerSpriteBGPriority(gBattleAnimTarget);
        sprite->data[7] = gBattleAnimAttacker;
    }

    sprite->data[0] = 0;
    sprite->data[1] = 12;
    sprite->data[2] = 8;
    sprite->callback = AnimSuperpowerOrb_Step;
}

static void AnimSuperpowerOrb_Step(struct Sprite *sprite)
{
    if (++sprite->data[0] == 180)
    {
        SetGpuReg(REG_OFFSET_BLDCNT, 0);

        sprite->data[0] = 16;
        sprite->data[1] = sprite->x;
        sprite->data[2] = GetBattlerSpriteCoord(sprite->data[7], BATTLER_COORD_X_2);
        sprite->data[3] = sprite->y;
        sprite->data[4] = GetBattlerSpriteCoord(sprite->data[7], BATTLER_COORD_Y_PIC_OFFSET);

        InitAnimLinearTranslation(sprite);
        StoreSpriteCallbackInData6(sprite, DestroySpriteAndMatrix);
        sprite->callback = AnimTranslateLinear_WithFollowup;
    }
}

// Floating rock that flies off to hit the target. Used by Superpower
static void AnimSuperpowerRock(struct Sprite *sprite)
{
    sprite->x = gBattleAnimArgs[0];
    sprite->y = 120;

    sprite->data[0] = gBattleAnimArgs[3];
    StorePointerInVars(&sprite->data[4], &sprite->data[5], (void *)(sprite->y << 8));

    sprite->data[6] = gBattleAnimArgs[1];
    sprite->oam.tileNum += gBattleAnimArgs[2] * 4;

    sprite->callback = AnimSuperpowerRock_Step1;
}

static void AnimSuperpowerRock_Step1(struct Sprite *sprite)
{
    void *var0;

    if (sprite->data[0] != 0)
    {
        var0 = LoadPointerFromVars(sprite->data[4], sprite->data[5]);
        var0 -= sprite->data[6];
        StorePointerInVars(&sprite->data[4], &sprite->data[5], var0);

        var0 = (void *)(((intptr_t)var0) >> 8);
        sprite->y = (intptr_t)var0;
        if (sprite->y < -8)
            DestroyAnimSprite(sprite);
        else
            sprite->data[0]--;
    }
    else
    {
        s16 pos0 = GetBattlerSpriteCoord(gBattleAnimAttacker, BATTLER_COORD_X_2);
        s16 pos1 = GetBattlerSpriteCoord(gBattleAnimAttacker, BATTLER_COORD_Y_PIC_OFFSET);
        s16 pos2 = GetBattlerSpriteCoord(gBattleAnimTarget, BATTLER_COORD_X_2);
        s16 pos3 = GetBattlerSpriteCoord(gBattleAnimTarget, BATTLER_COORD_Y_PIC_OFFSET);

        sprite->data[0] = pos2 - pos0;
        sprite->data[1] = pos3 - pos1;
        sprite->data[2] = sprite->x << 4;
        sprite->data[3] = sprite->y << 4;

        sprite->callback = AnimSuperpowerRock_Step2;
    }
}

static void AnimSuperpowerRock_Step2(struct Sprite *sprite)
{
    u16 edgeX;

    sprite->data[2] += sprite->data[0];
    sprite->data[3] += sprite->data[1];
    sprite->x = sprite->data[2] >> 4;
    sprite->y = sprite->data[3] >> 4;

    edgeX = sprite->x + 8;
    if (edgeX > 256 || sprite->y < -8 || sprite->y > 120)
        DestroyAnimSprite(sprite);
}

void AnimSuperpowerFireball(struct Sprite *sprite)
{
    u8 battler;

    if (gBattleAnimArgs[0] == ANIM_ATTACKER)
    {
        sprite->x = GetBattlerSpriteCoord(gBattlerAttacker, BATTLER_COORD_X_2);
        sprite->y = GetBattlerSpriteCoord(gBattlerAttacker, BATTLER_COORD_Y_PIC_OFFSET);
        battler = gBattleAnimTarget;
        sprite->oam.priority = GetBattlerSpriteBGPriority(gBattleAnimAttacker);
    }
    else
    {
        battler = gBattleAnimAttacker;
        sprite->oam.priority = GetBattlerSpriteBGPriority(gBattleAnimTarget);
    }

    if (IsContest())
        sprite->oam.matrixNum |= ST_OAM_HFLIP;
    else if (GetBattlerSide(battler) == B_SIDE_PLAYER)
        sprite->oam.matrixNum |= (ST_OAM_HFLIP | ST_OAM_VFLIP);

    sprite->data[0] = 16;
    sprite->data[1] = sprite->x;
    sprite->data[2] = GetBattlerSpriteCoord(battler, BATTLER_COORD_X_2);
    sprite->data[3] = sprite->y;
    sprite->data[4] = GetBattlerSpriteCoord(battler, BATTLER_COORD_Y_PIC_OFFSET);

    InitAnimLinearTranslation(sprite);
    StoreSpriteCallbackInData6(sprite, DestroyAnimSprite);
    sprite->callback = AnimTranslateLinear_WithFollowup;
}

static void AnimArmThrustHit_Step(struct Sprite *sprite)
{
    if (sprite->data[0] == sprite->data[4])
        DestroyAnimSprite(sprite);

    sprite->data[0]++;
}

static void AnimArmThrustHit(struct Sprite *sprite)
{
    u8 turn;

    sprite->x = GetBattlerSpriteCoord(gBattleAnimTarget, BATTLER_COORD_X_2);
    sprite->y = GetBattlerSpriteCoord(gBattleAnimTarget, BATTLER_COORD_Y_PIC_OFFSET);
    sprite->data[1] = gBattleAnimArgs[3];
    sprite->data[2] = gBattleAnimArgs[0];
    sprite->data[3] = gBattleAnimArgs[1];
    sprite->data[4] = gBattleAnimArgs[2];

    turn = gAnimMoveTurn;
    if (GetBattlerSide(gBattleAnimTarget) == B_SIDE_PLAYER)
        turn++;

    if (turn & 1)
    {
        sprite->data[2] = -sprite->data[2];
        sprite->data[1]++;
    }

    StartSpriteAnim(sprite, sprite->data[1]);
    sprite->x2 = sprite->data[2];
    sprite->y2 = sprite->data[3];
    sprite->callback = AnimArmThrustHit_Step;
}

void AnimRevengeScratch(struct Sprite *sprite)
{
    if (gBattleAnimArgs[2] == ANIM_ATTACKER)
        InitSpritePosToAnimAttacker(sprite, FALSE);
    else
        InitSpritePosToAnimTarget(sprite, FALSE);

    if (IsContest())
    {
        StartSpriteAnim(sprite, 2);
    }
    else if (GetBattlerSide(gBattleAnimAttacker) != B_SIDE_PLAYER)
    {
        StartSpriteAnim(sprite, 1);
    }

    sprite->callback = RunStoredCallbackWhenAnimEnds;
    StoreSpriteCallbackInData6(sprite, DestroyAnimSprite);
}

// Fist shrinks toward target and shakes
static void AnimFocusPunchFist(struct Sprite *sprite)
{
    if (sprite->affineAnimEnded)
    {
        sprite->data[1] = (sprite->data[1] + 40) & 0xFF;
        sprite->x2 = Sin(sprite->data[1], 2);
        if (++sprite->data[0] > 40)
            DestroyAnimSprite(sprite);
    }
}

void AnimTask_MoveSkyUppercutBg(u8 taskId)
{
    struct Task *task = &gTasks[taskId];

    switch (task->data[0])
    {
    case 0:
        UpdateAnimBg3ScreenSize(FALSE);
        task->data[8] = gBattleAnimArgs[0];
        task->data[0]++;
        break;
    case 1:
        if (--task->data[8] == -1)
            task->data[0]++;
        break;
    case 2:
    default:
        task->data[9] += 1280;
        break;
    }

    task->data[10] += 2816;

    if (GetBattlerSide(gBattleAnimTarget) == B_SIDE_PLAYER)
        gBattle_BG3_X += task->data[9] >> 8;
    else
        gBattle_BG3_X -= task->data[9] >> 8;

    gBattle_BG3_Y += task->data[10] >> 8;
    task->data[9] &= 0xFF;
    task->data[10] &= 0xFF;

    if (gBattleAnimArgs[7] == -1)
    {
        gBattle_BG3_X = 0;
        gBattle_BG3_Y = 0;
        UpdateAnimBg3ScreenSize(TRUE);
        DestroyAnimVisualTask(taskId);
    }
}<|MERGE_RESOLUTION|>--- conflicted
+++ resolved
@@ -564,13 +564,8 @@
     if (Random2() & 1)
         y *= -1;
 
-<<<<<<< HEAD
     if (GetBattlerSide(battler) == B_SIDE_PLAYER)
-        y += 0xFFF0;
-=======
-    if (GET_BATTLER_SIDE2(battler) == B_SIDE_PLAYER)
         y -= 16;
->>>>>>> f19747d6
 
     sprite->x += x;
     sprite->y += y;
