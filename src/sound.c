#include "global.h"
#include "gba/m4a_internal.h"
#include "sound.h"
#include "battle.h"
#include "m4a.h"
#include "main.h"
#include "pokemon.h"
#include "constants/songs.h"
#include "task.h"

struct Fanfare
{
    u16 songNum;
    u16 duration;
};

EWRAM_DATA struct MusicPlayerInfo* gMPlay_PokemonCry = NULL;
EWRAM_DATA u8 gPokemonCryBGMDuckingCounter = 0;

static u16 sCurrentMapMusic;
static u16 sNextMapMusic;
static u8 sMapMusicState;
static u8 sMapMusicFadeInSpeed;
static u16 sFanfareCounter;

bool8 gDisableMusic;

extern struct ToneData gCryTable[];
extern struct ToneData gCryTable_Reverse[];

static void Task_Fanfare(u8 taskId);
static void CreateFanfareTask(void);
static void Task_DuckBGMForPokemonCry(u8 taskId);
static void RestoreBGMVolumeAfterPokemonCry(void);

static const struct Fanfare sFanfares[] = {
    [FANFARE_LEVEL_UP]            = { MUS_LEVEL_UP,             80 },
    [FANFARE_OBTAIN_ITEM]         = { MUS_OBTAIN_ITEM,         160 },
    [FANFARE_EVOLVED]             = { MUS_EVOLVED,             220 },
    [FANFARE_OBTAIN_TMHM]         = { MUS_OBTAIN_TMHM,         220 },
    [FANFARE_HEAL]                = { MUS_HEAL,                160 },
    [FANFARE_OBTAIN_BADGE]        = { MUS_OBTAIN_BADGE,        340 },
    [FANFARE_MOVE_DELETED]        = { MUS_MOVE_DELETED,        180 },
    [FANFARE_OBTAIN_BERRY]        = { MUS_OBTAIN_BERRY,        120 },
    [FANFARE_AWAKEN_LEGEND]       = { MUS_AWAKEN_LEGEND,       710 },
    [FANFARE_SLOTS_JACKPOT]       = { MUS_SLOTS_JACKPOT,       250 },
    [FANFARE_SLOTS_WIN]           = { MUS_SLOTS_WIN,           150 },
    [FANFARE_TOO_BAD]             = { MUS_TOO_BAD,             160 },
    [FANFARE_RG_POKE_FLUTE]       = { MUS_RG_POKE_FLUTE,       450 },
    [FANFARE_RG_OBTAIN_KEY_ITEM]  = { MUS_RG_OBTAIN_KEY_ITEM,  170 },
    [FANFARE_RG_DEX_RATING]       = { MUS_RG_DEX_RATING,       196 },
    [FANFARE_OBTAIN_B_POINTS]     = { MUS_OBTAIN_B_POINTS,     313 },
    [FANFARE_OBTAIN_SYMBOL]       = { MUS_OBTAIN_SYMBOL,       318 },
    [FANFARE_REGISTER_MATCH_CALL] = { MUS_REGISTER_MATCH_CALL, 135 },
};

void InitMapMusic(void)
{
    gDisableMusic = FALSE;
    ResetMapMusic();
}

void MapMusicMain(void)
{
    switch (sMapMusicState)
    {
    case 0:
        break;
    case 1:
        sMapMusicState = 2;
        PlayBGM(sCurrentMapMusic);
        break;
    case 2:
    case 3:
    case 4:
        break;
    case 5:
        if (IsBGMStopped())
        {
            sNextMapMusic = 0;
            sMapMusicState = 0;
        }
        break;
    case 6:
        if (IsBGMStopped() && IsFanfareTaskInactive())
        {
            sCurrentMapMusic = sNextMapMusic;
            sNextMapMusic = 0;
            sMapMusicState = 2;
            PlayBGM(sCurrentMapMusic);
        }
        break;
    case 7:
        if (IsBGMStopped() && IsFanfareTaskInactive())
        {
            FadeInNewBGM(sNextMapMusic, sMapMusicFadeInSpeed);
            sCurrentMapMusic = sNextMapMusic;
            sNextMapMusic = 0;
            sMapMusicState = 2;
            sMapMusicFadeInSpeed = 0;
        }
        break;
    }
}

void ResetMapMusic(void)
{
    sCurrentMapMusic = 0;
    sNextMapMusic = 0;
    sMapMusicState = 0;
    sMapMusicFadeInSpeed = 0;
}

u16 GetCurrentMapMusic(void)
{
    return sCurrentMapMusic;
}

void PlayNewMapMusic(u16 songNum)
{
    sCurrentMapMusic = songNum;
    sNextMapMusic = 0;
    sMapMusicState = 1;
}

void StopMapMusic(void)
{
    sCurrentMapMusic = 0;
    sNextMapMusic = 0;
    sMapMusicState = 1;
}

void FadeOutMapMusic(u8 speed)
{
    if (IsNotWaitingForBGMStop())
        FadeOutBGM(speed);
    sCurrentMapMusic = 0;
    sNextMapMusic = 0;
    sMapMusicState = 5;
}

void FadeOutAndPlayNewMapMusic(u16 songNum, u8 speed)
{
    FadeOutMapMusic(speed);
    sCurrentMapMusic = 0;
    sNextMapMusic = songNum;
    sMapMusicState = 6;
}

void FadeOutAndFadeInNewMapMusic(u16 songNum, u8 fadeOutSpeed, u8 fadeInSpeed)
{
    FadeOutMapMusic(fadeOutSpeed);
    sCurrentMapMusic = 0;
    sNextMapMusic = songNum;
    sMapMusicState = 7;
    sMapMusicFadeInSpeed = fadeInSpeed;
}

void FadeInNewMapMusic(u16 songNum, u8 speed)
{
    FadeInNewBGM(songNum, speed);
    sCurrentMapMusic = songNum;
    sNextMapMusic = 0;
    sMapMusicState = 2;
    sMapMusicFadeInSpeed = 0;
}

bool8 IsNotWaitingForBGMStop(void)
{
    if (sMapMusicState == 6)
        return FALSE;
    if (sMapMusicState == 5)
        return FALSE;
    if (sMapMusicState == 7)
        return FALSE;
    return TRUE;
}

void PlayFanfareByFanfareNum(u8 fanfareNum)
{
    u16 songNum;
    m4aMPlayStop(&gMPlayInfo_BGM);
    songNum = sFanfares[fanfareNum].songNum;
    sFanfareCounter = sFanfares[fanfareNum].duration;
    m4aSongNumStart(songNum);
}

bool8 WaitFanfare(bool8 stop)
{
    if (sFanfareCounter)
    {
        sFanfareCounter--;
        return FALSE;
    }
    else
    {
        if (!stop)
            m4aMPlayContinue(&gMPlayInfo_BGM);
        else
            m4aSongNumStart(MUS_DUMMY);

        return TRUE;
    }
}

// Unused
void StopFanfareByFanfareNum(u8 fanfareNum)
{
    m4aSongNumStop(sFanfares[fanfareNum].songNum);
}

void PlayFanfare(u16 songNum)
{
    s32 i;
    for (i = 0; (u32)i < ARRAY_COUNT(sFanfares); i++)
    {
        if (sFanfares[i].songNum == songNum)
        {
            PlayFanfareByFanfareNum(i);
            CreateFanfareTask();
            return;
        }
    }

    // songNum is not in sFanfares
    // Play first fanfare in table instead
    PlayFanfareByFanfareNum(0);
    CreateFanfareTask();
}

bool8 IsFanfareTaskInactive(void)
{
    if (FuncIsActiveTask(Task_Fanfare) == TRUE)
        return FALSE;
    return TRUE;
}

static void Task_Fanfare(u8 taskId)
{
    if (sFanfareCounter)
    {
        sFanfareCounter--;
    }
    else
    {
        m4aMPlayContinue(&gMPlayInfo_BGM);
        DestroyTask(taskId);
    }
}

static void CreateFanfareTask(void)
{
    if (FuncIsActiveTask(Task_Fanfare) != TRUE)
        CreateTask(Task_Fanfare, 80);
}

void FadeInNewBGM(u16 songNum, u8 speed)
{
    if (gDisableMusic)
        songNum = 0;
    if (songNum == MUS_NONE)
        songNum = 0;
    m4aSongNumStart(songNum);
    m4aMPlayImmInit(&gMPlayInfo_BGM);
    m4aMPlayVolumeControl(&gMPlayInfo_BGM, TRACKS_ALL, 0);
    m4aSongNumStop(songNum);
    m4aMPlayFadeIn(&gMPlayInfo_BGM, speed);
}

void FadeOutBGMTemporarily(u8 speed)
{
    m4aMPlayFadeOutTemporarily(&gMPlayInfo_BGM, speed);
}

bool8 IsBGMPausedOrStopped(void)
{
    if (gMPlayInfo_BGM.status & MUSICPLAYER_STATUS_PAUSE)
        return TRUE;
    if (!(gMPlayInfo_BGM.status & MUSICPLAYER_STATUS_TRACK))
        return TRUE;
    return FALSE;
}

void FadeInBGM(u8 speed)
{
    m4aMPlayFadeIn(&gMPlayInfo_BGM, speed);
}

void FadeOutBGM(u8 speed)
{
    m4aMPlayFadeOut(&gMPlayInfo_BGM, speed);
}

bool8 IsBGMStopped(void)
{
    if (!(gMPlayInfo_BGM.status & MUSICPLAYER_STATUS_TRACK))
        return TRUE;
    return FALSE;
}

void PlayCry_Normal(u16 species, s8 pan)
{
    m4aMPlayVolumeControl(&gMPlayInfo_BGM, TRACKS_ALL, 85);
    PlayCryInternal(species, pan, CRY_VOLUME, CRY_PRIORITY_NORMAL, CRY_MODE_NORMAL);
    gPokemonCryBGMDuckingCounter = 2;
    RestoreBGMVolumeAfterPokemonCry();
}

void PlayCry_NormalNoDucking(u16 species, s8 pan, s8 volume, u8 priority)
{
    PlayCryInternal(species, pan, volume, priority, CRY_MODE_NORMAL);
}

// Assuming it's not CRY_MODE_DOUBLES, this is equivalent to PlayCry_Normal except it allows other modes.
void PlayCry_ByMode(u16 species, s8 pan, u8 mode)
{
    if (mode == CRY_MODE_DOUBLES)
    {
        PlayCryInternal(species, pan, CRY_VOLUME, CRY_PRIORITY_NORMAL, mode);
    }
    else
    {
        m4aMPlayVolumeControl(&gMPlayInfo_BGM, TRACKS_ALL, 85);
        PlayCryInternal(species, pan, CRY_VOLUME, CRY_PRIORITY_NORMAL, mode);
        gPokemonCryBGMDuckingCounter = 2;
        RestoreBGMVolumeAfterPokemonCry();
    }
}

// Used when releasing multiple Pokémon at once in battle.
void PlayCry_ReleaseDouble(u16 species, s8 pan, u8 mode)
{
    if (mode == CRY_MODE_DOUBLES)
    {
        PlayCryInternal(species, pan, CRY_VOLUME, CRY_PRIORITY_NORMAL, mode);
    }
    else
    {
        if (!(gBattleTypeFlags & BATTLE_TYPE_MULTI))
            m4aMPlayVolumeControl(&gMPlayInfo_BGM, TRACKS_ALL, 85);
        PlayCryInternal(species, pan, CRY_VOLUME, CRY_PRIORITY_NORMAL, mode);
    }
}

// Duck the BGM but don't restore it. Not present in R/S
void PlayCry_DuckNoRestore(u16 species, s8 pan, u8 mode)
{
    if (mode == CRY_MODE_DOUBLES)
    {
        PlayCryInternal(species, pan, CRY_VOLUME, CRY_PRIORITY_NORMAL, mode);
    }
    else
    {
        m4aMPlayVolumeControl(&gMPlayInfo_BGM, TRACKS_ALL, 85);
        PlayCryInternal(species, pan, CRY_VOLUME, CRY_PRIORITY_NORMAL, mode);
        gPokemonCryBGMDuckingCounter = 2;
    }
}

void PlayCry_Script(u16 species, u8 mode)
{
    m4aMPlayVolumeControl(&gMPlayInfo_BGM, TRACKS_ALL, 85);
    PlayCryInternal(species, 0, CRY_VOLUME, CRY_PRIORITY_NORMAL, mode);
    gPokemonCryBGMDuckingCounter = 2;
    RestoreBGMVolumeAfterPokemonCry();
}

void PlayCryInternal(u16 species, s8 pan, s8 volume, u8 priority, u8 mode)
{
    bool32 reverse;
    u32 release;
    u32 length;
    u32 pitch;
    u32 chorus;

<<<<<<< HEAD
=======
    species--;
    
    // Set default values
    // May be overridden depending on mode.
>>>>>>> 5cb875b6
    length = 140;
    reverse = FALSE;
    release = 0;
    pitch = 15360;
    chorus = 0;

    switch (mode)
    {
    case CRY_MODE_NORMAL:
        break;
    case CRY_MODE_DOUBLES:
        length = 20;
        release = 225;
        break;
    case CRY_MODE_ENCOUNTER:
        release = 225;
        pitch = 15600;
        chorus = 20;
        volume = 90;
        break;
    case CRY_MODE_HIGH_PITCH:
        length = 50;
        release = 200;
        pitch = 15800;
        chorus = 20;
        volume = 90;
        break;
    case CRY_MODE_ECHO_START:
        length = 25;
        reverse = TRUE;
        release = 100;
        pitch = 15600;
        chorus = 192;
        volume = 90;
        break;
    case CRY_MODE_FAINT:
        release = 200;
        pitch = 14440;
        break;
    case CRY_MODE_ECHO_END:
        release = 220;
        pitch = 15555;
        chorus = 192;
        volume = 70;
        break;
    case CRY_MODE_ROAR_1:
        length = 10;
        release = 100;
        pitch = 14848;
        break;
    case CRY_MODE_ROAR_2:
        length = 60;
        release = 225;
        pitch = 15616;
        break;
    case CRY_MODE_GROWL_1:
        length = 15;
        reverse = TRUE;
        release = 125;
        pitch = 15200;
        break;
    case CRY_MODE_GROWL_2:
        length = 100;
        release = 225;
        pitch = 15200;
        break;
    case CRY_MODE_WEAK_DOUBLES:
        length = 20;
        release = 225;
        // fallthrough
    case CRY_MODE_WEAK:
        pitch = 15000;
        break;
    }

    SetPokemonCryVolume(volume);
    SetPokemonCryPanpot(pan);
    SetPokemonCryPitch(pitch);
    SetPokemonCryLength(length);
    SetPokemonCryProgress(0);
    SetPokemonCryRelease(release);
    SetPokemonCryChorus(chorus);
    SetPokemonCryPriority(priority);

<<<<<<< HEAD
    species--;
    gMPlay_PokemonCry = SetPokemonCryTone(v0 ? &gCryTable2[species] : &gCryTable[species]);
=======
    // This is a fancy way to get a cry of a pokemon.
    // It creates 4 sets of 128 mini cry tables.
    // If you wish to expand pokemon, you need to
    // append new cases to the switch.
    species = SpeciesToCryId(species);
    index = species % 128;
    table = species / 128;

    #define GET_CRY(speciesIndex, tableId, reversed) \
        ((reversed) ? &gCryTable_Reverse[(128 * (tableId)) + (speciesIndex)] : &gCryTable[(128 * (tableId)) + (speciesIndex)])

    switch (table)
    {
    case 0:
        gMPlay_PokemonCry = SetPokemonCryTone(GET_CRY(index, 0, reverse));
        break;
    case 1:
        gMPlay_PokemonCry = SetPokemonCryTone(GET_CRY(index, 1, reverse));
        break;
    case 2:
        gMPlay_PokemonCry = SetPokemonCryTone(GET_CRY(index, 2, reverse));
        break;
    case 3:
        gMPlay_PokemonCry = SetPokemonCryTone(GET_CRY(index, 3, reverse));
        break;
    }

    #undef GET_CRY
>>>>>>> 5cb875b6
}

bool8 IsCryFinished(void)
{
    if (FuncIsActiveTask(Task_DuckBGMForPokemonCry) == TRUE)
    {
        return FALSE;
    }
    else
    {
        ClearPokemonCrySongs();
        return TRUE;
    }
}

void StopCryAndClearCrySongs(void)
{
    m4aMPlayStop(gMPlay_PokemonCry);
    ClearPokemonCrySongs();
}

void StopCry(void)
{
    m4aMPlayStop(gMPlay_PokemonCry);
}

bool8 IsCryPlayingOrClearCrySongs(void)
{
    if (IsPokemonCryPlaying(gMPlay_PokemonCry))
    {
        return TRUE;
    }
    else
    {
        ClearPokemonCrySongs();
        return FALSE;
    }
}

bool8 IsCryPlaying(void)
{
    if (IsPokemonCryPlaying(gMPlay_PokemonCry))
        return TRUE;
    else
        return FALSE;
}

static void Task_DuckBGMForPokemonCry(u8 taskId)
{
    if (gPokemonCryBGMDuckingCounter)
    {
        gPokemonCryBGMDuckingCounter--;
        return;
    }

    if (!IsPokemonCryPlaying(gMPlay_PokemonCry))
    {
        m4aMPlayVolumeControl(&gMPlayInfo_BGM, TRACKS_ALL, 256);
        DestroyTask(taskId);
    }
}

static void RestoreBGMVolumeAfterPokemonCry(void)
{
    if (FuncIsActiveTask(Task_DuckBGMForPokemonCry) != TRUE)
        CreateTask(Task_DuckBGMForPokemonCry, 80);
}

void PlayBGM(u16 songNum)
{
    if (gDisableMusic)
        songNum = 0;
    if (songNum == MUS_NONE)
        songNum = 0;
    m4aSongNumStart(songNum);
}

void PlaySE(u16 songNum)
{
    m4aSongNumStart(songNum);
}

void PlaySE12WithPanning(u16 songNum, s8 pan)
{
    m4aSongNumStart(songNum);
    m4aMPlayImmInit(&gMPlayInfo_SE1);
    m4aMPlayImmInit(&gMPlayInfo_SE2);
    m4aMPlayPanpotControl(&gMPlayInfo_SE1, TRACKS_ALL, pan);
    m4aMPlayPanpotControl(&gMPlayInfo_SE2, TRACKS_ALL, pan);
}

void PlaySE1WithPanning(u16 songNum, s8 pan)
{
    m4aSongNumStart(songNum);
    m4aMPlayImmInit(&gMPlayInfo_SE1);
    m4aMPlayPanpotControl(&gMPlayInfo_SE1, TRACKS_ALL, pan);
}

void PlaySE2WithPanning(u16 songNum, s8 pan)
{
    m4aSongNumStart(songNum);
    m4aMPlayImmInit(&gMPlayInfo_SE2);
    m4aMPlayPanpotControl(&gMPlayInfo_SE2, TRACKS_ALL, pan);
}

void SE12PanpotControl(s8 pan)
{
    m4aMPlayPanpotControl(&gMPlayInfo_SE1, TRACKS_ALL, pan);
    m4aMPlayPanpotControl(&gMPlayInfo_SE2, TRACKS_ALL, pan);
}

bool8 IsSEPlaying(void)
{
    if ((gMPlayInfo_SE1.status & MUSICPLAYER_STATUS_PAUSE) && (gMPlayInfo_SE2.status & MUSICPLAYER_STATUS_PAUSE))
        return FALSE;
    if (!(gMPlayInfo_SE1.status & MUSICPLAYER_STATUS_TRACK) && !(gMPlayInfo_SE2.status & MUSICPLAYER_STATUS_TRACK))
        return FALSE;
    return TRUE;
}

bool8 IsBGMPlaying(void)
{
    if (gMPlayInfo_BGM.status & MUSICPLAYER_STATUS_PAUSE)
        return FALSE;
    if (!(gMPlayInfo_BGM.status & MUSICPLAYER_STATUS_TRACK))
        return FALSE;
    return TRUE;
}

bool8 IsSpecialSEPlaying(void)
{
    if (gMPlayInfo_SE3.status & MUSICPLAYER_STATUS_PAUSE)
        return FALSE;
    if (!(gMPlayInfo_SE3.status & MUSICPLAYER_STATUS_TRACK))
        return FALSE;
    return TRUE;
}<|MERGE_RESOLUTION|>--- conflicted
+++ resolved
@@ -373,13 +373,8 @@
     u32 pitch;
     u32 chorus;
 
-<<<<<<< HEAD
-=======
-    species--;
-    
     // Set default values
     // May be overridden depending on mode.
->>>>>>> 5cb875b6
     length = 140;
     reverse = FALSE;
     release = 0;
@@ -464,39 +459,8 @@
     SetPokemonCryChorus(chorus);
     SetPokemonCryPriority(priority);
 
-<<<<<<< HEAD
     species--;
-    gMPlay_PokemonCry = SetPokemonCryTone(v0 ? &gCryTable2[species] : &gCryTable[species]);
-=======
-    // This is a fancy way to get a cry of a pokemon.
-    // It creates 4 sets of 128 mini cry tables.
-    // If you wish to expand pokemon, you need to
-    // append new cases to the switch.
-    species = SpeciesToCryId(species);
-    index = species % 128;
-    table = species / 128;
-
-    #define GET_CRY(speciesIndex, tableId, reversed) \
-        ((reversed) ? &gCryTable_Reverse[(128 * (tableId)) + (speciesIndex)] : &gCryTable[(128 * (tableId)) + (speciesIndex)])
-
-    switch (table)
-    {
-    case 0:
-        gMPlay_PokemonCry = SetPokemonCryTone(GET_CRY(index, 0, reverse));
-        break;
-    case 1:
-        gMPlay_PokemonCry = SetPokemonCryTone(GET_CRY(index, 1, reverse));
-        break;
-    case 2:
-        gMPlay_PokemonCry = SetPokemonCryTone(GET_CRY(index, 2, reverse));
-        break;
-    case 3:
-        gMPlay_PokemonCry = SetPokemonCryTone(GET_CRY(index, 3, reverse));
-        break;
-    }
-
-    #undef GET_CRY
->>>>>>> 5cb875b6
+    gMPlay_PokemonCry = SetPokemonCryTone(reverse ? &gCryTable_Reverse[species] : &gCryTable[species]);
 }
 
 bool8 IsCryFinished(void)
