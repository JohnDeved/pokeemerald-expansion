#include "global.h"
#include "battle_pike.h"
#include "event_data.h"
#include "frontier_util.h"
#include "fieldmap.h"
#include "save.h"
#include "battle.h"
#include "random.h"
#include "task.h"
#include "battle_tower.h"
#include "party_menu.h"
#include "malloc.h"
#include "palette.h"
#include "script.h"
#include "battle_setup.h"
#include "constants/event_objects.h"
#include "constants/battle_frontier.h"
#include "constants/frontier_util.h"
#include "constants/abilities.h"
#include "constants/easy_chat.h"
#include "constants/layouts.h"
#include "constants/rgb.h"
#include "constants/trainers.h"
#include "constants/species.h"
#include "constants/moves.h"
#include "constants/party_menu.h"
#include "constants/battle_pike.h"

struct PikeRoomNPC
{
    u16 graphicsId;
    u8 speechId1;
    u8 speechId2;
    u8 speechId3;
};

struct PikeWildMon
{
    u16 species;
    u8 levelDelta;
    u16 moves[MAX_MON_MOVES];
};

// IWRAM bss
static u8 sRoomType;
static u8 sStatusMon;
static bool8 sUnknown_0300128E;
static u32 sStatusFlags;
static u8 sNpcId;

// This file's functions.
static void SetRoomType(void);
static void GetBattlePikeData(void);
static void SetBattlePikeData(void);
<<<<<<< HEAD
static void GetInFinalRoom(void);
static void SetupRoomObjectEvents(void);
=======
static void IsNextRoomFinal(void);
static void SetupRoomEventObjects(void);
>>>>>>> 6efa51f8
static void GetRoomType(void);
static void sub_81A7400(void);
static void sub_81A740C(void);
static void sub_81A7418(void);
static void nullsub_76(void);
static void nullsub_124(void);
static void GetRoomInflictedStatus(void);
static void GetRoomInflictedStatusMon(void);
static void HealOneOrTwoMons(void);
static void BufferNPCMessage(void);
static void StatusInflictionScreenFade(void);
static void GetInBattlePike(void);
static void SetHintedRoom(void);
static void GetHintedRoomIndex(void);
static void GetRoomTypeHint(void);
static void ClearPikeTrainerIds(void);
static void BufferRecordMixingTrainerMessage(void);
static void GetCurrentRoomPikeQueenFightType(void);
static void HealSomeMonsBeforePikeQueen(void);
static void SetHealingroomTypesDisabled(void);
static void IsPartyFullHealed(void);
static void BackupMonHeldItems(void);
static void RestoreMonHeldItems(void);
static void InitPikeChallenge(void);
static u8 GetNextRoomType(void);
static void PrepareOneTrainer(bool8 difficult);
static u16 GetNPCRoomGraphicsId(void);
static void PrepareTwoTrainers(void);
static void TryHealMons(u8 healCount);
static void Task_DoStatusInflictionScreenFade(u8 taskId);
static bool8 AtLeastTwoAliveMons(void);
static u8 SpeciesToPikeMonId(u16 species);
static bool8 CanEncounterWildMon(u8 monLevel);
static u8 GetPikeQueenFightType(u8);
static bool8 StatusInflictionFadeOut(struct Task *task);
static bool8 StatusInflictionFadeIn(struct Task *task);

// Const rom data.
static const struct PikeWildMon sLvl50_Mons1[] =
{
    {
        .species = SPECIES_SEVIPER,
        .levelDelta = 4,
        .moves = {MOVE_TOXIC, MOVE_GLARE, MOVE_BODY_SLAM, MOVE_SLUDGE_BOMB}
    },
    {
        .species = SPECIES_MILOTIC,
        .levelDelta = 4,
        .moves = {MOVE_TOXIC, MOVE_HYPNOSIS, MOVE_BODY_SLAM, MOVE_SURF}
    },
    {
        .species = SPECIES_DUSCLOPS,
        .levelDelta = 5,
        .moves = {MOVE_WILL_O_WISP, MOVE_MEAN_LOOK, MOVE_TOXIC, MOVE_SHADOW_PUNCH}
    }
};

static const struct PikeWildMon sLvl50_Mons2[] =
{
    {
        .species = SPECIES_SEVIPER,
        .levelDelta = 4,
        .moves = {MOVE_TOXIC, MOVE_GLARE, MOVE_BODY_SLAM, MOVE_SLUDGE_BOMB}
    },
    {
        .species = SPECIES_MILOTIC,
        .levelDelta = 4,
        .moves = {MOVE_TOXIC, MOVE_HYPNOSIS, MOVE_BODY_SLAM, MOVE_SURF}
    },
    {
        .species = SPECIES_ELECTRODE,
        .levelDelta = 5,
        .moves = {MOVE_EXPLOSION, MOVE_SELF_DESTRUCT, MOVE_THUNDER, MOVE_TOXIC}
    }
};

static const struct PikeWildMon sLvl50_Mons3[] =
{
    {
        .species = SPECIES_SEVIPER,
        .levelDelta = 4,
        .moves = {MOVE_TOXIC, MOVE_GLARE, MOVE_BODY_SLAM, MOVE_SLUDGE_BOMB}
    },
    {
        .species = SPECIES_MILOTIC,
        .levelDelta = 4,
        .moves = {MOVE_TOXIC, MOVE_HYPNOSIS, MOVE_BODY_SLAM, MOVE_SURF}
    },
    {
        .species = SPECIES_BRELOOM,
        .levelDelta = 5,
        .moves = {MOVE_SPORE, MOVE_STUN_SPORE, MOVE_POISON_POWDER, MOVE_HIDDEN_POWER}
    }
};

static const struct PikeWildMon sLvl50_Mons4[] =
{
    {
        .species = SPECIES_SEVIPER,
        .levelDelta = 4,
        .moves = {MOVE_TOXIC, MOVE_GLARE, MOVE_BODY_SLAM, MOVE_SLUDGE_BOMB}
    },
    {
        .species = SPECIES_MILOTIC,
        .levelDelta = 4,
        .moves = {MOVE_TOXIC, MOVE_HYPNOSIS, MOVE_BODY_SLAM, MOVE_SURF}
    },
    {
        .species = SPECIES_WOBBUFFET,
        .levelDelta = 5,
        .moves = {MOVE_COUNTER, MOVE_MIRROR_COAT, MOVE_SAFEGUARD, MOVE_DESTINY_BOND}
    }
};

static const struct PikeWildMon *const sLvl50Mons[] =
{
    sLvl50_Mons1,
    sLvl50_Mons2,
    sLvl50_Mons3,
    sLvl50_Mons4
};

static const struct PikeWildMon sLvlOpen_Mons1[] =
{
    {
        .species = SPECIES_SEVIPER,
        .levelDelta = 4,
        .moves = {MOVE_TOXIC, MOVE_GLARE, MOVE_POISON_FANG, MOVE_SLUDGE_BOMB}
    },
    {
        .species = SPECIES_MILOTIC,
        .levelDelta = 4,
        .moves = {MOVE_TOXIC, MOVE_HYPNOSIS, MOVE_BODY_SLAM, MOVE_ICE_BEAM}
    },
    {
        .species = SPECIES_DUSCLOPS,
        .levelDelta = 5,
        .moves = {MOVE_WILL_O_WISP, MOVE_MEAN_LOOK, MOVE_TOXIC, MOVE_ICE_BEAM}
    }
};

static const struct PikeWildMon sLvlOpen_Mons2[] =
{
    {
        .species = SPECIES_SEVIPER,
        .levelDelta = 4,
        .moves = {MOVE_TOXIC, MOVE_GLARE, MOVE_POISON_FANG, MOVE_SLUDGE_BOMB}
    },
    {
        .species = SPECIES_MILOTIC,
        .levelDelta = 4,
        .moves = {MOVE_TOXIC, MOVE_HYPNOSIS, MOVE_BODY_SLAM, MOVE_ICE_BEAM}
    },
    {
        .species = SPECIES_ELECTRODE,
        .levelDelta = 5,
        .moves = {MOVE_EXPLOSION, MOVE_SELF_DESTRUCT, MOVE_THUNDER, MOVE_TOXIC}
    }
};

static const struct PikeWildMon sLvlOpen_Mons3[] =
{
    {
        .species = SPECIES_SEVIPER,
        .levelDelta = 4,
        .moves = {MOVE_TOXIC, MOVE_GLARE, MOVE_POISON_FANG, MOVE_SLUDGE_BOMB}
    },
    {
        .species = SPECIES_MILOTIC,
        .levelDelta = 4,
        .moves = {MOVE_TOXIC, MOVE_HYPNOSIS, MOVE_BODY_SLAM, MOVE_ICE_BEAM}
    },
    {
        .species = SPECIES_BRELOOM,
        .levelDelta = 5,
        .moves = {MOVE_SPORE, MOVE_STUN_SPORE, MOVE_POISON_POWDER, MOVE_HIDDEN_POWER}
    }
};

static const struct PikeWildMon sLvlOpen_Mons4[] =
{
    {
        .species = SPECIES_SEVIPER,
        .levelDelta = 4,
        .moves = {MOVE_TOXIC, MOVE_GLARE, MOVE_POISON_FANG, MOVE_SLUDGE_BOMB}
    },
    {
        .species = SPECIES_MILOTIC,
        .levelDelta = 4,
        .moves = {MOVE_TOXIC, MOVE_HYPNOSIS, MOVE_BODY_SLAM, MOVE_ICE_BEAM}
    },
    {
        .species = SPECIES_WOBBUFFET,
        .levelDelta = 5,
        .moves = {MOVE_COUNTER, MOVE_MIRROR_COAT, MOVE_SAFEGUARD, MOVE_ENCORE}
    }
};

static const struct PikeWildMon *const sLvlOpenMons[] =
{
    sLvlOpen_Mons1,
    sLvlOpen_Mons2,
    sLvlOpen_Mons3,
    sLvlOpen_Mons4
};

static const struct PikeWildMon *const *const sWildMons[2] =
{
    [FRONTIER_LVL_50]   = sLvl50Mons,
    [FRONTIER_LVL_OPEN] = sLvlOpenMons
};

static const struct PikeRoomNPC sNPCTable[] =
{
    {
        .graphicsId = OBJ_EVENT_GFX_POKEFAN_F,
        .speechId1 = 3,
        .speechId2 = 5,
        .speechId3 = 6
    },
    {
        .graphicsId = OBJ_EVENT_GFX_NINJA_BOY,
        .speechId1 = 13,
        .speechId2 = 32,
        .speechId3 = 37
    },
    {
        .graphicsId = OBJ_EVENT_GFX_FAT_MAN,
        .speechId1 = 8,
        .speechId2 = 11,
        .speechId3 = 12
    },
    {
        .graphicsId = OBJ_EVENT_GFX_BUG_CATCHER,
        .speechId1 = 34,
        .speechId2 = 30,
        .speechId3 = 33
    },
    {
        .graphicsId = OBJ_EVENT_GFX_EXPERT_M,
        .speechId1 = 0,
        .speechId2 = 0,
        .speechId3 = 0
    },
    {
        .graphicsId = OBJ_EVENT_GFX_OLD_WOMAN,
        .speechId1 = 1,
        .speechId2 = 1,
        .speechId3 = 1
    },
    {
        .graphicsId = OBJ_EVENT_GFX_BLACK_BELT,
        .speechId1 = 22,
        .speechId2 = 23,
        .speechId3 = 27
    },
    {
        .graphicsId = OBJ_EVENT_GFX_HIKER,
        .speechId1 = 8,
        .speechId2 = 22,
        .speechId3 = 31
    },
    {
        .graphicsId = OBJ_EVENT_GFX_GIRL_3,
        .speechId1 = 13,
        .speechId2 = 39,
        .speechId3 = 21
    },
    {
        .graphicsId = OBJ_EVENT_GFX_WOMAN_2,
        .speechId1 = 2,
        .speechId2 = 4,
        .speechId3 = 17
    },
    {
        .graphicsId = OBJ_EVENT_GFX_CYCLING_TRIATHLETE_M,
        .speechId1 = 30,
        .speechId2 = 20,
        .speechId3 = 36
    },
    {
        .graphicsId = OBJ_EVENT_GFX_MAN_5,
        .speechId1 = 28,
        .speechId2 = 34,
        .speechId3 = 25
    },
    {
        .graphicsId = OBJ_EVENT_GFX_SCHOOL_KID_M,
        .speechId1 = 23,
        .speechId2 = 38,
        .speechId3 = 26
    },
    {
        .graphicsId = OBJ_EVENT_GFX_FISHERMAN,
        .speechId1 = 23,
        .speechId2 = 30,
        .speechId3 = 11
    },
    {
        .graphicsId = OBJ_EVENT_GFX_LASS,
        .speechId1 = 15,
        .speechId2 = 19,
        .speechId3 = 14
    },
    {
        .graphicsId = OBJ_EVENT_GFX_MANIAC,
        .speechId1 = 2,
        .speechId2 = 29,
        .speechId3 = 26
    },
    {
        .graphicsId = OBJ_EVENT_GFX_RUNNING_TRIATHLETE_M,
        .speechId1 = 37,
        .speechId2 = 12,
        .speechId3 = 32
    },
    {
        .graphicsId = OBJ_EVENT_GFX_MAN_3,
        .speechId1 = 24,
        .speechId2 = 23,
        .speechId3 = 38
    },
    {
        .graphicsId = OBJ_EVENT_GFX_WOMAN_3,
        .speechId1 = 5,
        .speechId2 = 22,
        .speechId3 = 4
    },
    {
        .graphicsId = OBJ_EVENT_GFX_LITTLE_BOY,
        .speechId1 = 41,
        .speechId2 = 37,
        .speechId3 = 35
    },
    {
        .graphicsId = OBJ_EVENT_GFX_TUBER_F,
        .speechId1 = 39,
        .speechId2 = 14,
        .speechId3 = 13
    },
    {
        .graphicsId = OBJ_EVENT_GFX_GENTLEMAN,
        .speechId1 = 10,
        .speechId2 = 7,
        .speechId3 = 9
    },
    {
        .graphicsId = OBJ_EVENT_GFX_LITTLE_GIRL,
        .speechId1 = 40,
        .speechId2 = 20,
        .speechId3 = 16
    },
    {
        .graphicsId = OBJ_EVENT_GFX_RUNNING_TRIATHLETE_F,
        .speechId1 = 18,
        .speechId2 = 13,
        .speechId3 = 21
    },
    {
        .graphicsId = OBJ_EVENT_GFX_MAN_1,
        .speechId1 = 22,
        .speechId2 = 31,
        .speechId3 = 27
    }
};

static const u16 sNPCSpeeches[][EASY_CHAT_BATTLE_WORDS_COUNT] =
{
    {EC_WORD_I_AM, EC_WORD_LOST, EC_WORD_I, EC_WORD_NEED, EC_WORD_A, EC_MOVE2(HELPING_HAND)},
    {EC_WORD_I_VE, EC_WORD_NO, EC_WORD_SENSE, EC_WORD_OF, EC_WORD_WHERE, EC_WORD_I_AM},
    {EC_WORD_WHAT, EC_WORD_SHOULD, EC_WORD_I, EC_WORD_DO, EC_WORD_NOW, EC_WORD_QUES},
    {EC_WORD_THIS, EC_WORD_IS, EC_WORD_TOO, EC_WORD_EXCITING, EC_WORD_FOR, EC_WORD_ME},
    {EC_WORD_DID, EC_WORD_YOU, EC_WORD_MAKE, EC_WORD_A, EC_WORD_MISTAKE, EC_WORD_QUES},
    {EC_WORD_IT_S, EC_WORD_MEAN, EC_WORD_AND, EC_WORD_AWFUL, EC_WORD_IN, EC_WORD_HERE},
    {EC_WORD_I_AM, EC_WORD_SO, EC_WORD_TIRED, EC_WORD_OF, EC_WORD_THIS, EC_WORD_PLACE},
    {EC_WORD_I, EC_WORD_QUITE, EC_WORD_ENJOY, EC_WORD_THIS, EC_WORD_CHALLENGE, 0xFFFF},
    {EC_WORD_LOOK, EC_WORD_AT, EC_WORD_HOW, EC_WORD_I, EC_MOVE2(TACKLE), EC_WORD_THIS},
    {EC_WORD_READY, EC_WORD_TO, EC_WORD_GIVE_UP, EC_WORD_YET, EC_WORD_QUES, 0xFFFF},
    {EC_WORD_OH, EC_WORD_NO, EC_WORD_WHO, EC_WORD_ARE, EC_WORD_YOU, EC_WORD_QUES},
    {EC_WORD_I_VE, EC_WORD_BEEN, EC_WORD_WANDERING, EC_WORD_ABOUT, EC_WORD_FOREVER, EC_WORD_ELLIPSIS},
    {EC_WORD_I, EC_WORD_THINK, EC_WORD_I, EC_WORD_WILL, EC_WORD_GIVE_UP, 0xFFFF},
    {EC_WORD_WHAT, EC_WORD_SHOULD, EC_WORD_I, EC_WORD_DO, EC_WORD_NEXT, EC_WORD_QUES},
    {EC_WORD_I, EC_WORD_CAN_WIN, EC_WORD_WITH, EC_WORD_MY, EC_MOVE(SHEER_COLD), EC_WORD_GENIUS},
    {EC_WORD_WON_T, EC_WORD_SOMEONE, EC_WORD_COOL, EC_WORD_SHOW, EC_WORD_UP, EC_WORD_QUES},
    {EC_WORD_BATTLE, EC_WORD_GAME, EC_WORD_IS, EC_WORD_AWESOME, EC_WORD_EXCL, 0xFFFF},
    {EC_WORD_I, EC_WORD_CAN_T, EC_WORD_TAKE, EC_WORD_THIS, EC_WORD_ANY, EC_WORD_MORE},
    {EC_WORD_I, EC_WORD_DON_T, EC_WORD_KNOW, EC_WORD_IF, EC_WORD_IT_S, EC_WORD_OKAY},
    {EC_WORD_OH, EC_WORD_NO, EC_WORD_EXCL, EC_WORD_NOT, EC_WORD_ANOTHER, EC_WORD_TRAINER},
    {EC_WORD_IT, EC_WORD_HAS, EC_WORD_TO, EC_WORD_BE, EC_WORD_LEFT, EC_WORD_NEXT},
    {EC_WORD_IT, EC_WORD_MUST_BE, EC_WORD_OVER, EC_WORD_SOON, EC_WORD_RIGHT, EC_WORD_QUES},
    {EC_WORD_THIS, EC_WORD_IS, EC_WORD_TOTALLY, EC_WORD_EASY, EC_WORD_ISN_T_IT_QUES, 0xFFFF},
    {EC_WORD_I_AM, EC_WORD_GOING, EC_WORD_TO, EC_WORD_POWER, EC_WORD_ON, 0xFFFF},
    {EC_WORD_THERE, EC_WORD_IS, EC_WORD_NO, EC_WORD_GIVE_UP, EC_WORD_IN, EC_WORD_ME},
    {EC_WORD_I_AM, EC_WORD_NOT, EC_WORD_GOING, EC_WORD_TO, EC_WORD_MAKE, EC_WORD_IT},
    {EC_WORD_GO, EC_WORD_ON, EC_WORD_I, EC_WORD_CAN_T, EC_WORD_ANY, EC_WORD_MORE},
    {EC_WORD_A, EC_WORD_TRAINER, EC_WORD_AFTER, EC_WORD_ANOTHER, EC_WORD_ELLIPSIS, 0xFFFF},
    {EC_WORD_DO, EC_WORD_YOU, EC_WORD_LIKE, EC_WORD_STEEL, EC_WORD_POKEMON, EC_WORD_QUES},
    {EC_WORD_EVERY, EC_WORD_TRAINER, EC_WORD_HERE, EC_WORD_IS, EC_WORD_TOO_WEAK, 0xFFFF},
    {EC_WORD_YOU, EC_WORD_THINK, EC_WORD_THIS, EC_WORD_IS, EC_WORD_EASY, EC_WORD_QUES},
    {EC_WORD_WHAT, EC_WORD_WILL, EC_WORD_COME, EC_WORD_AFTER, EC_WORD_THIS, EC_WORD_QUES},
    {EC_WORD_I_AM, EC_WORD_JUST, EC_WORD_SO, EC_WORD_CONFUSED, EC_WORD_EXCL, 0xFFFF},
    {EC_WORD_I, EC_WORD_JUST, EC_WORD_WANT, EC_WORD_TO, EC_WORD_GO_HOME, EC_WORD_ELLIPSIS},
    {EC_WORD_YEEHAW_EXCL, EC_WORD_THIS, EC_WORD_PLACE, EC_WORD_IS, EC_WORD_A, EC_WORD_PUSHOVER},
    {EC_WORD_I, EC_WORD_HAVEN_T, EC_WORD_BEEN, EC_WORD_IN, EC_WORD_A, EC_WORD_BATTLE},
    {EC_WORD_MAYBE, EC_WORD_IT_S, EC_WORD_RIGHT, EC_WORD_NEXT, EC_WORD_I, EC_WORD_THINK},
    {EC_WORD_WAAAH, EC_WORD_EXCL, EC_WORD_IT, EC_WORD_WASN_T, EC_WORD_THIS, EC_WORD_WAY},
    {EC_WORD_MY, EC_WORD_POKEMON, EC_WORD_ARE, EC_WORD_TOO, EC_WORD_TIRED, EC_WORD_ELLIPSIS},
    {EC_WORD_MY, EC_WORD_POKEMON, EC_WORD_ARE, EC_WORD_STRONG, EC_WORD_TO, EC_WORD_POISON},
    {EC_WORD_LALALA, EC_WORD_LALALA, EC_WORD_EXCL, EC_WORD_I_AM, EC_WORD_AWESOME, EC_WORD_LALALA},
    {EC_MOVE2(TOXIC), EC_WORD_IS, EC_WORD_A, EC_WORD_TERRIBLE, EC_WORD_THING, EC_WORD_ISN_T_IT_QUES},
};

// Table duplicated from frontier_util, only Battle Pike entry used
static const u8 sFrontierBrainStreakAppearances[NUM_FRONTIER_FACILITIES][4] =
{
    [FRONTIER_FACILITY_TOWER]   = {35,  70, 35, 1},
    [FRONTIER_FACILITY_DOME]    = { 4,   9,  5, 0},
    [FRONTIER_FACILITY_PALACE]  = {21,  42, 21, 1},
    [FRONTIER_FACILITY_ARENA]   = {28,  56, 28, 1},
    [FRONTIER_FACILITY_FACTORY] = {21,  42, 21, 1},
    [FRONTIER_FACILITY_PIKE]    = {28, 140, 56, 1},
    [FRONTIER_FACILITY_PYRAMID] = {21,  70, 35, 0},
};

static void (* const sBattlePikeFunctions[])(void) =
{
<<<<<<< HEAD
    SetRoomType,
    GetBattlePikeData,
    SetBattlePikeData,
    GetInFinalRoom,
    SetupRoomObjectEvents,
    GetRoomType,
    sub_81A7400,
    sub_81A740C,
    sub_81A7418,
    nullsub_76,
    nullsub_124,
    GetRoomInflictedStatus,
    GetRoomInflictedStatusMon,
    HealOneOrTwoMons,
    BufferNPCMessage,
    StatusInflictionScreenFade,
    GetInBattlePike,
    SetHintedRoom,
    GetHintedRoomIndex,
    GetRoomTypeHint,
    ClearPikeTrainerIds,
    BufferRecordMixingTrainerMessage,
    GetCurrentRoomPikeQueenFightType,
    HealSomeMonsBeforePikeQueen,
    SetHealingRoomsDisabled,
    CanAnyPartyMonsBeHealed,
    BackupMonHeldItems,
    RestoreMonHeldItems,
    InitPikeChallenge
=======
    [BATTLE_PIKE_FUNC_SET_ROOM_TYPE] = SetRoomType,
    [BATTLE_PIKE_FUNC_GET_DATA] = GetBattlePikeData,
    [BATTLE_PIKE_FUNC_SET_DATA] = SetBattlePikeData,
    [BATTLE_PIKE_FUNC_IS_FINAL_ROOM] = IsNextRoomFinal,
    [BATTLE_PIKE_FUNC_SET_ROOM_OBJECTS] = SetupRoomEventObjects,
    [BATTLE_PIKE_FUNC_GET_ROOM_TYPE] = GetRoomType,
    [BATTLE_PIKE_FUNC_6] = sub_81A7400,
    [BATTLE_PIKE_FUNC_7] = sub_81A740C,
    [BATTLE_PIKE_FUNC_8] = sub_81A7418,
    [BATTLE_PIKE_FUNC_NULL_9] = nullsub_76,
    [BATTLE_PIKE_FUNC_NULL_10] = nullsub_124,
    [BATTLE_PIKE_FUNC_GET_ROOM_STATUS] = GetRoomInflictedStatus,
    [BATTLE_PIKE_FUNC_GET_ROOM_STATUS_MON] = GetRoomInflictedStatusMon,
    [BATTLE_PIKE_FUNC_HEAL_ONE_TWO_MONS] = HealOneOrTwoMons,
    [BATTLE_PIKE_FUNC_BUFFER_NPC_MSG] = BufferNPCMessage,
    [BATTLE_PIKE_FUNC_STATUS_SCREEN_FADE] = StatusInflictionScreenFade,
    [BATTLE_PIKE_FUNC_IS_IN] = GetInBattlePike,
    [BATTLE_PIKE_FUNC_SET_HINT_ROOM] = SetHintedRoom,
    [BATTLE_PIKE_FUNC_GET_HINT_ROOM_ID] = GetHintedRoomIndex,
    [BATTLE_PIKE_FUNC_GET_ROOM_TYPE_HINT] = GetRoomTypeHint,
    [BATTLE_PIKE_FUNC_CLEAR_TRAINER_IDS] = ClearPikeTrainerIds,
    [BATTLE_PIKE_FUNC_BUFFER_RECORD_MIX_MSG] = BufferRecordMixingTrainerMessage,
    [BATTLE_PIKE_FUNC_GET_QUEEN_FIGHT_TYPE] = GetCurrentRoomPikeQueenFightType,
    [BATTLE_PIKE_FUNC_HEAL_MONS_BEFORE_QUEEN] = HealSomeMonsBeforePikeQueen,
    [BATTLE_PIKE_FUNC_SET_HEALING_ROOMS_DISABLED] = SetHealingroomTypesDisabled,
    [BATTLE_PIKE_FUNC_IS_PARTY_FULL_HEALTH] = IsPartyFullHealed,
    [BATTLE_PIKE_FUNC_SAVE_MON_HELD_ITEMS] = BackupMonHeldItems,
    [BATTLE_PIKE_FUNC_LOAD_MON_HELD_ITEMS] = RestoreMonHeldItems,
    [BATTLE_PIKE_FUNC_INIT_CHALLENGE] = InitPikeChallenge
>>>>>>> 6efa51f8
};

static const u8 sRoomTypeHints[] = {
    PIKE_HINT_PEOPLE,     // PIKE_ROOM_SINGLE_BATTLE
    PIKE_HINT_PEOPLE,     // PIKE_ROOM_HEAL_FULL
    PIKE_HINT_WHISPERING, // PIKE_ROOM_NPC
    PIKE_HINT_NOSTALGIA,  // PIKE_ROOM_STATUS
    PIKE_HINT_NOSTALGIA,  // PIKE_ROOM_HEAL_PART
    PIKE_HINT_POKEMON,    // PIKE_ROOM_WILD_MONS
    PIKE_HINT_POKEMON,    // PIKE_ROOM_HARD_BATTLE
    PIKE_HINT_WHISPERING, // PIKE_ROOM_DOUBLE_BATTLE
    PIKE_HINT_BRAIN,      // PIKE_ROOM_BRAIN
};

static const u8 sNumMonsToHealBeforePikeQueen[][3] =
{
    {2, 1, 0},
    {2, 0, 1},
    {1, 2, 0},
    {1, 0, 2},
    {0, 2, 1},
    {0, 1, 2},
};

static bool8 (* const sStatusInflictionScreenFadeFuncs[])(struct Task *) =
{
    StatusInflictionFadeOut, StatusInflictionFadeIn
};

static const u32 sWinStreakFlags[] = {STREAK_PIKE_50, STREAK_PIKE_OPEN};

// code
void CallBattlePikeFunction(void)
{
    sBattlePikeFunctions[gSpecialVar_0x8004]();
}

static void SetRoomType(void)
{
    u8 roomType = GetNextRoomType();
    sRoomType = roomType;
}

static void SetupRoomObjectEvents(void)
{
    bool32 setObjGfx1, setObjGfx2;
    u32 objGfx1;
    u16 objGfx2;

    VarSet(VAR_OBJ_GFX_ID_0, OBJ_EVENT_GFX_LINK_RECEPTIONIST);
    VarSet(VAR_OBJ_GFX_ID_1, OBJ_EVENT_GFX_DUSCLOPS);
    setObjGfx1 = TRUE;
    setObjGfx2 = FALSE;
    objGfx1 = 0;
    objGfx2 = 0;

    switch (sRoomType)
    {
    case PIKE_ROOM_SINGLE_BATTLE:
        PrepareOneTrainer(FALSE);
        setObjGfx1 = FALSE;
        break;
    case PIKE_ROOM_HEAL_FULL:
        objGfx1 = OBJ_EVENT_GFX_LINK_RECEPTIONIST;
        break;
    case PIKE_ROOM_NPC:
        objGfx1 = (u8)(GetNPCRoomGraphicsId());
        break;
    case PIKE_ROOM_STATUS:
        objGfx1 = OBJ_EVENT_GFX_GENTLEMAN;
        if (sStatusMon == PIKE_STATUS_DUSCLOPS)
            objGfx2 = OBJ_EVENT_GFX_DUSCLOPS;
        else
            objGfx2 = OBJ_EVENT_GFX_KIRLIA;
        setObjGfx2 = TRUE;
        break;
    case PIKE_ROOM_HEAL_PART:
        objGfx1 = OBJ_EVENT_GFX_GENTLEMAN;
        break;
    case PIKE_ROOM_WILD_MONS:
        setObjGfx1 = FALSE;
        break;
    case PIKE_ROOM_HARD_BATTLE:
        PrepareOneTrainer(TRUE);
        objGfx2 = OBJ_EVENT_GFX_LINK_RECEPTIONIST;
        setObjGfx1 = FALSE;
        setObjGfx2 = TRUE;
        break;
    case PIKE_ROOM_DOUBLE_BATTLE:
        PrepareTwoTrainers();
        setObjGfx1 = FALSE;
        break;
    case PIKE_ROOM_BRAIN:
        SetFrontierBrainObjEventGfx(FRONTIER_FACILITY_PIKE);
        objGfx2 = OBJ_EVENT_GFX_LINK_RECEPTIONIST;
        setObjGfx1 = FALSE;
        setObjGfx2 = TRUE;
        break;
    default:
        return;
    }

    if (setObjGfx1 == TRUE)
        VarSet(VAR_OBJ_GFX_ID_0, objGfx1);
    if (setObjGfx2 == TRUE)
        VarSet(VAR_OBJ_GFX_ID_1, objGfx2);
}

static void GetBattlePikeData(void)
{
    u32 lvlMode = gSaveBlock2Ptr->frontier.lvlMode;

    switch (gSpecialVar_0x8005)
    {
    case 0:
        gSpecialVar_Result = gSaveBlock2Ptr->frontier.field_E02;
        break;
    case 1:
        gSpecialVar_Result = gSaveBlock2Ptr->frontier.pikeWinStreaks[gSaveBlock2Ptr->frontier.lvlMode];
        break;
    case 2:
        gSpecialVar_Result = gSaveBlock2Ptr->frontier.pikeRecordStreaks[gSaveBlock2Ptr->frontier.lvlMode];
        break;
    case 3:
        gSpecialVar_Result = gSaveBlock2Ptr->frontier.pikeTotalStreaks[gSaveBlock2Ptr->frontier.lvlMode];
        break;
    case 4:
        if (lvlMode != FRONTIER_LVL_50)
            gSpecialVar_Result = gSaveBlock2Ptr->frontier.winStreakActiveFlags & STREAK_PIKE_OPEN;
        else
            gSpecialVar_Result = gSaveBlock2Ptr->frontier.winStreakActiveFlags & STREAK_PIKE_50;
        break;
    }
}

static void SetBattlePikeData(void)
{
    u32 lvlMode = gSaveBlock2Ptr->frontier.lvlMode;

    switch (gSpecialVar_0x8005)
    {
    case 0:
        gSaveBlock2Ptr->frontier.field_E02 = gSpecialVar_0x8006;
        break;
    case 1:
        if (gSpecialVar_0x8006 <= MAX_STREAK)
            gSaveBlock2Ptr->frontier.pikeWinStreaks[gSaveBlock2Ptr->frontier.lvlMode] = gSpecialVar_0x8006;
        break;
    case 2:
        if (gSpecialVar_0x8006 <= MAX_STREAK && gSaveBlock2Ptr->frontier.pikeRecordStreaks[gSaveBlock2Ptr->frontier.lvlMode] < gSpecialVar_0x8006)
            gSaveBlock2Ptr->frontier.pikeRecordStreaks[gSaveBlock2Ptr->frontier.lvlMode] = gSpecialVar_0x8006;
        break;
    case 3:
        if (gSpecialVar_0x8006 <= MAX_STREAK)
            gSaveBlock2Ptr->frontier.pikeTotalStreaks[gSaveBlock2Ptr->frontier.lvlMode] = gSpecialVar_0x8006;
        break;
    case 4:
        if (lvlMode != FRONTIER_LVL_50)
        {
            if (gSpecialVar_0x8006)
                gSaveBlock2Ptr->frontier.winStreakActiveFlags |= STREAK_PIKE_OPEN;
            else
                gSaveBlock2Ptr->frontier.winStreakActiveFlags &= ~(STREAK_PIKE_OPEN);
        }
        else
        {
            if (gSpecialVar_0x8006)
                gSaveBlock2Ptr->frontier.winStreakActiveFlags |= STREAK_PIKE_50;
            else
                gSaveBlock2Ptr->frontier.winStreakActiveFlags &= ~(STREAK_PIKE_50);
        }
        break;
    }
}

static void IsNextRoomFinal(void)
{
    if (gSaveBlock2Ptr->frontier.curChallengeBattleNum > 14)
        gSpecialVar_Result = TRUE;
    else
        gSpecialVar_Result = FALSE;
}

static void GetRoomType(void)
{
    gSpecialVar_Result = sRoomType;
}

static void sub_81A7400(void)
{
    sUnknown_0300128E = TRUE;
}

static void sub_81A740C(void)
{
    sUnknown_0300128E = FALSE;
}

static void sub_81A7418(void)
{
    gSaveBlock2Ptr->frontier.challengeStatus = gSpecialVar_0x8005;
    VarSet(VAR_TEMP_0, 0);
    gSaveBlock2Ptr->frontier.challengePaused = TRUE;
    save_serialize_map();
    TrySavingData(SAVE_LINK);
}

static void nullsub_76(void)
{

}

static void nullsub_124(void)
{

}

static void GetRoomInflictedStatus(void)
{
    switch (sStatusFlags)
    {
    case STATUS1_FREEZE:
        gSpecialVar_Result = 0;
        break;
    case STATUS1_BURN:
        gSpecialVar_Result = 1;
        break;
    case STATUS1_TOXIC_POISON:
        gSpecialVar_Result = 2;
        break;
    case STATUS1_PARALYSIS:
        gSpecialVar_Result = 3;
        break;
    case STATUS1_SLEEP:
        gSpecialVar_Result = 4;
        break;
    }
}

static void GetRoomInflictedStatusMon(void)
{
    gSpecialVar_Result = sStatusMon;
}

static void HealOneOrTwoMons(void)
{
    u16 toHeal = (Random() % 2) + 1;
    TryHealMons(toHeal);
    gSpecialVar_Result = toHeal;
}

static void BufferNPCMessage(void)
{
    int speechId;

    if (gSaveBlock2Ptr->frontier.curChallengeBattleNum <= 4)
        speechId = sNPCTable[sNpcId].speechId1;
    else if (gSaveBlock2Ptr->frontier.curChallengeBattleNum <= 10)
        speechId = sNPCTable[sNpcId].speechId2;
    else
        speechId = sNPCTable[sNpcId].speechId3;

    FrontierSpeechToString(sNPCSpeeches[speechId]);
}

static void StatusInflictionScreenFade(void)
{
    CreateTask(Task_DoStatusInflictionScreenFade, 2);
}

static void HealMon(struct Pokemon *mon)
{
    u8 i;
    u16 hp;
    u8 ppBonuses;
    u8 data[4];

    for (i = 0; i < 4; i++)
        data[i] = 0;

    hp = GetMonData(mon, MON_DATA_MAX_HP);
    data[0] = hp;
    data[1] = hp >> 8;
    SetMonData(mon, MON_DATA_HP, data);

    ppBonuses = GetMonData(mon, MON_DATA_PP_BONUSES);
    for (i = 0; i < MAX_MON_MOVES; i++)
    {
        u16 move = GetMonData(mon, MON_DATA_MOVE1 + i);
        data[0] = CalculatePPWithBonus(move, ppBonuses, i);
        SetMonData(mon, MON_DATA_PP1 + i, data);
    }

    data[0] = 0;
    data[1] = 0;
    data[2] = 0;
    data[3] = 0;
    SetMonData(mon, MON_DATA_STATUS, data);
}

static bool8 DoesAbilityPreventStatus(struct Pokemon *mon, u32 status)
{
    u8 ability = GetMonAbility(mon);
    bool8 ret = FALSE;

    switch (status)
    {
    case STATUS1_FREEZE:
        if (ability == ABILITY_MAGMA_ARMOR)
            ret = TRUE;
        break;
    case STATUS1_BURN:
        if (ability == ABILITY_WATER_VEIL)
            ret = TRUE;
        break;
    case STATUS1_PARALYSIS:
        if (ability == ABILITY_LIMBER)
            ret = TRUE;
        break;
    case STATUS1_SLEEP:
        if (ability == ABILITY_INSOMNIA || ability == ABILITY_VITAL_SPIRIT)
            ret = TRUE;
        break;
    case STATUS1_TOXIC_POISON:
        if (ability == ABILITY_IMMUNITY)
            ret = TRUE;
        break;
    }
    return ret;
}

static bool8 DoesTypePreventStatus(u16 species, u32 status)
{
    bool8 ret = FALSE;

    switch (status)
    {
    case STATUS1_TOXIC_POISON:
        if (gBaseStats[species].type1 == TYPE_STEEL || gBaseStats[species].type1 == TYPE_POISON
            || gBaseStats[species].type2 == TYPE_STEEL || gBaseStats[species].type2 == TYPE_POISON)
            ret = TRUE;
        break;
    case STATUS1_FREEZE:
        if (gBaseStats[species].type1 == TYPE_ICE || gBaseStats[species].type2 == TYPE_ICE)
            ret = TRUE;
        break;
    case STATUS1_PARALYSIS:
        if (gBaseStats[species].type1 == TYPE_GROUND || gBaseStats[species].type1 == TYPE_ELECTRIC
            || gBaseStats[species].type2 == TYPE_GROUND || gBaseStats[species].type2 == TYPE_ELECTRIC)
            ret = TRUE;
        break;
    case STATUS1_BURN:
        if (gBaseStats[species].type1 == TYPE_FIRE || gBaseStats[species].type2 == TYPE_FIRE)
            ret = TRUE;
        break;
    case STATUS1_SLEEP:
        break;
    }
    return ret;
}

static bool8 TryInflictRandomStatus(void)
{
    u8 j, i;
    u8 count;
    u8 indices[3];
    u32 status;
    u16 species;
    bool8 statusChosen;
    struct Pokemon *mon;

    for (i = 0; i < 3; i++)
        indices[i] = i;
    for (j = 0; j < 10; j++)
    {
        u8 temp, id;

        i = Random() % 3;
        id = Random() % 3;
        SWAP(indices[i], indices[id], temp);
    }

    if (gSaveBlock2Ptr->frontier.curChallengeBattleNum <= 4)
        count = 1;
    else if (gSaveBlock2Ptr->frontier.curChallengeBattleNum <= 9)
        count = 2;
    else
        count = 3;

    status = 0;
    do
    {
        u8 rand;

        statusChosen = FALSE;
        rand = Random() % 100;

        if (rand < 35)
            sStatusFlags = STATUS1_TOXIC_POISON;
        else if (rand < 60)
            sStatusFlags = STATUS1_FREEZE;
        else if (rand < 80)
            sStatusFlags = STATUS1_PARALYSIS;
        else if (rand < 90)
            sStatusFlags = STATUS1_SLEEP;
        else
            sStatusFlags = STATUS1_BURN;

        if (status != sStatusFlags)
        {
            status = sStatusFlags;
            j = 0;
            for (i = 0; i < 3; i++)
            {
                mon = &gPlayerParty[indices[i]];
                if (GetAilmentFromStatus(GetMonData(mon, MON_DATA_STATUS)) == AILMENT_NONE
                    && GetMonData(mon, MON_DATA_HP) != 0)
                {
                    j++;
                    species = GetMonData(mon, MON_DATA_SPECIES);
                    if (!DoesTypePreventStatus(species, sStatusFlags))
                    {
                        statusChosen = TRUE;
                        break;
                    }
                }
                if (j == count)
                    break;
            }
            if (j == 0)
                return FALSE;
        }
    } while (!statusChosen);

    switch (sStatusFlags)
    {
    case STATUS1_FREEZE:
        sStatusMon = PIKE_STATUS_DUSCLOPS;
        break;
    case STATUS1_BURN:
        if (Random() % 2 != 0)
            sStatusMon = PIKE_STATUS_DUSCLOPS;
        else
            sStatusMon = PIKE_STATUS_KIRLIA;
        break;
    case STATUS1_PARALYSIS:
    case STATUS1_SLEEP:
    case STATUS1_TOXIC_POISON:
    default:
        sStatusMon = PIKE_STATUS_KIRLIA;
        break;
    }

    j = 0;
    for (i = 0; i < 3; i++)
    {
        mon = &gPlayerParty[indices[i]];
        if (GetAilmentFromStatus(GetMonData(mon, MON_DATA_STATUS)) == AILMENT_NONE
            && GetMonData(mon, MON_DATA_HP) != 0)
        {
            j++;
            species = GetMonData(mon, MON_DATA_SPECIES);
            if (!DoesAbilityPreventStatus(mon, sStatusFlags) && !DoesTypePreventStatus(species, sStatusFlags))
                SetMonData(mon, MON_DATA_STATUS, &sStatusFlags);
        }
        if (j == count)
            break;
    }

    return TRUE;
}

static bool8 AtLeastOneHealthyMon(void)
{
    u8 i;
    u8 healthyMonsCount;
    u8 count;

    if (gSaveBlock2Ptr->frontier.curChallengeBattleNum <= 4)
        count = 1;
    else if (gSaveBlock2Ptr->frontier.curChallengeBattleNum <= 9)
        count = 2;
    else
        count = 3;

    healthyMonsCount = 0;
    for (i = 0; i < 3; i++)
    {
        struct Pokemon *mon = &gPlayerParty[i];
        if (GetAilmentFromStatus(GetMonData(mon, MON_DATA_STATUS)) == AILMENT_NONE
            && GetMonData(mon, MON_DATA_HP) != 0)
        {
            healthyMonsCount++;
        }
        if (healthyMonsCount == count)
            break;
    }

    if (healthyMonsCount == 0)
        return FALSE;
    else
        return TRUE;
}

static u8 GetNextRoomType(void)
{
    bool8 roomTypesDisabled[NUM_PIKE_ROOM_TYPES - 1]; // excludes Brain room, which cant be disabled
    u8 i;
    u8 nextRoomType;
    u8 roomHint;
    u8 numRoomCandidates;
    u8 *roomCandidates;
    u8 id;

    if (gSaveBlock2Ptr->frontier.pikeHintedRoomType == PIKE_ROOM_BRAIN)
        return gSaveBlock2Ptr->frontier.pikeHintedRoomType;

    // Check if the player walked into the same room that the lady gave a hint about.
    if (gSpecialVar_0x8007 == gSaveBlock2Ptr->frontier.pikeHintedRoomIndex)
    {
        if (gSaveBlock2Ptr->frontier.pikeHintedRoomType == PIKE_ROOM_STATUS)
            TryInflictRandomStatus();
        return gSaveBlock2Ptr->frontier.pikeHintedRoomType;
    }

    for (i = 0; i < ARRAY_COUNT(roomTypesDisabled); i++)
        roomTypesDisabled[i] = FALSE;

    numRoomCandidates = NUM_PIKE_ROOM_TYPES - 1;

    // The other two room types cannot be the same type as the one associated with the lady's hint
    roomHint = sRoomTypeHints[gSaveBlock2Ptr->frontier.pikeHintedRoomType];
    for (i = 0; i < ARRAY_COUNT(roomTypesDisabled); i++)
    {
        if (sRoomTypeHints[i] == roomHint)
        {
            roomTypesDisabled[i] = TRUE;
            numRoomCandidates--;
        }
    }

    // Remove room type candidates that would have no effect on the player's party.
    if (roomTypesDisabled[PIKE_ROOM_DOUBLE_BATTLE] != TRUE && !AtLeastTwoAliveMons())
    {
        roomTypesDisabled[PIKE_ROOM_DOUBLE_BATTLE] = TRUE;
        numRoomCandidates--;
    }
    if (roomTypesDisabled[PIKE_ROOM_STATUS] != TRUE && !AtLeastOneHealthyMon())
    {
        roomTypesDisabled[PIKE_ROOM_STATUS] = TRUE;
        numRoomCandidates--;
    }

    // Remove healing room type candidates if healing rooms are disabled.
    if (gSaveBlock2Ptr->frontier.pikeHealingRoomsDisabled)
    {
        if (roomTypesDisabled[PIKE_ROOM_HEAL_FULL] != TRUE)
        {
            roomTypesDisabled[PIKE_ROOM_HEAL_FULL] = TRUE;
            numRoomCandidates--;
        }
        if (roomTypesDisabled[PIKE_ROOM_HEAL_PART] != TRUE)
        {
            roomTypesDisabled[PIKE_ROOM_HEAL_PART] = TRUE;
            numRoomCandidates--;
        }
    }

    roomCandidates = AllocZeroed(numRoomCandidates);
    id = 0;
    for (i = 0; i < ARRAY_COUNT(roomTypesDisabled); i++)
    {
        if (roomTypesDisabled[i] == FALSE)
            roomCandidates[id++] = i;
    }

    nextRoomType = roomCandidates[Random() % numRoomCandidates];
    free(roomCandidates);
    if (nextRoomType == PIKE_ROOM_STATUS)
        TryInflictRandomStatus();

    return nextRoomType;
}

static u16 GetNPCRoomGraphicsId(void)
{
    sNpcId = Random() % ARRAY_COUNT(sNPCTable);
    return sNPCTable[sNpcId].graphicsId;
}

// Unused
static u8 sub_81A7B84(void)
{
    return sUnknown_0300128E;
}

bool32 TryGenerateBattlePikeWildMon(bool8 checkKeenEyeIntimidate)
{
    s32 i;
    s32 monLevel;
    u8 headerId = GetBattlePikeWildMonHeaderId();
    u32 lvlMode = gSaveBlock2Ptr->frontier.lvlMode;
    const struct PikeWildMon *const *const wildMons = sWildMons[lvlMode];
    u32 abilityNum;
    s32 pikeMonId = GetMonData(&gEnemyParty[0], MON_DATA_SPECIES, NULL);
    pikeMonId = SpeciesToPikeMonId(pikeMonId);

    if (gSaveBlock2Ptr->frontier.lvlMode != FRONTIER_LVL_50)
    {
        monLevel = GetHighestLevelInPlayerParty();
        if (monLevel < 60)
        {
            monLevel = 60;
        }
        else
        {
            monLevel -= wildMons[headerId][pikeMonId].levelDelta;
            if (monLevel < 60)
                monLevel = 60;
        }
    }
    else
    {
        monLevel = 50 - wildMons[headerId][pikeMonId].levelDelta;
    }

    if (checkKeenEyeIntimidate == TRUE && !CanEncounterWildMon(monLevel))
        return FALSE;

    SetMonData(&gEnemyParty[0],
               MON_DATA_EXP,
               &gExperienceTables[gBaseStats[wildMons[headerId][pikeMonId].species].growthRate][monLevel]);

    if (gBaseStats[wildMons[headerId][pikeMonId].species].abilities[1])
        abilityNum = Random() % 2;
    else
        abilityNum = 0;
    SetMonData(&gEnemyParty[0], MON_DATA_ABILITY_NUM, &abilityNum);
    for (i = 0; i < MAX_MON_MOVES; i++)
        SetMonMoveSlot(&gEnemyParty[0], wildMons[headerId][pikeMonId].moves[i], i);

    CalculateMonStats(&gEnemyParty[0]);
    return TRUE;
}

u8 GetBattlePikeWildMonHeaderId(void)
{
    u8 headerId;
    u8 lvlMode = gSaveBlock2Ptr->frontier.lvlMode;
    u16 winStreak = gSaveBlock2Ptr->frontier.pikeWinStreaks[lvlMode];

    if (winStreak <= 280)
        headerId = 0;
    else if (winStreak <= 560)
        headerId = 1;
    else if (winStreak <= 840)
        headerId = 2;
    else
        headerId = 3;

    return headerId;
}

static void DoStatusInflictionScreenFade(u8 taskId)
{
    while (sStatusInflictionScreenFadeFuncs[gTasks[taskId].data[0]](&gTasks[taskId]));
}

static bool8 StatusInflictionFadeOut(struct Task *task)
{
    if (task->data[6] == 0 || --task->data[6] == 0)
    {
        task->data[6] = task->data[1];
        task->data[7] += task->data[4];
        if (task->data[7] > 16)
            task->data[7] = 16;
        BlendPalettes(0xFFFFFFFF, task->data[7], RGB(11, 11, 11));
    }

    if (task->data[7] >= 16)
    {
        task->data[0]++;
        task->data[6] = task->data[2];
    }
    return FALSE;
}

static bool8 StatusInflictionFadeIn(struct Task *task)
{
    if (task->data[6] == 0 || --task->data[6] == 0)
    {
        task->data[6] = task->data[2];
        task->data[7] -= task->data[5];
        if (task->data[7] < 0)
            task->data[7] = 0;
        BlendPalettes(0xFFFFFFFF, task->data[7], RGB(11, 11, 11));
    }

    if (task->data[7] == 0)
    {
        if (--task->data[3] == 0)
        {
            DestroyTask(FindTaskIdByFunc(DoStatusInflictionScreenFade));
        }
        else
        {
            task->data[6] = task->data[1];
            task->data[0] = 0;
        }
    }
    return FALSE;
}

static void StartStatusInflictionScreenFade(s16 fadeOutDelay, s16 fadeInDelay, s16 numFades, s16 fadeOutSpeed, s16 fadeInSpped)
{
    u8 taskId = CreateTask(DoStatusInflictionScreenFade, 3);

    gTasks[taskId].data[1] = fadeOutDelay;
    gTasks[taskId].data[2] = fadeInDelay;
    gTasks[taskId].data[3] = numFades;
    gTasks[taskId].data[4] = fadeOutSpeed;
    gTasks[taskId].data[5] = fadeInSpped;
    gTasks[taskId].data[6] = fadeOutDelay;
}

static bool8 IsStatusInflictionScreenFadeTaskFinished(void)
{
    if (FindTaskIdByFunc(DoStatusInflictionScreenFade) == 0xFF)
        return TRUE;
    else
        return FALSE;
}

static void Task_DoStatusInflictionScreenFade(u8 taskId)
{
    if (gTasks[taskId].data[0] == 0)
    {
        gTasks[taskId].data[0]++;
        StartStatusInflictionScreenFade(0, 0, 3, 2, 2);
    }
    else
    {
        if (IsStatusInflictionScreenFadeTaskFinished())
        {
            EnableBothScriptContexts();
            DestroyTask(taskId);
        }
    }
}

static void TryHealMons(u8 healCount)
{
    u8 j, i, k;
    u8 indices[3];

    if (healCount == 0)
        return;

    for (i = 0; i < 3; i++)
        indices[i] = i;
    for (k = 0; k < 10; k++)
    {
        u8 temp;

        i = Random() % 3;
        j = Random() % 3;
        SWAP(indices[i], indices[j], temp);
    }

    for (i = 0; i < 3; i++)
    {
        bool32 canBeHealed = FALSE;
        struct Pokemon *mon = &gPlayerParty[indices[i]];
        u16 curr = GetMonData(mon, MON_DATA_HP);
        u16 max = GetMonData(mon, MON_DATA_MAX_HP);
        if (curr < max)
        {
            canBeHealed = TRUE;
        }
        else if (GetAilmentFromStatus(GetMonData(mon, MON_DATA_STATUS)) != AILMENT_NONE)
        {
            canBeHealed = TRUE;
        }
        else
        {
            u8 ppBonuses = GetMonData(mon, MON_DATA_PP_BONUSES);
            for (j = 0; j < MAX_MON_MOVES; j++)
            {
                u16 move = GetMonData(mon, MON_DATA_MOVE1 + j);
                max = CalculatePPWithBonus(move, ppBonuses, j);
                curr = GetMonData(mon, MON_DATA_PP1 + j);
                if (curr < max)
                {
                    canBeHealed = TRUE;
                    break;
                }
            }
        }

        if (canBeHealed == TRUE)
        {
            HealMon(&gPlayerParty[indices[i]]);
            if (--healCount == 0)
                break;
        }
    }
}

static void GetInBattlePike(void)
{
    gSpecialVar_Result = InBattlePike();
}

bool8 InBattlePike(void)
{
    return gMapHeader.mapLayoutId == LAYOUT_BATTLE_FRONTIER_BATTLE_PIKE_THREE_PATH_ROOM
        || gMapHeader.mapLayoutId == LAYOUT_BATTLE_FRONTIER_BATTLE_PIKE_ROOM_NORMAL
        || gMapHeader.mapLayoutId == LAYOUT_BATTLE_FRONTIER_BATTLE_PIKE_ROOM_WILD_MONS
        || gMapHeader.mapLayoutId == LAYOUT_UNKNOWN_084693AC;
}

static void SetHintedRoom(void)
{
    u8 i, count, id;
    u8 *roomCandidates;

    gSpecialVar_Result = 0;
    if (GetPikeQueenFightType(1))
    {
        gSpecialVar_Result = 1;
        gSaveBlock2Ptr->frontier.pikeHintedRoomIndex = Random() % 6;
        gSaveBlock2Ptr->frontier.pikeHintedRoomType = PIKE_ROOM_BRAIN;
    }
    else
    {
        gSaveBlock2Ptr->frontier.pikeHintedRoomIndex = Random() % 3;
        if (gSaveBlock2Ptr->frontier.pikeHealingRoomsDisabled)
            count = NUM_PIKE_ROOM_TYPES - 3; // exclude healing rooms and Brain room
        else
            count = NUM_PIKE_ROOM_TYPES - 1; // exclude Brain room

        roomCandidates = AllocZeroed(count);
        for (i = 0, id = 0; i < count; i++)
        {
            if (gSaveBlock2Ptr->frontier.pikeHealingRoomsDisabled)
            {
                if (i != PIKE_ROOM_HEAL_FULL && i != PIKE_ROOM_HEAL_PART)
                    roomCandidates[id++] = i;
            }
            else
            {
                roomCandidates[i] = i;
            }
        }

        gSaveBlock2Ptr->frontier.pikeHintedRoomType = roomCandidates[Random() % count];
        free(roomCandidates);
        if (gSaveBlock2Ptr->frontier.pikeHintedRoomType == PIKE_ROOM_STATUS && !AtLeastOneHealthyMon())
            gSaveBlock2Ptr->frontier.pikeHintedRoomType = PIKE_ROOM_NPC;
        if (gSaveBlock2Ptr->frontier.pikeHintedRoomType == PIKE_ROOM_DOUBLE_BATTLE && !AtLeastTwoAliveMons())
            gSaveBlock2Ptr->frontier.pikeHintedRoomType = PIKE_ROOM_NPC;
    }
}

static void GetHintedRoomIndex(void)
{
    gSpecialVar_Result = gSaveBlock2Ptr->frontier.pikeHintedRoomIndex;
}

static void GetRoomTypeHint(void)
{
    gSpecialVar_Result = sRoomTypeHints[gSaveBlock2Ptr->frontier.pikeHintedRoomType];
}

static void PrepareOneTrainer(bool8 difficult)
{
    int i;
    u8 lvlMode;
    u8 battleNum;
    u16 challengeNum;
    u16 trainerId;

    if (!difficult)
        battleNum = 1;
    else
        battleNum = 6;

    lvlMode = gSaveBlock2Ptr->frontier.lvlMode;
    challengeNum = gSaveBlock2Ptr->frontier.pikeWinStreaks[lvlMode] / 14;
    do
    {
        trainerId = sub_8162548(challengeNum, battleNum);
        for (i = 0; i < gSaveBlock2Ptr->frontier.curChallengeBattleNum - 1; i++)
        {
            if (gSaveBlock2Ptr->frontier.trainerIds[i] == trainerId)
                break;
        }
    } while (i != gSaveBlock2Ptr->frontier.curChallengeBattleNum - 1);

    gTrainerBattleOpponent_A = trainerId;
    gFacilityTrainers = gBattleFrontierTrainers;
    SetBattleFacilityTrainerGfxId(gTrainerBattleOpponent_A, 0);
    if (gSaveBlock2Ptr->frontier.curChallengeBattleNum < 14)
        gSaveBlock2Ptr->frontier.trainerIds[gSaveBlock2Ptr->frontier.curChallengeBattleNum - 1] = gTrainerBattleOpponent_A;
}

static void PrepareTwoTrainers(void)
{
    int i;
    u16 trainerId;
    u8 lvlMode = gSaveBlock2Ptr->frontier.lvlMode;
    u16 challengeNum = gSaveBlock2Ptr->frontier.pikeWinStreaks[lvlMode] / 14;

    gFacilityTrainers = gBattleFrontierTrainers;
    do
    {
        trainerId = sub_8162548(challengeNum, 1);
        for (i = 0; i < gSaveBlock2Ptr->frontier.curChallengeBattleNum - 1; i++)
        {
            if (gSaveBlock2Ptr->frontier.trainerIds[i] == trainerId)
                break;
        }
    } while (i != gSaveBlock2Ptr->frontier.curChallengeBattleNum - 1);

    gTrainerBattleOpponent_A = trainerId;
    SetBattleFacilityTrainerGfxId(gTrainerBattleOpponent_A, 0);
    if (gSaveBlock2Ptr->frontier.curChallengeBattleNum <= 14)
        gSaveBlock2Ptr->frontier.trainerIds[gSaveBlock2Ptr->frontier.curChallengeBattleNum - 1] = gTrainerBattleOpponent_A;

    do
    {
        trainerId = sub_8162548(challengeNum, 1);
        for (i = 0; i < gSaveBlock2Ptr->frontier.curChallengeBattleNum; i++)
        {
            if (gSaveBlock2Ptr->frontier.trainerIds[i] == trainerId)
                break;
        }
    } while (i != gSaveBlock2Ptr->frontier.curChallengeBattleNum);

    gTrainerBattleOpponent_B = trainerId;
    SetBattleFacilityTrainerGfxId(gTrainerBattleOpponent_B, 1);
    if (gSaveBlock2Ptr->frontier.curChallengeBattleNum < 14)
        gSaveBlock2Ptr->frontier.trainerIds[gSaveBlock2Ptr->frontier.curChallengeBattleNum - 2] = gTrainerBattleOpponent_B;
}

static void ClearPikeTrainerIds(void)
{
    u8 i;

    for (i = 0; i < 14; i++)
        gSaveBlock2Ptr->frontier.trainerIds[i] = 0xFFFF;
}

static void BufferRecordMixingTrainerMessage(void)
{
    if (gSpecialVar_0x8005 == 0)
    {
        if (gTrainerBattleOpponent_A < TRAINER_RECORD_MIXING_FRIEND)
            FrontierSpeechToString(gFacilityTrainers[gTrainerBattleOpponent_A].speechBefore);
    }
    else if (gSpecialVar_0x8005 == 1)
    {
        if (gTrainerBattleOpponent_B < TRAINER_RECORD_MIXING_FRIEND)
            FrontierSpeechToString(gFacilityTrainers[gTrainerBattleOpponent_B].speechBefore);
    }
}

static bool8 AtLeastTwoAliveMons(void)
{
    struct Pokemon *mon;
    u8 i, countDead;

    mon = &gPlayerParty[0];
    countDead = 0;
    for (i = 0; i < 3; i++, mon++)
    {
        if (GetMonData(mon, MON_DATA_HP) == 0)
            countDead++;
    }

    if (countDead >= 2)
        return FALSE;
    else
        return TRUE;
}

static u8 GetPikeQueenFightType(u8 nextRoom)
{
    u8 numPikeSymbols;

    u8 facility = FRONTIER_FACILITY_PIKE;
    u8 ret = 0;
    u8 lvlMode = gSaveBlock2Ptr->frontier.lvlMode;
    u16 winStreak = gSaveBlock2Ptr->frontier.pikeWinStreaks[lvlMode];
    winStreak += nextRoom;
    numPikeSymbols = GetPlayerSymbolCountForFacility(FRONTIER_FACILITY_PIKE);

    switch (numPikeSymbols)
    {
    case 0:
    case 1:
        if (winStreak == sFrontierBrainStreakAppearances[facility][numPikeSymbols] - sFrontierBrainStreakAppearances[facility][3])
            ret = numPikeSymbols + 1;
        break;
    case 2:
    default:
        if (winStreak == sFrontierBrainStreakAppearances[facility][0] - sFrontierBrainStreakAppearances[facility][3])
            ret = 3;
        else if (winStreak == sFrontierBrainStreakAppearances[facility][1] - sFrontierBrainStreakAppearances[facility][3]
                 || (winStreak > sFrontierBrainStreakAppearances[facility][1]
                     && (winStreak - sFrontierBrainStreakAppearances[facility][1] + sFrontierBrainStreakAppearances[facility][3]) % sFrontierBrainStreakAppearances[facility][2] == 0))
            ret = 4;
        break;
    }

    return ret;
}

static void GetCurrentRoomPikeQueenFightType(void)
{
    gSpecialVar_Result = GetPikeQueenFightType(0);
}

static void HealSomeMonsBeforePikeQueen(void)
{
    u8 toHealCount = sNumMonsToHealBeforePikeQueen[gSaveBlock2Ptr->frontier.pikeHintedRoomIndex][gSpecialVar_0x8007];

    TryHealMons(toHealCount);
    gSpecialVar_Result = toHealCount;
}

static void SetHealingroomTypesDisabled(void)
{
    gSaveBlock2Ptr->frontier.pikeHealingRoomsDisabled = gSpecialVar_0x8005;
}

static void IsPartyFullHealed(void)
{
    u8 i, j;

    gSpecialVar_Result = TRUE;
    for (i = 0; i < FRONTIER_PARTY_SIZE; i++)
    {
        bool32 canBeHealed = FALSE;
        struct Pokemon *mon = &gPlayerParty[i];
        u16 curr = GetMonData(mon, MON_DATA_HP);
        u16 max = GetMonData(mon, MON_DATA_MAX_HP);
        if (curr >= max && GetAilmentFromStatus(GetMonData(mon, MON_DATA_STATUS)) == AILMENT_NONE)
        {
            u8 ppBonuses = GetMonData(mon, MON_DATA_PP_BONUSES);
            for (j = 0; j < MAX_MON_MOVES; j++)
            {
                u16 move = GetMonData(mon, MON_DATA_MOVE1 + j);
                max = CalculatePPWithBonus(move, ppBonuses, j);
                curr = GetMonData(mon, MON_DATA_PP1 + j);
                if (curr < max)
                {
                    canBeHealed = TRUE;
                    break;
                }
            }
        }
        else
        {
            canBeHealed = TRUE;
        }

        if (canBeHealed == TRUE)
        {
            gSpecialVar_Result = FALSE;
            break;
        }
    }
}

static void BackupMonHeldItems(void)
{
    u8 i;

    for (i = 0; i < FRONTIER_PARTY_SIZE; i++)
    {
        int heldItem = GetMonData(&gSaveBlock1Ptr->playerParty[gSaveBlock2Ptr->frontier.selectedPartyMons[i] - 1],
                                  MON_DATA_HELD_ITEM);
        gSaveBlock2Ptr->frontier.pikeHeldItemsBackup[i] = heldItem;
    }
}

static void RestoreMonHeldItems(void)
{
    u8 i;

    for (i = 0; i < FRONTIER_PARTY_SIZE; i++)
    {
        SetMonData(&gPlayerParty[gSaveBlock2Ptr->frontier.selectedPartyMons[i] - 1],
                   MON_DATA_HELD_ITEM,
                   &gSaveBlock2Ptr->frontier.pikeHeldItemsBackup[i]);
    }
}

static void InitPikeChallenge(void)
{
    u8 lvlMode = gSaveBlock2Ptr->frontier.lvlMode;

    gSaveBlock2Ptr->frontier.challengeStatus = 0;
    gSaveBlock2Ptr->frontier.curChallengeBattleNum = 0;
    gSaveBlock2Ptr->frontier.challengePaused = FALSE;
    if (!(gSaveBlock2Ptr->frontier.winStreakActiveFlags & sWinStreakFlags[lvlMode]))
        gSaveBlock2Ptr->frontier.pikeWinStreaks[lvlMode] = 0;

    gTrainerBattleOpponent_A = 0;
    gBattleOutcome = 0;
}

static bool8 CanEncounterWildMon(u8 enemyMonLevel)
{
    if (!GetMonData(&gPlayerParty[0], MON_DATA_SANITY_IS_EGG))
    {
        u8 monAbility = GetMonAbility(&gPlayerParty[0]);
        if (monAbility == ABILITY_KEEN_EYE || monAbility == ABILITY_INTIMIDATE)
        {
            u8 playerMonLevel = GetMonData(&gPlayerParty[0], MON_DATA_LEVEL);
            if (playerMonLevel > 5 && enemyMonLevel <= playerMonLevel - 5 && Random() % 2 == 0)
                return FALSE;
        }
    }

    return TRUE;
}

static u8 SpeciesToPikeMonId(u16 species)
{
    u8 ret;

    if (species == SPECIES_SEVIPER)
        ret = 0;
    else if (species == SPECIES_MILOTIC)
        ret = 1;
    else
        ret = 2;

    return ret;
}<|MERGE_RESOLUTION|>--- conflicted
+++ resolved
@@ -52,13 +52,8 @@
 static void SetRoomType(void);
 static void GetBattlePikeData(void);
 static void SetBattlePikeData(void);
-<<<<<<< HEAD
-static void GetInFinalRoom(void);
+static void IsNextRoomFinal(void);
 static void SetupRoomObjectEvents(void);
-=======
-static void IsNextRoomFinal(void);
-static void SetupRoomEventObjects(void);
->>>>>>> 6efa51f8
 static void GetRoomType(void);
 static void sub_81A7400(void);
 static void sub_81A740C(void);
@@ -485,42 +480,11 @@
 
 static void (* const sBattlePikeFunctions[])(void) =
 {
-<<<<<<< HEAD
-    SetRoomType,
-    GetBattlePikeData,
-    SetBattlePikeData,
-    GetInFinalRoom,
-    SetupRoomObjectEvents,
-    GetRoomType,
-    sub_81A7400,
-    sub_81A740C,
-    sub_81A7418,
-    nullsub_76,
-    nullsub_124,
-    GetRoomInflictedStatus,
-    GetRoomInflictedStatusMon,
-    HealOneOrTwoMons,
-    BufferNPCMessage,
-    StatusInflictionScreenFade,
-    GetInBattlePike,
-    SetHintedRoom,
-    GetHintedRoomIndex,
-    GetRoomTypeHint,
-    ClearPikeTrainerIds,
-    BufferRecordMixingTrainerMessage,
-    GetCurrentRoomPikeQueenFightType,
-    HealSomeMonsBeforePikeQueen,
-    SetHealingRoomsDisabled,
-    CanAnyPartyMonsBeHealed,
-    BackupMonHeldItems,
-    RestoreMonHeldItems,
-    InitPikeChallenge
-=======
     [BATTLE_PIKE_FUNC_SET_ROOM_TYPE] = SetRoomType,
     [BATTLE_PIKE_FUNC_GET_DATA] = GetBattlePikeData,
     [BATTLE_PIKE_FUNC_SET_DATA] = SetBattlePikeData,
     [BATTLE_PIKE_FUNC_IS_FINAL_ROOM] = IsNextRoomFinal,
-    [BATTLE_PIKE_FUNC_SET_ROOM_OBJECTS] = SetupRoomEventObjects,
+    [BATTLE_PIKE_FUNC_SET_ROOM_OBJECTS] = SetupRoomObjectEvents,
     [BATTLE_PIKE_FUNC_GET_ROOM_TYPE] = GetRoomType,
     [BATTLE_PIKE_FUNC_6] = sub_81A7400,
     [BATTLE_PIKE_FUNC_7] = sub_81A740C,
@@ -545,7 +509,6 @@
     [BATTLE_PIKE_FUNC_SAVE_MON_HELD_ITEMS] = BackupMonHeldItems,
     [BATTLE_PIKE_FUNC_LOAD_MON_HELD_ITEMS] = RestoreMonHeldItems,
     [BATTLE_PIKE_FUNC_INIT_CHALLENGE] = InitPikeChallenge
->>>>>>> 6efa51f8
 };
 
 static const u8 sRoomTypeHints[] = {
