--- conflicted
+++ resolved
@@ -403,11 +403,7 @@
     u8 battler1 = gBattleAnimTarget;
     u8 battler2 = BATTLE_PARTNER(battler1);
 
-<<<<<<< HEAD
-    if (!IsDoubleBattle() || IsAlly(gBattleAnimAttacker, gBattleAnimTarget))
-=======
     if (!IsDoubleBattle() || IsBattlerAlly(gBattleAnimAttacker, gBattleAnimTarget))
->>>>>>> 82f6d477
     {
         x = GetBattlerSpriteCoord(battler1, BATTLER_COORD_X_2);
         y = GetBattlerSpriteCoord(battler1, BATTLER_COORD_Y_PIC_OFFSET);
