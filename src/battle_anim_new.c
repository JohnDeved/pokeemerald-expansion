#include "global.h"
#include "battle_anim.h"
#include "item_menu_icons.h"
#include "sprite.h"
#include "random.h"
#include "gpu_regs.h"
#include "item.h"
#include "rtc.h"
#include "item_icon.h"
#include "sound.h"
#include "menu.h"
#include "malloc.h"
#include "util.h"
#include "trig.h"
#include "graphics.h"
#include "battle_scripts.h"
#include "battle_controllers.h"
#include "constants/moves.h"
#include "constants/hold_effects.h"

//// function declarations
static void SpriteCB_SpriteToCentreOfSide(struct Sprite* sprite);
static void SpriteCB_SpriteOnMonForDuration(struct Sprite *sprite);
static void SpriteCB_ToxicThreadWrap(struct Sprite *sprite);
static void SpriteCB_GrowingSuperpower(struct Sprite *sprite);
static void SpriteCB_CentredSpiderWeb(struct Sprite* sprite);
static void SpriteCB_CoreEnforcerHits(struct Sprite* sprite);
static void SpriteCB_CoreEnforcerBeam(struct Sprite* sprite);
static void SpriteCB_TranslateAnimSpriteToTargetMonLocationDoubles(struct Sprite* sprite);
static void SpriteCB_FallingObject(struct Sprite *sprite);
static void SpriteCB_FallingObjectStep(struct Sprite *sprite);
static void SpriteCB_SunsteelStrikeRings(struct Sprite* sprite);
static void SpriteCB_MoongeistCharge(struct Sprite *sprite);
static void SpriteCB_MindBlownBall(struct Sprite *sprite);
static void AnimMindBlownBallStep(struct Sprite *sprite);
static void SpriteCB_MindBlownExplosion(struct Sprite* sprite);
static void SpriteCB_RandomCentredHits(struct Sprite* sprite);
static void SpriteCB_LockingJaw(struct Sprite *sprite);
static void SpriteCB_LockingJawStep(struct Sprite *sprite);
static void SpriteCB_LockingJawFinish(struct Sprite *sprite);
static void SpriteCB_LeftRightSlice(struct Sprite *sprite);
static void SpriteCB_LeftRightSliceStep1(struct Sprite *sprite);
static void SpriteCB_LeftRightSliceStep0(struct Sprite *sprite);
static void SpriteCB_PyroBallRockBounce(struct Sprite* sprite);
static void SpriteCB_PyroBallLaunch(struct Sprite* sprite);
static void SpriteCB_AcidLaunchSingleTarget(struct Sprite *sprite);
static void SpriteCB_AcidDripSingleTarget(struct Sprite *sprite);
static void SpriteCB_WaterDroplet(struct Sprite *sprite);
static void SpriteCB_WaterDropletDrip(struct Sprite *sprite);
static void SpriteCB_WaterDropletDrop(struct Sprite *sprite);
static void SpriteCB_AnimSpriteOnSelectedMonPos(struct Sprite *sprite);
static void SpriteCB_SurroundingRing(struct Sprite *sprite);
static void SpriteCB_PhotonGeyserBeam(struct Sprite* sprite);
static void SpriteCB_BeamUpStep(struct Sprite* sprite);
static void SpriteCB_CentredElectricity(struct Sprite* sprite);
static void AnimSkyDropBallUp(struct Sprite *sprite);
static void SpriteCB_SearingShotRock(struct Sprite* sprite);
static void AnimHappyHourCoinShower(struct Sprite *sprite);
static void SpriteCB_Geyser(struct Sprite* sprite);
static void SpriteCB_GeyserTarget(struct Sprite* sprite);
static void SpriteCB_TwinkleOnBattler(struct Sprite *sprite);
static void AnimBlastBurnTargetPlume_Step1(struct Sprite *sprite);
static void AnimBlastBurnTargetPlume(struct Sprite *sprite);
static void AnimEllipticalGustAttacker(struct Sprite *sprite);
static void AnimEllipticalGustAttacker_Step(struct Sprite *sprite);
static void AnimGrowingShockWaveOrbOnTarget(struct Sprite *sprite);
static void AnimTask_GrowStep(u8 taskId);
static void AnimExtremeEvoboostCircle(struct Sprite *sprite);
static void AnimExtremeEvoboostCircle_Step(struct Sprite *sprite);
static void AnimOceanicOperettaSpotlight(struct Sprite *sprite);
static void AnimSoulStealingStar(struct Sprite *sprite);
static void AnimSoulStealingStar_Step1(struct Sprite *sprite);
static void AnimSoulStealingStar_Step2(struct Sprite *sprite);

//////// const data
//// general
static const union AffineAnimCmd sSquishTargetAffineAnimCmds[] =
{
    AFFINEANIMCMD_FRAME(0, 64, 0, 16), //Flatten
    AFFINEANIMCMD_FRAME(0, 0, 0, 64),
    AFFINEANIMCMD_FRAME(0, -64, 0, 16),
    AFFINEANIMCMD_END,
};

//// GEN 4
// power trick
const struct SpriteTemplate gPowerTrickSpriteTemplate = 
{
    .tileTag = ANIM_TAG_POWER_TRICK,
    .paletteTag = ANIM_TAG_POWER_TRICK,
    .oam = &gOamData_AffineNormal_ObjNormal_64x64,
    .anims = gDummySpriteAnimTable,
    .images = NULL,
    .affineAnims = gAffineAnims_SpinningBone,
    .callback = SpriteCB_SpriteOnMonForDuration
};


//// GEN 5
//wide guard
const struct SpriteTemplate gWideGuardBlueConversionTemplate =
{
    .tileTag = ANIM_TAG_CONVERSION,
    .paletteTag = ANIM_TAG_WATER_ORB,
    .oam = &gOamData_AffineDouble_ObjBlend_8x8,
    .anims = gConversionAnimTable,
    .images = NULL,
    .affineAnims = gConversionAffineAnimTable,
    .callback = AnimConversion
};

//guard split
const struct SpriteTemplate gGuardSwapOrbs1Template =
{
    .tileTag = ANIM_TAG_BLUEGREEN_ORB,
    .paletteTag = ANIM_TAG_BLUEGREEN_ORB,
    .oam = &gOamData_AffineNormal_ObjNormal_16x16,
    .anims = gDummySpriteAnimTable,
    .images = NULL,
    .affineAnims = gAffineAnims_HitSplat,
    .callback = AnimMimicOrb
};

const struct SpriteTemplate gGuardSwapOrbs2Template =
{
    .tileTag = ANIM_TAG_BLUEGREEN_ORB,
    .paletteTag = ANIM_TAG_BLUEGREEN_ORB,
    .oam = &gOamData_AffineNormal_ObjNormal_16x16,
    .anims = gDummySpriteAnimTable,
    .images = NULL,
    .affineAnims = gAffineAnims_HitSplat,
    .callback = AnimMissileArc
};

// power split
const struct SpriteTemplate gPowerSplitOrbs1Template =
{
    .tileTag = ANIM_TAG_BLUEGREEN_ORB,
    .paletteTag = ANIM_TAG_RED_HEART,
    .oam = &gOamData_AffineNormal_ObjNormal_16x16,
    .anims = gDummySpriteAnimTable,
    .images = NULL,
    .affineAnims = gAffineAnims_HitSplat,
    .callback = AnimMimicOrb
};

const struct SpriteTemplate gPowerSplitOrbs2Template =
{
    .tileTag = ANIM_TAG_BLUEGREEN_ORB,
    .paletteTag = ANIM_TAG_RED_HEART,
    .oam = &gOamData_AffineNormal_ObjNormal_16x16,
    .anims = gDummySpriteAnimTable,
    .images = NULL,
    .affineAnims = gAffineAnims_HitSplat,
    .callback = AnimMissileArc
};

// automotize
const struct SpriteTemplate gAutotomizeMetalShardsTemplate =
{
    .tileTag = ANIM_TAG_METAL_BITS,
    .paletteTag = ANIM_TAG_METAL_BITS,
    .oam = &gOamData_AffineNormal_ObjNormal_16x16,
    .anims = gDummySpriteAnimTable,
    .images = NULL,
    .affineAnims = gAffineAnims_TearDrop,
    .callback = AnimTearDrop
};

//rage powder
const struct SpriteTemplate gRagePowderRedPowderTemplate =
{
    .tileTag = ANIM_TAG_SPORE,
    .paletteTag = ANIM_TAG_HEART_STAMP,
    .oam = &gOamData_AffineOff_ObjNormal_16x16,
    .anims = gSporeParticleAnimTable,
    .images = NULL,
    .affineAnims = gDummySpriteAffineAnimTable,
    .callback = AnimSporeParticle
};

//flame charge
const struct SpriteTemplate gFlameChargeEmberTemplate =
{
    .tileTag = ANIM_TAG_SMALL_EMBER,
    .paletteTag = ANIM_TAG_SMALL_EMBER,
    .oam = &gOamData_AffineOff_ObjNormal_32x32,
    .anims = gAnims_FlamethrowerFlame,
    .images = NULL,
    .affineAnims = gDummySpriteAffineAnimTable,
    .callback = AnimPetalDanceBigFlower
};

//final gambit
const struct SpriteTemplate gFinalGambitBlueYawnTemplate =
{
    .tileTag = ANIM_TAG_PINK_CLOUD,
    .paletteTag = ANIM_TAG_WATER_IMPACT,
    .oam = &gOamData_AffineNormal_ObjNormal_32x32,
    .anims = gDummySpriteAnimTable,
    .images = NULL,
    .affineAnims = gAffineAnims_ShadowBall,
    .callback = AnimShadowBall
};

const struct SpriteTemplate gFinalGambitExplosionTemplate =
{
    .tileTag = ANIM_TAG_EXPLOSION,
    .paletteTag = ANIM_TAG_WATER_IMPACT,
    .oam = &gOamData_AffineOff_ObjNormal_32x32,
    .anims = gExplosionAnimTable,
    .images = NULL,
    .affineAnims = gDummySpriteAffineAnimTable,
    .callback = AnimSpriteOnMonPos
};

//synchronoise
const struct SpriteTemplate gSynchronoiseVioletRingTemplate =
{
    .tileTag = ANIM_TAG_THIN_RING,
    .paletteTag = ANIM_TAG_POISON_BUBBLE,
    .oam = &gOamData_AffineDouble_ObjBlend_64x64,
    .anims = gDummySpriteAnimTable,
    .images = NULL,
    .affineAnims = gHyperVoiceRingAffineAnimTable,
    .callback = AnimHyperVoiceRing
};

const struct SpriteTemplate gSynchronoiseYellowRingTemplate =
{
    .tileTag = ANIM_TAG_THIN_RING,
    .paletteTag = ANIM_TAG_SPARK_2,
    .oam = &gOamData_AffineDouble_ObjBlend_64x64,
    .anims = gDummySpriteAnimTable,
    .images = NULL,
    .affineAnims = gHyperVoiceRingAffineAnimTable,
    .callback = AnimHyperVoiceRing
};

const struct SpriteTemplate gSynchronoiseBlueRingTemplate =
{
    .tileTag = ANIM_TAG_THIN_RING,
    .paletteTag = ANIM_TAG_WATER_ORB,
    .oam = &gOamData_AffineDouble_ObjBlend_64x64,
    .anims = gDummySpriteAnimTable,
    .images = NULL,
    .affineAnims = gHyperVoiceRingAffineAnimTable,
    .callback = AnimHyperVoiceRing
};

const struct SpriteTemplate gSynchronoiseAeroWheelTemplate =
{
    .tileTag = ANIM_TAG_AIR_WAVE_2,
    .paletteTag = ANIM_TAG_AIR_WAVE_2,
    .oam = &gOamData_AffineOff_ObjNormal_32x16,
    .anims = gAffineAnims_AirWaveCrescent,
    .images = NULL,
    .affineAnims = gDummySpriteAffineAnimTable,
    .callback = AnimFireSpread
};

//electro ball
const struct SpriteTemplate gElectroBallCannonBallTemplate =
{
    .tileTag = ANIM_TAG_FLASH_CANNON_BALL,
    .paletteTag = ANIM_TAG_CIRCLE_OF_LIGHT,
    .oam = &gOamData_AffineNormal_ObjNormal_32x32,
    .anims = gDummySpriteAnimTable,
    .images = NULL,
    .affineAnims = gAffineAnims_ShadowBall,
    .callback = AnimShadowBall
};

//foul play
const struct SpriteTemplate gFoulPlayImpactTemplate =
{
    .tileTag = ANIM_TAG_IMPACT,
    .paletteTag = ANIM_TAG_HANDS_AND_FEET,
    .oam = &gOamData_AffineNormal_ObjBlend_32x32,
    .anims = gDummySpriteAnimTable,
    .images = NULL,
    .affineAnims = gAffineAnims_HitSplat,
    .callback = AnimHitSplatBasic
};

const struct SpriteTemplate gFoulPlayRingTemplate =
{
    .tileTag = ANIM_TAG_THIN_RING,
    .paletteTag = ANIM_TAG_POISON_BUBBLE,
    .oam = &gOamData_AffineDouble_ObjNormal_64x64,
    .anims = gDummySpriteAnimTable,
    .images = NULL,
    .affineAnims = gThinRingExpandingAffineAnimTable,
    .callback = AnimSpriteOnMonPos
};

//simple beam
const struct SpriteTemplate gSimpleBeamBrownTemplate =
{
    .tileTag = ANIM_TAG_GOLD_RING,
    .paletteTag = ANIM_TAG_ROCKS,
    .oam = &gOamData_AffineOff_ObjNormal_16x32,
    .anims = gDummySpriteAnimTable,
    .images = NULL,
    .affineAnims = gDummySpriteAffineAnimTable,
    .callback = TranslateAnimSpriteToTargetMonLocation
};
  
const struct SpriteTemplate gSimpleBeamPinkTemplate =
{
    .tileTag = ANIM_TAG_GOLD_RING,
    .paletteTag = ANIM_TAG_PINK_PETAL,
    .oam = &gOamData_AffineOff_ObjNormal_16x32,
    .anims = gDummySpriteAnimTable,
    .images = NULL,
    .affineAnims = gDummySpriteAffineAnimTable,
    .callback = TranslateAnimSpriteToTargetMonLocation
};

const struct SpriteTemplate gSimpleBeamBrownRingTemplate =
{
    .tileTag = ANIM_TAG_THIN_RING,
    .paletteTag = ANIM_TAG_ROCKS,
    .oam = &gOamData_AffineDouble_ObjBlend_64x64,
    .anims = gDummySpriteAnimTable,
    .images = NULL,
    .affineAnims = gThinRingExpandingAffineAnimTable,
    .callback = AnimUproarRing
};

const struct SpriteTemplate gSimpleBeamPinkRingTemplate =
{
    .tileTag = ANIM_TAG_THIN_RING,
    .paletteTag = ANIM_TAG_PINK_PETAL,
    .oam = &gOamData_AffineDouble_ObjBlend_64x64,
    .anims = gDummySpriteAnimTable,
    .images = NULL,
    .affineAnims = gThinRingExpandingAffineAnimTable,
    .callback = AnimUproarRing
};

// after you
const struct SpriteTemplate gAfterYouGreenRageTemplate =
{
    .tileTag = ANIM_TAG_ANGER,
    .paletteTag = ANIM_TAG_CIRCLE_OF_LIGHT,
    .oam = &gOamData_AffineNormal_ObjNormal_16x16,
    .anims = gDummySpriteAnimTable,
    .images = NULL,
    .affineAnims = gAngerMarkAffineAnimTable,
    .callback = AnimAngerMark
};

//quick guard
const struct SpriteTemplate gQuickGuardArmImpactTemplate =
{
    .tileTag = ANIM_TAG_QUICK_GUARD_HAND,
    .paletteTag = ANIM_TAG_QUICK_GUARD_HAND,
    .oam = &gOamData_AffineOff_ObjNormal_32x32,
    .anims = gAnims_HandOrFoot,
    .images = NULL,
    .affineAnims = gDummySpriteAffineAnimTable,
    .callback = AnimBasicFistOrFoot
};

//sky drop
static const union AffineAnimCmd sSkyDropFlyBallAffineAnimCmd_0[] = 
{
    AFFINEANIMCMD_FRAME(0xa0, 0x100, 0x50, 0x0),    //.hword 0xa0, 0x100, 0x50, 0x0, 
    AFFINEANIMCMD_END
};
static const union AffineAnimCmd *const sSkyDropFlyBallAffineAnimCmds[] = 
{
    sSkyDropFlyBallAffineAnimCmd_0
};
const struct SpriteTemplate gSkyDropFlyBallTemplate =
{
    .tileTag = ANIM_TAG_ROUND_SHADOW,
    .paletteTag = ANIM_TAG_ROUND_SHADOW,
    .oam = &gOamData_AffineDouble_ObjNormal_64x64,
    .anims = gDummySpriteAnimTable,
    .images = NULL,
    .affineAnims = sSkyDropFlyBallAffineAnimCmds,
    .callback = AnimThrowMistBall
};

const struct SpriteTemplate gSkyDropTargetFlyingTemplate =
{
    .tileTag = ANIM_TAG_ROUND_SHADOW,
    .paletteTag = ANIM_TAG_ROUND_SHADOW,
    .oam = &gOamData_AffineDouble_ObjNormal_64x64,
    .anims = gDummySpriteAnimTable,
    .images = NULL,
    .affineAnims = gAffineAnims_FlyBallUp,
    .callback = AnimSkyDropBallUp
};

//shift gear
const struct SpriteTemplate gShiftGearGearsTemplate =
{
    .tileTag = ANIM_TAG_GEAR,
    .paletteTag = ANIM_TAG_GEAR,
    .oam = &gOamData_AffineNormal_ObjNormal_32x32,
    .anims = gDummySpriteAnimTable,
    .images = NULL,
    .affineAnims = gAffineAnims_SpinningBone,
    .callback = SpriteCB_SpriteOnMonForDuration
};

//circle throw
const struct SpriteTemplate gCircleThrowRingTemplate =
{
    .tileTag = ANIM_TAG_THIN_RING,
    .paletteTag = ANIM_TAG_ICE_CHUNK,
    .oam = &gOamData_AffineDouble_ObjNormal_64x64,
    .anims = gDummySpriteAnimTable,
    .images = NULL,
    .affineAnims = gThinRingExpandingAffineAnimTable,
    .callback = AnimSpriteOnMonPos
};

//quash
const struct SpriteTemplate gQuashArmHitTemplate =
{
    .tileTag = ANIM_TAG_ASSURANCE_HAND,
    .paletteTag = ANIM_TAG_ASSURANCE_HAND,
    .oam = &gOamData_AffineOff_ObjNormal_32x32,
    .anims = gAnims_HandOrFoot,
    .images = NULL,
    .affineAnims = gDummySpriteAffineAnimTable,
    .callback = AnimStompFoot
};

//reflect type
const struct SpriteTemplate gReflectTypeBlueStringTemplate =
{
    .tileTag = ANIM_TAG_GUARD_RING,
    .paletteTag = ANIM_TAG_ICE_CHUNK,
    .oam = &gOamData_AffineOff_ObjBlend_64x32,
    .anims = gDummySpriteAnimTable,
    .images = NULL,
    .affineAnims = gDummySpriteAffineAnimTable,
    .callback = SpriteCB_ToxicThreadWrap
};

const struct SpriteTemplate gReflectTypeVioletStringTemplate =
{
    .tileTag = ANIM_TAG_GUARD_RING,
    .paletteTag = ANIM_TAG_PURPLE_FLAME,
    .oam = &gOamData_AffineOff_ObjBlend_64x32,
    .anims = gDummySpriteAnimTable,
    .images = NULL,
    .affineAnims = gDummySpriteAffineAnimTable,
    .callback = SpriteCB_ToxicThreadWrap
};

const struct SpriteTemplate gReflectTypeWhiteStringTemplate =
{
    .tileTag = ANIM_TAG_GUARD_RING,
    .paletteTag = ANIM_TAG_GUARD_RING,
    .oam = &gOamData_AffineOff_ObjBlend_64x32,
    .anims = gDummySpriteAnimTable,
    .images = NULL,
    .affineAnims = gDummySpriteAffineAnimTable,
    .callback = SpriteCB_ToxicThreadWrap
};

const struct SpriteTemplate gReflectTypeWhiteRingTemplate =
{
    .tileTag = ANIM_TAG_GUARD_RING,
    .paletteTag = ANIM_TAG_GUARD_RING,
    .oam = &gOamData_AffineDouble_ObjBlend_64x32,
    .anims = gDummySpriteAnimTable,
    .images = NULL,
    .affineAnims = gGuardRingAffineAnimTable,
    .callback = SpriteCB_SurroundingRing
};

const struct SpriteTemplate gReflectTypePinkRingTemplate =
{
    .tileTag = ANIM_TAG_GUARD_RING,
    .paletteTag = ANIM_TAG_PINK_PETAL,
    .oam = &gOamData_AffineDouble_ObjBlend_64x32,
    .anims = gDummySpriteAnimTable,
    .images = NULL,
    .affineAnims = gGuardRingAffineAnimTable,
    .callback = SpriteCB_SurroundingRing
};

const struct SpriteTemplate gReflectTypeVioletRingTemplate =
{
    .tileTag = ANIM_TAG_GUARD_RING,
    .paletteTag = ANIM_TAG_PURPLE_FLAME,
    .oam = &gOamData_AffineDouble_ObjBlend_64x32,
    .anims = gDummySpriteAnimTable,
    .images = NULL,
    .affineAnims = gGuardRingAffineAnimTable,
    .callback = SpriteCB_SurroundingRing
};

const struct SpriteTemplate gReflectTypeBlueRingTemplate =
{
    .tileTag = ANIM_TAG_GUARD_RING,
    .paletteTag = ANIM_TAG_ICE_CHUNK,
    .oam = &gOamData_AffineDouble_ObjBlend_64x32,
    .anims = gDummySpriteAnimTable,
    .images = NULL,
    .affineAnims = gGuardRingAffineAnimTable,
    .callback = SpriteCB_SurroundingRing
};

//frost breath
const struct SpriteTemplate gFrostBreathBlueRageTemplate =
{
    .tileTag = ANIM_TAG_FIRE_PLUME,
    .paletteTag = ANIM_TAG_ICE_CHUNK,
    .oam = &gOamData_AffineOff_ObjNormal_32x32,
    .anims = gAnims_DragonRageFirePlume,
    .images = NULL,
    .affineAnims = gDummySpriteAffineAnimTable,
    .callback = AnimDragonRageFirePlume
};

const struct SpriteTemplate gFrostBreathBlueBreathTemplate =
{
    .tileTag = ANIM_TAG_SMALL_EMBER,
    .paletteTag = ANIM_TAG_ICE_CHUNK,
    .oam = &gOamData_AffineDouble_ObjNormal_32x32,
    .anims = gAnims_DragonRageFire,
    .images = NULL,
    .affineAnims = gAffineAnims_DragonRageFire,
    .callback = AnimDragonFireToTarget
};

//heart stamp
const struct SpriteTemplate gHeartStampSpinningHeartTemplate =
{
    .tileTag = ANIM_TAG_HEART_STAMP,
    .paletteTag = ANIM_TAG_HEART_STAMP,
    .oam = &gOamData_AffineDouble_ObjNormal_32x32,
    .anims = gAnims_HandOrFoot,
    .images = NULL,
    .affineAnims = gAffineAnims_SpinningHandOrFoot,
    .callback = AnimSpinningKickOrPunch
};

//horn leech
const struct SpriteTemplate gHornLeechHornTemplate =
{
    .tileTag = ANIM_TAG_HORN_LEECH,
    .paletteTag = ANIM_TAG_HORN_LEECH,
    .oam = &gOamData_AffineNormal_ObjNormal_32x32,
    .anims = gDummySpriteAnimTable,
    .images = NULL,
    .affineAnims = gDummySpriteAffineAnimTable,
    .callback = AnimShadowBall
};

//dual chop
const struct SpriteTemplate gDualChopImpactTemplate = 
{
    .tileTag = ANIM_TAG_IMPACT,
    .paletteTag = ANIM_TAG_POISON_BUBBLE,
    .oam = &gOamData_AffineNormal_ObjBlend_32x32,
    .anims = gDummySpriteAnimTable,
    .images = NULL,
    .affineAnims = gAffineAnims_HitSplat,
    .callback = AnimHitSplatBasic
};

//sacred sword
const struct SpriteTemplate gSacredSwordBladesTemplate =
{
    .tileTag = ANIM_TAG_PUNISHMENT_BLADES,
    .paletteTag = ANIM_TAG_HYDRO_PUMP,
    .oam = &gOamData_AffineDouble_ObjNormal_32x32,
    .anims = gAnims_DragonBreathFire,
    .images = NULL,
    .affineAnims = gDummySpriteAffineAnimTable,
    .callback = AnimFireSpread
};

const struct SpriteTemplate gSacredSwordCutTemplate =
{
    .tileTag = ANIM_TAG_CUT,
    .paletteTag = ANIM_TAG_HYDRO_PUMP,
    .oam = &gOamData_AffineOff_ObjBlend_32x32,
    .anims = gCuttingSliceAnimTable,
    .images = NULL,
    .affineAnims = gDummySpriteAffineAnimTable,
    .callback = AnimCuttingSlice
};

//razor shell
const struct SpriteTemplate gRazorShellTemplate =
{
    .tileTag = ANIM_TAG_RAZOR_SHELL,
    .paletteTag = ANIM_TAG_RAZOR_SHELL,
    .oam = &gOamData_AffineNormal_ObjBlend_32x32,
    .anims = gDummySpriteAnimTable,
    .images = NULL,
    .affineAnims = gAffineAnims_ShadowBall,
    .callback = SpriteCB_SpriteOnMonForDuration
};

//heat crash
const struct SpriteTemplate gHeatCrashEruptionRockTemplate =
{
    .tileTag = ANIM_TAG_WARM_ROCK,
    .paletteTag = ANIM_TAG_WARM_ROCK,
    .oam = &gOamData_AffineOff_ObjNormal_32x32,
    .anims = gDummySpriteAnimTable,
    .images = NULL,
    .affineAnims = gDummySpriteAffineAnimTable,
    .callback = AnimStompFoot
};

//leaf tornado
const struct SpriteTemplate gLeafTornadoVortexTemplate =
{
    .tileTag = ANIM_TAG_LEAF,
    .paletteTag = ANIM_TAG_LEAF,
    .oam = &gOamData_AffineOff_ObjNormal_16x16,
    .anims = gRazorLeafParticleAnimTable,
    .images = NULL,
    .affineAnims = gDummySpriteAffineAnimTable,
    .callback = AnimParticleInVortex
};

//cotton guard
const struct SpriteTemplate gCottonGuardSporeTemplate =
{
    .tileTag = ANIM_TAG_SPORE,
    .paletteTag = ANIM_TAG_SPORE,
    .oam = &gOamData_AffineOff_ObjNormal_16x16,
    .anims = gSporeParticleAnimTable,
    .images = NULL,
    .affineAnims = gPowerAbsorptionOrbAffineAnimTable,
    .callback = AnimPowerAbsorptionOrb
};

//night daze
const struct SpriteTemplate gNightDazeVioletRingsTemplate =
{
    .tileTag = ANIM_TAG_THIN_RING,
    .paletteTag = ANIM_TAG_PURPLE_FLAME,
    .oam = &gOamData_AffineDouble_ObjBlend_64x64,
    .anims = gDummySpriteAnimTable,
    .images = NULL,
    .affineAnims = gThinRingExpandingAffineAnimTable,
    .callback = AnimUproarRing
};

const struct SpriteTemplate gNightDazeVioletCirclesTemplate =
{
    .tileTag = ANIM_TAG_RED_ORB,
    .paletteTag = ANIM_TAG_PURPLE_FLAME,
    .oam = &gOamData_AffineDouble_ObjNormal_16x16,
    .anims = gDummySpriteAnimTable,
    .images = NULL,
    .affineAnims = gHiddenPowerOrbAffineAnimTable,
    .callback = AnimOrbitScatter
};

//tail slap
const struct SpriteTemplate gTailSlapTemplate =
{
    .tileTag = ANIM_TAG_PUNISHMENT_BLADES,
    .paletteTag = ANIM_TAG_AIR_WAVE_2,
    .oam = &gOamData_AffineNormal_ObjNormal_32x32,
    .anims = gScratchAnimTable,
    .images = NULL,
    .affineAnims = gDummySpriteAffineAnimTable,
    .callback = AnimSpriteOnMonPos
};

//gear grind
const struct SpriteTemplate gGearGrindTemplate =
{
    .tileTag = ANIM_TAG_GEAR,
    .paletteTag = ANIM_TAG_GEAR,
    .oam = &gOamData_AffineNormal_ObjNormal_32x32,
    .anims = gDummySpriteAnimTable,
    .images = NULL,
    .affineAnims = gAffineAnims_ShadowBall,
    .callback = AnimBite
};

//searing shot
const struct SpriteTemplate gSearingShotRedChargeTemplate =
{
    .tileTag = ANIM_TAG_CIRCLE_OF_LIGHT,
    .paletteTag = ANIM_TAG_JAGGED_MUSIC_NOTE,
    .oam = &gOamData_AffineNormal_ObjBlend_64x64,
    .anims = gDummySpriteAnimTable,
    .images = NULL,
    .affineAnims = gAffineAnims_GrowingElectricOrb,
    .callback = AnimGrowingChargeOrb
};

const struct SpriteTemplate gSearingShotEruptionRockTemplate =
{
    .tileTag = ANIM_TAG_WARM_ROCK,
    .paletteTag = ANIM_TAG_WARM_ROCK,
    .oam = &gOamData_AffineOff_ObjNormal_32x32,
    .anims = gDummySpriteAnimTable,
    .images = NULL,
    .affineAnims = gDummySpriteAffineAnimTable,
    .callback = AnimOverheatFlame
};

static const union AffineAnimCmd sSpriteAffineAnim_SearingShotRock[] =
{
    AFFINEANIMCMD_FRAME(8, 8, 9, 15),
    AFFINEANIMCMD_FRAME(-8, -8, 9, 15),
    AFFINEANIMCMD_END,
};
static const union AffineAnimCmd* const sSpriteAffineAnimTable_SearingShotRock[] =
{
    sSpriteAffineAnim_SearingShotRock,
};
const struct SpriteTemplate gSearingShotEruptionImpactTemplate =
{
    .tileTag = ANIM_TAG_WARM_ROCK,
    .paletteTag = ANIM_TAG_WARM_ROCK,
    .oam = &gOamData_AffineDouble_ObjNormal_32x32,
    .anims = gAnims_HandOrFoot,
    .images = NULL,
    .affineAnims = sSpriteAffineAnimTable_SearingShotRock,
    .callback = SpriteCB_SearingShotRock
};

//techno blast
const struct SpriteTemplate gTechnoBlastWhiteChargeTemplate =
{
    .tileTag = ANIM_TAG_CIRCLE_OF_LIGHT,
    .paletteTag = ANIM_TAG_AIR_WAVE_2,
    .oam = &gOamData_AffineNormal_ObjBlend_64x64,
    .anims = gDummySpriteAnimTable,
    .images = NULL,
    .affineAnims = gAffineAnims_GrowingElectricOrb,
    .callback = AnimGrowingChargeOrb
};
const struct SpriteTemplate gTechnoBlastWhiteCircleTemplate =
{
    .tileTag = ANIM_TAG_ORBS,
    .paletteTag = ANIM_TAG_AIR_WAVE_2,
    .oam = &gOamData_AffineNormal_ObjBlend_16x16,
    .anims = gPowerAbsorptionOrbAnimTable,
    .images = NULL,
    .affineAnims = gPowerAbsorptionOrbAffineAnimTable,
    .callback = AnimPowerAbsorptionOrb
};
const struct SpriteTemplate gTechnoBlastWhiteBlastTemplate =
{
    .tileTag = ANIM_TAG_BLACK_BALL_2,
    .paletteTag = ANIM_TAG_AIR_WAVE_2,
    .oam = &gOamData_AffineOff_ObjNormal_16x16,
    .anims = gDummySpriteAnimTable,
    .images = NULL,
    .affineAnims = gDummySpriteAffineAnimTable,
    .callback = TranslateAnimSpriteToTargetMonLocation
};
const struct SpriteTemplate gTechnoBlastWhiteSparkTemplate =
{
    .tileTag = ANIM_TAG_SPARK_2,
    .paletteTag = ANIM_TAG_AIR_WAVE_2,
    .oam = &gOamData_AffineNormal_ObjNormal_16x16,
    .anims = gDummySpriteAnimTable,
    .images = NULL,
    .affineAnims = gAffineAnims_FlashingSpark,
    .callback = AnimZapCannonSpark
};
const struct SpriteTemplate gTechnoBlastWhiteSmokeTemplate =
{
    .tileTag = ANIM_TAG_GRAY_SMOKE,
    .paletteTag = ANIM_TAG_AIR_WAVE_2,
    .oam = &gOamData_AffineOff_ObjNormal_32x32,
    .anims = gOctazookaAnimTable,
    .images = NULL,
    .affineAnims = gDummySpriteAffineAnimTable,
    .callback = AnimSpriteOnMonPos
};

const struct SpriteTemplate gTechnoBlastYellowBlastTemplate =
{
    .tileTag = ANIM_TAG_BLACK_BALL_2,
    .paletteTag = ANIM_TAG_CIRCLE_OF_LIGHT,
    .oam = &gOamData_AffineOff_ObjNormal_16x16,
    .anims = gDummySpriteAnimTable,
    .images = NULL,
    .affineAnims = gDummySpriteAffineAnimTable,
    .callback = TranslateAnimSpriteToTargetMonLocation
};
const struct SpriteTemplate gTechnoBlastYellowSparkTemplate =
{
    .tileTag = ANIM_TAG_SPARK_2,
    .paletteTag = ANIM_TAG_CIRCLE_OF_LIGHT,
    .oam = &gOamData_AffineNormal_ObjNormal_16x16,
    .anims = gDummySpriteAnimTable,
    .images = NULL,
    .affineAnims = gAffineAnims_FlashingSpark,
    .callback = AnimZapCannonSpark
};
const struct SpriteTemplate gTechnoBlastYellowSmokeTemplate =
{
    .tileTag = ANIM_TAG_GRAY_SMOKE,
    .paletteTag = ANIM_TAG_CIRCLE_OF_LIGHT,
    .oam = &gOamData_AffineOff_ObjNormal_32x32,
    .anims = gOctazookaAnimTable,
    .images = NULL,
    .affineAnims = gDummySpriteAffineAnimTable,
    .callback = AnimSpriteOnMonPos
};

const struct SpriteTemplate gTechnoBlastBlueChargeTemplate =
{
    .tileTag = ANIM_TAG_CIRCLE_OF_LIGHT,
    .paletteTag = ANIM_TAG_WATER_ORB,
    .oam = &gOamData_AffineNormal_ObjBlend_64x64,
    .anims = gDummySpriteAnimTable,
    .images = NULL,
    .affineAnims = gAffineAnims_GrowingElectricOrb,
    .callback = AnimGrowingChargeOrb
};
const struct SpriteTemplate gTechnoBlastBlueBubbleTemplate =
{
    .tileTag = ANIM_TAG_BUBBLE,
    .paletteTag = ANIM_TAG_BUBBLE,
    .oam = &gOamData_AffineNormal_ObjBlend_16x16,
    .anims = gAnims_WaterBubbleProjectile,
    .images = NULL,
    .affineAnims = gDummySpriteAffineAnimTable,
    .callback = AnimSmallBubblePair
};
const struct SpriteTemplate gTechnoBlastBlueBlastTemplate =
{
    .tileTag = ANIM_TAG_BLACK_BALL_2,
    .paletteTag = ANIM_TAG_WATER_ORB,
    .oam = &gOamData_AffineOff_ObjNormal_16x16,
    .anims = gDummySpriteAnimTable,
    .images = NULL,
    .affineAnims = gDummySpriteAffineAnimTable,
    .callback = TranslateAnimSpriteToTargetMonLocation
};
const struct SpriteTemplate gTechnoBlastBlueSparkTemplate =
{
    .tileTag = ANIM_TAG_SPARK_2,
    .paletteTag = ANIM_TAG_WATER_ORB,
    .oam = &gOamData_AffineNormal_ObjNormal_16x16,
    .anims = gDummySpriteAnimTable,
    .images = NULL,
    .affineAnims = gAffineAnims_FlashingSpark,
    .callback = AnimZapCannonSpark
};
const struct SpriteTemplate gTechnoBlastBlueSmokeTemplate =
{
    .tileTag = ANIM_TAG_GRAY_SMOKE,
    .paletteTag = ANIM_TAG_WATER_ORB,
    .oam = &gOamData_AffineOff_ObjNormal_32x32,
    .anims = gOctazookaAnimTable,
    .images = NULL,
    .affineAnims = gDummySpriteAffineAnimTable,
    .callback = AnimSpriteOnMonPos
};

const struct SpriteTemplate gTechnoBlastRedChargeTemplate =
{
    .tileTag = ANIM_TAG_CIRCLE_OF_LIGHT,
    .paletteTag = ANIM_TAG_SMALL_RED_EYE,
    .oam = &gOamData_AffineNormal_ObjBlend_64x64,
    .anims = gDummySpriteAnimTable,
    .images = NULL,
    .affineAnims = gAffineAnims_GrowingElectricOrb,
    .callback = AnimGrowingChargeOrb
};
const struct SpriteTemplate gTechnoBlastRedBlastTemplate =
{
    .tileTag = ANIM_TAG_BLACK_BALL_2,
    .paletteTag = ANIM_TAG_SMALL_RED_EYE,
    .oam = &gOamData_AffineOff_ObjNormal_16x16,
    .anims = gDummySpriteAnimTable,
    .images = NULL,
    .affineAnims = gDummySpriteAffineAnimTable,
    .callback = TranslateAnimSpriteToTargetMonLocation
};
const struct SpriteTemplate gTechnoBlastRedSparkTemplate =
{
    .tileTag = ANIM_TAG_SPARK_2,
    .paletteTag = ANIM_TAG_JAGGED_MUSIC_NOTE,
    .oam = &gOamData_AffineNormal_ObjNormal_16x16,
    .anims = gDummySpriteAnimTable,
    .images = NULL,
    .affineAnims = gAffineAnims_FlashingSpark,
    .callback = AnimZapCannonSpark
};
const struct SpriteTemplate gTechnoBlastRedSmokeTemplate =
{
    .tileTag = ANIM_TAG_GRAY_SMOKE,
    .paletteTag = ANIM_TAG_JAGGED_MUSIC_NOTE,
    .oam = &gOamData_AffineOff_ObjNormal_32x32,
    .anims = gOctazookaAnimTable,
    .images = NULL,
    .affineAnims = gDummySpriteAffineAnimTable,
    .callback = AnimSpriteOnMonPos
};

const struct SpriteTemplate gTechnoBlastIceChargeTemplate =
{
    .tileTag = ANIM_TAG_CIRCLE_OF_LIGHT,
    .paletteTag = ANIM_TAG_ICE_CHUNK,
    .oam = &gOamData_AffineNormal_ObjBlend_64x64,
    .anims = gDummySpriteAnimTable,
    .images = NULL,
    .affineAnims = gAffineAnims_GrowingElectricOrb,
    .callback = AnimGrowingChargeOrb
};
const struct SpriteTemplate gTechnoBlastIceBlastTemplate =
{
    .tileTag = ANIM_TAG_BLACK_BALL_2,
    .paletteTag = ANIM_TAG_ICE_CHUNK,
    .oam = &gOamData_AffineOff_ObjNormal_16x16,
    .anims = gDummySpriteAnimTable,
    .images = NULL,
    .affineAnims = gDummySpriteAffineAnimTable,
    .callback = TranslateAnimSpriteToTargetMonLocation
}; 
const struct SpriteTemplate gTechnoBlastIceSparkTemplate =
{
    .tileTag = ANIM_TAG_SPARK_2,
    .paletteTag = ANIM_TAG_ICE_CHUNK,
    .oam = &gOamData_AffineNormal_ObjNormal_16x16,
    .anims = gDummySpriteAnimTable,
    .images = NULL,
    .affineAnims = gAffineAnims_FlashingSpark,
    .callback = AnimZapCannonSpark
};
const struct SpriteTemplate gTechnoBlastIceSmokeTemplate =
{
    .tileTag = ANIM_TAG_GRAY_SMOKE,
    .paletteTag = ANIM_TAG_ICE_CHUNK,
    .oam = &gOamData_AffineOff_ObjNormal_32x32,
    .anims = gOctazookaAnimTable,
    .images = NULL,
    .affineAnims = gDummySpriteAffineAnimTable,
    .callback = AnimSpriteOnMonPos
};
const struct SpriteTemplate gTechnoBlastIceCrystalsTemplate =
{
    .tileTag = ANIM_TAG_ICE_CRYSTALS,
    .paletteTag = ANIM_TAG_ICE_CRYSTALS,
    .oam = &gOamData_AffineNormal_ObjBlend_8x16,
    .anims = gAnims_IceCrystalLarge,
    .images = NULL,
    .affineAnims = gAffineAnims_HitSplat,
    .callback = AnimHitSplatBasic
};

//secret sword
const struct SpriteTemplate gSecretSwordBladesTemplate =
{
    .tileTag = ANIM_TAG_PUNISHMENT_BLADES,
    .paletteTag = ANIM_TAG_HYDRO_PUMP,
    .oam = &gOamData_AffineDouble_ObjNormal_32x32,
    .anims = gAnims_DragonBreathFire,
    .images = NULL,
    .affineAnims = gDummySpriteAffineAnimTable,
    .callback = AnimFireSpread
};

//glaciate
const struct SpriteTemplate gGlaciateSmokeTemplate =
{
    .tileTag = ANIM_TAG_BLACK_SMOKE,
    .paletteTag = ANIM_TAG_ICE_CHUNK,
    .oam = &gOamData_AffineOff_ObjNormal_32x16,
    .anims = gDummySpriteAnimTable,
    .images = NULL,
    .affineAnims = gDummySpriteAffineAnimTable,
    .callback = AnimBlackSmoke
};

//blue flare
const struct SpriteTemplate gBlueFlareFlameJabTemplate =
{
    .tileTag = ANIM_TAG_SMALL_EMBER,
    .paletteTag = ANIM_TAG_METAL_BITS,
    .oam = &gOamData_AffineOff_ObjNormal_32x32,
    .anims = gAnims_FlamethrowerFlame,
    .images = NULL,
    .affineAnims = gDummySpriteAffineAnimTable,
    .callback = AnimNeedleArmSpike
};

const struct SpriteTemplate gBlueFlareFlameSwirlTemplate =
{
    .tileTag = ANIM_TAG_SMALL_EMBER,
    .paletteTag = ANIM_TAG_METAL_BITS,
    .oam = &gOamData_AffineOff_ObjNormal_32x32,
    .anims = gAnims_FlamethrowerFlame,
    .images = NULL,
    .affineAnims = gDummySpriteAffineAnimTable,
    .callback = AnimParticleInVortex
};

const struct SpriteTemplate gBlueFlareBurnTemplate =
{
    .tileTag = ANIM_TAG_SMALL_EMBER,
    .paletteTag = ANIM_TAG_METAL_BITS,
    .oam = &gOamData_AffineOff_ObjNormal_32x32,
    .anims = gAnims_FlamethrowerFlame,
    .images = NULL,
    .affineAnims = gDummySpriteAffineAnimTable,
    .callback = AnimFireSpread
};

//freeze shock
const struct SpriteTemplate gFreezeShockCircleTemplate =
{
    .tileTag = ANIM_TAG_CIRCLE_OF_LIGHT,
    .paletteTag = ANIM_TAG_CIRCLE_OF_LIGHT,
    .oam = &gOamData_AffineNormal_ObjBlend_64x64,
    .anims = gDummySpriteAnimTable,
    .images = NULL,
    .affineAnims = gAffineAnims_GrowingElectricOrb,
    .callback = AnimGrowingShockWaveOrb
};

const struct SpriteTemplate gFreezeShockIceBallTemplate =
{
    .tileTag = ANIM_TAG_ICE_CHUNK,
    .paletteTag = ANIM_TAG_ICE_CHUNK,
    .oam = &gOamData_AffineDouble_ObjNormal_32x32,
    .anims = gAnims_IceBallChunk,
    .images = NULL,
    .affineAnims = gDummySpriteAffineAnimTable,
    .callback = TranslateAnimSpriteToTargetMonLocation
};

//ice burn
const struct SpriteTemplate gIceBurnSmokeTemplate =
{
    .tileTag = ANIM_TAG_BLACK_SMOKE,
    .paletteTag = ANIM_TAG_ICE_CHUNK,
    .oam = &gOamData_AffineOff_ObjNormal_32x16,
    .anims = gDummySpriteAnimTable,
    .images = NULL,
    .affineAnims = gDummySpriteAffineAnimTable,
    .callback = AnimBlackSmoke
};

//icicle crash
static const union AffineAnimCmd sSpriteAffineAnim_IcicleCrash[] =
{
    AFFINEANIMCMD_FRAME(0, 0, 128, 1), //180 degree turn
    AFFINEANIMCMD_END
};
static const union AffineAnimCmd* const sSpriteAffineAnimTable_IcicleCrash[] =
{
    sSpriteAffineAnim_IcicleCrash,
};
const struct SpriteTemplate gIcicleCrashSpearTemplate =
{
    .tileTag = ANIM_TAG_ICICLE_SPEAR,
    .paletteTag = ANIM_TAG_ICICLE_SPEAR,
    .oam = &gOamData_AffineNormal_ObjNormal_32x32,
    .anims = gDummySpriteAnimTable,
    .images = NULL,
    .affineAnims = sSpriteAffineAnimTable_IcicleCrash,
    .callback = AnimFallingRock
};

//v create
const struct SpriteTemplate gVCreateFlameTemplate =
{
    .tileTag = ANIM_TAG_SMALL_EMBER,
    .paletteTag = ANIM_TAG_SMALL_EMBER,
    .oam = &gOamData_AffineOff_ObjNormal_32x32,
    .anims = gAnims_FireBlastCross,
    .images = NULL,
    .affineAnims = gDummySpriteAffineAnimTable,
    .callback = AnimNeedleArmSpike
};

const struct SpriteTemplate gVCreateRedRingTemplate =
{
    .tileTag = ANIM_TAG_THIN_RING,
    .paletteTag = ANIM_TAG_JAGGED_MUSIC_NOTE,
    .oam = &gOamData_AffineDouble_ObjBlend_64x64,
    .anims = gDummySpriteAnimTable,
    .images = NULL,
    .affineAnims = gThinRingShrinkingAffineAnimTable,
    .callback = AnimSpriteOnMonPos
};

const struct SpriteTemplate gVCreateRedOrbTemplate =
{
    .tileTag = ANIM_TAG_ECLIPSING_ORB,
    .paletteTag = ANIM_TAG_JAGGED_MUSIC_NOTE,
    .oam = &gOamData_AffineOff_ObjNormal_32x32,
    .anims = gEclipsingOrbAnimTable,
    .images = NULL,
    .affineAnims = gDummySpriteAffineAnimTable,
    .callback = AnimSpriteOnMonPos
};

//fusion flare
const struct SpriteTemplate gFusionFlareRedBallUpTemplate =
{
    .tileTag = ANIM_TAG_CIRCLE_OF_LIGHT,
    .paletteTag = ANIM_TAG_VERTICAL_HEX,
    .oam = &gOamData_AffineNormal_ObjBlend_64x64,
    .anims = gDummySpriteAnimTable,
    .images = NULL,
    .affineAnims = gDummySpriteAffineAnimTable,
    .callback = AnimWeatherBallUp
};

const struct SpriteTemplate gFusionFlareRedBallTemplate =
{
    .tileTag = ANIM_TAG_CIRCLE_OF_LIGHT,
    .paletteTag = ANIM_TAG_VERTICAL_HEX,
    .oam = &gOamData_AffineNormal_ObjBlend_64x64,
    .anims = gDummySpriteAnimTable,
    .images = NULL,
    .affineAnims = gDummySpriteAffineAnimTable,
    .callback = AnimStompFoot
};

const struct SpriteTemplate gFusionFlareRedBubblesTemplate =
{
    .tileTag = ANIM_TAG_SMALL_BUBBLES,
    .paletteTag = ANIM_TAG_SMALL_BUBBLES,
    .oam = &gOamData_AffineOff_ObjNormal_8x8,
    .anims = gAnims_WaterPulseBubble,
    .images = NULL,
    .affineAnims = gDummySpriteAffineAnimTable,
    .callback = AnimWaterPulseBubble
};

const struct SpriteTemplate gFusionFlareRedRingTemplate =
{
    .tileTag = ANIM_TAG_THIN_RING,
    .paletteTag = ANIM_TAG_JAGGED_MUSIC_NOTE,
    .oam = &gOamData_AffineDouble_ObjBlend_64x64,
    .anims = gDummySpriteAnimTable,
    .images = NULL,
    .affineAnims = gThinRingExpandingAffineAnimTable,
    .callback = AnimUproarRing
};

//fusion bolt
static const union AffineAnimCmd sSpriteAffineAnim_DrakeStrikePlayer[] =
{
    AFFINEANIMCMD_FRAME(0, 0, 0xb9, 1),        //.hword 0,0,0x01b9
    AFFINEANIMCMD_END,      //.hword 0,0x7fff,0,0,0
};
static const union AffineAnimCmd sSpriteAffineAnim_DrakeStrikeOpponent[] = 
{
    AFFINEANIMCMD_FRAME(0, 0, 0x50, 1),    //.hword 0,0,0x0150,0,
    AFFINEANIMCMD_END,      //.hword 0x7fff,0,0,0
};
static const union AffineAnimCmd* const sAffineAnimCmdTable_DrakeStriking[] =  //devestating drake, fusion bolt
{
    sSpriteAffineAnim_DrakeStrikePlayer,
    sSpriteAffineAnim_DrakeStrikeOpponent,
};
const struct SpriteTemplate gFusionBoltBallTemplate =
{
    .tileTag = ANIM_TAG_CIRCLE_OF_LIGHT,
    .paletteTag = ANIM_TAG_CIRCLE_OF_LIGHT,
    .oam = &gOamData_AffineNormal_ObjNormal_64x64,
    .anims = gDummySpriteAnimTable,
    .images = NULL,
    .affineAnims = sAffineAnimCmdTable_DrakeStriking,
    .callback = AnimFlyBallAttack
};

//// GEN 6
//mat block
const struct SpriteTemplate gMatBlockGreenConversionTemplate =
{
    .tileTag = ANIM_TAG_CONVERSION,
    .paletteTag = ANIM_TAG_GREEN_LIGHT_WALL,
    .oam = &gOamData_AffineDouble_ObjBlend_8x8,
    .anims = gConversionAnimTable,
    .images = NULL,
    .affineAnims = gConversionAffineAnimTable,
    .callback = AnimConversion
};

//belch
static const union AnimCmd sAnimCmdBerryEaten[] =
{
    ANIMCMD_FRAME(16, 3),
    ANIMCMD_END,
};
static const union AnimCmd *const sAnimCmdFramesBerryEaten[] =
{
    sAnimCmdBerryEaten,
};
const struct SpriteTemplate gBelchBerryTemplate =
{
    .tileTag = ANIM_TAG_BERRY_NORMAL,
    .paletteTag = ANIM_TAG_BERRY_NORMAL,
    .oam = &gOamData_AffineNormal_ObjNormal_32x32,
    .anims = sAnimCmdFramesBerryEaten,
    .images = NULL,
    .affineAnims = gDummySpriteAffineAnimTable,
    .callback = AnimMissileArc
};

//forest's curse
const struct SpriteTemplate gForestsCurseIngrainTemplate =
{
    .tileTag = ANIM_TAG_ROOTS,
    .paletteTag = ANIM_TAG_ROOTS,
    .oam = &gOamData_AffineOff_ObjNormal_32x32,
    .anims = gIngrainRootAnimTable,
    .images = NULL,
    .affineAnims = gDummySpriteAffineAnimTable,
    .callback = AnimWaterPulseBubble
};

//petal blizzard
/*
PB_TEMPLATE_1: .hword 0x0,0xa,0xfffe,0x0
                        00 00 00 0A FE FF 00 00
*/
static const union AnimCmd sAnimCmd_PetalBlizzard1_0[] = 
{
    ANIMCMD_FRAME(0, 10),
    ANIMCMD_JUMP(0),
};
static const union AnimCmd *const sAnimCmdTable_PetalBlizzard1[] = 
{
    sAnimCmd_PetalBlizzard1_0,
}; 
const struct SpriteTemplate gPetalBlizzardTwister1Template =
{
    .tileTag = ANIM_TAG_FLOWER,
    .paletteTag = ANIM_TAG_FLOWER,
    .oam = &gOamData_AffineOff_ObjNormal_16x16,
    .anims = sAnimCmdTable_PetalBlizzard1,
    .images = NULL,
    .affineAnims = gDummySpriteAffineAnimTable,
    .callback = AnimMoveTwisterParticle
};
static const u16 sPetalBlizzardFlowerOam[] = {0x0, 0x2000,0x0800,0x0};  //todo: convert to oam data
static const union AnimCmd sAnimCmd_PetalBlizzard2_0[] = 
{
    ANIMCMD_FRAME(0, 4),
    ANIMCMD_FRAME(4, 0),
    ANIMCMD_END,
};
static const union AnimCmd *const sAnimCmdTable_PetalBlizzard2[] = 
{
    sAnimCmd_PetalBlizzard2_0,
};
const struct SpriteTemplate gPetalBlizzardTwister2Template =
{
    .tileTag = ANIM_TAG_FLOWER,
    .paletteTag = ANIM_TAG_FLOWER,
    .oam = (const struct OamData *) &sPetalBlizzardFlowerOam,
    .anims = sAnimCmdTable_PetalBlizzard2,
    .images = NULL,
    .affineAnims = gDummySpriteAffineAnimTable,
    .callback = AnimMoveTwisterParticle
};

//crafty shield
const struct SpriteTemplate gCraftyShieldPinkConversionTemplate =
{
    .tileTag = ANIM_TAG_CRAFTY_SHIELD,
    .paletteTag = ANIM_TAG_CRAFTY_SHIELD,
    .oam = &gOamData_AffineDouble_ObjBlend_8x8,
    .anims = gConversionAnimTable,
    .images = NULL,
    .affineAnims = gConversionAffineAnimTable,
    .callback = AnimConversion
};

//grassy terrain
const struct SpriteTemplate gGrassyTerrainOrbsTemplate =
{
    .tileTag = ANIM_TAG_ORBS,
    .paletteTag = ANIM_TAG_ORBS,
    .oam = &gOamData_AffineNormal_ObjBlend_16x16,
    .anims = gPowerAbsorptionOrbAnimTable,
    .images = NULL,
    .affineAnims = gPowerAbsorptionOrbAffineAnimTable,
    .callback = AnimOrbitFast
};

const struct SpriteTemplate gGrassyTerrainStarTemplate =
{
    .tileTag = ANIM_TAG_GREEN_SPARKLE,
    .paletteTag = ANIM_TAG_GREEN_SPARKLE,
    .oam = &gOamData_AffineOff_ObjNormal_16x16,
    .anims = gMoonlightSparkleAnimTable,
    .images = NULL,
    .affineAnims = gDummySpriteAffineAnimTable,
    .callback = AnimOrbitScatter
};

//misty terrain
const struct SpriteTemplate gMistyTerrainOrbsTemplate =
{
    .tileTag = ANIM_TAG_ORBS,
    .paletteTag = ANIM_TAG_WATER_GUN,
    .oam = &gOamData_AffineNormal_ObjBlend_16x16,
    .anims = gPowerAbsorptionOrbAnimTable,
    .images = NULL,
    .affineAnims = gPowerAbsorptionOrbAffineAnimTable,
    .callback = AnimOrbitFast
};

const struct SpriteTemplate gMistyTerrainStarTemplate =
{
    .tileTag = ANIM_TAG_GREEN_SPARKLE,
    .paletteTag = ANIM_TAG_WATER_GUN,
    .oam = &gOamData_AffineOff_ObjNormal_16x16,
    .anims = gMoonlightSparkleAnimTable,
    .images = NULL,
    .affineAnims = gDummySpriteAffineAnimTable,
    .callback = AnimOrbitScatter
};

//electrify
const struct SpriteTemplate gElectrifyRingTemplate =
{
    .tileTag = ANIM_TAG_GUARD_RING,
    .paletteTag = ANIM_TAG_SPARK_2,
    .oam = &gOamData_AffineDouble_ObjBlend_64x32,
    .anims = gDummySpriteAnimTable,
    .images = NULL,
    .affineAnims = gGuardRingAffineAnimTable,
    .callback = SpriteCB_SurroundingRing
};

const struct SpriteTemplate gElectrifyYellowRingTemplate =
{
    .tileTag = ANIM_TAG_THIN_RING,
    .paletteTag = ANIM_TAG_SMALL_EMBER,
    .oam = &gOamData_AffineDouble_ObjBlend_64x64,
    .anims = gDummySpriteAnimTable,
    .images = NULL,
    .affineAnims = gThinRingExpandingAffineAnimTable,
    .callback = AnimUproarRing
};

//fairy wind
const struct SpriteTemplate gFairyWindCloudTemplate =
{
    .tileTag = ANIM_TAG_PINK_CLOUD,
    .paletteTag = ANIM_TAG_PINK_CLOUD,
    .oam = &gOamData_AffineNormal_ObjNormal_32x32,
    .anims = gDummySpriteAnimTable,
    .images = NULL,
    .affineAnims = gSwiftStarAffineAnimTable,
    .callback = AnimTranslateLinearSingleSineWave
};

//confide
const struct SpriteTemplate gConfideBubbleTemplate =
{
    .tileTag = ANIM_TAG_CONFIDE,
    .paletteTag = ANIM_TAG_CONFIDE,
    .oam = &gOamData_AffineOff_ObjNormal_32x32,
    .anims = gMetronomeThroughtBubbleAnimTable,
    .images = NULL,
    .affineAnims = gDummySpriteAffineAnimTable,
    .callback = AnimThoughtBubble
};

//diamond storm
const struct SpriteTemplate gDiamondStormSwirlingIceTemplate =
{
    .tileTag = ANIM_TAG_ICE_CRYSTALS,
    .paletteTag = ANIM_TAG_ICE_CRYSTALS,
    .oam = &gOamData_AffineOff_ObjNormal_8x8,
    .anims = gAnims_Snowball,
    .images = NULL,
    .affineAnims = gDummySpriteAffineAnimTable,
    .callback = AnimSwirlingSnowball_Step1
};

const struct SpriteTemplate gDiamondStormBlizzardTemplate =
{
    .tileTag = ANIM_TAG_ICE_CRYSTALS,
    .paletteTag = ANIM_TAG_ICE_CRYSTALS,
    .oam = &gOamData_AffineOff_ObjNormal_16x16,
    .anims = gAnims_BlizzardIceCrystal,
    .images = NULL,
    .affineAnims = gDummySpriteAffineAnimTable,
    .callback = AnimMoveParticleBeyondTarget
};

const struct SpriteTemplate gDiamondStormDiamondsTemplate =
{
    .tileTag = ANIM_TAG_ICE_CRYSTALS,
    .paletteTag = ANIM_TAG_ICE_CRYSTALS,
    .oam = &gOamData_AffineNormal_ObjBlend_8x16,
    .anims = gAnims_IceCrystalLarge,
    .images = NULL,
    .affineAnims = gAffineAnims_BasicRock,
    .callback = AnimMoveTwisterParticle
};

//steam eruption
const struct SpriteTemplate gSteamEruptionBreathTemplate =
{
    .tileTag = ANIM_TAG_STEAM_ERUPTION,
    .paletteTag = ANIM_TAG_STEAM_ERUPTION,
    .oam = &gOamData_AffineDouble_ObjNormal_32x32,
    .anims = gAnims_DragonBreathFire,
    .images = NULL,
    .affineAnims = gAffineAnims_DragonBreathFire,
    .callback = AnimDragonFireToTarget
};

//hyperspace hole
const struct SpriteTemplate gHyperspaceHoleImpactTemplate =
{
    .tileTag = ANIM_TAG_IMPACT,
    .paletteTag = ANIM_TAG_POISON_BUBBLE,
    .oam = &gOamData_AffineNormal_ObjBlend_32x32,
    .anims = gDummySpriteAnimTable,
    .images = NULL,
    .affineAnims = gAffineAnims_IceCrystalHit,
    .callback = AnimIceEffectParticle
};

//water shuriken
const struct SpriteTemplate gWaterShurikenStarTemplate =
{
    .tileTag = ANIM_TAG_YELLOW_STAR,
    .paletteTag = ANIM_TAG_WATER_ORB,
    .oam = &gOamData_AffineNormal_ObjNormal_32x32,
    .anims = gDummySpriteAnimTable,
    .images = NULL,
    .affineAnims = gAffineAnims_ShadowBall,
    .callback = AnimShadowBall
};

const struct SpriteTemplate gWaterShurikenRingTemplate =
{
    .tileTag = ANIM_TAG_BLUE_RING_2,
    .paletteTag = ANIM_TAG_WATER_ORB,
    .oam = &gOamData_AffineDouble_ObjNormal_16x32,
    .anims = gDummySpriteAnimTable,
    .images = NULL,
    .affineAnims = gWaterPulseRingAffineAnimTable,
    .callback = AnimWaterPulseRing
};

const struct SpriteTemplate gWaterShurikenImpactTemplate =
{
    .tileTag = ANIM_TAG_IMPACT,
    .paletteTag = ANIM_TAG_WATER_ORB,
    .oam = &gOamData_AffineNormal_ObjBlend_32x32,
    .anims = gDummySpriteAnimTable,
    .images = NULL,
    .affineAnims = gAffineAnims_HitSplat,
    .callback = AnimHitSplatBasic
};

//eerie impulse
const struct SpriteTemplate gEerieImpulseRingTemplate =
{
    .tileTag = ANIM_TAG_THIN_RING,
    .paletteTag = ANIM_TAG_SPARK_2,
    .oam = &gOamData_AffineDouble_ObjBlend_64x64,
    .anims = gDummySpriteAnimTable,
    .images = NULL,
    .affineAnims = gHyperVoiceRingAffineAnimTable,
    .callback = AnimHyperVoiceRing
};

const struct SpriteTemplate gEerieImpulseImpactTemplate =
{
    .tileTag = ANIM_TAG_GOLD_RING,
    .paletteTag = ANIM_TAG_SPARK_H,
    .oam = &gOamData_AffineOff_ObjNormal_16x32,
    .anims = gDummySpriteAnimTable,
    .images = NULL,
    .affineAnims = gDummySpriteAffineAnimTable,
    .callback = AnimGrantingStars
};

//venom drench
const struct SpriteTemplate gVenomDrenchAcidTemplate =
{
    .tileTag = ANIM_TAG_POISON_BUBBLE,
    .paletteTag = ANIM_TAG_POISON_BUBBLE,
    .oam = &gOamData_AffineDouble_ObjNormal_16x16,
    .anims = gAnims_PoisonProjectile,
    .images = NULL,
    .affineAnims = gDummySpriteAffineAnimTable,
    .callback = AnimFallingRock
};

//powder
const struct SpriteTemplate gPowderBlackSporeTemplate =
{
    .tileTag = ANIM_TAG_SPORE,
    .paletteTag = ANIM_TAG_HANDS_AND_FEET,
    .oam = &gOamData_AffineOff_ObjNormal_16x16,
    .anims = gSporeParticleAnimTable,
    .images = NULL,
    .affineAnims = gDummySpriteAffineAnimTable,
    .callback = AnimSporeParticle
};

//geomancy
const struct SpriteTemplate gGeomancyRingTemplate =
{
    .tileTag = ANIM_TAG_GUARD_RING,
    .paletteTag = ANIM_TAG_GUARD_RING,
    .oam = &gOamData_AffineDouble_ObjBlend_64x32,
    .anims = gDummySpriteAnimTable,
    .images = NULL,
    .affineAnims = gGuardRingAffineAnimTable,
    .callback = SpriteCB_SurroundingRing
};

const struct SpriteTemplate gGeomancyYellowRageTemplate =
{
    .tileTag = ANIM_TAG_FIRE_PLUME,
    .paletteTag = ANIM_TAG_PAW_PRINT,
    .oam = &gOamData_AffineOff_ObjNormal_32x32,
    .anims = gAnims_DragonRageFirePlume,
    .images = NULL,
    .affineAnims = gDummySpriteAffineAnimTable,
    .callback = AnimDragonRageFirePlume
};

const struct SpriteTemplate gGeomancyRedCellVortexTemplate =
{
    .tileTag = ANIM_TAG_ZYGARDE_HEXES,
    .paletteTag = ANIM_TAG_SMALL_EMBER,
    .oam = &gOamData_AffineOff_ObjNormal_16x16,
    .anims = gRazorLeafParticleAnimTable,
    .images = NULL,
    .affineAnims = gDummySpriteAffineAnimTable,
    .callback = AnimParticleInVortex
};

const struct SpriteTemplate gGeomancyGreenCellVortexTemplate =
{
    .tileTag = ANIM_TAG_ZYGARDE_HEXES,
    .paletteTag = ANIM_TAG_WHIP_HIT,
    .oam = &gOamData_AffineOff_ObjNormal_16x16,
    .anims = gRazorLeafParticleAnimTable,
    .images = NULL,
    .affineAnims = gDummySpriteAffineAnimTable,
    .callback = AnimParticleInVortex
};

const struct SpriteTemplate gGeomancyBlueCellVortexTemplate =
{
    .tileTag = ANIM_TAG_ZYGARDE_HEXES,
    .paletteTag = ANIM_TAG_SWEAT_BEAD,
    .oam = &gOamData_AffineOff_ObjNormal_16x16,
    .anims = gRazorLeafParticleAnimTable,
    .images = NULL,
    .affineAnims = gDummySpriteAffineAnimTable,
    .callback = AnimParticleInVortex
};

const struct SpriteTemplate gGeomancyRedCellRaiseTemplate =
{
    .tileTag = ANIM_TAG_ZYGARDE_HEXES,
    .paletteTag = ANIM_TAG_SMALL_EMBER,
    .oam = &gOamData_AffineOff_ObjNormal_16x16,
    .anims = gRazorLeafParticleAnimTable,
    .images = NULL,
    .affineAnims = gDummySpriteAffineAnimTable,
    .callback = AnimRaiseSprite
};

const struct SpriteTemplate gGeomancyGreenCellRaiseTemplate =
{
    .tileTag = ANIM_TAG_ZYGARDE_HEXES,
    .paletteTag = ANIM_TAG_WHIP_HIT,
    .oam = &gOamData_AffineOff_ObjNormal_16x16,
    .anims = gRazorLeafParticleAnimTable,
    .images = NULL,
    .affineAnims = gDummySpriteAffineAnimTable,
    .callback = AnimRaiseSprite
};

const struct SpriteTemplate gGeomancyBlueCellRaiseTemplate =
{
    .tileTag = ANIM_TAG_ZYGARDE_HEXES,
    .paletteTag = ANIM_TAG_SWEAT_BEAD,
    .oam = &gOamData_AffineOff_ObjNormal_16x16,
    .anims = gRazorLeafParticleAnimTable,
    .images = NULL,
    .affineAnims = gDummySpriteAffineAnimTable,
    .callback = AnimRaiseSprite
};

//magnetic flux
const struct SpriteTemplate gMagneticFluxUproarTemplate =
{
    .tileTag = ANIM_TAG_THIN_RING,
    .paletteTag = ANIM_TAG_SMALL_EMBER,
    .oam = &gOamData_AffineDouble_ObjBlend_64x64,
    .anims = gDummySpriteAnimTable,
    .images = NULL,
    .affineAnims = gThinRingExpandingAffineAnimTable,
    .callback = AnimUproarRing
};

//happy hour
const struct SpriteTemplate gHappyHourCoinShowerTemplate =
{
    .tileTag = ANIM_TAG_COIN,
    .paletteTag = ANIM_TAG_COIN,
    .oam = &gOamData_AffineNormal_ObjNormal_16x16,
    .anims = gCoinAnimTable,
    .images = NULL,
    .affineAnims = gDummySpriteAffineAnimTable,
    .callback = AnimHappyHourCoinShower
};

//electric terrain
const struct SpriteTemplate gElectricTerrainOrbsTemplate =
{
    .tileTag = ANIM_TAG_ELECTRIC_ORBS,
    .paletteTag = ANIM_TAG_ELECTRIC_ORBS,
    .oam = &gOamData_AffineOff_ObjNormal_8x8,
    .anims = gAnims_ElectricChargingParticles,
    .images = NULL,
    .affineAnims = gDummySpriteAffineAnimTable,
    .callback = AnimOrbitFast
};

const struct SpriteTemplate gElectricTerrainFlyingBallTemplate =
{
    .tileTag = ANIM_TAG_ELECTRIC_ORBS,
    .paletteTag = ANIM_TAG_ELECTRIC_ORBS,
    .oam = &gOamData_AffineOff_ObjNormal_8x8,
    .anims = gAnims_ElectricChargingParticles,
    .images = NULL,
    .affineAnims = gDummySpriteAffineAnimTable,
    .callback = AnimOrbitScatter
};

//celebrate
const struct SpriteTemplate gCelebrateBagTemplate =
{
    .tileTag = ANIM_TAG_ITEM_BAG,
    .paletteTag = ANIM_TAG_ITEM_BAG,
    .oam = &gOamData_AffineNormal_ObjNormal_32x32,
    .anims = gDummySpriteAnimTable,
    .images = NULL,
    .affineAnims = gMetronomeFingerAffineAnimTable,
    .callback = AnimFollowMeFinger
};

//hold hands
const struct SpriteTemplate gHoldHandsHeartTemplate =
{
    .tileTag = ANIM_TAG_MAGENTA_HEART,
    .paletteTag = ANIM_TAG_VERTICAL_HEX,
    .oam = &gOamData_AffineOff_ObjNormal_16x16,
    .anims = gDummySpriteAnimTable,
    .images = NULL,
    .affineAnims = gDummySpriteAffineAnimTable,
    .callback = AnimPetalDanceBigFlower
};

//hold back
const struct SpriteTemplate gHoldBackSwipeTemplate =
{
    .tileTag = ANIM_TAG_PURPLE_SWIPE,
    .paletteTag = ANIM_TAG_PAW_PRINT,
    .oam = &gOamData_AffineOff_ObjNormal_64x64,
    .anims = gAnims_RevengeBigScratch,
    .images = NULL,
    .affineAnims = gDummySpriteAffineAnimTable,
    .callback = AnimRevengeScratch
};

const struct SpriteTemplate gHoldBackRingTemplate =
{
    .tileTag = ANIM_TAG_THIN_RING,
    .paletteTag = ANIM_TAG_PAW_PRINT,
    .oam = &gOamData_AffineDouble_ObjNormal_64x64,
    .anims = gDummySpriteAnimTable,
    .images = NULL,
    .affineAnims = gThinRingExpandingAffineAnimTable,
    .callback = AnimSpriteOnMonPos
};

const struct SpriteTemplate gHoldBackStarsTemplate =
{
    .tileTag = ANIM_TAG_PAIN_SPLIT,
    .paletteTag = ANIM_TAG_DUCK,
    .oam = &gOamData_AffineOff_ObjNormal_16x16,
    .anims = gDummySpriteAnimTable,
    .images = NULL,
    .affineAnims = gDummySpriteAffineAnimTable,
    .callback = AnimDizzyPunchDuck
};

//infestation
const struct SpriteTemplate gInfestationBubbleTemplate =
{
    .tileTag = ANIM_TAG_SMALL_BUBBLES,
    .paletteTag = ANIM_TAG_HANDS_AND_FEET,
    .oam = &gOamData_AffineOff_ObjNormal_8x8,
    .anims = gAnims_WaterPulseBubble,
    .images = NULL,
    .affineAnims = gDummySpriteAffineAnimTable,
    .callback = AnimParticleInVortex
};

//oblivion wing
static const union AffineAnimCmd sSpriteAffineAnim_GrowingRing[] =
{
    AFFINEANIMCMD_FRAME(8, 8, 0, 16), //Double in size
    AFFINEANIMCMD_END,
};
static const union AffineAnimCmd* const sSpriteAffineAnimTable_GrowingRing[] =
{
    sSpriteAffineAnim_GrowingRing,
};
const struct SpriteTemplate gOblivionWingBeamTemplate =
{
    .tileTag = ANIM_TAG_HYDRO_PUMP,
    .paletteTag = ANIM_TAG_HYDRO_PUMP,
    .oam = &gOamData_AffineDouble_ObjNormal_16x16,
    .anims = gDummySpriteAnimTable,
    .images = NULL,
    .affineAnims = sSpriteAffineAnimTable_GrowingRing,
    .callback = TranslateAnimSpriteToTargetMonLocation
};

//thousand arrows
const struct SpriteTemplate gThousandArrowsGreenChargeTemplate =
{
    .tileTag = ANIM_TAG_CIRCLE_OF_LIGHT,
    .paletteTag = ANIM_TAG_LEAF,
    .oam = &gOamData_AffineNormal_ObjBlend_64x64,
    .anims = gDummySpriteAnimTable,
    .images = NULL,
    .affineAnims = gAffineAnims_GrowingElectricOrb,
    .callback = AnimGrowingChargeOrb
};

const struct SpriteTemplate gThousandArrowsGreenHexTemplate =
{
    .tileTag = ANIM_TAG_VERTICAL_HEX,
    .paletteTag = ANIM_TAG_ZYGARDE_HEXES,
    .oam = &gOamData_AffineOff_ObjNormal_16x16,
    .anims = gRazorLeafParticleAnimTable,
    .images = NULL,
    .affineAnims = gDummySpriteAffineAnimTable,
    .callback = SpriteCB_Geyser
};

const struct SpriteTemplate gThousandArrowsGreenArrowTemplate =
{
    .tileTag = ANIM_TAG_NEEDLE,
    .paletteTag = ANIM_TAG_LEAF,
    .oam = &gOamData_AffineOff_ObjNormal_16x16,
    .anims = gDummySpriteAnimTable,
    .images = NULL,
    .affineAnims = gDummySpriteAffineAnimTable,
    .callback = AnimMudSportDirt
};

const struct SpriteTemplate gThousandArrowsGreenDischargeTemplate =
{
    .tileTag = ANIM_TAG_ELECTRICITY,
    .paletteTag = ANIM_TAG_RAZOR_LEAF,
    .oam = &gOamData_AffineOff_ObjNormal_32x32,
    .anims = gAnims_ElectricPuff,
    .images = NULL,
    .affineAnims = gDummySpriteAffineAnimTable,
    .callback = AnimElectricPuff
};

//thousand waves
const struct SpriteTemplate gThousandWavesGreenWaveTemplate =
{
    .tileTag = ANIM_TAG_FLYING_DIRT,
    .paletteTag = ANIM_TAG_LEAF,
    .oam = &gOamData_AffineOff_ObjNormal_32x16,
    .anims = gDummySpriteAnimTable,
    .images = NULL,
    .affineAnims = gDummySpriteAffineAnimTable,
    .callback = AnimFlyingSandCrescent
};

const struct SpriteTemplate gThousandWavesGreenRecoverTemplate =
{
    .tileTag = ANIM_TAG_ZYGARDE_HEXES,
    .paletteTag = ANIM_TAG_ZYGARDE_HEXES,
    .oam = &gOamData_AffineOff_ObjNormal_16x16,
    .anims = gRazorLeafParticleAnimTable,
    .images = NULL,
    .affineAnims = gPowerAbsorptionOrbAffineAnimTable,
    .callback = AnimPowerAbsorptionOrb
};

const struct SpriteTemplate gThousandWavesGreenWheelTemplate =
{
    .tileTag = ANIM_TAG_ZYGARDE_HEXES,
    .paletteTag = ANIM_TAG_ZYGARDE_HEXES,
    .oam = &gOamData_AffineOff_ObjNormal_16x16,
    .anims = gRazorLeafParticleAnimTable,
    .images = NULL,
    .affineAnims = gDummySpriteAffineAnimTable,
    .callback = AnimDragonDanceOrb
};

const struct SpriteTemplate gThousandWavesRotatingImpactTemplate =
{
    .tileTag = ANIM_TAG_ZYGARDE_HEXES,
    .paletteTag = ANIM_TAG_ZYGARDE_HEXES,
    .oam = &gOamData_AffineOff_ObjNormal_16x16,
    .anims = gRazorLeafParticleAnimTable,
    .images = NULL,
    .affineAnims = gAffineAnims_Whirlpool,
    .callback = AnimParticleInVortex
};

const struct SpriteTemplate gThousandWavesPoundImpactTemplate =
{
    .tileTag = ANIM_TAG_IMPACT,
    .paletteTag = ANIM_TAG_LEAF,
    .oam = &gOamData_AffineNormal_ObjBlend_32x32,
    .anims = gDummySpriteAnimTable,
    .images = NULL,
    .affineAnims = gAffineAnims_HitSplat,
    .callback = AnimHitSplatOnMonEdge
};

//lands wrath
const struct SpriteTemplate gLandsWrathVortexTemplate =
{
    .tileTag = ANIM_TAG_WATER_ORB,
    .paletteTag = ANIM_TAG_SPARK_2,
    .oam = &gOamData_AffineNormal_ObjBlend_16x16,
    .anims = gAnims_WaterMudOrb,
    .images = NULL,
    .affineAnims = gAffineAnims_Whirlpool,
    .callback = AnimParticleInVortex
};

//light of ruin
const struct SpriteTemplate gLightOfRuinPinkOrbsTemplate =
{
    .tileTag = ANIM_TAG_ORBS,
    .paletteTag = ANIM_TAG_PINK_PETAL,
    .oam = &gOamData_AffineOff_ObjNormal_8x8,
    .anims = gSolarbeamBigOrbAnimTable,
    .images = NULL,
    .affineAnims = gDummySpriteAffineAnimTable,
    .callback = AnimHyperBeamOrb
};
const struct SpriteTemplate gLightOfRuinPinkDischargeTemplate =
{
    .tileTag = ANIM_TAG_ELECTRICITY,
    .paletteTag = ANIM_TAG_PINK_PETAL,
    .oam = &gOamData_AffineOff_ObjNormal_32x32,
    .anims = gAnims_ElectricPuff,
    .images = NULL,
    .affineAnims = gDummySpriteAffineAnimTable,
    .callback = AnimElectricPuff
};

const struct SpriteTemplate gLightOfRuinPinkExplosionTemplate =
{
    .tileTag = ANIM_TAG_EXPLOSION,
    .paletteTag = ANIM_TAG_PINK_PETAL,
    .oam = &gOamData_AffineOff_ObjNormal_32x32,
    .anims = gExplosionAnimTable,
    .images = NULL,
    .affineAnims = gDummySpriteAffineAnimTable,
    .callback = AnimSpriteOnMonPos
};

//origin pulse
const struct SpriteTemplate gOriginPulseRingTemplate =
{
    .tileTag = ANIM_TAG_THIN_RING,
    .paletteTag = ANIM_TAG_WATER_ORB,
    .oam = &gOamData_AffineDouble_ObjBlend_64x64,
    .anims = gDummySpriteAnimTable,
    .images = NULL,
    .affineAnims = gThinRingExpandingAffineAnimTable,
    .callback = AnimUproarRing
};

const struct SpriteTemplate gOriginPulseOrbTemplate =
{
    .tileTag = ANIM_TAG_ORBS,
    .paletteTag = ANIM_TAG_WATER_ORB,
    .oam = &gOamData_AffineNormal_ObjBlend_16x16,
    .anims = gPowerAbsorptionOrbAnimTable,
    .images = NULL,
    .affineAnims = gDummySpriteAffineAnimTable,
    .callback = AnimDragonDanceOrb
};

const struct SpriteTemplate gOriginPulseOrbInwardTemplate =
{
    .tileTag = ANIM_TAG_ORBS,
    .paletteTag = ANIM_TAG_WATER_ORB,
    .oam = &gOamData_AffineNormal_ObjBlend_16x16,
    .anims = gPowerAbsorptionOrbAnimTable,
    .images = NULL,
    .affineAnims = gDummySpriteAffineAnimTable,
    .callback = AnimNeedleArmSpike
};

const struct SpriteTemplate gOriginPulseBlueImpactTemplate =
{
    .tileTag = ANIM_TAG_IMPACT,
    .paletteTag = ANIM_TAG_WATER_ORB,
    .oam = &gOamData_AffineNormal_ObjBlend_32x32,
    .anims = gDummySpriteAnimTable,
    .images = NULL,
    .affineAnims = gAffineAnims_HitSplat,
    .callback = AnimHitSplatRandom
};

const struct SpriteTemplate gOriginPulseBasicSplatTemplate =
{
    .tileTag = ANIM_TAG_IMPACT,
    .paletteTag = ANIM_TAG_WATER_ORB,
    .oam = &gOamData_AffineNormal_ObjBlend_32x32,
    .anims = gDummySpriteAnimTable,
    .images = NULL,
    .affineAnims = gAffineAnims_HitSplat,
    .callback = AnimHitSplatBasic
};

//precipice blades
static const union AnimCmd sAnimCmdLargeSpike[] =
{
    ANIMCMD_FRAME(0, 3),
    ANIMCMD_FRAME(32, 3),
    ANIMCMD_FRAME(64, 3),
    ANIMCMD_FRAME(96, 3),
    ANIMCMD_END,
};
static const union AnimCmd *const sAnimCmdTable_LargeSpike[] =
{
    sAnimCmdLargeSpike,
};
const struct SpriteTemplate gPrecipiceBladesSpikeTemplate =
{
    .tileTag = ANIM_TAG_LARGE_SPIKE,
    .paletteTag = ANIM_TAG_LARGE_SPIKE,
    .oam = &gOamData_AffineOff_ObjNormal_32x64,
    .anims = sAnimCmdTable_LargeSpike,
    .images = NULL,
    .affineAnims = gDummySpriteAffineAnimTable,
    .callback = SpriteCB_SpriteOnMonForDuration
};

static const union AffineAnimCmd sSpriteAffineAnim_LargeHailRock[] =
{
    AFFINEANIMCMD_FRAME(256, 256, 0, 1), //Double sprite size
    AFFINEANIMCMD_END,
};
static const union AffineAnimCmd* const sSpriteAffineAnimTable_LargeHailRock[] =
{
    sSpriteAffineAnim_LargeHailRock,
};
const struct SpriteTemplate gPrecipiceBladesLargeSpikeTemplate =
{
    .tileTag = ANIM_TAG_LARGE_SPIKE,
    .paletteTag = ANIM_TAG_LARGE_SPIKE,
    .oam = &gOamData_AffineDouble_ObjNormal_32x64,
    .anims = sAnimCmdTable_LargeSpike,
    .images = NULL,
    .affineAnims = sSpriteAffineAnimTable_LargeHailRock,
    .callback = SpriteCB_SpriteOnMonForDuration
};

const struct SpriteTemplate gPrecipiceBladesPlumeTemplate =
{
    .tileTag = ANIM_TAG_FIRE_PLUME,
    .paletteTag = ANIM_TAG_FIRE_PLUME,
    .oam = &gOamData_AffineOff_ObjNormal_32x32,
    .anims = gAnims_DragonRageFirePlume,
    .images = NULL,
    .affineAnims = gDummySpriteAffineAnimTable,
    .callback = SpriteCB_AnimSpriteOnSelectedMonPos
};

//dragon ascent
static const union AffineAnimCmd sAffineAnimCmd_Drake[] = 
{
    AFFINEANIMCMD_FRAME(0, 0, 0, 1), //drake faces up
    AFFINEANIMCMD_END,
};
static const union AffineAnimCmd* const sAffineAnimCmdTable_DrakeFaceNorth[] =
{
    sAffineAnimCmd_Drake,
    sAffineAnimCmd_Drake,
};
const struct SpriteTemplate gDragonAscentFlyUpTemplate =
{
    .tileTag = ANIM_TAG_DRAGON_ASCENT,
    .paletteTag = ANIM_TAG_DRAGON_ASCENT,
    .oam = &gOamData_AffineNormal_ObjNormal_64x64,
    .anims = gDummySpriteAnimTable,
    .images = NULL,
    .affineAnims = sAffineAnimCmdTable_DrakeFaceNorth,
    .callback = AnimParticleInVortex
};

const struct SpriteTemplate gDragonAscentDrakeTemplate =
{
    .tileTag = ANIM_TAG_DRAGON_ASCENT,
    .paletteTag = ANIM_TAG_DRAGON_ASCENT,
    .oam = &gOamData_AffineNormal_ObjNormal_64x64,
    .anims = gDummySpriteAnimTable,
    .images = NULL,
    .affineAnims = sAffineAnimCmdTable_DrakeStriking,
    .callback = AnimFlyBallAttack
};

//hyperspace fury
const struct SpriteTemplate gHyperspaceFuryRingTemplate =
{
    .tileTag = ANIM_TAG_HOOPA_RING,
    .paletteTag = ANIM_TAG_HOOPA_RING,
    .oam = &gOamData_AffineNormal_ObjNormal_32x32,
    .anims = gDummySpriteAnimTable,
    .images = NULL,
    .affineAnims = gAffineAnims_ShadowBall,
    .callback = AnimFireSpiralOutward
};

const struct SpriteTemplate gHyperspaceFuryHandTemplate =
{
    .tileTag = ANIM_TAG_HOOPA_HAND,
    .paletteTag = ANIM_TAG_HOOPA_HAND,
    .oam = &gOamData_AffineNormal_ObjNormal_16x16,
    .anims = gDummySpriteAnimTable,
    .images = NULL,
    .affineAnims = gDummySpriteAffineAnimTable,
    .callback = AnimNeedleArmSpike
};

const struct SpriteTemplate gHyperspaceFuryImpactTemplate =
{
    .tileTag = ANIM_TAG_IMPACT,
    .paletteTag = ANIM_TAG_POISON_BUBBLE,
    .oam = &gOamData_AffineNormal_ObjBlend_32x32,
    .anims = gDummySpriteAnimTable,
    .images = NULL,
    .affineAnims = gAffineAnims_HitSplat,
    .callback = AnimHitSplatRandom
};

//// GEN 7
//first impression
const struct SpriteTemplate gFirstImpressionPoundTemplate =
{
    .tileTag = ANIM_TAG_IMPACT,
    .paletteTag = ANIM_TAG_RAZOR_LEAF,
    .oam = &gOamData_AffineNormal_ObjBlend_32x32,
    .anims = gDummySpriteAnimTable,
    .images = NULL,
    .affineAnims = gAffineAnims_HitSplat,
    .callback = AnimHitSplatBasic
};

//baneful bunker
const struct SpriteTemplate gBanefulBunkerPoisonBubbleTemplate =
{
    .tileTag = ANIM_TAG_POISON_BUBBLE,
    .paletteTag = ANIM_TAG_POISON_BUBBLE,
    .oam = &gOamData_AffineNormal_ObjNormal_16x16,
    .anims = gAnims_PoisonProjectile,
    .images = NULL,
    .affineAnims = gDummySpriteAffineAnimTable,
    .callback = AnimSmallBubblePair
};

//spirit shackle
const struct SpriteTemplate gSpiritShackleArrowTemplate =
{
    .tileTag = ANIM_TAG_SPIRIT_ARROW,
    .paletteTag = ANIM_TAG_SPIRIT_ARROW,
    .oam = &gOamData_AffineNormal_ObjNormal_32x32,
    .anims = gDummySpriteAnimTable,
    .images = NULL,
    .affineAnims = gDummySpriteAffineAnimTable,
    .callback = AnimSonicBoomProjectile
};

const struct SpriteTemplate gSpiritShackleChainTemplate =
{
    .tileTag = ANIM_TAG_CHAIN_LINK,
    .paletteTag = ANIM_TAG_CHAIN_LINK,
    .oam = &gOamData_AffineOff_ObjNormal_32x16,
    .anims = gDummySpriteAnimTable,
    .images = NULL,
    .affineAnims = gDummySpriteAffineAnimTable,
    .callback = AnimThunderWave
};

//darkest lariat
const struct SpriteTemplate gDarkestLariatImpactTemplate =
{
    .tileTag = ANIM_TAG_IMPACT,
    .paletteTag = ANIM_TAG_POISON_BUBBLE,
    .oam = &gOamData_AffineNormal_ObjBlend_32x32,
    .anims = gDummySpriteAnimTable,
    .images = NULL,
    .affineAnims = gAffineAnims_HitSplat,
    .callback = AnimHitSplatBasic
};

//sparklig aria
const struct SpriteTemplate gSparklingAriaBlueChargeTemplate =
{
    .tileTag = ANIM_TAG_WATER_ORB,
    .paletteTag = ANIM_TAG_WATER_ORB,
    .oam = &gOamData_AffineDouble_ObjBlend_16x16,
    .anims = gAnims_WaterMudOrb,
    .images = NULL,
    .affineAnims = gAffineAnims_GrowingElectricOrb,
    .callback = AnimGrowingChargeOrb
};

const struct SpriteTemplate gSparklingAriaRainTemplate =
{
    .tileTag = ANIM_TAG_HYDRO_PUMP,
    .paletteTag = ANIM_TAG_HYDRO_PUMP,
    .oam = &gOamData_AffineOff_ObjBlend_16x16,
    .anims = gAnims_WaterBubbleProjectile,
    .images = NULL,
    .affineAnims = gDummySpriteAffineAnimTable,
    .callback = AnimMudSportDirt
};

const struct SpriteTemplate gSparklingAriaBubbleRainTemplate =
{
    .tileTag = ANIM_TAG_BUBBLE,
    .paletteTag = ANIM_TAG_BUBBLE,
    .oam = &gOamData_AffineOff_ObjBlend_16x16,
    .anims = gAnims_WaterBubbleProjectile,
    .images = NULL,
    .affineAnims = gDummySpriteAffineAnimTable,
    .callback = AnimMudSportDirt
};

const struct SpriteTemplate gSparklingAriaBubblesTemplate =
{
    .tileTag = ANIM_TAG_BUBBLE,
    .paletteTag = ANIM_TAG_BUBBLE,
    .oam = &gOamData_AffineOff_ObjBlend_16x16,
    .anims = gAnims_WaterBubbleProjectile,
    .images = NULL,
    .affineAnims = gDummySpriteAffineAnimTable,
    .callback = AnimSmallBubblePair
};

//ice hammer
const struct SpriteTemplate gIceHammerPunchStompTemplate =
{
    .tileTag = ANIM_TAG_HORSESHOE_SIDE_FIST,
    .paletteTag = ANIM_TAG_HORSESHOE_SIDE_FIST,
    .oam = &gOamData_AffineOff_ObjNormal_32x32,
    .anims = gAnims_HandOrFoot,
    .images = NULL,
    .affineAnims = gDummySpriteAffineAnimTable,
    .callback = AnimStompFoot
};

const struct SpriteTemplate gIceHammerSmokesTemplate =
{
    .tileTag = ANIM_TAG_BLACK_SMOKE,
    .paletteTag = ANIM_TAG_ECLIPSING_ORB,
    .oam = &gOamData_AffineOff_ObjNormal_32x16,
    .anims = gDummySpriteAnimTable,
    .images = NULL,
    .affineAnims = gDummySpriteAffineAnimTable,
    .callback = AnimBlackSmoke
};

//floral healing
const struct SpriteTemplate gFloralHealingFlowerTemplate =
{
    .tileTag = ANIM_TAG_FLOWER,
    .paletteTag = ANIM_TAG_FLOWER,
    .oam = &gOamData_AffineOff_ObjNormal_16x16,
    .anims = gPetalDanceBigFlowerAnimTable,
    .images = NULL,
    .affineAnims = gDummySpriteAffineAnimTable,
    .callback = AnimSporeParticle
};

const struct SpriteTemplate gFloralHealingOrbsTemplate =
{
    .tileTag = ANIM_TAG_ORBS,
    .paletteTag = ANIM_TAG_ORBS,
    .oam = &gOamData_AffineNormal_ObjBlend_16x16,
    .anims = gPowerAbsorptionOrbAnimTable,
    .images = NULL,
    .affineAnims = gAffineAnims_Whirlpool,
    .callback = AnimParticleInVortex
};

const struct SpriteTemplate gFloralHealingLeavesTemplate =
{
    .tileTag = ANIM_TAG_LEAF,
    .paletteTag = ANIM_TAG_LEAF,
    .oam = &gOamData_AffineOff_ObjNormal_16x16,
    .anims = gRazorLeafParticleAnimTable,
    .images = NULL,
    .affineAnims = gAffineAnims_Whirlpool,
    .callback = AnimParticleInVortex
};

const struct SpriteTemplate gFloralHealingWindLeavesTemplate =
{
    .tileTag = ANIM_TAG_LEAF,
    .paletteTag = ANIM_TAG_LEAF,
    .oam = &gOamData_AffineOff_ObjNormal_16x16,
    .anims = gRazorLeafParticleAnimTable,
    .images = NULL,
    .affineAnims = gDummySpriteAffineAnimTable,
    .callback = AnimSweetScentPetal
};

//high horsepower
const struct SpriteTemplate gHighHorsepowerHorseshoeTemplate =
{
    .tileTag = ANIM_TAG_HORSESHOE_SIDE_FIST,
    .paletteTag = ANIM_TAG_HORSESHOE_SIDE_FIST,
    .oam = &gOamData_AffineDouble_ObjNormal_32x32,
    .anims = gAnims_HandOrFoot,
    .images = NULL,
    .affineAnims = gAffineAnims_MegaPunchKick,
    .callback = AnimSpinningKickOrPunch
};

//strength sap
const struct SpriteTemplate gStrengthSapRedSmokeTemplate =
{
    .tileTag = ANIM_TAG_GRAY_SMOKE,
    .paletteTag = ANIM_TAG_RED_HEART,
    .oam = &gOamData_AffineOff_ObjNormal_32x32,
    .anims = gOctazookaAnimTable,
    .images = NULL,
    .affineAnims = gDummySpriteAffineAnimTable,
    .callback = AnimSpriteOnMonPos
};

const struct SpriteTemplate gStrengthSapRedInwardTemplate =
{
    .tileTag = ANIM_TAG_TEAL_ALERT,
    .paletteTag = ANIM_TAG_RED_HEART,
    .oam = &gOamData_AffineOff_ObjNormal_32x32,
    .anims = gDummySpriteAnimTable,
    .images = NULL,
    .affineAnims = gDummySpriteAffineAnimTable,
    .callback = AnimTealAlert
};

const struct SpriteTemplate gStrengthSapAbsorbTemplate =
{
    .tileTag = ANIM_TAG_ORBS,
    .paletteTag = ANIM_TAG_PINK_PETAL,
    .oam = &gOamData_AffineNormal_ObjBlend_16x16,
    .anims = gPowerAbsorptionOrbAnimTable,
    .images = NULL,
    .affineAnims = gAbsorptionOrbAffineAnimTable,
    .callback = AnimAbsorptionOrb
};

//solar blade
const struct SpriteTemplate gSolarBladeImpactTemplate =
{
    .tileTag = ANIM_TAG_CLAW_SLASH,
    .paletteTag = ANIM_TAG_SPARK_2,
    .oam = &gOamData_AffineOff_ObjNormal_32x32,
    .anims = gAnims_ClawSlash,
    .images = NULL,
    .affineAnims = gDummySpriteAffineAnimTable,
    .callback = AnimClawSlash
};

//leafage
const struct SpriteTemplate gLeafageImpactTemplate =
{
    .tileTag = ANIM_TAG_IMPACT,
    .paletteTag = ANIM_TAG_RAZOR_LEAF,
    .oam = &gOamData_AffineNormal_ObjBlend_32x32,
    .anims = gDummySpriteAnimTable,
    .images = NULL,
    .affineAnims = gAffineAnims_HitSplat,
    .callback = AnimHitSplatBasic
};

//toxic thread
const struct SpriteTemplate gToxicThreadString =
{
    .tileTag = ANIM_TAG_STRING,
    .paletteTag = ANIM_TAG_STRING,
    .oam = &gOamData_AffineOff_ObjNormal_64x32,
    .anims = gDummySpriteAnimTable,
    .images = NULL,
    .affineAnims = gDummySpriteAffineAnimTable,
    .callback = SpriteCB_ToxicThreadWrap
};

//laser focus
const struct SpriteTemplate gLaserFocusRedEyesTemplate =
{
    .tileTag = ANIM_TAG_OPENING_EYE,
    .paletteTag = ANIM_TAG_EYE_SPARKLE,
    .oam = &gOamData_AffineOff_ObjNormal_32x32,
    .anims = gOpeningEyeAnimTable,
    .images = NULL,
    .affineAnims = gDummySpriteAffineAnimTable,
    .callback = AnimSpriteOnMonPos
};

//gear up
const struct SpriteTemplate gGearUpGearsTemplate =
{
    .tileTag = ANIM_TAG_GEAR,
    .paletteTag = ANIM_TAG_GEAR,
    .oam = &gOamData_AffineNormal_ObjNormal_32x32,
    .anims = gDummySpriteAnimTable,
    .images = NULL,
    .affineAnims = gDummySpriteAffineAnimTable,
    .callback = AnimPetalDanceBigFlower
};

//throat chop
const struct SpriteTemplate gThroatChopRedImpactTemplate =
{
    .tileTag = ANIM_TAG_IMPACT,
    .paletteTag = ANIM_TAG_SMALL_RED_EYE,
    .oam = &gOamData_AffineNormal_ObjBlend_32x32,
    .anims = gDummySpriteAnimTable,
    .images = NULL,
    .affineAnims = gAffineAnims_HitSplat,
    .callback = AnimHitSplatBasic
};

//pollen puff
const struct SpriteTemplate gPollenPuffPinkStarTemplate =
{
    .tileTag = ANIM_TAG_SPARKLE_2,
    .paletteTag = ANIM_TAG_PINK_PETAL,
    .oam = &gOamData_AffineOff_ObjNormal_32x32,
    .anims = gGrantingStarsAnimTable,
    .images = NULL,
    .affineAnims = gDummySpriteAffineAnimTable,
    .callback = AnimSmallBubblePair
};

const struct SpriteTemplate gPollenPuffPinkSparkleTemplate =
{
    .tileTag = ANIM_TAG_SPARKLE_2,
    .paletteTag = ANIM_TAG_PINK_PETAL,
    .oam = &gOamData_AffineOff_ObjNormal_32x32,
    .anims = gGrantingStarsAnimTable,
    .images = NULL,
    .affineAnims = gAffineAnims_FlashingSpark,
    .callback = AnimZapCannonSpark
};

const struct SpriteTemplate gPollenPuffYellowSparkleTemplate =
{
    .tileTag = ANIM_TAG_SPARKLE_2,
    .paletteTag = ANIM_TAG_SMALL_EMBER,
    .oam = &gOamData_AffineOff_ObjNormal_32x32,
    .anims = gGrantingStarsAnimTable,
    .images = NULL,
    .affineAnims = gAffineAnims_FlashingSpark,
    .callback = AnimZapCannonSpark
};

const struct SpriteTemplate gPollenPuffSporeTemplate =
{
    .tileTag = ANIM_TAG_SPORE,
    .paletteTag = ANIM_TAG_SPORE,
    .oam = &gOamData_AffineOff_ObjNormal_16x16,
    .anims = gSporeParticleAnimTable,
    .images = NULL,
    .affineAnims = gDummySpriteAffineAnimTable,
    .callback = AnimThrowProjectile
};

const struct SpriteTemplate gPollenPuffImpactTemplates =
{
    .tileTag = ANIM_TAG_ORBS,
    .paletteTag = ANIM_TAG_FLAT_ROCK,
    .oam = &gOamData_AffineNormal_ObjBlend_16x16,
    .anims = gPowerAbsorptionOrbAnimTable,
    .images = NULL,
    .affineAnims = gDummySpriteAffineAnimTable,
    .callback = AnimNeedleArmSpike
};

const struct SpriteTemplate gPollenPuffHealTemplate =
{
    .tileTag = ANIM_TAG_BLUE_STAR,
    .paletteTag = ANIM_TAG_PINK_PETAL,
    .oam = &gOamData_AffineOff_ObjNormal_32x32,
    .anims = gHealingBlueStarAnimTable,
    .images = NULL,
    .affineAnims = gDummySpriteAffineAnimTable,
    .callback = AnimSpriteOnMonPos
};

//anchor shot
const struct SpriteTemplate gAnchorShotAnchorTemplate =
{
    .tileTag = ANIM_TAG_ANCHOR,
    .paletteTag = ANIM_TAG_CHAIN_LINK,
    .oam = &gOamData_AffineOff_ObjNormal_32x32,
    .anims = gDummySpriteAnimTable,
    .images = NULL,
    .affineAnims = gDummySpriteAffineAnimTable,
    .callback = AnimBlockX
};

const struct SpriteTemplate gAnchorShotAngledAnchorTemplate =
{
    .tileTag = ANIM_TAG_ANCHOR,
    .paletteTag = ANIM_TAG_CHAIN_LINK,
    .oam = &gOamData_AffineNormal_ObjNormal_32x32,
    .anims = gDummySpriteAnimTable,
    .images = NULL,
    .affineAnims = gAffineAnims_ShadowBall,
    .callback = AnimShadowBall
};

//psychic terrain
const struct SpriteTemplate gPsychicTerrainOrbsTemplate =
{
    .tileTag = ANIM_TAG_ORBS,
    .paletteTag = ANIM_TAG_POISON_BUBBLE,
    .oam = &gOamData_AffineNormal_ObjBlend_16x16,
    .anims = gPowerAbsorptionOrbAnimTable,
    .images = NULL,
    .affineAnims = gPowerAbsorptionOrbAffineAnimTable,
    .callback = AnimOrbitFast
};

const struct SpriteTemplate gPsychicTerrainStarTemplate =
{
    .tileTag = ANIM_TAG_GREEN_SPARKLE,
    .paletteTag = ANIM_TAG_POISON_BUBBLE,
    .oam = &gOamData_AffineOff_ObjNormal_16x16,
    .anims = gMoonlightSparkleAnimTable,
    .images = NULL,
    .affineAnims = gDummySpriteAffineAnimTable,
    .callback = AnimOrbitScatter
};

//lunge
const struct SpriteTemplate gLungeGreenChargeTemplate =
{
    .tileTag = ANIM_TAG_CIRCLE_OF_LIGHT,
    .paletteTag = ANIM_TAG_LEAF,
    .oam = &gOamData_AffineDouble_ObjBlend_64x64,
    .anims = gDummySpriteAnimTable,
    .images = NULL,
    .affineAnims = gAffineAnims_PsychoBoostOrb,
    .callback = AnimPsychoBoost
};

const struct SpriteTemplate gLungeGreenBubbleTemplate =
{
    .tileTag = ANIM_TAG_SMALL_BUBBLES,
    .paletteTag = ANIM_TAG_RAZOR_LEAF,
    .oam = &gOamData_AffineOff_ObjNormal_16x16,
    .anims = gDummySpriteAnimTable,
    .images = NULL,
    .affineAnims = gDummySpriteAffineAnimTable,
    .callback = AnimThrowProjectile
};

const struct SpriteTemplate gLungeGreenImpactTemplate =
{
    .tileTag = ANIM_TAG_IMPACT,
    .paletteTag = ANIM_TAG_RAZOR_LEAF,
    .oam = &gOamData_AffineNormal_ObjBlend_32x32,
    .anims = gDummySpriteAnimTable,
    .images = NULL,
    .affineAnims = gAffineAnims_HitSplat,
    .callback = AnimHitSplatBasic
};

//power trip
const struct SpriteTemplate gPowerTripFocusEnergyTemplate =
{
    .tileTag = ANIM_TAG_FOCUS_ENERGY,
    .paletteTag = ANIM_TAG_HANDS_AND_FEET,
    .oam = &gOamData_AffineOff_ObjNormal_16x32,
    .anims = gEndureEnergyAnimTable,
    .images = NULL,
    .affineAnims = gDummySpriteAffineAnimTable,
    .callback = AnimEndureEnergy
};

const struct SpriteTemplate gPowerTripImpactTemplate =
{
    .tileTag = ANIM_TAG_IMPACT,
    .paletteTag = ANIM_TAG_PURPLE_FLAME,
    .oam = &gOamData_AffineNormal_ObjBlend_32x32,
    .anims = gDummySpriteAnimTable,
    .images = NULL,
    .affineAnims = gAffineAnims_HitSplat,
    .callback = AnimHitSplatBasic
};

//burn up
const struct SpriteTemplate gBurnUpRedYawnTemplate =
{
    .tileTag = ANIM_TAG_PINK_CLOUD,
    .paletteTag = ANIM_TAG_SMALL_RED_EYE,
    .oam = &gOamData_AffineNormal_ObjNormal_32x32,
    .anims = gDummySpriteAnimTable,
    .images = NULL,
    .affineAnims = gDummySpriteAffineAnimTable,
    .callback = AnimThrowMistBall
};

//speed swap
const struct SpriteTemplate gSpeedSwapRingTemplate =
{
    .tileTag = ANIM_TAG_THIN_RING,
    .paletteTag = ANIM_TAG_ICE_CHUNK,
    .oam = &gOamData_AffineDouble_ObjBlend_64x64,
    .anims = gDummySpriteAnimTable,
    .images = NULL,
    .affineAnims = gThinRingShrinkingAffineAnimTable,
    .callback = AnimSpriteOnMonPos
};

const struct SpriteTemplate gSpeedSwapCircleTemplate =
{
    .tileTag = ANIM_TAG_ORBS,
    .paletteTag = ANIM_TAG_ICE_CHUNK,
    .oam = &gOamData_AffineDouble_ObjNormal_16x16,
    .anims = gPowerAbsorptionOrbAnimTable,
    .images = NULL,
    .affineAnims = gMimicOrbAffineAnimTable,
    .callback = AnimMimicOrb
};

const struct SpriteTemplate gSpeedSwapOrbMissileTemplate =
{
    .tileTag = ANIM_TAG_ORBS,
    .paletteTag = ANIM_TAG_ICE_CHUNK,
    .oam = &gOamData_AffineDouble_ObjNormal_16x16,
    .anims = gPowerAbsorptionOrbAnimTable,
    .images = NULL,
    .affineAnims = gMimicOrbAffineAnimTable,
    .callback = AnimMissileArc
};

const struct SpriteTemplate gSpeedSwapOrbTemplate =
{
    .tileTag = ANIM_TAG_ORBS,
    .paletteTag = ANIM_TAG_ICE_CHUNK,
    .oam = &gOamData_AffineOff_ObjBlend_16x16,
    .anims = gPowerAbsorptionOrbAnimTable,
    .images = NULL,
    .affineAnims = gDummySpriteAffineAnimTable,
    .callback = AnimNeedleArmSpike
};

//smart strike
const struct SpriteTemplate gSmartStrikeGemTemplate =
{
    .tileTag = ANIM_TAG_POWER_GEM,
    .paletteTag = ANIM_TAG_POWER_GEM,
    .oam = &gOamData_AffineNormal_ObjNormal_16x16,
    .anims = gDummySpriteAnimTable,
    .images = NULL,
    .affineAnims = gDummySpriteAffineAnimTable,
    .callback = AnimNeedleArmSpike
};

const struct SpriteTemplate gSmartStrikeImpactTemplate =
{
    .tileTag = ANIM_TAG_IMPACT,
    .paletteTag = ANIM_TAG_FLASH_CANNON_BALL,
    .oam = &gOamData_AffineNormal_ObjBlend_32x32,
    .anims = gDummySpriteAnimTable,
    .images = NULL,
    .affineAnims = gAffineAnims_HitSplat,
    .callback = AnimHitSplatBasic
};

//purify
const struct SpriteTemplate gPurifyWhiteBallTemplate =
{
    .tileTag = ANIM_TAG_FLASH_CANNON_BALL,
    .paletteTag = ANIM_TAG_FLASH_CANNON_BALL,
    .oam = &gOamData_AffineNormal_ObjNormal_32x32,
    .anims = gDummySpriteAnimTable,
    .images = NULL,
    .affineAnims = gDummySpriteAffineAnimTable,
    .callback = AnimMissileArc
};

const struct SpriteTemplate gPurifySmokeTemplate =
{
    .tileTag = ANIM_TAG_BLACK_SMOKE,
    .paletteTag = ANIM_TAG_ICE_CHUNK,
    .oam = &gOamData_AffineOff_ObjNormal_32x16,
    .anims = gDummySpriteAnimTable,
    .images = NULL,
    .affineAnims = gDummySpriteAffineAnimTable,
    .callback = AnimBlackSmoke
};

//revelation dance
const struct SpriteTemplate gRevelationDanceYellowOrbsTemplate =
{
    .tileTag = ANIM_TAG_ORBS,
    .paletteTag = ANIM_TAG_ORBS,
    .oam = &gOamData_AffineNormal_ObjBlend_16x16,
    .anims = gPowerAbsorptionOrbAnimTable,
    .images = NULL,
    .affineAnims = gDummySpriteAffineAnimTable,
    .callback = AnimPetalDanceBigFlower
};

const struct SpriteTemplate gRevelationDanceYellowFlowerTemplate =
{
    .tileTag = ANIM_TAG_FLOWER,
    .paletteTag = ANIM_TAG_JAGGED_MUSIC_NOTE,
    .oam = &gOamData_AffineOff_ObjNormal_8x8,
    .anims = gPetalDanceSmallFlowerAnimTable,
    .images = NULL,
    .affineAnims = gDummySpriteAffineAnimTable,
    .callback = AnimPetalDanceSmallFlower
};

const struct SpriteTemplate gRevelationDanceYellowAirWaveTemplate =
{
    .tileTag = ANIM_TAG_AIR_WAVE,
    .paletteTag = ANIM_TAG_JAGGED_MUSIC_NOTE,
    .oam = &gOamData_AffineDouble_ObjBlend_32x16,
    .anims = gDummySpriteAnimTable,
    .images = NULL,
    .affineAnims = gDummySpriteAffineAnimTable,
    .callback = AnimSonicBoomProjectile
};

const struct SpriteTemplate gRevelationDanceYellowImpactTemplate =
{
    .tileTag = ANIM_TAG_IMPACT,
    .paletteTag = ANIM_TAG_SMALL_EMBER,
    .oam = &gOamData_AffineNormal_ObjBlend_32x32,
    .anims = gDummySpriteAnimTable,
    .images = NULL,
    .affineAnims = gAffineAnims_HitSplat,
    .callback = AnimHitSplatBasic
};

const struct SpriteTemplate gRevelationDanceYellowRingTemplate =
{
    .tileTag = ANIM_TAG_THIN_RING,
    .paletteTag = ANIM_TAG_SMALL_EMBER,
    .oam = &gOamData_AffineDouble_ObjBlend_64x64,
    .anims = gDummySpriteAnimTable,
    .images = NULL,
    .affineAnims = gThinRingExpandingAffineAnimTable,
    .callback = AnimUproarRing
};

const struct SpriteTemplate gRevelationDanceYellowDispersalTemplate =
{
    .tileTag = ANIM_TAG_ORBS,
    .paletteTag = ANIM_TAG_ORBS,
    .oam = &gOamData_AffineNormal_ObjBlend_16x16,
    .anims = gPowerAbsorptionOrbAnimTable,
    .images = NULL,
    .affineAnims = gDummySpriteAffineAnimTable,
    .callback = AnimFireSpread
};

//core enforcer
const struct SpriteTemplate gCoreEnforcerBlueRingTemplate =
{
    .tileTag = ANIM_TAG_THIN_RING,
    .paletteTag = ANIM_TAG_WATER_ORB,
    .oam = &gOamData_AffineDouble_ObjBlend_64x64,
    .anims = gDummySpriteAnimTable,
    .images = NULL,
    .affineAnims = gThinRingShrinkingAffineAnimTable,
    .callback = AnimSpriteOnMonPos
};

const struct SpriteTemplate gCoreEnforcerYellowRingTemplate =
{
    .tileTag = ANIM_TAG_THIN_RING,
    .paletteTag = ANIM_TAG_SPARK_2,
    .oam = &gOamData_AffineDouble_ObjBlend_64x64,
    .anims = gDummySpriteAnimTable,
    .images = NULL,
    .affineAnims = gThinRingShrinkingAffineAnimTable,
    .callback = AnimSpriteOnMonPos
};

const struct SpriteTemplate gCoreEnforcerGreenRingTemplate =
{
    .tileTag = ANIM_TAG_THIN_RING,
    .paletteTag = ANIM_TAG_LEAF,
    .oam = &gOamData_AffineDouble_ObjBlend_64x64,
    .anims = gDummySpriteAnimTable,
    .images = NULL,
    .affineAnims = gThinRingShrinkingAffineAnimTable,
    .callback = AnimSpriteOnMonPos
};

const struct SpriteTemplate gCoreEnforcerCircleChargeTemplate =
{
    .tileTag = ANIM_TAG_SHOCK_3,
    .paletteTag = ANIM_TAG_SHOCK_3,
    .oam = &gOamData_AffineNormal_ObjNormal_32x32,
    .anims = gAnims_ThunderboltOrb,
    .images = NULL,
    .affineAnims = gAffineAnims_HitSplat,
    .callback = AnimFlashingHitSplat
};

const struct SpriteTemplate gCoreEnforcerBlueSparkTemplate =
{
    .tileTag = ANIM_TAG_SPARK_2,
    .paletteTag = ANIM_TAG_WATER_ORB,
    .oam = &gOamData_AffineNormal_ObjNormal_16x16,
    .anims = gDummySpriteAnimTable,
    .images = NULL,
    .affineAnims = gDummySpriteAffineAnimTable,
    .callback = AnimSparkElectricity
};

const struct SpriteTemplate gCoreEnforcerGreenChargeTemplate =
{
    .tileTag = ANIM_TAG_SPARK_2,
    .paletteTag = ANIM_TAG_LEAF,
    .oam = &gOamData_AffineNormal_ObjNormal_16x16,
    .anims = gDummySpriteAnimTable,
    .images = NULL,
    .affineAnims = gDummySpriteAffineAnimTable,
    .callback = AnimSparkElectricity
};

const struct SpriteTemplate gCoreEnforcerSnoreTemplate =
{
    .tileTag = ANIM_TAG_SNORE_Z,
    .paletteTag = ANIM_TAG_SNORE_Z,
    .oam = &gOamData_AffineOff_ObjBlend_32x32,
    .anims = gDummySpriteAnimTable,
    .images = NULL,
    .affineAnims = gDummySpriteAffineAnimTable,
    .callback = SpriteCB_CentredSpiderWeb
};

const struct SpriteTemplate gCoreEnforcerImpactTemplate =
{
    .tileTag = ANIM_TAG_IMPACT,
    .paletteTag = ANIM_TAG_IMPACT,
    .oam = &gOamData_AffineNormal_ObjNormal_32x32,
    .anims = gDummySpriteAnimTable,
    .images = NULL,
    .affineAnims = gAffineAnims_HitSplat,
    .callback = SpriteCB_CoreEnforcerHits
};

const struct SpriteTemplate gCoreEnforcerBeamTemplate =
{
    .tileTag = ANIM_TAG_ORBS,
    .paletteTag = ANIM_TAG_ORBS,
    .oam = &gOamData_AffineOff_ObjNormal_8x8,
    .anims = gSolarbeamBigOrbAnimTable,
    .images = NULL,
    .affineAnims = gDummySpriteAffineAnimTable,
    .callback = SpriteCB_CoreEnforcerBeam
};

const struct SpriteTemplate gCoreEnforcerExplosionTemplate = 
{
    .tileTag = ANIM_TAG_EXPLOSION,
    .paletteTag = ANIM_TAG_EXPLOSION,
    .oam = &gOamData_AffineOff_ObjNormal_32x32,
    .anims = gExplosionAnimTable,
    .images = NULL,
    .affineAnims = gDummySpriteAffineAnimTable,
    .callback = SpriteCB_SpriteToCentreOfSide
};

//trop kick
const struct SpriteTemplate gTropKickGreenFootTemplate =
{
    .tileTag = ANIM_TAG_HANDS_AND_FEET,
    .paletteTag = ANIM_TAG_HANDS_AND_FEET,
    .oam = &gOamData_AffineOff_ObjNormal_32x32,
    .anims = gAnims_HandOrFoot,
    .images = NULL,
    .affineAnims = gDummySpriteAffineAnimTable,
    .callback = AnimJumpKick
};

const struct SpriteTemplate gTropKickFlowerTemplate =
{
    .tileTag = ANIM_TAG_FLOWER,
    .paletteTag = ANIM_TAG_FLOWER,
    .oam = &gOamData_AffineOff_ObjNormal_16x16,
    .anims = gPetalDanceBigFlowerAnimTable,
    .images = NULL,
    .affineAnims = gDummySpriteAffineAnimTable,
    .callback = AnimFireSpread
};

const struct SpriteTemplate gTropKickLeavesTemplate =
{
    .tileTag = ANIM_TAG_LEAF,
    .paletteTag = ANIM_TAG_LEAF,
    .oam = &gOamData_AffineOff_ObjNormal_16x16,
    .anims = gRazorLeafParticleAnimTable,
    .images = NULL,
    .affineAnims = gDummySpriteAffineAnimTable,
    .callback = AnimFireSpread
};

//clanging scales
const struct SpriteTemplate gClangingScalesPurpleMetalSoundTemplate =
{
    .tileTag = ANIM_TAG_METAL_SOUND_WAVES,
    .paletteTag = ANIM_TAG_METAL_SOUND_WAVES,
    .oam = &gOamData_AffineDouble_ObjNormal_32x64,
    .anims = gDummySpriteAnimTable,
    .images = NULL,
    .affineAnims = gGrowingRingAffineAnimTable,
    .callback = SpriteCB_TranslateAnimSpriteToTargetMonLocationDoubles
};

//brutal swing
const struct SpriteTemplate gBrutalSwingRandomImpactTemplate =
{
    .tileTag = ANIM_TAG_IMPACT,
    .paletteTag = ANIM_TAG_HANDS_AND_FEET,
    .oam = &gOamData_AffineNormal_ObjBlend_32x32,
    .anims = gDummySpriteAnimTable,
    .images = NULL,
    .affineAnims = gAffineAnims_HitSplat,
    .callback = AnimHitSplatRandom
};

const struct SpriteTemplate gBrutalSwingBasicImpactTemplate =
{
    .tileTag = ANIM_TAG_IMPACT,
    .paletteTag = ANIM_TAG_HANDS_AND_FEET,
    .oam = &gOamData_AffineNormal_ObjBlend_32x32,
    .anims = gDummySpriteAnimTable,
    .images = NULL,
    .affineAnims = gAffineAnims_HitSplat,
    .callback = AnimHitSplatBasic
};

//aurora veil
const struct SpriteTemplate gAuroraVeilRingTemplate =
{
    .tileTag = ANIM_TAG_GUARD_RING,
    .paletteTag = ANIM_TAG_GUARD_RING,
    .oam = &gOamData_AffineDouble_ObjBlend_64x32,
    .anims = gDummySpriteAnimTable,
    .images = NULL,
    .affineAnims = gGuardRingAffineAnimTable,
    .callback = SpriteCB_SurroundingRing
};

//shell trap
const struct SpriteTemplate gShellTrapYellowImpactTemplate =
{
    .tileTag = ANIM_TAG_IMPACT,
    .paletteTag = ANIM_TAG_SMALL_EMBER,
    .oam = &gOamData_AffineNormal_ObjBlend_32x32,
    .anims = gDummySpriteAnimTable,
    .images = NULL,
    .affineAnims = gAffineAnims_HitSplat,
    .callback = AnimHitSplatBasic
};

const struct SpriteTemplate gShellTrapRedImpactTemplate =
{
    .tileTag = ANIM_TAG_IMPACT,
    .paletteTag = ANIM_TAG_SMALL_RED_EYE,
    .oam = &gOamData_AffineNormal_ObjBlend_32x32,
    .anims = gDummySpriteAnimTable,
    .images = NULL,
    .affineAnims = gAffineAnims_HitSplat,
    .callback = AnimHitSplatBasic
};

const struct SpriteTemplate gShellTrapFireHitsTemplate =
{
    .tileTag = ANIM_TAG_ICE_CRYSTALS,
    .paletteTag = ANIM_TAG_SMALL_EMBER,
    .oam = &gOamData_AffineOff_ObjNormal_8x8,
    .anims = gAnims_Snowball,
    .images = NULL,
    .affineAnims = gDummySpriteAffineAnimTable,
    .callback = AnimMoveParticleBeyondTarget
};

//fleur cannon
const struct SpriteTemplate gFleurCannonOrbTemplate =
{
    .tileTag = ANIM_TAG_ORBS,
    .paletteTag = ANIM_TAG_PINK_PETAL,
    .oam = &gOamData_AffineOff_ObjNormal_8x8,
    .anims = gSolarbeamBigOrbAnimTable,
    .images = NULL,
    .affineAnims = gDummySpriteAffineAnimTable,
    .callback = AnimHyperBeamOrb
};

const struct SpriteTemplate gFleurCannonDischargeTemplate =
{
    .tileTag = ANIM_TAG_ELECTRICITY,
    .paletteTag = ANIM_TAG_PINK_PETAL,
    .oam = &gOamData_AffineOff_ObjNormal_32x32,
    .anims = gAnims_ElectricPuff,
    .images = NULL,
    .affineAnims = gDummySpriteAffineAnimTable,
    .callback = AnimElectricPuff
};

//stomping tantrum
const struct SpriteTemplate gStompingTantrumRockTemplate =
{
    .tileTag = ANIM_TAG_SMALL_ROCK,
    .paletteTag = ANIM_TAG_ROCKS,
    .oam = &gOamData_AffineNormal_ObjNormal_16x16,
    .anims = gDummySpriteAnimTable,
    .images = NULL,
    .affineAnims = gAffineAnims_TearDrop,
    .callback = AnimTearDrop
};

//prismatic laser
const struct SpriteTemplate gPrismaticLaserChargeTemplate =
{
    .tileTag = ANIM_TAG_CIRCLE_OF_LIGHT,
    .paletteTag = ANIM_TAG_ICE_CHUNK,
    .oam = &gOamData_AffineNormal_ObjBlend_64x64,
    .anims = gDummySpriteAnimTable,
    .images = NULL,
    .affineAnims = gAffineAnims_GrowingElectricOrb,
    .callback = AnimGrowingChargeOrb
};
 
const struct SpriteTemplate gPrismaticLaserYellowOutwardTemplate =
{
    .tileTag = ANIM_TAG_GREEN_SPIKE,
    .paletteTag = ANIM_TAG_SPARK_H,
    .oam = &gOamData_AffineNormal_ObjNormal_16x16,
    .anims = gDummySpriteAnimTable,
    .images = NULL,
    .affineAnims = gDummySpriteAffineAnimTable,
    .callback = AnimNeedleArmSpike
};

const struct SpriteTemplate gPrismaticLaserGreenOutwardTemplate =
{
    .tileTag = ANIM_TAG_GREEN_SPIKE,
    .paletteTag = ANIM_TAG_RAZOR_LEAF,
    .oam = &gOamData_AffineNormal_ObjNormal_16x16,
    .anims = gDummySpriteAnimTable,
    .images = NULL,
    .affineAnims = gDummySpriteAffineAnimTable,
    .callback = AnimNeedleArmSpike
};

const struct SpriteTemplate gPrismaticLaserRedOutwardTemplate =
{
    .tileTag = ANIM_TAG_GREEN_SPIKE,
    .paletteTag = ANIM_TAG_JAGGED_MUSIC_NOTE,
    .oam = &gOamData_AffineNormal_ObjNormal_16x16,
    .anims = gDummySpriteAnimTable,
    .images = NULL,
    .affineAnims = gDummySpriteAffineAnimTable,
    .callback = AnimNeedleArmSpike
};

const struct SpriteTemplate gPrismaticLaserVioletOutwardTemplate =
{
    .tileTag = ANIM_TAG_GREEN_SPIKE,
    .paletteTag = ANIM_TAG_POISON_BUBBLE,
    .oam = &gOamData_AffineNormal_ObjNormal_16x16,
    .anims = gDummySpriteAnimTable,
    .images = NULL,
    .affineAnims = gDummySpriteAffineAnimTable,
    .callback = AnimNeedleArmSpike
};

const struct SpriteTemplate gPrismaticLaserYellowInwardTemplate =
{
    .tileTag = ANIM_TAG_TEAL_ALERT,
    .paletteTag = ANIM_TAG_SPARK_H,
    .oam = &gOamData_AffineNormal_ObjNormal_32x32,
    .anims = gDummySpriteAnimTable,
    .images = NULL,
    .affineAnims = gDummySpriteAffineAnimTable,
    .callback = AnimNeedleArmSpike
};

const struct SpriteTemplate gPrismaticLaserGreenInwardTemplate =
{
    .tileTag = ANIM_TAG_TEAL_ALERT,
    .paletteTag = ANIM_TAG_RAZOR_LEAF,
    .oam = &gOamData_AffineNormal_ObjNormal_32x32,
    .anims = gDummySpriteAnimTable,
    .images = NULL,
    .affineAnims = gDummySpriteAffineAnimTable,
    .callback = AnimNeedleArmSpike
};

const struct SpriteTemplate gPrismaticLaserRedInwardTemplate =
{
    .tileTag = ANIM_TAG_TEAL_ALERT,
    .paletteTag = ANIM_TAG_JAGGED_MUSIC_NOTE,
    .oam = &gOamData_AffineNormal_ObjNormal_32x32,
    .anims = gDummySpriteAnimTable,
    .images = NULL,
    .affineAnims = gDummySpriteAffineAnimTable,
    .callback = AnimNeedleArmSpike
};

const struct SpriteTemplate gPrismaticLaserVioletInwardTemplate =
{
    .tileTag = ANIM_TAG_TEAL_ALERT,
    .paletteTag = ANIM_TAG_POISON_BUBBLE,
    .oam = &gOamData_AffineNormal_ObjNormal_32x32,
    .anims = gDummySpriteAnimTable,
    .images = NULL,
    .affineAnims = gDummySpriteAffineAnimTable,
    .callback = AnimNeedleArmSpike
};

const struct SpriteTemplate gPrismaticLaserYellowRainTemplate =
{
    .tileTag = ANIM_TAG_NEEDLE,
    .paletteTag = ANIM_TAG_SPARK_H,
    .oam = &gOamData_AffineOff_ObjNormal_16x16,
    .anims = gDummySpriteAnimTable,
    .images = NULL,
    .affineAnims = gDummySpriteAffineAnimTable,
    .callback = SpriteCB_FallingObject
};

const struct SpriteTemplate gPrismaticLaserGreenRainTemplate =
{
    .tileTag = ANIM_TAG_NEEDLE,
    .paletteTag = ANIM_TAG_RAZOR_LEAF,
    .oam = &gOamData_AffineOff_ObjNormal_16x16,
    .anims = gDummySpriteAnimTable,
    .images = NULL,
    .affineAnims = gDummySpriteAffineAnimTable,
    .callback = SpriteCB_FallingObject
};

const struct SpriteTemplate gPrismaticLaserRedRainTemplate =
{
    .tileTag = ANIM_TAG_NEEDLE,
    .paletteTag = ANIM_TAG_JAGGED_MUSIC_NOTE,
    .oam = &gOamData_AffineOff_ObjNormal_16x16,
    .anims = gDummySpriteAnimTable,
    .images = NULL,
    .affineAnims = gDummySpriteAffineAnimTable,
    .callback = SpriteCB_FallingObject
};

const struct SpriteTemplate gPrismaticLaserVioletRainTemplate =
{
    .tileTag = ANIM_TAG_NEEDLE,
    .paletteTag = ANIM_TAG_POISON_BUBBLE,
    .oam = &gOamData_AffineOff_ObjNormal_16x16,
    .anims = gDummySpriteAnimTable,
    .images = NULL,
    .affineAnims = gDummySpriteAffineAnimTable,
    .callback = SpriteCB_FallingObject
};

//spectral thief
const struct SpriteTemplate gSpectralThiefBlackSmokeTemplate =
{
    .tileTag = ANIM_TAG_GRAY_SMOKE,
    .paletteTag = ANIM_TAG_HANDS_AND_FEET,
    .oam = &gOamData_AffineOff_ObjNormal_32x32,
    .anims = gOctazookaAnimTable,
    .images = NULL,
    .affineAnims = gDummySpriteAffineAnimTable,
    .callback = AnimSpriteOnMonPos
};

const struct SpriteTemplate gSpectralThiefThiefImpactTemplate =
{
    .tileTag = ANIM_TAG_IMPACT,
    .paletteTag = ANIM_TAG_HANDS_AND_FEET,
    .oam = &gOamData_AffineNormal_ObjBlend_32x32,
    .anims = gDummySpriteAnimTable,
    .images = NULL,
    .affineAnims = gAffineAnims_IceCrystalHit,
    .callback = AnimIceEffectParticle
};

const struct SpriteTemplate gSpectralThiefBlackOrbsTemplate =
{
    .tileTag = ANIM_TAG_ORBS,
    .paletteTag = ANIM_TAG_HANDS_AND_FEET,
    .oam = &gOamData_AffineDouble_ObjNormal_16x16,
    .anims = gPowerAbsorptionOrbAnimTable,
    .images = NULL,
    .affineAnims = gMimicOrbAffineAnimTable,
    .callback = AnimMimicOrb
};

const struct SpriteTemplate gSpectralThiefBlackBuffTemplate =
{
    .tileTag = ANIM_TAG_FOCUS_ENERGY,
    .paletteTag = ANIM_TAG_HANDS_AND_FEET,
    .oam = &gOamData_AffineOff_ObjNormal_16x32,
    .anims = gEndureEnergyAnimTable,
    .images = NULL,
    .affineAnims = gDummySpriteAffineAnimTable,
    .callback = AnimEndureEnergy
};

//sunsteeel strike
const struct SpriteTemplate gSunsteelStrikeBlackFlyBallTemplate =
{
    .tileTag = ANIM_TAG_ROUND_SHADOW,
    .paletteTag = ANIM_TAG_AIR_WAVE_2,
    .oam = &gOamData_AffineDouble_ObjNormal_64x64,
    .anims = gDummySpriteAnimTable,
    .images = NULL,
    .affineAnims = gAffineAnims_FlyBallUp,
    .callback = AnimFlyBallUp
};

static const struct OamData sSunsteelStrikeBlastOAM =
{
    .affineMode = ST_OAM_AFFINE_DOUBLE,
    .objMode = ST_OAM_OBJ_NORMAL,
    .shape = SPRITE_SHAPE(64x64),
    .size = SPRITE_SIZE(64x64),
    .priority = 1, //Above sprites
};
static const union AffineAnimCmd sSpriteAffineAnim_SunsteelStrikeBlastEnemySide[] =
{
    AFFINEANIMCMD_FRAME(0, 0, -64, 1), //90 degree turn
    AFFINEANIMCMD_FRAME(0, 0, 0, 7), //Pause
    AFFINEANIMCMD_FRAME(16, 16, 0, 15), //Double in size
    AFFINEANIMCMD_END
};
static const union AffineAnimCmd sSpriteAffineAnim_SunsteelStrikeBlastPlayerSide[] =
{
    AFFINEANIMCMD_FRAME(0, 0, 128, 1), //180 degree turn
    AFFINEANIMCMD_FRAME(0, 0, 0, 7), //Pause
    AFFINEANIMCMD_FRAME(16, 16, 0, 15), //Double in size
    AFFINEANIMCMD_END
};
static const union AffineAnimCmd* const sSpriteAffineAnimTable_SunsteelStrikeBlast[] =
{
    sSpriteAffineAnim_SunsteelStrikeBlastEnemySide,
    sSpriteAffineAnim_SunsteelStrikeBlastPlayerSide,
};
const struct SpriteTemplate gSunsteelStrikeSuperpowerTemplate =
{
    .tileTag = ANIM_TAG_METEOR,
    .paletteTag = ANIM_TAG_METEOR,
    .oam = &sSunsteelStrikeBlastOAM,
    .anims = gDummySpriteAnimTable,
    .images = NULL,
    .affineAnims = sSpriteAffineAnimTable_SunsteelStrikeBlast,
    .callback = AnimFlyBallAttack
};

const struct SpriteTemplate gSunsteelStrikeRedBeamTemplate =
{
    .tileTag = ANIM_TAG_GOLD_RING,
    .paletteTag = ANIM_TAG_SMALL_RED_EYE,
    .oam = &gOamData_AffineOff_ObjNormal_16x32,
    .anims = gDummySpriteAnimTable,
    .images = NULL,
    .affineAnims = gAffineAnims_FlyBallAttack,
    .callback = SpriteCB_SunsteelStrikeRings
};

const struct SpriteTemplate gSunsteelStrikeYellowBeamTemplate =
{
    .tileTag = ANIM_TAG_GOLD_RING,
    .paletteTag = ANIM_TAG_GOLD_RING,
    .oam = &gOamData_AffineOff_ObjNormal_16x32,
    .anims = gDummySpriteAnimTable,
    .images = NULL,
    .affineAnims = gAffineAnims_FlyBallAttack,
    .callback = SpriteCB_SunsteelStrikeRings
};

const struct SpriteTemplate gSunsteelStrikeRedImpactTemplate =
{
    .tileTag = ANIM_TAG_IMPACT,
    .paletteTag = ANIM_TAG_SMALL_RED_EYE,
    .oam = &gOamData_AffineNormal_ObjBlend_32x32,
    .anims = gDummySpriteAnimTable,
    .images = NULL,
    .affineAnims = gAffineAnims_HitSplat,
    .callback = AnimHitSplatBasic
};

const struct SpriteTemplate gSunsteelStrikeRocksTemplate =
{
    .tileTag = ANIM_TAG_SMALL_ROCK,
    .paletteTag = ANIM_TAG_ROCKS,
    .oam = &gOamData_AffineNormal_ObjNormal_16x16,
    .anims = gDummySpriteAnimTable,
    .images = NULL,
    .affineAnims = gAffineAnims_TearDrop,
    .callback = AnimTearDrop
};

//moongeist beam
const struct SpriteTemplate gMoongeistBeamBlueOrbsTemplate =
{
    .tileTag = ANIM_TAG_ORBS,
    .paletteTag = ANIM_TAG_WATER_GUN,
    .oam = &gOamData_AffineOff_ObjNormal_8x8,
    .anims = gSolarbeamBigOrbAnimTable,
    .images = NULL,
    .affineAnims = gDummySpriteAffineAnimTable,
    .callback = AnimHyperBeamOrb
};

const struct SpriteTemplate gMoongeistBeamPurpleOrbsTemplate =
{
    .tileTag = ANIM_TAG_ORBS,
    .paletteTag = ANIM_TAG_ASSURANCE_HAND,
    .oam = &gOamData_AffineOff_ObjNormal_8x8,
    .anims = gSolarbeamBigOrbAnimTable,
    .images = NULL,
    .affineAnims = gDummySpriteAffineAnimTable,
    .callback = AnimHyperBeamOrb
};

const struct SpriteTemplate gMoongeistBeamChargeTemplate =
{
    .tileTag = ANIM_TAG_ELECTRIC_ORBS,
    .paletteTag = ANIM_TAG_ELECTRIC_ORBS,
    .oam = &gOamData_AffineOff_ObjNormal_8x8,
    .anims = gAnims_ElectricChargingParticles,
    .images = NULL,
    .affineAnims = gDummySpriteAffineAnimTable,
    .callback = SpriteCB_MoongeistCharge
};

//zing zap
const struct SpriteTemplate gZingZapYellowBallTemplate =
{
    .tileTag = ANIM_TAG_YELLOW_BALL,
    .paletteTag = ANIM_TAG_SPARK_H,
    .oam = &gOamData_AffineDouble_ObjNormal_16x16,
    .anims = gDummySpriteAnimTable,
    .images = NULL,
    .affineAnims = gAffineAnims_ShadowBall,
    .callback = AnimShadowBall
};

const struct SpriteTemplate gZingZapRingTemplate =
{
    .tileTag = ANIM_TAG_THIN_RING,
    .paletteTag = ANIM_TAG_SMALL_EMBER,
    .oam = &gOamData_AffineDouble_ObjBlend_64x64,
    .anims = gDummySpriteAnimTable,
    .images = NULL,
    .affineAnims = gThinRingExpandingAffineAnimTable,
    .callback = AnimUproarRing
};

//nature's madness
const struct SpriteTemplate gNaturesMadnessPinkStarsTemplate =
{
    .tileTag = ANIM_TAG_SPARKLE_2,
    .paletteTag = ANIM_TAG_PINK_PETAL,
    .oam = &gOamData_AffineOff_ObjNormal_32x32,
    .anims = gGrantingStarsAnimTable,
    .images = NULL,
    .affineAnims = gDummySpriteAffineAnimTable,
    .callback = AnimSmallBubblePair
};

const struct SpriteTemplate gNaturesMadnessCrystalsTemplate =
{
    .tileTag = ANIM_TAG_ICE_CRYSTALS,
    .paletteTag = ANIM_TAG_ICE_CHUNK,
    .oam = &gOamData_AffineOff_ObjNormal_8x8,
    .anims = gAnims_SmallBubblePair,
    .images = NULL,
    .affineAnims = gDummySpriteAffineAnimTable,
    .callback = AnimSmallBubblePair
};

const struct SpriteTemplate gNaturesMadnessPinkRingTemplate =
{
    .tileTag = ANIM_TAG_THIN_RING,
    .paletteTag = ANIM_TAG_PINK_PETAL,
    .oam = &gOamData_AffineDouble_ObjBlend_64x64,
    .anims = gDummySpriteAnimTable,
    .images = NULL,
    .affineAnims = gThinRingExpandingAffineAnimTable,
    .callback = AnimUproarRing
};

const struct SpriteTemplate gNaturesMadnessGrayRingTemplate =
{
    .tileTag = ANIM_TAG_THIN_RING,
    .paletteTag = ANIM_TAG_ECLIPSING_ORB,
    .oam = &gOamData_AffineDouble_ObjBlend_64x64,
    .anims = gDummySpriteAnimTable,
    .images = NULL,
    .affineAnims = gThinRingShrinkingAffineAnimTable,
    .callback = AnimSpriteOnMonPos
};

//mind blown
const struct SpriteTemplate gMindBlownHeadTemplate =
{
    .tileTag = ANIM_TAG_BLACEPHALON_HEAD,
    .paletteTag = ANIM_TAG_BLACEPHALON_HEAD,
    .oam = &gOamData_AffineNormal_ObjNormal_32x32,
    .anims = gDummySpriteAnimTable,
    .images = NULL,
    .affineAnims = gAffineAnims_ShadowBall,
    .callback = SpriteCB_MindBlownBall
};

const struct SpriteTemplate gMindBlownBlueOrbsTemplate =
{
    .tileTag = ANIM_TAG_ORBS,
    .paletteTag = ANIM_TAG_SMALL_BUBBLES,
    .oam = &gOamData_AffineNormal_ObjBlend_16x16,
    .anims = gPowerAbsorptionOrbAnimTable,
    .images = NULL,
    .affineAnims = gDummySpriteAffineAnimTable,
    .callback = SpriteCB_MindBlownExplosion
};

const struct SpriteTemplate gMindBlownPinkOrbsTemplate =
{
    .tileTag = ANIM_TAG_ORBS,
    .paletteTag = ANIM_TAG_PINK_HEART,
    .oam = &gOamData_AffineNormal_ObjBlend_16x16,
    .anims = gPowerAbsorptionOrbAnimTable,
    .images = NULL,
    .affineAnims = gDummySpriteAffineAnimTable,
    .callback = SpriteCB_MindBlownExplosion
};

const struct SpriteTemplate gMindBlownBlueImpactTemplate =
{
    .tileTag = ANIM_TAG_IMPACT,
    .paletteTag = ANIM_TAG_SMALL_BUBBLES,
    .oam = &gOamData_AffineNormal_ObjBlend_32x32,
    .anims = gDummySpriteAnimTable,
    .images = NULL,
    .affineAnims = gAffineAnims_HitSplat,
    .callback = SpriteCB_RandomCentredHits
};

const struct SpriteTemplate gMindBlownPinkImpactTemplate =
{
    .tileTag = ANIM_TAG_IMPACT,
    .paletteTag = ANIM_TAG_PINK_HEART,
    .oam = &gOamData_AffineNormal_ObjBlend_32x32,
    .anims = gDummySpriteAnimTable,
    .images = NULL,
    .affineAnims = gAffineAnims_HitSplat,
    .callback = SpriteCB_RandomCentredHits
};

//plasma fists
const struct SpriteTemplate gPlasmaFistsChargeTemplate =
{
    .tileTag = ANIM_TAG_SHOCK_3,
    .paletteTag = ANIM_TAG_SHOCK_3,
    .oam = &gOamData_AffineNormal_ObjNormal_32x32,
    .anims = gAnims_ThunderboltOrb,
    .images = NULL,
    .affineAnims = gAffineAnims_GrowingElectricOrb,
    .callback = AnimGrowingChargeOrb
};

//photon geyser
static const union AnimCmd sAnimCmdPhotonGeyserBeam1[] =
{
    ANIMCMD_FRAME(0, 1),
    ANIMCMD_END
};
static const union AnimCmd sAnimCmdSmiteBeam[] =
{
    ANIMCMD_FRAME(4, 1),
    ANIMCMD_END
};
static const union AnimCmd sAnimCmdPhotonGeyserBeam2[] =
{
    ANIMCMD_FRAME(8, 1),
    ANIMCMD_END
};
static const union AnimCmd *const sAnimCmdTable_PhotonGeyserBeam[] =
{
    sAnimCmdPhotonGeyserBeam1,
    sAnimCmdSmiteBeam,
    sAnimCmdPhotonGeyserBeam2,
};
static const union AffineAnimCmd sSpriteAffineAnim_DoNothing[] =
{
    AFFINEANIMCMD_FRAME(0, 0, 0, 1), //Do nothing
    AFFINEANIMCMD_END
};
static const union AffineAnimCmd sSpriteAffineAnim_PhotonGeyserBeam[] =
{
    AFFINEANIMCMD_FRAME(0, 0, 0, 16), //Delay
    AFFINEANIMCMD_FRAME(64, 64, 0, 4), //Double in size
    //Pulsate
    AFFINEANIMCMD_FRAME(-128, -128, 0, 1),
    AFFINEANIMCMD_FRAME(128, 128, 0, 1),
    AFFINEANIMCMD_JUMP(2),
};
static const union AffineAnimCmd* const sSpriteAffineAnimTable_PhotonGeyserBeam[] =
{
    sSpriteAffineAnim_DoNothing,
    sSpriteAffineAnim_PhotonGeyserBeam,
};
const struct SpriteTemplate gPhotonGeyserBeam =
{
    .tileTag = ANIM_TAG_STRAIGHT_BEAM,
    .paletteTag = ANIM_TAG_STRAIGHT_BEAM,
    .oam = &gOamData_AffineDouble_ObjNormal_16x16,
    .anims = sAnimCmdTable_PhotonGeyserBeam,
    .images = NULL,
    .affineAnims = sSpriteAffineAnimTable_PhotonGeyserBeam,
    .callback = SpriteCB_PhotonGeyserBeam
};

const struct SpriteTemplate gPhotonGeyserChargeTemplate =
{
    .tileTag = ANIM_TAG_SHOCK_3,
    .paletteTag = ANIM_TAG_SMALL_RED_EYE,
    .oam = &gOamData_AffineNormal_ObjNormal_32x32,
    .anims = gAnims_ThunderboltOrb,
    .images = NULL,
    .affineAnims = gAffineAnims_GrowingElectricOrb,
    .callback = AnimGrowingChargeOrb
};

const struct SpriteTemplate gPhotonGeyserSparkTemplate =
{
    .tileTag = ANIM_TAG_SPARK_2,
    .paletteTag = ANIM_TAG_SMALL_RED_EYE,
    .oam = &gOamData_AffineNormal_ObjNormal_16x16,
    .anims = gDummySpriteAnimTable,
    .images = NULL,
    .affineAnims = gDummySpriteAffineAnimTable,
    .callback = AnimSparkElectricity
};

const struct SpriteTemplate gPhotonGeyserZapCannonSparkTemplate =
{
    .tileTag = ANIM_TAG_SPARK_2,
    .paletteTag = ANIM_TAG_SMALL_RED_EYE,
    .oam = &gOamData_AffineNormal_ObjNormal_16x16,
    .anims = gDummySpriteAnimTable,
    .images = NULL,
    .affineAnims = gAffineAnims_FlashingSpark,
    .callback = AnimZapCannonSpark
};

const struct SpriteTemplate gPhotonGeyserWhiteRingTemplate =
{
    .tileTag = ANIM_TAG_THIN_RING,
    .paletteTag = ANIM_TAG_AIR_WAVE_2,
    .oam = &gOamData_AffineDouble_ObjBlend_64x64,
    .anims = gDummySpriteAnimTable,
    .images = NULL,
    .affineAnims = gThinRingExpandingAffineAnimTable,
    .callback = AnimUproarRing
};

const struct SpriteTemplate gPhotonGeyserYellowRingTemplate =
{
    .tileTag = ANIM_TAG_THIN_RING,
    .paletteTag = ANIM_TAG_SMALL_EMBER,
    .oam = &gOamData_AffineDouble_ObjBlend_64x64,
    .anims = gDummySpriteAnimTable,
    .images = NULL,
    .affineAnims = gThinRingExpandingAffineAnimTable,
    .callback = AnimUproarRing
};

const struct SpriteTemplate gPhotonGeyserZapBallTemplate =
{
    .tileTag = ANIM_TAG_YELLOW_BALL,
    .paletteTag = ANIM_TAG_YELLOW_BALL,
    .oam = &gOamData_AffineDouble_ObjNormal_16x16,
    .anims = gDummySpriteAnimTable,
    .images = NULL,
    .affineAnims = gDummySpriteAffineAnimTable,
    .callback = TranslateAnimSpriteToTargetMonLocation
};


//// GEN 8
//snipe shot
static const union AffineAnimCmd sSpriteAffineAnim_LargeSpikePointedLeft[] =
{
    AFFINEANIMCMD_FRAME(0, 0, 32, 1), //45 degree turn
    AFFINEANIMCMD_END
};

static const union AffineAnimCmd sSpriteAffineAnim_LargeSpikePointedRight[] =
{
    AFFINEANIMCMD_FRAME(0, 0, -32, 1), //45 degree turn
    AFFINEANIMCMD_END
};
static const union AffineAnimCmd* const sSpriteAffineAnimTable_LargeSpike[] =
{
    sSpriteAffineAnim_LargeSpikePointedLeft,
    sSpriteAffineAnim_LargeSpikePointedRight,
};

static const union AffineAnimCmd* const sSpriteAffineAnimTable_SnipeShot[] =
{
    sSpriteAffineAnim_LargeSpikePointedRight,
};
static const union AnimCmd sAnimCmdSnipeShot[] =
{
    ANIMCMD_FRAME(64, 4),
    ANIMCMD_FRAME(48, 4),
    ANIMCMD_FRAME(32, 4),
    ANIMCMD_FRAME(16, 4),
    ANIMCMD_FRAME(0, 4),
    ANIMCMD_END,
};
static const union AnimCmd *const sAnimCmdTable_SnipeShot[] =
{
    sAnimCmdSnipeShot,
};
const struct SpriteTemplate gSnipeShotBallTemplate =    //used in aura sphere
{
    .tileTag = ANIM_TAG_IMPACT_2,
    .paletteTag = ANIM_TAG_IMPACT_2,
    .oam = &gOamData_AffineNormal_ObjNormal_32x32,
    .anims = sAnimCmdTable_SnipeShot,
    .images = NULL,
    .affineAnims = sSpriteAffineAnimTable_SnipeShot,
    .callback = AnimShadowBall
};

//jaw lock
const struct SpriteTemplate gJawLockTeethTemplate =
{
    .tileTag = ANIM_TAG_SHARP_TEETH,
    .paletteTag = ANIM_TAG_SHARP_TEETH,
    .oam = &gOamData_AffineNormal_ObjBlend_64x64,
    .anims = gDummySpriteAnimTable,
    .images = NULL,
    .affineAnims = gAffineAnims_Bite,
    .callback = SpriteCB_LockingJaw
};

//stuff cheeks
static const union AnimCmd sAnimCmdBerryChomp[] =
{
    ANIMCMD_FRAME(0, 0x30),
    ANIMCMD_FRAME(0, 0x25),
    ANIMCMD_FRAME(16, 3),
    ANIMCMD_END,
};
static const union AnimCmd *const sAnimCmdTable_BerryChomp[] =
{
    sAnimCmdBerryChomp,
};
const struct SpriteTemplate gFloatingBerryTemplate =
{
    .tileTag = ANIM_TAG_BERRY_NORMAL,
    .paletteTag = ANIM_TAG_BERRY_NORMAL,
    .oam = &gOamData_AffineDouble_ObjNormal_32x32,
    .anims = sAnimCmdTable_BerryChomp,
    .images = NULL,
    .affineAnims = gMetronomeFingerAffineAnimTable,
    .callback = AnimMetronomeFinger
};

//no retreat
static const struct OamData sPyroBallFlamesOAM =
{
    .affineMode = ST_OAM_AFFINE_OFF,
    .objMode = ST_OAM_OBJ_NORMAL,
    .shape = SPRITE_SHAPE(32x32),
    .size = SPRITE_SIZE(32x32),
    .priority = 1, //Above sprites
};
const struct SpriteTemplate gNoRetreatFlameTemplate =
{
    .tileTag = ANIM_TAG_SMALL_EMBER,
    .paletteTag = ANIM_TAG_SMALL_EMBER,
    .oam = &sPyroBallFlamesOAM,
    .anims = gAnims_DragonBreathFire,
    .images = NULL,
    .affineAnims = gDummySpriteAffineAnimTable,
    .callback = SpriteCB_SpriteOnMonForDuration
};

//magic powder
const struct SpriteTemplate gMagicPowderBluePowderTemplate =
{
    .tileTag = ANIM_TAG_POISON_POWDER,
    .paletteTag = ANIM_TAG_WATER_GUN,
    .oam = &gOamData_AffineOff_ObjNormal_8x16,
    .anims = gPowderParticlesAnimTable,
    .images = NULL,
    .affineAnims = gDummySpriteAffineAnimTable,
    .callback = AnimMovePowderParticle
};

//dreepy missile
const struct SpriteTemplate gDreepyMissileTemplate =
{
    .tileTag = ANIM_TAG_DREEPY,
    .paletteTag = ANIM_TAG_DREEPY,
    .oam = &gOamData_AffineOff_ObjNormal_32x32,
    .anims = gDummySpriteAnimTable,
    .images = NULL,
    .affineAnims = gDummySpriteAffineAnimTable,
    .callback = AnimShadowBall
};

//bolt beak
const struct SpriteTemplate gBoltBeakBlueSparkTemplate =
{
    .tileTag = ANIM_TAG_SPARK_2,
    .paletteTag = ANIM_TAG_ELECTRICITY,
    .oam = &gOamData_AffineNormal_ObjNormal_16x16,
    .anims = gDummySpriteAnimTable,
    .images = NULL,
    .affineAnims = gDummySpriteAffineAnimTable,
    .callback = AnimSparkElectricity
};

const struct SpriteTemplate gBoltBeakBlueFlashingSparkTemplate =
{
    .tileTag = ANIM_TAG_SPARK_2,
    .paletteTag = ANIM_TAG_ELECTRICITY,
    .oam = &gOamData_AffineNormal_ObjNormal_16x16,
    .anims = gDummySpriteAnimTable,
    .images = NULL,
    .affineAnims = gAffineAnims_FlashingSpark,
    .callback = AnimSparkElectricityFlashing
};

//fishious rend
static const struct OamData sFishiousRendTeethOam =
{
    .affineMode = ST_OAM_AFFINE_OFF,
    .objMode = ST_OAM_OBJ_NORMAL,
    .shape = SPRITE_SHAPE(64x64),
    .size = SPRITE_SIZE(64x64),
    .priority = 1, //Above sprites
};
const struct SpriteTemplate gFishiousRendTeethTemplate =
{
    .tileTag = ANIM_TAG_SHARP_TEETH,
    .paletteTag = ANIM_TAG_SHARP_TEETH,
    .oam = &sFishiousRendTeethOam,
    .anims = gDummySpriteAnimTable,
    .images = NULL,
    .affineAnims = gDummySpriteAffineAnimTable,
    .callback = SpriteCB_LeftRightSlice
};

//clangorous soul
const struct SpriteTemplate gClangorousSoulBlueBuffTemplate =
{
    .tileTag = ANIM_TAG_FOCUS_ENERGY,
    .paletteTag = ANIM_TAG_WATER_ORB,
    .oam = &gOamData_AffineOff_ObjNormal_16x32,
    .anims = gEndureEnergyAnimTable,
    .images = NULL,
    .affineAnims = gDummySpriteAffineAnimTable,
    .callback = AnimEndureEnergy
};

const struct SpriteTemplate gClangorousSoulPurpleBuffTemplate =
{
    .tileTag = ANIM_TAG_FOCUS_ENERGY,
    .paletteTag = ANIM_TAG_POISON_BUBBLE,
    .oam = &gOamData_AffineOff_ObjNormal_16x32,
    .anims = gEndureEnergyAnimTable,
    .images = NULL,
    .affineAnims = gDummySpriteAffineAnimTable,
    .callback = AnimEndureEnergy
};

const struct SpriteTemplate gClangorousSoulWhiteBuffTemplate =
{
    .tileTag = ANIM_TAG_FOCUS_ENERGY,
    .paletteTag = ANIM_TAG_AIR_WAVE_2,
    .oam = &gOamData_AffineOff_ObjNormal_16x32,
    .anims = gEndureEnergyAnimTable,
    .images = NULL,
    .affineAnims = gDummySpriteAffineAnimTable,
    .callback = AnimEndureEnergy
};

const struct SpriteTemplate gClangorousSoulRedFistTemplate =
{
    .tileTag = ANIM_TAG_HORSESHOE_SIDE_FIST,
    .paletteTag = ANIM_TAG_VERTICAL_HEX,
    .oam = &gOamData_AffineOff_ObjNormal_32x32,
    .anims = gAnims_HandOrFoot,
    .images = NULL,
    .affineAnims = gDummySpriteAffineAnimTable,
    .callback = AnimJumpKick
};

const struct SpriteTemplate gClangorousSoulRedRingTemplate =
{
    .tileTag = ANIM_TAG_THIN_RING,
    .paletteTag = ANIM_TAG_VERTICAL_HEX,
    .oam = &gOamData_AffineDouble_ObjNormal_64x64,
    .anims = gDummySpriteAnimTable,
    .images = NULL,
    .affineAnims = gThinRingExpandingAffineAnimTable,
    .callback = AnimSpriteOnMonPos
};

//pyro ball
static const struct OamData sPyroBallRockOAM =
{
    .affineMode = ST_OAM_AFFINE_OFF,
    .objMode = ST_OAM_OBJ_NORMAL,
    .shape = SPRITE_SHAPE(16x16),
    .size = SPRITE_SIZE(16x16),
    .priority = 1, //Above sprites
};
const struct SpriteTemplate gPyroBallRockTemplate =
{
    .tileTag = ANIM_TAG_FLAT_ROCK,
    .paletteTag = ANIM_TAG_FLAT_ROCK,
    .oam = &sPyroBallRockOAM,
    .anims = gDummySpriteAnimTable,
    .images = NULL,
    .affineAnims = gDummySpriteAffineAnimTable,
    .callback = SpriteCB_PyroBallRockBounce
};

const struct SpriteTemplate gPyroBallBurningRockTemplate =
{
    .tileTag = ANIM_TAG_SMALL_EMBER,
    .paletteTag = ANIM_TAG_SMALL_EMBER,
    .oam = &sPyroBallFlamesOAM,
    .anims = gDummySpriteAnimTable,
    .images = NULL,
    .affineAnims = gDummySpriteAffineAnimTable,
    .callback = SpriteCB_PyroBallRockBounce
};

const struct SpriteTemplate gPyroBallFlamesUpTemplate =
{
    .tileTag = ANIM_TAG_SMALL_EMBER,
    .paletteTag = ANIM_TAG_SMALL_EMBER,
    .oam = &sPyroBallFlamesOAM,
    .anims = gAnims_DragonBreathFire,
    .images = NULL,
    .affineAnims = gDummySpriteAffineAnimTable,
    .callback = SpriteCB_PyroBallRockBounce
};

const struct SpriteTemplate gPyroBallEmberBallTemplate =
{
    .tileTag = ANIM_TAG_SMALL_EMBER,
    .paletteTag = ANIM_TAG_SMALL_EMBER,
    .oam = &sPyroBallFlamesOAM,
    .anims = gAnims_DragonBreathFire,
    .images = NULL,
    .affineAnims = gDummySpriteAffineAnimTable,
    .callback = SpriteCB_PyroBallLaunch
};

//aura wheel
const struct SpriteTemplate gAuraWheelBlueElectricityTemplate =
{
    .tileTag = ANIM_TAG_SPARK_2,
    .paletteTag = ANIM_TAG_SPARK_2,
    .oam = &gOamData_AffineNormal_ObjNormal_16x16,
    .anims = gDummySpriteAnimTable,
    .images = NULL,
    .affineAnims = gAffineAnims_ShadowBall,
    .callback = AnimFireSpiralOutward
};

const struct SpriteTemplate gAuraWheelRedElectricityTemplate =
{
    .tileTag = ANIM_TAG_SPARK_2,
    .paletteTag = ANIM_TAG_SPARK,
    .oam = &gOamData_AffineNormal_ObjNormal_16x16,
    .anims = gDummySpriteAnimTable,
    .images = NULL,
    .affineAnims = gAffineAnims_ShadowBall,
    .callback = AnimFireSpiralOutward
};

//breaking swipe
const struct SpriteTemplate gBreakingSwipeCenteredElectricity =
{
    .tileTag = ANIM_TAG_SPARK_2,
    .paletteTag = ANIM_TAG_SPARK_2,
    .oam = &gOamData_AffineOff_ObjNormal_16x16,
    .anims = gDummySpriteAnimTable,
    .images = NULL,
    .affineAnims = gDummySpriteAffineAnimTable,
    .callback = SpriteCB_CentredElectricity
};

//branch poke
const struct SpriteTemplate gBranchPokeBranchTemplate =
{
    .tileTag = ANIM_TAG_BRANCH,
    .paletteTag = ANIM_TAG_BRANCH,
    .oam = &gOamData_AffineNormal_ObjNormal_32x32,
    .anims = gDummySpriteAnimTable,
    .images = NULL,
    .affineAnims = gDummySpriteAffineAnimTable,
    .callback = AnimShadowBall
};

//apple acid
const struct SpriteTemplate gAppleAcidFloatingAppleTemplate =
{
    .tileTag = ANIM_TAG_APPLE,
    .paletteTag = ANIM_TAG_APPLE,
    .oam = &gOamData_AffineDouble_ObjNormal_32x32,
    .anims = gDummySpriteAnimTable,
    .images = NULL,
    .affineAnims = gMetronomeFingerAffineAnimTable,
    .callback = AnimMetronomeFinger
};

const struct SpriteTemplate gAppleAcidLaunchTemplate =
{
    .tileTag = ANIM_TAG_POISON_BUBBLE,
    .paletteTag = ANIM_TAG_POISON_BUBBLE,
    .oam = &gOamData_AffineDouble_ObjNormal_16x16,
    .anims = gAnims_PoisonProjectile,
    .images = NULL,
    .affineAnims = gAffineAnims_PoisonProjectile,
    .callback = SpriteCB_AcidLaunchSingleTarget
};

const struct SpriteTemplate gAppleAcidDripTemplate =
{
    .tileTag = ANIM_TAG_POISON_BUBBLE,
    .paletteTag = ANIM_TAG_POISON_BUBBLE,
    .oam = &gOamData_AffineDouble_ObjNormal_16x16,
    .anims = gAnims_AcidPoisonDroplet,
    .images = NULL,
    .affineAnims = gAffineAnims_Droplet,
    .callback = SpriteCB_AcidDripSingleTarget
};

//grav apple
static const struct OamData sAppleOAM =
{
    .affineMode = ST_OAM_AFFINE_DOUBLE,
    .objMode = ST_OAM_OBJ_NORMAL,
    .shape = SPRITE_SHAPE(32x32),
    .size = SPRITE_SIZE(32x32),
    .priority = 1, //Above sprites
};
const struct SpriteTemplate gGravAppleSmallApple =
{
    .tileTag = ANIM_TAG_APPLE,
    .paletteTag = ANIM_TAG_APPLE,
    .oam = &sAppleOAM,
    .anims = gDummySpriteAnimTable,
    .images = NULL,
    .affineAnims = gDummySpriteAffineAnimTable,
    .callback = SpriteCB_FallingObject
};

static const union AffineAnimCmd sSpriteAffineAnim_ScaledApple[] =
{
    AFFINEANIMCMD_FRAME(64, 64, 0, 10), //Quadruple in size
    AFFINEANIMCMD_END
};
static const union AffineAnimCmd* const sSpriteAffineAnimTable_ScaledApple[] =
{
    sSpriteAffineAnim_ScaledApple,
};
const struct SpriteTemplate gGravAppleLargeApple =
{
    .tileTag = ANIM_TAG_APPLE,
    .paletteTag = ANIM_TAG_APPLE,
    .oam = &sAppleOAM,
    .anims = gDummySpriteAnimTable,
    .images = NULL,
    .affineAnims = sSpriteAffineAnimTable_ScaledApple,
    .callback = SpriteCB_FallingObject
};

//strange steam
const struct SpriteTemplate gStrangeSteamPinkCloudTemplate =
{
    .tileTag = ANIM_TAG_PINK_CLOUD,
    .paletteTag = ANIM_TAG_PINK_CLOUD,
    .oam = &gOamData_AffineNormal_ObjNormal_32x32,
    .anims = gDummySpriteAnimTable,
    .images = NULL,
    .affineAnims = gAffineAnims_ShadowBall,
    .callback = AnimDirtScatter
};

const struct SpriteTemplate gStrangeSteamGreenCloudTemplate =
{
    .tileTag = ANIM_TAG_PINK_CLOUD,
    .paletteTag = ANIM_TAG_FINGER,
    .oam = &gOamData_AffineNormal_ObjNormal_32x32,
    .anims = gDummySpriteAnimTable,
    .images = NULL,
    .affineAnims = gAffineAnims_ShadowBall,
    .callback = AnimDirtScatter
};

const struct SpriteTemplate gStrangeSteamBlueCloudTemplate =
{
    .tileTag = ANIM_TAG_PINK_CLOUD,
    .paletteTag = ANIM_TAG_WATER_GUN,
    .oam = &gOamData_AffineNormal_ObjNormal_32x32,
    .anims = gDummySpriteAnimTable,
    .images = NULL,
    .affineAnims = gAffineAnims_ShadowBall,
    .callback = AnimDirtScatter
};

//life dew
static const union AnimCmd sAnimCmdWaterDropletDrip[] =
{
    ANIMCMD_FRAME(0, 3),
    ANIMCMD_FRAME(16, 3),
    ANIMCMD_FRAME(32, 3),
    ANIMCMD_FRAME(48, 3),
    ANIMCMD_END,
};
static const union AnimCmd sAnimCmdWaterDropletSplash[] =
{
    ANIMCMD_FRAME(64, 3),
    ANIMCMD_FRAME(80, 3),
    ANIMCMD_FRAME(96, 3),
    ANIMCMD_FRAME(112, 10),
    ANIMCMD_END,
};
static const union AnimCmd *const sAnimCmdWaterDroplet[] =
{
    sAnimCmdWaterDropletDrip,
    sAnimCmdWaterDropletSplash,
};
const struct SpriteTemplate gLifeDewDropletTemplate =
{
    .tileTag = ANIM_TAG_WATER_DROPLET,
    .paletteTag = ANIM_TAG_WATER_DROPLET,
    .oam = &sAppleOAM,
    .anims = sAnimCmdWaterDroplet,
    .images = NULL,
    .affineAnims = gDummySpriteAffineAnimTable,
    .callback = SpriteCB_WaterDroplet
};

const struct SpriteTemplate gLifeDewSpecialOrbsTemplate =
{
    .tileTag = ANIM_TAG_BLUE_STAR,
    .paletteTag = ANIM_TAG_BLUE_STAR,
    .oam = &gOamData_AffineOff_ObjNormal_32x32,
    .anims = gHealingBlueStarAnimTable,
    .images = NULL,
    .affineAnims = gDummySpriteAffineAnimTable,
    .callback = SpriteCB_AnimSpriteOnSelectedMonPos
};

//obstruct
const struct SpriteTemplate gObstructCrossTemplate =
{
    .tileTag = ANIM_TAG_OBSTRUCT_CROSS,
    .paletteTag = ANIM_TAG_OBSTRUCT_CROSS,
    .oam = &gOamData_AffineOff_ObjBlend_32x32,
    .anims = gDummySpriteAnimTable,
    .images = NULL,
    .affineAnims = gDummySpriteAffineAnimTable,
    .callback = AnimCrossImpact
};

//meteor assault
static const struct OamData sGrowingSuperpowerOAM =
{
    .affineMode = ST_OAM_AFFINE_DOUBLE,
    .objMode = ST_OAM_OBJ_NORMAL,
    .shape = SPRITE_SHAPE(64x64),
    .size = SPRITE_SIZE(64x64),
    .priority = 2,
};
static const union AffineAnimCmd sSpriteAffineAnim_GrowingSuperpowerEnemyAttack[] =
{
    AFFINEANIMCMD_FRAME(0, 0, 128, 1), //180 degree turn
    AFFINEANIMCMD_FRAME(0, 0, 0, 2), //Pause
    AFFINEANIMCMD_FRAME(16, 16, 0, 15), //Double in size
    AFFINEANIMCMD_END
};
static const union AffineAnimCmd sSpriteAffineAnim_GrowingSuperpowerPlayerAttack[] =
{
    AFFINEANIMCMD_FRAME(0, 0, 0, 2), //Pause
    AFFINEANIMCMD_FRAME(16, 16, 0, 15), //Double in size
    AFFINEANIMCMD_END
};
static const union AffineAnimCmd* const sSpriteAffineAnimTable_GrowingSuperpower[] =
{
    sSpriteAffineAnim_GrowingSuperpowerPlayerAttack,
    sSpriteAffineAnim_GrowingSuperpowerEnemyAttack,
};
const struct SpriteTemplate gGrowingSuperpowerTemplate =    //used in breakneck blitz
{
    .tileTag = ANIM_TAG_METEOR,
    .paletteTag = ANIM_TAG_METEOR,
    .oam = &sGrowingSuperpowerOAM,
    .anims = gDummySpriteAnimTable,
    .images = NULL,
    .affineAnims = sSpriteAffineAnimTable_GrowingSuperpower,
    .callback = SpriteCB_GrowingSuperpower
};

//steel beam
const struct SpriteTemplate gSteelBeamSpikeShardTemplate =
{
    .tileTag = ANIM_TAG_SPIKES,
    .paletteTag = ANIM_TAG_SPIKES,
    .oam = &gOamData_AffineNormal_ObjNormal_16x16,
    .anims = gDummySpriteAnimTable,
    .images = NULL,
    .affineAnims = gAffineAnims_ShadowBall,
    .callback = AnimDirtScatter
};

//// Z MOVES
//activate
const struct SpriteTemplate gZMoveSymbolSpriteTemplate = 
{
    .tileTag = ANIM_TAG_Z_MOVE_SYMBOL,
    .paletteTag = ANIM_TAG_Z_MOVE_SYMBOL,
    .oam = &gOamData_AffineNormal_ObjBlend_64x64,
    .anims = gDummySpriteAnimTable,
    .images = NULL,
    .affineAnims = gAffineAnims_LusterPurgeCircle,
    .callback = AnimSpriteOnMonPos
};
const struct SpriteTemplate gBlueZMoveEnergySpriteTemplate =
{
    .tileTag = ANIM_TAG_FOCUS_ENERGY,
    .paletteTag = ANIM_TAG_SWEAT_BEAD,
    .oam = &gOamData_AffineOff_ObjNormal_16x32,
    .anims = gEndureEnergyAnimTable,
    .images = NULL,
    .affineAnims = gDummySpriteAffineAnimTable,
    .callback = AnimEndureEnergy,
};
const struct SpriteTemplate gGreenZMoveEnergySpriteTemplate =
{
    .tileTag = ANIM_TAG_FOCUS_ENERGY,
    .paletteTag = ANIM_TAG_WHIP_HIT,
    .oam = &gOamData_AffineOff_ObjNormal_16x32,
    .anims = gEndureEnergyAnimTable,
    .images = NULL,
    .affineAnims = gDummySpriteAffineAnimTable,
    .callback = AnimEndureEnergy,
};
const struct SpriteTemplate gYellowZMoveEnergySpriteTemplate =
{
    .tileTag = ANIM_TAG_FOCUS_ENERGY,
    .paletteTag = ANIM_TAG_PAW_PRINT,
    .oam = &gOamData_AffineOff_ObjNormal_16x32,
    .anims = gEndureEnergyAnimTable,
    .images = NULL,
    .affineAnims = gDummySpriteAffineAnimTable,
    .callback = AnimEndureEnergy,
};
// breakneck blitz
const struct SpriteTemplate gBreakneckBlitzDanceSpriteTemplate = 
{
    .tileTag = ANIM_TAG_HOLLOW_ORB,
    .paletteTag = ANIM_TAG_FLAT_ROCK,
    .oam = &gOamData_AffineOff_ObjNormal_16x16,
    .anims = gDummySpriteAnimTable,
    .images = NULL,
    .affineAnims = gDummySpriteAffineAnimTable,
    .callback = AnimDragonDanceOrb
};
const struct SpriteTemplate gBreakneckBlitzHitSpriteTemplate = 
{
    .tileTag = ANIM_TAG_IMPACT,
    .paletteTag = ANIM_TAG_FLAT_ROCK,
    .oam = &gOamData_AffineNormal_ObjBlend_32x32,
    .anims = gDummySpriteAnimTable,
    .images = NULL,
    .affineAnims = gAffineAnims_HitSplat,
    .callback = AnimHitSplatBasic
};
// all out pummelling
const struct SpriteTemplate gAllOutPummelingOnslaughtSpriteTemplate = 
{
    .tileTag = ANIM_TAG_HANDS_AND_FEET,
    .paletteTag = ANIM_TAG_IMPACT,
    .oam = &gOamData_AffineOff_ObjNormal_32x32,
    .anims = gAnims_HandOrFoot,
    .images = NULL,
    .affineAnims = gDummySpriteAffineAnimTable,
    .callback = AnimJumpKick
};
// supersonic skystrike
static const union AffineAnimCmd sSupersonicSkystrikeAffinePlayerSide[] = {
    AFFINEANIMCMD_FRAME(0, 0, 0xb9, 1),
    AFFINEANIMCMD_END,
};
static const union AffineAnimCmd sSupersonicSkystrikeAffineOpponentSide[] = {
    AFFINEANIMCMD_FRAME(0, 0, 0x50, 1),
    AFFINEANIMCMD_END,
};
static const union AffineAnimCmd* const sSupersonicSkystrikeAffineAnimTable[] = {
    sSupersonicSkystrikeAffinePlayerSide,
    sSupersonicSkystrikeAffineOpponentSide,
};
const struct SpriteTemplate gSupersonicSkystrikeFlySpriteTemplate = 
{
    .tileTag = ANIM_TAG_BIRD,
    .paletteTag = ANIM_TAG_BIRD,
    .oam = &gOamData_AffineNormal_ObjNormal_64x64,
    .anims = gDummySpriteAnimTable,
    .images = NULL,
    .affineAnims = sSupersonicSkystrikeAffineAnimTable,
    .callback = AnimFlyBallAttack
};
//acid downpour
const struct SpriteTemplate gAcidDownpourReversalSpriteTemplate = 
{
    .tileTag = ANIM_TAG_POISON_BUBBLE,
    .paletteTag = ANIM_TAG_POISON_BUBBLE,
    .oam = &gOamData_AffineNormal_ObjNormal_16x16,
    .anims = gDummySpriteAnimTable,
    .images = NULL,
    .affineAnims = gDummySpriteAffineAnimTable,
    .callback = AnimReversalOrb
};
const struct SpriteTemplate gAcidDownpourAuraSpriteTemplate = 
{
    .tileTag = ANIM_TAG_POISON_BUBBLE,
    .paletteTag = ANIM_TAG_POISON_BUBBLE,
    .oam = &gOamData_AffineNormal_ObjNormal_16x16,
    .anims = gDummySpriteAnimTable,
    .images = NULL,
    .affineAnims = gDummySpriteAffineAnimTable,
    .callback = AnimParticleInVortex
};
//tectonic rage
const struct SpriteTemplate gTectonicRageBlastBurnSpriteTemplate = 
{
    .tileTag = ANIM_TAG_FIRE_PLUME,
    .paletteTag = ANIM_TAG_FIRE_PLUME,
    .oam = &gOamData_AffineOff_ObjNormal_32x32,
    .anims = gAnims_FirePlume,
    .images = NULL,
    .affineAnims = gDummySpriteAffineAnimTable,
    .callback = AnimBlastBurnTargetPlume
};
const struct SpriteTemplate gTectonicRageExplosionSpriteTemplate = 
{
    .tileTag = ANIM_TAG_EXPLOSION_2,
    .paletteTag = ANIM_TAG_EXPLOSION_2,
    .oam = &gOamData_AffineOff_ObjNormal_32x32,
    .anims = gExplosionAnimTable,
    .images = NULL,
    .affineAnims = gDummySpriteAffineAnimTable,
    .callback = AnimSpriteOnMonPos
};

// continental crush
const struct SpriteTemplate gContinentalCrushNeedleArmSpriteTemplate = 
{
    .tileTag = ANIM_TAG_ROCKS,
    .paletteTag = ANIM_TAG_ROCKS,
    .oam = &gOamData_AffineOff_ObjNormal_32x32,
    .anims = gAnims_FlyingRock,
    .images = NULL,
    .affineAnims = gDummySpriteAffineAnimTable,
    .callback = AnimNeedleArmSpike
};
const struct SpriteTemplate gContinentalCrushBigRockStompSpriteTemplate = 
{
    .tileTag = ANIM_TAG_REALLY_BIG_ROCK,
    .paletteTag = ANIM_TAG_REALLY_BIG_ROCK,
    .oam = &gOamData_AffineDouble_ObjNormal_64x64,
    .anims = gDummySpriteAnimTable,
    .images = NULL,
    .affineAnims = sSpriteAffineAnimTable_LargeHailRock,
    .callback = SpriteCB_FallingObject
};
const struct SpriteTemplate gContinentalCrushFocusEnergySpriteTemplate = 
{
    .tileTag = ANIM_TAG_FOCUS_ENERGY,
    .paletteTag = ANIM_TAG_ROCKS,
    .oam = &gOamData_AffineOff_ObjNormal_16x32,
    .anims = gEndureEnergyAnimTable,
    .images = NULL,
    .affineAnims = gDummySpriteAffineAnimTable,
    .callback = AnimEndureEnergy
};
const struct SpriteTemplate gContinentalCrushGrowingRockSpriteTemplate = 
{
    .tileTag = ANIM_TAG_REALLY_BIG_ROCK,
    .paletteTag = ANIM_TAG_REALLY_BIG_ROCK,
    .oam = &gOamData_AffineNormal_ObjNormal_64x64,
    .anims = gDummySpriteAnimTable,
    .images = NULL,
    .affineAnims = gAffineAnims_GrowingElectricOrb,
    .callback = AnimGrowingChargeOrb
};
const struct SpriteTemplate gContinentalCrushEruptionSpriteTemplate = 
{
    .tileTag = ANIM_TAG_ROCKS,
    .paletteTag ANIM_TAG_ROCKS,
    .oam = &gOamData_AffineOff_ObjNormal_32x32,
    .anims = gDummySpriteAnimTable,
    .images = NULL,
    .affineAnims = gDummySpriteAffineAnimTable,
    .callback = AnimEruptionFallingRock
};

// savage spin out
const struct SpriteTemplate gSavageSpinOutStringBlastSpriteTemplate = 
{
    .tileTag = ANIM_TAG_STRING,
    .paletteTag = ANIM_TAG_STRING,
    .oam = &gOamData_AffineOff_ObjNormal_64x32,
    .anims = gAffineAnims_AirWaveCrescent,
    .images = NULL,
    .affineAnims = gDummySpriteAffineAnimTable,
    .callback = AnimAirWaveCrescent
};
const struct SpriteTemplate gSavageSpinOutCacoonSpriteTemplate = 
{
    .tileTag = ANIM_TAG_COCOON,
    .paletteTag = ANIM_TAG_COCOON,
    .oam = &gOamData_AffineNormal_ObjBlend_64x64,
    .anims = gDummySpriteAnimTable,
    .images = NULL,
    .affineAnims = gAffineAnims_Bite,
    .callback = AnimBite
};
const struct SpriteTemplate gSavageSpinOutGreenChargeSpriteTemplate = 
{
    .tileTag = ANIM_TAG_CIRCLE_OF_LIGHT,
    .paletteTag = ANIM_TAG_RAZOR_LEAF,
    .oam = &gOamData_AffineNormal_ObjBlend_64x64,
    .anims = gDummySpriteAnimTable,
    .images = NULL,
    .affineAnims = gAffineAnims_GrowingElectricOrb,
    .callback = AnimGrowingChargeOrb
};
const struct SpriteTemplate gSavageSpinOutGreenCutSpriteTemplate = 
{
    .tileTag = ANIM_TAG_CUT,
    .paletteTag = ANIM_TAG_RAZOR_LEAF,
    .oam = &gOamData_AffineOff_ObjBlend_32x32,
    .anims = gCuttingSliceAnimTable,
    .images = NULL,
    .affineAnims = gDummySpriteAffineAnimTable,
    .callback = AnimCuttingSlice
};
const struct SpriteTemplate gSavageSpinOutWhiteExplosionSpriteTemplate = 
{
    .tileTag = ANIM_TAG_EXPLOSION_2,
    .paletteTag = ANIM_TAG_AIR_WAVE_2,
    .oam = &gOamData_AffineOff_ObjNormal_32x32,
    .anims = gExplosionAnimTable,
    .images = NULL,
    .affineAnims = gDummySpriteAffineAnimTable,
    .callback = AnimSpriteOnMonPos
};

// never ending nightmare
const struct SpriteTemplate gNeverEndingNightmareRingAttackerSpriteTemplate = 
{
    .tileTag = ANIM_TAG_THIN_RING,
    .paletteTag = ANIM_TAG_POISON_BUBBLE,
    .oam = &gOamData_AffineDouble_ObjNormal_64x64,
    .anims = gDummySpriteAnimTable,
    .images = NULL,
    .affineAnims = gThinRingExpandingAffineAnimTable,
    .callback = AnimSpriteOnMonPos
};
const struct SpriteTemplate gNeverEndingNightmareRingTargetSpriteTemplate = 
{
    .tileTag = ANIM_TAG_THIN_RING,
    .paletteTag = ANIM_TAG_POISON_BUBBLE,
    .oam = &gOamData_AffineDouble_ObjBlend_64x64,
    .anims = gDummySpriteAnimTable,
    .images = NULL,
    .affineAnims = gThinRingShrinkingAffineAnimTable,
    .callback = AnimSpriteOnMonPos
};
const struct SpriteTemplate gNeverEndingNightmareFocusEnergySpriteTemplate = 
{
    .tileTag = ANIM_TAG_FOCUS_ENERGY,
    .paletteTag = ANIM_TAG_POISON_BUBBLE,
    .oam = &gOamData_AffineOff_ObjNormal_16x32,
    .anims = gEndureEnergyAnimTable,
    .images = NULL,
    .affineAnims = gDummySpriteAffineAnimTable,
    .callback = AnimEndureEnergy
};
const struct SpriteTemplate gNeverEndingNightmareHandSpriteTemplate = 
{
    .tileTag = ANIM_TAG_ASSURANCE_HAND,
    .paletteTag ANIM_TAG_ASSURANCE_HAND,
    .oam = &gOamData_AffineNormal_ObjNormal_32x32,
    .anims = gDummySpriteAnimTable,
    .images = NULL,
    .affineAnims = gDummySpriteAffineAnimTable,
    .callback = AnimNeedleArmSpike
};
const struct SpriteTemplate gNeverEndingNightmareBlastBurnSpriteTemplate = 
{
    .tileTag = ANIM_TAG_FIRE_PLUME,
    .paletteTag = ANIM_TAG_POISON_BUBBLE,
    .oam = &gOamData_AffineOff_ObjNormal_32x32,
    .anims = gAnims_FirePlume,
    .images = NULL,
    .affineAnims = gDummySpriteAffineAnimTable,
    .callback = AnimBlastBurnTargetPlume
};
const struct SpriteTemplate gNeverEndingNightmareGeyserHexSpriteTemplate = 
{
    .tileTag = ANIM_TAG_VERTICAL_HEX,
    .paletteTag = ANIM_TAG_VERTICAL_HEX,
    .oam = &gOamData_AffineOff_ObjNormal_16x16,
    .anims = gRazorLeafParticleAnimTable,
    .images = NULL,
    .affineAnims = gDummySpriteAffineAnimTable,
    .callback = SpriteCB_GeyserTarget
};
const struct SpriteTemplate gNeverEndingNightmareExplosionSpriteTemplate = 
{
    .tileTag = ANIM_TAG_EXPLOSION_2,
    .paletteTag = ANIM_TAG_VERTICAL_HEX,
    .oam = &gOamData_AffineOff_ObjNormal_32x32,
    .anims = gExplosionAnimTable,
    .images = NULL,
    .affineAnims = gDummySpriteAffineAnimTable,
    .callback = AnimSpriteOnMonPos
};

// corkscrew crash
const struct SpriteTemplate gCorkscrewCrashMetalBitSpriteTemplate = 
{
    .tileTag = ANIM_TAG_SPIKES,
    .paletteTag = ANIM_TAG_SPIKES,
    .oam = &gOamData_AffineNormal_ObjBlend_16x16,
    .anims = gDummySpriteAnimTable,
    .images = NULL,
    .affineAnims = gAffineAnims_TearDrop,
    .callback = AnimParticleInVortex
};
const struct SpriteTemplate gCorkscrewCrashChargeSpriteTemplate = 
{
    .tileTag = ANIM_TAG_CORKSCREW,
    .paletteTag = ANIM_TAG_CORKSCREW,
    .oam = &gOamData_AffineNormal_ObjBlend_64x64,
    .anims = gDummySpriteAnimTable,
    .images = NULL,
    .affineAnims = gAffineAnims_GrowingElectricOrb,
    .callback = AnimGrowingChargeOrb
};
const struct SpriteTemplate gCorkscrewCrashCorkscrewFlyUpSpriteTemplate = 
{
    .tileTag = ANIM_TAG_CORKSCREW,
    .paletteTag = ANIM_TAG_CORKSCREW,
    .oam = &gOamData_AffineNormal_ObjNormal_64x64,
    .anims = gDummySpriteAnimTable,
    .images = NULL,
    .affineAnims = gAffineAnims_FlyBallUp,
    .callback = AnimParticleInVortex
};
static const union AffineAnimCmd sCorkscrewCrashFlyDownAffineOpponentSide[] = {
    AFFINEANIMCMD_FRAME(0, 0, 0x80, 1),
    AFFINEANIMCMD_END,
};
static const union AffineAnimCmd* const sCorkscrewCrashFlyDownAffineAnimTable[] = {
    sCorkscrewCrashFlyDownAffineOpponentSide,
};
const struct SpriteTemplate gCorkscrewCrashCorkscrewFlyDownSpriteTemplate = 
{
    .tileTag = ANIM_TAG_CORKSCREW,
    .paletteTag = ANIM_TAG_CORKSCREW,
    .oam = &gOamData_AffineNormal_ObjNormal_64x64,
    .anims = gDummySpriteAnimTable,
    .images = NULL,
    .affineAnims = sCorkscrewCrashFlyDownAffineAnimTable,
    .callback = AnimStompFoot
};
static const union AffineAnimCmd sCorkscrewCrashStrikePlayerAffineAnims[] = {
    AFFINEANIMCMD_FRAME(0, 0, 0xb9, 1),
    AFFINEANIMCMD_END,
};
static const union AffineAnimCmd sCorkscrewCrashStrikeTargetAffineAnims[] = {
    AFFINEANIMCMD_FRAME(0, 0, 0x50, 1),
    AFFINEANIMCMD_END
};
static const union AffineAnimCmd* const sCorkscrewCrashStrikeAffineAnimTable[] = {
    sCorkscrewCrashStrikePlayerAffineAnims,
    sCorkscrewCrashStrikeTargetAffineAnims,
};
const struct SpriteTemplate gCorkscrewCrashStrikeSpriteTemplate = 
{
    .tileTag = ANIM_TAG_CORKSCREW,
    .paletteTag = ANIM_TAG_CORKSCREW,
    .oam = &gOamData_AffineNormal_ObjNormal_64x64,
    .anims = gDummySpriteAnimTable,
    .images = NULL,
    .affineAnims = sCorkscrewCrashStrikeAffineAnimTable,
    .callback = AnimFlyBallAttack
};
static const union AffineAnimCmd sCorkscrewCrashLeftAffineAnims[] = {
    AFFINEANIMCMD_FRAME(0, 0, 0x40, 1),
    AFFINEANIMCMD_END
};
static const union AffineAnimCmd* const sCorkscrewCrashLeftAffineAnimTable[] = {
    sCorkscrewCrashLeftAffineAnims,
};
const struct SpriteTemplate gCorkscrewCrashLeftUpSpriteTemplate = 
{
    .tileTag = ANIM_TAG_CORKSCREW,
    .paletteTag = ANIM_TAG_CORKSCREW,
    .oam = &gOamData_AffineNormal_ObjNormal_64x64,
    .anims = gDummySpriteAnimTable,
    .images = NULL,
    .affineAnims = sCorkscrewCrashLeftAffineAnimTable,
    .callback = AnimAssistPawprint
};
const struct SpriteTemplate gCorkscrewCrashLeftDownSpriteTemplate = 
{
    .tileTag = ANIM_TAG_CORKSCREW,
    .paletteTag = ANIM_TAG_CORKSCREW,
    .oam = &gOamData_AffineNormal_ObjNormal_64x64,
    .anims = gDummySpriteAnimTable,
    .images = NULL,
    .affineAnims = sCorkscrewCrashLeftAffineAnimTable,
    .callback = AnimAssistPawprint
};
static const union AffineAnimCmd sCorkscrewCrashRightUpAffineAnims[] = {
    AFFINEANIMCMD_FRAME(0, 0, 0xc2, 1),
    AFFINEANIMCMD_END
};
static const union AffineAnimCmd* const sCorkscrewCrashRightUpAffineAnimTable[] = {
    sCorkscrewCrashRightUpAffineAnims,
};
const struct SpriteTemplate gCorkscrewCrashRightUpSpriteTemplate = 
{
    .tileTag = ANIM_TAG_CORKSCREW,
    .paletteTag = ANIM_TAG_CORKSCREW,
    .oam = &gOamData_AffineNormal_ObjNormal_64x64,
    .anims = gDummySpriteAnimTable,
    .images = NULL,
    .affineAnims = sCorkscrewCrashRightUpAffineAnimTable,
    .callback = AnimAssistPawprint
};
static const union AffineAnimCmd sCorkscrewCrashRightDownAffineAnims[] = {
    AFFINEANIMCMD_FRAME(0, 0, 0xba, 1),
    AFFINEANIMCMD_END
};
static const union AffineAnimCmd* const sCorkscrewCrashRightDownAffineAnimTable[] = {
    sCorkscrewCrashRightDownAffineAnims,
};
const struct SpriteTemplate gCorkscrewCrashRightDownSpriteTemplate = 
{
    .tileTag = ANIM_TAG_CORKSCREW,
    .paletteTag = ANIM_TAG_CORKSCREW,
    .oam = &gOamData_AffineNormal_ObjNormal_64x64,
    .anims = gDummySpriteAnimTable,
    .images = NULL,
    .affineAnims = sCorkscrewCrashRightDownAffineAnimTable,
    .callback = AnimAssistPawprint
};

// inferno overdrive
const struct SpriteTemplate gInfernoOverdriveSuperpowerSpriteTemplate = 
{
    .tileTag = ANIM_TAG_METEOR,
    .paletteTag = ANIM_TAG_VERTICAL_HEX,
    .oam = &sGrowingSuperpowerOAM,
    .anims = gDummySpriteAnimTable,
    .images = NULL,
    .affineAnims = sSpriteAffineAnimTable_GrowingSuperpower,
    .callback = SpriteCB_GrowingSuperpower
};
const struct SpriteTemplate gInfernoOverdriveChargeSpriteTemplate = 
{
    .tileTag = ANIM_TAG_CIRCLE_OF_LIGHT,
    .paletteTag = ANIM_TAG_CIRCLE_OF_LIGHT,
    .oam = &gOamData_AffineNormal_ObjBlend_64x64,
    .anims = gDummySpriteAnimTable,
    .images = NULL,
    .affineAnims = gAffineAnims_GrowingElectricOrb,
    .callback = AnimGrowingChargeOrb
};
const struct SpriteTemplate gInfernoOverdriveExplosionSpriteTemplate = 
{
    .tileTag = ANIM_TAG_EXPLOSION_2,
    .paletteTag = ANIM_TAG_EXPLOSION_2,
    .oam = &gOamData_AffineOff_ObjNormal_32x32,
    .anims = gExplosionAnimTable,
    .images = NULL,
    .affineAnims = gDummySpriteAffineAnimTable,
    .callback = AnimSpriteOnMonPos
};

// hydro vortex
const struct SpriteTemplate gHydroVortexSuperpowerSpriteTemplate = 
{
    .tileTag = ANIM_TAG_METEOR,
    .paletteTag = ANIM_TAG_WATER_ORB,
    .oam = &sGrowingSuperpowerOAM,
    .anims = gDummySpriteAnimTable,
    .images = NULL,
    .affineAnims = sSpriteAffineAnimTable_GrowingSuperpower,
    .callback = SpriteCB_GrowingSuperpower
};
const struct SpriteTemplate gHydroVortexHurricaneSpriteTemplate = 
{
    .tileTag = ANIM_TAG_GUST,
    .paletteTag = ANIM_TAG_WATER_ORB,
    .oam = &gOamData_AffineOff_ObjNormal_32x64,
    .anims = gDummySpriteAnimTable,
    .images = NULL,
    .affineAnims = gDummySpriteAffineAnimTable,
    .callback = AnimEllipticalGust
};
const struct SpriteTemplate gHydroVortexImpactSpriteTemplate = 
{
    .tileTag = ANIM_TAG_IMPACT,
    .paletteTag = ANIM_TAG_WATER_ORB,
    .oam = &gOamData_AffineNormal_ObjBlend_32x32,
    .anims = gDummySpriteAnimTable,
    .images = NULL,
    .affineAnims = gAffineAnims_HitSplat,
    .callback = AnimHitSplatBasic
};

// bloom doom
const struct SpriteTemplate gBloomDoomPetalSpinSpriteTemplate = 
{
    .tileTag = ANIM_TAG_FLOWER,
    .paletteTag = ANIM_TAG_FLOWER,
    .oam = &gOamData_AffineOff_ObjNormal_16x16,
    .anims = gPetalDanceBigFlowerAnimTable,
    .images = NULL,
    .affineAnims = gDummySpriteAffineAnimTable,
    .callback = AnimFireSpiralOutward
};
const struct SpriteTemplate gBloomDoomGreenChargeSpriteTemplate = 
{
    .tileTag = ANIM_TAG_CIRCLE_OF_LIGHT,
    .paletteTag ANIM_TAG_RAZOR_LEAF,
    .oam = &gOamData_AffineNormal_ObjBlend_64x64,
    .anims = gDummySpriteAnimTable,
    .images = NULL,
    .affineAnims = gAffineAnims_GrowingElectricOrb,
    .callback = AnimGrowingChargeOrb
};
const struct SpriteTemplate gBloomDoomHurricaneSpriteTemplate = 
{
    .tileTag = ANIM_TAG_GUST,
    .paletteTag = ANIM_TAG_RAZOR_LEAF,
    .oam = &gOamData_AffineOff_ObjNormal_32x64,
    .anims = gDummySpriteAnimTable,
    .images = NULL,
    .affineAnims = gDummySpriteAffineAnimTable,
    .callback = AnimEllipticalGustAttacker,
};
const struct SpriteTemplate gBloomDoomFlowerGeyserSpriteTemplate = 
{
    .tileTag = ANIM_TAG_FLOWER,
    .paletteTag = ANIM_TAG_FLOWER,
    .oam = &gOamData_AffineOff_ObjNormal_16x16,
    .anims = gPetalDanceBigFlowerAnimTable,
    .images = NULL,
    .affineAnims = gDummySpriteAffineAnimTable,
    .callback = SpriteCB_Geyser
};
const struct SpriteTemplate gBloomDoomGreenBeamSpriteTemplate = 
{
    .tileTag = ANIM_TAG_ORBS,
    .paletteTag = ANIM_TAG_RAZOR_LEAF,
    .oam = &gOamData_AffineOff_ObjNormal_8x8,
    .anims = gSolarbeamBigOrbAnimTable,
    .images = NULL,
    .affineAnims = gDummySpriteAffineAnimTable,
    .callback = AnimHyperBeamOrb
};
const struct SpriteTemplate gBloomDoomPetalStarSpriteTemplate = 
{
    .tileTag = ANIM_TAG_FLOWER,
    .paletteTag = ANIM_TAG_FLOWER,
    .oam = &gOamData_AffineOff_ObjNormal_16x16,
    .anims = gPetalDanceBigFlowerAnimTable,
    .images = NULL,
    .affineAnims = gDummySpriteAffineAnimTable,
    .callback = AnimNeedleArmSpike
};
const struct SpriteTemplate gBloomDoomExplosionSpriteTemplate = 
{
    .tileTag = ANIM_TAG_EXPLOSION,
    .paletteTag = ANIM_TAG_RAZOR_LEAF,
    .oam = &gOamData_AffineOff_ObjNormal_32x32,
    .anims = gExplosionAnimTable,
    .images = NULL,
    .affineAnims = gDummySpriteAffineAnimTable,
    .callback = AnimSpriteOnMonPos
};

// gigavolt havoc
const struct SpriteTemplate gGigavoltHavocChargingSpearSpriteTemplate = 
{
    .tileTag = ANIM_TAG_HAVOC_SPEAR,
    .paletteTag = ANIM_TAG_HAVOC_SPEAR,
    .oam = &gOamData_AffineNormal_ObjBlend_64x64,
    .anims = gDummySpriteAnimTable,
    .images = NULL,
    .affineAnims = gAffineAnims_GrowingElectricOrb,
    .callback = AnimGrowingChargeOrb
};
const struct SpriteTemplate gGigavoltHavocLaunchSpearSpriteTemplate = 
{
    .tileTag = ANIM_TAG_HAVOC_SPEAR,
    .paletteTag = ANIM_TAG_HAVOC_SPEAR,
    .oam = &gOamData_AffineNormal_ObjBlend_64x64,
    .anims = gDummySpriteAnimTable,
    .images = NULL,
    .affineAnims = gDummySpriteAffineAnimTable,
    .callback = AnimSuperpowerFireball
};
const struct SpriteTemplate gGigavoltHavocRingsSpriteTemplate = 
{
    .tileTag = ANIM_TAG_THIN_RING,
    .paletteTag = ANIM_TAG_CIRCLE_OF_LIGHT,
    .oam = &gOamData_AffineDouble_ObjNormal_64x64,
    .anims = gDummySpriteAnimTable,
    .images = NULL,
    .affineAnims = gThinRingExpandingAffineAnimTable,
    .callback = AnimSpriteOnMonPos
};
const struct SpriteTemplate gGigavoltHavocGeyserSpriteTemplate = 
{
    .tileTag = ANIM_TAG_VERTICAL_HEX,
    .paletteTag = ANIM_TAG_CIRCLE_OF_LIGHT,
    .oam = &gOamData_AffineOff_ObjNormal_16x16,
    .anims = gRazorLeafParticleAnimTable,
    .images = NULL,
    .affineAnims = gDummySpriteAffineAnimTable,
    .callback = SpriteCB_GeyserTarget
};

// shattered psyche
const struct SpriteTemplate gShatteredPsycheReflectHitSpriteTemplate = 
{
    .tileTag = ANIM_TAG_BLUE_LIGHT_WALL,
    .paletteTag = ANIM_TAG_BLUE_LIGHT_WALL,
    .oam = &gOamData_AffineNormal_ObjBlend_32x32,
    .anims = gDummySpriteAnimTable,
    .images = NULL,
    .affineAnims = gAffineAnims_HitSplat,
    .callback = AnimHitSplatBasic
};
const struct SpriteTemplate gShatteredPsychePinkChargeSpriteTemplate = 
{
    .tileTag = ANIM_TAG_CIRCLE_OF_LIGHT,
    .paletteTag = ANIM_TAG_PINK_PETAL,
    .oam = &gOamData_AffineNormal_ObjBlend_64x64,
    .anims = gDummySpriteAnimTable,
    .images = NULL,
    .affineAnims = gAffineAnims_GrowingElectricOrb,
    .callback = AnimGrowingChargeOrb
};
const struct SpriteTemplate gShatteredPsycheRingSpriteTemplate = 
{
    .tileTag = ANIM_TAG_THIN_RING,
    .paletteTag = ANIM_TAG_PINK_PETAL,
    .oam = &gOamData_AffineDouble_ObjBlend_64x64,
    .anims = gDummySpriteAnimTable,
    .images = NULL,
    .affineAnims = gThinRingShrinkingAffineAnimTable,
    .callback = AnimSpriteOnMonPos
};

// subzero slammer
const struct SpriteTemplate gSubzeroSlammerIceSpinSpriteTemplate = 
{
    .tileTag = ANIM_TAG_ICE_CRYSTALS,
    .paletteTag = ANIM_TAG_ICE_CRYSTALS,
    .oam = &gOamData_AffineNormal_ObjBlend_8x16,
    .anims = gAnims_IceCrystalLarge,
    .images = NULL,
    .affineAnims = gAffineAnims_IceCrystalHit,
    .callback = AnimFireSpiralOutward
};
const struct SpriteTemplate gSubzeroSlammerExplosionSpriteTemplate = 
{
    .tileTag = ANIM_TAG_EXPLOSION_2,
    .paletteTag = ANIM_TAG_EXPLOSION_2,
    .oam = &gOamData_AffineOff_ObjNormal_32x32,
    .anims = gExplosionAnimTable,
    .images = NULL,
    .affineAnims = gDummySpriteAffineAnimTable,
    .callback = AnimSpriteOnMonPos
};
const struct SpriteTemplate gSubzeroSlammerIceSwirlSpriteTemplate = 
{
    .tileTag = ANIM_TAG_ICE_CRYSTALS,
    .paletteTag = ANIM_TAG_ICE_CRYSTALS,
    .oam = &gOamData_AffineNormal_ObjBlend_8x16,
    .anims = gAnims_IceCrystalLarge,
    .images = NULL,
    .affineAnims = gAffineAnims_IceCrystalHit,
    .callback = AnimParticleInVortex
};

// devastating drake
static const union AffineAnimCmd sDevastatingDrakeStrikePlayer[] = {
    AFFINEANIMCMD_FRAME(0, 0, 0xb9, 1),
    AFFINEANIMCMD_END
};
static const union AffineAnimCmd sDevastatingDrakeStrikeOpponent[] = {
    AFFINEANIMCMD_FRAME(0, 0, 0x50, 1),
    AFFINEANIMCMD_END
};
static const union AffineAnimCmd* const sDevastatingDrakeStrikeAffineAnimTable[] = {
    sDevastatingDrakeStrikePlayer,
    sDevastatingDrakeStrikeOpponent,
};
static const union AffineAnimCmd sDevastatingDrakeFlyUpAffineAnims[] = {
    AFFINEANIMCMD_FRAME(0, 0, 0, 1),
    AFFINEANIMCMD_END
};
static const union AffineAnimCmd* const sDevastatingDrakeFlyUpAffineAnimTable[] =  {
    sDevastatingDrakeFlyUpAffineAnims,
    sDevastatingDrakeFlyUpAffineAnims
};
static const union AffineAnimCmd sDevastatingDrakeRightAffineAnims[] = {
    AFFINEANIMCMD_FRAME(0, 0, 0xc2, 1),
    AFFINEANIMCMD_END
};
static const union AffineAnimCmd* const sDevastatingDrakeRightAffineAnimTable[] = {
    sDevastatingDrakeRightAffineAnims,
    sDevastatingDrakeRightAffineAnims
};
static const union AffineAnimCmd sDevastatingDrakeLeftAffineAnims[] = {
    AFFINEANIMCMD_FRAME(0, 0, 0x40, 1),
    AFFINEANIMCMD_END
};
static const union AffineAnimCmd* const sDevastatingDrakeLeftAffineAnimTable[] = {
    sDevastatingDrakeLeftAffineAnims,
    sDevastatingDrakeLeftAffineAnims,
};
const struct SpriteTemplate gDevastatingDrakePurpleEnergySpriteTemplate = 
{
    .tileTag = ANIM_TAG_FOCUS_ENERGY,
    .paletteTag = ANIM_TAG_POISON_BUBBLE,
    .oam = &gOamData_AffineOff_ObjNormal_16x32,
    .anims = gEndureEnergyAnimTable,
    .images = NULL,
    .affineAnims = gDummySpriteAffineAnimTable,
    .callback = AnimEndureEnergy
};
const struct SpriteTemplate gDevastatingDrakeShockwaveSpriteTemplate = 
{
    .tileTag = ANIM_TAG_CIRCLE_OF_LIGHT,
    .paletteTag = ANIM_TAG_POISON_BUBBLE,
    .oam = &gOamData_AffineNormal_ObjBlend_64x64,
    .anims = gDummySpriteAnimTable,
    .images = NULL,
    .affineAnims = gAffineAnims_GrowingElectricOrb,
    .callback = AnimGrowingShockWaveOrb
};
const struct SpriteTemplate gDevastatingDrakeDrakeUpSpriteTemplate = 
{
    .tileTag = ANIM_TAG_PURPLE_DRAKE,
    .paletteTag = ANIM_TAG_PURPLE_DRAKE,
    .oam = &gOamData_AffineNormal_ObjNormal_64x64,
    .anims = gDummySpriteAnimTable,
    .images = NULL,
    .affineAnims = sDevastatingDrakeFlyUpAffineAnimTable,
    .callback = AnimParticleInVortex
};
const struct SpriteTemplate gDevastatingDrakeRightSpriteTemplate = 
{
    .tileTag = ANIM_TAG_PURPLE_DRAKE,
    .paletteTag = ANIM_TAG_PURPLE_DRAKE,
    .oam = &gOamData_AffineNormal_ObjNormal_64x64,
    .anims = gDummySpriteAnimTable,
    .images = NULL,
    .affineAnims = sDevastatingDrakeRightAffineAnimTable,
    .callback = AnimAssistPawprint
};
const struct SpriteTemplate gDevastatingDrakeLeftSpriteTemplate = 
{
    .tileTag = ANIM_TAG_PURPLE_DRAKE,
    .paletteTag = ANIM_TAG_PURPLE_DRAKE,
    .oam = &gOamData_AffineNormal_ObjNormal_64x64,
    .anims = gDummySpriteAnimTable,
    .images = NULL,
    .affineAnims = sDevastatingDrakeLeftAffineAnimTable,
    .callback = AnimAssistPawprint
};
const struct SpriteTemplate gDevastatingDrakeStrikeSpriteTemplate = 
{
    .tileTag = ANIM_TAG_PURPLE_DRAKE,
    .paletteTag = ANIM_TAG_PURPLE_DRAKE,
    .oam = &gOamData_AffineNormal_ObjNormal_64x64,
    .anims = gDummySpriteAnimTable,
    .images = NULL,
    .affineAnims = sDevastatingDrakeStrikeAffineAnimTable,
    .callback = AnimFlyBallAttack
};
const struct SpriteTemplate gDevastatingDrakePurpleBlastSpriteTemplate = 
{
    .tileTag = ANIM_TAG_FIRE_PLUME,
    .paletteTag = ANIM_TAG_FIRE_PLUME,
    .oam = &gOamData_AffineOff_ObjNormal_32x32,
    .anims = gAnims_FirePlume,
    .images = NULL,
    .affineAnims = gDummySpriteAffineAnimTable,
    .callback = AnimBlastBurnTargetPlume
};
const struct SpriteTemplate gDevastatingDrakeHexSpriteTemplate = 
{
    .tileTag = ANIM_TAG_VERTICAL_HEX,
    .paletteTag = ANIM_TAG_VERTICAL_HEX,
    .oam = &gOamData_AffineOff_ObjNormal_16x16,
    .anims = gRazorLeafParticleAnimTable,
    .images = NULL,
    .affineAnims = gDummySpriteAffineAnimTable,
    .callback = SpriteCB_Geyser
};
const struct SpriteTemplate gDevastatingDrakeExplosionSpriteTemplate = 
{
    .tileTag = ANIM_TAG_EXPLOSION,
    .paletteTag = ANIM_TAG_EXPLOSION,
    .oam = &gOamData_AffineOff_ObjNormal_32x32,
    .anims = gExplosionAnimTable,
    .images = NULL,
    .affineAnims = gDummySpriteAffineAnimTable,
    .callback = AnimSpriteOnMonPos
};
const struct SpriteTemplate gDevastatingDrakeExplosion2SpriteTemplate = 
{
    .tileTag = ANIM_TAG_EXPLOSION_2,
    .paletteTag = ANIM_TAG_EXPLOSION_2,
    .oam = &gOamData_AffineOff_ObjNormal_32x32,
    .anims = gExplosionAnimTable,
    .images = NULL,
    .affineAnims = gDummySpriteAffineAnimTable,
    .callback = AnimSpriteOnMonPos
};

// black hole eclipse
const struct SpriteTemplate gBlackHoleEclipseShockwaveSpriteTemplate = 
{
    .tileTag = ANIM_TAG_CIRCLE_OF_LIGHT,
    .paletteTag = ANIM_TAG_BLACK_BALL_2,
    .oam = &gOamData_AffineNormal_ObjBlend_64x64,
    .anims = gDummySpriteAnimTable,
    .images = NULL,
    .affineAnims = gAffineAnims_GrowingElectricOrb,
    .callback = AnimGrowingShockWaveOrb
};
const struct SpriteTemplate gBlackHoleEclipseBlueRingSpriteTemplate = 
{
    .tileTag = ANIM_TAG_THIN_RING,
    .paletteTag = ANIM_TAG_ICE_CHUNK,
    .oam = &gOamData_AffineDouble_ObjNormal_64x64,
    .anims = gDummySpriteAnimTable,
    .images = NULL,
    .affineAnims = gThinRingExpandingAffineAnimTable,
    .callback = AnimSpriteOnMonPos
};
const struct SpriteTemplate gBlackHoleEclipseBlackRingSpriteTemplate = 
{
    .tileTag = ANIM_TAG_THIN_RING,
    .paletteTag = ANIM_TAG_HANDS_AND_FEET,
    .oam = &gOamData_AffineDouble_ObjNormal_64x64,
    .anims = gDummySpriteAnimTable,
    .images = NULL,
    .affineAnims = gThinRingExpandingAffineAnimTable,
    .callback = AnimSpriteOnMonPos
};
const struct SpriteTemplate gBlackHoleEclipseRedExplosionSpriteTemplate = 
{
    .tileTag = ANIM_TAG_EXPLOSION_2,
    .paletteTag = ANIM_TAG_VERTICAL_HEX,
    .oam = &gOamData_AffineOff_ObjNormal_32x32,
    .anims = gExplosionAnimTable,
    .images = NULL,
    .affineAnims = gDummySpriteAffineAnimTable,
    .callback = AnimSpriteOnMonPos
};
const struct SpriteTemplate gBlackHoleEclipseWispSpriteTemplate = 
{
    .tileTag = ANIM_TAG_WISP_ORB,
    .paletteTag = ANIM_TAG_HANDS_AND_FEET,
    .oam = &gOamData_AffineOff_ObjNormal_16x16,
    .anims = gAnims_WillOWispOrb,
    .images = NULL,
    .affineAnims = gDummySpriteAffineAnimTable,
    .callback = AnimWillOWispOrb
};
const struct SpriteTemplate gBlackHoleEclipseRedRingSpriteTemplate = 
{
    .tileTag = ANIM_TAG_THIN_RING,
    .paletteTag = ANIM_TAG_VERTICAL_HEX,
    .oam = &gOamData_AffineDouble_ObjNormal_64x64,
    .anims = gDummySpriteAnimTable,
    .images = NULL,
    .affineAnims = gThinRingExpandingAffineAnimTable,
    .callback = AnimSpriteOnMonPos
};
const struct SpriteTemplate gBlackHoleEclipseBlueRingInwardsSpriteTemplate = 
{
    .tileTag = ANIM_TAG_THIN_RING,
    .paletteTag = ANIM_TAG_ICE_CHUNK,
    .oam = &gOamData_AffineDouble_ObjBlend_64x64,
    .anims = gDummySpriteAnimTable,
    .images = NULL,
    .affineAnims = gThinRingShrinkingAffineAnimTable,
    .callback = AnimSpriteOnMonPos
};
const struct SpriteTemplate gBlackHoleEclipseRedRingInwardsSpriteTemplate = 
{
    .tileTag = ANIM_TAG_THIN_RING,
    .paletteTag = ANIM_TAG_VERTICAL_HEX,
    .oam = &gOamData_AffineDouble_ObjBlend_64x64,
    .anims = gDummySpriteAnimTable,
    .images = NULL,
    .affineAnims = gThinRingShrinkingAffineAnimTable,
    .callback = AnimSpriteOnMonPos
};
static const union AffineAnimCmd gGrowingBackHoleTargetAffineCmds[] = {
    AFFINEANIMCMD_FRAME(0x100, 0x100, 0, 0),
    AFFINEANIMCMD_FRAME(0, 0, -10, 0x88),
    AFFINEANIMCMD_END,
};
static const union AffineAnimCmd *const gGrowingBlackHoleTargetAffineAnimTable[] = {
    gGrowingBackHoleTargetAffineCmds,
};
const struct SpriteTemplate gBlackHoleEclipseHoleSpriteTemplate = 
{
    .tileTag = ANIM_TAG_SHADOW_BALL,
    .paletteTag = ANIM_TAG_VERTICAL_HEX,
    .oam = &gOamData_AffineNormal_ObjNormal_32x32,
    .anims = gDummySpriteAnimTable,
    .images = NULL,
    .affineAnims = gGrowingBlackHoleTargetAffineAnimTable,
    .callback = AnimSpriteOnMonPos
};
static const union AffineAnimCmd gShrinkingBlackHoleAffineCmds[] = {
    AFFINEANIMCMD_FRAME(0x100, 0x100, 0, 0),
    AFFINEANIMCMD_FRAME(-0x10, -0x10, 0xf6, 8),
    AFFINEANIMCMD_END_ALT(1),
};
static const union AffineAnimCmd *const gShrinkingBlackHoleAffineAnimTable[] = {
    gShrinkingBlackHoleAffineCmds,
};
const struct SpriteTemplate gBlackHoleEclipseHoleShrinkSpriteTemplate = 
{
    .tileTag = ANIM_TAG_SHADOW_BALL,
    .paletteTag = ANIM_TAG_VERTICAL_HEX,
    .oam = &gOamData_AffineNormal_ObjNormal_32x32,
    .anims = gDummySpriteAnimTable,
    .images = NULL,
    .affineAnims = gShrinkingBlackHoleAffineAnimTable,
    .callback = AnimSpriteOnMonPos
};
static const union AffineAnimCmd gGrowingBackHoleAffineCmds[] = {
    AFFINEANIMCMD_FRAME(0x100, 0x100, 0, 0),
    AFFINEANIMCMD_FRAME(0, 0, -10, 0x48),
    AFFINEANIMCMD_END,
};
static const union AffineAnimCmd *const gGrowingBlackHoleAffineAnimTable[] = {
    gGrowingBackHoleAffineCmds,
};
const struct SpriteTemplate gBlackHoleEclipseHoleUserSpriteTemplate = 
{
    .tileTag = ANIM_TAG_SHADOW_BALL,
    .paletteTag = ANIM_TAG_HANDS_AND_FEET,
    .oam = &gOamData_AffineNormal_ObjNormal_32x32,
    .anims = gDummySpriteAnimTable,
    .images = NULL,
    .affineAnims = gGrowingBlackHoleAffineAnimTable,
    .callback = AnimSpriteOnMonPos
};
const struct SpriteTemplate gTargetTwinkleSpriteTemplate = 
{
    .tileTag = ANIM_TAG_SPARKLE_4,
    .paletteTag = ANIM_TAG_SPARKLE_4,
    .oam = &gOamData_AffineOff_ObjNormal_32x32,
    .anims = gSpriteAnimTable_853EE80,
    .images = NULL,
    .affineAnims = gDummySpriteAffineAnimTable,
    .callback = SpriteCB_TwinkleOnBattler
};

// twinkle tackle
static const union AffineAnimCmd sTwinkleTackleStarPlayerAffineAnims[] = {
    //.hword 0x8,0x8,0x0,0x0, 0x10,0x10,0x1e00,0x0, 0x7fff,0x1,0x0,0x0
    AFFINEANIMCMD_FRAME(8, 8, 0, 0),
    AFFINEANIMCMD_FRAME(0x10, 0x10, 0x0, 0x1e),
    AFFINEANIMCMD_END_ALT(1),
};
static const union AffineAnimCmd sTwinkleTackleStarOpponentAffineAnims[] = {
    //.hword 0x8,0x8,0x0,0x0, 0x20,0x20,0x0f00,0x0, 0x7fff,0x1,0x0,0x0
    AFFINEANIMCMD_FRAME(8, 8, 0, 0),
    AFFINEANIMCMD_FRAME(0x20, 0x20, 0, 0xf),
    AFFINEANIMCMD_END_ALT(1),
};
static const union AffineAnimCmd *const sTwinkleTackleStarAffineAnimTable[] = {
    sTwinkleTackleStarPlayerAffineAnims,
    sTwinkleTackleStarOpponentAffineAnims
};
const struct SpriteTemplate gTwinkleTacklePinkStarSpriteTemplate = 
{
    .tileTag = ANIM_TAG_SPARKLE_2,
    .paletteTag = ANIM_TAG_PINK_PETAL,
    .oam = &gOamData_AffineOff_ObjNormal_32x32,
    .anims = gGrantingStarsAnimTable,
    .images = NULL,
    .affineAnims = gDummySpriteAffineAnimTable,
    .callback = AnimGrantingStars
};
const struct SpriteTemplate gTwinkleTacklePinkRingSpriteTemplate = 
{
    .tileTag = ANIM_TAG_THIN_RING,
    .paletteTag = ANIM_TAG_PINK_PETAL,
    .oam = &gOamData_AffineDouble_ObjNormal_64x64,
    .anims = gDummySpriteAnimTable,
    .images = NULL,
    .affineAnims = gThinRingExpandingAffineAnimTable,
    .callback = AnimSpriteOnMonPos
};
const struct SpriteTemplate gTwinkleTackleStarGrowSpriteTemplate = 
{
    .tileTag = ANIM_TAG_YELLOW_STAR,
    .paletteTag = ANIM_TAG_YELLOW_STAR,
    .oam = &gOamData_AffineDouble_ObjNormal_32x32,
    .anims = gDummySpriteAnimTable,
    .images = NULL,
    .affineAnims = sTwinkleTackleStarAffineAnimTable,
    .callback = AnimSpriteOnMonPos
};
const struct SpriteTemplate gTwinkleTackleTwinkleSpriteTemplate = 
{
    .tileTag = ANIM_TAG_SPARKLE_4,
    .paletteTag = ANIM_TAG_SPARKLE_4,
    .oam = &gOamData_AffineOff_ObjNormal_32x32,
    .anims = gSpriteAnimTable_853EE80,
    .images = NULL,
    .affineAnims = gDummySpriteAffineAnimTable,
    .callback = SpriteCB_TwinkleOnBattler
};
const struct SpriteTemplate gTwinkleTackleDigStarSpriteTemplate = 
{
    .tileTag = ANIM_TAG_YELLOW_STAR,
    .paletteTag = ANIM_TAG_YELLOW_STAR,
    .oam = &gOamData_AffineDouble_ObjNormal_32x32,
    .anims = gDummySpriteAnimTable,
    .images = NULL,
    .affineAnims = gDummySpriteAffineAnimTable,
    .callback = AnimDirtPlumeParticle
};
const struct SpriteTemplate gTwinkleTackleYellowImpactSpriteTemplate = 
{
    .tileTag = ANIM_TAG_IMPACT,
    .paletteTag = ANIM_TAG_YELLOW_STAR,
    .oam = &gOamData_AffineNormal_ObjBlend_32x32,
    .anims = gDummySpriteAnimTable,
    .images = NULL,
    .affineAnims = gAffineAnims_HitSplat,
    .callback = AnimHitSplatBasic
};
const struct SpriteTemplate gTwinkleTackleImpactStarsSpriteTemplate = 
{
    .tileTag = ANIM_TAG_PAIN_SPLIT,
    .paletteTag = ANIM_TAG_YELLOW_STAR,
    .oam = &gOamData_AffineOff_ObjNormal_16x16,
    .anims = gDummySpriteAnimTable,
    .images = NULL,
    .affineAnims = gDummySpriteAffineAnimTable,
    .callback = AnimDizzyPunchDuck
};

// catastrokpika
const struct SpriteTemplate gCatastrokpikaSuperpowerSpriteTemplate = 
{
    .tileTag = ANIM_TAG_METEOR,
    .paletteTag = ANIM_TAG_CIRCLE_OF_LIGHT,
    .oam = &sGrowingSuperpowerOAM,
    .anims = gDummySpriteAnimTable,
    .images = NULL,
    .affineAnims = sSpriteAffineAnimTable_GrowingSuperpower,
    .callback = SpriteCB_GrowingSuperpower
};

// 10e6 volt thunderbolt
const struct SpriteTemplate g10MillionVoltBoltYellowFlySpriteTemplate = 
{
    .tileTag = ANIM_TAG_ROUND_SHADOW,
    .paletteTag = ANIM_TAG_SPARK_2,
    .oam = &gOamData_AffineDouble_ObjNormal_64x64,
    .anims = gDummySpriteAnimTable,
    .images = NULL,
    .affineAnims = gAffineAnims_FlyBallUp,
    .callback = AnimFlyBallUp
};
const struct SpriteTemplate g10MillionVoltBoltShockwaveSpriteTemplate = 
{
    .tileTag = ANIM_TAG_CIRCLE_OF_LIGHT,
    .paletteTag = ANIM_TAG_CIRCLE_OF_LIGHT,
    .oam = &gOamData_AffineNormal_ObjBlend_64x64,
    .anims = gDummySpriteAnimTable,
    .images = NULL,
    .affineAnims = gAffineAnims_GrowingElectricOrb,
    .callback = AnimGrowingShockWaveOrbOnTarget,
};
const struct SpriteTemplate g10MillionVoltBoltRedBeamSpriteTemplate = 
{
    .tileTag = ANIM_TAG_ORBS,
    .paletteTag = ANIM_TAG_VERTICAL_HEX,
    .oam = &gOamData_AffineOff_ObjNormal_8x8,
    .anims = gSolarbeamBigOrbAnimTable,
    .images = NULL,
    .affineAnims = gDummySpriteAffineAnimTable,
    .callback = AnimHyperBeamOrb
};
const struct SpriteTemplate g10MillionVoltBoltBlueBeamSpriteTemplate = 
{
    .tileTag = ANIM_TAG_ORBS,
    .paletteTag = ANIM_TAG_WATER_ORB,
    .oam = &gOamData_AffineOff_ObjNormal_8x8,
    .anims = gSolarbeamBigOrbAnimTable,
    .images = NULL,
    .affineAnims = gDummySpriteAffineAnimTable,
    .callback = AnimHyperBeamOrb
};
const struct SpriteTemplate g10MillionVoltBoltPinkBeamSpriteTemplate = 
{
    .tileTag = ANIM_TAG_ORBS,
    .paletteTag = ANIM_TAG_BERRY_EATEN,
    .oam = &gOamData_AffineOff_ObjNormal_8x8,
    .anims = gSolarbeamBigOrbAnimTable,
    .images = NULL,
    .affineAnims = gDummySpriteAffineAnimTable,
    .callback = AnimHyperBeamOrb
};
const struct SpriteTemplate g10MillionVoltBoltYellowBeamSpriteTemplate = 
{
    .tileTag = ANIM_TAG_ORBS,
    .paletteTag = ANIM_TAG_ELECTRIC_ORBS,
    .oam = &gOamData_AffineOff_ObjNormal_8x8,
    .anims = gSolarbeamBigOrbAnimTable,
    .images = NULL,
    .affineAnims = gDummySpriteAffineAnimTable,
    .callback = AnimHyperBeamOrb
};
const struct SpriteTemplate g10MillionVoltBoltGreenBeamSpriteTemplate = 
{
    .tileTag = ANIM_TAG_ORBS,
    .paletteTag = ANIM_TAG_LEAF,
    .oam = &gOamData_AffineOff_ObjNormal_8x8,
    .anims = gSolarbeamBigOrbAnimTable,
    .images = NULL,
    .affineAnims = gDummySpriteAffineAnimTable,
    .callback = AnimHyperBeamOrb
};
const struct SpriteTemplate g10MillionVoltBoltPurpleBeamSpriteTemplate = 
{
    .tileTag = ANIM_TAG_ORBS,
    .paletteTag = ANIM_TAG_POISON_BUBBLE,
    .oam = &gOamData_AffineOff_ObjNormal_8x8,
    .anims = gSolarbeamBigOrbAnimTable,
    .images = NULL,
    .affineAnims = gDummySpriteAffineAnimTable,
    .callback = AnimHyperBeamOrb
};

// stoked sparksurfer
const struct SpriteTemplate gStokedSparksurferFlySpriteTemplate = 
{
    .tileTag = ANIM_TAG_ROUND_SHADOW,
    .paletteTag = ANIM_TAG_SPARK_2,
    .oam = &gOamData_AffineDouble_ObjNormal_64x64,
    .anims = gDummySpriteAnimTable,
    .images = NULL,
    .affineAnims = gAffineAnims_FlyBallUp,
    .callback = AnimFlyBallUp
};

// extreme evoboost
const struct SpriteTemplate gExtremeEvoboostRedChargeUpSpriteTemplate = 
{
    .tileTag = ANIM_TAG_CIRCLE_OF_LIGHT,
    .paletteTag = ANIM_TAG_VERTICAL_HEX,
    .oam = &gOamData_AffineNormal_ObjBlend_64x64,
    .anims = gDummySpriteAnimTable,
    .images = NULL,
    .affineAnims = gDummySpriteAffineAnimTable,
    .callback = AnimParticleInVortex
};
const struct SpriteTemplate gExtremeEvoboostPinkChargeUpSpriteTemplate = 
{
    .tileTag = ANIM_TAG_CIRCLE_OF_LIGHT,
    .paletteTag = ANIM_TAG_BERRY_EATEN,
    .oam = &gOamData_AffineNormal_ObjBlend_64x64,
    .anims = gDummySpriteAnimTable,
    .images = NULL,
    .affineAnims = gDummySpriteAffineAnimTable,
    .callback = AnimParticleInVortex
};
const struct SpriteTemplate gExtremeEvoboostIceChargeUpSpriteTemplate = 
{
    .tileTag = ANIM_TAG_CIRCLE_OF_LIGHT,
    .paletteTag = ANIM_TAG_ICE_CHUNK,
    .oam = &gOamData_AffineNormal_ObjBlend_64x64,
    .anims = gDummySpriteAnimTable,
    .images = NULL,
    .affineAnims = gDummySpriteAffineAnimTable,
    .callback = AnimParticleInVortex
};
const struct SpriteTemplate gExtremeEvoboostBlackChargeUpSpriteTemplate = 
{
    .tileTag = ANIM_TAG_CIRCLE_OF_LIGHT,
    .paletteTag = ANIM_TAG_WISP_ORB,
    .oam = &gOamData_AffineNormal_ObjBlend_64x64,
    .anims = gDummySpriteAnimTable,
    .images = NULL,
    .affineAnims = gDummySpriteAffineAnimTable,
    .callback = AnimParticleInVortex
};
const struct SpriteTemplate gExtremeEvoboostBlueChargeUpSpriteTemplate = 
{
    .tileTag = ANIM_TAG_CIRCLE_OF_LIGHT,
    .paletteTag = ANIM_TAG_WATER_ORB,
    .oam = &gOamData_AffineNormal_ObjBlend_64x64,
    .anims = gDummySpriteAnimTable,
    .images = NULL,
    .affineAnims = gDummySpriteAffineAnimTable,
    .callback = AnimParticleInVortex
};
const struct SpriteTemplate gExtremeEvoboostPurpleChargeUpSpriteTemplate = 
{
    .tileTag = ANIM_TAG_CIRCLE_OF_LIGHT,
    .paletteTag = ANIM_TAG_POISON_BUBBLE,
    .oam = &gOamData_AffineNormal_ObjBlend_64x64,
    .anims = gDummySpriteAnimTable,
    .images = NULL,
    .affineAnims = gDummySpriteAffineAnimTable,
    .callback = AnimParticleInVortex
};
const struct SpriteTemplate gExtremeEvoboostYellowChargeUpSpriteTemplate = 
{
    .tileTag = ANIM_TAG_CIRCLE_OF_LIGHT,
    .paletteTag = ANIM_TAG_CIRCLE_OF_LIGHT,
    .oam = &gOamData_AffineNormal_ObjBlend_64x64,
    .anims = gDummySpriteAnimTable,
    .images = NULL,
    .affineAnims = gDummySpriteAffineAnimTable,
    .callback = AnimParticleInVortex
};
const struct SpriteTemplate gExtremeEvoboostGreenChargeUpSpriteTemplate = 
{
    .tileTag = ANIM_TAG_CIRCLE_OF_LIGHT,
    .paletteTag = ANIM_TAG_LEAF,
    .oam = &gOamData_AffineNormal_ObjBlend_64x64,
    .anims = gDummySpriteAnimTable,
    .images = NULL,
    .affineAnims = gDummySpriteAffineAnimTable,
    .callback = AnimParticleInVortex
};
const struct SpriteTemplate gExtremeEvoboostRedChargeCircleSpriteTemplate = 
{
    .tileTag = ANIM_TAG_CIRCLE_OF_LIGHT,
    .paletteTag = ANIM_TAG_VERTICAL_HEX,
    .oam = &gOamData_AffineNormal_ObjBlend_64x64,
    .anims = gDummySpriteAnimTable,
    .images = NULL,
    .affineAnims = gDummySpriteAffineAnimTable,
    .callback = AnimExtremeEvoboostCircle
};
const struct SpriteTemplate gExtremeEvoboostPinkChargeCircleSpriteTemplate = 
{
    .tileTag = ANIM_TAG_CIRCLE_OF_LIGHT,
    .paletteTag = ANIM_TAG_BERRY_EATEN,
    .oam = &gOamData_AffineNormal_ObjBlend_64x64,
    .anims = gDummySpriteAnimTable,
    .images = NULL,
    .affineAnims = gDummySpriteAffineAnimTable,
    .callback = AnimExtremeEvoboostCircle
};
const struct SpriteTemplate gExtremeEvoboostIceChargeCircleSpriteTemplate = 
{
    .tileTag = ANIM_TAG_CIRCLE_OF_LIGHT,
    .paletteTag = ANIM_TAG_ICE_CHUNK,
    .oam = &gOamData_AffineNormal_ObjBlend_64x64,
    .anims = gDummySpriteAnimTable,
    .images = NULL,
    .affineAnims = gDummySpriteAffineAnimTable,
    .callback = AnimExtremeEvoboostCircle
};
const struct SpriteTemplate gExtremeEvoboostBlackChargeCircleSpriteTemplate = 
{
    .tileTag = ANIM_TAG_CIRCLE_OF_LIGHT,
    .paletteTag = ANIM_TAG_WISP_ORB,
    .oam = &gOamData_AffineNormal_ObjBlend_64x64,
    .anims = gDummySpriteAnimTable,
    .images = NULL,
    .affineAnims = gDummySpriteAffineAnimTable,
    .callback = AnimExtremeEvoboostCircle
};
const struct SpriteTemplate gExtremeEvoboostBlueChargeCircleSpriteTemplate = 
{
    .tileTag = ANIM_TAG_CIRCLE_OF_LIGHT,
    .paletteTag = ANIM_TAG_WATER_ORB,
    .oam = &gOamData_AffineNormal_ObjBlend_64x64,
    .anims = gDummySpriteAnimTable,
    .images = NULL,
    .affineAnims = gDummySpriteAffineAnimTable,
    .callback = AnimExtremeEvoboostCircle
};
const struct SpriteTemplate gExtremeEvoboostPurpleChargeCircleSpriteTemplate = 
{
    .tileTag = ANIM_TAG_CIRCLE_OF_LIGHT,
    .paletteTag = ANIM_TAG_POISON_BUBBLE,
    .oam = &gOamData_AffineNormal_ObjBlend_64x64,
    .anims = gDummySpriteAnimTable,
    .images = NULL,
    .affineAnims = gDummySpriteAffineAnimTable,
    .callback = AnimExtremeEvoboostCircle
};
const struct SpriteTemplate gExtremeEvoboostYellowChargeCircleSpriteTemplate = 
{
    .tileTag = ANIM_TAG_CIRCLE_OF_LIGHT,
    .paletteTag = ANIM_TAG_CIRCLE_OF_LIGHT,
    .oam = &gOamData_AffineNormal_ObjBlend_64x64,
    .anims = gDummySpriteAnimTable,
    .images = NULL,
    .affineAnims = gDummySpriteAffineAnimTable,
    .callback = AnimExtremeEvoboostCircle
};
const struct SpriteTemplate gExtremeEvoboostGreenChargeCircleSpriteTemplate = 
{
    .tileTag = ANIM_TAG_CIRCLE_OF_LIGHT,
    .paletteTag = ANIM_TAG_LEAF,
    .oam = &gOamData_AffineNormal_ObjBlend_64x64,
    .anims = gDummySpriteAnimTable,
    .images = NULL,
    .affineAnims = gDummySpriteAffineAnimTable,
    .callback = AnimExtremeEvoboostCircle
};
const struct SpriteTemplate gExtremeEvoboostRedStockpileSpriteTemplate = 
{
    .tileTag = ANIM_TAG_WATER_ORB,
    .paletteTag = ANIM_TAG_VERTICAL_HEX,
    .oam = &gOamData_AffineNormal_ObjBlend_16x16,
    .anims = gDummySpriteAnimTable,
    .images = NULL,
    .affineAnims = gStockpileAbsorptionOrbAffineAnimTable,
    .callback = AnimPowerAbsorptionOrb
};
const struct SpriteTemplate gExtremeEvoboostPinkStockpileSpriteTemplate = 
{
    .tileTag = ANIM_TAG_WATER_ORB,
    .paletteTag = ANIM_TAG_BERRY_EATEN,
    .oam = &gOamData_AffineNormal_ObjBlend_16x16,
    .anims = gDummySpriteAnimTable,
    .images = NULL,
    .affineAnims = gStockpileAbsorptionOrbAffineAnimTable,
    .callback = AnimPowerAbsorptionOrb
};
const struct SpriteTemplate gExtremeEvoboostIceStockpileSpriteTemplate = 
{
    .tileTag = ANIM_TAG_WATER_ORB,
    .paletteTag = ANIM_TAG_ICE_CHUNK,
    .oam = &gOamData_AffineNormal_ObjBlend_16x16,
    .anims = gDummySpriteAnimTable,
    .images = NULL,
    .affineAnims = gStockpileAbsorptionOrbAffineAnimTable,
    .callback = AnimPowerAbsorptionOrb
};
const struct SpriteTemplate gExtremeEvoboostBlackStockpileSpriteTemplate = 
{
    .tileTag = ANIM_TAG_WATER_ORB,
    .paletteTag = ANIM_TAG_WISP_ORB,
    .oam = &gOamData_AffineNormal_ObjBlend_16x16,
    .anims = gDummySpriteAnimTable,
    .images = NULL,
    .affineAnims = gStockpileAbsorptionOrbAffineAnimTable,
    .callback = AnimPowerAbsorptionOrb
};
const struct SpriteTemplate gExtremeEvoboostBlueStockpileSpriteTemplate = 
{
    .tileTag = ANIM_TAG_WATER_ORB,
    .paletteTag = ANIM_TAG_WATER_ORB,
    .oam = &gOamData_AffineNormal_ObjBlend_16x16,
    .anims = gDummySpriteAnimTable,
    .images = NULL,
    .affineAnims = gStockpileAbsorptionOrbAffineAnimTable,
    .callback = AnimPowerAbsorptionOrb
};
const struct SpriteTemplate gExtremeEvoboostPurpleStockpileSpriteTemplate = 
{
    .tileTag = ANIM_TAG_WATER_ORB,
    .paletteTag = ANIM_TAG_POISON_BUBBLE,
    .oam = &gOamData_AffineNormal_ObjBlend_16x16,
    .anims = gDummySpriteAnimTable,
    .images = NULL,
    .affineAnims = gStockpileAbsorptionOrbAffineAnimTable,
    .callback = AnimPowerAbsorptionOrb
};
const struct SpriteTemplate gExtremeEvoboostYellowStockpileSpriteTemplate = 
{
    .tileTag = ANIM_TAG_WATER_ORB,
    .paletteTag = ANIM_TAG_CIRCLE_OF_LIGHT,
    .oam = &gOamData_AffineNormal_ObjBlend_16x16,
    .anims = gDummySpriteAnimTable,
    .images = NULL,
    .affineAnims = gStockpileAbsorptionOrbAffineAnimTable,
    .callback = AnimPowerAbsorptionOrb
};
const struct SpriteTemplate gExtremeEvoboostGreenStockpileSpriteTemplate = 
{
    .tileTag = ANIM_TAG_WATER_ORB,
    .paletteTag = ANIM_TAG_LEAF,
    .oam = &gOamData_AffineNormal_ObjBlend_16x16,
    .anims = gDummySpriteAnimTable,
    .images = NULL,
    .affineAnims = gStockpileAbsorptionOrbAffineAnimTable,
    .callback = AnimPowerAbsorptionOrb
};

// pulverizing pancake
const struct SpriteTemplate gPulverizingPancakeRedDetectSpriteTemplate = 
{
    .tileTag = ANIM_TAG_SPARKLE_4,
    .paletteTag = ANIM_TAG_VERTICAL_HEX,
    .oam = &gOamData_AffineOff_ObjNormal_32x32,
    .anims = gSpriteAnimTable_853EE80,
    .images = NULL,
    .affineAnims = gDummySpriteAffineAnimTable,
    .callback = AnimSpinningSparkle
};
const struct SpriteTemplate gPulverizingPancakeExplosionSpriteTemplate = 
{
    .tileTag = ANIM_TAG_EXPLOSION,
    .paletteTag = ANIM_TAG_ELECTRIC_ORBS,
    .oam = &gOamData_AffineOff_ObjNormal_32x32,
    .anims = gExplosionAnimTable,
    .images = NULL,
    .affineAnims = gDummySpriteAffineAnimTable,
    .callback = AnimSpriteOnMonPos
};
const struct SpriteTemplate gPulverizingPancakeYellowRingSpriteTemplate = 
{
    .tileTag = ANIM_TAG_THIN_RING,
    .paletteTag = ANIM_TAG_ELECTRIC_ORBS,
    .oam = &gOamData_AffineDouble_ObjNormal_64x64,
    .anims = gDummySpriteAnimTable,
    .images = NULL,
    .affineAnims = gThinRingExpandingAffineAnimTable,
    .callback = AnimSpriteOnMonPos
};

// genesis supernova
const struct SpriteTemplate gGenesisSupernovaOrbRiseSpriteTemplate = 
{
    .tileTag = ANIM_TAG_POISON_BUBBLE,
    .paletteTag = ANIM_TAG_POISON_JAB,
    .oam = &gOamData_AffineNormal_ObjNormal_16x16,
    .anims = gAnims_PoisonProjectile,
    .images = NULL,
    .affineAnims = gAffineAnims_Bubble,
    .callback = AnimAssistPawprint
};
const struct SpriteTemplate gGenesisSupernovaReversalSpriteTemplate = 
{
    .tileTag = ANIM_TAG_POISON_BUBBLE,
    .paletteTag = ANIM_TAG_POISON_JAB,
    .oam = &gOamData_AffineNormal_ObjNormal_16x16,
    .anims = gDummySpriteAnimTable,
    .images = NULL,
    .affineAnims = gDummySpriteAffineAnimTable,
    .callback = AnimReversalOrb
};
const struct SpriteTemplate gGenesisSupernovaSpinUpSpriteTemplate = 
{
    .tileTag = ANIM_TAG_POISON_BUBBLE,
    .paletteTag = ANIM_TAG_POISON_JAB,
    .oam = &gOamData_AffineNormal_ObjNormal_16x16,
    .anims = gDummySpriteAnimTable,
    .images = NULL,
    .affineAnims = gDummySpriteAffineAnimTable,
    .callback = AnimParticleInVortex
};
const struct SpriteTemplate gGenesisSupernovaChargeSpriteTemplate = 
{
    .tileTag = ANIM_TAG_CIRCLE_OF_LIGHT,
    .paletteTag = ANIM_TAG_POISON_JAB,
    .oam = &gOamData_AffineNormal_ObjBlend_64x64,
    .anims = gDummySpriteAnimTable,
    .images = NULL,
    .affineAnims = gAffineAnims_GrowingElectricOrb,
    .callback = AnimGrowingChargeOrb
};
const struct SpriteTemplate gGenesisSupernovaSuperpowerSpriteTemplate = 
{
    .tileTag = ANIM_TAG_METEOR,
    .paletteTag = ANIM_TAG_WISP_ORB,
    .oam = &sGrowingSuperpowerOAM,
    .anims = gDummySpriteAnimTable,
    .images = NULL,
    .affineAnims = sSpriteAffineAnimTable_GrowingSuperpower,
    .callback = SpriteCB_GrowingSuperpower
};
const struct SpriteTemplate gGenesisSupernovaBubbleSpriteTemplate = 
{
    .tileTag = ANIM_TAG_POISON_BUBBLE,
    .paletteTag = ANIM_TAG_POISON_JAB,
    .oam = &gOamData_AffineNormal_ObjNormal_16x16,
    .anims = gAnims_PoisonProjectile,
    .images = NULL,
    .affineAnims = gAffineAnims_Bubble,
    .callback = AnimBubbleEffect
};
const struct SpriteTemplate gGenesisSupernovaExplosionSpriteTemplate = 
{
    .tileTag = ANIM_TAG_EXPLOSION,
    .paletteTag = ANIM_TAG_WISP_ORB,
    .oam = &gOamData_AffineOff_ObjNormal_32x32,
    .anims = gExplosionAnimTable,
    .images = NULL,
    .affineAnims = gDummySpriteAffineAnimTable,
    .callback = AnimSpriteOnMonPos
};

// sinister arrow raid
static const union AffineAnimCmd sArrowRaidFlyStrikePlayerAffineAnims[] = {
    AFFINEANIMCMD_FRAME(0, 0, 0xb9, 1),
    AFFINEANIMCMD_END
};
static const union AffineAnimCmd sArrowRaidFlyStrikeOpponentAffineAnims[] = {
    AFFINEANIMCMD_FRAME(0, 0, 0x50, 1),
    AFFINEANIMCMD_END
};
static const union AffineAnimCmd *const sArrowRaidFlyStrikeAffineAnimTable[] = {
    sArrowRaidFlyStrikePlayerAffineAnims,
    sArrowRaidFlyStrikeOpponentAffineAnims
};
static const union AffineAnimCmd sArrowRaidFlyRightAffineAnims[] = {
    AFFINEANIMCMD_FRAME(0, 0, 0xc2, 1),
    AFFINEANIMCMD_END
};
static const union AffineAnimCmd *const sArrowRaidFlyRightAffineAnimTable[] = {
    sArrowRaidFlyRightAffineAnims,
    sArrowRaidFlyRightAffineAnims
};
static const union AffineAnimCmd sArrowRaidFlyLeftAffineAnims[] = {
    AFFINEANIMCMD_FRAME(0, 0, 0x40, 1),
    AFFINEANIMCMD_END
};
static const union AffineAnimCmd *const sArrowRaidFlyLeftAffineAnimTable[] = {
    sArrowRaidFlyLeftAffineAnims,
    sArrowRaidFlyLeftAffineAnims
};
const struct SpriteTemplate gArrowRaidExplosionSpriteTemplate = 
{
    .tileTag = ANIM_TAG_EXPLOSION_2,
    .paletteTag = ANIM_TAG_POISON_BUBBLE,
    .oam = &gOamData_AffineOff_ObjNormal_32x32,
    .anims = gExplosionAnimTable,
    .images = NULL,
    .affineAnims = gDummySpriteAffineAnimTable,
    .callback = AnimSpriteOnMonPos
};
const struct SpriteTemplate gArrowRaidFlyUpSpriteTemplate = 
{
    .tileTag = ANIM_TAG_ROUND_SHADOW,
    .paletteTag = ANIM_TAG_LEAF,
    .oam = &gOamData_AffineDouble_ObjNormal_64x64,
    .anims = gDummySpriteAnimTable,
    .images = NULL,
    .affineAnims = gAffineAnims_FlyBallUp,
    .callback = AnimFlyBallUp
};
const struct SpriteTemplate gArrowRaidFlyRightSpriteTemplate = 
{
    .tileTag = ANIM_TAG_BIRD,
    .paletteTag = ANIM_TAG_LEAF,
    .oam = &gOamData_AffineNormal_ObjNormal_64x64,
    .anims = gDummySpriteAnimTable,
    .images = NULL,
    .affineAnims = sArrowRaidFlyRightAffineAnimTable,
    .callback = AnimAssistPawprint
};
const struct SpriteTemplate gArrowRaidFlyLeftSpriteTemplate = 
{
    .tileTag = ANIM_TAG_BIRD,
    .paletteTag = ANIM_TAG_LEAF,
    .oam = &gOamData_AffineNormal_ObjNormal_64x64,
    .anims = gDummySpriteAnimTable,
    .images = NULL,
    .affineAnims = sArrowRaidFlyLeftAffineAnimTable,
    .callback = AnimAssistPawprint
};
const struct SpriteTemplate gArrowRaidFlyStrikeSpriteTemplate = 
{
    .tileTag = ANIM_TAG_BIRD,
    .paletteTag = ANIM_TAG_LEAF,
    .oam = &gOamData_AffineNormal_ObjNormal_64x64,
    .anims = gDummySpriteAnimTable,
    .images = NULL,
    .affineAnims = sArrowRaidFlyStrikeAffineAnimTable,
    .callback = AnimFlyBallAttack
};
static const union AffineAnimCmd sArrowRaidArrowUpAffineAnims[] = {
    AFFINEANIMCMD_FRAME(0, 0, 0xa0, 1),
    AFFINEANIMCMD_END
};
static const union AffineAnimCmd *const sArrowRaidArrowUpAffineAnimTable[] = {
    sArrowRaidArrowUpAffineAnims,
};
const struct SpriteTemplate gArrowRaidArrowUpSpriteTemplate = 
{
    .tileTag = ANIM_TAG_SPIRIT_ARROW,
    .paletteTag = ANIM_TAG_SPIRIT_ARROW,
    .oam = &gOamData_AffineNormal_ObjBlend_32x32,
    .anims = gDummySpriteAnimTable,
    .images = NULL,
    .affineAnims = sArrowRaidArrowUpAffineAnimTable,
    .callback = AnimParticleInVortex
};
static const union AffineAnimCmd sArrowRaidArrowRightUpAffineAnims[] = {
    AFFINEANIMCMD_FRAME(0, 0, 0x75, 1),
    AFFINEANIMCMD_END
};
static const union AffineAnimCmd *const sArrowRaidArrowRightUpAffineAnimTable[] = {
    sArrowRaidArrowRightUpAffineAnims,
};
const struct SpriteTemplate gArrowRaidRightUpSpriteTemplate = 
{
    .tileTag = ANIM_TAG_SPIRIT_ARROW,
    .paletteTag = ANIM_TAG_SPIRIT_ARROW,
    .oam = &gOamData_AffineNormal_ObjBlend_32x32,
    .anims = gDummySpriteAnimTable,
    .images = NULL,
    .affineAnims = sArrowRaidArrowRightUpAffineAnimTable,
    .callback = AnimAssistPawprint
};
static const union AffineAnimCmd sArrowRaidRightDownAffineAnims[] = {
    AFFINEANIMCMD_FRAME(0, 0, 0x60, 1),
    AFFINEANIMCMD_END
};
static const union AffineAnimCmd *const sArrowRaidRightDownAffineAnimTable[] = {
    sArrowRaidRightDownAffineAnims,
};
const struct SpriteTemplate gArrowRaidRightDownSpriteTemplate = 
{
    .tileTag = ANIM_TAG_SPIRIT_ARROW,
    .paletteTag = ANIM_TAG_SPIRIT_ARROW,
    .oam = &gOamData_AffineNormal_ObjBlend_32x32,
    .anims = gDummySpriteAnimTable,
    .images = NULL,
    .affineAnims = sArrowRaidRightDownAffineAnimTable,
    .callback = AnimAssistPawprint
};
static const union AffineAnimCmd sArrowRaidArrowLeftUpAffineAnims[] = {
    AFFINEANIMCMD_FRAME(0, 0, 0xe0, 1),
    AFFINEANIMCMD_END
};
static const union AffineAnimCmd *const sArrowRaidLeftUpAffineAnimTable[] = {
    sArrowRaidArrowLeftUpAffineAnims,
};
const struct SpriteTemplate gArrowRaidLeftUpSpriteTemplate = 
{
    .tileTag = ANIM_TAG_SPIRIT_ARROW,
    .paletteTag = ANIM_TAG_SPIRIT_ARROW,
    .oam = &gOamData_AffineNormal_ObjBlend_32x32,
    .anims = gDummySpriteAnimTable,
    .images = NULL,
    .affineAnims = sArrowRaidLeftUpAffineAnimTable,
    .callback = AnimAssistPawprint
};
static const union AffineAnimCmd sArrowRaidFaceUpLeftAffineAnims[] = {
    AFFINEANIMCMD_FRAME(0, 0, 0xe0, 1),
    AFFINEANIMCMD_END
};
static const union AffineAnimCmd *const sArrowRaidFaceUpLeftAffineAnimTable[] = {
    sArrowRaidFaceUpLeftAffineAnims,
};
const struct SpriteTemplate gArrowRaidFaceUpLeftSpriteTemplate = 
{
    .tileTag = ANIM_TAG_SPIRIT_ARROW,
    .paletteTag = ANIM_TAG_SPIRIT_ARROW,
    .oam = &gOamData_AffineNormal_ObjBlend_32x32,
    .anims = gDummySpriteAnimTable,
    .images = NULL,
    .affineAnims = sArrowRaidFaceUpLeftAffineAnimTable,
    .callback = AnimAssistPawprint
};
static const union AffineAnimCmd sArrowRaidArrowFaceRightAffineAnims[] = {
    AFFINEANIMCMD_FRAME(0, 0, 0x60, 1),
    AFFINEANIMCMD_END
};
static const union AffineAnimCmd *const sArrowRaidArrowFaceRightAffineAnimTable[] = {
    sArrowRaidArrowFaceRightAffineAnims
};
const struct SpriteTemplate gArrowRaidRightSpriteTemplate = 
{
    .tileTag = ANIM_TAG_SPIRIT_ARROW,
    .paletteTag = ANIM_TAG_SPIRIT_ARROW,
    .oam = &gOamData_AffineNormal_ObjBlend_32x32,
    .anims = gDummySpriteAnimTable,
    .images = NULL,
    .affineAnims = sArrowRaidArrowFaceRightAffineAnimTable,
    .callback = AnimAssistPawprint
};
static const union AffineAnimCmd sArrowRaidLeftDownAffineAnims[] = {
    AFFINEANIMCMD_FRAME(0, 0, 0xd0, 1),
    AFFINEANIMCMD_END
};
static const union AffineAnimCmd *const sArrowRaidLeftDownAffineAnimTable[] = {
    sArrowRaidLeftDownAffineAnims
};
const struct SpriteTemplate gArrowRaidLeftDownSpriteTemplate = 
{
    .tileTag = ANIM_TAG_SPIRIT_ARROW,
    .paletteTag = ANIM_TAG_SPIRIT_ARROW,
    .oam = &gOamData_AffineNormal_ObjBlend_32x32,
    .anims = gDummySpriteAnimTable,
    .images = NULL,
    .affineAnims = sArrowRaidLeftDownAffineAnimTable,
    .callback = AnimAssistPawprint
};
static const union AffineAnimCmd sArrowRaidOnslaughtAffineAnims[] = {
    AFFINEANIMCMD_FRAME(0, 0, 0x30, 1),
    AFFINEANIMCMD_END
};
static const union AffineAnimCmd *const sArrowRaidOnslaughtAffineAnimTable[] = {
    sArrowRaidOnslaughtAffineAnims
};
const struct SpriteTemplate gArrowRaidArrowOnslaughtSpriteTemplate = 
{
    .tileTag = ANIM_TAG_SPIRIT_ARROW,
    .paletteTag = ANIM_TAG_SPIRIT_ARROW,
    .oam = &gOamData_AffineNormal_ObjBlend_32x32,
    .anims = gDummySpriteAnimTable,
    .images = NULL,
    .affineAnims = sArrowRaidOnslaughtAffineAnimTable,
    .callback = AnimAssistPawprint
};

// malicious moonsault
const struct SpriteTemplate gMaliciousMoonsaultRedFlySpriteTemplate = 
{
    .tileTag = ANIM_TAG_ROUND_SHADOW,
    .paletteTag = ANIM_TAG_VERTICAL_HEX,
    .oam = &gOamData_AffineDouble_ObjNormal_64x64,
    .anims = gDummySpriteAnimTable,
    .images = NULL,
    .affineAnims = gAffineAnims_FlyBallUp,
    .callback = AnimFlyBallUp
};
const struct SpriteTemplate gMaliciousMoonsaultRedBounceSpriteTemplate = 
{
    .tileTag = ANIM_TAG_ROUND_SHADOW,
    .paletteTag = ANIM_TAG_VERTICAL_HEX,
    .oam = &gOamData_AffineDouble_ObjNormal_64x64,
    .anims = gDummySpriteAnimTable,
    .images = NULL,
    .affineAnims = gAffineAnims_BounceBallLand,
    .callback = AnimBounceBallLand
};
const struct SpriteTemplate gMaliciousMoonsaultRedImpactSpriteTemplate = 
{
    .tileTag = ANIM_TAG_IMPACT,
    .paletteTag = ANIM_TAG_VERTICAL_HEX,
    .oam = &gOamData_AffineNormal_ObjBlend_32x32,
    .anims = gDummySpriteAnimTable,
    .images = NULL,
    .affineAnims = gAffineAnims_HitSplat,
    .callback = AnimHitSplatBasic
};
const struct SpriteTemplate gMaliciousMoonsaultFireblastSpriteTemplate = 
{
    .tileTag = ANIM_TAG_SMALL_EMBER,
    .paletteTag = ANIM_TAG_VERTICAL_HEX,
    .oam = &gOamData_AffineOff_ObjNormal_32x32,
    .anims = gAnims_FireBlastCross,
    .images = NULL,
    .affineAnims = gDummySpriteAffineAnimTable,
    .callback = AnimFireCross
};
const struct SpriteTemplate gMaliciousMoonsaultExplosionSpriteTemplate = 
{
    .tileTag = ANIM_TAG_EXPLOSION_2,
    .paletteTag = ANIM_TAG_EXPLOSION_2,
    .oam = &gOamData_AffineOff_ObjNormal_32x32,
    .anims = gExplosionAnimTable,
    .images = NULL,
    .affineAnims = gDummySpriteAffineAnimTable,
    .callback = AnimSpriteOnMonPos
};

// oceanic operetta
const struct SpriteTemplate gOceanOperaSpotlightSpriteTemplate =
{
    .tileTag = ANIM_TAG_SPOTLIGHT,
    .paletteTag = ANIM_TAG_SPOTLIGHT,
    .oam = &gOamData_AffineDouble_ObjNormal_64x64,
    .anims = gDummySpriteAnimTable,
    .images = NULL,
    .affineAnims = gSpotlightAffineAnimTable,
    .callback = AnimOceanicOperettaSpotlight,
};
const struct SpriteTemplate gOceanOperaBlueFlareSpriteTemplate = 
{
    .tileTag = ANIM_TAG_FOCUS_ENERGY,
    .paletteTag = ANIM_TAG_WATER_ORB,
    .oam = &gOamData_AffineOff_ObjNormal_16x32,
    .anims = gEndureEnergyAnimTable,
    .images = NULL,
    .affineAnims = gDummySpriteAffineAnimTable,
    .callback = AnimEndureEnergy
};
const struct SpriteTemplate gOceanOperaBlueChargeSpriteTemplate = 
{
    .tileTag = ANIM_TAG_CIRCLE_OF_LIGHT,
    .paletteTag = ANIM_TAG_WATER_ORB,
    .oam = &gOamData_AffineNormal_ObjBlend_64x64,
    .anims = gDummySpriteAnimTable,
    .images = NULL,
    .affineAnims = gAffineAnims_GrowingElectricOrb,
    .callback = AnimGrowingChargeOrb
};
const struct SpriteTemplate gOceanOperaBlueRingSpriteTemplate = 
{
    .tileTag = ANIM_TAG_THIN_RING,
    .paletteTag = ANIM_TAG_WATER_ORB,
    .oam = &gOamData_AffineDouble_ObjBlend_64x64,
    .anims = gDummySpriteAnimTable,
    .images = NULL,
    .affineAnims = gThinRingShrinkingAffineAnimTable,
    .callback = AnimSpriteOnMonPos
};
const struct SpriteTemplate gOceanOperaMovingOrbsSpriteTemplate = 
{
    .tileTag = ANIM_TAG_CIRCLE_OF_LIGHT,
    .paletteTag = ANIM_TAG_WATER_ORB,
    .oam = &gOamData_AffineNormal_ObjBlend_64x64,
    .anims = gDummySpriteAnimTable,
    .images = NULL,
    .affineAnims = gDummySpriteAffineAnimTable,
    .callback = AnimThrowMistBall
};
const struct SpriteTemplate gOceanOperaBlueOrbsSpriteTemplate = 
{
    .tileTag = ANIM_TAG_CIRCLE_OF_LIGHT,
    .paletteTag = ANIM_TAG_WATER_ORB,
    .oam = &gOamData_AffineNormal_ObjBlend_64x64,
    .anims = gDummySpriteAnimTable,
    .images = NULL,
    .affineAnims = gDummySpriteAffineAnimTable,
    .callback = AnimBite
};
const struct SpriteTemplate gOceanOperaExpandingRingSpriteTemplate = 
{
    .tileTag = ANIM_TAG_THIN_RING,
    .paletteTag = ANIM_TAG_WATER_ORB,
    .oam = &gOamData_AffineDouble_ObjNormal_64x64,
    .anims = gDummySpriteAnimTable,
    .images = NULL,
    .affineAnims = gThinRingExpandingAffineAnimTable,
    .callback = AnimSpriteOnMonPos
};
const struct SpriteTemplate gOceanOperaExplosionSpriteTemplate = 
{
    .tileTag = ANIM_TAG_EXPLOSION,
    .paletteTag = ANIM_TAG_WATER_ORB,
    .oam = &gOamData_AffineOff_ObjNormal_32x32,
    .anims = gExplosionAnimTable,
    .images = NULL,
    .affineAnims = gDummySpriteAffineAnimTable,
    .callback = AnimSpriteOnMonPos
};
const struct SpriteTemplate gOceanOperaSparkleSpriteTemplate = 
{
    .tileTag = ANIM_TAG_SPARKLE_2,
    .paletteTag = ANIM_TAG_WATER_ORB,
    .oam = &gOamData_AffineOff_ObjNormal_32x32,
    .anims = gGrantingStarsAnimTable,
    .images = NULL,
    .affineAnims = gDummySpriteAffineAnimTable,
    .callback = AnimGrantingStars
};

// splintered stormshards
const struct SpriteTemplate gSplinteredShardsFlySpriteTemplate = 
{
    .tileTag = ANIM_TAG_ROUND_SHADOW,
    .paletteTag = ANIM_TAG_ROCKS,
    .oam = &gOamData_AffineDouble_ObjNormal_64x64,
    .anims = gDummySpriteAnimTable,
    .images = NULL,
    .affineAnims = gAffineAnims_FlyBallUp,
    .callback = AnimFlyBallUp
};
const struct SpriteTemplate gSplinteredShardsExplosionSpriteTemplate = 
{
    .tileTag = ANIM_TAG_EXPLOSION,
    .paletteTag = ANIM_TAG_ROCKS,
    .oam = &gOamData_AffineOff_ObjNormal_32x32,
    .anims = gExplosionAnimTable,
    .images = NULL,
    .affineAnims = gDummySpriteAffineAnimTable,
    .callback = AnimSpriteOnMonPos
};
const struct SpriteTemplate gSplinteredShardsRisingSpearSpriteTemplate = 
{
    .tileTag = ANIM_TAG_ICICLE_SPEAR,
    .paletteTag = ANIM_TAG_ROCKS,
    .oam = &gOamData_AffineOff_ObjNormal_32x32,
    .anims = gDummySpriteAnimTable,
    .images = NULL,
    .affineAnims = gDummySpriteAffineAnimTable,
    .callback = AnimAssistPawprint
};
static const union AffineAnimCmd sSplinteredShardsOpponentSteepAffineAnims[] = {
    AFFINEANIMCMD_FRAME(0, 0, 0xca, 1),
    AFFINEANIMCMD_END
};
static const union AffineAnimCmd *const sSplinteredShardsOpponentSteepAffineAnimTable[] = {
    sSplinteredShardsOpponentSteepAffineAnims,
};
const struct SpriteTemplate gSplinteredShardsSplinterOpponentSteepSpriteTemplate = 
{
    .tileTag = ANIM_TAG_ICICLE_SPEAR,
    .paletteTag = ANIM_TAG_ROCKS,
    .oam = &gOamData_AffineNormal_ObjNormal_32x32,
    .anims = gDummySpriteAnimTable,
    .images = NULL,
    .affineAnims = sSplinteredShardsOpponentSteepAffineAnimTable,
    .callback = AnimJumpKick
};
static const union AffineAnimCmd sSplinteredShardsOpponentShallowAffineAnims[] = {
    AFFINEANIMCMD_FRAME(0, 0, 0xb9, 1),
    AFFINEANIMCMD_END
};
static const union AffineAnimCmd *const sSplinteredShardsOpponentShallowAffineAnimTable[] = {
    sSplinteredShardsOpponentShallowAffineAnims
};
const struct SpriteTemplate gSplinteredShardsSplinterOpponentShallowSpriteTemplate = 
{
    .tileTag = ANIM_TAG_ICICLE_SPEAR,
    .paletteTag = ANIM_TAG_ROCKS,
    .oam = &gOamData_AffineNormal_ObjNormal_32x32,
    .anims = gDummySpriteAnimTable,
    .images = NULL,
    .affineAnims = sSplinteredShardsOpponentShallowAffineAnimTable,
    .callback = AnimJumpKick
};
static const union AffineAnimCmd sSplinteredShardsPlayerSteepAffineAnims[] = {
    AFFINEANIMCMD_FRAME(0, 0, 0x60, 1),
    AFFINEANIMCMD_END
};
static const union AffineAnimCmd *const sSplinteredShardsPlayerSteepAffineAnimTable[] = {
    sSplinteredShardsPlayerSteepAffineAnims
};
const struct SpriteTemplate gSplinteredShardsSplinterPlayerSteepSpriteTemplate = 
{
    .tileTag = ANIM_TAG_ICICLE_SPEAR,
    .paletteTag = ANIM_TAG_ROCKS,
    .oam = &gOamData_AffineNormal_ObjNormal_32x32,
    .anims = gDummySpriteAnimTable,
    .images = NULL,
    .affineAnims = sSplinteredShardsPlayerSteepAffineAnimTable,
    .callback = AnimJumpKick
};
static const union AffineAnimCmd sSplinteredShardsPlayerShallowAffineAnims[] = {
    AFFINEANIMCMD_FRAME(0, 0, 0x50, 1),
    AFFINEANIMCMD_END
};
static const union AffineAnimCmd *const sSplinteredShardsPlayerShallowAffineAnimTable[] = {
    sSplinteredShardsPlayerShallowAffineAnims
};
const struct SpriteTemplate gSplinteredShardsSplinterPlayerShallowSpriteTemplate = 
{
    .tileTag = ANIM_TAG_ICICLE_SPEAR,
    .paletteTag = ANIM_TAG_ROCKS,
    .oam = &gOamData_AffineNormal_ObjNormal_32x32,
    .anims = gDummySpriteAnimTable,
    .images = NULL,
    .affineAnims = sSplinteredShardsPlayerShallowAffineAnimTable,
    .callback = AnimJumpKick
};

// lets snuggle forever
const struct SpriteTemplate gSnuggleForeverEyesSpriteTemplate = 
{
    .tileTag = ANIM_TAG_SPARKLE_4,
    .paletteTag = ANIM_TAG_VERTICAL_HEX,
    .oam = &gOamData_AffineOff_ObjNormal_32x32,
    .anims = gSpriteAnimTable_853EE80,
    .images = NULL,
    .affineAnims = gDummySpriteAffineAnimTable,
    .callback = AnimSpinningSparkle
};
const struct SpriteTemplate gSnuggleForeverStarSpriteTemplate = 
{
    .tileTag = ANIM_TAG_PAIN_SPLIT,
    .paletteTag = ANIM_TAG_DUCK,
    .oam = &gOamData_AffineOff_ObjNormal_16x16,
    .anims = gDummySpriteAnimTable,
    .images = NULL,
    .affineAnims = gDummySpriteAffineAnimTable,
    .callback = AnimDizzyPunchDuck
};
const struct SpriteTemplate gSnuggleForeverHeartSpriteTemplate = 
{
    .tileTag = ANIM_TAG_MAGENTA_HEART,
    .paletteTag = ANIM_TAG_VERTICAL_HEX,
    .oam = &gOamData_AffineOff_ObjNormal_16x16,
    .anims = gDummySpriteAnimTable,
    .images = NULL,
    .affineAnims = gDummySpriteAffineAnimTable,
    .callback = AnimMagentaHeart
};

// clangorous soulblaze
const struct SpriteTemplate gClangoorousSoulblazeWhiteFlySpriteTemplate = 
{
    .tileTag = ANIM_TAG_ROUND_SHADOW,
    .paletteTag = ANIM_TAG_AIR_WAVE_2,
    .oam = &gOamData_AffineDouble_ObjNormal_64x64,
    .anims = gDummySpriteAnimTable,
    .images = NULL,
    .affineAnims = gAffineAnims_FlyBallUp,
    .callback = AnimFlyBallUp
};
const struct SpriteTemplate gClangoorousSoulblazePurpleSwirlSpriteTemplate = 
{
    .tileTag = ANIM_TAG_WATER_ORB,
    .paletteTag = ANIM_TAG_POISON_BUBBLE,
    .oam = &gOamData_AffineNormal_ObjBlend_16x16,
    .anims = gAnims_WaterMudOrb,
    .images = NULL,
    .affineAnims = gAffineAnims_Whirlpool,
    .callback = AnimParticleInVortex
};
const struct SpriteTemplate gClangoorousSoulblazePurpleChargeSpriteTemplate = 
{
    .tileTag = ANIM_TAG_CIRCLE_OF_LIGHT,
    .paletteTag = ANIM_TAG_POISON_BUBBLE,
    .oam = &gOamData_AffineNormal_ObjBlend_64x64,
    .anims = gDummySpriteAnimTable,
    .images = NULL,
    .affineAnims = gAffineAnims_GrowingElectricOrb,
    .callback = AnimGrowingChargeOrb
};
const struct SpriteTemplate gClangoorousSoulblazePulseSpriteTemplate = 
{
    .tileTag = ANIM_TAG_THIN_RING,
    .paletteTag = ANIM_TAG_POISON_BUBBLE,
    .oam = &gOamData_AffineOff_ObjBlend_64x64,
    .anims = gDummySpriteAnimTable,
    .images = NULL,
    .affineAnims = gDummySpriteAffineAnimTable,
    .callback = TranslateAnimSpriteToTargetMonLocation
};

// guardian of alola 
const struct SpriteTemplate gGuardianOfAlolaFistSpriteTemplate = 
{
    .tileTag = ANIM_TAG_HORSESHOE_SIDE_FIST,
    .paletteTag = ANIM_TAG_HORSESHOE_SIDE_FIST,
    .oam = &gOamData_AffineOff_ObjNormal_32x32,
    .anims = gDummySpriteAnimTable,
    .images = NULL,
    .affineAnims = gDummySpriteAffineAnimTable,
    .callback = AnimStompFoot
};
const struct SpriteTemplate gGuardianOfAlolaDirtGeyserSpriteTemplate = 
{
    .tileTag = ANIM_TAG_MUD_SAND,
    .paletteTag = ANIM_TAG_MUD_SAND,
    .oam = &gOamData_AffineOff_ObjNormal_16x16,
    .anims = gDummySpriteAnimTable,
    .images = NULL,
    .affineAnims = gDummySpriteAffineAnimTable,
    .callback = AnimMudSportDirt
};

// seering sunraze smash
static const union AffineAnimCmd sSearingSunrazeSmashWormholeGrowingAffineAnims[] = {
    //.hword 0x100,0x100,0x0,0x0, 0x0,0x0,0x88f6,0x0, 0x7fff,0x0,0x0,0x0
    AFFINEANIMCMD_FRAME(0x100, 0x100, 0, 0),
    AFFINEANIMCMD_FRAME(0, 0, 0xf8, 0x88),
    AFFINEANIMCMD_END
};
static const union AffineAnimCmd *const sSearingSunrazeSmashWormholeGrowingAffineAnimTable[] = {
    sSearingSunrazeSmashWormholeGrowingAffineAnims
};
const struct SpriteTemplate gSearingSunrazeSmashGrowWormholeSpriteTemplate = 
{
    .tileTag = ANIM_TAG_SHADOW_BALL,
    .paletteTag = ANIM_TAG_WATER_ORB,
    .oam = &gOamData_AffineNormal_ObjNormal_32x32,
    .anims = gDummySpriteAnimTable,
    .images = NULL,
    .affineAnims = sSearingSunrazeSmashWormholeGrowingAffineAnimTable,
    .callback = AnimSpriteOnMonPos
};
const struct SpriteTemplate gSearingSunrazeSmashBlueRingInwardsSpriteTemplate = 
{
    .tileTag = ANIM_TAG_THIN_RING,
    .paletteTag = ANIM_TAG_WATER_ORB,
    .oam = &gOamData_AffineDouble_ObjBlend_64x64,
    .anims = gDummySpriteAnimTable,
    .images = NULL,
    .affineAnims = gThinRingShrinkingAffineAnimTable,
    .callback = AnimSpriteOnMonPos
};
const struct SpriteTemplate gSearingSunrazeSmashWhiteRingInwardsSpriteTemplate = 
{
    .tileTag = ANIM_TAG_THIN_RING,
    .paletteTag = ANIM_TAG_AIR_WAVE_2,
    .oam = &gOamData_AffineDouble_ObjBlend_64x64,
    .anims = gDummySpriteAnimTable,
    .images = NULL,
    .affineAnims = gThinRingShrinkingAffineAnimTable,
    .callback = AnimSpriteOnMonPos
};
const struct SpriteTemplate gSearingSunrazeSmashCrossImpactSpriteTemplate = 
{
    .tileTag = ANIM_TAG_CROSS_IMPACT,
    .paletteTag = ANIM_TAG_AIR_WAVE_2,
    .oam = &gOamData_AffineOff_ObjBlend_32x32,
    .anims = gDummySpriteAnimTable,
    .images = NULL,
    .affineAnims = gDummySpriteAffineAnimTable,
    .callback = AnimCrossImpact
};
const struct SpriteTemplate gSearingSunrazeSmashWhiteCutSpriteTemplate = 
{
    .tileTag = ANIM_TAG_CUT,
    .paletteTag = ANIM_TAG_AIR_WAVE_2,
    .oam = &gOamData_AffineOff_ObjBlend_32x32,
    .anims = gCuttingSliceAnimTable,
    .images = NULL,
    .affineAnims = gDummySpriteAffineAnimTable,
    .callback = AnimCuttingSlice
};
const struct SpriteTemplate gSearingSunrazeSmashInfernoOrbSpriteTemplate = 
{
    .tileTag = ANIM_TAG_CIRCLE_OF_LIGHT,
    .paletteTag = ANIM_TAG_VERTICAL_HEX,
    .oam = &gOamData_AffineNormal_ObjBlend_64x64,
    .anims = gDummySpriteAnimTable,
    .images = NULL,
    .affineAnims = gAffineAnims_GrowingElectricOrb,
    .callback = AnimGrowingChargeOrb
};
const struct SpriteTemplate gSearingSunrazeSmashShockwaveSpriteTemplate = 
{
    .tileTag = ANIM_TAG_CIRCLE_OF_LIGHT,
    .paletteTag = ANIM_TAG_VERTICAL_HEX,
    .oam = &gOamData_AffineNormal_ObjBlend_64x64,
    .anims = gDummySpriteAnimTable,
    .images = NULL,
    .affineAnims = gAffineAnims_GrowingElectricOrb,
    .callback = AnimGrowingShockWaveOrbOnTarget
};
const struct SpriteTemplate gSearingSunrazeSmashRedFlySpriteTemplate = 
{
    .tileTag = ANIM_TAG_ROUND_SHADOW,
    .paletteTag = ANIM_TAG_VERTICAL_HEX,
    .oam = &gOamData_AffineDouble_ObjNormal_64x64,
    .anims = gDummySpriteAnimTable,
    .images = NULL,
    .affineAnims = gAffineAnims_FlyBallUp,
    .callback = AnimFlyBallUp
};

// menacing moonraze maelstrom
const struct SpriteTemplate gMoonrazeMaelstromBlueBuffSpriteTemplate = 
{
    .tileTag = ANIM_TAG_FOCUS_ENERGY,
    .paletteTag = ANIM_TAG_WATER_ORB,
    .oam = &gOamData_AffineOff_ObjNormal_16x32,
    .anims = gEndureEnergyAnimTable,
    .images = NULL,
    .affineAnims = gDummySpriteAffineAnimTable,
    .callback = AnimEndureEnergy
};
const struct SpriteTemplate gMoonrazeMaelstromBlackBuffSpriteTemplate = 
{
    .tileTag = ANIM_TAG_FOCUS_ENERGY,
    .paletteTag = ANIM_TAG_HANDS_AND_FEET,
    .oam = &gOamData_AffineOff_ObjNormal_16x32,
    .anims = gEndureEnergyAnimTable,
    .images = NULL,
    .affineAnims = gDummySpriteAffineAnimTable,
    .callback = AnimEndureEnergy
};
const struct SpriteTemplate gMoonrazeMaelstromPurpleBuffSpriteTemplate = 
{
    .tileTag = ANIM_TAG_FOCUS_ENERGY,
    .paletteTag = ANIM_TAG_POISON_BUBBLE,
    .oam = &gOamData_AffineOff_ObjNormal_16x32,
    .anims = gEndureEnergyAnimTable,
    .images = NULL,
    .affineAnims = gDummySpriteAffineAnimTable,
    .callback = AnimEndureEnergy
};
const struct SpriteTemplate gMoonrazeMaelstromBlackSparklesSpriteTemplate = 
{
    .tileTag = ANIM_TAG_SPARKLE_2,
    .paletteTag = ANIM_TAG_HANDS_AND_FEET,
    .oam = &gOamData_AffineOff_ObjNormal_32x32,
    .anims = gGrantingStarsAnimTable,
    .images = NULL,
    .affineAnims = gDummySpriteAffineAnimTable,
    .callback = AnimGrantingStars
};
const struct SpriteTemplate gMoonrazeMaelstromBlueRingSpriteTemplate = 
{
    .tileTag = ANIM_TAG_THIN_RING,
    .paletteTag = ANIM_TAG_WATER_ORB,
    .oam = &gOamData_AffineDouble_ObjBlend_64x64,
    .anims = gDummySpriteAnimTable,
    .images = NULL, 
    .affineAnims = gThinRingShrinkingAffineAnimTable,
    .callback = AnimSpriteOnMonPos
};
const struct SpriteTemplate gMoonrazeMaelstromWhiteRingSpriteTemplate = 
{
    .tileTag = ANIM_TAG_THIN_RING,
    .paletteTag = ANIM_TAG_AIR_WAVE_2,
    .oam = &gOamData_AffineDouble_ObjBlend_64x64,
    .anims = gDummySpriteAnimTable,
    .images = NULL, 
    .affineAnims = gThinRingShrinkingAffineAnimTable,
    .callback = AnimSpriteOnMonPos
};
const struct SpriteTemplate gMoonrazeMaelstromSuperpowerSpriteTemplate = 
{
    .tileTag = ANIM_TAG_METEOR,
    .paletteTag = ANIM_TAG_HANDS_AND_FEET,
    .oam = &gOamData_AffineOff_ObjNormal_64x64,
    .anims = gDummySpriteAnimTable,
    .images = NULL,
    .affineAnims = gDummySpriteAffineAnimTable,
    .callback = AnimSuperpowerFireball
};
const struct SpriteTemplate gMoonrazeMaelstromBlackOrbsSpriteTemplate = 
{
    .tileTag = ANIM_TAG_POISON_BUBBLE,
    .paletteTag = ANIM_TAG_HANDS_AND_FEET,
    .oam = &gOamData_AffineNormal_ObjNormal_16x16,
    .anims = gDummySpriteAnimTable,
    .images = NULL,
    .affineAnims = gDummySpriteAffineAnimTable,
    .callback = AnimParticleInVortex
};
const struct SpriteTemplate gMoonrazeMaelstromBeamSpriteTemplate = 
{
    .tileTag = ANIM_TAG_ORBS,
    .paletteTag = ANIM_TAG_POISON_BUBBLE,
    .oam = &gOamData_AffineOff_ObjNormal_8x8,
    .anims = gSolarbeamBigOrbAnimTable,
    .images = NULL,
    .affineAnims = gDummySpriteAffineAnimTable,
    .callback = AnimHyperBeamOrb
};
const struct SpriteTemplate gMoonrazeMaelstromExplosionSpriteTemplate = 
{
    .tileTag = ANIM_TAG_EXPLOSION_2,
    .paletteTag = ANIM_TAG_POISON_BUBBLE,
    .oam = &gOamData_AffineOff_ObjNormal_32x32,
    .anims = gExplosionAnimTable,
    .images = NULL,
    .affineAnims = gDummySpriteAffineAnimTable,
    .callback = AnimSpriteOnMonPos
};
const struct SpriteTemplate gMoonrazeMaelstromShockwaveSpriteTemplate = 
{
    .tileTag = ANIM_TAG_CIRCLE_OF_LIGHT,
    .paletteTag = ANIM_TAG_POISON_BUBBLE,
    .oam = &gOamData_AffineNormal_ObjBlend_64x64,
    .anims = gDummySpriteAnimTable,
    .images = NULL,
    .affineAnims = gAffineAnims_GrowingElectricOrb,
    .callback = AnimGrowingShockWaveOrbOnTarget
};
static const union AffineAnimCmd sMoonrazeMaelstromWormholeAffineAnims[] = {
    //.hword 0x100,0x100,0x0,0x0, 0x0,0x0,0x88f6,0x0, 0x7fff,0x0,0x0,0x0
    AFFINEANIMCMD_FRAME(0x100, 0x100, 0, 0),
    AFFINEANIMCMD_FRAME(0, 0, 0xf6, 0x88),
    AFFINEANIMCMD_END
};
static const union AffineAnimCmd *const sMoonrazeMaelstromWormholeAffineAnimTable[] = {
    sMoonrazeMaelstromWormholeAffineAnims
};
const struct SpriteTemplate gMoonrazeMaelstromWormholeSpriteTemplate = 
{
    .tileTag = ANIM_TAG_SHADOW_BALL,
    .paletteTag = ANIM_TAG_WATER_ORB,
    .oam = &gOamData_AffineNormal_ObjNormal_32x32,
    .anims = gDummySpriteAnimTable,
    .images = NULL,
    .affineAnims = sMoonrazeMaelstromWormholeAffineAnimTable,
    .callback = AnimSpriteOnMonPos
};

// light that burns the sky
const struct SpriteTemplate gLightThatBurnsTheSkyGreenSparkSpriteTemplate = 
{
    .tileTag = ANIM_TAG_SPARK_2,
    .paletteTag = ANIM_TAG_LEAF,
    .oam = &gOamData_AffineNormal_ObjNormal_16x16,
    .anims = gDummySpriteAnimTable,
    .images = NULL,
    .affineAnims = gAffineAnims_FlashingSpark,
    .callback = AnimSparkElectricityFlashing
};
const struct SpriteTemplate gLightThatBurnsTheSkyBlastBurnSpriteTemplate = 
{
    .tileTag = ANIM_TAG_FIRE_PLUME,
    .paletteTag = ANIM_TAG_CIRCLE_OF_LIGHT,
    .oam = &gOamData_AffineOff_ObjNormal_32x32,
    .anims = gAnims_FirePlume,
    .images = NULL,
    .affineAnims = gDummySpriteAffineAnimTable,
    .callback = AnimBlastBurnTargetPlume
};
static const struct OamData sGeyserOam =
{
	.affineMode = ST_OAM_AFFINE_OFF,
	.objMode = ST_OAM_OBJ_NORMAL,
	.shape = SPRITE_SHAPE(32x32),
	.size = SPRITE_SIZE(32x32),
	.priority = 1, //Above sprites
};
const struct SpriteTemplate gLightThatBurnsTheSkyExplosionSpriteTemplate = 
{
    .tileTag = ANIM_TAG_EXPLOSION_2,
    .paletteTag = ANIM_TAG_EXPLOSION_2,
    .oam = &sGeyserOam,
    .anims = gExplosionAnimTable,
    .images = NULL,
    .affineAnims = gDummySpriteAffineAnimTable,
    .callback = AnimSpriteOnMonPos
};

// soul stealing 7star strike
const struct SpriteTemplate gSoulStealBlackFlySpriteTemplate = 
{
    .tileTag = ANIM_TAG_ROUND_SHADOW,
    .paletteTag = ANIM_TAG_HANDS_AND_FEET,
    .oam = &gOamData_AffineDouble_ObjNormal_64x64,
    .anims = gDummySpriteAnimTable,
    .images = NULL,
    .affineAnims = gAffineAnims_FlyBallUp,
    .callback = AnimFlyBallUp
};
const struct SpriteTemplate gSoulStealIceBuffSpriteTemplate = 
{
    .tileTag = ANIM_TAG_FOCUS_ENERGY,
    .paletteTag = ANIM_TAG_ICE_CRYSTALS,
    .oam = &gOamData_AffineOff_ObjNormal_16x32,
    .anims = gEndureEnergyAnimTable,
    .images = NULL,
    .affineAnims = gDummySpriteAffineAnimTable,
    .callback = AnimEndureEnergy
};
const struct SpriteTemplate gSoulStealBlueFistSpriteTemplate = 
{
    .tileTag = ANIM_TAG_HANDS_AND_FEET,
    .paletteTag = ANIM_TAG_ICE_CRYSTALS,
    .oam = &gOamData_AffineOff_ObjNormal_32x32,
    .anims = gAnims_HandOrFoot,
    .images = NULL,
    .affineAnims = gDummySpriteAffineAnimTable,
    .callback = AnimJumpKick
};
const struct SpriteTemplate gSoulStealBlueStarSpriteTemplate = 
{
    .tileTag = ANIM_TAG_PAIN_SPLIT,
    .paletteTag = ANIM_TAG_ICE_CRYSTALS,
    .oam = &gOamData_AffineOff_ObjNormal_16x16,
    .anims = gDummySpriteAnimTable,
    .images = NULL,
    .affineAnims = gAffineAnims_Bite,
    .callback = AnimSoulStealingStar
};
const struct SpriteTemplate gSoulStealBlueParalyzeSpriteTemplate = 
{
    .tileTag = ANIM_TAG_SPARK_2,
    .paletteTag = ANIM_TAG_ICE_CRYSTALS,
    .oam = &gOamData_AffineOff_ObjNormal_16x16,
    .anims = gDummySpriteAnimTable,
    .images = NULL,
    .affineAnims = gDummySpriteAffineAnimTable,
    .callback = AnimElectricity
};
const struct SpriteTemplate gSoulStealBlastburnSpriteTemplate = 
{
    .tileTag = ANIM_TAG_FIRE_PLUME,
    .paletteTag = ANIM_TAG_WISP_FIRE,
    .oam = &gOamData_AffineOff_ObjNormal_32x32,
    .anims = gAnims_FirePlume,
    .images = NULL,
    .affineAnims = gDummySpriteAffineAnimTable,
    .callback = AnimFirePlume
};
const struct SpriteTemplate gSoulStealExplosionSpriteTemplate = 
{
    .tileTag = ANIM_TAG_EXPLOSION,
    .paletteTag = ANIM_TAG_WISP_FIRE,
    .oam = &gOamData_AffineOff_ObjNormal_32x32,
    .anims = gExplosionAnimTable,
    .images = NULL,
    .affineAnims = gDummySpriteAffineAnimTable,
    .callback = AnimSpriteOnMonPos
};
const struct SpriteTemplate gSoulStealZStarSpriteTemplate = 
{
    .tileTag = ANIM_TAG_SNORE_Z,
    .paletteTag = ANIM_TAG_SNORE_Z,
    .oam = &gOamData_AffineOff_ObjBlend_32x32,
    .anims = gDummySpriteAnimTable,
    .images = NULL,
    .affineAnims = gDummySpriteAffineAnimTable,
    .callback = AnimCrossImpact
};

//// functions
//general
void AnimTask_IsTargetPartner(u8 taskId)
{
	if (gBattleAnimTarget == (gBattleAnimAttacker ^ BIT_FLANK))
		gBattleAnimArgs[0] = 1;
	else
		gBattleAnimArgs[0] = 0;

	DestroyAnimVisualTask(taskId);
}

void AnimTask_AllBanksInvisible(u8 taskId)
{
    u32 i;
	for (i = 0; i < gBattlersCount; i++)
	{
		u8 spriteId = gBattlerSpriteIds[i];
		if (spriteId != 0xFF)
			gSprites[spriteId].invisible = TRUE;
	}
	DestroyAnimVisualTask(taskId);
}

void AnimTask_AllBanksVisible(u8 taskId)
{
    u32 i;
	for (i = 0; i < gBattlersCount; i++)
	{
		u8 spriteId = gBattlerSpriteIds[i];
		if (spriteId != 0xFF)
			gSprites[spriteId].invisible = FALSE;
	}
	DestroyAnimVisualTask(taskId);
}

void AnimTask_AllBanksInvisibleExceptAttackerAndTarget(u8 taskId)
{
    u32 i;
	for (i = 0; i < gBattlersCount; ++i)
	{
		u8 spriteId = gBattlerSpriteIds[i];
		if (spriteId == GetAnimBattlerSpriteId(ANIM_ATTACKER) || spriteId == GetAnimBattlerSpriteId(ANIM_TARGET))
			continue;
		if (spriteId != 0xFF || !IsBattlerSpriteVisible(i)) //Pokemon that are already hidden
			gSprites[spriteId].invisible = TRUE;
	}
	DestroyAnimVisualTask(taskId);
}

static u8 LoadBattleAnimTarget(u8 arg)
{
    u8 battler;
    
    if (gBattleTypeFlags & BATTLE_TYPE_DOUBLE)
    {
        switch (gBattleAnimArgs[arg])
        {
        case 0:
            battler = gBattleAnimAttacker;
            break;
        default:
            battler = gBattleAnimTarget;
            break;
        case 2:
            battler = BATTLE_PARTNER(gBattleAnimAttacker);
            break;
        case 3:
            battler = BATTLE_PARTNER(gBattleAnimTarget);
            break;
        }
    }
    else
    {
        if (gBattleAnimArgs[arg] == 0)
            battler = gBattleAnimAttacker;
        else
            battler = gBattleAnimTarget;
    }
    
    return battler;
}

static u8 GetProperCentredCoord(u8 battler, u8 coordType)
{
    if (gBattleTypeFlags & BATTLE_TYPE_DOUBLE)
        return (GetBattlerSpriteCoord2(battler, coordType) + GetBattlerSpriteCoord2(BATTLE_PARTNER(battler), coordType)) / 2;

    return GetBattlerSpriteCoord(battler, coordType);
}

static void InitSpritePosToGivenTarget(struct Sprite* sprite, u8 target)
{
    sprite->pos1.x = GetBattlerSpriteCoord2(target, BATTLER_COORD_X);
    sprite->pos1.y = GetBattlerSpriteCoord2(target, BATTLER_COORD_Y);

    SetAnimSpriteInitialXOffset(sprite, gBattleAnimArgs[0]);
    sprite->pos2.y = gBattleAnimArgs[1];
}

static void InitSpritePosToAnimTargetsCentre(struct Sprite *sprite, bool8 respectMonPicOffsets)
{
    if (!respectMonPicOffsets)
    {
        sprite->pos1.x = (GetBattlerSpriteCoord2(gBattleAnimTarget, BATTLER_COORD_X)
                       +  GetBattlerSpriteCoord2(BATTLE_PARTNER(gBattleAnimTarget), BATTLER_COORD_X)) / 2;
        sprite->pos1.y = (GetBattlerSpriteCoord2(gBattleAnimTarget, BATTLER_COORD_Y)
                       +  GetBattlerSpriteCoord2(BATTLE_PARTNER(gBattleAnimTarget), BATTLER_COORD_Y)) / 2;
    }

    SetAnimSpriteInitialXOffset(sprite, gBattleAnimArgs[0]);
    sprite->pos1.y += gBattleAnimArgs[1];
}

static void InitSpritePosToAnimAttackersCentre(struct Sprite *sprite, bool8 respectMonPicOffsets)
{
    if (!respectMonPicOffsets)
    {
        sprite->pos1.x = (GetBattlerSpriteCoord2(gBattleAnimAttacker, BATTLER_COORD_X)
                       +  GetBattlerSpriteCoord2(BATTLE_PARTNER(gBattleAnimAttacker), BATTLER_COORD_X)) / 2;
        sprite->pos1.y = (GetBattlerSpriteCoord2(gBattleAnimAttacker, BATTLER_COORD_Y)
                       +  GetBattlerSpriteCoord2(BATTLE_PARTNER(gBattleAnimAttacker), BATTLER_COORD_Y)) / 2;
    }
    else
    {
        sprite->pos1.x = (GetBattlerSpriteCoord2(gBattleAnimAttacker, BATTLER_COORD_X_2)
                       +  GetBattlerSpriteCoord2(BATTLE_PARTNER(gBattleAnimAttacker), BATTLER_COORD_X_2)) / 2;
        sprite->pos1.y = (GetBattlerSpriteCoord2(gBattleAnimAttacker, BATTLER_COORD_Y_PIC_OFFSET)
                       +  GetBattlerSpriteCoord2(BATTLE_PARTNER(gBattleAnimAttacker), BATTLER_COORD_Y_PIC_OFFSET)) / 2;
    }

    SetAnimSpriteInitialXOffset(sprite, gBattleAnimArgs[0]);
    sprite->pos1.y += gBattleAnimArgs[1];
}

////sprite callbacks
static void AnimSoulStealingStar(struct Sprite *sprite)
{
	sprite->pos1.x += gBattleAnimArgs[0];
	sprite->pos1.y += gBattleAnimArgs[1];
	sprite->data[0] = gBattleAnimArgs[3];
	sprite->data[1] = gBattleAnimArgs[4];
	sprite->data[2] = gBattleAnimArgs[5];
	sprite->callback = AnimSoulStealingStar_Step1;
}

static void AnimSoulStealingStar_Step1(struct Sprite *sprite)
{
    sprite->data[4] += sprite->data[0];
    sprite->data[5] += sprite->data[1];
    sprite->pos2.x = sprite->data[4] >> 8;
    sprite->pos2.y = sprite->data[5] >> 8;
    if (++sprite->data[3] == sprite->data[2])
        sprite->callback = AnimSoulStealingStar_Step2;
}

static void AnimSoulStealingStar_Step2(struct Sprite *sprite)
{
    sprite->data[4] -= sprite->data[0];
    sprite->data[5] -= sprite->data[1];
    sprite->pos2.x = sprite->data[4] >> 8;
    sprite->pos2.y = sprite->data[5] >> 8;
    if (--sprite->data[3] == 0)
        DestroySpriteAndMatrix(sprite);
}

//Creates The Extreme Evoboost Circles
static void AnimExtremeEvoboostCircle(struct Sprite *sprite)
{
	InitSpritePosToAnimAttacker(sprite, FALSE);
	sprite->pos1.y += 20;
	sprite->data[1] = 191;
	sprite->callback = AnimExtremeEvoboostCircle_Step;
	sprite->callback(sprite);
}

static void AnimExtremeEvoboostCircle_Step(struct Sprite *sprite)
{
    sprite->pos2.x = Sin(sprite->data[1], 32);
    sprite->pos2.y = Cos(sprite->data[1], 8);
    sprite->data[1] += 5;
    sprite->data[1] &= 0xFF;
    if (++sprite->data[0] == 71)
        DestroyAnimSprite(sprite);
}

static void AnimGrowingShockWaveOrbOnTarget(struct Sprite *sprite)
{
    switch (sprite->data[0])
    {
    case 0:
        sprite->pos1.x = GetBattlerSpriteCoord(gBattleAnimTarget, BATTLER_COORD_X_2);
        sprite->pos1.y = GetBattlerSpriteCoord(gBattleAnimTarget, BATTLER_COORD_Y_PIC_OFFSET);
        StartSpriteAffineAnim(sprite, 2);
        sprite->data[0]++;
        break;
    case 1:
        if (sprite->affineAnimEnded)
            DestroySpriteAndMatrix(sprite);
        break;
    }
}

static void AnimEllipticalGustAttacker(struct Sprite *sprite)
{
    InitSpritePosToAnimAttacker(sprite, FALSE);
    sprite->pos1.y += 20;
    sprite->data[1] = 191;
    sprite->callback = AnimEllipticalGustAttacker_Step;
    sprite->callback(sprite);
}

static void AnimEllipticalGustAttacker_Step(struct Sprite *sprite)
{
    sprite->pos2.x = Sin(sprite->data[1], 32);
    sprite->pos2.y = Cos(sprite->data[1], 8);
    sprite->data[1] += 5;
    sprite->data[1] &= 0xFF;
    if (++sprite->data[0] == 71)
        DestroyAnimSprite(sprite);
}

static void SetSpriteCoordsToAnimTargetCoords(struct Sprite *sprite)
{
    sprite->pos1.x = GetBattlerSpriteCoord(gBattleAnimTarget, BATTLER_COORD_X_2);
    sprite->pos1.y = GetBattlerSpriteCoord(gBattleAnimTarget, BATTLER_COORD_Y_PIC_OFFSET);
}

static void AnimBlastBurnTargetPlume(struct Sprite *sprite)
{
    SetSpriteCoordsToAnimTargetCoords(sprite);
    if (GetBattlerSide(gBattleAnimTarget))
    {
        sprite->pos1.x -= gBattleAnimArgs[0];
        sprite->pos1.y += gBattleAnimArgs[1];
        sprite->data[2] = -gBattleAnimArgs[4];
    }
    else
    {
        sprite->pos1.x += gBattleAnimArgs[0];
        sprite->pos1.y += gBattleAnimArgs[1];
        sprite->data[2] = gBattleAnimArgs[4];
    }

    sprite->data[1] = gBattleAnimArgs[2];
    sprite->data[4] = gBattleAnimArgs[3];
    sprite->data[3] = gBattleAnimArgs[5];

    sprite->callback = AnimBlastBurnTargetPlume_Step1;
}
static void AnimBlastBurnTargetPlume_Step1(struct Sprite *sprite)
{
    if (++sprite->data[0] < sprite->data[4])
    {
        sprite->pos2.x += sprite->data[2];
        sprite->pos2.y += sprite->data[3];
    }

    if (sprite->data[0] == sprite->data[1])
        DestroySpriteAndMatrix(sprite);
}

static void SpriteCB_SpriteToCentreOfSide(struct Sprite* sprite)
{
    bool8 var;

    if (!sprite->data[0])
    {
        if (!gBattleAnimArgs[3])
            var = TRUE;
        else
            var = FALSE;

        if (gBattleAnimArgs[2] == 0) //Attacker
        {
            if (gBattleTypeFlags & BATTLE_TYPE_DOUBLE)
                InitSpritePosToAnimAttackersCentre(sprite, var);
            else
                InitSpritePosToAnimAttacker(sprite, var);
        }
        else
        {
            if (gBattleTypeFlags & BATTLE_TYPE_DOUBLE)
                InitSpritePosToAnimTargetsCentre(sprite, var);
            else
                InitSpritePosToAnimTarget(sprite, var);
        }

        sprite->data[0]++;
    }
    else if (sprite->animEnded || sprite->affineAnimEnded)
    {
        DestroySpriteAndMatrix(sprite);
    }
}

static void SpriteCB_SpriteOnMonForDuration(struct Sprite *sprite)
{
    u8 target = LoadBattleAnimTarget(0);

    if (!IsBattlerSpriteVisible(target))
    {
        DestroyAnimSprite(sprite);
    }
    else
    {
        sprite->pos1.x = GetBattlerSpriteCoord(target, 0);
        sprite->pos1.y = GetBattlerSpriteCoord(target, 1);
        sprite->pos1.x += gBattleAnimArgs[1];
        sprite->pos1.y += gBattleAnimArgs[2];
        sprite->data[0] = 0;
        sprite->data[1] = gBattleAnimArgs[3];
        sprite->data[2] = gBattleAnimArgs[4];
        sprite->data[3] = 0;
        sprite->callback = AnimBrickBreakWall_Step;
    }
}

static void SpriteCB_ToxicThreadWrap(struct Sprite *sprite)
{
    if (GetBattlerSide(gBattleAnimAttacker) != B_SIDE_PLAYER)
        sprite->pos1.x -= gBattleAnimArgs[0];
    else
        sprite->pos1.x += gBattleAnimArgs[0];

    sprite->pos1.y += gBattleAnimArgs[1];
    if (GetBattlerSide(gBattleAnimTarget) == B_SIDE_PLAYER)
        sprite->pos1.y += 8;

    sprite->callback = AnimStringWrap_Step;
}


static void SpriteCB_GrowingSuperpower(struct Sprite *sprite)
{
    u8 battler;

    if (gBattleAnimArgs[0] == 0)
    {
        sprite->pos1.x = GetBattlerSpriteCoord(gBattleAnimAttacker, 2);
        sprite->pos1.y = GetBattlerSpriteCoord(gBattleAnimAttacker, 3);
        battler = gBattleAnimTarget;
        sprite->oam.priority = GetBattlerSpriteBGPriority(gBattleAnimAttacker);
    }
    else
    {
        battler = gBattleAnimAttacker;
        sprite->oam.priority = GetBattlerSpriteBGPriority(gBattleAnimTarget);
    }

    if (GetBattlerSide(gBattleAnimAttacker) == B_SIDE_OPPONENT)
        StartSpriteAffineAnim(sprite, 1);

    sprite->data[0] = 16;
    sprite->data[1] = sprite->pos1.x;
    sprite->data[2] = GetBattlerSpriteCoord(battler, 2);
    sprite->data[3] = sprite->pos1.y;
    sprite->data[4] = GetBattlerSpriteCoord(battler, 3);

    InitAnimLinearTranslation(sprite);
    StoreSpriteCallbackInData6(sprite, DestroyAnimSprite);
    sprite->callback = sub_80A6F98;
}

static void SpriteCB_CentredSpiderWeb(struct Sprite* sprite)
{
    if (gBattleTypeFlags & BATTLE_TYPE_DOUBLE)
        InitSpritePosToAnimTargetsCentre(sprite, FALSE);
    else
        InitSpritePosToAnimTarget(sprite, FALSE);

    sprite->callback = AnimSpiderWeb;
}

static void SpriteCB_CoreEnforcerHits(struct Sprite* sprite)
{
    StartSpriteAffineAnim(sprite, gBattleAnimArgs[3]);

    if (gBattleAnimArgs[2] == 0)
    {
        if (gBattleTypeFlags & BATTLE_TYPE_DOUBLE)
            InitSpritePosToAnimAttackersCentre(sprite, FALSE);
        else
            InitSpritePosToAnimAttacker(sprite, FALSE);
    }
    else
    {
        if (gBattleTypeFlags & BATTLE_TYPE_DOUBLE)
            InitSpritePosToAnimTargetsCentre(sprite, FALSE);
        else
            InitSpritePosToAnimTarget(sprite, FALSE);
    }

    sprite->pos1.y += 20;
    sprite->callback = AnimFlashingHitSplat_Step;
}

static void SpriteCB_CoreEnforcerBeam(struct Sprite* sprite)
{
    if (!(gBattleTypeFlags & BATTLE_TYPE_DOUBLE))
    {
        AnimSolarbeamBigOrb(sprite);
    }
    else
    {
        InitSpritePosToAnimAttacker(sprite, TRUE);
        StartSpriteAnim(sprite, gBattleAnimArgs[3]);

        sprite->data[0] = gBattleAnimArgs[2];

        sprite->data[2] = (GetBattlerSpriteCoord(gBattleAnimTarget, BATTLER_COORD_X_2)
                        +  GetBattlerSpriteCoord(BATTLE_PARTNER(gBattleAnimTarget), BATTLER_COORD_X_2)) / 2;


        sprite->data[4] = (GetBattlerSpriteCoord(gBattleAnimTarget, BATTLER_COORD_Y_PIC_OFFSET)
                        +  GetBattlerSpriteCoord(BATTLE_PARTNER(gBattleAnimTarget), BATTLER_COORD_Y_PIC_OFFSET)) / 2;

        sprite->callback = StartAnimLinearTranslation;
        StoreSpriteCallbackInData6(sprite, DestroyAnimSprite);
    }
}

static void SpriteCB_TranslateAnimSpriteToTargetMonLocationDoubles(struct Sprite* sprite)
{
    bool8 v1;
    u8 target;
    u8 coordType;

    if (!(gBattleAnimArgs[5] & 0xff00))
        v1 = TRUE;
    else
        v1 = FALSE;

    if (!(gBattleAnimArgs[5] & 0xff))
        coordType = BATTLER_COORD_Y_PIC_OFFSET;
    else
        coordType = BATTLER_COORD_Y;

    InitSpritePosToAnimAttacker(sprite, v1);
    if (GetBattlerSide(gBattleAnimAttacker) != B_SIDE_PLAYER)
        gBattleAnimArgs[2] = -gBattleAnimArgs[2];

    target = LoadBattleAnimTarget(6);

    if (!IsBattlerSpriteVisible(target))
        DestroyAnimSprite(sprite);
    else
    {
        sprite->data[0] = gBattleAnimArgs[4];
        sprite->data[2] = GetBattlerSpriteCoord(target, BATTLER_COORD_X_2) + gBattleAnimArgs[2];
        sprite->data[4] = GetBattlerSpriteCoord(target, coordType) + gBattleAnimArgs[3];
        sprite->callback = StartAnimLinearTranslation;
        StoreSpriteCallbackInData6(sprite, DestroyAnimSprite);
    }
}

//Causes an object to fall from the sky.
//arg 0: initial x pixel offset
//arg 1: initial y pixel offset
//arg 2: speed
//arg 3: anim battler
static void SpriteCB_FallingObject(struct Sprite *sprite)
{
    u8 target = LoadBattleAnimTarget(3);

    if (!IsBattlerSpriteVisible(target))
        DestroyAnimSprite(sprite);
    else
    {
        sprite->pos1.x = GetBattlerSpriteCoord2(target, BATTLER_COORD_X);
        sprite->pos1.y = GetBattlerSpriteCoord2(target, BATTLER_COORD_Y);

        sprite->pos2.x = gBattleAnimArgs[0];
        sprite->pos1.y = gBattleAnimArgs[1];
        sprite->pos2.y = -gBattleAnimArgs[1];

        if (GetBattlerSide(gBattleAnimTarget) == B_SIDE_PLAYER)
        {
            sprite->pos1.y += 45;
            sprite->pos2.y -= 45;
        }

        sprite->data[3] = gBattleAnimArgs[2]; //Speed
        sprite->callback = SpriteCB_FallingObjectStep;
    }
}
static void SpriteCB_FallingObjectStep(struct Sprite *sprite)
{
    switch (sprite->data[0])
    {
    case 0:
        sprite->pos2.y += sprite->data[3];
        if (sprite->pos2.y >= 0)
        {
            sprite->pos2.y = 0;
            sprite->data[0]++;
        }
        break;
    case 1:
        if (++sprite->data[1] > 0)
        {
            sprite->data[1] = 0;
            sprite->invisible ^= 1;
            if (++sprite->data[2] == 10)
                DestroySpriteAndMatrix(sprite);
        }
        break;
    }
}

static void SpriteCB_SunsteelStrikeRings(struct Sprite* sprite)
{
    if (GetBattlerSide(gBattleAnimAttacker) != B_SIDE_PLAYER)
    {
        sprite->pos1.x = 272;
        sprite->pos1.y = -32;
    }
    else
    {
        sprite->pos1.x = -32;
        sprite->pos1.y = -32;
    }

    sprite->data[0] = gBattleAnimArgs[0];
    sprite->data[1] = sprite->pos1.x;
    sprite->data[2] = GetBattlerSpriteCoord(gBattleAnimTarget, BATTLER_COORD_X_2);
    sprite->data[3] = sprite->pos1.y;
    sprite->data[4] = GetBattlerSpriteCoord(gBattleAnimTarget, BATTLER_COORD_Y_PIC_OFFSET);

    InitAnimLinearTranslation(sprite);
    sprite->callback = AnimFlyBallAttack_Step;
}

//arg 0: initial x pixel offset
//arg 1: initial y pixel offset
//arg 2: target x pixel offset
//arg 3: target y pixel offset
//arg 4: duration
//arg 5: wave amplitude
static void SpriteCB_MoongeistCharge(struct Sprite *sprite)
{
    sprite->pos1.x = GetBattlerSpriteCoord(gBattleAnimAttacker, BATTLER_COORD_X_2) + gBattleAnimArgs[0];
    sprite->pos1.y = GetBattlerSpriteCoord(gBattleAnimAttacker, BATTLER_COORD_Y_PIC_OFFSET) + gBattleAnimArgs[1];

    sprite->data[0] = gBattleAnimArgs[4];
    sprite->data[2] = GetBattlerSpriteCoord(gBattleAnimAttacker, BATTLER_COORD_X_2) + gBattleAnimArgs[2]; //Target X
    sprite->data[4] = GetBattlerSpriteCoord(gBattleAnimAttacker, BATTLER_COORD_Y_PIC_OFFSET) + gBattleAnimArgs[3]; //Target Y
    sprite->data[5] = gBattleAnimArgs[5];

    InitAnimArcTranslation(sprite);
    sprite->callback = AnimMissileArc_Step;
}

//Spins a sprite towards the target, pausing in the middle.
//Used in Mind Blown.
//arg 0: duration step 1 (attacker -> center)
//arg 1: duration step 2 (spin center)
//arg 2: duration step 3 (center -> target)
static void SpriteCB_MindBlownBall(struct Sprite *sprite)
{
    s16 oldPosX = sprite->pos1.x;
    s16 oldPosY = sprite->pos1.y;
    sprite->pos1.x = GetBattlerSpriteCoord(gBattleAnimAttacker, 2);
    sprite->pos1.y = GetBattlerSpriteCoord(gBattleAnimAttacker, 3);
    sprite->data[0] = 0;
    sprite->data[1] = gBattleAnimArgs[0];
    sprite->data[2] = gBattleAnimArgs[1];
    sprite->data[3] = gBattleAnimArgs[2];
    sprite->data[4] = sprite->pos1.x << 4;
    sprite->data[5] = sprite->pos1.y << 4;
    sprite->data[6] = ((oldPosX - sprite->pos1.x) << 4) / (gBattleAnimArgs[0] << 1);
    sprite->data[7] = ((oldPosY - sprite->pos1.y) << 4) / (gBattleAnimArgs[0] << 1);
    sprite->callback = AnimMindBlownBallStep;
}
static void AnimMindBlownBallStep(struct Sprite *sprite)
{
    switch (sprite->data[0])
    {
    case 0:
        sprite->data[4] += sprite->data[6];
        sprite->data[5] += sprite->data[7];
        sprite->pos1.x = sprite->data[4] >> 4;
        sprite->pos1.y = sprite->data[5] >> 4;
        sprite->data[1] -= 1;
        if (sprite->data[1] > 0)
            break;
        sprite->data[0] += 1;
        break;
    case 1:
        sprite->data[2] -= 1;
        if (sprite->data[2] > 0)
            break;

        sprite->data[1] = GetProperCentredCoord(gBattleAnimTarget, BATTLER_COORD_X_2);
        sprite->data[2] = GetProperCentredCoord(gBattleAnimTarget, BATTLER_COORD_Y_PIC_OFFSET);
        sprite->data[4] = sprite->pos1.x << 4;
        sprite->data[5] = sprite->pos1.y << 4;
        sprite->data[6] = ((sprite->data[1] - sprite->pos1.x) << 4) / sprite->data[3];
        sprite->data[7] = ((sprite->data[2] - sprite->pos1.y) << 4) / sprite->data[3];
        sprite->data[0] += 1;
        break;
    case 2:
        sprite->data[4] += sprite->data[6];
        sprite->data[5] += sprite->data[7];
        sprite->pos1.x = sprite->data[4] >> 4;
        sprite->pos1.y = sprite->data[5] >> 4;
        sprite->data[3] -= 1;
        if (sprite->data[3] > 0)
            break;
        sprite->pos1.x = GetProperCentredCoord(gBattleAnimTarget, BATTLER_COORD_X_2);
        sprite->pos1.y = GetProperCentredCoord(gBattleAnimTarget, BATTLER_COORD_Y_PIC_OFFSET);
        sprite->data[0] += 1;
        break;
    case 3:
        DestroySpriteAndMatrix(sprite);
        break;
    }
}

static void SpriteCB_MindBlownExplosion(struct Sprite* sprite)
{
    u8 a;
    u8 b;
    u16 x;
    u16 y;

    if (gBattleAnimArgs[4] == 0)
    {
        DestroyAnimSprite(sprite);
    }
    else
    {
        a = GetProperCentredCoord(gBattleAnimTarget, BATTLER_COORD_X_2);
        b = GetProperCentredCoord(gBattleAnimTarget, BATTLER_COORD_Y_PIC_OFFSET);

        sprite->data[0] = gBattleAnimArgs[4];
        if (gBattleAnimArgs[1] == 0)
        {
            sprite->pos1.x = gBattleAnimArgs[2] + a;
            sprite->pos1.y = gBattleAnimArgs[3] + b;
            sprite->data[5] = a;
            sprite->data[6] = b;
        }
        else
        {
            sprite->pos1.x = a;
            sprite->pos1.y = b;
            sprite->data[5] = gBattleAnimArgs[2] + a;
            sprite->data[6] = gBattleAnimArgs[3] + b;
        }

        x = sprite->pos1.x;
        sprite->data[1] = x * 16;
        y = sprite->pos1.y;
        sprite->data[2] = y * 16;
        sprite->data[3] = (sprite->data[5] - sprite->pos1.x) * 16 / gBattleAnimArgs[4];
        sprite->data[4] = (sprite->data[6] - sprite->pos1.y) * 16 / gBattleAnimArgs[4];

        sprite->callback = AnimNeedleArmSpike_Step;
    }
}

static void SpriteCB_RandomCentredHits(struct Sprite* sprite)
{
    if (gBattleAnimArgs[1] == -1)
        gBattleAnimArgs[1] = Random() & 3;

    StartSpriteAffineAnim(sprite, gBattleAnimArgs[1]);

    if (gBattleAnimArgs[0] == 0)
    {
        if (gBattleTypeFlags & BATTLE_TYPE_DOUBLE)
            InitSpritePosToAnimAttackersCentre(sprite, FALSE);
        else
            InitSpritePosToAnimAttacker(sprite, FALSE);
    }
    else
    {
        if (gBattleTypeFlags & BATTLE_TYPE_DOUBLE)
            InitSpritePosToAnimTargetsCentre(sprite, FALSE);
        else
            InitSpritePosToAnimTarget(sprite, FALSE);
    }

    sprite->pos2.x += (Random() % 48) - 24;
    sprite->pos2.y += (Random() % 24) - 12;

    StoreSpriteCallbackInData6(sprite, DestroySpriteAndMatrix);
    sprite->callback = RunStoredCallbackWhenAffineAnimEnds;
}

//Creates a jaw that bites down and locks on the target.
//args: Idk same as bite and crunch
//arg 6: Time to hold bite for.
static void SpriteCB_LockingJaw(struct Sprite *sprite)
{
    sprite->pos1.x += gBattleAnimArgs[0];
    sprite->pos1.y += gBattleAnimArgs[1];
    StartSpriteAffineAnim(sprite, gBattleAnimArgs[2]);
    sprite->data[0] = gBattleAnimArgs[3];
    sprite->data[1] = gBattleAnimArgs[4];
    sprite->data[2] = gBattleAnimArgs[5];
    sprite->data[6] = -gBattleAnimArgs[6];
    sprite->callback = SpriteCB_LockingJawStep;
}
static void SpriteCB_LockingJawStep(struct Sprite *sprite)
{
    sprite->data[4] += sprite->data[0];
    sprite->data[5] += sprite->data[1];
    sprite->pos2.x = sprite->data[4] >> 8;
    sprite->pos2.y = sprite->data[5] >> 8;
    if (++sprite->data[3] == sprite->data[2])
        sprite->callback = SpriteCB_LockingJawFinish;
}
static void SpriteCB_LockingJawFinish(struct Sprite *sprite)
{
    if (--sprite->data[3] <= sprite->data[6])
        DestroySpriteAndMatrix(sprite);
}

//Creates a sprite that moves left then right along the target.
//arg 0: Slice distance
//arg 1: Speed
static void SpriteCB_LeftRightSlice(struct Sprite *sprite)
{
    sprite->pos2.x = gBattleAnimArgs[0];
    sprite->data[0] = -gBattleAnimArgs[0]; //Slice distance
    sprite->data[1] = gBattleAnimArgs[1]; //Slice speed
    sprite->callback = SpriteCB_LeftRightSliceStep0;
}
static void SpriteCB_LeftRightSliceStep1(struct Sprite *sprite)
{
    sprite->pos2.x += sprite->data[1];
    if (sprite->pos2.x >= sprite->data[0])
        DestroyAnimSprite(sprite);
}
static void SpriteCB_LeftRightSliceStep0(struct Sprite *sprite)
{
    sprite->pos2.x -= sprite->data[1];
    if (sprite->pos2.x <= sprite->data[0])
    {
        sprite->data[0] = -sprite->data[0];
        sprite->callback = SpriteCB_LeftRightSliceStep1;
    }
}

//Creates a rock that bounces between the attacker's feet.
//arg 0: initial x pixel offset
//arg 1: initial y pixel offset
//arg 2: Ignore horizontal motion if TRUE. Only bounce once.
#define sVerticalTime sprite->data[0]
#define sHorizontalTime sprite->data[1]
#define sMovingBackHorizontally sprite->data[2]
static void SpriteCB_PyroBallRockBounceStep(struct Sprite* sprite)
{
    s8 initialVerticalVelocity;
    s8 initialHorizontalVelocity;
    
    if (sprite->pos2.y > 0) //Rock returned back down
    {
        if (gBattleAnimArgs[2] || sMovingBackHorizontally) //Finished moving from left to right
            DestroyAnimSprite(sprite);
        else
        {
            sVerticalTime = 0;
            sMovingBackHorizontally = TRUE;
        }
    }

    initialVerticalVelocity = -6;
    initialHorizontalVelocity = -1; //Starts by moving right to left

    //vi = -6
    //g = 0.25 (gravity not negative b/c go up to go closer to 0)
    //h = vi*t + 0.5g*t^2
    //t = sVerticalTime
    sprite->pos2.y = (initialVerticalVelocity * sVerticalTime + (1 * sVerticalTime * sVerticalTime) / 4);

    //x = vi*t
    //vi = sprite->data[2]
    //t = sHorizontalTime
    if (!gBattleAnimArgs[2])
        sprite->pos2.x = (initialHorizontalVelocity * sHorizontalTime);

    sVerticalTime++;

    if (sMovingBackHorizontally)
        sHorizontalTime--; //Move left to right
    else
        sHorizontalTime++; //Move right to left
}

static void InitSpritePositionForPyroBall(struct Sprite* sprite)
{
    InitSpritePosToAnimAttacker(sprite, 0);
    sprite->pos1.y += 20; //Move closer to attacker's feet

    if (GetBattlerSide(gBattleAnimAttacker) == B_SIDE_PLAYER)
        sprite->pos1.y += 20; //Move below the text box

}

static void SpriteCB_PyroBallRockBounce(struct Sprite* sprite)
{
    InitSpritePositionForPyroBall(sprite);
    sprite->callback = SpriteCB_PyroBallRockBounceStep;
}
#undef sVerticalTime
#undef sHorizontalTime
#undef sMovingBackHorizontally

//Launches a projectile from the attacker's feet at the target.
//arg 0: initial x pixel offset
//arg 1: initial y pixel offset
//arg 2: target x pixel offset
//arg 3: target y pixel offset
//arg 4: duration
//arg 5: wave amplitude
static void SpriteCB_PyroBallLaunch(struct Sprite* sprite)
{
    InitSpritePositionForPyroBall(sprite);

    if (GetBattlerSide(gBattleAnimAttacker))
        gBattleAnimArgs[2] = -gBattleAnimArgs[2];

    sprite->data[0] = gBattleAnimArgs[4];
    sprite->data[2] = GetBattlerSpriteCoord(gBattleAnimTarget, BATTLER_COORD_X_2) + gBattleAnimArgs[2]; //Target X
    sprite->data[4] = GetBattlerSpriteCoord(gBattleAnimTarget, BATTLER_COORD_Y_PIC_OFFSET) + gBattleAnimArgs[3]; //Target Y
    sprite->data[5] = gBattleAnimArgs[5];
    InitAnimArcTranslation(sprite);

    sprite->callback = AnimMissileArc_Step;
}

//Throws acid at a single target.
static void SpriteCB_AcidLaunchSingleTarget(struct Sprite *sprite)
{
    s16 l1, l2;
    
    if (!gBattleAnimArgs[3])
        StartSpriteAnim(sprite, 2);

    InitSpritePosToAnimTarget(sprite, TRUE);
    l1 = sprite->pos1.x; l2 = sprite->pos1.y;
    InitSpritePosToAnimAttacker(sprite, TRUE);
    if (GetBattlerSide(gBattleAnimAttacker))
        gBattleAnimArgs[4] = -gBattleAnimArgs[4];

    sprite->data[0] = gBattleAnimArgs[2];
    sprite->data[2] = l1 + gBattleAnimArgs[4];
    sprite->data[4] = l2 + gBattleAnimArgs[5];
    sprite->data[5] = -30;
    InitAnimArcTranslation(sprite);
    sprite->callback = AnimAcidPoisonBubble_Step;
}

//Causes acid to drip down a single target.
static void SpriteCB_AcidDripSingleTarget(struct Sprite *sprite)
{
    if (GetBattlerSide(gBattleAnimAttacker) != B_SIDE_PLAYER)
        gBattleAnimArgs[0] = -gBattleAnimArgs[0];

    sprite->pos1.x += gBattleAnimArgs[0];
    sprite->pos1.y += gBattleAnimArgs[1];

    sprite->data[0] = gBattleAnimArgs[4];
    sprite->data[2] = sprite->pos1.x + gBattleAnimArgs[2];
    sprite->data[4] = sprite->pos1.y + sprite->data[0];

    sprite->callback = StartAnimLinearTranslation;
    StoreSpriteCallbackInData6(sprite, DestroyAnimSprite);
}

//Causes an object to fall from the sky.
//arg 0: initial x pixel offset
//arg 1: initial y pixel offset
//arg 2: anim battler
static void SpriteCB_WaterDroplet(struct Sprite *sprite)
{
    u8 target = LoadBattleAnimTarget(2);

    if (!IsBattlerSpriteVisible(target))
        DestroyAnimSprite(sprite);
    else
    {
        InitSpritePosToGivenTarget(sprite, target);
        sprite->data[1] = sprite->pos1.y; //Target's y coord

        sprite->pos2.x = gBattleAnimArgs[0];
        sprite->pos2.y = 0;

        //Put droplet at the top of the screen
        sprite->pos1.y = 15;

        sprite->callback = SpriteCB_WaterDropletDrip;
    }
}
static void SpriteCB_WaterDropletDrip(struct Sprite *sprite)
{
    sprite->data[0] = 12;
    StartSpriteAnim(sprite, 0);
    sprite->callback = WaitAnimForDuration;
    StoreSpriteCallbackInData6(sprite, SpriteCB_WaterDropletDrop);
}
static void SpriteCB_WaterDropletDrop(struct Sprite *sprite)
{
    sprite->pos2.y += 4;
    if (sprite->pos2.y >= sprite->data[1])
    {
        sprite->data[0] = 19;
        StartSpriteAnim(sprite, 1);
        sprite->callback = WaitAnimForDuration;
        StoreSpriteCallbackInData6(sprite, DestroyAnimSprite);
    }
}

static void SpriteCB_AnimSpriteOnSelectedMonPos(struct Sprite *sprite)
{
    if (!sprite->data[0])
    {
        u8 target = LoadBattleAnimTarget(2);

        if (!IsBattlerSpriteVisible(target))
            DestroyAnimSprite(sprite);
        else
        {
            InitSpritePosToGivenTarget(sprite, target);
            sprite->data[0]++;
        }
    }
    else if (sprite->animEnded || sprite->affineAnimEnded)
    {
        DestroySpriteAndMatrix(sprite);
    }
}

static void SpriteCB_SurroundingRing(struct Sprite *sprite)
{
    sprite->pos1.x = GetBattlerSpriteCoord(gBattleAnimAttacker, 0);
    sprite->pos1.y = GetBattlerSpriteCoord(gBattleAnimAttacker, 1) + 40;

    sprite->data[0] = 13;
    sprite->data[2] = sprite->pos1.x;
    sprite->data[4] = sprite->pos1.y - 72;

    sprite->callback = StartAnimLinearTranslation;
    StoreSpriteCallbackInData6(sprite, DestroyAnimSprite);
}

//Imitates launching a beam of light towards the sky
//arg 0: initial x pixel offset
//arg 1: initial y pixel offset
//arg 2: battler
//arg 3: duration
//arg 4: Anim num
//arg 5: affine anim start delay
static void SpriteCB_PhotonGeyserBeam(struct Sprite* sprite)
{
    u8 target = LoadBattleAnimTarget(2);

    if (!IsBattlerSpriteVisible(target))
        DestroyAnimSprite(sprite);
    else
    {
        InitSpritePosToGivenTarget(sprite, target);
        StartSpriteAnim(sprite, gBattleAnimArgs[4]);
        sprite->data[0] = gBattleAnimArgs[3];
        sprite->data[1] = gBattleAnimArgs[5];
        sprite->callback = SpriteCB_BeamUpStep;
    }
}
//Animates the beam of light
static void SpriteCB_BeamUpStep(struct Sprite* sprite)
{
    if (sprite->data[1]-- == 0)
        StartSpriteAffineAnim(sprite, 1);

    if (sprite->data[0]-- <= 0)
        DestroySpriteAndMatrix(sprite);
}

static void SpriteCB_CentredElectricity(struct Sprite* sprite)
{
    if (gBattleTypeFlags & BATTLE_TYPE_DOUBLE)
        InitSpritePosToAnimTargetsCentre(sprite, FALSE);
    else
        InitSpritePosToAnimTarget(sprite, FALSE);

    sprite->oam.tileNum += gBattleAnimArgs[3] * 4;

    if (gBattleAnimArgs[3] == 1)
        sprite->oam.matrixNum = 8;
    else if (gBattleAnimArgs[3] == 2)
        sprite->oam.matrixNum = 16;

    sprite->data[0] = gBattleAnimArgs[2];
    sprite->callback = WaitAnimForDuration;
    StoreSpriteCallbackInData6(sprite, DestroyAnimSprite);
}

static void AnimSkyDropBallUp(struct Sprite *sprite)
{
    InitSpritePosToAnimTarget(sprite, TRUE);
    sprite->data[0] = gBattleAnimArgs[2];
    sprite->data[1] = gBattleAnimArgs[3];
    sprite->callback = AnimFlyBallUp_Step;
    gSprites[GetAnimBattlerSpriteId(ANIM_ATTACKER)].invisible = TRUE;
}

static void SpriteCB_SearingShotRock(struct Sprite* sprite)
{
    u8 target = LoadBattleAnimTarget(4);

    if (!IsBattlerSpriteVisible(target))
    {
        DestroyAnimSprite(sprite);
    }
    else
    {
        InitSpritePosToGivenTarget(sprite, target);
        StartSpriteAnim(sprite, gBattleAnimArgs[2]);
        sprite->data[0] = gBattleAnimArgs[3];
        sprite->callback = WaitAnimForDuration;
        StoreSpriteCallbackInData6(sprite, AnimSpinningKickOrPunchFinish);
    }
}

static void AnimHappyHourCoinShower(struct Sprite *sprite)
{
    if (gBattleAnimArgs[3] != 0)
        SetAverageBattlerPositions(gBattleAnimAttacker, 0, &sprite->pos1.x, &sprite->pos1.y);   //coin shower on attacker
    
    sprite->pos1.x += gBattleAnimArgs[0];
    sprite->pos1.y += 14;
    StartSpriteAnim(sprite, gBattleAnimArgs[1]);
    AnimateSprite(sprite);
    sprite->data[0] = 0;
    sprite->data[1] = 0;
    sprite->data[2] = 4;
    sprite->data[3] = 16;
    sprite->data[4] = -70;
    sprite->data[5] = gBattleAnimArgs[2];
    StoreSpriteCallbackInData6(sprite, AnimFallingRock_Step);
    sprite->callback = TranslateSpriteInEllipseOverDuration;
    sprite->callback(sprite);
}

//Launches an object upwards like they were being shot from a geyser
//arg 0: null
//arg 1: initial x pixel offset
//arg 2: initial y pixel offset
static void SpriteCB_Geyser(struct Sprite* sprite)
{
    sprite->pos1.x = GetBattlerSpriteCoord(gBattleAnimAttacker, 2) + gBattleAnimArgs[1];
    sprite->pos1.y = GetBattlerSpriteCoord(gBattleAnimAttacker, 3) + gBattleAnimArgs[2];

    sprite->data[0] = gBattleAnimArgs[1] > 0 ? 1 : -1;
    sprite->callback = AnimMudSportDirtRising;
}

//Launches an object upwards like they were being shot from a geyser
//arg 0: null
//arg 1: initial x pixel offset
//arg 2: initial y pixel offset
static void SpriteCB_GeyserTarget(struct Sprite* sprite)
{
    sprite->pos1.x = GetBattlerSpriteCoord(gBattleAnimTarget, 2) + gBattleAnimArgs[1];
    sprite->pos1.y = GetBattlerSpriteCoord(gBattleAnimTarget, 3) + gBattleAnimArgs[2];

    sprite->data[0] = gBattleAnimArgs[1] > 0 ? 1 : -1;
    sprite->callback = AnimMudSportDirtRising;
}

//// Anim Tasks Functions
#define tSpriteId data[0]
#define tTimer data[1]
#define tInitialXPos data[2]
#define tInitialYPos data[3]
#define tSide data[4]
#define tAnimLengthTime data[5]
static const s8 sHomerunEnemyHorizontalMovement[] =
{
	3, 3, 3, 3,
	3, 3, 2, 2,
	1, 1, 1, 1,
	1, 1, 1, 1,
	0, 1, 0, 1,
	0, 1, 0, 0,
	1, 0, 0, 1,
	0, 0, 0, 1,
	0, 0, 0, 1,
};

static const s8 sHomerunEnemyVerticalMovement[] =
{
	-4, -4, -4, -4,
	-4, -3, -3, -2,
	-2, -1, -1, -1,
	-1, -1, -1, -1,
	 0, -1,  0, -1,
	 0, -1,  0,  0,
	 0,  0, -1,  0,
	 0, -1,  0,  0,
	-1,  0,  0,  0,
};

void AnimTask_TwinkleTackleLaunchStep(u8 taskId)
{
	u16 rotation;
	s16 xScale, yScale;
	struct Task* task = &gTasks[taskId];
	struct Sprite* sprite = &gSprites[task->tSpriteId];

	if (task->tTimer > task->tAnimLengthTime)
	{
		if (task->tTimer > task->tAnimLengthTime + 5) //Wait an extra few frames so the glint can be placed on the target
		{
			sprite->pos1.x = task->tInitialXPos;
			sprite->pos1.y = task->tInitialYPos;
			ResetSpriteRotScale(task->tSpriteId);
			DestroyAnimVisualTask(taskId);
		}
		else
			++task->tTimer;
		return;
	}
	else if ((u16) task->tTimer < NELEMS(sHomerunEnemyHorizontalMovement))
	{
		s8 movement = sHomerunEnemyHorizontalMovement[task->tTimer];
		if (task->tSide == B_SIDE_PLAYER)
			movement *= -1;
		sprite->pos1.x += movement;

		movement = sHomerunEnemyVerticalMovement[task->tTimer];
		if (task->tSide == B_SIDE_PLAYER)
			movement *= -1;
		sprite->pos1.y += movement;
	}

	xScale = 0x180;
	yScale = 0x180;
	rotation = (task->tTimer << 4) + (task->tTimer << 3);

	xScale += rotation;
	yScale += rotation;
	rotation <<= 7;

	if (task->tSide == B_SIDE_OPPONENT)
		rotation *= -1;

	SetSpriteRotScale(task->tSpriteId, xScale, yScale, rotation);

	if (++task->tTimer > task->tAnimLengthTime)
		sprite->invisible = TRUE;
}

//Launches the target in Twinkle Tackle
//arg 0: Anim time
void AnimTask_TwinkleTackleLaunch(u8 taskId)
{
	struct Task* task = &gTasks[taskId];

	task->tSpriteId = GetAnimBattlerSpriteId(ANIM_TARGET);
	task->tSide = GetBattlerSide(gBattleAnimTarget);
	task->tAnimLengthTime = gBattleAnimArgs[0];
	task->tInitialXPos = gSprites[task->tSpriteId].pos1.x;
	task->tInitialYPos = gSprites[task->tSpriteId].pos1.y;
	task->tTimer = 0;
	task->func = AnimTask_TwinkleTackleLaunchStep;

	PrepareBattlerSpriteForRotScale(task->tSpriteId, ST_OAM_OBJ_NORMAL);
}
#undef tSpriteId
#undef tTimer
#undef tInitialXPos
#undef tInitialYPos
#undef tSide
#undef tAnimLengthTime

void AnimTask_GetTimeOfDay(u8 taskId)
{
	gBattleAnimArgs[0] = 0; //Daytime is default

    RtcCalcLocalTime();
    if (gLocalTime.hours >= 20 || gLocalTime.hours < 4)
        gBattleAnimArgs[0] = 1;
    else if (gLocalTime.hours >= 17 && gLocalTime.hours < 20)
        gBattleAnimArgs[0] = 2;
    
	DestroyAnimVisualTask(taskId);
}

void AnimTask_GetLycanrocForm(u8 taskId)
{
	/* TODO - lycanroc forms
    #ifdef SPECIES_LYCANROC_MIDNIGHT
	if (GetIllusionPartyData(gBattleAnimAttacker)->species == SPECIES_LYCANROC_MIDNIGHT)
		gBattleAnimArgs[0] = 1;
	else
	#endif
		gBattleAnimArgs[0] = 0;*/
    
    gBattleAnimArgs[0] = 0;
	DestroyAnimVisualTask(taskId);
}

// Scales up the target mon sprite
// Used in Let's Snuggle Forever
// No args.
void AnimTask_GrowTarget(u8 taskId)
{
	u8 spriteId = GetAnimBattlerSpriteId(ANIM_TARGET);
	PrepareBattlerSpriteForRotScale(spriteId, ST_OAM_OBJ_BLEND);
	SetSpriteRotScale(spriteId, 208, 208, 0);
	gTasks[taskId].data[0] = 120;
	gTasks[taskId].func = AnimTask_GrowStep;
}
static void AnimTask_GrowStep(u8 taskId)
{
	if (--gTasks[taskId].data[0] == -1)
	{
		u8 spriteId = GetAnimBattlerSpriteId(ANIM_TARGET);
		ResetSpriteRotScale(spriteId);
		DestroyAnimVisualTask(taskId);
	}
}

// Uses a spotlight sprite as a light mask to illuminate the attacker. The spotlight grows and shrinks.
// arg 0: initial x pixel offset
// arg 1: initial y pixel offset
// arg 2: duration of fully-opened spotlight
static void AnimOceanicOperettaSpotlight(struct Sprite *sprite)
{
    SetGpuReg(REG_OFFSET_WINOUT, WINOUT_WIN01_BG_ALL | WINOUT_WIN01_OBJ | WINOUT_WIN01_CLR | WINOUT_WINOBJ_BG_ALL | WINOUT_WINOBJ_OBJ);
    SetGpuRegBits(REG_OFFSET_DISPCNT, DISPCNT_OBJWIN_ON);
    gBattle_WIN0H = 0;
    gBattle_WIN0V = 0;
    SetGpuReg(REG_OFFSET_WIN0H, gBattle_WIN0H);
    SetGpuReg(REG_OFFSET_WIN0V, gBattle_WIN0V);

    sprite->data[0] = gBattleAnimArgs[2];
    InitSpritePosToAnimAttacker(sprite, FALSE);
    sprite->oam.objMode = ST_OAM_OBJ_WINDOW;
    sprite->invisible = TRUE;
    sprite->callback = AnimFlatterSpotlight_Step;
}

static void AnimTask_WaitAffineAnim(u8 taskId)
{
    struct Task* task = &gTasks[taskId];
    
    if (!RunAffineAnimFromTaskData(task))
        DestroyAnimVisualTask(taskId);
}

void AnimTask_SquishTarget(u8 taskId)
{
    struct Task* task = &gTasks[taskId];
    u8 spriteId = GetAnimBattlerSpriteId(ANIM_TARGET);
    
    PrepareAffineAnimInTaskData(task, spriteId, sSquishTargetAffineAnimCmds);
    task->func = AnimTask_WaitAffineAnim;
}

void CoreEnforcerLoadBeamTarget(struct Sprite* sprite)
{
    sprite->data[0] = gBattleAnimArgs[2];
    sprite->data[1] = sprite->pos1.x;
    sprite->data[2] = (GetBattlerSpriteCoord(gBattleAnimTarget, BATTLER_COORD_X_2)
                    +  GetBattlerSpriteCoord(BATTLE_PARTNER(gBattleAnimTarget), BATTLER_COORD_X_2)) / 2;
    sprite->data[3] = sprite->pos1.y;
    sprite->data[4] = (GetBattlerSpriteCoord(gBattleAnimTarget, BATTLER_COORD_Y_PIC_OFFSET)
                    +  GetBattlerSpriteCoord(BATTLE_PARTNER(gBattleAnimTarget), BATTLER_COORD_Y_PIC_OFFSET)) / 2;
}

void AnimTask_CreateBestowItem(u8 taskId)
{
    u8 iconSpriteId = AddItemIconSprite(ANIM_TAG_ITEM_BAG, ANIM_TAG_ITEM_BAG, gLastUsedItem);

    if (iconSpriteId != MAX_SPRITES)
    {
        gSprites[iconSpriteId].oam.priority = 2;
        gSprites[iconSpriteId].callback = AnimThrowProjectile;
        ++gAnimVisualTaskCount;
    }
    DestroyAnimVisualTask(taskId);
}

//Creates purple flames that surround the target.
//No args.
void AnimTask_PurpleFlamesOnTarget(u8 taskId)
{
    struct Task *task = &gTasks[taskId];

    task->data[0] = 0;
    task->data[1] = 16;
    task->data[9] = GetBattlerSpriteCoord(gBattleAnimTarget, BATTLER_COORD_X_2);
    task->data[10] = GetBattlerYCoordWithElevation(gBattleAnimTarget);
    task->data[11] = (GetBattlerSpriteCoordAttr(gBattleAnimTarget, BATTLER_COORD_ATTR_WIDTH) / 2) + 8;
    task->data[7] = 0;
    task->data[5] = GetBattlerSpriteBGPriority(gBattleAnimTarget);
    task->data[6] = GetBattlerSpriteSubpriority(gBattleAnimTarget) - 2;
    task->data[3] = 0;
    task->data[4] = 16;
    SetGpuReg(REG_OFFSET_BLDCNT, (BLDCNT_EFFECT_BLEND | BLDCNT_TGT2_ALL));
    SetGpuReg(REG_OFFSET_BLDALPHA, BLDALPHA_BLEND(0, 0x10));
    task->data[8] = 0;
    task->func = AnimTask_GrudgeFlames_Step;
}

void AnimTask_TechnoBlast(u8 taskId)
{
    if (ItemId_GetHoldEffect(gBattleMons[gBattleAnimAttacker].item) == HOLD_EFFECT_DRIVE)
        gBattleAnimArgs[0] = ItemId_GetSecondaryId(gBattleMons[gBattleAnimAttacker].item);
    else
        gBattleAnimArgs[0] = 0;
    DestroyAnimVisualTask(taskId);
<<<<<<< HEAD
}

// Z MOVES
//Creates a twinkle at the location the target was knocked too in Twinkle Tackle
static void SpriteCB_TwinkleOnBattler(struct Sprite *sprite)
{
	struct Sprite* monSprite;

	if (gBattleAnimArgs[2] == ANIM_TARGET)
		monSprite = &gSprites[GetAnimBattlerSpriteId(ANIM_TARGET)];
	else
		monSprite = &gSprites[GetAnimBattlerSpriteId(ANIM_ATTACKER)];

	sprite->pos1 = monSprite->pos1;
	sprite->pos2 = monSprite->pos2;
	sprite->callback = RunStoredCallbackWhenAnimEnds;
	StoreSpriteCallbackInData6(sprite, DestroyAnimSprite);
}
=======
}
>>>>>>> 8ffd9bfc
<|MERGE_RESOLUTION|>--- conflicted
+++ resolved
@@ -7797,7 +7797,6 @@
     else
         gBattleAnimArgs[0] = 0;
     DestroyAnimVisualTask(taskId);
-<<<<<<< HEAD
 }
 
 // Z MOVES
@@ -7816,6 +7815,3 @@
 	sprite->callback = RunStoredCallbackWhenAnimEnds;
 	StoreSpriteCallbackInData6(sprite, DestroyAnimSprite);
 }
-=======
-}
->>>>>>> 8ffd9bfc
