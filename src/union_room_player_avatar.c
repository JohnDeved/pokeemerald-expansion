#include "global.h"
#include "event_data.h"
#include "event_object_movement.h"
#include "field_player_avatar.h"
#include "fieldmap.h"
#include "script.h"
#include "task.h"
#include "union_room.h"
#include "constants/event_objects.h"
#include "constants/event_object_movement.h"

#define UR_SPRITE_START_ID (MAX_SPRITES - MAX_UNION_ROOM_LEADERS)

// Each parent player can lead a group of up to MAX_RFU_PLAYERS (including themselves).
// Multiply the leader's id by MAX_RFU_PLAYERS and add the member's id (0 if the leader) to
// get the sprite index of that player.
#define UR_PLAYER_SPRITE_ID(leaderId, memberId)(MAX_RFU_PLAYERS * leaderId + memberId)

static EWRAM_DATA struct UnionRoomObject * sUnionObjWork = NULL;
static EWRAM_DATA u32 sUnionObjRefreshTimer = 0;

static u8 CreateTask_AnimateUnionRoomPlayers(void);
static u32 IsUnionRoomPlayerInvisible(u32, u32);
static void SetUnionRoomObjectFacingDirection(s32, s32, u8);

// + 2 is just to match, those elements are empty and never read
static const u8 sUnionRoomObjGfxIds[GENDER_COUNT][MAX_UNION_ROOM_LEADERS + 2] = {
    [MALE] = {
        OBJ_EVENT_GFX_MAN_3,
        OBJ_EVENT_GFX_BLACK_BELT,
        OBJ_EVENT_GFX_CAMPER,
        OBJ_EVENT_GFX_YOUNGSTER,
        OBJ_EVENT_GFX_PSYCHIC_M,
        OBJ_EVENT_GFX_BUG_CATCHER,
        OBJ_EVENT_GFX_MAN_4,
        OBJ_EVENT_GFX_MAN_5
    },
    [FEMALE] = {
        OBJ_EVENT_GFX_WOMAN_5,
        OBJ_EVENT_GFX_HEX_MANIAC,
        OBJ_EVENT_GFX_PICNICKER,
        OBJ_EVENT_GFX_LASS,
        OBJ_EVENT_GFX_LASS,
        OBJ_EVENT_GFX_GIRL_3,
        OBJ_EVENT_GFX_WOMAN_2,
        OBJ_EVENT_GFX_BEAUTY
    }
};

static const s16 sUnionRoomPlayerCoords[MAX_UNION_ROOM_LEADERS][2] = {
    { 4,  6},
    {13,  8},
    {10,  6},
    { 1,  8},
    {13,  4},
    { 7,  4},
    { 1,  4},
    { 7,  8}
};

// If there's a group of players interacting in the Union Room, the group
// leader will be at one of the positions above and each member in the group
// will be at one of the offsets from that position below. The leader will
// be at the first offset (0,0), as they're at the center.
static const s8 sUnionRoomGroupOffsets[MAX_RFU_PLAYERS][2] = {
    { 0,  0}, // Center
    { 1,  0}, // Left
    { 0, -1}, // Top
    {-1,  0}, // Right
    { 0,  1}  // Bottom
};

static const u8 sOppositeFacingDirection[] = {
    [DIR_NONE]  = DIR_NONE,
    [DIR_SOUTH] = DIR_NORTH,
    [DIR_NORTH] = DIR_SOUTH,
    [DIR_WEST]  = DIR_EAST,
    [DIR_EAST]  = DIR_WEST
};

// Compare to sUnionRoomGroupOffsets, the direction each group member
// needs to be facing in order to face the group leader in the center.
static const u8 sMemberFacingDirections[MAX_RFU_PLAYERS] = {
    DIR_SOUTH, // Leader, but never read
    DIR_WEST,
    DIR_SOUTH,
    DIR_EAST,
    DIR_NORTH
};

static const u8 sUnionRoomLocalIds[] = {
    LOCALID_UNION_ROOM_PLAYER_1,
    LOCALID_UNION_ROOM_PLAYER_2,
    LOCALID_UNION_ROOM_PLAYER_3,
    LOCALID_UNION_ROOM_PLAYER_4,
    LOCALID_UNION_ROOM_PLAYER_5,
    LOCALID_UNION_ROOM_PLAYER_6,
    LOCALID_UNION_ROOM_PLAYER_7,
    LOCALID_UNION_ROOM_PLAYER_8
};

// Unused
static const u16 sHidePlayerFlags[] = {
    FLAG_HIDE_UNION_ROOM_PLAYER_1,
    FLAG_HIDE_UNION_ROOM_PLAYER_2,
    FLAG_HIDE_UNION_ROOM_PLAYER_3,
    FLAG_HIDE_UNION_ROOM_PLAYER_4,
    FLAG_HIDE_UNION_ROOM_PLAYER_5,
    FLAG_HIDE_UNION_ROOM_PLAYER_6,
    FLAG_HIDE_UNION_ROOM_PLAYER_7,
    FLAG_HIDE_UNION_ROOM_PLAYER_8
};

static const u8 sMovement_UnionPlayerExit[2] = {
    MOVEMENT_ACTION_FLY_UP,
    MOVEMENT_ACTION_STEP_END
};

static const u8 sMovement_UnionPlayerEnter[2] = {
    MOVEMENT_ACTION_FLY_DOWN,
    MOVEMENT_ACTION_STEP_END
};

static bool32 IsPlayerStandingStill(void)
{
    if (gPlayerAvatar.tileTransitionState == T_TILE_CENTER || gPlayerAvatar.tileTransitionState == T_NOT_MOVING)
        return TRUE;
    else
        return FALSE;
}

// Gender and trainer id are used to determine which sprite a player appears as
static u8 GetUnionRoomPlayerGraphicsId(u32 gender, u32 id)
{
    return sUnionRoomObjGfxIds[gender][id % MAX_UNION_ROOM_LEADERS];
}

static void GetUnionRoomPlayerCoords(u32 leaderId, u32 memberId, s32 * x, s32 * y)
{
<<<<<<< HEAD
    *x = sUnionRoomPlayerCoords[playerIdx][0] + sFacingDirectionOffsets[direction][0] + MAP_OFFSET;
    *y = sUnionRoomPlayerCoords[playerIdx][1] + sFacingDirectionOffsets[direction][1] + MAP_OFFSET;
=======
    *x = sUnionRoomPlayerCoords[leaderId][0] + sUnionRoomGroupOffsets[memberId][0] + 7;
    *y = sUnionRoomPlayerCoords[leaderId][1] + sUnionRoomGroupOffsets[memberId][1] + 7;
>>>>>>> a4a3c1c9
}

static bool32 IsUnionRoomPlayerAt(u32 leaderId, u32 memberId, s32 x, s32 y)
{
<<<<<<< HEAD
    if ((sUnionRoomPlayerCoords[playerIdx][0] + sFacingDirectionOffsets[direction][0] + MAP_OFFSET == x)
    &&  (sUnionRoomPlayerCoords[playerIdx][1] + sFacingDirectionOffsets[direction][1] + MAP_OFFSET == y))
=======
    if ((sUnionRoomPlayerCoords[leaderId][0] + sUnionRoomGroupOffsets[memberId][0] + 7 == x)
    &&  (sUnionRoomPlayerCoords[leaderId][1] + sUnionRoomGroupOffsets[memberId][1] + 7 == y))
>>>>>>> a4a3c1c9
        return TRUE;
    else
        return FALSE;
}

static bool32 IsUnionRoomPlayerHidden(u32 player_idx)
{
    return FlagGet(FLAG_HIDE_UNION_ROOM_PLAYER_1 + player_idx);
}

static void HideUnionRoomPlayer(u32 player_idx)
{
    FlagSet(FLAG_HIDE_UNION_ROOM_PLAYER_1 + player_idx);
}

static void ShowUnionRoomPlayer(u32 player_idx)
{
    FlagClear(FLAG_HIDE_UNION_ROOM_PLAYER_1 + player_idx);
}

static void SetUnionRoomPlayerGfx(u32 leaderId, u32 gfxId)
{
    VarSet(VAR_OBJ_GFX_ID_0 + leaderId, gfxId);
}

static void CreateUnionRoomPlayerObjectEvent(u32 leaderId)
{
    TrySpawnObjectEvent(sUnionRoomLocalIds[leaderId], gSaveBlock1Ptr->location.mapNum, gSaveBlock1Ptr->location.mapGroup);
}

static void RemoveUnionRoomPlayerObjectEvent(u32 leaderId)
{
    RemoveObjectEventByLocalIdAndMap(sUnionRoomLocalIds[leaderId], gSaveBlock1Ptr->location.mapNum, gSaveBlock1Ptr->location.mapGroup);
}

static bool32 SetUnionRoomPlayerEnterExitMovement(u32 leaderId, const u8 * movement)
{
    u8 objectId;
    struct ObjectEvent * object;
    if (TryGetObjectEventIdByLocalIdAndMap(sUnionRoomLocalIds[leaderId], gSaveBlock1Ptr->location.mapNum, gSaveBlock1Ptr->location.mapGroup, &objectId))
        return FALSE;
    object = &gObjectEvents[objectId];
    if (ObjectEventIsMovementOverridden(object))
        return FALSE;
    if (ObjectEventSetHeldMovement(object, *movement))
        return FALSE;
    return TRUE;
}

static bool32 TryReleaseUnionRoomPlayerObjectEvent(u32 leaderId)
{
    u8 objectId;
    struct ObjectEvent * object;
    if (TryGetObjectEventIdByLocalIdAndMap(sUnionRoomLocalIds[leaderId], gSaveBlock1Ptr->location.mapNum, gSaveBlock1Ptr->location.mapGroup, &objectId))
        return TRUE;

    object = &gObjectEvents[objectId];
    if (!ObjectEventClearHeldMovementIfFinished(object))
        return FALSE;

    if (!ScriptContext2_IsEnabled())
        UnfreezeObjectEvent(object);
    else
        FreezeObjectEvent(object);
    return TRUE;
}

u8 InitUnionRoomPlayerObjects(struct UnionRoomObject * players)
{
    s32 i;

    sUnionObjRefreshTimer = 0;
    sUnionObjWork = players;
    for (i = 0; i < MAX_UNION_ROOM_LEADERS; i++)
    {
        players[i].state = 0;
        players[i].gfxId = 0;
        players[i].animState = 0;
        players[i].schedAnim = UNION_ROOM_SPAWN_NONE;
    }
    return CreateTask_AnimateUnionRoomPlayers();
}

static bool32 AnimateUnionRoomPlayerDespawn(s8 * state, u32 leaderId, struct UnionRoomObject * object)
{
    switch (*state)
    {
    case 0:
        if (SetUnionRoomPlayerEnterExitMovement(leaderId, sMovement_UnionPlayerExit) == TRUE)
        {
            HideUnionRoomPlayer(leaderId);
            (*state)++;
        }
        break;
    case 1:
        if (TryReleaseUnionRoomPlayerObjectEvent(leaderId))
        {
            RemoveUnionRoomPlayerObjectEvent(leaderId);
            HideUnionRoomPlayer(leaderId);
            *state = 0;
            return TRUE;
        }
        break;
    }
    return FALSE;
}

static bool32 AnimateUnionRoomPlayerSpawn(s8 * state, u32 leaderId, struct UnionRoomObject * object)
{
    s16 x, y;

    switch (*state)
    {
    case 0:
        if (!IsPlayerStandingStill())
            break;
        PlayerGetDestCoords(&x, &y);
        if (IsUnionRoomPlayerAt(leaderId, 0, x, y) == TRUE)
            break;
        player_get_pos_including_state_based_drift(&x, &y);
        if (IsUnionRoomPlayerAt(leaderId, 0, x, y) == TRUE)
            break;
        SetUnionRoomPlayerGfx(leaderId, object->gfxId);
        CreateUnionRoomPlayerObjectEvent(leaderId);
        ShowUnionRoomPlayer(leaderId);
        (*state)++;
        // fallthrough
    case 3: // incorrect?
        if (SetUnionRoomPlayerEnterExitMovement(leaderId, sMovement_UnionPlayerEnter) == TRUE)
            (*state)++;
        break;
    case 2:
        if (TryReleaseUnionRoomPlayerObjectEvent(leaderId))
        {
            *state = 0;
            return TRUE;
        }
        break;
    }
    return FALSE;
}

static bool32 SpawnGroupLeader(u32 leaderId, u32 gender, u32 id)
{
    struct UnionRoomObject * object = &sUnionObjWork[leaderId];
    object->schedAnim = UNION_ROOM_SPAWN_IN;
    object->gfxId = GetUnionRoomPlayerGraphicsId(gender, id);

    if (object->state == 0)
        return TRUE;
    else
        return FALSE;
}

static bool32 DespawnGroupLeader(u32 leaderId)
{
    struct UnionRoomObject * object = &sUnionObjWork[leaderId];
    object->schedAnim = UNION_ROOM_SPAWN_OUT;

    if (object->state == 1)
        return TRUE;
    else
        return FALSE;
}

static void AnimateUnionRoomPlayer(u32 leaderId, struct UnionRoomObject * object)
{
    switch (object->state)
    {
    case 0:
        if (object->schedAnim == UNION_ROOM_SPAWN_IN)
        {
            object->state = 2;
            object->animState = 0;
        }
        else
        {
            break;
        }
        // fallthrough
    case 2:
        if (!IsUnionRoomPlayerInvisible(leaderId, 0) && object->schedAnim == UNION_ROOM_SPAWN_OUT)
        {
            object->state = 0;
            object->animState = 0;
            RemoveUnionRoomPlayerObjectEvent(leaderId);
            HideUnionRoomPlayer(leaderId);
        }
        else if (AnimateUnionRoomPlayerSpawn(&object->animState, leaderId, object) == TRUE)
        {
            object->state = 1;
        }
        break;
    case 1:
        if (object->schedAnim == UNION_ROOM_SPAWN_OUT)
        {
            object->state = 3;
            object->animState = 0;
        }
        else
        {
            break;
        }
        // fallthrough
    case 3:
        if (AnimateUnionRoomPlayerDespawn(&object->animState, leaderId, object) == 1)
            object->state = 0;
        break;
    }
    object->schedAnim = UNION_ROOM_SPAWN_NONE;
}

static void Task_AnimateUnionRoomPlayers(u8 taskId)
{
    s32 i;
    for (i = 0; i < MAX_UNION_ROOM_LEADERS; i++)
        AnimateUnionRoomPlayer(i, &sUnionObjWork[i]);
}

static u8 CreateTask_AnimateUnionRoomPlayers(void)
{
    if (FuncIsActiveTask(Task_AnimateUnionRoomPlayers) == TRUE)
        return NUM_TASKS;
    else
        return CreateTask(Task_AnimateUnionRoomPlayers, 5);
}

static void DestroyTask_AnimateUnionRoomPlayers(void)
{
    u8 taskId = FindTaskIdByFunc(Task_AnimateUnionRoomPlayers);
    if (taskId < NUM_TASKS)
        DestroyTask(taskId);
}

void DestroyUnionRoomPlayerObjects(void)
{
    s32 i;
    for (i = 0; i < MAX_UNION_ROOM_LEADERS; i++)
    {
        if (!IsUnionRoomPlayerHidden(i))
        {
            RemoveUnionRoomPlayerObjectEvent(i);
            HideUnionRoomPlayer(i);
        }
    }
    sUnionObjWork = NULL;
    DestroyTask_AnimateUnionRoomPlayers();
}

void CreateUnionRoomPlayerSprites(u8 * spriteIds, s32 leaderId)
{
    s32 memberId;
    for (memberId = 0; memberId < MAX_RFU_PLAYERS; memberId++)
    {
        s32 id = UR_PLAYER_SPRITE_ID(leaderId, memberId);
        spriteIds[id] = CreateObjectSprite(OBJ_EVENT_GFX_MAN_4,
                                           id - UR_SPRITE_START_ID,
                                           sUnionRoomPlayerCoords[leaderId][0] + sUnionRoomGroupOffsets[memberId][0],
                                           sUnionRoomPlayerCoords[leaderId][1] + sUnionRoomGroupOffsets[memberId][1],
                                           3, 1);
        SetObjectEventSpriteInvisibility(id - UR_SPRITE_START_ID, TRUE);
    }
}

void DestroyUnionRoomPlayerSprites(u8 * spriteIds)
{
    s32 i;
    for (i = 0; i < NUM_UNION_ROOM_SPRITES; i++)
        DestroySprite(&gSprites[spriteIds[i]]);
}

// Clear the impassable metatiles around the group leaders that get set
// to prevent the player from walking through the group member sprites.
void SetTilesAroundUnionRoomPlayersPassable(void)
{
    s32 i, memberId, x, y;
    for (i = 0; i < MAX_UNION_ROOM_LEADERS; i++)
    {
        for (memberId = 0; memberId < MAX_RFU_PLAYERS; memberId++)
        {
            GetUnionRoomPlayerCoords(i, memberId, &x, &y);
            MapGridSetMetatileImpassabilityAt(x, y, FALSE);
        }
    }
}

static u8 GetNewFacingDirectionForUnionRoomPlayer(u32 memberId, u32 leaderId, struct RfuGameData * gameData)
{
    if (memberId) // If not leader
        return sMemberFacingDirections[memberId];
    else if (gameData->activity == (ACTIVITY_CHAT | IN_UNION_ROOM))
        return DIR_SOUTH;
    else
        return DIR_EAST;
}

static bool32 IsUnionRoomPlayerInvisible(u32 leaderId, u32 memberId)
{
    return IsObjectEventSpriteInvisible(UR_PLAYER_SPRITE_ID(leaderId, memberId) - UR_SPRITE_START_ID);
}

static void SpawnGroupMember(u32 leaderId, u32 memberId, u8 graphicsId, struct RfuGameData * gameData)
{
    s32 x, y;
    s32 id = UR_PLAYER_SPRITE_ID(leaderId, memberId);
    if (IsUnionRoomPlayerInvisible(leaderId, memberId) == TRUE)
    {
        SetObjectEventSpriteInvisibility(id - UR_SPRITE_START_ID, FALSE);
        SetObjectEventSpriteAnim(id - UR_SPRITE_START_ID, UNION_ROOM_SPAWN_IN);
    }
    SetObjectEventSpriteGraphics(id - UR_SPRITE_START_ID, graphicsId);
    SetUnionRoomObjectFacingDirection(memberId, leaderId, GetNewFacingDirectionForUnionRoomPlayer(memberId, leaderId, gameData));
    GetUnionRoomPlayerCoords(leaderId, memberId, &x, &y);
    MapGridSetMetatileImpassabilityAt(x, y, TRUE);
}

static void DespawnGroupMember(u32 leaderId, u32 memberId)
{
    s32 x, y;
    SetObjectEventSpriteAnim(UR_PLAYER_SPRITE_ID(leaderId, memberId) - UR_SPRITE_START_ID, UNION_ROOM_SPAWN_OUT);
    GetUnionRoomPlayerCoords(leaderId, memberId, &x, &y);
    MapGridSetMetatileImpassabilityAt(x, y, FALSE);
}

static void AssembleGroup(u32 leaderId, struct RfuGameData * gameData)
{
    s16 x, y, x2, y2;
    s32 i;

    PlayerGetDestCoords(&x, &y);
    player_get_pos_including_state_based_drift(&x2, &y2);
    if (IsObjectEventSpriteInvisible(UR_PLAYER_SPRITE_ID(leaderId, 0) - UR_SPRITE_START_ID) == TRUE)
    {
        if (IsUnionRoomPlayerAt(leaderId, 0, x, y) == TRUE || IsUnionRoomPlayerAt(leaderId, 0, x2, y2) == TRUE)
            return;
        SpawnGroupMember(leaderId, 0, GetUnionRoomPlayerGraphicsId(gameData->playerGender, gameData->compatibility.playerTrainerId[0]), gameData);
    }
    for (i = 1; i < MAX_RFU_PLAYERS; i++)
    {
        if (gameData->partnerInfo[i - 1] == 0)
        {
            DespawnGroupMember(leaderId, i);
        }
        else if (IsUnionRoomPlayerAt(leaderId, i, x, y) == FALSE && IsUnionRoomPlayerAt(leaderId, i, x2, y2) == FALSE)
        {
            SpawnGroupMember(leaderId, i, GetUnionRoomPlayerGraphicsId((gameData->partnerInfo[i - 1] >> PINFO_GENDER_SHIFT) & 1,
                                                                        gameData->partnerInfo[i - 1] & PINFO_TID_MASK),
                                                                        gameData);
        }
    }
}

static void SpawnGroupLeaderAndMembers(u32 leaderId, struct RfuGameData * gameData)
{
    u32 i;
    switch (gameData->activity)
    {
    case ACTIVITY_NONE | IN_UNION_ROOM:
    case ACTIVITY_PLYRTALK | IN_UNION_ROOM:
        SpawnGroupLeader(leaderId, gameData->playerGender, gameData->compatibility.playerTrainerId[0]);
        for (i = 0; i < MAX_RFU_PLAYERS; i++)
            DespawnGroupMember(leaderId, i);
        break;
    case ACTIVITY_BATTLE_SINGLE | IN_UNION_ROOM:
    case ACTIVITY_TRADE | IN_UNION_ROOM:
    case ACTIVITY_CHAT | IN_UNION_ROOM:
    case ACTIVITY_CARD | IN_UNION_ROOM:
    case ACTIVITY_ACCEPT | IN_UNION_ROOM:
    case ACTIVITY_DECLINE | IN_UNION_ROOM:
    case ACTIVITY_NPCTALK | IN_UNION_ROOM:
        DespawnGroupLeader(leaderId);
        AssembleGroup(leaderId, gameData);
        break;
    }
}

static void DespawnGroupLeaderAndMembers(u32 leaderId, struct RfuGameData *gameData)
{
    s32 i;
    DespawnGroupLeader(leaderId);
    for (i = 0; i < MAX_RFU_PLAYERS; i++)
        DespawnGroupMember(leaderId, i);
}

static void UpdateUnionRoomPlayerSprites(struct WirelessLink_URoom *uroom)
{
    s32 i;
    struct RfuPlayer * leaders;
    sUnionObjRefreshTimer = 0;
    for (i = 0, leaders = uroom->playerList->players; i < MAX_UNION_ROOM_LEADERS; i++)
    {
        if (leaders[i].groupScheduledAnim == UNION_ROOM_SPAWN_IN)
            SpawnGroupLeaderAndMembers(i, &leaders[i].rfu.data);
        else if (leaders[i].groupScheduledAnim == UNION_ROOM_SPAWN_OUT)
            DespawnGroupLeaderAndMembers(i, &leaders[i].rfu.data);
    }
}

void ScheduleUnionRoomPlayerRefresh(struct WirelessLink_URoom *uroom)
{
    sUnionObjRefreshTimer = 300;
}

void HandleUnionRoomPlayerRefresh(struct WirelessLink_URoom *uroom)
{
    if (++sUnionObjRefreshTimer > 300)
        UpdateUnionRoomPlayerSprites(uroom);
}

bool32 TryInteractWithUnionRoomMember(struct RfuPlayerList *list, s16 *memberIdPtr, s16 *leaderIdPtr, u8 *spriteIds)
{
    s16 x, y;
    s32 i, memberId;
    struct RfuPlayer * leaders;
    if (!IsPlayerStandingStill())
        return FALSE;

    GetXYCoordsOneStepInFrontOfPlayer(&x, &y);
    for (i = 0, leaders = list->players; i < MAX_UNION_ROOM_LEADERS; i++)
    {
        for (memberId = 0; memberId < MAX_RFU_PLAYERS; memberId++)
        {
            s32 id = UR_PLAYER_SPRITE_ID(i, memberId);
            
            // Is the player in front of a group member position?
            if (x != sUnionRoomPlayerCoords[i][0] + sUnionRoomGroupOffsets[memberId][0] + 7)
                continue;
            if (y != sUnionRoomPlayerCoords[i][1] + sUnionRoomGroupOffsets[memberId][1] + 7)
                continue;

            // Has a group member spawned at this position?
            if (IsObjectEventSpriteInvisible(id - UR_SPRITE_START_ID))
                continue;
            if (IsObjectEventSpriteAnimating(id - UR_SPRITE_START_ID))
                continue;
            if (leaders[i].groupScheduledAnim != UNION_ROOM_SPAWN_IN)
                continue;

            // Interaction attempt successful, face player
            SetUnionRoomObjectFacingDirection(memberId, i, sOppositeFacingDirection[GetPlayerFacingDirection()]);
            *memberIdPtr = memberId;
            *leaderIdPtr = i;
            return TRUE;
        }
    }
    return FALSE;
}

static void SetUnionRoomObjectFacingDirection(s32 memberId, s32 leaderId, u8 newDirection)
{
    TurnObjectEventSprite(MAX_RFU_PLAYERS * leaderId - UR_SPRITE_START_ID + memberId, newDirection);
    // should be line below, but order is swapped here
    // TurnObjectEventSprite(UR_PLAYER_SPRITE_ID(leaderId, memberId) - UR_SPRITE_START_ID, newDirection);
}

void UpdateUnionRoomMemberFacing(u32 memberId, u32 leaderId, struct RfuPlayerList *list)
{
    return SetUnionRoomObjectFacingDirection(memberId, leaderId, GetNewFacingDirectionForUnionRoomPlayer(memberId, leaderId, &list->players[leaderId].rfu.data));
}<|MERGE_RESOLUTION|>--- conflicted
+++ resolved
@@ -137,24 +137,14 @@
 
 static void GetUnionRoomPlayerCoords(u32 leaderId, u32 memberId, s32 * x, s32 * y)
 {
-<<<<<<< HEAD
-    *x = sUnionRoomPlayerCoords[playerIdx][0] + sFacingDirectionOffsets[direction][0] + MAP_OFFSET;
-    *y = sUnionRoomPlayerCoords[playerIdx][1] + sFacingDirectionOffsets[direction][1] + MAP_OFFSET;
-=======
-    *x = sUnionRoomPlayerCoords[leaderId][0] + sUnionRoomGroupOffsets[memberId][0] + 7;
-    *y = sUnionRoomPlayerCoords[leaderId][1] + sUnionRoomGroupOffsets[memberId][1] + 7;
->>>>>>> a4a3c1c9
+    *x = sUnionRoomPlayerCoords[leaderId][0] + sUnionRoomGroupOffsets[memberId][0] + MAP_OFFSET;
+    *y = sUnionRoomPlayerCoords[leaderId][1] + sUnionRoomGroupOffsets[memberId][1] + MAP_OFFSET;
 }
 
 static bool32 IsUnionRoomPlayerAt(u32 leaderId, u32 memberId, s32 x, s32 y)
 {
-<<<<<<< HEAD
-    if ((sUnionRoomPlayerCoords[playerIdx][0] + sFacingDirectionOffsets[direction][0] + MAP_OFFSET == x)
-    &&  (sUnionRoomPlayerCoords[playerIdx][1] + sFacingDirectionOffsets[direction][1] + MAP_OFFSET == y))
-=======
-    if ((sUnionRoomPlayerCoords[leaderId][0] + sUnionRoomGroupOffsets[memberId][0] + 7 == x)
-    &&  (sUnionRoomPlayerCoords[leaderId][1] + sUnionRoomGroupOffsets[memberId][1] + 7 == y))
->>>>>>> a4a3c1c9
+    if ((sUnionRoomPlayerCoords[leaderId][0] + sUnionRoomGroupOffsets[memberId][0] + MAP_OFFSET == x)
+    &&  (sUnionRoomPlayerCoords[leaderId][1] + sUnionRoomGroupOffsets[memberId][1] + MAP_OFFSET == y))
         return TRUE;
     else
         return FALSE;
