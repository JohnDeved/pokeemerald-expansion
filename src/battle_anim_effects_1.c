#include "global.h"
#include "malloc.h"
#include "battle_anim.h"
#include "battle_interface.h"
#include "decompress.h"
#include "gpu_regs.h"
#include "graphics.h"
#include "main.h"
#include "math_util.h"
#include "palette.h"
#include "random.h"
#include "scanline_effect.h"
#include "sound.h"
#include "trig.h"
#include "util.h"
#include "constants/rgb.h"
#include "constants/songs.h"
#include "constants/moves.h"

struct {
    s16 startX;
    s16 startY;
    s16 targetX;
    s16 targetY;
} static EWRAM_DATA sFrenzyPlantRootData = {0}; // Debug? Written to but never read.

static void AnimMovePowderParticle_Step(struct Sprite *);
static void AnimSolarBeamSmallOrb(struct Sprite *);
static void AnimSolarBeamSmallOrb_Step(struct Sprite *);
static void AnimAbsorptionOrb_Step(struct Sprite *);
static void AnimHyperBeamOrb_Step(struct Sprite *);
static void AnimSporeParticle_Step(struct Sprite *);
static void AnimPetalDanceBigFlower_Step(struct Sprite *);
static void AnimPetalDanceSmallFlower_Step(struct Sprite *);
static void AnimRazorLeafParticle(struct Sprite *);
static void AnimRazorLeafParticle_Step1(struct Sprite *);
static void AnimRazorLeafParticle_Step2(struct Sprite *);
static void AnimLeechSeed(struct Sprite *);
static void AnimLeechSeed_Step(struct Sprite *);
static void AnimLeechSeedSprouts(struct Sprite *);
static void AnimTranslateLinearSingleSineWave_Step(struct Sprite *);
static void AnimConstrictBinding(struct Sprite *);
static void AnimConstrictBinding_Step1(struct Sprite *);
static void AnimConstrictBinding_Step2(struct Sprite *);
static void AnimIngrainRoot(struct Sprite *);
static void AnimFrenzyPlantRoot(struct Sprite *);
static void AnimRootFlickerOut(struct Sprite *);
static void AnimIngrainOrb(struct Sprite *);
static void AnimPresent(struct Sprite *);
static void AnimKnockOffItem(struct Sprite *);
static void AnimPresentHealParticle(struct Sprite *);
static void AnimItemSteal(struct Sprite *);
static void AnimItemSteal_Step1(struct Sprite *);
static void AnimItemSteal_Step2(struct Sprite *);
static void AnimItemSteal_Step3(struct Sprite *);
static void AnimTrickBag(struct Sprite *);
static void AnimTrickBag_Step1(struct Sprite *);
static void AnimTrickBag_Step2(struct Sprite *);
static void AnimTrickBag_Step3(struct Sprite *);
static void AnimFlyingParticle(struct Sprite *);
static void AnimFlyingParticle_Step(struct Sprite *);
static void AnimSlidingHit(struct Sprite *);
static void AnimWhipHit(struct Sprite *);
static void AnimFlickeringPunch(struct Sprite *);
static void AnimAirCutterSlice(struct Sprite *);
static void AnimSlice_Step(struct Sprite *);
static void AnimCirclingMusicNote(struct Sprite *);
static void AnimCirclingMusicNote_Step(struct Sprite *);
static void AnimProtect(struct Sprite *);
static void AnimProtect_Step(struct Sprite *);
static void AnimMilkBottle(struct Sprite *);
static void AnimMilkBottle_Step1(struct Sprite *);
static void AnimMilkBottle_Step2(struct Sprite *, int, int);
<<<<<<< HEAD
static void AnimSparkingStars(struct Sprite *);
=======
static void AnimGrantingStars(struct Sprite *);
static void AnimSparklingStars(struct Sprite *);
>>>>>>> 578064d7
static void AnimBubbleBurst(struct Sprite *);
static void AnimBubbleBurst_Step(struct Sprite *);
static void AnimSleepLetterZ(struct Sprite *);
static void AnimSleepLetterZ_Step(struct Sprite *);
static void AnimLockOnTarget(struct Sprite *);
static void AnimLockOnTarget_Step1(struct Sprite *);
static void AnimLockOnTarget_Step2(struct Sprite *);
static void AnimLockOnTarget_Step3(struct Sprite *);
static void AnimLockOnTarget_Step4(struct Sprite *);
static void AnimLockOnTarget_Step5(struct Sprite *);
static void AnimLockOnTarget_Step6(struct Sprite *);
static void AnimLockOnMoveTarget(struct Sprite *);
static void AnimBowMon(struct Sprite *);
static void AnimBowMon_Step1(struct Sprite *);
static void AnimBowMon_Step1_Callback(struct Sprite *);
static void AnimBowMon_Step2(struct Sprite *);
static void AnimBowMon_Step3(struct Sprite *);
static void AnimBowMon_Step4(struct Sprite *);
static void AnimBowMon_Step3_Callback(struct Sprite *);
static void AnimTipMon(struct Sprite *);
static void AnimTipMon_Step(struct Sprite *);
static void AnimSlashSlice(struct Sprite *);
static void AnimFalseSwipeSlice(struct Sprite *);
static void AnimFalseSwipeSlice_Step1(struct Sprite *);
static void AnimFalseSwipeSlice_Step2(struct Sprite *);
static void AnimFalseSwipeSlice_Step3(struct Sprite *);
static void AnimFalseSwipePositionedSlice(struct Sprite *);
static void AnimEndureEnergy_Step(struct Sprite *);
static void AnimSharpenSphere(struct Sprite *);
static void AnimSharpenSphere_Step(struct Sprite *);
static void AnimConversion2(struct Sprite *);
static void AnimConversion2_Step(struct Sprite *);
static void AnimMoon(struct Sprite *);
static void AnimMoon_Step(struct Sprite *);
static void AnimMoonlightSparkle(struct Sprite *);
static void AnimMoonlightSparkle_Step(struct Sprite *);
static void AnimHornHit(struct Sprite *);
static void AnimHornHit_Step(struct Sprite *);
static void AnimSuperFang(struct Sprite *);
static void AnimWavyMusicNotes(struct Sprite *);
static void AnimWavyMusicNotes_Step(struct Sprite *);
static void AnimWavyMusicNotes_CalcVelocity(s16, s16, s16 *, s16 *, s8);
static void AnimFlyingMusicNotes(struct Sprite *);
static void AnimFlyingMusicNotes_Step(struct Sprite *);
static void AnimBellyDrumHand(struct Sprite *);
static void AnimSlowFlyingMusicNotes(struct Sprite *);
static void AnimSlowFlyingMusicNotes_Step(struct Sprite *);
static void AnimThoughtBubble_Step(struct Sprite *);
static void AnimMetronomeFinger_Step(struct Sprite *);
static void AnimFollowMeFinger_Step1(struct Sprite *);
static void AnimFollowMeFinger_Step2(struct Sprite *);
static void AnimTauntFinger(struct Sprite *);
static void AnimTauntFinger_Step1(struct Sprite *);
static void AnimTauntFinger_Step2(struct Sprite *);
static void AnimMoveTwisterParticle_Step(struct Sprite *);
static void AnimTask_MoonlightEndFade_Step(u8 taskId);
static void AnimTask_LeafBlade_Step(u8);
static void AnimTask_DuplicateAndShrinkToPos_Step1(u8);
static void AnimTask_DuplicateAndShrinkToPos_Step2(u8);
static s16 LeafBladeGetPosFactor(struct Sprite *);
static void AnimTask_LeafBlade_Step2(struct Task *, u8);
static void AnimTask_LeafBlade_Step2_Callback(struct Sprite *);
static void AnimTask_SkullBashPositionSet(u8);
static void AnimTask_SkullBashPositionReset(u8);
static void AnimMoveFeintSwipe(struct Sprite *);
static void AnimMoveFeintZoom(struct Sprite *);
static void AnimMoveTrumpCard(struct Sprite *);
static void AnimMoveTrumpCardParticle(struct Sprite *);
static void AnimMoveAccupressure(struct Sprite *);
static void AnimMoveWringOut(struct Sprite *);
static void AnimMoveWorrySeed(struct Sprite *);
static void AnimMoveSmallCloud(struct Sprite *);
static void AnimGrassKnotStep(struct Sprite *);
static void AnimGrassKnot(struct Sprite *);
static void AnimWoodHammerSmall(struct Sprite *);
static void AnimWoodHammerBig(struct Sprite *);
static void AnimTask_DoubleTeam_Step(u8);
static void AnimDoubleTeam(struct Sprite *);
static void AnimNightSlash(struct Sprite *);
static void AnimRockPolishStreak(struct Sprite *);
static void AnimRockPolishSparkle(struct Sprite *);
static void AnimPoisonJabProjectile(struct Sprite *);
static void AnimNightSlash(struct Sprite *);
static void AnimPluck(struct Sprite *);

const union AnimCmd gPowderParticlesAnimCmds[] =
{
    ANIMCMD_FRAME(0, 5),
    ANIMCMD_FRAME(2, 5),
    ANIMCMD_FRAME(4, 5),
    ANIMCMD_FRAME(6, 5),
    ANIMCMD_FRAME(8, 5),
    ANIMCMD_FRAME(10, 5),
    ANIMCMD_FRAME(12, 5),
    ANIMCMD_FRAME(14, 5),
    ANIMCMD_JUMP(0),
};

const union AnimCmd *const gPowderParticlesAnimTable[] =
{
    gPowderParticlesAnimCmds,
};

static const union AffineAnimCmd sFeintAffineSwipe[] = { AFFINEANIMCMD_END };
static const union AffineAnimCmd sFeintAffineZoom[] =
{
    AFFINEANIMCMD_FRAME(0x200, 0x200, 0, 0),
    AFFINEANIMCMD_FRAME(-30, -30, 0, 10),
    AFFINEANIMCMD_END,
};

static const union AffineAnimCmd sTrumpCardAffine0[] =
{
    AFFINEANIMCMD_FRAME(0xC0, 0xC0, 30, 0),
    AFFINEANIMCMD_END,
};

static const union AffineAnimCmd sTrumpCardAffine1[] =
{
    AFFINEANIMCMD_FRAME(0xA0, 0xA0, 40, 0),
    AFFINEANIMCMD_END,
};

static const union AffineAnimCmd sTrumpCardAffine2[] =
{
    AFFINEANIMCMD_FRAME(0xD0, 0xD0, -20, 0),
    AFFINEANIMCMD_END,
};

static const union AffineAnimCmd sTrumpCardAffine3[] =
{
    AFFINEANIMCMD_FRAME(0xE0, 0xE0, 40, 0),
    AFFINEANIMCMD_END,
};

static const union AffineAnimCmd sTrumpCardAffine4[] =
{
    AFFINEANIMCMD_FRAME(0xF0, 0xF0, 60, 0),
    AFFINEANIMCMD_END,
};

static const union AffineAnimCmd * const sTrumpCardAffineAnims[] =
{
    sTrumpCardAffine0,
    sTrumpCardAffine1,
    sTrumpCardAffine2,
    sTrumpCardAffine3,
    sTrumpCardAffine4
};

static const union AffineAnimCmd * const sFeintAffineAnims[] =
{
    sFeintAffineZoom,
};

static const union AnimCmd sTrumpCardFrame0[] =
{
    ANIMCMD_FRAME(0, 0),
    ANIMCMD_END
};

static const union AnimCmd sTrumpCardFrame1[] =
{
    ANIMCMD_FRAME(4, 0),
    ANIMCMD_END
};

static const union AnimCmd sTrumpCardFrame2[] =
{
    ANIMCMD_FRAME(8, 0),
    ANIMCMD_END
};

static const union AnimCmd sTrumpCardParticleFrame0[] =
{
    ANIMCMD_FRAME(0, 0),
    ANIMCMD_END
};

static const union AnimCmd sTrumpCardParticleFrame1[] =
{
    ANIMCMD_FRAME(1, 0),
    ANIMCMD_END
};

static const union AnimCmd sTrumpCardParticleFrame2[] =
{
    ANIMCMD_FRAME(2, 0),
    ANIMCMD_END
};

static const union AnimCmd * const sTrumpCardAnims[] =
{
    sTrumpCardFrame0,
    sTrumpCardFrame1,
    sTrumpCardFrame2
};

static const union AnimCmd * const sTrumpCardParticleAnims[] =
{
    sTrumpCardParticleFrame0,
    sTrumpCardParticleFrame1,
    sTrumpCardParticleFrame2,
};

static const union AffineAnimCmd sAccupressureTurn[] =
{
    AFFINEANIMCMD_FRAME(0, 0, 1, 20),
    AFFINEANIMCMD_FRAME(0, 0, -1, 40),
    AFFINEANIMCMD_END,
};

static const union AffineAnimCmd sAccupressureStill[] =
{
    AFFINEANIMCMD_FRAME(256, 256, 0, 0),
    AFFINEANIMCMD_END
};

static const union AffineAnimCmd * const sAccupressureAffineAnims[] =
{
    sAccupressureStill,
    sAccupressureTurn
};

static const union AffineAnimCmd sSmallCloundsInit[] =
{
    AFFINEANIMCMD_FRAME(0x100,0x100, 0, 0),
    AFFINEANIMCMD_END,
};

static const union AffineAnimCmd sSmallCloudsVariant0[] =
{
    AFFINEANIMCMD_FRAME(0x100,0x100, 0, 0),
    AFFINEANIMCMD_FRAME(-10, -10, 0, 15),
    AFFINEANIMCMD_END
};

static const union AffineAnimCmd sSmallCloudsVariant1[] =
{
    AFFINEANIMCMD_FRAME(0x180,0x180, 0, 0),
    AFFINEANIMCMD_FRAME(-18, -18, 0, 21),
    AFFINEANIMCMD_END
};


static const union AffineAnimCmd sSmallCloudsVariant2[] =
{
    AFFINEANIMCMD_FRAME(0xC0, 0xC0, 0, 0),
    AFFINEANIMCMD_FRAME(-6, -6, 0, 15),
    AFFINEANIMCMD_END
};

static const union AffineAnimCmd * const sSmallCloudSpriteAffineAnimTable[] =
{
    sSmallCloundsInit,
    sSmallCloudsVariant0,
    sSmallCloudsVariant1,
    sSmallCloudsVariant2,
};

const struct SpriteTemplate gWorrySeedSpriteTemplate =
{
    .tileTag = ANIM_TAG_WORRY_SEED,
    .paletteTag = ANIM_TAG_WORRY_SEED,
    .oam = &gOamData_AffineOff_ObjNormal_16x16,
    .anims = gDummySpriteAnimTable,
    .images = NULL,
    .affineAnims = gDummySpriteAffineAnimTable,
    .callback = AnimMoveWorrySeed
};

const struct SpriteTemplate gSmallCloudTemplate =
{
    .tileTag = ANIM_TAG_SMALL_CLOUD,
    .paletteTag = ANIM_TAG_SMALL_CLOUD,
    .oam = &gOamData_AffineNormal_ObjNormal_16x16,
    .anims = gDummySpriteAnimTable,
    .images = NULL,
    .affineAnims = sSmallCloudSpriteAffineAnimTable,
    .callback = AnimMoveSmallCloud
};

const struct SpriteTemplate gAccupressureSpriteTemplate =
{
    .tileTag = ANIM_TAG_ACCUPRESSURE,
    .paletteTag = ANIM_TAG_ACCUPRESSURE,
    .oam = &gOamData_AffineDouble_ObjNormal_32x32,
    .anims = gDummySpriteAnimTable,
    .images = NULL,
    .affineAnims = sAccupressureAffineAnims,
    .callback = AnimMoveAccupressure,
};

const struct SpriteTemplate gWringOutHandSpriteTemplate =
{
    .tileTag = ANIM_TAG_WRING_OUT,
    .paletteTag = ANIM_TAG_WRING_OUT,
    .oam = &gOamData_AffineDouble_ObjNormal_32x32,
    .anims = gDummySpriteAnimTable,
    .images = NULL,
    .affineAnims = gDummySpriteAffineAnimTable,
    .callback = AnimMoveWringOut,
};

const struct SpriteTemplate gTrumpCardParticleSpriteTempalte =
{
    .tileTag = ANIM_TAG_TRUMP_CARD_PARTICLES,
    .paletteTag = ANIM_TAG_TRUMP_CARD_PARTICLES,
    .oam = &gOamData_AffineDouble_ObjNormal_8x8,
    .anims = sTrumpCardParticleAnims,
    .images = NULL,
    .affineAnims = sTrumpCardAffineAnims,
    .callback = AnimMoveTrumpCardParticle
};

const struct SpriteTemplate gTrumpCardSpriteTemplate =
{
    .tileTag = ANIM_TAG_TRUMP_CARD,
    .paletteTag = ANIM_TAG_TRUMP_CARD,
    .oam = &gOamData_AffineDouble_ObjNormal_16x16,
    .anims = sTrumpCardAnims,
    .images = NULL,
    .affineAnims = gDummySpriteAffineAnimTable,
    .callback = AnimMoveTrumpCard
};

const struct SpriteTemplate gFeintSwipeSpriteTemplate =
{
    .tileTag = ANIM_TAG_FEINT,
    .paletteTag = ANIM_TAG_FEINT,
    .oam = &gOamData_AffineNormal_ObjNormal_64x64,
    .anims = gDummySpriteAnimTable,
    .images = NULL,
    .affineAnims = gDummySpriteAffineAnimTable,
    .callback = AnimMoveFeintSwipe,
};

const struct SpriteTemplate gFeintZoomSpriteTemplate =
{
    .tileTag = ANIM_TAG_FEINT,
    .paletteTag = ANIM_TAG_FEINT,
    .oam = &gOamData_AffineNormal_ObjNormal_64x64,
    .anims = gDummySpriteAnimTable,
    .images = NULL,
    .affineAnims = sFeintAffineAnims,
    .callback = AnimMoveFeintZoom,
};

const struct SpriteTemplate gSleepPowderParticleSpriteTemplate =
{
    .tileTag = ANIM_TAG_SLEEP_POWDER,
    .paletteTag = ANIM_TAG_SLEEP_POWDER,
    .oam = &gOamData_AffineOff_ObjNormal_8x16,
    .anims = gPowderParticlesAnimTable,
    .images = NULL,
    .affineAnims = gDummySpriteAffineAnimTable,
    .callback = AnimMovePowderParticle,
};

const struct SpriteTemplate gStunSporeParticleSpriteTemplate =
{
    .tileTag = ANIM_TAG_STUN_SPORE,
    .paletteTag = ANIM_TAG_STUN_SPORE,
    .oam = &gOamData_AffineOff_ObjNormal_8x16,
    .anims = gPowderParticlesAnimTable,
    .images = NULL,
    .affineAnims = gDummySpriteAffineAnimTable,
    .callback = AnimMovePowderParticle,
};

const struct SpriteTemplate gPoisonPowderParticleSpriteTemplate =
{
    .tileTag = ANIM_TAG_POISON_POWDER,
    .paletteTag = ANIM_TAG_POISON_POWDER,
    .oam = &gOamData_AffineOff_ObjNormal_8x16,
    .anims = gPowderParticlesAnimTable,
    .images = NULL,
    .affineAnims = gDummySpriteAffineAnimTable,
    .callback = AnimMovePowderParticle,
};

const union AnimCmd gSolarBeamBigOrbAnimCmds1[] =
{
    ANIMCMD_FRAME(0, 1),
    ANIMCMD_END,
};

const union AnimCmd gSolarBeamBigOrbAnimCmds2[] =
{
    ANIMCMD_FRAME(1, 1),
    ANIMCMD_END,
};

const union AnimCmd gSolarBeamBigOrbAnimCmds3[] =
{
    ANIMCMD_FRAME(2, 1),
    ANIMCMD_END,
};

const union AnimCmd gSolarBeamBigOrbAnimCmds4[] =
{
    ANIMCMD_FRAME(3, 1),
    ANIMCMD_END,
};

const union AnimCmd gSolarBeamBigOrbAnimCmds5[] =
{
    ANIMCMD_FRAME(4, 1),
    ANIMCMD_END,
};

const union AnimCmd gSolarBeamBigOrbAnimCmds6[] =
{
    ANIMCMD_FRAME(5, 1),
    ANIMCMD_END,
};

const union AnimCmd gSolarBeamBigOrbAnimCmds7[] =
{
    ANIMCMD_FRAME(6, 1),
    ANIMCMD_END,
};

const union AnimCmd gSolarBeamSmallOrbAnimCms[] =
{
    ANIMCMD_FRAME(7, 1),
    ANIMCMD_END,
};

const union AnimCmd gPowerAbsorptionOrbAnimCmds[] =
{
    ANIMCMD_FRAME(8, 1),
    ANIMCMD_END,
};

const union AnimCmd *const gSolarBeamBigOrbAnimTable[] =
{
    gSolarBeamBigOrbAnimCmds1,
    gSolarBeamBigOrbAnimCmds2,
    gSolarBeamBigOrbAnimCmds3,
    gSolarBeamBigOrbAnimCmds4,
    gSolarBeamBigOrbAnimCmds5,
    gSolarBeamBigOrbAnimCmds6,
    gSolarBeamBigOrbAnimCmds7,
};

const union AnimCmd *const gSolarBeamSmallOrbAnimTable[] =
{
    gSolarBeamSmallOrbAnimCms,
};

const union AnimCmd *const gPowerAbsorptionOrbAnimTable[] =
{
    gPowerAbsorptionOrbAnimCmds,
};

const union AffineAnimCmd gPowerAbsorptionOrbAffineAnimCmds[] = {
    AFFINEANIMCMD_FRAME(-5, -5, 0, 1),
    AFFINEANIMCMD_JUMP(0),
};

const union AffineAnimCmd *const gPowerAbsorptionOrbAffineAnimTable[] = {
    gPowerAbsorptionOrbAffineAnimCmds,
};

const struct SpriteTemplate gPowerAbsorptionOrbSpriteTemplate =
{
    .tileTag = ANIM_TAG_ORBS,
    .paletteTag = ANIM_TAG_ORBS,
    .oam = &gOamData_AffineNormal_ObjBlend_16x16,
    .anims = gPowerAbsorptionOrbAnimTable,
    .images = NULL,
    .affineAnims = gPowerAbsorptionOrbAffineAnimTable,
    .callback = AnimPowerAbsorptionOrb,
};

const struct SpriteTemplate gSolarBeamBigOrbSpriteTemplate =
{
    .tileTag = ANIM_TAG_ORBS,
    .paletteTag = ANIM_TAG_ORBS,
    .oam = &gOamData_AffineOff_ObjNormal_8x8,
    .anims = gSolarBeamBigOrbAnimTable,
    .images = NULL,
    .affineAnims = gDummySpriteAffineAnimTable,
    .callback = AnimSolarBeamBigOrb,
};

const struct SpriteTemplate gSolarBeamSmallOrbSpriteTemplate =
{
    .tileTag = ANIM_TAG_ORBS,
    .paletteTag = ANIM_TAG_ORBS,
    .oam = &gOamData_AffineOff_ObjNormal_8x8,
    .anims = gSolarBeamSmallOrbAnimTable,
    .images = NULL,
    .affineAnims = gDummySpriteAffineAnimTable,
    .callback = AnimSolarBeamSmallOrb,
};

const union AffineAnimCmd gStockpileAbsorptionOrbAffineCmds[] = {
    AFFINEANIMCMD_FRAME(320, 320, 0, 0),
    AFFINEANIMCMD_FRAME(-14, -14, 0, 1),
    AFFINEANIMCMD_JUMP(1),
};

const union AffineAnimCmd *const gStockpileAbsorptionOrbAffineAnimTable[] = {
    gStockpileAbsorptionOrbAffineCmds,
};

const struct SpriteTemplate gStockpileAbsorptionOrbSpriteTemplate =
{
    .tileTag = ANIM_TAG_GRAY_ORB,
    .paletteTag = ANIM_TAG_GRAY_ORB,
    .oam = &gOamData_AffineDouble_ObjNormal_8x8,
    .anims = gDummySpriteAnimTable,
    .images = NULL,
    .affineAnims = gStockpileAbsorptionOrbAffineAnimTable,
    .callback = AnimPowerAbsorptionOrb,
};

const union AffineAnimCmd gAbsorptionOrbAffineAnimCmds[] = {
    AFFINEANIMCMD_FRAME(-5, -5, 0, 1),
    AFFINEANIMCMD_JUMP(0),
};

const union AffineAnimCmd *const gAbsorptionOrbAffineAnimTable[] = {
    gAbsorptionOrbAffineAnimCmds,
};

const struct SpriteTemplate gAbsorptionOrbSpriteTemplate =
{
    .tileTag = ANIM_TAG_ORBS,
    .paletteTag = ANIM_TAG_ORBS,
    .oam = &gOamData_AffineNormal_ObjBlend_16x16,
    .anims = gPowerAbsorptionOrbAnimTable,
    .images = NULL,
    .affineAnims = gAbsorptionOrbAffineAnimTable,
    .callback = AnimAbsorptionOrb,
};

const struct SpriteTemplate gHyperBeamOrbSpriteTemplate =
{
    .tileTag = ANIM_TAG_ORBS,
    .paletteTag = ANIM_TAG_ORBS,
    .oam = &gOamData_AffineOff_ObjNormal_8x8,
    .anims = gSolarBeamBigOrbAnimTable,
    .images = NULL,
    .affineAnims = gDummySpriteAffineAnimTable,
    .callback = AnimHyperBeamOrb,
};

const union AnimCmd gLeechSeedAnimCmds1[] =
{
    ANIMCMD_FRAME(0, 1),
    ANIMCMD_END,
};

const union AnimCmd gLeechSeedAnimCmds2[] =
{
    ANIMCMD_FRAME(4, 7),
    ANIMCMD_FRAME(8, 7),
    ANIMCMD_JUMP(0),
};

const union AnimCmd *const gLeechSeedAnimTable[] =
{
    gLeechSeedAnimCmds1,
    gLeechSeedAnimCmds2,
};

const struct SpriteTemplate gLeechSeedSpriteTemplate =
{
    .tileTag = ANIM_TAG_SEED,
    .paletteTag = ANIM_TAG_SEED,
    .oam = &gOamData_AffineOff_ObjNormal_16x16,
    .anims = gLeechSeedAnimTable,
    .images = NULL,
    .affineAnims = gDummySpriteAffineAnimTable,
    .callback = AnimLeechSeed,
};

const struct SpriteTemplate gPluckParticleSpriteTemplate =
{
    .tileTag = ANIM_TAG_SEED_BROWN,
    .paletteTag = ANIM_TAG_SEED_BROWN,
    .oam = &gOamData_AffineOff_ObjNormal_16x16,
    .anims = gDummySpriteAnimTable,
    .images = NULL,
    .affineAnims = gDummySpriteAffineAnimTable,
    .callback = AnimPluck,
};

const union AnimCmd gSporeParticleAnimCmds1[] =
{
    ANIMCMD_FRAME(0, 1),
    ANIMCMD_END,
};

const union AnimCmd gSporeParticleAnimCmds2[] =
{
    ANIMCMD_FRAME(4, 7),
    ANIMCMD_END,
};

const union AnimCmd *const gSporeParticleAnimTable[] =
{
    gSporeParticleAnimCmds1,
    gSporeParticleAnimCmds2,
};

const struct SpriteTemplate gSporeParticleSpriteTemplate =
{
    .tileTag = ANIM_TAG_SPORE,
    .paletteTag = ANIM_TAG_SPORE,
    .oam = &gOamData_AffineOff_ObjNormal_16x16,
    .anims = gSporeParticleAnimTable,
    .images = NULL,
    .affineAnims = gDummySpriteAffineAnimTable,
    .callback = AnimSporeParticle,
};

const union AnimCmd gPetalDanceBigFlowerAnimCmds[] =
{
    ANIMCMD_FRAME(0, 1),
    ANIMCMD_END,
};

const union AnimCmd gPetalDanceSmallFlowerAnimCmds[] =
{
    ANIMCMD_FRAME(4, 1),
    ANIMCMD_END,
};

const union AnimCmd *const gPetalDanceBigFlowerAnimTable[] =
{
    gPetalDanceBigFlowerAnimCmds,
};

const union AnimCmd *const gPetalDanceSmallFlowerAnimTable[] =
{
    gPetalDanceSmallFlowerAnimCmds,
};

const struct SpriteTemplate gPetalDanceBigFlowerSpriteTemplate =
{
    .tileTag = ANIM_TAG_FLOWER,
    .paletteTag = ANIM_TAG_FLOWER,
    .oam = &gOamData_AffineOff_ObjNormal_16x16,
    .anims = gPetalDanceBigFlowerAnimTable,
    .images = NULL,
    .affineAnims = gDummySpriteAffineAnimTable,
    .callback = AnimPetalDanceBigFlower,
};

const struct SpriteTemplate gPetalDanceSmallFlowerSpriteTemplate =
{
    .tileTag = ANIM_TAG_FLOWER,
    .paletteTag = ANIM_TAG_FLOWER,
    .oam = &gOamData_AffineOff_ObjNormal_8x8,
    .anims = gPetalDanceSmallFlowerAnimTable,
    .images = NULL,
    .affineAnims = gDummySpriteAffineAnimTable,
    .callback = AnimPetalDanceSmallFlower,
};

const union AnimCmd gRazorLeafParticleAnimCmds1[] =
{
    ANIMCMD_FRAME(0, 5),
    ANIMCMD_FRAME(4, 5),
    ANIMCMD_FRAME(8, 5),
    ANIMCMD_FRAME(12, 5),
    ANIMCMD_FRAME(16, 5),
    ANIMCMD_FRAME(20, 5),
    ANIMCMD_FRAME(16, 5),
    ANIMCMD_FRAME(12, 5),
    ANIMCMD_FRAME(8, 5),
    ANIMCMD_FRAME(4, 5),
    ANIMCMD_JUMP(0),
};

const union AnimCmd gRazorLeafParticleAnimCmds2[] =
{
    ANIMCMD_FRAME(24, 5),
    ANIMCMD_FRAME(28, 5),
    ANIMCMD_FRAME(32, 5),
    ANIMCMD_END,
};

const union AnimCmd *const gRazorLeafParticleAnimTable[] =
{
    gRazorLeafParticleAnimCmds1,
    gRazorLeafParticleAnimCmds2,
};

void AnimFlyUpTarget(struct Sprite *sprite);

const struct SpriteTemplate gRazorLeafParticleSpriteTemplate =
{
    .tileTag = ANIM_TAG_LEAF,
    .paletteTag = ANIM_TAG_LEAF,
    .oam = &gOamData_AffineOff_ObjNormal_16x16,
    .anims = gRazorLeafParticleAnimTable,
    .images = NULL,
    .affineAnims = gDummySpriteAffineAnimTable,
    .callback = AnimRazorLeafParticle,
};

const struct SpriteTemplate gGrassPledgeSpriteTemplate =
{
    .tileTag = ANIM_TAG_LEAF,
    .paletteTag = ANIM_TAG_LEAF,
    .oam = &gOamData_AffineOff_ObjNormal_16x16,
    .anims = gRazorLeafParticleAnimTable,
    .images = NULL,
    .affineAnims = gDummySpriteAffineAnimTable,
    .callback = AnimFlyUpTarget,
};

const struct SpriteTemplate gTwisterLeafSpriteTemplate =
{
    .tileTag = ANIM_TAG_LEAF,
    .paletteTag = ANIM_TAG_LEAF,
    .oam = &gOamData_AffineOff_ObjNormal_16x16,
    .anims = gRazorLeafParticleAnimTable,
    .images = NULL,
    .affineAnims = gDummySpriteAffineAnimTable,
    .callback = AnimMoveTwisterParticle,
};

const struct SpriteTemplate gAttackOrderParticleSpriteTemplate =
{
    .tileTag = ANIM_TAG_ATTACK_ORDER,
    .paletteTag = ANIM_TAG_ATTACK_ORDER,
    .oam = &gOamData_AffineOff_ObjNormal_16x16,
    .anims = gRazorLeafParticleAnimTable,
    .images = NULL,
    .affineAnims = gDummySpriteAffineAnimTable,
    .callback = AnimMoveTwisterParticle,
};

const union AnimCmd gRazorLeafCutterAnimCmds[] =
{
    ANIMCMD_FRAME(0, 3),
    ANIMCMD_FRAME(0, 3, .hFlip = TRUE),
    ANIMCMD_FRAME(0, 3, .vFlip = TRUE, .hFlip = TRUE),
    ANIMCMD_FRAME(0, 3, .vFlip = TRUE),
    ANIMCMD_JUMP(0),
};

const union AnimCmd *const gRazorLeafCutterAnimTable[] =
{
    gRazorLeafCutterAnimCmds,
};

const struct SpriteTemplate gRazorLeafCutterSpriteTemplate =
{
    .tileTag = ANIM_TAG_RAZOR_LEAF,
    .paletteTag = ANIM_TAG_RAZOR_LEAF,
    .oam = &gOamData_AffineOff_ObjNormal_32x16,
    .anims = gRazorLeafCutterAnimTable,
    .images = NULL,
    .affineAnims = gDummySpriteAffineAnimTable,
    .callback = AnimTranslateLinearSingleSineWave,
};

const union AffineAnimCmd gSwiftStarAffineAnimCmds[] = {
    AFFINEANIMCMD_FRAME(0, 0, 0, 1),
    AFFINEANIMCMD_JUMP(0),
};

const union AffineAnimCmd *const gSwiftStarAffineAnimTable[] = {
    gSwiftStarAffineAnimCmds,
};

const struct SpriteTemplate gSwiftStarSpriteTemplate =
{
    .tileTag = ANIM_TAG_YELLOW_STAR,
    .paletteTag = ANIM_TAG_YELLOW_STAR,
    .oam = &gOamData_AffineNormal_ObjNormal_32x32,
    .anims = gDummySpriteAnimTable,
    .images = NULL,
    .affineAnims = gSwiftStarAffineAnimTable,
    .callback = AnimTranslateLinearSingleSineWave,
};

static const union AnimCmd sAnim_ConstrictBinding[] =
{
    ANIMCMD_FRAME(0, 4),
    ANIMCMD_FRAME(32, 4),
    ANIMCMD_FRAME(64, 4),
    ANIMCMD_FRAME(96, 4),
    ANIMCMD_END,
};

static const union AnimCmd sAnim_ConstrictBinding_Flipped[] =
{
    ANIMCMD_FRAME(0,  4, .hFlip = TRUE),
    ANIMCMD_FRAME(32, 4, .hFlip = TRUE),
    ANIMCMD_FRAME(64, 4, .hFlip = TRUE),
    ANIMCMD_FRAME(96, 4, .hFlip = TRUE),
    ANIMCMD_END,
};

static const union AnimCmd *const sAnims_ConstrictBinding[] =
{
    sAnim_ConstrictBinding,
    sAnim_ConstrictBinding_Flipped,
};

static const union AffineAnimCmd sAffineAnim_ConstrictBinding[] = {
    AFFINEANIMCMD_FRAME(0x100, 0x100, 0, 0),
    AFFINEANIMCMD_FRAME(-11, 0, 0, 6),
    AFFINEANIMCMD_FRAME(11, 0, 0, 6),
    AFFINEANIMCMD_END,
};

static const union AffineAnimCmd sAffineAnim_ConstrictBinding_Flipped[] = {
    AFFINEANIMCMD_FRAME(-0x100, 0x100, 0, 0),
    AFFINEANIMCMD_FRAME(11, 0, 0, 6),
    AFFINEANIMCMD_FRAME(-11, 0, 0, 6),
    AFFINEANIMCMD_END,
};

static const union AffineAnimCmd *const sAffineAnims_ConstrictBinding[] = {
    sAffineAnim_ConstrictBinding,
    sAffineAnim_ConstrictBinding_Flipped,
};

const struct SpriteTemplate gConstrictBindingSpriteTemplate =
{
    .tileTag = ANIM_TAG_TENDRILS,
    .paletteTag = ANIM_TAG_TENDRILS,
    .oam = &gOamData_AffineNormal_ObjNormal_64x32,
    .anims = sAnims_ConstrictBinding,
    .images = NULL,
    .affineAnims = sAffineAnims_ConstrictBinding,
    .callback = AnimConstrictBinding,
};

const union AffineAnimCmd gMimicOrbAffineAnimCmds1[] = {
    AFFINEANIMCMD_FRAME(0, 0, 0, 0),
    AFFINEANIMCMD_FRAME(48, 48, 0, 14),
    AFFINEANIMCMD_END,
};

const union AffineAnimCmd gMimicOrbAffineAnimCmds2[] = {
    AFFINEANIMCMD_FRAME(-16, -16, 0, 1),
    AFFINEANIMCMD_JUMP(0),
};

const union AffineAnimCmd *const gMimicOrbAffineAnimTable[] = {
    gMimicOrbAffineAnimCmds1,
    gMimicOrbAffineAnimCmds2,
};

const struct SpriteTemplate gMimicOrbSpriteTemplate =
{
    .tileTag = ANIM_TAG_ORBS,
    .paletteTag = ANIM_TAG_ORBS,
    .oam = &gOamData_AffineDouble_ObjNormal_16x16,
    .anims = gPowerAbsorptionOrbAnimTable,
    .images = NULL,
    .affineAnims = gMimicOrbAffineAnimTable,
    .callback = AnimMimicOrb,
};

const union AnimCmd gIngrainRootAnimCmds1[] =
{
    ANIMCMD_FRAME(0, 7),
    ANIMCMD_FRAME(16, 7),
    ANIMCMD_FRAME(32, 7),
    ANIMCMD_FRAME(48, 7),
    ANIMCMD_END,
};

const union AnimCmd gIngrainRootAnimCmds2[] =
{
    ANIMCMD_FRAME(0, 7, .hFlip = TRUE),
    ANIMCMD_FRAME(16, 7, .hFlip = TRUE),
    ANIMCMD_FRAME(32, 7, .hFlip = TRUE),
    ANIMCMD_FRAME(48, 7, .hFlip = TRUE),
    ANIMCMD_END,
};

const union AnimCmd gIngrainRootAnimCmds3[] =
{
    ANIMCMD_FRAME(0, 7),
    ANIMCMD_FRAME(16, 7),
    ANIMCMD_FRAME(32, 7),
    ANIMCMD_END,
};

const union AnimCmd gIngrainRootAnimCmds4[] =
{
    ANIMCMD_FRAME(0, 7, .hFlip = TRUE),
    ANIMCMD_FRAME(16, 7, .hFlip = TRUE),
    ANIMCMD_FRAME(32, 7, .hFlip = TRUE),
    ANIMCMD_END,
};

const union AnimCmd *const gIngrainRootAnimTable[] =
{
    gIngrainRootAnimCmds1,
    gIngrainRootAnimCmds2,
    gIngrainRootAnimCmds3,
    gIngrainRootAnimCmds4,
};

const struct SpriteTemplate gIngrainRootSpriteTemplate =
{
    .tileTag = ANIM_TAG_ROOTS,
    .paletteTag = ANIM_TAG_ROOTS,
    .oam = &gOamData_AffineOff_ObjNormal_32x32,
    .anims = gIngrainRootAnimTable,
    .images = NULL,
    .affineAnims = gDummySpriteAffineAnimTable,
    .callback = AnimIngrainRoot,
};

const struct SpriteTemplate gFrenzyPlantRootSpriteTemplate =
{
    .tileTag = ANIM_TAG_ROOTS,
    .paletteTag = ANIM_TAG_ROOTS,
    .oam = &gOamData_AffineOff_ObjNormal_32x32,
    .anims = gIngrainRootAnimTable,
    .images = NULL,
    .affineAnims = gDummySpriteAffineAnimTable,
    .callback = AnimFrenzyPlantRoot,
};

const union AnimCmd gIngrainOrbAnimCmds[] =
{
    ANIMCMD_FRAME(3, 3),
    ANIMCMD_FRAME(0, 5),
    ANIMCMD_JUMP(0),
};

const union AnimCmd *const gIngrainOrbAnimTable[] =
{
    gIngrainOrbAnimCmds,
};

const struct SpriteTemplate gIngrainOrbSpriteTemplate =
{
    .tileTag = ANIM_TAG_ORBS,
    .paletteTag = ANIM_TAG_ORBS,
    .oam = &gOamData_AffineOff_ObjNormal_8x8,
    .anims = gIngrainOrbAnimTable,
    .images = NULL,
    .affineAnims = gDummySpriteAffineAnimTable,
    .callback = AnimIngrainOrb,
};

const union AnimCmd gFallingBagAnimCmds[] =
{
    ANIMCMD_FRAME(0, 30),
    ANIMCMD_END,
};

const union AnimCmd *const gFallingBagAnimTable[] =
{
    gFallingBagAnimCmds,
};

const union AffineAnimCmd gFallingBagAffineAnimCmds1[] = {
    AFFINEANIMCMD_FRAME(0, 0, -4, 10),
    AFFINEANIMCMD_FRAME(0, 0, 4, 20),
    AFFINEANIMCMD_FRAME(0, 0, -4, 10),
    AFFINEANIMCMD_END,
};

const union AffineAnimCmd gFallingBagAffineAnimCmds2[] = {
    AFFINEANIMCMD_FRAME(0, 0, -1, 2),
    AFFINEANIMCMD_FRAME(0, 0, 1, 4),
    AFFINEANIMCMD_FRAME(0, 0, -1, 4),
    AFFINEANIMCMD_FRAME(0, 0, 1, 4),
    AFFINEANIMCMD_FRAME(0, 0, -1, 4),
    AFFINEANIMCMD_FRAME(0, 0, 1, 2),
    AFFINEANIMCMD_END,
};

const union AffineAnimCmd *const gFallingBagAffineAnimTable[] = {
    gFallingBagAffineAnimCmds1,
    gFallingBagAffineAnimCmds2,
};

const struct SpriteTemplate gPresentSpriteTemplate =
{
    .tileTag = ANIM_TAG_ITEM_BAG,
    .paletteTag = ANIM_TAG_ITEM_BAG,
    .oam = &gOamData_AffineNormal_ObjNormal_32x32,
    .anims = gFallingBagAnimTable,
    .images = NULL,
    .affineAnims = gFallingBagAffineAnimTable,
    .callback = AnimPresent,
};

const struct SpriteTemplate gKnockOffItemSpriteTemplate =
{
    .tileTag = ANIM_TAG_ITEM_BAG,
    .paletteTag = ANIM_TAG_ITEM_BAG,
    .oam = &gOamData_AffineNormal_ObjNormal_32x32,
    .anims = gFallingBagAnimTable,
    .images = NULL,
    .affineAnims = gFallingBagAffineAnimTable,
    .callback = AnimKnockOffItem,
};

const union AnimCmd gPresentHealParticleAnimCmds[] =
{
    ANIMCMD_FRAME(0, 4),
    ANIMCMD_FRAME(4, 4),
    ANIMCMD_FRAME(8, 4),
    ANIMCMD_FRAME(12, 4),
    ANIMCMD_END,
};

const union AnimCmd *const gPresentHealParticleAnimTable[] =
{
    gPresentHealParticleAnimCmds,
};

const struct SpriteTemplate gPresentHealParticleSpriteTemplate =
{
    .tileTag = ANIM_TAG_GREEN_SPARKLE,
    .paletteTag = ANIM_TAG_GREEN_SPARKLE,
    .oam = &gOamData_AffineOff_ObjNormal_16x16,
    .anims = gPresentHealParticleAnimTable,
    .images = NULL,
    .affineAnims = gDummySpriteAffineAnimTable,
    .callback = AnimPresentHealParticle,
};

const struct SpriteTemplate gItemStealSpriteTemplate =
{
    .tileTag = ANIM_TAG_ITEM_BAG,
    .paletteTag = ANIM_TAG_ITEM_BAG,
    .oam = &gOamData_AffineNormal_ObjNormal_32x32,
    .anims = gFallingBagAnimTable,
    .images = NULL,
    .affineAnims = gFallingBagAffineAnimTable,
    .callback = AnimItemSteal,
};

const union AffineAnimCmd gTrickBagAffineAnimCmds1[] = {
    AFFINEANIMCMD_FRAME(0, 0, 0, 3),
    AFFINEANIMCMD_END,
};

const union AffineAnimCmd gTrickBagAffineAnimCmds2[] = {
    AFFINEANIMCMD_FRAME(0, -10, 0, 3),
    AFFINEANIMCMD_FRAME(0, -6, 0, 3),
    AFFINEANIMCMD_FRAME(0, -2, 0, 3),
    AFFINEANIMCMD_FRAME(0, 0, 0, 3),
    AFFINEANIMCMD_FRAME(0, 2, 0, 3),
    AFFINEANIMCMD_FRAME(0, 6, 0, 3),
    AFFINEANIMCMD_FRAME(0, 10, 0, 3),
    AFFINEANIMCMD_END,
};

const union AffineAnimCmd *const gTrickBagAffineAnimTable[] = {
    gTrickBagAffineAnimCmds1,
    gTrickBagAffineAnimCmds2,
    gFallingBagAffineAnimCmds1,
    gFallingBagAffineAnimCmds2,
};

const struct SpriteTemplate gTrickBagSpriteTemplate =
{
    .tileTag = ANIM_TAG_ITEM_BAG,
    .paletteTag = ANIM_TAG_ITEM_BAG,
    .oam = &gOamData_AffineNormal_ObjNormal_32x32,
    .anims = gFallingBagAnimTable,
    .images = NULL,
    .affineAnims = gTrickBagAffineAnimTable,
    .callback = AnimTrickBag,
};

const s8 gTrickBagCoordinates[][3] =
{
    {5, 24,   1},
    {0,  4,   0},
    {8, 16,  -1},
    {0,  2,   0},
    {8, 16,   1},
    {0,  2,   0},
    {8, 16,   1},
    {0,  2,   0},
    {8, 16,   1},
    {0, 16,   0},
    {0,  0, 127},
};

const union AnimCmd gLeafBladeAnimCmds1[] =
{
    ANIMCMD_FRAME(28, 1),
    ANIMCMD_END,
};

const union AnimCmd gLeafBladeAnimCmds2[] =
{
    ANIMCMD_FRAME(32, 1),
    ANIMCMD_END,
};

const union AnimCmd gLeafBladeAnimCmds3[] =
{
    ANIMCMD_FRAME(20, 1),
    ANIMCMD_END,
};

const union AnimCmd gLeafBladeAnimCmds4[] =
{
    ANIMCMD_FRAME(28, 1, .hFlip = TRUE),
    ANIMCMD_END,
};

const union AnimCmd gLeafBladeAnimCmds5[] =
{
    ANIMCMD_FRAME(16, 1),
    ANIMCMD_END,
};

const union AnimCmd gLeafBladeAnimCmds6[] =
{
    ANIMCMD_FRAME(16, 1, .hFlip = TRUE),
    ANIMCMD_END,
};

const union AnimCmd gLeafBladeAnimCmds7[] =
{
    ANIMCMD_FRAME(28, 1),
    ANIMCMD_END,
};

const union AnimCmd *const gLeafBladeAnimTable[] =
{
    gLeafBladeAnimCmds1,
    gLeafBladeAnimCmds2,
    gLeafBladeAnimCmds3,
    gLeafBladeAnimCmds4,
    gLeafBladeAnimCmds5,
    gLeafBladeAnimCmds6,
    gLeafBladeAnimCmds7,
};

const struct SpriteTemplate gLeafBladeSpriteTemplate =
{
    .tileTag = ANIM_TAG_LEAF,
    .paletteTag = ANIM_TAG_LEAF,
    .oam = &gOamData_AffineOff_ObjNormal_16x16,
    .anims = gLeafBladeAnimTable,
    .images = NULL,
    .affineAnims = gDummySpriteAffineAnimTable,
    .callback = SpriteCallbackDummy,
};

const union AffineAnimCmd gAromatherapyBigFlowerAffineAnimCmds[] = {
    AFFINEANIMCMD_FRAME(256, 256, 0, 0),
    AFFINEANIMCMD_FRAME(0, 0, 4, 1),
    AFFINEANIMCMD_JUMP(1),
};

const union AffineAnimCmd *const gAromatherapyBigFlowerAffineAnimTable[] = {
    gAromatherapyBigFlowerAffineAnimCmds,
};

const struct SpriteTemplate gAromatherapySmallFlowerSpriteTemplate =
{
    .tileTag = ANIM_TAG_FLOWER,
    .paletteTag = ANIM_TAG_FLOWER,
    .oam = &gOamData_AffineOff_ObjNormal_8x8,
    .anims = gPetalDanceSmallFlowerAnimTable,
    .images = NULL,
    .affineAnims = gDummySpriteAffineAnimTable,
    .callback = AnimFlyingParticle,
};

const struct SpriteTemplate gAromatherapyBigFlowerSpriteTemplate =
{
    .tileTag = ANIM_TAG_FLOWER,
    .paletteTag = ANIM_TAG_FLOWER,
    .oam = &gOamData_AffineNormal_ObjNormal_16x16,
    .anims = gPetalDanceBigFlowerAnimTable,
    .images = NULL,
    .affineAnims = gAromatherapyBigFlowerAffineAnimTable,
    .callback = AnimFlyingParticle,
};

const union AffineAnimCmd gSilverWindBigSparkAffineAnimCmds[] = {
    AFFINEANIMCMD_FRAME(256, 256, 0, 0),
    AFFINEANIMCMD_FRAME(0, 0, -10, 1),
    AFFINEANIMCMD_JUMP(1),
};

const union AffineAnimCmd gSilverWindMediumSparkAffineAnimCmds[] = {
    AFFINEANIMCMD_FRAME(192, 192, 0, 0),
    AFFINEANIMCMD_FRAME(0, 0, -12, 1),
    AFFINEANIMCMD_JUMP(1),
};

const union AffineAnimCmd gSilverWindSmallSparkAffineAnimCmds[] = {
    AFFINEANIMCMD_FRAME(143, 143, 0, 0),
    AFFINEANIMCMD_FRAME(0, 0, -15, 1),
    AFFINEANIMCMD_JUMP(1),
};

const union AffineAnimCmd *const gSilverWindBigSparkAffineAnimTable[] = {
    gSilverWindBigSparkAffineAnimCmds,
};

const union AffineAnimCmd *const gSilverWindMediumSparkAffineAnimTable[] = {
    gSilverWindMediumSparkAffineAnimCmds,
};

const union AffineAnimCmd *const gSilverWindSmallSparkAffineAnimTable[] = {
    gSilverWindSmallSparkAffineAnimCmds,
};

const struct SpriteTemplate gSilverWindBigSparkSpriteTemplate =
{
    .tileTag = ANIM_TAG_SPARKLE_6,
    .paletteTag = ANIM_TAG_SPARKLE_6,
    .oam = &gOamData_AffineNormal_ObjNormal_16x16,
    .anims = gDummySpriteAnimTable,
    .images = NULL,
    .affineAnims = gSilverWindBigSparkAffineAnimTable,
    .callback = AnimFlyingParticle,
};

const struct SpriteTemplate gSilverWindMediumSparkSpriteTemplate =
{
    .tileTag = ANIM_TAG_SPARKLE_6,
    .paletteTag = ANIM_TAG_SPARKLE_6,
    .oam = &gOamData_AffineNormal_ObjNormal_16x16,
    .anims = gDummySpriteAnimTable,
    .images = NULL,
    .affineAnims = gSilverWindMediumSparkAffineAnimTable,
    .callback = AnimFlyingParticle,
};

const struct SpriteTemplate gSilverWindSmallSparkSpriteTemplate =
{
    .tileTag = ANIM_TAG_SPARKLE_6,
    .paletteTag = ANIM_TAG_SPARKLE_6,
    .oam = &gOamData_AffineNormal_ObjNormal_16x16,
    .anims = gDummySpriteAnimTable,
    .images = NULL,
    .affineAnims = gSilverWindSmallSparkAffineAnimTable,
    .callback = AnimFlyingParticle,
};

const u16 gMagicalLeafBlendColors[] =
{
    RGB(31, 0, 0),
    RGB(31, 19, 0),
    RGB(31, 31, 0),
    RGB(0, 31, 0),
    RGB(5, 14, 31),
    RGB(22, 10, 31),
    RGB(22, 21, 31),
};

const struct SpriteTemplate gNeedleArmSpikeSpriteTemplate =
{
    .tileTag = ANIM_TAG_GREEN_SPIKE,
    .paletteTag = ANIM_TAG_GREEN_SPIKE,
    .oam = &gOamData_AffineNormal_ObjNormal_16x16,
    .anims = gDummySpriteAnimTable,
    .images = NULL,
    .affineAnims = gDummySpriteAffineAnimTable,
    .callback = AnimNeedleArmSpike,
};

static const union AnimCmd sAnim_Whip[] =
{
    ANIMCMD_FRAME(64, 3),
    ANIMCMD_FRAME(80, 3),
    ANIMCMD_FRAME(96, 3),
    ANIMCMD_FRAME(112, 6),
    ANIMCMD_END,
};

static const union AnimCmd sAnim_Whip_Flipped[] =
{
    ANIMCMD_FRAME(64, 3, .hFlip = TRUE),
    ANIMCMD_FRAME(80, 3, .hFlip = TRUE),
    ANIMCMD_FRAME(96, 3, .hFlip = TRUE),
    ANIMCMD_FRAME(112, 6, .hFlip = TRUE),
    ANIMCMD_END,
};

static const union AnimCmd *const sAnims_Whip[] =
{
    sAnim_Whip,
    sAnim_Whip_Flipped,
};

const struct SpriteTemplate gSlamHitSpriteTemplate =
{
    .tileTag = ANIM_TAG_SLAM_HIT,
    .paletteTag = ANIM_TAG_SLAM_HIT,
    .oam = &gOamData_AffineOff_ObjNormal_32x32,
    .anims = sAnims_Whip,
    .images = NULL,
    .affineAnims = gDummySpriteAffineAnimTable,
    .callback = AnimWhipHit,
};

const struct SpriteTemplate gVineWhipSpriteTemplate =
{
    .tileTag = ANIM_TAG_WHIP_HIT,
    .paletteTag = ANIM_TAG_WHIP_HIT,
    .oam = &gOamData_AffineOff_ObjNormal_32x32,
    .anims = sAnims_Whip,
    .images = NULL,
    .affineAnims = gDummySpriteAffineAnimTable,
    .callback = AnimWhipHit,
};

static const union AnimCmd sAnim_SlidingHit[] =
{
    ANIMCMD_FRAME(0, 4),
    ANIMCMD_FRAME(16, 4),
    ANIMCMD_FRAME(32, 4),
    ANIMCMD_FRAME(48, 4),
    ANIMCMD_FRAME(64, 5),
    ANIMCMD_END,
};

static const union AnimCmd *const sAnims_SlidingHit[] =
{
    sAnim_SlidingHit,
};

// Unused
static const struct SpriteTemplate sSlidingHit1SpriteTemplate =
{
    .tileTag = ANIM_TAG_HIT,
    .paletteTag = ANIM_TAG_HIT,
    .oam = &gOamData_AffineOff_ObjNormal_32x32,
    .anims = sAnims_SlidingHit,
    .images = NULL,
    .affineAnims = gDummySpriteAffineAnimTable,
    .callback = AnimSlidingHit,
};

// Unused
static const struct SpriteTemplate sSlidingHit2SpriteTemplate =
{
    .tileTag = ANIM_TAG_HIT_2,
    .paletteTag = ANIM_TAG_HIT_2,
    .oam = &gOamData_AffineOff_ObjNormal_32x32,
    .anims = sAnims_SlidingHit,
    .images = NULL,
    .affineAnims = gDummySpriteAffineAnimTable,
    .callback = AnimSlidingHit,
};

static const union AffineAnimCmd sAffineAnim_FlickeringPunch_Normal[] = {
    AFFINEANIMCMD_FRAME(256, 256, 0, 0),
    AFFINEANIMCMD_END,
};

static const union AffineAnimCmd sAffineAnim_FlickeringPunch_TurnedTopLeft[] = {
    AFFINEANIMCMD_FRAME(256, 256, 32, 0),
    AFFINEANIMCMD_END,
};

static const union AffineAnimCmd sAffineAnim_FlickeringPunch_TurnedLeft[] = {
    AFFINEANIMCMD_FRAME(256, 256, 64, 0),
    AFFINEANIMCMD_END,
};

static const union AffineAnimCmd sAffineAnim_FlickeringPunch_TurnedBottomLeft[] = {
    AFFINEANIMCMD_FRAME(256, 256, 96, 0),
    AFFINEANIMCMD_END,
};

static const union AffineAnimCmd sAffineAnim_FlickeringPunch_UpsideDown[] = {
    AFFINEANIMCMD_FRAME(256, 256, -128, 0),
    AFFINEANIMCMD_END,
};

static const union AffineAnimCmd sAffineAnim_FlickeringPunch_TurnedBottomRight[] = {
    AFFINEANIMCMD_FRAME(256, 256, -96, 0),
    AFFINEANIMCMD_END,
};

static const union AffineAnimCmd sAffineAnim_FlickeringPunch_TurnedRight[] = {
    AFFINEANIMCMD_FRAME(256, 256, -64, 0),
    AFFINEANIMCMD_END,
};

static const union AffineAnimCmd sAffineAnim_FlickeringPunch_TurnedTopRight[] = {
    AFFINEANIMCMD_FRAME(256, 256, -32, 0),
    AFFINEANIMCMD_END,
};

static const union AffineAnimCmd *const sAffineAnims_FlickeringPunch[] = {
    sAffineAnim_FlickeringPunch_Normal,
    sAffineAnim_FlickeringPunch_TurnedTopLeft,
    sAffineAnim_FlickeringPunch_TurnedLeft,
    sAffineAnim_FlickeringPunch_TurnedBottomLeft,
    sAffineAnim_FlickeringPunch_UpsideDown,
    sAffineAnim_FlickeringPunch_TurnedBottomRight,
    sAffineAnim_FlickeringPunch_TurnedRight,
    sAffineAnim_FlickeringPunch_TurnedTopRight,
};

// Unused
static const struct SpriteTemplate sFlickeringPunchSpriteTemplate =
{
    .tileTag = ANIM_TAG_HANDS_AND_FEET,
    .paletteTag = ANIM_TAG_HANDS_AND_FEET,
    .oam = &gOamData_AffineNormal_ObjNormal_32x32,
    .anims = gDummySpriteAnimTable,
    .images = NULL,
    .affineAnims = sAffineAnims_FlickeringPunch,
    .callback = AnimFlickeringPunch,
};

const union AnimCmd gCuttingSliceAnimCmds[] =
{
    ANIMCMD_FRAME(0, 5),
    ANIMCMD_FRAME(16, 5),
    ANIMCMD_FRAME(32, 5),
    ANIMCMD_FRAME(48, 5),
    ANIMCMD_END,
};

const union AnimCmd *const gCuttingSliceAnimTable[] =
{
    gCuttingSliceAnimCmds,
};

const struct SpriteTemplate gCuttingSliceSpriteTemplate =
{
    .tileTag = ANIM_TAG_CUT,
    .paletteTag = ANIM_TAG_CUT,
    .oam = &gOamData_AffineOff_ObjBlend_32x32,
    .anims = gCuttingSliceAnimTable,
    .images = NULL,
    .affineAnims = gDummySpriteAffineAnimTable,
    .callback = AnimCuttingSlice,
};

const struct SpriteTemplate gAirCutterSliceSpriteTemplate =
{
    .tileTag = ANIM_TAG_CUT,
    .paletteTag = ANIM_TAG_CUT,
    .oam = &gOamData_AffineOff_ObjBlend_32x32,
    .anims = gCuttingSliceAnimTable,
    .images = NULL,
    .affineAnims = gDummySpriteAffineAnimTable,
    .callback = AnimAirCutterSlice,
};

static const union AnimCmd sAnim_CirclingMusicNote_Eighth[] =
{
    ANIMCMD_FRAME(0, 1),
    ANIMCMD_END,
};

static const union AnimCmd sAnim_CirclingMusicNote_BeamedEighth[] =
{
    ANIMCMD_FRAME(4, 1),
    ANIMCMD_END,
};

static const union AnimCmd sAnim_CirclingMusicNote_SlantedBeamedEighth[] =
{
    ANIMCMD_FRAME(8, 1),
    ANIMCMD_END,
};

static const union AnimCmd sAnim_CirclingMusicNote_Quarter[] =
{
    ANIMCMD_FRAME(12, 1),
    ANIMCMD_END,
};

static const union AnimCmd sAnim_CirclingMusicNote_QuarterRest[] =
{
    ANIMCMD_FRAME(16, 1),
    ANIMCMD_END,
};

static const union AnimCmd sAnim_CirclingMusicNote_EighthRest[] =
{
    ANIMCMD_FRAME(20, 1),
    ANIMCMD_END,
};

static const union AnimCmd sAnim_CirclingMusicNote_Eighth_Flipped[] =
{
    ANIMCMD_FRAME(0, 1, .vFlip = TRUE),
    ANIMCMD_END,
};

static const union AnimCmd sAnim_CirclingMusicNote_BeamedEighth_Flipped[] =
{
    ANIMCMD_FRAME(4, 1, .vFlip = TRUE),
    ANIMCMD_END,
};

static const union AnimCmd sAnim_CirclingMusicNote_SlantedBeamedEighth_Flipped[] =
{
    ANIMCMD_FRAME(8, 1, .vFlip = TRUE),
    ANIMCMD_END,
};

static const union AnimCmd sAnim_CirclingMusicNote_Quarter_Flipped[] =
{
    ANIMCMD_FRAME(12, 1, .vFlip = TRUE),
    ANIMCMD_END,
};

static const union AnimCmd *const sAnims_CirclingMusicNote[] =
{
    sAnim_CirclingMusicNote_Eighth,
    sAnim_CirclingMusicNote_BeamedEighth,
    sAnim_CirclingMusicNote_SlantedBeamedEighth,
    sAnim_CirclingMusicNote_Quarter,
    sAnim_CirclingMusicNote_QuarterRest,
    sAnim_CirclingMusicNote_EighthRest,
    sAnim_CirclingMusicNote_Eighth_Flipped,
    sAnim_CirclingMusicNote_BeamedEighth_Flipped,
    sAnim_CirclingMusicNote_SlantedBeamedEighth_Flipped,
    sAnim_CirclingMusicNote_Quarter_Flipped,
};

// Unused
static const struct SpriteTemplate sCirclingMusicNoteSpriteTemplate =
{
    .tileTag = ANIM_TAG_MUSIC_NOTES,
    .paletteTag = ANIM_TAG_MUSIC_NOTES,
    .oam = &gOamData_AffineOff_ObjNormal_16x16,
    .anims = sAnims_CirclingMusicNote,
    .images = NULL,
    .affineAnims = gDummySpriteAffineAnimTable,
    .callback = AnimCirclingMusicNote,
};

const struct SpriteTemplate gProtectSpriteTemplate =
{
    .tileTag = ANIM_TAG_PROTECT,
    .paletteTag = ANIM_TAG_PROTECT,
    .oam = &gOamData_AffineOff_ObjBlend_64x64,
    .anims = gDummySpriteAnimTable,
    .images = NULL,
    .affineAnims = gDummySpriteAffineAnimTable,
    .callback = AnimProtect,
};

const union AffineAnimCmd gMilkBottleAffineAnimCmds1[] =
{
    AFFINEANIMCMD_FRAME(0x100, 0x100, 0, 0),
    AFFINEANIMCMD_END,
};

const union AffineAnimCmd gMilkBottleAffineAnimCmds2[] =
{
    AFFINEANIMCMD_FRAME(0x0, 0x0, 2, 12),
    AFFINEANIMCMD_FRAME(0x0, 0x0, 0, 6),
    AFFINEANIMCMD_FRAME(0x0, 0x0, -2, 24),
    AFFINEANIMCMD_FRAME(0x0, 0x0, 0, 6),
    AFFINEANIMCMD_FRAME(0x0, 0x0, 2, 12),
    AFFINEANIMCMD_JUMP(0),
};

const union AffineAnimCmd *const gMilkBottleAffineAnimTable[] =
{
    gMilkBottleAffineAnimCmds1,
    gMilkBottleAffineAnimCmds2,
};

const struct SpriteTemplate gMilkBottleSpriteTemplate =
{
    .tileTag = ANIM_TAG_MILK_BOTTLE,
    .paletteTag = ANIM_TAG_MILK_BOTTLE,
    .oam = &gOamData_AffineNormal_ObjBlend_32x32,
    .anims = gDummySpriteAnimTable,
    .images = NULL,
    .affineAnims = gMilkBottleAffineAnimTable,
    .callback = AnimMilkBottle,
};

const union AnimCmd gGrantingStarsAnimCmds[] =
{
    ANIMCMD_FRAME(0, 7),
    ANIMCMD_FRAME(16, 7),
    ANIMCMD_FRAME(32, 7),
    ANIMCMD_FRAME(48, 7),
    ANIMCMD_FRAME(64, 7),
    ANIMCMD_FRAME(80, 7),
    ANIMCMD_FRAME(96, 7),
    ANIMCMD_FRAME(112, 7),
    ANIMCMD_JUMP(0),
};

const union AnimCmd *const gGrantingStarsAnimTable[] =
{
    gGrantingStarsAnimCmds,
};

const struct SpriteTemplate gGrantingStarsSpriteTemplate =
{
    .tileTag = ANIM_TAG_SPARKLE_2,
    .paletteTag = ANIM_TAG_SPARKLE_2,
    .oam = &gOamData_AffineOff_ObjNormal_32x32,
    .anims = gGrantingStarsAnimTable,
    .images = NULL,
    .affineAnims = gDummySpriteAffineAnimTable,
    .callback = AnimGrantingStars,
};

const struct SpriteTemplate gSparklingStarsSpriteTemplate =
{
    .tileTag = ANIM_TAG_SPARKLE_2,
    .paletteTag = ANIM_TAG_SPARKLE_2,
    .oam = &gOamData_AffineOff_ObjNormal_32x32,
    .anims = gGrantingStarsAnimTable,
    .images = NULL,
    .affineAnims = gDummySpriteAffineAnimTable,
    .callback = AnimSparklingStars,
};

static const union AnimCmd sAnim_BubbleBurst[] =
{
    ANIMCMD_FRAME(0, 10),
    ANIMCMD_FRAME(4, 10),
    ANIMCMD_FRAME(8, 10),
    ANIMCMD_FRAME(12, 10),
    ANIMCMD_FRAME(16, 26),
    ANIMCMD_FRAME(16, 5),
    ANIMCMD_FRAME(20, 5),
    ANIMCMD_FRAME(24, 15),
    ANIMCMD_END,
};

static const union AnimCmd sAnim_BubbleBurst_Flipped[] =
{
    ANIMCMD_FRAME(0, 10, .hFlip = TRUE),
    ANIMCMD_FRAME(4, 10, .hFlip = TRUE),
    ANIMCMD_FRAME(8, 10, .hFlip = TRUE),
    ANIMCMD_FRAME(12, 10, .hFlip = TRUE),
    ANIMCMD_FRAME(16, 26, .hFlip = TRUE),
    ANIMCMD_FRAME(16, 5, .hFlip = TRUE),
    ANIMCMD_FRAME(20, 5, .hFlip = TRUE),
    ANIMCMD_FRAME(24, 15, .hFlip = TRUE),
    ANIMCMD_END,
};

static const union AnimCmd *const sAnims_BubbleBurst[] =
{
    sAnim_BubbleBurst,
    sAnim_BubbleBurst_Flipped,
};

// Unused
static const struct SpriteTemplate sBubbleBurstSpriteTemplate =
{
    .tileTag = ANIM_TAG_BUBBLE_BURST,
    .paletteTag = ANIM_TAG_BUBBLE_BURST,
    .oam = &gOamData_AffineOff_ObjNormal_16x16,
    .anims = sAnims_BubbleBurst,
    .images = NULL,
    .affineAnims = gDummySpriteAffineAnimTable,
    .callback = AnimBubbleBurst,
};

const union AnimCmd gSleepLetterZAnimCmds[] =
{
    ANIMCMD_FRAME(0, 40),
    ANIMCMD_END,
};

const union AnimCmd *const gSleepLetterZAnimTable[] =
{
    gSleepLetterZAnimCmds,
};

const union AffineAnimCmd gSleepLetterZAffineAnimCmds1[] =
{
    AFFINEANIMCMD_FRAME(0x14, 0x14, -30, 0),
    AFFINEANIMCMD_FRAME(0x8, 0x8, 1, 24),
    AFFINEANIMCMD_END,
};

const union AffineAnimCmd gSleepLetterZAffineAnimCmds1_2[] =
{
    AFFINEANIMCMD_LOOP(0),
    AFFINEANIMCMD_FRAME(0x0, 0x0, 1, 24),
    AFFINEANIMCMD_LOOP(10),
};

const union AffineAnimCmd gSleepLetterZAffineAnimCmds2[] =
{
    AFFINEANIMCMD_FRAME(0x14, 0x14, 30, 0),
    AFFINEANIMCMD_FRAME(0x8, 0x8, -1, 24),
    AFFINEANIMCMD_END,
};

const union AffineAnimCmd gSleepLetterZAffineAnimCmds2_2[] =
{
    AFFINEANIMCMD_LOOP(0),
    AFFINEANIMCMD_FRAME(0x0, 0x0, -1, 24),
    AFFINEANIMCMD_LOOP(10),
};

const union AffineAnimCmd *const gSleepLetterZAffineAnimTable[] =
{
    gSleepLetterZAffineAnimCmds1,
    gSleepLetterZAffineAnimCmds2,
};

const struct SpriteTemplate gSleepLetterZSpriteTemplate =
{
    .tileTag = ANIM_TAG_LETTER_Z,
    .paletteTag = ANIM_TAG_LETTER_Z,
    .oam = &gOamData_AffineNormal_ObjNormal_32x32,
    .anims = gSleepLetterZAnimTable,
    .images = NULL,
    .affineAnims = gSleepLetterZAffineAnimTable,
    .callback = AnimSleepLetterZ,
};

const struct SpriteTemplate gLockOnTargetSpriteTemplate =
{
    .tileTag = ANIM_TAG_LOCK_ON,
    .paletteTag = ANIM_TAG_LOCK_ON,
    .oam = &gOamData_AffineOff_ObjNormal_32x32,
    .anims = gDummySpriteAnimTable,
    .images = NULL,
    .affineAnims = gDummySpriteAffineAnimTable,
    .callback = AnimLockOnTarget,
};

const struct SpriteTemplate gLockOnMoveTargetSpriteTemplate =
{
    .tileTag = ANIM_TAG_LOCK_ON,
    .paletteTag = ANIM_TAG_LOCK_ON,
    .oam = &gOamData_AffineOff_ObjNormal_16x16,
    .anims = gDummySpriteAnimTable,
    .images = NULL,
    .affineAnims = gDummySpriteAffineAnimTable,
    .callback = AnimLockOnMoveTarget,
};

const s8 gInclineMonCoordTable[][2] =
{
    { 64,  64},
    {  0, -64},
    {-64,  64},
    { 32, -32},
};

const struct SpriteTemplate gBowMonSpriteTemplate =
{
    .tileTag = 0,
    .paletteTag = 0,
    .oam = &gDummyOamData,
    .anims = gDummySpriteAnimTable,
    .images = NULL,
    .affineAnims = gDummySpriteAffineAnimTable,
    .callback = AnimBowMon,
};

// Unused
// Same as BowMon above but without backing up
static const struct SpriteTemplate sTipMonSpriteTemplate =
{
    .tileTag = 0,
    .paletteTag = 0,
    .oam = &gDummyOamData,
    .anims = gDummySpriteAnimTable,
    .images = NULL,
    .affineAnims = gDummySpriteAffineAnimTable,
    .callback = AnimTipMon,
};

const union AnimCmd gSlashSliceAnimCmds1[] =
{
    ANIMCMD_FRAME(0, 4),
    ANIMCMD_FRAME(16, 4),
    ANIMCMD_FRAME(32, 4),
    ANIMCMD_FRAME(48, 4),
    ANIMCMD_END,
};

const union AnimCmd gSlashSliceAnimCmds2[] =
{
    ANIMCMD_FRAME(48, 4),
    ANIMCMD_END,
};

const union AnimCmd *const gSlashSliceAnimTable[] =
{
    gSlashSliceAnimCmds1,
    gSlashSliceAnimCmds2,
};

const struct SpriteTemplate gSlashSliceSpriteTemplate =
{
    .tileTag = ANIM_TAG_SLASH,
    .paletteTag = ANIM_TAG_SLASH,
    .oam = &gOamData_AffineOff_ObjNormal_32x32,
    .anims = gSlashSliceAnimTable,
    .images = NULL,
    .affineAnims = gDummySpriteAffineAnimTable,
    .callback = AnimSlashSlice,
};

const struct SpriteTemplate gFalseSwipeSliceSpriteTemplate =
{
    .tileTag = ANIM_TAG_SLASH_2,
    .paletteTag = ANIM_TAG_SLASH_2,
    .oam = &gOamData_AffineOff_ObjNormal_32x32,
    .anims = gSlashSliceAnimTable,
    .images = NULL,
    .affineAnims = gDummySpriteAffineAnimTable,
    .callback = AnimFalseSwipeSlice,
};

const struct SpriteTemplate gFalseSwipePositionedSliceSpriteTemplate =
{
    .tileTag = ANIM_TAG_SLASH_2,
    .paletteTag = ANIM_TAG_SLASH_2,
    .oam = &gOamData_AffineOff_ObjNormal_32x32,
    .anims = gSlashSliceAnimTable,
    .images = NULL,
    .affineAnims = gDummySpriteAffineAnimTable,
    .callback = AnimFalseSwipePositionedSlice,
};

const union AnimCmd gEndureEnergyAnimCmds[] =
{
    ANIMCMD_FRAME(0, 4),
    ANIMCMD_FRAME(8, 12),
    ANIMCMD_FRAME(16, 4),
    ANIMCMD_FRAME(24, 4),
    ANIMCMD_END,
};

const union AnimCmd *const gEndureEnergyAnimTable[] =
{
    gEndureEnergyAnimCmds,
};

const struct SpriteTemplate gEndureEnergySpriteTemplate =
{
    .tileTag = ANIM_TAG_FOCUS_ENERGY,
    .paletteTag = ANIM_TAG_FOCUS_ENERGY,
    .oam = &gOamData_AffineOff_ObjNormal_16x32,
    .anims = gEndureEnergyAnimTable,
    .images = NULL,
    .affineAnims = gDummySpriteAffineAnimTable,
    .callback = AnimEndureEnergy,
};

const struct SpriteTemplate gBlueEndureEnergySpriteTemplate =
{
    .tileTag = ANIM_TAG_FOCUS_ENERGY,
    .paletteTag = ANIM_TAG_SWEAT_BEAD,
    .oam = &gOamData_AffineOff_ObjNormal_16x32,
    .anims = gEndureEnergyAnimTable,
    .images = NULL,
    .affineAnims = gDummySpriteAffineAnimTable,
    .callback = AnimEndureEnergy,
};

const struct SpriteTemplate gGreenEndureEnergySpriteTemplate =
{
    .tileTag = ANIM_TAG_FOCUS_ENERGY,
    .paletteTag = ANIM_TAG_WHIP_HIT,
    .oam = &gOamData_AffineOff_ObjNormal_16x32,
    .anims = gEndureEnergyAnimTable,
    .images = NULL,
    .affineAnims = gDummySpriteAffineAnimTable,
    .callback = AnimEndureEnergy,
};

const struct SpriteTemplate gYellowEndureEnergySpriteTemplate =
{
    .tileTag = ANIM_TAG_FOCUS_ENERGY,
    .paletteTag = ANIM_TAG_PAW_PRINT,
    .oam = &gOamData_AffineOff_ObjNormal_16x32,
    .anims = gEndureEnergyAnimTable,
    .images = NULL,
    .affineAnims = gDummySpriteAffineAnimTable,
    .callback = AnimEndureEnergy,
};

const union AnimCmd gSharpenSphereAnimCmds[] =
{
    ANIMCMD_FRAME(0, 18),
    ANIMCMD_FRAME(0, 6),
    ANIMCMD_FRAME(16, 18),
    ANIMCMD_FRAME(0, 6),
    ANIMCMD_FRAME(16, 6),
    ANIMCMD_FRAME(32, 18),
    ANIMCMD_FRAME(16, 6),
    ANIMCMD_FRAME(32, 6),
    ANIMCMD_FRAME(48, 18),
    ANIMCMD_FRAME(32, 6),
    ANIMCMD_FRAME(48, 6),
    ANIMCMD_FRAME(64, 18),
    ANIMCMD_FRAME(48, 6),
    ANIMCMD_FRAME(64, 54),
    ANIMCMD_END,
};

const union AnimCmd *const gSharpenSphereAnimTable[] =
{
    gSharpenSphereAnimCmds,
};

const struct SpriteTemplate gSharpenSphereSpriteTemplate =
{
    .tileTag = ANIM_TAG_SPHERE_TO_CUBE,
    .paletteTag = ANIM_TAG_SPHERE_TO_CUBE,
    .oam = &gOamData_AffineOff_ObjNormal_32x32,
    .anims = gSharpenSphereAnimTable,
    .images = NULL,
    .affineAnims = gDummySpriteAffineAnimTable,
    .callback = AnimSharpenSphere,
};

const struct SpriteTemplate gOctazookaBallSpriteTemplate =
{
    .tileTag = ANIM_TAG_BLACK_BALL,
    .paletteTag = ANIM_TAG_BLACK_BALL,
    .oam = &gOamData_AffineOff_ObjNormal_8x8,
    .anims = gDummySpriteAnimTable,
    .images = NULL,
    .affineAnims = gDummySpriteAffineAnimTable,
    .callback = TranslateAnimSpriteToTargetMonLocation,
};

const union AnimCmd gOctazookaAnimCmds[] =
{
    ANIMCMD_FRAME(0, 3),
    ANIMCMD_FRAME(16, 3),
    ANIMCMD_FRAME(32, 3),
    ANIMCMD_FRAME(48, 3),
    ANIMCMD_FRAME(64, 3),
    ANIMCMD_END,
};

const union AnimCmd *const gOctazookaAnimTable[] =
{
    gOctazookaAnimCmds,
};

const struct SpriteTemplate gOctazookaSmokeSpriteTemplate =
{
    .tileTag = ANIM_TAG_GRAY_SMOKE,
    .paletteTag = ANIM_TAG_GRAY_SMOKE,
    .oam = &gOamData_AffineOff_ObjNormal_32x32,
    .anims = gOctazookaAnimTable,
    .images = NULL,
    .affineAnims = gDummySpriteAffineAnimTable,
    .callback = AnimSpriteOnMonPos,
};

const union AnimCmd gConversionAnimCmds[] =
{
    ANIMCMD_FRAME(3, 5),
    ANIMCMD_FRAME(2, 5),
    ANIMCMD_FRAME(1, 5),
    ANIMCMD_FRAME(0, 5),
    ANIMCMD_END,
};

const union AnimCmd *const gConversionAnimTable[] =
{
    gConversionAnimCmds,
};

const union AffineAnimCmd gConversionAffineAnimCmds[] =
{
    AFFINEANIMCMD_FRAME(0x200, 0x200, 0, 0),
    AFFINEANIMCMD_END,
};

const union AffineAnimCmd *const gConversionAffineAnimTable[] =
{
    gConversionAffineAnimCmds,
};

const struct SpriteTemplate gConversionSpriteTemplate =
{
    .tileTag = ANIM_TAG_CONVERSION,
    .paletteTag = ANIM_TAG_CONVERSION,
    .oam = &gOamData_AffineDouble_ObjBlend_8x8,
    .anims = gConversionAnimTable,
    .images = NULL,
    .affineAnims = gConversionAffineAnimTable,
    .callback = AnimConversion,
};

const union AnimCmd gConversion2AnimCmds[] =
{
    ANIMCMD_FRAME(0, 5),
    ANIMCMD_FRAME(1, 5),
    ANIMCMD_FRAME(2, 5),
    ANIMCMD_FRAME(3, 5),
    ANIMCMD_END,
};

const union AnimCmd *const gConversion2AnimTable[] =
{
    gConversion2AnimCmds,
};

const struct SpriteTemplate gConversion2SpriteTemplate =
{
    .tileTag = ANIM_TAG_CONVERSION,
    .paletteTag = ANIM_TAG_CONVERSION,
    .oam = &gOamData_AffineDouble_ObjBlend_8x8,
    .anims = gConversion2AnimTable,
    .images = NULL,
    .affineAnims = gConversionAffineAnimTable,
    .callback = AnimConversion2,
};

const struct SpriteTemplate gMoonSpriteTemplate =
{
    .tileTag = ANIM_TAG_MOON,
    .paletteTag = ANIM_TAG_MOON,
    .oam = &gOamData_AffineOff_ObjBlend_64x64,
    .anims = gDummySpriteAnimTable,
    .images = NULL,
    .affineAnims = gDummySpriteAffineAnimTable,
    .callback = AnimMoon,
};

const union AnimCmd gMoonlightSparkleAnimCmds[] =
{
    ANIMCMD_FRAME(0, 8),
    ANIMCMD_FRAME(4, 8),
    ANIMCMD_FRAME(8, 8),
    ANIMCMD_FRAME(12, 8),
    ANIMCMD_JUMP(0),
};

const union AnimCmd *const gMoonlightSparkleAnimTable[] =
{
    gMoonlightSparkleAnimCmds,
};

const struct SpriteTemplate gMoonlightSparkleSpriteTemplate =
{
    .tileTag = ANIM_TAG_GREEN_SPARKLE,
    .paletteTag = ANIM_TAG_GREEN_SPARKLE,
    .oam = &gOamData_AffineOff_ObjNormal_16x16,
    .anims = gMoonlightSparkleAnimTable,
    .images = NULL,
    .affineAnims = gDummySpriteAffineAnimTable,
    .callback = AnimMoonlightSparkle,
};

const union AnimCmd gHealingBlueStarAnimCmds[] =
{
    ANIMCMD_FRAME(0, 2),
    ANIMCMD_FRAME(16, 2),
    ANIMCMD_FRAME(32, 2),
    ANIMCMD_FRAME(48, 3),
    ANIMCMD_FRAME(64, 5),
    ANIMCMD_FRAME(80, 3),
    ANIMCMD_FRAME(96, 2),
    ANIMCMD_FRAME(0, 2),
    ANIMCMD_END,
};

const union AnimCmd *const gHealingBlueStarAnimTable[] =
{
    gHealingBlueStarAnimCmds,
};

const struct SpriteTemplate gHealingBlueStarSpriteTemplate =
{
    .tileTag = ANIM_TAG_BLUE_STAR,
    .paletteTag = ANIM_TAG_BLUE_STAR,
    .oam = &gOamData_AffineOff_ObjNormal_32x32,
    .anims = gHealingBlueStarAnimTable,
    .images = NULL,
    .affineAnims = gDummySpriteAffineAnimTable,
    .callback = AnimSpriteOnMonPos,
};

const struct SpriteTemplate gHornHitSpriteTemplate =
{
    .tileTag = ANIM_TAG_HORN_HIT,
    .paletteTag = ANIM_TAG_HORN_HIT,
    .oam = &gOamData_AffineOff_ObjNormal_32x32,
    .anims = gDummySpriteAnimTable,
    .images = NULL,
    .affineAnims = gDummySpriteAffineAnimTable,
    .callback = AnimHornHit,
};

const union AnimCmd gSuperFangAnimCmds[] =
{
    ANIMCMD_FRAME(0, 2),
    ANIMCMD_FRAME(16, 2),
    ANIMCMD_FRAME(32, 2),
    ANIMCMD_FRAME(48, 2),
    ANIMCMD_END,
};

const union AnimCmd *const gSuperFangAnimTable[] =
{
    gSuperFangAnimCmds,
};

const struct SpriteTemplate gSuperFangSpriteTemplate =
{
    .tileTag = ANIM_TAG_FANG_ATTACK,
    .paletteTag = ANIM_TAG_FANG_ATTACK,
    .oam = &gOamData_AffineOff_ObjNormal_32x32,
    .anims = gSuperFangAnimTable,
    .images = NULL,
    .affineAnims = gDummySpriteAffineAnimTable,
    .callback = AnimSuperFang,
};

const union AnimCmd gWavyMusicNotesAnimCmds1[] =
{
    ANIMCMD_FRAME(0, 10),
    ANIMCMD_END,
};

const union AnimCmd gWavyMusicNotesAnimCmds2[] =
{
    ANIMCMD_FRAME(4, 10),
    ANIMCMD_END,
};

const union AnimCmd gWavyMusicNotesAnimCmds3[] =
{
    ANIMCMD_FRAME(8, 41),
    ANIMCMD_END,
};

const union AnimCmd gWavyMusicNotesAnimCmds4[] =
{
    ANIMCMD_FRAME(12, 10),
    ANIMCMD_END,
};

const union AnimCmd gWavyMusicNotesAnimCmds5[] =
{
    ANIMCMD_FRAME(16, 10),
    ANIMCMD_END,
};

const union AnimCmd gWavyMusicNotesAnimCmds6[] =
{
    ANIMCMD_FRAME(20, 10),
    ANIMCMD_END,
};

const union AnimCmd gWavyMusicNotesAnimCmds7[] =
{
    ANIMCMD_FRAME(0, 10, .vFlip = TRUE),
    ANIMCMD_END,
};

const union AnimCmd gWavyMusicNotesAnimCmds8[] =
{
    ANIMCMD_FRAME(4, 10, .vFlip = TRUE),
    ANIMCMD_END,
};

const union AnimCmd *const gMusicNotesAnimTable[] =
{
    gWavyMusicNotesAnimCmds1,
    gWavyMusicNotesAnimCmds2,
    gWavyMusicNotesAnimCmds3,
    gWavyMusicNotesAnimCmds4,
    gWavyMusicNotesAnimCmds5,
    gWavyMusicNotesAnimCmds6,
    gWavyMusicNotesAnimCmds7,
    gWavyMusicNotesAnimCmds8,
};

const union AffineAnimCmd gWavyMusicNotesAffineAnimCmds[] =
{
    AFFINEANIMCMD_FRAME(0xC, 0xC, 0, 16),
    AFFINEANIMCMD_FRAME(0xFFF4, 0xFFF4, 0, 16),
    AFFINEANIMCMD_JUMP(0),
};

const union AffineAnimCmd *const gMusicNotesAffineAnimTable[] =
{
    gWavyMusicNotesAffineAnimCmds,
};

const struct SpriteTemplate gWavyMusicNotesSpriteTemplate =
{
    .tileTag = ANIM_TAG_MUSIC_NOTES,
    .paletteTag = ANIM_TAG_MUSIC_NOTES,
    .oam = &gOamData_AffineDouble_ObjNormal_16x16,
    .anims = gMusicNotesAnimTable,
    .images = NULL,
    .affineAnims = gMusicNotesAffineAnimTable,
    .callback = AnimWavyMusicNotes,
};

const u16 gParticlesColorBlendTable[][6] =
{
    {ANIM_TAG_MUSIC_NOTES,     RGB(31, 31, 31), RGB(31, 26, 28), RGB(31, 22, 26), RGB(31, 17, 24), RGB(31, 13, 22)},
    {ANIM_TAG_BENT_SPOON,      RGB(31, 31, 31), RGB(25, 31, 26), RGB(20, 31, 21), RGB(15, 31, 16), RGB(10, 31, 12)},
    {ANIM_TAG_SPHERE_TO_CUBE,  RGB(31, 31, 31), RGB(31, 31, 24), RGB(31, 31, 17), RGB(31, 31, 10), RGB(31, 31, 3)},
    {ANIM_TAG_LARGE_FRESH_EGG, RGB(31, 31, 31), RGB(26, 28, 31), RGB(21, 26, 31), RGB(16, 24, 31), RGB(12, 22, 31)},
};

const struct SpriteTemplate gFastFlyingMusicNotesSpriteTemplate =
{
    .tileTag = ANIM_TAG_MUSIC_NOTES,
    .paletteTag = ANIM_TAG_MUSIC_NOTES,
    .oam = &gOamData_AffineDouble_ObjNormal_16x16,
    .anims = gMusicNotesAnimTable,
    .images = NULL,
    .affineAnims = gMusicNotesAffineAnimTable,
    .callback = AnimFlyingMusicNotes,
};

const struct SpriteTemplate gBellyDrumHandSpriteTemplate =
{
    .tileTag = ANIM_TAG_PURPLE_HAND_OUTLINE,
    .paletteTag = ANIM_TAG_PURPLE_HAND_OUTLINE,
    .oam = &gOamData_AffineOff_ObjNormal_32x32,
    .anims = gDummySpriteAnimTable,
    .images = NULL,
    .affineAnims = gDummySpriteAffineAnimTable,
    .callback = AnimBellyDrumHand,
};

const union AffineAnimCmd gSlowFlyingMusicNotesAffineAnimCmds[] =
{
    AFFINEANIMCMD_FRAME(0xA0, 0xA0, 0, 0),
    AFFINEANIMCMD_FRAME(0x4, 0x4, 0, 1),
    AFFINEANIMCMD_JUMP(1),
};

const union AffineAnimCmd *const gSlowFlyingMusicNotesAffineAnimTable[] =
{
    gSlowFlyingMusicNotesAffineAnimCmds,
};

const struct SpriteTemplate gSlowFlyingMusicNotesSpriteTemplate =
{
    .tileTag = ANIM_TAG_MUSIC_NOTES,
    .paletteTag = ANIM_TAG_MUSIC_NOTES,
    .oam = &gOamData_AffineDouble_ObjNormal_16x16,
    .anims = gMusicNotesAnimTable,
    .images = NULL,
    .affineAnims = gSlowFlyingMusicNotesAffineAnimTable,
    .callback = AnimSlowFlyingMusicNotes,
};

const union AnimCmd gMetronomeThroughtBubbleAnimCmds1[] =
{
    ANIMCMD_FRAME(0, 2, .hFlip = TRUE),
    ANIMCMD_FRAME(16, 2, .hFlip = TRUE),
    ANIMCMD_FRAME(32, 2, .hFlip = TRUE),
    ANIMCMD_FRAME(48, 2, .hFlip = TRUE),
    ANIMCMD_END,
};

const union AnimCmd gMetronomeThroughtBubbleAnimCmds3[] =
{
    ANIMCMD_FRAME(48, 2, .hFlip = TRUE),
    ANIMCMD_FRAME(32, 2, .hFlip = TRUE),
    ANIMCMD_FRAME(16, 2, .hFlip = TRUE),
    ANIMCMD_FRAME(0, 2, .hFlip = TRUE),
    ANIMCMD_END,
};

const union AnimCmd gMetronomeThroughtBubbleAnimCmds2[] =
{
    ANIMCMD_FRAME(0, 2),
    ANIMCMD_FRAME(16, 2),
    ANIMCMD_FRAME(32, 2),
    ANIMCMD_FRAME(48, 2),
    ANIMCMD_END,
};

const union AnimCmd gMetronomeThroughtBubbleAnimCmds4[] =
{
    ANIMCMD_FRAME(48, 2),
    ANIMCMD_FRAME(32, 2),
    ANIMCMD_FRAME(16, 2),
    ANIMCMD_FRAME(0, 2),
    ANIMCMD_END,
};

const union AnimCmd *const gMetronomeThroughtBubbleAnimTable[] =
{
    gMetronomeThroughtBubbleAnimCmds1,
    gMetronomeThroughtBubbleAnimCmds2,
    gMetronomeThroughtBubbleAnimCmds3,
    gMetronomeThroughtBubbleAnimCmds4,
};

const struct SpriteTemplate gThoughtBubbleSpriteTemplate =
{
    .tileTag = ANIM_TAG_THOUGHT_BUBBLE,
    .paletteTag = ANIM_TAG_THOUGHT_BUBBLE,
    .oam = &gOamData_AffineOff_ObjNormal_32x32,
    .anims = gMetronomeThroughtBubbleAnimTable,
    .images = NULL,
    .affineAnims = gDummySpriteAffineAnimTable,
    .callback = AnimThoughtBubble,
};

const union AffineAnimCmd gMetronomeFingerAffineAnimCmds1[] =
{
    AFFINEANIMCMD_FRAME(0x10, 0x10, 0, 0),
    AFFINEANIMCMD_FRAME(0x1E, 0x1E, 0, 8),
    AFFINEANIMCMD_END,
};

const union AffineAnimCmd gMetronomeFingerAffineAnimCmds2[] =
{
    AFFINEANIMCMD_FRAME(0x0, 0x0, 4, 11),
    AFFINEANIMCMD_FRAME(0x0, 0x0, -4, 11),
    AFFINEANIMCMD_LOOP(2),
    AFFINEANIMCMD_FRAME(0xFFE2, 0xFFE2, 0, 8),
    AFFINEANIMCMD_END,
};

const union AffineAnimCmd gMetronomeFingerAffineAnimCmds2_2[] =
{
    AFFINEANIMCMD_FRAME(16, 16, 0, 0),
    AFFINEANIMCMD_FRAME(30, 30, 0, 8),
    AFFINEANIMCMD_FRAME(0, 0, 0, 16),
    AFFINEANIMCMD_LOOP(0),
    AFFINEANIMCMD_FRAME(0, 0, 4, 11),
    AFFINEANIMCMD_FRAME(0, 0, -4, 11),
    AFFINEANIMCMD_LOOP(2),
    AFFINEANIMCMD_FRAME(-30, -30, 0, 8),
    AFFINEANIMCMD_END,
};

const union AffineAnimCmd *const gMetronomeFingerAffineAnimTable[] =
{
    gMetronomeFingerAffineAnimCmds1,
    gMetronomeFingerAffineAnimCmds2,
};

const struct SpriteTemplate gMetronomeFingerSpriteTemplate =
{
    .tileTag = ANIM_TAG_FINGER,
    .paletteTag = ANIM_TAG_FINGER,
    .oam = &gOamData_AffineDouble_ObjNormal_32x32,
    .anims = gDummySpriteAnimTable,
    .images = NULL,
    .affineAnims = gMetronomeFingerAffineAnimTable,
    .callback = AnimMetronomeFinger,
};

const struct SpriteTemplate gFollowMeFingerSpriteTemplate =
{
    .tileTag = ANIM_TAG_FINGER,
    .paletteTag = ANIM_TAG_FINGER,
    .oam = &gOamData_AffineNormal_ObjNormal_32x32,
    .anims = gDummySpriteAnimTable,
    .images = NULL,
    .affineAnims = gMetronomeFingerAffineAnimTable,
    .callback = AnimFollowMeFinger,
};

const union AnimCmd gTauntFingerAnimCmds1[] =
{
    ANIMCMD_FRAME(0, 1),
    ANIMCMD_END,
};

const union AnimCmd gTauntFingerAnimCmds2[] =
{
    ANIMCMD_FRAME(0, 1, .hFlip = TRUE),
    ANIMCMD_END,
};

const union AnimCmd gTauntFingerAnimCmds3[] =
{
    ANIMCMD_FRAME(0, 4),
    ANIMCMD_FRAME(16, 4),
    ANIMCMD_FRAME(32, 4),
    ANIMCMD_FRAME(16, 4),
    ANIMCMD_FRAME(0, 4),
    ANIMCMD_FRAME(16, 4),
    ANIMCMD_FRAME(32, 4),
    ANIMCMD_END,
};

const union AnimCmd gTauntFingerAnimCmds4[] =
{
    ANIMCMD_FRAME(0, 4, .hFlip = TRUE),
    ANIMCMD_FRAME(16, 4, .hFlip = TRUE),
    ANIMCMD_FRAME(32, 4, .hFlip = TRUE),
    ANIMCMD_FRAME(16, 4, .hFlip = TRUE),
    ANIMCMD_FRAME(0, 4, .hFlip = TRUE),
    ANIMCMD_FRAME(16, 4, .hFlip = TRUE),
    ANIMCMD_FRAME(32, 4, .hFlip = TRUE),
    ANIMCMD_END,
};

const union AnimCmd *const gTauntFingerAnimTable[] =
{
    gTauntFingerAnimCmds1,
    gTauntFingerAnimCmds2,
    gTauntFingerAnimCmds3,
    gTauntFingerAnimCmds4,
};

const struct SpriteTemplate gTauntFingerSpriteTemplate =
{
    .tileTag = ANIM_TAG_FINGER_2,
    .paletteTag = ANIM_TAG_FINGER_2,
    .oam = &gOamData_AffineOff_ObjNormal_32x32,
    .anims = gTauntFingerAnimTable,
    .images = NULL,
    .affineAnims = gDummySpriteAffineAnimTable,
    .callback = AnimTauntFinger,
};

const struct SpriteTemplate gPowerOrbs_Float =
{
	.tileTag = ANIM_TAG_RED_ORB,
	.paletteTag = ANIM_TAG_RED_ORB,
	.oam = &gOamData_AffineOff_ObjNormal_16x16,
	.anims = gSporeParticleAnimTable,
	.images = NULL,
	.affineAnims = gDummySpriteAffineAnimTable,
	.callback = AnimSporeParticle,
};

const union AnimCmd gRockPolishStreak_AnimCmd[] =
{
    ANIMCMD_FRAME(0, 1),
    ANIMCMD_FRAME(4, 2),
    ANIMCMD_FRAME(8, 3),
    ANIMCMD_FRAME(12, 15),
    ANIMCMD_FRAME(8, 3),
    ANIMCMD_FRAME(4, 2),
    ANIMCMD_FRAME(0, 1),
    ANIMCMD_END,
};

const union AnimCmd *const gRockPolishStreak_AnimCmds[] =
{
    gRockPolishStreak_AnimCmd,
};

const union AffineAnimCmd gRockPolishStreak_AffineAnimCmd0[] =
{
    AFFINEANIMCMD_FRAME(0x100, 0x100, 0x0, 0),
    AFFINEANIMCMD_END,
};

const union AffineAnimCmd gRockPolishStreak_AffineAnimCmd1[] =
{
    AFFINEANIMCMD_FRAME(0x100, 0x100, 0x10, 0),
    AFFINEANIMCMD_END,
};

const union AffineAnimCmd gRockPolishStreak_AffineAnimCmd2[] =
{
    AFFINEANIMCMD_FRAME(0x100, 0x100, 0x20, 0),
    AFFINEANIMCMD_END,
};

const union AffineAnimCmd gRockPolishStreak_AffineAnimCmd3[] =
{
    AFFINEANIMCMD_FRAME(0x100, 0x100, 0x30, 0),
    AFFINEANIMCMD_END,
};

const union AffineAnimCmd gRockPolishStreak_AffineAnimCmd4[] =
{
    AFFINEANIMCMD_FRAME(0x100, 0x100, 0x40, 0),
    AFFINEANIMCMD_END,
};

const union AffineAnimCmd gRockPolishStreak_AffineAnimCmd5[] =
{
    AFFINEANIMCMD_FRAME(0x100, 0x100, 0x50, 0),
    AFFINEANIMCMD_END,
};

const union AffineAnimCmd gRockPolishStreak_AffineAnimCmd6[] =
{
    AFFINEANIMCMD_FRAME(0x100, 0x100, 0x60, 0),
    AFFINEANIMCMD_END,
};

const union AffineAnimCmd gRockPolishStreak_AffineAnimCmd7[] =
{
    AFFINEANIMCMD_FRAME(0x100, 0x100, 0x70, 0),
    AFFINEANIMCMD_END,
};

const union AffineAnimCmd gRockPolishStreak_AffineAnimCmd8[] =
{
    AFFINEANIMCMD_FRAME(0x100, 0x100, 0x80, 0),
    AFFINEANIMCMD_END,
};

const union AffineAnimCmd gRockPolishStreak_AffineAnimCmd9[] =
{
    AFFINEANIMCMD_FRAME(0x100, 0x100, 0x90, 0),
    AFFINEANIMCMD_END,
};

const union AffineAnimCmd gRockPolishStreak_AffineAnimCmdA[] =
{
    AFFINEANIMCMD_FRAME(0x100, 0x100, 0xA0, 0),
    AFFINEANIMCMD_END,
};

const union AffineAnimCmd gRockPolishStreak_AffineAnimCmdB[] =
{
    AFFINEANIMCMD_FRAME(0x100, 0x100, 0xB0, 0),
    AFFINEANIMCMD_END,
};

const union AffineAnimCmd gRockPolishStreak_AffineAnimCmdC[] =
{
    AFFINEANIMCMD_FRAME(0x100, 0x100, 0xC0, 0),
    AFFINEANIMCMD_END,
};

const union AffineAnimCmd gRockPolishStreak_AffineAnimCmdD[] =
{
    AFFINEANIMCMD_FRAME(0x100, 0x100, 0xD0, 0),
    AFFINEANIMCMD_END,
};

const union AffineAnimCmd gRockPolishStreak_AffineAnimCmdE[] =
{
    AFFINEANIMCMD_FRAME(0x100, 0x100, 0xE0, 0),
    AFFINEANIMCMD_END,
};

const union AffineAnimCmd gRockPolishStreak_AffineAnimCmdF[] =
{
    AFFINEANIMCMD_FRAME(0x100, 0x100, 0xF0, 0),
    AFFINEANIMCMD_END,
};

const union AffineAnimCmd *const gRockPolishStreak_AffineAnimCmds[] =
{
    gRockPolishStreak_AffineAnimCmd0,
    gRockPolishStreak_AffineAnimCmd1,
    gRockPolishStreak_AffineAnimCmd2,
    gRockPolishStreak_AffineAnimCmd3,
    gRockPolishStreak_AffineAnimCmd4,
    gRockPolishStreak_AffineAnimCmd5,
    gRockPolishStreak_AffineAnimCmd6,
    gRockPolishStreak_AffineAnimCmd7,
    gRockPolishStreak_AffineAnimCmd8,
    gRockPolishStreak_AffineAnimCmd9,
    gRockPolishStreak_AffineAnimCmdA,
    gRockPolishStreak_AffineAnimCmdB,
    gRockPolishStreak_AffineAnimCmdC,
    gRockPolishStreak_AffineAnimCmdD,
    gRockPolishStreak_AffineAnimCmdE,
    gRockPolishStreak_AffineAnimCmdF,
};

const struct SpriteTemplate gRockPolishStreakSpriteTemplate =
{
    .tileTag = ANIM_TAG_WHITE_STREAK,
    .paletteTag = ANIM_TAG_WHITE_STREAK,
    .oam = &gOamData_AffineDouble_ObjBlend_32x8,
    .anims = gRockPolishStreak_AnimCmds,
    .images = NULL,
    .affineAnims = gRockPolishStreak_AffineAnimCmds,
    .callback = AnimRockPolishStreak,
};

const union AnimCmd gRockPolishSparkle_AnimCmd1[] =
{
    ANIMCMD_FRAME(0, 7),
    ANIMCMD_FRAME(4, 7),
    ANIMCMD_FRAME(8, 7),
    ANIMCMD_FRAME(12, 7),
    ANIMCMD_END,
};

const union AnimCmd *const gRockPolishSparkle_AnimCmds[] =
{
    gRockPolishSparkle_AnimCmd1,
};

const struct SpriteTemplate gRockPolishSparkleSpriteTemplate =
{
    .tileTag = ANIM_TAG_SPARKLE_3,
    .paletteTag = ANIM_TAG_SPARKLE_3,
    .oam = &gOamData_AffineOff_ObjNormal_16x16,
    .anims = gRockPolishSparkle_AnimCmds,
    .images = NULL,
    .affineAnims = gDummySpriteAffineAnimTable,
    .callback = AnimRockPolishSparkle,
};

const struct SpriteTemplate gPoisonJabProjectileSpriteTemplate =
{
    .tileTag = ANIM_TAG_PURPLE_JAB,
    .paletteTag = ANIM_TAG_PURPLE_JAB,
    .oam = &gOamData_AffineDouble_ObjBlend_32x16,
    .anims = gDummySpriteAnimTable,
    .images = NULL,
    .affineAnims = gDummySpriteAffineAnimTable,
    .callback = AnimPoisonJabProjectile,
};

const union AnimCmd gNightSlashLeftAnimCmd0[] =
{
    ANIMCMD_FRAME(0, 4),
    ANIMCMD_FRAME(16, 4),
    ANIMCMD_FRAME(32, 4),
    ANIMCMD_FRAME(48, 4),
    ANIMCMD_END,
};

const union AnimCmd gNightSlashLeftAnimCmd1[] =
{
    ANIMCMD_FRAME(48, 4),
    ANIMCMD_END,
};

const union AnimCmd *const gNightSlashLeftAnimTable[] =
{
    gNightSlashLeftAnimCmd0,
    gNightSlashLeftAnimCmd1,
};

const struct SpriteTemplate gNightSlashLeftSpriteTemplate =
{
    .tileTag = ANIM_TAG_SLASH,
    .paletteTag = ANIM_TAG_SLASH,
    .oam = &gOamData_AffineOff_ObjNormal_32x32,
    .anims = gNightSlashLeftAnimTable,
    .images = NULL,
    .affineAnims = gDummySpriteAffineAnimTable,
    .callback = AnimNightSlash,
};

const union AnimCmd gNightSlashRightAnimCmd0[] =
{
    ANIMCMD_FRAME(0, 4, .vFlip = TRUE, .hFlip = TRUE),
    ANIMCMD_FRAME(16, 4, .vFlip = TRUE, .hFlip = TRUE),
    ANIMCMD_FRAME(32, 4, .vFlip = TRUE, .hFlip = TRUE),
    ANIMCMD_FRAME(48, 4, .vFlip = TRUE, .hFlip = TRUE),
    ANIMCMD_END,
};

const union AnimCmd gNightSlashRightAnimCmd1[] =
{
    ANIMCMD_FRAME(48, 4, .vFlip = TRUE, .hFlip = TRUE),
    ANIMCMD_END,
};

const union AnimCmd *const gNightSlashRightAnimTable[] =
{
    gNightSlashRightAnimCmd0,
    gNightSlashRightAnimCmd1,
};

const struct SpriteTemplate gNightSlashRightSpriteTemplate =
{
    .tileTag = ANIM_TAG_SLASH,
    .paletteTag = ANIM_TAG_SLASH,
    .oam = &gOamData_AffineOff_ObjNormal_32x32,
    .anims = gNightSlashRightAnimTable,
    .images = NULL,
    .affineAnims = gDummySpriteAffineAnimTable,
    .callback = AnimNightSlash,
};

const struct SpriteTemplate gLuckyChantBigStarsSpriteTemplate =
{
    .tileTag = ANIM_TAG_GOLD_STARS,
    .paletteTag = ANIM_TAG_GOLD_STARS,
    .oam = &gOamData_AffineOff_ObjNormal_16x16,
    .anims = gPetalDanceBigFlowerAnimTable,
    .images = NULL,
    .affineAnims = gDummySpriteAffineAnimTable,
    .callback = AnimPetalDanceBigFlower,
};

const struct SpriteTemplate gLuckyChantSmallStarsSpriteTemplate =
{
    .tileTag = ANIM_TAG_GOLD_STARS,
    .paletteTag = ANIM_TAG_GOLD_STARS,
    .oam = &gOamData_AffineOff_ObjNormal_8x8,
    .anims = gPetalDanceSmallFlowerAnimTable,
    .images = NULL,
    .affineAnims = gDummySpriteAffineAnimTable,
    .callback = AnimPetalDanceSmallFlower,
};

const union AnimCmd gWoodHammerBigAnimCmd_1[] =
{
    ANIMCMD_FRAME(0, 1),
    ANIMCMD_END,
};

const union AnimCmd gWoodHammerBigAnimCmd_2[] =
{
    ANIMCMD_FRAME(16, 1),
    ANIMCMD_END,
};

const union AnimCmd *const gWoodHammerBigAnims[] =
{
    gWoodHammerBigAnimCmd_1,
    gWoodHammerBigAnimCmd_2,
};

const union AffineAnimCmd gWoodHammerBigAffineAnimCmd_1[] =
{
    AFFINEANIMCMD_FRAME(0x0, 0x0, -5, 5),
    AFFINEANIMCMD_JUMP(0),
};

const union AffineAnimCmd gWoodHammerBigAffineAnimCmd_2[] =
{
    AFFINEANIMCMD_FRAME(0x0, 0x0, 5, 5),
    AFFINEANIMCMD_JUMP(0),
};

const union AffineAnimCmd *const gWoodHammerBigAffineAnims[] =
{
    gWoodHammerBigAffineAnimCmd_1,
    gWoodHammerBigAffineAnimCmd_2,
};

const union AnimCmd gWoodHammerSmallAnimCmd_1[] =
{
    ANIMCMD_FRAME(32, 1),
    ANIMCMD_END,
};

const union AnimCmd gWoodHammerSmallAnimCmd_2[] =
{
    ANIMCMD_FRAME(48, 1),
    ANIMCMD_END,
};

const union AnimCmd gWoodHammerSmallAnimCmd_3[] =
{
    ANIMCMD_FRAME(64, 1),
    ANIMCMD_END,
};

const union AnimCmd *const gWoodHammerSmallAnims[] =
{
    gWoodHammerSmallAnimCmd_1,
    gWoodHammerSmallAnimCmd_2,
    gWoodHammerSmallAnimCmd_3,
};

const struct SpriteTemplate gGrassKnotSpriteTemplate =
{
    .tileTag = ANIM_TAG_RAZOR_LEAF,
    .paletteTag = ANIM_TAG_RAZOR_LEAF,
    .oam = &gOamData_AffineOff_ObjNormal_32x16,
    .anims = gRazorLeafCutterAnimTable,
    .images = NULL,
    .affineAnims = gDummySpriteAffineAnimTable,
    .callback = AnimGrassKnot,
};

const struct SpriteTemplate gWoodHammerBigSpriteTemplate =
{
    .tileTag = ANIM_TAG_WOOD_HAMMER,
    .paletteTag = ANIM_TAG_WOOD_HAMMER,
    .oam = &gOamData_AffineNormal_ObjNormal_32x32,
    .anims = gWoodHammerBigAnims,
    .images = NULL,
    .affineAnims = gWoodHammerBigAffineAnims,
    .callback = AnimWoodHammerBig,
};

const struct SpriteTemplate gWoodHammerSmallSpriteTemplate =
{
    .tileTag = ANIM_TAG_WOOD_HAMMER,
    .paletteTag = ANIM_TAG_WOOD_HAMMER,
    .oam = &gOamData_AffineOff_ObjNormal_32x32,
    .anims = gWoodHammerSmallAnims,
    .images = NULL,
    .affineAnims = gDummySpriteAffineAnimTable,
    .callback = AnimWoodHammerSmall,
};

const struct SpriteTemplate gJudgmentGrayOutwardSpikesTemplate =
{
    .tileTag = ANIM_TAG_GREEN_SPIKE,
    .paletteTag = ANIM_TAG_GUST,
    .oam = &gOamData_AffineNormal_ObjNormal_16x16,
    .anims = gDummySpriteAnimTable,
    .images = NULL,
    .affineAnims = gDummySpriteAffineAnimTable,
    .callback = AnimNeedleArmSpike
};

const struct SpriteTemplate gJudgmentGrayInwardOrbsTemplate =
{
    .tileTag = ANIM_TAG_ORBS,
    .paletteTag = ANIM_TAG_HANDS_AND_FEET,
    .oam = &gOamData_AffineNormal_ObjBlend_16x16,
    .anims = gPowerAbsorptionOrbAnimTable,
    .images = NULL,
    .affineAnims = gDummySpriteAffineAnimTable,
    .callback = AnimNeedleArmSpike
};

const struct SpriteTemplate gDarkVoidPurpleStarsTemplate =
{
    .tileTag = ANIM_TAG_SPARKLE_2,
    .paletteTag = ANIM_TAG_POISON_BUBBLE,
    .oam = &gOamData_AffineOff_ObjNormal_32x32,
    .anims = gGrantingStarsAnimTable,
    .images = NULL,
    .affineAnims = gDummySpriteAffineAnimTable,
    .callback = AnimGrantingStars
};

const struct SpriteTemplate gSeedFlareGreenCirclesTemplate =
{
    .tileTag = ANIM_TAG_ORBS,
    .paletteTag = ANIM_TAG_RAZOR_LEAF,
    .oam = &gOamData_AffineNormal_ObjBlend_16x16,
    .anims = gPowerAbsorptionOrbAnimTable,
    .images = NULL,
    .affineAnims = gPowerAbsorptionOrbAffineAnimTable,
    .callback = AnimPowerAbsorptionOrb
};

// functions
static void AnimGrassKnot(struct Sprite *sprite)
{
    if (BATTLE_PARTNER(gBattleAnimAttacker) == gBattleAnimTarget && GetBattlerPosition(gBattleAnimTarget) < B_POSITION_PLAYER_RIGHT)
        gBattleAnimArgs[0] *= -1;

    InitSpritePosToAnimTarget(sprite, TRUE);

    if (GetBattlerSide(gBattleAnimAttacker) != B_SIDE_PLAYER)
        gBattleAnimArgs[2] = -gBattleAnimArgs[2];

    sprite->data[0] = gBattleAnimArgs[3];
    sprite->data[1] = sprite->x;
    sprite->data[2] = sprite->x + gBattleAnimArgs[2];
    sprite->data[3] = sprite->y;
    sprite->data[4] = sprite->y;

    InitAnimLinearTranslation(sprite);

    sprite->data[5] = gBattleAnimArgs[5];
    sprite->data[6] = gBattleAnimArgs[4];
    sprite->data[7] = 0;

    sprite->callback = AnimGrassKnotStep;
}

static void AnimGrassKnotStep(struct Sprite *sprite)
{
    if (!AnimTranslateLinear(sprite))
    {
        sprite->y2 += Sin(sprite->data[7] >> 8, sprite->data[5]);
        sprite->data[7] += sprite->data[6];
    }
    else
    {
        DestroyAnimSprite(sprite);
    }
}

static void AnimWoodHammerBig(struct Sprite *sprite)
{
    if (GetBattlerSide(gBattleAnimAttacker) == B_SIDE_OPPONENT)
        StartSpriteAffineAnim(sprite, 1);

    TranslateAnimSpriteToTargetMonLocation(sprite);
}

static void AnimWoodHammerSmall(struct Sprite *sprite)
{
    StartSpriteAnim(sprite, gBattleAnimArgs[5]);
    AnimateSprite(sprite);

    if (GetBattlerSide(gBattleAnimAttacker) != B_SIDE_PLAYER)
        sprite->x -= gBattleAnimArgs[0];
    else
        sprite->x += gBattleAnimArgs[0];

    sprite->y += gBattleAnimArgs[1];

    sprite->data[0] = gBattleAnimArgs[4];
    sprite->data[1] = sprite->x;
    sprite->data[2] = sprite->x + gBattleAnimArgs[2];
    sprite->data[3] = sprite->y;
    sprite->data[4] = sprite->y + gBattleAnimArgs[3];

    InitSpriteDataForLinearTranslation(sprite);
    sprite->data[3] = 0;
    sprite->data[4] = 0;

    sprite->callback = TranslateSpriteLinearFixedPoint;
    StoreSpriteCallbackInData6(sprite, DestroySpriteAndMatrix);
}

// Animates the falling particles that horizontally wave back and forth.
// Used by Sleep Powder, Stun Spore, and Poison Powder.
// arg 0: initial x pixel offset
// arg 1: initial y pixel offset
// arg 2: total duration in frames
// arg 3: vertical movement speed (sub-pixel value)
// arg 4: wave amplitude
// arg 5: wave speed
void AnimMovePowderParticle(struct Sprite *sprite)
{
    sprite->x += gBattleAnimArgs[0];
    sprite->y += gBattleAnimArgs[1];
    sprite->data[0] = gBattleAnimArgs[2];
    sprite->data[1] = gBattleAnimArgs[3];

    if (GetBattlerSide(gBattleAnimAttacker))
    {
        sprite->data[3] = -gBattleAnimArgs[4];
    }
    else
    {
        sprite->data[3] = gBattleAnimArgs[4];
    }

    sprite->data[4] = gBattleAnimArgs[5];
    sprite->callback = AnimMovePowderParticle_Step;
}

static void AnimMovePowderParticle_Step(struct Sprite *sprite)
{
    if (sprite->data[0] > 0)
    {
        sprite->data[0]--;
        sprite->y2 = sprite->data[2] >> 8;
        sprite->data[2] += sprite->data[1];
        sprite->x2 = Sin(sprite->data[5], sprite->data[3]);
        sprite->data[5] = (sprite->data[5] + sprite->data[4]) & 0xFF;
    }
    else
    {
        DestroyAnimSprite(sprite);
    }
}

// Moves an energy orb towards the center of the mon.
// arg 0: initial x pixel offset
// arg 1: initial y pixel offset
// arg 2: duration
void AnimPowerAbsorptionOrb(struct Sprite *sprite)
{
    InitSpritePosToAnimAttacker(sprite, TRUE);
    sprite->data[0] = gBattleAnimArgs[2];
    sprite->data[2] = GetBattlerSpriteCoord(gBattleAnimAttacker, BATTLER_COORD_X_2);
    sprite->data[4] = GetBattlerSpriteCoord(gBattleAnimAttacker, BATTLER_COORD_Y_PIC_OFFSET);
    sprite->callback = StartAnimLinearTranslation;
    StoreSpriteCallbackInData6(sprite, DestroySpriteAndMatrix);
}

// Moves an orb in a straight line towards the target mon.
// arg 0: initial x pixel offset
// arg 1: initial y pixel offset
// arg 2: duration
// arg 3: sprite anim number
void AnimSolarBeamBigOrb(struct Sprite *sprite)
{
    InitSpritePosToAnimAttacker(sprite, TRUE);
    StartSpriteAnim(sprite, gBattleAnimArgs[3]);
    sprite->data[0] = gBattleAnimArgs[2];
    sprite->data[2] = GetBattlerSpriteCoord(gBattleAnimTarget, BATTLER_COORD_X_2);
    sprite->data[4] = GetBattlerSpriteCoord(gBattleAnimTarget, BATTLER_COORD_Y_PIC_OFFSET);
    sprite->callback = StartAnimLinearTranslation;
    StoreSpriteCallbackInData6(sprite, DestroyAnimSprite);
}

// Moves a small orb in a wavy pattern towards the target mon.
// The small orb "circles" the big orbs in AnimSolarBeamBigOrb.
// arg 0: initial x pixel offset
// arg 1: initial y pixel offset
// arg 2: duration
// arg 3: initial wave offset
static void AnimSolarBeamSmallOrb(struct Sprite *sprite)
{
    InitSpritePosToAnimAttacker(sprite, TRUE);

    if ((gBattleTypeFlags & BATTLE_TYPE_DOUBLE) && gAnimMoveIndex == MOVE_CORE_ENFORCER)
    {
        CoreEnforcerLoadBeamTarget(sprite);
    }
    else
    {
        sprite->data[0] = gBattleAnimArgs[2];
        sprite->data[1] = sprite->x;
        sprite->data[2] = GetBattlerSpriteCoord(gBattleAnimTarget, BATTLER_COORD_X_2);
        sprite->data[3] = sprite->y;
        sprite->data[4] = GetBattlerSpriteCoord(gBattleAnimTarget, BATTLER_COORD_Y_PIC_OFFSET);
    }

    InitAnimLinearTranslation(sprite);
    sprite->data[5] = gBattleAnimArgs[3];
    sprite->callback = AnimSolarBeamSmallOrb_Step;
    sprite->callback(sprite);
}

static void AnimSolarBeamSmallOrb_Step(struct Sprite *sprite)
{
    if (AnimTranslateLinear(sprite))
    {
        DestroySprite(sprite);
    }
    else
    {
        if (sprite->data[5] > 0x7F)
            sprite->subpriority = GetBattlerSpriteSubpriority(gBattleAnimTarget) + 1;
        else
            sprite->subpriority = GetBattlerSpriteSubpriority(gBattleAnimTarget) + 6;

        sprite->x2 += Sin(sprite->data[5], 5);
        sprite->y2 += Cos(sprite->data[5], 14);
        sprite->data[5] = (sprite->data[5] + 15) & 0xFF;
    }
}

// Creates 15 small secondary orbs used in the SolarBeam anim effect.
// There is a 7-frame delay between each of them.
// No args.
void AnimTask_CreateSmallSolarBeamOrbs(u8 taskId)
{
    if (--gTasks[taskId].data[0] == -1)
    {
        gTasks[taskId].data[1]++;
        gTasks[taskId].data[0] = 6;
        gBattleAnimArgs[0] = 15;
        gBattleAnimArgs[1] = 0;
        gBattleAnimArgs[2] = 80;
        gBattleAnimArgs[3] = 0;
        CreateSpriteAndAnimate(&gSolarBeamSmallOrbSpriteTemplate, 0, 0, GetBattlerSpriteSubpriority(gBattleAnimTarget) + 1);
    }

    if (gTasks[taskId].data[1] == 15)
        DestroyAnimVisualTask(taskId);
}

// Moves an orb from the target mon to the attacking mon in an arc-like fashion.
// arg 0: initial x pixel offset
// arg 1: initial y pixel offset
// arg 2: wave amplitude
// arg 3: wave period (lower means faster wave)
void AnimAbsorptionOrb(struct Sprite *sprite)
{
    InitSpritePosToAnimTarget(sprite, TRUE);
    sprite->data[0] = gBattleAnimArgs[3];
    sprite->data[2] = GetBattlerSpriteCoord(gBattleAnimAttacker, BATTLER_COORD_X_2);
    sprite->data[4] = GetBattlerSpriteCoord(gBattleAnimAttacker, BATTLER_COORD_Y_PIC_OFFSET);
    sprite->data[5] = gBattleAnimArgs[2];
    InitAnimArcTranslation(sprite);
    sprite->callback = AnimAbsorptionOrb_Step;
}

static void AnimAbsorptionOrb_Step(struct Sprite *sprite)
{
    if (TranslateAnimHorizontalArc(sprite))
        DestroyAnimSprite(sprite);
}

// Moves an orb in a wave-like fashion towards the target mon. The wave's
// properties and the sprite anim are randomly determined.
void AnimHyperBeamOrb(struct Sprite *sprite)
{
    u16 speed;
    u16 animNum = Random2();

    StartSpriteAnim(sprite, animNum % 8);
    sprite->x = GetBattlerSpriteCoord(gBattleAnimAttacker, BATTLER_COORD_X_2);
    sprite->y = GetBattlerSpriteCoord(gBattleAnimAttacker, BATTLER_COORD_Y_PIC_OFFSET);
    if (GetBattlerSide(gBattleAnimAttacker) != B_SIDE_PLAYER)
        sprite->x -= 20;
    else
        sprite->x += 20;

    speed = Random2();
    sprite->data[0] = (speed & 31) + 64;
    sprite->data[1] = sprite->x;
    sprite->data[2] = GetBattlerSpriteCoord(gBattleAnimTarget, BATTLER_COORD_X_2);
    sprite->data[3] = sprite->y;
    sprite->data[4] = GetBattlerSpriteCoord(gBattleAnimTarget, BATTLER_COORD_Y_PIC_OFFSET);
    InitAnimFastLinearTranslationWithSpeed(sprite);
    sprite->data[5] = Random2() & 0xFF;
    sprite->data[6] = sprite->subpriority;
    sprite->callback = AnimHyperBeamOrb_Step;
    sprite->callback(sprite);
}

static void AnimHyperBeamOrb_Step(struct Sprite *sprite)
{
    if (AnimFastTranslateLinear(sprite))
    {
        DestroyAnimSprite(sprite);
    }
    else
    {
        sprite->y2 += Cos(sprite->data[5], 12);
        if (sprite->data[5] < 0x7F)
            sprite->subpriority = sprite->data[6];
        else
            sprite->subpriority = sprite->data[6] + 1;

        sprite->data[5] += 24;
        sprite->data[5] &= 0xFF;
    }
}

static void AnimMoveWorrySeedWait(struct Sprite *sprite)
{
    if (TranslateAnimHorizontalArc(sprite))
        DestroyAnimSprite(sprite);
}

// arg 0: initial x pixel offset
// arg 1: initial y pixel offset
// arg 2: wave period
// arg 3: wave amplitude
static void AnimMoveWorrySeed(struct Sprite *sprite)
{
    InitSpritePosToAnimAttacker(sprite, TRUE);
    sprite->data[2] = GetBattlerSpriteCoord(gBattleAnimTarget, BATTLER_COORD_X);
    sprite->data[4] = GetBattlerSpriteCoord(gBattleAnimTarget, BATTLER_COORD_Y);

    sprite->data[0] = gBattleAnimArgs[2];
    sprite->data[5] = gBattleAnimArgs[3];
    InitAnimArcTranslation(sprite);
    sprite->callback = AnimMoveWorrySeedWait;
}

static void AnimMoveSmallCloudAnimate(struct Sprite *sprite)
{
    sprite->x2 += sprite->data[0];
    sprite->y2 += sprite->data[1];

    if(sprite->affineAnimEnded)
    {
        DestroyAnimSprite(sprite);
    }

}
#define ONE_IF_ZERO(x) ((x) > 0 ? (x) : 1)

// arg 0: initial x pixel offset
// arg 1: initial y pixel offset
// arg 2: cloud type animation [0..2]
// arg 3: horizontal velocity
// arg 4: vertical velocity
// arg 5: duration
static void AnimMoveSmallCloud(struct Sprite *sprite)
{
    InitSpritePosToAnimTarget(sprite, TRUE);
    sprite->data[0] = gBattleAnimArgs[3];
    sprite->data[1] = gBattleAnimArgs[4];
    sprite->callback = AnimMoveSmallCloudAnimate;
    StartSpriteAffineAnim(sprite, gBattleAnimArgs[2]+1);
}

static void AnimPluckParticle(struct Sprite *sprite)
{
    if(sprite->data[0] > 0)
    {
        s16 yVelocity = sprite->data[5];
        s16 xVelocity = sprite->data[2];
        sprite->y -= yVelocity;
        sprite->x += xVelocity;
        if((sprite->data[0] % 7) == 0)
        {
            sprite->data[5] = yVelocity-1;
        }
        sprite->data[0]--;
    }
    else
    {
        sprite->callback = DestroyAnimSprite;
    }
}

// brown seed particle (jumps up, falls down.)
// used by Pluck.
// arg 0: initial x offset from target
// arg 1: initial y offset from target
// arg 2: lifetime of the particle
// arg 3: upward velocity initial (decreases over time)
// arg 4: horizontal velocity (stays the same)
static void AnimPluck(struct Sprite *sprite)
{
    InitSpritePosToAnimTarget(sprite, TRUE);

    sprite->data[0] = gBattleAnimArgs[2]; //lifetime of the particle
    sprite->data[5] = gBattleAnimArgs[3]; //upward velocity
    sprite->data[2] = gBattleAnimArgs[4]; //horizontal velocity
    sprite->x += gBattleAnimArgs[0];
    sprite->y += gBattleAnimArgs[1];
    sprite->callback = AnimPluckParticle;
}

static void AnimMoveFeintSwipeStep(struct Sprite *sprite)
{
    switch(sprite->data[5])
    {
    case 0:
        if(AnimTranslateLinear(sprite))
        {
            //Not the most elegant solution here, but it works without messing up the sprites coordinates
            sprite->x2 = 0;
            sprite->x += 64;
            sprite->data[5]++;
            sprite->data[0] = sprite->data[6];
            sprite->data[1] = sprite->x;
            sprite->data[2] = sprite->x - 64;
            sprite->data[3] = sprite->y;
            sprite->data[4] = sprite->y;
            InitAnimLinearTranslation(sprite);
        }
        break;
    case 1:
        if(AnimTranslateLinear(sprite))
        {
            sprite->callback = DestroyAnimSprite;
        }
        break;
    }

}

static void AnimMoveFeintSwipe(struct Sprite *sprite)
{
    if (GetBattlerSide(gBattleAnimAttacker) != B_SIDE_PLAYER)
    {
        gBattleAnimArgs[0] = -gBattleAnimArgs[0];
    }
    InitSpritePosToAnimTarget(sprite, TRUE);
    sprite->data[0] = gBattleAnimArgs[2];
    sprite->data[6] = gBattleAnimArgs[2];
    sprite->data[1] = sprite->x;
    sprite->data[2] = sprite->x + 64;
    sprite->data[3] = sprite->y;
    sprite->data[4] = sprite->y;
    sprite->data[5] = 0;
    InitAnimLinearTranslation(sprite);
    sprite->callback = AnimMoveFeintSwipeStep;
}

static void AnimMoveFeintZoom(struct Sprite *sprite)
{
    InitSpritePosToAnimTarget(sprite, TRUE);
    StoreSpriteCallbackInData6(sprite, DestroySpriteAndMatrix);
    sprite->callback = RunStoredCallbackWhenAffineAnimEnds;
}

static void AnimMoveTrumpCardArc(struct Sprite *sprite)
{
    if(AnimTranslateLinear(sprite))
    {
        DestroyAnimSprite(sprite);
    }
    else
    {
        sprite->y2 = Sin(sprite->data[5], -20);
        sprite->data[5] -= sprite->data[6];
    }

}

static void AnimMoveTrumpCard(struct Sprite *sprite)
{
    if (GetBattlerSide(gBattleAnimAttacker) != B_SIDE_PLAYER)
    {
        gBattleAnimArgs[0] = -gBattleAnimArgs[0];
    }
    InitSpritePosToAnimTarget(sprite, TRUE);
    StartSpriteAnim(sprite, gBattleAnimArgs[2]);
    sprite->data[0] = gBattleAnimArgs[3];
    sprite->data[1] = sprite->x;
    sprite->data[2] = sprite->x - 80;
    sprite->data[3] = sprite->y;
    sprite->data[4] = sprite->y;
    sprite->data[5] = 128;
    sprite->data[6] = 128 / sprite->data[0];
    InitAnimLinearTranslation(sprite);
    sprite->callback = AnimMoveTrumpCardArc;
}

static void AnimMoveTrumpCardParticleAlive(struct Sprite *sprite)
{
    if(sprite->data[0] > 0)
    {
        s16 yVelocity = sprite->data[2];
        s16 xVelocity = sprite->data[1];
        sprite->y -= yVelocity;
        sprite->x += xVelocity;
        if((sprite->data[0] % 2) == 0)
        {
            if(xVelocity > 0)
                xVelocity--;
            else if(xVelocity < 0)
                xVelocity++;

            if(yVelocity > 0)
                yVelocity--;
            else if(yVelocity < 0)
                yVelocity++;
            sprite->data[1] = xVelocity;
            sprite->data[2] = yVelocity;
        }
        sprite->data[0]--;
    }
    else
    {
        sprite->callback = DestroyAnimSprite;
    }
}

static void AnimMoveTrumpCardParticle(struct Sprite *sprite)
{
    if (GetBattlerSide(gBattleAnimAttacker) != B_SIDE_PLAYER)
    {
        gBattleAnimArgs[0] = -gBattleAnimArgs[0];
    }
    InitSpritePosToAnimTarget(sprite, TRUE);
    StartSpriteAnim(sprite, gBattleAnimArgs[2]);
    StartSpriteAffineAnim(sprite, gBattleAnimArgs[6]);
    sprite->data[0] = gBattleAnimArgs[3]; //lifespan
    sprite->data[1] = gBattleAnimArgs[4]; //horizontal velocity, decaying
    sprite->data[2] = gBattleAnimArgs[5]; //vertical velocity, decaying
    sprite->callback = AnimMoveTrumpCardParticleAlive;
}

static void AnimMoveAccupressureTransition(struct Sprite *sprite)
{
    switch(sprite->data[5])
    {
    case 0:
        if(AnimTranslateLinear(sprite))
        {
            StartSpriteAffineAnim(sprite, 1);
            sprite->data[5]++;
        }
        break;
    case 1:
        if(sprite->affineAnimEnded)
        {
            DestroyAnimSprite(sprite);
        }
        break;
    }
}

static void AnimMoveAccupressure(struct Sprite *sprite)
{
    InitSpritePosToAnimTarget(sprite, TRUE);
    sprite->data[0] = gBattleAnimArgs[2];
    sprite->data[1] = sprite->x;
    sprite->data[2] = GetBattlerSpriteCoord(gBattleAnimTarget, BATTLER_COORD_X);
    sprite->data[3] = sprite->y;
    sprite->data[4] = GetBattlerSpriteCoord(gBattleAnimTarget, BATTLER_COORD_Y);
    sprite->data[5] = 0;
    InitAnimLinearTranslation(sprite);
    sprite->callback = AnimMoveAccupressureTransition;
}

static void AnimMoveWringOutCircle(struct Sprite *sprite)
{
    sprite->x2 = Cos(sprite->data[3], sprite->data[2]);
    sprite->y2 = Sin(sprite->data[3], sprite->data[2]);
    if(sprite->data[1] > 0)
    {
        if(sprite->data[3] + sprite->data[0] >= 256)
        {
            sprite->data[3] = (sprite->data[0] + sprite->data[3]) % 256;
            sprite->data[1]--;
        }
        else
        {
            sprite->data[3] += sprite->data[0];
        }

    }
    else if(sprite->data[3] < 64)
    {
        //We need to go for an extra 90°
        sprite->data[3] += sprite->data[0];
    }
    else
    {
        DestroyAnimSprite(sprite);
    }
}

static void AnimMoveWringOut(struct Sprite *sprite)
{
    InitSpritePosToAnimTarget(sprite, TRUE);
    if(gBattleAnimArgs[5] == TRUE)
    {
        sprite->oam.objMode = ST_OAM_OBJ_BLEND;
    }
    sprite->data[0] = 256 / gBattleAnimArgs[2]; //step size
    sprite->data[1] = gBattleAnimArgs[3]; //Number of circle spins
    sprite->data[2] = gBattleAnimArgs[4]; //radius
    sprite->data[3] = 64; //current angle 90°
    sprite->callback = AnimMoveWringOutCircle;
}

// seed (sprouts a sapling from a seed.)
// Used by Leech Seed.
// arg 0: initial x pixel offset
// arg 1: initial y pixel offset
// arg 2: target x pixel offset
// arg 3: target y pixel offset
// arg 4: duration
// arg 5: wave amplitude
static void AnimLeechSeed(struct Sprite *sprite)
{
    InitSpritePosToAnimAttacker(sprite, TRUE);
    if (GetBattlerSide(gBattleAnimAttacker) != B_SIDE_PLAYER)
        gBattleAnimArgs[2] = -gBattleAnimArgs[2];

    sprite->data[0] = gBattleAnimArgs[4];
    sprite->data[2] = GetBattlerSpriteCoord(gBattleAnimTarget, BATTLER_COORD_X) + gBattleAnimArgs[2];
    sprite->data[4] = GetBattlerSpriteCoord(gBattleAnimTarget, BATTLER_COORD_Y) + gBattleAnimArgs[3];
    sprite->data[5] = gBattleAnimArgs[5];
    InitAnimArcTranslation(sprite);
    sprite->callback = AnimLeechSeed_Step;
}

static void AnimLeechSeed_Step(struct Sprite *sprite)
{
    if (TranslateAnimHorizontalArc(sprite))
    {
        sprite->invisible = TRUE;
        sprite->data[0] = 10;
        sprite->callback = WaitAnimForDuration;
        StoreSpriteCallbackInData6(sprite, AnimLeechSeedSprouts);
    }
}

static void AnimLeechSeedSprouts(struct Sprite *sprite)
{
    sprite->invisible = FALSE;
    StartSpriteAnim(sprite, 1);
    sprite->data[0] = 60;
    sprite->callback = WaitAnimForDuration;
    StoreSpriteCallbackInData6(sprite, DestroyAnimSprite);
}

// Moves a spore particle in a halo around the target mon.
// The sprite's priority is updated to give the effect of going
// behind the mon's sprite.
// arg 0: initial x pixel offset
// arg 1: initial y pixel offset
// arg 2: initial wave offset
// arg 3: duration
// arg 4: blend (0 = off, 1 = on)
void AnimSporeParticle(struct Sprite *sprite)
{
    InitSpritePosToAnimTarget(sprite, TRUE);
    StartSpriteAnim(sprite, gBattleAnimArgs[4]);
    if (gBattleAnimArgs[4] == 1)
        sprite->oam.objMode = ST_OAM_OBJ_BLEND;

    sprite->data[0] = gBattleAnimArgs[3];
    sprite->data[1] = gBattleAnimArgs[2];
    sprite->callback = AnimSporeParticle_Step;
    sprite->callback(sprite);
}

static void AnimSporeParticle_Step(struct Sprite *sprite)
{
    sprite->x2 = Sin(sprite->data[1], 32);
    sprite->y2 = Cos(sprite->data[1], -3) + ((sprite->data[2] += 24) >> 8);
    if ((u16)(sprite->data[1] - 0x40) < 0x80)
    {
        sprite->oam.priority = GetBattlerSpriteBGPriority(gBattleAnimTarget);
    }
    else
    {
        u8 priority = GetBattlerSpriteBGPriority(gBattleAnimTarget) + 1;
        if (priority > 3)
            priority = 3;

        sprite->oam.priority = priority;
    }

    sprite->data[1] += 2;
    sprite->data[1] &= 0xFF;
    if (--sprite->data[0] == -1)
        DestroyAnimSprite(sprite);
}

// In a double battle, Updates the mon sprite background priorities to allow
// the circling effect controlled by AnimSporeParticle.
// No args.
void AnimTask_SporeDoubleBattle(u8 taskId)
{
    if (IsContest() || !IsDoubleBattle())
    {
        DestroyAnimVisualTask(taskId);
    }
    else
    {
        if (GetBattlerSpriteBGPriorityRank(gBattleAnimTarget) == 1)
            SetAnimBgAttribute(2, BG_ANIM_PRIORITY, 3);
        else
            SetAnimBgAttribute(1, BG_ANIM_PRIORITY, 1);

        DestroyAnimVisualTask(taskId);
    }
}

// Rotates a big flower around the attacking mon, and slowly floats
// downward.
// arg 0: initial x pixel offset
// arg 1: initial y pixel offset
// arg 2: target y pixel offset
// arg 3: duration
void AnimPetalDanceBigFlower(struct Sprite *sprite)
{
    InitSpritePosToAnimAttacker(sprite, FALSE);
    sprite->data[0] = gBattleAnimArgs[3];
    sprite->data[1] = sprite->x;
    sprite->data[2] = sprite->x;
    sprite->data[3] = sprite->y;
    sprite->data[4] = GetBattlerSpriteCoord(gBattleAnimAttacker, BATTLER_COORD_Y_PIC_OFFSET) + gBattleAnimArgs[2];
    InitAnimLinearTranslation(sprite);
    sprite->data[5] = 0x40;
    sprite->callback = AnimPetalDanceBigFlower_Step;
    sprite->callback(sprite);
}

static void AnimPetalDanceBigFlower_Step(struct Sprite *sprite)
{
    if (!AnimTranslateLinear(sprite))
    {
        sprite->x2 += Sin(sprite->data[5], 32);
        sprite->y2 += Cos(sprite->data[5], -5);
        if ((u16)(sprite->data[5] - 0x40) < 0x80)
            sprite->subpriority = GetBattlerSpriteSubpriority(gBattleAnimAttacker) - 1;
        else
            sprite->subpriority = GetBattlerSpriteSubpriority(gBattleAnimAttacker) + 1;

        sprite->data[5] = (sprite->data[5] + 5) & 0xFF;
    }
    else
    {
        DestroyAnimSprite(sprite);
    }
}

// Slowly floats a small flower downard, while swaying from right to left.
// arg 0: initial x pixel offset
// arg 1: initial y pixel offset
// arg 2: target y pixel offset
// arg 3: duration
void AnimPetalDanceSmallFlower(struct Sprite *sprite)
{
    InitSpritePosToAnimAttacker(sprite, TRUE);
    sprite->data[0] = gBattleAnimArgs[3];
    sprite->data[1] = sprite->x;
    sprite->data[2] = sprite->x;
    sprite->data[3] = sprite->y;
    sprite->data[4] = GetBattlerSpriteCoord(gBattleAnimAttacker, BATTLER_COORD_Y_PIC_OFFSET) + gBattleAnimArgs[2];
    InitAnimLinearTranslation(sprite);
    sprite->data[5] = 0x40;
    sprite->callback = AnimPetalDanceSmallFlower_Step;
    sprite->callback(sprite);
}

static void AnimPetalDanceSmallFlower_Step(struct Sprite *sprite)
{
    if (!AnimTranslateLinear(sprite))
    {
        sprite->x2 += Sin(sprite->data[5], 8);
        if ((u16)(sprite->data[5] - 59) < 5 || (u16)(sprite->data[5] - 187) < 5)
            sprite->oam.matrixNum ^= ST_OAM_HFLIP;

        sprite->data[5] += 5;
        sprite->data[5] &= 0xFF;
    }
    else
    {
       DestroyAnimSprite(sprite);
    }
}

// Shoots a leaf upward, then floats it downward while swaying back and forth.
// arg 0: upward x delta per frame
// arg 1: upward y delta per frame
// arg 2: upward duration
static void AnimRazorLeafParticle(struct Sprite *sprite)
{
    sprite->x = GetBattlerSpriteCoord(gBattleAnimAttacker, BATTLER_COORD_X_2);
    sprite->y = GetBattlerSpriteCoord(gBattleAnimAttacker, BATTLER_COORD_Y_PIC_OFFSET);
    sprite->data[0] = gBattleAnimArgs[0];
    sprite->data[1] = gBattleAnimArgs[1];
    sprite->data[2] = gBattleAnimArgs[2];
    sprite->callback = AnimRazorLeafParticle_Step1;
}

static void AnimRazorLeafParticle_Step1(struct Sprite *sprite)
{
    if (!sprite->data[2])
    {
        if (sprite->data[1] & 1)
        {
            sprite->data[0] = 0x80;
            sprite->data[1] = 0;
            sprite->data[2] = 0;
        }
        else
        {
            sprite->data[0] = 0;
            sprite->data[1] = 0;
            sprite->data[2] = 0;
        }
        sprite->callback = AnimRazorLeafParticle_Step2;
    }
    else
    {
        sprite->data[2]--;
        sprite->x += sprite->data[0];
        sprite->y += sprite->data[1];
    }
}

static void AnimRazorLeafParticle_Step2(struct Sprite *sprite)
{
    if (GetBattlerSide(gBattleAnimAttacker))
        sprite->x2 = -Sin(sprite->data[0], 25);
    else
        sprite->x2 = Sin(sprite->data[0], 25);

    sprite->data[0] += 2;
    sprite->data[0] &= 0xFF;
    sprite->data[1]++;
    if (!(sprite->data[1] & 1))
        sprite->y2++;

    if (sprite->data[1] > 80)
        DestroyAnimSprite(sprite);
}

// Animates a sprite that moves linearly from one location to another, with a
// single-cycle sine wave added to the y position along the way.
// Used by Razor Leaf and Magical Leaf.
// arg 0: initial x offset
// arg 1: initial y offset
// arg 2: target x offset
// arg 3: target y offset
// arg 4: translation duration
// arg 5: wave amplitude
// arg 6: target between double battle opponents (boolean)
void AnimTranslateLinearSingleSineWave(struct Sprite *sprite)
{
    InitSpritePosToAnimAttacker(sprite, TRUE);
    if (GetBattlerSide(gBattleAnimAttacker) != B_SIDE_PLAYER)
        gBattleAnimArgs[2] = -gBattleAnimArgs[2];

    sprite->data[0] = gBattleAnimArgs[4];
    if (!gBattleAnimArgs[6])
    {
        sprite->data[2] = GetBattlerSpriteCoord(gBattleAnimTarget, BATTLER_COORD_X_2) + gBattleAnimArgs[2];
        sprite->data[4] = GetBattlerSpriteCoord(gBattleAnimTarget, BATTLER_COORD_Y_PIC_OFFSET) + gBattleAnimArgs[3];
    }
    else
    {
        SetAverageBattlerPositions(gBattleAnimTarget, TRUE, &sprite->data[2], &sprite->data[4]);
        sprite->data[2] += gBattleAnimArgs[2];
        sprite->data[4] += gBattleAnimArgs[3];
    }

    sprite->data[5] = gBattleAnimArgs[5];
    InitAnimArcTranslation(sprite);
    if (GetBattlerSide(gBattleAnimAttacker) == GetBattlerSide(gBattleAnimTarget))
        sprite->data[0] = 1;
    else
        sprite->data[0] = 0;

    sprite->callback = AnimTranslateLinearSingleSineWave_Step;
}

static void AnimTranslateLinearSingleSineWave_Step(struct Sprite *sprite)
{
    bool8 destroy = FALSE;
    s16 a = sprite->data[0];
    s16 b = sprite->data[7];
    s16 r0;

    sprite->data[0] = 1;
    TranslateAnimHorizontalArc(sprite);
    r0 = sprite->data[7];
    sprite->data[0] = a;
    if (b > 200 && r0 < 56 && sprite->oam.affineParam == 0)
        sprite->oam.affineParam++;

    if (sprite->oam.affineParam && sprite->data[0])
    {
        sprite->invisible ^= 1;
        sprite->oam.affineParam++;
        if (sprite->oam.affineParam == 30)
            destroy = TRUE;
    }

    if (sprite->x + sprite->x2 > DISPLAY_WIDTH + 16
     || sprite->x + sprite->x2 < -16
     || sprite->y + sprite->y2 > DISPLAY_HEIGHT
     || sprite->y + sprite->y2 < -16)
        destroy = TRUE;

    if (destroy)
        DestroyAnimSprite(sprite);
}

// Animates particles in the Twister move animation.
// arg 0: duration
// arg 1: total y delta (the particles rise upward)
// arg 2: wave period (higher means faster wave)
// arg 3: wave amplitude
// arg 4: speedup frame (particles move faster at the end of the animation)
void AnimMoveTwisterParticle(struct Sprite *sprite)
{
    if (IsDoubleBattle() == TRUE)
        SetAverageBattlerPositions(gBattleAnimTarget, TRUE, &sprite->x, &sprite->y);

    sprite->y += 32;
    sprite->data[0] = gBattleAnimArgs[0];
    sprite->data[1] = gBattleAnimArgs[1];
    sprite->data[2] = gBattleAnimArgs[2];
    sprite->data[3] = gBattleAnimArgs[3];
    sprite->data[4] = gBattleAnimArgs[4];
    sprite->callback = AnimMoveTwisterParticle_Step;
}

static void AnimMoveTwisterParticle_Step(struct Sprite *sprite)
{
    if (sprite->data[1] == 0xFF)
    {
        sprite->y -= 2;
    }
    else if (sprite->data[1] > 0)
    {
        sprite->y -= 2;
        sprite->data[1] -= 2;
    }

    sprite->data[5] += sprite->data[2];
    if (sprite->data[0] < sprite->data[4])
        sprite->data[5] += sprite->data[2];

    sprite->data[5] &= 0xFF;
    sprite->x2 = Cos(sprite->data[5], sprite->data[3]);
    sprite->y2 = Sin(sprite->data[5], 5);
    if (sprite->data[5] < 0x80)
        sprite->oam.priority = GetBattlerSpriteBGPriority(gBattleAnimTarget) - 1;
    else
        sprite->oam.priority = GetBattlerSpriteBGPriority(gBattleAnimTarget) + 1;

    if (--sprite->data[0] == 0)
        DestroyAnimSprite(sprite);
}

// Squeezes a constricting "rope" several times via affine animations.
// arg 0: initial x pixel offset
// arg 1: initial y pixel offset
// arg 2: affine anim num
// arg 3: num squeezes
static void AnimConstrictBinding(struct Sprite *sprite)
{
    InitSpritePosToAnimTarget(sprite, FALSE);
    sprite->affineAnimPaused = 1;
    StartSpriteAffineAnim(sprite, gBattleAnimArgs[2]);
    sprite->data[6] = gBattleAnimArgs[2];
    sprite->data[7] = gBattleAnimArgs[3];
    sprite->callback = AnimConstrictBinding_Step1;
}

static void AnimConstrictBinding_Step1(struct Sprite *sprite)
{
    u8 spriteId;

    if ((u16)gBattleAnimArgs[7] == 0xFFFF)
    {
        sprite->affineAnimPaused = 0;
        spriteId = GetAnimBattlerSpriteId(ANIM_TARGET);
        sprite->data[0] = 0x100;
        sprite->callback = AnimConstrictBinding_Step2;
    }
}

static void AnimConstrictBinding_Step2(struct Sprite *sprite)
{
    u8 spriteId = GetAnimBattlerSpriteId(ANIM_TARGET);
    if (!sprite->data[2])
        sprite->data[0] += 11;
    else
        sprite->data[0] -= 11;

    if (++sprite->data[1] == 6)
    {
        sprite->data[1] = 0;
        sprite->data[2] ^= 1;
    }

    if (sprite->affineAnimEnded)
    {
        if (--sprite->data[7] > 0)
            StartSpriteAffineAnim(sprite, sprite->data[6]);
        else
            DestroyAnimSprite(sprite);
    }
}

void AnimTask_ShrinkTargetCopy(u8 taskId)
{
    u8 spriteId = GetAnimBattlerSpriteId(ANIM_TARGET);
    if (gSprites[spriteId].invisible)
    {
        DestroyAnimVisualTask(taskId);
    }
    else
    {
        PrepareBattlerSpriteForRotScale(spriteId, ST_OAM_OBJ_BLEND);
        gTasks[taskId].data[14] = gSprites[spriteId].oam.priority;
        gSprites[spriteId].oam.priority = GetBattlerSpriteBGPriority(gBattleAnimTarget);
        spriteId = GetAnimBattlerSpriteId(ANIM_DEF_PARTNER);
        gTasks[taskId].data[15] = gSprites[spriteId].oam.priority;
        gSprites[spriteId].oam.priority = GetBattlerSpriteBGPriority(BATTLE_PARTNER(gBattleAnimTarget));
        gTasks[taskId].data[0] = gBattleAnimArgs[0];
        gTasks[taskId].data[1] = gBattleAnimArgs[1];
        gTasks[taskId].data[11] = 0x100;
        gTasks[taskId].func = AnimTask_DuplicateAndShrinkToPos_Step1;
    }
}

static void AnimTask_DuplicateAndShrinkToPos_Step1(u8 taskId)
{
    u8 spriteId = GetAnimBattlerSpriteId(ANIM_TARGET);
    gTasks[taskId].data[10] += gTasks[taskId].data[0];
    gSprites[spriteId].x2 = gTasks[taskId].data[10] >> 8;
    if (GetBattlerSide(gBattleAnimTarget) != B_SIDE_PLAYER)
        gSprites[spriteId].x2 = -gSprites[spriteId].x2;

    gTasks[taskId].data[11] += 16;
    SetSpriteRotScale(spriteId, gTasks[taskId].data[11], gTasks[taskId].data[11], 0);
    SetBattlerSpriteYOffsetFromYScale(spriteId);
    if (--gTasks[taskId].data[1] == 0)
    {
        gTasks[taskId].data[0] = 0;
        gTasks[taskId].func = AnimTask_DuplicateAndShrinkToPos_Step2;
    }
}

static void AnimTask_DuplicateAndShrinkToPos_Step2(u8 taskId)
{
    if ((u16)gBattleAnimArgs[7] == 0xFFFF)
    {
        if (gTasks[taskId].data[0] == 0)
        {
            u8 spriteId = GetAnimBattlerSpriteId(ANIM_TARGET);
            ResetSpriteRotScale(spriteId);
            gSprites[spriteId].x2 = 0;
            gSprites[spriteId].y2 = 0;
            gSprites[spriteId].oam.priority = gTasks[taskId].data[14];
            spriteId = GetAnimBattlerSpriteId(ANIM_DEF_PARTNER);
            gSprites[spriteId].oam.priority = gTasks[taskId].data[15];
            gTasks[taskId].data[0]++;
            return;
        }
    }
    else
    {
        if (gTasks[taskId].data[0] == 0)
            return;
    }

    gTasks[taskId].data[0]++;
    if (gTasks[taskId].data[0] == 3)
        DestroyAnimVisualTask(taskId);
}

// Moves an orb from the target mon to the attacking mon.
// arg 0: initial x pixel offset
// arg 1: initial y pixel offset
void AnimMimicOrb(struct Sprite *sprite)
{
    switch (sprite->data[0])
    {
    case 0:
        if (GetBattlerSide(gBattleAnimTarget) == B_SIDE_PLAYER)
            gBattleAnimArgs[0] *= -1;

        sprite->x = GetBattlerSpriteCoord(gBattleAnimTarget, BATTLER_COORD_X) + gBattleAnimArgs[0];
        sprite->y = GetBattlerSpriteCoord(gBattleAnimTarget, BATTLER_COORD_Y) + gBattleAnimArgs[1];
        sprite->invisible = TRUE;
        sprite->data[0]++;
        break;
    case 1:
        sprite->invisible = FALSE;
        if (sprite->affineAnimEnded)
        {
            ChangeSpriteAffineAnim(sprite, 1);
            sprite->data[0] = 25;
            sprite->data[2] = GetBattlerSpriteCoord(gBattleAnimAttacker, BATTLER_COORD_X_2);
            sprite->data[4] = GetBattlerSpriteCoord(gBattleAnimAttacker, BATTLER_COORD_Y_PIC_OFFSET);
            sprite->callback = InitAndRunAnimFastLinearTranslation;
            StoreSpriteCallbackInData6(sprite, DestroyAnimSprite);
            break;
        }
    }
}

// Animates a root that flickers away after some time.
// arg 0: x pixel offset
// arg 1: y pixel offset
// arg 2: sprite subpriority offset
// arg 3: sprite anim num
// arg 4: duration
static void AnimIngrainRoot(struct Sprite *sprite)
{
    if (!sprite->data[0])
    {
        sprite->x = GetBattlerSpriteCoord(gBattleAnimAttacker, BATTLER_COORD_X_2);
        sprite->y = GetBattlerSpriteCoord(gBattleAnimAttacker, BATTLER_COORD_Y);
        sprite->x2 = gBattleAnimArgs[0];
        sprite->y2 = gBattleAnimArgs[1];
        sprite->subpriority = gBattleAnimArgs[2] + 30;
        StartSpriteAnim(sprite, gBattleAnimArgs[3]);
        sprite->data[2] = gBattleAnimArgs[4];
        sprite->data[0]++;
        if (sprite->y + sprite->y2 > 120)
            sprite->y += sprite->y2 + sprite->y - 120;
    }
    sprite->callback = AnimRootFlickerOut;
}

// Places a root on the path to the target mon that flickers away after some time.
// arg 0: percent along the path to the target mon
// arg 1: x pixel offset
// arg 2: y pixel offset
// arg 3: sprite subpriority offset
// arg 4: sprite anum num
// arg 5: duration
static void AnimFrenzyPlantRoot(struct Sprite *sprite)
{
    s16 attackerX = GetBattlerSpriteCoord(gBattleAnimAttacker, BATTLER_COORD_X_2);
    s16 attackerY = GetBattlerSpriteCoord(gBattleAnimAttacker, BATTLER_COORD_Y_PIC_OFFSET);
    s16 targetX = GetBattlerSpriteCoord(gBattleAnimTarget, BATTLER_COORD_X_2);
    s16 targetY = GetBattlerSpriteCoord(gBattleAnimTarget, BATTLER_COORD_Y_PIC_OFFSET);

    targetX -= attackerX;
    targetY -= attackerY;
    sprite->x = attackerX + targetX * gBattleAnimArgs[0] / 100;
    sprite->y = attackerY + targetY * gBattleAnimArgs[0] / 100;
    sprite->x2 = gBattleAnimArgs[1];
    sprite->y2 = gBattleAnimArgs[2];
    sprite->subpriority = gBattleAnimArgs[3] + 30;
    StartSpriteAnim(sprite, gBattleAnimArgs[4]);
    sprite->data[2] = gBattleAnimArgs[5];
    sprite->callback = AnimRootFlickerOut;
    sFrenzyPlantRootData.startX = sprite->x;
    sFrenzyPlantRootData.startY = sprite->y;
    sFrenzyPlantRootData.targetX = targetX;
    sFrenzyPlantRootData.targetY = targetY;
}

static void AnimRootFlickerOut(struct Sprite *sprite)
{
    if (++sprite->data[0] > (sprite->data[2] - 10))
        sprite->invisible = sprite->data[0] % 2;

    if (sprite->data[0] > sprite->data[2])
        DestroyAnimSprite(sprite);
}

// Moves an orb in a fast wavy path.
// arg 0: initial x pixel offset
// arg 1: initial y pixel offset
// arg 2: horizontal velocity
// arg 3: wave amplitude
// arg 4: duration
static void AnimIngrainOrb(struct Sprite *sprite)
{
    if (!sprite->data[0])
    {
        sprite->x = GetBattlerSpriteCoord(gBattleAnimAttacker, BATTLER_COORD_X_2) + gBattleAnimArgs[0];
        sprite->y = GetBattlerSpriteCoord(gBattleAnimAttacker, BATTLER_COORD_Y) + gBattleAnimArgs[1];
        sprite->data[1] = gBattleAnimArgs[2];
        sprite->data[2] = gBattleAnimArgs[3];
        sprite->data[3] = gBattleAnimArgs[4];
    }

    sprite->data[0]++;
    sprite->x2 = sprite->data[1] * sprite->data[0];
    sprite->y2 = Sin((sprite->data[0] * 20) & 0xFF, sprite->data[2]);
    if (sprite->data[0] > sprite->data[3])
        DestroyAnimSprite(sprite);
}

static void InitItemBagData(struct Sprite *sprite, s16 c)
{
    int a = (sprite->x << 8) | sprite->y;
    int b = (sprite->data[6] << 8) | sprite->data[7];
    c <<= 8;
    sprite->data[5] = a;
    sprite->data[6] = b;
    sprite->data[7] = c;
}

bool8 moveAlongLinearPath(struct Sprite *sprite)
{
    u16 xStartPos = (u8)(sprite->data[5] >> 8);
    u16 yStartPos = (u8)sprite->data[5];
    s32 xEndPos = (u8)(sprite->data[6] >> 8);
    s32 yEndPos = (u8)sprite->data[6];
    s16 totalTime = sprite->data[7] >> 8;
    s16 currentTime = sprite->data[7] & 0xFF;
    s16 yEndPos_2;
    s16 r0;
    s32 var1;
    s32 vaxEndPos;

    if (xEndPos == 0)
        xEndPos = -32;
    else if (xEndPos == 255)
        xEndPos = DISPLAY_WIDTH + 32;

    yEndPos_2 = yEndPos - yStartPos;
    r0 = xEndPos - xStartPos;
    var1 = r0 * currentTime / totalTime;
    vaxEndPos = yEndPos_2 * currentTime / totalTime;
    sprite->x = var1 + xStartPos;
    sprite->y = vaxEndPos + yStartPos;
    if (++currentTime == totalTime)
        return TRUE;

    sprite->data[7] = (totalTime << 8) | currentTime;
    return FALSE;
}

static void AnimItemSteal_Step2(struct Sprite *sprite)
{
    if (sprite->data[0] == 10)
        StartSpriteAffineAnim(sprite, 1);

    sprite->data[0]++;
    if (sprite->data[0] > 50)
        DestroyAnimSprite(sprite);
}

static void AnimItemSteal_Step1(struct Sprite *sprite)
{
    sprite->data[0] += sprite->data[3] * 128 / sprite->data[4];
    if (sprite->data[0] >= 128)
    {
        sprite->data[1]++;
        sprite->data[0] = 0;
    }

    sprite->y2 = Sin(sprite->data[0] + 128, 30 - sprite->data[1] * 8);
    if (moveAlongLinearPath(sprite))
    {
        sprite->y2 = 0;
        sprite->data[0] = 0;
        sprite->callback = AnimItemSteal_Step2;
    }
}

static void AnimPresent(struct Sprite *sprite)
{
    s16 targetX;
    s16 targetY;
    InitSpritePosToAnimAttacker(sprite, FALSE);
    targetX = GetBattlerSpriteCoord(gBattleAnimTarget, BATTLER_COORD_X);
    targetY = GetBattlerSpriteCoord(gBattleAnimTarget, BATTLER_COORD_Y);
    if (BATTLE_PARTNER(gBattleAnimAttacker) == gBattleAnimTarget)
    {
        sprite->data[6] = targetX;
        sprite->data[7] = targetY + 10;
        InitItemBagData(sprite, 60);
        sprite->data[3] = 1;
    }
    else
    {
        sprite->data[6] = targetX;
        sprite->data[7] = targetY + 10;
        InitItemBagData(sprite, 60);
        sprite->data[3] = 3;
    }

    sprite->data[4] = 60;
    sprite->callback = AnimItemSteal_Step1;
}

static void AnimKnockOffOpponentsItem(struct Sprite *sprite)
{
    int zero;
    sprite->data[0] += ((sprite->data[3] * 128) / sprite->data[4]);
    zero = 0;
    if (sprite->data[0] > 0x7F)
    {
        sprite->data[1]++;
        sprite->data[0] = zero;
    }

    sprite->y2 = Sin(sprite->data[0] + 0x80, 30 - sprite->data[1] * 8);
    if (moveAlongLinearPath(sprite))
    {
        sprite->y2 = zero;
        sprite->data[0] = zero;
        DestroyAnimSprite(sprite);
    }
}

static void AnimKnockOffItem(struct Sprite *sprite)
{
    s16 targetY = GetBattlerSpriteCoord(gBattleAnimTarget, BATTLER_COORD_Y);
    if (GetBattlerSide(gBattleAnimTarget) == B_SIDE_PLAYER)
    {
        sprite->data[6] = 0;
        sprite->data[7] = targetY + 10;
        InitItemBagData(sprite, 40);
        sprite->data[3] = 3;
        sprite->data[4] = 60;
        sprite->callback = AnimItemSteal_Step1;
    }
    else
    {
        sprite->data[6] = 255;
        sprite->data[7] = targetY + 10;
        if (IsContest())
            sprite->data[6] = 0;

        InitItemBagData(sprite, 40);
        sprite->data[3] = 3;
        sprite->data[4] = 60;
        sprite->callback = AnimKnockOffOpponentsItem;
    }
}

// Animates a heal particle upward.
// arg 0: initial x pixel offset
// arg 1: initial y pixel offset
// arg 2: vertical velocity
// arg 3: unused
static void AnimPresentHealParticle(struct Sprite *sprite)
{
    if (!sprite->data[0])
    {
        InitSpritePosToAnimTarget(sprite, FALSE);
        sprite->data[1] = gBattleAnimArgs[2];
    }

    sprite->data[0]++;
    sprite->y2 = sprite->data[1] * sprite->data[0];
    if (sprite->animEnded)
        DestroyAnimSprite(sprite);
}

static void AnimItemSteal(struct Sprite *sprite)
{
    s16 attackerX;
    s16 attackerY;
    InitSpritePosToAnimTarget(sprite, FALSE);
    attackerX = GetBattlerSpriteCoord(gBattleAnimAttacker, BATTLER_COORD_X);
    attackerY = GetBattlerSpriteCoord(gBattleAnimAttacker, BATTLER_COORD_Y);
    if (BATTLE_PARTNER(gBattleAnimTarget) == gBattleAnimAttacker)
    {
        sprite->data[6] = attackerX;
        sprite->data[7] = attackerY + 10;
        InitItemBagData(sprite, 60);
        sprite->data[3] = 1;
    }
    else
    {
        sprite->data[6] = attackerX;
        sprite->data[7] = attackerY + 10;
        InitItemBagData(sprite, 60);
        sprite->data[3] = 3;
    }

    sprite->data[4] = 60;
    sprite->callback = AnimItemSteal_Step3;
}

static void AnimItemSteal_Step3(struct Sprite *sprite)
{
    int zero;
    sprite->data[0] += ((sprite->data[3] * 128) / sprite->data[4]);
    zero = 0;
    if (sprite->data[0] > 127)
    {
        sprite->data[1]++;
        sprite->data[0] = zero;
    }

    sprite->y2 = Sin(sprite->data[0] + 0x80, 30 - sprite->data[1] * 8);
    if (sprite->y2 == 0)
        PlaySE12WithPanning(SE_M_BUBBLE2, BattleAnimAdjustPanning(SOUND_PAN_TARGET));

    if (moveAlongLinearPath(sprite))
    {
        sprite->y2 = 0;
        sprite->data[0] = 0;
        sprite->callback = AnimItemSteal_Step2;
        PlaySE12WithPanning(SE_M_BUBBLE2, BattleAnimAdjustPanning(SOUND_PAN_ATTACKER));
    }
}

// Moves a bag in a circular motion.
// arg 0: y position
// arg 1: initial wave offset
static void AnimTrickBag(struct Sprite *sprite)
{
    int a;
    int b;

    if (!sprite->data[0])
    {
        if (!IsContest())
        {
            sprite->data[1] = gBattleAnimArgs[1];
            sprite->x = 120;
        }
        else
        {
            a = gBattleAnimArgs[1] - 32;
            if (a < 0)
                b = gBattleAnimArgs[1] + 0xDF;
            else
                b = a;

            sprite->data[1] = a - ((b >> 8) << 8);
            sprite->x = 70;
        }

        sprite->y = gBattleAnimArgs[0];
        sprite->data[2] = gBattleAnimArgs[0];
        sprite->data[4] = 20;
        sprite->x2 = Cos(sprite->data[1], 60);
        sprite->y2 = Sin(sprite->data[1], 20);
        sprite->callback = AnimTrickBag_Step1;
        if (sprite->data[1] > 0 && sprite->data[1] < 192)
            sprite->subpriority = 31;
        else
            sprite->subpriority = 29;
    }
}

static void AnimTrickBag_Step1(struct Sprite *sprite)
{
    switch (sprite->data[3])
    {
    case 0:
        if (sprite->data[2] > 78)
        {
            sprite->data[3] = 1;
            StartSpriteAffineAnim(sprite, 1);
            break;
        }
        else
        {
            sprite->data[2] += sprite->data[4] / 10;
            sprite->data[4] += 3;
            sprite->y = sprite->data[2];
            break;
        }
        break;
    case 1:
        if (sprite->data[3] && sprite->affineAnimEnded)
        {
            sprite->data[0] = 0;
            sprite->data[2] = 0;
            sprite->callback = AnimTrickBag_Step2;
        }
        break;
    }
}

static void AnimTrickBag_Step2(struct Sprite *sprite)
{
    if (sprite->data[2] == gTrickBagCoordinates[sprite->data[0]][1])
    {
        if (gTrickBagCoordinates[sprite->data[0]][2] == 127)
        {
            sprite->data[0] = 0;
            sprite->callback = AnimTrickBag_Step3;
        }

        sprite->data[2] = 0;
        sprite->data[0]++;
    }
    else
    {
        sprite->data[2]++;
        sprite->data[1] = (gTrickBagCoordinates[sprite->data[0]][0] * gTrickBagCoordinates[sprite->data[0]][2] + sprite->data[1]) & 0xFF;
        if (!IsContest())
        {
            if ((u16)(sprite->data[1] - 1) < 191)
                sprite->subpriority = 31;
            else
                sprite->subpriority = 29;
        }

        sprite->x2 = Cos(sprite->data[1], 60);
        sprite->y2 = Sin(sprite->data[1], 20);
    }
}

static void AnimTrickBag_Step3(struct Sprite *sprite)
{
    if (sprite->data[0] > 20)
        DestroyAnimSprite(sprite);

    sprite->invisible = sprite->data[0] % 2;
    sprite->data[0]++;
}

void AnimTask_LeafBlade(u8 taskId)
{
    struct Task *task = &gTasks[taskId];

    task->data[4] = GetBattlerSpriteSubpriority(gBattleAnimTarget) - 1;
    task->data[6] = GetBattlerSpriteCoord(gBattleAnimTarget, BATTLER_COORD_X_2);
    task->data[7] = GetBattlerSpriteCoord(gBattleAnimTarget, BATTLER_COORD_Y_PIC_OFFSET);
    task->data[10] = GetBattlerSpriteCoordAttr(gBattleAnimTarget, BATTLER_COORD_ATTR_WIDTH);
    task->data[11] = GetBattlerSpriteCoordAttr(gBattleAnimTarget, BATTLER_COORD_ATTR_HEIGHT);
    task->data[5] = (GetBattlerSide(gBattleAnimTarget) == B_SIDE_OPPONENT) ? 1 : -1;
    task->data[9] = 56 - (task->data[5] * 64);
    task->data[8] = task->data[7] - task->data[9] + task->data[6];
    task->data[2] = CreateSprite(&gLeafBladeSpriteTemplate, task->data[8], task->data[9], task->data[4]);
    if (task->data[2] == MAX_SPRITES)
        DestroyAnimVisualTask(taskId);

    gSprites[task->data[2]].data[0] = 10;
    gSprites[task->data[2]].data[1] = task->data[8];
    gSprites[task->data[2]].data[2] = task->data[6] - (task->data[10] / 2 + 10) * task->data[5];
    gSprites[task->data[2]].data[3] = task->data[9];
    gSprites[task->data[2]].data[4] = task->data[7] + (task->data[11] / 2 + 10) * task->data[5];
    gSprites[task->data[2]].data[5] = LeafBladeGetPosFactor(&gSprites[task->data[2]]);
    InitAnimArcTranslation(&gSprites[task->data[2]]);
    task->func = AnimTask_LeafBlade_Step;
}

static void AnimTask_LeafBlade_Step(u8 taskId)
{
    struct Task *task = &gTasks[taskId];
    struct Sprite *sprite = &gSprites[task->data[2]];
    int a = task->data[0];
    switch (a)
    {
    case 4:
        AnimTask_LeafBlade_Step2(task, taskId);
        if (TranslateAnimHorizontalArc(sprite))
        {
            task->data[15] = 5;
            task->data[0] = 0xFF;
        }
        break;
    case 8:
        AnimTask_LeafBlade_Step2(task, taskId);
        if (TranslateAnimHorizontalArc(sprite))
        {
            task->data[15] = 9;
            task->data[0] = 0xFF;
        }
        break;
    case 0:
        AnimTask_LeafBlade_Step2(task, taskId);
        if (TranslateAnimHorizontalArc(sprite))
        {
            task->data[15] = 1;
            task->data[0] = 0xFF;
        }
        break;
    case 1:
        sprite->x += sprite->x2;
        sprite->y += sprite->y2;
        sprite->x2 = 0;
        sprite->y2 = 0;
        sprite->data[0] = 10;
        sprite->data[1] = sprite->x;
        sprite->data[2] = task->data[6];
        sprite->data[3] = sprite->y;
        sprite->data[4] = task->data[7];
        sprite->data[5] = LeafBladeGetPosFactor(sprite);
        task->data[4] += 2;
        task->data[3] = a;
        sprite->subpriority = task->data[4];
        StartSpriteAnim(sprite, task->data[3]);
        InitAnimArcTranslation(sprite);
        task->data[0]++;
        break;
    case 2:
        AnimTask_LeafBlade_Step2(task, taskId);
        if (TranslateAnimHorizontalArc(sprite))
        {
            task->data[15] = 3;
            task->data[0] = 0xFF;
        }
        break;
    case 3:
        sprite->x += sprite->x2;
        sprite->y += sprite->y2;
        sprite->x2 = 0;
        sprite->y2 = 0;
        sprite->data[0] = 10;
        sprite->data[1] = sprite->x;
        sprite->data[2] = task->data[6] - ((task->data[10] / 2) + 10) * task->data[5];
        sprite->data[3] = sprite->y;
        sprite->data[4] = task->data[7] - ((task->data[11] / 2) + 10) * task->data[5];
        sprite->data[5] = LeafBladeGetPosFactor(sprite);
        task->data[3] = 2;
        sprite->subpriority = task->data[4];
        StartSpriteAnim(sprite, task->data[3]);
        InitAnimArcTranslation(sprite);
        task->data[0]++;
        break;
    case 5:
        sprite->x += sprite->x2;
        sprite->y += sprite->y2;
        sprite->x2 = 0;
        sprite->y2 = 0;
        sprite->data[0] = 10;
        sprite->data[1] = sprite->x;
        sprite->data[2] = task->data[6] + ((task->data[10] / 2) + 10) * task->data[5];
        sprite->data[3] = sprite->y;
        sprite->data[4] = task->data[7] + ((task->data[11] / 2) + 10) * task->data[5];
        sprite->data[5] = LeafBladeGetPosFactor(sprite);
        task->data[4] -= 2;
        task->data[3] = 3;
        sprite->subpriority = task->data[4];
        StartSpriteAnim(sprite, task->data[3]);
        InitAnimArcTranslation(sprite);
        task->data[0]++;
        break;
    case 6:
        AnimTask_LeafBlade_Step2(task, taskId);
        if (TranslateAnimHorizontalArc(sprite))
        {
            task->data[15] = 7;
            task->data[0] = 0xFF;
        }
        break;
    case 7:
        sprite->x += sprite->x2;
        sprite->y += sprite->y2;
        sprite->x2 = 0;
        sprite->y2 = 0;
        sprite->data[0] = 10;
        sprite->data[1] = sprite->x;
        sprite->data[2] = task->data[6];
        sprite->data[3] = sprite->y;
        sprite->data[4] = task->data[7];
        sprite->data[5] = LeafBladeGetPosFactor(sprite);
        task->data[4] += 2;
        task->data[3] = 4;
        sprite->subpriority = task->data[4];
        StartSpriteAnim(sprite, task->data[3]);
        InitAnimArcTranslation(sprite);
        task->data[0]++;
        break;
    case 9:
        sprite->x += sprite->x2;
        sprite->y += sprite->y2;
        sprite->x2 = 0;
        sprite->y2 = 0;
        sprite->data[0] = 10;
        sprite->data[1] = sprite->x;
        sprite->data[2] = task->data[6] - ((task->data[10] / 2) + 10) * task->data[5];
        sprite->data[3] = sprite->y;
        sprite->data[4] = task->data[7] + ((task->data[11] / 2) + 10) * task->data[5];
        sprite->data[5] = LeafBladeGetPosFactor(sprite);
        task->data[3] = 5;
        sprite->subpriority = task->data[4];
        StartSpriteAnim(sprite, task->data[3]);
        InitAnimArcTranslation(sprite);
        task->data[0]++;
        break;
    case 10:
        AnimTask_LeafBlade_Step2(task, taskId);
        if (TranslateAnimHorizontalArc(sprite))
        {
            task->data[15] = 11;
            task->data[0] = 0xFF;
        }
        break;
    case 11:
    {
        sprite->x += sprite->x2;
        sprite->y += sprite->y2;
        sprite->x2 = 0;
        sprite->y2 = 0;
        sprite->data[0] = 10;
        sprite->data[1] = sprite->x;
        sprite->data[2] = task->data[8];
        sprite->data[3] = sprite->y;
        sprite->data[4] = task->data[9];
        sprite->data[5] = LeafBladeGetPosFactor(sprite);
        task->data[4] -= 2;
        task->data[3] = 6;
        sprite->subpriority = task->data[4];
        StartSpriteAnim(sprite, task->data[3]);
        InitAnimArcTranslation(sprite);
        task->data[0]++;
        break;
    }
    case 12:
        AnimTask_LeafBlade_Step2(task, taskId);
        if (TranslateAnimHorizontalArc(sprite))
        {
            DestroySprite(sprite);
            task->data[0]++;
        }
        break;
    case 13:
        if (task->data[12] == 0)
            DestroyAnimVisualTask(taskId);
        break;
    case 0xFF:
        if (++task->data[1] > 5)
        {
            task->data[1] = 0;
            task->data[0] = task->data[15];
        }
        break;
    }
}

static s16 LeafBladeGetPosFactor(struct Sprite *sprite)
{
    s16 var = 8;
    if (sprite->data[4] < sprite->y)
        var = -var;

    return var;
}

static void AnimTask_LeafBlade_Step2(struct Task *task, u8 taskId)
{
    task->data[14]++;
    if (task->data[14] > 0)
    {
        u8 spriteId;
        s16 spriteX;
        s16 spriteY;
        task->data[14] = 0;
        spriteX = gSprites[task->data[2]].x + gSprites[task->data[2]].x2;
        spriteY = gSprites[task->data[2]].y + gSprites[task->data[2]].y2;
        spriteId = CreateSprite(&gLeafBladeSpriteTemplate, spriteX, spriteY, task->data[4]);
        if (spriteId != MAX_SPRITES)
        {
            gSprites[spriteId].data[6] = taskId;
            gSprites[spriteId].data[7] = 12;
            gTasks[taskId].data[12]++;
            gSprites[spriteId].data[0] = task->data[13] & 1;
            gTasks[taskId].data[13]++;
            StartSpriteAnim(&gSprites[spriteId], task->data[3]);
            gSprites[spriteId].subpriority = task->data[4];
            gSprites[spriteId].callback = AnimTask_LeafBlade_Step2_Callback;
        }
    }
}

static void AnimTask_LeafBlade_Step2_Callback(struct Sprite *sprite)
{
    sprite->data[0]++;
    if (sprite->data[0] > 1)
    {
        sprite->data[0] = 0;
        sprite->invisible ^= 1;
        sprite->data[1]++;
        if (sprite->data[1] > 8)
        {
            gTasks[sprite->data[6]].data[sprite->data[7]]--;
            DestroySprite(sprite);
        }
    }
}

static void AnimFlyingParticle(struct Sprite *sprite)
{
    u8 battler;
    if (!gBattleAnimArgs[6])
        battler = gBattleAnimAttacker;
    else
        battler = gBattleAnimTarget;

    if (GetBattlerSide(battler) != B_SIDE_PLAYER)
    {
        sprite->data[4] = 0;
        sprite->data[2] = gBattleAnimArgs[3];
        sprite->x = 0xFFF0;
    }
    else
    {
        sprite->data[4] = 1;
        sprite->data[2] = -gBattleAnimArgs[3];
        sprite->x = 0x100;
    }

    sprite->data[1] = gBattleAnimArgs[1];
    sprite->data[0] = gBattleAnimArgs[2];
    sprite->data[3] = gBattleAnimArgs[4];
    switch (gBattleAnimArgs[5])
    {
    case 0:
        sprite->y = gBattleAnimArgs[0];
        sprite->oam.priority = GetBattlerSpriteBGPriority(battler);
        break;
    case 1:
        sprite->y = gBattleAnimArgs[0];
        sprite->oam.priority = GetBattlerSpriteBGPriority(battler) + 1;
        break;
    case 2:
        sprite->y = GetBattlerSpriteCoord(battler, BATTLER_COORD_Y_PIC_OFFSET) + gBattleAnimArgs[0];
        sprite->oam.priority = GetBattlerSpriteBGPriority(battler);
        break;
    case 3:
        sprite->y = GetBattlerSpriteCoord(gBattleAnimTarget, BATTLER_COORD_Y_PIC_OFFSET) + gBattleAnimArgs[0];
        GetAnimBattlerSpriteId(ANIM_TARGET);
        sprite->oam.priority = GetBattlerSpriteBGPriority(battler) + 1;
        break;
    }

    sprite->callback = AnimFlyingParticle_Step;
}

static void AnimFlyingParticle_Step(struct Sprite *sprite)
{
    int a = sprite->data[7];
    sprite->data[7]++;
    sprite->y2 = (sprite->data[1] * gSineTable[sprite->data[0]]) >> 8;
    sprite->x2 = sprite->data[2] * a;
    sprite->data[0] = (sprite->data[3] * a) & 0xFF;
    if (!sprite->data[4])
    {
        if (sprite->x2 + sprite->x <= 0xF7)
            return;
    }
    else
    {
        if (sprite->x2 + sprite->x > -16)
            return;
    }

    DestroySpriteAndMatrix(sprite);
}

void AnimTask_CycleMagicalLeafPal(u8 taskId)
{
    struct Task *task = &gTasks[taskId];
    switch (task->data[0])
    {
    case 0:
        task->data[8] = IndexOfSpritePaletteTag(ANIM_TAG_LEAF) * 16 + 256;
        task->data[12] = IndexOfSpritePaletteTag(ANIM_TAG_RAZOR_LEAF) * 16 + 256;
        task->data[0]++;
        break;
    case 1:
        if (++task->data[9] >= 0)
        {
            task->data[9] = 0;
            BlendPalette(task->data[8], 16, task->data[10], gMagicalLeafBlendColors[task->data[11]]);
            BlendPalette(task->data[12], 16, task->data[10], gMagicalLeafBlendColors[task->data[11]]);
            if (++task->data[10] == 17)
            {
                task->data[10] = 0;
                if (++task->data[11] == 7)
                    task->data[11] = 0;
            }
        }
        break;
    }

    if (gBattleAnimArgs[7] == -1)
        DestroyAnimVisualTask(taskId);
}

void AnimNeedleArmSpike(struct Sprite *sprite)
{
    u8 a;
    u8 b;
    u16 c;
    u16 x;
    u16 y;

    if (gBattleAnimArgs[4] == 0)
    {
        DestroyAnimSprite(sprite);
    }
    else
    {
        if (gBattleAnimArgs[0] == 0)
        {
            a = GetBattlerSpriteCoord(gBattleAnimAttacker, BATTLER_COORD_X_2);
            b = GetBattlerSpriteCoord(gBattleAnimAttacker, BATTLER_COORD_Y_PIC_OFFSET);
        }
        else
        {
            a = GetBattlerSpriteCoord(gBattleAnimTarget, BATTLER_COORD_X_2);
            b = GetBattlerSpriteCoord(gBattleAnimTarget, BATTLER_COORD_Y_PIC_OFFSET);
        }

        sprite->data[0] = gBattleAnimArgs[4];
        if (gBattleAnimArgs[1] == 0)
        {
            sprite->x = gBattleAnimArgs[2] + a;
            sprite->y = gBattleAnimArgs[3] + b;
            sprite->data[5] = a;
            sprite->data[6] = b;
        }
        else
        {
            sprite->x = a;
            sprite->y = b;
            sprite->data[5] = gBattleAnimArgs[2] + a;
            sprite->data[6] = gBattleAnimArgs[3] + b;
        }

        x = sprite->x;
        sprite->data[1] = x * 16;
        y = sprite->y;
        sprite->data[2] = y * 16;
        sprite->data[3] = (sprite->data[5] - sprite->x) * 16 / gBattleAnimArgs[4];
        sprite->data[4] = (sprite->data[6] - sprite->y) * 16 / gBattleAnimArgs[4];
        c = ArcTan2Neg(sprite->data[5] - x, sprite->data[6] - y);
        if (IsContest())
            c -= 0x8000;

        TrySetSpriteRotScale(sprite, FALSE, 0x100, 0x100, c);
        sprite->callback = AnimNeedleArmSpike_Step;
    }
}

void AnimNeedleArmSpike_Step(struct Sprite *sprite)
{
    if (sprite->data[0])
    {
        sprite->data[1] += sprite->data[3];
        sprite->data[2] += sprite->data[4];
        sprite->x = sprite->data[1] >> 4 ;
        sprite->y = sprite->data[2] >> 4 ;
        sprite->data[0]--;
    }
    else
    {
        DestroySpriteAndMatrix(sprite);
    }
}

static void AnimWhipHit_WaitEnd(struct Sprite *sprite)
{
    if (sprite->animEnded)
        DestroyAnimSprite(sprite);
}

static void AnimSlidingHit(struct Sprite *sprite)
{
    if (GetBattlerSide(gBattleAnimAttacker) != B_SIDE_PLAYER)
    {
        sprite->x -= gBattleAnimArgs[0];
        sprite->y += gBattleAnimArgs[1];
    }
    else
    {
        sprite->x += gBattleAnimArgs[0];
        sprite->y += gBattleAnimArgs[1];
    }

    sprite->callback = RunStoredCallbackWhenAnimEnds;
    StoreSpriteCallbackInData6(sprite, DestroyAnimSprite);
}

static void AnimWhipHit(struct Sprite *sprite)
{
    if (GetBattlerSide(gBattleAnimAttacker) == B_SIDE_PLAYER)
        StartSpriteAnim(sprite, 1);

    sprite->callback = AnimWhipHit_WaitEnd;
    SetAnimSpriteInitialXOffset(sprite, gBattleAnimArgs[0]);
    sprite->y += gBattleAnimArgs[1];
}

static void AnimFlickeringPunch(struct Sprite *sprite)
{
    sprite->x += gBattleAnimArgs[0];
    sprite->y += gBattleAnimArgs[1];
    sprite->data[0] = gBattleAnimArgs[2];
    sprite->data[1] = gBattleAnimArgs[3];
    sprite->data[3] = gBattleAnimArgs[4];
    sprite->data[5] = gBattleAnimArgs[5];
    StartSpriteAffineAnim(sprite, gBattleAnimArgs[6]);
    StoreSpriteCallbackInData6(sprite, DestroySpriteAndMatrix);
    sprite->callback = TranslateSpriteLinearAndFlicker;
}

// Moves the sprite in a diagonally slashing motion across the target mon.
// Used by moves such as MOVE_CUT and MOVE_AERIAL_ACE.
// arg 0: initial x pixel offset
// arg 1: initial y pixel offset
// arg 2: slice direction; 0 = right-to-left, 1 = left-to-right
void AnimCuttingSlice(struct Sprite *sprite)
{
    sprite->x = GetBattlerSpriteCoord(gBattleAnimTarget, BATTLER_COORD_X);
    sprite->y = GetBattlerSpriteCoord(gBattleAnimTarget, BATTLER_COORD_Y);
    if (GetBattlerSide(gBattleAnimTarget) == B_SIDE_PLAYER)
        sprite->y += 8;

    sprite->callback = AnimSlice_Step;
    if (gBattleAnimArgs[2] == 0)
    {
        sprite->x += gBattleAnimArgs[0];
    }
    else
    {
        sprite->x -= gBattleAnimArgs[0];
        sprite->hFlip = 1;
    }

    sprite->y += gBattleAnimArgs[1];
    sprite->data[1] -= 0x400;
    sprite->data[2] += 0x400;
    sprite->data[5] = gBattleAnimArgs[2];
    if (sprite->data[5] == 1)
        sprite->data[1] = -sprite->data[1];
}

static void AnimAirCutterSlice(struct Sprite *sprite)
{
    u8 x, y;
    switch (gBattleAnimArgs[3])
    {
    case 1:
        x = GetBattlerSpriteCoord(BATTLE_PARTNER(gBattleAnimTarget), BATTLER_COORD_X);
        y = GetBattlerSpriteCoord(BATTLE_PARTNER(gBattleAnimTarget), BATTLER_COORD_Y);
        break;
    case 2:
        x = GetBattlerSpriteCoord(gBattleAnimTarget, BATTLER_COORD_X);
        y = GetBattlerSpriteCoord(gBattleAnimTarget, BATTLER_COORD_Y);
        if (IsBattlerSpriteVisible(BATTLE_PARTNER(gBattleAnimTarget)))
        {
            x = (GetBattlerSpriteCoord(BATTLE_PARTNER(gBattleAnimTarget), BATTLER_COORD_X) + x) / 2;
            y = (GetBattlerSpriteCoord(BATTLE_PARTNER(gBattleAnimTarget), BATTLER_COORD_Y) + y) / 2;
        }
        break;
    case 0:
    default:
        x = GetBattlerSpriteCoord(gBattleAnimTarget, BATTLER_COORD_X);
        y = GetBattlerSpriteCoord(gBattleAnimTarget, BATTLER_COORD_Y);
        break;
    }

    sprite->x = x;
    sprite->y = y;
    if (GetBattlerSide(gBattleAnimTarget) == B_SIDE_PLAYER)
        sprite->y += 8;

    sprite->callback = AnimSlice_Step;
    if (gBattleAnimArgs[2] == 0)
    {
        sprite->x += gBattleAnimArgs[0];
    }
    else
    {
        sprite->x -= gBattleAnimArgs[0];
        sprite->hFlip = 1;
    }

    sprite->y += gBattleAnimArgs[1];
    sprite->data[1] -= 0x400;
    sprite->data[2] += 0x400;
    sprite->data[5] = gBattleAnimArgs[2];
    if (sprite->data[5] == 1)
        sprite->data[1] = -sprite->data[1];
}

static void AnimSlice_Step(struct Sprite *sprite)
{
    sprite->data[3] += sprite->data[1];
    sprite->data[4] += sprite->data[2];
    if (sprite->data[5] == 0)
        sprite->data[1] += 0x18;
    else
        sprite->data[1] -= 0x18;

    sprite->data[2] -= 0x18;
    sprite->x2 = sprite->data[3] >> 8;
    sprite->y2 = sprite->data[4] >> 8;
    sprite->data[0]++;
    if (sprite->data[0] == 20)
    {
        StoreSpriteCallbackInData6(sprite, DestroyAnimSprite);
        sprite->data[0] = 3;
        sprite->callback = WaitAnimForDuration;
    }
}

static void UnusedFlickerAnim(struct Sprite *sprite)
{
    if (sprite->data[2] > 1)
    {
        if (sprite->data[3] & 1)
        {
            sprite->invisible = FALSE;
            gSprites[sprite->data[0]].invisible = FALSE;
            gSprites[sprite->data[1]].invisible = FALSE;
        }
        else
        {
            sprite->invisible = TRUE;
            gSprites[sprite->data[0]].invisible = TRUE;
            gSprites[sprite->data[1]].invisible = TRUE;
        }

        sprite->data[2] = 0;
        sprite->data[3]++;
    }
    else
    {
        sprite->data[2]++;
    }

    if (sprite->data[3] == 10)
    {
        DestroySprite(&gSprites[sprite->data[0]]);
        DestroySprite(&gSprites[sprite->data[1]]);
        DestroyAnimSprite(sprite);
    }
}

static void AnimCirclingMusicNote(struct Sprite *sprite)
{
    sprite->data[0] = gBattleAnimArgs[2];
    if (GetBattlerSide(gBattleAnimAttacker) != B_SIDE_PLAYER)
        sprite->x -= gBattleAnimArgs[0];
    else
        sprite->x += gBattleAnimArgs[0];

    StartSpriteAnim(sprite, gBattleAnimArgs[5]);
    sprite->data[1] = -gBattleAnimArgs[3];
    sprite->y += gBattleAnimArgs[1];
    sprite->data[3] = gBattleAnimArgs[4];
    sprite->callback = AnimCirclingMusicNote_Step;
    sprite->callback(sprite);
}

static void AnimCirclingMusicNote_Step(struct Sprite *sprite)
{
    sprite->x2 = Cos(sprite->data[0], 100);
    sprite->y2 = Sin(sprite->data[0], 20);
    if (sprite->data[0] < 128)
        sprite->subpriority = 0;
    else
        sprite->subpriority = 14;

    sprite->data[0] = (sprite->data[0] + sprite->data[1]) & 0xFF;
    sprite->data[5] += 130;
    sprite->y2 += sprite->data[5] >> 8;
    sprite->data[2]++;
    if (sprite->data[2] == sprite->data[3])
        DestroyAnimSprite(sprite);
}

static void AnimProtect(struct Sprite *sprite)
{
    if (IsContest())
        gBattleAnimArgs[1] += 8;

    sprite->x = GetBattlerSpriteCoord2(gBattleAnimAttacker, BATTLER_COORD_X) + gBattleAnimArgs[0];
    sprite->y = GetBattlerSpriteCoord2(gBattleAnimAttacker, BATTLER_COORD_Y) + gBattleAnimArgs[1];
    if (GetBattlerSide(gBattleAnimAttacker) == B_SIDE_PLAYER || IsContest())
        sprite->oam.priority = GetBattlerSpriteBGPriority(gBattleAnimAttacker) + 1;
    else
        sprite->oam.priority = GetBattlerSpriteBGPriority(gBattleAnimAttacker);

    sprite->data[0] = gBattleAnimArgs[2];
    sprite->data[2] = (IndexOfSpritePaletteTag(ANIM_TAG_PROTECT) << 4) + 0x100;
    sprite->data[7] = 16;
    SetGpuReg(REG_OFFSET_BLDCNT, BLDCNT_TGT2_ALL | BLDCNT_EFFECT_BLEND);
    SetGpuReg(REG_OFFSET_BLDALPHA, BLDALPHA_BLEND(16 - sprite->data[7], sprite->data[7]));
    sprite->callback = AnimProtect_Step;
}

static void AnimProtect_Step(struct Sprite *sprite)
{
    int i, id, savedPal;
    sprite->data[5] += 96;
    sprite->x2 = -(sprite->data[5] >> 8);
    if (++sprite->data[1] > 1)
    {
        sprite->data[1] = 0;
        savedPal = gPlttBufferFaded[sprite->data[2] + 1];
        i = 0;
        while (i < 6)
        {
            id = sprite->data[2] + ++i;
            gPlttBufferFaded[id] = gPlttBufferFaded[id + 1];
        }

        gPlttBufferFaded[sprite->data[2] + 7] = savedPal;
    }

    if (sprite->data[7] > 6 && sprite->data[0] >0 && ++sprite->data[6] > 1)
    {
        sprite->data[6] = 0;
        sprite->data[7] -= 1;
        SetGpuReg(REG_OFFSET_BLDALPHA, BLDALPHA_BLEND(16 - sprite->data[7], sprite->data[7]));
    }

    if (sprite->data[0] > 0)
    {
        sprite->data[0] -= 1;
    }
    else if (++sprite->data[6] > 1)
    {
        sprite->data[6] = 0;
        sprite->data[7]++;
        SetGpuReg(REG_OFFSET_BLDALPHA, BLDALPHA_BLEND(16 - sprite->data[7], sprite->data[7]));
        if (sprite->data[7] == 16)
        {
            sprite->invisible = TRUE;
            sprite->callback = DestroyAnimSpriteAndDisableBlend;
        }
    }
}

static void AnimMilkBottle(struct Sprite *sprite)
{
    sprite->x = GetBattlerSpriteCoord(gBattleAnimTarget, BATTLER_COORD_X_2);
    sprite->y = GetBattlerSpriteCoord(gBattleAnimTarget, BATTLER_COORD_Y_PIC_OFFSET) + 0xFFE8;
    sprite->data[0] = 0;
    sprite->data[1] = 0;
    sprite->data[2] = 0;
    sprite->data[3] = 0;
    sprite->data[4] = 0;
    sprite->data[6] = 0;
    sprite->data[7] = 16;
    SetGpuReg(REG_OFFSET_BLDCNT, BLDCNT_TGT2_ALL | BLDCNT_EFFECT_BLEND);
    SetGpuReg(REG_OFFSET_BLDALPHA, BLDALPHA_BLEND(sprite->data[6], sprite->data[7]));
    sprite->callback = AnimMilkBottle_Step1;
}

static void AnimMilkBottle_Step1(struct Sprite *sprite)
{
    switch (sprite->data[0])
    {
    case 0:
        if (++sprite->data[2] > 0)
        {
            sprite->data[2] = 0;
            if (((++sprite->data[1]) & 1) != 0)
            {
                if (sprite->data[6] <= 15)
                    sprite->data[6]++;
            }
            else if (sprite->data[7] > 0)
                sprite->data[7]--;

            SetGpuReg(REG_OFFSET_BLDALPHA, BLDALPHA_BLEND(sprite->data[6], sprite->data[7]));
            if (sprite->data[6] == 16 && sprite->data[7] == 0)
            {
                sprite->data[1] = 0;
                sprite->data[0]++;
            }
        }
        break;
    case 1:
        if (++sprite->data[1] > 8)
        {
            sprite->data[1] = 0;
            StartSpriteAffineAnim(sprite, 1);
            sprite->data[0]++;
        }
        break;
    case 2:
        AnimMilkBottle_Step2(sprite, 16, 4);
        if (++sprite->data[1] > 2)
        {
            sprite->data[1] = 0;
            sprite->y++;
        }

        if (++sprite->data[2] <= 29)
            break;

        if (sprite->data[2] & 1)
        {
            if (sprite->data[6] > 0)
                sprite->data[6]--;
        }
        else if (sprite->data[7] <= 15)
        {
            sprite->data[7]++;
        }

        SetGpuReg(REG_OFFSET_BLDALPHA, BLDALPHA_BLEND(sprite->data[6], sprite->data[7]));
        if (sprite->data[6] == 0 && sprite->data[7] == 16)
        {
            sprite->data[1] = 0;
            sprite->data[2] = 0;
            sprite->data[0]++;
        }
        break;
    case 3:
        sprite->invisible = TRUE;
        sprite->data[0]++;
        break;
    case 4:
        SetGpuReg(REG_OFFSET_BLDCNT, 0);
        SetGpuReg(REG_OFFSET_BLDALPHA, BLDALPHA_BLEND(0, 0));
        DestroyAnimSprite(sprite);
        break;
    }
}

static void AnimMilkBottle_Step2(struct Sprite *sprite, int unk1, int unk2)
{
    if (sprite->data[3] <= 11)
        sprite->data[4] += 2;

    if ((u16)(sprite->data[3] - 0x12) <= 0x17)
        sprite->data[4] -= 2;

    if ((sprite->data[3]) > 0x2F)
        sprite->data[4] += 2;

    sprite->x2 = sprite->data[4] / 9;
    sprite->y2 = sprite->data[4] / 14;
    if (sprite->y2 < 0)
        sprite->y2 *= -1;

    sprite->data[3]++;
    if (sprite->data[3] > 0x3B)
        sprite->data[3] = 0;
}

void AnimGrantingStars(struct Sprite *sprite)
{
    if (!gBattleAnimArgs[2])
        SetSpriteCoordsToAnimAttackerCoords(sprite);

    SetAnimSpriteInitialXOffset(sprite, gBattleAnimArgs[0]);
    sprite->y += gBattleAnimArgs[1];
    sprite->data[0] = gBattleAnimArgs[5];
    sprite->data[1] = gBattleAnimArgs[3];
    sprite->data[2] = gBattleAnimArgs[4];
    StoreSpriteCallbackInData6(sprite, DestroyAnimSprite);
    sprite->callback = TranslateSpriteLinearFixedPoint;
}

static void AnimSparklingStars(struct Sprite *sprite)
{
    u8 battler;
    if (!gBattleAnimArgs[2])
        battler = gBattleAnimAttacker;
    else
        battler = gBattleAnimTarget;

    if (IsDoubleBattle() && IsBattlerSpriteVisible(BATTLE_PARTNER(battler)))
    {
        SetAverageBattlerPositions(battler, gBattleAnimArgs[6], &sprite->x, &sprite->y);
        SetAnimSpriteInitialXOffset(sprite, gBattleAnimArgs[0]);
        sprite->y += gBattleAnimArgs[1];
    }
    else
    {
        if (!gBattleAnimArgs[6])
        {
            sprite->x = GetBattlerSpriteCoord(battler, BATTLER_COORD_X);
            sprite->y = GetBattlerSpriteCoord(battler, BATTLER_COORD_Y) + gBattleAnimArgs[1];
        }
        else
        {
            sprite->x = GetBattlerSpriteCoord(battler, BATTLER_COORD_X_2);
            sprite->y = GetBattlerSpriteCoord(battler, BATTLER_COORD_Y_PIC_OFFSET) + gBattleAnimArgs[1];
        }

        SetAnimSpriteInitialXOffset(sprite, gBattleAnimArgs[0]);
    }

    sprite->data[0] = gBattleAnimArgs[5];
    sprite->data[1] = gBattleAnimArgs[3];
    sprite->data[2] = gBattleAnimArgs[4];
    StoreSpriteCallbackInData6(sprite, DestroyAnimSprite);
    sprite->callback = TranslateSpriteLinearFixedPoint;
}

static void AnimBubbleBurst(struct Sprite *sprite)
{
    SetSpriteCoordsToAnimAttackerCoords(sprite);
    if (GetBattlerSide(gBattleAnimAttacker) == B_SIDE_PLAYER)
    {
        sprite->x += gBattleAnimArgs[0];
        sprite->y += gBattleAnimArgs[1];
    }
    else
    {
        sprite->x -= gBattleAnimArgs[0];
        sprite->y += gBattleAnimArgs[1];
        StartSpriteAnim(sprite, 1);
    }

    sprite->callback = AnimBubbleBurst_Step;
}

static void AnimBubbleBurst_Step(struct Sprite *sprite)
{
    if (++sprite->data[0] > 30)
    {
        sprite->y2 = (30 - sprite->data[0]) / 3;
        sprite->x2 = Sin(sprite->data[1] * 4, 3);
        sprite->data[1]++;
    }

    if (sprite->animEnded)
        DestroyAnimSprite(sprite);
}

static void AnimSleepLetterZ(struct Sprite *sprite)
{
    SetSpriteCoordsToAnimAttackerCoords(sprite);
    if (GetBattlerSide(gBattleAnimAttacker) == B_SIDE_PLAYER)
    {
        sprite->x += gBattleAnimArgs[0];
        sprite->y += gBattleAnimArgs[1];
        sprite->data[3] = 1;
    }
    else
    {
        sprite->x -= gBattleAnimArgs[0];
        sprite->y += gBattleAnimArgs[1];
        sprite->data[3] = 0xFFFF;
        StartSpriteAffineAnim(sprite, 1);
    }

    sprite->callback = AnimSleepLetterZ_Step;
}

static void AnimSleepLetterZ_Step(struct Sprite *sprite)
{
    sprite->y2 = -(sprite->data[0] / 0x28);
    sprite->x2 = sprite->data[4] / 10;
    sprite->data[4] += sprite->data[3] * 2;
    sprite->data[0] += sprite->data[1];
    if (++sprite->data[1] > 60)
        DestroySpriteAndMatrix(sprite);
}

static void AnimLockOnTarget(struct Sprite *sprite)
{
    sprite->x -= 32;
    sprite->y -= 32;
    sprite->data[0] = 20;
    sprite->callback = WaitAnimForDuration;
    StoreSpriteCallbackInData6(sprite, AnimLockOnTarget_Step1);
}

static void AnimLockOnTarget_Step1(struct Sprite *sprite)
{
    switch (sprite->data[5] & 1)
    {
    case 0:
        sprite->data[0] = 1;
        sprite->callback = WaitAnimForDuration;
        StoreSpriteCallbackInData6(sprite, AnimLockOnTarget_Step1);
        break;
    case 1:
        sprite->x += sprite->x2;
        sprite->y += sprite->y2;
        sprite->y2 = 0;
        sprite->x2 = 0;
        sprite->data[0] = 8;
        sprite->data[2] = sprite->x + gInclineMonCoordTable[sprite->data[5] >> 8][0];
        sprite->data[4] = sprite->y + gInclineMonCoordTable[sprite->data[5] >> 8][1];
        sprite->callback = StartAnimLinearTranslation;
        StoreSpriteCallbackInData6(sprite, AnimLockOnTarget_Step2);
        sprite->data[5] += 0x100;
        PlaySE12WithPanning(SE_M_LOCK_ON, BattleAnimAdjustPanning(SOUND_PAN_TARGET));
        break;
    }

    sprite->data[5] ^= 1;
}

static void AnimLockOnTarget_Step2(struct Sprite *sprite)
{
    if ((sprite->data[5] >> 8) == 4)
    {
        sprite->data[0] = 10;
        sprite->callback = WaitAnimForDuration;
        StoreSpriteCallbackInData6(sprite, AnimLockOnTarget_Step3);
    }
    else
    {
        sprite->callback = AnimLockOnTarget_Step1;
    }
}

static void AnimLockOnTarget_Step3(struct Sprite *sprite)
{
    s16 a;
    s16 b;
    if (sprite->oam.affineParam == 0)
    {
        sprite->data[0] = 3;
        sprite->data[1] = 0;
        sprite->data[2] = 0;
        sprite->callback = WaitAnimForDuration;
        StoreSpriteCallbackInData6(sprite, AnimLockOnTarget_Step4);
    }
    else
    {
        switch (sprite->oam.affineParam)
        {
        case 1:
            a = -8;
            b = -8;
            break;
        case 2:
            a = -8;
            b = 8;
            break;
        case 3:
            a = 8;
            b = -8;
            break;
        default:
            a = 8;
            b = 8;
            break;
        }

        sprite->x += sprite->x2;
        sprite->y += sprite->y2;
        sprite->y2 = 0;
        sprite->x2 = 0;
        sprite->data[0] = 6;
        sprite->data[2] = GetBattlerSpriteCoord(gBattleAnimTarget, BATTLER_COORD_X_2) + a;
        sprite->data[4] = GetBattlerSpriteCoord(gBattleAnimTarget, BATTLER_COORD_Y_PIC_OFFSET) + b;
        sprite->callback = StartAnimLinearTranslation;
        StoreSpriteCallbackInData6(sprite, AnimLockOnTarget_Step5);
    }
}

static void AnimLockOnTarget_Step4(struct Sprite *sprite)
{
    if (sprite->data[2] == 0)
    {
        if ((sprite->data[1] += 3) > 16)
            sprite->data[1] = 16;
    }
    else if ((sprite->data[1] -= 3) < 0)
    {
        sprite->data[1] = 0;
    }

    BlendPalettes(GetBattlePalettesMask(TRUE, TRUE, TRUE, TRUE, TRUE, FALSE, FALSE), sprite->data[1], RGB(31, 31, 31));
    if (sprite->data[1] == 16)
    {
        int pal;
        sprite->data[2]++;
        pal = sprite->oam.paletteNum;
        LoadPalette(&gPlttBufferUnfaded[0x108 + pal * 16], pal * 16 | 0x101, 4);
        PlaySE12WithPanning(SE_M_LEER, BattleAnimAdjustPanning(SOUND_PAN_TARGET));
    }
    else if (sprite->data[1] == 0)
    {
        sprite->callback = AnimLockOnTarget_Step5;
    }
}

static void AnimLockOnTarget_Step5(struct Sprite *sprite)
{
    if ((u16)gBattleAnimArgs[7] == 0xFFFF)
    {
        sprite->data[1] = 0;
        sprite->data[0] = 0;
        sprite->callback = AnimLockOnTarget_Step6;
    }
}

static void AnimLockOnTarget_Step6(struct Sprite *sprite)
{
    if (sprite->data[0] % 3 == 0)
    {
        sprite->data[1]++;
        sprite->invisible ^= 1;
    }

    sprite->data[0]++;
    if (sprite->data[1] == 8)
        DestroyAnimSprite(sprite);
}

static void AnimLockOnMoveTarget(struct Sprite *sprite)
{
    sprite->oam.affineParam = gBattleAnimArgs[0];
    if ((s16)sprite->oam.affineParam == 1)
    {
        sprite->x -= 0x18;
        sprite->y -= 0x18;
    }
    else if ((s16)sprite->oam.affineParam == 2)
    {
        sprite->x -= 0x18;
        sprite->y += 0x18;
        sprite->oam.matrixNum = ST_OAM_VFLIP;
    }
    else if ((s16)sprite->oam.affineParam == 3)
    {
        sprite->x += 0x18;
        sprite->y -= 0x18;
        sprite->oam.matrixNum = ST_OAM_HFLIP;
    }
    else
    {
        sprite->x += 0x18;
        sprite->y += 0x18;
        sprite->oam.matrixNum = ST_OAM_HFLIP | ST_OAM_VFLIP;
    }

    sprite->oam.tileNum = (sprite->oam.tileNum + 16);
    sprite->callback = AnimLockOnTarget;
    sprite->callback(sprite);
}

static void AnimBowMon(struct Sprite *sprite)
{
    sprite->invisible = TRUE;
    sprite->data[0] = 0;
    switch (gBattleAnimArgs[0])
    {
    case 0:
        sprite->callback = AnimBowMon_Step1;
        break;
    case 1:
        sprite->callback = AnimBowMon_Step2;
        break;
    case 2:
        sprite->callback = AnimBowMon_Step3;
        break;
    default:
        sprite->callback = AnimBowMon_Step4;
        break;
    }
}

static void AnimBowMon_Step1(struct Sprite *sprite)
{
    sprite->data[0] = 6;
    sprite->data[1] = (GetBattlerSide(gBattleAnimAttacker)) ? 2 : -2;
    sprite->data[2] = 0;
    sprite->data[3] = gBattlerSpriteIds[gBattleAnimAttacker];
    StoreSpriteCallbackInData6(sprite, AnimBowMon_Step1_Callback);
    sprite->callback = TranslateSpriteLinearById;
}

static void AnimBowMon_Step1_Callback(struct Sprite *sprite)
{
    if (sprite->data[0] == 0)
    {
        sprite->data[3] = gBattlerSpriteIds[gBattleAnimAttacker];
        PrepareBattlerSpriteForRotScale(sprite->data[3], ST_OAM_OBJ_NORMAL);
        sprite->data[4] = (sprite->data[6] = GetBattlerSide(gBattleAnimAttacker)) ? 0x300 : 0xFFFFFD00;
        sprite->data[5] = 0;
    }

    sprite->data[5] += sprite->data[4];
    SetSpriteRotScale(sprite->data[3], 0x100, 0x100, sprite->data[5]);
    SetBattlerSpriteYOffsetFromRotation(sprite->data[3]);
    if (++sprite->data[0] > 3)
    {
        sprite->data[0] = 0;
        sprite->callback = AnimBowMon_Step4;
    }
}

static void AnimBowMon_Step2(struct Sprite *sprite)
{
    sprite->data[0] = 4;
    sprite->data[1] = (GetBattlerSide(gBattleAnimAttacker)) ? -3 : 3;
    sprite->data[2] = 0;
    sprite->data[3] = gBattlerSpriteIds[gBattleAnimAttacker];
    StoreSpriteCallbackInData6(sprite, AnimBowMon_Step4);
    sprite->callback = TranslateSpriteLinearById;
}

static void AnimBowMon_Step3(struct Sprite *sprite)
{
    if (++sprite->data[0] > 8)
    {
        sprite->data[0] = 0;
        sprite->callback = AnimBowMon_Step3_Callback;
    }
}

static void AnimBowMon_Step3_Callback(struct Sprite *sprite)
{
    if (sprite->data[0] == 0)
    {
        sprite->data[3] = gBattlerSpriteIds[gBattleAnimAttacker];
        sprite->data[6] = GetBattlerSide(gBattleAnimAttacker);
        if (GetBattlerSide(gBattleAnimAttacker) != B_SIDE_PLAYER)
        {
            sprite->data[4] = 0xFC00;
            sprite->data[5] = 0xC00;
        }
        else
        {
            sprite->data[4] = 0x400;
            sprite->data[5] = 0xF400;
        }
    }

    sprite->data[5] += sprite->data[4];
    SetSpriteRotScale(sprite->data[3], 0x100, 0x100, sprite->data[5]);
    SetBattlerSpriteYOffsetFromRotation(sprite->data[3]);
    if (++sprite->data[0] > 2)
    {
        ResetSpriteRotScale(sprite->data[3]);
        sprite->callback = AnimBowMon_Step4;
    }
}

static void AnimBowMon_Step4(struct Sprite *sprite)
{
    DestroyAnimSprite(sprite);
}

static void AnimTipMon(struct Sprite *sprite)
{
    sprite->data[0] = 0;
    sprite->callback = AnimTipMon_Step;
}

static void AnimTipMon_Step(struct Sprite *sprite)
{
    switch (sprite->data[0])
    {
    case 0:
        sprite->data[1] = 0;
        sprite->data[2] = gBattlerSpriteIds[gBattleAnimAttacker];
        sprite->data[3] = GetBattlerSide(gBattleAnimAttacker);
        sprite->data[4] = (sprite->data[3] != B_SIDE_PLAYER) ? 0x200 : -0x200;
        sprite->data[5] = 0;
        PrepareBattlerSpriteForRotScale(sprite->data[2], ST_OAM_OBJ_NORMAL);
        sprite->data[0]++;
        // fall through
    case 1:
        sprite->data[5] += sprite->data[4];
        SetSpriteRotScale(sprite->data[2], 0x100, 0x100, sprite->data[5]);
        SetBattlerSpriteYOffsetFromRotation(sprite->data[2]);
        if (++sprite->data[1] > 3)
        {
            sprite->data[1] = 0;
            sprite->data[4] *= -1;
            sprite->data[0]++;
        }
        break;
    case 2:
        sprite->data[5] += sprite->data[4];
        SetSpriteRotScale(sprite->data[2], 0x100, 0x100, sprite->data[5]);
        SetBattlerSpriteYOffsetFromRotation(sprite->data[2]);
        if (++sprite->data[1] > 3)
        {
            ResetSpriteRotScale(sprite->data[2]);
            DestroyAnimSprite(sprite);
        }
        break;
    }
}

void AnimTask_SkullBashPosition(u8 taskId)
{
    u8 a;

    gTasks[taskId].data[0] = gBattlerSpriteIds[gBattleAnimAttacker];
    a = GetBattlerSide(gBattleAnimAttacker);
    gTasks[taskId].data[1] = a;
    gTasks[taskId].data[2] = 0;
    switch (gBattleAnimArgs[0])
    {
    default:
        DestroyAnimVisualTask(taskId);
        break;
    case 0:
        gTasks[taskId].data[2] = 0;
        gTasks[taskId].data[3] = 8;
        gTasks[taskId].data[4] = 0;
        gTasks[taskId].data[5] = 3;
        if (a == 0)
            gTasks[taskId].data[5] *= -1;

        gTasks[taskId].func = AnimTask_SkullBashPositionSet;
        break;
    case 1:
        gTasks[taskId].data[3] = 8;
        gTasks[taskId].data[4] = 0x600;
        gTasks[taskId].data[5] = 0xC0;
        if (a == 0)
        {
            gTasks[taskId].data[4] = -gTasks[taskId].data[4];
            gTasks[taskId].data[5] = -gTasks[taskId].data[5];
        }

        gTasks[taskId].func = AnimTask_SkullBashPositionReset;
        break;
    }
}

static void AnimTask_SkullBashPositionSet(u8 taskId)
{
    struct Task *task = &gTasks[taskId];
    switch (task->data[2])
    {
    case 0:
        if (task->data[3])
        {
            task->data[4] += task->data[5];
            gSprites[task->data[0]].x2 = task->data[4];
            task->data[3]--;
        }
        else
        {
            task->data[3] = 8;
            task->data[4] = 0;
            task->data[5] = (task->data[1] == 0) ? -0xC0 : 0xC0;
            PrepareBattlerSpriteForRotScale(task->data[0], ST_OAM_OBJ_NORMAL);
            task->data[2]++;
        }
        break;
    case 1:
        if (task->data[3])
        {
            task->data[4] += task->data[5];
            SetSpriteRotScale(task->data[0], 0x100, 0x100, task->data[4]);
            SetBattlerSpriteYOffsetFromRotation(task->data[0]);
            task->data[3]--;
        }
        else
        {
            task->data[3] = 8;
            task->data[4] = gSprites[task->data[0]].x2;
            task->data[5] = (task->data[1] == 0) ? 0x2 : -0x2;
            task->data[6] = 1;
            task->data[2]++;
        }
        break;
    case 2:
        if (task->data[3])
        {
            if (task->data[6])
            {
                task->data[6]--;
            }
            else
            {
                if (task->data[3] & 1)
                    gSprites[task->data[0]].x2 = task->data[4] + task->data[5];
                else
                    gSprites[task->data[0]].x2 = task->data[4] - task->data[5];

                task->data[6] = 1;
                task->data[3]--;
            }
        }
        else
        {
            gSprites[task->data[0]].x2 = task->data[4];
            task->data[3] = 12;
            task->data[2]++;
        }
        break;
    case 3:
        if (task->data[3])
        {
            task->data[3]--;
        }
        else
        {
            task->data[3] = 3;
            task->data[4] = gSprites[task->data[0]].x2;
            task->data[5] = (task->data[1] == 0) ? 8 : -8;
            task->data[2]++;
        }
        break;
    case 4:
        if (task->data[3])
        {
            task->data[4] += task->data[5];
            gSprites[task->data[0]].x2 = task->data[4];
            task->data[3]--;
        }
        else
        {
            DestroyAnimVisualTask(taskId);
        }
        break;
    }
}

static void AnimTask_SkullBashPositionReset(u8 taskId)
{
    struct Task *task = &gTasks[taskId];
    if (task->data[3])
    {
        task->data[4] -= task->data[5];
        SetSpriteRotScale(task->data[0], 0x100, 0x100, task->data[4]);
        SetBattlerSpriteYOffsetFromRotation(task->data[0]);
        task->data[3]--;
    }
    else
    {
        ResetSpriteRotScale(task->data[0]);
        DestroyAnimVisualTask(taskId);
    }
}

static void AnimSlashSlice(struct Sprite *sprite)
{
    if (gBattleAnimArgs[0] == 0)
    {
        sprite->x = GetBattlerSpriteCoord(gBattleAnimAttacker, BATTLER_COORD_X_2) + gBattleAnimArgs[1];
        sprite->y = GetBattlerSpriteCoord(gBattleAnimAttacker, BATTLER_COORD_Y_PIC_OFFSET) + gBattleAnimArgs[2];
    }
    else
    {
        sprite->x = GetBattlerSpriteCoord(gBattleAnimTarget, BATTLER_COORD_X_2) + gBattleAnimArgs[1];
        sprite->y = GetBattlerSpriteCoord(gBattleAnimTarget, BATTLER_COORD_Y_PIC_OFFSET) + gBattleAnimArgs[2];
    }

    sprite->data[0] = 0;
    sprite->data[1] = 0;
    StoreSpriteCallbackInData6(sprite, AnimFalseSwipeSlice_Step3);
    sprite->callback = RunStoredCallbackWhenAnimEnds;
}

static void AnimFalseSwipeSlice(struct Sprite *sprite)
{
    sprite->x = GetBattlerSpriteCoord(gBattleAnimTarget, BATTLER_COORD_X_2) + 0xFFD0;
    sprite->y = GetBattlerSpriteCoord(gBattleAnimTarget, BATTLER_COORD_Y_PIC_OFFSET);
    StoreSpriteCallbackInData6(sprite, AnimFalseSwipeSlice_Step1);
    sprite->callback = RunStoredCallbackWhenAnimEnds;
}

static void AnimFalseSwipePositionedSlice(struct Sprite *sprite)
{
    sprite->x = sprite->x = GetBattlerSpriteCoord(gBattleAnimTarget, BATTLER_COORD_X_2) + 0xFFD0 + gBattleAnimArgs[0];
    sprite->y = GetBattlerSpriteCoord(gBattleAnimTarget, BATTLER_COORD_Y_PIC_OFFSET);
    StartSpriteAnim(sprite, 1);
    sprite->data[0] = 0;
    sprite->data[1] = 0;
    sprite->callback = AnimFalseSwipeSlice_Step3;
}

static void AnimFalseSwipeSlice_Step1(struct Sprite *sprite)
{
    if (++sprite->data[0] > 8)
    {
        sprite->data[0] = 12;
        sprite->data[1] = 8;
        sprite->data[2] = 0;
        StoreSpriteCallbackInData6(sprite, AnimFalseSwipeSlice_Step2);
        sprite->callback = TranslateSpriteLinear;
    }
}

static void AnimFalseSwipeSlice_Step2(struct Sprite *sprite)
{
    sprite->data[0] = 0;
    sprite->data[1] = 0;
    sprite->callback = AnimFalseSwipeSlice_Step3;
}

static void AnimFalseSwipeSlice_Step3(struct Sprite *sprite)
{
    if (++sprite->data[0] > 1)
    {
        sprite->data[0] = 0;
        sprite->invisible = !sprite->invisible;
        if (++sprite->data[1] > 8)
            DestroyAnimSprite(sprite);
    }
}

void AnimEndureEnergy(struct Sprite *sprite)
{
    if (gBattleAnimArgs[0] == 0)
    {
        sprite->x = GetBattlerSpriteCoord(gBattleAnimAttacker, BATTLER_COORD_X) + gBattleAnimArgs[1];
        sprite->y = GetBattlerSpriteCoord(gBattleAnimAttacker, BATTLER_COORD_Y) + gBattleAnimArgs[2];
    }
    else
    {
        sprite->x = GetBattlerSpriteCoord(gBattleAnimTarget, BATTLER_COORD_X) + gBattleAnimArgs[1];
        sprite->y = GetBattlerSpriteCoord(gBattleAnimTarget, BATTLER_COORD_Y) + gBattleAnimArgs[2];
    }

    sprite->data[0] = 0;
    sprite->data[1] = gBattleAnimArgs[3];
    sprite->callback = AnimEndureEnergy_Step;
}

static void AnimEndureEnergy_Step(struct Sprite *sprite)
{
    if (++sprite->data[0] > sprite->data[1])
    {
        sprite->data[0] = 0;
        sprite->y--;
    }

    sprite->y -= sprite->data[0];
    if (sprite->animEnded)
        DestroyAnimSprite(sprite);
}

static void AnimSharpenSphere(struct Sprite *sprite)
{
    sprite->x = GetBattlerSpriteCoord(gBattleAnimAttacker, BATTLER_COORD_X_2);
    sprite->y = GetBattlerSpriteCoord(gBattleAnimAttacker, BATTLER_COORD_Y_PIC_OFFSET) - 12;
    sprite->data[0] = 0;
    sprite->data[1] = 2;
    sprite->data[2] = 0;
    sprite->data[3] = 0;
    sprite->data[4] = 0;
    sprite->data[5] = BattleAnimAdjustPanning(SOUND_PAN_ATTACKER);
    sprite->callback = AnimSharpenSphere_Step;
}

static void AnimSharpenSphere_Step(struct Sprite *sprite)
{
    if (++sprite->data[0] >= sprite->data[1])
    {
        sprite->invisible = !sprite->invisible;
        if (!sprite->invisible)
        {
            sprite->data[4]++;
            if (!(sprite->data[4] & 1))
                PlaySE12WithPanning(SE_M_SWAGGER2, sprite->data[5]);
        }

        sprite->data[0] = 0;
        if (++sprite->data[2] > 1)
        {
            sprite->data[2] = 0;
            sprite->data[1]++;
        }
    }

    if (sprite->animEnded && sprite->data[1] > 16 && sprite->invisible)
        DestroyAnimSprite(sprite);
}

void AnimConversion(struct Sprite *sprite)
{
    if (sprite->data[0] == 0)
    {
        sprite->x = GetBattlerSpriteCoord(gBattleAnimAttacker, BATTLER_COORD_X) + gBattleAnimArgs[0];
        sprite->y = GetBattlerSpriteCoord(gBattleAnimAttacker, BATTLER_COORD_Y) + gBattleAnimArgs[1];
        if (IsContest())
            sprite->y += 10;

        sprite->data[0]++;
    }

    if ((u16)gBattleAnimArgs[7] == 0xFFFF)
        DestroyAnimSprite(sprite);
}

void AnimTask_ConversionAlphaBlend(u8 taskId)
{
    if (gTasks[taskId].data[2] == 1)
    {
        gBattleAnimArgs[7] = 0xFFFF;
        gTasks[taskId].data[2]++;
    }
    else if (gTasks[taskId].data[2] == 2)
    {
        DestroyAnimVisualTask(taskId);
    }
    else
    {
        if (++gTasks[taskId].data[0] == 4)
        {
            gTasks[taskId].data[0] = 0;
            gTasks[taskId].data[1]++;
            SetGpuReg(REG_OFFSET_BLDALPHA, BLDALPHA_BLEND(16 - gTasks[taskId].data[1], gTasks[taskId].data[1]));
            if (gTasks[taskId].data[1] == 16)
                gTasks[taskId].data[2]++;
        }
    }
}

static void AnimConversion2(struct Sprite *sprite)
{
    InitSpritePosToAnimTarget(sprite, FALSE);
    sprite->animPaused = 1;
    sprite->data[0] = gBattleAnimArgs[2];
    sprite->callback = AnimConversion2_Step;
}

static void AnimConversion2_Step(struct Sprite *sprite)
{
    if (sprite->data[0])
    {
        sprite->data[0]--;
    }
    else
    {
        sprite->animPaused = 0;
        sprite->data[0] = 30;
        sprite->data[2] = GetBattlerSpriteCoord(gBattleAnimAttacker, BATTLER_COORD_X_2);
        sprite->data[4] = GetBattlerSpriteCoord(gBattleAnimAttacker, BATTLER_COORD_Y_PIC_OFFSET);
        sprite->callback = StartAnimLinearTranslation;
        StoreSpriteCallbackInData6(sprite, DestroyAnimSprite);
    }
}

void AnimTask_Conversion2AlphaBlend(u8 taskId)
{
    if (++gTasks[taskId].data[0] == 4)
    {
        gTasks[taskId].data[0] = 0;
        gTasks[taskId].data[1]++;
        SetGpuReg(REG_OFFSET_BLDALPHA, BLDALPHA_BLEND(gTasks[taskId].data[1], 16 - gTasks[taskId].data[1]));
        if (gTasks[taskId].data[1] == 16)
            DestroyAnimVisualTask(taskId);
    }
}

// Unused
static void AnimTask_HideBattlersHealthbox(u8 taskId)
{
    u8 i;
    for (i = 0; i < gBattlersCount; i++)
    {
        if (gBattleAnimArgs[0] == TRUE && GetBattlerSide(i) == B_SIDE_PLAYER)
            SetHealthboxSpriteInvisible(gHealthboxSpriteIds[i]);

        if (gBattleAnimArgs[1] == TRUE && GetBattlerSide(i) == B_SIDE_OPPONENT)
            SetHealthboxSpriteInvisible(gHealthboxSpriteIds[i]);
    }

    DestroyAnimVisualTask(taskId);
}

// Unused
static void AnimTask_ShowBattlersHealthbox(u8 taskId)
{
    u8 i;
    for (i = 0; i < gBattlersCount; i++)
        SetHealthboxSpriteVisible(gHealthboxSpriteIds[i]);

    DestroyAnimVisualTask(taskId);
}

static void AnimMoon(struct Sprite *sprite)
{
    if (IsContest())
    {
        sprite->x = 48;
        sprite->y = 40;
    }
    else
    {
        sprite->x = gBattleAnimArgs[0];
        sprite->y = gBattleAnimArgs[1];
    }

    sprite->oam.shape = SPRITE_SHAPE(64x64);
    sprite->oam.size = SPRITE_SIZE(64x64);
    sprite->data[0] = 0;
    sprite->callback = AnimMoon_Step;
}

static void AnimMoon_Step(struct Sprite *sprite)
{
    if (sprite->data[0])
        DestroyAnimSprite(sprite);
}

static void AnimMoonlightSparkle(struct Sprite *sprite)
{
    sprite->x = GetBattlerSpriteCoord(gBattleAnimAttacker, BATTLER_COORD_X_2) + gBattleAnimArgs[0];
    sprite->y = gBattleAnimArgs[1];
    sprite->data[0] = 0;
    sprite->data[1] = 0;
    sprite->data[2] = 0;
    sprite->data[3] = 0;
    sprite->data[4] = 1;
    sprite->callback = AnimMoonlightSparkle_Step;
}

static void AnimMoonlightSparkle_Step(struct Sprite *sprite)
{
    if (++sprite->data[1] > 1)
    {
        sprite->data[1] = 0;
        if (sprite->data[2] < 120)
        {
            sprite->y++;
            sprite->data[2]++;
        }
    }

    if (sprite->data[0])
        DestroyAnimSprite(sprite);
}

void AnimTask_MoonlightEndFade(u8 taskId)
{
    int a = GetBattlePalettesMask(TRUE, FALSE, FALSE, FALSE, FALSE, FALSE, FALSE) & 0xFFFF;
    int b;
    int c;
    int d;

    gTasks[taskId].data[0] = 0;
    gTasks[taskId].data[1] = 0;
    gTasks[taskId].data[2] = 0;
    gTasks[taskId].data[3] = a;
    gTasks[taskId].data[4] = 0;
    gTasks[taskId].data[5] = 0;
    gTasks[taskId].data[6] = 0;
    gTasks[taskId].data[7] = 13;
    gTasks[taskId].data[8] = 14;
    gTasks[taskId].data[9] = 15;
    b = GetBattleMonSpritePalettesMask(1, 1, 1, 1);
    c = a | b;
    StorePointerInVars(&gTasks[taskId].data[14], &gTasks[taskId].data[15], (void *)c);
    b = b | (0x10000 << IndexOfSpritePaletteTag(ANIM_TAG_MOON));
    d = IndexOfSpritePaletteTag(ANIM_TAG_GREEN_SPARKLE);
    BeginNormalPaletteFade((0x10000 << d) | b, 0, 0, 16, RGB(27, 29, 31));
    gTasks[taskId].func = AnimTask_MoonlightEndFade_Step;
    gTasks[taskId].func(taskId);
}

static void AnimTask_MoonlightEndFade_Step(u8 taskId)
{
    struct Task *task = &gTasks[taskId];
    switch (task->data[0])
    {
    case 0:
        if (++task->data[1] > 0)
        {
            u16 color;
            u16 bitmask;
            u16 r3;
            u16 i;
            u16 j;
            task->data[1] = 0;
            if (++task->data[2] <= 15)
            {
                u16 red;
                u16 green;
                u16 blue;
                task->data[4] += task->data[7];
                task->data[5] += task->data[8];
                task->data[6] += task->data[9];
                red = task->data[4] >> 3;
                green = task->data[5] >> 3;
                blue = task->data[6] >> 3;
                color = RGB(red, green, blue);
            }
            else
            {
                color = RGB(27, 29, 31);
                task->data[0]++;
            }

            bitmask = 1;
            r3 = 0;
            for (i = 0; i <= 15; i++)
            {
                if (task->data[3] & bitmask)
                {
                    for (j = 1; j <= 15; j++)
                    {
                        gPlttBufferFaded[r3 + j] = color;
                    }
                }

                bitmask <<= 1;
                r3 += 16;
            }
        }
        break;
    case 1:
        if (!gPaletteFade.active)
        {
            u8 spriteId;
            for (spriteId = 0; spriteId < MAX_SPRITES; spriteId++)
            {
                if (gSprites[spriteId].template == &gMoonSpriteTemplate || gSprites[spriteId].template == &gMoonlightSparkleSpriteTemplate)
                    gSprites[spriteId].data[0] = 1;
            }

            task->data[1] = 0;
            task->data[0]++;
        }
        break;
    case 2:
        if (++task->data[1] > 30)
        {
            BeginNormalPaletteFade((u32)LoadPointerFromVars(task->data[14], task->data[15]), 0, 16, 0, RGB(27, 29, 31));
            task->data[0]++;
        }
        break;
    case 3:
        if (!gPaletteFade.active)
            DestroyAnimVisualTask(taskId);
        break;
    }
}

static void AnimHornHit(struct Sprite *sprite)
{
    if (gBattleAnimArgs[2] < 2)
        gBattleAnimArgs[2] = 2;

    if (gBattleAnimArgs[2] > 0x7F)
        gBattleAnimArgs[2] = 0x7F;

    sprite->data[0] = 0;
    sprite->data[1] = gBattleAnimArgs[2];
    sprite->x = GetBattlerSpriteCoord(gBattleAnimTarget, BATTLER_COORD_X_2) + gBattleAnimArgs[0];
    sprite->y = GetBattlerSpriteCoord(gBattleAnimTarget, BATTLER_COORD_Y_PIC_OFFSET) + gBattleAnimArgs[1];
    sprite->data[6] = sprite->x;
    sprite->data[7] = sprite->y;
    if (IsContest())
    {
        sprite->oam.matrixNum = ST_OAM_HFLIP;
        sprite->x += 40;
        sprite->y += 20;
        sprite->data[2] = sprite->x << 7;
        sprite->data[3] = -0x1400 / sprite->data[1];
        sprite->data[4] = sprite->y << 7;
        sprite->data[5] = -0xA00 / sprite->data[1];
    }
    else if (GetBattlerSide(gBattleAnimAttacker) == B_SIDE_PLAYER)
    {
        sprite->x -= 40;
        sprite->y += 20;
        sprite->data[2] = sprite->x << 7;
        sprite->data[3] = 0x1400 / sprite->data[1];
        sprite->data[4] = sprite->y << 7;
        sprite->data[5] = -0xA00 / sprite->data[1];
    }
    else
    {
        sprite->x += 40;
        sprite->y -= 20;
        sprite->data[2] = sprite->x << 7;
        sprite->data[3] = -0x1400 / sprite->data[1];
        sprite->data[4] = sprite->y << 7;
        sprite->data[5] = 0xA00 / sprite->data[1];
        sprite->oam.matrixNum = (ST_OAM_HFLIP | ST_OAM_VFLIP);
    }

    sprite->callback = AnimHornHit_Step;
}

static void AnimHornHit_Step(struct Sprite *sprite)
{
    sprite->data[2] += sprite->data[3];
    sprite->data[4] += sprite->data[5];
    sprite->x = sprite->data[2] >> 7;
    sprite->y = sprite->data[4] >> 7;
    if (--sprite->data[1] == 1)
    {
        sprite->x = sprite->data[6];
        sprite->y = sprite->data[7];
    }

    if (sprite->data[1] == 0)
        DestroyAnimSprite(sprite);
}

void AnimTask_DoubleTeam(u8 taskId)
{
    u16 i;
    int obj;
    u16 r3;
    u16 r4;
    struct Task *task = &gTasks[taskId];
    task->data[0] = GetAnimBattlerSpriteId(ANIM_ATTACKER);
    task->data[1] = AllocSpritePalette(ANIM_TAG_BENT_SPOON);
    r3 = (task->data[1] * 16) + 0x100;
    r4 = (gSprites[task->data[0]].oam.paletteNum + 16) << 4;
    for (i = 1; i < 16; i++)
        gPlttBufferUnfaded[r3 + i] = gPlttBufferUnfaded[r4 + i];

    BlendPalette(r3, 16, 11, RGB(0, 0, 0));
    task->data[3] = 0;
    i = 0;
    while (i < 2 && (obj = CloneBattlerSpriteWithBlend(0)) >= 0)
    {
        gSprites[obj].oam.paletteNum = task->data[1];
        gSprites[obj].data[0] = 0;
        gSprites[obj].data[1] = i << 7;
        gSprites[obj].data[2] = taskId;
        gSprites[obj].callback = AnimDoubleTeam;
        task->data[3]++;
        i++;
    }

    task->func = AnimTask_DoubleTeam_Step;
    if (GetBattlerSpriteBGPriorityRank(gBattleAnimAttacker) == 1)
        ClearGpuRegBits(REG_OFFSET_DISPCNT, DISPCNT_BG1_ON);
    else
        ClearGpuRegBits(REG_OFFSET_DISPCNT, DISPCNT_BG2_ON);
}

static void AnimTask_DoubleTeam_Step(u8 taskId)
{
    struct Task *task = &gTasks[taskId];
    if (!task->data[3])
    {
        if (GetBattlerSpriteBGPriorityRank(gBattleAnimAttacker) == 1)
            SetGpuRegBits(REG_OFFSET_DISPCNT, DISPCNT_BG1_ON);
        else
            SetGpuRegBits(REG_OFFSET_DISPCNT, DISPCNT_BG2_ON);

        FreeSpritePaletteByTag(ANIM_TAG_BENT_SPOON);
        DestroyAnimVisualTask(taskId);
    }
}

static void AnimDoubleTeam(struct Sprite *sprite)
{
    if (++sprite->data[3] > 1)
    {
        sprite->data[3] = 0;
        sprite->data[0]++;
    }

    if (sprite->data[0] > 64)
    {
        gTasks[sprite->data[2]].data[3]--;
        DestroySpriteWithActiveSheet(sprite);
    }
    else
    {
        sprite->data[4] = gSineTable[sprite->data[0]] / 6;
        sprite->data[5] = gSineTable[sprite->data[0]] / 13;
        sprite->data[1] = (sprite->data[1] + sprite->data[5]) & 0xFF;
        sprite->x2 = Sin(sprite->data[1], sprite->data[4]);
    }
}

static void AnimSuperFang(struct Sprite *sprite)
{
    StoreSpriteCallbackInData6(sprite, DestroyAnimSprite);
    sprite->callback = RunStoredCallbackWhenAnimEnds;
}

void AnimTask_MusicNotesRainbowBlend(u8 taskId)
{
    u16 i;
    u16 j;
    u16 index;

    index = IndexOfSpritePaletteTag(gParticlesColorBlendTable[0][0]);
    if (index != 0xFF)
    {
        index = (index << 4) + 0x100;
        for (i = 1; i < ARRAY_COUNT(gParticlesColorBlendTable[0]); i++)
            gPlttBufferFaded[index + i] = gParticlesColorBlendTable[0][i];
    }

    for (j = 1; j < ARRAY_COUNT(gParticlesColorBlendTable); j++)
    {
        index = AllocSpritePalette(gParticlesColorBlendTable[j][0]);
        if (index != 0xFF)
        {
            index = (index << 4) + 0x100;
            for (i = 1; i < ARRAY_COUNT(gParticlesColorBlendTable[0]); i++)
                gPlttBufferFaded[index + i] = gParticlesColorBlendTable[j][i];
        }
    }
    DestroyAnimVisualTask(taskId);
}

// clears the rainbow effect for musical notes.
void AnimTask_MusicNotesClearRainbowBlend(u8 taskId)
{
    u16 i;
    for (i = 1; i < ARRAY_COUNT(gParticlesColorBlendTable); i++)
        FreeSpritePaletteByTag(gParticlesColorBlendTable[i][0]);

    DestroyAnimVisualTask(taskId);
}

#define sMoveTimer      data[0]
#define sBlendTableIdx  data[1]
#define sBlendTimer     data[2]
#define sBlendCycleTime data[3]
#define sX              data[4]
#define sY              data[5]
#define sVelocX         data[6]
#define sVelocY         data[7]

static void AnimWavyMusicNotes(struct Sprite *sprite)
{
    u8 index;
    u8 x, y;
    SetSpriteCoordsToAnimAttackerCoords(sprite);
    StartSpriteAnim(sprite, gBattleAnimArgs[0]);
    if ((index = IndexOfSpritePaletteTag(gParticlesColorBlendTable[gBattleAnimArgs[1]][0])) != 0xFF)
        sprite->oam.paletteNum = index;

    sprite->sBlendTableIdx = gBattleAnimArgs[1];
    sprite->sBlendTimer = 0;
    sprite->sBlendCycleTime = gBattleAnimArgs[2];
    if (IsContest())
    {
        x = 48;
        y = 40;
    }
    else
    {
        x = GetBattlerSpriteCoord(gBattleAnimTarget, BATTLER_COORD_X_2);
        y = GetBattlerSpriteCoord(gBattleAnimTarget, BATTLER_COORD_Y_PIC_OFFSET);
    }

    sprite->sX = sprite->x << 4;
    sprite->sY = sprite->y << 4;
    AnimWavyMusicNotes_CalcVelocity(x - sprite->x, y - sprite->y, &sprite->sVelocX, &sprite->sVelocY, 40);
    sprite->callback = AnimWavyMusicNotes_Step;
}

static void AnimWavyMusicNotes_CalcVelocity(s16 x, s16 y, s16 *velocX, s16 *velocY, s8 xSpeedFactor)
{
    int x2;
    int time;
    if (x < 0)
        xSpeedFactor = -xSpeedFactor;

    x2 = x * 256;
    time = x2 / xSpeedFactor;
    if (time == 0)
        time = 1;

    *velocX = x2 / time;
    *velocY = (y * 256) / time;
}

static void AnimWavyMusicNotes_Step(struct Sprite *sprite)
{
    s16 y, trigIdx;
    u8 index;

    sprite->sMoveTimer++;
    trigIdx = sprite->sMoveTimer * 5 - ((sprite->sMoveTimer * 5 / 256) << 8);
    sprite->sX += sprite->sVelocX;
    sprite->sY += sprite->sVelocY;
    sprite->x = sprite->sX >> 4;
    sprite->y = sprite->sY >> 4;
    sprite->y2 = Sin(trigIdx, 15);

    y = sprite->y;
    if (sprite->x < -16 || sprite->x > DISPLAY_WIDTH + 16 || y < -16 || y > DISPLAY_HEIGHT - 32)
    {
        DestroySpriteAndMatrix(sprite);
    }
    else
    {
        if (sprite->sBlendCycleTime && ++sprite->sBlendTimer > sprite->sBlendCycleTime)
        {
            sprite->sBlendTimer = 0;
            if (++sprite->sBlendTableIdx > (int)ARRAY_COUNT(gParticlesColorBlendTable) - 1)
                sprite->sBlendTableIdx = 0;

            index = IndexOfSpritePaletteTag(gParticlesColorBlendTable[sprite->sBlendTableIdx][0]);
            if (index != 0xFF)
                sprite->oam.paletteNum = index;
        }
    }
}

static void AnimFlyingMusicNotes(struct Sprite *sprite)
{
    if (GetBattlerSide(gBattleAnimAttacker) == B_SIDE_OPPONENT)
        gBattleAnimArgs[1] *= -1;

    sprite->x = GetBattlerSpriteCoord(gBattleAnimAttacker, BATTLER_COORD_X_2) + gBattleAnimArgs[1];
    sprite->y = GetBattlerSpriteCoord(gBattleAnimAttacker, BATTLER_COORD_Y_PIC_OFFSET) + gBattleAnimArgs[2];
    StartSpriteAnim(sprite, gBattleAnimArgs[0]);
    sprite->data[2] = 0;
    sprite->data[3] = 0;
    sprite->data[4] = sprite->x << 4;
    sprite->data[5] = sprite->y << 4;
    sprite->data[6] = (gBattleAnimArgs[1] << 4) / 5;
    sprite->data[7] = (gBattleAnimArgs[2] << 7) / 5;
    sprite->callback = AnimFlyingMusicNotes_Step;
}

static void AnimFlyingMusicNotes_Step(struct Sprite *sprite)
{
    sprite->data[4] += sprite->data[6];
    sprite->data[5] += sprite->data[7];
    sprite->x = sprite->data[4] >> 4;
    sprite->y = sprite->data[5] >> 4;
    if (sprite->data[0] > 5 && sprite->data[3] == 0)
    {
        sprite->data[2] = (sprite->data[2] + 16) & 0xFF;
        sprite->x2 = Cos(sprite->data[2], 18);
        sprite->y2 = Sin(sprite->data[2], 18);
        if (sprite->data[2] == 0)
            sprite->data[3] = 1;
    }

    if (++sprite->data[0] == 48)
        DestroySpriteAndMatrix(sprite);
}

static void AnimBellyDrumHand(struct Sprite *sprite)
{
    s16 a;
    if (gBattleAnimArgs[0] == 1)
    {
        sprite->oam.matrixNum = ST_OAM_HFLIP;
        a = 16;
    }
    else
    {
        a = -16;
    }

    sprite->x = GetBattlerSpriteCoord(gBattleAnimAttacker, BATTLER_COORD_X_2) + a;
    sprite->y = GetBattlerSpriteCoord(gBattleAnimAttacker, BATTLER_COORD_Y_PIC_OFFSET) + 8;
    sprite->data[0] = 8;
    sprite->callback = WaitAnimForDuration;
    StoreSpriteCallbackInData6(sprite, DestroyAnimSprite);
}

void AnimSlowFlyingMusicNotes(struct Sprite *sprite)
{
    s16 xDiff;
    u8 index;
    SetSpriteCoordsToAnimAttackerCoords(sprite);
    sprite->y += 8;
    StartSpriteAnim(sprite, gBattleAnimArgs[1]);
    index = IndexOfSpritePaletteTag(gParticlesColorBlendTable[gBattleAnimArgs[2]][0]);
    if (index != 0xFF)
        sprite->oam.paletteNum = index;

    xDiff = (gBattleAnimArgs[0] == 0) ? -32 : 32;
    sprite->data[0] = 40;
    sprite->data[1] = sprite->x;
    sprite->data[2] = xDiff + sprite->data[1];
    sprite->data[3] = sprite->y;
    sprite->data[4] = sprite->data[3] - 40;
    InitAnimLinearTranslation(sprite);
    sprite->data[5] = gBattleAnimArgs[3];
    sprite->callback = AnimSlowFlyingMusicNotes_Step;
}

static void AnimSlowFlyingMusicNotes_Step(struct Sprite *sprite)
{
    if (AnimTranslateLinear(sprite) == 0)
    {
        s16 xDiff;
        xDiff = Sin(sprite->data[5], 8);
        if (sprite->x2 < 0)
            xDiff = -xDiff;

        sprite->x2 += xDiff;
        sprite->y2 += Sin(sprite->data[5], 4);
        sprite->data[5] = (sprite->data[5] + 8) & 0xFF;
    }
    else
    {
        DestroyAnimSprite(sprite);
    }
}

void SetSpriteNextToMonHead(u8 battler, struct Sprite *sprite)
{
    if (GetBattlerSide(battler) == B_SIDE_PLAYER)
        sprite->x = GetBattlerSpriteCoordAttr(battler, BATTLER_COORD_ATTR_RIGHT) + 8;
    else
        sprite->x = GetBattlerSpriteCoordAttr(battler, BATTLER_COORD_ATTR_LEFT) - 8;

    sprite->y = GetBattlerSpriteCoord(battler, BATTLER_COORD_Y_PIC_OFFSET) - (s16)GetBattlerSpriteCoordAttr(battler, BATTLER_COORD_ATTR_HEIGHT) / 4;
}

void AnimThoughtBubble(struct Sprite *sprite)
{
    u8 animNum;
    u8 battler;
    if (gBattleAnimArgs[0] == 0)
        battler = gBattleAnimAttacker;
    else
        battler = gBattleAnimTarget;

    SetSpriteNextToMonHead(battler, sprite);
    animNum = (GetBattlerSide(battler) == B_SIDE_PLAYER) ? 0 : 1;
    sprite->data[0] = gBattleAnimArgs[1];
    sprite->data[1] = animNum + 2;
    StartSpriteAnim(sprite, animNum);
    StoreSpriteCallbackInData6(sprite, AnimThoughtBubble_Step);
    sprite->callback = RunStoredCallbackWhenAnimEnds;
}

static void AnimThoughtBubble_Step(struct Sprite *sprite)
{
    if (--sprite->data[0] == 0)
    {
        StoreSpriteCallbackInData6(sprite, DestroyAnimSprite);
        StartSpriteAnim(sprite, sprite->data[1]);
        sprite->callback = RunStoredCallbackWhenAnimEnds;
    }
}

void AnimMetronomeFinger(struct Sprite *sprite)
{
    u8 battler;
    if (gBattleAnimArgs[0] == 0)
        battler = gBattleAnimAttacker;
    else
        battler = gBattleAnimTarget;

    SetSpriteNextToMonHead(battler, sprite);
    sprite->data[0] = 0;
    StoreSpriteCallbackInData6(sprite, AnimMetronomeFinger_Step);
    sprite->callback = RunStoredCallbackWhenAffineAnimEnds;
}

static void AnimMetronomeFinger_Step(struct Sprite *sprite)
{
    if (++sprite->data[0] > 16)
    {
        StartSpriteAffineAnim(sprite, 1);
        StoreSpriteCallbackInData6(sprite, DestroySpriteAndMatrix);
        sprite->callback = RunStoredCallbackWhenAffineAnimEnds;
    }
}

void AnimFollowMeFinger(struct Sprite *sprite)
{
    u8 battler;
    if (gBattleAnimArgs[0] == 0)
        battler = gBattleAnimAttacker;
    else
        battler = gBattleAnimTarget;

    sprite->x = GetBattlerSpriteCoord(battler, BATTLER_COORD_X);
    sprite->y = GetBattlerSpriteCoordAttr(battler, BATTLER_COORD_ATTR_TOP);
    if (sprite->y <= 9)
        sprite->y = 10;

    sprite->data[0] = 1;
    sprite->data[1] = 0;
    sprite->data[2] = sprite->subpriority;
    sprite->data[3] = sprite->subpriority + 4;
    sprite->data[4] = 0;
    StoreSpriteCallbackInData6(sprite, AnimFollowMeFinger_Step1);
    sprite->callback = RunStoredCallbackWhenAffineAnimEnds;
}

static void AnimFollowMeFinger_Step1(struct Sprite *sprite)
{
    if (++sprite->data[4] > 12)
        sprite->callback = AnimFollowMeFinger_Step2;
}

static void AnimFollowMeFinger_Step2(struct Sprite *sprite)
{
    s16 x1, x2;

    sprite->data[1] += 4;
    if (sprite->data[1] > 254)
    {
        if (--sprite->data[0] == 0)
        {
            sprite->x2 = 0;
            sprite->callback = AnimMetronomeFinger_Step;
            return;
        }
        else
        {
            sprite->data[1] &= 0xFF;
        }
    }

    if (sprite->data[1] > 0x4F)
        sprite->subpriority = sprite->data[3];

    if (sprite->data[1] > 0x9F)
        sprite->subpriority = sprite->data[2];

    x1 = gSineTable[sprite->data[1]];
    x2 = x1 >> 3;
    sprite->x2 = (x1 >> 3) + (x2 >> 1);
}

static void AnimTauntFinger(struct Sprite *sprite)
{
    u8 battler;
    if (gBattleAnimArgs[0] == 0)
        battler = gBattleAnimAttacker;
    else
        battler = gBattleAnimTarget;

    SetSpriteNextToMonHead(battler, sprite);
    if (GetBattlerSide(battler) == B_SIDE_PLAYER)
    {
        StartSpriteAnim(sprite, 0);
        sprite->data[0] = 2;
    }
    else
    {
        StartSpriteAnim(sprite, 1);
        sprite->data[0] = 3;
    }

    sprite->callback = AnimTauntFinger_Step1;
}

static void AnimTauntFinger_Step1(struct Sprite *sprite)
{
    if (++sprite->data[1] > 10)
    {
        sprite->data[1] = 0;
        StartSpriteAnim(sprite, sprite->data[0]);
        StoreSpriteCallbackInData6(sprite, AnimTauntFinger_Step2);
        sprite->callback = RunStoredCallbackWhenAnimEnds;
    }
}

static void AnimTauntFinger_Step2(struct Sprite *sprite)
{
    if (++sprite->data[1] > 5)
        DestroyAnimSprite(sprite);
}

// Animates a white streak by giving it a random rotation.
// arg 0: initial x pixel offset
// arg 1: initial y pixel offset
static void AnimRockPolishStreak(struct Sprite *sprite)
{
    int affineAnimNum = Random2() % ARRAY_COUNT(gRockPolishStreak_AffineAnimCmds);
    InitSpritePosToAnimAttacker(sprite, TRUE);
    StartSpriteAffineAnim(sprite, affineAnimNum);
    StoreSpriteCallbackInData6(sprite, DestroySpriteAndMatrix);
    sprite->callback = RunStoredCallbackWhenAnimEnds;
}

// Places a blue sparkle that plays its default animation.
// arg 0: initial x pixel offset
// arg 1: initial y pixel offset
static void AnimRockPolishSparkle(struct Sprite *sprite)
{
    InitSpritePosToAnimAttacker(sprite, TRUE);
    StoreSpriteCallbackInData6(sprite, DestroySpriteAndMatrix);
    sprite->callback = RunStoredCallbackWhenAnimEnds;
}

// Moves a projectile towards the center of the target mon.  The sprite is rotated to look
// like it's traveling along that path.
// arg 0: initial x pixel offset
// arg 1: initial y pixel offset
// arg 2: duration
static void AnimPoisonJabProjectile(struct Sprite *sprite)
{
    s16 targetXPos;
    s16 targetYPos;
    u16 rotation;

    InitSpritePosToAnimTarget(sprite, TRUE);
    targetXPos = GetBattlerSpriteCoord(gBattleAnimTarget, BATTLER_COORD_X_2);
    targetYPos = GetBattlerSpriteCoord(gBattleAnimTarget, BATTLER_COORD_Y_PIC_OFFSET);
    rotation = ArcTan2Neg(targetXPos - sprite->x, targetYPos - sprite->y);
    TrySetSpriteRotScale(sprite, FALSE, 0x100, 0x100, rotation);
    sprite->data[0] = gBattleAnimArgs[2];
    sprite->data[2] = targetXPos;
    sprite->data[4] = targetYPos;
    sprite->callback = StartAnimLinearTranslation;
    StoreSpriteCallbackInData6(sprite, DestroyAnimSprite);
}

void AnimTask_BlendNightSlash(u8 taskId)
{
    int paletteOffset = IndexOfSpritePaletteTag(ANIM_TAG_SLASH) * 16 + 256;
    BlendPalette(paletteOffset, 16, 6, RGB_RED);
    DestroyAnimVisualTask(taskId);
}

static void AnimNightSlash(struct Sprite *sprite)
{
    sprite->callback = AnimSlashSlice;
    sprite->callback(sprite);
}

static const union AffineAnimCmd sCompressTargetHorizontallyAffineAnimCmds[] =
{
	AFFINEANIMCMD_FRAME(64, 0, 0, 16), //Compress
	AFFINEANIMCMD_FRAME(0, 0, 0, 64),
	AFFINEANIMCMD_FRAME(-64, 0, 0, 16),
	AFFINEANIMCMD_END,
};

static void AnimTask_CompressTargetStep(u8 taskId)
{
	struct Task* task = &gTasks[taskId];
    
	if (!RunAffineAnimFromTaskData(task))
		DestroyAnimVisualTask(taskId);
}

void AnimTask_CompressTargetHorizontally(u8 taskId)
{
	struct Task* task = &gTasks[taskId];
	u8 spriteId = GetAnimBattlerSpriteId(ANIM_TARGET);
	PrepareAffineAnimInTaskData(task, spriteId, sCompressTargetHorizontallyAffineAnimCmds);
	task->func = AnimTask_CompressTargetStep;
}

const struct SpriteTemplate gSteelBeamBigOrbSpriteTemplate =
{
    .tileTag = ANIM_TAG_STEEL_BEAM,
    .paletteTag = ANIM_TAG_STEEL_BEAM,
    .oam = &gOamData_AffineOff_ObjNormal_8x8,
    .anims = gSolarBeamBigOrbAnimTable,
    .images = NULL,
    .affineAnims = gDummySpriteAffineAnimTable,
    .callback = AnimSolarBeamBigOrb,
};

const struct SpriteTemplate gSteelBeamSmallOrbSpriteTemplate =
{
    .tileTag = ANIM_TAG_STEEL_BEAM,
    .paletteTag = ANIM_TAG_STEEL_BEAM,
    .oam = &gOamData_AffineOff_ObjNormal_8x8,
    .anims = gSolarBeamSmallOrbAnimTable,
    .images = NULL,
    .affineAnims = gDummySpriteAffineAnimTable,
    .callback = AnimSolarBeamSmallOrb,
};

void AnimTask_CreateSmallSteelBeamOrbs(u8 taskId)
{
    if (--gTasks[taskId].data[0] == -1)
    {
        gTasks[taskId].data[1]++;
        gTasks[taskId].data[0] = 6;
        gBattleAnimArgs[0] = 15;
        gBattleAnimArgs[1] = 0;
        gBattleAnimArgs[2] = 80;
        gBattleAnimArgs[3] = 0;
        CreateSpriteAndAnimate(&gSteelBeamSmallOrbSpriteTemplate, 0, 0, GetBattlerSpriteSubpriority(gBattleAnimTarget) + 1);
    }

    if (gTasks[taskId].data[1] == 15)
        DestroyAnimVisualTask(taskId);
}<|MERGE_RESOLUTION|>--- conflicted
+++ resolved
@@ -71,12 +71,7 @@
 static void AnimMilkBottle(struct Sprite *);
 static void AnimMilkBottle_Step1(struct Sprite *);
 static void AnimMilkBottle_Step2(struct Sprite *, int, int);
-<<<<<<< HEAD
-static void AnimSparkingStars(struct Sprite *);
-=======
-static void AnimGrantingStars(struct Sprite *);
 static void AnimSparklingStars(struct Sprite *);
->>>>>>> 578064d7
 static void AnimBubbleBurst(struct Sprite *);
 static void AnimBubbleBurst_Step(struct Sprite *);
 static void AnimSleepLetterZ(struct Sprite *);
