--- conflicted
+++ resolved
@@ -176,16 +176,7 @@
     return spriteId;
 }
 
-<<<<<<< HEAD
-u16 CreatePicSprite2(u16 species, u32 otId, u32 personality, u8 flags, s16 x, s16 y, u8 paletteSlot, u16 paletteTag)
-=======
-static u16 CreatePicSprite_HandleDeoxys(u16 species, u32 otId, u32 personality, bool8 isFrontPic, s16 x, s16 y, u8 paletteSlot, u16 paletteTag, bool8 isTrainer)
-{
-    return CreatePicSprite(species, otId, personality, isFrontPic, x, y, paletteSlot, paletteTag, isTrainer, FALSE);
-}
-
 u16 CreateMonPicSprite_Affine(u16 species, u32 otId, u32 personality, u8 flags, s16 x, s16 y, u8 paletteSlot, u16 paletteTag)
->>>>>>> ef935f6f
 {
     u8 *framePics;
     struct SpriteFrameImage *images;
@@ -289,12 +280,7 @@
 
 static u16 LoadPicSpriteInWindow(u16 species, u32 otId, u32 personality, bool8 isFrontPic, u8 paletteSlot, u8 windowId, bool8 isTrainer)
 {
-<<<<<<< HEAD
     if (DecompressPic(species, personality, isFrontPic, (u8 *)GetWindowAttribute(windowId, WINDOW_TILE_DATA), FALSE))
-    {
-=======
-    if (DecompressPic_HandleDeoxys(species, personality, isFrontPic, (u8 *)GetWindowAttribute(windowId, WINDOW_TILE_DATA), FALSE))
->>>>>>> ef935f6f
         return 0xFFFF;
 
     LoadPicPaletteBySlot(species, otId, personality, paletteSlot, isTrainer);
