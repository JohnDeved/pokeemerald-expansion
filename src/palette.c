#include "global.h"
#include "palette.h"
#include "util.h"
#include "decompress.h"
#include "gpu_regs.h"
#include "task.h"
#include "constants/rgb.h"

enum
{
    NORMAL_FADE,
    FAST_FADE,
    HARDWARE_FADE,
    TIME_OF_DAY_FADE,
};

// These are structs for some unused palette system.
// The full functionality of this system is unknown.

#define NUM_PALETTE_STRUCTS 16

struct PaletteStructTemplate
{
    u16 id;
    u16 *src;
    bool16 pst_field_8_0:1;
    u16 unused:9;
    u16 size:5;
    u8 time1;
    u8 srcCount:5;
    u8 state:3;
    u8 time2;
};

struct PaletteStruct
{
    const struct PaletteStructTemplate *template;
    bool32 active:1;
    bool32 flag:1;
    u32 baseDestOffset:9;
    u32 destOffset:10;
    u32 srcIndex:7;
    u8 countdown1;
    u8 countdown2;
};

static void PaletteStruct_Copy(struct PaletteStruct *, u32 *);
static void PaletteStruct_Blend(struct PaletteStruct *, u32 *);
static void PaletteStruct_TryEnd(struct PaletteStruct *);
static void PaletteStruct_Reset(u8);
static u8 PaletteStruct_GetPalNum(u16);
static u8 UpdateNormalPaletteFade(void);
static void BeginFastPaletteFadeInternal(u8);
static u8 UpdateFastPaletteFade(void);
static u8 UpdateHardwarePaletteFade(void);
static u8 UpdateTimeOfDayPaletteFade(void);
static void UpdateBlendRegisters(void);
static bool8 IsSoftwarePaletteFadeFinishing(void);
static void Task_BlendPalettesGradually(u8 taskId);

// palette buffers require alignment with agbcc because
// unaligned word reads are issued in BlendPalette otherwise
ALIGNED(4) EWRAM_DATA u16 gPlttBufferUnfaded[PLTT_BUFFER_SIZE] = {0};
ALIGNED(4) EWRAM_DATA u16 gPlttBufferFaded[PLTT_BUFFER_SIZE] = {0};
static EWRAM_DATA struct PaletteStruct sPaletteStructs[NUM_PALETTE_STRUCTS] = {0};
EWRAM_DATA struct PaletteFadeControl gPaletteFade = {0};
static EWRAM_DATA u32 sFiller = 0;
static EWRAM_DATA u32 sPlttBufferTransferPending = 0;
EWRAM_DATA u8 ALIGNED(2) gPaletteDecompressionBuffer[PLTT_SIZE] = {0};

static const struct PaletteStructTemplate sDummyPaletteStructTemplate = {
    .id = 0xFFFF,
    .state = 1
};

static const u8 sRoundedDownGrayscaleMap[] = {
     0,  0,  0,  0,  0,
     5,  5,  5,  5,  5,
    11, 11, 11, 11, 11,
    16, 16, 16, 16, 16,
    21, 21, 21, 21, 21,
    27, 27, 27, 27, 27,
    31, 31
};

void LoadCompressedPalette(const u32 *src, u16 offset, u16 size)
{
    LZDecompressWram(src, gPaletteDecompressionBuffer);
    CpuCopy16(gPaletteDecompressionBuffer, &gPlttBufferUnfaded[offset], size);
    CpuCopy16(gPaletteDecompressionBuffer, &gPlttBufferFaded[offset], size);
}

void LoadPalette(const void *src, u16 offset, u16 size)
{
    CpuCopy16(src, &gPlttBufferUnfaded[offset], size);
    CpuCopy16(src, &gPlttBufferFaded[offset], size);
}

// Drop in replacement for LoadPalette, uses CpuFastCopy, size must be 0 % 32
void LoadPaletteFast(const void *src, u16 offset, u16 size) {
    if ((u32)src & 3) // In case palette is not 4 byte aligned
        return LoadPalette(src, offset, size);
    CpuFastCopy(src, &gPlttBufferUnfaded[offset], size);
    // Copying from EWRAM->EWRAM is faster than ROM->EWRAM
    CpuFastCopy(&gPlttBufferUnfaded[offset], &gPlttBufferFaded[offset], size);
}

void FillPalette(u16 value, u16 offset, u16 size)
{
    CpuFill16(value, &gPlttBufferUnfaded[offset], size);
    CpuFill16(value, &gPlttBufferFaded[offset], size);
}

void TransferPlttBuffer(void)
{
    if (!gPaletteFade.bufferTransferDisabled)
    {
        void *src = gPlttBufferFaded;
        void *dest = (void *)PLTT;
        DmaCopy16(3, src, dest, PLTT_SIZE);
        sPlttBufferTransferPending = FALSE;
        if (gPaletteFade.mode == HARDWARE_FADE && gPaletteFade.active)
            UpdateBlendRegisters();
    }
}

u8 UpdatePaletteFade(void)
{
    u8 result;
    u8 dummy = 0;

    if (sPlttBufferTransferPending)
        return PALETTE_FADE_STATUS_LOADING;

    if (gPaletteFade.mode == NORMAL_FADE)
        result = UpdateNormalPaletteFade();
    else if (gPaletteFade.mode == FAST_FADE)
        result = UpdateFastPaletteFade();
    else if (gPaletteFade.mode == TIME_OF_DAY_FADE)
        result = UpdateTimeOfDayPaletteFade();
    else
        result = UpdateHardwarePaletteFade();

    sPlttBufferTransferPending = gPaletteFade.multipurpose1 | dummy;

    return result;
}

void ResetPaletteFade(void)
{
    u8 i;

    for (i = 0; i < NUM_PALETTE_STRUCTS; i++)
        PaletteStruct_Reset(i);

    ResetPaletteFadeControl();
}

static void ReadPlttIntoBuffers(void)
{
    u16 i;
    u16 *pltt = (u16 *)PLTT;

    for (i = 0; i < PLTT_BUFFER_SIZE; i++)
    {
        gPlttBufferUnfaded[i] = pltt[i];
        gPlttBufferFaded[i] = pltt[i];
    }
}

bool8 BeginNormalPaletteFade(u32 selectedPalettes, s8 delay, u8 startY, u8 targetY, u16 blendColor)
{
    u8 temp;
    u16 color = blendColor;

    if (gPaletteFade.active)
    {
        return FALSE;
    }
    else
    {
        gPaletteFade.deltaY = 2;

        if (delay < 0)
        {
            gPaletteFade.deltaY += (delay * -1);
            delay = 0;
        }

        gPaletteFade_selectedPalettes = selectedPalettes;
        gPaletteFade.delayCounter = delay;
        gPaletteFade_delay = delay;
        gPaletteFade.y = startY;
        gPaletteFade.targetY = targetY;
        gPaletteFade.blendColor = color;
        gPaletteFade.active = TRUE;
        gPaletteFade.mode = NORMAL_FADE;

        if (startY < targetY)
            gPaletteFade.yDec = 0;
        else
            gPaletteFade.yDec = 1;

        UpdatePaletteFade();

        temp = gPaletteFade.bufferTransferDisabled;
        gPaletteFade.bufferTransferDisabled = FALSE;
        CpuCopy32(gPlttBufferFaded, (void *)PLTT, PLTT_SIZE);
        sPlttBufferTransferPending = FALSE;
        if (gPaletteFade.mode == HARDWARE_FADE && gPaletteFade.active)
            UpdateBlendRegisters();
        gPaletteFade.bufferTransferDisabled = temp;
        return TRUE;
    }
}

// Like normal palette fade but respects sprite/tile palettes immune to time of day fading
bool8 BeginTimeOfDayPaletteFade(u32 selectedPalettes, s8 delay, u8 startY, u8 targetY, struct BlendSettings *bld0, struct BlendSettings *bld1, u16 weight, u16 color)
{
    u8 temp;

    if (gPaletteFade.active)
    {
        return FALSE;
    }
    else
    {
        gPaletteFade.deltaY = 2;

        if (delay < 0)
        {
            gPaletteFade.deltaY += (delay * -1);
            delay = 0;
        }

        gPaletteFade_selectedPalettes = selectedPalettes;
        gPaletteFade.delayCounter = delay;
        gPaletteFade_delay = delay;
        gPaletteFade.y = startY;
        gPaletteFade.targetY = targetY;
        gPaletteFade.active = 1;
        gPaletteFade.mode = TIME_OF_DAY_FADE;

        gPaletteFade.blendColor = color;
        gPaletteFade.bld0 = bld0;
        gPaletteFade.bld1 = bld1;
        gPaletteFade.weight = weight;

        if (startY < targetY)
            gPaletteFade.yDec = 0;
        else
            gPaletteFade.yDec = 1;

        UpdatePaletteFade();

        temp = gPaletteFade.bufferTransferDisabled;
        gPaletteFade.bufferTransferDisabled = 0;
        CpuCopy32(gPlttBufferFaded, (void *)PLTT, PLTT_SIZE);
        sPlttBufferTransferPending = 0;
        if (gPaletteFade.mode == HARDWARE_FADE && gPaletteFade.active)
            UpdateBlendRegisters();
        gPaletteFade.bufferTransferDisabled = temp;
        return TRUE;
    }
}

// Unused
static bool8 BeginPlttFade(u32 selectedPalettes, u8 delay, u8 startY, u8 targetY, u16 blendColor)
{
    ReadPlttIntoBuffers();
    return BeginNormalPaletteFade(selectedPalettes, delay, startY, targetY, blendColor);
}

// Unused
static void PaletteStruct_Run(u8 a1, u32 *unkFlags)
{
    u8 i;

    for (i = 0; i < NUM_PALETTE_STRUCTS; i++)
    {
        struct PaletteStruct *palstruct = &sPaletteStructs[i];
        if (palstruct->active)
        {
            if (palstruct->template->pst_field_8_0 == a1)
            {
                if (palstruct->srcIndex == palstruct->template->srcCount)
                {
                    PaletteStruct_TryEnd(palstruct);
                    if (!palstruct->active)
                        continue;
                }
                if (palstruct->countdown1 == 0)
                    PaletteStruct_Copy(palstruct, unkFlags);
                else
                    palstruct->countdown1--;

                PaletteStruct_Blend(palstruct, unkFlags);
            }
        }
    }
}

static void PaletteStruct_Copy(struct PaletteStruct *palStruct, u32 *unkFlags)
{
    s32 srcIndex;
    s32 srcCount;
    u8 i = 0;
    u16 srcOffset = palStruct->srcIndex * palStruct->template->size;

    if (!palStruct->template->pst_field_8_0)
    {
        while (i < palStruct->template->size)
        {
            gPlttBufferUnfaded[palStruct->destOffset] = palStruct->template->src[srcOffset];
            gPlttBufferFaded[palStruct->destOffset] = palStruct->template->src[srcOffset];
            i++;
            palStruct->destOffset++;
            srcOffset++;
        }
    }
    else
    {
        while (i < palStruct->template->size)
        {
            gPlttBufferFaded[palStruct->destOffset] = palStruct->template->src[srcOffset];
            i++;
            palStruct->destOffset++;
            srcOffset++;
        }
    }

    palStruct->destOffset = palStruct->baseDestOffset;
    palStruct->countdown1 = palStruct->template->time1;
    palStruct->srcIndex++;

    srcIndex = palStruct->srcIndex;
    srcCount = palStruct->template->srcCount;

    if (srcIndex >= srcCount)
    {
        if (palStruct->countdown2)
            palStruct->countdown2--;
        palStruct->srcIndex = 0;
    }

    *unkFlags |= 1 << (palStruct->baseDestOffset >> 4);
}

static void PaletteStruct_Blend(struct PaletteStruct *palStruct, u32 *unkFlags)
{
    if (gPaletteFade.active && ((1 << (palStruct->baseDestOffset >> 4)) & gPaletteFade_selectedPalettes))
    {
        if (!palStruct->template->pst_field_8_0)
        {
            if (gPaletteFade.delayCounter != gPaletteFade_delay)
            {
                BlendPalette(
                    palStruct->baseDestOffset,
                    palStruct->template->size,
                    gPaletteFade.y,
                    gPaletteFade.blendColor);
            }
        }
        else
        {
            if (!gPaletteFade.delayCounter)
            {
                if (palStruct->countdown1 != palStruct->template->time1)
                {
                    u32 srcOffset = palStruct->srcIndex * palStruct->template->size;
                    u8 i;

                    for (i = 0; i < palStruct->template->size; i++)
                        gPlttBufferFaded[palStruct->baseDestOffset + i] = palStruct->template->src[srcOffset + i];
                }
            }
        }
    }
}

static void PaletteStruct_TryEnd(struct PaletteStruct *pal)
{
    if (pal->countdown2 == 0)
    {
        s32 state = pal->template->state;

        if (state == 0)
        {
            pal->srcIndex = 0;
            pal->countdown1 = pal->template->time1;
            pal->countdown2 = pal->template->time2;
            pal->destOffset = pal->baseDestOffset;
        }
        else
        {
            if (state < 0)
                return;
            if (state > 2)
                return;
            PaletteStruct_ResetById(pal->template->id);
        }
    }
    else
    {
        pal->countdown2--;
    }
}

void PaletteStruct_ResetById(u16 id)
{
    u8 paletteNum = PaletteStruct_GetPalNum(id);
    if (paletteNum != NUM_PALETTE_STRUCTS)
        PaletteStruct_Reset(paletteNum);
}

static void PaletteStruct_Reset(u8 paletteNum)
{
    sPaletteStructs[paletteNum].template = &sDummyPaletteStructTemplate;
    sPaletteStructs[paletteNum].active = FALSE;
    sPaletteStructs[paletteNum].baseDestOffset = 0;
    sPaletteStructs[paletteNum].destOffset = 0;
    sPaletteStructs[paletteNum].srcIndex = 0;
    sPaletteStructs[paletteNum].flag = 0;
    sPaletteStructs[paletteNum].countdown1 = 0;
    sPaletteStructs[paletteNum].countdown2 = 0;
}

void ResetPaletteFadeControl(void)
{
    gPaletteFade.multipurpose1 = 0;
    gPaletteFade.multipurpose2 = 0;
    gPaletteFade.delayCounter = 0;
    gPaletteFade.y = 0;
    gPaletteFade.targetY = 0;
    gPaletteFade.blendColor = 0;
    gPaletteFade.active = FALSE;
    gPaletteFade.multipurpose2 = 0; // assign same value twice
    gPaletteFade.yDec = 0;
    gPaletteFade.bufferTransferDisabled = FALSE;
    gPaletteFade.shouldResetBlendRegisters = FALSE;
    gPaletteFade.hardwareFadeFinishing = FALSE;
    gPaletteFade.softwareFadeFinishing = FALSE;
    gPaletteFade.softwareFadeFinishingCounter = 0;
    gPaletteFade.objPaletteToggle = 0;
    gPaletteFade.deltaY = 2;
}

static void PaletteStruct_SetUnusedFlag(u16 id)
{
    u8 paletteNum = PaletteStruct_GetPalNum(id);
    if (paletteNum != NUM_PALETTE_STRUCTS)
        sPaletteStructs[paletteNum].flag = TRUE;
}

static void PaletteStruct_ClearUnusedFlag(u16 id)
{
    u8 paletteNum = PaletteStruct_GetPalNum(id);
    if (paletteNum != NUM_PALETTE_STRUCTS)
        sPaletteStructs[paletteNum].flag = FALSE;
}

static u8 PaletteStruct_GetPalNum(u16 id)
{
    u8 i;

    for (i = 0; i < NUM_PALETTE_STRUCTS; i++)
        if (sPaletteStructs[i].template->id == id)
            return i;

    return NUM_PALETTE_STRUCTS;
}

// Like normal palette fade, but respects sprite/tile palettes immune to time of day fading
static u8 UpdateTimeOfDayPaletteFade(void)
{
    u8 paletteNum;
    u16 paletteOffset;
    u16 selectedPalettes;
    u16 timePalettes = 0; // palettes passed to the time-blender
    u16 copyPalettes;
    u16 * src;
    u16 * dst;

    if (!gPaletteFade.active)
        return PALETTE_FADE_STATUS_DONE;

    if (IsSoftwarePaletteFadeFinishing())
      return gPaletteFade.active ? PALETTE_FADE_STATUS_ACTIVE : PALETTE_FADE_STATUS_DONE;

    if (!gPaletteFade.objPaletteToggle)
    {
        if (gPaletteFade.delayCounter < gPaletteFade_delay)
        {
            gPaletteFade.delayCounter++;
            return 2;
        }
        gPaletteFade.delayCounter = 0;
    }

    paletteOffset = 0;

    if (!gPaletteFade.objPaletteToggle)
    {
        selectedPalettes = gPaletteFade_selectedPalettes;
    }
    else
    {
        selectedPalettes = gPaletteFade_selectedPalettes >> 16;
        paletteOffset = 256;
    }

    src = gPlttBufferUnfaded + paletteOffset;
    dst = gPlttBufferFaded + paletteOffset;

    // First pply TOD blend to relevant subset of palettes
    if (gPaletteFade.objPaletteToggle) { // Sprite palettes, don't blend those with tags
      u8 i;
      u16 j = 1;
      for (i = 0; i < 16; i++, j <<= 1) { // Mask out palettes that should not be light blended
        if ((selectedPalettes & j) && !(GetSpritePaletteTagByPaletteNum(i) >> 15))
          timePalettes |= j;
      }

    } else { // tile palettes, don't blend [13, 15]
      timePalettes = selectedPalettes & 0x1FFF;
    }
    TimeMixPalettes(timePalettes, src, dst, gPaletteFade.bld0, gPaletteFade.bld1, gPaletteFade.weight);

    // palettes that were not blended above must be copied through
    if ((copyPalettes = ~timePalettes)) {
      u16 * src1 = src;
      u16 * dst1 = dst;
      while (copyPalettes) {
        if (copyPalettes & 1)
          CpuFastCopy(src1, dst1, 32);
        copyPalettes >>= 1;
        src1 += 16;
        dst1 += 16;
      }
    }

    // Then, blend from faded->faded with native BlendPalettes
    BlendPalettesFine(selectedPalettes, dst, dst, gPaletteFade.y, gPaletteFade.blendColor);

    gPaletteFade.objPaletteToggle ^= 1;

    if (!gPaletteFade.objPaletteToggle)
    {
        if ((gPaletteFade.yDec && gPaletteFade.y == 0) || (!gPaletteFade.yDec && gPaletteFade.y == gPaletteFade.targetY))
        {
            gPaletteFade_selectedPalettes = 0;
            gPaletteFade.softwareFadeFinishing = 1;
        }
        else
        {
            s8 val;

            if (!gPaletteFade.yDec)
            {
                val = gPaletteFade.y;
                val += gPaletteFade.deltaY;
                if (val > gPaletteFade.targetY)
                    val = gPaletteFade.targetY;
                gPaletteFade.y = val;
            }
            else
            {
                val = gPaletteFade.y;
                val -= gPaletteFade.deltaY;
                if (val < 0)
                    val = 0;
                gPaletteFade.y = val;
            }
        }
    }

    // gPaletteFade.active cannot change since the last time it was checked. So this
    // is equivalent to `return PALETTE_FADE_STATUS_ACTIVE;`
    return PALETTE_FADE_STATUS_ACTIVE;
}

static u8 UpdateNormalPaletteFade(void)
{
    u16 paletteOffset;
    u16 selectedPalettes;

    if (!gPaletteFade.active)
        return PALETTE_FADE_STATUS_DONE;

    if (IsSoftwarePaletteFadeFinishing())
    {
        return gPaletteFade.active ? PALETTE_FADE_STATUS_ACTIVE : PALETTE_FADE_STATUS_DONE;
    }
    else
    {
        if (!gPaletteFade.objPaletteToggle)
        {
            if (gPaletteFade.delayCounter < gPaletteFade_delay)
            {
                gPaletteFade.delayCounter++;
                return 2;
            }
            gPaletteFade.delayCounter = 0;
        }

        paletteOffset = 0;

        if (!gPaletteFade.objPaletteToggle)
        {
            selectedPalettes = gPaletteFade_selectedPalettes;
        }
        else
        {
            selectedPalettes = gPaletteFade_selectedPalettes >> 16;
            paletteOffset = OBJ_PLTT_OFFSET;
        }

        while (selectedPalettes)
        {
            if (selectedPalettes & 1)
                BlendPalette(
                    paletteOffset,
                    16,
                    gPaletteFade.y,
                    gPaletteFade.blendColor);
            selectedPalettes >>= 1;
            paletteOffset += 16;
        }

        gPaletteFade.objPaletteToggle ^= 1;

        if (!gPaletteFade.objPaletteToggle)
        {
            if (gPaletteFade.y == gPaletteFade.targetY)
            {
                gPaletteFade_selectedPalettes = 0;
                gPaletteFade.softwareFadeFinishing = TRUE;
            }
            else
            {
                s8 val;

                if (!gPaletteFade.yDec)
                {
                    val = gPaletteFade.y;
                    val += gPaletteFade.deltaY;
                    if (val > gPaletteFade.targetY)
                        val = gPaletteFade.targetY;
                    gPaletteFade.y = val;
                }
                else
                {
                    val = gPaletteFade.y;
                    val -= gPaletteFade.deltaY;
                    if (val < gPaletteFade.targetY)
                        val = gPaletteFade.targetY;
                    gPaletteFade.y = val;
                }
            }
        }

        // gPaletteFade.active cannot change since the last time it was checked. So this
        // is equivalent to `return PALETTE_FADE_STATUS_ACTIVE;`
        return gPaletteFade.active ? PALETTE_FADE_STATUS_ACTIVE : PALETTE_FADE_STATUS_DONE;
    }
}

void InvertPlttBuffer(u32 selectedPalettes)
{
    u16 paletteOffset = 0;

    while (selectedPalettes)
    {
        if (selectedPalettes & 1)
        {
            u8 i;
            for (i = 0; i < 16; i++)
                gPlttBufferFaded[paletteOffset + i] = ~gPlttBufferFaded[paletteOffset + i];
        }
        selectedPalettes >>= 1;
        paletteOffset += 16;
    }
}

void TintPlttBuffer(u32 selectedPalettes, s8 r, s8 g, s8 b)
{
    u16 paletteOffset = 0;

    while (selectedPalettes)
    {
        if (selectedPalettes & 1)
        {
            u8 i;
            for (i = 0; i < 16; i++)
            {
                struct PlttData *data = (struct PlttData *)&gPlttBufferFaded[paletteOffset + i];
                data->r += r;
                data->g += g;
                data->b += b;
            }
        }
        selectedPalettes >>= 1;
        paletteOffset += 16;
    }
}

void UnfadePlttBuffer(u32 selectedPalettes)
{
    u16 paletteOffset = 0;

    while (selectedPalettes)
    {
        if (selectedPalettes & 1)
        {
            u8 i;
            for (i = 0; i < 16; i++)
                gPlttBufferFaded[paletteOffset + i] = gPlttBufferUnfaded[paletteOffset + i];
        }
        selectedPalettes >>= 1;
        paletteOffset += 16;
    }
}

void BeginFastPaletteFade(u8 submode)
{
    gPaletteFade.deltaY = 2;
    BeginFastPaletteFadeInternal(submode);
}

static void BeginFastPaletteFadeInternal(u8 submode)
{
    gPaletteFade.y = 31;
    gPaletteFade_submode = submode & 0x3F;
    gPaletteFade.active = TRUE;
    gPaletteFade.mode = FAST_FADE;

    if (submode == FAST_FADE_IN_FROM_BLACK)
        CpuFill16(RGB_BLACK, gPlttBufferFaded, PLTT_SIZE);

    if (submode == FAST_FADE_IN_FROM_WHITE)
        CpuFill16(RGB_WHITE, gPlttBufferFaded, PLTT_SIZE);

    UpdatePaletteFade();
}

static u8 UpdateFastPaletteFade(void)
{
    u16 i;
    u16 paletteOffsetStart;
    u16 paletteOffsetEnd;
    s8 r0;
    s8 g0;
    s8 b0;
    s8 r;
    s8 g;
    s8 b;

    if (!gPaletteFade.active)
        return PALETTE_FADE_STATUS_DONE;

    if (IsSoftwarePaletteFadeFinishing())
        return gPaletteFade.active ? PALETTE_FADE_STATUS_ACTIVE : PALETTE_FADE_STATUS_DONE;

    if (gPaletteFade.objPaletteToggle)
    {
        paletteOffsetStart = OBJ_PLTT_OFFSET;
        paletteOffsetEnd = PLTT_BUFFER_SIZE;
    }
    else
    {
        paletteOffsetStart = 0;
        paletteOffsetEnd = OBJ_PLTT_OFFSET;
    }

    switch (gPaletteFade_submode)
    {
    case FAST_FADE_IN_FROM_WHITE:
        for (i = paletteOffsetStart; i < paletteOffsetEnd; i++)
        {
            struct PlttData *unfaded;
            struct PlttData *faded;

            unfaded = (struct PlttData *)&gPlttBufferUnfaded[i];
            r0 = unfaded->r;
            g0 = unfaded->g;
            b0 = unfaded->b;

            faded = (struct PlttData *)&gPlttBufferFaded[i];
            r = faded->r - 2;
            g = faded->g - 2;
            b = faded->b - 2;

            if (r < r0)
                r = r0;
            if (g < g0)
                g = g0;
            if (b < b0)
                b = b0;

            gPlttBufferFaded[i] = RGB(r, g, b);
        }
        break;
    case FAST_FADE_OUT_TO_WHITE:
        for (i = paletteOffsetStart; i < paletteOffsetEnd; i++)
        {
            struct PlttData *data = (struct PlttData *)&gPlttBufferFaded[i];
            r = data->r + 2;
            g = data->g + 2;
            b = data->b + 2;

            if (r > 31)
                r = 31;
            if (g > 31)
                g = 31;
            if (b > 31)
                b = 31;

            gPlttBufferFaded[i] = RGB(r, g, b);
        }
        break;
    case FAST_FADE_IN_FROM_BLACK:
        for (i = paletteOffsetStart; i < paletteOffsetEnd; i++)
        {
            struct PlttData *unfaded;
            struct PlttData *faded;

            unfaded = (struct PlttData *)&gPlttBufferUnfaded[i];
            r0 = unfaded->r;
            g0 = unfaded->g;
            b0 = unfaded->b;

            faded = (struct PlttData *)&gPlttBufferFaded[i];
            r = faded->r + 2;
            g = faded->g + 2;
            b = faded->b + 2;

            if (r > r0)
                r = r0;
            if (g > g0)
                g = g0;
            if (b > b0)
                b = b0;

            gPlttBufferFaded[i] = RGB(r, g, b);
        }
        break;
    case FAST_FADE_OUT_TO_BLACK:
        for (i = paletteOffsetStart; i < paletteOffsetEnd; i++)
        {
            struct PlttData *data = (struct PlttData *)&gPlttBufferFaded[i];
            r = data->r - 2;
            g = data->g - 2;
            b = data->b - 2;

            if (r < 0)
                r = 0;
            if (g < 0)
                g = 0;
            if (b < 0)
                b = 0;

            gPlttBufferFaded[i] = RGB(r, g, b);
        }
    }

    gPaletteFade.objPaletteToggle ^= 1;

    if (gPaletteFade.objPaletteToggle)
        // gPaletteFade.active cannot change since the last time it was checked. So this
        // is equivalent to `return PALETTE_FADE_STATUS_ACTIVE;`
        return gPaletteFade.active ? PALETTE_FADE_STATUS_ACTIVE : PALETTE_FADE_STATUS_DONE;

    if (gPaletteFade.y - gPaletteFade.deltaY < 0)
        gPaletteFade.y = 0;
    else
        gPaletteFade.y -= gPaletteFade.deltaY;

    if (gPaletteFade.y == 0)
    {
        switch (gPaletteFade_submode)
        {
        case FAST_FADE_IN_FROM_WHITE:
        case FAST_FADE_IN_FROM_BLACK:
            CpuCopy32(gPlttBufferUnfaded, gPlttBufferFaded, PLTT_SIZE);
            break;
        case FAST_FADE_OUT_TO_WHITE:
            CpuFill32(0xFFFFFFFF, gPlttBufferFaded, PLTT_SIZE);
            break;
        case FAST_FADE_OUT_TO_BLACK:
            CpuFill32(0x00000000, gPlttBufferFaded, PLTT_SIZE);
            break;
        }

        gPaletteFade.mode = NORMAL_FADE;
        gPaletteFade.softwareFadeFinishing = TRUE;
    }
    // gPaletteFade.active cannot change since the last time it was checked. So this
    // is equivalent to `return PALETTE_FADE_STATUS_ACTIVE;`
    return gPaletteFade.active ? PALETTE_FADE_STATUS_ACTIVE : PALETTE_FADE_STATUS_DONE;
}

void BeginHardwarePaletteFade(u8 blendCnt, u8 delay, u8 y, u8 targetY, u8 shouldResetBlendRegisters)
{
    gPaletteFade_blendCnt = blendCnt;
    gPaletteFade.delayCounter = delay;
    gPaletteFade_delay = delay;
    gPaletteFade.y = y;
    gPaletteFade.targetY = targetY;
    gPaletteFade.active = TRUE;
    gPaletteFade.mode = HARDWARE_FADE;
    gPaletteFade.shouldResetBlendRegisters = shouldResetBlendRegisters & 1;
    gPaletteFade.hardwareFadeFinishing = FALSE;

    if (y < targetY)
        gPaletteFade.yDec = 0;
    else
        gPaletteFade.yDec = 1;
}

static u8 UpdateHardwarePaletteFade(void)
{
    if (!gPaletteFade.active)
        return PALETTE_FADE_STATUS_DONE;

    if (gPaletteFade.delayCounter < gPaletteFade_delay)
    {
        gPaletteFade.delayCounter++;
        return PALETTE_FADE_STATUS_DELAY;
    }

    gPaletteFade.delayCounter = 0;

    if (!gPaletteFade.yDec)
    {
        gPaletteFade.y++;
        if (gPaletteFade.y > gPaletteFade.targetY)
        {
            gPaletteFade.hardwareFadeFinishing++;
            gPaletteFade.y--;
        }
    }
    else
    {
        s32 y = gPaletteFade.y--;
        if (y - 1 < gPaletteFade.targetY)
        {
            gPaletteFade.hardwareFadeFinishing++;
            gPaletteFade.y++;
        }
    }

    if (gPaletteFade.hardwareFadeFinishing)
    {
        if (gPaletteFade.shouldResetBlendRegisters)
        {
            gPaletteFade_blendCnt = 0;
            gPaletteFade.y = 0;
        }
        gPaletteFade.shouldResetBlendRegisters = FALSE;
    }

    // gPaletteFade.active cannot change since the last time it was checked. So this
    // is equivalent to `return PALETTE_FADE_STATUS_ACTIVE;`
    return gPaletteFade.active ? PALETTE_FADE_STATUS_ACTIVE : PALETTE_FADE_STATUS_DONE;
}

static void UpdateBlendRegisters(void)
{
    SetGpuReg(REG_OFFSET_BLDCNT, (u16)gPaletteFade_blendCnt);
    SetGpuReg(REG_OFFSET_BLDY, gPaletteFade.y);
    if (gPaletteFade.hardwareFadeFinishing)
    {
        gPaletteFade.hardwareFadeFinishing = FALSE;
        gPaletteFade.mode = 0;
        gPaletteFade_blendCnt = 0;
        gPaletteFade.y = 0;
        gPaletteFade.active = FALSE;
    }
}

static bool8 IsSoftwarePaletteFadeFinishing(void)
{
    if (gPaletteFade.softwareFadeFinishing)
    {
        if (gPaletteFade.softwareFadeFinishingCounter == 4)
        {
            gPaletteFade.active = FALSE;
            gPaletteFade.softwareFadeFinishing = FALSE;
            gPaletteFade.softwareFadeFinishingCounter = 0;
        }
        else
        {
            gPaletteFade.softwareFadeFinishingCounter++;
        }

        return TRUE;
    }
    else
    {
        return FALSE;
    }
}

// optimized based on lucktyphlosion's BlendPalettesFine
void BlendPalettesFine(u32 palettes, u16 *src, u16 *dst, u32 coeff, u32 color) {
    s32 newR, newG, newB;

    if (!palettes)
        return;

    coeff *= 2;
    newR = (color << 27) >> 27;
    newG = (color << 22) >> 27;
    newB = (color << 17) >> 27;

    do {
        if (palettes & 1) {
            u16 *srcEnd = src + 16;
            while (src != srcEnd) { // Transparency is blended (for backdrop reasons)
                u32 srcColor = *src;
                s32 r = (srcColor << 27) >> 27;
                s32 g = (srcColor << 22) >> 27;
                s32 b = (srcColor << 16) >> 26;

                *dst++ = ((r + (((newR - r) * (s32)coeff) >> 5)) << 0)
                       | ((g + (((newG - g) * (s32)coeff) >> 5)) << 5)
                       | ((b + (((newB - (b & 31)) * (s32)coeff) >> 5)) << 10);
                src++;
            }
        } else {
            src += 16;
            dst += 16;
        }
        palettes >>= 1;
    } while (palettes);
}

void BlendPalettes(u32 palettes, u8 coeff, u16 color) {
    BlendPalettesFine(palettes, gPlttBufferUnfaded, gPlttBufferFaded, coeff, color);
}

#define DEFAULT_LIGHT_COLOR 0x3f9f

// Like BlendPalette, but ignores blendColor if the transparency high bit is set
// Optimization help by lucktyphlosion
void TimeBlendPalette(u16 palOffset, u32 coeff, u32 blendColor) {
    s32 newR, newG, newB, defR, defG, defB;
    u16 * src = gPlttBufferUnfaded + palOffset;
    u16 * dst = gPlttBufferFaded + palOffset;
    u32 defaultBlendColor = DEFAULT_LIGHT_COLOR;
    u16 *srcEnd = src + 16;
    u32 altBlendColor = *dst++ = *src++; // color 0 is copied through unchanged

    coeff *= 2;
    newR = (blendColor << 27) >> 27;
    newG = (blendColor << 22) >> 27;
    newB = (blendColor << 17) >> 27;

    if (altBlendColor >> 15) { // Transparency high bit set; alt blend color
        defR = (altBlendColor << 27) >> 27;
        defG = (altBlendColor << 22) >> 27;
        defB = (altBlendColor << 17) >> 27;
    } else {
        defR = (defaultBlendColor << 27) >> 27;
        defG = (defaultBlendColor << 22) >> 27;
        defB = (defaultBlendColor << 17) >> 27;
        altBlendColor = 0;
    }
    while (src != srcEnd) {
        u32 srcColor = *src;
        s32 r = (srcColor << 27) >> 27;
        s32 g = (srcColor << 22) >> 27;
        s32 b = (srcColor << 16) >> 26;

        if (srcColor >> 15) {
            *dst = ((r + (((defR - r) * (s32)coeff) >> 5)) << 0)
                 | ((g + (((defG - g) * (s32)coeff) >> 5)) << 5)
                 | ((b + (((defB - (b & 31)) * (s32)coeff) >> 5)) << 10);
        } else { // Use provided blend color
            *dst = ((r + (((newR - r) * (s32)coeff) >> 5)) << 0)
                 | ((g + (((newG - g) * (s32)coeff) >> 5)) << 5)
                 | ((b + (((newB - (b & 31)) * (s32)coeff) >> 5)) << 10);
        }
        src++;
        dst++;
    }
}

// Blends a weighted average of two blend parameters
// Parameters can be either blended (as in BlendPalettes) or tinted (as in TintPaletteRGB_Copy)
void TimeMixPalettes(u32 palettes, u16 *src, u16 *dst, struct BlendSettings *blend0, struct BlendSettings *blend1, u16 weight0) {
    s32 r0, g0, b0, r1, g1, b1, defR, defG, defB, altR, altG, altB;
    u32 color0, coeff0, color1, coeff1;
    bool8 tint0, tint1;
    u32 defaultColor = DEFAULT_LIGHT_COLOR;

    if (!palettes)
    return;

    color0 = blend0->blendColor;
    tint0 = blend0->isTint;
    coeff0 = tint0 ? 8*2 : blend0->coeff*2;
    color1 = blend1->blendColor;
    tint1 = blend1->isTint;
    coeff1 = tint1 ? 8*2 : blend1->coeff*2;

    if (tint0) {
        r0 = (color0 << 24) >> 24;
        g0 = (color0 << 16) >> 24;
        b0 = (color0 << 8) >> 24;
    } else {
        r0 = (color0 << 27) >> 27;
        g0 = (color0 << 22) >> 27;
        b0 = (color0 << 17) >> 27;
    }
    if (tint1) {
        r1 = (color1 << 24) >> 24;
        g1 = (color1 << 16) >> 24;
        b1 = (color1 << 8) >> 24;
    } else {
        r1 = (color1 << 27) >> 27;
        g1 = (color1 << 22) >> 27;
        b1 = (color1 << 17) >> 27;
    }
    defR = (defaultColor << 27) >> 27;
    defG = (defaultColor << 22) >> 27;
    defB = (defaultColor << 17) >> 27;

    do {
        if (palettes & 1) {
            u16 *srcEnd = src + 16;
            u32 altBlendColor = *dst++ = *src++; // color 0 is copied through
            if (altBlendColor >> 15) { // Transparency high bit set; alt blend color
                altR = (altBlendColor << 27) >> 27;
                altG = (altBlendColor << 22) >> 27;
                altB = (altBlendColor << 17) >> 27;
            } else {
                altBlendColor = 0;
            }
            while (src != srcEnd) {
                u32 srcColor = *src;
                s32 r = (srcColor << 27) >> 27;
                s32 g = (srcColor << 22) >> 27;
                s32 b = (srcColor << 17) >> 27;
                s32 r2, g2, b2;

                if (srcColor >> 15) {
                    if (altBlendColor) { // Use alternate blend color
                        r2 = r + (((altR - r) * (s32)coeff1) >> 5);
                        g2 = g + (((altG - g) * (s32)coeff1) >> 5);
                        b2 = b + (((altB - b) * (s32)coeff1) >> 5);
                        r  = r + (((altR - r) * (s32)coeff0) >> 5);
                        g  = g + (((altG - g) * (s32)coeff0) >> 5);
                        b  = b + (((altB - b) * (s32)coeff0) >> 5);
                    } else { // Use default blend color
                        r2 = r + (((defR - r) * (s32)coeff1) >> 5);
                        g2 = g + (((defG - g) * (s32)coeff1) >> 5);
                        b2 = b + (((defB - b) * (s32)coeff1) >> 5);
                        r  = r + (((defR - r) * (s32)coeff0) >> 5);
                        g  = g + (((defG - g) * (s32)coeff0) >> 5);
                        b  = b + (((defB - b) * (s32)coeff0) >> 5);
                    }
                } else { // Use provided blend colors
                    if (!tint1) { // blend-based
                        r2 = (r + (((r1 - r) * (s32)coeff1) >> 5));
                        g2 = (g + (((g1 - g) * (s32)coeff1) >> 5));
                        b2 = (b + (((b1 - b) * (s32)coeff1) >> 5));
                    } else { // tint-based
                        r2 = (u16)((r1 * r)) >> 8;
                        g2 = (u16)((g1 * g)) >> 8;
                        b2 = (u16)((b1 * b)) >> 8;
                        if (r2 > 31)
                            r2 = 31;
                        if (g2 > 31)
                            g2 = 31;
                        if (b2 > 31)
                            b2 = 31;
                    }
                    if (!tint0) { // blend-based
                        r = (r + (((r0 - r) * (s32)coeff0) >> 5));
                        g = (g + (((g0 - g) * (s32)coeff0) >> 5));
                        b = (b + (((b0 - b) * (s32)coeff0) >> 5));
                    } else { // tint-based
                        r = (u16)((r0 * r)) >> 8;
                        g = (u16)((g0 * g)) >> 8;
                        b = (u16)((b0 * b)) >> 8;
                        if (r > 31)
                            r = 31;
                        if (g > 31)
                            g = 31;
                        if (b > 31)
                            b = 31;
                    }   
                }
                r  = r2 + (((r - r2) * (s32)weight0) >> 8);
                g  = g2 + (((g - g2) * (s32)weight0) >> 8);
                b  = b2 + (((b - b2) * (s32)weight0) >> 8);
                *dst++ = RGB2(r, g, b);
                // *dst++ = RGB2(r, g, b) | (srcColor >> 15) << 15;
                src++;
            }
        } else {
            src += 16;
            dst += 16;
        }
        palettes >>= 1;
    } while (palettes);
}

// Apply weighted average to palettes, preserving high bits of dst throughout
void AvgPaletteWeighted(u16 *src0, u16 *src1, u16 *dst, u16 weight0) {
    u16 *srcEnd = src0 + 16;
    src0++;
    src1++;
    dst++; // leave dst transparency unchanged
    while (src0 != srcEnd) {
        u32 src0Color = *src0++;
        s32 r0 = (src0Color << 27) >> 27;
        s32 g0 = (src0Color << 22) >> 27;
        s32 b0 = (src0Color << 17) >> 27;
        u32 src1Color = *src1++;
        s32 r1 = (src1Color << 27) >> 27;
        s32 g1 = (src1Color << 22) >> 27;
        s32 b1 = (src1Color << 17) >> 27;

        // Average and bitwise-OR
        r0 = r1 + (((r0 - r1) * weight0) >> 8);
        g0 = g1 + (((g0 - g1) * weight0) >> 8);
        b0 = b1 + (((b0 - b1) * weight0) >> 8);
<<<<<<< HEAD
        *dst++ = (*dst & RGB_ALPHA) | RGB2(r0, g0, b0);  // preserve high bit of dst
=======
        *dst = (*dst & RGB_ALPHA) | RGB2(r0, g0, b0);  // preserve high bit of dst
        dst++;
>>>>>>> b1bdd3e0
    }
}

void BlendPalettesUnfaded(u32 selectedPalettes, u8 coeff, u16 color)
{
    void *src = gPlttBufferUnfaded;
    void *dest = gPlttBufferFaded;
    DmaCopy32(3, src, dest, PLTT_SIZE);
    BlendPalettes(selectedPalettes, coeff, color);
}

void TintPalette_GrayScale(u16 *palette, u16 count)
{
    s32 r, g, b, i;
    u32 gray;

    for (i = 0; i < count; i++)
    {
        r = GET_R(*palette);
        g = GET_G(*palette);
        b = GET_B(*palette);

        gray = (r * Q_8_8(0.3) + g * Q_8_8(0.59) + b * Q_8_8(0.1133)) >> 8;

        *palette++ = RGB2(gray, gray, gray);
    }
}

void TintPalette_GrayScale2(u16 *palette, u16 count)
{
    s32 r, g, b, i;
    u32 gray;

    for (i = 0; i < count; i++)
    {
        r = GET_R(*palette);
        g = GET_G(*palette);
        b = GET_B(*palette);

        gray = (r * Q_8_8(0.3) + g * Q_8_8(0.59) + b * Q_8_8(0.1133)) >> 8;

        if (gray > 31)
            gray = 31;

        gray = sRoundedDownGrayscaleMap[gray];

        *palette++ = RGB2(gray, gray, gray);
    }
}

void TintPalette_SepiaTone(u16 *palette, u16 count)
{
    s32 r, g, b, i;
    u32 gray;

    for (i = 0; i < count; i++)
    {
        r = GET_R(*palette);
        g = GET_G(*palette);
        b = GET_B(*palette);

        gray = (r * Q_8_8(0.3) + g * Q_8_8(0.59) + b * Q_8_8(0.1133)) >> 8;

        r = (u16)((Q_8_8(1.2) * gray)) >> 8;
        g = (u16)((Q_8_8(1.0) * gray)) >> 8;
        b = (u16)((Q_8_8(0.94) * gray)) >> 8;

        if (r > 31)
            r = 31;

        *palette++ = RGB2(r, g, b);
    }
}

void TintPalette_CustomTone(u16 *palette, u16 count, u16 rTone, u16 gTone, u16 bTone)
{
    s32 r, g, b, i;
    u32 gray;

    for (i = 0; i < count; i++)
    {
        r = GET_R(*palette);
        g = GET_G(*palette);
        b = GET_B(*palette);

        gray = (r * Q_8_8(0.3) + g * Q_8_8(0.59) + b * Q_8_8(0.1133)) >> 8;

        r = (u16)((rTone * gray)) >> 8;
        g = (u16)((gTone * gray)) >> 8;
        b = (u16)((bTone * gray)) >> 8;

        if (r > 31)
            r = 31;
        if (g > 31)
            g = 31;
        if (b > 31)
            b = 31;

        *palette++ = RGB2(r, g, b);
    }
}

// Tints from Unfaded to Faded, using a 15-bit GBA color
void TintPalette_RGB_Copy(u16 palOffset, u32 blendColor) {
  s32 newR, newG, newB, rTone, gTone, bTone;
  u16 * src = gPlttBufferUnfaded + palOffset;
  u16 * dst = gPlttBufferFaded + palOffset;
  u32 defaultBlendColor = DEFAULT_LIGHT_COLOR;
  u16 *srcEnd = src + 16;
  u16 altBlendIndices = *dst++ = *src++; // color 0 is copied through unchanged
  u32 altBlendColor;

  newR = ((blendColor << 27) >> 27) << 3;
  newG = ((blendColor << 22) >> 27) << 3;
  newB = ((blendColor << 17) >> 27) << 3;

  if (altBlendIndices >> 15) { // High bit set; bitmask of which colors to alt-blend
    // Note that bit 0 of altBlendIndices specifies color 1
    altBlendColor = src[14]; // color 15
    if (altBlendColor >> 15) { // Set alternate blend color
      rTone = ((altBlendColor << 27) >> 27) << 3;
      gTone = ((altBlendColor << 22) >> 27) << 3;
      bTone = ((altBlendColor << 17) >> 27) << 3;
    } else { // Set default blend color
      rTone = ((defaultBlendColor << 27) >> 27) << 3;
      gTone = ((defaultBlendColor << 22) >> 27) << 3;
      bTone = ((defaultBlendColor << 17) >> 27) << 3;
    }
  } else {
    altBlendIndices = 0;
  }
  while (src != srcEnd) {
    u32 srcColor = *src;
    s32 r = (srcColor << 27) >> 27;
    s32 g = (srcColor << 22) >> 27;
    s32 b = (srcColor << 17) >> 27;

    if (altBlendIndices & 1) {
      r = (u16)((rTone * r)) >> 8;
      g = (u16)((gTone * g)) >> 8;
      b = (u16)((bTone * b)) >> 8;
    } else { // Use provided blend color
      r = (u16)((newR * r)) >> 8;
      g = (u16)((newG * g)) >> 8;
      b = (u16)((newB * b)) >> 8;
    }
    if (r > 31)
        r = 31;
    if (g > 31)
        g = 31;
    if (b > 31)
        b = 31;
    src++;
    *dst++ = RGB2(r, g, b);
    altBlendIndices >>= 1;
  }
}

#define tCoeff       data[0]
#define tCoeffTarget data[1]
#define tCoeffDelta  data[2]
#define tDelay       data[3]
#define tDelayTimer  data[4]
#define tPalettes    5 // data[5] and data[6], set/get via Set/GetWordTaskArg
#define tColor       data[7]
#define tId          data[8]

// Blend the selected palettes in a series of steps toward or away from the color.
// Only used by the Groudon/Kyogre fight scene to flash the screen for lightning.
// One call is used to fade the bg from white, while another fades the duo from black
void BlendPalettesGradually(u32 selectedPalettes, s8 delay, u8 coeff, u8 coeffTarget, u16 color, u8 priority, u8 id)
{
    u8 taskId;

    taskId = CreateTask((void *)Task_BlendPalettesGradually, priority);
    gTasks[taskId].tCoeff = coeff;
    gTasks[taskId].tCoeffTarget = coeffTarget;

    if (delay >= 0)
    {
        gTasks[taskId].tDelay = delay;
        gTasks[taskId].tCoeffDelta = 1;
    }
    else
    {
        gTasks[taskId].tDelay = 0;
        gTasks[taskId].tCoeffDelta = -delay + 1;
    }

    if (coeffTarget < coeff)
        gTasks[taskId].tCoeffDelta *= -1;

    SetWordTaskArg(taskId, tPalettes, selectedPalettes);
    gTasks[taskId].tColor = color;
    gTasks[taskId].tId = id;
    gTasks[taskId].func(taskId);
}

// Unused
static bool32 IsBlendPalettesGraduallyTaskActive(u8 id)
{
    int i;

    for (i = 0; i < NUM_TASKS; i++)
        if ((gTasks[i].isActive == TRUE)
         && (gTasks[i].func == Task_BlendPalettesGradually)
         && (gTasks[i].tId == id))
            return TRUE;

    return FALSE;
}

// Unused
static void DestroyBlendPalettesGraduallyTask(void)
{
    u8 taskId;

    while (1)
    {
        taskId = FindTaskIdByFunc(Task_BlendPalettesGradually);
        if (taskId == TASK_NONE)
            break;
        DestroyTask(taskId);
    }
}

static void Task_BlendPalettesGradually(u8 taskId)
{
    u32 palettes;
    s16 *data;
    s16 target;

    data = gTasks[taskId].data;
    palettes = GetWordTaskArg(taskId, tPalettes);

    if (++tDelayTimer > tDelay)
    {
        tDelayTimer = 0;
        BlendPalettes(palettes, tCoeff, tColor);
        target = tCoeffTarget;
        if (tCoeff == target)
        {
            DestroyTask(taskId);
        }
        else
        {
            tCoeff += tCoeffDelta;
            if (tCoeffDelta >= 0)
            {
                if (tCoeff < target)
                    return;
            }
            else if (tCoeff > target)
            {
                return;
            }
            tCoeff = target;
        }
    }
}<|MERGE_RESOLUTION|>--- conflicted
+++ resolved
@@ -1227,12 +1227,8 @@
         r0 = r1 + (((r0 - r1) * weight0) >> 8);
         g0 = g1 + (((g0 - g1) * weight0) >> 8);
         b0 = b1 + (((b0 - b1) * weight0) >> 8);
-<<<<<<< HEAD
-        *dst++ = (*dst & RGB_ALPHA) | RGB2(r0, g0, b0);  // preserve high bit of dst
-=======
         *dst = (*dst & RGB_ALPHA) | RGB2(r0, g0, b0);  // preserve high bit of dst
         dst++;
->>>>>>> b1bdd3e0
     }
 }
 
