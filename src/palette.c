--- conflicted
+++ resolved
@@ -517,8 +517,6 @@
         for (i = 0; i < 16; i++, j <<= 1) { // Mask out palettes that should not be light blended
             if ((selectedPalettes & j) && !IS_BLEND_IMMUNE_TAG(GetSpritePaletteTagByPaletteNum(i)))
                 timePalettes |= j;
-<<<<<<< HEAD
-=======
         }
     } else { // tile palettes, don't blend [13, 15]
         timePalettes = selectedPalettes & PALETTES_MAP;
@@ -535,28 +533,8 @@
             copyPalettes >>= 1;
             src1 += 16;
             dst1 += 16;
->>>>>>> 84fecf21
-        }
-    } else { // tile palettes, don't blend [13, 15]
-        timePalettes = selectedPalettes & PALETTES_MAP;
-    }
-    TimeMixPalettes(timePalettes, src, dst, gPaletteFade.bld0, gPaletteFade.bld1, gPaletteFade.weight);
-
-    // palettes that were not blended above must be copied through
-    if ((copyPalettes = ~timePalettes)) {
-        u16 * src1 = src;
-        u16 * dst1 = dst;
-        while (copyPalettes) {
-            if (copyPalettes & 1)
-                CpuFastCopy(src1, dst1, 32);
-            copyPalettes >>= 1;
-            src1 += 16;
-            dst1 += 16;
-        }
-    }
-
-    // Then, blend from faded->faded with native BlendPalettes
-    BlendPalettesFine(selectedPalettes, dst, dst, gPaletteFade.y, gPaletteFade.blendColor);
+        }
+    }
 
     // Then, blend from faded->faded with native BlendPalettes
     BlendPalettesFine(selectedPalettes, dst, dst, gPaletteFade.y, gPaletteFade.blendColor);
