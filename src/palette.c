#include "global.h"
#include "palette.h"
#include "util.h"
#include "decompress.h"
#include "malloc.h"
#include "menu.h"
#include "gpu_regs.h"
#include "task.h"
#include "constants/rgb.h"

enum
{
    NORMAL_FADE,
    FAST_FADE,
    HARDWARE_FADE,
    TIME_OF_DAY_FADE,
};

static u32 UpdateNormalPaletteFade(void);
static void BeginFastPaletteFadeInternal(u32);
static u32 UpdateFastPaletteFade(void);
static u8 UpdateTimeOfDayPaletteFade(void);
static u32 UpdateHardwarePaletteFade(void);
static void UpdateBlendRegisters(void);
static bool32 IsSoftwarePaletteFadeFinishing(void);
static void Task_BlendPalettesGradually(u8 taskId);

// palette buffers require alignment with agbcc because
// unaligned word reads are issued in BlendPalette otherwise
ALIGNED(4) EWRAM_DATA u16 gPlttBufferUnfaded[PLTT_BUFFER_SIZE] = {0};
ALIGNED(4) EWRAM_DATA u16 gPlttBufferFaded[PLTT_BUFFER_SIZE] = {0};
EWRAM_DATA struct PaletteFadeControl gPaletteFade = {0};
static EWRAM_DATA u32 sPlttBufferTransferPending = 0;

static const u8 sRoundedDownGrayscaleMap[] = {
     0,  0,  0,  0,  0,
     5,  5,  5,  5,  5,
    11, 11, 11, 11, 11,
    16, 16, 16, 16, 16,
    21, 21, 21, 21, 21,
    27, 27, 27, 27, 27,
    31, 31
};

void LoadCompressedPalette(const u32 *src, u32 offset, u32 size)
{
    void *buffer = malloc_and_decompress(src, NULL);
    LoadPalette(buffer, offset, size);
    Free(buffer);
}

void LoadPalette(const void *src, u32 offset, u32 size)
{
    CpuCopy16(src, &gPlttBufferUnfaded[offset], size);
    CpuCopy16(src, &gPlttBufferFaded[offset], size);
}

// Drop in replacement for LoadPalette, uses CpuFastCopy, size must be 0 % 32
<<<<<<< HEAD
void LoadPaletteFast(const void *src, u32 offset, u32 size)
{
=======
void LoadPaletteFast(const void *src, u16 offset, u16 size) {
>>>>>>> b22724e0
    if ((u32)src & 3) // In case palette is not 4 byte aligned
        return LoadPalette(src, offset, size);
    CpuFastCopy(src, &gPlttBufferUnfaded[offset], size);
    // Copying from EWRAM->EWRAM is faster than ROM->EWRAM
    CpuFastCopy(&gPlttBufferUnfaded[offset], &gPlttBufferFaded[offset], size);
}

<<<<<<< HEAD
void FillPalette(u32 value, u32 offset, u32 size)
=======
void FillPalette(u16 value, u16 offset, u16 size)
>>>>>>> b22724e0
{
    CpuFill16(value, &gPlttBufferUnfaded[offset], size);
    CpuFill16(value, &gPlttBufferFaded[offset], size);
}

void TransferPlttBuffer(void)
{
    if (!gPaletteFade.bufferTransferDisabled)
    {
        void *src = gPlttBufferFaded;
        void *dest = (void *)PLTT;
        DmaCopy16(3, src, dest, PLTT_SIZE);
        sPlttBufferTransferPending = FALSE;
        if (gPaletteFade.mode == HARDWARE_FADE && gPaletteFade.active)
            UpdateBlendRegisters();
    }
}

u32 UpdatePaletteFade(void)
{
    u32 result;

    if (sPlttBufferTransferPending)
        return PALETTE_FADE_STATUS_LOADING;

    if (gPaletteFade.mode == NORMAL_FADE)
        result = UpdateNormalPaletteFade();
    else if (gPaletteFade.mode == FAST_FADE)
        result = UpdateFastPaletteFade();
    else if (gPaletteFade.mode == TIME_OF_DAY_FADE)
        result = UpdateTimeOfDayPaletteFade();
    else
        result = UpdateHardwarePaletteFade();

    sPlttBufferTransferPending = gPaletteFade.multipurpose1;

    return result;
}

void ResetPaletteFade(void)
{
    ResetPaletteFadeControl();
}

bool32 BeginNormalPaletteFade(u32 selectedPalettes, s8 delay, u8 startY, u8 targetY, u32 blendColor)
{
    u8 temp;

    if (gPaletteFade.active)
    {
        return FALSE;
    }
    else
    {
        gPaletteFade.deltaY = 2;

        if (delay < 0)
        {
            gPaletteFade.deltaY += (delay * -1);
            delay = 0;
        }

        gPaletteFade_selectedPalettes = selectedPalettes;
        gPaletteFade.delayCounter = delay;
        gPaletteFade_delay = delay;
        gPaletteFade.y = startY;
        gPaletteFade.targetY = targetY;
        gPaletteFade.blendColor = blendColor;
        gPaletteFade.active = TRUE;
        gPaletteFade.mode = NORMAL_FADE;

        if (startY < targetY)
            gPaletteFade.yDec = 0;
        else
            gPaletteFade.yDec = 1;

        UpdatePaletteFade();

        temp = gPaletteFade.bufferTransferDisabled;
        gPaletteFade.bufferTransferDisabled = FALSE;
        CpuCopy32(gPlttBufferFaded, (void *)PLTT, PLTT_SIZE);
        sPlttBufferTransferPending = FALSE;
        if (gPaletteFade.mode == HARDWARE_FADE && gPaletteFade.active)
            UpdateBlendRegisters();
        gPaletteFade.bufferTransferDisabled = temp;
        return TRUE;
    }
}

// Like normal palette fade but respects sprite/tile palettes immune to time of day fading
<<<<<<< HEAD
bool32 BeginTimeOfDayPaletteFade(u32 selectedPalettes, s8 delay, u8 startY, u8 targetY, struct BlendSettings *bld0, struct BlendSettings *bld1, u32 weight, u32 color)
=======
bool8 BeginTimeOfDayPaletteFade(u32 selectedPalettes, s8 delay, u8 startY, u8 targetY, struct BlendSettings *bld0, struct BlendSettings *bld1, u16 weight, u16 color)
{
    u8 temp;

    if (gPaletteFade.active)
    {
        return FALSE;
    }
    else
    {
        gPaletteFade.deltaY = 2;

        if (delay < 0)
        {
            gPaletteFade.deltaY += (delay * -1);
            delay = 0;
        }

        gPaletteFade_selectedPalettes = selectedPalettes;
        gPaletteFade.delayCounter = delay;
        gPaletteFade_delay = delay;
        gPaletteFade.y = startY;
        gPaletteFade.targetY = targetY;
        gPaletteFade.active = 1;
        gPaletteFade.mode = TIME_OF_DAY_FADE;

        gPaletteFade.blendColor = color;
        gPaletteFade.bld0 = bld0;
        gPaletteFade.bld1 = bld1;
        gPaletteFade.weight = weight;

        if (startY < targetY)
            gPaletteFade.yDec = 0;
        else
            gPaletteFade.yDec = 1;

        UpdatePaletteFade();

        temp = gPaletteFade.bufferTransferDisabled;
        gPaletteFade.bufferTransferDisabled = 0;
        CpuCopy32(gPlttBufferFaded, (void *)PLTT, PLTT_SIZE);
        sPlttBufferTransferPending = 0;
        if (gPaletteFade.mode == HARDWARE_FADE && gPaletteFade.active)
            UpdateBlendRegisters();
        gPaletteFade.bufferTransferDisabled = temp;
        return TRUE;
    }
}

static bool8 UNUSED BeginPlttFade(u32 selectedPalettes, u8 delay, u8 startY, u8 targetY, u16 blendColor)
>>>>>>> b22724e0
{
    u8 temp;

    if (gPaletteFade.active)
    {
        return FALSE;
    }
    else
    {
        gPaletteFade.deltaY = 2;

        if (delay < 0)
        {
            gPaletteFade.deltaY += (delay * -1);
            delay = 0;
        }

        gPaletteFade_selectedPalettes = selectedPalettes;
        gPaletteFade.delayCounter = delay;
        gPaletteFade_delay = delay;
        gPaletteFade.y = startY;
        gPaletteFade.targetY = targetY;
        gPaletteFade.active = 1;
        gPaletteFade.mode = TIME_OF_DAY_FADE;

        gPaletteFade.blendColor = color;
        gPaletteFade.bld0 = bld0;
        gPaletteFade.bld1 = bld1;
        gPaletteFade.weight = weight;

        if (startY < targetY)
            gPaletteFade.yDec = 0;
        else
            gPaletteFade.yDec = 1;

        UpdatePaletteFade();

        temp = gPaletteFade.bufferTransferDisabled;
        gPaletteFade.bufferTransferDisabled = 0;
        CpuCopy32(gPlttBufferFaded, (void *)PLTT, PLTT_SIZE);
        sPlttBufferTransferPending = 0;
        if (gPaletteFade.mode == HARDWARE_FADE && gPaletteFade.active)
            UpdateBlendRegisters();
        gPaletteFade.bufferTransferDisabled = temp;
        return TRUE;
    }
}

void ResetPaletteFadeControl(void)
{
    gPaletteFade.multipurpose1 = 0;
    gPaletteFade.multipurpose2 = 0;
    gPaletteFade.delayCounter = 0;
    gPaletteFade.y = 0;
    gPaletteFade.targetY = 0;
    gPaletteFade.blendColor = 0;
    gPaletteFade.active = FALSE;
    gPaletteFade.multipurpose2 = 0; // assign same value twice
    gPaletteFade.yDec = 0;
    gPaletteFade.bufferTransferDisabled = FALSE;
    gPaletteFade.shouldResetBlendRegisters = FALSE;
    gPaletteFade.hardwareFadeFinishing = FALSE;
    gPaletteFade.softwareFadeFinishing = FALSE;
    gPaletteFade.softwareFadeFinishingCounter = 0;
    gPaletteFade.objPaletteToggle = 0;
    gPaletteFade.deltaY = 2;
}

// Like normal palette fade, but respects sprite/tile palettes immune to time of day fading
static u8 UpdateTimeOfDayPaletteFade(void)
{
    u16 paletteOffset;
    u16 selectedPalettes;
    u16 timePalettes = 0; // palettes passed to the time-blender
    u16 copyPalettes;
<<<<<<< HEAD
    u16 *src;
    u16 *dst;
=======
    u16 * src;
    u16 * dst;
>>>>>>> b22724e0

    if (!gPaletteFade.active)
        return PALETTE_FADE_STATUS_DONE;

    if (IsSoftwarePaletteFadeFinishing())
        return gPaletteFade.active ? PALETTE_FADE_STATUS_ACTIVE : PALETTE_FADE_STATUS_DONE;

    if (!gPaletteFade.objPaletteToggle)
    {
        if (gPaletteFade.delayCounter < gPaletteFade_delay)
        {
            gPaletteFade.delayCounter++;
            return PALETTE_FADE_STATUS_DELAY;
        }
        gPaletteFade.delayCounter = 0;
    }

    paletteOffset = 0;

    if (!gPaletteFade.objPaletteToggle)
    {
        selectedPalettes = gPaletteFade_selectedPalettes;
    }
    else
    {
        selectedPalettes = gPaletteFade_selectedPalettes >> 16;
        paletteOffset = 256;
    }

    src = gPlttBufferUnfaded + paletteOffset;
    dst = gPlttBufferFaded + paletteOffset;

    // First pply TOD blend to relevant subset of palettes
<<<<<<< HEAD
    if (gPaletteFade.objPaletteToggle) // Sprite palettes, don't blend those with tags
    {
        u32 i;
        u32 j = 1;
        for (i = 0; i < 16; i++, j <<= 1) // Mask out palettes that should not be light blended
        {
            if ((selectedPalettes & j) && !IS_BLEND_IMMUNE_TAG(GetSpritePaletteTagByPaletteNum(i)))
                timePalettes |= j;
        }
    }
    else // tile palettes, don't blend [13, 15]
    {
=======
    if (gPaletteFade.objPaletteToggle) { // Sprite palettes, don't blend those with tags
        u32 i;
        u32 j = 1;
        for (i = 0; i < 16; i++, j <<= 1) { // Mask out palettes that should not be light blended
            if ((selectedPalettes & j) && !IS_BLEND_IMMUNE_TAG(GetSpritePaletteTagByPaletteNum(i)))
                timePalettes |= j;
        }
    } else { // tile palettes, don't blend [13, 15]
>>>>>>> b22724e0
        timePalettes = selectedPalettes & PALETTES_MAP;
    }
    TimeMixPalettes(timePalettes, src, dst, gPaletteFade.bld0, gPaletteFade.bld1, gPaletteFade.weight);

    // palettes that were not blended above must be copied through
<<<<<<< HEAD
    if ((copyPalettes = ~timePalettes))
    {
        u16 *src1 = src;
        u16 *dst1 = dst;
        while (copyPalettes)
        {
=======
    if ((copyPalettes = ~timePalettes)) {
        u16 * src1 = src;
        u16 * dst1 = dst;
        while (copyPalettes) {
>>>>>>> b22724e0
            if (copyPalettes & 1)
                CpuFastCopy(src1, dst1, 32);
            copyPalettes >>= 1;
            src1 += 16;
            dst1 += 16;
        }
    }

    // Then, blend from faded->faded with native BlendPalettes
    BlendPalettesFine(selectedPalettes, dst, dst, gPaletteFade.y, gPaletteFade.blendColor);

    gPaletteFade.objPaletteToggle ^= 1;

    if (!gPaletteFade.objPaletteToggle)
    {
        if ((gPaletteFade.yDec && gPaletteFade.y == 0) || (!gPaletteFade.yDec && gPaletteFade.y == gPaletteFade.targetY))
        {
            gPaletteFade_selectedPalettes = 0;
            gPaletteFade.softwareFadeFinishing = 1;
        }
        else
        {
            s8 val;

            if (!gPaletteFade.yDec)
            {
                val = gPaletteFade.y;
                val += gPaletteFade.deltaY;
                if (val > gPaletteFade.targetY)
                    val = gPaletteFade.targetY;
                gPaletteFade.y = val;
            }
            else
            {
                val = gPaletteFade.y;
                val -= gPaletteFade.deltaY;
                if (val < 0)
                    val = 0;
                gPaletteFade.y = val;
            }
        }
    }

    // gPaletteFade.active cannot change since the last time it was checked. So this
    // is equivalent to `return PALETTE_FADE_STATUS_ACTIVE;`
    return PALETTE_FADE_STATUS_ACTIVE;
}

static u32 UpdateNormalPaletteFade(void)
{
    u16 paletteOffset;
    u16 selectedPalettes;

    if (!gPaletteFade.active)
        return PALETTE_FADE_STATUS_DONE;

    if (IsSoftwarePaletteFadeFinishing())
    {
        return gPaletteFade.active ? PALETTE_FADE_STATUS_ACTIVE : PALETTE_FADE_STATUS_DONE;
    }
    else
    {
        if (!gPaletteFade.objPaletteToggle)
        {
            if (gPaletteFade.delayCounter < gPaletteFade_delay)
            {
                gPaletteFade.delayCounter++;
                return PALETTE_FADE_STATUS_DELAY;
            }
            gPaletteFade.delayCounter = 0;
        }

        paletteOffset = 0;

        if (!gPaletteFade.objPaletteToggle)
        {
            selectedPalettes = gPaletteFade_selectedPalettes;
        }
        else
        {
            selectedPalettes = gPaletteFade_selectedPalettes >> 16;
            paletteOffset = OBJ_PLTT_OFFSET;
        }

        while (selectedPalettes)
        {
            if (selectedPalettes & 1)
                BlendPalette(
                    paletteOffset,
                    16,
                    gPaletteFade.y,
                    gPaletteFade.blendColor);
            selectedPalettes >>= 1;
            paletteOffset += 16;
        }

        gPaletteFade.objPaletteToggle ^= 1;

        if (!gPaletteFade.objPaletteToggle)
        {
            if (gPaletteFade.y == gPaletteFade.targetY)
            {
                gPaletteFade_selectedPalettes = 0;
                gPaletteFade.softwareFadeFinishing = TRUE;
            }
            else
            {
                s8 val;

                if (!gPaletteFade.yDec)
                {
                    val = gPaletteFade.y;
                    val += gPaletteFade.deltaY;
                    if (val > gPaletteFade.targetY)
                        val = gPaletteFade.targetY;
                    gPaletteFade.y = val;
                }
                else
                {
                    val = gPaletteFade.y;
                    val -= gPaletteFade.deltaY;
                    if (val < gPaletteFade.targetY)
                        val = gPaletteFade.targetY;
                    gPaletteFade.y = val;
                }
            }
        }

        // gPaletteFade.active cannot change since the last time it was checked. So this
        // is equivalent to `return PALETTE_FADE_STATUS_ACTIVE;`
        return gPaletteFade.active ? PALETTE_FADE_STATUS_ACTIVE : PALETTE_FADE_STATUS_DONE;
    }
}

void InvertPlttBuffer(u32 selectedPalettes)
{
    u16 paletteOffset = 0;

    while (selectedPalettes)
    {
        if (selectedPalettes & 1)
        {
            u32 i;
            for (i = 0; i < 16; i++)
                gPlttBufferFaded[paletteOffset + i] = ~gPlttBufferFaded[paletteOffset + i];
        }
        selectedPalettes >>= 1;
        paletteOffset += 16;
    }
}

void TintPlttBuffer(u32 selectedPalettes, s8 r, s8 g, s8 b)
{
    u16 paletteOffset = 0;

    while (selectedPalettes)
    {
        if (selectedPalettes & 1)
        {
            u32 i;
            for (i = 0; i < 16; i++)
            {
                struct PlttData *data = (struct PlttData *)&gPlttBufferFaded[paletteOffset + i];
                data->r += r;
                data->g += g;
                data->b += b;
            }
        }
        selectedPalettes >>= 1;
        paletteOffset += 16;
    }
}

void UnfadePlttBuffer(u32 selectedPalettes)
{
    u16 paletteOffset = 0;

    while (selectedPalettes)
    {
        if (selectedPalettes & 1)
        {
            u8 i;
            for (i = 0; i < 16; i++)
                gPlttBufferFaded[paletteOffset + i] = gPlttBufferUnfaded[paletteOffset + i];
        }
        selectedPalettes >>= 1;
        paletteOffset += 16;
    }
}

void BeginFastPaletteFade(u32 submode)
{
    gPaletteFade.deltaY = 2;
    BeginFastPaletteFadeInternal(submode);
}

static void BeginFastPaletteFadeInternal(u32 submode)
{
    gPaletteFade.y = 31;
    gPaletteFade_submode = submode & 0x3F;
    gPaletteFade.active = TRUE;
    gPaletteFade.mode = FAST_FADE;

    if (submode == FAST_FADE_IN_FROM_BLACK)
        CpuFill16(RGB_BLACK, gPlttBufferFaded, PLTT_SIZE);

    if (submode == FAST_FADE_IN_FROM_WHITE)
        CpuFill16(RGB_WHITE, gPlttBufferFaded, PLTT_SIZE);

    UpdatePaletteFade();
}

static u32 UpdateFastPaletteFade(void)
{
    u32 i;
    u16 paletteOffsetStart;
    u16 paletteOffsetEnd;
    s8 r0;
    s8 g0;
    s8 b0;
    s8 r;
    s8 g;
    s8 b;

    if (!gPaletteFade.active)
        return PALETTE_FADE_STATUS_DONE;

    if (IsSoftwarePaletteFadeFinishing())
        return gPaletteFade.active ? PALETTE_FADE_STATUS_ACTIVE : PALETTE_FADE_STATUS_DONE;


    if (gPaletteFade.objPaletteToggle)
    {
        paletteOffsetStart = OBJ_PLTT_OFFSET;
        paletteOffsetEnd = PLTT_BUFFER_SIZE;
    }
    else
    {
        paletteOffsetStart = 0;
        paletteOffsetEnd = OBJ_PLTT_OFFSET;
    }

    switch (gPaletteFade_submode)
    {
    case FAST_FADE_IN_FROM_WHITE:
        for (i = paletteOffsetStart; i < paletteOffsetEnd; i++)
        {
            struct PlttData *unfaded;
            struct PlttData *faded;

            unfaded = (struct PlttData *)&gPlttBufferUnfaded[i];
            r0 = unfaded->r;
            g0 = unfaded->g;
            b0 = unfaded->b;

            faded = (struct PlttData *)&gPlttBufferFaded[i];
            r = faded->r - 2;
            g = faded->g - 2;
            b = faded->b - 2;

            if (r < r0)
                r = r0;
            if (g < g0)
                g = g0;
            if (b < b0)
                b = b0;

            gPlttBufferFaded[i] = RGB(r, g, b);
        }
        break;
    case FAST_FADE_OUT_TO_WHITE:
        for (i = paletteOffsetStart; i < paletteOffsetEnd; i++)
        {
            struct PlttData *data = (struct PlttData *)&gPlttBufferFaded[i];
            r = data->r + 2;
            g = data->g + 2;
            b = data->b + 2;

            if (r > 31)
                r = 31;
            if (g > 31)
                g = 31;
            if (b > 31)
                b = 31;

            gPlttBufferFaded[i] = RGB(r, g, b);
        }
        break;
    case FAST_FADE_IN_FROM_BLACK:
        for (i = paletteOffsetStart; i < paletteOffsetEnd; i++)
        {
            struct PlttData *unfaded;
            struct PlttData *faded;

            unfaded = (struct PlttData *)&gPlttBufferUnfaded[i];
            r0 = unfaded->r;
            g0 = unfaded->g;
            b0 = unfaded->b;

            faded = (struct PlttData *)&gPlttBufferFaded[i];
            r = faded->r + 2;
            g = faded->g + 2;
            b = faded->b + 2;

            if (r > r0)
                r = r0;
            if (g > g0)
                g = g0;
            if (b > b0)
                b = b0;

            gPlttBufferFaded[i] = RGB(r, g, b);
        }
        break;
    case FAST_FADE_OUT_TO_BLACK:
        for (i = paletteOffsetStart; i < paletteOffsetEnd; i++)
        {
            struct PlttData *data = (struct PlttData *)&gPlttBufferFaded[i];
            r = data->r - 2;
            g = data->g - 2;
            b = data->b - 2;

            if (r < 0)
                r = 0;
            if (g < 0)
                g = 0;
            if (b < 0)
                b = 0;

            gPlttBufferFaded[i] = RGB(r, g, b);
        }
    }

    gPaletteFade.objPaletteToggle ^= 1;

    if (gPaletteFade.objPaletteToggle)
        // gPaletteFade.active cannot change since the last time it was checked. So this
        // is equivalent to `return PALETTE_FADE_STATUS_ACTIVE;`
        return gPaletteFade.active ? PALETTE_FADE_STATUS_ACTIVE : PALETTE_FADE_STATUS_DONE;

    if (gPaletteFade.y - gPaletteFade.deltaY < 0)
        gPaletteFade.y = 0;
    else
        gPaletteFade.y -= gPaletteFade.deltaY;

    if (gPaletteFade.y == 0)
    {
        switch (gPaletteFade_submode)
        {
        case FAST_FADE_IN_FROM_WHITE:
        case FAST_FADE_IN_FROM_BLACK:
            CpuCopy32(gPlttBufferUnfaded, gPlttBufferFaded, PLTT_SIZE);
            break;
        case FAST_FADE_OUT_TO_WHITE:
            CpuFill32(0xFFFFFFFF, gPlttBufferFaded, PLTT_SIZE);
            break;
        case FAST_FADE_OUT_TO_BLACK:
            CpuFill32(0x00000000, gPlttBufferFaded, PLTT_SIZE);
            break;
        }

        gPaletteFade.mode = NORMAL_FADE;
        gPaletteFade.softwareFadeFinishing = TRUE;
    }

    // gPaletteFade.active cannot change since the last time it was checked. So this
    // is equivalent to `return PALETTE_FADE_STATUS_ACTIVE;`
    return gPaletteFade.active ? PALETTE_FADE_STATUS_ACTIVE : PALETTE_FADE_STATUS_DONE;
}

<<<<<<< HEAD
void BeginHardwarePaletteFade(u32 blendCnt, u32 delay, u32 y, u32 targetY, u32 shouldResetBlendRegisters)
=======
void BeginHardwarePaletteFade(u16 blendCnt, u8 delay, u8 y, u8 targetY, u8 shouldResetBlendRegisters)
>>>>>>> b22724e0
{
    gPaletteFade_blendCnt = blendCnt;
    gPaletteFade.delayCounter = delay;
    gPaletteFade_delay = delay;
    gPaletteFade.y = y;
    gPaletteFade.targetY = targetY;
    gPaletteFade.active = TRUE;
    gPaletteFade.mode = HARDWARE_FADE;
    gPaletteFade.shouldResetBlendRegisters = shouldResetBlendRegisters & 1;
    gPaletteFade.hardwareFadeFinishing = FALSE;

    if (y < targetY)
        gPaletteFade.yDec = 0;
    else
        gPaletteFade.yDec = 1;
}

static u32 UpdateHardwarePaletteFade(void)
{
    if (!gPaletteFade.active)
        return PALETTE_FADE_STATUS_DONE;

    if (gPaletteFade.delayCounter < gPaletteFade_delay)
    {
        gPaletteFade.delayCounter++;
        return PALETTE_FADE_STATUS_DELAY;
    }

    gPaletteFade.delayCounter = 0;

    if (!gPaletteFade.yDec)
    {
        gPaletteFade.y++;
        if (gPaletteFade.y > gPaletteFade.targetY)
        {
            gPaletteFade.hardwareFadeFinishing++;
            gPaletteFade.y--;
        }
    }
    else
    {
        s32 y = gPaletteFade.y--;
        if (y - 1 < gPaletteFade.targetY)
        {
            gPaletteFade.hardwareFadeFinishing++;
            gPaletteFade.y++;
        }
    }

    if (gPaletteFade.hardwareFadeFinishing)
    {
        if (gPaletteFade.shouldResetBlendRegisters)
        {
            // clear TGT1
            gPaletteFade_blendCnt &= ~0xFF;
            gPaletteFade.y = 0;
        }
        gPaletteFade.shouldResetBlendRegisters = FALSE;
    }

    // gPaletteFade.active cannot change since the last time it was checked. So this
    // is equivalent to `return PALETTE_FADE_STATUS_ACTIVE;`
    return gPaletteFade.active ? PALETTE_FADE_STATUS_ACTIVE : PALETTE_FADE_STATUS_DONE;
}

// Only called for hardware fades
static void UpdateBlendRegisters(void)
{
    SetGpuReg(REG_OFFSET_BLDCNT, (u16)gPaletteFade_blendCnt);
    SetGpuReg(REG_OFFSET_BLDY, gPaletteFade.y);
    // If fade-out, also adjust BLDALPHA and DISPCNT
    if (!gPaletteFade.yDec /*&& gPaletteFade.mode == HARDWARE_FADE*/) {
        u16 bldAlpha = GetGpuReg(REG_OFFSET_BLDALPHA);
        u8 tgt1 = BLDALPHA_TGT1(bldAlpha);
        u8 tgt2 = BLDALPHA_TGT2(bldAlpha);
        u8 bldFade;

        switch (gPaletteFade_blendCnt & BLDCNT_EFFECT_EFF_MASK)
        {
        // FADE_TO_BLACK
        case BLDCNT_EFFECT_DARKEN:
            bldFade = BLDALPHA_TGT1(max(0, 16 - gPaletteFade.y));
            SetGpuReg(
                REG_OFFSET_BLDALPHA,
                BLDALPHA_BLEND(min(tgt1, bldFade), min(tgt2, bldFade))
            );
            break;
        // FADE_TO_WHITE
        case BLDCNT_EFFECT_LIGHTEN:
            SetGpuReg(
                REG_OFFSET_BLDALPHA,
                BLDALPHA_BLEND(min(++tgt1, 31), min(++tgt2, 31))
            );
            // cause display to show white when finished
            // (otherwise blend-mode sprites will still be visible)
            if (gPaletteFade.hardwareFadeFinishing && gPaletteFade.y >= 16)
                SetGpuRegBits(REG_OFFSET_DISPCNT, DISPCNT_FORCED_BLANK);
            break;
        }
    } else
        ClearGpuRegBits(REG_OFFSET_DISPCNT, DISPCNT_FORCED_BLANK);

    if (gPaletteFade.hardwareFadeFinishing)
    {
        gPaletteFade.hardwareFadeFinishing = FALSE;
        gPaletteFade.mode = 0;
        gPaletteFade_blendCnt = 0;
        gPaletteFade.y = 0;
        gPaletteFade.active = FALSE;
    }
}

static bool32 IsSoftwarePaletteFadeFinishing(void)
{
    if (gPaletteFade.softwareFadeFinishing)
    {
        if (gPaletteFade.softwareFadeFinishingCounter == 4)
        {
            gPaletteFade.active = FALSE;
            gPaletteFade.softwareFadeFinishing = FALSE;
            gPaletteFade.softwareFadeFinishingCounter = 0;
        }
        else
        {
            gPaletteFade.softwareFadeFinishingCounter++;
        }

        return TRUE;
    }
    else
    {
        return FALSE;
    }
}

// optimized based on lucktyphlosion's BlendPalettesFine
<<<<<<< HEAD
void BlendPalettesFine(u32 palettes, u16 *src, u16 *dst, u32 coeff, u32 color)
{
=======
void BlendPalettesFine(u32 palettes, u16 *src, u16 *dst, u32 coeff, u32 color) {
>>>>>>> b22724e0
    s32 newR, newG, newB;

    if (!palettes)
        return;
<<<<<<< HEAD

    coeff *= 2;
    newR = (color << 27) >> 27;
    newG = (color << 22) >> 27;
    newB = (color << 17) >> 27;

    do
    {
        if (palettes & 1)
        {
            u16 *srcEnd = src + 16;
            while (src != srcEnd) // Transparency is blended (for backdrop reasons)
            {
                u32 srcColor = *src;
                s32 r = (srcColor << 27) >> 27;
                s32 g = (srcColor << 22) >> 27;
                s32 b = (srcColor << 16) >> 26;

                *dst++ = ((r + (((newR - r) * (s32)coeff) >> 5)) << 0)
                       | ((g + (((newG - g) * (s32)coeff) >> 5)) << 5)
                       | ((b + (((newB - (b & 31)) * (s32)coeff) >> 5)) << 10);
                src++;
            }
        }
        else
        {
            src += 16;
            dst += 16;
        }
        palettes >>= 1;
    } while (palettes);
}

void BlendPalettes(u32 selectedPalettes, u8 coeff, u32 color)
{
    BlendPalettesFine(selectedPalettes, gPlttBufferUnfaded, gPlttBufferFaded, coeff, color);
=======

    coeff *= 2;
    newR = (color << 27) >> 27;
    newG = (color << 22) >> 27;
    newB = (color << 17) >> 27;

    do {
        if (palettes & 1) {
            u16 *srcEnd = src + 16;
            while (src != srcEnd) { // Transparency is blended (for backdrop reasons)
                u32 srcColor = *src;
                s32 r = (srcColor << 27) >> 27;
                s32 g = (srcColor << 22) >> 27;
                s32 b = (srcColor << 16) >> 26;

                *dst++ = ((r + (((newR - r) * (s32)coeff) >> 5)) << 0)
                       | ((g + (((newG - g) * (s32)coeff) >> 5)) << 5)
                       | ((b + (((newB - (b & 31)) * (s32)coeff) >> 5)) << 10);
                src++;
            }
        } else {
            src += 16;
            dst += 16;
        }
        palettes >>= 1;
    } while (palettes);
}

void BlendPalettes(u32 palettes, u8 coeff, u16 color) {
    BlendPalettesFine(palettes, gPlttBufferUnfaded, gPlttBufferFaded, coeff, color);
>>>>>>> b22724e0
}

#define DEFAULT_LIGHT_COLOR 0x3f9f

// Like BlendPalette, but ignores blendColor if the transparency high bit is set
// Optimization help by lucktyphlosion
<<<<<<< HEAD
void TimeBlendPalette(u16 palOffset, u32 coeff, u32 blendColor)
{
=======
void TimeBlendPalette(u16 palOffset, u32 coeff, u32 blendColor) {
>>>>>>> b22724e0
    s32 newR, newG, newB, defR, defG, defB;
    u16 * src = gPlttBufferUnfaded + palOffset;
    u16 * dst = gPlttBufferFaded + palOffset;
    u32 defaultBlendColor = DEFAULT_LIGHT_COLOR;
    u16 *srcEnd = src + 16;
    u32 altBlendColor = *dst++ = *src++; // color 0 is copied through unchanged

    coeff *= 2;
    newR = (blendColor << 27) >> 27;
    newG = (blendColor << 22) >> 27;
    newB = (blendColor << 17) >> 27;

<<<<<<< HEAD
    if (altBlendColor >> 15) // Transparency high bit set; alt blend color
    {
        defR = (altBlendColor << 27) >> 27;
        defG = (altBlendColor << 22) >> 27;
        defB = (altBlendColor << 17) >> 27;
    }
    else
    {
=======
    if (altBlendColor >> 15) { // Transparency high bit set; alt blend color
        defR = (altBlendColor << 27) >> 27;
        defG = (altBlendColor << 22) >> 27;
        defB = (altBlendColor << 17) >> 27;
    } else {
>>>>>>> b22724e0
        defR = (defaultBlendColor << 27) >> 27;
        defG = (defaultBlendColor << 22) >> 27;
        defB = (defaultBlendColor << 17) >> 27;
        altBlendColor = 0;
    }
<<<<<<< HEAD
    while (src != srcEnd)
    {
=======
    while (src != srcEnd) {
>>>>>>> b22724e0
        u32 srcColor = *src;
        s32 r = (srcColor << 27) >> 27;
        s32 g = (srcColor << 22) >> 27;
        s32 b = (srcColor << 16) >> 26;

<<<<<<< HEAD
        if (srcColor >> 15)
        {
            *dst = ((r + (((defR - r) * (s32)coeff) >> 5)) << 0)
                 | ((g + (((defG - g) * (s32)coeff) >> 5)) << 5)
                 | ((b + (((defB - (b & 31)) * (s32)coeff) >> 5)) << 10);
        }
        else // Use provided blend color
        {
=======
        if (srcColor >> 15) {
            *dst = ((r + (((defR - r) * (s32)coeff) >> 5)) << 0)
                 | ((g + (((defG - g) * (s32)coeff) >> 5)) << 5)
                 | ((b + (((defB - (b & 31)) * (s32)coeff) >> 5)) << 10);
        } else { // Use provided blend color
>>>>>>> b22724e0
            *dst = ((r + (((newR - r) * (s32)coeff) >> 5)) << 0)
                 | ((g + (((newG - g) * (s32)coeff) >> 5)) << 5)
                 | ((b + (((newB - (b & 31)) * (s32)coeff) >> 5)) << 10);
        }
        src++;
        dst++;
    }
}

// Blends a weighted average of two blend parameters
// Parameters can be either blended (as in BlendPalettes) or tinted (as in TintPaletteRGB_Copy)
<<<<<<< HEAD
void TimeMixPalettes(u32 palettes, u16 *src, u16 *dst, struct BlendSettings *blend0, struct BlendSettings *blend1, u16 weight0)
{
=======
void TimeMixPalettes(u32 palettes, u16 *src, u16 *dst, struct BlendSettings *blend0, struct BlendSettings *blend1, u16 weight0) {
>>>>>>> b22724e0
    s32 r0, g0, b0, r1, g1, b1, defR, defG, defB, altR, altG, altB;
    u32 color0, coeff0, color1, coeff1;
    bool8 tint0, tint1;
    u32 defaultColor = DEFAULT_LIGHT_COLOR;

    if (!palettes)
<<<<<<< HEAD
        return;

    color0 = blend0->blendColor;
    tint0 = blend0->isTint;
    coeff0 = tint0 ? 16 : blend0->coeff * 2;
    color1 = blend1->blendColor;
    tint1 = blend1->isTint;
    coeff1 = tint1 ? 16 : blend1->coeff * 2;

    if (tint0)
    {
        r0 = (color0 << 24) >> 24;
        g0 = (color0 << 16) >> 24;
        b0 = (color0 << 8) >> 24;
    }
    else
    {
=======
    return;

    color0 = blend0->blendColor;
    tint0 = blend0->isTint;
    coeff0 = tint0 ? 8*2 : blend0->coeff*2;
    color1 = blend1->blendColor;
    tint1 = blend1->isTint;
    coeff1 = tint1 ? 8*2 : blend1->coeff*2;

    if (tint0) {
        r0 = (color0 << 24) >> 24;
        g0 = (color0 << 16) >> 24;
        b0 = (color0 << 8) >> 24;
    } else {
>>>>>>> b22724e0
        r0 = (color0 << 27) >> 27;
        g0 = (color0 << 22) >> 27;
        b0 = (color0 << 17) >> 27;
    }
<<<<<<< HEAD
    if (tint1)
    {
        r1 = (color1 << 24) >> 24;
        g1 = (color1 << 16) >> 24;
        b1 = (color1 << 8) >> 24;
    }
    else
    {
=======
    if (tint1) {
        r1 = (color1 << 24) >> 24;
        g1 = (color1 << 16) >> 24;
        b1 = (color1 << 8) >> 24;
    } else {
>>>>>>> b22724e0
        r1 = (color1 << 27) >> 27;
        g1 = (color1 << 22) >> 27;
        b1 = (color1 << 17) >> 27;
    }
    defR = (defaultColor << 27) >> 27;
    defG = (defaultColor << 22) >> 27;
    defB = (defaultColor << 17) >> 27;

<<<<<<< HEAD
    do
    {
        if (palettes & 1)
        {
            u16 *srcEnd = src + 16;
            u32 altBlendColor = *dst++ = *src++; // color 0 is copied through
            if (altBlendColor >> 15) // Transparency high bit set; alt blend color
            {
                altR = (altBlendColor << 27) >> 27;
                altG = (altBlendColor << 22) >> 27;
                altB = (altBlendColor << 17) >> 27;
            }
            else
            {
                altBlendColor = 0;
            }
            while (src != srcEnd)
            {
=======
    do {
        if (palettes & 1) {
            u16 *srcEnd = src + 16;
            u32 altBlendColor = *dst++ = *src++; // color 0 is copied through
            if (altBlendColor >> 15) { // Transparency high bit set; alt blend color
                altR = (altBlendColor << 27) >> 27;
                altG = (altBlendColor << 22) >> 27;
                altB = (altBlendColor << 17) >> 27;
            } else {
                altBlendColor = 0;
            }
            while (src != srcEnd) {
>>>>>>> b22724e0
                u32 srcColor = *src;
                s32 r = (srcColor << 27) >> 27;
                s32 g = (srcColor << 22) >> 27;
                s32 b = (srcColor << 17) >> 27;
                s32 r2, g2, b2;

<<<<<<< HEAD
                if (srcColor >> 15)
                {
                    if (altBlendColor)
                    {
                        // Use alternate blend color
=======
                if (srcColor >> 15) {
                    if (altBlendColor) { // Use alternate blend color
>>>>>>> b22724e0
                        r2 = r + (((altR - r) * (s32)coeff1) >> 5);
                        g2 = g + (((altG - g) * (s32)coeff1) >> 5);
                        b2 = b + (((altB - b) * (s32)coeff1) >> 5);
                        r  = r + (((altR - r) * (s32)coeff0) >> 5);
                        g  = g + (((altG - g) * (s32)coeff0) >> 5);
                        b  = b + (((altB - b) * (s32)coeff0) >> 5);
<<<<<<< HEAD
                    }
                    else
                    {
                        // Use default blend color
=======
                    } else { // Use default blend color
>>>>>>> b22724e0
                        r2 = r + (((defR - r) * (s32)coeff1) >> 5);
                        g2 = g + (((defG - g) * (s32)coeff1) >> 5);
                        b2 = b + (((defB - b) * (s32)coeff1) >> 5);
                        r  = r + (((defR - r) * (s32)coeff0) >> 5);
                        g  = g + (((defG - g) * (s32)coeff0) >> 5);
                        b  = b + (((defB - b) * (s32)coeff0) >> 5);
                    }
<<<<<<< HEAD
                }
                else
                {
                    // Use provided blend colors
                    if (!tint1)
                    {
                        // blend-based
                        r2 = (r + (((r1 - r) * (s32)coeff1) >> 5));
                        g2 = (g + (((g1 - g) * (s32)coeff1) >> 5));
                        b2 = (b + (((b1 - b) * (s32)coeff1) >> 5));
                    }
                    else
                    {
                        // tint-based
=======
                } else { // Use provided blend colors
                    if (!tint1) { // blend-based
                        r2 = (r + (((r1 - r) * (s32)coeff1) >> 5));
                        g2 = (g + (((g1 - g) * (s32)coeff1) >> 5));
                        b2 = (b + (((b1 - b) * (s32)coeff1) >> 5));
                    } else { // tint-based
>>>>>>> b22724e0
                        r2 = (u16)((r1 * r)) >> 8;
                        g2 = (u16)((g1 * g)) >> 8;
                        b2 = (u16)((b1 * b)) >> 8;
                        if (r2 > 31)
                            r2 = 31;
                        if (g2 > 31)
                            g2 = 31;
                        if (b2 > 31)
                            b2 = 31;
                    }
<<<<<<< HEAD
                    if (!tint0)
                    {
                        // blend-based
                        r = (r + (((r0 - r) * (s32)coeff0) >> 5));
                        g = (g + (((g0 - g) * (s32)coeff0) >> 5));
                        b = (b + (((b0 - b) * (s32)coeff0) >> 5));
                    }
                    else
                    {
                        // tint-based
=======
                    if (!tint0) { // blend-based
                        r = (r + (((r0 - r) * (s32)coeff0) >> 5));
                        g = (g + (((g0 - g) * (s32)coeff0) >> 5));
                        b = (b + (((b0 - b) * (s32)coeff0) >> 5));
                    } else { // tint-based
>>>>>>> b22724e0
                        r = (u16)((r0 * r)) >> 8;
                        g = (u16)((g0 * g)) >> 8;
                        b = (u16)((b0 * b)) >> 8;
                        if (r > 31)
                            r = 31;
                        if (g > 31)
                            g = 31;
                        if (b > 31)
                            b = 31;
<<<<<<< HEAD
                    }
=======
                    }   
>>>>>>> b22724e0
                }
                r  = r2 + (((r - r2) * (s32)weight0) >> 8);
                g  = g2 + (((g - g2) * (s32)weight0) >> 8);
                b  = b2 + (((b - b2) * (s32)weight0) >> 8);
                *dst++ = RGB2(r, g, b);
                // *dst++ = RGB2(r, g, b) | (srcColor >> 15) << 15;
                src++;
            }
<<<<<<< HEAD
        }
        else
        {
=======
        } else {
>>>>>>> b22724e0
            src += 16;
            dst += 16;
        }
        palettes >>= 1;
    } while (palettes);
}

// Apply weighted average to palettes, preserving high bits of dst throughout
<<<<<<< HEAD
void AvgPaletteWeighted(u16 *src0, u16 *src1, u16 *dst, u16 weight0)
{
=======
void AvgPaletteWeighted(u16 *src0, u16 *src1, u16 *dst, u16 weight0) {
>>>>>>> b22724e0
    u16 *srcEnd = src0 + 16;
    src0++;
    src1++;
    dst++; // leave dst transparency unchanged
<<<<<<< HEAD
    while (src0 != srcEnd)
    {
=======
    while (src0 != srcEnd) {
>>>>>>> b22724e0
        u32 src0Color = *src0++;
        s32 r0 = (src0Color << 27) >> 27;
        s32 g0 = (src0Color << 22) >> 27;
        s32 b0 = (src0Color << 17) >> 27;
        u32 src1Color = *src1++;
        s32 r1 = (src1Color << 27) >> 27;
        s32 g1 = (src1Color << 22) >> 27;
        s32 b1 = (src1Color << 17) >> 27;

        // Average and bitwise-OR
        r0 = r1 + (((r0 - r1) * weight0) >> 8);
        g0 = g1 + (((g0 - g1) * weight0) >> 8);
        b0 = b1 + (((b0 - b1) * weight0) >> 8);
        *dst = (*dst & RGB_ALPHA) | RGB2(r0, g0, b0);  // preserve high bit of dst
        dst++;
    }
}

void BlendPalettesUnfaded(u32 selectedPalettes, u8 coeff, u32 color)
{
    void *src = gPlttBufferUnfaded;
    void *dest = gPlttBufferFaded;
    DmaCopy32(3, src, dest, PLTT_SIZE);
    BlendPalettes(selectedPalettes, coeff, color);
}

void TintPalette_GrayScale(u16 *palette, u32 count)
{
    s32 r, g, b;
    u32 i, gray;

    for (i = 0; i < count; i++)
    {
        r = GET_R(*palette);
        g = GET_G(*palette);
        b = GET_B(*palette);

        gray = (r * Q_8_8(0.3) + g * Q_8_8(0.59) + b * Q_8_8(0.1133)) >> 8;

        *palette++ = RGB2(gray, gray, gray);
    }
}

void TintPalette_GrayScale2(u16 *palette, u32 count)
{
    s32 r, g, b;
    u32 i, gray;

    for (i = 0; i < count; i++)
    {
        r = GET_R(*palette);
        g = GET_G(*palette);
        b = GET_B(*palette);

        gray = (r * Q_8_8(0.3) + g * Q_8_8(0.59) + b * Q_8_8(0.1133)) >> 8;

        if (gray > 31)
            gray = 31;

        gray = sRoundedDownGrayscaleMap[gray];

        *palette++ = RGB2(gray, gray, gray);
    }
}

void TintPalette_SepiaTone(u16 *palette, u32 count)
{
    s32 r, g, b;
    u32 i, gray;

    for (i = 0; i < count; i++)
    {
        r = GET_R(*palette);
        g = GET_G(*palette);
        b = GET_B(*palette);

        gray = (r * Q_8_8(0.3) + g * Q_8_8(0.59) + b * Q_8_8(0.1133)) >> 8;

        r = (u16)((Q_8_8(1.2) * gray)) >> 8;
        g = (u16)((Q_8_8(1.0) * gray)) >> 8;
        b = (u16)((Q_8_8(0.94) * gray)) >> 8;

        if (r > 31)
            r = 31;

        *palette++ = RGB2(r, g, b);
    }
}

void TintPalette_CustomTone(u16 *palette, u32 count, u16 rTone, u16 gTone, u16 bTone)
{
    s32 r, g, b;
    u32 i, gray;

    for (i = 0; i < count; i++)
    {
        r = GET_R(*palette);
        g = GET_G(*palette);
        b = GET_B(*palette);

        gray = (r * Q_8_8(0.3) + g * Q_8_8(0.59) + b * Q_8_8(0.1133)) >> 8;

        r = (u16)((rTone * gray)) >> 8;
        g = (u16)((gTone * gray)) >> 8;
        b = (u16)((bTone * gray)) >> 8;

        if (r > 31)
            r = 31;
        if (g > 31)
            g = 31;
        if (b > 31)
            b = 31;

        *palette++ = RGB2(r, g, b);
    }
}

// Tints from Unfaded to Faded, using a 15-bit GBA color
<<<<<<< HEAD
void TintPalette_RGB_Copy(u16 palOffset, u32 blendColor)
{
    s32 newR, newG, newB, rTone = 0, gTone = 0, bTone = 0;
=======
void TintPalette_RGB_Copy(u16 palOffset, u32 blendColor) {
    s32 newR, newG, newB, rTone, gTone, bTone;
>>>>>>> b22724e0
    u16 * src = gPlttBufferUnfaded + palOffset;
    u16 * dst = gPlttBufferFaded + palOffset;
    u32 defaultBlendColor = DEFAULT_LIGHT_COLOR;
    u16 *srcEnd = src + 16;
    u16 altBlendIndices = *dst++ = *src++; // color 0 is copied through unchanged
    u32 altBlendColor;
<<<<<<< HEAD

    newR = ((blendColor << 27) >> 27) << 3;
    newG = ((blendColor << 22) >> 27) << 3;
    newB = ((blendColor << 17) >> 27) << 3;

    if (altBlendIndices >> 15) // High bit set; bitmask of which colors to alt-blend
    {
        // Note that bit 0 of altBlendIndices specifies color 1
        altBlendColor = src[14]; // color 15
        if (altBlendColor >> 15)
        {
            // Set alternate blend color
            rTone = ((altBlendColor << 27) >> 27) << 3;
            gTone = ((altBlendColor << 22) >> 27) << 3;
            bTone = ((altBlendColor << 17) >> 27) << 3;
        }
        else
        {
            // Set default blend color
=======
  
    newR = ((blendColor << 27) >> 27) << 3;
    newG = ((blendColor << 22) >> 27) << 3;
    newB = ((blendColor << 17) >> 27) << 3;
  
    if (altBlendIndices >> 15) { // High bit set; bitmask of which colors to alt-blend
        // Note that bit 0 of altBlendIndices specifies color 1
        altBlendColor = src[14]; // color 15
        if (altBlendColor >> 15) { // Set alternate blend color
            rTone = ((altBlendColor << 27) >> 27) << 3;
            gTone = ((altBlendColor << 22) >> 27) << 3;
            bTone = ((altBlendColor << 17) >> 27) << 3;
        } else { // Set default blend color
>>>>>>> b22724e0
            rTone = ((defaultBlendColor << 27) >> 27) << 3;
            gTone = ((defaultBlendColor << 22) >> 27) << 3;
            bTone = ((defaultBlendColor << 17) >> 27) << 3;
        }
<<<<<<< HEAD
    }
    else
    {
       altBlendIndices = 0;
    }

    while (src != srcEnd)
    {
=======
    } else {
       altBlendIndices = 0;
    }

    while (src != srcEnd) {
>>>>>>> b22724e0
        u32 srcColor = *src;
        s32 r = (srcColor << 27) >> 27;
        s32 g = (srcColor << 22) >> 27;
        s32 b = (srcColor << 17) >> 27;

<<<<<<< HEAD
        if (altBlendIndices & 1)
        {
            r = (u16)((rTone * r)) >> 8;
            g = (u16)((gTone * g)) >> 8;
            b = (u16)((bTone * b)) >> 8;
        }
        else
        {
            // Use provided blend color
=======
        if (altBlendIndices & 1) {
            r = (u16)((rTone * r)) >> 8;
            g = (u16)((gTone * g)) >> 8;
            b = (u16)((bTone * b)) >> 8;
        } else { // Use provided blend color
>>>>>>> b22724e0
            r = (u16)((newR * r)) >> 8;
            g = (u16)((newG * g)) >> 8;
            b = (u16)((newB * b)) >> 8;
        }
        if (r > 31)
            r = 31;
        if (g > 31)
            g = 31;
        if (b > 31)
            b = 31;
        src++;
        *dst++ = RGB2(r, g, b);
        altBlendIndices >>= 1;
    }
}

#define tCoeff       data[0]
#define tCoeffTarget data[1]
#define tCoeffDelta  data[2]
#define tDelay       data[3]
#define tDelayTimer  data[4]
#define tPalettes    5 // data[5] and data[6], set/get via Set/GetWordTaskArg
#define tColor       data[7]
#define tId          data[8]

// Blend the selected palettes in a series of steps toward or away from the color.
// Only used by the Groudon/Kyogre fight scene to flash the screen for lightning.
// One call is used to fade the bg from white, while another fades the duo from black
void BlendPalettesGradually(u32 selectedPalettes, s8 delay, u8 coeff, u8 coeffTarget, u16 color, u8 priority, u8 id)
{
    u8 taskId;

    taskId = CreateTask((void *)Task_BlendPalettesGradually, priority);
    gTasks[taskId].tCoeff = coeff;
    gTasks[taskId].tCoeffTarget = coeffTarget;

    if (delay >= 0)
    {
        gTasks[taskId].tDelay = delay;
        gTasks[taskId].tCoeffDelta = 1;
    }
    else
    {
        gTasks[taskId].tDelay = 0;
        gTasks[taskId].tCoeffDelta = -delay + 1;
    }

    if (coeffTarget < coeff)
        gTasks[taskId].tCoeffDelta *= -1;

    SetWordTaskArg(taskId, tPalettes, selectedPalettes);
    gTasks[taskId].tColor = color;
    gTasks[taskId].tId = id;
    gTasks[taskId].func(taskId);
}

static bool32 UNUSED IsBlendPalettesGraduallyTaskActive(u8 id)
{
    int i;

    for (i = 0; i < NUM_TASKS; i++)
        if ((gTasks[i].isActive == TRUE)
         && (gTasks[i].func == Task_BlendPalettesGradually)
         && (gTasks[i].tId == id))
            return TRUE;

    return FALSE;
}

static void UNUSED DestroyBlendPalettesGraduallyTask(void)
{
    u8 taskId;

    while (1)
    {
        taskId = FindTaskIdByFunc(Task_BlendPalettesGradually);
        if (taskId == TASK_NONE)
            break;
        DestroyTask(taskId);
    }
}

static void Task_BlendPalettesGradually(u8 taskId)
{
    u32 palettes;
    s16 *data;
    s16 target;

    data = gTasks[taskId].data;
    palettes = GetWordTaskArg(taskId, tPalettes);

    if (++tDelayTimer > tDelay)
    {
        tDelayTimer = 0;
        BlendPalettes(palettes, tCoeff, tColor);
        target = tCoeffTarget;
        if (tCoeff == target)
        {
            DestroyTask(taskId);
        }
        else
        {
            tCoeff += tCoeffDelta;
            if (tCoeffDelta >= 0)
            {
                if (tCoeff < target)
                    return;
            }
            else if (tCoeff > target)
            {
                return;
            }
            tCoeff = target;
        }
    }
}<|MERGE_RESOLUTION|>--- conflicted
+++ resolved
@@ -56,12 +56,8 @@
 }
 
 // Drop in replacement for LoadPalette, uses CpuFastCopy, size must be 0 % 32
-<<<<<<< HEAD
 void LoadPaletteFast(const void *src, u32 offset, u32 size)
 {
-=======
-void LoadPaletteFast(const void *src, u16 offset, u16 size) {
->>>>>>> b22724e0
     if ((u32)src & 3) // In case palette is not 4 byte aligned
         return LoadPalette(src, offset, size);
     CpuFastCopy(src, &gPlttBufferUnfaded[offset], size);
@@ -69,11 +65,7 @@
     CpuFastCopy(&gPlttBufferUnfaded[offset], &gPlttBufferFaded[offset], size);
 }
 
-<<<<<<< HEAD
 void FillPalette(u32 value, u32 offset, u32 size)
-=======
-void FillPalette(u16 value, u16 offset, u16 size)
->>>>>>> b22724e0
 {
     CpuFill16(value, &gPlttBufferUnfaded[offset], size);
     CpuFill16(value, &gPlttBufferFaded[offset], size);
@@ -164,60 +156,7 @@
 }
 
 // Like normal palette fade but respects sprite/tile palettes immune to time of day fading
-<<<<<<< HEAD
 bool32 BeginTimeOfDayPaletteFade(u32 selectedPalettes, s8 delay, u8 startY, u8 targetY, struct BlendSettings *bld0, struct BlendSettings *bld1, u32 weight, u32 color)
-=======
-bool8 BeginTimeOfDayPaletteFade(u32 selectedPalettes, s8 delay, u8 startY, u8 targetY, struct BlendSettings *bld0, struct BlendSettings *bld1, u16 weight, u16 color)
-{
-    u8 temp;
-
-    if (gPaletteFade.active)
-    {
-        return FALSE;
-    }
-    else
-    {
-        gPaletteFade.deltaY = 2;
-
-        if (delay < 0)
-        {
-            gPaletteFade.deltaY += (delay * -1);
-            delay = 0;
-        }
-
-        gPaletteFade_selectedPalettes = selectedPalettes;
-        gPaletteFade.delayCounter = delay;
-        gPaletteFade_delay = delay;
-        gPaletteFade.y = startY;
-        gPaletteFade.targetY = targetY;
-        gPaletteFade.active = 1;
-        gPaletteFade.mode = TIME_OF_DAY_FADE;
-
-        gPaletteFade.blendColor = color;
-        gPaletteFade.bld0 = bld0;
-        gPaletteFade.bld1 = bld1;
-        gPaletteFade.weight = weight;
-
-        if (startY < targetY)
-            gPaletteFade.yDec = 0;
-        else
-            gPaletteFade.yDec = 1;
-
-        UpdatePaletteFade();
-
-        temp = gPaletteFade.bufferTransferDisabled;
-        gPaletteFade.bufferTransferDisabled = 0;
-        CpuCopy32(gPlttBufferFaded, (void *)PLTT, PLTT_SIZE);
-        sPlttBufferTransferPending = 0;
-        if (gPaletteFade.mode == HARDWARE_FADE && gPaletteFade.active)
-            UpdateBlendRegisters();
-        gPaletteFade.bufferTransferDisabled = temp;
-        return TRUE;
-    }
-}
-
-static bool8 UNUSED BeginPlttFade(u32 selectedPalettes, u8 delay, u8 startY, u8 targetY, u16 blendColor)
->>>>>>> b22724e0
 {
     u8 temp;
 
@@ -293,13 +232,8 @@
     u16 selectedPalettes;
     u16 timePalettes = 0; // palettes passed to the time-blender
     u16 copyPalettes;
-<<<<<<< HEAD
     u16 *src;
     u16 *dst;
-=======
-    u16 * src;
-    u16 * dst;
->>>>>>> b22724e0
 
     if (!gPaletteFade.active)
         return PALETTE_FADE_STATUS_DONE;
@@ -333,7 +267,6 @@
     dst = gPlttBufferFaded + paletteOffset;
 
     // First pply TOD blend to relevant subset of palettes
-<<<<<<< HEAD
     if (gPaletteFade.objPaletteToggle) // Sprite palettes, don't blend those with tags
     {
         u32 i;
@@ -346,34 +279,17 @@
     }
     else // tile palettes, don't blend [13, 15]
     {
-=======
-    if (gPaletteFade.objPaletteToggle) { // Sprite palettes, don't blend those with tags
-        u32 i;
-        u32 j = 1;
-        for (i = 0; i < 16; i++, j <<= 1) { // Mask out palettes that should not be light blended
-            if ((selectedPalettes & j) && !IS_BLEND_IMMUNE_TAG(GetSpritePaletteTagByPaletteNum(i)))
-                timePalettes |= j;
-        }
-    } else { // tile palettes, don't blend [13, 15]
->>>>>>> b22724e0
         timePalettes = selectedPalettes & PALETTES_MAP;
     }
     TimeMixPalettes(timePalettes, src, dst, gPaletteFade.bld0, gPaletteFade.bld1, gPaletteFade.weight);
 
     // palettes that were not blended above must be copied through
-<<<<<<< HEAD
     if ((copyPalettes = ~timePalettes))
     {
         u16 *src1 = src;
         u16 *dst1 = dst;
         while (copyPalettes)
         {
-=======
-    if ((copyPalettes = ~timePalettes)) {
-        u16 * src1 = src;
-        u16 * dst1 = dst;
-        while (copyPalettes) {
->>>>>>> b22724e0
             if (copyPalettes & 1)
                 CpuFastCopy(src1, dst1, 32);
             copyPalettes >>= 1;
@@ -744,11 +660,7 @@
     return gPaletteFade.active ? PALETTE_FADE_STATUS_ACTIVE : PALETTE_FADE_STATUS_DONE;
 }
 
-<<<<<<< HEAD
 void BeginHardwarePaletteFade(u32 blendCnt, u32 delay, u32 y, u32 targetY, u32 shouldResetBlendRegisters)
-=======
-void BeginHardwarePaletteFade(u16 blendCnt, u8 delay, u8 y, u8 targetY, u8 shouldResetBlendRegisters)
->>>>>>> b22724e0
 {
     gPaletteFade_blendCnt = blendCnt;
     gPaletteFade.delayCounter = delay;
@@ -885,17 +797,12 @@
 }
 
 // optimized based on lucktyphlosion's BlendPalettesFine
-<<<<<<< HEAD
 void BlendPalettesFine(u32 palettes, u16 *src, u16 *dst, u32 coeff, u32 color)
 {
-=======
-void BlendPalettesFine(u32 palettes, u16 *src, u16 *dst, u32 coeff, u32 color) {
->>>>>>> b22724e0
     s32 newR, newG, newB;
 
     if (!palettes)
         return;
-<<<<<<< HEAD
 
     coeff *= 2;
     newR = (color << 27) >> 27;
@@ -932,50 +839,14 @@
 void BlendPalettes(u32 selectedPalettes, u8 coeff, u32 color)
 {
     BlendPalettesFine(selectedPalettes, gPlttBufferUnfaded, gPlttBufferFaded, coeff, color);
-=======
-
-    coeff *= 2;
-    newR = (color << 27) >> 27;
-    newG = (color << 22) >> 27;
-    newB = (color << 17) >> 27;
-
-    do {
-        if (palettes & 1) {
-            u16 *srcEnd = src + 16;
-            while (src != srcEnd) { // Transparency is blended (for backdrop reasons)
-                u32 srcColor = *src;
-                s32 r = (srcColor << 27) >> 27;
-                s32 g = (srcColor << 22) >> 27;
-                s32 b = (srcColor << 16) >> 26;
-
-                *dst++ = ((r + (((newR - r) * (s32)coeff) >> 5)) << 0)
-                       | ((g + (((newG - g) * (s32)coeff) >> 5)) << 5)
-                       | ((b + (((newB - (b & 31)) * (s32)coeff) >> 5)) << 10);
-                src++;
-            }
-        } else {
-            src += 16;
-            dst += 16;
-        }
-        palettes >>= 1;
-    } while (palettes);
-}
-
-void BlendPalettes(u32 palettes, u8 coeff, u16 color) {
-    BlendPalettesFine(palettes, gPlttBufferUnfaded, gPlttBufferFaded, coeff, color);
->>>>>>> b22724e0
 }
 
 #define DEFAULT_LIGHT_COLOR 0x3f9f
 
 // Like BlendPalette, but ignores blendColor if the transparency high bit is set
 // Optimization help by lucktyphlosion
-<<<<<<< HEAD
 void TimeBlendPalette(u16 palOffset, u32 coeff, u32 blendColor)
 {
-=======
-void TimeBlendPalette(u16 palOffset, u32 coeff, u32 blendColor) {
->>>>>>> b22724e0
     s32 newR, newG, newB, defR, defG, defB;
     u16 * src = gPlttBufferUnfaded + palOffset;
     u16 * dst = gPlttBufferFaded + palOffset;
@@ -988,7 +859,6 @@
     newG = (blendColor << 22) >> 27;
     newB = (blendColor << 17) >> 27;
 
-<<<<<<< HEAD
     if (altBlendColor >> 15) // Transparency high bit set; alt blend color
     {
         defR = (altBlendColor << 27) >> 27;
@@ -997,30 +867,18 @@
     }
     else
     {
-=======
-    if (altBlendColor >> 15) { // Transparency high bit set; alt blend color
-        defR = (altBlendColor << 27) >> 27;
-        defG = (altBlendColor << 22) >> 27;
-        defB = (altBlendColor << 17) >> 27;
-    } else {
->>>>>>> b22724e0
         defR = (defaultBlendColor << 27) >> 27;
         defG = (defaultBlendColor << 22) >> 27;
         defB = (defaultBlendColor << 17) >> 27;
         altBlendColor = 0;
     }
-<<<<<<< HEAD
     while (src != srcEnd)
     {
-=======
-    while (src != srcEnd) {
->>>>>>> b22724e0
         u32 srcColor = *src;
         s32 r = (srcColor << 27) >> 27;
         s32 g = (srcColor << 22) >> 27;
         s32 b = (srcColor << 16) >> 26;
 
-<<<<<<< HEAD
         if (srcColor >> 15)
         {
             *dst = ((r + (((defR - r) * (s32)coeff) >> 5)) << 0)
@@ -1029,13 +887,6 @@
         }
         else // Use provided blend color
         {
-=======
-        if (srcColor >> 15) {
-            *dst = ((r + (((defR - r) * (s32)coeff) >> 5)) << 0)
-                 | ((g + (((defG - g) * (s32)coeff) >> 5)) << 5)
-                 | ((b + (((defB - (b & 31)) * (s32)coeff) >> 5)) << 10);
-        } else { // Use provided blend color
->>>>>>> b22724e0
             *dst = ((r + (((newR - r) * (s32)coeff) >> 5)) << 0)
                  | ((g + (((newG - g) * (s32)coeff) >> 5)) << 5)
                  | ((b + (((newB - (b & 31)) * (s32)coeff) >> 5)) << 10);
@@ -1047,19 +898,14 @@
 
 // Blends a weighted average of two blend parameters
 // Parameters can be either blended (as in BlendPalettes) or tinted (as in TintPaletteRGB_Copy)
-<<<<<<< HEAD
 void TimeMixPalettes(u32 palettes, u16 *src, u16 *dst, struct BlendSettings *blend0, struct BlendSettings *blend1, u16 weight0)
 {
-=======
-void TimeMixPalettes(u32 palettes, u16 *src, u16 *dst, struct BlendSettings *blend0, struct BlendSettings *blend1, u16 weight0) {
->>>>>>> b22724e0
     s32 r0, g0, b0, r1, g1, b1, defR, defG, defB, altR, altG, altB;
     u32 color0, coeff0, color1, coeff1;
     bool8 tint0, tint1;
     u32 defaultColor = DEFAULT_LIGHT_COLOR;
 
     if (!palettes)
-<<<<<<< HEAD
         return;
 
     color0 = blend0->blendColor;
@@ -1077,27 +923,10 @@
     }
     else
     {
-=======
-    return;
-
-    color0 = blend0->blendColor;
-    tint0 = blend0->isTint;
-    coeff0 = tint0 ? 8*2 : blend0->coeff*2;
-    color1 = blend1->blendColor;
-    tint1 = blend1->isTint;
-    coeff1 = tint1 ? 8*2 : blend1->coeff*2;
-
-    if (tint0) {
-        r0 = (color0 << 24) >> 24;
-        g0 = (color0 << 16) >> 24;
-        b0 = (color0 << 8) >> 24;
-    } else {
->>>>>>> b22724e0
         r0 = (color0 << 27) >> 27;
         g0 = (color0 << 22) >> 27;
         b0 = (color0 << 17) >> 27;
     }
-<<<<<<< HEAD
     if (tint1)
     {
         r1 = (color1 << 24) >> 24;
@@ -1106,13 +935,6 @@
     }
     else
     {
-=======
-    if (tint1) {
-        r1 = (color1 << 24) >> 24;
-        g1 = (color1 << 16) >> 24;
-        b1 = (color1 << 8) >> 24;
-    } else {
->>>>>>> b22724e0
         r1 = (color1 << 27) >> 27;
         g1 = (color1 << 22) >> 27;
         b1 = (color1 << 17) >> 27;
@@ -1121,7 +943,6 @@
     defG = (defaultColor << 22) >> 27;
     defB = (defaultColor << 17) >> 27;
 
-<<<<<<< HEAD
     do
     {
         if (palettes & 1)
@@ -1140,50 +961,27 @@
             }
             while (src != srcEnd)
             {
-=======
-    do {
-        if (palettes & 1) {
-            u16 *srcEnd = src + 16;
-            u32 altBlendColor = *dst++ = *src++; // color 0 is copied through
-            if (altBlendColor >> 15) { // Transparency high bit set; alt blend color
-                altR = (altBlendColor << 27) >> 27;
-                altG = (altBlendColor << 22) >> 27;
-                altB = (altBlendColor << 17) >> 27;
-            } else {
-                altBlendColor = 0;
-            }
-            while (src != srcEnd) {
->>>>>>> b22724e0
                 u32 srcColor = *src;
                 s32 r = (srcColor << 27) >> 27;
                 s32 g = (srcColor << 22) >> 27;
                 s32 b = (srcColor << 17) >> 27;
                 s32 r2, g2, b2;
 
-<<<<<<< HEAD
                 if (srcColor >> 15)
                 {
                     if (altBlendColor)
                     {
                         // Use alternate blend color
-=======
-                if (srcColor >> 15) {
-                    if (altBlendColor) { // Use alternate blend color
->>>>>>> b22724e0
                         r2 = r + (((altR - r) * (s32)coeff1) >> 5);
                         g2 = g + (((altG - g) * (s32)coeff1) >> 5);
                         b2 = b + (((altB - b) * (s32)coeff1) >> 5);
                         r  = r + (((altR - r) * (s32)coeff0) >> 5);
                         g  = g + (((altG - g) * (s32)coeff0) >> 5);
                         b  = b + (((altB - b) * (s32)coeff0) >> 5);
-<<<<<<< HEAD
                     }
                     else
                     {
                         // Use default blend color
-=======
-                    } else { // Use default blend color
->>>>>>> b22724e0
                         r2 = r + (((defR - r) * (s32)coeff1) >> 5);
                         g2 = g + (((defG - g) * (s32)coeff1) >> 5);
                         b2 = b + (((defB - b) * (s32)coeff1) >> 5);
@@ -1191,7 +989,6 @@
                         g  = g + (((defG - g) * (s32)coeff0) >> 5);
                         b  = b + (((defB - b) * (s32)coeff0) >> 5);
                     }
-<<<<<<< HEAD
                 }
                 else
                 {
@@ -1206,14 +1003,6 @@
                     else
                     {
                         // tint-based
-=======
-                } else { // Use provided blend colors
-                    if (!tint1) { // blend-based
-                        r2 = (r + (((r1 - r) * (s32)coeff1) >> 5));
-                        g2 = (g + (((g1 - g) * (s32)coeff1) >> 5));
-                        b2 = (b + (((b1 - b) * (s32)coeff1) >> 5));
-                    } else { // tint-based
->>>>>>> b22724e0
                         r2 = (u16)((r1 * r)) >> 8;
                         g2 = (u16)((g1 * g)) >> 8;
                         b2 = (u16)((b1 * b)) >> 8;
@@ -1224,7 +1013,6 @@
                         if (b2 > 31)
                             b2 = 31;
                     }
-<<<<<<< HEAD
                     if (!tint0)
                     {
                         // blend-based
@@ -1235,13 +1023,6 @@
                     else
                     {
                         // tint-based
-=======
-                    if (!tint0) { // blend-based
-                        r = (r + (((r0 - r) * (s32)coeff0) >> 5));
-                        g = (g + (((g0 - g) * (s32)coeff0) >> 5));
-                        b = (b + (((b0 - b) * (s32)coeff0) >> 5));
-                    } else { // tint-based
->>>>>>> b22724e0
                         r = (u16)((r0 * r)) >> 8;
                         g = (u16)((g0 * g)) >> 8;
                         b = (u16)((b0 * b)) >> 8;
@@ -1251,11 +1032,7 @@
                             g = 31;
                         if (b > 31)
                             b = 31;
-<<<<<<< HEAD
                     }
-=======
-                    }   
->>>>>>> b22724e0
                 }
                 r  = r2 + (((r - r2) * (s32)weight0) >> 8);
                 g  = g2 + (((g - g2) * (s32)weight0) >> 8);
@@ -1264,13 +1041,9 @@
                 // *dst++ = RGB2(r, g, b) | (srcColor >> 15) << 15;
                 src++;
             }
-<<<<<<< HEAD
         }
         else
         {
-=======
-        } else {
->>>>>>> b22724e0
             src += 16;
             dst += 16;
         }
@@ -1279,22 +1052,14 @@
 }
 
 // Apply weighted average to palettes, preserving high bits of dst throughout
-<<<<<<< HEAD
 void AvgPaletteWeighted(u16 *src0, u16 *src1, u16 *dst, u16 weight0)
 {
-=======
-void AvgPaletteWeighted(u16 *src0, u16 *src1, u16 *dst, u16 weight0) {
->>>>>>> b22724e0
     u16 *srcEnd = src0 + 16;
     src0++;
     src1++;
     dst++; // leave dst transparency unchanged
-<<<<<<< HEAD
     while (src0 != srcEnd)
     {
-=======
-    while (src0 != srcEnd) {
->>>>>>> b22724e0
         u32 src0Color = *src0++;
         s32 r0 = (src0Color << 27) >> 27;
         s32 g0 = (src0Color << 22) >> 27;
@@ -1413,21 +1178,15 @@
 }
 
 // Tints from Unfaded to Faded, using a 15-bit GBA color
-<<<<<<< HEAD
 void TintPalette_RGB_Copy(u16 palOffset, u32 blendColor)
 {
     s32 newR, newG, newB, rTone = 0, gTone = 0, bTone = 0;
-=======
-void TintPalette_RGB_Copy(u16 palOffset, u32 blendColor) {
-    s32 newR, newG, newB, rTone, gTone, bTone;
->>>>>>> b22724e0
     u16 * src = gPlttBufferUnfaded + palOffset;
     u16 * dst = gPlttBufferFaded + palOffset;
     u32 defaultBlendColor = DEFAULT_LIGHT_COLOR;
     u16 *srcEnd = src + 16;
     u16 altBlendIndices = *dst++ = *src++; // color 0 is copied through unchanged
     u32 altBlendColor;
-<<<<<<< HEAD
 
     newR = ((blendColor << 27) >> 27) << 3;
     newG = ((blendColor << 22) >> 27) << 3;
@@ -1447,26 +1206,10 @@
         else
         {
             // Set default blend color
-=======
-  
-    newR = ((blendColor << 27) >> 27) << 3;
-    newG = ((blendColor << 22) >> 27) << 3;
-    newB = ((blendColor << 17) >> 27) << 3;
-  
-    if (altBlendIndices >> 15) { // High bit set; bitmask of which colors to alt-blend
-        // Note that bit 0 of altBlendIndices specifies color 1
-        altBlendColor = src[14]; // color 15
-        if (altBlendColor >> 15) { // Set alternate blend color
-            rTone = ((altBlendColor << 27) >> 27) << 3;
-            gTone = ((altBlendColor << 22) >> 27) << 3;
-            bTone = ((altBlendColor << 17) >> 27) << 3;
-        } else { // Set default blend color
->>>>>>> b22724e0
             rTone = ((defaultBlendColor << 27) >> 27) << 3;
             gTone = ((defaultBlendColor << 22) >> 27) << 3;
             bTone = ((defaultBlendColor << 17) >> 27) << 3;
         }
-<<<<<<< HEAD
     }
     else
     {
@@ -1475,19 +1218,11 @@
 
     while (src != srcEnd)
     {
-=======
-    } else {
-       altBlendIndices = 0;
-    }
-
-    while (src != srcEnd) {
->>>>>>> b22724e0
         u32 srcColor = *src;
         s32 r = (srcColor << 27) >> 27;
         s32 g = (srcColor << 22) >> 27;
         s32 b = (srcColor << 17) >> 27;
 
-<<<<<<< HEAD
         if (altBlendIndices & 1)
         {
             r = (u16)((rTone * r)) >> 8;
@@ -1497,13 +1232,6 @@
         else
         {
             // Use provided blend color
-=======
-        if (altBlendIndices & 1) {
-            r = (u16)((rTone * r)) >> 8;
-            g = (u16)((gTone * g)) >> 8;
-            b = (u16)((bTone * b)) >> 8;
-        } else { // Use provided blend color
->>>>>>> b22724e0
             r = (u16)((newR * r)) >> 8;
             g = (u16)((newG * g)) >> 8;
             b = (u16)((newB * b)) >> 8;
