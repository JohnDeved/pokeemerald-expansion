#include "global.h"
#include "battle.h"
#include "battle_anim.h"
#include "decompress.h"
#include "graphics.h"
#include "main.h"
#include "m4a.h"
#include "pokeball.h"
#include "pokemon.h"
#include "sound.h"
#include "sprite.h"
#include "task.h"
#include "trig.h"
#include "util.h"
#include "data.h"
#include "item.h"
#include "constants/songs.h"

static void Task_DoPokeballSendOutAnim(u8 taskId);
static inline void DoPokeballSendOutSoundEffect(u32 battler);
static inline void *GetOpponentMonSendOutCallback(void);
static inline bool32 IsBattlerPlayer(u32 battler);
static void SpriteCB_MonSendOut_1(struct Sprite *sprite);
static void SpriteCB_MonSendOut_2(struct Sprite *sprite);
static void SpriteCB_OpponentMonSendOut(struct Sprite *sprite);
static void SpriteCB_BallThrow(struct Sprite *sprite);
static void SpriteCB_BallThrow_ReachMon(struct Sprite *sprite);
static void SpriteCB_BallThrow_StartShrinkMon(struct Sprite *sprite);
static void SpriteCB_BallThrow_ShrinkMon(struct Sprite *sprite);
static void SpriteCB_BallThrow_Close(struct Sprite *sprite);
static void SpriteCB_BallThrow_FallToGround(struct Sprite *sprite);
static void SpriteCB_BallThrow_StartShakes(struct Sprite *sprite);
static void SpriteCB_BallThrow_Shake(struct Sprite *sprite);
static void SpriteCB_BallThrow_StartCaptureMon(struct Sprite *sprite);
static void SpriteCB_BallThrow_CaptureMon(struct Sprite *sprite);
static void SpriteCB_ReleaseMonFromBall(struct Sprite *sprite);
static void SpriteCB_ReleaseMon2FromBall(struct Sprite *sprite);
static void HandleBallAnimEnd(struct Sprite *sprite);
static void SpriteCB_PokeballReleaseMon(struct Sprite *sprite);
static void SpriteCB_ReleasedMonFlyOut(struct Sprite *sprite);
static void SpriteCB_TradePokeball(struct Sprite *sprite);
static void SpriteCB_TradePokeballSendOff(struct Sprite *sprite);
static void SpriteCB_TradePokeballEnd(struct Sprite *sprite);
static void SpriteCB_HealthboxSlideInDelayed(struct Sprite *sprite);
static void SpriteCB_HealthboxSlideIn(struct Sprite *sprite);
static void SpriteCB_HitAnimHealthoxEffect(struct Sprite *sprite);
static u16 GetBattlerPokeballItemId(u8 battler);

// rom const data

#define GFX_TAG_STRANGE_BALL 55000
#define GFX_TAG_POKE_BALL    55001
#define GFX_TAG_GREAT_BALL   55002
#define GFX_TAG_ULTRA_BALL   55003
#define GFX_TAG_MASTER_BALL  55004
#define GFX_TAG_PREMIER_BALL 55005
#define GFX_TAG_HEAL_BALL    55006
#define GFX_TAG_NET_BALL     55007
#define GFX_TAG_NEST_BALL    55008
#define GFX_TAG_DIVE_BALL    55009
#define GFX_TAG_DUSK_BALL    55010
#define GFX_TAG_TIMER_BALL   55011
#define GFX_TAG_QUICK_BALL   55012
#define GFX_TAG_REPEAT_BALL  55013
#define GFX_TAG_LUXURY_BALL  55014
#define GFX_TAG_LEVEL_BALL   55015
#define GFX_TAG_LURE_BALL    55016
#define GFX_TAG_MOON_BALL    55017
#define GFX_TAG_FRIEND_BALL  55018
#define GFX_TAG_LOVE_BALL    55019
#define GFX_TAG_FAST_BALL    55020
#define GFX_TAG_HEAVY_BALL   55021
#define GFX_TAG_DREAM_BALL   55022
#define GFX_TAG_SAFARI_BALL  55023
#define GFX_TAG_SPORT_BALL   55024
#define GFX_TAG_PARK_BALL    55025
#define GFX_TAG_BEAST_BALL   55026
#define GFX_TAG_CHERISH_BALL 55027

const struct CompressedSpriteSheet gBallSpriteSheets[POKEBALL_COUNT] =
{
    [BALL_STRANGE] = {gBallGfx_Strange, 384, GFX_TAG_STRANGE_BALL},
    [BALL_POKE]    = {gBallGfx_Poke,    384, GFX_TAG_POKE_BALL},
    [BALL_GREAT]   = {gBallGfx_Great,   384, GFX_TAG_GREAT_BALL},
    [BALL_ULTRA]   = {gBallGfx_Ultra,   384, GFX_TAG_ULTRA_BALL},
    [BALL_MASTER]  = {gBallGfx_Master,  384, GFX_TAG_MASTER_BALL},
    [BALL_PREMIER] = {gBallGfx_Premier, 384, GFX_TAG_PREMIER_BALL},
    [BALL_HEAL]    = {gBallGfx_Heal,    384, GFX_TAG_HEAL_BALL},
    [BALL_NET]     = {gBallGfx_Net,     384, GFX_TAG_NET_BALL},
    [BALL_NEST]    = {gBallGfx_Nest,    384, GFX_TAG_NEST_BALL},
    [BALL_DIVE]    = {gBallGfx_Dive,    384, GFX_TAG_DIVE_BALL},
    [BALL_DUSK]    = {gBallGfx_Dusk,    384, GFX_TAG_DUSK_BALL},
    [BALL_TIMER]   = {gBallGfx_Timer,   384, GFX_TAG_TIMER_BALL},
    [BALL_QUICK]   = {gBallGfx_Quick,   384, GFX_TAG_QUICK_BALL},
    [BALL_REPEAT]  = {gBallGfx_Repeat,  384, GFX_TAG_REPEAT_BALL},
    [BALL_LUXURY]  = {gBallGfx_Luxury,  384, GFX_TAG_LUXURY_BALL},
    [BALL_LEVEL]   = {gBallGfx_Level,   384, GFX_TAG_LEVEL_BALL},
    [BALL_LURE]    = {gBallGfx_Lure,    384, GFX_TAG_LURE_BALL},
    [BALL_MOON]    = {gBallGfx_Moon,    384, GFX_TAG_MOON_BALL},
    [BALL_FRIEND]  = {gBallGfx_Friend,  384, GFX_TAG_FRIEND_BALL},
    [BALL_LOVE]    = {gBallGfx_Love,    384, GFX_TAG_LOVE_BALL},
    [BALL_FAST]    = {gBallGfx_Fast,    384, GFX_TAG_FAST_BALL},
    [BALL_HEAVY]   = {gBallGfx_Heavy,   384, GFX_TAG_HEAVY_BALL},
    [BALL_DREAM]   = {gBallGfx_Dream,   384, GFX_TAG_DREAM_BALL},
    [BALL_SAFARI]  = {gBallGfx_Safari,  384, GFX_TAG_SAFARI_BALL},
    [BALL_SPORT]   = {gBallGfx_Sport,   384, GFX_TAG_SPORT_BALL},
    [BALL_PARK]    = {gBallGfx_Park,    384, GFX_TAG_PARK_BALL},
    [BALL_BEAST]   = {gBallGfx_Beast,   384, GFX_TAG_BEAST_BALL},
    [BALL_CHERISH] = {gBallGfx_Cherish, 384, GFX_TAG_CHERISH_BALL},
};

const struct SpritePalette gBallSpritePalettes[POKEBALL_COUNT] =
{
    [BALL_STRANGE] = {gBallPal_Strange, GFX_TAG_STRANGE_BALL},
    [BALL_POKE]    = {gBallPal_Poke,    GFX_TAG_POKE_BALL},
    [BALL_GREAT]   = {gBallPal_Great,   GFX_TAG_GREAT_BALL},
    [BALL_ULTRA]   = {gBallPal_Ultra,   GFX_TAG_ULTRA_BALL},
    [BALL_MASTER]  = {gBallPal_Master,  GFX_TAG_MASTER_BALL},
    [BALL_PREMIER] = {gBallPal_Premier, GFX_TAG_PREMIER_BALL},
    [BALL_HEAL]    = {gBallPal_Heal,    GFX_TAG_HEAL_BALL},
    [BALL_NET]     = {gBallPal_Net,     GFX_TAG_NET_BALL},
    [BALL_NEST]    = {gBallPal_Nest,    GFX_TAG_NEST_BALL},
    [BALL_DIVE]    = {gBallPal_Dive,    GFX_TAG_DIVE_BALL},
    [BALL_DUSK]    = {gBallPal_Dusk,    GFX_TAG_DUSK_BALL},
    [BALL_TIMER]   = {gBallPal_Timer,   GFX_TAG_TIMER_BALL},
    [BALL_QUICK]   = {gBallPal_Quick,   GFX_TAG_QUICK_BALL},
    [BALL_REPEAT]  = {gBallPal_Repeat,  GFX_TAG_REPEAT_BALL},
    [BALL_LUXURY]  = {gBallPal_Luxury,  GFX_TAG_LUXURY_BALL},
    [BALL_LEVEL]   = {gBallPal_Level,   GFX_TAG_LEVEL_BALL},
    [BALL_LURE]    = {gBallPal_Lure,    GFX_TAG_LURE_BALL},
    [BALL_MOON]    = {gBallPal_Moon,    GFX_TAG_MOON_BALL},
    [BALL_FRIEND]  = {gBallPal_Friend,  GFX_TAG_FRIEND_BALL},
    [BALL_LOVE]    = {gBallPal_Love,    GFX_TAG_LOVE_BALL},
    [BALL_FAST]    = {gBallPal_Fast,    GFX_TAG_FAST_BALL},
    [BALL_HEAVY]   = {gBallPal_Heavy,   GFX_TAG_HEAVY_BALL},
    [BALL_DREAM]   = {gBallPal_Dream,   GFX_TAG_DREAM_BALL},
    [BALL_SAFARI]  = {gBallPal_Safari,  GFX_TAG_SAFARI_BALL},
    [BALL_SPORT]   = {gBallPal_Sport,   GFX_TAG_SPORT_BALL},
    [BALL_PARK]    = {gBallPal_Park,    GFX_TAG_PARK_BALL},
    [BALL_BEAST]   = {gBallPal_Beast,   GFX_TAG_BEAST_BALL},
    [BALL_CHERISH] = {gBallPal_Cherish, GFX_TAG_CHERISH_BALL},
};

static const struct OamData sBallOamData =
{
    .y = 0,
    .affineMode = ST_OAM_AFFINE_DOUBLE,
    .objMode = ST_OAM_OBJ_NORMAL,
    .mosaic = FALSE,
    .bpp = ST_OAM_4BPP,
    .shape = SPRITE_SHAPE(16x16),
    .x = 0,
    .matrixNum = 0,
    .size = SPRITE_SIZE(16x16),
    .tileNum = 0,
    .priority = 2,
    .paletteNum = 0,
    .affineParam = 0,
};

static const union AnimCmd sBallAnimSeq3[] =
{
    ANIMCMD_FRAME(0, 5),
    ANIMCMD_JUMP(0),
};

static const union AnimCmd sBallAnimSeq5[] =
{
    ANIMCMD_FRAME(4, 1),
    ANIMCMD_JUMP(0),
};

static const union AnimCmd sBallAnimSeq4[] =
{
    ANIMCMD_FRAME(8, 5),
    ANIMCMD_JUMP(0),
};

static const union AnimCmd sBallAnimSeq6[] =
{
    ANIMCMD_FRAME(12, 1),
    ANIMCMD_JUMP(0),
};

static const union AnimCmd sBallAnimSeq0[] =
{
    ANIMCMD_FRAME(0, 1),
    ANIMCMD_END,
};

static const union AnimCmd sBallAnimSeq1[] =
{
    ANIMCMD_FRAME(4, 5),
    ANIMCMD_FRAME(8, 5),
    ANIMCMD_END,
};

static const union AnimCmd sBallAnimSeq2[] =
{
    ANIMCMD_FRAME(4, 5),
    ANIMCMD_FRAME(0, 5),
    ANIMCMD_END,
};

static const union AnimCmd *const sBallAnimSequences[] =
{
    sBallAnimSeq0,
    sBallAnimSeq1,
    sBallAnimSeq2,

    // unused?
    sBallAnimSeq3,
    sBallAnimSeq4,
    sBallAnimSeq5,
    sBallAnimSeq6,
};

static const union AffineAnimCmd sAffineAnim_BallRotate_0[] =
{
    AFFINEANIMCMD_FRAME(0, 0, 0, 1),
    AFFINEANIMCMD_JUMP(0),
};

static const union AffineAnimCmd sAffineAnim_BallRotate_Right[] =
{
    AFFINEANIMCMD_FRAME(0, 0, -3, 1),
    AFFINEANIMCMD_JUMP(0),
};

static const union AffineAnimCmd sAffineAnim_BallRotate_Left[] =
{
    AFFINEANIMCMD_FRAME(0, 0, 3, 1),
    AFFINEANIMCMD_JUMP(0),
};

static const union AffineAnimCmd sAffineAnim_BallRotate_3[] =
{
    AFFINEANIMCMD_FRAME(256, 256, 0, 0),
    AFFINEANIMCMD_END,
};

static const union AffineAnimCmd sAffineAnim_BallRotate_4[] =
{
    AFFINEANIMCMD_FRAME(0, 0, 25, 1),
    AFFINEANIMCMD_JUMP(0),
};

static const union AffineAnimCmd *const sAffineAnim_BallRotate[] =
{
    [BALL_AFFINE_ANIM_0] = sAffineAnim_BallRotate_0,
    [BALL_ROTATE_RIGHT]  = sAffineAnim_BallRotate_Right,
    [BALL_ROTATE_LEFT]   = sAffineAnim_BallRotate_Left,
    [BALL_AFFINE_ANIM_3] = sAffineAnim_BallRotate_3,
    [BALL_AFFINE_ANIM_4] = sAffineAnim_BallRotate_4,
};

const struct SpriteTemplate gBallSpriteTemplates[POKEBALL_COUNT] =
{
    [BALL_STRANGE] =
    {
        .tileTag = GFX_TAG_STRANGE_BALL,
        .paletteTag = GFX_TAG_STRANGE_BALL,
        .oam = &sBallOamData,
        .anims = sBallAnimSequences,
        .images = NULL,
        .affineAnims = sAffineAnim_BallRotate,
        .callback = SpriteCB_BallThrow,
    },
    [BALL_POKE] =
    {
        .tileTag = GFX_TAG_POKE_BALL,
        .paletteTag = GFX_TAG_POKE_BALL,
        .oam = &sBallOamData,
        .anims = sBallAnimSequences,
        .images = NULL,
        .affineAnims = sAffineAnim_BallRotate,
        .callback = SpriteCB_BallThrow,
    },
    [BALL_GREAT] =
    {
        .tileTag = GFX_TAG_GREAT_BALL,
        .paletteTag = GFX_TAG_GREAT_BALL,
        .oam = &sBallOamData,
        .anims = sBallAnimSequences,
        .images = NULL,
        .affineAnims = sAffineAnim_BallRotate,
        .callback = SpriteCB_BallThrow,
    },
    [BALL_ULTRA] =
    {
        .tileTag = GFX_TAG_ULTRA_BALL,
        .paletteTag = GFX_TAG_ULTRA_BALL,
        .oam = &sBallOamData,
        .anims = sBallAnimSequences,
        .images = NULL,
        .affineAnims = sAffineAnim_BallRotate,
        .callback = SpriteCB_BallThrow,
    },
    [BALL_MASTER] =
    {
        .tileTag = GFX_TAG_MASTER_BALL,
        .paletteTag = GFX_TAG_MASTER_BALL,
        .oam = &sBallOamData,
        .anims = sBallAnimSequences,
        .images = NULL,
        .affineAnims = sAffineAnim_BallRotate,
        .callback = SpriteCB_BallThrow,
    },
    [BALL_PREMIER] =
    {
        .tileTag = GFX_TAG_PREMIER_BALL,
        .paletteTag = GFX_TAG_PREMIER_BALL,
        .oam = &sBallOamData,
        .anims = sBallAnimSequences,
        .images = NULL,
        .affineAnims = sAffineAnim_BallRotate,
        .callback = SpriteCB_BallThrow,
    },
    [BALL_HEAL] =
    {
        .tileTag = GFX_TAG_HEAL_BALL,
        .paletteTag = GFX_TAG_HEAL_BALL,
        .oam = &sBallOamData,
        .anims = sBallAnimSequences,
        .images = NULL,
        .affineAnims = sAffineAnim_BallRotate,
        .callback = SpriteCB_BallThrow,
    },
    [BALL_NET] =
    {
        .tileTag = GFX_TAG_NET_BALL,
        .paletteTag = GFX_TAG_NET_BALL,
        .oam = &sBallOamData,
        .anims = sBallAnimSequences,
        .images = NULL,
        .affineAnims = sAffineAnim_BallRotate,
        .callback = SpriteCB_BallThrow,
    },
    [BALL_NEST] =
    {
        .tileTag = GFX_TAG_NEST_BALL,
        .paletteTag = GFX_TAG_NEST_BALL,
        .oam = &sBallOamData,
        .anims = sBallAnimSequences,
        .images = NULL,
        .affineAnims = sAffineAnim_BallRotate,
        .callback = SpriteCB_BallThrow,
    },
    [BALL_DIVE] =
    {
        .tileTag = GFX_TAG_DIVE_BALL,
        .paletteTag = GFX_TAG_DIVE_BALL,
        .oam = &sBallOamData,
        .anims = sBallAnimSequences,
        .images = NULL,
        .affineAnims = sAffineAnim_BallRotate,
        .callback = SpriteCB_BallThrow,
    },
    [BALL_DUSK] =
    {
        .tileTag = GFX_TAG_DUSK_BALL,
        .paletteTag = GFX_TAG_DUSK_BALL,
        .oam = &sBallOamData,
        .anims = sBallAnimSequences,
        .images = NULL,
        .affineAnims = sAffineAnim_BallRotate,
        .callback = SpriteCB_BallThrow,
    },
    [BALL_TIMER] =
    {
        .tileTag = GFX_TAG_TIMER_BALL,
        .paletteTag = GFX_TAG_TIMER_BALL,
        .oam = &sBallOamData,
        .anims = sBallAnimSequences,
        .images = NULL,
        .affineAnims = sAffineAnim_BallRotate,
        .callback = SpriteCB_BallThrow,
    },
    [BALL_QUICK] =
    {
        .tileTag = GFX_TAG_QUICK_BALL,
        .paletteTag = GFX_TAG_QUICK_BALL,
        .oam = &sBallOamData,
        .anims = sBallAnimSequences,
        .images = NULL,
        .affineAnims = sAffineAnim_BallRotate,
        .callback = SpriteCB_BallThrow,
    },
    [BALL_REPEAT] =
    {
        .tileTag = GFX_TAG_REPEAT_BALL,
        .paletteTag = GFX_TAG_REPEAT_BALL,
        .oam = &sBallOamData,
        .anims = sBallAnimSequences,
        .images = NULL,
        .affineAnims = sAffineAnim_BallRotate,
        .callback = SpriteCB_BallThrow,
    },
    [BALL_LUXURY] =
    {
        .tileTag = GFX_TAG_LUXURY_BALL,
        .paletteTag = GFX_TAG_LUXURY_BALL,
        .oam = &sBallOamData,
        .anims = sBallAnimSequences,
        .images = NULL,
        .affineAnims = sAffineAnim_BallRotate,
        .callback = SpriteCB_BallThrow,
    },
    [BALL_LEVEL] =
    {
        .tileTag = GFX_TAG_LEVEL_BALL,
        .paletteTag = GFX_TAG_LEVEL_BALL,
        .oam = &sBallOamData,
        .anims = sBallAnimSequences,
        .images = NULL,
        .affineAnims = sAffineAnim_BallRotate,
        .callback = SpriteCB_BallThrow,
    },
    [BALL_LURE] =
    {
        .tileTag = GFX_TAG_LURE_BALL,
        .paletteTag = GFX_TAG_LURE_BALL,
        .oam = &sBallOamData,
        .anims = sBallAnimSequences,
        .images = NULL,
        .affineAnims = sAffineAnim_BallRotate,
        .callback = SpriteCB_BallThrow,
    },
    [BALL_MOON] =
    {
        .tileTag = GFX_TAG_MOON_BALL,
        .paletteTag = GFX_TAG_MOON_BALL,
        .oam = &sBallOamData,
        .anims = sBallAnimSequences,
        .images = NULL,
        .affineAnims = sAffineAnim_BallRotate,
        .callback = SpriteCB_BallThrow,
    },
    [BALL_FRIEND] =
    {
        .tileTag = GFX_TAG_FRIEND_BALL,
        .paletteTag = GFX_TAG_FRIEND_BALL,
        .oam = &sBallOamData,
        .anims = sBallAnimSequences,
        .images = NULL,
        .affineAnims = sAffineAnim_BallRotate,
        .callback = SpriteCB_BallThrow,
    },
    [BALL_LOVE] =
    {
        .tileTag = GFX_TAG_LOVE_BALL,
        .paletteTag = GFX_TAG_LOVE_BALL,
        .oam = &sBallOamData,
        .anims = sBallAnimSequences,
        .images = NULL,
        .affineAnims = sAffineAnim_BallRotate,
        .callback = SpriteCB_BallThrow,
    },
    [BALL_FAST] =
    {
        .tileTag = GFX_TAG_FAST_BALL,
        .paletteTag = GFX_TAG_FAST_BALL,
        .oam = &sBallOamData,
        .anims = sBallAnimSequences,
        .images = NULL,
        .affineAnims = sAffineAnim_BallRotate,
        .callback = SpriteCB_BallThrow,
    },
    [BALL_HEAVY] =
    {
        .tileTag = GFX_TAG_HEAVY_BALL,
        .paletteTag = GFX_TAG_HEAVY_BALL,
        .oam = &sBallOamData,
        .anims = sBallAnimSequences,
        .images = NULL,
        .affineAnims = sAffineAnim_BallRotate,
        .callback = SpriteCB_BallThrow,
    },
    [BALL_DREAM] =
    {
        .tileTag = GFX_TAG_DREAM_BALL,
        .paletteTag = GFX_TAG_DREAM_BALL,
        .oam = &sBallOamData,
        .anims = sBallAnimSequences,
        .images = NULL,
        .affineAnims = sAffineAnim_BallRotate,
        .callback = SpriteCB_BallThrow,
    },
    [BALL_SAFARI] =
    {
        .tileTag = GFX_TAG_SAFARI_BALL,
        .paletteTag = GFX_TAG_SAFARI_BALL,
        .oam = &sBallOamData,
        .anims = sBallAnimSequences,
        .images = NULL,
        .affineAnims = sAffineAnim_BallRotate,
        .callback = SpriteCB_BallThrow,
    },
    [BALL_SPORT] =
    {
        .tileTag = GFX_TAG_SPORT_BALL,
        .paletteTag = GFX_TAG_SPORT_BALL,
        .oam = &sBallOamData,
        .anims = sBallAnimSequences,
        .images = NULL,
        .affineAnims = sAffineAnim_BallRotate,
        .callback = SpriteCB_BallThrow,
    },
    [BALL_PARK] =
    {
        .tileTag = GFX_TAG_PARK_BALL,
        .paletteTag = GFX_TAG_PARK_BALL,
        .oam = &sBallOamData,
        .anims = sBallAnimSequences,
        .images = NULL,
        .affineAnims = sAffineAnim_BallRotate,
        .callback = SpriteCB_BallThrow,
    },
    [BALL_BEAST] =
    {
        .tileTag = GFX_TAG_BEAST_BALL,
        .paletteTag = GFX_TAG_BEAST_BALL,
        .oam = &sBallOamData,
        .anims = sBallAnimSequences,
        .images = NULL,
        .affineAnims = sAffineAnim_BallRotate,
        .callback = SpriteCB_BallThrow,
    },
    [BALL_CHERISH] =
    {
        .tileTag = GFX_TAG_CHERISH_BALL,
        .paletteTag = GFX_TAG_CHERISH_BALL,
        .oam = &sBallOamData,
        .anims = sBallAnimSequences,
        .images = NULL,
        .affineAnims = sAffineAnim_BallRotate,
        .callback = SpriteCB_BallThrow,
    },
};

#define tFrames          data[0]
#define tPan             data[1]
#define tThrowId         data[2]
#define tBattler         data[3]
#define tOpponentBattler data[4]

u8 DoPokeballSendOutAnimation(u32 battler, s16 pan, u8 kindOfThrow)
{
    u8 taskId;

    gDoingBattleAnim = TRUE;
    gBattleSpritesDataPtr->healthBoxesData[battler].ballAnimActive = TRUE;

    taskId = CreateTask(Task_DoPokeballSendOutAnim, 5);
    gTasks[taskId].tPan = pan;
    gTasks[taskId].tThrowId = kindOfThrow;
    gTasks[taskId].tBattler = battler;

    return 0;
}

#define sBattler         data[6]

static void Task_DoPokeballSendOutAnim(u8 taskId)
{
    u32 throwCaseId, ballId, battler, ballSpriteId;
    bool32 notSendOut = FALSE;
    u32 throwXoffset = (B_ENEMY_THROW_BALLS >= GEN_6) ? 24 : 0;
    s32 throwYoffset = (B_ENEMY_THROW_BALLS >= GEN_6) ? -16 : 24;

    if (gTasks[taskId].tFrames == 0)
    {
        gTasks[taskId].tFrames++;
        return;
    }

    throwCaseId = gTasks[taskId].tThrowId;
    battler = gTasks[taskId].tBattler;
    ballId = GetBattlerPokeballItemId(battler);
    LoadBallGfx(ballId);
    ballSpriteId = CreateSprite(&gBallSpriteTemplates[ballId], 32, 80, 29);
    gSprites[ballSpriteId].data[0] = 0x80;
    gSprites[ballSpriteId].data[1] = 0;
    gSprites[ballSpriteId].data[7] = throwCaseId;

    switch (throwCaseId)
    {
    case POKEBALL_PLAYER_SLIDEIN: // don't actually send out, trigger the slide-in animation
        gBattlerTarget = battler;
        gSprites[ballSpriteId].callback = HandleBallAnimEnd;
        gSprites[ballSpriteId].invisible = TRUE;
        break;
    case POKEBALL_PLAYER_SENDOUT:
        gBattlerTarget = battler;
        gSprites[ballSpriteId].x = 24;
        gSprites[ballSpriteId].y = 68;
        gSprites[ballSpriteId].callback = SpriteCB_MonSendOut_1;
        DoPokeballSendOutSoundEffect(battler);
        break;
    case POKEBALL_OPPONENT_SENDOUT:
        gSprites[ballSpriteId].x = GetBattlerSpriteCoord(battler, BATTLER_COORD_X) + throwXoffset;
        gSprites[ballSpriteId].y = GetBattlerSpriteCoord(battler, BATTLER_COORD_Y) + throwYoffset;
        gBattlerTarget = battler;
        gSprites[ballSpriteId].data[0] = 0;
        gSprites[ballSpriteId].callback = GetOpponentMonSendOutCallback();
        DoPokeballSendOutSoundEffect(battler);
        break;
    default:
        gBattlerTarget = GetBattlerAtPosition(B_POSITION_OPPONENT_LEFT);
        notSendOut = TRUE;
        break;
    }

    gSprites[ballSpriteId].sBattler = gBattlerTarget;
    if (!notSendOut)
    {
        DestroyTask(taskId);
        return;
    }

    // this will perform an unused ball throw animation
    gSprites[ballSpriteId].data[0] = 34;
    gSprites[ballSpriteId].data[2] = GetBattlerSpriteCoord(gBattlerTarget, BATTLER_COORD_X);
    gSprites[ballSpriteId].data[4] = GetBattlerSpriteCoord(gBattlerTarget, BATTLER_COORD_Y) - 16;
    gSprites[ballSpriteId].data[5] = -40;
    InitAnimArcTranslation(&gSprites[ballSpriteId]);
    gSprites[ballSpriteId].oam.affineParam = taskId;
    gTasks[taskId].tOpponentBattler = gBattlerTarget;
    gTasks[taskId].func = TaskDummy;
    PlaySE(SE_BALL_THROW);
}

static inline void DoPokeballSendOutSoundEffect(u32 battler)
{
    if (IsBattlerPlayer(battler) && B_PLAYER_THROW_BALLS_SOUND < GEN_5)
        return;

    if (!IsBattlerPlayer(battler) && B_ENEMY_THROW_BALLS_SOUND < GEN_5)
        return;

     PlaySE(SE_BALL_THROW);
}

static inline void *GetOpponentMonSendOutCallback(void)
{
    return (B_ENEMY_THROW_BALLS >= GEN_6) ? SpriteCB_MonSendOut_1 : SpriteCB_OpponentMonSendOut;
}

// This sequence of functions is very similar to those that get run when
// a Pokéball gets thrown at a wild Pokémon, starting at SpriteCB_Ball_Arc.
// These do not seem to get run.
static void SpriteCB_BallThrow(struct Sprite *sprite)
{
    if (TranslateAnimHorizontalArc(sprite))
    {
        u16 ballId;
        u8 taskId = sprite->oam.affineParam;
        u8 opponentBattler = gTasks[taskId].tOpponentBattler;
        u8 noOfShakes = gTasks[taskId].tThrowId;

        StartSpriteAnim(sprite, 1);
        sprite->affineAnimPaused = TRUE;
        sprite->x += sprite->x2;
        sprite->y += sprite->y2;
        sprite->x2 = 0;
        sprite->y2 = 0;
        sprite->data[5] = 0;
        ballId = GetBattlerPokeballItemId(opponentBattler);
        AnimateBallOpenParticles(sprite->x, sprite->y - 5, 1, 28, ballId);
        sprite->data[0] = LaunchBallFadeMonTask(FALSE, opponentBattler, 14, ballId);
        sprite->sBattler = opponentBattler;
        sprite->data[7] = noOfShakes;
        DestroyTask(taskId);
        sprite->callback = SpriteCB_BallThrow_ReachMon;
    }
}

#undef tFrames
#undef tPan
#undef tThrowId
#undef tBattler
#undef tOpponentBattler

static void SpriteCB_BallThrow_ReachMon(struct Sprite *sprite)
{
    sprite->callback = SpriteCB_BallThrow_StartShrinkMon;
}

static void SpriteCB_BallThrow_StartShrinkMon(struct Sprite *sprite)
{
    if (++sprite->data[5] == 10)
    {
        sprite->data[5] = 0;
        sprite->callback = SpriteCB_BallThrow_ShrinkMon;
        StartSpriteAffineAnim(&gSprites[gBattlerSpriteIds[sprite->sBattler]], BATTLER_AFFINE_RETURN);
        AnimateSprite(&gSprites[gBattlerSpriteIds[sprite->sBattler]]);
        gSprites[gBattlerSpriteIds[sprite->sBattler]].data[1] = 0;
    }
}

static void SpriteCB_BallThrow_ShrinkMon(struct Sprite *sprite)
{
    sprite->data[5]++;
    if (sprite->data[5] == 11)
        PlaySE(SE_BALL_TRADE);

    if (gSprites[gBattlerSpriteIds[sprite->sBattler]].affineAnimEnded)
    {
        StartSpriteAnim(sprite, 2);
        gSprites[gBattlerSpriteIds[sprite->sBattler]].invisible = TRUE;
        sprite->data[5] = 0;
        sprite->callback = SpriteCB_BallThrow_Close;
    }
    else
    {
        gSprites[gBattlerSpriteIds[sprite->sBattler]].data[1] += 0x60;
        gSprites[gBattlerSpriteIds[sprite->sBattler]].y2 = -gSprites[gBattlerSpriteIds[sprite->sBattler]].data[1] >> 8;
    }
}

static void SpriteCB_BallThrow_Close(struct Sprite *sprite)
{
    if (sprite->animEnded)
    {
        sprite->data[5]++;
        if (sprite->data[5] == 1)
        {
            sprite->data[3] = 0;
            sprite->data[4] = 32;
            sprite->data[5] = 0;
            sprite->y += Cos(0, 32);
            sprite->y2 = -Cos(0, sprite->data[4]);
            sprite->callback = SpriteCB_BallThrow_FallToGround;
        }
    }
}

static void SpriteCB_BallThrow_FallToGround(struct Sprite *sprite)
{
    bool8 r5 = FALSE;

    switch (sprite->data[3] & 0xFF)
    {
    case 0:
        sprite->y2 = -Cos(sprite->data[5], sprite->data[4]);
        sprite->data[5] += 4 + (sprite->data[3] >> 8);
        if (sprite->data[5] >= 64)
        {
            sprite->data[4] -= 10;
            sprite->data[3] += 0x101;
            if (sprite->data[3] >> 8 == 4)
                r5 = TRUE;
            switch (sprite->data[3] >> 8)
            {
            case 1:
                PlaySE(SE_BALL_BOUNCE_1);
                break;
            case 2:
                PlaySE(SE_BALL_BOUNCE_2);
                break;
            case 3:
                PlaySE(SE_BALL_BOUNCE_3);
                break;
            default:
                PlaySE(SE_BALL_BOUNCE_4);
                break;
            }
        }
        break;
    case 1:
        sprite->y2 = -Cos(sprite->data[5], sprite->data[4]);
        sprite->data[5] -= 4 + (sprite->data[3] >> 8);
        if (sprite->data[5] <= 0)
        {
            sprite->data[5] = 0;
            sprite->data[3] &= 0xFF00;
        }
        break;
    }
    if (r5)
    {
        sprite->data[3] = 0;
        sprite->y += Cos(64, 32);
        sprite->y2 = 0;
        if (sprite->data[7] == 0)
        {
            sprite->callback = SpriteCB_ReleaseMonFromBall;
        }
        else
        {
            sprite->callback = SpriteCB_BallThrow_StartShakes;
            sprite->data[4] = 1;
            sprite->data[5] = 0;
        }
    }
}

static void SpriteCB_BallThrow_StartShakes(struct Sprite *sprite)
{
    sprite->data[3]++;
    if (sprite->data[3] == 31)
    {
        sprite->data[3] = 0;
        sprite->affineAnimPaused = TRUE;
        StartSpriteAffineAnim(sprite, 1);
        sprite->callback = SpriteCB_BallThrow_Shake;
        PlaySE(SE_BALL);
    }
}

static void SpriteCB_BallThrow_Shake(struct Sprite *sprite)
{
    switch (sprite->data[3] & 0xFF)
    {
    case 0:
    case 2:
        sprite->x2 += sprite->data[4];
        sprite->data[5] += sprite->data[4];
        sprite->affineAnimPaused = FALSE;
        if (sprite->data[5] > 3 || sprite->data[5] < -3)
        {
            sprite->data[3]++;
            sprite->data[5] = 0;
        }
        break;
    case 1:
        sprite->data[5]++;
        if (sprite->data[5] == 1)
        {
            sprite->data[5] = 0;
            sprite->data[4] = -sprite->data[4];
            sprite->data[3]++;
            sprite->affineAnimPaused = FALSE;
            if (sprite->data[4] < 0)
                ChangeSpriteAffineAnim(sprite, 2);
            else
                ChangeSpriteAffineAnim(sprite, 1);
        }
        else
        {
            sprite->affineAnimPaused = TRUE;
        }
        break;
    case 3:
        sprite->data[3] += 0x100;
        if (sprite->data[3] >> 8 == sprite->data[7])
        {
            sprite->callback = SpriteCB_ReleaseMonFromBall;
        }
        else
        {
            if (sprite->data[7] == 4 && sprite->data[3] >> 8 == 3)
            {
                sprite->callback = SpriteCB_BallThrow_StartCaptureMon;
                sprite->affineAnimPaused = TRUE;
            }
            else
            {
                sprite->data[3]++;
                sprite->affineAnimPaused = TRUE;
            }
        }
        break;
    case 4:
    default:
        sprite->data[5]++;
        if (sprite->data[5] == 31)
        {
            sprite->data[5] = 0;
            sprite->data[3] &= 0xFF00;
            StartSpriteAffineAnim(sprite, 3);
            if (sprite->data[4] < 0)
                StartSpriteAffineAnim(sprite, 2);
            else
                StartSpriteAffineAnim(sprite, 1);

            PlaySE(SE_BALL);
        }
        break;
    }
}

#define tCryTaskSpecies         data[0]
#define tCryTaskPan             data[1]
#define tCryTaskWantedCry       data[2]
#define tCryTaskBattler         data[3]
#define tCryTaskMonSpriteId     data[4]
#define tCryTaskMonPtr1         data[5]
#define tCryTaskMonPtr2         data[6]
#define tCryTaskFrames          data[10]
#define tCryTaskState           data[15]

static void Task_PlayCryWhenReleasedFromBall(u8 taskId)
{
    u8 wantedCry = gTasks[taskId].tCryTaskWantedCry;
    s8 pan = gTasks[taskId].tCryTaskPan;
    u16 species = gTasks[taskId].tCryTaskSpecies;
    u8 battler = gTasks[taskId].tCryTaskBattler;
    u8 monSpriteId = gTasks[taskId].tCryTaskMonSpriteId;
    struct Pokemon *mon = (void *)(u32)((gTasks[taskId].tCryTaskMonPtr1 << 16) | (u16)(gTasks[taskId].tCryTaskMonPtr2));

    switch (gTasks[taskId].tCryTaskState)
    {
    case 0:
    default:
        if (gSprites[monSpriteId].affineAnimEnded)
            gTasks[taskId].tCryTaskState = wantedCry + 1;
        break;
    case 1:
        // Play single cry
        if (ShouldPlayNormalMonCry(mon) == TRUE)
            PlayCry_ByMode(species, pan, CRY_MODE_NORMAL);
        else
            PlayCry_ByMode(species, pan, CRY_MODE_WEAK);
        gBattleSpritesDataPtr->healthBoxesData[battler].waitForCry = FALSE;
        DestroyTask(taskId);
        break;
    case 2:
        StopCryAndClearCrySongs();
        gTasks[taskId].tCryTaskFrames = 3;
        gTasks[taskId].tCryTaskState = 20;
        break;
    case 20:
        if (gTasks[taskId].tCryTaskFrames == 0)
        {
            // Play first doubles cry
            if (ShouldPlayNormalMonCry(mon) == TRUE)
                PlayCry_ReleaseDouble(species, pan, CRY_MODE_DOUBLES);
            else
                PlayCry_ReleaseDouble(species, pan, CRY_MODE_WEAK_DOUBLES);

            gBattleSpritesDataPtr->healthBoxesData[battler].waitForCry = FALSE;
            DestroyTask(taskId);
        }
        else
        {
            gTasks[taskId].tCryTaskFrames--;
        }
        break;
    case 3:
        gTasks[taskId].tCryTaskFrames = 6;
        gTasks[taskId].tCryTaskState = 30;
        break;
    case 30:
        if (gTasks[taskId].tCryTaskFrames != 0)
        {
            gTasks[taskId].tCryTaskFrames--;
            break;
        }
        gTasks[taskId].tCryTaskState++;
        // fall through
    case 31:
        if (!IsCryPlayingOrClearCrySongs())
        {
            StopCryAndClearCrySongs();
            gTasks[taskId].tCryTaskFrames = 3;
            gTasks[taskId].tCryTaskState++;
        }
        break;
    case 32:
        if (gTasks[taskId].tCryTaskFrames != 0)
        {
            gTasks[taskId].tCryTaskFrames--;
            break;
        }
        // Play second doubles cry
        if (ShouldPlayNormalMonCry(mon) == TRUE)
            PlayCry_ReleaseDouble(species, pan, CRY_MODE_NORMAL);
        else
            PlayCry_ReleaseDouble(species, pan, CRY_MODE_WEAK);

        gBattleSpritesDataPtr->healthBoxesData[battler].waitForCry = FALSE;
        DestroyTask(taskId);
        break;
    }
}

static void SpriteCB_ReleaseMonFromBall(struct Sprite *sprite)
{
    u8 battler = sprite->sBattler;
    u32 ballId;

    StartSpriteAnim(sprite, 1);
    ballId = GetBattlerPokeballItemId(battler);
    AnimateBallOpenParticles(sprite->x, sprite->y - 5, 1, 28, ballId);
    sprite->data[0] = LaunchBallFadeMonTask(TRUE, sprite->sBattler, 14, ballId);
    sprite->callback = HandleBallAnimEnd;

    if (gMain.inBattle)
    {
        struct Pokemon *mon, *illusionMon;
        s8 pan;
        u16 wantedCryCase;
        u8 taskId;

<<<<<<< HEAD
        mon = GetBattlerMon(battlerId);
        if (!IsOnPlayerSide(battlerId))
=======
        mon = GetPartyBattlerData(battler);
        if (GetBattlerSide(battler) != B_SIDE_PLAYER)
>>>>>>> 7359d234
            pan = 25;
        else
            pan = -25;

        if ((battler == GetBattlerAtPosition(B_POSITION_PLAYER_LEFT) || battler == GetBattlerAtPosition(B_POSITION_OPPONENT_LEFT))
         && IsDoubleBattle() && gBattleSpritesDataPtr->animationData->introAnimActive)
        {
            if (gBattleTypeFlags & BATTLE_TYPE_MULTI && gBattleTypeFlags & BATTLE_TYPE_LINK)
            {
                if (IsBGMPlaying())
                    m4aMPlayStop(&gMPlayInfo_BGM);
            }
            else
            {
                m4aMPlayVolumeControl(&gMPlayInfo_BGM, TRACKS_ALL, 128);
            }
        }

        if (!IsDoubleBattle() || !gBattleSpritesDataPtr->animationData->introAnimActive)
            wantedCryCase = 0;
        else if (battler == GetBattlerAtPosition(B_POSITION_PLAYER_LEFT) || battler == GetBattlerAtPosition(B_POSITION_OPPONENT_LEFT))
            wantedCryCase = 1;
        else
            wantedCryCase = 2;

        gBattleSpritesDataPtr->healthBoxesData[battler].waitForCry = TRUE;

        taskId = CreateTask(Task_PlayCryWhenReleasedFromBall, 3);

        illusionMon = GetIllusionMonPtr(battler);
        if (illusionMon != NULL)
            gTasks[taskId].tCryTaskSpecies = GetMonData(illusionMon, MON_DATA_SPECIES);
        else
            gTasks[taskId].tCryTaskSpecies = GetMonData(mon, MON_DATA_SPECIES);

        gTasks[taskId].tCryTaskPan = pan;
        gTasks[taskId].tCryTaskWantedCry = wantedCryCase;
        gTasks[taskId].tCryTaskBattler = battler;
        gTasks[taskId].tCryTaskMonSpriteId = gBattlerSpriteIds[sprite->sBattler];
        gTasks[taskId].tCryTaskMonPtr1 = (u32)(mon) >> 16;
        gTasks[taskId].tCryTaskMonPtr2 = (u32)(mon);
        gTasks[taskId].tCryTaskState = 0;
    }

    StartSpriteAffineAnim(&gSprites[gBattlerSpriteIds[sprite->sBattler]], BATTLER_AFFINE_EMERGE);

    if (!IsOnPlayerSide(sprite->sBattler))
        gSprites[gBattlerSpriteIds[sprite->sBattler]].callback = SpriteCB_OpponentMonFromBall;
    else
        gSprites[gBattlerSpriteIds[sprite->sBattler]].callback = SpriteCB_PlayerMonFromBall;

    AnimateSprite(&gSprites[gBattlerSpriteIds[sprite->sBattler]]);
    gSprites[gBattlerSpriteIds[sprite->sBattler]].data[1] = 0x1000;
}

#undef tCryTaskSpecies
#undef tCryTaskPan
#undef tCryTaskWantedCry
#undef tCryTaskBattler
#undef tCryTaskMonSpriteId
#undef tCryTaskMonPtr1
#undef tCryTaskMonPtr2
#undef tCryTaskFrames
#undef tCryTaskState

static void SpriteCB_BallThrow_StartCaptureMon(struct Sprite *sprite)
{
    sprite->animPaused = TRUE;
    sprite->callback = SpriteCB_BallThrow_CaptureMon;
    sprite->data[3] = 0;
    sprite->data[4] = 0;
    sprite->data[5] = 0;
}

static void HandleBallAnimEnd(struct Sprite *sprite)
{
    bool8 affineAnimEnded = FALSE;
    u8 battler = sprite->sBattler;

    if (sprite->data[7] == POKEBALL_PLAYER_SLIDEIN)
    {
        gSprites[gBattlerSpriteIds[battler]].callback = SpriteCB_PlayerMonSlideIn;
        AnimateSprite(&gSprites[gBattlerSpriteIds[battler]]);
        gSprites[gBattlerSpriteIds[battler]].data[1] = 0x1000;
    }

    gSprites[gBattlerSpriteIds[battler]].invisible = FALSE;
    if (sprite->animEnded)
        sprite->invisible = TRUE;
    if (gSprites[gBattlerSpriteIds[battler]].affineAnimEnded)
    {
        StartSpriteAffineAnim(&gSprites[gBattlerSpriteIds[battler]], BATTLER_AFFINE_NORMAL);
        affineAnimEnded = TRUE;
    }
    else
    {
        gSprites[gBattlerSpriteIds[battler]].data[1] -= 288;
        gSprites[gBattlerSpriteIds[battler]].y2 = gSprites[gBattlerSpriteIds[battler]].data[1] >> 8;
    }
    if (sprite->animEnded && affineAnimEnded)
    {
        s32 i, doneBattlers;

        gSprites[gBattlerSpriteIds[battler]].y2 = 0;
        gDoingBattleAnim = FALSE;
        gBattleSpritesDataPtr->healthBoxesData[battler].ballAnimActive = FALSE;
        FreeSpriteOamMatrix(sprite);
        DestroySprite(sprite);

        for (doneBattlers = 0, i = 0; i < MAX_BATTLERS_COUNT; i++)
        {
            if (gBattleSpritesDataPtr->healthBoxesData[i].ballAnimActive == FALSE)
                doneBattlers++;
        }
        if (doneBattlers == MAX_BATTLERS_COUNT)
        {
            for (i = 0; i < POKEBALL_COUNT; i++)
                FreeBallGfx(i);
        }
    }
}

static void SpriteCB_BallThrow_CaptureMon(struct Sprite *sprite)
{
    u8 battler = sprite->sBattler;

    sprite->data[4]++;
    if (sprite->data[4] == 40)
    {
        return;
    }
    else if (sprite->data[4] == 95)
    {
        gDoingBattleAnim = FALSE;
        m4aMPlayAllStop();
        PlaySE(MUS_EVOLVED);
    }
    else if (sprite->data[4] == 315)
    {
        FreeOamMatrix(gSprites[gBattlerSpriteIds[battler]].oam.matrixNum);
        DestroySprite(&gSprites[gBattlerSpriteIds[battler]]);
        DestroySpriteAndFreeResources(sprite);
        if (gMain.inBattle)
            gBattleSpritesDataPtr->healthBoxesData[battler].ballAnimActive = FALSE;
    }
}

static inline bool32 IsBattlerPlayer(u32 battler)
{
    return (battler % B_POSITION_PLAYER_RIGHT) ? FALSE : TRUE;
}

static void SpriteCB_MonSendOut_1(struct Sprite *sprite)
{
    bool32 isPlayer = IsBattlerPlayer(sprite->sBattler);
    u32 coordX = (isPlayer) ? BATTLER_COORD_X_2 : BATTLER_COORD_X;
    u32 coordY = (isPlayer) ? BATTLER_COORD_Y_PIC_OFFSET : BATTLER_COORD_Y;

    sprite->data[0] = 25;
    sprite->data[2] = GetBattlerSpriteCoord(sprite->sBattler, coordX);
    sprite->data[4] = GetBattlerSpriteCoord(sprite->sBattler, coordY) + 24;
    sprite->data[5] = -30;
    sprite->oam.affineParam = sprite->sBattler;
    InitAnimArcTranslation(sprite);
    sprite->callback = SpriteCB_MonSendOut_2;
}

#define HIBYTE(x) (((x) >> 8) & 0xFF)

static void SpriteCB_MonSendOut_2(struct Sprite *sprite)
{
    u32 r6;
    u32 r7;
    bool32 rightPosition = (IsBattlerPlayer(sprite->sBattler)) ? B_POSITION_PLAYER_RIGHT : B_POSITION_OPPONENT_RIGHT;

    if (HIBYTE(sprite->data[7]) >= 35 && HIBYTE(sprite->data[7]) < 80)
    {
        s16 r4;

        if ((sprite->oam.affineParam & 0xFF00) == 0)
        {
            r6 = sprite->data[1] & 1;
            r7 = sprite->data[2] & 1;
            sprite->data[1] = ((sprite->data[1] / 3) & ~1) | r6;
            sprite->data[2] = ((sprite->data[2] / 3) & ~1) | r7;
            StartSpriteAffineAnim(sprite, 4);
        }
        r4 = sprite->data[0];
        AnimTranslateLinear(sprite);
        sprite->data[7] += sprite->sBattler / 3;
        sprite->y2 += Sin(HIBYTE(sprite->data[7]), sprite->data[5]);
        sprite->oam.affineParam += 0x100;
        if ((sprite->oam.affineParam >> 8) % 3 != 0)
            sprite->data[0] = r4;
        else
            sprite->data[0] = r4 - 1;
        if (HIBYTE(sprite->data[7]) >= 80)
        {
            r6 = sprite->data[1] & 1;
            r7 = sprite->data[2] & 1;
            sprite->data[1] = ((sprite->data[1] * 3) & ~1) | r6;
            sprite->data[2] = ((sprite->data[2] * 3) & ~1) | r7;
        }
    }
    else
    {
        if (TranslateAnimHorizontalArc(sprite))
        {
            sprite->x += sprite->x2;
            sprite->y += sprite->y2;
            sprite->y2 = 0;
            sprite->x2 = 0;
            sprite->sBattler = sprite->oam.affineParam & 0xFF;
            sprite->data[0] = 0;

            if (IsDoubleBattle() && gBattleSpritesDataPtr->animationData->introAnimActive
             && sprite->sBattler == GetBattlerAtPosition(rightPosition))
                sprite->callback = SpriteCB_ReleaseMon2FromBall;
            else
                sprite->callback = SpriteCB_ReleaseMonFromBall;

            StartSpriteAffineAnim(sprite, 0);
        }
    }
}

#undef HIBYTE

static void SpriteCB_ReleaseMon2FromBall(struct Sprite *sprite)
{
    if (sprite->data[0]++ > 24)
    {
        sprite->data[0] = 0;
        sprite->callback = SpriteCB_ReleaseMonFromBall;
    }
}

static void SpriteCB_OpponentMonSendOut(struct Sprite *sprite)
{
    sprite->data[0]++;
    if (sprite->data[0] > 15)
    {
        sprite->data[0] = 0;
        if (IsDoubleBattle() && gBattleSpritesDataPtr->animationData->introAnimActive
         && sprite->sBattler == GetBattlerAtPosition(B_POSITION_OPPONENT_RIGHT))
            sprite->callback = SpriteCB_ReleaseMon2FromBall;
        else
            sprite->callback = SpriteCB_ReleaseMonFromBall;
    }
}

#undef sBattler

static u8 AnimateBallOpenParticlesForPokeball(u8 x, u8 y, u8 kindOfStars, u8 subpriority)
{
    return AnimateBallOpenParticles(x, y, kindOfStars, subpriority, BALL_POKE);
}

static u8 LaunchBallFadeMonTaskForPokeball(bool8 unFadeLater, u8 spritePalNum, u32 selectedPalettes)
{
    return LaunchBallFadeMonTask(unFadeLater, spritePalNum, selectedPalettes, BALL_POKE);
}

// Sprite data for the Pokémon
#define sSpecies data[7]

// Sprite data for the Poké Ball
#define sMonSpriteId data[0]
#define sDelay       data[1]
#define sMonPalNum   data[2]
#define sFadePalsLo  data[3]
#define sFadePalsHi  data[4]
#define sFinalMonX   data[5]
#define sFinalMonY   data[6]
#define sTrigIdx     data[7]

// Poké Ball in Birch intro, and when receiving via trade
void CreatePokeballSpriteToReleaseMon(u8 monSpriteId, u8 monPalNum, u8 x, u8 y, u8 oamPriority, u8 subpriority, u8 delay, u32 fadePalettes, u16 species)
{
    u8 spriteId;

    LoadCompressedSpriteSheetUsingHeap(&gBallSpriteSheets[BALL_POKE]);
    LoadSpritePalette(&gBallSpritePalettes[BALL_POKE]);
    spriteId = CreateSprite(&gBallSpriteTemplates[BALL_POKE], x, y, subpriority);

    gSprites[spriteId].sMonSpriteId = monSpriteId;
    gSprites[spriteId].sFinalMonX = gSprites[monSpriteId].x;
    gSprites[spriteId].sFinalMonY = gSprites[monSpriteId].y;

    gSprites[monSpriteId].x = x;
    gSprites[monSpriteId].y = y;
    gSprites[monSpriteId].sSpecies = species;

    gSprites[spriteId].sDelay = delay;
    gSprites[spriteId].sMonPalNum = monPalNum;
    gSprites[spriteId].sFadePalsLo = fadePalettes;
    gSprites[spriteId].sFadePalsHi = fadePalettes >> 16;
    gSprites[spriteId].oam.priority = oamPriority;
    gSprites[spriteId].callback = SpriteCB_PokeballReleaseMon;

    gSprites[monSpriteId].invisible = TRUE;
}

static void SpriteCB_PokeballReleaseMon(struct Sprite *sprite)
{
    if (sprite->sDelay == 0)
    {
        u8 subpriority;
        u8 spriteId = sprite->sMonSpriteId;
        u8 monPalNum = sprite->sMonPalNum;
        u32 selectedPalettes = (u16)sprite->sFadePalsLo | ((u16)sprite->sFadePalsHi << 16);

        if (sprite->subpriority != 0)
            subpriority = sprite->subpriority - 1;
        else
            subpriority = 0;

        StartSpriteAnim(sprite, 1);
        AnimateBallOpenParticlesForPokeball(sprite->x, sprite->y - 5, sprite->oam.priority, subpriority);
        // sDelay re-used to store task id but never read
        sprite->sDelay = LaunchBallFadeMonTaskForPokeball(TRUE, monPalNum, selectedPalettes);
        sprite->callback = SpriteCB_ReleasedMonFlyOut;
        gSprites[spriteId].invisible = FALSE;
        StartSpriteAffineAnim(&gSprites[spriteId], BATTLER_AFFINE_EMERGE);
        AnimateSprite(&gSprites[spriteId]);
        gSprites[spriteId].data[1] = 0x1000;
        sprite->sTrigIdx = 0;
    }
    else
    {
        sprite->sDelay--;
    }
}

static void SpriteCB_ReleasedMonFlyOut(struct Sprite *sprite)
{
    bool8 emergeAnimFinished = FALSE;
    bool8 atFinalPosition = FALSE;
    u8 monSpriteId = sprite->sMonSpriteId;
    u16 x, y;

    if (sprite->animEnded)
        sprite->invisible = TRUE;

    if (gSprites[monSpriteId].affineAnimEnded)
    {
        StartSpriteAffineAnim(&gSprites[monSpriteId], BATTLER_AFFINE_NORMAL);
        emergeAnimFinished = TRUE;
    }

    x = (sprite->sFinalMonX - sprite->x) * sprite->sTrigIdx / 128 + sprite->x;
    y = (sprite->sFinalMonY - sprite->y) * sprite->sTrigIdx / 128 + sprite->y;
    gSprites[monSpriteId].x = x;
    gSprites[monSpriteId].y = y;

    if (sprite->sTrigIdx < 128)
    {
        s16 sine = -(gSineTable[(u8)sprite->sTrigIdx] / 8);

        sprite->sTrigIdx += 4;
        gSprites[monSpriteId].x2 = sine;
        gSprites[monSpriteId].y2 = sine;
    }
    else
    {
        gSprites[monSpriteId].x = sprite->sFinalMonX;
        gSprites[monSpriteId].y = sprite->sFinalMonY;
        gSprites[monSpriteId].x2 = 0;
        gSprites[monSpriteId].y2 = 0;
        atFinalPosition = TRUE;
    }
    if (sprite->animEnded && emergeAnimFinished && atFinalPosition)
    {
        if (gSprites[monSpriteId].sSpecies == SPECIES_EGG)
            DoMonFrontSpriteAnimation(&gSprites[monSpriteId], gSprites[monSpriteId].sSpecies, TRUE, 0);
        else
            DoMonFrontSpriteAnimation(&gSprites[monSpriteId], gSprites[monSpriteId].sSpecies, FALSE, 0);

        DestroySpriteAndFreeResources(sprite);
    }
}

#undef sSpecies
#undef sFinalMonX
#undef sFinalMonY
#undef sTrigIdx

#define sTimer       data[5]

u8 CreateTradePokeballSprite(u8 monSpriteId, u8 monPalNum, u8 x, u8 y, u8 oamPriority, u8 subPriority, u8 delay, u32 fadePalettes)
{
    u8 spriteId;

    LoadCompressedSpriteSheetUsingHeap(&gBallSpriteSheets[BALL_POKE]);
    LoadSpritePalette(&gBallSpritePalettes[BALL_POKE]);
    spriteId = CreateSprite(&gBallSpriteTemplates[BALL_POKE], x, y, subPriority);
    gSprites[spriteId].sMonSpriteId = monSpriteId;
    gSprites[spriteId].sDelay = delay;
    gSprites[spriteId].sMonPalNum = monPalNum;
    gSprites[spriteId].sFadePalsLo = fadePalettes;
    gSprites[spriteId].sFadePalsHi = fadePalettes >> 16;
    gSprites[spriteId].oam.priority = oamPriority;
    gSprites[spriteId].callback = SpriteCB_TradePokeball;
    return spriteId;
}

static void SpriteCB_TradePokeball(struct Sprite *sprite)
{
    if (sprite->sDelay == 0)
    {
        u8 subpriority;
        u8 monSpriteId = sprite->sMonSpriteId;
        u8 monPalNum = sprite->sMonPalNum;
        u32 selectedPalettes = (u16)sprite->sFadePalsLo | ((u16)sprite->sFadePalsHi << 16);

        if (sprite->subpriority != 0)
            subpriority = sprite->subpriority - 1;
        else
            subpriority = 0;

        StartSpriteAnim(sprite, 1);
        AnimateBallOpenParticlesForPokeball(sprite->x, sprite->y - 5, sprite->oam.priority, subpriority);
        // sDelay re-used to store task id but never read
        sprite->sDelay = LaunchBallFadeMonTaskForPokeball(TRUE, monPalNum, selectedPalettes);
        sprite->callback = SpriteCB_TradePokeballSendOff;
#ifdef BUGFIX
        // FIX: If this is used on a sprite that has previously had an affine animation, it will not
        // play the shrink anim properly due to being paused. Works together with the fix to ResetSpriteAfterAnim.
        gSprites[monSpriteId].affineAnimPaused = FALSE;
#endif // BUGFIX
        StartSpriteAffineAnim(&gSprites[monSpriteId], BATTLER_AFFINE_RETURN);
        AnimateSprite(&gSprites[monSpriteId]);
        gSprites[monSpriteId].data[1] = 0;
    }
    else
    {
        sprite->sDelay--;
    }
}

static void SpriteCB_TradePokeballSendOff(struct Sprite *sprite)
{
    u8 monSpriteId;

    sprite->sTimer++;
    if (sprite->sTimer == 11)
        PlaySE(SE_BALL_TRADE);

    monSpriteId = sprite->sMonSpriteId;
    if (gSprites[monSpriteId].affineAnimEnded)
    {
        StartSpriteAnim(sprite, 2);
        gSprites[monSpriteId].invisible = TRUE;
        sprite->sTimer = 0;
        sprite->callback = SpriteCB_TradePokeballEnd;
    }
    else
    {
        gSprites[monSpriteId].data[1] += 96;
        gSprites[monSpriteId].y2 = -gSprites[monSpriteId].data[1] >> 8;
    }
}

static void SpriteCB_TradePokeballEnd(struct Sprite *sprite)
{
    if (sprite->animEnded)
        sprite->callback = SpriteCallbackDummy;
}

#undef sMonSpriteId
#undef sDelay
#undef sMonPalNum
#undef sFadePalsLo
#undef sFadePalsHi
#undef sTimer

// Unreferenced here and in RS, but used in FRLG, possibly by mistake.
static void UNUSED DestroySpriteAndFreeResources_Ball(struct Sprite *sprite)
{
    DestroySpriteAndFreeResources(sprite);
}

#define sSpeedX data[0]
#define sSpeedY data[1]

#define sDelayTimer data[1]

void StartHealthboxSlideIn(u8 battler)
{
    struct Sprite *healthboxSprite = &gSprites[gHealthboxSpriteIds[battler]];

    healthboxSprite->sSpeedX = 5;
    healthboxSprite->sSpeedY = 0;
    healthboxSprite->x2 = 0x73;
    healthboxSprite->y2 = 0;
    healthboxSprite->callback = SpriteCB_HealthboxSlideIn;
<<<<<<< HEAD
    if (!IsOnPlayerSide(battlerId))
=======
    if (GetBattlerSide(battler) != B_SIDE_PLAYER)
>>>>>>> 7359d234
    {
        healthboxSprite->sSpeedX = -healthboxSprite->sSpeedX;
        healthboxSprite->sSpeedY = -healthboxSprite->sSpeedY;
        healthboxSprite->x2 = -healthboxSprite->x2;
        healthboxSprite->y2 = -healthboxSprite->y2;
    }
    gSprites[healthboxSprite->data[5]].callback(&gSprites[healthboxSprite->data[5]]);
    if (GetBattlerPosition(battler) == B_POSITION_PLAYER_RIGHT)
        healthboxSprite->callback = SpriteCB_HealthboxSlideInDelayed;
}

static void SpriteCB_HealthboxSlideInDelayed(struct Sprite *sprite)
{
    sprite->sDelayTimer++;
    if (sprite->sDelayTimer == 20)
    {
        sprite->sDelayTimer = 0;
        sprite->callback = SpriteCB_HealthboxSlideIn;
    }
}

static void SpriteCB_HealthboxSlideIn(struct Sprite *sprite)
{
    sprite->x2 -= sprite->sSpeedX;
    sprite->y2 -= sprite->sSpeedY;
    if (sprite->x2 == 0 && sprite->y2 == 0)
        sprite->callback = SpriteCallbackDummy;
}

#undef sSpeedX
#undef sSpeedY
#undef sDelayTimer

void DoHitAnimHealthboxEffect(u8 battler)
{
    u8 spriteId;

    spriteId = CreateInvisibleSpriteWithCallback(SpriteCB_HitAnimHealthoxEffect);
    gSprites[spriteId].data[0] = 1;
    gSprites[spriteId].data[1] = gHealthboxSpriteIds[battler];
    gSprites[spriteId].callback = SpriteCB_HitAnimHealthoxEffect;
}

static void SpriteCB_HitAnimHealthoxEffect(struct Sprite *sprite)
{
    u8 r1 = sprite->data[1];

    gSprites[r1].y2 = sprite->data[0];
    sprite->data[0] = -sprite->data[0];
    sprite->data[2]++;
    if (sprite->data[2] == 21)
    {
        gSprites[r1].x2 = 0;
        gSprites[r1].y2 = 0;
        DestroySprite(sprite);
    }
}

void LoadBallGfx(u8 ballId)
{
    u16 var;

    if (GetSpriteTileStartByTag(gBallSpriteSheets[ballId].tag) == 0xFFFF)
    {
        LoadCompressedSpriteSheetUsingHeap(&gBallSpriteSheets[ballId]);
        LoadSpritePalette(&gBallSpritePalettes[ballId]);
    }

    switch (ballId)
    {
    case BALL_POKE ... BALL_MASTER:
    case BALL_NET ... BALL_NEST:
    case BALL_REPEAT:
    case BALL_SAFARI:
        var = GetSpriteTileStartByTag(gBallSpriteSheets[ballId].tag);
        LZDecompressVram(gOpenPokeballGfx, (void *)(OBJ_VRAM0 + 0x100 + var * 32));
        break;
    }
}

void FreeBallGfx(u8 ballId)
{
    FreeSpriteTilesByTag(gBallSpriteSheets[ballId].tag);
    FreeSpritePaletteByTag(gBallSpritePalettes[ballId].tag);
}

static u16 GetBattlerPokeballItemId(u8 battler)
{
    struct Pokemon *illusionMon;
<<<<<<< HEAD
    struct Pokemon *mon = GetBattlerMon(battlerId);
=======
    struct Pokemon *mon = GetPartyBattlerData(battler);
>>>>>>> 7359d234

    illusionMon = GetIllusionMonPtr(battler);
    if (illusionMon != NULL)
        mon = illusionMon;

    return GetMonData(mon, MON_DATA_POKEBALL);
}

enum PokeBall ItemIdToBallId(u32 ballItem)
{
    enum PokeBall secondaryId = ItemId_GetSecondaryId(ballItem);

    if (secondaryId <= BALL_STRANGE || secondaryId >= POKEBALL_COUNT)
        return BALL_STRANGE;

    return secondaryId;
}<|MERGE_RESOLUTION|>--- conflicted
+++ resolved
@@ -993,13 +993,8 @@
         u16 wantedCryCase;
         u8 taskId;
 
-<<<<<<< HEAD
-        mon = GetBattlerMon(battlerId);
-        if (!IsOnPlayerSide(battlerId))
-=======
-        mon = GetPartyBattlerData(battler);
-        if (GetBattlerSide(battler) != B_SIDE_PLAYER)
->>>>>>> 7359d234
+        mon = GetBattlerMon(battler);
+        if (!IsOnPlayerSide(battler))
             pan = 25;
         else
             pan = -25;
@@ -1496,11 +1491,7 @@
     healthboxSprite->x2 = 0x73;
     healthboxSprite->y2 = 0;
     healthboxSprite->callback = SpriteCB_HealthboxSlideIn;
-<<<<<<< HEAD
-    if (!IsOnPlayerSide(battlerId))
-=======
-    if (GetBattlerSide(battler) != B_SIDE_PLAYER)
->>>>>>> 7359d234
+    if (!IsOnPlayerSide(battler))
     {
         healthboxSprite->sSpeedX = -healthboxSprite->sSpeedX;
         healthboxSprite->sSpeedY = -healthboxSprite->sSpeedY;
@@ -1590,11 +1581,7 @@
 static u16 GetBattlerPokeballItemId(u8 battler)
 {
     struct Pokemon *illusionMon;
-<<<<<<< HEAD
-    struct Pokemon *mon = GetBattlerMon(battlerId);
-=======
-    struct Pokemon *mon = GetPartyBattlerData(battler);
->>>>>>> 7359d234
+    struct Pokemon *mon = GetBattlerMon(battler);
 
     illusionMon = GetIllusionMonPtr(battler);
     if (illusionMon != NULL)
