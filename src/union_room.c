#include "global.h"
#include "malloc.h"
#include "battle.h"
#include "berry_crush.h"
#include "bg.h"
#include "cable_club.h"
#include "data.h"
#include "decompress.h"
#include "dodrio_berry_picking.h"
#include "dynamic_placeholder_text_util.h"
#include "easy_chat.h"
#include "event_data.h"
#include "event_object_lock.h"
#include "field_control_avatar.h"
#include "field_player_avatar.h"
#include "field_screen_effect.h"
#include "field_weather.h"
#include "international_string_util.h"
#include "librfu.h"
#include "link.h"
#include "link_rfu.h"
#include "list_menu.h"
#include "load_save.h"
#include "menu.h"
#include "menu_helpers.h"
#include "mevent.h"
#include "mystery_gift.h"
#include "overworld.h"
#include "palette.h"
#include "party_menu.h"
#include "pokemon_jump.h"
#include "random.h"
#include "save_location.h"
#include "script.h"
#include "script_pokemon_util.h"
#include "sound.h"
#include "start_menu.h"
#include "string_util.h"
#include "strings.h"
#include "task.h"
#include "trade.h"
#include "trainer_card.h"
#include "union_room.h"
#include "union_room_battle.h"
#include "union_room_chat.h"
#include "union_room_player_avatar.h"
#include "window.h"
#include "constants/battle_frontier.h"
#include "constants/cable_club.h"
#include "constants/game_stat.h"
#include "constants/maps.h"
#include "constants/party_menu.h"
#include "constants/rgb.h"
#include "constants/songs.h"

// States for Task_RunUnionRoom
enum {
    UR_STATE_INIT,
    UR_STATE_INIT_OBJECTS,
    UR_STATE_INIT_LINK,
    UR_STATE_CHECK_SELECTING_MON,
    UR_STATE_MAIN,
    UR_STATE_DO_SOMETHING_PROMPT,
    UR_STATE_HANDLE_DO_SOMETHING_PROMPT_INPUT,
    UR_STATE_DO_SOMETHING_PROMPT_2,
    UR_STATE_PRINT_MSG,
    UR_STATE_HANDLE_ACTIVITY_REQUEST,
    UR_STATE_DECLINE_ACTIVITY_REQUEST,
    UR_STATE_PLAYER_CONTACTED_YOU,
    UR_STATE_RECV_CONTACT_DATA,
    UR_STATE_PRINT_START_ACTIVITY_MSG,
    UR_STATE_START_ACTIVITY_LINK,
    UR_STATE_START_ACTIVITY_WAIT_FOR_LINK,
    UR_STATE_START_ACTIVITY_FREE_UROOM,
    UR_STATE_START_ACTIVITY_FADE,
    UR_STATE_START_ACTIVITY,
    UR_STATE_RECV_JOIN_CHAT_REQUEST,
    UR_STATE_TRY_ACCEPT_CHAT_REQUEST_DELAY,
    UR_STATE_TRY_ACCEPT_CHAT_REQUEST,
    UR_STATE_ACCEPT_CHAT_REQUEST,
    UR_STATE_WAIT_FOR_START_MENU,
    UR_STATE_INTERACT_WITH_PLAYER,
    UR_STATE_TRY_COMMUNICATING,
    UR_STATE_PRINT_AND_EXIT,
    UR_STATE_SEND_ACTIVITY_REQUEST,
    UR_STATE_TRAINER_APPEARS_BUSY,
    UR_STATE_WAIT_FOR_RESPONSE_TO_REQUEST,
    UR_STATE_CANCEL_ACTIVITY_LINK_ERROR,
    UR_STATE_SEND_TRADE_REQUST,
    UR_STATE_REQUEST_DECLINED,
    UR_STATE_PRINT_CONTACT_MSG,
    UR_STATE_HANDLE_CONTACT_DATA,
    UR_STATE_RECV_ACTIVITY_REQUEST,
    UR_STATE_CANCEL_REQUEST_PRINT_MSG,
    UR_STATE_CANCEL_REQUEST_RESTART_LINK,
    UR_STATE_COMMUNICATING_WAIT_FOR_DATA,
    UR_STATE_WAIT_FOR_CONTACT_DATA,
    UR_STATE_PRINT_CARD_INFO,
    UR_STATE_WAIT_FINISH_READING_CARD,
    UR_STATE_INTERACT_WITH_ATTENDANT,
    UR_STATE_REGISTER_PROMPT,
    UR_STATE_CANCEL_REGISTRATION_PROMPT,
    UR_STATE_CHECK_TRADING_BOARD,
    UR_STATE_TRADING_BOARD_LOAD,
    UR_STATE_REGISTER_PROMPT_HANDLE_INPUT,
    UR_STATE_TRADING_BOARD_HANDLE_INPUT,
    UR_STATE_TRADE_PROMPT,
    UR_STATE_TRADE_SELECT_MON,
    UR_STATE_TRADE_OFFER_MON,
    UR_STATE_REGISTER_REQUEST_TYPE,
    UR_STATE_REGISTER_SELECT_MON_FADE,
    UR_STATE_REGISTER_SELECT_MON,
    UR_STATE_REGISTER_COMPLETE,
    UR_STATE_CANCEL_REGISTRATION,
};

// States for sUnionRoomTrade.state
enum {
    URTRADE_STATE_NONE,
    URTRADE_STATE_REGISTERING,
    URTRADE_STATE_OFFERING,
};

// States for Task_TryBecomeLinkLeader
enum {
    LL_STATE_INIT,
    LL_STATE_INIT2 = 3,
    LL_STATE_GET_AWAITING_PLAYERS_TEXT,
    LL_STATE_PRINT_AWAITING_PLAYERS,
    LL_STATE_AWAIT_PLAYERS,
    LL_STATE_ACCEPT_NEW_MEMBER_PROMPT,
    LL_STATE_WAIT_DISCONNECT_CHILD = 9,
    LL_STATE_MEMBER_LEFT,
    LL_STATE_ACCEPT_NEW_MEMBER_PROMPT_HANDLE_INPUT,
    LL_STATE_UPDATE_AFTER_JOIN_REQUEST,
    LL_STATE_ACCEPTED_FINAL_MEMBER,
    LL_STATE_WAIT_AND_CONFIRM_MEMBERS,
    LL_STATE_MEMBERS_OK_PROMPT,
    LL_STATE_MEMBERS_OK_PROMPT_HANDLE_INPUT,
    LL_STATE_CONFIRMED_MEMBERS,
    LL_STATE_FINAL_MEMBER_CHECK,
    LL_STATE_CANCEL_PROMPT,
    LL_STATE_CANCEL_PROMPT_HANDLE_INPUT,
    LL_STATE_SHUTDOWN_AND_RETRY,
    LL_STATE_RETRY,
    LL_STATE_SHUTDOWN_AND_FAIL,
    LL_STATE_FAILED,
    LL_STATE_TRY_START_ACTIVITY = 26,
    LL_STATE_MEMBER_DISCONNECTED = 29,
    LL_STATE_CANCEL_WITH_MSG
};

// States for Task_TryJoinLinkGroup
enum {
    LG_STATE_INIT,
    LG_STATE_CHOOSE_LEADER_MSG,
    LG_STATE_INIT_WINDOWS,
    LG_STATE_CHOOSE_LEADER_HANDLE_INPUT,
    LG_STATE_ASK_JOIN_GROUP = 5,
    LG_STATE_MAIN,
    LG_STATE_ASK_LEAVE_GROUP,
    LG_STATE_ASK_LEAVE_GROUP_HANDLE_INPUT,
    LG_STATE_WAIT_LEAVE_GROUP,
    LG_STATE_CANCEL_CHOOSE_LEADER,
    LG_STATE_CANCELED,
    LG_STATE_RFU_ERROR,
    LG_STATE_RFU_ERROR_SHUTDOWN,
    LG_STATE_DISCONNECTED,
    LG_STATE_RETRY_CONNECTION,
    LG_STATE_TRADE_NOT_READY = 18,
    LG_STATE_TRADE_NOT_READY_RETRY,
    LG_STATE_READY_START_ACTIVITY,
    LG_STATE_START_ACTIVITY,
    LG_STATE_SHUTDOWN = 23,
};

// Color types for PrintUnionRoomText
enum {
    UR_COLOR_DEFAULT,
    UR_COLOR_RED,
    UR_COLOR_GREEN,
    UR_COLOR_WHITE,
    UR_COLOR_CANCEL,
    UR_COLOR_TRADE_BOARD_SELF,
    UR_COLOR_TRADE_BOARD_OTHER,
};

// Return values for HandlePlayerListUpdate
enum {
    PLIST_NONE,
    PLIST_NEW_PLAYER,
    PLIST_RECENT_UPDATE,
    PLIST_UNUSED,
    PLIST_CONTACTED,
};

static EWRAM_DATA u8 sUnionRoomPlayerName[12] = {};
EWRAM_DATA u8 gPlayerCurrActivity = 0;
static EWRAM_DATA u8 sPlayerActivityGroupSize = 0;
static EWRAM_DATA union
{
    struct WirelessLink_Leader *leader;
    struct WirelessLink_Group *group;
    struct WirelessLink_URoom *uRoom;
} sWirelessLinkMain = {};
static EWRAM_DATA u32 sUnused = 0;
EWRAM_DATA struct RfuGameCompatibilityData gRfuPartnerCompatibilityData = {};
EWRAM_DATA u16 gUnionRoomOfferedSpecies = 0;
EWRAM_DATA u8 gUnionRoomRequestedMonType = 0;
static EWRAM_DATA struct UnionRoomTrade sUnionRoomTrade = {};

static struct WirelessLink_Leader *sLeader;
static struct WirelessLink_Group *sGroup;
static struct WirelessLink_URoom *sURoom;

static void PrintUnionRoomText(u8, u8, const u8 *, u8, u8, u8);
static u16 ReadAsU16(const u8 *);
static void Task_TryBecomeLinkLeader(u8);
static void Task_TryJoinLinkGroup(u8);
static void Task_ListenToWireless(u8);
static void Task_MEvent_Leader(u8);
static void Task_CardOrNewsWithFriend(u8);
static void Task_CardOrNewsOverWireless(u8);
static void Task_RunUnionRoom(u8);
static void ClearIncomingPlayerList(struct RfuIncomingPlayerList *, u8);
static void ClearRfuPlayerList(struct RfuPlayer *, u8);
static u8 CreateTask_ListenForCompatiblePartners(struct RfuIncomingPlayerList *, u32);
static u8 CreateTask_ListenForWonderDistributor(struct RfuIncomingPlayerList *, u32 );
static bool8 PrintOnTextbox(u8 *, const u8 *);
static bool8 Leader_SetStateIfMemberListChanged(struct WirelessLink_Leader *, u32, u32);
static u8 LeaderPrunePlayerList(struct RfuPlayerList *);
static s8 UnionRoomHandleYesNo(u8 *, bool32);
static void CopyAndTranslatePlayerName(u8 *, struct RfuPlayer *);
static void Leader_DestroyResources(struct WirelessLink_Leader *);
static void CreateTask_RunScriptAndFadeToActivity(void);
static u8 LeaderUpdateGroupMembership(struct RfuPlayerList *);
static void PrintGroupCandidateOnWindow(u8, u8, u8, struct RfuPlayer *, u8, u8 );
static u32 GetNewIncomingPlayerId(struct RfuPlayer *, struct RfuIncomingPlayer *);
static u8 TryAddIncomingPlayerToList(struct RfuPlayer *, struct RfuIncomingPlayer *, u8);
static u8 GetNewLeaderCandidate(void);
static u32 IsTryingToTradeAcrossVersionTooSoon(struct WirelessLink_Group *, s32);
static void AskToJoinRfuGroup(struct WirelessLink_Group *, s32);
static void JoinGroup_EnableScriptContexts(void);
static void PrintGroupMemberOnWindow(u8, u8, u8, struct RfuPlayer *, u8, u8);
static bool32 ArePlayerDataDifferent(struct RfuPlayerData *, struct RfuPlayerData *);
static u32 GetPartyPositionOfRegisteredMon(struct UnionRoomTrade *, u8);
static void ResetUnionRoomTrade(struct UnionRoomTrade *);
static void CreateTask_StartActivity(void);
static bool32 HasWonderCardOrNewsByLinkGroup(struct RfuGameData *, s16);
static u8 CreateTask_SearchForChildOrParent(struct RfuIncomingPlayerList *, struct RfuIncomingPlayerList *, u32);
static bool32 RegisterTradeMonAndGetIsEgg(u32, struct UnionRoomTrade *);
static void RegisterTradeMon(u32, struct UnionRoomTrade *);
static void StartScriptInteraction(void);
static bool32 IsPlayerFacingTradingBoard(void);
static u8 HandlePlayerListUpdate(void);
static bool32 PollPartnerYesNoResponse(struct WirelessLink_URoom *);
static void ReceiveUnionRoomActivityPacket(struct WirelessLink_URoom *);
static u8 GetActivePartnersInfo(struct WirelessLink_URoom *);
static bool32 HandleContactFromOtherPlayer(struct WirelessLink_URoom *);
static bool32 UR_RunTextPrinters(void);
static s32 GetUnionRoomPlayerGender(s32, struct RfuPlayerList *);
static s32 UnionRoomGetPlayerInteractionResponse(struct RfuPlayerList *, u8, u8, u32);
static void HandleCancelActivity(bool32);
static s32 ListMenuHandler_AllItemsAvailable(u8 *, u8 *, u8 *, const struct WindowTemplate *, const struct ListMenuTemplate *);
static s32 TradeBoardMenuHandler(u8 *, u8 *, u8 *, u8 *, const struct WindowTemplate *, const struct ListMenuTemplate *, struct RfuPlayerList *);
static s32 GetIndexOfNthTradeBoardOffer(struct RfuPlayer *, s32);
static bool32 HasAtLeastTwoMonsOfLevel30OrLower(void);
static u32 GetResponseIdx_InviteToURoomActivity(s32);
static void ViewURoomPartnerTrainerCard(u8 *, struct WirelessLink_URoom *, bool8);
static void GetURoomActivityRejectMsg(u8 *, s32, u32);
static u32 ConvPartnerUnameAndGetWhetherMetAlready(struct RfuPlayer *);
static void GetURoomActivityStartMsg(u8 *, u8);
static void UR_ClearBg0(void);
static s32 IsRequestedTypeOrEggInPlayerParty(u32, u32);
static bool32 UR_PrintFieldMessage(const u8 *);
static s32 GetChatLeaderActionRequestMessage(u8 *, u32, u16 *, struct WirelessLink_URoom *);
static void Task_InitUnionRoom(u8 taskId);
static bool8 ArePlayersDifferent(struct RfuPlayerData*, const struct RfuPlayerData*);
static void ItemPrintFunc_PossibleGroupMembers(u8, u32, u8);
static void ListMenuItemPrintFunc_UnionRoomGroups(u8, u32, u8);
static void TradeBoardListMenuItemPrintFunc(u8, u32, u8);
static void ItemPrintFunc_EmptyList(u8, u32, u8);

#include "data/union_room.h"

static void PrintNumPlayersWaitingForMsg(u8 windowId, u8 capacityCode, u8 stringId)
{
    FillWindowPixelBuffer(windowId, PIXEL_FILL(1));
    switch (capacityCode << 8)
    {
    case LINK_GROUP_CAPACITY(0, 2):
        PrintUnionRoomText(windowId, 1, sPlayersNeededOrModeTexts[0][stringId - 1], 0, 1, UR_COLOR_DEFAULT);
        break;
    case LINK_GROUP_CAPACITY(0, 4):
        PrintUnionRoomText(windowId, 1, sPlayersNeededOrModeTexts[1][stringId - 1], 0, 1, UR_COLOR_DEFAULT);
        break;
    case LINK_GROUP_CAPACITY(2, 5):
        PrintUnionRoomText(windowId, 1, sPlayersNeededOrModeTexts[2][stringId - 1], 0, 1, UR_COLOR_DEFAULT);
        break;
    case LINK_GROUP_CAPACITY(3, 5):
        PrintUnionRoomText(windowId, 1, sPlayersNeededOrModeTexts[3][stringId - 1], 0, 1, UR_COLOR_DEFAULT);
        break;
    case LINK_GROUP_CAPACITY(2, 4):
        PrintUnionRoomText(windowId, 1, sPlayersNeededOrModeTexts[4][stringId - 1], 0, 1, UR_COLOR_DEFAULT);
        break;
    }

    CopyWindowToVram(windowId, 2);
}

static void PrintPlayerNameAndIdOnWindow(u8 windowId)
{
    u8 text[30];
    u8 *txtPtr;

    PrintUnionRoomText(windowId, 1, gSaveBlock2Ptr->playerName, 0, 1, UR_COLOR_DEFAULT);
    txtPtr = StringCopy(text, sText_ID);
    ConvertIntToDecimalStringN(txtPtr, ReadAsU16(gSaveBlock2Ptr->playerTrainerId), STR_CONV_MODE_LEADING_ZEROS, 5);
    PrintUnionRoomText(windowId, 1, text, 0, 17, UR_COLOR_DEFAULT);
}

static void GetAwaitingCommunicationText(u8 *dst, u8 caseId)
{
    switch (caseId)
    {
    case ACTIVITY_BATTLE_SINGLE:
    case ACTIVITY_BATTLE_DOUBLE:
    case ACTIVITY_BATTLE_MULTI:
    case ACTIVITY_TRADE:
    case ACTIVITY_POKEMON_JUMP:
    case ACTIVITY_BERRY_CRUSH:
    case ACTIVITY_BERRY_PICK:
    case ACTIVITY_BATTLE_TOWER:
    case ACTIVITY_BATTLE_TOWER_OPEN:
    case ACTIVITY_RECORD_CORNER:
    case ACTIVITY_BERRY_BLENDER:
    case ACTIVITY_WONDER_CARD:
    case ACTIVITY_WONDER_NEWS:
    case ACTIVITY_CONTEST_COOL:
    case ACTIVITY_CONTEST_BEAUTY:
    case ACTIVITY_CONTEST_CUTE:
    case ACTIVITY_CONTEST_SMART:
    case ACTIVITY_CONTEST_TOUGH:
        // BUG: argument *dst isn't used, instead it always prints to gStringVar4
        // not an issue in practice since Gamefreak never used any other arguments here besides gStringVar4
        #ifndef BUGFIX
        StringExpandPlaceholders(gStringVar4, sText_AwaitingCommunication);
        #else
        StringExpandPlaceholders(dst, sText_AwaitingCommunication);
        #endif
        break;
    }
}

static bool32 IsActivityWithVariableGroupSize(u32 caseId)
{
    switch (caseId)
    {
    case ACTIVITY_POKEMON_JUMP:
    case ACTIVITY_BERRY_CRUSH:
    case ACTIVITY_BERRY_PICK:
    case ACTIVITY_RECORD_CORNER:
    case ACTIVITY_BERRY_BLENDER:
    case ACTIVITY_CONTEST_COOL:
    case ACTIVITY_CONTEST_BEAUTY:
    case ACTIVITY_CONTEST_CUTE:
    case ACTIVITY_CONTEST_SMART:
    case ACTIVITY_CONTEST_TOUGH:
        return TRUE;
    default:
        return FALSE;
    }
}

void TryBecomeLinkLeader(void)
{
    u8 taskId;
    struct WirelessLink_Leader *data;

    taskId = CreateTask(Task_TryBecomeLinkLeader, 0);
    sWirelessLinkMain.leader = data = (void*)(gTasks[taskId].data);
    sLeader = data;

    data->state = LL_STATE_INIT;
    data->textState = 0;
    gSpecialVar_Result = LINKUP_ONGOING;
}

static void Task_TryBecomeLinkLeader(u8 taskId)
{
    u32 id, val;
    struct WirelessLink_Leader *data = sWirelessLinkMain.leader;

    switch (data->state)
    {
    case LL_STATE_INIT:
        if (gSpecialVar_0x8004 == LINK_GROUP_BATTLE_TOWER && gSaveBlock2Ptr->frontier.lvlMode == FRONTIER_LVL_OPEN)
            gSpecialVar_0x8004++;
        gPlayerCurrActivity = sLinkGroupToActivityAndCapacity[gSpecialVar_0x8004];
        sPlayerActivityGroupSize = sLinkGroupToActivityAndCapacity[gSpecialVar_0x8004] >> 8;
        SetHostRfuGameData(gPlayerCurrActivity, 0, FALSE);
        SetWirelessCommType1();
        OpenLink();
        InitializeRfuLinkManager_LinkLeader(GROUP_MAX(sPlayerActivityGroupSize));
        data->state = LL_STATE_INIT2;
        break;
    case LL_STATE_INIT2:
        data->incomingPlayerList = AllocZeroed(RFU_CHILD_MAX * sizeof(struct RfuIncomingPlayer));
        data->playerList = AllocZeroed(MAX_RFU_PLAYERS * sizeof(struct RfuPlayer));
        data->playerListBackup = AllocZeroed(MAX_RFU_PLAYERS * sizeof(struct RfuPlayer));
        ClearIncomingPlayerList(data->incomingPlayerList, RFU_CHILD_MAX);
        ClearRfuPlayerList(data->playerList->players, MAX_RFU_PLAYERS);
        CopyHostRfuGameDataAndUsername(&data->playerList->players[0].rfu.data, data->playerList->players[0].rfu.name);
        data->playerList->players[0].timeoutCounter = 0;
        data->playerList->players[0].groupScheduledAnim = UNION_ROOM_SPAWN_IN;
        data->playerList->players[0].useRedText = FALSE;
        data->playerList->players[0].newPlayerCountdown = 0;
        data->listenTaskId = CreateTask_ListenForCompatiblePartners(data->incomingPlayerList, 0xFF);
        data->bButtonCancelWindowId = AddWindow(&sWindowTemplate_BButtonCancel);
        switch (GROUP_MAX(sPlayerActivityGroupSize))
        {
        case 2:
        case 3:
        case 4:
            data->listWindowId = AddWindow(&sWindowTemplate_PlayerList);
            break;
        case 5:
            data->listWindowId = AddWindow(&sWindowTemplate_5PlayerList);
            break;
        }
        data->nPlayerModeWindowId = AddWindow(&sWindowTemplate_NumPlayerMode);

        FillWindowPixelBuffer(data->bButtonCancelWindowId, PIXEL_FILL(2));
        PrintUnionRoomText(data->bButtonCancelWindowId, 0, sText_BButtonCancel, 8, 1, UR_COLOR_CANCEL);
        PutWindowTilemap(data->bButtonCancelWindowId);
        CopyWindowToVram(data->bButtonCancelWindowId, 2);

        DrawStdWindowFrame(data->listWindowId, FALSE);
        gMultiuseListMenuTemplate = sListMenuTemplate_PossibleGroupMembers;
        gMultiuseListMenuTemplate.windowId = data->listWindowId;
        data->listTaskId = ListMenuInit(&gMultiuseListMenuTemplate, 0, 0);

        DrawStdWindowFrame(data->nPlayerModeWindowId, FALSE);
        PutWindowTilemap(data->nPlayerModeWindowId);
        CopyWindowToVram(data->nPlayerModeWindowId, 2);

        CopyBgTilemapBufferToVram(0);
        data->playerCount = 1;
        data->state = LL_STATE_GET_AWAITING_PLAYERS_TEXT;
        break;
    case LL_STATE_GET_AWAITING_PLAYERS_TEXT:
        StringCopy(gStringVar1, sLinkGroupActivityNameTexts[gPlayerCurrActivity]);
        if (GROUP_MIN(sPlayerActivityGroupSize) != 0)
        {
            if (data->playerCount > GROUP_MIN(sPlayerActivityGroupSize) - 1 && GROUP_MAX(sPlayerActivityGroupSize) != 0)
                StringExpandPlaceholders(gStringVar4, sText_AwaitingLinkPressStart);
            else
                StringExpandPlaceholders(gStringVar4, sText_AwaitingCommunication);
        }
        else
        {
            GetAwaitingCommunicationText(gStringVar4, gPlayerCurrActivity);
        }

        PrintNumPlayersWaitingForMsg(data->nPlayerModeWindowId, sPlayerActivityGroupSize, data->playerCount);
        data->state = LL_STATE_PRINT_AWAITING_PLAYERS;
        break;
    case LL_STATE_PRINT_AWAITING_PLAYERS:
        if (PrintOnTextbox(&data->textState, gStringVar4))
            data->state = LL_STATE_AWAIT_PLAYERS;
        break;
    case LL_STATE_AWAIT_PLAYERS:
        Leader_SetStateIfMemberListChanged(data, LL_STATE_ACCEPT_NEW_MEMBER_PROMPT, LL_STATE_MEMBER_LEFT);
        if (JOY_NEW(B_BUTTON))
        {
            if (data->playerCount == 1)
                data->state = LL_STATE_SHUTDOWN_AND_FAIL;
            else if (GROUP_MIN2(sPlayerActivityGroupSize) != 0)
                data->state = LL_STATE_CANCEL_WITH_MSG;
            else
                data->state = LL_STATE_CANCEL_PROMPT;
        }
        if (GROUP_MIN(sPlayerActivityGroupSize) != 0
            && data->playerCount > GROUP_MIN(sPlayerActivityGroupSize) - 1
            && GROUP_MAX(sPlayerActivityGroupSize) != 0
            && IsRfuCommunicatingWithAllChildren()
            && JOY_NEW(START_BUTTON))
        {
            data->state = LL_STATE_MEMBERS_OK_PROMPT;
            LinkRfu_StopManagerAndFinalizeSlots();
        }
        if (data->state == LL_STATE_AWAIT_PLAYERS && RfuTryDisconnectLeavingChildren())
        {
            // At least 1 group member has left or is trying to leave
            data->state = LL_STATE_WAIT_DISCONNECT_CHILD;
        }
        break;
    case LL_STATE_WAIT_DISCONNECT_CHILD:
        // Resume after ensuring all members trying to leave have left
        if (!RfuTryDisconnectLeavingChildren())
        {
            data->state = LL_STATE_AWAIT_PLAYERS;
            data->playerCount = LeaderPrunePlayerList(data->playerList);
        }
        break;
    case LL_STATE_MEMBER_LEFT:
        // BUG: sPlayerActivityGroupSize was meant below, not gPlayerCurrActivity
        //      This will be false for all but ACTIVITY_BATTLE_DOUBLE and ACTIVITY_DECLINE
        //      All this changes is which of two texts gets printed
        #ifdef BUGFIX
        id = (GROUP_MAX(sPlayerActivityGroupSize) == 2) ? 0 : 1;
        #else
        id = (GROUP_MAX(gPlayerCurrActivity) == 2) ? 1 : 0;
        #endif
        if (PrintOnTextbox(&data->textState, sPlayerUnavailableTexts[id]))
        {
            data->playerCount = LeaderPrunePlayerList(data->playerList);
            RedrawListMenu(data->listTaskId);
            data->state = LL_STATE_GET_AWAITING_PLAYERS_TEXT;
        }
        break;
    case LL_STATE_MEMBER_DISCONNECTED:
        id = (GROUP_MAX(sPlayerActivityGroupSize) == 2) ? 0 : 1;
        if (PrintOnTextbox(&data->textState, sPlayerUnavailableTexts[id]))
        {
            data->state = LL_STATE_SHUTDOWN_AND_RETRY;
        }
        break;
    case LL_STATE_ACCEPT_NEW_MEMBER_PROMPT:
        if (PrintOnTextbox(&data->textState, gStringVar4))
        {
            data->state = LL_STATE_ACCEPT_NEW_MEMBER_PROMPT_HANDLE_INPUT;
        }
        break;
    case LL_STATE_ACCEPT_NEW_MEMBER_PROMPT_HANDLE_INPUT:
        switch (UnionRoomHandleYesNo(&data->textState, HasTrainerLeftPartnersList(ReadAsU16(data->playerList->players[data->playerCount].rfu.data.compatibility.playerTrainerId), data->playerList->players[data->playerCount].rfu.name)))
        {
        case 0: // YES
            LoadWirelessStatusIndicatorSpriteGfx();
            CreateWirelessStatusIndicatorSprite(0, 0);
            data->joinRequestAnswer = RFU_STATUS_JOIN_GROUP_OK;
            SendRfuStatusToPartner(data->joinRequestAnswer, ReadAsU16(data->playerList->players[data->playerCount].rfu.data.compatibility.playerTrainerId), data->playerList->players[data->playerCount].rfu.name);
            data->state = LL_STATE_UPDATE_AFTER_JOIN_REQUEST;
            break;
        case 1: // NO
        case MENU_B_PRESSED:
            data->joinRequestAnswer = RFU_STATUS_JOIN_GROUP_NO;
            SendRfuStatusToPartner(data->joinRequestAnswer, ReadAsU16(data->playerList->players[data->playerCount].rfu.data.compatibility.playerTrainerId), data->playerList->players[data->playerCount].rfu.name);
            data->state = LL_STATE_UPDATE_AFTER_JOIN_REQUEST;
            break;
        case -3:
            data->state = LL_STATE_WAIT_DISCONNECT_CHILD;
            break;
        }
        break;
    case LL_STATE_UPDATE_AFTER_JOIN_REQUEST:
        val = WaitSendRfuStatusToPartner(ReadAsU16(data->playerList->players[data->playerCount].rfu.data.compatibility.playerTrainerId), data->playerList->players[data->playerCount].rfu.name);
        if (val == 1) // Send complete
        {
            if (data->joinRequestAnswer == RFU_STATUS_JOIN_GROUP_OK)
            {
                data->playerList->players[data->playerCount].newPlayerCountdown = 0;
                RedrawListMenu(data->listTaskId);
                data->playerCount++;
                if (data->playerCount == GROUP_MAX(sPlayerActivityGroupSize))
                {
                    if (GROUP_MIN2(sPlayerActivityGroupSize) != 0 || data->playerCount == RFU_CHILD_MAX)
                    {
                        data->state = LL_STATE_MEMBERS_OK_PROMPT;
                    }
                    else
                    {
                        CopyAndTranslatePlayerName(gStringVar1, &data->playerList->players[data->playerCount - 1]);
                        StringExpandPlaceholders(gStringVar4, sText_AnOKWasSentToPlayer);
                        data->state = LL_STATE_ACCEPTED_FINAL_MEMBER;
                    }

                    LinkRfu_StopManagerAndFinalizeSlots();
                    PrintNumPlayersWaitingForMsg(data->nPlayerModeWindowId, sPlayerActivityGroupSize, data->playerCount);
                }
                else
                {
                    data->state = LL_STATE_GET_AWAITING_PLAYERS_TEXT;
                }
            }
            else // Member disconnected
            {
                RequestDisconnectSlotByTrainerNameAndId(data->playerList->players[data->playerCount].rfu.name, ReadAsU16(data->playerList->players[data->playerCount].rfu.data.compatibility.playerTrainerId));
                data->playerList->players[data->playerCount].groupScheduledAnim = UNION_ROOM_SPAWN_NONE;
                LeaderPrunePlayerList(data->playerList);
                RedrawListMenu(data->listTaskId);
                data->state = LL_STATE_GET_AWAITING_PLAYERS_TEXT;
            }

            data->joinRequestAnswer = 0;
        }
        else if (val == 2)
        {
            RfuSetStatus(RFU_STATUS_OK, 0);
            data->state = LL_STATE_GET_AWAITING_PLAYERS_TEXT;
        }
        break;
    case LL_STATE_ACCEPTED_FINAL_MEMBER:
        if (PrintOnTextbox(&data->textState, gStringVar4))
            data->state = LL_STATE_WAIT_AND_CONFIRM_MEMBERS;
        break;
    case LL_STATE_WAIT_AND_CONFIRM_MEMBERS:
        if (++data->delayTimerAfterOk > 120)
            data->state = LL_STATE_CONFIRMED_MEMBERS;
        break;
    case LL_STATE_MEMBERS_OK_PROMPT:
        if (PrintOnTextbox(&data->textState, sText_AreTheseMembersOK))
            data->state = LL_STATE_MEMBERS_OK_PROMPT_HANDLE_INPUT;
        break;
    case LL_STATE_MEMBERS_OK_PROMPT_HANDLE_INPUT:
        switch (UnionRoomHandleYesNo(&data->textState, FALSE))
        {
        case 0: // YES
            data->state = LL_STATE_CONFIRMED_MEMBERS;
            break;
        case 1: // NO
        case MENU_B_PRESSED:
            if (GROUP_MIN2(sPlayerActivityGroupSize) != 0)
                data->state = LL_STATE_CANCEL_WITH_MSG;
            else
                data->state = LL_STATE_CANCEL_PROMPT;
            break;
        }
        break;
    case LL_STATE_CANCEL_PROMPT:
        if (PrintOnTextbox(&data->textState, sText_CancelModeWithTheseMembers))
            data->state = LL_STATE_CANCEL_PROMPT_HANDLE_INPUT;
        break;
    case LL_STATE_CANCEL_PROMPT_HANDLE_INPUT:
        switch (UnionRoomHandleYesNo(&data->textState, FALSE))
        {
        case 0: // YES
            data->state = LL_STATE_SHUTDOWN_AND_FAIL;
            break;
        case 1: // NO
        case MENU_B_PRESSED:
            if (GROUP_MIN2(sPlayerActivityGroupSize) != 0)
                data->state = LL_STATE_MEMBERS_OK_PROMPT;
            else if (data->playerCount == GROUP_MAX(sPlayerActivityGroupSize))
                data->state = LL_STATE_MEMBERS_OK_PROMPT;
            else
                data->state = LL_STATE_GET_AWAITING_PLAYERS_TEXT;
            break;
        }
        break;
    case LL_STATE_CONFIRMED_MEMBERS:
        if (!Leader_SetStateIfMemberListChanged(data, LL_STATE_ACCEPT_NEW_MEMBER_PROMPT, LL_STATE_MEMBER_DISCONNECTED))
            data->state = LL_STATE_FINAL_MEMBER_CHECK;
        break;
    case LL_STATE_FINAL_MEMBER_CHECK:
        if (LmanAcceptSlotFlagIsNotZero())
        {
            if (WaitRfuState(FALSE))
            {
                data->state = LL_STATE_TRY_START_ACTIVITY;
            }
            else
            {
                if (++data->memberConfirmTimeout > 300)
                {
                    data->state = LL_STATE_MEMBER_DISCONNECTED;
                    data->textState = 0;
                }
            }
        }
        else
        {
            data->state = LL_STATE_MEMBER_DISCONNECTED;
            data->textState = 0;
        }
        break;
    case LL_STATE_CANCEL_WITH_MSG:
        if (PrintOnTextbox(&data->textState, sText_ModeWithTheseMembersWillBeCanceled))
            data->state = LL_STATE_SHUTDOWN_AND_FAIL;
        break;
    case LL_STATE_SHUTDOWN_AND_RETRY:
    case LL_STATE_SHUTDOWN_AND_FAIL:
        DestroyWirelessStatusIndicatorSprite();
        LinkRfu_Shutdown();
        Leader_DestroyResources(data);
        data->state++; // LL_STATE_RETRY or LL_STATE_FAILED
        break;
    case LL_STATE_FAILED:
        EnableBothScriptContexts();
        DestroyTask(taskId);
        gSpecialVar_Result = LINKUP_FAILED;
        break;
    case LL_STATE_RETRY:
        EnableBothScriptContexts();
        DestroyTask(taskId);
        gSpecialVar_Result = LINKUP_RETRY_ROLE_ASSIGN;
        break;
    case LL_STATE_TRY_START_ACTIVITY:
        if (RfuHasErrored())
        {
            data->state = LL_STATE_MEMBER_DISCONNECTED;
        }
        else
        {
            if (gReceivedRemoteLinkPlayers != 0)
            {
                if (IsActivityWithVariableGroupSize(gPlayerCurrActivity))
                    GetOtherPlayersInfoFlags();
                UpdateGameData_GroupLockedIn(TRUE);
                CreateTask_RunScriptAndFadeToActivity();
                Leader_DestroyResources(data);
                DestroyTask(taskId);
            }
        }
        break;
    }
}

static void Leader_DestroyResources(struct WirelessLink_Leader *data)
{
    ClearWindowTilemap(data->nPlayerModeWindowId);
    ClearStdWindowAndFrame(data->nPlayerModeWindowId, FALSE);
    DestroyListMenuTask(data->listTaskId, 0, 0);
    ClearWindowTilemap(data->bButtonCancelWindowId);
    ClearStdWindowAndFrame(data->listWindowId, FALSE);
    CopyBgTilemapBufferToVram(0);
    RemoveWindow(data->nPlayerModeWindowId);
    RemoveWindow(data->listWindowId);
    RemoveWindow(data->bButtonCancelWindowId);
    DestroyTask(data->listenTaskId);

    Free(data->playerListBackup);
    Free(data->playerList);
    Free(data->incomingPlayerList);
}

static void Leader_GetAcceptNewMemberPrompt(u8 *dst, u8 caseId)
{
    switch (caseId)
    {
    case ACTIVITY_BATTLE_SINGLE:
    case ACTIVITY_BATTLE_DOUBLE:
    case ACTIVITY_TRADE:
    case ACTIVITY_BATTLE_TOWER_OPEN:
    case ACTIVITY_BATTLE_TOWER:
        StringExpandPlaceholders(dst, sText_PlayerContactedYouForXAccept);
        break;
    case ACTIVITY_WONDER_CARD:
    case ACTIVITY_WONDER_NEWS:
        StringExpandPlaceholders(dst, sText_PlayerContactedYouShareX);
        break;
    case ACTIVITY_BATTLE_MULTI:
    case ACTIVITY_POKEMON_JUMP:
    case ACTIVITY_BERRY_CRUSH:
    case ACTIVITY_BERRY_PICK:
    case ACTIVITY_RECORD_CORNER:
    case ACTIVITY_BERRY_BLENDER:
    case ACTIVITY_CONTEST_COOL:
    case ACTIVITY_CONTEST_BEAUTY:
    case ACTIVITY_CONTEST_CUTE:
    case ACTIVITY_CONTEST_SMART:
    case ACTIVITY_CONTEST_TOUGH:
        StringExpandPlaceholders(dst, sText_PlayerContactedYouAddToMembers);
        break;
    }
}

static void GetYouDeclinedTheOfferMessage(u8 *dst, u8 caseId)
{
    switch (caseId)
    {
    case ACTIVITY_BATTLE_SINGLE | IN_UNION_ROOM:
    case ACTIVITY_TRADE | IN_UNION_ROOM:
        StringExpandPlaceholders(dst, sText_OfferDeclined1);
        break;
    case ACTIVITY_CHAT | IN_UNION_ROOM:
    case ACTIVITY_CARD | IN_UNION_ROOM:
        StringExpandPlaceholders(dst, sText_OfferDeclined2);
        break;
    }
}

static void GetYouAskedToJoinGroupPleaseWaitMessage(u8 *dst, u8 caseId)
{
    switch (caseId)
    {
    case ACTIVITY_BATTLE_SINGLE:
    case ACTIVITY_BATTLE_DOUBLE:
    case ACTIVITY_TRADE:
    case ACTIVITY_BATTLE_TOWER:
    case ACTIVITY_BATTLE_TOWER_OPEN:
    case ACTIVITY_WONDER_CARD:
    case ACTIVITY_WONDER_NEWS:
        StringExpandPlaceholders(dst, sText_AwaitingPlayersResponse);
        break;
    case ACTIVITY_BATTLE_MULTI:
    case ACTIVITY_POKEMON_JUMP:
    case ACTIVITY_BERRY_CRUSH:
    case ACTIVITY_BERRY_PICK:
    case ACTIVITY_RECORD_CORNER:
    case ACTIVITY_BERRY_BLENDER:
    case ACTIVITY_CONTEST_COOL:
    case ACTIVITY_CONTEST_BEAUTY:
    case ACTIVITY_CONTEST_CUTE:
    case ACTIVITY_CONTEST_SMART:
    case ACTIVITY_CONTEST_TOUGH:
        StringExpandPlaceholders(dst, sText_PlayerHasBeenAskedToRegisterYouPleaseWait);
        break;
    }
}

static void GetGroupLeaderSentAnOKMessage(u8 *dst, u8 caseId)
{
    switch (caseId)
    {
    case ACTIVITY_BATTLE_SINGLE:
    case ACTIVITY_BATTLE_DOUBLE:
    case ACTIVITY_TRADE:
    case ACTIVITY_BATTLE_TOWER:
    case ACTIVITY_BATTLE_TOWER_OPEN:
    case ACTIVITY_WONDER_CARD:
    case ACTIVITY_WONDER_NEWS:
        StringExpandPlaceholders(dst, sText_PlayerSentBackOK);
        break;
    case ACTIVITY_BATTLE_MULTI:
    case ACTIVITY_POKEMON_JUMP:
    case ACTIVITY_BERRY_CRUSH:
    case ACTIVITY_BERRY_PICK:
    case ACTIVITY_RECORD_CORNER:
    case ACTIVITY_BERRY_BLENDER:
    case ACTIVITY_CONTEST_COOL:
    case ACTIVITY_CONTEST_BEAUTY:
    case ACTIVITY_CONTEST_CUTE:
    case ACTIVITY_CONTEST_SMART:
    case ACTIVITY_CONTEST_TOUGH:
        StringExpandPlaceholders(dst, sText_PlayerOKdRegistration);
        break;
    }
}

static bool8 Leader_SetStateIfMemberListChanged(struct WirelessLink_Leader *data, u32 joinedState, u32 droppedState)
{
    switch (LeaderUpdateGroupMembership(data->playerList))
    {
    case UNION_ROOM_SPAWN_IN:
        PlaySE(SE_PC_LOGIN);
        RedrawListMenu(data->listTaskId);
        CopyAndTranslatePlayerName(gStringVar2, &data->playerList->players[data->playerCount]);
        Leader_GetAcceptNewMemberPrompt(gStringVar4, gPlayerCurrActivity);
        data->state = joinedState;
        break;
    case UNION_ROOM_SPAWN_OUT:
        RfuSetStatus(RFU_STATUS_OK, 0);
        RedrawListMenu(data->listTaskId);
        data->state = droppedState;
        return TRUE;
    }

    return FALSE;
}

static void ItemPrintFunc_PossibleGroupMembers(u8 windowId, u32 id, u8 y)
{
    struct WirelessLink_Leader *data = sWirelessLinkMain.leader;
    u8 colorIdx = UR_COLOR_DEFAULT;

    switch (data->playerList->players[id].groupScheduledAnim)
    {
    case UNION_ROOM_SPAWN_IN:
        if (data->playerList->players[id].newPlayerCountdown != 0)
            colorIdx = UR_COLOR_GREEN;
        break;
    case UNION_ROOM_SPAWN_OUT:
        colorIdx = UR_COLOR_RED;
        break;
    }

    PrintGroupCandidateOnWindow(windowId, 0, y, &data->playerList->players[id], colorIdx, id);
}

static u8 LeaderUpdateGroupMembership(struct RfuPlayerList *list)
{
    struct WirelessLink_Leader *data = sWirelessLinkMain.leader;
    u8 ret = UNION_ROOM_SPAWN_NONE;
    u8 i;
    s32 id;

    for (i = 1; i < MAX_RFU_PLAYERS; i++)
    {
        u16 var = data->playerList->players[i].groupScheduledAnim;
        if (var == UNION_ROOM_SPAWN_IN)
        {
            id = GetNewIncomingPlayerId(&data->playerList->players[i], data->incomingPlayerList->players);
            if (id != 0xFF)
            {
                // New incoming player
                data->playerList->players[i].rfu = data->incomingPlayerList->players[id].rfu;
                data->playerList->players[i].timeoutCounter = 1;
            }
            else
            {
                // No new incoming player
                data->playerList->players[i].groupScheduledAnim = UNION_ROOM_SPAWN_OUT;
                ret = UNION_ROOM_SPAWN_OUT;
            }
        }
    }

    for (id = 0; id < RFU_CHILD_MAX; id++)
        TryAddIncomingPlayerToList(data->playerList->players, &data->incomingPlayerList->players[id], MAX_RFU_PLAYERS);

    if (ret != UNION_ROOM_SPAWN_OUT)
    {
        for (id = 0; id < MAX_RFU_PLAYERS; id++)
        {
            if (data->playerList->players[id].newPlayerCountdown != 0)
                ret = UNION_ROOM_SPAWN_IN;
        }
    }

    return ret;
}

static u8 LeaderPrunePlayerList(struct RfuPlayerList *list)
{
    struct WirelessLink_Leader *data = sWirelessLinkMain.leader;
    u8 copiedCount;
    s32 i;
    u8 playerCount;

    for (i = 0; i < MAX_RFU_PLAYERS; i++)
        data->playerListBackup->players[i] = data->playerList->players[i];

    copiedCount = 0;
    for (i = 0; i < MAX_RFU_PLAYERS; i++)
    {
        if (data->playerListBackup->players[i].groupScheduledAnim == UNION_ROOM_SPAWN_IN)
        {
            data->playerList->players[copiedCount] = data->playerListBackup->players[i];
            copiedCount++;
        }
    }

    playerCount = copiedCount;
    for (; copiedCount < MAX_RFU_PLAYERS; copiedCount++)
    {
        data->playerList->players[copiedCount].rfu = sUnionRoomPlayer_DummyRfu;
        data->playerList->players[copiedCount].timeoutCounter = 0;
        data->playerList->players[copiedCount].groupScheduledAnim = UNION_ROOM_SPAWN_NONE;
        data->playerList->players[copiedCount].useRedText = FALSE;
        data->playerList->players[copiedCount].newPlayerCountdown = 0;
    }

    for (i = 0; i < MAX_RFU_PLAYERS; i++)
    {
        if (data->playerList->players[i].groupScheduledAnim != UNION_ROOM_SPAWN_IN)
            continue;
        if (data->playerList->players[i].newPlayerCountdown != 64)
            continue;

        playerCount = i;
        break;
    }

    return playerCount;
}

void TryJoinLinkGroup(void)
{
    u8 taskId;
    struct WirelessLink_Group *data;

    taskId = CreateTask(Task_TryJoinLinkGroup, 0);
    sWirelessLinkMain.group = data = (void*)(gTasks[taskId].data);
    sGroup = data;

    data->state = LG_STATE_INIT;
    data->textState = 0;
    gSpecialVar_Result = LINKUP_ONGOING;
}

static void Task_TryJoinLinkGroup(u8 taskId)
{
    s32 id;
    struct WirelessLink_Group *data = sWirelessLinkMain.group;

    switch (data->state)
    {
    case LG_STATE_INIT:
        if (gSpecialVar_0x8004 == LINK_GROUP_BATTLE_TOWER && gSaveBlock2Ptr->frontier.lvlMode == FRONTIER_LVL_OPEN)
            gSpecialVar_0x8004++;
        gPlayerCurrActivity = sLinkGroupToURoomActivity[gSpecialVar_0x8004];
        SetHostRfuGameData(gPlayerCurrActivity, 0, FALSE);
        SetWirelessCommType1();
        OpenLink();
        InitializeRfuLinkManager_JoinGroup();
        data->incomingPlayerList = AllocZeroed(RFU_CHILD_MAX * sizeof(struct RfuIncomingPlayer));
        data->playerList = AllocZeroed(MAX_RFU_PLAYER_LIST_SIZE * sizeof(struct RfuPlayer));
        data->state = LG_STATE_CHOOSE_LEADER_MSG;
        break;
    case LG_STATE_CHOOSE_LEADER_MSG:
        if (PrintOnTextbox(&data->textState, sChooseTrainerTexts[gSpecialVar_0x8004]))
            data->state = LG_STATE_INIT_WINDOWS;
        break;
    case LG_STATE_INIT_WINDOWS:
        ClearIncomingPlayerList(data->incomingPlayerList, RFU_CHILD_MAX);
        ClearRfuPlayerList(data->playerList->players, MAX_RFU_PLAYER_LIST_SIZE);
        data->listenTaskId = CreateTask_ListenForCompatiblePartners(data->incomingPlayerList, gSpecialVar_0x8004);
        data->bButtonCancelWindowId = AddWindow(&sWindowTemplate_BButtonCancel);
        data->listWindowId = AddWindow(&sWindowTemplate_GroupList);
        data->playerNameAndIdWindowId = AddWindow(&sWindowTemplate_PlayerNameAndId);

        FillWindowPixelBuffer(data->bButtonCancelWindowId, PIXEL_FILL(2));
        PrintUnionRoomText(data->bButtonCancelWindowId, 0, sText_ChooseJoinCancel, 8, 1, UR_COLOR_CANCEL);
        PutWindowTilemap(data->bButtonCancelWindowId);
        CopyWindowToVram(data->bButtonCancelWindowId, 2);

        DrawStdWindowFrame(data->listWindowId, FALSE);
        gMultiuseListMenuTemplate = sListMenuTemplate_UnionRoomGroups;
        gMultiuseListMenuTemplate.windowId = data->listWindowId;
        data->listTaskId = ListMenuInit(&gMultiuseListMenuTemplate, 0, 0);

        DrawStdWindowFrame(data->playerNameAndIdWindowId, FALSE);
        PutWindowTilemap(data->playerNameAndIdWindowId);
        PrintPlayerNameAndIdOnWindow(data->playerNameAndIdWindowId);
        CopyWindowToVram(data->playerNameAndIdWindowId, 2);

        CopyBgTilemapBufferToVram(0);
        data->leaderId = 0;
        data->state = LG_STATE_CHOOSE_LEADER_HANDLE_INPUT;
        break;
    case LG_STATE_CHOOSE_LEADER_HANDLE_INPUT:
        id = GetNewLeaderCandidate();
        switch (id)
        {
        case 1:
            PlaySE(SE_PC_LOGIN);
            RedrawListMenu(data->listTaskId);
            break;
        case 0:
            id = ListMenu_ProcessInput(data->listTaskId);
            if (JOY_NEW(A_BUTTON) && id != MENU_B_PRESSED)
            {
                // this unused variable along with the assignment is needed to match
                u32 activity = data->playerList->players[id].rfu.data.activity;

                if (data->playerList->players[id].groupScheduledAnim == UNION_ROOM_SPAWN_IN && !data->playerList->players[id].rfu.data.startedActivity)
                {
                    u32 readyStatus = IsTryingToTradeAcrossVersionTooSoon(data, id);
                    if (readyStatus == UR_TRADE_READY)
                    {
                        // Trading is allowed, or not trading at all
                        AskToJoinRfuGroup(data, id);
                        data->state = LG_STATE_ASK_JOIN_GROUP;
                        PlaySE(SE_POKENAV_ON);
                    }
                    else
                    {
                        StringCopy(gStringVar4, sCantTransmitToTrainerTexts[readyStatus - 1]);
                        data->state = LG_STATE_TRADE_NOT_READY;
                        PlaySE(SE_POKENAV_ON);
                    }
                }
                else
                {
                    PlaySE(SE_WALL_HIT);
                }
            }
            else if (JOY_NEW(B_BUTTON))
            {
                data->state = LG_STATE_CANCEL_CHOOSE_LEADER;
            }
            break;
        default:
            RedrawListMenu(data->listTaskId);
            break;
        }
        break;
    case LG_STATE_ASK_JOIN_GROUP:
        GetYouAskedToJoinGroupPleaseWaitMessage(gStringVar4, gPlayerCurrActivity);
        if (PrintOnTextbox(&data->textState, gStringVar4))
        {
            CopyAndTranslatePlayerName(gStringVar1, &data->playerList->players[data->leaderId]);
            data->state = LG_STATE_MAIN;
        }
        break;
    case LG_STATE_MAIN:
        if (gReceivedRemoteLinkPlayers)
        {
            gPlayerCurrActivity = data->playerList->players[data->leaderId].rfu.data.activity;
            RfuSetStatus(RFU_STATUS_OK, 0);
            switch (gPlayerCurrActivity)
            {
            case ACTIVITY_BATTLE_SINGLE:
            case ACTIVITY_BATTLE_DOUBLE:
            case ACTIVITY_BATTLE_MULTI:
            case ACTIVITY_TRADE:
            case ACTIVITY_CHAT:
            case ACTIVITY_POKEMON_JUMP:
            case ACTIVITY_BERRY_CRUSH:
            case ACTIVITY_BERRY_PICK:
            case ACTIVITY_SPIN_TRADE:
            case ACTIVITY_BATTLE_TOWER:
            case ACTIVITY_BATTLE_TOWER_OPEN:
            case ACTIVITY_RECORD_CORNER:
            case ACTIVITY_BERRY_BLENDER:
            case ACTIVITY_WONDER_CARD:
            case ACTIVITY_WONDER_NEWS:
            case ACTIVITY_CONTEST_COOL:
            case ACTIVITY_CONTEST_BEAUTY:
            case ACTIVITY_CONTEST_CUTE:
            case ACTIVITY_CONTEST_SMART:
            case ACTIVITY_CONTEST_TOUGH:
                data->state = LG_STATE_READY_START_ACTIVITY;
                return;
            }
        }

        switch (RfuGetStatus())
        {
        case RFU_STATUS_FATAL_ERROR:
            data->state = LG_STATE_RFU_ERROR;
            break;
        case RFU_STATUS_CONNECTION_ERROR:
        case RFU_STATUS_JOIN_GROUP_NO:
        case RFU_STATUS_LEAVE_GROUP:
            data->state = LG_STATE_DISCONNECTED;
            break;
        case RFU_STATUS_JOIN_GROUP_OK:
            GetGroupLeaderSentAnOKMessage(gStringVar4, gPlayerCurrActivity);
            if (PrintOnTextbox(&data->textState, gStringVar4))
            {
                if (gPlayerCurrActivity == ACTIVITY_BATTLE_TOWER || gPlayerCurrActivity == ACTIVITY_BATTLE_TOWER_OPEN)
                {
                    RfuSetStatus(RFU_STATUS_ACK_JOIN_GROUP, 0);
                }
                else
                {
                    RfuSetStatus(RFU_STATUS_WAIT_ACK_JOIN_GROUP, 0);
                    StringCopy(gStringVar1, sLinkGroupActivityNameTexts[gPlayerCurrActivity]);
                    StringExpandPlaceholders(gStringVar4, sText_AwaitingOtherMembers);
                }
            }
            break;
        case RFU_STATUS_WAIT_ACK_JOIN_GROUP:
            if (data->delayBeforePrint > 240)
            {
                if (PrintOnTextbox(&data->textState, gStringVar4))
                {
                    RfuSetStatus(RFU_STATUS_ACK_JOIN_GROUP, 0);
                    data->delayBeforePrint = 0;
                }
            }
            else
            {
                switch (gPlayerCurrActivity)
                {
                case ACTIVITY_BATTLE_SINGLE:
                case ACTIVITY_BATTLE_DOUBLE:
                case ACTIVITY_TRADE:
                case ACTIVITY_BATTLE_TOWER:
                case ACTIVITY_BATTLE_TOWER_OPEN:
                    break;
                default:
                    data->delayBeforePrint++;
                    break;
                }
            }
            break;
        }

        if (RfuGetStatus() == RFU_STATUS_OK && JOY_NEW(B_BUTTON))
            data->state = LG_STATE_ASK_LEAVE_GROUP;
        break;
    case LG_STATE_ASK_LEAVE_GROUP:
        if (PrintOnTextbox(&data->textState, sText_QuitBeingMember))
            data->state = LG_STATE_ASK_LEAVE_GROUP_HANDLE_INPUT;
        break;
    case LG_STATE_ASK_LEAVE_GROUP_HANDLE_INPUT:
        switch (UnionRoomHandleYesNo(&data->textState, RfuGetStatus()))
        {
        case 0: // YES
            SendLeaveGroupNotice();
            data->state = LG_STATE_WAIT_LEAVE_GROUP;
            RedrawListMenu(data->listTaskId);
            break;
        case 1: // NO
        case MENU_B_PRESSED:
            data->state = LG_STATE_ASK_JOIN_GROUP;
            RedrawListMenu(data->listTaskId);
            break;
        case -3:
            data->state = LG_STATE_MAIN;
            RedrawListMenu(data->listTaskId);
            break;
        }
        break;
    case LG_STATE_WAIT_LEAVE_GROUP:
        if (RfuGetStatus())
            data->state = LG_STATE_MAIN;
        break;
    case LG_STATE_CANCEL_CHOOSE_LEADER: // next: LG_STATE_CANCELED
    case LG_STATE_RFU_ERROR:            // next: LG_STATE_RFU_ERROR_SHUTDOWN
    case LG_STATE_DISCONNECTED:         // next: LG_STATE_RETRY_CONNECTION
    case LG_STATE_TRADE_NOT_READY:      // next: LG_STATE_TRADE_NOT_READY_RETRY
    case LG_STATE_READY_START_ACTIVITY: // next: LG_STATE_START_ACTIVITY
        ClearWindowTilemap(data->playerNameAndIdWindowId);
        ClearStdWindowAndFrame(data->playerNameAndIdWindowId, FALSE);
        DestroyListMenuTask(data->listTaskId, 0, 0);
        ClearWindowTilemap(data->bButtonCancelWindowId);
        ClearStdWindowAndFrame(data->listWindowId, FALSE);
        CopyBgTilemapBufferToVram(0);
        RemoveWindow(data->playerNameAndIdWindowId);
        RemoveWindow(data->listWindowId);
        RemoveWindow(data->bButtonCancelWindowId);
        DestroyTask(data->listenTaskId);
        Free(data->playerList);
        Free(data->incomingPlayerList);
        data->state++;
        break;
    case LG_STATE_RFU_ERROR_SHUTDOWN:
        DestroyWirelessStatusIndicatorSprite();
        if (PrintOnTextbox(&data->textState, sPlayerDisconnectedTexts[RfuGetStatus()]))
        {
            gSpecialVar_Result = LINKUP_CONNECTION_ERROR;
            data->state = LG_STATE_SHUTDOWN;
        }
        break;
    case LG_STATE_CANCELED:
        DestroyWirelessStatusIndicatorSprite();
        gSpecialVar_Result = LINKUP_FAILED;
        data->state = LG_STATE_SHUTDOWN;
        break;
    case LG_STATE_RETRY_CONNECTION:
        // Failure from disconnection
        // Happens if player or required member(s) leave group
        // or if player is rejected from joining group
        DestroyWirelessStatusIndicatorSprite();
        if (PrintOnTextbox(&data->textState, sPlayerDisconnectedTexts[RfuGetStatus()]))
        {
            gSpecialVar_Result = LINKUP_RETRY_ROLE_ASSIGN;
            data->state = LG_STATE_SHUTDOWN;
        }
        break;
    case LG_STATE_TRADE_NOT_READY_RETRY:
        if (PrintOnTextbox(&data->textState, gStringVar4))
        {
            gSpecialVar_Result = LINKUP_RETRY_ROLE_ASSIGN;
            data->state = LG_STATE_SHUTDOWN;
        }
        break;
    case LG_STATE_SHUTDOWN:
        DestroyTask(taskId);
        JoinGroup_EnableScriptContexts();
        LinkRfu_Shutdown();
        break;
    case LG_STATE_START_ACTIVITY:
        CreateTask_RunScriptAndFadeToActivity();
        DestroyTask(taskId);
        break;
    }
}

static u32 IsTryingToTradeAcrossVersionTooSoon(struct WirelessLink_Group *data, s32 id)
{
    struct RfuPlayer *partner = &data->playerList->players[id];

    if (gPlayerCurrActivity == ACTIVITY_TRADE && partner->rfu.data.compatibility.version != VERSION_EMERALD)
    {
        if (!(gSaveBlock2Ptr->specialSaveWarpFlags & CHAMPION_SAVEWARP))
            return UR_TRADE_PLAYER_NOT_READY;
        else if (partner->rfu.data.compatibility.isChampion)
            return UR_TRADE_READY;
    }
    else
    {
        return UR_TRADE_READY;
    }

    return UR_TRADE_PARTNER_NOT_READY;
}

static void AskToJoinRfuGroup(struct WirelessLink_Group *data, s32 id)
{
    data->leaderId = id;
    LoadWirelessStatusIndicatorSpriteGfx();
    CreateWirelessStatusIndicatorSprite(0, 0);
    RedrawListMenu(data->listTaskId);
    CopyAndTranslatePlayerName(gStringVar1, &data->playerList->players[data->leaderId]);
    UpdateGameData_SetActivity(sLinkGroupToURoomActivity[gSpecialVar_0x8004], 0, TRUE);
    CreateTask_RfuReconnectWithParent(data->playerList->players[data->leaderId].rfu.name, ReadAsU16(data->playerList->players[data->leaderId].rfu.data.compatibility.playerTrainerId));
}

u8 CreateTask_ListenToWireless(void)
{
    u8 taskId;
    struct WirelessLink_Group *data;

    taskId = CreateTask(Task_ListenToWireless, 0);
    sWirelessLinkMain.group = data = (void*)(gTasks[taskId].data);

    data->state = 0;
    data->textState = 0;

    sGroup = data;

    return taskId;
}

static void Task_ListenToWireless(u8 taskId)
{
    struct WirelessLink_Group *data = sWirelessLinkMain.group;

    switch (data->state)
    {
    case 0:
        SetHostRfuGameData(ACTIVITY_NONE, 0, FALSE);
        SetWirelessCommType1();
        OpenLink();
        InitializeRfuLinkManager_JoinGroup();
        RfuSetIgnoreError(TRUE);
        data->incomingPlayerList = AllocZeroed(RFU_CHILD_MAX * sizeof(struct RfuIncomingPlayer));
        data->playerList = AllocZeroed(MAX_RFU_PLAYER_LIST_SIZE * sizeof(struct RfuPlayer));
        data->state = 2;
        break;
    case 2:
        ClearIncomingPlayerList(data->incomingPlayerList, RFU_CHILD_MAX);
        ClearRfuPlayerList(data->playerList->players, MAX_RFU_PLAYER_LIST_SIZE);
        data->listenTaskId = CreateTask_ListenForCompatiblePartners(data->incomingPlayerList, 0xFF);
        data->leaderId = 0;
        data->state = 3;
        break;
    case 3:
        if (GetNewLeaderCandidate() == 1)
            PlaySE(SE_PC_LOGIN);
        if (gTasks[taskId].data[15] == 0xFF)
            data->state = 10;
        break;
    case 10:
        DestroyTask(data->listenTaskId);
        Free(data->playerList);
        Free(data->incomingPlayerList);
        LinkRfu_Shutdown();
        data->state++;
        break;
    case 11:
        LinkRfu_Shutdown();
        DestroyTask(taskId);
        break;
    }
}

static bool32 IsPartnerActivityAcceptable(u32 activity, u32 linkGroup)
{
    if (linkGroup == 0xFF)
        return TRUE;

    #ifdef UBFIX
    if (linkGroup < ARRAY_COUNT(sAcceptedActivityIds))
    #else
    if (linkGroup <= ARRAY_COUNT(sAcceptedActivityIds))
    #endif
    {
        const u8 *bytes = sAcceptedActivityIds[linkGroup];

        while ((*(bytes) != 0xFF))
        {
            if ((*bytes) == activity)
                return TRUE;
            bytes++;
        }
    }

    return FALSE;
}

static u8 GetGroupListTextColor(struct WirelessLink_Group *data, u32 id)
{
    if (data->playerList->players[id].groupScheduledAnim == UNION_ROOM_SPAWN_IN)
    {
        if (data->playerList->players[id].rfu.data.startedActivity)
            return UR_COLOR_WHITE;
        else if (data->playerList->players[id].useRedText)
            return UR_COLOR_RED;
        else if (data->playerList->players[id].newPlayerCountdown != 0)
            return UR_COLOR_GREEN;
    }
    return UR_COLOR_DEFAULT;
}

static void ListMenuItemPrintFunc_UnionRoomGroups(u8 windowId, u32 id, u8 y)
{
    struct WirelessLink_Group *data = sWirelessLinkMain.group;
    u8 colorId = GetGroupListTextColor(data, id);

    PrintGroupMemberOnWindow(windowId, 8, y, &data->playerList->players[id], colorId, id);
}

static u8 GetNewLeaderCandidate(void)
{
    struct WirelessLink_Group *data = sWirelessLinkMain.group;
    u8 ret = 0;
    u8 i;
    s32 id;

    for (i = 0; i < MAX_RFU_PLAYER_LIST_SIZE; i++)
    {
        if (data->playerList->players[i].groupScheduledAnim != UNION_ROOM_SPAWN_NONE)
        {
            id = GetNewIncomingPlayerId(&data->playerList->players[i], data->incomingPlayerList->players);
            if (id != 0xFF)
            {
                if (data->playerList->players[i].groupScheduledAnim == UNION_ROOM_SPAWN_IN)
                {
                    if (ArePlayerDataDifferent(&data->playerList->players[i].rfu, &data->incomingPlayerList->players[id].rfu))
                    {
                        data->playerList->players[i].rfu = data->incomingPlayerList->players[id].rfu;
                        data->playerList->players[i].newPlayerCountdown = 64;
                        ret = 1;
                    }
                    else
                    {
                        if (data->playerList->players[i].newPlayerCountdown != 0)
                        {
                            data->playerList->players[i].newPlayerCountdown--;
                            if (data->playerList->players[i].newPlayerCountdown == 0)
                                ret = 2;
                        }
                    }
                }
                else
                {
                    data->playerList->players[i].groupScheduledAnim = UNION_ROOM_SPAWN_IN;
                    data->playerList->players[i].newPlayerCountdown = 64;
                    ret = 1;
                }

                data->playerList->players[i].timeoutCounter = 0;
            }
            else
            {
                if (data->playerList->players[i].groupScheduledAnim != UNION_ROOM_SPAWN_OUT)
                {
                    data->playerList->players[i].timeoutCounter++;
                    if (data->playerList->players[i].timeoutCounter >= 300)
                    {
                        data->playerList->players[i].groupScheduledAnim = UNION_ROOM_SPAWN_OUT;
                        ret = 2;
                    }
                }
            }
        }
    }

    for (id = 0; id < RFU_CHILD_MAX; id++)
    {
        if (TryAddIncomingPlayerToList(data->playerList->players, &data->incomingPlayerList->players[id], MAX_RFU_PLAYER_LIST_SIZE) != 0xFF)
            ret = 1;
    }

    return ret;
}

static void Task_CreateTradeMenu(u8 taskId)
{
    CB2_StartCreateTradeMenu();
    DestroyTask(taskId);
}

u8 CreateTask_CreateTradeMenu(void)
{
    u8 taskId = CreateTask(Task_CreateTradeMenu, 0);

    return taskId;
}

static void Task_StartUnionRoomTrade(u8 taskId)
{
    u32 monId = GetPartyPositionOfRegisteredMon(&sUnionRoomTrade, GetMultiplayerId());

    switch (gTasks[taskId].data[0])
    {
    case 0:
        gTasks[taskId].data[0]++;
        SendBlock(0, &gPlayerParty[monId], sizeof(struct Pokemon));
        break;
    case 1:
        if (GetBlockReceivedStatus() == 3)
        {
            gEnemyParty[0] = *(struct Pokemon*)(gBlockRecvBuffer[GetMultiplayerId() ^ 1]);
            IncrementGameStat(GAME_STAT_NUM_UNION_ROOM_BATTLES);
            ResetBlockReceivedFlags();
            gTasks[taskId].data[0]++;
        }
        break;
    case 2:
        memcpy(gBlockSendBuffer, gSaveBlock1Ptr->mail, sizeof(struct MailStruct) * PARTY_SIZE + 4);
        if (SendBlock(0, gBlockSendBuffer, sizeof(struct MailStruct) * PARTY_SIZE + 4))
            gTasks[taskId].data[0]++;
        break;
    case 3:
        if (GetBlockReceivedStatus() == 3)
        {
            memcpy(gTradeMail, gBlockRecvBuffer[GetMultiplayerId() ^ 1], sizeof(struct MailStruct) * PARTY_SIZE);
            ResetBlockReceivedFlags();
            gSelectedTradeMonPositions[TRADE_PLAYER] = monId;
            gSelectedTradeMonPositions[TRADE_PARTNER] = PARTY_SIZE;
            gMain.savedCallback = CB2_ReturnToField;
            SetMainCallback2(CB2_LinkTrade);
            ResetUnionRoomTrade(&sUnionRoomTrade);
            DestroyTask(taskId);
        }
        break;
    }
}

static void Task_ExchangeCards(u8 taskId)
{
    switch (gTasks[taskId].data[0])
    {
    case 0:
        if (GetMultiplayerId() == 0)
            SendBlockRequest(BLOCK_REQ_SIZE_100);
        gTasks[taskId].data[0]++;
        break;
    case 1:
        if (GetBlockReceivedStatus() == GetLinkPlayerCountAsBitFlags())
        {
            s32 i;
            u16 *recvBuff;

            for (i = 0; i < GetLinkPlayerCount(); i++)
            {
                recvBuff = gBlockRecvBuffer[i];
                CopyTrainerCardData(&gTrainerCards[i], recvBuff, gLinkPlayers[i].version);
            }

            if (GetLinkPlayerCount() == 2)
            {
                recvBuff = gBlockRecvBuffer[GetMultiplayerId() ^ 1];
                MEventHandleReceivedWonderCard(recvBuff[48]);
            }
            else
            {
                ResetReceivedWonderCardFlag();
            }

            ResetBlockReceivedFlags();
            DestroyTask(taskId);
        }
        break;
    }
}

static void CB2_ShowCard(void)
{
    switch (gMain.state)
    {
    case 0:
        CreateTask(Task_ExchangeCards, 5);
        gMain.state++;
        break;
    case 1:
        if (!FuncIsActiveTask(Task_ExchangeCards))
            ShowTrainerCardInLink(GetMultiplayerId() ^ 1, CB2_ReturnToField);
        break;
    }

    RunTasks();
    RunTextPrinters();
    AnimateSprites();
    BuildOamBuffer();
}

void StartUnionRoomBattle(u16 battleFlags)
{
    HealPlayerParty();
    SavePlayerParty();
    LoadPlayerBag();
    gLinkPlayers[0].linkType = LINKTYPE_BATTLE;
    gLinkPlayers[GetMultiplayerId()].id = GetMultiplayerId();
    gLinkPlayers[GetMultiplayerId() ^ 1].id = GetMultiplayerId() ^ 1;
    gMain.savedCallback = CB2_ReturnFromCableClubBattle;
    gBattleTypeFlags = battleFlags;
    PlayBattleBGM();
}

static void WarpForWirelessMinigame(u16 linkService, u16 x, u16 y)
{
    VarSet(VAR_CABLE_CLUB_STATE, linkService);
    SetWarpDestination(gSaveBlock1Ptr->location.mapGroup, gSaveBlock1Ptr->location.mapNum, -1, x, y);
    SetDynamicWarpWithCoords(0, gSaveBlock1Ptr->location.mapGroup, gSaveBlock1Ptr->location.mapNum, -1, x, y);
    WarpIntoMap();
}

static void WarpForCableClubActivity(s8 mapGroup, s8 mapNum, s32 x, s32 y, u16 linkService)
{
    gSpecialVar_0x8004 = linkService;
    VarSet(VAR_CABLE_CLUB_STATE, linkService);
    gFieldLinkPlayerCount = GetLinkPlayerCount();
    gLocalLinkPlayerId = GetMultiplayerId();
    SetCableClubWarp();
    SetWarpDestination(mapGroup, mapNum, -1, x, y);
    WarpIntoMap();
}

static void CB2_TransitionToCableClub(void)
{
    switch (gMain.state)
    {
    case 0:
        CreateTask(Task_ExchangeCards, 5);
        gMain.state++;
        break;
    case 1:
        if (!FuncIsActiveTask(Task_ExchangeCards))
            SetMainCallback2(CB2_ReturnToFieldCableClub);
        break;
    }

    RunTasks();
    RunTextPrinters();
    AnimateSprites();
    BuildOamBuffer();
}

static void CreateTrainerCardInBuffer(void *dest, bool32 setWonderCard)
{
    u16 *argAsU16Ptr = dest;

    TrainerCard_GenerateCardForPlayer((struct TrainerCard *)argAsU16Ptr);
    if (setWonderCard)
        argAsU16Ptr[48] = GetWonderCardFlagID();
    else
        argAsU16Ptr[48] = 0;
}

static void Task_StartActivity(u8 taskId)
{
    ResetReceivedWonderCardFlag();
    switch (gPlayerCurrActivity)
    {
    case ACTIVITY_BATTLE_SINGLE:
    case ACTIVITY_BATTLE_DOUBLE:
    case ACTIVITY_BATTLE_MULTI:
    case ACTIVITY_TRADE:
    case ACTIVITY_POKEMON_JUMP:
    case ACTIVITY_BERRY_CRUSH:
    case ACTIVITY_BERRY_PICK:
    case ACTIVITY_SPIN_TRADE:
    case ACTIVITY_RECORD_CORNER:
        RecordMixTrainerNames();
        break;
    }

    switch (gPlayerCurrActivity)
    {
    case ACTIVITY_BATTLE_SINGLE | IN_UNION_ROOM:
    case ACTIVITY_ACCEPT | IN_UNION_ROOM:
        CleanupOverworldWindowsAndTilemaps();
        gMain.savedCallback = CB2_UnionRoomBattle;
        InitChooseHalfPartyForBattle(3);
        break;
    case ACTIVITY_BATTLE_SINGLE:
        CleanupOverworldWindowsAndTilemaps();
        CreateTrainerCardInBuffer(gBlockSendBuffer, TRUE);
        HealPlayerParty();
        SavePlayerParty();
        LoadPlayerBag();
        WarpForCableClubActivity(MAP_GROUP(BATTLE_COLOSSEUM_2P), MAP_NUM(BATTLE_COLOSSEUM_2P), 6, 8, USING_SINGLE_BATTLE);
        SetMainCallback2(CB2_TransitionToCableClub);
        break;
    case ACTIVITY_BATTLE_DOUBLE:
        CleanupOverworldWindowsAndTilemaps();
        HealPlayerParty();
        SavePlayerParty();
        LoadPlayerBag();
        CreateTrainerCardInBuffer(gBlockSendBuffer, TRUE);
        WarpForCableClubActivity(MAP_GROUP(BATTLE_COLOSSEUM_2P), MAP_NUM(BATTLE_COLOSSEUM_2P), 6, 8, USING_DOUBLE_BATTLE);
        SetMainCallback2(CB2_TransitionToCableClub);
        break;
    case ACTIVITY_BATTLE_MULTI:
        CleanupOverworldWindowsAndTilemaps();
        HealPlayerParty();
        SavePlayerParty();
        LoadPlayerBag();
        CreateTrainerCardInBuffer(gBlockSendBuffer, TRUE);
        WarpForCableClubActivity(MAP_GROUP(BATTLE_COLOSSEUM_4P), MAP_NUM(BATTLE_COLOSSEUM_4P), 5, 8, USING_MULTI_BATTLE);
        SetMainCallback2(CB2_TransitionToCableClub);
        break;
    case ACTIVITY_TRADE:
        CreateTrainerCardInBuffer(gBlockSendBuffer, TRUE);
        CleanupOverworldWindowsAndTilemaps();
        WarpForCableClubActivity(MAP_GROUP(TRADE_CENTER), MAP_NUM(TRADE_CENTER), 5, 8, USING_TRADE_CENTER);
        SetMainCallback2(CB2_TransitionToCableClub);
        break;
    case ACTIVITY_RECORD_CORNER:
        CreateTrainerCardInBuffer(gBlockSendBuffer, TRUE);
        CleanupOverworldWindowsAndTilemaps();
        WarpForCableClubActivity(MAP_GROUP(RECORD_CORNER), MAP_NUM(RECORD_CORNER), 8, 9, USING_RECORD_CORNER);
        SetMainCallback2(CB2_TransitionToCableClub);
        break;
    case ACTIVITY_TRADE | IN_UNION_ROOM:
        CleanupOverworldWindowsAndTilemaps();
        CreateTask(Task_StartUnionRoomTrade, 0);
        break;
    case ACTIVITY_CHAT:
    case ACTIVITY_CHAT | IN_UNION_ROOM:
        if (GetMultiplayerId() == 0)
        {
            LinkRfu_CreateConnectionAsParent();
        }
        else
        {
            LinkRfu_StopManagerBeforeEnteringChat();
            SetHostRfuGameData(ACTIVITY_CHAT | IN_UNION_ROOM, 0, TRUE);
        }
        EnterUnionRoomChat();
        break;
    case ACTIVITY_CARD:
    case ACTIVITY_CARD | IN_UNION_ROOM:
        CreateTrainerCardInBuffer(gBlockSendBuffer, FALSE);
        SetMainCallback2(CB2_ShowCard);
        break;
    case ACTIVITY_POKEMON_JUMP:
        WarpForWirelessMinigame(USING_MINIGAME, 5, 1);
        StartPokemonJump(GetCursorSelectionMonId(), CB2_LoadMap);
        break;
    case ACTIVITY_BERRY_CRUSH:
        WarpForWirelessMinigame(USING_BERRY_CRUSH, 9, 1);
        StartBerryCrush(CB2_LoadMap);
        break;
    case ACTIVITY_BERRY_PICK:
        WarpForWirelessMinigame(USING_MINIGAME, 5, 1);
        StartDodrioBerryPicking(GetCursorSelectionMonId(), CB2_LoadMap);
        break;
    }

    DestroyTask(taskId);
    gSpecialVar_Result = LINKUP_SUCCESS;
    if (gPlayerCurrActivity != (ACTIVITY_TRADE | IN_UNION_ROOM))
        ScriptContext2_Disable();
}

static void Task_RunScriptAndFadeToActivity(u8 taskId)
{
    s16 *data = gTasks[taskId].data;
    u16 *sendBuff = (u16*)(gBlockSendBuffer);

    switch (data[0])
    {
    case 0:
        gSpecialVar_Result = LINKUP_SUCCESS;
        switch (gPlayerCurrActivity)
        {
        case ACTIVITY_BATTLE_TOWER:
        case ACTIVITY_BATTLE_TOWER_OPEN:
            gLinkPlayers[0].linkType = LINKTYPE_BATTLE;
            gLinkPlayers[0].id = 0;
            gLinkPlayers[1].id = 2;
            sendBuff[0] = GetMonData(&gPlayerParty[gSelectedOrderFromParty[0] - 1], MON_DATA_SPECIES);
            sendBuff[1] = GetMonData(&gPlayerParty[gSelectedOrderFromParty[1] - 1], MON_DATA_SPECIES, NULL);
            gMain.savedCallback = NULL;
            data[0] = 4;
            RecordMixTrainerNames();
            ResetBlockReceivedFlags();
            break;
        case ACTIVITY_BERRY_BLENDER:
        case ACTIVITY_CONTEST_COOL:
        case ACTIVITY_CONTEST_BEAUTY:
        case ACTIVITY_CONTEST_CUTE:
        case ACTIVITY_CONTEST_SMART:
        case ACTIVITY_CONTEST_TOUGH:
            RecordMixTrainerNames();
            DestroyTask(taskId);
        default:
            EnableBothScriptContexts();
            data[0] = 1;
            break;
        }
        break;
    case 1:
        if (!ScriptContext1_IsScriptSetUp())
        {
            FadeScreen(FADE_TO_BLACK, 0);
            data[0] = 2;
        }
        break;
    case 2:
        if (!gPaletteFade.active)
        {
            if (gPlayerCurrActivity == ACTIVITY_29)
            {
                DestroyTask(taskId);
                SetMainCallback2(CB2_StartCreateTradeMenu);
            }
            else
            {
                SetLinkStandbyCallback();
                data[0] = 3;
            }
        }
        break;
    case 3:
        if (IsLinkTaskFinished())
        {
            DestroyTask(taskId);
            CreateTask_StartActivity();
        }
        break;
    case 4:
        if (SendBlock(0, gBlockSendBuffer, 0xE))
            data[0] = 5;
        break;
    case 5:
        if (GetBlockReceivedStatus() == 3)
        {
            ResetBlockReceivedFlags();
            if (AreBattleTowerLinkSpeciesSame(gBlockRecvBuffer[0], gBlockRecvBuffer[1]))
            {
                gSpecialVar_Result = LINKUP_FAILED_BATTLE_TOWER;
                data[0] = 7;
            }
            else
            {
                data[0] = 6;
            }
        }
        break;
    case 6:
        EnableBothScriptContexts();
        DestroyTask(taskId);
        break;
    case 7:
        SetCloseLinkCallback();
        data[0] = 8;
        break;
    case 8:
        if (gReceivedRemoteLinkPlayers == 0)
        {
            DestroyWirelessStatusIndicatorSprite();
            EnableBothScriptContexts();
            DestroyTask(taskId);
        }
        break;
    }
}

static void CreateTask_RunScriptAndFadeToActivity(void)
{
    CreateTask(Task_RunScriptAndFadeToActivity, 0);
}

static void CreateTask_StartActivity(void)
{
    u8 taskId = CreateTask(Task_StartActivity, 0);
    gTasks[taskId].data[0] = 0;
}

void MEvent_CreateTask_Leader(u32 activity)
{
    u8 taskId;
    struct WirelessLink_Leader *data;

    taskId = CreateTask(Task_MEvent_Leader, 0);
    sWirelessLinkMain.leader = data = (void*)(gTasks[taskId].data);

    data->state = 0;
    data->textState = 0;
    data->activity = activity;
    gSpecialVar_Result = LINKUP_ONGOING;
}

static void Task_MEvent_Leader(u8 taskId)
{
    struct WirelessLink_Leader *data = sWirelessLinkMain.leader;
    struct WindowTemplate winTemplate;
    s32 val;

    switch (data->state)
    {
    case 0:
        gPlayerCurrActivity = data->activity;
        sPlayerActivityGroupSize = 2;
        SetHostRfuGameData(data->activity, 0, FALSE);
        SetHostRfuWonderFlags(FALSE, FALSE);
        SetWirelessCommType1();
        OpenLink();
        InitializeRfuLinkManager_LinkLeader(2);
        data->state = 1;
        break;
    case 1:
        data->incomingPlayerList = AllocZeroed(RFU_CHILD_MAX * sizeof(struct RfuIncomingPlayer));
        data->playerList = AllocZeroed(MAX_RFU_PLAYERS * sizeof(struct RfuPlayer));
        data->playerListBackup = AllocZeroed(MAX_RFU_PLAYERS * sizeof(struct RfuPlayer));
        ClearIncomingPlayerList(data->incomingPlayerList, RFU_CHILD_MAX);
        ClearRfuPlayerList(data->playerList->players, MAX_RFU_PLAYERS);
        CopyHostRfuGameDataAndUsername(&data->playerList->players[0].rfu.data, data->playerList->players[0].rfu.name);
        data->playerList->players[0].timeoutCounter = 0;
        data->playerList->players[0].groupScheduledAnim = UNION_ROOM_SPAWN_IN;
        data->playerList->players[0].useRedText = FALSE;
        data->playerList->players[0].newPlayerCountdown = 0;
        data->listenTaskId = CreateTask_ListenForCompatiblePartners(data->incomingPlayerList, 0xFF);

        winTemplate = sWindowTemplate_PlayerList;
        winTemplate.baseBlock = GetMysteryGiftBaseBlock();
        winTemplate.paletteNum = 12;
        data->listWindowId = AddWindow(&winTemplate);
        MG_DrawTextBorder(data->listWindowId);
        gMultiuseListMenuTemplate = sListMenuTemplate_PossibleGroupMembers;
        gMultiuseListMenuTemplate.windowId = data->listWindowId;
        data->listTaskId = ListMenuInit(&gMultiuseListMenuTemplate, 0, 0);

        CopyBgTilemapBufferToVram(0);
        data->playerCount = 1;
        data->state = 2;
        break;
    case 2:
        StringCopy(gStringVar1, sLinkGroupActivityNameTexts[gPlayerCurrActivity]);
        GetAwaitingCommunicationText(gStringVar4, gPlayerCurrActivity);
        data->state = 3;
        break;
    case 3:
        AddTextPrinterToWindow1(gStringVar4);
        data->state = 4;
        break;
    case 4:
        Leader_SetStateIfMemberListChanged(data, 5, 6);
        if (JOY_NEW(B_BUTTON))
        {
            data->state = 13;
            DestroyWirelessStatusIndicatorSprite();
        }
        break;
    case 6:
        if (MG_PrintTextOnWindow1AndWaitButton(&data->textState, sText_LinkWithFriendDropped))
        {
            data->playerCount = LeaderPrunePlayerList(data->playerList);
            RedrawListMenu(data->listTaskId);
            data->state = 2;
        }
        break;
    case 5:
        data->state = 7;
        break;
    case 7:
        switch (mevent_message_print_and_prompt_yes_no(&data->textState, &data->yesNoWindowId, 0, gStringVar4))
        {
        case 0:
            LoadWirelessStatusIndicatorSpriteGfx();
            CreateWirelessStatusIndicatorSprite(0, 0);
            data->playerList->players[data->playerCount].newPlayerCountdown = 0;
            RedrawListMenu(data->listTaskId);
            data->joinRequestAnswer = RFU_STATUS_JOIN_GROUP_OK;
            SendRfuStatusToPartner(data->joinRequestAnswer, ReadAsU16(data->playerList->players[data->playerCount].rfu.data.compatibility.playerTrainerId), data->playerList->players[data->playerCount].rfu.name);
            data->state = 8;
            break;
        case 1:
        case MENU_B_PRESSED:
            data->joinRequestAnswer = RFU_STATUS_JOIN_GROUP_NO;
            SendRfuStatusToPartner(data->joinRequestAnswer, ReadAsU16(data->playerList->players[data->playerCount].rfu.data.compatibility.playerTrainerId), data->playerList->players[data->playerCount].rfu.name);
            data->state = 8;
            break;
        }
        break;
    case 8:
        val = WaitSendRfuStatusToPartner(ReadAsU16(data->playerList->players[data->playerCount].rfu.data.compatibility.playerTrainerId), data->playerList->players[data->playerCount].rfu.name);
        if (val == 1) // Send complete
        {
            if (data->joinRequestAnswer == RFU_STATUS_JOIN_GROUP_OK)
            {
                data->playerList->players[data->playerCount].newPlayerCountdown = 0;
                RedrawListMenu(data->listTaskId);
                data->playerCount++;
                CopyAndTranslatePlayerName(gStringVar1, &data->playerList->players[data->playerCount - 1]);
                StringExpandPlaceholders(gStringVar4, sText_AnOKWasSentToPlayer);
                data->state = 9;
                LinkRfu_StopManagerAndFinalizeSlots();
            }
            else
            {
                RequestDisconnectSlotByTrainerNameAndId(data->playerList->players[data->playerCount].rfu.name, ReadAsU16(data->playerList->players[data->playerCount].rfu.data.compatibility.playerTrainerId));
                data->playerList->players[data->playerCount].groupScheduledAnim = UNION_ROOM_SPAWN_NONE;
                LeaderPrunePlayerList(data->playerList);
                RedrawListMenu(data->listTaskId);
                data->state = 2;
            }

            data->joinRequestAnswer = 0;
        }
        else if (val == 2) // Member disconnected
        {
            RfuSetStatus(RFU_STATUS_OK, 0);
            data->state = 2;
        }
        break;
    case 9:
        AddTextPrinterToWindow1(gStringVar4);
        data->state = 10;
        break;
    case 10:
        if (++data->delayTimerAfterOk > 120)
            data->state = 11;
        break;
    case 11:
        if (!Leader_SetStateIfMemberListChanged(data, 5, 6))
            data->state = 12;
        break;
    case 12:
        if (LmanAcceptSlotFlagIsNotZero())
        {
            WaitRfuState(FALSE);
            data->state = 15;
        }
        else
        {
            data->state = 6;
        }
        break;
    case 13:
        DestroyWirelessStatusIndicatorSprite();
        LinkRfu_Shutdown();
        DestroyListMenuTask(data->listTaskId, 0, 0);
        CopyBgTilemapBufferToVram(0);
        RemoveWindow(data->listWindowId);
        DestroyTask(data->listenTaskId);
        Free(data->playerListBackup);
        Free(data->playerList);
        Free(data->incomingPlayerList);
        data->state++;
        break;
    case 14:
        if (MG_PrintTextOnWindow1AndWaitButton(&data->textState, sText_PleaseStartOver))
        {
            DestroyTask(taskId);
            gSpecialVar_Result = LINKUP_FAILED;
        }
        break;
    case 15:
        if (RfuGetStatus() == RFU_STATUS_FATAL_ERROR || RfuGetStatus() == RFU_STATUS_CONNECTION_ERROR)
        {
            data->state = 13;
        }
        else if (gReceivedRemoteLinkPlayers != 0)
        {
            UpdateGameData_GroupLockedIn(TRUE);
            data->state++;
        }
        break;
    case 16:
        DestroyListMenuTask(data->listTaskId, 0, 0);
        CopyBgTilemapBufferToVram(0);
        RemoveWindow(data->listWindowId);
        DestroyTask(data->listenTaskId);
        Free(data->playerListBackup);
        Free(data->playerList);
        Free(data->incomingPlayerList);
        SetLinkStandbyCallback();
        data->state++;
        break;
    case 17:
        if (IsLinkTaskFinished())
            DestroyTask(taskId);
        break;
    }
}

void MEvent_CreateTask_CardOrNewsWithFriend(u32 activity)
{
    u8 taskId;
    struct WirelessLink_Group *data;

    taskId = CreateTask(Task_CardOrNewsWithFriend, 0);
    sWirelessLinkMain.group = data = (void*)(gTasks[taskId].data);
    sGroup = data;

    data->state = 0;
    data->textState = 0;
    data->isWonderNews = activity - ACTIVITY_WONDER_CARD;
    gSpecialVar_Result = LINKUP_ONGOING;
}

static void Task_CardOrNewsWithFriend(u8 taskId)
{
    s32 id;
    struct WindowTemplate listWinTemplate, playerNameWinTemplate;
    struct WirelessLink_Group *data = sWirelessLinkMain.group;

    switch (data->state)
    {
    case 0:
        SetHostRfuGameData(data->isWonderNews + ACTIVITY_WONDER_CARD, 0, FALSE);
        SetWirelessCommType1();
        OpenLink();
        InitializeRfuLinkManager_JoinGroup();
        data->incomingPlayerList = AllocZeroed(RFU_CHILD_MAX * sizeof(struct RfuIncomingPlayer));
        data->playerList = AllocZeroed(MAX_RFU_PLAYER_LIST_SIZE * sizeof(struct RfuPlayer));
        data->state = 1;
        break;
    case 1:
        AddTextPrinterToWindow1(sText_ChooseTrainer);
        data->state = 2;
        break;
    case 2:
        ClearIncomingPlayerList(data->incomingPlayerList, RFU_CHILD_MAX);
        ClearRfuPlayerList(data->playerList->players, MAX_RFU_PLAYER_LIST_SIZE);
        data->listenTaskId = CreateTask_ListenForCompatiblePartners(data->incomingPlayerList, data->isWonderNews + LINK_GROUP_WONDER_CARD);

        listWinTemplate = sWindowTemplate_GroupList;
        listWinTemplate.baseBlock = GetMysteryGiftBaseBlock();
        listWinTemplate.paletteNum = 12;
        data->listWindowId = AddWindow(&listWinTemplate);

        playerNameWinTemplate = sWindowTemplate_PlayerNameAndId;
        playerNameWinTemplate.paletteNum = 12;
        data->playerNameAndIdWindowId = AddWindow(&playerNameWinTemplate);

        MG_DrawTextBorder(data->listWindowId);
        gMultiuseListMenuTemplate = sListMenuTemplate_UnionRoomGroups;
        gMultiuseListMenuTemplate.windowId = data->listWindowId;
        data->listTaskId = ListMenuInit(&gMultiuseListMenuTemplate, 0, 0);

        MG_DrawTextBorder(data->playerNameAndIdWindowId);
        FillWindowPixelBuffer(data->playerNameAndIdWindowId, PIXEL_FILL(1));
        PutWindowTilemap(data->playerNameAndIdWindowId);
        PrintPlayerNameAndIdOnWindow(data->playerNameAndIdWindowId);
        CopyWindowToVram(data->playerNameAndIdWindowId, 2);

        CopyBgTilemapBufferToVram(0);
        data->leaderId = 0;
        data->state = 3;
        break;
    case 3:
        id = GetNewLeaderCandidate();
        switch (id)
        {
        case 1:
            PlaySE(SE_PC_LOGIN);
        default:
            RedrawListMenu(data->listTaskId);
            break;
        case 0:
            id = ListMenu_ProcessInput(data->listTaskId);
            if (JOY_NEW(A_BUTTON) && id != -1)
            {
                // this unused variable along with the assignment is needed to match
                u32 unusedVar;
                unusedVar  = data->playerList->players[id].rfu.data.activity;

                if (data->playerList->players[id].groupScheduledAnim == UNION_ROOM_SPAWN_IN && !data->playerList->players[id].rfu.data.startedActivity)
                {
                    data->leaderId = id;
                    LoadWirelessStatusIndicatorSpriteGfx();
                    CreateWirelessStatusIndicatorSprite(0, 0);
                    RedrawListMenu(data->listTaskId);
                    CopyAndTranslatePlayerName(gStringVar1, &data->playerList->players[data->leaderId]);
                    CreateTask_RfuReconnectWithParent(data->playerList->players[data->leaderId].rfu.name, ReadAsU16(data->playerList->players[data->leaderId].rfu.data.compatibility.playerTrainerId));
                    PlaySE(SE_POKENAV_ON);
                    data->state = 4;
                }
                else
                {
                    PlaySE(SE_WALL_HIT);
                }
            }
            else if (JOY_NEW(B_BUTTON))
            {
                data->state = 6;
            }
            break;
        }
        break;
    case 4:
        AddTextPrinterToWindow1(sText_AwaitingPlayersResponse);
        CopyAndTranslatePlayerName(gStringVar1, &data->playerList->players[data->leaderId]);
        data->state = 5;
        break;
    case 5:
        if (gReceivedRemoteLinkPlayers)
        {
            gPlayerCurrActivity = data->playerList->players[data->leaderId].rfu.data.activity;
            data->state = 10;
        }

        switch (RfuGetStatus())
        {
        case RFU_STATUS_FATAL_ERROR:
        case RFU_STATUS_CONNECTION_ERROR:
        case RFU_STATUS_JOIN_GROUP_NO:
            data->state = 8;
            break;
        case RFU_STATUS_JOIN_GROUP_OK:
            AddTextPrinterToWindow1(sText_PlayerSentBackOK);
            RfuSetStatus(RFU_STATUS_OK, 0);
            break;
        }
        break;
    case 6:
    case 8:
    case 10:
        DestroyListMenuTask(data->listTaskId, 0, 0);
        CopyBgTilemapBufferToVram(0);
        RemoveWindow(data->playerNameAndIdWindowId);
        RemoveWindow(data->listWindowId);
        DestroyTask(data->listenTaskId);
        Free(data->playerList);
        Free(data->incomingPlayerList);
        data->state++;
        break;
    case 9:
        if (MG_PrintTextOnWindow1AndWaitButton(&data->textState, sLinkDroppedTexts[RfuGetStatus()]))
        {
            DestroyWirelessStatusIndicatorSprite();
            DestroyTask(taskId);
            LinkRfu_Shutdown();
            gSpecialVar_Result = LINKUP_FAILED;
        }
        break;
    case 7:
        DestroyWirelessStatusIndicatorSprite();
        AddTextPrinterToWindow1(sText_PleaseStartOver);
        DestroyTask(taskId);
        LinkRfu_Shutdown();
        gSpecialVar_Result = LINKUP_FAILED;
        break;
    case 11:
        data->state++;
        SetLinkStandbyCallback();
        break;
    case 12:
        if (IsLinkTaskFinished())
            DestroyTask(taskId);
        break;
    }
}

void MEvent_CreateTask_CardOrNewsOverWireless(u32 activity)
{
    u8 taskId;
    struct WirelessLink_Group *data;

    taskId = CreateTask(Task_CardOrNewsOverWireless, 0);
    sWirelessLinkMain.group = data = (void*)(gTasks[taskId].data);
    sGroup = data;

    data->state = 0;
    data->textState = 0;
    data->isWonderNews = activity - ACTIVITY_WONDER_CARD;
    gSpecialVar_Result = LINKUP_ONGOING;
}

static void Task_CardOrNewsOverWireless(u8 taskId)
{
    s32 id;
    struct WindowTemplate winTemplate;
    struct WirelessLink_Group *data = sWirelessLinkMain.group;

    switch (data->state)
    {
    case 0:
        SetHostRfuGameData(ACTIVITY_NONE, 0, FALSE);
        SetWirelessCommType1();
        OpenLink();
        InitializeRfuLinkManager_JoinGroup();
        data->incomingPlayerList = AllocZeroed(RFU_CHILD_MAX * sizeof(struct RfuIncomingPlayer));
        data->playerList = AllocZeroed(MAX_RFU_PLAYER_LIST_SIZE * sizeof(struct RfuPlayer));
        data->state = 1;
        break;
    case 1:
        AddTextPrinterToWindow1(sText_SearchingForWirelessSystemWait);
        data->state = 2;
        break;
    case 2:
        ClearIncomingPlayerList(data->incomingPlayerList, RFU_CHILD_MAX);
        ClearRfuPlayerList(data->playerList->players, MAX_RFU_PLAYER_LIST_SIZE);
        data->listenTaskId = CreateTask_ListenForWonderDistributor(data->incomingPlayerList, data->isWonderNews + LINK_GROUP_WONDER_CARD);

        if (data->showListMenu)
        {
            winTemplate = sWindowTemplate_GroupList;
            winTemplate.baseBlock = GetMysteryGiftBaseBlock();
            data->listWindowId = AddWindow(&winTemplate);

            MG_DrawTextBorder(data->listWindowId);
            gMultiuseListMenuTemplate = sListMenuTemplate_UnionRoomGroups;
            gMultiuseListMenuTemplate.windowId = data->listWindowId;
            data->listTaskId = ListMenuInit(&gMultiuseListMenuTemplate, 0, 0);

            CopyBgTilemapBufferToVram(0);
        }

        data->leaderId = 0;
        data->state = 3;
        break;
    case 3:
        id = GetNewLeaderCandidate();
        switch (id)
        {
        case 1:
            PlaySE(SE_PC_LOGIN);
        default:
            if (data->showListMenu)
                RedrawListMenu(data->listTaskId);
            break;
        case 0:
            if (data->showListMenu)
                id = ListMenu_ProcessInput(data->listTaskId);
            if (data->refreshTimer > 120)
            {
                if (data->playerList->players[0].groupScheduledAnim == UNION_ROOM_SPAWN_IN && !data->playerList->players[0].rfu.data.startedActivity)
                {
                    if (HasWonderCardOrNewsByLinkGroup(&data->playerList->players[0].rfu.data, data->isWonderNews + LINK_GROUP_WONDER_CARD))
                    {
                        data->leaderId = 0;
                        data->refreshTimer = 0;
                        LoadWirelessStatusIndicatorSpriteGfx();
                        CreateWirelessStatusIndicatorSprite(0, 0);
                        CreateTask_RfuReconnectWithParent(data->playerList->players[0].rfu.name, ReadAsU16(data->playerList->players[0].rfu.data.compatibility.playerTrainerId));
                        PlaySE(SE_POKENAV_ON);
                        data->state = 4;
                    }
                    else
                    {
                        PlaySE(SE_BOO);
                        data->state = 10;
                    }
                }
            }
            else if (JOY_NEW(B_BUTTON))
            {
                data->state = 6;
                data->refreshTimer = 0;
            }
            data->refreshTimer++;
            break;
        }
        break;
    case 4:
        AddTextPrinterToWindow1(sText_AwaitingResponseFromWirelessSystem);
        CopyAndTranslatePlayerName(gStringVar1, &data->playerList->players[data->leaderId]);
        data->state = 5;
        break;
    case 5:
        if (gReceivedRemoteLinkPlayers)
        {
            gPlayerCurrActivity = data->playerList->players[data->leaderId].rfu.data.activity;
            data->state = 12;
        }

        switch (RfuGetStatus())
        {
        case RFU_STATUS_FATAL_ERROR:
        case RFU_STATUS_CONNECTION_ERROR:
        case RFU_STATUS_JOIN_GROUP_NO:
            data->state = 8;
            break;
        case RFU_STATUS_JOIN_GROUP_OK:
            AddTextPrinterToWindow1(sText_WirelessLinkEstablished);
            RfuSetStatus(RFU_STATUS_OK, 0);
            break;
        }
        break;
    case 6:
    case 8:
    case 10:
    case 12:
        if (data->showListMenu)
        {
            DestroyListMenuTask(data->listTaskId, 0, 0);
            CopyBgTilemapBufferToVram(0);
            RemoveWindow(data->listWindowId);
        }
        DestroyTask(data->listenTaskId);
        Free(data->playerList);
        Free(data->incomingPlayerList);
        data->state++;
        break;
    case 9:
        if (MG_PrintTextOnWindow1AndWaitButton(&data->textState, sText_WirelessLinkDropped))
        {
            DestroyWirelessStatusIndicatorSprite();
            DestroyTask(taskId);
            LinkRfu_Shutdown();
            gSpecialVar_Result = LINKUP_FAILED;
        }
        break;
    case 7:
        if (MG_PrintTextOnWindow1AndWaitButton(&data->textState, sText_WirelessSearchCanceled))
        {
            DestroyWirelessStatusIndicatorSprite();
            DestroyTask(taskId);
            LinkRfu_Shutdown();
            gSpecialVar_Result = LINKUP_FAILED;
        }
        break;
    case 11:
        if (MG_PrintTextOnWindow1AndWaitButton(&data->textState, sNoWonderSharedTexts[data->isWonderNews]))
        {
            DestroyWirelessStatusIndicatorSprite();
            DestroyTask(taskId);
            LinkRfu_Shutdown();
            gSpecialVar_Result = LINKUP_FAILED;
        }
        break;
    case 13:
        data->state++;
        SetLinkStandbyCallback();
        break;
    case 14:
        if (IsLinkTaskFinished())
            DestroyTask(taskId);
        break;
    }
}

void RunUnionRoom(void)
{
    struct WirelessLink_URoom *uroom;

    ResetHostRfuGameData();
    CreateTask(Task_RunUnionRoom, 10);

    // dumb line needed to match
    sWirelessLinkMain.uRoom = sWirelessLinkMain.uRoom;

    uroom = AllocZeroed(sizeof(*sWirelessLinkMain.uRoom));
    sWirelessLinkMain.uRoom = uroom;
    sURoom = uroom;

    uroom->state = UR_STATE_INIT;
    uroom->textState = 0;
    uroom->unknown = 0;
    uroom->unreadPlayerId = 0;

    gSpecialVar_Result = 0;
    ListMenuLoadStdPalAt(0xD0, 1);
}

static u16 ReadAsU16(const u8 *ptr)
{
    return (ptr[1] << 8) | (ptr[0]);
}

static void ScheduleFieldMessageWithFollowupState(u32 nextState, const u8 *src)
{
    struct WirelessLink_URoom *uroom = sWirelessLinkMain.uRoom;

    uroom->state = UR_STATE_PRINT_MSG;
    uroom->stateAfterPrint = nextState;
    if (src != gStringVar4)
        StringExpandPlaceholders(gStringVar4, src);
}

static void ScheduleFieldMessageAndExit(const u8 *src)
{
    struct WirelessLink_URoom *uroom = sWirelessLinkMain.uRoom;

    uroom->state = UR_STATE_PRINT_AND_EXIT;
    if (src != gStringVar4)
        StringExpandPlaceholders(gStringVar4, src);
}

static void CopyPlayerListToBuffer(struct WirelessLink_URoom *uroom)
{
    memcpy(&gDecompressionBuffer[sizeof(gDecompressionBuffer) - (MAX_UNION_ROOM_LEADERS * sizeof(struct RfuPlayer))],
            uroom->playerList, 
            MAX_UNION_ROOM_LEADERS * sizeof(struct RfuPlayer));
}

static void CopyPlayerListFromBuffer(struct WirelessLink_URoom *uroom)
{
    memcpy(uroom->playerList,
           &gDecompressionBuffer[sizeof(gDecompressionBuffer) - (MAX_UNION_ROOM_LEADERS * sizeof(struct RfuPlayer))],
           MAX_UNION_ROOM_LEADERS * sizeof(struct RfuPlayer));
}

static void Task_RunUnionRoom(u8 taskId)
{
    u32 id = 0;
    s32 input = 0;
    s32 playerGender = MALE;
    struct WirelessLink_URoom *uroom = sWirelessLinkMain.uRoom;
    s16 *taskData = gTasks[taskId].data;

    switch (uroom->state)
    {
    case UR_STATE_INIT:
        uroom->incomingChildList = AllocZeroed(RFU_CHILD_MAX * sizeof(struct RfuIncomingPlayer));
        uroom->incomingParentList = AllocZeroed(RFU_CHILD_MAX * sizeof(struct RfuIncomingPlayer));
        uroom->playerList = AllocZeroed(MAX_UNION_ROOM_LEADERS * sizeof(struct RfuPlayer));
        uroom->spawnPlayer = AllocZeroed(sizeof(struct RfuPlayer));
        ClearRfuPlayerList(uroom->playerList->players, MAX_UNION_ROOM_LEADERS);
        gPlayerCurrActivity = IN_UNION_ROOM;
        uroom->searchTaskId = CreateTask_SearchForChildOrParent(uroom->incomingParentList, uroom->incomingChildList, LINK_GROUP_UNION_ROOM_RESUME);
        InitUnionRoomPlayerObjects(uroom->objects);
        SetTilesAroundUnionRoomPlayersPassable();
        uroom->state = UR_STATE_INIT_OBJECTS;
        break;
    case UR_STATE_INIT_OBJECTS:
        CreateUnionRoomPlayerSprites(uroom->spriteIds, taskData[0]);
        if (++taskData[0] == 8)
            uroom->state = UR_STATE_INIT_LINK;
        break;
    case UR_STATE_INIT_LINK:
        SetHostRfuGameData(IN_UNION_ROOM, 0, FALSE);
        SetTradeBoardRegisteredMonInfo(sUnionRoomTrade.type, sUnionRoomTrade.playerSpecies, sUnionRoomTrade.playerLevel);
        SetWirelessCommType1();
        OpenLink();
        InitializeRfuLinkManager_EnterUnionRoom();
        ClearRfuPlayerList(&uroom->spawnPlayer->players[0], 1);
        ClearIncomingPlayerList(uroom->incomingChildList, RFU_CHILD_MAX);
        ClearIncomingPlayerList(uroom->incomingParentList, RFU_CHILD_MAX);
        gSpecialVar_Result = 0;
        uroom->state = UR_STATE_CHECK_SELECTING_MON;
        break;
    case UR_STATE_CHECK_SELECTING_MON:
        if ((GetPartyMenuType() == PARTY_MENU_TYPE_UNION_ROOM_REGISTER
          || GetPartyMenuType() == PARTY_MENU_TYPE_UNION_ROOM_TRADE)
           && sUnionRoomTrade.state != URTRADE_STATE_NONE)
        {
            id = GetCursorSelectionMonId();
            switch (sUnionRoomTrade.state)
            {
            case URTRADE_STATE_REGISTERING:
                UpdateGameData_SetActivity(ACTIVITY_PLYRTALK | IN_UNION_ROOM, 0, TRUE);
                if (id >= PARTY_SIZE)
                {
                    ResetUnionRoomTrade(&sUnionRoomTrade);
                    SetTradeBoardRegisteredMonInfo(TYPE_NORMAL, SPECIES_NONE, 0);
                    ScheduleFieldMessageAndExit(sText_RegistrationCanceled);
                }
                else if (!RegisterTradeMonAndGetIsEgg(GetCursorSelectionMonId(), &sUnionRoomTrade))
                {
                    ScheduleFieldMessageWithFollowupState(UR_STATE_REGISTER_REQUEST_TYPE, sText_ChooseRequestedMonType);
                }
                else
                {
                    uroom->state = UR_STATE_REGISTER_COMPLETE;
                }
                break;
            case URTRADE_STATE_OFFERING:
                CopyPlayerListFromBuffer(uroom);
                taskData[1] = sUnionRoomTrade.offerPlayerId;
                if (id >= PARTY_SIZE)
                {
                    ScheduleFieldMessageAndExit(sText_TradeCanceled);
                }
                else
                {
                    UpdateGameData_SetActivity(ACTIVITY_PLYRTALK | IN_UNION_ROOM, 0, TRUE);
                    gPlayerCurrActivity = ACTIVITY_TRADE | IN_UNION_ROOM;
                    RegisterTradeMon(GetCursorSelectionMonId(), &sUnionRoomTrade);
                    uroom->state = UR_STATE_TRADE_OFFER_MON;
                }
                break;
            }
            sUnionRoomTrade.state = URTRADE_STATE_NONE;
        }
        else
        {
            uroom->state = UR_STATE_MAIN;
        }
        break;
    case UR_STATE_MAIN:
        if (gSpecialVar_Result != 0)
        {
            if (gSpecialVar_Result == UR_INTERACT_ATTENDANT)
            {
                UpdateGameData_SetActivity(ACTIVITY_PLYRTALK | IN_UNION_ROOM, 0, TRUE);
                PlaySE(SE_PC_LOGIN);
                StringCopy(gStringVar1, gSaveBlock2Ptr->playerName);
                uroom->state = UR_STATE_INTERACT_WITH_ATTENDANT;
                gSpecialVar_Result = 0;
            }
            else if (gSpecialVar_Result == UR_INTERACT_START_MENU)
            {
                UpdateGameData_SetActivity(ACTIVITY_PLYRTALK | IN_UNION_ROOM, 0, TRUE);
                uroom->state = UR_STATE_WAIT_FOR_START_MENU;
                gSpecialVar_Result = 0;
            }
            else // UR_INTERACT_PLAYER_# (1-8)
            {
                taskData[0] = 0;
                taskData[1] = gSpecialVar_Result - 1;
                uroom->state = UR_STATE_INTERACT_WITH_PLAYER;
                gSpecialVar_Result = 0;
            }
        }
        else if (ScriptContext2_IsEnabled() != TRUE)
        {
            if (JOY_NEW(A_BUTTON))
            {
                if (TryInteractWithUnionRoomMember(uroom->playerList, &taskData[0], &taskData[1], uroom->spriteIds))
                {
                    PlaySE(SE_SELECT);
                    StartScriptInteraction();
                    uroom->state = UR_STATE_INTERACT_WITH_PLAYER;
                    break;
                }
                else if (IsPlayerFacingTradingBoard())
                {
                    UpdateGameData_SetActivity(ACTIVITY_PLYRTALK | IN_UNION_ROOM, 0, TRUE);
                    PlaySE(SE_PC_LOGIN);
                    StartScriptInteraction();
                    StringCopy(gStringVar1, gSaveBlock2Ptr->playerName);
                    uroom->state = UR_STATE_CHECK_TRADING_BOARD;
                    break;
                }
            }

            switch (HandlePlayerListUpdate())
            {
            case PLIST_NEW_PLAYER:
                PlaySE(SE_PC_LOGIN);
            case PLIST_RECENT_UPDATE:
                ScheduleUnionRoomPlayerRefresh(uroom);
                break;
            case PLIST_CONTACTED:
                uroom->state = UR_STATE_PLAYER_CONTACTED_YOU;
                StartScriptInteraction();
                SetTradeBoardRegisteredMonInfo(TYPE_NORMAL, SPECIES_NONE, 0);
                UpdateGameData_SetActivity(ACTIVITY_NPCTALK | IN_UNION_ROOM, GetActivePartnersInfo(uroom), FALSE);
                break;
            }
            HandleUnionRoomPlayerRefresh(uroom);
        }
        break;
    case UR_STATE_WAIT_FOR_START_MENU:
        if (!FuncIsActiveTask(Task_ShowStartMenu))
        {
            UpdateGameData_SetActivity(ACTIVITY_NONE | IN_UNION_ROOM, 0, FALSE);
            uroom->state = UR_STATE_MAIN;
        }
        break;
    case UR_STATE_INTERACT_WITH_PLAYER:
        UR_RunTextPrinters();
        playerGender = GetUnionRoomPlayerGender(taskData[1], uroom->playerList);
        UpdateGameData_SetActivity(ACTIVITY_PLYRTALK | IN_UNION_ROOM, 0, TRUE);
        switch (UnionRoomGetPlayerInteractionResponse(uroom->playerList, taskData[0], taskData[1], playerGender))
        {
        case 0: // Player is or was just doing an activity
            uroom->state = UR_STATE_PRINT_AND_EXIT;
            break;
        case 1: // Link communicating
            TryConnectToUnionRoomParent(uroom->playerList->players[taskData[1]].rfu.name, &uroom->playerList->players[taskData[1]].rfu.data, gPlayerCurrActivity);
            uroom->unreadPlayerId = id; // Should be just 0, but won't match any other way.
            uroom->state = UR_STATE_TRY_COMMUNICATING;
            break;
        case 2: // Ask to join chat
            ScheduleFieldMessageWithFollowupState(UR_STATE_RECV_JOIN_CHAT_REQUEST, gStringVar4);
            break;
        }
        break;
    case UR_STATE_TRY_COMMUNICATING:
        UR_RunTextPrinters();
        switch (RfuGetStatus())
        {
        case RFU_STATUS_NEW_CHILD_DETECTED:
            HandleCancelActivity(TRUE);
            uroom->state = UR_STATE_MAIN;
            break;
        case RFU_STATUS_FATAL_ERROR:
        case RFU_STATUS_CONNECTION_ERROR:
            if (IsUnionRoomListenTaskActive() == TRUE)
                ScheduleFieldMessageAndExit(sText_TrainerAppearsBusy);
            else
                ScheduleFieldMessageWithFollowupState(UR_STATE_CANCEL_ACTIVITY_LINK_ERROR, sText_TrainerAppearsBusy);

            gPlayerCurrActivity = IN_UNION_ROOM;
            break;
        }

        if (gReceivedRemoteLinkPlayers)
        {
            CreateTrainerCardInBuffer(gBlockSendBuffer, TRUE);
            CreateTask(Task_ExchangeCards, 5);
            uroom->state = UR_STATE_COMMUNICATING_WAIT_FOR_DATA;
        }
        break;
    case UR_STATE_COMMUNICATING_WAIT_FOR_DATA:
        if (!FuncIsActiveTask(Task_ExchangeCards))
        {
            if (gPlayerCurrActivity == (ACTIVITY_TRADE | IN_UNION_ROOM))
                ScheduleFieldMessageWithFollowupState(UR_STATE_SEND_TRADE_REQUST, sText_AwaitingPlayersResponseAboutTrade);
            else
                uroom->state = UR_STATE_DO_SOMETHING_PROMPT;
        }
        break;
    case UR_STATE_CANCEL_ACTIVITY_LINK_ERROR:
        if (!gReceivedRemoteLinkPlayers)
        {
            HandleCancelActivity(FALSE);
            UpdateUnionRoomMemberFacing(taskData[0], taskData[1], uroom->playerList);
            uroom->state = UR_STATE_INIT_LINK;
        }
        break;
    case UR_STATE_DO_SOMETHING_PROMPT:
        id = ConvPartnerUnameAndGetWhetherMetAlready(&uroom->playerList->players[taskData[1]]);
        playerGender = GetUnionRoomPlayerGender(taskData[1], uroom->playerList);
        ScheduleFieldMessageWithFollowupState(UR_STATE_HANDLE_DO_SOMETHING_PROMPT_INPUT, sHiDoSomethingTexts[id][playerGender]);
        break;
    case UR_STATE_HANDLE_DO_SOMETHING_PROMPT_INPUT:
        input = ListMenuHandler_AllItemsAvailable(&uroom->textState,
                                                  &uroom->topListMenuWindowId,
                                                  &uroom->topListMenuId,
                                                  &sWindowTemplate_InviteToActivity,
                                                  &sListMenuTemplate_InviteToActivity);
        if (input != -1)
        {
            if (!gReceivedRemoteLinkPlayers)
            {
                uroom->state = UR_STATE_TRAINER_APPEARS_BUSY;
            }
            else
            {
                uroom->partnerYesNoResponse = 0;
                playerGender = GetUnionRoomPlayerGender(taskData[1], uroom->playerList);
                if (input == -2 || input == IN_UNION_ROOM)
                {
                    uroom->playerSendBuffer[0] = IN_UNION_ROOM;
                    Rfu_SendPacket(uroom->playerSendBuffer);
                    StringCopy(gStringVar4, sIfYouWantToDoSomethingTexts[gLinkPlayers[0].gender]);
                    uroom->state = UR_STATE_REQUEST_DECLINED;
                }
                else
                {
                    gPlayerCurrActivity = input;
                    sPlayerActivityGroupSize = (u32)input >> 8; // Extract capacity from sInviteToActivityMenuItems
                    if (gPlayerCurrActivity == (ACTIVITY_BATTLE_SINGLE | IN_UNION_ROOM) && !HasAtLeastTwoMonsOfLevel30OrLower())
                    {
                        ScheduleFieldMessageWithFollowupState(UR_STATE_DO_SOMETHING_PROMPT, sText_NeedTwoMonsOfLevel30OrLower1);
                    }
                    else
                    {
                        uroom->playerSendBuffer[0] = gPlayerCurrActivity | IN_UNION_ROOM;
                        Rfu_SendPacket(uroom->playerSendBuffer);
                        uroom->state = UR_STATE_SEND_ACTIVITY_REQUEST;
                    }
                }
            }
        }
        break;
    case UR_STATE_TRAINER_APPEARS_BUSY:
        StringCopy(gStringVar4, sText_TrainerBattleBusy);
        uroom->state = UR_STATE_CANCEL_REQUEST_PRINT_MSG;
        break;
    case UR_STATE_SEND_ACTIVITY_REQUEST:
        PollPartnerYesNoResponse(uroom);
        playerGender = GetUnionRoomPlayerGender(taskData[1], uroom->playerList);
        id = GetResponseIdx_InviteToURoomActivity(uroom->playerSendBuffer[0] & 0x3F);
        if (PrintOnTextbox(&uroom->textState, sText_WaitOrShowCardTexts[playerGender][id]))
        {
            taskData[3] = 0;
            uroom->state = UR_STATE_WAIT_FOR_RESPONSE_TO_REQUEST;
        }
        break;
    case UR_STATE_REQUEST_DECLINED:
        SetCloseLinkCallback();
        uroom->state = UR_STATE_CANCEL_REQUEST_PRINT_MSG;
        break;
    case UR_STATE_SEND_TRADE_REQUST:
        uroom->playerSendBuffer[0] = ACTIVITY_TRADE | IN_UNION_ROOM;
        uroom->playerSendBuffer[1] = sUnionRoomTrade.species;
        uroom->playerSendBuffer[2] = sUnionRoomTrade.level;
        Rfu_SendPacket(uroom->playerSendBuffer);
        uroom->state = UR_STATE_WAIT_FOR_RESPONSE_TO_REQUEST;
        break;
    case UR_STATE_WAIT_FOR_RESPONSE_TO_REQUEST:
        if (!gReceivedRemoteLinkPlayers)
        {
            StringCopy(gStringVar4, sText_TrainerBattleBusy); // Redundant, will be copied again in next state
            uroom->state = UR_STATE_TRAINER_APPEARS_BUSY;
        }
        else
        {
            PollPartnerYesNoResponse(uroom);
            if (uroom->partnerYesNoResponse == (ACTIVITY_ACCEPT | IN_UNION_ROOM))
            {
                if (gPlayerCurrActivity == ACTIVITY_CARD)
                {
                    ViewURoomPartnerTrainerCard(gStringVar4, uroom, FALSE);
                    uroom->state = UR_STATE_PRINT_CARD_INFO;
                }
                else
                {
                    uroom->state = UR_STATE_PRINT_START_ACTIVITY_MSG;
                }
            }
            else if (uroom->partnerYesNoResponse == (ACTIVITY_DECLINE | IN_UNION_ROOM))
            {
                uroom->state = UR_STATE_REQUEST_DECLINED;
                GetURoomActivityRejectMsg(gStringVar4, gPlayerCurrActivity | IN_UNION_ROOM, gLinkPlayers[0].gender);
                gPlayerCurrActivity = ACTIVITY_NONE;
            }
        }
        break;

    case UR_STATE_DO_SOMETHING_PROMPT_2: // Identical to UR_STATE_DO_SOMETHING_PROMPT
        id = ConvPartnerUnameAndGetWhetherMetAlready(&uroom->playerList->players[taskData[1]]);
        playerGender = GetUnionRoomPlayerGender(taskData[1], uroom->playerList);
        ScheduleFieldMessageWithFollowupState(UR_STATE_HANDLE_DO_SOMETHING_PROMPT_INPUT, sHiDoSomethingTexts[id][playerGender]);
        break;
    case UR_STATE_PRINT_CARD_INFO:
        if (PrintOnTextbox(&uroom->textState, gStringVar4))
        {
            uroom->state = UR_STATE_WAIT_FINISH_READING_CARD;
            SetLinkStandbyCallback();
            uroom->partnerYesNoResponse = 0;
            uroom->recvActivityRequest[0] = 0;
        }
        break;
    case UR_STATE_WAIT_FINISH_READING_CARD:
        if (IsLinkTaskFinished())
        {
            if (GetMultiplayerId() == 0)
            {
                StringCopy(gStringVar1, gLinkPlayers[GetMultiplayerId() ^ 1].name);
                id = PlayerHasMetTrainerBefore(gLinkPlayers[1].trainerId, gLinkPlayers[1].name);
                StringExpandPlaceholders(gStringVar4, sAwaitingResponseTexts[id]);
                uroom->state = UR_STATE_PRINT_CONTACT_MSG;
            }
            else
            {
                uroom->state = UR_STATE_DO_SOMETHING_PROMPT_2;
            }
        }
        break;
    case UR_STATE_RECV_JOIN_CHAT_REQUEST:
        switch (UnionRoomHandleYesNo(&uroom->textState, FALSE))
        {
        case 0: // YES
            CopyBgTilemapBufferToVram(0);
            gPlayerCurrActivity = ACTIVITY_CHAT | IN_UNION_ROOM;
            UpdateGameData_SetActivity(ACTIVITY_CHAT | IN_UNION_ROOM, 0, TRUE);
            TryConnectToUnionRoomParent(uroom->playerList->players[taskData[1]].rfu.name, &uroom->playerList->players[taskData[1]].rfu.data, gPlayerCurrActivity);
            uroom->unreadPlayerId = taskData[1];
            uroom->state = UR_STATE_TRY_ACCEPT_CHAT_REQUEST_DELAY;
            taskData[3] = 0;
            break;
        case 1: // NO
        case MENU_B_PRESSED:
            playerGender = GetUnionRoomPlayerGender(taskData[1], uroom->playerList);
            ScheduleFieldMessageAndExit(sDeclineChatTexts[playerGender]);
            break;
        }
        break;
    case UR_STATE_TRY_ACCEPT_CHAT_REQUEST_DELAY:
        if (++taskData[2] > 60)
        {
            uroom->state = UR_STATE_TRY_ACCEPT_CHAT_REQUEST;
            taskData[2] = 0;
        }
        break;
    case UR_STATE_TRY_ACCEPT_CHAT_REQUEST:
        switch (RfuGetStatus())
        {
        case RFU_STATUS_NEW_CHILD_DETECTED:
            HandleCancelActivity(TRUE);
            uroom->state = UR_STATE_MAIN;
            break;
        case RFU_STATUS_FATAL_ERROR:
        case RFU_STATUS_CONNECTION_ERROR:
            playerGender = GetUnionRoomPlayerGender(taskData[1], uroom->playerList);
            UpdateGameData_SetActivity(ACTIVITY_PLYRTALK | IN_UNION_ROOM, 0, TRUE);
            if (IsUnionRoomListenTaskActive() == TRUE)
                ScheduleFieldMessageAndExit(sChatDeclinedTexts[playerGender]);
            else
                ScheduleFieldMessageWithFollowupState(UR_STATE_CANCEL_ACTIVITY_LINK_ERROR, sChatDeclinedTexts[playerGender]);
            break;
        case RFU_STATUS_CHILD_SEND_COMPLETE:
            uroom->state = UR_STATE_ACCEPT_CHAT_REQUEST;
            break;
        }
        taskData[3]++;
        break;
    case UR_STATE_ACCEPT_CHAT_REQUEST:
        if (RfuHasErrored())
        {
            playerGender = GetUnionRoomPlayerGender(taskData[1], uroom->playerList);
            UpdateGameData_SetActivity(ACTIVITY_PLYRTALK | IN_UNION_ROOM, 0, TRUE);
            if (IsUnionRoomListenTaskActive() == TRUE)
                ScheduleFieldMessageAndExit(sChatDeclinedTexts[playerGender]);
            else
                ScheduleFieldMessageWithFollowupState(UR_STATE_CANCEL_ACTIVITY_LINK_ERROR, sChatDeclinedTexts[playerGender]);
        }
        if (gReceivedRemoteLinkPlayers)
            uroom->state = UR_STATE_START_ACTIVITY_FREE_UROOM;
        break;
    case UR_STATE_PLAYER_CONTACTED_YOU:
        PlaySE(SE_DING_DONG);
        StopUnionRoomLinkManager();
        uroom->state = UR_STATE_RECV_CONTACT_DATA;
        uroom->recvActivityRequest[0] = 0;
        break;
    case UR_STATE_RECV_CONTACT_DATA:
        if (RfuHasErrored())
        {
            HandleCancelActivity(FALSE);
            uroom->state = UR_STATE_INIT_LINK;
        }
        else if (gReceivedRemoteLinkPlayers)
        {
            CreateTrainerCardInBuffer(gBlockSendBuffer, TRUE);
            CreateTask(Task_ExchangeCards, 5);
            uroom->state = UR_STATE_WAIT_FOR_CONTACT_DATA;
        }
        break;
    case UR_STATE_WAIT_FOR_CONTACT_DATA:
        ReceiveUnionRoomActivityPacket(uroom);
        if (!FuncIsActiveTask(Task_ExchangeCards))
        {
            uroom->state = UR_STATE_PRINT_CONTACT_MSG;
            StringCopy(gStringVar1, gLinkPlayers[1].name);
            id = PlayerHasMetTrainerBefore(gLinkPlayers[1].trainerId, gLinkPlayers[1].name);
            StringExpandPlaceholders(gStringVar4, sPlayerContactedYouTexts[id]);
        }
        break;
    case UR_STATE_PRINT_CONTACT_MSG:
        ReceiveUnionRoomActivityPacket(uroom);
        if (PrintOnTextbox(&uroom->textState, gStringVar4))
            uroom->state = UR_STATE_HANDLE_CONTACT_DATA;
        break;
    case UR_STATE_HANDLE_CONTACT_DATA:
        ReceiveUnionRoomActivityPacket(uroom);
        if (HandleContactFromOtherPlayer(uroom) && JOY_NEW(B_BUTTON))
        {
            Rfu_DisconnectPlayerById(1);
            StringCopy(gStringVar4, sText_ChatEnded);
            uroom->state = UR_STATE_CANCEL_REQUEST_PRINT_MSG;
        }
        break;
    case UR_STATE_RECV_ACTIVITY_REQUEST:
        ScheduleFieldMessageWithFollowupState(UR_STATE_HANDLE_ACTIVITY_REQUEST, gStringVar4);
        break;
    case UR_STATE_HANDLE_ACTIVITY_REQUEST:
        switch (UnionRoomHandleYesNo(&uroom->textState, FALSE))
        {
        case 0: // ACCEPT
            uroom->playerSendBuffer[0] = ACTIVITY_ACCEPT | IN_UNION_ROOM;
            if (gPlayerCurrActivity == (ACTIVITY_CHAT | IN_UNION_ROOM))
                UpdateGameData_SetActivity(gPlayerCurrActivity | IN_UNION_ROOM, GetLinkPlayerInfoFlags(1), FALSE);
            else
                UpdateGameData_SetActivity(gPlayerCurrActivity | IN_UNION_ROOM, GetLinkPlayerInfoFlags(1), TRUE);

            uroom->spawnPlayer->players[0].newPlayerCountdown = 0;
            taskData[3] = 0;
            if (gPlayerCurrActivity == (ACTIVITY_BATTLE_SINGLE | IN_UNION_ROOM))
            {
                if (!HasAtLeastTwoMonsOfLevel30OrLower())
                {
                    uroom->playerSendBuffer[0] = ACTIVITY_DECLINE | IN_UNION_ROOM;
                    Rfu_SendPacket(uroom->playerSendBuffer);
                    uroom->state = UR_STATE_DECLINE_ACTIVITY_REQUEST;
                    StringCopy(gStringVar4, sText_NeedTwoMonsOfLevel30OrLower2);
                }
                else
                {
                    Rfu_SendPacket(uroom->playerSendBuffer);
                    uroom->state = UR_STATE_PRINT_START_ACTIVITY_MSG;
                }
            }
            else if (gPlayerCurrActivity == (ACTIVITY_CARD | IN_UNION_ROOM))
            {
                Rfu_SendPacket(uroom->playerSendBuffer);
                ViewURoomPartnerTrainerCard(gStringVar4, uroom, TRUE);
                uroom->state = UR_STATE_PRINT_CARD_INFO;
            }
            else
            {
                Rfu_SendPacket(uroom->playerSendBuffer);
                uroom->state = UR_STATE_PRINT_START_ACTIVITY_MSG;
            }
            break;
        case 1: // DECLINE
        case MENU_B_PRESSED:
            uroom->playerSendBuffer[0] = ACTIVITY_DECLINE | IN_UNION_ROOM;
            Rfu_SendPacket(uroom->playerSendBuffer);
            uroom->state = UR_STATE_DECLINE_ACTIVITY_REQUEST;
            GetYouDeclinedTheOfferMessage(gStringVar4, gPlayerCurrActivity);
            break;
        }
        break;
    case UR_STATE_DECLINE_ACTIVITY_REQUEST:
        SetCloseLinkCallback();
        uroom->state = UR_STATE_CANCEL_REQUEST_PRINT_MSG;
        break;
    case UR_STATE_CANCEL_REQUEST_PRINT_MSG:
        if (!gReceivedRemoteLinkPlayers)
        {
            gPlayerCurrActivity = IN_UNION_ROOM;
            ScheduleFieldMessageWithFollowupState(UR_STATE_CANCEL_REQUEST_RESTART_LINK, gStringVar4);
            memset(uroom->playerSendBuffer, 0, sizeof(uroom->playerSendBuffer));
            uroom->recvActivityRequest[0] = 0;
            uroom->partnerYesNoResponse = 0;
        }
        break;
    case UR_STATE_CANCEL_REQUEST_RESTART_LINK:
        uroom->state = UR_STATE_INIT_LINK;
        HandleCancelActivity(FALSE);
        break;
    case UR_STATE_PRINT_START_ACTIVITY_MSG:
        GetURoomActivityStartMsg(gStringVar4, gPlayerCurrActivity | IN_UNION_ROOM);
        ScheduleFieldMessageWithFollowupState(UR_STATE_START_ACTIVITY_LINK, gStringVar4);
        break;
    case UR_STATE_START_ACTIVITY_LINK:
        SetLinkStandbyCallback();
        uroom->state = UR_STATE_START_ACTIVITY_WAIT_FOR_LINK;
        break;
    case UR_STATE_START_ACTIVITY_WAIT_FOR_LINK:
        if (IsLinkTaskFinished())
            uroom->state = UR_STATE_START_ACTIVITY_FREE_UROOM;
        break;
    case UR_STATE_START_ACTIVITY_FREE_UROOM:
        Free(uroom->spawnPlayer);
        Free(uroom->playerList);
        Free(uroom->incomingParentList);
        Free(uroom->incomingChildList);
        DestroyTask(uroom->searchTaskId);
        DestroyUnionRoomPlayerSprites(uroom->spriteIds);
        uroom->state = UR_STATE_START_ACTIVITY_FADE;
        break;
    case UR_STATE_START_ACTIVITY_FADE:
        BeginNormalPaletteFade(PALETTES_ALL, 0, 0, 16, RGB_BLACK);
        uroom->state = UR_STATE_START_ACTIVITY;
        break;
    case UR_STATE_START_ACTIVITY:
        if (!UpdatePaletteFade())
        {
            DestroyUnionRoomPlayerObjects();
            DestroyTask(taskId);
            Free(sWirelessLinkMain.uRoom);
            CreateTask_StartActivity();
        }
        break;
    case UR_STATE_INTERACT_WITH_ATTENDANT:
        if (GetHostRfuGameData()->tradeSpecies == SPECIES_NONE)
        {
            uroom->state = UR_STATE_REGISTER_PROMPT;
        }
        else
        {
            if (GetHostRfuGameData()->tradeSpecies == SPECIES_EGG)
            {
                StringCopy(gStringVar4, sText_CancelRegistrationOfEgg);
            }
            else
            {
                StringCopy(gStringVar1, gSpeciesNames[GetHostRfuGameData()->tradeSpecies]);
                ConvertIntToDecimalStringN(gStringVar2, GetHostRfuGameData()->tradeLevel, STR_CONV_MODE_LEFT_ALIGN, 3);
                StringExpandPlaceholders(gStringVar4, sText_CancelRegistrationOfMon);
            }
            ScheduleFieldMessageWithFollowupState(UR_STATE_CANCEL_REGISTRATION_PROMPT, gStringVar4);
        }
        break;
    case UR_STATE_REGISTER_PROMPT:
        if (PrintOnTextbox(&uroom->textState, sText_RegisterMonAtTradingBoard))
            uroom->state = UR_STATE_REGISTER_PROMPT_HANDLE_INPUT;
        break;
    case UR_STATE_REGISTER_PROMPT_HANDLE_INPUT:
<<<<<<< HEAD
        input = ListMenuHandler_AllItemsAvailable(&uroom->textState, 
                                                  &uroom->tradeBoardMainWindowId, 
                                                  &uroom->tradeBoardHeaderWindowId, 
                                                  &sWindowTemplate_RegisterForTrade, 
=======
        input = ListMenuHandler_AllItemsAvailable(&uroom->textState,
                                                  &uroom->tradeBoardSelectWindowId,
                                                  &uroom->tradeBoardDetailsWindowId,
                                                  &sWindowTemplate_RegisterForTrade,
>>>>>>> 001a25e4
                                                  &sListMenuTemplate_RegisterForTrade);
        if (input != -1)
        {
            if (input == -2 || input == 3)
            {
                uroom->state = UR_STATE_MAIN;
                HandleCancelActivity(TRUE);
            }
            else
            {
                switch (input)
                {
                case 1: // REGISTER
                    ScheduleFieldMessageWithFollowupState(UR_STATE_REGISTER_SELECT_MON_FADE, sText_WhichMonWillYouOffer);
                    break;
                case 2: // INFO
                    ScheduleFieldMessageWithFollowupState(UR_STATE_REGISTER_PROMPT_HANDLE_INPUT, sText_TradingBoardInfo);
                    break;
                }
            }
        }
        break;
    case UR_STATE_REGISTER_SELECT_MON_FADE:
        BeginNormalPaletteFade(PALETTES_ALL, 0, 0, 0x10, RGB_BLACK);
        uroom->state = UR_STATE_REGISTER_SELECT_MON;
        break;
    case UR_STATE_REGISTER_SELECT_MON:
        if (!gPaletteFade.active)
        {
            sUnionRoomTrade.state = URTRADE_STATE_REGISTERING;
            gFieldCallback = FieldCB_ContinueScriptUnionRoom;
            ChooseMonForTradingBoard(PARTY_MENU_TYPE_UNION_ROOM_REGISTER, CB2_ReturnToField);
        }
        break;
    case UR_STATE_REGISTER_REQUEST_TYPE:
<<<<<<< HEAD
        input = ListMenuHandler_AllItemsAvailable(&uroom->textState, 
                                                  &uroom->tradeBoardMainWindowId, 
                                                  &uroom->tradeBoardHeaderWindowId, 
                                                  &sWindowTemplate_TradingBoardRequestType, 
=======
        input = ListMenuHandler_AllItemsAvailable(&uroom->textState,
                                                  &uroom->tradeBoardSelectWindowId,
                                                  &uroom->tradeBoardDetailsWindowId,
                                                  &gUnknown_082F0294,
>>>>>>> 001a25e4
                                                  &sMenuTemplate_TradingBoardRequestType);
        if (input != -1)
        {
            switch (input)
            {
            case -2:
            case NUMBER_OF_MON_TYPES: // Exit
                ResetUnionRoomTrade(&sUnionRoomTrade);
                SetTradeBoardRegisteredMonInfo(TYPE_NORMAL, SPECIES_NONE, 0);
                ScheduleFieldMessageAndExit(sText_RegistrationCanceled);
                break;
            default:
                sUnionRoomTrade.type = input;
                uroom->state = UR_STATE_REGISTER_COMPLETE;
                break;
            }
        }
        break;
    case UR_STATE_REGISTER_COMPLETE:
        SetTradeBoardRegisteredMonInfo(sUnionRoomTrade.type, sUnionRoomTrade.playerSpecies, sUnionRoomTrade.playerLevel);
        ScheduleFieldMessageAndExit(sText_RegistraionCompleted);
        break;
    case UR_STATE_CANCEL_REGISTRATION_PROMPT:
        switch (UnionRoomHandleYesNo(&uroom->textState, FALSE))
        {
        case 0: // YES
            uroom->state = UR_STATE_CANCEL_REGISTRATION;
            break;
        case 1: // NO
        case MENU_B_PRESSED:
            HandleCancelActivity(TRUE);
            uroom->state = UR_STATE_MAIN;
            break;
        }
        break;
    case UR_STATE_CANCEL_REGISTRATION:
        if (PrintOnTextbox(&uroom->textState, sText_RegistrationCanceled2))
        {
            SetTradeBoardRegisteredMonInfo(TYPE_NORMAL, SPECIES_NONE, 0);
            ResetUnionRoomTrade(&sUnionRoomTrade);
            HandleCancelActivity(TRUE);
            uroom->state = UR_STATE_MAIN;
        }
        break;
    case UR_STATE_CHECK_TRADING_BOARD:
        if (PrintOnTextbox(&uroom->textState, sText_XCheckedTradingBoard))
            uroom->state = UR_STATE_TRADING_BOARD_LOAD;
        break;
    case UR_STATE_TRADING_BOARD_LOAD:
        UR_ClearBg0();
        uroom->state = UR_STATE_TRADING_BOARD_HANDLE_INPUT;
        break;
    case UR_STATE_TRADING_BOARD_HANDLE_INPUT:
        input = TradeBoardMenuHandler(&uroom->textState,
                                      &uroom->tradeBoardMainWindowId,
                                      &uroom->tradeBoardListMenuId,
                                      &uroom->tradeBoardHeaderWindowId,
                                      &sWindowTemplate_TradingBoardMain,
                                      &sTradeBoardListMenuTemplate,
                                      uroom->playerList);
        if (input != -1)
        {
            switch (input)
            {
            case -2:
            case 8: // EXIT
                HandleCancelActivity(TRUE);
                uroom->state = UR_STATE_MAIN;
                break;
            default:
                UR_ClearBg0();
                switch (IsRequestedTypeOrEggInPlayerParty(uroom->playerList->players[input].rfu.data.tradeType, uroom->playerList->players[input].rfu.data.tradeSpecies))
                {
                case UR_TRADE_MATCH:
                    CopyAndTranslatePlayerName(gStringVar1, &uroom->playerList->players[input]);
                    ScheduleFieldMessageWithFollowupState(UR_STATE_TRADE_PROMPT, sText_AskTrainerToMakeTrade);
                    taskData[1] = input;
                    break;
                case UR_TRADE_NOTYPE:
                    CopyAndTranslatePlayerName(gStringVar1, &uroom->playerList->players[input]);
                    StringCopy(gStringVar2, gTypeNames[uroom->playerList->players[input].rfu.data.tradeType]);
                    ScheduleFieldMessageWithFollowupState(UR_STATE_TRADING_BOARD_LOAD, sText_DontHaveTypeTrainerWants);
                    break;
                case UR_TRADE_NOEGG:
                    CopyAndTranslatePlayerName(gStringVar1, &uroom->playerList->players[input]);
                    StringCopy(gStringVar2, gTypeNames[uroom->playerList->players[input].rfu.data.tradeType]);
                    ScheduleFieldMessageWithFollowupState(UR_STATE_TRADING_BOARD_LOAD, sText_DontHaveEggTrainerWants);
                    break;
                }
                break;
            }
        }
        break;
    case UR_STATE_TRADE_PROMPT:
        switch (UnionRoomHandleYesNo(&uroom->textState, FALSE))
        {
        case 0: // YES
            uroom->state = UR_STATE_TRADE_SELECT_MON;
            break;
        case MENU_B_PRESSED:
        case 1: // NO
            HandleCancelActivity(TRUE);
            uroom->state = UR_STATE_MAIN;
            break;
        }
        break;
    case UR_STATE_TRADE_SELECT_MON:
        if (PrintOnTextbox(&uroom->textState, sText_WhichMonWillYouOffer))
        {
            sUnionRoomTrade.state = URTRADE_STATE_OFFERING;
            memcpy(&gRfuPartnerCompatibilityData, &uroom->playerList->players[taskData[1]].rfu.data.compatibility, sizeof(gRfuPartnerCompatibilityData));
            gUnionRoomRequestedMonType = uroom->playerList->players[taskData[1]].rfu.data.tradeType;
            gUnionRoomOfferedSpecies = uroom->playerList->players[taskData[1]].rfu.data.tradeSpecies;
            gFieldCallback = FieldCB_ContinueScriptUnionRoom;
            ChooseMonForTradingBoard(PARTY_MENU_TYPE_UNION_ROOM_TRADE, CB2_ReturnToField);
            CopyPlayerListToBuffer(uroom);
            sUnionRoomTrade.offerPlayerId = taskData[1];
        }
        break;
    case UR_STATE_TRADE_OFFER_MON:
        gPlayerCurrActivity = ACTIVITY_TRADE | IN_UNION_ROOM;
        TryConnectToUnionRoomParent(uroom->playerList->players[taskData[1]].rfu.name, &uroom->playerList->players[taskData[1]].rfu.data, gPlayerCurrActivity);
        CopyAndTranslatePlayerName(gStringVar1, &uroom->playerList->players[taskData[1]]);
        UR_PrintFieldMessage(sCommunicatingWaitTexts[2]);
        uroom->state = UR_STATE_TRY_COMMUNICATING;
        break;
    case UR_STATE_PRINT_AND_EXIT:
        if (PrintOnTextbox(&uroom->textState, gStringVar4))
        {
            HandleCancelActivity(TRUE);
            UpdateUnionRoomMemberFacing(taskData[0], taskData[1], uroom->playerList);
            uroom->state = UR_STATE_MAIN;
        }
        break;
    case UR_STATE_PRINT_MSG:
        if (PrintOnTextbox(&uroom->textState, gStringVar4))
            uroom->state = uroom->stateAfterPrint;
        break;
    }
}

void SetUsingUnionRoomStartMenu(void)
{
    if (InUnionRoom() == TRUE)
        gSpecialVar_Result = UR_INTERACT_START_MENU;
}

static void ReceiveUnionRoomActivityPacket(struct WirelessLink_URoom *data)
{
    if (gRecvCmds[1][1] != 0 && (gRecvCmds[1][0] & RFUCMD_MASK) == RFUCMD_SEND_PACKET)
    {
        data->recvActivityRequest[0] = gRecvCmds[1][1];
        if (gRecvCmds[1][1] == (ACTIVITY_TRADE | IN_UNION_ROOM))
        {
            data->recvActivityRequest[1] = gRecvCmds[1][2];
            data->recvActivityRequest[2] = gRecvCmds[1][3];
        }
    }
}

static bool32 HandleContactFromOtherPlayer(struct WirelessLink_URoom *uroom)
{
    if (uroom->recvActivityRequest[0] != 0)
    {
        s32 id = GetChatLeaderActionRequestMessage(gStringVar4, gLinkPlayers[1].gender, &uroom->recvActivityRequest[0], uroom);
        if (id == 0) // Error
        {
            return TRUE;
        }
        else if (id == 1) // Recieve activity request
        {
            uroom->state = UR_STATE_RECV_ACTIVITY_REQUEST;
            gPlayerCurrActivity = uroom->recvActivityRequest[0];
            return FALSE;
        }
        else if (id == 2) // No activity
        {
            uroom->state = UR_STATE_CANCEL_REQUEST_PRINT_MSG;
            SetCloseLinkCallback();
            return FALSE;
        }
    }

    return TRUE;
}

void InitUnionRoom(void)
{
    struct WirelessLink_URoom *data;

    sUnionRoomPlayerName[0] = EOS;
    CreateTask(Task_InitUnionRoom, 0);
    sWirelessLinkMain.uRoom = sWirelessLinkMain.uRoom; // Needed to match.
    sWirelessLinkMain.uRoom = data = AllocZeroed(sizeof(struct WirelessLink_URoom));
    sURoom = sWirelessLinkMain.uRoom;
    data->state = 0;
    data->textState = 0;
    data->unknown = 0;
    data->unreadPlayerId = 0;
    sUnionRoomPlayerName[0] = EOS;
}

static void Task_InitUnionRoom(u8 taskId)
{
    s32 i;
    u8 text[32];
    struct WirelessLink_URoom *data = sWirelessLinkMain.uRoom;

    switch (data->state)
    {
    case 0:
        data->state = 1;
        break;
    case 1:
        SetHostRfuGameData(ACTIVITY_SEARCH, 0, FALSE);
        SetWirelessCommType1();
        OpenLink();
        InitializeRfuLinkManager_EnterUnionRoom();
        RfuSetIgnoreError(TRUE);
        data->state = 2;
        break;
    case 2:
        data->incomingChildList = AllocZeroed(RFU_CHILD_MAX * sizeof(struct RfuIncomingPlayer));
        ClearIncomingPlayerList(data->incomingChildList, RFU_CHILD_MAX);
        data->incomingParentList = AllocZeroed(RFU_CHILD_MAX * sizeof(struct RfuIncomingPlayer));
        ClearIncomingPlayerList(data->incomingParentList, RFU_CHILD_MAX);
        data->playerList = AllocZeroed(MAX_UNION_ROOM_LEADERS * sizeof(struct RfuPlayer));
        ClearRfuPlayerList(data->playerList->players, MAX_UNION_ROOM_LEADERS);
        data->spawnPlayer = AllocZeroed(sizeof(struct RfuPlayer));
        ClearRfuPlayerList(&data->spawnPlayer->players[0], 1);
        data->searchTaskId = CreateTask_SearchForChildOrParent(data->incomingParentList, data->incomingChildList, LINK_GROUP_UNION_ROOM_INIT);
        data->state = 3;
        break;
    case 3:
        switch (HandlePlayerListUpdate())
        {
        case PLIST_NEW_PLAYER:
        case PLIST_RECENT_UPDATE:
            if (sUnionRoomPlayerName[0] == EOS)
            {
                for (i = 0; i < MAX_UNION_ROOM_LEADERS; i++)
                {
                    if (data->playerList->players[i].groupScheduledAnim == UNION_ROOM_SPAWN_IN)
                    {
                        CopyAndTranslatePlayerName(text, &data->playerList->players[i]);
                        if (PlayerHasMetTrainerBefore(ReadAsU16(data->playerList->players[i].rfu.data.compatibility.playerTrainerId), text))
                        {
                            StringCopy(sUnionRoomPlayerName, text);
                            break;
                        }
                    }
                }
            }
            break;
        case PLIST_UNUSED:
            break;
        }
        break;
    case 4:
        free(data->spawnPlayer);
        free(data->playerList);
        free(data->incomingParentList);
        free(data->incomingChildList);
        DestroyTask(data->searchTaskId);
        free(sWirelessLinkMain.uRoom);
        LinkRfu_Shutdown();
        DestroyTask(taskId);
        break;
    }
}

bool16 BufferUnionRoomPlayerName(void)
{
    if (sUnionRoomPlayerName[0] != EOS)
    {
        StringCopy(gStringVar1, sUnionRoomPlayerName);
        sUnionRoomPlayerName[0] = EOS;
        return TRUE;
    }
    else
    {
        return FALSE;
    }
}

static u8 HandlePlayerListUpdate(void)
{
    s32 i;
    u8 j;
    struct WirelessLink_URoom *data = sWirelessLinkMain.uRoom;
    s32 retVal = PLIST_NONE;

    for (i = 0; i < RFU_CHILD_MAX; i++)
    {
        if (ArePlayersDifferent(&data->incomingParentList->players[i].rfu, &sUnionRoomPlayer_DummyRfu) == TRUE)
        {
            data->spawnPlayer->players[0].rfu = data->incomingParentList->players[i].rfu;
            data->spawnPlayer->players[0].timeoutCounter = 0;
            data->spawnPlayer->players[0].groupScheduledAnim = UNION_ROOM_SPAWN_IN;
            data->spawnPlayer->players[0].newPlayerCountdown = 1;
            return PLIST_CONTACTED;
        }
    }
    for (j = 0; j < MAX_UNION_ROOM_LEADERS; j++)
    {
        if (data->playerList->players[j].groupScheduledAnim != UNION_ROOM_SPAWN_NONE)
        {
            i = GetNewIncomingPlayerId(&data->playerList->players[j], &data->incomingChildList->players[0]);
            if (i != 0xFF)
            {
                if (data->playerList->players[j].groupScheduledAnim == UNION_ROOM_SPAWN_IN)
                {
                    if (ArePlayerDataDifferent(&data->playerList->players[j].rfu, &data->incomingChildList->players[i].rfu))
                    {
                        data->playerList->players[j].rfu = data->incomingChildList->players[i].rfu;
                        data->playerList->players[j].newPlayerCountdown = 64;
                        retVal = PLIST_NEW_PLAYER;
                    }
                    else if (data->playerList->players[j].newPlayerCountdown != 0)
                    {
                        data->playerList->players[j].newPlayerCountdown--;
                        if (data->playerList->players[j].newPlayerCountdown == 0)
                            retVal = PLIST_RECENT_UPDATE;
                    }
                }
                else
                {
                    data->playerList->players[j].groupScheduledAnim = UNION_ROOM_SPAWN_IN;
                    data->playerList->players[j].newPlayerCountdown = 0;
                    retVal = PLIST_RECENT_UPDATE;
                }
                data->playerList->players[j].timeoutCounter = 0;
            }
            else if (data->playerList->players[j].groupScheduledAnim != UNION_ROOM_SPAWN_OUT)
            {
                data->playerList->players[j].timeoutCounter++;
                if (data->playerList->players[j].timeoutCounter >= 600)
                {
                    data->playerList->players[j].groupScheduledAnim = UNION_ROOM_SPAWN_OUT;
                    retVal = PLIST_RECENT_UPDATE;
                }
            }
            else if (data->playerList->players[j].groupScheduledAnim == UNION_ROOM_SPAWN_OUT)
            {
                data->playerList->players[j].timeoutCounter++;
                if (data->playerList->players[j].timeoutCounter >= 900)
                    ClearRfuPlayerList(&data->playerList->players[j], 1);
            }
        }
    }
    for (i = 0; i < RFU_CHILD_MAX; i++)
        if (TryAddIncomingPlayerToList(&data->playerList->players[0], &data->incomingChildList->players[i], MAX_UNION_ROOM_LEADERS) != 0xFF)
            retVal = PLIST_NEW_PLAYER;

    return retVal;
}

static void Task_SearchForChildOrParent(u8 taskId)
{
    s32 i, j;
    struct RfuPlayerData rfu;
    struct RfuIncomingPlayerList **list = (void*) gTasks[taskId].data;
    bool8 isParent;

    for (i = 0; i < RFU_CHILD_MAX; i++)
    {
        isParent = Rfu_GetCompatiblePlayerData(&rfu.data, rfu.name, i);

        if (!IsPartnerActivityAcceptable(rfu.data.activity, gTasks[taskId].data[4]))
            rfu = sUnionRoomPlayer_DummyRfu;
        if (rfu.data.compatibility.language == LANGUAGE_JAPANESE)
            rfu = sUnionRoomPlayer_DummyRfu;

        if (!isParent)
        {
            for (j = 0; j < i; j++)
            {
                if (!ArePlayersDifferent(&list[1]->players[j].rfu, &rfu))
                    rfu = sUnionRoomPlayer_DummyRfu;
            }
            list[1]->players[i].rfu = rfu;
            list[1]->players[i].active = ArePlayersDifferent(&list[1]->players[i].rfu, &sUnionRoomPlayer_DummyRfu);
        }
        else
        {
            list[0]->players[i].rfu = rfu;
            list[0]->players[i].active = ArePlayersDifferent(&list[0]->players[i].rfu, &sUnionRoomPlayer_DummyRfu);
        }
    }
}

static u8 CreateTask_SearchForChildOrParent(struct RfuIncomingPlayerList * parentList, struct RfuIncomingPlayerList * childList, u32 linkGroup)
{
    u8 taskId = CreateTask(Task_SearchForChildOrParent, 0);
    struct RfuIncomingPlayerList ** data = (void *)gTasks[taskId].data;
    data[0] = parentList;
    data[1] = childList;
    gTasks[taskId].data[4] = linkGroup;
    return taskId;
}

static void Task_ListenForCompatiblePartners(u8 taskId)
{
    s32 i, j;
    struct RfuIncomingPlayerList **list = (void*) gTasks[taskId].data;

    for (i = 0; i < RFU_CHILD_MAX; i++)
    {
        Rfu_GetCompatiblePlayerData(&list[0]->players[i].rfu.data, list[0]->players[i].rfu.name, i);
        if (!IsPartnerActivityAcceptable(list[0]->players[i].rfu.data.activity, gTasks[taskId].data[2]))
        {
            list[0]->players[i].rfu = sUnionRoomPlayer_DummyRfu;
        }
        for (j = 0; j < i; j++)
        {
            if (!ArePlayersDifferent(&list[0]->players[j].rfu, &list[0]->players[i].rfu))
                list[0]->players[i].rfu = sUnionRoomPlayer_DummyRfu;
        }
        list[0]->players[i].active = ArePlayersDifferent(&list[0]->players[i].rfu, &sUnionRoomPlayer_DummyRfu);
    }
}

static bool32 HasWonderCardOrNewsByLinkGroup(struct RfuGameData *data, s16 linkGroup)
{
    if (linkGroup == LINK_GROUP_WONDER_CARD)
    {
        if (!data->compatibility.hasCard)
            return FALSE;
        else
            return TRUE;
    }
    else if (linkGroup == LINK_GROUP_WONDER_NEWS)
    {
        if (!data->compatibility.hasNews)
            return FALSE;
        else
            return TRUE;
    }
    else
    {
        return FALSE;
    }
}

static void Task_ListenForWonderDistributor(u8 taskId)
{
    s32 i;
    struct RfuIncomingPlayerList **list = (void*) gTasks[taskId].data;

    for (i = 0; i < RFU_CHILD_MAX; i++)
    {
        if (Rfu_GetWonderDistributorPlayerData(&list[0]->players[i].rfu.data, list[0]->players[i].rfu.name, i))
            HasWonderCardOrNewsByLinkGroup(&list[0]->players[i].rfu.data, gTasks[taskId].data[2]);

        list[0]->players[i].active = ArePlayersDifferent(&list[0]->players[i].rfu, &sUnionRoomPlayer_DummyRfu);
    }
}

static u8 CreateTask_ListenForCompatiblePartners(struct RfuIncomingPlayerList * list, u32 linkGroup)
{
    u8 taskId = CreateTask(Task_ListenForCompatiblePartners, 0);
    struct RfuIncomingPlayerList **oldList = (void*) gTasks[taskId].data;
    oldList[0] = list;
    gTasks[taskId].data[2] = linkGroup;
    return taskId;
}

static u8 CreateTask_ListenForWonderDistributor(struct RfuIncomingPlayerList * list, u32 linkGroup)
{
    u8 taskId = CreateTask(Task_ListenForWonderDistributor, 0);
    struct RfuIncomingPlayerList **oldList = (void*) gTasks[taskId].data;
    oldList[0] = list;
    gTasks[taskId].data[2] = linkGroup;
    return taskId;
}

static bool32 UR_PrintFieldMessage(const u8 *src)
{
    LoadMessageBoxAndBorderGfx();
    DrawDialogueFrame(0, 1);
    StringExpandPlaceholders(gStringVar4, src);
    AddTextPrinterWithCustomSpeedForMessage(FALSE, 1);
    return FALSE;
}

static bool32 UR_RunTextPrinters(void)
{
    if (!RunTextPrintersAndIsPrinter0Active())
        return TRUE;
    else
        return FALSE;
}

static bool8 PrintOnTextbox(u8 *textState, const u8 *str)
{
    switch (*textState)
    {
    case 0:
        LoadMessageBoxAndBorderGfx();
        DrawDialogueFrame(0, 1);
        StringExpandPlaceholders(gStringVar4, str);
        AddTextPrinterForMessage_2(TRUE);
        (*textState)++;
        break;
    case 1:
        if (!RunTextPrintersAndIsPrinter0Active())
        {
            *textState = 0;
            return TRUE;
        }
        break;
    }
    return FALSE;
}

static s8 UnionRoomHandleYesNo(u8 *state, bool32 noDraw)
{
    s8 input;

    switch (*state)
    {
    case 0:
        if (noDraw)
            return -3;
        DisplayYesNoMenuDefaultYes();
        (*state)++;
        break;
    case 1:
        if (noDraw)
        {
            sub_8198C78();
            *state = 0;
            return -3;
        }
        input = Menu_ProcessInputNoWrapClearOnChoose();
        if (input == MENU_B_PRESSED || input == 0 || input == 1)
        {
            *state = 0;
            return input;
        }
        break;
    }
    return MENU_NOTHING_CHOSEN;
}

static u8 CreateTradeBoardWindow(const struct WindowTemplate * template)
{
    u8 windowId = AddWindow(template);
    DrawStdWindowFrame(windowId, FALSE);
    FillWindowPixelBuffer(windowId, PIXEL_FILL(15));
    PrintUnionRoomText(windowId, 1, sText_NameWantedOfferLv, 8, 1, UR_COLOR_TRADE_BOARD_OTHER);
    CopyWindowToVram(windowId, 2);
    PutWindowTilemap(windowId);
    return windowId;
}

static void DeleteTradeBoardWindow(u8 windowId)
{
    RemoveWindow(windowId);
}

static s32 ListMenuHandler_AllItemsAvailable(u8 *state, u8 *windowId, u8 *listMenuId, const struct WindowTemplate *winTemplate, const struct ListMenuTemplate *menuTemplate)
{
    s32 maxWidth, input;
    struct WindowTemplate winTemplateCopy;

    switch (*state)
    {
    case 0:
        winTemplateCopy = *winTemplate;
        maxWidth = Intl_GetListMenuWidth(menuTemplate);
        if (winTemplateCopy.width > maxWidth)
            winTemplateCopy.width = maxWidth;

        if (winTemplateCopy.tilemapLeft + winTemplateCopy.width > 29)
            winTemplateCopy.tilemapLeft = max(29 - winTemplateCopy.width, 0);

        *windowId = AddWindow(&winTemplateCopy);
        DrawStdWindowFrame(*windowId, FALSE);
        gMultiuseListMenuTemplate = *menuTemplate;
        gMultiuseListMenuTemplate.windowId = *windowId;
        *listMenuId = ListMenuInit(&gMultiuseListMenuTemplate, 0, 0);
        CopyWindowToVram(*windowId, TRUE);
        (*state)++;
        break;
    case 1:
        input = ListMenu_ProcessInput(*listMenuId);
        if (JOY_NEW(A_BUTTON))
        {
            DestroyListMenuTask(*listMenuId, NULL, NULL);
            ClearStdWindowAndFrame(*windowId, TRUE);
            RemoveWindow(*windowId);
            *state = 0;
            return input;
        }
        else if (JOY_NEW(B_BUTTON))
        {
            DestroyListMenuTask(*listMenuId, NULL, NULL);
            ClearStdWindowAndFrame(*windowId, TRUE);
            RemoveWindow(*windowId);
            *state = 0;
            return -2;
        }
        break;
    }

    return -1;
}

static s32 TradeBoardMenuHandler(u8 *state, u8 *mainWindowId, u8 *listMenuId, u8 *headerWindowId,
                                const struct WindowTemplate *winTemplate,
                                const struct ListMenuTemplate *menuTemplate,
                                struct RfuPlayerList *list)
{
    s32 input;
    s32 idx;

    switch (*state)
    {
    case 0:
        *headerWindowId = CreateTradeBoardWindow(&sWindowTemplate_TradingBoardHeader);
        *mainWindowId = AddWindow(winTemplate);
        DrawStdWindowFrame(*mainWindowId, FALSE);
        gMultiuseListMenuTemplate = *menuTemplate;
        gMultiuseListMenuTemplate.windowId = *mainWindowId;
        *listMenuId = ListMenuInit(&gMultiuseListMenuTemplate, 0, 1);
        (*state)++;
        break;
    case 1:
        CopyWindowToVram(*mainWindowId, TRUE);
        (*state)++;
        break;
    case 2:
        input = ListMenu_ProcessInput(*listMenuId);
        if (JOY_NEW(A_BUTTON | B_BUTTON))
        {
            if (input == 8 || JOY_NEW(B_BUTTON))
            {
                DestroyListMenuTask(*listMenuId, NULL, NULL);
                RemoveWindow(*mainWindowId);
                DeleteTradeBoardWindow(*headerWindowId);
                *state = 0;
                return -2;
            }
            else
            {
                idx = GetIndexOfNthTradeBoardOffer(list->players, input);
                if (idx >= 0)
                {
                    DestroyListMenuTask(*listMenuId, NULL, NULL);
                    RemoveWindow(*mainWindowId);
                    DeleteTradeBoardWindow(*headerWindowId);
                    *state = 0;
                    return idx;
                }
                else
                {
                    PlaySE(SE_WALL_HIT);
                }
            }
        }
        break;
    }

    return -1;
}

static void UR_ClearBg0(void)
{
    FillBgTilemapBufferRect(0, 0, 0, 0, 32, 32, 0);
    CopyBgTilemapBufferToVram(0);
}

static void JoinGroup_EnableScriptContexts(void)
{
    EnableBothScriptContexts();
}

static void PrintUnionRoomText(u8 windowId, u8 fontId, const u8 *str, u8 x, u8 y, u8 colorIdx)
{
    struct TextPrinterTemplate printerTemplate;

    printerTemplate.currentChar = str;
    printerTemplate.windowId = windowId;
    printerTemplate.fontId = fontId;
    printerTemplate.x = x;
    printerTemplate.y = y;
    printerTemplate.currentX = x;
    printerTemplate.currentY = y;
    printerTemplate.unk = 0;

    gTextFlags.useAlternateDownArrow = FALSE;
    switch (colorIdx)
    {
    case UR_COLOR_DEFAULT:
        printerTemplate.letterSpacing = 0;
        printerTemplate.lineSpacing = 0;
        printerTemplate.fgColor = TEXT_COLOR_DARK_GRAY;
        printerTemplate.bgColor = TEXT_COLOR_WHITE;
        printerTemplate.shadowColor = TEXT_COLOR_LIGHT_GRAY;
        break;
    case UR_COLOR_RED:
        printerTemplate.letterSpacing = 0;
        printerTemplate.lineSpacing = 0;
        printerTemplate.fgColor = TEXT_COLOR_RED;
        printerTemplate.bgColor = TEXT_COLOR_WHITE;
        printerTemplate.shadowColor = TEXT_COLOR_LIGHT_RED;
        break;
    case UR_COLOR_GREEN:
        printerTemplate.letterSpacing = 0;
        printerTemplate.lineSpacing = 0;
        printerTemplate.fgColor = TEXT_COLOR_GREEN;
        printerTemplate.bgColor = TEXT_COLOR_WHITE;
        printerTemplate.shadowColor = TEXT_COLOR_LIGHT_GREEN;
        break;
    case UR_COLOR_WHITE:
        printerTemplate.letterSpacing = 0;
        printerTemplate.lineSpacing = 0;
        printerTemplate.fgColor = TEXT_COLOR_WHITE;
        printerTemplate.bgColor = TEXT_COLOR_WHITE;
        printerTemplate.shadowColor = TEXT_COLOR_LIGHT_GRAY;
        break;
    case UR_COLOR_CANCEL:
        printerTemplate.letterSpacing = 0;
        printerTemplate.lineSpacing = 0;
        printerTemplate.fgColor = TEXT_COLOR_WHITE;
        printerTemplate.bgColor = TEXT_COLOR_DARK_GRAY;
        printerTemplate.shadowColor = TEXT_COLOR_LIGHT_GRAY;
        break;
    case UR_COLOR_TRADE_BOARD_SELF:
        printerTemplate.letterSpacing = 0;
        printerTemplate.lineSpacing = 0;
        printerTemplate.fgColor = TEXT_COLOR_LIGHT_GREEN;
        printerTemplate.bgColor = TEXT_DYNAMIC_COLOR_6;
        printerTemplate.shadowColor = TEXT_COLOR_LIGHT_BLUE;
        break;
    case UR_COLOR_TRADE_BOARD_OTHER:
        printerTemplate.letterSpacing = 0;
        printerTemplate.lineSpacing = 0;
        printerTemplate.fgColor = TEXT_DYNAMIC_COLOR_5;
        printerTemplate.bgColor = TEXT_DYNAMIC_COLOR_6;
        printerTemplate.shadowColor = TEXT_COLOR_LIGHT_BLUE;
        break;
    }

    AddTextPrinter(&printerTemplate, TEXT_SPEED_FF, NULL);
}

static void ClearRfuPlayerList(struct RfuPlayer *players, u8 count)
{
    s32 i;

    for (i = 0; i < count; i++)
    {
        players[i].rfu = sUnionRoomPlayer_DummyRfu;
        players[i].timeoutCounter = 255;
        players[i].groupScheduledAnim = UNION_ROOM_SPAWN_NONE;
        players[i].useRedText = FALSE;
        players[i].newPlayerCountdown = 0;
    }
}

static void ClearIncomingPlayerList(struct RfuIncomingPlayerList *list, u8 count)
{
    s32 i;

    for (i = 0; i < RFU_CHILD_MAX; i++)
    {
        list->players[i].rfu = sUnionRoomPlayer_DummyRfu;
        list->players[i].active = FALSE;
    }
}

// Checks player name and trainer id, returns TRUE if they are not the same
static bool8 ArePlayersDifferent(struct RfuPlayerData* player1, const struct RfuPlayerData* player2)
{
    s32 i;

    for (i = 0; i < 2; i++)
    {
        if (player1->data.compatibility.playerTrainerId[i] != player2->data.compatibility.playerTrainerId[i])
            return TRUE;
    }

    for (i = 0; i < PLAYER_NAME_LENGTH + 1; i++)
    {
        if (player1->name[i] != player2->name[i])
            return TRUE;
    }

    return FALSE;
}

static bool32 ArePlayerDataDifferent(struct RfuPlayerData *player1, struct RfuPlayerData *player2)
{
    s32 i;

    if (player1->data.activity != player2->data.activity)
        return TRUE;

    if (player1->data.startedActivity != player2->data.startedActivity)
        return TRUE;

    for (i = 0; i < RFU_CHILD_MAX; i++)
    {
        if (player1->data.partnerInfo[i] != player2->data.partnerInfo[i])
            return TRUE;
    }

    if (player1->data.tradeSpecies != player2->data.tradeSpecies)
        return TRUE;

    if (player1->data.tradeType != player2->data.tradeType)
        return TRUE;

    return FALSE;
}

static u32 GetNewIncomingPlayerId(struct RfuPlayer *player, struct RfuIncomingPlayer *incomingPlayer)
{
    u8 result = 0xFF; // None
    s32 i;

    for (i = 0; i < RFU_CHILD_MAX; i++)
    {
        if (incomingPlayer[i].active && !ArePlayersDifferent(&player->rfu, &incomingPlayer[i].rfu))
        {
            result = i;
            incomingPlayer[i].active = FALSE;
        }
    }

    return result;
}

static u8 TryAddIncomingPlayerToList(struct RfuPlayer *players, struct RfuIncomingPlayer *incomingPlayer, u8 max)
{
    s32 i;

    if (incomingPlayer->active)
    {
        for (i = 0; i < max; i++)
        {
            if (players[i].groupScheduledAnim == UNION_ROOM_SPAWN_NONE)
            {
                players[i].rfu = incomingPlayer->rfu;
                players[i].timeoutCounter = 0;
                players[i].groupScheduledAnim = UNION_ROOM_SPAWN_IN;
                players[i].newPlayerCountdown = 64;
                incomingPlayer->active = FALSE;
                return i;
            }
        }
    }

    return 0xFF;
}

static void PrintGroupMemberOnWindow(u8 windowId, u8 x, u8 y, struct RfuPlayer *player, u8 colorIdx, u8 id)
{
    u8 activity;
    u8 trainerId[6];

    ConvertIntToDecimalStringN(gStringVar4, id + 1, STR_CONV_MODE_LEADING_ZEROS, 2);
    StringAppend(gStringVar4, sText_Colon);
    PrintUnionRoomText(windowId, 1, gStringVar4, x, y, UR_COLOR_DEFAULT);
    x += 18;
    activity = player->rfu.data.activity;
    if (player->groupScheduledAnim == UNION_ROOM_SPAWN_IN && !(activity & IN_UNION_ROOM))
    {
        CopyAndTranslatePlayerName(gStringVar4, player);
        PrintUnionRoomText(windowId, 1, gStringVar4, x, y, colorIdx);
        ConvertIntToDecimalStringN(trainerId, player->rfu.data.compatibility.playerTrainerId[0] | (player->rfu.data.compatibility.playerTrainerId[1] << 8), STR_CONV_MODE_LEADING_ZEROS, 5);
        StringCopy(gStringVar4, sText_ID);
        StringAppend(gStringVar4, trainerId);
        PrintUnionRoomText(windowId, 1, gStringVar4, GetStringRightAlignXOffset(1, gStringVar4, 0x88), y, colorIdx);
    }
}

static void PrintGroupCandidateOnWindow(u8 windowId, u8 x, u8 y, struct RfuPlayer *player, u8 colorIdx, u8 id)
{
    u8 trainerId[6];

    if (player->groupScheduledAnim == UNION_ROOM_SPAWN_IN)
    {
        CopyAndTranslatePlayerName(gStringVar4, player);
        PrintUnionRoomText(windowId, 1, gStringVar4, x, y, colorIdx);
        ConvertIntToDecimalStringN(trainerId, player->rfu.data.compatibility.playerTrainerId[0] | (player->rfu.data.compatibility.playerTrainerId[1] << 8), STR_CONV_MODE_LEADING_ZEROS, 5);
        StringCopy(gStringVar4, sText_ID);
        StringAppend(gStringVar4, trainerId);
        PrintUnionRoomText(windowId, 1, gStringVar4, GetStringRightAlignXOffset(1, gStringVar4, 0x68), y, colorIdx);
    }
}

static bool32 IsPlayerFacingTradingBoard(void)
{
    s16 x, y;
    GetXYCoordsOneStepInFrontOfPlayer(&x, &y);

    if (x != 2 + 7)
        return FALSE;

    if (y != 1 + 7)
        return FALSE;

    if (gPlayerAvatar.tileTransitionState == T_TILE_CENTER || gPlayerAvatar.tileTransitionState == T_NOT_MOVING)
        return TRUE;

    return FALSE;
}

static u32 GetResponseIdx_InviteToURoomActivity(s32 activity)
{
    switch (activity)
    {
    case ACTIVITY_CHAT:
        return 1;
    case ACTIVITY_TRADE:
        return 2;
    case ACTIVITY_CARD:
        return 3;
    case ACTIVITY_BATTLE_MULTI:
    default:
        return 0;
    }
}

static u32 ConvPartnerUnameAndGetWhetherMetAlready(struct RfuPlayer *player)
{
    u8 name[30];
    CopyAndTranslatePlayerName(name, player);
    return PlayerHasMetTrainerBefore(ReadAsU16(player->rfu.data.compatibility.playerTrainerId), name);
}

static s32 UnionRoomGetPlayerInteractionResponse(struct RfuPlayerList *list, bool8 overrideGender, u8 playerIdx, u32 playerGender)
{
    bool32 metBefore;

    struct RfuPlayer * player = &list->players[playerIdx];

    if (!player->rfu.data.startedActivity && !overrideGender)
    {
        CopyAndTranslatePlayerName(gStringVar1, player);
        metBefore = PlayerHasMetTrainerBefore(ReadAsU16(player->rfu.data.compatibility.playerTrainerId), gStringVar1);
        if (player->rfu.data.activity == (ACTIVITY_CHAT | IN_UNION_ROOM))
        {
            StringExpandPlaceholders(gStringVar4, sJoinChatTexts[metBefore][playerGender]);
            return 2;
        }
        else
        {
            UR_PrintFieldMessage(sCommunicatingWaitTexts[metBefore]);
            return 1;
        }
    }
    else
    {
        CopyAndTranslatePlayerName(gStringVar1, player);
        if (overrideGender)
        {
            playerGender = (player->rfu.data.compatibility.playerTrainerId[overrideGender + 1] >> 3) & 1;
        }
        switch (player->rfu.data.activity & 0x3F)
        {
        case ACTIVITY_BATTLE_SINGLE:
            StringExpandPlaceholders(gStringVar4, sBattleReactionTexts[playerGender][Random() % ARRAY_COUNT(sBattleReactionTexts[0])]);
            break;
        case ACTIVITY_TRADE:
            StringExpandPlaceholders(gStringVar4, sTradeReactionTexts[playerGender][Random() % 2]);
            break;
        case ACTIVITY_CHAT:
            StringExpandPlaceholders(gStringVar4, sChatReactionTexts[playerGender][Random() % ARRAY_COUNT(sChatReactionTexts[0])]);
            break;
        case ACTIVITY_CARD:
            StringExpandPlaceholders(gStringVar4, sTrainerCardReactionTexts[playerGender][Random() % ARRAY_COUNT(sTrainerCardReactionTexts[0])]);
            break;
        default:
            StringExpandPlaceholders(gStringVar4, sText_TrainerAppearsBusy);
            break;
        }
        return 0;
    }
}

void ItemPrintFunc_EmptyList(u8 windowId, u32 itemId, u8 y)
{
}

static void TradeBoardPrintItemInfo(u8 windowId, u8 y, struct RfuGameData * data, const u8 * playerName, u8 colorIdx)
{
    u8 levelStr[4];
    u16 species = data->tradeSpecies;
    u8 type = data->tradeType;
    u8 level = data->tradeLevel;

    PrintUnionRoomText(windowId, 1, playerName, 8, y, colorIdx);
    if (species == SPECIES_EGG)
    {
        PrintUnionRoomText(windowId, 1, sText_EggTrade, 68, y, colorIdx);
    }
    else
    {
        BlitMenuInfoIcon(windowId, type + 1, 68, y);
        PrintUnionRoomText(windowId, 1, gSpeciesNames[species], 118, y, colorIdx);
        ConvertIntToDecimalStringN(levelStr, level, STR_CONV_MODE_RIGHT_ALIGN, 3);
        PrintUnionRoomText(windowId, 1, levelStr, 198, y, colorIdx);
    }
}

static void TradeBoardListMenuItemPrintFunc(u8 windowId, u32 itemId, u8 y)
{
    struct WirelessLink_Leader *leader = sWirelessLinkMain.leader;
    struct RfuGameData *gameData;
    s32 i, j;
    u8 playerName[11];

    if (itemId == LIST_HEADER && y == sTradeBoardListMenuTemplate.upText_Y)
    {
        gameData = GetHostRfuGameData();
        if (gameData->tradeSpecies != SPECIES_NONE)
            TradeBoardPrintItemInfo(windowId, y, gameData, gSaveBlock2Ptr->playerName, UR_COLOR_TRADE_BOARD_SELF);
    }
    else
    {
        j = 0;
        for (i = 0; i < MAX_UNION_ROOM_LEADERS; i++)
        {
            if (leader->playerList->players[i].groupScheduledAnim == UNION_ROOM_SPAWN_IN && leader->playerList->players[i].rfu.data.tradeSpecies != SPECIES_NONE)
                j++;

            if (j == itemId + 1)
            {
                CopyAndTranslatePlayerName(playerName, &leader->playerList->players[i]);
                TradeBoardPrintItemInfo(windowId, y, &leader->playerList->players[i].rfu.data, playerName, UR_COLOR_TRADE_BOARD_OTHER);
                break;
            }
        }
    }
}

static s32 GetIndexOfNthTradeBoardOffer(struct RfuPlayer * players, s32 n)
{
    s32 i;
    s32 j = 0;

    for (i = 0; i < MAX_UNION_ROOM_LEADERS; i++)
    {
        if (players[i].groupScheduledAnim == UNION_ROOM_SPAWN_IN && players[i].rfu.data.tradeSpecies != SPECIES_NONE)
            j++;

        if (j == n + 1)
            return i;
    }

    return -1;
}

static s32 GetUnionRoomPlayerGender(s32 playerIdx, struct RfuPlayerList *list)
{
    return list->players[playerIdx].rfu.data.playerGender;
}

static s32 IsRequestedTypeOrEggInPlayerParty(u32 type, u32 species)
{
    s32 i;

    if (species == SPECIES_EGG)
    {
        for (i = 0; i < gPlayerPartyCount; i++)
        {
            species = GetMonData(&gPlayerParty[i], MON_DATA_SPECIES2);
            if (species == SPECIES_EGG)
                return UR_TRADE_MATCH;
        }
        return UR_TRADE_NOEGG;
    }
    else
    {
        for (i = 0; i < gPlayerPartyCount; i++)
        {
            species = GetMonData(&gPlayerParty[i], MON_DATA_SPECIES2);
            if (gBaseStats[species].type1 == type || gBaseStats[species].type2 == type)
                return UR_TRADE_MATCH;
        }
        return UR_TRADE_NOTYPE;
    }
}

static void GetURoomActivityRejectMsg(u8 *dst, s32 acitivty, u32 playerGender)
{
    switch (acitivty)
    {
    case ACTIVITY_BATTLE_SINGLE | IN_UNION_ROOM:
        StringExpandPlaceholders(dst, sBattleDeclinedTexts[playerGender]);
        break;
    case ACTIVITY_CHAT | IN_UNION_ROOM:
        StringExpandPlaceholders(dst, sChatDeclinedTexts[playerGender]);
        break;
    case ACTIVITY_TRADE | IN_UNION_ROOM:
        StringExpandPlaceholders(dst, sText_TradeOfferRejected);
        break;
    case ACTIVITY_CARD | IN_UNION_ROOM:
        StringExpandPlaceholders(dst, sShowTrainerCardDeclinedTexts[playerGender]);
        break;
    }
}

static void GetURoomActivityStartMsg(u8 *dst, u8 acitivty)
{
    u8 mpId = GetMultiplayerId();
    u8 gender = gLinkPlayers[mpId ^ 1].gender;

    switch (acitivty)
    {
    case ACTIVITY_BATTLE_SINGLE | IN_UNION_ROOM:
        StringCopy(dst, sStartActivityTexts[mpId][gender][0]);
        break;
    case ACTIVITY_TRADE | IN_UNION_ROOM:
        StringCopy(dst, sStartActivityTexts[mpId][gender][2]);
        break;
    case ACTIVITY_CHAT | IN_UNION_ROOM:
        StringCopy(dst, sStartActivityTexts[mpId][gender][1]);
        break;
    }
}

static s32 GetChatLeaderActionRequestMessage(u8 *dst, u32 gender, u16 *activityData, struct WirelessLink_URoom *uroom)
{
    s32 result = 0;
    u16 species = SPECIES_NONE;
    s32 i;

    switch (activityData[0])
    {
    case ACTIVITY_BATTLE_SINGLE | IN_UNION_ROOM:
        StringExpandPlaceholders(dst, sText_BattleChallenge);
        result = 1;
        break;
    case ACTIVITY_CHAT | IN_UNION_ROOM:
        StringExpandPlaceholders(dst, sText_ChatInvitation);
        result = 1;
        break;
    case ACTIVITY_TRADE | IN_UNION_ROOM:
        ConvertIntToDecimalStringN(uroom->activityRequestStrbufs[0], sUnionRoomTrade.playerLevel, STR_CONV_MODE_LEFT_ALIGN, 3);
        StringCopy(uroom->activityRequestStrbufs[1], gSpeciesNames[sUnionRoomTrade.playerSpecies]);
        for (i = 0; i < RFU_CHILD_MAX; i++)
        {
            if (gRfuLinkStatus->partner[i].serialNo == RFU_SERIAL_GAME)
            {
                ConvertIntToDecimalStringN(uroom->activityRequestStrbufs[2], activityData[2], STR_CONV_MODE_LEFT_ALIGN, 3);
                StringCopy(uroom->activityRequestStrbufs[3], gSpeciesNames[activityData[1]]);
                species = activityData[1];
                break;
            }
        }
        if (species == SPECIES_EGG)
        {
            StringCopy(dst, sText_OfferToTradeEgg);
        }
        else
        {
            for (i = 0; i < RFU_CHILD_MAX; i++)
                DynamicPlaceholderTextUtil_SetPlaceholderPtr(i, uroom->activityRequestStrbufs[i]);
            DynamicPlaceholderTextUtil_ExpandPlaceholders(dst, sText_OfferToTradeMon);
        }
        result = 1;
        break;
    case ACTIVITY_CARD | IN_UNION_ROOM:
        StringExpandPlaceholders(dst, sText_ShowTrainerCard);
        result = 1;
        break;
    case ACTIVITY_NONE | IN_UNION_ROOM:
        StringExpandPlaceholders(dst, sText_ChatDropped);
        result = 2;
        break;
    }

    return result;
}

static bool32 PollPartnerYesNoResponse(struct WirelessLink_URoom *data)
{
    if (gRecvCmds[0][1] != 0)
    {
        if (gRecvCmds[0][1] == (ACTIVITY_ACCEPT | IN_UNION_ROOM))
        {
            data->partnerYesNoResponse = ACTIVITY_ACCEPT | IN_UNION_ROOM;
            return TRUE;
        }
        else if (gRecvCmds[0][1] == (ACTIVITY_DECLINE | IN_UNION_ROOM))
        {
            data->partnerYesNoResponse = ACTIVITY_DECLINE | IN_UNION_ROOM;
            return TRUE;
        }
    }
    return FALSE;
}

bool32 InUnionRoom(void)
{
    return gSaveBlock1Ptr->location.mapGroup == MAP_GROUP(UNION_ROOM)
        && gSaveBlock1Ptr->location.mapNum == MAP_NUM(UNION_ROOM)
        ? TRUE : FALSE;
}

static bool32 HasAtLeastTwoMonsOfLevel30OrLower(void)
{
    s32 i;
    s32 count = 0;

    for (i = 0; i < gPlayerPartyCount; i++)
    {
        if (GetMonData(&gPlayerParty[i], MON_DATA_LEVEL) <= 30
         && GetMonData(&gPlayerParty[i], MON_DATA_SPECIES2) != SPECIES_EGG)
            count++;
    }

    if (count > 1)
        return TRUE;
    else
        return FALSE;
}

static void ResetUnionRoomTrade(struct UnionRoomTrade *trade)
{
    trade->state = URTRADE_STATE_NONE;
    trade->type = 0;
    trade->playerPersonality = 0;
    trade->playerSpecies = SPECIES_NONE;
    trade->playerLevel = 0;
    trade->species = SPECIES_NONE;
    trade->level = 0;
    trade->personality = 0;
}

void Script_ResetUnionRoomTrade(void)
{
    ResetUnionRoomTrade(&sUnionRoomTrade);
}

static bool32 RegisterTradeMonAndGetIsEgg(u32 monId, struct UnionRoomTrade *trade)
{
    trade->playerSpecies = GetMonData(&gPlayerParty[monId], MON_DATA_SPECIES2);
    trade->playerLevel = GetMonData(&gPlayerParty[monId], MON_DATA_LEVEL);
    trade->playerPersonality = GetMonData(&gPlayerParty[monId], MON_DATA_PERSONALITY);
    if (trade->playerSpecies == SPECIES_EGG)
        return TRUE;
    else
        return FALSE;
}

static void RegisterTradeMon(u32 monId, struct UnionRoomTrade *trade)
{
    trade->species = GetMonData(&gPlayerParty[monId], MON_DATA_SPECIES2);
    trade->level = GetMonData(&gPlayerParty[monId], MON_DATA_LEVEL);
    trade->personality = GetMonData(&gPlayerParty[monId], MON_DATA_PERSONALITY);
}

static u32 GetPartyPositionOfRegisteredMon(struct UnionRoomTrade *trade, u8 multiplayerId)
{
    u16 response = 0;
    u16 species;
    u32 personality;
    u32 cur_personality;
    u16 cur_species;
    s32 i;

    if (multiplayerId == 0)
    {
        species = trade->playerSpecies;
        personality = trade->playerPersonality;
    }
    else
    {
        species = trade->species;
        personality = trade->personality;
    }

    // Find party position by comparing to personality and species
    for (i = 0; i < gPlayerPartyCount; i++)
    {
        cur_personality = GetMonData(&gPlayerParty[i], MON_DATA_PERSONALITY);
        if (cur_personality != personality)
            continue;
        cur_species = GetMonData(&gPlayerParty[i], MON_DATA_SPECIES2);
        if (cur_species != species)
            continue;
        response = i;
        break;
    }

    return response;
}

static void HandleCancelActivity(bool32 setData)
{
    UR_ClearBg0();
    ScriptContext2_Disable();
    UnionRoom_UnlockPlayerAndChatPartner();
    gPlayerCurrActivity = ACTIVITY_NONE;
    if (setData)
    {
        SetTradeBoardRegisteredMonInfo(sUnionRoomTrade.type, sUnionRoomTrade.playerSpecies, sUnionRoomTrade.playerLevel);
        UpdateGameData_SetActivity(ACTIVITY_NONE | IN_UNION_ROOM, 0, FALSE);
    }
}

static void StartScriptInteraction(void)
{
    ScriptContext2_Enable();
    FreezeObjects_WaitForPlayer();
}

static u8 GetActivePartnersInfo(struct WirelessLink_URoom *data)
{
    u8 retVal = PINFO_ACTIVE_FLAG;
    u8 i;

    for (i = 0; i < RFU_CHILD_MAX; i++)
    {
        if (data->incomingParentList->players[i].active)
        {
            retVal |= data->incomingParentList->players[i].rfu.data.playerGender << PINFO_GENDER_SHIFT;
            retVal |= data->incomingParentList->players[i].rfu.data.compatibility.playerTrainerId[0] & PINFO_TID_MASK;
            break;
        }
    }

    return retVal;
}

static void ViewURoomPartnerTrainerCard(u8 *unused, struct WirelessLink_URoom *data, bool8 isParent)
{
    struct TrainerCard *trainerCard = &gTrainerCards[GetMultiplayerId() ^ 1];
    s32 i;
    s32 n;

    DynamicPlaceholderTextUtil_Reset();

    StringCopy(data->trainerCardStrBuffer[0], gTrainerClassNames[GetUnionRoomTrainerClass()]);
    DynamicPlaceholderTextUtil_SetPlaceholderPtr(0, data->trainerCardStrBuffer[0]);

    DynamicPlaceholderTextUtil_SetPlaceholderPtr(1, trainerCard->playerName);

    StringCopy(data->trainerCardColorStrBuffer, sCardColorTexts[trainerCard->stars]);
    DynamicPlaceholderTextUtil_SetPlaceholderPtr(2, data->trainerCardColorStrBuffer);

    ConvertIntToDecimalStringN(data->trainerCardStrBuffer[2], trainerCard->caughtMonsCount, STR_CONV_MODE_LEFT_ALIGN, 3);
    DynamicPlaceholderTextUtil_SetPlaceholderPtr(3, data->trainerCardStrBuffer[2]);

    ConvertIntToDecimalStringN(data->trainerCardStrBuffer[3], trainerCard->playTimeHours, STR_CONV_MODE_LEFT_ALIGN, 3);
    ConvertIntToDecimalStringN(data->trainerCardStrBuffer[4], trainerCard->playTimeMinutes, STR_CONV_MODE_LEADING_ZEROS, 2);
    DynamicPlaceholderTextUtil_SetPlaceholderPtr(4, data->trainerCardStrBuffer[3]);
    DynamicPlaceholderTextUtil_SetPlaceholderPtr(5, data->trainerCardStrBuffer[4]);

    DynamicPlaceholderTextUtil_ExpandPlaceholders(data->trainerCardMsgStrBuffer, sText_TrainerCardInfoPage1);
    StringCopy(gStringVar4, data->trainerCardMsgStrBuffer);

    n = trainerCard->linkBattleWins;
    if (n > 9999)
        n = 9999;
    ConvertIntToDecimalStringN(data->trainerCardStrBuffer[0], n, STR_CONV_MODE_LEFT_ALIGN, 4);
    DynamicPlaceholderTextUtil_SetPlaceholderPtr(0, data->trainerCardStrBuffer[0]);

    n = trainerCard->linkBattleLosses;
    if (n > 9999)
        n = 9999;
    ConvertIntToDecimalStringN(data->trainerCardStrBuffer[1], n, STR_CONV_MODE_LEFT_ALIGN, 4);
    DynamicPlaceholderTextUtil_SetPlaceholderPtr(2, data->trainerCardStrBuffer[1]);

    ConvertIntToDecimalStringN(data->trainerCardStrBuffer[2], trainerCard->pokemonTrades, STR_CONV_MODE_LEFT_ALIGN, 5);
    DynamicPlaceholderTextUtil_SetPlaceholderPtr(3, data->trainerCardStrBuffer[2]);

    for (i = 0; i < TRAINER_CARD_PROFILE_LENGTH; i++)
    {
        CopyEasyChatWord(data->trainerCardStrBuffer[i + 3], trainerCard->easyChatProfile[i]);
        DynamicPlaceholderTextUtil_SetPlaceholderPtr(i + 4, data->trainerCardStrBuffer[i + 3]);
    }

    DynamicPlaceholderTextUtil_ExpandPlaceholders(data->trainerCardMsgStrBuffer, sText_TrainerCardInfoPage2);
    StringAppend(gStringVar4, data->trainerCardMsgStrBuffer);

    if (isParent == TRUE)
    {
        DynamicPlaceholderTextUtil_ExpandPlaceholders(data->trainerCardMsgStrBuffer, sText_FinishedCheckingPlayersTrainerCard);
        StringAppend(gStringVar4, data->trainerCardMsgStrBuffer);
    }
    else if (isParent == FALSE)
    {
        DynamicPlaceholderTextUtil_ExpandPlaceholders(data->trainerCardMsgStrBuffer, sGladToMeetYouTexts[trainerCard->gender]);
        StringAppend(gStringVar4, data->trainerCardMsgStrBuffer);
    }
}

static void CopyAndTranslatePlayerName(u8 *dest, struct RfuPlayer *player)
{
    StringCopy7(dest, player->rfu.name);
    ConvertInternationalString(dest, player->rfu.data.compatibility.language);
}<|MERGE_RESOLUTION|>--- conflicted
+++ resolved
@@ -3057,17 +3057,10 @@
             uroom->state = UR_STATE_REGISTER_PROMPT_HANDLE_INPUT;
         break;
     case UR_STATE_REGISTER_PROMPT_HANDLE_INPUT:
-<<<<<<< HEAD
-        input = ListMenuHandler_AllItemsAvailable(&uroom->textState, 
-                                                  &uroom->tradeBoardMainWindowId, 
-                                                  &uroom->tradeBoardHeaderWindowId, 
-                                                  &sWindowTemplate_RegisterForTrade, 
-=======
         input = ListMenuHandler_AllItemsAvailable(&uroom->textState,
-                                                  &uroom->tradeBoardSelectWindowId,
-                                                  &uroom->tradeBoardDetailsWindowId,
+                                                  &uroom->tradeBoardMainWindowId,
+                                                  &uroom->tradeBoardHeaderWindowId,
                                                   &sWindowTemplate_RegisterForTrade,
->>>>>>> 001a25e4
                                                   &sListMenuTemplate_RegisterForTrade);
         if (input != -1)
         {
@@ -3103,17 +3096,10 @@
         }
         break;
     case UR_STATE_REGISTER_REQUEST_TYPE:
-<<<<<<< HEAD
-        input = ListMenuHandler_AllItemsAvailable(&uroom->textState, 
-                                                  &uroom->tradeBoardMainWindowId, 
-                                                  &uroom->tradeBoardHeaderWindowId, 
-                                                  &sWindowTemplate_TradingBoardRequestType, 
-=======
         input = ListMenuHandler_AllItemsAvailable(&uroom->textState,
-                                                  &uroom->tradeBoardSelectWindowId,
-                                                  &uroom->tradeBoardDetailsWindowId,
-                                                  &gUnknown_082F0294,
->>>>>>> 001a25e4
+                                                  &uroom->tradeBoardMainWindowId,
+                                                  &uroom->tradeBoardHeaderWindowId,
+                                                  &sWindowTemplate_TradingBoardRequestType,
                                                   &sMenuTemplate_TradingBoardRequestType);
         if (input != -1)
         {
