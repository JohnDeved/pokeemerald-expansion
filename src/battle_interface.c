#include "global.h"
#include "malloc.h"
#include "battle.h"
#include "pokemon.h"
#include "battle_controllers.h"
#include "battle_interface.h"
#include "graphics.h"
#include "sprite.h"
#include "window.h"
#include "string_util.h"
#include "text.h"
#include "sound.h"
#include "constants/songs.h"
#include "decompress.h"
#include "task.h"
#include "util.h"
#include "gpu_regs.h"
#include "battle_message.h"
#include "pokedex.h"
#include "palette.h"
#include "international_string_util.h"
#include "safari_zone.h"
#include "battle_anim.h"
#include "constants/battle_anim.h"
#include "constants/rgb.h"
#include "battle_debug.h"
#include "constants/battle_config.h"
#include "data.h"
#include "pokemon_summary_screen.h"

enum
{   // Corresponds to gHealthboxElementsGfxTable (and the tables after it) in graphics.c
    // These are indexes into the tables, which are filled with 8x8 square pixel data.
    HEALTHBOX_GFX_0, //hp bar [black section]
    HEALTHBOX_GFX_1, //hp bar "H"
    HEALTHBOX_GFX_2, //hp bar "P"
    HEALTHBOX_GFX_HP_BAR_GREEN, //hp bar [0 pixels]
    HEALTHBOX_GFX_4,  //hp bar [1 pixels]
    HEALTHBOX_GFX_5,  //hp bar [2 pixels]
    HEALTHBOX_GFX_6,  //hp bar [3 pixels]
    HEALTHBOX_GFX_7,  //hp bar [4 pixels]
    HEALTHBOX_GFX_8,  //hp bar [5 pixels]
    HEALTHBOX_GFX_9,  //hp bar [6 pixels]
    HEALTHBOX_GFX_10, //hp bar [7 pixels]
    HEALTHBOX_GFX_11, //hp bar [8 pixels]
    HEALTHBOX_GFX_12, //exp bar [0 pixels]
    HEALTHBOX_GFX_13, //exp bar [1 pixels]
    HEALTHBOX_GFX_14, //exp bar [2 pixels]
    HEALTHBOX_GFX_15, //exp bar [3 pixels]
    HEALTHBOX_GFX_16, //exp bar [4 pixels]
    HEALTHBOX_GFX_17, //exp bar [5 pixels]
    HEALTHBOX_GFX_18, //exp bar [6 pixels]
    HEALTHBOX_GFX_19, //exp bar [7 pixels]
    HEALTHBOX_GFX_20, //exp bar [8 pixels]
    HEALTHBOX_GFX_STATUS_PSN_BATTLER0,  //status psn "(P"
    HEALTHBOX_GFX_22,                   //status psn "SN"
    HEALTHBOX_GFX_23,                   //status psn "|)""
    HEALTHBOX_GFX_STATUS_PRZ_BATTLER0,  //status prz
    HEALTHBOX_GFX_25,
    HEALTHBOX_GFX_26,
    HEALTHBOX_GFX_STATUS_SLP_BATTLER0,  //status slp
    HEALTHBOX_GFX_28,
    HEALTHBOX_GFX_29,
    HEALTHBOX_GFX_STATUS_FRZ_BATTLER0,  //status frz
    HEALTHBOX_GFX_31,
    HEALTHBOX_GFX_32,
    HEALTHBOX_GFX_STATUS_BRN_BATTLER0,  //status brn
    HEALTHBOX_GFX_34,
    HEALTHBOX_GFX_35,
    HEALTHBOX_GFX_36, //misc [Black section]
    HEALTHBOX_GFX_37, //misc [Black section]
    HEALTHBOX_GFX_38, //misc [Black section]
    HEALTHBOX_GFX_39, //misc [Blank Health Window?]
    HEALTHBOX_GFX_40, //misc [Blank Health Window?]
    HEALTHBOX_GFX_41, //misc [Blank Health Window?]
    HEALTHBOX_GFX_42, //misc [Blank Health Window?]
    HEALTHBOX_GFX_43, //misc [Top of Health Window?]
    HEALTHBOX_GFX_44, //misc [Top of Health Window?]
    HEALTHBOX_GFX_45, //misc [Top of Health Window?]
    HEALTHBOX_GFX_46, //misc [Blank Health Window?]
    HEALTHBOX_GFX_HP_BAR_YELLOW, //hp bar yellow [0 pixels]
    HEALTHBOX_GFX_48, //hp bar yellow [1 pixels]
    HEALTHBOX_GFX_49, //hp bar yellow [2 pixels]
    HEALTHBOX_GFX_50, //hp bar yellow [3 pixels]
    HEALTHBOX_GFX_51, //hp bar yellow [4 pixels]
    HEALTHBOX_GFX_52, //hp bar yellow [5 pixels]
    HEALTHBOX_GFX_53, //hp bar yellow [6 pixels]
    HEALTHBOX_GFX_54, //hp bar yellow [7 pixels]
    HEALTHBOX_GFX_55, //hp bar yellow [8 pixels]
    HEALTHBOX_GFX_HP_BAR_RED,  //hp bar red [0 pixels]
    HEALTHBOX_GFX_57, //hp bar red [1 pixels]
    HEALTHBOX_GFX_58, //hp bar red [2 pixels]
    HEALTHBOX_GFX_59, //hp bar red [3 pixels]
    HEALTHBOX_GFX_60, //hp bar red [4 pixels]
    HEALTHBOX_GFX_61, //hp bar red [5 pixels]
    HEALTHBOX_GFX_62, //hp bar red [6 pixels]
    HEALTHBOX_GFX_63, //hp bar red [7 pixels]
    HEALTHBOX_GFX_64, //hp bar red [8 pixels]
    HEALTHBOX_GFX_65, //hp bar frame end
    HEALTHBOX_GFX_66, //status ball [full]
    HEALTHBOX_GFX_67, //status ball [empty]
    HEALTHBOX_GFX_68, //status ball [fainted]
    HEALTHBOX_GFX_69, //status ball [statused]
    HEALTHBOX_GFX_70, //status ball [unused extra]
    HEALTHBOX_GFX_STATUS_PSN_BATTLER1, //status2 "PSN"
    HEALTHBOX_GFX_72,
    HEALTHBOX_GFX_73,
    HEALTHBOX_GFX_STATUS_PRZ_BATTLER1, //status2 "PRZ"
    HEALTHBOX_GFX_75,
    HEALTHBOX_GFX_76,
    HEALTHBOX_GFX_STATUS_SLP_BATTLER1, //status2 "SLP"
    HEALTHBOX_GFX_78,
    HEALTHBOX_GFX_79,
    HEALTHBOX_GFX_STATUS_FRZ_BATTLER1, //status2 "FRZ"
    HEALTHBOX_GFX_81,
    HEALTHBOX_GFX_82,
    HEALTHBOX_GFX_STATUS_BRN_BATTLER1, //status2 "BRN"
    HEALTHBOX_GFX_84,
    HEALTHBOX_GFX_85,
    HEALTHBOX_GFX_STATUS_PSN_BATTLER2, //status3 "PSN"
    HEALTHBOX_GFX_87,
    HEALTHBOX_GFX_88,
    HEALTHBOX_GFX_STATUS_PRZ_BATTLER2, //status3 "PRZ"
    HEALTHBOX_GFX_90,
    HEALTHBOX_GFX_91,
    HEALTHBOX_GFX_STATUS_SLP_BATTLER2, //status3 "SLP"
    HEALTHBOX_GFX_93,
    HEALTHBOX_GFX_94,
    HEALTHBOX_GFX_STATUS_FRZ_BATTLER2, //status3 "FRZ"
    HEALTHBOX_GFX_96,
    HEALTHBOX_GFX_97,
    HEALTHBOX_GFX_STATUS_BRN_BATTLER2, //status3 "BRN"
    HEALTHBOX_GFX_99,
    HEALTHBOX_GFX_100,
    HEALTHBOX_GFX_STATUS_PSN_BATTLER3, //status4 "PSN"
    HEALTHBOX_GFX_102,
    HEALTHBOX_GFX_103,
    HEALTHBOX_GFX_STATUS_PRZ_BATTLER3, //status4 "PRZ"
    HEALTHBOX_GFX_105,
    HEALTHBOX_GFX_106,
    HEALTHBOX_GFX_STATUS_SLP_BATTLER3, //status4 "SLP"
    HEALTHBOX_GFX_108,
    HEALTHBOX_GFX_109,
    HEALTHBOX_GFX_STATUS_FRZ_BATTLER3, //status4 "FRZ"
    HEALTHBOX_GFX_111,
    HEALTHBOX_GFX_112,
    HEALTHBOX_GFX_STATUS_BRN_BATTLER3, //status4 "BRN"
    HEALTHBOX_GFX_114,
    HEALTHBOX_GFX_115,
    HEALTHBOX_GFX_116, //unknown_D12FEC
    HEALTHBOX_GFX_117, //unknown_D1300C
};

// strings
extern const u8 gText_Slash[];
extern const u8 gText_HighlightDarkGrey[];
extern const u8 gText_DynColor2[];
extern const u8 gText_DynColor2Male[];
extern const u8 gText_DynColor1Female[];

// this file's functions

static const u8 *GetHealthboxElementGfxPtr(u8 elementId);
static u8* AddTextPrinterAndCreateWindowOnHealthbox(const u8 *str, u32 x, u32 y, u32 bgColor, u32 *windowId);

static void RemoveWindowOnHealthbox(u32 windowId);
static void UpdateHpTextInHealthboxInDoubles(u8 healthboxSpriteId, s16 value, u8 maxOrCurrent);
static void UpdateStatusIconInHealthbox(u8 healthboxSpriteId);

static void TextIntoHealthboxObject(void *dest, u8 *windowTileData, s32 windowWidth);
static void SafariTextIntoHealthboxObject(void *dest, u8 *windowTileData, u32 windowWidth);
static void HpTextIntoHealthboxObject(void *dest, u8 *windowTileData, u32 windowWidth);
static void FillHealthboxObject(void *dest, u32 arg1, u32 arg2);

static void sub_8073E08(u8 taskId);
static void sub_8073F98(u8 taskId);
static void sub_8073E64(u8 taskId);

static void SpriteCB_HealthBoxOther(struct Sprite *sprite);
static void SpriteCB_HealthBar(struct Sprite *sprite);
static void sub_8074158(struct Sprite *sprite);
static void sub_8074090(struct Sprite *sprite);
static void SpriteCB_StatusSummaryBar(struct Sprite *sprite);
static void SpriteCB_StatusSummaryBallsOnBattleStart(struct Sprite *sprite);
static void SpriteCB_StatusSummaryBallsOnSwitchout(struct Sprite *sprite);

static void SpriteCb_MegaTrigger(struct Sprite *sprite);
static void SpriteCb_MegaIndicator(struct Sprite *sprite);

static u8 GetStatusIconForBattlerId(u8 statusElementId, u8 battlerId);
static s32 CalcNewBarValue(s32 maxValue, s32 currValue, s32 receivedValue, s32 *arg3, u8 arg4, u16 arg5);
static u8 GetScaledExpFraction(s32 currValue, s32 receivedValue, s32 maxValue, u8 scale);
static void MoveBattleBarGraphically(u8 battlerId, u8 whichBar);
static u8 CalcBarFilledPixels(s32 maxValue, s32 oldValue, s32 receivedValue, s32 *currValue, u8 *arg4, u8 scale);

static void SpriteCb_AbilityPopUp(struct Sprite *sprite);
static void Task_FreeAbilityPopUpGfx(u8 taskId);

// const rom data
static const struct OamData sUnknown_0832C138 =
{
    .y = 0,
    .affineMode = ST_OAM_AFFINE_OFF,
    .objMode = ST_OAM_OBJ_NORMAL,
    .mosaic = 0,
    .bpp = ST_OAM_4BPP,
    .shape = SPRITE_SHAPE(64x32),
    .x = 0,
    .matrixNum = 0,
    .size = SPRITE_SIZE(64x32),
    .tileNum = 0,
    .priority = 1,
    .paletteNum = 0,
    .affineParam = 0,
};

static const struct SpriteTemplate sHealthboxPlayerSpriteTemplates[2] =
{
    {
        .tileTag = TAG_HEALTHBOX_PLAYER1_TILE,
        .paletteTag = TAG_HEALTHBOX_PAL,
        .oam = &sUnknown_0832C138,
        .anims = gDummySpriteAnimTable,
        .images = NULL,
        .affineAnims = gDummySpriteAffineAnimTable,
        .callback = SpriteCallbackDummy
    },
    {
        .tileTag = TAG_HEALTHBOX_PLAYER2_TILE,
        .paletteTag = TAG_HEALTHBOX_PAL,
        .oam = &sUnknown_0832C138,
        .anims = gDummySpriteAnimTable,
        .images = NULL,
        .affineAnims = gDummySpriteAffineAnimTable,
        .callback = SpriteCallbackDummy
    }
};

static const struct SpriteTemplate sHealthboxOpponentSpriteTemplates[2] =
{
    {
        .tileTag = TAG_HEALTHBOX_OPPONENT1_TILE,
        .paletteTag = TAG_HEALTHBOX_PAL,
        .oam = &sUnknown_0832C138,
        .anims = gDummySpriteAnimTable,
        .images = NULL,
        .affineAnims = gDummySpriteAffineAnimTable,
        .callback = SpriteCallbackDummy
    },
    {
        .tileTag = TAG_HEALTHBOX_OPPONENT2_TILE,
        .paletteTag = TAG_HEALTHBOX_PAL,
        .oam = &sUnknown_0832C138,
        .anims = gDummySpriteAnimTable,
        .images = NULL,
        .affineAnims = gDummySpriteAffineAnimTable,
        .callback = SpriteCallbackDummy
    }
};

static const struct SpriteTemplate sHealthboxSafariSpriteTemplate =
{
    .tileTag = TAG_HEALTHBOX_SAFARI_TILE,
    .paletteTag = TAG_HEALTHBOX_PAL,
    .oam = &sUnknown_0832C138,
    .anims = gDummySpriteAnimTable,
    .images = NULL,
    .affineAnims = gDummySpriteAffineAnimTable,
    .callback = SpriteCallbackDummy
};

static const struct OamData sOamData_Healthbar =
{
    .y = 0,
    .affineMode = ST_OAM_AFFINE_OFF,
    .objMode = ST_OAM_OBJ_NORMAL,
    .mosaic = 0,
    .bpp = ST_OAM_4BPP,
    .shape = SPRITE_SHAPE(32x8),
    .x = 0,
    .matrixNum = 0,
    .size = SPRITE_SIZE(32x8),
    .tileNum = 0,
    .priority = 1,
    .paletteNum = 0,
    .affineParam = 0,
};

static const struct SpriteTemplate sHealthbarSpriteTemplates[MAX_BATTLERS_COUNT] =
{
    {
        .tileTag = TAG_HEALTHBAR_PLAYER1_TILE,
        .paletteTag = TAG_HEALTHBAR_PAL,
        .oam = &sOamData_Healthbar,
        .anims = gDummySpriteAnimTable,
        .images = NULL,
        .affineAnims = gDummySpriteAffineAnimTable,
        .callback = SpriteCB_HealthBar
    },
    {
        .tileTag = TAG_HEALTHBAR_OPPONENT1_TILE,
        .paletteTag = TAG_HEALTHBAR_PAL,
        .oam = &sOamData_Healthbar,
        .anims = gDummySpriteAnimTable,
        .images = NULL,
        .affineAnims = gDummySpriteAffineAnimTable,
        .callback = SpriteCB_HealthBar
    },
    {
        .tileTag = TAG_HEALTHBAR_PLAYER2_TILE,
        .paletteTag = TAG_HEALTHBAR_PAL,
        .oam = &sOamData_Healthbar,
        .anims = gDummySpriteAnimTable,
        .images = NULL,
        .affineAnims = gDummySpriteAffineAnimTable,
        .callback = SpriteCB_HealthBar
    },
    {
        .tileTag = TAG_HEALTHBAR_OPPONENT2_TILE,
        .paletteTag = TAG_HEALTHBAR_PAL,
        .oam = &sOamData_Healthbar,
        .anims = gDummySpriteAnimTable,
        .images = NULL,
        .affineAnims = gDummySpriteAffineAnimTable,
        .callback = SpriteCB_HealthBar
    }
};

<<<<<<< HEAD
static const struct Subsprite sUnknown_0832C258[] =
{
    {
        .x = 240,
        .y = 0,
        .shape = SPRITE_SHAPE(32x8),
        .size = SPRITE_SIZE(32x8),
        .tileOffset = 0,
=======
static const struct Subsprite sUnknown_0832C220[] =
{
    {
        .x = DISPLAY_WIDTH,   
        .y = 0,  
        .shape = SPRITE_SHAPE(64x32),  
        .size = SPRITE_SIZE(64x32),  
        .tileOffset = 0,      
        .priority = 1
    },
    {
        .x = 48,    
        .y = 0,  
        .shape = SPRITE_SHAPE(32x32),  
        .size = SPRITE_SIZE(32x32),  
        .tileOffset = 32,     
        .priority = 1
    },
    {
        .x = DISPLAY_WIDTH,   
        .y = 32, 
        .shape = SPRITE_SHAPE(32x8),  
        .size = SPRITE_SIZE(32x8),  
        .tileOffset = 48,     
        .priority = 1
    },
    {
        .x = 16,    
        .y = 32, 
        .shape = SPRITE_SHAPE(32x8),  
        .size = SPRITE_SIZE(32x8),  
        .tileOffset = 52,     
        .priority = 1
    },
    {
        .x = 48,    
        .y = 32, 
        .shape = SPRITE_SHAPE(32x8),  
        .size = SPRITE_SIZE(32x8),  
        .tileOffset = 56,     
        .priority = 1
    }
};

static const struct Subsprite sUnknown_0832C234[] =
{
    {
        .x = DISPLAY_WIDTH,   
        .y = 0,  
        .shape = SPRITE_SHAPE(64x32),  
        .size = SPRITE_SIZE(64x32),  
        .tileOffset = 64,     
        .priority = 1
    },
    {
        .x = 48,    
        .y = 0,  
        .shape = SPRITE_SHAPE(32x32),  
        .size = SPRITE_SIZE(32x32),  
        .tileOffset = 96,     
        .priority = 1
    },
    {
        .x = DISPLAY_WIDTH,   
        .y = 32, 
        .shape = SPRITE_SHAPE(32x8),  
        .size = SPRITE_SIZE(32x8),  
        .tileOffset = 112,    
        .priority = 1
    },
    {
        .x = 16,    
        .y = 32, 
        .shape = SPRITE_SHAPE(32x8),  
        .size = SPRITE_SIZE(32x8),  
        .tileOffset = 116,    
        .priority = 1
    },
    {
        .x = 48,    
        .y = 32, 
        .shape = SPRITE_SHAPE(32x8),  
        .size = SPRITE_SIZE(32x8),  
        .tileOffset = 120,    
        .priority = 1
    }
};

static const struct Subsprite sUnknown_0832C248[] =
{
    {
        .x = DISPLAY_WIDTH,   
        .y = 0,  
        .shape = SPRITE_SHAPE(64x32),  
        .size = SPRITE_SIZE(64x32),
        .tileOffset = 0,      
        .priority = 1
    },
    {
        .x = 48,    
        .y = 0,  
        .shape = SPRITE_SHAPE(32x32),  
        .size = SPRITE_SIZE(32x32),  
        .tileOffset = 32,     
        .priority = 1
    }
};

static const struct Subsprite sUnknown_0832C250[] =
{
    {
        .x = DISPLAY_WIDTH,   
        .y = 0,  
        .shape = SPRITE_SHAPE(64x32),  
        .size = SPRITE_SIZE(64x32),
        .tileOffset = 0,      
        .priority = 1
    },
    {
        .x = 48,    
        .y = 0,  
        .shape = SPRITE_SHAPE(32x32),  
        .size = SPRITE_SIZE(32x32),  
        .tileOffset = 32,     
        .priority = 1
    }
};

static const struct Subsprite sUnknown_0832C258[] =
{
    {
        .x = DISPLAY_WIDTH,   
        .y = 0,  
        .shape = SPRITE_SHAPE(32x8),  
        .size = SPRITE_SIZE(32x8),  
        .tileOffset = 0,      
>>>>>>> f823cd22
        .priority = 1
    },
    {
        .x = 16,
        .y = 0,
        .shape = SPRITE_SHAPE(32x8),
        .size = SPRITE_SIZE(32x8),
        .tileOffset = 4,
        .priority = 1
    }
};

static const struct Subsprite sUnknown_0832C260[] =
{
    {
<<<<<<< HEAD
        .x = 240,
        .y = 0,
        .shape = SPRITE_SHAPE(32x8),
        .size = SPRITE_SIZE(32x8),
        .tileOffset = 0,
=======
        .x = DISPLAY_WIDTH,   
        .y = 0,  
        .shape = SPRITE_SHAPE(32x8),  
        .size = SPRITE_SIZE(32x8),  
        .tileOffset = 0,      
>>>>>>> f823cd22
        .priority = 1
    },
    {
        .x = 16,
        .y = 0,
        .shape = SPRITE_SHAPE(32x8),
        .size = SPRITE_SIZE(32x8),
        .tileOffset = 4,
        .priority = 1
    },
    {
<<<<<<< HEAD
        .x = 224,
        .y = 0,
        .shape = SPRITE_SHAPE(8x8),
        .size = SPRITE_SIZE(8x8),
        .tileOffset = 8,
=======
        .x = DISPLAY_WIDTH - 16,   
        .y = 0,  
        .shape = SPRITE_SHAPE(8x8),  
        .size = SPRITE_SIZE(8x8),  
        .tileOffset = 8,      
>>>>>>> f823cd22
        .priority = 1
    }
};

static const struct SubspriteTable sUnknown_0832C28C[] =
{
    {ARRAY_COUNT(sUnknown_0832C258), sUnknown_0832C258},
    {ARRAY_COUNT(sUnknown_0832C260), sUnknown_0832C260}
};

static const struct Subsprite sStatusSummaryBar_Subsprites_0[] =
{
    {
        .x = 160,
        .y = 0,
        .shape = SPRITE_SHAPE(32x8),
        .size = SPRITE_SIZE(32x8),
        .tileOffset = 0,
        .priority = 1
    },
    {
        .x = 192,
        .y = 0,
        .shape = SPRITE_SHAPE(32x8),
        .size = SPRITE_SIZE(32x8),
        .tileOffset = 4,
        .priority = 1
    },
    {
        .x = 224,
        .y = 0,
        .shape = SPRITE_SHAPE(32x8),
        .size = SPRITE_SIZE(32x8),
        .tileOffset = 8,
        .priority = 1
    },
    {
        .x = 0,
        .y = 0,
        .shape = SPRITE_SHAPE(32x8),
        .size = SPRITE_SIZE(32x8),
        .tileOffset = 12,
        .priority = 1
    }
};

static const struct Subsprite sUnknown_0832C2AC[] =
{
    {
        .x = 160,
        .y = 0,
        .shape = SPRITE_SHAPE(32x8),
        .size = SPRITE_SIZE(32x8),
        .tileOffset = 0,
        .priority = 1
    },
    {
        .x = 192,
        .y = 0,
        .shape = SPRITE_SHAPE(32x8),
        .size = SPRITE_SIZE(32x8),
        .tileOffset = 4,
        .priority = 1
    },
    {
        .x = 224,
        .y = 0,
        .shape = SPRITE_SHAPE(32x8),
        .size = SPRITE_SIZE(32x8),
        .tileOffset = 8,
        .priority = 1
    },
    {
        .x = 0,
        .y = 0,
        .shape = SPRITE_SHAPE(32x8),
        .size = SPRITE_SIZE(32x8),
        .tileOffset = 8,
        .priority = 1
    },
    {
        .x = 32,
        .y = 0,
        .shape = SPRITE_SHAPE(32x8),
        .size = SPRITE_SIZE(32x8),
        .tileOffset = 8,
        .priority = 1
    },
    {
        .x = 64,
        .y = 0,
        .shape = SPRITE_SHAPE(32x8),
        .size = SPRITE_SIZE(32x8),
        .tileOffset = 12,
        .priority = 1
    }
};

static const struct SubspriteTable sStatusSummaryBar_SubspriteTable[] =
{
    {ARRAY_COUNT(sStatusSummaryBar_Subsprites_0), sStatusSummaryBar_Subsprites_0}
};

static const struct SubspriteTable sUnknown_0832C2CC[] =
{
    {ARRAY_COUNT(sUnknown_0832C2AC), sUnknown_0832C2AC}
};

static const struct CompressedSpriteSheet sStatusSummaryBarSpriteSheet =
{
    gBattleInterface_BallStatusBarGfx, 0x200, TAG_STATUS_SUMMARY_BAR_TILE
};

static const struct SpritePalette sStatusSummaryBarSpritePal =
{
    gBattleInterface_BallStatusBarPal, TAG_STATUS_SUMMARY_BAR_PAL
};

static const struct SpritePalette sStatusSummaryBallsSpritePal =
{
    gBattleInterface_BallDisplayPal, TAG_STATUS_SUMMARY_BALLS_PAL
};

static const struct SpriteSheet sStatusSummaryBallsSpriteSheet =
{
    gBattleInterface_BallDisplayGfx, 0x80, TAG_STATUS_SUMMARY_BALLS_TILE
};

static const struct OamData sOamData_StatusSummaryBalls =
{
    .y = 0,
    .affineMode = ST_OAM_AFFINE_OFF,
    .objMode = ST_OAM_OBJ_NORMAL,
    .mosaic = 0,
    .bpp = ST_OAM_4BPP,
    .shape = SPRITE_SHAPE(8x8),
    .x = 0,
    .matrixNum = 0,
    .size = SPRITE_SIZE(8x8),
    .tileNum = 0,
    .priority = 1,
    .paletteNum = 0,
    .affineParam = 0,
};

static const struct SpriteTemplate sStatusSummaryBarSpriteTemplates[2] =
{
    {
        .tileTag = TAG_STATUS_SUMMARY_BAR_TILE,
        .paletteTag = TAG_STATUS_SUMMARY_BAR_PAL,
        .oam = &sUnknown_0832C138,
        .anims = gDummySpriteAnimTable,
        .images = NULL,
        .affineAnims = gDummySpriteAffineAnimTable,
        .callback = SpriteCB_StatusSummaryBar
    },
    {
        .tileTag = TAG_STATUS_SUMMARY_BAR_TILE,
        .paletteTag = TAG_STATUS_SUMMARY_BAR_PAL,
        .oam = &sUnknown_0832C138,
        .anims = gDummySpriteAnimTable,
        .images = NULL,
        .affineAnims = gDummySpriteAffineAnimTable,
        .callback = SpriteCB_StatusSummaryBar
    }
};

static const struct SpriteTemplate sStatusSummaryBallsSpriteTemplates[2] =
{
    {
        .tileTag = TAG_STATUS_SUMMARY_BALLS_TILE,
        .paletteTag = TAG_STATUS_SUMMARY_BALLS_PAL,
        .oam = &sOamData_StatusSummaryBalls,
        .anims = gDummySpriteAnimTable,
        .images = NULL,
        .affineAnims = gDummySpriteAffineAnimTable,
        .callback = SpriteCB_StatusSummaryBallsOnBattleStart
    },
    {
        .tileTag = TAG_STATUS_SUMMARY_BALLS_TILE,
        .paletteTag = TAG_STATUS_SUMMARY_BALLS_PAL,
        .oam = &sOamData_StatusSummaryBalls,
        .anims = gDummySpriteAnimTable,
        .images = NULL,
        .affineAnims = gDummySpriteAffineAnimTable,
        .callback = SpriteCB_StatusSummaryBallsOnBattleStart
    }
};

// possibly text
static const u8 sUnknown_0832C3C4[] =
{
    0xfc, 0x01, 0x01, 0xfc, 0x02, 0x02, 0x00, 0x00,
    0x00, 0x00, 0x00, 0x00, 0x00, 0x00, 0x00, 0x00,
    0x00, 0x00, 0x00, 0x00,
};

// possibly text
static const u8 sUnknown_0832C3D8[] =
{
    0xfc, 0x01, 0x01, 0xfc, 0x02, 0x00, 0x00, 0x00,
    0x00, 0x00, 0x00, 0x00, 0x00, 0x00, 0x00, 0x00,
    0x00, 0x00, 0x00, 0x00,
};

enum
{
    PAL_STATUS_PSN,
    PAL_STATUS_PAR,
    PAL_STATUS_SLP,
    PAL_STATUS_FRZ,
    PAL_STATUS_BRN
};

static const u16 sStatusIconColors[] =
{
    [PAL_STATUS_PSN] = RGB(24, 12, 24),
    [PAL_STATUS_PAR] = RGB(23, 23, 3),
    [PAL_STATUS_SLP] = RGB(20, 20, 17),
    [PAL_STATUS_FRZ] = RGB(17, 22, 28),
    [PAL_STATUS_BRN] = RGB(28, 14, 10),
};

static const struct WindowTemplate sHealthboxWindowTemplate = {0, 0, 0, 8, 2, 0, 0}; // width = 8, height = 2

static const u8 sMegaTriggerGfx[] = INCBIN_U8("graphics/battle_interface/mega_trigger.4bpp");
static const u16 sMegaTriggerPal[] = INCBIN_U16("graphics/battle_interface/mega_trigger.gbapal");

static const struct SpriteSheet sSpriteSheet_MegaTrigger =
{
    sMegaTriggerGfx, sizeof(sMegaTriggerGfx), TAG_MEGA_TRIGGER_TILE
};
static const struct SpritePalette sSpritePalette_MegaTrigger =
{
    sMegaTriggerPal, TAG_MEGA_TRIGGER_PAL
};

static const struct OamData sOamData_MegaTrigger =
{
    .y = 0,
    .affineMode = 0,
    .objMode = 0,
    .mosaic = 0,
    .bpp = 0,
    .shape = ST_OAM_SQUARE,
    .x = 0,
    .matrixNum = 0,
    .size = 2,
    .tileNum = 0,
    .priority = 1,
    .paletteNum = 0,
    .affineParam = 0,
};

static const union AnimCmd sSpriteAnim_MegaTriggerOff[] =
{
    ANIMCMD_FRAME(0, 0),
    ANIMCMD_END
};

static const union AnimCmd sSpriteAnim_MegaTriggerOn[] =
{
    ANIMCMD_FRAME(16, 0),
    ANIMCMD_END
};

static const union AnimCmd *const sSpriteAnimTable_MegaTrigger[] =
{
    sSpriteAnim_MegaTriggerOff,
    sSpriteAnim_MegaTriggerOn,
};

static const struct SpriteTemplate sSpriteTemplate_MegaTrigger =
{
    .tileTag = TAG_MEGA_TRIGGER_TILE,
    .paletteTag = TAG_MEGA_TRIGGER_PAL,
    .oam = &sOamData_MegaTrigger,
    .anims = sSpriteAnimTable_MegaTrigger,
    .images = NULL,
    .affineAnims = gDummySpriteAffineAnimTable,
    .callback = SpriteCb_MegaTrigger
};

static const u8 sMegaIndicatorGfx[] = INCBIN_U8("graphics/battle_interface/mega_indicator.4bpp");
static const u16 sMegaIndicatorPal[] = INCBIN_U16("graphics/battle_interface/mega_indicator.gbapal");

static const struct SpriteSheet sSpriteSheet_MegaIndicator =
{
    sMegaIndicatorGfx, sizeof(sMegaIndicatorGfx), TAG_MEGA_INDICATOR_TILE
};
static const struct SpritePalette sSpritePalette_MegaIndicator =
{
    sMegaIndicatorPal, TAG_MEGA_INDICATOR_PAL
};

static const struct OamData sOamData_MegaIndicator =
{
    .y = 0,
    .affineMode = 0,
    .objMode = 0,
    .mosaic = 0,
    .bpp = 0,
    .shape = SPRITE_SHAPE(16x16),
    .x = 0,
    .matrixNum = 0,
    .size = SPRITE_SIZE(16x16),
    .tileNum = 0,
    .priority = 1,
    .paletteNum = 0,
    .affineParam = 0,
};

static const struct SpriteTemplate sSpriteTemplate_MegaIndicator =
{
    .tileTag = TAG_MEGA_INDICATOR_TILE,
    .paletteTag = TAG_MEGA_INDICATOR_PAL,
    .oam = &sOamData_MegaIndicator,
    .anims = gDummySpriteAnimTable,
    .images = NULL,
    .affineAnims = gDummySpriteAffineAnimTable,
    .callback = SpriteCb_MegaIndicator,
};


// code

// Because the healthbox is too large to fit into one sprite, it is divided into two sprites.
// healthboxLeft  or healthboxMain  is the left part that is used as the 'main' sprite.
// healthboxRight or healthboxOther is the right part of the healthbox.
// There's also the third sprite under name of healthbarSprite that refers to the healthbar visible on the healtbox.

// data fields for healthboxMain
// oam.affineParam holds healthboxRight spriteId
#define hMain_HealthBarSpriteId     data[5]
#define hMain_Battler               data[6]
#define hMain_Data7                 data[7]

// data fields for healthboxRight
#define hOther_HealthBoxSpriteId    data[5]
#define hOther_IndicatorSpriteId    data[6] // For Mega Evo

// data fields for healthbar
#define hBar_HealthBoxSpriteId      data[5]
#define hBar_Data6                  data[6]

u8 GetMegaIndicatorSpriteId(u32 healthboxSpriteId)
{
    u8 spriteId = gSprites[healthboxSpriteId].oam.affineParam;
    if (spriteId >= MAX_SPRITES)
        return 0xFF;
    return gSprites[spriteId].hOther_IndicatorSpriteId;
}

u8 CreateBattlerHealthboxSprites(u8 battlerId)
{
    s16 data6 = 0;
    u8 healthboxLeftSpriteId, healthboxRightSpriteId;
    u8 healthbarSpriteId, megaIndicatorSpriteId;
    struct Sprite *healthBarSpritePtr;

    if (!IsDoubleBattle())
    {
        if (GetBattlerSide(battlerId) == B_SIDE_PLAYER)
        {
            healthboxLeftSpriteId = CreateSprite(&sHealthboxPlayerSpriteTemplates[0], DISPLAY_WIDTH, DISPLAY_HEIGHT, 1);
            healthboxRightSpriteId = CreateSpriteAtEnd(&sHealthboxPlayerSpriteTemplates[0], DISPLAY_WIDTH, DISPLAY_HEIGHT, 1);

            gSprites[healthboxLeftSpriteId].oam.shape = ST_OAM_SQUARE;

            gSprites[healthboxRightSpriteId].oam.shape = ST_OAM_SQUARE;
            gSprites[healthboxRightSpriteId].oam.tileNum += 64;
        }
        else
        {
            healthboxLeftSpriteId = CreateSprite(&sHealthboxOpponentSpriteTemplates[0], DISPLAY_WIDTH, DISPLAY_HEIGHT, 1);
            healthboxRightSpriteId = CreateSpriteAtEnd(&sHealthboxOpponentSpriteTemplates[0], DISPLAY_WIDTH, DISPLAY_HEIGHT, 1);

            gSprites[healthboxRightSpriteId].oam.tileNum += 32;

            data6 = 2;
        }
        gSprites[healthboxLeftSpriteId].oam.affineParam = healthboxRightSpriteId;

        gSprites[healthboxRightSpriteId].hOther_HealthBoxSpriteId = healthboxLeftSpriteId;
        gSprites[healthboxRightSpriteId].callback = SpriteCB_HealthBoxOther;
    }
    else
    {
        if (GetBattlerSide(battlerId) == B_SIDE_PLAYER)
        {
            healthboxLeftSpriteId = CreateSprite(&sHealthboxPlayerSpriteTemplates[GetBattlerPosition(battlerId) / 2], DISPLAY_WIDTH, DISPLAY_HEIGHT, 1);
            healthboxRightSpriteId = CreateSpriteAtEnd(&sHealthboxPlayerSpriteTemplates[GetBattlerPosition(battlerId) / 2], DISPLAY_WIDTH, DISPLAY_HEIGHT, 1);

            gSprites[healthboxLeftSpriteId].oam.affineParam = healthboxRightSpriteId;

            gSprites[healthboxRightSpriteId].hOther_HealthBoxSpriteId = healthboxLeftSpriteId;
            gSprites[healthboxRightSpriteId].oam.tileNum += 32;
            gSprites[healthboxRightSpriteId].callback = SpriteCB_HealthBoxOther;

            data6 = 1;
        }
        else
        {
            healthboxLeftSpriteId = CreateSprite(&sHealthboxOpponentSpriteTemplates[GetBattlerPosition(battlerId) / 2], DISPLAY_WIDTH, DISPLAY_HEIGHT, 1);
            healthboxRightSpriteId = CreateSpriteAtEnd(&sHealthboxOpponentSpriteTemplates[GetBattlerPosition(battlerId) / 2], DISPLAY_WIDTH, DISPLAY_HEIGHT, 1);

            gSprites[healthboxLeftSpriteId].oam.affineParam = healthboxRightSpriteId;

            gSprites[healthboxRightSpriteId].hOther_HealthBoxSpriteId = healthboxLeftSpriteId;
            gSprites[healthboxRightSpriteId].oam.tileNum += 32;
            gSprites[healthboxRightSpriteId].callback = SpriteCB_HealthBoxOther;

            data6 = 2;
        }
    }

    healthbarSpriteId = CreateSpriteAtEnd(&sHealthbarSpriteTemplates[gBattlerPositions[battlerId]], 140, 60, 0);
    healthBarSpritePtr = &gSprites[healthbarSpriteId];
    SetSubspriteTables(healthBarSpritePtr, &sUnknown_0832C28C[GetBattlerSide(battlerId)]);
    healthBarSpritePtr->subspriteMode = SUBSPRITES_IGNORE_PRIORITY;
    healthBarSpritePtr->oam.priority = 1;

    CpuCopy32(GetHealthboxElementGfxPtr(HEALTHBOX_GFX_1), (void*)(OBJ_VRAM0 + healthBarSpritePtr->oam.tileNum * TILE_SIZE_4BPP), 64);

    gSprites[healthboxLeftSpriteId].hMain_HealthBarSpriteId = healthbarSpriteId;
    gSprites[healthboxLeftSpriteId].hMain_Battler = battlerId;
    gSprites[healthboxLeftSpriteId].invisible = TRUE;

    gSprites[healthboxRightSpriteId].invisible = TRUE;
    gSprites[healthboxRightSpriteId].hOther_IndicatorSpriteId = 0xFF;

    healthBarSpritePtr->hBar_HealthBoxSpriteId = healthboxLeftSpriteId;
    healthBarSpritePtr->hBar_Data6 = data6;
    healthBarSpritePtr->invisible = TRUE;

    // Create mega indicator sprite if is a mega evolved mon.
    if (gBattleStruct->mega.evolvedPartyIds[GetBattlerSide(battlerId)] & gBitTable[gBattlerPartyIndexes[battlerId]])
    {
        megaIndicatorSpriteId = CreateMegaIndicatorSprite(battlerId, 0);
        gSprites[megaIndicatorSpriteId].invisible = TRUE;
    }

    return healthboxLeftSpriteId;
}

u8 CreateSafariPlayerHealthboxSprites(void)
{
    u8 healthboxLeftSpriteId, healthboxRightSpriteId;

    healthboxLeftSpriteId = CreateSprite(&sHealthboxSafariSpriteTemplate, DISPLAY_WIDTH, DISPLAY_HEIGHT, 1);
    healthboxRightSpriteId = CreateSpriteAtEnd(&sHealthboxSafariSpriteTemplate, DISPLAY_WIDTH, DISPLAY_HEIGHT, 1);

    gSprites[healthboxLeftSpriteId].oam.shape = ST_OAM_SQUARE;
    gSprites[healthboxRightSpriteId].oam.shape = ST_OAM_SQUARE;

    gSprites[healthboxRightSpriteId].oam.tileNum += 64;

    gSprites[healthboxLeftSpriteId].oam.affineParam = healthboxRightSpriteId;
    gSprites[healthboxRightSpriteId].hOther_HealthBoxSpriteId = healthboxLeftSpriteId;

    gSprites[healthboxRightSpriteId].hOther_IndicatorSpriteId = 0xFF;

    gSprites[healthboxRightSpriteId].callback = SpriteCB_HealthBoxOther;

    return healthboxLeftSpriteId;
}

static const u8 *GetHealthboxElementGfxPtr(u8 elementId)
{
    return gHealthboxElementsGfxTable[elementId];
}

// Syncs the position of healthbar accordingly with the healthbox.
static void SpriteCB_HealthBar(struct Sprite *sprite)
{
    u8 healthboxSpriteId = sprite->hBar_HealthBoxSpriteId;

    switch (sprite->hBar_Data6)
    {
    case 0:
        sprite->pos1.x = gSprites[healthboxSpriteId].pos1.x + 16;
        sprite->pos1.y = gSprites[healthboxSpriteId].pos1.y;
        break;
    case 1:
        sprite->pos1.x = gSprites[healthboxSpriteId].pos1.x + 16;
        sprite->pos1.y = gSprites[healthboxSpriteId].pos1.y;
        break;
    case 2:
    default:
        sprite->pos1.x = gSprites[healthboxSpriteId].pos1.x + 8;
        sprite->pos1.y = gSprites[healthboxSpriteId].pos1.y;
        break;
    }

    sprite->pos2.x = gSprites[healthboxSpriteId].pos2.x;
    sprite->pos2.y = gSprites[healthboxSpriteId].pos2.y;
}

static void SpriteCB_HealthBoxOther(struct Sprite *sprite)
{
    u8 healthboxMainSpriteId = sprite->hOther_HealthBoxSpriteId;
    u8 megaSpriteId = sprite->hOther_IndicatorSpriteId;

    sprite->pos1.x = gSprites[healthboxMainSpriteId].pos1.x + 64;
    sprite->pos1.y = gSprites[healthboxMainSpriteId].pos1.y;

    sprite->pos2.x = gSprites[healthboxMainSpriteId].pos2.x;
    sprite->pos2.y = gSprites[healthboxMainSpriteId].pos2.y;

    if (megaSpriteId != 0xFF)
    {
        gSprites[megaSpriteId].pos2.x = sprite->pos2.x;
        gSprites[megaSpriteId].pos2.y = sprite->pos2.y;
    }
}

void SetBattleBarStruct(u8 battlerId, u8 healthboxSpriteId, s32 maxVal, s32 oldVal, s32 receivedValue)
{
    gBattleSpritesDataPtr->battleBars[battlerId].healthboxSpriteId = healthboxSpriteId;
    gBattleSpritesDataPtr->battleBars[battlerId].maxValue = maxVal;
    gBattleSpritesDataPtr->battleBars[battlerId].oldValue = oldVal;
    gBattleSpritesDataPtr->battleBars[battlerId].receivedValue = receivedValue;
    gBattleSpritesDataPtr->battleBars[battlerId].currValue = -32768;
}

void SetHealthboxSpriteInvisible(u8 healthboxSpriteId)
{
    DestroyMegaIndicatorSprite(healthboxSpriteId);
    gSprites[healthboxSpriteId].invisible = TRUE;
    gSprites[gSprites[healthboxSpriteId].hMain_HealthBarSpriteId].invisible = TRUE;
    gSprites[gSprites[healthboxSpriteId].oam.affineParam].invisible = TRUE;
}

void SetHealthboxSpriteVisible(u8 healthboxSpriteId)
{
    u8 battlerId = gSprites[healthboxSpriteId].hMain_Battler;

    gSprites[healthboxSpriteId].invisible = FALSE;
    gSprites[gSprites[healthboxSpriteId].hMain_HealthBarSpriteId].invisible = FALSE;
    gSprites[gSprites[healthboxSpriteId].oam.affineParam].invisible = FALSE;
    if (gBattleStruct->mega.evolvedPartyIds[GetBattlerSide(battlerId)] & gBitTable[gBattlerPartyIndexes[battlerId]])
    {
        u8 spriteId = GetMegaIndicatorSpriteId(healthboxSpriteId);
        if (spriteId != 0xFF)
            gSprites[spriteId].invisible = FALSE;
        else
            CreateMegaIndicatorSprite(battlerId, 0);
    }
}

static void UpdateSpritePos(u8 spriteId, s16 x, s16 y)
{
    gSprites[spriteId].pos1.x = x;
    gSprites[spriteId].pos1.y = y;
}

void DestoryHealthboxSprite(u8 healthboxSpriteId)
{
    DestroyMegaIndicatorSprite(healthboxSpriteId);
    DestroySprite(&gSprites[gSprites[healthboxSpriteId].oam.affineParam]);
    DestroySprite(&gSprites[gSprites[healthboxSpriteId].hMain_HealthBarSpriteId]);
    DestroySprite(&gSprites[healthboxSpriteId]);
}

void DummyBattleInterfaceFunc(u8 healthboxSpriteId, bool8 isDoubleBattleBattlerOnly)
{

}

static void TryToggleHealboxVisibility(u8 priority, u8 healthboxLeftSpriteId, u8 healthboxRightSpriteId, u8 healthbarSpriteId, u8 indicatorSpriteId)
{
    u8 spriteIds[4] = {healthboxLeftSpriteId, healthboxRightSpriteId, healthbarSpriteId, indicatorSpriteId};
    int i;
    
    for (i = 0; i < NELEMS(spriteIds); i++)
    {
        if (spriteIds[i] == 0xFF)
            continue;
        
        switch (priority)
        {
        case 0: //start of anim -> make invisible
            gSprites[spriteIds[i]].invisible = TRUE;
            break;
        case 1: //end of anim -> make visible
            gSprites[spriteIds[i]].invisible = FALSE;
            break;
        }
    }
}

void UpdateOamPriorityInAllHealthboxes(u8 priority, bool32 hideHPBoxes)
{
    s32 i;
    
    for (i = 0; i < gBattlersCount; i++)
    {
        u8 healthboxLeftSpriteId = gHealthboxSpriteIds[i];
        u8 healthboxRightSpriteId = gSprites[gHealthboxSpriteIds[i]].oam.affineParam;
        u8 healthbarSpriteId = gSprites[gHealthboxSpriteIds[i]].hMain_HealthBarSpriteId;
        u8 indicatorSpriteId = GetMegaIndicatorSpriteId(healthboxLeftSpriteId);

        gSprites[healthboxLeftSpriteId].oam.priority = priority;
        gSprites[healthboxRightSpriteId].oam.priority = priority;
        gSprites[healthbarSpriteId].oam.priority = priority;
        if (indicatorSpriteId != 0xFF)
            gSprites[indicatorSpriteId].oam.priority = priority;
        
        #if B_HIDE_HEALTHBOXES_DURING_ANIMS
        if (hideHPBoxes && IsBattlerAlive(i))
            TryToggleHealboxVisibility(priority, healthboxLeftSpriteId, healthboxRightSpriteId, healthbarSpriteId, indicatorSpriteId);
        #endif
    }
}

void GetBattlerHealthboxCoords(u8 battler, s16 *x, s16 *y)
{
    *x = 0, *y = 0;

    if (!IsDoubleBattle())
    {
        if (GetBattlerSide(battler) != B_SIDE_PLAYER)
            *x = 44, *y = 30;
        else
            *x = 158, *y = 88;
    }
    else
    {
        switch (GetBattlerPosition(battler))
        {
        case B_POSITION_PLAYER_LEFT:
            *x = 159, *y = 76;
            break;
        case B_POSITION_PLAYER_RIGHT:
            *x = 171, *y = 101;
            break;
        case B_POSITION_OPPONENT_LEFT:
            *x = 44, *y = 19;
            break;
        case B_POSITION_OPPONENT_RIGHT:
            *x = 32, *y = 44;
            break;
        }
    }
}

void InitBattlerHealthboxCoords(u8 battler)
{
    s16 x, y;

    GetBattlerHealthboxCoords(battler, &x, &y);
    UpdateSpritePos(gHealthboxSpriteIds[battler], x, y);
}

static void UpdateLvlInHealthbox(u8 healthboxSpriteId, u8 lvl)
{
    u32 windowId, spriteTileNum;
    u8 *windowTileData;
    u8 text[16];
    u32 xPos, var1;
    void *objVram;
    u8 battler = gSprites[healthboxSpriteId].hMain_Battler;

    // Don't print Lv char if mon is mega evolved.
    if (gBattleStruct->mega.evolvedPartyIds[GetBattlerSide(battler)] & gBitTable[gBattlerPartyIndexes[battler]])
    {
        xPos = (u32) ConvertIntToDecimalStringN(text, lvl, STR_CONV_MODE_LEFT_ALIGN, 3);
    }
    else
    {
        text[0] = 0xF9;
        text[1] = 5;

        xPos = (u32) ConvertIntToDecimalStringN(text + 2, lvl, STR_CONV_MODE_LEFT_ALIGN, 3);
    }

    // Alright, that part was unmatchable. It's basically doing:
    // xPos = 5 * (3 - (u32)(&text[2]));
    xPos--;
    xPos--;
    xPos -= ((u32)(text));
    var1 = (3 - xPos);
    xPos = 4 * var1;
    xPos += var1;

    windowTileData = AddTextPrinterAndCreateWindowOnHealthbox(text, xPos, 3, 2, &windowId);
    spriteTileNum = gSprites[healthboxSpriteId].oam.tileNum * TILE_SIZE_4BPP;

    if (GetBattlerSide(battler) == B_SIDE_PLAYER)
    {
        objVram = (void*)(OBJ_VRAM0);
        if (!IsDoubleBattle())
            objVram += spriteTileNum + 0x820;
        else
            objVram += spriteTileNum + 0x420;
    }
    else
    {
        objVram = (void*)(OBJ_VRAM0);
        objVram += spriteTileNum + 0x400;
    }
    TextIntoHealthboxObject(objVram, windowTileData, 3);
    RemoveWindowOnHealthbox(windowId);
}

void UpdateHpTextInHealthbox(u8 healthboxSpriteId, s16 value, u8 maxOrCurrent)
{
    u32 windowId, spriteTileNum;
    u8 *windowTileData;
    u8 text[32];
    void *objVram;

    if (GetBattlerSide(gSprites[healthboxSpriteId].hMain_Battler) == B_SIDE_PLAYER && !IsDoubleBattle())
    {
        spriteTileNum = gSprites[healthboxSpriteId].oam.tileNum * TILE_SIZE_4BPP;
        if (maxOrCurrent != HP_CURRENT) // singles, max
        {
            ConvertIntToDecimalStringN(text, value, STR_CONV_MODE_RIGHT_ALIGN, 3);
            windowTileData = AddTextPrinterAndCreateWindowOnHealthbox(text, 0, 5, 2, &windowId);
            objVram = (void*)(OBJ_VRAM0);
            objVram += spriteTileNum + 0xB40;
            HpTextIntoHealthboxObject(objVram, windowTileData, 2);
            RemoveWindowOnHealthbox(windowId);
        }
        else // singles, current
        {
            ConvertIntToDecimalStringN(text, value, STR_CONV_MODE_RIGHT_ALIGN, 3);
            text[3] = CHAR_SLASH;
            text[4] = EOS;
            windowTileData = AddTextPrinterAndCreateWindowOnHealthbox(text, 4, 5, 2, &windowId);
            objVram = (void*)(OBJ_VRAM0);
            objVram += spriteTileNum + 0x3E0;
            HpTextIntoHealthboxObject(objVram, windowTileData, 1);
            objVram = (void*)(OBJ_VRAM0);
            objVram += spriteTileNum + 0xB00;
            HpTextIntoHealthboxObject(objVram, windowTileData + 0x20, 2);
            RemoveWindowOnHealthbox(windowId);
        }
    }
    else
    {
        u8 battler;

        memcpy(text, sUnknown_0832C3C4, sizeof(sUnknown_0832C3C4));
        battler = gSprites[healthboxSpriteId].hMain_Battler;
        if (IsDoubleBattle() == TRUE)
        {
            UpdateHpTextInHealthboxInDoubles(healthboxSpriteId, value, maxOrCurrent);
        }
        else if (gBattleSpritesDataPtr->battlerData[battler].hpNumbersNoBars) // don't print text if only bars are visible
        {
            u32 var;
            u8 i;

            if (GetBattlerSide(gSprites[healthboxSpriteId].data[6]) == B_SIDE_PLAYER)
            {
                if (maxOrCurrent == HP_CURRENT)
                    var = 29;
                else
                    var = 89;
            }
            else
            {
                if (maxOrCurrent == HP_CURRENT)
                    var = 21;
                else
                    var = 49;
            }

            ConvertIntToDecimalStringN(text + 6, value, STR_CONV_MODE_LEADING_ZEROS, 3);
            RenderTextFont9(gMonSpritesGfxPtr->barFontGfx, 9, text);

            for (i = 0; i < 3; i++)
            {
                CpuCopy32(&gMonSpritesGfxPtr->barFontGfx[i * 64 + 32],
                          (void*)((OBJ_VRAM0) + TILE_SIZE_4BPP * (gSprites[healthboxSpriteId].oam.tileNum + var + i)),
                          0x20);
            }
        }
    }
}

static void UpdateHpTextInHealthboxInDoubles(u8 healthboxSpriteId, s16 value, u8 maxOrCurrent)
{
    u32 windowId, spriteTileNum;
    u8 *windowTileData;
    u8 text[32];
    void *objVram;

    if (GetBattlerSide(gSprites[healthboxSpriteId].hMain_Battler) == B_SIDE_PLAYER)
    {
        if (gBattleSpritesDataPtr->battlerData[gSprites[healthboxSpriteId].data[6]].hpNumbersNoBars) // don't print text if only bars are visible
        {
            spriteTileNum = gSprites[gSprites[healthboxSpriteId].data[5]].oam.tileNum * TILE_SIZE_4BPP;
            objVram = (void*)(OBJ_VRAM0) + spriteTileNum;

            if (maxOrCurrent != HP_CURRENT) // doubles, max hp
            {
                ConvertIntToDecimalStringN(text, value, STR_CONV_MODE_RIGHT_ALIGN, 3);
                windowTileData = AddTextPrinterAndCreateWindowOnHealthbox(text, 0, 5, 0, &windowId);
                HpTextIntoHealthboxObject((void*)(OBJ_VRAM0) + spriteTileNum + 0xC0, windowTileData, 2);
                RemoveWindowOnHealthbox(windowId);
                CpuCopy32(GetHealthboxElementGfxPtr(HEALTHBOX_GFX_116),
                          (void*)(OBJ_VRAM0 + 0x680) + (gSprites[healthboxSpriteId].oam.tileNum * TILE_SIZE_4BPP),
                           0x20);
            }
            else
            {
                ConvertIntToDecimalStringN(text, value, STR_CONV_MODE_RIGHT_ALIGN, 3);
                text[3] = CHAR_SLASH;
                text[4] = EOS;
                windowTileData = AddTextPrinterAndCreateWindowOnHealthbox(text, 4, 5, 0, &windowId);
                FillHealthboxObject(objVram, 0, 3); // Erases HP bar leftover.
                HpTextIntoHealthboxObject((void*)(OBJ_VRAM0 + 0x60) + spriteTileNum, windowTileData, 3);
                RemoveWindowOnHealthbox(windowId);
            }
        }
    }
    else
    {
        u8 battlerId;

        memcpy(text, sUnknown_0832C3D8, sizeof(sUnknown_0832C3D8));
        battlerId = gSprites[healthboxSpriteId].hMain_Battler;

        if (gBattleSpritesDataPtr->battlerData[battlerId].hpNumbersNoBars) // don't print text if only bars are visible
        {
            u8 var = 4;
            u8 r7;
            u8 *txtPtr;
            u8 i;

            if (maxOrCurrent == HP_CURRENT)
                var = 0;

            r7 = gSprites[healthboxSpriteId].data[5];
            txtPtr = ConvertIntToDecimalStringN(text + 6, value, STR_CONV_MODE_RIGHT_ALIGN, 3);
            if (!maxOrCurrent)
                StringCopy(txtPtr, gText_Slash);
            RenderTextFont9(gMonSpritesGfxPtr->barFontGfx, 9, text);

            for (i = var; i < var + 3; i++)
            {
                if (i < 3)
                {
                    CpuCopy32(&gMonSpritesGfxPtr->barFontGfx[((i - var) * 64) + 32],
                          (void*)((OBJ_VRAM0) + 32 * (1 + gSprites[r7].oam.tileNum + i)),
                          0x20);
                }
                else
                {
                    CpuCopy32(&gMonSpritesGfxPtr->barFontGfx[((i - var) * 64) + 32],
                          (void*)((OBJ_VRAM0 + 0x20) + 32 * (i + gSprites[r7].oam.tileNum)),
                          0x20);
                }
            }

            if (maxOrCurrent == HP_CURRENT)
            {
                CpuCopy32(&gMonSpritesGfxPtr->barFontGfx[224],
                          (void*)((OBJ_VRAM0) + ((gSprites[r7].oam.tileNum + 4) * TILE_SIZE_4BPP)),
                          0x20);
                CpuFill32(0, (void*)((OBJ_VRAM0) + (gSprites[r7].oam.tileNum * TILE_SIZE_4BPP)), 0x20);
            }
            else
            {
                if (GetBattlerSide(battlerId) == B_SIDE_PLAYER) // Impossible to reach part, because the battlerId is from the opponent's side.
                {
                    CpuCopy32(GetHealthboxElementGfxPtr(HEALTHBOX_GFX_116),
                          (void*)(OBJ_VRAM0) + ((gSprites[healthboxSpriteId].oam.tileNum + 52) * TILE_SIZE_4BPP),
                           0x20);
                }
            }
        }
    }
}

// Prints mon's nature, catch and flee rate. Probably used to test pokeblock-related features.
static void PrintSafariMonInfo(u8 healthboxSpriteId, struct Pokemon *mon)
{
    u8 text[20];
    s32 j, spriteTileNum;
    u8 *barFontGfx;
    u8 i, var, nature, healthBarSpriteId;

    memcpy(text, sUnknown_0832C3C4, sizeof(sUnknown_0832C3C4));
    barFontGfx = &gMonSpritesGfxPtr->barFontGfx[0x520 + (GetBattlerPosition(gSprites[healthboxSpriteId].hMain_Battler) * 384)];
    var = 5;
    nature = GetNature(mon);
    StringCopy(text + 6, gNatureNamePointers[nature]);
    RenderTextFont9(barFontGfx, 9, text);

    for (j = 6, i = 0; i < var; i++, j++)
    {
        u8 elementId;

        if ((text[j] >= 55 && text[j] <= 74) || (text[j] >= 135 && text[j] <= 154))
            elementId = 44;
        else if ((text[j] >= 75 && text[j] <= 79) || (text[j] >= 155 && text[j] <= 159))
            elementId = 45;
        else
            elementId = 43;

        CpuCopy32(GetHealthboxElementGfxPtr(elementId), barFontGfx + (i * 64), 0x20);
    }

    for (j = 1; j < var + 1; j++)
    {
        spriteTileNum = (gSprites[healthboxSpriteId].oam.tileNum + (j - (j / 8 * 8)) + (j / 8 * 64)) * TILE_SIZE_4BPP;
        CpuCopy32(barFontGfx, (void*)(OBJ_VRAM0) + (spriteTileNum), 0x20);
        barFontGfx += 0x20;

        spriteTileNum = (8 + gSprites[healthboxSpriteId].oam.tileNum + (j - (j / 8 * 8)) + (j / 8 * 64)) * TILE_SIZE_4BPP;
        CpuCopy32(barFontGfx, (void*)(OBJ_VRAM0) + (spriteTileNum), 0x20);
        barFontGfx += 0x20;
    }

    healthBarSpriteId = gSprites[healthboxSpriteId].hMain_HealthBarSpriteId;
    ConvertIntToDecimalStringN(text + 6, gBattleStruct->safariCatchFactor, STR_CONV_MODE_RIGHT_ALIGN, 2);
    ConvertIntToDecimalStringN(text + 9, gBattleStruct->safariEscapeFactor, STR_CONV_MODE_RIGHT_ALIGN, 2);
    text[5] = CHAR_SPACE;
    text[8] = CHAR_SLASH;
    RenderTextFont9(gMonSpritesGfxPtr->barFontGfx, 9, text);

    j = healthBarSpriteId; // Needed to match for some reason.
    for (j = 0; j < 5; j++)
    {
        if (j <= 1)
        {
            CpuCopy32(&gMonSpritesGfxPtr->barFontGfx[0x40 * j + 0x20],
                      (void*)(OBJ_VRAM0) + (gSprites[healthBarSpriteId].oam.tileNum + 2 + j) * TILE_SIZE_4BPP,
                      32);
        }
        else
        {
            CpuCopy32(&gMonSpritesGfxPtr->barFontGfx[0x40 * j + 0x20],
                      (void*)(OBJ_VRAM0 + 0xC0) + (j + gSprites[healthBarSpriteId].oam.tileNum) * TILE_SIZE_4BPP,
                      32);
        }
    }
}

void SwapHpBarsWithHpText(void)
{
    s32 i;
    u8 healthBarSpriteId;

    for (i = 0; i < gBattlersCount; i++)
    {
        if (gSprites[gHealthboxSpriteIds[i]].callback == SpriteCallbackDummy
         && GetBattlerSide(i) != B_SIDE_OPPONENT
         && (IsDoubleBattle() || GetBattlerSide(i) != B_SIDE_PLAYER))
        {
            bool8 noBars;

            gBattleSpritesDataPtr->battlerData[i].hpNumbersNoBars ^= 1;
            noBars = gBattleSpritesDataPtr->battlerData[i].hpNumbersNoBars;
            if (GetBattlerSide(i) == B_SIDE_PLAYER)
            {
                if (!IsDoubleBattle())
                    continue;
                if (gBattleTypeFlags & BATTLE_TYPE_SAFARI)
                    continue;

                if (noBars == TRUE) // bars to text
                {
                    healthBarSpriteId = gSprites[gHealthboxSpriteIds[i]].hMain_HealthBarSpriteId;

                    CpuFill32(0, (void*)(OBJ_VRAM0 + gSprites[healthBarSpriteId].oam.tileNum * TILE_SIZE_4BPP), 0x100);
                    UpdateHpTextInHealthboxInDoubles(gHealthboxSpriteIds[i], GetMonData(&gPlayerParty[gBattlerPartyIndexes[i]], MON_DATA_HP), HP_CURRENT);
                    UpdateHpTextInHealthboxInDoubles(gHealthboxSpriteIds[i], GetMonData(&gPlayerParty[gBattlerPartyIndexes[i]], MON_DATA_MAX_HP), HP_MAX);
                }
                else // text to bars
                {
                    UpdateStatusIconInHealthbox(gHealthboxSpriteIds[i]);
                    UpdateHealthboxAttribute(gHealthboxSpriteIds[i], &gPlayerParty[gBattlerPartyIndexes[i]], HEALTHBOX_HEALTH_BAR);
                    CpuCopy32(GetHealthboxElementGfxPtr(HEALTHBOX_GFX_117), (void*)(OBJ_VRAM0 + 0x680 + gSprites[gHealthboxSpriteIds[i]].oam.tileNum * TILE_SIZE_4BPP), 32);
                }
            }
            else
            {
                if (noBars == TRUE) // bars to text
                {
                    if (gBattleTypeFlags & BATTLE_TYPE_SAFARI)
                    {
                        // Most likely a debug function.
                        PrintSafariMonInfo(gHealthboxSpriteIds[i], &gEnemyParty[gBattlerPartyIndexes[i]]);
                    }
                    else
                    {
                        healthBarSpriteId = gSprites[gHealthboxSpriteIds[i]].hMain_HealthBarSpriteId;

                        CpuFill32(0, (void *)(OBJ_VRAM0 + gSprites[healthBarSpriteId].oam.tileNum * 32), 0x100);
                        UpdateHpTextInHealthboxInDoubles(gHealthboxSpriteIds[i], GetMonData(&gEnemyParty[gBattlerPartyIndexes[i]], MON_DATA_HP), HP_CURRENT);
                        UpdateHpTextInHealthboxInDoubles(gHealthboxSpriteIds[i], GetMonData(&gEnemyParty[gBattlerPartyIndexes[i]], MON_DATA_MAX_HP), HP_MAX);
                    }
                }
                else // text to bars
                {
                    UpdateStatusIconInHealthbox(gHealthboxSpriteIds[i]);
                    UpdateHealthboxAttribute(gHealthboxSpriteIds[i], &gEnemyParty[gBattlerPartyIndexes[i]], HEALTHBOX_HEALTH_BAR);
                    if (gBattleTypeFlags & BATTLE_TYPE_SAFARI)
                        UpdateHealthboxAttribute(gHealthboxSpriteIds[i], &gEnemyParty[gBattlerPartyIndexes[i]], HEALTHBOX_NICK);
                }
            }
            gSprites[gHealthboxSpriteIds[i]].hMain_Data7 ^= 1;
        }
    }
}

// Mega Evolution gfx functions.
void ChangeMegaTriggerSprite(u8 spriteId, u8 animId)
{
    StartSpriteAnim(&gSprites[spriteId], animId);
}

#define SINGLES_MEGA_TRIGGER_POS_X_OPTIMAL (30)
#define SINGLES_MEGA_TRIGGER_POS_X_PRIORITY (31)
#define SINGLES_MEGA_TRIGGER_POS_X_SLIDE (15)
#define SINGLES_MEGA_TRIGGER_POS_Y_DIFF (-11)

#define DOUBLES_MEGA_TRIGGER_POS_X_OPTIMAL (30)
#define DOUBLES_MEGA_TRIGGER_POS_X_PRIORITY (31)
#define DOUBLES_MEGA_TRIGGER_POS_X_SLIDE (15)
#define DOUBLES_MEGA_TRIGGER_POS_Y_DIFF (-4)

#define tBattler    data[0]
#define tHide       data[1]

void CreateMegaTriggerSprite(u8 battlerId, u8 palId)
{
    LoadSpritePalette(&sSpritePalette_MegaTrigger);
    if (GetSpriteTileStartByTag(TAG_MEGA_TRIGGER_TILE) == 0xFFFF)
        LoadSpriteSheet(&sSpriteSheet_MegaTrigger);
    if (gBattleStruct->mega.triggerSpriteId == 0xFF)
    {
        if (gBattleTypeFlags & BATTLE_TYPE_DOUBLE)
            gBattleStruct->mega.triggerSpriteId = CreateSprite(&sSpriteTemplate_MegaTrigger,
                                                             gSprites[gHealthboxSpriteIds[battlerId]].pos1.x - DOUBLES_MEGA_TRIGGER_POS_X_SLIDE,
                                                             gSprites[gHealthboxSpriteIds[battlerId]].pos1.y - DOUBLES_MEGA_TRIGGER_POS_Y_DIFF, 0);
        else
            gBattleStruct->mega.triggerSpriteId = CreateSprite(&sSpriteTemplate_MegaTrigger,
                                                             gSprites[gHealthboxSpriteIds[battlerId]].pos1.x - SINGLES_MEGA_TRIGGER_POS_X_SLIDE,
                                                             gSprites[gHealthboxSpriteIds[battlerId]].pos1.y - SINGLES_MEGA_TRIGGER_POS_Y_DIFF, 0);
    }
    gSprites[gBattleStruct->mega.triggerSpriteId].tBattler = battlerId;
    gSprites[gBattleStruct->mega.triggerSpriteId].tHide = FALSE;

    ChangeMegaTriggerSprite(gBattleStruct->mega.triggerSpriteId, palId);
}

static void SpriteCb_MegaTrigger(struct Sprite *sprite)
{
    s32 xSlide, xPriority, xOptimal;
    s32 yDiff;

    if (gBattleTypeFlags & BATTLE_TYPE_DOUBLE)
    {
        xSlide = DOUBLES_MEGA_TRIGGER_POS_X_SLIDE;
        xPriority = DOUBLES_MEGA_TRIGGER_POS_X_PRIORITY;
        xOptimal = DOUBLES_MEGA_TRIGGER_POS_X_OPTIMAL;
        yDiff = DOUBLES_MEGA_TRIGGER_POS_Y_DIFF;
    }
    else
    {
        xSlide = SINGLES_MEGA_TRIGGER_POS_X_SLIDE;
        xPriority = SINGLES_MEGA_TRIGGER_POS_X_PRIORITY;
        xOptimal = SINGLES_MEGA_TRIGGER_POS_X_OPTIMAL;
        yDiff = SINGLES_MEGA_TRIGGER_POS_Y_DIFF;
    }

    if (sprite->tHide)
    {
        if (sprite->pos1.x != gSprites[gHealthboxSpriteIds[sprite->tBattler]].pos1.x - xSlide)
            sprite->pos1.x++;

        if (sprite->pos1.x >= gSprites[gHealthboxSpriteIds[sprite->tBattler]].pos1.x - xPriority)
            sprite->oam.priority = 2;
        else
            sprite->oam.priority = 1;

        sprite->pos1.y = gSprites[gHealthboxSpriteIds[sprite->tBattler]].pos1.y - yDiff;
        sprite->pos2.y = gSprites[gHealthboxSpriteIds[sprite->tBattler]].pos2.y - yDiff;
        if (sprite->pos1.x == gSprites[gHealthboxSpriteIds[sprite->tBattler]].pos1.x - xSlide)
            DestroyMegaTriggerSprite();
    }
    else
    {
        if (sprite->pos1.x != gSprites[gHealthboxSpriteIds[sprite->tBattler]].pos1.x - xOptimal)
            sprite->pos1.x--;

        if (sprite->pos1.x >= gSprites[gHealthboxSpriteIds[sprite->tBattler]].pos1.x - xPriority)
            sprite->oam.priority = 2;
        else
            sprite->oam.priority = 1;

        sprite->pos1.y = gSprites[gHealthboxSpriteIds[sprite->tBattler]].pos1.y - yDiff;
        sprite->pos2.y = gSprites[gHealthboxSpriteIds[sprite->tBattler]].pos2.y - yDiff;
    }
}

bool32 IsMegaTriggerSpriteActive(void)
{
    if (GetSpriteTileStartByTag(TAG_MEGA_TRIGGER_TILE) == 0xFFFF)
        return FALSE;
    else if (IndexOfSpritePaletteTag(TAG_MEGA_TRIGGER_PAL) != 0xFF)
        return TRUE;
    else
        return FALSE;
}

void HideMegaTriggerSprite(void)
{
    ChangeMegaTriggerSprite(gBattleStruct->mega.triggerSpriteId, 0);
    gSprites[gBattleStruct->mega.triggerSpriteId].tHide = TRUE;
}

void DestroyMegaTriggerSprite(void)
{
    FreeSpritePaletteByTag(TAG_MEGA_TRIGGER_PAL);
    FreeSpriteTilesByTag(TAG_MEGA_TRIGGER_TILE);
    if (gBattleStruct->mega.triggerSpriteId != 0xFF)
        DestroySprite(&gSprites[gBattleStruct->mega.triggerSpriteId]);
    gBattleStruct->mega.triggerSpriteId = 0xFF;
}

static const s8 sIndicatorPosSingles[][2] =
{
    [B_POSITION_PLAYER_LEFT] = {53, -8},
    [B_POSITION_OPPONENT_LEFT] = {45, -8},
};

static const s8 sIndicatorPosDoubles[][2] =
{
    [B_POSITION_PLAYER_LEFT] = {53, -8},
    [B_POSITION_OPPONENT_LEFT] = {45, -8},
    [B_POSITION_PLAYER_RIGHT] = {53, -8},
    [B_POSITION_OPPONENT_RIGHT] = {45, -8},
};

u32 CreateMegaIndicatorSprite(u32 battlerId, u32 which)
{
    u32 spriteId, position;
    s16 x, y;

    LoadSpritePalette(&sSpritePalette_MegaIndicator);
    LoadSpriteSheet(&sSpriteSheet_MegaIndicator);

    position = GetBattlerPosition(battlerId);
    GetBattlerHealthboxCoords(battlerId, &x, &y);
    if (gBattleTypeFlags & BATTLE_TYPE_DOUBLE)
    {
        x += sIndicatorPosDoubles[position][0];
        y += sIndicatorPosDoubles[position][1];
    }
    else
    {
        x += sIndicatorPosSingles[position][0];
        y += sIndicatorPosSingles[position][1];
    }
    spriteId = CreateSpriteAtEnd(&sSpriteTemplate_MegaIndicator, x, y, 0);
    gSprites[gSprites[gHealthboxSpriteIds[battlerId]].oam.affineParam].hOther_IndicatorSpriteId = spriteId;

    gSprites[spriteId].tBattler = battlerId;
    return spriteId;
}

void DestroyMegaIndicatorSprite(u32 healthboxSpriteId)
{
    u32 i;
    s16 *spriteId = &gSprites[gSprites[healthboxSpriteId].oam.affineParam].hOther_IndicatorSpriteId;

    if (*spriteId != 0xFF)
    {
        DestroySprite(&gSprites[*spriteId]);
        *spriteId = 0xFF;
    }

    for (i = 0; i < MAX_BATTLERS_COUNT; i++)
    {
        if (gSprites[gSprites[gHealthboxSpriteIds[i]].oam.affineParam].hOther_IndicatorSpriteId != 0xFF)
            break;
    }
    // Free Sprite pal/tiles only if no indicator sprite is active for all battlers.
    if (i == MAX_BATTLERS_COUNT)
    {
        FreeSpritePaletteByTag(TAG_MEGA_INDICATOR_PAL);
        FreeSpriteTilesByTag(TAG_MEGA_INDICATOR_TILE);
    }
}

static void SpriteCb_MegaIndicator(struct Sprite *sprite)
{

}

#undef tBattler
#undef tHide

#define tBattler                data[0]
#define tSummaryBarSpriteId     data[1]
#define tBallIconSpriteId(n)    data[3 + n]
#define tIsBattleStart          data[10]
#define tData15                 data[15]

u8 CreatePartyStatusSummarySprites(u8 battlerId, struct HpAndStatus *partyInfo, u8 arg2, bool8 isBattleStart)
{
    bool8 isOpponent;
    s16 bar_X, bar_Y, bar_pos2_X, bar_data0;
    s32 i, j, var;
    u8 summaryBarSpriteId;
    u8 ballIconSpritesIds[PARTY_SIZE];
    u8 taskId;

    if (!arg2 || GetBattlerPosition(battlerId) != B_POSITION_OPPONENT_RIGHT)
    {
        if (GetBattlerSide(battlerId) == B_SIDE_PLAYER)
        {
            isOpponent = FALSE;
            bar_X = 136, bar_Y = 96;
            bar_pos2_X = 100;
            bar_data0 = -5;
        }
        else
        {
            isOpponent = TRUE;

            if (!arg2 || !IsDoubleBattle())
                bar_X = 104, bar_Y = 40;
            else
                bar_X = 104, bar_Y = 16;

            bar_pos2_X = -100;
            bar_data0 = 5;
        }
    }
    else
    {
        isOpponent = TRUE;
        bar_X = 104, bar_Y = 40;
        bar_pos2_X = -100;
        bar_data0 = 5;
    }

    LoadCompressedSpriteSheetUsingHeap(&sStatusSummaryBarSpriteSheet);
    LoadSpriteSheet(&sStatusSummaryBallsSpriteSheet);
    LoadSpritePalette(&sStatusSummaryBarSpritePal);
    LoadSpritePalette(&sStatusSummaryBallsSpritePal);

    summaryBarSpriteId = CreateSprite(&sStatusSummaryBarSpriteTemplates[isOpponent], bar_X, bar_Y, 10);
    SetSubspriteTables(&gSprites[summaryBarSpriteId], sStatusSummaryBar_SubspriteTable);
    gSprites[summaryBarSpriteId].pos2.x = bar_pos2_X;
    gSprites[summaryBarSpriteId].data[0] = bar_data0;

    if (isOpponent)
    {
        gSprites[summaryBarSpriteId].pos1.x -= 96;
        gSprites[summaryBarSpriteId].oam.matrixNum = ST_OAM_HFLIP;
    }
    else
    {
        gSprites[summaryBarSpriteId].pos1.x += 96;
    }

    for (i = 0; i < PARTY_SIZE; i++)
    {
        ballIconSpritesIds[i] = CreateSpriteAtEnd(&sStatusSummaryBallsSpriteTemplates[isOpponent], bar_X, bar_Y - 4, 9);

        if (!isBattleStart)
            gSprites[ballIconSpritesIds[i]].callback = SpriteCB_StatusSummaryBallsOnSwitchout;

        if (!isOpponent)
        {
            gSprites[ballIconSpritesIds[i]].pos2.x = 0;
            gSprites[ballIconSpritesIds[i]].pos2.y = 0;
        }

        gSprites[ballIconSpritesIds[i]].data[0] = summaryBarSpriteId;

        if (!isOpponent)
        {
            gSprites[ballIconSpritesIds[i]].pos1.x += 10 * i + 24;
            gSprites[ballIconSpritesIds[i]].data[1] = i * 7 + 10;
            gSprites[ballIconSpritesIds[i]].pos2.x = 120;
        }
        else
        {
            gSprites[ballIconSpritesIds[i]].pos1.x -= 10 * (5 - i) + 24;
            gSprites[ballIconSpritesIds[i]].data[1] = (6 - i) * 7 + 10;
            gSprites[ballIconSpritesIds[i]].pos2.x = -120;
        }

        gSprites[ballIconSpritesIds[i]].data[2] = isOpponent;
    }

    if (GetBattlerSide(battlerId) == B_SIDE_PLAYER)
    {
        if (gBattleTypeFlags & BATTLE_TYPE_MULTI)
        {
            for (i = 0; i < PARTY_SIZE; i++)
            {
                if (partyInfo[i].hp == 0xFFFF) // empty slot or an egg
                {
                    gSprites[ballIconSpritesIds[i]].oam.tileNum += 1;
                    gSprites[ballIconSpritesIds[i]].data[7] = 1;
                }
                else if (partyInfo[i].hp == 0) // fainted mon
                {
                    gSprites[ballIconSpritesIds[i]].oam.tileNum += 3;
                }
                else if (partyInfo[i].status != 0) // mon with major status
                {
                    gSprites[ballIconSpritesIds[i]].oam.tileNum += 2;
                }
            }
        }
        else
        {
            for (i = 0, var = 5, j = 0; j < PARTY_SIZE; j++)
            {
                if (partyInfo[j].hp == 0xFFFF) // empty slot or an egg
                {
                    gSprites[ballIconSpritesIds[var]].oam.tileNum += 1;
                    gSprites[ballIconSpritesIds[var]].data[7] = 1;
                    var--;
                    continue;
                }
                else if (partyInfo[j].hp == 0) // fainted mon
                {
                    gSprites[ballIconSpritesIds[i]].oam.tileNum += 3;
                }
                else if (gBattleTypeFlags & BATTLE_TYPE_ARENA && gBattleStruct->arenaLostPlayerMons & gBitTable[j])
                {
                    gSprites[ballIconSpritesIds[i]].oam.tileNum += 3;
                }
                else if (partyInfo[j].status != 0) // mon with major status
                {
                    gSprites[ballIconSpritesIds[i]].oam.tileNum += 2;
                }
                i++;
            }
        }
    }
    else
    {
        if (gBattleTypeFlags & (BATTLE_TYPE_MULTI | BATTLE_TYPE_TWO_OPPONENTS))
        {
            for (var = 5, i = 0; i < PARTY_SIZE; i++)
            {
                if (partyInfo[i].hp == 0xFFFF) // empty slot or an egg
                {
                    gSprites[ballIconSpritesIds[var]].oam.tileNum += 1;
                    gSprites[ballIconSpritesIds[var]].data[7] = 1;
                }
                else if (partyInfo[i].hp == 0) // fainted mon
                {
                    gSprites[ballIconSpritesIds[var]].oam.tileNum += 3;
                }
                else if (partyInfo[i].status != 0) // mon with major status
                {
                    gSprites[ballIconSpritesIds[var]].oam.tileNum += 2;
                }
                var--;
            }
        }
        else
        {
            for (var = 0, i = 0, j = 0; j < PARTY_SIZE; j++)
            {
                if (partyInfo[j].hp == 0xFFFF) // empty slot or an egg
                {
                    gSprites[ballIconSpritesIds[i]].oam.tileNum += 1;
                    gSprites[ballIconSpritesIds[i]].data[7] = 1;
                    i++;
                    continue;
                }
                else if (partyInfo[j].hp == 0) // fainted mon
                {
                    gSprites[ballIconSpritesIds[5 - var]].oam.tileNum += 3;
                }
                else if (gBattleTypeFlags & BATTLE_TYPE_ARENA && gBattleStruct->arenaLostOpponentMons & gBitTable[j]) // hmm...?
                {
                    gSprites[ballIconSpritesIds[5 - var]].oam.tileNum += 3;
                }
                else if (partyInfo[j].status != 0) // mon with major status
                {
                    gSprites[ballIconSpritesIds[5 - var]].oam.tileNum += 2;
                }
                var++;
            }
        }
    }

    taskId = CreateTask(TaskDummy, 5);
    gTasks[taskId].tBattler = battlerId;
    gTasks[taskId].tSummaryBarSpriteId = summaryBarSpriteId;

    for (i = 0; i < PARTY_SIZE; i++)
        gTasks[taskId].tBallIconSpriteId(i) = ballIconSpritesIds[i];

    gTasks[taskId].tIsBattleStart = isBattleStart;

    if (isBattleStart)
    {
        gBattleSpritesDataPtr->animationData->field_9_x1C++;
    }

    PlaySE12WithPanning(SE_BALL_TRAY_ENTER, 0);
    return taskId;
}

void Task_HidePartyStatusSummary(u8 taskId)
{
    u8 ballIconSpriteIds[PARTY_SIZE];
    bool8 isBattleStart;
    u8 summaryBarSpriteId;
    u8 battlerId;
    s32 i;

    isBattleStart = gTasks[taskId].tIsBattleStart;
    summaryBarSpriteId = gTasks[taskId].tSummaryBarSpriteId;
    battlerId = gTasks[taskId].tBattler;

    for (i = 0; i < PARTY_SIZE; i++)
        ballIconSpriteIds[i] = gTasks[taskId].tBallIconSpriteId(i);

    SetGpuReg(REG_OFFSET_BLDCNT, BLDCNT_TGT2_ALL | BLDCNT_EFFECT_BLEND);
    SetGpuReg(REG_OFFSET_BLDALPHA, BLDALPHA_BLEND(16, 0));

    gTasks[taskId].tData15 = 16;

    for (i = 0; i < PARTY_SIZE; i++)
        gSprites[ballIconSpriteIds[i]].oam.objMode = ST_OAM_OBJ_BLEND;

    gSprites[summaryBarSpriteId].oam.objMode = ST_OAM_OBJ_BLEND;

    if (isBattleStart)
    {
        for (i = 0; i < PARTY_SIZE; i++)
        {
            if (GetBattlerSide(battlerId) != B_SIDE_PLAYER)
            {
                gSprites[ballIconSpriteIds[5 - i]].data[1] = 7 * i;
                gSprites[ballIconSpriteIds[5 - i]].data[3] = 0;
                gSprites[ballIconSpriteIds[5 - i]].data[4] = 0;
                gSprites[ballIconSpriteIds[5 - i]].callback = sub_8074158;
            }
            else
            {
                gSprites[ballIconSpriteIds[i]].data[1] = 7 * i;
                gSprites[ballIconSpriteIds[i]].data[3] = 0;
                gSprites[ballIconSpriteIds[i]].data[4] = 0;
                gSprites[ballIconSpriteIds[i]].callback = sub_8074158;
            }
        }
        gSprites[summaryBarSpriteId].data[0] /= 2;
        gSprites[summaryBarSpriteId].data[1] = 0;
        gSprites[summaryBarSpriteId].callback = sub_8074090;
        SetSubspriteTables(&gSprites[summaryBarSpriteId], sUnknown_0832C2CC);
        gTasks[taskId].func = sub_8073E08;
    }
    else
    {
        gTasks[taskId].func = sub_8073F98;
    }
}

static void sub_8073E08(u8 taskId)
{
    if ((gTasks[taskId].data[11]++ % 2) == 0)
    {
        if (--gTasks[taskId].tData15 < 0)
            return;

        SetGpuReg(REG_OFFSET_BLDALPHA, BLDALPHA_BLEND(gTasks[taskId].data[15], 16 - gTasks[taskId].data[15]));
    }
    if (gTasks[taskId].tData15 == 0)
        gTasks[taskId].func = sub_8073E64;
}

static void sub_8073E64(u8 taskId)
{
    u8 ballIconSpriteIds[PARTY_SIZE];
    s32 i;

    u8 battlerId = gTasks[taskId].tBattler;
    if (--gTasks[taskId].tData15 == -1)
    {
        u8 summaryBarSpriteId = gTasks[taskId].tSummaryBarSpriteId;

        for (i = 0; i < PARTY_SIZE; i++)
            ballIconSpriteIds[i] = gTasks[taskId].tBallIconSpriteId(i);

        gBattleSpritesDataPtr->animationData->field_9_x1C--;
        if (gBattleSpritesDataPtr->animationData->field_9_x1C == 0)
        {
            DestroySpriteAndFreeResources(&gSprites[summaryBarSpriteId]);
            DestroySpriteAndFreeResources(&gSprites[ballIconSpriteIds[0]]);
        }
        else
        {
            FreeSpriteOamMatrix(&gSprites[summaryBarSpriteId]);
            DestroySprite(&gSprites[summaryBarSpriteId]);
            FreeSpriteOamMatrix(&gSprites[ballIconSpriteIds[0]]);
            DestroySprite(&gSprites[ballIconSpriteIds[0]]);
        }

        for (i = 1; i < PARTY_SIZE; i++)
            DestroySprite(&gSprites[ballIconSpriteIds[i]]);
    }
    else if (gTasks[taskId].tData15 == -3)
    {
        gBattleSpritesDataPtr->healthBoxesData[battlerId].partyStatusSummaryShown = 0;
        SetGpuReg(REG_OFFSET_BLDCNT, 0);
        SetGpuReg(REG_OFFSET_BLDALPHA, 0);
        DestroyTask(taskId);
    }
}

static void sub_8073F98(u8 taskId)
{
    u8 ballIconSpriteIds[PARTY_SIZE];
    s32 i;
    u8 battlerId = gTasks[taskId].tBattler;

    if (--gTasks[taskId].tData15 >= 0)
    {
        SetGpuReg(REG_OFFSET_BLDALPHA, BLDALPHA_BLEND(gTasks[taskId].data[15], 16 - gTasks[taskId].data[15]));
    }
    else if (gTasks[taskId].tData15 == -1)
    {
        u8 summaryBarSpriteId = gTasks[taskId].tSummaryBarSpriteId;

        for (i = 0; i < PARTY_SIZE; i++)
            ballIconSpriteIds[i] = gTasks[taskId].tBallIconSpriteId(i);

        DestroySpriteAndFreeResources(&gSprites[summaryBarSpriteId]);
        DestroySpriteAndFreeResources(&gSprites[ballIconSpriteIds[0]]);

        for (i = 1; i < PARTY_SIZE; i++)
            DestroySprite(&gSprites[ballIconSpriteIds[i]]);
    }
    else if (gTasks[taskId].tData15 == -3)
    {
        gBattleSpritesDataPtr->healthBoxesData[battlerId].partyStatusSummaryShown = 0;
        SetGpuReg(REG_OFFSET_BLDCNT, 0);
        SetGpuReg(REG_OFFSET_BLDALPHA, 0);
        DestroyTask(taskId);
    }
}

#undef tBattler
#undef tSummaryBarSpriteId
#undef tBallIconSpriteId
#undef tIsBattleStart
#undef tData15

static void SpriteCB_StatusSummaryBar(struct Sprite *sprite)
{
    if (sprite->pos2.x != 0)
        sprite->pos2.x += sprite->data[0];
}

static void sub_8074090(struct Sprite *sprite)
{
    sprite->data[1] += 32;
    if (sprite->data[0] > 0)
        sprite->pos2.x += sprite->data[1] >> 4;
    else
        sprite->pos2.x -= sprite->data[1] >> 4;
    sprite->data[1] &= 0xF;
}

static void SpriteCB_StatusSummaryBallsOnBattleStart(struct Sprite *sprite)
{
    u8 var1;
    u16 var2;
    s8 pan;

    if (sprite->data[1] > 0)
    {
        sprite->data[1]--;
        return;
    }

    var1 = sprite->data[2];
    var2 = sprite->data[3];
    var2 += 56;
    sprite->data[3] = var2 & 0xFFF0;

    if (var1 != 0)
    {
        sprite->pos2.x += var2 >> 4;
        if (sprite->pos2.x > 0)
            sprite->pos2.x = 0;
    }
    else
    {
        sprite->pos2.x -= var2 >> 4;
        if (sprite->pos2.x < 0)
            sprite->pos2.x = 0;
    }

    if (sprite->pos2.x == 0)
    {
        pan = SOUND_PAN_TARGET;
        if (var1 != 0)
            pan = SOUND_PAN_ATTACKER;

        if (sprite->data[7] != 0)
            PlaySE2WithPanning(SE_BALL_TRAY_EXIT, pan);
        else
            PlaySE1WithPanning(SE_BALL_TRAY_BALL, pan);

        sprite->callback = SpriteCallbackDummy;
    }
}

static void sub_8074158(struct Sprite *sprite)
{
    u8 var1;
    u16 var2;

    if (sprite->data[1] > 0)
    {
        sprite->data[1]--;
        return;
    }
    var1 = sprite->data[2];
    var2 = sprite->data[3];
    var2 += 56;
    sprite->data[3] = var2 & 0xFFF0;
    if (var1 != 0)
        sprite->pos2.x += var2 >> 4;
    else
        sprite->pos2.x -= var2 >> 4;
    if (sprite->pos2.x + sprite->pos1.x > 248
     || sprite->pos2.x + sprite->pos1.x < -8)
    {
        sprite->invisible = TRUE;
        sprite->callback = SpriteCallbackDummy;
    }
}

static void SpriteCB_StatusSummaryBallsOnSwitchout(struct Sprite *sprite)
{
    u8 barSpriteId = sprite->data[0];

    sprite->pos2.x = gSprites[barSpriteId].pos2.x;
    sprite->pos2.y = gSprites[barSpriteId].pos2.y;
}

static void UpdateNickInHealthbox(u8 healthboxSpriteId, struct Pokemon *mon)
{
    u8 nickname[POKEMON_NAME_LENGTH + 1];
    void *ptr;
    u32 windowId, spriteTileNum, species;
    u8 *windowTileData;
    u8 gender;
    struct Pokemon *illusionMon = GetIllusionMonPtr(gSprites[healthboxSpriteId].hMain_Battler);
    if (illusionMon != NULL)
        mon = illusionMon;

    StringCopy(gDisplayedStringBattle, gText_HighlightDarkGrey);
    GetMonData(mon, MON_DATA_NICKNAME, nickname);
    StringGetEnd10(nickname);
    ptr = StringAppend(gDisplayedStringBattle, nickname);

    gender = GetMonGender(mon);
    species = GetMonData(mon, MON_DATA_SPECIES);

    if ((species == SPECIES_NIDORAN_F || species == SPECIES_NIDORAN_M) && StringCompare(nickname, gSpeciesNames[species]) == 0)
        gender = 100;

    // AddTextPrinterAndCreateWindowOnHealthbox's arguments are the same in all 3 cases.
    // It's possible they may have been different in early development phases.
    switch (gender)
    {
    default:
        StringCopy(ptr, gText_DynColor2);
        windowTileData = AddTextPrinterAndCreateWindowOnHealthbox(gDisplayedStringBattle, 0, 3, 2, &windowId);
        break;
    case MON_MALE:
        StringCopy(ptr, gText_DynColor2Male);
        windowTileData = AddTextPrinterAndCreateWindowOnHealthbox(gDisplayedStringBattle, 0, 3, 2, &windowId);
        break;
    case MON_FEMALE:
        StringCopy(ptr, gText_DynColor1Female);
        windowTileData = AddTextPrinterAndCreateWindowOnHealthbox(gDisplayedStringBattle, 0, 3, 2, &windowId);
        break;
    }

    spriteTileNum = gSprites[healthboxSpriteId].oam.tileNum * TILE_SIZE_4BPP;

    if (GetBattlerSide(gSprites[healthboxSpriteId].data[6]) == B_SIDE_PLAYER)
    {
        TextIntoHealthboxObject((void*)(OBJ_VRAM0 + 0x40 + spriteTileNum), windowTileData, 6);
        ptr = (void*)(OBJ_VRAM0);
        if (!IsDoubleBattle())
            ptr += spriteTileNum + 0x800;
        else
            ptr += spriteTileNum + 0x400;
        TextIntoHealthboxObject(ptr, windowTileData + 0xC0, 1);
    }
    else
    {
        TextIntoHealthboxObject((void*)(OBJ_VRAM0 + 0x20 + spriteTileNum), windowTileData, 7);
    }

    RemoveWindowOnHealthbox(windowId);
}

static void TryAddPokeballIconToHealthbox(u8 healthboxSpriteId, bool8 noStatus)
{
    u8 battlerId, healthBarSpriteId;

    if (gBattleTypeFlags & BATTLE_TYPE_WALLY_TUTORIAL)
        return;
    if (gBattleTypeFlags & BATTLE_TYPE_TRAINER)
        return;

    battlerId = gSprites[healthboxSpriteId].hMain_Battler;
    if (GetBattlerSide(battlerId) == B_SIDE_PLAYER)
        return;
    if (!GetSetPokedexFlag(SpeciesToNationalPokedexNum(GetMonData(&gEnemyParty[gBattlerPartyIndexes[battlerId]], MON_DATA_SPECIES)), FLAG_GET_CAUGHT))
        return;

    healthBarSpriteId = gSprites[healthboxSpriteId].hMain_HealthBarSpriteId;

    if (noStatus)
        CpuCopy32(GetHealthboxElementGfxPtr(HEALTHBOX_GFX_70), (void*)(OBJ_VRAM0 + (gSprites[healthBarSpriteId].oam.tileNum + 8) * TILE_SIZE_4BPP), 32);
    else
        CpuFill32(0, (void*)(OBJ_VRAM0 + (gSprites[healthBarSpriteId].oam.tileNum + 8) * TILE_SIZE_4BPP), 32);
}

static void UpdateStatusIconInHealthbox(u8 healthboxSpriteId)
{
    s32 i;
    u8 battlerId, healthBarSpriteId;
    u32 status, pltAdder;
    const u8 *statusGfxPtr;
    s16 tileNumAdder;
    u8 statusPalId;

    battlerId = gSprites[healthboxSpriteId].hMain_Battler;
    healthBarSpriteId = gSprites[healthboxSpriteId].hMain_HealthBarSpriteId;
    if (GetBattlerSide(battlerId) == B_SIDE_PLAYER)
    {
        status = GetMonData(&gPlayerParty[gBattlerPartyIndexes[battlerId]], MON_DATA_STATUS);
        if (!IsDoubleBattle())
            tileNumAdder = 0x1A;
        else
            tileNumAdder = 0x12;
    }
    else
    {
        status = GetMonData(&gEnemyParty[gBattlerPartyIndexes[battlerId]], MON_DATA_STATUS);
        tileNumAdder = 0x11;
    }

    if (status & STATUS1_SLEEP)
    {
        statusGfxPtr = GetHealthboxElementGfxPtr(GetStatusIconForBattlerId(HEALTHBOX_GFX_STATUS_SLP_BATTLER0, battlerId));
        statusPalId = PAL_STATUS_SLP;
    }
    else if (status & STATUS1_PSN_ANY)
    {
        statusGfxPtr = GetHealthboxElementGfxPtr(GetStatusIconForBattlerId(HEALTHBOX_GFX_STATUS_PSN_BATTLER0, battlerId));
        statusPalId = PAL_STATUS_PSN;
    }
    else if (status & STATUS1_BURN)
    {
        statusGfxPtr = GetHealthboxElementGfxPtr(GetStatusIconForBattlerId(HEALTHBOX_GFX_STATUS_BRN_BATTLER0, battlerId));
        statusPalId = PAL_STATUS_BRN;
    }
    else if (status & STATUS1_FREEZE)
    {
        statusGfxPtr = GetHealthboxElementGfxPtr(GetStatusIconForBattlerId(HEALTHBOX_GFX_STATUS_FRZ_BATTLER0, battlerId));
        statusPalId = PAL_STATUS_FRZ;
    }
    else if (status & STATUS1_PARALYSIS)
    {
        statusGfxPtr = GetHealthboxElementGfxPtr(GetStatusIconForBattlerId(HEALTHBOX_GFX_STATUS_PRZ_BATTLER0, battlerId));
        statusPalId = PAL_STATUS_PAR;
    }
    else
    {
        statusGfxPtr = GetHealthboxElementGfxPtr(HEALTHBOX_GFX_39);

        for (i = 0; i < 3; i++)
            CpuCopy32(statusGfxPtr, (void*)(OBJ_VRAM0 + (gSprites[healthboxSpriteId].oam.tileNum + tileNumAdder + i) * TILE_SIZE_4BPP), 32);

        if (!gBattleSpritesDataPtr->battlerData[battlerId].hpNumbersNoBars)
            CpuCopy32(GetHealthboxElementGfxPtr(HEALTHBOX_GFX_1), (void *)(OBJ_VRAM0 + gSprites[healthBarSpriteId].oam.tileNum * TILE_SIZE_4BPP), 64);

        TryAddPokeballIconToHealthbox(healthboxSpriteId, TRUE);
        return;
    }

    pltAdder = gSprites[healthboxSpriteId].oam.paletteNum * 16;
    pltAdder += battlerId + 12;

    FillPalette(sStatusIconColors[statusPalId], pltAdder + 0x100, 2);
    CpuCopy16(gPlttBufferUnfaded + 0x100 + pltAdder, (void*)(OBJ_PLTT + pltAdder * 2), 2);
    CpuCopy32(statusGfxPtr, (void*)(OBJ_VRAM0 + (gSprites[healthboxSpriteId].oam.tileNum + tileNumAdder) * TILE_SIZE_4BPP), 96);
    if (IsDoubleBattle() == TRUE || GetBattlerSide(battlerId) == B_SIDE_OPPONENT)
    {
        if (!gBattleSpritesDataPtr->battlerData[battlerId].hpNumbersNoBars)
        {
            CpuCopy32(GetHealthboxElementGfxPtr(HEALTHBOX_GFX_0), (void*)(OBJ_VRAM0 + gSprites[healthBarSpriteId].oam.tileNum * TILE_SIZE_4BPP), 32);
            CpuCopy32(GetHealthboxElementGfxPtr(HEALTHBOX_GFX_65), (void*)(OBJ_VRAM0 + (gSprites[healthBarSpriteId].oam.tileNum + 1) * TILE_SIZE_4BPP), 32);
        }
    }
    TryAddPokeballIconToHealthbox(healthboxSpriteId, FALSE);
}

static u8 GetStatusIconForBattlerId(u8 statusElementId, u8 battlerId)
{
    u8 ret = statusElementId;

    switch (statusElementId)
    {
    case HEALTHBOX_GFX_STATUS_PSN_BATTLER0:
        if (battlerId == 0)
            ret = HEALTHBOX_GFX_STATUS_PSN_BATTLER0;
        else if (battlerId == 1)
            ret = HEALTHBOX_GFX_STATUS_PSN_BATTLER1;
        else if (battlerId == 2)
            ret = HEALTHBOX_GFX_STATUS_PSN_BATTLER2;
        else
            ret = HEALTHBOX_GFX_STATUS_PSN_BATTLER3;
        break;
    case HEALTHBOX_GFX_STATUS_PRZ_BATTLER0:
        if (battlerId == 0)
            ret = HEALTHBOX_GFX_STATUS_PRZ_BATTLER0;
        else if (battlerId == 1)
            ret = HEALTHBOX_GFX_STATUS_PRZ_BATTLER1;
        else if (battlerId == 2)
            ret = HEALTHBOX_GFX_STATUS_PRZ_BATTLER2;
        else
            ret = HEALTHBOX_GFX_STATUS_PRZ_BATTLER3;
        break;
    case HEALTHBOX_GFX_STATUS_SLP_BATTLER0:
        if (battlerId == 0)
            ret = HEALTHBOX_GFX_STATUS_SLP_BATTLER0;
        else if (battlerId == 1)
            ret = HEALTHBOX_GFX_STATUS_SLP_BATTLER1;
        else if (battlerId == 2)
            ret = HEALTHBOX_GFX_STATUS_SLP_BATTLER2;
        else
            ret = HEALTHBOX_GFX_STATUS_SLP_BATTLER3;
        break;
    case HEALTHBOX_GFX_STATUS_FRZ_BATTLER0:
        if (battlerId == 0)
            ret = HEALTHBOX_GFX_STATUS_FRZ_BATTLER0;
        else if (battlerId == 1)
            ret = HEALTHBOX_GFX_STATUS_FRZ_BATTLER1;
        else if (battlerId == 2)
            ret = HEALTHBOX_GFX_STATUS_FRZ_BATTLER2;
        else
            ret = HEALTHBOX_GFX_STATUS_FRZ_BATTLER3;
        break;
    case HEALTHBOX_GFX_STATUS_BRN_BATTLER0:
        if (battlerId == 0)
            ret = HEALTHBOX_GFX_STATUS_BRN_BATTLER0;
        else if (battlerId == 1)
            ret = HEALTHBOX_GFX_STATUS_BRN_BATTLER1;
        else if (battlerId == 2)
            ret = HEALTHBOX_GFX_STATUS_BRN_BATTLER2;
        else
            ret = HEALTHBOX_GFX_STATUS_BRN_BATTLER3;
        break;
    }
    return ret;
}

static void UpdateSafariBallsTextOnHealthbox(u8 healthboxSpriteId)
{
    u32 windowId, spriteTileNum;
    u8 *windowTileData;

    windowTileData = AddTextPrinterAndCreateWindowOnHealthbox(gText_SafariBalls, 0, 3, 2, &windowId);
    spriteTileNum = gSprites[healthboxSpriteId].oam.tileNum * TILE_SIZE_4BPP;
    TextIntoHealthboxObject((void*)(OBJ_VRAM0 + 0x40) + spriteTileNum, windowTileData, 6);
    TextIntoHealthboxObject((void*)(OBJ_VRAM0 + 0x800) + spriteTileNum, windowTileData + 0xC0, 2);
    RemoveWindowOnHealthbox(windowId);
}

static void UpdateLeftNoOfBallsTextOnHealthbox(u8 healthboxSpriteId)
{
    u8 text[16];
    u8 *txtPtr;
    u32 windowId, spriteTileNum;
    u8 *windowTileData;

    txtPtr = StringCopy(text, gText_SafariBallLeft);
    ConvertIntToDecimalStringN(txtPtr, gNumSafariBalls, STR_CONV_MODE_LEFT_ALIGN, 2);

    windowTileData = AddTextPrinterAndCreateWindowOnHealthbox(text, GetStringRightAlignXOffset(0, text, 0x2F), 3, 2, &windowId);
    spriteTileNum = gSprites[healthboxSpriteId].oam.tileNum * TILE_SIZE_4BPP;
    SafariTextIntoHealthboxObject((void*)(OBJ_VRAM0 + 0x2C0) + spriteTileNum, windowTileData, 2);
    SafariTextIntoHealthboxObject((void*)(OBJ_VRAM0 + 0xA00) + spriteTileNum, windowTileData + 0x40, 4);
    RemoveWindowOnHealthbox(windowId);
}

void UpdateHealthboxAttribute(u8 healthboxSpriteId, struct Pokemon *mon, u8 elementId)
{
    s32 maxHp, currHp;
    u8 battlerId = gSprites[healthboxSpriteId].hMain_Battler;

    if (GetBattlerSide(gSprites[healthboxSpriteId].hMain_Battler) == B_SIDE_PLAYER)
    {
        u8 isDoubles;

        if (elementId == HEALTHBOX_LEVEL || elementId == HEALTHBOX_ALL)
            UpdateLvlInHealthbox(healthboxSpriteId, GetMonData(mon, MON_DATA_LEVEL));
        if (elementId == HEALTHBOX_CURRENT_HP || elementId == HEALTHBOX_ALL)
            UpdateHpTextInHealthbox(healthboxSpriteId, GetMonData(mon, MON_DATA_HP), HP_CURRENT);
        if (elementId == HEALTHBOX_MAX_HP || elementId == HEALTHBOX_ALL)
            UpdateHpTextInHealthbox(healthboxSpriteId, GetMonData(mon, MON_DATA_MAX_HP), HP_MAX);
        if (elementId == HEALTHBOX_HEALTH_BAR || elementId == HEALTHBOX_ALL)
        {
            LoadBattleBarGfx(0);
            maxHp = GetMonData(mon, MON_DATA_MAX_HP);
            currHp = GetMonData(mon, MON_DATA_HP);
            SetBattleBarStruct(battlerId, healthboxSpriteId, maxHp, currHp, 0);
            MoveBattleBar(battlerId, healthboxSpriteId, HEALTH_BAR, 0);
        }
        isDoubles = IsDoubleBattle();
        if (!isDoubles && (elementId == HEALTHBOX_EXP_BAR || elementId == HEALTHBOX_ALL))
        {
            u16 species;
            u32 exp, currLevelExp;
            s32 currExpBarValue, maxExpBarValue;
            u8 level;

            LoadBattleBarGfx(3);
            species = GetMonData(mon, MON_DATA_SPECIES);
            level = GetMonData(mon, MON_DATA_LEVEL);
            exp = GetMonData(mon, MON_DATA_EXP);
            currLevelExp = gExperienceTables[gBaseStats[species].growthRate][level];
            currExpBarValue = exp - currLevelExp;
            maxExpBarValue = gExperienceTables[gBaseStats[species].growthRate][level + 1] - currLevelExp;
            SetBattleBarStruct(battlerId, healthboxSpriteId, maxExpBarValue, currExpBarValue, isDoubles);
            MoveBattleBar(battlerId, healthboxSpriteId, EXP_BAR, 0);
        }
        if (elementId == HEALTHBOX_NICK || elementId == HEALTHBOX_ALL)
            UpdateNickInHealthbox(healthboxSpriteId, mon);
        if (elementId == HEALTHBOX_STATUS_ICON || elementId == HEALTHBOX_ALL)
            UpdateStatusIconInHealthbox(healthboxSpriteId);
        if (elementId == HEALTHBOX_SAFARI_ALL_TEXT)
            UpdateSafariBallsTextOnHealthbox(healthboxSpriteId);
        if (elementId == HEALTHBOX_SAFARI_ALL_TEXT || elementId == HEALTHBOX_SAFARI_BALLS_TEXT)
            UpdateLeftNoOfBallsTextOnHealthbox(healthboxSpriteId);
    }
    else
    {
        if (elementId == HEALTHBOX_LEVEL || elementId == HEALTHBOX_ALL)
            UpdateLvlInHealthbox(healthboxSpriteId, GetMonData(mon, MON_DATA_LEVEL));
        if (gBattleSpritesDataPtr->battlerData[battlerId].hpNumbersNoBars && (elementId == HEALTHBOX_CURRENT_HP || elementId == HEALTHBOX_ALL))
            UpdateHpTextInHealthbox(healthboxSpriteId, GetMonData(mon, MON_DATA_HP), HP_CURRENT);
        if (gBattleSpritesDataPtr->battlerData[battlerId].hpNumbersNoBars && (elementId == HEALTHBOX_MAX_HP || elementId == HEALTHBOX_ALL))
            UpdateHpTextInHealthbox(healthboxSpriteId, GetMonData(mon, MON_DATA_MAX_HP), HP_MAX);
        if (elementId == HEALTHBOX_HEALTH_BAR || elementId == HEALTHBOX_ALL)
        {
            LoadBattleBarGfx(0);
            maxHp = GetMonData(mon, MON_DATA_MAX_HP);
            currHp = GetMonData(mon, MON_DATA_HP);
            SetBattleBarStruct(battlerId, healthboxSpriteId, maxHp, currHp, 0);
            MoveBattleBar(battlerId, healthboxSpriteId, HEALTH_BAR, 0);
        }
        if (elementId == HEALTHBOX_NICK || elementId == HEALTHBOX_ALL)
            UpdateNickInHealthbox(healthboxSpriteId, mon);
        if (elementId == HEALTHBOX_STATUS_ICON || elementId == HEALTHBOX_ALL)
            UpdateStatusIconInHealthbox(healthboxSpriteId);
    }
}

#define B_EXPBAR_PIXELS 64
#define B_HEALTHBAR_PIXELS 48

s32 MoveBattleBar(u8 battlerId, u8 healthboxSpriteId, u8 whichBar, u8 unused)
{
    s32 currentBarValue;

    if (whichBar == HEALTH_BAR) // health bar
    {
        currentBarValue = CalcNewBarValue(gBattleSpritesDataPtr->battleBars[battlerId].maxValue,
                    gBattleSpritesDataPtr->battleBars[battlerId].oldValue,
                    gBattleSpritesDataPtr->battleBars[battlerId].receivedValue,
                    &gBattleSpritesDataPtr->battleBars[battlerId].currValue,
                    B_HEALTHBAR_PIXELS / 8, 1);
    }
    else // exp bar
    {
        u16 expFraction = GetScaledExpFraction(gBattleSpritesDataPtr->battleBars[battlerId].oldValue,
                    gBattleSpritesDataPtr->battleBars[battlerId].receivedValue,
                    gBattleSpritesDataPtr->battleBars[battlerId].maxValue, 8);
        if (expFraction == 0)
            expFraction = 1;
        expFraction = abs(gBattleSpritesDataPtr->battleBars[battlerId].receivedValue / expFraction);

        currentBarValue = CalcNewBarValue(gBattleSpritesDataPtr->battleBars[battlerId].maxValue,
                    gBattleSpritesDataPtr->battleBars[battlerId].oldValue,
                    gBattleSpritesDataPtr->battleBars[battlerId].receivedValue,
                    &gBattleSpritesDataPtr->battleBars[battlerId].currValue,
                    B_EXPBAR_PIXELS / 8, expFraction);
    }

    if (whichBar == EXP_BAR || (whichBar == HEALTH_BAR && !gBattleSpritesDataPtr->battlerData[battlerId].hpNumbersNoBars))
        MoveBattleBarGraphically(battlerId, whichBar);

    if (currentBarValue == -1)
        gBattleSpritesDataPtr->battleBars[battlerId].currValue = 0;

    return currentBarValue;
}

static void MoveBattleBarGraphically(u8 battlerId, u8 whichBar)
{
    u8 array[8];
    u8 filledPixelsCount, level;
    u8 barElementId;
    u8 i;

    switch (whichBar)
    {
    case HEALTH_BAR:
        filledPixelsCount = CalcBarFilledPixels(gBattleSpritesDataPtr->battleBars[battlerId].maxValue,
                            gBattleSpritesDataPtr->battleBars[battlerId].oldValue,
                            gBattleSpritesDataPtr->battleBars[battlerId].receivedValue,
                            &gBattleSpritesDataPtr->battleBars[battlerId].currValue,
                            array, B_HEALTHBAR_PIXELS / 8);

        if (filledPixelsCount > (B_HEALTHBAR_PIXELS * 50 / 100)) // more than 50 % hp
            barElementId = HEALTHBOX_GFX_HP_BAR_GREEN;
        else if (filledPixelsCount > (B_HEALTHBAR_PIXELS * 20 / 100)) // more than 20% hp
            barElementId = HEALTHBOX_GFX_HP_BAR_YELLOW;
        else
            barElementId = HEALTHBOX_GFX_HP_BAR_RED; // 20 % or less

        for (i = 0; i < 6; i++)
        {
            u8 healthbarSpriteId = gSprites[gBattleSpritesDataPtr->battleBars[battlerId].healthboxSpriteId].hMain_HealthBarSpriteId;
            if (i < 2)
                CpuCopy32(GetHealthboxElementGfxPtr(barElementId) + array[i] * 32,
                          (void*)(OBJ_VRAM0 + (gSprites[healthbarSpriteId].oam.tileNum + 2 + i) * TILE_SIZE_4BPP), 32);
            else
                CpuCopy32(GetHealthboxElementGfxPtr(barElementId) + array[i] * 32,
                          (void*)(OBJ_VRAM0 + 64 + (i + gSprites[healthbarSpriteId].oam.tileNum) * TILE_SIZE_4BPP), 32);
        }
        break;
    case EXP_BAR:
        CalcBarFilledPixels(gBattleSpritesDataPtr->battleBars[battlerId].maxValue,
                    gBattleSpritesDataPtr->battleBars[battlerId].oldValue,
                    gBattleSpritesDataPtr->battleBars[battlerId].receivedValue,
                    &gBattleSpritesDataPtr->battleBars[battlerId].currValue,
                    array, B_EXPBAR_PIXELS / 8);
        level = GetMonData(&gPlayerParty[gBattlerPartyIndexes[battlerId]], MON_DATA_LEVEL);
        if (level == MAX_LEVEL)
        {
            for (i = 0; i < 8; i++)
                array[i] = 0;
        }
        for (i = 0; i < 8; i++)
        {
            if (i < 4)
                CpuCopy32(GetHealthboxElementGfxPtr(HEALTHBOX_GFX_12) + array[i] * 32,
                          (void*)(OBJ_VRAM0 + (gSprites[gBattleSpritesDataPtr->battleBars[battlerId].healthboxSpriteId].oam.tileNum + 0x24 + i) * TILE_SIZE_4BPP), 32);
            else
                CpuCopy32(GetHealthboxElementGfxPtr(HEALTHBOX_GFX_12) + array[i] * 32,
                          (void*)(OBJ_VRAM0 + 0xB80 + (i + gSprites[gBattleSpritesDataPtr->battleBars[battlerId].healthboxSpriteId].oam.tileNum) * TILE_SIZE_4BPP), 32);
        }
        break;
    }
}

static s32 CalcNewBarValue(s32 maxValue, s32 oldValue, s32 receivedValue, s32 *currValue, u8 scale, u16 toAdd)
{
    s32 ret, newValue;
    scale *= 8;

    if (*currValue == -32768) // first function call
    {
        if (maxValue < scale)
            *currValue = Q_24_8(oldValue);
        else
            *currValue = oldValue;
    }

    newValue = oldValue - receivedValue;
    if (newValue < 0)
        newValue = 0;
    else if (newValue > maxValue)
        newValue = maxValue;

    if (maxValue < scale)
    {
        if (newValue == Q_24_8_TO_INT(*currValue) && (*currValue & 0xFF) == 0)
            return -1;
    }
    else
    {
        if (newValue == *currValue) // we're done, the bar's value has been updated
            return -1;
    }

    if (maxValue < scale) // handle cases of max var having less pixels than the whole bar
    {
        s32 toAdd = Q_24_8(maxValue) / scale;

        if (receivedValue < 0) // fill bar right
        {
            *currValue += toAdd;
            ret = Q_24_8_TO_INT(*currValue);
            if (ret >= newValue)
            {
                *currValue = Q_24_8(newValue);
                ret = newValue;
            }
        }
        else // move bar left
        {
            *currValue -= toAdd;
            ret = Q_24_8_TO_INT(*currValue);
            // try round up
            if ((*currValue & 0xFF) > 0)
                ret++;
            if (ret <= newValue)
            {
                *currValue = Q_24_8(newValue);
                ret = newValue;
            }
        }
    }
    else
    {
        if (receivedValue < 0) // fill bar right
        {
            *currValue += toAdd;
            if (*currValue > newValue)
                *currValue = newValue;
            ret = *currValue;
        }
        else // move bar left
        {
            *currValue -= toAdd;
            if (*currValue < newValue)
                *currValue = newValue;
            ret = *currValue;
        }
    }

    return ret;
}

static u8 CalcBarFilledPixels(s32 maxValue, s32 oldValue, s32 receivedValue, s32 *currValue, u8 *arg4, u8 scale)
{
    u8 pixels, filledPixels, totalPixels;
    u8 i;

    s32 newValue = oldValue - receivedValue;
    if (newValue < 0)
        newValue = 0;
    else if (newValue > maxValue)
        newValue = maxValue;

    totalPixels = scale * 8;

    for (i = 0; i < scale; i++)
        arg4[i] = 0;

    if (maxValue < totalPixels)
        pixels = (*currValue * totalPixels / maxValue) >> 8;
    else
        pixels = *currValue * totalPixels / maxValue;

    filledPixels = pixels;

    if (filledPixels == 0 && newValue > 0)
    {
        arg4[0] = 1;
        filledPixels = 1;
    }
    else
    {
        for (i = 0; i < scale; i++)
        {
            if (pixels >= 8)
            {
                arg4[i] = 8;
            }
            else
            {
                arg4[i] = pixels;
                break;
            }
            pixels -= 8;
        }
    }

    return filledPixels;
}

static u8 GetScaledExpFraction(s32 oldValue, s32 receivedValue, s32 maxValue, u8 scale)
{
    s32 newVal, result;
    s8 oldToMax, newToMax;

    scale *= 8;
    newVal = oldValue - receivedValue;

    if (newVal < 0)
        newVal = 0;
    else if (newVal > maxValue)
        newVal = maxValue;

    oldToMax = oldValue * scale / maxValue;
    newToMax = newVal * scale / maxValue;
    result = oldToMax - newToMax;

    return abs(result);
}

u8 GetScaledHPFraction(s16 hp, s16 maxhp, u8 scale)
{
    u8 result = hp * scale / maxhp;

    if (result == 0 && hp > 0)
        return 1;

    return result;
}

u8 GetHPBarLevel(s16 hp, s16 maxhp)
{
    u8 result;

    if (hp == maxhp)
    {
        result = HP_BAR_FULL;
    }
    else
    {
        u8 fraction = GetScaledHPFraction(hp, maxhp, B_HEALTHBAR_PIXELS);
        if (fraction > (B_HEALTHBAR_PIXELS * 50 / 100)) // more than 50 % hp
            result = HP_BAR_GREEN;
        else if (fraction > (B_HEALTHBAR_PIXELS * 20 / 100)) // more than 20% hp
            result = HP_BAR_YELLOW;
        else if (fraction > 0)
            result = HP_BAR_RED;
        else
            result = HP_BAR_EMPTY;
    }

    return result;
}

static u8* AddTextPrinterAndCreateWindowOnHealthbox(const u8 *str, u32 x, u32 y, u32 bgColor, u32 *windowId)
{
    u16 winId;
    u8 color[3];
    struct WindowTemplate winTemplate = sHealthboxWindowTemplate;

    winId = AddWindow(&winTemplate);
    FillWindowPixelBuffer(winId, PIXEL_FILL(bgColor));

    color[0] = bgColor;
    color[1] = 1;
    color[2] = 3;

    AddTextPrinterParameterized4(winId, 0, x, y, 0, 0, color, -1, str);

    *windowId = winId;
    return (u8*)(GetWindowAttribute(winId, WINDOW_TILE_DATA));
}

static void RemoveWindowOnHealthbox(u32 windowId)
{
    RemoveWindow(windowId);
}

static void FillHealthboxObject(void *dest, u32 arg1, u32 arg2)
{
    CpuFill32(0x11111111 * arg1, dest, arg2 * TILE_SIZE_4BPP);
}

static void HpTextIntoHealthboxObject(void *dest, u8 *windowTileData, u32 windowWidth)
{
    CpuCopy32(windowTileData + 256, dest, windowWidth * TILE_SIZE_4BPP);
}

static void TextIntoHealthboxObject(void *dest, u8 *windowTileData, s32 windowWidth)
{
    CpuCopy32(windowTileData + 256, dest + 256, windowWidth * TILE_SIZE_4BPP);
// + 256 as that prevents the top 4 blank rows of sHealthboxWindowTemplate from being copied
    if (windowWidth > 0)
    {
        do
        {
            CpuCopy32(windowTileData + 20, dest + 20, 12);
            dest += 32, windowTileData += 32;
            windowWidth--;
        } while (windowWidth != 0);
    }
}

static void SafariTextIntoHealthboxObject(void *dest, u8 *windowTileData, u32 windowWidth)
{
    CpuCopy32(windowTileData, dest, windowWidth * TILE_SIZE_4BPP);
    CpuCopy32(windowTileData + 256, dest + 256, windowWidth * TILE_SIZE_4BPP);
}

#define ABILITY_POP_UP_TAG 0xD720

// for sprite
#define tOriginalX      data[0]
#define tHide           data[1]
#define tFrames         data[2]
#define tRightToLeft    data[3]
#define tBattlerId      data[4]
#define tIsMain         data[5]

// for task
#define tSpriteId1      data[6]
#define tSpriteId2      data[7]

static const u8 sAbilityPopUpGfx[] = INCBIN_U8("graphics/battle_interface/ability_pop_up.4bpp");
static const u16 sAbilityPopUpPalette[] = INCBIN_U16("graphics/battle_interface/ability_pop_up.gbapal");

static const struct SpriteSheet sSpriteSheet_AbilityPopUp =
{
    sAbilityPopUpGfx, sizeof(sAbilityPopUpGfx), ABILITY_POP_UP_TAG
};
static const struct SpritePalette sSpritePalette_AbilityPopUp =
{
    sAbilityPopUpPalette, ABILITY_POP_UP_TAG
};

static const struct OamData sOamData_AbilityPopUp =
{
    .y = 0,
    .affineMode = 0,
    .objMode = 0,
    .mosaic = 0,
    .bpp = 0,
    .shape = ST_OAM_H_RECTANGLE,
    .x = 0,
    .matrixNum = 0,
    .size = 3,
    .tileNum = 0,
    .priority = 0,
    .paletteNum = 0,
    .affineParam = 0,
};

static const union AnimCmd sSpriteAnim_AbilityPopUp1[] =
{
    ANIMCMD_FRAME(0, 0),
    ANIMCMD_END
};

static const union AnimCmd *const sSpriteAnimTable_AbilityPopUp1[] =
{
    sSpriteAnim_AbilityPopUp1
};

static const struct SpriteTemplate sSpriteTemplate_AbilityPopUp1 =
{
    .tileTag = ABILITY_POP_UP_TAG,
    .paletteTag = ABILITY_POP_UP_TAG,
    .oam = &sOamData_AbilityPopUp,
    .anims = sSpriteAnimTable_AbilityPopUp1,
    .images = NULL,
    .affineAnims = gDummySpriteAffineAnimTable,
    .callback = SpriteCb_AbilityPopUp
};

static const union AnimCmd sSpriteAnim_AbilityPopUp2[] =
{
    ANIMCMD_FRAME(32, 0),
    ANIMCMD_END
};

static const union AnimCmd *const sSpriteAnimTable_AbilityPopUp2[] =
{
    sSpriteAnim_AbilityPopUp2
};

static const struct SpriteTemplate sSpriteTemplate_AbilityPopUp2 =
{
    .tileTag = ABILITY_POP_UP_TAG,
    .paletteTag = ABILITY_POP_UP_TAG,
    .oam = &sOamData_AbilityPopUp,
    .anims = sSpriteAnimTable_AbilityPopUp2,
    .images = NULL,
    .affineAnims = gDummySpriteAffineAnimTable,
    .callback = SpriteCb_AbilityPopUp
};

#define ABILITY_POP_UP_POS_X_DIFF 64
#define ABILITY_POP_UP_POS_X_SLIDE 68

static const s16 sAbilityPopUpCoordsDoubles[MAX_BATTLERS_COUNT][2] =
{
    {29, 80}, // player left
    {204, 19}, // opponent left
    {29, 97}, // player right
    {204, 36}, // opponent right
};

static const s16 sAbilityPopUpCoordsSingles[MAX_BATTLERS_COUNT][2] =
{
    {29, 93}, // player
    {204, 23}, // opponent
};

static u8* AddTextPrinterAndCreateWindowOnAbilityPopUp(const u8 *str, u32 x, u32 y, u32 color1, u32 color2, u32 color3, u32 *windowId)
{
    u8 color[3] = {color1, color2, color3};
    struct WindowTemplate winTemplate = {0};
    winTemplate.width = 8;
    winTemplate.height = 2;

    *windowId = AddWindow(&winTemplate);
    FillWindowPixelBuffer(*windowId, (color1 << 4) | (color1));

    AddTextPrinterParameterized4(*windowId, 0, x, y, 0, 0, color, -1, str);
    return (u8*)(GetWindowAttribute(*windowId, WINDOW_TILE_DATA));
}

static void TextIntoAbilityPopUp(void *dest, u8 *windowTileData, s32 arg2, bool32 arg3)
{
    CpuCopy32(windowTileData + 256, dest + 256, arg2 * 32);
    if (arg2 > 0)
    {
        do
        {
            if (arg3)
                CpuCopy32(windowTileData + 16, dest + 16, 16);
            else
                CpuCopy32(windowTileData + 20, dest + 20, 12);
            dest += 32, windowTileData += 32;
            arg2--;
        } while (arg2 != 0);
    }
}

#define MAX_CHARS_PRINTED 12

static void PrintOnAbilityPopUp(const u8 *str, u8 *spriteTileData1, u8 *spriteTileData2, u32 x1, u32 x2, u32 y, u32 color1, u32 color2, u32 color3)
{
    u32 windowId, i;
    u8 *windowTileData;
    u8 text1[MAX_CHARS_PRINTED + 2];
    u8 text2[MAX_CHARS_PRINTED + 2];

    for (i = 0; i < MAX_CHARS_PRINTED + 1; i++)
    {
        text1[i] = str[i];
        if (text1[i] == EOS)
            break;
    }
    text1[i] = EOS;

    windowTileData = AddTextPrinterAndCreateWindowOnAbilityPopUp(text1, x1, y, color1, color2, color3, &windowId);
    TextIntoAbilityPopUp(spriteTileData1, windowTileData, 8, (y == 0));
    RemoveWindow(windowId);

    if (i == MAX_CHARS_PRINTED + 1)
    {
        for (i = 0; i < MAX_CHARS_PRINTED; i++)
        {
            text2[i] = str[MAX_CHARS_PRINTED + i];
            if (text2[i] == EOS)
                break;
        }
        text2[i] = EOS;

        windowTileData = AddTextPrinterAndCreateWindowOnAbilityPopUp(text2, x2, y, color1, color2, color3, &windowId);
        TextIntoAbilityPopUp(spriteTileData2, windowTileData, 1, (y == 0));
        RemoveWindow(windowId);
    }
}

static void PrintBattlerOnAbilityPopUp(u8 battlerId, u8 spriteId1, u8 spriteId2)
{
    int i;
    u8 lastChar;
    u8* name;
    u8 monName[POKEMON_NAME_LENGTH + 3] = {0};
    u8* nick = gBattleMons[battlerId].nickname;

    for (i = 0; i < POKEMON_NAME_LENGTH; ++i)
    {
        monName[i] = nick[i];
        if (nick[i] == EOS || i + 1 == POKEMON_NAME_LENGTH)
            break;
    }

    name = monName + i + 1;
    if (*(name - 1) == EOS)
        name--;

    lastChar = *(name - 1);
    name[0] = CHAR_SGL_QUOT_RIGHT; // apostraphe
    name++;
    if (lastChar != CHAR_S && lastChar != CHAR_s)
    {
        name[0] = CHAR_s;
        name++;
    }
    
    name[0] = EOS;
    PrintOnAbilityPopUp((const u8 *)monName,
                        (void*)(OBJ_VRAM0) + (gSprites[spriteId1].oam.tileNum * 32),
                        (void*)(OBJ_VRAM0) + (gSprites[spriteId2].oam.tileNum * 32),
                        7, 0,
                        0,
                        2, 7, 1);
}

static void PrintAbilityOnAbilityPopUp(u32 ability, u8 spriteId1, u8 spriteId2)
{
    PrintOnAbilityPopUp(gAbilityNames[ability],
                        (void*)(OBJ_VRAM0) + (gSprites[spriteId1].oam.tileNum * 32) + 256,
                        (void*)(OBJ_VRAM0) + (gSprites[spriteId2].oam.tileNum * 32) + 256,
                        7, 1,
                        4,
                        7, 9, 1);
}

#define PIXEL_COORDS_TO_OFFSET(x, y)(            \
/*Add tiles by X*/                                \
((y / 8) * 32 * 8)                                \
/*Add tiles by X*/                                \
+ ((x / 8) * 32)                                \
/*Add pixels by Y*/                                \
+ ((((y) - ((y / 8) * 8))) * 4)                    \
/*Add pixels by X*/                                \
+ ((((x) - ((x / 8) * 8)) / 2)))

static const u16 sOverwrittenPixelsTable[][2] =
{
    {PIXEL_COORDS_TO_OFFSET(0, 0), 5},
    {PIXEL_COORDS_TO_OFFSET(0, 1), 5},
    {PIXEL_COORDS_TO_OFFSET(0, 2), 5},
    {PIXEL_COORDS_TO_OFFSET(0, 3), 5},
    {PIXEL_COORDS_TO_OFFSET(0, 4), 5},
    {PIXEL_COORDS_TO_OFFSET(0, 5), 5},
    {PIXEL_COORDS_TO_OFFSET(0, 6), 5},
    {PIXEL_COORDS_TO_OFFSET(0, 7), 3},
    {PIXEL_COORDS_TO_OFFSET(0, 8), 3},
    {PIXEL_COORDS_TO_OFFSET(0, 9), 3},
    {PIXEL_COORDS_TO_OFFSET(0, 10), 3},
    {PIXEL_COORDS_TO_OFFSET(0, 11), 3},
    {PIXEL_COORDS_TO_OFFSET(0, 12), 3},
    {PIXEL_COORDS_TO_OFFSET(0, 13), 8},

    {PIXEL_COORDS_TO_OFFSET(8, 13), 8},
    {PIXEL_COORDS_TO_OFFSET(16, 13), 8},
    {PIXEL_COORDS_TO_OFFSET(24, 13), 8},
    {PIXEL_COORDS_TO_OFFSET(32, 13), 8},
    {PIXEL_COORDS_TO_OFFSET(40, 13), 8},
    {PIXEL_COORDS_TO_OFFSET(48, 13), 8},
    {PIXEL_COORDS_TO_OFFSET(56, 13), 8},

    {PIXEL_COORDS_TO_OFFSET(0, 14), 8},
    {PIXEL_COORDS_TO_OFFSET(8, 14), 8},
    {PIXEL_COORDS_TO_OFFSET(16, 14), 8},
    {PIXEL_COORDS_TO_OFFSET(24, 14), 8},
    {PIXEL_COORDS_TO_OFFSET(32, 14), 8},
    {PIXEL_COORDS_TO_OFFSET(40, 14), 8},
    {PIXEL_COORDS_TO_OFFSET(48, 14), 8},
    {PIXEL_COORDS_TO_OFFSET(56, 14), 8},

    {PIXEL_COORDS_TO_OFFSET(0, 15), 3},
    {PIXEL_COORDS_TO_OFFSET(0, 16), 3},
    {PIXEL_COORDS_TO_OFFSET(0, 17), 3},
    {PIXEL_COORDS_TO_OFFSET(0, 18), 3},
    {PIXEL_COORDS_TO_OFFSET(0, 19), 3},
    {PIXEL_COORDS_TO_OFFSET(0, 20), 3},
    {PIXEL_COORDS_TO_OFFSET(0, 21), 3},
    {PIXEL_COORDS_TO_OFFSET(0, 22), 3},
    {PIXEL_COORDS_TO_OFFSET(0, 23), 3},
    {PIXEL_COORDS_TO_OFFSET(0, 24), 3},
    {PIXEL_COORDS_TO_OFFSET(0, 25), 3},
    {PIXEL_COORDS_TO_OFFSET(0, 26), 3},
};

static inline void CopyPixels(u8 *dest, const u8 *src, u32 pixelCount)
{
    u32 i = 0;

    if (pixelCount & 1)
    {
        while (pixelCount != 0)
        {
            dest[i] &= ~(0xF);
            dest[i] |= (src[i] & 0xF);
            if (--pixelCount != 0)
            {
                dest[i] &= ~(0xF0);
                dest[i] |= (src[i] & 0xF0);
                pixelCount--;
            }
            i++;
        }
    }
    else
    {
        for (i = 0; i < pixelCount / 2; i++)
            dest[i] = src[i];
    }
}

static void RestoreOverwrittenPixels(u8 *tiles)
{
    u32 i;
    u8 *buffer = Alloc(sizeof(sAbilityPopUpGfx) * 2);

    CpuCopy32(tiles, buffer, sizeof(sAbilityPopUpGfx));

    for (i = 0; i < ARRAY_COUNT(sOverwrittenPixelsTable); i++)
    {
        CopyPixels(buffer + sOverwrittenPixelsTable[i][0],
                   sAbilityPopUpGfx + sOverwrittenPixelsTable[i][0],
                   sOverwrittenPixelsTable[i][1]);
    }

    CpuCopy32(buffer, tiles, sizeof(sAbilityPopUpGfx));
    Free(buffer);
}

void CreateAbilityPopUp(u8 battlerId, u32 ability, bool32 isDoubleBattle)
{
    const s16 (*coords)[2];
    u8 spriteId1, spriteId2, battlerPosition, taskId;

    if (!B_ABILITY_POP_UP)
        return;
    
    if (gBattleScripting.abilityPopupOverwrite != 0)
        ability = gBattleScripting.abilityPopupOverwrite;

    if (!gBattleStruct->activeAbilityPopUps)
    {
        LoadSpriteSheet(&sSpriteSheet_AbilityPopUp);
        LoadSpritePalette(&sSpritePalette_AbilityPopUp);
    }
    gBattleStruct->activeAbilityPopUps |= gBitTable[battlerId];
    battlerPosition = GetBattlerPosition(battlerId);

    if (isDoubleBattle)
        coords = sAbilityPopUpCoordsDoubles;
    else
        coords = sAbilityPopUpCoordsSingles;

    if ((battlerPosition & BIT_SIDE) == B_SIDE_PLAYER)
    {
        spriteId1 = CreateSprite(&sSpriteTemplate_AbilityPopUp1,
                                coords[battlerPosition][0] - ABILITY_POP_UP_POS_X_SLIDE,
                                coords[battlerPosition][1], 0);
        spriteId2 = CreateSprite(&sSpriteTemplate_AbilityPopUp2,
                                coords[battlerPosition][0] - ABILITY_POP_UP_POS_X_SLIDE + ABILITY_POP_UP_POS_X_DIFF,
                                coords[battlerPosition][1], 0);

        gSprites[spriteId1].tOriginalX = coords[battlerPosition][0];
        gSprites[spriteId2].tOriginalX = coords[battlerPosition][0] + ABILITY_POP_UP_POS_X_DIFF;

        gSprites[spriteId1].tRightToLeft = TRUE;
        gSprites[spriteId2].tRightToLeft = TRUE;
    }
    else
    {
        spriteId1 = CreateSprite(&sSpriteTemplate_AbilityPopUp1,
                                coords[battlerPosition][0] + ABILITY_POP_UP_POS_X_SLIDE,
                                coords[battlerPosition][1], 0);
        spriteId2 = CreateSprite(&sSpriteTemplate_AbilityPopUp2,
                                coords[battlerPosition][0] + ABILITY_POP_UP_POS_X_SLIDE + ABILITY_POP_UP_POS_X_DIFF,
                                coords[battlerPosition][1], 0);

        gSprites[spriteId1].tOriginalX = coords[battlerPosition][0];
        gSprites[spriteId2].tOriginalX = coords[battlerPosition][0] + ABILITY_POP_UP_POS_X_DIFF;

        gSprites[spriteId1].tRightToLeft = FALSE;
        gSprites[spriteId2].tRightToLeft = FALSE;
    }
    
    gBattleStruct->abilityPopUpSpriteIds[gBattleAnimAttacker][0] = spriteId1;
    gBattleStruct->abilityPopUpSpriteIds[gBattleAnimAttacker][1] = spriteId2;

    taskId = CreateTask(Task_FreeAbilityPopUpGfx, 5);
    gTasks[taskId].tSpriteId1 = spriteId1;
    gTasks[taskId].tSpriteId2 = spriteId2;

    gSprites[spriteId1].tIsMain = TRUE;
    gSprites[spriteId1].tBattlerId = battlerId;
    gSprites[spriteId2].tBattlerId = battlerId;

    StartSpriteAnim(&gSprites[spriteId1], 0);
    StartSpriteAnim(&gSprites[spriteId2], 0);

    PrintBattlerOnAbilityPopUp(battlerId, spriteId1, spriteId2);
    PrintAbilityOnAbilityPopUp(ability, spriteId1, spriteId2);
    RestoreOverwrittenPixels((void*)(OBJ_VRAM0) + (gSprites[spriteId1].oam.tileNum * 32));
}

#define FRAMES_TO_WAIT 48

static void SpriteCb_AbilityPopUp(struct Sprite *sprite)
{
    if (!sprite->tHide) // Show
    {
        if (sprite->tIsMain && ++sprite->tFrames == 4)
            PlaySE(SE_SELECT);
        if ((!sprite->tRightToLeft && (sprite->pos1.x -= 4) <= sprite->tOriginalX)
            || (sprite->tRightToLeft && (sprite->pos1.x += 4) >= sprite->tOriginalX)
           )
        {
            sprite->pos1.x = sprite->tOriginalX;
            sprite->tHide = TRUE;
            sprite->tFrames = FRAMES_TO_WAIT;
        }
    }
    else // Hide
    {
        if (sprite->tFrames == 0)
        {
            if ((!sprite->tRightToLeft && (sprite->pos1.x += 4) >= sprite->tOriginalX + ABILITY_POP_UP_POS_X_SLIDE)
                ||(sprite->tRightToLeft && (sprite->pos1.x -= 4) <= sprite->tOriginalX - ABILITY_POP_UP_POS_X_SLIDE)
               )
            {
                gBattleStruct->activeAbilityPopUps &= ~(gBitTable[sprite->tBattlerId]);
                DestroySprite(sprite);
            }
        }
        else
        {
            if (!gBattleScripting.fixedPopup)
                sprite->tFrames--;
        }
    }
}

void DestroyAbilityPopUp(u8 battlerId)
{
    gSprites[gBattleStruct->abilityPopUpSpriteIds[battlerId][0]].tFrames = 0;
    gSprites[gBattleStruct->abilityPopUpSpriteIds[battlerId][1]].tFrames = 0;
    gBattleScripting.fixedPopup = FALSE;
}

static void Task_FreeAbilityPopUpGfx(u8 taskId)
{
    if (!gSprites[gTasks[taskId].tSpriteId1].inUse
        && !gSprites[gTasks[taskId].tSpriteId2].inUse
        && !gBattleStruct->activeAbilityPopUps)
    {
        FreeSpriteTilesByTag(ABILITY_POP_UP_TAG);
        FreeSpritePaletteByTag(ABILITY_POP_UP_TAG);
        DestroyTask(taskId);
    }
}<|MERGE_RESOLUTION|>--- conflicted
+++ resolved
@@ -326,153 +326,14 @@
     }
 };
 
-<<<<<<< HEAD
 static const struct Subsprite sUnknown_0832C258[] =
 {
     {
-        .x = 240,
+        .x = DISPLAY_WIDTH,
         .y = 0,
         .shape = SPRITE_SHAPE(32x8),
         .size = SPRITE_SIZE(32x8),
         .tileOffset = 0,
-=======
-static const struct Subsprite sUnknown_0832C220[] =
-{
-    {
-        .x = DISPLAY_WIDTH,   
-        .y = 0,  
-        .shape = SPRITE_SHAPE(64x32),  
-        .size = SPRITE_SIZE(64x32),  
-        .tileOffset = 0,      
-        .priority = 1
-    },
-    {
-        .x = 48,    
-        .y = 0,  
-        .shape = SPRITE_SHAPE(32x32),  
-        .size = SPRITE_SIZE(32x32),  
-        .tileOffset = 32,     
-        .priority = 1
-    },
-    {
-        .x = DISPLAY_WIDTH,   
-        .y = 32, 
-        .shape = SPRITE_SHAPE(32x8),  
-        .size = SPRITE_SIZE(32x8),  
-        .tileOffset = 48,     
-        .priority = 1
-    },
-    {
-        .x = 16,    
-        .y = 32, 
-        .shape = SPRITE_SHAPE(32x8),  
-        .size = SPRITE_SIZE(32x8),  
-        .tileOffset = 52,     
-        .priority = 1
-    },
-    {
-        .x = 48,    
-        .y = 32, 
-        .shape = SPRITE_SHAPE(32x8),  
-        .size = SPRITE_SIZE(32x8),  
-        .tileOffset = 56,     
-        .priority = 1
-    }
-};
-
-static const struct Subsprite sUnknown_0832C234[] =
-{
-    {
-        .x = DISPLAY_WIDTH,   
-        .y = 0,  
-        .shape = SPRITE_SHAPE(64x32),  
-        .size = SPRITE_SIZE(64x32),  
-        .tileOffset = 64,     
-        .priority = 1
-    },
-    {
-        .x = 48,    
-        .y = 0,  
-        .shape = SPRITE_SHAPE(32x32),  
-        .size = SPRITE_SIZE(32x32),  
-        .tileOffset = 96,     
-        .priority = 1
-    },
-    {
-        .x = DISPLAY_WIDTH,   
-        .y = 32, 
-        .shape = SPRITE_SHAPE(32x8),  
-        .size = SPRITE_SIZE(32x8),  
-        .tileOffset = 112,    
-        .priority = 1
-    },
-    {
-        .x = 16,    
-        .y = 32, 
-        .shape = SPRITE_SHAPE(32x8),  
-        .size = SPRITE_SIZE(32x8),  
-        .tileOffset = 116,    
-        .priority = 1
-    },
-    {
-        .x = 48,    
-        .y = 32, 
-        .shape = SPRITE_SHAPE(32x8),  
-        .size = SPRITE_SIZE(32x8),  
-        .tileOffset = 120,    
-        .priority = 1
-    }
-};
-
-static const struct Subsprite sUnknown_0832C248[] =
-{
-    {
-        .x = DISPLAY_WIDTH,   
-        .y = 0,  
-        .shape = SPRITE_SHAPE(64x32),  
-        .size = SPRITE_SIZE(64x32),
-        .tileOffset = 0,      
-        .priority = 1
-    },
-    {
-        .x = 48,    
-        .y = 0,  
-        .shape = SPRITE_SHAPE(32x32),  
-        .size = SPRITE_SIZE(32x32),  
-        .tileOffset = 32,     
-        .priority = 1
-    }
-};
-
-static const struct Subsprite sUnknown_0832C250[] =
-{
-    {
-        .x = DISPLAY_WIDTH,   
-        .y = 0,  
-        .shape = SPRITE_SHAPE(64x32),  
-        .size = SPRITE_SIZE(64x32),
-        .tileOffset = 0,      
-        .priority = 1
-    },
-    {
-        .x = 48,    
-        .y = 0,  
-        .shape = SPRITE_SHAPE(32x32),  
-        .size = SPRITE_SIZE(32x32),  
-        .tileOffset = 32,     
-        .priority = 1
-    }
-};
-
-static const struct Subsprite sUnknown_0832C258[] =
-{
-    {
-        .x = DISPLAY_WIDTH,   
-        .y = 0,  
-        .shape = SPRITE_SHAPE(32x8),  
-        .size = SPRITE_SIZE(32x8),  
-        .tileOffset = 0,      
->>>>>>> f823cd22
         .priority = 1
     },
     {
@@ -488,19 +349,11 @@
 static const struct Subsprite sUnknown_0832C260[] =
 {
     {
-<<<<<<< HEAD
-        .x = 240,
+        .x = DISPLAY_WIDTH,
         .y = 0,
         .shape = SPRITE_SHAPE(32x8),
         .size = SPRITE_SIZE(32x8),
         .tileOffset = 0,
-=======
-        .x = DISPLAY_WIDTH,   
-        .y = 0,  
-        .shape = SPRITE_SHAPE(32x8),  
-        .size = SPRITE_SIZE(32x8),  
-        .tileOffset = 0,      
->>>>>>> f823cd22
         .priority = 1
     },
     {
@@ -512,19 +365,11 @@
         .priority = 1
     },
     {
-<<<<<<< HEAD
-        .x = 224,
+        .x = DISPLAY_WIDTH - 16,
         .y = 0,
         .shape = SPRITE_SHAPE(8x8),
         .size = SPRITE_SIZE(8x8),
         .tileOffset = 8,
-=======
-        .x = DISPLAY_WIDTH - 16,   
-        .y = 0,  
-        .shape = SPRITE_SHAPE(8x8),  
-        .size = SPRITE_SIZE(8x8),  
-        .tileOffset = 8,      
->>>>>>> f823cd22
         .priority = 1
     }
 };
@@ -1098,12 +943,12 @@
 {
     u8 spriteIds[4] = {healthboxLeftSpriteId, healthboxRightSpriteId, healthbarSpriteId, indicatorSpriteId};
     int i;
-    
+
     for (i = 0; i < NELEMS(spriteIds); i++)
     {
         if (spriteIds[i] == 0xFF)
             continue;
-        
+
         switch (priority)
         {
         case 0: //start of anim -> make invisible
@@ -1119,7 +964,7 @@
 void UpdateOamPriorityInAllHealthboxes(u8 priority, bool32 hideHPBoxes)
 {
     s32 i;
-    
+
     for (i = 0; i < gBattlersCount; i++)
     {
         u8 healthboxLeftSpriteId = gHealthboxSpriteIds[i];
@@ -1132,7 +977,7 @@
         gSprites[healthbarSpriteId].oam.priority = priority;
         if (indicatorSpriteId != 0xFF)
             gSprites[indicatorSpriteId].oam.priority = priority;
-        
+
         #if B_HIDE_HEALTHBOXES_DURING_ANIMS
         if (hideHPBoxes && IsBattlerAlive(i))
             TryToggleHealboxVisibility(priority, healthboxLeftSpriteId, healthboxRightSpriteId, healthbarSpriteId, indicatorSpriteId);
@@ -3037,7 +2882,7 @@
         name[0] = CHAR_s;
         name++;
     }
-    
+
     name[0] = EOS;
     PrintOnAbilityPopUp((const u8 *)monName,
                         (void*)(OBJ_VRAM0) + (gSprites[spriteId1].oam.tileNum * 32),
@@ -3166,7 +3011,7 @@
 
     if (!B_ABILITY_POP_UP)
         return;
-    
+
     if (gBattleScripting.abilityPopupOverwrite != 0)
         ability = gBattleScripting.abilityPopupOverwrite;
 
@@ -3213,7 +3058,7 @@
         gSprites[spriteId1].tRightToLeft = FALSE;
         gSprites[spriteId2].tRightToLeft = FALSE;
     }
-    
+
     gBattleStruct->abilityPopUpSpriteIds[gBattleAnimAttacker][0] = spriteId1;
     gBattleStruct->abilityPopUpSpriteIds[gBattleAnimAttacker][1] = spriteId2;
 
