#include "global.h"
#include "malloc.h"
#include "battle.h"
#include "pokemon.h"
#include "battle_controllers.h"
#include "battle_interface.h"
#include "battle_z_move.h"
#include "graphics.h"
#include "sprite.h"
#include "window.h"
#include "string_util.h"
#include "text.h"
#include "sound.h"
#include "decompress.h"
#include "task.h"
#include "util.h"
#include "gpu_regs.h"
#include "battle_message.h"
#include "pokedex.h"
#include "palette.h"
#include "international_string_util.h"
#include "safari_zone.h"
#include "battle_anim.h"
#include "data.h"
#include "pokemon_summary_screen.h"
#include "strings.h"
#include "battle_debug.h"
#include "item.h"
#include "item_icon.h"
#include "item_use.h"
#include "test_runner.h"
#include "constants/battle_anim.h"
#include "constants/rgb.h"
#include "constants/songs.h"
#include "constants/items.h"

enum
{   // Corresponds to gHealthboxElementsGfxTable (and the tables after it) in graphics.c
    // These are indexes into the tables, which are filled with 8x8 square pixel data.
    HEALTHBOX_GFX_0, //hp bar [black section]
    HEALTHBOX_GFX_1, //hp bar "H"
    HEALTHBOX_GFX_2, //hp bar "P"
    HEALTHBOX_GFX_HP_BAR_GREEN, //hp bar [0 pixels]
    HEALTHBOX_GFX_4,  //hp bar [1 pixels]
    HEALTHBOX_GFX_5,  //hp bar [2 pixels]
    HEALTHBOX_GFX_6,  //hp bar [3 pixels]
    HEALTHBOX_GFX_7,  //hp bar [4 pixels]
    HEALTHBOX_GFX_8,  //hp bar [5 pixels]
    HEALTHBOX_GFX_9,  //hp bar [6 pixels]
    HEALTHBOX_GFX_10, //hp bar [7 pixels]
    HEALTHBOX_GFX_11, //hp bar [8 pixels]
    HEALTHBOX_GFX_12, //exp bar [0 pixels]
    HEALTHBOX_GFX_13, //exp bar [1 pixels]
    HEALTHBOX_GFX_14, //exp bar [2 pixels]
    HEALTHBOX_GFX_15, //exp bar [3 pixels]
    HEALTHBOX_GFX_16, //exp bar [4 pixels]
    HEALTHBOX_GFX_17, //exp bar [5 pixels]
    HEALTHBOX_GFX_18, //exp bar [6 pixels]
    HEALTHBOX_GFX_19, //exp bar [7 pixels]
    HEALTHBOX_GFX_20, //exp bar [8 pixels]
    HEALTHBOX_GFX_STATUS_PSN_BATTLER0,  //status psn "(P"
    HEALTHBOX_GFX_22,                   //status psn "SN"
    HEALTHBOX_GFX_23,                   //status psn "|)""
    HEALTHBOX_GFX_STATUS_PRZ_BATTLER0,  //status prz
    HEALTHBOX_GFX_25,
    HEALTHBOX_GFX_26,
    HEALTHBOX_GFX_STATUS_SLP_BATTLER0,  //status slp
    HEALTHBOX_GFX_28,
    HEALTHBOX_GFX_29,
    HEALTHBOX_GFX_STATUS_FRZ_BATTLER0,  //status frz
    HEALTHBOX_GFX_31,
    HEALTHBOX_GFX_32,
    HEALTHBOX_GFX_STATUS_BRN_BATTLER0,  //status brn
    HEALTHBOX_GFX_34,
    HEALTHBOX_GFX_35,
    HEALTHBOX_GFX_STATUS_FSB_BATTLER0,  //status fsb
    HEALTHBOX_GFX_116,
    HEALTHBOX_GFX_117,
    HEALTHBOX_GFX_36, //misc [Black section]
    HEALTHBOX_GFX_37, //misc [Black section]
    HEALTHBOX_GFX_38, //misc [Black section]
    HEALTHBOX_GFX_39, //misc [Blank Health Window?]
    HEALTHBOX_GFX_40, //misc [Blank Health Window?]
    HEALTHBOX_GFX_41, //misc [Blank Health Window?]
    HEALTHBOX_GFX_42, //misc [Blank Health Window?]
    HEALTHBOX_GFX_43, //misc [Top of Health Window?]
    HEALTHBOX_GFX_44, //misc [Top of Health Window?]
    HEALTHBOX_GFX_45, //misc [Top of Health Window?]
    HEALTHBOX_GFX_46, //misc [Blank Health Window?]
    HEALTHBOX_GFX_HP_BAR_YELLOW, //hp bar yellow [0 pixels]
    HEALTHBOX_GFX_48, //hp bar yellow [1 pixels]
    HEALTHBOX_GFX_49, //hp bar yellow [2 pixels]
    HEALTHBOX_GFX_50, //hp bar yellow [3 pixels]
    HEALTHBOX_GFX_51, //hp bar yellow [4 pixels]
    HEALTHBOX_GFX_52, //hp bar yellow [5 pixels]
    HEALTHBOX_GFX_53, //hp bar yellow [6 pixels]
    HEALTHBOX_GFX_54, //hp bar yellow [7 pixels]
    HEALTHBOX_GFX_55, //hp bar yellow [8 pixels]
    HEALTHBOX_GFX_HP_BAR_RED,  //hp bar red [0 pixels]
    HEALTHBOX_GFX_57, //hp bar red [1 pixels]
    HEALTHBOX_GFX_58, //hp bar red [2 pixels]
    HEALTHBOX_GFX_59, //hp bar red [3 pixels]
    HEALTHBOX_GFX_60, //hp bar red [4 pixels]
    HEALTHBOX_GFX_61, //hp bar red [5 pixels]
    HEALTHBOX_GFX_62, //hp bar red [6 pixels]
    HEALTHBOX_GFX_63, //hp bar red [7 pixels]
    HEALTHBOX_GFX_64, //hp bar red [8 pixels]
    HEALTHBOX_GFX_65, //hp bar frame end
    HEALTHBOX_GFX_STATUS_BALL, // Full
    HEALTHBOX_GFX_STATUS_BALL_EMPTY,
    HEALTHBOX_GFX_STATUS_BALL_FAINTED,
    HEALTHBOX_GFX_STATUS_BALL_STATUSED,
    HEALTHBOX_GFX_STATUS_BALL_CAUGHT,
    HEALTHBOX_GFX_STATUS_PSN_BATTLER1, //status2 "PSN"
    HEALTHBOX_GFX_72,
    HEALTHBOX_GFX_73,
    HEALTHBOX_GFX_STATUS_PRZ_BATTLER1, //status2 "PRZ"
    HEALTHBOX_GFX_75,
    HEALTHBOX_GFX_76,
    HEALTHBOX_GFX_STATUS_SLP_BATTLER1, //status2 "SLP"
    HEALTHBOX_GFX_78,
    HEALTHBOX_GFX_79,
    HEALTHBOX_GFX_STATUS_FRZ_BATTLER1, //status2 "FRZ"
    HEALTHBOX_GFX_81,
    HEALTHBOX_GFX_82,
    HEALTHBOX_GFX_STATUS_BRN_BATTLER1, //status2 "BRN"
    HEALTHBOX_GFX_84,
    HEALTHBOX_GFX_85,
    HEALTHBOX_GFX_STATUS_FSB_BATTLER1, //status2 "FSB"
    HEALTHBOX_GFX_118,
    HEALTHBOX_GFX_119,
    HEALTHBOX_GFX_STATUS_PSN_BATTLER2, //status3 "PSN"
    HEALTHBOX_GFX_87,
    HEALTHBOX_GFX_88,
    HEALTHBOX_GFX_STATUS_PRZ_BATTLER2, //status3 "PRZ"
    HEALTHBOX_GFX_90,
    HEALTHBOX_GFX_91,
    HEALTHBOX_GFX_STATUS_SLP_BATTLER2, //status3 "SLP"
    HEALTHBOX_GFX_93,
    HEALTHBOX_GFX_94,
    HEALTHBOX_GFX_STATUS_FRZ_BATTLER2, //status3 "FRZ"
    HEALTHBOX_GFX_96,
    HEALTHBOX_GFX_97,
    HEALTHBOX_GFX_STATUS_BRN_BATTLER2, //status3 "BRN"
    HEALTHBOX_GFX_99,
    HEALTHBOX_GFX_100,
    HEALTHBOX_GFX_STATUS_FSB_BATTLER2, //status3 "FSB"
    HEALTHBOX_GFX_120,
    HEALTHBOX_GFX_121,
    HEALTHBOX_GFX_STATUS_PSN_BATTLER3, //status4 "PSN"
    HEALTHBOX_GFX_102,
    HEALTHBOX_GFX_103,
    HEALTHBOX_GFX_STATUS_PRZ_BATTLER3, //status4 "PRZ"
    HEALTHBOX_GFX_105,
    HEALTHBOX_GFX_106,
    HEALTHBOX_GFX_STATUS_SLP_BATTLER3, //status4 "SLP"
    HEALTHBOX_GFX_108,
    HEALTHBOX_GFX_109,
    HEALTHBOX_GFX_STATUS_FRZ_BATTLER3, //status4 "FRZ"
    HEALTHBOX_GFX_111,
    HEALTHBOX_GFX_112,
    HEALTHBOX_GFX_STATUS_BRN_BATTLER3, //status4 "BRN"
    HEALTHBOX_GFX_114,
    HEALTHBOX_GFX_115,
    HEALTHBOX_GFX_STATUS_FSB_BATTLER3, //status4 "FSB"
    HEALTHBOX_GFX_122,
    HEALTHBOX_GFX_123,
    HEALTHBOX_GFX_FRAME_END,
    HEALTHBOX_GFX_FRAME_END_BAR,
};

static const u8 *GetHealthboxElementGfxPtr(u8);
static u8 *AddTextPrinterAndCreateWindowOnHealthbox(const u8 *, u32, u32, u32, u32 *);

static void RemoveWindowOnHealthbox(u32 windowId);
static void UpdateHpTextInHealthboxInDoubles(u32 healthboxSpriteId, u32 maxOrCurrent, s16 currHp, s16 maxHp);
static void UpdateStatusIconInHealthbox(u8);

static void TextIntoHealthboxObject(void *, u8 *, s32);
static void SafariTextIntoHealthboxObject(void *, u8 *, u32);
static void HpTextIntoHealthboxObject(void *, u8 *, u32);
static void FillHealthboxObject(void *, u32, u32);

static void Task_HidePartyStatusSummary_BattleStart_1(u8);
static void Task_HidePartyStatusSummary_BattleStart_2(u8);
static void Task_HidePartyStatusSummary_DuringBattle(u8);

static void SpriteCB_HealthBoxOther(struct Sprite *);
static void SpriteCB_HealthBar(struct Sprite *);
static void SpriteCB_StatusSummaryBar_Enter(struct Sprite *);
static void SpriteCB_StatusSummaryBar_Exit(struct Sprite *);
static void SpriteCB_StatusSummaryBalls_Enter(struct Sprite *);
static void SpriteCB_StatusSummaryBalls_Exit(struct Sprite *);
static void SpriteCB_StatusSummaryBalls_OnSwitchout(struct Sprite *);

static void SpriteCb_MegaTrigger(struct Sprite *);
static void MegaIndicator_SetVisibilities(u32 healthboxId, bool32 invisible);
static void MegaIndicator_UpdateLevel(u32 healthboxId, u32 level);
static void MegaIndicator_CreateSprites(u32 battlerId, u32 healthboxSpriteId);
static void MegaIndicator_UpdateOamPriorities(u32 healthboxId, u32 oamPriority);
static void SpriteCb_MegaIndicator(struct Sprite *);

static u8 GetStatusIconForBattlerId(u8, u8);
static s32 CalcNewBarValue(s32, s32, s32, s32 *, u8, u16);
static u8 GetScaledExpFraction(s32, s32, s32, u8);
static void MoveBattleBarGraphically(u8, u8);
static u8 CalcBarFilledPixels(s32, s32, s32, s32 *, u8 *, u8);

static void SpriteCb_AbilityPopUp(struct Sprite *);
static void Task_FreeAbilityPopUpGfx(u8);

static void SpriteCB_LastUsedBall(struct Sprite *);
static void SpriteCB_LastUsedBallWin(struct Sprite *);

static const struct OamData sOamData_64x32 =
{
    .y = 0,
    .affineMode = ST_OAM_AFFINE_OFF,
    .objMode = ST_OAM_OBJ_NORMAL,
    .mosaic = FALSE,
    .bpp = ST_OAM_4BPP,
    .shape = SPRITE_SHAPE(64x32),
    .x = 0,
    .matrixNum = 0,
    .size = SPRITE_SIZE(64x32),
    .tileNum = 0,
    .priority = 1,
    .paletteNum = 0,
    .affineParam = 0,
};

static const struct SpriteTemplate sHealthboxPlayerSpriteTemplates[2] =
{
    {
        .tileTag = TAG_HEALTHBOX_PLAYER1_TILE,
        .paletteTag = TAG_HEALTHBOX_PAL,
        .oam = &sOamData_64x32,
        .anims = gDummySpriteAnimTable,
        .images = NULL,
        .affineAnims = gDummySpriteAffineAnimTable,
        .callback = SpriteCallbackDummy
    },
    {
        .tileTag = TAG_HEALTHBOX_PLAYER2_TILE,
        .paletteTag = TAG_HEALTHBOX_PAL,
        .oam = &sOamData_64x32,
        .anims = gDummySpriteAnimTable,
        .images = NULL,
        .affineAnims = gDummySpriteAffineAnimTable,
        .callback = SpriteCallbackDummy
    }
};

static const struct SpriteTemplate sHealthboxOpponentSpriteTemplates[2] =
{
    {
        .tileTag = TAG_HEALTHBOX_OPPONENT1_TILE,
        .paletteTag = TAG_HEALTHBOX_PAL,
        .oam = &sOamData_64x32,
        .anims = gDummySpriteAnimTable,
        .images = NULL,
        .affineAnims = gDummySpriteAffineAnimTable,
        .callback = SpriteCallbackDummy
    },
    {
        .tileTag = TAG_HEALTHBOX_OPPONENT2_TILE,
        .paletteTag = TAG_HEALTHBOX_PAL,
        .oam = &sOamData_64x32,
        .anims = gDummySpriteAnimTable,
        .images = NULL,
        .affineAnims = gDummySpriteAffineAnimTable,
        .callback = SpriteCallbackDummy
    }
};

static const struct SpriteTemplate sHealthboxSafariSpriteTemplate =
{
    .tileTag = TAG_HEALTHBOX_SAFARI_TILE,
    .paletteTag = TAG_HEALTHBOX_PAL,
    .oam = &sOamData_64x32,
    .anims = gDummySpriteAnimTable,
    .images = NULL,
    .affineAnims = gDummySpriteAffineAnimTable,
    .callback = SpriteCallbackDummy
};

static const struct OamData sOamData_Healthbar =
{
    .y = 0,
    .affineMode = ST_OAM_AFFINE_OFF,
    .objMode = ST_OAM_OBJ_NORMAL,
    .mosaic = FALSE,
    .bpp = ST_OAM_4BPP,
    .shape = SPRITE_SHAPE(32x8),
    .x = 0,
    .matrixNum = 0,
    .size = SPRITE_SIZE(32x8),
    .tileNum = 0,
    .priority = 1,
    .paletteNum = 0,
    .affineParam = 0,
};

static const struct SpriteTemplate sHealthbarSpriteTemplates[MAX_BATTLERS_COUNT] =
{
    {
        .tileTag = TAG_HEALTHBAR_PLAYER1_TILE,
        .paletteTag = TAG_HEALTHBAR_PAL,
        .oam = &sOamData_Healthbar,
        .anims = gDummySpriteAnimTable,
        .images = NULL,
        .affineAnims = gDummySpriteAffineAnimTable,
        .callback = SpriteCB_HealthBar
    },
    {
        .tileTag = TAG_HEALTHBAR_OPPONENT1_TILE,
        .paletteTag = TAG_HEALTHBAR_PAL,
        .oam = &sOamData_Healthbar,
        .anims = gDummySpriteAnimTable,
        .images = NULL,
        .affineAnims = gDummySpriteAffineAnimTable,
        .callback = SpriteCB_HealthBar
    },
    {
        .tileTag = TAG_HEALTHBAR_PLAYER2_TILE,
        .paletteTag = TAG_HEALTHBAR_PAL,
        .oam = &sOamData_Healthbar,
        .anims = gDummySpriteAnimTable,
        .images = NULL,
        .affineAnims = gDummySpriteAffineAnimTable,
        .callback = SpriteCB_HealthBar
    },
    {
        .tileTag = TAG_HEALTHBAR_OPPONENT2_TILE,
        .paletteTag = TAG_HEALTHBAR_PAL,
        .oam = &sOamData_Healthbar,
        .anims = gDummySpriteAnimTable,
        .images = NULL,
        .affineAnims = gDummySpriteAffineAnimTable,
        .callback = SpriteCB_HealthBar
    }
};

/*  v-- Origin
[0  +  ][1     ]   64x8
*/
static const struct Subsprite sHealthBar_Subsprites_Player[] =
{
    {
        .x = -16,
        .y = 0,
        .shape = SPRITE_SHAPE(32x8),
        .size = SPRITE_SIZE(32x8),
        .tileOffset = 0,
        .priority = 1
    },
    {
        .x = 16,
        .y = 0,
        .shape = SPRITE_SHAPE(32x8),
        .size = SPRITE_SIZE(32x8),
        .tileOffset = 4,
        .priority = 1
    }
};

/*       v-- Origin
[]  [0  +  ][1     ]   8x8 + 64x8
2^ ^--- Note 8px space
*/
static const struct Subsprite sHealthBar_Subsprites_Opponent[] =
{
    {
        .x = -16,
        .y = 0,
        .shape = SPRITE_SHAPE(32x8),
        .size = SPRITE_SIZE(32x8),
        .tileOffset = 0,
        .priority = 1
    },
    {
        .x = 16,
        .y = 0,
        .shape = SPRITE_SHAPE(32x8),
        .size = SPRITE_SIZE(32x8),
        .tileOffset = 4,
        .priority = 1
    },
    {
        .x = -32,
        .y = 0,
        .shape = SPRITE_SHAPE(8x8),
        .size = SPRITE_SIZE(8x8),
        .tileOffset = 8,
        .priority = 1
    }
};

static const struct SubspriteTable sHealthBar_SubspriteTables[] =
{
    [B_SIDE_PLAYER]   = {ARRAY_COUNT(sHealthBar_Subsprites_Player), sHealthBar_Subsprites_Player},
    [B_SIDE_OPPONENT] = {ARRAY_COUNT(sHealthBar_Subsprites_Opponent), sHealthBar_Subsprites_Opponent}
};
/*                      v-- Origin
[0     ][1     ][2     ][3     ]   128x8
*/
static const struct Subsprite sStatusSummaryBar_Subsprites_Enter[] =
{
    {
        .x = 32 * -3,
        .y = 0,
        .shape = SPRITE_SHAPE(32x8),
        .size = SPRITE_SIZE(32x8),
        .tileOffset = 0,
        .priority = 1
    },
    {
        .x = 32 * -2,
        .y = 0,
        .shape = SPRITE_SHAPE(32x8),
        .size = SPRITE_SIZE(32x8),
        .tileOffset = 4,
        .priority = 1
    },
    {
        .x = 32 * -1,
        .y = 0,
        .shape = SPRITE_SHAPE(32x8),
        .size = SPRITE_SIZE(32x8),
        .tileOffset = 8,
        .priority = 1
    },
    {
        .x = 0,
        .y = 0,
        .shape = SPRITE_SHAPE(32x8),
        .size = SPRITE_SIZE(32x8),
        .tileOffset = 12,
        .priority = 1
    }
};

/*                      v-- Origin
[0     ][1     ][2     ][3     ][4     ][5     ]   192x8
                 ^-- uses same tiles --^
*/
static const struct Subsprite sStatusSummaryBar_Subsprites_Exit[] =
{
    {
        .x = 32 * -3,
        .y = 0,
        .shape = SPRITE_SHAPE(32x8),
        .size = SPRITE_SIZE(32x8),
        .tileOffset = 0,
        .priority = 1
    },
    {
        .x = 32 * -2,
        .y = 0,
        .shape = SPRITE_SHAPE(32x8),
        .size = SPRITE_SIZE(32x8),
        .tileOffset = 4,
        .priority = 1
    },
    {
        .x = 32 * -1,
        .y = 0,
        .shape = SPRITE_SHAPE(32x8),
        .size = SPRITE_SIZE(32x8),
        .tileOffset = 8,
        .priority = 1
    },
    {
        .x = 32 * 0,
        .y = 0,
        .shape = SPRITE_SHAPE(32x8),
        .size = SPRITE_SIZE(32x8),
        .tileOffset = 8,
        .priority = 1
    },
    {
        .x = 32 * 1,
        .y = 0,
        .shape = SPRITE_SHAPE(32x8),
        .size = SPRITE_SIZE(32x8),
        .tileOffset = 8,
        .priority = 1
    },
    {
        .x = 32 * 2,
        .y = 0,
        .shape = SPRITE_SHAPE(32x8),
        .size = SPRITE_SIZE(32x8),
        .tileOffset = 12,
        .priority = 1
    }
};

static const struct SubspriteTable sStatusSummaryBar_SubspriteTable_Enter[] =
{
    {ARRAY_COUNT(sStatusSummaryBar_Subsprites_Enter), sStatusSummaryBar_Subsprites_Enter}
};

static const struct SubspriteTable sStatusSummaryBar_SubspriteTable_Exit[] =
{
    {ARRAY_COUNT(sStatusSummaryBar_Subsprites_Exit), sStatusSummaryBar_Subsprites_Exit}
};

static const struct CompressedSpriteSheet sStatusSummaryBarSpriteSheet =
{
    gBattleInterface_BallStatusBarGfx, 0x200, TAG_STATUS_SUMMARY_BAR_TILE
};

static const struct SpritePalette sStatusSummaryBarSpritePal =
{
    gBattleInterface_BallStatusBarPal, TAG_STATUS_SUMMARY_BAR_PAL
};

static const struct SpritePalette sStatusSummaryBallsSpritePal =
{
    gBattleInterface_BallDisplayPal, TAG_STATUS_SUMMARY_BALLS_PAL
};

static const struct SpriteSheet sStatusSummaryBallsSpriteSheet =
{
    &gHealthboxElementsGfxTable[HEALTHBOX_GFX_STATUS_BALL], 0x80, TAG_STATUS_SUMMARY_BALLS_TILE
};

static const struct OamData sOamData_StatusSummaryBalls =
{
    .y = 0,
    .affineMode = ST_OAM_AFFINE_OFF,
    .objMode = ST_OAM_OBJ_NORMAL,
    .mosaic = FALSE,
    .bpp = ST_OAM_4BPP,
    .shape = SPRITE_SHAPE(8x8),
    .x = 0,
    .matrixNum = 0,
    .size = SPRITE_SIZE(8x8),
    .tileNum = 0,
    .priority = 1,
    .paletteNum = 0,
    .affineParam = 0,
};

static const struct SpriteTemplate sStatusSummaryBarSpriteTemplates[2] =
{
    { // Player
        .tileTag = TAG_STATUS_SUMMARY_BAR_TILE,
        .paletteTag = TAG_STATUS_SUMMARY_BAR_PAL,
        .oam = &sOamData_64x32,
        .anims = gDummySpriteAnimTable,
        .images = NULL,
        .affineAnims = gDummySpriteAffineAnimTable,
        .callback = SpriteCB_StatusSummaryBar_Enter
    },
    { // Opponent
        .tileTag = TAG_STATUS_SUMMARY_BAR_TILE,
        .paletteTag = TAG_STATUS_SUMMARY_BAR_PAL,
        .oam = &sOamData_64x32,
        .anims = gDummySpriteAnimTable,
        .images = NULL,
        .affineAnims = gDummySpriteAffineAnimTable,
        .callback = SpriteCB_StatusSummaryBar_Enter
    }
};

static const struct SpriteTemplate sStatusSummaryBallsSpriteTemplates[2] =
{
    {
        .tileTag = TAG_STATUS_SUMMARY_BALLS_TILE,
        .paletteTag = TAG_STATUS_SUMMARY_BALLS_PAL,
        .oam = &sOamData_StatusSummaryBalls,
        .anims = gDummySpriteAnimTable,
        .images = NULL,
        .affineAnims = gDummySpriteAffineAnimTable,
        .callback = SpriteCB_StatusSummaryBalls_Enter
    },
    {
        .tileTag = TAG_STATUS_SUMMARY_BALLS_TILE,
        .paletteTag = TAG_STATUS_SUMMARY_BALLS_PAL,
        .oam = &sOamData_StatusSummaryBalls,
        .anims = gDummySpriteAnimTable,
        .images = NULL,
        .affineAnims = gDummySpriteAffineAnimTable,
        .callback = SpriteCB_StatusSummaryBalls_Enter
    }
};

static const u8 sEmptyWhiteText_GrayHighlight[] = __("{COLOR WHITE}{HIGHLIGHT DARK_GRAY}              ");
static const u8 sEmptyWhiteText_TransparentHighlight[] = __("{COLOR WHITE}{HIGHLIGHT TRANSPARENT}              ");

enum
{
    PAL_STATUS_PSN,
    PAL_STATUS_PAR,
    PAL_STATUS_SLP,
    PAL_STATUS_FRZ,
    PAL_STATUS_BRN
};

static const u16 sStatusIconColors[] =
{
    [PAL_STATUS_PSN] = RGB(24, 12, 24),
    [PAL_STATUS_PAR] = RGB(23, 23, 3),
    [PAL_STATUS_SLP] = RGB(20, 20, 17),
    [PAL_STATUS_FRZ] = RGB(17, 22, 28),
    [PAL_STATUS_BRN] = RGB(28, 14, 10),
};

static const struct WindowTemplate sHealthboxWindowTemplate = {
    .bg = 0,
    .tilemapLeft = 0,
    .tilemapTop = 0,
    .width = 8,
    .height = 2,
    .paletteNum = 0,
    .baseBlock = 0
};

static const u8 ALIGNED(4) sMegaTriggerGfx[] = INCBIN_U8("graphics/battle_interface/mega_trigger.4bpp");
static const u16 sMegaTriggerPal[] = INCBIN_U16("graphics/battle_interface/mega_trigger.gbapal");

static const struct SpriteSheet sSpriteSheet_MegaTrigger =
{
    sMegaTriggerGfx, sizeof(sMegaTriggerGfx), TAG_MEGA_TRIGGER_TILE
};
static const struct SpritePalette sSpritePalette_MegaTrigger =
{
    sMegaTriggerPal, TAG_MEGA_TRIGGER_PAL
};

static const struct OamData sOamData_MegaTrigger =
{
    .y = 0,
    .affineMode = 0,
    .objMode = 0,
    .mosaic = 0,
    .bpp = 0,
    .shape = ST_OAM_SQUARE,
    .x = 0,
    .matrixNum = 0,
    .size = 2,
    .tileNum = 0,
    .priority = 1,
    .paletteNum = 0,
    .affineParam = 0,
};

static const union AnimCmd sSpriteAnim_MegaTriggerOff[] =
{
    ANIMCMD_FRAME(0, 0),
    ANIMCMD_END
};

static const union AnimCmd sSpriteAnim_MegaTriggerOn[] =
{
    ANIMCMD_FRAME(16, 0),
    ANIMCMD_END
};

static const union AnimCmd *const sSpriteAnimTable_MegaTrigger[] =
{
    sSpriteAnim_MegaTriggerOff,
    sSpriteAnim_MegaTriggerOn,
};

static const struct SpriteTemplate sSpriteTemplate_MegaTrigger =
{
    .tileTag = TAG_MEGA_TRIGGER_TILE,
    .paletteTag = TAG_MEGA_TRIGGER_PAL,
    .oam = &sOamData_MegaTrigger,
    .anims = sSpriteAnimTable_MegaTrigger,
    .images = NULL,
    .affineAnims = gDummySpriteAffineAnimTable,
    .callback = SpriteCb_MegaTrigger
};

// Because the healthbox is too large to fit into one sprite, it is divided into two sprites.
// healthboxLeft  or healthboxMain  is the left part that is used as the 'main' sprite.
// healthboxRight or healthboxOther is the right part of the healthbox.
// There's also the third sprite under name of healthbarSprite that refers to the healthbar visible on the healtbox.

// data fields for healthboxMain
// oam.affineParam holds healthboxRight spriteId
#define hMain_MegaIndicatorIds      data[3] // Mega, Alpha, Omega as u8 in data[3], data[3] + 1, data[4]
#define hMain_HealthBarSpriteId     data[5]
#define hMain_Battler               data[6]
#define hMain_Data7                 data[7]

// data fields for healthboxRight
#define hOther_HealthBoxSpriteId    data[5]

// data fields for healthbar
#define hBar_HealthBoxSpriteId      data[5]
#define hBar_Data6                  data[6]

static void InitLastUsedBallAssets(void)
{
    gBattleStruct->ballSpriteIds[0] = MAX_SPRITES;
    gBattleStruct->ballSpriteIds[1] = MAX_SPRITES;
}

// This function is here to cover a specific case - one player's mon in a 2 vs 1 double battle. In this scenario - display singles layout.
// The same goes for a 2 vs 1 where opponent has only one pokemon.
u32 WhichBattleCoords(u32 battlerId) // 0 - singles, 1 - doubles
{
    if (GetBattlerPosition(battlerId) == B_POSITION_PLAYER_LEFT
        && gPlayerPartyCount == 1
        && !(gBattleTypeFlags & BATTLE_TYPE_MULTI))
        return 0;
    else if (GetBattlerPosition(battlerId) == B_POSITION_OPPONENT_LEFT
             && gEnemyPartyCount == 1
             && !(gBattleTypeFlags & BATTLE_TYPE_TWO_OPPONENTS))
        return 0;
    else
        return IsDoubleBattle();
}

u8 CreateBattlerHealthboxSprites(u8 battlerId)
{
    s16 data6 = 0;
    u8 healthboxLeftSpriteId, healthboxRightSpriteId;
    u8 healthbarSpriteId, megaIndicatorSpriteId;
    struct Sprite *healthBarSpritePtr;

    if (WhichBattleCoords(battlerId) == 0) // Singles
    {
        if (GetBattlerSide(battlerId) == B_SIDE_PLAYER)
        {
            healthboxLeftSpriteId = CreateSprite(&sHealthboxPlayerSpriteTemplates[0], DISPLAY_WIDTH, DISPLAY_HEIGHT, 1);
            healthboxRightSpriteId = CreateSpriteAtEnd(&sHealthboxPlayerSpriteTemplates[0], DISPLAY_WIDTH, DISPLAY_HEIGHT, 1);

            gSprites[healthboxLeftSpriteId].oam.shape = ST_OAM_SQUARE;

            gSprites[healthboxRightSpriteId].oam.shape = ST_OAM_SQUARE;
            gSprites[healthboxRightSpriteId].oam.tileNum += 64;
        }
        else
        {
            healthboxLeftSpriteId = CreateSprite(&sHealthboxOpponentSpriteTemplates[0], DISPLAY_WIDTH, DISPLAY_HEIGHT, 1);
            healthboxRightSpriteId = CreateSpriteAtEnd(&sHealthboxOpponentSpriteTemplates[0], DISPLAY_WIDTH, DISPLAY_HEIGHT, 1);

            gSprites[healthboxRightSpriteId].oam.tileNum += 32;

            data6 = 2;
        }
        gSprites[healthboxLeftSpriteId].oam.affineParam = healthboxRightSpriteId;

        gSprites[healthboxRightSpriteId].hOther_HealthBoxSpriteId = healthboxLeftSpriteId;
        gSprites[healthboxRightSpriteId].callback = SpriteCB_HealthBoxOther;
    }
    else
    {
        if (GetBattlerSide(battlerId) == B_SIDE_PLAYER)
        {
            healthboxLeftSpriteId = CreateSprite(&sHealthboxPlayerSpriteTemplates[GetBattlerPosition(battlerId) / 2], DISPLAY_WIDTH, DISPLAY_HEIGHT, 1);
            healthboxRightSpriteId = CreateSpriteAtEnd(&sHealthboxPlayerSpriteTemplates[GetBattlerPosition(battlerId) / 2], DISPLAY_WIDTH, DISPLAY_HEIGHT, 1);

            gSprites[healthboxLeftSpriteId].oam.affineParam = healthboxRightSpriteId;

            gSprites[healthboxRightSpriteId].hOther_HealthBoxSpriteId = healthboxLeftSpriteId;
            gSprites[healthboxRightSpriteId].oam.tileNum += 32;
            gSprites[healthboxRightSpriteId].callback = SpriteCB_HealthBoxOther;

            data6 = 1;
        }
        else
        {
            healthboxLeftSpriteId = CreateSprite(&sHealthboxOpponentSpriteTemplates[GetBattlerPosition(battlerId) / 2], DISPLAY_WIDTH, DISPLAY_HEIGHT, 1);
            healthboxRightSpriteId = CreateSpriteAtEnd(&sHealthboxOpponentSpriteTemplates[GetBattlerPosition(battlerId) / 2], DISPLAY_WIDTH, DISPLAY_HEIGHT, 1);

            gSprites[healthboxLeftSpriteId].oam.affineParam = healthboxRightSpriteId;

            gSprites[healthboxRightSpriteId].hOther_HealthBoxSpriteId = healthboxLeftSpriteId;
            gSprites[healthboxRightSpriteId].oam.tileNum += 32;
            gSprites[healthboxRightSpriteId].callback = SpriteCB_HealthBoxOther;

            data6 = 2;
        }
    }

    healthbarSpriteId = CreateSpriteAtEnd(&sHealthbarSpriteTemplates[gBattlerPositions[battlerId]], 140, 60, 0);
    healthBarSpritePtr = &gSprites[healthbarSpriteId];
    SetSubspriteTables(healthBarSpritePtr, &sHealthBar_SubspriteTables[GetBattlerSide(battlerId)]);
    healthBarSpritePtr->subspriteMode = SUBSPRITES_IGNORE_PRIORITY;
    healthBarSpritePtr->oam.priority = 1;

    CpuCopy32(GetHealthboxElementGfxPtr(HEALTHBOX_GFX_1), (void *)(OBJ_VRAM0 + healthBarSpritePtr->oam.tileNum * TILE_SIZE_4BPP), 64);

    gSprites[healthboxLeftSpriteId].hMain_HealthBarSpriteId = healthbarSpriteId;
    gSprites[healthboxLeftSpriteId].hMain_Battler = battlerId;
    gSprites[healthboxLeftSpriteId].invisible = TRUE;

    gSprites[healthboxRightSpriteId].invisible = TRUE;

    healthBarSpritePtr->hBar_HealthBoxSpriteId = healthboxLeftSpriteId;
    healthBarSpritePtr->hBar_Data6 = data6;
    healthBarSpritePtr->invisible = TRUE;

    // Create mega indicator sprites.
    MegaIndicator_CreateSprites(battlerId, healthboxLeftSpriteId);

    // Create dynamax indicator sprites.
    DynamaxIndicator_CreateSprite(battlerId, healthboxLeftSpriteId);

    gBattleStruct->ballSpriteIds[0] = MAX_SPRITES;
    gBattleStruct->ballSpriteIds[1] = MAX_SPRITES;

    return healthboxLeftSpriteId;
}

u8 CreateSafariPlayerHealthboxSprites(void)
{
    u8 healthboxLeftSpriteId, healthboxRightSpriteId;

    healthboxLeftSpriteId = CreateSprite(&sHealthboxSafariSpriteTemplate, DISPLAY_WIDTH, DISPLAY_HEIGHT, 1);
    healthboxRightSpriteId = CreateSpriteAtEnd(&sHealthboxSafariSpriteTemplate, DISPLAY_WIDTH, DISPLAY_HEIGHT, 1);

    gSprites[healthboxLeftSpriteId].oam.shape = ST_OAM_SQUARE;
    gSprites[healthboxRightSpriteId].oam.shape = ST_OAM_SQUARE;

    gSprites[healthboxRightSpriteId].oam.tileNum += 64;

    gSprites[healthboxLeftSpriteId].oam.affineParam = healthboxRightSpriteId;
    gSprites[healthboxRightSpriteId].hOther_HealthBoxSpriteId = healthboxLeftSpriteId;

    gSprites[healthboxRightSpriteId].callback = SpriteCB_HealthBoxOther;

    return healthboxLeftSpriteId;
}

static const u8 *GetHealthboxElementGfxPtr(u8 elementId)
{
    return gHealthboxElementsGfxTable[elementId];
}

// Syncs the position of healthbar accordingly with the healthbox.
static void SpriteCB_HealthBar(struct Sprite *sprite)
{
    u8 healthboxSpriteId = sprite->hBar_HealthBoxSpriteId;

    switch (sprite->hBar_Data6)
    {
    case 0:
        sprite->x = gSprites[healthboxSpriteId].x + 16;
        sprite->y = gSprites[healthboxSpriteId].y;
        break;
    case 1:
        sprite->x = gSprites[healthboxSpriteId].x + 16;
        sprite->y = gSprites[healthboxSpriteId].y;
        break;
    case 2:
    default:
        sprite->x = gSprites[healthboxSpriteId].x + 8;
        sprite->y = gSprites[healthboxSpriteId].y;
        break;
    }

    sprite->x2 = gSprites[healthboxSpriteId].x2;
    sprite->y2 = gSprites[healthboxSpriteId].y2;
}

static void SpriteCB_HealthBoxOther(struct Sprite *sprite)
{
    u8 healthboxMainSpriteId = sprite->hOther_HealthBoxSpriteId;

    sprite->x = gSprites[healthboxMainSpriteId].x + 64;
    sprite->y = gSprites[healthboxMainSpriteId].y;

    sprite->x2 = gSprites[healthboxMainSpriteId].x2;
    sprite->y2 = gSprites[healthboxMainSpriteId].y2;
}

void SetBattleBarStruct(u8 battlerId, u8 healthboxSpriteId, s32 maxVal, s32 oldVal, s32 receivedValue)
{
    gBattleSpritesDataPtr->battleBars[battlerId].healthboxSpriteId = healthboxSpriteId;
    gBattleSpritesDataPtr->battleBars[battlerId].maxValue = maxVal;
    gBattleSpritesDataPtr->battleBars[battlerId].oldValue = oldVal;
    gBattleSpritesDataPtr->battleBars[battlerId].receivedValue = receivedValue;
    gBattleSpritesDataPtr->battleBars[battlerId].currValue = -32768;
}

void SetHealthboxSpriteInvisible(u8 healthboxSpriteId)
{
    gSprites[healthboxSpriteId].invisible = TRUE;
    gSprites[gSprites[healthboxSpriteId].hMain_HealthBarSpriteId].invisible = TRUE;
    gSprites[gSprites[healthboxSpriteId].oam.affineParam].invisible = TRUE;
    MegaIndicator_SetVisibilities(healthboxSpriteId, TRUE);
    DynamaxIndicator_SetVisibilities(healthboxSpriteId, TRUE);
}

void SetHealthboxSpriteVisible(u8 healthboxSpriteId)
{
    gSprites[healthboxSpriteId].invisible = FALSE;
    gSprites[gSprites[healthboxSpriteId].hMain_HealthBarSpriteId].invisible = FALSE;
    gSprites[gSprites[healthboxSpriteId].oam.affineParam].invisible = FALSE;
    MegaIndicator_SetVisibilities(healthboxSpriteId, FALSE);
    DynamaxIndicator_SetVisibilities(healthboxSpriteId, FALSE);
}

static void UpdateSpritePos(u8 spriteId, s16 x, s16 y)
{
    gSprites[spriteId].x = x;
    gSprites[spriteId].y = y;
}

<<<<<<< HEAD
void DestoryHealthboxSprite(u8 healthboxSpriteId)
{
    MegaIndicator_DestroySprites(healthboxSpriteId);
    DynamaxIndicator_DestroySprite(healthboxSpriteId);
    DestroySprite(&gSprites[gSprites[healthboxSpriteId].oam.affineParam]);
    DestroySprite(&gSprites[gSprites[healthboxSpriteId].hMain_HealthBarSpriteId]);
    DestroySprite(&gSprites[healthboxSpriteId]);
}

=======
>>>>>>> 8fc4aa9d
void DummyBattleInterfaceFunc(u8 healthboxSpriteId, bool8 isDoubleBattleBattlerOnly)
{

}

static void TryToggleHealboxVisibility(u32 priority, u32 healthboxLeftSpriteId, u32 healthboxRightSpriteId, u32 healthbarSpriteId)
{
    bool32 invisible = FALSE;

    if (priority == 0)  // start of anim -> make invisible
        invisible = TRUE;
    else if (priority == 1) // end of anim -> make visible
        invisible = FALSE;

    gSprites[healthboxLeftSpriteId].invisible = invisible;
    gSprites[healthboxRightSpriteId].invisible = invisible;
    gSprites[healthbarSpriteId].invisible = invisible;
    MegaIndicator_SetVisibilities(healthboxLeftSpriteId, invisible);
    DynamaxIndicator_SetVisibilities(healthboxLeftSpriteId, invisible);
}

void UpdateOamPriorityInAllHealthboxes(u8 priority, bool32 hideHPBoxes)
{
    s32 i;

    for (i = 0; i < gBattlersCount; i++)
    {
        u8 healthboxLeftSpriteId = gHealthboxSpriteIds[i];
        u8 healthboxRightSpriteId = gSprites[gHealthboxSpriteIds[i]].oam.affineParam;
        u8 healthbarSpriteId = gSprites[gHealthboxSpriteIds[i]].hMain_HealthBarSpriteId;

        gSprites[healthboxLeftSpriteId].oam.priority = priority;
        gSprites[healthboxRightSpriteId].oam.priority = priority;
        gSprites[healthbarSpriteId].oam.priority = priority;

        MegaIndicator_UpdateOamPriorities(healthboxLeftSpriteId, priority);
        DynamaxIndicator_UpdateOamPriorities(healthboxLeftSpriteId, priority);

    #if B_HIDE_HEALTHBOX_IN_ANIMS
        if (hideHPBoxes && IsBattlerAlive(i))
            TryToggleHealboxVisibility(priority, healthboxLeftSpriteId, healthboxRightSpriteId, healthbarSpriteId);
    #endif
    }
}

void GetBattlerHealthboxCoords(u8 battler, s16 *x, s16 *y)
{
    *x = 0, *y = 0;

    if (!WhichBattleCoords(battler))
    {
        if (GetBattlerSide(battler) != B_SIDE_PLAYER)
            *x = 44, *y = 30;
        else
            *x = 158, *y = 88;
    }
    else
    {
        switch (GetBattlerPosition(battler))
        {
        case B_POSITION_PLAYER_LEFT:
            *x = 159, *y = 76;
            break;
        case B_POSITION_PLAYER_RIGHT:
            *x = 171, *y = 101;
            break;
        case B_POSITION_OPPONENT_LEFT:
            *x = 44, *y = 19;
            break;
        case B_POSITION_OPPONENT_RIGHT:
            *x = 32, *y = 44;
            break;
        }
    }
}

void InitBattlerHealthboxCoords(u8 battler)
{
    s16 x, y;

    GetBattlerHealthboxCoords(battler, &x, &y);
    UpdateSpritePos(gHealthboxSpriteIds[battler], x, y);
}

static void UpdateLvlInHealthbox(u8 healthboxSpriteId, u8 lvl)
{
    u32 windowId, spriteTileNum;
    u8 *windowTileData;
    u8 text[16];
    u32 xPos;
    u8 *objVram;
    u8 battler = gSprites[healthboxSpriteId].hMain_Battler;

<<<<<<< HEAD
    // Don't print Lv char if mon is mega evolved or primal reverted or Dynamaxed.
    if (IsBattlerMegaEvolved(battler) || IsBattlerPrimalReverted(battler) || IsDynamaxed(battler))
=======
    // Don't print Lv char if mon is mega evolved or primal reverted.
    if (IsBattlerMegaEvolved(battler) || IsBattlerPrimalReverted(battler))
>>>>>>> 8fc4aa9d
    {
        objVram = ConvertIntToDecimalStringN(text, lvl, STR_CONV_MODE_LEFT_ALIGN, 3);
        xPos = 5 * (3 - (objVram - (text + 2))) - 1;
        MegaIndicator_UpdateLevel(healthboxSpriteId, lvl);
        MegaIndicator_SetVisibilities(healthboxSpriteId, FALSE);
        DynamaxIndicator_UpdateLevel(healthboxSpriteId, lvl);
        DynamaxIndicator_SetVisibilities(healthboxSpriteId, FALSE);
    }
    else
    {
        text[0] = CHAR_EXTRA_SYMBOL;
        text[1] = CHAR_LV_2;

        objVram = ConvertIntToDecimalStringN(text + 2, lvl, STR_CONV_MODE_LEFT_ALIGN, 3);
        xPos = 5 * (3 - (objVram - (text + 2)));
    }

    windowTileData = AddTextPrinterAndCreateWindowOnHealthbox(text, xPos, 3, 2, &windowId);
    spriteTileNum = gSprites[healthboxSpriteId].oam.tileNum * TILE_SIZE_4BPP;

    if (GetBattlerSide(battler) == B_SIDE_PLAYER)
    {
        objVram = (void *)(OBJ_VRAM0);
        if (!WhichBattleCoords(battler))
            objVram += spriteTileNum + 0x820;
        else
            objVram += spriteTileNum + 0x420;
    }
    else
    {
        objVram = (void *)(OBJ_VRAM0);
        objVram += spriteTileNum + 0x400;
    }
    TextIntoHealthboxObject(objVram, windowTileData, 3);
    RemoveWindowOnHealthbox(windowId);
}

static void PrintHpOnHealthbox(u32 spriteId, s16 currHp, s16 maxHp, u32 bgColor, u32 rightTile, u32 leftTile)
{
    u8 *windowTileData;
    u32 windowId, tilesCount, x, healthboxTileNum;
    u8 text[28], *txtPtr;
    void *objVram = (void *)(OBJ_VRAM0) + gSprites[spriteId].oam.tileNum * TILE_SIZE_4BPP;

    // To fit 4 digit HP values we need to modify a bit the way hp is printed on Healthbox.
    // 6 chars can fit on the right healthbox, the rest goes to the left one
    txtPtr = ConvertIntToDecimalStringN(text, currHp, STR_CONV_MODE_RIGHT_ALIGN, 4);
    *txtPtr++ = CHAR_SLASH;
    txtPtr = ConvertIntToDecimalStringN(txtPtr, maxHp, STR_CONV_MODE_LEFT_ALIGN, 4);
    // Print last 6 chars on the right window
    windowTileData = AddTextPrinterAndCreateWindowOnHealthbox(txtPtr - 6, 0, 5, bgColor, &windowId);
    HpTextIntoHealthboxObject(objVram + rightTile, windowTileData, 4);
    RemoveWindowOnHealthbox(windowId);
    // Print the rest of the chars on the left window
    txtPtr[-6] = EOS;
    // if max hp is 3 digits print on block closer to the right window, if 4 digits print further from the right window
    if (maxHp >= 1000)
        x = 9, tilesCount = 3;
    else
        x = 6, tilesCount = 2, leftTile += 0x20;
    windowTileData = AddTextPrinterAndCreateWindowOnHealthbox(text, x, 5, bgColor, &windowId);
    HpTextIntoHealthboxObject(objVram + leftTile, windowTileData, tilesCount);
    RemoveWindowOnHealthbox(windowId);
}

// Note: this is only possible to trigger via debug, it was an unused GF function.
static void UpdateOpponentHpTextDoubles(u32 healthboxSpriteId, u32 barSpriteId, s16 value, u8 maxOrCurrent)
{
    u8 text[32], *txtPtr;
    u32 i, var;
    u32 battlerId = gSprites[healthboxSpriteId].hMain_Battler;

    if (gBattleSpritesDataPtr->battlerData[battlerId].hpNumbersNoBars) // don't print text if only bars are visible
    {
        memcpy(text, sEmptyWhiteText_TransparentHighlight, sizeof(sEmptyWhiteText_TransparentHighlight));
        if (maxOrCurrent == HP_CURRENT)
            var = 0;
        else
            var = 4;

        txtPtr = ConvertIntToDecimalStringN(text + 6, value, STR_CONV_MODE_RIGHT_ALIGN, 3);
        if (!maxOrCurrent)
            StringCopy(txtPtr, gText_Slash);
        RenderTextHandleBold(gMonSpritesGfxPtr->barFontGfx, FONT_BOLD, text);

        for (i = var; i < var + 3; i++)
        {
            if (i < 3)
            {
                CpuCopy32(&gMonSpritesGfxPtr->barFontGfx[((i - var) * 64) + 32],
                      (void *)((OBJ_VRAM0) + 32 * (1 + gSprites[barSpriteId].oam.tileNum + i)),
                      0x20);
            }
            else
            {
                CpuCopy32(&gMonSpritesGfxPtr->barFontGfx[((i - var) * 64) + 32],
                      (void *)((OBJ_VRAM0 + 0x20) + 32 * (i + gSprites[barSpriteId].oam.tileNum)),
                      0x20);
            }
        }

        if (maxOrCurrent == HP_CURRENT)
        {
            CpuCopy32(&gMonSpritesGfxPtr->barFontGfx[224],
                      (void *)((OBJ_VRAM0) + ((gSprites[barSpriteId].oam.tileNum + 4) * TILE_SIZE_4BPP)),
                      0x20);
            CpuFill32(0, (void *)((OBJ_VRAM0) + (gSprites[barSpriteId].oam.tileNum * TILE_SIZE_4BPP)), 0x20);
        }
    }
}

// Same with this one.
static void UpdateOpponentHpTextSingles(u32 healthboxSpriteId, s16 value, u32 maxOrCurrent)
{
    u8 text[32];
    u32 var, i;
    u32 battler = gSprites[healthboxSpriteId].hMain_Battler;

    memcpy(text, sEmptyWhiteText_GrayHighlight, sizeof(sEmptyWhiteText_GrayHighlight));
    if (gBattleSpritesDataPtr->battlerData[battler].hpNumbersNoBars) // don't print text if only bars are visible
    {
        if (maxOrCurrent == HP_CURRENT)
            var = 21;
        else
            var = 49;

        ConvertIntToDecimalStringN(text + 6, value, STR_CONV_MODE_LEADING_ZEROS, 3);
        RenderTextHandleBold(gMonSpritesGfxPtr->barFontGfx, FONT_BOLD, text);

        for (i = 0; i < 3; i++)
        {
            CpuCopy32(&gMonSpritesGfxPtr->barFontGfx[i * 64 + 32],
                      (void *)((OBJ_VRAM0) + TILE_SIZE_4BPP * (gSprites[healthboxSpriteId].oam.tileNum + var + i)),
                      0x20);
        }
    }
}

void UpdateHpTextInHealthbox(u32 healthboxSpriteId, u32 maxOrCurrent, s16 currHp, s16 maxHp)
{
    u32 battlerId = gSprites[healthboxSpriteId].hMain_Battler;
    if (WhichBattleCoords(battlerId))
    {
        UpdateHpTextInHealthboxInDoubles(healthboxSpriteId, maxOrCurrent, currHp, maxHp);
    }
    else // Single Battle
    {
        if (GetBattlerSide(battlerId) == B_SIDE_PLAYER) // Player
        {
            PrintHpOnHealthbox(healthboxSpriteId, currHp, maxHp, 2, 0xB00, 0x3A0);
        }
        else // Opponent
        {
            UpdateOpponentHpTextSingles(healthboxSpriteId, currHp, HP_CURRENT);
            UpdateOpponentHpTextSingles(healthboxSpriteId, maxHp, HP_MAX);
        }
    }
}

static void UpdateHpTextInHealthboxInDoubles(u32 healthboxSpriteId, u32 maxOrCurrent, s16 currHp, s16 maxHp)
{
    u32 barSpriteId = gSprites[healthboxSpriteId].data[5];

    if (GetBattlerSide(gSprites[healthboxSpriteId].hMain_Battler) == B_SIDE_PLAYER)
    {
        if (gBattleSpritesDataPtr->battlerData[gSprites[healthboxSpriteId].data[6]].hpNumbersNoBars) // don't print text if only bars are visible
        {
            PrintHpOnHealthbox(barSpriteId, currHp, maxHp, 0, 0x80, 0x20);
            // Clears the end of the healthbar gfx.
            CpuCopy32(GetHealthboxElementGfxPtr(HEALTHBOX_GFX_FRAME_END),
                          (void *)(OBJ_VRAM0 + 0x680) + (gSprites[healthboxSpriteId].oam.tileNum * TILE_SIZE_4BPP),
                           0x20);
            // Erases HP bar leftover.
            FillHealthboxObject((void *)(OBJ_VRAM0) + (gSprites[barSpriteId].oam.tileNum * TILE_SIZE_4BPP), 0, 2);
        }
    }
    else // Opponent
    {
        UpdateOpponentHpTextDoubles(healthboxSpriteId, barSpriteId, maxHp, HP_MAX);
        UpdateOpponentHpTextDoubles(healthboxSpriteId, barSpriteId, currHp, HP_CURRENT);
    }
}

// Prints mon's nature, catch and flee rate. Probably used to test pokeblock-related features.
static void PrintSafariMonInfo(u8 healthboxSpriteId, struct Pokemon *mon)
{
    u8 text[20];
    s32 j, spriteTileNum;
    u8 *barFontGfx;
    u8 i, var, nature, healthBarSpriteId;

    memcpy(text, sEmptyWhiteText_GrayHighlight, sizeof(sEmptyWhiteText_GrayHighlight));
    barFontGfx = &gMonSpritesGfxPtr->barFontGfx[0x520 + (GetBattlerPosition(gSprites[healthboxSpriteId].hMain_Battler) * 384)];
    var = 5;
    nature = GetNature(mon);
    StringCopy(&text[6], gNatureNamePointers[nature]);
    RenderTextHandleBold(barFontGfx, FONT_BOLD, text);

    for (j = 6, i = 0; i < var; i++, j++)
    {
        u8 elementId;

        if ((text[j] >= 55 && text[j] <= 74) || (text[j] >= 135 && text[j] <= 154))
            elementId = 44;
        else if ((text[j] >= 75 && text[j] <= 79) || (text[j] >= 155 && text[j] <= 159))
            elementId = 45;
        else
            elementId = 43;

        CpuCopy32(GetHealthboxElementGfxPtr(elementId), barFontGfx + (i * 64), 0x20);
    }

    for (j = 1; j < var + 1; j++)
    {
        spriteTileNum = (gSprites[healthboxSpriteId].oam.tileNum + (j - (j / 8 * 8)) + (j / 8 * 64)) * TILE_SIZE_4BPP;
        CpuCopy32(barFontGfx, (void *)(OBJ_VRAM0) + (spriteTileNum), 0x20);
        barFontGfx += 0x20;

        spriteTileNum = (8 + gSprites[healthboxSpriteId].oam.tileNum + (j - (j / 8 * 8)) + (j / 8 * 64)) * TILE_SIZE_4BPP;
        CpuCopy32(barFontGfx, (void *)(OBJ_VRAM0) + (spriteTileNum), 0x20);
        barFontGfx += 0x20;
    }

    healthBarSpriteId = gSprites[healthboxSpriteId].hMain_HealthBarSpriteId;
    ConvertIntToDecimalStringN(&text[6], gBattleStruct->safariCatchFactor, STR_CONV_MODE_RIGHT_ALIGN, 2);
    ConvertIntToDecimalStringN(&text[9], gBattleStruct->safariEscapeFactor, STR_CONV_MODE_RIGHT_ALIGN, 2);
    text[5] = CHAR_SPACE;
    text[8] = CHAR_SLASH;
    RenderTextHandleBold(gMonSpritesGfxPtr->barFontGfx, FONT_BOLD, text);

    j = healthBarSpriteId; // Needed to match for some reason.
    for (j = 0; j < 5; j++)
    {
        if (j <= 1)
        {
            CpuCopy32(&gMonSpritesGfxPtr->barFontGfx[0x40 * j + 0x20],
                      (void *)(OBJ_VRAM0) + (gSprites[healthBarSpriteId].oam.tileNum + 2 + j) * TILE_SIZE_4BPP,
                      32);
        }
        else
        {
            CpuCopy32(&gMonSpritesGfxPtr->barFontGfx[0x40 * j + 0x20],
                      (void *)(OBJ_VRAM0 + 0xC0) + (j + gSprites[healthBarSpriteId].oam.tileNum) * TILE_SIZE_4BPP,
                      32);
        }
    }
}

void SwapHpBarsWithHpText(void)
{
    u32 healthBarSpriteId, i;

    for (i = 0; i < gBattlersCount; i++)
    {
        if (gSprites[gHealthboxSpriteIds[i]].callback == SpriteCallbackDummy
         && GetBattlerSide(i) != B_SIDE_OPPONENT
         && (WhichBattleCoords(i) || GetBattlerSide(i) != B_SIDE_PLAYER))
        {
            s32 currHp = GetMonData(&gPlayerParty[gBattlerPartyIndexes[i]], MON_DATA_HP);
            s32 maxHp = GetMonData(&gPlayerParty[gBattlerPartyIndexes[i]], MON_DATA_MAX_HP);
            bool8 noBars;

            gBattleSpritesDataPtr->battlerData[i].hpNumbersNoBars ^= 1;
            noBars = gBattleSpritesDataPtr->battlerData[i].hpNumbersNoBars;
            if (GetBattlerSide(i) == B_SIDE_PLAYER)
            {
                if (!WhichBattleCoords(i))
                    continue;
                if (gBattleTypeFlags & BATTLE_TYPE_SAFARI)
                    continue;

                if (noBars == TRUE) // bars to text
                {
                    healthBarSpriteId = gSprites[gHealthboxSpriteIds[i]].hMain_HealthBarSpriteId;

                    CpuFill32(0, (void *)(OBJ_VRAM0 + gSprites[healthBarSpriteId].oam.tileNum * TILE_SIZE_4BPP), 0x100);
                    UpdateHpTextInHealthboxInDoubles(gHealthboxSpriteIds[i], HP_BOTH, currHp, maxHp);
                }
                else // text to bars
                {
                    UpdateStatusIconInHealthbox(gHealthboxSpriteIds[i]);
                    UpdateHealthboxAttribute(gHealthboxSpriteIds[i], &gPlayerParty[gBattlerPartyIndexes[i]], HEALTHBOX_HEALTH_BAR);
                    CpuCopy32(GetHealthboxElementGfxPtr(HEALTHBOX_GFX_FRAME_END_BAR), (void *)(OBJ_VRAM0 + 0x680 + gSprites[gHealthboxSpriteIds[i]].oam.tileNum * TILE_SIZE_4BPP), 32);
                }
            }
            else
            {
                if (noBars == TRUE) // bars to text
                {
                    if (gBattleTypeFlags & BATTLE_TYPE_SAFARI)
                    {
                        // Most likely a debug function.
                        PrintSafariMonInfo(gHealthboxSpriteIds[i], &gEnemyParty[gBattlerPartyIndexes[i]]);
                    }
                    else
                    {
                        healthBarSpriteId = gSprites[gHealthboxSpriteIds[i]].hMain_HealthBarSpriteId;

                        CpuFill32(0, (void *)(OBJ_VRAM0 + gSprites[healthBarSpriteId].oam.tileNum * 32), 0x100);
                        UpdateHpTextInHealthboxInDoubles(gHealthboxSpriteIds[i], HP_BOTH, currHp, maxHp);
                    }
                }
                else // text to bars
                {
                    UpdateStatusIconInHealthbox(gHealthboxSpriteIds[i]);
                    UpdateHealthboxAttribute(gHealthboxSpriteIds[i], &gEnemyParty[gBattlerPartyIndexes[i]], HEALTHBOX_HEALTH_BAR);
                    if (gBattleTypeFlags & BATTLE_TYPE_SAFARI)
                        UpdateHealthboxAttribute(gHealthboxSpriteIds[i], &gEnemyParty[gBattlerPartyIndexes[i]], HEALTHBOX_NICK);
                }
            }
            gSprites[gHealthboxSpriteIds[i]].hMain_Data7 ^= 1;
        }
    }
}

// Mega Evolution Trigger icon functions.
void ChangeMegaTriggerSprite(u8 spriteId, u8 animId)
{
    StartSpriteAnim(&gSprites[spriteId], animId);
}

#define SINGLES_MEGA_TRIGGER_POS_X_OPTIMAL (30)
#define SINGLES_MEGA_TRIGGER_POS_X_PRIORITY (31)
#define SINGLES_MEGA_TRIGGER_POS_X_SLIDE (15)
#define SINGLES_MEGA_TRIGGER_POS_Y_DIFF (-11)

#define DOUBLES_MEGA_TRIGGER_POS_X_OPTIMAL (30)
#define DOUBLES_MEGA_TRIGGER_POS_X_PRIORITY (31)
#define DOUBLES_MEGA_TRIGGER_POS_X_SLIDE (15)
#define DOUBLES_MEGA_TRIGGER_POS_Y_DIFF (-4)

#define tBattler    data[0]
#define tHide       data[1]

void CreateMegaTriggerSprite(u8 battlerId, u8 palId)
{
    LoadSpritePalette(&sSpritePalette_MegaTrigger);
    if (GetSpriteTileStartByTag(TAG_MEGA_TRIGGER_TILE) == 0xFFFF)
        LoadSpriteSheet(&sSpriteSheet_MegaTrigger);
    if (gBattleStruct->mega.triggerSpriteId == 0xFF)
    {
        if (gBattleTypeFlags & BATTLE_TYPE_DOUBLE)
            gBattleStruct->mega.triggerSpriteId = CreateSprite(&sSpriteTemplate_MegaTrigger,
                                                             gSprites[gHealthboxSpriteIds[battlerId]].x - DOUBLES_MEGA_TRIGGER_POS_X_SLIDE,
                                                             gSprites[gHealthboxSpriteIds[battlerId]].y - DOUBLES_MEGA_TRIGGER_POS_Y_DIFF, 0);
        else
            gBattleStruct->mega.triggerSpriteId = CreateSprite(&sSpriteTemplate_MegaTrigger,
                                                             gSprites[gHealthboxSpriteIds[battlerId]].x - SINGLES_MEGA_TRIGGER_POS_X_SLIDE,
                                                             gSprites[gHealthboxSpriteIds[battlerId]].y - SINGLES_MEGA_TRIGGER_POS_Y_DIFF, 0);
    }
    gSprites[gBattleStruct->mega.triggerSpriteId].tBattler = battlerId;
    gSprites[gBattleStruct->mega.triggerSpriteId].tHide = FALSE;

    ChangeMegaTriggerSprite(gBattleStruct->mega.triggerSpriteId, palId);
}

static void SpriteCb_MegaTrigger(struct Sprite *sprite)
{
    s32 xSlide, xPriority, xOptimal;
    s32 yDiff;

    if (gBattleTypeFlags & BATTLE_TYPE_DOUBLE)
    {
        xSlide = DOUBLES_MEGA_TRIGGER_POS_X_SLIDE;
        xPriority = DOUBLES_MEGA_TRIGGER_POS_X_PRIORITY;
        xOptimal = DOUBLES_MEGA_TRIGGER_POS_X_OPTIMAL;
        yDiff = DOUBLES_MEGA_TRIGGER_POS_Y_DIFF;
    }
    else
    {
        xSlide = SINGLES_MEGA_TRIGGER_POS_X_SLIDE;
        xPriority = SINGLES_MEGA_TRIGGER_POS_X_PRIORITY;
        xOptimal = SINGLES_MEGA_TRIGGER_POS_X_OPTIMAL;
        yDiff = SINGLES_MEGA_TRIGGER_POS_Y_DIFF;
    }

    if (sprite->tHide)
    {
        if (sprite->x != gSprites[gHealthboxSpriteIds[sprite->tBattler]].x - xSlide)
            sprite->x++;

        if (sprite->x >= gSprites[gHealthboxSpriteIds[sprite->tBattler]].x - xPriority)
            sprite->oam.priority = 2;
        else
            sprite->oam.priority = 1;

        sprite->y = gSprites[gHealthboxSpriteIds[sprite->tBattler]].y - yDiff;
        sprite->y2 = gSprites[gHealthboxSpriteIds[sprite->tBattler]].y2 - yDiff;
        if (sprite->x == gSprites[gHealthboxSpriteIds[sprite->tBattler]].x - xSlide)
            DestroyMegaTriggerSprite();
    }
    else
    {
        if (sprite->x != gSprites[gHealthboxSpriteIds[sprite->tBattler]].x - xOptimal)
            sprite->x--;

        if (sprite->x >= gSprites[gHealthboxSpriteIds[sprite->tBattler]].x - xPriority)
            sprite->oam.priority = 2;
        else
            sprite->oam.priority = 1;

        sprite->y = gSprites[gHealthboxSpriteIds[sprite->tBattler]].y - yDiff;
        sprite->y2 = gSprites[gHealthboxSpriteIds[sprite->tBattler]].y2 - yDiff;
    }
}

bool32 IsMegaTriggerSpriteActive(void)
{
    if (GetSpriteTileStartByTag(TAG_MEGA_TRIGGER_TILE) == 0xFFFF)
        return FALSE;
    else if (IndexOfSpritePaletteTag(TAG_MEGA_TRIGGER_PAL) != 0xFF)
        return TRUE;
    else
        return FALSE;
}

void HideMegaTriggerSprite(void)
{
    if (gBattleStruct->mega.triggerSpriteId != 0xFF)
    {
        ChangeMegaTriggerSprite(gBattleStruct->mega.triggerSpriteId, 0);
        gSprites[gBattleStruct->mega.triggerSpriteId].tHide = TRUE;
    }
}

void HideTriggerSprites(void)
{
    HideMegaTriggerSprite();
    HideZMoveTriggerSprite();
    HideDynamaxTriggerSprite();
}

void DestroyMegaTriggerSprite(void)
{
    FreeSpritePaletteByTag(TAG_MEGA_TRIGGER_PAL);
    FreeSpriteTilesByTag(TAG_MEGA_TRIGGER_TILE);
    if (gBattleStruct->mega.triggerSpriteId != 0xFF)
        DestroySprite(&gSprites[gBattleStruct->mega.triggerSpriteId]);
    gBattleStruct->mega.triggerSpriteId = 0xFF;
}

#undef tBattler
#undef tHide

// Code for Mega Evolution (And Alpha/Omega) Trigger icon visible on the battler's healthbox.
enum
{
    INDICATOR_MEGA,
    INDICATOR_ALPHA,
    INDICATOR_OMEGA,
    INDICATOR_COUNT,
};

static const u8 ALIGNED(4) sMegaIndicatorGfx[] = INCBIN_U8("graphics/battle_interface/mega_indicator.4bpp");
static const u16 sMegaIndicatorPal[] = INCBIN_U16("graphics/battle_interface/mega_indicator.gbapal");
static const u8 ALIGNED(4) sAlphaIndicatorGfx[] = INCBIN_U8("graphics/battle_interface/alpha_indicator.4bpp");
static const u8 ALIGNED(4) sOmegaIndicatorGfx[] = INCBIN_U8("graphics/battle_interface/omega_indicator.4bpp");
static const u16 sAlphaOmegaIndicatorPal[] = INCBIN_U16("graphics/battle_interface/misc_indicator.gbapal");

static const struct SpriteSheet sMegaIndicator_SpriteSheets[] =
{
    [INDICATOR_MEGA] = {sMegaIndicatorGfx, sizeof(sMegaIndicatorGfx), TAG_MEGA_INDICATOR_TILE},
    [INDICATOR_ALPHA] = {sAlphaIndicatorGfx, sizeof(sAlphaIndicatorGfx), TAG_ALPHA_INDICATOR_TILE},
    [INDICATOR_OMEGA] = {sOmegaIndicatorGfx, sizeof(sOmegaIndicatorGfx), TAG_OMEGA_INDICATOR_TILE},
    [INDICATOR_COUNT] = {0}
};
static const struct SpritePalette sMegaIndicator_SpritePalettes[] =
{
    [INDICATOR_MEGA] = {sMegaIndicatorPal, TAG_MEGA_INDICATOR_PAL},
    [INDICATOR_ALPHA] = {sAlphaOmegaIndicatorPal, TAG_MISC_INDICATOR_PAL},
    [INDICATOR_OMEGA] = {sAlphaOmegaIndicatorPal, TAG_MISC_INDICATOR_PAL},
    [INDICATOR_COUNT] = {0}
};

static const struct OamData sOamData_MegaIndicator =
{
    .shape = SPRITE_SHAPE(16x16),
    .size = SPRITE_SIZE(16x16),
    .priority = 1,
};

static const struct SpriteTemplate sSpriteTemplate_MegaIndicator =
{
    .tileTag = TAG_MEGA_INDICATOR_TILE,
    .paletteTag = TAG_MEGA_INDICATOR_PAL,
    .oam = &sOamData_MegaIndicator,
    .anims = gDummySpriteAnimTable,
    .images = NULL,
    .affineAnims = gDummySpriteAffineAnimTable,
    .callback = SpriteCb_MegaIndicator,
};

static const u16 sMegaIndicatorTags[][2] =
{
    [INDICATOR_MEGA] = {TAG_MEGA_INDICATOR_TILE, TAG_MEGA_INDICATOR_PAL},
    [INDICATOR_ALPHA] = {TAG_ALPHA_INDICATOR_TILE, TAG_MISC_INDICATOR_PAL},
    [INDICATOR_OMEGA] = {TAG_OMEGA_INDICATOR_TILE, TAG_MISC_INDICATOR_PAL},
};

static const s8 sIndicatorPositions[][2] =
{
    [B_POSITION_PLAYER_LEFT] = {52, -9},
    [B_POSITION_OPPONENT_LEFT] = {44, -9},
    [B_POSITION_PLAYER_RIGHT] = {52, -9},
    [B_POSITION_OPPONENT_RIGHT] = {44, -9},
};

// for sprite data fields
#define tBattler        data[0]
#define tType           data[1] // Indicator type: mega, alpha, omega
#define tPosX           data[2]
#define tLevelXDelta    data[3] // X position depends whether level has 3, 2 or 1 digit

void MegaIndicator_LoadSpritesGfx(void)
{
    LoadSpriteSheets(sMegaIndicator_SpriteSheets);
    LoadSpritePalettes(sMegaIndicator_SpritePalettes);
}

static bool32 MegaIndicator_ShouldBeInvisible(u32 battlerId, u32 indicatorType)
{
    u32 side = GetBattlerSide(battlerId);
    if (indicatorType == INDICATOR_MEGA)
    {
        if (IsBattlerMegaEvolved(battlerId))
            return FALSE;
    }
    else
    {
        if (indicatorType == INDICATOR_ALPHA && gBattleMons[battlerId].species != SPECIES_KYOGRE_PRIMAL)
            return TRUE;
        else if (indicatorType == INDICATOR_OMEGA && gBattleMons[battlerId].species != SPECIES_GROUDON_PRIMAL)
            return TRUE;
        if (IsBattlerPrimalReverted(battlerId))
            return FALSE;
    }
    return TRUE;
}

static u8 *MegaIndicator_GetSpriteIds(u32 healthboxSpriteId)
{
    u8 *spriteIds = (u8 *)(&gSprites[healthboxSpriteId].hMain_MegaIndicatorIds);
    return spriteIds;
}

void MegaIndicator_SetVisibilities(u32 healthboxId, bool32 invisible)
{
    u32 i;
    u8 *spriteIds = MegaIndicator_GetSpriteIds(healthboxId);
    u32 battlerId = gSprites[healthboxId].hMain_Battler;

    if (GetSafariZoneFlag())
        return;

    for (i = 0; i < INDICATOR_COUNT; i++)
    {
        if (invisible == TRUE)
            gSprites[spriteIds[i]].invisible = TRUE;
        else // Try visible.
            gSprites[spriteIds[i]].invisible = MegaIndicator_ShouldBeInvisible(battlerId, i);
    }
}

static void MegaIndicator_UpdateOamPriorities(u32 healthboxId, u32 oamPriority)
{
    u32 i;
    u8 *spriteIds = MegaIndicator_GetSpriteIds(healthboxId);
    for (i = 0; i < INDICATOR_COUNT; i++)
        gSprites[spriteIds[i]].oam.priority = oamPriority;
}

static void MegaIndicator_UpdateLevel(u32 healthboxId, u32 level)
{
    u32 i;
    s16 xDelta = 0;
    u8 *spriteIds = MegaIndicator_GetSpriteIds(healthboxId);

    if (level >= 100)
        xDelta -= 4;
    else if (level < 10)
        xDelta += 5;

    for (i = 0; i < INDICATOR_COUNT; i++)
        gSprites[spriteIds[i]].tLevelXDelta = xDelta;
}

static void MegaIndicator_CreateSprites(u32 battlerId, u32 healthboxSpriteId)
{
    u32 position, i, level;
    u8 *spriteIds;
    s16 xHealthbox = 0, y = 0;
    s32 x = 0;

    position = GetBattlerPosition(battlerId);
    GetBattlerHealthboxCoords(battlerId, &xHealthbox, &y);

    x = sIndicatorPositions[position][0];
    y += sIndicatorPositions[position][1];

    spriteIds = MegaIndicator_GetSpriteIds(healthboxSpriteId);
    for (i = 0; i < INDICATOR_COUNT; i++)
    {
        struct SpriteTemplate sprTemplate = sSpriteTemplate_MegaIndicator;
        sprTemplate.tileTag = sMegaIndicatorTags[i][0];
        sprTemplate.paletteTag = sMegaIndicatorTags[i][1];
        spriteIds[i] = CreateSpriteAtEnd(&sprTemplate, 0, y, 0);
        gSprites[spriteIds[i]].tType = i;
        gSprites[spriteIds[i]].tBattler = battlerId;
        gSprites[spriteIds[i]].tPosX = x;
        gSprites[spriteIds[i]].invisible = TRUE;
    }
}

static void SpriteCb_MegaIndicator(struct Sprite *sprite)
{
    u32 battlerId = sprite->tBattler;

    sprite->x = gSprites[gHealthboxSpriteIds[battlerId]].x + sprite->tPosX + sprite->tLevelXDelta;
    sprite->x2 = gSprites[gHealthboxSpriteIds[battlerId]].x2;
    sprite->y2 = gSprites[gHealthboxSpriteIds[battlerId]].y2;
}

#undef tBattler
#undef tType
#undef tPosX
#undef tLevelXDelta

#define tBattler                data[0]
#define tSummaryBarSpriteId     data[1]
#define tBallIconSpriteId(n)    data[3 + n]
#define tIsBattleStart          data[10]
#define tBlend                  data[15]

u8 CreatePartyStatusSummarySprites(u8 battlerId, struct HpAndStatus *partyInfo, bool8 skipPlayer, bool8 isBattleStart)
{
    bool8 isOpponent;
    s16 bar_X, bar_Y, bar_pos2_X, bar_data0;
    s32 i, j, var;
    u8 summaryBarSpriteId;
    u8 ballIconSpritesIds[PARTY_SIZE];
    u8 taskId;

    if (!skipPlayer || GetBattlerPosition(battlerId) != B_POSITION_OPPONENT_RIGHT)
    {
        if (GetBattlerSide(battlerId) == B_SIDE_PLAYER)
        {
            isOpponent = FALSE;
            bar_X = 136, bar_Y = 96;
            bar_pos2_X = 100;
            bar_data0 = -5;
        }
        else
        {
            isOpponent = TRUE;

            if (!skipPlayer || !WhichBattleCoords(battlerId))
                bar_X = 104, bar_Y = 40;
            else
                bar_X = 104, bar_Y = 16;

            bar_pos2_X = -100;
            bar_data0 = 5;
        }
    }
    else
    {
        isOpponent = TRUE;
        bar_X = 104, bar_Y = 40;
        bar_pos2_X = -100;
        bar_data0 = 5;
    }

    LoadCompressedSpriteSheetUsingHeap(&sStatusSummaryBarSpriteSheet);
    LoadSpriteSheet(&sStatusSummaryBallsSpriteSheet);
    LoadSpritePalette(&sStatusSummaryBarSpritePal);
    LoadSpritePalette(&sStatusSummaryBallsSpritePal);

    summaryBarSpriteId = CreateSprite(&sStatusSummaryBarSpriteTemplates[isOpponent], bar_X, bar_Y, 10);
    SetSubspriteTables(&gSprites[summaryBarSpriteId], sStatusSummaryBar_SubspriteTable_Enter);
    gSprites[summaryBarSpriteId].x2 = bar_pos2_X;
    gSprites[summaryBarSpriteId].data[0] = bar_data0;

    if (isOpponent)
    {
        gSprites[summaryBarSpriteId].x -= 96;
        gSprites[summaryBarSpriteId].oam.matrixNum = ST_OAM_HFLIP;
    }
    else
    {
        gSprites[summaryBarSpriteId].x += 96;
    }

    for (i = 0; i < PARTY_SIZE; i++)
    {
        ballIconSpritesIds[i] = CreateSpriteAtEnd(&sStatusSummaryBallsSpriteTemplates[isOpponent], bar_X, bar_Y - 4, 9);

        if (!isBattleStart)
            gSprites[ballIconSpritesIds[i]].callback = SpriteCB_StatusSummaryBalls_OnSwitchout;

        if (!isOpponent)
        {
            gSprites[ballIconSpritesIds[i]].x2 = 0;
            gSprites[ballIconSpritesIds[i]].y2 = 0;
        }

        gSprites[ballIconSpritesIds[i]].data[0] = summaryBarSpriteId;

        if (!isOpponent)
        {
            gSprites[ballIconSpritesIds[i]].x += 10 * i + 24;
            gSprites[ballIconSpritesIds[i]].data[1] = i * 7 + 10;
            gSprites[ballIconSpritesIds[i]].x2 = 120;
        }
        else
        {
            gSprites[ballIconSpritesIds[i]].x -= 10 * (5 - i) + 24;
            gSprites[ballIconSpritesIds[i]].data[1] = (6 - i) * 7 + 10;
            gSprites[ballIconSpritesIds[i]].x2 = -120;
        }

        gSprites[ballIconSpritesIds[i]].data[2] = isOpponent;
    }

    if (GetBattlerSide(battlerId) == B_SIDE_PLAYER)
    {
        if (gBattleTypeFlags & BATTLE_TYPE_MULTI)
        {
            for (i = 0; i < PARTY_SIZE; i++)
            {
                if (partyInfo[i].hp == HP_EMPTY_SLOT)
                {
                    // empty slot or an egg
                    gSprites[ballIconSpritesIds[i]].oam.tileNum += 1;
                    gSprites[ballIconSpritesIds[i]].data[7] = 1;
                }
                else if (partyInfo[i].hp == 0)
                {
                    // fainted mon
                    gSprites[ballIconSpritesIds[i]].oam.tileNum += 3;
                }
                else if (partyInfo[i].status != 0)
                {
                    // mon with major status
                    gSprites[ballIconSpritesIds[i]].oam.tileNum += 2;
                }
            }
        }
        else
        {
            for (i = 0, var = PARTY_SIZE - 1, j = 0; j < PARTY_SIZE; j++)
            {
                if (partyInfo[j].hp == HP_EMPTY_SLOT)
                {
                     // empty slot or an egg
                    gSprites[ballIconSpritesIds[var]].oam.tileNum += 1;
                    gSprites[ballIconSpritesIds[var]].data[7] = 1;
                    var--;
                    continue;
                }
                else if (partyInfo[j].hp == 0)
                {
                    // fainted mon
                    gSprites[ballIconSpritesIds[i]].oam.tileNum += 3;
                }
                else if (gBattleTypeFlags & BATTLE_TYPE_ARENA && gBattleStruct->arenaLostPlayerMons & gBitTable[j])
                {
                    // fainted arena mon
                    gSprites[ballIconSpritesIds[i]].oam.tileNum += 3;
                }
                else if (partyInfo[j].status != 0)
                {
                    // mon with primary status
                    gSprites[ballIconSpritesIds[i]].oam.tileNum += 2;
                }
                i++;
            }
        }
    }
    else
    {
        if (gBattleTypeFlags & (BATTLE_TYPE_MULTI | BATTLE_TYPE_TWO_OPPONENTS))
        {
            for (var = PARTY_SIZE - 1, i = 0; i < PARTY_SIZE; i++)
            {
                if (partyInfo[i].hp == HP_EMPTY_SLOT)
                {
                    // empty slot or an egg
                    gSprites[ballIconSpritesIds[var]].oam.tileNum += 1;
                    gSprites[ballIconSpritesIds[var]].data[7] = 1;
                }
                else if (partyInfo[i].hp == 0)
                {
                    // fainted mon
                    gSprites[ballIconSpritesIds[var]].oam.tileNum += 3;
                }
                else if (partyInfo[i].status != 0)
                {
                    // mon with primary status
                    gSprites[ballIconSpritesIds[var]].oam.tileNum += 2;
                }
                var--;
            }
        }
        else
        {
            for (var = 0, i = 0, j = 0; j < PARTY_SIZE; j++)
            {
                if (partyInfo[j].hp == HP_EMPTY_SLOT)
                {
                    // empty slot or an egg
                    gSprites[ballIconSpritesIds[i]].oam.tileNum += 1;
                    gSprites[ballIconSpritesIds[i]].data[7] = 1;
                    i++;
                    continue;
                }
                else if (partyInfo[j].hp == 0)
                {
                     // fainted mon
                    gSprites[ballIconSpritesIds[PARTY_SIZE - 1 - var]].oam.tileNum += 3;
                }
                else if (gBattleTypeFlags & BATTLE_TYPE_ARENA && gBattleStruct->arenaLostOpponentMons & gBitTable[j])
                {
                     // fainted arena mon
                    gSprites[ballIconSpritesIds[PARTY_SIZE - 1 - var]].oam.tileNum += 3;
                }
                else if (partyInfo[j].status != 0)
                {
                     // mon with primary status
                    gSprites[ballIconSpritesIds[PARTY_SIZE - 1 - var]].oam.tileNum += 2;
                }
                var++;
            }
        }
    }

    taskId = CreateTask(TaskDummy, 5);
    gTasks[taskId].tBattler = battlerId;
    gTasks[taskId].tSummaryBarSpriteId = summaryBarSpriteId;

    for (i = 0; i < PARTY_SIZE; i++)
        gTasks[taskId].tBallIconSpriteId(i) = ballIconSpritesIds[i];

    gTasks[taskId].tIsBattleStart = isBattleStart;

    if (isBattleStart)
    {
        gBattleSpritesDataPtr->animationData->field_9_x1C++;
    }

    PlaySE12WithPanning(SE_BALL_TRAY_ENTER, 0);
    return taskId;
}

// Slide the party summary tray back offscreen
void Task_HidePartyStatusSummary(u8 taskId)
{
    u8 ballIconSpriteIds[PARTY_SIZE];
    bool8 isBattleStart;
    u8 summaryBarSpriteId;
    u8 battlerId;
    s32 i;

    isBattleStart = gTasks[taskId].tIsBattleStart;
    summaryBarSpriteId = gTasks[taskId].tSummaryBarSpriteId;
    battlerId = gTasks[taskId].tBattler;

    for (i = 0; i < PARTY_SIZE; i++)
        ballIconSpriteIds[i] = gTasks[taskId].tBallIconSpriteId(i);

    SetGpuReg(REG_OFFSET_BLDCNT, BLDCNT_TGT2_ALL | BLDCNT_EFFECT_BLEND);
    SetGpuReg(REG_OFFSET_BLDALPHA, BLDALPHA_BLEND(16, 0));

    gTasks[taskId].tBlend = 16;

    for (i = 0; i < PARTY_SIZE; i++)
        gSprites[ballIconSpriteIds[i]].oam.objMode = ST_OAM_OBJ_BLEND;

    gSprites[summaryBarSpriteId].oam.objMode = ST_OAM_OBJ_BLEND;

    if (isBattleStart)
    {
        for (i = 0; i < PARTY_SIZE; i++)
        {
            if (GetBattlerSide(battlerId) != B_SIDE_PLAYER)
            {
                gSprites[ballIconSpriteIds[PARTY_SIZE - 1 - i]].data[1] = 7 * i;
                gSprites[ballIconSpriteIds[PARTY_SIZE - 1 - i]].data[3] = 0;
                gSprites[ballIconSpriteIds[PARTY_SIZE - 1 - i]].data[4] = 0;
                gSprites[ballIconSpriteIds[PARTY_SIZE - 1 - i]].callback = SpriteCB_StatusSummaryBalls_Exit;
            }
            else
            {
                gSprites[ballIconSpriteIds[i]].data[1] = 7 * i;
                gSprites[ballIconSpriteIds[i]].data[3] = 0;
                gSprites[ballIconSpriteIds[i]].data[4] = 0;
                gSprites[ballIconSpriteIds[i]].callback = SpriteCB_StatusSummaryBalls_Exit;
            }
        }
        gSprites[summaryBarSpriteId].data[0] /= 2;
        gSprites[summaryBarSpriteId].data[1] = 0;
        gSprites[summaryBarSpriteId].callback = SpriteCB_StatusSummaryBar_Exit;
        SetSubspriteTables(&gSprites[summaryBarSpriteId], sStatusSummaryBar_SubspriteTable_Exit);
        gTasks[taskId].func = Task_HidePartyStatusSummary_BattleStart_1;
    }
    else
    {
        gTasks[taskId].func = Task_HidePartyStatusSummary_DuringBattle;
    }
}

static void Task_HidePartyStatusSummary_BattleStart_1(u8 taskId)
{
    if ((gTasks[taskId].data[11]++ % 2) == 0)
    {
        if (--gTasks[taskId].tBlend < 0)
            return;

        SetGpuReg(REG_OFFSET_BLDALPHA, BLDALPHA_BLEND(gTasks[taskId].tBlend, 16 - gTasks[taskId].tBlend));
    }
    if (gTasks[taskId].tBlend == 0)
        gTasks[taskId].func = Task_HidePartyStatusSummary_BattleStart_2;
}

static void Task_HidePartyStatusSummary_BattleStart_2(u8 taskId)
{
    u8 ballIconSpriteIds[PARTY_SIZE];
    s32 i;

    u8 battlerId = gTasks[taskId].tBattler;
    if (--gTasks[taskId].tBlend == -1)
    {
        u8 summaryBarSpriteId = gTasks[taskId].tSummaryBarSpriteId;

        for (i = 0; i < PARTY_SIZE; i++)
            ballIconSpriteIds[i] = gTasks[taskId].tBallIconSpriteId(i);

        gBattleSpritesDataPtr->animationData->field_9_x1C--;
        if (gBattleSpritesDataPtr->animationData->field_9_x1C == 0)
        {
            DestroySpriteAndFreeResources(&gSprites[summaryBarSpriteId]);
            DestroySpriteAndFreeResources(&gSprites[ballIconSpriteIds[0]]);
        }
        else
        {
            FreeSpriteOamMatrix(&gSprites[summaryBarSpriteId]);
            DestroySprite(&gSprites[summaryBarSpriteId]);
            FreeSpriteOamMatrix(&gSprites[ballIconSpriteIds[0]]);
            DestroySprite(&gSprites[ballIconSpriteIds[0]]);
        }

        for (i = 1; i < PARTY_SIZE; i++)
            DestroySprite(&gSprites[ballIconSpriteIds[i]]);
    }
    else if (gTasks[taskId].tBlend == -3)
    {
        gBattleSpritesDataPtr->healthBoxesData[battlerId].partyStatusSummaryShown = 0;
        SetGpuReg(REG_OFFSET_BLDCNT, 0);
        SetGpuReg(REG_OFFSET_BLDALPHA, 0);
        DestroyTask(taskId);
    }
}

static void Task_HidePartyStatusSummary_DuringBattle(u8 taskId)
{
    u8 ballIconSpriteIds[PARTY_SIZE];
    s32 i;
    u8 battlerId = gTasks[taskId].tBattler;

    if (--gTasks[taskId].tBlend >= 0)
    {
        SetGpuReg(REG_OFFSET_BLDALPHA, BLDALPHA_BLEND(gTasks[taskId].tBlend, 16 - gTasks[taskId].tBlend));
    }
    else if (gTasks[taskId].tBlend == -1)
    {
        u8 summaryBarSpriteId = gTasks[taskId].tSummaryBarSpriteId;

        for (i = 0; i < PARTY_SIZE; i++)
            ballIconSpriteIds[i] = gTasks[taskId].tBallIconSpriteId(i);

        DestroySpriteAndFreeResources(&gSprites[summaryBarSpriteId]);
        DestroySpriteAndFreeResources(&gSprites[ballIconSpriteIds[0]]);

        for (i = 1; i < PARTY_SIZE; i++)
            DestroySprite(&gSprites[ballIconSpriteIds[i]]);
    }
    else if (gTasks[taskId].tBlend == -3)
    {
        gBattleSpritesDataPtr->healthBoxesData[battlerId].partyStatusSummaryShown = 0;
        SetGpuReg(REG_OFFSET_BLDCNT, 0);
        SetGpuReg(REG_OFFSET_BLDALPHA, 0);
        DestroyTask(taskId);
    }
}

#undef tBattler
#undef tSummaryBarSpriteId
#undef tBallIconSpriteId
#undef tIsBattleStart
#undef tBlend

static void SpriteCB_StatusSummaryBar_Enter(struct Sprite *sprite)
{
    if (sprite->x2 != 0)
        sprite->x2 += sprite->data[0];
}

static void SpriteCB_StatusSummaryBar_Exit(struct Sprite *sprite)
{
    sprite->data[1] += 32;
    if (sprite->data[0] > 0)
        sprite->x2 += sprite->data[1] >> 4;
    else
        sprite->x2 -= sprite->data[1] >> 4;
    sprite->data[1] &= 0xF;
}

static void SpriteCB_StatusSummaryBalls_Enter(struct Sprite *sprite)
{
    u8 var1;
    u16 var2;
    s8 pan;

    if (sprite->data[1] > 0)
    {
        sprite->data[1]--;
        return;
    }

    var1 = sprite->data[2];
    var2 = sprite->data[3];
    var2 += 56;
    sprite->data[3] = var2 & 0xFFF0;

    if (var1 != 0)
    {
        sprite->x2 += var2 >> 4;
        if (sprite->x2 > 0)
            sprite->x2 = 0;
    }
    else
    {
        sprite->x2 -= var2 >> 4;
        if (sprite->x2 < 0)
            sprite->x2 = 0;
    }

    if (sprite->x2 == 0)
    {
        pan = SOUND_PAN_TARGET;
        if (var1 != 0)
            pan = SOUND_PAN_ATTACKER;

        if (sprite->data[7] != 0)
            PlaySE2WithPanning(SE_BALL_TRAY_EXIT, pan);
        else
            PlaySE1WithPanning(SE_BALL_TRAY_BALL, pan);

        sprite->callback = SpriteCallbackDummy;
    }
}

static void SpriteCB_StatusSummaryBalls_Exit(struct Sprite *sprite)
{
    u8 var1;
    u16 var2;

    if (sprite->data[1] > 0)
    {
        sprite->data[1]--;
        return;
    }
    var1 = sprite->data[2];
    var2 = sprite->data[3];
    var2 += 56;
    sprite->data[3] = var2 & 0xFFF0;
    if (var1 != 0)
        sprite->x2 += var2 >> 4;
    else
        sprite->x2 -= var2 >> 4;
    if (sprite->x2 + sprite->x > 248
     || sprite->x2 + sprite->x < -8)
    {
        sprite->invisible = TRUE;
        sprite->callback = SpriteCallbackDummy;
    }
}

static void SpriteCB_StatusSummaryBalls_OnSwitchout(struct Sprite *sprite)
{
    u8 barSpriteId = sprite->data[0];

    sprite->x2 = gSprites[barSpriteId].x2;
    sprite->y2 = gSprites[barSpriteId].y2;
}

static void UpdateNickInHealthbox(u8 healthboxSpriteId, struct Pokemon *mon)
{
    u8 nickname[POKEMON_NAME_LENGTH + 1];
    void *ptr;
    u32 windowId, spriteTileNum, species;
    u8 *windowTileData;
    u8 gender;
    struct Pokemon *illusionMon = GetIllusionMonPtr(gSprites[healthboxSpriteId].hMain_Battler);
    if (illusionMon != NULL)
        mon = illusionMon;

    StringCopy(gDisplayedStringBattle, gText_HealthboxNickname);
    GetMonData(mon, MON_DATA_NICKNAME, nickname);
    StringGet_Nickname(nickname);
    ptr = StringAppend(gDisplayedStringBattle, nickname);

    gender = GetMonGender(mon);
    species = GetMonData(mon, MON_DATA_SPECIES);

    if ((species == SPECIES_NIDORAN_F || species == SPECIES_NIDORAN_M) && StringCompare(nickname, gSpeciesNames[species]) == 0)
        gender = 100;

    // AddTextPrinterAndCreateWindowOnHealthbox's arguments are the same in all 3 cases.
    // It's possible they may have been different in early development phases.
    switch (gender)
    {
    default:
        StringCopy(ptr, gText_HealthboxGender_None);
        windowTileData = AddTextPrinterAndCreateWindowOnHealthbox(gDisplayedStringBattle, 0, 3, 2, &windowId);
        break;
    case MON_MALE:
        StringCopy(ptr, gText_HealthboxGender_Male);
        windowTileData = AddTextPrinterAndCreateWindowOnHealthbox(gDisplayedStringBattle, 0, 3, 2, &windowId);
        break;
    case MON_FEMALE:
        StringCopy(ptr, gText_HealthboxGender_Female);
        windowTileData = AddTextPrinterAndCreateWindowOnHealthbox(gDisplayedStringBattle, 0, 3, 2, &windowId);
        break;
    }

    spriteTileNum = gSprites[healthboxSpriteId].oam.tileNum * TILE_SIZE_4BPP;

    if (GetBattlerSide(gSprites[healthboxSpriteId].data[6]) == B_SIDE_PLAYER)
    {
        TextIntoHealthboxObject((void *)(OBJ_VRAM0 + 0x40 + spriteTileNum), windowTileData, 6);
        ptr = (void *)(OBJ_VRAM0);
        if (!WhichBattleCoords(gSprites[healthboxSpriteId].data[6]))
            ptr += spriteTileNum + 0x800;
        else
            ptr += spriteTileNum + 0x400;
        TextIntoHealthboxObject(ptr, windowTileData + 0xC0, 1);
    }
    else
    {
        TextIntoHealthboxObject((void *)(OBJ_VRAM0 + 0x20 + spriteTileNum), windowTileData, 7);
    }

    RemoveWindowOnHealthbox(windowId);
}

static void TryAddPokeballIconToHealthbox(u8 healthboxSpriteId, bool8 noStatus)
{
    u8 battlerId, healthBarSpriteId;

    if (gBattleTypeFlags & BATTLE_TYPE_WALLY_TUTORIAL)
        return;
    if (gBattleTypeFlags & BATTLE_TYPE_TRAINER)
        return;

    battlerId = gSprites[healthboxSpriteId].hMain_Battler;
    if (GetBattlerSide(battlerId) == B_SIDE_PLAYER)
        return;
    if (!GetSetPokedexFlag(SpeciesToNationalPokedexNum(GetMonData(&gEnemyParty[gBattlerPartyIndexes[battlerId]], MON_DATA_SPECIES)), FLAG_GET_CAUGHT))
        return;

    healthBarSpriteId = gSprites[healthboxSpriteId].hMain_HealthBarSpriteId;

    if (noStatus)
        CpuCopy32(GetHealthboxElementGfxPtr(HEALTHBOX_GFX_STATUS_BALL_CAUGHT), (void *)(OBJ_VRAM0 + (gSprites[healthBarSpriteId].oam.tileNum + 8) * TILE_SIZE_4BPP), 32);
    else
        CpuFill32(0, (void *)(OBJ_VRAM0 + (gSprites[healthBarSpriteId].oam.tileNum + 8) * TILE_SIZE_4BPP), 32);
}

static void UpdateStatusIconInHealthbox(u8 healthboxSpriteId)
{
    s32 i;
    u8 battlerId, healthBarSpriteId;
    u32 status, pltAdder;
    const u8 *statusGfxPtr;
    s16 tileNumAdder;
    u8 statusPalId;

    battlerId = gSprites[healthboxSpriteId].hMain_Battler;
    healthBarSpriteId = gSprites[healthboxSpriteId].hMain_HealthBarSpriteId;
    if (GetBattlerSide(battlerId) == B_SIDE_PLAYER)
    {
        status = GetMonData(&gPlayerParty[gBattlerPartyIndexes[battlerId]], MON_DATA_STATUS);
        if (!WhichBattleCoords(battlerId))
            tileNumAdder = 0x1A;
        else
            tileNumAdder = 0x12;
    }
    else
    {
        status = GetMonData(&gEnemyParty[gBattlerPartyIndexes[battlerId]], MON_DATA_STATUS);
        tileNumAdder = 0x11;
    }

    if (status & STATUS1_SLEEP)
    {
        statusGfxPtr = GetHealthboxElementGfxPtr(GetStatusIconForBattlerId(HEALTHBOX_GFX_STATUS_SLP_BATTLER0, battlerId));
        statusPalId = PAL_STATUS_SLP;
    }
    else if (status & STATUS1_PSN_ANY)
    {
        statusGfxPtr = GetHealthboxElementGfxPtr(GetStatusIconForBattlerId(HEALTHBOX_GFX_STATUS_PSN_BATTLER0, battlerId));
        statusPalId = PAL_STATUS_PSN;
    }
    else if (status & STATUS1_BURN)
    {
        statusGfxPtr = GetHealthboxElementGfxPtr(GetStatusIconForBattlerId(HEALTHBOX_GFX_STATUS_BRN_BATTLER0, battlerId));
        statusPalId = PAL_STATUS_BRN;
    }
    else if (status & STATUS1_FREEZE)
    {
        statusGfxPtr = GetHealthboxElementGfxPtr(GetStatusIconForBattlerId(HEALTHBOX_GFX_STATUS_FRZ_BATTLER0, battlerId));
        statusPalId = PAL_STATUS_FRZ;
    }
    else if (status & STATUS1_FROSTBITE)
    {
        statusGfxPtr = GetHealthboxElementGfxPtr(GetStatusIconForBattlerId(HEALTHBOX_GFX_STATUS_FSB_BATTLER0, battlerId));
        statusPalId = PAL_STATUS_FRZ;
    }
    else if (status & STATUS1_PARALYSIS)
    {
        statusGfxPtr = GetHealthboxElementGfxPtr(GetStatusIconForBattlerId(HEALTHBOX_GFX_STATUS_PRZ_BATTLER0, battlerId));
        statusPalId = PAL_STATUS_PAR;
    }
    else
    {
        statusGfxPtr = GetHealthboxElementGfxPtr(HEALTHBOX_GFX_39);

        for (i = 0; i < 3; i++)
            CpuCopy32(statusGfxPtr, (void *)(OBJ_VRAM0 + (gSprites[healthboxSpriteId].oam.tileNum + tileNumAdder + i) * TILE_SIZE_4BPP), 32);

        if (!gBattleSpritesDataPtr->battlerData[battlerId].hpNumbersNoBars)
            CpuCopy32(GetHealthboxElementGfxPtr(HEALTHBOX_GFX_1), (void *)(OBJ_VRAM0 + gSprites[healthBarSpriteId].oam.tileNum * TILE_SIZE_4BPP), 64);

        TryAddPokeballIconToHealthbox(healthboxSpriteId, TRUE);
        return;
    }

    pltAdder = PLTT_ID(gSprites[healthboxSpriteId].oam.paletteNum);
    pltAdder += battlerId + 12;

    FillPalette(sStatusIconColors[statusPalId], OBJ_PLTT_OFFSET + pltAdder, PLTT_SIZEOF(1));
    CpuCopy16(gPlttBufferUnfaded + OBJ_PLTT_OFFSET + pltAdder, (u16 *)OBJ_PLTT + pltAdder, PLTT_SIZEOF(1));
    CpuCopy32(statusGfxPtr, (void *)(OBJ_VRAM0 + (gSprites[healthboxSpriteId].oam.tileNum + tileNumAdder) * TILE_SIZE_4BPP), 96);
    if (WhichBattleCoords(battlerId) == 1 || GetBattlerSide(battlerId) == B_SIDE_OPPONENT)
    {
        if (!gBattleSpritesDataPtr->battlerData[battlerId].hpNumbersNoBars)
        {
            CpuCopy32(GetHealthboxElementGfxPtr(HEALTHBOX_GFX_0), (void *)(OBJ_VRAM0 + gSprites[healthBarSpriteId].oam.tileNum * TILE_SIZE_4BPP), 32);
            CpuCopy32(GetHealthboxElementGfxPtr(HEALTHBOX_GFX_65), (void *)(OBJ_VRAM0 + (gSprites[healthBarSpriteId].oam.tileNum + 1) * TILE_SIZE_4BPP), 32);
        }
    }
    TryAddPokeballIconToHealthbox(healthboxSpriteId, FALSE);
}

static u8 GetStatusIconForBattlerId(u8 statusElementId, u8 battlerId)
{
    u8 ret = statusElementId;

    switch (statusElementId)
    {
    case HEALTHBOX_GFX_STATUS_PSN_BATTLER0:
        if (battlerId == 0)
            ret = HEALTHBOX_GFX_STATUS_PSN_BATTLER0;
        else if (battlerId == 1)
            ret = HEALTHBOX_GFX_STATUS_PSN_BATTLER1;
        else if (battlerId == 2)
            ret = HEALTHBOX_GFX_STATUS_PSN_BATTLER2;
        else
            ret = HEALTHBOX_GFX_STATUS_PSN_BATTLER3;
        break;
    case HEALTHBOX_GFX_STATUS_PRZ_BATTLER0:
        if (battlerId == 0)
            ret = HEALTHBOX_GFX_STATUS_PRZ_BATTLER0;
        else if (battlerId == 1)
            ret = HEALTHBOX_GFX_STATUS_PRZ_BATTLER1;
        else if (battlerId == 2)
            ret = HEALTHBOX_GFX_STATUS_PRZ_BATTLER2;
        else
            ret = HEALTHBOX_GFX_STATUS_PRZ_BATTLER3;
        break;
    case HEALTHBOX_GFX_STATUS_SLP_BATTLER0:
        if (battlerId == 0)
            ret = HEALTHBOX_GFX_STATUS_SLP_BATTLER0;
        else if (battlerId == 1)
            ret = HEALTHBOX_GFX_STATUS_SLP_BATTLER1;
        else if (battlerId == 2)
            ret = HEALTHBOX_GFX_STATUS_SLP_BATTLER2;
        else
            ret = HEALTHBOX_GFX_STATUS_SLP_BATTLER3;
        break;
    case HEALTHBOX_GFX_STATUS_FRZ_BATTLER0:
        if (battlerId == 0)
            ret = HEALTHBOX_GFX_STATUS_FRZ_BATTLER0;
        else if (battlerId == 1)
            ret = HEALTHBOX_GFX_STATUS_FRZ_BATTLER1;
        else if (battlerId == 2)
            ret = HEALTHBOX_GFX_STATUS_FRZ_BATTLER2;
        else
            ret = HEALTHBOX_GFX_STATUS_FRZ_BATTLER3;
        break;
    case HEALTHBOX_GFX_STATUS_FSB_BATTLER0:
        if (battlerId == 0)
            ret = HEALTHBOX_GFX_STATUS_FSB_BATTLER0;
        else if (battlerId == 1)
            ret = HEALTHBOX_GFX_STATUS_FSB_BATTLER1;
        else if (battlerId == 2)
            ret = HEALTHBOX_GFX_STATUS_FSB_BATTLER2;
        else
            ret = HEALTHBOX_GFX_STATUS_FSB_BATTLER3;
        break;
    case HEALTHBOX_GFX_STATUS_BRN_BATTLER0:
        if (battlerId == 0)
            ret = HEALTHBOX_GFX_STATUS_BRN_BATTLER0;
        else if (battlerId == 1)
            ret = HEALTHBOX_GFX_STATUS_BRN_BATTLER1;
        else if (battlerId == 2)
            ret = HEALTHBOX_GFX_STATUS_BRN_BATTLER2;
        else
            ret = HEALTHBOX_GFX_STATUS_BRN_BATTLER3;
        break;
    }
    return ret;
}

static void UpdateSafariBallsTextOnHealthbox(u8 healthboxSpriteId)
{
    u32 windowId, spriteTileNum;
    u8 *windowTileData;

    windowTileData = AddTextPrinterAndCreateWindowOnHealthbox(gText_SafariBalls, 0, 3, 2, &windowId);
    spriteTileNum = gSprites[healthboxSpriteId].oam.tileNum * TILE_SIZE_4BPP;
    TextIntoHealthboxObject((void *)(OBJ_VRAM0 + 0x40) + spriteTileNum, windowTileData, 6);
    TextIntoHealthboxObject((void *)(OBJ_VRAM0 + 0x800) + spriteTileNum, windowTileData + 0xC0, 2);
    RemoveWindowOnHealthbox(windowId);
}

static void UpdateLeftNoOfBallsTextOnHealthbox(u8 healthboxSpriteId)
{
    u8 text[16];
    u8 *txtPtr;
    u32 windowId, spriteTileNum;
    u8 *windowTileData;

    txtPtr = StringCopy(text, gText_SafariBallLeft);
    ConvertIntToDecimalStringN(txtPtr, gNumSafariBalls, STR_CONV_MODE_LEFT_ALIGN, 2);

    windowTileData = AddTextPrinterAndCreateWindowOnHealthbox(text, GetStringRightAlignXOffset(FONT_SMALL, text, 0x2F), 3, 2, &windowId);
    spriteTileNum = gSprites[healthboxSpriteId].oam.tileNum * TILE_SIZE_4BPP;
    SafariTextIntoHealthboxObject((void *)(OBJ_VRAM0 + 0x2C0) + spriteTileNum, windowTileData, 2);
    SafariTextIntoHealthboxObject((void *)(OBJ_VRAM0 + 0xA00) + spriteTileNum, windowTileData + 0x40, 4);
    RemoveWindowOnHealthbox(windowId);
}

void UpdateHealthboxAttribute(u8 healthboxSpriteId, struct Pokemon *mon, u8 elementId)
{
    u32 battlerId = gSprites[healthboxSpriteId].hMain_Battler;
    s32 maxHp = GetMonData(mon, MON_DATA_MAX_HP);
    s32 currHp = GetMonData(mon, MON_DATA_HP);

    if (GetBattlerSide(battlerId) == B_SIDE_PLAYER)
    {
        u8 isDoubles = WhichBattleCoords(battlerId);

        if (elementId == HEALTHBOX_LEVEL || elementId == HEALTHBOX_ALL)
            UpdateLvlInHealthbox(healthboxSpriteId, GetMonData(mon, MON_DATA_LEVEL));

        if (elementId == HEALTHBOX_ALL)
            UpdateHpTextInHealthbox(healthboxSpriteId, HP_BOTH, currHp, maxHp);
        else if (elementId == HEALTHBOX_MAX_HP)
            UpdateHpTextInHealthbox(healthboxSpriteId, HP_MAX, currHp, maxHp);
        else if (elementId == HEALTHBOX_CURRENT_HP)
            UpdateHpTextInHealthbox(healthboxSpriteId, HP_CURRENT, currHp, maxHp);

        if (elementId == HEALTHBOX_HEALTH_BAR || elementId == HEALTHBOX_ALL)
        {
            LoadBattleBarGfx(0);
            SetBattleBarStruct(battlerId, healthboxSpriteId, maxHp, currHp, 0);
            MoveBattleBar(battlerId, healthboxSpriteId, HEALTH_BAR, 0);
        }

        if (!isDoubles && (elementId == HEALTHBOX_EXP_BAR || elementId == HEALTHBOX_ALL))
        {
            u16 species;
            u32 exp, currLevelExp;
            s32 currExpBarValue, maxExpBarValue;
            u8 level;

            LoadBattleBarGfx(3);
            species = GetMonData(mon, MON_DATA_SPECIES);
            level = GetMonData(mon, MON_DATA_LEVEL);
            exp = GetMonData(mon, MON_DATA_EXP);
            currLevelExp = gExperienceTables[gSpeciesInfo[species].growthRate][level];
            currExpBarValue = exp - currLevelExp;
            maxExpBarValue = gExperienceTables[gSpeciesInfo[species].growthRate][level + 1] - currLevelExp;
            SetBattleBarStruct(battlerId, healthboxSpriteId, maxExpBarValue, currExpBarValue, isDoubles);
            MoveBattleBar(battlerId, healthboxSpriteId, EXP_BAR, 0);
        }
        if (elementId == HEALTHBOX_NICK || elementId == HEALTHBOX_ALL)
            UpdateNickInHealthbox(healthboxSpriteId, mon);
        if (elementId == HEALTHBOX_STATUS_ICON || elementId == HEALTHBOX_ALL)
            UpdateStatusIconInHealthbox(healthboxSpriteId);
        if (elementId == HEALTHBOX_SAFARI_ALL_TEXT)
            UpdateSafariBallsTextOnHealthbox(healthboxSpriteId);
        if (elementId == HEALTHBOX_SAFARI_ALL_TEXT || elementId == HEALTHBOX_SAFARI_BALLS_TEXT)
            UpdateLeftNoOfBallsTextOnHealthbox(healthboxSpriteId);
    }
    else
    {
        if (elementId == HEALTHBOX_LEVEL || elementId == HEALTHBOX_ALL)
            UpdateLvlInHealthbox(healthboxSpriteId, GetMonData(mon, MON_DATA_LEVEL));
        if (gBattleSpritesDataPtr->battlerData[battlerId].hpNumbersNoBars)
        {
            if (elementId == HEALTHBOX_ALL)
                UpdateHpTextInHealthbox(healthboxSpriteId, HP_BOTH, currHp, maxHp);
            else if (elementId == HEALTHBOX_MAX_HP)
                UpdateHpTextInHealthbox(healthboxSpriteId, HP_MAX, currHp, maxHp);
            else if (elementId == HEALTHBOX_CURRENT_HP)
                UpdateHpTextInHealthbox(healthboxSpriteId, HP_CURRENT, currHp, maxHp);
        }
        if (elementId == HEALTHBOX_HEALTH_BAR || elementId == HEALTHBOX_ALL)
        {
            LoadBattleBarGfx(0);
            SetBattleBarStruct(battlerId, healthboxSpriteId, maxHp, currHp, 0);
            MoveBattleBar(battlerId, healthboxSpriteId, HEALTH_BAR, 0);
        }
        if (elementId == HEALTHBOX_NICK || elementId == HEALTHBOX_ALL)
            UpdateNickInHealthbox(healthboxSpriteId, mon);
        if (elementId == HEALTHBOX_STATUS_ICON || elementId == HEALTHBOX_ALL)
            UpdateStatusIconInHealthbox(healthboxSpriteId);
    }
}

#define B_EXPBAR_PIXELS 64
#define B_HEALTHBAR_PIXELS 48

s32 MoveBattleBar(u8 battlerId, u8 healthboxSpriteId, u8 whichBar, u8 unused)
{
    s32 currentBarValue;

    if (whichBar == HEALTH_BAR) // health bar
    {
        currentBarValue = CalcNewBarValue(gBattleSpritesDataPtr->battleBars[battlerId].maxValue,
                    gBattleSpritesDataPtr->battleBars[battlerId].oldValue,
                    gBattleSpritesDataPtr->battleBars[battlerId].receivedValue,
                    &gBattleSpritesDataPtr->battleBars[battlerId].currValue,
                #if B_FAST_HP_DRAIN == TRUE
                    B_HEALTHBAR_PIXELS / 8, max(gBattleSpritesDataPtr->battleBars[battlerId].maxValue / B_HEALTHBAR_PIXELS, 1));
                #else
                    B_HEALTHBAR_PIXELS / 8, 1);
                #endif
    }
    else // exp bar
    {
        u16 expFraction = GetScaledExpFraction(gBattleSpritesDataPtr->battleBars[battlerId].oldValue,
                    gBattleSpritesDataPtr->battleBars[battlerId].receivedValue,
                    gBattleSpritesDataPtr->battleBars[battlerId].maxValue, 8);
        if (expFraction == 0)
            expFraction = 1;
        expFraction = abs(gBattleSpritesDataPtr->battleBars[battlerId].receivedValue / expFraction);

        currentBarValue = CalcNewBarValue(gBattleSpritesDataPtr->battleBars[battlerId].maxValue,
                    gBattleSpritesDataPtr->battleBars[battlerId].oldValue,
                    gBattleSpritesDataPtr->battleBars[battlerId].receivedValue,
                    &gBattleSpritesDataPtr->battleBars[battlerId].currValue,
                    B_EXPBAR_PIXELS / 8, expFraction);
    }

    if (whichBar == EXP_BAR || (whichBar == HEALTH_BAR && !gBattleSpritesDataPtr->battlerData[battlerId].hpNumbersNoBars))
        MoveBattleBarGraphically(battlerId, whichBar);

    if (currentBarValue == -1)
        gBattleSpritesDataPtr->battleBars[battlerId].currValue = 0;

    return currentBarValue;
}

static void MoveBattleBarGraphically(u8 battlerId, u8 whichBar)
{
    u8 array[8];
    u8 filledPixelsCount, level;
    u8 barElementId;
    u8 i;

    switch (whichBar)
    {
    case HEALTH_BAR:
        filledPixelsCount = CalcBarFilledPixels(gBattleSpritesDataPtr->battleBars[battlerId].maxValue,
                            gBattleSpritesDataPtr->battleBars[battlerId].oldValue,
                            gBattleSpritesDataPtr->battleBars[battlerId].receivedValue,
                            &gBattleSpritesDataPtr->battleBars[battlerId].currValue,
                            array, B_HEALTHBAR_PIXELS / 8);

        if (filledPixelsCount > (B_HEALTHBAR_PIXELS * 50 / 100)) // more than 50 % hp
            barElementId = HEALTHBOX_GFX_HP_BAR_GREEN;
        else if (filledPixelsCount > (B_HEALTHBAR_PIXELS * 20 / 100)) // more than 20% hp
            barElementId = HEALTHBOX_GFX_HP_BAR_YELLOW;
        else
            barElementId = HEALTHBOX_GFX_HP_BAR_RED; // 20 % or less

        for (i = 0; i < 6; i++)
        {
            u8 healthbarSpriteId = gSprites[gBattleSpritesDataPtr->battleBars[battlerId].healthboxSpriteId].hMain_HealthBarSpriteId;
            if (i < 2)
                CpuCopy32(GetHealthboxElementGfxPtr(barElementId) + array[i] * 32,
                          (void *)(OBJ_VRAM0 + (gSprites[healthbarSpriteId].oam.tileNum + 2 + i) * TILE_SIZE_4BPP), 32);
            else
                CpuCopy32(GetHealthboxElementGfxPtr(barElementId) + array[i] * 32,
                          (void *)(OBJ_VRAM0 + 64 + (i + gSprites[healthbarSpriteId].oam.tileNum) * TILE_SIZE_4BPP), 32);
        }
        break;
    case EXP_BAR:
        CalcBarFilledPixels(gBattleSpritesDataPtr->battleBars[battlerId].maxValue,
                    gBattleSpritesDataPtr->battleBars[battlerId].oldValue,
                    gBattleSpritesDataPtr->battleBars[battlerId].receivedValue,
                    &gBattleSpritesDataPtr->battleBars[battlerId].currValue,
                    array, B_EXPBAR_PIXELS / 8);
        level = GetMonData(&gPlayerParty[gBattlerPartyIndexes[battlerId]], MON_DATA_LEVEL);
        if (level == MAX_LEVEL)
        {
            for (i = 0; i < 8; i++)
                array[i] = 0;
        }
        for (i = 0; i < 8; i++)
        {
            if (i < 4)
                CpuCopy32(GetHealthboxElementGfxPtr(HEALTHBOX_GFX_12) + array[i] * 32,
                          (void *)(OBJ_VRAM0 + (gSprites[gBattleSpritesDataPtr->battleBars[battlerId].healthboxSpriteId].oam.tileNum + 0x24 + i) * TILE_SIZE_4BPP), 32);
            else
                CpuCopy32(GetHealthboxElementGfxPtr(HEALTHBOX_GFX_12) + array[i] * 32,
                          (void *)(OBJ_VRAM0 + 0xB80 + (i + gSprites[gBattleSpritesDataPtr->battleBars[battlerId].healthboxSpriteId].oam.tileNum) * TILE_SIZE_4BPP), 32);
        }
        break;
    }
}

static s32 CalcNewBarValue(s32 maxValue, s32 oldValue, s32 receivedValue, s32 *currValue, u8 scale, u16 toAdd)
{
    s32 ret, newValue;
    scale *= 8;

    if (*currValue == -32768) // first function call
    {
        if (maxValue < scale)
            *currValue = Q_24_8(oldValue);
        else
            *currValue = oldValue;
    }

    newValue = oldValue - receivedValue;
    if (newValue < 0)
        newValue = 0;
    else if (newValue > maxValue)
        newValue = maxValue;

    if (maxValue < scale)
    {
        if (newValue == Q_24_8_TO_INT(*currValue) && (*currValue & 0xFF) == 0)
            return -1;
    }
    else
    {
        if (newValue == *currValue) // we're done, the bar's value has been updated
            return -1;
    }

    if (maxValue < scale) // handle cases of max var having less pixels than the whole bar
    {
        s32 toAdd = Q_24_8(maxValue) / scale;

        if (receivedValue < 0) // fill bar right
        {
            *currValue += toAdd;
            ret = Q_24_8_TO_INT(*currValue);
            if (ret >= newValue)
            {
                *currValue = Q_24_8(newValue);
                ret = newValue;
            }
        }
        else // move bar left
        {
            *currValue -= toAdd;
            ret = Q_24_8_TO_INT(*currValue);
            // try round up
            if ((*currValue & 0xFF) > 0)
                ret++;
            if (ret <= newValue)
            {
                *currValue = Q_24_8(newValue);
                ret = newValue;
            }
        }
    }
    else
    {
        if (receivedValue < 0) // fill bar right
        {
            *currValue += toAdd;
            if (*currValue > newValue)
                *currValue = newValue;
            ret = *currValue;
        }
        else // move bar left
        {
            *currValue -= toAdd;
            if (*currValue < newValue)
                *currValue = newValue;
            ret = *currValue;
        }
    }

    return ret;
}

static u8 CalcBarFilledPixels(s32 maxValue, s32 oldValue, s32 receivedValue, s32 *currValue, u8 *pixelsArray, u8 scale)
{
    u8 pixels, filledPixels, totalPixels;
    u8 i;

    s32 newValue = oldValue - receivedValue;
    if (newValue < 0)
        newValue = 0;
    else if (newValue > maxValue)
        newValue = maxValue;

    totalPixels = scale * 8;

    for (i = 0; i < scale; i++)
        pixelsArray[i] = 0;

    if (maxValue < totalPixels)
        pixels = (*currValue * totalPixels / maxValue) >> 8;
    else
        pixels = *currValue * totalPixels / maxValue;

    filledPixels = pixels;

    if (filledPixels == 0 && newValue > 0)
    {
        pixelsArray[0] = 1;
        filledPixels = 1;
    }
    else
    {
        for (i = 0; i < scale; i++)
        {
            if (pixels >= 8)
            {
                pixelsArray[i] = 8;
            }
            else
            {
                pixelsArray[i] = pixels;
                break;
            }
            pixels -= 8;
        }
    }

    return filledPixels;
}

static u8 GetScaledExpFraction(s32 oldValue, s32 receivedValue, s32 maxValue, u8 scale)
{
    s32 newVal, result;
    s8 oldToMax, newToMax;

    scale *= 8;
    newVal = oldValue - receivedValue;

    if (newVal < 0)
        newVal = 0;
    else if (newVal > maxValue)
        newVal = maxValue;

    oldToMax = oldValue * scale / maxValue;
    newToMax = newVal * scale / maxValue;
    result = oldToMax - newToMax;

    return abs(result);
}

u8 GetScaledHPFraction(s16 hp, s16 maxhp, u8 scale)
{
    u8 result = hp * scale / maxhp;

    if (result == 0 && hp > 0)
        return 1;

    return result;
}

u8 GetHPBarLevel(s16 hp, s16 maxhp)
{
    u8 result;

    if (hp == maxhp)
    {
        result = HP_BAR_FULL;
    }
    else
    {
        u8 fraction = GetScaledHPFraction(hp, maxhp, B_HEALTHBAR_PIXELS);
        if (fraction > (B_HEALTHBAR_PIXELS * 50 / 100)) // more than 50 % hp
            result = HP_BAR_GREEN;
        else if (fraction > (B_HEALTHBAR_PIXELS * 20 / 100)) // more than 20% hp
            result = HP_BAR_YELLOW;
        else if (fraction > 0)
            result = HP_BAR_RED;
        else
            result = HP_BAR_EMPTY;
    }

    return result;
}

static u8 *AddTextPrinterAndCreateWindowOnHealthbox(const u8 *str, u32 x, u32 y, u32 bgColor, u32 *windowId)
{
    u16 winId;
    u8 color[3];
    struct WindowTemplate winTemplate = sHealthboxWindowTemplate;

    winId = AddWindow(&winTemplate);
    FillWindowPixelBuffer(winId, PIXEL_FILL(bgColor));

    color[0] = bgColor;
    color[1] = 1;
    color[2] = 3;

    AddTextPrinterParameterized4(winId, FONT_SMALL, x, y, 0, 0, color, TEXT_SKIP_DRAW, str);

    *windowId = winId;
    return (u8 *)(GetWindowAttribute(winId, WINDOW_TILE_DATA));
}

static void RemoveWindowOnHealthbox(u32 windowId)
{
    RemoveWindow(windowId);
}

static void FillHealthboxObject(void *dest, u32 valMult, u32 numTiles)
{
    CpuFill32(0x11111111 * valMult, dest, numTiles * TILE_SIZE_4BPP);
}

static void HpTextIntoHealthboxObject(void *dest, u8 *windowTileData, u32 windowWidth)
{
    CpuCopy32(windowTileData + 256, dest, windowWidth * TILE_SIZE_4BPP);
}

static void TextIntoHealthboxObject(void *dest, u8 *windowTileData, s32 windowWidth)
{
    CpuCopy32(windowTileData + 256, dest + 256, windowWidth * TILE_SIZE_4BPP);
// + 256 as that prevents the top 4 blank rows of sHealthboxWindowTemplate from being copied
    if (windowWidth > 0)
    {
        do
        {
            CpuCopy32(windowTileData + 20, dest + 20, 12);
            dest += 32, windowTileData += 32;
            windowWidth--;
        } while (windowWidth != 0);
    }
}

static void SafariTextIntoHealthboxObject(void *dest, u8 *windowTileData, u32 windowWidth)
{
    CpuCopy32(windowTileData, dest, windowWidth * TILE_SIZE_4BPP);
    CpuCopy32(windowTileData + 256, dest + 256, windowWidth * TILE_SIZE_4BPP);
}

#define ABILITY_POP_UP_TAG 0xD720

// for sprite
#define tOriginalX      data[0]
#define tHide           data[1]
#define tFrames         data[2]
#define tRightToLeft    data[3]
#define tBattlerId      data[4]
#define tIsMain         data[5]

// for task
#define tSpriteId1      data[6]
#define tSpriteId2      data[7]

static const u8 ALIGNED(4) sAbilityPopUpGfx[] = INCBIN_U8("graphics/battle_interface/ability_pop_up.4bpp");
static const u16 sAbilityPopUpPalette[] = INCBIN_U16("graphics/battle_interface/ability_pop_up.gbapal");

static const struct SpriteSheet sSpriteSheet_AbilityPopUp =
{
    sAbilityPopUpGfx, sizeof(sAbilityPopUpGfx), ABILITY_POP_UP_TAG
};
static const struct SpritePalette sSpritePalette_AbilityPopUp =
{
    sAbilityPopUpPalette, ABILITY_POP_UP_TAG
};

static const struct OamData sOamData_AbilityPopUp =
{
    .affineMode = ST_OAM_AFFINE_OFF,
    .objMode = ST_OAM_OBJ_NORMAL,
    .shape = SPRITE_SHAPE(64x32),
    .size = SPRITE_SIZE(64x32),
    .priority = 0,
};

static const struct SpriteTemplate sSpriteTemplate_AbilityPopUp =
{
    .tileTag = ABILITY_POP_UP_TAG,
    .paletteTag = ABILITY_POP_UP_TAG,
    .oam = &sOamData_AbilityPopUp,
    .anims = gDummySpriteAnimTable,
    .images = NULL,
    .affineAnims = gDummySpriteAffineAnimTable,
    .callback = SpriteCb_AbilityPopUp
};

#define ABILITY_POP_UP_POS_X_DIFF (64 - 7) // Hide second sprite underneath to gain proper letter spacing
#define ABILITY_POP_UP_POS_X_SLIDE 68

static const s16 sAbilityPopUpCoordsDoubles[MAX_BATTLERS_COUNT][2] =
{
    {29, 80}, // player left
    {186, 19}, // opponent left
    {29, 97}, // player right
    {186, 36}, // opponent right
};

static const s16 sAbilityPopUpCoordsSingles[MAX_BATTLERS_COUNT][2] =
{
    {29, 97}, // player
    {186, 57}, // opponent
};

#define POPUP_WINDOW_WIDTH 8
#define MAX_POPUP_STRING_WIDTH (POPUP_WINDOW_WIDTH * 8)

static u8* AddTextPrinterAndCreateWindowOnAbilityPopUp(const u8 *str, u32 x, u32 y, u32 color1, u32 color2, u32 color3, u32 *windowId)
{
    u8 color[3] = {color1, color2, color3};
    struct WindowTemplate winTemplate = {0};
    winTemplate.width = POPUP_WINDOW_WIDTH;
    winTemplate.height = 2;

    *windowId = AddWindow(&winTemplate);
    FillWindowPixelBuffer(*windowId, PIXEL_FILL(color1));

    AddTextPrinterParameterized4(*windowId, FONT_SMALL, x, y, 0, 0, color, TEXT_SKIP_DRAW, str);
    return (u8 *)(GetWindowAttribute(*windowId, WINDOW_TILE_DATA));
}

static void TextIntoAbilityPopUp(void *dest, u8 *windowTileData, s32 xTileAmount, bool32 arg3)
{
    CpuCopy32(windowTileData + 256, dest + 256, xTileAmount * 32);
    if (xTileAmount > 0)
    {
        do
        {
            if (arg3)
                CpuCopy32(windowTileData + 16, dest + 16, 16);
            else
                CpuCopy32(windowTileData + 20, dest + 20, 12);
            dest += 32, windowTileData += 32;
            xTileAmount--;
        } while (xTileAmount != 0);
    }
}

static void PrintOnAbilityPopUp(const u8 *str, u8 *spriteTileData1, u8 *spriteTileData2, u32 x1, u32 x2, u32 y, u32 color1, u32 color2, u32 color3)
{
    u32 windowId;
    u8 *windowTileData;
    u16 width;

    windowTileData = AddTextPrinterAndCreateWindowOnAbilityPopUp(str, x1, y, color1, color2, color3, &windowId);
    TextIntoAbilityPopUp(spriteTileData1, windowTileData, 8, (y == 0));
    RemoveWindow(windowId);

    width = GetStringWidth(FONT_SMALL, str, 0);

    if (width > MAX_POPUP_STRING_WIDTH - 5)
    {
        windowTileData = AddTextPrinterAndCreateWindowOnAbilityPopUp(str, x2 - MAX_POPUP_STRING_WIDTH, y, color1, color2, color3, &windowId);
        TextIntoAbilityPopUp(spriteTileData2, windowTileData, 3, (y == 0));
        RemoveWindow(windowId);
    }
}

static const u8 sText_Space16[]= _("                ");
static void ClearAbilityName(u8 spriteId1, u8 spriteId2)
{
    PrintOnAbilityPopUp(sText_Space16,
                        (void*)(OBJ_VRAM0) + (gSprites[spriteId1].oam.tileNum * 32) + 256,
                        (void*)(OBJ_VRAM0) + (gSprites[spriteId2].oam.tileNum * 32) + 256,
                        5, 12,
                        4,
                        7, 9, 1);
}

static void PrintBattlerOnAbilityPopUp(u8 battlerId, u8 spriteId1, u8 spriteId2)
{
    int i;
    u8 lastChar;
    u8* textPtr;
    u8 monName[POKEMON_NAME_LENGTH + 3] = {0};
    u8* nick = gBattleMons[battlerId].nickname; // This needs to be updated for Illusion support

    for (i = 0; i < POKEMON_NAME_LENGTH; ++i)
    {
        monName[i] = nick[i];

        if (nick[i] == EOS || i + 1 == POKEMON_NAME_LENGTH) // End of string
            break;
    }

    textPtr = monName + i + 1;

    if (*(textPtr - 1) == EOS)
        textPtr--;

    lastChar = *(textPtr - 1);

    // Make the string say "[NAME]'s" instead of "[NAME]"
    textPtr[0] = CHAR_SGL_QUOTE_RIGHT; // apostraphe
    textPtr++;
    if (lastChar != CHAR_S && lastChar != CHAR_s)
    {
        textPtr[0] = CHAR_s;
        textPtr++;
    }

    textPtr[0] = EOS;

    PrintOnAbilityPopUp((const u8 *)monName,
                        (void*)(OBJ_VRAM0) + (gSprites[spriteId1].oam.tileNum * 32),
                        (void*)(OBJ_VRAM0) + (gSprites[spriteId2].oam.tileNum * 32),
                        5, 12,
                        0,
                        2, 7, 1);
}

static void PrintAbilityOnAbilityPopUp(u32 ability, u8 spriteId1, u8 spriteId2)
{
    PrintOnAbilityPopUp(gAbilityNames[ability],
                        (void*)(OBJ_VRAM0) + (gSprites[spriteId1].oam.tileNum * 32) + 256,
                        (void*)(OBJ_VRAM0) + (gSprites[spriteId2].oam.tileNum * 32) + 256,
                        5, 12,
                        4,
                        7, 9, 1);
}

#define PIXEL_COORDS_TO_OFFSET(x, y)(            \
/*Add tiles by X*/                                \
((y / 8) * 32 * 8)                                \
/*Add tiles by X*/                                \
+ ((x / 8) * 32)                                \
/*Add pixels by Y*/                                \
+ ((((y) - ((y / 8) * 8))) * 4)                    \
/*Add pixels by X*/                                \
+ ((((x) - ((x / 8) * 8)) / 2)))

static const u16 sOverwrittenPixelsTable[][2] =
{
    {PIXEL_COORDS_TO_OFFSET(0, 0), 5},
    {PIXEL_COORDS_TO_OFFSET(0, 1), 5},
    {PIXEL_COORDS_TO_OFFSET(0, 2), 5},
    {PIXEL_COORDS_TO_OFFSET(0, 3), 5},
    {PIXEL_COORDS_TO_OFFSET(0, 4), 5},
    {PIXEL_COORDS_TO_OFFSET(0, 5), 5},
    {PIXEL_COORDS_TO_OFFSET(0, 6), 5},
    {PIXEL_COORDS_TO_OFFSET(0, 7), 3},
    {PIXEL_COORDS_TO_OFFSET(0, 8), 3},
    {PIXEL_COORDS_TO_OFFSET(0, 9), 3},
    {PIXEL_COORDS_TO_OFFSET(0, 10), 3},
    {PIXEL_COORDS_TO_OFFSET(0, 11), 3},
    {PIXEL_COORDS_TO_OFFSET(0, 12), 3},
    {PIXEL_COORDS_TO_OFFSET(0, 13), 8},

    {PIXEL_COORDS_TO_OFFSET(8, 13), 8},
    {PIXEL_COORDS_TO_OFFSET(16, 13), 8},
    {PIXEL_COORDS_TO_OFFSET(24, 13), 8},
    {PIXEL_COORDS_TO_OFFSET(32, 13), 8},
    {PIXEL_COORDS_TO_OFFSET(40, 13), 8},
    {PIXEL_COORDS_TO_OFFSET(48, 13), 8},
    {PIXEL_COORDS_TO_OFFSET(56, 13), 8},

    {PIXEL_COORDS_TO_OFFSET(0, 14), 8},
    {PIXEL_COORDS_TO_OFFSET(8, 14), 8},
    {PIXEL_COORDS_TO_OFFSET(16, 14), 8},
    {PIXEL_COORDS_TO_OFFSET(24, 14), 8},
    {PIXEL_COORDS_TO_OFFSET(32, 14), 8},
    {PIXEL_COORDS_TO_OFFSET(40, 14), 8},
    {PIXEL_COORDS_TO_OFFSET(48, 14), 8},
    {PIXEL_COORDS_TO_OFFSET(56, 14), 8},

    {PIXEL_COORDS_TO_OFFSET(0, 15), 3},
    {PIXEL_COORDS_TO_OFFSET(0, 16), 3},
    {PIXEL_COORDS_TO_OFFSET(0, 17), 3},
    {PIXEL_COORDS_TO_OFFSET(0, 18), 3},
    {PIXEL_COORDS_TO_OFFSET(0, 19), 3},
    {PIXEL_COORDS_TO_OFFSET(0, 20), 3},
    {PIXEL_COORDS_TO_OFFSET(0, 21), 3},
    {PIXEL_COORDS_TO_OFFSET(0, 22), 3},
    {PIXEL_COORDS_TO_OFFSET(0, 23), 3},
    {PIXEL_COORDS_TO_OFFSET(0, 24), 3},
    {PIXEL_COORDS_TO_OFFSET(0, 25), 3},
    {PIXEL_COORDS_TO_OFFSET(0, 26), 3},

//Second Row Of Image
    {PIXEL_COORDS_TO_OFFSET(0, 45), 8},
    {PIXEL_COORDS_TO_OFFSET(0, 46), 8},
    {PIXEL_COORDS_TO_OFFSET(0, 47), 8},
    {PIXEL_COORDS_TO_OFFSET(8, 45), 8},
    {PIXEL_COORDS_TO_OFFSET(8, 46), 8},
    {PIXEL_COORDS_TO_OFFSET(8, 47), 8},
    {PIXEL_COORDS_TO_OFFSET(16, 45), 8},
    {PIXEL_COORDS_TO_OFFSET(16, 46), 8},
    {PIXEL_COORDS_TO_OFFSET(16, 47), 8},
};

static inline void CopyPixels(u8 *dest, const u8 *src, u32 pixelCount)
{
    u32 i = 0;

    if (pixelCount & 1)
    {
        while (pixelCount != 0)
        {
            dest[i] &= ~(0xF);
            dest[i] |= (src[i] & 0xF);
            if (--pixelCount != 0)
            {
                dest[i] &= ~(0xF0);
                dest[i] |= (src[i] & 0xF0);
                pixelCount--;
            }
            i++;
        }
    }
    else
    {
        for (i = 0; i < pixelCount / 2; i++)
            dest[i] = src[i];
    }
}

static void RestoreOverwrittenPixels(u8 *tiles)
{
    u32 i;
    u8 *buffer = Alloc(sizeof(sAbilityPopUpGfx) * 2);

    CpuCopy32(tiles, buffer, sizeof(sAbilityPopUpGfx));

    for (i = 0; i < ARRAY_COUNT(sOverwrittenPixelsTable); i++)
    {
        CopyPixels(buffer + sOverwrittenPixelsTable[i][0],
                   sAbilityPopUpGfx + sOverwrittenPixelsTable[i][0],
                   sOverwrittenPixelsTable[i][1]);
    }

    CpuCopy32(buffer, tiles, sizeof(sAbilityPopUpGfx));
    Free(buffer);
}

void CreateAbilityPopUp(u8 battlerId, u32 ability, bool32 isDoubleBattle)
{
#if B_ABILITY_POP_UP == TRUE
    const s16 (*coords)[2];
    u8 spriteId1, spriteId2, battlerPosition, taskId;

    if (gTestRunnerEnabled)
    {
        TestRunner_Battle_RecordAbilityPopUp(battlerId, ability);
        if (gTestRunnerHeadless)
            return;
    }

    if (gBattleScripting.abilityPopupOverwrite != 0)
        ability = gBattleScripting.abilityPopupOverwrite;

    if (!gBattleStruct->activeAbilityPopUps)
    {
        LoadSpriteSheet(&sSpriteSheet_AbilityPopUp);
        LoadSpritePalette(&sSpritePalette_AbilityPopUp);
    }
    gBattleStruct->activeAbilityPopUps |= gBitTable[battlerId];
    battlerPosition = GetBattlerPosition(battlerId);

    if (isDoubleBattle)
        coords = sAbilityPopUpCoordsDoubles;
    else
        coords = sAbilityPopUpCoordsSingles;

    if ((battlerPosition & BIT_SIDE) == B_SIDE_PLAYER)
    {
        spriteId1 = CreateSprite(&sSpriteTemplate_AbilityPopUp,
                                coords[battlerPosition][0] - ABILITY_POP_UP_POS_X_SLIDE,
                                coords[battlerPosition][1], 0);
        spriteId2 = CreateSprite(&sSpriteTemplate_AbilityPopUp,
                                coords[battlerPosition][0] - ABILITY_POP_UP_POS_X_SLIDE + ABILITY_POP_UP_POS_X_DIFF,
                                coords[battlerPosition][1], 1); //Appears below

        gSprites[spriteId1].tRightToLeft = TRUE;
        gSprites[spriteId2].tRightToLeft = TRUE;
    }
    else
    {
        spriteId1 = CreateSprite(&sSpriteTemplate_AbilityPopUp,
                                coords[battlerPosition][0] + ABILITY_POP_UP_POS_X_SLIDE,
                                coords[battlerPosition][1], 0);
        spriteId2 = CreateSprite(&sSpriteTemplate_AbilityPopUp,
                                coords[battlerPosition][0] + ABILITY_POP_UP_POS_X_SLIDE + ABILITY_POP_UP_POS_X_DIFF,
                                coords[battlerPosition][1], 1); //Appears below

        gSprites[spriteId1].tRightToLeft = FALSE;
        gSprites[spriteId2].tRightToLeft = FALSE;
    }

    gSprites[spriteId1].tOriginalX = coords[battlerPosition][0];
    gSprites[spriteId2].tOriginalX = coords[battlerPosition][0] + ABILITY_POP_UP_POS_X_DIFF;
    gSprites[spriteId2].oam.tileNum += (8 * 4); //Second half of pop up

    gBattleStruct->abilityPopUpSpriteIds[battlerId][0] = spriteId1;
    gBattleStruct->abilityPopUpSpriteIds[battlerId][1] = spriteId2;

    taskId = CreateTask(Task_FreeAbilityPopUpGfx, 5);
    gTasks[taskId].tSpriteId1 = spriteId1;
    gTasks[taskId].tSpriteId2 = spriteId2;

    gSprites[spriteId1].tIsMain = TRUE;
    gSprites[spriteId1].tBattlerId = battlerId;
    gSprites[spriteId2].tBattlerId = battlerId;

    StartSpriteAnim(&gSprites[spriteId1], 0);
    StartSpriteAnim(&gSprites[spriteId2], 0);

    PrintBattlerOnAbilityPopUp(battlerId, spriteId1, spriteId2);
    PrintAbilityOnAbilityPopUp(ability, spriteId1, spriteId2);
    RestoreOverwrittenPixels((void*)(OBJ_VRAM0) + (gSprites[spriteId1].oam.tileNum * 32));
#endif
}

void UpdateAbilityPopup(u8 battlerId)
{
    u8 spriteId1 = gBattleStruct->abilityPopUpSpriteIds[battlerId][0];
    u8 spriteId2 = gBattleStruct->abilityPopUpSpriteIds[battlerId][1];
    u16 ability = (gBattleScripting.abilityPopupOverwrite != 0) ? gBattleScripting.abilityPopupOverwrite : gBattleMons[battlerId].ability;

    ClearAbilityName(spriteId1, spriteId2);
    PrintAbilityOnAbilityPopUp(ability, spriteId1, spriteId2);
    RestoreOverwrittenPixels((void*)(OBJ_VRAM0) + (gSprites[spriteId1].oam.tileNum * 32));
}

#define FRAMES_TO_WAIT 48

static void SpriteCb_AbilityPopUp(struct Sprite *sprite)
{
    if (!sprite->tHide) // Show
    {
        if (sprite->tIsMain && ++sprite->tFrames == 4)
            PlaySE(SE_BALL_TRAY_ENTER);
        if ((!sprite->tRightToLeft && (sprite->x -= 4) <= sprite->tOriginalX)
            || (sprite->tRightToLeft && (sprite->x += 4) >= sprite->tOriginalX)
           )
        {
            sprite->x = sprite->tOriginalX;
            sprite->tHide = TRUE;
            sprite->tFrames = FRAMES_TO_WAIT;
        }
    }
    else // Hide
    {
        if (sprite->tFrames == 0)
        {
            if ((!sprite->tRightToLeft && (sprite->x += 4) >= sprite->tOriginalX + ABILITY_POP_UP_POS_X_SLIDE)
                ||(sprite->tRightToLeft && (sprite->x -= 4) <= sprite->tOriginalX - ABILITY_POP_UP_POS_X_SLIDE)
               )
            {
                gBattleStruct->activeAbilityPopUps &= ~(gBitTable[sprite->tBattlerId]);
                DestroySprite(sprite);
            }
        }
        else
        {
            if (!gBattleScripting.fixedPopup)
                sprite->tFrames--;
        }
    }
}

void DestroyAbilityPopUp(u8 battlerId)
{
    if (gBattleStruct->activeAbilityPopUps & gBitTable[battlerId])
    {
        gSprites[gBattleStruct->abilityPopUpSpriteIds[battlerId][0]].tFrames = 0;
        gSprites[gBattleStruct->abilityPopUpSpriteIds[battlerId][1]].tFrames = 0;
        gBattleScripting.fixedPopup = FALSE;
    }
}

static void Task_FreeAbilityPopUpGfx(u8 taskId)
{
    if (!gSprites[gTasks[taskId].tSpriteId1].inUse
        && !gSprites[gTasks[taskId].tSpriteId2].inUse
        && !gBattleStruct->activeAbilityPopUps)
    {
        FreeSpriteTilesByTag(ABILITY_POP_UP_TAG);
        FreeSpritePaletteByTag(ABILITY_POP_UP_TAG);
        DestroyTask(taskId);
    }
}

// last used ball
#define LAST_BALL_WINDOW_TAG 0xD721

static const struct OamData sOamData_LastUsedBall =
{
    .y = 0,
    .affineMode = 0,
    .objMode = 0,
    .mosaic = 0,
    .bpp = 0,
    .shape = SPRITE_SHAPE(32x32),
    .x = 0,
    .matrixNum = 0,
    .size = SPRITE_SIZE(32x32),
    .tileNum = 0,
    .priority = 1,
    .paletteNum = 0,
    .affineParam = 0,
};

static const struct SpriteTemplate sSpriteTemplate_LastUsedBallWindow =
{
    .tileTag = LAST_BALL_WINDOW_TAG,
    .paletteTag = ABILITY_POP_UP_TAG,
    .oam = &sOamData_LastUsedBall,
    .anims = gDummySpriteAnimTable,
    .images = NULL,
    .affineAnims = gDummySpriteAffineAnimTable,
    .callback = SpriteCB_LastUsedBallWin
};

#if B_LAST_USED_BALL_BUTTON == R_BUTTON
    static const u8 ALIGNED(4) sLastUsedBallWindowGfx[] = INCBIN_U8("graphics/battle_interface/last_used_ball_r.4bpp");
#else
    static const u8 ALIGNED(4) sLastUsedBallWindowGfx[] = INCBIN_U8("graphics/battle_interface/last_used_ball_l.4bpp");
#endif
static const struct SpriteSheet sSpriteSheet_LastUsedBallWindow =
{
    sLastUsedBallWindowGfx, sizeof(sLastUsedBallWindowGfx), LAST_BALL_WINDOW_TAG
};

#define LAST_USED_BALL_X_F    15
#define LAST_USED_BALL_X_0    -15
#define LAST_USED_BALL_Y      ((IsDoubleBattle()) ? 78 : 68)

#define LAST_BALL_WIN_X_F       (LAST_USED_BALL_X_F - 1)
#define LAST_BALL_WIN_X_0       (LAST_USED_BALL_X_0 - 0)
#define LAST_USED_WIN_Y         (LAST_USED_BALL_Y - 8)

#define sHide  data[0]

bool32 CanThrowLastUsedBall(void)
{
#if B_LAST_USED_BALL == FALSE
    return FALSE;
#else
    if (!CanThrowBall())
        return FALSE;
    if (gBattleTypeFlags & (BATTLE_TYPE_TRAINER | BATTLE_TYPE_FRONTIER))
        return FALSE;
    if (!CheckBagHasItem(gLastThrownBall, 1))
        return FALSE;

    return TRUE;
#endif
}

void TryAddLastUsedBallItemSprites(void)
{
#if B_LAST_USED_BALL == TRUE
    if (gLastThrownBall == 0
      || (gLastThrownBall != 0 && !CheckBagHasItem(gLastThrownBall, 1)))
    {
        // we're out of the last used ball, so just set it to the first ball in the bag
        // we have to compact the bag first bc it is typically only compacted when you open it
        CompactItemsInBagPocket(&gBagPockets[BALLS_POCKET]);
        gLastThrownBall = gBagPockets[BALLS_POCKET].itemSlots[0].itemId;
    }

    if (!CanThrowLastUsedBall())
        return;

    // ball
    if (gBattleStruct->ballSpriteIds[0] == MAX_SPRITES)
    {
        gBattleStruct->ballSpriteIds[0] = AddItemIconSprite(102, 102, gLastThrownBall);
        gSprites[gBattleStruct->ballSpriteIds[0]].x = LAST_USED_BALL_X_0;
        gSprites[gBattleStruct->ballSpriteIds[0]].y = LAST_USED_BALL_Y;
        gSprites[gBattleStruct->ballSpriteIds[0]].sHide = FALSE;   // restore
        gSprites[gBattleStruct->ballSpriteIds[0]].callback = SpriteCB_LastUsedBall;
    }

    // window
    LoadSpritePalette(&sSpritePalette_AbilityPopUp);
    if (GetSpriteTileStartByTag(LAST_BALL_WINDOW_TAG) == 0xFFFF)
        LoadSpriteSheet(&sSpriteSheet_LastUsedBallWindow);

    if (gBattleStruct->ballSpriteIds[1] == MAX_SPRITES)
    {
        gBattleStruct->ballSpriteIds[1] = CreateSprite(&sSpriteTemplate_LastUsedBallWindow,
                                                       LAST_BALL_WIN_X_0,
                                                       LAST_USED_WIN_Y, 5);
        gSprites[gBattleStruct->ballSpriteIds[0]].sHide = FALSE;   // restore
    }
#endif
}

static void DestroyLastUsedBallWinGfx(struct Sprite *sprite)
{
    FreeSpriteTilesByTag(LAST_BALL_WINDOW_TAG);
    FreeSpritePaletteByTag(ABILITY_POP_UP_TAG);
    DestroySprite(sprite);
    gBattleStruct->ballSpriteIds[1] = MAX_SPRITES;
}

static void DestroyLastUsedBallGfx(struct Sprite *sprite)
{
    FreeSpriteTilesByTag(102);
    FreeSpritePaletteByTag(102);
    DestroySprite(sprite);
    gBattleStruct->ballSpriteIds[0] = MAX_SPRITES;
}

static void SpriteCB_LastUsedBallWin(struct Sprite *sprite)
{
    if (sprite->sHide)
    {
        if (sprite->x != LAST_BALL_WIN_X_0)
            sprite->x--;

        if (sprite->x == LAST_BALL_WIN_X_0)
            DestroyLastUsedBallWinGfx(sprite);
    }
    else
    {
        if (sprite->x != LAST_BALL_WIN_X_F)
            sprite->x++;
    }
}

static void SpriteCB_LastUsedBall(struct Sprite *sprite)
{
    if (sprite->sHide)
    {
        if (sprite->x != LAST_USED_BALL_X_0)
            sprite->x--;

        if (sprite->x == LAST_USED_BALL_X_0)
            DestroyLastUsedBallGfx(sprite);
    }
    else
    {
        if (sprite->x != LAST_USED_BALL_X_F)
            sprite->x++;
    }
}

static void TryHideOrRestoreLastUsedBall(u8 caseId)
{
#if B_LAST_USED_BALL == TRUE
    if (gBattleStruct->ballSpriteIds[0] == MAX_SPRITES)
        return;

    switch (caseId)
    {
    case 0: // hide
        if (gBattleStruct->ballSpriteIds[0] != MAX_SPRITES)
            gSprites[gBattleStruct->ballSpriteIds[0]].sHide = TRUE;   // hide
        if (gBattleStruct->ballSpriteIds[1] != MAX_SPRITES)
            gSprites[gBattleStruct->ballSpriteIds[1]].sHide = TRUE;   // hide
        break;
    case 1: // restore
        if (gBattleStruct->ballSpriteIds[0] != MAX_SPRITES)
            gSprites[gBattleStruct->ballSpriteIds[0]].sHide = FALSE;   // restore
        if (gBattleStruct->ballSpriteIds[1] != MAX_SPRITES)
            gSprites[gBattleStruct->ballSpriteIds[1]].sHide = FALSE;   // restore
        break;
    }
#endif
}

void TryHideLastUsedBall(void)
{
#if B_LAST_USED_BALL == TRUE
    TryHideOrRestoreLastUsedBall(0);
#endif
}

void TryRestoreLastUsedBall(void)
{
#if B_LAST_USED_BALL == TRUE
    if (gBattleStruct->ballSpriteIds[0] != MAX_SPRITES)
        TryHideOrRestoreLastUsedBall(1);
    else
        TryAddLastUsedBallItemSprites();
#endif
}<|MERGE_RESOLUTION|>--- conflicted
+++ resolved
@@ -905,18 +905,6 @@
     gSprites[spriteId].y = y;
 }
 
-<<<<<<< HEAD
-void DestoryHealthboxSprite(u8 healthboxSpriteId)
-{
-    MegaIndicator_DestroySprites(healthboxSpriteId);
-    DynamaxIndicator_DestroySprite(healthboxSpriteId);
-    DestroySprite(&gSprites[gSprites[healthboxSpriteId].oam.affineParam]);
-    DestroySprite(&gSprites[gSprites[healthboxSpriteId].hMain_HealthBarSpriteId]);
-    DestroySprite(&gSprites[healthboxSpriteId]);
-}
-
-=======
->>>>>>> 8fc4aa9d
 void DummyBattleInterfaceFunc(u8 healthboxSpriteId, bool8 isDoubleBattleBattlerOnly)
 {
 
@@ -1010,13 +998,8 @@
     u8 *objVram;
     u8 battler = gSprites[healthboxSpriteId].hMain_Battler;
 
-<<<<<<< HEAD
     // Don't print Lv char if mon is mega evolved or primal reverted or Dynamaxed.
     if (IsBattlerMegaEvolved(battler) || IsBattlerPrimalReverted(battler) || IsDynamaxed(battler))
-=======
-    // Don't print Lv char if mon is mega evolved or primal reverted.
-    if (IsBattlerMegaEvolved(battler) || IsBattlerPrimalReverted(battler))
->>>>>>> 8fc4aa9d
     {
         objVram = ConvertIntToDecimalStringN(text, lvl, STR_CONV_MODE_LEFT_ALIGN, 3);
         xPos = 5 * (3 - (objVram - (text + 2))) - 1;
