#include "global.h"
#include "malloc.h"
#include "battle.h"
#include "pokemon.h"
#include "battle_controllers.h"
#include "battle_interface.h"
#include "battle_z_move.h"
#include "graphics.h"
#include "sprite.h"
#include "window.h"
#include "string_util.h"
#include "text.h"
#include "sound.h"
#include "decompress.h"
#include "task.h"
#include "util.h"
#include "gpu_regs.h"
#include "battle_message.h"
#include "pokedex.h"
#include "palette.h"
#include "international_string_util.h"
#include "safari_zone.h"
#include "battle_anim.h"
#include "data.h"
#include "pokemon_summary_screen.h"
#include "strings.h"
#include "battle_debug.h"
#include "item.h"
#include "item_icon.h"
#include "item_use.h"
#include "test_runner.h"
#include "constants/battle_anim.h"
#include "constants/rgb.h"
#include "constants/songs.h"
#include "constants/items.h"

enum
{   // Corresponds to gHealthboxElementsGfxTable (and the tables after it) in graphics.c
    // These are indexes into the tables, which are filled with 8x8 square pixel data.
    HEALTHBOX_GFX_0, //hp bar [black section]
    HEALTHBOX_GFX_1, //hp bar "H"
    HEALTHBOX_GFX_2, //hp bar "P"
    HEALTHBOX_GFX_HP_BAR_GREEN, //hp bar [0 pixels]
    HEALTHBOX_GFX_4,  //hp bar [1 pixels]
    HEALTHBOX_GFX_5,  //hp bar [2 pixels]
    HEALTHBOX_GFX_6,  //hp bar [3 pixels]
    HEALTHBOX_GFX_7,  //hp bar [4 pixels]
    HEALTHBOX_GFX_8,  //hp bar [5 pixels]
    HEALTHBOX_GFX_9,  //hp bar [6 pixels]
    HEALTHBOX_GFX_10, //hp bar [7 pixels]
    HEALTHBOX_GFX_11, //hp bar [8 pixels]
    HEALTHBOX_GFX_12, //exp bar [0 pixels]
    HEALTHBOX_GFX_13, //exp bar [1 pixels]
    HEALTHBOX_GFX_14, //exp bar [2 pixels]
    HEALTHBOX_GFX_15, //exp bar [3 pixels]
    HEALTHBOX_GFX_16, //exp bar [4 pixels]
    HEALTHBOX_GFX_17, //exp bar [5 pixels]
    HEALTHBOX_GFX_18, //exp bar [6 pixels]
    HEALTHBOX_GFX_19, //exp bar [7 pixels]
    HEALTHBOX_GFX_20, //exp bar [8 pixels]
    HEALTHBOX_GFX_STATUS_PSN_BATTLER0,  //status psn "(P"
    HEALTHBOX_GFX_22,                   //status psn "SN"
    HEALTHBOX_GFX_23,                   //status psn "|)""
    HEALTHBOX_GFX_STATUS_PRZ_BATTLER0,  //status prz
    HEALTHBOX_GFX_25,
    HEALTHBOX_GFX_26,
    HEALTHBOX_GFX_STATUS_SLP_BATTLER0,  //status slp
    HEALTHBOX_GFX_28,
    HEALTHBOX_GFX_29,
    HEALTHBOX_GFX_STATUS_FRZ_BATTLER0,  //status frz
    HEALTHBOX_GFX_31,
    HEALTHBOX_GFX_32,
    HEALTHBOX_GFX_STATUS_BRN_BATTLER0,  //status brn
    HEALTHBOX_GFX_34,
    HEALTHBOX_GFX_35,
    HEALTHBOX_GFX_36, //misc [Black section]
    HEALTHBOX_GFX_37, //misc [Black section]
    HEALTHBOX_GFX_38, //misc [Black section]
    HEALTHBOX_GFX_39, //misc [Blank Health Window?]
    HEALTHBOX_GFX_40, //misc [Blank Health Window?]
    HEALTHBOX_GFX_41, //misc [Blank Health Window?]
    HEALTHBOX_GFX_42, //misc [Blank Health Window?]
    HEALTHBOX_GFX_43, //misc [Top of Health Window?]
    HEALTHBOX_GFX_44, //misc [Top of Health Window?]
    HEALTHBOX_GFX_45, //misc [Top of Health Window?]
    HEALTHBOX_GFX_46, //misc [Blank Health Window?]
    HEALTHBOX_GFX_HP_BAR_YELLOW, //hp bar yellow [0 pixels]
    HEALTHBOX_GFX_48, //hp bar yellow [1 pixels]
    HEALTHBOX_GFX_49, //hp bar yellow [2 pixels]
    HEALTHBOX_GFX_50, //hp bar yellow [3 pixels]
    HEALTHBOX_GFX_51, //hp bar yellow [4 pixels]
    HEALTHBOX_GFX_52, //hp bar yellow [5 pixels]
    HEALTHBOX_GFX_53, //hp bar yellow [6 pixels]
    HEALTHBOX_GFX_54, //hp bar yellow [7 pixels]
    HEALTHBOX_GFX_55, //hp bar yellow [8 pixels]
    HEALTHBOX_GFX_HP_BAR_RED,  //hp bar red [0 pixels]
    HEALTHBOX_GFX_57, //hp bar red [1 pixels]
    HEALTHBOX_GFX_58, //hp bar red [2 pixels]
    HEALTHBOX_GFX_59, //hp bar red [3 pixels]
    HEALTHBOX_GFX_60, //hp bar red [4 pixels]
    HEALTHBOX_GFX_61, //hp bar red [5 pixels]
    HEALTHBOX_GFX_62, //hp bar red [6 pixels]
    HEALTHBOX_GFX_63, //hp bar red [7 pixels]
    HEALTHBOX_GFX_64, //hp bar red [8 pixels]
    HEALTHBOX_GFX_65, //hp bar frame end
    HEALTHBOX_GFX_STATUS_BALL, // Full
    HEALTHBOX_GFX_STATUS_BALL_EMPTY,
    HEALTHBOX_GFX_STATUS_BALL_FAINTED,
    HEALTHBOX_GFX_STATUS_BALL_STATUSED,
    HEALTHBOX_GFX_STATUS_BALL_CAUGHT,
    HEALTHBOX_GFX_STATUS_PSN_BATTLER1, //status2 "PSN"
    HEALTHBOX_GFX_72,
    HEALTHBOX_GFX_73,
    HEALTHBOX_GFX_STATUS_PRZ_BATTLER1, //status2 "PRZ"
    HEALTHBOX_GFX_75,
    HEALTHBOX_GFX_76,
    HEALTHBOX_GFX_STATUS_SLP_BATTLER1, //status2 "SLP"
    HEALTHBOX_GFX_78,
    HEALTHBOX_GFX_79,
    HEALTHBOX_GFX_STATUS_FRZ_BATTLER1, //status2 "FRZ"
    HEALTHBOX_GFX_81,
    HEALTHBOX_GFX_82,
    HEALTHBOX_GFX_STATUS_BRN_BATTLER1, //status2 "BRN"
    HEALTHBOX_GFX_84,
    HEALTHBOX_GFX_85,
    HEALTHBOX_GFX_STATUS_PSN_BATTLER2, //status3 "PSN"
    HEALTHBOX_GFX_87,
    HEALTHBOX_GFX_88,
    HEALTHBOX_GFX_STATUS_PRZ_BATTLER2, //status3 "PRZ"
    HEALTHBOX_GFX_90,
    HEALTHBOX_GFX_91,
    HEALTHBOX_GFX_STATUS_SLP_BATTLER2, //status3 "SLP"
    HEALTHBOX_GFX_93,
    HEALTHBOX_GFX_94,
    HEALTHBOX_GFX_STATUS_FRZ_BATTLER2, //status3 "FRZ"
    HEALTHBOX_GFX_96,
    HEALTHBOX_GFX_97,
    HEALTHBOX_GFX_STATUS_BRN_BATTLER2, //status3 "BRN"
    HEALTHBOX_GFX_99,
    HEALTHBOX_GFX_100,
    HEALTHBOX_GFX_STATUS_PSN_BATTLER3, //status4 "PSN"
    HEALTHBOX_GFX_102,
    HEALTHBOX_GFX_103,
    HEALTHBOX_GFX_STATUS_PRZ_BATTLER3, //status4 "PRZ"
    HEALTHBOX_GFX_105,
    HEALTHBOX_GFX_106,
    HEALTHBOX_GFX_STATUS_SLP_BATTLER3, //status4 "SLP"
    HEALTHBOX_GFX_108,
    HEALTHBOX_GFX_109,
    HEALTHBOX_GFX_STATUS_FRZ_BATTLER3, //status4 "FRZ"
    HEALTHBOX_GFX_111,
    HEALTHBOX_GFX_112,
    HEALTHBOX_GFX_STATUS_BRN_BATTLER3, //status4 "BRN"
    HEALTHBOX_GFX_114,
    HEALTHBOX_GFX_115,
    HEALTHBOX_GFX_FRAME_END,
    HEALTHBOX_GFX_FRAME_END_BAR,
};

static const u8 *GetHealthboxElementGfxPtr(u8);
static u8 *AddTextPrinterAndCreateWindowOnHealthbox(const u8 *, u32, u32, u32, u32 *);

static void RemoveWindowOnHealthbox(u32 windowId);
static void UpdateHpTextInHealthboxInDoubles(u32 healthboxSpriteId, u32 maxOrCurrent, s16 currHp, s16 maxHp);
static void UpdateStatusIconInHealthbox(u8);

static void TextIntoHealthboxObject(void *, u8 *, s32);
static void SafariTextIntoHealthboxObject(void *, u8 *, u32);
static void HpTextIntoHealthboxObject(void *, u8 *, u32);
static void FillHealthboxObject(void *, u32, u32);

static void Task_HidePartyStatusSummary_BattleStart_1(u8);
static void Task_HidePartyStatusSummary_BattleStart_2(u8);
static void Task_HidePartyStatusSummary_DuringBattle(u8);

static void SpriteCB_HealthBoxOther(struct Sprite *);
static void SpriteCB_HealthBar(struct Sprite *);
static void SpriteCB_StatusSummaryBar_Enter(struct Sprite *);
static void SpriteCB_StatusSummaryBar_Exit(struct Sprite *);
static void SpriteCB_StatusSummaryBalls_Enter(struct Sprite *);
static void SpriteCB_StatusSummaryBalls_Exit(struct Sprite *);
static void SpriteCB_StatusSummaryBalls_OnSwitchout(struct Sprite *);

static void SpriteCb_MegaTrigger(struct Sprite *);
static void MegaIndicator_SetVisibilities(u32 healthboxId, bool32 invisible);
static void MegaIndicator_UpdateLevel(u32 healthboxId, u32 level);
static void MegaIndicator_CreateSprites(u32 battlerId, u32 healthboxSpriteId);
static void MegaIndicator_UpdateOamPriorities(u32 healthboxId, u32 oamPriority);
static void MegaIndicator_DestroySprites(u32 healthboxSpriteId);
static void SpriteCb_MegaIndicator(struct Sprite *);

static u8 GetStatusIconForBattlerId(u8, u8);
static s32 CalcNewBarValue(s32, s32, s32, s32 *, u8, u16);
static u8 GetScaledExpFraction(s32, s32, s32, u8);
static void MoveBattleBarGraphically(u8, u8);
static u8 CalcBarFilledPixels(s32, s32, s32, s32 *, u8 *, u8);

static void SpriteCb_AbilityPopUp(struct Sprite *);
static void Task_FreeAbilityPopUpGfx(u8);

static void SpriteCB_LastUsedBall(struct Sprite *);
static void SpriteCB_LastUsedBallWin(struct Sprite *);

static const struct OamData sOamData_64x32 =
{
    .y = 0,
    .affineMode = ST_OAM_AFFINE_OFF,
    .objMode = ST_OAM_OBJ_NORMAL,
    .mosaic = FALSE,
    .bpp = ST_OAM_4BPP,
    .shape = SPRITE_SHAPE(64x32),
    .x = 0,
    .matrixNum = 0,
    .size = SPRITE_SIZE(64x32),
    .tileNum = 0,
    .priority = 1,
    .paletteNum = 0,
    .affineParam = 0,
};

static const struct SpriteTemplate sHealthboxPlayerSpriteTemplates[2] =
{
    {
        .tileTag = TAG_HEALTHBOX_PLAYER1_TILE,
        .paletteTag = TAG_HEALTHBOX_PAL,
        .oam = &sOamData_64x32,
        .anims = gDummySpriteAnimTable,
        .images = NULL,
        .affineAnims = gDummySpriteAffineAnimTable,
        .callback = SpriteCallbackDummy
    },
    {
        .tileTag = TAG_HEALTHBOX_PLAYER2_TILE,
        .paletteTag = TAG_HEALTHBOX_PAL,
        .oam = &sOamData_64x32,
        .anims = gDummySpriteAnimTable,
        .images = NULL,
        .affineAnims = gDummySpriteAffineAnimTable,
        .callback = SpriteCallbackDummy
    }
};

static const struct SpriteTemplate sHealthboxOpponentSpriteTemplates[2] =
{
    {
        .tileTag = TAG_HEALTHBOX_OPPONENT1_TILE,
        .paletteTag = TAG_HEALTHBOX_PAL,
        .oam = &sOamData_64x32,
        .anims = gDummySpriteAnimTable,
        .images = NULL,
        .affineAnims = gDummySpriteAffineAnimTable,
        .callback = SpriteCallbackDummy
    },
    {
        .tileTag = TAG_HEALTHBOX_OPPONENT2_TILE,
        .paletteTag = TAG_HEALTHBOX_PAL,
        .oam = &sOamData_64x32,
        .anims = gDummySpriteAnimTable,
        .images = NULL,
        .affineAnims = gDummySpriteAffineAnimTable,
        .callback = SpriteCallbackDummy
    }
};

static const struct SpriteTemplate sHealthboxSafariSpriteTemplate =
{
    .tileTag = TAG_HEALTHBOX_SAFARI_TILE,
    .paletteTag = TAG_HEALTHBOX_PAL,
    .oam = &sOamData_64x32,
    .anims = gDummySpriteAnimTable,
    .images = NULL,
    .affineAnims = gDummySpriteAffineAnimTable,
    .callback = SpriteCallbackDummy
};

static const struct OamData sOamData_Healthbar =
{
    .y = 0,
    .affineMode = ST_OAM_AFFINE_OFF,
    .objMode = ST_OAM_OBJ_NORMAL,
    .mosaic = FALSE,
    .bpp = ST_OAM_4BPP,
    .shape = SPRITE_SHAPE(32x8),
    .x = 0,
    .matrixNum = 0,
    .size = SPRITE_SIZE(32x8),
    .tileNum = 0,
    .priority = 1,
    .paletteNum = 0,
    .affineParam = 0,
};

static const struct SpriteTemplate sHealthbarSpriteTemplates[MAX_BATTLERS_COUNT] =
{
    {
        .tileTag = TAG_HEALTHBAR_PLAYER1_TILE,
        .paletteTag = TAG_HEALTHBAR_PAL,
        .oam = &sOamData_Healthbar,
        .anims = gDummySpriteAnimTable,
        .images = NULL,
        .affineAnims = gDummySpriteAffineAnimTable,
        .callback = SpriteCB_HealthBar
    },
    {
        .tileTag = TAG_HEALTHBAR_OPPONENT1_TILE,
        .paletteTag = TAG_HEALTHBAR_PAL,
        .oam = &sOamData_Healthbar,
        .anims = gDummySpriteAnimTable,
        .images = NULL,
        .affineAnims = gDummySpriteAffineAnimTable,
        .callback = SpriteCB_HealthBar
    },
    {
        .tileTag = TAG_HEALTHBAR_PLAYER2_TILE,
        .paletteTag = TAG_HEALTHBAR_PAL,
        .oam = &sOamData_Healthbar,
        .anims = gDummySpriteAnimTable,
        .images = NULL,
        .affineAnims = gDummySpriteAffineAnimTable,
        .callback = SpriteCB_HealthBar
    },
    {
        .tileTag = TAG_HEALTHBAR_OPPONENT2_TILE,
        .paletteTag = TAG_HEALTHBAR_PAL,
        .oam = &sOamData_Healthbar,
        .anims = gDummySpriteAnimTable,
        .images = NULL,
        .affineAnims = gDummySpriteAffineAnimTable,
        .callback = SpriteCB_HealthBar
    }
};

/*  v-- Origin
[0  +  ][1     ]   64x8
*/
static const struct Subsprite sHealthBar_Subsprites_Player[] =
{
    {
        .x = -16,
        .y = 0,
        .shape = SPRITE_SHAPE(32x8),
        .size = SPRITE_SIZE(32x8),
        .tileOffset = 0,
        .priority = 1
    },
    {
        .x = 16,
        .y = 0,
        .shape = SPRITE_SHAPE(32x8),
        .size = SPRITE_SIZE(32x8),
        .tileOffset = 4,
        .priority = 1
    }
};

/*       v-- Origin
[]  [0  +  ][1     ]   8x8 + 64x8
2^ ^--- Note 8px space
*/
static const struct Subsprite sHealthBar_Subsprites_Opponent[] =
{
    {
        .x = -16,
        .y = 0,
        .shape = SPRITE_SHAPE(32x8),
        .size = SPRITE_SIZE(32x8),
        .tileOffset = 0,
        .priority = 1
    },
    {
        .x = 16,
        .y = 0,
        .shape = SPRITE_SHAPE(32x8),
        .size = SPRITE_SIZE(32x8),
        .tileOffset = 4,
        .priority = 1
    },
    {
        .x = -32,
        .y = 0,
        .shape = SPRITE_SHAPE(8x8),
        .size = SPRITE_SIZE(8x8),
        .tileOffset = 8,
        .priority = 1
    }
};

static const struct SubspriteTable sHealthBar_SubspriteTables[] =
{
    [B_SIDE_PLAYER]   = {ARRAY_COUNT(sHealthBar_Subsprites_Player), sHealthBar_Subsprites_Player},
    [B_SIDE_OPPONENT] = {ARRAY_COUNT(sHealthBar_Subsprites_Opponent), sHealthBar_Subsprites_Opponent}
};
/*                      v-- Origin
[0     ][1     ][2     ][3     ]   128x8
*/
static const struct Subsprite sStatusSummaryBar_Subsprites_Enter[] =
{
    {
        .x = 32 * -3,
        .y = 0,
        .shape = SPRITE_SHAPE(32x8),
        .size = SPRITE_SIZE(32x8),
        .tileOffset = 0,
        .priority = 1
    },
    {
        .x = 32 * -2,
        .y = 0,
        .shape = SPRITE_SHAPE(32x8),
        .size = SPRITE_SIZE(32x8),
        .tileOffset = 4,
        .priority = 1
    },
    {
        .x = 32 * -1,
        .y = 0,
        .shape = SPRITE_SHAPE(32x8),
        .size = SPRITE_SIZE(32x8),
        .tileOffset = 8,
        .priority = 1
    },
    {
        .x = 0,
        .y = 0,
        .shape = SPRITE_SHAPE(32x8),
        .size = SPRITE_SIZE(32x8),
        .tileOffset = 12,
        .priority = 1
    }
};

/*                      v-- Origin
[0     ][1     ][2     ][3     ][4     ][5     ]   192x8
                 ^-- uses same tiles --^
*/
static const struct Subsprite sStatusSummaryBar_Subsprites_Exit[] =
{
    {
        .x = 32 * -3,
        .y = 0,
        .shape = SPRITE_SHAPE(32x8),
        .size = SPRITE_SIZE(32x8),
        .tileOffset = 0,
        .priority = 1
    },
    {
        .x = 32 * -2,
        .y = 0,
        .shape = SPRITE_SHAPE(32x8),
        .size = SPRITE_SIZE(32x8),
        .tileOffset = 4,
        .priority = 1
    },
    {
        .x = 32 * -1,
        .y = 0,
        .shape = SPRITE_SHAPE(32x8),
        .size = SPRITE_SIZE(32x8),
        .tileOffset = 8,
        .priority = 1
    },
    {
        .x = 32 * 0,
        .y = 0,
        .shape = SPRITE_SHAPE(32x8),
        .size = SPRITE_SIZE(32x8),
        .tileOffset = 8,
        .priority = 1
    },
    {
        .x = 32 * 1,
        .y = 0,
        .shape = SPRITE_SHAPE(32x8),
        .size = SPRITE_SIZE(32x8),
        .tileOffset = 8,
        .priority = 1
    },
    {
        .x = 32 * 2,
        .y = 0,
        .shape = SPRITE_SHAPE(32x8),
        .size = SPRITE_SIZE(32x8),
        .tileOffset = 12,
        .priority = 1
    }
};

static const struct SubspriteTable sStatusSummaryBar_SubspriteTable_Enter[] =
{
    {ARRAY_COUNT(sStatusSummaryBar_Subsprites_Enter), sStatusSummaryBar_Subsprites_Enter}
};

static const struct SubspriteTable sStatusSummaryBar_SubspriteTable_Exit[] =
{
    {ARRAY_COUNT(sStatusSummaryBar_Subsprites_Exit), sStatusSummaryBar_Subsprites_Exit}
};

static const struct CompressedSpriteSheet sStatusSummaryBarSpriteSheet =
{
    gBattleInterface_BallStatusBarGfx, 0x200, TAG_STATUS_SUMMARY_BAR_TILE
};

static const struct SpritePalette sStatusSummaryBarSpritePal =
{
    gBattleInterface_BallStatusBarPal, TAG_STATUS_SUMMARY_BAR_PAL
};

static const struct SpritePalette sStatusSummaryBallsSpritePal =
{
    gBattleInterface_BallDisplayPal, TAG_STATUS_SUMMARY_BALLS_PAL
};

static const struct SpriteSheet sStatusSummaryBallsSpriteSheet =
{
    &gHealthboxElementsGfxTable[HEALTHBOX_GFX_STATUS_BALL], 0x80, TAG_STATUS_SUMMARY_BALLS_TILE
};

static const struct OamData sOamData_StatusSummaryBalls =
{
    .y = 0,
    .affineMode = ST_OAM_AFFINE_OFF,
    .objMode = ST_OAM_OBJ_NORMAL,
    .mosaic = FALSE,
    .bpp = ST_OAM_4BPP,
    .shape = SPRITE_SHAPE(8x8),
    .x = 0,
    .matrixNum = 0,
    .size = SPRITE_SIZE(8x8),
    .tileNum = 0,
    .priority = 1,
    .paletteNum = 0,
    .affineParam = 0,
};

static const struct SpriteTemplate sStatusSummaryBarSpriteTemplates[2] =
{
    { // Player
        .tileTag = TAG_STATUS_SUMMARY_BAR_TILE,
        .paletteTag = TAG_STATUS_SUMMARY_BAR_PAL,
        .oam = &sOamData_64x32,
        .anims = gDummySpriteAnimTable,
        .images = NULL,
        .affineAnims = gDummySpriteAffineAnimTable,
        .callback = SpriteCB_StatusSummaryBar_Enter
    },
    { // Opponent
        .tileTag = TAG_STATUS_SUMMARY_BAR_TILE,
        .paletteTag = TAG_STATUS_SUMMARY_BAR_PAL,
        .oam = &sOamData_64x32,
        .anims = gDummySpriteAnimTable,
        .images = NULL,
        .affineAnims = gDummySpriteAffineAnimTable,
        .callback = SpriteCB_StatusSummaryBar_Enter
    }
};

static const struct SpriteTemplate sStatusSummaryBallsSpriteTemplates[2] =
{
    {
        .tileTag = TAG_STATUS_SUMMARY_BALLS_TILE,
        .paletteTag = TAG_STATUS_SUMMARY_BALLS_PAL,
        .oam = &sOamData_StatusSummaryBalls,
        .anims = gDummySpriteAnimTable,
        .images = NULL,
        .affineAnims = gDummySpriteAffineAnimTable,
        .callback = SpriteCB_StatusSummaryBalls_Enter
    },
    {
        .tileTag = TAG_STATUS_SUMMARY_BALLS_TILE,
        .paletteTag = TAG_STATUS_SUMMARY_BALLS_PAL,
        .oam = &sOamData_StatusSummaryBalls,
        .anims = gDummySpriteAnimTable,
        .images = NULL,
        .affineAnims = gDummySpriteAffineAnimTable,
        .callback = SpriteCB_StatusSummaryBalls_Enter
    }
};

static const u8 sEmptyWhiteText_GrayHighlight[] = __("{COLOR WHITE}{HIGHLIGHT DARK_GRAY}              ");
static const u8 sEmptyWhiteText_TransparentHighlight[] = __("{COLOR WHITE}{HIGHLIGHT TRANSPARENT}              ");

enum
{
    PAL_STATUS_PSN,
    PAL_STATUS_PAR,
    PAL_STATUS_SLP,
    PAL_STATUS_FRZ,
    PAL_STATUS_BRN
};

static const u16 sStatusIconColors[] =
{
    [PAL_STATUS_PSN] = RGB(24, 12, 24),
    [PAL_STATUS_PAR] = RGB(23, 23, 3),
    [PAL_STATUS_SLP] = RGB(20, 20, 17),
    [PAL_STATUS_FRZ] = RGB(17, 22, 28),
    [PAL_STATUS_BRN] = RGB(28, 14, 10),
};

static const struct WindowTemplate sHealthboxWindowTemplate = {
    .bg = 0,
    .tilemapLeft = 0,
    .tilemapTop = 0,
    .width = 8,
    .height = 2,
    .paletteNum = 0,
    .baseBlock = 0
};

static const u8 ALIGNED(4) sMegaTriggerGfx[] = INCBIN_U8("graphics/battle_interface/mega_trigger.4bpp");
static const u16 sMegaTriggerPal[] = INCBIN_U16("graphics/battle_interface/mega_trigger.gbapal");

static const struct SpriteSheet sSpriteSheet_MegaTrigger =
{
    sMegaTriggerGfx, sizeof(sMegaTriggerGfx), TAG_MEGA_TRIGGER_TILE
};
static const struct SpritePalette sSpritePalette_MegaTrigger =
{
    sMegaTriggerPal, TAG_MEGA_TRIGGER_PAL
};

static const struct OamData sOamData_MegaTrigger =
{
    .y = 0,
    .affineMode = 0,
    .objMode = 0,
    .mosaic = 0,
    .bpp = 0,
    .shape = ST_OAM_SQUARE,
    .x = 0,
    .matrixNum = 0,
    .size = 2,
    .tileNum = 0,
    .priority = 1,
    .paletteNum = 0,
    .affineParam = 0,
};

static const union AnimCmd sSpriteAnim_MegaTriggerOff[] =
{
    ANIMCMD_FRAME(0, 0),
    ANIMCMD_END
};

static const union AnimCmd sSpriteAnim_MegaTriggerOn[] =
{
    ANIMCMD_FRAME(16, 0),
    ANIMCMD_END
};

static const union AnimCmd *const sSpriteAnimTable_MegaTrigger[] =
{
    sSpriteAnim_MegaTriggerOff,
    sSpriteAnim_MegaTriggerOn,
};

static const struct SpriteTemplate sSpriteTemplate_MegaTrigger =
{
    .tileTag = TAG_MEGA_TRIGGER_TILE,
    .paletteTag = TAG_MEGA_TRIGGER_PAL,
    .oam = &sOamData_MegaTrigger,
    .anims = sSpriteAnimTable_MegaTrigger,
    .images = NULL,
    .affineAnims = gDummySpriteAffineAnimTable,
    .callback = SpriteCb_MegaTrigger
};

// Because the healthbox is too large to fit into one sprite, it is divided into two sprites.
// healthboxLeft  or healthboxMain  is the left part that is used as the 'main' sprite.
// healthboxRight or healthboxOther is the right part of the healthbox.
// There's also the third sprite under name of healthbarSprite that refers to the healthbar visible on the healtbox.

// data fields for healthboxMain
// oam.affineParam holds healthboxRight spriteId
#define hMain_MegaIndicatorIds      data[3] // Mega, Alpha, Omega as u8 in data[3], data[3] + 1, data[4]
#define hMain_HealthBarSpriteId     data[5]
#define hMain_Battler               data[6]
#define hMain_Data7                 data[7]

// data fields for healthboxRight
#define hOther_HealthBoxSpriteId    data[5]

// data fields for healthbar
#define hBar_HealthBoxSpriteId      data[5]
#define hBar_Data6                  data[6]

static void InitLastUsedBallAssets(void)
{
    gBattleStruct->ballSpriteIds[0] = MAX_SPRITES;
    gBattleStruct->ballSpriteIds[1] = MAX_SPRITES;
}

// This function is here to cover a specific case - one player's mon in a 2 vs 1 double battle. In this scenario - display singles layout.
u32 WhichBattleCoords(u32 battlerId) // 0 - singles, 1 - doubles
{
    if (GetBattlerPosition(battlerId) == B_POSITION_PLAYER_LEFT
        && gPlayerPartyCount == 1
        && !(gBattleTypeFlags & BATTLE_TYPE_MULTI))
        return 0;
    else
        return IsDoubleBattle();
}

u8 CreateBattlerHealthboxSprites(u8 battlerId)
{
    s16 data6 = 0;
    u8 healthboxLeftSpriteId, healthboxRightSpriteId;
    u8 healthbarSpriteId, megaIndicatorSpriteId;
    struct Sprite *healthBarSpritePtr;

    if (WhichBattleCoords(battlerId) == 0) // Singles
    {
        if (GetBattlerSide(battlerId) == B_SIDE_PLAYER)
        {
            healthboxLeftSpriteId = CreateSprite(&sHealthboxPlayerSpriteTemplates[0], DISPLAY_WIDTH, DISPLAY_HEIGHT, 1);
            healthboxRightSpriteId = CreateSpriteAtEnd(&sHealthboxPlayerSpriteTemplates[0], DISPLAY_WIDTH, DISPLAY_HEIGHT, 1);

            gSprites[healthboxLeftSpriteId].oam.shape = ST_OAM_SQUARE;

            gSprites[healthboxRightSpriteId].oam.shape = ST_OAM_SQUARE;
            gSprites[healthboxRightSpriteId].oam.tileNum += 64;
        }
        else
        {
            healthboxLeftSpriteId = CreateSprite(&sHealthboxOpponentSpriteTemplates[0], DISPLAY_WIDTH, DISPLAY_HEIGHT, 1);
            healthboxRightSpriteId = CreateSpriteAtEnd(&sHealthboxOpponentSpriteTemplates[0], DISPLAY_WIDTH, DISPLAY_HEIGHT, 1);

            gSprites[healthboxRightSpriteId].oam.tileNum += 32;

            data6 = 2;
        }
        gSprites[healthboxLeftSpriteId].oam.affineParam = healthboxRightSpriteId;

        gSprites[healthboxRightSpriteId].hOther_HealthBoxSpriteId = healthboxLeftSpriteId;
        gSprites[healthboxRightSpriteId].callback = SpriteCB_HealthBoxOther;
    }
    else
    {
        if (GetBattlerSide(battlerId) == B_SIDE_PLAYER)
        {
            healthboxLeftSpriteId = CreateSprite(&sHealthboxPlayerSpriteTemplates[GetBattlerPosition(battlerId) / 2], DISPLAY_WIDTH, DISPLAY_HEIGHT, 1);
            healthboxRightSpriteId = CreateSpriteAtEnd(&sHealthboxPlayerSpriteTemplates[GetBattlerPosition(battlerId) / 2], DISPLAY_WIDTH, DISPLAY_HEIGHT, 1);

            gSprites[healthboxLeftSpriteId].oam.affineParam = healthboxRightSpriteId;

            gSprites[healthboxRightSpriteId].hOther_HealthBoxSpriteId = healthboxLeftSpriteId;
            gSprites[healthboxRightSpriteId].oam.tileNum += 32;
            gSprites[healthboxRightSpriteId].callback = SpriteCB_HealthBoxOther;

            data6 = 1;
        }
        else
        {
            healthboxLeftSpriteId = CreateSprite(&sHealthboxOpponentSpriteTemplates[GetBattlerPosition(battlerId) / 2], DISPLAY_WIDTH, DISPLAY_HEIGHT, 1);
            healthboxRightSpriteId = CreateSpriteAtEnd(&sHealthboxOpponentSpriteTemplates[GetBattlerPosition(battlerId) / 2], DISPLAY_WIDTH, DISPLAY_HEIGHT, 1);

            gSprites[healthboxLeftSpriteId].oam.affineParam = healthboxRightSpriteId;

            gSprites[healthboxRightSpriteId].hOther_HealthBoxSpriteId = healthboxLeftSpriteId;
            gSprites[healthboxRightSpriteId].oam.tileNum += 32;
            gSprites[healthboxRightSpriteId].callback = SpriteCB_HealthBoxOther;

            data6 = 2;
        }
    }

    healthbarSpriteId = CreateSpriteAtEnd(&sHealthbarSpriteTemplates[gBattlerPositions[battlerId]], 140, 60, 0);
    healthBarSpritePtr = &gSprites[healthbarSpriteId];
    SetSubspriteTables(healthBarSpritePtr, &sHealthBar_SubspriteTables[GetBattlerSide(battlerId)]);
    healthBarSpritePtr->subspriteMode = SUBSPRITES_IGNORE_PRIORITY;
    healthBarSpritePtr->oam.priority = 1;

    CpuCopy32(GetHealthboxElementGfxPtr(HEALTHBOX_GFX_1), (void *)(OBJ_VRAM0 + healthBarSpritePtr->oam.tileNum * TILE_SIZE_4BPP), 64);

    gSprites[healthboxLeftSpriteId].hMain_HealthBarSpriteId = healthbarSpriteId;
    gSprites[healthboxLeftSpriteId].hMain_Battler = battlerId;
    gSprites[healthboxLeftSpriteId].invisible = TRUE;

    gSprites[healthboxRightSpriteId].invisible = TRUE;

    healthBarSpritePtr->hBar_HealthBoxSpriteId = healthboxLeftSpriteId;
    healthBarSpritePtr->hBar_Data6 = data6;
    healthBarSpritePtr->invisible = TRUE;

    // Create mega indicator sprites.
    MegaIndicator_CreateSprites(battlerId, healthboxLeftSpriteId);

    // Create dynamax indicator sprites.
    DynamaxIndicator_CreateSprite(battlerId, healthboxLeftSpriteId);

    gBattleStruct->ballSpriteIds[0] = MAX_SPRITES;
    gBattleStruct->ballSpriteIds[1] = MAX_SPRITES;

    return healthboxLeftSpriteId;
}

u8 CreateSafariPlayerHealthboxSprites(void)
{
    u8 healthboxLeftSpriteId, healthboxRightSpriteId;

    healthboxLeftSpriteId = CreateSprite(&sHealthboxSafariSpriteTemplate, DISPLAY_WIDTH, DISPLAY_HEIGHT, 1);
    healthboxRightSpriteId = CreateSpriteAtEnd(&sHealthboxSafariSpriteTemplate, DISPLAY_WIDTH, DISPLAY_HEIGHT, 1);

    gSprites[healthboxLeftSpriteId].oam.shape = ST_OAM_SQUARE;
    gSprites[healthboxRightSpriteId].oam.shape = ST_OAM_SQUARE;

    gSprites[healthboxRightSpriteId].oam.tileNum += 64;

    gSprites[healthboxLeftSpriteId].oam.affineParam = healthboxRightSpriteId;
    gSprites[healthboxRightSpriteId].hOther_HealthBoxSpriteId = healthboxLeftSpriteId;

    gSprites[healthboxRightSpriteId].callback = SpriteCB_HealthBoxOther;

    return healthboxLeftSpriteId;
}

static const u8 *GetHealthboxElementGfxPtr(u8 elementId)
{
    return gHealthboxElementsGfxTable[elementId];
}

// Syncs the position of healthbar accordingly with the healthbox.
static void SpriteCB_HealthBar(struct Sprite *sprite)
{
    u8 healthboxSpriteId = sprite->hBar_HealthBoxSpriteId;

    switch (sprite->hBar_Data6)
    {
    case 0:
        sprite->x = gSprites[healthboxSpriteId].x + 16;
        sprite->y = gSprites[healthboxSpriteId].y;
        break;
    case 1:
        sprite->x = gSprites[healthboxSpriteId].x + 16;
        sprite->y = gSprites[healthboxSpriteId].y;
        break;
    case 2:
    default:
        sprite->x = gSprites[healthboxSpriteId].x + 8;
        sprite->y = gSprites[healthboxSpriteId].y;
        break;
    }

    sprite->x2 = gSprites[healthboxSpriteId].x2;
    sprite->y2 = gSprites[healthboxSpriteId].y2;
}

static void SpriteCB_HealthBoxOther(struct Sprite *sprite)
{
    u8 healthboxMainSpriteId = sprite->hOther_HealthBoxSpriteId;

    sprite->x = gSprites[healthboxMainSpriteId].x + 64;
    sprite->y = gSprites[healthboxMainSpriteId].y;

    sprite->x2 = gSprites[healthboxMainSpriteId].x2;
    sprite->y2 = gSprites[healthboxMainSpriteId].y2;
}

void SetBattleBarStruct(u8 battlerId, u8 healthboxSpriteId, s32 maxVal, s32 oldVal, s32 receivedValue)
{
    gBattleSpritesDataPtr->battleBars[battlerId].healthboxSpriteId = healthboxSpriteId;
    gBattleSpritesDataPtr->battleBars[battlerId].maxValue = maxVal;
    gBattleSpritesDataPtr->battleBars[battlerId].oldValue = oldVal;
    gBattleSpritesDataPtr->battleBars[battlerId].receivedValue = receivedValue;
    gBattleSpritesDataPtr->battleBars[battlerId].currValue = -32768;
}

void SetHealthboxSpriteInvisible(u8 healthboxSpriteId)
{
    gSprites[healthboxSpriteId].invisible = TRUE;
    gSprites[gSprites[healthboxSpriteId].hMain_HealthBarSpriteId].invisible = TRUE;
    gSprites[gSprites[healthboxSpriteId].oam.affineParam].invisible = TRUE;
    MegaIndicator_SetVisibilities(healthboxSpriteId, TRUE);
    DynamaxIndicator_SetVisibilities(healthboxSpriteId, TRUE);
}

void SetHealthboxSpriteVisible(u8 healthboxSpriteId)
{
    gSprites[healthboxSpriteId].invisible = FALSE;
    gSprites[gSprites[healthboxSpriteId].hMain_HealthBarSpriteId].invisible = FALSE;
    gSprites[gSprites[healthboxSpriteId].oam.affineParam].invisible = FALSE;
    MegaIndicator_SetVisibilities(healthboxSpriteId, FALSE);
    DynamaxIndicator_SetVisibilities(healthboxSpriteId, FALSE);
}

static void UpdateSpritePos(u8 spriteId, s16 x, s16 y)
{
    gSprites[spriteId].x = x;
    gSprites[spriteId].y = y;
}

void DestoryHealthboxSprite(u8 healthboxSpriteId)
{
    MegaIndicator_DestroySprites(healthboxSpriteId);
    DynamaxIndicator_DestroySprite(healthboxSpriteId);
    DestroySprite(&gSprites[gSprites[healthboxSpriteId].oam.affineParam]);
    DestroySprite(&gSprites[gSprites[healthboxSpriteId].hMain_HealthBarSpriteId]);
    DestroySprite(&gSprites[healthboxSpriteId]);
}

void DummyBattleInterfaceFunc(u8 healthboxSpriteId, bool8 isDoubleBattleBattlerOnly)
{

}

static void TryToggleHealboxVisibility(u32 priority, u32 healthboxLeftSpriteId, u32 healthboxRightSpriteId, u32 healthbarSpriteId)
{
    bool32 invisible = FALSE;

    if (priority == 0)  // start of anim -> make invisible
        invisible = TRUE;
    else if (priority == 1) // end of anim -> make visible
        invisible = FALSE;

    gSprites[healthboxLeftSpriteId].invisible = invisible;
    gSprites[healthboxRightSpriteId].invisible = invisible;
    gSprites[healthbarSpriteId].invisible = invisible;
    MegaIndicator_SetVisibilities(healthboxLeftSpriteId, invisible);
    DynamaxIndicator_SetVisibilities(healthboxLeftSpriteId, invisible);
}

void UpdateOamPriorityInAllHealthboxes(u8 priority, bool32 hideHPBoxes)
{
    s32 i;

    for (i = 0; i < gBattlersCount; i++)
    {
        u8 healthboxLeftSpriteId = gHealthboxSpriteIds[i];
        u8 healthboxRightSpriteId = gSprites[gHealthboxSpriteIds[i]].oam.affineParam;
        u8 healthbarSpriteId = gSprites[gHealthboxSpriteIds[i]].hMain_HealthBarSpriteId;

        gSprites[healthboxLeftSpriteId].oam.priority = priority;
        gSprites[healthboxRightSpriteId].oam.priority = priority;
        gSprites[healthbarSpriteId].oam.priority = priority;

        MegaIndicator_UpdateOamPriorities(healthboxLeftSpriteId, priority);
        DynamaxIndicator_UpdateOamPriorities(healthboxLeftSpriteId, priority);

    #if B_HIDE_HEALTHBOX_IN_ANIMS
        if (hideHPBoxes && IsBattlerAlive(i))
            TryToggleHealboxVisibility(priority, healthboxLeftSpriteId, healthboxRightSpriteId, healthbarSpriteId);
    #endif
    }
}

void GetBattlerHealthboxCoords(u8 battler, s16 *x, s16 *y)
{
    *x = 0, *y = 0;

    if (!WhichBattleCoords(battler))
    {
        if (GetBattlerSide(battler) != B_SIDE_PLAYER)
            *x = 44, *y = 30;
        else
            *x = 158, *y = 88;
    }
    else
    {
        switch (GetBattlerPosition(battler))
        {
        case B_POSITION_PLAYER_LEFT:
            *x = 159, *y = 76;
            break;
        case B_POSITION_PLAYER_RIGHT:
            *x = 171, *y = 101;
            break;
        case B_POSITION_OPPONENT_LEFT:
            *x = 44, *y = 19;
            break;
        case B_POSITION_OPPONENT_RIGHT:
            *x = 32, *y = 44;
            break;
        }
    }
}

void InitBattlerHealthboxCoords(u8 battler)
{
    s16 x, y;

    GetBattlerHealthboxCoords(battler, &x, &y);
    UpdateSpritePos(gHealthboxSpriteIds[battler], x, y);
}

static void UpdateLvlInHealthbox(u8 healthboxSpriteId, u8 lvl)
{
    u32 windowId, spriteTileNum;
    u8 *windowTileData;
    u8 text[16];
    u32 xPos;
    u8 *objVram;
    u8 battler = gSprites[healthboxSpriteId].hMain_Battler;

<<<<<<< HEAD
    // Don't print Lv char if mon is mega evolved or primal reverted or Dynamaxed.
    if (gBattleStruct->mega.evolvedPartyIds[GetBattlerSide(battler)] & gBitTable[gBattlerPartyIndexes[battler]]
     || gBattleStruct->mega.primalRevertedPartyIds[GetBattlerSide(battler)] & gBitTable[gBattlerPartyIndexes[battler]]
     || IsDynamaxed(battler))
=======
    // Don't print Lv char if mon is mega evolved or primal reverted.
    if (IsBattlerMegaEvolved(battler) || IsBattlerPrimalReverted(battler))
>>>>>>> 46bdd21e
    {
        objVram = ConvertIntToDecimalStringN(text, lvl, STR_CONV_MODE_LEFT_ALIGN, 3);
        xPos = 5 * (3 - (objVram - (text + 2))) - 1;
        MegaIndicator_UpdateLevel(healthboxSpriteId, lvl);
        MegaIndicator_SetVisibilities(healthboxSpriteId, FALSE);
        DynamaxIndicator_UpdateLevel(healthboxSpriteId, lvl);
        DynamaxIndicator_SetVisibilities(healthboxSpriteId, FALSE);
    }
    else
    {
        text[0] = CHAR_EXTRA_SYMBOL;
        text[1] = CHAR_LV_2;

        objVram = ConvertIntToDecimalStringN(text + 2, lvl, STR_CONV_MODE_LEFT_ALIGN, 3);
        xPos = 5 * (3 - (objVram - (text + 2)));
    }

    windowTileData = AddTextPrinterAndCreateWindowOnHealthbox(text, xPos, 3, 2, &windowId);
    spriteTileNum = gSprites[healthboxSpriteId].oam.tileNum * TILE_SIZE_4BPP;

    if (GetBattlerSide(battler) == B_SIDE_PLAYER)
    {
        objVram = (void *)(OBJ_VRAM0);
        if (!WhichBattleCoords(battler))
            objVram += spriteTileNum + 0x820;
        else
            objVram += spriteTileNum + 0x420;
    }
    else
    {
        objVram = (void *)(OBJ_VRAM0);
        objVram += spriteTileNum + 0x400;
    }
    TextIntoHealthboxObject(objVram, windowTileData, 3);
    RemoveWindowOnHealthbox(windowId);
}

static void PrintHpOnHealthbox(u32 spriteId, s16 currHp, s16 maxHp, u32 bgColor, u32 rightTile, u32 leftTile)
{
    u8 *windowTileData;
    u32 windowId, tilesCount, x, healthboxTileNum;
    u8 text[28], *txtPtr;
    void *objVram = (void *)(OBJ_VRAM0) + gSprites[spriteId].oam.tileNum * TILE_SIZE_4BPP;

    // To fit 4 digit HP values we need to modify a bit the way hp is printed on Healthbox.
    // 6 chars can fit on the right healthbox, the rest goes to the left one
    txtPtr = ConvertIntToDecimalStringN(text, currHp, STR_CONV_MODE_RIGHT_ALIGN, 4);
    *txtPtr++ = CHAR_SLASH;
    txtPtr = ConvertIntToDecimalStringN(txtPtr, maxHp, STR_CONV_MODE_LEFT_ALIGN, 4);
    // Print last 6 chars on the right window
    windowTileData = AddTextPrinterAndCreateWindowOnHealthbox(txtPtr - 6, 0, 5, bgColor, &windowId);
    HpTextIntoHealthboxObject(objVram + rightTile, windowTileData, 4);
    RemoveWindowOnHealthbox(windowId);
    // Print the rest of the chars on the left window
    txtPtr[-6] = EOS;
    // if max hp is 3 digits print on block closer to the right window, if 4 digits print further from the right window
    if (maxHp >= 1000)
        x = 9, tilesCount = 3;
    else
        x = 6, tilesCount = 2, leftTile += 0x20;
    windowTileData = AddTextPrinterAndCreateWindowOnHealthbox(text, x, 5, bgColor, &windowId);
    HpTextIntoHealthboxObject(objVram + leftTile, windowTileData, tilesCount);
    RemoveWindowOnHealthbox(windowId);
}

// Note: this is only possible to trigger via debug, it was an unused GF function.
static void UpdateOpponentHpTextDoubles(u32 healthboxSpriteId, u32 barSpriteId, s16 value, u8 maxOrCurrent)
{
    u8 text[32], *txtPtr;
    u32 i, var;
    u32 battlerId = gSprites[healthboxSpriteId].hMain_Battler;

    if (gBattleSpritesDataPtr->battlerData[battlerId].hpNumbersNoBars) // don't print text if only bars are visible
    {
        memcpy(text, sEmptyWhiteText_TransparentHighlight, sizeof(sEmptyWhiteText_TransparentHighlight));
        if (maxOrCurrent == HP_CURRENT)
            var = 0;
        else
            var = 4;

        txtPtr = ConvertIntToDecimalStringN(text + 6, value, STR_CONV_MODE_RIGHT_ALIGN, 3);
        if (!maxOrCurrent)
            StringCopy(txtPtr, gText_Slash);
        RenderTextHandleBold(gMonSpritesGfxPtr->barFontGfx, FONT_BOLD, text);

        for (i = var; i < var + 3; i++)
        {
            if (i < 3)
            {
                CpuCopy32(&gMonSpritesGfxPtr->barFontGfx[((i - var) * 64) + 32],
                      (void *)((OBJ_VRAM0) + 32 * (1 + gSprites[barSpriteId].oam.tileNum + i)),
                      0x20);
            }
            else
            {
                CpuCopy32(&gMonSpritesGfxPtr->barFontGfx[((i - var) * 64) + 32],
                      (void *)((OBJ_VRAM0 + 0x20) + 32 * (i + gSprites[barSpriteId].oam.tileNum)),
                      0x20);
            }
        }

        if (maxOrCurrent == HP_CURRENT)
        {
            CpuCopy32(&gMonSpritesGfxPtr->barFontGfx[224],
                      (void *)((OBJ_VRAM0) + ((gSprites[barSpriteId].oam.tileNum + 4) * TILE_SIZE_4BPP)),
                      0x20);
            CpuFill32(0, (void *)((OBJ_VRAM0) + (gSprites[barSpriteId].oam.tileNum * TILE_SIZE_4BPP)), 0x20);
        }
    }
}

// Same with this one.
static void UpdateOpponentHpTextSingles(u32 healthboxSpriteId, s16 value, u32 maxOrCurrent)
{
    u8 text[32];
    u32 var, i;
    u32 battler = gSprites[healthboxSpriteId].hMain_Battler;

    memcpy(text, sEmptyWhiteText_GrayHighlight, sizeof(sEmptyWhiteText_GrayHighlight));
    if (gBattleSpritesDataPtr->battlerData[battler].hpNumbersNoBars) // don't print text if only bars are visible
    {
        if (maxOrCurrent == HP_CURRENT)
            var = 21;
        else
            var = 49;

        ConvertIntToDecimalStringN(text + 6, value, STR_CONV_MODE_LEADING_ZEROS, 3);
        RenderTextHandleBold(gMonSpritesGfxPtr->barFontGfx, FONT_BOLD, text);

        for (i = 0; i < 3; i++)
        {
            CpuCopy32(&gMonSpritesGfxPtr->barFontGfx[i * 64 + 32],
                      (void *)((OBJ_VRAM0) + TILE_SIZE_4BPP * (gSprites[healthboxSpriteId].oam.tileNum + var + i)),
                      0x20);
        }
    }
}

void UpdateHpTextInHealthbox(u32 healthboxSpriteId, u32 maxOrCurrent, s16 currHp, s16 maxHp)
{
    u32 battlerId = gSprites[healthboxSpriteId].hMain_Battler;
    if (WhichBattleCoords(battlerId))
    {
        UpdateHpTextInHealthboxInDoubles(healthboxSpriteId, maxOrCurrent, currHp, maxHp);
    }
    else // Single Battle
    {
        if (GetBattlerSide(battlerId) == B_SIDE_PLAYER) // Player
        {
            PrintHpOnHealthbox(healthboxSpriteId, currHp, maxHp, 2, 0xB00, 0x3A0);
        }
        else // Opponent
        {
            UpdateOpponentHpTextSingles(healthboxSpriteId, currHp, HP_CURRENT);
            UpdateOpponentHpTextSingles(healthboxSpriteId, maxHp, HP_MAX);
        }
    }
}

static void UpdateHpTextInHealthboxInDoubles(u32 healthboxSpriteId, u32 maxOrCurrent, s16 currHp, s16 maxHp)
{
    u32 barSpriteId = gSprites[healthboxSpriteId].data[5];

    if (GetBattlerSide(gSprites[healthboxSpriteId].hMain_Battler) == B_SIDE_PLAYER)
    {
        if (gBattleSpritesDataPtr->battlerData[gSprites[healthboxSpriteId].data[6]].hpNumbersNoBars) // don't print text if only bars are visible
        {
            PrintHpOnHealthbox(barSpriteId, currHp, maxHp, 0, 0x80, 0x20);
            // Clears the end of the healthbar gfx.
            CpuCopy32(GetHealthboxElementGfxPtr(HEALTHBOX_GFX_FRAME_END),
                          (void *)(OBJ_VRAM0 + 0x680) + (gSprites[healthboxSpriteId].oam.tileNum * TILE_SIZE_4BPP),
                           0x20);
            // Erases HP bar leftover.
            FillHealthboxObject((void *)(OBJ_VRAM0) + (gSprites[barSpriteId].oam.tileNum * TILE_SIZE_4BPP), 0, 2);
        }
    }
    else // Opponent
    {
        UpdateOpponentHpTextDoubles(healthboxSpriteId, barSpriteId, maxHp, HP_MAX);
        UpdateOpponentHpTextDoubles(healthboxSpriteId, barSpriteId, currHp, HP_CURRENT);
    }
}

// Prints mon's nature, catch and flee rate. Probably used to test pokeblock-related features.
static void PrintSafariMonInfo(u8 healthboxSpriteId, struct Pokemon *mon)
{
    u8 text[20];
    s32 j, spriteTileNum;
    u8 *barFontGfx;
    u8 i, var, nature, healthBarSpriteId;

    memcpy(text, sEmptyWhiteText_GrayHighlight, sizeof(sEmptyWhiteText_GrayHighlight));
    barFontGfx = &gMonSpritesGfxPtr->barFontGfx[0x520 + (GetBattlerPosition(gSprites[healthboxSpriteId].hMain_Battler) * 384)];
    var = 5;
    nature = GetNature(mon);
    StringCopy(&text[6], gNatureNamePointers[nature]);
    RenderTextHandleBold(barFontGfx, FONT_BOLD, text);

    for (j = 6, i = 0; i < var; i++, j++)
    {
        u8 elementId;

        if ((text[j] >= 55 && text[j] <= 74) || (text[j] >= 135 && text[j] <= 154))
            elementId = 44;
        else if ((text[j] >= 75 && text[j] <= 79) || (text[j] >= 155 && text[j] <= 159))
            elementId = 45;
        else
            elementId = 43;

        CpuCopy32(GetHealthboxElementGfxPtr(elementId), barFontGfx + (i * 64), 0x20);
    }

    for (j = 1; j < var + 1; j++)
    {
        spriteTileNum = (gSprites[healthboxSpriteId].oam.tileNum + (j - (j / 8 * 8)) + (j / 8 * 64)) * TILE_SIZE_4BPP;
        CpuCopy32(barFontGfx, (void *)(OBJ_VRAM0) + (spriteTileNum), 0x20);
        barFontGfx += 0x20;

        spriteTileNum = (8 + gSprites[healthboxSpriteId].oam.tileNum + (j - (j / 8 * 8)) + (j / 8 * 64)) * TILE_SIZE_4BPP;
        CpuCopy32(barFontGfx, (void *)(OBJ_VRAM0) + (spriteTileNum), 0x20);
        barFontGfx += 0x20;
    }

    healthBarSpriteId = gSprites[healthboxSpriteId].hMain_HealthBarSpriteId;
    ConvertIntToDecimalStringN(&text[6], gBattleStruct->safariCatchFactor, STR_CONV_MODE_RIGHT_ALIGN, 2);
    ConvertIntToDecimalStringN(&text[9], gBattleStruct->safariEscapeFactor, STR_CONV_MODE_RIGHT_ALIGN, 2);
    text[5] = CHAR_SPACE;
    text[8] = CHAR_SLASH;
    RenderTextHandleBold(gMonSpritesGfxPtr->barFontGfx, FONT_BOLD, text);

    j = healthBarSpriteId; // Needed to match for some reason.
    for (j = 0; j < 5; j++)
    {
        if (j <= 1)
        {
            CpuCopy32(&gMonSpritesGfxPtr->barFontGfx[0x40 * j + 0x20],
                      (void *)(OBJ_VRAM0) + (gSprites[healthBarSpriteId].oam.tileNum + 2 + j) * TILE_SIZE_4BPP,
                      32);
        }
        else
        {
            CpuCopy32(&gMonSpritesGfxPtr->barFontGfx[0x40 * j + 0x20],
                      (void *)(OBJ_VRAM0 + 0xC0) + (j + gSprites[healthBarSpriteId].oam.tileNum) * TILE_SIZE_4BPP,
                      32);
        }
    }
}

void SwapHpBarsWithHpText(void)
{
    u32 healthBarSpriteId, i;

    for (i = 0; i < gBattlersCount; i++)
    {
        if (gSprites[gHealthboxSpriteIds[i]].callback == SpriteCallbackDummy
         && GetBattlerSide(i) != B_SIDE_OPPONENT
         && (WhichBattleCoords(i) || GetBattlerSide(i) != B_SIDE_PLAYER))
        {
            s32 currHp = GetMonData(&gPlayerParty[gBattlerPartyIndexes[i]], MON_DATA_HP);
            s32 maxHp = GetMonData(&gPlayerParty[gBattlerPartyIndexes[i]], MON_DATA_MAX_HP);
            bool8 noBars;

            gBattleSpritesDataPtr->battlerData[i].hpNumbersNoBars ^= 1;
            noBars = gBattleSpritesDataPtr->battlerData[i].hpNumbersNoBars;
            if (GetBattlerSide(i) == B_SIDE_PLAYER)
            {
                if (!WhichBattleCoords(i))
                    continue;
                if (gBattleTypeFlags & BATTLE_TYPE_SAFARI)
                    continue;

                if (noBars == TRUE) // bars to text
                {
                    healthBarSpriteId = gSprites[gHealthboxSpriteIds[i]].hMain_HealthBarSpriteId;

                    CpuFill32(0, (void *)(OBJ_VRAM0 + gSprites[healthBarSpriteId].oam.tileNum * TILE_SIZE_4BPP), 0x100);
                    UpdateHpTextInHealthboxInDoubles(gHealthboxSpriteIds[i], HP_BOTH, currHp, maxHp);
                }
                else // text to bars
                {
                    UpdateStatusIconInHealthbox(gHealthboxSpriteIds[i]);
                    UpdateHealthboxAttribute(gHealthboxSpriteIds[i], &gPlayerParty[gBattlerPartyIndexes[i]], HEALTHBOX_HEALTH_BAR);
                    CpuCopy32(GetHealthboxElementGfxPtr(HEALTHBOX_GFX_FRAME_END_BAR), (void *)(OBJ_VRAM0 + 0x680 + gSprites[gHealthboxSpriteIds[i]].oam.tileNum * TILE_SIZE_4BPP), 32);
                }
            }
            else
            {
                if (noBars == TRUE) // bars to text
                {
                    if (gBattleTypeFlags & BATTLE_TYPE_SAFARI)
                    {
                        // Most likely a debug function.
                        PrintSafariMonInfo(gHealthboxSpriteIds[i], &gEnemyParty[gBattlerPartyIndexes[i]]);
                    }
                    else
                    {
                        healthBarSpriteId = gSprites[gHealthboxSpriteIds[i]].hMain_HealthBarSpriteId;

                        CpuFill32(0, (void *)(OBJ_VRAM0 + gSprites[healthBarSpriteId].oam.tileNum * 32), 0x100);
                        UpdateHpTextInHealthboxInDoubles(gHealthboxSpriteIds[i], HP_BOTH, currHp, maxHp);
                    }
                }
                else // text to bars
                {
                    UpdateStatusIconInHealthbox(gHealthboxSpriteIds[i]);
                    UpdateHealthboxAttribute(gHealthboxSpriteIds[i], &gEnemyParty[gBattlerPartyIndexes[i]], HEALTHBOX_HEALTH_BAR);
                    if (gBattleTypeFlags & BATTLE_TYPE_SAFARI)
                        UpdateHealthboxAttribute(gHealthboxSpriteIds[i], &gEnemyParty[gBattlerPartyIndexes[i]], HEALTHBOX_NICK);
                }
            }
            gSprites[gHealthboxSpriteIds[i]].hMain_Data7 ^= 1;
        }
    }
}

// Mega Evolution Trigger icon functions.
void ChangeMegaTriggerSprite(u8 spriteId, u8 animId)
{
    StartSpriteAnim(&gSprites[spriteId], animId);
}

#define SINGLES_MEGA_TRIGGER_POS_X_OPTIMAL (30)
#define SINGLES_MEGA_TRIGGER_POS_X_PRIORITY (31)
#define SINGLES_MEGA_TRIGGER_POS_X_SLIDE (15)
#define SINGLES_MEGA_TRIGGER_POS_Y_DIFF (-11)

#define DOUBLES_MEGA_TRIGGER_POS_X_OPTIMAL (30)
#define DOUBLES_MEGA_TRIGGER_POS_X_PRIORITY (31)
#define DOUBLES_MEGA_TRIGGER_POS_X_SLIDE (15)
#define DOUBLES_MEGA_TRIGGER_POS_Y_DIFF (-4)

#define tBattler    data[0]
#define tHide       data[1]

void CreateMegaTriggerSprite(u8 battlerId, u8 palId)
{
    LoadSpritePalette(&sSpritePalette_MegaTrigger);
    if (GetSpriteTileStartByTag(TAG_MEGA_TRIGGER_TILE) == 0xFFFF)
        LoadSpriteSheet(&sSpriteSheet_MegaTrigger);
    if (gBattleStruct->mega.triggerSpriteId == 0xFF)
    {
        if (gBattleTypeFlags & BATTLE_TYPE_DOUBLE)
            gBattleStruct->mega.triggerSpriteId = CreateSprite(&sSpriteTemplate_MegaTrigger,
                                                             gSprites[gHealthboxSpriteIds[battlerId]].x - DOUBLES_MEGA_TRIGGER_POS_X_SLIDE,
                                                             gSprites[gHealthboxSpriteIds[battlerId]].y - DOUBLES_MEGA_TRIGGER_POS_Y_DIFF, 0);
        else
            gBattleStruct->mega.triggerSpriteId = CreateSprite(&sSpriteTemplate_MegaTrigger,
                                                             gSprites[gHealthboxSpriteIds[battlerId]].x - SINGLES_MEGA_TRIGGER_POS_X_SLIDE,
                                                             gSprites[gHealthboxSpriteIds[battlerId]].y - SINGLES_MEGA_TRIGGER_POS_Y_DIFF, 0);
    }
    gSprites[gBattleStruct->mega.triggerSpriteId].tBattler = battlerId;
    gSprites[gBattleStruct->mega.triggerSpriteId].tHide = FALSE;

    ChangeMegaTriggerSprite(gBattleStruct->mega.triggerSpriteId, palId);
}

static void SpriteCb_MegaTrigger(struct Sprite *sprite)
{
    s32 xSlide, xPriority, xOptimal;
    s32 yDiff;

    if (gBattleTypeFlags & BATTLE_TYPE_DOUBLE)
    {
        xSlide = DOUBLES_MEGA_TRIGGER_POS_X_SLIDE;
        xPriority = DOUBLES_MEGA_TRIGGER_POS_X_PRIORITY;
        xOptimal = DOUBLES_MEGA_TRIGGER_POS_X_OPTIMAL;
        yDiff = DOUBLES_MEGA_TRIGGER_POS_Y_DIFF;
    }
    else
    {
        xSlide = SINGLES_MEGA_TRIGGER_POS_X_SLIDE;
        xPriority = SINGLES_MEGA_TRIGGER_POS_X_PRIORITY;
        xOptimal = SINGLES_MEGA_TRIGGER_POS_X_OPTIMAL;
        yDiff = SINGLES_MEGA_TRIGGER_POS_Y_DIFF;
    }

    if (sprite->tHide)
    {
        if (sprite->x != gSprites[gHealthboxSpriteIds[sprite->tBattler]].x - xSlide)
            sprite->x++;

        if (sprite->x >= gSprites[gHealthboxSpriteIds[sprite->tBattler]].x - xPriority)
            sprite->oam.priority = 2;
        else
            sprite->oam.priority = 1;

        sprite->y = gSprites[gHealthboxSpriteIds[sprite->tBattler]].y - yDiff;
        sprite->y2 = gSprites[gHealthboxSpriteIds[sprite->tBattler]].y2 - yDiff;
        if (sprite->x == gSprites[gHealthboxSpriteIds[sprite->tBattler]].x - xSlide)
            DestroyMegaTriggerSprite();
    }
    else
    {
        if (sprite->x != gSprites[gHealthboxSpriteIds[sprite->tBattler]].x - xOptimal)
            sprite->x--;

        if (sprite->x >= gSprites[gHealthboxSpriteIds[sprite->tBattler]].x - xPriority)
            sprite->oam.priority = 2;
        else
            sprite->oam.priority = 1;

        sprite->y = gSprites[gHealthboxSpriteIds[sprite->tBattler]].y - yDiff;
        sprite->y2 = gSprites[gHealthboxSpriteIds[sprite->tBattler]].y2 - yDiff;
    }
}

bool32 IsMegaTriggerSpriteActive(void)
{
    if (GetSpriteTileStartByTag(TAG_MEGA_TRIGGER_TILE) == 0xFFFF)
        return FALSE;
    else if (IndexOfSpritePaletteTag(TAG_MEGA_TRIGGER_PAL) != 0xFF)
        return TRUE;
    else
        return FALSE;
}

void HideMegaTriggerSprite(void)
{
    if (gBattleStruct->mega.triggerSpriteId != 0xFF)
    {
        ChangeMegaTriggerSprite(gBattleStruct->mega.triggerSpriteId, 0);
        gSprites[gBattleStruct->mega.triggerSpriteId].tHide = TRUE;
    }
}

void HideTriggerSprites(void)
{
    HideMegaTriggerSprite();
    HideZMoveTriggerSprite();
    HideDynamaxTriggerSprite();
}

void DestroyMegaTriggerSprite(void)
{
    FreeSpritePaletteByTag(TAG_MEGA_TRIGGER_PAL);
    FreeSpriteTilesByTag(TAG_MEGA_TRIGGER_TILE);
    if (gBattleStruct->mega.triggerSpriteId != 0xFF)
        DestroySprite(&gSprites[gBattleStruct->mega.triggerSpriteId]);
    gBattleStruct->mega.triggerSpriteId = 0xFF;
}

#undef tBattler
#undef tHide

// Code for Mega Evolution (And Alpha/Omega) Trigger icon visible on the battler's healthbox.
enum
{
    INDICATOR_MEGA,
    INDICATOR_ALPHA,
    INDICATOR_OMEGA,
    INDICATOR_COUNT,
};

static const u8 ALIGNED(4) sMegaIndicatorGfx[] = INCBIN_U8("graphics/battle_interface/mega_indicator.4bpp");
static const u16 sMegaIndicatorPal[] = INCBIN_U16("graphics/battle_interface/mega_indicator.gbapal");
static const u8 ALIGNED(4) sAlphaIndicatorGfx[] = INCBIN_U8("graphics/battle_interface/alpha_indicator.4bpp");
static const u8 ALIGNED(4) sOmegaIndicatorGfx[] = INCBIN_U8("graphics/battle_interface/omega_indicator.4bpp");
static const u16 sAlphaOmegaIndicatorPal[] = INCBIN_U16("graphics/battle_interface/alpha_indicator.gbapal");

static const struct SpriteSheet sMegaIndicator_SpriteSheets[] =
{
    [INDICATOR_MEGA] = {sMegaIndicatorGfx, sizeof(sMegaIndicatorGfx), TAG_MEGA_INDICATOR_TILE},
    [INDICATOR_ALPHA] = {sAlphaIndicatorGfx, sizeof(sAlphaIndicatorGfx), TAG_ALPHA_INDICATOR_TILE},
    [INDICATOR_OMEGA] = {sOmegaIndicatorGfx, sizeof(sOmegaIndicatorGfx), TAG_OMEGA_INDICATOR_TILE},
    [INDICATOR_COUNT] = {0}
};
static const struct SpritePalette sMegaIndicator_SpritePalettes[] =
{
    [INDICATOR_MEGA] = {sMegaIndicatorPal, TAG_MEGA_INDICATOR_PAL},
    [INDICATOR_ALPHA] = {sAlphaOmegaIndicatorPal, TAG_ALPHA_OMEGA_INDICATOR_PAL},
    [INDICATOR_OMEGA] = {sAlphaOmegaIndicatorPal, TAG_ALPHA_OMEGA_INDICATOR_PAL},
    [INDICATOR_COUNT] = {0}
};

static const struct OamData sOamData_MegaIndicator =
{
    .shape = SPRITE_SHAPE(16x16),
    .size = SPRITE_SIZE(16x16),
    .priority = 1,
};

static const struct SpriteTemplate sSpriteTemplate_MegaIndicator =
{
    .tileTag = TAG_MEGA_INDICATOR_TILE,
    .paletteTag = TAG_MEGA_INDICATOR_PAL,
    .oam = &sOamData_MegaIndicator,
    .anims = gDummySpriteAnimTable,
    .images = NULL,
    .affineAnims = gDummySpriteAffineAnimTable,
    .callback = SpriteCb_MegaIndicator,
};

static const u16 sMegaIndicatorTags[][2] =
{
    [INDICATOR_MEGA] = {TAG_MEGA_INDICATOR_TILE, TAG_MEGA_INDICATOR_PAL},
    [INDICATOR_ALPHA] = {TAG_ALPHA_INDICATOR_TILE, TAG_ALPHA_OMEGA_INDICATOR_PAL},
    [INDICATOR_OMEGA] = {TAG_OMEGA_INDICATOR_TILE, TAG_ALPHA_OMEGA_INDICATOR_PAL},
};

static const s8 sIndicatorPositions[][2] =
{
    [B_POSITION_PLAYER_LEFT] = {52, -9},
    [B_POSITION_OPPONENT_LEFT] = {44, -9},
    [B_POSITION_PLAYER_RIGHT] = {52, -9},
    [B_POSITION_OPPONENT_RIGHT] = {44, -9},
};

// for sprite data fields
#define tBattler        data[0]
#define tType           data[1] // Indicator type: mega, alpha, omega
#define tPosX           data[2]
#define tLevelXDelta    data[3] // X position depends whether level has 3, 2 or 1 digit

void MegaIndicator_LoadSpritesGfx(void)
{
    LoadSpriteSheets(sMegaIndicator_SpriteSheets);
    LoadSpritePalettes(sMegaIndicator_SpritePalettes);
}

static bool32 MegaIndicator_ShouldBeInvisible(u32 battlerId, u32 indicatorType)
{
    u32 side = GetBattlerSide(battlerId);
    if (indicatorType == INDICATOR_MEGA)
    {
        if (IsBattlerMegaEvolved(battlerId))
            return FALSE;
    }
    else
    {
        if (indicatorType == INDICATOR_ALPHA && gBattleMons[battlerId].species != SPECIES_KYOGRE_PRIMAL)
            return TRUE;
        else if (indicatorType == INDICATOR_OMEGA && gBattleMons[battlerId].species != SPECIES_GROUDON_PRIMAL)
            return TRUE;
        if (IsBattlerPrimalReverted(battlerId))
            return FALSE;
    }
    return TRUE;
}

static u8 *MegaIndicator_GetSpriteIds(u32 healthboxSpriteId)
{
    u8 *spriteIds = (u8 *)(&gSprites[healthboxSpriteId].hMain_MegaIndicatorIds);
    return spriteIds;
}

void MegaIndicator_SetVisibilities(u32 healthboxId, bool32 invisible)
{
    u32 i;
    u8 *spriteIds = MegaIndicator_GetSpriteIds(healthboxId);
    u32 battlerId = gSprites[healthboxId].hMain_Battler;

    for (i = 0; i < INDICATOR_COUNT; i++)
    {
        if (invisible == TRUE)
            gSprites[spriteIds[i]].invisible = TRUE;
        else // Try visible.
            gSprites[spriteIds[i]].invisible = MegaIndicator_ShouldBeInvisible(battlerId, i);
    }
}

static void MegaIndicator_UpdateOamPriorities(u32 healthboxId, u32 oamPriority)
{
    u32 i;
    u8 *spriteIds = MegaIndicator_GetSpriteIds(healthboxId);
    for (i = 0; i < INDICATOR_COUNT; i++)
        gSprites[spriteIds[i]].oam.priority = oamPriority;
}

static void MegaIndicator_UpdateLevel(u32 healthboxId, u32 level)
{
    u32 i;
    s16 xDelta = 0;
    u8 *spriteIds = MegaIndicator_GetSpriteIds(healthboxId);

    if (level >= 100)
        xDelta -= 4;
    else if (level < 10)
        xDelta += 5;

    for (i = 0; i < INDICATOR_COUNT; i++)
        gSprites[spriteIds[i]].tLevelXDelta = xDelta;
}

static void MegaIndicator_CreateSprites(u32 battlerId, u32 healthboxSpriteId)
{
    u32 position, i, level;
    u8 *spriteIds;
    s16 xHealthbox = 0, y = 0;
    s32 x = 0;

    position = GetBattlerPosition(battlerId);
    GetBattlerHealthboxCoords(battlerId, &xHealthbox, &y);

    x = sIndicatorPositions[position][0];
    y += sIndicatorPositions[position][1];

    spriteIds = MegaIndicator_GetSpriteIds(healthboxSpriteId);
    for (i = 0; i < INDICATOR_COUNT; i++)
    {
        struct SpriteTemplate sprTemplate = sSpriteTemplate_MegaIndicator;
        sprTemplate.tileTag = sMegaIndicatorTags[i][0];
        sprTemplate.paletteTag = sMegaIndicatorTags[i][1];
        spriteIds[i] = CreateSpriteAtEnd(&sprTemplate, 0, y, 0);
        gSprites[spriteIds[i]].tType = i;
        gSprites[spriteIds[i]].tBattler = battlerId;
        gSprites[spriteIds[i]].tPosX = x;
        gSprites[spriteIds[i]].invisible = TRUE;
    }
}

static void MegaIndicator_DestroySprites(u32 healthboxSpriteId)
{
    u32 i;
    u8 *spriteIds = MegaIndicator_GetSpriteIds(healthboxSpriteId);

    for (i = 0; i < INDICATOR_COUNT; i++)
        DestroySprite(&gSprites[spriteIds[i]]);
}

static void SpriteCb_MegaIndicator(struct Sprite *sprite)
{
    u32 battlerId = sprite->tBattler;

    sprite->x = gSprites[gHealthboxSpriteIds[battlerId]].x + sprite->tPosX + sprite->tLevelXDelta;
    sprite->x2 = gSprites[gHealthboxSpriteIds[battlerId]].x2;
    sprite->y2 = gSprites[gHealthboxSpriteIds[battlerId]].y2;
}

#undef tBattler
#undef tType
#undef tPosX
#undef tLevelXDelta

#define tBattler                data[0]
#define tSummaryBarSpriteId     data[1]
#define tBallIconSpriteId(n)    data[3 + n]
#define tIsBattleStart          data[10]
#define tBlend                  data[15]

u8 CreatePartyStatusSummarySprites(u8 battlerId, struct HpAndStatus *partyInfo, bool8 skipPlayer, bool8 isBattleStart)
{
    bool8 isOpponent;
    s16 bar_X, bar_Y, bar_pos2_X, bar_data0;
    s32 i, j, var;
    u8 summaryBarSpriteId;
    u8 ballIconSpritesIds[PARTY_SIZE];
    u8 taskId;

    if (!skipPlayer || GetBattlerPosition(battlerId) != B_POSITION_OPPONENT_RIGHT)
    {
        if (GetBattlerSide(battlerId) == B_SIDE_PLAYER)
        {
            isOpponent = FALSE;
            bar_X = 136, bar_Y = 96;
            bar_pos2_X = 100;
            bar_data0 = -5;
        }
        else
        {
            isOpponent = TRUE;

            if (!skipPlayer || !WhichBattleCoords(battlerId))
                bar_X = 104, bar_Y = 40;
            else
                bar_X = 104, bar_Y = 16;

            bar_pos2_X = -100;
            bar_data0 = 5;
        }
    }
    else
    {
        isOpponent = TRUE;
        bar_X = 104, bar_Y = 40;
        bar_pos2_X = -100;
        bar_data0 = 5;
    }

    LoadCompressedSpriteSheetUsingHeap(&sStatusSummaryBarSpriteSheet);
    LoadSpriteSheet(&sStatusSummaryBallsSpriteSheet);
    LoadSpritePalette(&sStatusSummaryBarSpritePal);
    LoadSpritePalette(&sStatusSummaryBallsSpritePal);

    summaryBarSpriteId = CreateSprite(&sStatusSummaryBarSpriteTemplates[isOpponent], bar_X, bar_Y, 10);
    SetSubspriteTables(&gSprites[summaryBarSpriteId], sStatusSummaryBar_SubspriteTable_Enter);
    gSprites[summaryBarSpriteId].x2 = bar_pos2_X;
    gSprites[summaryBarSpriteId].data[0] = bar_data0;

    if (isOpponent)
    {
        gSprites[summaryBarSpriteId].x -= 96;
        gSprites[summaryBarSpriteId].oam.matrixNum = ST_OAM_HFLIP;
    }
    else
    {
        gSprites[summaryBarSpriteId].x += 96;
    }

    for (i = 0; i < PARTY_SIZE; i++)
    {
        ballIconSpritesIds[i] = CreateSpriteAtEnd(&sStatusSummaryBallsSpriteTemplates[isOpponent], bar_X, bar_Y - 4, 9);

        if (!isBattleStart)
            gSprites[ballIconSpritesIds[i]].callback = SpriteCB_StatusSummaryBalls_OnSwitchout;

        if (!isOpponent)
        {
            gSprites[ballIconSpritesIds[i]].x2 = 0;
            gSprites[ballIconSpritesIds[i]].y2 = 0;
        }

        gSprites[ballIconSpritesIds[i]].data[0] = summaryBarSpriteId;

        if (!isOpponent)
        {
            gSprites[ballIconSpritesIds[i]].x += 10 * i + 24;
            gSprites[ballIconSpritesIds[i]].data[1] = i * 7 + 10;
            gSprites[ballIconSpritesIds[i]].x2 = 120;
        }
        else
        {
            gSprites[ballIconSpritesIds[i]].x -= 10 * (5 - i) + 24;
            gSprites[ballIconSpritesIds[i]].data[1] = (6 - i) * 7 + 10;
            gSprites[ballIconSpritesIds[i]].x2 = -120;
        }

        gSprites[ballIconSpritesIds[i]].data[2] = isOpponent;
    }

    if (GetBattlerSide(battlerId) == B_SIDE_PLAYER)
    {
        if (gBattleTypeFlags & BATTLE_TYPE_MULTI)
        {
            for (i = 0; i < PARTY_SIZE; i++)
            {
                if (partyInfo[i].hp == HP_EMPTY_SLOT)
                {
                    // empty slot or an egg
                    gSprites[ballIconSpritesIds[i]].oam.tileNum += 1;
                    gSprites[ballIconSpritesIds[i]].data[7] = 1;
                }
                else if (partyInfo[i].hp == 0)
                {
                    // fainted mon
                    gSprites[ballIconSpritesIds[i]].oam.tileNum += 3;
                }
                else if (partyInfo[i].status != 0)
                {
                    // mon with major status
                    gSprites[ballIconSpritesIds[i]].oam.tileNum += 2;
                }
            }
        }
        else
        {
            for (i = 0, var = PARTY_SIZE - 1, j = 0; j < PARTY_SIZE; j++)
            {
                if (partyInfo[j].hp == HP_EMPTY_SLOT)
                {
                     // empty slot or an egg
                    gSprites[ballIconSpritesIds[var]].oam.tileNum += 1;
                    gSprites[ballIconSpritesIds[var]].data[7] = 1;
                    var--;
                    continue;
                }
                else if (partyInfo[j].hp == 0)
                {
                    // fainted mon
                    gSprites[ballIconSpritesIds[i]].oam.tileNum += 3;
                }
                else if (gBattleTypeFlags & BATTLE_TYPE_ARENA && gBattleStruct->arenaLostPlayerMons & gBitTable[j])
                {
                    // fainted arena mon
                    gSprites[ballIconSpritesIds[i]].oam.tileNum += 3;
                }
                else if (partyInfo[j].status != 0)
                {
                    // mon with primary status
                    gSprites[ballIconSpritesIds[i]].oam.tileNum += 2;
                }
                i++;
            }
        }
    }
    else
    {
        if (gBattleTypeFlags & (BATTLE_TYPE_MULTI | BATTLE_TYPE_TWO_OPPONENTS))
        {
            for (var = PARTY_SIZE - 1, i = 0; i < PARTY_SIZE; i++)
            {
                if (partyInfo[i].hp == HP_EMPTY_SLOT)
                {
                    // empty slot or an egg
                    gSprites[ballIconSpritesIds[var]].oam.tileNum += 1;
                    gSprites[ballIconSpritesIds[var]].data[7] = 1;
                }
                else if (partyInfo[i].hp == 0)
                {
                    // fainted mon
                    gSprites[ballIconSpritesIds[var]].oam.tileNum += 3;
                }
                else if (partyInfo[i].status != 0)
                {
                    // mon with primary status
                    gSprites[ballIconSpritesIds[var]].oam.tileNum += 2;
                }
                var--;
            }
        }
        else
        {
            for (var = 0, i = 0, j = 0; j < PARTY_SIZE; j++)
            {
                if (partyInfo[j].hp == HP_EMPTY_SLOT)
                {
                    // empty slot or an egg
                    gSprites[ballIconSpritesIds[i]].oam.tileNum += 1;
                    gSprites[ballIconSpritesIds[i]].data[7] = 1;
                    i++;
                    continue;
                }
                else if (partyInfo[j].hp == 0)
                {
                     // fainted mon
                    gSprites[ballIconSpritesIds[PARTY_SIZE - 1 - var]].oam.tileNum += 3;
                }
                else if (gBattleTypeFlags & BATTLE_TYPE_ARENA && gBattleStruct->arenaLostOpponentMons & gBitTable[j])
                {
                     // fainted arena mon
                    gSprites[ballIconSpritesIds[PARTY_SIZE - 1 - var]].oam.tileNum += 3;
                }
                else if (partyInfo[j].status != 0)
                {
                     // mon with primary status
                    gSprites[ballIconSpritesIds[PARTY_SIZE - 1 - var]].oam.tileNum += 2;
                }
                var++;
            }
        }
    }

    taskId = CreateTask(TaskDummy, 5);
    gTasks[taskId].tBattler = battlerId;
    gTasks[taskId].tSummaryBarSpriteId = summaryBarSpriteId;

    for (i = 0; i < PARTY_SIZE; i++)
        gTasks[taskId].tBallIconSpriteId(i) = ballIconSpritesIds[i];

    gTasks[taskId].tIsBattleStart = isBattleStart;

    if (isBattleStart)
    {
        gBattleSpritesDataPtr->animationData->field_9_x1C++;
    }

    PlaySE12WithPanning(SE_BALL_TRAY_ENTER, 0);
    return taskId;
}

// Slide the party summary tray back offscreen
void Task_HidePartyStatusSummary(u8 taskId)
{
    u8 ballIconSpriteIds[PARTY_SIZE];
    bool8 isBattleStart;
    u8 summaryBarSpriteId;
    u8 battlerId;
    s32 i;

    isBattleStart = gTasks[taskId].tIsBattleStart;
    summaryBarSpriteId = gTasks[taskId].tSummaryBarSpriteId;
    battlerId = gTasks[taskId].tBattler;

    for (i = 0; i < PARTY_SIZE; i++)
        ballIconSpriteIds[i] = gTasks[taskId].tBallIconSpriteId(i);

    SetGpuReg(REG_OFFSET_BLDCNT, BLDCNT_TGT2_ALL | BLDCNT_EFFECT_BLEND);
    SetGpuReg(REG_OFFSET_BLDALPHA, BLDALPHA_BLEND(16, 0));

    gTasks[taskId].tBlend = 16;

    for (i = 0; i < PARTY_SIZE; i++)
        gSprites[ballIconSpriteIds[i]].oam.objMode = ST_OAM_OBJ_BLEND;

    gSprites[summaryBarSpriteId].oam.objMode = ST_OAM_OBJ_BLEND;

    if (isBattleStart)
    {
        for (i = 0; i < PARTY_SIZE; i++)
        {
            if (GetBattlerSide(battlerId) != B_SIDE_PLAYER)
            {
                gSprites[ballIconSpriteIds[PARTY_SIZE - 1 - i]].data[1] = 7 * i;
                gSprites[ballIconSpriteIds[PARTY_SIZE - 1 - i]].data[3] = 0;
                gSprites[ballIconSpriteIds[PARTY_SIZE - 1 - i]].data[4] = 0;
                gSprites[ballIconSpriteIds[PARTY_SIZE - 1 - i]].callback = SpriteCB_StatusSummaryBalls_Exit;
            }
            else
            {
                gSprites[ballIconSpriteIds[i]].data[1] = 7 * i;
                gSprites[ballIconSpriteIds[i]].data[3] = 0;
                gSprites[ballIconSpriteIds[i]].data[4] = 0;
                gSprites[ballIconSpriteIds[i]].callback = SpriteCB_StatusSummaryBalls_Exit;
            }
        }
        gSprites[summaryBarSpriteId].data[0] /= 2;
        gSprites[summaryBarSpriteId].data[1] = 0;
        gSprites[summaryBarSpriteId].callback = SpriteCB_StatusSummaryBar_Exit;
        SetSubspriteTables(&gSprites[summaryBarSpriteId], sStatusSummaryBar_SubspriteTable_Exit);
        gTasks[taskId].func = Task_HidePartyStatusSummary_BattleStart_1;
    }
    else
    {
        gTasks[taskId].func = Task_HidePartyStatusSummary_DuringBattle;
    }
}

static void Task_HidePartyStatusSummary_BattleStart_1(u8 taskId)
{
    if ((gTasks[taskId].data[11]++ % 2) == 0)
    {
        if (--gTasks[taskId].tBlend < 0)
            return;

        SetGpuReg(REG_OFFSET_BLDALPHA, BLDALPHA_BLEND(gTasks[taskId].tBlend, 16 - gTasks[taskId].tBlend));
    }
    if (gTasks[taskId].tBlend == 0)
        gTasks[taskId].func = Task_HidePartyStatusSummary_BattleStart_2;
}

static void Task_HidePartyStatusSummary_BattleStart_2(u8 taskId)
{
    u8 ballIconSpriteIds[PARTY_SIZE];
    s32 i;

    u8 battlerId = gTasks[taskId].tBattler;
    if (--gTasks[taskId].tBlend == -1)
    {
        u8 summaryBarSpriteId = gTasks[taskId].tSummaryBarSpriteId;

        for (i = 0; i < PARTY_SIZE; i++)
            ballIconSpriteIds[i] = gTasks[taskId].tBallIconSpriteId(i);

        gBattleSpritesDataPtr->animationData->field_9_x1C--;
        if (gBattleSpritesDataPtr->animationData->field_9_x1C == 0)
        {
            DestroySpriteAndFreeResources(&gSprites[summaryBarSpriteId]);
            DestroySpriteAndFreeResources(&gSprites[ballIconSpriteIds[0]]);
        }
        else
        {
            FreeSpriteOamMatrix(&gSprites[summaryBarSpriteId]);
            DestroySprite(&gSprites[summaryBarSpriteId]);
            FreeSpriteOamMatrix(&gSprites[ballIconSpriteIds[0]]);
            DestroySprite(&gSprites[ballIconSpriteIds[0]]);
        }

        for (i = 1; i < PARTY_SIZE; i++)
            DestroySprite(&gSprites[ballIconSpriteIds[i]]);
    }
    else if (gTasks[taskId].tBlend == -3)
    {
        gBattleSpritesDataPtr->healthBoxesData[battlerId].partyStatusSummaryShown = 0;
        SetGpuReg(REG_OFFSET_BLDCNT, 0);
        SetGpuReg(REG_OFFSET_BLDALPHA, 0);
        DestroyTask(taskId);
    }
}

static void Task_HidePartyStatusSummary_DuringBattle(u8 taskId)
{
    u8 ballIconSpriteIds[PARTY_SIZE];
    s32 i;
    u8 battlerId = gTasks[taskId].tBattler;

    if (--gTasks[taskId].tBlend >= 0)
    {
        SetGpuReg(REG_OFFSET_BLDALPHA, BLDALPHA_BLEND(gTasks[taskId].tBlend, 16 - gTasks[taskId].tBlend));
    }
    else if (gTasks[taskId].tBlend == -1)
    {
        u8 summaryBarSpriteId = gTasks[taskId].tSummaryBarSpriteId;

        for (i = 0; i < PARTY_SIZE; i++)
            ballIconSpriteIds[i] = gTasks[taskId].tBallIconSpriteId(i);

        DestroySpriteAndFreeResources(&gSprites[summaryBarSpriteId]);
        DestroySpriteAndFreeResources(&gSprites[ballIconSpriteIds[0]]);

        for (i = 1; i < PARTY_SIZE; i++)
            DestroySprite(&gSprites[ballIconSpriteIds[i]]);
    }
    else if (gTasks[taskId].tBlend == -3)
    {
        gBattleSpritesDataPtr->healthBoxesData[battlerId].partyStatusSummaryShown = 0;
        SetGpuReg(REG_OFFSET_BLDCNT, 0);
        SetGpuReg(REG_OFFSET_BLDALPHA, 0);
        DestroyTask(taskId);
    }
}

#undef tBattler
#undef tSummaryBarSpriteId
#undef tBallIconSpriteId
#undef tIsBattleStart
#undef tBlend

static void SpriteCB_StatusSummaryBar_Enter(struct Sprite *sprite)
{
    if (sprite->x2 != 0)
        sprite->x2 += sprite->data[0];
}

static void SpriteCB_StatusSummaryBar_Exit(struct Sprite *sprite)
{
    sprite->data[1] += 32;
    if (sprite->data[0] > 0)
        sprite->x2 += sprite->data[1] >> 4;
    else
        sprite->x2 -= sprite->data[1] >> 4;
    sprite->data[1] &= 0xF;
}

static void SpriteCB_StatusSummaryBalls_Enter(struct Sprite *sprite)
{
    u8 var1;
    u16 var2;
    s8 pan;

    if (sprite->data[1] > 0)
    {
        sprite->data[1]--;
        return;
    }

    var1 = sprite->data[2];
    var2 = sprite->data[3];
    var2 += 56;
    sprite->data[3] = var2 & 0xFFF0;

    if (var1 != 0)
    {
        sprite->x2 += var2 >> 4;
        if (sprite->x2 > 0)
            sprite->x2 = 0;
    }
    else
    {
        sprite->x2 -= var2 >> 4;
        if (sprite->x2 < 0)
            sprite->x2 = 0;
    }

    if (sprite->x2 == 0)
    {
        pan = SOUND_PAN_TARGET;
        if (var1 != 0)
            pan = SOUND_PAN_ATTACKER;

        if (sprite->data[7] != 0)
            PlaySE2WithPanning(SE_BALL_TRAY_EXIT, pan);
        else
            PlaySE1WithPanning(SE_BALL_TRAY_BALL, pan);

        sprite->callback = SpriteCallbackDummy;
    }
}

static void SpriteCB_StatusSummaryBalls_Exit(struct Sprite *sprite)
{
    u8 var1;
    u16 var2;

    if (sprite->data[1] > 0)
    {
        sprite->data[1]--;
        return;
    }
    var1 = sprite->data[2];
    var2 = sprite->data[3];
    var2 += 56;
    sprite->data[3] = var2 & 0xFFF0;
    if (var1 != 0)
        sprite->x2 += var2 >> 4;
    else
        sprite->x2 -= var2 >> 4;
    if (sprite->x2 + sprite->x > 248
     || sprite->x2 + sprite->x < -8)
    {
        sprite->invisible = TRUE;
        sprite->callback = SpriteCallbackDummy;
    }
}

static void SpriteCB_StatusSummaryBalls_OnSwitchout(struct Sprite *sprite)
{
    u8 barSpriteId = sprite->data[0];

    sprite->x2 = gSprites[barSpriteId].x2;
    sprite->y2 = gSprites[barSpriteId].y2;
}

static void UpdateNickInHealthbox(u8 healthboxSpriteId, struct Pokemon *mon)
{
    u8 nickname[POKEMON_NAME_LENGTH + 1];
    void *ptr;
    u32 windowId, spriteTileNum, species;
    u8 *windowTileData;
    u8 gender;
    struct Pokemon *illusionMon = GetIllusionMonPtr(gSprites[healthboxSpriteId].hMain_Battler);
    if (illusionMon != NULL)
        mon = illusionMon;

    StringCopy(gDisplayedStringBattle, gText_HealthboxNickname);
    GetMonData(mon, MON_DATA_NICKNAME, nickname);
    StringGet_Nickname(nickname);
    ptr = StringAppend(gDisplayedStringBattle, nickname);

    gender = GetMonGender(mon);
    species = GetMonData(mon, MON_DATA_SPECIES);

    if ((species == SPECIES_NIDORAN_F || species == SPECIES_NIDORAN_M) && StringCompare(nickname, gSpeciesNames[species]) == 0)
        gender = 100;

    // AddTextPrinterAndCreateWindowOnHealthbox's arguments are the same in all 3 cases.
    // It's possible they may have been different in early development phases.
    switch (gender)
    {
    default:
        StringCopy(ptr, gText_HealthboxGender_None);
        windowTileData = AddTextPrinterAndCreateWindowOnHealthbox(gDisplayedStringBattle, 0, 3, 2, &windowId);
        break;
    case MON_MALE:
        StringCopy(ptr, gText_HealthboxGender_Male);
        windowTileData = AddTextPrinterAndCreateWindowOnHealthbox(gDisplayedStringBattle, 0, 3, 2, &windowId);
        break;
    case MON_FEMALE:
        StringCopy(ptr, gText_HealthboxGender_Female);
        windowTileData = AddTextPrinterAndCreateWindowOnHealthbox(gDisplayedStringBattle, 0, 3, 2, &windowId);
        break;
    }

    spriteTileNum = gSprites[healthboxSpriteId].oam.tileNum * TILE_SIZE_4BPP;

    if (GetBattlerSide(gSprites[healthboxSpriteId].data[6]) == B_SIDE_PLAYER)
    {
        TextIntoHealthboxObject((void *)(OBJ_VRAM0 + 0x40 + spriteTileNum), windowTileData, 6);
        ptr = (void *)(OBJ_VRAM0);
        if (!WhichBattleCoords(gSprites[healthboxSpriteId].data[6]))
            ptr += spriteTileNum + 0x800;
        else
            ptr += spriteTileNum + 0x400;
        TextIntoHealthboxObject(ptr, windowTileData + 0xC0, 1);
    }
    else
    {
        TextIntoHealthboxObject((void *)(OBJ_VRAM0 + 0x20 + spriteTileNum), windowTileData, 7);
    }

    RemoveWindowOnHealthbox(windowId);
}

static void TryAddPokeballIconToHealthbox(u8 healthboxSpriteId, bool8 noStatus)
{
    u8 battlerId, healthBarSpriteId;

    if (gBattleTypeFlags & BATTLE_TYPE_WALLY_TUTORIAL)
        return;
    if (gBattleTypeFlags & BATTLE_TYPE_TRAINER)
        return;

    battlerId = gSprites[healthboxSpriteId].hMain_Battler;
    if (GetBattlerSide(battlerId) == B_SIDE_PLAYER)
        return;
    if (!GetSetPokedexFlag(SpeciesToNationalPokedexNum(GetMonData(&gEnemyParty[gBattlerPartyIndexes[battlerId]], MON_DATA_SPECIES)), FLAG_GET_CAUGHT))
        return;

    healthBarSpriteId = gSprites[healthboxSpriteId].hMain_HealthBarSpriteId;

    if (noStatus)
        CpuCopy32(GetHealthboxElementGfxPtr(HEALTHBOX_GFX_STATUS_BALL_CAUGHT), (void *)(OBJ_VRAM0 + (gSprites[healthBarSpriteId].oam.tileNum + 8) * TILE_SIZE_4BPP), 32);
    else
        CpuFill32(0, (void *)(OBJ_VRAM0 + (gSprites[healthBarSpriteId].oam.tileNum + 8) * TILE_SIZE_4BPP), 32);
}

static void UpdateStatusIconInHealthbox(u8 healthboxSpriteId)
{
    s32 i;
    u8 battlerId, healthBarSpriteId;
    u32 status, pltAdder;
    const u8 *statusGfxPtr;
    s16 tileNumAdder;
    u8 statusPalId;

    battlerId = gSprites[healthboxSpriteId].hMain_Battler;
    healthBarSpriteId = gSprites[healthboxSpriteId].hMain_HealthBarSpriteId;
    if (GetBattlerSide(battlerId) == B_SIDE_PLAYER)
    {
        status = GetMonData(&gPlayerParty[gBattlerPartyIndexes[battlerId]], MON_DATA_STATUS);
        if (!WhichBattleCoords(battlerId))
            tileNumAdder = 0x1A;
        else
            tileNumAdder = 0x12;
    }
    else
    {
        status = GetMonData(&gEnemyParty[gBattlerPartyIndexes[battlerId]], MON_DATA_STATUS);
        tileNumAdder = 0x11;
    }

    if (status & STATUS1_SLEEP)
    {
        statusGfxPtr = GetHealthboxElementGfxPtr(GetStatusIconForBattlerId(HEALTHBOX_GFX_STATUS_SLP_BATTLER0, battlerId));
        statusPalId = PAL_STATUS_SLP;
    }
    else if (status & STATUS1_PSN_ANY)
    {
        statusGfxPtr = GetHealthboxElementGfxPtr(GetStatusIconForBattlerId(HEALTHBOX_GFX_STATUS_PSN_BATTLER0, battlerId));
        statusPalId = PAL_STATUS_PSN;
    }
    else if (status & STATUS1_BURN)
    {
        statusGfxPtr = GetHealthboxElementGfxPtr(GetStatusIconForBattlerId(HEALTHBOX_GFX_STATUS_BRN_BATTLER0, battlerId));
        statusPalId = PAL_STATUS_BRN;
    }
    else if (status & STATUS1_FREEZE)
    {
        statusGfxPtr = GetHealthboxElementGfxPtr(GetStatusIconForBattlerId(HEALTHBOX_GFX_STATUS_FRZ_BATTLER0, battlerId));
        statusPalId = PAL_STATUS_FRZ;
    }
    else if (status & STATUS1_PARALYSIS)
    {
        statusGfxPtr = GetHealthboxElementGfxPtr(GetStatusIconForBattlerId(HEALTHBOX_GFX_STATUS_PRZ_BATTLER0, battlerId));
        statusPalId = PAL_STATUS_PAR;
    }
    else
    {
        statusGfxPtr = GetHealthboxElementGfxPtr(HEALTHBOX_GFX_39);

        for (i = 0; i < 3; i++)
            CpuCopy32(statusGfxPtr, (void *)(OBJ_VRAM0 + (gSprites[healthboxSpriteId].oam.tileNum + tileNumAdder + i) * TILE_SIZE_4BPP), 32);

        if (!gBattleSpritesDataPtr->battlerData[battlerId].hpNumbersNoBars)
            CpuCopy32(GetHealthboxElementGfxPtr(HEALTHBOX_GFX_1), (void *)(OBJ_VRAM0 + gSprites[healthBarSpriteId].oam.tileNum * TILE_SIZE_4BPP), 64);

        TryAddPokeballIconToHealthbox(healthboxSpriteId, TRUE);
        return;
    }

    pltAdder = PLTT_ID(gSprites[healthboxSpriteId].oam.paletteNum);
    pltAdder += battlerId + 12;

    FillPalette(sStatusIconColors[statusPalId], OBJ_PLTT_OFFSET + pltAdder, PLTT_SIZEOF(1));
    CpuCopy16(gPlttBufferUnfaded + OBJ_PLTT_OFFSET + pltAdder, (u16 *)OBJ_PLTT + pltAdder, PLTT_SIZEOF(1));
    CpuCopy32(statusGfxPtr, (void *)(OBJ_VRAM0 + (gSprites[healthboxSpriteId].oam.tileNum + tileNumAdder) * TILE_SIZE_4BPP), 96);
    if (WhichBattleCoords(battlerId) == 1 || GetBattlerSide(battlerId) == B_SIDE_OPPONENT)
    {
        if (!gBattleSpritesDataPtr->battlerData[battlerId].hpNumbersNoBars)
        {
            CpuCopy32(GetHealthboxElementGfxPtr(HEALTHBOX_GFX_0), (void *)(OBJ_VRAM0 + gSprites[healthBarSpriteId].oam.tileNum * TILE_SIZE_4BPP), 32);
            CpuCopy32(GetHealthboxElementGfxPtr(HEALTHBOX_GFX_65), (void *)(OBJ_VRAM0 + (gSprites[healthBarSpriteId].oam.tileNum + 1) * TILE_SIZE_4BPP), 32);
        }
    }
    TryAddPokeballIconToHealthbox(healthboxSpriteId, FALSE);
}

static u8 GetStatusIconForBattlerId(u8 statusElementId, u8 battlerId)
{
    u8 ret = statusElementId;

    switch (statusElementId)
    {
    case HEALTHBOX_GFX_STATUS_PSN_BATTLER0:
        if (battlerId == 0)
            ret = HEALTHBOX_GFX_STATUS_PSN_BATTLER0;
        else if (battlerId == 1)
            ret = HEALTHBOX_GFX_STATUS_PSN_BATTLER1;
        else if (battlerId == 2)
            ret = HEALTHBOX_GFX_STATUS_PSN_BATTLER2;
        else
            ret = HEALTHBOX_GFX_STATUS_PSN_BATTLER3;
        break;
    case HEALTHBOX_GFX_STATUS_PRZ_BATTLER0:
        if (battlerId == 0)
            ret = HEALTHBOX_GFX_STATUS_PRZ_BATTLER0;
        else if (battlerId == 1)
            ret = HEALTHBOX_GFX_STATUS_PRZ_BATTLER1;
        else if (battlerId == 2)
            ret = HEALTHBOX_GFX_STATUS_PRZ_BATTLER2;
        else
            ret = HEALTHBOX_GFX_STATUS_PRZ_BATTLER3;
        break;
    case HEALTHBOX_GFX_STATUS_SLP_BATTLER0:
        if (battlerId == 0)
            ret = HEALTHBOX_GFX_STATUS_SLP_BATTLER0;
        else if (battlerId == 1)
            ret = HEALTHBOX_GFX_STATUS_SLP_BATTLER1;
        else if (battlerId == 2)
            ret = HEALTHBOX_GFX_STATUS_SLP_BATTLER2;
        else
            ret = HEALTHBOX_GFX_STATUS_SLP_BATTLER3;
        break;
    case HEALTHBOX_GFX_STATUS_FRZ_BATTLER0:
        if (battlerId == 0)
            ret = HEALTHBOX_GFX_STATUS_FRZ_BATTLER0;
        else if (battlerId == 1)
            ret = HEALTHBOX_GFX_STATUS_FRZ_BATTLER1;
        else if (battlerId == 2)
            ret = HEALTHBOX_GFX_STATUS_FRZ_BATTLER2;
        else
            ret = HEALTHBOX_GFX_STATUS_FRZ_BATTLER3;
        break;
    case HEALTHBOX_GFX_STATUS_BRN_BATTLER0:
        if (battlerId == 0)
            ret = HEALTHBOX_GFX_STATUS_BRN_BATTLER0;
        else if (battlerId == 1)
            ret = HEALTHBOX_GFX_STATUS_BRN_BATTLER1;
        else if (battlerId == 2)
            ret = HEALTHBOX_GFX_STATUS_BRN_BATTLER2;
        else
            ret = HEALTHBOX_GFX_STATUS_BRN_BATTLER3;
        break;
    }
    return ret;
}

static void UpdateSafariBallsTextOnHealthbox(u8 healthboxSpriteId)
{
    u32 windowId, spriteTileNum;
    u8 *windowTileData;

    windowTileData = AddTextPrinterAndCreateWindowOnHealthbox(gText_SafariBalls, 0, 3, 2, &windowId);
    spriteTileNum = gSprites[healthboxSpriteId].oam.tileNum * TILE_SIZE_4BPP;
    TextIntoHealthboxObject((void *)(OBJ_VRAM0 + 0x40) + spriteTileNum, windowTileData, 6);
    TextIntoHealthboxObject((void *)(OBJ_VRAM0 + 0x800) + spriteTileNum, windowTileData + 0xC0, 2);
    RemoveWindowOnHealthbox(windowId);
}

static void UpdateLeftNoOfBallsTextOnHealthbox(u8 healthboxSpriteId)
{
    u8 text[16];
    u8 *txtPtr;
    u32 windowId, spriteTileNum;
    u8 *windowTileData;

    txtPtr = StringCopy(text, gText_SafariBallLeft);
    ConvertIntToDecimalStringN(txtPtr, gNumSafariBalls, STR_CONV_MODE_LEFT_ALIGN, 2);

    windowTileData = AddTextPrinterAndCreateWindowOnHealthbox(text, GetStringRightAlignXOffset(FONT_SMALL, text, 0x2F), 3, 2, &windowId);
    spriteTileNum = gSprites[healthboxSpriteId].oam.tileNum * TILE_SIZE_4BPP;
    SafariTextIntoHealthboxObject((void *)(OBJ_VRAM0 + 0x2C0) + spriteTileNum, windowTileData, 2);
    SafariTextIntoHealthboxObject((void *)(OBJ_VRAM0 + 0xA00) + spriteTileNum, windowTileData + 0x40, 4);
    RemoveWindowOnHealthbox(windowId);
}

void UpdateHealthboxAttribute(u8 healthboxSpriteId, struct Pokemon *mon, u8 elementId)
{
    u32 battlerId = gSprites[healthboxSpriteId].hMain_Battler;
    s32 maxHp = GetMonData(mon, MON_DATA_MAX_HP);
    s32 currHp = GetMonData(mon, MON_DATA_HP);

    if (GetBattlerSide(battlerId) == B_SIDE_PLAYER)
    {
        u8 isDoubles = WhichBattleCoords(battlerId);

        if (elementId == HEALTHBOX_LEVEL || elementId == HEALTHBOX_ALL)
            UpdateLvlInHealthbox(healthboxSpriteId, GetMonData(mon, MON_DATA_LEVEL));

        if (elementId == HEALTHBOX_ALL)
            UpdateHpTextInHealthbox(healthboxSpriteId, HP_BOTH, currHp, maxHp);
        else if (elementId == HEALTHBOX_MAX_HP)
            UpdateHpTextInHealthbox(healthboxSpriteId, HP_MAX, currHp, maxHp);
        else if (elementId == HEALTHBOX_CURRENT_HP)
            UpdateHpTextInHealthbox(healthboxSpriteId, HP_CURRENT, currHp, maxHp);

        if (elementId == HEALTHBOX_HEALTH_BAR || elementId == HEALTHBOX_ALL)
        {
            LoadBattleBarGfx(0);
            SetBattleBarStruct(battlerId, healthboxSpriteId, maxHp, currHp, 0);
            MoveBattleBar(battlerId, healthboxSpriteId, HEALTH_BAR, 0);
        }

        if (!isDoubles && (elementId == HEALTHBOX_EXP_BAR || elementId == HEALTHBOX_ALL))
        {
            u16 species;
            u32 exp, currLevelExp;
            s32 currExpBarValue, maxExpBarValue;
            u8 level;

            LoadBattleBarGfx(3);
            species = GetMonData(mon, MON_DATA_SPECIES);
            level = GetMonData(mon, MON_DATA_LEVEL);
            exp = GetMonData(mon, MON_DATA_EXP);
            currLevelExp = gExperienceTables[gSpeciesInfo[species].growthRate][level];
            currExpBarValue = exp - currLevelExp;
            maxExpBarValue = gExperienceTables[gSpeciesInfo[species].growthRate][level + 1] - currLevelExp;
            SetBattleBarStruct(battlerId, healthboxSpriteId, maxExpBarValue, currExpBarValue, isDoubles);
            MoveBattleBar(battlerId, healthboxSpriteId, EXP_BAR, 0);
        }
        if (elementId == HEALTHBOX_NICK || elementId == HEALTHBOX_ALL)
            UpdateNickInHealthbox(healthboxSpriteId, mon);
        if (elementId == HEALTHBOX_STATUS_ICON || elementId == HEALTHBOX_ALL)
            UpdateStatusIconInHealthbox(healthboxSpriteId);
        if (elementId == HEALTHBOX_SAFARI_ALL_TEXT)
            UpdateSafariBallsTextOnHealthbox(healthboxSpriteId);
        if (elementId == HEALTHBOX_SAFARI_ALL_TEXT || elementId == HEALTHBOX_SAFARI_BALLS_TEXT)
            UpdateLeftNoOfBallsTextOnHealthbox(healthboxSpriteId);
    }
    else
    {
        if (elementId == HEALTHBOX_LEVEL || elementId == HEALTHBOX_ALL)
            UpdateLvlInHealthbox(healthboxSpriteId, GetMonData(mon, MON_DATA_LEVEL));
        if (gBattleSpritesDataPtr->battlerData[battlerId].hpNumbersNoBars)
        {
            if (elementId == HEALTHBOX_ALL)
                UpdateHpTextInHealthbox(healthboxSpriteId, HP_BOTH, currHp, maxHp);
            else if (elementId == HEALTHBOX_MAX_HP)
                UpdateHpTextInHealthbox(healthboxSpriteId, HP_MAX, currHp, maxHp);
            else if (elementId == HEALTHBOX_CURRENT_HP)
                UpdateHpTextInHealthbox(healthboxSpriteId, HP_CURRENT, currHp, maxHp);
        }
        if (elementId == HEALTHBOX_HEALTH_BAR || elementId == HEALTHBOX_ALL)
        {
            LoadBattleBarGfx(0);
            SetBattleBarStruct(battlerId, healthboxSpriteId, maxHp, currHp, 0);
            MoveBattleBar(battlerId, healthboxSpriteId, HEALTH_BAR, 0);
        }
        if (elementId == HEALTHBOX_NICK || elementId == HEALTHBOX_ALL)
            UpdateNickInHealthbox(healthboxSpriteId, mon);
        if (elementId == HEALTHBOX_STATUS_ICON || elementId == HEALTHBOX_ALL)
            UpdateStatusIconInHealthbox(healthboxSpriteId);
    }
}

#define B_EXPBAR_PIXELS 64
#define B_HEALTHBAR_PIXELS 48

s32 MoveBattleBar(u8 battlerId, u8 healthboxSpriteId, u8 whichBar, u8 unused)
{
    s32 currentBarValue;

    if (whichBar == HEALTH_BAR) // health bar
    {
        currentBarValue = CalcNewBarValue(gBattleSpritesDataPtr->battleBars[battlerId].maxValue,
                    gBattleSpritesDataPtr->battleBars[battlerId].oldValue,
                    gBattleSpritesDataPtr->battleBars[battlerId].receivedValue,
                    &gBattleSpritesDataPtr->battleBars[battlerId].currValue,
                #if B_FAST_HP_DRAIN == TRUE
                    B_HEALTHBAR_PIXELS / 8, max(gBattleSpritesDataPtr->battleBars[battlerId].maxValue / B_HEALTHBAR_PIXELS, 1));
                #else
                    B_HEALTHBAR_PIXELS / 8, 1);
                #endif
    }
    else // exp bar
    {
        u16 expFraction = GetScaledExpFraction(gBattleSpritesDataPtr->battleBars[battlerId].oldValue,
                    gBattleSpritesDataPtr->battleBars[battlerId].receivedValue,
                    gBattleSpritesDataPtr->battleBars[battlerId].maxValue, 8);
        if (expFraction == 0)
            expFraction = 1;
        expFraction = abs(gBattleSpritesDataPtr->battleBars[battlerId].receivedValue / expFraction);

        currentBarValue = CalcNewBarValue(gBattleSpritesDataPtr->battleBars[battlerId].maxValue,
                    gBattleSpritesDataPtr->battleBars[battlerId].oldValue,
                    gBattleSpritesDataPtr->battleBars[battlerId].receivedValue,
                    &gBattleSpritesDataPtr->battleBars[battlerId].currValue,
                    B_EXPBAR_PIXELS / 8, expFraction);
    }

    if (whichBar == EXP_BAR || (whichBar == HEALTH_BAR && !gBattleSpritesDataPtr->battlerData[battlerId].hpNumbersNoBars))
        MoveBattleBarGraphically(battlerId, whichBar);

    if (currentBarValue == -1)
        gBattleSpritesDataPtr->battleBars[battlerId].currValue = 0;

    return currentBarValue;
}

static void MoveBattleBarGraphically(u8 battlerId, u8 whichBar)
{
    u8 array[8];
    u8 filledPixelsCount, level;
    u8 barElementId;
    u8 i;

    switch (whichBar)
    {
    case HEALTH_BAR:
        filledPixelsCount = CalcBarFilledPixels(gBattleSpritesDataPtr->battleBars[battlerId].maxValue,
                            gBattleSpritesDataPtr->battleBars[battlerId].oldValue,
                            gBattleSpritesDataPtr->battleBars[battlerId].receivedValue,
                            &gBattleSpritesDataPtr->battleBars[battlerId].currValue,
                            array, B_HEALTHBAR_PIXELS / 8);

        if (filledPixelsCount > (B_HEALTHBAR_PIXELS * 50 / 100)) // more than 50 % hp
            barElementId = HEALTHBOX_GFX_HP_BAR_GREEN;
        else if (filledPixelsCount > (B_HEALTHBAR_PIXELS * 20 / 100)) // more than 20% hp
            barElementId = HEALTHBOX_GFX_HP_BAR_YELLOW;
        else
            barElementId = HEALTHBOX_GFX_HP_BAR_RED; // 20 % or less

        for (i = 0; i < 6; i++)
        {
            u8 healthbarSpriteId = gSprites[gBattleSpritesDataPtr->battleBars[battlerId].healthboxSpriteId].hMain_HealthBarSpriteId;
            if (i < 2)
                CpuCopy32(GetHealthboxElementGfxPtr(barElementId) + array[i] * 32,
                          (void *)(OBJ_VRAM0 + (gSprites[healthbarSpriteId].oam.tileNum + 2 + i) * TILE_SIZE_4BPP), 32);
            else
                CpuCopy32(GetHealthboxElementGfxPtr(barElementId) + array[i] * 32,
                          (void *)(OBJ_VRAM0 + 64 + (i + gSprites[healthbarSpriteId].oam.tileNum) * TILE_SIZE_4BPP), 32);
        }
        break;
    case EXP_BAR:
        CalcBarFilledPixels(gBattleSpritesDataPtr->battleBars[battlerId].maxValue,
                    gBattleSpritesDataPtr->battleBars[battlerId].oldValue,
                    gBattleSpritesDataPtr->battleBars[battlerId].receivedValue,
                    &gBattleSpritesDataPtr->battleBars[battlerId].currValue,
                    array, B_EXPBAR_PIXELS / 8);
        level = GetMonData(&gPlayerParty[gBattlerPartyIndexes[battlerId]], MON_DATA_LEVEL);
        if (level == MAX_LEVEL)
        {
            for (i = 0; i < 8; i++)
                array[i] = 0;
        }
        for (i = 0; i < 8; i++)
        {
            if (i < 4)
                CpuCopy32(GetHealthboxElementGfxPtr(HEALTHBOX_GFX_12) + array[i] * 32,
                          (void *)(OBJ_VRAM0 + (gSprites[gBattleSpritesDataPtr->battleBars[battlerId].healthboxSpriteId].oam.tileNum + 0x24 + i) * TILE_SIZE_4BPP), 32);
            else
                CpuCopy32(GetHealthboxElementGfxPtr(HEALTHBOX_GFX_12) + array[i] * 32,
                          (void *)(OBJ_VRAM0 + 0xB80 + (i + gSprites[gBattleSpritesDataPtr->battleBars[battlerId].healthboxSpriteId].oam.tileNum) * TILE_SIZE_4BPP), 32);
        }
        break;
    }
}

static s32 CalcNewBarValue(s32 maxValue, s32 oldValue, s32 receivedValue, s32 *currValue, u8 scale, u16 toAdd)
{
    s32 ret, newValue;
    scale *= 8;

    if (*currValue == -32768) // first function call
    {
        if (maxValue < scale)
            *currValue = Q_24_8(oldValue);
        else
            *currValue = oldValue;
    }

    newValue = oldValue - receivedValue;
    if (newValue < 0)
        newValue = 0;
    else if (newValue > maxValue)
        newValue = maxValue;

    if (maxValue < scale)
    {
        if (newValue == Q_24_8_TO_INT(*currValue) && (*currValue & 0xFF) == 0)
            return -1;
    }
    else
    {
        if (newValue == *currValue) // we're done, the bar's value has been updated
            return -1;
    }

    if (maxValue < scale) // handle cases of max var having less pixels than the whole bar
    {
        s32 toAdd = Q_24_8(maxValue) / scale;

        if (receivedValue < 0) // fill bar right
        {
            *currValue += toAdd;
            ret = Q_24_8_TO_INT(*currValue);
            if (ret >= newValue)
            {
                *currValue = Q_24_8(newValue);
                ret = newValue;
            }
        }
        else // move bar left
        {
            *currValue -= toAdd;
            ret = Q_24_8_TO_INT(*currValue);
            // try round up
            if ((*currValue & 0xFF) > 0)
                ret++;
            if (ret <= newValue)
            {
                *currValue = Q_24_8(newValue);
                ret = newValue;
            }
        }
    }
    else
    {
        if (receivedValue < 0) // fill bar right
        {
            *currValue += toAdd;
            if (*currValue > newValue)
                *currValue = newValue;
            ret = *currValue;
        }
        else // move bar left
        {
            *currValue -= toAdd;
            if (*currValue < newValue)
                *currValue = newValue;
            ret = *currValue;
        }
    }

    return ret;
}

static u8 CalcBarFilledPixels(s32 maxValue, s32 oldValue, s32 receivedValue, s32 *currValue, u8 *pixelsArray, u8 scale)
{
    u8 pixels, filledPixels, totalPixels;
    u8 i;

    s32 newValue = oldValue - receivedValue;
    if (newValue < 0)
        newValue = 0;
    else if (newValue > maxValue)
        newValue = maxValue;

    totalPixels = scale * 8;

    for (i = 0; i < scale; i++)
        pixelsArray[i] = 0;

    if (maxValue < totalPixels)
        pixels = (*currValue * totalPixels / maxValue) >> 8;
    else
        pixels = *currValue * totalPixels / maxValue;

    filledPixels = pixels;

    if (filledPixels == 0 && newValue > 0)
    {
        pixelsArray[0] = 1;
        filledPixels = 1;
    }
    else
    {
        for (i = 0; i < scale; i++)
        {
            if (pixels >= 8)
            {
                pixelsArray[i] = 8;
            }
            else
            {
                pixelsArray[i] = pixels;
                break;
            }
            pixels -= 8;
        }
    }

    return filledPixels;
}

static u8 GetScaledExpFraction(s32 oldValue, s32 receivedValue, s32 maxValue, u8 scale)
{
    s32 newVal, result;
    s8 oldToMax, newToMax;

    scale *= 8;
    newVal = oldValue - receivedValue;

    if (newVal < 0)
        newVal = 0;
    else if (newVal > maxValue)
        newVal = maxValue;

    oldToMax = oldValue * scale / maxValue;
    newToMax = newVal * scale / maxValue;
    result = oldToMax - newToMax;

    return abs(result);
}

u8 GetScaledHPFraction(s16 hp, s16 maxhp, u8 scale)
{
    u8 result = hp * scale / maxhp;

    if (result == 0 && hp > 0)
        return 1;

    return result;
}

u8 GetHPBarLevel(s16 hp, s16 maxhp)
{
    u8 result;

    if (hp == maxhp)
    {
        result = HP_BAR_FULL;
    }
    else
    {
        u8 fraction = GetScaledHPFraction(hp, maxhp, B_HEALTHBAR_PIXELS);
        if (fraction > (B_HEALTHBAR_PIXELS * 50 / 100)) // more than 50 % hp
            result = HP_BAR_GREEN;
        else if (fraction > (B_HEALTHBAR_PIXELS * 20 / 100)) // more than 20% hp
            result = HP_BAR_YELLOW;
        else if (fraction > 0)
            result = HP_BAR_RED;
        else
            result = HP_BAR_EMPTY;
    }

    return result;
}

static u8 *AddTextPrinterAndCreateWindowOnHealthbox(const u8 *str, u32 x, u32 y, u32 bgColor, u32 *windowId)
{
    u16 winId;
    u8 color[3];
    struct WindowTemplate winTemplate = sHealthboxWindowTemplate;

    winId = AddWindow(&winTemplate);
    FillWindowPixelBuffer(winId, PIXEL_FILL(bgColor));

    color[0] = bgColor;
    color[1] = 1;
    color[2] = 3;

    AddTextPrinterParameterized4(winId, FONT_SMALL, x, y, 0, 0, color, TEXT_SKIP_DRAW, str);

    *windowId = winId;
    return (u8 *)(GetWindowAttribute(winId, WINDOW_TILE_DATA));
}

static void RemoveWindowOnHealthbox(u32 windowId)
{
    RemoveWindow(windowId);
}

static void FillHealthboxObject(void *dest, u32 valMult, u32 numTiles)
{
    CpuFill32(0x11111111 * valMult, dest, numTiles * TILE_SIZE_4BPP);
}

static void HpTextIntoHealthboxObject(void *dest, u8 *windowTileData, u32 windowWidth)
{
    CpuCopy32(windowTileData + 256, dest, windowWidth * TILE_SIZE_4BPP);
}

static void TextIntoHealthboxObject(void *dest, u8 *windowTileData, s32 windowWidth)
{
    CpuCopy32(windowTileData + 256, dest + 256, windowWidth * TILE_SIZE_4BPP);
// + 256 as that prevents the top 4 blank rows of sHealthboxWindowTemplate from being copied
    if (windowWidth > 0)
    {
        do
        {
            CpuCopy32(windowTileData + 20, dest + 20, 12);
            dest += 32, windowTileData += 32;
            windowWidth--;
        } while (windowWidth != 0);
    }
}

static void SafariTextIntoHealthboxObject(void *dest, u8 *windowTileData, u32 windowWidth)
{
    CpuCopy32(windowTileData, dest, windowWidth * TILE_SIZE_4BPP);
    CpuCopy32(windowTileData + 256, dest + 256, windowWidth * TILE_SIZE_4BPP);
}

#define ABILITY_POP_UP_TAG 0xD720

// for sprite
#define tOriginalX      data[0]
#define tHide           data[1]
#define tFrames         data[2]
#define tRightToLeft    data[3]
#define tBattlerId      data[4]
#define tIsMain         data[5]

// for task
#define tSpriteId1      data[6]
#define tSpriteId2      data[7]

static const u8 ALIGNED(4) sAbilityPopUpGfx[] = INCBIN_U8("graphics/battle_interface/ability_pop_up.4bpp");
static const u16 sAbilityPopUpPalette[] = INCBIN_U16("graphics/battle_interface/ability_pop_up.gbapal");

static const struct SpriteSheet sSpriteSheet_AbilityPopUp =
{
    sAbilityPopUpGfx, sizeof(sAbilityPopUpGfx), ABILITY_POP_UP_TAG
};
static const struct SpritePalette sSpritePalette_AbilityPopUp =
{
    sAbilityPopUpPalette, ABILITY_POP_UP_TAG
};

static const struct OamData sOamData_AbilityPopUp =
{
    .affineMode = ST_OAM_AFFINE_OFF,
    .objMode = ST_OAM_OBJ_NORMAL,
    .shape = SPRITE_SHAPE(64x32),
    .size = SPRITE_SIZE(64x32),
    .priority = 0,
};

static const struct SpriteTemplate sSpriteTemplate_AbilityPopUp =
{
    .tileTag = ABILITY_POP_UP_TAG,
    .paletteTag = ABILITY_POP_UP_TAG,
    .oam = &sOamData_AbilityPopUp,
    .anims = gDummySpriteAnimTable,
    .images = NULL,
    .affineAnims = gDummySpriteAffineAnimTable,
    .callback = SpriteCb_AbilityPopUp
};

#define ABILITY_POP_UP_POS_X_DIFF (64 - 7) // Hide second sprite underneath to gain proper letter spacing
#define ABILITY_POP_UP_POS_X_SLIDE 68

static const s16 sAbilityPopUpCoordsDoubles[MAX_BATTLERS_COUNT][2] =
{
    {29, 80}, // player left
    {186, 19}, // opponent left
    {29, 97}, // player right
    {186, 36}, // opponent right
};

static const s16 sAbilityPopUpCoordsSingles[MAX_BATTLERS_COUNT][2] =
{
    {29, 97}, // player
    {186, 57}, // opponent
};

#define POPUP_WINDOW_WIDTH 8
#define MAX_POPUP_STRING_WIDTH (POPUP_WINDOW_WIDTH * 8)

static u8* AddTextPrinterAndCreateWindowOnAbilityPopUp(const u8 *str, u32 x, u32 y, u32 color1, u32 color2, u32 color3, u32 *windowId)
{
    u8 color[3] = {color1, color2, color3};
    struct WindowTemplate winTemplate = {0};
    winTemplate.width = POPUP_WINDOW_WIDTH;
    winTemplate.height = 2;

    *windowId = AddWindow(&winTemplate);
    FillWindowPixelBuffer(*windowId, PIXEL_FILL(color1));

    AddTextPrinterParameterized4(*windowId, FONT_SMALL, x, y, 0, 0, color, TEXT_SKIP_DRAW, str);
    return (u8 *)(GetWindowAttribute(*windowId, WINDOW_TILE_DATA));
}

static void TextIntoAbilityPopUp(void *dest, u8 *windowTileData, s32 xTileAmount, bool32 arg3)
{
    CpuCopy32(windowTileData + 256, dest + 256, xTileAmount * 32);
    if (xTileAmount > 0)
    {
        do
        {
            if (arg3)
                CpuCopy32(windowTileData + 16, dest + 16, 16);
            else
                CpuCopy32(windowTileData + 20, dest + 20, 12);
            dest += 32, windowTileData += 32;
            xTileAmount--;
        } while (xTileAmount != 0);
    }
}

static void PrintOnAbilityPopUp(const u8 *str, u8 *spriteTileData1, u8 *spriteTileData2, u32 x1, u32 x2, u32 y, u32 color1, u32 color2, u32 color3)
{
    u32 windowId;
    u8 *windowTileData;
    u16 width;

    windowTileData = AddTextPrinterAndCreateWindowOnAbilityPopUp(str, x1, y, color1, color2, color3, &windowId);
    TextIntoAbilityPopUp(spriteTileData1, windowTileData, 8, (y == 0));
    RemoveWindow(windowId);

    width = GetStringWidth(FONT_SMALL, str, 0);

    if (width > MAX_POPUP_STRING_WIDTH - 5)
    {
        windowTileData = AddTextPrinterAndCreateWindowOnAbilityPopUp(str, x2 - MAX_POPUP_STRING_WIDTH, y, color1, color2, color3, &windowId);
        TextIntoAbilityPopUp(spriteTileData2, windowTileData, 3, (y == 0));
        RemoveWindow(windowId);
    }
}

static const u8 sText_Space16[]= _("                ");
static void ClearAbilityName(u8 spriteId1, u8 spriteId2)
{
    PrintOnAbilityPopUp(sText_Space16,
                        (void*)(OBJ_VRAM0) + (gSprites[spriteId1].oam.tileNum * 32) + 256,
                        (void*)(OBJ_VRAM0) + (gSprites[spriteId2].oam.tileNum * 32) + 256,
                        5, 12,
                        4,
                        7, 9, 1);
}

static void PrintBattlerOnAbilityPopUp(u8 battlerId, u8 spriteId1, u8 spriteId2)
{
    int i;
    u8 lastChar;
    u8* textPtr;
    u8 monName[POKEMON_NAME_LENGTH + 3] = {0};
    u8* nick = gBattleMons[battlerId].nickname; // This needs to be updated for Illusion support

    for (i = 0; i < POKEMON_NAME_LENGTH; ++i)
    {
        monName[i] = nick[i];

        if (nick[i] == EOS || i + 1 == POKEMON_NAME_LENGTH) // End of string
            break;
    }

    textPtr = monName + i + 1;

    if (*(textPtr - 1) == EOS)
        textPtr--;

    lastChar = *(textPtr - 1);

    // Make the string say "[NAME]'s" instead of "[NAME]"
    textPtr[0] = CHAR_SGL_QUOTE_RIGHT; // apostraphe
    textPtr++;
    if (lastChar != CHAR_S && lastChar != CHAR_s)
    {
        textPtr[0] = CHAR_s;
        textPtr++;
    }

    textPtr[0] = EOS;

    PrintOnAbilityPopUp((const u8 *)monName,
                        (void*)(OBJ_VRAM0) + (gSprites[spriteId1].oam.tileNum * 32),
                        (void*)(OBJ_VRAM0) + (gSprites[spriteId2].oam.tileNum * 32),
                        5, 12,
                        0,
                        2, 7, 1);
}

static void PrintAbilityOnAbilityPopUp(u32 ability, u8 spriteId1, u8 spriteId2)
{
    PrintOnAbilityPopUp(gAbilityNames[ability],
                        (void*)(OBJ_VRAM0) + (gSprites[spriteId1].oam.tileNum * 32) + 256,
                        (void*)(OBJ_VRAM0) + (gSprites[spriteId2].oam.tileNum * 32) + 256,
                        5, 12,
                        4,
                        7, 9, 1);
}

#define PIXEL_COORDS_TO_OFFSET(x, y)(            \
/*Add tiles by X*/                                \
((y / 8) * 32 * 8)                                \
/*Add tiles by X*/                                \
+ ((x / 8) * 32)                                \
/*Add pixels by Y*/                                \
+ ((((y) - ((y / 8) * 8))) * 4)                    \
/*Add pixels by X*/                                \
+ ((((x) - ((x / 8) * 8)) / 2)))

static const u16 sOverwrittenPixelsTable[][2] =
{
    {PIXEL_COORDS_TO_OFFSET(0, 0), 5},
    {PIXEL_COORDS_TO_OFFSET(0, 1), 5},
    {PIXEL_COORDS_TO_OFFSET(0, 2), 5},
    {PIXEL_COORDS_TO_OFFSET(0, 3), 5},
    {PIXEL_COORDS_TO_OFFSET(0, 4), 5},
    {PIXEL_COORDS_TO_OFFSET(0, 5), 5},
    {PIXEL_COORDS_TO_OFFSET(0, 6), 5},
    {PIXEL_COORDS_TO_OFFSET(0, 7), 3},
    {PIXEL_COORDS_TO_OFFSET(0, 8), 3},
    {PIXEL_COORDS_TO_OFFSET(0, 9), 3},
    {PIXEL_COORDS_TO_OFFSET(0, 10), 3},
    {PIXEL_COORDS_TO_OFFSET(0, 11), 3},
    {PIXEL_COORDS_TO_OFFSET(0, 12), 3},
    {PIXEL_COORDS_TO_OFFSET(0, 13), 8},

    {PIXEL_COORDS_TO_OFFSET(8, 13), 8},
    {PIXEL_COORDS_TO_OFFSET(16, 13), 8},
    {PIXEL_COORDS_TO_OFFSET(24, 13), 8},
    {PIXEL_COORDS_TO_OFFSET(32, 13), 8},
    {PIXEL_COORDS_TO_OFFSET(40, 13), 8},
    {PIXEL_COORDS_TO_OFFSET(48, 13), 8},
    {PIXEL_COORDS_TO_OFFSET(56, 13), 8},

    {PIXEL_COORDS_TO_OFFSET(0, 14), 8},
    {PIXEL_COORDS_TO_OFFSET(8, 14), 8},
    {PIXEL_COORDS_TO_OFFSET(16, 14), 8},
    {PIXEL_COORDS_TO_OFFSET(24, 14), 8},
    {PIXEL_COORDS_TO_OFFSET(32, 14), 8},
    {PIXEL_COORDS_TO_OFFSET(40, 14), 8},
    {PIXEL_COORDS_TO_OFFSET(48, 14), 8},
    {PIXEL_COORDS_TO_OFFSET(56, 14), 8},

    {PIXEL_COORDS_TO_OFFSET(0, 15), 3},
    {PIXEL_COORDS_TO_OFFSET(0, 16), 3},
    {PIXEL_COORDS_TO_OFFSET(0, 17), 3},
    {PIXEL_COORDS_TO_OFFSET(0, 18), 3},
    {PIXEL_COORDS_TO_OFFSET(0, 19), 3},
    {PIXEL_COORDS_TO_OFFSET(0, 20), 3},
    {PIXEL_COORDS_TO_OFFSET(0, 21), 3},
    {PIXEL_COORDS_TO_OFFSET(0, 22), 3},
    {PIXEL_COORDS_TO_OFFSET(0, 23), 3},
    {PIXEL_COORDS_TO_OFFSET(0, 24), 3},
    {PIXEL_COORDS_TO_OFFSET(0, 25), 3},
    {PIXEL_COORDS_TO_OFFSET(0, 26), 3},

//Second Row Of Image
    {PIXEL_COORDS_TO_OFFSET(0, 45), 8},
    {PIXEL_COORDS_TO_OFFSET(0, 46), 8},
    {PIXEL_COORDS_TO_OFFSET(0, 47), 8},
    {PIXEL_COORDS_TO_OFFSET(8, 45), 8},
    {PIXEL_COORDS_TO_OFFSET(8, 46), 8},
    {PIXEL_COORDS_TO_OFFSET(8, 47), 8},
    {PIXEL_COORDS_TO_OFFSET(16, 45), 8},
    {PIXEL_COORDS_TO_OFFSET(16, 46), 8},
    {PIXEL_COORDS_TO_OFFSET(16, 47), 8},
};

static inline void CopyPixels(u8 *dest, const u8 *src, u32 pixelCount)
{
    u32 i = 0;

    if (pixelCount & 1)
    {
        while (pixelCount != 0)
        {
            dest[i] &= ~(0xF);
            dest[i] |= (src[i] & 0xF);
            if (--pixelCount != 0)
            {
                dest[i] &= ~(0xF0);
                dest[i] |= (src[i] & 0xF0);
                pixelCount--;
            }
            i++;
        }
    }
    else
    {
        for (i = 0; i < pixelCount / 2; i++)
            dest[i] = src[i];
    }
}

static void RestoreOverwrittenPixels(u8 *tiles)
{
    u32 i;
    u8 *buffer = Alloc(sizeof(sAbilityPopUpGfx) * 2);

    CpuCopy32(tiles, buffer, sizeof(sAbilityPopUpGfx));

    for (i = 0; i < ARRAY_COUNT(sOverwrittenPixelsTable); i++)
    {
        CopyPixels(buffer + sOverwrittenPixelsTable[i][0],
                   sAbilityPopUpGfx + sOverwrittenPixelsTable[i][0],
                   sOverwrittenPixelsTable[i][1]);
    }

    CpuCopy32(buffer, tiles, sizeof(sAbilityPopUpGfx));
    Free(buffer);
}

void CreateAbilityPopUp(u8 battlerId, u32 ability, bool32 isDoubleBattle)
{
#if B_ABILITY_POP_UP == TRUE
    const s16 (*coords)[2];
    u8 spriteId1, spriteId2, battlerPosition, taskId;

    if (gTestRunnerEnabled)
    {
        TestRunner_Battle_RecordAbilityPopUp(battlerId, ability);
        if (gTestRunnerHeadless)
            return;
    }

    if (gBattleScripting.abilityPopupOverwrite != 0)
        ability = gBattleScripting.abilityPopupOverwrite;

    if (!gBattleStruct->activeAbilityPopUps)
    {
        LoadSpriteSheet(&sSpriteSheet_AbilityPopUp);
        LoadSpritePalette(&sSpritePalette_AbilityPopUp);
    }
    gBattleStruct->activeAbilityPopUps |= gBitTable[battlerId];
    battlerPosition = GetBattlerPosition(battlerId);

    if (isDoubleBattle)
        coords = sAbilityPopUpCoordsDoubles;
    else
        coords = sAbilityPopUpCoordsSingles;

    if ((battlerPosition & BIT_SIDE) == B_SIDE_PLAYER)
    {
        spriteId1 = CreateSprite(&sSpriteTemplate_AbilityPopUp,
                                coords[battlerPosition][0] - ABILITY_POP_UP_POS_X_SLIDE,
                                coords[battlerPosition][1], 0);
        spriteId2 = CreateSprite(&sSpriteTemplate_AbilityPopUp,
                                coords[battlerPosition][0] - ABILITY_POP_UP_POS_X_SLIDE + ABILITY_POP_UP_POS_X_DIFF,
                                coords[battlerPosition][1], 1); //Appears below

        gSprites[spriteId1].tRightToLeft = TRUE;
        gSprites[spriteId2].tRightToLeft = TRUE;
    }
    else
    {
        spriteId1 = CreateSprite(&sSpriteTemplate_AbilityPopUp,
                                coords[battlerPosition][0] + ABILITY_POP_UP_POS_X_SLIDE,
                                coords[battlerPosition][1], 0);
        spriteId2 = CreateSprite(&sSpriteTemplate_AbilityPopUp,
                                coords[battlerPosition][0] + ABILITY_POP_UP_POS_X_SLIDE + ABILITY_POP_UP_POS_X_DIFF,
                                coords[battlerPosition][1], 1); //Appears below

        gSprites[spriteId1].tRightToLeft = FALSE;
        gSprites[spriteId2].tRightToLeft = FALSE;
    }

    gSprites[spriteId1].tOriginalX = coords[battlerPosition][0];
    gSprites[spriteId2].tOriginalX = coords[battlerPosition][0] + ABILITY_POP_UP_POS_X_DIFF;
    gSprites[spriteId2].oam.tileNum += (8 * 4); //Second half of pop up

    gBattleStruct->abilityPopUpSpriteIds[battlerId][0] = spriteId1;
    gBattleStruct->abilityPopUpSpriteIds[battlerId][1] = spriteId2;

    taskId = CreateTask(Task_FreeAbilityPopUpGfx, 5);
    gTasks[taskId].tSpriteId1 = spriteId1;
    gTasks[taskId].tSpriteId2 = spriteId2;

    gSprites[spriteId1].tIsMain = TRUE;
    gSprites[spriteId1].tBattlerId = battlerId;
    gSprites[spriteId2].tBattlerId = battlerId;

    StartSpriteAnim(&gSprites[spriteId1], 0);
    StartSpriteAnim(&gSprites[spriteId2], 0);

    PrintBattlerOnAbilityPopUp(battlerId, spriteId1, spriteId2);
    PrintAbilityOnAbilityPopUp(ability, spriteId1, spriteId2);
    RestoreOverwrittenPixels((void*)(OBJ_VRAM0) + (gSprites[spriteId1].oam.tileNum * 32));
#endif
}

void UpdateAbilityPopup(u8 battlerId)
{
    u8 spriteId1 = gBattleStruct->abilityPopUpSpriteIds[battlerId][0];
    u8 spriteId2 = gBattleStruct->abilityPopUpSpriteIds[battlerId][1];
    u16 ability = (gBattleScripting.abilityPopupOverwrite != 0) ? gBattleScripting.abilityPopupOverwrite : gBattleMons[battlerId].ability;

    ClearAbilityName(spriteId1, spriteId2);
    PrintAbilityOnAbilityPopUp(ability, spriteId1, spriteId2);
    RestoreOverwrittenPixels((void*)(OBJ_VRAM0) + (gSprites[spriteId1].oam.tileNum * 32));
}

#define FRAMES_TO_WAIT 48

static void SpriteCb_AbilityPopUp(struct Sprite *sprite)
{
    if (!sprite->tHide) // Show
    {
        if (sprite->tIsMain && ++sprite->tFrames == 4)
            PlaySE(SE_BALL_TRAY_ENTER);
        if ((!sprite->tRightToLeft && (sprite->x -= 4) <= sprite->tOriginalX)
            || (sprite->tRightToLeft && (sprite->x += 4) >= sprite->tOriginalX)
           )
        {
            sprite->x = sprite->tOriginalX;
            sprite->tHide = TRUE;
            sprite->tFrames = FRAMES_TO_WAIT;
        }
    }
    else // Hide
    {
        if (sprite->tFrames == 0)
        {
            if ((!sprite->tRightToLeft && (sprite->x += 4) >= sprite->tOriginalX + ABILITY_POP_UP_POS_X_SLIDE)
                ||(sprite->tRightToLeft && (sprite->x -= 4) <= sprite->tOriginalX - ABILITY_POP_UP_POS_X_SLIDE)
               )
            {
                gBattleStruct->activeAbilityPopUps &= ~(gBitTable[sprite->tBattlerId]);
                DestroySprite(sprite);
            }
        }
        else
        {
            if (!gBattleScripting.fixedPopup)
                sprite->tFrames--;
        }
    }
}

void DestroyAbilityPopUp(u8 battlerId)
{
    if (gBattleStruct->activeAbilityPopUps & gBitTable[battlerId])
    {
        gSprites[gBattleStruct->abilityPopUpSpriteIds[battlerId][0]].tFrames = 0;
        gSprites[gBattleStruct->abilityPopUpSpriteIds[battlerId][1]].tFrames = 0;
        gBattleScripting.fixedPopup = FALSE;
    }
}

static void Task_FreeAbilityPopUpGfx(u8 taskId)
{
    if (!gSprites[gTasks[taskId].tSpriteId1].inUse
        && !gSprites[gTasks[taskId].tSpriteId2].inUse
        && !gBattleStruct->activeAbilityPopUps)
    {
        FreeSpriteTilesByTag(ABILITY_POP_UP_TAG);
        FreeSpritePaletteByTag(ABILITY_POP_UP_TAG);
        DestroyTask(taskId);
    }
}

// last used ball
#define LAST_BALL_WINDOW_TAG 0xD721

static const struct OamData sOamData_LastUsedBall =
{
    .y = 0,
    .affineMode = 0,
    .objMode = 0,
    .mosaic = 0,
    .bpp = 0,
    .shape = SPRITE_SHAPE(32x32),
    .x = 0,
    .matrixNum = 0,
    .size = SPRITE_SIZE(32x32),
    .tileNum = 0,
    .priority = 1,
    .paletteNum = 0,
    .affineParam = 0,
};

static const struct SpriteTemplate sSpriteTemplate_LastUsedBallWindow =
{
    .tileTag = LAST_BALL_WINDOW_TAG,
    .paletteTag = ABILITY_POP_UP_TAG,
    .oam = &sOamData_LastUsedBall,
    .anims = gDummySpriteAnimTable,
    .images = NULL,
    .affineAnims = gDummySpriteAffineAnimTable,
    .callback = SpriteCB_LastUsedBallWin
};

#if B_LAST_USED_BALL_BUTTON == R_BUTTON
    static const u8 ALIGNED(4) sLastUsedBallWindowGfx[] = INCBIN_U8("graphics/battle_interface/last_used_ball_r.4bpp");
#else
    static const u8 ALIGNED(4) sLastUsedBallWindowGfx[] = INCBIN_U8("graphics/battle_interface/last_used_ball_l.4bpp");
#endif
static const struct SpriteSheet sSpriteSheet_LastUsedBallWindow =
{
    sLastUsedBallWindowGfx, sizeof(sLastUsedBallWindowGfx), LAST_BALL_WINDOW_TAG
};

#define LAST_USED_BALL_X_F    15
#define LAST_USED_BALL_X_0    -15
#define LAST_USED_BALL_Y      ((IsDoubleBattle()) ? 78 : 68)

#define LAST_BALL_WIN_X_F       (LAST_USED_BALL_X_F - 1)
#define LAST_BALL_WIN_X_0       (LAST_USED_BALL_X_0 - 0)
#define LAST_USED_WIN_Y         (LAST_USED_BALL_Y - 8)

#define sHide  data[0]

bool32 CanThrowLastUsedBall(void)
{
#if B_LAST_USED_BALL == FALSE
    return FALSE;
#else
    if (!CanThrowBall())
        return FALSE;
    if (gBattleTypeFlags & (BATTLE_TYPE_TRAINER | BATTLE_TYPE_FRONTIER))
        return FALSE;
    if (!CheckBagHasItem(gLastThrownBall, 1))
        return FALSE;

    return TRUE;
#endif
}

void TryAddLastUsedBallItemSprites(void)
{
#if B_LAST_USED_BALL == TRUE
    if (gLastThrownBall == 0
      || (gLastThrownBall != 0 && !CheckBagHasItem(gLastThrownBall, 1)))
    {
        // we're out of the last used ball, so just set it to the first ball in the bag
        // we have to compact the bag first bc it is typically only compacted when you open it
        CompactItemsInBagPocket(&gBagPockets[BALLS_POCKET]);
        gLastThrownBall = gBagPockets[BALLS_POCKET].itemSlots[0].itemId;
    }

    if (!CanThrowLastUsedBall())
        return;

    // ball
    if (gBattleStruct->ballSpriteIds[0] == MAX_SPRITES)
    {
        gBattleStruct->ballSpriteIds[0] = AddItemIconSprite(102, 102, gLastThrownBall);
        gSprites[gBattleStruct->ballSpriteIds[0]].x = LAST_USED_BALL_X_0;
        gSprites[gBattleStruct->ballSpriteIds[0]].y = LAST_USED_BALL_Y;
        gSprites[gBattleStruct->ballSpriteIds[0]].sHide = FALSE;   // restore
        gSprites[gBattleStruct->ballSpriteIds[0]].callback = SpriteCB_LastUsedBall;
    }

    // window
    LoadSpritePalette(&sSpritePalette_AbilityPopUp);
    if (GetSpriteTileStartByTag(LAST_BALL_WINDOW_TAG) == 0xFFFF)
        LoadSpriteSheet(&sSpriteSheet_LastUsedBallWindow);

    if (gBattleStruct->ballSpriteIds[1] == MAX_SPRITES)
    {
        gBattleStruct->ballSpriteIds[1] = CreateSprite(&sSpriteTemplate_LastUsedBallWindow,
                                                       LAST_BALL_WIN_X_0,
                                                       LAST_USED_WIN_Y, 5);
        gSprites[gBattleStruct->ballSpriteIds[0]].sHide = FALSE;   // restore
    }
#endif
}

static void DestroyLastUsedBallWinGfx(struct Sprite *sprite)
{
    FreeSpriteTilesByTag(LAST_BALL_WINDOW_TAG);
    FreeSpritePaletteByTag(ABILITY_POP_UP_TAG);
    DestroySprite(sprite);
    gBattleStruct->ballSpriteIds[1] = MAX_SPRITES;
}

static void DestroyLastUsedBallGfx(struct Sprite *sprite)
{
    FreeSpriteTilesByTag(102);
    FreeSpritePaletteByTag(102);
    DestroySprite(sprite);
    gBattleStruct->ballSpriteIds[0] = MAX_SPRITES;
}

static void SpriteCB_LastUsedBallWin(struct Sprite *sprite)
{
    if (sprite->sHide)
    {
        if (sprite->x != LAST_BALL_WIN_X_0)
            sprite->x--;

        if (sprite->x == LAST_BALL_WIN_X_0)
            DestroyLastUsedBallWinGfx(sprite);
    }
    else
    {
        if (sprite->x != LAST_BALL_WIN_X_F)
            sprite->x++;
    }
}

static void SpriteCB_LastUsedBall(struct Sprite *sprite)
{
    if (sprite->sHide)
    {
        if (sprite->x != LAST_USED_BALL_X_0)
            sprite->x--;

        if (sprite->x == LAST_USED_BALL_X_0)
            DestroyLastUsedBallGfx(sprite);
    }
    else
    {
        if (sprite->x != LAST_USED_BALL_X_F)
            sprite->x++;
    }
}

static void TryHideOrRestoreLastUsedBall(u8 caseId)
{
#if B_LAST_USED_BALL == TRUE
    if (gBattleStruct->ballSpriteIds[0] == MAX_SPRITES)
        return;

    switch (caseId)
    {
    case 0: // hide
        if (gBattleStruct->ballSpriteIds[0] != MAX_SPRITES)
            gSprites[gBattleStruct->ballSpriteIds[0]].sHide = TRUE;   // hide
        if (gBattleStruct->ballSpriteIds[1] != MAX_SPRITES)
            gSprites[gBattleStruct->ballSpriteIds[1]].sHide = TRUE;   // hide
        break;
    case 1: // restore
        if (gBattleStruct->ballSpriteIds[0] != MAX_SPRITES)
            gSprites[gBattleStruct->ballSpriteIds[0]].sHide = FALSE;   // restore
        if (gBattleStruct->ballSpriteIds[1] != MAX_SPRITES)
            gSprites[gBattleStruct->ballSpriteIds[1]].sHide = FALSE;   // restore
        break;
    }
#endif
}

void TryHideLastUsedBall(void)
{
#if B_LAST_USED_BALL == TRUE
    TryHideOrRestoreLastUsedBall(0);
#endif
}

void TryRestoreLastUsedBall(void)
{
#if B_LAST_USED_BALL == TRUE
    if (gBattleStruct->ballSpriteIds[0] != MAX_SPRITES)
        TryHideOrRestoreLastUsedBall(1);
    else
        TryAddLastUsedBallItemSprites();
#endif
}<|MERGE_RESOLUTION|>--- conflicted
+++ resolved
@@ -991,15 +991,8 @@
     u8 *objVram;
     u8 battler = gSprites[healthboxSpriteId].hMain_Battler;
 
-<<<<<<< HEAD
     // Don't print Lv char if mon is mega evolved or primal reverted or Dynamaxed.
-    if (gBattleStruct->mega.evolvedPartyIds[GetBattlerSide(battler)] & gBitTable[gBattlerPartyIndexes[battler]]
-     || gBattleStruct->mega.primalRevertedPartyIds[GetBattlerSide(battler)] & gBitTable[gBattlerPartyIndexes[battler]]
-     || IsDynamaxed(battler))
-=======
-    // Don't print Lv char if mon is mega evolved or primal reverted.
-    if (IsBattlerMegaEvolved(battler) || IsBattlerPrimalReverted(battler))
->>>>>>> 46bdd21e
+    if (IsBattlerMegaEvolved(battler) || IsBattlerPrimalReverted(battler) || IsDynamaxed(battler))
     {
         objVram = ConvertIntToDecimalStringN(text, lvl, STR_CONV_MODE_LEFT_ALIGN, 3);
         xPos = 5 * (3 - (objVram - (text + 2))) - 1;
