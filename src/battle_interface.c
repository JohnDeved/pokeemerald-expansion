#include "global.h"
#include "malloc.h"
#include "battle.h"
#include "pokemon.h"
#include "battle_controllers.h"
#include "battle_interface.h"
#include "battle_z_move.h"
#include "graphics.h"
#include "sprite.h"
#include "window.h"
#include "string_util.h"
#include "text.h"
#include "sound.h"
#include "decompress.h"
#include "task.h"
#include "util.h"
#include "gpu_regs.h"
#include "battle_message.h"
#include "pokedex.h"
#include "palette.h"
#include "international_string_util.h"
#include "safari_zone.h"
#include "battle_anim.h"
#include "data.h"
#include "pokemon_summary_screen.h"
#include "strings.h"
#include "battle_debug.h"
#include "item.h"
#include "item_icon.h"
#include "item_use.h"
#include "test_runner.h"
#include "constants/battle_anim.h"
#include "constants/rgb.h"
#include "constants/songs.h"
#include "constants/items.h"

enum
{   // Corresponds to gHealthboxElementsGfxTable (and the tables after it) in graphics.c
    // These are indexes into the tables, which are filled with 8x8 square pixel data.
    HEALTHBOX_GFX_0, //hp bar [black section]
    HEALTHBOX_GFX_1, //hp bar "H"
    HEALTHBOX_GFX_2, //hp bar "P"
    HEALTHBOX_GFX_HP_BAR_GREEN, //hp bar [0 pixels]
    HEALTHBOX_GFX_4,  //hp bar [1 pixels]
    HEALTHBOX_GFX_5,  //hp bar [2 pixels]
    HEALTHBOX_GFX_6,  //hp bar [3 pixels]
    HEALTHBOX_GFX_7,  //hp bar [4 pixels]
    HEALTHBOX_GFX_8,  //hp bar [5 pixels]
    HEALTHBOX_GFX_9,  //hp bar [6 pixels]
    HEALTHBOX_GFX_10, //hp bar [7 pixels]
    HEALTHBOX_GFX_11, //hp bar [8 pixels]
    HEALTHBOX_GFX_12, //exp bar [0 pixels]
    HEALTHBOX_GFX_13, //exp bar [1 pixels]
    HEALTHBOX_GFX_14, //exp bar [2 pixels]
    HEALTHBOX_GFX_15, //exp bar [3 pixels]
    HEALTHBOX_GFX_16, //exp bar [4 pixels]
    HEALTHBOX_GFX_17, //exp bar [5 pixels]
    HEALTHBOX_GFX_18, //exp bar [6 pixels]
    HEALTHBOX_GFX_19, //exp bar [7 pixels]
    HEALTHBOX_GFX_20, //exp bar [8 pixels]
    HEALTHBOX_GFX_STATUS_PSN_BATTLER0,  //status psn "(P"
    HEALTHBOX_GFX_22,                   //status psn "SN"
    HEALTHBOX_GFX_23,                   //status psn "|)""
    HEALTHBOX_GFX_STATUS_PRZ_BATTLER0,  //status prz
    HEALTHBOX_GFX_25,
    HEALTHBOX_GFX_26,
    HEALTHBOX_GFX_STATUS_SLP_BATTLER0,  //status slp
    HEALTHBOX_GFX_28,
    HEALTHBOX_GFX_29,
    HEALTHBOX_GFX_STATUS_FRZ_BATTLER0,  //status frz
    HEALTHBOX_GFX_31,
    HEALTHBOX_GFX_32,
    HEALTHBOX_GFX_STATUS_BRN_BATTLER0,  //status brn
    HEALTHBOX_GFX_34,
    HEALTHBOX_GFX_35,
    HEALTHBOX_GFX_STATUS_FSB_BATTLER0,  //status fsb
    HEALTHBOX_GFX_116,
    HEALTHBOX_GFX_117,
    HEALTHBOX_GFX_36, //misc [Black section]
    HEALTHBOX_GFX_37, //misc [Black section]
    HEALTHBOX_GFX_38, //misc [Black section]
    HEALTHBOX_GFX_39, //misc [Blank Health Window?]
    HEALTHBOX_GFX_40, //misc [Blank Health Window?]
    HEALTHBOX_GFX_41, //misc [Blank Health Window?]
    HEALTHBOX_GFX_42, //misc [Blank Health Window?]
    HEALTHBOX_GFX_43, //misc [Top of Health Window?]
    HEALTHBOX_GFX_44, //misc [Top of Health Window?]
    HEALTHBOX_GFX_45, //misc [Top of Health Window?]
    HEALTHBOX_GFX_46, //misc [Blank Health Window?]
    HEALTHBOX_GFX_HP_BAR_YELLOW, //hp bar yellow [0 pixels]
    HEALTHBOX_GFX_48, //hp bar yellow [1 pixels]
    HEALTHBOX_GFX_49, //hp bar yellow [2 pixels]
    HEALTHBOX_GFX_50, //hp bar yellow [3 pixels]
    HEALTHBOX_GFX_51, //hp bar yellow [4 pixels]
    HEALTHBOX_GFX_52, //hp bar yellow [5 pixels]
    HEALTHBOX_GFX_53, //hp bar yellow [6 pixels]
    HEALTHBOX_GFX_54, //hp bar yellow [7 pixels]
    HEALTHBOX_GFX_55, //hp bar yellow [8 pixels]
    HEALTHBOX_GFX_HP_BAR_RED,  //hp bar red [0 pixels]
    HEALTHBOX_GFX_57, //hp bar red [1 pixels]
    HEALTHBOX_GFX_58, //hp bar red [2 pixels]
    HEALTHBOX_GFX_59, //hp bar red [3 pixels]
    HEALTHBOX_GFX_60, //hp bar red [4 pixels]
    HEALTHBOX_GFX_61, //hp bar red [5 pixels]
    HEALTHBOX_GFX_62, //hp bar red [6 pixels]
    HEALTHBOX_GFX_63, //hp bar red [7 pixels]
    HEALTHBOX_GFX_64, //hp bar red [8 pixels]
    HEALTHBOX_GFX_65, //hp bar frame end
    HEALTHBOX_GFX_STATUS_BALL, // Full
    HEALTHBOX_GFX_STATUS_BALL_EMPTY,
    HEALTHBOX_GFX_STATUS_BALL_FAINTED,
    HEALTHBOX_GFX_STATUS_BALL_STATUSED,
    HEALTHBOX_GFX_STATUS_BALL_CAUGHT,
    HEALTHBOX_GFX_STATUS_PSN_BATTLER1, //status2 "PSN"
    HEALTHBOX_GFX_72,
    HEALTHBOX_GFX_73,
    HEALTHBOX_GFX_STATUS_PRZ_BATTLER1, //status2 "PRZ"
    HEALTHBOX_GFX_75,
    HEALTHBOX_GFX_76,
    HEALTHBOX_GFX_STATUS_SLP_BATTLER1, //status2 "SLP"
    HEALTHBOX_GFX_78,
    HEALTHBOX_GFX_79,
    HEALTHBOX_GFX_STATUS_FRZ_BATTLER1, //status2 "FRZ"
    HEALTHBOX_GFX_81,
    HEALTHBOX_GFX_82,
    HEALTHBOX_GFX_STATUS_BRN_BATTLER1, //status2 "BRN"
    HEALTHBOX_GFX_84,
    HEALTHBOX_GFX_85,
    HEALTHBOX_GFX_STATUS_FSB_BATTLER1, //status2 "FSB"
    HEALTHBOX_GFX_118,
    HEALTHBOX_GFX_119,
    HEALTHBOX_GFX_STATUS_PSN_BATTLER2, //status3 "PSN"
    HEALTHBOX_GFX_87,
    HEALTHBOX_GFX_88,
    HEALTHBOX_GFX_STATUS_PRZ_BATTLER2, //status3 "PRZ"
    HEALTHBOX_GFX_90,
    HEALTHBOX_GFX_91,
    HEALTHBOX_GFX_STATUS_SLP_BATTLER2, //status3 "SLP"
    HEALTHBOX_GFX_93,
    HEALTHBOX_GFX_94,
    HEALTHBOX_GFX_STATUS_FRZ_BATTLER2, //status3 "FRZ"
    HEALTHBOX_GFX_96,
    HEALTHBOX_GFX_97,
    HEALTHBOX_GFX_STATUS_BRN_BATTLER2, //status3 "BRN"
    HEALTHBOX_GFX_99,
    HEALTHBOX_GFX_100,
    HEALTHBOX_GFX_STATUS_FSB_BATTLER2, //status3 "FSB"
    HEALTHBOX_GFX_120,
    HEALTHBOX_GFX_121,
    HEALTHBOX_GFX_STATUS_PSN_BATTLER3, //status4 "PSN"
    HEALTHBOX_GFX_102,
    HEALTHBOX_GFX_103,
    HEALTHBOX_GFX_STATUS_PRZ_BATTLER3, //status4 "PRZ"
    HEALTHBOX_GFX_105,
    HEALTHBOX_GFX_106,
    HEALTHBOX_GFX_STATUS_SLP_BATTLER3, //status4 "SLP"
    HEALTHBOX_GFX_108,
    HEALTHBOX_GFX_109,
    HEALTHBOX_GFX_STATUS_FRZ_BATTLER3, //status4 "FRZ"
    HEALTHBOX_GFX_111,
    HEALTHBOX_GFX_112,
    HEALTHBOX_GFX_STATUS_BRN_BATTLER3, //status4 "BRN"
    HEALTHBOX_GFX_114,
    HEALTHBOX_GFX_115,
    HEALTHBOX_GFX_STATUS_FSB_BATTLER3, //status4 "FSB"
    HEALTHBOX_GFX_122,
    HEALTHBOX_GFX_123,
    HEALTHBOX_GFX_FRAME_END,
    HEALTHBOX_GFX_FRAME_END_BAR,
};

static const u8 *GetHealthboxElementGfxPtr(u8);
static u8 *AddTextPrinterAndCreateWindowOnHealthbox(const u8 *, u32, u32, u32, u32 *);

static void RemoveWindowOnHealthbox(u32 windowId);
static void UpdateHpTextInHealthboxInDoubles(u32 healthboxSpriteId, u32 maxOrCurrent, s16 currHp, s16 maxHp);
static void UpdateStatusIconInHealthbox(u8);

static void TextIntoHealthboxObject(void *, u8 *, s32);
static void SafariTextIntoHealthboxObject(void *, u8 *, u32);
static void HpTextIntoHealthboxObject(void *, u8 *, u32);
static void FillHealthboxObject(void *, u32, u32);

static void Task_HidePartyStatusSummary_BattleStart_1(u8);
static void Task_HidePartyStatusSummary_BattleStart_2(u8);
static void Task_HidePartyStatusSummary_DuringBattle(u8);

static void SpriteCB_HealthBoxOther(struct Sprite *);
static void SpriteCB_HealthBar(struct Sprite *);
static void SpriteCB_StatusSummaryBar_Enter(struct Sprite *);
static void SpriteCB_StatusSummaryBar_Exit(struct Sprite *);
static void SpriteCB_StatusSummaryBalls_Enter(struct Sprite *);
static void SpriteCB_StatusSummaryBalls_Exit(struct Sprite *);
static void SpriteCB_StatusSummaryBalls_OnSwitchout(struct Sprite *);

static void SpriteCb_MegaTrigger(struct Sprite *);
static void SpriteCb_BurstTrigger(struct Sprite *);
static void MegaIndicator_SetVisibilities(u32 healthboxId, bool32 invisible);
static void MegaIndicator_UpdateLevel(u32 healthboxId, u32 level);
static void MegaIndicator_CreateSprite(u32 battlerId, u32 healthboxSpriteId);
static void MegaIndicator_UpdateOamPriority(u32 healthboxId, u32 oamPriority);
static void SpriteCb_MegaIndicator(struct Sprite *);

static u8 GetStatusIconForBattlerId(u8, u8);
static s32 CalcNewBarValue(s32, s32, s32, s32 *, u8, u16);
static u8 GetScaledExpFraction(s32, s32, s32, u8);
static void MoveBattleBarGraphically(u8, u8);
static u8 CalcBarFilledPixels(s32, s32, s32, s32 *, u8 *, u8);

static void SpriteCb_AbilityPopUp(struct Sprite *);
static void Task_FreeAbilityPopUpGfx(u8);

static void SpriteCB_LastUsedBall(struct Sprite *);
static void SpriteCB_LastUsedBallWin(struct Sprite *);

static const struct OamData sOamData_64x32 =
{
    .y = 0,
    .affineMode = ST_OAM_AFFINE_OFF,
    .objMode = ST_OAM_OBJ_NORMAL,
    .mosaic = FALSE,
    .bpp = ST_OAM_4BPP,
    .shape = SPRITE_SHAPE(64x32),
    .x = 0,
    .matrixNum = 0,
    .size = SPRITE_SIZE(64x32),
    .tileNum = 0,
    .priority = 1,
    .paletteNum = 0,
    .affineParam = 0,
};

static const struct SpriteTemplate sHealthboxPlayerSpriteTemplates[2] =
{
    {
        .tileTag = TAG_HEALTHBOX_PLAYER1_TILE,
        .paletteTag = TAG_HEALTHBOX_PAL,
        .oam = &sOamData_64x32,
        .anims = gDummySpriteAnimTable,
        .images = NULL,
        .affineAnims = gDummySpriteAffineAnimTable,
        .callback = SpriteCallbackDummy
    },
    {
        .tileTag = TAG_HEALTHBOX_PLAYER2_TILE,
        .paletteTag = TAG_HEALTHBOX_PAL,
        .oam = &sOamData_64x32,
        .anims = gDummySpriteAnimTable,
        .images = NULL,
        .affineAnims = gDummySpriteAffineAnimTable,
        .callback = SpriteCallbackDummy
    }
};

static const struct SpriteTemplate sHealthboxOpponentSpriteTemplates[2] =
{
    {
        .tileTag = TAG_HEALTHBOX_OPPONENT1_TILE,
        .paletteTag = TAG_HEALTHBOX_PAL,
        .oam = &sOamData_64x32,
        .anims = gDummySpriteAnimTable,
        .images = NULL,
        .affineAnims = gDummySpriteAffineAnimTable,
        .callback = SpriteCallbackDummy
    },
    {
        .tileTag = TAG_HEALTHBOX_OPPONENT2_TILE,
        .paletteTag = TAG_HEALTHBOX_PAL,
        .oam = &sOamData_64x32,
        .anims = gDummySpriteAnimTable,
        .images = NULL,
        .affineAnims = gDummySpriteAffineAnimTable,
        .callback = SpriteCallbackDummy
    }
};

static const struct SpriteTemplate sHealthboxSafariSpriteTemplate =
{
    .tileTag = TAG_HEALTHBOX_SAFARI_TILE,
    .paletteTag = TAG_HEALTHBOX_PAL,
    .oam = &sOamData_64x32,
    .anims = gDummySpriteAnimTable,
    .images = NULL,
    .affineAnims = gDummySpriteAffineAnimTable,
    .callback = SpriteCallbackDummy
};

static const struct OamData sOamData_Healthbar =
{
    .y = 0,
    .affineMode = ST_OAM_AFFINE_OFF,
    .objMode = ST_OAM_OBJ_NORMAL,
    .mosaic = FALSE,
    .bpp = ST_OAM_4BPP,
    .shape = SPRITE_SHAPE(32x8),
    .x = 0,
    .matrixNum = 0,
    .size = SPRITE_SIZE(32x8),
    .tileNum = 0,
    .priority = 1,
    .paletteNum = 0,
    .affineParam = 0,
};

static const struct SpriteTemplate sHealthbarSpriteTemplates[MAX_BATTLERS_COUNT] =
{
    {
        .tileTag = TAG_HEALTHBAR_PLAYER1_TILE,
        .paletteTag = TAG_HEALTHBAR_PAL,
        .oam = &sOamData_Healthbar,
        .anims = gDummySpriteAnimTable,
        .images = NULL,
        .affineAnims = gDummySpriteAffineAnimTable,
        .callback = SpriteCB_HealthBar
    },
    {
        .tileTag = TAG_HEALTHBAR_OPPONENT1_TILE,
        .paletteTag = TAG_HEALTHBAR_PAL,
        .oam = &sOamData_Healthbar,
        .anims = gDummySpriteAnimTable,
        .images = NULL,
        .affineAnims = gDummySpriteAffineAnimTable,
        .callback = SpriteCB_HealthBar
    },
    {
        .tileTag = TAG_HEALTHBAR_PLAYER2_TILE,
        .paletteTag = TAG_HEALTHBAR_PAL,
        .oam = &sOamData_Healthbar,
        .anims = gDummySpriteAnimTable,
        .images = NULL,
        .affineAnims = gDummySpriteAffineAnimTable,
        .callback = SpriteCB_HealthBar
    },
    {
        .tileTag = TAG_HEALTHBAR_OPPONENT2_TILE,
        .paletteTag = TAG_HEALTHBAR_PAL,
        .oam = &sOamData_Healthbar,
        .anims = gDummySpriteAnimTable,
        .images = NULL,
        .affineAnims = gDummySpriteAffineAnimTable,
        .callback = SpriteCB_HealthBar
    }
};

/*  v-- Origin
[0  +  ][1     ]   64x8
*/
static const struct Subsprite sHealthBar_Subsprites_Player[] =
{
    {
        .x = -16,
        .y = 0,
        .shape = SPRITE_SHAPE(32x8),
        .size = SPRITE_SIZE(32x8),
        .tileOffset = 0,
        .priority = 1
    },
    {
        .x = 16,
        .y = 0,
        .shape = SPRITE_SHAPE(32x8),
        .size = SPRITE_SIZE(32x8),
        .tileOffset = 4,
        .priority = 1
    }
};

/*       v-- Origin
[]  [0  +  ][1     ]   8x8 + 64x8
2^ ^--- Note 8px space
*/
static const struct Subsprite sHealthBar_Subsprites_Opponent[] =
{
    {
        .x = -16,
        .y = 0,
        .shape = SPRITE_SHAPE(32x8),
        .size = SPRITE_SIZE(32x8),
        .tileOffset = 0,
        .priority = 1
    },
    {
        .x = 16,
        .y = 0,
        .shape = SPRITE_SHAPE(32x8),
        .size = SPRITE_SIZE(32x8),
        .tileOffset = 4,
        .priority = 1
    },
    {
        .x = -32,
        .y = 0,
        .shape = SPRITE_SHAPE(8x8),
        .size = SPRITE_SIZE(8x8),
        .tileOffset = 8,
        .priority = 1
    }
};

static const struct SubspriteTable sHealthBar_SubspriteTables[] =
{
    [B_SIDE_PLAYER]   = {ARRAY_COUNT(sHealthBar_Subsprites_Player), sHealthBar_Subsprites_Player},
    [B_SIDE_OPPONENT] = {ARRAY_COUNT(sHealthBar_Subsprites_Opponent), sHealthBar_Subsprites_Opponent}
};
/*                      v-- Origin
[0     ][1     ][2     ][3     ]   128x8
*/
static const struct Subsprite sStatusSummaryBar_Subsprites_Enter[] =
{
    {
        .x = 32 * -3,
        .y = 0,
        .shape = SPRITE_SHAPE(32x8),
        .size = SPRITE_SIZE(32x8),
        .tileOffset = 0,
        .priority = 1
    },
    {
        .x = 32 * -2,
        .y = 0,
        .shape = SPRITE_SHAPE(32x8),
        .size = SPRITE_SIZE(32x8),
        .tileOffset = 4,
        .priority = 1
    },
    {
        .x = 32 * -1,
        .y = 0,
        .shape = SPRITE_SHAPE(32x8),
        .size = SPRITE_SIZE(32x8),
        .tileOffset = 8,
        .priority = 1
    },
    {
        .x = 0,
        .y = 0,
        .shape = SPRITE_SHAPE(32x8),
        .size = SPRITE_SIZE(32x8),
        .tileOffset = 12,
        .priority = 1
    }
};

/*                      v-- Origin
[0     ][1     ][2     ][3     ][4     ][5     ]   192x8
                 ^-- uses same tiles --^
*/
static const struct Subsprite sStatusSummaryBar_Subsprites_Exit[] =
{
    {
        .x = 32 * -3,
        .y = 0,
        .shape = SPRITE_SHAPE(32x8),
        .size = SPRITE_SIZE(32x8),
        .tileOffset = 0,
        .priority = 1
    },
    {
        .x = 32 * -2,
        .y = 0,
        .shape = SPRITE_SHAPE(32x8),
        .size = SPRITE_SIZE(32x8),
        .tileOffset = 4,
        .priority = 1
    },
    {
        .x = 32 * -1,
        .y = 0,
        .shape = SPRITE_SHAPE(32x8),
        .size = SPRITE_SIZE(32x8),
        .tileOffset = 8,
        .priority = 1
    },
    {
        .x = 32 * 0,
        .y = 0,
        .shape = SPRITE_SHAPE(32x8),
        .size = SPRITE_SIZE(32x8),
        .tileOffset = 8,
        .priority = 1
    },
    {
        .x = 32 * 1,
        .y = 0,
        .shape = SPRITE_SHAPE(32x8),
        .size = SPRITE_SIZE(32x8),
        .tileOffset = 8,
        .priority = 1
    },
    {
        .x = 32 * 2,
        .y = 0,
        .shape = SPRITE_SHAPE(32x8),
        .size = SPRITE_SIZE(32x8),
        .tileOffset = 12,
        .priority = 1
    }
};

static const struct SubspriteTable sStatusSummaryBar_SubspriteTable_Enter[] =
{
    {ARRAY_COUNT(sStatusSummaryBar_Subsprites_Enter), sStatusSummaryBar_Subsprites_Enter}
};

static const struct SubspriteTable sStatusSummaryBar_SubspriteTable_Exit[] =
{
    {ARRAY_COUNT(sStatusSummaryBar_Subsprites_Exit), sStatusSummaryBar_Subsprites_Exit}
};

static const struct CompressedSpriteSheet sStatusSummaryBarSpriteSheet =
{
    gBattleInterface_BallStatusBarGfx, 0x200, TAG_STATUS_SUMMARY_BAR_TILE
};

static const struct SpritePalette sStatusSummaryBarSpritePal =
{
    gBattleInterface_BallStatusBarPal, TAG_STATUS_SUMMARY_BAR_PAL
};

static const struct SpritePalette sStatusSummaryBallsSpritePal =
{
    gBattleInterface_BallDisplayPal, TAG_STATUS_SUMMARY_BALLS_PAL
};

static const struct SpriteSheet sStatusSummaryBallsSpriteSheet =
{
    &gHealthboxElementsGfxTable[HEALTHBOX_GFX_STATUS_BALL], 0x80, TAG_STATUS_SUMMARY_BALLS_TILE
};

static const struct OamData sOamData_StatusSummaryBalls =
{
    .y = 0,
    .affineMode = ST_OAM_AFFINE_OFF,
    .objMode = ST_OAM_OBJ_NORMAL,
    .mosaic = FALSE,
    .bpp = ST_OAM_4BPP,
    .shape = SPRITE_SHAPE(8x8),
    .x = 0,
    .matrixNum = 0,
    .size = SPRITE_SIZE(8x8),
    .tileNum = 0,
    .priority = 1,
    .paletteNum = 0,
    .affineParam = 0,
};

static const struct SpriteTemplate sStatusSummaryBarSpriteTemplates[2] =
{
    { // Player
        .tileTag = TAG_STATUS_SUMMARY_BAR_TILE,
        .paletteTag = TAG_STATUS_SUMMARY_BAR_PAL,
        .oam = &sOamData_64x32,
        .anims = gDummySpriteAnimTable,
        .images = NULL,
        .affineAnims = gDummySpriteAffineAnimTable,
        .callback = SpriteCB_StatusSummaryBar_Enter
    },
    { // Opponent
        .tileTag = TAG_STATUS_SUMMARY_BAR_TILE,
        .paletteTag = TAG_STATUS_SUMMARY_BAR_PAL,
        .oam = &sOamData_64x32,
        .anims = gDummySpriteAnimTable,
        .images = NULL,
        .affineAnims = gDummySpriteAffineAnimTable,
        .callback = SpriteCB_StatusSummaryBar_Enter
    }
};

static const struct SpriteTemplate sStatusSummaryBallsSpriteTemplates[2] =
{
    {
        .tileTag = TAG_STATUS_SUMMARY_BALLS_TILE,
        .paletteTag = TAG_STATUS_SUMMARY_BALLS_PAL,
        .oam = &sOamData_StatusSummaryBalls,
        .anims = gDummySpriteAnimTable,
        .images = NULL,
        .affineAnims = gDummySpriteAffineAnimTable,
        .callback = SpriteCB_StatusSummaryBalls_Enter
    },
    {
        .tileTag = TAG_STATUS_SUMMARY_BALLS_TILE,
        .paletteTag = TAG_STATUS_SUMMARY_BALLS_PAL,
        .oam = &sOamData_StatusSummaryBalls,
        .anims = gDummySpriteAnimTable,
        .images = NULL,
        .affineAnims = gDummySpriteAffineAnimTable,
        .callback = SpriteCB_StatusSummaryBalls_Enter
    }
};

static const u8 sEmptyWhiteText_GrayHighlight[] = __("{COLOR WHITE}{HIGHLIGHT DARK_GRAY}              ");
static const u8 sEmptyWhiteText_TransparentHighlight[] = __("{COLOR WHITE}{HIGHLIGHT TRANSPARENT}              ");

enum
{
    PAL_STATUS_PSN,
    PAL_STATUS_PAR,
    PAL_STATUS_SLP,
    PAL_STATUS_FRZ,
    PAL_STATUS_BRN
};

static const u16 sStatusIconColors[] =
{
    [PAL_STATUS_PSN] = RGB(24, 12, 24),
    [PAL_STATUS_PAR] = RGB(23, 23, 3),
    [PAL_STATUS_SLP] = RGB(20, 20, 17),
    [PAL_STATUS_FRZ] = RGB(17, 22, 28),
    [PAL_STATUS_BRN] = RGB(28, 14, 10),
};

static const struct WindowTemplate sHealthboxWindowTemplate = {
    .bg = 0,
    .tilemapLeft = 0,
    .tilemapTop = 0,
    .width = 8,
    .height = 2,
    .paletteNum = 0,
    .baseBlock = 0
};

static const u8 ALIGNED(4) sMegaTriggerGfx[] = INCBIN_U8("graphics/battle_interface/mega_trigger.4bpp");
static const u16 sMegaTriggerPal[] = INCBIN_U16("graphics/battle_interface/mega_trigger.gbapal");

static const struct SpriteSheet sSpriteSheet_MegaTrigger =
{
    sMegaTriggerGfx, sizeof(sMegaTriggerGfx), TAG_MEGA_TRIGGER_TILE
};
static const struct SpritePalette sSpritePalette_MegaTrigger =
{
    sMegaTriggerPal, TAG_MEGA_TRIGGER_PAL
};

static const struct OamData sOamData_MegaTrigger =
{
    .y = 0,
    .affineMode = 0,
    .objMode = 0,
    .mosaic = 0,
    .bpp = 0,
    .shape = ST_OAM_SQUARE,
    .x = 0,
    .matrixNum = 0,
    .size = 2,
    .tileNum = 0,
    .priority = 1,
    .paletteNum = 0,
    .affineParam = 0,
};

static const union AnimCmd sSpriteAnim_MegaTriggerOff[] =
{
    ANIMCMD_FRAME(0, 0),
    ANIMCMD_END
};

static const union AnimCmd sSpriteAnim_MegaTriggerOn[] =
{
    ANIMCMD_FRAME(16, 0),
    ANIMCMD_END
};

static const union AnimCmd *const sSpriteAnimTable_MegaTrigger[] =
{
    sSpriteAnim_MegaTriggerOff,
    sSpriteAnim_MegaTriggerOn,
};

static const struct SpriteTemplate sSpriteTemplate_MegaTrigger =
{
    .tileTag = TAG_MEGA_TRIGGER_TILE,
    .paletteTag = TAG_MEGA_TRIGGER_PAL,
    .oam = &sOamData_MegaTrigger,
    .anims = sSpriteAnimTable_MegaTrigger,
    .images = NULL,
    .affineAnims = gDummySpriteAffineAnimTable,
    .callback = SpriteCb_MegaTrigger
};

static const u8 ALIGNED(4) sBurstTriggerGfx[] = INCBIN_U8("graphics/battle_interface/burst_trigger.4bpp");
static const u16 sBurstTriggerPal[] = INCBIN_U16("graphics/battle_interface/burst_trigger.gbapal");

static const struct SpriteSheet sSpriteSheet_BurstTrigger =
{
    sBurstTriggerGfx, sizeof(sBurstTriggerGfx), TAG_BURST_TRIGGER_TILE
};
static const struct SpritePalette sSpritePalette_BurstTrigger =
{
    sBurstTriggerPal, TAG_BURST_TRIGGER_PAL
};

static const struct OamData sOamData_BurstTrigger =
{
    .y = 0,
    .affineMode = 0,
    .objMode = 0,
    .mosaic = 0,
    .bpp = 0,
    .shape = ST_OAM_SQUARE,
    .x = 0,
    .matrixNum = 0,
    .size = 2,
    .tileNum = 0,
    .priority = 1,
    .paletteNum = 0,
    .affineParam = 0,
};

static const union AnimCmd sSpriteAnim_BurstTriggerOff[] =
{
    ANIMCMD_FRAME(0, 0),
    ANIMCMD_END
};

static const union AnimCmd sSpriteAnim_BurstTriggerOn[] =
{
    ANIMCMD_FRAME(16, 0),
    ANIMCMD_END
};

static const union AnimCmd *const sSpriteAnimTable_BurstTrigger[] =
{
    sSpriteAnim_BurstTriggerOff,
    sSpriteAnim_BurstTriggerOn,
};

static const struct SpriteTemplate sSpriteTemplate_BurstTrigger =
{
    .tileTag = TAG_BURST_TRIGGER_TILE,
    .paletteTag = TAG_BURST_TRIGGER_PAL,
    .oam = &sOamData_BurstTrigger,
    .anims = sSpriteAnimTable_BurstTrigger,
    .images = NULL,
    .affineAnims = gDummySpriteAffineAnimTable,
    .callback = SpriteCb_BurstTrigger
};

// Because the healthbox is too large to fit into one sprite, it is divided into two sprites.
// healthboxLeft  or healthboxMain  is the left part that is used as the 'main' sprite.
// healthboxRight or healthboxOther is the right part of the healthbox.
// There's also the third sprite under name of healthbarSprite that refers to the healthbar visible on the healtbox.

// data fields for healthboxMain
// oam.affineParam holds healthboxRight spriteId
#define hMain_MegaIndicatorId       data[3]
#define hMain_HealthBarSpriteId     data[5]
#define hMain_Battler               data[6]
#define hMain_Data7                 data[7]

// data fields for healthboxRight
#define hOther_HealthBoxSpriteId    data[5]

// data fields for healthbar
#define hBar_HealthBoxSpriteId      data[5]
#define hBar_Data6                  data[6]

static void InitLastUsedBallAssets(void)
{
    gBattleStruct->ballSpriteIds[0] = MAX_SPRITES;
    gBattleStruct->ballSpriteIds[1] = MAX_SPRITES;
}

// This function is here to cover a specific case - one player's mon in a 2 vs 1 double battle. In this scenario - display singles layout.
// The same goes for a 2 vs 1 where opponent has only one pokemon.
u32 WhichBattleCoords(u32 battlerId) // 0 - singles, 1 - doubles
{
    if (GetBattlerPosition(battlerId) == B_POSITION_PLAYER_LEFT
        && gPlayerPartyCount == 1
        && !(gBattleTypeFlags & BATTLE_TYPE_MULTI))
        return 0;
    else if (GetBattlerPosition(battlerId) == B_POSITION_OPPONENT_LEFT
             && gEnemyPartyCount == 1
             && !(gBattleTypeFlags & BATTLE_TYPE_TWO_OPPONENTS))
        return 0;
    else
        return IsDoubleBattle();
}

u8 CreateBattlerHealthboxSprites(u8 battlerId)
{
    s16 data6 = 0;
    u8 healthboxLeftSpriteId, healthboxRightSpriteId;
    u8 healthbarSpriteId, megaIndicatorSpriteId;
    struct Sprite *healthBarSpritePtr;

    if (WhichBattleCoords(battlerId) == 0) // Singles
    {
        if (GetBattlerSide(battlerId) == B_SIDE_PLAYER)
        {
            healthboxLeftSpriteId = CreateSprite(&sHealthboxPlayerSpriteTemplates[0], DISPLAY_WIDTH, DISPLAY_HEIGHT, 1);
            healthboxRightSpriteId = CreateSpriteAtEnd(&sHealthboxPlayerSpriteTemplates[0], DISPLAY_WIDTH, DISPLAY_HEIGHT, 1);

            gSprites[healthboxLeftSpriteId].oam.shape = ST_OAM_SQUARE;

            gSprites[healthboxRightSpriteId].oam.shape = ST_OAM_SQUARE;
            gSprites[healthboxRightSpriteId].oam.tileNum += 64;
        }
        else
        {
            healthboxLeftSpriteId = CreateSprite(&sHealthboxOpponentSpriteTemplates[0], DISPLAY_WIDTH, DISPLAY_HEIGHT, 1);
            healthboxRightSpriteId = CreateSpriteAtEnd(&sHealthboxOpponentSpriteTemplates[0], DISPLAY_WIDTH, DISPLAY_HEIGHT, 1);

            gSprites[healthboxRightSpriteId].oam.tileNum += 32;

            data6 = 2;
        }
        gSprites[healthboxLeftSpriteId].oam.affineParam = healthboxRightSpriteId;

        gSprites[healthboxRightSpriteId].hOther_HealthBoxSpriteId = healthboxLeftSpriteId;
        gSprites[healthboxRightSpriteId].callback = SpriteCB_HealthBoxOther;
    }
    else
    {
        if (GetBattlerSide(battlerId) == B_SIDE_PLAYER)
        {
            healthboxLeftSpriteId = CreateSprite(&sHealthboxPlayerSpriteTemplates[GetBattlerPosition(battlerId) / 2], DISPLAY_WIDTH, DISPLAY_HEIGHT, 1);
            healthboxRightSpriteId = CreateSpriteAtEnd(&sHealthboxPlayerSpriteTemplates[GetBattlerPosition(battlerId) / 2], DISPLAY_WIDTH, DISPLAY_HEIGHT, 1);

            gSprites[healthboxLeftSpriteId].oam.affineParam = healthboxRightSpriteId;

            gSprites[healthboxRightSpriteId].hOther_HealthBoxSpriteId = healthboxLeftSpriteId;
            gSprites[healthboxRightSpriteId].oam.tileNum += 32;
            gSprites[healthboxRightSpriteId].callback = SpriteCB_HealthBoxOther;

            data6 = 1;
        }
        else
        {
            healthboxLeftSpriteId = CreateSprite(&sHealthboxOpponentSpriteTemplates[GetBattlerPosition(battlerId) / 2], DISPLAY_WIDTH, DISPLAY_HEIGHT, 1);
            healthboxRightSpriteId = CreateSpriteAtEnd(&sHealthboxOpponentSpriteTemplates[GetBattlerPosition(battlerId) / 2], DISPLAY_WIDTH, DISPLAY_HEIGHT, 1);

            gSprites[healthboxLeftSpriteId].oam.affineParam = healthboxRightSpriteId;

            gSprites[healthboxRightSpriteId].hOther_HealthBoxSpriteId = healthboxLeftSpriteId;
            gSprites[healthboxRightSpriteId].oam.tileNum += 32;
            gSprites[healthboxRightSpriteId].callback = SpriteCB_HealthBoxOther;

            data6 = 2;
        }
    }

    healthbarSpriteId = CreateSpriteAtEnd(&sHealthbarSpriteTemplates[gBattlerPositions[battlerId]], 140, 60, 0);
    healthBarSpritePtr = &gSprites[healthbarSpriteId];
    SetSubspriteTables(healthBarSpritePtr, &sHealthBar_SubspriteTables[GetBattlerSide(battlerId)]);
    healthBarSpritePtr->subspriteMode = SUBSPRITES_IGNORE_PRIORITY;
    healthBarSpritePtr->oam.priority = 1;

    CpuCopy32(GetHealthboxElementGfxPtr(HEALTHBOX_GFX_1), (void *)(OBJ_VRAM0 + healthBarSpritePtr->oam.tileNum * TILE_SIZE_4BPP), 64);

    gSprites[healthboxLeftSpriteId].hMain_HealthBarSpriteId = healthbarSpriteId;
    gSprites[healthboxLeftSpriteId].hMain_Battler = battlerId;
    gSprites[healthboxLeftSpriteId].invisible = TRUE;

    gSprites[healthboxRightSpriteId].invisible = TRUE;

    healthBarSpritePtr->hBar_HealthBoxSpriteId = healthboxLeftSpriteId;
    healthBarSpritePtr->hBar_Data6 = data6;
    healthBarSpritePtr->invisible = TRUE;

    // Create mega indicator sprite.
    MegaIndicator_CreateSprite(battlerId, healthboxLeftSpriteId);

    // Create dynamax indicator sprites.
    DynamaxIndicator_CreateSprite(battlerId, healthboxLeftSpriteId);

    gBattleStruct->ballSpriteIds[0] = MAX_SPRITES;
    gBattleStruct->ballSpriteIds[1] = MAX_SPRITES;

    return healthboxLeftSpriteId;
}

u8 CreateSafariPlayerHealthboxSprites(void)
{
    u8 healthboxLeftSpriteId, healthboxRightSpriteId;

    healthboxLeftSpriteId = CreateSprite(&sHealthboxSafariSpriteTemplate, DISPLAY_WIDTH, DISPLAY_HEIGHT, 1);
    healthboxRightSpriteId = CreateSpriteAtEnd(&sHealthboxSafariSpriteTemplate, DISPLAY_WIDTH, DISPLAY_HEIGHT, 1);

    gSprites[healthboxLeftSpriteId].oam.shape = ST_OAM_SQUARE;
    gSprites[healthboxRightSpriteId].oam.shape = ST_OAM_SQUARE;

    gSprites[healthboxRightSpriteId].oam.tileNum += 64;

    gSprites[healthboxLeftSpriteId].oam.affineParam = healthboxRightSpriteId;
    gSprites[healthboxRightSpriteId].hOther_HealthBoxSpriteId = healthboxLeftSpriteId;

    gSprites[healthboxRightSpriteId].callback = SpriteCB_HealthBoxOther;

    return healthboxLeftSpriteId;
}

static const u8 *GetHealthboxElementGfxPtr(u8 elementId)
{
    return gHealthboxElementsGfxTable[elementId];
}

// Syncs the position of healthbar accordingly with the healthbox.
static void SpriteCB_HealthBar(struct Sprite *sprite)
{
    u8 healthboxSpriteId = sprite->hBar_HealthBoxSpriteId;

    switch (sprite->hBar_Data6)
    {
    case 0:
        sprite->x = gSprites[healthboxSpriteId].x + 16;
        sprite->y = gSprites[healthboxSpriteId].y;
        break;
    case 1:
        sprite->x = gSprites[healthboxSpriteId].x + 16;
        sprite->y = gSprites[healthboxSpriteId].y;
        break;
    case 2:
    default:
        sprite->x = gSprites[healthboxSpriteId].x + 8;
        sprite->y = gSprites[healthboxSpriteId].y;
        break;
    }

    sprite->x2 = gSprites[healthboxSpriteId].x2;
    sprite->y2 = gSprites[healthboxSpriteId].y2;
}

static void SpriteCB_HealthBoxOther(struct Sprite *sprite)
{
    u8 healthboxMainSpriteId = sprite->hOther_HealthBoxSpriteId;

    sprite->x = gSprites[healthboxMainSpriteId].x + 64;
    sprite->y = gSprites[healthboxMainSpriteId].y;

    sprite->x2 = gSprites[healthboxMainSpriteId].x2;
    sprite->y2 = gSprites[healthboxMainSpriteId].y2;
}

void SetBattleBarStruct(u8 battlerId, u8 healthboxSpriteId, s32 maxVal, s32 oldVal, s32 receivedValue)
{
    gBattleSpritesDataPtr->battleBars[battlerId].healthboxSpriteId = healthboxSpriteId;
    gBattleSpritesDataPtr->battleBars[battlerId].maxValue = maxVal;
    gBattleSpritesDataPtr->battleBars[battlerId].oldValue = oldVal;
    gBattleSpritesDataPtr->battleBars[battlerId].receivedValue = receivedValue;
    gBattleSpritesDataPtr->battleBars[battlerId].currValue = -32768;
}

void SetHealthboxSpriteInvisible(u8 healthboxSpriteId)
{
    gSprites[healthboxSpriteId].invisible = TRUE;
    gSprites[gSprites[healthboxSpriteId].hMain_HealthBarSpriteId].invisible = TRUE;
    gSprites[gSprites[healthboxSpriteId].oam.affineParam].invisible = TRUE;
    MegaIndicator_SetVisibilities(healthboxSpriteId, TRUE);
    DynamaxIndicator_SetVisibilities(healthboxSpriteId, TRUE);
}

void SetHealthboxSpriteVisible(u8 healthboxSpriteId)
{
    gSprites[healthboxSpriteId].invisible = FALSE;
    gSprites[gSprites[healthboxSpriteId].hMain_HealthBarSpriteId].invisible = FALSE;
    gSprites[gSprites[healthboxSpriteId].oam.affineParam].invisible = FALSE;
    MegaIndicator_SetVisibilities(healthboxSpriteId, FALSE);
    DynamaxIndicator_SetVisibilities(healthboxSpriteId, FALSE);
}

static void UpdateSpritePos(u8 spriteId, s16 x, s16 y)
{
    gSprites[spriteId].x = x;
    gSprites[spriteId].y = y;
}

void DummyBattleInterfaceFunc(u8 healthboxSpriteId, bool8 isDoubleBattleBattlerOnly)
{

}

static void TryToggleHealboxVisibility(u32 priority, u32 healthboxLeftSpriteId, u32 healthboxRightSpriteId, u32 healthbarSpriteId)
{
    bool32 invisible = FALSE;

    if (priority == 0)  // start of anim -> make invisible
        invisible = TRUE;
    else if (priority == 1) // end of anim -> make visible
        invisible = FALSE;

    gSprites[healthboxLeftSpriteId].invisible = invisible;
    gSprites[healthboxRightSpriteId].invisible = invisible;
    gSprites[healthbarSpriteId].invisible = invisible;
    MegaIndicator_SetVisibilities(healthboxLeftSpriteId, invisible);
    DynamaxIndicator_SetVisibilities(healthboxLeftSpriteId, invisible);
}

void UpdateOamPriorityInAllHealthboxes(u8 priority, bool32 hideHPBoxes)
{
    s32 i;

    for (i = 0; i < gBattlersCount; i++)
    {
        u8 healthboxLeftSpriteId = gHealthboxSpriteIds[i];
        u8 healthboxRightSpriteId = gSprites[gHealthboxSpriteIds[i]].oam.affineParam;
        u8 healthbarSpriteId = gSprites[gHealthboxSpriteIds[i]].hMain_HealthBarSpriteId;

        gSprites[healthboxLeftSpriteId].oam.priority = priority;
        gSprites[healthboxRightSpriteId].oam.priority = priority;
        gSprites[healthbarSpriteId].oam.priority = priority;

<<<<<<< HEAD
        MegaIndicator_UpdateOamPriorities(healthboxLeftSpriteId, priority);
        DynamaxIndicator_UpdateOamPriorities(healthboxLeftSpriteId, priority);
=======
        MegaIndicator_UpdateOamPriority(healthboxLeftSpriteId, priority);
>>>>>>> b5f7a513

    #if B_HIDE_HEALTHBOX_IN_ANIMS
        if (hideHPBoxes && IsBattlerAlive(i))
            TryToggleHealboxVisibility(priority, healthboxLeftSpriteId, healthboxRightSpriteId, healthbarSpriteId);
    #endif
    }
}

void GetBattlerHealthboxCoords(u8 battler, s16 *x, s16 *y)
{
    *x = 0, *y = 0;

    if (!WhichBattleCoords(battler))
    {
        if (GetBattlerSide(battler) != B_SIDE_PLAYER)
            *x = 44, *y = 30;
        else
            *x = 158, *y = 88;
    }
    else
    {
        switch (GetBattlerPosition(battler))
        {
        case B_POSITION_PLAYER_LEFT:
            *x = 159, *y = 76;
            break;
        case B_POSITION_PLAYER_RIGHT:
            *x = 171, *y = 101;
            break;
        case B_POSITION_OPPONENT_LEFT:
            *x = 44, *y = 19;
            break;
        case B_POSITION_OPPONENT_RIGHT:
            *x = 32, *y = 44;
            break;
        }
    }
}

void InitBattlerHealthboxCoords(u8 battler)
{
    s16 x, y;

    GetBattlerHealthboxCoords(battler, &x, &y);
    UpdateSpritePos(gHealthboxSpriteIds[battler], x, y);
}

static void UpdateLvlInHealthbox(u8 healthboxSpriteId, u8 lvl)
{
    u32 windowId, spriteTileNum;
    u8 *windowTileData;
    u8 text[16];
    u32 xPos;
    u8 *objVram;
    u8 battler = gSprites[healthboxSpriteId].hMain_Battler;

    // Don't print Lv char if mon is mega evolved or primal reverted or Dynamaxed.
    if (IsBattlerMegaEvolved(battler) || IsBattlerPrimalReverted(battler) || IsDynamaxed(battler))
    {
        objVram = ConvertIntToDecimalStringN(text, lvl, STR_CONV_MODE_LEFT_ALIGN, 3);
        xPos = 5 * (3 - (objVram - (text + 2))) - 1;
        MegaIndicator_UpdateLevel(healthboxSpriteId, lvl);
        MegaIndicator_SetVisibilities(healthboxSpriteId, FALSE);
        DynamaxIndicator_UpdateLevel(healthboxSpriteId, lvl);
        DynamaxIndicator_SetVisibilities(healthboxSpriteId, FALSE);
    }
    else
    {
        text[0] = CHAR_EXTRA_SYMBOL;
        text[1] = CHAR_LV_2;

        objVram = ConvertIntToDecimalStringN(text + 2, lvl, STR_CONV_MODE_LEFT_ALIGN, 3);
        xPos = 5 * (3 - (objVram - (text + 2)));
    }

    windowTileData = AddTextPrinterAndCreateWindowOnHealthbox(text, xPos, 3, 2, &windowId);
    spriteTileNum = gSprites[healthboxSpriteId].oam.tileNum * TILE_SIZE_4BPP;

    if (GetBattlerSide(battler) == B_SIDE_PLAYER)
    {
        objVram = (void *)(OBJ_VRAM0);
        if (!WhichBattleCoords(battler))
            objVram += spriteTileNum + 0x820;
        else
            objVram += spriteTileNum + 0x420;
    }
    else
    {
        objVram = (void *)(OBJ_VRAM0);
        objVram += spriteTileNum + 0x400;
    }
    TextIntoHealthboxObject(objVram, windowTileData, 3);
    RemoveWindowOnHealthbox(windowId);
}

static void PrintHpOnHealthbox(u32 spriteId, s16 currHp, s16 maxHp, u32 bgColor, u32 rightTile, u32 leftTile)
{
    u8 *windowTileData;
    u32 windowId, tilesCount, x, healthboxTileNum;
    u8 text[28], *txtPtr;
    void *objVram = (void *)(OBJ_VRAM0) + gSprites[spriteId].oam.tileNum * TILE_SIZE_4BPP;

    // To fit 4 digit HP values we need to modify a bit the way hp is printed on Healthbox.
    // 6 chars can fit on the right healthbox, the rest goes to the left one
    txtPtr = ConvertIntToDecimalStringN(text, currHp, STR_CONV_MODE_RIGHT_ALIGN, 4);
    *txtPtr++ = CHAR_SLASH;
    txtPtr = ConvertIntToDecimalStringN(txtPtr, maxHp, STR_CONV_MODE_LEFT_ALIGN, 4);
    // Print last 6 chars on the right window
    windowTileData = AddTextPrinterAndCreateWindowOnHealthbox(txtPtr - 6, 0, 5, bgColor, &windowId);
    HpTextIntoHealthboxObject(objVram + rightTile, windowTileData, 4);
    RemoveWindowOnHealthbox(windowId);
    // Print the rest of the chars on the left window
    txtPtr[-6] = EOS;
    // if max hp is 3 digits print on block closer to the right window, if 4 digits print further from the right window
    if (maxHp >= 1000)
        x = 9, tilesCount = 3;
    else
        x = 6, tilesCount = 2, leftTile += 0x20;
    windowTileData = AddTextPrinterAndCreateWindowOnHealthbox(text, x, 5, bgColor, &windowId);
    HpTextIntoHealthboxObject(objVram + leftTile, windowTileData, tilesCount);
    RemoveWindowOnHealthbox(windowId);
}

// Note: this is only possible to trigger via debug, it was an unused GF function.
static void UpdateOpponentHpTextDoubles(u32 healthboxSpriteId, u32 barSpriteId, s16 value, u8 maxOrCurrent)
{
    u8 text[32], *txtPtr;
    u32 i, var;
    u32 battlerId = gSprites[healthboxSpriteId].hMain_Battler;

    if (gBattleSpritesDataPtr->battlerData[battlerId].hpNumbersNoBars) // don't print text if only bars are visible
    {
        memcpy(text, sEmptyWhiteText_TransparentHighlight, sizeof(sEmptyWhiteText_TransparentHighlight));
        if (maxOrCurrent == HP_CURRENT)
            var = 0;
        else
            var = 4;

        txtPtr = ConvertIntToDecimalStringN(text + 6, value, STR_CONV_MODE_RIGHT_ALIGN, 3);
        if (!maxOrCurrent)
            StringCopy(txtPtr, gText_Slash);
        RenderTextHandleBold(gMonSpritesGfxPtr->barFontGfx, FONT_BOLD, text);

        for (i = var; i < var + 3; i++)
        {
            if (i < 3)
            {
                CpuCopy32(&gMonSpritesGfxPtr->barFontGfx[((i - var) * 64) + 32],
                      (void *)((OBJ_VRAM0) + 32 * (1 + gSprites[barSpriteId].oam.tileNum + i)),
                      0x20);
            }
            else
            {
                CpuCopy32(&gMonSpritesGfxPtr->barFontGfx[((i - var) * 64) + 32],
                      (void *)((OBJ_VRAM0 + 0x20) + 32 * (i + gSprites[barSpriteId].oam.tileNum)),
                      0x20);
            }
        }

        if (maxOrCurrent == HP_CURRENT)
        {
            CpuCopy32(&gMonSpritesGfxPtr->barFontGfx[224],
                      (void *)((OBJ_VRAM0) + ((gSprites[barSpriteId].oam.tileNum + 4) * TILE_SIZE_4BPP)),
                      0x20);
            CpuFill32(0, (void *)((OBJ_VRAM0) + (gSprites[barSpriteId].oam.tileNum * TILE_SIZE_4BPP)), 0x20);
        }
    }
}

// Same with this one.
static void UpdateOpponentHpTextSingles(u32 healthboxSpriteId, s16 value, u32 maxOrCurrent)
{
    u8 text[32];
    u32 var, i;
    u32 battler = gSprites[healthboxSpriteId].hMain_Battler;

    memcpy(text, sEmptyWhiteText_GrayHighlight, sizeof(sEmptyWhiteText_GrayHighlight));
    if (gBattleSpritesDataPtr->battlerData[battler].hpNumbersNoBars) // don't print text if only bars are visible
    {
        if (maxOrCurrent == HP_CURRENT)
            var = 21;
        else
            var = 49;

        ConvertIntToDecimalStringN(text + 6, value, STR_CONV_MODE_LEADING_ZEROS, 3);
        RenderTextHandleBold(gMonSpritesGfxPtr->barFontGfx, FONT_BOLD, text);

        for (i = 0; i < 3; i++)
        {
            CpuCopy32(&gMonSpritesGfxPtr->barFontGfx[i * 64 + 32],
                      (void *)((OBJ_VRAM0) + TILE_SIZE_4BPP * (gSprites[healthboxSpriteId].oam.tileNum + var + i)),
                      0x20);
        }
    }
}

void UpdateHpTextInHealthbox(u32 healthboxSpriteId, u32 maxOrCurrent, s16 currHp, s16 maxHp)
{
    u32 battlerId = gSprites[healthboxSpriteId].hMain_Battler;
    if (WhichBattleCoords(battlerId))
    {
        UpdateHpTextInHealthboxInDoubles(healthboxSpriteId, maxOrCurrent, currHp, maxHp);
    }
    else // Single Battle
    {
        if (GetBattlerSide(battlerId) == B_SIDE_PLAYER) // Player
        {
            PrintHpOnHealthbox(healthboxSpriteId, currHp, maxHp, 2, 0xB00, 0x3A0);
        }
        else // Opponent
        {
            UpdateOpponentHpTextSingles(healthboxSpriteId, currHp, HP_CURRENT);
            UpdateOpponentHpTextSingles(healthboxSpriteId, maxHp, HP_MAX);
        }
    }
}

static void UpdateHpTextInHealthboxInDoubles(u32 healthboxSpriteId, u32 maxOrCurrent, s16 currHp, s16 maxHp)
{
    u32 barSpriteId = gSprites[healthboxSpriteId].data[5];

    if (GetBattlerSide(gSprites[healthboxSpriteId].hMain_Battler) == B_SIDE_PLAYER)
    {
        if (gBattleSpritesDataPtr->battlerData[gSprites[healthboxSpriteId].data[6]].hpNumbersNoBars) // don't print text if only bars are visible
        {
            PrintHpOnHealthbox(barSpriteId, currHp, maxHp, 0, 0x80, 0x20);
            // Clears the end of the healthbar gfx.
            CpuCopy32(GetHealthboxElementGfxPtr(HEALTHBOX_GFX_FRAME_END),
                          (void *)(OBJ_VRAM0 + 0x680) + (gSprites[healthboxSpriteId].oam.tileNum * TILE_SIZE_4BPP),
                           0x20);
            // Erases HP bar leftover.
            FillHealthboxObject((void *)(OBJ_VRAM0) + (gSprites[barSpriteId].oam.tileNum * TILE_SIZE_4BPP), 0, 2);
        }
    }
    else // Opponent
    {
        UpdateOpponentHpTextDoubles(healthboxSpriteId, barSpriteId, maxHp, HP_MAX);
        UpdateOpponentHpTextDoubles(healthboxSpriteId, barSpriteId, currHp, HP_CURRENT);
    }
}

// Prints mon's nature, catch and flee rate. Probably used to test pokeblock-related features.
static void PrintSafariMonInfo(u8 healthboxSpriteId, struct Pokemon *mon)
{
    u8 text[20];
    s32 j, spriteTileNum;
    u8 *barFontGfx;
    u8 i, var, nature, healthBarSpriteId;

    memcpy(text, sEmptyWhiteText_GrayHighlight, sizeof(sEmptyWhiteText_GrayHighlight));
    barFontGfx = &gMonSpritesGfxPtr->barFontGfx[0x520 + (GetBattlerPosition(gSprites[healthboxSpriteId].hMain_Battler) * 384)];
    var = 5;
    nature = GetNature(mon);
    StringCopy(&text[6], gNatureNamePointers[nature]);
    RenderTextHandleBold(barFontGfx, FONT_BOLD, text);

    for (j = 6, i = 0; i < var; i++, j++)
    {
        u8 elementId;

        if ((text[j] >= 55 && text[j] <= 74) || (text[j] >= 135 && text[j] <= 154))
            elementId = 44;
        else if ((text[j] >= 75 && text[j] <= 79) || (text[j] >= 155 && text[j] <= 159))
            elementId = 45;
        else
            elementId = 43;

        CpuCopy32(GetHealthboxElementGfxPtr(elementId), barFontGfx + (i * 64), 0x20);
    }

    for (j = 1; j < var + 1; j++)
    {
        spriteTileNum = (gSprites[healthboxSpriteId].oam.tileNum + (j - (j / 8 * 8)) + (j / 8 * 64)) * TILE_SIZE_4BPP;
        CpuCopy32(barFontGfx, (void *)(OBJ_VRAM0) + (spriteTileNum), 0x20);
        barFontGfx += 0x20;

        spriteTileNum = (8 + gSprites[healthboxSpriteId].oam.tileNum + (j - (j / 8 * 8)) + (j / 8 * 64)) * TILE_SIZE_4BPP;
        CpuCopy32(barFontGfx, (void *)(OBJ_VRAM0) + (spriteTileNum), 0x20);
        barFontGfx += 0x20;
    }

    healthBarSpriteId = gSprites[healthboxSpriteId].hMain_HealthBarSpriteId;
    ConvertIntToDecimalStringN(&text[6], gBattleStruct->safariCatchFactor, STR_CONV_MODE_RIGHT_ALIGN, 2);
    ConvertIntToDecimalStringN(&text[9], gBattleStruct->safariEscapeFactor, STR_CONV_MODE_RIGHT_ALIGN, 2);
    text[5] = CHAR_SPACE;
    text[8] = CHAR_SLASH;
    RenderTextHandleBold(gMonSpritesGfxPtr->barFontGfx, FONT_BOLD, text);

    j = healthBarSpriteId; // Needed to match for some reason.
    for (j = 0; j < 5; j++)
    {
        if (j <= 1)
        {
            CpuCopy32(&gMonSpritesGfxPtr->barFontGfx[0x40 * j + 0x20],
                      (void *)(OBJ_VRAM0) + (gSprites[healthBarSpriteId].oam.tileNum + 2 + j) * TILE_SIZE_4BPP,
                      32);
        }
        else
        {
            CpuCopy32(&gMonSpritesGfxPtr->barFontGfx[0x40 * j + 0x20],
                      (void *)(OBJ_VRAM0 + 0xC0) + (j + gSprites[healthBarSpriteId].oam.tileNum) * TILE_SIZE_4BPP,
                      32);
        }
    }
}

void SwapHpBarsWithHpText(void)
{
    u32 healthBarSpriteId, i;

    for (i = 0; i < gBattlersCount; i++)
    {
        if (gSprites[gHealthboxSpriteIds[i]].callback == SpriteCallbackDummy
         && GetBattlerSide(i) != B_SIDE_OPPONENT
         && (WhichBattleCoords(i) || GetBattlerSide(i) != B_SIDE_PLAYER))
        {
            s32 currHp = GetMonData(&gPlayerParty[gBattlerPartyIndexes[i]], MON_DATA_HP);
            s32 maxHp = GetMonData(&gPlayerParty[gBattlerPartyIndexes[i]], MON_DATA_MAX_HP);
            bool8 noBars;

            gBattleSpritesDataPtr->battlerData[i].hpNumbersNoBars ^= 1;
            noBars = gBattleSpritesDataPtr->battlerData[i].hpNumbersNoBars;
            if (GetBattlerSide(i) == B_SIDE_PLAYER)
            {
                if (!WhichBattleCoords(i))
                    continue;
                if (gBattleTypeFlags & BATTLE_TYPE_SAFARI)
                    continue;

                if (noBars == TRUE) // bars to text
                {
                    healthBarSpriteId = gSprites[gHealthboxSpriteIds[i]].hMain_HealthBarSpriteId;

                    CpuFill32(0, (void *)(OBJ_VRAM0 + gSprites[healthBarSpriteId].oam.tileNum * TILE_SIZE_4BPP), 0x100);
                    UpdateHpTextInHealthboxInDoubles(gHealthboxSpriteIds[i], HP_BOTH, currHp, maxHp);
                }
                else // text to bars
                {
                    UpdateStatusIconInHealthbox(gHealthboxSpriteIds[i]);
                    UpdateHealthboxAttribute(gHealthboxSpriteIds[i], &gPlayerParty[gBattlerPartyIndexes[i]], HEALTHBOX_HEALTH_BAR);
                    CpuCopy32(GetHealthboxElementGfxPtr(HEALTHBOX_GFX_FRAME_END_BAR), (void *)(OBJ_VRAM0 + 0x680 + gSprites[gHealthboxSpriteIds[i]].oam.tileNum * TILE_SIZE_4BPP), 32);
                }
            }
            else
            {
                if (noBars == TRUE) // bars to text
                {
                    if (gBattleTypeFlags & BATTLE_TYPE_SAFARI)
                    {
                        // Most likely a debug function.
                        PrintSafariMonInfo(gHealthboxSpriteIds[i], &gEnemyParty[gBattlerPartyIndexes[i]]);
                    }
                    else
                    {
                        healthBarSpriteId = gSprites[gHealthboxSpriteIds[i]].hMain_HealthBarSpriteId;

                        CpuFill32(0, (void *)(OBJ_VRAM0 + gSprites[healthBarSpriteId].oam.tileNum * 32), 0x100);
                        UpdateHpTextInHealthboxInDoubles(gHealthboxSpriteIds[i], HP_BOTH, currHp, maxHp);
                    }
                }
                else // text to bars
                {
                    UpdateStatusIconInHealthbox(gHealthboxSpriteIds[i]);
                    UpdateHealthboxAttribute(gHealthboxSpriteIds[i], &gEnemyParty[gBattlerPartyIndexes[i]], HEALTHBOX_HEALTH_BAR);
                    if (gBattleTypeFlags & BATTLE_TYPE_SAFARI)
                        UpdateHealthboxAttribute(gHealthboxSpriteIds[i], &gEnemyParty[gBattlerPartyIndexes[i]], HEALTHBOX_NICK);
                }
            }
            gSprites[gHealthboxSpriteIds[i]].hMain_Data7 ^= 1;
        }
    }
}

// Mega Evolution Trigger icon functions.
void ChangeMegaTriggerSprite(u8 spriteId, u8 animId)
{
    StartSpriteAnim(&gSprites[spriteId], animId);
}

#define SINGLES_MEGA_TRIGGER_POS_X_OPTIMAL (30)
#define SINGLES_MEGA_TRIGGER_POS_X_PRIORITY (31)
#define SINGLES_MEGA_TRIGGER_POS_X_SLIDE (15)
#define SINGLES_MEGA_TRIGGER_POS_Y_DIFF (-11)

#define DOUBLES_MEGA_TRIGGER_POS_X_OPTIMAL (30)
#define DOUBLES_MEGA_TRIGGER_POS_X_PRIORITY (31)
#define DOUBLES_MEGA_TRIGGER_POS_X_SLIDE (15)
#define DOUBLES_MEGA_TRIGGER_POS_Y_DIFF (-4)

#define tBattler    data[0]
#define tHide       data[1]

void CreateMegaTriggerSprite(u8 battlerId, u8 palId)
{
    LoadSpritePalette(&sSpritePalette_MegaTrigger);
    if (GetSpriteTileStartByTag(TAG_MEGA_TRIGGER_TILE) == 0xFFFF)
        LoadSpriteSheet(&sSpriteSheet_MegaTrigger);
    if (gBattleStruct->mega.triggerSpriteId == 0xFF)
    {
        if (gBattleTypeFlags & BATTLE_TYPE_DOUBLE)
            gBattleStruct->mega.triggerSpriteId = CreateSprite(&sSpriteTemplate_MegaTrigger,
                                                             gSprites[gHealthboxSpriteIds[battlerId]].x - DOUBLES_MEGA_TRIGGER_POS_X_SLIDE,
                                                             gSprites[gHealthboxSpriteIds[battlerId]].y - DOUBLES_MEGA_TRIGGER_POS_Y_DIFF, 0);
        else
            gBattleStruct->mega.triggerSpriteId = CreateSprite(&sSpriteTemplate_MegaTrigger,
                                                             gSprites[gHealthboxSpriteIds[battlerId]].x - SINGLES_MEGA_TRIGGER_POS_X_SLIDE,
                                                             gSprites[gHealthboxSpriteIds[battlerId]].y - SINGLES_MEGA_TRIGGER_POS_Y_DIFF, 0);
    }
    gSprites[gBattleStruct->mega.triggerSpriteId].tBattler = battlerId;
    gSprites[gBattleStruct->mega.triggerSpriteId].tHide = FALSE;

    ChangeMegaTriggerSprite(gBattleStruct->mega.triggerSpriteId, palId);
}

static void SpriteCb_MegaTrigger(struct Sprite *sprite)
{
    s32 xSlide, xPriority, xOptimal;
    s32 yDiff;

    if (gBattleTypeFlags & BATTLE_TYPE_DOUBLE)
    {
        xSlide = DOUBLES_MEGA_TRIGGER_POS_X_SLIDE;
        xPriority = DOUBLES_MEGA_TRIGGER_POS_X_PRIORITY;
        xOptimal = DOUBLES_MEGA_TRIGGER_POS_X_OPTIMAL;
        yDiff = DOUBLES_MEGA_TRIGGER_POS_Y_DIFF;
    }
    else
    {
        xSlide = SINGLES_MEGA_TRIGGER_POS_X_SLIDE;
        xPriority = SINGLES_MEGA_TRIGGER_POS_X_PRIORITY;
        xOptimal = SINGLES_MEGA_TRIGGER_POS_X_OPTIMAL;
        yDiff = SINGLES_MEGA_TRIGGER_POS_Y_DIFF;
    }

    if (sprite->tHide)
    {
        if (sprite->x != gSprites[gHealthboxSpriteIds[sprite->tBattler]].x - xSlide)
            sprite->x++;

        if (sprite->x >= gSprites[gHealthboxSpriteIds[sprite->tBattler]].x - xPriority)
            sprite->oam.priority = 2;
        else
            sprite->oam.priority = 1;

        sprite->y = gSprites[gHealthboxSpriteIds[sprite->tBattler]].y - yDiff;
        sprite->y2 = gSprites[gHealthboxSpriteIds[sprite->tBattler]].y2 - yDiff;
        if (sprite->x == gSprites[gHealthboxSpriteIds[sprite->tBattler]].x - xSlide)
            DestroyMegaTriggerSprite();
    }
    else
    {
        if (sprite->x != gSprites[gHealthboxSpriteIds[sprite->tBattler]].x - xOptimal)
            sprite->x--;

        if (sprite->x >= gSprites[gHealthboxSpriteIds[sprite->tBattler]].x - xPriority)
            sprite->oam.priority = 2;
        else
            sprite->oam.priority = 1;

        sprite->y = gSprites[gHealthboxSpriteIds[sprite->tBattler]].y - yDiff;
        sprite->y2 = gSprites[gHealthboxSpriteIds[sprite->tBattler]].y2 - yDiff;
    }
}

bool32 IsMegaTriggerSpriteActive(void)
{
    if (GetSpriteTileStartByTag(TAG_MEGA_TRIGGER_TILE) == 0xFFFF)
        return FALSE;
    else if (IndexOfSpritePaletteTag(TAG_MEGA_TRIGGER_PAL) != 0xFF)
        return TRUE;
    else
        return FALSE;
}

void HideMegaTriggerSprite(void)
{
    if (gBattleStruct->mega.triggerSpriteId >= MAX_SPRITES)
        return;
    ChangeMegaTriggerSprite(gBattleStruct->mega.triggerSpriteId, 0);
    gSprites[gBattleStruct->mega.triggerSpriteId].tHide = TRUE;
}

void HideTriggerSprites(void)
{
    HideMegaTriggerSprite();
    HideBurstTriggerSprite();
    HideZMoveTriggerSprite();
    HideDynamaxTriggerSprite();
}

void DestroyMegaTriggerSprite(void)
{
    FreeSpritePaletteByTag(TAG_MEGA_TRIGGER_PAL);
    FreeSpriteTilesByTag(TAG_MEGA_TRIGGER_TILE);
    if (gBattleStruct->mega.triggerSpriteId != 0xFF)
        DestroySprite(&gSprites[gBattleStruct->mega.triggerSpriteId]);
    gBattleStruct->mega.triggerSpriteId = 0xFF;
}

#undef tBattler
#undef tHide

// Ultra Burst Trigger icon functions.
void ChangeBurstTriggerSprite(u8 spriteId, u8 animId)
{
    StartSpriteAnim(&gSprites[spriteId], animId);
}

#define SINGLES_BURST_TRIGGER_POS_X_OPTIMAL (30)
#define SINGLES_BURST_TRIGGER_POS_X_PRIORITY (31)
#define SINGLES_BURST_TRIGGER_POS_X_SLIDE (15)
#define SINGLES_BURST_TRIGGER_POS_Y_DIFF (-11)

#define DOUBLES_BURST_TRIGGER_POS_X_OPTIMAL (30)
#define DOUBLES_BURST_TRIGGER_POS_X_PRIORITY (31)
#define DOUBLES_BURST_TRIGGER_POS_X_SLIDE (15)
#define DOUBLES_BURST_TRIGGER_POS_Y_DIFF (-4)

#define tBattler    data[0]
#define tHide       data[1]

void CreateBurstTriggerSprite(u8 battlerId, u8 palId)
{
    LoadSpritePalette(&sSpritePalette_BurstTrigger);
    if (GetSpriteTileStartByTag(TAG_BURST_TRIGGER_TILE) == 0xFFFF)
        LoadSpriteSheet(&sSpriteSheet_BurstTrigger);
    if (gBattleStruct->burst.triggerSpriteId == 0xFF)
    {
        if (gBattleTypeFlags & BATTLE_TYPE_DOUBLE)
            gBattleStruct->burst.triggerSpriteId = CreateSprite(&sSpriteTemplate_BurstTrigger,
                                                             gSprites[gHealthboxSpriteIds[battlerId]].x - DOUBLES_BURST_TRIGGER_POS_X_SLIDE,
                                                             gSprites[gHealthboxSpriteIds[battlerId]].y - DOUBLES_BURST_TRIGGER_POS_Y_DIFF, 0);
        else
            gBattleStruct->burst.triggerSpriteId = CreateSprite(&sSpriteTemplate_BurstTrigger,
                                                             gSprites[gHealthboxSpriteIds[battlerId]].x - SINGLES_BURST_TRIGGER_POS_X_SLIDE,
                                                             gSprites[gHealthboxSpriteIds[battlerId]].y - SINGLES_BURST_TRIGGER_POS_Y_DIFF, 0);
    }
    gSprites[gBattleStruct->burst.triggerSpriteId].tBattler = battlerId;
    gSprites[gBattleStruct->burst.triggerSpriteId].tHide = FALSE;

    ChangeBurstTriggerSprite(gBattleStruct->burst.triggerSpriteId, palId);
}

static void SpriteCb_BurstTrigger(struct Sprite *sprite)
{
    s32 xSlide, xPriority, xOptimal;
    s32 yDiff;

    if (gBattleTypeFlags & BATTLE_TYPE_DOUBLE)
    {
        xSlide = DOUBLES_BURST_TRIGGER_POS_X_SLIDE;
        xPriority = DOUBLES_BURST_TRIGGER_POS_X_PRIORITY;
        xOptimal = DOUBLES_BURST_TRIGGER_POS_X_OPTIMAL;
        yDiff = DOUBLES_BURST_TRIGGER_POS_Y_DIFF;
    }
    else
    {
        xSlide = SINGLES_BURST_TRIGGER_POS_X_SLIDE;
        xPriority = SINGLES_BURST_TRIGGER_POS_X_PRIORITY;
        xOptimal = SINGLES_BURST_TRIGGER_POS_X_OPTIMAL;
        yDiff = SINGLES_BURST_TRIGGER_POS_Y_DIFF;
    }

    if (sprite->tHide)
    {
        if (sprite->x != gSprites[gHealthboxSpriteIds[sprite->tBattler]].x - xSlide)
            sprite->x++;

        if (sprite->x >= gSprites[gHealthboxSpriteIds[sprite->tBattler]].x - xPriority)
            sprite->oam.priority = 2;
        else
            sprite->oam.priority = 1;

        sprite->y = gSprites[gHealthboxSpriteIds[sprite->tBattler]].y - yDiff;
        sprite->y2 = gSprites[gHealthboxSpriteIds[sprite->tBattler]].y2 - yDiff;
        if (sprite->x == gSprites[gHealthboxSpriteIds[sprite->tBattler]].x - xSlide)
            DestroyBurstTriggerSprite();
    }
    else
    {
        if (sprite->x != gSprites[gHealthboxSpriteIds[sprite->tBattler]].x - xOptimal)
            sprite->x--;

        if (sprite->x >= gSprites[gHealthboxSpriteIds[sprite->tBattler]].x - xPriority)
            sprite->oam.priority = 2;
        else
            sprite->oam.priority = 1;

        sprite->y = gSprites[gHealthboxSpriteIds[sprite->tBattler]].y - yDiff;
        sprite->y2 = gSprites[gHealthboxSpriteIds[sprite->tBattler]].y2 - yDiff;
    }
}

bool32 IsBurstTriggerSpriteActive(void)
{
    if (GetSpriteTileStartByTag(TAG_BURST_TRIGGER_TILE) == 0xFFFF)
        return FALSE;
    else if (IndexOfSpritePaletteTag(TAG_BURST_TRIGGER_PAL) != 0xFF)
        return TRUE;
    else
        return FALSE;
}

void HideBurstTriggerSprite(void)
{
    if (gBattleStruct->burst.triggerSpriteId >= MAX_SPRITES)
        return;
    ChangeBurstTriggerSprite(gBattleStruct->burst.triggerSpriteId, 0);
    gSprites[gBattleStruct->burst.triggerSpriteId].tHide = TRUE;
}

void DestroyBurstTriggerSprite(void)
{
    FreeSpritePaletteByTag(TAG_BURST_TRIGGER_PAL);
    FreeSpriteTilesByTag(TAG_BURST_TRIGGER_TILE);
    if (gBattleStruct->burst.triggerSpriteId != 0xFF)
        DestroySprite(&gSprites[gBattleStruct->burst.triggerSpriteId]);
    gBattleStruct->burst.triggerSpriteId = 0xFF;
}

#undef tBattler
#undef tHide


// Code for Mega Evolution (And Alpha/Omega) Trigger icon visible on the battler's healthbox.
enum
{
    INDICATOR_MEGA,
    INDICATOR_ALPHA,
    INDICATOR_OMEGA,
    INDICATOR_COUNT,
};

static const u8 ALIGNED(4) sMegaIndicatorGfx[] = INCBIN_U8("graphics/battle_interface/mega_indicator.4bpp");
static const u16 sMegaIndicatorPal[] = INCBIN_U16("graphics/battle_interface/mega_indicator.gbapal");
static const u8 ALIGNED(4) sAlphaIndicatorGfx[] = INCBIN_U8("graphics/battle_interface/alpha_indicator.4bpp");
static const u8 ALIGNED(4) sOmegaIndicatorGfx[] = INCBIN_U8("graphics/battle_interface/omega_indicator.4bpp");
static const u16 sAlphaOmegaIndicatorPal[] = INCBIN_U16("graphics/battle_interface/misc_indicator.gbapal");

static const struct SpriteSheet sMegaIndicator_SpriteSheets[] =
{
    [INDICATOR_MEGA] = {sMegaIndicatorGfx, sizeof(sMegaIndicatorGfx), TAG_MEGA_INDICATOR_TILE},
    [INDICATOR_ALPHA] = {sAlphaIndicatorGfx, sizeof(sAlphaIndicatorGfx), TAG_ALPHA_INDICATOR_TILE},
    [INDICATOR_OMEGA] = {sOmegaIndicatorGfx, sizeof(sOmegaIndicatorGfx), TAG_OMEGA_INDICATOR_TILE},
    [INDICATOR_COUNT] = {0}
};
static const struct SpritePalette sMegaIndicator_SpritePalettes[] =
{
    [INDICATOR_MEGA] = {sMegaIndicatorPal, TAG_MEGA_INDICATOR_PAL},
    [INDICATOR_ALPHA] = {sAlphaOmegaIndicatorPal, TAG_MISC_INDICATOR_PAL},
    [INDICATOR_OMEGA] = {sAlphaOmegaIndicatorPal, TAG_MISC_INDICATOR_PAL},
    [INDICATOR_COUNT] = {0}
};

static const struct OamData sOamData_MegaIndicator =
{
    .shape = SPRITE_SHAPE(16x16),
    .size = SPRITE_SIZE(16x16),
    .priority = 1,
};

static const struct SpriteTemplate sSpriteTemplate_MegaIndicator =
{
    .tileTag = TAG_MEGA_INDICATOR_TILE,
    .paletteTag = TAG_MEGA_INDICATOR_PAL,
    .oam = &sOamData_MegaIndicator,
    .anims = gDummySpriteAnimTable,
    .images = NULL,
    .affineAnims = gDummySpriteAffineAnimTable,
    .callback = SpriteCb_MegaIndicator,
};

static const u16 sMegaIndicatorTags[][2] =
{
    [INDICATOR_MEGA] = {TAG_MEGA_INDICATOR_TILE, TAG_MEGA_INDICATOR_PAL},
    [INDICATOR_ALPHA] = {TAG_ALPHA_INDICATOR_TILE, TAG_MISC_INDICATOR_PAL},
    [INDICATOR_OMEGA] = {TAG_OMEGA_INDICATOR_TILE, TAG_MISC_INDICATOR_PAL},
};

static const s8 sIndicatorPositions[][2] =
{
    [B_POSITION_PLAYER_LEFT] = {52, -9},
    [B_POSITION_OPPONENT_LEFT] = {44, -9},
    [B_POSITION_PLAYER_RIGHT] = {52, -9},
    [B_POSITION_OPPONENT_RIGHT] = {44, -9},
};

// for sprite data fields
#define tBattler        data[0]
#define tType           data[1] // Indicator type: mega, alpha, omega
#define tPosX           data[2]
#define tLevelXDelta    data[3] // X position depends whether level has 3, 2 or 1 digit

void MegaIndicator_LoadSpritesGfx(void)
{
    LoadSpriteSheets(sMegaIndicator_SpriteSheets);
    LoadSpritePalettes(sMegaIndicator_SpritePalettes);
}

static bool32 MegaIndicator_ShouldBeInvisible(u32 battlerId, struct Sprite *sprite)
{
    u32 side = GetBattlerSide(battlerId);
    bool32 megaEvolved = IsBattlerMegaEvolved(battlerId);
    bool32 primalReverted = IsBattlerPrimalReverted(battlerId);

    if (!megaEvolved && !primalReverted)
        return TRUE;

    if (megaEvolved)
        sprite->tType = INDICATOR_MEGA;
    else if (primalReverted && gBattleMons[battlerId].species == SPECIES_KYOGRE_PRIMAL)
        sprite->tType = INDICATOR_ALPHA;
    else if (primalReverted && gBattleMons[battlerId].species == SPECIES_GROUDON_PRIMAL)
        sprite->tType = INDICATOR_OMEGA;

    sprite->oam.tileNum = GetSpriteTileStartByTag(sMegaIndicatorTags[sprite->tType][0]);
    sprite->oam.paletteNum = IndexOfSpritePaletteTag(sMegaIndicatorTags[sprite->tType][1]);
    return FALSE;
}

static u8 *MegaIndicator_GetSpriteId(u32 healthboxSpriteId)
{
    u8 *spriteId = (u8 *)(&gSprites[healthboxSpriteId].hMain_MegaIndicatorId);
    return spriteId;
}

void MegaIndicator_SetVisibilities(u32 healthboxId, bool32 invisible)
{
    u8 *spriteId = MegaIndicator_GetSpriteId(healthboxId);
    u32 battlerId = gSprites[healthboxId].hMain_Battler;

    if (GetSafariZoneFlag())
        return;

    if (invisible == TRUE)
        gSprites[*spriteId].invisible = TRUE;
    else // Try visible.
        gSprites[*spriteId].invisible = MegaIndicator_ShouldBeInvisible(battlerId, &gSprites[*spriteId]);
}

static void MegaIndicator_UpdateOamPriority(u32 healthboxId, u32 oamPriority)
{
    u8 *spriteId = MegaIndicator_GetSpriteId(healthboxId);
    gSprites[*spriteId].oam.priority = oamPriority;
}

static void MegaIndicator_UpdateLevel(u32 healthboxId, u32 level)
{
    u32 i;
    s16 xDelta = 0;
    u8 *spriteId = MegaIndicator_GetSpriteId(healthboxId);

    if (level >= 100)
        xDelta -= 4;
    else if (level < 10)
        xDelta += 5;

    gSprites[*spriteId].tLevelXDelta = xDelta;
}

static void MegaIndicator_CreateSprite(u32 battlerId, u32 healthboxSpriteId)
{
    struct SpriteTemplate sprTemplate;
    u32 position, level;
    u8 *spriteId;
    s16 xHealthbox = 0, y = 0;
    s32 x = 0;

    position = GetBattlerPosition(battlerId);
    GetBattlerHealthboxCoords(battlerId, &xHealthbox, &y);

    x = sIndicatorPositions[position][0];
    y += sIndicatorPositions[position][1];

    spriteId = MegaIndicator_GetSpriteId(healthboxSpriteId);
    sprTemplate = sSpriteTemplate_MegaIndicator;
    sprTemplate.tileTag = sMegaIndicatorTags[INDICATOR_MEGA][0];
    sprTemplate.paletteTag = sMegaIndicatorTags[INDICATOR_MEGA][1];
    *spriteId = CreateSpriteAtEnd(&sprTemplate, 0, y, 0);
    gSprites[*spriteId].tType = INDICATOR_MEGA;
    gSprites[*spriteId].tBattler = battlerId;
    gSprites[*spriteId].tPosX = x;
    gSprites[*spriteId].invisible = TRUE;
}

static void SpriteCb_MegaIndicator(struct Sprite *sprite)
{
    u32 battlerId = sprite->tBattler;

    sprite->x = gSprites[gHealthboxSpriteIds[battlerId]].x + sprite->tPosX + sprite->tLevelXDelta;
    sprite->x2 = gSprites[gHealthboxSpriteIds[battlerId]].x2;
    sprite->y2 = gSprites[gHealthboxSpriteIds[battlerId]].y2;
}

#undef tBattler
#undef tType
#undef tPosX
#undef tLevelXDelta

#define tBattler                data[0]
#define tSummaryBarSpriteId     data[1]
#define tBallIconSpriteId(n)    data[3 + n]
#define tIsBattleStart          data[10]
#define tBlend                  data[15]

u8 CreatePartyStatusSummarySprites(u8 battlerId, struct HpAndStatus *partyInfo, bool8 skipPlayer, bool8 isBattleStart)
{
    bool8 isOpponent;
    s16 bar_X, bar_Y, bar_pos2_X, bar_data0;
    s32 i, j, var;
    u8 summaryBarSpriteId;
    u8 ballIconSpritesIds[PARTY_SIZE];
    u8 taskId;

    if (!skipPlayer || GetBattlerPosition(battlerId) != B_POSITION_OPPONENT_RIGHT)
    {
        if (GetBattlerSide(battlerId) == B_SIDE_PLAYER)
        {
            isOpponent = FALSE;
            bar_X = 136, bar_Y = 96;
            bar_pos2_X = 100;
            bar_data0 = -5;
        }
        else
        {
            isOpponent = TRUE;

            if (!skipPlayer || !WhichBattleCoords(battlerId))
                bar_X = 104, bar_Y = 40;
            else
                bar_X = 104, bar_Y = 16;

            bar_pos2_X = -100;
            bar_data0 = 5;
        }
    }
    else
    {
        isOpponent = TRUE;
        bar_X = 104, bar_Y = 40;
        bar_pos2_X = -100;
        bar_data0 = 5;
    }

    LoadCompressedSpriteSheetUsingHeap(&sStatusSummaryBarSpriteSheet);
    LoadSpriteSheet(&sStatusSummaryBallsSpriteSheet);
    LoadSpritePalette(&sStatusSummaryBarSpritePal);
    LoadSpritePalette(&sStatusSummaryBallsSpritePal);

    summaryBarSpriteId = CreateSprite(&sStatusSummaryBarSpriteTemplates[isOpponent], bar_X, bar_Y, 10);
    SetSubspriteTables(&gSprites[summaryBarSpriteId], sStatusSummaryBar_SubspriteTable_Enter);
    gSprites[summaryBarSpriteId].x2 = bar_pos2_X;
    gSprites[summaryBarSpriteId].data[0] = bar_data0;

    if (isOpponent)
    {
        gSprites[summaryBarSpriteId].x -= 96;
        gSprites[summaryBarSpriteId].oam.matrixNum = ST_OAM_HFLIP;
    }
    else
    {
        gSprites[summaryBarSpriteId].x += 96;
    }

    for (i = 0; i < PARTY_SIZE; i++)
    {
        ballIconSpritesIds[i] = CreateSpriteAtEnd(&sStatusSummaryBallsSpriteTemplates[isOpponent], bar_X, bar_Y - 4, 9);

        if (!isBattleStart)
            gSprites[ballIconSpritesIds[i]].callback = SpriteCB_StatusSummaryBalls_OnSwitchout;

        if (!isOpponent)
        {
            gSprites[ballIconSpritesIds[i]].x2 = 0;
            gSprites[ballIconSpritesIds[i]].y2 = 0;
        }

        gSprites[ballIconSpritesIds[i]].data[0] = summaryBarSpriteId;

        if (!isOpponent)
        {
            gSprites[ballIconSpritesIds[i]].x += 10 * i + 24;
            gSprites[ballIconSpritesIds[i]].data[1] = i * 7 + 10;
            gSprites[ballIconSpritesIds[i]].x2 = 120;
        }
        else
        {
            gSprites[ballIconSpritesIds[i]].x -= 10 * (5 - i) + 24;
            gSprites[ballIconSpritesIds[i]].data[1] = (6 - i) * 7 + 10;
            gSprites[ballIconSpritesIds[i]].x2 = -120;
        }

        gSprites[ballIconSpritesIds[i]].data[2] = isOpponent;
    }

    if (GetBattlerSide(battlerId) == B_SIDE_PLAYER)
    {
        if (gBattleTypeFlags & BATTLE_TYPE_MULTI)
        {
            for (i = 0; i < PARTY_SIZE; i++)
            {
                if (partyInfo[i].hp == HP_EMPTY_SLOT)
                {
                    // empty slot or an egg
                    gSprites[ballIconSpritesIds[i]].oam.tileNum += 1;
                    gSprites[ballIconSpritesIds[i]].data[7] = 1;
                }
                else if (partyInfo[i].hp == 0)
                {
                    // fainted mon
                    gSprites[ballIconSpritesIds[i]].oam.tileNum += 3;
                }
                else if (partyInfo[i].status != 0)
                {
                    // mon with major status
                    gSprites[ballIconSpritesIds[i]].oam.tileNum += 2;
                }
            }
        }
        else
        {
            for (i = 0, var = PARTY_SIZE - 1, j = 0; j < PARTY_SIZE; j++)
            {
                if (partyInfo[j].hp == HP_EMPTY_SLOT)
                {
                     // empty slot or an egg
                    gSprites[ballIconSpritesIds[var]].oam.tileNum += 1;
                    gSprites[ballIconSpritesIds[var]].data[7] = 1;
                    var--;
                    continue;
                }
                else if (partyInfo[j].hp == 0)
                {
                    // fainted mon
                    gSprites[ballIconSpritesIds[i]].oam.tileNum += 3;
                }
                else if (gBattleTypeFlags & BATTLE_TYPE_ARENA && gBattleStruct->arenaLostPlayerMons & gBitTable[j])
                {
                    // fainted arena mon
                    gSprites[ballIconSpritesIds[i]].oam.tileNum += 3;
                }
                else if (partyInfo[j].status != 0)
                {
                    // mon with primary status
                    gSprites[ballIconSpritesIds[i]].oam.tileNum += 2;
                }
                i++;
            }
        }
    }
    else
    {
        if (gBattleTypeFlags & (BATTLE_TYPE_MULTI | BATTLE_TYPE_TWO_OPPONENTS))
        {
            for (var = PARTY_SIZE - 1, i = 0; i < PARTY_SIZE; i++)
            {
                if (partyInfo[i].hp == HP_EMPTY_SLOT)
                {
                    // empty slot or an egg
                    gSprites[ballIconSpritesIds[var]].oam.tileNum += 1;
                    gSprites[ballIconSpritesIds[var]].data[7] = 1;
                }
                else if (partyInfo[i].hp == 0)
                {
                    // fainted mon
                    gSprites[ballIconSpritesIds[var]].oam.tileNum += 3;
                }
                else if (partyInfo[i].status != 0)
                {
                    // mon with primary status
                    gSprites[ballIconSpritesIds[var]].oam.tileNum += 2;
                }
                var--;
            }
        }
        else
        {
            for (var = 0, i = 0, j = 0; j < PARTY_SIZE; j++)
            {
                if (partyInfo[j].hp == HP_EMPTY_SLOT)
                {
                    // empty slot or an egg
                    gSprites[ballIconSpritesIds[i]].oam.tileNum += 1;
                    gSprites[ballIconSpritesIds[i]].data[7] = 1;
                    i++;
                    continue;
                }
                else if (partyInfo[j].hp == 0)
                {
                     // fainted mon
                    gSprites[ballIconSpritesIds[PARTY_SIZE - 1 - var]].oam.tileNum += 3;
                }
                else if (gBattleTypeFlags & BATTLE_TYPE_ARENA && gBattleStruct->arenaLostOpponentMons & gBitTable[j])
                {
                     // fainted arena mon
                    gSprites[ballIconSpritesIds[PARTY_SIZE - 1 - var]].oam.tileNum += 3;
                }
                else if (partyInfo[j].status != 0)
                {
                     // mon with primary status
                    gSprites[ballIconSpritesIds[PARTY_SIZE - 1 - var]].oam.tileNum += 2;
                }
                var++;
            }
        }
    }

    taskId = CreateTask(TaskDummy, 5);
    gTasks[taskId].tBattler = battlerId;
    gTasks[taskId].tSummaryBarSpriteId = summaryBarSpriteId;

    for (i = 0; i < PARTY_SIZE; i++)
        gTasks[taskId].tBallIconSpriteId(i) = ballIconSpritesIds[i];

    gTasks[taskId].tIsBattleStart = isBattleStart;

    if (isBattleStart)
    {
        gBattleSpritesDataPtr->animationData->field_9_x1C++;
    }

    PlaySE12WithPanning(SE_BALL_TRAY_ENTER, 0);
    return taskId;
}

// Slide the party summary tray back offscreen
void Task_HidePartyStatusSummary(u8 taskId)
{
    u8 ballIconSpriteIds[PARTY_SIZE];
    bool8 isBattleStart;
    u8 summaryBarSpriteId;
    u8 battlerId;
    s32 i;

    isBattleStart = gTasks[taskId].tIsBattleStart;
    summaryBarSpriteId = gTasks[taskId].tSummaryBarSpriteId;
    battlerId = gTasks[taskId].tBattler;

    for (i = 0; i < PARTY_SIZE; i++)
        ballIconSpriteIds[i] = gTasks[taskId].tBallIconSpriteId(i);

    SetGpuReg(REG_OFFSET_BLDCNT, BLDCNT_TGT2_ALL | BLDCNT_EFFECT_BLEND);
    SetGpuReg(REG_OFFSET_BLDALPHA, BLDALPHA_BLEND(16, 0));

    gTasks[taskId].tBlend = 16;

    for (i = 0; i < PARTY_SIZE; i++)
        gSprites[ballIconSpriteIds[i]].oam.objMode = ST_OAM_OBJ_BLEND;

    gSprites[summaryBarSpriteId].oam.objMode = ST_OAM_OBJ_BLEND;

    if (isBattleStart)
    {
        for (i = 0; i < PARTY_SIZE; i++)
        {
            if (GetBattlerSide(battlerId) != B_SIDE_PLAYER)
            {
                gSprites[ballIconSpriteIds[PARTY_SIZE - 1 - i]].data[1] = 7 * i;
                gSprites[ballIconSpriteIds[PARTY_SIZE - 1 - i]].data[3] = 0;
                gSprites[ballIconSpriteIds[PARTY_SIZE - 1 - i]].data[4] = 0;
                gSprites[ballIconSpriteIds[PARTY_SIZE - 1 - i]].callback = SpriteCB_StatusSummaryBalls_Exit;
            }
            else
            {
                gSprites[ballIconSpriteIds[i]].data[1] = 7 * i;
                gSprites[ballIconSpriteIds[i]].data[3] = 0;
                gSprites[ballIconSpriteIds[i]].data[4] = 0;
                gSprites[ballIconSpriteIds[i]].callback = SpriteCB_StatusSummaryBalls_Exit;
            }
        }
        gSprites[summaryBarSpriteId].data[0] /= 2;
        gSprites[summaryBarSpriteId].data[1] = 0;
        gSprites[summaryBarSpriteId].callback = SpriteCB_StatusSummaryBar_Exit;
        SetSubspriteTables(&gSprites[summaryBarSpriteId], sStatusSummaryBar_SubspriteTable_Exit);
        gTasks[taskId].func = Task_HidePartyStatusSummary_BattleStart_1;
    }
    else
    {
        gTasks[taskId].func = Task_HidePartyStatusSummary_DuringBattle;
    }
}

static void Task_HidePartyStatusSummary_BattleStart_1(u8 taskId)
{
    if ((gTasks[taskId].data[11]++ % 2) == 0)
    {
        if (--gTasks[taskId].tBlend < 0)
            return;

        SetGpuReg(REG_OFFSET_BLDALPHA, BLDALPHA_BLEND(gTasks[taskId].tBlend, 16 - gTasks[taskId].tBlend));
    }
    if (gTasks[taskId].tBlend == 0)
        gTasks[taskId].func = Task_HidePartyStatusSummary_BattleStart_2;
}

static void Task_HidePartyStatusSummary_BattleStart_2(u8 taskId)
{
    u8 ballIconSpriteIds[PARTY_SIZE];
    s32 i;

    u8 battlerId = gTasks[taskId].tBattler;
    if (--gTasks[taskId].tBlend == -1)
    {
        u8 summaryBarSpriteId = gTasks[taskId].tSummaryBarSpriteId;

        for (i = 0; i < PARTY_SIZE; i++)
            ballIconSpriteIds[i] = gTasks[taskId].tBallIconSpriteId(i);

        gBattleSpritesDataPtr->animationData->field_9_x1C--;
        if (gBattleSpritesDataPtr->animationData->field_9_x1C == 0)
        {
            DestroySpriteAndFreeResources(&gSprites[summaryBarSpriteId]);
            DestroySpriteAndFreeResources(&gSprites[ballIconSpriteIds[0]]);
        }
        else
        {
            FreeSpriteOamMatrix(&gSprites[summaryBarSpriteId]);
            DestroySprite(&gSprites[summaryBarSpriteId]);
            FreeSpriteOamMatrix(&gSprites[ballIconSpriteIds[0]]);
            DestroySprite(&gSprites[ballIconSpriteIds[0]]);
        }

        for (i = 1; i < PARTY_SIZE; i++)
            DestroySprite(&gSprites[ballIconSpriteIds[i]]);
    }
    else if (gTasks[taskId].tBlend == -3)
    {
        gBattleSpritesDataPtr->healthBoxesData[battlerId].partyStatusSummaryShown = 0;
        SetGpuReg(REG_OFFSET_BLDCNT, 0);
        SetGpuReg(REG_OFFSET_BLDALPHA, 0);
        DestroyTask(taskId);
    }
}

static void Task_HidePartyStatusSummary_DuringBattle(u8 taskId)
{
    u8 ballIconSpriteIds[PARTY_SIZE];
    s32 i;
    u8 battlerId = gTasks[taskId].tBattler;

    if (--gTasks[taskId].tBlend >= 0)
    {
        SetGpuReg(REG_OFFSET_BLDALPHA, BLDALPHA_BLEND(gTasks[taskId].tBlend, 16 - gTasks[taskId].tBlend));
    }
    else if (gTasks[taskId].tBlend == -1)
    {
        u8 summaryBarSpriteId = gTasks[taskId].tSummaryBarSpriteId;

        for (i = 0; i < PARTY_SIZE; i++)
            ballIconSpriteIds[i] = gTasks[taskId].tBallIconSpriteId(i);

        DestroySpriteAndFreeResources(&gSprites[summaryBarSpriteId]);
        DestroySpriteAndFreeResources(&gSprites[ballIconSpriteIds[0]]);

        for (i = 1; i < PARTY_SIZE; i++)
            DestroySprite(&gSprites[ballIconSpriteIds[i]]);
    }
    else if (gTasks[taskId].tBlend == -3)
    {
        gBattleSpritesDataPtr->healthBoxesData[battlerId].partyStatusSummaryShown = 0;
        SetGpuReg(REG_OFFSET_BLDCNT, 0);
        SetGpuReg(REG_OFFSET_BLDALPHA, 0);
        DestroyTask(taskId);
    }
}

#undef tBattler
#undef tSummaryBarSpriteId
#undef tBallIconSpriteId
#undef tIsBattleStart
#undef tBlend

static void SpriteCB_StatusSummaryBar_Enter(struct Sprite *sprite)
{
    if (sprite->x2 != 0)
        sprite->x2 += sprite->data[0];
}

static void SpriteCB_StatusSummaryBar_Exit(struct Sprite *sprite)
{
    sprite->data[1] += 32;
    if (sprite->data[0] > 0)
        sprite->x2 += sprite->data[1] >> 4;
    else
        sprite->x2 -= sprite->data[1] >> 4;
    sprite->data[1] &= 0xF;
}

static void SpriteCB_StatusSummaryBalls_Enter(struct Sprite *sprite)
{
    u8 var1;
    u16 var2;
    s8 pan;

    if (sprite->data[1] > 0)
    {
        sprite->data[1]--;
        return;
    }

    var1 = sprite->data[2];
    var2 = sprite->data[3];
    var2 += 56;
    sprite->data[3] = var2 & 0xFFF0;

    if (var1 != 0)
    {
        sprite->x2 += var2 >> 4;
        if (sprite->x2 > 0)
            sprite->x2 = 0;
    }
    else
    {
        sprite->x2 -= var2 >> 4;
        if (sprite->x2 < 0)
            sprite->x2 = 0;
    }

    if (sprite->x2 == 0)
    {
        pan = SOUND_PAN_TARGET;
        if (var1 != 0)
            pan = SOUND_PAN_ATTACKER;

        if (sprite->data[7] != 0)
            PlaySE2WithPanning(SE_BALL_TRAY_EXIT, pan);
        else
            PlaySE1WithPanning(SE_BALL_TRAY_BALL, pan);

        sprite->callback = SpriteCallbackDummy;
    }
}

static void SpriteCB_StatusSummaryBalls_Exit(struct Sprite *sprite)
{
    u8 var1;
    u16 var2;

    if (sprite->data[1] > 0)
    {
        sprite->data[1]--;
        return;
    }
    var1 = sprite->data[2];
    var2 = sprite->data[3];
    var2 += 56;
    sprite->data[3] = var2 & 0xFFF0;
    if (var1 != 0)
        sprite->x2 += var2 >> 4;
    else
        sprite->x2 -= var2 >> 4;
    if (sprite->x2 + sprite->x > 248
     || sprite->x2 + sprite->x < -8)
    {
        sprite->invisible = TRUE;
        sprite->callback = SpriteCallbackDummy;
    }
}

static void SpriteCB_StatusSummaryBalls_OnSwitchout(struct Sprite *sprite)
{
    u8 barSpriteId = sprite->data[0];

    sprite->x2 = gSprites[barSpriteId].x2;
    sprite->y2 = gSprites[barSpriteId].y2;
}

static void UpdateNickInHealthbox(u8 healthboxSpriteId, struct Pokemon *mon)
{
    u8 nickname[POKEMON_NAME_LENGTH + 1];
    void *ptr;
    u32 windowId, spriteTileNum, species;
    u8 *windowTileData;
    u8 gender;
    struct Pokemon *illusionMon = GetIllusionMonPtr(gSprites[healthboxSpriteId].hMain_Battler);
    if (illusionMon != NULL)
        mon = illusionMon;

    StringCopy(gDisplayedStringBattle, gText_HealthboxNickname);
    GetMonData(mon, MON_DATA_NICKNAME, nickname);
    StringGet_Nickname(nickname);
    ptr = StringAppend(gDisplayedStringBattle, nickname);

    gender = GetMonGender(mon);
    species = GetMonData(mon, MON_DATA_SPECIES);

    if ((species == SPECIES_NIDORAN_F || species == SPECIES_NIDORAN_M) && StringCompare(nickname, GetSpeciesName(species)) == 0)
        gender = 100;

    // AddTextPrinterAndCreateWindowOnHealthbox's arguments are the same in all 3 cases.
    // It's possible they may have been different in early development phases.
    switch (gender)
    {
    default:
        StringCopy(ptr, gText_HealthboxGender_None);
        windowTileData = AddTextPrinterAndCreateWindowOnHealthbox(gDisplayedStringBattle, 0, 3, 2, &windowId);
        break;
    case MON_MALE:
        StringCopy(ptr, gText_HealthboxGender_Male);
        windowTileData = AddTextPrinterAndCreateWindowOnHealthbox(gDisplayedStringBattle, 0, 3, 2, &windowId);
        break;
    case MON_FEMALE:
        StringCopy(ptr, gText_HealthboxGender_Female);
        windowTileData = AddTextPrinterAndCreateWindowOnHealthbox(gDisplayedStringBattle, 0, 3, 2, &windowId);
        break;
    }

    spriteTileNum = gSprites[healthboxSpriteId].oam.tileNum * TILE_SIZE_4BPP;

    if (GetBattlerSide(gSprites[healthboxSpriteId].data[6]) == B_SIDE_PLAYER)
    {
        TextIntoHealthboxObject((void *)(OBJ_VRAM0 + 0x40 + spriteTileNum), windowTileData, 6);
        ptr = (void *)(OBJ_VRAM0);
        if (!WhichBattleCoords(gSprites[healthboxSpriteId].data[6]))
            ptr += spriteTileNum + 0x800;
        else
            ptr += spriteTileNum + 0x400;
        TextIntoHealthboxObject(ptr, windowTileData + 0xC0, 1);
    }
    else
    {
        TextIntoHealthboxObject((void *)(OBJ_VRAM0 + 0x20 + spriteTileNum), windowTileData, 7);
    }

    RemoveWindowOnHealthbox(windowId);
}

static void TryAddPokeballIconToHealthbox(u8 healthboxSpriteId, bool8 noStatus)
{
    u8 battlerId, healthBarSpriteId;

    if (gBattleTypeFlags & BATTLE_TYPE_WALLY_TUTORIAL)
        return;
    if (gBattleTypeFlags & BATTLE_TYPE_TRAINER)
        return;

    battlerId = gSprites[healthboxSpriteId].hMain_Battler;
    if (GetBattlerSide(battlerId) == B_SIDE_PLAYER)
        return;
    if (!GetSetPokedexFlag(SpeciesToNationalPokedexNum(GetMonData(&gEnemyParty[gBattlerPartyIndexes[battlerId]], MON_DATA_SPECIES)), FLAG_GET_CAUGHT))
        return;

    healthBarSpriteId = gSprites[healthboxSpriteId].hMain_HealthBarSpriteId;

    if (noStatus)
        CpuCopy32(GetHealthboxElementGfxPtr(HEALTHBOX_GFX_STATUS_BALL_CAUGHT), (void *)(OBJ_VRAM0 + (gSprites[healthBarSpriteId].oam.tileNum + 8) * TILE_SIZE_4BPP), 32);
    else
        CpuFill32(0, (void *)(OBJ_VRAM0 + (gSprites[healthBarSpriteId].oam.tileNum + 8) * TILE_SIZE_4BPP), 32);
}

static void UpdateStatusIconInHealthbox(u8 healthboxSpriteId)
{
    s32 i;
    u8 battlerId, healthBarSpriteId;
    u32 status, pltAdder;
    const u8 *statusGfxPtr;
    s16 tileNumAdder;
    u8 statusPalId;

    battlerId = gSprites[healthboxSpriteId].hMain_Battler;
    healthBarSpriteId = gSprites[healthboxSpriteId].hMain_HealthBarSpriteId;
    if (GetBattlerSide(battlerId) == B_SIDE_PLAYER)
    {
        status = GetMonData(&gPlayerParty[gBattlerPartyIndexes[battlerId]], MON_DATA_STATUS);
        if (!WhichBattleCoords(battlerId))
            tileNumAdder = 0x1A;
        else
            tileNumAdder = 0x12;
    }
    else
    {
        status = GetMonData(&gEnemyParty[gBattlerPartyIndexes[battlerId]], MON_DATA_STATUS);
        tileNumAdder = 0x11;
    }

    if (status & STATUS1_SLEEP)
    {
        statusGfxPtr = GetHealthboxElementGfxPtr(GetStatusIconForBattlerId(HEALTHBOX_GFX_STATUS_SLP_BATTLER0, battlerId));
        statusPalId = PAL_STATUS_SLP;
    }
    else if (status & STATUS1_PSN_ANY)
    {
        statusGfxPtr = GetHealthboxElementGfxPtr(GetStatusIconForBattlerId(HEALTHBOX_GFX_STATUS_PSN_BATTLER0, battlerId));
        statusPalId = PAL_STATUS_PSN;
    }
    else if (status & STATUS1_BURN)
    {
        statusGfxPtr = GetHealthboxElementGfxPtr(GetStatusIconForBattlerId(HEALTHBOX_GFX_STATUS_BRN_BATTLER0, battlerId));
        statusPalId = PAL_STATUS_BRN;
    }
    else if (status & STATUS1_FREEZE)
    {
        statusGfxPtr = GetHealthboxElementGfxPtr(GetStatusIconForBattlerId(HEALTHBOX_GFX_STATUS_FRZ_BATTLER0, battlerId));
        statusPalId = PAL_STATUS_FRZ;
    }
    else if (status & STATUS1_FROSTBITE)
    {
        statusGfxPtr = GetHealthboxElementGfxPtr(GetStatusIconForBattlerId(HEALTHBOX_GFX_STATUS_FSB_BATTLER0, battlerId));
        statusPalId = PAL_STATUS_FRZ;
    }
    else if (status & STATUS1_PARALYSIS)
    {
        statusGfxPtr = GetHealthboxElementGfxPtr(GetStatusIconForBattlerId(HEALTHBOX_GFX_STATUS_PRZ_BATTLER0, battlerId));
        statusPalId = PAL_STATUS_PAR;
    }
    else
    {
        statusGfxPtr = GetHealthboxElementGfxPtr(HEALTHBOX_GFX_39);

        for (i = 0; i < 3; i++)
            CpuCopy32(statusGfxPtr, (void *)(OBJ_VRAM0 + (gSprites[healthboxSpriteId].oam.tileNum + tileNumAdder + i) * TILE_SIZE_4BPP), 32);

        if (!gBattleSpritesDataPtr->battlerData[battlerId].hpNumbersNoBars)
            CpuCopy32(GetHealthboxElementGfxPtr(HEALTHBOX_GFX_1), (void *)(OBJ_VRAM0 + gSprites[healthBarSpriteId].oam.tileNum * TILE_SIZE_4BPP), 64);

        TryAddPokeballIconToHealthbox(healthboxSpriteId, TRUE);
        return;
    }

    pltAdder = PLTT_ID(gSprites[healthboxSpriteId].oam.paletteNum);
    pltAdder += battlerId + 12;

    FillPalette(sStatusIconColors[statusPalId], OBJ_PLTT_OFFSET + pltAdder, PLTT_SIZEOF(1));
    CpuCopy16(&gPlttBufferUnfaded[OBJ_PLTT_OFFSET + pltAdder], (u16 *)OBJ_PLTT + pltAdder, PLTT_SIZEOF(1));
    CpuCopy32(statusGfxPtr, (void *)(OBJ_VRAM0 + (gSprites[healthboxSpriteId].oam.tileNum + tileNumAdder) * TILE_SIZE_4BPP), 96);
    if (WhichBattleCoords(battlerId) == 1 || GetBattlerSide(battlerId) == B_SIDE_OPPONENT)
    {
        if (!gBattleSpritesDataPtr->battlerData[battlerId].hpNumbersNoBars)
        {
            CpuCopy32(GetHealthboxElementGfxPtr(HEALTHBOX_GFX_0), (void *)(OBJ_VRAM0 + gSprites[healthBarSpriteId].oam.tileNum * TILE_SIZE_4BPP), 32);
            CpuCopy32(GetHealthboxElementGfxPtr(HEALTHBOX_GFX_65), (void *)(OBJ_VRAM0 + (gSprites[healthBarSpriteId].oam.tileNum + 1) * TILE_SIZE_4BPP), 32);
        }
    }
    TryAddPokeballIconToHealthbox(healthboxSpriteId, FALSE);
}

static u8 GetStatusIconForBattlerId(u8 statusElementId, u8 battlerId)
{
    u8 ret = statusElementId;

    switch (statusElementId)
    {
    case HEALTHBOX_GFX_STATUS_PSN_BATTLER0:
        if (battlerId == 0)
            ret = HEALTHBOX_GFX_STATUS_PSN_BATTLER0;
        else if (battlerId == 1)
            ret = HEALTHBOX_GFX_STATUS_PSN_BATTLER1;
        else if (battlerId == 2)
            ret = HEALTHBOX_GFX_STATUS_PSN_BATTLER2;
        else
            ret = HEALTHBOX_GFX_STATUS_PSN_BATTLER3;
        break;
    case HEALTHBOX_GFX_STATUS_PRZ_BATTLER0:
        if (battlerId == 0)
            ret = HEALTHBOX_GFX_STATUS_PRZ_BATTLER0;
        else if (battlerId == 1)
            ret = HEALTHBOX_GFX_STATUS_PRZ_BATTLER1;
        else if (battlerId == 2)
            ret = HEALTHBOX_GFX_STATUS_PRZ_BATTLER2;
        else
            ret = HEALTHBOX_GFX_STATUS_PRZ_BATTLER3;
        break;
    case HEALTHBOX_GFX_STATUS_SLP_BATTLER0:
        if (battlerId == 0)
            ret = HEALTHBOX_GFX_STATUS_SLP_BATTLER0;
        else if (battlerId == 1)
            ret = HEALTHBOX_GFX_STATUS_SLP_BATTLER1;
        else if (battlerId == 2)
            ret = HEALTHBOX_GFX_STATUS_SLP_BATTLER2;
        else
            ret = HEALTHBOX_GFX_STATUS_SLP_BATTLER3;
        break;
    case HEALTHBOX_GFX_STATUS_FRZ_BATTLER0:
        if (battlerId == 0)
            ret = HEALTHBOX_GFX_STATUS_FRZ_BATTLER0;
        else if (battlerId == 1)
            ret = HEALTHBOX_GFX_STATUS_FRZ_BATTLER1;
        else if (battlerId == 2)
            ret = HEALTHBOX_GFX_STATUS_FRZ_BATTLER2;
        else
            ret = HEALTHBOX_GFX_STATUS_FRZ_BATTLER3;
        break;
    case HEALTHBOX_GFX_STATUS_FSB_BATTLER0:
        if (battlerId == 0)
            ret = HEALTHBOX_GFX_STATUS_FSB_BATTLER0;
        else if (battlerId == 1)
            ret = HEALTHBOX_GFX_STATUS_FSB_BATTLER1;
        else if (battlerId == 2)
            ret = HEALTHBOX_GFX_STATUS_FSB_BATTLER2;
        else
            ret = HEALTHBOX_GFX_STATUS_FSB_BATTLER3;
        break;
    case HEALTHBOX_GFX_STATUS_BRN_BATTLER0:
        if (battlerId == 0)
            ret = HEALTHBOX_GFX_STATUS_BRN_BATTLER0;
        else if (battlerId == 1)
            ret = HEALTHBOX_GFX_STATUS_BRN_BATTLER1;
        else if (battlerId == 2)
            ret = HEALTHBOX_GFX_STATUS_BRN_BATTLER2;
        else
            ret = HEALTHBOX_GFX_STATUS_BRN_BATTLER3;
        break;
    }
    return ret;
}

static void UpdateSafariBallsTextOnHealthbox(u8 healthboxSpriteId)
{
    u32 windowId, spriteTileNum;
    u8 *windowTileData;

    windowTileData = AddTextPrinterAndCreateWindowOnHealthbox(gText_SafariBalls, 0, 3, 2, &windowId);
    spriteTileNum = gSprites[healthboxSpriteId].oam.tileNum * TILE_SIZE_4BPP;
    TextIntoHealthboxObject((void *)(OBJ_VRAM0 + 0x40) + spriteTileNum, windowTileData, 6);
    TextIntoHealthboxObject((void *)(OBJ_VRAM0 + 0x800) + spriteTileNum, windowTileData + 0xC0, 2);
    RemoveWindowOnHealthbox(windowId);
}

static void UpdateLeftNoOfBallsTextOnHealthbox(u8 healthboxSpriteId)
{
    u8 text[16];
    u8 *txtPtr;
    u32 windowId, spriteTileNum;
    u8 *windowTileData;

    txtPtr = StringCopy(text, gText_SafariBallLeft);
    ConvertIntToDecimalStringN(txtPtr, gNumSafariBalls, STR_CONV_MODE_LEFT_ALIGN, 2);

    windowTileData = AddTextPrinterAndCreateWindowOnHealthbox(text, GetStringRightAlignXOffset(FONT_SMALL, text, 0x2F), 3, 2, &windowId);
    spriteTileNum = gSprites[healthboxSpriteId].oam.tileNum * TILE_SIZE_4BPP;
    SafariTextIntoHealthboxObject((void *)(OBJ_VRAM0 + 0x2C0) + spriteTileNum, windowTileData, 2);
    SafariTextIntoHealthboxObject((void *)(OBJ_VRAM0 + 0xA00) + spriteTileNum, windowTileData + 0x40, 4);
    RemoveWindowOnHealthbox(windowId);
}

void UpdateHealthboxAttribute(u8 healthboxSpriteId, struct Pokemon *mon, u8 elementId)
{
    u32 battlerId = gSprites[healthboxSpriteId].hMain_Battler;
    s32 maxHp = GetMonData(mon, MON_DATA_MAX_HP);
    s32 currHp = GetMonData(mon, MON_DATA_HP);

    if (GetBattlerSide(battlerId) == B_SIDE_PLAYER)
    {
        u8 isDoubles = WhichBattleCoords(battlerId);

        if (elementId == HEALTHBOX_LEVEL || elementId == HEALTHBOX_ALL)
            UpdateLvlInHealthbox(healthboxSpriteId, GetMonData(mon, MON_DATA_LEVEL));

        if (elementId == HEALTHBOX_ALL)
            UpdateHpTextInHealthbox(healthboxSpriteId, HP_BOTH, currHp, maxHp);
        else if (elementId == HEALTHBOX_MAX_HP)
            UpdateHpTextInHealthbox(healthboxSpriteId, HP_MAX, currHp, maxHp);
        else if (elementId == HEALTHBOX_CURRENT_HP)
            UpdateHpTextInHealthbox(healthboxSpriteId, HP_CURRENT, currHp, maxHp);

        if (elementId == HEALTHBOX_HEALTH_BAR || elementId == HEALTHBOX_ALL)
        {
            LoadBattleBarGfx(0);
            SetBattleBarStruct(battlerId, healthboxSpriteId, maxHp, currHp, 0);
            MoveBattleBar(battlerId, healthboxSpriteId, HEALTH_BAR, 0);
        }

        if (!isDoubles && (elementId == HEALTHBOX_EXP_BAR || elementId == HEALTHBOX_ALL))
        {
            u16 species;
            u32 exp, currLevelExp;
            s32 currExpBarValue, maxExpBarValue;
            u8 level;

            LoadBattleBarGfx(3);
            species = GetMonData(mon, MON_DATA_SPECIES);
            level = GetMonData(mon, MON_DATA_LEVEL);
            exp = GetMonData(mon, MON_DATA_EXP);
            currLevelExp = gExperienceTables[gSpeciesInfo[species].growthRate][level];
            currExpBarValue = exp - currLevelExp;
            maxExpBarValue = gExperienceTables[gSpeciesInfo[species].growthRate][level + 1] - currLevelExp;
            SetBattleBarStruct(battlerId, healthboxSpriteId, maxExpBarValue, currExpBarValue, isDoubles);
            MoveBattleBar(battlerId, healthboxSpriteId, EXP_BAR, 0);
        }
        if (elementId == HEALTHBOX_NICK || elementId == HEALTHBOX_ALL)
            UpdateNickInHealthbox(healthboxSpriteId, mon);
        if (elementId == HEALTHBOX_STATUS_ICON || elementId == HEALTHBOX_ALL)
            UpdateStatusIconInHealthbox(healthboxSpriteId);
        if (elementId == HEALTHBOX_SAFARI_ALL_TEXT)
            UpdateSafariBallsTextOnHealthbox(healthboxSpriteId);
        if (elementId == HEALTHBOX_SAFARI_ALL_TEXT || elementId == HEALTHBOX_SAFARI_BALLS_TEXT)
            UpdateLeftNoOfBallsTextOnHealthbox(healthboxSpriteId);
    }
    else
    {
        if (elementId == HEALTHBOX_LEVEL || elementId == HEALTHBOX_ALL)
            UpdateLvlInHealthbox(healthboxSpriteId, GetMonData(mon, MON_DATA_LEVEL));
        if (gBattleSpritesDataPtr->battlerData[battlerId].hpNumbersNoBars)
        {
            if (elementId == HEALTHBOX_ALL)
                UpdateHpTextInHealthbox(healthboxSpriteId, HP_BOTH, currHp, maxHp);
            else if (elementId == HEALTHBOX_MAX_HP)
                UpdateHpTextInHealthbox(healthboxSpriteId, HP_MAX, currHp, maxHp);
            else if (elementId == HEALTHBOX_CURRENT_HP)
                UpdateHpTextInHealthbox(healthboxSpriteId, HP_CURRENT, currHp, maxHp);
        }
        if (elementId == HEALTHBOX_HEALTH_BAR || elementId == HEALTHBOX_ALL)
        {
            LoadBattleBarGfx(0);
            SetBattleBarStruct(battlerId, healthboxSpriteId, maxHp, currHp, 0);
            MoveBattleBar(battlerId, healthboxSpriteId, HEALTH_BAR, 0);
        }
        if (elementId == HEALTHBOX_NICK || elementId == HEALTHBOX_ALL)
            UpdateNickInHealthbox(healthboxSpriteId, mon);
        if (elementId == HEALTHBOX_STATUS_ICON || elementId == HEALTHBOX_ALL)
            UpdateStatusIconInHealthbox(healthboxSpriteId);
    }
}

#define B_EXPBAR_PIXELS 64
#define B_HEALTHBAR_PIXELS 48

s32 MoveBattleBar(u8 battlerId, u8 healthboxSpriteId, u8 whichBar, u8 unused)
{
    s32 currentBarValue;

    if (whichBar == HEALTH_BAR) // health bar
    {
        currentBarValue = CalcNewBarValue(gBattleSpritesDataPtr->battleBars[battlerId].maxValue,
                    gBattleSpritesDataPtr->battleBars[battlerId].oldValue,
                    gBattleSpritesDataPtr->battleBars[battlerId].receivedValue,
                    &gBattleSpritesDataPtr->battleBars[battlerId].currValue,
                #if B_FAST_HP_DRAIN == TRUE
                    B_HEALTHBAR_PIXELS / 8, max(gBattleSpritesDataPtr->battleBars[battlerId].maxValue / B_HEALTHBAR_PIXELS, 1));
                #else
                    B_HEALTHBAR_PIXELS / 8, 1);
                #endif
    }
    else // exp bar
    {
        u16 expFraction = GetScaledExpFraction(gBattleSpritesDataPtr->battleBars[battlerId].oldValue,
                    gBattleSpritesDataPtr->battleBars[battlerId].receivedValue,
                    gBattleSpritesDataPtr->battleBars[battlerId].maxValue, 8);
        if (expFraction == 0)
            expFraction = 1;
        expFraction = abs(gBattleSpritesDataPtr->battleBars[battlerId].receivedValue / expFraction);

        currentBarValue = CalcNewBarValue(gBattleSpritesDataPtr->battleBars[battlerId].maxValue,
                    gBattleSpritesDataPtr->battleBars[battlerId].oldValue,
                    gBattleSpritesDataPtr->battleBars[battlerId].receivedValue,
                    &gBattleSpritesDataPtr->battleBars[battlerId].currValue,
                    B_EXPBAR_PIXELS / 8, expFraction);
    }

    if (whichBar == EXP_BAR || (whichBar == HEALTH_BAR && !gBattleSpritesDataPtr->battlerData[battlerId].hpNumbersNoBars))
        MoveBattleBarGraphically(battlerId, whichBar);

    if (currentBarValue == -1)
        gBattleSpritesDataPtr->battleBars[battlerId].currValue = 0;

    return currentBarValue;
}

static void MoveBattleBarGraphically(u8 battlerId, u8 whichBar)
{
    u8 array[8];
    u8 filledPixelsCount, level;
    u8 barElementId;
    u8 i;

    switch (whichBar)
    {
    case HEALTH_BAR:
        filledPixelsCount = CalcBarFilledPixels(gBattleSpritesDataPtr->battleBars[battlerId].maxValue,
                            gBattleSpritesDataPtr->battleBars[battlerId].oldValue,
                            gBattleSpritesDataPtr->battleBars[battlerId].receivedValue,
                            &gBattleSpritesDataPtr->battleBars[battlerId].currValue,
                            array, B_HEALTHBAR_PIXELS / 8);

        if (filledPixelsCount > (B_HEALTHBAR_PIXELS * 50 / 100)) // more than 50 % hp
            barElementId = HEALTHBOX_GFX_HP_BAR_GREEN;
        else if (filledPixelsCount > (B_HEALTHBAR_PIXELS * 20 / 100)) // more than 20% hp
            barElementId = HEALTHBOX_GFX_HP_BAR_YELLOW;
        else
            barElementId = HEALTHBOX_GFX_HP_BAR_RED; // 20 % or less

        for (i = 0; i < 6; i++)
        {
            u8 healthbarSpriteId = gSprites[gBattleSpritesDataPtr->battleBars[battlerId].healthboxSpriteId].hMain_HealthBarSpriteId;
            if (i < 2)
                CpuCopy32(GetHealthboxElementGfxPtr(barElementId) + array[i] * 32,
                          (void *)(OBJ_VRAM0 + (gSprites[healthbarSpriteId].oam.tileNum + 2 + i) * TILE_SIZE_4BPP), 32);
            else
                CpuCopy32(GetHealthboxElementGfxPtr(barElementId) + array[i] * 32,
                          (void *)(OBJ_VRAM0 + 64 + (i + gSprites[healthbarSpriteId].oam.tileNum) * TILE_SIZE_4BPP), 32);
        }
        break;
    case EXP_BAR:
        CalcBarFilledPixels(gBattleSpritesDataPtr->battleBars[battlerId].maxValue,
                    gBattleSpritesDataPtr->battleBars[battlerId].oldValue,
                    gBattleSpritesDataPtr->battleBars[battlerId].receivedValue,
                    &gBattleSpritesDataPtr->battleBars[battlerId].currValue,
                    array, B_EXPBAR_PIXELS / 8);
        level = GetMonData(&gPlayerParty[gBattlerPartyIndexes[battlerId]], MON_DATA_LEVEL);
        if (level == MAX_LEVEL)
        {
            for (i = 0; i < 8; i++)
                array[i] = 0;
        }
        for (i = 0; i < 8; i++)
        {
            if (i < 4)
                CpuCopy32(GetHealthboxElementGfxPtr(HEALTHBOX_GFX_12) + array[i] * 32,
                          (void *)(OBJ_VRAM0 + (gSprites[gBattleSpritesDataPtr->battleBars[battlerId].healthboxSpriteId].oam.tileNum + 0x24 + i) * TILE_SIZE_4BPP), 32);
            else
                CpuCopy32(GetHealthboxElementGfxPtr(HEALTHBOX_GFX_12) + array[i] * 32,
                          (void *)(OBJ_VRAM0 + 0xB80 + (i + gSprites[gBattleSpritesDataPtr->battleBars[battlerId].healthboxSpriteId].oam.tileNum) * TILE_SIZE_4BPP), 32);
        }
        break;
    }
}

static s32 CalcNewBarValue(s32 maxValue, s32 oldValue, s32 receivedValue, s32 *currValue, u8 scale, u16 toAdd)
{
    s32 ret, newValue;
    scale *= 8;

    if (*currValue == -32768) // first function call
    {
        if (maxValue < scale)
            *currValue = Q_24_8(oldValue);
        else
            *currValue = oldValue;
    }

    newValue = oldValue - receivedValue;
    if (newValue < 0)
        newValue = 0;
    else if (newValue > maxValue)
        newValue = maxValue;

    if (maxValue < scale)
    {
        if (newValue == Q_24_8_TO_INT(*currValue) && (*currValue & 0xFF) == 0)
            return -1;
    }
    else
    {
        if (newValue == *currValue) // we're done, the bar's value has been updated
            return -1;
    }

    if (maxValue < scale) // handle cases of max var having less pixels than the whole bar
    {
        s32 toAdd = Q_24_8(maxValue) / scale;

        if (receivedValue < 0) // fill bar right
        {
            *currValue += toAdd;
            ret = Q_24_8_TO_INT(*currValue);
            if (ret >= newValue)
            {
                *currValue = Q_24_8(newValue);
                ret = newValue;
            }
        }
        else // move bar left
        {
            *currValue -= toAdd;
            ret = Q_24_8_TO_INT(*currValue);
            // try round up
            if ((*currValue & 0xFF) > 0)
                ret++;
            if (ret <= newValue)
            {
                *currValue = Q_24_8(newValue);
                ret = newValue;
            }
        }
    }
    else
    {
        if (receivedValue < 0) // fill bar right
        {
            *currValue += toAdd;
            if (*currValue > newValue)
                *currValue = newValue;
            ret = *currValue;
        }
        else // move bar left
        {
            *currValue -= toAdd;
            if (*currValue < newValue)
                *currValue = newValue;
            ret = *currValue;
        }
    }

    return ret;
}

static u8 CalcBarFilledPixels(s32 maxValue, s32 oldValue, s32 receivedValue, s32 *currValue, u8 *pixelsArray, u8 scale)
{
    u8 pixels, filledPixels, totalPixels;
    u8 i;

    s32 newValue = oldValue - receivedValue;
    if (newValue < 0)
        newValue = 0;
    else if (newValue > maxValue)
        newValue = maxValue;

    totalPixels = scale * 8;

    for (i = 0; i < scale; i++)
        pixelsArray[i] = 0;

    if (maxValue < totalPixels)
        pixels = (*currValue * totalPixels / maxValue) >> 8;
    else
        pixels = *currValue * totalPixels / maxValue;

    filledPixels = pixels;

    if (filledPixels == 0 && newValue > 0)
    {
        pixelsArray[0] = 1;
        filledPixels = 1;
    }
    else
    {
        for (i = 0; i < scale; i++)
        {
            if (pixels >= 8)
            {
                pixelsArray[i] = 8;
            }
            else
            {
                pixelsArray[i] = pixels;
                break;
            }
            pixels -= 8;
        }
    }

    return filledPixels;
}

static u8 GetScaledExpFraction(s32 oldValue, s32 receivedValue, s32 maxValue, u8 scale)
{
    s32 newVal, result;
    s8 oldToMax, newToMax;

    scale *= 8;
    newVal = oldValue - receivedValue;

    if (newVal < 0)
        newVal = 0;
    else if (newVal > maxValue)
        newVal = maxValue;

    oldToMax = oldValue * scale / maxValue;
    newToMax = newVal * scale / maxValue;
    result = oldToMax - newToMax;

    return abs(result);
}

u8 GetScaledHPFraction(s16 hp, s16 maxhp, u8 scale)
{
    u8 result = hp * scale / maxhp;

    if (result == 0 && hp > 0)
        return 1;

    return result;
}

u8 GetHPBarLevel(s16 hp, s16 maxhp)
{
    u8 result;

    if (hp == maxhp)
    {
        result = HP_BAR_FULL;
    }
    else
    {
        u8 fraction = GetScaledHPFraction(hp, maxhp, B_HEALTHBAR_PIXELS);
        if (fraction > (B_HEALTHBAR_PIXELS * 50 / 100)) // more than 50 % hp
            result = HP_BAR_GREEN;
        else if (fraction > (B_HEALTHBAR_PIXELS * 20 / 100)) // more than 20% hp
            result = HP_BAR_YELLOW;
        else if (fraction > 0)
            result = HP_BAR_RED;
        else
            result = HP_BAR_EMPTY;
    }

    return result;
}

static u8 *AddTextPrinterAndCreateWindowOnHealthbox(const u8 *str, u32 x, u32 y, u32 bgColor, u32 *windowId)
{
    u16 winId;
    u8 color[3];
    struct WindowTemplate winTemplate = sHealthboxWindowTemplate;

    winId = AddWindow(&winTemplate);
    FillWindowPixelBuffer(winId, PIXEL_FILL(bgColor));

    color[0] = bgColor;
    color[1] = 1;
    color[2] = 3;

    AddTextPrinterParameterized4(winId, FONT_SMALL, x, y, 0, 0, color, TEXT_SKIP_DRAW, str);

    *windowId = winId;
    return (u8 *)(GetWindowAttribute(winId, WINDOW_TILE_DATA));
}

static void RemoveWindowOnHealthbox(u32 windowId)
{
    RemoveWindow(windowId);
}

static void FillHealthboxObject(void *dest, u32 valMult, u32 numTiles)
{
    CpuFill32(0x11111111 * valMult, dest, numTiles * TILE_SIZE_4BPP);
}

static void HpTextIntoHealthboxObject(void *dest, u8 *windowTileData, u32 windowWidth)
{
    CpuCopy32(windowTileData + 256, dest, windowWidth * TILE_SIZE_4BPP);
}

static void TextIntoHealthboxObject(void *dest, u8 *windowTileData, s32 windowWidth)
{
    CpuCopy32(windowTileData + 256, dest + 256, windowWidth * TILE_SIZE_4BPP);
// + 256 as that prevents the top 4 blank rows of sHealthboxWindowTemplate from being copied
    if (windowWidth > 0)
    {
        do
        {
            CpuCopy32(windowTileData + 20, dest + 20, 12);
            dest += 32, windowTileData += 32;
            windowWidth--;
        } while (windowWidth != 0);
    }
}

static void SafariTextIntoHealthboxObject(void *dest, u8 *windowTileData, u32 windowWidth)
{
    CpuCopy32(windowTileData, dest, windowWidth * TILE_SIZE_4BPP);
    CpuCopy32(windowTileData + 256, dest + 256, windowWidth * TILE_SIZE_4BPP);
}

#define ABILITY_POP_UP_TAG 0xD720

// for sprite
#define tOriginalX      data[0]
#define tHide           data[1]
#define tFrames         data[2]
#define tRightToLeft    data[3]
#define tBattlerId      data[4]
#define tIsMain         data[5]

// for task
#define tSpriteId1      data[6]
#define tSpriteId2      data[7]

static const u8 ALIGNED(4) sAbilityPopUpGfx[] = INCBIN_U8("graphics/battle_interface/ability_pop_up.4bpp");
static const u16 sAbilityPopUpPalette[] = INCBIN_U16("graphics/battle_interface/ability_pop_up.gbapal");

static const struct SpriteSheet sSpriteSheet_AbilityPopUp =
{
    sAbilityPopUpGfx, sizeof(sAbilityPopUpGfx), ABILITY_POP_UP_TAG
};
static const struct SpritePalette sSpritePalette_AbilityPopUp =
{
    sAbilityPopUpPalette, ABILITY_POP_UP_TAG
};

static const struct OamData sOamData_AbilityPopUp =
{
    .affineMode = ST_OAM_AFFINE_OFF,
    .objMode = ST_OAM_OBJ_NORMAL,
    .shape = SPRITE_SHAPE(64x32),
    .size = SPRITE_SIZE(64x32),
    .priority = 0,
};

static const struct SpriteTemplate sSpriteTemplate_AbilityPopUp =
{
    .tileTag = ABILITY_POP_UP_TAG,
    .paletteTag = ABILITY_POP_UP_TAG,
    .oam = &sOamData_AbilityPopUp,
    .anims = gDummySpriteAnimTable,
    .images = NULL,
    .affineAnims = gDummySpriteAffineAnimTable,
    .callback = SpriteCb_AbilityPopUp
};

#define ABILITY_POP_UP_POS_X_DIFF (64 - 7) // Hide second sprite underneath to gain proper letter spacing
#define ABILITY_POP_UP_POS_X_SLIDE 68

static const s16 sAbilityPopUpCoordsDoubles[MAX_BATTLERS_COUNT][2] =
{
    {29, 80}, // player left
    {186, 19}, // opponent left
    {29, 97}, // player right
    {186, 36}, // opponent right
};

static const s16 sAbilityPopUpCoordsSingles[MAX_BATTLERS_COUNT][2] =
{
    {29, 97}, // player
    {186, 57}, // opponent
};

#define POPUP_WINDOW_WIDTH 8
#define MAX_POPUP_STRING_WIDTH (POPUP_WINDOW_WIDTH * 8)

static u8* AddTextPrinterAndCreateWindowOnAbilityPopUp(const u8 *str, u32 x, u32 y, u32 color1, u32 color2, u32 color3, u32 *windowId)
{
    u8 color[3] = {color1, color2, color3};
    struct WindowTemplate winTemplate = {0};
    winTemplate.width = POPUP_WINDOW_WIDTH;
    winTemplate.height = 2;

    *windowId = AddWindow(&winTemplate);
    FillWindowPixelBuffer(*windowId, PIXEL_FILL(color1));

    AddTextPrinterParameterized4(*windowId, FONT_SMALL, x, y, 0, 0, color, TEXT_SKIP_DRAW, str);
    return (u8 *)(GetWindowAttribute(*windowId, WINDOW_TILE_DATA));
}

static void TextIntoAbilityPopUp(void *dest, u8 *windowTileData, s32 xTileAmount, bool32 arg3)
{
    CpuCopy32(windowTileData + 256, dest + 256, xTileAmount * 32);
    if (xTileAmount > 0)
    {
        do
        {
            if (arg3)
                CpuCopy32(windowTileData + 16, dest + 16, 16);
            else
                CpuCopy32(windowTileData + 20, dest + 20, 12);
            dest += 32, windowTileData += 32;
            xTileAmount--;
        } while (xTileAmount != 0);
    }
}

static void PrintOnAbilityPopUp(const u8 *str, u8 *spriteTileData1, u8 *spriteTileData2, u32 x1, u32 x2, u32 y, u32 color1, u32 color2, u32 color3)
{
    u32 windowId;
    u8 *windowTileData;
    u16 width;

    windowTileData = AddTextPrinterAndCreateWindowOnAbilityPopUp(str, x1, y, color1, color2, color3, &windowId);
    TextIntoAbilityPopUp(spriteTileData1, windowTileData, 8, (y == 0));
    RemoveWindow(windowId);

    width = GetStringWidth(FONT_SMALL, str, 0);

    if (width > MAX_POPUP_STRING_WIDTH - 5)
    {
        windowTileData = AddTextPrinterAndCreateWindowOnAbilityPopUp(str, x2 - MAX_POPUP_STRING_WIDTH, y, color1, color2, color3, &windowId);
        TextIntoAbilityPopUp(spriteTileData2, windowTileData, 3, (y == 0));
        RemoveWindow(windowId);
    }
}

static const u8 sText_Spaces20[]= _("                    ");
static void ClearAbilityName(u8 spriteId1, u8 spriteId2)
{
    PrintOnAbilityPopUp(sText_Spaces20,
                        (void*)(OBJ_VRAM0) + (gSprites[spriteId1].oam.tileNum * 32) + 256,
                        (void*)(OBJ_VRAM0) + (gSprites[spriteId2].oam.tileNum * 32) + 256,
                        5, 12,
                        4,
                        7, 9, 1);
}

static void PrintBattlerOnAbilityPopUp(u8 battlerId, u8 spriteId1, u8 spriteId2)
{
    int i;
    u8 lastChar;
    u8* textPtr;
    u8 monName[POKEMON_NAME_LENGTH + 3] = {0};
    u8* nick = gBattleMons[battlerId].nickname; // This needs to be updated for Illusion support

    for (i = 0; i < POKEMON_NAME_LENGTH; ++i)
    {
        monName[i] = nick[i];

        if (nick[i] == EOS || i + 1 == POKEMON_NAME_LENGTH) // End of string
            break;
    }

    textPtr = monName + i + 1;

    if (*(textPtr - 1) == EOS)
        textPtr--;

    lastChar = *(textPtr - 1);

    // Make the string say "[NAME]'s" instead of "[NAME]"
    textPtr[0] = CHAR_SGL_QUOTE_RIGHT; // apostraphe
    textPtr++;
    if (lastChar != CHAR_S && lastChar != CHAR_s)
    {
        textPtr[0] = CHAR_s;
        textPtr++;
    }

    textPtr[0] = EOS;

    PrintOnAbilityPopUp((const u8 *)monName,
                        (void*)(OBJ_VRAM0) + (gSprites[spriteId1].oam.tileNum * 32),
                        (void*)(OBJ_VRAM0) + (gSprites[spriteId2].oam.tileNum * 32),
                        5, 12,
                        0,
                        2, 7, 1);
}

static void PrintAbilityOnAbilityPopUp(u32 ability, u8 spriteId1, u8 spriteId2)
{
    PrintOnAbilityPopUp(gAbilityNames[ability],
                        (void*)(OBJ_VRAM0) + (gSprites[spriteId1].oam.tileNum * 32) + 256,
                        (void*)(OBJ_VRAM0) + (gSprites[spriteId2].oam.tileNum * 32) + 256,
                        5, 12,
                        4,
                        7, 9, 1);
}

#define PIXEL_COORDS_TO_OFFSET(x, y)(            \
/*Add tiles by X*/                                \
((y / 8) * 32 * 8)                                \
/*Add tiles by X*/                                \
+ ((x / 8) * 32)                                \
/*Add pixels by Y*/                                \
+ ((((y) - ((y / 8) * 8))) * 4)                    \
/*Add pixels by X*/                                \
+ ((((x) - ((x / 8) * 8)) / 2)))

static const u16 sOverwrittenPixelsTable[][2] =
{
    {PIXEL_COORDS_TO_OFFSET(0, 0), 5},
    {PIXEL_COORDS_TO_OFFSET(0, 1), 5},
    {PIXEL_COORDS_TO_OFFSET(0, 2), 5},
    {PIXEL_COORDS_TO_OFFSET(0, 3), 5},
    {PIXEL_COORDS_TO_OFFSET(0, 4), 5},
    {PIXEL_COORDS_TO_OFFSET(0, 5), 5},
    {PIXEL_COORDS_TO_OFFSET(0, 6), 5},
    {PIXEL_COORDS_TO_OFFSET(0, 7), 3},
    {PIXEL_COORDS_TO_OFFSET(0, 8), 3},
    {PIXEL_COORDS_TO_OFFSET(0, 9), 3},
    {PIXEL_COORDS_TO_OFFSET(0, 10), 3},
    {PIXEL_COORDS_TO_OFFSET(0, 11), 3},
    {PIXEL_COORDS_TO_OFFSET(0, 12), 3},
    {PIXEL_COORDS_TO_OFFSET(0, 13), 8},

    {PIXEL_COORDS_TO_OFFSET(8, 13), 8},
    {PIXEL_COORDS_TO_OFFSET(16, 13), 8},
    {PIXEL_COORDS_TO_OFFSET(24, 13), 8},
    {PIXEL_COORDS_TO_OFFSET(32, 13), 8},
    {PIXEL_COORDS_TO_OFFSET(40, 13), 8},
    {PIXEL_COORDS_TO_OFFSET(48, 13), 8},
    {PIXEL_COORDS_TO_OFFSET(56, 13), 8},

    {PIXEL_COORDS_TO_OFFSET(0, 14), 8},
    {PIXEL_COORDS_TO_OFFSET(8, 14), 8},
    {PIXEL_COORDS_TO_OFFSET(16, 14), 8},
    {PIXEL_COORDS_TO_OFFSET(24, 14), 8},
    {PIXEL_COORDS_TO_OFFSET(32, 14), 8},
    {PIXEL_COORDS_TO_OFFSET(40, 14), 8},
    {PIXEL_COORDS_TO_OFFSET(48, 14), 8},
    {PIXEL_COORDS_TO_OFFSET(56, 14), 8},

    {PIXEL_COORDS_TO_OFFSET(0, 15), 3},
    {PIXEL_COORDS_TO_OFFSET(0, 16), 3},
    {PIXEL_COORDS_TO_OFFSET(0, 17), 3},
    {PIXEL_COORDS_TO_OFFSET(0, 18), 3},
    {PIXEL_COORDS_TO_OFFSET(0, 19), 3},
    {PIXEL_COORDS_TO_OFFSET(0, 20), 3},
    {PIXEL_COORDS_TO_OFFSET(0, 21), 3},
    {PIXEL_COORDS_TO_OFFSET(0, 22), 3},
    {PIXEL_COORDS_TO_OFFSET(0, 23), 3},
    {PIXEL_COORDS_TO_OFFSET(0, 24), 3},
    {PIXEL_COORDS_TO_OFFSET(0, 25), 3},
    {PIXEL_COORDS_TO_OFFSET(0, 26), 3},

//Second Row Of Image
    {PIXEL_COORDS_TO_OFFSET(0, 45), 8},
    {PIXEL_COORDS_TO_OFFSET(0, 46), 8},
    {PIXEL_COORDS_TO_OFFSET(0, 47), 8},
    {PIXEL_COORDS_TO_OFFSET(8, 45), 8},
    {PIXEL_COORDS_TO_OFFSET(8, 46), 8},
    {PIXEL_COORDS_TO_OFFSET(8, 47), 8},
    {PIXEL_COORDS_TO_OFFSET(16, 45), 8},
    {PIXEL_COORDS_TO_OFFSET(16, 46), 8},
    {PIXEL_COORDS_TO_OFFSET(16, 47), 8},
};

static inline void CopyPixels(u8 *dest, const u8 *src, u32 pixelCount)
{
    u32 i = 0;

    if (pixelCount & 1)
    {
        while (pixelCount != 0)
        {
            dest[i] &= ~(0xF);
            dest[i] |= (src[i] & 0xF);
            if (--pixelCount != 0)
            {
                dest[i] &= ~(0xF0);
                dest[i] |= (src[i] & 0xF0);
                pixelCount--;
            }
            i++;
        }
    }
    else
    {
        for (i = 0; i < pixelCount / 2; i++)
            dest[i] = src[i];
    }
}

static void RestoreOverwrittenPixels(u8 *tiles)
{
    u32 i;
    u8 *buffer = Alloc(sizeof(sAbilityPopUpGfx) * 2);

    CpuCopy32(tiles, buffer, sizeof(sAbilityPopUpGfx));

    for (i = 0; i < ARRAY_COUNT(sOverwrittenPixelsTable); i++)
    {
        CopyPixels(buffer + sOverwrittenPixelsTable[i][0],
                   sAbilityPopUpGfx + sOverwrittenPixelsTable[i][0],
                   sOverwrittenPixelsTable[i][1]);
    }

    CpuCopy32(buffer, tiles, sizeof(sAbilityPopUpGfx));
    Free(buffer);
}

void CreateAbilityPopUp(u8 battlerId, u32 ability, bool32 isDoubleBattle)
{
#if B_ABILITY_POP_UP == TRUE
    const s16 (*coords)[2];
    u8 spriteId1, spriteId2, battlerPosition, taskId;

    if (gTestRunnerEnabled)
    {
        TestRunner_Battle_RecordAbilityPopUp(battlerId, ability);
        if (gTestRunnerHeadless)
            return;
    }

    if (gBattleScripting.abilityPopupOverwrite != 0)
        ability = gBattleScripting.abilityPopupOverwrite;

    if (!gBattleStruct->activeAbilityPopUps)
    {
        LoadSpriteSheet(&sSpriteSheet_AbilityPopUp);
        LoadSpritePalette(&sSpritePalette_AbilityPopUp);
    }
    gBattleStruct->activeAbilityPopUps |= gBitTable[battlerId];
    battlerPosition = GetBattlerPosition(battlerId);

    if (isDoubleBattle)
        coords = sAbilityPopUpCoordsDoubles;
    else
        coords = sAbilityPopUpCoordsSingles;

    if ((battlerPosition & BIT_SIDE) == B_SIDE_PLAYER)
    {
        spriteId1 = CreateSprite(&sSpriteTemplate_AbilityPopUp,
                                coords[battlerPosition][0] - ABILITY_POP_UP_POS_X_SLIDE,
                                coords[battlerPosition][1], 0);
        spriteId2 = CreateSprite(&sSpriteTemplate_AbilityPopUp,
                                coords[battlerPosition][0] - ABILITY_POP_UP_POS_X_SLIDE + ABILITY_POP_UP_POS_X_DIFF,
                                coords[battlerPosition][1], 1); //Appears below

        gSprites[spriteId1].tRightToLeft = TRUE;
        gSprites[spriteId2].tRightToLeft = TRUE;
    }
    else
    {
        spriteId1 = CreateSprite(&sSpriteTemplate_AbilityPopUp,
                                coords[battlerPosition][0] + ABILITY_POP_UP_POS_X_SLIDE,
                                coords[battlerPosition][1], 0);
        spriteId2 = CreateSprite(&sSpriteTemplate_AbilityPopUp,
                                coords[battlerPosition][0] + ABILITY_POP_UP_POS_X_SLIDE + ABILITY_POP_UP_POS_X_DIFF,
                                coords[battlerPosition][1], 1); //Appears below

        gSprites[spriteId1].tRightToLeft = FALSE;
        gSprites[spriteId2].tRightToLeft = FALSE;
    }

    gSprites[spriteId1].tOriginalX = coords[battlerPosition][0];
    gSprites[spriteId2].tOriginalX = coords[battlerPosition][0] + ABILITY_POP_UP_POS_X_DIFF;
    gSprites[spriteId2].oam.tileNum += (8 * 4); //Second half of pop up

    gBattleStruct->abilityPopUpSpriteIds[battlerId][0] = spriteId1;
    gBattleStruct->abilityPopUpSpriteIds[battlerId][1] = spriteId2;

    taskId = CreateTask(Task_FreeAbilityPopUpGfx, 5);
    gTasks[taskId].tSpriteId1 = spriteId1;
    gTasks[taskId].tSpriteId2 = spriteId2;

    gSprites[spriteId1].tIsMain = TRUE;
    gSprites[spriteId1].tBattlerId = battlerId;
    gSprites[spriteId2].tBattlerId = battlerId;

    StartSpriteAnim(&gSprites[spriteId1], 0);
    StartSpriteAnim(&gSprites[spriteId2], 0);

    PrintBattlerOnAbilityPopUp(battlerId, spriteId1, spriteId2);
    PrintAbilityOnAbilityPopUp(ability, spriteId1, spriteId2);
    RestoreOverwrittenPixels((void*)(OBJ_VRAM0) + (gSprites[spriteId1].oam.tileNum * 32));
#endif
}

void UpdateAbilityPopup(u8 battlerId)
{
    u8 spriteId1 = gBattleStruct->abilityPopUpSpriteIds[battlerId][0];
    u8 spriteId2 = gBattleStruct->abilityPopUpSpriteIds[battlerId][1];
    u16 ability = (gBattleScripting.abilityPopupOverwrite != 0) ? gBattleScripting.abilityPopupOverwrite : gBattleMons[battlerId].ability;

    ClearAbilityName(spriteId1, spriteId2);
    PrintAbilityOnAbilityPopUp(ability, spriteId1, spriteId2);
    RestoreOverwrittenPixels((void*)(OBJ_VRAM0) + (gSprites[spriteId1].oam.tileNum * 32));
}

#define FRAMES_TO_WAIT 48

static void SpriteCb_AbilityPopUp(struct Sprite *sprite)
{
    if (!sprite->tHide) // Show
    {
        if (sprite->tIsMain && ++sprite->tFrames == 4)
            PlaySE(SE_BALL_TRAY_ENTER);
        if ((!sprite->tRightToLeft && (sprite->x -= 4) <= sprite->tOriginalX)
            || (sprite->tRightToLeft && (sprite->x += 4) >= sprite->tOriginalX)
           )
        {
            sprite->x = sprite->tOriginalX;
            sprite->tHide = TRUE;
            sprite->tFrames = FRAMES_TO_WAIT;
        }
    }
    else // Hide
    {
        if (sprite->tFrames == 0)
        {
            if ((!sprite->tRightToLeft && (sprite->x += 4) >= sprite->tOriginalX + ABILITY_POP_UP_POS_X_SLIDE)
                ||(sprite->tRightToLeft && (sprite->x -= 4) <= sprite->tOriginalX - ABILITY_POP_UP_POS_X_SLIDE)
               )
            {
                gBattleStruct->activeAbilityPopUps &= ~(gBitTable[sprite->tBattlerId]);
                DestroySprite(sprite);
            }
        }
        else
        {
            if (!gBattleScripting.fixedPopup)
                sprite->tFrames--;
        }
    }
}

void DestroyAbilityPopUp(u8 battlerId)
{
    if (gBattleStruct->activeAbilityPopUps & gBitTable[battlerId])
    {
        gSprites[gBattleStruct->abilityPopUpSpriteIds[battlerId][0]].tFrames = 0;
        gSprites[gBattleStruct->abilityPopUpSpriteIds[battlerId][1]].tFrames = 0;
    }
    gBattleScripting.fixedPopup = FALSE;
}

static void Task_FreeAbilityPopUpGfx(u8 taskId)
{
    if (!gSprites[gTasks[taskId].tSpriteId1].inUse
        && !gSprites[gTasks[taskId].tSpriteId2].inUse
        && !gBattleStruct->activeAbilityPopUps)
    {
        FreeSpriteTilesByTag(ABILITY_POP_UP_TAG);
        FreeSpritePaletteByTag(ABILITY_POP_UP_TAG);
        DestroyTask(taskId);
    }
}

// last used ball
#define LAST_BALL_WINDOW_TAG 0xD721

static const struct OamData sOamData_LastUsedBall =
{
    .y = 0,
    .affineMode = 0,
    .objMode = 0,
    .mosaic = 0,
    .bpp = 0,
#if B_LAST_USED_BALL_CYCLE == TRUE
    .shape = SPRITE_SHAPE(32x64),
#else
    .shape = SPRITE_SHAPE(32x32),
#endif
    .x = 0,
    .matrixNum = 0,
#if B_LAST_USED_BALL_CYCLE == TRUE
    .size = SPRITE_SIZE(32x64),
#else
    .size = SPRITE_SIZE(32x32),
#endif
    .tileNum = 0,
    .priority = 1,
    .paletteNum = 0,
    .affineParam = 0,
};

static const struct SpriteTemplate sSpriteTemplate_LastUsedBallWindow =
{
    .tileTag = LAST_BALL_WINDOW_TAG,
    .paletteTag = ABILITY_POP_UP_TAG,
    .oam = &sOamData_LastUsedBall,
    .anims = gDummySpriteAnimTable,
    .images = NULL,
    .affineAnims = gDummySpriteAffineAnimTable,
    .callback = SpriteCB_LastUsedBallWin
};

#if B_LAST_USED_BALL_BUTTON == R_BUTTON && B_LAST_USED_BALL_CYCLE == TRUE
    static const u8 ALIGNED(4) sLastUsedBallWindowGfx[] = INCBIN_U8("graphics/battle_interface/last_used_ball_r_cycle.4bpp");
#elif B_LAST_USED_BALL_CYCLE == TRUE
    static const u8 ALIGNED(4) sLastUsedBallWindowGfx[] = INCBIN_U8("graphics/battle_interface/last_used_ball_l_cycle.4bpp");
#elif B_LAST_USED_BALL_BUTTON == R_BUTTON
    static const u8 ALIGNED(4) sLastUsedBallWindowGfx[] = INCBIN_U8("graphics/battle_interface/last_used_ball_r.4bpp");
#else
    static const u8 ALIGNED(4) sLastUsedBallWindowGfx[] = INCBIN_U8("graphics/battle_interface/last_used_ball_l.4bpp");
#endif
static const struct SpriteSheet sSpriteSheet_LastUsedBallWindow =
{
    sLastUsedBallWindowGfx, sizeof(sLastUsedBallWindowGfx), LAST_BALL_WINDOW_TAG
};

#define LAST_USED_BALL_X_F    14
#define LAST_USED_BALL_X_0    -14
#define LAST_USED_BALL_Y      ((IsDoubleBattle()) ? 78 : 68)
#define LAST_USED_BALL_Y_BNC  ((IsDoubleBattle()) ? 76 : 66)

#define LAST_BALL_WIN_X_F       (LAST_USED_BALL_X_F - 0)
#define LAST_BALL_WIN_X_0       (LAST_USED_BALL_X_0 - 0)
#define LAST_USED_WIN_Y         (LAST_USED_BALL_Y - 8)

#define sHide  data[0]
#define sTimer  data[1]
#define sMoving data[2]
#define sBounce data[3] // 0 = Bounce down; 1 = Bounce up

#define sState     data[0]
#define sSameBall  data[1]

bool32 CanThrowLastUsedBall(void)
{
#if B_LAST_USED_BALL == FALSE
    return FALSE;
#else
    if (!CanThrowBall())
        return FALSE;
    if (gBattleTypeFlags & (BATTLE_TYPE_TRAINER | BATTLE_TYPE_FRONTIER))
        return FALSE;
    if (!CheckBagHasItem(gBallToDisplay, 1))
        return FALSE;

    return TRUE;
#endif
}

void TryAddLastUsedBallItemSprites(void)
{
#if B_LAST_USED_BALL == TRUE
    if (gLastThrownBall == 0
      || (gLastThrownBall != 0 && !CheckBagHasItem(gLastThrownBall, 1)))
    {
        // we're out of the last used ball, so just set it to the first ball in the bag
        // we have to compact the bag first bc it is typically only compacted when you open it
        CompactItemsInBagPocket(&gBagPockets[BALLS_POCKET]);
        gBallToDisplay = gBagPockets[BALLS_POCKET].itemSlots[0].itemId;
    }

    if (!CanThrowLastUsedBall())
        return;

    // ball
    if (gBattleStruct->ballSpriteIds[0] == MAX_SPRITES)
    {
        gBattleStruct->ballSpriteIds[0] = AddItemIconSprite(102, 102, gBallToDisplay);
        gSprites[gBattleStruct->ballSpriteIds[0]].x = LAST_USED_BALL_X_0;
        gSprites[gBattleStruct->ballSpriteIds[0]].y = LAST_USED_BALL_Y;
        gSprites[gBattleStruct->ballSpriteIds[0]].sHide = FALSE;   // restore
        gLastUsedBallMenuPresent = TRUE;
        gSprites[gBattleStruct->ballSpriteIds[0]].callback = SpriteCB_LastUsedBall;
    }

    // window
    LoadSpritePalette(&sSpritePalette_AbilityPopUp);
    if (GetSpriteTileStartByTag(LAST_BALL_WINDOW_TAG) == 0xFFFF)
        LoadSpriteSheet(&sSpriteSheet_LastUsedBallWindow);

    if (gBattleStruct->ballSpriteIds[1] == MAX_SPRITES)
    {
        gBattleStruct->ballSpriteIds[1] = CreateSprite(&sSpriteTemplate_LastUsedBallWindow,
                                                       LAST_BALL_WIN_X_0,
                                                       LAST_USED_WIN_Y, 5);
        gSprites[gBattleStruct->ballSpriteIds[1]].sHide = FALSE;   // restore
        gLastUsedBallMenuPresent = TRUE;
    }
#if B_LAST_USED_BALL_CYCLE == TRUE
    ArrowsChangeColorLastBallCycle(0); //Default the arrows to be invisible
#endif
#endif
}

static void DestroyLastUsedBallWinGfx(struct Sprite *sprite)
{
    FreeSpriteTilesByTag(LAST_BALL_WINDOW_TAG);
    FreeSpritePaletteByTag(ABILITY_POP_UP_TAG);
    DestroySprite(sprite);
    gBattleStruct->ballSpriteIds[1] = MAX_SPRITES;
}

static void DestroyLastUsedBallGfx(struct Sprite *sprite)
{
    FreeSpriteTilesByTag(102);
    FreeSpritePaletteByTag(102);
    DestroySprite(sprite);
    gBattleStruct->ballSpriteIds[0] = MAX_SPRITES;
}

static void SpriteCB_LastUsedBallWin(struct Sprite *sprite)
{
    if (sprite->sHide)
    {
        if (sprite->x != LAST_BALL_WIN_X_0)
            sprite->x--;

        if (sprite->x == LAST_BALL_WIN_X_0)
            DestroyLastUsedBallWinGfx(sprite);
    }
    else
    {
        if (sprite->x != LAST_BALL_WIN_X_F)
            sprite->x++;
    }
}

static void SpriteCB_LastUsedBall(struct Sprite *sprite)
{
    if (sprite->sHide)
    {
        if (sprite->y < LAST_USED_BALL_Y) // Used to recover from an incomplete bounce before hiding the window
            sprite->y++;

        if (sprite->x != LAST_USED_BALL_X_0)
            sprite->x--;

        if (sprite->x == LAST_USED_BALL_X_0)
            DestroyLastUsedBallGfx(sprite);
    }
    else
    {
        if (sprite->x != LAST_USED_BALL_X_F)
            sprite->x++;
    }
}

static void TryHideOrRestoreLastUsedBall(u8 caseId)
{
#if B_LAST_USED_BALL == TRUE
    if (gBattleStruct->ballSpriteIds[0] == MAX_SPRITES)
        return;

    switch (caseId)
    {
    case 0: // hide
        if (gBattleStruct->ballSpriteIds[0] != MAX_SPRITES)
            gSprites[gBattleStruct->ballSpriteIds[0]].sHide = TRUE;   // hide
        if (gBattleStruct->ballSpriteIds[1] != MAX_SPRITES)
            gSprites[gBattleStruct->ballSpriteIds[1]].sHide = TRUE;   // hide
        gLastUsedBallMenuPresent = FALSE;
        break;
    case 1: // restore
        if (gBattleStruct->ballSpriteIds[0] != MAX_SPRITES)
            gSprites[gBattleStruct->ballSpriteIds[0]].sHide = FALSE;   // restore
        if (gBattleStruct->ballSpriteIds[1] != MAX_SPRITES)
            gSprites[gBattleStruct->ballSpriteIds[1]].sHide = FALSE;   // restore
        gLastUsedBallMenuPresent = TRUE;
        break;
    }
#if B_LAST_USED_BALL_CYCLE == TRUE
    ArrowsChangeColorLastBallCycle(0); //Default the arrows to be invisible
#endif
#endif
}

void TryHideLastUsedBall(void)
{
#if B_LAST_USED_BALL == TRUE
    TryHideOrRestoreLastUsedBall(0);
#endif
}

void TryRestoreLastUsedBall(void)
{
#if B_LAST_USED_BALL == TRUE
    if (gBattleStruct->ballSpriteIds[0] != MAX_SPRITES)
        TryHideOrRestoreLastUsedBall(1);
    else
        TryAddLastUsedBallItemSprites();
#endif
}

static void SpriteCB_LastUsedBallBounce(struct Sprite *sprite)
{
    if ((sprite->sTimer++ % 4) != 0)  // Change the image every 4 frame
        return;
    if (sprite->sBounce)
    {
        if (sprite->y > LAST_USED_BALL_Y_BNC)
            sprite->y--;
        else
            sprite->sMoving = FALSE;
    }
    else
    {
        if (sprite->y < LAST_USED_BALL_Y)
            sprite->y++;
        else
            sprite->sMoving = FALSE;
    }
}

static void Task_BounceBall(u8 taskId)
{
    struct Sprite *sprite = &gSprites[gBattleStruct->ballSpriteIds[0]];
    struct Task *task = &gTasks[taskId];
    switch(task->sState)
    {
    case 0:  // Bounce up
        sprite->sBounce = TRUE;
        sprite->sMoving = TRUE;
        sprite->callback = SpriteCB_LastUsedBallBounce;
        if (task->sSameBall)
            task->sState = 3;
        else
            task->sState = 1;
        break;
    case 1:  // Destroy Icon
        if (!sprite->sMoving)
        {
            DestroyLastUsedBallGfx(sprite);
            task->sState++;
        }  // Passthrough
    case 2: //Create New Icon
        if (!sprite->inUse)
        {
            gBattleStruct->ballSpriteIds[0] = AddItemIconSprite(102, 102, gBallToDisplay);
            gSprites[gBattleStruct->ballSpriteIds[0]].x = LAST_USED_BALL_X_F;
            gSprites[gBattleStruct->ballSpriteIds[0]].y = LAST_USED_BALL_Y_BNC;
            task->sState++;
        }  // Fallthrough
    case 3: // Bounce Down
        if (!sprite->sMoving)
        {
            sprite->sBounce = FALSE;
            sprite->sMoving = TRUE;
            sprite->callback = SpriteCB_LastUsedBallBounce; //Show and bounce down
            task->sState++;
        }
        break;     
    case 4:  // Destroy Task
        if(!sprite->sMoving)
        {
            sprite->callback = SpriteCB_LastUsedBall;
            DestroyTask(taskId);
        }        
    }
    if (!gLastUsedBallMenuPresent)
    {
        // Used to check if the R button was released before the animation was complete
        sprite->callback = SpriteCB_LastUsedBall;
        DestroyTask(taskId);
    }
}

void SwapBallToDisplay(bool32 sameBall)
{
    u8 taskId;
    taskId = CreateTask(Task_BounceBall, 10);
    gTasks[taskId].sSameBall = sameBall;
}

void ArrowsChangeColorLastBallCycle(bool32 showArrows)
{
#if B_LAST_USED_BALL == TRUE && B_LAST_USED_BALL_CYCLE == TRUE
    u16 paletteNum = 16 + gSprites[gBattleStruct->ballSpriteIds[1]].oam.paletteNum;
    struct PlttData *defaultPlttArrow;
    struct PlttData *defaultPlttOutline;
    struct PlttData *pltArrow;
    struct PlttData *pltOutline;
    if (gBattleStruct->ballSpriteIds[1] == MAX_SPRITES)
        return;
    paletteNum *= 16;
    pltArrow = (struct PlttData *)&gPlttBufferFaded[paletteNum + 9];  // Arrow color is in idx 9
    pltOutline = (struct PlttData *)&gPlttBufferFaded[paletteNum + 8];  // Arrow outline is in idx 8
    if (!showArrows) //Make invisible
    {
        defaultPlttArrow = (struct PlttData *)&gPlttBufferFaded[paletteNum + 13];  // Background color is idx 13
        pltArrow->r = defaultPlttArrow->r;
        pltArrow->g = defaultPlttArrow->g;
        pltArrow->b = defaultPlttArrow->b;
        pltOutline->r = defaultPlttArrow->r;
        pltOutline->g = defaultPlttArrow->g;
        pltOutline->b = defaultPlttArrow->b;
    }
    else // Make gray
    {
        defaultPlttArrow = (struct PlttData *)&gPlttBufferFaded[paletteNum + 11];  // Grey color is idx 11
        defaultPlttOutline = (struct PlttData *)&gPlttBufferFaded[paletteNum + 10];  //Light grey color for outline is idx 10
        pltArrow->r = defaultPlttArrow->r;
        pltArrow->g = defaultPlttArrow->g;
        pltArrow->b = defaultPlttArrow->b;
        pltOutline->r = defaultPlttOutline->r;
        pltOutline->g = defaultPlttOutline->g;
        pltOutline->b = defaultPlttOutline->b;
    }
#endif
}<|MERGE_RESOLUTION|>--- conflicted
+++ resolved
@@ -999,12 +999,8 @@
         gSprites[healthboxRightSpriteId].oam.priority = priority;
         gSprites[healthbarSpriteId].oam.priority = priority;
 
-<<<<<<< HEAD
-        MegaIndicator_UpdateOamPriorities(healthboxLeftSpriteId, priority);
-        DynamaxIndicator_UpdateOamPriorities(healthboxLeftSpriteId, priority);
-=======
         MegaIndicator_UpdateOamPriority(healthboxLeftSpriteId, priority);
->>>>>>> b5f7a513
+        DynamaxIndicator_UpdateOamPriority(healthboxLeftSpriteId, priority);
 
     #if B_HIDE_HEALTHBOX_IN_ANIMS
         if (hideHPBoxes && IsBattlerAlive(i))
