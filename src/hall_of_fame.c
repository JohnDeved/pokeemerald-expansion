--- conflicted
+++ resolved
@@ -931,11 +931,7 @@
             if (currMon->species == SPECIES_EGG)
                 posY += 10;
 
-<<<<<<< HEAD
-            spriteId = CreateMonPicSprite(currMon->species, currMon->tid, currMon->personality, 1, posX, posY, i, TAG_NONE);
-=======
-            spriteId = CreateMonPicSprite_HandleDeoxys(currMon->species, currMon->tid, currMon->personality, TRUE, posX, posY, i, TAG_NONE);
->>>>>>> 898ec580
+            spriteId = CreateMonPicSprite(currMon->species, currMon->tid, currMon->personality, TRUE, posX, posY, i, TAG_NONE);
             gSprites[spriteId].oam.priority = 1;
             gTasks[taskId].tMonSpriteId(i) = spriteId;
         }
