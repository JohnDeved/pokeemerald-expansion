#include "global.h"
#include "bike.h"
#include "event_data.h"
#include "event_object_movement.h"
#include "fieldmap.h"
#include "sound.h"
#include "sprite.h"
#include "constants/songs.h"

#define ROTATING_GATE_TILE_TAG 0x1300
#define ROTATING_GATE_PUZZLE_MAX 12
#define GATE_ARM_MAX_LENGTH 2

#define GATE_ROT(rotationDirection, arm, longArm)                                             \
    ((rotationDirection & 15) << 4) | ((arm & 7) << 1) | (longArm & 1)
#define GATE_ROT_CW(arm, longArm) GATE_ROT(ROTATE_CLOCKWISE, arm, longArm)
#define GATE_ROT_ACW(arm, longArm) GATE_ROT(ROTATE_ANTICLOCKWISE, arm, longArm)
#define GATE_ROT_NONE 255

// static functions
static void SpriteCallback_RotatingGate(struct Sprite *sprite);
static u8 RotatingGate_CreateGate(u8 gateId, s16 deltaX, s16 deltaY);
static void RotatingGate_HideGatesOutsideViewport(struct Sprite *sprite);

// enums
enum
{
    /*
     * |
     * +--
     */
    GATE_SHAPE_L1,

    /*
     * |
     * |
     * +--
     */
    GATE_SHAPE_L2,

    /*
     * |
     * +----
     */
    GATE_SHAPE_L3,

    /*
     * |
     * |
     * +----
     */
    GATE_SHAPE_L4,

    /*
     * |
     * +--
     * |
     */
    GATE_SHAPE_T1,

    /*
     * |
     * |
     * +--
     * |
     */
    GATE_SHAPE_T2,

    /*
     * |
     * +----
     * |
     */
    GATE_SHAPE_T3,

    /*
     * An unused T-shape gate
     * |
     * +--
     * |
     * |
     */
    GATE_SHAPE_T4,

    /*
     * An unused T-shape gate
     * |
     * |
     * +----
     * |
     */
    GATE_SHAPE_UNUSED_T1,

    /*
     * An unused T-shape gate
     * |
     * |
     * +--
     * |
     * |
     */
    GATE_SHAPE_UNUSED_T2,

    /*
     * An unused T-shape gate
     * |
     * +----
     * |
     * |
     */
    GATE_SHAPE_UNUSED_T3,

    /*
     * An unused T-shape gate
     * |
     * |
     * +----
     * |
     * |
     */
    GATE_SHAPE_UNUSED_T4,
};

enum
{
    /*
     * 0 degrees (clockwise)
     * |
     * +--
     * |
     */
    GATE_ORIENTATION_0,

    /*
     * 90 degress (clockwise)
     * --+--
     *   |
     */
    GATE_ORIENTATION_90,

    /*
     * 180 degrees (clockwise)
     *   |
     * --+
     *   |
     */
    GATE_ORIENTATION_180,

    /*
     * 270 degrees (clockwise)
     *   |
     * --+--
     */
    GATE_ORIENTATION_270,

    GATE_ORIENTATION_MAX,
};

// Describes the location of the gates "arms" when the gate has not
// been rotated (i.e. rotated 0 degrees)
enum
{
    GATE_ARM_NORTH,
    GATE_ARM_EAST,
    GATE_ARM_SOUTH,
    GATE_ARM_WEST,
};

enum
{
    ROTATE_NONE,
    ROTATE_ANTICLOCKWISE,
    ROTATE_CLOCKWISE,
};

enum
{
    PUZZLE_NONE,
    PUZZLE_FORTREE_CITY_GYM,
    PUZZLE_ROUTE110_TRICK_HOUSE_PUZZLE6,
};

// structure
struct RotatingGatePuzzle
{
    s16 x;
    s16 y;
    u8 shape;
    u8 orientation;
};

// .rodata
// Fortree
static const struct RotatingGatePuzzle sRotatingGate_FortreePuzzleConfig[] =
{
    { 6,  7, GATE_SHAPE_T2, GATE_ORIENTATION_90},
    { 9, 15, GATE_SHAPE_T2, GATE_ORIENTATION_180},
    { 3, 19, GATE_SHAPE_T2, GATE_ORIENTATION_90},
    { 2,  6, GATE_SHAPE_T1, GATE_ORIENTATION_90},
    { 9, 12, GATE_SHAPE_T1, GATE_ORIENTATION_0},
    { 6, 23, GATE_SHAPE_T1, GATE_ORIENTATION_0},
    {12, 22, GATE_SHAPE_T1, GATE_ORIENTATION_0},
    { 6,  3, GATE_SHAPE_L4, GATE_ORIENTATION_180},
};

// Trickhouse
static const struct RotatingGatePuzzle sRotatingGate_TrickHousePuzzleConfig[] =
{
    {14,  5, GATE_SHAPE_T1, GATE_ORIENTATION_90},
    {10,  6, GATE_SHAPE_L2, GATE_ORIENTATION_180},
    { 6,  6, GATE_SHAPE_L4, GATE_ORIENTATION_90},
    {14,  8, GATE_SHAPE_T1, GATE_ORIENTATION_90},
    { 3, 10, GATE_SHAPE_L3, GATE_ORIENTATION_270},
    { 9, 14, GATE_SHAPE_L1, GATE_ORIENTATION_90},
    { 3, 15, GATE_SHAPE_T3, GATE_ORIENTATION_0},
    { 2, 17, GATE_SHAPE_L2, GATE_ORIENTATION_180},
    {12, 18, GATE_SHAPE_T3, GATE_ORIENTATION_270},
    { 5, 18, GATE_SHAPE_L4, GATE_ORIENTATION_90},
    {10, 19, GATE_SHAPE_L3, GATE_ORIENTATION_180},
};

static const u8 sRotatingGateTiles_1[] = INCBIN_U8("graphics/misc/rotating_gate_1.4bpp");
static const u8 sRotatingGateTiles_2[] = INCBIN_U8("graphics/misc/rotating_gate_2.4bpp");
static const u8 sRotatingGateTiles_3[] = INCBIN_U8("graphics/misc/rotating_gate_3.4bpp");
static const u8 sRotatingGateTiles_4[] = INCBIN_U8("graphics/misc/rotating_gate_4.4bpp");
static const u8 sRotatingGateTiles_5[] = INCBIN_U8("graphics/misc/rotating_gate_5.4bpp");
static const u8 sRotatingGateTiles_6[] = INCBIN_U8("graphics/misc/rotating_gate_6.4bpp");
static const u8 sRotatingGateTiles_7[] = INCBIN_U8("graphics/misc/rotating_gate_7.4bpp");
static const u8 sRotatingGateTiles_8[] = INCBIN_U8("graphics/misc/rotating_gate_8.4bpp");

static const struct OamData sOamData_RotatingGateLarge =
{
    .y = 0,
    .affineMode = ST_OAM_AFFINE_NORMAL,
    .objMode = ST_OAM_OBJ_NORMAL,
    .mosaic = 0,
    .bpp = ST_OAM_4BPP,
    .shape = SPRITE_SHAPE(64x64),
    .x = 0,
    .matrixNum = 0,
    .size = SPRITE_SIZE(64x64),
    .tileNum = 0,
    .priority = 2,
    .paletteNum = 2,
    .affineParam = 0,
};

static const struct OamData sOamData_RotatingGateRegular =
{
    .y = 0,
    .affineMode = ST_OAM_AFFINE_NORMAL,
    .objMode = ST_OAM_OBJ_NORMAL,
    .mosaic = 0,
    .bpp = ST_OAM_4BPP,
    .shape = SPRITE_SHAPE(32x32),
    .x = 0,
    .matrixNum = 0,
    .size = SPRITE_SIZE(32x32),
    .tileNum = 0,
    .priority = 2,
    .paletteNum = 2,
    .affineParam = 0,
};

static const struct SpriteSheet sRotatingGatesGraphicsTable[] =
{
    {sRotatingGateTiles_1, 0x200, ROTATING_GATE_TILE_TAG + GATE_SHAPE_L1},
    {sRotatingGateTiles_2, 0x800, ROTATING_GATE_TILE_TAG + GATE_SHAPE_L2},
    {sRotatingGateTiles_3, 0x800, ROTATING_GATE_TILE_TAG + GATE_SHAPE_L3},
    {sRotatingGateTiles_4, 0x800, ROTATING_GATE_TILE_TAG + GATE_SHAPE_L4},
    {sRotatingGateTiles_5, 0x200, ROTATING_GATE_TILE_TAG + GATE_SHAPE_T1},
    {sRotatingGateTiles_6, 0x800, ROTATING_GATE_TILE_TAG + GATE_SHAPE_T2},
    {sRotatingGateTiles_7, 0x800, ROTATING_GATE_TILE_TAG + GATE_SHAPE_T3},
    {sRotatingGateTiles_8, 0x800, ROTATING_GATE_TILE_TAG + GATE_SHAPE_T4},
    {NULL},
};

static const union AnimCmd sSpriteAnim_RotatingGateLarge[] =
{
    ANIMCMD_FRAME(0, 0),
    ANIMCMD_END,
};

static const union AnimCmd sSpriteAnim_RotatingGateRegular[] =
{
    ANIMCMD_FRAME(0, 0), ANIMCMD_END,
};

static const union AnimCmd *const sSpriteAnimTable_RotatingGateLarge[] =
{
    sSpriteAnim_RotatingGateLarge,
};

static const union AnimCmd *const sSpriteAnimTable_RotatingGateRegular[] =
{
    sSpriteAnim_RotatingGateRegular,
};

static const union AffineAnimCmd sSpriteAffineAnim_Rotated0[] =
{
    AFFINEANIMCMD_FRAME(0x100, 0x100, 0, 0),
    AFFINEANIMCMD_JUMP(0),
};

static const union AffineAnimCmd sSpriteAffineAnim_Rotated90[] =
{
    AFFINEANIMCMD_FRAME(0x100, 0x100, -64, 0),
    AFFINEANIMCMD_JUMP(0),
};

static const union AffineAnimCmd sSpriteAffineAnim_Rotated180[] =
{
    AFFINEANIMCMD_FRAME(0x100, 0x100, -128, 0),
    AFFINEANIMCMD_JUMP(0),
};

static const union AffineAnimCmd sSpriteAffineAnim_Rotated270[] =
{
    AFFINEANIMCMD_FRAME(0x100, 0x100, 64, 0),
    AFFINEANIMCMD_JUMP(0),
};

static const union AffineAnimCmd sSpriteAffineAnim_RotatingClockwise0to90[] =
{
    AFFINEANIMCMD_FRAME(0x100, 0x100, 0, 0),
    AFFINEANIMCMD_FRAME(0x0, 0x0, -4, 16),
    AFFINEANIMCMD_END,
};

static const union AffineAnimCmd sSpriteAffineAnim_RotatingClockwise90to180[] =
{
    AFFINEANIMCMD_FRAME(0x100, 0x100, -64, 0),
    AFFINEANIMCMD_FRAME(0x0, 0x0, -4, 16),
    AFFINEANIMCMD_END,
};

static const union AffineAnimCmd sSpriteAffineAnim_RotatingClockwise180to270[] =
{
    AFFINEANIMCMD_FRAME(0x100, 0x100, -128, 0),
    AFFINEANIMCMD_FRAME(0x0, 0x0, -4, 16),
    AFFINEANIMCMD_END,
};

static const union AffineAnimCmd sSpriteAffineAnim_RotatingClockwise270to360[] =
{
    AFFINEANIMCMD_FRAME(0x100, 0x100, 64, 0),
    AFFINEANIMCMD_FRAME(0x0, 0x0, -4, 16),
    AFFINEANIMCMD_END,
};

static const union AffineAnimCmd sSpriteAffineAnim_RotatingAnticlockwise360to270[] =
{
    AFFINEANIMCMD_FRAME(0x100, 0x100, 0, 0),
    AFFINEANIMCMD_FRAME(0x0, 0x0, 4, 16),
    AFFINEANIMCMD_END,
};

static const union AffineAnimCmd sSpriteAffineAnim_RotatingAnticlockwise270to180[] =
{
    AFFINEANIMCMD_FRAME(0x100, 0x100, 64, 0),
    AFFINEANIMCMD_FRAME(0x0, 0x0, 4, 16),
    AFFINEANIMCMD_END,
};

static const union AffineAnimCmd sSpriteAffineAnim_RotatingAnticlockwise180to90[] =
{
    AFFINEANIMCMD_FRAME(0x100, 0x100, -128, 0),
    AFFINEANIMCMD_FRAME(0x0, 0x0, 4, 16),
    AFFINEANIMCMD_END,
};

static const union AffineAnimCmd sSpriteAffineAnim_RotatingAnticlockwise90to0[] =
{
    AFFINEANIMCMD_FRAME(0x100, 0x100, -64, 0),
    AFFINEANIMCMD_FRAME(0x0, 0x0, 4, 16),
    AFFINEANIMCMD_END,
};

static const union AffineAnimCmd sSpriteAffineAnim_RotatingClockwise0to90Faster[] =
{
    AFFINEANIMCMD_FRAME(0x100, 0x100, 0, 0),
    AFFINEANIMCMD_FRAME(0x0, 0x0, -8, 8),
    AFFINEANIMCMD_END,
};

static const union AffineAnimCmd sSpriteAffineAnim_RotatingClockwise90to180Faster[] =
{
    AFFINEANIMCMD_FRAME(0x100, 0x100, -64, 0),
    AFFINEANIMCMD_FRAME(0x0, 0x0, -8, 8),
    AFFINEANIMCMD_END,
};

static const union AffineAnimCmd sSpriteAffineAnim_RotatingClockwise180to270Faster[] =
{
    AFFINEANIMCMD_FRAME(0x100, 0x100, -128, 0),
    AFFINEANIMCMD_FRAME(0x0, 0x0, -8, 8),
    AFFINEANIMCMD_END,
};

static const union AffineAnimCmd sSpriteAffineAnim_RotatingClockwise270to360Faster[] =
{
    AFFINEANIMCMD_FRAME(0x100, 0x100, 64, 0),
    AFFINEANIMCMD_FRAME(0x0, 0x0, -8, 8),
    AFFINEANIMCMD_END,
};

static const union AffineAnimCmd sSpriteAffineAnim_RotatingAnticlockwise360to270Faster[] =
{
    AFFINEANIMCMD_FRAME(0x100, 0x100, 0, 0),
    AFFINEANIMCMD_FRAME(0x0, 0x0, 8, 8),
    AFFINEANIMCMD_END,
};

static const union AffineAnimCmd sSpriteAffineAnim_RotatingAnticlockwise270to180Faster[] =
{
    AFFINEANIMCMD_FRAME(0x100, 0x100, 64, 0),
    AFFINEANIMCMD_FRAME(0x0, 0x0, 8, 8),
    AFFINEANIMCMD_END,
};

static const union AffineAnimCmd sSpriteAffineAnim_RotatingAnticlockwise180to90Faster[] =
{
    AFFINEANIMCMD_FRAME(0x100, 0x100, -128, 0),
    AFFINEANIMCMD_FRAME(0x0, 0x0, 8, 8),
    AFFINEANIMCMD_END,
};

static const union AffineAnimCmd sSpriteAffineAnim_RotatingAnticlockwise90to0Faster[] =
{
    AFFINEANIMCMD_FRAME(0x100, 0x100, -64, 0),
    AFFINEANIMCMD_FRAME(0x0, 0x0, 8, 8),
    AFFINEANIMCMD_END,
};

static const union AffineAnimCmd *const sSpriteAffineAnimTable_RotatingGate[] =
{
    sSpriteAffineAnim_Rotated0,
    sSpriteAffineAnim_Rotated90,
    sSpriteAffineAnim_Rotated180,
    sSpriteAffineAnim_Rotated270,
    sSpriteAffineAnim_RotatingAnticlockwise360to270,
    sSpriteAffineAnim_RotatingAnticlockwise90to0,
    sSpriteAffineAnim_RotatingAnticlockwise180to90,
    sSpriteAffineAnim_RotatingAnticlockwise270to180,
    sSpriteAffineAnim_RotatingClockwise0to90,
    sSpriteAffineAnim_RotatingClockwise90to180,
    sSpriteAffineAnim_RotatingClockwise180to270,
    sSpriteAffineAnim_RotatingClockwise270to360,
    sSpriteAffineAnim_RotatingAnticlockwise360to270Faster,
    sSpriteAffineAnim_RotatingAnticlockwise90to0Faster,
    sSpriteAffineAnim_RotatingAnticlockwise180to90Faster,
    sSpriteAffineAnim_RotatingAnticlockwise270to180Faster,
    sSpriteAffineAnim_RotatingClockwise0to90Faster,
    sSpriteAffineAnim_RotatingClockwise90to180Faster,
    sSpriteAffineAnim_RotatingClockwise180to270Faster,
    sSpriteAffineAnim_RotatingClockwise270to360Faster,
};

#define OBJ_EVENT_PAL_TAG_NPC_1 0x1103

static const struct SpriteTemplate sSpriteTemplate_RotatingGateLarge =
{
    .tileTag = ROTATING_GATE_TILE_TAG,
<<<<<<< HEAD
    .paletteTag = OBJ_EVENT_PAL_TAG_NPC_1,
=======
    .paletteTag = TAG_NONE,
>>>>>>> 6e552020
    .oam = &sOamData_RotatingGateLarge,
    .anims = sSpriteAnimTable_RotatingGateLarge,
    .images = NULL,
    .affineAnims = sSpriteAffineAnimTable_RotatingGate,
    .callback = SpriteCallback_RotatingGate,
};

static const struct SpriteTemplate sSpriteTemplate_RotatingGateRegular =
{
    .tileTag = ROTATING_GATE_TILE_TAG,
<<<<<<< HEAD
    .paletteTag = OBJ_EVENT_PAL_TAG_NPC_1,
=======
    .paletteTag = TAG_NONE,
>>>>>>> 6e552020
    .oam = &sOamData_RotatingGateRegular,
    .anims = sSpriteAnimTable_RotatingGateRegular,
    .images = NULL,
    .affineAnims = sSpriteAffineAnimTable_RotatingGate,
    .callback = SpriteCallback_RotatingGate,
};

// These structures describe what happens to the gate if you hit it at
// a given coordinate in a 4x4 grid when walking in the specified
// direction. Either the gate does not rotate, or it rotates in the
// given direction. This information is compared against the gate
// "arm" layout to see if there is an arm at the position in order to
// produce the final rotation.
static const u8 sRotatingGate_RotationInfoNorth[4 * 4] =
{
    GATE_ROT_NONE,                 GATE_ROT_NONE,                 GATE_ROT_NONE,                  GATE_ROT_NONE,
    GATE_ROT_CW(GATE_ARM_WEST, 1), GATE_ROT_CW(GATE_ARM_WEST, 0), GATE_ROT_ACW(GATE_ARM_EAST, 0), GATE_ROT_ACW(GATE_ARM_EAST, 1),
    GATE_ROT_NONE,                 GATE_ROT_NONE,                 GATE_ROT_NONE,                  GATE_ROT_NONE,
    GATE_ROT_NONE,                 GATE_ROT_NONE,                 GATE_ROT_NONE,                  GATE_ROT_NONE,
};

static const u8 sRotatingGate_RotationInfoSouth[4 * 4] =
{
    GATE_ROT_NONE,                  GATE_ROT_NONE,                  GATE_ROT_NONE,                 GATE_ROT_NONE,
    GATE_ROT_NONE,                  GATE_ROT_NONE,                  GATE_ROT_NONE,                 GATE_ROT_NONE,
    GATE_ROT_ACW(GATE_ARM_WEST, 1), GATE_ROT_ACW(GATE_ARM_WEST, 0), GATE_ROT_CW(GATE_ARM_EAST, 0), GATE_ROT_CW(GATE_ARM_EAST, 1),
    GATE_ROT_NONE,                  GATE_ROT_NONE,                  GATE_ROT_NONE,                 GATE_ROT_NONE,
};

static const u8 sRotatingGate_RotationInfoWest[4 * 4] =
{
    GATE_ROT_NONE, GATE_ROT_ACW(GATE_ARM_NORTH, 1), GATE_ROT_NONE, GATE_ROT_NONE,
    GATE_ROT_NONE, GATE_ROT_ACW(GATE_ARM_NORTH, 0), GATE_ROT_NONE, GATE_ROT_NONE,
    GATE_ROT_NONE, GATE_ROT_CW(GATE_ARM_SOUTH, 0),  GATE_ROT_NONE, GATE_ROT_NONE,
    GATE_ROT_NONE, GATE_ROT_CW(GATE_ARM_SOUTH, 1),  GATE_ROT_NONE, GATE_ROT_NONE,
};

static const u8 sRotatingGate_RotationInfoEast[4 * 4] =
{
    GATE_ROT_NONE, GATE_ROT_NONE, GATE_ROT_CW(GATE_ARM_NORTH, 1),  GATE_ROT_NONE,
    GATE_ROT_NONE, GATE_ROT_NONE, GATE_ROT_CW(GATE_ARM_NORTH, 0),  GATE_ROT_NONE,
    GATE_ROT_NONE, GATE_ROT_NONE, GATE_ROT_ACW(GATE_ARM_SOUTH, 0), GATE_ROT_NONE,
    GATE_ROT_NONE, GATE_ROT_NONE, GATE_ROT_ACW(GATE_ARM_SOUTH, 1), GATE_ROT_NONE,
};

// These tables describe the relative coordinate positions the arms
// must move through in order to be rotated.
static const struct Coords8 sRotatingGate_ArmPositionsClockwiseRotation[] = {
    { 0, -1 }, { 1, -2 }, { 0, 0 }, { 1, 0 }, { -1, 0 }, { -1, 1 }, { -1, -1 }, { -2, -1 },
};

static const struct Coords8 sRotatingGate_ArmPositionsAntiClockwiseRotation[] = {
    { -1, -1 }, { -1, -2 }, { 0, -1 }, { 1, -1 }, { 0, 0 }, { 0, 1 }, { -1, 0 }, { -2, 0 },
};

// Describes where the gates "arms" are in the order north, east, south, west.
// These are adjusted using the current orientation to perform collision checking
static const u8 sRotatingGate_ArmLayout[][4 * 2] =
{
    // L-shape gates
    {
        1, 0,
        1, 0,
        0, 0,
        0, 0,
    },
    {
        1, 1,
        1, 0,
        0, 0,
        0, 0,
    },
    {
        1, 0,
        1, 1,
        0, 0,
        0, 0,
    },
    {
        1, 1,
        1, 1,
        0, 0,
        0, 0,
    },

    // T-shape gates
    {
        1, 0,
        1, 0,
        1, 0,
        0, 0,
    },
    {
        1, 1,
        1, 0,
        1, 0,
        0, 0,
    },
    {
        1, 0,
        1, 1,
        1, 0,
        0, 0,
    },
    {
        1, 0,
        1, 0,
        1, 1,
        0, 0,
    },

    // Unused T-shape gates
    // These have 2-3 long arms and cannot actually be used anywhere
    // since configuration for them is missing from the other tables.
    {
        1, 1,
        1, 1,
        1, 0,
        0, 0,
    },
    {
        1, 1,
        1, 0,
        1, 1,
        0, 0,
    },
    {
        1, 0,
        1, 1,
        1, 1,
        0, 0,
    },
    {
        1, 1,
        1, 1,
        1, 1,
        0, 0,
    },
};

// ewram
static EWRAM_DATA u8 gRotatingGate_GateSpriteIds[ROTATING_GATE_PUZZLE_MAX] = {0};
static EWRAM_DATA const struct RotatingGatePuzzle *gRotatingGate_PuzzleConfig = NULL;
static EWRAM_DATA u8 gRotatingGate_PuzzleCount = 0;

// text
static s32 GetCurrentMapRotatingGatePuzzleType(void)
{
    if (gSaveBlock1Ptr->location.mapGroup == MAP_GROUP(FORTREE_CITY_GYM) &&
        gSaveBlock1Ptr->location.mapNum == MAP_NUM(FORTREE_CITY_GYM))
    {
        return PUZZLE_FORTREE_CITY_GYM;
    }

    if (gSaveBlock1Ptr->location.mapGroup == MAP_GROUP(ROUTE110_TRICK_HOUSE_PUZZLE6) &&
        gSaveBlock1Ptr->location.mapNum == MAP_NUM(ROUTE110_TRICK_HOUSE_PUZZLE6))
    {
        return PUZZLE_ROUTE110_TRICK_HOUSE_PUZZLE6;
    }

    return PUZZLE_NONE;
}

static void RotatingGate_ResetAllGateOrientations(void)
{
    s32 i;
    u8 *ptr = (u8 *)GetVarPointer(VAR_TEMP_0);

    for (i = 0; i < gRotatingGate_PuzzleCount; i++)
    {
        ptr[i] = gRotatingGate_PuzzleConfig[i].orientation;
    }
}

static s32 RotatingGate_GetGateOrientation(u8 gateId)
{
    return ((u8 *)GetVarPointer(VAR_TEMP_0))[gateId];
}

static void RotatingGate_SetGateOrientation(u8 gateId, u8 orientation)
{
    ((u8 *)GetVarPointer(VAR_TEMP_0))[gateId] = orientation;
}

static void RotatingGate_RotateInDirection(u8 gateId, u32 rotationDirection)
{
    u8 orientation = RotatingGate_GetGateOrientation(gateId);

    if (rotationDirection == ROTATE_ANTICLOCKWISE)
    {
        if (orientation)
            orientation--;
        else
            orientation = GATE_ORIENTATION_270;
    }
    else
    {
        orientation++;
        orientation = orientation % GATE_ORIENTATION_MAX;
    }
    RotatingGate_SetGateOrientation(gateId, orientation);
}

static void RotatingGate_LoadPuzzleConfig(void)
{
    s32 puzzleType = GetCurrentMapRotatingGatePuzzleType();
    u32 i;

    switch (puzzleType)
    {
    case PUZZLE_FORTREE_CITY_GYM:
        gRotatingGate_PuzzleConfig = sRotatingGate_FortreePuzzleConfig;
        gRotatingGate_PuzzleCount =
            sizeof(sRotatingGate_FortreePuzzleConfig) / sizeof(struct RotatingGatePuzzle);
        break;
    case PUZZLE_ROUTE110_TRICK_HOUSE_PUZZLE6:
        gRotatingGate_PuzzleConfig = sRotatingGate_TrickHousePuzzleConfig;
        gRotatingGate_PuzzleCount =
            sizeof(sRotatingGate_TrickHousePuzzleConfig) / sizeof(struct RotatingGatePuzzle);
        break;
    case PUZZLE_NONE:
    default:
        return;
    }

    for (i = 0; i < ROTATING_GATE_PUZZLE_MAX - 1; i++)
    {
        gRotatingGate_GateSpriteIds[i] = MAX_SPRITES;
    }
}

static void RotatingGate_CreateGatesWithinViewport(s16 deltaX, s16 deltaY)
{
    u8 i;

    // Calculate the bounding box of the camera
    // Same as RotatingGate_DestroyGatesOutsideViewport
    s16 x = gSaveBlock1Ptr->pos.x - 2;
    s16 x2 = gSaveBlock1Ptr->pos.x + MAP_OFFSET_W + 2;
    s16 y = gSaveBlock1Ptr->pos.y - 2;
    s16 y2 = gSaveBlock1Ptr->pos.y + MAP_OFFSET_H;

    for (i = 0; i < gRotatingGate_PuzzleCount; i++)
    {
        s16 x3 = gRotatingGate_PuzzleConfig[i].x + MAP_OFFSET;
        s16 y3 = gRotatingGate_PuzzleConfig[i].y + MAP_OFFSET;

        if (y <= y3 && y2 >= y3 && x <= x3 && x2 >= x3 &&
            gRotatingGate_GateSpriteIds[i] == MAX_SPRITES)
        {
            gRotatingGate_GateSpriteIds[i] = RotatingGate_CreateGate(i, deltaX, deltaY);
        }
    }
}

static u8 RotatingGate_CreateGate(u8 gateId, s16 deltaX, s16 deltaY)
{
    struct Sprite *sprite;
    struct SpriteTemplate template;
    u8 spriteId;
    s16 x, y;

    const struct RotatingGatePuzzle *gate = &gRotatingGate_PuzzleConfig[gateId];

    if (gate->shape == GATE_SHAPE_L1 || gate->shape == GATE_SHAPE_T1)
        template = sSpriteTemplate_RotatingGateRegular;
    else
        template = sSpriteTemplate_RotatingGateLarge;

    template.tileTag = gate->shape + ROTATING_GATE_TILE_TAG;

    spriteId = CreateSprite(&template, 0, 0, 0x93);
    if (spriteId == MAX_SPRITES)
        return MAX_SPRITES;

    x = gate->x + MAP_OFFSET;
    y = gate->y + MAP_OFFSET;

    sprite = &gSprites[spriteId];
    UpdateSpritePaletteByTemplate(&template, sprite);
    sprite->data[0] = gateId;
    sprite->coordOffsetEnabled = 1;

    GetMapCoordsFromSpritePos(x + deltaX, y + deltaY, &sprite->x, &sprite->y);
    RotatingGate_HideGatesOutsideViewport(sprite);
    StartSpriteAffineAnim(sprite, RotatingGate_GetGateOrientation(gateId));

    return spriteId;
}

static void SpriteCallback_RotatingGate(struct Sprite *sprite)
{
    u8 affineAnimation;
    u8 rotationDirection = sprite->data[1];
    u8 orientation = sprite->data[2];

    RotatingGate_HideGatesOutsideViewport(sprite);

    if (rotationDirection == ROTATE_ANTICLOCKWISE)
    {
        affineAnimation = orientation + 4;

        if (GetPlayerSpeed() != 1)
            affineAnimation += 8;

        PlaySE(SE_ROTATING_GATE);
        StartSpriteAffineAnim(sprite, affineAnimation);
    }
    else if (rotationDirection == ROTATE_CLOCKWISE)
    {
        affineAnimation = orientation + 8;

        if (GetPlayerSpeed() != 1)
            affineAnimation += 8;

        PlaySE(SE_ROTATING_GATE);
        StartSpriteAffineAnim(sprite, affineAnimation);
    }

    sprite->data[1] = ROTATE_NONE;
}

static void RotatingGate_HideGatesOutsideViewport(struct Sprite *sprite)
{
    u16 x, y;
    s16 x2, y2;

    sprite->invisible = FALSE;
    x = sprite->x + sprite->x2 + sprite->centerToCornerVecX + gSpriteCoordOffsetX;
    y = sprite->y + sprite->y2 + sprite->centerToCornerVecY + gSpriteCoordOffsetY;

    x2 = x + 64; // Dimensions of the rotating gate
    y2 = y + 64;

    if ((s16)x > DISPLAY_WIDTH + 16 - 1 || x2 < -16)
    {
        sprite->invisible = TRUE;
    }

    if ((s16)y > DISPLAY_HEIGHT + 16 - 1 || y2 < -16)
    {
        sprite->invisible = TRUE;
    }
}

static void LoadRotatingGatePics(void)
{
    LoadSpriteSheets(sRotatingGatesGraphicsTable);
}

static void RotatingGate_DestroyGatesOutsideViewport(void)
{
    s32 i;

    // Same as RotatingGate_CreateGatesWithinViewport
    s16 x = gSaveBlock1Ptr->pos.x - 2;
    s16 x2 = gSaveBlock1Ptr->pos.x + MAP_OFFSET_W + 2;
    s16 y = gSaveBlock1Ptr->pos.y - 2;
    s16 y2 = gSaveBlock1Ptr->pos.y + MAP_OFFSET_H;

    for (i = 0; i < gRotatingGate_PuzzleCount; i++)
    {
        s16 xGate = gRotatingGate_PuzzleConfig[i].x + MAP_OFFSET;
        s16 yGate = gRotatingGate_PuzzleConfig[i].y + MAP_OFFSET;

        if (gRotatingGate_GateSpriteIds[i] == MAX_SPRITES)
            continue;

        if (xGate < x || xGate > x2 || yGate < y || yGate > y2)
        {
            struct Sprite *sprite = &gSprites[gRotatingGate_GateSpriteIds[i]];
            FreeSpriteOamMatrix(sprite);
            DestroySprite(sprite);
            gRotatingGate_GateSpriteIds[i] = MAX_SPRITES;
        }
    }
}

static s32 RotatingGate_CanRotate(u8 gateId, s32 rotationDirection)
{
    const struct Coords8 *armPos;
    u8 orientation;
    s16 x, y;
    u8 shape;
    s32 i, j;

    if (rotationDirection == ROTATE_ANTICLOCKWISE)
        armPos = sRotatingGate_ArmPositionsAntiClockwiseRotation;
    else if (rotationDirection == ROTATE_CLOCKWISE)
        armPos = sRotatingGate_ArmPositionsClockwiseRotation;
    else
        return FALSE;

    orientation = RotatingGate_GetGateOrientation(gateId);

    shape = gRotatingGate_PuzzleConfig[gateId].shape;
    x = gRotatingGate_PuzzleConfig[gateId].x + MAP_OFFSET;
    y = gRotatingGate_PuzzleConfig[gateId].y + MAP_OFFSET;

    // Loop through the gate's "arms" clockwise (north, south, east, west)
    for (i = GATE_ARM_NORTH; i <= GATE_ARM_WEST; i++)
    {
        // Ensure that no part of the arm collides with the map
        for (j = 0; j < GATE_ARM_MAX_LENGTH; j++)
        {
            u8 armIndex = 2 * ((orientation + i) % 4) + j;

            if (sRotatingGate_ArmLayout[shape][2 * i + j])
            {
                if (MapGridIsImpassableAt(x + armPos[armIndex].x, y + armPos[armIndex].y) == TRUE)
                    return FALSE;
            }
        }
    }

    return TRUE;
}

static s32 RotatingGate_HasArm(u8 gateId, u8 armInfo)
{
    s32 arm = armInfo / 2;
    s32 isLongArm = armInfo % 2;

    s8 armOrientation = (arm - RotatingGate_GetGateOrientation(gateId) + 4) % 4;
    s32 shape = gRotatingGate_PuzzleConfig[gateId].shape;
    return sRotatingGate_ArmLayout[shape][armOrientation * 2 + isLongArm];
}

static void RotatingGate_TriggerRotationAnimation(u8 gateId, s32 rotationDirection)
{
    if (gRotatingGate_GateSpriteIds[gateId] != MAX_SPRITES)
    {
        struct Sprite *sprite = &gSprites[gRotatingGate_GateSpriteIds[gateId]];
        sprite->data[1] = rotationDirection;
        sprite->data[2] = RotatingGate_GetGateOrientation(gateId);
    }
}

static u8 RotatingGate_GetRotationInfo(u8 direction, s16 x, s16 y)
{
    const u8 *ptr;

    if (direction == DIR_NORTH)
        ptr = sRotatingGate_RotationInfoNorth;
    else if (direction == DIR_SOUTH)
        ptr = sRotatingGate_RotationInfoSouth;
    else if (direction == DIR_WEST)
        ptr = sRotatingGate_RotationInfoWest;
    else if (direction == DIR_EAST)
        ptr = sRotatingGate_RotationInfoEast;
    else
        return GATE_ROT_NONE;

    return ptr[y * 4 + x];
}

void RotatingGate_InitPuzzle(void)
{
    if (GetCurrentMapRotatingGatePuzzleType())
    {
        RotatingGate_LoadPuzzleConfig();
        RotatingGate_ResetAllGateOrientations();
    }
}

void RotatingGatePuzzleCameraUpdate(u16 deltaX, u16 deltaY)
{
    if (GetCurrentMapRotatingGatePuzzleType())
    {
        RotatingGate_CreateGatesWithinViewport(deltaX, deltaY);
        RotatingGate_DestroyGatesOutsideViewport();
    }
}

void RotatingGate_InitPuzzleAndGraphics(void)
{
    if (GetCurrentMapRotatingGatePuzzleType())
    {
        LoadRotatingGatePics();
        RotatingGate_LoadPuzzleConfig();
        RotatingGate_CreateGatesWithinViewport(0, 0);
    }
}

bool8 CheckForRotatingGatePuzzleCollision(u8 direction, s16 x, s16 y)
{
    s32 i;

    if (!GetCurrentMapRotatingGatePuzzleType())
        return FALSE;
    for (i = 0; i < gRotatingGate_PuzzleCount; i++)
    {
        s16 gateX = gRotatingGate_PuzzleConfig[i].x + MAP_OFFSET;
        s16 gateY = gRotatingGate_PuzzleConfig[i].y + MAP_OFFSET;

        if (gateX - 2 <= x && x <= gateX + 1 && gateY - 2 <= y && y <= gateY + 1)
        {
            s16 centerX = x - gateX + 2;
            s16 centerY = y - gateY + 2;
            u8 rotationInfo = RotatingGate_GetRotationInfo(direction, centerX, centerY);

            if (rotationInfo != GATE_ROT_NONE)
            {
                u8 rotationDirection = ((rotationInfo & 0xF0) >> 4);
                u8 armInfo = rotationInfo & 0xF;

                if (RotatingGate_HasArm(i, armInfo))
                {
                    if (RotatingGate_CanRotate(i, rotationDirection))
                    {
                        RotatingGate_TriggerRotationAnimation(i, rotationDirection);
                        RotatingGate_RotateInDirection(i, rotationDirection);
                        return FALSE;
                    }
                    return TRUE;
                }
            }
        }
    }
    return FALSE;
}

bool8 CheckForRotatingGatePuzzleCollisionWithoutAnimation(u8 direction, s16 x, s16 y)
{
    s32 i;

    if (!GetCurrentMapRotatingGatePuzzleType())
        return FALSE;
    for (i = 0; i < gRotatingGate_PuzzleCount; i++)
    {
        s16 gateX = gRotatingGate_PuzzleConfig[i].x + MAP_OFFSET;
        s16 gateY = gRotatingGate_PuzzleConfig[i].y + MAP_OFFSET;

        if (gateX - 2 <= x && x <= gateX + 1 && gateY - 2 <= y && y <= gateY + 1)
        {
            s16 centerX = x - gateX + 2;
            s16 centerY = y - gateY + 2;
            u8 rotationInfo = RotatingGate_GetRotationInfo(direction, centerX, centerY);

            if (rotationInfo != GATE_ROT_NONE)
            {
                u8 rotationDirection = ((rotationInfo & 0xF0) >> 4);
                u8 armInfo = rotationInfo & 0xF;

                if (RotatingGate_HasArm(i, armInfo))
                {
                    if (!RotatingGate_CanRotate(i, rotationDirection))
                    {
                        return TRUE;
                    }
                }
            }
        }
    }
    return FALSE;
}<|MERGE_RESOLUTION|>--- conflicted
+++ resolved
@@ -461,11 +461,7 @@
 static const struct SpriteTemplate sSpriteTemplate_RotatingGateLarge =
 {
     .tileTag = ROTATING_GATE_TILE_TAG,
-<<<<<<< HEAD
     .paletteTag = OBJ_EVENT_PAL_TAG_NPC_1,
-=======
-    .paletteTag = TAG_NONE,
->>>>>>> 6e552020
     .oam = &sOamData_RotatingGateLarge,
     .anims = sSpriteAnimTable_RotatingGateLarge,
     .images = NULL,
@@ -476,11 +472,7 @@
 static const struct SpriteTemplate sSpriteTemplate_RotatingGateRegular =
 {
     .tileTag = ROTATING_GATE_TILE_TAG,
-<<<<<<< HEAD
     .paletteTag = OBJ_EVENT_PAL_TAG_NPC_1,
-=======
-    .paletteTag = TAG_NONE,
->>>>>>> 6e552020
     .oam = &sOamData_RotatingGateRegular,
     .anims = sSpriteAnimTable_RotatingGateRegular,
     .images = NULL,
