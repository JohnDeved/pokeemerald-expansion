#include "battle_dynamax.h"
#include "constants/battle.h"
#include "constants/battle_move_effects.h"
#include "constants/battle_script_commands.h"
#include "constants/battle_z_move_effects.h"
#include "constants/hold_effects.h"
#include "constants/moves.h"

const struct BattleMove gBattleMoves[MOVES_COUNT_DYNAMAX] =
{
    [MOVE_NONE] =
    {
        .effect = EFFECT_HIT,
        .power = 0,
        .type = TYPE_NORMAL,
        .accuracy = 0,
        .pp = 0,
        .target = MOVE_TARGET_SELECTED,
        .priority = 0,
        .category = BATTLE_CATEGORY_PHYSICAL,
        .metronomeBanned = TRUE,
        .mirrorMoveBanned = TRUE,
        .sketchBanned = TRUE,
    },

    [MOVE_POUND] =
    {
        .effect = EFFECT_HIT,
        .power = 40,
        .type = TYPE_NORMAL,
        .accuracy = 100,
        .pp = 35,
        .target = MOVE_TARGET_SELECTED,
        .priority = 0,
        .category = BATTLE_CATEGORY_PHYSICAL,
        .makesContact = TRUE,
        .ignoresKingsRock = B_UPDATED_MOVE_FLAGS == GEN_4,
    },

    [MOVE_KARATE_CHOP] =
    {
        .effect = EFFECT_HIT,
        .power = 50,
        .type = TYPE_FIGHTING,
        .accuracy = 100,
        .criticalHitStage = 1,
        .pp = 25,
        .target = MOVE_TARGET_SELECTED,
        .priority = 0,
        .category = BATTLE_CATEGORY_PHYSICAL,
        .makesContact = TRUE,
    },

    [MOVE_DOUBLE_SLAP] =
    {
        .effect = EFFECT_MULTI_HIT,
        .power = 15,
        .type = TYPE_NORMAL,
        .accuracy = 85,
        .pp = 10,
        .target = MOVE_TARGET_SELECTED,
        .priority = 0,
        .category = BATTLE_CATEGORY_PHYSICAL,
        .makesContact = TRUE,
    },

    [MOVE_COMET_PUNCH] =
    {
        .effect = EFFECT_MULTI_HIT,
        .power = 18,
        .type = TYPE_NORMAL,
        .accuracy = 85,
        .pp = 15,
        .target = MOVE_TARGET_SELECTED,
        .priority = 0,
        .category = BATTLE_CATEGORY_PHYSICAL,
        .makesContact = TRUE,
        .punchingMove = TRUE,
    },

    [MOVE_MEGA_PUNCH] =
    {
        .effect = EFFECT_HIT,
        .power = 80,
        .type = TYPE_NORMAL,
        .accuracy = 85,
        .pp = 20,
        .target = MOVE_TARGET_SELECTED,
        .priority = 0,
        .category = BATTLE_CATEGORY_PHYSICAL,
        .makesContact = TRUE,
        .punchingMove = TRUE,
    },

    [MOVE_PAY_DAY] =
    {
        .effect = EFFECT_HIT,
        .power = 40,
        .type = TYPE_NORMAL,
        .accuracy = 100,
        .pp = 20,
        .target = MOVE_TARGET_SELECTED,
        .priority = 0,
        .category = BATTLE_CATEGORY_PHYSICAL,
        .additionalEffects = ADDITIONAL_EFFECTS({
            .moveEffect = MOVE_EFFECT_PAYDAY,
        }),
    },

    [MOVE_FIRE_PUNCH] =
    {
        .effect = EFFECT_HIT,
        .power = 75,
        .type = TYPE_FIRE,
        .accuracy = 100,
        .pp = 15,
        .target = MOVE_TARGET_SELECTED,
        .priority = 0,
        .category = BATTLE_CATEGORY_PHYSICAL,
        .makesContact = TRUE,
        .punchingMove = TRUE,
        .sheerForceBoost = TRUE,
        .additionalEffects = ADDITIONAL_EFFECTS({
            .moveEffect = MOVE_EFFECT_BURN,
            .chance = 10,
        }),
    },

    [MOVE_ICE_PUNCH] =
    {
        .effect = EFFECT_HIT,
        .power = 75,
        .type = TYPE_ICE,
        .accuracy = 100,
        .pp = 15,
        .target = MOVE_TARGET_SELECTED,
        .priority = 0,
        .category = BATTLE_CATEGORY_PHYSICAL,
        .makesContact = TRUE,
        .punchingMove = TRUE,
        .sheerForceBoost = TRUE,
        .additionalEffects = ADDITIONAL_EFFECTS({
            .moveEffect = MOVE_EFFECT_FREEZE_OR_FROSTBITE,
            .chance = 10,
        }),
    },

    [MOVE_THUNDER_PUNCH] =
    {
        .effect = EFFECT_HIT,
        .power = 75,
        .type = TYPE_ELECTRIC,
        .accuracy = 100,
        .pp = 15,
        .target = MOVE_TARGET_SELECTED,
        .priority = 0,
        .category = BATTLE_CATEGORY_PHYSICAL,
        .makesContact = TRUE,
        .punchingMove = TRUE,
        .sheerForceBoost = TRUE,
        .additionalEffects = ADDITIONAL_EFFECTS({
            .moveEffect = MOVE_EFFECT_PARALYSIS,
            .chance = 10,
        }),
    },

    [MOVE_SCRATCH] =
    {
        .effect = EFFECT_HIT,
        .power = 40,
        .type = TYPE_NORMAL,
        .accuracy = 100,
        .pp = 35,
        .target = MOVE_TARGET_SELECTED,
        .priority = 0,
        .category = BATTLE_CATEGORY_PHYSICAL,
        .makesContact = TRUE,
    },

    [MOVE_VISE_GRIP] =
    {
        .effect = EFFECT_HIT,
        .power = 55,
        .type = TYPE_NORMAL,
        .accuracy = 100,
        .pp = 30,
        .target = MOVE_TARGET_SELECTED,
        .priority = 0,
        .category = BATTLE_CATEGORY_PHYSICAL,
        .makesContact = TRUE,
    },

    [MOVE_GUILLOTINE] =
    {
        .effect = EFFECT_OHKO,
        .power = 1,
        .type = TYPE_NORMAL,
        .accuracy = 30,
        .pp = 5,
        .target = MOVE_TARGET_SELECTED,
        .priority = 0,
        .category = BATTLE_CATEGORY_PHYSICAL,
        .makesContact = TRUE,
    },

    [MOVE_RAZOR_WIND] =
    {
        .effect = EFFECT_TWO_TURNS_ATTACK,
        .power = 80,
        .type = TYPE_NORMAL,
        .accuracy = 100,
        .criticalHitStage = 1,
        .pp = 10,
        .target = MOVE_TARGET_BOTH,
        .priority = 0,
        .category = BATTLE_CATEGORY_SPECIAL,
        .twoTurnMove = TRUE,
        .sleepTalkBanned = TRUE,
        .instructBanned = TRUE,
        .windMove = B_EXTRAPOLATED_MOVE_FLAGS,
    },

    [MOVE_SWORDS_DANCE] =
    {
        .effect = EFFECT_ATTACK_UP_2,
        .power = 0,
        .type = TYPE_NORMAL,
        .accuracy = 0,
        .pp = B_UPDATED_MOVE_DATA >= GEN_6 ? 20 : 30,
        .target = MOVE_TARGET_USER,
        .priority = 0,
        .category = BATTLE_CATEGORY_STATUS,
        .zMove = { .effect = Z_EFFECT_RESET_STATS },
        .danceMove = TRUE,
        .snatchAffected = TRUE,
    },

    [MOVE_CUT] =
    {
        .effect = EFFECT_HIT,
        .power = 50,
        .type = TYPE_NORMAL,
        .accuracy = 95,
        .pp = 30,
        .target = MOVE_TARGET_SELECTED,
        .priority = 0,
        .category = BATTLE_CATEGORY_PHYSICAL,
        .makesContact = TRUE,
        .slicingMove = TRUE,
    },

    [MOVE_GUST] =
    {
        .effect = EFFECT_GUST,
        .power = 40,
        .type = TYPE_FLYING,
        .accuracy = 100,
        .pp = 35,
        .target = MOVE_TARGET_SELECTED,
        .priority = 0,
        .category = BATTLE_CATEGORY_SPECIAL,
        .ignoresKingsRock = (B_UPDATED_MOVE_FLAGS == GEN_4) || (B_UPDATED_MOVE_FLAGS < GEN_3),
        .damagesAirborneDoubleDamage = TRUE,
        .windMove = TRUE,
    },

    [MOVE_WING_ATTACK] =
    {
        .effect = EFFECT_HIT,
        .power = 60,
        .type = TYPE_FLYING,
        .accuracy = 100,
        .pp = 35,
        .target = MOVE_TARGET_SELECTED,
        .priority = 0,
        .category = BATTLE_CATEGORY_PHYSICAL,
        .makesContact = TRUE,
    },

    [MOVE_WHIRLWIND] =
    {
        .effect = EFFECT_ROAR,
        .power = 0,
        .type = TYPE_NORMAL,
        .accuracy = B_UPDATED_MOVE_DATA >= GEN_6 ? 0 : 100,
        .pp = 20,
        .target = MOVE_TARGET_SELECTED,
        .priority = -6,
        .category = BATTLE_CATEGORY_STATUS,
        .zMove = { .effect = Z_EFFECT_SPDEF_UP_1 },
        .windMove = TRUE,
        .ignoresProtect = B_UPDATED_MOVE_FLAGS >= GEN_6,
        .ignoresSubstitute = TRUE,
        .magicCoatAffected = B_UPDATED_MOVE_FLAGS >= GEN_5,
        .copycatBanned = TRUE,
        .assistBanned = TRUE,
    },

    [MOVE_FLY] =
    {
        .effect = EFFECT_SEMI_INVULNERABLE,
        .power = B_UPDATED_MOVE_DATA >= GEN_4 ? 90 : 70,
        .type = TYPE_FLYING,
        .accuracy = 95,
        .pp = 15,
        .target = MOVE_TARGET_SELECTED,
        .priority = 0,
        .category = BATTLE_CATEGORY_PHYSICAL,
        .twoTurnMove = TRUE,
        .makesContact = TRUE,
        .gravityBanned = TRUE,
        .sleepTalkBanned = TRUE,
        .instructBanned = TRUE,
        .assistBanned = TRUE,
    },

    [MOVE_BIND] =
    {
        .effect = EFFECT_HIT,
        .power = 15,
        .type = TYPE_NORMAL,
        .accuracy = B_UPDATED_MOVE_DATA >= GEN_5 ? 85 : 75,
        .pp = 20,
        .target = MOVE_TARGET_SELECTED,
        .priority = 0,
        .category = BATTLE_CATEGORY_PHYSICAL,
        .makesContact = TRUE,
        .ignoresKingsRock = B_UPDATED_MOVE_FLAGS < GEN_3,
        .additionalEffects = ADDITIONAL_EFFECTS({
            .moveEffect = MOVE_EFFECT_WRAP,
        }),
    },

    [MOVE_SLAM] =
    {
        .effect = EFFECT_HIT,
        .power = 80,
        .type = TYPE_NORMAL,
        .accuracy = 75,
        .pp = 20,
        .target = MOVE_TARGET_SELECTED,
        .priority = 0,
        .category = BATTLE_CATEGORY_PHYSICAL,
        .makesContact = TRUE,
        .skyBattleBanned = TRUE,
    },

    [MOVE_VINE_WHIP] =
    {
        #if B_UPDATED_MOVE_DATA >= GEN_6
            .pp = 25,
        #elif B_UPDATED_MOVE_DATA >= GEN_4
            .pp = 15,
        #else
            .pp = 10,
        #endif
        .effect = EFFECT_HIT,
        .power = B_UPDATED_MOVE_DATA >= GEN_6 ? 45 : 35,
        .type = TYPE_GRASS,
        .accuracy = 100,
        .target = MOVE_TARGET_SELECTED,
        .priority = 0,
        .category = BATTLE_CATEGORY_PHYSICAL,
        .makesContact = TRUE,
    },

    [MOVE_STOMP] =
    {
        .effect = EFFECT_HIT,
        .power = 65,
        .type = TYPE_NORMAL,
        .accuracy = 100,
        .pp = 20,
        .target = MOVE_TARGET_SELECTED,
        .priority = 0,
        .category = BATTLE_CATEGORY_PHYSICAL,
        .makesContact = TRUE,
        .sheerForceBoost = TRUE,
        .minimizeDoubleDamage = TRUE,
        .skyBattleBanned = TRUE,
        .additionalEffects = ADDITIONAL_EFFECTS({
            .moveEffect = MOVE_EFFECT_FLINCH,
            .chance = 30,
        }),
    },

    [MOVE_DOUBLE_KICK] =
    {
        .effect = EFFECT_HIT,
        .power = 30,
        .type = TYPE_FIGHTING,
        .accuracy = 100,
        .pp = 30,
        .target = MOVE_TARGET_SELECTED,
        .priority = 0,
        .category = BATTLE_CATEGORY_PHYSICAL,
        .makesContact = TRUE,
        .strikeCount = 2,
    },

    [MOVE_MEGA_KICK] =
    {
        .effect = EFFECT_HIT,
        .power = 120,
        .type = TYPE_NORMAL,
        .accuracy = 75,
        .pp = 5,
        .target = MOVE_TARGET_SELECTED,
        .priority = 0,
        .category = BATTLE_CATEGORY_PHYSICAL,
        .makesContact = TRUE,
    },

    [MOVE_JUMP_KICK] =
    {
        #if B_UPDATED_MOVE_DATA >= GEN_5
            .power = 100,
        #elif B_UPDATED_MOVE_DATA >= GEN_4
            .power = 85,
        #else
            .power = 70,
        #endif
        .effect = EFFECT_RECOIL_IF_MISS,
        .type = TYPE_FIGHTING,
        .accuracy = 95,
        .pp = B_UPDATED_MOVE_DATA >= GEN_5 ? 10 : 25,
        .target = MOVE_TARGET_SELECTED,
        .priority = 0,
        .category = BATTLE_CATEGORY_PHYSICAL,
        .makesContact = TRUE,
        .gravityBanned = TRUE,
    },

    [MOVE_ROLLING_KICK] =
    {
        .effect = EFFECT_HIT,
        .power = 60,
        .type = TYPE_FIGHTING,
        .accuracy = 85,
        .pp = 15,
        .target = MOVE_TARGET_SELECTED,
        .priority = 0,
        .category = BATTLE_CATEGORY_PHYSICAL,
        .makesContact = TRUE,
        .ignoresKingsRock = B_UPDATED_MOVE_FLAGS < GEN_3,
        .sheerForceBoost = TRUE,
        .additionalEffects = ADDITIONAL_EFFECTS({
            .moveEffect = MOVE_EFFECT_FLINCH,
            .chance = 30,
        }),
    },

    [MOVE_SAND_ATTACK] =
    {
        .effect = EFFECT_ACCURACY_DOWN,
        .power = 0,
        .type = TYPE_GROUND,
        .accuracy = 100,
        .pp = 15,
        .target = MOVE_TARGET_SELECTED,
        .priority = 0,
        .category = BATTLE_CATEGORY_STATUS,
        .zMove = { .effect = Z_EFFECT_EVSN_UP_1 },
        .magicCoatAffected = TRUE,
    },

    [MOVE_HEADBUTT] =
    {
        .effect = EFFECT_HIT,
        .power = 70,
        .type = TYPE_NORMAL,
        .accuracy = 100,
        .pp = 15,
        .target = MOVE_TARGET_SELECTED,
        .priority = 0,
        .category = BATTLE_CATEGORY_PHYSICAL,
        .makesContact = TRUE,
        .sheerForceBoost = TRUE,
        .additionalEffects = ADDITIONAL_EFFECTS({
            .moveEffect = MOVE_EFFECT_FLINCH,
            .chance = 30,
        }),
    },

    [MOVE_HORN_ATTACK] =
    {
        .effect = EFFECT_HIT,
        .power = 65,
        .type = TYPE_NORMAL,
        .accuracy = 100,
        .pp = 25,
        .target = MOVE_TARGET_SELECTED,
        .priority = 0,
        .category = BATTLE_CATEGORY_PHYSICAL,
        .makesContact = TRUE,
    },

    [MOVE_FURY_ATTACK] =
    {
        .effect = EFFECT_MULTI_HIT,
        .power = 15,
        .type = TYPE_NORMAL,
        .accuracy = 85,
        .pp = 20,
        .target = MOVE_TARGET_SELECTED,
        .priority = 0,
        .category = BATTLE_CATEGORY_PHYSICAL,
        .makesContact = TRUE,
    },

    [MOVE_HORN_DRILL] =
    {
        .effect = EFFECT_OHKO,
        .power = 1,
        .type = TYPE_NORMAL,
        .accuracy = 30,
        .pp = 5,
        .target = MOVE_TARGET_SELECTED,
        .priority = 0,
        .category = BATTLE_CATEGORY_PHYSICAL,
        .makesContact = TRUE,
    },

    [MOVE_TACKLE] =
    {
        #if B_UPDATED_MOVE_DATA >= GEN_7
            .power = 40,
        #elif B_UPDATED_MOVE_DATA >= GEN_5
            .power = 50,
        #else
            .power = 35,
        #endif
        .effect = EFFECT_HIT,
        .type = TYPE_NORMAL,
        .accuracy = B_UPDATED_MOVE_DATA >= GEN_5 ? 100 : 95,
        .pp = 35,
        .target = MOVE_TARGET_SELECTED,
        .priority = 0,
        .category = BATTLE_CATEGORY_PHYSICAL,
        .makesContact = TRUE,
    },

    [MOVE_BODY_SLAM] =
    {
        .effect = EFFECT_HIT,
        .power = 85,
        .type = TYPE_NORMAL,
        .accuracy = 100,
        .pp = 15,
        .target = MOVE_TARGET_SELECTED,
        .priority = 0,
        .category = BATTLE_CATEGORY_PHYSICAL,
        .makesContact = TRUE,
        .sheerForceBoost = TRUE,
        .minimizeDoubleDamage = B_UPDATED_MOVE_FLAGS >= GEN_6,
        .skyBattleBanned = TRUE,
        .additionalEffects = ADDITIONAL_EFFECTS({
            .moveEffect = MOVE_EFFECT_PARALYSIS,
            .chance = 30,
        }),
    },

    [MOVE_WRAP] =
    {
        .effect = EFFECT_HIT,
        .power = 15,
        .type = TYPE_NORMAL,
        .accuracy = B_UPDATED_MOVE_DATA >= GEN_5 ? 90 : 85,
        .pp = 20,
        .target = MOVE_TARGET_SELECTED,
        .priority = 0,
        .category = BATTLE_CATEGORY_PHYSICAL,
        .makesContact = TRUE,
        .additionalEffects = ADDITIONAL_EFFECTS({
            .moveEffect = MOVE_EFFECT_WRAP,
        }),
    },

    [MOVE_TAKE_DOWN] =
    {
        .effect = EFFECT_HIT,
        .power = 90,
        .type = TYPE_NORMAL,
        .accuracy = 85,
        .recoil = 25,
        .pp = 20,
        .target = MOVE_TARGET_SELECTED,
        .priority = 0,
        .category = BATTLE_CATEGORY_PHYSICAL,
        .makesContact = TRUE,
    },

    [MOVE_THRASH] =
    {
        .effect = EFFECT_HIT,
        .power = B_UPDATED_MOVE_DATA >= GEN_5 ? 120 : 90,
        .type = TYPE_NORMAL,
        .accuracy = 100,
        .pp = B_UPDATED_MOVE_DATA >= GEN_5 ? 10 : 20,
        .target = MOVE_TARGET_RANDOM,
        .priority = 0,
        .category = BATTLE_CATEGORY_PHYSICAL,
        .makesContact = TRUE,
        .instructBanned = TRUE,
        .additionalEffects = ADDITIONAL_EFFECTS({
            .moveEffect = MOVE_EFFECT_THRASH,
            .self = TRUE,
        }),
    },

    [MOVE_DOUBLE_EDGE] =
    {
        .effect = EFFECT_HIT,
        .power = 120,
        .type = TYPE_NORMAL,
        .accuracy = 100,
        .recoil = 33,
        .pp = 15,
        .target = MOVE_TARGET_SELECTED,
        .priority = 0,
        .category = BATTLE_CATEGORY_PHYSICAL,
        .makesContact = TRUE,
    },

    [MOVE_TAIL_WHIP] =
    {
        .effect = EFFECT_DEFENSE_DOWN,
        .power = 0,
        .type = TYPE_NORMAL,
        .accuracy = 100,
        .pp = 30,
        .target = MOVE_TARGET_BOTH,
        .priority = 0,
        .category = BATTLE_CATEGORY_STATUS,
        .zMove = { .effect = Z_EFFECT_ATK_UP_1 },
        .magicCoatAffected = TRUE,
    },

    [MOVE_POISON_STING] =
    {
        .effect = EFFECT_HIT,
        .power = 15,
        .type = TYPE_POISON,
        .accuracy = 100,
        .pp = 35,
        .target = MOVE_TARGET_SELECTED,
        .priority = 0,
        .category = BATTLE_CATEGORY_PHYSICAL,
        .sheerForceBoost = TRUE,
        .additionalEffects = ADDITIONAL_EFFECTS({
            .moveEffect = MOVE_EFFECT_POISON,
            .chance = 30,
        }),
    },

    [MOVE_TWINEEDLE] =
    {
        .effect = EFFECT_HIT,
        .power = 25,
        .type = TYPE_BUG,
        .accuracy = 100,
        .pp = 20,
        .target = MOVE_TARGET_SELECTED,
        .priority = 0,
        .category = BATTLE_CATEGORY_PHYSICAL,
        .sheerForceBoost = TRUE,
        .ignoresKingsRock = (B_UPDATED_MOVE_FLAGS == GEN_3 || B_UPDATED_MOVE_FLAGS == GEN_4),
        .strikeCount = 2,
        .additionalEffects = ADDITIONAL_EFFECTS({
            .moveEffect = MOVE_EFFECT_POISON,
            .chance = 20,
        }),
    },

    [MOVE_PIN_MISSILE] =
    {
        .effect = EFFECT_MULTI_HIT,
        .power = B_UPDATED_MOVE_DATA >= GEN_6 ? 25 : 14,
        .type = TYPE_BUG,
        .accuracy = B_UPDATED_MOVE_DATA >= GEN_6 ? 95 : 85,
        .pp = 20,
        .target = MOVE_TARGET_SELECTED,
        .priority = 0,
        .category = BATTLE_CATEGORY_PHYSICAL,
    },

    [MOVE_LEER] =
    {
        .effect = EFFECT_DEFENSE_DOWN,
        .power = 0,
        .type = TYPE_NORMAL,
        .accuracy = 100,
        .pp = 30,
        .target = MOVE_TARGET_BOTH,
        .priority = 0,
        .category = BATTLE_CATEGORY_STATUS,
        .zMove = { .effect = Z_EFFECT_ATK_UP_1 },
        .magicCoatAffected = TRUE,
    },

    [MOVE_BITE] =
    {
        .effect = EFFECT_HIT,
        .power = 60,
        .type = TYPE_DARK,
        .accuracy = 100,
        .pp = 25,
        .target = MOVE_TARGET_SELECTED,
        .priority = 0,
        .category = BATTLE_CATEGORY_PHYSICAL,
        .makesContact = TRUE,
        .sheerForceBoost = TRUE,
        .bitingMove = TRUE,
        .additionalEffects = ADDITIONAL_EFFECTS({
            .moveEffect = MOVE_EFFECT_FLINCH,
            .chance = 30,
        }),
    },

    [MOVE_GROWL] =
    {
        .effect = EFFECT_ATTACK_DOWN,
        .power = 0,
        .type = TYPE_NORMAL,
        .accuracy = 100,
        .pp = 40,
        .target = MOVE_TARGET_BOTH,
        .priority = 0,
        .category = BATTLE_CATEGORY_STATUS,
        .zMove = { .effect = Z_EFFECT_DEF_UP_1 },
        .magicCoatAffected = TRUE,
        .soundMove = TRUE,
        .ignoresSubstitute = B_UPDATED_MOVE_FLAGS >= GEN_6,
    },

    [MOVE_ROAR] =
    {
        .effect = EFFECT_ROAR,
        .power = 0,
        .type = TYPE_NORMAL,
        .accuracy = B_UPDATED_MOVE_DATA >= GEN_6 ? 0 : 100,
        .pp = 20,
        .target = MOVE_TARGET_SELECTED,
        .priority = -6,
        .category = BATTLE_CATEGORY_STATUS,
        .zMove = { .effect = Z_EFFECT_DEF_UP_1 },
        .ignoresProtect = B_UPDATED_MOVE_FLAGS >= GEN_6,
        .ignoresSubstitute = B_UPDATED_MOVE_FLAGS >= GEN_6,
        .magicCoatAffected = B_UPDATED_MOVE_FLAGS >= GEN_5,
        .soundMove = TRUE,
        .copycatBanned = TRUE,
        .assistBanned = TRUE,
    },

    [MOVE_SING] =
    {
        .effect = EFFECT_SLEEP,
        .power = 0,
        .type = TYPE_NORMAL,
        .accuracy = 55,
        .pp = 15,
        .target = MOVE_TARGET_SELECTED,
        .priority = 0,
        .category = BATTLE_CATEGORY_STATUS,
        .zMove = { .effect = Z_EFFECT_SPD_UP_1 },
        .ignoresSubstitute = B_UPDATED_MOVE_FLAGS >= GEN_6,
        .magicCoatAffected = TRUE,
        .soundMove = TRUE,
    },

    [MOVE_SUPERSONIC] =
    {
        .effect = EFFECT_CONFUSE,
        .power = 0,
        .type = TYPE_NORMAL,
        .accuracy = 55,
        .pp = 20,
        .target = MOVE_TARGET_SELECTED,
        .priority = 0,
        .category = BATTLE_CATEGORY_STATUS,
        .zMove = { .effect = Z_EFFECT_SPD_UP_1 },
        .ignoresSubstitute = B_UPDATED_MOVE_FLAGS >= GEN_6,
        .magicCoatAffected = TRUE,
        .soundMove = TRUE,
    },

    [MOVE_SONIC_BOOM] =
    {
        .effect = EFFECT_FIXED_DAMAGE_ARG,
        .power = 1,
        .type = TYPE_NORMAL,
        .accuracy = 90,
        .pp = 20,
        .target = MOVE_TARGET_SELECTED,
        .priority = 0,
        .category = BATTLE_CATEGORY_SPECIAL,
        .argument = 20,
    },

    [MOVE_DISABLE] =
    {
        #if B_UPDATED_MOVE_DATA >= GEN_5
            .accuracy = 100,
        #elif B_UPDATED_MOVE_DATA == GEN_4
            .accuracy = 80,
        #else
            .accuracy = 55,
        #endif
        .effect = EFFECT_DISABLE,
        .power = 0,
        .type = TYPE_NORMAL,
        .pp = 20,
        .target = MOVE_TARGET_SELECTED,
        .priority = 0,
        .category = BATTLE_CATEGORY_STATUS,
        .zMove = { .effect = Z_EFFECT_RESET_STATS },
        .ignoresSubstitute = TRUE,
        .magicCoatAffected = B_UPDATED_MOVE_FLAGS >= GEN_5,
    },

    [MOVE_ACID] =
    {
        .effect = EFFECT_HIT,
        .power = 40,
        .type = TYPE_POISON,
        .accuracy = 100,
        .pp = 30,
        .target = MOVE_TARGET_BOTH,
        .priority = 0,
        .category = BATTLE_CATEGORY_SPECIAL,
        .sheerForceBoost = TRUE,
            .additionalEffects = ADDITIONAL_EFFECTS({
            .moveEffect = B_UPDATED_MOVE_DATA >= GEN_4 ? MOVE_EFFECT_SP_DEF_MINUS_1 : MOVE_EFFECT_DEF_MINUS_1,
            .chance = 10,
        }),
    },

    [MOVE_EMBER] =
    {
        .effect = EFFECT_HIT,
        .power = 40,
        .type = TYPE_FIRE,
        .accuracy = 100,
        .pp = 25,
        .target = MOVE_TARGET_SELECTED,
        .priority = 0,
        .category = BATTLE_CATEGORY_SPECIAL,
        .sheerForceBoost = TRUE,
        .additionalEffects = ADDITIONAL_EFFECTS({
            .moveEffect = MOVE_EFFECT_BURN,
            .chance = 10,
        }),
    },

    [MOVE_FLAMETHROWER] =
    {
        .effect = EFFECT_HIT,
        .power = B_UPDATED_MOVE_DATA >= GEN_6 ? 90 : 95,
        .type = TYPE_FIRE,
        .accuracy = 100,
        .pp = 15,
        .target = MOVE_TARGET_SELECTED,
        .priority = 0,
        .category = BATTLE_CATEGORY_SPECIAL,
        .sheerForceBoost = TRUE,
        .additionalEffects = ADDITIONAL_EFFECTS({
            .moveEffect = MOVE_EFFECT_BURN,
            .chance = 10,
        }),
    },

    [MOVE_MIST] =
    {
        .effect = EFFECT_MIST,
        .power = 0,
        .type = TYPE_ICE,
        .accuracy = 0,
        .pp = 30,
        .target = MOVE_TARGET_USER,
        .priority = 0,
        .category = BATTLE_CATEGORY_STATUS,
        .zMove = { .effect = Z_EFFECT_RECOVER_HP },
        .ignoresProtect = TRUE,
        .mirrorMoveBanned = TRUE,
        .snatchAffected = TRUE,
    },

    [MOVE_WATER_GUN] =
    {
        .effect = EFFECT_HIT,
        .power = 40,
        .type = TYPE_WATER,
        .accuracy = 100,
        .pp = 25,
        .target = MOVE_TARGET_SELECTED,
        .priority = 0,
        .category = BATTLE_CATEGORY_SPECIAL,
    },

    [MOVE_HYDRO_PUMP] =
    {
        .effect = EFFECT_HIT,
        .power = B_UPDATED_MOVE_DATA >= GEN_6 ? 110 : 120,
        .type = TYPE_WATER,
        .accuracy = 80,
        .pp = 5,
        .target = MOVE_TARGET_SELECTED,
        .priority = 0,
        .category = BATTLE_CATEGORY_SPECIAL,
    },

    [MOVE_SURF] =
    {
        .effect = EFFECT_HIT,
        .power = B_UPDATED_MOVE_DATA >= GEN_6 ? 90 : 95,
        .type = TYPE_WATER,
        .accuracy = 100,
        .pp = 15,
        .target = B_UPDATED_MOVE_DATA >= GEN_4 ? MOVE_TARGET_FOES_AND_ALLY : MOVE_TARGET_BOTH,
        .priority = 0,
        .category = BATTLE_CATEGORY_SPECIAL,
        .damagesUnderwater = TRUE,
        .skyBattleBanned = TRUE,
    },

    [MOVE_ICE_BEAM] =
    {
        .effect = EFFECT_HIT,
        .power = B_UPDATED_MOVE_DATA >= GEN_6 ? 90 : 95,
        .type = TYPE_ICE,
        .accuracy = 100,
        .pp = 10,
        .target = MOVE_TARGET_SELECTED,
        .priority = 0,
        .category = BATTLE_CATEGORY_SPECIAL,
        .sheerForceBoost = TRUE,
        .additionalEffects = ADDITIONAL_EFFECTS({
            // The following effect is also relevant in battle_pike.c
            // If you cherry-pick this to use something other than the config, make sure to update it there too
            .moveEffect = MOVE_EFFECT_FREEZE_OR_FROSTBITE,
            .chance = 10,
        }),
    },

    [MOVE_BLIZZARD] =
    {
        .effect = B_BLIZZARD_HAIL >= GEN_4 ? EFFECT_BLIZZARD : EFFECT_HIT,
        .power = B_UPDATED_MOVE_DATA >= GEN_6 ? 110 : 120,
        .type = TYPE_ICE,
        .accuracy = 70,
        .pp = 5,
        .target = MOVE_TARGET_BOTH,
        .priority = 0,
        .category = BATTLE_CATEGORY_SPECIAL,
        .sheerForceBoost = TRUE,
        .windMove = TRUE,
        .additionalEffects = ADDITIONAL_EFFECTS({
            .moveEffect = MOVE_EFFECT_FREEZE_OR_FROSTBITE,
            .chance = 10,
        }),
    },

    [MOVE_PSYBEAM] =
    {
        .effect = EFFECT_HIT,
        .power = 65,
        .type = TYPE_PSYCHIC,
        .accuracy = 100,
        .pp = 20,
        .target = MOVE_TARGET_SELECTED,
        .priority = 0,
        .category = BATTLE_CATEGORY_SPECIAL,
        .sheerForceBoost = TRUE,
        .additionalEffects = ADDITIONAL_EFFECTS({
            .moveEffect = MOVE_EFFECT_CONFUSION,
            .chance = 10,
        }),
    },

    [MOVE_BUBBLE_BEAM] =
    {
        .effect = EFFECT_HIT,
        .power = 65,
        .type = TYPE_WATER,
        .accuracy = 100,
        .pp = 20,
        .target = MOVE_TARGET_SELECTED,
        .priority = 0,
        .category = BATTLE_CATEGORY_SPECIAL,
        .sheerForceBoost = TRUE,
        .additionalEffects = ADDITIONAL_EFFECTS({
            .moveEffect = MOVE_EFFECT_SPD_MINUS_1,
            .chance = 10,
        }),
    },

    [MOVE_AURORA_BEAM] =
    {
        .effect = EFFECT_HIT,
        .power = 65,
        .type = TYPE_ICE,
        .accuracy = 100,
        .pp = 20,
        .target = MOVE_TARGET_SELECTED,
        .priority = 0,
        .category = BATTLE_CATEGORY_SPECIAL,
        .sheerForceBoost = TRUE,
        .additionalEffects = ADDITIONAL_EFFECTS({
            .moveEffect = MOVE_EFFECT_ATK_MINUS_1,
            .chance = 10,
        }),
    },

    [MOVE_HYPER_BEAM] =
    {
        .effect = EFFECT_HIT,
        .power = 150,
        .type = TYPE_NORMAL,
        .accuracy = 90,
        .pp = 5,
        .target = MOVE_TARGET_SELECTED,
        .priority = 0,
        .category = BATTLE_CATEGORY_SPECIAL,
        .ignoresKingsRock = B_UPDATED_MOVE_FLAGS < GEN_3,
        .additionalEffects = ADDITIONAL_EFFECTS({
            .moveEffect = MOVE_EFFECT_RECHARGE,
            .self = TRUE,
        }),
    },

    [MOVE_PECK] =
    {
        .effect = EFFECT_HIT,
        .power = 35,
        .type = TYPE_FLYING,
        .accuracy = 100,
        .pp = 35,
        .target = MOVE_TARGET_SELECTED,
        .priority = 0,
        .category = BATTLE_CATEGORY_PHYSICAL,
        .makesContact = TRUE,
    },

    [MOVE_DRILL_PECK] =
    {
        .effect = EFFECT_HIT,
        .power = 80,
        .type = TYPE_FLYING,
        .accuracy = 100,
        .pp = 20,
        .target = MOVE_TARGET_SELECTED,
        .priority = 0,
        .category = BATTLE_CATEGORY_PHYSICAL,
        .makesContact = TRUE,
    },

    [MOVE_SUBMISSION] =
    {
        .effect = EFFECT_HIT,
        .power = 80,
        .type = TYPE_FIGHTING,
        .accuracy = 80,
        .pp = B_UPDATED_MOVE_DATA >= GEN_6 ? 20 : 25,
        .recoil = 25,
        .target = MOVE_TARGET_SELECTED,
        .priority = 0,
        .category = BATTLE_CATEGORY_PHYSICAL,
        .makesContact = TRUE,
    },

    [MOVE_LOW_KICK] =
    {
        .effect = EFFECT_LOW_KICK,
        .power = 1,
        .type = TYPE_FIGHTING,
        .accuracy = 100,
        .pp = 20,
        .target = MOVE_TARGET_SELECTED,
        .priority = 0,
        .category = BATTLE_CATEGORY_PHYSICAL,
        .makesContact = TRUE,
    },

    [MOVE_COUNTER] =
    {
        .effect = EFFECT_COUNTER,
        .power = 1,
        .type = TYPE_FIGHTING,
        .accuracy = 100,
        .pp = 20,
        .target = MOVE_TARGET_DEPENDS,
        .priority = -5,
        .category = BATTLE_CATEGORY_PHYSICAL,
        .makesContact = TRUE,
        .ignoresKingsRock = (B_UPDATED_MOVE_FLAGS == GEN_3 || B_UPDATED_MOVE_FLAGS == GEN_4),
        .meFirstBanned = TRUE,
        .metronomeBanned = B_UPDATED_MOVE_FLAGS >= GEN_2,
        .copycatBanned = TRUE,
        .assistBanned = TRUE,
    },

    [MOVE_SEISMIC_TOSS] =
    {
        .effect = EFFECT_LEVEL_DAMAGE,
        .power = 1,
        .type = TYPE_FIGHTING,
        .accuracy = 100,
        .pp = 20,
        .target = MOVE_TARGET_SELECTED,
        .priority = 0,
        .category = BATTLE_CATEGORY_PHYSICAL,
        .makesContact = TRUE,
        .skyBattleBanned = TRUE,
    },

    [MOVE_STRENGTH] =
    {
        .effect = EFFECT_HIT,
        .power = 80,
        .type = TYPE_NORMAL,
        .accuracy = 100,
        .pp = 15,
        .target = MOVE_TARGET_SELECTED,
        .priority = 0,
        .category = BATTLE_CATEGORY_PHYSICAL,
        .makesContact = TRUE,
    },

    [MOVE_ABSORB] =
    {
        .effect = EFFECT_ABSORB,
        .power = 20,
        .type = TYPE_GRASS,
        .accuracy = 100,
        .pp = B_UPDATED_MOVE_DATA >= GEN_4 ? 25 : 20,
        .target = MOVE_TARGET_SELECTED,
        .priority = 0,
        .category = BATTLE_CATEGORY_SPECIAL,
        .ignoresKingsRock = (B_UPDATED_MOVE_FLAGS == GEN_3 || B_UPDATED_MOVE_FLAGS == GEN_4),
        .healingMove = B_HEAL_BLOCKING >= GEN_6,
    },

    [MOVE_MEGA_DRAIN] =
    {
        .effect = EFFECT_ABSORB,
        .power = 40,
        .type = TYPE_GRASS,
        .accuracy = 100,
        .pp = B_UPDATED_MOVE_DATA >= GEN_4 ? 15 : 10,
        .target = MOVE_TARGET_SELECTED,
        .priority = 0,
        .category = BATTLE_CATEGORY_SPECIAL,
        .ignoresKingsRock = (B_UPDATED_MOVE_FLAGS == GEN_3 || B_UPDATED_MOVE_FLAGS == GEN_4),
        .healingMove = B_HEAL_BLOCKING >= GEN_6,
    },

    [MOVE_LEECH_SEED] =
    {
        .effect = EFFECT_LEECH_SEED,
        .power = 0,
        .type = TYPE_GRASS,
        .accuracy = 90,
        .pp = 10,
        .target = MOVE_TARGET_SELECTED,
        .priority = 0,
        .category = BATTLE_CATEGORY_STATUS,
        .zMove = { .effect = Z_EFFECT_RESET_STATS },
        .magicCoatAffected = TRUE,
    },

    [MOVE_GROWTH] =
    {
        .effect = B_GROWTH_STAT_RAISE >= GEN_5 ? EFFECT_GROWTH : EFFECT_SPECIAL_ATTACK_UP,
        .power = 0,
        .type = TYPE_NORMAL,
        .accuracy = 0,
        .pp = B_UPDATED_MOVE_DATA >= GEN_6 ? 20 : 40,
        .target = MOVE_TARGET_USER,
        .priority = 0,
        .category = BATTLE_CATEGORY_STATUS,
        .zMove = { .effect = Z_EFFECT_SPATK_UP_1 },
        .ignoresProtect = TRUE,
        .mirrorMoveBanned = TRUE,
        .snatchAffected = TRUE,
    },

    [MOVE_RAZOR_LEAF] =
    {
        .effect = EFFECT_HIT,
        .power = 55,
        .type = TYPE_GRASS,
        .accuracy = 95,
        .criticalHitStage = 1,
        .pp = 25,
        .target = MOVE_TARGET_BOTH,
        .priority = 0,
        .category = BATTLE_CATEGORY_PHYSICAL,
        .slicingMove = TRUE,
    },

    [MOVE_SOLAR_BEAM] =
    {
        .effect = EFFECT_SOLAR_BEAM,
        .power = 120,
        .type = TYPE_GRASS,
        .accuracy = 100,
        .pp = 10,
        .target = MOVE_TARGET_SELECTED,
        .priority = 0,
        .category = BATTLE_CATEGORY_SPECIAL,
        .twoTurnMove = TRUE,
        .sleepTalkBanned = TRUE,
        .instructBanned = TRUE,
    },

    [MOVE_POISON_POWDER] =
    {
        .effect = EFFECT_POISON,
        .power = 0,
        .type = TYPE_POISON,
        .accuracy = 75,
        .pp = 35,
        .target = MOVE_TARGET_SELECTED,
        .priority = 0,
        .category = BATTLE_CATEGORY_STATUS,
        .zMove = { .effect = Z_EFFECT_DEF_UP_1 },
        .magicCoatAffected = TRUE,
        .powderMove = TRUE,
    },

    [MOVE_STUN_SPORE] =
    {
        .effect = EFFECT_PARALYZE,
        .power = 0,
        .type = TYPE_GRASS,
        .accuracy = 75,
        .pp = 30,
        .target = MOVE_TARGET_SELECTED,
        .priority = 0,
        .category = BATTLE_CATEGORY_STATUS,
        .zMove = { .effect = Z_EFFECT_SPDEF_UP_1 },
        .magicCoatAffected = TRUE,
        .powderMove = TRUE,
    },

    [MOVE_SLEEP_POWDER] =
    {
        .effect = EFFECT_SLEEP,
        .power = 0,
        .type = TYPE_GRASS,
        .accuracy = 75,
        .pp = 15,
        .target = MOVE_TARGET_SELECTED,
        .priority = 0,
        .category = BATTLE_CATEGORY_STATUS,
        .zMove = { .effect = Z_EFFECT_SPD_UP_1 },
        .magicCoatAffected = TRUE,
        .powderMove = TRUE,
    },

    [MOVE_PETAL_DANCE] =
    {
        #if B_UPDATED_MOVE_DATA >= GEN_5
            .power = 120,
        #elif B_UPDATED_MOVE_DATA == GEN_4
            .power = 90,
        #else
            .power = 70,
        #endif
        .effect = EFFECT_HIT,
        .type = TYPE_GRASS,
        .accuracy = 100,
        .pp = B_UPDATED_MOVE_DATA >= GEN_5 ? 10 : 20,
        .target = MOVE_TARGET_RANDOM,
        .priority = 0,
        .category = BATTLE_CATEGORY_SPECIAL,
        .makesContact = TRUE,
        .danceMove = TRUE,
        .instructBanned = TRUE,
        .additionalEffects = ADDITIONAL_EFFECTS({
            .moveEffect = MOVE_EFFECT_THRASH,
            .self = TRUE,
        }),
    },

    [MOVE_STRING_SHOT] =
    {
        .effect = B_UPDATED_MOVE_DATA >= GEN_6 ? EFFECT_SPEED_DOWN_2 : EFFECT_SPEED_DOWN,
        .power = 0,
        .type = TYPE_BUG,
        .accuracy = 95,
        .pp = 40,
        .target = MOVE_TARGET_BOTH,
        .priority = 0,
        .category = BATTLE_CATEGORY_STATUS,
        .zMove = { .effect = Z_EFFECT_SPD_UP_1 },
        .magicCoatAffected = TRUE,
    },

    [MOVE_DRAGON_RAGE] =
    {
        .effect = EFFECT_FIXED_DAMAGE_ARG,
        .power = 1,
        .type = TYPE_DRAGON,
        .accuracy = 100,
        .pp = 10,
        .target = MOVE_TARGET_SELECTED,
        .priority = 0,
        .category = BATTLE_CATEGORY_SPECIAL,
        .ignoresKingsRock = (B_UPDATED_MOVE_FLAGS == GEN_4) || (B_UPDATED_MOVE_FLAGS < GEN_3),
        .argument = 40,
    },

    [MOVE_FIRE_SPIN] =
    {
        .effect = EFFECT_HIT,
        .power = B_UPDATED_MOVE_DATA >= GEN_5 ? 35 : 15,
        .type = TYPE_FIRE,
        .accuracy = B_UPDATED_MOVE_DATA >= GEN_5 ? 85 : 70,
        .pp = 15,
        .target = MOVE_TARGET_SELECTED,
        .priority = 0,
        .category = BATTLE_CATEGORY_SPECIAL,
        .ignoresKingsRock = B_UPDATED_MOVE_FLAGS < GEN_3,
        .additionalEffects = ADDITIONAL_EFFECTS({
            .moveEffect = MOVE_EFFECT_WRAP,
        }),
    },

    [MOVE_THUNDER_SHOCK] =
    {
        .effect = EFFECT_HIT,
        .power = 40,
        .type = TYPE_ELECTRIC,
        .accuracy = 100,
        .pp = 30,
        .target = MOVE_TARGET_SELECTED,
        .priority = 0,
        .category = BATTLE_CATEGORY_SPECIAL,
        .sheerForceBoost = TRUE,
        .additionalEffects = ADDITIONAL_EFFECTS({
            .moveEffect = MOVE_EFFECT_PARALYSIS,
            .chance = 10,
        }),
    },

    [MOVE_THUNDERBOLT] =
    {
        .effect = EFFECT_HIT,
        .power = B_UPDATED_MOVE_DATA >= GEN_6 ? 90 : 95,
        .type = TYPE_ELECTRIC,
        .accuracy = 100,
        .pp = 15,
        .target = MOVE_TARGET_SELECTED,
        .priority = 0,
        .category = BATTLE_CATEGORY_SPECIAL,
        .sheerForceBoost = TRUE,
        .additionalEffects = ADDITIONAL_EFFECTS({
            .moveEffect = MOVE_EFFECT_PARALYSIS,
            .chance = 10,
        }),
    },

    [MOVE_THUNDER_WAVE] =
    {
        .effect = EFFECT_PARALYZE,
        .power = 0,
        .type = TYPE_ELECTRIC,
        .accuracy = B_UPDATED_MOVE_DATA >= GEN_7 ? 90 : 100,
        .pp = 20,
        .target = MOVE_TARGET_SELECTED,
        .priority = 0,
        .category = BATTLE_CATEGORY_STATUS,
        .zMove = { .effect = Z_EFFECT_SPDEF_UP_1 },
        .magicCoatAffected = TRUE,
    },

    [MOVE_THUNDER] =
    {
        .effect = EFFECT_THUNDER,
        .power = B_UPDATED_MOVE_DATA >= GEN_6 ? 110 : 120,
        .type = TYPE_ELECTRIC,
        .accuracy = 70,
        .pp = 10,
        .target = MOVE_TARGET_SELECTED,
        .priority = 0,
        .category = BATTLE_CATEGORY_SPECIAL,
        .sheerForceBoost = TRUE,
        .damagesAirborne = TRUE,
        .additionalEffects = ADDITIONAL_EFFECTS({
            .moveEffect = MOVE_EFFECT_PARALYSIS,
            .chance = 30,
        }),
    },

    [MOVE_ROCK_THROW] =
    {
        .effect = EFFECT_HIT,
        .power = 50,
        .type = TYPE_ROCK,
        .accuracy = 90,
        .pp = 15,
        .target = MOVE_TARGET_SELECTED,
        .priority = 0,
        .category = BATTLE_CATEGORY_PHYSICAL,
    },

    [MOVE_EARTHQUAKE] =
    {
        .effect = EFFECT_EARTHQUAKE,
        .power = 100,
        .type = TYPE_GROUND,
        .accuracy = 100,
        .pp = 10,
        .target = MOVE_TARGET_FOES_AND_ALLY,
        .priority = 0,
        .category = BATTLE_CATEGORY_PHYSICAL,
        .ignoresKingsRock = B_UPDATED_MOVE_FLAGS < GEN_3,
        .damagesUnderground = TRUE,
        .skyBattleBanned = TRUE,
    },

    [MOVE_FISSURE] =
    {
        .effect = EFFECT_OHKO,
        .power = 1,
        .type = TYPE_GROUND,
        .accuracy = 30,
        .pp = 5,
        .target = MOVE_TARGET_SELECTED,
        .priority = 0,
        .category = BATTLE_CATEGORY_PHYSICAL,
        .damagesUnderground = TRUE,
        .skyBattleBanned = TRUE,
    },

    [MOVE_DIG] =
    {
        .effect = EFFECT_SEMI_INVULNERABLE,
        .power = B_UPDATED_MOVE_DATA >= GEN_4 ? 80 : 60,
        .type = TYPE_GROUND,
        .accuracy = 100,
        .pp = 10,
        .target = MOVE_TARGET_SELECTED,
        .priority = 0,
        .category = BATTLE_CATEGORY_PHYSICAL,
        .twoTurnMove = TRUE,
        .makesContact = TRUE,
        .sleepTalkBanned = TRUE,
        .instructBanned = TRUE,
        .assistBanned = TRUE,
        .skyBattleBanned = TRUE,
    },

    [MOVE_TOXIC] =
    {
        .effect = EFFECT_TOXIC,
        .power = 0,
        .type = TYPE_POISON,
        .accuracy = B_UPDATED_MOVE_DATA >= GEN_5 ? 90 : 85,
        .pp = 10,
        .target = MOVE_TARGET_SELECTED,
        .priority = 0,
        .category = BATTLE_CATEGORY_STATUS,
        .zMove = { .effect = Z_EFFECT_DEF_UP_1 },
        .magicCoatAffected = TRUE,
    },

    [MOVE_CONFUSION] =
    {
        .effect = EFFECT_HIT,
        .power = 50,
        .type = TYPE_PSYCHIC,
        .accuracy = 100,
        .pp = 25,
        .target = MOVE_TARGET_SELECTED,
        .priority = 0,
        .category = BATTLE_CATEGORY_SPECIAL,
        .sheerForceBoost = TRUE,
        .additionalEffects = ADDITIONAL_EFFECTS({
            .moveEffect = MOVE_EFFECT_CONFUSION,
            .chance = 10,
        }),
    },

    [MOVE_PSYCHIC] =
    {
        .effect = EFFECT_HIT,
        .power = 90,
        .type = TYPE_PSYCHIC,
        .accuracy = 100,
        .pp = 10,
        .target = MOVE_TARGET_SELECTED,
        .priority = 0,
        .category = BATTLE_CATEGORY_SPECIAL,
        .sheerForceBoost = TRUE,
        .additionalEffects = ADDITIONAL_EFFECTS({
            .moveEffect = MOVE_EFFECT_SP_DEF_MINUS_1,
            .chance = 10,
        }),
    },

    [MOVE_HYPNOSIS] =
    {
        .effect = EFFECT_SLEEP,
        .power = 0,
        .type = TYPE_PSYCHIC,
        .accuracy = 60,
        .pp = 20,
        .target = MOVE_TARGET_SELECTED,
        .priority = 0,
        .category = BATTLE_CATEGORY_STATUS,
        .zMove = { .effect = Z_EFFECT_SPD_UP_1 },
        .magicCoatAffected = TRUE,
    },

    [MOVE_MEDITATE] =
    {
        .effect = EFFECT_ATTACK_UP,
        .power = 0,
        .type = TYPE_PSYCHIC,
        .accuracy = 0,
        .pp = 40,
        .target = MOVE_TARGET_USER,
        .priority = 0,
        .category = BATTLE_CATEGORY_STATUS,
        .zMove = { .effect = Z_EFFECT_ATK_UP_1 },
        .ignoresProtect = TRUE,
        .mirrorMoveBanned = TRUE,
        .snatchAffected = TRUE,
    },

    [MOVE_AGILITY] =
    {
        .effect = EFFECT_SPEED_UP_2,
        .power = 0,
        .type = TYPE_PSYCHIC,
        .accuracy = 0,
        .pp = 30,
        .target = MOVE_TARGET_USER,
        .priority = 0,
        .category = BATTLE_CATEGORY_STATUS,
        .zMove = { .effect = Z_EFFECT_RESET_STATS },
        .ignoresProtect = TRUE,
        .mirrorMoveBanned = TRUE,
        .snatchAffected = TRUE,
    },

    [MOVE_QUICK_ATTACK] =
    {
        .effect = EFFECT_HIT,
        .power = 40,
        .type = TYPE_NORMAL,
        .accuracy = 100,
        .pp = 30,
        .target = MOVE_TARGET_SELECTED,
        .priority = 1,
        .category = BATTLE_CATEGORY_PHYSICAL,
        .makesContact = TRUE,
    },

    [MOVE_RAGE] =
    {
        .effect = EFFECT_RAGE,
        .power = 20,
        .type = TYPE_NORMAL,
        .accuracy = 100,
        .pp = 20,
        .target = MOVE_TARGET_SELECTED,
        .priority = 0,
        .category = BATTLE_CATEGORY_PHYSICAL,
        .makesContact = TRUE,
    },

    [MOVE_TELEPORT] =
    {
        .effect = EFFECT_TELEPORT,
        .power = 0,
        .type = TYPE_PSYCHIC,
        .accuracy = 0,
        .pp = 20,
        .target = MOVE_TARGET_USER,
        .priority = -6,
        .category = BATTLE_CATEGORY_STATUS,
        .zMove = { .effect = Z_EFFECT_RECOVER_HP },
        .ignoresProtect = TRUE,
        .mirrorMoveBanned = TRUE,
    },

    [MOVE_NIGHT_SHADE] =
    {
        .effect = EFFECT_LEVEL_DAMAGE,
        .power = 1,
        .type = TYPE_GHOST,
        .accuracy = 100,
        .pp = 15,
        .target = MOVE_TARGET_SELECTED,
        .priority = 0,
        .category = BATTLE_CATEGORY_SPECIAL,
    },

    [MOVE_MIMIC] =
    {
        .effect = EFFECT_MIMIC,
        .power = 0,
        .type = TYPE_NORMAL,
        .accuracy = 0,
        .pp = 10,
        .target = MOVE_TARGET_SELECTED,
        .priority = 0,
        .category = BATTLE_CATEGORY_STATUS,
        .zMove = { .effect = Z_EFFECT_ACC_UP_1 },
        .ignoresSubstitute = TRUE,
        .mimicBanned = TRUE,
        .metronomeBanned = B_UPDATED_MOVE_FLAGS >= GEN_2,
        .copycatBanned = TRUE,
        .sleepTalkBanned = TRUE,
        .instructBanned = TRUE,
        .encoreBanned = TRUE,
        .assistBanned = TRUE,
    },

    [MOVE_SCREECH] =
    {
        .effect = EFFECT_DEFENSE_DOWN_2,
        .power = 0,
        .type = TYPE_NORMAL,
        .accuracy = 85,
        .pp = 40,
        .target = MOVE_TARGET_SELECTED,
        .priority = 0,
        .category = BATTLE_CATEGORY_STATUS,
        .zMove = { .effect = Z_EFFECT_ATK_UP_1 },
        .ignoresSubstitute = B_UPDATED_MOVE_FLAGS >= GEN_6,
        .magicCoatAffected = TRUE,
        .soundMove = TRUE,
    },

    [MOVE_DOUBLE_TEAM] =
    {
        .effect = EFFECT_EVASION_UP,
        .power = 0,
        .type = TYPE_NORMAL,
        .accuracy = 0,
        .pp = 15,
        .target = MOVE_TARGET_USER,
        .priority = 0,
        .category = BATTLE_CATEGORY_STATUS,
        .zMove = { .effect = Z_EFFECT_RESET_STATS },
        .ignoresProtect = TRUE,
        .mirrorMoveBanned = TRUE,
        .snatchAffected = TRUE,
    },

    [MOVE_RECOVER] =
    {
        #if B_UPDATED_MOVE_DATA >= GEN_9
            .pp = 5,
        #elif B_UPDATED_MOVE_DATA >= GEN_4
            .pp = 10,
        #else
            .pp = 20,
        #endif
        .effect = EFFECT_RESTORE_HP,
        .power = 0,
        .type = TYPE_NORMAL,
        .accuracy = 0,
        .target = MOVE_TARGET_USER,
        .priority = 0,
        .category = BATTLE_CATEGORY_STATUS,
        .zMove = { .effect = Z_EFFECT_RESET_STATS },
        .ignoresProtect = TRUE,
        .mirrorMoveBanned = TRUE,
        .healingMove = TRUE,
        .snatchAffected = TRUE,
    },

    [MOVE_HARDEN] =
    {
        .effect = EFFECT_DEFENSE_UP,
        .power = 0,
        .type = TYPE_NORMAL,
        .accuracy = 0,
        .pp = 30,
        .target = MOVE_TARGET_USER,
        .priority = 0,
        .category = BATTLE_CATEGORY_STATUS,
        .zMove = { .effect = Z_EFFECT_DEF_UP_1 },
        .ignoresProtect = TRUE,
        .mirrorMoveBanned = TRUE,
        .snatchAffected = TRUE,
    },

    [MOVE_MINIMIZE] =
    {
        .effect = EFFECT_MINIMIZE,
        .power = 0,
        .type = TYPE_NORMAL,
        .accuracy = 0,
        .pp = B_UPDATED_MOVE_DATA >= GEN_6 ? 10 : 20,
        .target = MOVE_TARGET_USER,
        .priority = 0,
        .category = BATTLE_CATEGORY_STATUS,
        .zMove = { .effect = Z_EFFECT_RESET_STATS },
        .ignoresProtect = TRUE,
        .mirrorMoveBanned = TRUE,
        .snatchAffected = TRUE,
    },

    [MOVE_SMOKESCREEN] =
    {
        .effect = EFFECT_ACCURACY_DOWN,
        .power = 0,
        .type = TYPE_NORMAL,
        .accuracy = 100,
        .pp = 20,
        .target = MOVE_TARGET_SELECTED,
        .priority = 0,
        .category = BATTLE_CATEGORY_STATUS,
        .zMove = { .effect = Z_EFFECT_EVSN_UP_1 },
        .magicCoatAffected = TRUE,
    },

    [MOVE_CONFUSE_RAY] =
    {
        .effect = EFFECT_CONFUSE,
        .power = 0,
        .type = TYPE_GHOST,
        .accuracy = 100,
        .pp = 10,
        .target = MOVE_TARGET_SELECTED,
        .priority = 0,
        .category = BATTLE_CATEGORY_STATUS,
        .zMove = { .effect = Z_EFFECT_SPATK_UP_1 },
        .magicCoatAffected = TRUE,
    },

    [MOVE_WITHDRAW] =
    {
        .effect = EFFECT_DEFENSE_UP,
        .power = 0,
        .type = TYPE_WATER,
        .accuracy = 0,
        .pp = 40,
        .target = MOVE_TARGET_USER,
        .priority = 0,
        .category = BATTLE_CATEGORY_STATUS,
        .zMove = { .effect = Z_EFFECT_DEF_UP_1 },
        .ignoresProtect = TRUE,
        .mirrorMoveBanned = TRUE,
        .snatchAffected = TRUE,
    },

    [MOVE_DEFENSE_CURL] =
    {
        .effect = EFFECT_DEFENSE_CURL,
        .power = 0,
        .type = TYPE_NORMAL,
        .accuracy = 0,
        .pp = 40,
        .target = MOVE_TARGET_USER,
        .priority = 0,
        .category = BATTLE_CATEGORY_STATUS,
        .zMove = { .effect = Z_EFFECT_ACC_UP_1 },
        .ignoresProtect = TRUE,
        .mirrorMoveBanned = TRUE,
        .snatchAffected = TRUE,
    },

    [MOVE_BARRIER] =
    {
        .effect = EFFECT_DEFENSE_UP_2,
        .power = 0,
        .type = TYPE_PSYCHIC,
        .accuracy = 0,
        .pp = B_UPDATED_MOVE_DATA >= GEN_6 ? 20 : 30,
        .target = MOVE_TARGET_USER,
        .priority = 0,
        .category = BATTLE_CATEGORY_STATUS,
        .zMove = { .effect = Z_EFFECT_RESET_STATS },
        .ignoresProtect = TRUE,
        .mirrorMoveBanned = TRUE,
        .snatchAffected = TRUE,
    },

    [MOVE_LIGHT_SCREEN] =
    {
        .effect = EFFECT_LIGHT_SCREEN,
        .power = 0,
        .type = TYPE_PSYCHIC,
        .accuracy = 0,
        .pp = 30,
        .target = MOVE_TARGET_USER,
        .priority = 0,
        .category = BATTLE_CATEGORY_STATUS,
        .zMove = { .effect = Z_EFFECT_SPDEF_UP_1 },
        .ignoresProtect = TRUE,
        .mirrorMoveBanned = TRUE,
        .snatchAffected = TRUE,
    },

    [MOVE_HAZE] =
    {
        .effect = EFFECT_HAZE,
        .power = 0,
        .type = TYPE_ICE,
        .accuracy = 0,
        .pp = 30,
        .target = MOVE_TARGET_ALL_BATTLERS,
        .priority = 0,
        .category = BATTLE_CATEGORY_STATUS,
        .zMove = { .effect = Z_EFFECT_RECOVER_HP },
        .ignoresProtect = TRUE,
        .ignoresSubstitute = TRUE,
        .mirrorMoveBanned = TRUE,
    },

    [MOVE_REFLECT] =
    {
        .effect = EFFECT_REFLECT,
        .power = 0,
        .type = TYPE_PSYCHIC,
        .accuracy = 0,
        .pp = 20,
        .target = MOVE_TARGET_USER,
        .priority = 0,
        .category = BATTLE_CATEGORY_STATUS,
        .zMove = { .effect = Z_EFFECT_DEF_UP_1 },
        .ignoresProtect = TRUE,
        .mirrorMoveBanned = TRUE,
        .snatchAffected = TRUE,
    },

    [MOVE_FOCUS_ENERGY] =
    {
        .effect = EFFECT_FOCUS_ENERGY,
        .power = 0,
        .type = TYPE_NORMAL,
        .accuracy = 0,
        .pp = 30,
        .target = MOVE_TARGET_USER,
        .priority = 0,
        .category = BATTLE_CATEGORY_STATUS,
        .zMove = { .effect = Z_EFFECT_ACC_UP_1 },
        .ignoresProtect = TRUE,
        .mirrorMoveBanned = TRUE,
        .snatchAffected = TRUE,
    },

    [MOVE_BIDE] =
    {
        .effect = EFFECT_BIDE,
        .power = 1,
        .type = TYPE_NORMAL,
        .accuracy = B_UPDATED_MOVE_DATA >= GEN_4 ? 0 : 100,
        .pp = 10,
        .target = MOVE_TARGET_USER,
        .priority = B_UPDATED_MOVE_DATA >= GEN_4 ? 1 : 0,
        .category = BATTLE_CATEGORY_PHYSICAL,
        .makesContact = TRUE,
        .sleepTalkBanned = TRUE,
        .instructBanned = TRUE,
        .mirrorMoveBanned = TRUE,
    },

    [MOVE_METRONOME] =
    {
        .effect = EFFECT_METRONOME,
        .power = 0,
        .type = TYPE_NORMAL,
        .accuracy = 0,
        .pp = 10,
        .target = MOVE_TARGET_DEPENDS,
        .priority = 0,
        .category = BATTLE_CATEGORY_STATUS,
        .ignoresProtect = TRUE,
        .mirrorMoveBanned = TRUE,
        .mimicBanned = TRUE,
        .metronomeBanned = TRUE,
        .copycatBanned = TRUE,
        .sleepTalkBanned = B_UPDATED_MOVE_FLAGS >= GEN_3,
        .instructBanned = TRUE,
        .encoreBanned = TRUE,
        .assistBanned = TRUE,
    },

    [MOVE_MIRROR_MOVE] =
    {
        .effect = EFFECT_MIRROR_MOVE,
        .power = 0,
        .type = TYPE_FLYING,
        .accuracy = 0,
        .pp = 20,
        .target = MOVE_TARGET_DEPENDS,
        .priority = 0,
        .category = BATTLE_CATEGORY_STATUS,
        .zMove = { .effect = Z_EFFECT_ATK_UP_2 },
        .mimicBanned = TRUE,
        .metronomeBanned = B_UPDATED_MOVE_FLAGS >= GEN_4,
        .copycatBanned = TRUE,
        .sleepTalkBanned = B_UPDATED_MOVE_FLAGS >= GEN_3,
        .instructBanned = TRUE,
        .encoreBanned = TRUE,
        .assistBanned = TRUE,
    },

    [MOVE_SELF_DESTRUCT] =
    {
        .effect = EFFECT_EXPLOSION,
        .power = 200,
        .type = TYPE_NORMAL,
        .accuracy = 100,
        .pp = 5,
        .target = MOVE_TARGET_FOES_AND_ALLY,
        .priority = 0,
        .category = BATTLE_CATEGORY_PHYSICAL,
        .parentalBondBanned = TRUE,
    },

    [MOVE_EGG_BOMB] =
    {
        .effect = EFFECT_HIT,
        .power = 100,
        .type = TYPE_NORMAL,
        .accuracy = 75,
        .pp = 10,
        .target = MOVE_TARGET_SELECTED,
        .priority = 0,
        .category = BATTLE_CATEGORY_PHYSICAL,
        .ballisticMove = TRUE,
    },

    [MOVE_LICK] =
    {
        .effect = EFFECT_HIT,
        .power = B_UPDATED_MOVE_DATA >= GEN_6 ? 30 : 20,
        .type = TYPE_GHOST,
        .accuracy = 100,
        .pp = 30,
        .target = MOVE_TARGET_SELECTED,
        .priority = 0,
        .category = BATTLE_CATEGORY_PHYSICAL,
        .makesContact = TRUE,
        .sheerForceBoost = TRUE,
        .additionalEffects = ADDITIONAL_EFFECTS({
            .moveEffect = MOVE_EFFECT_PARALYSIS,
            .chance = 30,
        }),
    },

    [MOVE_SMOG] =
    {
        .effect = EFFECT_HIT,
        .power = B_UPDATED_MOVE_DATA >= GEN_6 ? 30 : 20,
        .type = TYPE_POISON,
        .accuracy = 70,
        .pp = 20,
        .target = MOVE_TARGET_SELECTED,
        .priority = 0,
        .category = BATTLE_CATEGORY_SPECIAL,
        .sheerForceBoost = TRUE,
        .additionalEffects = ADDITIONAL_EFFECTS({
            .moveEffect = MOVE_EFFECT_POISON,
            .chance = 40,
        }),
    },

    [MOVE_SLUDGE] =
    {
        .effect = EFFECT_HIT,
        .power = 65,
        .type = TYPE_POISON,
        .accuracy = 100,
        .pp = 20,
        .target = MOVE_TARGET_SELECTED,
        .priority = 0,
        .category = BATTLE_CATEGORY_SPECIAL,
        .sheerForceBoost = TRUE,
        .additionalEffects = ADDITIONAL_EFFECTS({
            .moveEffect = MOVE_EFFECT_POISON,
            .chance = 30,
        }),
    },

    [MOVE_BONE_CLUB] =
    {
        .effect = EFFECT_HIT,
        .power = 65,
        .type = TYPE_GROUND,
        .accuracy = 85,
        .pp = 20,
        .target = MOVE_TARGET_SELECTED,
        .priority = 0,
        .category = BATTLE_CATEGORY_PHYSICAL,
        .sheerForceBoost = TRUE,
        .additionalEffects = ADDITIONAL_EFFECTS({
            .moveEffect = MOVE_EFFECT_FLINCH,
            .chance = 10,
        }),
    },

    [MOVE_FIRE_BLAST] =
    {
        .effect = EFFECT_HIT,
        .power = B_UPDATED_MOVE_DATA >= GEN_6 ? 110 : 120,
        .type = TYPE_FIRE,
        .accuracy = 85,
        .pp = 5,
        .target = MOVE_TARGET_SELECTED,
        .priority = 0,
        .category = BATTLE_CATEGORY_SPECIAL,
        .sheerForceBoost = TRUE,
        .additionalEffects = ADDITIONAL_EFFECTS({
            .moveEffect = MOVE_EFFECT_BURN,
            .chance = 10,
        }),
    },

    [MOVE_WATERFALL] =
    {
        .effect = EFFECT_HIT,
        .power = 80,
        .type = TYPE_WATER,
        .accuracy = 100,
        .pp = 15,
        .target = MOVE_TARGET_SELECTED,
        .priority = 0,
        .category = BATTLE_CATEGORY_PHYSICAL,
        .makesContact = TRUE,
        #if B_UPDATED_MOVE_DATA >= GEN_4
            .sheerForceBoost = TRUE,
            .additionalEffects = ADDITIONAL_EFFECTS({
                .moveEffect = MOVE_EFFECT_FLINCH,
                .chance = 20,
            }),
        #endif
    },

    [MOVE_CLAMP] =
    {
        .effect = EFFECT_HIT,
        .power = 35,
        .type = TYPE_WATER,
        .accuracy = B_UPDATED_MOVE_DATA >= GEN_5 ? 85 : 75,
        .pp = B_UPDATED_MOVE_DATA >= GEN_5 ? 15 : 10,
        .target = MOVE_TARGET_SELECTED,
        .priority = 0,
        .category = BATTLE_CATEGORY_PHYSICAL,
        .makesContact = TRUE,
        .ignoresKingsRock = B_UPDATED_MOVE_FLAGS < GEN_3,
        .additionalEffects = ADDITIONAL_EFFECTS({
            .moveEffect = MOVE_EFFECT_WRAP,
        }),
    },

    [MOVE_SWIFT] =
    {
        .effect = EFFECT_HIT,
        .power = 60,
        .type = TYPE_NORMAL,
        .accuracy = 0,
        .pp = 20,
        .target = MOVE_TARGET_BOTH,
        .priority = 0,
        .category = BATTLE_CATEGORY_SPECIAL,
    },

    [MOVE_SKULL_BASH] =
    {
        .effect = EFFECT_SKULL_BASH,
        .power = B_UPDATED_MOVE_DATA >= GEN_6 ? 130 : 100,
        .type = TYPE_NORMAL,
        .accuracy = 100,
        .pp = B_UPDATED_MOVE_DATA >= GEN_6 ? 10 : 15,
        .target = MOVE_TARGET_SELECTED,
        .priority = 0,
        .category = BATTLE_CATEGORY_PHYSICAL,
        .twoTurnMove = TRUE,
        .makesContact = TRUE,
        .sleepTalkBanned = TRUE,
        .instructBanned = TRUE,
    },

    [MOVE_SPIKE_CANNON] =
    {
        .effect = EFFECT_MULTI_HIT,
        .power = 20,
        .type = TYPE_NORMAL,
        .accuracy = 100,
        .pp = 15,
        .target = MOVE_TARGET_SELECTED,
        .priority = 0,
        .category = BATTLE_CATEGORY_PHYSICAL,
    },

    [MOVE_CONSTRICT] =
    {
        .effect = EFFECT_HIT,
        .power = 10,
        .type = TYPE_NORMAL,
        .accuracy = 100,
        .pp = 35,
        .target = MOVE_TARGET_SELECTED,
        .priority = 0,
        .category = BATTLE_CATEGORY_PHYSICAL,
        .makesContact = TRUE,
        .sheerForceBoost = TRUE,
        .additionalEffects = ADDITIONAL_EFFECTS({
            .moveEffect = MOVE_EFFECT_SPD_MINUS_1,
            .chance = 10,
        }),
    },

    [MOVE_AMNESIA] =
    {
        .effect = EFFECT_SPECIAL_DEFENSE_UP_2,
        .power = 0,
        .type = TYPE_PSYCHIC,
        .accuracy = 0,
        .pp = 20,
        .target = MOVE_TARGET_USER,
        .priority = 0,
        .category = BATTLE_CATEGORY_STATUS,
        .zMove = { .effect = Z_EFFECT_RESET_STATS },
        .ignoresProtect = TRUE,
        .mirrorMoveBanned = TRUE,
        .snatchAffected = TRUE,
    },

    [MOVE_KINESIS] =
    {
        .effect = EFFECT_ACCURACY_DOWN,
        .power = 0,
        .type = TYPE_PSYCHIC,
        .accuracy = 80,
        .pp = 15,
        .target = MOVE_TARGET_SELECTED,
        .priority = 0,
        .category = BATTLE_CATEGORY_STATUS,
        .zMove = { .effect = Z_EFFECT_EVSN_UP_1 },
        .magicCoatAffected = B_UPDATED_MOVE_FLAGS >= GEN_5,
    },

    [MOVE_SOFT_BOILED] =
    {
        .effect = EFFECT_SOFTBOILED,
        .power = 0,
        .type = TYPE_NORMAL,
        .accuracy = 100,
        .pp = B_UPDATED_MOVE_DATA >= GEN_9 ? 5 : 10,
        .target = MOVE_TARGET_USER,
        .priority = 0,
        .category = BATTLE_CATEGORY_STATUS,
        .zMove = { .effect = Z_EFFECT_RESET_STATS },
        .healingMove = TRUE,
        .ignoresProtect = TRUE,
        .mirrorMoveBanned = TRUE,
        .snatchAffected = TRUE,
    },

    [MOVE_HIGH_JUMP_KICK] =
    {
        #if B_UPDATED_MOVE_DATA >= GEN_5
            .power = 130,
        #elif B_UPDATED_MOVE_DATA == GEN_4
            .power = 100,
        #else
            .power = 85,
        #endif
        .effect = EFFECT_RECOIL_IF_MISS,
        .type = TYPE_FIGHTING,
        .accuracy = 90,
        .pp = B_UPDATED_MOVE_DATA >= GEN_5 ? 10 : 20,
        .target = MOVE_TARGET_SELECTED,
        .priority = 0,
        .category = BATTLE_CATEGORY_PHYSICAL,
        .makesContact = TRUE,
        .gravityBanned = TRUE,
    },

    [MOVE_GLARE] =
    {
        #if B_UPDATED_MOVE_DATA >= GEN_6
            .accuracy = 100,
        #elif B_UPDATED_MOVE_DATA == GEN_5
            .accuracy = 90,
        #else
            .accuracy = 75,
        #endif
        .effect = EFFECT_PARALYZE,
        .power = 0,
        .type = TYPE_NORMAL,
        .pp = 30,
        .target = MOVE_TARGET_SELECTED,
        .priority = 0,
        .category = BATTLE_CATEGORY_STATUS,
        .zMove = { .effect = Z_EFFECT_SPDEF_UP_1 },
        .magicCoatAffected = TRUE,
    },

    [MOVE_DREAM_EATER] =
    {
        .effect = EFFECT_DREAM_EATER,
        .power = 100,
        .type = TYPE_PSYCHIC,
        .accuracy = 100,
        .pp = 15,
        .target = MOVE_TARGET_SELECTED,
        .priority = 0,
        .category = BATTLE_CATEGORY_SPECIAL,
        .healingMove = B_HEAL_BLOCKING >= GEN_6,
    },

    [MOVE_POISON_GAS] =
    {
        #if B_UPDATED_MOVE_DATA >= GEN_6
            .accuracy = 90,
        #elif B_UPDATED_MOVE_DATA >= GEN_5
            .accuracy = 80,
        #else
            .accuracy = 55,
        #endif
        .effect = EFFECT_POISON,
        .power = 0,
        .type = TYPE_POISON,
        .pp = 40,
        .target = B_UPDATED_MOVE_DATA >= GEN_5 ? MOVE_TARGET_BOTH : MOVE_TARGET_SELECTED,
        .priority = 0,
        .category = BATTLE_CATEGORY_STATUS,
        .zMove = { .effect = Z_EFFECT_DEF_UP_1 },
        .magicCoatAffected = TRUE,
    },

    [MOVE_BARRAGE] =
    {
        .effect = EFFECT_MULTI_HIT,
        .power = 15,
        .type = TYPE_NORMAL,
        .accuracy = 85,
        .pp = 20,
        .target = MOVE_TARGET_SELECTED,
        .priority = 0,
        .category = BATTLE_CATEGORY_PHYSICAL,
        .ballisticMove = TRUE,
    },

    [MOVE_LEECH_LIFE] =
    {
        .effect = EFFECT_ABSORB,
        .power = B_UPDATED_MOVE_DATA >= GEN_7 ? 80 : 20,
        .type = TYPE_BUG,
        .accuracy = 100,
        .pp = B_UPDATED_MOVE_DATA >= GEN_7 ? 10 : 15,
        .target = MOVE_TARGET_SELECTED,
        .priority = 0,
        .category = BATTLE_CATEGORY_PHYSICAL,
        .makesContact = TRUE,
        .ignoresKingsRock = (B_UPDATED_MOVE_FLAGS == GEN_3 || B_UPDATED_MOVE_FLAGS == GEN_4),
        .healingMove = B_HEAL_BLOCKING >= GEN_6,
    },

    [MOVE_LOVELY_KISS] =
    {
        .effect = EFFECT_SLEEP,
        .power = 0,
        .type = TYPE_NORMAL,
        .accuracy = 75,
        .pp = 10,
        .target = MOVE_TARGET_SELECTED,
        .priority = 0,
        .category = BATTLE_CATEGORY_STATUS,
        .zMove = { .effect = Z_EFFECT_SPD_UP_1 },
        .magicCoatAffected = TRUE,
    },

    [MOVE_SKY_ATTACK] =
    {
        .effect = EFFECT_TWO_TURNS_ATTACK,
        .power = 140,
        .type = TYPE_FLYING,
        .accuracy = 90,
        .pp = 5,
        .target = MOVE_TARGET_SELECTED,
        .priority = 0,
        .category = BATTLE_CATEGORY_PHYSICAL,
        .criticalHitStage = B_UPDATED_MOVE_DATA >= GEN_3 ? 1 : 0,
        .twoTurnMove = TRUE,
        .sheerForceBoost = TRUE,
        .sleepTalkBanned = TRUE,
        .instructBanned = TRUE,
    #if B_UPDATED_MOVE_DATA >= GEN_3
        .additionalEffects = ADDITIONAL_EFFECTS({
            .moveEffect = MOVE_EFFECT_FLINCH,
            .chance = 30,
        }),
    #endif
    },

    [MOVE_TRANSFORM] =
    {
        .effect = EFFECT_TRANSFORM,
        .power = 0,
        .type = TYPE_NORMAL,
        .accuracy = 0,
        .pp = 10,
        .target = MOVE_TARGET_SELECTED,
        .priority = 0,
        .category = BATTLE_CATEGORY_STATUS,
        .zMove = { .effect = Z_EFFECT_RECOVER_HP },
        .ignoresProtect = TRUE,
        .mirrorMoveBanned = TRUE,
        .mimicBanned = TRUE,
        .metronomeBanned = B_UPDATED_MOVE_FLAGS >= GEN_5,
        .copycatBanned = TRUE,
        .instructBanned = TRUE,
        .encoreBanned = TRUE,
        .assistBanned = TRUE,
    },

    [MOVE_BUBBLE] =
    {
        .effect = EFFECT_HIT,
        .power = B_UPDATED_MOVE_DATA >= GEN_6 ? 40 : 20,
        .type = TYPE_WATER,
        .accuracy = 100,
        .pp = 30,
        .target = MOVE_TARGET_BOTH,
        .priority = 0,
        .category = BATTLE_CATEGORY_SPECIAL,
        .sheerForceBoost = TRUE,
        .additionalEffects = ADDITIONAL_EFFECTS({
            .moveEffect = MOVE_EFFECT_SPD_MINUS_1,
            .chance = 10,
        }),
    },

    [MOVE_DIZZY_PUNCH] =
    {
        .effect = EFFECT_HIT,
        .power = 70,
        .type = TYPE_NORMAL,
        .accuracy = 100,
        .pp = 10,
        .target = MOVE_TARGET_SELECTED,
        .priority = 0,
        .category = BATTLE_CATEGORY_PHYSICAL,
        .makesContact = TRUE,
        .punchingMove = TRUE,
        .sheerForceBoost = TRUE,
        .additionalEffects = ADDITIONAL_EFFECTS({
            .moveEffect = MOVE_EFFECT_CONFUSION,
            .chance = 20,
        }),
    },

    [MOVE_SPORE] =
    {
        .effect = EFFECT_SLEEP,
        .power = 0,
        .type = TYPE_GRASS,
        .accuracy = 100,
        .pp = 15,
        .target = MOVE_TARGET_SELECTED,
        .priority = 0,
        .category = BATTLE_CATEGORY_STATUS,
        .zMove = { .effect = Z_EFFECT_RESET_STATS },
        .magicCoatAffected = TRUE,
        .powderMove = TRUE,
    },

    [MOVE_FLASH] =
    {
        .effect = EFFECT_ACCURACY_DOWN,
        .power = 0,
        .type = TYPE_NORMAL,
        .accuracy = B_UPDATED_MOVE_DATA >= GEN_4 ? 100 : 70,
        .pp = 20,
        .target = MOVE_TARGET_SELECTED,
        .priority = 0,
        .category = BATTLE_CATEGORY_STATUS,
        .zMove = { .effect = Z_EFFECT_EVSN_UP_1 },
        .magicCoatAffected = TRUE,
    },

    [MOVE_PSYWAVE] =
    {
        .effect = EFFECT_PSYWAVE,
        .power = 1,
        .type = TYPE_PSYCHIC,
        .accuracy = B_UPDATED_MOVE_DATA >= GEN_6 ? 100 : 80,
        .pp = 15,
        .target = MOVE_TARGET_SELECTED,
        .priority = 0,
        .category = BATTLE_CATEGORY_SPECIAL,
    },

    [MOVE_SPLASH] =
    {
        .effect = EFFECT_DO_NOTHING,
        .power = 0,
        .type = TYPE_NORMAL,
        .accuracy = 0,
        .pp = 40,
        .target = MOVE_TARGET_USER,
        .priority = 0,
        .category = BATTLE_CATEGORY_STATUS,
        .zMove = { .effect = Z_EFFECT_ATK_UP_3 },
        .ignoresProtect = TRUE,
        .mirrorMoveBanned = TRUE,
        .gravityBanned = TRUE,
    },

    [MOVE_ACID_ARMOR] =
    {
        .effect = EFFECT_DEFENSE_UP_2,
        .power = 0,
        .type = TYPE_POISON,
        .accuracy = 0,
        .pp = B_UPDATED_MOVE_DATA >= GEN_6 ? 20 : 40,
        .target = MOVE_TARGET_USER,
        .priority = 0,
        .category = BATTLE_CATEGORY_STATUS,
        .zMove = { .effect = Z_EFFECT_RESET_STATS },
        .snatchAffected = TRUE,
        .ignoresProtect = TRUE,
        .mirrorMoveBanned = TRUE,
    },

    [MOVE_CRABHAMMER] =
    {
        .effect = EFFECT_HIT,
        .power = B_UPDATED_MOVE_DATA >= GEN_6 ? 100 : 90,
        .type = TYPE_WATER,
        .accuracy = B_UPDATED_MOVE_DATA >= GEN_5 ? 90 : 85,
        .criticalHitStage = 1,
        .pp = 10,
        .target = MOVE_TARGET_SELECTED,
        .priority = 0,
        .category = BATTLE_CATEGORY_PHYSICAL,
        .makesContact = TRUE,
    },

    [MOVE_EXPLOSION] =
    {
        .effect = EFFECT_EXPLOSION,
        .power = 250,
        .type = TYPE_NORMAL,
        .accuracy = 100,
        .pp = 5,
        .target = MOVE_TARGET_FOES_AND_ALLY,
        .priority = 0,
        .category = BATTLE_CATEGORY_PHYSICAL,
        .parentalBondBanned = TRUE,
    },

    [MOVE_FURY_SWIPES] =
    {
        .effect = EFFECT_MULTI_HIT,
        .power = 18,
        .type = TYPE_NORMAL,
        .accuracy = 80,
        .pp = 15,
        .target = MOVE_TARGET_SELECTED,
        .priority = 0,
        .category = BATTLE_CATEGORY_PHYSICAL,
        .makesContact = TRUE,
    },

    [MOVE_BONEMERANG] =
    {
        .effect = EFFECT_HIT,
        .power = 50,
        .type = TYPE_GROUND,
        .accuracy = 90,
        .pp = 10,
        .target = MOVE_TARGET_SELECTED,
        .priority = 0,
        .category = BATTLE_CATEGORY_PHYSICAL,
        .strikeCount = 2,
    },

    [MOVE_REST] =
    {
        .effect = EFFECT_REST,
        .power = 0,
        .type = TYPE_PSYCHIC,
        .accuracy = 0,
        .pp = B_UPDATED_MOVE_DATA >= GEN_9 ? 5 : 10,
        .target = MOVE_TARGET_USER,
        .priority = 0,
        .category = BATTLE_CATEGORY_STATUS,
        .zMove = { .effect = Z_EFFECT_RESET_STATS },
        .snatchAffected = TRUE,
        .ignoresProtect = TRUE,
        .mirrorMoveBanned = TRUE,
        .healingMove = TRUE,
    },

    [MOVE_ROCK_SLIDE] =
    {
        .effect = EFFECT_HIT,
        .power = 75,
        .type = TYPE_ROCK,
        .accuracy = 90,
        .pp = 10,
        .target = MOVE_TARGET_BOTH,
        .priority = 0,
        .category = BATTLE_CATEGORY_PHYSICAL,
        .sheerForceBoost = TRUE,
        .additionalEffects = ADDITIONAL_EFFECTS({
            .moveEffect = MOVE_EFFECT_FLINCH,
            .chance = 30,
        }),
    },

    [MOVE_HYPER_FANG] =
    {
        .effect = EFFECT_HIT,
        .power = 80,
        .type = TYPE_NORMAL,
        .accuracy = 90,
        .pp = 15,
        .target = MOVE_TARGET_SELECTED,
        .priority = 0,
        .category = BATTLE_CATEGORY_PHYSICAL,
        .makesContact = TRUE,
        .sheerForceBoost = TRUE,
        .bitingMove = TRUE,
        .additionalEffects = ADDITIONAL_EFFECTS({
            .moveEffect = MOVE_EFFECT_FLINCH,
            .chance = 10,
        }),
    },

    [MOVE_SHARPEN] =
    {
        .effect = EFFECT_ATTACK_UP,
        .power = 0,
        .type = TYPE_NORMAL,
        .accuracy = 0,
        .pp = 30,
        .target = MOVE_TARGET_USER,
        .priority = 0,
        .category = BATTLE_CATEGORY_STATUS,
        .zMove = { .effect = Z_EFFECT_ATK_UP_1 },
        .snatchAffected = TRUE,
        .ignoresProtect = TRUE,
        .mirrorMoveBanned = TRUE,
    },

    [MOVE_CONVERSION] =
    {
        .effect = EFFECT_CONVERSION,
        .power = 0,
        .type = TYPE_NORMAL,
        .accuracy = 0,
        .pp = 30,
        .target = MOVE_TARGET_USER,
        .priority = 0,
        .category = BATTLE_CATEGORY_STATUS,
        .zMove = { .effect = Z_EFFECT_ALL_STATS_UP_1 },
        .snatchAffected = B_UPDATED_MOVE_FLAGS >= GEN_5,
        .ignoresProtect = TRUE,
        .mirrorMoveBanned = TRUE,
    },

    [MOVE_TRI_ATTACK] =
    {
        .effect = EFFECT_HIT,
        .power = 80,
        .type = TYPE_NORMAL,
        .accuracy = 100,
        .pp = 10,
        .target = MOVE_TARGET_SELECTED,
        .priority = 0,
        .category = BATTLE_CATEGORY_SPECIAL,
        .sheerForceBoost = TRUE,
        .additionalEffects = ADDITIONAL_EFFECTS({
            .moveEffect = MOVE_EFFECT_TRI_ATTACK,
            .chance = 20,
        }),
    },

    [MOVE_SUPER_FANG] =
    {
        .effect = EFFECT_SUPER_FANG,
        .power = 1,
        .type = TYPE_NORMAL,
        .accuracy = 90,
        .pp = 10,
        .target = MOVE_TARGET_SELECTED,
        .priority = 0,
        .category = BATTLE_CATEGORY_PHYSICAL,
        .makesContact = TRUE,
        .ignoresKingsRock = (B_UPDATED_MOVE_FLAGS == GEN_3 || B_UPDATED_MOVE_FLAGS == GEN_4),
    },

    [MOVE_SLASH] =
    {
        .effect = EFFECT_HIT,
        .power = 70,
        .type = TYPE_NORMAL,
        .accuracy = 100,
        .criticalHitStage = 1,
        .pp = 20,
        .target = MOVE_TARGET_SELECTED,
        .priority = 0,
        .category = BATTLE_CATEGORY_PHYSICAL,
        .makesContact = TRUE,
        .slicingMove = TRUE,
    },

    [MOVE_SUBSTITUTE] =
    {
        .effect = EFFECT_SUBSTITUTE,
        .power = 0,
        .type = TYPE_NORMAL,
        .accuracy = 0,
        .pp = 10,
        .target = MOVE_TARGET_USER,
        .priority = 0,
        .category = BATTLE_CATEGORY_STATUS,
        .zMove = { .effect = Z_EFFECT_RESET_STATS },
        .snatchAffected = TRUE,
        .ignoresProtect = TRUE,
        .mirrorMoveBanned = TRUE,
        .skyBattleBanned = TRUE,
    },

    [MOVE_STRUGGLE] =
    {
        #if B_UPDATED_MOVE_DATA >= GEN_4
            .effect = EFFECT_RECOIL_HP_25,
            .accuracy = 0,
            .mirrorMoveBanned = TRUE,
            .additionalEffects = ADDITIONAL_EFFECTS({
                .moveEffect = MOVE_EFFECT_RECOIL_HP_25,
                .self = TRUE,
            }),
        #else
            .effect = EFFECT_HIT,
            .accuracy = 100,
            .recoil = 25,
        #endif
        .power = 50,
        .type = TYPE_NORMAL,
        .pp = 1,
        .target = MOVE_TARGET_SELECTED,
        .priority = 0,
        .category = BATTLE_CATEGORY_PHYSICAL,
        .makesContact = TRUE,
        .meFirstBanned = TRUE,
        .mimicBanned = TRUE,
        .metronomeBanned = TRUE,
        .sleepTalkBanned = TRUE,
        .copycatBanned = TRUE,
        .instructBanned = TRUE,
        .encoreBanned = TRUE,
        .assistBanned = TRUE,
        .sketchBanned = TRUE,
    },

    [MOVE_SKETCH] =
    {
        .effect = EFFECT_SKETCH,
        .power = 0,
        .type = TYPE_NORMAL,
        .accuracy = 0,
        .pp = 1,
        .target = MOVE_TARGET_SELECTED,
        .priority = 0,
        .category = BATTLE_CATEGORY_STATUS,
        .zMove = { .effect = Z_EFFECT_ALL_STATS_UP_1 },
        .ignoresProtect = TRUE,
        .ignoresSubstitute = TRUE,
        .mirrorMoveBanned = TRUE,
        .mimicBanned = TRUE,
        .metronomeBanned = TRUE,
        .copycatBanned = TRUE,
        .sleepTalkBanned = B_UPDATED_MOVE_FLAGS >= GEN_5,
        .instructBanned = TRUE,
        .encoreBanned = TRUE,
        .assistBanned = TRUE,
        .sketchBanned = TRUE,
    },

    [MOVE_TRIPLE_KICK] =
    {
        .effect = EFFECT_TRIPLE_KICK,
        .power = 10,
        .type = TYPE_FIGHTING,
        .accuracy = 90,
        .pp = 10,
        .target = MOVE_TARGET_SELECTED,
        .priority = 0,
        .category = BATTLE_CATEGORY_PHYSICAL,
        .makesContact = TRUE,
        .strikeCount = 3,
    },

    [MOVE_THIEF] =
    {
        .effect = EFFECT_HIT,
        .power = B_UPDATED_MOVE_DATA >= GEN_6 ? 60 : 40,
        .type = TYPE_DARK,
        .accuracy = 100,
        .pp = B_UPDATED_MOVE_DATA >= GEN_6 ? 25 : 10,
        .target = MOVE_TARGET_SELECTED,
        .priority = 0,
        .category = BATTLE_CATEGORY_PHYSICAL,
        .makesContact = TRUE,
        .ignoresKingsRock = (B_UPDATED_MOVE_FLAGS == GEN_3 || B_UPDATED_MOVE_FLAGS == GEN_4),
        .meFirstBanned = TRUE,
        .metronomeBanned = TRUE,
        .copycatBanned = TRUE,
        .assistBanned = TRUE,
        .additionalEffects = ADDITIONAL_EFFECTS({
            .moveEffect = MOVE_EFFECT_STEAL_ITEM,
        }),
    },

    [MOVE_SPIDER_WEB] =
    {
        .effect = EFFECT_MEAN_LOOK,
        .power = 0,
        .type = TYPE_BUG,
        .accuracy = 0,
        .pp = 10,
        .target = MOVE_TARGET_SELECTED,
        .priority = 0,
        .category = BATTLE_CATEGORY_STATUS,
        .zMove = { .effect = Z_EFFECT_DEF_UP_1 },
        .ignoresProtect = (B_UPDATED_MOVE_FLAGS >= GEN_6) || (B_UPDATED_MOVE_FLAGS <= GEN_3),
        .magicCoatAffected = TRUE,
    },

    [MOVE_MIND_READER] =
    {
        .effect = EFFECT_LOCK_ON,
        .power = 0,
        .type = TYPE_NORMAL,
        .accuracy = B_UPDATED_MOVE_DATA >= GEN_4 ? 0 : 100,
        .pp = 5,
        .target = MOVE_TARGET_SELECTED,
        .priority = 0,
        .category = BATTLE_CATEGORY_STATUS,
        .zMove = { .effect = Z_EFFECT_SPATK_UP_1 },
    },

    [MOVE_NIGHTMARE] =
    {
        .effect = EFFECT_NIGHTMARE,
        .power = 0,
        .type = TYPE_GHOST,
        .accuracy = B_UPDATED_MOVE_DATA >= GEN_4 ? 100 : 0,
        .pp = 15,
        .target = MOVE_TARGET_SELECTED,
        .priority = 0,
        .category = BATTLE_CATEGORY_STATUS,
        .zMove = { .effect = Z_EFFECT_SPATK_UP_1 },
        .ignoresProtect = B_UPDATED_MOVE_FLAGS <= GEN_3,
    },

    [MOVE_FLAME_WHEEL] =
    {
        .effect = EFFECT_HIT,
        .power = 60,
        .type = TYPE_FIRE,
        .accuracy = 100,
        .pp = 25,
        .target = MOVE_TARGET_SELECTED,
        .priority = 0,
        .category = BATTLE_CATEGORY_PHYSICAL,
        .makesContact = TRUE,
        .sheerForceBoost = TRUE,
        .thawsUser = TRUE,
        .additionalEffects = ADDITIONAL_EFFECTS({
            .moveEffect = MOVE_EFFECT_BURN,
            .chance = 10,
        }),
    },

    [MOVE_SNORE] =
    {
        .effect = EFFECT_SNORE,
        .power = B_UPDATED_MOVE_DATA >= GEN_6 ? 50 : 40,
        .type = TYPE_NORMAL,
        .accuracy = 100,
        .pp = 15,
        .target = MOVE_TARGET_SELECTED,
        .priority = 0,
        .category = BATTLE_CATEGORY_SPECIAL,
        .ignoresSubstitute = B_UPDATED_MOVE_FLAGS >= GEN_6,
        .sheerForceBoost = TRUE,
        .soundMove = TRUE,
        .metronomeBanned = B_UPDATED_MOVE_FLAGS >= GEN_5,
        .additionalEffects = ADDITIONAL_EFFECTS({
            .moveEffect = MOVE_EFFECT_FLINCH,
            .chance = 30,
        }),
    },

    [MOVE_CURSE] =
    {
        .effect = EFFECT_CURSE,
        .power = 0,
        .type = B_UPDATED_MOVE_TYPES >= GEN_5 ? TYPE_GHOST : TYPE_MYSTERY,
        .accuracy = 0,
        .pp = 10,
        .target = MOVE_TARGET_SELECTED,
        .priority = 0,
        .category = BATTLE_CATEGORY_STATUS,
        .zMove = { .effect = Z_EFFECT_CURSE },
        .ignoresProtect = TRUE,
        .ignoresSubstitute = TRUE,
        .mirrorMoveBanned = TRUE,
    },

    [MOVE_FLAIL] =
    {
        .effect = EFFECT_FLAIL,
        .power = 1,
        .type = TYPE_NORMAL,
        .accuracy = 100,
        .pp = 15,
        .target = MOVE_TARGET_SELECTED,
        .priority = 0,
        .category = BATTLE_CATEGORY_PHYSICAL,
        .makesContact = TRUE,
    },

    [MOVE_CONVERSION_2] =
    {
        .effect = EFFECT_CONVERSION_2,
        .power = 0,
        .type = TYPE_NORMAL,
        .accuracy = 0,
        .pp = 30,
        .target = MOVE_TARGET_USER,
        .priority = 0,
        .category = BATTLE_CATEGORY_STATUS,
        .zMove = { .effect = Z_EFFECT_RECOVER_HP },
        .ignoresProtect = B_UPDATED_MOVE_FLAGS >= GEN_5,
        .ignoresSubstitute = TRUE,
        .mirrorMoveBanned = TRUE,
    },

    [MOVE_AEROBLAST] =
    {
        .effect = EFFECT_HIT,
        .power = 100,
        .type = TYPE_FLYING,
        .accuracy = 95,
        .criticalHitStage = 1,
        .pp = 5,
        .target = MOVE_TARGET_SELECTED,
        .priority = 0,
        .category = BATTLE_CATEGORY_SPECIAL,
        .windMove = TRUE,
    },

    [MOVE_COTTON_SPORE] =
    {
        .effect = EFFECT_SPEED_DOWN_2,
        .power = 0,
        .type = TYPE_GRASS,
        .accuracy = B_UPDATED_MOVE_DATA >= GEN_5 ? 100 : 85,
        .pp = 40,
        .target = B_UPDATED_MOVE_DATA >= GEN_6 ? MOVE_TARGET_BOTH : MOVE_TARGET_SELECTED,
        .priority = 0,
        .category = BATTLE_CATEGORY_STATUS,
        .zMove = { .effect = Z_EFFECT_RESET_STATS },
        .magicCoatAffected = TRUE,
        .powderMove = TRUE,
    },

    [MOVE_REVERSAL] =
    {
        .effect = EFFECT_FLAIL,
        .power = 1,
        .type = TYPE_FIGHTING,
        .accuracy = 100,
        .pp = 15,
        .target = MOVE_TARGET_SELECTED,
        .priority = 0,
        .category = BATTLE_CATEGORY_PHYSICAL,
        .makesContact = TRUE,
    },

    [MOVE_SPITE] =
    {
        .effect = EFFECT_SPITE,
        .power = 0,
        .type = TYPE_GHOST,
        .accuracy = 100,
        .pp = 10,
        .target = MOVE_TARGET_SELECTED,
        .priority = 0,
        .category = BATTLE_CATEGORY_STATUS,
        .zMove = { .effect = Z_EFFECT_RECOVER_HP },
        .magicCoatAffected = B_UPDATED_MOVE_FLAGS >= GEN_5,
        .ignoresSubstitute = TRUE,
    },

    [MOVE_POWDER_SNOW] =
    {
        .effect = EFFECT_HIT,
        .power = 40,
        .type = TYPE_ICE,
        .accuracy = 100,
        .pp = 25,
        .target = MOVE_TARGET_BOTH,
        .priority = 0,
        .category = BATTLE_CATEGORY_SPECIAL,
        .sheerForceBoost = TRUE,
        .additionalEffects = ADDITIONAL_EFFECTS({
            .moveEffect = MOVE_EFFECT_FREEZE_OR_FROSTBITE,
            .chance = 10,
        }),
    },

    [MOVE_PROTECT] =
    {
        .effect = EFFECT_PROTECT,
        .power = 0,
        .type = TYPE_NORMAL,
        .accuracy = 0,
        .pp = 10,
        .target = MOVE_TARGET_USER,
        .priority = B_UPDATED_MOVE_DATA >= GEN_5 ? 4 : 3,
        .category = BATTLE_CATEGORY_STATUS,
        .zMove = { .effect = Z_EFFECT_RESET_STATS },
        .protectionMove = TRUE,
        .metronomeBanned = TRUE,
        .copycatBanned = TRUE,
        .assistBanned = TRUE,
    },

    [MOVE_MACH_PUNCH] =
    {
        .effect = EFFECT_HIT,
        .power = 40,
        .type = TYPE_FIGHTING,
        .accuracy = 100,
        .pp = 30,
        .target = MOVE_TARGET_SELECTED,
        .priority = 1,
        .category = BATTLE_CATEGORY_PHYSICAL,
        .makesContact = TRUE,
        .punchingMove = TRUE,
    },

    [MOVE_SCARY_FACE] =
    {
        .effect = EFFECT_SPEED_DOWN_2,
        .power = 0,
        .type = TYPE_NORMAL,
        .accuracy = B_UPDATED_MOVE_DATA >= GEN_5 ? 100 : 90,
        .pp = 10,
        .target = MOVE_TARGET_SELECTED,
        .priority = 0,
        .category = BATTLE_CATEGORY_STATUS,
        .zMove = { .effect = Z_EFFECT_SPD_UP_1 },
        .magicCoatAffected = TRUE,
    },

    [MOVE_FEINT_ATTACK] =
    {
        .effect = EFFECT_HIT,
        .power = 60,
        .type = TYPE_DARK,
        .accuracy = 0,
        .pp = 20,
        .target = MOVE_TARGET_SELECTED,
        .priority = 0,
        .category = BATTLE_CATEGORY_PHYSICAL,
        .makesContact = B_UPDATED_MOVE_DATA >= GEN_4,
    },

    [MOVE_SWEET_KISS] =
    {
        .effect = EFFECT_CONFUSE,
        .power = 0,
        .type = B_UPDATED_MOVE_TYPES >= GEN_6 ? TYPE_FAIRY : TYPE_NORMAL,
        .accuracy = 75,
        .pp = 10,
        .target = MOVE_TARGET_SELECTED,
        .priority = 0,
        .category = BATTLE_CATEGORY_STATUS,
        .zMove = { .effect = Z_EFFECT_SPATK_UP_1 },
        .magicCoatAffected = TRUE,
    },

    [MOVE_BELLY_DRUM] =
    {
        .effect = EFFECT_BELLY_DRUM,
        .power = 0,
        .type = TYPE_NORMAL,
        .accuracy = 0,
        .pp = 10,
        .target = MOVE_TARGET_USER,
        .priority = 0,
        .category = BATTLE_CATEGORY_STATUS,
        .zMove = { .effect = Z_EFFECT_RECOVER_HP },
        .snatchAffected = TRUE,
        .ignoresProtect = TRUE,
        .mirrorMoveBanned = TRUE,
    },

    [MOVE_SLUDGE_BOMB] =
    {
        .effect = EFFECT_HIT,
        .power = 90,
        .type = TYPE_POISON,
        .accuracy = 100,
        .pp = 10,
        .target = MOVE_TARGET_SELECTED,
        .priority = 0,
        .category = BATTLE_CATEGORY_SPECIAL,
        .sheerForceBoost = TRUE,
        .ballisticMove = TRUE,
        .additionalEffects = ADDITIONAL_EFFECTS({
            .moveEffect = MOVE_EFFECT_POISON,
            .chance = 30,
        }),
    },

    [MOVE_MUD_SLAP] =
    {
        .effect = EFFECT_HIT,
        .power = 20,
        .type = TYPE_GROUND,
        .accuracy = 100,
        .pp = 10,
        .target = MOVE_TARGET_SELECTED,
        .priority = 0,
        .category = BATTLE_CATEGORY_SPECIAL,
        .sheerForceBoost = TRUE,
        .additionalEffects = ADDITIONAL_EFFECTS({
            .moveEffect = MOVE_EFFECT_ACC_MINUS_1,
            .chance = 100,
        }),
    },

    [MOVE_OCTAZOOKA] =
    {
        .effect = EFFECT_HIT,
        .power = 65,
        .type = TYPE_WATER,
        .accuracy = 85,
        .pp = 10,
        .target = MOVE_TARGET_SELECTED,
        .priority = 0,
        .category = BATTLE_CATEGORY_SPECIAL,
        .sheerForceBoost = TRUE,
        .ballisticMove = TRUE,
        .additionalEffects = ADDITIONAL_EFFECTS({
            .moveEffect = MOVE_EFFECT_ACC_MINUS_1,
            .chance = 50,
        }),
    },

    [MOVE_SPIKES] =
    {
        .effect = EFFECT_SPIKES,
        .power = 0,
        .type = TYPE_GROUND,
        .accuracy = 0,
        .pp = 20,
        .target = MOVE_TARGET_OPPONENTS_FIELD,
        .priority = 0,
        .category = BATTLE_CATEGORY_STATUS,
        .zMove = { .effect = Z_EFFECT_DEF_UP_1 },
        .ignoresProtect = TRUE,
        .mirrorMoveBanned = TRUE,
        .magicCoatAffected = B_UPDATED_MOVE_FLAGS >= GEN_5,
        .forcePressure = TRUE,
        .skyBattleBanned = TRUE,
    },

    [MOVE_ZAP_CANNON] =
    {
        .effect = EFFECT_HIT,
        .power = B_UPDATED_MOVE_DATA >= GEN_4 ? 120 : 100,
        .type = TYPE_ELECTRIC,
        .accuracy = 50,
        .pp = 5,
        .target = MOVE_TARGET_SELECTED,
        .priority = 0,
        .category = BATTLE_CATEGORY_SPECIAL,
        .sheerForceBoost = TRUE,
        .ballisticMove = TRUE,
        .additionalEffects = ADDITIONAL_EFFECTS({
            .moveEffect = MOVE_EFFECT_PARALYSIS,
            .chance = 100,
        }),
    },

    [MOVE_FORESIGHT] =
    {
        .effect = EFFECT_FORESIGHT,
        .power = 0,
        .type = TYPE_NORMAL,
        .accuracy = B_UPDATED_MOVE_DATA >= GEN_5 ? 0 : 100,
        .pp = 40,
        .target = MOVE_TARGET_SELECTED,
        .priority = 0,
        .category = BATTLE_CATEGORY_STATUS,
        .zMove = { .effect = Z_EFFECT_BOOST_CRITS },
        .magicCoatAffected = B_UPDATED_MOVE_FLAGS >= GEN_5,
        .ignoresSubstitute = TRUE,
    },

    [MOVE_DESTINY_BOND] =
    {
        .effect = EFFECT_DESTINY_BOND,
        .power = 0,
        .type = TYPE_GHOST,
        .accuracy = 0,
        .pp = 5,
        .target = MOVE_TARGET_USER,
        .priority = 0,
        .category = BATTLE_CATEGORY_STATUS,
        .zMove = { .effect = Z_EFFECT_FOLLOW_ME },
        .ignoresProtect = TRUE,
        .ignoresSubstitute = TRUE,
        .mirrorMoveBanned = TRUE,
        .metronomeBanned = TRUE,
        .copycatBanned = TRUE,
        .assistBanned = TRUE,
    },

    [MOVE_PERISH_SONG] =
    {
        .effect = EFFECT_PERISH_SONG,
        .power = 0,
        .type = TYPE_NORMAL,
        .accuracy = 0,
        .pp = 5,
        .target = MOVE_TARGET_ALL_BATTLERS,
        .priority = 0,
        .category = BATTLE_CATEGORY_STATUS,
        .zMove = { .effect = Z_EFFECT_RESET_STATS },
        .ignoresProtect = TRUE,
        .ignoresSubstitute = B_UPDATED_MOVE_FLAGS >= GEN_6,
        .mirrorMoveBanned = TRUE,
        .soundMove = TRUE,
    },

    [MOVE_ICY_WIND] =
    {
        .effect = EFFECT_HIT,
        .power = 55,
        .type = TYPE_ICE,
        .accuracy = 95,
        .pp = 15,
        .target = MOVE_TARGET_BOTH,
        .priority = 0,
        .category = BATTLE_CATEGORY_SPECIAL,
        .sheerForceBoost = TRUE,
        .windMove = TRUE,
        .additionalEffects = ADDITIONAL_EFFECTS({
            .moveEffect = MOVE_EFFECT_SPD_MINUS_1,
            .chance = 100,
        }),
    },

    [MOVE_DETECT] =
    {
        .effect = EFFECT_PROTECT,
        .power = 0,
        .type = TYPE_FIGHTING,
        .accuracy = 0,
        .pp = 5,
        .target = MOVE_TARGET_USER,
        .priority = B_UPDATED_MOVE_DATA >= GEN_5 ? 4 : 3,
        .category = BATTLE_CATEGORY_STATUS,
        .zMove = { .effect = Z_EFFECT_EVSN_UP_1 },
        .ignoresProtect = TRUE,
        .mirrorMoveBanned = TRUE,
        .protectionMove = TRUE,
        .metronomeBanned = TRUE,
        .copycatBanned = TRUE,
        .assistBanned = TRUE,
    },

    [MOVE_BONE_RUSH] =
    {
        .effect = EFFECT_MULTI_HIT,
        .power = 25,
        .type = TYPE_GROUND,
        .accuracy = B_UPDATED_MOVE_DATA >= GEN_5 ? 90 : 80,
        .pp = 10,
        .target = MOVE_TARGET_SELECTED,
        .priority = 0,
        .category = BATTLE_CATEGORY_PHYSICAL,
    },

    [MOVE_LOCK_ON] =
    {
        .effect = EFFECT_LOCK_ON,
        .power = 0,
        .type = TYPE_NORMAL,
        .accuracy = B_UPDATED_MOVE_DATA >= GEN_4 ? 0 : 100,
        .pp = 5,
        .target = MOVE_TARGET_SELECTED,
        .priority = 0,
        .category = BATTLE_CATEGORY_STATUS,
        .zMove = { .effect = Z_EFFECT_SPD_UP_1 },
    },

    [MOVE_OUTRAGE] =
    {
        .effect = EFFECT_HIT,
        .power = B_UPDATED_MOVE_DATA >= GEN_4 ? 120 : 90,
        .type = TYPE_DRAGON,
        .accuracy = 100,
        .pp = B_UPDATED_MOVE_DATA >= GEN_5 ? 10 : 15,
        .target = MOVE_TARGET_RANDOM,
        .priority = 0,
        .category = BATTLE_CATEGORY_PHYSICAL,
        .makesContact = TRUE,
        .instructBanned = TRUE,
        .additionalEffects = ADDITIONAL_EFFECTS({
            .moveEffect = MOVE_EFFECT_THRASH,
            .self = TRUE,
        }),
    },

    [MOVE_SANDSTORM] =
    {
        .effect = EFFECT_SANDSTORM,
        .power = 0,
        .type = TYPE_ROCK,
        .accuracy = 0,
        .pp = 10,
        .target = MOVE_TARGET_ALL_BATTLERS,
        .priority = 0,
        .category = BATTLE_CATEGORY_STATUS,
        .zMove = { .effect = Z_EFFECT_SPD_UP_1 },
        .ignoresProtect = TRUE,
        .mirrorMoveBanned = TRUE,
        .windMove = TRUE,
    },

    [MOVE_GIGA_DRAIN] =
    {
        .effect = EFFECT_ABSORB,
        .power = B_UPDATED_MOVE_DATA >= GEN_5 ? 75 : 60,
        .type = TYPE_GRASS,
        .accuracy = 100,
        .pp = B_UPDATED_MOVE_DATA >= GEN_4 ? 10 : 5,
        .target = MOVE_TARGET_SELECTED,
        .priority = 0,
        .category = BATTLE_CATEGORY_SPECIAL,
        .ignoresKingsRock = (B_UPDATED_MOVE_FLAGS == GEN_3 || B_UPDATED_MOVE_FLAGS == GEN_4),
        .healingMove = B_HEAL_BLOCKING >= GEN_6,
    },

    [MOVE_ENDURE] =
    {
        .effect = EFFECT_ENDURE,
        .power = 0,
        .type = TYPE_NORMAL,
        .accuracy = 0,
        .pp = 10,
        .target = MOVE_TARGET_USER,
        .priority = B_UPDATED_MOVE_DATA >= GEN_5 ? 4 : 3,
        .category = BATTLE_CATEGORY_STATUS,
        .zMove = { .effect = Z_EFFECT_RESET_STATS },
        .ignoresProtect = TRUE,
        .mirrorMoveBanned = TRUE,
        .protectionMove = TRUE,
        .metronomeBanned = TRUE,
        .copycatBanned = TRUE,
        .assistBanned = TRUE,
    },

    [MOVE_CHARM] =
    {
        .effect = EFFECT_ATTACK_DOWN_2,
        .power = 0,
        .type = B_UPDATED_MOVE_TYPES >= GEN_6 ? TYPE_FAIRY : TYPE_NORMAL,
        .accuracy = 100,
        .pp = 20,
        .target = MOVE_TARGET_SELECTED,
        .priority = 0,
        .category = BATTLE_CATEGORY_STATUS,
        .zMove = { .effect = Z_EFFECT_DEF_UP_1 },
        .magicCoatAffected = TRUE,
    },

    [MOVE_ROLLOUT] =
    {
        .effect = EFFECT_ROLLOUT,
        .power = 30,
        .type = TYPE_ROCK,
        .accuracy = 90,
        .pp = 20,
        .target = MOVE_TARGET_SELECTED,
        .priority = 0,
        .category = BATTLE_CATEGORY_PHYSICAL,
        .makesContact = TRUE,
        .instructBanned = TRUE,
        .parentalBondBanned = TRUE,
    },

    [MOVE_FALSE_SWIPE] =
    {
        .effect = EFFECT_FALSE_SWIPE,
        .power = 40,
        .type = TYPE_NORMAL,
        .accuracy = 100,
        .pp = 40,
        .target = MOVE_TARGET_SELECTED,
        .priority = 0,
        .category = BATTLE_CATEGORY_PHYSICAL,
        .makesContact = TRUE,
    },

    [MOVE_SWAGGER] =
    {
        .effect = EFFECT_SWAGGER,
        .power = 0,
        .type = TYPE_NORMAL,
        .accuracy = B_UPDATED_MOVE_DATA >= GEN_7 ? 85 : 90,
        .pp = 15,
        .target = MOVE_TARGET_SELECTED,
        .priority = 0,
        .category = BATTLE_CATEGORY_STATUS,
        .zMove = { .effect = Z_EFFECT_RESET_STATS },
        .magicCoatAffected = TRUE,
    },

    [MOVE_MILK_DRINK] =
    {
        .effect = EFFECT_SOFTBOILED,
        .power = 0,
        .type = TYPE_NORMAL,
        .accuracy = 0,
        .pp = B_UPDATED_MOVE_DATA >= GEN_9 ? 5 : 10,
        .target = MOVE_TARGET_USER,
        .priority = 0,
        .category = BATTLE_CATEGORY_STATUS,
        .zMove = { .effect = Z_EFFECT_RESET_STATS },
        .healingMove = TRUE,
        .snatchAffected = TRUE,
        .ignoresProtect = TRUE,
        .mirrorMoveBanned = TRUE,
    },

    [MOVE_SPARK] =
    {
        .effect = EFFECT_HIT,
        .power = 65,
        .type = TYPE_ELECTRIC,
        .accuracy = 100,
        .pp = 20,
        .target = MOVE_TARGET_SELECTED,
        .priority = 0,
        .category = BATTLE_CATEGORY_PHYSICAL,
        .makesContact = TRUE,
        .sheerForceBoost = TRUE,
        .additionalEffects = ADDITIONAL_EFFECTS({
            .moveEffect = MOVE_EFFECT_PARALYSIS,
            .chance = 30,
        }),
    },

    [MOVE_FURY_CUTTER] =
    {
        #if B_UPDATED_MOVE_DATA >= GEN_6
            .power = 40,
        #elif B_UPDATED_MOVE_DATA >= GEN_5
            .power = 20,
        #else
            .power = 10,
        #endif
        .effect = EFFECT_FURY_CUTTER,
        .type = TYPE_BUG,
        .accuracy = 95,
        .pp = 20,
        .target = MOVE_TARGET_SELECTED,
        .priority = 0,
        .category = BATTLE_CATEGORY_PHYSICAL,
        .makesContact = TRUE,
        .slicingMove = TRUE,
    },

    [MOVE_STEEL_WING] =
    {
        .effect = EFFECT_HIT,
        .power = 70,
        .type = TYPE_STEEL,
        .accuracy = 90,
        .pp = 25,
        .target = MOVE_TARGET_SELECTED,
        .priority = 0,
        .category = BATTLE_CATEGORY_PHYSICAL,
        .makesContact = TRUE,
        .sheerForceBoost = TRUE,
        .additionalEffects = ADDITIONAL_EFFECTS({
            .moveEffect = MOVE_EFFECT_DEF_PLUS_1,
            .self = TRUE,
            .chance = 10,
        }),
    },

    [MOVE_MEAN_LOOK] =
    {
        .effect = EFFECT_MEAN_LOOK,
        .power = 0,
        .type = TYPE_NORMAL,
        .accuracy = 0,
        .pp = 5,
        .target = MOVE_TARGET_SELECTED,
        .priority = 0,
        .category = BATTLE_CATEGORY_STATUS,
        .zMove = { .effect = Z_EFFECT_SPDEF_UP_1 },
        .ignoresProtect = (B_UPDATED_MOVE_FLAGS >= GEN_6) || (B_UPDATED_MOVE_FLAGS <= GEN_3),
        .magicCoatAffected = TRUE,
    },

    [MOVE_ATTRACT] =
    {
        .effect = EFFECT_ATTRACT,
        .power = 0,
        .type = TYPE_NORMAL,
        .accuracy = 100,
        .pp = 15,
        .target = MOVE_TARGET_SELECTED,
        .priority = 0,
        .category = BATTLE_CATEGORY_STATUS,
        .zMove = { .effect = Z_EFFECT_RESET_STATS },
        .magicCoatAffected = TRUE,
        .ignoresSubstitute = TRUE,
    },

    [MOVE_SLEEP_TALK] =
    {
        .effect = EFFECT_SLEEP_TALK,
        .power = 0,
        .type = TYPE_NORMAL,
        .accuracy = 0,
        .pp = 10,
        .target = MOVE_TARGET_DEPENDS,
        .priority = 0,
        .category = BATTLE_CATEGORY_STATUS,
        .zMove = { .effect = Z_EFFECT_BOOST_CRITS },
        .ignoresProtect = TRUE,
        .mirrorMoveBanned = TRUE,
        .metronomeBanned = TRUE,
        .copycatBanned = TRUE,
        .sleepTalkBanned = TRUE,
        .instructBanned = TRUE,
        .mimicBanned = TRUE,
        .encoreBanned = TRUE,
        .assistBanned = TRUE,
    },

    [MOVE_HEAL_BELL] =
    {
        .effect = EFFECT_HEAL_BELL,
        .power = 0,
        .type = TYPE_NORMAL,
        .accuracy = 0,
        .pp = 5,
        .target = MOVE_TARGET_USER | MOVE_TARGET_ALLY,
        .priority = 0,
        .category = BATTLE_CATEGORY_STATUS,
        .zMove = { .effect = Z_EFFECT_RECOVER_HP },
        .snatchAffected = TRUE,
        .ignoresProtect = TRUE,
        .ignoresSubstitute = TRUE,
        .mirrorMoveBanned = TRUE,
        .soundMove = B_UPDATED_MOVE_FLAGS != GEN_5,
    },

    [MOVE_RETURN] =
    {
        .effect = EFFECT_RETURN,
        .power = 1,
        .type = TYPE_NORMAL,
        .accuracy = 100,
        .pp = 20,
        .target = MOVE_TARGET_SELECTED,
        .priority = 0,
        .category = BATTLE_CATEGORY_PHYSICAL,
        .makesContact = TRUE,
    },

    [MOVE_PRESENT] =
    {
        .effect = EFFECT_PRESENT,
        .power = 1,
        .type = TYPE_NORMAL,
        .accuracy = 90,
        .pp = 15,
        .target = MOVE_TARGET_SELECTED,
        .priority = 0,
        .category = BATTLE_CATEGORY_PHYSICAL,
        .ignoresKingsRock = (B_UPDATED_MOVE_FLAGS == GEN_3 || B_UPDATED_MOVE_FLAGS == GEN_4),
    },

    [MOVE_FRUSTRATION] =
    {
        .effect = EFFECT_FRUSTRATION,
        .power = 1,
        .type = TYPE_NORMAL,
        .accuracy = 100,
        .pp = 20,
        .target = MOVE_TARGET_SELECTED,
        .priority = 0,
        .category = BATTLE_CATEGORY_PHYSICAL,
        .makesContact = TRUE,
    },

    [MOVE_SAFEGUARD] =
    {
        .effect = EFFECT_SAFEGUARD,
        .power = 0,
        .type = TYPE_NORMAL,
        .accuracy = 0,
        .pp = 25,
        .target = MOVE_TARGET_USER,
        .priority = 0,
        .category = BATTLE_CATEGORY_STATUS,
        .zMove = { .effect = Z_EFFECT_SPD_UP_1 },
        .snatchAffected = TRUE,
        .ignoresProtect = TRUE,
        .mirrorMoveBanned = TRUE,
    },

    [MOVE_PAIN_SPLIT] =
    {
        .effect = EFFECT_PAIN_SPLIT,
        .power = 0,
        .type = TYPE_NORMAL,
        .accuracy = 0,
        .pp = 20,
        .target = MOVE_TARGET_SELECTED,
        .priority = 0,
        .category = BATTLE_CATEGORY_STATUS,
        .zMove = { .effect = Z_EFFECT_DEF_UP_1 },
    },

    [MOVE_SACRED_FIRE] =
    {
        .effect = EFFECT_HIT,
        .power = 100,
        .type = TYPE_FIRE,
        .accuracy = 95,
        .pp = 5,
        .target = MOVE_TARGET_SELECTED,
        .priority = 0,
        .category = BATTLE_CATEGORY_PHYSICAL,
        .sheerForceBoost = TRUE,
        .thawsUser = TRUE,
        .additionalEffects = ADDITIONAL_EFFECTS({
            .moveEffect = MOVE_EFFECT_BURN,
            .chance = 50,
        }),
    },

    [MOVE_MAGNITUDE] =
    {
        .effect = EFFECT_MAGNITUDE,
        .power = 1,
        .type = TYPE_GROUND,
        .accuracy = 100,
        .pp = 30,
        .target = MOVE_TARGET_FOES_AND_ALLY,
        .priority = 0,
        .category = BATTLE_CATEGORY_PHYSICAL,
        .damagesUnderground = TRUE,
        .skyBattleBanned = TRUE,
    },

    [MOVE_DYNAMIC_PUNCH] =
    {
        .effect = EFFECT_HIT,
        .power = 100,
        .type = TYPE_FIGHTING,
        .accuracy = 50,
        .pp = 5,
        .target = MOVE_TARGET_SELECTED,
        .priority = 0,
        .category = BATTLE_CATEGORY_PHYSICAL,
        .makesContact = TRUE,
        .punchingMove = TRUE,
        .sheerForceBoost = TRUE,
        .additionalEffects = ADDITIONAL_EFFECTS({
            .moveEffect = MOVE_EFFECT_CONFUSION,
            .chance = 100,
        }),
    },

    [MOVE_MEGAHORN] =
    {
        .effect = EFFECT_HIT,
        .power = 120,
        .type = TYPE_BUG,
        .accuracy = 85,
        .pp = 10,
        .target = MOVE_TARGET_SELECTED,
        .priority = 0,
        .category = BATTLE_CATEGORY_PHYSICAL,
        .makesContact = TRUE,
    },

    [MOVE_DRAGON_BREATH] =
    {
        .effect = EFFECT_HIT,
        .power = 60,
        .type = TYPE_DRAGON,
        .accuracy = 100,
        .pp = 20,
        .target = MOVE_TARGET_SELECTED,
        .priority = 0,
        .category = BATTLE_CATEGORY_SPECIAL,
        .sheerForceBoost = TRUE,
        .ignoresKingsRock = B_UPDATED_MOVE_FLAGS < GEN_3,
        .additionalEffects = ADDITIONAL_EFFECTS({
            .moveEffect = MOVE_EFFECT_PARALYSIS,
            .chance = 30,
        }),
    },

    [MOVE_BATON_PASS] =
    {
        .effect = EFFECT_BATON_PASS,
        .power = 0,
        .type = TYPE_NORMAL,
        .accuracy = 0,
        .pp = 40,
        .target = MOVE_TARGET_USER,
        .priority = 0,
        .category = BATTLE_CATEGORY_STATUS,
        .zMove = { .effect = Z_EFFECT_RESET_STATS },
        .ignoresProtect = TRUE,
        .mirrorMoveBanned = TRUE,
    },

    [MOVE_ENCORE] =
    {
        .effect = EFFECT_ENCORE,
        .power = 0,
        .type = TYPE_NORMAL,
        .accuracy = 100,
        .pp = 5,
        .target = MOVE_TARGET_SELECTED,
        .priority = 0,
        .category = BATTLE_CATEGORY_STATUS,
        .zMove = { .effect = Z_EFFECT_SPD_UP_1 },
        .magicCoatAffected = B_UPDATED_MOVE_FLAGS >= GEN_5,
        .encoreBanned = TRUE,
        .ignoresSubstitute = TRUE,
    },

    [MOVE_PURSUIT] =
    {
        .effect = EFFECT_PURSUIT,
        .power = 40,
        .type = TYPE_DARK,
        .accuracy = 100,
        .pp = 20,
        .target = MOVE_TARGET_SELECTED,
        .priority = 0,
        .category = BATTLE_CATEGORY_PHYSICAL,
        .makesContact = TRUE,
        .ignoresKingsRock = (B_UPDATED_MOVE_FLAGS == GEN_3 || B_UPDATED_MOVE_FLAGS == GEN_4),
    },

    [MOVE_RAPID_SPIN] =
    {
        .effect = EFFECT_HIT,
        .power = B_UPDATED_MOVE_DATA >= GEN_8 ? 50 : 20,
        .type = TYPE_NORMAL,
        .accuracy = 100,
        .pp = 40,
        .target = MOVE_TARGET_SELECTED,
        .priority = 0,
        .category = BATTLE_CATEGORY_PHYSICAL,
        .makesContact = TRUE,
        .additionalEffects = ADDITIONAL_EFFECTS({
            .moveEffect = MOVE_EFFECT_RAPIDSPIN,
            .self = TRUE,
        }
        #if B_SPEED_BUFFING_RAPID_SPIN >= GEN_8
            ,{
                .moveEffect = MOVE_EFFECT_SPD_PLUS_1,
                .self = TRUE,
                .chance = 100,
            }
        #endif
        ),
    },

    [MOVE_SWEET_SCENT] =
    {
        .effect = B_UPDATED_MOVE_DATA >= GEN_6 ? EFFECT_EVASION_DOWN_2 : EFFECT_EVASION_DOWN,
        .power = 0,
        .type = TYPE_NORMAL,
        .accuracy = 100,
        .pp = 20,
        .target = MOVE_TARGET_BOTH,
        .priority = 0,
        .category = BATTLE_CATEGORY_STATUS,
        .zMove = { .effect = Z_EFFECT_ACC_UP_1 },
        .magicCoatAffected = TRUE,
    },

    [MOVE_IRON_TAIL] =
    {
        .effect = EFFECT_HIT,
        .power = 100,
        .type = TYPE_STEEL,
        .accuracy = 75,
        .pp = 15,
        .target = MOVE_TARGET_SELECTED,
        .priority = 0,
        .category = BATTLE_CATEGORY_PHYSICAL,
        .makesContact = TRUE,
        .sheerForceBoost = TRUE,
        .additionalEffects = ADDITIONAL_EFFECTS({
            .moveEffect = MOVE_EFFECT_DEF_MINUS_1,
            .chance = 30,
        }),
    },

    [MOVE_METAL_CLAW] =
    {
        .effect = EFFECT_HIT,
        .power = 50,
        .type = TYPE_STEEL,
        .accuracy = 95,
        .pp = 35,
        .target = MOVE_TARGET_SELECTED,
        .priority = 0,
        .category = BATTLE_CATEGORY_PHYSICAL,
        .makesContact = TRUE,
        .sheerForceBoost = TRUE,
        .additionalEffects = ADDITIONAL_EFFECTS({
            .moveEffect = MOVE_EFFECT_ATK_PLUS_1,
            .self = TRUE,
            .chance = 10,
        }),
    },

    [MOVE_VITAL_THROW] =
    {
        .effect = EFFECT_HIT,
        .power = 70,
        .type = TYPE_FIGHTING,
        .accuracy = 0,
        .pp = 10,
        .target = MOVE_TARGET_SELECTED,
        .priority = -1,
        .category = BATTLE_CATEGORY_PHYSICAL,
        .makesContact = TRUE,
    },

    [MOVE_MORNING_SUN] =
    {
        .effect = EFFECT_MORNING_SUN,
        .power = 0,
        .type = TYPE_NORMAL,
        .accuracy = 0,
        .pp = 5,
        .target = MOVE_TARGET_USER,
        .priority = 0,
        .category = BATTLE_CATEGORY_STATUS,
        .zMove = { .effect = Z_EFFECT_RESET_STATS },
        .healingMove = TRUE,
        .snatchAffected = TRUE,
        .ignoresProtect = TRUE,
        .mirrorMoveBanned = TRUE,
    },

    [MOVE_SYNTHESIS] =
    {
        .effect = EFFECT_SYNTHESIS,
        .power = 0,
        .type = TYPE_GRASS,
        .accuracy = 0,
        .pp = 5,
        .target = MOVE_TARGET_USER,
        .priority = 0,
        .category = BATTLE_CATEGORY_STATUS,
        .zMove = { .effect = Z_EFFECT_RESET_STATS },
        .healingMove = TRUE,
        .snatchAffected = TRUE,
        .ignoresProtect = TRUE,
        .mirrorMoveBanned = TRUE,
    },

    [MOVE_MOONLIGHT] =
    {
        .effect = EFFECT_MOONLIGHT,
        .power = 0,
        .type = B_UPDATED_MOVE_TYPES >= GEN_6 ? TYPE_FAIRY : TYPE_NORMAL,
        .accuracy = 0,
        .pp = 5,
        .target = MOVE_TARGET_USER,
        .priority = 0,
        .category = BATTLE_CATEGORY_STATUS,
        .zMove = { .effect = Z_EFFECT_RESET_STATS },
        .healingMove = TRUE,
        .snatchAffected = TRUE,
        .ignoresProtect = TRUE,
        .mirrorMoveBanned = TRUE,
    },

    [MOVE_HIDDEN_POWER] =
    {
        .power = B_HIDDEN_POWER_DMG >= GEN_6 ? 60 : 1,
        .effect = EFFECT_HIDDEN_POWER,
        .type = TYPE_NORMAL,
        .accuracy = 100,
        .pp = 15,
        .target = MOVE_TARGET_SELECTED,
        .priority = 0,
        .category = BATTLE_CATEGORY_SPECIAL,
    },

    [MOVE_CROSS_CHOP] =
    {
        .effect = EFFECT_HIT,
        .power = 100,
        .type = TYPE_FIGHTING,
        .accuracy = 80,
        .criticalHitStage = 1,
        .pp = 5,
        .target = MOVE_TARGET_SELECTED,
        .priority = 0,
        .category = BATTLE_CATEGORY_PHYSICAL,
        .makesContact = TRUE,
    },

    [MOVE_TWISTER] =
    {
        .effect = EFFECT_HIT,
        .power = 40,
        .type = TYPE_DRAGON,
        .accuracy = 100,
        .pp = 20,
        .target = MOVE_TARGET_BOTH,
        .priority = 0,
        .category = BATTLE_CATEGORY_SPECIAL,
        .sheerForceBoost = TRUE,
        .damagesAirborneDoubleDamage = TRUE,
        .windMove = TRUE,
        .additionalEffects = ADDITIONAL_EFFECTS({
            .moveEffect = MOVE_EFFECT_FLINCH,
            .chance = 20,
        }),
    },

    [MOVE_RAIN_DANCE] =
    {
        .effect = EFFECT_RAIN_DANCE,
        .power = 0,
        .type = TYPE_WATER,
        .accuracy = 0,
        .pp = 5,
        .target = MOVE_TARGET_ALL_BATTLERS,
        .priority = 0,
        .category = BATTLE_CATEGORY_STATUS,
        .zMove = { .effect = Z_EFFECT_SPD_UP_1 },
        .ignoresProtect = TRUE,
        .mirrorMoveBanned = TRUE,
    },

    [MOVE_SUNNY_DAY] =
    {
        .effect = EFFECT_SUNNY_DAY,
        .power = 0,
        .type = TYPE_FIRE,
        .accuracy = 0,
        .pp = 5,
        .target = MOVE_TARGET_ALL_BATTLERS,
        .priority = 0,
        .category = BATTLE_CATEGORY_STATUS,
        .zMove = { .effect = Z_EFFECT_SPD_UP_1 },
        .ignoresProtect = TRUE,
        .mirrorMoveBanned = TRUE,
    },

    [MOVE_CRUNCH] =
    {
        .effect = EFFECT_HIT,
        .power = 80,
        .type = TYPE_DARK,
        .accuracy = 100,
        .pp = 15,
        .target = MOVE_TARGET_SELECTED,
        .priority = 0,
        .category = BATTLE_CATEGORY_PHYSICAL,
        .makesContact = TRUE,
        .sheerForceBoost = TRUE,
        .bitingMove = TRUE,
            .additionalEffects = ADDITIONAL_EFFECTS({
        #if B_UPDATED_MOVE_DATA >= GEN_4
            .moveEffect = MOVE_EFFECT_DEF_MINUS_1,
        #else
            .moveEffect = MOVE_EFFECT_SP_DEF_MINUS_1,
        #endif
            .chance = 20,
        }),
    },

    [MOVE_MIRROR_COAT] =
    {
        .effect = EFFECT_MIRROR_COAT,
        .power = 1,
        .type = TYPE_PSYCHIC,
        .accuracy = 100,
        .pp = 20,
        .target = MOVE_TARGET_DEPENDS,
        .priority = -5,
        .category = BATTLE_CATEGORY_SPECIAL,
        .mirrorMoveBanned = B_UPDATED_MOVE_FLAGS >= GEN_4,
        .meFirstBanned = TRUE,
        .metronomeBanned = TRUE,
        .assistBanned = TRUE,
    },

    [MOVE_PSYCH_UP] =
    {
        .effect = EFFECT_PSYCH_UP,
        .power = 0,
        .type = TYPE_NORMAL,
        .accuracy = 0,
        .pp = 10,
        .target = MOVE_TARGET_SELECTED,
        .priority = 0,
        .category = BATTLE_CATEGORY_STATUS,
        .zMove = { .effect = Z_EFFECT_RECOVER_HP },
        .ignoresProtect = TRUE,
        .ignoresSubstitute = TRUE,
        .mirrorMoveBanned = TRUE,
        .snatchAffected = B_UPDATED_MOVE_FLAGS < GEN_5,
    },

    [MOVE_EXTREME_SPEED] =
    {
        .effect = EFFECT_HIT,
        .power = 80,
        .type = TYPE_NORMAL,
        .accuracy = 100,
        .pp = 5,
        .target = MOVE_TARGET_SELECTED,
        .priority = B_UPDATED_MOVE_DATA >= GEN_5 ? 2 : 1,
        .category = BATTLE_CATEGORY_PHYSICAL,
        .makesContact = TRUE,
    },

    [MOVE_ANCIENT_POWER] =
    {
        .effect = EFFECT_HIT,
        .power = 60,
        .type = TYPE_ROCK,
        .accuracy = 100,
        .pp = 5,
        .target = MOVE_TARGET_SELECTED,
        .priority = 0,
        .category = BATTLE_CATEGORY_SPECIAL,
        .makesContact = B_UPDATED_MOVE_DATA < GEN_4,
        .sheerForceBoost = TRUE,
        .additionalEffects = ADDITIONAL_EFFECTS({
            .moveEffect = MOVE_EFFECT_ALL_STATS_UP,
            .self = TRUE,
            .chance = 10,
        }),
    },

    [MOVE_SHADOW_BALL] =
    {
        .effect = EFFECT_HIT,
        .power = 80,
        .type = TYPE_GHOST,
        .accuracy = 100,
        .pp = 15,
        .target = MOVE_TARGET_SELECTED,
        .priority = 0,
        .category = BATTLE_CATEGORY_SPECIAL,
        .sheerForceBoost = TRUE,
        .ballisticMove = TRUE,
        .additionalEffects = ADDITIONAL_EFFECTS({
            .moveEffect = MOVE_EFFECT_SP_DEF_MINUS_1,
            .chance = 20,
        }),
    },

    [MOVE_FUTURE_SIGHT] =
    {
        #if B_UPDATED_MOVE_DATA >= GEN_6
            .power = 120,
        #elif B_UPDATED_MOVE_DATA >= GEN_5
            .power = 100,
        #else
            .power = 80,
        #endif
        .effect = EFFECT_FUTURE_SIGHT,
        .type = TYPE_PSYCHIC,
        .accuracy = B_UPDATED_MOVE_DATA >= GEN_5 ? 100 : 90,
        .pp = B_UPDATED_MOVE_DATA >= GEN_5 ? 10 : 15,
        .target = MOVE_TARGET_SELECTED,
        .priority = 0,
        .category = BATTLE_CATEGORY_SPECIAL,
        .ignoresProtect = TRUE,
        .mirrorMoveBanned = TRUE,
    },

    [MOVE_ROCK_SMASH] =
    {
        .effect = EFFECT_HIT,
        .power = B_UPDATED_MOVE_DATA >= GEN_4 ? 40 : 20,
        .type = TYPE_FIGHTING,
        .accuracy = 100,
        .pp = 15,
        .target = MOVE_TARGET_SELECTED,
        .priority = 0,
        .category = BATTLE_CATEGORY_PHYSICAL,
        .makesContact = TRUE,
        .sheerForceBoost = TRUE,
        .additionalEffects = ADDITIONAL_EFFECTS({
            .moveEffect = MOVE_EFFECT_DEF_MINUS_1,
            .chance = 50,
        }),
    },

    [MOVE_WHIRLPOOL] =
    {
        .effect = EFFECT_HIT,
        .power = B_UPDATED_MOVE_DATA >= GEN_5 ? 35 : 15,
        .type = TYPE_WATER,
        .accuracy = B_UPDATED_MOVE_DATA >= GEN_5 ? 85 : 70,
        .pp = 15,
        .target = MOVE_TARGET_SELECTED,
        .priority = 0,
        .category = BATTLE_CATEGORY_SPECIAL,
        .damagesUnderwater = TRUE,
        .additionalEffects = ADDITIONAL_EFFECTS({
            .moveEffect = MOVE_EFFECT_WRAP,
        }),
    },

    [MOVE_BEAT_UP] =
    {
        .effect = EFFECT_BEAT_UP,
        .power = B_UPDATED_MOVE_DATA >= GEN_5 ? 1 : 10,
        .type = TYPE_DARK,
        .accuracy = 100,
        .pp = 10,
        .target = MOVE_TARGET_SELECTED,
        .priority = 0,
        .category = BATTLE_CATEGORY_PHYSICAL,
    },

    [MOVE_FAKE_OUT] =
    {
        .priority = B_UPDATED_MOVE_DATA >= GEN_5 ? 3 : 1,
        .makesContact = B_UPDATED_MOVE_DATA >= GEN_4,
        .effect = EFFECT_FAKE_OUT,
        .power = 40,
        .type = TYPE_NORMAL,
        .accuracy = 100,
        .pp = 10,
        .target = MOVE_TARGET_SELECTED,
        .category = BATTLE_CATEGORY_PHYSICAL,
        .sheerForceBoost = TRUE,
        .additionalEffects = ADDITIONAL_EFFECTS({
            .moveEffect = MOVE_EFFECT_FLINCH,
            .chance = 100,
        }),
    },

    [MOVE_UPROAR] =
    {
        .effect = EFFECT_UPROAR,
        .power = B_UPDATED_MOVE_DATA >= GEN_5 ? 90 : 50,
        .type = TYPE_NORMAL,
        .accuracy = 100,
        .pp = 10,
        .target = MOVE_TARGET_RANDOM,
        .priority = 0,
        .category = BATTLE_CATEGORY_SPECIAL,
        .ignoresSubstitute = B_UPDATED_MOVE_FLAGS >= GEN_6,
        .soundMove = TRUE,
        .sleepTalkBanned = TRUE,
        .instructBanned = TRUE,
        .additionalEffects = ADDITIONAL_EFFECTS({
            .moveEffect = MOVE_EFFECT_UPROAR,
            .self = TRUE,
        }),
    },

    [MOVE_STOCKPILE] =
    {
        .effect = EFFECT_STOCKPILE,
        .power = 0,
        .type = TYPE_NORMAL,
        .accuracy = 0,
        .pp = B_UPDATED_MOVE_DATA >= GEN_4 ? 20 : 10,
        .target = MOVE_TARGET_USER,
        .priority = 0,
        .category = BATTLE_CATEGORY_STATUS,
        .zMove = { .effect = Z_EFFECT_RECOVER_HP },
        .snatchAffected = TRUE,
        .ignoresProtect = TRUE,
        .mirrorMoveBanned = TRUE,
    },

    [MOVE_SPIT_UP] =
    {
        .effect = EFFECT_SPIT_UP,
        .power = B_UPDATED_MOVE_DATA >= GEN_4 ? 1 : 100,
        .type = TYPE_NORMAL,
        .accuracy = 100,
        .pp = 10,
        .target = MOVE_TARGET_SELECTED,
        .priority = 0,
        .category = BATTLE_CATEGORY_SPECIAL,
        .mirrorMoveBanned = TRUE,
    },

    [MOVE_SWALLOW] =
    {
        .effect = EFFECT_SWALLOW,
        .power = 0,
        .type = TYPE_NORMAL,
        .accuracy = 0,
        .pp = 10,
        .target = MOVE_TARGET_USER,
        .priority = 0,
        .category = BATTLE_CATEGORY_STATUS,
        .zMove = { .effect = Z_EFFECT_RESET_STATS },
        .healingMove = TRUE,
        .snatchAffected = TRUE,
        .ignoresProtect = TRUE,
        .mirrorMoveBanned = TRUE,
    },

    [MOVE_HEAT_WAVE] =
    {
        .effect = EFFECT_HIT,
        .power = B_UPDATED_MOVE_DATA >= GEN_6 ? 95 : 100,
        .type = TYPE_FIRE,
        .accuracy = 90,
        .pp = 10,
        .target = MOVE_TARGET_BOTH,
        .priority = 0,
        .category = BATTLE_CATEGORY_SPECIAL,
        .sheerForceBoost = TRUE,
        .windMove = TRUE,
        .additionalEffects = ADDITIONAL_EFFECTS({
            .moveEffect = MOVE_EFFECT_BURN,
            .chance = 10,
        }),
    },

    [MOVE_HAIL] =
    {
        .effect = EFFECT_HAIL,
        .power = 0,
        .type = TYPE_ICE,
        .accuracy = 0,
        .pp = 10,
        .target = MOVE_TARGET_ALL_BATTLERS,
        .priority = 0,
        .category = BATTLE_CATEGORY_STATUS,
        .zMove = { .effect = Z_EFFECT_SPD_UP_1 },
        .ignoresProtect = TRUE,
        .mirrorMoveBanned = TRUE,
    },

    [MOVE_TORMENT] =
    {
        .effect = EFFECT_TORMENT,
        .power = 0,
        .type = TYPE_DARK,
        .accuracy = 100,
        .pp = 15,
        .target = MOVE_TARGET_SELECTED,
        .priority = 0,
        .category = BATTLE_CATEGORY_STATUS,
        .zMove = { .effect = Z_EFFECT_DEF_UP_1 },
        .magicCoatAffected = B_UPDATED_MOVE_FLAGS >= GEN_5,
    },

    [MOVE_FLATTER] =
    {
        .effect = EFFECT_FLATTER,
        .power = 0,
        .type = TYPE_DARK,
        .accuracy = 100,
        .pp = 15,
        .target = MOVE_TARGET_SELECTED,
        .priority = 0,
        .category = BATTLE_CATEGORY_STATUS,
        .zMove = { .effect = Z_EFFECT_SPDEF_UP_1 },
        .magicCoatAffected = TRUE,
    },

    [MOVE_WILL_O_WISP] =
    {
        .effect = EFFECT_WILL_O_WISP,
        .power = 0,
        .type = TYPE_FIRE,
        .accuracy = B_UPDATED_MOVE_DATA >= GEN_6 ? 85 : 75,
        .pp = 15,
        .target = MOVE_TARGET_SELECTED,
        .priority = 0,
        .category = BATTLE_CATEGORY_STATUS,
        .zMove = { .effect = Z_EFFECT_ATK_UP_1 },
        .magicCoatAffected = TRUE,
    },

    [MOVE_MEMENTO] =
    {
        .effect = EFFECT_MEMENTO,
        .power = 0,
        .type = TYPE_DARK,
        .accuracy = 100,
        .pp = 10,
        .target = MOVE_TARGET_SELECTED,
        .priority = 0,
        .category = BATTLE_CATEGORY_STATUS,
        .zMove = { .effect = Z_EFFECT_RESTORE_REPLACEMENT_HP },
    },

    [MOVE_FACADE] =
    {
        .effect = EFFECT_FACADE,
        .power = 70,
        .type = TYPE_NORMAL,
        .accuracy = 100,
        .pp = 20,
        .target = MOVE_TARGET_SELECTED,
        .priority = 0,
        .category = BATTLE_CATEGORY_PHYSICAL,
        .makesContact = TRUE,
    },

    [MOVE_FOCUS_PUNCH] =
    {
        .effect = EFFECT_FOCUS_PUNCH,
        .power = 150,
        .type = TYPE_FIGHTING,
        .accuracy = 100,
        .pp = 20,
        .target = MOVE_TARGET_SELECTED,
        .priority = -3,
        .category = BATTLE_CATEGORY_PHYSICAL,
        .makesContact = TRUE,
        .mirrorMoveBanned = TRUE,
        .punchingMove = TRUE,
        .meFirstBanned = TRUE,
        .sleepTalkBanned = TRUE,
        .metronomeBanned = TRUE,
        .copycatBanned = TRUE,
        .instructBanned = TRUE,
        .assistBanned = TRUE,
    },

    [MOVE_SMELLING_SALTS] =
    {
        .effect = EFFECT_DOUBLE_POWER_ON_ARG_STATUS,
        .power = B_UPDATED_MOVE_DATA >= GEN_6 ? 70 : 60,
        .type = TYPE_NORMAL,
        .accuracy = 100,
        .pp = 10,
        .target = MOVE_TARGET_SELECTED,
        .priority = 0,
        .category = BATTLE_CATEGORY_PHYSICAL,
        .argument = STATUS1_PARALYSIS,
        .makesContact = TRUE,
        .additionalEffects = ADDITIONAL_EFFECTS({
            .moveEffect = MOVE_EFFECT_REMOVE_STATUS,
        }),
    },

    [MOVE_FOLLOW_ME] =
    {
        .effect = EFFECT_FOLLOW_ME,
        .power = 0,
        .type = TYPE_NORMAL,
        .accuracy = 100,
        .pp = 20,
        .target = MOVE_TARGET_USER,
        .priority = B_UPDATED_MOVE_DATA >= GEN_6 ? 2 : 3,
        .category = BATTLE_CATEGORY_STATUS,
        .zMove = { .effect = Z_EFFECT_RESET_STATS },
        .ignoresProtect = TRUE,
        .mirrorMoveBanned = TRUE,
        .metronomeBanned = TRUE,
        .copycatBanned = TRUE,
        .assistBanned = TRUE,
    },

    [MOVE_NATURE_POWER] =
    {
        .effect = EFFECT_NATURE_POWER,
        .power = 1,
        .type = TYPE_NORMAL,
        .accuracy = 0,
        .pp = 20,
        .target = MOVE_TARGET_DEPENDS,
        .priority = 0,
        .category = BATTLE_CATEGORY_STATUS,
        .metronomeBanned = B_UPDATED_MOVE_FLAGS >= GEN_4,
        .copycatBanned = TRUE,
        .sleepTalkBanned = TRUE,
        .instructBanned = TRUE,
        .encoreBanned = TRUE,
        .assistBanned = TRUE,
        .mimicBanned = TRUE,
    },

    [MOVE_CHARGE] =
    {
        .effect = EFFECT_CHARGE,
        .power = 0,
        .type = TYPE_ELECTRIC,
        .accuracy = 100,
        .pp = 20,
        .target = MOVE_TARGET_USER,
        .priority = 0,
        .category = BATTLE_CATEGORY_STATUS,
        .zMove = { .effect = Z_EFFECT_SPDEF_UP_1 },
        .snatchAffected = TRUE,
        .ignoresProtect = TRUE,
        .mirrorMoveBanned = TRUE,
    },

    [MOVE_TAUNT] =
    {
        .effect = EFFECT_TAUNT,
        .power = 0,
        .type = TYPE_DARK,
        .accuracy = 100,
        .pp = 20,
        .target = MOVE_TARGET_SELECTED,
        .priority = 0,
        .category = BATTLE_CATEGORY_STATUS,
        .zMove = { .effect = Z_EFFECT_ATK_UP_1 },
        .ignoresSubstitute = TRUE,
        .magicCoatAffected = B_UPDATED_MOVE_FLAGS >= GEN_5,
    },

    [MOVE_HELPING_HAND] =
    {
        .effect = EFFECT_HELPING_HAND,
        .power = 0,
        .type = TYPE_NORMAL,
        .accuracy = 100,
        .pp = 20,
        .target = B_UPDATED_MOVE_DATA >= GEN_4 ? MOVE_TARGET_ALLY : MOVE_TARGET_USER,
        .priority = 5,
        .category = BATTLE_CATEGORY_STATUS,
        .zMove = { .effect = Z_EFFECT_RESET_STATS },
        .ignoresProtect = TRUE,
        .ignoresSubstitute = TRUE,
        .mirrorMoveBanned = TRUE,
        .metronomeBanned = TRUE,
        .copycatBanned = TRUE,
        .assistBanned = TRUE,
    },

    [MOVE_TRICK] =
    {
        .effect = EFFECT_TRICK,
        .power = 0,
        .type = TYPE_PSYCHIC,
        .accuracy = 100,
        .pp = 10,
        .target = MOVE_TARGET_SELECTED,
        .priority = 0,
        .category = BATTLE_CATEGORY_STATUS,
        .zMove = { .effect = Z_EFFECT_SPD_UP_2 },
        .metronomeBanned = TRUE,
        .copycatBanned = TRUE,
        .assistBanned = TRUE,
    },

    [MOVE_ROLE_PLAY] =
    {
        .effect = EFFECT_ROLE_PLAY,
        .power = 0,
        .type = TYPE_PSYCHIC,
        .accuracy = 0,
        .pp = 10,
        .target = MOVE_TARGET_SELECTED,
        .priority = 0,
        .category = BATTLE_CATEGORY_STATUS,
        .zMove = { .effect = Z_EFFECT_SPD_UP_1 },
        .ignoresProtect = TRUE,
        .ignoresSubstitute = TRUE,
        .mirrorMoveBanned = TRUE,
    },

    [MOVE_WISH] =
    {
        .effect = EFFECT_WISH,
        .power = 0,
        .type = TYPE_NORMAL,
        .accuracy = 0,
        .pp = 10,
        .target = MOVE_TARGET_USER,
        .priority = 0,
        .category = BATTLE_CATEGORY_STATUS,
        .zMove = { .effect = Z_EFFECT_SPDEF_UP_1 },
        .healingMove = TRUE,
        .snatchAffected = B_UPDATED_MOVE_FLAGS >= GEN_5,
        .ignoresProtect = TRUE,
        .mirrorMoveBanned = TRUE,
    },

    [MOVE_ASSIST] =
    {
        .effect = EFFECT_ASSIST,
        .power = 0,
        .type = TYPE_NORMAL,
        .accuracy = 100,
        .pp = 20,
        .target = MOVE_TARGET_DEPENDS,
        .priority = 0,
        .category = BATTLE_CATEGORY_STATUS,
        .ignoresProtect = TRUE,
        .mirrorMoveBanned = TRUE,
        .metronomeBanned = B_UPDATED_MOVE_FLAGS >= GEN_4,
        .copycatBanned = TRUE,
        .sleepTalkBanned = TRUE,
        .instructBanned = TRUE,
        .encoreBanned = TRUE,
        .assistBanned = TRUE,
        .mimicBanned = TRUE,
    },

    [MOVE_INGRAIN] =
    {
        .effect = EFFECT_INGRAIN,
        .power = 0,
        .type = TYPE_GRASS,
        .accuracy = 100,
        .pp = 20,
        .target = MOVE_TARGET_USER,
        .priority = 0,
        .category = BATTLE_CATEGORY_STATUS,
        .zMove = { .effect = Z_EFFECT_SPDEF_UP_1 },
        .snatchAffected = TRUE,
        .ignoresProtect = TRUE,
        .mirrorMoveBanned = TRUE,
        .skyBattleBanned = TRUE,
    },

    [MOVE_SUPERPOWER] =
    {
        .effect = EFFECT_HIT,
        .power = 120,
        .type = TYPE_FIGHTING,
        .accuracy = 100,
        .pp = 5,
        .target = MOVE_TARGET_SELECTED,
        .priority = 0,
        .category = BATTLE_CATEGORY_PHYSICAL,
        .makesContact = TRUE,
        .additionalEffects = ADDITIONAL_EFFECTS({
            .moveEffect = MOVE_EFFECT_ATK_DEF_DOWN,
            .self = TRUE,
        }),
    },

    [MOVE_MAGIC_COAT] =
    {
        .effect = EFFECT_MAGIC_COAT,
        .power = 0,
        .type = TYPE_PSYCHIC,
        .accuracy = 100,
        .pp = 15,
        .target = MOVE_TARGET_DEPENDS,
        .priority = 4,
        .category = BATTLE_CATEGORY_STATUS,
        .zMove = { .effect = Z_EFFECT_SPDEF_UP_2 },
        .ignoresProtect = TRUE,
        .mirrorMoveBanned = TRUE,
    },

    [MOVE_RECYCLE] =
    {
        .effect = EFFECT_RECYCLE,
        .power = 0,
        .type = TYPE_NORMAL,
        .accuracy = 100,
        .pp = 10,
        .target = MOVE_TARGET_USER,
        .priority = 0,
        .category = BATTLE_CATEGORY_STATUS,
        .zMove = { .effect = Z_EFFECT_SPD_UP_2 },
        .snatchAffected = B_UPDATED_MOVE_FLAGS >= GEN_5,
        .ignoresProtect = TRUE,
        .mirrorMoveBanned = TRUE,
    },

    [MOVE_REVENGE] =
    {
        .effect = EFFECT_REVENGE,
        .power = 60,
        .type = TYPE_FIGHTING,
        .accuracy = 100,
        .pp = 10,
        .target = MOVE_TARGET_SELECTED,
        .priority = -4,
        .category = BATTLE_CATEGORY_PHYSICAL,
        .makesContact = TRUE,
    },

    [MOVE_BRICK_BREAK] =
    {
        .effect = EFFECT_BRICK_BREAK,
        .power = 75,
        .type = TYPE_FIGHTING,
        .accuracy = 100,
        .pp = 15,
        .target = MOVE_TARGET_SELECTED,
        .priority = 0,
        .category = BATTLE_CATEGORY_PHYSICAL,
        .makesContact = TRUE,
    },

    [MOVE_YAWN] =
    {
        .effect = EFFECT_YAWN,
        .power = 0,
        .type = TYPE_NORMAL,
        .accuracy = 0,
        .pp = 10,
        .target = MOVE_TARGET_SELECTED,
        .priority = 0,
        .category = BATTLE_CATEGORY_STATUS,
        .zMove = { .effect = Z_EFFECT_SPD_UP_1 },
        .magicCoatAffected = TRUE,
    },

    [MOVE_KNOCK_OFF] =
    {
        .effect = EFFECT_KNOCK_OFF,
        .power = B_UPDATED_MOVE_DATA >= GEN_6 ? 65 : 20,
        .type = TYPE_DARK,
        .accuracy = 100,
        .pp = 20,
        .target = MOVE_TARGET_SELECTED,
        .priority = 0,
        .category = BATTLE_CATEGORY_PHYSICAL,
        .makesContact = TRUE,
        .additionalEffects = ADDITIONAL_EFFECTS({
            .moveEffect = MOVE_EFFECT_KNOCK_OFF,
        }),
    },

    [MOVE_ENDEAVOR] =
    {
        .effect = EFFECT_ENDEAVOR,
        .power = 1,
        .type = TYPE_NORMAL,
        .accuracy = 100,
        .pp = 5,
        .target = MOVE_TARGET_SELECTED,
        .priority = 0,
        .category = BATTLE_CATEGORY_PHYSICAL,
        .makesContact = TRUE,
        .parentalBondBanned = TRUE,
    },

    [MOVE_ERUPTION] =
    {
        .effect = EFFECT_ERUPTION,
        .power = 150,
        .type = TYPE_FIRE,
        .accuracy = 100,
        .pp = 5,
        .target = MOVE_TARGET_BOTH,
        .priority = 0,
        .category = BATTLE_CATEGORY_SPECIAL,
    },

    [MOVE_SKILL_SWAP] =
    {
        .effect = EFFECT_SKILL_SWAP,
        .power = 0,
        .type = TYPE_PSYCHIC,
        .accuracy = 0,
        .pp = 10,
        .target = MOVE_TARGET_SELECTED,
        .priority = 0,
        .category = BATTLE_CATEGORY_STATUS,
        .zMove = { .effect = Z_EFFECT_SPD_UP_1 },
        .ignoresSubstitute = TRUE,
    },

    [MOVE_IMPRISON] =
    {
        .effect = EFFECT_IMPRISON,
        .power = 0,
        .type = TYPE_PSYCHIC,
        .accuracy = 100,
        .pp = 10,
        .target = MOVE_TARGET_USER,
        .priority = 0,
        .category = BATTLE_CATEGORY_STATUS,
        .zMove = { .effect = Z_EFFECT_SPDEF_UP_2 },
        .snatchAffected = B_UPDATED_MOVE_FLAGS >= GEN_5,
        .ignoresProtect = TRUE,
        .ignoresSubstitute = TRUE,
        .mirrorMoveBanned = TRUE,
        .forcePressure = TRUE,
    },

    [MOVE_REFRESH] =
    {
        .effect = EFFECT_REFRESH,
        .power = 0,
        .type = TYPE_NORMAL,
        .accuracy = 100,
        .pp = 20,
        .target = MOVE_TARGET_USER,
        .priority = 0,
        .category = BATTLE_CATEGORY_STATUS,
        .zMove = { .effect = Z_EFFECT_RECOVER_HP },
        .snatchAffected = TRUE,
        .ignoresProtect = TRUE,
        .mirrorMoveBanned = TRUE,
    },

    [MOVE_GRUDGE] =
    {
        .effect = EFFECT_GRUDGE,
        .power = 0,
        .type = TYPE_GHOST,
        .accuracy = 100,
        .pp = 5,
        .target = MOVE_TARGET_USER,
        .priority = 0,
        .category = BATTLE_CATEGORY_STATUS,
        .zMove = { .effect = Z_EFFECT_FOLLOW_ME },
        .ignoresProtect = TRUE,
        .ignoresSubstitute = TRUE,
        .mirrorMoveBanned = TRUE,
    },

    [MOVE_SNATCH] =
    {
        .effect = EFFECT_SNATCH,
        .power = 0,
        .type = TYPE_DARK,
        .accuracy = 100,
        .pp = 10,
        .target = MOVE_TARGET_DEPENDS,
        .priority = 4,
        .category = BATTLE_CATEGORY_STATUS,
        .zMove = { .effect = Z_EFFECT_SPD_UP_2 },
        .ignoresSubstitute = TRUE,
        .forcePressure = TRUE,
        .metronomeBanned = TRUE,
        .copycatBanned = TRUE,
        .assistBanned = TRUE,
    },

    [MOVE_SECRET_POWER] =
    {
        .effect = EFFECT_HIT,
        .power = 70,
        .type = TYPE_NORMAL,
        .accuracy = 100,
        .pp = 20,
        .target = MOVE_TARGET_SELECTED,
        .priority = 0,
        .category = BATTLE_CATEGORY_PHYSICAL,
        .sheerForceBoost = TRUE,
        .additionalEffects = ADDITIONAL_EFFECTS({
            .moveEffect = MOVE_EFFECT_SECRET_POWER,
            .chance = 30,
        }),
    },

    [MOVE_DIVE] =
    {
        .effect = EFFECT_SEMI_INVULNERABLE,
        .power = B_UPDATED_MOVE_DATA >= GEN_4 ? 80 : 60,
        .type = TYPE_WATER,
        .accuracy = 100,
        .pp = 10,
        .target = MOVE_TARGET_SELECTED,
        .priority = 0,
        .category = BATTLE_CATEGORY_PHYSICAL,
        .twoTurnMove = TRUE,
        .makesContact = TRUE,
        .sleepTalkBanned = TRUE,
        .instructBanned = TRUE,
        .assistBanned = TRUE,
        .skyBattleBanned = TRUE,
    },

    [MOVE_ARM_THRUST] =
    {
        .effect = EFFECT_MULTI_HIT,
        .power = 15,
        .type = TYPE_FIGHTING,
        .accuracy = 100,
        .pp = 20,
        .target = MOVE_TARGET_SELECTED,
        .priority = 0,
        .category = BATTLE_CATEGORY_PHYSICAL,
        .makesContact = TRUE,
    },

    [MOVE_CAMOUFLAGE] =
    {
        .effect = EFFECT_CAMOUFLAGE,
        .power = 0,
        .type = TYPE_NORMAL,
        .accuracy = 100,
        .pp = 20,
        .target = MOVE_TARGET_USER,
        .priority = 0,
        .category = BATTLE_CATEGORY_STATUS,
        .zMove = { .effect = Z_EFFECT_EVSN_UP_1 },
        .snatchAffected = TRUE,
        .ignoresProtect = TRUE,
        .mirrorMoveBanned = TRUE,
    },

    [MOVE_TAIL_GLOW] =
    {
        .effect = B_UPDATED_MOVE_DATA >= GEN_5 ? EFFECT_SPECIAL_ATTACK_UP_3 : EFFECT_SPECIAL_ATTACK_UP_2,
        .power = 0,
        .type = TYPE_BUG,
        .accuracy = 0,
        .pp = 20,
        .target = MOVE_TARGET_USER,
        .priority = 0,
        .category = BATTLE_CATEGORY_STATUS,
        .zMove = { .effect = Z_EFFECT_RESET_STATS },
        .snatchAffected = TRUE,
        .ignoresProtect = TRUE,
        .mirrorMoveBanned = TRUE,
    },

    [MOVE_LUSTER_PURGE] =
    {
        .effect = EFFECT_HIT,
        .power = (B_UPDATED_MOVE_DATA >= GEN_9) ? 95 : 70,
        .type = TYPE_PSYCHIC,
        .accuracy = 100,
        .pp = 5,
        .target = MOVE_TARGET_SELECTED,
        .priority = 0,
        .category = BATTLE_CATEGORY_SPECIAL,
        .sheerForceBoost = TRUE,
        .additionalEffects = ADDITIONAL_EFFECTS({
            .moveEffect = MOVE_EFFECT_SP_DEF_MINUS_1,
            .chance = 50,
        }),
    },

    [MOVE_MIST_BALL] =
    {
        .effect = EFFECT_HIT,
        .power = (B_UPDATED_MOVE_DATA >= GEN_9) ? 95 : 70,
        .type = TYPE_PSYCHIC,
        .accuracy = 100,
        .pp = 5,
        .target = MOVE_TARGET_SELECTED,
        .priority = 0,
        .category = BATTLE_CATEGORY_SPECIAL,
        .sheerForceBoost = TRUE,
        .ballisticMove = TRUE,
        .additionalEffects = ADDITIONAL_EFFECTS({
            .moveEffect = MOVE_EFFECT_SP_ATK_MINUS_1,
            .chance = 50,
        }),
    },

    [MOVE_FEATHER_DANCE] =
    {
        .effect = EFFECT_ATTACK_DOWN_2,
        .power = 0,
        .type = TYPE_FLYING,
        .accuracy = 100,
        .pp = 15,
        .target = MOVE_TARGET_SELECTED,
        .priority = 0,
        .category = BATTLE_CATEGORY_STATUS,
        .zMove = { .effect = Z_EFFECT_DEF_UP_1 },
        .magicCoatAffected = TRUE,
        .danceMove = TRUE,
    },

    [MOVE_TEETER_DANCE] =
    {
        .effect = EFFECT_TEETER_DANCE,
        .power = 0,
        .type = TYPE_NORMAL,
        .accuracy = 100,
        .pp = 20,
        .target = MOVE_TARGET_FOES_AND_ALLY,
        .priority = 0,
        .category = BATTLE_CATEGORY_STATUS,
        .zMove = { .effect = Z_EFFECT_SPATK_UP_1 },
        .danceMove = TRUE,
        .mirrorMoveBanned = B_UPDATED_MOVE_FLAGS < GEN_4,
    },

    [MOVE_BLAZE_KICK] =
    {
        .effect = EFFECT_HIT,
        .power = 85,
        .type = TYPE_FIRE,
        .accuracy = 90,
        .criticalHitStage = 1,
        .pp = 10,
        .target = MOVE_TARGET_SELECTED,
        .priority = 0,
        .category = BATTLE_CATEGORY_PHYSICAL,
        .makesContact = TRUE,
        .sheerForceBoost = TRUE,
        .additionalEffects = ADDITIONAL_EFFECTS({
            .moveEffect = MOVE_EFFECT_BURN,
            .chance = 10,
        }),
    },

    [MOVE_MUD_SPORT] =
    {
        .effect = EFFECT_MUD_SPORT,
        .power = 0,
        .type = TYPE_GROUND,
        .accuracy = 100,
        .pp = 15,
        .target = MOVE_TARGET_ALL_BATTLERS,
        .priority = 0,
        .category = BATTLE_CATEGORY_STATUS,
        .zMove = { .effect = Z_EFFECT_SPDEF_UP_1 },
        .ignoresProtect = TRUE,
        .mirrorMoveBanned = TRUE,
        .skyBattleBanned = TRUE,
    },

    [MOVE_ICE_BALL] =
    {
        .effect = EFFECT_ROLLOUT,
        .power = 30,
        .type = TYPE_ICE,
        .accuracy = 90,
        .pp = 20,
        .target = MOVE_TARGET_SELECTED,
        .priority = 0,
        .category = BATTLE_CATEGORY_PHYSICAL,
        .makesContact = TRUE,
        .ballisticMove = TRUE,
        .instructBanned = TRUE,
        .parentalBondBanned = TRUE,
    },

    [MOVE_NEEDLE_ARM] =
    {
        .effect = EFFECT_HIT,
        .power = 60,
        .type = TYPE_GRASS,
        .accuracy = 100,
        .pp = 15,
        .target = MOVE_TARGET_SELECTED,
        .priority = 0,
        .category = BATTLE_CATEGORY_PHYSICAL,
        .makesContact = TRUE,
        .sheerForceBoost = TRUE,
        .minimizeDoubleDamage = B_UPDATED_MOVE_FLAGS < GEN_4,
        .additionalEffects = ADDITIONAL_EFFECTS({
            .moveEffect = MOVE_EFFECT_FLINCH,
            .chance = 30,
        }),
    },

    [MOVE_SLACK_OFF] =
    {
        .effect = EFFECT_RESTORE_HP,
        .power = 0,
        .type = TYPE_NORMAL,
        .accuracy = 100,
        .pp = B_UPDATED_MOVE_DATA >= GEN_9 ? 5 : 10,
        .target = MOVE_TARGET_USER,
        .priority = 0,
        .category = BATTLE_CATEGORY_STATUS,
        .zMove = { .effect = Z_EFFECT_RESET_STATS },
        .healingMove = TRUE,
        .snatchAffected = TRUE,
        .ignoresProtect = TRUE,
        .mirrorMoveBanned = TRUE,
    },

    [MOVE_HYPER_VOICE] =
    {
        .effect = EFFECT_HIT,
        .power = 90,
        .type = TYPE_NORMAL,
        .accuracy = 100,
        .pp = 10,
        .target = MOVE_TARGET_BOTH,
        .priority = 0,
        .category = BATTLE_CATEGORY_SPECIAL,
        .soundMove = TRUE,
        .ignoresSubstitute = B_UPDATED_MOVE_FLAGS >= GEN_6,
    },

    [MOVE_POISON_FANG] =
    {
        .effect = EFFECT_HIT,
        .power = 50,
        .type = TYPE_POISON,
        .accuracy = 100,
        .pp = 15,
        .target = MOVE_TARGET_SELECTED,
        .priority = 0,
        .category = BATTLE_CATEGORY_PHYSICAL,
        .makesContact = TRUE,
        .sheerForceBoost = TRUE,
        .bitingMove = TRUE,
        .additionalEffects = ADDITIONAL_EFFECTS({
            .moveEffect = MOVE_EFFECT_TOXIC,
            .chance = B_UPDATED_MOVE_DATA >= GEN_6 ? 50 : 30,
        }),
    },

    [MOVE_CRUSH_CLAW] =
    {
        .effect = EFFECT_HIT,
        .power = 75,
        .type = TYPE_NORMAL,
        .accuracy = 95,
        .pp = 10,
        .target = MOVE_TARGET_SELECTED,
        .priority = 0,
        .category = BATTLE_CATEGORY_PHYSICAL,
        .makesContact = TRUE,
        .sheerForceBoost = TRUE,
        .additionalEffects = ADDITIONAL_EFFECTS({
            .moveEffect = MOVE_EFFECT_DEF_MINUS_1,
            .chance = 50,
        }),
    },

    [MOVE_BLAST_BURN] =
    {
        .effect = EFFECT_HIT,
        .power = 150,
        .type = TYPE_FIRE,
        .accuracy = 90,
        .pp = 5,
        .target = MOVE_TARGET_SELECTED,
        .priority = 0,
        .category = BATTLE_CATEGORY_SPECIAL,
        .additionalEffects = ADDITIONAL_EFFECTS({
            .moveEffect = MOVE_EFFECT_RECHARGE,
            .self = TRUE,
        }),
    },

    [MOVE_HYDRO_CANNON] =
    {
        .effect = EFFECT_HIT,
        .power = 150,
        .type = TYPE_WATER,
        .accuracy = 90,
        .pp = 5,
        .target = MOVE_TARGET_SELECTED,
        .priority = 0,
        .category = BATTLE_CATEGORY_SPECIAL,
        .additionalEffects = ADDITIONAL_EFFECTS({
            .moveEffect = MOVE_EFFECT_RECHARGE,
            .self = TRUE,
        }),
    },

    [MOVE_METEOR_MASH] =
    {
        .effect = EFFECT_HIT,
        .power = B_UPDATED_MOVE_DATA >= GEN_6 ? 90 : 100,
        .type = TYPE_STEEL,
        .accuracy = B_UPDATED_MOVE_DATA >= GEN_6 ? 90 : 85,
        .pp = 10,
        .target = MOVE_TARGET_SELECTED,
        .priority = 0,
        .category = BATTLE_CATEGORY_PHYSICAL,
        .makesContact = TRUE,
        .punchingMove = TRUE,
        .sheerForceBoost = TRUE,
        .additionalEffects = ADDITIONAL_EFFECTS({
            .moveEffect = MOVE_EFFECT_ATK_PLUS_1,
            .self = TRUE,
            .chance = 20,
        }),
    },

    [MOVE_ASTONISH] =
    {
        .effect = EFFECT_HIT,
        .power = 30,
        .type = TYPE_GHOST,
        .accuracy = 100,
        .pp = 15,
        .target = MOVE_TARGET_SELECTED,
        .priority = 0,
        .category = BATTLE_CATEGORY_PHYSICAL,
        .makesContact = TRUE,
        .sheerForceBoost = TRUE,
        .minimizeDoubleDamage = B_UPDATED_MOVE_FLAGS < GEN_4,
        .additionalEffects = ADDITIONAL_EFFECTS({
            .moveEffect = MOVE_EFFECT_FLINCH,
            .chance = 30,
        }),
    },

    [MOVE_WEATHER_BALL] =
    {
        .effect = EFFECT_WEATHER_BALL,
        .power = 50,
        .type = TYPE_NORMAL,
        .accuracy = 100,
        .pp = 10,
        .target = MOVE_TARGET_SELECTED,
        .priority = 0,
        .category = BATTLE_CATEGORY_SPECIAL,
        .ballisticMove = TRUE,
    },

    [MOVE_AROMATHERAPY] =
    {
        .effect = EFFECT_HEAL_BELL,
        .power = 0,
        .type = TYPE_GRASS,
        .accuracy = 0,
        .pp = 5,
        .target = MOVE_TARGET_USER | MOVE_TARGET_ALLY,
        .priority = 0,
        .category = BATTLE_CATEGORY_STATUS,
        .zMove = { .effect = Z_EFFECT_RECOVER_HP },
        .snatchAffected = TRUE,
        .ignoresProtect = TRUE,
        .mirrorMoveBanned = TRUE,
    },

    [MOVE_FAKE_TEARS] =
    {
        .effect = EFFECT_SPECIAL_DEFENSE_DOWN_2,
        .power = 0,
        .type = TYPE_DARK,
        .accuracy = 100,
        .pp = 20,
        .target = MOVE_TARGET_SELECTED,
        .priority = 0,
        .category = BATTLE_CATEGORY_STATUS,
        .zMove = { .effect = Z_EFFECT_SPATK_UP_1 },
        .magicCoatAffected = TRUE,
    },

    [MOVE_AIR_CUTTER] =
    {
        .effect = EFFECT_HIT,
        .power = B_UPDATED_MOVE_DATA >= GEN_6 ? 60 : 55,
        .type = TYPE_FLYING,
        .accuracy = 95,
        .criticalHitStage = 1,
        .pp = 25,
        .target = MOVE_TARGET_BOTH,
        .priority = 0,
        .category = BATTLE_CATEGORY_SPECIAL,
        .windMove = TRUE,
        .slicingMove = TRUE,
    },

    [MOVE_OVERHEAT] =
    {
        .effect = EFFECT_HIT,
        .power = B_UPDATED_MOVE_DATA >= GEN_6 ? 130 : 140,
        .type = TYPE_FIRE,
        .accuracy = 90,
        .pp = 5,
        .target = MOVE_TARGET_SELECTED,
        .priority = 0,
        .category = BATTLE_CATEGORY_SPECIAL,
        .makesContact = B_UPDATED_MOVE_DATA < GEN_4,
        .additionalEffects = ADDITIONAL_EFFECTS({
            .moveEffect = MOVE_EFFECT_SP_ATK_TWO_DOWN,
            .self = TRUE,
        }),
    },

    [MOVE_ODOR_SLEUTH] =
    {
        .effect = EFFECT_FORESIGHT,
        .power = 0,
        .type = TYPE_NORMAL,
        .accuracy = B_UPDATED_MOVE_DATA >= GEN_4 ? 0 : 100,
        .pp = 40,
        .target = MOVE_TARGET_SELECTED,
        .priority = 0,
        .category = BATTLE_CATEGORY_STATUS,
        .zMove = { .effect = Z_EFFECT_ATK_UP_1 },
        .ignoresSubstitute = TRUE,
        .magicCoatAffected = B_UPDATED_MOVE_FLAGS >= GEN_5,
    },

    [MOVE_ROCK_TOMB] =
    {
        .effect = EFFECT_HIT,
        .power = B_UPDATED_MOVE_DATA >= GEN_6 ? 60 : 50,
        .type = TYPE_ROCK,
        .accuracy = B_UPDATED_MOVE_DATA >= GEN_6 ? 95 : 80,
        .pp = B_UPDATED_MOVE_DATA >= GEN_6 ? 15 : 10,
        .target = MOVE_TARGET_SELECTED,
        .priority = 0,
        .category = BATTLE_CATEGORY_PHYSICAL,
        .sheerForceBoost = TRUE,
        .additionalEffects = ADDITIONAL_EFFECTS({
            .moveEffect = MOVE_EFFECT_SPD_MINUS_1,
            .chance = 100,
        }),
    },

    [MOVE_SILVER_WIND] =
    {
        .effect = EFFECT_HIT,
        .power = 60,
        .type = TYPE_BUG,
        .accuracy = 100,
        .pp = 5,
        .target = MOVE_TARGET_SELECTED,
        .priority = 0,
        .category = BATTLE_CATEGORY_SPECIAL,
        .sheerForceBoost = TRUE,
        .windMove = B_EXTRAPOLATED_MOVE_FLAGS,
        .additionalEffects = ADDITIONAL_EFFECTS({
            .moveEffect = MOVE_EFFECT_ALL_STATS_UP,
            .self = TRUE,
            .chance = 10,
        }),
    },

    [MOVE_METAL_SOUND] =
    {
        .effect = EFFECT_SPECIAL_DEFENSE_DOWN_2,
        .power = 0,
        .type = TYPE_STEEL,
        .accuracy = 85,
        .pp = 40,
        .target = MOVE_TARGET_SELECTED,
        .priority = 0,
        .category = BATTLE_CATEGORY_STATUS,
        .zMove = { .effect = Z_EFFECT_SPATK_UP_1 },
        .ignoresSubstitute = B_UPDATED_MOVE_FLAGS >= GEN_6,
        .magicCoatAffected = TRUE,
        .soundMove = TRUE,
    },

    [MOVE_GRASS_WHISTLE] =
    {
        .effect = EFFECT_SLEEP,
        .power = 0,
        .type = TYPE_GRASS,
        .accuracy = 55,
        .pp = 15,
        .target = MOVE_TARGET_SELECTED,
        .priority = 0,
        .category = BATTLE_CATEGORY_STATUS,
        .zMove = { .effect = Z_EFFECT_SPD_UP_1 },
        .ignoresSubstitute = B_UPDATED_MOVE_FLAGS >= GEN_6,
        .magicCoatAffected = TRUE,
        .soundMove = TRUE,
    },

    [MOVE_TICKLE] =
    {
        .effect = EFFECT_TICKLE,
        .power = 0,
        .type = TYPE_NORMAL,
        .accuracy = 100,
        .pp = 20,
        .target = MOVE_TARGET_SELECTED,
        .priority = 0,
        .category = BATTLE_CATEGORY_STATUS,
        .zMove = { .effect = Z_EFFECT_DEF_UP_1 },
        .magicCoatAffected = TRUE,
    },

    [MOVE_COSMIC_POWER] =
    {
        .effect = EFFECT_COSMIC_POWER,
        .power = 0,
        .type = TYPE_PSYCHIC,
        .accuracy = 0,
        .pp = 20,
        .target = MOVE_TARGET_USER,
        .priority = 0,
        .category = BATTLE_CATEGORY_STATUS,
        .zMove = { .effect = Z_EFFECT_SPDEF_UP_1 },
        .snatchAffected = TRUE,
        .ignoresProtect = TRUE,
        .mirrorMoveBanned = TRUE,
    },

    [MOVE_WATER_SPOUT] =
    {
        .effect = EFFECT_ERUPTION,
        .power = 150,
        .type = TYPE_WATER,
        .accuracy = 100,
        .pp = 5,
        .target = MOVE_TARGET_BOTH,
        .priority = 0,
        .category = BATTLE_CATEGORY_SPECIAL,
    },

    [MOVE_SIGNAL_BEAM] =
    {
        .effect = EFFECT_HIT,
        .power = 75,
        .type = TYPE_BUG,
        .accuracy = 100,
        .pp = 15,
        .target = MOVE_TARGET_SELECTED,
        .priority = 0,
        .category = BATTLE_CATEGORY_SPECIAL,
        .sheerForceBoost = TRUE,
        .additionalEffects = ADDITIONAL_EFFECTS({
            .moveEffect = MOVE_EFFECT_CONFUSION,
            .chance = 10,
        }),
    },

    [MOVE_SHADOW_PUNCH] =
    {
        .effect = EFFECT_HIT,
        .power = 60,
        .type = TYPE_GHOST,
        .accuracy = 0,
        .pp = 20,
        .target = MOVE_TARGET_SELECTED,
        .priority = 0,
        .category = BATTLE_CATEGORY_PHYSICAL,
        .makesContact = TRUE,
        .punchingMove = TRUE,
    },

    [MOVE_EXTRASENSORY] =
    {
        .effect = EFFECT_HIT,
        .power = 80,
        .type = TYPE_PSYCHIC,
        .accuracy = 100,
        .pp = B_UPDATED_MOVE_DATA >= GEN_6 ? 20 : 30,
        .target = MOVE_TARGET_SELECTED,
        .priority = 0,
        .category = BATTLE_CATEGORY_SPECIAL,
        .sheerForceBoost = TRUE,
        .minimizeDoubleDamage = B_UPDATED_MOVE_FLAGS < GEN_4,
        .additionalEffects = ADDITIONAL_EFFECTS({
            .moveEffect = MOVE_EFFECT_FLINCH,
            .chance = 10,
        }),
    },

    [MOVE_SKY_UPPERCUT] =
    {
        .effect = EFFECT_SKY_UPPERCUT,
        .power = 85,
        .type = TYPE_FIGHTING,
        .accuracy = 90,
        .pp = 15,
        .target = MOVE_TARGET_SELECTED,
        .priority = 0,
        .category = BATTLE_CATEGORY_PHYSICAL,
        .makesContact = TRUE,
        .punchingMove = TRUE,
        .damagesAirborne = TRUE,
    },

    [MOVE_SAND_TOMB] =
    {
        .effect = EFFECT_HIT,
        .power = B_UPDATED_MOVE_DATA >= GEN_5 ? 35 : 15,
        .type = TYPE_GROUND,
        .accuracy = B_UPDATED_MOVE_DATA >= GEN_5 ? 85 : 70,
        .pp = 15,
        .target = MOVE_TARGET_SELECTED,
        .priority = 0,
        .category = BATTLE_CATEGORY_PHYSICAL,
        .additionalEffects = ADDITIONAL_EFFECTS({
            .moveEffect = MOVE_EFFECT_WRAP,
        }),
    },

    [MOVE_SHEER_COLD] =
    {
        .effect = EFFECT_OHKO,
        .power = 1,
        .type = TYPE_ICE,
        .accuracy = 30,
        .pp = 5,
        .target = MOVE_TARGET_SELECTED,
        .priority = 0,
        .category = BATTLE_CATEGORY_SPECIAL,
    },

    [MOVE_MUDDY_WATER] =
    {
        .effect = EFFECT_HIT,
        .power = B_UPDATED_MOVE_DATA >= GEN_6 ? 90 : 95,
        .type = TYPE_WATER,
        .accuracy = 85,
        .pp = 10,
        .target = MOVE_TARGET_BOTH,
        .priority = 0,
        .category = BATTLE_CATEGORY_SPECIAL,
        .sheerForceBoost = TRUE,
        .skyBattleBanned = TRUE,
        .additionalEffects = ADDITIONAL_EFFECTS({
            .moveEffect = MOVE_EFFECT_ACC_MINUS_1,
            .chance = 30,
        }),
    },

    [MOVE_BULLET_SEED] =
    {
        .effect = EFFECT_MULTI_HIT,
        .power = B_UPDATED_MOVE_DATA >= GEN_5 ? 25 : 10,
        .type = TYPE_GRASS,
        .accuracy = 100,
        .pp = 30,
        .target = MOVE_TARGET_SELECTED,
        .priority = 0,
        .category = BATTLE_CATEGORY_PHYSICAL,
        .ballisticMove = TRUE,
    },

    [MOVE_AERIAL_ACE] =
    {
        .effect = EFFECT_HIT,
        .power = 60,
        .type = TYPE_FLYING,
        .accuracy = 0,
        .pp = 20,
        .target = MOVE_TARGET_SELECTED,
        .priority = 0,
        .category = BATTLE_CATEGORY_PHYSICAL,
        .makesContact = TRUE,
        .slicingMove = TRUE,
    },

    [MOVE_ICICLE_SPEAR] =
    {
        .effect = EFFECT_MULTI_HIT,
        .power = B_UPDATED_MOVE_DATA >= GEN_5 ? 25 : 10,
        .type = TYPE_ICE,
        .accuracy = 100,
        .pp = 30,
        .target = MOVE_TARGET_SELECTED,
        .priority = 0,
        .category = BATTLE_CATEGORY_PHYSICAL,
    },

    [MOVE_IRON_DEFENSE] =
    {
        .effect = EFFECT_DEFENSE_UP_2,
        .power = 0,
        .type = TYPE_STEEL,
        .accuracy = 0,
        .pp = 15,
        .target = MOVE_TARGET_USER,
        .priority = 0,
        .category = BATTLE_CATEGORY_STATUS,
        .zMove = { .effect = Z_EFFECT_RESET_STATS },
        .snatchAffected = TRUE,
        .ignoresProtect = TRUE,
        .mirrorMoveBanned = TRUE,
    },

    [MOVE_BLOCK] =
    {
        .effect = EFFECT_MEAN_LOOK,
        .power = 0,
        .type = TYPE_NORMAL,
        .accuracy = 0,
        .pp = 5,
        .target = MOVE_TARGET_SELECTED,
        .priority = 0,
        .category = BATTLE_CATEGORY_STATUS,
        .zMove = { .effect = Z_EFFECT_DEF_UP_1 },
        .ignoresProtect = (B_UPDATED_MOVE_FLAGS >= GEN_6) || (B_UPDATED_MOVE_FLAGS <= GEN_3),
        .magicCoatAffected = TRUE,
    },

    [MOVE_HOWL] =
    {
        .power = 0,
        .effect = B_UPDATED_MOVE_DATA >= GEN_8 ? EFFECT_ATTACK_UP_USER_ALLY : EFFECT_ATTACK_UP,
        .type = TYPE_NORMAL,
        .accuracy = 0,
        .pp = 40,
        .target = MOVE_TARGET_USER,
        .priority = 0,
        .category = BATTLE_CATEGORY_STATUS,
        .zMove = { .effect = Z_EFFECT_ATK_UP_1 },
        .snatchAffected = TRUE,
        .ignoresProtect = TRUE,
        .mirrorMoveBanned = TRUE,
        .soundMove = B_UPDATED_MOVE_FLAGS >= GEN_8,
    },

    [MOVE_DRAGON_CLAW] =
    {
        .effect = EFFECT_HIT,
        .power = 80,
        .type = TYPE_DRAGON,
        .accuracy = 100,
        .pp = 15,
        .target = MOVE_TARGET_SELECTED,
        .priority = 0,
        .category = BATTLE_CATEGORY_PHYSICAL,
        .makesContact = TRUE,
    },

    [MOVE_FRENZY_PLANT] =
    {
        .effect = EFFECT_HIT,
        .power = 150,
        .type = TYPE_GRASS,
        .accuracy = 90,
        .pp = 5,
        .target = MOVE_TARGET_SELECTED,
        .priority = 0,
        .category = BATTLE_CATEGORY_SPECIAL,
        .skyBattleBanned = TRUE,
        .additionalEffects = ADDITIONAL_EFFECTS({
            .moveEffect = MOVE_EFFECT_RECHARGE,
            .self = TRUE,
        }),
    },

    [MOVE_BULK_UP] =
    {
        .effect = EFFECT_BULK_UP,
        .power = 0,
        .type = TYPE_FIGHTING,
        .accuracy = 0,
        .pp = 20,
        .target = MOVE_TARGET_USER,
        .priority = 0,
        .category = BATTLE_CATEGORY_STATUS,
        .zMove = { .effect = Z_EFFECT_ATK_UP_1 },
        .snatchAffected = TRUE,
        .ignoresProtect = TRUE,
        .mirrorMoveBanned = TRUE,
    },

    [MOVE_BOUNCE] =
    {
        .effect = EFFECT_SEMI_INVULNERABLE,
        .power = 85,
        .type = TYPE_FLYING,
        .accuracy = 85,
        .pp = 5,
        .target = MOVE_TARGET_SELECTED,
        .priority = 0,
        .category = BATTLE_CATEGORY_PHYSICAL,
        .twoTurnMove = TRUE,
        .makesContact = TRUE,
        .sheerForceBoost = TRUE,
        .gravityBanned = TRUE,
        .sleepTalkBanned = TRUE,
        .instructBanned = TRUE,
        .assistBanned = TRUE,
        .additionalEffects = ADDITIONAL_EFFECTS({
            .moveEffect = MOVE_EFFECT_PARALYSIS,
            .chance = 30,
        }),
    },

    [MOVE_MUD_SHOT] =
    {
        .effect = EFFECT_HIT,
        .power = 55,
        .type = TYPE_GROUND,
        .accuracy = 95,
        .pp = 15,
        .target = MOVE_TARGET_SELECTED,
        .priority = 0,
        .category = BATTLE_CATEGORY_SPECIAL,
        .sheerForceBoost = TRUE,
        .additionalEffects = ADDITIONAL_EFFECTS({
            .moveEffect = MOVE_EFFECT_SPD_MINUS_1,
            .chance = 100,
        }),
    },

    [MOVE_POISON_TAIL] =
    {
        .effect = EFFECT_HIT,
        .power = 50,
        .type = TYPE_POISON,
        .accuracy = 100,
        .criticalHitStage = 1,
        .pp = 25,
        .target = MOVE_TARGET_SELECTED,
        .priority = 0,
        .category = BATTLE_CATEGORY_PHYSICAL,
        .makesContact = TRUE,
        .sheerForceBoost = TRUE,
        .additionalEffects = ADDITIONAL_EFFECTS({
            .moveEffect = MOVE_EFFECT_POISON,
            .chance = 10,
        }),
    },

    [MOVE_COVET] =
    {
        .effect = EFFECT_HIT,
        .power = B_UPDATED_MOVE_DATA >= GEN_5 ? 60 : 40,
        .type = TYPE_NORMAL,
        .accuracy = 100,
        .pp = B_UPDATED_MOVE_DATA >= GEN_6 ? 25 : 40,
        .target = MOVE_TARGET_SELECTED,
        .priority = 0,
        .category = BATTLE_CATEGORY_PHYSICAL,
        .makesContact = B_UPDATED_MOVE_DATA >= GEN_4,
        .meFirstBanned = TRUE,
        .metronomeBanned = TRUE,
        .copycatBanned = TRUE,
        .assistBanned = TRUE,
        .additionalEffects = ADDITIONAL_EFFECTS({
            .moveEffect = MOVE_EFFECT_STEAL_ITEM,
        }),
    },

    [MOVE_VOLT_TACKLE] =
    {
        .effect = EFFECT_HIT,
        .power = 120,
        .type = TYPE_ELECTRIC,
        .accuracy = 100,
        .recoil = 33,
        .pp = 15,
        .target = MOVE_TARGET_SELECTED,
        .priority = 0,
        .category = BATTLE_CATEGORY_PHYSICAL,
        .makesContact = TRUE,
        #if B_UPDATED_MOVE_DATA >= GEN_4
            .sheerForceBoost = TRUE,
            .additionalEffects = ADDITIONAL_EFFECTS({
                .moveEffect = MOVE_EFFECT_PARALYSIS,
                .chance = 10,
            }),
        #endif
    },

    [MOVE_MAGICAL_LEAF] =
    {
        .effect = EFFECT_HIT,
        .power = 60,
        .type = TYPE_GRASS,
        .accuracy = 0,
        .pp = 20,
        .target = MOVE_TARGET_SELECTED,
        .priority = 0,
        .category = BATTLE_CATEGORY_SPECIAL,
    },

    [MOVE_WATER_SPORT] =
    {
        .effect = EFFECT_WATER_SPORT,
        .power = 0,
        .type = TYPE_WATER,
        .accuracy = 100,
        .pp = 15,
        .target = MOVE_TARGET_ALL_BATTLERS,
        .priority = 0,
        .category = BATTLE_CATEGORY_STATUS,
        .zMove = { .effect = Z_EFFECT_SPDEF_UP_1 },
        .ignoresProtect = TRUE,
        .mirrorMoveBanned = TRUE,
        .skyBattleBanned = TRUE,
    },

    [MOVE_CALM_MIND] =
    {
        .effect = EFFECT_CALM_MIND,
        .power = 0,
        .type = TYPE_PSYCHIC,
        .accuracy = 0,
        .pp = 20,
        .target = MOVE_TARGET_USER,
        .priority = 0,
        .category = BATTLE_CATEGORY_STATUS,
        .zMove = { .effect = Z_EFFECT_RESET_STATS },
        .snatchAffected = TRUE,
        .ignoresProtect = TRUE,
        .mirrorMoveBanned = TRUE,
    },

    [MOVE_LEAF_BLADE] =
    {
        .effect = EFFECT_HIT,
        .power = B_UPDATED_MOVE_DATA >= GEN_4 ? 90 : 70,
        .type = TYPE_GRASS,
        .accuracy = 100,
        .criticalHitStage = 1,
        .pp = 15,
        .target = MOVE_TARGET_SELECTED,
        .priority = 0,
        .category = BATTLE_CATEGORY_PHYSICAL,
        .makesContact = TRUE,
        .slicingMove = TRUE,
    },

    [MOVE_DRAGON_DANCE] =
    {
        .effect = EFFECT_DRAGON_DANCE,
        .power = 0,
        .type = TYPE_DRAGON,
        .accuracy = 0,
        .pp = 20,
        .target = MOVE_TARGET_USER,
        .priority = 0,
        .category = BATTLE_CATEGORY_STATUS,
        .zMove = { .effect = Z_EFFECT_RESET_STATS },
        .danceMove = TRUE,
        .snatchAffected = TRUE,
        .ignoresProtect = TRUE,
        .mirrorMoveBanned = TRUE,
    },

    [MOVE_ROCK_BLAST] =
    {
        .effect = EFFECT_MULTI_HIT,
        .power = 25,
        .type = TYPE_ROCK,
        .accuracy = B_UPDATED_MOVE_DATA >= GEN_5 ? 90 : 80,
        .pp = 10,
        .target = MOVE_TARGET_SELECTED,
        .priority = 0,
        .category = BATTLE_CATEGORY_PHYSICAL,
        .ballisticMove = B_UPDATED_MOVE_FLAGS >= GEN_6,
    },

    [MOVE_SHOCK_WAVE] =
    {
        .effect = EFFECT_HIT,
        .power = 60,
        .type = TYPE_ELECTRIC,
        .accuracy = 0,
        .pp = 20,
        .target = MOVE_TARGET_SELECTED,
        .priority = 0,
        .category = BATTLE_CATEGORY_SPECIAL,
    },

    [MOVE_WATER_PULSE] =
    {
        .effect = EFFECT_HIT,
        .power = 60,
        .type = TYPE_WATER,
        .accuracy = 100,
        .pp = 20,
        .target = MOVE_TARGET_SELECTED,
        .priority = 0,
        .category = BATTLE_CATEGORY_SPECIAL,
        .sheerForceBoost = TRUE,
        .pulseMove = TRUE,
        .additionalEffects = ADDITIONAL_EFFECTS({
            .moveEffect = MOVE_EFFECT_CONFUSION,
            .chance = 20,
        }),
    },

    [MOVE_DOOM_DESIRE] =
    {
        .effect = EFFECT_FUTURE_SIGHT,
        .power = B_UPDATED_MOVE_DATA >= GEN_5 ? 140 : 120,
        .type = TYPE_STEEL,
        .accuracy = B_UPDATED_MOVE_DATA >= GEN_5 ? 100 : 85,
        .pp = 5,
        .target = MOVE_TARGET_SELECTED,
        .priority = 0,
        .category = BATTLE_CATEGORY_SPECIAL,
        .ignoresProtect = TRUE,
        .mirrorMoveBanned = TRUE,
    },

    [MOVE_PSYCHO_BOOST] =
    {
        .effect = EFFECT_HIT,
        .power = 140,
        .type = TYPE_PSYCHIC,
        .accuracy = 90,
        .pp = 5,
        .target = MOVE_TARGET_SELECTED,
        .priority = 0,
        .category = BATTLE_CATEGORY_SPECIAL,
        .additionalEffects = ADDITIONAL_EFFECTS({
            .moveEffect = MOVE_EFFECT_SP_ATK_TWO_DOWN,
            .self = TRUE,
        }),
    },

    [MOVE_ROOST] =
    {
        .effect = EFFECT_ROOST,
        .power = 0,
        .type = TYPE_FLYING,
        .accuracy = 0,
        .pp = B_UPDATED_MOVE_DATA >= GEN_9 ? 5 : 10,
        .target = MOVE_TARGET_USER,
        .priority = 0,
        .category = BATTLE_CATEGORY_STATUS,
        .zMove = { .effect = Z_EFFECT_RESET_STATS },
        .healingMove = TRUE,
        .snatchAffected = TRUE,
        .ignoresProtect = TRUE,
        .mirrorMoveBanned = TRUE,
    },

    [MOVE_GRAVITY] =
    {
        .effect = EFFECT_GRAVITY,
        .power = 0,
        .type = TYPE_PSYCHIC,
        .accuracy = 0,
        .pp = 5,
        .target = MOVE_TARGET_ALL_BATTLERS,
        .priority = 0,
        .category = BATTLE_CATEGORY_STATUS,
        .zMove = { .effect = Z_EFFECT_SPATK_UP_1 },
        .ignoresProtect = TRUE,
        .mirrorMoveBanned = TRUE,
        .skyBattleBanned = TRUE,
    },

    [MOVE_MIRACLE_EYE] =
    {
        .effect = EFFECT_MIRACLE_EYE,
        .power = 0,
        .type = TYPE_PSYCHIC,
        .accuracy = 0,
        .pp = 40,
        .target = MOVE_TARGET_SELECTED,
        .priority = 0,
        .category = BATTLE_CATEGORY_STATUS,
        .zMove = { .effect = Z_EFFECT_SPATK_UP_1 },
        .ignoresSubstitute = TRUE,
        .magicCoatAffected = B_UPDATED_MOVE_FLAGS >= GEN_5,
    },

    [MOVE_WAKE_UP_SLAP] =
    {
        .effect = EFFECT_DOUBLE_POWER_ON_ARG_STATUS,
        .power = B_UPDATED_MOVE_DATA >= GEN_6 ? 70 : 60,
        .type = TYPE_FIGHTING,
        .accuracy = 100,
        .pp = 10,
        .target = MOVE_TARGET_SELECTED,
        .priority = 0,
        .category = BATTLE_CATEGORY_PHYSICAL,
        .argument = STATUS1_SLEEP,
        .makesContact = TRUE,
        .additionalEffects = ADDITIONAL_EFFECTS({
            .moveEffect = MOVE_EFFECT_REMOVE_STATUS,
        }),
    },

    [MOVE_HAMMER_ARM] =
    {
        .effect = EFFECT_HIT,
        .power = 100,
        .type = TYPE_FIGHTING,
        .accuracy = 90,
        .pp = 10,
        .target = MOVE_TARGET_SELECTED,
        .priority = 0,
        .category = BATTLE_CATEGORY_PHYSICAL,
        .makesContact = TRUE,
        .punchingMove = TRUE,
        .additionalEffects = ADDITIONAL_EFFECTS({
            .moveEffect = MOVE_EFFECT_SPD_MINUS_1,
            .self = TRUE,
        }),
    },

    [MOVE_GYRO_BALL] =
    {
        .effect = EFFECT_GYRO_BALL,
        .power = 1,
        .type = TYPE_STEEL,
        .accuracy = 100,
        .pp = 5,
        .target = MOVE_TARGET_SELECTED,
        .priority = 0,
        .category = BATTLE_CATEGORY_PHYSICAL,
        .makesContact = TRUE,
        .ballisticMove = TRUE,
    },

    [MOVE_HEALING_WISH] =
    {
        .effect = EFFECT_HEALING_WISH,
        .power = 0,
        .type = TYPE_PSYCHIC,
        .accuracy = 0,
        .pp = 10,
        .target = MOVE_TARGET_USER,
        .priority = 0,
        .category = BATTLE_CATEGORY_STATUS,
        .healingMove = TRUE,
        .snatchAffected = B_UPDATED_MOVE_FLAGS >= GEN_5,
        .ignoresProtect = TRUE,
        .mirrorMoveBanned = TRUE,
    },

    [MOVE_BRINE] =
    {
        .effect = EFFECT_BRINE,
        .power = 65,
        .type = TYPE_WATER,
        .accuracy = 100,
        .pp = 10,
        .target = MOVE_TARGET_SELECTED,
        .priority = 0,
        .category = BATTLE_CATEGORY_SPECIAL,
    },

    [MOVE_NATURAL_GIFT] =
    {
        .effect = EFFECT_NATURAL_GIFT,
        .power = 1,
        .type = TYPE_NORMAL,
        .accuracy = 100,
        .pp = 15,
        .target = MOVE_TARGET_SELECTED,
        .priority = 0,
        .category = BATTLE_CATEGORY_PHYSICAL,
    },

    [MOVE_FEINT] =
    {
        .effect = EFFECT_HIT,
        .power = B_UPDATED_MOVE_DATA >= GEN_5 ? 30 : 50,
        .type = TYPE_NORMAL,
        .accuracy = 100,
        .pp = 10,
        .target = MOVE_TARGET_SELECTED,
        .priority = 2,
        .category = BATTLE_CATEGORY_PHYSICAL,
        .ignoresProtect = TRUE,
        .mirrorMoveBanned = B_UPDATED_MOVE_FLAGS < GEN_6,
        .metronomeBanned = TRUE,
        .copycatBanned = TRUE,
        .assistBanned = TRUE,
        .additionalEffects = ADDITIONAL_EFFECTS({
            .moveEffect = MOVE_EFFECT_FEINT,
        }),
    },

    [MOVE_PLUCK] =
    {
        .effect = EFFECT_HIT,
        .power = 60,
        .type = TYPE_FLYING,
        .accuracy = 100,
        .pp = 20,
        .target = MOVE_TARGET_SELECTED,
        .priority = 0,
        .category = BATTLE_CATEGORY_PHYSICAL,
        .makesContact = TRUE,
        .additionalEffects = ADDITIONAL_EFFECTS({
            .moveEffect = MOVE_EFFECT_BUG_BITE,
        }),
    },

    [MOVE_TAILWIND] =
    {
        .effect = EFFECT_TAILWIND,
        .power = 0,
        .type = TYPE_FLYING,
        .accuracy = 0,
        .pp = B_UPDATED_MOVE_DATA >= GEN_6 ? 15 : 30,
        .target = MOVE_TARGET_USER,
        .priority = 0,
        .category = BATTLE_CATEGORY_STATUS,
        .zMove = { .effect = Z_EFFECT_BOOST_CRITS },
        .snatchAffected = TRUE,
        .windMove = TRUE,
        .ignoresProtect = TRUE,
        .mirrorMoveBanned = TRUE,
    },

    [MOVE_ACUPRESSURE] =
    {
        .effect = EFFECT_ACUPRESSURE,
        .power = 0,
        .type = TYPE_NORMAL,
        .accuracy = 0,
        .pp = 30,
        .target = MOVE_TARGET_USER | MOVE_TARGET_ALLY,
        .priority = 0,
        .category = BATTLE_CATEGORY_STATUS,
        .zMove = { .effect = Z_EFFECT_BOOST_CRITS },
        .ignoresProtect = TRUE,
        .mirrorMoveBanned = TRUE,
        .snatchAffected = B_UPDATED_MOVE_FLAGS < GEN_5,
    },

    [MOVE_METAL_BURST] =
    {
        .effect = EFFECT_METAL_BURST,
        .power = 1,
        .type = TYPE_STEEL,
        .accuracy = 100,
        .pp = 10,
        .target = MOVE_TARGET_DEPENDS,
        .priority = 0,
        .category = BATTLE_CATEGORY_PHYSICAL,
        .meFirstBanned = TRUE,
    },

    [MOVE_U_TURN] =
    {
        .effect = EFFECT_HIT_ESCAPE,
        .power = 70,
        .type = TYPE_BUG,
        .accuracy = 100,
        .pp = 20,
        .target = MOVE_TARGET_SELECTED,
        .priority = 0,
        .category = BATTLE_CATEGORY_PHYSICAL,
        .makesContact = TRUE,
    },

    [MOVE_CLOSE_COMBAT] =
    {
        .effect = EFFECT_HIT,
        .power = 120,
        .type = TYPE_FIGHTING,
        .accuracy = 100,
        .pp = 5,
        .target = MOVE_TARGET_SELECTED,
        .priority = 0,
        .category = BATTLE_CATEGORY_PHYSICAL,
        .makesContact = TRUE,
        .additionalEffects = ADDITIONAL_EFFECTS({
            .moveEffect = MOVE_EFFECT_DEF_SPDEF_DOWN,
            .self = TRUE,
        }),
    },

    [MOVE_PAYBACK] =
    {
        .effect = EFFECT_PAYBACK,
        .power = 50,
        .type = TYPE_DARK,
        .accuracy = 100,
        .pp = 10,
        .target = MOVE_TARGET_SELECTED,
        .priority = 0,
        .category = BATTLE_CATEGORY_PHYSICAL,
        .makesContact = TRUE,
    },

    [MOVE_ASSURANCE] =
    {
        .effect = EFFECT_ASSURANCE,
        .power = B_UPDATED_MOVE_DATA >= GEN_6 ? 60 : 50,
        .type = TYPE_DARK,
        .accuracy = 100,
        .pp = 10,
        .target = MOVE_TARGET_SELECTED,
        .priority = 0,
        .category = BATTLE_CATEGORY_PHYSICAL,
        .makesContact = TRUE,
    },

    [MOVE_EMBARGO] =
    {
        .effect = EFFECT_EMBARGO,
        .power = 0,
        .type = TYPE_DARK,
        .accuracy = 100,
        .pp = 15,
        .target = MOVE_TARGET_SELECTED,
        .priority = 0,
        .category = BATTLE_CATEGORY_STATUS,
        .zMove = { .effect = Z_EFFECT_SPATK_UP_1 },
        .magicCoatAffected = B_UPDATED_MOVE_FLAGS >= GEN_5,
    },

    [MOVE_FLING] =
    {
        .effect = EFFECT_FLING,
        .power = 1,
        .type = TYPE_DARK,
        .accuracy = 100,
        .pp = 10,
        .target = MOVE_TARGET_SELECTED,
        .priority = 0,
        .category = BATTLE_CATEGORY_PHYSICAL,
        .parentalBondBanned = TRUE,
    },

    [MOVE_PSYCHO_SHIFT] =
    {
        .effect = EFFECT_PSYCHO_SHIFT,
        .power = 0,
        .type = TYPE_PSYCHIC,
        .accuracy = B_UPDATED_MOVE_DATA >= GEN_6 ? 100 : 90,
        .pp = 10,
        .target = MOVE_TARGET_SELECTED,
        .priority = 0,
        .category = BATTLE_CATEGORY_STATUS,
        .zMove = { .effect = Z_EFFECT_SPATK_UP_2 },
    },

    [MOVE_TRUMP_CARD] =
    {
        .effect = EFFECT_TRUMP_CARD,
        .power = 1,
        .type = TYPE_NORMAL,
        .accuracy = 0,
        .pp = 5,
        .target = MOVE_TARGET_SELECTED,
        .priority = 0,
        .category = BATTLE_CATEGORY_SPECIAL,
        .makesContact = TRUE,
    },

    [MOVE_HEAL_BLOCK] =
    {
        .effect = EFFECT_HEAL_BLOCK,
        .power = 0,
        .type = TYPE_PSYCHIC,
        .accuracy = 100,
        .pp = 15,
        .target = MOVE_TARGET_BOTH,
        .priority = 0,
        .category = BATTLE_CATEGORY_STATUS,
        .zMove = { .effect = Z_EFFECT_SPATK_UP_2 },
        .magicCoatAffected = B_UPDATED_MOVE_FLAGS >= GEN_5,
    },

    [MOVE_WRING_OUT] =
    {
        .effect = EFFECT_WRING_OUT,
        .power = 1,
        .type = TYPE_NORMAL,
        .accuracy = 100,
        .pp = 5,
        .target = MOVE_TARGET_SELECTED,
        .priority = 0,
        .category = BATTLE_CATEGORY_SPECIAL,
        .makesContact = TRUE,
    },

    [MOVE_POWER_TRICK] =
    {
        .effect = EFFECT_POWER_TRICK,
        .power = 0,
        .type = TYPE_PSYCHIC,
        .accuracy = 0,
        .pp = 10,
        .target = MOVE_TARGET_USER,
        .priority = 0,
        .category = BATTLE_CATEGORY_STATUS,
        .zMove = { .effect = Z_EFFECT_ATK_UP_1 },
        .snatchAffected = B_UPDATED_MOVE_FLAGS >= GEN_5,
        .ignoresProtect = TRUE,
        .mirrorMoveBanned = TRUE,
    },

    [MOVE_GASTRO_ACID] =
    {
        .effect = EFFECT_GASTRO_ACID,
        .power = 0,
        .type = TYPE_POISON,
        .accuracy = 100,
        .pp = 10,
        .target = MOVE_TARGET_SELECTED,
        .priority = 0,
        .category = BATTLE_CATEGORY_STATUS,
        .zMove = { .effect = Z_EFFECT_SPD_UP_1 },
        .magicCoatAffected = TRUE,
    },

    [MOVE_LUCKY_CHANT] =
    {
        .effect = EFFECT_LUCKY_CHANT,
        .power = 0,
        .type = TYPE_NORMAL,
        .accuracy = 0,
        .pp = 30,
        .target = MOVE_TARGET_USER,
        .priority = 0,
        .category = BATTLE_CATEGORY_STATUS,
        .zMove = { .effect = Z_EFFECT_EVSN_UP_1 },
        .snatchAffected = B_UPDATED_MOVE_FLAGS >= GEN_5,
        .ignoresProtect = TRUE,
        .mirrorMoveBanned = TRUE,
    },

    [MOVE_ME_FIRST] =
    {
        .effect = EFFECT_ME_FIRST,
        .power = 0,
        .type = TYPE_NORMAL,
        .accuracy = 0,
        .pp = 20,
        .target = MOVE_TARGET_SELECTED,
        .priority = 0,
        .category = BATTLE_CATEGORY_STATUS,
        .zMove = { .effect = Z_EFFECT_SPD_UP_2 },
        .ignoresSubstitute = TRUE,
        .metronomeBanned = TRUE,
        .mirrorMoveBanned = TRUE,
        .meFirstBanned = TRUE,
        .copycatBanned = TRUE,
        .sleepTalkBanned = TRUE,
        .instructBanned = TRUE,
        .encoreBanned = TRUE,
        .assistBanned = TRUE,
        .mimicBanned = TRUE,
    },

    [MOVE_COPYCAT] =
    {
        .effect = EFFECT_COPYCAT,
        .power = 0,
        .type = TYPE_NORMAL,
        .accuracy = 0,
        .pp = 20,
        .target = MOVE_TARGET_DEPENDS,
        .priority = 0,
        .category = BATTLE_CATEGORY_STATUS,
        .zMove = { .effect = Z_EFFECT_ACC_UP_1 },
        .ignoresProtect = TRUE,
        .mirrorMoveBanned = TRUE,
        .metronomeBanned = TRUE,
        .copycatBanned = TRUE,
        .sleepTalkBanned = TRUE,
        .instructBanned = TRUE,
        .encoreBanned = TRUE,
        .assistBanned = TRUE,
        .mimicBanned = TRUE,
    },

    [MOVE_POWER_SWAP] =
    {
        .effect = EFFECT_POWER_SWAP,
        .power = 0,
        .type = TYPE_PSYCHIC,
        .accuracy = 0,
        .pp = 10,
        .target = MOVE_TARGET_SELECTED,
        .priority = 0,
        .category = BATTLE_CATEGORY_STATUS,
        .zMove = { .effect = Z_EFFECT_SPD_UP_1 },
        .ignoresSubstitute = TRUE,
    },

    [MOVE_GUARD_SWAP] =
    {
        .effect = EFFECT_GUARD_SWAP,
        .power = 0,
        .type = TYPE_PSYCHIC,
        .accuracy = 0,
        .pp = 10,
        .target = MOVE_TARGET_SELECTED,
        .priority = 0,
        .category = BATTLE_CATEGORY_STATUS,
        .zMove = { .effect = Z_EFFECT_SPD_UP_1 },
        .ignoresSubstitute = TRUE,
    },

    [MOVE_PUNISHMENT] =
    {
        .effect = EFFECT_PUNISHMENT,
        .power = 60,
        .type = TYPE_DARK,
        .accuracy = 100,
        .pp = 5,
        .target = MOVE_TARGET_SELECTED,
        .priority = 0,
        .category = BATTLE_CATEGORY_PHYSICAL,
        .makesContact = TRUE,
    },

    [MOVE_LAST_RESORT] =
    {
        .effect = EFFECT_LAST_RESORT,
        .power = B_UPDATED_MOVE_DATA >= GEN_5 ? 140 : 130,
        .type = TYPE_NORMAL,
        .accuracy = 100,
        .pp = 5,
        .target = MOVE_TARGET_SELECTED,
        .priority = 0,
        .category = BATTLE_CATEGORY_PHYSICAL,
        .makesContact = TRUE,
    },

    [MOVE_WORRY_SEED] =
    {
        .effect = EFFECT_WORRY_SEED,
        .power = 0,
        .type = TYPE_GRASS,
        .accuracy = 100,
        .pp = 10,
        .target = MOVE_TARGET_SELECTED,
        .priority = 0,
        .category = BATTLE_CATEGORY_STATUS,
        .zMove = { .effect = Z_EFFECT_SPD_UP_1 },
        .magicCoatAffected = TRUE,
    },

    [MOVE_SUCKER_PUNCH] =
    {
        .effect = EFFECT_SUCKER_PUNCH,
        .power = B_UPDATED_MOVE_DATA >= GEN_7 ? 70 : 80,
        .type = TYPE_DARK,
        .accuracy = 100,
        .pp = 5,
        .target = MOVE_TARGET_SELECTED,
        .priority = 1,
        .category = BATTLE_CATEGORY_PHYSICAL,
        .makesContact = TRUE,
    },

    [MOVE_TOXIC_SPIKES] =
    {
        .effect = EFFECT_TOXIC_SPIKES,
        .power = 0,
        .type = TYPE_POISON,
        .accuracy = 0,
        .pp = 20,
        .target = MOVE_TARGET_OPPONENTS_FIELD,
        .priority = 0,
        .category = BATTLE_CATEGORY_STATUS,
        .zMove = { .effect = Z_EFFECT_DEF_UP_1 },
        .ignoresProtect = TRUE,
        .mirrorMoveBanned = TRUE,
        .magicCoatAffected = B_UPDATED_MOVE_FLAGS >= GEN_5,
        .forcePressure = TRUE,
        .skyBattleBanned = TRUE,
    },

    [MOVE_HEART_SWAP] =
    {
        .effect = EFFECT_HEART_SWAP,
        .power = 0,
        .type = TYPE_PSYCHIC,
        .accuracy = 0,
        .pp = 10,
        .target = MOVE_TARGET_SELECTED,
        .priority = 0,
        .category = BATTLE_CATEGORY_STATUS,
        .zMove = { .effect = Z_EFFECT_BOOST_CRITS },
        .ignoresSubstitute = TRUE,
    },

    [MOVE_AQUA_RING] =
    {
        .effect = EFFECT_AQUA_RING,
        .power = 0,
        .type = TYPE_WATER,
        .accuracy = 0,
        .pp = 20,
        .target = MOVE_TARGET_USER,
        .priority = 0,
        .category = BATTLE_CATEGORY_STATUS,
        .zMove = { .effect = Z_EFFECT_DEF_UP_1 },
        .snatchAffected = B_UPDATED_MOVE_FLAGS >= GEN_5,
        .ignoresProtect = TRUE,
        .mirrorMoveBanned = TRUE,
    },

    [MOVE_MAGNET_RISE] =
    {
        .effect = EFFECT_MAGNET_RISE,
        .power = 0,
        .type = TYPE_ELECTRIC,
        .accuracy = 0,
        .pp = 10,
        .target = MOVE_TARGET_USER,
        .priority = 0,
        .category = BATTLE_CATEGORY_STATUS,
        .zMove = { .effect = Z_EFFECT_EVSN_UP_1 },
        .snatchAffected = B_UPDATED_MOVE_FLAGS >= GEN_5,
        .ignoresProtect = TRUE,
        .mirrorMoveBanned = TRUE,
        .gravityBanned = TRUE,
    },

    [MOVE_FLARE_BLITZ] =
    {
        .effect = EFFECT_HIT,
        .power = 120,
        .type = TYPE_FIRE,
        .accuracy = 100,
        .recoil = 33,
        .pp = 15,
        .target = MOVE_TARGET_SELECTED,
        .priority = 0,
        .category = BATTLE_CATEGORY_PHYSICAL,
        .argument = STATUS1_BURN,
        .makesContact = TRUE,
        .sheerForceBoost = TRUE,
        .thawsUser = TRUE,
        .additionalEffects = ADDITIONAL_EFFECTS({
            .moveEffect = MOVE_EFFECT_BURN,
            .chance = 10,
        }),
    },

    [MOVE_FORCE_PALM] =
    {
        .effect = EFFECT_HIT,
        .power = 60,
        .type = TYPE_FIGHTING,
        .accuracy = 100,
        .pp = 10,
        .target = MOVE_TARGET_SELECTED,
        .priority = 0,
        .category = BATTLE_CATEGORY_PHYSICAL,
        .makesContact = TRUE,
        .sheerForceBoost = TRUE,
        .additionalEffects = ADDITIONAL_EFFECTS({
            .moveEffect = MOVE_EFFECT_PARALYSIS,
            .chance = 30,
        }),
    },

    [MOVE_AURA_SPHERE] =
    {
        .effect = EFFECT_HIT,
        .power = B_UPDATED_MOVE_DATA >= GEN_6 ? 80 : 90,
        .type = TYPE_FIGHTING,
        .accuracy = 0,
        .pp = 20,
        .target = MOVE_TARGET_SELECTED,
        .priority = 0,
        .category = BATTLE_CATEGORY_SPECIAL,
        .pulseMove = TRUE,
        .ballisticMove = TRUE,
    },

    [MOVE_ROCK_POLISH] =
    {
        .effect = EFFECT_SPEED_UP_2,
        .power = 0,
        .type = TYPE_ROCK,
        .accuracy = 0,
        .pp = 20,
        .target = MOVE_TARGET_USER,
        .priority = 0,
        .category = BATTLE_CATEGORY_STATUS,
        .zMove = { .effect = Z_EFFECT_RESET_STATS },
        .snatchAffected = TRUE,
        .ignoresProtect = TRUE,
        .mirrorMoveBanned = TRUE,
    },

    [MOVE_POISON_JAB] =
    {
        .effect = EFFECT_HIT,
        .power = 80,
        .type = TYPE_POISON,
        .accuracy = 100,
        .pp = 20,
        .target = MOVE_TARGET_SELECTED,
        .priority = 0,
        .category = BATTLE_CATEGORY_PHYSICAL,
        .makesContact = TRUE,
        .sheerForceBoost = TRUE,
        .additionalEffects = ADDITIONAL_EFFECTS({
            .moveEffect = MOVE_EFFECT_POISON,
            .chance = 30,
        }),
    },

    [MOVE_DARK_PULSE] =
    {
        .effect = EFFECT_HIT,
        .power = 80,
        .type = TYPE_DARK,
        .accuracy = 100,
        .pp = 15,
        .target = MOVE_TARGET_SELECTED,
        .priority = 0,
        .category = BATTLE_CATEGORY_SPECIAL,
        .sheerForceBoost = TRUE,
        .pulseMove = TRUE,
        .additionalEffects = ADDITIONAL_EFFECTS({
            .moveEffect = MOVE_EFFECT_FLINCH,
            .chance = 20,
        }),
    },

    [MOVE_NIGHT_SLASH] =
    {
        .effect = EFFECT_HIT,
        .power = 70,
        .type = TYPE_DARK,
        .accuracy = 100,
        .criticalHitStage = 1,
        .pp = 15,
        .target = MOVE_TARGET_SELECTED,
        .priority = 0,
        .category = BATTLE_CATEGORY_PHYSICAL,
        .makesContact = TRUE,
        .slicingMove = TRUE,
    },

    [MOVE_AQUA_TAIL] =
    {
        .effect = EFFECT_HIT,
        .power = 90,
        .type = TYPE_WATER,
        .accuracy = 90,
        .pp = 10,
        .target = MOVE_TARGET_SELECTED,
        .priority = 0,
        .category = BATTLE_CATEGORY_PHYSICAL,
        .makesContact = TRUE,
    },

    [MOVE_SEED_BOMB] =
    {
        .effect = EFFECT_HIT,
        .power = 80,
        .type = TYPE_GRASS,
        .accuracy = 100,
        .pp = 15,
        .target = MOVE_TARGET_SELECTED,
        .priority = 0,
        .category = BATTLE_CATEGORY_PHYSICAL,
        .ballisticMove = TRUE,
    },

    [MOVE_AIR_SLASH] =
    {
        .effect = EFFECT_HIT,
        .power = 75,
        .type = TYPE_FLYING,
        .accuracy = 95,
        .pp = B_UPDATED_MOVE_DATA >= GEN_6 ? 15 : 20,
        .target = MOVE_TARGET_SELECTED,
        .priority = 0,
        .category = BATTLE_CATEGORY_SPECIAL,
        .sheerForceBoost = TRUE,
        .slicingMove = TRUE,
        .additionalEffects = ADDITIONAL_EFFECTS({
            .moveEffect = MOVE_EFFECT_FLINCH,
            .chance = 30,
        }),
    },

    [MOVE_X_SCISSOR] =
    {
        .effect = EFFECT_HIT,
        .power = 80,
        .type = TYPE_BUG,
        .accuracy = 100,
        .pp = 15,
        .target = MOVE_TARGET_SELECTED,
        .priority = 0,
        .category = BATTLE_CATEGORY_PHYSICAL,
        .makesContact = TRUE,
        .slicingMove = TRUE,
    },

    [MOVE_BUG_BUZZ] =
    {
        .effect = EFFECT_HIT,
        .power = 90,
        .type = TYPE_BUG,
        .accuracy = 100,
        .pp = 10,
        .target = MOVE_TARGET_SELECTED,
        .priority = 0,
        .category = BATTLE_CATEGORY_SPECIAL,
        .sheerForceBoost = TRUE,
        .soundMove = TRUE,
        .ignoresSubstitute = B_UPDATED_MOVE_FLAGS >= GEN_6,
        .additionalEffects = ADDITIONAL_EFFECTS({
            .moveEffect = MOVE_EFFECT_SP_DEF_MINUS_1,
            .chance = 10,
        }),
    },

    [MOVE_DRAGON_PULSE] =
    {
        .effect = EFFECT_HIT,
        .power = B_UPDATED_MOVE_DATA >= GEN_6 ? 85 : 90,
        .type = TYPE_DRAGON,
        .accuracy = 100,
        .pp = 10,
        .target = MOVE_TARGET_SELECTED,
        .priority = 0,
        .category = BATTLE_CATEGORY_SPECIAL,
        .pulseMove = TRUE,
    },

    [MOVE_DRAGON_RUSH] =
    {
        .effect = EFFECT_HIT,
        .power = 100,
        .type = TYPE_DRAGON,
        .accuracy = 75,
        .pp = 10,
        .target = MOVE_TARGET_SELECTED,
        .priority = 0,
        .category = BATTLE_CATEGORY_PHYSICAL,
        .makesContact = TRUE,
        .sheerForceBoost = TRUE,
        .minimizeDoubleDamage = B_UPDATED_MOVE_FLAGS >= GEN_6,
        .additionalEffects = ADDITIONAL_EFFECTS({
            .moveEffect = MOVE_EFFECT_FLINCH,
            .chance = 20,
        }),
    },

    [MOVE_POWER_GEM] =
    {
        .effect = EFFECT_HIT,
        .power = B_UPDATED_MOVE_DATA >= GEN_6 ? 80 : 70,
        .type = TYPE_ROCK,
        .accuracy = 100,
        .pp = 20,
        .target = MOVE_TARGET_SELECTED,
        .priority = 0,
        .category = BATTLE_CATEGORY_SPECIAL,
    },

    [MOVE_DRAIN_PUNCH] =
    {
        .effect = EFFECT_ABSORB,
        .power = B_UPDATED_MOVE_DATA >= GEN_5 ? 75 : 60,
        .type = TYPE_FIGHTING,
        .accuracy = 100,
        .pp = B_UPDATED_MOVE_DATA >= GEN_5 ? 10 : 5,
        .target = MOVE_TARGET_SELECTED,
        .priority = 0,
        .category = BATTLE_CATEGORY_PHYSICAL,
        .makesContact = TRUE,
        .punchingMove = TRUE,
        .healingMove = B_HEAL_BLOCKING >= GEN_6,
    },

    [MOVE_VACUUM_WAVE] =
    {
        .effect = EFFECT_HIT,
        .power = 40,
        .type = TYPE_FIGHTING,
        .accuracy = 100,
        .pp = 30,
        .target = MOVE_TARGET_SELECTED,
        .priority = 1,
        .category = BATTLE_CATEGORY_SPECIAL,
    },

    [MOVE_FOCUS_BLAST] =
    {
        .effect = EFFECT_HIT,
        .power = 120,
        .type = TYPE_FIGHTING,
        .accuracy = 70,
        .pp = 5,
        .target = MOVE_TARGET_SELECTED,
        .priority = 0,
        .category = BATTLE_CATEGORY_SPECIAL,
        .sheerForceBoost = TRUE,
        .ballisticMove = TRUE,
        .additionalEffects = ADDITIONAL_EFFECTS({
            .moveEffect = MOVE_EFFECT_SP_DEF_MINUS_1,
            .chance = 10,
        }),
    },

    [MOVE_ENERGY_BALL] =
    {
        .effect = EFFECT_HIT,
        .power = B_UPDATED_MOVE_DATA >= GEN_6 ? 90 : 80,
        .type = TYPE_GRASS,
        .accuracy = 100,
        .pp = 10,
        .target = MOVE_TARGET_SELECTED,
        .priority = 0,
        .category = BATTLE_CATEGORY_SPECIAL,
        .sheerForceBoost = TRUE,
        .ballisticMove = TRUE,
        .additionalEffects = ADDITIONAL_EFFECTS({
            .moveEffect = MOVE_EFFECT_SP_DEF_MINUS_1,
            .chance = 10,
        }),
    },

    [MOVE_BRAVE_BIRD] =
    {
        .effect = EFFECT_HIT,
        .power = 120,
        .type = TYPE_FLYING,
        .accuracy = 100,
        .recoil = 33,
        .pp = 15,
        .target = MOVE_TARGET_SELECTED,
        .priority = 0,
        .category = BATTLE_CATEGORY_PHYSICAL,
        .makesContact = TRUE,
    },

    [MOVE_EARTH_POWER] =
    {
        .effect = EFFECT_HIT,
        .power = 90,
        .type = TYPE_GROUND,
        .accuracy = 100,
        .pp = 10,
        .target = MOVE_TARGET_SELECTED,
        .priority = 0,
        .category = BATTLE_CATEGORY_SPECIAL,
        .sheerForceBoost = TRUE,
        .skyBattleBanned = TRUE,
        .additionalEffects = ADDITIONAL_EFFECTS({
            .moveEffect = MOVE_EFFECT_SP_DEF_MINUS_1,
            .chance = 10,
        }),
    },

    [MOVE_SWITCHEROO] =
    {
        .effect = EFFECT_TRICK,
        .power = 0,
        .type = TYPE_DARK,
        .accuracy = 100,
        .pp = 10,
        .target = MOVE_TARGET_SELECTED,
        .priority = 0,
        .category = BATTLE_CATEGORY_STATUS,
        .zMove = { .effect = Z_EFFECT_SPD_UP_2 },
        .metronomeBanned = TRUE,
        .copycatBanned = TRUE,
        .assistBanned = TRUE,
    },

    [MOVE_GIGA_IMPACT] =
    {
        .effect = EFFECT_HIT,
        .power = 150,
        .type = TYPE_NORMAL,
        .accuracy = 90,
        .pp = 5,
        .target = MOVE_TARGET_SELECTED,
        .priority = 0,
        .category = BATTLE_CATEGORY_PHYSICAL,
        .makesContact = TRUE,
        .additionalEffects = ADDITIONAL_EFFECTS({
            .moveEffect = MOVE_EFFECT_RECHARGE,
            .self = TRUE,
        }),
    },

    [MOVE_NASTY_PLOT] =
    {
        .effect = EFFECT_SPECIAL_ATTACK_UP_2,
        .power = 0,
        .type = TYPE_DARK,
        .accuracy = 0,
        .pp = 20,
        .target = MOVE_TARGET_USER,
        .priority = 0,
        .category = BATTLE_CATEGORY_STATUS,
        .zMove = { .effect = Z_EFFECT_RESET_STATS },
        .snatchAffected = TRUE,
        .ignoresProtect = TRUE,
        .mirrorMoveBanned = TRUE,
    },

    [MOVE_BULLET_PUNCH] =
    {
        .effect = EFFECT_HIT,
        .power = 40,
        .type = TYPE_STEEL,
        .accuracy = 100,
        .pp = 30,
        .target = MOVE_TARGET_SELECTED,
        .priority = 1,
        .category = BATTLE_CATEGORY_PHYSICAL,
        .makesContact = TRUE,
        .punchingMove = TRUE,
    },

    [MOVE_AVALANCHE] =
    {
        .effect = EFFECT_REVENGE,
        .power = 60,
        .type = TYPE_ICE,
        .accuracy = 100,
        .pp = 10,
        .target = MOVE_TARGET_BOTH,
        .priority = -4,
        .category = BATTLE_CATEGORY_PHYSICAL,
        .makesContact = TRUE,
    },

    [MOVE_ICE_SHARD] =
    {
        .effect = EFFECT_HIT,
        .power = 40,
        .type = TYPE_ICE,
        .accuracy = 100,
        .pp = 30,
        .target = MOVE_TARGET_SELECTED,
        .priority = 1,
        .category = BATTLE_CATEGORY_PHYSICAL,
    },

    [MOVE_SHADOW_CLAW] =
    {
        .effect = EFFECT_HIT,
        .power = 70,
        .type = TYPE_GHOST,
        .accuracy = 100,
        .criticalHitStage = 1,
        .pp = 15,
        .target = MOVE_TARGET_SELECTED,
        .priority = 0,
        .category = BATTLE_CATEGORY_PHYSICAL,
        .makesContact = TRUE,
    },

    [MOVE_THUNDER_FANG] =
    {
        .effect = EFFECT_HIT,
        .power = 65,
        .type = TYPE_ELECTRIC,
        .accuracy = 95,
        .pp = 15,
        .target = MOVE_TARGET_SELECTED,
        .priority = 0,
        .category = BATTLE_CATEGORY_PHYSICAL,
        .argument = STATUS1_PARALYSIS,
        .makesContact = TRUE,
        .sheerForceBoost = TRUE,
        .bitingMove = TRUE,
        .additionalEffects = ADDITIONAL_EFFECTS({
            .moveEffect = MOVE_EFFECT_PARALYSIS,
            .chance = 10,
        },
        {
            .moveEffect = MOVE_EFFECT_FLINCH,
            .chance = 10,
        }),
    },

    [MOVE_ICE_FANG] =
    {
        .effect = EFFECT_HIT,
        .power = 65,
        .type = TYPE_ICE,
        .accuracy = 95,
        .pp = 15,
        .target = MOVE_TARGET_SELECTED,
        .priority = 0,
        .category = BATTLE_CATEGORY_PHYSICAL,
        .makesContact = TRUE,
        .sheerForceBoost = TRUE,
        .bitingMove = TRUE,
        .additionalEffects = ADDITIONAL_EFFECTS({
            .moveEffect = MOVE_EFFECT_FREEZE_OR_FROSTBITE,
            .chance = 10,
        },
        {
            .moveEffect = MOVE_EFFECT_FLINCH,
            .chance = 10,
        }),
    },

    [MOVE_FIRE_FANG] =
    {
        .effect = EFFECT_HIT,
        .power = 65,
        .type = TYPE_FIRE,
        .accuracy = 95,
        .pp = 15,
        .target = MOVE_TARGET_SELECTED,
        .priority = 0,
        .category = BATTLE_CATEGORY_PHYSICAL,
        .argument = STATUS1_BURN,
        .makesContact = TRUE,
        .sheerForceBoost = TRUE,
        .bitingMove = TRUE,
        .additionalEffects = ADDITIONAL_EFFECTS({
            .moveEffect = MOVE_EFFECT_BURN,
            .chance = 10,
        },
        {
            .moveEffect = MOVE_EFFECT_FLINCH,
            .chance = 10,
        }),
    },

    [MOVE_SHADOW_SNEAK] =
    {
        .effect = EFFECT_HIT,
        .power = 40,
        .type = TYPE_GHOST,
        .accuracy = 100,
        .pp = 30,
        .target = MOVE_TARGET_SELECTED,
        .priority = 1,
        .category = BATTLE_CATEGORY_PHYSICAL,
        .makesContact = TRUE,
    },

    [MOVE_MUD_BOMB] =
    {
        .effect = EFFECT_HIT,
        .power = 65,
        .type = TYPE_GROUND,
        .accuracy = 85,
        .pp = 10,
        .target = MOVE_TARGET_SELECTED,
        .priority = 0,
        .category = BATTLE_CATEGORY_SPECIAL,
        .sheerForceBoost = TRUE,
        .ballisticMove = TRUE,
        .additionalEffects = ADDITIONAL_EFFECTS({
            .moveEffect = MOVE_EFFECT_ACC_MINUS_1,
            .chance = 30,
        }),
    },

    [MOVE_PSYCHO_CUT] =
    {
        .effect = EFFECT_HIT,
        .power = 70,
        .type = TYPE_PSYCHIC,
        .accuracy = 100,
        .criticalHitStage = 1,
        .pp = 20,
        .target = MOVE_TARGET_SELECTED,
        .priority = 0,
        .category = BATTLE_CATEGORY_PHYSICAL,
        .slicingMove = TRUE,
    },

    [MOVE_ZEN_HEADBUTT] =
    {
        .effect = EFFECT_HIT,
        .power = 80,
        .type = TYPE_PSYCHIC,
        .accuracy = 90,
        .pp = 15,
        .target = MOVE_TARGET_SELECTED,
        .priority = 0,
        .category = BATTLE_CATEGORY_PHYSICAL,
        .makesContact = TRUE,
        .sheerForceBoost = TRUE,
        .additionalEffects = ADDITIONAL_EFFECTS({
            .moveEffect = MOVE_EFFECT_FLINCH,
            .chance = 20,
        }),
    },

    [MOVE_MIRROR_SHOT] =
    {
        .effect = EFFECT_HIT,
        .power = 65,
        .type = TYPE_STEEL,
        .accuracy = 85,
        .pp = 10,
        .target = MOVE_TARGET_SELECTED,
        .priority = 0,
        .category = BATTLE_CATEGORY_SPECIAL,
        .sheerForceBoost = TRUE,
        .additionalEffects = ADDITIONAL_EFFECTS({
            .moveEffect = MOVE_EFFECT_ACC_MINUS_1,
            .chance = 30,
        }),
    },

    [MOVE_FLASH_CANNON] =
    {
        .effect = EFFECT_HIT,
        .power = 80,
        .type = TYPE_STEEL,
        .accuracy = 100,
        .pp = 10,
        .target = MOVE_TARGET_SELECTED,
        .priority = 0,
        .category = BATTLE_CATEGORY_SPECIAL,
        .sheerForceBoost = TRUE,
        .additionalEffects = ADDITIONAL_EFFECTS({
            .moveEffect = MOVE_EFFECT_SP_DEF_MINUS_1,
            .chance = 10,
        }),
    },

    [MOVE_ROCK_CLIMB] =
    {
        .effect = EFFECT_HIT,
        .power = 90,
        .type = TYPE_NORMAL,
        .accuracy = 85,
        .pp = 20,
        .target = MOVE_TARGET_SELECTED,
        .priority = 0,
        .category = BATTLE_CATEGORY_PHYSICAL,
        .makesContact = TRUE,
        .sheerForceBoost = TRUE,
        .additionalEffects = ADDITIONAL_EFFECTS({
            .moveEffect = MOVE_EFFECT_CONFUSION,
            .chance = 20,
        }),
    },

    [MOVE_DEFOG] =
    {
        .effect = EFFECT_DEFOG,
        .power = 0,
        .type = TYPE_FLYING,
        .accuracy = 0,
        .pp = 15,
        .target = MOVE_TARGET_SELECTED,
        .priority = 0,
        .category = BATTLE_CATEGORY_STATUS,
        .zMove = { .effect = Z_EFFECT_ACC_UP_1 },
        //.ignoresSubstitute = TRUE,
        .magicCoatAffected = B_UPDATED_MOVE_FLAGS >= GEN_5,
    },

    [MOVE_TRICK_ROOM] =
    {
        .effect = EFFECT_TRICK_ROOM,
        .power = 0,
        .type = TYPE_PSYCHIC,
        .accuracy = 0,
        .pp = 5,
        .target = MOVE_TARGET_ALL_BATTLERS,
        .priority = -7,
        .category = BATTLE_CATEGORY_STATUS,
        .zMove = { .effect = Z_EFFECT_ACC_UP_1 },
        .ignoresProtect = TRUE,
    },

    [MOVE_DRACO_METEOR] =
    {
        .effect = EFFECT_HIT,
        .power = B_UPDATED_MOVE_DATA >= GEN_6 ? 130 : 140,
        .type = TYPE_DRAGON,
        .accuracy = 90,
        .pp = 5,
        .target = MOVE_TARGET_SELECTED,
        .priority = 0,
        .category = BATTLE_CATEGORY_SPECIAL,
        .additionalEffects = ADDITIONAL_EFFECTS({
            .moveEffect = MOVE_EFFECT_SP_ATK_TWO_DOWN,
            .self = TRUE,
        }),
    },

    [MOVE_DISCHARGE] =
    {
        .effect = EFFECT_HIT,
        .power = 80,
        .type = TYPE_ELECTRIC,
        .accuracy = 100,
        .pp = 15,
        .target = MOVE_TARGET_FOES_AND_ALLY,
        .priority = 0,
        .category = BATTLE_CATEGORY_SPECIAL,
        .sheerForceBoost = TRUE,
        .additionalEffects = ADDITIONAL_EFFECTS({
            .moveEffect = MOVE_EFFECT_PARALYSIS,
            .chance = 30,
        }),
    },

    [MOVE_LAVA_PLUME] =
    {
        .effect = EFFECT_HIT,
        .power = 80,
        .type = TYPE_FIRE,
        .accuracy = 100,
        .pp = 15,
        .target = MOVE_TARGET_FOES_AND_ALLY,
        .priority = 0,
        .category = BATTLE_CATEGORY_SPECIAL,
        .sheerForceBoost = TRUE,
        .additionalEffects = ADDITIONAL_EFFECTS({
            .moveEffect = MOVE_EFFECT_BURN,
            .chance = 30,
        }),
    },

    [MOVE_LEAF_STORM] =
    {
        .effect = EFFECT_HIT,
        .power = B_UPDATED_MOVE_DATA >= GEN_6 ? 130 : 140,
        .type = TYPE_GRASS,
        .accuracy = 90,
        .pp = 5,
        .target = MOVE_TARGET_SELECTED,
        .priority = 0,
        .category = BATTLE_CATEGORY_SPECIAL,
        .additionalEffects = ADDITIONAL_EFFECTS({
            .moveEffect = MOVE_EFFECT_SP_ATK_TWO_DOWN,
            .self = TRUE,
        }),
    },

    [MOVE_POWER_WHIP] =
    {
        .effect = EFFECT_HIT,
        .power = 120,
        .type = TYPE_GRASS,
        .accuracy = 85,
        .pp = 10,
        .target = MOVE_TARGET_SELECTED,
        .priority = 0,
        .category = BATTLE_CATEGORY_PHYSICAL,
        .makesContact = TRUE,
    },

    [MOVE_ROCK_WRECKER] =
    {
        .effect = EFFECT_HIT,
        .power = 150,
        .type = TYPE_ROCK,
        .accuracy = 90,
        .pp = 5,
        .target = MOVE_TARGET_SELECTED,
        .priority = 0,
        .category = BATTLE_CATEGORY_PHYSICAL,
        .ballisticMove = TRUE,
        .additionalEffects = ADDITIONAL_EFFECTS({
            .moveEffect = MOVE_EFFECT_RECHARGE,
            .self = TRUE,
        }),
    },

    [MOVE_CROSS_POISON] =
    {
        .effect = EFFECT_HIT,
        .power = 70,
        .type = TYPE_POISON,
        .accuracy = 100,
        .criticalHitStage = 1,
        .pp = 20,
        .target = MOVE_TARGET_SELECTED,
        .priority = 0,
        .category = BATTLE_CATEGORY_PHYSICAL,
        .makesContact = TRUE,
        .sheerForceBoost = TRUE,
        .slicingMove = TRUE,
        .additionalEffects = ADDITIONAL_EFFECTS({
            .moveEffect = MOVE_EFFECT_POISON,
            .chance = 10,
        }),
    },

    [MOVE_GUNK_SHOT] =
    {
        .effect = EFFECT_HIT,
        .power = 120,
        .type = TYPE_POISON,
        .accuracy = B_UPDATED_MOVE_DATA >= GEN_6 ? 80 : 70,
        .pp = 5,
        .target = MOVE_TARGET_SELECTED,
        .priority = 0,
        .category = BATTLE_CATEGORY_PHYSICAL,
        .sheerForceBoost = TRUE,
        .additionalEffects = ADDITIONAL_EFFECTS({
            .moveEffect = MOVE_EFFECT_POISON,
            .chance = 30,
        }),
    },

    [MOVE_IRON_HEAD] =
    {
        .effect = EFFECT_HIT,
        .power = 80,
        .type = TYPE_STEEL,
        .accuracy = 100,
        .pp = 15,
        .target = MOVE_TARGET_SELECTED,
        .priority = 0,
        .category = BATTLE_CATEGORY_PHYSICAL,
        .makesContact = TRUE,
        .sheerForceBoost = TRUE,
        .additionalEffects = ADDITIONAL_EFFECTS({
            .moveEffect = MOVE_EFFECT_FLINCH,
            .chance = 30,
        }),
    },

    [MOVE_MAGNET_BOMB] =
    {
        .effect = EFFECT_HIT,
        .power = 60,
        .type = TYPE_STEEL,
        .accuracy = 0,
        .pp = 20,
        .target = MOVE_TARGET_SELECTED,
        .priority = 0,
        .category = BATTLE_CATEGORY_PHYSICAL,
        .ballisticMove = TRUE,
    },

    [MOVE_STONE_EDGE] =
    {
        .effect = EFFECT_HIT,
        .power = 100,
        .type = TYPE_ROCK,
        .accuracy = 80,
        .criticalHitStage = 1,
        .pp = 5,
        .target = MOVE_TARGET_SELECTED,
        .priority = 0,
        .category = BATTLE_CATEGORY_PHYSICAL,
    },

    [MOVE_CAPTIVATE] =
    {
        .effect = EFFECT_CAPTIVATE,
        .power = 0,
        .type = TYPE_NORMAL,
        .accuracy = 100,
        .pp = 20,
        .target = MOVE_TARGET_BOTH,
        .priority = 0,
        .category = BATTLE_CATEGORY_STATUS,
        .zMove = { .effect = Z_EFFECT_SPDEF_UP_2 },
        .magicCoatAffected = TRUE,
    },

    [MOVE_STEALTH_ROCK] =
    {
        .effect = EFFECT_STEALTH_ROCK,
        .power = 0,
        .type = TYPE_ROCK,
        .accuracy = 0,
        .pp = 20,
        .target = MOVE_TARGET_OPPONENTS_FIELD,
        .priority = 0,
        .category = BATTLE_CATEGORY_STATUS,
        .zMove = { .effect = Z_EFFECT_DEF_UP_1 },
        .magicCoatAffected = B_UPDATED_MOVE_FLAGS >= GEN_5,
        .ignoresProtect = TRUE,
        .mirrorMoveBanned = TRUE,
        .forcePressure = TRUE,
    },

    [MOVE_GRASS_KNOT] =
    {
        .effect = EFFECT_LOW_KICK,
        .power = 1,
        .type = TYPE_GRASS,
        .accuracy = 100,
        .pp = 20,
        .target = MOVE_TARGET_SELECTED,
        .priority = 0,
        .category = BATTLE_CATEGORY_SPECIAL,
        .makesContact = TRUE,
        .skyBattleBanned = TRUE,
    },

    [MOVE_CHATTER] =
    {
        .effect = EFFECT_HIT,
        .power = B_UPDATED_MOVE_DATA >= GEN_6 ? 65 : 60,
        .type = TYPE_FLYING,
        .accuracy = 100,
        .pp = 20,
        .target = MOVE_TARGET_SELECTED,
        .priority = 0,
        .category = BATTLE_CATEGORY_SPECIAL,
        .sheerForceBoost = TRUE,
        .ignoresSubstitute = B_UPDATED_MOVE_FLAGS >= GEN_6,
        .soundMove = TRUE,
        .mirrorMoveBanned = B_UPDATED_MOVE_FLAGS < GEN_6,
        .mimicBanned = TRUE,
        .metronomeBanned = TRUE,
        .copycatBanned = TRUE,
        .sleepTalkBanned = TRUE,
        .instructBanned = TRUE,
        .assistBanned = TRUE,
        .additionalEffects = ADDITIONAL_EFFECTS({
            .moveEffect = MOVE_EFFECT_CONFUSION,
        #if B_UPDATED_MOVE_DATA >= GEN_6
            .chance = 100,
        #elif B_UPDATED_MOVE_DATA >= GEN_5
            .chance = 10,
        #else
            .chance = 31,
        #endif
        }),
    },

    [MOVE_JUDGMENT] =
    {
        .effect = EFFECT_CHANGE_TYPE_ON_ITEM,
        .power = 100,
        .type = TYPE_NORMAL,
        .accuracy = 100,
        .pp = 10,
        .target = MOVE_TARGET_SELECTED,
        .priority = 0,
        .category = BATTLE_CATEGORY_SPECIAL,
        .argument = HOLD_EFFECT_PLATE,
    },

    [MOVE_BUG_BITE] =
    {
        .effect = EFFECT_HIT,
        .power = 60,
        .type = TYPE_BUG,
        .accuracy = 100,
        .pp = 20,
        .target = MOVE_TARGET_SELECTED,
        .priority = 0,
        .category = BATTLE_CATEGORY_PHYSICAL,
        .makesContact = TRUE,
        .additionalEffects = ADDITIONAL_EFFECTS({
            .moveEffect = MOVE_EFFECT_BUG_BITE,
        }),
    },

    [MOVE_CHARGE_BEAM] =
    {
        .effect = EFFECT_HIT,
        .power = 50,
        .type = TYPE_ELECTRIC,
        .accuracy = 90,
        .pp = 10,
        .target = MOVE_TARGET_SELECTED,
        .priority = 0,
        .category = BATTLE_CATEGORY_SPECIAL,
        .sheerForceBoost = TRUE,
        .additionalEffects = ADDITIONAL_EFFECTS({
            .moveEffect = MOVE_EFFECT_SP_ATK_PLUS_1,
            .self = TRUE,
            .chance = 70,
        }),
    },

    [MOVE_WOOD_HAMMER] =
    {
        .effect = EFFECT_HIT,
        .power = 120,
        .type = TYPE_GRASS,
        .accuracy = 100,
        .recoil = 33,
        .pp = 15,
        .target = MOVE_TARGET_SELECTED,
        .priority = 0,
        .category = BATTLE_CATEGORY_PHYSICAL,
        .makesContact = TRUE,
    },

    [MOVE_AQUA_JET] =
    {
        .effect = EFFECT_HIT,
        .power = 40,
        .type = TYPE_WATER,
        .accuracy = 100,
        .pp = 20,
        .target = MOVE_TARGET_SELECTED,
        .priority = 1,
        .category = BATTLE_CATEGORY_PHYSICAL,
        .makesContact = TRUE,
    },

    [MOVE_ATTACK_ORDER] =
    {
        .effect = EFFECT_HIT,
        .power = 90,
        .type = TYPE_BUG,
        .accuracy = 100,
        .criticalHitStage = 1,
        .pp = 15,
        .target = MOVE_TARGET_SELECTED,
        .priority = 0,
        .category = BATTLE_CATEGORY_PHYSICAL,
    },

    [MOVE_DEFEND_ORDER] =
    {
        .effect = EFFECT_COSMIC_POWER,
        .power = 0,
        .type = TYPE_BUG,
        .accuracy = 0,
        .pp = 10,
        .target = MOVE_TARGET_USER,
        .priority = 0,
        .category = BATTLE_CATEGORY_STATUS,
        .zMove = { .effect = Z_EFFECT_DEF_UP_1 },
        .snatchAffected = TRUE,
        .ignoresProtect = TRUE,
        .mirrorMoveBanned = TRUE,
    },

    [MOVE_HEAL_ORDER] =
    {
        .effect = EFFECT_RESTORE_HP,
        .power = 0,
        .type = TYPE_BUG,
        .accuracy = 0,
        .pp = 10,
        .target = MOVE_TARGET_USER,
        .priority = 0,
        .category = BATTLE_CATEGORY_STATUS,
        .zMove = { .effect = Z_EFFECT_RESET_STATS },
        .healingMove = TRUE,
        .snatchAffected = TRUE,
        .ignoresProtect = TRUE,
        .mirrorMoveBanned = TRUE,
    },

    [MOVE_HEAD_SMASH] =
    {
        .effect = EFFECT_HIT,
        .power = 150,
        .type = TYPE_ROCK,
        .accuracy = 80,
        .recoil = 50,
        .pp = 5,
        .target = MOVE_TARGET_SELECTED,
        .priority = 0,
        .category = BATTLE_CATEGORY_PHYSICAL,
        .makesContact = TRUE,
    },

    [MOVE_DOUBLE_HIT] =
    {
        .effect = EFFECT_HIT,
        .power = 35,
        .type = TYPE_NORMAL,
        .accuracy = 90,
        .pp = 10,
        .target = MOVE_TARGET_SELECTED,
        .priority = 0,
        .category = BATTLE_CATEGORY_PHYSICAL,
        .makesContact = TRUE,
        .strikeCount = 2,
    },

    [MOVE_ROAR_OF_TIME] =
    {
        .effect = EFFECT_HIT,
        .power = 150,
        .type = TYPE_DRAGON,
        .accuracy = 90,
        .pp = 5,
        .target = MOVE_TARGET_SELECTED,
        .priority = 0,
        .category = BATTLE_CATEGORY_SPECIAL,
        .additionalEffects = ADDITIONAL_EFFECTS({
            .moveEffect = MOVE_EFFECT_RECHARGE,
            .self = TRUE,
        }),
    },

    [MOVE_SPACIAL_REND] =
    {
        .effect = EFFECT_HIT,
        .power = 100,
        .type = TYPE_DRAGON,
        .accuracy = 95,
        .criticalHitStage = 1,
        .pp = 5,
        .target = MOVE_TARGET_SELECTED,
        .priority = 0,
        .category = BATTLE_CATEGORY_SPECIAL,
    },

    [MOVE_LUNAR_DANCE] =
    {
        .effect = EFFECT_HEALING_WISH,
        .power = 0,
        .type = TYPE_PSYCHIC,
        .accuracy = 0,
        .pp = 10,
        .target = MOVE_TARGET_USER,
        .priority = 0,
        .category = BATTLE_CATEGORY_STATUS,
        .snatchAffected = B_UPDATED_MOVE_FLAGS >= GEN_5,
        .ignoresProtect = TRUE,
        .mirrorMoveBanned = TRUE,
        .healingMove = TRUE,
        .danceMove = TRUE,
    },

    [MOVE_CRUSH_GRIP] =
    {
        .effect = EFFECT_WRING_OUT,
        .power = 1,
        .type = TYPE_NORMAL,
        .accuracy = 100,
        .pp = 5,
        .target = MOVE_TARGET_SELECTED,
        .priority = 0,
        .category = BATTLE_CATEGORY_PHYSICAL,
        .makesContact = TRUE,
    },

    [MOVE_MAGMA_STORM] =
    {
        .effect = EFFECT_HIT,
        .power = B_UPDATED_MOVE_DATA >= GEN_6 ? 100 : 120,
        .type = TYPE_FIRE,
        .accuracy = B_UPDATED_MOVE_DATA >= GEN_5 ? 75 : 70,
        .pp = 5,
        .target = MOVE_TARGET_SELECTED,
        .priority = 0,
        .category = BATTLE_CATEGORY_SPECIAL,
        .additionalEffects = ADDITIONAL_EFFECTS({
            .moveEffect = MOVE_EFFECT_WRAP,
        }),
    },

    [MOVE_DARK_VOID] =
    {
        .effect = EFFECT_DARK_VOID,
        .power = 0,
        .type = TYPE_DARK,
        .accuracy = B_UPDATED_MOVE_DATA >= GEN_7 ? 50 : 80,
        .pp = 10,
        .target = MOVE_TARGET_BOTH,
        .priority = 0,
        .category = BATTLE_CATEGORY_STATUS,
        .zMove = { .effect = Z_EFFECT_RESET_STATS },
        .magicCoatAffected = TRUE,
        .sketchBanned = (B_SKETCH_BANS >= GEN_9),
    },

    [MOVE_SEED_FLARE] =
    {
        .effect = EFFECT_HIT,
        .power = 120,
        .type = TYPE_GRASS,
        .accuracy = 85,
        .pp = 5,
        .target = MOVE_TARGET_SELECTED,
        .priority = 0,
        .category = BATTLE_CATEGORY_SPECIAL,
        .sheerForceBoost = TRUE,
        .additionalEffects = ADDITIONAL_EFFECTS({
            .moveEffect = MOVE_EFFECT_SP_DEF_MINUS_2,
            .chance = 40,
        }),
    },

    [MOVE_OMINOUS_WIND] =
    {
        .effect = EFFECT_HIT,
        .power = 60,
        .type = TYPE_GHOST,
        .accuracy = 100,
        .pp = 5,
        .target = MOVE_TARGET_SELECTED,
        .priority = 0,
        .category = BATTLE_CATEGORY_SPECIAL,
        .sheerForceBoost = TRUE,
        .windMove = B_EXTRAPOLATED_MOVE_FLAGS,
        .additionalEffects = ADDITIONAL_EFFECTS({
            .moveEffect = MOVE_EFFECT_ALL_STATS_UP,
            .self = TRUE,
            .chance = 10,
        }),
    },

    [MOVE_SHADOW_FORCE] =
    {
        .effect = EFFECT_SEMI_INVULNERABLE,
        .power = 120,
        .type = TYPE_GHOST,
        .accuracy = 100,
        .pp = 5,
        .target = MOVE_TARGET_SELECTED,
        .priority = 0,
        .category = BATTLE_CATEGORY_PHYSICAL,
        .makesContact = TRUE,
        .twoTurnMove = TRUE,
        .ignoresProtect = TRUE,
        .minimizeDoubleDamage = B_UPDATED_MOVE_FLAGS == GEN_6,
        .sleepTalkBanned = TRUE,
        .instructBanned = TRUE,
        .assistBanned = TRUE,
        .additionalEffects = ADDITIONAL_EFFECTS({
            .moveEffect = MOVE_EFFECT_FEINT,
        }),
    },

    [MOVE_HONE_CLAWS] =
    {
        .effect = EFFECT_ATTACK_ACCURACY_UP,
        .power = 0,
        .type = TYPE_DARK,
        .accuracy = 0,
        .pp = 15,
        .target = MOVE_TARGET_USER,
        .priority = 0,
        .category = BATTLE_CATEGORY_STATUS,
        .zMove = { .effect = Z_EFFECT_ATK_UP_1 },
        .snatchAffected = TRUE,
        .ignoresProtect = TRUE,
        .mirrorMoveBanned = TRUE,
    },

    [MOVE_WIDE_GUARD] =
    {
        .effect = EFFECT_PROTECT,
        .power = 0,
        .type = TYPE_ROCK,
        .accuracy = 0,
        .pp = 10,
        .target = MOVE_TARGET_USER,
        .priority = 3,
        .category = BATTLE_CATEGORY_STATUS,
        .argument = TRUE, // Protects the whole side.
        .zMove = { .effect = Z_EFFECT_DEF_UP_1 },
        .snatchAffected = TRUE,
        .ignoresProtect = TRUE,
        .mirrorMoveBanned = TRUE,
        .protectionMove = TRUE,
        .metronomeBanned = TRUE,
    },

    [MOVE_GUARD_SPLIT] =
    {
        .effect = EFFECT_GUARD_SPLIT,
        .power = 0,
        .type = TYPE_PSYCHIC,
        .accuracy = 0,
        .pp = 10,
        .target = MOVE_TARGET_SELECTED,
        .priority = 0,
        .category = BATTLE_CATEGORY_STATUS,
        .zMove = { .effect = Z_EFFECT_SPD_UP_1 },
        .mirrorMoveBanned = TRUE,
    },

    [MOVE_POWER_SPLIT] =
    {
        .effect = EFFECT_POWER_SPLIT,
        .power = 0,
        .type = TYPE_PSYCHIC,
        .accuracy = 0,
        .pp = 10,
        .target = MOVE_TARGET_SELECTED,
        .priority = 0,
        .category = BATTLE_CATEGORY_STATUS,
        .zMove = { .effect = Z_EFFECT_SPD_UP_1 },
        .mirrorMoveBanned = TRUE,
    },

    [MOVE_WONDER_ROOM] =
    {
        .effect = EFFECT_WONDER_ROOM,
        .power = 0,
        .type = TYPE_PSYCHIC,
        .accuracy = 0,
        .pp = 10,
        .target = MOVE_TARGET_ALL_BATTLERS,
        .priority = B_UPDATED_MOVE_DATA >= GEN_6 ? 0 : -7,
        .category = BATTLE_CATEGORY_STATUS,
        .zMove = { .effect = Z_EFFECT_SPDEF_UP_1 },
        .ignoresProtect = TRUE,
    },

    [MOVE_PSYSHOCK] =
    {
        .effect = EFFECT_PSYSHOCK,
        .power = 80,
        .type = TYPE_PSYCHIC,
        .accuracy = 100,
        .pp = 10,
        .target = MOVE_TARGET_SELECTED,
        .priority = 0,
        .category = BATTLE_CATEGORY_SPECIAL,
    },

    [MOVE_VENOSHOCK] =
    {
        .effect = EFFECT_DOUBLE_POWER_ON_ARG_STATUS,
        .power = 65,
        .type = TYPE_POISON,
        .accuracy = 100,
        .pp = 10,
        .target = MOVE_TARGET_SELECTED,
        .priority = 0,
        .category = BATTLE_CATEGORY_SPECIAL,
        .argument = STATUS1_PSN_ANY,
    },

    [MOVE_AUTOTOMIZE] =
    {
        .effect = EFFECT_AUTOTOMIZE,
        .power = 0,
        .type = TYPE_STEEL,
        .accuracy = 0,
        .pp = 15,
        .target = MOVE_TARGET_USER,
        .priority = 0,
        .category = BATTLE_CATEGORY_STATUS,
        .zMove = { .effect = Z_EFFECT_RESET_STATS },
        .snatchAffected = TRUE,
        .ignoresProtect = TRUE,
        .mirrorMoveBanned = TRUE,
    },

    [MOVE_RAGE_POWDER] =
    {
        .effect = EFFECT_FOLLOW_ME,
        .power = 0,
        .type = TYPE_BUG,
        .accuracy = 0,
        .pp = 20,
        .target = MOVE_TARGET_USER,
        .priority = B_UPDATED_MOVE_DATA >= GEN_6 ? 2 : 3,
        .category = BATTLE_CATEGORY_STATUS,
        .zMove = { .effect = Z_EFFECT_RESET_STATS },
        .powderMove = TRUE,
        .ignoresProtect = TRUE,
        .mirrorMoveBanned = TRUE,
        .metronomeBanned = TRUE,
        .copycatBanned = TRUE,
        .assistBanned = TRUE,
    },

    [MOVE_TELEKINESIS] =
    {
        .effect = EFFECT_TELEKINESIS,
        .power = 0,
        .type = TYPE_PSYCHIC,
        .accuracy = 0,
        .pp = 15,
        .target = MOVE_TARGET_SELECTED,
        .priority = 0,
        .category = BATTLE_CATEGORY_STATUS,
        .zMove = { .effect = Z_EFFECT_SPATK_UP_1 },
        .magicCoatAffected = TRUE,
        .gravityBanned = TRUE,
    },

    [MOVE_MAGIC_ROOM] =
    {
        .effect = EFFECT_MAGIC_ROOM,
        .power = 0,
        .type = TYPE_PSYCHIC,
        .accuracy = 0,
        .pp = 10,
        .target = MOVE_TARGET_ALL_BATTLERS,
        .priority = B_UPDATED_MOVE_DATA >= GEN_6 ? 0 : -7,
        .category = BATTLE_CATEGORY_STATUS,
        .zMove = { .effect = Z_EFFECT_SPDEF_UP_1 },
        .ignoresProtect = TRUE,
    },

    [MOVE_SMACK_DOWN] =
    {
        .effect = EFFECT_HIT,
        .power = 50,
        .type = TYPE_ROCK,
        .accuracy = 100,
        .pp = 15,
        .target = MOVE_TARGET_SELECTED,
        .priority = 0,
        .category = BATTLE_CATEGORY_PHYSICAL,
        .damagesAirborne = TRUE,
        .skyBattleBanned = TRUE,
        .additionalEffects = ADDITIONAL_EFFECTS({
            .moveEffect = MOVE_EFFECT_SMACK_DOWN,
        }),
    },

    [MOVE_STORM_THROW] =
    {
        .effect = EFFECT_HIT,
        .power = B_UPDATED_MOVE_DATA >= GEN_6 ? 60 : 40,
        .type = TYPE_FIGHTING,
        .accuracy = 100,
        .pp = 10,
        .target = MOVE_TARGET_SELECTED,
        .priority = 0,
        .category = BATTLE_CATEGORY_PHYSICAL,
        .makesContact = TRUE,
        .alwaysCriticalHit = TRUE,
    },

    [MOVE_FLAME_BURST] =
    {
        .effect = EFFECT_HIT,
        .power = 70,
        .type = TYPE_FIRE,
        .accuracy = 100,
        .pp = 15,
        .target = MOVE_TARGET_SELECTED,
        .priority = 0,
        .category = BATTLE_CATEGORY_SPECIAL,
        .additionalEffects = ADDITIONAL_EFFECTS({
            .moveEffect = MOVE_EFFECT_FLAME_BURST,
            .self = TRUE,
        }),
    },

    [MOVE_SLUDGE_WAVE] =
    {
        .effect = EFFECT_HIT,
        .power = 95,
        .type = TYPE_POISON,
        .accuracy = 100,
        .pp = 10,
        .target = MOVE_TARGET_FOES_AND_ALLY,
        .priority = 0,
        .category = BATTLE_CATEGORY_SPECIAL,
        .sheerForceBoost = TRUE,
        .additionalEffects = ADDITIONAL_EFFECTS({
            .moveEffect = MOVE_EFFECT_POISON,
            .chance = 10,
        }),
    },

    [MOVE_QUIVER_DANCE] =
    {
        .effect = EFFECT_QUIVER_DANCE,
        .power = 0,
        .type = TYPE_BUG,
        .accuracy = 0,
        .pp = 20,
        .target = MOVE_TARGET_USER,
        .priority = 0,
        .category = BATTLE_CATEGORY_STATUS,
        .zMove = { .effect = Z_EFFECT_RESET_STATS },
        .danceMove = TRUE,
        .snatchAffected = TRUE,
        .ignoresProtect = TRUE,
        .mirrorMoveBanned = TRUE,
    },

    [MOVE_HEAVY_SLAM] =
    {
        .effect = EFFECT_HEAT_CRASH,
        .power = 1,
        .type = TYPE_STEEL,
        .accuracy = 100,
        .pp = 10,
        .target = MOVE_TARGET_SELECTED,
        .priority = 0,
        .category = BATTLE_CATEGORY_PHYSICAL,
        .makesContact = TRUE,
        .minimizeDoubleDamage = B_UPDATED_MOVE_FLAGS >= GEN_7,
        .skyBattleBanned = TRUE,
    },

    [MOVE_SYNCHRONOISE] =
    {
        .effect = EFFECT_SYNCHRONOISE,
        .power = B_UPDATED_MOVE_DATA >= GEN_6 ? 120 : 70,
        .type = TYPE_PSYCHIC,
        .accuracy = 100,
        .pp = B_UPDATED_MOVE_DATA >= GEN_6 ? 10 : 15,
        .target = MOVE_TARGET_FOES_AND_ALLY,
        .priority = 0,
        .category = BATTLE_CATEGORY_SPECIAL,
    },

    [MOVE_ELECTRO_BALL] =
    {
        .effect = EFFECT_ELECTRO_BALL,
        .power = 1,
        .type = TYPE_ELECTRIC,
        .accuracy = 100,
        .pp = 10,
        .target = MOVE_TARGET_SELECTED,
        .priority = 0,
        .category = BATTLE_CATEGORY_SPECIAL,
        .ballisticMove = TRUE,
    },

    [MOVE_SOAK] =
    {
        .effect = EFFECT_SOAK,
        .power = 0,
        .type = TYPE_WATER,
        .accuracy = 100,
        .pp = 20,
        .target = MOVE_TARGET_SELECTED,
        .priority = 0,
        .category = BATTLE_CATEGORY_STATUS,
        .zMove = { .effect = Z_EFFECT_SPATK_UP_1 },
        .magicCoatAffected = TRUE,
    },

    [MOVE_FLAME_CHARGE] =
    {
        .effect = EFFECT_HIT,
        .power = 50,
        .type = TYPE_FIRE,
        .accuracy = 100,
        .pp = 20,
        .target = MOVE_TARGET_SELECTED,
        .priority = 0,
        .category = BATTLE_CATEGORY_PHYSICAL,
        .makesContact = TRUE,
        .sheerForceBoost = TRUE,
        .additionalEffects = ADDITIONAL_EFFECTS({
            .moveEffect = MOVE_EFFECT_SPD_PLUS_1,
            .self = TRUE,
            .chance = 100,
        }),
    },

    [MOVE_COIL] =
    {
        .effect = EFFECT_COIL,
        .power = 0,
        .type = TYPE_POISON,
        .accuracy = 0,
        .pp = 20,
        .target = MOVE_TARGET_USER,
        .priority = 0,
        .category = BATTLE_CATEGORY_STATUS,
        .zMove = { .effect = Z_EFFECT_RESET_STATS },
        .snatchAffected = TRUE,
        .ignoresProtect = TRUE,
        .mirrorMoveBanned = TRUE,
    },

    [MOVE_LOW_SWEEP] =
    {
        .effect = EFFECT_HIT,
        .power = B_UPDATED_MOVE_DATA >= GEN_6 ? 65 : 60,
        .type = TYPE_FIGHTING,
        .accuracy = 100,
        .pp = 20,
        .target = MOVE_TARGET_SELECTED,
        .priority = 0,
        .category = BATTLE_CATEGORY_PHYSICAL,
        .makesContact = TRUE,
        .sheerForceBoost = TRUE,
        .additionalEffects = ADDITIONAL_EFFECTS({
            .moveEffect = MOVE_EFFECT_SPD_MINUS_1,
            .chance = 100,
        }),
    },

    [MOVE_ACID_SPRAY] =
    {
        .effect = EFFECT_HIT,
        .power = 40,
        .type = TYPE_POISON,
        .accuracy = 100,
        .pp = 20,
        .target = MOVE_TARGET_SELECTED,
        .priority = 0,
        .category = BATTLE_CATEGORY_SPECIAL,
        .sheerForceBoost = TRUE,
        .ballisticMove = TRUE,
        .additionalEffects = ADDITIONAL_EFFECTS({
            .moveEffect = MOVE_EFFECT_SP_DEF_MINUS_2,
            .chance = 100,
        }),
    },

    [MOVE_FOUL_PLAY] =
    {
        .effect = EFFECT_FOUL_PLAY,
        .power = 95,
        .type = TYPE_DARK,
        .accuracy = 100,
        .pp = 15,
        .target = MOVE_TARGET_SELECTED,
        .priority = 0,
        .category = BATTLE_CATEGORY_PHYSICAL,
        .makesContact = TRUE,
    },

    [MOVE_SIMPLE_BEAM] =
    {
        .effect = EFFECT_SIMPLE_BEAM,
        .power = 0,
        .type = TYPE_NORMAL,
        .accuracy = 100,
        .pp = 15,
        .target = MOVE_TARGET_SELECTED,
        .priority = 0,
        .category = BATTLE_CATEGORY_STATUS,
        .zMove = { .effect = Z_EFFECT_SPATK_UP_1 },
        .magicCoatAffected = TRUE,
    },

    [MOVE_ENTRAINMENT] =
    {
        .effect = EFFECT_ENTRAINMENT,
        .power = 0,
        .type = TYPE_NORMAL,
        .accuracy = 100,
        .pp = 15,
        .target = MOVE_TARGET_SELECTED,
        .priority = 0,
        .category = BATTLE_CATEGORY_STATUS,
        .zMove = { .effect = Z_EFFECT_SPDEF_UP_1 },
        .magicCoatAffected = TRUE,
    },

    [MOVE_AFTER_YOU] =
    {
        .effect = EFFECT_AFTER_YOU,
        .power = 0,
        .type = TYPE_NORMAL,
        .accuracy = 0,
        .pp = 15,
        .target = MOVE_TARGET_SELECTED,
        .priority = 0,
        .category = BATTLE_CATEGORY_STATUS,
        .zMove = { .effect = Z_EFFECT_SPD_UP_1 },
        .ignoresProtect = TRUE,
        .ignoresSubstitute = TRUE,
        .mirrorMoveBanned = TRUE,
        .metronomeBanned = TRUE,
    },

    [MOVE_ROUND] =
    {
        .effect = EFFECT_ROUND,
        .power = 60,
        .type = TYPE_NORMAL,
        .accuracy = 100,
        .pp = 15,
        .target = MOVE_TARGET_SELECTED,
        .priority = 0,
        .category = BATTLE_CATEGORY_SPECIAL,
        .ignoresSubstitute = B_UPDATED_MOVE_FLAGS >= GEN_6,
        .soundMove = TRUE,
        .additionalEffects = ADDITIONAL_EFFECTS({
            .moveEffect = MOVE_EFFECT_ROUND,
        }),
    },

    [MOVE_ECHOED_VOICE] =
    {
        .effect = EFFECT_ECHOED_VOICE,
        .power = 40,
        .type = TYPE_NORMAL,
        .accuracy = 100,
        .pp = 15,
        .target = MOVE_TARGET_SELECTED,
        .priority = 0,
        .category = BATTLE_CATEGORY_SPECIAL,
        .ignoresSubstitute = B_UPDATED_MOVE_FLAGS >= GEN_6,
        .soundMove = TRUE,
    },

    [MOVE_CHIP_AWAY] =
    {
        .effect = EFFECT_HIT,
        .power = 70,
        .type = TYPE_NORMAL,
        .accuracy = 100,
        .pp = 20,
        .target = MOVE_TARGET_SELECTED,
        .priority = 0,
        .category = BATTLE_CATEGORY_PHYSICAL,
        .makesContact = TRUE,
        .ignoresTargetDefenseEvasionStages = TRUE,
    },

    [MOVE_CLEAR_SMOG] =
    {
        .effect = EFFECT_HIT,
        .power = 50,
        .type = TYPE_POISON,
        .accuracy = 0,
        .pp = 15,
        .target = MOVE_TARGET_SELECTED,
        .priority = 0,
        .category = BATTLE_CATEGORY_SPECIAL,
        .additionalEffects = ADDITIONAL_EFFECTS({
            .moveEffect = MOVE_EFFECT_CLEAR_SMOG,
        }),
    },

    [MOVE_STORED_POWER] =
    {
        .effect = EFFECT_STORED_POWER,
        .power = 20,
        .type = TYPE_PSYCHIC,
        .accuracy = 100,
        .pp = 10,
        .target = MOVE_TARGET_SELECTED,
        .priority = 0,
        .category = BATTLE_CATEGORY_SPECIAL,
    },

    [MOVE_QUICK_GUARD] =
    {
        .effect = EFFECT_PROTECT,
        .power = 0,
        .type = TYPE_FIGHTING,
        .accuracy = 0,
        .pp = 15,
        .target = MOVE_TARGET_USER,
        .priority = 3,
        .category = BATTLE_CATEGORY_STATUS,
        .argument = TRUE, // Protects the whole side.
        .zMove = { .effect = Z_EFFECT_DEF_UP_1 },
        .snatchAffected = TRUE,
        .ignoresProtect = TRUE,
        .mirrorMoveBanned = TRUE,
        .protectionMove = TRUE,
        .metronomeBanned = TRUE,
    },

    [MOVE_ALLY_SWITCH] =
    {
        .effect = EFFECT_ALLY_SWITCH,
        .power = 0,
        .type = TYPE_PSYCHIC,
        .accuracy = 0,
        .pp = 15,
        .target = MOVE_TARGET_USER,
        .priority = B_UPDATED_MOVE_DATA >= GEN_7 ? 2 : 1,
        .category = BATTLE_CATEGORY_STATUS,
        .zMove = { .effect = Z_EFFECT_SPD_UP_2 },
        .ignoresProtect = TRUE,
        .mirrorMoveBanned = TRUE,
    },

    [MOVE_SCALD] =
    {
        .effect = EFFECT_HIT,
        .power = 80,
        .type = TYPE_WATER,
        .accuracy = 100,
        .pp = 15,
        .target = MOVE_TARGET_SELECTED,
        .priority = 0,
        .category = BATTLE_CATEGORY_SPECIAL,
        .sheerForceBoost = TRUE,
        .thawsUser = TRUE,
        .additionalEffects = ADDITIONAL_EFFECTS({
            .moveEffect = MOVE_EFFECT_BURN,
            .chance = 30,
        }),
    },

    [MOVE_SHELL_SMASH] =
    {
        .effect = EFFECT_SHELL_SMASH,
        .power = 0,
        .type = TYPE_NORMAL,
        .accuracy = 0,
        .pp = 15,
        .target = MOVE_TARGET_USER,
        .priority = 0,
        .category = BATTLE_CATEGORY_STATUS,
        .zMove = { .effect = Z_EFFECT_RESET_STATS },
        .snatchAffected = TRUE,
        .ignoresProtect = TRUE,
        .mirrorMoveBanned = TRUE,
    },

    [MOVE_HEAL_PULSE] =
    {
        .effect = EFFECT_HEAL_PULSE,
        .power = 0,
        .type = TYPE_PSYCHIC,
        .accuracy = 0,
        .pp = 10,
        .target = MOVE_TARGET_SELECTED,
        .priority = 0,
        .category = BATTLE_CATEGORY_STATUS,
        .zMove = { .effect = Z_EFFECT_RESET_STATS },
        .magicCoatAffected = TRUE,
        .mirrorMoveBanned = TRUE,
        .healingMove = TRUE,
        .pulseMove = TRUE,
    },

    [MOVE_HEX] =
    {
        .effect = EFFECT_DOUBLE_POWER_ON_ARG_STATUS,
        .power = B_UPDATED_MOVE_DATA >= GEN_6 ? 65 : 50,
        .type = TYPE_GHOST,
        .accuracy = 100,
        .pp = 10,
        .target = MOVE_TARGET_SELECTED,
        .priority = 0,
        .category = BATTLE_CATEGORY_SPECIAL,
        .argument = STATUS1_ANY,
    },

    [MOVE_SKY_DROP] =
    {
        .effect = EFFECT_SKY_DROP,
        .power = 60,
        .type = TYPE_FLYING,
        .accuracy = 100,
        .pp = 10,
        .target = MOVE_TARGET_SELECTED,
        .priority = 0,
        .category = BATTLE_CATEGORY_PHYSICAL,
        .twoTurnMove = TRUE,
        .makesContact = TRUE,
        .gravityBanned = TRUE,
        .sleepTalkBanned = TRUE,
        .instructBanned = TRUE,
        .assistBanned = TRUE,
    },

    [MOVE_SHIFT_GEAR] =
    {
        .effect = EFFECT_SHIFT_GEAR,
        .power = 0,
        .type = TYPE_STEEL,
        .accuracy = 0,
        .pp = 10,
        .target = MOVE_TARGET_USER,
        .priority = 0,
        .category = BATTLE_CATEGORY_STATUS,
        .zMove = { .effect = Z_EFFECT_RESET_STATS },
        .snatchAffected = TRUE,
        .ignoresProtect = TRUE,
        .mirrorMoveBanned = TRUE,
    },

    [MOVE_CIRCLE_THROW] =
    {
        .effect = EFFECT_HIT_SWITCH_TARGET,
        .power = 60,
        .type = TYPE_FIGHTING,
        .accuracy = 90,
        .pp = 10,
        .target = MOVE_TARGET_SELECTED,
        .priority = -6,
        .category = BATTLE_CATEGORY_PHYSICAL,
        .makesContact = TRUE,
        .copycatBanned = TRUE,
        .assistBanned = TRUE,
    },

    [MOVE_INCINERATE] =
    {
        .effect = EFFECT_HIT,
        .power = B_UPDATED_MOVE_DATA >= GEN_6 ? 60 : 30,
        .type = TYPE_FIRE,
        .accuracy = 100,
        .pp = 15,
        .target = MOVE_TARGET_BOTH,
        .priority = 0,
        .category = BATTLE_CATEGORY_SPECIAL,
        .additionalEffects = ADDITIONAL_EFFECTS({
            .moveEffect = MOVE_EFFECT_INCINERATE,
        }),
    },

    [MOVE_QUASH] =
    {
        .effect = EFFECT_QUASH,
        .power = 0,
        .type = TYPE_DARK,
        .accuracy = 100,
        .pp = 15,
        .target = MOVE_TARGET_SELECTED,
        .priority = 0,
        .category = BATTLE_CATEGORY_STATUS,
        .zMove = { .effect = Z_EFFECT_SPD_UP_1 },
        .metronomeBanned = TRUE,
    },

    [MOVE_ACROBATICS] =
    {
        .effect = EFFECT_ACROBATICS,
        .power = 55,
        .type = TYPE_FLYING,
        .accuracy = 100,
        .pp = 15,
        .target = MOVE_TARGET_SELECTED,
        .priority = 0,
        .category = BATTLE_CATEGORY_PHYSICAL,
        .makesContact = TRUE,
    },

    [MOVE_REFLECT_TYPE] =
    {
        .effect = EFFECT_REFLECT_TYPE,
        .power = 0,
        .type = TYPE_NORMAL,
        .accuracy = 0,
        .pp = 15,
        .target = MOVE_TARGET_SELECTED,
        .priority = 0,
        .category = BATTLE_CATEGORY_STATUS,
        .zMove = { .effect = Z_EFFECT_SPATK_UP_1 },
        .ignoresSubstitute = TRUE,
        .mirrorMoveBanned = TRUE,
    },

    [MOVE_RETALIATE] =
    {
        .effect = EFFECT_RETALIATE,
        .power = 70,
        .type = TYPE_NORMAL,
        .accuracy = 100,
        .pp = 5,
        .target = MOVE_TARGET_SELECTED,
        .priority = 0,
        .category = BATTLE_CATEGORY_PHYSICAL,
        .makesContact = TRUE,
    },

    [MOVE_FINAL_GAMBIT] =
    {
        .effect = EFFECT_FINAL_GAMBIT,
        .power = 1,
        .type = TYPE_FIGHTING,
        .accuracy = 100,
        .pp = 5,
        .target = MOVE_TARGET_SELECTED,
        .priority = 0,
        .category = BATTLE_CATEGORY_SPECIAL,
        .mirrorMoveBanned = TRUE,
        .parentalBondBanned = TRUE,
    },

    [MOVE_BESTOW] =
    {
        .effect = EFFECT_BESTOW,
        .power = 0,
        .type = TYPE_NORMAL,
        .accuracy = 0,
        .pp = 15,
        .target = MOVE_TARGET_SELECTED,
        .priority = 0,
        .category = BATTLE_CATEGORY_STATUS,
        .zMove = { .effect = Z_EFFECT_SPD_UP_2 },
        .ignoresProtect = B_UPDATED_MOVE_FLAGS >= GEN_6,
        .ignoresSubstitute = TRUE,
        .metronomeBanned = TRUE,
        .copycatBanned = TRUE,
        .assistBanned = TRUE,
    },

    [MOVE_INFERNO] =
    {
        .effect = EFFECT_HIT,
        .power = 100,
        .type = TYPE_FIRE,
        .accuracy = 50,
        .pp = 5,
        .target = MOVE_TARGET_SELECTED,
        .priority = 0,
        .category = BATTLE_CATEGORY_SPECIAL,
        .sheerForceBoost = TRUE,
        .additionalEffects = ADDITIONAL_EFFECTS({
            .moveEffect = MOVE_EFFECT_BURN,
            .chance = 100,
        }),
    },

    [MOVE_WATER_PLEDGE] =
    {
        .effect = EFFECT_PLEDGE,
        .power = B_UPDATED_MOVE_DATA >= GEN_6 ? 80 : 50,
        .type = TYPE_WATER,
        .accuracy = 100,
        .pp = 10,
        .target = MOVE_TARGET_SELECTED,
        .priority = 0,
        .category = BATTLE_CATEGORY_SPECIAL,
        .skyBattleBanned = TRUE,
    },

    [MOVE_FIRE_PLEDGE] =
    {
        .effect = EFFECT_PLEDGE,
        .power = B_UPDATED_MOVE_DATA >= GEN_6 ? 80 : 50,
        .type = TYPE_FIRE,
        .accuracy = 100,
        .pp = 10,
        .target = MOVE_TARGET_SELECTED,
        .priority = 0,
        .category = BATTLE_CATEGORY_SPECIAL,
        .skyBattleBanned = TRUE,
    },

    [MOVE_GRASS_PLEDGE] =
    {
        .effect = EFFECT_PLEDGE,
        .power = B_UPDATED_MOVE_DATA >= GEN_6 ? 80 : 50,
        .type = TYPE_GRASS,
        .accuracy = 100,
        .pp = 10,
        .target = MOVE_TARGET_SELECTED,
        .priority = 0,
        .category = BATTLE_CATEGORY_SPECIAL,
        .skyBattleBanned = TRUE,
    },

    [MOVE_VOLT_SWITCH] =
    {
        .effect = EFFECT_HIT_ESCAPE,
        .power = 70,
        .type = TYPE_ELECTRIC,
        .accuracy = 100,
        .pp = 20,
        .target = MOVE_TARGET_SELECTED,
        .priority = 0,
        .category = BATTLE_CATEGORY_SPECIAL,
    },

    [MOVE_STRUGGLE_BUG] =
    {
        .effect = EFFECT_HIT,
        .power = B_UPDATED_MOVE_DATA >= GEN_6 ? 50 : 30,
        .type = TYPE_BUG,
        .accuracy = 100,
        .pp = 20,
        .target = MOVE_TARGET_BOTH,
        .priority = 0,
        .category = BATTLE_CATEGORY_SPECIAL,
        .sheerForceBoost = TRUE,
        .additionalEffects = ADDITIONAL_EFFECTS({
            .moveEffect = MOVE_EFFECT_SP_ATK_MINUS_1,
            .chance = 100,
        }),
    },

    [MOVE_BULLDOZE] =
    {
        .effect = EFFECT_BULLDOZE,
        .power = 60,
        .type = TYPE_GROUND,
        .accuracy = 100,
        .pp = 20,
        .target = MOVE_TARGET_FOES_AND_ALLY,
        .priority = 0,
        .category = BATTLE_CATEGORY_PHYSICAL,
        .sheerForceBoost = TRUE,
        .skyBattleBanned = TRUE,
        .additionalEffects = ADDITIONAL_EFFECTS({
            .moveEffect = MOVE_EFFECT_SPD_MINUS_1,
            .chance = 100,
        }),
    },

    [MOVE_FROST_BREATH] =
    {
        .effect = EFFECT_HIT,
        .power = B_UPDATED_MOVE_DATA >= GEN_6 ? 60 : 40,
        .type = TYPE_ICE,
        .accuracy = 90,
        .pp = 10,
        .target = MOVE_TARGET_SELECTED,
        .priority = 0,
        .category = BATTLE_CATEGORY_SPECIAL,
        .alwaysCriticalHit = TRUE,
    },

    [MOVE_DRAGON_TAIL] =
    {
        .effect = EFFECT_HIT_SWITCH_TARGET,
        .power = 60,
        .type = TYPE_DRAGON,
        .accuracy = 90,
        .pp = 10,
        .target = MOVE_TARGET_SELECTED,
        .priority = -6,
        .category = BATTLE_CATEGORY_PHYSICAL,
        .makesContact = TRUE,
        .copycatBanned = TRUE,
        .assistBanned = TRUE,
    },

    [MOVE_WORK_UP] =
    {
        .effect = EFFECT_ATTACK_SPATK_UP,
        .power = 0,
        .type = TYPE_NORMAL,
        .accuracy = 0,
        .pp = 30,
        .target = MOVE_TARGET_USER,
        .priority = 0,
        .category = BATTLE_CATEGORY_STATUS,
        .zMove = { .effect = Z_EFFECT_ATK_UP_1 },
        .snatchAffected = TRUE,
        .ignoresProtect = TRUE,
        .mirrorMoveBanned = TRUE
    },

    [MOVE_ELECTROWEB] =
    {
        .effect = EFFECT_HIT,
        .power = 55,
        .type = TYPE_ELECTRIC,
        .accuracy = 95,
        .pp = 15,
        .target = MOVE_TARGET_BOTH,
        .priority = 0,
        .category = BATTLE_CATEGORY_SPECIAL,
        .sheerForceBoost = TRUE,
        .additionalEffects = ADDITIONAL_EFFECTS({
            .moveEffect = MOVE_EFFECT_SPD_MINUS_1,
            .chance = 100,
        }),
    },

    [MOVE_WILD_CHARGE] =
    {
        .effect = EFFECT_HIT,
        .power = 90,
        .type = TYPE_ELECTRIC,
        .accuracy = 100,
        .recoil = 25,
        .pp = 15,
        .target = MOVE_TARGET_SELECTED,
        .priority = 0,
        .category = BATTLE_CATEGORY_PHYSICAL,
        .makesContact = TRUE,
    },

    [MOVE_DRILL_RUN] =
    {
        .effect = EFFECT_HIT,
        .power = 80,
        .type = TYPE_GROUND,
        .accuracy = 95,
        .criticalHitStage = 1,
        .pp = 10,
        .target = MOVE_TARGET_SELECTED,
        .priority = 0,
        .category = BATTLE_CATEGORY_PHYSICAL,
        .makesContact = TRUE,
    },

    [MOVE_DUAL_CHOP] =
    {
        .effect = EFFECT_HIT,
        .power = 40,
        .type = TYPE_DRAGON,
        .accuracy = 90,
        .pp = 15,
        .target = MOVE_TARGET_SELECTED,
        .priority = 0,
        .category = BATTLE_CATEGORY_PHYSICAL,
        .makesContact = TRUE,
        .strikeCount = 2,
    },

    [MOVE_HEART_STAMP] =
    {
        .effect = EFFECT_HIT,
        .power = 60,
        .type = TYPE_PSYCHIC,
        .accuracy = 100,
        .pp = 25,
        .target = MOVE_TARGET_SELECTED,
        .priority = 0,
        .category = BATTLE_CATEGORY_PHYSICAL,
        .makesContact = TRUE,
        .sheerForceBoost = TRUE,
        .additionalEffects = ADDITIONAL_EFFECTS({
            .moveEffect = MOVE_EFFECT_FLINCH,
            .chance = 30,
        }),
    },

    [MOVE_HORN_LEECH] =
    {
        .effect = EFFECT_ABSORB,
        .power = 75,
        .type = TYPE_GRASS,
        .accuracy = 100,
        .pp = 10,
        .target = MOVE_TARGET_SELECTED,
        .priority = 0,
        .category = BATTLE_CATEGORY_PHYSICAL,
        .makesContact = TRUE,
        .healingMove = B_HEAL_BLOCKING >= GEN_6,
    },

    [MOVE_SACRED_SWORD] =
    {
        .effect = EFFECT_HIT,
        .power = 90,
        .type = TYPE_FIGHTING,
        .accuracy = 100,
        .pp = B_UPDATED_MOVE_DATA >= GEN_6 ? 15 : 20,
        .target = MOVE_TARGET_SELECTED,
        .priority = 0,
        .category = BATTLE_CATEGORY_PHYSICAL,
        .makesContact = TRUE,
        .ignoresTargetDefenseEvasionStages = TRUE,
        .slicingMove = TRUE,
    },

    [MOVE_RAZOR_SHELL] =
    {
        .effect = EFFECT_HIT,
        .power = 75,
        .type = TYPE_WATER,
        .accuracy = 95,
        .pp = 10,
        .target = MOVE_TARGET_SELECTED,
        .priority = 0,
        .category = BATTLE_CATEGORY_PHYSICAL,
        .makesContact = TRUE,
        .sheerForceBoost = TRUE,
        .slicingMove = TRUE,
        .additionalEffects = ADDITIONAL_EFFECTS({
            .moveEffect = MOVE_EFFECT_DEF_MINUS_1,
            .chance = 50,
        }),
    },

    [MOVE_HEAT_CRASH] =
    {
        .effect = EFFECT_HEAT_CRASH,
        .power = 1,
        .type = TYPE_FIRE,
        .accuracy = 100,
        .pp = 10,
        .target = MOVE_TARGET_SELECTED,
        .priority = 0,
        .category = BATTLE_CATEGORY_PHYSICAL,
        .makesContact = TRUE,
        .minimizeDoubleDamage = B_UPDATED_MOVE_FLAGS >= GEN_6,
    },

    [MOVE_LEAF_TORNADO] =
    {
        .effect = EFFECT_HIT,
        .power = 65,
        .type = TYPE_GRASS,
        .accuracy = 90,
        .pp = 10,
        .target = MOVE_TARGET_SELECTED,
        .priority = 0,
        .category = BATTLE_CATEGORY_SPECIAL,
        .sheerForceBoost = TRUE,
        //.windMove = TRUE,
        .additionalEffects = ADDITIONAL_EFFECTS({
            .moveEffect = MOVE_EFFECT_ACC_MINUS_1,
            .chance = 50,
        }),
    },

    [MOVE_STEAMROLLER] =
    {
        .effect = EFFECT_HIT,
        .power = 65,
        .type = TYPE_BUG,
        .accuracy = 100,
        .pp = 20,
        .target = MOVE_TARGET_SELECTED,
        .priority = 0,
        .category = BATTLE_CATEGORY_PHYSICAL,
        .makesContact = TRUE,
        .sheerForceBoost = TRUE,
        .minimizeDoubleDamage = TRUE,
        .additionalEffects = ADDITIONAL_EFFECTS({
            .moveEffect = MOVE_EFFECT_FLINCH,
            .chance = 30,
        }),
    },

    [MOVE_COTTON_GUARD] =
    {
        .effect = EFFECT_DEFENSE_UP_3,
        .power = 0,
        .type = TYPE_GRASS,
        .accuracy = 0,
        .pp = 10,
        .target = MOVE_TARGET_USER,
        .priority = 0,
        .category = BATTLE_CATEGORY_STATUS,
        .zMove = { .effect = Z_EFFECT_RESET_STATS },
        .snatchAffected = TRUE,
        .ignoresProtect = TRUE,
        .mirrorMoveBanned = TRUE,
    },

    [MOVE_NIGHT_DAZE] =
    {
        .effect = EFFECT_HIT,
        .power = 85,
        .type = TYPE_DARK,
        .accuracy = 95,
        .pp = 10,
        .target = MOVE_TARGET_SELECTED,
        .priority = 0,
        .category = BATTLE_CATEGORY_SPECIAL,
        .sheerForceBoost = TRUE,
        .additionalEffects = ADDITIONAL_EFFECTS({
            .moveEffect = MOVE_EFFECT_ACC_MINUS_1,
            .chance = 40,
        }),
    },

    [MOVE_PSYSTRIKE] =
    {
        .effect = EFFECT_PSYSHOCK,
        .power = 100,
        .type = TYPE_PSYCHIC,
        .accuracy = 100,
        .pp = 10,
        .target = MOVE_TARGET_SELECTED,
        .priority = 0,
        .category = BATTLE_CATEGORY_SPECIAL,
    },

    [MOVE_TAIL_SLAP] =
    {
        .effect = EFFECT_MULTI_HIT,
        .power = 25,
        .type = TYPE_NORMAL,
        .accuracy = 85,
        .pp = 10,
        .target = MOVE_TARGET_SELECTED,
        .priority = 0,
        .category = BATTLE_CATEGORY_PHYSICAL,
        .makesContact = TRUE,
    },

    [MOVE_HURRICANE] =
    {
        .effect = EFFECT_THUNDER,
        .power = B_UPDATED_MOVE_DATA >= GEN_6 ? 110 : 120,
        .type = TYPE_FLYING,
        .accuracy = 70,
        .pp = 10,
        .target = MOVE_TARGET_SELECTED,
        .priority = 0,
        .category = BATTLE_CATEGORY_SPECIAL,
        .sheerForceBoost = TRUE,
        .windMove = TRUE,
        .damagesAirborne = TRUE,
        .additionalEffects = ADDITIONAL_EFFECTS({
            .moveEffect = MOVE_EFFECT_CONFUSION,
            .chance = 30,
        }),
    },

    [MOVE_HEAD_CHARGE] =
    {
        .effect = EFFECT_HIT,
        .power = 120,
        .type = TYPE_NORMAL,
        .accuracy = 100,
        .recoil = 25,
        .pp = 15,
        .target = MOVE_TARGET_SELECTED,
        .priority = 0,
        .category = BATTLE_CATEGORY_PHYSICAL,
        .makesContact = TRUE,
    },

    [MOVE_GEAR_GRIND] =
    {
        .effect = EFFECT_HIT,
        .power = 50,
        .type = TYPE_STEEL,
        .accuracy = 85,
        .pp = 15,
        .target = MOVE_TARGET_SELECTED,
        .priority = 0,
        .category = BATTLE_CATEGORY_PHYSICAL,
        .makesContact = TRUE,
        .strikeCount = 2,
    },

    [MOVE_SEARING_SHOT] =
    {
        .effect = EFFECT_HIT,
        .power = 100,
        .type = TYPE_FIRE,
        .accuracy = 100,
        .pp = 5,
        .target = MOVE_TARGET_FOES_AND_ALLY,
        .priority = 0,
        .category = BATTLE_CATEGORY_SPECIAL,
        .sheerForceBoost = TRUE,
        .ballisticMove = TRUE,
        .additionalEffects = ADDITIONAL_EFFECTS({
            .moveEffect = MOVE_EFFECT_BURN,
            .chance = 30,
        }),
    },

    [MOVE_TECHNO_BLAST] =
    {
        .effect = EFFECT_CHANGE_TYPE_ON_ITEM,
        .power = B_UPDATED_MOVE_DATA >= GEN_6 ? 120 : 85,
        .type = TYPE_NORMAL,
        .accuracy = 100,
        .pp = 5,
        .target = MOVE_TARGET_SELECTED,
        .priority = 0,
        .category = BATTLE_CATEGORY_SPECIAL,
        .argument = HOLD_EFFECT_DRIVE,
        .metronomeBanned = TRUE,
    },

    [MOVE_RELIC_SONG] =
    {
        .effect = EFFECT_RELIC_SONG,
        .power = 75,
        .type = TYPE_NORMAL,
        .accuracy = 100,
        .pp = 10,
        .target = MOVE_TARGET_BOTH,
        .priority = 0,
        .category = BATTLE_CATEGORY_SPECIAL,
        .argument = STATUS1_SLEEP,
        .sheerForceBoost = TRUE,
        .ignoresSubstitute = B_UPDATED_MOVE_FLAGS >= GEN_6,
        .soundMove = TRUE,
        .metronomeBanned = TRUE,
        .additionalEffects = ADDITIONAL_EFFECTS({
            .moveEffect = MOVE_EFFECT_SLEEP,
            .chance = 10,
        }),
    },

    [MOVE_SECRET_SWORD] =
    {
        .effect = EFFECT_PSYSHOCK,
        .power = 85,
        .type = TYPE_FIGHTING,
        .accuracy = 100,
        .pp = 10,
        .target = MOVE_TARGET_SELECTED,
        .priority = 0,
        .category = BATTLE_CATEGORY_SPECIAL,
        .slicingMove = TRUE,
        .metronomeBanned = TRUE,
    },

    [MOVE_GLACIATE] =
    {
        .effect = EFFECT_HIT,
        .power = 65,
        .type = TYPE_ICE,
        .accuracy = 95,
        .pp = 10,
        .target = MOVE_TARGET_BOTH,
        .priority = 0,
        .category = BATTLE_CATEGORY_SPECIAL,
        .sheerForceBoost = TRUE,
        .additionalEffects = ADDITIONAL_EFFECTS({
            .moveEffect = MOVE_EFFECT_SPD_MINUS_1,
            .chance = 100,
        }),
    },

    [MOVE_BOLT_STRIKE] =
    {
        .effect = EFFECT_HIT,
        .power = 130,
        .type = TYPE_ELECTRIC,
        .accuracy = 85,
        .pp = 5,
        .target = MOVE_TARGET_SELECTED,
        .priority = 0,
        .category = BATTLE_CATEGORY_PHYSICAL,
        .makesContact = TRUE,
        .sheerForceBoost = TRUE,
        .additionalEffects = ADDITIONAL_EFFECTS({
            .moveEffect = MOVE_EFFECT_PARALYSIS,
            .chance = 20,
        }),
    },

    [MOVE_BLUE_FLARE] =
    {
        .effect = EFFECT_HIT,
        .power = 130,
        .type = TYPE_FIRE,
        .accuracy = 85,
        .pp = 5,
        .target = MOVE_TARGET_SELECTED,
        .priority = 0,
        .category = BATTLE_CATEGORY_SPECIAL,
        .sheerForceBoost = TRUE,
        .additionalEffects = ADDITIONAL_EFFECTS({
            .moveEffect = MOVE_EFFECT_BURN,
            .chance = 20,
        }),
    },

    [MOVE_FIERY_DANCE] =
    {
        .effect = EFFECT_HIT,
        .power = 80,
        .type = TYPE_FIRE,
        .accuracy = 100,
        .pp = 10,
        .target = MOVE_TARGET_SELECTED,
        .priority = 0,
        .category = BATTLE_CATEGORY_SPECIAL,
        .sheerForceBoost = TRUE,
        .danceMove = TRUE,
        .additionalEffects = ADDITIONAL_EFFECTS({
            .moveEffect = MOVE_EFFECT_SP_ATK_PLUS_1,
            .self = TRUE,
            .chance = 50,
        }),
    },

    [MOVE_FREEZE_SHOCK] =
    {
        .effect = EFFECT_TWO_TURNS_ATTACK,
        .power = 140,
        .type = TYPE_ICE,
        .accuracy = 90,
        .pp = 5,
        .target = MOVE_TARGET_SELECTED,
        .priority = 0,
        .category = BATTLE_CATEGORY_PHYSICAL,
        .twoTurnMove = TRUE,
        .sheerForceBoost = TRUE,
        .metronomeBanned = TRUE,
        .sleepTalkBanned = TRUE,
        .instructBanned = TRUE,
        .additionalEffects = ADDITIONAL_EFFECTS({
            .moveEffect = MOVE_EFFECT_PARALYSIS,
            .chance = 30,
        }),
    },

    [MOVE_ICE_BURN] =
    {
        .effect = EFFECT_TWO_TURNS_ATTACK,
        .power = 140,
        .type = TYPE_ICE,
        .accuracy = 90,
        .pp = 5,
        .target = MOVE_TARGET_SELECTED,
        .priority = 0,
        .category = BATTLE_CATEGORY_SPECIAL,
        .twoTurnMove = TRUE,
        .sheerForceBoost = TRUE,
        .metronomeBanned = TRUE,
        .sleepTalkBanned = TRUE,
        .instructBanned = TRUE,
        .additionalEffects = ADDITIONAL_EFFECTS({
            .moveEffect = MOVE_EFFECT_BURN,
            .chance = 30,
        }),
    },

    [MOVE_SNARL] =
    {
        .effect = EFFECT_HIT,
        .power = 55,
        .type = TYPE_DARK,
        .accuracy = 95,
        .pp = 15,
        .target = MOVE_TARGET_BOTH,
        .priority = 0,
        .category = BATTLE_CATEGORY_SPECIAL,
        .sheerForceBoost = TRUE,
        .ignoresSubstitute = B_UPDATED_MOVE_FLAGS >= GEN_6,
        .soundMove = TRUE,
        .metronomeBanned = TRUE,
        .additionalEffects = ADDITIONAL_EFFECTS({
            .moveEffect = MOVE_EFFECT_SP_ATK_MINUS_1,
            .chance = 100,
        }),
    },

    [MOVE_ICICLE_CRASH] =
    {
        .effect = EFFECT_HIT,
        .power = 85,
        .type = TYPE_ICE,
        .accuracy = 90,
        .pp = 10,
        .target = MOVE_TARGET_SELECTED,
        .priority = 0,
        .category = BATTLE_CATEGORY_PHYSICAL,
        .sheerForceBoost = TRUE,
        .additionalEffects = ADDITIONAL_EFFECTS({
            .moveEffect = MOVE_EFFECT_FLINCH,
            .chance = 30,
        }),
    },

    [MOVE_V_CREATE] =
    {
        .effect = EFFECT_HIT,
        .power = 180,
        .type = TYPE_FIRE,
        .accuracy = 95,
        .pp = 5,
        .target = MOVE_TARGET_SELECTED,
        .priority = 0,
        .category = BATTLE_CATEGORY_PHYSICAL,
        .makesContact = TRUE,
        .metronomeBanned = TRUE,
        .additionalEffects = ADDITIONAL_EFFECTS({
            .moveEffect = MOVE_EFFECT_V_CREATE,
            .self = TRUE,
        }),
    },

    [MOVE_FUSION_FLARE] =
    {
        .effect = EFFECT_FUSION_COMBO,
        .power = 100,
        .type = TYPE_FIRE,
        .accuracy = 100,
        .pp = 5,
        .target = MOVE_TARGET_SELECTED,
        .priority = 0,
        .category = BATTLE_CATEGORY_SPECIAL,
        .thawsUser = TRUE,
    },

    [MOVE_FUSION_BOLT] =
    {
        .effect = EFFECT_FUSION_COMBO,
        .power = 100,
        .type = TYPE_ELECTRIC,
        .accuracy = 100,
        .pp = 5,
        .target = MOVE_TARGET_SELECTED,
        .priority = 0,
        .category = BATTLE_CATEGORY_PHYSICAL,
    },

    [MOVE_FLYING_PRESS] =
    {
        .effect = EFFECT_TWO_TYPED_MOVE,
        .power = B_UPDATED_MOVE_DATA >= GEN_7 ? 100 : 80,
        .type = TYPE_FIGHTING,
        .accuracy = 95,
        .pp = 10,
        .target = MOVE_TARGET_SELECTED,
        .priority = 0,
        .category = BATTLE_CATEGORY_PHYSICAL,
        .argument = TYPE_FLYING,
        .makesContact = TRUE,
        .minimizeDoubleDamage = TRUE,
        .gravityBanned = TRUE,
        .skyBattleBanned = TRUE,
    },

    [MOVE_MAT_BLOCK] =
    {
        .effect = EFFECT_MAT_BLOCK,
        .power = 0,
        .type = TYPE_FIGHTING,
        .accuracy = 0,
        .pp = 15,
        .target = MOVE_TARGET_USER,
        .priority = 0,
        .category = BATTLE_CATEGORY_STATUS,
        .argument = TRUE, // Protects the whole side.
        .zMove = { .effect = Z_EFFECT_DEF_UP_1 },
        .snatchAffected = TRUE,
        .ignoresProtect = TRUE,
        .mirrorMoveBanned = TRUE,
        .metronomeBanned = TRUE,
        .copycatBanned = TRUE,
        .assistBanned = TRUE,
        .skyBattleBanned = TRUE,
    },

    [MOVE_BELCH] =
    {
        .effect = EFFECT_BELCH,
        .power = 120,
        .type = TYPE_POISON,
        .accuracy = 90,
        .pp = 10,
        .target = MOVE_TARGET_SELECTED,
        .priority = 0,
        .category = BATTLE_CATEGORY_SPECIAL,
        .mirrorMoveBanned = TRUE,
        .meFirstBanned = TRUE,
        .metronomeBanned = TRUE,
        .mimicBanned = TRUE,
        .copycatBanned = TRUE,
        .sleepTalkBanned = TRUE,
        .instructBanned = TRUE,
        .assistBanned = TRUE,
    },

    [MOVE_ROTOTILLER] =
    {
        .effect = EFFECT_ROTOTILLER,
        .power = 0,
        .type = TYPE_GROUND,
        .accuracy = 0,
        .pp = 10,
        .target = MOVE_TARGET_ALL_BATTLERS,
        .priority = 0,
        .category = BATTLE_CATEGORY_STATUS,
        .zMove = { .effect = Z_EFFECT_ATK_UP_1 },
        .ignoresProtect = TRUE,
        .mirrorMoveBanned = TRUE,
        .skyBattleBanned = TRUE,
    },

    [MOVE_STICKY_WEB] =
    {
        .effect = EFFECT_STICKY_WEB,
        .power = 0,
        .type = TYPE_BUG,
        .accuracy = 0,
        .pp = 20,
        .target = MOVE_TARGET_OPPONENTS_FIELD,
        .priority = 0,
        .category = BATTLE_CATEGORY_STATUS,
        .zMove = { .effect = Z_EFFECT_SPD_UP_1 },
        .ignoresProtect = TRUE,
        .mirrorMoveBanned = TRUE,
        .magicCoatAffected = TRUE,
        .skyBattleBanned = TRUE,
    },

    [MOVE_FELL_STINGER] =
    {
        .effect = EFFECT_FELL_STINGER,
        .power = B_UPDATED_MOVE_DATA >= GEN_7 ? 50 : 30,
        .type = TYPE_BUG,
        .accuracy = 100,
        .pp = 25,
        .target = MOVE_TARGET_SELECTED,
        .priority = 0,
        .category = BATTLE_CATEGORY_PHYSICAL,
        .makesContact = TRUE,
    },

    [MOVE_PHANTOM_FORCE] =
    {
        .effect = EFFECT_SEMI_INVULNERABLE,
        .power = 90,
        .type = TYPE_GHOST,
        .accuracy = 100,
        .pp = 10,
        .target = MOVE_TARGET_SELECTED,
        .priority = 0,
        .category = BATTLE_CATEGORY_PHYSICAL,
        .twoTurnMove = TRUE,
        .ignoresProtect = TRUE,
        .makesContact = TRUE,
        .minimizeDoubleDamage = B_UPDATED_MOVE_FLAGS == GEN_6,
        .sleepTalkBanned = TRUE,
        .instructBanned = TRUE,
        .assistBanned = TRUE,
        .additionalEffects = ADDITIONAL_EFFECTS({
            .moveEffect = MOVE_EFFECT_FEINT,
        }),
    },

    [MOVE_TRICK_OR_TREAT] =
    {
        .effect = EFFECT_THIRD_TYPE,
        .power = 0,
        .type = TYPE_GHOST,
        .accuracy = 100,
        .pp = 20,
        .target = MOVE_TARGET_SELECTED,
        .priority = 0,
        .category = BATTLE_CATEGORY_STATUS,
        .argument = TYPE_GHOST,
        .zMove = { .effect = Z_EFFECT_ALL_STATS_UP_1 },
        .magicCoatAffected = TRUE,
    },

    [MOVE_NOBLE_ROAR] =
    {
        .effect = EFFECT_NOBLE_ROAR,
        .power = 0,
        .type = TYPE_NORMAL,
        .accuracy = 100,
        .pp = 30,
        .target = MOVE_TARGET_SELECTED,
        .priority = 0,
        .category = BATTLE_CATEGORY_STATUS,
        .zMove = { .effect = Z_EFFECT_DEF_UP_1 },
        .ignoresSubstitute = B_UPDATED_MOVE_FLAGS >= GEN_6,
        .magicCoatAffected = TRUE,
        .soundMove = TRUE,
    },

    [MOVE_ION_DELUGE] =
    {
        .effect = EFFECT_ION_DELUGE,
        .power = 0,
        .type = TYPE_ELECTRIC,
        .accuracy = 0,
        .pp = 25,
        .target = MOVE_TARGET_ALL_BATTLERS,
        .priority = 1,
        .category = BATTLE_CATEGORY_STATUS,
        .zMove = { .effect = Z_EFFECT_SPATK_UP_1 },
        .ignoresProtect = TRUE,
        .mirrorMoveBanned = TRUE,
    },

    [MOVE_PARABOLIC_CHARGE] =
    {
        .effect = EFFECT_ABSORB,
        .power = B_UPDATED_MOVE_DATA >= GEN_7 ? 65 : 50,
        .type = TYPE_ELECTRIC,
        .accuracy = 100,
        .pp = 20,
        .target = MOVE_TARGET_FOES_AND_ALLY,
        .priority = 0,
        .category = BATTLE_CATEGORY_SPECIAL,
        .healingMove = B_HEAL_BLOCKING >= GEN_6,
    },

    [MOVE_FORESTS_CURSE] =
    {
        .effect = EFFECT_THIRD_TYPE,
        .power = 0,
        .type = TYPE_GRASS,
        .accuracy = 100,
        .pp = 20,
        .target = MOVE_TARGET_SELECTED,
        .priority = 0,
        .category = BATTLE_CATEGORY_STATUS,
        .argument = TYPE_GRASS,
        .zMove = { .effect = Z_EFFECT_ALL_STATS_UP_1 },
        .magicCoatAffected = TRUE,
    },

    [MOVE_PETAL_BLIZZARD] =
    {
        .effect = EFFECT_HIT,
        .power = 90,
        .type = TYPE_GRASS,
        .accuracy = 100,
        .pp = 15,
        .target = MOVE_TARGET_FOES_AND_ALLY,
        .priority = 0,
        .category = BATTLE_CATEGORY_PHYSICAL,
        .windMove = TRUE,
    },

    [MOVE_FREEZE_DRY] =
    {
        .effect = EFFECT_FREEZE_DRY,
        .power = 70,
        .type = TYPE_ICE,
        .accuracy = 100,
        .pp = 20,
        .target = MOVE_TARGET_SELECTED,
        .priority = 0,
        .category = BATTLE_CATEGORY_SPECIAL,
        .sheerForceBoost = TRUE,
        .additionalEffects = ADDITIONAL_EFFECTS({
            .moveEffect = MOVE_EFFECT_FREEZE_OR_FROSTBITE,
            .chance = 10,
        }),
    },

    [MOVE_DISARMING_VOICE] =
    {
        .effect = EFFECT_HIT,
        .power = 40,
        .type = TYPE_FAIRY,
        .accuracy = 0,
        .pp = 15,
        .target = MOVE_TARGET_BOTH,
        .priority = 0,
        .category = BATTLE_CATEGORY_SPECIAL,
        .ignoresSubstitute = B_UPDATED_MOVE_FLAGS >= GEN_6,
        .soundMove = TRUE,
    },

    [MOVE_PARTING_SHOT] =
    {
        .effect = EFFECT_PARTING_SHOT,
        .power = 0,
        .type = TYPE_DARK,
        .accuracy = 100,
        .pp = 20,
        .target = MOVE_TARGET_SELECTED,
        .priority = 0,
        .category = BATTLE_CATEGORY_STATUS,
        .zMove = { .effect = Z_EFFECT_RESTORE_REPLACEMENT_HP },
        .magicCoatAffected = TRUE,
        .ignoresSubstitute = B_UPDATED_MOVE_FLAGS >= GEN_6,
        .soundMove = TRUE,
    },

    [MOVE_TOPSY_TURVY] =
    {
        .effect = EFFECT_TOPSY_TURVY,
        .power = 0,
        .type = TYPE_DARK,
        .accuracy = B_UPDATED_MOVE_DATA >= GEN_7 ? 0 : 100,
        .pp = 20,
        .target = MOVE_TARGET_SELECTED,
        .priority = 0,
        .category = BATTLE_CATEGORY_STATUS,
        .zMove = { .effect = Z_EFFECT_ATK_UP_1 },
        .magicCoatAffected = TRUE,
    },

    [MOVE_DRAINING_KISS] =
    {
        .effect = EFFECT_ABSORB,
        .power = 50,
        .type = TYPE_FAIRY,
        .accuracy = 100,
        .pp = 10,
        .target = MOVE_TARGET_SELECTED,
        .priority = 0,
        .category = BATTLE_CATEGORY_SPECIAL,
        .argument = 75, // restores 75% HP instead of 50% HP
        .makesContact = TRUE,
        .healingMove = B_HEAL_BLOCKING >= GEN_6,
    },

    [MOVE_CRAFTY_SHIELD] =
    {
        .effect = EFFECT_PROTECT,
        .power = 0,
        .type = TYPE_FAIRY,
        .accuracy = 0,
        .pp = 10,
        .target = MOVE_TARGET_USER,
        .priority = 3,
        .category = BATTLE_CATEGORY_STATUS,
        .argument = TRUE, // Protects the whole side.
        .zMove = { .effect = Z_EFFECT_SPDEF_UP_1 },
        .ignoresProtect = TRUE,
        .mirrorMoveBanned = TRUE,
        .metronomeBanned = TRUE,
    },

    [MOVE_FLOWER_SHIELD] =
    {
        .effect = EFFECT_FLOWER_SHIELD,
        .power = 0,
        .type = TYPE_FAIRY,
        .accuracy = 0,
        .pp = 10,
        .target = MOVE_TARGET_ALL_BATTLERS,
        .priority = 0,
        .category = BATTLE_CATEGORY_STATUS,
        .zMove = { .effect = Z_EFFECT_DEF_UP_1 },
        .ignoresProtect = TRUE,
        .mirrorMoveBanned = TRUE,
    },

    [MOVE_GRASSY_TERRAIN] =
    {
        .effect = EFFECT_GRASSY_TERRAIN,
        .power = 0,
        .type = TYPE_GRASS,
        .accuracy = 0,
        .pp = 10,
        .target = MOVE_TARGET_ALL_BATTLERS,
        .priority = 0,
        .category = BATTLE_CATEGORY_STATUS,
        .zMove = { .effect = Z_EFFECT_DEF_UP_1 },
        .ignoresProtect = TRUE,
        .mirrorMoveBanned = TRUE,
        .skyBattleBanned = TRUE,
    },

    [MOVE_MISTY_TERRAIN] =
    {
        .effect = EFFECT_MISTY_TERRAIN,
        .power = 0,
        .type = TYPE_FAIRY,
        .accuracy = 0,
        .pp = 10,
        .target = MOVE_TARGET_ALL_BATTLERS,
        .priority = 0,
        .category = BATTLE_CATEGORY_STATUS,
        .zMove = { .effect = Z_EFFECT_SPDEF_UP_1 },
        .ignoresProtect = TRUE,
        .mirrorMoveBanned = TRUE,
        .skyBattleBanned = TRUE,
    },

    [MOVE_ELECTRIFY] =
    {
        .effect = EFFECT_ELECTRIFY,
        .power = 0,
        .type = TYPE_ELECTRIC,
        .accuracy = 0,
        .pp = 20,
        .target = MOVE_TARGET_SELECTED,
        .priority = 0,
        .category = BATTLE_CATEGORY_STATUS,
        .zMove = { .effect = Z_EFFECT_SPATK_UP_1 },
    },

    [MOVE_PLAY_ROUGH] =
    {
        .effect = EFFECT_HIT,
        .power = 90,
        .type = TYPE_FAIRY,
        .accuracy = 90,
        .pp = 10,
        .target = MOVE_TARGET_SELECTED,
        .priority = 0,
        .category = BATTLE_CATEGORY_PHYSICAL,
        .makesContact = TRUE,
        .sheerForceBoost = TRUE,
        .additionalEffects = ADDITIONAL_EFFECTS({
            .moveEffect = MOVE_EFFECT_ATK_MINUS_1,
            .chance = 10,
        }),
    },

    [MOVE_FAIRY_WIND] =
    {
        .effect = EFFECT_HIT,
        .power = 40,
        .type = TYPE_FAIRY,
        .accuracy = 100,
        .pp = 30,
        .target = MOVE_TARGET_SELECTED,
        .priority = 0,
        .category = BATTLE_CATEGORY_SPECIAL,
        .windMove = TRUE,
    },

    [MOVE_MOONBLAST] =
    {
        .effect = EFFECT_HIT,
        .power = 95,
        .type = TYPE_FAIRY,
        .accuracy = 100,
        .pp = 15,
        .target = MOVE_TARGET_SELECTED,
        .priority = 0,
        .category = BATTLE_CATEGORY_SPECIAL,
        .sheerForceBoost = TRUE,
        .additionalEffects = ADDITIONAL_EFFECTS({
            .moveEffect = MOVE_EFFECT_SP_ATK_MINUS_1,
            .chance = 30,
        }),
    },

    [MOVE_BOOMBURST] =
    {
        .effect = EFFECT_HIT,
        .power = 140,
        .type = TYPE_NORMAL,
        .accuracy = 100,
        .pp = 10,
        .target = MOVE_TARGET_FOES_AND_ALLY,
        .priority = 0,
        .category = BATTLE_CATEGORY_SPECIAL,
        .ignoresSubstitute = B_UPDATED_MOVE_FLAGS >= GEN_6,
        .soundMove = TRUE,
    },

    [MOVE_FAIRY_LOCK] =
    {
        .effect = EFFECT_FAIRY_LOCK,
        .power = 0,
        .type = TYPE_FAIRY,
        .accuracy = 0,
        .pp = 10,
        .target = MOVE_TARGET_ALL_BATTLERS,
        .priority = 0,
        .category = BATTLE_CATEGORY_STATUS,
        .zMove = { .effect = Z_EFFECT_DEF_UP_1 },
        .ignoresProtect = TRUE,
        .ignoresSubstitute = TRUE,
    },

    [MOVE_KINGS_SHIELD] =
    {
        .effect = EFFECT_PROTECT,
        .power = 0,
        .type = TYPE_STEEL,
        .accuracy = 0,
        .pp = 10,
        .target = MOVE_TARGET_USER,
        .priority = 4,
        .category = BATTLE_CATEGORY_STATUS,
        .zMove = { .effect = Z_EFFECT_RESET_STATS },
        .protectionMove = TRUE,
        .ignoresProtect = TRUE,
        .mirrorMoveBanned = TRUE,
        .metronomeBanned = TRUE,
        .copycatBanned = TRUE,
        .instructBanned = TRUE,
        .assistBanned = TRUE,
    },

    [MOVE_PLAY_NICE] =
    {
        .effect = EFFECT_ATTACK_DOWN,
        .power = 0,
        .type = TYPE_NORMAL,
        .accuracy = 0,
        .pp = 20,
        .target = MOVE_TARGET_SELECTED,
        .priority = 0,
        .category = BATTLE_CATEGORY_STATUS,
        .zMove = { .effect = Z_EFFECT_DEF_UP_1 },
        .ignoresProtect = TRUE,
        .ignoresSubstitute = TRUE,
        .magicCoatAffected = TRUE,
    },

    [MOVE_CONFIDE] =
    {
        .effect = EFFECT_SPECIAL_ATTACK_DOWN,
        .power = 0,
        .type = TYPE_NORMAL,
        .accuracy = 0,
        .pp = 20,
        .target = MOVE_TARGET_SELECTED,
        .priority = 0,
        .category = BATTLE_CATEGORY_STATUS,
        .zMove = { .effect = Z_EFFECT_SPDEF_UP_1 },
        .ignoresProtect = TRUE,
        .magicCoatAffected = TRUE,
        .ignoresSubstitute = B_UPDATED_MOVE_FLAGS >= GEN_6,
        .soundMove = TRUE,
    },

    [MOVE_DIAMOND_STORM] =
    {
        .power = 100,
        .type = TYPE_ROCK,
        .accuracy = 95,
        .pp = 5,
        .target = MOVE_TARGET_BOTH,
        .priority = 0,
        .category = BATTLE_CATEGORY_PHYSICAL,
        .sheerForceBoost = TRUE,
        .metronomeBanned = TRUE,
        .additionalEffects = ADDITIONAL_EFFECTS({
            .moveEffect = B_UPDATED_MOVE_DATA >= GEN_7 ? MOVE_EFFECT_DEF_PLUS_2:  MOVE_EFFECT_DEF_PLUS_1,
            .chance = 50,
        }),
    },

    [MOVE_STEAM_ERUPTION] =
    {
        .effect = EFFECT_HIT,
        .power = 110,
        .type = TYPE_WATER,
        .accuracy = 95,
        .pp = 5,
        .target = MOVE_TARGET_SELECTED,
        .priority = 0,
        .category = BATTLE_CATEGORY_SPECIAL,
        .sheerForceBoost = TRUE,
        .thawsUser = TRUE,
        .metronomeBanned = TRUE,
        .additionalEffects = ADDITIONAL_EFFECTS({
            .moveEffect = MOVE_EFFECT_BURN,
            .chance = 30,
        }),
    },

    [MOVE_HYPERSPACE_HOLE] =
    {
        .effect = EFFECT_HIT,
        .power = 80,
        .type = TYPE_PSYCHIC,
        .accuracy = 0,
        .pp = 5,
        .target = MOVE_TARGET_SELECTED,
        .priority = 0,
        .category = BATTLE_CATEGORY_SPECIAL,
        .ignoresProtect = TRUE,
        .ignoresSubstitute = TRUE,
        .metronomeBanned = TRUE,
        .additionalEffects = ADDITIONAL_EFFECTS({
            .moveEffect = MOVE_EFFECT_FEINT,
        }),
    },

    [MOVE_WATER_SHURIKEN] =
    {
        .effect = EFFECT_MULTI_HIT,
        .power = 15,
        .type = TYPE_WATER,
        .accuracy = 100,
        .pp = 20,
        .target = MOVE_TARGET_SELECTED,
        .priority = 1,
        .category = B_UPDATED_MOVE_DATA >= GEN_7 ? BATTLE_CATEGORY_SPECIAL : BATTLE_CATEGORY_PHYSICAL,
    },

    [MOVE_MYSTICAL_FIRE] =
    {
        .effect = EFFECT_HIT,
        .power = B_UPDATED_MOVE_DATA >= GEN_7 ? 75 : 65,
        .type = TYPE_FIRE,
        .accuracy = 100,
        .pp = 10,
        .target = MOVE_TARGET_SELECTED,
        .priority = 0,
        .category = BATTLE_CATEGORY_SPECIAL,
        .sheerForceBoost = TRUE,
        .additionalEffects = ADDITIONAL_EFFECTS({
            .moveEffect = MOVE_EFFECT_SP_ATK_MINUS_1,
            .chance = 100,
        }),
    },

    [MOVE_SPIKY_SHIELD] =
    {
        .effect = EFFECT_PROTECT,
        .power = 0,
        .type = TYPE_GRASS,
        .accuracy = 0,
        .pp = 10,
        .target = MOVE_TARGET_USER,
        .priority = 4,
        .category = BATTLE_CATEGORY_STATUS,
        .zMove = { .effect = Z_EFFECT_DEF_UP_1 },
        .protectionMove = TRUE,
        .ignoresProtect = TRUE,
        .mirrorMoveBanned = TRUE,
        .metronomeBanned = TRUE,
        .copycatBanned = TRUE,
        .assistBanned = TRUE,
    },

    [MOVE_AROMATIC_MIST] =
    {
        .effect = EFFECT_AROMATIC_MIST,
        .power = 0,
        .type = TYPE_FAIRY,
        .accuracy = 0,
        .pp = 20,
        .target = MOVE_TARGET_ALLY,
        .priority = 0,
        .category = BATTLE_CATEGORY_STATUS,
        .zMove = { .effect = Z_EFFECT_SPDEF_UP_2 },
        .ignoresProtect = TRUE,
        .ignoresSubstitute = TRUE,
        .mirrorMoveBanned = TRUE,
    },

    [MOVE_EERIE_IMPULSE] =
    {
        .effect = EFFECT_SPECIAL_ATTACK_DOWN_2,
        .power = 0,
        .type = TYPE_ELECTRIC,
        .accuracy = 100,
        .pp = 15,
        .target = MOVE_TARGET_SELECTED,
        .priority = 0,
        .category = BATTLE_CATEGORY_STATUS,
        .zMove = { .effect = Z_EFFECT_SPDEF_UP_1 },
        .magicCoatAffected = TRUE,
    },

    [MOVE_VENOM_DRENCH] =
    {
        .effect = EFFECT_VENOM_DRENCH,
        .power = 0,
        .type = TYPE_POISON,
        .accuracy = 100,
        .pp = 20,
        .target = MOVE_TARGET_BOTH,
        .priority = 0,
        .category = BATTLE_CATEGORY_STATUS,
        .zMove = { .effect = Z_EFFECT_DEF_UP_1 },
        .magicCoatAffected = TRUE,
    },

    [MOVE_POWDER] =
    {
        .effect = EFFECT_POWDER,
        .power = 0,
        .type = TYPE_BUG,
        .accuracy = 100,
        .pp = 20,
        .target = MOVE_TARGET_SELECTED,
        .priority = 1,
        .category = BATTLE_CATEGORY_STATUS,
        .zMove = { .effect = Z_EFFECT_SPDEF_UP_2 },
        .powderMove = TRUE,
        .magicCoatAffected = TRUE,
    },

    [MOVE_GEOMANCY] =
    {
        .effect = EFFECT_GEOMANCY,
        .power = 0,
        .type = TYPE_FAIRY,
        .accuracy = 0,
        .pp = 10,
        .target = MOVE_TARGET_USER,
        .priority = 0,
        .category = BATTLE_CATEGORY_STATUS,
        .zMove = { .effect = Z_EFFECT_ALL_STATS_UP_1 },
        .twoTurnMove = TRUE,
        .sleepTalkBanned = TRUE,
        .instructBanned = TRUE,
        .skyBattleBanned = TRUE,
    },

    [MOVE_MAGNETIC_FLUX] =
    {
        .effect = EFFECT_MAGNETIC_FLUX,
        .power = 0,
        .type = TYPE_ELECTRIC,
        .accuracy = 0,
        .pp = 20,
        .target = MOVE_TARGET_USER,
        .priority = 0,
        .category = BATTLE_CATEGORY_STATUS,
        .zMove = { .effect = Z_EFFECT_SPDEF_UP_1 },
        .snatchAffected = TRUE,
        .ignoresProtect = TRUE,
        .ignoresSubstitute = TRUE,
        .mirrorMoveBanned = TRUE,
    },

    [MOVE_HAPPY_HOUR] =
    {
        .effect = EFFECT_DO_NOTHING,
        .power = 0,
        .type = TYPE_NORMAL,
        .accuracy = 0,
        .pp = 30,
        .target = MOVE_TARGET_USER,
        .priority = 0,
        .category = BATTLE_CATEGORY_STATUS,
        .zMove = { .effect = Z_EFFECT_ALL_STATS_UP_1 },
        .ignoresProtect = TRUE,
        .mirrorMoveBanned = TRUE,
    },

    [MOVE_ELECTRIC_TERRAIN] =
    {
        .effect = EFFECT_ELECTRIC_TERRAIN,
        .power = 0,
        .type = TYPE_ELECTRIC,
        .accuracy = 0,
        .pp = 10,
        .target = MOVE_TARGET_ALL_BATTLERS,
        .priority = 0,
        .category = BATTLE_CATEGORY_STATUS,
        .zMove = { .effect = Z_EFFECT_SPD_UP_1 },
        .ignoresProtect = TRUE,
        .mirrorMoveBanned = TRUE,
        .skyBattleBanned = TRUE,
    },

    [MOVE_DAZZLING_GLEAM] =
    {
        .effect = EFFECT_HIT,
        .power = 80,
        .type = TYPE_FAIRY,
        .accuracy = 100,
        .pp = 10,
        .target = MOVE_TARGET_BOTH,
        .priority = 0,
        .category = BATTLE_CATEGORY_SPECIAL,
    },

    [MOVE_CELEBRATE] =
    {
        .effect = EFFECT_DO_NOTHING,
        .power = 0,
        .type = TYPE_NORMAL,
        .accuracy = 0,
        .pp = 40,
        .target = MOVE_TARGET_USER,
        .priority = 0,
        .category = BATTLE_CATEGORY_STATUS,
        .zMove = { .effect = Z_EFFECT_ALL_STATS_UP_1 },
        .ignoresProtect = TRUE,
        .mirrorMoveBanned = TRUE,
        .metronomeBanned = TRUE,
        .mimicBanned = TRUE,
        .copycatBanned = TRUE,
        .sleepTalkBanned = TRUE,
        .instructBanned = TRUE,
        .assistBanned = TRUE,
    },

    [MOVE_HOLD_HANDS] =
    {
        .effect = EFFECT_DO_NOTHING,
        .power = 0,
        .type = TYPE_NORMAL,
        .accuracy = 0,
        .pp = 40,
        .target = MOVE_TARGET_ALLY,
        .priority = 0,
        .category = BATTLE_CATEGORY_STATUS,
        .zMove = { .effect = Z_EFFECT_ALL_STATS_UP_1 },
        .ignoresProtect = TRUE,
        .ignoresSubstitute = TRUE,
        .metronomeBanned = TRUE,
        .mimicBanned = TRUE,
        .copycatBanned = TRUE,
        .sleepTalkBanned = TRUE,
        .instructBanned = TRUE,
        .assistBanned = TRUE,
    },

    [MOVE_BABY_DOLL_EYES] =
    {
        .effect = EFFECT_ATTACK_DOWN,
        .power = 0,
        .type = TYPE_FAIRY,
        .accuracy = 100,
        .pp = 30,
        .target = MOVE_TARGET_SELECTED,
        .priority = 1,
        .category = BATTLE_CATEGORY_STATUS,
        .zMove = { .effect = Z_EFFECT_DEF_UP_1 },
        .magicCoatAffected = TRUE,
    },

    [MOVE_NUZZLE] =
    {
        .effect = EFFECT_HIT,
        .power = 20,
        .type = TYPE_ELECTRIC,
        .accuracy = 100,
        .pp = 20,
        .target = MOVE_TARGET_SELECTED,
        .priority = 0,
        .category = BATTLE_CATEGORY_PHYSICAL,
        .makesContact = TRUE,
        .sheerForceBoost = TRUE,
        .additionalEffects = ADDITIONAL_EFFECTS({
            .moveEffect = MOVE_EFFECT_PARALYSIS,
            .chance = 100,
        }),
    },

    [MOVE_HOLD_BACK] =
    {
        .effect = EFFECT_FALSE_SWIPE,
        .power = 40,
        .type = TYPE_NORMAL,
        .accuracy = 100,
        .pp = 40,
        .target = MOVE_TARGET_SELECTED,
        .priority = 0,
        .category = BATTLE_CATEGORY_PHYSICAL,
        .makesContact = TRUE,
    },

    [MOVE_INFESTATION] =
    {
        .effect = EFFECT_HIT,
        .power = 20,
        .type = TYPE_BUG,
        .accuracy = 100,
        .pp = 20,
        .target = MOVE_TARGET_SELECTED,
        .priority = 0,
        .category = BATTLE_CATEGORY_SPECIAL,
        .makesContact = TRUE,
        .additionalEffects = ADDITIONAL_EFFECTS({
            .moveEffect = MOVE_EFFECT_WRAP,
        }),
    },

    [MOVE_POWER_UP_PUNCH] =
    {
        .effect = EFFECT_HIT,
        .power = 40,
        .type = TYPE_FIGHTING,
        .accuracy = 100,
        .pp = 20,
        .target = MOVE_TARGET_SELECTED,
        .priority = 0,
        .category = BATTLE_CATEGORY_PHYSICAL,
        .makesContact = TRUE,
        .punchingMove = TRUE,
        .sheerForceBoost = TRUE,
        .additionalEffects = ADDITIONAL_EFFECTS({
            .moveEffect = MOVE_EFFECT_ATK_PLUS_1,
            .self = TRUE,
            .chance = 100,
        }),
    },

    [MOVE_OBLIVION_WING] =
    {
        .effect = EFFECT_ABSORB,
        .power = 80,
        .type = TYPE_FLYING,
        .accuracy = 100,
        .pp = 10,
        .target = MOVE_TARGET_SELECTED,
        .priority = 0,
        .category = BATTLE_CATEGORY_SPECIAL,
        .argument = 75, // restores 75% HP instead of 50% HP
        .healingMove = B_HEAL_BLOCKING >= GEN_6,
    },

    [MOVE_THOUSAND_ARROWS] =
    {
        .effect = EFFECT_HIT,
        .power = 90,
        .type = TYPE_GROUND,
        .accuracy = 100,
        .pp = 10,
        .target = MOVE_TARGET_BOTH,
        .priority = 0,
        .category = BATTLE_CATEGORY_PHYSICAL,
        .damagesAirborne = TRUE,
        .ignoreTypeIfFlyingAndUngrounded = TRUE,
        .metronomeBanned = TRUE,
        .skyBattleBanned = TRUE,
        .additionalEffects = ADDITIONAL_EFFECTS({
            .moveEffect = MOVE_EFFECT_SMACK_DOWN,
        }),
    },

    [MOVE_THOUSAND_WAVES] =
    {
        .effect = EFFECT_HIT,
        .power = 90,
        .type = TYPE_GROUND,
        .accuracy = 100,
        .pp = 10,
        .target = MOVE_TARGET_BOTH,
        .priority = 0,
        .category = BATTLE_CATEGORY_PHYSICAL,
        .metronomeBanned = TRUE,
        .skyBattleBanned = TRUE,
        .additionalEffects = ADDITIONAL_EFFECTS({
            .moveEffect = MOVE_EFFECT_PREVENT_ESCAPE,
        }),
    },

    [MOVE_LANDS_WRATH] =
    {
        .effect = EFFECT_HIT,
        .power = 90,
        .type = TYPE_GROUND,
        .accuracy = 100,
        .pp = 10,
        .target = MOVE_TARGET_BOTH,
        .priority = 0,
        .category = BATTLE_CATEGORY_PHYSICAL,
        .skyBattleBanned = TRUE,
    },

    [MOVE_LIGHT_OF_RUIN] =
    {
        .effect = EFFECT_HIT,
        .power = 140,
        .type = TYPE_FAIRY,
        .accuracy = 90,
        .recoil = 50,
        .pp = 5,
        .target = MOVE_TARGET_SELECTED,
        .priority = 0,
        .category = BATTLE_CATEGORY_SPECIAL,
        .metronomeBanned = TRUE,
    },

    [MOVE_ORIGIN_PULSE] =
    {
        .effect = EFFECT_HIT,
        .power = 110,
        .type = TYPE_WATER,
        .accuracy = 85,
        .pp = 10,
        .target = MOVE_TARGET_BOTH,
        .priority = 0,
        .category = BATTLE_CATEGORY_SPECIAL,
        .pulseMove = TRUE,
        .metronomeBanned = TRUE,
    },

    [MOVE_PRECIPICE_BLADES] =
    {
        .effect = EFFECT_HIT,
        .power = 120,
        .type = TYPE_GROUND,
        .accuracy = 85,
        .pp = 10,
        .target = MOVE_TARGET_BOTH,
        .priority = 0,
        .category = BATTLE_CATEGORY_PHYSICAL,
        .metronomeBanned = TRUE,
    },

    [MOVE_DRAGON_ASCENT] =
    {
        .effect = EFFECT_HIT,
        .power = 120,
        .type = TYPE_FLYING,
        .accuracy = 100,
        .pp = 5,
        .target = MOVE_TARGET_SELECTED,
        .priority = 0,
        .category = BATTLE_CATEGORY_PHYSICAL,
        .makesContact = TRUE,
        .metronomeBanned = TRUE,
        .additionalEffects = ADDITIONAL_EFFECTS({
            .moveEffect = MOVE_EFFECT_DEF_SPDEF_DOWN,
            .self = TRUE,
        }),
    },

    [MOVE_HYPERSPACE_FURY] =
    {
        .effect = EFFECT_HYPERSPACE_FURY,
        .power = 100,
        .type = TYPE_DARK,
        .accuracy = 0,
        .pp = 5,
        .target = MOVE_TARGET_SELECTED,
        .priority = 0,
        .category = BATTLE_CATEGORY_PHYSICAL,
        .ignoresProtect = TRUE,
        .ignoresSubstitute = TRUE,
        .metronomeBanned = TRUE,
        .sketchBanned = (B_SKETCH_BANS >= GEN_9),
        .additionalEffects = ADDITIONAL_EFFECTS(
            // Feint move effect handled in script as it goes before animation
        {
            .moveEffect = MOVE_EFFECT_DEF_MINUS_1,
            .self = TRUE,
        }),
    },

    [MOVE_SHORE_UP] =
    {
        .effect = EFFECT_SHORE_UP,
        .power = 0,
        .type = TYPE_GROUND,
        .accuracy = 0,
        .pp = B_UPDATED_MOVE_DATA >= GEN_9 ? 5 : 10,
        .target = MOVE_TARGET_USER,
        .priority = 0,
        .category = BATTLE_CATEGORY_STATUS,
        .zMove = { .effect = Z_EFFECT_RESET_STATS },
        .healingMove = TRUE,
        .snatchAffected = TRUE,
        .ignoresProtect = TRUE,
        .mirrorMoveBanned = TRUE,
    },

    [MOVE_FIRST_IMPRESSION] =
    {
        .effect = EFFECT_FAKE_OUT,
        .power = 90,
        .type = TYPE_BUG,
        .accuracy = 100,
        .pp = 10,
        .target = MOVE_TARGET_SELECTED,
        .priority = 2,
        .category = BATTLE_CATEGORY_PHYSICAL,
        .makesContact = TRUE,
    },

    [MOVE_BANEFUL_BUNKER] =
    {
        .effect = EFFECT_PROTECT,
        .power = 0,
        .type = TYPE_POISON,
        .accuracy = 0,
        .pp = 10,
        .target = MOVE_TARGET_USER,
        .priority = 4,
        .category = BATTLE_CATEGORY_STATUS,
        .zMove = { .effect = Z_EFFECT_DEF_UP_1 },
        .protectionMove = TRUE,
        .ignoresProtect = TRUE,
        .mirrorMoveBanned = TRUE,
        .metronomeBanned = TRUE,
        .copycatBanned = TRUE,
        .assistBanned = TRUE,
    },

    [MOVE_SPIRIT_SHACKLE] =
    {
        .effect = EFFECT_HIT,
        .power = 80,
        .type = TYPE_GHOST,
        .accuracy = 100,
        .pp = 10,
        .target = MOVE_TARGET_SELECTED,
        .priority = 0,
        .category = BATTLE_CATEGORY_PHYSICAL,
        .sheerForceBoost = TRUE,
        .additionalEffects = ADDITIONAL_EFFECTS({
            .moveEffect = MOVE_EFFECT_PREVENT_ESCAPE,
            .chance = 100,
        }),
    },

    [MOVE_DARKEST_LARIAT] =
    {
        .effect = EFFECT_HIT,
        .power = 85,
        .type = TYPE_DARK,
        .accuracy = 100,
        .pp = 10,
        .target = MOVE_TARGET_SELECTED,
        .priority = 0,
        .category = BATTLE_CATEGORY_PHYSICAL,
        .makesContact = TRUE,
        .ignoresTargetDefenseEvasionStages = TRUE,
    },

    [MOVE_SPARKLING_ARIA] =
    {
        .effect = EFFECT_HIT,
        .power = 90,
        .type = TYPE_WATER,
        .accuracy = 100,
        .pp = 10,
        .target = MOVE_TARGET_FOES_AND_ALLY,
        .priority = 0,
        .category = BATTLE_CATEGORY_SPECIAL,
        .argument = STATUS1_BURN,
        .sheerForceBoost = TRUE,
        .ignoresSubstitute = B_UPDATED_MOVE_FLAGS >= GEN_6,
        .soundMove = TRUE,
        .additionalEffects = ADDITIONAL_EFFECTS({
            .moveEffect = MOVE_EFFECT_REMOVE_STATUS,
            .chance = 100,
        }),
    },

    [MOVE_ICE_HAMMER] =
    {
        .effect = EFFECT_HIT,
        .power = 100,
        .type = TYPE_ICE,
        .accuracy = 90,
        .pp = 10,
        .target = MOVE_TARGET_SELECTED,
        .priority = 0,
        .category = BATTLE_CATEGORY_PHYSICAL,
        .makesContact = TRUE,
        .punchingMove = TRUE,
        .additionalEffects = ADDITIONAL_EFFECTS({
            .moveEffect = MOVE_EFFECT_SPD_MINUS_1,
            .self = TRUE,
        }),
    },

    [MOVE_FLORAL_HEALING] =
    {
        .effect = EFFECT_HEAL_PULSE,
        .power = 0,
        .type = TYPE_FAIRY,
        .accuracy = 0,
        .pp = 10,
        .target = MOVE_TARGET_SELECTED,
        .priority = 0,
        .category = BATTLE_CATEGORY_STATUS,
        .zMove = { .effect = Z_EFFECT_RESET_STATS },
        .argument = MOVE_EFFECT_FLORAL_HEALING,
        .mirrorMoveBanned = TRUE,
        .healingMove = TRUE,
        .magicCoatAffected = TRUE,
    },

    [MOVE_HIGH_HORSEPOWER] =
    {
        .effect = EFFECT_HIT,
        .power = 95,
        .type = TYPE_GROUND,
        .accuracy = 95,
        .pp = 10,
        .target = MOVE_TARGET_SELECTED,
        .priority = 0,
        .category = BATTLE_CATEGORY_PHYSICAL,
        .makesContact = TRUE,
    },

    [MOVE_STRENGTH_SAP] =
    {
        .effect = EFFECT_STRENGTH_SAP,
        .power = 0,
        .type = TYPE_GRASS,
        .accuracy = 100,
        .pp = 10,
        .target = MOVE_TARGET_SELECTED,
        .priority = 0,
        .category = BATTLE_CATEGORY_STATUS,
        .zMove = { .effect = Z_EFFECT_DEF_UP_1 },
        .magicCoatAffected = TRUE,
        .healingMove = B_HEAL_BLOCKING >= GEN_6,
    },

    [MOVE_SOLAR_BLADE] =
    {
        .effect = EFFECT_SOLAR_BEAM,
        .power = 125,
        .type = TYPE_GRASS,
        .accuracy = 100,
        .pp = 10,
        .target = MOVE_TARGET_SELECTED,
        .priority = 0,
        .category = BATTLE_CATEGORY_PHYSICAL,
        .twoTurnMove = TRUE,
        .makesContact = TRUE,
        .slicingMove = TRUE,
        .sleepTalkBanned = TRUE,
        .instructBanned = TRUE,
    },

    [MOVE_LEAFAGE] =
    {
        .effect = EFFECT_HIT,
        .power = 40,
        .type = TYPE_GRASS,
        .accuracy = 100,
        .pp = 40,
        .target = MOVE_TARGET_SELECTED,
        .priority = 0,
        .category = BATTLE_CATEGORY_PHYSICAL,
    },

    [MOVE_SPOTLIGHT] =
    {
        .effect = EFFECT_FOLLOW_ME,
        .power = 0,
        .type = TYPE_NORMAL,
        .accuracy = 0,
        .pp = 15,
        .target = MOVE_TARGET_SELECTED,
        .priority = 3,
        .category = BATTLE_CATEGORY_STATUS,
        .zMove = { .effect = Z_EFFECT_SPDEF_UP_1 },
        .magicCoatAffected = TRUE,
        .mirrorMoveBanned = TRUE,
        .metronomeBanned = TRUE,
        .copycatBanned = TRUE,
        .assistBanned = TRUE,
    },

    [MOVE_TOXIC_THREAD] =
    {
        .effect = EFFECT_TOXIC_THREAD,
        .power = 0,
        .type = TYPE_POISON,
        .accuracy = 100,
        .pp = 20,
        .target = MOVE_TARGET_SELECTED,
        .priority = 0,
        .category = BATTLE_CATEGORY_STATUS,
        .zMove = { .effect = Z_EFFECT_SPD_UP_1 },
        .magicCoatAffected = TRUE,
    },

    [MOVE_LASER_FOCUS] =
    {
        .effect = EFFECT_LASER_FOCUS,
        .power = 0,
        .type = TYPE_NORMAL,
        .accuracy = 0,
        .pp = 30,
        .target = MOVE_TARGET_USER,
        .priority = 0,
        .category = BATTLE_CATEGORY_STATUS,
        .zMove = { .effect = Z_EFFECT_ATK_UP_1 },
        .snatchAffected = TRUE,
        .ignoresProtect = TRUE,
        .mirrorMoveBanned = TRUE,
    },

    [MOVE_GEAR_UP] =
    {
        .effect = EFFECT_GEAR_UP,
        .power = 0,
        .type = TYPE_STEEL,
        .accuracy = 0,
        .pp = 20,
        .target = MOVE_TARGET_USER,
        .priority = 0,
        .category = BATTLE_CATEGORY_STATUS,
        .zMove = { .effect = Z_EFFECT_SPATK_UP_1 },
        .snatchAffected = TRUE,
        .ignoresProtect = TRUE,
        .ignoresSubstitute = TRUE,
        .mirrorMoveBanned = TRUE,
    },

    [MOVE_THROAT_CHOP] =
    {
        .effect = EFFECT_HIT,
        .power = 80,
        .type = TYPE_DARK,
        .accuracy = 100,
        .pp = 15,
        .target = MOVE_TARGET_SELECTED,
        .priority = 0,
        .category = BATTLE_CATEGORY_PHYSICAL,
        .makesContact = TRUE,
        .sheerForceBoost = TRUE,
        .additionalEffects = ADDITIONAL_EFFECTS({
            .moveEffect = MOVE_EFFECT_THROAT_CHOP,
            .chance = 100,
        }),
    },

    [MOVE_POLLEN_PUFF] =
    {
        .effect = EFFECT_HIT_ENEMY_HEAL_ALLY,
        .power = 90,
        .type = TYPE_BUG,
        .accuracy = 100,
        .pp = 15,
        .target = MOVE_TARGET_SELECTED,
        .priority = 0,
        .category = BATTLE_CATEGORY_SPECIAL,
        .ballisticMove = TRUE,
    },

    [MOVE_ANCHOR_SHOT] =
    {
        .effect = EFFECT_HIT,
        .power = 80,
        .type = TYPE_STEEL,
        .accuracy = 100,
        .pp = 20,
        .target = MOVE_TARGET_SELECTED,
        .priority = 0,
        .category = BATTLE_CATEGORY_PHYSICAL,
        .makesContact = TRUE,
        .sheerForceBoost = TRUE,
        .additionalEffects = ADDITIONAL_EFFECTS({
            .moveEffect = MOVE_EFFECT_PREVENT_ESCAPE,
            .chance = 100,
        }),
    },

    [MOVE_PSYCHIC_TERRAIN] =
    {
        .effect = EFFECT_PSYCHIC_TERRAIN,
        .power = 0,
        .type = TYPE_PSYCHIC,
        .accuracy = 0,
        .pp = 10,
        .target = MOVE_TARGET_ALL_BATTLERS,
        .priority = 0,
        .category = BATTLE_CATEGORY_STATUS,
        .zMove = { .effect = Z_EFFECT_SPATK_UP_1 },
        .ignoresProtect = TRUE,
        .mirrorMoveBanned = TRUE,
    },

    [MOVE_LUNGE] =
    {
        .effect = EFFECT_HIT,
        .power = 80,
        .type = TYPE_BUG,
        .accuracy = 100,
        .pp = 15,
        .target = MOVE_TARGET_SELECTED,
        .priority = 0,
        .category = BATTLE_CATEGORY_PHYSICAL,
        .makesContact = TRUE,
        .sheerForceBoost = TRUE,
        .additionalEffects = ADDITIONAL_EFFECTS({
            .moveEffect = MOVE_EFFECT_ATK_MINUS_1,
            .chance = 100,
        }),
    },

    [MOVE_FIRE_LASH] =
    {
        .effect = EFFECT_HIT,
        .power = 80,
        .type = TYPE_FIRE,
        .accuracy = 100,
        .pp = 15,
        .target = MOVE_TARGET_SELECTED,
        .priority = 0,
        .category = BATTLE_CATEGORY_PHYSICAL,
        .makesContact = TRUE,
        .sheerForceBoost = TRUE,
        .additionalEffects = ADDITIONAL_EFFECTS({
            .moveEffect = MOVE_EFFECT_DEF_MINUS_1,
            .chance = 100,
        }),
    },

    [MOVE_POWER_TRIP] =
    {
        .effect = EFFECT_STORED_POWER,
        .power = 20,
        .type = TYPE_DARK,
        .accuracy = 100,
        .pp = 10,
        .target = MOVE_TARGET_SELECTED,
        .priority = 0,
        .category = BATTLE_CATEGORY_PHYSICAL,
        .makesContact = TRUE,
    },

    [MOVE_BURN_UP] =
    {
        .effect = EFFECT_FAIL_IF_NOT_ARG_TYPE,
        .power = 130,
        .type = TYPE_FIRE,
        .accuracy = 100,
        .pp = 5,
        .target = MOVE_TARGET_SELECTED,
        .priority = 0,
        .category = BATTLE_CATEGORY_SPECIAL,
        .thawsUser = TRUE,
        .argument = TYPE_FIRE,
        .additionalEffects = ADDITIONAL_EFFECTS({
            .moveEffect = MOVE_EFFECT_REMOVE_ARG_TYPE,
            .self = TRUE,
        }),
    },

    [MOVE_SPEED_SWAP] =
    {
        .effect = EFFECT_SPEED_SWAP,
        .power = 0,
        .type = TYPE_PSYCHIC,
        .accuracy = 0,
        .pp = 10,
        .target = MOVE_TARGET_SELECTED,
        .priority = 0,
        .category = BATTLE_CATEGORY_STATUS,
        .zMove = { .effect = Z_EFFECT_SPD_UP_1 },
        .ignoresSubstitute = TRUE,
    },

    [MOVE_SMART_STRIKE] =
    {
        .effect = EFFECT_HIT,
        .power = 70,
        .type = TYPE_STEEL,
        .accuracy = 0,
        .pp = 10,
        .target = MOVE_TARGET_SELECTED,
        .priority = 0,
        .category = BATTLE_CATEGORY_PHYSICAL,
        .makesContact = TRUE,
    },

    [MOVE_PURIFY] =
    {
        .effect = EFFECT_PURIFY,
        .power = 0,
        .type = TYPE_POISON,
        .accuracy = 0,
        .pp = 20,
        .target = MOVE_TARGET_SELECTED,
        .priority = 0,
        .category = BATTLE_CATEGORY_STATUS,
        .zMove = { .effect = Z_EFFECT_ALL_STATS_UP_1 },
        .mirrorMoveBanned = TRUE,
        .healingMove = TRUE,
        .magicCoatAffected = TRUE,
    },

    [MOVE_REVELATION_DANCE] =
    {
        .effect = EFFECT_REVELATION_DANCE,
        .power = 90,
        .type = TYPE_NORMAL,
        .accuracy = 100,
        .pp = 15,
        .target = MOVE_TARGET_SELECTED,
        .priority = 0,
        .category = BATTLE_CATEGORY_SPECIAL,
        .danceMove = TRUE,
    },

    [MOVE_CORE_ENFORCER] =
    {
        .effect = EFFECT_HIT,
        .power = 100,
        .type = TYPE_DRAGON,
        .accuracy = 100,
        .pp = 10,
        .target = MOVE_TARGET_SELECTED,
        .priority = 0,
        .category = BATTLE_CATEGORY_SPECIAL,
        .zMove = { .powerOverride = 140 },
        .additionalEffects = ADDITIONAL_EFFECTS({
            .moveEffect = MOVE_EFFECT_CORE_ENFORCER,
        }),
    },

    [MOVE_TROP_KICK] =
    {
        .effect = EFFECT_HIT,
        .power = 70,
        .type = TYPE_GRASS,
        .accuracy = 100,
        .pp = 15,
        .target = MOVE_TARGET_SELECTED,
        .priority = 0,
        .category = BATTLE_CATEGORY_PHYSICAL,
        .makesContact = TRUE,
        .sheerForceBoost = TRUE,
        .additionalEffects = ADDITIONAL_EFFECTS({
            .moveEffect = MOVE_EFFECT_ATK_MINUS_1,
            .chance = 100,
        }),
    },

    [MOVE_INSTRUCT] =
    {
        .effect = EFFECT_INSTRUCT,
        .power = 0,
        .type = TYPE_PSYCHIC,
        .accuracy = 0,
        .pp = 15,
        .target = MOVE_TARGET_SELECTED,
        .priority = 0,
        .category = BATTLE_CATEGORY_STATUS,
        .zMove = { .effect = Z_EFFECT_SPATK_UP_1 },
        .ignoresSubstitute = TRUE,
        .mirrorMoveBanned = TRUE,
        .metronomeBanned = TRUE,
        .instructBanned = TRUE,
    },

    [MOVE_BEAK_BLAST] =
    {
        .effect = EFFECT_BEAK_BLAST,
        .power = 100,
        .type = TYPE_FLYING,
        .accuracy = 100,
        .pp = 15,
        .target = MOVE_TARGET_SELECTED,
        .priority = -3,
        .category = BATTLE_CATEGORY_PHYSICAL,
        .mirrorMoveBanned = TRUE,
        .ballisticMove = TRUE,
        .meFirstBanned = TRUE,
        .metronomeBanned = TRUE,
        .copycatBanned = TRUE,
        .sleepTalkBanned = TRUE,
        .instructBanned = TRUE,
        .assistBanned = TRUE,
    },

    [MOVE_CLANGING_SCALES] =
    {
        .effect = EFFECT_HIT,
        .power = 110,
        .type = TYPE_DRAGON,
        .accuracy = 100,
        .pp = 5,
        .target = MOVE_TARGET_BOTH,
        .priority = 0,
        .category = BATTLE_CATEGORY_SPECIAL,
        .ignoresSubstitute = B_UPDATED_MOVE_FLAGS >= GEN_6,
        .soundMove = TRUE,
        .additionalEffects = ADDITIONAL_EFFECTS({
            .moveEffect = MOVE_EFFECT_DEF_MINUS_1,
            .self = TRUE,
        }),
    },

    [MOVE_DRAGON_HAMMER] =
    {
        .effect = EFFECT_HIT,
        .power = 90,
        .type = TYPE_DRAGON,
        .accuracy = 100,
        .pp = 15,
        .target = MOVE_TARGET_SELECTED,
        .priority = 0,
        .category = BATTLE_CATEGORY_PHYSICAL,
        .makesContact = TRUE,
    },

    [MOVE_BRUTAL_SWING] =
    {
        .effect = EFFECT_HIT,
        .power = 60,
        .type = TYPE_DARK,
        .accuracy = 100,
        .pp = 20,
        .target = MOVE_TARGET_FOES_AND_ALLY,
        .priority = 0,
        .category = BATTLE_CATEGORY_PHYSICAL,
        .makesContact = TRUE,
    },

    [MOVE_AURORA_VEIL] =
    {
        .effect = EFFECT_AURORA_VEIL,
        .power = 0,
        .type = TYPE_ICE,
        .accuracy = 0,
        .pp = 20,
        .target = MOVE_TARGET_USER,
        .priority = 0,
        .category = BATTLE_CATEGORY_STATUS,
        .zMove = { .effect = Z_EFFECT_SPD_UP_1 },
        .snatchAffected = TRUE,
        .ignoresProtect = TRUE,
        .mirrorMoveBanned = TRUE,
    },

    [MOVE_SHELL_TRAP] =
    {
        .effect = EFFECT_SHELL_TRAP,
        .power = 150,
        .type = TYPE_FIRE,
        .accuracy = 100,
        .pp = 5,
        .target = MOVE_TARGET_BOTH,
        .priority = -3,
        .category = BATTLE_CATEGORY_SPECIAL,
        .mirrorMoveBanned = TRUE,
        .meFirstBanned = TRUE,
        .metronomeBanned = TRUE,
        .copycatBanned = TRUE,
        .sleepTalkBanned = TRUE,
        .instructBanned = TRUE,
        .assistBanned = TRUE,
    },

    [MOVE_FLEUR_CANNON] =
    {
        .effect = EFFECT_HIT,
        .power = 130,
        .type = TYPE_FAIRY,
        .accuracy = 90,
        .pp = 5,
        .target = MOVE_TARGET_SELECTED,
        .priority = 0,
        .category = BATTLE_CATEGORY_SPECIAL,
        .metronomeBanned = TRUE,
        .additionalEffects = ADDITIONAL_EFFECTS({
            .moveEffect = MOVE_EFFECT_SP_ATK_TWO_DOWN,
            .self = TRUE,
        }),
    },

    [MOVE_PSYCHIC_FANGS] =
    {
        .effect = EFFECT_BRICK_BREAK,
        .power = 85,
        .type = TYPE_PSYCHIC,
        .accuracy = 100,
        .pp = 15,
        .target = MOVE_TARGET_SELECTED,
        .priority = 0,
        .category = BATTLE_CATEGORY_PHYSICAL,
        .makesContact = TRUE,
        .bitingMove = TRUE,
    },

    [MOVE_STOMPING_TANTRUM] =
    {
        .effect = EFFECT_STOMPING_TANTRUM,
        .power = 75,
        .type = TYPE_GROUND,
        .accuracy = 100,
        .pp = 10,
        .target = MOVE_TARGET_SELECTED,
        .priority = 0,
        .category = BATTLE_CATEGORY_PHYSICAL,
        .makesContact = TRUE,
        .skyBattleBanned = B_EXTRAPOLATED_MOVE_FLAGS,
    },

    [MOVE_SHADOW_BONE] =
    {
        .effect = EFFECT_HIT,
        .power = 85,
        .type = TYPE_GHOST,
        .accuracy = 100,
        .pp = 10,
        .target = MOVE_TARGET_SELECTED,
        .priority = 0,
        .category = BATTLE_CATEGORY_PHYSICAL,
        .sheerForceBoost = TRUE,
        .additionalEffects = ADDITIONAL_EFFECTS({
            .moveEffect = MOVE_EFFECT_DEF_MINUS_1,
            .chance = 20,
        }),
    },

    [MOVE_ACCELEROCK] =
    {
        .effect = EFFECT_HIT,
        .power = 40,
        .type = TYPE_ROCK,
        .accuracy = 100,
        .pp = 20,
        .target = MOVE_TARGET_SELECTED,
        .priority = 1,
        .category = BATTLE_CATEGORY_PHYSICAL,
        .makesContact = TRUE,
    },

    [MOVE_LIQUIDATION] =
    {
        .effect = EFFECT_HIT,
        .power = 85,
        .type = TYPE_WATER,
        .accuracy = 100,
        .pp = 10,
        .target = MOVE_TARGET_SELECTED,
        .priority = 0,
        .category = BATTLE_CATEGORY_PHYSICAL,
        .makesContact = TRUE,
        .sheerForceBoost = TRUE,
        .additionalEffects = ADDITIONAL_EFFECTS({
            .moveEffect = MOVE_EFFECT_DEF_MINUS_1,
            .chance = 20,
        }),
    },

    [MOVE_PRISMATIC_LASER] =
    {
        .effect = EFFECT_HIT,
        .power = 160,
        .type = TYPE_PSYCHIC,
        .accuracy = 100,
        .pp = 10,
        .target = MOVE_TARGET_SELECTED,
        .priority = 0,
        .category = BATTLE_CATEGORY_SPECIAL,
        .additionalEffects = ADDITIONAL_EFFECTS({
            .moveEffect = MOVE_EFFECT_RECHARGE,
            .self = TRUE,
        }),
    },

    [MOVE_SPECTRAL_THIEF] =
    {
        .effect = EFFECT_HIT,
        .power = 90,
        .type = TYPE_GHOST,
        .accuracy = 100,
        .pp = 10,
        .target = MOVE_TARGET_SELECTED,
        .priority = 0,
        .category = BATTLE_CATEGORY_PHYSICAL,
        .ignoresSubstitute = TRUE,
        .makesContact = TRUE,
        .metronomeBanned = TRUE,
        .additionalEffects = ADDITIONAL_EFFECTS({
            .moveEffect = MOVE_EFFECT_SPECTRAL_THIEF,
        }),
    },

    [MOVE_SUNSTEEL_STRIKE] =
    {
        .effect = EFFECT_HIT,
        .power = 100,
        .type = TYPE_STEEL,
        .accuracy = 100,
        .pp = 5,
        .target = MOVE_TARGET_SELECTED,
        .priority = 0,
        .category = BATTLE_CATEGORY_PHYSICAL,
        .makesContact = TRUE,
        .ignoresTargetAbility = TRUE,
        .metronomeBanned = B_UPDATED_MOVE_FLAGS >= GEN_8,
    },

    [MOVE_MOONGEIST_BEAM] =
    {
        .effect = EFFECT_HIT,
        .power = 100,
        .type = TYPE_GHOST,
        .accuracy = 100,
        .pp = 5,
        .target = MOVE_TARGET_SELECTED,
        .priority = 0,
        .category = BATTLE_CATEGORY_SPECIAL,
        .ignoresTargetAbility = TRUE,
        .metronomeBanned = B_UPDATED_MOVE_FLAGS >= GEN_8,
    },

    [MOVE_TEARFUL_LOOK] =
    {
        .effect = EFFECT_NOBLE_ROAR,
        .power = 0,
        .type = TYPE_NORMAL,
        .accuracy = 0,
        .pp = 20,
        .target = MOVE_TARGET_SELECTED,
        .priority = 0,
        .category = BATTLE_CATEGORY_STATUS,
        .zMove = { .effect = Z_EFFECT_DEF_UP_1 },
        .ignoresProtect = TRUE,
        .magicCoatAffected = TRUE,
    },

    [MOVE_ZING_ZAP] =
    {
        .effect = EFFECT_HIT,
        .power = 80,
        .type = TYPE_ELECTRIC,
        .accuracy = 100,
        .pp = 10,
        .target = MOVE_TARGET_SELECTED,
        .priority = 0,
        .category = BATTLE_CATEGORY_PHYSICAL,
        .makesContact = TRUE,
        .additionalEffects = ADDITIONAL_EFFECTS({
            .moveEffect = MOVE_EFFECT_FLINCH,
            .chance = 30,
        }),
    },

    [MOVE_NATURES_MADNESS] =
    {
        .effect = EFFECT_SUPER_FANG,
        .power = 1,
        .type = TYPE_FAIRY,
        .accuracy = 90,
        .pp = 10,
        .target = MOVE_TARGET_SELECTED,
        .priority = 0,
        .category = BATTLE_CATEGORY_SPECIAL,
        .metronomeBanned = B_UPDATED_MOVE_FLAGS >= GEN_8,
    },

    [MOVE_MULTI_ATTACK] =
    {
        .effect = EFFECT_CHANGE_TYPE_ON_ITEM,
        .power = B_UPDATED_MOVE_DATA >= GEN_8 ? 120 : 90,
        .type = TYPE_NORMAL,
        .accuracy = 100,
        .pp = 10,
        .target = MOVE_TARGET_SELECTED,
        .priority = 0,
        .category = BATTLE_CATEGORY_PHYSICAL,
        .argument = HOLD_EFFECT_MEMORY,
        .makesContact = TRUE,
    },

    [MOVE_MIND_BLOWN] =
    {
        .effect = EFFECT_MIND_BLOWN,
        .power = 150,
        .type = TYPE_FIRE,
        .accuracy = 100,
        .pp = 5,
        .target = MOVE_TARGET_FOES_AND_ALLY,
        .priority = 0,
        .category = BATTLE_CATEGORY_SPECIAL,
        .metronomeBanned = TRUE,
    },

    [MOVE_PLASMA_FISTS] =
    {
        .effect = EFFECT_PLASMA_FISTS,
        .power = 100,
        .type = TYPE_ELECTRIC,
        .accuracy = 100,
        .pp = 15,
        .target = MOVE_TARGET_SELECTED,
        .priority = 0,
        .category = BATTLE_CATEGORY_PHYSICAL,
        .makesContact = TRUE,
        .punchingMove = TRUE,
        .metronomeBanned = TRUE,
    },

    [MOVE_PHOTON_GEYSER] =
    {
        .effect = EFFECT_PHOTON_GEYSER,
        .power = 100,
        .type = TYPE_PSYCHIC,
        .accuracy = 100,
        .pp = 5,
        .target = MOVE_TARGET_SELECTED,
        .priority = 0,
        .category = BATTLE_CATEGORY_SPECIAL,
        .ignoresTargetAbility = TRUE,
        .metronomeBanned = TRUE,
    },

    [MOVE_ZIPPY_ZAP] =
    {
        .effect = EFFECT_HIT,
        .power = B_UPDATED_MOVE_DATA >= GEN_8 ? 80 : 50,
        .type = TYPE_ELECTRIC,
        .accuracy = 100,
        .pp = B_UPDATED_MOVE_DATA >= GEN_8 ? 10 : 15,
        .target = MOVE_TARGET_SELECTED,
        .priority = 2,
        .category = BATTLE_CATEGORY_PHYSICAL,
        .makesContact = TRUE,
        .mirrorMoveBanned = B_UPDATED_MOVE_FLAGS < GEN_8,
        .sheerForceBoost = B_UPDATED_MOVE_DATA >= GEN_8,
        .alwaysCriticalHit = TRUE,
        .metronomeBanned = TRUE,
        #if B_UPDATED_MOVE_DATA >= GEN_8
            .additionalEffects = ADDITIONAL_EFFECTS({
            .moveEffect = MOVE_EFFECT_EVS_PLUS_1,
            .chance = 100,
        }),
        #endif
    },

    [MOVE_SPLISHY_SPLASH] =
    {
        .effect = EFFECT_HIT,
        .power = 90,
        .type = TYPE_WATER,
        .accuracy = 100,
        .pp = 15,
        .target = MOVE_TARGET_BOTH,
        .priority = 0,
        .category = BATTLE_CATEGORY_SPECIAL,
        .sheerForceBoost = TRUE,
        .mirrorMoveBanned = B_UPDATED_MOVE_FLAGS < GEN_8,
        .metronomeBanned = TRUE,
        .additionalEffects = ADDITIONAL_EFFECTS({
            .moveEffect = MOVE_EFFECT_PARALYSIS,
            .chance = 30,
        }),
    },

    [MOVE_FLOATY_FALL] =
    {
        .effect = EFFECT_HIT,
        .power = 90,
        .type = TYPE_FLYING,
        .accuracy = 95,
        .pp = 15,
        .target = MOVE_TARGET_SELECTED,
        .priority = 0,
        .category = BATTLE_CATEGORY_PHYSICAL,
        .makesContact = TRUE,
        .sheerForceBoost = TRUE,
        .mirrorMoveBanned = B_UPDATED_MOVE_FLAGS < GEN_8,
        .gravityBanned = TRUE,
        .metronomeBanned = TRUE,
        .additionalEffects = ADDITIONAL_EFFECTS({
            .moveEffect = MOVE_EFFECT_FLINCH,
            .chance = 30,
        }),
    },

    [MOVE_PIKA_PAPOW] =
    {
        .effect = EFFECT_RETURN,
        .power = 1,
        .type = TYPE_ELECTRIC,
        .accuracy = 0,
        .pp = 20,
        .target = MOVE_TARGET_SELECTED,
        .priority = 0,
        .category = BATTLE_CATEGORY_SPECIAL,
        .mirrorMoveBanned = B_UPDATED_MOVE_FLAGS < GEN_8,
        .metronomeBanned = TRUE,
    },

    [MOVE_BOUNCY_BUBBLE] =
    {
        .effect = EFFECT_ABSORB,
        .power = B_UPDATED_MOVE_DATA >= GEN_8 ? 60 : 90,
        .type = TYPE_WATER,
        .accuracy = 100,
        .pp = B_UPDATED_MOVE_DATA >= GEN_8 ? 20 : 15,
        .target = MOVE_TARGET_SELECTED,
        .priority = 0,
        .category = BATTLE_CATEGORY_SPECIAL,
        .argument = B_UPDATED_MOVE_DATA >= GEN_8 ? 100 : 50, // restores 100% HP instead of 50% HP
        .mirrorMoveBanned = B_UPDATED_MOVE_FLAGS < GEN_8,
        .metronomeBanned = TRUE,
        .healingMove = B_HEAL_BLOCKING >= GEN_6,
    },

    [MOVE_BUZZY_BUZZ] =
    {
        .effect = EFFECT_HIT,
        .power = B_UPDATED_MOVE_DATA >= GEN_8 ? 60 : 90,
        .type = TYPE_ELECTRIC,
        .accuracy = 100,
        .pp = B_UPDATED_MOVE_DATA >= GEN_8 ? 20 : 15,
        .target = MOVE_TARGET_SELECTED,
        .priority = 0,
        .category = BATTLE_CATEGORY_SPECIAL,
        .mirrorMoveBanned = B_UPDATED_MOVE_FLAGS < GEN_8,
        .metronomeBanned = TRUE,
        .additionalEffects = ADDITIONAL_EFFECTS({
            .moveEffect = MOVE_EFFECT_PARALYSIS,
            .chance = 100,
        }),
    },

    [MOVE_SIZZLY_SLIDE] =
    {
        .effect = EFFECT_HIT,
        .power = B_UPDATED_MOVE_DATA >= GEN_8 ? 60 : 90,
        .type = TYPE_FIRE,
        .accuracy = 100,
        .pp = B_UPDATED_MOVE_DATA >= GEN_8 ? 20 : 15,
        .target = MOVE_TARGET_SELECTED,
        .priority = 0,
        .category = BATTLE_CATEGORY_PHYSICAL,
        .makesContact = TRUE,
        .mirrorMoveBanned = B_UPDATED_MOVE_FLAGS < GEN_8,
        .thawsUser = TRUE,
        .metronomeBanned = TRUE,
        .additionalEffects = ADDITIONAL_EFFECTS({
            .moveEffect = MOVE_EFFECT_BURN,
            .chance = 100,
        }),
    },

    [MOVE_GLITZY_GLOW] =
    {
        .effect = EFFECT_GLITZY_GLOW,
        .power = B_UPDATED_MOVE_DATA >= GEN_8 ? 80 : 90,
        .type = TYPE_PSYCHIC,
        .accuracy = B_UPDATED_MOVE_DATA >= GEN_8 ? 95 : 100,
        .pp = 15,
        .target = MOVE_TARGET_SELECTED,
        .priority = 0,
        .category = BATTLE_CATEGORY_SPECIAL,
        .mirrorMoveBanned = B_UPDATED_MOVE_FLAGS < GEN_8,
        .metronomeBanned = TRUE,
    },

    [MOVE_BADDY_BAD] =
    {
        .effect = EFFECT_BADDY_BAD,
        .power = B_UPDATED_MOVE_DATA >= GEN_8 ? 80 : 90,
        .type = TYPE_DARK,
        .accuracy = B_UPDATED_MOVE_DATA >= GEN_8 ? 95 : 100,
        .pp = 15,
        .target = MOVE_TARGET_SELECTED,
        .priority = 0,
        .category = BATTLE_CATEGORY_SPECIAL,
        .mirrorMoveBanned = B_UPDATED_MOVE_FLAGS < GEN_8,
        .metronomeBanned = TRUE,
    },

    [MOVE_SAPPY_SEED] =
    {
        .effect = EFFECT_SAPPY_SEED,
        .power = B_UPDATED_MOVE_DATA >= GEN_8 ? 100 : 90,
        .type = TYPE_GRASS,
        .accuracy = B_UPDATED_MOVE_DATA >= GEN_8 ? 90 : 100,
        .pp = B_UPDATED_MOVE_DATA >= GEN_8 ? 10 : 15,
        .target = MOVE_TARGET_SELECTED,
        .priority = 0,
        .category = BATTLE_CATEGORY_PHYSICAL,
        .mirrorMoveBanned = B_UPDATED_MOVE_FLAGS < GEN_8,
        .magicCoatAffected = TRUE,
        .metronomeBanned = TRUE,
    },

    [MOVE_FREEZY_FROST] =
    {
        .effect = EFFECT_FREEZY_FROST,
        .power = B_UPDATED_MOVE_DATA >= GEN_8 ? 100 : 90,
        .type = TYPE_ICE,
        .accuracy = B_UPDATED_MOVE_DATA >= GEN_8 ? 90 : 100,
        .pp = B_UPDATED_MOVE_DATA >= GEN_8 ? 10 : 15,
        .target = MOVE_TARGET_SELECTED,
        .priority = 0,
        .category = BATTLE_CATEGORY_SPECIAL,
        .mirrorMoveBanned = B_UPDATED_MOVE_FLAGS < GEN_8,
        .metronomeBanned = TRUE,
    },

    [MOVE_SPARKLY_SWIRL] =
    {
        .effect = EFFECT_SPARKLY_SWIRL,
        .power = B_UPDATED_MOVE_DATA >= GEN_8 ? 120 : 90,
        .type = TYPE_FAIRY,
        .accuracy = B_UPDATED_MOVE_DATA >= GEN_8 ? 85 : 100,
        .pp = B_UPDATED_MOVE_DATA >= GEN_8 ? 5 : 15,
        .target = MOVE_TARGET_SELECTED,
        .priority = 0,
        .category = BATTLE_CATEGORY_SPECIAL,
        .mirrorMoveBanned = B_UPDATED_MOVE_FLAGS < GEN_8,
        .metronomeBanned = TRUE,
    },

    [MOVE_VEEVEE_VOLLEY] =
    {
        .effect = EFFECT_RETURN,
        .power = 1,
        .type = TYPE_NORMAL,
        .accuracy = 0,
        .pp = 20,
        .target = MOVE_TARGET_SELECTED,
        .priority = 0,
        .category = BATTLE_CATEGORY_PHYSICAL,
        .makesContact = TRUE,
        .mirrorMoveBanned = B_UPDATED_MOVE_FLAGS < GEN_8,
        .metronomeBanned = TRUE,
    },

    [MOVE_DOUBLE_IRON_BASH] =
    {
        .effect = EFFECT_HIT,
        .power = 60,
        .type = TYPE_STEEL,
        .accuracy = 100,
        .pp = 5,
        .target = MOVE_TARGET_SELECTED,
        .priority = 0,
        .category = BATTLE_CATEGORY_PHYSICAL,
        .makesContact = TRUE,
        .punchingMove = TRUE,
        .sheerForceBoost = TRUE,
        .strikeCount = 2,
        .minimizeDoubleDamage = B_UPDATED_MOVE_FLAGS < GEN_8,
        .metronomeBanned = TRUE,
        .additionalEffects = ADDITIONAL_EFFECTS({
            .moveEffect = MOVE_EFFECT_FLINCH,
            .chance = 30,
        }),
    },

    [MOVE_DYNAMAX_CANNON] =
    {
        .effect = EFFECT_DYNAMAX_DOUBLE_DMG,
        .power = 100,
        .type = TYPE_DRAGON,
        .accuracy = 100,
        .pp = 5,
        .target = MOVE_TARGET_SELECTED,
        .priority = 0,
        .category = BATTLE_CATEGORY_SPECIAL,
        .mirrorMoveBanned = TRUE,
        .metronomeBanned = TRUE,
        .copycatBanned = TRUE,
        .sleepTalkBanned = TRUE,
        .instructBanned = TRUE,
        .mimicBanned = TRUE,
        .encoreBanned = TRUE,
        .assistBanned = B_EXTRAPOLATED_MOVE_FLAGS,
        .parentalBondBanned = TRUE,
    },

    [MOVE_SNIPE_SHOT] =
    {
        .effect = EFFECT_SNIPE_SHOT,
        .power = 80,
        .type = TYPE_WATER,
        .accuracy = 100,
        .criticalHitStage = 1,
        .pp = 15,
        .target = MOVE_TARGET_SELECTED,
        .priority = 0,
        .category = BATTLE_CATEGORY_SPECIAL,
    },

    [MOVE_JAW_LOCK] =
    {
        .effect = EFFECT_HIT,
        .power = 80,
        .type = TYPE_DARK,
        .accuracy = 100,
        .pp = 10,
        .target = MOVE_TARGET_SELECTED,
        .priority = 0,
        .category = BATTLE_CATEGORY_PHYSICAL,
        .makesContact = TRUE,
        .bitingMove = TRUE,
        .additionalEffects = ADDITIONAL_EFFECTS({
            .moveEffect = MOVE_EFFECT_TRAP_BOTH,
        }),
    },

    [MOVE_STUFF_CHEEKS] =
    {
        .effect = EFFECT_STUFF_CHEEKS,
        .power = 0,
        .type = TYPE_NORMAL,
        .accuracy = 0,
        .pp = 10,
        .target = MOVE_TARGET_USER,
        .priority = 0,
        .category = BATTLE_CATEGORY_STATUS,
        .snatchAffected = TRUE,
        .ignoresProtect = TRUE,
        .mirrorMoveBanned = TRUE,
    },

    [MOVE_NO_RETREAT] =
    {
        .effect = EFFECT_NO_RETREAT,
        .power = 0,
        .type = TYPE_FIGHTING,
        .accuracy = 0,
        .pp = 5,
        .target = MOVE_TARGET_USER,
        .priority = 0,
        .category = BATTLE_CATEGORY_STATUS,
        .snatchAffected = TRUE,
        .ignoresProtect = TRUE,
        .mirrorMoveBanned = TRUE,
    },

    [MOVE_TAR_SHOT] =
    {
        .effect = EFFECT_TAR_SHOT,
        .power = 0,
        .type = TYPE_ROCK,
        .accuracy = 100,
        .pp = 15,
        .target = MOVE_TARGET_SELECTED,
        .priority = 0,
        .category = BATTLE_CATEGORY_STATUS,
        .magicCoatAffected = TRUE,
    },

    [MOVE_MAGIC_POWDER] =
    {
        .effect = EFFECT_SOAK,
        .power = 0,
        .type = TYPE_PSYCHIC,
        .accuracy = 100,
        .pp = 20,
        .target = MOVE_TARGET_SELECTED,
        .priority = 0,
        .category = BATTLE_CATEGORY_STATUS,
        .argument = TYPE_PSYCHIC,
        .magicCoatAffected = TRUE,
        .powderMove = TRUE,
    },

    [MOVE_DRAGON_DARTS] =
    {
        .effect = EFFECT_HIT, // TODO: EFFECT_DRAGON_DARTS
        .power = 50,
        .type = TYPE_DRAGON,
        .accuracy = 100,
        .pp = 10,
        .target = MOVE_TARGET_SELECTED,
        .priority = 0,
        .category = BATTLE_CATEGORY_PHYSICAL,
        .strikeCount = 2,
        .parentalBondBanned = TRUE,
    },

    [MOVE_TEATIME] =
    {
        .effect = EFFECT_TEATIME,
        .power = 0,
        .type = TYPE_NORMAL,
        .accuracy = 0,
        .pp = 10,
        .target = MOVE_TARGET_ALL_BATTLERS,
        .priority = 0,
        .category = BATTLE_CATEGORY_STATUS,
        .ignoresProtect = TRUE,
        .ignoresSubstitute = TRUE,
        .mirrorMoveBanned = TRUE,
    },

    [MOVE_OCTOLOCK] =
    {
        .effect = EFFECT_OCTOLOCK,
        .power = 0,
        .type = TYPE_FIGHTING,
        .accuracy = 100,
        .pp = 15,
        .target = MOVE_TARGET_SELECTED,
        .priority = 0,
        .category = BATTLE_CATEGORY_STATUS,
    },

    [MOVE_BOLT_BEAK] =
    {
        .effect = EFFECT_BOLT_BEAK,
        .power = 85,
        .type = TYPE_ELECTRIC,
        .accuracy = 100,
        .pp = 10,
        .target = MOVE_TARGET_SELECTED,
        .priority = 0,
        .category = BATTLE_CATEGORY_PHYSICAL,
        .makesContact = TRUE,
    },

    [MOVE_FISHIOUS_REND] =
    {
        .effect = EFFECT_BOLT_BEAK,
        .power = 85,
        .type = TYPE_WATER,
        .accuracy = 100,
        .pp = 10,
        .target = MOVE_TARGET_SELECTED,
        .priority = 0,
        .category = BATTLE_CATEGORY_PHYSICAL,
        .makesContact = TRUE,
        .bitingMove = TRUE,
    },

    [MOVE_COURT_CHANGE] =
    {
        .effect = EFFECT_COURT_CHANGE,
        .power = 0,
        .type = TYPE_NORMAL,
        .accuracy = 100,
        .pp = 10,
        .target = MOVE_TARGET_ALL_BATTLERS,
        .priority = 0,
        .category = BATTLE_CATEGORY_STATUS,
        .ignoresProtect = TRUE,
    },

    [MOVE_CLANGOROUS_SOUL] =
    {
        .effect = EFFECT_CLANGOROUS_SOUL,
        .power = 0,
        .type = TYPE_DRAGON,
        .accuracy = 100,
        .pp = 5,
        .target = MOVE_TARGET_USER,
        .priority = 0,
        .category = BATTLE_CATEGORY_STATUS,
        .snatchAffected = TRUE,
        .ignoresProtect = TRUE,
        .mirrorMoveBanned = TRUE,
        .soundMove = TRUE,
        .danceMove = TRUE,
        .metronomeBanned = TRUE,
    },

    [MOVE_BODY_PRESS] =
    {
        .effect = EFFECT_BODY_PRESS,
        .power = 80,
        .type = TYPE_FIGHTING,
        .accuracy = 100,
        .pp = 10,
        .target = MOVE_TARGET_SELECTED,
        .priority = 0,
        .category = BATTLE_CATEGORY_PHYSICAL,
        .makesContact = TRUE,
        .metronomeBanned = TRUE,
        .skyBattleBanned = B_EXTRAPOLATED_MOVE_FLAGS,
    },

    [MOVE_DECORATE] =
    {
        .effect = EFFECT_DECORATE,
        .power = 0,
        .type = TYPE_FAIRY,
        .accuracy = 0,
        .pp = 15,
        .target = MOVE_TARGET_SELECTED,
        .priority = 0,
        .category = BATTLE_CATEGORY_STATUS,
        .ignoresProtect = TRUE,
        .mirrorMoveBanned = TRUE,
        .metronomeBanned = TRUE,
    },

    [MOVE_DRUM_BEATING] =
    {
        .effect = EFFECT_HIT,
        .power = 80,
        .type = TYPE_GRASS,
        .accuracy = 100,
        .pp = 10,
        .target = MOVE_TARGET_SELECTED,
        .priority = 0,
        .category = BATTLE_CATEGORY_PHYSICAL,
        .sheerForceBoost = TRUE,
        .metronomeBanned = TRUE,
        .additionalEffects = ADDITIONAL_EFFECTS({
            .moveEffect = MOVE_EFFECT_SPD_MINUS_1,
            .chance = 100,
        }),
    },

    [MOVE_SNAP_TRAP] =
    {
        .effect = EFFECT_HIT,
        .power = 35,
        .type = TYPE_GRASS,
        .accuracy = 100,
        .pp = 15,
        .target = MOVE_TARGET_SELECTED,
        .priority = 0,
        .category = BATTLE_CATEGORY_PHYSICAL,
        .makesContact = TRUE,
        .metronomeBanned = TRUE,
        .skyBattleBanned = B_EXTRAPOLATED_MOVE_FLAGS,
        .additionalEffects = ADDITIONAL_EFFECTS({
            .moveEffect = MOVE_EFFECT_WRAP,
        }),
    },

    [MOVE_PYRO_BALL] =
    {
        .effect = EFFECT_HIT,
        .power = 120,
        .type = TYPE_FIRE,
        .accuracy = 90,
        .pp = 5,
        .target = MOVE_TARGET_SELECTED,
        .priority = 0,
        .category = BATTLE_CATEGORY_PHYSICAL,
        .sheerForceBoost = TRUE,
        .thawsUser = TRUE,
        .ballisticMove = TRUE,
        .metronomeBanned = TRUE,
        .additionalEffects = ADDITIONAL_EFFECTS({
            .moveEffect = MOVE_EFFECT_BURN,
            .chance = 10,
        }),
    },

    [MOVE_BEHEMOTH_BLADE] =
    {
        .effect = EFFECT_DYNAMAX_DOUBLE_DMG,
        .power = 100,
        .type = TYPE_STEEL,
        .accuracy = 100,
        .pp = 5,
        .target = MOVE_TARGET_SELECTED,
        .priority = 0,
        .category = BATTLE_CATEGORY_PHYSICAL,
        .makesContact = TRUE,
        .slicingMove = TRUE,
        .metronomeBanned = TRUE,
        .copycatBanned = TRUE,
        .mimicBanned = TRUE,
        .assistBanned = B_EXTRAPOLATED_MOVE_FLAGS,
    },

    [MOVE_BEHEMOTH_BASH] =
    {
        .effect = EFFECT_DYNAMAX_DOUBLE_DMG,
        .power = 100,
        .type = TYPE_STEEL,
        .accuracy = 100,
        .pp = 5,
        .target = MOVE_TARGET_SELECTED,
        .priority = 0,
        .category = BATTLE_CATEGORY_PHYSICAL,
        .makesContact = TRUE,
        .metronomeBanned = TRUE,
        .copycatBanned = TRUE,
        .mimicBanned = TRUE,
        .assistBanned = B_EXTRAPOLATED_MOVE_FLAGS,
    },

    [MOVE_AURA_WHEEL] =
    {
        .effect = EFFECT_AURA_WHEEL,
        .power = 110,
        .type = TYPE_ELECTRIC,
        .accuracy = 100,
        .pp = 10,
        .target = MOVE_TARGET_SELECTED,
        .priority = 0,
        .category = BATTLE_CATEGORY_PHYSICAL,
        .sheerForceBoost = TRUE,
        .metronomeBanned = TRUE,
        .additionalEffects = ADDITIONAL_EFFECTS({
            .moveEffect = MOVE_EFFECT_SPD_PLUS_1,
            .self = TRUE,
            .chance = 100,
        }),
    },

    [MOVE_BREAKING_SWIPE] =
    {
        .effect = EFFECT_HIT,
        .power = 60,
        .type = TYPE_DRAGON,
        .accuracy = 100,
        .pp = 15,
        .target = MOVE_TARGET_BOTH,
        .priority = 0,
        .category = BATTLE_CATEGORY_PHYSICAL,
        .makesContact = TRUE,
        .sheerForceBoost = TRUE,
        .metronomeBanned = TRUE,
        .additionalEffects = ADDITIONAL_EFFECTS({
            .moveEffect = MOVE_EFFECT_ATK_MINUS_1,
            .chance = 100,
        }),
    },

    [MOVE_BRANCH_POKE] =
    {
        .effect = EFFECT_HIT,
        .power = 40,
        .type = TYPE_GRASS,
        .accuracy = 100,
        .pp = 40,
        .target = MOVE_TARGET_SELECTED,
        .priority = 0,
        .category = BATTLE_CATEGORY_PHYSICAL,
        .makesContact = TRUE,
        .metronomeBanned = TRUE,
    },

    [MOVE_OVERDRIVE] =
    {
        .effect = EFFECT_HIT,
        .power = 80,
        .type = TYPE_ELECTRIC,
        .accuracy = 100,
        .pp = 10,
        .target = MOVE_TARGET_BOTH,
        .priority = 0,
        .category = BATTLE_CATEGORY_SPECIAL,
        .soundMove = TRUE,
        .ignoresSubstitute = B_UPDATED_MOVE_FLAGS >= GEN_6,
        .metronomeBanned = TRUE,
    },

    [MOVE_APPLE_ACID] =
    {
        .effect = EFFECT_HIT,
        .power = 80,
        .type = TYPE_GRASS,
        .accuracy = 100,
        .pp = 10,
        .target = MOVE_TARGET_SELECTED,
        .priority = 0,
        .category = BATTLE_CATEGORY_SPECIAL,
        .sheerForceBoost = TRUE,
        .metronomeBanned = TRUE,
        .additionalEffects = ADDITIONAL_EFFECTS({
            .moveEffect = MOVE_EFFECT_SP_DEF_MINUS_1,
            .chance = 100,
        }),
    },

    [MOVE_GRAV_APPLE] =
    {
        .effect = EFFECT_GRAV_APPLE,
        .power = 80,
        .type = TYPE_GRASS,
        .accuracy = 100,
        .pp = 10,
        .target = MOVE_TARGET_SELECTED,
        .priority = 0,
        .category = BATTLE_CATEGORY_PHYSICAL,
        .sheerForceBoost = TRUE,
        .metronomeBanned = TRUE,
        .additionalEffects = ADDITIONAL_EFFECTS({
            .moveEffect = MOVE_EFFECT_DEF_MINUS_1,
            .chance = 100,
        }),
    },

    [MOVE_SPIRIT_BREAK] =
    {
        .effect = EFFECT_HIT,
        .power = 75,
        .type = TYPE_FAIRY,
        .accuracy = 100,
        .pp = 15,
        .target = MOVE_TARGET_SELECTED,
        .priority = 0,
        .category = BATTLE_CATEGORY_PHYSICAL,
        .makesContact = TRUE,
        .sheerForceBoost = TRUE,
        .metronomeBanned = TRUE,
        .additionalEffects = ADDITIONAL_EFFECTS({
            .moveEffect = MOVE_EFFECT_SP_ATK_MINUS_1,
            .chance = 100,
        }),
    },

    [MOVE_STRANGE_STEAM] =
    {
        .effect = EFFECT_HIT,
        .power = 90,
        .type = TYPE_FAIRY,
        .accuracy = 95,
        .pp = 10,
        .target = MOVE_TARGET_SELECTED,
        .priority = 0,
        .category = BATTLE_CATEGORY_SPECIAL,
        .sheerForceBoost = TRUE,
        .metronomeBanned = TRUE,
        .additionalEffects = ADDITIONAL_EFFECTS({
            .moveEffect = MOVE_EFFECT_CONFUSION,
            .chance = 20,
        }),
    },

    [MOVE_LIFE_DEW] =
    {
        .effect = EFFECT_JUNGLE_HEALING,
        .power = 0,
        .type = TYPE_WATER,
        .accuracy = 0,
        .pp = 10,
        .target = MOVE_TARGET_ALL_BATTLERS,
        .priority = 0,
        .category = BATTLE_CATEGORY_STATUS,
        .snatchAffected = TRUE,
        .ignoresProtect = TRUE,
        .ignoresSubstitute = TRUE,
        .mirrorMoveBanned = TRUE,
        .healingMove = TRUE,
        .metronomeBanned = TRUE,
    },

    [MOVE_OBSTRUCT] =
    {
        .effect = EFFECT_PROTECT,
        .power = 0,
        .type = TYPE_DARK,
        .accuracy = 100,
        .pp = 10,
        .target = MOVE_TARGET_USER,
        .priority = 4,
        .category = BATTLE_CATEGORY_STATUS,
        .protectionMove = TRUE,
        .ignoresProtect = TRUE,
        .mirrorMoveBanned = TRUE,
        .metronomeBanned = TRUE,
        .instructBanned = TRUE,
    },

    [MOVE_FALSE_SURRENDER] =
    {
        .effect = EFFECT_HIT,
        .power = 80,
        .type = TYPE_DARK,
        .accuracy = 0,
        .pp = 10,
        .target = MOVE_TARGET_SELECTED,
        .priority = 0,
        .category = BATTLE_CATEGORY_PHYSICAL,
        .makesContact = TRUE,
        .metronomeBanned = TRUE,
    },

    [MOVE_METEOR_ASSAULT] =
    {
        .effect = EFFECT_HIT,
        .power = 150,
        .type = TYPE_FIGHTING,
        .accuracy = 100,
        .pp = 5,
        .target = MOVE_TARGET_SELECTED,
        .priority = 0,
        .category = BATTLE_CATEGORY_PHYSICAL,
        .metronomeBanned = TRUE,
        .instructBanned = TRUE,
        .additionalEffects = ADDITIONAL_EFFECTS({
            .moveEffect = MOVE_EFFECT_RECHARGE,
            .self = TRUE,
        }),
    },

    [MOVE_ETERNABEAM] =
    {
        .effect = EFFECT_HIT,
        .power = 160,
        .type = TYPE_DRAGON,
        .accuracy = 90,
        .pp = 5,
        .target = MOVE_TARGET_SELECTED,
        .priority = 0,
        .category = BATTLE_CATEGORY_SPECIAL,
        .metronomeBanned = TRUE,
        .additionalEffects = ADDITIONAL_EFFECTS({
            .moveEffect = MOVE_EFFECT_RECHARGE,
            .self = TRUE,
        }),
    },

    [MOVE_STEEL_BEAM] =
    {
        .effect = EFFECT_MAX_HP_50_RECOIL,
        .power = 140,
        .type = TYPE_STEEL,
        .accuracy = 95,
        .pp = 5,
        .target = MOVE_TARGET_SELECTED,
        .priority = 0,
        .category = BATTLE_CATEGORY_SPECIAL,
        .metronomeBanned = TRUE,
    },

    [MOVE_EXPANDING_FORCE] =
    {
        .effect = EFFECT_EXPANDING_FORCE,
        .power = 80,
        .type = TYPE_PSYCHIC,
        .accuracy = 100,
        .pp = 10,
        .target = MOVE_TARGET_SELECTED,
        .priority = 0,
        .category = BATTLE_CATEGORY_SPECIAL,
    },

    [MOVE_STEEL_ROLLER] =
    {
        .effect = EFFECT_HIT_SET_REMOVE_TERRAIN,
        .power = 130,
        .type = TYPE_STEEL,
        .accuracy = 100,
        .pp = 5,
        .target = MOVE_TARGET_SELECTED,
        .priority = 0,
        .category = BATTLE_CATEGORY_PHYSICAL,
        .makesContact = TRUE,
        .argument = ARG_TRY_REMOVE_TERRAIN_FAIL, // Remove a field terrain if there is one and hit, otherwise fail.
        .skyBattleBanned = TRUE,
    },

    [MOVE_SCALE_SHOT] =
    {
        .effect = EFFECT_MULTI_HIT,
        .power = 25,
        .type = TYPE_DRAGON,
        .accuracy = 90,
        .pp = 20,
        .target = MOVE_TARGET_SELECTED,
        .priority = 0,
        .category = BATTLE_CATEGORY_PHYSICAL,
        .argument = MOVE_EFFECT_SCALE_SHOT,
    },

    [MOVE_METEOR_BEAM] =
    {
        .effect = EFFECT_METEOR_BEAM,
        .power = 120,
        .type = TYPE_ROCK,
        .accuracy = 90,
        .pp = 10,
        .target = MOVE_TARGET_SELECTED,
        .priority = 0,
        .category = BATTLE_CATEGORY_SPECIAL,
        .twoTurnMove = TRUE,
        .instructBanned = TRUE,
        .additionalEffects = ADDITIONAL_EFFECTS({
            .moveEffect = MOVE_EFFECT_SP_ATK_PLUS_1,
            .self = TRUE,
            .onChargeTurnOnly = TRUE,
        }),
    },

    [MOVE_SHELL_SIDE_ARM] =
    {
        .effect = EFFECT_SHELL_SIDE_ARM,
        .power = 90,
        .type = TYPE_POISON,
        .accuracy = 100,
        .pp = 10,
        .target = MOVE_TARGET_SELECTED,
        .priority = 0,
        .category = BATTLE_CATEGORY_SPECIAL,
        .sheerForceBoost = TRUE,
        .additionalEffects = ADDITIONAL_EFFECTS({
            .moveEffect = MOVE_EFFECT_POISON,
            .chance = 20,
        }),
    },

    [MOVE_MISTY_EXPLOSION] =
    {
        .effect = EFFECT_EXPLOSION,
        .power = 100,
        .type = TYPE_FAIRY,
        .accuracy = 100,
        .pp = 5,
        .target = MOVE_TARGET_FOES_AND_ALLY,
        .priority = 0,
        .category = BATTLE_CATEGORY_SPECIAL,
    },

    [MOVE_GRASSY_GLIDE] =
    {
        .effect = EFFECT_GRASSY_GLIDE,
        .power = B_UPDATED_MOVE_DATA >= GEN_9 ? 55 : 70,
        .type = TYPE_GRASS,
        .accuracy = 100,
        .pp = 20,
        .target = MOVE_TARGET_SELECTED,
        .priority = 0,
        .category = BATTLE_CATEGORY_PHYSICAL,
        .makesContact = TRUE,
        .skyBattleBanned = B_EXTRAPOLATED_MOVE_FLAGS,
    },

    [MOVE_RISING_VOLTAGE] =
    {
        .effect = EFFECT_RISING_VOLTAGE,
        .power = 70,
        .type = TYPE_ELECTRIC,
        .accuracy = 100,
        .pp = 20,
        .target = MOVE_TARGET_SELECTED,
        .priority = 0,
        .category = BATTLE_CATEGORY_SPECIAL,
    },

    [MOVE_TERRAIN_PULSE] =
    {
        .effect = EFFECT_TERRAIN_PULSE,
        .power = 50,
        .type = TYPE_NORMAL,
        .accuracy = 100,
        .pp = 10,
        .target = MOVE_TARGET_SELECTED,
        .priority = 0,
        .category = BATTLE_CATEGORY_SPECIAL,
        .pulseMove = TRUE,
    },

    [MOVE_SKITTER_SMACK] =
    {
        .effect = EFFECT_HIT,
        .power = 70,
        .type = TYPE_BUG,
        .accuracy = 90,
        .pp = 10,
        .target = MOVE_TARGET_SELECTED,
        .priority = 0,
        .category = BATTLE_CATEGORY_PHYSICAL,
        .makesContact = TRUE,
        .sheerForceBoost = TRUE,
        .additionalEffects = ADDITIONAL_EFFECTS({
            .moveEffect = MOVE_EFFECT_SP_ATK_MINUS_1,
            .chance = 100,
        }),
    },

    [MOVE_BURNING_JEALOUSY] =
    {
        .effect = EFFECT_HIT,
        .power = 70,
        .type = TYPE_FIRE,
        .accuracy = 100,
        .pp = 5,
        .target = MOVE_TARGET_BOTH,
        .priority = 0,
        .category = BATTLE_CATEGORY_SPECIAL,
        .sheerForceBoost = TRUE,
        .additionalEffects = ADDITIONAL_EFFECTS({
            .moveEffect = MOVE_EFFECT_BURN,
            .onlyIfTargetRaisedStats = TRUE,
            .chance = 100,
        }),
    },

    [MOVE_LASH_OUT] =
    {
        .effect = EFFECT_LASH_OUT,
        .power = 75,
        .type = TYPE_DARK,
        .accuracy = 100,
        .pp = 5,
        .target = MOVE_TARGET_SELECTED,
        .priority = 0,
        .category = BATTLE_CATEGORY_PHYSICAL,
        .makesContact = TRUE,
    },

    [MOVE_POLTERGEIST] =
    {
        .effect = EFFECT_POLTERGEIST,
        .power = 110,
        .type = TYPE_GHOST,
        .accuracy = 90,
        .pp = 5,
        .target = MOVE_TARGET_SELECTED,
        .priority = 0,
        .category = BATTLE_CATEGORY_PHYSICAL,
    },

    [MOVE_CORROSIVE_GAS] =
    {
        .effect = EFFECT_CORROSIVE_GAS,
        .power = 0,
        .type = TYPE_POISON,
        .accuracy = 100,
        .pp = 40,
        .target = MOVE_TARGET_FOES_AND_ALLY,
        .priority = 0,
        .category = BATTLE_CATEGORY_STATUS,
        .magicCoatAffected = TRUE,
    },

    [MOVE_COACHING] =
    {
        .effect = EFFECT_COACHING,
        .power = 0,
        .type = TYPE_FIGHTING,
        .accuracy = 0,
        .pp = 10,
        .target = MOVE_TARGET_ALLY,
        .priority = 0,
        .category = BATTLE_CATEGORY_STATUS,
        .ignoresProtect = TRUE,
        .ignoresSubstitute = TRUE,
        .mirrorMoveBanned = TRUE,
    },

    [MOVE_FLIP_TURN] =
    {
        .effect = EFFECT_HIT_ESCAPE,
        .power = 60,
        .type = TYPE_WATER,
        .accuracy = 100,
        .pp = 20,
        .target = MOVE_TARGET_SELECTED,
        .priority = 0,
        .category = BATTLE_CATEGORY_PHYSICAL,
        .makesContact = TRUE,
    },

    [MOVE_TRIPLE_AXEL] =
    {
        .effect = EFFECT_TRIPLE_KICK,
        .power = 20,
        .type = TYPE_ICE,
        .accuracy = 90,
        .pp = 10,
        .target = MOVE_TARGET_SELECTED,
        .priority = 0,
        .category = BATTLE_CATEGORY_PHYSICAL,
        .makesContact = TRUE,
        .strikeCount = 3,
    },

    [MOVE_DUAL_WINGBEAT] =
    {
        .effect = EFFECT_HIT,
        .power = 40,
        .type = TYPE_FLYING,
        .accuracy = 90,
        .pp = 10,
        .target = MOVE_TARGET_SELECTED,
        .priority = 0,
        .category = BATTLE_CATEGORY_PHYSICAL,
        .makesContact = TRUE,
        .strikeCount = 2,
    },

    [MOVE_SCORCHING_SANDS] =
    {
        .effect = EFFECT_HIT,
        .power = 70,
        .type = TYPE_GROUND,
        .accuracy = 100,
        .pp = 10,
        .target = MOVE_TARGET_SELECTED,
        .priority = 0,
        .category = BATTLE_CATEGORY_SPECIAL,
        .sheerForceBoost = TRUE,
        .thawsUser = TRUE,
        .additionalEffects = ADDITIONAL_EFFECTS({
            .moveEffect = MOVE_EFFECT_BURN,
            .chance = 30,
        }),
    },

    [MOVE_JUNGLE_HEALING] =
    {
        .effect = EFFECT_JUNGLE_HEALING,
        .power = 0,
        .type = TYPE_GRASS,
        .accuracy = 0,
        .pp = 10,
        .target = MOVE_TARGET_USER,
        .priority = 0,
        .category = BATTLE_CATEGORY_STATUS,
        .ignoresProtect = TRUE,
        .ignoresSubstitute = TRUE,
        .mirrorMoveBanned = TRUE,
        .healingMove = TRUE,
        .metronomeBanned = TRUE,
    },

    [MOVE_WICKED_BLOW] =
    {
        .effect = EFFECT_HIT,
        .power = B_UPDATED_MOVE_DATA >= GEN_9 ? 75 : 80,
        .type = TYPE_DARK,
        .accuracy = 100,
        .pp = 5,
        .target = MOVE_TARGET_SELECTED,
        .priority = 0,
        .category = BATTLE_CATEGORY_PHYSICAL,
        .makesContact = TRUE,
        .alwaysCriticalHit = TRUE,
        .punchingMove = TRUE,
        .metronomeBanned = TRUE,
    },

    [MOVE_SURGING_STRIKES] =
    {
        .effect = EFFECT_HIT,
        .power = 25,
        .type = TYPE_WATER,
        .accuracy = 100,
        .pp = 5,
        .target = MOVE_TARGET_SELECTED,
        .priority = 0,
        .category = BATTLE_CATEGORY_PHYSICAL,
        .makesContact = TRUE,
        .alwaysCriticalHit = TRUE,
        .punchingMove = TRUE,
        .strikeCount = 3,
        .metronomeBanned = TRUE,
    },

    [MOVE_THUNDER_CAGE] =
    {
        .effect = EFFECT_HIT,
        .power = 80,
        .type = TYPE_ELECTRIC,
        .accuracy = 90,
        .pp = 15,
        .target = MOVE_TARGET_SELECTED,
        .priority = 0,
        .category = BATTLE_CATEGORY_SPECIAL,
        .metronomeBanned = TRUE,
        .additionalEffects = ADDITIONAL_EFFECTS({
            .moveEffect = MOVE_EFFECT_WRAP,
        }),
    },

    [MOVE_DRAGON_ENERGY] =
    {
        .effect = EFFECT_ERUPTION,
        .power = 150,
        .type = TYPE_DRAGON,
        .accuracy = 100,
        .pp = 5,
        .target = MOVE_TARGET_BOTH,
        .priority = 0,
        .category = BATTLE_CATEGORY_SPECIAL,
        .metronomeBanned = TRUE,
    },

    [MOVE_FREEZING_GLARE] =
    {
        .power = 90,
        .effect = EFFECT_HIT,
        .type = TYPE_PSYCHIC,
        .accuracy = 100,
        .pp = 10,
        .target = MOVE_TARGET_SELECTED,
        .priority = 0,
        .category = BATTLE_CATEGORY_SPECIAL,
        .sheerForceBoost = TRUE,
        .metronomeBanned = TRUE,
        .additionalEffects = ADDITIONAL_EFFECTS({
            .moveEffect = MOVE_EFFECT_FREEZE_OR_FROSTBITE,
            .chance = 10,
        }),
    },

    [MOVE_FIERY_WRATH] =
    {
        .effect = EFFECT_HIT,
        .power = 90,
        .type = TYPE_DARK,
        .accuracy = 100,
        .pp = 10,
        .target = MOVE_TARGET_BOTH,
        .priority = 0,
        .category = BATTLE_CATEGORY_SPECIAL,
        .metronomeBanned = TRUE,
        .additionalEffects = ADDITIONAL_EFFECTS({
            .moveEffect = MOVE_EFFECT_FLINCH,
            .chance = 20,
        }),
    },

    [MOVE_THUNDEROUS_KICK] =
    {
        .effect = EFFECT_HIT,
        .power = 90,
        .type = TYPE_FIGHTING,
        .accuracy = 100,
        .pp = 10,
        .target = MOVE_TARGET_SELECTED,
        .priority = 0,
        .category = BATTLE_CATEGORY_PHYSICAL,
        .makesContact = TRUE,
        .sheerForceBoost = TRUE,
        .metronomeBanned = TRUE,
        .additionalEffects = ADDITIONAL_EFFECTS({
            .moveEffect = MOVE_EFFECT_DEF_MINUS_1,
            .chance = 100,
        }),
    },

    [MOVE_GLACIAL_LANCE] =
    {
        .effect = EFFECT_HIT,
        .power = B_UPDATED_MOVE_DATA >= GEN_9 ? 120 : 130,
        .type = TYPE_ICE,
        .accuracy = 100,
        .pp = 5,
        .target = MOVE_TARGET_BOTH,
        .priority = 0,
        .category = BATTLE_CATEGORY_PHYSICAL,
        .metronomeBanned = TRUE,
    },

    [MOVE_ASTRAL_BARRAGE] =
    {
        .effect = EFFECT_HIT,
        .power = 120,
        .type = TYPE_GHOST,
        .accuracy = 100,
        .pp = 5,
        .target = MOVE_TARGET_BOTH,
        .priority = 0,
        .category = BATTLE_CATEGORY_SPECIAL,
        .metronomeBanned = TRUE,
    },

    [MOVE_EERIE_SPELL] =
    {
        .effect = EFFECT_EERIE_SPELL,
        .power = 80,
        .type = TYPE_PSYCHIC,
        .accuracy = 100,
        .pp = 5,
        .target = MOVE_TARGET_SELECTED,
        .priority = 0,
        .category = BATTLE_CATEGORY_SPECIAL,
        .sheerForceBoost = TRUE,
        .soundMove = TRUE,
        .ignoresSubstitute = B_UPDATED_MOVE_FLAGS >= GEN_6,
    },

    [MOVE_DIRE_CLAW] =
    {
        .effect = EFFECT_HIT,
        .power = B_UPDATED_MOVE_DATA >= GEN_9 ? 80 : 60,
        .type = TYPE_POISON,
        .accuracy = 100,
        .pp = 15,
        .target = MOVE_TARGET_SELECTED,
        .priority = 0,
        .category = BATTLE_CATEGORY_PHYSICAL,
        .makesContact = TRUE,
        .sheerForceBoost = TRUE,
        .additionalEffects = ADDITIONAL_EFFECTS({
            .moveEffect = MOVE_EFFECT_DIRE_CLAW,
            .chance = 50,
        }),
    },

    [MOVE_PSYSHIELD_BASH] =
    {
        .effect = EFFECT_HIT,
        .power = 70,
        .type = TYPE_PSYCHIC,
        .accuracy = 90,
        .pp = 10,
        .target = MOVE_TARGET_SELECTED,
        .priority = 0,
        .category = BATTLE_CATEGORY_PHYSICAL,
        .makesContact = TRUE,
        .sheerForceBoost = TRUE,
        .additionalEffects = ADDITIONAL_EFFECTS({
            .moveEffect = MOVE_EFFECT_DEF_PLUS_1,
            .self = TRUE,
            .chance = 100,
        }),
    },

    [MOVE_POWER_SHIFT] =
    {
        .effect = EFFECT_POWER_TRICK,
        .power = 0,
        .type = TYPE_NORMAL,
        .accuracy = 0,
        .pp = 10,
        .target = MOVE_TARGET_USER,
        .priority = 0,
        .category = BATTLE_CATEGORY_STATUS,
        .snatchAffected = TRUE,
        .ignoresProtect = TRUE,
        .mirrorMoveBanned = TRUE,
        .metronomeBanned = TRUE,
},

    [MOVE_STONE_AXE] =
    {
        .effect = EFFECT_HIT,
        .power = 65,
        .type = TYPE_ROCK,
        .accuracy = 90,
        .pp = 15,
        .target = MOVE_TARGET_SELECTED,
        .priority = 0,
        .category = BATTLE_CATEGORY_PHYSICAL,
        .makesContact = TRUE,
        .sheerForceBoost = TRUE,
        .slicingMove = TRUE,
        .additionalEffects = ADDITIONAL_EFFECTS({
            .moveEffect = MOVE_EFFECT_STEALTH_ROCK,
            .chance = 100,
        }),
    },

    [MOVE_SPRINGTIDE_STORM] =
    {
        .effect = EFFECT_HIT,
        .power = B_UPDATED_MOVE_DATA >= GEN_9 ? 100 : 95,
        .type = TYPE_FAIRY,
        .accuracy = 80,
        .pp = 5,
        .target = MOVE_TARGET_SELECTED,
        .priority = 0,
        .category = BATTLE_CATEGORY_SPECIAL,
        .sheerForceBoost = TRUE,
        .windMove = TRUE,
        .metronomeBanned = TRUE,
        .additionalEffects = ADDITIONAL_EFFECTS({
            .moveEffect = MOVE_EFFECT_ATK_MINUS_1,
            .chance = 30,
        }),
    },

    [MOVE_MYSTICAL_POWER] =
    {
        .effect = EFFECT_HIT,
        .power = 70,
        .type = TYPE_PSYCHIC,
        .accuracy = 90,
        .pp = 10,
        .target = MOVE_TARGET_SELECTED,
        .priority = 0,
        .category = BATTLE_CATEGORY_SPECIAL,
        .sheerForceBoost = TRUE,
        .additionalEffects = ADDITIONAL_EFFECTS({
            .moveEffect = MOVE_EFFECT_SP_ATK_PLUS_1,
            .self = TRUE,
            .chance = 100,
        }),
    },

    [MOVE_RAGING_FURY] =
    {
        .effect = EFFECT_HIT,
        .power = B_UPDATED_MOVE_DATA >= GEN_9 ? 120 : 90,
        .type = TYPE_FIRE,
        .accuracy = 100,
        .pp = 10,
        .target = MOVE_TARGET_RANDOM,
        .priority = 0,
        .category = BATTLE_CATEGORY_PHYSICAL,
        .metronomeBanned = TRUE,
        .additionalEffects = ADDITIONAL_EFFECTS({
            .moveEffect = MOVE_EFFECT_THRASH,
            .self = TRUE,
        }),
    },

    [MOVE_WAVE_CRASH] =
    {
        .effect = EFFECT_HIT,
        .power = B_UPDATED_MOVE_DATA >= GEN_9 ? 120 : 75,
        .type = TYPE_WATER,
        .accuracy = 100,
        .recoil = 33,
        .pp = 10,
        .target = MOVE_TARGET_SELECTED,
        .priority = 0,
        .category = BATTLE_CATEGORY_PHYSICAL,
        .makesContact = TRUE,
        .skyBattleBanned = B_EXTRAPOLATED_MOVE_FLAGS,
    },

    [MOVE_CHLOROBLAST] =
    {
<<<<<<< HEAD
        .effect = EFFECT_STEEL_BEAM,
        .power = B_UPDATED_MOVE_DATA >= GEN_9 ? 150 : 120,
=======
        #if B_UPDATED_MOVE_DATA >= GEN_9
            .power = 150,
        #else
            .power = 120,
        #endif
        .effect = EFFECT_MAX_HP_50_RECOIL,
>>>>>>> 91f429b5
        .type = TYPE_GRASS,
        .accuracy = 95,
        .pp = 5,
        .target = MOVE_TARGET_SELECTED,
        .priority = 0,
        .category = BATTLE_CATEGORY_SPECIAL,
    },

    [MOVE_MOUNTAIN_GALE] =
    {
        .effect = EFFECT_HIT,
        .power = 100,
        .type = TYPE_ICE,
        .accuracy = 85,
        .pp = 5,
        .target = MOVE_TARGET_SELECTED,
        .priority = 0,
        .category = BATTLE_CATEGORY_PHYSICAL,
        .sheerForceBoost = TRUE,
        .additionalEffects = ADDITIONAL_EFFECTS({
            .moveEffect = MOVE_EFFECT_FLINCH,
            .chance = 30,
        }),
    },

    [MOVE_VICTORY_DANCE] =
    {
        .effect = EFFECT_VICTORY_DANCE,
        .power = 0,
        .type = TYPE_FIGHTING,
        .accuracy = 0,
        .pp = 20,
        .target = MOVE_TARGET_USER,
        .priority = 0,
        .category = BATTLE_CATEGORY_STATUS,
        .danceMove = TRUE,
        .snatchAffected = TRUE,
        .ignoresProtect = TRUE,
        .mirrorMoveBanned = TRUE,
    },

    [MOVE_HEADLONG_RUSH] =
    {
        .effect = EFFECT_HIT,
        .power = B_UPDATED_MOVE_DATA >= GEN_9 ? 120 : 100,
        .type = TYPE_GROUND,
        .accuracy = 100,
        .pp = 5,
        .target = MOVE_TARGET_SELECTED,
        .priority = 0,
        .category = BATTLE_CATEGORY_PHYSICAL,
        .makesContact = TRUE,
        .punchingMove = TRUE,
        .additionalEffects = ADDITIONAL_EFFECTS({
            .moveEffect = MOVE_EFFECT_DEF_SPDEF_DOWN,
            .self = TRUE,
        }),
    },

    [MOVE_BARB_BARRAGE] =
    {
        .effect = EFFECT_DOUBLE_POWER_ON_ARG_STATUS,
        .power = 60,
        .type = TYPE_POISON,
        .accuracy = 100,
        .pp = B_UPDATED_MOVE_DATA >= GEN_9 ? 10 : 15,
        .target = MOVE_TARGET_SELECTED,
        .priority = 0,
        .category = BATTLE_CATEGORY_PHYSICAL,
        .sheerForceBoost = TRUE,
        .argument = STATUS1_PSN_ANY,
        .additionalEffects = ADDITIONAL_EFFECTS({
            .moveEffect = MOVE_EFFECT_POISON,
            .chance = 50,
        }),
    },

    [MOVE_ESPER_WING] =
    {
        .effect = EFFECT_HIT,
        .power = B_UPDATED_MOVE_DATA >= GEN_9 ? 80 : 75,
        .type = TYPE_PSYCHIC,
        .accuracy = B_UPDATED_MOVE_DATA >= GEN_9 ? 100 : 90,
        .criticalHitStage = 1,
        .pp = 10,
        .target = MOVE_TARGET_SELECTED,
        .priority = 0,
        .category = BATTLE_CATEGORY_SPECIAL,
        .sheerForceBoost = TRUE,
        .additionalEffects = ADDITIONAL_EFFECTS({
            .moveEffect = MOVE_EFFECT_SPD_PLUS_1,
            .self = TRUE,
            .chance = 100,
        }),
    },

    [MOVE_BITTER_MALICE] =
    {
        .effect = EFFECT_HIT,
        .power = B_UPDATED_MOVE_DATA >= GEN_9 ? 75 : 60,
        .type = TYPE_GHOST,
        .accuracy = 100,
        .pp = 15,
        .target = MOVE_TARGET_SELECTED,
        .priority = 0,
        .category = BATTLE_CATEGORY_SPECIAL,
        .sheerForceBoost = TRUE,
        .additionalEffects = ADDITIONAL_EFFECTS({
            .moveEffect = MOVE_EFFECT_ATK_MINUS_1,
            .chance = 100,
        }),
    },

    [MOVE_SHELTER] =
    {
        .effect = EFFECT_DEFENSE_UP_2,
        .power = 0,
        .type = TYPE_STEEL,
        .accuracy = 0,
        .pp = 10,
        .target = MOVE_TARGET_USER,
        .priority = 0,
        .category = BATTLE_CATEGORY_STATUS,
        .snatchAffected = TRUE,
        .ignoresProtect = TRUE,
        .mirrorMoveBanned = TRUE,
    },

    [MOVE_TRIPLE_ARROWS] =
    {
        .effect = EFFECT_HIT,
        .power = B_UPDATED_MOVE_DATA >= GEN_9 ? 90 : 50,
        .type = TYPE_FIGHTING,
        .accuracy = 100,
        .pp = B_UPDATED_MOVE_DATA >= GEN_9 ? 10 : 15,
        .criticalHitStage = 1,
        .target = MOVE_TARGET_SELECTED,
        .priority = 0,
        .category = BATTLE_CATEGORY_PHYSICAL,
        .sheerForceBoost = TRUE,
        .additionalEffects = ADDITIONAL_EFFECTS({
            .moveEffect = MOVE_EFFECT_DEF_MINUS_1,
            .chance = 50,
        },
        {
            .moveEffect = MOVE_EFFECT_FLINCH,
            .chance = 30,
        }),
    },

    [MOVE_INFERNAL_PARADE] =
    {
        .effect = EFFECT_DOUBLE_POWER_ON_ARG_STATUS,
        .power = 60,
        .type = TYPE_GHOST,
        .accuracy = 100,
        .pp = 15,
        .target = MOVE_TARGET_SELECTED,
        .priority = 0,
        .category = BATTLE_CATEGORY_SPECIAL,
        .argument = STATUS1_ANY,
        .sheerForceBoost = TRUE,
        .additionalEffects = ADDITIONAL_EFFECTS({
            .moveEffect = MOVE_EFFECT_BURN,
            .chance = 30,
        }),
    },

    [MOVE_CEASELESS_EDGE] =
    {
        .effect = EFFECT_HIT,
        .power = 65,
        .type = TYPE_DARK,
        .accuracy = 90,
        .pp = 15,
        .target = MOVE_TARGET_SELECTED,
        .priority = 0,
        .category = BATTLE_CATEGORY_PHYSICAL,
        .makesContact = TRUE,
        .sheerForceBoost = TRUE,
        .slicingMove = TRUE,
        .additionalEffects = ADDITIONAL_EFFECTS({
            .moveEffect = MOVE_EFFECT_SPIKES,
            .chance = 100,
        }),
    },

    [MOVE_BLEAKWIND_STORM] =
    {
        .effect = EFFECT_RAIN_ALWAYS_HIT,
        .power = B_UPDATED_MOVE_DATA >= GEN_9 ? 100 : 95,
        .type = TYPE_FLYING,
        .accuracy = 80,
        .pp = B_UPDATED_MOVE_DATA >= GEN_9 ? 10 : 5,
        .target = MOVE_TARGET_BOTH,
        .priority = 0,
        .category = BATTLE_CATEGORY_SPECIAL,
        .sheerForceBoost = TRUE,
        .windMove = TRUE,
        .additionalEffects = ADDITIONAL_EFFECTS({
            .moveEffect = MOVE_EFFECT_SPD_MINUS_1,
            .chance = 30,
        }),
    },

    [MOVE_WILDBOLT_STORM] =
    {
        .effect = EFFECT_RAIN_ALWAYS_HIT,
        .power = B_UPDATED_MOVE_DATA >= GEN_9 ? 100 : 95,
        .type = TYPE_ELECTRIC,
        .accuracy = 80,
        .pp = B_UPDATED_MOVE_DATA >= GEN_9 ? 10 : 5,
        .target = MOVE_TARGET_BOTH,
        .priority = 0,
        .category = BATTLE_CATEGORY_SPECIAL,
        .sheerForceBoost = TRUE,
        .windMove = TRUE,
        .additionalEffects = ADDITIONAL_EFFECTS({
            .moveEffect = MOVE_EFFECT_PARALYSIS,
            .chance = 20,
        }),
    },

    [MOVE_SANDSEAR_STORM] =
    {
        .effect = EFFECT_RAIN_ALWAYS_HIT,
        .power = B_UPDATED_MOVE_DATA >= GEN_9 ? 100 : 95,
        .type = TYPE_GROUND,
        .accuracy = 80,
        .pp = B_UPDATED_MOVE_DATA >= GEN_9 ? 10 : 5,
        .target = MOVE_TARGET_BOTH,
        .priority = 0,
        .category = BATTLE_CATEGORY_SPECIAL,
        .sheerForceBoost = TRUE,
        .windMove = TRUE,
        .additionalEffects = ADDITIONAL_EFFECTS({
            .moveEffect = MOVE_EFFECT_BURN,
            .chance = 20,
        }),
    },

    [MOVE_LUNAR_BLESSING] =
    {
        .effect = EFFECT_JUNGLE_HEALING,
        .power = 0,
        .type = TYPE_PSYCHIC,
        .accuracy = 0,
        .pp = 10,
        .target = MOVE_TARGET_USER,
        .priority = 0,
        .category = BATTLE_CATEGORY_STATUS,
        .snatchAffected = TRUE,
        .ignoresProtect = TRUE,
        .mirrorMoveBanned = TRUE,
        .healingMove = TRUE,
    },

    [MOVE_TAKE_HEART] =
    {
        .effect = EFFECT_TAKE_HEART,
        .power = 0,
        .type = TYPE_PSYCHIC,
        .accuracy = 0,
        .pp = 10,
        .target = MOVE_TARGET_USER,
        .priority = 0,
        .category = BATTLE_CATEGORY_STATUS,
        .snatchAffected = TRUE,
        .ignoresProtect = TRUE,
        .mirrorMoveBanned = TRUE,
    },

    [MOVE_TERA_BLAST] =
    {
        .effect = EFFECT_PLACEHOLDER, // EFFECT_TERA_BLAST,
        .power = 80,
        .type = TYPE_NORMAL,
        .accuracy = 100,
        .pp = 10,
        .target = MOVE_TARGET_SELECTED,
        .priority = 0,
        .category = BATTLE_CATEGORY_SPECIAL,
        .metronomeBanned = TRUE, // Only since it isn't implemented yet
        .forcePressure = TRUE,
    },

    [MOVE_SILK_TRAP] =
    {
        .effect = EFFECT_PROTECT,
        .power = 0,
        .type = TYPE_BUG,
        .accuracy = 0,
        .pp = 10,
        .target = MOVE_TARGET_USER,
        .priority = 4,
        .category = BATTLE_CATEGORY_STATUS,
        .protectionMove = TRUE,
        .ignoresProtect = TRUE,
        .mirrorMoveBanned = TRUE,
        .metronomeBanned = TRUE,
    },

    [MOVE_AXE_KICK] =
    {
        .effect = EFFECT_RECOIL_IF_MISS,
        .power = 120,
        .type = TYPE_FIGHTING,
        .accuracy = 90,
        .pp = 10,
        .target = MOVE_TARGET_SELECTED,
        .priority = 0,
        .category = BATTLE_CATEGORY_PHYSICAL,
        .makesContact = TRUE,
        .sheerForceBoost = TRUE,
        .additionalEffects = ADDITIONAL_EFFECTS({
            .moveEffect = MOVE_EFFECT_CONFUSION,
            .chance = 30,
        }),
    },

    [MOVE_LAST_RESPECTS] =
    {
        .effect = EFFECT_PLACEHOLDER, // EFFECT_LAST_RESPECTS
        .power = 50,
        .type = TYPE_GHOST,
        .accuracy = 100,
        .pp = 10,
        .target = MOVE_TARGET_SELECTED,
        .priority = 0,
        .category = BATTLE_CATEGORY_PHYSICAL,
        .metronomeBanned = TRUE, // Only since it isn't implemented yet
    },

    [MOVE_LUMINA_CRASH] =
    {
        .effect = EFFECT_HIT,
        .power = 80,
        .type = TYPE_PSYCHIC,
        .accuracy = 100,
        .pp = 10,
        .target = MOVE_TARGET_SELECTED,
        .priority = 0,
        .category = BATTLE_CATEGORY_SPECIAL,
        .sheerForceBoost = TRUE,
        .additionalEffects = ADDITIONAL_EFFECTS({
            .moveEffect = MOVE_EFFECT_SP_DEF_MINUS_2,
            .chance = 100,
        }),
    },

    [MOVE_ORDER_UP] =
    {
        .effect = EFFECT_PLACEHOLDER, // EFFECT_ORDER_UP
        .power = 80,
        .type = TYPE_DRAGON,
        .accuracy = 100,
        .pp = 10,
        .target = MOVE_TARGET_SELECTED,
        .priority = 0,
        .category = BATTLE_CATEGORY_PHYSICAL,
        .sheerForceBoost = TRUE,
        .mirrorMoveBanned = TRUE,
        .metronomeBanned = TRUE,
    },

    [MOVE_JET_PUNCH] =
    {
        .effect = EFFECT_HIT,
        .power = 60,
        .type = TYPE_WATER,
        .accuracy = 100,
        .pp = 15,
        .target = MOVE_TARGET_SELECTED,
        .priority = 1,
        .category = BATTLE_CATEGORY_PHYSICAL,
        .makesContact = TRUE,
        .punchingMove = TRUE,
        .sheerForceBoost = TRUE,
        .metronomeBanned = TRUE,
    },

    [MOVE_SPICY_EXTRACT] =
    {
        .effect = EFFECT_PLACEHOLDER, // EFFECT_SPICY_EXTRACT
        .power = 0,
        .type = TYPE_GRASS,
        .accuracy = 0,
        .pp = 15,
        .target = MOVE_TARGET_SELECTED,
        .priority = 0,
        .category = BATTLE_CATEGORY_STATUS,
        .magicCoatAffected = TRUE,
        .metronomeBanned = TRUE,
    },

    [MOVE_SPIN_OUT] =
    {
        .effect = EFFECT_HIT,
        .power = 100,
        .type = TYPE_STEEL,
        .accuracy = 100,
        .pp = 5,
        .target = MOVE_TARGET_SELECTED,
        .priority = 0,
        .category = BATTLE_CATEGORY_PHYSICAL,
        .makesContact = TRUE,
        .skyBattleBanned = B_EXTRAPOLATED_MOVE_FLAGS,
        .additionalEffects = ADDITIONAL_EFFECTS({
            .moveEffect = MOVE_EFFECT_SPD_MINUS_2,
            .self = TRUE,
        }),
    },

    [MOVE_POPULATION_BOMB] =
    {
        .effect = EFFECT_POPULATION_BOMB,
        .power = 20,
        .type = TYPE_NORMAL,
        .accuracy = 90,
        .pp = 10,
        .target = MOVE_TARGET_SELECTED,
        .priority = 0,
        .category = BATTLE_CATEGORY_PHYSICAL,
        .makesContact = TRUE,
        .slicingMove = TRUE,
        .metronomeBanned = TRUE,
        .strikeCount = 10,
    },

    [MOVE_ICE_SPINNER] =
    {
        .effect = EFFECT_HIT_SET_REMOVE_TERRAIN,
        .power = 80,
        .type = TYPE_ICE,
        .accuracy = 100,
        .pp = 15,
        .target = MOVE_TARGET_SELECTED,
        .priority = 0,
        .category = BATTLE_CATEGORY_PHYSICAL,
        .makesContact = TRUE,
        .argument = ARG_TRY_REMOVE_TERRAIN_HIT, // Remove the active field terrain if there is one.
        .skyBattleBanned = B_EXTRAPOLATED_MOVE_FLAGS,
    },

    [MOVE_GLAIVE_RUSH] =
    {
        .effect = EFFECT_GLAIVE_RUSH,
        .power = 120,
        .type = TYPE_DRAGON,
        .accuracy = 100,
        .pp = 5,
        .target = MOVE_TARGET_SELECTED,
        .priority = 0,
        .category = BATTLE_CATEGORY_PHYSICAL,
        .makesContact = TRUE,
        .metronomeBanned = TRUE, // Only since it isn't implemented yet
    },

    [MOVE_REVIVAL_BLESSING] =
    {
        .effect = EFFECT_REVIVAL_BLESSING,
        .power = 0,
        .type = TYPE_NORMAL,
        .accuracy = 0,
        .pp = 1,
        .target = MOVE_TARGET_USER,
        .priority = 0,
        .category = BATTLE_CATEGORY_STATUS,
        .ignoresProtect = TRUE,
        .mirrorMoveBanned = TRUE,
        .metronomeBanned = TRUE,
        .healingMove = TRUE,
        .sketchBanned = (B_SKETCH_BANS >= GEN_9),
    },

    [MOVE_SALT_CURE] =
    {
        .effect = EFFECT_SALT_CURE,
        .power = 40,
        .type = TYPE_ROCK,
        .accuracy = 100,
        .pp = 15,
        .target = MOVE_TARGET_SELECTED,
        .priority = 0,
        .category = BATTLE_CATEGORY_PHYSICAL,
        .sheerForceBoost = TRUE,
        .metronomeBanned = TRUE,
    },

    [MOVE_TRIPLE_DIVE] =
    {
        .effect = EFFECT_HIT,
        .power = 30,
        .type = TYPE_WATER,
        .accuracy = 95,
        .pp = 10,
        .target = MOVE_TARGET_SELECTED,
        .priority = 0,
        .category = BATTLE_CATEGORY_PHYSICAL,
        .makesContact = TRUE,
        .strikeCount = 3,
    },

    [MOVE_MORTAL_SPIN] =
    {
        .effect = EFFECT_HIT,
        .power = 30,
        .type = TYPE_POISON,
        .accuracy = 100,
        .pp = 15,
        .target = MOVE_TARGET_BOTH,
        .priority = 0,
        .category = BATTLE_CATEGORY_PHYSICAL,
        .sheerForceBoost = TRUE,
        .makesContact = TRUE,
        .additionalEffects = ADDITIONAL_EFFECTS({
            .moveEffect = MOVE_EFFECT_RAPIDSPIN,
            .self = TRUE,
        },
        {
            .moveEffect = MOVE_EFFECT_POISON,
            .chance = 100,
        }),
    },

    [MOVE_DOODLE] =
    {
        .effect = EFFECT_DOODLE,
        .power = 0,
        .type = TYPE_NORMAL,
        .accuracy = 100,
        .pp = 10,
        .target = MOVE_TARGET_SELECTED,
        .priority = 0,
        .category = BATTLE_CATEGORY_STATUS,
        .ignoresProtect = TRUE,
        .mirrorMoveBanned = TRUE,
        .metronomeBanned = TRUE,
    },

    [MOVE_FILLET_AWAY] =
    {
        .effect = EFFECT_FILLET_AWAY,
        .power = 0,
        .type = TYPE_NORMAL,
        .accuracy = 0,
        .pp = 10,
        .target = MOVE_TARGET_USER,
        .priority = 0,
        .category = BATTLE_CATEGORY_STATUS,
        .zMove = { .effect = Z_EFFECT_RECOVER_HP },
        .snatchAffected = TRUE,
        .ignoresProtect = TRUE,
        .mirrorMoveBanned = TRUE,
        .metronomeBanned = TRUE,
    },

    [MOVE_KOWTOW_CLEAVE] =
    {
        .effect = EFFECT_HIT,
        .power = 85,
        .type = TYPE_DARK,
        .accuracy = 0,
        .pp = 10,
        .target = MOVE_TARGET_SELECTED,
        .priority = 0,
        .category = BATTLE_CATEGORY_PHYSICAL,
        .makesContact = TRUE,
        .slicingMove = TRUE,
    },

    [MOVE_FLOWER_TRICK] =
    {
        .effect = EFFECT_HIT,
        .power = 70,
        .type = TYPE_GRASS,
        .accuracy = 0,
        .pp = 10,
        .target = MOVE_TARGET_SELECTED,
        .priority = 0,
        .category = BATTLE_CATEGORY_PHYSICAL,
        .alwaysCriticalHit = TRUE,
    },

    [MOVE_TORCH_SONG] =
    {
        .effect = EFFECT_HIT,
        .power = 80,
        .type = TYPE_FIRE,
        .accuracy = 100,
        .pp = 10,
        .target = MOVE_TARGET_SELECTED,
        .priority = 0,
        .category = BATTLE_CATEGORY_SPECIAL,
        .sheerForceBoost = TRUE,
        .soundMove = TRUE,
        .ignoresSubstitute = B_UPDATED_MOVE_FLAGS >= GEN_6,
        .additionalEffects = ADDITIONAL_EFFECTS({
            .moveEffect = MOVE_EFFECT_SP_ATK_PLUS_1,
            .self = TRUE,
            .chance = 100,
        }),
    },

    [MOVE_AQUA_STEP] =
    {
        .effect = EFFECT_HIT,
        .power = 80,
        .type = TYPE_WATER,
        .accuracy = 100,
        .pp = 10,
        .target = MOVE_TARGET_SELECTED,
        .priority = 0,
        .category = BATTLE_CATEGORY_PHYSICAL,
        .makesContact = TRUE,
        .sheerForceBoost = TRUE,
        .danceMove = TRUE,
        .additionalEffects = ADDITIONAL_EFFECTS({
            .moveEffect = MOVE_EFFECT_SPD_PLUS_1,
            .self = TRUE,
            .chance = 100,
        }),
    },

    [MOVE_RAGING_BULL] =
    {
        .effect = EFFECT_RAGING_BULL,
        .power = 90,
        .type = TYPE_NORMAL,
        .accuracy = 100,
        .pp = 10,
        .target = MOVE_TARGET_SELECTED,
        .priority = 0,
        .category = BATTLE_CATEGORY_PHYSICAL,
        .makesContact = TRUE,
        .metronomeBanned = TRUE,
    },

    [MOVE_MAKE_IT_RAIN] =
    {
        .effect = EFFECT_HIT,
        .power = 120,
        .type = TYPE_STEEL,
        .accuracy = 100,
        .pp = 5,
        .target = MOVE_TARGET_BOTH,
        .priority = 0,
        .category = BATTLE_CATEGORY_SPECIAL,
        .metronomeBanned = TRUE,
        .additionalEffects = ADDITIONAL_EFFECTS({
            .moveEffect = MOVE_EFFECT_PAYDAY,
        },
        {
            .moveEffect = MOVE_EFFECT_SP_ATK_MINUS_1,
            .self = TRUE,
        }),
    },

    [MOVE_RUINATION] =
    {
        .effect = EFFECT_SUPER_FANG,
        .power = 1,
        .type = TYPE_DARK,
        .accuracy = 90,
        .pp = 10,
        .target = MOVE_TARGET_SELECTED,
        .priority = 0,
        .category = BATTLE_CATEGORY_SPECIAL,
        .metronomeBanned = TRUE,
    },

    [MOVE_COLLISION_COURSE] =
    {
        .effect = EFFECT_COLLISION_COURSE,
        .power = 100,
        .type = TYPE_FIGHTING,
        .accuracy = 100,
        .pp = 5,
        .target = MOVE_TARGET_SELECTED,
        .priority = 0,
        .category = BATTLE_CATEGORY_PHYSICAL,
        .makesContact = TRUE,
        .metronomeBanned = TRUE,
    },

    [MOVE_ELECTRO_DRIFT] =
    {
        .effect = EFFECT_COLLISION_COURSE,
        .power = 100,
        .type = TYPE_ELECTRIC,
        .accuracy = 100,
        .pp = 5,
        .target = MOVE_TARGET_SELECTED,
        .priority = 0,
        .category = BATTLE_CATEGORY_SPECIAL,
        .makesContact = TRUE,
        .metronomeBanned = TRUE,
    },

    [MOVE_SHED_TAIL] =
    {
        .effect = EFFECT_SHED_TAIL,
        .power = 0,
        .type = TYPE_NORMAL,
        .accuracy = 0,
        .pp = 10,
        .target = MOVE_TARGET_USER,
        .priority = 0,
        .category = BATTLE_CATEGORY_STATUS,
        .zMove = { .effect = Z_EFFECT_RESET_STATS },
        .ignoresProtect = TRUE,
        .mirrorMoveBanned = TRUE,
        .metronomeBanned = TRUE,
    },

    [MOVE_CHILLY_RECEPTION] =
    {
        .effect = EFFECT_CHILLY_RECEPTION,
        .power = 0,
        .type = TYPE_ICE,
        .accuracy = 0,
        .pp = 10,
        .target = MOVE_TARGET_ALL_BATTLERS,
        .priority = 0,
        .category = BATTLE_CATEGORY_STATUS,
        .zMove = { .effect = Z_EFFECT_SPD_UP_1 },
        .ignoresProtect = TRUE,
        .mirrorMoveBanned = TRUE,
        .metronomeBanned = TRUE,
    },

    [MOVE_TIDY_UP] =
    {
        .effect = EFFECT_PLACEHOLDER, // EFFECT_TIDY_UP
        .power = 0,
        .type = TYPE_NORMAL,
        .accuracy = 0,
        .pp = 10,
        .target = MOVE_TARGET_USER,
        .priority = 0,
        .category = BATTLE_CATEGORY_STATUS,
        .ignoresProtect = TRUE,
        .mirrorMoveBanned = TRUE,
        .metronomeBanned = TRUE,
    },

    [MOVE_SNOWSCAPE] =
    {
        .effect = EFFECT_SNOWSCAPE,
        .power = 0,
        .type = TYPE_ICE,
        .accuracy = 0,
        .pp = 10,
        .target = MOVE_TARGET_ALL_BATTLERS,
        .priority = 0,
        .category = BATTLE_CATEGORY_STATUS,
        .zMove = { .effect = Z_EFFECT_SPD_UP_1 },
        .ignoresProtect = TRUE,
        .mirrorMoveBanned = TRUE,
        .metronomeBanned = TRUE,
    },

    [MOVE_POUNCE] =
    {
        .effect = EFFECT_HIT,
        .power = 50,
        .type = TYPE_BUG,
        .accuracy = 100,
        .pp = 20,
        .target = MOVE_TARGET_SELECTED,
        .priority = 0,
        .category = BATTLE_CATEGORY_PHYSICAL,
        .sheerForceBoost = TRUE,
        .makesContact = TRUE,
        .metronomeBanned = TRUE,
        .additionalEffects = ADDITIONAL_EFFECTS({
            .moveEffect = MOVE_EFFECT_SPD_MINUS_1,
            .chance = 100,
        }),
    },

    [MOVE_TRAILBLAZE] =
    {
        .effect = EFFECT_HIT,
        .power = 50,
        .type = TYPE_GRASS,
        .accuracy = 100,
        .pp = 20,
        .target = MOVE_TARGET_SELECTED,
        .priority = 0,
        .category = BATTLE_CATEGORY_PHYSICAL,
        .makesContact = TRUE,
        .metronomeBanned = TRUE,
        .additionalEffects = ADDITIONAL_EFFECTS({
            .moveEffect = MOVE_EFFECT_SPD_PLUS_1,
            .self = TRUE,
            .chance = 100,
        }),
    },

    [MOVE_CHILLING_WATER] =
    {
        .effect = EFFECT_HIT,
        .power = 50,
        .type = TYPE_WATER,
        .accuracy = 100,
        .pp = 20,
        .target = MOVE_TARGET_SELECTED,
        .priority = 0,
        .category = BATTLE_CATEGORY_SPECIAL,
        .metronomeBanned = TRUE,
        .additionalEffects = ADDITIONAL_EFFECTS({
            .moveEffect = MOVE_EFFECT_ATK_MINUS_1,
            .chance = 100,
        }),
    },

    [MOVE_HYPER_DRILL] =
    {
        .effect = EFFECT_HIT,
        .power = 100,
        .type = TYPE_NORMAL,
        .accuracy = 100,
        .pp = 5,
        .target = MOVE_TARGET_SELECTED,
        .priority = 0,
        .category = BATTLE_CATEGORY_PHYSICAL,
        .makesContact = TRUE,
        .ignoresProtect = TRUE,
        .metronomeBanned = TRUE,
    },

    [MOVE_TWIN_BEAM] =
    {
        .effect = EFFECT_HIT,
        .power = 40,
        .type = TYPE_PSYCHIC,
        .accuracy = 100,
        .pp = 10,
        .target = MOVE_TARGET_SELECTED,
        .priority = 0,
        .category = BATTLE_CATEGORY_SPECIAL,
        .strikeCount = 2,
        .metronomeBanned = TRUE,
    },

    [MOVE_RAGE_FIST] =
    {
        .effect = EFFECT_RAGE_FIST,
        .power = 50,
        .type = TYPE_GHOST,
        .accuracy = 100,
        .pp = 10,
        .target = MOVE_TARGET_SELECTED,
        .priority = 0,
        .category = BATTLE_CATEGORY_PHYSICAL,
        .makesContact = TRUE,
        .punchingMove = TRUE,
        .metronomeBanned = TRUE,
    },

    [MOVE_ARMOR_CANNON] =
    {
        .effect = EFFECT_HIT,
        .power = 120,
        .type = TYPE_FIRE,
        .accuracy = 100,
        .pp = 5,
        .target = MOVE_TARGET_SELECTED,
        .priority = 0,
        .category = BATTLE_CATEGORY_SPECIAL,
        .metronomeBanned = TRUE,
        .additionalEffects = ADDITIONAL_EFFECTS({
            .moveEffect = MOVE_EFFECT_DEF_SPDEF_DOWN,
            .self = TRUE,
        }),
    },

    [MOVE_BITTER_BLADE] =
    {
        .effect = EFFECT_ABSORB,
        .power = 90,
        .type = TYPE_FIRE,
        .accuracy = 100,
        .pp = 10,
        .target = MOVE_TARGET_SELECTED,
        .priority = 0,
        .category = BATTLE_CATEGORY_PHYSICAL,
        .makesContact = TRUE,
        .slicingMove = TRUE,
        .healingMove = TRUE,
    },

    [MOVE_DOUBLE_SHOCK] =
    {
        .effect = EFFECT_FAIL_IF_NOT_ARG_TYPE,
        .power = 120,
        .type = TYPE_ELECTRIC,
        .accuracy = 100,
        .pp = 5,
        .target = MOVE_TARGET_SELECTED,
        .priority = 0,
        .category = BATTLE_CATEGORY_PHYSICAL,
        .makesContact = TRUE,
        .metronomeBanned = TRUE,
        .argument = TYPE_ELECTRIC,
        .additionalEffects = ADDITIONAL_EFFECTS({
            .moveEffect = MOVE_EFFECT_REMOVE_ARG_TYPE,
            .self = TRUE,
        }),
    },

    [MOVE_GIGATON_HAMMER] =
    {
        .effect = EFFECT_HIT,
        .power = 160,
        .type = TYPE_STEEL,
        .accuracy = 100,
        .pp = 5,
        .target = MOVE_TARGET_SELECTED,
        .priority = 0,
        .category = BATTLE_CATEGORY_PHYSICAL,
        .cantUseTwice = TRUE,
    },

    [MOVE_COMEUPPANCE] =
    {
        .effect = EFFECT_METAL_BURST,
        .power = 1,
        .type = TYPE_DARK,
        .accuracy = 100,
        .pp = 10,
        .target = MOVE_TARGET_DEPENDS,
        .priority = 0,
        .category = BATTLE_CATEGORY_PHYSICAL,
        .makesContact = TRUE,
        .meFirstBanned = TRUE,
        .metronomeBanned = TRUE,
    },

    [MOVE_AQUA_CUTTER] =
    {
        .effect = EFFECT_HIT,
        .power = 70,
        .type = TYPE_WATER,
        .accuracy = 100,
        .criticalHitStage = 1,
        .pp = 20,
        .target = MOVE_TARGET_SELECTED,
        .priority = 0,
        .category = BATTLE_CATEGORY_PHYSICAL,
        .slicingMove = TRUE,
    },

    [MOVE_BLAZING_TORQUE] =
    {
        .effect = EFFECT_HIT,
        .power = 80,
        .type = TYPE_FIRE,
        .accuracy = 100,
        .pp = 10,
        .target = MOVE_TARGET_SELECTED,
        .priority = 0,
        .category = BATTLE_CATEGORY_PHYSICAL,
        .sheerForceBoost = TRUE,
        .mirrorMoveBanned = TRUE,
        .meFirstBanned = TRUE,
        .mimicBanned = TRUE,
        .metronomeBanned = TRUE,
        .copycatBanned = TRUE,
        .sleepTalkBanned = TRUE,
        .instructBanned = TRUE,
        .encoreBanned = TRUE,
        .assistBanned = TRUE,
        .sketchBanned = (B_SKETCH_BANS >= GEN_9),
        .additionalEffects = ADDITIONAL_EFFECTS({
            .moveEffect = MOVE_EFFECT_BURN,
            .chance = 30,
        }),
    },

    [MOVE_WICKED_TORQUE] =
    {
        .effect = EFFECT_HIT,
        .power = 80,
        .type = TYPE_DARK,
        .accuracy = 100,
        .pp = 10,
        .target = MOVE_TARGET_SELECTED,
        .priority = 0,
        .category = BATTLE_CATEGORY_PHYSICAL,
        .sheerForceBoost = TRUE,
        .mirrorMoveBanned = TRUE,
        .meFirstBanned = TRUE,
        .mimicBanned = TRUE,
        .metronomeBanned = TRUE,
        .copycatBanned = TRUE,
        .sleepTalkBanned = TRUE,
        .instructBanned = TRUE,
        .encoreBanned = TRUE,
        .assistBanned = TRUE,
        .sketchBanned = (B_SKETCH_BANS >= GEN_9),
        .additionalEffects = ADDITIONAL_EFFECTS({
            .moveEffect = MOVE_EFFECT_SLEEP,
            .chance = 10,
        }),
    },

    [MOVE_NOXIOUS_TORQUE] =
    {
        .effect = EFFECT_HIT,
        .power = 100,
        .type = TYPE_POISON,
        .accuracy = 100,
        .pp = 10,
        .target = MOVE_TARGET_SELECTED,
        .priority = 0,
        .category = BATTLE_CATEGORY_PHYSICAL,
        .sheerForceBoost = TRUE,
        .mirrorMoveBanned = TRUE,
        .meFirstBanned = TRUE,
        .mimicBanned = TRUE,
        .metronomeBanned = TRUE,
        .copycatBanned = TRUE,
        .sleepTalkBanned = TRUE,
        .instructBanned = TRUE,
        .encoreBanned = TRUE,
        .assistBanned = TRUE,
        .sketchBanned = (B_SKETCH_BANS >= GEN_9),
        .additionalEffects = ADDITIONAL_EFFECTS({
            .moveEffect = MOVE_EFFECT_POISON,
            .chance = 30,
        }),
    },

    [MOVE_COMBAT_TORQUE] =
    {
        .effect = EFFECT_HIT,
        .power = 100,
        .type = TYPE_FIGHTING,
        .accuracy = 100,
        .pp = 10,
        .target = MOVE_TARGET_SELECTED,
        .priority = 0,
        .category = BATTLE_CATEGORY_PHYSICAL,
        .sheerForceBoost = TRUE,
        .mirrorMoveBanned = TRUE,
        .meFirstBanned = TRUE,
        .mimicBanned = TRUE,
        .metronomeBanned = TRUE,
        .copycatBanned = TRUE,
        .sleepTalkBanned = TRUE,
        .instructBanned = TRUE,
        .encoreBanned = TRUE,
        .assistBanned = TRUE,
        .sketchBanned = (B_SKETCH_BANS >= GEN_9),
        .additionalEffects = ADDITIONAL_EFFECTS({
            .moveEffect = MOVE_EFFECT_PARALYSIS,
            .chance = 30,
        }),
    },

    [MOVE_MAGICAL_TORQUE] =
    {
        .effect = EFFECT_HIT,
        .power = 100,
        .type = TYPE_FAIRY,
        .accuracy = 100,
        .pp = 10,
        .target = MOVE_TARGET_SELECTED,
        .priority = 0,
        .category = BATTLE_CATEGORY_PHYSICAL,
        .sheerForceBoost = TRUE,
        .mirrorMoveBanned = TRUE,
        .meFirstBanned = TRUE,
        .mimicBanned = TRUE,
        .metronomeBanned = TRUE,
        .copycatBanned = TRUE,
        .sleepTalkBanned = TRUE,
        .instructBanned = TRUE,
        .encoreBanned = TRUE,
        .assistBanned = TRUE,
        .sketchBanned = (B_SKETCH_BANS >= GEN_9),
        .additionalEffects = ADDITIONAL_EFFECTS({
            .moveEffect = MOVE_EFFECT_CONFUSION,
            .chance = 30,
        }),
    },

    [MOVE_PSYBLADE] =
    {
        .effect = EFFECT_PSYBLADE,
        .power = 80,
        .type = TYPE_PSYCHIC,
        .accuracy = 100,
        .pp = 15,
        .target = MOVE_TARGET_SELECTED,
        .priority = 0,
        .category = BATTLE_CATEGORY_PHYSICAL,
        .makesContact = TRUE,
        .slicingMove = TRUE,
    },

    [MOVE_HYDRO_STEAM] =
    {
        .effect = EFFECT_HYDRO_STEAM,
        .power = 80,
        .type = TYPE_WATER,
        .accuracy = 100,
        .pp = 15,
        .target = MOVE_TARGET_SELECTED,
        .priority = 0,
        .category = BATTLE_CATEGORY_SPECIAL,
        .thawsUser = TRUE,
    },

    [MOVE_BLOOD_MOON] =
    {
        .effect = EFFECT_HIT,
        .power = 140,
        .type = TYPE_NORMAL,
        .accuracy = 100,
        .pp = 5,
        .target = MOVE_TARGET_SELECTED,
        .priority = 0,
        .category = BATTLE_CATEGORY_SPECIAL,
        .cantUseTwice = TRUE,
    },

    [MOVE_MATCHA_GOTCHA] =
    {
        .effect = EFFECT_ABSORB,
        .power = 80,
        .type = TYPE_GRASS,
        .accuracy = 90,
        .pp = 15,
        .target = MOVE_TARGET_BOTH,
        .priority = 0,
        .category = BATTLE_CATEGORY_SPECIAL,
        .thawsUser = TRUE,
        .metronomeBanned = TRUE,
        .healingMove = B_EXTRAPOLATED_MOVE_FLAGS,
        .additionalEffects = ADDITIONAL_EFFECTS({
            .moveEffect = MOVE_EFFECT_BURN,
            .chance = 20,
        }),
    },

    [MOVE_SYRUP_BOMB] =
    {
        .effect = EFFECT_HIT,
        .power = 60,
        .type = TYPE_GRASS,
        .accuracy = 85,
        .pp = 10,
        .target = MOVE_TARGET_SELECTED,
        .priority = 0,
        .category = BATTLE_CATEGORY_SPECIAL,
        .ballisticMove = TRUE,
        .metronomeBanned = TRUE,
        .additionalEffects = ADDITIONAL_EFFECTS({
            .moveEffect = MOVE_EFFECT_SYRUP_BOMB,
            .chance = 100,
        }),
    },

    [MOVE_IVY_CUDGEL] =
    {
        .effect = EFFECT_IVY_CUDGEL,
        .power = 100,
        .type = TYPE_GRASS,
        .accuracy = 100,
        .pp = 10,
        .criticalHitStage = 1,
        .target = MOVE_TARGET_SELECTED,
        .priority = 0,
        .category = BATTLE_CATEGORY_PHYSICAL,
        .metronomeBanned = TRUE,
    },

    [MOVE_ELECTRO_SHOT] =
    {
        .effect = EFFECT_METEOR_BEAM,
        .power = 130,
        .type = TYPE_ELECTRIC,
        .accuracy = 100,
        .pp = 10,
        .target = MOVE_TARGET_SELECTED,
        .priority = 0,
        .category = BATTLE_CATEGORY_SPECIAL,
        .sheerForceBoost = TRUE,
        .additionalEffects = ADDITIONAL_EFFECTS({
            .moveEffect = MOVE_EFFECT_SP_ATK_PLUS_1,
            .self = TRUE,
            .onChargeTurnOnly = TRUE,
        }),
    },

    [MOVE_TERA_STARSTORM] =
    {
        .effect = EFFECT_PLACEHOLDER, //EFFECT_TERA_STARSTORM
        .power = 120,
        .type = TYPE_NORMAL, // Stellar type if used by Terapagos-Stellar
        .accuracy = 100,
        .pp = 5,
        .target = MOVE_TARGET_SELECTED, // MOVE_TARGET_BOTH if used by Terapagos-Stellar
        .priority = 0,
        .category = BATTLE_CATEGORY_SPECIAL,
        .assistBanned = TRUE,
        .copycatBanned = TRUE,
        .mimicBanned = TRUE,
        .sketchBanned = (B_SKETCH_BANS >= GEN_9),
    },

    [MOVE_FICKLE_BEAM] =
    {
        .effect = EFFECT_FICKLE_BEAM,
        .power = 80,
        .type = TYPE_DRAGON,
        .accuracy = 100,
        .pp = 5,
        .target = MOVE_TARGET_SELECTED,
        .priority = 0,
        .category = BATTLE_CATEGORY_SPECIAL,
    },

    [MOVE_BURNING_BULWARK] =
    {
        .effect = EFFECT_PROTECT,
        .power = 0,
        .type = TYPE_FIRE,
        .accuracy = 0,
        .pp = 10,
        .target = MOVE_TARGET_USER,
        .priority = 4,
        .category = BATTLE_CATEGORY_STATUS,
        .zMove = { .effect = Z_EFFECT_RESET_STATS },
        .protectionMove = TRUE,
        .ignoresProtect = TRUE,
        .mirrorMoveBanned = TRUE,
        .metronomeBanned = TRUE,
        .copycatBanned = TRUE,
        .assistBanned = TRUE,
    },

    [MOVE_THUNDERCLAP] =
    {
        .effect = EFFECT_SUCKER_PUNCH,
        .power = 70,
        .type = TYPE_ELECTRIC,
        .accuracy = 100,
        .pp = 5,
        .target = MOVE_TARGET_SELECTED,
        .priority = 1,
        .category = BATTLE_CATEGORY_SPECIAL,
    },

    [MOVE_MIGHTY_CLEAVE] =
    {
        .effect = EFFECT_HIT,
        .power = 95,
        .type = TYPE_ROCK,
        .accuracy = 100,
        .pp = 5,
        .target = MOVE_TARGET_SELECTED,
        .priority = 0,
        .category = BATTLE_CATEGORY_PHYSICAL,
        .makesContact = TRUE,
        .ignoresProtect = TRUE,
        .slicingMove = TRUE,
    },

    [MOVE_TACHYON_CUTTER] =
    {
        .effect = EFFECT_HIT,
        .power = 50,
        .type = TYPE_STEEL,
        .accuracy = 0,
        .pp = 10,
        .target = MOVE_TARGET_SELECTED,
        .priority = 0,
        .category = BATTLE_CATEGORY_SPECIAL,
        .strikeCount = 2,
        .slicingMove = TRUE,
    },

    [MOVE_HARD_PRESS] =
    {
        .effect = EFFECT_WRING_OUT,
        .power = 1,
        .type = TYPE_STEEL,
        .accuracy = 100,
        .pp = 10,
        .target = MOVE_TARGET_SELECTED,
        .priority = 0,
        .category = BATTLE_CATEGORY_PHYSICAL,
        .makesContact = TRUE,
    },

    [MOVE_DRAGON_CHEER] =
    {
        .effect = EFFECT_PLACEHOLDER, //EFFECT_DRAGON_CHEER
        .power = 0,
        .type = TYPE_DRAGON,
        .accuracy = 0,
        .pp = 15,
        .target = MOVE_TARGET_ALLY,
        .priority = 0,
        .category = BATTLE_CATEGORY_STATUS,
        .ignoresSubstitute = TRUE,
    },

    [MOVE_ALLURING_VOICE] =
    {
        .effect = EFFECT_HIT,
        .power = 80,
        .type = TYPE_FAIRY,
        .accuracy = 100,
        .pp = 10,
        .target = MOVE_TARGET_SELECTED,
        .priority = 0,
        .category = BATTLE_CATEGORY_SPECIAL,
        .soundMove = TRUE,
        .sheerForceBoost = TRUE,
        .ignoresSubstitute = TRUE,
        .additionalEffects = ADDITIONAL_EFFECTS({
            .moveEffect = MOVE_EFFECT_CONFUSION,
            .onlyIfTargetRaisedStats = TRUE,
            .chance = 100,
        }),
    },

    [MOVE_TEMPER_FLARE] =
    {
        .effect = EFFECT_STOMPING_TANTRUM,
        .power = 75,
        .type = TYPE_FIRE,
        .accuracy = 100,
        .pp = 10,
        .target = MOVE_TARGET_SELECTED,
        .priority = 0,
        .category = BATTLE_CATEGORY_PHYSICAL,
        .makesContact = TRUE,
    },

    [MOVE_SUPERCELL_SLAM] =
    {
        .effect = EFFECT_RECOIL_IF_MISS,
        .power = 100,
        .type = TYPE_ELECTRIC,
        .accuracy = 95,
        .pp = 15,
        .target = MOVE_TARGET_SELECTED,
        .priority = 0,
        .category = BATTLE_CATEGORY_PHYSICAL,
        .makesContact = TRUE,
    },

    [MOVE_PSYCHIC_NOISE] =
    {
        .effect = EFFECT_HIT,
        .power = 75,
        .type = TYPE_PSYCHIC,
        .accuracy = 100,
        .pp = 10,
        .target = MOVE_TARGET_SELECTED,
        .priority = 0,
        .category = BATTLE_CATEGORY_SPECIAL,
        .soundMove = TRUE,
        .ignoresSubstitute = TRUE,
        .additionalEffects = ADDITIONAL_EFFECTS({
            .moveEffect = MOVE_EFFECT_PSYCHIC_NOISE,
            .chance = 100,
        }),
    },

    [MOVE_UPPER_HAND] =
    {
        .effect = EFFECT_PLACEHOLDER, //EFFECT_UPPER_HAND
        .power = 65,
        .type = TYPE_FIGHTING,
        .accuracy = 100,
        .pp = 15,
        .target = MOVE_TARGET_SELECTED,
        .priority = 3,
        .category = BATTLE_CATEGORY_PHYSICAL,
        .makesContact = TRUE,
    },

    [MOVE_MALIGNANT_CHAIN] =
    {
        .effect = EFFECT_HIT,
        .power = 100,
        .type = TYPE_POISON,
        .accuracy = 100,
        .pp = 5,
        .target = MOVE_TARGET_SELECTED,
        .priority = 0,
        .category = BATTLE_CATEGORY_SPECIAL,
        .additionalEffects = ADDITIONAL_EFFECTS({
            .moveEffect = MOVE_EFFECT_TOXIC,
            .chance = 50,
        }),
    },

    // Z-Moves
    [MOVE_BREAKNECK_BLITZ] =
    {
        .effect = EFFECT_HIT,
        .power = 1,
        .type = TYPE_NORMAL,
        .accuracy = 0,
        .pp = 1,
        .target = MOVE_TARGET_SELECTED,
        .priority = 0,
        .category = BATTLE_CATEGORY_PHYSICAL,    //determined from move type
    },
    [MOVE_ALL_OUT_PUMMELING] =
    {
        .effect = EFFECT_HIT,
        .power = 1,
        .type = TYPE_FIGHTING,
        .accuracy = 0,
        .pp = 1,
        .target = MOVE_TARGET_SELECTED,
        .priority = 0,
        .category = BATTLE_CATEGORY_PHYSICAL,
    },
    [MOVE_SUPERSONIC_SKYSTRIKE] =
    {
        .effect = EFFECT_HIT,
        .power = 1,
        .type = TYPE_FLYING,
        .accuracy = 0,
        .pp = 1,
        .target = MOVE_TARGET_SELECTED,
        .priority = 0,
        .category = BATTLE_CATEGORY_PHYSICAL,
    },
    [MOVE_ACID_DOWNPOUR] =
    {
        .effect = EFFECT_HIT,
        .power = 1,
        .type = TYPE_POISON,
        .accuracy = 0,
        .pp = 1,
        .target = MOVE_TARGET_SELECTED,
        .priority = 0,
        .category = BATTLE_CATEGORY_PHYSICAL,
    },
    [MOVE_TECTONIC_RAGE] =
    {
        .effect = EFFECT_HIT,
        .power = 1,
        .type = TYPE_GROUND,
        .accuracy = 0,
        .pp = 1,
        .target = MOVE_TARGET_SELECTED,
        .priority = 0,
        .category = BATTLE_CATEGORY_PHYSICAL,
        .skyBattleBanned = B_EXTRAPOLATED_MOVE_FLAGS,
    },
    [MOVE_CONTINENTAL_CRUSH] =
    {
        .effect = EFFECT_HIT,
        .power = 1,
        .type = TYPE_ROCK,
        .accuracy = 0,
        .pp = 1,
        .target = MOVE_TARGET_SELECTED,
        .priority = 0,
        .category = BATTLE_CATEGORY_PHYSICAL,
    },
    [MOVE_SAVAGE_SPIN_OUT] =
    {
        .effect = EFFECT_HIT,
        .power = 1,
        .type = TYPE_BUG,
        .accuracy = 0,
        .pp = 1,
        .target = MOVE_TARGET_SELECTED,
        .priority = 0,
        .category = BATTLE_CATEGORY_PHYSICAL,
    },
    [MOVE_NEVER_ENDING_NIGHTMARE] =
    {
        .effect = EFFECT_HIT,
        .power = 1,
        .type = TYPE_GHOST,
        .accuracy = 0,
        .pp = 1,
        .target = MOVE_TARGET_SELECTED,
        .priority = 0,
        .category = BATTLE_CATEGORY_PHYSICAL,
    },
    [MOVE_CORKSCREW_CRASH] =
    {
        .effect = EFFECT_HIT,
        .power = 1,
        .type = TYPE_STEEL,
        .accuracy = 0,
        .pp = 1,
        .target = MOVE_TARGET_SELECTED,
        .priority = 0,
        .category = BATTLE_CATEGORY_PHYSICAL,
    },
    [MOVE_INFERNO_OVERDRIVE] =
    {
        .effect = EFFECT_HIT,
        .power = 1,
        .type = TYPE_FIRE,
        .accuracy = 0,
        .pp = 1,
        .target = MOVE_TARGET_SELECTED,
        .priority = 0,
        .category = BATTLE_CATEGORY_PHYSICAL,
    },
    [MOVE_HYDRO_VORTEX] =
    {
        .effect = EFFECT_HIT,
        .power = 1,
        .type = TYPE_WATER,
        .accuracy = 0,
        .pp = 1,
        .target = MOVE_TARGET_SELECTED,
        .priority = 0,
        .category = BATTLE_CATEGORY_PHYSICAL,
    },
    [MOVE_BLOOM_DOOM] =
    {
        .effect = EFFECT_HIT,
        .power = 1,
        .type = TYPE_GRASS,
        .accuracy = 0,
        .pp = 1,
        .target = MOVE_TARGET_SELECTED,
        .priority = 0,
        .category = BATTLE_CATEGORY_PHYSICAL,
    },
    [MOVE_GIGAVOLT_HAVOC] =
    {
        .effect = EFFECT_HIT,
        .power = 1,
        .type = TYPE_ELECTRIC,
        .accuracy = 0,
        .pp = 1,
        .target = MOVE_TARGET_SELECTED,
        .priority = 0,
        .category = BATTLE_CATEGORY_PHYSICAL,
    },
    [MOVE_SHATTERED_PSYCHE] =
    {
        .effect = EFFECT_HIT,
        .power = 1,
        .type = TYPE_PSYCHIC,
        .accuracy = 0,
        .pp = 1,
        .target = MOVE_TARGET_SELECTED,
        .priority = 0,
        .category = BATTLE_CATEGORY_PHYSICAL,
    },
    [MOVE_SUBZERO_SLAMMER] =
    {
        .effect = EFFECT_HIT,
        .power = 1,
        .type = TYPE_ICE,
        .accuracy = 0,
        .pp = 1,
        .target = MOVE_TARGET_SELECTED,
        .priority = 0,
        .category = BATTLE_CATEGORY_PHYSICAL,
    },
    [MOVE_DEVASTATING_DRAKE] =
    {
        .effect = EFFECT_HIT,
        .power = 1,
        .type = TYPE_DRAGON,
        .accuracy = 0,
        .pp = 1,
        .target = MOVE_TARGET_SELECTED,
        .priority = 0,
        .category = BATTLE_CATEGORY_PHYSICAL,
    },
    [MOVE_BLACK_HOLE_ECLIPSE] =
    {
        .effect = EFFECT_HIT,
        .power = 1,
        .type = TYPE_DARK,
        .accuracy = 0,
        .pp = 1,
        .target = MOVE_TARGET_SELECTED,
        .priority = 0,
        .category = BATTLE_CATEGORY_PHYSICAL,
    },
    [MOVE_TWINKLE_TACKLE] =
    {
        .effect = EFFECT_HIT,
        .power = 1,
        .type = TYPE_FAIRY,
        .accuracy = 0,
        .pp = 1,
        .target = MOVE_TARGET_SELECTED,
        .priority = 0,
        .category = BATTLE_CATEGORY_PHYSICAL,
    },
    [MOVE_CATASTROPIKA] =
    {
        .effect = EFFECT_HIT,
        .power = 210,
        .type = TYPE_ELECTRIC,
        .accuracy = 0,
        .pp = 1,
        .target = MOVE_TARGET_SELECTED,
        .priority = 0,
        .category = BATTLE_CATEGORY_PHYSICAL,
    },
    [MOVE_10000000_VOLT_THUNDERBOLT] =
    {
        .effect = EFFECT_HIT,
        .power = 195,
        .type = TYPE_ELECTRIC,
        .accuracy = 0,
        .criticalHitStage = 2,
        .pp = 1,
        .target = MOVE_TARGET_SELECTED,
        .priority = 0,
        .category = BATTLE_CATEGORY_SPECIAL,
    },
    [MOVE_STOKED_SPARKSURFER] =
    {
        .effect = EFFECT_HIT,
        .power = 175,
        .type = TYPE_ELECTRIC,
        .accuracy = 0,
        .pp = 1,
        .target = MOVE_TARGET_SELECTED,
        .priority = 0,
        .category = BATTLE_CATEGORY_SPECIAL,
        .additionalEffects = ADDITIONAL_EFFECTS({
            .moveEffect = MOVE_EFFECT_PARALYSIS,
            .chance = 100,
        }),
    },
    [MOVE_EXTREME_EVOBOOST] =
    {
        .effect = EFFECT_EXTREME_EVOBOOST,
        .power = 0,
        .type = TYPE_NORMAL,
        .accuracy = 0,
        .pp = 1,
        .target = MOVE_TARGET_USER,
        .priority = 0,
        .category = BATTLE_CATEGORY_STATUS,
    },
    [MOVE_PULVERIZING_PANCAKE] =
    {
        .effect = EFFECT_HIT,
        .power = 210,
        .type = TYPE_NORMAL,
        .accuracy = 0,
        .pp = 1,
        .target = MOVE_TARGET_SELECTED,
        .priority = 0,
        .category = BATTLE_CATEGORY_PHYSICAL,
    },
    [MOVE_GENESIS_SUPERNOVA] =
    {
        .effect = EFFECT_HIT_SET_REMOVE_TERRAIN,
        .power = 185,
        .type = TYPE_PSYCHIC,
        .accuracy = 0,
        .pp = 1,
        .target = MOVE_TARGET_SELECTED,
        .priority = 0,
        .category = BATTLE_CATEGORY_SPECIAL,
        .argument = ARG_SET_PSYCHIC_TERRAIN, // Set Psychic Terrain. If there's a different field terrain active, overwrite it.
    },
    [MOVE_SINISTER_ARROW_RAID] =
    {
        .effect = EFFECT_HIT,
        .power = 180,
        .type = TYPE_GHOST,
        .accuracy = 0,
        .pp = 1,
        .target = MOVE_TARGET_SELECTED,
        .priority = 0,
        .category = BATTLE_CATEGORY_PHYSICAL,
    },
    [MOVE_MALICIOUS_MOONSAULT] =
    {
        .effect = EFFECT_HIT,
        .power = 180,
        .type = TYPE_DARK,
        .accuracy = 0,
        .pp = 1,
        .target = MOVE_TARGET_SELECTED,
        .priority = 0,
        .category = BATTLE_CATEGORY_PHYSICAL,
    },
    [MOVE_OCEANIC_OPERETTA] =
    {
        .effect = EFFECT_HIT,
        .power = 195,
        .type = TYPE_WATER,
        .accuracy = 0,
        .pp = 1,
        .target = MOVE_TARGET_SELECTED,
        .priority = 0,
        .category = BATTLE_CATEGORY_SPECIAL,
    },
    [MOVE_SPLINTERED_STORMSHARDS] =
    {
        .effect = EFFECT_HIT_SET_REMOVE_TERRAIN,
        .power = 190,
        .type = TYPE_ROCK,
        .accuracy = 0,
        .pp = 1,
        .target = MOVE_TARGET_SELECTED,
        .priority = 0,
        .category = BATTLE_CATEGORY_PHYSICAL,
        .argument = ARG_TRY_REMOVE_TERRAIN_HIT,  // Remove the active field terrain if there is one.
    },
    [MOVE_LETS_SNUGGLE_FOREVER] =
    {
        .effect = EFFECT_HIT,
        .power = 190,
        .type = TYPE_FAIRY,
        .accuracy = 0,
        .pp = 1,
        .target = MOVE_TARGET_SELECTED,
        .priority = 0,
        .category = BATTLE_CATEGORY_PHYSICAL,
    },
    [MOVE_CLANGOROUS_SOULBLAZE] =
    {
        .effect = EFFECT_HIT,
        .power = 185,
        .type = TYPE_DRAGON,
        .accuracy = 0,
        .pp = 1,
        .target = MOVE_TARGET_BOTH,
        .priority = 0,
        .category = BATTLE_CATEGORY_SPECIAL,
        .soundMove = TRUE,
        .ignoresSubstitute = B_UPDATED_MOVE_FLAGS >= GEN_6,
        .additionalEffects = ADDITIONAL_EFFECTS({
            .moveEffect = MOVE_EFFECT_ALL_STATS_UP,
            .self = TRUE,
            .chance = 100,
        }),
    },
    [MOVE_GUARDIAN_OF_ALOLA] =
    {
        .effect = EFFECT_SUPER_FANG,
        .power = 1,
        .type = TYPE_FAIRY,
        .accuracy = 0,
        .pp = 1,
        .target = MOVE_TARGET_SELECTED,
        .priority = 0,
        .category = BATTLE_CATEGORY_SPECIAL,
    },
    [MOVE_SEARING_SUNRAZE_SMASH] =
    {
        .effect = EFFECT_HIT,
        .power = 200,
        .type = TYPE_STEEL,
        .accuracy = 0,
        .pp = 1,
        .target = MOVE_TARGET_SELECTED,
        .priority = 0,
        .category = BATTLE_CATEGORY_PHYSICAL,
    },
    [MOVE_MENACING_MOONRAZE_MAELSTROM] =
    {
        .effect = EFFECT_HIT,
        .power = 200,
        .type = TYPE_GHOST,
        .accuracy = 0,
        .pp = 1,
        .target = MOVE_TARGET_SELECTED,
        .priority = 0,
        .category = BATTLE_CATEGORY_SPECIAL,
    },
    [MOVE_LIGHT_THAT_BURNS_THE_SKY] =
    {
        .effect = EFFECT_HIT,
        .power = 200,
        .type = TYPE_PSYCHIC,
        .accuracy = 0,
        .pp = 1,
        .target = MOVE_TARGET_SELECTED,
        .priority = 0,
        .category = BATTLE_CATEGORY_SPECIAL,
    },
    [MOVE_SOUL_STEALING_7_STAR_STRIKE] =
    {
        .effect = EFFECT_HIT,
        .power = 195,
        .type = TYPE_GHOST,
        .accuracy = 0,
        .pp = 1,
        .target = MOVE_TARGET_SELECTED,
        .priority = 0,
        .category = BATTLE_CATEGORY_PHYSICAL,
    },

    [MOVE_MAX_GUARD] =
    {
        .effect = EFFECT_PROTECT,
        .power = 0,
        .type = TYPE_NORMAL,
        .accuracy = 0,
        .pp = 10,
        .target = MOVE_TARGET_USER,
        .priority = 4,
        .category = BATTLE_CATEGORY_STATUS,
        .protectionMove = TRUE,
    },

    [MOVE_MAX_FLARE] =
    {
        .effect = EFFECT_MAX_MOVE,
        .power = 1,
        .type = TYPE_FIRE,
        .accuracy = 0,
        .pp = 10,
        .target = MOVE_TARGET_SELECTED,
        .priority = 0,
        .category = BATTLE_CATEGORY_PHYSICAL,
        .argument = MAX_EFFECT_SUN,
    },

    [MOVE_MAX_FLUTTERBY] =
    {
        .effect = EFFECT_MAX_MOVE,
        .power = 1,
        .type = TYPE_BUG,
        .accuracy = 0,
        .pp = 10,
        .target = MOVE_TARGET_SELECTED,
        .priority = 0,
        .category = BATTLE_CATEGORY_PHYSICAL,
        .argument = MAX_EFFECT_LOWER_SP_ATK,
    },

    [MOVE_MAX_LIGHTNING] =
    {
        .effect = EFFECT_MAX_MOVE,
        .power = 1,
        .type = TYPE_ELECTRIC,
        .accuracy = 0,
        .pp = 10,
        .target = MOVE_TARGET_SELECTED,
        .priority = 0,
        .category = BATTLE_CATEGORY_PHYSICAL,
        .argument = MAX_EFFECT_ELECTRIC_TERRAIN,
    },

    [MOVE_MAX_STRIKE] =
    {
        .effect = EFFECT_MAX_MOVE,
        .power = 1,
        .type = TYPE_NORMAL,
        .accuracy = 0,
        .pp = 10,
        .target = MOVE_TARGET_SELECTED,
        .priority = 0,
        .category = BATTLE_CATEGORY_PHYSICAL,
        .argument = MAX_EFFECT_LOWER_SPEED,
    },

    [MOVE_MAX_KNUCKLE] =
    {
        .effect = EFFECT_MAX_MOVE,
        .power = 1,
        .type = TYPE_FIGHTING,
        .accuracy = 0,
        .pp = 10,
        .target = MOVE_TARGET_SELECTED,
        .priority = 0,
        .category = BATTLE_CATEGORY_PHYSICAL,
        .argument = MAX_EFFECT_RAISE_TEAM_ATTACK,
    },

    [MOVE_MAX_PHANTASM] =
    {
        .effect = EFFECT_MAX_MOVE,
        .power = 1,
        .type = TYPE_GHOST,
        .accuracy = 0,
        .pp = 10,
        .target = MOVE_TARGET_SELECTED,
        .priority = 0,
        .category = BATTLE_CATEGORY_PHYSICAL,
        .argument = MAX_EFFECT_LOWER_DEFENSE,
    },

    [MOVE_MAX_HAILSTORM] =
    {
        .effect = EFFECT_MAX_MOVE,
        .power = 1,
        .type = TYPE_ICE,
        .accuracy = 0,
        .pp = 10,
        .target = MOVE_TARGET_SELECTED,
        .priority = 0,
        .category = BATTLE_CATEGORY_PHYSICAL,
        .argument = MAX_EFFECT_HAIL,
    },

    [MOVE_MAX_OOZE] =
    {
        .effect = EFFECT_MAX_MOVE,
        .power = 1,
        .type = TYPE_POISON,
        .accuracy = 0,
        .pp = 10,
        .target = MOVE_TARGET_SELECTED,
        .priority = 0,
        .category = BATTLE_CATEGORY_PHYSICAL,
        .argument = MAX_EFFECT_RAISE_TEAM_SP_ATK,
    },

    [MOVE_MAX_GEYSER] =
    {
        .effect = EFFECT_MAX_MOVE,
        .power = 1,
        .type = TYPE_WATER,
        .accuracy = 0,
        .pp = 10,
        .target = MOVE_TARGET_SELECTED,
        .priority = 0,
        .category = BATTLE_CATEGORY_PHYSICAL,
        .argument = MAX_EFFECT_RAIN,
    },

    [MOVE_MAX_AIRSTREAM] =
    {
        .effect = EFFECT_MAX_MOVE,
        .power = 1,
        .type = TYPE_FLYING,
        .accuracy = 0,
        .pp = 10,
        .target = MOVE_TARGET_SELECTED,
        .priority = 0,
        .category = BATTLE_CATEGORY_PHYSICAL,
        .argument = MAX_EFFECT_RAISE_TEAM_SPEED,
    },

    [MOVE_MAX_STARFALL] =
    {
        .effect = EFFECT_MAX_MOVE,
        .power = 1,
        .type = TYPE_FAIRY,
        .accuracy = 0,
        .pp = 10,
        .target = MOVE_TARGET_SELECTED,
        .priority = 0,
        .category = BATTLE_CATEGORY_PHYSICAL,
        .argument = MAX_EFFECT_MISTY_TERRAIN,
    },

    [MOVE_MAX_WYRMWIND] =
    {
        .effect = EFFECT_MAX_MOVE,
        .power = 1,
        .type = TYPE_DRAGON,
        .accuracy = 0,
        .pp = 10,
        .target = MOVE_TARGET_SELECTED,
        .priority = 0,
        .category = BATTLE_CATEGORY_PHYSICAL,
        .argument = MAX_EFFECT_LOWER_ATTACK,
    },

    [MOVE_MAX_MINDSTORM] =
    {
        .effect = EFFECT_MAX_MOVE,
        .power = 1,
        .type = TYPE_PSYCHIC,
        .accuracy = 0,
        .pp = 10,
        .target = MOVE_TARGET_SELECTED,
        .priority = 0,
        .category = BATTLE_CATEGORY_PHYSICAL,
        .argument = MAX_EFFECT_PSYCHIC_TERRAIN,
    },

    [MOVE_MAX_ROCKFALL] =
    {
        .effect = EFFECT_MAX_MOVE,
        .power = 1,
        .type = TYPE_ROCK,
        .accuracy = 0,
        .pp = 10,
        .target = MOVE_TARGET_SELECTED,
        .priority = 0,
        .category = BATTLE_CATEGORY_PHYSICAL,
        .argument = MAX_EFFECT_SANDSTORM,
    },

    [MOVE_MAX_QUAKE] =
    {
        .effect = EFFECT_MAX_MOVE,
        .power = 1,
        .type = TYPE_GROUND,
        .accuracy = 0,
        .pp = 10,
        .target = MOVE_TARGET_SELECTED,
        .priority = 0,
        .category = BATTLE_CATEGORY_PHYSICAL,
        .argument = MAX_EFFECT_RAISE_TEAM_SP_DEF,
        .skyBattleBanned = B_EXTRAPOLATED_MOVE_FLAGS,
    },

    [MOVE_MAX_DARKNESS] =
    {
        .effect = EFFECT_MAX_MOVE,
        .power = 1,
        .type = TYPE_DARK,
        .accuracy = 0,
        .pp = 10,
        .target = MOVE_TARGET_SELECTED,
        .priority = 0,
        .category = BATTLE_CATEGORY_PHYSICAL,
        .argument = MAX_EFFECT_LOWER_SP_DEF,
    },

    [MOVE_MAX_OVERGROWTH] =
    {
        .effect = EFFECT_MAX_MOVE,
        .power = 10,
        .type = TYPE_GRASS,
        .accuracy = 0,
        .pp = 10,
        .target = MOVE_TARGET_SELECTED,
        .priority = 0,
        .category = BATTLE_CATEGORY_PHYSICAL,
        .argument = MAX_EFFECT_GRASSY_TERRAIN,
    },

    [MOVE_MAX_STEELSPIKE] =
    {
        .effect = EFFECT_MAX_MOVE,
        .power = 10,
        .type = TYPE_STEEL,
        .accuracy = 0,
        .pp = 10,
        .target = MOVE_TARGET_SELECTED,
        .priority = 0,
        .category = BATTLE_CATEGORY_PHYSICAL,
        .argument = MAX_EFFECT_RAISE_TEAM_DEFENSE,
    },

    [MOVE_G_MAX_VINE_LASH] =
    {    //ANIM TODO
        .effect = EFFECT_MAX_MOVE,
        .power = 10,
        .type = TYPE_GRASS,
        .accuracy = 0,
        .pp = 10,
        .target = MOVE_TARGET_SELECTED,
        .priority = 0,
        .category = BATTLE_CATEGORY_PHYSICAL,
        .argument = MAX_EFFECT_VINE_LASH,
    },

    [MOVE_G_MAX_WILDFIRE] =
    {
        .effect = EFFECT_MAX_MOVE,
        .power = 10,
        .type = TYPE_FIRE,
        .accuracy = 0,
        .pp = 10,
        .target = MOVE_TARGET_SELECTED,
        .priority = 0,
        .category = BATTLE_CATEGORY_PHYSICAL,
        .argument = MAX_EFFECT_WILDFIRE,
    },

    [MOVE_G_MAX_CANNONADE] =
    {    //ANIM TODO
        .effect = EFFECT_MAX_MOVE,
        .power = 10,
        .type = TYPE_WATER,
        .accuracy = 0,
        .pp = 10,
        .target = MOVE_TARGET_SELECTED,
        .priority = 0,
        .category = BATTLE_CATEGORY_PHYSICAL,
        .argument = MAX_EFFECT_CANNONADE,
    },

    [MOVE_G_MAX_BEFUDDLE] =
    {
        .effect = EFFECT_MAX_MOVE,
        .power = 10,
        .type = TYPE_BUG,
        .accuracy = 0,
        .pp = 10,
        .target = MOVE_TARGET_SELECTED,
        .priority = 0,
        .category = BATTLE_CATEGORY_PHYSICAL,
        .argument = MAX_EFFECT_EFFECT_SPORE_FOES,
    },

    [MOVE_G_MAX_VOLT_CRASH] =
    {
        .effect = EFFECT_MAX_MOVE,
        .power = 10,
        .type = TYPE_ELECTRIC,
        .accuracy = 0,
        .pp = 10,
        .target = MOVE_TARGET_SELECTED,
        .priority = 0,
        .category = BATTLE_CATEGORY_PHYSICAL,
        .argument = MAX_EFFECT_PARALYZE_FOES,
    },

    [MOVE_G_MAX_GOLD_RUSH] =
    {
        .effect = EFFECT_MAX_MOVE,
        .power = 10,
        .type = TYPE_NORMAL,
        .accuracy = 0,
        .pp = 10,
        .target = MOVE_TARGET_SELECTED,
        .priority = 0,
        .category = BATTLE_CATEGORY_PHYSICAL,
        .argument = MAX_EFFECT_CONFUSE_FOES_PAY_DAY,
    },

    [MOVE_G_MAX_CHI_STRIKE] =
    {
        .effect = EFFECT_MAX_MOVE,
        .power = 10,
        .type = TYPE_FIGHTING,
        .accuracy = 0,
        .pp = 10,
        .target = MOVE_TARGET_SELECTED,
        .priority = 0,
        .category = BATTLE_CATEGORY_PHYSICAL,
        .argument = MAX_EFFECT_CRIT_PLUS,
    },

    [MOVE_G_MAX_TERROR] =
    {
        .effect = EFFECT_MAX_MOVE,
        .power = 10,
        .type = TYPE_GHOST,
        .accuracy = 0,
        .pp = 10,
        .target = MOVE_TARGET_SELECTED,
        .priority = 0,
        .category = BATTLE_CATEGORY_PHYSICAL,
        .argument = MAX_EFFECT_MEAN_LOOK,
    },

    [MOVE_G_MAX_FOAM_BURST] =
    {
        .effect = EFFECT_MAX_MOVE,
        .power = 10,
        .type = TYPE_WATER,
        .accuracy = 0,
        .pp = 10,
        .target = MOVE_TARGET_SELECTED,
        .priority = 0,
        .category = BATTLE_CATEGORY_PHYSICAL,
        .argument = MAX_EFFECT_LOWER_SPEED_2_FOES,
    },

    [MOVE_G_MAX_RESONANCE] =
    {
        .effect = EFFECT_MAX_MOVE,
        .power = 10,
        .type = TYPE_ICE,
        .accuracy = 0,
        .pp = 10,
        .target = MOVE_TARGET_SELECTED,
        .priority = 0,
        .category = BATTLE_CATEGORY_PHYSICAL,
        .argument = MAX_EFFECT_AURORA_VEIL,
    },

    [MOVE_G_MAX_CUDDLE] =
    {
        .effect = EFFECT_MAX_MOVE,
        .power = 10,
        .type = TYPE_NORMAL,
        .accuracy = 0,
        .pp = 10,
        .target = MOVE_TARGET_SELECTED,
        .priority = 0,
        .category = BATTLE_CATEGORY_PHYSICAL,
        .argument = MAX_EFFECT_INFATUATE_FOES,
    },

    [MOVE_G_MAX_REPLENISH] =
    {
        .effect = EFFECT_MAX_MOVE,
        .power = 10,
        .type = TYPE_NORMAL,
        .accuracy = 0,
        .pp = 10,
        .target = MOVE_TARGET_SELECTED,
        .priority = 0,
        .category = BATTLE_CATEGORY_PHYSICAL,
        .argument = MAX_EFFECT_RECYCLE_BERRIES,
    },

    [MOVE_G_MAX_MALODOR] =
    {
        .effect = EFFECT_MAX_MOVE,
        .power = 10,
        .type = TYPE_POISON,
        .accuracy = 0,
        .pp = 10,
        .target = MOVE_TARGET_SELECTED,
        .priority = 0,
        .category = BATTLE_CATEGORY_PHYSICAL,
        .argument = MAX_EFFECT_POISON_FOES,
    },

    [MOVE_G_MAX_MELTDOWN] =
    {
        .effect = EFFECT_MAX_MOVE,
        .power = 10,
        .type = TYPE_STEEL,
        .accuracy = 0,
        .pp = 10,
        .target = MOVE_TARGET_SELECTED,
        .priority = 0,
        .category = BATTLE_CATEGORY_PHYSICAL,
        .argument = MAX_EFFECT_TORMENT_FOES,
    },

    [MOVE_G_MAX_DRUM_SOLO] =
    {    //ANIM TODO
        .effect = EFFECT_MAX_MOVE,
        .power = 10,
        .type = TYPE_GRASS,
        .accuracy = 0,
        .pp = 10,
        .target = MOVE_TARGET_SELECTED,
        .priority = 0,
        .category = BATTLE_CATEGORY_PHYSICAL,
        .argument = MAX_EFFECT_FIXED_POWER, //EFFECT TODO
        .ignoresTargetAbility = TRUE,
    },

    [MOVE_G_MAX_FIREBALL] =
    {    //ANIM TODO
        .effect = EFFECT_MAX_MOVE,
        .power = 10,
        .type = TYPE_FIRE,
        .accuracy = 0,
        .pp = 10,
        .target = MOVE_TARGET_SELECTED,
        .priority = 0,
        .category = BATTLE_CATEGORY_PHYSICAL,
        .argument = MAX_EFFECT_FIXED_POWER, //EFFECT TODO
        .ignoresTargetAbility = TRUE,
    },

    [MOVE_G_MAX_HYDROSNIPE] =
    {    //ANIM TODO
        .effect = EFFECT_MAX_MOVE,
        .power = 10,
        .type = TYPE_WATER,
        .accuracy = 0,
        .pp = 10,
        .target = MOVE_TARGET_SELECTED,
        .priority = 0,
        .category = BATTLE_CATEGORY_PHYSICAL,
        .argument = MAX_EFFECT_FIXED_POWER, //EFFECT TODO
        .ignoresTargetAbility = TRUE,
    },

    [MOVE_G_MAX_WIND_RAGE] =
    {
        .effect = EFFECT_MAX_MOVE,
        .power = 10,
        .type = TYPE_FLYING,
        .accuracy = 0,
        .pp = 10,
        .target = MOVE_TARGET_SELECTED,
        .priority = 0,
        .category = BATTLE_CATEGORY_PHYSICAL,
        .argument = MAX_EFFECT_DEFOG,
    },

    [MOVE_G_MAX_GRAVITAS] =
    {
        .effect = EFFECT_MAX_MOVE,
        .power = 10,
        .type = TYPE_PSYCHIC,
        .accuracy = 0,
        .pp = 10,
        .target = MOVE_TARGET_SELECTED,
        .priority = 0,
        .category = BATTLE_CATEGORY_PHYSICAL,
        .argument = MAX_EFFECT_GRAVITY,
    },

    [MOVE_G_MAX_STONESURGE] =
    {
        .effect = EFFECT_MAX_MOVE,
        .power = 10,
        .type = TYPE_WATER,
        .accuracy = 0,
        .pp = 10,
        .target = MOVE_TARGET_SELECTED,
        .priority = 0,
        .category = BATTLE_CATEGORY_PHYSICAL,
        .argument = MAX_EFFECT_STEALTH_ROCK,
    },

    [MOVE_G_MAX_VOLCALITH] =
    {
        .effect = EFFECT_MAX_MOVE,
        .power = 10,
        .type = TYPE_ROCK,
        .accuracy = 0,
        .pp = 10,
        .target = MOVE_TARGET_SELECTED,
        .priority = 0,
        .category = BATTLE_CATEGORY_PHYSICAL,
        .argument = MAX_EFFECT_VOLCALITH,
    },

    [MOVE_G_MAX_TARTNESS] =
    {
        .effect = EFFECT_MAX_MOVE,
        .power = 10,
        .type = TYPE_GRASS,
        .accuracy = 0,
        .pp = 10,
        .target = MOVE_TARGET_SELECTED,
        .priority = 0,
        .category = BATTLE_CATEGORY_PHYSICAL,
        .argument = MAX_EFFECT_LOWER_EVASIVENESS_FOES,
    },

    [MOVE_G_MAX_SWEETNESS] =
    {
        .effect = EFFECT_MAX_MOVE,
        .power = 10,
        .type = TYPE_GRASS,
        .accuracy = 0,
        .pp = 10,
        .target = MOVE_TARGET_SELECTED,
        .priority = 0,
        .category = BATTLE_CATEGORY_PHYSICAL,
        .argument = MAX_EFFECT_AROMATHERAPY,
    },

    [MOVE_G_MAX_SANDBLAST] =
    {
        .effect = EFFECT_MAX_MOVE,
        .power = 10,
        .type = TYPE_GROUND,
        .accuracy = 0,
        .pp = 10,
        .target = MOVE_TARGET_SELECTED,
        .priority = 0,
        .category = BATTLE_CATEGORY_PHYSICAL,
        .argument = MAX_EFFECT_SANDBLAST_FOES,
    },

    [MOVE_G_MAX_STUN_SHOCK] =
    {
        .effect = EFFECT_MAX_MOVE,
        .power = 10,
        .type = TYPE_ELECTRIC,
        .accuracy = 0,
        .pp = 10,
        .target = MOVE_TARGET_SELECTED,
        .priority = 0,
        .category = BATTLE_CATEGORY_PHYSICAL,
        .argument = MAX_EFFECT_POISON_PARALYZE_FOES,
    },

    [MOVE_G_MAX_CENTIFERNO] =
    {
        .effect = EFFECT_MAX_MOVE,
        .power = 10,
        .type = TYPE_FIRE,
        .accuracy = 0,
        .pp = 10,
        .target = MOVE_TARGET_SELECTED,
        .priority = 0,
        .category = BATTLE_CATEGORY_PHYSICAL,
        .argument = MAX_EFFECT_FIRE_SPIN_FOES,
    },

    [MOVE_G_MAX_SMITE] =
    {
        .effect = EFFECT_MAX_MOVE,
        .power = 10,
        .type = TYPE_FAIRY,
        .accuracy = 0,
        .pp = 10,
        .target = MOVE_TARGET_SELECTED,
        .priority = 0,
        .category = BATTLE_CATEGORY_PHYSICAL,
        .argument = MAX_EFFECT_CONFUSE_FOES,
    },


    [MOVE_G_MAX_SNOOZE] =
    {
        .effect = EFFECT_MAX_MOVE,
        .power = 10,
        .type = TYPE_DARK,
        .accuracy = 0,
        .pp = 10,
        .target = MOVE_TARGET_SELECTED,
        .priority = 0,
        .category = BATTLE_CATEGORY_PHYSICAL,
        .argument = MAX_EFFECT_YAWN_FOE,
    },

    [MOVE_G_MAX_FINALE] =
    {
        .effect = EFFECT_MAX_MOVE,
        .power = 10,
        .type = TYPE_FAIRY,
        .accuracy = 0,
        .pp = 10,
        .target = MOVE_TARGET_SELECTED,
        .priority = 0,
        .category = BATTLE_CATEGORY_PHYSICAL,
        .argument = MAX_EFFECT_HEAL_TEAM,
    },

    [MOVE_G_MAX_STEELSURGE] =
    {
        .effect = EFFECT_MAX_MOVE,
        .power = 10,
        .type = TYPE_STEEL,
        .accuracy = 0,
        .pp = 10,
        .target = MOVE_TARGET_SELECTED,
        .priority = 0,
        .category = BATTLE_CATEGORY_PHYSICAL,
        .argument = MAX_EFFECT_STEELSURGE,
    },

    [MOVE_G_MAX_DEPLETION] =
    {
        .effect = EFFECT_MAX_MOVE,
        .power = 10,
        .type = TYPE_DRAGON,
        .accuracy = 0,
        .pp = 10,
        .target = MOVE_TARGET_SELECTED,
        .priority = 0,
        .category = BATTLE_CATEGORY_PHYSICAL,
        .argument = MAX_EFFECT_SPITE,
    },

    [MOVE_G_MAX_ONE_BLOW] =
    {
        .effect = EFFECT_MAX_MOVE,
        .power = 10,
        .type = TYPE_DARK,
        .accuracy = 0,
        .pp = 10,
        .target = MOVE_TARGET_SELECTED,
        .priority = 0,
        .category = BATTLE_CATEGORY_PHYSICAL,
        .argument = MAX_EFFECT_BYPASS_PROTECT, //EFFECT TODO
    },

    [MOVE_G_MAX_RAPID_FLOW] =
    {    //ANIM TODO
        .effect = EFFECT_MAX_MOVE,
        .power = 10,
        .type = TYPE_WATER,
        .accuracy = 0,
        .pp = 10,
        .target = MOVE_TARGET_SELECTED,
        .priority = 0,
        .category = BATTLE_CATEGORY_PHYSICAL,
        .argument = MAX_EFFECT_BYPASS_PROTECT, //EFFECT TODO
    },

};<|MERGE_RESOLUTION|>--- conflicted
+++ resolved
@@ -12194,17 +12194,8 @@
 
     [MOVE_CHLOROBLAST] =
     {
-<<<<<<< HEAD
-        .effect = EFFECT_STEEL_BEAM,
+        .effect = EFFECT_MAX_HP_50_RECOIL,
         .power = B_UPDATED_MOVE_DATA >= GEN_9 ? 150 : 120,
-=======
-        #if B_UPDATED_MOVE_DATA >= GEN_9
-            .power = 150,
-        #else
-            .power = 120,
-        #endif
-        .effect = EFFECT_MAX_HP_50_RECOIL,
->>>>>>> 91f429b5
         .type = TYPE_GRASS,
         .accuracy = 95,
         .pp = 5,
