--- conflicted
+++ resolved
@@ -12132,11 +12132,8 @@
         .priority = 0,
         .split = SPLIT_PHYSICAL,
         .zMoveEffect = Z_EFFECT_NONE,
-<<<<<<< HEAD
-        .makesContact = TRUE,
-=======
+        .makesContact = TRUE,
         .argument = ARG_TRY_REMOVE_TERRAIN_FAIL, // Remove a field terrain if there is one and hit, otherwise fail.
->>>>>>> 35e76e98
     },
 
     [MOVE_SCALE_SHOT] =
@@ -13187,12 +13184,8 @@
         .priority = 0,
         .split = SPLIT_PHYSICAL,
         .zMoveEffect = Z_EFFECT_NONE,
-<<<<<<< HEAD
-        .makesContact = TRUE,
-        .argument = 1, // Remove the active field terrain if there is one.
-=======
+        .makesContact = TRUE,
         .argument = ARG_TRY_REMOVE_TERRAIN_HIT, // Remove the active field terrain if there is one.
->>>>>>> 35e76e98
     },
 
     [MOVE_GLAIVE_RUSH] =
@@ -14132,13 +14125,8 @@
         .target = MOVE_TARGET_SELECTED,
         .priority = 0,
         .split = SPLIT_SPECIAL,
-<<<<<<< HEAD
-        .argument = 0, // Set Psychic Terrain. If there's a different field terrain active, overwrite it.
+        .argument = ARG_SET_PSYCHIC_TERRAIN, // Set Psychic Terrain. If there's a different field terrain active, overwrite it.
         .zMoveEffect = 0,
-=======
-        .argument = ARG_SET_PSYCHIC_TERRAIN, // Set Psychic Terrain. If there's a different field terrain active, overwrite it.
-        .zMoveEffect = 0
->>>>>>> 35e76e98
     },
     [MOVE_SINISTER_ARROW_RAID] =
     {
@@ -14190,13 +14178,8 @@
         .target = MOVE_TARGET_SELECTED,
         .priority = 0,
         .split = SPLIT_PHYSICAL,
-<<<<<<< HEAD
-        .argument = 1,  // Remove the active field terrain if there is one.
+        .argument = ARG_TRY_REMOVE_TERRAIN_HIT,  // Remove the active field terrain if there is one.
         .zMoveEffect = 0,
-=======
-        .argument = ARG_TRY_REMOVE_TERRAIN_HIT,  // Remove the active field terrain if there is one.
-        .zMoveEffect = 0
->>>>>>> 35e76e98
     },
     [MOVE_LETS_SNUGGLE_FOREVER] =
     {
