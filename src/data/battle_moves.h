const struct BattleMove gBattleMoves[MOVES_COUNT_Z] =
{
    [MOVE_NONE] =
    {
        .effect = EFFECT_HIT,
        .power = 0,
        .type = TYPE_NORMAL,
        .accuracy = 0,
        .pp = 0,
        .secondaryEffectChance = 0,
        .target = MOVE_TARGET_SELECTED,
        .priority = 0,
        .flags = 0,
        .split = SPLIT_PHYSICAL,
    },

    [MOVE_POUND] =
    {
        .effect = EFFECT_HIT,
        .power = 40,
        .type = TYPE_NORMAL,
        .accuracy = 100,
        .pp = 35,
        .secondaryEffectChance = 0,
        .target = MOVE_TARGET_SELECTED,
        .priority = 0,
        .flags = FLAG_MAKES_CONTACT | FLAG_PROTECT_AFFECTED | FLAG_MIRROR_MOVE_AFFECTED | FLAG_KINGSROCK_AFFECTED,
        .split = SPLIT_PHYSICAL,
        .zMovePower = 100,
        .zMoveEffect = Z_EFFECT_NONE,
    },

    [MOVE_KARATE_CHOP] =
    {
        .effect = EFFECT_HIT,
        .power = 50,
        .type = TYPE_FIGHTING,
        .accuracy = 100,
        .pp = 25,
        .secondaryEffectChance = 0,
        .target = MOVE_TARGET_SELECTED,
        .priority = 0,
        .flags = FLAG_MAKES_CONTACT | FLAG_PROTECT_AFFECTED | FLAG_MIRROR_MOVE_AFFECTED | FLAG_KINGSROCK_AFFECTED | FLAG_HIGH_CRIT,
        .split = SPLIT_PHYSICAL,
        .zMovePower = 100,
        .zMoveEffect = Z_EFFECT_NONE,
    },

    [MOVE_DOUBLE_SLAP] =
    {
        .effect = EFFECT_MULTI_HIT,
        .power = 15,
        .type = TYPE_NORMAL,
        .accuracy = 85,
        .pp = 10,
        .secondaryEffectChance = 0,
        .target = MOVE_TARGET_SELECTED,
        .priority = 0,
        .flags = FLAG_MAKES_CONTACT | FLAG_PROTECT_AFFECTED | FLAG_MIRROR_MOVE_AFFECTED | FLAG_KINGSROCK_AFFECTED,
        .split = SPLIT_PHYSICAL,
        .zMovePower = 100,
        .zMoveEffect = Z_EFFECT_NONE,
    },

    [MOVE_COMET_PUNCH] =
    {
        .effect = EFFECT_MULTI_HIT,
        .power = 18,
        .type = TYPE_NORMAL,
        .accuracy = 85,
        .pp = 15,
        .secondaryEffectChance = 0,
        .target = MOVE_TARGET_SELECTED,
        .priority = 0,
        .flags = FLAG_MAKES_CONTACT | FLAG_PROTECT_AFFECTED | FLAG_MIRROR_MOVE_AFFECTED | FLAG_KINGSROCK_AFFECTED | FLAG_IRON_FIST_BOOST,
        .split = SPLIT_PHYSICAL,
        .zMovePower = 100,
        .zMoveEffect = Z_EFFECT_NONE,
    },

    [MOVE_MEGA_PUNCH] =
    {
        .effect = EFFECT_HIT,
        .power = 80,
        .type = TYPE_NORMAL,
        .accuracy = 85,
        .pp = 20,
        .secondaryEffectChance = 0,
        .target = MOVE_TARGET_SELECTED,
        .priority = 0,
        .flags = FLAG_MAKES_CONTACT | FLAG_PROTECT_AFFECTED | FLAG_MIRROR_MOVE_AFFECTED | FLAG_KINGSROCK_AFFECTED | FLAG_IRON_FIST_BOOST,
        .split = SPLIT_PHYSICAL,
        .zMovePower = 160,
        .zMoveEffect = Z_EFFECT_NONE,
    },

    [MOVE_PAY_DAY] =
    {
        .effect = EFFECT_PAY_DAY,
        .power = 40,
        .type = TYPE_NORMAL,
        .accuracy = 100,
        .pp = 20,
        .secondaryEffectChance = 100,
        .target = MOVE_TARGET_SELECTED,
        .priority = 0,
        .flags = FLAG_PROTECT_AFFECTED | FLAG_MIRROR_MOVE_AFFECTED | FLAG_KINGSROCK_AFFECTED,
        .split = SPLIT_PHYSICAL,
        .zMovePower = 100,
        .zMoveEffect = Z_EFFECT_NONE,
    },

    [MOVE_FIRE_PUNCH] =
    {
        .effect = EFFECT_BURN_HIT,
        .power = 75,
        .type = TYPE_FIRE,
        .accuracy = 100,
        .pp = 15,
        .secondaryEffectChance = 10,
        .target = MOVE_TARGET_SELECTED,
        .priority = 0,
        .flags = FLAG_MAKES_CONTACT | FLAG_PROTECT_AFFECTED | FLAG_MIRROR_MOVE_AFFECTED | FLAG_IRON_FIST_BOOST | FLAG_SHEER_FORCE_BOOST,
        .split = SPLIT_PHYSICAL,
        .zMovePower = 140,
        .zMoveEffect = Z_EFFECT_NONE,
    },

    [MOVE_ICE_PUNCH] =
    {
        .effect = EFFECT_FREEZE_HIT,
        .power = 75,
        .type = TYPE_ICE,
        .accuracy = 100,
        .pp = 15,
        .secondaryEffectChance = 10,
        .target = MOVE_TARGET_SELECTED,
        .priority = 0,
        .flags = FLAG_MAKES_CONTACT | FLAG_PROTECT_AFFECTED | FLAG_MIRROR_MOVE_AFFECTED | FLAG_IRON_FIST_BOOST | FLAG_SHEER_FORCE_BOOST,
        .split = SPLIT_PHYSICAL,
        .zMovePower = 140,
        .zMoveEffect = Z_EFFECT_NONE,
    },

    [MOVE_THUNDER_PUNCH] =
    {
        .effect = EFFECT_PARALYZE_HIT,
        .power = 75,
        .type = TYPE_ELECTRIC,
        .accuracy = 100,
        .pp = 15,
        .secondaryEffectChance = 10,
        .target = MOVE_TARGET_SELECTED,
        .priority = 0,
        .flags = FLAG_MAKES_CONTACT | FLAG_PROTECT_AFFECTED | FLAG_MIRROR_MOVE_AFFECTED | FLAG_IRON_FIST_BOOST | FLAG_SHEER_FORCE_BOOST,
        .split = SPLIT_PHYSICAL,
        .zMovePower = 140,
        .zMoveEffect = Z_EFFECT_NONE,
    },

    [MOVE_SCRATCH] =
    {
        .effect = EFFECT_HIT,
        .power = 40,
        .type = TYPE_NORMAL,
        .accuracy = 100,
        .pp = 35,
        .secondaryEffectChance = 0,
        .target = MOVE_TARGET_SELECTED,
        .priority = 0,
        .flags = FLAG_MAKES_CONTACT | FLAG_PROTECT_AFFECTED | FLAG_MIRROR_MOVE_AFFECTED | FLAG_KINGSROCK_AFFECTED,
        .split = SPLIT_PHYSICAL,
        .zMovePower = 100,
        .zMoveEffect = Z_EFFECT_NONE,
    },

    [MOVE_VICE_GRIP] =
    {
        .effect = EFFECT_HIT,
        .power = 55,
        .type = TYPE_NORMAL,
        .accuracy = 100,
        .pp = 30,
        .secondaryEffectChance = 0,
        .target = MOVE_TARGET_SELECTED,
        .priority = 0,
        .flags = FLAG_MAKES_CONTACT | FLAG_PROTECT_AFFECTED | FLAG_MIRROR_MOVE_AFFECTED | FLAG_KINGSROCK_AFFECTED,
        .split = SPLIT_PHYSICAL,
        .zMovePower = 100,
        .zMoveEffect = Z_EFFECT_NONE,
    },

    [MOVE_GUILLOTINE] =
    {
        .effect = EFFECT_OHKO,
        .power = 1,
        .type = TYPE_NORMAL,
        .accuracy = 30,
        .pp = 5,
        .secondaryEffectChance = 0,
        .target = MOVE_TARGET_SELECTED,
        .priority = 0,
        .flags = FLAG_MAKES_CONTACT | FLAG_PROTECT_AFFECTED | FLAG_MIRROR_MOVE_AFFECTED,
        .split = SPLIT_PHYSICAL,
        .zMovePower = 180,
        .zMoveEffect = Z_EFFECT_NONE,
    },

    [MOVE_RAZOR_WIND] =
    {
        #if B_UPDATED_MOVE_DATA >= GEN_4
            .flags = FLAG_PROTECT_AFFECTED | FLAG_MIRROR_MOVE_AFFECTED | FLAG_KINGSROCK_AFFECTED | FLAG_HIGH_CRIT,
        #else
            .flags = FLAG_PROTECT_AFFECTED | FLAG_MIRROR_MOVE_AFFECTED | FLAG_KINGSROCK_AFFECTED,
        #endif
        .effect = EFFECT_TWO_TURNS_ATTACK,
        .power = 80,
        .type = TYPE_NORMAL,
        .accuracy = 100,
        .pp = 10,
        .secondaryEffectChance = 0,
        .target = MOVE_TARGET_BOTH,
        .priority = 0,
        .split = SPLIT_SPECIAL,
        .zMovePower = 160,
        .zMoveEffect = Z_EFFECT_NONE,
    },

    [MOVE_SWORDS_DANCE] =
    {
        #if B_UPDATED_MOVE_DATA >= GEN_6
            .pp = 20,
        #else
            .pp = 30,
        #endif
        .effect = EFFECT_ATTACK_UP_2,
        .power = 0,
        .type = TYPE_NORMAL,
        .accuracy = 0,
        .secondaryEffectChance = 0,
        .target = MOVE_TARGET_USER,
        .priority = 0,
        .flags = FLAG_SNATCH_AFFECTED | FLAG_DANCE,
        .split = SPLIT_STATUS,
        .zMovePower = 0,
        .zMoveEffect = Z_EFFECT_RESET_STATS,
    },

    [MOVE_CUT] =
    {
        .effect = EFFECT_HIT,
        .power = 50,
        .type = TYPE_NORMAL,
        .accuracy = 95,
        .pp = 30,
        .secondaryEffectChance = 0,
        .target = MOVE_TARGET_SELECTED,
        .priority = 0,
        .flags = FLAG_MAKES_CONTACT | FLAG_PROTECT_AFFECTED | FLAG_MIRROR_MOVE_AFFECTED | FLAG_KINGSROCK_AFFECTED,
        .split = SPLIT_PHYSICAL,
        .zMovePower = 100,
        .zMoveEffect = Z_EFFECT_NONE,
    },

    [MOVE_GUST] =
    {
        .effect = EFFECT_GUST,
        .power = 40,
        .type = TYPE_FLYING,
        .accuracy = 100,
        .pp = 35,
        .secondaryEffectChance = 0,
        .target = MOVE_TARGET_SELECTED,
        .priority = 0,
        .flags = FLAG_PROTECT_AFFECTED | FLAG_MIRROR_MOVE_AFFECTED | FLAG_KINGSROCK_AFFECTED | FLAG_DMG_IN_AIR,
        .split = SPLIT_SPECIAL,
        .zMovePower = 100,
        .zMoveEffect = Z_EFFECT_NONE,
    },

    [MOVE_WING_ATTACK] =
    {
        .effect = EFFECT_HIT,
        .power = 60,
        .type = TYPE_FLYING,
        .accuracy = 100,
        .pp = 35,
        .secondaryEffectChance = 0,
        .target = MOVE_TARGET_SELECTED,
        .priority = 0,
        .flags = FLAG_MAKES_CONTACT | FLAG_PROTECT_AFFECTED | FLAG_MIRROR_MOVE_AFFECTED | FLAG_KINGSROCK_AFFECTED,
        .split = SPLIT_PHYSICAL,
        .zMovePower = 120,
        .zMoveEffect = Z_EFFECT_NONE,
    },

    [MOVE_WHIRLWIND] =
    {
        #if B_UPDATED_MOVE_DATA >= GEN_6
            .accuracy = 0,
            .flags = FLAG_MAGICCOAT_AFFECTED | FLAG_MIRROR_MOVE_AFFECTED,
        #elif B_UPDATED_MOVE_DATA >= GEN_5
            .accuracy = 100,
            .flags = FLAG_MAGICCOAT_AFFECTED | FLAG_MIRROR_MOVE_AFFECTED,
        #else
            .accuracy = 100,
            .flags = FLAG_MIRROR_MOVE_AFFECTED,
        #endif
        .effect = EFFECT_ROAR,
        .power = 0,
        .type = TYPE_NORMAL,
        .pp = 20,
        .secondaryEffectChance = 0,
        .target = MOVE_TARGET_SELECTED,
        .priority = -6,
        .split = SPLIT_STATUS,
        .zMovePower = 0,
        .zMoveEffect = Z_EFFECT_SPDEF_UP_1,
    },

    [MOVE_FLY] =
    {
        #if B_UPDATED_MOVE_DATA >= GEN_4
            .power = 90,
        #else
            .power = 70,
        #endif
        .effect = EFFECT_SEMI_INVULNERABLE,
        .type = TYPE_FLYING,
        .accuracy = 95,
        .pp = 15,
        .secondaryEffectChance = 0,
        .target = MOVE_TARGET_SELECTED,
        .priority = 0,
        .flags = FLAG_MAKES_CONTACT | FLAG_PROTECT_AFFECTED | FLAG_MIRROR_MOVE_AFFECTED | FLAG_KINGSROCK_AFFECTED,
        .split = SPLIT_PHYSICAL,
        .zMovePower = 175,
        .zMoveEffect = Z_EFFECT_NONE,
    },

    [MOVE_BIND] =
    {
        #if B_UPDATED_MOVE_DATA >= GEN_5
            .accuracy = 85,
        #else
            .accuracy = 75,
        #endif
        .effect = EFFECT_TRAP,
        .power = 15,
        .type = TYPE_NORMAL,
        .pp = 20,
        .secondaryEffectChance = 100,
        .target = MOVE_TARGET_SELECTED,
        .priority = 0,
        .flags = FLAG_MAKES_CONTACT | FLAG_PROTECT_AFFECTED | FLAG_MIRROR_MOVE_AFFECTED | FLAG_KINGSROCK_AFFECTED,
        .split = SPLIT_PHYSICAL,
        .zMovePower = 100,
        .zMoveEffect = Z_EFFECT_NONE,
    },

    [MOVE_SLAM] =
    {
        .effect = EFFECT_HIT,
        .power = 80,
        .type = TYPE_NORMAL,
        .accuracy = 75,
        .pp = 20,
        .secondaryEffectChance = 0,
        .target = MOVE_TARGET_SELECTED,
        .priority = 0,
        .flags = FLAG_MAKES_CONTACT | FLAG_PROTECT_AFFECTED | FLAG_MIRROR_MOVE_AFFECTED | FLAG_KINGSROCK_AFFECTED,
        .split = SPLIT_PHYSICAL,
        .zMovePower = 160,
        .zMoveEffect = Z_EFFECT_NONE,
    },

    [MOVE_VINE_WHIP] =
    {
        #if B_UPDATED_MOVE_DATA >= GEN_6
            .power = 45,
            .pp = 25,
        #elif B_UPDATED_MOVE_DATA >= GEN_4
            .power = 35,
            .pp = 15,
        #else
            .power = 35,
            .pp = 10,
        #endif
        .effect = EFFECT_HIT,
        .type = TYPE_GRASS,
        .accuracy = 100,
        .secondaryEffectChance = 0,
        .target = MOVE_TARGET_SELECTED,
        .priority = 0,
        .flags = FLAG_MAKES_CONTACT | FLAG_PROTECT_AFFECTED | FLAG_MIRROR_MOVE_AFFECTED | FLAG_KINGSROCK_AFFECTED,
        .split = SPLIT_PHYSICAL,
        .zMovePower = 100,
        .zMoveEffect = Z_EFFECT_NONE,
    },

    [MOVE_STOMP] =
    {
        .effect = EFFECT_FLINCH_MINIMIZE_HIT,
        .power = 65,
        .type = TYPE_NORMAL,
        .accuracy = 100,
        .pp = 20,
        .secondaryEffectChance = 30,
        .target = MOVE_TARGET_SELECTED,
        .priority = 0,
        .flags = FLAG_MAKES_CONTACT | FLAG_PROTECT_AFFECTED | FLAG_MIRROR_MOVE_AFFECTED | FLAG_SHEER_FORCE_BOOST | FLAG_DMG_MINIMIZE,
        .split = SPLIT_PHYSICAL,
        .zMovePower = 120,
        .zMoveEffect = Z_EFFECT_NONE,
    },

    [MOVE_DOUBLE_KICK] =
    {
        .effect = EFFECT_DOUBLE_HIT,
        .power = 30,
        .type = TYPE_FIGHTING,
        .accuracy = 100,
        .pp = 30,
        .secondaryEffectChance = 0,
        .target = MOVE_TARGET_SELECTED,
        .priority = 0,
        .flags = FLAG_MAKES_CONTACT | FLAG_PROTECT_AFFECTED | FLAG_MIRROR_MOVE_AFFECTED | FLAG_KINGSROCK_AFFECTED,
        .split = SPLIT_PHYSICAL,
        .zMovePower = 100,
        .zMoveEffect = Z_EFFECT_NONE,
    },

    [MOVE_MEGA_KICK] =
    {
        .effect = EFFECT_HIT,
        .power = 120,
        .type = TYPE_NORMAL,
        .accuracy = 75,
        .pp = 5,
        .secondaryEffectChance = 0,
        .target = MOVE_TARGET_SELECTED,
        .priority = 0,
        .flags = FLAG_MAKES_CONTACT | FLAG_PROTECT_AFFECTED | FLAG_MIRROR_MOVE_AFFECTED | FLAG_KINGSROCK_AFFECTED,
        .split = SPLIT_PHYSICAL,
        .zMovePower = 190,
        .zMoveEffect = Z_EFFECT_NONE,
    },

    [MOVE_JUMP_KICK] =
    {
        #if B_UPDATED_MOVE_DATA >= GEN_5
            .power = 100,
            .pp = 10,
        #elif B_UPDATED_MOVE_DATA == GEN_4
            .power = 85,
            .pp = 25,
        #else
            .power = 70,
            .pp = 25,
        #endif
        .effect = EFFECT_RECOIL_IF_MISS,
        .type = TYPE_FIGHTING,
        .accuracy = 95,
        .secondaryEffectChance = 0,
        .target = MOVE_TARGET_SELECTED,
        .priority = 0,
        .flags = FLAG_MAKES_CONTACT | FLAG_PROTECT_AFFECTED | FLAG_MIRROR_MOVE_AFFECTED | FLAG_KINGSROCK_AFFECTED | FLAG_RECKLESS_BOOST,
        .split = SPLIT_PHYSICAL,
        .zMovePower = 180,
        .zMoveEffect = Z_EFFECT_NONE,
    },

    [MOVE_ROLLING_KICK] =
    {
        .effect = EFFECT_FLINCH_HIT,
        .power = 60,
        .type = TYPE_FIGHTING,
        .accuracy = 85,
        .pp = 15,
        .secondaryEffectChance = 30,
        .target = MOVE_TARGET_SELECTED,
        .priority = 0,
        .flags = FLAG_MAKES_CONTACT | FLAG_PROTECT_AFFECTED | FLAG_MIRROR_MOVE_AFFECTED | FLAG_KINGSROCK_AFFECTED | FLAG_SHEER_FORCE_BOOST,
        .split = SPLIT_PHYSICAL,
        .zMovePower = 120,
        .zMoveEffect = Z_EFFECT_NONE,
    },

    [MOVE_SAND_ATTACK] =
    {
        .effect = EFFECT_ACCURACY_DOWN,
        .power = 0,
        .type = TYPE_GROUND,
        .accuracy = 100,
        .pp = 15,
        .secondaryEffectChance = 0,
        .target = MOVE_TARGET_SELECTED,
        .priority = 0,
        .flags = FLAG_PROTECT_AFFECTED | FLAG_MAGICCOAT_AFFECTED | FLAG_MIRROR_MOVE_AFFECTED,
        .split = SPLIT_STATUS,
        .zMovePower = 0,
        .zMoveEffect = Z_EFFECT_EVSN_UP_1,
    },

    [MOVE_HEADBUTT] =
    {
        .effect = EFFECT_FLINCH_HIT,
        .power = 70,
        .type = TYPE_NORMAL,
        .accuracy = 100,
        .pp = 15,
        .secondaryEffectChance = 30,
        .target = MOVE_TARGET_SELECTED,
        .priority = 0,
        .flags = FLAG_MAKES_CONTACT | FLAG_PROTECT_AFFECTED | FLAG_MIRROR_MOVE_AFFECTED | FLAG_SHEER_FORCE_BOOST,
        .split = SPLIT_PHYSICAL,
        .zMovePower = 140,
        .zMoveEffect = Z_EFFECT_NONE,
    },

    [MOVE_HORN_ATTACK] =
    {
        .effect = EFFECT_HIT,
        .power = 65,
        .type = TYPE_NORMAL,
        .accuracy = 100,
        .pp = 25,
        .secondaryEffectChance = 0,
        .target = MOVE_TARGET_SELECTED,
        .priority = 0,
        .flags = FLAG_MAKES_CONTACT | FLAG_PROTECT_AFFECTED | FLAG_MIRROR_MOVE_AFFECTED | FLAG_KINGSROCK_AFFECTED,
        .split = SPLIT_PHYSICAL,
        .zMovePower = 120,
        .zMoveEffect = Z_EFFECT_NONE,
    },

    [MOVE_FURY_ATTACK] =
    {
        .effect = EFFECT_MULTI_HIT,
        .power = 15,
        .type = TYPE_NORMAL,
        .accuracy = 85,
        .pp = 20,
        .secondaryEffectChance = 0,
        .target = MOVE_TARGET_SELECTED,
        .priority = 0,
        .flags = FLAG_MAKES_CONTACT | FLAG_PROTECT_AFFECTED | FLAG_MIRROR_MOVE_AFFECTED | FLAG_KINGSROCK_AFFECTED,
        .split = SPLIT_PHYSICAL,
        .zMovePower = 100,
        .zMoveEffect = Z_EFFECT_NONE,
    },

    [MOVE_HORN_DRILL] =
    {
        .effect = EFFECT_OHKO,
        .power = 1,
        .type = TYPE_NORMAL,
        .accuracy = 30,
        .pp = 5,
        .secondaryEffectChance = 0,
        .target = MOVE_TARGET_SELECTED,
        .priority = 0,
        .flags = FLAG_MAKES_CONTACT | FLAG_PROTECT_AFFECTED | FLAG_MIRROR_MOVE_AFFECTED,
        .split = SPLIT_PHYSICAL,
        .zMovePower = 180,
        .zMoveEffect = Z_EFFECT_NONE,
    },

    [MOVE_TACKLE] =
    {
        #if B_UPDATED_MOVE_DATA >= GEN_7
            .power = 40,
            .accuracy = 100,
        #elif B_UPDATED_MOVE_DATA >= GEN_5
            .power = 50,
            .accuracy = 100,
        #else
            .power = 35,
            .accuracy = 95,
        #endif
        .effect = EFFECT_HIT,
        .type = TYPE_NORMAL,
        .pp = 35,
        .secondaryEffectChance = 0,
        .target = MOVE_TARGET_SELECTED,
        .priority = 0,
        .flags = FLAG_MAKES_CONTACT | FLAG_PROTECT_AFFECTED | FLAG_MIRROR_MOVE_AFFECTED | FLAG_KINGSROCK_AFFECTED,
        .split = SPLIT_PHYSICAL,
        .zMovePower = 100,
        .zMoveEffect = Z_EFFECT_NONE,
    },

    [MOVE_BODY_SLAM] =
    {
        .effect = EFFECT_PARALYZE_HIT,
        .power = 85,
        .type = TYPE_NORMAL,
        .accuracy = 100,
        .pp = 15,
        .secondaryEffectChance = 30,
        .target = MOVE_TARGET_SELECTED,
        .priority = 0,
        .flags = FLAG_MAKES_CONTACT | FLAG_PROTECT_AFFECTED | FLAG_MIRROR_MOVE_AFFECTED | FLAG_SHEER_FORCE_BOOST | FLAG_DMG_MINIMIZE,
        .split = SPLIT_PHYSICAL,
        .zMovePower = 160,
        .zMoveEffect = Z_EFFECT_NONE,
    },

    [MOVE_WRAP] =
    {
        #if B_UPDATED_MOVE_DATA >= GEN_5
            .accuracy = 90,
        #else
            .accuracy = 85,
        #endif
        .effect = EFFECT_TRAP,
        .power = 15,
        .type = TYPE_NORMAL,
        .pp = 20,
        .secondaryEffectChance = 100,
        .target = MOVE_TARGET_SELECTED,
        .priority = 0,
        .flags = FLAG_MAKES_CONTACT | FLAG_PROTECT_AFFECTED | FLAG_MIRROR_MOVE_AFFECTED | FLAG_KINGSROCK_AFFECTED,
        .split = SPLIT_PHYSICAL,
        .zMovePower = 100,
        .zMoveEffect = Z_EFFECT_NONE,
    },

    [MOVE_TAKE_DOWN] =
    {
        .effect = EFFECT_RECOIL_25,
        .power = 90,
        .type = TYPE_NORMAL,
        .accuracy = 85,
        .pp = 20,
        .secondaryEffectChance = 0,
        .target = MOVE_TARGET_SELECTED,
        .priority = 0,
        .flags = FLAG_MAKES_CONTACT | FLAG_PROTECT_AFFECTED | FLAG_MIRROR_MOVE_AFFECTED | FLAG_KINGSROCK_AFFECTED | FLAG_RECKLESS_BOOST,
        .split = SPLIT_PHYSICAL,
        .zMovePower = 175,
        .zMoveEffect = Z_EFFECT_NONE,
    },

    [MOVE_THRASH] =
    {
        #if B_UPDATED_MOVE_DATA >= GEN_5
            .power = 120,
            .pp = 10,
        #else
            .power = 90,
            .pp = 20,
        #endif
        .effect = EFFECT_RAMPAGE,
        .type = TYPE_NORMAL,
        .accuracy = 100,
        .secondaryEffectChance = 100,
        .target = MOVE_TARGET_RANDOM,
        .priority = 0,
        .flags = FLAG_MAKES_CONTACT | FLAG_PROTECT_AFFECTED | FLAG_MIRROR_MOVE_AFFECTED | FLAG_KINGSROCK_AFFECTED,
        .split = SPLIT_PHYSICAL,
        .zMovePower = 190,
        .zMoveEffect = Z_EFFECT_NONE,
    },

    [MOVE_DOUBLE_EDGE] =
    {
        .effect = EFFECT_RECOIL_33,
        .power = 120,
        .type = TYPE_NORMAL,
        .accuracy = 100,
        .pp = 15,
        .secondaryEffectChance = 0,
        .target = MOVE_TARGET_SELECTED,
        .priority = 0,
        .flags = FLAG_MAKES_CONTACT | FLAG_PROTECT_AFFECTED | FLAG_MIRROR_MOVE_AFFECTED | FLAG_KINGSROCK_AFFECTED | FLAG_RECKLESS_BOOST,
        .split = SPLIT_PHYSICAL,
        .zMovePower = 190,
        .zMoveEffect = Z_EFFECT_NONE,
    },

    [MOVE_TAIL_WHIP] =
    {
        .effect = EFFECT_DEFENSE_DOWN,
        .power = 0,
        .type = TYPE_NORMAL,
        .accuracy = 100,
        .pp = 30,
        .secondaryEffectChance = 0,
        .target = MOVE_TARGET_BOTH,
        .priority = 0,
        .flags = FLAG_PROTECT_AFFECTED | FLAG_MAGICCOAT_AFFECTED | FLAG_MIRROR_MOVE_AFFECTED,
        .split = SPLIT_STATUS,
        .zMovePower = 0,
        .zMoveEffect = Z_EFFECT_ATK_UP_1,
    },

    [MOVE_POISON_STING] =
    {
        .effect = EFFECT_POISON_HIT,
        .power = 15,
        .type = TYPE_POISON,
        .accuracy = 100,
        .pp = 35,
        .secondaryEffectChance = 30,
        .target = MOVE_TARGET_SELECTED,
        .priority = 0,
        .flags = FLAG_PROTECT_AFFECTED | FLAG_MIRROR_MOVE_AFFECTED | FLAG_SHEER_FORCE_BOOST,
        .split = SPLIT_PHYSICAL,
        .zMovePower = 100,
        .zMoveEffect = Z_EFFECT_NONE,
    },

    [MOVE_TWINEEDLE] =
    {
        .effect = EFFECT_TWINEEDLE,
        .power = 25,
        .type = TYPE_BUG,
        .accuracy = 100,
        .pp = 20,
        .secondaryEffectChance = 20,
        .target = MOVE_TARGET_SELECTED,
        .priority = 0,
        .flags = FLAG_PROTECT_AFFECTED | FLAG_MIRROR_MOVE_AFFECTED | FLAG_SHEER_FORCE_BOOST,
        .split = SPLIT_PHYSICAL,
        .zMovePower = 100,
        .zMoveEffect = Z_EFFECT_NONE,
    },

    [MOVE_PIN_MISSILE] =
    {
        #if B_UPDATED_MOVE_DATA >= GEN_6
            .power = 25,
            .accuracy = 95,
        #else
            .power = 14,
            .accuracy = 85,
        #endif
        .effect = EFFECT_MULTI_HIT,
        .type = TYPE_BUG,
        .pp = 20,
        .secondaryEffectChance = 0,
        .target = MOVE_TARGET_SELECTED,
        .priority = 0,
        .flags = FLAG_PROTECT_AFFECTED | FLAG_MIRROR_MOVE_AFFECTED | FLAG_KINGSROCK_AFFECTED,
        .split = SPLIT_PHYSICAL,
        .zMovePower = 100,
        .zMoveEffect = Z_EFFECT_NONE,
    },

    [MOVE_LEER] =
    {
        .effect = EFFECT_DEFENSE_DOWN,
        .power = 0,
        .type = TYPE_NORMAL,
        .accuracy = 100,
        .pp = 30,
        .secondaryEffectChance = 0,
        .target = MOVE_TARGET_BOTH,
        .priority = 0,
        .flags = FLAG_PROTECT_AFFECTED | FLAG_MAGICCOAT_AFFECTED | FLAG_MIRROR_MOVE_AFFECTED,
        .split = SPLIT_STATUS,
        .zMovePower = 0,
        .zMoveEffect = Z_EFFECT_ATK_UP_1,
    },

    [MOVE_BITE] =
    {
        .effect = EFFECT_FLINCH_HIT,
        .power = 60,
        .type = TYPE_DARK,
        .accuracy = 100,
        .pp = 25,
        .secondaryEffectChance = 30,
        .target = MOVE_TARGET_SELECTED,
        .priority = 0,
        .flags = FLAG_MAKES_CONTACT | FLAG_PROTECT_AFFECTED | FLAG_MIRROR_MOVE_AFFECTED | FLAG_SHEER_FORCE_BOOST | FLAG_STRONG_JAW_BOOST,
        .split = SPLIT_PHYSICAL,
        .zMovePower = 120,
        .zMoveEffect = Z_EFFECT_NONE,
    },

    [MOVE_GROWL] =
    {
        .effect = EFFECT_ATTACK_DOWN,
        .power = 0,
        .type = TYPE_NORMAL,
        .accuracy = 100,
        .pp = 40,
        .secondaryEffectChance = 0,
        .target = MOVE_TARGET_BOTH,
        .priority = 0,
        .flags = FLAG_PROTECT_AFFECTED | FLAG_MAGICCOAT_AFFECTED | FLAG_MIRROR_MOVE_AFFECTED | FLAG_SOUND,
        .split = SPLIT_STATUS,
        .zMovePower = 0,
        .zMoveEffect = Z_EFFECT_DEF_UP_1,
    },

    [MOVE_ROAR] =
    {
        #if B_UPDATED_MOVE_DATA >= GEN_6
            .accuracy = 0,
            .flags = FLAG_MIRROR_MOVE_AFFECTED | FLAG_SOUND | FLAG_MAGICCOAT_AFFECTED,
        #elif B_UPDATED_MOVE_DATA >= GEN_5
            .accuracy = 100,
            .flags = FLAG_MIRROR_MOVE_AFFECTED | FLAG_SOUND | FLAG_MAGICCOAT_AFFECTED,
        #else
            .accuracy = 100,
            .flags = FLAG_MIRROR_MOVE_AFFECTED | FLAG_SOUND,
        #endif
        .effect = EFFECT_ROAR,
        .power = 0,
        .type = TYPE_NORMAL,
        .pp = 20,
        .secondaryEffectChance = 0,
        .target = MOVE_TARGET_SELECTED,
        .priority = -6,
        .split = SPLIT_STATUS,
        .zMovePower = 0,
        .zMoveEffect = Z_EFFECT_DEF_UP_1,
    },

    [MOVE_SING] =
    {
        .effect = EFFECT_SLEEP,
        .power = 0,
        .type = TYPE_NORMAL,
        .accuracy = 55,
        .pp = 15,
        .secondaryEffectChance = 0,
        .target = MOVE_TARGET_SELECTED,
        .priority = 0,
        .flags = FLAG_PROTECT_AFFECTED | FLAG_MAGICCOAT_AFFECTED | FLAG_MIRROR_MOVE_AFFECTED | FLAG_SOUND,
        .split = SPLIT_STATUS,
        .zMovePower = 0,
        .zMoveEffect = Z_EFFECT_SPD_UP_1,
    },

    [MOVE_SUPERSONIC] =
    {
        .effect = EFFECT_CONFUSE,
        .power = 0,
        .type = TYPE_NORMAL,
        .accuracy = 55,
        .pp = 20,
        .secondaryEffectChance = 0,
        .target = MOVE_TARGET_SELECTED,
        .priority = 0,
        .flags = FLAG_PROTECT_AFFECTED | FLAG_MAGICCOAT_AFFECTED | FLAG_MIRROR_MOVE_AFFECTED | FLAG_SOUND,
        .split = SPLIT_STATUS,
        .zMovePower = 0,
        .zMoveEffect = Z_EFFECT_SPD_UP_1,
    },

    [MOVE_SONIC_BOOM] =
    {
        .effect = EFFECT_SONICBOOM,
        .power = 1,
        .type = TYPE_NORMAL,
        .accuracy = 90,
        .pp = 20,
        .secondaryEffectChance = 0,
        .target = MOVE_TARGET_SELECTED,
        .priority = 0,
        .flags = FLAG_PROTECT_AFFECTED | FLAG_MIRROR_MOVE_AFFECTED | FLAG_KINGSROCK_AFFECTED,
        .split = SPLIT_SPECIAL,
        .zMovePower = 100,
        .zMoveEffect = Z_EFFECT_NONE,
    },

    [MOVE_DISABLE] =
    {
        #if B_UPDATED_MOVE_DATA >= GEN_5
            .accuracy = 100,
            .flags = FLAG_PROTECT_AFFECTED | FLAG_MIRROR_MOVE_AFFECTED | FLAG_MAGICCOAT_AFFECTED,
        #elif B_UPDATED_MOVE_DATA == GEN_4
            .accuracy = 80,
            .flags = FLAG_PROTECT_AFFECTED | FLAG_MIRROR_MOVE_AFFECTED,
        #else
            .accuracy = 55,
            .flags = FLAG_PROTECT_AFFECTED | FLAG_MIRROR_MOVE_AFFECTED,
        #endif
        .effect = EFFECT_DISABLE,
        .power = 0,
        .type = TYPE_NORMAL,
        .pp = 20,
        .secondaryEffectChance = 0,
        .target = MOVE_TARGET_SELECTED,
        .priority = 0,
        .split = SPLIT_STATUS,
        .zMovePower = 0,
        .zMoveEffect = Z_EFFECT_RESET_STATS,
    },

    [MOVE_ACID] =
    {
        #if B_UPDATED_MOVE_DATA >= GEN_4
            .effect = EFFECT_SPECIAL_DEFENSE_DOWN_HIT,
        #else
            .effect = EFFECT_DEFENSE_DOWN_HIT,
        #endif
        .power = 40,
        .type = TYPE_POISON,
        .accuracy = 100,
        .pp = 30,
        .secondaryEffectChance = 10,
        .target = MOVE_TARGET_BOTH,
        .priority = 0,
        .flags = FLAG_PROTECT_AFFECTED | FLAG_MIRROR_MOVE_AFFECTED | FLAG_SHEER_FORCE_BOOST,
        .split = SPLIT_SPECIAL,
        .zMovePower = 100,
        .zMoveEffect = Z_EFFECT_NONE,
    },

    [MOVE_EMBER] =
    {
        .effect = EFFECT_BURN_HIT,
        .power = 40,
        .type = TYPE_FIRE,
        .accuracy = 100,
        .pp = 25,
        .secondaryEffectChance = 10,
        .target = MOVE_TARGET_SELECTED,
        .priority = 0,
        .flags = FLAG_PROTECT_AFFECTED | FLAG_MIRROR_MOVE_AFFECTED | FLAG_SHEER_FORCE_BOOST,
        .split = SPLIT_SPECIAL,
        .zMovePower = 100,
        .zMoveEffect = Z_EFFECT_NONE,
    },

    [MOVE_FLAMETHROWER] =
    {
        #if B_UPDATED_MOVE_DATA >= GEN_6
            .power = 90,
        #else
            .power = 95,
        #endif
        .effect = EFFECT_BURN_HIT,
        .type = TYPE_FIRE,
        .accuracy = 100,
        .pp = 15,
        .secondaryEffectChance = 10,
        .target = MOVE_TARGET_SELECTED,
        .priority = 0,
        .zMovePower = 175,
        .zMoveEffect = Z_EFFECT_NONE,
    },

    [MOVE_MIST] =
    {
        .effect = EFFECT_MIST,
        .power = 0,
        .type = TYPE_ICE,
        .accuracy = 0,
        .pp = 30,
        .secondaryEffectChance = 0,
        .target = MOVE_TARGET_USER,
        .priority = 0,
        .flags = FLAG_SNATCH_AFFECTED,
        .split = SPLIT_STATUS,
        .zMovePower = 0,
        .zMoveEffect = Z_EFFECT_RECOVER_HP,
    },

    [MOVE_WATER_GUN] =
    {
        .effect = EFFECT_HIT,
        .power = 40,
        .type = TYPE_WATER,
        .accuracy = 100,
        .pp = 25,
        .secondaryEffectChance = 0,
        .target = MOVE_TARGET_SELECTED,
        .priority = 0,
        .flags = FLAG_PROTECT_AFFECTED | FLAG_MIRROR_MOVE_AFFECTED | FLAG_KINGSROCK_AFFECTED,
        .split = SPLIT_SPECIAL,
        .zMovePower = 100,
        .zMoveEffect = Z_EFFECT_NONE,
    },

    [MOVE_HYDRO_PUMP] =
    {
        #if B_UPDATED_MOVE_DATA >= GEN_6
            .power = 110,
        #else
            .power = 120,
        #endif
        .effect = EFFECT_HIT,
        .type = TYPE_WATER,
        .accuracy = 80,
        .pp = 5,
        .secondaryEffectChance = 0,
        .target = MOVE_TARGET_SELECTED,
        .priority = 0,
        .flags = FLAG_PROTECT_AFFECTED | FLAG_MIRROR_MOVE_AFFECTED | FLAG_KINGSROCK_AFFECTED,
        .split = SPLIT_SPECIAL,
        .zMovePower = 185,
        .zMoveEffect = Z_EFFECT_NONE,
    },

    [MOVE_SURF] =
    {
        #if B_UPDATED_MOVE_DATA >= GEN_6
            .power = 90,
            .target = MOVE_TARGET_FOES_AND_ALLY,
        #elif B_UPDATED_MOVE_DATA >= GEN_4
            .power = 95,
            .target = MOVE_TARGET_FOES_AND_ALLY,
        #else
            .power = 95,
            .target = MOVE_TARGET_BOTH,
        #endif
        .effect = EFFECT_HIT,
        .type = TYPE_WATER,
        .accuracy = 100,
        .pp = 15,
        .secondaryEffectChance = 0,
        .priority = 0,
        .flags = FLAG_PROTECT_AFFECTED | FLAG_MIRROR_MOVE_AFFECTED | FLAG_KINGSROCK_AFFECTED | FLAG_DMG_UNDERWATER,
        .split = SPLIT_SPECIAL,
        .zMovePower = 175,
        .zMoveEffect = Z_EFFECT_NONE,
    },

    [MOVE_ICE_BEAM] =
    {
        #if B_UPDATED_MOVE_DATA >= GEN_6
            .power = 90,
        #else
            .power = 95,
        #endif
        .effect = EFFECT_FREEZE_HIT,
        .type = TYPE_ICE,
        .accuracy = 100,
        .pp = 10,
        .secondaryEffectChance = 10,
        .target = MOVE_TARGET_SELECTED,
        .priority = 0,
        .flags = FLAG_PROTECT_AFFECTED | FLAG_MIRROR_MOVE_AFFECTED | FLAG_SHEER_FORCE_BOOST,
        .split = SPLIT_SPECIAL,
        .zMovePower = 175,
        .zMoveEffect = Z_EFFECT_NONE,
    },

    [MOVE_BLIZZARD] =
    {
        #if B_UPDATED_MOVE_DATA >= GEN_6
            .power = 110,
        #else
            .power = 120,
        #endif
        .effect = EFFECT_FREEZE_HIT,
        .type = TYPE_ICE,
        .accuracy = 70,
        .pp = 5,
        .secondaryEffectChance = 10,
        .target = MOVE_TARGET_BOTH,
        .priority = 0,
        .flags = FLAG_PROTECT_AFFECTED | FLAG_MIRROR_MOVE_AFFECTED | FLAG_SHEER_FORCE_BOOST,
        .split = SPLIT_SPECIAL,
        .zMovePower = 185,
        .zMoveEffect = Z_EFFECT_NONE,
    },

    [MOVE_PSYBEAM] =
    {
        .effect = EFFECT_CONFUSE_HIT,
        .power = 65,
        .type = TYPE_PSYCHIC,
        .accuracy = 100,
        .pp = 20,
        .secondaryEffectChance = 10,
        .target = MOVE_TARGET_SELECTED,
        .priority = 0,
        .flags = FLAG_PROTECT_AFFECTED | FLAG_MIRROR_MOVE_AFFECTED | FLAG_SHEER_FORCE_BOOST,
        .split = SPLIT_SPECIAL,
        .zMovePower = 120,
        .zMoveEffect = Z_EFFECT_NONE,
    },

    [MOVE_BUBBLE_BEAM] =
    {
        .effect = EFFECT_SPEED_DOWN_HIT,
        .power = 65,
        .type = TYPE_WATER,
        .accuracy = 100,
        .pp = 20,
        .secondaryEffectChance = 10,
        .target = MOVE_TARGET_SELECTED,
        .priority = 0,
        .flags = FLAG_PROTECT_AFFECTED | FLAG_MIRROR_MOVE_AFFECTED | FLAG_SHEER_FORCE_BOOST,
        .split = SPLIT_SPECIAL,
        .zMovePower = 120,
        .zMoveEffect = Z_EFFECT_NONE,
    },

    [MOVE_AURORA_BEAM] =
    {
        .effect = EFFECT_ATTACK_DOWN_HIT,
        .power = 65,
        .type = TYPE_ICE,
        .accuracy = 100,
        .pp = 20,
        .secondaryEffectChance = 10,
        .target = MOVE_TARGET_SELECTED,
        .priority = 0,
        .flags = FLAG_PROTECT_AFFECTED | FLAG_MIRROR_MOVE_AFFECTED | FLAG_SHEER_FORCE_BOOST,
        .split = SPLIT_SPECIAL,
        .zMovePower = 120,
        .zMoveEffect = Z_EFFECT_NONE,
    },

    [MOVE_HYPER_BEAM] =
    {
        .effect = EFFECT_RECHARGE,
        .power = 150,
        .type = TYPE_NORMAL,
        .accuracy = 90,
        .pp = 5,
        .secondaryEffectChance = 0,
        .target = MOVE_TARGET_SELECTED,
        .priority = 0,
        .flags = FLAG_PROTECT_AFFECTED | FLAG_MIRROR_MOVE_AFFECTED | FLAG_KINGSROCK_AFFECTED,
        .split = SPLIT_SPECIAL,
        .zMovePower = 200,
        .zMoveEffect = Z_EFFECT_NONE,
    },

    [MOVE_PECK] =
    {
        .effect = EFFECT_HIT,
        .power = 35,
        .type = TYPE_FLYING,
        .accuracy = 100,
        .pp = 35,
        .secondaryEffectChance = 0,
        .target = MOVE_TARGET_SELECTED,
        .priority = 0,
        .flags = FLAG_MAKES_CONTACT | FLAG_PROTECT_AFFECTED | FLAG_MIRROR_MOVE_AFFECTED | FLAG_KINGSROCK_AFFECTED,
        .split = SPLIT_PHYSICAL,
        .zMovePower = 100,
        .zMoveEffect = Z_EFFECT_NONE,
    },

    [MOVE_DRILL_PECK] =
    {
        .effect = EFFECT_HIT,
        .power = 80,
        .type = TYPE_FLYING,
        .accuracy = 100,
        .pp = 20,
        .secondaryEffectChance = 0,
        .target = MOVE_TARGET_SELECTED,
        .priority = 0,
        .flags = FLAG_MAKES_CONTACT | FLAG_PROTECT_AFFECTED | FLAG_MIRROR_MOVE_AFFECTED | FLAG_KINGSROCK_AFFECTED,
        .split = SPLIT_PHYSICAL,
        .zMovePower = 160,
        .zMoveEffect = Z_EFFECT_NONE,
    },

    [MOVE_SUBMISSION] =
    {
        #if B_UPDATED_MOVE_DATA >= GEN_6
            .pp = 20,
        #else
            .pp = 25,
        #endif
        .effect = EFFECT_RECOIL_25,
        .power = 80,
        .type = TYPE_FIGHTING,
        .accuracy = 80,
        .secondaryEffectChance = 0,
        .target = MOVE_TARGET_SELECTED,
        .priority = 0,
        .flags = FLAG_MAKES_CONTACT | FLAG_PROTECT_AFFECTED | FLAG_MIRROR_MOVE_AFFECTED | FLAG_KINGSROCK_AFFECTED | FLAG_RECKLESS_BOOST,
        .split = SPLIT_PHYSICAL,
        .zMovePower = 160,
        .zMoveEffect = Z_EFFECT_NONE,
    },

    [MOVE_LOW_KICK] =
    {
        .effect = EFFECT_LOW_KICK,
        .power = 1,
        .type = TYPE_FIGHTING,
        .accuracy = 100,
        .pp = 20,
        .secondaryEffectChance = 0,
        .target = MOVE_TARGET_SELECTED,
        .priority = 0,
        .flags = FLAG_MAKES_CONTACT | FLAG_PROTECT_AFFECTED | FLAG_MIRROR_MOVE_AFFECTED | FLAG_KINGSROCK_AFFECTED,
        .split = SPLIT_PHYSICAL,
        .zMovePower = 100,
        .zMoveEffect = Z_EFFECT_NONE,
    },

    [MOVE_COUNTER] =
    {
        #if B_UPDATED_MOVE_DATA >= GEN_4
            .flags = FLAG_MAKES_CONTACT | FLAG_PROTECT_AFFECTED,
        #else
            .flags = FLAG_MAKES_CONTACT | FLAG_MIRROR_MOVE_AFFECTED,
        #endif
        .effect = EFFECT_COUNTER,
        .power = 1,
        .type = TYPE_FIGHTING,
        .accuracy = 100,
        .pp = 20,
        .secondaryEffectChance = 0,
        .target = MOVE_TARGET_DEPENDS,
        .priority = -5,
        .split = SPLIT_PHYSICAL,
        .zMovePower = 100,
        .zMoveEffect = Z_EFFECT_NONE,
    },

    [MOVE_SEISMIC_TOSS] =
    {
        .effect = EFFECT_LEVEL_DAMAGE,
        .power = 1,
        .type = TYPE_FIGHTING,
        .accuracy = 100,
        .pp = 20,
        .secondaryEffectChance = 0,
        .target = MOVE_TARGET_SELECTED,
        .priority = 0,
        .flags = FLAG_MAKES_CONTACT | FLAG_PROTECT_AFFECTED | FLAG_MIRROR_MOVE_AFFECTED | FLAG_KINGSROCK_AFFECTED,
        .split = SPLIT_PHYSICAL,
        .zMovePower = 100,
        .zMoveEffect = Z_EFFECT_NONE,
    },

    [MOVE_STRENGTH] =
    {
        .effect = EFFECT_HIT,
        .power = 80,
        .type = TYPE_NORMAL,
        .accuracy = 100,
        .pp = 15,
        .secondaryEffectChance = 0,
        .target = MOVE_TARGET_SELECTED,
        .priority = 0,
        .flags = FLAG_MAKES_CONTACT | FLAG_PROTECT_AFFECTED | FLAG_MIRROR_MOVE_AFFECTED | FLAG_KINGSROCK_AFFECTED,
        .split = SPLIT_PHYSICAL,
        .zMovePower = 160,
        .zMoveEffect = Z_EFFECT_NONE,
    },

    [MOVE_ABSORB] =
    {
        #if B_UPDATED_MOVE_DATA >= GEN_4
            .pp = 25,
        #else
            .pp = 20,
        #endif
        .effect = EFFECT_ABSORB,
        .power = 20,
        .type = TYPE_GRASS,
        .accuracy = 100,
        .secondaryEffectChance = 0,
        .target = MOVE_TARGET_SELECTED,
        .priority = 0,
        .flags = FLAG_PROTECT_AFFECTED | FLAG_MIRROR_MOVE_AFFECTED,
        .split = SPLIT_SPECIAL,
        .zMovePower = 100,
        .zMoveEffect = Z_EFFECT_NONE,
    },

    [MOVE_MEGA_DRAIN] =
    {
        #if B_UPDATED_MOVE_DATA >= GEN_4
            .pp = 15,
        #else
            .pp = 10,
        #endif
        .effect = EFFECT_ABSORB,
        .power = 40,
        .type = TYPE_GRASS,
        .accuracy = 100,
        .secondaryEffectChance = 0,
        .target = MOVE_TARGET_SELECTED,
        .priority = 0,
        .flags = FLAG_PROTECT_AFFECTED | FLAG_MIRROR_MOVE_AFFECTED,
        .split = SPLIT_SPECIAL,
        .zMovePower = 120,
        .zMoveEffect = Z_EFFECT_NONE,
    },

    [MOVE_LEECH_SEED] =
    {
        .effect = EFFECT_LEECH_SEED,
        .power = 0,
        .type = TYPE_GRASS,
        .accuracy = 90,
        .pp = 10,
        .secondaryEffectChance = 0,
        .target = MOVE_TARGET_SELECTED,
        .priority = 0,
        .flags = FLAG_PROTECT_AFFECTED | FLAG_MAGICCOAT_AFFECTED | FLAG_MIRROR_MOVE_AFFECTED,
        .split = SPLIT_STATUS,
        .zMovePower = 0,
        .zMoveEffect = Z_EFFECT_RESET_STATS,
    },

    [MOVE_GROWTH] =
    {
        #if B_UPDATED_MOVE_DATA >= GEN_6
            .pp = 20,
        #else
            .pp = 40,
        #endif
        .effect = EFFECT_GROWTH,
        .power = 0,
        .type = TYPE_NORMAL,
        .accuracy = 0,
        .secondaryEffectChance = 0,
        .target = MOVE_TARGET_USER,
        .priority = 0,
        .flags = FLAG_SNATCH_AFFECTED,
        .split = SPLIT_STATUS,
        .zMovePower = 0,
        .zMoveEffect = Z_EFFECT_SPATK_UP_1,
    },

    [MOVE_RAZOR_LEAF] =
    {
        .effect = EFFECT_HIT,
        .power = 55,
        .type = TYPE_GRASS,
        .accuracy = 95,
        .pp = 25,
        .secondaryEffectChance = 0,
        .target = MOVE_TARGET_BOTH,
        .priority = 0,
        .flags = FLAG_PROTECT_AFFECTED | FLAG_MIRROR_MOVE_AFFECTED | FLAG_KINGSROCK_AFFECTED | FLAG_HIGH_CRIT,
        .split = SPLIT_PHYSICAL,
        .zMovePower = 100,
        .zMoveEffect = Z_EFFECT_NONE,
    },

    [MOVE_SOLAR_BEAM] =
    {
        .effect = EFFECT_SOLARBEAM,
        .power = 120,
        .type = TYPE_GRASS,
        .accuracy = 100,
        .pp = 10,
        .secondaryEffectChance = 0,
        .target = MOVE_TARGET_SELECTED,
        .priority = 0,
        .flags = FLAG_PROTECT_AFFECTED | FLAG_MIRROR_MOVE_AFFECTED | FLAG_KINGSROCK_AFFECTED,
        .split = SPLIT_SPECIAL,
        .zMovePower = 190,
        .zMoveEffect = Z_EFFECT_NONE,
    },

    [MOVE_POISON_POWDER] =
    {
        .effect = EFFECT_POISON,
        .power = 0,
        .type = TYPE_POISON,
        .accuracy = 75,
        .pp = 35,
        .secondaryEffectChance = 0,
        .target = MOVE_TARGET_SELECTED,
        .priority = 0,
        .flags = FLAG_PROTECT_AFFECTED | FLAG_MAGICCOAT_AFFECTED | FLAG_MIRROR_MOVE_AFFECTED | FLAG_POWDER,
        .split = SPLIT_STATUS,
        .zMovePower = 0,
        .zMoveEffect = Z_EFFECT_DEF_UP_1,
    },

    [MOVE_STUN_SPORE] =
    {
        .effect = EFFECT_PARALYZE,
        .power = 0,
        .type = TYPE_GRASS,
        .accuracy = 75,
        .pp = 30,
        .secondaryEffectChance = 0,
        .target = MOVE_TARGET_SELECTED,
        .priority = 0,
        .flags = FLAG_PROTECT_AFFECTED | FLAG_MAGICCOAT_AFFECTED | FLAG_MIRROR_MOVE_AFFECTED | FLAG_POWDER,
        .split = SPLIT_STATUS,
        .zMovePower = 0,
        .zMoveEffect = Z_EFFECT_SPDEF_UP_1,
    },

    [MOVE_SLEEP_POWDER] =
    {
        .effect = EFFECT_SLEEP,
        .power = 0,
        .type = TYPE_GRASS,
        .accuracy = 75,
        .pp = 15,
        .secondaryEffectChance = 0,
        .target = MOVE_TARGET_SELECTED,
        .priority = 0,
        .flags = FLAG_PROTECT_AFFECTED | FLAG_MAGICCOAT_AFFECTED | FLAG_MIRROR_MOVE_AFFECTED | FLAG_POWDER,
        .split = SPLIT_STATUS,
        .zMovePower = 0,
        .zMoveEffect = Z_EFFECT_SPD_UP_1,
    },

    [MOVE_PETAL_DANCE] =
    {
        #if B_UPDATED_MOVE_DATA >= GEN_5
            .power = 120,
            .pp = 10,
        #elif B_UPDATED_MOVE_DATA == GEN_4
            .power = 90,
            .pp = 20,
        #else
            .power = 70,
            .pp = 20,
        #endif
        .effect = EFFECT_RAMPAGE,
        .type = TYPE_GRASS,
        .accuracy = 100,
        .secondaryEffectChance = 100,
        .target = MOVE_TARGET_RANDOM,
        .priority = 0,
        .flags = FLAG_MAKES_CONTACT | FLAG_PROTECT_AFFECTED | FLAG_MIRROR_MOVE_AFFECTED | FLAG_KINGSROCK_AFFECTED | FLAG_DANCE,
        .split = SPLIT_SPECIAL,
        .zMovePower = 190,
        .zMoveEffect = Z_EFFECT_NONE,
    },

    [MOVE_STRING_SHOT] =
    {
        .effect = EFFECT_SPEED_DOWN_2,
        .power = 0,
        .type = TYPE_BUG,
        .accuracy = 95,
        .pp = 40,
        .secondaryEffectChance = 0,
        .target = MOVE_TARGET_BOTH,
        .priority = 0,
        .flags = FLAG_PROTECT_AFFECTED | FLAG_MAGICCOAT_AFFECTED | FLAG_MIRROR_MOVE_AFFECTED,
        .split = SPLIT_STATUS,
        .zMovePower = 0,
        .zMoveEffect = Z_EFFECT_SPD_UP_1,
    },

    [MOVE_DRAGON_RAGE] =
    {
        .effect = EFFECT_DRAGON_RAGE,
        .power = 1,
        .type = TYPE_DRAGON,
        .accuracy = 100,
        .pp = 10,
        .secondaryEffectChance = 0,
        .target = MOVE_TARGET_SELECTED,
        .priority = 0,
        .flags = FLAG_PROTECT_AFFECTED | FLAG_MIRROR_MOVE_AFFECTED | FLAG_KINGSROCK_AFFECTED,
        .split = SPLIT_SPECIAL,
        .zMovePower = 100,
        .zMoveEffect = Z_EFFECT_NONE,
    },

    [MOVE_FIRE_SPIN] =
    {
        #if B_UPDATED_MOVE_DATA >= GEN_5
            .power = 35,
            .accuracy = 85,
        #else
            .power = 15,
            .accuracy = 70,
        #endif
        .effect = EFFECT_TRAP,
        .type = TYPE_FIRE,
        .pp = 15,
        .secondaryEffectChance = 100,
        .target = MOVE_TARGET_SELECTED,
        .priority = 0,
        .zMovePower = 100,
        .zMoveEffect = Z_EFFECT_NONE,
    },

    [MOVE_THUNDER_SHOCK] =
    {
        .effect = EFFECT_PARALYZE_HIT,
        .power = 40,
        .type = TYPE_ELECTRIC,
        .accuracy = 100,
        .pp = 30,
        .secondaryEffectChance = 10,
        .target = MOVE_TARGET_SELECTED,
        .priority = 0,
        .flags = FLAG_PROTECT_AFFECTED | FLAG_MIRROR_MOVE_AFFECTED | FLAG_SHEER_FORCE_BOOST,
        .split = SPLIT_SPECIAL,
        .zMovePower = 100,
        .zMoveEffect = Z_EFFECT_NONE,
    },

    [MOVE_THUNDERBOLT] =
    {
        #if B_UPDATED_MOVE_DATA >= GEN_6
            .power = 90,
        #else
            .power = 95,
        #endif
        .effect = EFFECT_PARALYZE_HIT,
        .type = TYPE_ELECTRIC,
        .accuracy = 100,
        .pp = 15,
        .secondaryEffectChance = 10,
        .target = MOVE_TARGET_SELECTED,
        .priority = 0,
        .flags = FLAG_PROTECT_AFFECTED | FLAG_MIRROR_MOVE_AFFECTED | FLAG_SHEER_FORCE_BOOST,
        .split = SPLIT_SPECIAL,
        .zMovePower = 175,
        .zMoveEffect = Z_EFFECT_NONE,
    },

    [MOVE_THUNDER_WAVE] =
    {
        #if B_UPDATED_MOVE_DATA >= GEN_7
            .accuracy = 90,
        #else
            .accuracy = 100,
        #endif
        .effect = EFFECT_PARALYZE,
        .power = 0,
        .type = TYPE_ELECTRIC,
        .pp = 20,
        .secondaryEffectChance = 0,
        .target = MOVE_TARGET_SELECTED,
        .priority = 0,
        .flags = FLAG_PROTECT_AFFECTED | FLAG_MAGICCOAT_AFFECTED | FLAG_MIRROR_MOVE_AFFECTED,
        .split = SPLIT_STATUS,
        .zMovePower = 0,
        .zMoveEffect = Z_EFFECT_SPDEF_UP_1,
    },

    [MOVE_THUNDER] =
    {
        #if B_UPDATED_MOVE_DATA >= GEN_6
            .power = 110,
        #else
            .power = 120,
        #endif
        .effect = EFFECT_THUNDER,
        .type = TYPE_ELECTRIC,
        .accuracy = 70,
        .pp = 10,
        .secondaryEffectChance = 30,
        .target = MOVE_TARGET_SELECTED,
        .priority = 0,
        .flags = FLAG_PROTECT_AFFECTED | FLAG_MIRROR_MOVE_AFFECTED | FLAG_SHEER_FORCE_BOOST | FLAG_HIT_IN_AIR,
        .split = SPLIT_SPECIAL,
        .zMovePower = 185,
        .zMoveEffect = Z_EFFECT_NONE,
    },

    [MOVE_ROCK_THROW] =
    {
        .effect = EFFECT_HIT,
        .power = 50,
        .type = TYPE_ROCK,
        .accuracy = 90,
        .pp = 15,
        .secondaryEffectChance = 0,
        .target = MOVE_TARGET_SELECTED,
        .priority = 0,
        .flags = FLAG_PROTECT_AFFECTED | FLAG_MIRROR_MOVE_AFFECTED | FLAG_KINGSROCK_AFFECTED,
        .split = SPLIT_PHYSICAL,
        .zMovePower = 100,
        .zMoveEffect = Z_EFFECT_NONE,
    },

    [MOVE_EARTHQUAKE] =
    {
        .effect = EFFECT_EARTHQUAKE,
        .power = 100,
        .type = TYPE_GROUND,
        .accuracy = 100,
        .pp = 10,
        .secondaryEffectChance = 0,
        .target = MOVE_TARGET_FOES_AND_ALLY,
        .priority = 0,
        .flags = FLAG_PROTECT_AFFECTED | FLAG_MIRROR_MOVE_AFFECTED | FLAG_KINGSROCK_AFFECTED | FLAG_DMG_UNDERGROUND,
        .split = SPLIT_PHYSICAL,
        .zMovePower = 180,
        .zMoveEffect = Z_EFFECT_NONE,
    },

    [MOVE_FISSURE] =
    {
        .effect = EFFECT_OHKO,
        .power = 1,
        .type = TYPE_GROUND,
        .accuracy = 30,
        .pp = 5,
        .secondaryEffectChance = 0,
        .target = MOVE_TARGET_SELECTED,
        .priority = 0,
        .flags = FLAG_PROTECT_AFFECTED | FLAG_MIRROR_MOVE_AFFECTED | FLAG_DMG_UNDERGROUND,
        .split = SPLIT_PHYSICAL,
        .zMovePower = 180,
        .zMoveEffect = Z_EFFECT_NONE,
    },

    [MOVE_DIG] =
    {
        #if B_UPDATED_MOVE_DATA >= GEN_4
            .power = 80,
        #else
            .power = 60,
        #endif
        .effect = EFFECT_SEMI_INVULNERABLE,
        .type = TYPE_GROUND,
        .accuracy = 100,
        .pp = 10,
        .secondaryEffectChance = 0,
        .target = MOVE_TARGET_SELECTED,
        .priority = 0,
        .flags = FLAG_MAKES_CONTACT | FLAG_PROTECT_AFFECTED | FLAG_MIRROR_MOVE_AFFECTED | FLAG_KINGSROCK_AFFECTED,
        .split = SPLIT_PHYSICAL,
        .zMovePower = 160,
        .zMoveEffect = Z_EFFECT_NONE,
    },

    [MOVE_TOXIC] =
    {
        #if B_UPDATED_MOVE_DATA >= GEN_5
            .accuracy = 90,
        #else
            .accuracy = 85,
        #endif
        .effect = EFFECT_TOXIC,
        .power = 0,
        .type = TYPE_POISON,
        .pp = 10,
        .secondaryEffectChance = 100,
        .target = MOVE_TARGET_SELECTED,
        .priority = 0,
        .flags = FLAG_PROTECT_AFFECTED | FLAG_MAGICCOAT_AFFECTED | FLAG_MIRROR_MOVE_AFFECTED,
        .split = SPLIT_STATUS,
        .zMovePower = 0,
        .zMoveEffect = Z_EFFECT_DEF_UP_1,
    },

    [MOVE_CONFUSION] =
    {
        .effect = EFFECT_CONFUSE_HIT,
        .power = 50,
        .type = TYPE_PSYCHIC,
        .accuracy = 100,
        .pp = 25,
        .secondaryEffectChance = 10,
        .target = MOVE_TARGET_SELECTED,
        .priority = 0,
        .flags = FLAG_PROTECT_AFFECTED | FLAG_MIRROR_MOVE_AFFECTED | FLAG_SHEER_FORCE_BOOST,
        .split = SPLIT_SPECIAL,
        .zMovePower = 100,
        .zMoveEffect = Z_EFFECT_NONE,
    },

    [MOVE_PSYCHIC] =
    {
        .effect = EFFECT_SPECIAL_DEFENSE_DOWN_HIT,
        .power = 90,
        .type = TYPE_PSYCHIC,
        .accuracy = 100,
        .pp = 10,
        .secondaryEffectChance = 10,
        .target = MOVE_TARGET_SELECTED,
        .priority = 0,
        .flags = FLAG_PROTECT_AFFECTED | FLAG_MIRROR_MOVE_AFFECTED | FLAG_SHEER_FORCE_BOOST,
        .split = SPLIT_SPECIAL,
        .zMovePower = 175,
        .zMoveEffect = Z_EFFECT_NONE,
    },

    [MOVE_HYPNOSIS] =
    {
        .effect = EFFECT_SLEEP,
        .power = 0,
        .type = TYPE_PSYCHIC,
        .accuracy = 60,
        .pp = 20,
        .secondaryEffectChance = 0,
        .target = MOVE_TARGET_SELECTED,
        .priority = 0,
        .flags = FLAG_PROTECT_AFFECTED | FLAG_MAGICCOAT_AFFECTED | FLAG_MIRROR_MOVE_AFFECTED,
        .split = SPLIT_STATUS,
        .zMovePower = 0,
        .zMoveEffect = Z_EFFECT_SPD_UP_1,
    },

    [MOVE_MEDITATE] =
    {
        .effect = EFFECT_ATTACK_UP,
        .power = 0,
        .type = TYPE_PSYCHIC,
        .accuracy = 0,
        .pp = 40,
        .secondaryEffectChance = 0,
        .target = MOVE_TARGET_USER,
        .priority = 0,
        .flags = FLAG_SNATCH_AFFECTED,
        .split = SPLIT_STATUS,
        .zMovePower = 0,
        .zMoveEffect = Z_EFFECT_ATK_UP_1,
    },

    [MOVE_AGILITY] =
    {
        .effect = EFFECT_SPEED_UP_2,
        .power = 0,
        .type = TYPE_PSYCHIC,
        .accuracy = 0,
        .pp = 30,
        .secondaryEffectChance = 0,
        .target = MOVE_TARGET_USER,
        .priority = 0,
        .flags = FLAG_SNATCH_AFFECTED,
        .split = SPLIT_STATUS,
        .zMovePower = 0,
        .zMoveEffect = Z_EFFECT_RESET_STATS,
    },

    [MOVE_QUICK_ATTACK] =
    {
        .effect = EFFECT_HIT,
        .power = 40,
        .type = TYPE_NORMAL,
        .accuracy = 100,
        .pp = 30,
        .secondaryEffectChance = 0,
        .target = MOVE_TARGET_SELECTED,
        .priority = 1,
        .flags = FLAG_MAKES_CONTACT | FLAG_PROTECT_AFFECTED | FLAG_MIRROR_MOVE_AFFECTED | FLAG_KINGSROCK_AFFECTED,
        .split = SPLIT_PHYSICAL,
        .zMovePower = 100,
        .zMoveEffect = Z_EFFECT_NONE,
    },

    [MOVE_RAGE] =
    {
        .effect = EFFECT_RAGE,
        .power = 20,
        .type = TYPE_NORMAL,
        .accuracy = 100,
        .pp = 20,
        .secondaryEffectChance = 0,
        .target = MOVE_TARGET_SELECTED,
        .priority = 0,
        .flags = FLAG_MAKES_CONTACT | FLAG_PROTECT_AFFECTED | FLAG_MIRROR_MOVE_AFFECTED | FLAG_KINGSROCK_AFFECTED,
        .split = SPLIT_PHYSICAL,
        .zMovePower = 100,
        .zMoveEffect = Z_EFFECT_NONE,
    },

    [MOVE_TELEPORT] =
    {
        .effect = EFFECT_TELEPORT,
        .power = 0,
        .type = TYPE_PSYCHIC,
        .accuracy = 0,
        .pp = 20,
        .secondaryEffectChance = 0,
        .target = MOVE_TARGET_USER,
        .priority = 0,
        .flags = 0,
        .split = SPLIT_STATUS,
        .zMovePower = 0,
        .zMoveEffect = Z_EFFECT_RECOVER_HP,
    },

    [MOVE_NIGHT_SHADE] =
    {
        .effect = EFFECT_LEVEL_DAMAGE,
        .power = 1,
        .type = TYPE_GHOST,
        .accuracy = 100,
        .pp = 15,
        .secondaryEffectChance = 0,
        .target = MOVE_TARGET_SELECTED,
        .priority = 0,
        .flags = FLAG_PROTECT_AFFECTED | FLAG_MIRROR_MOVE_AFFECTED | FLAG_KINGSROCK_AFFECTED,
        .split = SPLIT_SPECIAL,
        .zMovePower = 100,
        .zMoveEffect = Z_EFFECT_NONE,
    },

    [MOVE_MIMIC] =
    {
        .effect = EFFECT_MIMIC,
        .power = 0,
        .type = TYPE_NORMAL,
        .accuracy = 100,
        .pp = 10,
        .secondaryEffectChance = 0,
        .target = MOVE_TARGET_SELECTED,
        .priority = 0,
        .flags = FLAG_PROTECT_AFFECTED,
        .split = SPLIT_STATUS,
        .zMovePower = 0,
        .zMoveEffect = Z_EFFECT_ACC_UP_1,
    },

    [MOVE_SCREECH] =
    {
        .effect = EFFECT_DEFENSE_DOWN_2,
        .power = 0,
        .type = TYPE_NORMAL,
        .accuracy = 85,
        .pp = 40,
        .secondaryEffectChance = 0,
        .target = MOVE_TARGET_SELECTED,
        .priority = 0,
        .flags = FLAG_PROTECT_AFFECTED | FLAG_MAGICCOAT_AFFECTED | FLAG_MIRROR_MOVE_AFFECTED | FLAG_SOUND,
        .split = SPLIT_STATUS,
        .zMovePower = 0,
        .zMoveEffect = Z_EFFECT_ATK_UP_1,
    },

    [MOVE_DOUBLE_TEAM] =
    {
        .effect = EFFECT_EVASION_UP,
        .power = 0,
        .type = TYPE_NORMAL,
        .accuracy = 0,
        .pp = 15,
        .secondaryEffectChance = 0,
        .target = MOVE_TARGET_USER,
        .priority = 0,
        .flags = FLAG_SNATCH_AFFECTED,
        .split = SPLIT_STATUS,
        .zMovePower = 0,
        .zMoveEffect = Z_EFFECT_RESET_STATS,
    },

    [MOVE_RECOVER] =
    {
        #if B_UPDATED_MOVE_DATA >= GEN_4
            .pp = 10,
        #else
            .pp = 20,
        #endif
        .effect = EFFECT_RESTORE_HP,
        .power = 0,
        .type = TYPE_NORMAL,
        .accuracy = 0,
        .secondaryEffectChance = 0,
        .target = MOVE_TARGET_USER,
        .priority = 0,
        .flags = FLAG_SNATCH_AFFECTED,
        .split = SPLIT_STATUS,
        .zMovePower = 0,
        .zMoveEffect = Z_EFFECT_RESET_STATS,
    },

    [MOVE_HARDEN] =
    {
        .effect = EFFECT_DEFENSE_UP,
        .power = 0,
        .type = TYPE_NORMAL,
        .accuracy = 0,
        .pp = 30,
        .secondaryEffectChance = 0,
        .target = MOVE_TARGET_USER,
        .priority = 0,
        .flags = FLAG_SNATCH_AFFECTED,
        .split = SPLIT_STATUS,
        .zMovePower = 0,
        .zMoveEffect = Z_EFFECT_DEF_UP_1,
    },

    [MOVE_MINIMIZE] =
    {
        #if B_UPDATED_MOVE_DATA >= GEN_6
            .pp = 10,
        #else
            .pp = 20,
        #endif
        .effect = EFFECT_MINIMIZE,
        .power = 0,
        .type = TYPE_NORMAL,
        .accuracy = 0,
        .secondaryEffectChance = 0,
        .target = MOVE_TARGET_USER,
        .priority = 0,
        .flags = FLAG_SNATCH_AFFECTED,
        .split = SPLIT_STATUS,
        .zMovePower = 0,
        .zMoveEffect = Z_EFFECT_RESET_STATS,
    },

    [MOVE_SMOKESCREEN] =
    {
        .effect = EFFECT_ACCURACY_DOWN,
        .power = 0,
        .type = TYPE_NORMAL,
        .accuracy = 100,
        .pp = 20,
        .secondaryEffectChance = 0,
        .target = MOVE_TARGET_SELECTED,
        .priority = 0,
        .flags = FLAG_PROTECT_AFFECTED | FLAG_MAGICCOAT_AFFECTED | FLAG_MIRROR_MOVE_AFFECTED,
        .split = SPLIT_STATUS,
        .zMovePower = 0,
        .zMoveEffect = Z_EFFECT_EVSN_UP_1,
    },

    [MOVE_CONFUSE_RAY] =
    {
        .effect = EFFECT_CONFUSE,
        .power = 0,
        .type = TYPE_GHOST,
        .accuracy = 100,
        .pp = 10,
        .secondaryEffectChance = 0,
        .target = MOVE_TARGET_SELECTED,
        .priority = 0,
        .flags = FLAG_PROTECT_AFFECTED | FLAG_MAGICCOAT_AFFECTED | FLAG_MIRROR_MOVE_AFFECTED,
        .split = SPLIT_STATUS,
        .zMovePower = 0,
        .zMoveEffect = Z_EFFECT_SPATK_UP_1,
    },

    [MOVE_WITHDRAW] =
    {
        .effect = EFFECT_DEFENSE_UP,
        .power = 0,
        .type = TYPE_WATER,
        .accuracy = 0,
        .pp = 40,
        .secondaryEffectChance = 0,
        .target = MOVE_TARGET_USER,
        .priority = 0,
        .flags = FLAG_SNATCH_AFFECTED,
        .split = SPLIT_STATUS,
        .zMovePower = 0,
        .zMoveEffect = Z_EFFECT_DEF_UP_1,
    },

    [MOVE_DEFENSE_CURL] =
    {
        .effect = EFFECT_DEFENSE_CURL,
        .power = 0,
        .type = TYPE_NORMAL,
        .accuracy = 0,
        .pp = 40,
        .secondaryEffectChance = 0,
        .target = MOVE_TARGET_USER,
        .priority = 0,
        .flags = FLAG_SNATCH_AFFECTED,
        .split = SPLIT_STATUS,
        .zMovePower = 0,
        .zMoveEffect = Z_EFFECT_ACC_UP_1,
    },

    [MOVE_BARRIER] =
    {
        #if B_UPDATED_MOVE_DATA >= GEN_6
            .pp = 20,
        #else
            .pp = 30,
        #endif
        .effect = EFFECT_DEFENSE_UP_2,
        .power = 0,
        .type = TYPE_PSYCHIC,
        .accuracy = 0,
        .secondaryEffectChance = 0,
        .target = MOVE_TARGET_USER,
        .priority = 0,
        .flags = FLAG_SNATCH_AFFECTED,
        .split = SPLIT_STATUS,
        .zMovePower = 0,
        .zMoveEffect = Z_EFFECT_RESET_STATS,
    },

    [MOVE_LIGHT_SCREEN] =
    {
        .effect = EFFECT_LIGHT_SCREEN,
        .power = 0,
        .type = TYPE_PSYCHIC,
        .accuracy = 0,
        .pp = 30,
        .secondaryEffectChance = 0,
        .target = MOVE_TARGET_USER,
        .priority = 0,
        .flags = FLAG_SNATCH_AFFECTED,
        .split = SPLIT_STATUS,
        .zMovePower = 0,
        .zMoveEffect = Z_EFFECT_SPDEF_UP_1,
    },

    [MOVE_HAZE] =
    {
        .effect = EFFECT_HAZE,
        .power = 0,
        .type = TYPE_ICE,
        .accuracy = 0,
        .pp = 30,
        .secondaryEffectChance = 0,
        .target = MOVE_TARGET_USER,
        .priority = 0,
        .flags = FLAG_PROTECT_AFFECTED,
        .split = SPLIT_STATUS,
        .zMovePower = 0,
        .zMoveEffect = Z_EFFECT_RECOVER_HP,
    },

    [MOVE_REFLECT] =
    {
        .effect = EFFECT_REFLECT,
        .power = 0,
        .type = TYPE_PSYCHIC,
        .accuracy = 0,
        .pp = 20,
        .secondaryEffectChance = 0,
        .target = MOVE_TARGET_USER,
        .priority = 0,
        .flags = FLAG_SNATCH_AFFECTED,
        .split = SPLIT_STATUS,
        .zMovePower = 0,
        .zMoveEffect = Z_EFFECT_DEF_UP_1,
    },

    [MOVE_FOCUS_ENERGY] =
    {
        .effect = EFFECT_FOCUS_ENERGY,
        .power = 0,
        .type = TYPE_NORMAL,
        .accuracy = 0,
        .pp = 30,
        .secondaryEffectChance = 0,
        .target = MOVE_TARGET_USER,
        .priority = 0,
        .flags = FLAG_SNATCH_AFFECTED,
        .split = SPLIT_STATUS,
        .zMovePower = 0,
        .zMoveEffect = Z_EFFECT_ACC_UP_1,
    },

    [MOVE_BIDE] =
    {
        #if B_UPDATED_MOVE_DATA >= GEN_4
            .accuracy = 0,
            .priority = 1,
        #else
            .accuracy = 100,
            .priority = 0,
        #endif
        .effect = EFFECT_BIDE,
        .power = 1,
        .type = TYPE_NORMAL,
        .pp = 10,
        .secondaryEffectChance = 0,
        .target = MOVE_TARGET_USER,
        .flags = FLAG_MAKES_CONTACT | FLAG_PROTECT_AFFECTED | FLAG_KINGSROCK_AFFECTED,
        .split = SPLIT_PHYSICAL,
        .zMovePower = 100,
        .zMoveEffect = Z_EFFECT_NONE,
    },

    [MOVE_METRONOME] =
    {
        .effect = EFFECT_METRONOME,
        .power = 0,
        .type = TYPE_NORMAL,
        .accuracy = 0,
        .pp = 10,
        .secondaryEffectChance = 0,
        .target = MOVE_TARGET_DEPENDS,
        .priority = 0,
        .flags = 0,
        .split = SPLIT_STATUS,
        .zMovePower = 0,
        .zMoveEffect = Z_EFFECT_NONE,
    },

    [MOVE_MIRROR_MOVE] =
    {
        .effect = EFFECT_MIRROR_MOVE,
        .power = 0,
        .type = TYPE_FLYING,
        .accuracy = 0,
        .pp = 20,
        .secondaryEffectChance = 0,
        .target = MOVE_TARGET_DEPENDS,
        .priority = 0,
        .flags = 0,
        .split = SPLIT_STATUS,
        .zMovePower = 0,
        .zMoveEffect = Z_EFFECT_ATK_UP_2,
    },

    [MOVE_SELF_DESTRUCT] =
    {
        .effect = EFFECT_EXPLOSION,
        .power = 200,
        .type = TYPE_NORMAL,
        .accuracy = 100,
        .pp = 5,
        .secondaryEffectChance = 0,
        .target = MOVE_TARGET_FOES_AND_ALLY,
        .priority = 0,
        .flags = FLAG_PROTECT_AFFECTED | FLAG_MIRROR_MOVE_AFFECTED | FLAG_KINGSROCK_AFFECTED,
        .split = SPLIT_PHYSICAL,
        .zMovePower = 200,
        .zMoveEffect = Z_EFFECT_NONE,
    },

    [MOVE_EGG_BOMB] =
    {
        .effect = EFFECT_HIT,
        .power = 100,
        .type = TYPE_NORMAL,
        .accuracy = 75,
        .pp = 10,
        .secondaryEffectChance = 0,
        .target = MOVE_TARGET_SELECTED,
        .priority = 0,
        .flags = FLAG_PROTECT_AFFECTED | FLAG_MIRROR_MOVE_AFFECTED | FLAG_KINGSROCK_AFFECTED | FLAG_BALLISTIC,
        .split = SPLIT_PHYSICAL,
        .zMovePower = 180,
        .zMoveEffect = Z_EFFECT_NONE,
    },

    [MOVE_LICK] =
    {
        #if B_UPDATED_MOVE_DATA >= GEN_6
            .power = 30,
        #else
            .power = 20,
        #endif
        .effect = EFFECT_PARALYZE_HIT,
        .type = TYPE_GHOST,
        .accuracy = 100,
        .pp = 30,
        .secondaryEffectChance = 30,
        .target = MOVE_TARGET_SELECTED,
        .priority = 0,
        .flags = FLAG_MAKES_CONTACT | FLAG_PROTECT_AFFECTED | FLAG_MIRROR_MOVE_AFFECTED | FLAG_SHEER_FORCE_BOOST,
        .split = SPLIT_PHYSICAL,
        .zMovePower = 100,
        .zMoveEffect = Z_EFFECT_NONE,
    },

    [MOVE_SMOG] =
    {
        #if B_UPDATED_MOVE_DATA >= GEN_6
            .power = 30,
        #else
            .power = 20,
        #endif
        .effect = EFFECT_POISON_HIT,
        .type = TYPE_POISON,
        .accuracy = 70,
        .pp = 20,
        .secondaryEffectChance = 40,
        .target = MOVE_TARGET_SELECTED,
        .priority = 0,
        .flags = FLAG_PROTECT_AFFECTED | FLAG_MIRROR_MOVE_AFFECTED | FLAG_SHEER_FORCE_BOOST,
        .split = SPLIT_SPECIAL,
        .zMovePower = 100,
        .zMoveEffect = Z_EFFECT_NONE,
    },

    [MOVE_SLUDGE] =
    {
        .effect = EFFECT_POISON_HIT,
        .power = 65,
        .type = TYPE_POISON,
        .accuracy = 100,
        .pp = 20,
        .secondaryEffectChance = 30,
        .target = MOVE_TARGET_SELECTED,
        .priority = 0,
        .flags = FLAG_PROTECT_AFFECTED | FLAG_MIRROR_MOVE_AFFECTED | FLAG_SHEER_FORCE_BOOST,
        .split = SPLIT_SPECIAL,
        .zMovePower = 120,
        .zMoveEffect = Z_EFFECT_NONE,
    },

    [MOVE_BONE_CLUB] =
    {
        .effect = EFFECT_FLINCH_HIT,
        .power = 65,
        .type = TYPE_GROUND,
        .accuracy = 85,
        .pp = 20,
        .secondaryEffectChance = 10,
        .target = MOVE_TARGET_SELECTED,
        .priority = 0,
        .flags = FLAG_PROTECT_AFFECTED | FLAG_MIRROR_MOVE_AFFECTED | FLAG_SHEER_FORCE_BOOST,
        .split = SPLIT_PHYSICAL,
        .zMovePower = 120,
        .zMoveEffect = Z_EFFECT_NONE,
    },

    [MOVE_FIRE_BLAST] =
    {
        #if B_UPDATED_MOVE_DATA >= GEN_6
            .power = 120,
        #else
            .power = 110,
        #endif
        .effect = EFFECT_BURN_HIT,
        .type = TYPE_FIRE,
        .accuracy = 85,
        .pp = 5,
        .secondaryEffectChance = 10,
        .target = MOVE_TARGET_SELECTED,
        .priority = 0,
        .flags = FLAG_PROTECT_AFFECTED | FLAG_MIRROR_MOVE_AFFECTED | FLAG_SHEER_FORCE_BOOST,
        .split = SPLIT_SPECIAL,
        .zMovePower = 185,
        .zMoveEffect = Z_EFFECT_NONE,
    },

    [MOVE_WATERFALL] =
    {
        #if B_UPDATED_MOVE_DATA >= GEN_4
            .effect = EFFECT_FLINCH_HIT,
        #else
            .effect = EFFECT_HIT,
        #endif
        .power = 80,
        .type = TYPE_WATER,
        .accuracy = 100,
        .pp = 15,
        .secondaryEffectChance = 20,
        .target = MOVE_TARGET_SELECTED,
        .priority = 0,
        .flags = FLAG_MAKES_CONTACT | FLAG_PROTECT_AFFECTED | FLAG_MIRROR_MOVE_AFFECTED | FLAG_KINGSROCK_AFFECTED | FLAG_SHEER_FORCE_BOOST,
        .split = SPLIT_PHYSICAL,
        .zMovePower = 160,
        .zMoveEffect = Z_EFFECT_NONE,
    },

    [MOVE_CLAMP] =
    {
        #if B_UPDATED_MOVE_DATA >= GEN_5
            .accuracy = 85,
            .pp = 15,
        #else
            .accuracy = 75,
            .pp = 10,
        #endif
        .effect = EFFECT_TRAP,
        .power = 35,
        .type = TYPE_WATER,
        .secondaryEffectChance = 100,
        .target = MOVE_TARGET_SELECTED,
        .priority = 0,
        .flags = FLAG_MAKES_CONTACT | FLAG_PROTECT_AFFECTED | FLAG_MIRROR_MOVE_AFFECTED | FLAG_KINGSROCK_AFFECTED,
        .split = SPLIT_PHYSICAL,
        .zMovePower = 100,
        .zMoveEffect = Z_EFFECT_NONE,
    },

    [MOVE_SWIFT] =
    {
        .effect = EFFECT_HIT,
        .power = 60,
        .type = TYPE_NORMAL,
        .accuracy = 0,
        .pp = 20,
        .secondaryEffectChance = 0,
        .target = MOVE_TARGET_BOTH,
        .priority = 0,
        .flags = FLAG_PROTECT_AFFECTED | FLAG_MIRROR_MOVE_AFFECTED | FLAG_KINGSROCK_AFFECTED,
        .split = SPLIT_SPECIAL,
        .zMovePower = 120,
        .zMoveEffect = Z_EFFECT_NONE,
    },

    [MOVE_SKULL_BASH] =
    {
        #if B_UPDATED_MOVE_DATA >= GEN_6
            .power = 130,
            .pp = 10,
        #else
            .power = 100,
            .pp = 15,
        #endif
        .effect = EFFECT_SKULL_BASH,
        .type = TYPE_NORMAL,
        .accuracy = 100,
        .secondaryEffectChance = 0,
        .target = MOVE_TARGET_SELECTED,
        .priority = 0,
        .flags = FLAG_MAKES_CONTACT | FLAG_PROTECT_AFFECTED | FLAG_MIRROR_MOVE_AFFECTED | FLAG_KINGSROCK_AFFECTED,
        .split = SPLIT_PHYSICAL,
        .zMovePower = 195,
        .zMoveEffect = Z_EFFECT_NONE,
    },

    [MOVE_SPIKE_CANNON] =
    {
        .effect = EFFECT_MULTI_HIT,
        .power = 20,
        .type = TYPE_NORMAL,
        .accuracy = 100,
        .pp = 15,
        .secondaryEffectChance = 0,
        .target = MOVE_TARGET_SELECTED,
        .priority = 0,
        .flags = FLAG_PROTECT_AFFECTED | FLAG_MIRROR_MOVE_AFFECTED | FLAG_KINGSROCK_AFFECTED,
        .split = SPLIT_PHYSICAL,
        .zMovePower = 100,
        .zMoveEffect = Z_EFFECT_NONE,
    },

    [MOVE_CONSTRICT] =
    {
        .effect = EFFECT_SPEED_DOWN_HIT,
        .power = 10,
        .type = TYPE_NORMAL,
        .accuracy = 100,
        .pp = 35,
        .secondaryEffectChance = 10,
        .target = MOVE_TARGET_SELECTED,
        .priority = 0,
        .flags = FLAG_MAKES_CONTACT | FLAG_PROTECT_AFFECTED | FLAG_MIRROR_MOVE_AFFECTED | FLAG_SHEER_FORCE_BOOST,
        .split = SPLIT_PHYSICAL,
        .zMovePower = 100,
        .zMoveEffect = Z_EFFECT_NONE,
    },

    [MOVE_AMNESIA] =
    {
        .effect = EFFECT_SPECIAL_DEFENSE_UP_2,
        .power = 0,
        .type = TYPE_PSYCHIC,
        .accuracy = 0,
        .pp = 20,
        .secondaryEffectChance = 0,
        .target = MOVE_TARGET_USER,
        .priority = 0,
        .flags = FLAG_SNATCH_AFFECTED,
        .split = SPLIT_STATUS,
        .zMovePower = 0,
        .zMoveEffect = Z_EFFECT_RESET_STATS,
    },

    [MOVE_KINESIS] =
    {
        #if B_UPDATED_MOVE_DATA >= GEN_4
            .flags = FLAG_PROTECT_AFFECTED | FLAG_MIRROR_MOVE_AFFECTED | FLAG_MAGICCOAT_AFFECTED,
        #else
            .flags = FLAG_PROTECT_AFFECTED | FLAG_MIRROR_MOVE_AFFECTED,
        #endif
        .effect = EFFECT_ACCURACY_DOWN,
        .power = 0,
        .type = TYPE_PSYCHIC,
        .accuracy = 80,
        .pp = 15,
        .secondaryEffectChance = 0,
        .target = MOVE_TARGET_SELECTED,
        .zMovePower = 0,
        .zMoveEffect = Z_EFFECT_EVSN_UP_1,
    },

    [MOVE_SOFT_BOILED] =
    {
        .effect = EFFECT_SOFTBOILED,
        .power = 0,
        .type = TYPE_NORMAL,
        .accuracy = 100,
        .pp = 10,
        .secondaryEffectChance = 0,
        .target = MOVE_TARGET_USER,
        .priority = 0,
        .flags = FLAG_SNATCH_AFFECTED | FLAG_MIRROR_MOVE_AFFECTED,
        .split = SPLIT_STATUS,
        .zMovePower = 0,
        .zMoveEffect = Z_EFFECT_RESET_STATS,
    },

    [MOVE_HI_JUMP_KICK] =
    {
        #if B_UPDATED_MOVE_DATA >= GEN_5
            .power = 130,
            .pp = 10,
        #elif B_UPDATED_MOVE_DATA == GEN_4
            .power = 100,
            .pp = 20,
        #else
            .power = 85,
            .pp = 20,
        #endif
        .effect = EFFECT_RECOIL_IF_MISS,
        .type = TYPE_FIGHTING,
        .accuracy = 90,
        .secondaryEffectChance = 0,
        .target = MOVE_TARGET_SELECTED,
        .priority = 0,
        .flags = FLAG_MAKES_CONTACT | FLAG_PROTECT_AFFECTED | FLAG_MIRROR_MOVE_AFFECTED | FLAG_KINGSROCK_AFFECTED | FLAG_RECKLESS_BOOST,
        .split = SPLIT_PHYSICAL,
        .zMovePower = 195,
        .zMoveEffect = Z_EFFECT_NONE,
    },

    [MOVE_GLARE] =
    {
        #if B_UPDATED_MOVE_DATA >= GEN_6
            .accuracy = 100,
        #elif B_UPDATED_MOVE_DATA == GEN_5
            .accuracy = 90,
        #else
            .accuracy = 75,
        #endif
        .effect = EFFECT_PARALYZE,
        .power = 0,
        .type = TYPE_NORMAL,
        .pp = 30,
        .secondaryEffectChance = 0,
        .target = MOVE_TARGET_SELECTED,
        .priority = 0,
        .flags = FLAG_PROTECT_AFFECTED | FLAG_MAGICCOAT_AFFECTED | FLAG_MIRROR_MOVE_AFFECTED,
        .split = SPLIT_STATUS,
        .zMovePower = 0,
        .zMoveEffect = Z_EFFECT_SPDEF_UP_1,
    },

    [MOVE_DREAM_EATER] =
    {
        .effect = EFFECT_DREAM_EATER,
        .power = 100,
        .type = TYPE_PSYCHIC,
        .accuracy = 100,
        .pp = 15,
        .secondaryEffectChance = 0,
        .target = MOVE_TARGET_SELECTED,
        .priority = 0,
        .flags = FLAG_PROTECT_AFFECTED | FLAG_MIRROR_MOVE_AFFECTED,
        .split = SPLIT_SPECIAL,
        .zMovePower = 180,
        .zMoveEffect = Z_EFFECT_NONE,
    },

    [MOVE_POISON_GAS] =
    {
        #if B_UPDATED_MOVE_DATA >= GEN_6
            .accuracy = 90,
            .target = MOVE_TARGET_FOES_AND_ALLY,
        #elif B_UPDATED_MOVE_DATA == GEN_5
            .accuracy = 80,
            .target = MOVE_TARGET_FOES_AND_ALLY,
        #else
            .accuracy = 55,
            .target = MOVE_TARGET_BOTH,
        #endif
        .effect = EFFECT_POISON,
        .power = 0,
        .type = TYPE_POISON,
        .pp = 40,
        .secondaryEffectChance = 0,
        .priority = 0,
        .flags = FLAG_PROTECT_AFFECTED | FLAG_MAGICCOAT_AFFECTED | FLAG_MIRROR_MOVE_AFFECTED,
        .split = SPLIT_STATUS,
        .zMovePower = 0,
        .zMoveEffect = Z_EFFECT_DEF_UP_1,
    },

    [MOVE_BARRAGE] =
    {
        .effect = EFFECT_MULTI_HIT,
        .power = 15,
        .type = TYPE_NORMAL,
        .accuracy = 85,
        .pp = 20,
        .secondaryEffectChance = 0,
        .target = MOVE_TARGET_SELECTED,
        .priority = 0,
        .flags = FLAG_PROTECT_AFFECTED | FLAG_MIRROR_MOVE_AFFECTED | FLAG_KINGSROCK_AFFECTED | FLAG_BALLISTIC,
        .split = SPLIT_PHYSICAL,
        .zMovePower = 100,
        .zMoveEffect = Z_EFFECT_NONE,
    },

    [MOVE_LEECH_LIFE] =
    {
        #if B_UPDATED_MOVE_DATA >= GEN_7
            .power = 80,
            .pp = 10,
        #else
            .power = 20,
            .pp = 15,
        #endif
        .effect = EFFECT_ABSORB,
        .type = TYPE_BUG,
        .accuracy = 100,
        .secondaryEffectChance = 0,
        .target = MOVE_TARGET_SELECTED,
        .priority = 0,
        .flags = FLAG_MAKES_CONTACT | FLAG_PROTECT_AFFECTED | FLAG_MIRROR_MOVE_AFFECTED,
        .split = SPLIT_PHYSICAL,
        .zMovePower = 160,
        .zMoveEffect = Z_EFFECT_NONE,
    },

    [MOVE_LOVELY_KISS] =
    {
        .effect = EFFECT_SLEEP,
        .power = 0,
        .type = TYPE_NORMAL,
        .accuracy = 75,
        .pp = 10,
        .secondaryEffectChance = 0,
        .target = MOVE_TARGET_SELECTED,
        .priority = 0,
        .flags = FLAG_PROTECT_AFFECTED | FLAG_MAGICCOAT_AFFECTED | FLAG_MIRROR_MOVE_AFFECTED,
        .split = SPLIT_STATUS,
        .zMovePower = 0,
        .zMoveEffect = Z_EFFECT_SPD_UP_1,
    },

    [MOVE_SKY_ATTACK] =
    {
        .effect = EFFECT_TWO_TURNS_ATTACK,
        .power = 140,
        .type = TYPE_FLYING,
        .accuracy = 90,
        .pp = 5,
        .secondaryEffectChance = 30,
        .target = MOVE_TARGET_SELECTED,
        .priority = 0,
        .flags = FLAG_PROTECT_AFFECTED | FLAG_MIRROR_MOVE_AFFECTED | FLAG_KINGSROCK_AFFECTED | FLAG_SHEER_FORCE_BOOST,
        .split = SPLIT_PHYSICAL,
        .argument = MOVE_EFFECT_FLINCH,
        .zMovePower = 200,
        .zMoveEffect = Z_EFFECT_NONE,
    },

    [MOVE_TRANSFORM] =
    {
        .effect = EFFECT_TRANSFORM,
        .power = 0,
        .type = TYPE_NORMAL,
        .accuracy = 0,
        .pp = 10,
        .secondaryEffectChance = 0,
        .target = MOVE_TARGET_SELECTED,
        .priority = 0,
        .flags = 0,
        .split = SPLIT_STATUS,
        .zMovePower = 0,
        .zMoveEffect = Z_EFFECT_RECOVER_HP,
    },

    [MOVE_BUBBLE] =
    {
        #if B_UPDATED_MOVE_DATA >= GEN_6
            .power = 40,
        #else
            .power = 20,
        #endif
        .effect = EFFECT_SPEED_DOWN_HIT,
        .type = TYPE_WATER,
        .accuracy = 100,
        .pp = 30,
        .secondaryEffectChance = 10,
        .target = MOVE_TARGET_BOTH,
        .priority = 0,
        .flags = FLAG_PROTECT_AFFECTED | FLAG_MIRROR_MOVE_AFFECTED | FLAG_SHEER_FORCE_BOOST,
        .split = SPLIT_SPECIAL,
        .zMovePower = 100,
        .zMoveEffect = Z_EFFECT_NONE,
    },

    [MOVE_DIZZY_PUNCH] =
    {
        .effect = EFFECT_CONFUSE_HIT,
        .power = 70,
        .type = TYPE_NORMAL,
        .accuracy = 100,
        .pp = 10,
        .secondaryEffectChance = 20,
        .target = MOVE_TARGET_SELECTED,
        .priority = 0,
        .flags = FLAG_MAKES_CONTACT | FLAG_PROTECT_AFFECTED | FLAG_MIRROR_MOVE_AFFECTED | FLAG_IRON_FIST_BOOST | FLAG_SHEER_FORCE_BOOST,
        .split = SPLIT_PHYSICAL,
        .zMovePower = 140,
        .zMoveEffect = Z_EFFECT_NONE,
    },

    [MOVE_SPORE] =
    {
        .effect = EFFECT_SLEEP,
        .power = 0,
        .type = TYPE_GRASS,
        .accuracy = 100,
        .pp = 15,
        .secondaryEffectChance = 0,
        .target = MOVE_TARGET_SELECTED,
        .priority = 0,
        .flags = FLAG_PROTECT_AFFECTED | FLAG_MAGICCOAT_AFFECTED | FLAG_MIRROR_MOVE_AFFECTED | FLAG_POWDER,
        .split = SPLIT_STATUS,
        .zMovePower = 0,
        .zMoveEffect = Z_EFFECT_RESET_STATS,
    },

    [MOVE_FLASH] =
    {
        #if B_UPDATED_MOVE_DATA >= GEN_4
            .accuracy = 100,
        #else
            .accuracy = 70,
        #endif
        .effect = EFFECT_ACCURACY_DOWN,
        .power = 0,
        .type = TYPE_NORMAL,
        .pp = 20,
        .secondaryEffectChance = 0,
        .target = MOVE_TARGET_SELECTED,
        .priority = 0,
        .flags = FLAG_PROTECT_AFFECTED | FLAG_MAGICCOAT_AFFECTED | FLAG_MIRROR_MOVE_AFFECTED,
        .split = SPLIT_STATUS,
        .zMovePower = 0,
        .zMoveEffect = Z_EFFECT_EVSN_UP_1,
    },

    [MOVE_PSYWAVE] =
    {
        #if B_UPDATED_MOVE_DATA >= GEN_6
            .accuracy = 100,
        #else
            .accuracy = 80,
        #endif
        .effect = EFFECT_PSYWAVE,
        .power = 1,
        .type = TYPE_PSYCHIC,
        .pp = 15,
        .secondaryEffectChance = 0,
        .target = MOVE_TARGET_SELECTED,
        .priority = 0,
        .flags = FLAG_PROTECT_AFFECTED | FLAG_MIRROR_MOVE_AFFECTED | FLAG_KINGSROCK_AFFECTED,
        .split = SPLIT_SPECIAL,
        .zMovePower = 100,
        .zMoveEffect = Z_EFFECT_NONE,
    },

    [MOVE_SPLASH] =
    {
        .effect = EFFECT_DO_NOTHING,
        .power = 0,
        .type = TYPE_NORMAL,
        .accuracy = 0,
        .pp = 40,
        .secondaryEffectChance = 0,
        .target = MOVE_TARGET_USER,
        .priority = 0,
        .flags = 0,
        .split = SPLIT_STATUS,
        .zMovePower = 0,
        .zMoveEffect = Z_EFFECT_ATK_UP_3,
    },

    [MOVE_ACID_ARMOR] =
    {
        #if B_UPDATED_MOVE_DATA >= GEN_6
            .pp = 20,
        #else
            .pp = 40,
        #endif
        .effect = EFFECT_DEFENSE_UP_2,
        .power = 0,
        .type = TYPE_POISON,
        .accuracy = 0,
        .secondaryEffectChance = 0,
        .target = MOVE_TARGET_USER,
        .priority = 0,
        .flags = FLAG_SNATCH_AFFECTED,
        .split = SPLIT_STATUS,
        .zMovePower = 0,
        .zMoveEffect = Z_EFFECT_RESET_STATS,
    },

    [MOVE_CRABHAMMER] =
    {
        #if B_UPDATED_MOVE_DATA >= GEN_6
            .power = 100,
            .accuracy = 90,
        #elif B_UPDATED_MOVE_DATA == GEN_5
            .power = 90,
            .accuracy = 90,
        #else
            .power = 90,
            .accuracy = 85,
        #endif
        .effect = EFFECT_HIT,
        .type = TYPE_WATER,
        .pp = 10,
        .secondaryEffectChance = 0,
        .target = MOVE_TARGET_SELECTED,
        .priority = 0,
        .flags = FLAG_MAKES_CONTACT | FLAG_PROTECT_AFFECTED | FLAG_MIRROR_MOVE_AFFECTED | FLAG_KINGSROCK_AFFECTED | FLAG_HIGH_CRIT,
        .split = SPLIT_PHYSICAL,
        .zMovePower = 180,
        .zMoveEffect = Z_EFFECT_NONE,
    },

    [MOVE_EXPLOSION] =
    {
        .effect = EFFECT_EXPLOSION,
        .power = 250,
        .type = TYPE_NORMAL,
        .accuracy = 100,
        .pp = 5,
        .secondaryEffectChance = 0,
        .target = MOVE_TARGET_FOES_AND_ALLY,
        .priority = 0,
        .flags = FLAG_PROTECT_AFFECTED | FLAG_MIRROR_MOVE_AFFECTED | FLAG_KINGSROCK_AFFECTED,
        .split = SPLIT_PHYSICAL,
        .zMovePower = 200,
        .zMoveEffect = Z_EFFECT_NONE,
    },

    [MOVE_FURY_SWIPES] =
    {
        .effect = EFFECT_MULTI_HIT,
        .power = 18,
        .type = TYPE_NORMAL,
        .accuracy = 80,
        .pp = 15,
        .secondaryEffectChance = 0,
        .target = MOVE_TARGET_SELECTED,
        .priority = 0,
        .flags = FLAG_MAKES_CONTACT | FLAG_PROTECT_AFFECTED | FLAG_MIRROR_MOVE_AFFECTED | FLAG_KINGSROCK_AFFECTED,
        .split = SPLIT_PHYSICAL,
        .zMovePower = 100,
        .zMoveEffect = Z_EFFECT_NONE,
    },

    [MOVE_BONEMERANG] =
    {
        .effect = EFFECT_DOUBLE_HIT,
        .power = 50,
        .type = TYPE_GROUND,
        .accuracy = 90,
        .pp = 10,
        .secondaryEffectChance = 0,
        .target = MOVE_TARGET_SELECTED,
        .priority = 0,
        .flags = FLAG_PROTECT_AFFECTED | FLAG_MIRROR_MOVE_AFFECTED | FLAG_KINGSROCK_AFFECTED,
        .split = SPLIT_PHYSICAL,
        .zMovePower = 100,
        .zMoveEffect = Z_EFFECT_NONE,
    },

    [MOVE_REST] =
    {
        .effect = EFFECT_REST,
        .power = 0,
        .type = TYPE_PSYCHIC,
        .accuracy = 0,
        .pp = 10,
        .secondaryEffectChance = 0,
        .target = MOVE_TARGET_USER,
        .priority = 0,
        .flags = FLAG_SNATCH_AFFECTED,
        .split = SPLIT_STATUS,
        .zMovePower = 0,
        .zMoveEffect = Z_EFFECT_RESET_STATS,
    },

    [MOVE_ROCK_SLIDE] =
    {
        .effect = EFFECT_FLINCH_HIT,
        .power = 75,
        .type = TYPE_ROCK,
        .accuracy = 90,
        .pp = 10,
        .secondaryEffectChance = 30,
        .target = MOVE_TARGET_BOTH,
        .priority = 0,
        .flags = FLAG_PROTECT_AFFECTED | FLAG_MIRROR_MOVE_AFFECTED | FLAG_SHEER_FORCE_BOOST,
        .split = SPLIT_PHYSICAL,
        .zMovePower = 140,
        .zMoveEffect = Z_EFFECT_NONE,
    },

    [MOVE_HYPER_FANG] =
    {
        .effect = EFFECT_FLINCH_HIT,
        .power = 80,
        .type = TYPE_NORMAL,
        .accuracy = 90,
        .pp = 15,
        .secondaryEffectChance = 10,
        .target = MOVE_TARGET_SELECTED,
        .priority = 0,
        .flags = FLAG_MAKES_CONTACT | FLAG_PROTECT_AFFECTED | FLAG_MIRROR_MOVE_AFFECTED | FLAG_STRONG_JAW_BOOST | FLAG_SHEER_FORCE_BOOST,
        .split = SPLIT_PHYSICAL,
        .zMovePower = 160,
        .zMoveEffect = Z_EFFECT_NONE,
    },

    [MOVE_SHARPEN] =
    {
        .effect = EFFECT_ATTACK_UP,
        .power = 0,
        .type = TYPE_NORMAL,
        .accuracy = 0,
        .pp = 30,
        .secondaryEffectChance = 0,
        .target = MOVE_TARGET_USER,
        .priority = 0,
        .flags = FLAG_SNATCH_AFFECTED,
        .split = SPLIT_STATUS,
        .zMovePower = 0,
        .zMoveEffect = Z_EFFECT_ATK_UP_1,
    },

    [MOVE_CONVERSION] =
    {
        #if B_UPDATED_MOVE_DATA >= GEN_5
            .flags = FLAG_SNATCH_AFFECTED,
        #else
            .flags = 0,
        #endif
        .effect = EFFECT_CONVERSION,
        .power = 0,
        .type = TYPE_NORMAL,
        .accuracy = 0,
        .pp = 30,
        .secondaryEffectChance = 0,
        .target = MOVE_TARGET_USER,
        .priority = 0,
        .split = SPLIT_STATUS,
        .zMovePower = 0,
        .zMoveEffect = Z_EFFECT_ALL_STATS_UP_1,
    },

    [MOVE_TRI_ATTACK] =
    {
        .effect = EFFECT_TRI_ATTACK,
        .power = 80,
        .type = TYPE_NORMAL,
        .accuracy = 100,
        .pp = 10,
        .secondaryEffectChance = 20,
        .target = MOVE_TARGET_SELECTED,
        .priority = 0,
        .flags = FLAG_PROTECT_AFFECTED | FLAG_MIRROR_MOVE_AFFECTED | FLAG_SHEER_FORCE_BOOST,
        .split = SPLIT_SPECIAL,
        .zMovePower = 160,
        .zMoveEffect = Z_EFFECT_NONE,
    },

    [MOVE_SUPER_FANG] =
    {
        .effect = EFFECT_SUPER_FANG,
        .power = 1,
        .type = TYPE_NORMAL,
        .accuracy = 90,
        .pp = 10,
        .secondaryEffectChance = 0,
        .target = MOVE_TARGET_SELECTED,
        .priority = 0,
        .flags = FLAG_MAKES_CONTACT | FLAG_PROTECT_AFFECTED | FLAG_MIRROR_MOVE_AFFECTED,
        .split = SPLIT_PHYSICAL,
        .zMovePower = 100,
        .zMoveEffect = Z_EFFECT_NONE,
    },

    [MOVE_SLASH] =
    {
        .effect = EFFECT_HIT,
        .power = 70,
        .type = TYPE_NORMAL,
        .accuracy = 100,
        .pp = 20,
        .secondaryEffectChance = 0,
        .target = MOVE_TARGET_SELECTED,
        .priority = 0,
        .flags = FLAG_MAKES_CONTACT | FLAG_PROTECT_AFFECTED | FLAG_MIRROR_MOVE_AFFECTED | FLAG_KINGSROCK_AFFECTED | FLAG_HIGH_CRIT,
        .split = SPLIT_PHYSICAL,
        .zMovePower = 140,
        .zMoveEffect = Z_EFFECT_NONE,
    },

    [MOVE_SUBSTITUTE] =
    {
        .effect = EFFECT_SUBSTITUTE,
        .power = 0,
        .type = TYPE_NORMAL,
        .accuracy = 0,
        .pp = 10,
        .secondaryEffectChance = 0,
        .target = MOVE_TARGET_USER,
        .priority = 0,
        .flags = FLAG_SNATCH_AFFECTED,
        .split = SPLIT_STATUS,
        .zMovePower = 0,
        .zMoveEffect = Z_EFFECT_RESET_STATS,
    },

    [MOVE_STRUGGLE] =
    {
        #if B_UPDATED_MOVE_DATA >= GEN_4
            .accuracy = 0,
            .flags = FLAG_MAKES_CONTACT | FLAG_PROTECT_AFFECTED | FLAG_KINGSROCK_AFFECTED,
        #else
            .accuracy = 100,
            .flags = FLAG_MAKES_CONTACT | FLAG_PROTECT_AFFECTED | FLAG_MIRROR_MOVE_AFFECTED | FLAG_KINGSROCK_AFFECTED,
        #endif
        .effect = EFFECT_RECOIL_25,
        .power = 50,
        .type = TYPE_NORMAL,
        .pp = 1,
        .secondaryEffectChance = 0,
        .target = MOVE_TARGET_SELECTED,
        .priority = 0,
        .split = SPLIT_PHYSICAL,
        .zMovePower = 100,
        .zMoveEffect = Z_EFFECT_NONE,
    },

    [MOVE_SKETCH] =
    {
        .effect = EFFECT_SKETCH,
        .power = 0,
        .type = TYPE_NORMAL,
        .accuracy = 0,
        .pp = 1,
        .secondaryEffectChance = 0,
        .target = MOVE_TARGET_SELECTED,
        .priority = 0,
        .flags = 0,
        .split = SPLIT_STATUS,
        .zMovePower = 0,
        .zMoveEffect = Z_EFFECT_ALL_STATS_UP_1,
    },

    [MOVE_TRIPLE_KICK] =
    {
        .effect = EFFECT_TRIPLE_KICK,
        .power = 10,
        .type = TYPE_FIGHTING,
        .accuracy = 90,
        .pp = 10,
        .secondaryEffectChance = 0,
        .target = MOVE_TARGET_SELECTED,
        .priority = 0,
        .flags = FLAG_MAKES_CONTACT | FLAG_PROTECT_AFFECTED | FLAG_MIRROR_MOVE_AFFECTED | FLAG_KINGSROCK_AFFECTED,
        .split = SPLIT_PHYSICAL,
        .zMovePower = 100,
        .zMoveEffect = Z_EFFECT_NONE,
    },

    [MOVE_THIEF] =
    {
        #if B_UPDATED_MOVE_DATA >= GEN_6
            .power = 60,
            .pp = 25,
        #else
            .power = 40,
            .pp = 10,
        #endif
        .effect = EFFECT_THIEF,
        .type = TYPE_DARK,
        .accuracy = 100,
        .secondaryEffectChance = 100,
        .target = MOVE_TARGET_SELECTED,
        .priority = 0,
        .flags = FLAG_MAKES_CONTACT | FLAG_PROTECT_AFFECTED | FLAG_MIRROR_MOVE_AFFECTED,
        .split = SPLIT_PHYSICAL,
        .zMovePower = 120,
        .zMoveEffect = Z_EFFECT_NONE,
    },

    [MOVE_SPIDER_WEB] =
    {
        #if B_UPDATED_MOVE_DATA >= GEN_6
            .flags = FLAG_MAGICCOAT_AFFECTED | FLAG_MIRROR_MOVE_AFFECTED,
        #else
            .flags = FLAG_PROTECT_AFFECTED | FLAG_MAGICCOAT_AFFECTED | FLAG_MIRROR_MOVE_AFFECTED,
        #endif
        .effect = EFFECT_MEAN_LOOK,
        .power = 0,
        .type = TYPE_BUG,
        .accuracy = 0,
        .pp = 10,
        .secondaryEffectChance = 0,
        .target = MOVE_TARGET_SELECTED,
        .priority = 0,
        .split = SPLIT_STATUS,
        .zMovePower = 0,
        .zMoveEffect = Z_EFFECT_DEF_UP_1,
    },

    [MOVE_MIND_READER] =
    {
        #if B_UPDATED_MOVE_DATA >= GEN_4
            .accuracy = 0,
        #else
            .accuracy = 100,
        #endif
        .effect = EFFECT_LOCK_ON,
        .power = 0,
        .type = TYPE_NORMAL,
        .pp = 5,
        .secondaryEffectChance = 0,
        .target = MOVE_TARGET_SELECTED,
        .priority = 0,
        .flags = FLAG_PROTECT_AFFECTED | FLAG_MIRROR_MOVE_AFFECTED,
        .split = SPLIT_STATUS,
        .zMovePower = 0,
        .zMoveEffect = Z_EFFECT_SPATK_UP_1,
    },

    [MOVE_NIGHTMARE] =
    {
        #if B_UPDATED_MOVE_DATA >= GEN_4
            .accuracy = 100,
        #else
            .accuracy = 0,
        #endif
        .effect = EFFECT_NIGHTMARE,
        .power = 0,
        .type = TYPE_GHOST,
        .pp = 15,
        .secondaryEffectChance = 0,
        .target = MOVE_TARGET_SELECTED,
        .priority = 0,
        .flags = FLAG_PROTECT_AFFECTED | FLAG_MIRROR_MOVE_AFFECTED,
        .split = SPLIT_STATUS,
        .zMovePower = 0,
        .zMoveEffect = Z_EFFECT_SPATK_UP_1,
    },

    [MOVE_FLAME_WHEEL] =
    {
        .effect = EFFECT_THAW_HIT,
        .power = 60,
        .type = TYPE_FIRE,
        .accuracy = 100,
        .pp = 25,
        .secondaryEffectChance = 10,
        .target = MOVE_TARGET_SELECTED,
        .priority = 0,
        .flags = FLAG_MAKES_CONTACT | FLAG_PROTECT_AFFECTED | FLAG_MIRROR_MOVE_AFFECTED | FLAG_SHEER_FORCE_BOOST,
        .split = SPLIT_PHYSICAL,
        .zMovePower = 120,
        .zMoveEffect = Z_EFFECT_NONE,
    },

    [MOVE_SNORE] =
    {
        #if B_UPDATED_MOVE_DATA >= GEN_6
            .power = 50,
        #else
            .power = 40,
        #endif
        .effect = EFFECT_SNORE,
        .type = TYPE_NORMAL,
        .accuracy = 100,
        .pp = 15,
        .secondaryEffectChance = 30,
        .target = MOVE_TARGET_SELECTED,
        .priority = 0,
        .flags = FLAG_PROTECT_AFFECTED | FLAG_MIRROR_MOVE_AFFECTED | FLAG_KINGSROCK_AFFECTED | FLAG_SHEER_FORCE_BOOST | FLAG_SOUND,
        .split = SPLIT_SPECIAL,
        .zMovePower = 100,
        .zMoveEffect = Z_EFFECT_NONE,
    },

    [MOVE_CURSE] =
    {
        #if B_UPDATED_MOVE_DATA >= GEN_5
            .type = TYPE_GHOST,
        #else
            .type = TYPE_MYSTERY,
        #endif
        .effect = EFFECT_CURSE,
        .power = 0,
        .accuracy = 0,
        .pp = 10,
        .secondaryEffectChance = 0,
        .target = MOVE_TARGET_SELECTED,
        .priority = 0,
        .flags = 0,
        .split = SPLIT_STATUS,
        .zMovePower = 0,
        .zMoveEffect = Z_EFFECT_CURSE,
    },

    [MOVE_FLAIL] =
    {
        .effect = EFFECT_FLAIL,
        .power = 1,
        .type = TYPE_NORMAL,
        .accuracy = 100,
        .pp = 15,
        .secondaryEffectChance = 0,
        .target = MOVE_TARGET_SELECTED,
        .priority = 0,
        .flags = FLAG_MAKES_CONTACT | FLAG_PROTECT_AFFECTED | FLAG_MIRROR_MOVE_AFFECTED | FLAG_KINGSROCK_AFFECTED,
        .split = SPLIT_PHYSICAL,
        .zMovePower = 160,
        .zMoveEffect = Z_EFFECT_NONE,
    },

    [MOVE_CONVERSION_2] =
    {
        #if B_UPDATED_MOVE_DATA >= GEN_5
            .target = MOVE_TARGET_USER,
        #else
            .target = MOVE_TARGET_FOES_AND_ALLY,
        #endif
        .effect = EFFECT_CONVERSION_2,
        .power = 0,
        .type = TYPE_NORMAL,
        .accuracy = 100,
        .pp = 30,
        .secondaryEffectChance = 0,
        .priority = 0,
        .flags = 0,
        .split = SPLIT_STATUS,
        .zMovePower = 0,
        .zMoveEffect = Z_EFFECT_RECOVER_HP,
    },

    [MOVE_AEROBLAST] =
    {
        .effect = EFFECT_HIT,
        .power = 100,
        .type = TYPE_FLYING,
        .accuracy = 95,
        .pp = 5,
        .secondaryEffectChance = 0,
        .target = MOVE_TARGET_SELECTED,
        .priority = 0,
        .flags = FLAG_PROTECT_AFFECTED | FLAG_MIRROR_MOVE_AFFECTED | FLAG_KINGSROCK_AFFECTED | FLAG_HIGH_CRIT,
        .split = SPLIT_SPECIAL,
        .zMovePower = 180,
        .zMoveEffect = Z_EFFECT_NONE,
    },

    [MOVE_COTTON_SPORE] =
    {
        #if B_UPDATED_MOVE_DATA >= GEN_6
            .accuracy = 100,
            .target = MOVE_TARGET_BOTH,
        #elif B_UPDATED_MOVE_DATA == GEN_5
            .accuracy = 100,
            .target = MOVE_TARGET_FOES_AND_ALLY,
        #else
            .accuracy = 85,
            .target = MOVE_TARGET_FOES_AND_ALLY,
        #endif
        .effect = EFFECT_SPEED_DOWN_2,
        .power = 0,
        .type = TYPE_GRASS,
        .pp = 40,
        .secondaryEffectChance = 0,
        .priority = 0,
        .flags = FLAG_PROTECT_AFFECTED | FLAG_MAGICCOAT_AFFECTED | FLAG_MIRROR_MOVE_AFFECTED | FLAG_POWDER,
        .split = SPLIT_STATUS,
        .zMovePower = 0,
        .zMoveEffect = Z_EFFECT_RESET_STATS,
    },

    [MOVE_REVERSAL] =
    {
        .effect = EFFECT_FLAIL,
        .power = 1,
        .type = TYPE_FIGHTING,
        .accuracy = 100,
        .pp = 15,
        .secondaryEffectChance = 0,
        .target = MOVE_TARGET_SELECTED,
        .priority = 0,
        .flags = FLAG_MAKES_CONTACT | FLAG_PROTECT_AFFECTED | FLAG_MIRROR_MOVE_AFFECTED | FLAG_KINGSROCK_AFFECTED,
        .split = SPLIT_PHYSICAL,
        .zMovePower = 160,
        .zMoveEffect = Z_EFFECT_NONE,
    },

    [MOVE_SPITE] =
    {
        #if B_UPDATED_MOVE_DATA >= GEN_5
            .flags = FLAG_PROTECT_AFFECTED | FLAG_MIRROR_MOVE_AFFECTED | FLAG_MAGICCOAT_AFFECTED,
        #else
            .flags = FLAG_PROTECT_AFFECTED | FLAG_MIRROR_MOVE_AFFECTED,
        #endif
        .effect = EFFECT_SPITE,
        .power = 0,
        .type = TYPE_GHOST,
        .accuracy = 100,
        .pp = 10,
        .secondaryEffectChance = 0,
        .target = MOVE_TARGET_SELECTED,
        .priority = 0,
        .split = SPLIT_STATUS,
        .zMovePower = 0,
        .zMoveEffect = Z_EFFECT_RECOVER_HP,
    },

    [MOVE_POWDER_SNOW] =
    {
        .effect = EFFECT_FREEZE_HIT,
        .power = 40,
        .type = TYPE_ICE,
        .accuracy = 100,
        .pp = 25,
        .secondaryEffectChance = 10,
        .target = MOVE_TARGET_BOTH,
        .priority = 0,
        .flags = FLAG_PROTECT_AFFECTED | FLAG_MIRROR_MOVE_AFFECTED | FLAG_SHEER_FORCE_BOOST,
        .split = SPLIT_SPECIAL,
        .zMovePower = 100,
        .zMoveEffect = Z_EFFECT_NONE,
    },

    [MOVE_PROTECT] =
    {
        .effect = EFFECT_PROTECT,
        .power = 0,
        .type = TYPE_NORMAL,
        .accuracy = 0,
        .pp = 10,
        .secondaryEffectChance = 0,
        .target = MOVE_TARGET_USER,
        .priority = 3,
        .flags = FLAG_PROTECTION_MOVE,
        .split = SPLIT_STATUS,
        .zMovePower = 0,
        .zMoveEffect = Z_EFFECT_RESET_STATS,
    },

    [MOVE_MACH_PUNCH] =
    {
        .effect = EFFECT_HIT,
        .power = 40,
        .type = TYPE_FIGHTING,
        .accuracy = 100,
        .pp = 30,
        .secondaryEffectChance = 0,
        .target = MOVE_TARGET_SELECTED,
        .priority = 1,
        .flags = FLAG_MAKES_CONTACT | FLAG_PROTECT_AFFECTED | FLAG_MIRROR_MOVE_AFFECTED | FLAG_KINGSROCK_AFFECTED | FLAG_IRON_FIST_BOOST,
        .split = SPLIT_PHYSICAL,
        .zMovePower = 100,
        .zMoveEffect = Z_EFFECT_NONE,
    },

    [MOVE_SCARY_FACE] =
    {
        #if B_UPDATED_MOVE_DATA >= GEN_5
            .accuracy = 100,
        #else
            .accuracy = 90,
        #endif
        .effect = EFFECT_SPEED_DOWN_2,
        .power = 0,
        .type = TYPE_NORMAL,
        .pp = 10,
        .secondaryEffectChance = 0,
        .target = MOVE_TARGET_SELECTED,
        .priority = 0,
        .flags = FLAG_PROTECT_AFFECTED | FLAG_MAGICCOAT_AFFECTED | FLAG_MIRROR_MOVE_AFFECTED,
        .split = SPLIT_STATUS,
        .zMovePower = 0,
        .zMoveEffect = Z_EFFECT_SPD_UP_1,
    },

    [MOVE_FAINT_ATTACK] =
    {
        #if B_UPDATED_MOVE_DATA >= GEN_4
            .flags = FLAG_MAKES_CONTACT | FLAG_PROTECT_AFFECTED | FLAG_MIRROR_MOVE_AFFECTED | FLAG_KINGSROCK_AFFECTED,
        #else
            .flags = FLAG_PROTECT_AFFECTED | FLAG_MIRROR_MOVE_AFFECTED | FLAG_KINGSROCK_AFFECTED,
        #endif
        .effect = EFFECT_HIT,
        .power = 60,
        .type = TYPE_DARK,
        .accuracy = 0,
        .pp = 20,
        .secondaryEffectChance = 0,
        .target = MOVE_TARGET_SELECTED,
        .priority = 0,
        .split = SPLIT_PHYSICAL,
        .zMovePower = 120,
        .zMoveEffect = Z_EFFECT_NONE,
    },

    [MOVE_SWEET_KISS] =
    {
        #if B_UPDATED_MOVE_DATA >= GEN_6
            .type = TYPE_FAIRY,
        #else
            .type = TYPE_NORMAL,
        #endif
        .effect = EFFECT_CONFUSE,
        .power = 0,
        .accuracy = 75,
        .pp = 10,
        .secondaryEffectChance = 0,
        .target = MOVE_TARGET_SELECTED,
        .priority = 0,
        .flags = FLAG_PROTECT_AFFECTED | FLAG_MAGICCOAT_AFFECTED | FLAG_MIRROR_MOVE_AFFECTED,
        .split = SPLIT_STATUS,
        .zMovePower = 0,
        .zMoveEffect = Z_EFFECT_SPATK_UP_1,
    },

    [MOVE_BELLY_DRUM] =
    {
        .effect = EFFECT_BELLY_DRUM,
        .power = 0,
        .type = TYPE_NORMAL,
        .accuracy = 0,
        .pp = 10,
        .secondaryEffectChance = 0,
        .target = MOVE_TARGET_USER,
        .priority = 0,
        .flags = FLAG_SNATCH_AFFECTED,
        .split = SPLIT_STATUS,
        .zMovePower = 0,
        .zMoveEffect = Z_EFFECT_RECOVER_HP,
    },

    [MOVE_SLUDGE_BOMB] =
    {
        .effect = EFFECT_POISON_HIT,
        .power = 90,
        .type = TYPE_POISON,
        .accuracy = 100,
        .pp = 10,
        .secondaryEffectChance = 30,
        .target = MOVE_TARGET_SELECTED,
        .priority = 0,
        .flags = FLAG_PROTECT_AFFECTED | FLAG_MIRROR_MOVE_AFFECTED | FLAG_SHEER_FORCE_BOOST | FLAG_BALLISTIC,
        .split = SPLIT_SPECIAL,
        .zMovePower = 175,
        .zMoveEffect = Z_EFFECT_NONE,
    },

    [MOVE_MUD_SLAP] =
    {
        .effect = EFFECT_ACCURACY_DOWN_HIT,
        .power = 20,
        .type = TYPE_GROUND,
        .accuracy = 100,
        .pp = 10,
        .secondaryEffectChance = 100,
        .target = MOVE_TARGET_SELECTED,
        .priority = 0,
        .flags = FLAG_PROTECT_AFFECTED | FLAG_MIRROR_MOVE_AFFECTED | FLAG_SHEER_FORCE_BOOST,
        .split = SPLIT_SPECIAL,
        .zMovePower = 100,
        .zMoveEffect = Z_EFFECT_NONE,
    },

    [MOVE_OCTAZOOKA] =
    {
        .effect = EFFECT_ACCURACY_DOWN_HIT,
        .power = 65,
        .type = TYPE_WATER,
        .accuracy = 85,
        .pp = 10,
        .secondaryEffectChance = 50,
        .target = MOVE_TARGET_SELECTED,
        .priority = 0,
        .flags = FLAG_PROTECT_AFFECTED | FLAG_MIRROR_MOVE_AFFECTED | FLAG_BALLISTIC | FLAG_SHEER_FORCE_BOOST,
        .split = SPLIT_SPECIAL,
        .zMovePower = 120,
        .zMoveEffect = Z_EFFECT_NONE,
    },

    [MOVE_SPIKES] =
    {
        #if B_UPDATED_MOVE_DATA >= GEN_5
            .flags = FLAG_MAGICCOAT_AFFECTED,
        #else
            .flags = 0,
        #endif
        .effect = EFFECT_SPIKES,
        .power = 0,
        .type = TYPE_GROUND,
        .accuracy = 0,
        .pp = 20,
        .secondaryEffectChance = 0,
        .target = MOVE_TARGET_OPPONENTS_FIELD,
        .priority = 0,
        .split = SPLIT_STATUS,
        .zMovePower = 0,
        .zMoveEffect = Z_EFFECT_DEF_UP_1,
    },

    [MOVE_ZAP_CANNON] =
    {
        #if B_UPDATED_MOVE_DATA >= GEN_4
            .power = 120,
        #else
            .power = 100,
        #endif
        .effect = EFFECT_PARALYZE_HIT,
        .type = TYPE_ELECTRIC,
        .accuracy = 50,
        .pp = 5,
        .secondaryEffectChance = 100,
        .target = MOVE_TARGET_SELECTED,
        .priority = 0,
        .flags = FLAG_PROTECT_AFFECTED | FLAG_MIRROR_MOVE_AFFECTED | FLAG_SHEER_FORCE_BOOST | FLAG_BALLISTIC,
        .split = SPLIT_SPECIAL,
        .zMovePower = 190,
        .zMoveEffect = Z_EFFECT_NONE,
    },

    [MOVE_FORESIGHT] =
    {
        #if B_UPDATED_MOVE_DATA >= GEN_5
            .accuracy = 0,
            .flags = FLAG_PROTECT_AFFECTED | FLAG_MIRROR_MOVE_AFFECTED | FLAG_MAGICCOAT_AFFECTED,
        #elif B_UPDATED_MOVE_DATA >= GEN_4
            .accuracy = 0,
            .flags = FLAG_PROTECT_AFFECTED | FLAG_MIRROR_MOVE_AFFECTED,
        #else
            .accuracy = 100,
            .flags = FLAG_PROTECT_AFFECTED | FLAG_MIRROR_MOVE_AFFECTED,
        #endif
        .effect = EFFECT_FORESIGHT,
        .power = 0,
        .type = TYPE_NORMAL,
        .pp = 40,
        .secondaryEffectChance = 0,
        .target = MOVE_TARGET_SELECTED,
        .priority = 0,
        .split = SPLIT_STATUS,
        .zMovePower = 0,
        .zMoveEffect = Z_EFFECT_BOOST_CRITS,
    },

    [MOVE_DESTINY_BOND] =
    {
        .effect = EFFECT_DESTINY_BOND,
        .power = 0,
        .type = TYPE_GHOST,
        .accuracy = 0,
        .pp = 5,
        .secondaryEffectChance = 0,
        .target = MOVE_TARGET_USER,
        .priority = 0,
        .flags = 0,
        .split = SPLIT_STATUS,
        .zMovePower = 0,
        .zMoveEffect = Z_EFFECT_FOLLOW_ME,
    },

    [MOVE_PERISH_SONG] =
    {
        .effect = EFFECT_PERISH_SONG,
        .power = 0,
        .type = TYPE_NORMAL,
        .accuracy = 0,
        .pp = 5,
        .secondaryEffectChance = 0,
        .target = MOVE_TARGET_USER,
        .priority = 0,
        .flags = FLAG_SOUND,
        .split = SPLIT_STATUS,
        .zMovePower = 0,
        .zMoveEffect = Z_EFFECT_RESET_STATS,
    },

    [MOVE_ICY_WIND] =
    {
        .effect = EFFECT_SPEED_DOWN_HIT,
        .power = 55,
        .type = TYPE_ICE,
        .accuracy = 95,
        .pp = 15,
        .secondaryEffectChance = 100,
        .target = MOVE_TARGET_BOTH,
        .priority = 0,
        .flags = FLAG_PROTECT_AFFECTED | FLAG_MIRROR_MOVE_AFFECTED | FLAG_SHEER_FORCE_BOOST,
        .split = SPLIT_SPECIAL,
        .zMovePower = 100,
        .zMoveEffect = Z_EFFECT_NONE,
    },

    [MOVE_DETECT] =
    {
        .effect = EFFECT_PROTECT,
        .power = 0,
        .type = TYPE_FIGHTING,
        .accuracy = 0,
        .pp = 5,
        .secondaryEffectChance = 0,
        .target = MOVE_TARGET_USER,
        .priority = 3,
        .flags = FLAG_PROTECTION_MOVE,
        .split = SPLIT_STATUS,
        .zMovePower = 0,
        .zMoveEffect = Z_EFFECT_EVSN_UP_1,
    },

    [MOVE_BONE_RUSH] =
    {
        #if B_UPDATED_MOVE_DATA >= GEN_5
            .accuracy = 90,
        #else
            .accuracy = 80,
        #endif
        .effect = EFFECT_MULTI_HIT,
        .power = 25,
        .type = TYPE_GROUND,
        .pp = 10,
        .secondaryEffectChance = 0,
        .target = MOVE_TARGET_SELECTED,
        .priority = 0,
        .flags = FLAG_PROTECT_AFFECTED | FLAG_MIRROR_MOVE_AFFECTED | FLAG_KINGSROCK_AFFECTED,
        .split = SPLIT_PHYSICAL,
        .zMovePower = 100,
        .zMoveEffect = Z_EFFECT_NONE,
    },

    [MOVE_LOCK_ON] =
    {
        #if B_UPDATED_MOVE_DATA >= GEN_4
            .accuracy = 100,
        #else
            .accuracy = 0,
        #endif
        .effect = EFFECT_LOCK_ON,
        .power = 0,
        .type = TYPE_NORMAL,
        .pp = 5,
        .secondaryEffectChance = 0,
        .target = MOVE_TARGET_SELECTED,
        .priority = 0,
        .flags = FLAG_PROTECT_AFFECTED | FLAG_MIRROR_MOVE_AFFECTED,
        .split = SPLIT_STATUS,
        .zMovePower = 0,
        .zMoveEffect = Z_EFFECT_SPD_UP_1,
    },

    [MOVE_OUTRAGE] =
    {
        #if B_UPDATED_MOVE_DATA >= GEN_5
            .power = 120,
            .pp = 10,
        #elif B_UPDATED_MOVE_DATA == GEN_4
            .power = 120,
            .pp = 15,
        #else
            .power = 90,
            .pp = 15,
        #endif
        .effect = EFFECT_RAMPAGE,
        .type = TYPE_DRAGON,
        .accuracy = 100,
        .secondaryEffectChance = 100,
        .target = MOVE_TARGET_RANDOM,
        .priority = 0,
        .flags = FLAG_MAKES_CONTACT | FLAG_PROTECT_AFFECTED | FLAG_MIRROR_MOVE_AFFECTED | FLAG_KINGSROCK_AFFECTED,
        .split = SPLIT_PHYSICAL,
        .zMovePower = 190,
        .zMoveEffect = Z_EFFECT_NONE,
    },

    [MOVE_SANDSTORM] =
    {
        .effect = EFFECT_SANDSTORM,
        .power = 0,
        .type = TYPE_ROCK,
        .accuracy = 0,
        .pp = 10,
        .secondaryEffectChance = 0,
        .target = MOVE_TARGET_USER,
        .priority = 0,
        .flags = 0,
        .split = SPLIT_STATUS,
        .zMovePower = 0,
        .zMoveEffect = Z_EFFECT_SPD_UP_1,
    },

    [MOVE_GIGA_DRAIN] =
    {
        #if B_UPDATED_MOVE_DATA >= GEN_5
            .power = 75,
            .pp = 10,
        #elif B_UPDATED_MOVE_DATA == GEN_4
            .power = 60,
            .pp = 10,
        #else
            .power = 60,
            .pp = 5,
        #endif
        .effect = EFFECT_ABSORB,
        .type = TYPE_GRASS,
        .accuracy = 100,
        .secondaryEffectChance = 0,
        .target = MOVE_TARGET_SELECTED,
        .priority = 0,
        .flags = FLAG_PROTECT_AFFECTED | FLAG_MIRROR_MOVE_AFFECTED,
        .split = SPLIT_SPECIAL,
        .zMovePower = 140,
        .zMoveEffect = Z_EFFECT_NONE,
    },

    [MOVE_ENDURE] =
    {
        .effect = EFFECT_ENDURE,
        .power = 0,
        .type = TYPE_NORMAL,
        .accuracy = 0,
        .pp = 10,
        .secondaryEffectChance = 0,
        .target = MOVE_TARGET_USER,
        .priority = 3,
        .flags = FLAG_PROTECTION_MOVE,
        .split = SPLIT_STATUS,
        .zMovePower = 0,
        .zMoveEffect = Z_EFFECT_RESET_STATS,
    },

    [MOVE_CHARM] =
    {
        #if B_UPDATED_MOVE_DATA >= GEN_6
            .type = TYPE_FAIRY,
        #else
            .type = TYPE_NORMAL,
        #endif
        .effect = EFFECT_ATTACK_DOWN_2,
        .power = 0,
        .accuracy = 100,
        .pp = 20,
        .secondaryEffectChance = 0,
        .target = MOVE_TARGET_SELECTED,
        .priority = 0,
        .flags = FLAG_PROTECT_AFFECTED | FLAG_MAGICCOAT_AFFECTED | FLAG_MIRROR_MOVE_AFFECTED,
        .split = SPLIT_STATUS,
        .zMovePower = 0,
        .zMoveEffect = Z_EFFECT_DEF_UP_1,
    },

    [MOVE_ROLLOUT] =
    {
        .effect = EFFECT_ROLLOUT,
        .power = 30,
        .type = TYPE_ROCK,
        .accuracy = 90,
        .pp = 20,
        .secondaryEffectChance = 0,
        .target = MOVE_TARGET_SELECTED,
        .priority = 0,
        .flags = FLAG_MAKES_CONTACT | FLAG_PROTECT_AFFECTED | FLAG_MIRROR_MOVE_AFFECTED | FLAG_KINGSROCK_AFFECTED,
        .split = SPLIT_PHYSICAL,
        .zMovePower = 100,
        .zMoveEffect = Z_EFFECT_NONE,
    },

    [MOVE_FALSE_SWIPE] =
    {
        .effect = EFFECT_FALSE_SWIPE,
        .power = 40,
        .type = TYPE_NORMAL,
        .accuracy = 100,
        .pp = 40,
        .secondaryEffectChance = 0,
        .target = MOVE_TARGET_SELECTED,
        .priority = 0,
        .flags = FLAG_MAKES_CONTACT | FLAG_PROTECT_AFFECTED | FLAG_MIRROR_MOVE_AFFECTED | FLAG_KINGSROCK_AFFECTED,
        .split = SPLIT_PHYSICAL,
        .zMovePower = 100,
        .zMoveEffect = Z_EFFECT_NONE,
    },

    [MOVE_SWAGGER] =
    {
        #if B_UPDATED_MOVE_DATA >= GEN_7
            .accuracy = 85,
        #else
            .accuracy = 90,
        #endif
        .effect = EFFECT_SWAGGER,
        .power = 0,
        .type = TYPE_NORMAL,
        .pp = 15,
        .secondaryEffectChance = 100,
        .target = MOVE_TARGET_SELECTED,
        .priority = 0,
        .flags = FLAG_PROTECT_AFFECTED | FLAG_MAGICCOAT_AFFECTED | FLAG_MIRROR_MOVE_AFFECTED,
        .split = SPLIT_STATUS,
        .zMovePower = 0,
        .zMoveEffect = Z_EFFECT_RESET_STATS,
    },

    [MOVE_MILK_DRINK] =
    {
        .effect = EFFECT_SOFTBOILED,
        .power = 0,
        .type = TYPE_NORMAL,
        .accuracy = 0,
        .pp = 10,
        .secondaryEffectChance = 0,
        .target = MOVE_TARGET_USER,
        .priority = 0,
        .flags = FLAG_PROTECT_AFFECTED | FLAG_SNATCH_AFFECTED,
        .split = SPLIT_STATUS,
        .zMovePower = 0,
        .zMoveEffect = Z_EFFECT_RESET_STATS,
    },

    [MOVE_SPARK] =
    {
        .effect = EFFECT_PARALYZE_HIT,
        .power = 65,
        .type = TYPE_ELECTRIC,
        .accuracy = 100,
        .pp = 20,
        .secondaryEffectChance = 30,
        .target = MOVE_TARGET_SELECTED,
        .priority = 0,
        .flags = FLAG_MAKES_CONTACT | FLAG_PROTECT_AFFECTED | FLAG_MIRROR_MOVE_AFFECTED | FLAG_SHEER_FORCE_BOOST,
        .split = SPLIT_PHYSICAL,
        .zMovePower = 120,
        .zMoveEffect = Z_EFFECT_NONE,
    },

    [MOVE_FURY_CUTTER] =
    {
        #if B_UPDATED_MOVE_DATA >= GEN_6
            .power = 40,
        #elif B_UPDATED_MOVE_DATA == GEN_5
            .power = 20,
        #else
            .power = 10,
        #endif
        .effect = EFFECT_FURY_CUTTER,
        .type = TYPE_BUG,
        .accuracy = 95,
        .pp = 20,
        .secondaryEffectChance = 0,
        .target = MOVE_TARGET_SELECTED,
        .priority = 0,
        .flags = FLAG_MAKES_CONTACT | FLAG_PROTECT_AFFECTED | FLAG_MIRROR_MOVE_AFFECTED | FLAG_KINGSROCK_AFFECTED,
        .split = SPLIT_PHYSICAL,
        .zMovePower = 100,
        .zMoveEffect = Z_EFFECT_NONE,
    },

    [MOVE_STEEL_WING] =
    {
        .effect = EFFECT_DEFENSE_UP_HIT,
        .power = 70,
        .type = TYPE_STEEL,
        .accuracy = 90,
        .pp = 25,
        .secondaryEffectChance = 10,
        .target = MOVE_TARGET_SELECTED,
        .priority = 0,
        .flags = FLAG_MAKES_CONTACT | FLAG_PROTECT_AFFECTED | FLAG_MIRROR_MOVE_AFFECTED | FLAG_KINGSROCK_AFFECTED | FLAG_SHEER_FORCE_BOOST,
        .split = SPLIT_PHYSICAL,
        .zMovePower = 140,
        .zMoveEffect = Z_EFFECT_NONE,
    },

    [MOVE_MEAN_LOOK] =
    {
        #if B_UPDATED_MOVE_DATA >= GEN_6
            .flags = FLAG_MAGICCOAT_AFFECTED | FLAG_MIRROR_MOVE_AFFECTED,
        #else
            .flags = FLAG_PROTECT_AFFECTED | FLAG_MAGICCOAT_AFFECTED | FLAG_MIRROR_MOVE_AFFECTED,
        #endif
        .effect = EFFECT_MEAN_LOOK,
        .power = 0,
        .type = TYPE_NORMAL,
        .accuracy = 0,
        .pp = 5,
        .secondaryEffectChance = 0,
        .target = MOVE_TARGET_SELECTED,
        .priority = 0,
        .split = SPLIT_STATUS,
        .zMovePower = 0,
        .zMoveEffect = Z_EFFECT_SPDEF_UP_1,
    },

    [MOVE_ATTRACT] =
    {
        .effect = EFFECT_ATTRACT,
        .power = 0,
        .type = TYPE_NORMAL,
        .accuracy = 100,
        .pp = 15,
        .secondaryEffectChance = 0,
        .target = MOVE_TARGET_SELECTED,
        .priority = 0,
        .flags = FLAG_PROTECT_AFFECTED | FLAG_MAGICCOAT_AFFECTED | FLAG_MIRROR_MOVE_AFFECTED,
        .split = SPLIT_STATUS,
        .zMovePower = 0,
        .zMoveEffect = Z_EFFECT_RESET_STATS,
    },

    [MOVE_SLEEP_TALK] =
    {
        .effect = EFFECT_SLEEP_TALK,
        .power = 0,
        .type = TYPE_NORMAL,
        .accuracy = 0,
        .pp = 10,
        .secondaryEffectChance = 0,
        .target = MOVE_TARGET_DEPENDS,
        .priority = 0,
        .flags = 0,
        .split = SPLIT_STATUS,
        .zMovePower = 0,
        .zMoveEffect = Z_EFFECT_BOOST_CRITS,
    },

    [MOVE_HEAL_BELL] =
    {
        .effect = EFFECT_HEAL_BELL,
        .power = 0,
        .type = TYPE_NORMAL,
        .accuracy = 0,
        .pp = 5,
        .secondaryEffectChance = 0,
        .target = MOVE_TARGET_USER,
        .priority = 0,
        .flags = FLAG_SNATCH_AFFECTED | FLAG_SOUND,
        .split = SPLIT_STATUS,
        .zMovePower = 0,
        .zMoveEffect = Z_EFFECT_RECOVER_HP,
    },

    [MOVE_RETURN] =
    {
        .effect = EFFECT_RETURN,
        .power = 1,
        .type = TYPE_NORMAL,
        .accuracy = 100,
        .pp = 20,
        .secondaryEffectChance = 0,
        .target = MOVE_TARGET_SELECTED,
        .priority = 0,
        .flags = FLAG_MAKES_CONTACT | FLAG_PROTECT_AFFECTED | FLAG_MIRROR_MOVE_AFFECTED | FLAG_KINGSROCK_AFFECTED,
        .split = SPLIT_PHYSICAL,
        .zMovePower = 160,
        .zMoveEffect = Z_EFFECT_NONE,
    },

    [MOVE_PRESENT] =
    {
        .effect = EFFECT_PRESENT,
        .power = 1,
        .type = TYPE_NORMAL,
        .accuracy = 90,
        .pp = 15,
        .secondaryEffectChance = 0,
        .target = MOVE_TARGET_SELECTED,
        .priority = 0,
        .flags = FLAG_PROTECT_AFFECTED | FLAG_MIRROR_MOVE_AFFECTED,
        .split = SPLIT_PHYSICAL,
        .zMovePower = 100,
        .zMoveEffect = Z_EFFECT_NONE,
    },

    [MOVE_FRUSTRATION] =
    {
        .effect = EFFECT_FRUSTRATION,
        .power = 1,
        .type = TYPE_NORMAL,
        .accuracy = 100,
        .pp = 20,
        .secondaryEffectChance = 0,
        .target = MOVE_TARGET_SELECTED,
        .priority = 0,
        .flags = FLAG_MAKES_CONTACT | FLAG_PROTECT_AFFECTED | FLAG_MIRROR_MOVE_AFFECTED | FLAG_KINGSROCK_AFFECTED,
        .split = SPLIT_PHYSICAL,
        .zMovePower = 160,
        .zMoveEffect = Z_EFFECT_NONE,
    },

    [MOVE_SAFEGUARD] =
    {
        .effect = EFFECT_SAFEGUARD,
        .power = 0,
        .type = TYPE_NORMAL,
        .accuracy = 0,
        .pp = 25,
        .secondaryEffectChance = 0,
        .target = MOVE_TARGET_USER,
        .priority = 0,
        .flags = FLAG_SNATCH_AFFECTED,
        .split = SPLIT_STATUS,
        .zMovePower = 0,
        .zMoveEffect = Z_EFFECT_SPD_UP_1,
    },

    [MOVE_PAIN_SPLIT] =
    {
        .effect = EFFECT_PAIN_SPLIT,
        .power = 0,
        .type = TYPE_NORMAL,
        .accuracy = 0,
        .pp = 20,
        .secondaryEffectChance = 0,
        .target = MOVE_TARGET_SELECTED,
        .priority = 0,
        .flags = FLAG_PROTECT_AFFECTED | FLAG_MIRROR_MOVE_AFFECTED,
        .split = SPLIT_STATUS,
        .zMovePower = 0,
        .zMoveEffect = Z_EFFECT_DEF_UP_1,
    },

    [MOVE_SACRED_FIRE] =
    {
        .effect = EFFECT_THAW_HIT,
        .power = 100,
        .type = TYPE_FIRE,
        .accuracy = 95,
        .pp = 5,
        .secondaryEffectChance = 50,
        .target = MOVE_TARGET_SELECTED,
        .priority = 0,
        .flags = FLAG_PROTECT_AFFECTED | FLAG_MIRROR_MOVE_AFFECTED | FLAG_SHEER_FORCE_BOOST,
        .split = SPLIT_SPECIAL,
        .zMovePower = 180,
        .zMoveEffect = Z_EFFECT_NONE,
    },

    [MOVE_MAGNITUDE] =
    {
        .effect = EFFECT_MAGNITUDE,
        .power = 1,
        .type = TYPE_GROUND,
        .accuracy = 100,
        .pp = 30,
        .secondaryEffectChance = 0,
        .target = MOVE_TARGET_FOES_AND_ALLY,
        .priority = 0,
        .flags = FLAG_PROTECT_AFFECTED | FLAG_MIRROR_MOVE_AFFECTED | FLAG_KINGSROCK_AFFECTED | FLAG_DMG_UNDERGROUND,
        .split = SPLIT_PHYSICAL,
        .zMovePower = 140,
        .zMoveEffect = Z_EFFECT_NONE,
    },

    [MOVE_DYNAMIC_PUNCH] =
    {
        .effect = EFFECT_CONFUSE_HIT,
        .power = 100,
        .type = TYPE_FIGHTING,
        .accuracy = 50,
        .pp = 5,
        .secondaryEffectChance = 100,
        .target = MOVE_TARGET_SELECTED,
        .priority = 0,
        .flags = FLAG_MAKES_CONTACT | FLAG_PROTECT_AFFECTED | FLAG_MIRROR_MOVE_AFFECTED | FLAG_IRON_FIST_BOOST | FLAG_SHEER_FORCE_BOOST,
        .split = SPLIT_PHYSICAL,
        .zMovePower = 180,
        .zMoveEffect = Z_EFFECT_NONE,
    },

    [MOVE_MEGAHORN] =
    {
        .effect = EFFECT_HIT,
        .power = 120,
        .type = TYPE_BUG,
        .accuracy = 85,
        .pp = 10,
        .secondaryEffectChance = 0,
        .target = MOVE_TARGET_SELECTED,
        .priority = 0,
        .flags = FLAG_MAKES_CONTACT | FLAG_PROTECT_AFFECTED | FLAG_MIRROR_MOVE_AFFECTED | FLAG_KINGSROCK_AFFECTED,
        .split = SPLIT_PHYSICAL,
        .zMovePower = 190,
        .zMoveEffect = Z_EFFECT_NONE,
    },

    [MOVE_DRAGON_BREATH] =
    {
        .effect = EFFECT_PARALYZE_HIT,
        .power = 60,
        .type = TYPE_DRAGON,
        .accuracy = 100,
        .pp = 20,
        .secondaryEffectChance = 30,
        .target = MOVE_TARGET_SELECTED,
        .priority = 0,
        .flags = FLAG_PROTECT_AFFECTED | FLAG_MIRROR_MOVE_AFFECTED | FLAG_KINGSROCK_AFFECTED | FLAG_SHEER_FORCE_BOOST,
        .split = SPLIT_SPECIAL,
        .zMovePower = 120,
        .zMoveEffect = Z_EFFECT_NONE,
    },

    [MOVE_BATON_PASS] =
    {
        .effect = EFFECT_BATON_PASS,
        .power = 0,
        .type = TYPE_NORMAL,
        .accuracy = 0,
        .pp = 40,
        .secondaryEffectChance = 0,
        .target = MOVE_TARGET_USER,
        .priority = 0,
        .flags = 0,
        .split = SPLIT_STATUS,
        .zMovePower = 0,
        .zMoveEffect = Z_EFFECT_RESET_STATS,
    },

    [MOVE_ENCORE] =
    {
        #if B_UPDATED_MOVE_DATA >= GEN_5
            .flags = FLAG_PROTECT_AFFECTED | FLAG_MIRROR_MOVE_AFFECTED | FLAG_MAGICCOAT_AFFECTED,
        #else
            .flags = FLAG_PROTECT_AFFECTED | FLAG_MIRROR_MOVE_AFFECTED,
        #endif
        .effect = EFFECT_ENCORE,
        .power = 0,
        .type = TYPE_NORMAL,
        .accuracy = 100,
        .pp = 5,
        .secondaryEffectChance = 0,
        .target = MOVE_TARGET_SELECTED,
        .priority = 0,
        .split = SPLIT_STATUS,
        .zMovePower = 0,
        .zMoveEffect = Z_EFFECT_SPD_UP_1,
    },

    [MOVE_PURSUIT] =
    {
        .effect = EFFECT_PURSUIT,
        .power = 40,
        .type = TYPE_DARK,
        .accuracy = 100,
        .pp = 20,
        .secondaryEffectChance = 0,
        .target = MOVE_TARGET_SELECTED,
        .priority = 0,
        .flags = FLAG_MAKES_CONTACT | FLAG_PROTECT_AFFECTED | FLAG_MIRROR_MOVE_AFFECTED,
        .split = SPLIT_PHYSICAL,
        .zMovePower = 100,
        .zMoveEffect = Z_EFFECT_NONE,
    },

    [MOVE_RAPID_SPIN] =
    {
        #if B_UPDATED_MOVE_DATA >= GEN_4
            .power = 50,
        #else
            .power = 20,
        #endif
        .effect = EFFECT_RAPID_SPIN,
        .type = TYPE_NORMAL,
        .accuracy = 100,
        .pp = 40,
        .secondaryEffectChance = 0,
        .target = MOVE_TARGET_SELECTED,
        .priority = 0,
        .flags = FLAG_MAKES_CONTACT | FLAG_PROTECT_AFFECTED | FLAG_MIRROR_MOVE_AFFECTED | FLAG_KINGSROCK_AFFECTED,
        .split = SPLIT_PHYSICAL,
        .zMovePower = 100,
        .zMoveEffect = Z_EFFECT_NONE,
    },

    [MOVE_SWEET_SCENT] =
    {
        .effect = EFFECT_EVASION_DOWN_2,
        .power = 0,
        .type = TYPE_NORMAL,
        .accuracy = 100,
        .pp = 20,
        .secondaryEffectChance = 0,
        .target = MOVE_TARGET_BOTH,
        .priority = 0,
        .flags = FLAG_PROTECT_AFFECTED | FLAG_MAGICCOAT_AFFECTED | FLAG_MIRROR_MOVE_AFFECTED,
        .split = SPLIT_STATUS,
        .zMovePower = 0,
        .zMoveEffect = Z_EFFECT_ACC_UP_1,
    },

    [MOVE_IRON_TAIL] =
    {
        .effect = EFFECT_DEFENSE_DOWN_HIT,
        .power = 100,
        .type = TYPE_STEEL,
        .accuracy = 75,
        .pp = 15,
        .secondaryEffectChance = 30,
        .target = MOVE_TARGET_SELECTED,
        .priority = 0,
        .flags = FLAG_MAKES_CONTACT | FLAG_PROTECT_AFFECTED | FLAG_MIRROR_MOVE_AFFECTED | FLAG_SHEER_FORCE_BOOST,
        .split = SPLIT_PHYSICAL,
        .zMovePower = 180,
        .zMoveEffect = Z_EFFECT_NONE,
    },

    [MOVE_METAL_CLAW] =
    {
        .effect = EFFECT_ATTACK_UP_HIT,
        .power = 50,
        .type = TYPE_STEEL,
        .accuracy = 95,
        .pp = 35,
        .secondaryEffectChance = 10,
        .target = MOVE_TARGET_SELECTED,
        .priority = 0,
        .flags = FLAG_MAKES_CONTACT | FLAG_PROTECT_AFFECTED | FLAG_MIRROR_MOVE_AFFECTED | FLAG_SHEER_FORCE_BOOST,
        .split = SPLIT_PHYSICAL,
        .zMovePower = 100,
        .zMoveEffect = Z_EFFECT_NONE,
    },

    [MOVE_VITAL_THROW] =
    {
        .effect = EFFECT_VITAL_THROW,
        .power = 70,
        .type = TYPE_FIGHTING,
        .accuracy = 100,
        .pp = 10,
        .secondaryEffectChance = 0,
        .target = MOVE_TARGET_SELECTED,
        .priority = -1,
        .flags = FLAG_MAKES_CONTACT | FLAG_PROTECT_AFFECTED | FLAG_MIRROR_MOVE_AFFECTED | FLAG_KINGSROCK_AFFECTED,
        .split = SPLIT_PHYSICAL,
        .zMovePower = 140,
        .zMoveEffect = Z_EFFECT_NONE,
    },

    [MOVE_MORNING_SUN] =
    {
        .effect = EFFECT_MORNING_SUN,
        .power = 0,
        .type = TYPE_NORMAL,
        .accuracy = 0,
        .pp = 5,
        .secondaryEffectChance = 0,
        .target = MOVE_TARGET_USER,
        .priority = 0,
        .flags = FLAG_SNATCH_AFFECTED,
        .split = SPLIT_STATUS,
        .zMovePower = 0,
        .zMoveEffect = Z_EFFECT_RESET_STATS,
    },

    [MOVE_SYNTHESIS] =
    {
        .effect = EFFECT_SYNTHESIS,
        .power = 0,
        .type = TYPE_GRASS,
        .accuracy = 0,
        .pp = 5,
        .secondaryEffectChance = 0,
        .target = MOVE_TARGET_USER,
        .priority = 0,
        .flags = FLAG_SNATCH_AFFECTED,
        .split = SPLIT_STATUS,
        .zMovePower = 0,
        .zMoveEffect = Z_EFFECT_RESET_STATS,
    },

    [MOVE_MOONLIGHT] =
    {
        #if B_UPDATED_MOVE_DATA >= GEN_6
            .type = TYPE_FAIRY,
        #else
            .type = TYPE_NORMAL,
        #endif
        .effect = EFFECT_MOONLIGHT,
        .power = 0,
        .accuracy = 0,
        .pp = 5,
        .secondaryEffectChance = 0,
        .target = MOVE_TARGET_USER,
        .priority = 0,
        .flags = FLAG_SNATCH_AFFECTED,
        .split = SPLIT_STATUS,
        .zMovePower = 0,
        .zMoveEffect = Z_EFFECT_RESET_STATS,
    },

    [MOVE_HIDDEN_POWER] =
    {
        .effect = EFFECT_HIDDEN_POWER,
        .power = 60,
        .type = TYPE_NORMAL,
        .accuracy = 100,
        .pp = 15,
        .secondaryEffectChance = 0,
        .target = MOVE_TARGET_SELECTED,
        .priority = 0,
        .flags = FLAG_PROTECT_AFFECTED | FLAG_MIRROR_MOVE_AFFECTED | FLAG_KINGSROCK_AFFECTED,
        .split = SPLIT_SPECIAL,
        .zMovePower = 120,
        .zMoveEffect = Z_EFFECT_NONE,
    },

    [MOVE_CROSS_CHOP] =
    {
        .effect = EFFECT_HIT,
        .power = 100,
        .type = TYPE_FIGHTING,
        .accuracy = 80,
        .pp = 5,
        .secondaryEffectChance = 0,
        .target = MOVE_TARGET_SELECTED,
        .priority = 0,
        .flags = FLAG_MAKES_CONTACT | FLAG_PROTECT_AFFECTED | FLAG_MIRROR_MOVE_AFFECTED | FLAG_KINGSROCK_AFFECTED | FLAG_HIGH_CRIT,
        .split = SPLIT_PHYSICAL,
        .zMovePower = 180,
        .zMoveEffect = Z_EFFECT_NONE,
    },

    [MOVE_TWISTER] =
    {
        .effect = EFFECT_TWISTER,
        .power = 40,
        .type = TYPE_DRAGON,
        .accuracy = 100,
        .pp = 20,
        .secondaryEffectChance = 20,
        .target = MOVE_TARGET_BOTH,
        .priority = 0,
        .flags = FLAG_PROTECT_AFFECTED | FLAG_MIRROR_MOVE_AFFECTED | FLAG_KINGSROCK_AFFECTED | FLAG_SHEER_FORCE_BOOST | FLAG_DMG_IN_AIR,
        .split = SPLIT_SPECIAL,
        .zMovePower = 100,
        .zMoveEffect = Z_EFFECT_NONE,
    },

    [MOVE_RAIN_DANCE] =
    {
        .effect = EFFECT_RAIN_DANCE,
        .power = 0,
        .type = TYPE_WATER,
        .accuracy = 0,
        .pp = 5,
        .secondaryEffectChance = 0,
        .target = MOVE_TARGET_USER,
        .priority = 0,
        .flags = FLAG_DANCE,
        .split = SPLIT_STATUS,
        .zMovePower = 0,
        .zMoveEffect = Z_EFFECT_SPD_UP_1,
    },

    [MOVE_SUNNY_DAY] =
    {
        .effect = EFFECT_SUNNY_DAY,
        .power = 0,
        .type = TYPE_FIRE,
        .accuracy = 0,
        .pp = 5,
        .secondaryEffectChance = 0,
        .target = MOVE_TARGET_USER,
        .priority = 0,
        .flags = 0,
        .split = SPLIT_STATUS,
        .zMovePower = 0,
        .zMoveEffect = Z_EFFECT_SPD_UP_1,
    },

    [MOVE_CRUNCH] =
    {
        #if B_UPDATED_MOVE_DATA >= GEN_4
            .effect = EFFECT_DEFENSE_DOWN_HIT,
        #else
            .effect = EFFECT_SPECIAL_DEFENSE_DOWN_HIT,
        #endif
        .power = 80,
        .type = TYPE_DARK,
        .accuracy = 100,
        .pp = 15,
        .secondaryEffectChance = 20,
        .target = MOVE_TARGET_SELECTED,
        .priority = 0,
        .flags = FLAG_MAKES_CONTACT | FLAG_PROTECT_AFFECTED | FLAG_MIRROR_MOVE_AFFECTED | FLAG_SHEER_FORCE_BOOST | FLAG_STRONG_JAW_BOOST,
        .split = SPLIT_PHYSICAL,
        .zMovePower = 160,
        .zMoveEffect = Z_EFFECT_NONE,
    },

    [MOVE_MIRROR_COAT] =
    {
        #if B_UPDATED_MOVE_DATA >= GEN_4
            .flags = FLAG_PROTECT_AFFECTED,
        #else
            .flags = FLAG_MIRROR_MOVE_AFFECTED,
        #endif
        .effect = EFFECT_MIRROR_COAT,
        .power = 1,
        .type = TYPE_PSYCHIC,
        .accuracy = 100,
        .pp = 20,
        .secondaryEffectChance = 0,
        .target = MOVE_TARGET_DEPENDS,
        .priority = -5,
        .split = SPLIT_SPECIAL,
        .zMovePower = 100,
        .zMoveEffect = Z_EFFECT_NONE,
    },

    [MOVE_PSYCH_UP] =
    {
        #if B_UPDATED_MOVE_DATA >= GEN_5
            .flags = FLAG_SNATCH_AFFECTED,
        #else
            .flags = 0,
        #endif
        .effect = EFFECT_PSYCH_UP,
        .power = 0,
        .type = TYPE_NORMAL,
        .accuracy = 0,
        .pp = 10,
        .secondaryEffectChance = 0,
        .target = MOVE_TARGET_SELECTED,
        .priority = 0,
        .split = SPLIT_STATUS,
        .zMovePower = 0,
        .zMoveEffect = Z_EFFECT_RECOVER_HP,
    },

    [MOVE_EXTREME_SPEED] =
    {
        #if B_UPDATED_MOVE_DATA >= GEN_5
            .priority = 2,
        #else
            .priority = 1,
        #endif
        .effect = EFFECT_HIT,
        .power = 80,
        .type = TYPE_NORMAL,
        .accuracy = 100,
        .pp = 5,
        .secondaryEffectChance = 0,
        .target = MOVE_TARGET_SELECTED,
        .flags = FLAG_MAKES_CONTACT | FLAG_PROTECT_AFFECTED | FLAG_MIRROR_MOVE_AFFECTED | FLAG_KINGSROCK_AFFECTED,
        .split = SPLIT_PHYSICAL,
        .zMovePower = 160,
        .zMoveEffect = Z_EFFECT_NONE,
    },

    [MOVE_ANCIENT_POWER] =
    {
        #if B_UPDATED_MOVE_DATA >= GEN_4
            .flags = FLAG_PROTECT_AFFECTED | FLAG_MIRROR_MOVE_AFFECTED | FLAG_SHEER_FORCE_BOOST,
        #else
            .flags = FLAG_MAKES_CONTACT | FLAG_PROTECT_AFFECTED | FLAG_MIRROR_MOVE_AFFECTED | FLAG_SHEER_FORCE_BOOST,
        #endif
        .effect = EFFECT_ALL_STATS_UP_HIT,
        .power = 60,
        .type = TYPE_ROCK,
        .accuracy = 100,
        .pp = 5,
        .secondaryEffectChance = 10,
        .target = MOVE_TARGET_SELECTED,
        .priority = 0,
        .split = SPLIT_SPECIAL,
        .zMovePower = 120,
        .zMoveEffect = Z_EFFECT_NONE,
    },

    [MOVE_SHADOW_BALL] =
    {
        .effect = EFFECT_SPECIAL_DEFENSE_DOWN_HIT,
        .power = 80,
        .type = TYPE_GHOST,
        .accuracy = 100,
        .pp = 15,
        .secondaryEffectChance = 20,
        .target = MOVE_TARGET_SELECTED,
        .priority = 0,
        .flags = FLAG_PROTECT_AFFECTED | FLAG_MIRROR_MOVE_AFFECTED | FLAG_SHEER_FORCE_BOOST | FLAG_BALLISTIC,
        .split = SPLIT_SPECIAL,
        .zMovePower = 160,
        .zMoveEffect = Z_EFFECT_NONE,
    },

    [MOVE_FUTURE_SIGHT] =
    {
        #if B_UPDATED_MOVE_DATA >= GEN_6
            .power = 120,
            .accuracy = 100,
            .pp = 10,
        #elif B_UPDATED_MOVE_DATA == GEN_5
            .power = 100,
            .accuracy = 100,
            .pp = 10,
        #else
            .power = 80,
            .accuracy = 90,
            .pp = 15,
        #endif
        .effect = EFFECT_FUTURE_SIGHT,
        .type = TYPE_PSYCHIC,
        .secondaryEffectChance = 0,
        .target = MOVE_TARGET_SELECTED,
        .priority = 0,
        .flags = 0,
        .split = SPLIT_SPECIAL,
        .zMovePower = 190,
        .zMoveEffect = Z_EFFECT_NONE,
    },

    [MOVE_ROCK_SMASH] =
    {
        #if B_UPDATED_MOVE_DATA >= GEN_4
            .power = 40,
        #else
            .power = 20,
        #endif
        .effect = EFFECT_DEFENSE_DOWN_HIT,
        .type = TYPE_FIGHTING,
        .accuracy = 100,
        .pp = 15,
        .secondaryEffectChance = 50,
        .target = MOVE_TARGET_SELECTED,
        .priority = 0,
        .flags = FLAG_MAKES_CONTACT | FLAG_PROTECT_AFFECTED | FLAG_MIRROR_MOVE_AFFECTED | FLAG_SHEER_FORCE_BOOST,
        .split = SPLIT_PHYSICAL,
        .zMovePower = 100,
        .zMoveEffect = Z_EFFECT_NONE,
    },

    [MOVE_WHIRLPOOL] =
    {
        #if B_UPDATED_MOVE_DATA >= GEN_5
            .power = 35,
            .accuracy = 85,
        #else
            .power = 15,
            .accuracy = 70,
        #endif
        .effect = EFFECT_TRAP,
        .type = TYPE_WATER,
        .pp = 15,
        .secondaryEffectChance = 100,
        .target = MOVE_TARGET_SELECTED,
        .priority = 0,
        .flags = FLAG_PROTECT_AFFECTED | FLAG_MIRROR_MOVE_AFFECTED | FLAG_KINGSROCK_AFFECTED | FLAG_DMG_UNDERWATER,
        .split = SPLIT_SPECIAL,
        .zMovePower = 100,
        .zMoveEffect = Z_EFFECT_NONE,
    },

    [MOVE_BEAT_UP] =
    {
        .effect = EFFECT_BEAT_UP,
        #if B_BEAT_UP_DMG >= GEN_5
            .power = 1,
        #else
            .power = 10,
        #endif
        .type = TYPE_DARK,
        .accuracy = 100,
        .pp = 10,
        .secondaryEffectChance = 0,
        .target = MOVE_TARGET_SELECTED,
        .priority = 0,
        .flags = FLAG_PROTECT_AFFECTED | FLAG_MIRROR_MOVE_AFFECTED | FLAG_KINGSROCK_AFFECTED,
        .split = SPLIT_PHYSICAL,
        .zMovePower = 100,
        .zMoveEffect = Z_EFFECT_NONE,
    },

    [MOVE_FAKE_OUT] =
    {
        #if B_UPDATED_MOVE_DATA >= GEN_4
            .flags = FLAG_MAKES_CONTACT | FLAG_PROTECT_AFFECTED | FLAG_MIRROR_MOVE_AFFECTED | FLAG_SHEER_FORCE_BOOST,
        #else
            .flags = FLAG_PROTECT_AFFECTED | FLAG_MIRROR_MOVE_AFFECTED | FLAG_SHEER_FORCE_BOOST,
        #endif
        .effect = EFFECT_FAKE_OUT,
        .power = 40,
        .type = TYPE_NORMAL,
        .accuracy = 100,
        .pp = 10,
        .secondaryEffectChance = 100,
        .target = MOVE_TARGET_SELECTED,
        .priority = 3,
        .split = SPLIT_PHYSICAL,
        .zMovePower = 100,
        .zMoveEffect = Z_EFFECT_NONE,
    },

    [MOVE_UPROAR] =
    {
        #if B_UPDATED_MOVE_DATA >= GEN_5
            .power = 90,
        #else
            .power = 50,
        #endif
        .effect = EFFECT_UPROAR,
        .type = TYPE_NORMAL,
        .accuracy = 100,
        .pp = 10,
        .secondaryEffectChance = 100,
        .target = MOVE_TARGET_RANDOM,
        .priority = 0,
        .flags = FLAG_PROTECT_AFFECTED | FLAG_MIRROR_MOVE_AFFECTED | FLAG_KINGSROCK_AFFECTED | FLAG_SOUND,
        .split = SPLIT_SPECIAL,
        .zMovePower = 175,
        .zMoveEffect = Z_EFFECT_NONE,
    },

    [MOVE_STOCKPILE] =
    {
        #if B_UPDATED_MOVE_DATA >= GEN_4
            .pp = 20,
        #else
            .pp = 10,
        #endif
        .effect = EFFECT_STOCKPILE,
        .power = 0,
        .type = TYPE_NORMAL,
        .accuracy = 0,
        .secondaryEffectChance = 0,
        .target = MOVE_TARGET_USER,
        .priority = 0,
        .flags = FLAG_SNATCH_AFFECTED,
        .split = SPLIT_STATUS,
        .zMovePower = 0,
        .zMoveEffect = Z_EFFECT_RECOVER_HP,
    },

    [MOVE_SPIT_UP] =
    {
        #if B_UPDATED_MOVE_DATA >= GEN_4
            .power = 1,
        #else
            .power = 100,
        #endif
        .effect = EFFECT_SPIT_UP,
        .type = TYPE_NORMAL,
        .accuracy = 100,
        .pp = 10,
        .secondaryEffectChance = 0,
        .target = MOVE_TARGET_SELECTED,
        .priority = 0,
        .flags = FLAG_PROTECT_AFFECTED | FLAG_KINGSROCK_AFFECTED,
        .split = SPLIT_SPECIAL,
        .zMovePower = 180,
        .zMoveEffect = Z_EFFECT_NONE,
    },

    [MOVE_SWALLOW] =
    {
        .effect = EFFECT_SWALLOW,
        .power = 0,
        .type = TYPE_NORMAL,
        .accuracy = 0,
        .pp = 10,
        .secondaryEffectChance = 0,
        .target = MOVE_TARGET_USER,
        .priority = 0,
        .flags = FLAG_SNATCH_AFFECTED,
        .split = SPLIT_STATUS,
        .zMovePower = 0,
        .zMoveEffect = Z_EFFECT_RESET_STATS,
    },

    [MOVE_HEAT_WAVE] =
    {
        #if B_UPDATED_MOVE_DATA >= GEN_6
            .power = 95,
        #else
            .power = 100,
        #endif
        .effect = EFFECT_BURN_HIT,
        .type = TYPE_FIRE,
        .accuracy = 90,
        .pp = 10,
        .secondaryEffectChance = 10,
        .target = MOVE_TARGET_BOTH,
        .priority = 0,
        .flags = FLAG_PROTECT_AFFECTED | FLAG_MIRROR_MOVE_AFFECTED | FLAG_SHEER_FORCE_BOOST,
        .split = SPLIT_SPECIAL,
        .zMovePower = 175,
        .zMoveEffect = Z_EFFECT_NONE,
    },

    [MOVE_HAIL] =
    {
        .effect = EFFECT_HAIL,
        .power = 0,
        .type = TYPE_ICE,
        .accuracy = 0,
        .pp = 10,
        .secondaryEffectChance = 0,
        .target = MOVE_TARGET_USER,
        .priority = 0,
        .flags = FLAG_PROTECT_AFFECTED,
        .split = SPLIT_STATUS,
        .zMovePower = 0,
        .zMoveEffect = Z_EFFECT_SPD_UP_1,
    },

    [MOVE_TORMENT] =
    {
        #if B_UPDATED_MOVE_DATA >= GEN_5
            .flags = FLAG_PROTECT_AFFECTED | FLAG_MIRROR_MOVE_AFFECTED | FLAG_MAGICCOAT_AFFECTED,
        #else
            .flags = FLAG_PROTECT_AFFECTED | FLAG_MIRROR_MOVE_AFFECTED,
        #endif
        .effect = EFFECT_TORMENT,
        .power = 0,
        .type = TYPE_DARK,
        .accuracy = 100,
        .pp = 15,
        .secondaryEffectChance = 0,
        .target = MOVE_TARGET_SELECTED,
        .priority = 0,
        .split = SPLIT_STATUS,
        .zMovePower = 0,
        .zMoveEffect = Z_EFFECT_DEF_UP_1,
    },

    [MOVE_FLATTER] =
    {
        .effect = EFFECT_FLATTER,
        .power = 0,
        .type = TYPE_DARK,
        .accuracy = 100,
        .pp = 15,
        .secondaryEffectChance = 0,
        .target = MOVE_TARGET_SELECTED,
        .priority = 0,
        .flags = FLAG_PROTECT_AFFECTED | FLAG_MAGICCOAT_AFFECTED | FLAG_MIRROR_MOVE_AFFECTED,
        .split = SPLIT_STATUS,
        .zMovePower = 0,
        .zMoveEffect = Z_EFFECT_SPDEF_UP_1,
    },

    [MOVE_WILL_O_WISP] =
    {
        #if B_UPDATED_MOVE_DATA >= GEN_6
            .accuracy = 85,
        #else
            .accuracy = 75,
        #endif
        .effect = EFFECT_WILL_O_WISP,
        .power = 0,
        .type = TYPE_FIRE,
        .pp = 15,
        .secondaryEffectChance = 0,
        .target = MOVE_TARGET_SELECTED,
        .priority = 0,
        .flags = FLAG_PROTECT_AFFECTED | FLAG_MAGICCOAT_AFFECTED | FLAG_MIRROR_MOVE_AFFECTED,
        .split = SPLIT_STATUS,
        .zMovePower = 0,
        .zMoveEffect = Z_EFFECT_ATK_UP_1,
    },

    [MOVE_MEMENTO] =
    {
        .effect = EFFECT_MEMENTO,
        .power = 0,
        .type = TYPE_DARK,
        .accuracy = 100,
        .pp = 10,
        .secondaryEffectChance = 0,
        .target = MOVE_TARGET_SELECTED,
        .priority = 0,
        .flags = FLAG_PROTECT_AFFECTED | FLAG_MIRROR_MOVE_AFFECTED,
        .split = SPLIT_STATUS,
        .zMovePower = 0,
        .zMoveEffect = Z_EFFECT_RESTORE_REPLACEMENT_HP,
    },

    [MOVE_FACADE] =
    {
        .effect = EFFECT_FACADE,
        .power = 70,
        .type = TYPE_NORMAL,
        .accuracy = 100,
        .pp = 20,
        .secondaryEffectChance = 0,
        .target = MOVE_TARGET_SELECTED,
        .priority = 0,
        .flags = FLAG_MAKES_CONTACT | FLAG_PROTECT_AFFECTED | FLAG_MIRROR_MOVE_AFFECTED,
        .split = SPLIT_PHYSICAL,
        .zMovePower = 140,
        .zMoveEffect = Z_EFFECT_NONE,
    },

    [MOVE_FOCUS_PUNCH] =
    {
        .effect = EFFECT_FOCUS_PUNCH,
        .power = 150,
        .type = TYPE_FIGHTING,
        .accuracy = 100,
        .pp = 20,
        .secondaryEffectChance = 0,
        .target = MOVE_TARGET_SELECTED,
        .priority = -3,
        .flags = FLAG_MAKES_CONTACT | FLAG_PROTECT_AFFECTED | FLAG_IRON_FIST_BOOST,
        .split = SPLIT_PHYSICAL,
        .zMovePower = 200,
        .zMoveEffect = Z_EFFECT_NONE,
    },

    [MOVE_SMELLING_SALT] =
    {
        #if B_UPDATED_MOVE_DATA >= GEN_6
            .power = 70,
        #else
            .power = 60,
        #endif
        .effect = EFFECT_SMELLINGSALT,
        .type = TYPE_NORMAL,
        .accuracy = 100,
        .pp = 10,
        .secondaryEffectChance = 0,
        .target = MOVE_TARGET_SELECTED,
        .priority = 0,
        .flags = FLAG_MAKES_CONTACT | FLAG_PROTECT_AFFECTED | FLAG_MIRROR_MOVE_AFFECTED,
        .split = SPLIT_PHYSICAL,
        .argument = STATUS1_PARALYSIS,
        .zMovePower = 140,
        .zMoveEffect = Z_EFFECT_NONE,
    },

    [MOVE_FOLLOW_ME] =
    {
        .effect = EFFECT_FOLLOW_ME,
        .power = 0,
        .type = TYPE_NORMAL,
        .accuracy = 100,
        .pp = 20,
        .secondaryEffectChance = 0,
        .target = MOVE_TARGET_USER,
        .priority = 3,
        .flags = 0,
        .split = SPLIT_STATUS,
        .zMovePower = 0,
        .zMoveEffect = Z_EFFECT_RESET_STATS,
    },

    [MOVE_NATURE_POWER] =
    {
        .effect = EFFECT_NATURE_POWER,
        .power = 0,
        .type = TYPE_NORMAL,
        .accuracy = 95,
        .pp = 20,
        .secondaryEffectChance = 0,
        .target = MOVE_TARGET_DEPENDS,
        .priority = 0,
        .flags = 0,
        .split = SPLIT_STATUS,
        .zMovePower = 0,
        .zMoveEffect = Z_EFFECT_NONE,
    },

    [MOVE_CHARGE] =
    {
        .effect = EFFECT_CHARGE,
        .power = 0,
        .type = TYPE_ELECTRIC,
        .accuracy = 100,
        .pp = 20,
        .secondaryEffectChance = 0,
        .target = MOVE_TARGET_USER,
        .priority = 0,
        .flags = FLAG_SNATCH_AFFECTED,
        .split = SPLIT_STATUS,
        .zMovePower = 0,
        .zMoveEffect = Z_EFFECT_SPDEF_UP_1,
    },

    [MOVE_TAUNT] =
    {
        #if B_UPDATED_MOVE_DATA >= GEN_5
            .flags = FLAG_PROTECT_AFFECTED | FLAG_MAGICCOAT_AFFECTED | FLAG_MIRROR_MOVE_AFFECTED,
        #else
            .flags = FLAG_PROTECT_AFFECTED,
        #endif
        .effect = EFFECT_TAUNT,
        .power = 0,
        .type = TYPE_DARK,
        .accuracy = 100,
        .pp = 20,
        .secondaryEffectChance = 0,
        .target = MOVE_TARGET_SELECTED,
        .zMovePower = 0,
        .zMoveEffect = Z_EFFECT_ATK_UP_1,
    },

    [MOVE_HELPING_HAND] =
    {
        #if B_UPDATED_MOVE_DATA >= GEN_4
            .target = MOVE_TARGET_ALLY,
        #else
            .target = MOVE_TARGET_USER,
        #endif
        .effect = EFFECT_HELPING_HAND,
        .power = 0,
        .type = TYPE_NORMAL,
        .accuracy = 100,
        .pp = 20,
        .secondaryEffectChance = 0,
        .priority = 5,
        .flags = 0,
        .split = SPLIT_STATUS,
        .zMovePower = 0,
        .zMoveEffect = Z_EFFECT_RESET_STATS,
    },

    [MOVE_TRICK] =
    {
        .effect = EFFECT_TRICK,
        .power = 0,
        .type = TYPE_PSYCHIC,
        .accuracy = 100,
        .pp = 10,
        .secondaryEffectChance = 0,
        .target = MOVE_TARGET_SELECTED,
        .priority = 0,
        .flags = FLAG_PROTECT_AFFECTED | FLAG_MIRROR_MOVE_AFFECTED,
        .split = SPLIT_STATUS,
        .zMovePower = 0,
        .zMoveEffect = Z_EFFECT_SPD_UP_2,
    },

    [MOVE_ROLE_PLAY] =
    {
        .effect = EFFECT_ROLE_PLAY,
        .power = 0,
        .type = TYPE_PSYCHIC,
        .accuracy = 100,
        .pp = 10,
        .secondaryEffectChance = 0,
        .target = MOVE_TARGET_SELECTED,
        .priority = 0,
        .flags = 0,
        .split = SPLIT_STATUS,
        .zMovePower = 0,
        .zMoveEffect = Z_EFFECT_SPD_UP_1,
    },

    [MOVE_WISH] =
    {
        #if B_UPDATED_MOVE_DATA >= GEN_5
            .flags = FLAG_SNATCH_AFFECTED,
        #else
            .flags = 0,
        #endif
        .effect = EFFECT_WISH,
        .power = 0,
        .type = TYPE_NORMAL,
        .accuracy = 100,
        .pp = 10,
        .secondaryEffectChance = 0,
        .target = MOVE_TARGET_USER,
        .zMovePower = 0,
        .zMoveEffect = Z_EFFECT_SPDEF_UP_1,
    },

    [MOVE_ASSIST] =
    {
        .effect = EFFECT_ASSIST,
        .power = 0,
        .type = TYPE_NORMAL,
        .accuracy = 100,
        .pp = 20,
        .secondaryEffectChance = 0,
        .target = MOVE_TARGET_DEPENDS,
        .priority = 0,
        .flags = 0,
        .split = SPLIT_STATUS,
        .zMovePower = 0,
        .zMoveEffect = Z_EFFECT_NONE,
    },

    [MOVE_INGRAIN] =
    {
        .effect = EFFECT_INGRAIN,
        .power = 0,
        .type = TYPE_GRASS,
        .accuracy = 100,
        .pp = 20,
        .secondaryEffectChance = 0,
        .target = MOVE_TARGET_USER,
        .priority = 0,
        .flags = FLAG_SNATCH_AFFECTED,
        .split = SPLIT_STATUS,
        .zMovePower = 0,
        .zMoveEffect = Z_EFFECT_SPDEF_UP_1,
    },

    [MOVE_SUPERPOWER] =
    {
        .effect = EFFECT_SUPERPOWER,
        .power = 120,
        .type = TYPE_FIGHTING,
        .accuracy = 100,
        .pp = 5,
        .secondaryEffectChance = 0,
        .target = MOVE_TARGET_SELECTED,
        .priority = 0,
        .flags = FLAG_MAKES_CONTACT | FLAG_PROTECT_AFFECTED | FLAG_MIRROR_MOVE_AFFECTED,
        .split = SPLIT_PHYSICAL,
        .zMovePower = 190,
        .zMoveEffect = Z_EFFECT_NONE,
    },

    [MOVE_MAGIC_COAT] =
    {
        .effect = EFFECT_MAGIC_COAT,
        .power = 0,
        .type = TYPE_PSYCHIC,
        .accuracy = 100,
        .pp = 15,
        .secondaryEffectChance = 0,
        .target = MOVE_TARGET_DEPENDS,
        .priority = 4,
        .flags = 0,
        .split = SPLIT_STATUS,
        .zMovePower = 0,
        .zMoveEffect = Z_EFFECT_SPDEF_UP_2,
    },

    [MOVE_RECYCLE] =
    {
        #if B_UPDATED_MOVE_DATA >= GEN_5
            .flags = FLAG_SNATCH_AFFECTED,
        #else
            .flags = 0,
        #endif
        .effect = EFFECT_RECYCLE,
        .power = 0,
        .type = TYPE_NORMAL,
        .accuracy = 100,
        .pp = 10,
        .secondaryEffectChance = 0,
        .target = MOVE_TARGET_USER,
        .priority = 0,
        .split = SPLIT_STATUS,
        .zMovePower = 0,
        .zMoveEffect = Z_EFFECT_SPD_UP_2,
    },

    [MOVE_REVENGE] =
    {
        .effect = EFFECT_REVENGE,
        .power = 60,
        .type = TYPE_FIGHTING,
        .accuracy = 100,
        .pp = 10,
        .secondaryEffectChance = 0,
        .target = MOVE_TARGET_SELECTED,
        .priority = -4,
        .flags = FLAG_MAKES_CONTACT | FLAG_PROTECT_AFFECTED | FLAG_MIRROR_MOVE_AFFECTED | FLAG_KINGSROCK_AFFECTED,
        .split = SPLIT_PHYSICAL,
        .zMovePower = 120,
        .zMoveEffect = Z_EFFECT_NONE,
    },

    [MOVE_BRICK_BREAK] =
    {
        .effect = EFFECT_BRICK_BREAK,
        .power = 75,
        .type = TYPE_FIGHTING,
        .accuracy = 100,
        .pp = 15,
        .secondaryEffectChance = 0,
        .target = MOVE_TARGET_SELECTED,
        .priority = 0,
        .flags = FLAG_MAKES_CONTACT | FLAG_PROTECT_AFFECTED | FLAG_MIRROR_MOVE_AFFECTED | FLAG_KINGSROCK_AFFECTED,
        .split = SPLIT_PHYSICAL,
        .zMovePower = 140,
        .zMoveEffect = Z_EFFECT_NONE,
    },

    [MOVE_YAWN] =
    {
        .effect = EFFECT_YAWN,
        .power = 0,
        .type = TYPE_NORMAL,
        .accuracy = 100,
        .pp = 10,
        .secondaryEffectChance = 0,
        .target = MOVE_TARGET_SELECTED,
        .priority = 0,
        .flags = FLAG_PROTECT_AFFECTED | FLAG_MAGICCOAT_AFFECTED | FLAG_MIRROR_MOVE_AFFECTED,
        .split = SPLIT_STATUS,
        .zMovePower = 0,
        .zMoveEffect = Z_EFFECT_SPD_UP_1,
    },

    [MOVE_KNOCK_OFF] =
    {
        #if B_UPDATED_MOVE_DATA >= GEN_6
            .power = 65,
        #else
            .power = 20,
        #endif
        .effect = EFFECT_KNOCK_OFF,
        .type = TYPE_DARK,
        .accuracy = 100,
        .pp = 20,
        .secondaryEffectChance = 100,
        .target = MOVE_TARGET_SELECTED,
        .priority = 0,
        .flags = FLAG_MAKES_CONTACT | FLAG_PROTECT_AFFECTED | FLAG_MIRROR_MOVE_AFFECTED,
        .split = SPLIT_PHYSICAL,
        .zMovePower = 120,
        .zMoveEffect = Z_EFFECT_NONE,
    },

    [MOVE_ENDEAVOR] =
    {
        .effect = EFFECT_ENDEAVOR,
        .power = 1,
        .type = TYPE_NORMAL,
        .accuracy = 100,
        .pp = 5,
        .secondaryEffectChance = 0,
        .target = MOVE_TARGET_SELECTED,
        .priority = 0,
        .flags = FLAG_MAKES_CONTACT | FLAG_PROTECT_AFFECTED | FLAG_MIRROR_MOVE_AFFECTED | FLAG_KINGSROCK_AFFECTED,
        .split = SPLIT_PHYSICAL,
        .zMovePower = 160,
        .zMoveEffect = Z_EFFECT_NONE,
    },

    [MOVE_ERUPTION] =
    {
        .effect = EFFECT_ERUPTION,
        .power = 150,
        .type = TYPE_FIRE,
        .accuracy = 100,
        .pp = 5,
        .secondaryEffectChance = 0,
        .target = MOVE_TARGET_BOTH,
        .priority = 0,
        .flags = FLAG_PROTECT_AFFECTED | FLAG_MIRROR_MOVE_AFFECTED | FLAG_KINGSROCK_AFFECTED,
        .split = SPLIT_SPECIAL,
        .zMovePower = 200,
        .zMoveEffect = Z_EFFECT_NONE,
    },

    [MOVE_SKILL_SWAP] =
    {
        .effect = EFFECT_SKILL_SWAP,
        .power = 0,
        .type = TYPE_PSYCHIC,
        .accuracy = 100,
        .pp = 10,
        .secondaryEffectChance = 0,
        .target = MOVE_TARGET_SELECTED,
        .priority = 0,
        .flags = FLAG_PROTECT_AFFECTED | FLAG_MIRROR_MOVE_AFFECTED,
        .split = SPLIT_STATUS,
        .zMovePower = 0,
        .zMoveEffect = Z_EFFECT_SPD_UP_1,
    },

    [MOVE_IMPRISON] =
    {
        #if B_UPDATED_MOVE_DATA >= GEN_5
            .flags = FLAG_PROTECT_AFFECTED | FLAG_SNATCH_AFFECTED,
        #else
            .flags = FLAG_PROTECT_AFFECTED,
        #endif
        .effect = EFFECT_IMPRISON,
        .power = 0,
        .type = TYPE_PSYCHIC,
        .accuracy = 100,
        .pp = 10,
        .secondaryEffectChance = 0,
        .target = MOVE_TARGET_USER,
        .priority = 0,
        .split = SPLIT_STATUS,
        .zMovePower = 0,
        .zMoveEffect = Z_EFFECT_SPDEF_UP_2,
    },

    [MOVE_REFRESH] =
    {
        .effect = EFFECT_REFRESH,
        .power = 0,
        .type = TYPE_NORMAL,
        .accuracy = 100,
        .pp = 20,
        .secondaryEffectChance = 0,
        .target = MOVE_TARGET_USER,
        .priority = 0,
        .flags = FLAG_SNATCH_AFFECTED,
        .split = SPLIT_STATUS,
        .zMovePower = 0,
        .zMoveEffect = Z_EFFECT_RECOVER_HP,
    },

    [MOVE_GRUDGE] =
    {
        .effect = EFFECT_GRUDGE,
        .power = 0,
        .type = TYPE_GHOST,
        .accuracy = 100,
        .pp = 5,
        .secondaryEffectChance = 0,
        .target = MOVE_TARGET_USER,
        .priority = 0,
        .flags = FLAG_PROTECT_AFFECTED | FLAG_MIRROR_MOVE_AFFECTED,
        .split = SPLIT_STATUS,
        .zMovePower = 0,
        .zMoveEffect = Z_EFFECT_FOLLOW_ME,
    },

    [MOVE_SNATCH] =
    {
        .effect = EFFECT_SNATCH,
        .power = 0,
        .type = TYPE_DARK,
        .accuracy = 100,
        .pp = 10,
        .secondaryEffectChance = 0,
        .target = MOVE_TARGET_DEPENDS,
        .priority = 4,
        .flags = FLAG_MIRROR_MOVE_AFFECTED,
        .split = SPLIT_STATUS,
        .zMovePower = 0,
        .zMoveEffect = Z_EFFECT_SPD_UP_2,
    },

    [MOVE_SECRET_POWER] =
    {
        .effect = EFFECT_SECRET_POWER,
        .power = 70,
        .type = TYPE_NORMAL,
        .accuracy = 100,
        .pp = 20,
        .secondaryEffectChance = 30,
        .target = MOVE_TARGET_SELECTED,
        .priority = 0,
        .flags = FLAG_PROTECT_AFFECTED | FLAG_MIRROR_MOVE_AFFECTED | FLAG_SHEER_FORCE_BOOST,
        .split = SPLIT_PHYSICAL,
        .zMovePower = 140,
        .zMoveEffect = Z_EFFECT_NONE,
    },

    [MOVE_DIVE] =
    {
        #if B_UPDATED_MOVE_DATA >= GEN_4
            .power = 80,
        #else
            .power = 60,
        #endif
        .effect = EFFECT_SEMI_INVULNERABLE,
        .type = TYPE_WATER,
        .accuracy = 100,
        .pp = 10,
        .secondaryEffectChance = 0,
        .target = MOVE_TARGET_SELECTED,
        .priority = 0,
        .flags = FLAG_MAKES_CONTACT | FLAG_PROTECT_AFFECTED | FLAG_MIRROR_MOVE_AFFECTED | FLAG_KINGSROCK_AFFECTED,
        .split = SPLIT_PHYSICAL,
        .zMovePower = 160,
        .zMoveEffect = Z_EFFECT_NONE,
    },

    [MOVE_ARM_THRUST] =
    {
        .effect = EFFECT_MULTI_HIT,
        .power = 15,
        .type = TYPE_FIGHTING,
        .accuracy = 100,
        .pp = 20,
        .secondaryEffectChance = 0,
        .target = MOVE_TARGET_SELECTED,
        .priority = 0,
        .flags = FLAG_MAKES_CONTACT | FLAG_PROTECT_AFFECTED | FLAG_MIRROR_MOVE_AFFECTED | FLAG_KINGSROCK_AFFECTED,
        .split = SPLIT_PHYSICAL,
        .zMovePower = 100,
        .zMoveEffect = Z_EFFECT_NONE,
    },

    [MOVE_CAMOUFLAGE] =
    {
        .effect = EFFECT_CAMOUFLAGE,
        .power = 0,
        .type = TYPE_NORMAL,
        .accuracy = 100,
        .pp = 20,
        .secondaryEffectChance = 0,
        .target = MOVE_TARGET_USER,
        .priority = 0,
        .flags = FLAG_SNATCH_AFFECTED,
        .split = SPLIT_STATUS,
        .zMovePower = 0,
        .zMoveEffect = Z_EFFECT_EVSN_UP_1,
    },

    [MOVE_TAIL_GLOW] =
    {
        .effect = EFFECT_SPECIAL_ATTACK_UP_3,
        .power = 0,
        .type = TYPE_BUG,
        .accuracy = 100,
        .pp = 20,
        .secondaryEffectChance = 0,
        .target = MOVE_TARGET_USER,
        .priority = 0,
        .flags = FLAG_SNATCH_AFFECTED,
        .split = SPLIT_STATUS,
        .zMovePower = 0,
        .zMoveEffect = Z_EFFECT_RESET_STATS,
    },

    [MOVE_LUSTER_PURGE] =
    {
        .effect = EFFECT_SPECIAL_DEFENSE_DOWN_HIT,
        .power = 70,
        .type = TYPE_PSYCHIC,
        .accuracy = 100,
        .pp = 5,
        .secondaryEffectChance = 50,
        .target = MOVE_TARGET_SELECTED,
        .priority = 0,
        .flags = FLAG_PROTECT_AFFECTED | FLAG_MIRROR_MOVE_AFFECTED | FLAG_SHEER_FORCE_BOOST,
        .split = SPLIT_SPECIAL,
        .zMovePower = 140,
        .zMoveEffect = Z_EFFECT_NONE,
    },

    [MOVE_MIST_BALL] =
    {
        .effect = EFFECT_SPECIAL_ATTACK_DOWN_HIT,
        .power = 70,
        .type = TYPE_PSYCHIC,
        .accuracy = 100,
        .pp = 5,
        .secondaryEffectChance = 50,
        .target = MOVE_TARGET_SELECTED,
        .priority = 0,
        .flags = FLAG_PROTECT_AFFECTED | FLAG_MIRROR_MOVE_AFFECTED | FLAG_BALLISTIC | FLAG_SHEER_FORCE_BOOST,
        .split = SPLIT_SPECIAL,
        .zMovePower = 140,
        .zMoveEffect = Z_EFFECT_NONE,
    },

    [MOVE_FEATHER_DANCE] =
    {
        .effect = EFFECT_ATTACK_DOWN_2,
        .power = 0,
        .type = TYPE_FLYING,
        .accuracy = 100,
        .pp = 15,
        .secondaryEffectChance = 0,
        .target = MOVE_TARGET_SELECTED,
        .priority = 0,
        .flags = FLAG_PROTECT_AFFECTED | FLAG_MAGICCOAT_AFFECTED | FLAG_MIRROR_MOVE_AFFECTED | FLAG_DANCE,
        .split = SPLIT_STATUS,
        .zMovePower = 0,
        .zMoveEffect = Z_EFFECT_DEF_UP_1,
    },

    [MOVE_TEETER_DANCE] =
    {
        #if B_UPDATED_MOVE_DATA >= GEN_4
            .flags = FLAG_PROTECT_AFFECTED | FLAG_MIRROR_MOVE_AFFECTED | FLAG_DANCE,
        #else
            .flags = FLAG_PROTECT_AFFECTED | FLAG_DANCE,
        #endif
        .effect = EFFECT_TEETER_DANCE,
        .power = 0,
        .type = TYPE_NORMAL,
        .accuracy = 100,
        .pp = 20,
        .secondaryEffectChance = 0,
        .target = MOVE_TARGET_FOES_AND_ALLY,
        .priority = 0,
        .split = SPLIT_STATUS,
        .zMovePower = 0,
        .zMoveEffect = Z_EFFECT_SPATK_UP_1,
    },

    [MOVE_BLAZE_KICK] =
    {
        .effect = EFFECT_BURN_HIT,
        .power = 85,
        .type = TYPE_FIRE,
        .accuracy = 90,
        .pp = 10,
        .secondaryEffectChance = 10,
        .target = MOVE_TARGET_SELECTED,
        .priority = 0,
        .flags = FLAG_MAKES_CONTACT | FLAG_PROTECT_AFFECTED | FLAG_MIRROR_MOVE_AFFECTED | FLAG_HIGH_CRIT | FLAG_SHEER_FORCE_BOOST,
        .split = SPLIT_PHYSICAL,
        .zMovePower = 160,
        .zMoveEffect = Z_EFFECT_NONE,
    },

    [MOVE_MUD_SPORT] =
    {
        .effect = EFFECT_MUD_SPORT,
        .power = 0,
        .type = TYPE_GROUND,
        .accuracy = 100,
        .pp = 15,
        .secondaryEffectChance = 0,
        .target = MOVE_TARGET_USER,
        .priority = 0,
        .flags = 0,
        .split = SPLIT_STATUS,
        .zMovePower = 0,
        .zMoveEffect = Z_EFFECT_SPDEF_UP_1,
    },

    [MOVE_ICE_BALL] =
    {
        .effect = EFFECT_ROLLOUT,
        .power = 30,
        .type = TYPE_ICE,
        .accuracy = 90,
        .pp = 20,
        .secondaryEffectChance = 0,
        .target = MOVE_TARGET_SELECTED,
        .priority = 0,
        .flags = FLAG_MAKES_CONTACT | FLAG_PROTECT_AFFECTED | FLAG_MIRROR_MOVE_AFFECTED | FLAG_KINGSROCK_AFFECTED | FLAG_BALLISTIC,
        .split = SPLIT_PHYSICAL,
        .zMovePower = 100,
        .zMoveEffect = Z_EFFECT_NONE,
    },

    [MOVE_NEEDLE_ARM] =
    {
        .effect = EFFECT_FLINCH_MINIMIZE_HIT,
        .power = 60,
        .type = TYPE_GRASS,
        .accuracy = 100,
        .pp = 15,
        .secondaryEffectChance = 30,
        .target = MOVE_TARGET_SELECTED,
        .priority = 0,
        .flags = FLAG_MAKES_CONTACT | FLAG_PROTECT_AFFECTED | FLAG_MIRROR_MOVE_AFFECTED | FLAG_SHEER_FORCE_BOOST,
        .split = SPLIT_PHYSICAL,
        .zMovePower = 120,
        .zMoveEffect = Z_EFFECT_NONE,
    },

    [MOVE_SLACK_OFF] =
    {
        .effect = EFFECT_RESTORE_HP,
        .power = 0,
        .type = TYPE_NORMAL,
        .accuracy = 100,
        .pp = 10,
        .secondaryEffectChance = 0,
        .target = MOVE_TARGET_USER,
        .priority = 0,
        .flags = FLAG_SNATCH_AFFECTED,
        .split = SPLIT_STATUS,
        .zMovePower = 0,
        .zMoveEffect = Z_EFFECT_RESET_STATS,
    },

    [MOVE_HYPER_VOICE] =
    {
        .effect = EFFECT_HIT,
        .power = 90,
        .type = TYPE_NORMAL,
        .accuracy = 100,
        .pp = 10,
        .secondaryEffectChance = 0,
        .target = MOVE_TARGET_BOTH,
        .priority = 0,
        .flags = FLAG_PROTECT_AFFECTED | FLAG_MIRROR_MOVE_AFFECTED | FLAG_SOUND,
        .split = SPLIT_SPECIAL,
        .zMovePower = 175,
        .zMoveEffect = Z_EFFECT_NONE,
    },

    [MOVE_POISON_FANG] =
    {
        #if B_UPDATED_MOVE_DATA >= GEN_4
            .secondaryEffectChance = 50,
        #else
            .secondaryEffectChance = 30,
        #endif
        .effect = EFFECT_POISON_FANG,
        .power = 50,
        .type = TYPE_POISON,
        .accuracy = 100,
        .pp = 15,
        .target = MOVE_TARGET_SELECTED,
        .priority = 0,
        .flags = FLAG_MAKES_CONTACT | FLAG_PROTECT_AFFECTED | FLAG_MIRROR_MOVE_AFFECTED | FLAG_SHEER_FORCE_BOOST | FLAG_STRONG_JAW_BOOST,
        .split = SPLIT_PHYSICAL,
        .zMovePower = 100,
        .zMoveEffect = Z_EFFECT_NONE,
    },

    [MOVE_CRUSH_CLAW] =
    {
        .effect = EFFECT_DEFENSE_DOWN_HIT,
        .power = 75,
        .type = TYPE_NORMAL,
        .accuracy = 95,
        .pp = 10,
        .secondaryEffectChance = 50,
        .target = MOVE_TARGET_SELECTED,
        .priority = 0,
        .flags = FLAG_MAKES_CONTACT | FLAG_PROTECT_AFFECTED | FLAG_MIRROR_MOVE_AFFECTED | FLAG_SHEER_FORCE_BOOST,
        .split = SPLIT_PHYSICAL,
        .zMovePower = 140,
        .zMoveEffect = Z_EFFECT_NONE,
    },

    [MOVE_BLAST_BURN] =
    {
        .effect = EFFECT_RECHARGE,
        .power = 150,
        .type = TYPE_FIRE,
        .accuracy = 90,
        .pp = 5,
        .secondaryEffectChance = 0,
        .target = MOVE_TARGET_SELECTED,
        .priority = 0,
        .flags = FLAG_PROTECT_AFFECTED | FLAG_MIRROR_MOVE_AFFECTED | FLAG_KINGSROCK_AFFECTED,
        .split = SPLIT_SPECIAL,
        .zMovePower = 200,
        .zMoveEffect = Z_EFFECT_NONE,
    },

    [MOVE_HYDRO_CANNON] =
    {
        .effect = EFFECT_RECHARGE,
        .power = 150,
        .type = TYPE_WATER,
        .accuracy = 90,
        .pp = 5,
        .secondaryEffectChance = 0,
        .target = MOVE_TARGET_SELECTED,
        .priority = 0,
        .flags = FLAG_PROTECT_AFFECTED | FLAG_MIRROR_MOVE_AFFECTED | FLAG_KINGSROCK_AFFECTED,
        .split = SPLIT_SPECIAL,
        .zMovePower = 200,
        .zMoveEffect = Z_EFFECT_NONE,
    },

    [MOVE_METEOR_MASH] =
    {
        #if B_UPDATED_MOVE_DATA >= GEN_6
            .power = 90,
            .accuracy = 90,
        #else
            .power = 100,
            .accuracy = 85,
        #endif
        .effect = EFFECT_ATTACK_UP_HIT,
        .type = TYPE_STEEL,
        .pp = 10,
        .secondaryEffectChance = 20,
        .target = MOVE_TARGET_SELECTED,
        .priority = 0,
        .flags = FLAG_MAKES_CONTACT | FLAG_PROTECT_AFFECTED | FLAG_MIRROR_MOVE_AFFECTED | FLAG_KINGSROCK_AFFECTED | FLAG_IRON_FIST_BOOST | FLAG_SHEER_FORCE_BOOST,
        .split = SPLIT_PHYSICAL,
        .zMovePower = 175,
        .zMoveEffect = Z_EFFECT_NONE,
    },

    [MOVE_ASTONISH] =
    {
        .effect = EFFECT_FLINCH_MINIMIZE_HIT,
        .power = 30,
        .type = TYPE_GHOST,
        .accuracy = 100,
        .pp = 15,
        .secondaryEffectChance = 30,
        .target = MOVE_TARGET_SELECTED,
        .priority = 0,
        .flags = FLAG_MAKES_CONTACT | FLAG_PROTECT_AFFECTED | FLAG_MIRROR_MOVE_AFFECTED | FLAG_SHEER_FORCE_BOOST,
        .split = SPLIT_PHYSICAL,
        .zMovePower = 100,
        .zMoveEffect = Z_EFFECT_NONE,
    },

    [MOVE_WEATHER_BALL] =
    {
        .effect = EFFECT_WEATHER_BALL,
        .power = 50,
        .type = TYPE_NORMAL,
        .accuracy = 100,
        .pp = 10,
        .secondaryEffectChance = 0,
        .target = MOVE_TARGET_SELECTED,
        .priority = 0,
        .flags = FLAG_PROTECT_AFFECTED | FLAG_MIRROR_MOVE_AFFECTED | FLAG_KINGSROCK_AFFECTED | FLAG_BALLISTIC,
        .split = SPLIT_SPECIAL,
        .zMovePower = 160,
        .zMoveEffect = Z_EFFECT_NONE,
    },

    [MOVE_AROMATHERAPY] =
    {
        .effect = EFFECT_HEAL_BELL,
        .power = 0,
        .type = TYPE_GRASS,
        .accuracy = 0,
        .pp = 5,
        .secondaryEffectChance = 0,
        .target = MOVE_TARGET_USER,
        .priority = 0,
        .flags = FLAG_SNATCH_AFFECTED,
        .split = SPLIT_STATUS,
        .zMovePower = 0,
        .zMoveEffect = Z_EFFECT_RECOVER_HP,
    },

    [MOVE_FAKE_TEARS] =
    {
        .effect = EFFECT_SPECIAL_DEFENSE_DOWN_2,
        .power = 0,
        .type = TYPE_DARK,
        .accuracy = 100,
        .pp = 20,
        .secondaryEffectChance = 0,
        .target = MOVE_TARGET_SELECTED,
        .priority = 0,
        .flags = FLAG_PROTECT_AFFECTED | FLAG_MAGICCOAT_AFFECTED | FLAG_MIRROR_MOVE_AFFECTED,
        .split = SPLIT_STATUS,
        .zMovePower = 0,
        .zMoveEffect = Z_EFFECT_SPATK_UP_1,
    },

    [MOVE_AIR_CUTTER] =
    {
        #if B_UPDATED_MOVE_DATA >= GEN_6
            .power = 60,
        #else
            .power = 55,
        #endif
        .effect = EFFECT_HIT,
        .type = TYPE_FLYING,
        .accuracy = 95,
        .pp = 25,
        .secondaryEffectChance = 0,
        .target = MOVE_TARGET_BOTH,
        .priority = 0,
        .flags = FLAG_PROTECT_AFFECTED | FLAG_MIRROR_MOVE_AFFECTED | FLAG_KINGSROCK_AFFECTED | FLAG_HIGH_CRIT,
        .split = SPLIT_SPECIAL,
        .zMovePower = 120,
        .zMoveEffect = Z_EFFECT_NONE,
    },

    [MOVE_OVERHEAT] =
    {
        #if B_UPDATED_MOVE_DATA >= GEN_6
            .power = 130,
            .flags = FLAG_PROTECT_AFFECTED | FLAG_MIRROR_MOVE_AFFECTED | FLAG_KINGSROCK_AFFECTED,
        #elif B_UPDATED_MOVE_DATA >= GEN_4
            .power = 130,
            .flags = FLAG_MAKES_CONTACT | FLAG_PROTECT_AFFECTED | FLAG_MIRROR_MOVE_AFFECTED | FLAG_KINGSROCK_AFFECTED,
        #else
            .power = 140,
            .flags = FLAG_MAKES_CONTACT | FLAG_PROTECT_AFFECTED | FLAG_MIRROR_MOVE_AFFECTED | FLAG_KINGSROCK_AFFECTED,
        #endif
        .effect = EFFECT_OVERHEAT,
        .type = TYPE_FIRE,
        .accuracy = 90,
        .pp = 5,
        .secondaryEffectChance = 100,
        .target = MOVE_TARGET_SELECTED,
        .priority = 0,
        .split = SPLIT_SPECIAL,
        .zMovePower = 195,
        .zMoveEffect = Z_EFFECT_NONE,
    },

    [MOVE_ODOR_SLEUTH] =
    {
        #if B_UPDATED_MOVE_DATA >= GEN_4
            .accuracy = 0,
            .flags = FLAG_PROTECT_AFFECTED | FLAG_MIRROR_MOVE_AFFECTED | FLAG_MAGICCOAT_AFFECTED,
        #else
            .accuracy = 100,
            .flags = FLAG_PROTECT_AFFECTED | FLAG_MIRROR_MOVE_AFFECTED,
        #endif
        .effect = EFFECT_FORESIGHT,
        .power = 0,
        .type = TYPE_NORMAL,
        .pp = 40,
        .secondaryEffectChance = 0,
        .target = MOVE_TARGET_SELECTED,
        .priority = 0,
        .split = SPLIT_STATUS,
        .zMovePower = 0,
        .zMoveEffect = Z_EFFECT_ATK_UP_1,
    },

    [MOVE_ROCK_TOMB] =
    {
        #if B_UPDATED_MOVE_DATA >= GEN_6
            .power = 60,
            .accuracy = 95,
            .pp = 15,
        #else
            .power = 50,
            .accuracy = 80,
            .pp = 10,
        #endif
        .effect = EFFECT_SPEED_DOWN_HIT,
        .type = TYPE_ROCK,
        .secondaryEffectChance = 100,
        .target = MOVE_TARGET_SELECTED,
        .priority = 0,
        .flags = FLAG_PROTECT_AFFECTED | FLAG_MIRROR_MOVE_AFFECTED | FLAG_SHEER_FORCE_BOOST,
        .split = SPLIT_PHYSICAL,
        .zMovePower = 120,
        .zMoveEffect = Z_EFFECT_NONE,
    },

    [MOVE_SILVER_WIND] =
    {
        .effect = EFFECT_ALL_STATS_UP_HIT,
        .power = 60,
        .type = TYPE_BUG,
        .accuracy = 100,
        .pp = 5,
        .secondaryEffectChance = 10,
        .target = MOVE_TARGET_SELECTED,
        .priority = 0,
        .flags = FLAG_PROTECT_AFFECTED | FLAG_MIRROR_MOVE_AFFECTED | FLAG_KINGSROCK_AFFECTED | FLAG_SHEER_FORCE_BOOST,
        .split = SPLIT_SPECIAL,
        .zMovePower = 120,
        .zMoveEffect = Z_EFFECT_NONE,
    },

    [MOVE_METAL_SOUND] =
    {
        .effect = EFFECT_SPECIAL_DEFENSE_DOWN_2,
        .power = 0,
        .type = TYPE_STEEL,
        .accuracy = 85,
        .pp = 40,
        .secondaryEffectChance = 0,
        .target = MOVE_TARGET_SELECTED,
        .priority = 0,
        .flags = FLAG_PROTECT_AFFECTED | FLAG_MAGICCOAT_AFFECTED | FLAG_MIRROR_MOVE_AFFECTED | FLAG_SOUND,
        .split = SPLIT_STATUS,
        .zMovePower = 0,
        .zMoveEffect = Z_EFFECT_SPATK_UP_1,
    },

    [MOVE_GRASS_WHISTLE] =
    {
        .effect = EFFECT_SLEEP,
        .power = 0,
        .type = TYPE_GRASS,
        .accuracy = 55,
        .pp = 15,
        .secondaryEffectChance = 0,
        .target = MOVE_TARGET_SELECTED,
        .priority = 0,
        .flags = FLAG_PROTECT_AFFECTED | FLAG_MAGICCOAT_AFFECTED | FLAG_MIRROR_MOVE_AFFECTED | FLAG_SOUND,
        .split = SPLIT_STATUS,
        .zMovePower = 0,
        .zMoveEffect = Z_EFFECT_SPD_UP_1,
    },

    [MOVE_TICKLE] =
    {
        .effect = EFFECT_TICKLE,
        .power = 0,
        .type = TYPE_NORMAL,
        .accuracy = 100,
        .pp = 20,
        .secondaryEffectChance = 0,
        .target = MOVE_TARGET_SELECTED,
        .priority = 0,
        .flags = FLAG_PROTECT_AFFECTED | FLAG_MAGICCOAT_AFFECTED | FLAG_MIRROR_MOVE_AFFECTED | FLAG_KINGSROCK_AFFECTED,
        .split = SPLIT_STATUS,
        .zMovePower = 0,
        .zMoveEffect = Z_EFFECT_DEF_UP_1,
    },

    [MOVE_COSMIC_POWER] =
    {
        .effect = EFFECT_COSMIC_POWER,
        .power = 0,
        .type = TYPE_PSYCHIC,
        .accuracy = 0,
        .pp = 20,
        .secondaryEffectChance = 0,
        .target = MOVE_TARGET_USER,
        .priority = 0,
        .flags = FLAG_SNATCH_AFFECTED,
        .split = SPLIT_STATUS,
        .zMovePower = 0,
        .zMoveEffect = Z_EFFECT_SPDEF_UP_1,
    },

    [MOVE_WATER_SPOUT] =
    {
        .effect = EFFECT_ERUPTION,
        .power = 150,
        .type = TYPE_WATER,
        .accuracy = 100,
        .pp = 5,
        .secondaryEffectChance = 0,
        .target = MOVE_TARGET_BOTH,
        .priority = 0,
        .flags = FLAG_PROTECT_AFFECTED | FLAG_MIRROR_MOVE_AFFECTED,
        .split = SPLIT_SPECIAL,
        .zMovePower = 200,
        .zMoveEffect = Z_EFFECT_NONE,
    },

    [MOVE_SIGNAL_BEAM] =
    {
        .effect = EFFECT_CONFUSE_HIT,
        .power = 75,
        .type = TYPE_BUG,
        .accuracy = 100,
        .pp = 15,
        .secondaryEffectChance = 10,
        .target = MOVE_TARGET_SELECTED,
        .priority = 0,
        .flags = FLAG_PROTECT_AFFECTED | FLAG_MIRROR_MOVE_AFFECTED | FLAG_KINGSROCK_AFFECTED | FLAG_SHEER_FORCE_BOOST,
        .split = SPLIT_SPECIAL,
        .zMovePower = 140,
        .zMoveEffect = Z_EFFECT_NONE,
    },

    [MOVE_SHADOW_PUNCH] =
    {
        .effect = EFFECT_HIT,
        .power = 60,
        .type = TYPE_GHOST,
        .accuracy = 0,
        .pp = 20,
        .secondaryEffectChance = 0,
        .target = MOVE_TARGET_SELECTED,
        .priority = 0,
        .flags = FLAG_MAKES_CONTACT | FLAG_PROTECT_AFFECTED | FLAG_MIRROR_MOVE_AFFECTED | FLAG_KINGSROCK_AFFECTED | FLAG_IRON_FIST_BOOST,
        .split = SPLIT_PHYSICAL,
        .zMovePower = 120,
        .zMoveEffect = Z_EFFECT_NONE,
    },

    [MOVE_EXTRASENSORY] =
    {
        #if B_UPDATED_MOVE_DATA >= GEN_6
            .pp = 20,
        #else
            .pp = 30,
        #endif
        .effect = EFFECT_FLINCH_MINIMIZE_HIT,
        .power = 80,
        .type = TYPE_PSYCHIC,
        .accuracy = 100,
        .secondaryEffectChance = 10,
        .target = MOVE_TARGET_SELECTED,
        .priority = 0,
        .flags = FLAG_PROTECT_AFFECTED | FLAG_MIRROR_MOVE_AFFECTED | FLAG_SHEER_FORCE_BOOST,
        .split = SPLIT_SPECIAL,
        .zMovePower = 160,
        .zMoveEffect = Z_EFFECT_NONE,
    },

    [MOVE_SKY_UPPERCUT] =
    {
        .effect = EFFECT_SKY_UPPERCUT,
        .power = 85,
        .type = TYPE_FIGHTING,
        .accuracy = 90,
        .pp = 15,
        .secondaryEffectChance = 0,
        .target = MOVE_TARGET_SELECTED,
        .priority = 0,
        .flags = FLAG_MAKES_CONTACT | FLAG_PROTECT_AFFECTED | FLAG_MIRROR_MOVE_AFFECTED | FLAG_KINGSROCK_AFFECTED | FLAG_IRON_FIST_BOOST | FLAG_HIT_IN_AIR,
        .split = SPLIT_PHYSICAL,
        .zMovePower = 160,
        .zMoveEffect = Z_EFFECT_NONE,
    },

    [MOVE_SAND_TOMB] =
    {
        #if B_UPDATED_MOVE_DATA >= GEN_5
            .power = 35,
            .accuracy = 85,
        #else
            .power = 15,
            .accuracy = 70,
        #endif
        .effect = EFFECT_TRAP,
        .type = TYPE_GROUND,
        .pp = 15,
        .secondaryEffectChance = 100,
        .target = MOVE_TARGET_SELECTED,
        .priority = 0,
        .flags = FLAG_PROTECT_AFFECTED | FLAG_MIRROR_MOVE_AFFECTED | FLAG_KINGSROCK_AFFECTED,
        .split = SPLIT_PHYSICAL,
        .zMovePower = 100,
        .zMoveEffect = Z_EFFECT_NONE,
    },

    [MOVE_SHEER_COLD] =
    {
        .effect = EFFECT_OHKO,
        .power = 1,
        .type = TYPE_ICE,
        .accuracy = 30,
        .pp = 5,
        .secondaryEffectChance = 0,
        .target = MOVE_TARGET_SELECTED,
        .priority = 0,
        .flags = FLAG_PROTECT_AFFECTED | FLAG_MIRROR_MOVE_AFFECTED,
        .split = SPLIT_SPECIAL,
        .zMovePower = 180,
        .zMoveEffect = Z_EFFECT_NONE,
    },

    [MOVE_MUDDY_WATER] =
    {
        #if B_UPDATED_MOVE_DATA >= GEN_6
            .power = 90,
        #else
            .power = 95,
        #endif
        .effect = EFFECT_ACCURACY_DOWN_HIT,
        .type = TYPE_WATER,
        .accuracy = 85,
        .pp = 10,
        .secondaryEffectChance = 30,
        .target = MOVE_TARGET_BOTH,
        .priority = 0,
        .flags = FLAG_PROTECT_AFFECTED | FLAG_MIRROR_MOVE_AFFECTED | FLAG_KINGSROCK_AFFECTED | FLAG_SHEER_FORCE_BOOST,
        .split = SPLIT_SPECIAL,
        .zMovePower = 175,
        .zMoveEffect = Z_EFFECT_NONE,
    },

    [MOVE_BULLET_SEED] =
    {
        #if B_UPDATED_MOVE_DATA >= GEN_5
            .power = 25,
        #else
            .power = 10,
        #endif
        .effect = EFFECT_MULTI_HIT,
        .type = TYPE_GRASS,
        .accuracy = 100,
        .pp = 30,
        .secondaryEffectChance = 0,
        .target = MOVE_TARGET_SELECTED,
        .priority = 0,
        .flags = FLAG_PROTECT_AFFECTED | FLAG_MIRROR_MOVE_AFFECTED | FLAG_KINGSROCK_AFFECTED | FLAG_BALLISTIC,
        .split = SPLIT_PHYSICAL,
        .zMovePower = 100,
        .zMoveEffect = Z_EFFECT_NONE,
    },

    [MOVE_AERIAL_ACE] =
    {
        .effect = EFFECT_HIT,
        .power = 60,
        .type = TYPE_FLYING,
        .accuracy = 0,
        .pp = 20,
        .secondaryEffectChance = 0,
        .target = MOVE_TARGET_SELECTED,
        .priority = 0,
        .flags = FLAG_MAKES_CONTACT | FLAG_PROTECT_AFFECTED | FLAG_MIRROR_MOVE_AFFECTED | FLAG_KINGSROCK_AFFECTED,
        .split = SPLIT_PHYSICAL,
        .zMovePower = 120,
        .zMoveEffect = Z_EFFECT_NONE,
    },

    [MOVE_ICICLE_SPEAR] =
    {
        #if B_UPDATED_MOVE_DATA >= GEN_5
            .power = 25,
        #else
            .power = 10,
        #endif
        .effect = EFFECT_MULTI_HIT,
        .type = TYPE_ICE,
        .accuracy = 100,
        .pp = 30,
        .secondaryEffectChance = 0,
        .target = MOVE_TARGET_SELECTED,
        .priority = 0,
        .flags = FLAG_PROTECT_AFFECTED | FLAG_MIRROR_MOVE_AFFECTED | FLAG_KINGSROCK_AFFECTED,
        .split = SPLIT_PHYSICAL,
        .zMovePower = 100,
        .zMoveEffect = Z_EFFECT_NONE,
    },

    [MOVE_IRON_DEFENSE] =
    {
        .effect = EFFECT_DEFENSE_UP_2,
        .power = 0,
        .type = TYPE_STEEL,
        .accuracy = 0,
        .pp = 15,
        .secondaryEffectChance = 0,
        .target = MOVE_TARGET_USER,
        .priority = 0,
        .flags = FLAG_SNATCH_AFFECTED,
        .split = SPLIT_STATUS,
        .zMovePower = 0,
        .zMoveEffect = Z_EFFECT_RESET_STATS,
    },

    [MOVE_BLOCK] =
    {
        #if B_UPDATED_MOVE_DATA >= GEN_6
            .flags = FLAG_MAGICCOAT_AFFECTED | FLAG_MIRROR_MOVE_AFFECTED,
        #else
            .flags = FLAG_PROTECT_AFFECTED | FLAG_MAGICCOAT_AFFECTED | FLAG_MIRROR_MOVE_AFFECTED,
        #endif
        .effect = EFFECT_MEAN_LOOK,
        .power = 0,
        .type = TYPE_NORMAL,
        .accuracy = 0,
        .pp = 5,
        .secondaryEffectChance = 0,
        .target = MOVE_TARGET_SELECTED,
        .priority = 0,
        .split = SPLIT_STATUS,
        .zMovePower = 0,
        .zMoveEffect = Z_EFFECT_DEF_UP_1,
    },

    [MOVE_HOWL] =
    {
        .effect = EFFECT_ATTACK_UP,
        .power = 0,
        .type = TYPE_NORMAL,
        .accuracy = 0,
        .pp = 40,
        .secondaryEffectChance = 0,
        .target = MOVE_TARGET_USER,
        .priority = 0,
        .flags = FLAG_SNATCH_AFFECTED,
        .split = SPLIT_STATUS,
        .zMovePower = 0,
        .zMoveEffect = Z_EFFECT_ATK_UP_1,
    },

    [MOVE_DRAGON_CLAW] =
    {
        .effect = EFFECT_HIT,
        .power = 80,
        .type = TYPE_DRAGON,
        .accuracy = 100,
        .pp = 15,
        .secondaryEffectChance = 0,
        .target = MOVE_TARGET_SELECTED,
        .priority = 0,
        .flags = FLAG_MAKES_CONTACT | FLAG_PROTECT_AFFECTED | FLAG_MIRROR_MOVE_AFFECTED | FLAG_KINGSROCK_AFFECTED,
        .split = SPLIT_PHYSICAL,
        .zMovePower = 160,
        .zMoveEffect = Z_EFFECT_NONE,
    },

    [MOVE_FRENZY_PLANT] =
    {
        .effect = EFFECT_RECHARGE,
        .power = 150,
        .type = TYPE_GRASS,
        .accuracy = 90,
        .pp = 5,
        .secondaryEffectChance = 0,
        .target = MOVE_TARGET_SELECTED,
        .priority = 0,
        .flags = FLAG_PROTECT_AFFECTED | FLAG_MIRROR_MOVE_AFFECTED | FLAG_KINGSROCK_AFFECTED,
        .split = SPLIT_SPECIAL,
        .zMovePower = 200,
        .zMoveEffect = Z_EFFECT_NONE,
    },

    [MOVE_BULK_UP] =
    {
        .effect = EFFECT_BULK_UP,
        .power = 0,
        .type = TYPE_FIGHTING,
        .accuracy = 0,
        .pp = 20,
        .secondaryEffectChance = 0,
        .target = MOVE_TARGET_USER,
        .priority = 0,
        .flags = FLAG_SNATCH_AFFECTED,
        .split = SPLIT_STATUS,
        .zMovePower = 0,
        .zMoveEffect = Z_EFFECT_ATK_UP_1,
    },

    [MOVE_BOUNCE] =
    {
        .effect = EFFECT_SEMI_INVULNERABLE,
        .power = 85,
        .type = TYPE_FLYING,
        .accuracy = 85,
        .pp = 5,
        .secondaryEffectChance = 30,
        .target = MOVE_TARGET_SELECTED,
        .priority = 0,
        .flags = FLAG_MAKES_CONTACT | FLAG_PROTECT_AFFECTED | FLAG_MIRROR_MOVE_AFFECTED | FLAG_KINGSROCK_AFFECTED | FLAG_SHEER_FORCE_BOOST,
        .split = SPLIT_PHYSICAL,
        .argument = MOVE_EFFECT_PARALYSIS,
        .zMovePower = 160,
        .zMoveEffect = Z_EFFECT_NONE,
    },

    [MOVE_MUD_SHOT] =
    {
        .effect = EFFECT_SPEED_DOWN_HIT,
        .power = 55,
        .type = TYPE_GROUND,
        .accuracy = 95,
        .pp = 15,
        .secondaryEffectChance = 100,
        .target = MOVE_TARGET_SELECTED,
        .priority = 0,
        .flags = FLAG_PROTECT_AFFECTED | FLAG_MIRROR_MOVE_AFFECTED | FLAG_KINGSROCK_AFFECTED | FLAG_SHEER_FORCE_BOOST,
        .split = SPLIT_SPECIAL,
        .zMovePower = 100,
        .zMoveEffect = Z_EFFECT_NONE,
    },

    [MOVE_POISON_TAIL] =
    {
        .effect = EFFECT_POISON_HIT,
        .power = 50,
        .type = TYPE_POISON,
        .accuracy = 100,
        .pp = 25,
        .secondaryEffectChance = 10,
        .target = MOVE_TARGET_SELECTED,
        .priority = 0,
        .flags = FLAG_MAKES_CONTACT | FLAG_PROTECT_AFFECTED | FLAG_MIRROR_MOVE_AFFECTED | FLAG_KINGSROCK_AFFECTED | FLAG_HIGH_CRIT | FLAG_SHEER_FORCE_BOOST,
        .split = SPLIT_PHYSICAL,
        .zMovePower = 100,
        .zMoveEffect = Z_EFFECT_NONE,
    },

    [MOVE_COVET] =
    {
        #if B_UPDATED_MOVE_DATA >= GEN_6
            .power = 60,
            .pp = 25,
            .flags = FLAG_MAKES_CONTACT | FLAG_PROTECT_AFFECTED | FLAG_MIRROR_MOVE_AFFECTED,
        #elif B_UPDATED_MOVE_DATA == GEN_5
            .power = 60,
            .pp = 40,
            .flags = FLAG_MAKES_CONTACT | FLAG_PROTECT_AFFECTED | FLAG_MIRROR_MOVE_AFFECTED,
        #elif B_UPDATED_MOVE_DATA == GEN_4
            .power = 40,
            .pp = 40,
            .flags = FLAG_MAKES_CONTACT | FLAG_PROTECT_AFFECTED | FLAG_MIRROR_MOVE_AFFECTED,
        #else
            .power = 40,
            .pp = 40,
            .flags = FLAG_PROTECT_AFFECTED | FLAG_MIRROR_MOVE_AFFECTED,
        #endif
        .effect = EFFECT_THIEF,
        .type = TYPE_NORMAL,
        .accuracy = 100,
        .secondaryEffectChance = 100,
        .target = MOVE_TARGET_SELECTED,
        .priority = 0,
        .split = SPLIT_PHYSICAL,
        .zMovePower = 120,
        .zMoveEffect = Z_EFFECT_NONE,
    },

    [MOVE_VOLT_TACKLE] =
    {
        #if B_UPDATED_MOVE_DATA >= GEN_4
            .effect = EFFECT_RECOIL_33_STATUS,
            .argument = STATUS1_PARALYSIS,
        #else
            .effect = EFFECT_RECOIL_33,
        #endif
        .power = 120,
        .type = TYPE_ELECTRIC,
        .accuracy = 100,
        .pp = 15,
        .secondaryEffectChance = 10,
        .target = MOVE_TARGET_SELECTED,
        .priority = 0,
        .flags = FLAG_MAKES_CONTACT | FLAG_PROTECT_AFFECTED | FLAG_MIRROR_MOVE_AFFECTED | FLAG_KINGSROCK_AFFECTED | FLAG_RECKLESS_BOOST | FLAG_SHEER_FORCE_BOOST,
        .split = SPLIT_PHYSICAL,
        .zMovePower = 190,
        .zMoveEffect = Z_EFFECT_NONE,
    },

    [MOVE_MAGICAL_LEAF] =
    {
        .effect = EFFECT_HIT,
        .power = 60,
        .type = TYPE_GRASS,
        .accuracy = 0,
        .pp = 20,
        .secondaryEffectChance = 0,
        .target = MOVE_TARGET_SELECTED,
        .priority = 0,
        .flags = FLAG_PROTECT_AFFECTED | FLAG_MIRROR_MOVE_AFFECTED | FLAG_KINGSROCK_AFFECTED,
        .split = SPLIT_SPECIAL,
        .zMovePower = 120,
        .zMoveEffect = Z_EFFECT_NONE,
    },

    [MOVE_WATER_SPORT] =
    {
        .effect = EFFECT_WATER_SPORT,
        .power = 0,
        .type = TYPE_WATER,
        .accuracy = 100,
        .pp = 15,
        .secondaryEffectChance = 0,
        .target = MOVE_TARGET_USER,
        .priority = 0,
        .flags = 0,
        .split = SPLIT_STATUS,
        .zMovePower = 0,
        .zMoveEffect = Z_EFFECT_SPDEF_UP_1,
    },

    [MOVE_CALM_MIND] =
    {
        .effect = EFFECT_CALM_MIND,
        .power = 0,
        .type = TYPE_PSYCHIC,
        .accuracy = 0,
        .pp = 20,
        .secondaryEffectChance = 0,
        .target = MOVE_TARGET_USER,
        .priority = 0,
        .flags = FLAG_SNATCH_AFFECTED,
        .split = SPLIT_STATUS,
        .zMovePower = 0,
        .zMoveEffect = Z_EFFECT_RESET_STATS,
    },

    [MOVE_LEAF_BLADE] =
    {
        #if B_UPDATED_MOVE_DATA >= GEN_4
            .power = 90,
        #else
            .power = 70,
        #endif
        .effect = EFFECT_HIT,
        .type = TYPE_GRASS,
        .accuracy = 100,
        .pp = 15,
        .secondaryEffectChance = 0,
        .target = MOVE_TARGET_SELECTED,
        .priority = 0,
        .flags = FLAG_MAKES_CONTACT | FLAG_PROTECT_AFFECTED | FLAG_MIRROR_MOVE_AFFECTED | FLAG_KINGSROCK_AFFECTED | FLAG_HIGH_CRIT,
        .split = SPLIT_PHYSICAL,
        .zMovePower = 175,
        .zMoveEffect = Z_EFFECT_NONE,
    },

    [MOVE_DRAGON_DANCE] =
    {
        .effect = EFFECT_DRAGON_DANCE,
        .power = 0,
        .type = TYPE_DRAGON,
        .accuracy = 0,
        .pp = 20,
        .secondaryEffectChance = 0,
        .target = MOVE_TARGET_USER,
        .priority = 0,
        .flags = FLAG_SNATCH_AFFECTED | FLAG_DANCE,
        .split = SPLIT_STATUS,
        .zMovePower = 0,
        .zMoveEffect = Z_EFFECT_RESET_STATS,
    },

    [MOVE_ROCK_BLAST] =
    {
        #if B_UPDATED_MOVE_DATA >= GEN_5
            .accuracy = 90,
        #else
            .accuracy = 80,
        #endif
        .effect = EFFECT_MULTI_HIT,
        .power = 25,
        .type = TYPE_ROCK,
        .pp = 10,
        .secondaryEffectChance = 0,
        .target = MOVE_TARGET_SELECTED,
        .priority = 0,
        .flags = FLAG_PROTECT_AFFECTED | FLAG_MIRROR_MOVE_AFFECTED | FLAG_KINGSROCK_AFFECTED | FLAG_BALLISTIC,
        .split = SPLIT_PHYSICAL,
        .zMovePower = 100,
        .zMoveEffect = Z_EFFECT_NONE,
    },

    [MOVE_SHOCK_WAVE] =
    {
        .effect = EFFECT_HIT,
        .power = 60,
        .type = TYPE_ELECTRIC,
        .accuracy = 0,
        .pp = 20,
        .secondaryEffectChance = 0,
        .target = MOVE_TARGET_SELECTED,
        .priority = 0,
        .flags = FLAG_PROTECT_AFFECTED | FLAG_MIRROR_MOVE_AFFECTED | FLAG_KINGSROCK_AFFECTED,
        .split = SPLIT_SPECIAL,
        .zMovePower = 120,
        .zMoveEffect = Z_EFFECT_NONE,
    },

    [MOVE_WATER_PULSE] =
    {
        .effect = EFFECT_CONFUSE_HIT,
        .power = 60,
        .type = TYPE_WATER,
        .accuracy = 100,
        .pp = 20,
        .secondaryEffectChance = 20,
        .target = MOVE_TARGET_SELECTED,
        .priority = 0,
        .flags = FLAG_PROTECT_AFFECTED | FLAG_MIRROR_MOVE_AFFECTED | FLAG_KINGSROCK_AFFECTED | FLAG_SHEER_FORCE_BOOST | FLAG_MEGA_LAUNCHER_BOOST,
        .split = SPLIT_SPECIAL,
        .zMovePower = 120,
        .zMoveEffect = Z_EFFECT_NONE,
    },

    [MOVE_DOOM_DESIRE] =
    {
        #if B_UPDATED_MOVE_DATA >= GEN_5
            .power = 140,
            .accuracy = 100,
        #else
            .power = 120,
            .accuracy = 85,
        #endif
        .effect = EFFECT_FUTURE_SIGHT,
        .type = TYPE_STEEL,
        .pp = 5,
        .secondaryEffectChance = 0,
        .target = MOVE_TARGET_SELECTED,
        .priority = 0,
        .flags = 0,
        .split = SPLIT_SPECIAL,
        .zMovePower = 200,
        .zMoveEffect = Z_EFFECT_NONE,
    },

    [MOVE_PSYCHO_BOOST] =
    {
        .effect = EFFECT_OVERHEAT,
        .power = 140,
        .type = TYPE_PSYCHIC,
        .accuracy = 90,
        .pp = 5,
        .secondaryEffectChance = 100,
        .target = MOVE_TARGET_SELECTED,
        .priority = 0,
        .flags = FLAG_PROTECT_AFFECTED | FLAG_MIRROR_MOVE_AFFECTED | FLAG_KINGSROCK_AFFECTED,
        .split = SPLIT_SPECIAL,
        .zMovePower = 200,
        .zMoveEffect = Z_EFFECT_NONE,
    },

    [MOVE_ROOST] =
    {
        .effect = EFFECT_ROOST,
        .power = 0,
        .type = TYPE_FLYING,
        .accuracy = 0,
        .pp = 10,
        .secondaryEffectChance = 0,
        .target = MOVE_TARGET_USER,
        .priority = 0,
        .flags = FLAG_SNATCH_AFFECTED,
        .split = SPLIT_STATUS,
        .zMovePower = 0,
        .zMoveEffect = Z_EFFECT_RESET_STATS,
    },

    [MOVE_GRAVITY] =
    {
        .effect = EFFECT_GRAVITY,
        .power = 0,
        .type = TYPE_PSYCHIC,
        .accuracy = 0,
        .pp = 5,
        .secondaryEffectChance = 0,
        .target = MOVE_TARGET_USER,
        .priority = 0,
        .flags = 0,
        .split = SPLIT_STATUS,
        .zMovePower = 0,
        .zMoveEffect = Z_EFFECT_SPATK_UP_1,
    },

    [MOVE_MIRACLE_EYE] =
    {
        #if B_UPDATED_MOVE_DATA >= GEN_5
            .flags = FLAG_PROTECT_AFFECTED | FLAG_MAGICCOAT_AFFECTED | FLAG_MIRROR_MOVE_AFFECTED,
        #else
            .flags = FLAG_PROTECT_AFFECTED | FLAG_MIRROR_MOVE_AFFECTED,
        #endif
        .effect = EFFECT_MIRACLE_EYE,
        .power = 0,
        .type = TYPE_PSYCHIC,
        .accuracy = 0,
        .pp = 40,
        .secondaryEffectChance = 0,
        .target = MOVE_TARGET_SELECTED,
        .priority = 0,
        .split = SPLIT_STATUS,
        .zMovePower = 0,
        .zMoveEffect = Z_EFFECT_SPATK_UP_1,
    },

    [MOVE_WAKE_UP_SLAP] =
    {
        #if B_UPDATED_MOVE_DATA >= GEN_6
            .power = 70,
        #else
            .power = 60,
        #endif
        .effect = EFFECT_WAKE_UP_SLAP,
        .type = TYPE_FIGHTING,
        .accuracy = 100,
        .pp = 10,
        .secondaryEffectChance = 100,
        .target = MOVE_TARGET_SELECTED,
        .priority = 0,
        .flags = FLAG_MAKES_CONTACT | FLAG_PROTECT_AFFECTED | FLAG_MIRROR_MOVE_AFFECTED | FLAG_KINGSROCK_AFFECTED,
        .split = SPLIT_PHYSICAL,
        .argument = STATUS1_SLEEP,
        .zMovePower = 140,
        .zMoveEffect = Z_EFFECT_NONE,
    },

    [MOVE_HAMMER_ARM] =
    {
        .effect = EFFECT_HAMMER_ARM,
        .power = 100,
        .type = TYPE_FIGHTING,
        .accuracy = 90,
        .pp = 10,
        .secondaryEffectChance = 0,
        .target = MOVE_TARGET_SELECTED,
        .priority = 0,
        .flags = FLAG_MAKES_CONTACT | FLAG_PROTECT_AFFECTED | FLAG_MIRROR_MOVE_AFFECTED | FLAG_KINGSROCK_AFFECTED | FLAG_IRON_FIST_BOOST,
        .split = SPLIT_PHYSICAL,
        .zMovePower = 180,
        .zMoveEffect = Z_EFFECT_NONE,
    },

    [MOVE_GYRO_BALL] =
    {
        .effect = EFFECT_GYRO_BALL,
        .power = 1,
        .type = TYPE_STEEL,
        .accuracy = 100,
        .pp = 5,
        .secondaryEffectChance = 0,
        .target = MOVE_TARGET_SELECTED,
        .priority = 0,
        .flags = FLAG_MAKES_CONTACT | FLAG_PROTECT_AFFECTED | FLAG_MIRROR_MOVE_AFFECTED | FLAG_KINGSROCK_AFFECTED | FLAG_BALLISTIC,
        .split = SPLIT_PHYSICAL,
        .zMovePower = 160,
        .zMoveEffect = Z_EFFECT_NONE,
    },

    [MOVE_HEALING_WISH] =
    {
        #if B_UPDATED_MOVE_DATA >= GEN_5
            .flags = FLAG_SNATCH_AFFECTED,
        #else
            .flags = 0,
        #endif
        .effect = EFFECT_HEALING_WISH,
        .power = 0,
        .type = TYPE_PSYCHIC,
        .accuracy = 0,
        .pp = 10,
        .secondaryEffectChance = 0,
        .target = MOVE_TARGET_USER,
        .priority = 0,
        .split = SPLIT_STATUS,
        .zMovePower = 0,
        .zMoveEffect = Z_EFFECT_NONE,
    },

    [MOVE_BRINE] =
    {
        .effect = EFFECT_BRINE,
        .power = 65,
        .type = TYPE_WATER,
        .accuracy = 100,
        .pp = 10,
        .secondaryEffectChance = 0,
        .target = MOVE_TARGET_SELECTED,
        .priority = 0,
        .flags = FLAG_PROTECT_AFFECTED | FLAG_MIRROR_MOVE_AFFECTED | FLAG_KINGSROCK_AFFECTED,
        .split = SPLIT_SPECIAL,
        .zMovePower = 120,
        .zMoveEffect = Z_EFFECT_NONE,
    },

    [MOVE_NATURAL_GIFT] =
    {
        .effect = EFFECT_NATURAL_GIFT,
        .power = 1,
        .type = TYPE_NORMAL,
        .accuracy = 100,
        .pp = 15,
        .secondaryEffectChance = 0,
        .target = MOVE_TARGET_SELECTED,
        .priority = 0,
        .flags = FLAG_PROTECT_AFFECTED | FLAG_MIRROR_MOVE_AFFECTED,
        .split = SPLIT_PHYSICAL,
        .zMovePower = 160,
        .zMoveEffect = Z_EFFECT_NONE,
    },

    [MOVE_FEINT] =
    {
        #if B_UPDATED_MOVE_DATA >= GEN_6
            .power = 30,
            .flags = FLAG_MIRROR_MOVE_AFFECTED,
        #elif B_UPDATED_MOVE_DATA >= GEN_5
            .power = 30,
            .flags = 0,
        #else
            .power = 50,
            .flags = 0,
        #endif
        .effect = EFFECT_FEINT,
        .type = TYPE_NORMAL,
        .accuracy = 100,
        .pp = 10,
        .secondaryEffectChance = 100,
        .target = MOVE_TARGET_SELECTED,
        .priority = 2,
        .split = SPLIT_PHYSICAL,
        .zMovePower = 100,
        .zMoveEffect = Z_EFFECT_NONE,
    },

    [MOVE_PLUCK] =
    {
        .effect = EFFECT_BUG_BITE,
        .power = 60,
        .type = TYPE_FLYING,
        .accuracy = 100,
        .pp = 20,
        .secondaryEffectChance = 100,
        .target = MOVE_TARGET_SELECTED,
        .priority = 0,
        .flags = FLAG_MAKES_CONTACT | FLAG_PROTECT_AFFECTED | FLAG_MIRROR_MOVE_AFFECTED | FLAG_KINGSROCK_AFFECTED,
        .split = SPLIT_PHYSICAL,
        .zMovePower = 120,
        .zMoveEffect = Z_EFFECT_NONE,
    },

    [MOVE_TAILWIND] =
    {
        #if B_UPDATED_MOVE_DATA >= GEN_6
            .pp = 15,
        #else
            .pp = 30,
        #endif
        .effect = EFFECT_TAILWIND,
        .power = 0,
        .type = TYPE_FLYING,
        .accuracy = 0,
        .secondaryEffectChance = 0,
        .target = MOVE_TARGET_USER,
        .priority = 0,
        .flags = FLAG_SNATCH_AFFECTED,
        .split = SPLIT_STATUS,
        .zMovePower = 0,
        .zMoveEffect = Z_EFFECT_BOOST_CRITS,
    },

    [MOVE_ACUPRESSURE] =
    {
        #if B_UPDATED_MOVE_DATA >= GEN_5
            .flags = 0,
        #else
            .flags = FLAG_SNATCH_AFFECTED,
        #endif
        .effect = EFFECT_ACUPRESSURE,
        .power = 0,
        .type = TYPE_NORMAL,
        .accuracy = 0,
        .pp = 30,
        .secondaryEffectChance = 0,
        .target = MOVE_TARGET_USER | MOVE_TARGET_ALLY,
        .priority = 0,
        .split = SPLIT_STATUS,
        .zMovePower = 0,
        .zMoveEffect = Z_EFFECT_BOOST_CRITS,
    },

    [MOVE_METAL_BURST] =
    {
        #if B_UPDATED_MOVE_DATA >= GEN_4
            .flags = FLAG_PROTECT_AFFECTED | FLAG_MIRROR_MOVE_AFFECTED,
        #else
            .flags = FLAG_MIRROR_MOVE_AFFECTED,
        #endif
        .effect = EFFECT_METAL_BURST,
        .power = 0,
        .type = TYPE_STEEL,
        .accuracy = 100,
        .pp = 10,
        .secondaryEffectChance = 0,
        .target = MOVE_TARGET_DEPENDS,
        .priority = 0,
        .split = SPLIT_PHYSICAL,
        .zMoveEffect = Z_EFFECT_NONE,
    },

    [MOVE_U_TURN] =
    {
        .effect = EFFECT_HIT_ESCAPE,
        .power = 70,
        .type = TYPE_BUG,
        .accuracy = 100,
        .pp = 20,
        .secondaryEffectChance = 0,
        .target = MOVE_TARGET_SELECTED,
        .priority = 0,
        .flags = FLAG_MAKES_CONTACT | FLAG_PROTECT_AFFECTED | FLAG_MIRROR_MOVE_AFFECTED | FLAG_KINGSROCK_AFFECTED,
        .split = SPLIT_PHYSICAL,
        .zMovePower = 140,
        .zMoveEffect = Z_EFFECT_NONE,
    },

    [MOVE_CLOSE_COMBAT] =
    {
        .effect = EFFECT_CLOSE_COMBAT,
        .power = 120,
        .type = TYPE_FIGHTING,
        .accuracy = 100,
        .pp = 5,
        .secondaryEffectChance = 100,
        .target = MOVE_TARGET_SELECTED,
        .priority = 0,
        .flags = FLAG_MAKES_CONTACT | FLAG_PROTECT_AFFECTED | FLAG_MIRROR_MOVE_AFFECTED | FLAG_KINGSROCK_AFFECTED,
        .split = SPLIT_PHYSICAL,
        .zMovePower = 190,
        .zMoveEffect = Z_EFFECT_NONE,
    },

    [MOVE_PAYBACK] =
    {
        .effect = EFFECT_PAYBACK,
        .power = 50,
        .type = TYPE_DARK,
        .accuracy = 100,
        .pp = 10,
        .secondaryEffectChance = 0,
        .target = MOVE_TARGET_SELECTED,
        .priority = 0,
        .flags = FLAG_MAKES_CONTACT | FLAG_PROTECT_AFFECTED | FLAG_MIRROR_MOVE_AFFECTED | FLAG_KINGSROCK_AFFECTED,
        .split = SPLIT_PHYSICAL,
        .zMovePower = 100,
        .zMoveEffect = Z_EFFECT_NONE,
    },

    [MOVE_ASSURANCE] =
    {
        #if B_UPDATED_MOVE_DATA >= GEN_6
            .power = 60,
        #else
            .power = 50,
        #endif
        .effect = EFFECT_ASSURANCE,
        .type = TYPE_DARK,
        .accuracy = 100,
        .pp = 10,
        .secondaryEffectChance = 0,
        .target = MOVE_TARGET_SELECTED,
        .priority = 0,
        .flags = FLAG_MAKES_CONTACT | FLAG_PROTECT_AFFECTED | FLAG_MIRROR_MOVE_AFFECTED | FLAG_KINGSROCK_AFFECTED,
        .split = SPLIT_PHYSICAL,
        .zMovePower = 120,
        .zMoveEffect = Z_EFFECT_NONE,
    },

    [MOVE_EMBARGO] =
    {
        #if B_UPDATED_MOVE_DATA >= GEN_5
            .flags = FLAG_PROTECT_AFFECTED | FLAG_MAGICCOAT_AFFECTED | FLAG_MIRROR_MOVE_AFFECTED,
        #else
            .flags = FLAG_PROTECT_AFFECTED | FLAG_MIRROR_MOVE_AFFECTED,
        #endif
        .effect = EFFECT_EMBARGO,
        .power = 0,
        .type = TYPE_DARK,
        .accuracy = 100,
        .pp = 15,
        .secondaryEffectChance = 0,
        .target = MOVE_TARGET_SELECTED,
        .priority = 0,
        .split = SPLIT_STATUS,
        .zMovePower = 0,
        .zMoveEffect = Z_EFFECT_SPATK_UP_1,
    },

    [MOVE_FLING] =
    {
        .effect = EFFECT_FLING,
        .power = 1,
        .type = TYPE_DARK,
        .accuracy = 100,
        .pp = 10,
        .secondaryEffectChance = 100,
        .target = MOVE_TARGET_SELECTED,
        .priority = 0,
        .flags = FLAG_PROTECT_AFFECTED | FLAG_MIRROR_MOVE_AFFECTED | FLAG_KINGSROCK_AFFECTED,
        .split = SPLIT_PHYSICAL,
        .zMovePower = 100,
        .zMoveEffect = Z_EFFECT_NONE,
    },

    [MOVE_PSYCHO_SHIFT] =
    {
        #if B_UPDATED_MOVE_DATA >= GEN_6
            .accuracy = 100,
        #else
            .accuracy = 90,
        #endif
        .effect = EFFECT_PSYCHO_SHIFT,
        .power = 0,
        .type = TYPE_PSYCHIC,
        .pp = 10,
        .secondaryEffectChance = 0,
        .target = MOVE_TARGET_SELECTED,
        .priority = 0,
        .flags = FLAG_PROTECT_AFFECTED | FLAG_MIRROR_MOVE_AFFECTED,
        .split = SPLIT_STATUS,
        .zMovePower = 0,
        .zMoveEffect = Z_EFFECT_SPATK_UP_2,
    },

    [MOVE_TRUMP_CARD] =
    {
        .effect = EFFECT_TRUMP_CARD,
        .power = 0,
        .type = TYPE_NORMAL,
        .accuracy = 0,
        .pp = 5,
        .secondaryEffectChance = 0,
        .target = MOVE_TARGET_SELECTED,
        .priority = 0,
        .flags = FLAG_MAKES_CONTACT | FLAG_PROTECT_AFFECTED | FLAG_MIRROR_MOVE_AFFECTED | FLAG_KINGSROCK_AFFECTED,
        .split = SPLIT_SPECIAL,
    },

    [MOVE_HEAL_BLOCK] =
    {
        #if B_UPDATED_MOVE_DATA >= GEN_5
            .flags = FLAG_PROTECT_AFFECTED | FLAG_MAGICCOAT_AFFECTED | FLAG_MIRROR_MOVE_AFFECTED,
        #else
            .flags = FLAG_PROTECT_AFFECTED | FLAG_MIRROR_MOVE_AFFECTED,
        #endif
        .effect = EFFECT_HEAL_BLOCK,
        .power = 0,
        .type = TYPE_PSYCHIC,
        .accuracy = 100,
        .pp = 15,
        .secondaryEffectChance = 0,
        .target = MOVE_TARGET_SELECTED,
        .priority = 0,
        .split = SPLIT_STATUS,
        .zMovePower = 0,
        .zMoveEffect = Z_EFFECT_SPATK_UP_2,
    },

    [MOVE_WRING_OUT] =
    {
        .effect = EFFECT_WRING_OUT,
        .power = 0,
        .type = TYPE_NORMAL,
        .accuracy = 100,
        .pp = 5,
        .secondaryEffectChance = 0,
        .target = MOVE_TARGET_SELECTED,
        .priority = 0,
        .flags = FLAG_MAKES_CONTACT | FLAG_PROTECT_AFFECTED | FLAG_MIRROR_MOVE_AFFECTED | FLAG_KINGSROCK_AFFECTED,
        .split = SPLIT_SPECIAL,
    },

    [MOVE_POWER_TRICK] =
    {
        #if B_UPDATED_MOVE_DATA >= GEN_5
            .flags = FLAG_SNATCH_AFFECTED,
        #else
            .flags = 0,
        #endif
        .effect = EFFECT_POWER_TRICK,
        .power = 0,
        .type = TYPE_PSYCHIC,
        .accuracy = 0,
        .pp = 10,
        .secondaryEffectChance = 0,
        .target = MOVE_TARGET_USER,
        .priority = 0,
        .split = SPLIT_STATUS,
        .zMovePower = 0,
        .zMoveEffect = Z_EFFECT_ATK_UP_1,
    },

    [MOVE_GASTRO_ACID] =
    {
        .effect = EFFECT_GASTRO_ACID,
        .power = 0,
        .type = TYPE_POISON,
        .accuracy = 100,
        .pp = 10,
        .secondaryEffectChance = 0,
        .target = MOVE_TARGET_SELECTED,
        .priority = 0,
        .flags = FLAG_PROTECT_AFFECTED | FLAG_MAGICCOAT_AFFECTED | FLAG_MIRROR_MOVE_AFFECTED,
        .split = SPLIT_STATUS,
        .zMovePower = 0,
        .zMoveEffect = Z_EFFECT_SPD_UP_1,
    },

    [MOVE_LUCKY_CHANT] =
    {
        #if B_UPDATED_MOVE_DATA >= GEN_5
            .flags = FLAG_SNATCH_AFFECTED,
        #else
            .flags = 0,
        #endif
        .effect = EFFECT_LUCKY_CHANT,
        .power = 0,
        .type = TYPE_NORMAL,
        .accuracy = 0,
        .pp = 30,
        .secondaryEffectChance = 0,
        .target = MOVE_TARGET_USER,
        .priority = 0,
        .split = SPLIT_STATUS,
        .zMovePower = 0,
        .zMoveEffect = Z_EFFECT_EVSN_UP_1,
    },

    [MOVE_ME_FIRST] =
    {
        .effect = EFFECT_ME_FIRST,
        .power = 0,
        .type = TYPE_NORMAL,
        .accuracy = 0,
        .pp = 20,
        .secondaryEffectChance = 0,
        .target = MOVE_TARGET_SELECTED,
        .priority = 0,
        .flags = FLAG_PROTECT_AFFECTED,
        .split = SPLIT_STATUS,
        .zMovePower = 0,
        .zMoveEffect = Z_EFFECT_SPD_UP_2,
    },

    [MOVE_COPYCAT] =
    {
        .effect = EFFECT_COPYCAT,
        .power = 0,
        .type = TYPE_NORMAL,
        .accuracy = 0,
        .pp = 20,
        .secondaryEffectChance = 0,
        .target = MOVE_TARGET_DEPENDS,
        .priority = 0,
        .flags = 0,
        .split = SPLIT_STATUS,
        .zMovePower = 0,
        .zMoveEffect = Z_EFFECT_ACC_UP_1,
    },

    [MOVE_POWER_SWAP] =
    {
        .effect = EFFECT_POWER_SWAP,
        .power = 0,
        .type = TYPE_PSYCHIC,
        .accuracy = 0,
        .pp = 10,
        .secondaryEffectChance = 0,
        .target = MOVE_TARGET_SELECTED,
        .priority = 0,
        .flags = FLAG_PROTECT_AFFECTED | FLAG_MIRROR_MOVE_AFFECTED,
        .split = SPLIT_STATUS,
        .zMovePower = 0,
        .zMoveEffect = Z_EFFECT_SPD_UP_1,
    },

    [MOVE_GUARD_SWAP] =
    {
        .effect = EFFECT_GUARD_SWAP,
        .power = 0,
        .type = TYPE_PSYCHIC,
        .accuracy = 0,
        .pp = 10,
        .secondaryEffectChance = 0,
        .target = MOVE_TARGET_SELECTED,
        .priority = 0,
        .flags = FLAG_PROTECT_AFFECTED | FLAG_MIRROR_MOVE_AFFECTED,
        .split = SPLIT_STATUS,
        .zMovePower = 0,
        .zMoveEffect = Z_EFFECT_SPD_UP_1,
    },

    [MOVE_PUNISHMENT] =
    {
        .effect = EFFECT_PUNISHMENT,
        .power = 60,
        .type = TYPE_DARK,
        .accuracy = 100,
        .pp = 5,
        .secondaryEffectChance = 0,
        .target = MOVE_TARGET_SELECTED,
        .priority = 0,
        .flags = FLAG_MAKES_CONTACT | FLAG_PROTECT_AFFECTED | FLAG_MIRROR_MOVE_AFFECTED | FLAG_KINGSROCK_AFFECTED,
        .split = SPLIT_PHYSICAL,
        .zMovePower = 120,
        .zMoveEffect = Z_EFFECT_NONE,
    },

    [MOVE_LAST_RESORT] =
    {
        #if B_UPDATED_MOVE_DATA >= GEN_5
            .power = 140,
        #else
            .power = 130,
        #endif
        .effect = EFFECT_LAST_RESORT,
        .type = TYPE_NORMAL,
        .accuracy = 100,
        .pp = 5,
        .secondaryEffectChance = 0,
        .target = MOVE_TARGET_SELECTED,
        .priority = 0,
        .flags = FLAG_MAKES_CONTACT | FLAG_PROTECT_AFFECTED | FLAG_MIRROR_MOVE_AFFECTED | FLAG_KINGSROCK_AFFECTED,
        .split = SPLIT_PHYSICAL,
        .zMovePower = 200,
        .zMoveEffect = Z_EFFECT_NONE,
    },

    [MOVE_WORRY_SEED] =
    {
        .effect = EFFECT_WORRY_SEED,
        .power = 0,
        .type = TYPE_GRASS,
        .accuracy = 100,
        .pp = 10,
        .secondaryEffectChance = 0,
        .target = MOVE_TARGET_SELECTED,
        .priority = 0,
        .flags = FLAG_PROTECT_AFFECTED | FLAG_MAGICCOAT_AFFECTED | FLAG_MIRROR_MOVE_AFFECTED,
        .split = SPLIT_STATUS,
        .zMovePower = 0,
        .zMoveEffect = Z_EFFECT_SPD_UP_1,
    },

    [MOVE_SUCKER_PUNCH] =
    {
        #if B_UPDATED_MOVE_DATA >= GEN_7
            .power = 70,
        #else
            .power = 80,
        #endif
        .effect = EFFECT_SUCKER_PUNCH,
        .type = TYPE_DARK,
        .accuracy = 100,
        .pp = 5,
        .secondaryEffectChance = 0,
        .target = MOVE_TARGET_SELECTED,
        .priority = 1,
        .flags = FLAG_MAKES_CONTACT | FLAG_PROTECT_AFFECTED | FLAG_MIRROR_MOVE_AFFECTED | FLAG_KINGSROCK_AFFECTED,
        .split = SPLIT_PHYSICAL,
        .zMovePower = 140,
        .zMoveEffect = Z_EFFECT_NONE,
    },

    [MOVE_TOXIC_SPIKES] =
    {
        #if B_UPDATED_MOVE_DATA >= GEN_5
            .flags = FLAG_MAGICCOAT_AFFECTED,
        #else
            .flags = 0,
        #endif
        .effect = EFFECT_TOXIC_SPIKES,
        .power = 0,
        .type = TYPE_POISON,
        .accuracy = 0,
        .pp = 20,
        .secondaryEffectChance = 0,
        .target = MOVE_TARGET_OPPONENTS_FIELD,
        .priority = 0,
        .split = SPLIT_STATUS,
        .zMovePower = 0,
        .zMoveEffect = Z_EFFECT_DEF_UP_1,
    },

    [MOVE_HEART_SWAP] =
    {
        .effect = EFFECT_HEART_SWAP,
        .power = 0,
        .type = TYPE_PSYCHIC,
        .accuracy = 0,
        .pp = 10,
        .secondaryEffectChance = 0,
        .target = MOVE_TARGET_SELECTED,
        .priority = 0,
        .flags = FLAG_PROTECT_AFFECTED,
        .split = SPLIT_STATUS,
        .zMovePower = 0,
        .zMoveEffect = Z_EFFECT_BOOST_CRITS,
    },

    [MOVE_AQUA_RING] =
    {
        #if B_UPDATED_MOVE_DATA >= GEN_5
            .flags = FLAG_SNATCH_AFFECTED,
        #else
            .flags = 0,
        #endif
        .effect = EFFECT_AQUA_RING,
        .power = 0,
        .type = TYPE_WATER,
        .accuracy = 0,
        .pp = 20,
        .secondaryEffectChance = 0,
        .target = MOVE_TARGET_USER,
        .priority = 0,
        .split = SPLIT_STATUS,
        .zMovePower = 0,
        .zMoveEffect = Z_EFFECT_DEF_UP_1,
    },

    [MOVE_MAGNET_RISE] =
    {
        #if B_UPDATED_MOVE_DATA >= GEN_5
            .flags = FLAG_SNATCH_AFFECTED,
        #else
            .flags = 0,
        #endif
        .effect = EFFECT_MAGNET_RISE,
        .power = 0,
        .type = TYPE_ELECTRIC,
        .accuracy = 0,
        .pp = 10,
        .secondaryEffectChance = 0,
        .target = MOVE_TARGET_USER,
        .priority = 0,
        .split = SPLIT_STATUS,
        .zMovePower = 0,
        .zMoveEffect = Z_EFFECT_EVSN_UP_1,
    },

    [MOVE_FLARE_BLITZ] =
    {
        .effect = EFFECT_RECOIL_33_STATUS,
        .power = 120,
        .type = TYPE_FIRE,
        .accuracy = 100,
        .pp = 15,
        .secondaryEffectChance = 10,
        .target = MOVE_TARGET_SELECTED,
        .priority = 0,
        .flags = FLAG_MAKES_CONTACT | FLAG_PROTECT_AFFECTED | FLAG_MIRROR_MOVE_AFFECTED | FLAG_KINGSROCK_AFFECTED | FLAG_SHEER_FORCE_BOOST | FLAG_RECKLESS_BOOST,
        .split = SPLIT_PHYSICAL,
        .argument = STATUS1_BURN,
        .zMovePower = 190,
        .zMoveEffect = Z_EFFECT_NONE,
    },

    [MOVE_FORCE_PALM] =
    {
        .effect = EFFECT_PARALYZE_HIT,
        .power = 60,
        .type = TYPE_FIGHTING,
        .accuracy = 100,
        .pp = 10,
        .secondaryEffectChance = 30,
        .target = MOVE_TARGET_SELECTED,
        .priority = 0,
        .flags = FLAG_MAKES_CONTACT | FLAG_PROTECT_AFFECTED | FLAG_MIRROR_MOVE_AFFECTED | FLAG_KINGSROCK_AFFECTED | FLAG_SHEER_FORCE_BOOST,
        .split = SPLIT_PHYSICAL,
        .zMovePower = 120,
        .zMoveEffect = Z_EFFECT_NONE,
    },

    [MOVE_AURA_SPHERE] =
    {
        #if B_UPDATED_MOVE_DATA >= GEN_6
            .power = 80,
        #else
            .power = 90,
        #endif
        .effect = EFFECT_HIT,
        .type = TYPE_FIGHTING,
        .accuracy = 0,
        .pp = 20,
        .secondaryEffectChance = 0,
        .target = MOVE_TARGET_SELECTED,
        .priority = 0,
        .flags = FLAG_PROTECT_AFFECTED | FLAG_MIRROR_MOVE_AFFECTED | FLAG_KINGSROCK_AFFECTED | FLAG_MEGA_LAUNCHER_BOOST | FLAG_BALLISTIC,
        .split = SPLIT_SPECIAL,
        .zMovePower = 160,
        .zMoveEffect = Z_EFFECT_NONE,
    },

    [MOVE_ROCK_POLISH] =
    {
        .effect = EFFECT_SPEED_UP_2,
        .power = 0,
        .type = TYPE_ROCK,
        .accuracy = 0,
        .pp = 20,
        .secondaryEffectChance = 0,
        .target = MOVE_TARGET_USER,
        .priority = 0,
        .flags = FLAG_SNATCH_AFFECTED,
        .split = SPLIT_STATUS,
        .zMovePower = 0,
        .zMoveEffect = Z_EFFECT_RESET_STATS,
    },

    [MOVE_POISON_JAB] =
    {
        .effect = EFFECT_POISON_HIT,
        .power = 80,
        .type = TYPE_POISON,
        .accuracy = 100,
        .pp = 20,
        .secondaryEffectChance = 30,
        .target = MOVE_TARGET_SELECTED,
        .priority = 0,
        .flags = FLAG_MAKES_CONTACT | FLAG_PROTECT_AFFECTED | FLAG_MIRROR_MOVE_AFFECTED | FLAG_KINGSROCK_AFFECTED | FLAG_SHEER_FORCE_BOOST,
        .split = SPLIT_PHYSICAL,
        .zMovePower = 160,
        .zMoveEffect = Z_EFFECT_NONE,
    },

    [MOVE_DARK_PULSE] =
    {
        .effect = EFFECT_FLINCH_HIT,
        .power = 80,
        .type = TYPE_DARK,
        .accuracy = 100,
        .pp = 15,
        .secondaryEffectChance = 20,
        .target = MOVE_TARGET_SELECTED,
        .priority = 0,
        .flags = FLAG_PROTECT_AFFECTED | FLAG_MIRROR_MOVE_AFFECTED | FLAG_SHEER_FORCE_BOOST | FLAG_MEGA_LAUNCHER_BOOST,
        .split = SPLIT_SPECIAL,
        .zMovePower = 160,
        .zMoveEffect = Z_EFFECT_NONE,
    },

    [MOVE_NIGHT_SLASH] =
    {
        .effect = EFFECT_HIT,
        .power = 70,
        .type = TYPE_DARK,
        .accuracy = 100,
        .pp = 15,
        .secondaryEffectChance = 0,
        .target = MOVE_TARGET_SELECTED,
        .priority = 0,
        .flags = FLAG_MAKES_CONTACT | FLAG_PROTECT_AFFECTED | FLAG_MIRROR_MOVE_AFFECTED | FLAG_KINGSROCK_AFFECTED | FLAG_HIGH_CRIT,
        .split = SPLIT_PHYSICAL,
        .zMovePower = 140,
        .zMoveEffect = Z_EFFECT_NONE,
    },

    [MOVE_AQUA_TAIL] =
    {
        .effect = EFFECT_HIT,
        .power = 90,
        .type = TYPE_WATER,
        .accuracy = 90,
        .pp = 10,
        .secondaryEffectChance = 0,
        .target = MOVE_TARGET_SELECTED,
        .priority = 0,
        .flags = FLAG_MAKES_CONTACT | FLAG_PROTECT_AFFECTED | FLAG_MIRROR_MOVE_AFFECTED | FLAG_KINGSROCK_AFFECTED,
        .split = SPLIT_PHYSICAL,
        .zMovePower = 175,
        .zMoveEffect = Z_EFFECT_NONE,
    },

    [MOVE_SEED_BOMB] =
    {
        .effect = EFFECT_HIT,
        .power = 80,
        .type = TYPE_GRASS,
        .accuracy = 100,
        .pp = 15,
        .secondaryEffectChance = 0,
        .target = MOVE_TARGET_SELECTED,
        .priority = 0,
        .flags = FLAG_PROTECT_AFFECTED | FLAG_MIRROR_MOVE_AFFECTED | FLAG_KINGSROCK_AFFECTED,
        .split = SPLIT_PHYSICAL,
        .zMovePower = 160,
        .zMoveEffect = Z_EFFECT_NONE,
    },

    [MOVE_AIR_SLASH] =
    {
        #if B_UPDATED_MOVE_DATA >= GEN_6
            .pp = 15,
        #else
            .pp = 20,
        #endif
        .effect = EFFECT_FLINCH_HIT,
        .power = 75,
        .type = TYPE_FLYING,
        .accuracy = 95,
        .secondaryEffectChance = 30,
        .target = MOVE_TARGET_SELECTED,
        .priority = 0,
        .flags = FLAG_PROTECT_AFFECTED | FLAG_MIRROR_MOVE_AFFECTED | FLAG_SHEER_FORCE_BOOST,
        .split = SPLIT_SPECIAL,
        .zMovePower = 140,
        .zMoveEffect = Z_EFFECT_NONE,
    },

    [MOVE_X_SCISSOR] =
    {
        .effect = EFFECT_HIT,
        .power = 80,
        .type = TYPE_BUG,
        .accuracy = 100,
        .pp = 15,
        .secondaryEffectChance = 0,
        .target = MOVE_TARGET_SELECTED,
        .priority = 0,
        .flags = FLAG_MAKES_CONTACT | FLAG_PROTECT_AFFECTED | FLAG_MIRROR_MOVE_AFFECTED | FLAG_KINGSROCK_AFFECTED,
        .split = SPLIT_PHYSICAL,
        .zMovePower = 160,
        .zMoveEffect = Z_EFFECT_NONE,
    },

    [MOVE_BUG_BUZZ] =
    {
        .effect = EFFECT_SPECIAL_DEFENSE_DOWN_HIT,
        .power = 90,
        .type = TYPE_BUG,
        .accuracy = 100,
        .pp = 10,
        .secondaryEffectChance = 10,
        .target = MOVE_TARGET_SELECTED,
        .priority = 0,
        .flags = FLAG_PROTECT_AFFECTED | FLAG_MIRROR_MOVE_AFFECTED | FLAG_KINGSROCK_AFFECTED | FLAG_SOUND | FLAG_SHEER_FORCE_BOOST,
        .split = SPLIT_SPECIAL,
        .zMovePower = 175,
        .zMoveEffect = Z_EFFECT_NONE,
    },

    [MOVE_DRAGON_PULSE] =
    {
        #if B_UPDATED_MOVE_DATA >= GEN_6
            .power = 85,
        #else
            .power = 90,
        #endif
        .effect = EFFECT_HIT,
        .type = TYPE_DRAGON,
        .accuracy = 100,
        .pp = 10,
        .secondaryEffectChance = 0,
        .target = MOVE_TARGET_SELECTED,
        .priority = 0,
        .flags = FLAG_PROTECT_AFFECTED | FLAG_MIRROR_MOVE_AFFECTED | FLAG_KINGSROCK_AFFECTED | FLAG_MEGA_LAUNCHER_BOOST,
        .split = SPLIT_SPECIAL,
        .zMovePower = 160,
        .zMoveEffect = Z_EFFECT_NONE,
    },

    [MOVE_DRAGON_RUSH] =
    {
        .effect = EFFECT_FLINCH_HIT,
        .power = 100,
        .type = TYPE_DRAGON,
        .accuracy = 75,
        .pp = 10,
        .secondaryEffectChance = 20,
        .target = MOVE_TARGET_SELECTED,
        .priority = 0,
        .flags = FLAG_MAKES_CONTACT | FLAG_PROTECT_AFFECTED | FLAG_MIRROR_MOVE_AFFECTED | FLAG_SHEER_FORCE_BOOST | FLAG_DMG_MINIMIZE,
        .split = SPLIT_PHYSICAL,
        .zMovePower = 180,
        .zMoveEffect = Z_EFFECT_NONE,
    },

    [MOVE_POWER_GEM] =
    {
        #if B_UPDATED_MOVE_DATA >= GEN_6
            .power = 80,
        #else
            .power = 70,
        #endif
        .effect = EFFECT_HIT,
        .type = TYPE_ROCK,
        .accuracy = 100,
        .pp = 20,
        .secondaryEffectChance = 0,
        .target = MOVE_TARGET_SELECTED,
        .priority = 0,
        .flags = FLAG_PROTECT_AFFECTED | FLAG_MIRROR_MOVE_AFFECTED | FLAG_KINGSROCK_AFFECTED,
        .split = SPLIT_SPECIAL,
        .zMovePower = 160,
        .zMoveEffect = Z_EFFECT_NONE,
    },

    [MOVE_DRAIN_PUNCH] =
    {
        #if B_UPDATED_MOVE_DATA >= GEN_5
            .power = 75,
            .pp = 10,
        #else
            .power = 60,
            .pp = 5,
        #endif
        .effect = EFFECT_ABSORB,
        .type = TYPE_FIGHTING,
        .accuracy = 100,
        .secondaryEffectChance = 0,
        .target = MOVE_TARGET_SELECTED,
        .priority = 0,
        .flags = FLAG_MAKES_CONTACT | FLAG_PROTECT_AFFECTED | FLAG_MIRROR_MOVE_AFFECTED | FLAG_KINGSROCK_AFFECTED | FLAG_IRON_FIST_BOOST,
        .split = SPLIT_PHYSICAL,
        .zMovePower = 140,
        .zMoveEffect = Z_EFFECT_NONE,
    },

    [MOVE_VACUUM_WAVE] =
    {
        .effect = EFFECT_HIT,
        .power = 40,
        .type = TYPE_FIGHTING,
        .accuracy = 100,
        .pp = 30,
        .secondaryEffectChance = 0,
        .target = MOVE_TARGET_SELECTED,
        .priority = 1,
        .flags = FLAG_PROTECT_AFFECTED | FLAG_MIRROR_MOVE_AFFECTED | FLAG_KINGSROCK_AFFECTED,
        .split = SPLIT_SPECIAL,
        .zMovePower = 100,
        .zMoveEffect = Z_EFFECT_NONE,
    },

    [MOVE_FOCUS_BLAST] =
    {
        .effect = EFFECT_SPECIAL_DEFENSE_DOWN_HIT,
        .power = 120,
        .type = TYPE_FIGHTING,
        .accuracy = 70,
        .pp = 5,
        .secondaryEffectChance = 10,
        .target = MOVE_TARGET_SELECTED,
        .priority = 0,
        .flags = FLAG_PROTECT_AFFECTED | FLAG_MIRROR_MOVE_AFFECTED | FLAG_SHEER_FORCE_BOOST | FLAG_BALLISTIC,
        .split = SPLIT_SPECIAL,
        .zMovePower = 190,
        .zMoveEffect = Z_EFFECT_NONE,
    },

    [MOVE_ENERGY_BALL] =
    {
        #if B_UPDATED_MOVE_DATA >= GEN_6
            .power = 90,
        #else
            .power = 80,
        #endif
        .effect = EFFECT_SPECIAL_DEFENSE_DOWN_HIT,
        .type = TYPE_GRASS,
        .accuracy = 100,
        .pp = 10,
        .secondaryEffectChance = 10,
        .target = MOVE_TARGET_SELECTED,
        .priority = 0,
        .flags = FLAG_PROTECT_AFFECTED | FLAG_MIRROR_MOVE_AFFECTED | FLAG_BALLISTIC | FLAG_SHEER_FORCE_BOOST,
        .split = SPLIT_SPECIAL,
        .zMovePower = 175,
        .zMoveEffect = Z_EFFECT_NONE,
    },

    [MOVE_BRAVE_BIRD] =
    {
        .effect = EFFECT_RECOIL_33,
        .power = 120,
        .type = TYPE_FLYING,
        .accuracy = 100,
        .pp = 15,
        .secondaryEffectChance = 0,
        .target = MOVE_TARGET_SELECTED,
        .priority = 0,
        .flags = FLAG_MAKES_CONTACT | FLAG_PROTECT_AFFECTED | FLAG_MIRROR_MOVE_AFFECTED | FLAG_KINGSROCK_AFFECTED | FLAG_RECKLESS_BOOST,
        .split = SPLIT_PHYSICAL,
        .zMovePower = 190,
        .zMoveEffect = Z_EFFECT_NONE,
    },

    [MOVE_EARTH_POWER] =
    {
        .effect = EFFECT_SPECIAL_DEFENSE_DOWN_HIT,
        .power = 90,
        .type = TYPE_GROUND,
        .accuracy = 100,
        .pp = 10,
        .secondaryEffectChance = 10,
        .target = MOVE_TARGET_SELECTED,
        .priority = 0,
        .flags = FLAG_PROTECT_AFFECTED | FLAG_MIRROR_MOVE_AFFECTED | FLAG_KINGSROCK_AFFECTED | FLAG_SHEER_FORCE_BOOST,
        .split = SPLIT_SPECIAL,
        .zMovePower = 175,
        .zMoveEffect = Z_EFFECT_NONE,
    },

    [MOVE_SWITCHEROO] =
    {
        .effect = EFFECT_TRICK,
        .power = 0,
        .type = TYPE_DARK,
        .accuracy = 100,
        .pp = 10,
        .secondaryEffectChance = 0,
        .target = MOVE_TARGET_SELECTED,
        .priority = 0,
        .flags = FLAG_PROTECT_AFFECTED | FLAG_MIRROR_MOVE_AFFECTED,
        .split = SPLIT_STATUS,
        .zMovePower = 0,
        .zMoveEffect = Z_EFFECT_SPD_UP_2,
    },

    [MOVE_GIGA_IMPACT] =
    {
        .effect = EFFECT_RECHARGE,
        .power = 150,
        .type = TYPE_NORMAL,
        .accuracy = 90,
        .pp = 5,
        .secondaryEffectChance = 0,
        .target = MOVE_TARGET_SELECTED,
        .priority = 0,
        .flags = FLAG_MAKES_CONTACT | FLAG_PROTECT_AFFECTED | FLAG_MIRROR_MOVE_AFFECTED | FLAG_KINGSROCK_AFFECTED,
        .split = SPLIT_PHYSICAL,
        .zMovePower = 200,
        .zMoveEffect = Z_EFFECT_NONE,
    },

    [MOVE_NASTY_PLOT] =
    {
        .effect = EFFECT_SPECIAL_ATTACK_UP_2,
        .power = 0,
        .type = TYPE_DARK,
        .accuracy = 0,
        .pp = 20,
        .secondaryEffectChance = 0,
        .target = MOVE_TARGET_USER,
        .priority = 0,
        .flags = FLAG_SNATCH_AFFECTED,
        .split = SPLIT_STATUS,
        .zMovePower = 0,
        .zMoveEffect = Z_EFFECT_RESET_STATS,
    },

    [MOVE_BULLET_PUNCH] =
    {
        .effect = EFFECT_HIT,
        .power = 40,
        .type = TYPE_STEEL,
        .accuracy = 100,
        .pp = 30,
        .secondaryEffectChance = 0,
        .target = MOVE_TARGET_SELECTED,
        .priority = 1,
        .flags = FLAG_MAKES_CONTACT | FLAG_PROTECT_AFFECTED | FLAG_MIRROR_MOVE_AFFECTED | FLAG_KINGSROCK_AFFECTED | FLAG_IRON_FIST_BOOST,
        .split = SPLIT_PHYSICAL,
        .zMovePower = 100,
        .zMoveEffect = Z_EFFECT_NONE,
    },

    [MOVE_AVALANCHE] =
    {
        .effect = EFFECT_REVENGE,
        .power = 60,
        .type = TYPE_ICE,
        .accuracy = 100,
        .pp = 10,
        .secondaryEffectChance = 0,
        .target = MOVE_TARGET_BOTH,
        .priority = -4,
        .flags = FLAG_MAKES_CONTACT | FLAG_PROTECT_AFFECTED | FLAG_MIRROR_MOVE_AFFECTED | FLAG_KINGSROCK_AFFECTED,
        .split = SPLIT_PHYSICAL,
        .zMovePower = 120,
        .zMoveEffect = Z_EFFECT_NONE,
    },

    [MOVE_ICE_SHARD] =
    {
        .effect = EFFECT_HIT,
        .power = 40,
        .type = TYPE_ICE,
        .accuracy = 100,
        .pp = 30,
        .secondaryEffectChance = 0,
        .target = MOVE_TARGET_SELECTED,
        .priority = 1,
        .flags = FLAG_PROTECT_AFFECTED | FLAG_MIRROR_MOVE_AFFECTED | FLAG_KINGSROCK_AFFECTED,
        .split = SPLIT_PHYSICAL,
        .zMovePower = 100,
        .zMoveEffect = Z_EFFECT_NONE,
    },

    [MOVE_SHADOW_CLAW] =
    {
        .effect = EFFECT_HIT,
        .power = 70,
        .type = TYPE_GHOST,
        .accuracy = 100,
        .pp = 15,
        .secondaryEffectChance = 0,
        .target = MOVE_TARGET_SELECTED,
        .priority = 0,
        .flags = FLAG_MAKES_CONTACT | FLAG_PROTECT_AFFECTED | FLAG_MIRROR_MOVE_AFFECTED | FLAG_KINGSROCK_AFFECTED | FLAG_HIGH_CRIT,
        .split = SPLIT_PHYSICAL,
        .zMovePower = 140,
        .zMoveEffect = Z_EFFECT_NONE,
    },

    [MOVE_THUNDER_FANG] =
    {
        .effect = EFFECT_FLINCH_STATUS,
        .power = 65,
        .type = TYPE_ELECTRIC,
        .accuracy = 95,
        .pp = 15,
        .secondaryEffectChance = 10,
        .target = MOVE_TARGET_SELECTED,
        .priority = 0,
        .flags = FLAG_MAKES_CONTACT | FLAG_PROTECT_AFFECTED | FLAG_MIRROR_MOVE_AFFECTED | FLAG_KINGSROCK_AFFECTED | FLAG_SHEER_FORCE_BOOST | FLAG_STRONG_JAW_BOOST,
        .split = SPLIT_PHYSICAL,
        .argument = STATUS1_PARALYSIS,
        .zMovePower = 120,
        .zMoveEffect = Z_EFFECT_NONE,
    },

    [MOVE_ICE_FANG] =
    {
        .effect = EFFECT_FLINCH_STATUS,
        .power = 65,
        .type = TYPE_ICE,
        .accuracy = 95,
        .pp = 15,
        .secondaryEffectChance = 10,
        .target = MOVE_TARGET_SELECTED,
        .priority = 0,
        .flags = FLAG_MAKES_CONTACT | FLAG_PROTECT_AFFECTED | FLAG_MIRROR_MOVE_AFFECTED | FLAG_KINGSROCK_AFFECTED | FLAG_SHEER_FORCE_BOOST | FLAG_STRONG_JAW_BOOST,
        .split = SPLIT_PHYSICAL,
        .argument = STATUS1_FREEZE,
        .zMovePower = 120,
        .zMoveEffect = Z_EFFECT_NONE,
    },

    [MOVE_FIRE_FANG] =
    {
        .effect = EFFECT_FLINCH_STATUS,
        .power = 65,
        .type = TYPE_FIRE,
        .accuracy = 95,
        .pp = 15,
        .secondaryEffectChance = 10,
        .target = MOVE_TARGET_SELECTED,
        .priority = 0,
        .flags = FLAG_MAKES_CONTACT | FLAG_PROTECT_AFFECTED | FLAG_MIRROR_MOVE_AFFECTED | FLAG_KINGSROCK_AFFECTED | FLAG_SHEER_FORCE_BOOST | FLAG_STRONG_JAW_BOOST,
        .split = SPLIT_PHYSICAL,
        .argument = STATUS1_BURN,
        .zMovePower = 120,
        .zMoveEffect = Z_EFFECT_NONE,
    },

    [MOVE_SHADOW_SNEAK] =
    {
        .effect = EFFECT_HIT,
        .power = 40,
        .type = TYPE_GHOST,
        .accuracy = 100,
        .pp = 30,
        .secondaryEffectChance = 0,
        .target = MOVE_TARGET_SELECTED,
        .priority = 1,
        .flags = FLAG_MAKES_CONTACT | FLAG_PROTECT_AFFECTED | FLAG_MIRROR_MOVE_AFFECTED | FLAG_KINGSROCK_AFFECTED,
        .split = SPLIT_PHYSICAL,
        .zMovePower = 100,
        .zMoveEffect = Z_EFFECT_NONE,
    },

    [MOVE_MUD_BOMB] =
    {
        .effect = EFFECT_ACCURACY_DOWN_HIT,
        .power = 65,
        .type = TYPE_GROUND,
        .accuracy = 85,
        .pp = 10,
        .secondaryEffectChance = 30,
        .target = MOVE_TARGET_SELECTED,
        .priority = 0,
        .flags = FLAG_PROTECT_AFFECTED | FLAG_MIRROR_MOVE_AFFECTED | FLAG_KINGSROCK_AFFECTED | FLAG_SHEER_FORCE_BOOST | FLAG_BALLISTIC,
        .split = SPLIT_SPECIAL,
        .zMovePower = 120,
        .zMoveEffect = Z_EFFECT_NONE,
    },

    [MOVE_PSYCHO_CUT] =
    {
        .effect = EFFECT_HIT,
        .power = 70,
        .type = TYPE_PSYCHIC,
        .accuracy = 100,
        .pp = 20,
        .secondaryEffectChance = 0,
        .target = MOVE_TARGET_SELECTED,
        .priority = 0,
        .flags = FLAG_PROTECT_AFFECTED | FLAG_MIRROR_MOVE_AFFECTED | FLAG_KINGSROCK_AFFECTED | FLAG_HIGH_CRIT,
        .split = SPLIT_PHYSICAL,
        .zMovePower = 140,
        .zMoveEffect = Z_EFFECT_NONE,
    },

    [MOVE_ZEN_HEADBUTT] =
    {
        .effect = EFFECT_FLINCH_HIT,
        .power = 80,
        .type = TYPE_PSYCHIC,
        .accuracy = 90,
        .pp = 15,
        .secondaryEffectChance = 20,
        .target = MOVE_TARGET_SELECTED,
        .priority = 0,
        .flags = FLAG_MAKES_CONTACT | FLAG_PROTECT_AFFECTED | FLAG_MIRROR_MOVE_AFFECTED | FLAG_SHEER_FORCE_BOOST,
        .split = SPLIT_PHYSICAL,
        .zMovePower = 160,
        .zMoveEffect = Z_EFFECT_NONE,
    },

    [MOVE_MIRROR_SHOT] =
    {
        .effect = EFFECT_ACCURACY_DOWN_HIT,
        .power = 65,
        .type = TYPE_STEEL,
        .accuracy = 85,
        .pp = 10,
        .secondaryEffectChance = 30,
        .target = MOVE_TARGET_SELECTED,
        .priority = 0,
        .flags = FLAG_PROTECT_AFFECTED | FLAG_MIRROR_MOVE_AFFECTED | FLAG_KINGSROCK_AFFECTED | FLAG_SHEER_FORCE_BOOST,
        .split = SPLIT_SPECIAL,
        .zMovePower = 120,
        .zMoveEffect = Z_EFFECT_NONE,
    },

    [MOVE_FLASH_CANNON] =
    {
        .effect = EFFECT_SPECIAL_DEFENSE_DOWN_HIT,
        .power = 80,
        .type = TYPE_STEEL,
        .accuracy = 100,
        .pp = 10,
        .secondaryEffectChance = 10,
        .target = MOVE_TARGET_SELECTED,
        .priority = 0,
        .flags = FLAG_PROTECT_AFFECTED | FLAG_MIRROR_MOVE_AFFECTED | FLAG_KINGSROCK_AFFECTED | FLAG_SHEER_FORCE_BOOST,
        .split = SPLIT_SPECIAL,
        .zMovePower = 160,
        .zMoveEffect = Z_EFFECT_NONE,
    },

    [MOVE_ROCK_CLIMB] =
    {
        .effect = EFFECT_CONFUSE_HIT,
        .power = 90,
        .type = TYPE_NORMAL,
        .accuracy = 85,
        .pp = 20,
        .secondaryEffectChance = 20,
        .target = MOVE_TARGET_SELECTED,
        .priority = 0,
        .flags = FLAG_MAKES_CONTACT | FLAG_PROTECT_AFFECTED | FLAG_MIRROR_MOVE_AFFECTED | FLAG_KINGSROCK_AFFECTED | FLAG_SHEER_FORCE_BOOST,
        .split = SPLIT_PHYSICAL,
        .zMovePower = 175,
        .zMoveEffect = Z_EFFECT_NONE,
    },

    [MOVE_DEFOG] =
    {
        #if B_UPDATED_MOVE_DATA >= GEN_5
            .flags = FLAG_PROTECT_AFFECTED | FLAG_MAGICCOAT_AFFECTED | FLAG_MIRROR_MOVE_AFFECTED,
        #else
            .flags = FLAG_PROTECT_AFFECTED | FLAG_MIRROR_MOVE_AFFECTED,
        #endif
        .effect = EFFECT_DEFOG,
        .power = 0,
        .type = TYPE_FLYING,
        .accuracy = 0,
        .pp = 15,
        .secondaryEffectChance = 0,
        .target = MOVE_TARGET_SELECTED,
        .priority = 0,
        .split = SPLIT_STATUS,
        .zMovePower = 0,
        .zMoveEffect = Z_EFFECT_ACC_UP_1,
    },

    [MOVE_TRICK_ROOM] =
    {
        .effect = EFFECT_TRICK_ROOM,
        .power = 0,
        .type = TYPE_PSYCHIC,
        .accuracy = 0,
        .pp = 5,
        .secondaryEffectChance = 0,
        .target = MOVE_TARGET_USER,
        .priority = -7,
        .flags = 0,
        .split = SPLIT_STATUS,
        .zMovePower = 0,
        .zMoveEffect = Z_EFFECT_ACC_UP_1,
    },

    [MOVE_DRACO_METEOR] =
    {
        #if B_UPDATED_MOVE_DATA >= GEN_6
            .power = 130,
        #else
            .power = 140,
        #endif
        .effect = EFFECT_OVERHEAT,
        .type = TYPE_DRAGON,
        .accuracy = 90,
        .pp = 5,
        .secondaryEffectChance = 100,
        .target = MOVE_TARGET_SELECTED,
        .priority = 0,
        .flags = FLAG_PROTECT_AFFECTED | FLAG_MIRROR_MOVE_AFFECTED | FLAG_KINGSROCK_AFFECTED,
        .split = SPLIT_SPECIAL,
        .zMovePower = 195,
        .zMoveEffect = Z_EFFECT_NONE,
    },

    [MOVE_DISCHARGE] =
    {
        .effect = EFFECT_PARALYZE_HIT,
        .power = 80,
        .type = TYPE_ELECTRIC,
        .accuracy = 100,
        .pp = 15,
        .secondaryEffectChance = 30,
        .target = MOVE_TARGET_FOES_AND_ALLY,
        .priority = 0,
        .flags = FLAG_PROTECT_AFFECTED | FLAG_MIRROR_MOVE_AFFECTED | FLAG_KINGSROCK_AFFECTED | FLAG_SHEER_FORCE_BOOST,
        .split = SPLIT_SPECIAL,
        .zMovePower = 160,
        .zMoveEffect = Z_EFFECT_NONE,
    },

    [MOVE_LAVA_PLUME] =
    {
        .effect = EFFECT_BURN_HIT,
        .power = 80,
        .type = TYPE_FIRE,
        .accuracy = 100,
        .pp = 15,
        .secondaryEffectChance = 30,
        .target = MOVE_TARGET_FOES_AND_ALLY,
        .priority = 0,
        .flags = FLAG_PROTECT_AFFECTED | FLAG_MIRROR_MOVE_AFFECTED | FLAG_KINGSROCK_AFFECTED | FLAG_SHEER_FORCE_BOOST,
        .split = SPLIT_SPECIAL,
        .zMovePower = 160,
        .zMoveEffect = Z_EFFECT_NONE,
    },

    [MOVE_LEAF_STORM] =
    {
        #if B_UPDATED_MOVE_DATA >= GEN_6
            .power = 130,
        #else
            .power = 140,
        #endif
        .effect = EFFECT_OVERHEAT,
        .type = TYPE_GRASS,
        .accuracy = 90,
        .pp = 5,
        .secondaryEffectChance = 100,
        .target = MOVE_TARGET_SELECTED,
        .priority = 0,
        .flags = FLAG_PROTECT_AFFECTED | FLAG_MIRROR_MOVE_AFFECTED | FLAG_KINGSROCK_AFFECTED,
        .split = SPLIT_SPECIAL,
        .zMovePower = 195,
        .zMoveEffect = Z_EFFECT_NONE,
    },

    [MOVE_POWER_WHIP] =
    {
        .effect = EFFECT_HIT,
        .power = 120,
        .type = TYPE_GRASS,
        .accuracy = 85,
        .pp = 10,
        .secondaryEffectChance = 0,
        .target = MOVE_TARGET_SELECTED,
        .priority = 0,
        .flags = FLAG_MAKES_CONTACT | FLAG_PROTECT_AFFECTED | FLAG_MIRROR_MOVE_AFFECTED | FLAG_KINGSROCK_AFFECTED,
        .split = SPLIT_PHYSICAL,
        .zMovePower = 190,
        .zMoveEffect = Z_EFFECT_NONE,
    },

    [MOVE_ROCK_WRECKER] =
    {
        .effect = EFFECT_RECHARGE,
        .power = 150,
        .type = TYPE_ROCK,
        .accuracy = 90,
        .pp = 5,
        .secondaryEffectChance = 0,
        .target = MOVE_TARGET_SELECTED,
        .priority = 0,
        .flags = FLAG_PROTECT_AFFECTED | FLAG_MIRROR_MOVE_AFFECTED | FLAG_KINGSROCK_AFFECTED | FLAG_BALLISTIC,
        .split = SPLIT_PHYSICAL,
        .zMovePower = 200,
        .zMoveEffect = Z_EFFECT_NONE,
    },

    [MOVE_CROSS_POISON] =
    {
        .effect = EFFECT_POISON_HIT,
        .power = 70,
        .type = TYPE_POISON,
        .accuracy = 100,
        .pp = 20,
        .secondaryEffectChance = 10,
        .target = MOVE_TARGET_SELECTED,
        .priority = 0,
        .flags = FLAG_MAKES_CONTACT | FLAG_PROTECT_AFFECTED | FLAG_MIRROR_MOVE_AFFECTED | FLAG_KINGSROCK_AFFECTED | FLAG_HIGH_CRIT | FLAG_SHEER_FORCE_BOOST,
        .split = SPLIT_PHYSICAL,
        .zMovePower = 140,
        .zMoveEffect = Z_EFFECT_NONE,
    },

    [MOVE_GUNK_SHOT] =
    {
        #if B_UPDATED_MOVE_DATA >= GEN_6
            .accuracy = 80,
        #else
            .accuracy = 70,
        #endif
        .effect = EFFECT_POISON_HIT,
        .power = 120,
        .type = TYPE_POISON,
        .pp = 5,
        .secondaryEffectChance = 30,
        .target = MOVE_TARGET_SELECTED,
        .priority = 0,
        .flags = FLAG_PROTECT_AFFECTED | FLAG_MIRROR_MOVE_AFFECTED | FLAG_KINGSROCK_AFFECTED | FLAG_SHEER_FORCE_BOOST,
        .split = SPLIT_PHYSICAL,
        .zMovePower = 190,
        .zMoveEffect = Z_EFFECT_NONE,
    },

    [MOVE_IRON_HEAD] =
    {
        .effect = EFFECT_FLINCH_HIT,
        .power = 80,
        .type = TYPE_STEEL,
        .accuracy = 100,
        .pp = 15,
        .secondaryEffectChance = 30,
        .target = MOVE_TARGET_SELECTED,
        .priority = 0,
        .flags = FLAG_MAKES_CONTACT | FLAG_PROTECT_AFFECTED | FLAG_MIRROR_MOVE_AFFECTED | FLAG_SHEER_FORCE_BOOST,
        .split = SPLIT_PHYSICAL,
        .zMovePower = 160,
        .zMoveEffect = Z_EFFECT_NONE,
    },

    [MOVE_MAGNET_BOMB] =
    {
        .effect = EFFECT_HIT,
        .power = 60,
        .type = TYPE_STEEL,
        .accuracy = 0,
        .pp = 20,
        .secondaryEffectChance = 0,
        .target = MOVE_TARGET_SELECTED,
        .priority = 0,
        .flags = FLAG_PROTECT_AFFECTED | FLAG_MIRROR_MOVE_AFFECTED | FLAG_KINGSROCK_AFFECTED | FLAG_BALLISTIC,
        .split = SPLIT_PHYSICAL,
        .zMovePower = 120,
        .zMoveEffect = Z_EFFECT_NONE,
    },

    [MOVE_STONE_EDGE] =
    {
        .effect = EFFECT_HIT,
        .power = 100,
        .type = TYPE_ROCK,
        .accuracy = 80,
        .pp = 5,
        .secondaryEffectChance = 0,
        .target = MOVE_TARGET_SELECTED,
        .priority = 0,
        .flags = FLAG_PROTECT_AFFECTED | FLAG_MIRROR_MOVE_AFFECTED | FLAG_KINGSROCK_AFFECTED | FLAG_HIGH_CRIT,
        .split = SPLIT_PHYSICAL,
        .zMovePower = 180,
        .zMoveEffect = Z_EFFECT_NONE,
    },

    [MOVE_CAPTIVATE] =
    {
        .effect = EFFECT_CAPTIVATE,
        .power = 0,
        .type = TYPE_NORMAL,
        .accuracy = 100,
        .pp = 20,
        .secondaryEffectChance = 0,
        .target = MOVE_TARGET_BOTH,
        .priority = 0,
        .flags = FLAG_PROTECT_AFFECTED | FLAG_MAGICCOAT_AFFECTED,
        .split = SPLIT_STATUS,
        .zMovePower = 0,
        .zMoveEffect = Z_EFFECT_SPDEF_UP_2,
    },

    [MOVE_STEALTH_ROCK] =
    {
        #if B_UPDATED_MOVE_DATA >= GEN_5
            .flags = FLAG_MAGICCOAT_AFFECTED,
        #else
            .flags = 0,
        #endif
        .effect = EFFECT_STEALTH_ROCK,
        .power = 0,
        .type = TYPE_ROCK,
        .accuracy = 0,
        .pp = 20,
        .secondaryEffectChance = 0,
        .target = MOVE_TARGET_OPPONENTS_FIELD,
        .priority = 0,
        .split = SPLIT_STATUS,
        .zMovePower = 0,
        .zMoveEffect = Z_EFFECT_DEF_UP_1,
    },

    [MOVE_GRASS_KNOT] =
    {
        .effect = EFFECT_LOW_KICK,
        .power = 1,
        .type = TYPE_GRASS,
        .accuracy = 100,
        .pp = 20,
        .secondaryEffectChance = 0,
        .target = MOVE_TARGET_SELECTED,
        .priority = 0,
        .flags = FLAG_MAKES_CONTACT | FLAG_PROTECT_AFFECTED | FLAG_MIRROR_MOVE_AFFECTED | FLAG_KINGSROCK_AFFECTED,
        .split = SPLIT_SPECIAL,
        .zMovePower = 160,
        .zMoveEffect = Z_EFFECT_NONE,
    },

    [MOVE_CHATTER] =
    {
        #if B_UPDATED_MOVE_DATA >= GEN_6
            .power = 65,
        #else
            .power = 60,
        #endif
        .effect = EFFECT_CONFUSE_HIT,
        .type = TYPE_FLYING,
        .accuracy = 100,
        .pp = 20,
        .secondaryEffectChance = 100,
        .target = MOVE_TARGET_SELECTED,
        .priority = 0,
        .flags = FLAG_PROTECT_AFFECTED | FLAG_SOUND | FLAG_SHEER_FORCE_BOOST,
        .split = SPLIT_SPECIAL,
        .zMovePower = 120,
        .zMoveEffect = Z_EFFECT_NONE,
    },

    [MOVE_JUDGMENT] =
    {
        .effect = EFFECT_HIT,
        .power = 100,
        .type = TYPE_NORMAL,
        .accuracy = 100,
        .pp = 10,
        .secondaryEffectChance = 0,
        .target = MOVE_TARGET_SELECTED,
        .priority = 0,
        .flags = FLAG_PROTECT_AFFECTED | FLAG_MIRROR_MOVE_AFFECTED | FLAG_KINGSROCK_AFFECTED,
        .split = SPLIT_SPECIAL,
        .zMovePower = 180,
        .zMoveEffect = Z_EFFECT_NONE,
    },

    [MOVE_BUG_BITE] =
    {
        .effect = EFFECT_BUG_BITE,
        .power = 60,
        .type = TYPE_BUG,
        .accuracy = 100,
        .pp = 20,
        .secondaryEffectChance = 100,
        .target = MOVE_TARGET_SELECTED,
        .priority = 0,
        .flags = FLAG_MAKES_CONTACT | FLAG_PROTECT_AFFECTED | FLAG_MIRROR_MOVE_AFFECTED | FLAG_KINGSROCK_AFFECTED,
        .split = SPLIT_PHYSICAL,
        .zMovePower = 120,
        .zMoveEffect = Z_EFFECT_NONE,
    },

    [MOVE_CHARGE_BEAM] =
    {
        .effect = EFFECT_SP_ATTACK_UP_HIT,
        .power = 50,
        .type = TYPE_ELECTRIC,
        .accuracy = 90,
        .pp = 10,
        .secondaryEffectChance = 70,
        .target = MOVE_TARGET_SELECTED,
        .priority = 0,
        .flags = FLAG_PROTECT_AFFECTED | FLAG_MIRROR_MOVE_AFFECTED | FLAG_KINGSROCK_AFFECTED | FLAG_SHEER_FORCE_BOOST,
        .split = SPLIT_SPECIAL,
        .zMovePower = 100,
        .zMoveEffect = Z_EFFECT_NONE,
    },

    [MOVE_WOOD_HAMMER] =
    {
        .effect = EFFECT_RECOIL_25,
        .power = 120,
        .type = TYPE_GRASS,
        .accuracy = 100,
        .pp = 15,
        .secondaryEffectChance = 0,
        .target = MOVE_TARGET_SELECTED,
        .priority = 0,
        .flags = FLAG_MAKES_CONTACT | FLAG_PROTECT_AFFECTED | FLAG_MIRROR_MOVE_AFFECTED | FLAG_KINGSROCK_AFFECTED | FLAG_RECKLESS_BOOST,
        .split = SPLIT_PHYSICAL,
        .zMovePower = 190,
        .zMoveEffect = Z_EFFECT_NONE,
    },

    [MOVE_AQUA_JET] =
    {
        .effect = EFFECT_HIT,
        .power = 40,
        .type = TYPE_WATER,
        .accuracy = 100,
        .pp = 20,
        .secondaryEffectChance = 0,
        .target = MOVE_TARGET_SELECTED,
        .priority = 1,
        .flags = FLAG_MAKES_CONTACT | FLAG_PROTECT_AFFECTED | FLAG_MIRROR_MOVE_AFFECTED | FLAG_KINGSROCK_AFFECTED,
        .split = SPLIT_PHYSICAL,
        .zMovePower = 100,
        .zMoveEffect = Z_EFFECT_NONE,
    },

    [MOVE_ATTACK_ORDER] =
    {
        .effect = EFFECT_HIT,
        .power = 90,
        .type = TYPE_BUG,
        .accuracy = 100,
        .pp = 15,
        .secondaryEffectChance = 0,
        .target = MOVE_TARGET_SELECTED,
        .priority = 0,
        .flags = FLAG_PROTECT_AFFECTED | FLAG_MIRROR_MOVE_AFFECTED | FLAG_KINGSROCK_AFFECTED | FLAG_HIGH_CRIT,
        .split = SPLIT_PHYSICAL,
        .zMovePower = 175,
        .zMoveEffect = Z_EFFECT_NONE,
    },

    [MOVE_DEFEND_ORDER] =
    {
        .effect = EFFECT_COSMIC_POWER,
        .power = 0,
        .type = TYPE_BUG,
        .accuracy = 0,
        .pp = 10,
        .secondaryEffectChance = 0,
        .target = MOVE_TARGET_USER,
        .priority = 0,
        .flags = FLAG_SNATCH_AFFECTED,
        .split = SPLIT_STATUS,
        .zMovePower = 0,
        .zMoveEffect = Z_EFFECT_DEF_UP_1,
    },

    [MOVE_HEAL_ORDER] =
    {
        .effect = EFFECT_RESTORE_HP,
        .power = 0,
        .type = TYPE_BUG,
        .accuracy = 0,
        .pp = 10,
        .secondaryEffectChance = 0,
        .target = MOVE_TARGET_USER,
        .priority = 0,
        .flags = FLAG_SNATCH_AFFECTED,
        .split = SPLIT_STATUS,
        .zMovePower = 0,
        .zMoveEffect = Z_EFFECT_RESET_STATS,
    },

    [MOVE_HEAD_SMASH] =
    {
        .effect = EFFECT_RECOIL_50,
        .power = 150,
        .type = TYPE_ROCK,
        .accuracy = 80,
        .pp = 5,
        .secondaryEffectChance = 0,
        .target = MOVE_TARGET_SELECTED,
        .priority = 0,
        .flags = FLAG_MAKES_CONTACT | FLAG_PROTECT_AFFECTED | FLAG_MIRROR_MOVE_AFFECTED | FLAG_KINGSROCK_AFFECTED | FLAG_RECKLESS_BOOST,
        .split = SPLIT_PHYSICAL,
        .zMovePower = 200,
        .zMoveEffect = Z_EFFECT_NONE,
    },

    [MOVE_DOUBLE_HIT] =
    {
        .effect = EFFECT_DOUBLE_HIT,
        .power = 35,
        .type = TYPE_NORMAL,
        .accuracy = 90,
        .pp = 10,
        .secondaryEffectChance = 0,
        .target = MOVE_TARGET_SELECTED,
        .priority = 0,
        .flags = FLAG_MAKES_CONTACT | FLAG_PROTECT_AFFECTED | FLAG_MIRROR_MOVE_AFFECTED | FLAG_KINGSROCK_AFFECTED,
        .split = SPLIT_PHYSICAL,
        .zMovePower = 100,
        .zMoveEffect = Z_EFFECT_NONE,
    },

    [MOVE_ROAR_OF_TIME] =
    {
        .effect = EFFECT_RECHARGE,
        .power = 150,
        .type = TYPE_DRAGON,
        .accuracy = 90,
        .pp = 5,
        .secondaryEffectChance = 0,
        .target = MOVE_TARGET_SELECTED,
        .priority = 0,
        .flags = FLAG_PROTECT_AFFECTED | FLAG_MIRROR_MOVE_AFFECTED | FLAG_KINGSROCK_AFFECTED,
        .split = SPLIT_SPECIAL,
        .zMovePower = 200,
        .zMoveEffect = Z_EFFECT_NONE,
    },

    [MOVE_SPACIAL_REND] =
    {
        .effect = EFFECT_HIT,
        .power = 100,
        .type = TYPE_DRAGON,
        .accuracy = 95,
        .pp = 5,
        .secondaryEffectChance = 0,
        .target = MOVE_TARGET_SELECTED,
        .priority = 0,
        .flags = FLAG_PROTECT_AFFECTED | FLAG_MIRROR_MOVE_AFFECTED | FLAG_KINGSROCK_AFFECTED | FLAG_HIGH_CRIT,
        .split = SPLIT_SPECIAL,
        .zMovePower = 180,
        .zMoveEffect = Z_EFFECT_NONE,
    },

    [MOVE_LUNAR_DANCE] =
    {
        #if B_UPDATED_MOVE_DATA >= GEN_5
            .flags = FLAG_DANCE | FLAG_SNATCH_AFFECTED,
        #else
            .flags = FLAG_DANCE,
        #endif
        .effect = EFFECT_HEALING_WISH,
        .power = 0,
        .type = TYPE_PSYCHIC,
        .accuracy = 0,
        .pp = 10,
        .secondaryEffectChance = 0,
        .target = MOVE_TARGET_USER,
        .priority = 0,
        .split = SPLIT_STATUS,
        .zMovePower = 0,
        .zMoveEffect = Z_EFFECT_NONE,
    },

    [MOVE_CRUSH_GRIP] =
    {
        .effect = EFFECT_WRING_OUT,
        .power = 1,
        .type = TYPE_NORMAL,
        .accuracy = 100,
        .pp = 5,
        .secondaryEffectChance = 0,
        .target = MOVE_TARGET_SELECTED,
        .priority = 0,
        .flags = FLAG_MAKES_CONTACT | FLAG_PROTECT_AFFECTED | FLAG_MIRROR_MOVE_AFFECTED | FLAG_KINGSROCK_AFFECTED,
        .split = SPLIT_PHYSICAL,
        .zMovePower = 190,
        .zMoveEffect = Z_EFFECT_NONE,
    },

    [MOVE_MAGMA_STORM] =
    {
        #if B_UPDATED_MOVE_DATA >= GEN_6
            .power = 100,
            .accuracy = 75,
        #elif B_UPDATED_MOVE_DATA == GEN_5
            .power = 120,
            .accuracy = 75,
        #else
            .power = 120,
            .accuracy = 70,
        #endif
        .effect = EFFECT_TRAP,
        .type = TYPE_FIRE,
        .pp = 5,
        .secondaryEffectChance = 100,
        .target = MOVE_TARGET_SELECTED,
        .priority = 0,
        .flags = FLAG_PROTECT_AFFECTED | FLAG_MIRROR_MOVE_AFFECTED | FLAG_KINGSROCK_AFFECTED,
        .split = SPLIT_SPECIAL,
        .zMovePower = 180,
        .zMoveEffect = Z_EFFECT_NONE,
    },

    [MOVE_DARK_VOID] =
    {
        #if B_UPDATED_MOVE_DATA >= GEN_7
            .accuracy = 50,
        #else
            .accuracy = 80,
        #endif
        .effect = EFFECT_SLEEP,
        .power = 0,
        .type = TYPE_DARK,
        .pp = 10,
        .secondaryEffectChance = 0,
        .target = MOVE_TARGET_BOTH,
        .priority = 0,
        .flags = FLAG_PROTECT_AFFECTED | FLAG_MAGICCOAT_AFFECTED | FLAG_MIRROR_MOVE_AFFECTED,
        .split = SPLIT_STATUS,
        .zMovePower = 0,
        .zMoveEffect = Z_EFFECT_RESET_STATS,
    },

    [MOVE_SEED_FLARE] =
    {
        .effect = EFFECT_SPECIAL_DEFENSE_DOWN_HIT_2,
        .power = 120,
        .type = TYPE_GRASS,
        .accuracy = 85,
        .pp = 5,
        .secondaryEffectChance = 40,
        .target = MOVE_TARGET_SELECTED,
        .priority = 0,
        .flags = FLAG_PROTECT_AFFECTED | FLAG_MIRROR_MOVE_AFFECTED | FLAG_KINGSROCK_AFFECTED | FLAG_SHEER_FORCE_BOOST,
        .split = SPLIT_SPECIAL,
        .zMovePower = 190,
        .zMoveEffect = Z_EFFECT_NONE,
    },

    [MOVE_OMINOUS_WIND] =
    {
        .effect = EFFECT_ALL_STATS_UP_HIT,
        .power = 60,
        .type = TYPE_GHOST,
        .accuracy = 100,
        .pp = 5,
        .secondaryEffectChance = 10,
        .target = MOVE_TARGET_BOTH,
        .priority = 0,
        .flags = FLAG_PROTECT_AFFECTED | FLAG_MIRROR_MOVE_AFFECTED | FLAG_KINGSROCK_AFFECTED | FLAG_SHEER_FORCE_BOOST,
        .split = SPLIT_SPECIAL,
        .zMovePower = 120,
        .zMoveEffect = Z_EFFECT_NONE,
    },

    [MOVE_SHADOW_FORCE] =
    {
        .effect = EFFECT_SEMI_INVULNERABLE,
        .power = 120,
        .type = TYPE_GHOST,
        .accuracy = 100,
        .pp = 5,
        .secondaryEffectChance = 0,
        .target = MOVE_TARGET_SELECTED,
        .priority = 0,
        .flags = FLAG_MAKES_CONTACT | FLAG_MIRROR_MOVE_AFFECTED | FLAG_KINGSROCK_AFFECTED | FLAG_DMG_MINIMIZE,
        .split = SPLIT_PHYSICAL,
        .zMovePower = 190,
        .zMoveEffect = Z_EFFECT_NONE,
    },

    [MOVE_HONE_CLAWS] =
    {
        .effect = EFFECT_ATTACK_ACCURACY_UP,
        .power = 0,
        .type = TYPE_DARK,
        .accuracy = 0,
        .pp = 15,
        .secondaryEffectChance = 0,
        .target = MOVE_TARGET_USER,
        .priority = 0,
        .flags = FLAG_SNATCH_AFFECTED,
        .split = SPLIT_STATUS,
        .zMovePower = 0,
        .zMoveEffect = Z_EFFECT_ATK_UP_1,
    },

    [MOVE_WIDE_GUARD] =
    {
        .effect = EFFECT_PROTECT,
        .power = 0,
        .type = TYPE_ROCK,
        .accuracy = 0,
        .pp = 10,
        .secondaryEffectChance = 0,
        .target = MOVE_TARGET_USER,
        .priority = 3,
        .flags = FLAG_PROTECTION_MOVE | FLAG_SNATCH_AFFECTED,
        .split = SPLIT_STATUS,
        .argument = TRUE, // Protects the whole side.
        .zMovePower = 0,
        .zMoveEffect = Z_EFFECT_DEF_UP_1,
    },

    [MOVE_GUARD_SPLIT] =
    {
        .effect = EFFECT_GUARD_SPLIT,
        .power = 0,
        .type = TYPE_PSYCHIC,
        .accuracy = 0,
        .pp = 10,
        .secondaryEffectChance = 0,
        .target = MOVE_TARGET_SELECTED,
        .priority = 0,
        .flags = FLAG_PROTECT_AFFECTED,
        .split = SPLIT_STATUS,
        .zMovePower = 0,
        .zMoveEffect = Z_EFFECT_SPD_UP_1,
    },

    [MOVE_POWER_SPLIT] =
    {
        .effect = EFFECT_POWER_SPLIT,
        .power = 0,
        .type = TYPE_PSYCHIC,
        .accuracy = 0,
        .pp = 10,
        .secondaryEffectChance = 0,
        .target = MOVE_TARGET_SELECTED,
        .priority = 0,
        .flags = FLAG_PROTECT_AFFECTED,
        .split = SPLIT_STATUS,
        .zMovePower = 0,
        .zMoveEffect = Z_EFFECT_SPD_UP_1,
    },

    [MOVE_WONDER_ROOM] =
    {
        #if B_UPDATED_MOVE_DATA >= GEN_6
            .priority = 0,
        #else
            .priority = -7,
        #endif
        .effect = EFFECT_WONDER_ROOM,
        .power = 0,
        .type = TYPE_PSYCHIC,
        .accuracy = 0,
        .pp = 10,
        .secondaryEffectChance = 0,
        .target = MOVE_TARGET_USER,
        .flags = 0,
        .split = SPLIT_STATUS,
        .zMovePower = 0,
        .zMoveEffect = Z_EFFECT_SPDEF_UP_1,
    },

    [MOVE_PSYSHOCK] =
    {
        .effect = EFFECT_PSYSHOCK,
        .power = 80,
        .type = TYPE_PSYCHIC,
        .accuracy = 100,
        .pp = 10,
        .secondaryEffectChance = 0,
        .target = MOVE_TARGET_SELECTED,
        .priority = 0,
        .flags = FLAG_PROTECT_AFFECTED | FLAG_MIRROR_MOVE_AFFECTED | FLAG_KINGSROCK_AFFECTED,
        .split = SPLIT_SPECIAL,
        .zMovePower = 160,
        .zMoveEffect = Z_EFFECT_NONE,
    },

    [MOVE_VENOSHOCK] =
    {
        .effect = EFFECT_VENOSHOCK,
        .power = 65,
        .type = TYPE_POISON,
        .accuracy = 100,
        .pp = 10,
        .secondaryEffectChance = 0,
        .target = MOVE_TARGET_SELECTED,
        .priority = 0,
        .flags = FLAG_PROTECT_AFFECTED | FLAG_MIRROR_MOVE_AFFECTED | FLAG_KINGSROCK_AFFECTED,
        .split = SPLIT_SPECIAL,
        .zMovePower = 120,
        .zMoveEffect = Z_EFFECT_NONE,
    },

    [MOVE_AUTOTOMIZE] =
    {
        .effect = EFFECT_HIT,
        .power = 0,
        .type = TYPE_STEEL,
        .accuracy = 0,
        .pp = 15,
        .secondaryEffectChance = 0,
        .target = MOVE_TARGET_USER,
        .priority = 0,
        .flags = FLAG_SNATCH_AFFECTED,
        .split = SPLIT_STATUS,
        .zMovePower = 0,
        .zMoveEffect = Z_EFFECT_RESET_STATS,
    },

    [MOVE_RAGE_POWDER] =
    {
        #if B_UPDATED_MOVE_DATA >= GEN_6
            .priority = 2,
        #else
            .priority = 3,
        #endif
        .effect = EFFECT_FOLLOW_ME,
        .power = 0,
        .type = TYPE_BUG,
        .accuracy = 0,
        .pp = 20,
        .secondaryEffectChance = 0,
        .target = MOVE_TARGET_USER,
        .flags = FLAG_POWDER,
        .split = SPLIT_STATUS,
        .zMovePower = 0,
        .zMoveEffect = Z_EFFECT_RESET_STATS,
    },

    [MOVE_TELEKINESIS] =
    {
        .effect = EFFECT_TELEKINESIS,
        .power = 0,
        .type = TYPE_PSYCHIC,
        .accuracy = 0,
        .pp = 15,
        .secondaryEffectChance = 0,
        .target = MOVE_TARGET_SELECTED,
        .priority = 0,
        .flags = FLAG_PROTECT_AFFECTED | FLAG_MAGICCOAT_AFFECTED | FLAG_MIRROR_MOVE_AFFECTED,
        .split = SPLIT_STATUS,
        .zMovePower = 0,
        .zMoveEffect = Z_EFFECT_SPATK_UP_1,
    },

    [MOVE_MAGIC_ROOM] =
    {
        #if B_UPDATED_MOVE_DATA >= GEN_6
            .priority = 0,
        #else
            .priority = -7,
        #endif
        .effect = EFFECT_MAGIC_ROOM,
        .power = 0,
        .type = TYPE_PSYCHIC,
        .accuracy = 0,
        .pp = 10,
        .secondaryEffectChance = 0,
        .target = MOVE_TARGET_USER,
        .flags = 0,
        .split = SPLIT_STATUS,
        .zMovePower = 0,
        .zMoveEffect = Z_EFFECT_SPDEF_UP_1,
    },

    [MOVE_SMACK_DOWN] =
    {
        .effect = EFFECT_SMACK_DOWN,
        .power = 50,
        .type = TYPE_ROCK,
        .accuracy = 100,
        .pp = 15,
        .secondaryEffectChance = 100,
        .target = MOVE_TARGET_SELECTED,
        .priority = 0,
        .flags = FLAG_PROTECT_AFFECTED | FLAG_MIRROR_MOVE_AFFECTED | FLAG_KINGSROCK_AFFECTED | FLAG_HIT_IN_AIR,
        .split = SPLIT_PHYSICAL,
        .zMovePower = 100,
        .zMoveEffect = Z_EFFECT_NONE,
    },

    [MOVE_STORM_THROW] =
    {
        #if B_UPDATED_MOVE_DATA >= GEN_6
            .power = 60,
        #else
            .power = 40,
        #endif
        .effect = EFFECT_ALWAYS_CRIT,
        .type = TYPE_FIGHTING,
        .accuracy = 100,
        .pp = 10,
        .secondaryEffectChance = 0,
        .target = MOVE_TARGET_SELECTED,
        .priority = 0,
        .flags = FLAG_MAKES_CONTACT | FLAG_PROTECT_AFFECTED | FLAG_MIRROR_MOVE_AFFECTED | FLAG_KINGSROCK_AFFECTED,
        .split = SPLIT_PHYSICAL,
        .zMovePower = 120,
        .zMoveEffect = Z_EFFECT_NONE,
    },

    [MOVE_FLAME_BURST] =
    {
        .effect = EFFECT_FLAME_BURST,
        .power = 70,
        .type = TYPE_FIRE,
        .accuracy = 100,
        .pp = 15,
        .secondaryEffectChance = 100,
        .target = MOVE_TARGET_SELECTED,
        .priority = 0,
        .flags = FLAG_PROTECT_AFFECTED | FLAG_MIRROR_MOVE_AFFECTED | FLAG_KINGSROCK_AFFECTED,
        .split = SPLIT_SPECIAL,
        .zMovePower = 140,
        .zMoveEffect = Z_EFFECT_NONE,
    },

    [MOVE_SLUDGE_WAVE] =
    {
        .effect = EFFECT_POISON_HIT,
        .power = 95,
        .type = TYPE_POISON,
        .accuracy = 100,
        .pp = 10,
        .secondaryEffectChance = 10,
        .target = MOVE_TARGET_FOES_AND_ALLY,
        .priority = 0,
        .flags = FLAG_PROTECT_AFFECTED | FLAG_MIRROR_MOVE_AFFECTED | FLAG_SHEER_FORCE_BOOST,
        .split = SPLIT_SPECIAL,
        .zMovePower = 175,
        .zMoveEffect = Z_EFFECT_NONE,
    },

    [MOVE_QUIVER_DANCE] =
    {
        .effect = EFFECT_QUIVER_DANCE,
        .power = 0,
        .type = TYPE_BUG,
        .accuracy = 0,
        .pp = 20,
        .secondaryEffectChance = 0,
        .target = MOVE_TARGET_USER,
        .priority = 0,
        .flags = FLAG_SNATCH_AFFECTED | FLAG_DANCE,
        .split = SPLIT_STATUS,
        .zMovePower = 0,
        .zMoveEffect = Z_EFFECT_RESET_STATS,
    },

    [MOVE_HEAVY_SLAM] =
    {
        .effect = EFFECT_HEAT_CRASH,
        .power = 1,
        .type = TYPE_STEEL,
        .accuracy = 100,
        .pp = 10,
        .secondaryEffectChance = 0,
        .target = MOVE_TARGET_SELECTED,
        .priority = 0,
        .flags = FLAG_MAKES_CONTACT | FLAG_PROTECT_AFFECTED | FLAG_MIRROR_MOVE_AFFECTED | FLAG_KINGSROCK_AFFECTED,
        .split = SPLIT_PHYSICAL,
        .zMovePower = 160,
        .zMoveEffect = Z_EFFECT_NONE,
    },

    [MOVE_SYNCHRONOISE] =
    {
        #if B_UPDATED_MOVE_DATA >= GEN_6
            .power = 120,
            .pp = 10,
        #else
            .power = 70,
            .pp = 15,
        #endif
        .effect = EFFECT_SYNCHRONOISE,
        .type = TYPE_PSYCHIC,
        .accuracy = 100,
        .secondaryEffectChance = 0,
        .target = MOVE_TARGET_FOES_AND_ALLY,
        .priority = 0,
        .flags = FLAG_PROTECT_AFFECTED | FLAG_MIRROR_MOVE_AFFECTED | FLAG_KINGSROCK_AFFECTED,
        .split = SPLIT_SPECIAL,
        .zMovePower = 190,
        .zMoveEffect = Z_EFFECT_NONE,
    },

    [MOVE_ELECTRO_BALL] =
    {
        .effect = EFFECT_ELECTRO_BALL,
        .power = 1,
        .type = TYPE_ELECTRIC,
        .accuracy = 100,
        .pp = 10,
        .secondaryEffectChance = 0,
        .target = MOVE_TARGET_SELECTED,
        .priority = 0,
        .flags = FLAG_PROTECT_AFFECTED | FLAG_MIRROR_MOVE_AFFECTED | FLAG_KINGSROCK_AFFECTED | FLAG_BALLISTIC,
        .split = SPLIT_SPECIAL,
        .zMovePower = 160,
        .zMoveEffect = Z_EFFECT_NONE,
    },

    [MOVE_SOAK] =
    {
        .effect = EFFECT_SOAK,
        .power = 0,
        .type = TYPE_WATER,
        .accuracy = 100,
        .pp = 20,
        .secondaryEffectChance = 0,
        .target = MOVE_TARGET_SELECTED,
        .priority = 0,
        .flags = FLAG_PROTECT_AFFECTED | FLAG_MAGICCOAT_AFFECTED | FLAG_MIRROR_MOVE_AFFECTED,
        .split = SPLIT_STATUS,
        .zMovePower = 0,
        .zMoveEffect = Z_EFFECT_SPATK_UP_1,
    },

    [MOVE_FLAME_CHARGE] =
    {
        .effect = EFFECT_SPEED_UP_HIT,
        .power = 50,
        .type = TYPE_FIRE,
        .accuracy = 100,
        .pp = 20,
        .secondaryEffectChance = 100,
        .target = MOVE_TARGET_SELECTED,
        .priority = 0,
        .flags = FLAG_MAKES_CONTACT | FLAG_PROTECT_AFFECTED | FLAG_MIRROR_MOVE_AFFECTED | FLAG_KINGSROCK_AFFECTED | FLAG_SHEER_FORCE_BOOST,
        .split = SPLIT_PHYSICAL,
        .zMovePower = 100,
        .zMoveEffect = Z_EFFECT_NONE,
    },

    [MOVE_COIL] =
    {
        .effect = EFFECT_COIL,
        .power = 0,
        .type = TYPE_POISON,
        .accuracy = 0,
        .pp = 20,
        .secondaryEffectChance = 0,
        .target = MOVE_TARGET_USER,
        .priority = 0,
        .flags = FLAG_SNATCH_AFFECTED,
        .split = SPLIT_STATUS,
        .zMovePower = 0,
        .zMoveEffect = Z_EFFECT_RESET_STATS,
    },

    [MOVE_LOW_SWEEP] =
    {
        #if B_UPDATED_MOVE_DATA >= GEN_6
            .power = 65,
        #else
            .power = 60,
        #endif
        .effect = EFFECT_SPEED_DOWN_HIT,
        .type = TYPE_FIGHTING,
        .accuracy = 100,
        .pp = 20,
        .secondaryEffectChance = 100,
        .target = MOVE_TARGET_SELECTED,
        .priority = 0,
        .flags = FLAG_MAKES_CONTACT | FLAG_PROTECT_AFFECTED | FLAG_MIRROR_MOVE_AFFECTED | FLAG_KINGSROCK_AFFECTED | FLAG_SHEER_FORCE_BOOST,
        .split = SPLIT_PHYSICAL,
        .zMovePower = 120,
        .zMoveEffect = Z_EFFECT_NONE,
    },

    [MOVE_ACID_SPRAY] =
    {
        .effect = EFFECT_SPECIAL_DEFENSE_DOWN_HIT_2,
        .power = 40,
        .type = TYPE_POISON,
        .accuracy = 100,
        .pp = 20,
        .secondaryEffectChance = 100,
        .target = MOVE_TARGET_SELECTED,
        .priority = 0,
        .flags = FLAG_PROTECT_AFFECTED | FLAG_MIRROR_MOVE_AFFECTED | FLAG_KINGSROCK_AFFECTED | FLAG_BALLISTIC | FLAG_SHEER_FORCE_BOOST,
        .split = SPLIT_SPECIAL,
        .zMovePower = 100,
        .zMoveEffect = Z_EFFECT_NONE,
    },

    [MOVE_FOUL_PLAY] =
    {
        .effect = EFFECT_FOUL_PLAY,
        .power = 95,
        .type = TYPE_DARK,
        .accuracy = 100,
        .pp = 15,
        .secondaryEffectChance = 0,
        .target = MOVE_TARGET_SELECTED,
        .priority = 0,
        .flags = FLAG_MAKES_CONTACT | FLAG_PROTECT_AFFECTED | FLAG_MIRROR_MOVE_AFFECTED | FLAG_KINGSROCK_AFFECTED,
        .split = SPLIT_PHYSICAL,
        .zMovePower = 175,
        .zMoveEffect = Z_EFFECT_NONE,
    },

    [MOVE_SIMPLE_BEAM] =
    {
        .effect = EFFECT_SIMPLE_BEAM,
        .power = 0,
        .type = TYPE_NORMAL,
        .accuracy = 100,
        .pp = 15,
        .secondaryEffectChance = 0,
        .target = MOVE_TARGET_SELECTED,
        .priority = 0,
        .flags = FLAG_PROTECT_AFFECTED | FLAG_MAGICCOAT_AFFECTED | FLAG_MIRROR_MOVE_AFFECTED,
        .split = SPLIT_STATUS,
        .zMovePower = 0,
        .zMoveEffect = Z_EFFECT_SPATK_UP_1,
    },

    [MOVE_ENTRAINMENT] =
    {
        .effect = EFFECT_ENTRAINMENT,
        .power = 0,
        .type = TYPE_NORMAL,
        .accuracy = 100,
        .pp = 15,
        .secondaryEffectChance = 0,
        .target = MOVE_TARGET_SELECTED,
        .priority = 0,
        .flags = FLAG_PROTECT_AFFECTED | FLAG_MAGICCOAT_AFFECTED | FLAG_MIRROR_MOVE_AFFECTED,
        .split = SPLIT_STATUS,
        .zMovePower = 0,
        .zMoveEffect = Z_EFFECT_SPDEF_UP_1,
    },

    [MOVE_AFTER_YOU] =
    {
        .effect = EFFECT_AFTER_YOU,
        .power = 0,
        .type = TYPE_NORMAL,
        .accuracy = 0,
        .pp = 15,
        .secondaryEffectChance = 0,
        .target = MOVE_TARGET_SELECTED,
        .priority = 0,
        .flags = 0,
        .split = SPLIT_STATUS,
        .zMovePower = 0,
        .zMoveEffect = Z_EFFECT_SPD_UP_1,
    },

    [MOVE_ROUND] =
    {
        .effect = EFFECT_ROUND,
        .power = 60,
        .type = TYPE_NORMAL,
        .accuracy = 100,
        .pp = 15,
        .secondaryEffectChance = 0,
        .target = MOVE_TARGET_SELECTED,
        .priority = 0,
        .flags = FLAG_PROTECT_AFFECTED | FLAG_MIRROR_MOVE_AFFECTED | FLAG_KINGSROCK_AFFECTED,
        .split = SPLIT_SPECIAL,
        .zMovePower = 120,
        .zMoveEffect = Z_EFFECT_NONE,
    },

    [MOVE_ECHOED_VOICE] =
    {
        .effect = EFFECT_ECHOED_VOICE,
        .power = 40,
        .type = TYPE_NORMAL,
        .accuracy = 100,
        .pp = 15,
        .secondaryEffectChance = 0,
        .target = MOVE_TARGET_SELECTED,
        .priority = 0,
        .flags = FLAG_PROTECT_AFFECTED | FLAG_MIRROR_MOVE_AFFECTED | FLAG_KINGSROCK_AFFECTED | FLAG_SOUND,
        .split = SPLIT_SPECIAL,
        .zMovePower = 100,
        .zMoveEffect = Z_EFFECT_NONE,
    },

    [MOVE_CHIP_AWAY] =
    {
        .effect = EFFECT_HIT,
        .power = 70,
        .type = TYPE_NORMAL,
        .accuracy = 100,
        .pp = 20,
        .secondaryEffectChance = 0,
        .target = MOVE_TARGET_SELECTED,
        .priority = 0,
        .flags = FLAG_MAKES_CONTACT | FLAG_PROTECT_AFFECTED | FLAG_MIRROR_MOVE_AFFECTED | FLAG_KINGSROCK_AFFECTED | FLAG_STAT_STAGES_IGNORED,
        .split = SPLIT_PHYSICAL,
        .zMovePower = 140,
        .zMoveEffect = Z_EFFECT_NONE,
    },

    [MOVE_CLEAR_SMOG] =
    {
        .effect = EFFECT_CLEAR_SMOG,
        .power = 50,
        .type = TYPE_POISON,
        .accuracy = 0,
        .pp = 15,
        .secondaryEffectChance = 100,
        .target = MOVE_TARGET_SELECTED,
        .priority = 0,
        .flags = FLAG_PROTECT_AFFECTED | FLAG_MIRROR_MOVE_AFFECTED | FLAG_KINGSROCK_AFFECTED,
        .split = SPLIT_SPECIAL,
        .zMovePower = 100,
        .zMoveEffect = Z_EFFECT_NONE,
    },

    [MOVE_STORED_POWER] =
    {
        .effect = EFFECT_STORED_POWER,
        .power = 20,
        .type = TYPE_PSYCHIC,
        .accuracy = 100,
        .pp = 10,
        .secondaryEffectChance = 0,
        .target = MOVE_TARGET_SELECTED,
        .priority = 0,
        .flags = FLAG_PROTECT_AFFECTED | FLAG_MIRROR_MOVE_AFFECTED | FLAG_KINGSROCK_AFFECTED,
        .split = SPLIT_SPECIAL,
        .zMovePower = 100,
        .zMoveEffect = Z_EFFECT_NONE,
    },

    [MOVE_QUICK_GUARD] =
    {
        .effect = EFFECT_PROTECT,
        .power = 0,
        .type = TYPE_FIGHTING,
        .accuracy = 0,
        .pp = 15,
        .secondaryEffectChance = 0,
        .target = MOVE_TARGET_USER,
        .priority = 3,
        .flags = FLAG_PROTECTION_MOVE | FLAG_SNATCH_AFFECTED,
        .split = SPLIT_STATUS,
        .argument = TRUE, // Protects the whole side.
        .zMovePower = 0,
        .zMoveEffect = Z_EFFECT_DEF_UP_1,
    },

    [MOVE_ALLY_SWITCH] =
    {
        #if B_UPDATED_MOVE_DATA >= GEN_7
            .priority = 2,
        #else
            .priority = 1,
        #endif
        .effect = EFFECT_ALLY_SWITCH,
        .power = 0,
        .type = TYPE_PSYCHIC,
        .accuracy = 0,
        .pp = 15,
        .secondaryEffectChance = 0,
        .target = MOVE_TARGET_USER,
        .flags = 0,
        .split = SPLIT_STATUS,
        .zMovePower = 0,
        .zMoveEffect = Z_EFFECT_SPD_UP_2,
    },

    [MOVE_SCALD] =
    {
        .effect = EFFECT_SCALD,
        .power = 80,
        .type = TYPE_WATER,
        .accuracy = 100,
        .pp = 15,
        .secondaryEffectChance = 30,
        .target = MOVE_TARGET_SELECTED,
        .priority = 0,
        .flags = FLAG_PROTECT_AFFECTED | FLAG_MIRROR_MOVE_AFFECTED | FLAG_KINGSROCK_AFFECTED | FLAG_SHEER_FORCE_BOOST,
        .split = SPLIT_SPECIAL,
        .zMovePower = 160,
        .zMoveEffect = Z_EFFECT_NONE,
    },

    [MOVE_SHELL_SMASH] =
    {
        .effect = EFFECT_SHELL_SMASH,
        .power = 0,
        .type = TYPE_NORMAL,
        .accuracy = 0,
        .pp = 15,
        .secondaryEffectChance = 0,
        .target = MOVE_TARGET_USER,
        .priority = 0,
        .flags = FLAG_SNATCH_AFFECTED,
        .split = SPLIT_STATUS,
        .zMovePower = 0,
        .zMoveEffect = Z_EFFECT_RESET_STATS,
    },

    [MOVE_HEAL_PULSE] =
    {
        .effect = EFFECT_HEAL_PULSE,
        .power = 0,
        .type = TYPE_PSYCHIC,
        .accuracy = 0,
        .pp = 10,
        .secondaryEffectChance = 0,
        .target = MOVE_TARGET_SELECTED,
        .priority = 0,
        .flags = FLAG_PROTECT_AFFECTED | FLAG_MAGICCOAT_AFFECTED | FLAG_MIRROR_MOVE_AFFECTED | FLAG_MEGA_LAUNCHER_BOOST,
        .split = SPLIT_STATUS,
        .zMovePower = 0,
        .zMoveEffect = Z_EFFECT_RESET_STATS,
    },

    [MOVE_HEX] =
    {
        #if B_UPDATED_MOVE_DATA >= GEN_6
            .power = 65,
        #else
            .power = 50,
        #endif
        .effect = EFFECT_HEX,
        .type = TYPE_GHOST,
        .accuracy = 100,
        .pp = 10,
        .secondaryEffectChance = 0,
        .target = MOVE_TARGET_SELECTED,
        .priority = 0,
        .flags = FLAG_PROTECT_AFFECTED | FLAG_MIRROR_MOVE_AFFECTED | FLAG_KINGSROCK_AFFECTED,
        .split = SPLIT_SPECIAL,
        .zMovePower = 160,
        .zMoveEffect = Z_EFFECT_NONE,
    },

    [MOVE_SKY_DROP] =
    {
        .effect = EFFECT_PLACEHOLDER, // Needs a custom move effect
        .power = 60,
        .type = TYPE_FLYING,
        .accuracy = 100,
        .pp = 10,
        .secondaryEffectChance = 0,
        .target = MOVE_TARGET_SELECTED,
        .priority = 0,
        .flags = FLAG_MAKES_CONTACT | FLAG_PROTECT_AFFECTED | FLAG_MIRROR_MOVE_AFFECTED | FLAG_KINGSROCK_AFFECTED,
        .split = SPLIT_PHYSICAL,
        .zMovePower = 120,
        .zMoveEffect = Z_EFFECT_NONE,
    },

    [MOVE_SHIFT_GEAR] =
    {
        .effect = EFFECT_SHIFT_GEAR,
        .power = 0,
        .type = TYPE_STEEL,
        .accuracy = 0,
        .pp = 10,
        .secondaryEffectChance = 0,
        .target = MOVE_TARGET_USER,
        .priority = 0,
        .flags = FLAG_SNATCH_AFFECTED,
        .split = SPLIT_STATUS,
        .zMovePower = 0,
        .zMoveEffect = Z_EFFECT_RESET_STATS,
    },

    [MOVE_CIRCLE_THROW] =
    {
        .effect = EFFECT_HIT_SWITCH_TARGET,
        .power = 60,
        .type = TYPE_FIGHTING,
        .accuracy = 90,
        .pp = 10,
        .secondaryEffectChance = 0,
        .target = MOVE_TARGET_SELECTED,
        .priority = -6,
        .flags = FLAG_MAKES_CONTACT | FLAG_PROTECT_AFFECTED | FLAG_MIRROR_MOVE_AFFECTED,
        .split = SPLIT_PHYSICAL,
        .zMovePower = 120,
        .zMoveEffect = Z_EFFECT_NONE,
    },

    [MOVE_INCINERATE] =
    {
        #if B_UPDATED_MOVE_DATA >= GEN_6
            .power = 60,
        #else
            .power = 30,
        #endif
        .effect = EFFECT_INCINERATE,
        .type = TYPE_FIRE,
        .accuracy = 100,
        .pp = 15,
        .secondaryEffectChance = 100,
        .target = MOVE_TARGET_BOTH,
        .priority = 0,
        .flags = FLAG_PROTECT_AFFECTED | FLAG_MIRROR_MOVE_AFFECTED | FLAG_KINGSROCK_AFFECTED,
        .split = SPLIT_SPECIAL,
        .zMovePower = 120,
        .zMoveEffect = Z_EFFECT_NONE,
    },

    [MOVE_QUASH] =
    {
        .effect = EFFECT_QUASH,
        .power = 0,
        .type = TYPE_DARK,
        .accuracy = 100,
        .pp = 15,
        .secondaryEffectChance = 0,
        .target = MOVE_TARGET_SELECTED,
        .priority = 0,
        .flags = FLAG_PROTECT_AFFECTED | FLAG_MAGICCOAT_AFFECTED | FLAG_MIRROR_MOVE_AFFECTED,
        .split = SPLIT_STATUS,
        .zMovePower = 0,
        .zMoveEffect = Z_EFFECT_SPD_UP_1,
    },

    [MOVE_ACROBATICS] =
    {
        .effect = EFFECT_ACROBATICS,
        .power = 55,
        .type = TYPE_FLYING,
        .accuracy = 100,
        .pp = 15,
        .secondaryEffectChance = 0,
        .target = MOVE_TARGET_SELECTED,
        .priority = 0,
        .flags = FLAG_MAKES_CONTACT | FLAG_PROTECT_AFFECTED | FLAG_MIRROR_MOVE_AFFECTED | FLAG_KINGSROCK_AFFECTED,
        .split = SPLIT_PHYSICAL,
        .zMovePower = 100,
        .zMoveEffect = Z_EFFECT_NONE,
    },

    [MOVE_REFLECT_TYPE] =
    {
        .effect = EFFECT_REFLECT_TYPE,
        .power = 0,
        .type = TYPE_NORMAL,
        .accuracy = 0,
        .pp = 15,
        .secondaryEffectChance = 0,
        .target = MOVE_TARGET_SELECTED,
        .priority = 0,
        .flags = FLAG_SNATCH_AFFECTED,
        .split = SPLIT_STATUS,
        .zMovePower = 0,
        .zMoveEffect = Z_EFFECT_SPATK_UP_1,
    },

    [MOVE_RETALIATE] =
    {
        .effect = EFFECT_RETALITATE,
        .power = 70,
        .type = TYPE_NORMAL,
        .accuracy = 100,
        .pp = 5,
        .secondaryEffectChance = 0,
        .target = MOVE_TARGET_SELECTED,
        .priority = 0,
        .flags = FLAG_MAKES_CONTACT | FLAG_PROTECT_AFFECTED | FLAG_MIRROR_MOVE_AFFECTED | FLAG_KINGSROCK_AFFECTED,
        .split = SPLIT_PHYSICAL,
        .zMovePower = 140,
        .zMoveEffect = Z_EFFECT_NONE,
    },

    [MOVE_FINAL_GAMBIT] =
    {
        .effect = EFFECT_FINAL_GAMBIT,
        .power = 1,
        .type = TYPE_FIGHTING,
        .accuracy = 100,
        .pp = 5,
        .secondaryEffectChance = 0,
        .target = MOVE_TARGET_SELECTED,
        .priority = 0,
        .flags = FLAG_PROTECT_AFFECTED | FLAG_KINGSROCK_AFFECTED,
        .split = SPLIT_SPECIAL,
        .zMovePower = 180,
        .zMoveEffect = Z_EFFECT_NONE,
    },

    [MOVE_BESTOW] =
    {
        #if B_UPDATED_MOVE_DATA >= GEN_6
            .flags = FLAG_MIRROR_MOVE_AFFECTED,
        #else
            .flags = FLAG_PROTECT_AFFECTED | FLAG_MIRROR_MOVE_AFFECTED,
        #endif
        .effect = EFFECT_BESTOW,
        .power = 0,
        .type = TYPE_NORMAL,
        .accuracy = 0,
        .pp = 15,
        .secondaryEffectChance = 0,
        .target = MOVE_TARGET_SELECTED,
        .priority = 0,
        .split = SPLIT_STATUS,
        .zMovePower = 0,
        .zMoveEffect = Z_EFFECT_SPD_UP_2,
    },

    [MOVE_INFERNO] =
    {
        .effect = EFFECT_BURN_HIT,
        .power = 100,
        .type = TYPE_FIRE,
        .accuracy = 50,
        .pp = 5,
        .secondaryEffectChance = 100,
        .target = MOVE_TARGET_SELECTED,
        .priority = 0,
        .flags = FLAG_PROTECT_AFFECTED | FLAG_MIRROR_MOVE_AFFECTED | FLAG_SHEER_FORCE_BOOST,
        .split = SPLIT_SPECIAL,
        .zMovePower = 180,
        .zMoveEffect = Z_EFFECT_NONE,
    },

    [MOVE_WATER_PLEDGE] =
    {
        #if B_UPDATED_MOVE_DATA >= GEN_6
            .power = 80,
        #else
            .power = 50,
        #endif
        .effect = EFFECT_PLEDGE,
        .type = TYPE_WATER,
        .accuracy = 100,
        .pp = 10,
        .secondaryEffectChance = 0,
        .target = MOVE_TARGET_SELECTED,
        .priority = 0,
        .flags = FLAG_PROTECT_AFFECTED | FLAG_MIRROR_MOVE_AFFECTED | FLAG_KINGSROCK_AFFECTED,
        .split = SPLIT_SPECIAL,
        .zMovePower = 160,
        .zMoveEffect = Z_EFFECT_NONE,
    },

    [MOVE_FIRE_PLEDGE] =
    {
        #if B_UPDATED_MOVE_DATA >= GEN_6
            .power = 80,
        #else
            .power = 50,
        #endif
        .effect = EFFECT_PLEDGE,
        .type = TYPE_FIRE,
        .accuracy = 100,
        .pp = 10,
        .secondaryEffectChance = 0,
        .target = MOVE_TARGET_SELECTED,
        .priority = 0,
        .flags = FLAG_PROTECT_AFFECTED | FLAG_MIRROR_MOVE_AFFECTED | FLAG_KINGSROCK_AFFECTED,
        .split = SPLIT_SPECIAL,
        .zMovePower = 160,
        .zMoveEffect = Z_EFFECT_NONE,
    },

    [MOVE_GRASS_PLEDGE] =
    {
        #if B_UPDATED_MOVE_DATA >= GEN_6
            .power = 80,
        #else
            .power = 50,
        #endif
        .effect = EFFECT_PLEDGE,
        .type = TYPE_GRASS,
        .accuracy = 100,
        .pp = 10,
        .secondaryEffectChance = 0,
        .target = MOVE_TARGET_SELECTED,
        .priority = 0,
        .flags = FLAG_PROTECT_AFFECTED | FLAG_MIRROR_MOVE_AFFECTED | FLAG_KINGSROCK_AFFECTED,
        .split = SPLIT_SPECIAL,
        .zMovePower = 160,
        .zMoveEffect = Z_EFFECT_NONE,
    },

    [MOVE_VOLT_SWITCH] =
    {
        .effect = EFFECT_HIT_ESCAPE,
        .power = 70,
        .type = TYPE_ELECTRIC,
        .accuracy = 100,
        .pp = 20,
        .secondaryEffectChance = 0,
        .target = MOVE_TARGET_SELECTED,
        .priority = 0,
        .flags = FLAG_PROTECT_AFFECTED | FLAG_MIRROR_MOVE_AFFECTED | FLAG_KINGSROCK_AFFECTED,
        .split = SPLIT_SPECIAL,
        .zMovePower = 140,
        .zMoveEffect = Z_EFFECT_NONE,
    },

    [MOVE_STRUGGLE_BUG] =
    {
        #if B_UPDATED_MOVE_DATA >= GEN_6
            .power = 50,
        #else
            .power = 30,
        #endif
        .effect = EFFECT_SPECIAL_ATTACK_DOWN_HIT,
        .type = TYPE_BUG,
        .accuracy = 100,
        .pp = 20,
        .secondaryEffectChance = 100,
        .target = MOVE_TARGET_BOTH,
        .priority = 0,
        .flags = FLAG_PROTECT_AFFECTED | FLAG_MIRROR_MOVE_AFFECTED | FLAG_SHEER_FORCE_BOOST,
        .split = SPLIT_SPECIAL,
        .zMovePower = 100,
        .zMoveEffect = Z_EFFECT_NONE,
    },

    [MOVE_BULLDOZE] =
    {
        .effect = EFFECT_BULLDOZE,
        .power = 60,
        .type = TYPE_GROUND,
        .accuracy = 100,
        .pp = 20,
        .secondaryEffectChance = 100,
        .target = MOVE_TARGET_FOES_AND_ALLY,
        .priority = 0,
        .flags = FLAG_PROTECT_AFFECTED | FLAG_MIRROR_MOVE_AFFECTED | FLAG_KINGSROCK_AFFECTED | FLAG_SHEER_FORCE_BOOST,
        .split = SPLIT_PHYSICAL,
        .zMovePower = 120,
        .zMoveEffect = Z_EFFECT_NONE,
    },

    [MOVE_FROST_BREATH] =
    {
        #if B_UPDATED_MOVE_DATA >= GEN_6
            .power = 60,
        #else
            .power = 40,
        #endif
        .effect = EFFECT_ALWAYS_CRIT,
        .type = TYPE_ICE,
        .accuracy = 90,
        .pp = 10,
        .secondaryEffectChance = 0,
        .target = MOVE_TARGET_SELECTED,
        .priority = 0,
        .flags = FLAG_PROTECT_AFFECTED | FLAG_MIRROR_MOVE_AFFECTED | FLAG_KINGSROCK_AFFECTED,
        .split = SPLIT_SPECIAL,
        .zMovePower = 120,
        .zMoveEffect = Z_EFFECT_NONE,
    },

    [MOVE_DRAGON_TAIL] =
    {
        .effect = EFFECT_HIT_SWITCH_TARGET,
        .power = 60,
        .type = TYPE_DRAGON,
        .accuracy = 90,
        .pp = 10,
        .secondaryEffectChance = 0,
        .target = MOVE_TARGET_SELECTED,
        .priority = -6,
        .flags = FLAG_MAKES_CONTACT | FLAG_PROTECT_AFFECTED | FLAG_MIRROR_MOVE_AFFECTED,
        .split = SPLIT_PHYSICAL,
        .zMovePower = 120,
        .zMoveEffect = Z_EFFECT_NONE,
    },

    [MOVE_WORK_UP] =
    {
        .effect = EFFECT_ATTACK_SPATK_UP,
        .power = 0,
        .type = TYPE_NORMAL,
        .accuracy = 0,
        .pp = 30,
        .secondaryEffectChance = 0,
        .target = MOVE_TARGET_USER,
        .priority = 0,
        .flags = FLAG_SNATCH_AFFECTED,
        .split = SPLIT_STATUS,
        .zMovePower = 0,
        .zMoveEffect = Z_EFFECT_ATK_UP_1,
    },

    [MOVE_ELECTROWEB] =
    {
        .effect = EFFECT_SPEED_DOWN_HIT,
        .power = 55,
        .type = TYPE_ELECTRIC,
        .accuracy = 95,
        .pp = 15,
        .secondaryEffectChance = 100,
        .target = MOVE_TARGET_BOTH,
        .priority = 0,
        .flags = FLAG_PROTECT_AFFECTED | FLAG_MIRROR_MOVE_AFFECTED | FLAG_KINGSROCK_AFFECTED | FLAG_SHEER_FORCE_BOOST,
        .split = SPLIT_SPECIAL,
        .zMovePower = 100,
        .zMoveEffect = Z_EFFECT_NONE,
    },

    [MOVE_WILD_CHARGE] =
    {
        .effect = EFFECT_RECOIL_25,
        .power = 90,
        .type = TYPE_ELECTRIC,
        .accuracy = 100,
        .pp = 15,
        .secondaryEffectChance = 0,
        .target = MOVE_TARGET_SELECTED,
        .priority = 0,
        .flags = FLAG_MAKES_CONTACT | FLAG_PROTECT_AFFECTED | FLAG_MIRROR_MOVE_AFFECTED | FLAG_KINGSROCK_AFFECTED | FLAG_RECKLESS_BOOST,
        .split = SPLIT_PHYSICAL,
        .zMovePower = 175,
        .zMoveEffect = Z_EFFECT_NONE,
    },

    [MOVE_DRILL_RUN] =
    {
        .effect = EFFECT_HIT,
        .power = 80,
        .type = TYPE_GROUND,
        .accuracy = 95,
        .pp = 10,
        .secondaryEffectChance = 0,
        .target = MOVE_TARGET_SELECTED,
        .priority = 0,
        .flags = FLAG_MAKES_CONTACT | FLAG_PROTECT_AFFECTED | FLAG_MIRROR_MOVE_AFFECTED | FLAG_KINGSROCK_AFFECTED | FLAG_HIGH_CRIT,
        .split = SPLIT_PHYSICAL,
        .zMovePower = 160,
        .zMoveEffect = Z_EFFECT_NONE,
    },

    [MOVE_DUAL_CHOP] =
    {
        .effect = EFFECT_DOUBLE_HIT,
        .power = 40,
        .type = TYPE_DRAGON,
        .accuracy = 90,
        .pp = 15,
        .secondaryEffectChance = 0,
        .target = MOVE_TARGET_SELECTED,
        .priority = 0,
        .flags = FLAG_MAKES_CONTACT | FLAG_PROTECT_AFFECTED | FLAG_MIRROR_MOVE_AFFECTED | FLAG_KINGSROCK_AFFECTED,
        .split = SPLIT_PHYSICAL,
        .zMovePower = 100,
        .zMoveEffect = Z_EFFECT_NONE,
    },

    [MOVE_HEART_STAMP] =
    {
        .effect = EFFECT_FLINCH_HIT,
        .power = 60,
        .type = TYPE_PSYCHIC,
        .accuracy = 100,
        .pp = 25,
        .secondaryEffectChance = 30,
        .target = MOVE_TARGET_SELECTED,
        .priority = 0,
        .flags = FLAG_MAKES_CONTACT | FLAG_PROTECT_AFFECTED | FLAG_MIRROR_MOVE_AFFECTED | FLAG_SHEER_FORCE_BOOST,
        .split = SPLIT_PHYSICAL,
        .zMovePower = 120,
        .zMoveEffect = Z_EFFECT_NONE,
    },

    [MOVE_HORN_LEECH] =
    {
        .effect = EFFECT_ABSORB,
        .power = 75,
        .type = TYPE_GRASS,
        .accuracy = 100,
        .pp = 10,
        .secondaryEffectChance = 0,
        .target = MOVE_TARGET_SELECTED,
        .priority = 0,
        .flags = FLAG_MAKES_CONTACT | FLAG_PROTECT_AFFECTED | FLAG_MIRROR_MOVE_AFFECTED,
        .split = SPLIT_PHYSICAL,
        .zMovePower = 140,
        .zMoveEffect = Z_EFFECT_NONE,
    },

    [MOVE_SACRED_SWORD] =
    {
        #if B_UPDATED_MOVE_DATA >= GEN_6
            .pp = 15,
        #else
            .pp = 20,
        #endif
        .effect = EFFECT_HIT,
        .power = 90,
        .type = TYPE_FIGHTING,
        .accuracy = 100,
        .secondaryEffectChance = 0,
        .target = MOVE_TARGET_SELECTED,
        .priority = 0,
        .flags = FLAG_MAKES_CONTACT | FLAG_PROTECT_AFFECTED | FLAG_MIRROR_MOVE_AFFECTED | FLAG_KINGSROCK_AFFECTED | FLAG_STAT_STAGES_IGNORED,
        .split = SPLIT_PHYSICAL,
        .zMovePower = 175,
        .zMoveEffect = Z_EFFECT_NONE,
    },

    [MOVE_RAZOR_SHELL] =
    {
        .effect = EFFECT_DEFENSE_DOWN_HIT,
        .power = 75,
        .type = TYPE_WATER,
        .accuracy = 95,
        .pp = 10,
        .secondaryEffectChance = 50,
        .target = MOVE_TARGET_SELECTED,
        .priority = 0,
        .flags = FLAG_MAKES_CONTACT | FLAG_PROTECT_AFFECTED | FLAG_MIRROR_MOVE_AFFECTED | FLAG_SHEER_FORCE_BOOST,
        .split = SPLIT_PHYSICAL,
        .zMovePower = 140,
        .zMoveEffect = Z_EFFECT_NONE,
    },

    [MOVE_HEAT_CRASH] =
    {
        .effect = EFFECT_HEAT_CRASH,
        .power = 1,
        .type = TYPE_FIRE,
        .accuracy = 100,
        .pp = 10,
        .secondaryEffectChance = 0,
        .target = MOVE_TARGET_SELECTED,
        .priority = 0,
        .flags = FLAG_MAKES_CONTACT | FLAG_PROTECT_AFFECTED | FLAG_MIRROR_MOVE_AFFECTED | FLAG_KINGSROCK_AFFECTED | FLAG_DMG_MINIMIZE,
        .split = SPLIT_PHYSICAL,
        .zMovePower = 160,
        .zMoveEffect = Z_EFFECT_NONE,
    },

    [MOVE_LEAF_TORNADO] =
    {
        .effect = EFFECT_ACCURACY_DOWN_HIT,
        .power = 65,
        .type = TYPE_GRASS,
        .accuracy = 90,
        .pp = 10,
        .secondaryEffectChance = 50,
        .target = MOVE_TARGET_SELECTED,
        .priority = 0,
        .flags = FLAG_PROTECT_AFFECTED | FLAG_MIRROR_MOVE_AFFECTED | FLAG_KINGSROCK_AFFECTED | FLAG_SHEER_FORCE_BOOST,
        .split = SPLIT_SPECIAL,
        .zMovePower = 120,
        .zMoveEffect = Z_EFFECT_NONE,
    },

    [MOVE_STEAMROLLER] =
    {
        .effect = EFFECT_FLINCH_MINIMIZE_HIT,
        .power = 65,
        .type = TYPE_BUG,
        .accuracy = 100,
        .pp = 20,
        .secondaryEffectChance = 30,
        .target = MOVE_TARGET_SELECTED,
        .priority = 0,
        .flags = FLAG_MAKES_CONTACT | FLAG_PROTECT_AFFECTED | FLAG_MIRROR_MOVE_AFFECTED | FLAG_DMG_MINIMIZE | FLAG_SHEER_FORCE_BOOST,
        .split = SPLIT_PHYSICAL,
        .zMovePower = 120,
        .zMoveEffect = Z_EFFECT_NONE,
    },

    [MOVE_COTTON_GUARD] =
    {
        .effect = EFFECT_DEFENSE_UP_3,
        .power = 0,
        .type = TYPE_GRASS,
        .accuracy = 0,
        .pp = 10,
        .secondaryEffectChance = 0,
        .target = MOVE_TARGET_USER,
        .priority = 0,
        .flags = FLAG_SNATCH_AFFECTED,
        .split = SPLIT_STATUS,
        .zMovePower = 0,
        .zMoveEffect = Z_EFFECT_RESET_STATS,
    },

    [MOVE_NIGHT_DAZE] =
    {
        .effect = EFFECT_ACCURACY_DOWN_HIT,
        .power = 85,
        .type = TYPE_DARK,
        .accuracy = 95,
        .pp = 10,
        .secondaryEffectChance = 40,
        .target = MOVE_TARGET_SELECTED,
        .priority = 0,
        .flags = FLAG_PROTECT_AFFECTED | FLAG_MIRROR_MOVE_AFFECTED | FLAG_KINGSROCK_AFFECTED | FLAG_SHEER_FORCE_BOOST,
        .split = SPLIT_SPECIAL,
        .zMovePower = 160,
        .zMoveEffect = Z_EFFECT_NONE,
    },

    [MOVE_PSYSTRIKE] =
    {
        .effect = EFFECT_PSYSHOCK,
        .power = 100,
        .type = TYPE_PSYCHIC,
        .accuracy = 100,
        .pp = 10,
        .secondaryEffectChance = 0,
        .target = MOVE_TARGET_SELECTED,
        .priority = 0,
        .flags = FLAG_PROTECT_AFFECTED | FLAG_MIRROR_MOVE_AFFECTED | FLAG_KINGSROCK_AFFECTED,
        .split = SPLIT_SPECIAL,
        .zMovePower = 180,
        .zMoveEffect = Z_EFFECT_NONE,
    },

    [MOVE_TAIL_SLAP] =
    {
        .effect = EFFECT_MULTI_HIT,
        .power = 25,
        .type = TYPE_NORMAL,
        .accuracy = 85,
        .pp = 10,
        .secondaryEffectChance = 0,
        .target = MOVE_TARGET_SELECTED,
        .priority = 0,
        .flags = FLAG_MAKES_CONTACT | FLAG_PROTECT_AFFECTED | FLAG_MIRROR_MOVE_AFFECTED | FLAG_KINGSROCK_AFFECTED,
        .split = SPLIT_PHYSICAL,
        .zMovePower = 100,
        .zMoveEffect = Z_EFFECT_NONE,
    },

    [MOVE_HURRICANE] =
    {
        #if B_UPDATED_MOVE_DATA >= GEN_6
            .power = 110,
        #else
            .power = 120,
        #endif
        .effect = EFFECT_HURRICANE,
        .type = TYPE_FLYING,
        .accuracy = 70,
        .pp = 10,
        .secondaryEffectChance = 30,
        .target = MOVE_TARGET_SELECTED,
        .priority = 0,
        .flags = FLAG_PROTECT_AFFECTED | FLAG_MIRROR_MOVE_AFFECTED | FLAG_KINGSROCK_AFFECTED | FLAG_SHEER_FORCE_BOOST | FLAG_HIT_IN_AIR,
        .split = SPLIT_SPECIAL,
        .zMovePower = 185,
        .zMoveEffect = Z_EFFECT_NONE,
    },

    [MOVE_HEAD_CHARGE] =
    {
        .effect = EFFECT_RECOIL_25,
        .power = 120,
        .type = TYPE_NORMAL,
        .accuracy = 100,
        .pp = 15,
        .secondaryEffectChance = 0,
        .target = MOVE_TARGET_SELECTED,
        .priority = 0,
        .flags = FLAG_MAKES_CONTACT | FLAG_PROTECT_AFFECTED | FLAG_MIRROR_MOVE_AFFECTED | FLAG_KINGSROCK_AFFECTED | FLAG_RECKLESS_BOOST,
        .split = SPLIT_PHYSICAL,
        .zMovePower = 190,
        .zMoveEffect = Z_EFFECT_NONE,
    },

    [MOVE_GEAR_GRIND] =
    {
        .effect = EFFECT_DOUBLE_HIT,
        .power = 50,
        .type = TYPE_STEEL,
        .accuracy = 85,
        .pp = 15,
        .secondaryEffectChance = 0,
        .target = MOVE_TARGET_SELECTED,
        .priority = 0,
        .flags = FLAG_MAKES_CONTACT | FLAG_PROTECT_AFFECTED | FLAG_MIRROR_MOVE_AFFECTED | FLAG_KINGSROCK_AFFECTED,
        .split = SPLIT_PHYSICAL,
        .zMovePower = 180,
        .zMoveEffect = Z_EFFECT_NONE,
    },

    [MOVE_SEARING_SHOT] =
    {
        .effect = EFFECT_BURN_HIT,
        .power = 100,
        .type = TYPE_FIRE,
        .accuracy = 100,
        .pp = 5,
        .secondaryEffectChance = 30,
        .target = MOVE_TARGET_FOES_AND_ALLY,
        .priority = 0,
        .flags = FLAG_PROTECT_AFFECTED | FLAG_MIRROR_MOVE_AFFECTED | FLAG_KINGSROCK_AFFECTED | FLAG_BALLISTIC | FLAG_SHEER_FORCE_BOOST,
        .split = SPLIT_SPECIAL,
        .zMovePower = 180,
        .zMoveEffect = Z_EFFECT_NONE,
    },

    [MOVE_TECHNO_BLAST] =
    {
         #if B_UPDATED_MOVE_DATA >= GEN_6
            .power = 120,
        #else
            .power = 85,
        #endif
        .effect = EFFECT_CHANGE_TYPE_ON_ITEM,
        .type = TYPE_NORMAL,
        .accuracy = 100,
        .pp = 5,
        .secondaryEffectChance = 0,
        .target = MOVE_TARGET_SELECTED,
        .priority = 0,
        .flags = FLAG_PROTECT_AFFECTED | FLAG_MIRROR_MOVE_AFFECTED | FLAG_KINGSROCK_AFFECTED,
        .split = SPLIT_SPECIAL,
        .argument = HOLD_EFFECT_DRIVE,
        .zMovePower = 190,
        .zMoveEffect = Z_EFFECT_NONE,
    },

    [MOVE_RELIC_SONG] =
    {
        .effect = EFFECT_SLEEP_HIT,
        .power = 75,
        .type = TYPE_NORMAL,
        .accuracy = 100,
        .pp = 10,
        .secondaryEffectChance = 10,
        .target = MOVE_TARGET_BOTH,
        .priority = 0,
        .flags = FLAG_PROTECT_AFFECTED | FLAG_MIRROR_MOVE_AFFECTED | FLAG_SOUND | FLAG_SHEER_FORCE_BOOST,
        .split = SPLIT_SPECIAL,
        .zMovePower = 140,
        .zMoveEffect = Z_EFFECT_NONE,
    },

    [MOVE_SECRET_SWORD] =
    {
        .effect = EFFECT_PSYSHOCK,
        .power = 85,
        .type = TYPE_FIGHTING,
        .accuracy = 100,
        .pp = 10,
        .secondaryEffectChance = 0,
        .target = MOVE_TARGET_SELECTED,
        .priority = 0,
        .flags = FLAG_PROTECT_AFFECTED | FLAG_MIRROR_MOVE_AFFECTED | FLAG_KINGSROCK_AFFECTED,
        .split = SPLIT_SPECIAL,
        .zMovePower = 160,
        .zMoveEffect = Z_EFFECT_NONE,
    },

    [MOVE_GLACIATE] =
    {
        .effect = EFFECT_SPEED_DOWN_HIT,
        .power = 65,
        .type = TYPE_ICE,
        .accuracy = 95,
        .pp = 10,
        .secondaryEffectChance = 100,
        .target = MOVE_TARGET_BOTH,
        .priority = 0,
        .flags = FLAG_PROTECT_AFFECTED | FLAG_MIRROR_MOVE_AFFECTED | FLAG_SHEER_FORCE_BOOST,
        .split = SPLIT_SPECIAL,
        .zMovePower = 120,
        .zMoveEffect = Z_EFFECT_NONE,
    },

    [MOVE_BOLT_STRIKE] =
    {
        .effect = EFFECT_PARALYZE_HIT,
        .power = 130,
        .type = TYPE_ELECTRIC,
        .accuracy = 85,
        .pp = 5,
        .secondaryEffectChance = 20,
        .target = MOVE_TARGET_SELECTED,
        .priority = 0,
        .flags = FLAG_MAKES_CONTACT | FLAG_PROTECT_AFFECTED | FLAG_MIRROR_MOVE_AFFECTED | FLAG_KINGSROCK_AFFECTED | FLAG_SHEER_FORCE_BOOST,
        .split = SPLIT_PHYSICAL,
        .zMovePower = 195,
        .zMoveEffect = Z_EFFECT_NONE,
    },

    [MOVE_BLUE_FLARE] =
    {
        .effect = EFFECT_BURN_HIT,
        .power = 130,
        .type = TYPE_FIRE,
        .accuracy = 85,
        .pp = 5,
        .secondaryEffectChance = 20,
        .target = MOVE_TARGET_SELECTED,
        .priority = 0,
        .flags = FLAG_PROTECT_AFFECTED | FLAG_MIRROR_MOVE_AFFECTED | FLAG_KINGSROCK_AFFECTED | FLAG_SHEER_FORCE_BOOST,
        .split = SPLIT_SPECIAL,
        .zMovePower = 195,
        .zMoveEffect = Z_EFFECT_NONE,
    },

    [MOVE_FIERY_DANCE] =
    {
        .effect = EFFECT_SP_ATTACK_UP_HIT,
        .power = 80,
        .type = TYPE_FIRE,
        .accuracy = 100,
        .pp = 10,
        .secondaryEffectChance = 50,
        .target = MOVE_TARGET_SELECTED,
        .priority = 0,
        .flags = FLAG_PROTECT_AFFECTED | FLAG_MIRROR_MOVE_AFFECTED | FLAG_KINGSROCK_AFFECTED | FLAG_DANCE | FLAG_SHEER_FORCE_BOOST,
        .split = SPLIT_SPECIAL,
        .zMovePower = 160,
        .zMoveEffect = Z_EFFECT_NONE,
    },

    [MOVE_FREEZE_SHOCK] =
    {
        .effect = EFFECT_TWO_TURNS_ATTACK,
        .power = 140,
        .type = TYPE_ICE,
        .accuracy = 90,
        .pp = 5,
        .secondaryEffectChance = 30,
        .target = MOVE_TARGET_SELECTED,
        .priority = 0,
        .flags = FLAG_PROTECT_AFFECTED | FLAG_MIRROR_MOVE_AFFECTED | FLAG_KINGSROCK_AFFECTED | FLAG_SHEER_FORCE_BOOST,
        .split = SPLIT_PHYSICAL,
        .argument = MOVE_EFFECT_PARALYSIS,
        .zMovePower = 200,
        .zMoveEffect = Z_EFFECT_NONE,
    },

    [MOVE_ICE_BURN] =
    {
        .effect = EFFECT_TWO_TURNS_ATTACK,
        .power = 140,
        .type = TYPE_ICE,
        .accuracy = 90,
        .pp = 5,
        .secondaryEffectChance = 30,
        .target = MOVE_TARGET_SELECTED,
        .priority = 0,
        .flags = FLAG_PROTECT_AFFECTED | FLAG_MIRROR_MOVE_AFFECTED | FLAG_KINGSROCK_AFFECTED | FLAG_SHEER_FORCE_BOOST,
        .split = SPLIT_SPECIAL,
        .argument = MOVE_EFFECT_BURN,
        .zMovePower = 200,
        .zMoveEffect = Z_EFFECT_NONE,
    },

    [MOVE_SNARL] =
    {
        .effect = EFFECT_SPECIAL_ATTACK_DOWN_HIT,
        .power = 55,
        .type = TYPE_DARK,
        .accuracy = 95,
        .pp = 15,
        .secondaryEffectChance = 100,
        .target = MOVE_TARGET_BOTH,
        .priority = 0,
        .flags = FLAG_PROTECT_AFFECTED | FLAG_MIRROR_MOVE_AFFECTED | FLAG_KINGSROCK_AFFECTED | FLAG_SHEER_FORCE_BOOST | FLAG_SOUND,
        .split = SPLIT_SPECIAL,
        .zMovePower = 100,
        .zMoveEffect = Z_EFFECT_NONE,
    },

    [MOVE_ICICLE_CRASH] =
    {
        .effect = EFFECT_FLINCH_HIT,
        .power = 85,
        .type = TYPE_ICE,
        .accuracy = 90,
        .pp = 10,
        .secondaryEffectChance = 30,
        .target = MOVE_TARGET_SELECTED,
        .priority = 0,
        .flags = FLAG_PROTECT_AFFECTED | FLAG_MIRROR_MOVE_AFFECTED | FLAG_SHEER_FORCE_BOOST,
        .split = SPLIT_PHYSICAL,
        .zMovePower = 160,
        .zMoveEffect = Z_EFFECT_NONE,
    },

    [MOVE_V_CREATE] =
    {
        .effect = EFFECT_V_CREATE,
        .power = 180,
        .type = TYPE_FIRE,
        .accuracy = 95,
        .pp = 5,
        .secondaryEffectChance = 100,
        .target = MOVE_TARGET_SELECTED,
        .priority = 0,
        .flags = FLAG_MAKES_CONTACT | FLAG_PROTECT_AFFECTED | FLAG_MIRROR_MOVE_AFFECTED | FLAG_KINGSROCK_AFFECTED,
        .split = SPLIT_PHYSICAL,
        .zMovePower = 220,
        .zMoveEffect = Z_EFFECT_NONE,
    },

    [MOVE_FUSION_FLARE] =
    {
        .effect = EFFECT_FUSION_COMBO,
        .power = 100,
        .type = TYPE_FIRE,
        .accuracy = 100,
        .pp = 5,
        .secondaryEffectChance = 0,
        .target = MOVE_TARGET_SELECTED,
        .priority = 0,
        .flags = FLAG_PROTECT_AFFECTED | FLAG_MIRROR_MOVE_AFFECTED | FLAG_KINGSROCK_AFFECTED,
        .split = SPLIT_SPECIAL,
        .zMovePower = 180,
        .zMoveEffect = Z_EFFECT_NONE,
    },

    [MOVE_FUSION_BOLT] =
    {
        .effect = EFFECT_FUSION_COMBO,
        .power = 100,
        .type = TYPE_ELECTRIC,
        .accuracy = 100,
        .pp = 5,
        .secondaryEffectChance = 0,
        .target = MOVE_TARGET_SELECTED,
        .priority = 0,
        .flags = FLAG_PROTECT_AFFECTED | FLAG_MIRROR_MOVE_AFFECTED | FLAG_KINGSROCK_AFFECTED,
        .split = SPLIT_PHYSICAL,
        .zMovePower = 180,
        .zMoveEffect = Z_EFFECT_NONE,
    },

    [MOVE_FLYING_PRESS] =
    {
        #if B_UPDATED_MOVE_DATA >= GEN_7
            .power = 100,
        #else
            .power = 80,
        #endif
        .effect = EFFECT_TWO_TYPED_MOVE,
        .type = TYPE_FIGHTING,
        .accuracy = 95,
        .pp = 10,
        .secondaryEffectChance = 0,
        .target = MOVE_TARGET_SELECTED,
        .priority = 0,
        .flags = FLAG_MAKES_CONTACT | FLAG_PROTECT_AFFECTED | FLAG_MIRROR_MOVE_AFFECTED | FLAG_KINGSROCK_AFFECTED | FLAG_DMG_MINIMIZE,
        .split = SPLIT_PHYSICAL,
        .argument = TYPE_FLYING,
        .zMovePower = 170,
        .zMoveEffect = Z_EFFECT_NONE,
    },

    [MOVE_MAT_BLOCK] =
    {
        .effect = EFFECT_MAT_BLOCK,
        .power = 0,
        .type = TYPE_FIGHTING,
        .accuracy = 0,
        .pp = 15,
        .secondaryEffectChance = 0,
        .target = MOVE_TARGET_USER,
        .priority = 0,
        .flags = FLAG_SNATCH_AFFECTED,
        .split = SPLIT_STATUS,
        .argument = TRUE, // Protects the whole side.
        .zMovePower = 0,
        .zMoveEffect = Z_EFFECT_DEF_UP_1,
    },

    [MOVE_BELCH] =
    {
        .effect = EFFECT_BELCH,
        .power = 120,
        .type = TYPE_POISON,
        .accuracy = 90,
        .pp = 10,
        .secondaryEffectChance = 0,
        .target = MOVE_TARGET_SELECTED,
        .priority = 0,
        .flags = FLAG_PROTECT_AFFECTED,
        .split = SPLIT_SPECIAL,
        .zMovePower = 190,
        .zMoveEffect = Z_EFFECT_NONE,
    },

    [MOVE_ROTOTILLER] =
    {
        .effect = EFFECT_ROTOTILLER,
        .power = 0,
        .type = TYPE_GROUND,
        .accuracy = 0,
        .pp = 10,
        .secondaryEffectChance = 0,
        .target = MOVE_TARGET_FOES_AND_ALLY | MOVE_TARGET_USER,
        .priority = 0,
        .flags = 0,
        .split = SPLIT_STATUS,
        .zMovePower = 0,
        .zMoveEffect = Z_EFFECT_ATK_UP_1,
    },

    [MOVE_STICKY_WEB] =
    {
        .effect = EFFECT_STICKY_WEB,
        .power = 0,
        .type = TYPE_BUG,
        .accuracy = 0,
        .pp = 20,
        .secondaryEffectChance = 0,
        .target = MOVE_TARGET_OPPONENTS_FIELD,
        .priority = 0,
        .flags = FLAG_MAGICCOAT_AFFECTED,
        .split = SPLIT_STATUS,
        .zMovePower = 0,
        .zMoveEffect = Z_EFFECT_SPD_UP_1,
    },

    [MOVE_FELL_STINGER] =
    {
        #if B_UPDATED_MOVE_DATA >= GEN_7
            .power = 50,
        #else
            .power = 30,
        #endif
        .effect = EFFECT_FELL_STINGER,
        .type = TYPE_BUG,
        .accuracy = 100,
        .pp = 25,
        .secondaryEffectChance = 0,
        .target = MOVE_TARGET_SELECTED,
        .priority = 0,
        .flags = FLAG_MAKES_CONTACT | FLAG_PROTECT_AFFECTED | FLAG_MIRROR_MOVE_AFFECTED | FLAG_KINGSROCK_AFFECTED,
        .split = SPLIT_PHYSICAL,
        .zMovePower = 100,
        .zMoveEffect = Z_EFFECT_NONE,
    },

    [MOVE_PHANTOM_FORCE] =
    {
        .effect = EFFECT_SEMI_INVULNERABLE,
        .power = 90,
        .type = TYPE_GHOST,
        .accuracy = 100,
        .pp = 10,
        .secondaryEffectChance = 100,
        .target = MOVE_TARGET_SELECTED,
        .priority = 0,
        .flags = FLAG_MAKES_CONTACT | FLAG_MIRROR_MOVE_AFFECTED | FLAG_KINGSROCK_AFFECTED | FLAG_DMG_MINIMIZE,
        .split = SPLIT_PHYSICAL,
        .argument = MOVE_EFFECT_FEINT,
        .zMovePower = 175,
        .zMoveEffect = Z_EFFECT_NONE,
    },

    [MOVE_TRICK_OR_TREAT] =
    {
        .effect = EFFECT_THIRD_TYPE,
        .power = 0,
        .type = TYPE_GHOST,
        .accuracy = 100,
        .pp = 20,
        .secondaryEffectChance = 0,
        .target = MOVE_TARGET_SELECTED,
        .priority = 0,
        .flags = FLAG_PROTECT_AFFECTED | FLAG_MIRROR_MOVE_AFFECTED,
        .split = SPLIT_STATUS,
        .argument = TYPE_GHOST,
        .zMovePower = 0,
        .zMoveEffect = Z_EFFECT_ALL_STATS_UP_1,
    },

    [MOVE_NOBLE_ROAR] =
    {
        .effect = EFFECT_NOBLE_ROAR,
        .power = 0,
        .type = TYPE_NORMAL,
        .accuracy = 100,
        .pp = 30,
        .secondaryEffectChance = 0,
        .target = MOVE_TARGET_SELECTED,
        .priority = 0,
        .flags = FLAG_PROTECT_AFFECTED | FLAG_MAGICCOAT_AFFECTED | FLAG_MIRROR_MOVE_AFFECTED | FLAG_SOUND,
        .split = SPLIT_STATUS,
        .zMovePower = 0,
        .zMoveEffect = Z_EFFECT_DEF_UP_1,
    },

    [MOVE_ION_DELUGE] =
    {
        .effect = EFFECT_ION_DELUGE,
        .power = 0,
        .type = TYPE_ELECTRIC,
        .accuracy = 0,
        .pp = 25,
        .secondaryEffectChance = 0,
        .target = MOVE_TARGET_USER,
        .priority = 1,
        .flags = 0,
        .split = SPLIT_STATUS,
        .zMovePower = 0,
        .zMoveEffect = Z_EFFECT_SPATK_UP_1,
    },

    [MOVE_PARABOLIC_CHARGE] =
    {
        #if B_UPDATED_MOVE_DATA >= GEN_7
            .power = 65,
        #else
            .power = 50,
        #endif
        .effect = EFFECT_ABSORB,
        .type = TYPE_ELECTRIC,
        .accuracy = 100,
        .pp = 20,
        .secondaryEffectChance = 0,
        .target = MOVE_TARGET_FOES_AND_ALLY,
        .priority = 0,
        .flags = FLAG_PROTECT_AFFECTED | FLAG_MIRROR_MOVE_AFFECTED,
        .split = SPLIT_SPECIAL,
        .zMovePower = 120,
        .zMoveEffect = Z_EFFECT_NONE,
    },

    [MOVE_FORESTS_CURSE] =
    {
        .effect = EFFECT_THIRD_TYPE,
        .power = 0,
        .type = TYPE_GRASS,
        .accuracy = 100,
        .pp = 20,
        .secondaryEffectChance = 0,
        .target = MOVE_TARGET_SELECTED,
        .priority = 0,
        .flags = FLAG_PROTECT_AFFECTED | FLAG_MIRROR_MOVE_AFFECTED,
        .split = SPLIT_STATUS,
        .argument = TYPE_GRASS,
        .zMovePower = 0,
        .zMoveEffect = Z_EFFECT_ALL_STATS_UP_1,
    },

    [MOVE_PETAL_BLIZZARD] =
    {
        .effect = EFFECT_HIT,
        .power = 90,
        .type = TYPE_GRASS,
        .accuracy = 100,
        .pp = 15,
        .secondaryEffectChance = 0,
        .target = MOVE_TARGET_FOES_AND_ALLY,
        .priority = 0,
        .flags = FLAG_PROTECT_AFFECTED | FLAG_MIRROR_MOVE_AFFECTED | FLAG_KINGSROCK_AFFECTED,
        .split = SPLIT_PHYSICAL,
        .zMovePower = 175,
        .zMoveEffect = Z_EFFECT_NONE,
    },

    [MOVE_FREEZE_DRY] =
    {
        .effect = EFFECT_FREEZE_DRY,
        .power = 70,
        .type = TYPE_ICE,
        .accuracy = 100,
        .pp = 20,
        .secondaryEffectChance = 10,
        .target = MOVE_TARGET_SELECTED,
        .priority = 0,
        .flags = FLAG_PROTECT_AFFECTED | FLAG_MIRROR_MOVE_AFFECTED | FLAG_SHEER_FORCE_BOOST,
        .split = SPLIT_SPECIAL,
        .zMovePower = 140,
        .zMoveEffect = Z_EFFECT_NONE,
    },

    [MOVE_DISARMING_VOICE] =
    {
        .effect = EFFECT_HIT,
        .power = 40,
        .type = TYPE_FAIRY,
        .accuracy = 0,
        .pp = 15,
        .secondaryEffectChance = 0,
        .target = MOVE_TARGET_BOTH,
        .priority = 0,
        .flags = FLAG_PROTECT_AFFECTED | FLAG_MIRROR_MOVE_AFFECTED | FLAG_KINGSROCK_AFFECTED | FLAG_SOUND,
        .split = SPLIT_SPECIAL,
        .zMovePower = 100,
        .zMoveEffect = Z_EFFECT_NONE,
    },

    [MOVE_PARTING_SHOT] =
    {
        .effect = EFFECT_PARTING_SHOT,
        .power = 0,
        .type = TYPE_DARK,
        .accuracy = 100,
        .pp = 20,
        .secondaryEffectChance = 0,
        .target = MOVE_TARGET_SELECTED,
        .priority = 0,
        .flags = FLAG_PROTECT_AFFECTED | FLAG_MAGICCOAT_AFFECTED | FLAG_MIRROR_MOVE_AFFECTED | FLAG_SOUND,
        .split = SPLIT_STATUS,
        .zMovePower = 0,
        .zMoveEffect = Z_EFFECT_RESTORE_REPLACEMENT_HP,
    },

    [MOVE_TOPSY_TURVY] =
    {
        #if B_UPDATED_MOVE_DATA >= GEN_7
            .accuracy = 0,
        #else
            .accuracy = 100,
        #endif
        .effect = EFFECT_TOPSY_TURVY,
        .power = 0,
        .type = TYPE_DARK,
        .pp = 20,
        .secondaryEffectChance = 0,
        .target = MOVE_TARGET_SELECTED,
        .priority = 0,
        .flags = FLAG_PROTECT_AFFECTED | FLAG_MAGICCOAT_AFFECTED | FLAG_MIRROR_MOVE_AFFECTED,
        .split = SPLIT_STATUS,
        .zMovePower = 0,
        .zMoveEffect = Z_EFFECT_ATK_UP_1,
    },

    [MOVE_DRAINING_KISS] =
    {
        .effect = EFFECT_ABSORB,
        .power = 50,
        .type = TYPE_FAIRY,
        .accuracy = 100,
        .pp = 10,
        .secondaryEffectChance = 0,
        .target = MOVE_TARGET_SELECTED,
        .priority = 0,
        .flags = FLAG_MAKES_CONTACT | FLAG_PROTECT_AFFECTED | FLAG_MIRROR_MOVE_AFFECTED | FLAG_KINGSROCK_AFFECTED,
        .split = SPLIT_SPECIAL, // restores 75% HP instead of 50% HP
        .argument = 75,
        .zMovePower = 100,
        .zMoveEffect = Z_EFFECT_NONE,
    },

    [MOVE_CRAFTY_SHIELD] =
    {
        .effect = EFFECT_PROTECT,
        .power = 0,
        .type = TYPE_FAIRY,
        .accuracy = 0,
        .pp = 10,
        .secondaryEffectChance = 0,
        .target = MOVE_TARGET_USER,
        .priority = 3,
        .flags = 0,
        .split = SPLIT_STATUS,
        .argument = TRUE, // Protects the whole side.
        .zMovePower = 0,
        .zMoveEffect = Z_EFFECT_SPDEF_UP_1,
    },

    [MOVE_FLOWER_SHIELD] =
    {
        .effect = EFFECT_FLOWER_SHIELD,
        .power = 0,
        .type = TYPE_FAIRY,
        .accuracy = 0,
        .pp = 10,
        .secondaryEffectChance = 0,
        .target = MOVE_TARGET_USER | MOVE_TARGET_FOES_AND_ALLY,
        .priority = 0,
        .flags = 0,
        .split = SPLIT_STATUS,
        .zMovePower = 0,
        .zMoveEffect = Z_EFFECT_DEF_UP_1,
    },

    [MOVE_GRASSY_TERRAIN] =
    {
        .effect = EFFECT_GRASSY_TERRAIN,
        .power = 0,
        .type = TYPE_GRASS,
        .accuracy = 0,
        .pp = 10,
        .secondaryEffectChance = 0,
        .target = MOVE_TARGET_USER,
        .priority = 0,
        .flags = 0,
        .split = SPLIT_STATUS,
        .zMovePower = 0,
        .zMoveEffect = Z_EFFECT_DEF_UP_1,
    },

    [MOVE_MISTY_TERRAIN] =
    {
        .effect = EFFECT_MISTY_TERRAIN,
        .power = 0,
        .type = TYPE_FAIRY,
        .accuracy = 0,
        .pp = 10,
        .secondaryEffectChance = 0,
        .target = MOVE_TARGET_USER,
        .priority = 0,
        .flags = 0,
        .split = SPLIT_STATUS,
        .zMovePower = 0,
        .zMoveEffect = Z_EFFECT_SPDEF_UP_1,
    },

    [MOVE_ELECTRIFY] =
    {
        .effect = EFFECT_ELECTRIFY,
        .power = 0,
        .type = TYPE_ELECTRIC,
        .accuracy = 0,
        .pp = 20,
        .secondaryEffectChance = 0,
        .target = MOVE_TARGET_SELECTED,
        .priority = 0,
        .flags = 0,
        .split = SPLIT_STATUS,
        .zMovePower = 0,
        .zMoveEffect = Z_EFFECT_SPATK_UP_1,
    },

    [MOVE_PLAY_ROUGH] =
    {
        .effect = EFFECT_ATTACK_DOWN_HIT,
        .power = 90,
        .type = TYPE_FAIRY,
        .accuracy = 90,
        .pp = 10,
        .secondaryEffectChance = 10,
        .target = MOVE_TARGET_SELECTED,
        .priority = 0,
        .flags = FLAG_MAKES_CONTACT | FLAG_PROTECT_AFFECTED | FLAG_MIRROR_MOVE_AFFECTED | FLAG_KINGSROCK_AFFECTED | FLAG_SHEER_FORCE_BOOST,
        .split = SPLIT_PHYSICAL,
        .zMovePower = 175,
        .zMoveEffect = Z_EFFECT_NONE,
    },

    [MOVE_FAIRY_WIND] =
    {
        .effect = EFFECT_HIT,
        .power = 40,
        .type = TYPE_FAIRY,
        .accuracy = 100,
        .pp = 30,
        .secondaryEffectChance = 0,
        .target = MOVE_TARGET_SELECTED,
        .priority = 0,
        .flags = FLAG_PROTECT_AFFECTED | FLAG_MIRROR_MOVE_AFFECTED | FLAG_KINGSROCK_AFFECTED,
        .split = SPLIT_SPECIAL,
        .zMovePower = 100,
        .zMoveEffect = Z_EFFECT_NONE,
    },

    [MOVE_MOONBLAST] =
    {
        .effect = EFFECT_SPECIAL_ATTACK_DOWN_HIT,
        .power = 95,
        .type = TYPE_FAIRY,
        .accuracy = 100,
        .pp = 15,
        .secondaryEffectChance = 30,
        .target = MOVE_TARGET_SELECTED,
        .priority = 0,
        .flags = FLAG_PROTECT_AFFECTED | FLAG_MIRROR_MOVE_AFFECTED | FLAG_KINGSROCK_AFFECTED | FLAG_SHEER_FORCE_BOOST,
        .split = SPLIT_SPECIAL,
        .zMovePower = 175,
        .zMoveEffect = Z_EFFECT_NONE,
    },

    [MOVE_BOOMBURST] =
    {
        .effect = EFFECT_HIT,
        .power = 140,
        .type = TYPE_NORMAL,
        .accuracy = 100,
        .pp = 10,
        .secondaryEffectChance = 0,
        .target = MOVE_TARGET_FOES_AND_ALLY,
        .priority = 0,
        .flags = FLAG_PROTECT_AFFECTED | FLAG_MIRROR_MOVE_AFFECTED | FLAG_KINGSROCK_AFFECTED | FLAG_SOUND,
        .split = SPLIT_SPECIAL,
        .zMovePower = 200,
        .zMoveEffect = Z_EFFECT_NONE,
    },

    [MOVE_FAIRY_LOCK] =
    {
        .effect = EFFECT_FAIRY_LOCK,
        .power = 0,
        .type = TYPE_FAIRY,
        .accuracy = 0,
        .pp = 10,
        .secondaryEffectChance = 0,
        .target = MOVE_TARGET_USER,
        .priority = 0,
        .flags = 0,
        .split = SPLIT_STATUS,
        .zMovePower = 0,
        .zMoveEffect = Z_EFFECT_DEF_UP_1,
    },

    [MOVE_KINGS_SHIELD] =
    {
        .effect = EFFECT_PROTECT,
        .power = 0,
        .type = TYPE_STEEL,
        .accuracy = 0,
        .pp = 10,
        .secondaryEffectChance = 0,
        .target = MOVE_TARGET_USER,
        .priority = 4,
        .flags = FLAG_PROTECTION_MOVE,
        .split = SPLIT_STATUS,
        .zMovePower = 0,
        .zMoveEffect = Z_EFFECT_RESET_STATS,
    },

    [MOVE_PLAY_NICE] =
    {
        .effect = EFFECT_ATTACK_DOWN,
        .power = 0,
        .type = TYPE_NORMAL,
        .accuracy = 0,
        .pp = 20,
        .secondaryEffectChance = 0,
        .target = MOVE_TARGET_SELECTED,
        .priority = 0,
        .flags = FLAG_MAGICCOAT_AFFECTED | FLAG_MIRROR_MOVE_AFFECTED,
        .split = SPLIT_STATUS,
        .zMovePower = 0,
        .zMoveEffect = Z_EFFECT_DEF_UP_1,
    },

    [MOVE_CONFIDE] =
    {
        .effect = EFFECT_SPECIAL_ATTACK_DOWN,
        .power = 0,
        .type = TYPE_NORMAL,
        .accuracy = 0,
        .pp = 20,
        .secondaryEffectChance = 0,
        .target = MOVE_TARGET_SELECTED,
        .priority = 0,
        .flags = FLAG_MAGICCOAT_AFFECTED | FLAG_MIRROR_MOVE_AFFECTED | FLAG_SOUND,
        .split = SPLIT_STATUS,
        .zMovePower = 0,
        .zMoveEffect = Z_EFFECT_SPDEF_UP_1,
    },

    [MOVE_DIAMOND_STORM] =
    {
        #if B_UPDATED_MOVE_DATA >= GEN_4
            .effect = EFFECT_DEFENSE_UP2_HIT,
        #else
            .effect = EFFECT_DEFENSE_UP_HIT,
        #endif
        .power = 100,
        .type = TYPE_ROCK,
        .accuracy = 95,
        .pp = 5,
        .secondaryEffectChance = 50,
        .target = MOVE_TARGET_BOTH,
        .priority = 0,
        .flags = FLAG_PROTECT_AFFECTED | FLAG_MIRROR_MOVE_AFFECTED | FLAG_KINGSROCK_AFFECTED | FLAG_SHEER_FORCE_BOOST,
        .split = SPLIT_PHYSICAL,
        .zMovePower = 180,
        .zMoveEffect = Z_EFFECT_NONE,
    },

    [MOVE_STEAM_ERUPTION] =
    {
        .effect = EFFECT_SCALD,
        .power = 110,
        .type = TYPE_WATER,
        .accuracy = 95,
        .pp = 5,
        .secondaryEffectChance = 30,
        .target = MOVE_TARGET_SELECTED,
        .priority = 0,
        .flags = FLAG_PROTECT_AFFECTED | FLAG_MIRROR_MOVE_AFFECTED | FLAG_KINGSROCK_AFFECTED | FLAG_SHEER_FORCE_BOOST,
        .split = SPLIT_SPECIAL,
        .zMovePower = 185,
        .zMoveEffect = Z_EFFECT_NONE,
    },

    [MOVE_HYPERSPACE_HOLE] =
    {
        .effect = EFFECT_FEINT,
        .power = 80,
        .type = TYPE_PSYCHIC,
        .accuracy = 0,
        .pp = 5,
        .secondaryEffectChance = 0,
        .target = MOVE_TARGET_SELECTED,
        .priority = 0,
        .flags = FLAG_MIRROR_MOVE_AFFECTED | FLAG_KINGSROCK_AFFECTED,
        .split = SPLIT_SPECIAL,
        .zMovePower = 160,
        .zMoveEffect = Z_EFFECT_NONE,
    },

    [MOVE_WATER_SHURIKEN] =
    {
        #if B_WATER_SHURIKEN_SPLIT >= GEN_7
            .split = SPLIT_SPECIAL,
        #else
            .split = SPLIT_PHYSICAL,
        #endif
        .effect = EFFECT_MULTI_HIT,
        .power = 15,
        .type = TYPE_WATER,
        .accuracy = 100,
        .pp = 20,
        .secondaryEffectChance = 0,
        .target = MOVE_TARGET_SELECTED,
        .priority = 1,
        .flags = FLAG_PROTECT_AFFECTED | FLAG_MIRROR_MOVE_AFFECTED | FLAG_KINGSROCK_AFFECTED,
        .zMovePower = 100,
        .zMoveEffect = Z_EFFECT_NONE,
    },

    [MOVE_MYSTICAL_FIRE] =
    {
        #if B_UPDATED_MOVE_DATA >= GEN_7
            .power = 75,
        #else
            .power = 65,
        #endif
        .effect = EFFECT_SPECIAL_ATTACK_DOWN_HIT,
        .type = TYPE_FIRE,
        .accuracy = 100,
        .pp = 10,
        .secondaryEffectChance = 100,
        .target = MOVE_TARGET_SELECTED,
        .priority = 0,
        .flags = FLAG_PROTECT_AFFECTED | FLAG_MIRROR_MOVE_AFFECTED | FLAG_KINGSROCK_AFFECTED | FLAG_SHEER_FORCE_BOOST,
        .split = SPLIT_SPECIAL,
        .zMovePower = 140,
        .zMoveEffect = Z_EFFECT_NONE,
    },

    [MOVE_SPIKY_SHIELD] =
    {
        .effect = EFFECT_PROTECT,
        .power = 0,
        .type = TYPE_GRASS,
        .accuracy = 0,
        .pp = 10,
        .secondaryEffectChance = 0,
        .target = MOVE_TARGET_USER,
        .priority = 4,
        .flags = FLAG_PROTECTION_MOVE,
        .split = SPLIT_STATUS,
        .zMovePower = 0,
        .zMoveEffect = Z_EFFECT_DEF_UP_1,
    },

    [MOVE_AROMATIC_MIST] =
    {
        .effect = EFFECT_AROMATIC_MIST,
        .power = 0,
        .type = TYPE_FAIRY,
        .accuracy = 0,
        .pp = 20,
        .secondaryEffectChance = 0,
        .target = MOVE_TARGET_ALLY,
        .priority = 0,
        .flags = 0,
        .split = SPLIT_STATUS,
        .zMovePower = 0,
        .zMoveEffect = Z_EFFECT_SPDEF_UP_2,
    },

    [MOVE_EERIE_IMPULSE] =
    {
        .effect = EFFECT_SPECIAL_ATTACK_DOWN_2,
        .power = 0,
        .type = TYPE_ELECTRIC,
        .accuracy = 100,
        .pp = 15,
        .secondaryEffectChance = 0,
        .target = MOVE_TARGET_SELECTED,
        .priority = 0,
        .flags = FLAG_PROTECT_AFFECTED | FLAG_MAGICCOAT_AFFECTED | FLAG_MIRROR_MOVE_AFFECTED,
        .split = SPLIT_STATUS,
        .zMovePower = 0,
        .zMoveEffect = Z_EFFECT_SPDEF_UP_1,
    },

    [MOVE_VENOM_DRENCH] =
    {
        .effect = EFFECT_VENOM_DRENCH,
        .power = 0,
        .type = TYPE_POISON,
        .accuracy = 100,
        .pp = 20,
        .secondaryEffectChance = 0,
        .target = MOVE_TARGET_BOTH,
        .priority = 0,
        .flags = FLAG_PROTECT_AFFECTED | FLAG_MAGICCOAT_AFFECTED | FLAG_MIRROR_MOVE_AFFECTED,
        .split = SPLIT_STATUS,
        .zMovePower = 0,
        .zMoveEffect = Z_EFFECT_DEF_UP_1,
    },

    [MOVE_POWDER] =
    {
        .effect = EFFECT_POWDER,
        .power = 0,
        .type = TYPE_BUG,
        .accuracy = 100,
        .pp = 20,
        .secondaryEffectChance = 0,
        .target = MOVE_TARGET_SELECTED,
        .priority = 1,
        .flags = FLAG_PROTECT_AFFECTED | FLAG_MAGICCOAT_AFFECTED | FLAG_MIRROR_MOVE_AFFECTED | FLAG_POWDER,
        .split = SPLIT_STATUS,
        .zMovePower = 0,
        .zMoveEffect = Z_EFFECT_SPDEF_UP_2,
    },

    [MOVE_GEOMANCY] =
    {
        .effect = EFFECT_GEOMANCY,
        .power = 0,
        .type = TYPE_FAIRY,
        .accuracy = 0,
        .pp = 10,
        .secondaryEffectChance = 0,
        .target = MOVE_TARGET_USER,
        .priority = 0,
        .flags = 0,
        .split = SPLIT_STATUS,
        .zMovePower = 0,
        .zMoveEffect = Z_EFFECT_ALL_STATS_UP_1,
    },

    [MOVE_MAGNETIC_FLUX] =
    {
        .effect = EFFECT_MAGNETIC_FLUX,
        .power = 0,
        .type = TYPE_ELECTRIC,
        .accuracy = 0,
        .pp = 20,
        .secondaryEffectChance = 0,
        .target = MOVE_TARGET_USER,
        .priority = 0,
        .flags = FLAG_SNATCH_AFFECTED,
        .split = SPLIT_STATUS,
        .zMovePower = 0,
        .zMoveEffect = Z_EFFECT_SPDEF_UP_1,
    },

    [MOVE_HAPPY_HOUR] =
    {
        .effect = EFFECT_DO_NOTHING,
        .power = 0,
        .type = TYPE_NORMAL,
        .accuracy = 0,
        .pp = 30,
        .secondaryEffectChance = 0,
        .target = MOVE_TARGET_USER,
        .priority = 0,
        .flags = 0,
        .split = SPLIT_STATUS,
        .zMovePower = 0,
        .zMoveEffect = Z_EFFECT_ALL_STATS_UP_1,
    },

    [MOVE_ELECTRIC_TERRAIN] =
    {
        .effect = EFFECT_ELECTRIC_TERRAIN,
        .power = 0,
        .type = TYPE_ELECTRIC,
        .accuracy = 0,
        .pp = 10,
        .secondaryEffectChance = 0,
        .target = MOVE_TARGET_USER,
        .priority = 0,
        .flags = 0,
        .split = SPLIT_STATUS,
        .zMovePower = 0,
        .zMoveEffect = Z_EFFECT_SPD_UP_1,
    },

    [MOVE_DAZZLING_GLEAM] =
    {
        .effect = EFFECT_HIT,
        .power = 80,
        .type = TYPE_FAIRY,
        .accuracy = 100,
        .pp = 10,
        .secondaryEffectChance = 0,
        .target = MOVE_TARGET_BOTH,
        .priority = 0,
        .flags = FLAG_PROTECT_AFFECTED | FLAG_MIRROR_MOVE_AFFECTED | FLAG_KINGSROCK_AFFECTED,
        .split = SPLIT_SPECIAL,
        .zMovePower = 160,
        .zMoveEffect = Z_EFFECT_NONE,
    },

    [MOVE_CELEBRATE] =
    {
        .effect = EFFECT_DO_NOTHING,
        .power = 0,
        .type = TYPE_NORMAL,
        .accuracy = 0,
        .pp = 40,
        .secondaryEffectChance = 0,
        .target = MOVE_TARGET_USER,
        .priority = 0,
        .flags = 0,
        .split = SPLIT_STATUS,
        .zMovePower = 0,
        .zMoveEffect = Z_EFFECT_ALL_STATS_UP_1,
    },

    [MOVE_HOLD_HANDS] =
    {
        .effect = EFFECT_DO_NOTHING,
        .power = 0,
        .type = TYPE_NORMAL,
        .accuracy = 0,
        .pp = 40,
        .secondaryEffectChance = 0,
        .target = MOVE_TARGET_ALLY,
        .priority = 0,
        .flags = 0,
        .split = SPLIT_STATUS,
        .zMovePower = 0,
        .zMoveEffect = Z_EFFECT_ALL_STATS_UP_1,
    },

    [MOVE_BABY_DOLL_EYES] =
    {
        .effect = EFFECT_ATTACK_DOWN,
        .power = 0,
        .type = TYPE_FAIRY,
        .accuracy = 100,
        .pp = 30,
        .secondaryEffectChance = 0,
        .target = MOVE_TARGET_SELECTED,
        .priority = 1,
        .flags = FLAG_PROTECT_AFFECTED | FLAG_MAGICCOAT_AFFECTED | FLAG_MIRROR_MOVE_AFFECTED,
        .split = SPLIT_STATUS,
        .zMovePower = 0,
        .zMoveEffect = Z_EFFECT_DEF_UP_1,
    },

    [MOVE_NUZZLE] =
    {
        .effect = EFFECT_PARALYZE_HIT,
        .power = 20,
        .type = TYPE_ELECTRIC,
        .accuracy = 100,
        .pp = 20,
        .secondaryEffectChance = 100,
        .target = MOVE_TARGET_SELECTED,
        .priority = 0,
        .flags = FLAG_MAKES_CONTACT | FLAG_PROTECT_AFFECTED | FLAG_MIRROR_MOVE_AFFECTED | FLAG_KINGSROCK_AFFECTED | FLAG_SHEER_FORCE_BOOST,
        .split = SPLIT_PHYSICAL,
        .zMovePower = 100,
        .zMoveEffect = Z_EFFECT_NONE,
    },

    [MOVE_HOLD_BACK] =
    {
        .effect = EFFECT_FALSE_SWIPE,
        .power = 40,
        .type = TYPE_NORMAL,
        .accuracy = 100,
        .pp = 40,
        .secondaryEffectChance = 0,
        .target = MOVE_TARGET_SELECTED,
        .priority = 0,
        .flags = FLAG_MAKES_CONTACT | FLAG_PROTECT_AFFECTED | FLAG_MIRROR_MOVE_AFFECTED | FLAG_KINGSROCK_AFFECTED,
        .split = SPLIT_PHYSICAL,
        .zMovePower = 100,
        .zMoveEffect = Z_EFFECT_NONE,
    },

    [MOVE_INFESTATION] =
    {
        .effect = EFFECT_TRAP,
        .power = 20,
        .type = TYPE_BUG,
        .accuracy = 100,
        .pp = 20,
        .secondaryEffectChance = 100,
        .target = MOVE_TARGET_SELECTED,
        .priority = 0,
        .flags = FLAG_MAKES_CONTACT | FLAG_PROTECT_AFFECTED | FLAG_MIRROR_MOVE_AFFECTED | FLAG_KINGSROCK_AFFECTED,
        .split = SPLIT_SPECIAL,
        .zMovePower = 100,
        .zMoveEffect = Z_EFFECT_NONE,
    },

    [MOVE_POWER_UP_PUNCH] =
    {
        .effect = EFFECT_ATTACK_UP_HIT,
        .power = 40,
        .type = TYPE_FIGHTING,
        .accuracy = 100,
        .pp = 20,
        .secondaryEffectChance = 100,
        .target = MOVE_TARGET_SELECTED,
        .priority = 0,
        .flags = FLAG_MAKES_CONTACT | FLAG_PROTECT_AFFECTED | FLAG_MIRROR_MOVE_AFFECTED | FLAG_KINGSROCK_AFFECTED | FLAG_IRON_FIST_BOOST | FLAG_SHEER_FORCE_BOOST,
        .split = SPLIT_PHYSICAL,
        .zMovePower = 100,
        .zMoveEffect = Z_EFFECT_NONE,
    },

    [MOVE_OBLIVION_WING] =
    {
        .effect = EFFECT_ABSORB,
        .power = 80,
        .type = TYPE_FLYING,
        .accuracy = 100,
        .pp = 10,
        .secondaryEffectChance = 0,
        .target = MOVE_TARGET_SELECTED,
        .priority = 0,
        .flags = FLAG_PROTECT_AFFECTED | FLAG_MIRROR_MOVE_AFFECTED | FLAG_KINGSROCK_AFFECTED,
        .split = SPLIT_SPECIAL,
        .argument = 75, // restores 75% HP instead of 50% HP
        .zMovePower = 160,
        .zMoveEffect = Z_EFFECT_NONE,
    },

    [MOVE_THOUSAND_ARROWS] =
    {
        .effect = EFFECT_SMACK_DOWN,
        .power = 90,
        .type = TYPE_GROUND,
        .accuracy = 100,
        .pp = 10,
        .secondaryEffectChance = 0,
        .target = MOVE_TARGET_BOTH,
        .priority = 0,
        .flags = FLAG_PROTECT_AFFECTED | FLAG_MIRROR_MOVE_AFFECTED | FLAG_KINGSROCK_AFFECTED | FLAG_HIT_IN_AIR,
        .split = SPLIT_PHYSICAL,
        .zMovePower = 175,
        .zMoveEffect = Z_EFFECT_NONE,
    },

    [MOVE_THOUSAND_WAVES] =
    {
        .effect = EFFECT_HIT_PREVENT_ESCAPE,
        .power = 90,
        .type = TYPE_GROUND,
        .accuracy = 100,
        .pp = 10,
        .secondaryEffectChance = 100,
        .target = MOVE_TARGET_BOTH,
        .priority = 0,
        .flags = FLAG_PROTECT_AFFECTED | FLAG_MIRROR_MOVE_AFFECTED | FLAG_KINGSROCK_AFFECTED,
        .split = SPLIT_PHYSICAL,
        .zMovePower = 175,
        .zMoveEffect = Z_EFFECT_NONE,
    },

    [MOVE_LANDS_WRATH] =
    {
        .effect = EFFECT_HIT,
        .power = 90,
        .type = TYPE_GROUND,
        .accuracy = 100,
        .pp = 10,
        .secondaryEffectChance = 0,
        .target = MOVE_TARGET_BOTH,
        .priority = 0,
        .flags = FLAG_PROTECT_AFFECTED | FLAG_MIRROR_MOVE_AFFECTED | FLAG_KINGSROCK_AFFECTED,
        .split = SPLIT_PHYSICAL,
        .zMovePower = 175,
        .zMoveEffect = Z_EFFECT_NONE,
    },

    [MOVE_LIGHT_OF_RUIN] =
    {
        .effect = EFFECT_RECOIL_50,
        .power = 140,
        .type = TYPE_FAIRY,
        .accuracy = 90,
        .pp = 5,
        .secondaryEffectChance = 0,
        .target = MOVE_TARGET_SELECTED,
        .priority = 0,
        .flags = FLAG_PROTECT_AFFECTED | FLAG_MIRROR_MOVE_AFFECTED | FLAG_KINGSROCK_AFFECTED | FLAG_RECKLESS_BOOST,
        .split = SPLIT_SPECIAL,
        .zMovePower = 200,
        .zMoveEffect = Z_EFFECT_NONE,
    },

    [MOVE_ORIGIN_PULSE] =
    {
        .effect = EFFECT_HIT,
        .power = 110,
        .type = TYPE_WATER,
        .accuracy = 85,
        .pp = 10,
        .secondaryEffectChance = 0,
        .target = MOVE_TARGET_BOTH,
        .priority = 0,
        .flags = FLAG_PROTECT_AFFECTED | FLAG_MIRROR_MOVE_AFFECTED | FLAG_KINGSROCK_AFFECTED | FLAG_MEGA_LAUNCHER_BOOST,
        .split = SPLIT_SPECIAL,
        .zMovePower = 185,
        .zMoveEffect = Z_EFFECT_NONE,
    },

    [MOVE_PRECIPICE_BLADES] =
    {
        .effect = EFFECT_HIT,
        .power = 120,
        .type = TYPE_GROUND,
        .accuracy = 85,
        .pp = 10,
        .secondaryEffectChance = 0,
        .target = MOVE_TARGET_BOTH,
        .priority = 0,
        .flags = FLAG_PROTECT_AFFECTED | FLAG_MIRROR_MOVE_AFFECTED | FLAG_KINGSROCK_AFFECTED,
        .split = SPLIT_PHYSICAL,
        .zMovePower = 190,
        .zMoveEffect = Z_EFFECT_NONE,
    },

    [MOVE_DRAGON_ASCENT] =
    {
        .effect = EFFECT_CLOSE_COMBAT,
        .power = 120,
        .type = TYPE_FLYING,
        .accuracy = 100,
        .pp = 5,
        .secondaryEffectChance = 100,
        .target = MOVE_TARGET_SELECTED,
        .priority = 0,
        .flags = FLAG_MAKES_CONTACT | FLAG_PROTECT_AFFECTED | FLAG_MIRROR_MOVE_AFFECTED | FLAG_KINGSROCK_AFFECTED,
        .split = SPLIT_PHYSICAL,
        .zMovePower = 190,
        .zMoveEffect = Z_EFFECT_NONE,
    },

    [MOVE_HYPERSPACE_FURY] =
    {
        .effect = EFFECT_PLACEHOLDER,
        .power = 0,
        .type = TYPE_MYSTERY,
        .accuracy = 0,
        .pp = 0,
        .secondaryEffectChance = 0,
        .target = MOVE_TARGET_SELECTED,
        .priority = 0,
        .flags = 0,
        .split = SPLIT_PHYSICAL,
    },

    [MOVE_SHORE_UP] =
    {
        .effect = EFFECT_SHORE_UP,
        .power = 0,
        .type = TYPE_GROUND,
        .accuracy = 0,
        .pp = 10,
        .secondaryEffectChance = 0,
        .target = MOVE_TARGET_USER,
        .priority = 0,
        .flags = FLAG_SNATCH_AFFECTED,
        .split = SPLIT_STATUS,
        .zMovePower = 0,
        .zMoveEffect = Z_EFFECT_RESET_STATS,
    },

    [MOVE_FIRST_IMPRESSION] =
    {
        .effect = EFFECT_FAKE_OUT,
        .power = 90,
        .type = TYPE_BUG,
        .accuracy = 100,
        .pp = 10,
        .secondaryEffectChance = 0,
        .target = MOVE_TARGET_SELECTED,
        .priority = 2,
        .flags = FLAG_MAKES_CONTACT | FLAG_PROTECT_AFFECTED | FLAG_MIRROR_MOVE_AFFECTED | FLAG_KINGSROCK_AFFECTED,
        .split = SPLIT_PHYSICAL,
        .zMovePower = 175,
        .zMoveEffect = Z_EFFECT_NONE,
    },

    [MOVE_BANEFUL_BUNKER] =
    {
        .effect = EFFECT_PROTECT,
        .power = 0,
        .type = TYPE_POISON,
        .accuracy = 0,
        .pp = 10,
        .secondaryEffectChance = 0,
        .target = MOVE_TARGET_USER,
        .priority = 4,
        .flags = FLAG_PROTECTION_MOVE,
        .split = SPLIT_STATUS,
        .zMovePower = 0,
        .zMoveEffect = Z_EFFECT_DEF_UP_1,
    },

    [MOVE_SPIRIT_SHACKLE] =
    {
        .effect = EFFECT_HIT_PREVENT_ESCAPE,
        .power = 80,
        .type = TYPE_GHOST,
        .accuracy = 100,
        .pp = 10,
        .secondaryEffectChance = 0,
        .target = MOVE_TARGET_SELECTED,
        .priority = 0,
        .flags = FLAG_PROTECT_AFFECTED | FLAG_MIRROR_MOVE_AFFECTED | FLAG_KINGSROCK_AFFECTED | FLAG_SHEER_FORCE_BOOST,
        .split = SPLIT_PHYSICAL,
        .zMovePower = 160,
        .zMoveEffect = Z_EFFECT_NONE,
    },

    [MOVE_DARKEST_LARIAT] =
    {
        .effect = EFFECT_HIT,
        .power = 85,
        .type = TYPE_DARK,
        .accuracy = 100,
        .pp = 10,
        .secondaryEffectChance = 0,
        .target = MOVE_TARGET_SELECTED,
        .priority = 0,
        .flags = FLAG_MAKES_CONTACT | FLAG_PROTECT_AFFECTED | FLAG_MIRROR_MOVE_AFFECTED | FLAG_STAT_STAGES_IGNORED,
        .split = SPLIT_PHYSICAL,
        .zMovePower = 160,
        .zMoveEffect = Z_EFFECT_NONE,
    },

    [MOVE_SPARKLING_ARIA] =
    {
        .effect = EFFECT_SPARKLING_ARIA,
        .power = 90,
        .type = TYPE_WATER,
        .accuracy = 100,
        .pp = 10,
        .secondaryEffectChance = 0,
        .target = MOVE_TARGET_SELECTED,
        .priority = 0,
        .flags = FLAG_PROTECT_AFFECTED | FLAG_MIRROR_MOVE_AFFECTED | FLAG_KINGSROCK_AFFECTED | FLAG_SOUND | FLAG_SHEER_FORCE_BOOST,
        .split = SPLIT_SPECIAL,
        .argument = STATUS1_BURN,
        .zMovePower = 175,
        .zMoveEffect = Z_EFFECT_NONE,
    },

    [MOVE_ICE_HAMMER] =
    {
        .effect = EFFECT_HAMMER_ARM,
        .power = 100,
        .type = TYPE_ICE,
        .accuracy = 90,
        .pp = 10,
        .secondaryEffectChance = 0,
        .target = MOVE_TARGET_SELECTED,
        .priority = 0,
        .flags = FLAG_MAKES_CONTACT | FLAG_PROTECT_AFFECTED | FLAG_MIRROR_MOVE_AFFECTED,
        .split = SPLIT_PHYSICAL,
        .zMovePower = 180,
        .zMoveEffect = Z_EFFECT_NONE,
    },

    [MOVE_FLORAL_HEALING] =
    {
        .effect = EFFECT_HEAL_PULSE,
        .power = 0,
        .type = TYPE_FAIRY,
        .accuracy = 0,
        .pp = 10,
        .secondaryEffectChance = 0,
        .target = MOVE_TARGET_SELECTED,
        .priority = 0,
        .flags = FLAG_PROTECT_AFFECTED | FLAG_MAGICCOAT_AFFECTED,
        .split = SPLIT_STATUS,
        .zMovePower = 0,
        .zMoveEffect = Z_EFFECT_RESET_STATS,
    },

    [MOVE_HIGH_HORSEPOWER] =
    {
        .effect = EFFECT_HIT,
        .power = 95,
        .type = TYPE_GROUND,
        .accuracy = 95,
        .pp = 10,
        .secondaryEffectChance = 0,
        .target = MOVE_TARGET_SELECTED,
        .priority = 0,
        .flags = FLAG_MAKES_CONTACT | FLAG_PROTECT_AFFECTED | FLAG_MIRROR_MOVE_AFFECTED | FLAG_KINGSROCK_AFFECTED,
        .split = SPLIT_PHYSICAL,
        .zMovePower = 175,
        .zMoveEffect = Z_EFFECT_NONE,
    },

    [MOVE_STRENGTH_SAP] =
    {
        .effect = EFFECT_STRENGTH_SAP,
        .power = 0,
        .type = TYPE_GRASS,
        .accuracy = 100,
        .pp = 10,
        .secondaryEffectChance = 0,
        .target = MOVE_TARGET_SELECTED,
        .priority = 0,
        .flags = FLAG_PROTECT_AFFECTED | FLAG_MAGICCOAT_AFFECTED | FLAG_MIRROR_MOVE_AFFECTED,
        .split = SPLIT_STATUS,
        .zMovePower = 0,
        .zMoveEffect = Z_EFFECT_DEF_UP_1,
    },

    [MOVE_SOLAR_BLADE] =
    {
        .effect = EFFECT_SOLARBEAM,
        .power = 125,
        .type = TYPE_GRASS,
        .accuracy = 100,
        .pp = 10,
        .secondaryEffectChance = 0,
        .target = MOVE_TARGET_SELECTED,
        .priority = 0,
        .flags = FLAG_MAKES_CONTACT | FLAG_PROTECT_AFFECTED | FLAG_MIRROR_MOVE_AFFECTED | FLAG_KINGSROCK_AFFECTED,
        .split = SPLIT_PHYSICAL,
        .zMovePower = 190,
        .zMoveEffect = Z_EFFECT_NONE,
    },

    [MOVE_LEAFAGE] =
    {
        .effect = EFFECT_HIT,
        .power = 40,
        .type = TYPE_GRASS,
        .accuracy = 100,
        .pp = 40,
        .secondaryEffectChance = 0,
        .target = MOVE_TARGET_SELECTED,
        .priority = 0,
        .flags = FLAG_PROTECT_AFFECTED | FLAG_MIRROR_MOVE_AFFECTED | FLAG_KINGSROCK_AFFECTED,
        .split = SPLIT_PHYSICAL,
        .zMovePower = 100,
        .zMoveEffect = Z_EFFECT_NONE,
    },

    [MOVE_SPOTLIGHT] =
    {
        .effect = EFFECT_FOLLOW_ME,
        .power = 0,
        .type = TYPE_NORMAL,
        .accuracy = 0,
        .pp = 15,
        .secondaryEffectChance = 0,
        .target = MOVE_TARGET_SELECTED,
        .priority = 3,
        .flags = FLAG_PROTECT_AFFECTED | FLAG_MAGICCOAT_AFFECTED,
        .split = SPLIT_STATUS,
        .zMovePower = 0,
        .zMoveEffect = Z_EFFECT_SPDEF_UP_1,
    },

    [MOVE_TOXIC_THREAD] =
    {
        .effect = EFFECT_TOXIC_THREAD,
        .power = 20,
        .type = TYPE_POISON,
        .accuracy = 100,
        .pp = 0,
        .secondaryEffectChance = 0,
        .target = MOVE_TARGET_SELECTED,
        .priority = 0,
        .flags = FLAG_PROTECT_AFFECTED | FLAG_MAGICCOAT_AFFECTED | FLAG_MIRROR_MOVE_AFFECTED,
        .split = SPLIT_STATUS,
        .zMovePower = 0,
        .zMoveEffect = Z_EFFECT_SPD_UP_1,
    },

    [MOVE_LASER_FOCUS] =
    {
        .effect = EFFECT_LASER_FOCUS,
        .power = 0,
        .type = TYPE_NORMAL,
        .accuracy = 0,
        .pp = 30,
        .secondaryEffectChance = 0,
        .target = MOVE_TARGET_USER,
        .priority = 0,
        .flags = FLAG_SNATCH_AFFECTED,
        .split = SPLIT_STATUS,
        .zMovePower = 0,
        .zMoveEffect = Z_EFFECT_ATK_UP_1,
    },

    [MOVE_GEAR_UP] =
    {
        .effect = EFFECT_GEAR_UP,
        .power = 0,
        .type = TYPE_STEEL,
        .accuracy = 0,
        .pp = 20,
        .secondaryEffectChance = 0,
        .target = MOVE_TARGET_USER,
        .priority = 0,
        .flags = FLAG_SNATCH_AFFECTED,
        .split = SPLIT_STATUS,
        .zMovePower = 0,
        .zMoveEffect = Z_EFFECT_SPATK_UP_1,
    },

    [MOVE_THROAT_CHOP] =
    {
        .effect = EFFECT_THROAT_CHOP,
        .power = 80,
        .type = TYPE_DARK,
        .accuracy = 100,
        .pp = 15,
        .secondaryEffectChance = 0,
        .target = MOVE_TARGET_SELECTED,
        .priority = 0,
        .flags = FLAG_MAKES_CONTACT | FLAG_PROTECT_AFFECTED | FLAG_MIRROR_MOVE_AFFECTED | FLAG_KINGSROCK_AFFECTED,
        .split = SPLIT_PHYSICAL,
        .zMovePower = 160,
        .zMoveEffect = Z_EFFECT_NONE,
    },

    [MOVE_POLLEN_PUFF] =
    {
        .effect = EFFECT_HIT_ENEMY_HEAL_ALLY,
        .power = 90,
        .type = TYPE_BUG,
        .accuracy = 100,
        .pp = 15,
        .secondaryEffectChance = 0,
        .target = MOVE_TARGET_SELECTED,
        .priority = 0,
        .flags = FLAG_PROTECT_AFFECTED | FLAG_MIRROR_MOVE_AFFECTED | FLAG_KINGSROCK_AFFECTED,
        .split = SPLIT_SPECIAL,
        .zMovePower = 175,
        .zMoveEffect = Z_EFFECT_NONE,
    },

    [MOVE_ANCHOR_SHOT] =
    {
        .effect = EFFECT_HIT_PREVENT_ESCAPE,
        .power = 80,
        .type = TYPE_STEEL,
        .accuracy = 100,
        .pp = 20,
        .secondaryEffectChance = 0,
        .target = MOVE_TARGET_SELECTED,
        .priority = 0,
        .flags = FLAG_MAKES_CONTACT | FLAG_PROTECT_AFFECTED | FLAG_MIRROR_MOVE_AFFECTED | FLAG_SHEER_FORCE_BOOST,
        .split = SPLIT_PHYSICAL,
        .zMovePower = 160,
        .zMoveEffect = Z_EFFECT_NONE,
    },

    [MOVE_PSYCHIC_TERRAIN] =
    {
        .effect = EFFECT_PSYCHIC_TERRAIN,
        .power = 0,
        .type = TYPE_PSYCHIC,
        .accuracy = 0,
        .pp = 10,
        .secondaryEffectChance = 0,
        .target = MOVE_TARGET_USER,
        .priority = 0,
        .flags = 0,
        .split = SPLIT_STATUS,
        .zMovePower = 0,
        .zMoveEffect = Z_EFFECT_SPATK_UP_1,
    },

    [MOVE_LUNGE] =
    {
        .effect = EFFECT_ATTACK_DOWN_HIT,
        .power = 80,
        .type = TYPE_BUG,
        .accuracy = 100,
        .pp = 15,
        .secondaryEffectChance = 100,
        .target = MOVE_TARGET_SELECTED,
        .priority = 0,
        .flags = FLAG_MAKES_CONTACT | FLAG_PROTECT_AFFECTED | FLAG_MIRROR_MOVE_AFFECTED | FLAG_KINGSROCK_AFFECTED | FLAG_SHEER_FORCE_BOOST,
        .split = SPLIT_PHYSICAL,
        .zMovePower = 160,
        .zMoveEffect = Z_EFFECT_NONE,
    },

    [MOVE_FIRE_LASH] =
    {
        .effect = EFFECT_DEFENSE_DOWN_HIT,
        .power = 80,
        .type = TYPE_FIRE,
        .accuracy = 100,
        .pp = 15,
        .secondaryEffectChance = 100,
        .target = MOVE_TARGET_SELECTED,
        .priority = 0,
        .flags = FLAG_MAKES_CONTACT | FLAG_PROTECT_AFFECTED | FLAG_MIRROR_MOVE_AFFECTED | FLAG_KINGSROCK_AFFECTED | FLAG_SHEER_FORCE_BOOST,
        .split = SPLIT_PHYSICAL,
        .zMovePower = 160,
        .zMoveEffect = Z_EFFECT_NONE,
    },

    [MOVE_POWER_TRIP] =
    {
        .effect = EFFECT_STORED_POWER,
        .power = 20,
        .type = TYPE_DARK,
        .accuracy = 100,
        .pp = 10,
        .secondaryEffectChance = 0,
        .target = MOVE_TARGET_SELECTED,
        .priority = 0,
        .flags = FLAG_MAKES_CONTACT | FLAG_PROTECT_AFFECTED | FLAG_MIRROR_MOVE_AFFECTED | FLAG_KINGSROCK_AFFECTED,
        .split = SPLIT_PHYSICAL,
        .zMovePower = 100,
        .zMoveEffect = Z_EFFECT_NONE,
    },

    [MOVE_BURN_UP] =
    {
        .effect = EFFECT_BURN_UP,
        .power = 130,
        .type = TYPE_FIRE,
        .accuracy = 100,
        .pp = 5,
        .secondaryEffectChance = 0,
        .target = MOVE_TARGET_SELECTED,
        .priority = 0,
        .flags = FLAG_PROTECT_AFFECTED | FLAG_MIRROR_MOVE_AFFECTED | FLAG_KINGSROCK_AFFECTED,
        .split = SPLIT_SPECIAL,
        .zMovePower = 195,
        .zMoveEffect = Z_EFFECT_NONE,
    },

    [MOVE_SPEED_SWAP] =
    {
        .effect = EFFECT_SPEED_SWAP,
        .power = 0,
        .type = TYPE_PSYCHIC,
        .accuracy = 0,
        .pp = 10,
        .secondaryEffectChance = 0,
        .target = MOVE_TARGET_SELECTED,
        .priority = 0,
        .flags = FLAG_PROTECT_AFFECTED | FLAG_MIRROR_MOVE_AFFECTED,
        .split = SPLIT_STATUS,
        .zMovePower = 0,
        .zMoveEffect = Z_EFFECT_SPD_UP_1,
    },

    [MOVE_SMART_STRIKE] =
    {
        .effect = EFFECT_HIT,
        .power = 70,
        .type = TYPE_STEEL,
        .accuracy = 0,
        .pp = 10,
        .secondaryEffectChance = 0,
        .target = MOVE_TARGET_SELECTED,
        .priority = 0,
        .flags = FLAG_MAKES_CONTACT | FLAG_PROTECT_AFFECTED | FLAG_MIRROR_MOVE_AFFECTED | FLAG_KINGSROCK_AFFECTED,
        .split = SPLIT_PHYSICAL,
        .zMovePower = 140,
        .zMoveEffect = Z_EFFECT_NONE,
    },

    [MOVE_PURIFY] =
    {
        .effect = EFFECT_PURIFY,
        .power = 0,
        .type = TYPE_POISON,
        .accuracy = 0,
        .pp = 20,
        .secondaryEffectChance = 0,
        .target = MOVE_TARGET_SELECTED,
        .priority = 0,
        .flags = FLAG_PROTECT_AFFECTED | FLAG_MAGICCOAT_AFFECTED,
        .split = SPLIT_STATUS,
        .zMovePower = 0,
        .zMoveEffect = Z_EFFECT_ALL_STATS_UP_1,
    },

    [MOVE_REVELATION_DANCE] =
    {
        .effect = EFFECT_REVELATION_DANCE,
        .power = 90,
        .type = TYPE_NORMAL,
        .accuracy = 100,
        .pp = 15,
        .secondaryEffectChance = 0,
        .target = MOVE_TARGET_SELECTED,
        .priority = 0,
        .flags = FLAG_PROTECT_AFFECTED | FLAG_MIRROR_MOVE_AFFECTED | FLAG_KINGSROCK_AFFECTED | FLAG_DANCE,
        .split = SPLIT_SPECIAL,
        .zMovePower = 175,
        .zMoveEffect = Z_EFFECT_NONE,
    },

    [MOVE_CORE_ENFORCER] =
    {
        .effect = EFFECT_CORE_ENFORCER,
        .power = 100,
        .type = TYPE_DRAGON,
        .accuracy = 100,
        .pp = 10,
        .secondaryEffectChance = 0,
        .target = MOVE_TARGET_SELECTED,
        .priority = 0,
        .flags = FLAG_PROTECT_AFFECTED | FLAG_MIRROR_MOVE_AFFECTED,
        .split = SPLIT_SPECIAL,
        .zMovePower = 140,
        .zMoveEffect = Z_EFFECT_NONE,
    },

    [MOVE_TROP_KICK] =
    {
        .effect = EFFECT_ATTACK_DOWN_HIT,
        .power = 70,
        .type = TYPE_GRASS,
        .accuracy = 100,
        .pp = 15,
        .secondaryEffectChance = 100,
        .target = MOVE_TARGET_SELECTED,
        .priority = 0,
        .flags = FLAG_MAKES_CONTACT | FLAG_PROTECT_AFFECTED | FLAG_MIRROR_MOVE_AFFECTED | FLAG_KINGSROCK_AFFECTED | FLAG_SHEER_FORCE_BOOST,
        .split = SPLIT_PHYSICAL,
        .zMovePower = 140,
        .zMoveEffect = Z_EFFECT_NONE,
    },

    [MOVE_INSTRUCT] =
    {
        .effect = EFFECT_INSTRUCT,
        .power = 0,
        .type = TYPE_PSYCHIC,
        .accuracy = 0,
        .pp = 15,
        .secondaryEffectChance = 0,
        .target = MOVE_TARGET_SELECTED,
        .priority = 0,
        .flags = FLAG_PROTECT_AFFECTED,
        .split = SPLIT_STATUS,
        .zMovePower = 0,
        .zMoveEffect = Z_EFFECT_SPATK_UP_1,
    },

    [MOVE_BEAK_BLAST] =
    {
        .effect = EFFECT_PLACEHOLDER,
        .power = 100,
        .type = TYPE_FLYING,
        .accuracy = 100,
        .pp = 15,
        .secondaryEffectChance = 0,
        .target = MOVE_TARGET_SELECTED,
        .priority = -3,
        .flags = FLAG_PROTECT_AFFECTED,
        .split = SPLIT_PHYSICAL,
        .zMovePower = 180,
        .zMoveEffect = Z_EFFECT_NONE,
    },

    [MOVE_CLANGING_SCALES] =
    {
        .effect = EFFECT_DEFENSE_DOWN_HIT,
        .power = 110,
        .type = TYPE_DRAGON,
        .accuracy = 100,
        .pp = 5,
        .secondaryEffectChance = 100,
        .target = MOVE_TARGET_SELECTED,
        .priority = 0,
        .flags = FLAG_PROTECT_AFFECTED | FLAG_MIRROR_MOVE_AFFECTED | FLAG_SOUND,
        .split = SPLIT_SPECIAL,
        .zMovePower = 185,
        .zMoveEffect = Z_EFFECT_NONE,
    },

    [MOVE_DRAGON_HAMMER] =
    {
        .effect = EFFECT_HIT,
        .power = 90,
        .type = TYPE_DRAGON,
        .accuracy = 100,
        .pp = 15,
        .secondaryEffectChance = 0,
        .target = MOVE_TARGET_SELECTED,
        .priority = 0,
        .flags = FLAG_MAKES_CONTACT | FLAG_PROTECT_AFFECTED | FLAG_MIRROR_MOVE_AFFECTED,
        .split = SPLIT_PHYSICAL,
        .zMovePower = 175,
        .zMoveEffect = Z_EFFECT_NONE,
    },

    [MOVE_BRUTAL_SWING] =
    {
        .effect = EFFECT_HIT,
        .power = 60,
        .type = TYPE_DARK,
        .accuracy = 100,
        .pp = 20,
        .secondaryEffectChance = 0,
        .target = MOVE_TARGET_FOES_AND_ALLY,
        .priority = 0,
        .flags = FLAG_MAKES_CONTACT | FLAG_PROTECT_AFFECTED | FLAG_MIRROR_MOVE_AFFECTED | FLAG_KINGSROCK_AFFECTED,
        .split = SPLIT_PHYSICAL,
        .zMovePower = 120,
        .zMoveEffect = Z_EFFECT_NONE,
    },

    [MOVE_AURORA_VEIL] =
    {
        .effect = EFFECT_AURORA_VEIL,
        .power = 0,
        .type = TYPE_ICE,
        .accuracy = 0,
        .pp = 20,
        .secondaryEffectChance = 0,
        .target = MOVE_TARGET_USER,
        .priority = 0,
        .flags = FLAG_SNATCH_AFFECTED,
        .split = SPLIT_STATUS,
        .zMovePower = 0,
        .zMoveEffect = Z_EFFECT_SPD_UP_1,
    },

    [MOVE_SHELL_TRAP] =
    {
        .effect = EFFECT_PLACEHOLDER,
        .power = 150,
        .type = TYPE_FIRE,
        .accuracy = 100,
        .pp = 5,
        .secondaryEffectChance = 0,
        .target = MOVE_TARGET_SELECTED,
        .priority = -3,
        .flags = FLAG_PROTECT_AFFECTED | FLAG_KINGSROCK_AFFECTED,
        .split = SPLIT_SPECIAL,
        .zMovePower = 200,
        .zMoveEffect = Z_EFFECT_NONE,
    },

    [MOVE_FLEUR_CANNON] =
    {
        .effect = EFFECT_OVERHEAT,
        .power = 130,
        .type = TYPE_FAIRY,
        .accuracy = 90,
        .pp = 5,
        .secondaryEffectChance = 100,
        .target = MOVE_TARGET_SELECTED,
        .priority = 0,
        .flags = FLAG_PROTECT_AFFECTED | FLAG_MIRROR_MOVE_AFFECTED,
        .split = SPLIT_SPECIAL,
        .zMovePower = 195,
        .zMoveEffect = Z_EFFECT_NONE,
    },

    [MOVE_PSYCHIC_FANGS] =
    {
        .effect = EFFECT_BRICK_BREAK,
        .power = 75,
        .type = TYPE_PSYCHIC,
        .accuracy = 100,
        .pp = 15,
        .secondaryEffectChance = 0,
        .target = MOVE_TARGET_SELECTED,
        .priority = 0,
        .flags = FLAG_MAKES_CONTACT | FLAG_PROTECT_AFFECTED | FLAG_MIRROR_MOVE_AFFECTED | FLAG_KINGSROCK_AFFECTED,
        .split = SPLIT_PHYSICAL,
        .zMovePower = 140,
        .zMoveEffect = Z_EFFECT_NONE,
    },

    [MOVE_STOMPING_TANTRUM] =
    {
        .effect = EFFECT_STOMPING_TANTRUM,
        .power = 75,
        .type = TYPE_GROUND,
        .accuracy = 100,
        .pp = 10,
        .secondaryEffectChance = 0,
        .target = MOVE_TARGET_SELECTED,
        .priority = 0,
        .flags = FLAG_MAKES_CONTACT | FLAG_PROTECT_AFFECTED | FLAG_MIRROR_MOVE_AFFECTED | FLAG_KINGSROCK_AFFECTED,
        .split = SPLIT_PHYSICAL,
        .zMovePower = 140,
        .zMoveEffect = Z_EFFECT_NONE,
    },

    [MOVE_SHADOW_BONE] =
    {
        .effect = EFFECT_DEFENSE_DOWN_HIT,
        .power = 85,
        .type = TYPE_GHOST,
        .accuracy = 100,
        .pp = 10,
        .secondaryEffectChance = 20,
        .target = MOVE_TARGET_SELECTED,
        .priority = 0,
        .flags = FLAG_PROTECT_AFFECTED | FLAG_MIRROR_MOVE_AFFECTED | FLAG_KINGSROCK_AFFECTED | FLAG_SHEER_FORCE_BOOST,
        .split = SPLIT_PHYSICAL,
        .zMovePower = 160,
        .zMoveEffect = Z_EFFECT_NONE,
    },

    [MOVE_ACCELEROCK] =
    {
        .effect = EFFECT_HIT,
        .power = 40,
        .type = TYPE_ROCK,
        .accuracy = 100,
        .pp = 20,
        .secondaryEffectChance = 0,
        .target = MOVE_TARGET_SELECTED,
        .priority = 1,
        .flags = FLAG_MAKES_CONTACT | FLAG_PROTECT_AFFECTED | FLAG_MIRROR_MOVE_AFFECTED,
        .split = SPLIT_PHYSICAL,
        .zMovePower = 100,
        .zMoveEffect = Z_EFFECT_NONE,
    },

    [MOVE_LIQUIDATION] =
    {
        .effect = EFFECT_DEFENSE_DOWN_HIT,
        .power = 85,
        .type = TYPE_WATER,
        .accuracy = 100,
        .pp = 10,
        .secondaryEffectChance = 20,
        .target = MOVE_TARGET_SELECTED,
        .priority = 0,
        .flags = FLAG_MAKES_CONTACT | FLAG_PROTECT_AFFECTED | FLAG_MIRROR_MOVE_AFFECTED | FLAG_KINGSROCK_AFFECTED,
        .split = SPLIT_PHYSICAL,
        .zMovePower = 160,
        .zMoveEffect = Z_EFFECT_NONE,
    },

    [MOVE_PRISMATIC_LASER] =
    {
        .effect = EFFECT_RECHARGE,
        .power = 160,
        .type = TYPE_PSYCHIC,
        .accuracy = 100,
        .pp = 10,
        .secondaryEffectChance = 0,
        .target = MOVE_TARGET_SELECTED,
        .priority = 0,
        .flags = FLAG_PROTECT_AFFECTED | FLAG_MIRROR_MOVE_AFFECTED | FLAG_KINGSROCK_AFFECTED,
        .split = SPLIT_SPECIAL,
        .zMovePower = 200,
        .zMoveEffect = Z_EFFECT_NONE,
    },

    [MOVE_SPECTRAL_THIEF] =
    {
        .effect = EFFECT_SPECTRAL_THIEF,
        .power = 90,
        .type = TYPE_GHOST,
        .accuracy = 100,
        .pp = 10,
        .secondaryEffectChance = 100,
        .target = MOVE_TARGET_SELECTED,
        .priority = 0,
        .flags = FLAG_MAKES_CONTACT | FLAG_PROTECT_AFFECTED | FLAG_MIRROR_MOVE_AFFECTED | FLAG_KINGSROCK_AFFECTED,
        .split = SPLIT_PHYSICAL,
        .zMovePower = 175,
        .zMoveEffect = Z_EFFECT_NONE,
    },

    [MOVE_SUNSTEEL_STRIKE] =
    {
        .effect = EFFECT_HIT,
        .power = 100,
        .type = TYPE_STEEL,
        .accuracy = 100,
        .pp = 5,
        .secondaryEffectChance = 0,
        .target = MOVE_TARGET_SELECTED,
        .priority = 0,
        .flags = FLAG_MAKES_CONTACT | FLAG_PROTECT_AFFECTED | FLAG_MIRROR_MOVE_AFFECTED | FLAG_KINGSROCK_AFFECTED | FLAG_TARGET_ABILITY_IGNORED,
        .split = SPLIT_PHYSICAL,
        .zMovePower = 180,
        .zMoveEffect = Z_EFFECT_NONE,
    },

    [MOVE_MOONGEIST_BEAM] =
    {
        .effect = EFFECT_HIT,
        .power = 100,
        .type = TYPE_GHOST,
        .accuracy = 100,
        .pp = 5,
        .secondaryEffectChance = 0,
        .target = MOVE_TARGET_SELECTED,
        .priority = 0,
        .flags = FLAG_PROTECT_AFFECTED | FLAG_MIRROR_MOVE_AFFECTED | FLAG_KINGSROCK_AFFECTED | FLAG_TARGET_ABILITY_IGNORED,
        .split = SPLIT_SPECIAL,
        .zMovePower = 180,
        .zMoveEffect = Z_EFFECT_NONE,
    },

    [MOVE_TEARFUL_LOOK] =
    {
        .effect = EFFECT_NOBLE_ROAR,
        .power = 0,
        .type = TYPE_NORMAL,
        .accuracy = 0,
        .pp = 20,
        .secondaryEffectChance = 0,
        .target = MOVE_TARGET_SELECTED,
        .priority = 0,
        .flags = FLAG_MAGICCOAT_AFFECTED | FLAG_MIRROR_MOVE_AFFECTED,
        .split = SPLIT_STATUS,
        .zMovePower = 0,
        .zMoveEffect = Z_EFFECT_DEF_UP_1,
    },

    [MOVE_ZING_ZAP] =
    {
        .effect = EFFECT_FLINCH_HIT,
        .power = 80,
        .type = TYPE_ELECTRIC,
        .accuracy = 100,
        .pp = 10,
        .secondaryEffectChance = 30,
        .target = MOVE_TARGET_SELECTED,
        .priority = 0,
        .flags = FLAG_MAKES_CONTACT | FLAG_PROTECT_AFFECTED | FLAG_MIRROR_MOVE_AFFECTED,
        .split = SPLIT_PHYSICAL,
        .zMovePower = 160,
        .zMoveEffect = Z_EFFECT_NONE,
    },

    [MOVE_NATURES_MADNESS] =
    {
        .effect = EFFECT_SUPER_FANG,
        .power = 1,
        .type = TYPE_FAIRY,
        .accuracy = 90,
        .pp = 10,
        .secondaryEffectChance = 0,
        .target = MOVE_TARGET_SELECTED,
        .priority = 0,
        .flags = FLAG_MAKES_CONTACT | FLAG_PROTECT_AFFECTED | FLAG_MIRROR_MOVE_AFFECTED | FLAG_KINGSROCK_AFFECTED,
        .split = SPLIT_SPECIAL,
        .zMovePower = 100,
        .zMoveEffect = Z_EFFECT_NONE,
    },

    [MOVE_MULTI_ATTACK] =
    {
        #if B_UPDATED_MOVE_DATA >= GEN_8
            .power = 120,
        #else
            .power = 90,
        #endif
        .effect = EFFECT_CHANGE_TYPE_ON_ITEM,
        .type = TYPE_NORMAL,
        .accuracy = 100,
        .pp = 10,
        .secondaryEffectChance = 0,
        .target = MOVE_TARGET_SELECTED,
        .priority = 0,
        .flags = FLAG_MAKES_CONTACT | FLAG_PROTECT_AFFECTED | FLAG_MIRROR_MOVE_AFFECTED | FLAG_KINGSROCK_AFFECTED,
        .split = SPLIT_PHYSICAL,
        .argument = HOLD_EFFECT_MEMORY,
        .zMovePower = 175,
        .zMoveEffect = Z_EFFECT_NONE,
    },

    [MOVE_MIND_BLOWN] =
    {
        .effect = EFFECT_MIND_BLOWN,
        .power = 150,
        .type = TYPE_FIRE,
        .accuracy = 100,
        .pp = 5,
        .secondaryEffectChance = 0,
        .target = MOVE_TARGET_FOES_AND_ALLY,
        .priority = 0,
        .flags = FLAG_PROTECT_AFFECTED | FLAG_MIRROR_MOVE_AFFECTED | FLAG_KINGSROCK_AFFECTED,
        .split = SPLIT_PHYSICAL,
        .zMovePower = 200,
        .zMoveEffect = Z_EFFECT_NONE,
    },

    [MOVE_PLASMA_FISTS] =
    {
        .effect = EFFECT_PLACEHOLDER, // Needs a custom move effect
        .power = 100,
        .type = TYPE_ELECTRIC,
        .accuracy = 100,
        .pp = 15,
        .secondaryEffectChance = 0,
        .target = MOVE_TARGET_FOES_AND_ALLY,
        .priority = 0,
        .flags = FLAG_MAKES_CONTACT | FLAG_PROTECT_AFFECTED | FLAG_MIRROR_MOVE_AFFECTED | FLAG_KINGSROCK_AFFECTED,
        .split = SPLIT_PHYSICAL,
        .zMovePower = 180,
        .zMoveEffect = Z_EFFECT_NONE,
    },

    [MOVE_PHOTON_GEYSER] =
    {
        .effect = EFFECT_PLACEHOLDER, // Needs a custom move effect
        .power = 100,
        .type = TYPE_PSYCHIC,
        .accuracy = 100,
        .pp = 5,
        .secondaryEffectChance = 0,
        .target = MOVE_TARGET_FOES_AND_ALLY,
        .priority = 0,
        .flags = FLAG_PROTECT_AFFECTED | FLAG_MIRROR_MOVE_AFFECTED | FLAG_KINGSROCK_AFFECTED,
        .split = SPLIT_SPECIAL,
        .zMovePower = 180,
        .zMoveEffect = Z_EFFECT_NONE,
    },
    
    [MOVE_ZIPPY_ZAP] =
    {
        #if B_UPDATED_MOVE_DATA >= GEN_8
            .power = 80,
            .pp = 10,
            .flags = FLAG_MAKES_CONTACT | FLAG_PROTECT_AFFECTED | FLAG_MIRROR_MOVE_AFFECTED | FLAG_KINGSROCK_AFFECTED,
        #else
            .power = 50,
            .pp = 15,
            .flags = FLAG_MAKES_CONTACT | FLAG_PROTECT_AFFECTED | FLAG_KINGSROCK_AFFECTED,
        #endif
        .effect = EFFECT_ALWAYS_CRIT,
        .type = TYPE_ELECTRIC,
        .accuracy = 100,
        .secondaryEffectChance = 0,
        .target = MOVE_TARGET_SELECTED,
        .priority = 2,
        .split = SPLIT_PHYSICAL,
    },

    [MOVE_SPLISHY_SPLASH] =
    {
        #if B_UPDATED_MOVE_DATA >= GEN_8
            .flags = FLAG_PROTECT_AFFECTED | FLAG_MIRROR_MOVE_AFFECTED | FLAG_KINGSROCK_AFFECTED,
        #else
            .flags = FLAG_PROTECT_AFFECTED | FLAG_KINGSROCK_AFFECTED,
        #endif
        .effect = EFFECT_PARALYZE_HIT,
        .power = 90,
        .type = TYPE_WATER,
        .accuracy = 100,
        .pp = 15,
        .secondaryEffectChance = 30,
        .target = MOVE_TARGET_BOTH,
        .priority = 0,
        .split = SPLIT_SPECIAL,
    },

    [MOVE_FLOATY_FALL] =
    {
        #if B_UPDATED_MOVE_DATA >= GEN_8
            .flags = FLAG_MAKES_CONTACT | FLAG_PROTECT_AFFECTED | FLAG_MIRROR_MOVE_AFFECTED,
        #else
            .flags = FLAG_MAKES_CONTACT | FLAG_PROTECT_AFFECTED,
        #endif
        .effect = EFFECT_FLINCH_HIT,
        .power = 90,
        .type = TYPE_FLYING,
        .accuracy = 95,
        .pp = 15,
        .secondaryEffectChance = 30,
        .target = MOVE_TARGET_SELECTED,
        .priority = 0,
        .split = SPLIT_PHYSICAL,
    },

    [MOVE_PIKA_PAPOW] =
    {
        #if B_UPDATED_MOVE_DATA >= GEN_8
            .flags = FLAG_PROTECT_AFFECTED | FLAG_MIRROR_MOVE_AFFECTED | FLAG_KINGSROCK_AFFECTED,
        #else
            .flags = FLAG_PROTECT_AFFECTED | FLAG_KINGSROCK_AFFECTED,
        #endif
        .effect = EFFECT_RETURN,
        .power = 1,
        .type = TYPE_ELECTRIC,
        .accuracy = 0,
        .pp = 20,
        .secondaryEffectChance = 0,
        .target = MOVE_TARGET_SELECTED,
        .priority = 0,
        .split = SPLIT_SPECIAL,
    },

    [MOVE_BOUNCY_BUBBLE] =
    {
        #if B_UPDATED_MOVE_DATA >= GEN_8
            .power = 60,
            .pp = 20,
            .flags = FLAG_PROTECT_AFFECTED | FLAG_MIRROR_MOVE_AFFECTED | FLAG_KINGSROCK_AFFECTED,
            .argument = 100, // restores 100% HP instead of 50% HP
        #else
            .power = 90,
            .pp = 15,
            .flags = FLAG_PROTECT_AFFECTED | FLAG_KINGSROCK_AFFECTED,
        #endif
        .effect = EFFECT_ABSORB,
        .type = TYPE_WATER,
        .accuracy = 100,
        .secondaryEffectChance = 0,
        .target = MOVE_TARGET_SELECTED,
        .priority = 0,
        .split = SPLIT_SPECIAL,
    },

    [MOVE_BUZZY_BUZZ] =
    {
        #if B_UPDATED_MOVE_DATA >= GEN_8
            .power = 60,
            .pp = 20,
            .flags = FLAG_PROTECT_AFFECTED | FLAG_MIRROR_MOVE_AFFECTED | FLAG_KINGSROCK_AFFECTED,
        #else
            .power = 90,
            .pp = 15,
            .flags = FLAG_PROTECT_AFFECTED | FLAG_KINGSROCK_AFFECTED,
        #endif
        .effect = EFFECT_PARALYZE_HIT,
        .type = TYPE_ELECTRIC,
        .accuracy = 100,
        .secondaryEffectChance = 100,
        .target = MOVE_TARGET_SELECTED,
        .priority = 0,
        .split = SPLIT_SPECIAL,
    },

    [MOVE_SIZZLY_SLIDE] =
    {
        #if B_UPDATED_MOVE_DATA >= GEN_8
            .power = 60,
            .pp = 20,
            .flags = FLAG_MAKES_CONTACT | FLAG_PROTECT_AFFECTED | FLAG_MIRROR_MOVE_AFFECTED | FLAG_KINGSROCK_AFFECTED,
        #else
            .power = 90,
            .pp = 15,
            .flags = FLAG_MAKES_CONTACT | FLAG_PROTECT_AFFECTED | FLAG_KINGSROCK_AFFECTED,
        #endif
        .effect = EFFECT_BURN_HIT,
        .type = TYPE_FIRE,
        .accuracy = 100,
        .secondaryEffectChance = 100,
        .target = MOVE_TARGET_SELECTED,
        .priority = 0,
        .split = SPLIT_PHYSICAL,
    },

    [MOVE_GLITZY_GLOW] =
    {
        #if B_UPDATED_MOVE_DATA >= GEN_8
            .power = 80,
            .accuracy = 95,
            .flags = FLAG_PROTECT_AFFECTED | FLAG_MIRROR_MOVE_AFFECTED | FLAG_KINGSROCK_AFFECTED,
        #else
            .power = 90,
            .accuracy = 100,
            .flags = FLAG_PROTECT_AFFECTED | FLAG_KINGSROCK_AFFECTED,
        #endif
        .effect = EFFECT_PLACEHOLDER,   //TODO (Light Screen + Hit)
        .type = TYPE_PSYCHIC,
        .pp = 15,
        .secondaryEffectChance = 0,
        .target = MOVE_TARGET_SELECTED,
        .priority = 0,
        .split = SPLIT_SPECIAL,
    },

    [MOVE_BADDY_BAD] =
    {
        #if B_UPDATED_MOVE_DATA >= GEN_8
            .power = 80,
            .accuracy = 95,
            .flags = FLAG_PROTECT_AFFECTED | FLAG_MIRROR_MOVE_AFFECTED | FLAG_KINGSROCK_AFFECTED,
        #else
            .power = 90,
            .accuracy = 100,
            .flags = FLAG_PROTECT_AFFECTED | FLAG_KINGSROCK_AFFECTED,
        #endif
        .effect = EFFECT_PLACEHOLDER,   //TODO (Reflect + Hit)
        .type = TYPE_DARK,
        .pp = 15,
        .secondaryEffectChance = 0,
        .target = MOVE_TARGET_SELECTED,
        .priority = 0,
        .split = SPLIT_SPECIAL,
    },

    [MOVE_SAPPY_SEED] =
    {
        #if B_UPDATED_MOVE_DATA >= GEN_8
            .power = 100,
            .accuracy = 90,
            .pp = 10,
            .flags = FLAG_PROTECT_AFFECTED | FLAG_MAGICCOAT_AFFECTED | FLAG_MIRROR_MOVE_AFFECTED | FLAG_KINGSROCK_AFFECTED,
        #else
            .power = 90,
            .accuracy = 100,
            .pp = 15,
            .flags = FLAG_PROTECT_AFFECTED | FLAG_MAGICCOAT_AFFECTED | FLAG_KINGSROCK_AFFECTED,
        #endif
        .effect = EFFECT_PLACEHOLDER,   //TODO (Leech Seed + Hit)
        .type = TYPE_GRASS,
        .secondaryEffectChance = 0,
        .target = MOVE_TARGET_SELECTED,
        .priority = 0,
        .split = SPLIT_PHYSICAL,
    },

    [MOVE_FREEZY_FROST] =
    {
        #if B_UPDATED_MOVE_DATA >= GEN_8
            .power = 100,
            .accuracy = 90,
            .pp = 10,
            .flags = FLAG_PROTECT_AFFECTED | FLAG_MIRROR_MOVE_AFFECTED | FLAG_KINGSROCK_AFFECTED,
        #else
            .power = 90,
            .accuracy = 100,
            .pp = 15,
            .flags = FLAG_PROTECT_AFFECTED | FLAG_KINGSROCK_AFFECTED,
        #endif
        .effect = EFFECT_PLACEHOLDER,   //TODO (Haze + Hit)
        .type = TYPE_ICE,
        .secondaryEffectChance = 0,
        .target = MOVE_TARGET_SELECTED,
        .priority = 0,
        .split = SPLIT_SPECIAL,
    },

    [MOVE_SPARKLY_SWIRL] =
    {
        #if B_UPDATED_MOVE_DATA >= GEN_8
            .power = 120,
            .accuracy = 85,
            .pp = 5,
            .flags = FLAG_PROTECT_AFFECTED | FLAG_MIRROR_MOVE_AFFECTED | FLAG_KINGSROCK_AFFECTED,
        #else
            .power = 90,
            .accuracy = 100,
            .pp = 15,
            .flags = FLAG_PROTECT_AFFECTED | FLAG_KINGSROCK_AFFECTED,
        #endif
        .effect = EFFECT_PLACEHOLDER,   //TODO (Heal Bell + Hit)
        .type = TYPE_FAIRY,
        .secondaryEffectChance = 0,
        .target = MOVE_TARGET_SELECTED,
        .priority = 0,
        .split = SPLIT_SPECIAL,
    },

    [MOVE_VEEVEE_VOLLEY] =
    {
        #if B_UPDATED_MOVE_DATA >= GEN_8
            .flags = FLAG_MAKES_CONTACT | FLAG_PROTECT_AFFECTED | FLAG_MIRROR_MOVE_AFFECTED | FLAG_KINGSROCK_AFFECTED,
        #else
            .flags = FLAG_MAKES_CONTACT | FLAG_PROTECT_AFFECTED | FLAG_KINGSROCK_AFFECTED,
        #endif
        .effect = EFFECT_RETURN,
        .power = 1,
        .type = TYPE_NORMAL,
        .accuracy = 0,
        .pp = 20,
        .secondaryEffectChance = 0,
        .target = MOVE_TARGET_SELECTED,
        .priority = 0,
        .split = SPLIT_PHYSICAL,
    },

    [MOVE_DOUBLE_IRON_BASH] =
    {
        .effect = EFFECT_FLINCH_HIT,
        .power = 60,
        .type = TYPE_STEEL,
        .accuracy = 100,
        .pp = 5,
        .secondaryEffectChance = 30,
        .target = MOVE_TARGET_FOES_AND_ALLY,
        .priority = 0,
        .flags = FLAG_MAKES_CONTACT | FLAG_PROTECT_AFFECTED | FLAG_MIRROR_MOVE_AFFECTED,
        .split = SPLIT_PHYSICAL,
        .zMovePower = 120,
        .zMoveEffect = Z_EFFECT_NONE,
    },
    
    [MOVE_DYNAMAX_CANNON] =
    {
        .effect = EFFECT_HIT,
        .power = 100,
        .type = TYPE_DRAGON,
        .accuracy = 100,
        .pp = 5,
        .secondaryEffectChance = 0,
        .target = MOVE_TARGET_SELECTED,
        .priority = 0,
        .flags = FLAG_PROTECT_AFFECTED | FLAG_KINGSROCK_AFFECTED,
        .split = SPLIT_SPECIAL,
    },

    [MOVE_SNIPE_SHOT] =
    {
        .effect = EFFECT_PLACEHOLDER,   //TODO
        .power = 80,
        .type = TYPE_WATER,
        .accuracy = 100,
        .pp = 15,
        .secondaryEffectChance = 0,
        .target = MOVE_TARGET_SELECTED,
        .priority = 0,
        .flags = FLAG_PROTECT_AFFECTED | FLAG_MIRROR_MOVE_AFFECTED | FLAG_KINGSROCK_AFFECTED,
        .split = SPLIT_SPECIAL,
    },

    [MOVE_JAW_LOCK] =
    {
        .effect = EFFECT_MEAN_LOOK,
        .power = 80,
        .type = TYPE_DARK,
        .accuracy = 100,
        .pp = 10,
        .secondaryEffectChance = 0,
        .target = MOVE_TARGET_SELECTED,
        .priority = 0,
        .flags = FLAG_MAKES_CONTACT | FLAG_PROTECT_AFFECTED | FLAG_MIRROR_MOVE_AFFECTED | FLAG_KINGSROCK_AFFECTED | FLAG_STRONG_JAW_BOOST,
        .split = SPLIT_PHYSICAL,
    },

    [MOVE_STUFF_CHEEKS] =
    {
        .effect = EFFECT_DEFENSE_UP_2,
        .power = 0,
        .type = TYPE_NORMAL,
        .accuracy = 0,
        .pp = 10,
        .secondaryEffectChance = 0,
        .target = MOVE_TARGET_USER,
        .priority = 0,
        .flags = FLAG_SNATCH_AFFECTED,
        .split = SPLIT_STATUS,
    },

    [MOVE_NO_RETREAT] =
    {
        .effect = EFFECT_PLACEHOLDER,   //TODO
        .power = 0,
        .type = TYPE_FIGHTING,
        .accuracy = 0,
        .pp = 5,
        .secondaryEffectChance = 0,
        .target = MOVE_TARGET_USER,
        .priority = 0,
        .flags = FLAG_SNATCH_AFFECTED,
        .split = SPLIT_STATUS,
    },

    [MOVE_TAR_SHOT] =
    {
        .effect = EFFECT_SPEED_DOWN,
        .power = 0,
        .type = TYPE_ROCK,
        .accuracy = 100,
        .pp = 15,
        .secondaryEffectChance = 0,
        .target = MOVE_TARGET_SELECTED,
        .priority = 0,
        .flags = FLAG_PROTECT_AFFECTED | FLAG_MAGICCOAT_AFFECTED | FLAG_MIRROR_MOVE_AFFECTED,
        .split = SPLIT_STATUS,
    },

    [MOVE_MAGIC_POWDER] =
    {
        .effect = EFFECT_THIRD_TYPE,
        .power = 0,
        .type = TYPE_PSYCHIC,
        .accuracy = 100,
        .pp = 20,
        .secondaryEffectChance = 0,
        .target = MOVE_TARGET_SELECTED,
        .priority = 0,
        .flags = FLAG_PROTECT_AFFECTED | FLAG_MAGICCOAT_AFFECTED | FLAG_MIRROR_MOVE_AFFECTED | FLAG_POWDER,
        .split = SPLIT_STATUS,
        .argument = TYPE_PSYCHIC,
    },

    [MOVE_DRAGON_DARTS] =
    {
        .effect = EFFECT_MULTI_HIT, //TODO
        .power = 50,
        .type = TYPE_DRAGON,
        .accuracy = 100,
        .pp = 10,
        .secondaryEffectChance = 0,
        .target = MOVE_TARGET_SELECTED,
        .priority = 0,
        .flags = FLAG_PROTECT_AFFECTED | FLAG_MIRROR_MOVE_AFFECTED | FLAG_KINGSROCK_AFFECTED,
        .split = SPLIT_PHYSICAL,
    },

    [MOVE_TEATIME] =
    {
        .effect = EFFECT_PLACEHOLDER,   //TODO
        .power = 0,
        .type = TYPE_NORMAL,
        .accuracy = 0,
        .pp = 10,
        .secondaryEffectChance = 0,
        .target = MOVE_TARGET_USER,
        .priority = 0,
        .flags = 0,
        .split = SPLIT_STATUS,
    },

    [MOVE_OCTOLOCK] =
    {
        .effect = EFFECT_MEAN_LOOK,
        .power = 0,
        .type = TYPE_FIGHTING,
        .accuracy = 100,
        .pp = 15,
        .secondaryEffectChance = 0,
        .target = MOVE_TARGET_SELECTED,
        .priority = 0,
        .flags = FLAG_PROTECT_AFFECTED | FLAG_MIRROR_MOVE_AFFECTED,
        .split = SPLIT_STATUS,
    },

    [MOVE_BOLT_BEAK] =
    {
        .effect = EFFECT_PLACEHOLDER,   //TODO
        .power = 85,
        .type = TYPE_ELECTRIC,
        .accuracy = 100,
        .pp = 10,
        .secondaryEffectChance = 0,
        .target = MOVE_TARGET_SELECTED,
        .priority = 0,
        .flags = FLAG_MAKES_CONTACT | FLAG_PROTECT_AFFECTED | FLAG_MIRROR_MOVE_AFFECTED | FLAG_KINGSROCK_AFFECTED,
        .split = SPLIT_PHYSICAL,
    },

    [MOVE_FISHIOUS_REND] =
    {
        .effect = EFFECT_PLACEHOLDER,   //TODO. same as bolt beak
        .power = 85,
        .type = TYPE_WATER,
        .accuracy = 100,
        .pp = 10,
        .secondaryEffectChance = 0,
        .target = MOVE_TARGET_SELECTED,
        .priority = 0,
        .flags = FLAG_MAKES_CONTACT | FLAG_PROTECT_AFFECTED | FLAG_MIRROR_MOVE_AFFECTED | FLAG_KINGSROCK_AFFECTED | FLAG_STRONG_JAW_BOOST,
        .split = SPLIT_PHYSICAL,
    },

    [MOVE_COURT_CHANGE] =
    {
        .effect = EFFECT_PLACEHOLDER,   //TODO
        .power = 0,
        .type = TYPE_NORMAL,
        .accuracy = 100,
        .pp = 10,
        .secondaryEffectChance = 0,
        .target = MOVE_TARGET_USER,
        .priority = 0,
        .flags = FLAG_MIRROR_MOVE_AFFECTED,
        .split = SPLIT_STATUS,
    },

    [MOVE_CLANGOROUS_SOUL] =
    {
        .effect = EFFECT_PLACEHOLDER,   //TODO
        .power = 0,
        .type = TYPE_DRAGON,
        .accuracy = 100,
        .pp = 5,
        .secondaryEffectChance = 0,
        .target = MOVE_TARGET_USER,
        .priority = 0,
        .flags = FLAG_SNATCH_AFFECTED | FLAG_SOUND,
        .split = SPLIT_STATUS,
    },

    [MOVE_BODY_PRESS] =
    {
        .effect = EFFECT_PLACEHOLDER,   //TODO
        .power = 80,
        .type = TYPE_FIGHTING,
        .accuracy = 100,
        .pp = 10,
        .secondaryEffectChance = 0,
        .target = MOVE_TARGET_SELECTED,
        .priority = 0,
        .flags = FLAG_MAKES_CONTACT | FLAG_PROTECT_AFFECTED | FLAG_MIRROR_MOVE_AFFECTED | FLAG_KINGSROCK_AFFECTED,
        .split = SPLIT_PHYSICAL,
    },

    [MOVE_DECORATE] =
    {
        .effect = EFFECT_PLACEHOLDER,   // TODO .. EFFECT_DECORATE
        .power = 0,
        .type = TYPE_FAIRY,
        .accuracy = 0,
        .pp = 15,
        .secondaryEffectChance = 0,
        .target = MOVE_TARGET_SELECTED,
        .priority = 0,
        .flags = 0,
        .split = SPLIT_STATUS,
    },

    [MOVE_DRUM_BEATING] =
    {
        .effect = EFFECT_SPEED_DOWN_HIT,
        .power = 80,
        .type = TYPE_GRASS,
        .accuracy = 100,
        .pp = 10,
        .secondaryEffectChance = 100,
        .target = MOVE_TARGET_SELECTED,
        .priority = 0,
        .flags = FLAG_PROTECT_AFFECTED | FLAG_MIRROR_MOVE_AFFECTED | FLAG_KINGSROCK_AFFECTED,
        .split = SPLIT_PHYSICAL,
    },

    [MOVE_SNAP_TRAP] =
    {
        .effect = EFFECT_TRAP,  //TODO: add case/effect
        .power = 35,
        .type = TYPE_GRASS,
        .accuracy = 100,
        .pp = 15,
        .secondaryEffectChance = 100,
        .target = MOVE_TARGET_SELECTED,
        .priority = 0,
        .flags = FLAG_MAKES_CONTACT | FLAG_PROTECT_AFFECTED | FLAG_MIRROR_MOVE_AFFECTED | FLAG_KINGSROCK_AFFECTED,
        .split = SPLIT_PHYSICAL,
    },

    [MOVE_PYRO_BALL] =
    {
        .effect = EFFECT_BURN_HIT,
        .power = 120,
        .type = TYPE_FIRE,
        .accuracy = 90,
        .pp = 5,
        .secondaryEffectChance = 10,
        .target = MOVE_TARGET_SELECTED,
        .priority = 0,
        .flags = FLAG_PROTECT_AFFECTED | FLAG_MIRROR_MOVE_AFFECTED | FLAG_KINGSROCK_AFFECTED | FLAG_BALLISTIC,
        .split = SPLIT_PHYSICAL,
    },

    [MOVE_BEHEMOTH_BLADE] =
    {
        .effect = EFFECT_HIT,   //TODO: 2x damage if dynamaxed? meh...
        .power = 100,
        .type = TYPE_STEEL,
        .accuracy = 100,
        .pp = 5,
        .secondaryEffectChance = 0,
        .target = MOVE_TARGET_SELECTED,
        .priority = 0,
        .flags = FLAG_MAKES_CONTACT | FLAG_PROTECT_AFFECTED | FLAG_MIRROR_MOVE_AFFECTED | FLAG_KINGSROCK_AFFECTED,
        .split = SPLIT_PHYSICAL,
    },

    [MOVE_BEHEMOTH_BASH] =
    {
        .effect = EFFECT_HIT,   //TODO: 2x damage if dynamaxed? meh...
        .power = 100,
        .type = TYPE_STEEL,
        .accuracy = 100,
        .pp = 5,
        .secondaryEffectChance = 0,
        .target = MOVE_TARGET_SELECTED,
        .priority = 0,
        .flags = FLAG_MAKES_CONTACT | FLAG_PROTECT_AFFECTED | FLAG_MIRROR_MOVE_AFFECTED | FLAG_KINGSROCK_AFFECTED,
        .split = SPLIT_PHYSICAL,
    },

    [MOVE_AURA_WHEEL] =
    {
        .effect = EFFECT_SPEED_UP_HIT,
        .power = 110,
        .type = TYPE_ELECTRIC,
        .accuracy = 100,
        .pp = 10,
        .secondaryEffectChance = 100,
        .target = MOVE_TARGET_SELECTED,
        .priority = 0,
        .flags = FLAG_PROTECT_AFFECTED | FLAG_MIRROR_MOVE_AFFECTED | FLAG_KINGSROCK_AFFECTED,
        .split = SPLIT_PHYSICAL,
    },

    [MOVE_BREAKING_SWIPE] =
    {
        .effect = EFFECT_ATTACK_DOWN_HIT,
        .power = 60,
        .type = TYPE_DRAGON,
        .accuracy = 100,
        .pp = 15,
        .secondaryEffectChance = 100,
        .target = MOVE_TARGET_BOTH,
        .priority = 0,
        .flags = FLAG_MAKES_CONTACT | FLAG_PROTECT_AFFECTED | FLAG_MIRROR_MOVE_AFFECTED | FLAG_KINGSROCK_AFFECTED,
        .split = SPLIT_PHYSICAL,
    },

    [MOVE_BRANCH_POKE] =
    {
        .effect = EFFECT_HIT,
        .power = 40,
        .type = TYPE_GRASS,
        .accuracy = 100,
        .pp = 40,
        .secondaryEffectChance = 0,
        .target = MOVE_TARGET_SELECTED,
        .priority = 0,
        .flags = FLAG_MAKES_CONTACT | FLAG_PROTECT_AFFECTED | FLAG_MIRROR_MOVE_AFFECTED | FLAG_KINGSROCK_AFFECTED,
        .split = SPLIT_PHYSICAL,
    },

    [MOVE_OVERDRIVE] =
    {
        .effect = EFFECT_HIT,
        .power = 80,
        .type = TYPE_ELECTRIC,
        .accuracy = 100,
        .pp = 10,
        .secondaryEffectChance = 0,
        .target = MOVE_TARGET_BOTH,
        .priority = 0,
        .flags = FLAG_PROTECT_AFFECTED | FLAG_MIRROR_MOVE_AFFECTED | FLAG_KINGSROCK_AFFECTED | FLAG_SOUND,
        .split = SPLIT_SPECIAL,
    },

    [MOVE_APPLE_ACID] =
    {
        .effect = EFFECT_SPECIAL_DEFENSE_DOWN_HIT,
        .power = 80,
        .type = TYPE_GRASS,
        .accuracy = 100,
        .pp = 10,
        .secondaryEffectChance = 100,
        .target = MOVE_TARGET_SELECTED,
        .priority = 0,
        .flags = FLAG_PROTECT_AFFECTED | FLAG_MIRROR_MOVE_AFFECTED | FLAG_KINGSROCK_AFFECTED,
        .split = SPLIT_SPECIAL,
    },

    [MOVE_GRAV_APPLE] =
    {
        .effect = EFFECT_DEFENSE_DOWN_HIT,
        .power = 80,
        .type = TYPE_GRASS,
        .accuracy = 100,
        .pp = 10,
        .secondaryEffectChance = 100,
        .target = MOVE_TARGET_SELECTED,
        .priority = 0,
        .flags = FLAG_PROTECT_AFFECTED | FLAG_MIRROR_MOVE_AFFECTED | FLAG_KINGSROCK_AFFECTED,
        .split = SPLIT_PHYSICAL,
    },

    [MOVE_SPIRIT_BREAK] =
    {
        .effect = EFFECT_SPECIAL_ATTACK_DOWN_HIT,
        .power = 75,
        .type = TYPE_FAIRY,
        .accuracy = 100,
        .pp = 15,
        .secondaryEffectChance = 100,
        .target = MOVE_TARGET_SELECTED,
        .priority = 0,
        .flags = FLAG_MAKES_CONTACT | FLAG_PROTECT_AFFECTED | FLAG_MIRROR_MOVE_AFFECTED | FLAG_KINGSROCK_AFFECTED,
        .split = SPLIT_PHYSICAL,
    },

    [MOVE_STRANGE_STEAM] =
    {
        .effect = EFFECT_CONFUSE_HIT,
        .power = 90,
        .type = TYPE_FAIRY,
        .accuracy = 95,
        .pp = 10,
        .secondaryEffectChance = 20,
        .target = MOVE_TARGET_SELECTED,
        .priority = 0,
        .flags = FLAG_PROTECT_AFFECTED | FLAG_MIRROR_MOVE_AFFECTED | FLAG_KINGSROCK_AFFECTED,
        .split = SPLIT_SPECIAL,
    },

    [MOVE_LIFE_DEW] =
    {
        .effect = EFFECT_RESTORE_HP,
        .power = 0,
        .type = TYPE_WATER,
        .accuracy = 0,
        .pp = 10,
        .secondaryEffectChance = 0,
        .target = MOVE_TARGET_USER,
        .priority = 0,
        .flags = FLAG_SNATCH_AFFECTED,
        .split = SPLIT_STATUS,
    },

    [MOVE_OBSTRUCT] =
    {
        .effect = EFFECT_PLACEHOLDER,   //TODO. EFFECT_PROTECT?
        .power = 0,
        .type = TYPE_DARK,
        .accuracy = 100,
        .pp = 10,
        .secondaryEffectChance = 0,
        .target = MOVE_TARGET_USER,
        .priority = 4,
        .flags = 0,
        .split = SPLIT_STATUS,
    },

    [MOVE_FALSE_SURRENDER] =
    {
        .effect = EFFECT_HIT,
        .power = 80,
        .type = TYPE_DARK,
        .accuracy = 0,
        .pp = 10,
        .secondaryEffectChance = 0,
        .target = MOVE_TARGET_SELECTED,
        .priority = 0,
        .flags = FLAG_MAKES_CONTACT | FLAG_PROTECT_AFFECTED | FLAG_MIRROR_MOVE_AFFECTED | FLAG_KINGSROCK_AFFECTED,
        .split = SPLIT_PHYSICAL,
    },

    [MOVE_METEOR_ASSAULT] =
    {
        .effect = EFFECT_RECHARGE,
        .power = 150,
        .type = TYPE_FIGHTING,
        .accuracy = 100,
        .pp = 5,
        .secondaryEffectChance = 0,
        .target = MOVE_TARGET_SELECTED,
        .priority = 0,
        .flags = FLAG_PROTECT_AFFECTED | FLAG_MIRROR_MOVE_AFFECTED | FLAG_KINGSROCK_AFFECTED,
        .split = SPLIT_PHYSICAL,
    },

    [MOVE_ETERNABEAM] =
    {
        .effect = EFFECT_RECHARGE,
        .power = 160,
        .type = TYPE_DRAGON,
        .accuracy = 90,
        .pp = 5,
        .secondaryEffectChance = 0,
        .target = MOVE_TARGET_SELECTED,
        .priority = 0,
        .flags = FLAG_PROTECT_AFFECTED | FLAG_MIRROR_MOVE_AFFECTED | FLAG_KINGSROCK_AFFECTED,
        .split = SPLIT_SPECIAL,
    },

    [MOVE_STEEL_BEAM] =
    {
        .effect = EFFECT_RECOIL_50,
        .power = 140,
        .type = TYPE_STEEL,
        .accuracy = 95,
        .pp = 5,
        .secondaryEffectChance = 0,
        .target = MOVE_TARGET_SELECTED,
        .priority = 0,
        .flags = FLAG_PROTECT_AFFECTED | FLAG_MIRROR_MOVE_AFFECTED | FLAG_KINGSROCK_AFFECTED,
        .split = SPLIT_SPECIAL,
    },

    [MOVE_EXPANDING_FORCE] =
    {
        .effect = EFFECT_PLACEHOLDER,   //TODO
        .power = 80,
        .type = TYPE_PSYCHIC,
        .accuracy = 100,
        .pp = 10,
        .secondaryEffectChance = 0,
        .target = MOVE_TARGET_SELECTED,
        .priority = 0,
        .flags = FLAG_PROTECT_AFFECTED | FLAG_MIRROR_MOVE_AFFECTED | FLAG_KINGSROCK_AFFECTED,
        .split = SPLIT_SPECIAL,
    },

    [MOVE_STEEL_ROLLER] =
    {
        .effect = EFFECT_PLACEHOLDER,   //TODO
        .power = 130,
        .type = TYPE_STEEL,
        .accuracy = 100,
        .pp = 5,
        .secondaryEffectChance = 0,
        .target = MOVE_TARGET_SELECTED,
        .priority = 0,
        .flags = FLAG_MAKES_CONTACT | FLAG_PROTECT_AFFECTED | FLAG_MIRROR_MOVE_AFFECTED | FLAG_KINGSROCK_AFFECTED,
        .split = SPLIT_PHYSICAL,
    },

    [MOVE_SCALE_SHOT] =
    {
        .effect = EFFECT_PLACEHOLDER,   //TODO (EFFECT_MULTI_HIT + ABILITY_WEAK_ARMOR,
        .power = 25,
        .type = TYPE_DRAGON,
        .accuracy = 90,
        .pp = 20,
        .secondaryEffectChance = 0,
        .target = MOVE_TARGET_SELECTED,
        .priority = 0,
        .flags = FLAG_PROTECT_AFFECTED | FLAG_MIRROR_MOVE_AFFECTED | FLAG_KINGSROCK_AFFECTED,
        .split = SPLIT_PHYSICAL,
    },

    [MOVE_METEOR_BEAM] =
    {
        .effect = EFFECT_PLACEHOLDER,   //TODO
        .power = 120,
        .type = TYPE_ROCK,
        .accuracy = 90,
        .pp = 10,
        .secondaryEffectChance = 0,
        .target = MOVE_TARGET_SELECTED,
        .priority = 0,
        .flags = FLAG_PROTECT_AFFECTED | FLAG_MIRROR_MOVE_AFFECTED | FLAG_KINGSROCK_AFFECTED,
        .split = SPLIT_SPECIAL,
    },

    [MOVE_SHELL_SIDE_ARM] =
    {
        .effect = EFFECT_PLACEHOLDER,   //TODO
        .power = 90,
        .type = TYPE_POISON,
        .accuracy = 100,
        .pp = 10,
        .secondaryEffectChance = 0,
        .target = MOVE_TARGET_SELECTED,
        .priority = 0,
        .flags = FLAG_PROTECT_AFFECTED | FLAG_MIRROR_MOVE_AFFECTED | FLAG_KINGSROCK_AFFECTED,
        .split = SPLIT_SPECIAL,
    },

    [MOVE_MISTY_EXPLOSION] =
    {
        .effect = EFFECT_PLACEHOLDER,   //TODO
        .power = 100,
        .type = TYPE_FAIRY,
        .accuracy = 100,
        .pp = 5,
        .secondaryEffectChance = 0,
        .target = MOVE_TARGET_FOES_AND_ALLY,
        .priority = 0,
        .flags = FLAG_PROTECT_AFFECTED | FLAG_MIRROR_MOVE_AFFECTED | FLAG_KINGSROCK_AFFECTED,
        .split = SPLIT_SPECIAL,
    },

    [MOVE_GRASSY_GLIDE] =
    {
        .effect = EFFECT_PLACEHOLDER,   //TODO
        .power = 70,
        .type = TYPE_GRASS,
        .accuracy = 100,
        .pp = 20,
        .secondaryEffectChance = 0,
        .target = MOVE_TARGET_SELECTED,
        .priority = 0,
        .flags = FLAG_MAKES_CONTACT | FLAG_PROTECT_AFFECTED | FLAG_MIRROR_MOVE_AFFECTED | FLAG_KINGSROCK_AFFECTED,
        .split = SPLIT_PHYSICAL,
    },

    [MOVE_RISING_VOLTAGE] =
    {
        .effect = EFFECT_PLACEHOLDER,   //TODO
        .power = 70,
        .type = TYPE_ELECTRIC,
        .accuracy = 100,
        .pp = 20,
        .secondaryEffectChance = 0,
        .target = MOVE_TARGET_SELECTED,
        .priority = 0,
        .flags = FLAG_PROTECT_AFFECTED | FLAG_MIRROR_MOVE_AFFECTED | FLAG_KINGSROCK_AFFECTED,
        .split = SPLIT_SPECIAL,
    },

    [MOVE_TERRAIN_PULSE] =
    {
        .effect = EFFECT_PLACEHOLDER,   //TODO
        .power = 50,
        .type = TYPE_NORMAL,
        .accuracy = 100,
        .pp = 10,
        .secondaryEffectChance = 0,
        .target = MOVE_TARGET_SELECTED,
        .priority = 0,
        .flags = FLAG_PROTECT_AFFECTED | FLAG_MIRROR_MOVE_AFFECTED | FLAG_KINGSROCK_AFFECTED | FLAG_MEGA_LAUNCHER_BOOST,
        .split = SPLIT_SPECIAL,
    },

    [MOVE_SKITTER_SMACK] =
    {
        .effect = EFFECT_SPECIAL_ATTACK_DOWN_HIT,
        .power = 70,
        .type = TYPE_BUG,
        .accuracy = 90,
        .pp = 10,
        .secondaryEffectChance = 100,
        .target = MOVE_TARGET_SELECTED,
        .priority = 0,
        .flags = FLAG_MAKES_CONTACT | FLAG_PROTECT_AFFECTED | FLAG_MIRROR_MOVE_AFFECTED | FLAG_KINGSROCK_AFFECTED,
        .split = SPLIT_PHYSICAL,
    },

    [MOVE_BURNING_JEALOUSY] =
    {
        .effect = EFFECT_PLACEHOLDER,   //TODO
        .power = 70,
        .type = TYPE_FIRE,
        .accuracy = 100,
        .pp = 5,
        .secondaryEffectChance = 0,
        .target = MOVE_TARGET_BOTH,
        .priority = 0,
        .flags = FLAG_PROTECT_AFFECTED | FLAG_MIRROR_MOVE_AFFECTED | FLAG_KINGSROCK_AFFECTED,
        .split = SPLIT_SPECIAL,
    },

    [MOVE_LASH_OUT] =
    {
        .effect = EFFECT_PLACEHOLDER,   //TODO
        .power = 75,
        .type = TYPE_DARK,
        .accuracy = 100,
        .pp = 5,
        .secondaryEffectChance = 0,
        .target = MOVE_TARGET_SELECTED,
        .priority = 0,
        .flags = FLAG_MAKES_CONTACT | FLAG_PROTECT_AFFECTED | FLAG_MIRROR_MOVE_AFFECTED | FLAG_KINGSROCK_AFFECTED,
        .split = SPLIT_PHYSICAL,
    },

    [MOVE_POLTERGEIST] =
    {
        .effect = EFFECT_PLACEHOLDER,   //TODO
        .power = 110,
        .type = TYPE_GHOST,
        .accuracy = 90,
        .pp = 5,
        .secondaryEffectChance = 0,
        .target = MOVE_TARGET_SELECTED,
        .priority = 0,
        .flags = FLAG_PROTECT_AFFECTED | FLAG_MIRROR_MOVE_AFFECTED | FLAG_KINGSROCK_AFFECTED,
        .split = SPLIT_PHYSICAL,
    },

    [MOVE_CORROSIVE_GAS] =
    {
        .effect = EFFECT_PLACEHOLDER,   //TODO
        .power = 0,
        .type = TYPE_POISON,
        .accuracy = 100,
        .pp = 40,
        .secondaryEffectChance = 0,
        .target = MOVE_TARGET_FOES_AND_ALLY,
        .priority = 0,
        .flags = FLAG_PROTECT_AFFECTED | FLAG_MAGICCOAT_AFFECTED | FLAG_MIRROR_MOVE_AFFECTED,
        .split = SPLIT_STATUS,
    },

    [MOVE_COACHING] =
    {
        .effect = EFFECT_PLACEHOLDER,   //TODO
        .power = 0,
        .type = TYPE_FIGHTING,
        .accuracy = 0,
        .pp = 10,
        .secondaryEffectChance = 0,
        .target = MOVE_TARGET_ALLY,
        .priority = 0,
        .flags = 0,
        .split = SPLIT_STATUS,
    },

    [MOVE_FLIP_TURN] =
    {
        .effect = EFFECT_HIT_ESCAPE,
        .power = 60,
        .type = TYPE_WATER,
        .accuracy = 100,
        .pp = 20,
        .secondaryEffectChance = 0,
        .target = MOVE_TARGET_SELECTED,
        .priority = 0,
        .flags = FLAG_MAKES_CONTACT | FLAG_PROTECT_AFFECTED | FLAG_MIRROR_MOVE_AFFECTED | FLAG_KINGSROCK_AFFECTED,
        .split = SPLIT_PHYSICAL,
    },

    [MOVE_TRIPLE_AXEL] =
    {
        .effect = EFFECT_TRIPLE_KICK,   //TODO: Increase damage by 20 instead of 10
        .power = 20,
        .type = TYPE_ICE,
        .accuracy = 90,
        .pp = 10,
        .secondaryEffectChance = 0,
        .target = MOVE_TARGET_SELECTED,
        .priority = 0,
        .flags = FLAG_MAKES_CONTACT | FLAG_PROTECT_AFFECTED | FLAG_MIRROR_MOVE_AFFECTED | FLAG_KINGSROCK_AFFECTED,
        .split = SPLIT_PHYSICAL,
    },

    [MOVE_DUAL_WINGBEAT] =
    {
        .effect = EFFECT_DOUBLE_HIT,
        .power = 40,
        .type = TYPE_FLYING,
        .accuracy = 90,
        .pp = 10,
        .secondaryEffectChance = 0,
        .target = MOVE_TARGET_SELECTED,
        .priority = 0,
        .flags = FLAG_MAKES_CONTACT | FLAG_PROTECT_AFFECTED | FLAG_MIRROR_MOVE_AFFECTED | FLAG_KINGSROCK_AFFECTED,
        .split = SPLIT_PHYSICAL,
    },

    [MOVE_SCORCHING_SANDS] =
    {
        .effect = EFFECT_SCALD,
        .power = 70,
        .type = TYPE_GROUND,
        .accuracy = 100,
        .pp = 10,
        .secondaryEffectChance = 30,
        .target = MOVE_TARGET_SELECTED,
        .priority = 0,
        .flags = FLAG_PROTECT_AFFECTED | FLAG_MIRROR_MOVE_AFFECTED | FLAG_KINGSROCK_AFFECTED,
        .split = SPLIT_SPECIAL,
    },

    [MOVE_JUNGLE_HEALING] =
    {
        .effect = EFFECT_PLACEHOLDER,   //TODO
        .power = 0,
        .type = TYPE_GRASS,
        .accuracy = 0,
        .pp = 10,
        .secondaryEffectChance = 0,
        .target = MOVE_TARGET_USER,
        .priority = 0,
        .split = SPLIT_STATUS,
    },

    [MOVE_WICKED_BLOW] =
    {
        .effect = EFFECT_ALWAYS_CRIT,
        .power = 80,
        .type = TYPE_DARK,
        .accuracy = 100,
        .pp = 5,
        .secondaryEffectChance = 0,
        .target = MOVE_TARGET_SELECTED,
        .priority = 0,
        .flags = FLAG_MAKES_CONTACT | FLAG_PROTECT_AFFECTED | FLAG_MIRROR_MOVE_AFFECTED | FLAG_KINGSROCK_AFFECTED | FLAG_IRON_FIST_BOOST,
        .split = SPLIT_PHYSICAL,
    },

    [MOVE_SURGING_STRIKES] =
    {
        .effect = EFFECT_PLACEHOLDER,   //TODO (Multi hit + Always Crit)
        .power = 25,
        .type = TYPE_WATER,
        .accuracy = 100,
        .pp = 5,
        .secondaryEffectChance = 0,
        .target = MOVE_TARGET_SELECTED,
        .priority = 0,
        .flags = FLAG_MAKES_CONTACT | FLAG_PROTECT_AFFECTED | FLAG_MIRROR_MOVE_AFFECTED | FLAG_KINGSROCK_AFFECTED | FLAG_IRON_FIST_BOOST,
        .split = SPLIT_PHYSICAL,
    },
<<<<<<< HEAD
    
    // Z MOVES
    [MOVE_BREAKNECK_BLITZ] =
    {
        .effect = EFFECT_HIT,
        .power = 1,
        .type = TYPE_NORMAL,
        .accuracy = 0,
        .pp = 1,
        .secondaryEffectChance = 0,
        .target = MOVE_TARGET_SELECTED,
        .priority = 0,
        .flags = 0,
        .zMovePower = 0,
        .split = SPLIT_PHYSICAL,    //determined from move type
        .zMoveEffect = 0
    },
    [MOVE_ALL_OUT_PUMMELING] =
    {
        .effect = EFFECT_HIT,
        .power = 1,
        .type = TYPE_FIGHTING,
        .accuracy = 0,
        .pp = 1,
        .secondaryEffectChance = 0,
        .target = MOVE_TARGET_SELECTED,
        .priority = 0,
        .flags = 0,
        .zMovePower = 0,
        .split = SPLIT_PHYSICAL,
        .zMoveEffect = 0
    },
    [MOVE_SUPERSONIC_SKYSTRIKE] =
    {
        .effect = EFFECT_HIT,
        .power = 1,
        .type = TYPE_FLYING,
        .accuracy = 0,
        .pp = 1,
        .secondaryEffectChance = 0,
        .target = MOVE_TARGET_SELECTED,
        .priority = 0,
        .flags = 0,
        .zMovePower = 0,
        .split = SPLIT_PHYSICAL,
        .zMoveEffect = 0
    },
    [MOVE_ACID_DOWNPOUR] =
    {
        .effect = EFFECT_HIT,
        .power = 1,
        .type = TYPE_POISON,
        .accuracy = 0,
        .pp = 1,
        .secondaryEffectChance = 0,
        .target = MOVE_TARGET_SELECTED,
        .priority = 0,
        .flags = 0,
        .zMovePower = 0,
        .split = SPLIT_PHYSICAL,
        .zMoveEffect = 0
    },
    [MOVE_TECTONIC_RAGE] =
    {
        .effect = EFFECT_HIT,
        .power = 1,
        .type = TYPE_GROUND,
        .accuracy = 0,
        .pp = 1,
        .secondaryEffectChance = 0,
        .target = MOVE_TARGET_SELECTED,
        .priority = 0,
        .flags = 0,
        .zMovePower = 0,
        .split = SPLIT_PHYSICAL,
        .zMoveEffect = 0
    },
    [MOVE_CONTINENTAL_CRUSH] =
    {
        .effect = EFFECT_HIT,
        .power = 1,
        .type = TYPE_ROCK,
        .accuracy = 0,
        .pp = 1,
        .secondaryEffectChance = 0,
        .target = MOVE_TARGET_SELECTED,
        .priority = 0,
        .flags = 0,
        .zMovePower = 0,
        .split = SPLIT_PHYSICAL,
        .zMoveEffect = 0
    },
    [MOVE_SAVAGE_SPIN_OUT] =
    {
        .effect = EFFECT_HIT,
        .power = 1,
        .type = TYPE_BUG,
        .accuracy = 0,
        .pp = 1,
        .secondaryEffectChance = 0,
        .target = MOVE_TARGET_SELECTED,
        .priority = 0,
        .flags = 0,
        .zMovePower = 0,
        .split = SPLIT_PHYSICAL,
        .zMoveEffect = 0
    },
    [MOVE_NEVER_ENDING_NIGHTMARE] =
    {
        .effect = EFFECT_HIT,
        .power = 1,
        .type = TYPE_GHOST,
        .accuracy = 0,
        .pp = 1,
        .secondaryEffectChance = 0,
        .target = MOVE_TARGET_SELECTED,
        .priority = 0,
        .flags = 0,
        .zMovePower = 0,
        .split = SPLIT_PHYSICAL,
        .zMoveEffect = 0
    },
    [MOVE_CORKSCREW_CRASH] =
    {
        .effect = EFFECT_HIT,
        .power = 1,
        .type = TYPE_STEEL,
        .accuracy = 0,
        .pp = 1,
        .secondaryEffectChance = 0,
        .target = MOVE_TARGET_SELECTED,
        .priority = 0,
        .flags = 0,
        .zMovePower = 0,
        .split = SPLIT_PHYSICAL,
        .zMoveEffect = 0
    },
    [MOVE_INFERNO_OVERDRIVE] =
    {
        .effect = EFFECT_HIT,
        .power = 1,
        .type = TYPE_FIRE,
        .accuracy = 0,
        .pp = 1,
        .secondaryEffectChance = 0,
        .target = MOVE_TARGET_SELECTED,
        .priority = 0,
        .flags = 0,
        .zMovePower = 0,
        .split = SPLIT_PHYSICAL,
        .zMoveEffect = 0
    },
    [MOVE_HYDRO_VORTEX] =
    {
        .effect = EFFECT_HIT,
        .power = 1,
        .type = TYPE_WATER,
        .accuracy = 0,
        .pp = 1,
        .secondaryEffectChance = 0,
        .target = MOVE_TARGET_SELECTED,
        .priority = 0,
        .flags = 0,
        .zMovePower = 0,
        .split = SPLIT_PHYSICAL,
        .zMoveEffect = 0
    },
    [MOVE_BLOOM_DOOM] =
    {
        .effect = EFFECT_HIT,
        .power = 1,
        .type = TYPE_GRASS,
        .accuracy = 0,
        .pp = 1,
        .secondaryEffectChance = 0,
        .target = MOVE_TARGET_SELECTED,
        .priority = 0,
        .flags = 0,
        .zMovePower = 0,
        .split = SPLIT_PHYSICAL,
        .zMoveEffect = 0
    },
    [MOVE_GIGAVOLT_HAVOC] =
    {
        .effect = EFFECT_HIT,
        .power = 1,
        .type = TYPE_ELECTRIC,
        .accuracy = 0,
        .pp = 1,
        .secondaryEffectChance = 0,
        .target = MOVE_TARGET_SELECTED,
        .priority = 0,
        .flags = 0,
        .zMovePower = 0,
        .split = SPLIT_PHYSICAL,
        .zMoveEffect = 0
    },
    [MOVE_SHATTERED_PSYCHE] =
    {
        .effect = EFFECT_HIT,
        .power = 1,
        .type = TYPE_PSYCHIC,
        .accuracy = 0,
        .pp = 1,
        .secondaryEffectChance = 0,
        .target = MOVE_TARGET_SELECTED,
        .priority = 0,
        .flags = 0,
        .zMovePower = 0,
        .split = SPLIT_PHYSICAL,
        .zMoveEffect = 0
    },
    [MOVE_SUBZERO_SLAMMER] =
    {
        .effect = EFFECT_HIT,
        .power = 1,
        .type = TYPE_ICE,
        .accuracy = 0,
        .pp = 1,
        .secondaryEffectChance = 0,
        .target = MOVE_TARGET_SELECTED,
        .priority = 0,
        .flags = 0,
        .zMovePower = 0,
        .split = SPLIT_PHYSICAL,
        .zMoveEffect = 0
    },
    [MOVE_DEVASTATING_DRAKE] =
    {
        .effect = EFFECT_HIT,
        .power = 1,
        .type = TYPE_DRAGON,
        .accuracy = 0,
        .pp = 1,
        .secondaryEffectChance = 0,
        .target = MOVE_TARGET_SELECTED,
        .priority = 0,
        .flags = 0,
        .zMovePower = 0,
        .split = SPLIT_PHYSICAL,
        .zMoveEffect = 0
    },
    [MOVE_BLACK_HOLE_ECLIPSE] =
    {
        .effect = EFFECT_HIT,
        .power = 1,
        .type = TYPE_DARK,
        .accuracy = 0,
        .pp = 1,
        .secondaryEffectChance = 0,
        .target = MOVE_TARGET_SELECTED,
        .priority = 0,
        .flags = 0,
        .zMovePower = 0,
        .split = SPLIT_PHYSICAL,
        .zMoveEffect = 0
    },
    [MOVE_TWINKLE_TACKLE] =
    {
        .effect = EFFECT_HIT,
        .power = 1,
        .type = TYPE_FAIRY,
        .accuracy = 0,
        .pp = 1,
        .secondaryEffectChance = 0,
        .target = MOVE_TARGET_SELECTED,
        .priority = 0,
        .flags = 0,
        .zMovePower = 0,
        .split = SPLIT_PHYSICAL,
        .zMoveEffect = 0
    },
    [MOVE_CATASTROPIKA] =
    {
        .effect = EFFECT_HIT,
        .power = 210,
        .type = TYPE_ELECTRIC,
        .accuracy = 0,
        .pp = 1,
        .secondaryEffectChance = 0,
        .target = MOVE_TARGET_SELECTED,
        .priority = 0,
        .flags = 0,
        .zMovePower = 0,
        .split = SPLIT_PHYSICAL,
        .zMoveEffect = 0
    },
    [MOVE_10000000_VOLT_THUNDERBOLT] =
    {
        .effect = EFFECT_HIT,
        .power = 195,
        .type = TYPE_ELECTRIC,
        .accuracy = 0,
        .pp = 1,
        .secondaryEffectChance = 0,
        .target = MOVE_TARGET_SELECTED,
        .priority = 0,
        .flags = FLAG_HIGH_CRIT,
        .zMovePower = 0,
        .split = SPLIT_SPECIAL,
        .zMoveEffect = 0
    },
    [MOVE_STOKED_SPARKSURFER] =
    {
        .effect = EFFECT_PARALYZE_HIT,
        .power = 175,
        .type = TYPE_ELECTRIC,
        .accuracy = 0,
        .pp = 1,
        .secondaryEffectChance = 100,
        .target = MOVE_TARGET_SELECTED,
        .priority = 0,
        .flags = 0,
        .zMovePower = 0,
        .split = SPLIT_SPECIAL,
        .zMoveEffect = 0
    },
    [MOVE_EXTREME_EVOBOOST] =
    {
        .effect = EFFECT_EXTREME_EVOBOOST,
        .power = 0,
        .type = TYPE_NORMAL,
        .accuracy = 0,
        .pp = 1,
        .secondaryEffectChance = 0,
        .target = MOVE_TARGET_USER,
        .priority = 0,
        .flags = 0,
        .zMovePower = 0,
        .split = SPLIT_STATUS,
        .zMoveEffect = 0
    },
    [MOVE_PULVERIZING_PANCAKE] =
    {
        .effect = EFFECT_HIT,
        .power = 210,
        .type = TYPE_NORMAL,
        .accuracy = 0,
        .pp = 1,
        .secondaryEffectChance = 0,
        .target = MOVE_TARGET_SELECTED,
        .priority = 0,
        .flags = 0,
        .zMovePower = 0,
        .split = SPLIT_PHYSICAL,
        .zMoveEffect = 0
    },
    [MOVE_GENESIS_SUPERNOVA] =
    {
        .effect = EFFECT_DAMAGE_SET_TERRAIN,
        .power = 185,
        .type = TYPE_PSYCHIC,
        .accuracy = 0,
        .pp = 1,
        .secondaryEffectChance = 0,
        .target = MOVE_TARGET_SELECTED,
        .priority = 0,
        .flags = 0,
        .zMovePower = 0,
        .split = SPLIT_SPECIAL,
        .argument = 0,  //psychic terrain
        .zMoveEffect = 0
    },
    [MOVE_SINISTER_ARROW_RAID] =
    {
        .effect = EFFECT_HIT,
        .power = 180,
        .type = TYPE_GHOST,
        .accuracy = 0,
        .pp = 1,
        .secondaryEffectChance = 0,
        .target = MOVE_TARGET_SELECTED,
        .priority = 0,
        .flags = 0,
        .zMovePower = 0,
        .split = SPLIT_PHYSICAL,
        .zMoveEffect = 0
    },
    [MOVE_MALICIOUS_MOONSAULT] =
    {
        .effect = EFFECT_HIT,
        .power = 180,
        .type = TYPE_DARK,
        .accuracy = 0,
        .pp = 1,
        .secondaryEffectChance = 0,
        .target = MOVE_TARGET_SELECTED,
        .priority = 0,
        .flags = 0,
        .zMovePower = 0,
        .split = SPLIT_PHYSICAL,
        .zMoveEffect = 0
    },
    [MOVE_OCEANIC_OPERETTA] =
    {
        .effect = EFFECT_HIT,
        .power = 195,
        .type = TYPE_WATER,
        .accuracy = 0,
        .pp = 1,
        .secondaryEffectChance = 0,
        .target = MOVE_TARGET_SELECTED,
        .priority = 0,
        .flags = 0,
        .zMovePower = 0,
        .split = SPLIT_SPECIAL,
        .zMoveEffect = 0
    },
    [MOVE_SPLINTERED_STORMSHARDS] =
    {
        .effect = EFFECT_DAMAGE_SET_TERRAIN,
        .power = 190,
        .type = TYPE_ROCK,
        .accuracy = 0,
        .pp = 1,
        .secondaryEffectChance = 0,
        .target = MOVE_TARGET_SELECTED,
        .priority = 0,
        .flags = 0,
        .zMovePower = 0,
        .split = SPLIT_PHYSICAL,
        .argument = 1,  //remove terrain
        .zMoveEffect = 0
    },
    [MOVE_LETS_SNUGGLE_FOREVER] =
    {
        .effect = EFFECT_HIT,
        .power = 190,
        .type = TYPE_FAIRY,
        .accuracy = 0,
        .pp = 1,
        .secondaryEffectChance = 0,
        .target = MOVE_TARGET_SELECTED,
        .priority = 0,
        .flags = 0,
        .zMovePower = 0,
        .split = SPLIT_PHYSICAL,
        .zMoveEffect = 0
    },
    [MOVE_CLANGOROUS_SOULBLAZE] =
    {
        .effect = EFFECT_ALL_STATS_UP_HIT,
        .power = 185,
        .type = TYPE_DRAGON,
        .accuracy = 0,
        .pp = 1,
        .secondaryEffectChance = 100,
        .target = MOVE_TARGET_BOTH,
        .priority = 0,
        .flags = 0,
        .zMovePower = 0,
        .split = SPLIT_SPECIAL,
        .zMoveEffect = 0
    },
    [MOVE_GUARDIAN_OF_ALOLA] =
    {
        .effect = EFFECT_SUPER_FANG,
        .power = 1,
        .type = TYPE_FAIRY,
        .accuracy = 0,
        .pp = 1,
        .secondaryEffectChance = 0,
        .target = MOVE_TARGET_SELECTED,
        .priority = 0,
        .flags = 0,
        .zMovePower = 0,
        .split = SPLIT_SPECIAL,
        .zMoveEffect = 0
    },
    [MOVE_SEARING_SUNRAZE_SMASH] =
    {
        .effect = EFFECT_HIT,
        .power = 200,
        .type = TYPE_STEEL,
        .accuracy = 0,
        .pp = 1,
        .secondaryEffectChance = 0,
        .target = MOVE_TARGET_SELECTED,
        .priority = 0,
        .flags = 0,
        .zMovePower = 0,
        .split = SPLIT_PHYSICAL,
        .zMoveEffect = 0
    },
    [MOVE_MENACING_MOONRAZE_MAELSTROM] =
    {
        .effect = EFFECT_HIT,
        .power = 200,
        .type = TYPE_GHOST,
        .accuracy = 0,
        .pp = 1,
        .secondaryEffectChance = 0,
        .target = MOVE_TARGET_SELECTED,
        .priority = 0,
        .flags = 0,
        .zMovePower = 0,
        .split = SPLIT_SPECIAL,
        .zMoveEffect = 0
    },
    [MOVE_LIGHT_THAT_BURNS_THE_SKY] =
    {
        .effect = EFFECT_HIT,
        .power = 200,
        .type = TYPE_PSYCHIC,
        .accuracy = 0,
        .pp = 1,
        .secondaryEffectChance = 0,
        .target = MOVE_TARGET_SELECTED,
        .priority = 0,
        .flags = 0,
        .zMovePower = 0,
        .split = SPLIT_SPECIAL,
        .zMoveEffect = 0
    },
    [MOVE_SOUL_STEALING_7_STAR_STRIKE] =
    {
        .effect = EFFECT_HIT,
        .power = 195,
        .type = TYPE_GHOST,
        .accuracy = 0,
        .pp = 1,
        .secondaryEffectChance = 0,
        .target = MOVE_TARGET_SELECTED,
        .priority = 0,
        .flags = 0,
        .zMovePower = 0,
        .split = SPLIT_PHYSICAL,
        .zMoveEffect = 0
=======

    [MOVE_THUNDER_CAGE] =
    {
        .effect = EFFECT_TRAP,
        .power = 80,
        .type = TYPE_ELECTRIC,
        .accuracy = 90,
        .pp = 15,
        .secondaryEffectChance = 100,
        .target = MOVE_TARGET_SELECTED,
        .priority = 0,
        .flags = FLAG_PROTECT_AFFECTED | FLAG_MIRROR_MOVE_AFFECTED | FLAG_KINGSROCK_AFFECTED,
        .split = SPLIT_SPECIAL,
    },

    [MOVE_DRAGON_ENERGY] =
    {
        .effect = EFFECT_ERUPTION,
        .power = 150,
        .type = TYPE_DRAGON,
        .accuracy = 100,
        .pp = 5,
        .secondaryEffectChance = 0,
        .target = MOVE_TARGET_BOTH,
        .priority = 0,
        .flags = FLAG_PROTECT_AFFECTED | FLAG_MIRROR_MOVE_AFFECTED | FLAG_KINGSROCK_AFFECTED,
        .split = SPLIT_SPECIAL,
    },

    [MOVE_FREEZING_GLARE] =
    {
        .power = 90,
        .effect = EFFECT_FREEZE_HIT,
        .type = TYPE_PSYCHIC,
        .accuracy = 100,
        .pp = 10,
        .secondaryEffectChance = 10,
        .target = MOVE_TARGET_SELECTED,
        .priority = 0,
        .flags = FLAG_PROTECT_AFFECTED | FLAG_MIRROR_MOVE_AFFECTED | FLAG_KINGSROCK_AFFECTED,
        .split = SPLIT_SPECIAL,
    },

    [MOVE_FIERY_WRATH] =
    {
        .effect = EFFECT_FLINCH_HIT,
        .power = 90,
        .type = TYPE_DARK,
        .accuracy = 100,
        .pp = 10,
        .secondaryEffectChance = 20,
        .target = MOVE_TARGET_BOTH,
        .priority = 0,
        .flags = FLAG_PROTECT_AFFECTED | FLAG_MIRROR_MOVE_AFFECTED,
        .split = SPLIT_SPECIAL,
    },

    [MOVE_THUNDEROUS_KICK] =
    {
        .effect = EFFECT_DEFENSE_DOWN_HIT,
        .power = 90,
        .type = TYPE_FIGHTING,
        .accuracy = 100,
        .pp = 10,
        .secondaryEffectChance = 100,
        .target = MOVE_TARGET_SELECTED,
        .priority = 0,
        .flags = FLAG_MAKES_CONTACT | FLAG_PROTECT_AFFECTED | FLAG_MIRROR_MOVE_AFFECTED | FLAG_KINGSROCK_AFFECTED,
        .split = SPLIT_PHYSICAL,
    },

    [MOVE_GLACIAL_LANCE] =
    {
        .effect = EFFECT_HIT,
        .power = 130,
        .type = TYPE_ICE,
        .accuracy = 100,
        .pp = 5,
        .secondaryEffectChance = 0,
        .target = MOVE_TARGET_BOTH,
        .priority = 0,
        .flags = FLAG_PROTECT_AFFECTED | FLAG_MIRROR_MOVE_AFFECTED | FLAG_KINGSROCK_AFFECTED,
        .split = SPLIT_PHYSICAL,
    },

    [MOVE_ASTRAL_BARRAGE] =
    {
        .effect = EFFECT_HIT,
        .power = 120,
        .type = TYPE_GHOST,
        .accuracy = 100,
        .pp = 5,
        .secondaryEffectChance = 0,
        .target = MOVE_TARGET_BOTH,
        .priority = 0,
        .flags = FLAG_PROTECT_AFFECTED | FLAG_MIRROR_MOVE_AFFECTED | FLAG_KINGSROCK_AFFECTED,
        .split = SPLIT_SPECIAL,
    },

    [MOVE_EERIE_SPELL] =
    {
        .effect = EFFECT_HIT, // To do. It's a copy of Spite that inflicts damage and reduced the target's last move's PP by 3 instead of 4.
        .power = 80,
        .type = TYPE_PSYCHIC,
        .accuracy = 100,
        .pp = 5,
        .secondaryEffectChance = 0,
        .target = MOVE_TARGET_SELECTED,
        .priority = 0,
        .flags = FLAG_PROTECT_AFFECTED | FLAG_MIRROR_MOVE_AFFECTED | FLAG_KINGSROCK_AFFECTED | FLAG_SOUND,
        .split = SPLIT_SPECIAL,
>>>>>>> 8cfdbaef
    },
};<|MERGE_RESOLUTION|>--- conflicted
+++ resolved
@@ -12720,537 +12720,7 @@
         .flags = FLAG_MAKES_CONTACT | FLAG_PROTECT_AFFECTED | FLAG_MIRROR_MOVE_AFFECTED | FLAG_KINGSROCK_AFFECTED | FLAG_IRON_FIST_BOOST,
         .split = SPLIT_PHYSICAL,
     },
-<<<<<<< HEAD
     
-    // Z MOVES
-    [MOVE_BREAKNECK_BLITZ] =
-    {
-        .effect = EFFECT_HIT,
-        .power = 1,
-        .type = TYPE_NORMAL,
-        .accuracy = 0,
-        .pp = 1,
-        .secondaryEffectChance = 0,
-        .target = MOVE_TARGET_SELECTED,
-        .priority = 0,
-        .flags = 0,
-        .zMovePower = 0,
-        .split = SPLIT_PHYSICAL,    //determined from move type
-        .zMoveEffect = 0
-    },
-    [MOVE_ALL_OUT_PUMMELING] =
-    {
-        .effect = EFFECT_HIT,
-        .power = 1,
-        .type = TYPE_FIGHTING,
-        .accuracy = 0,
-        .pp = 1,
-        .secondaryEffectChance = 0,
-        .target = MOVE_TARGET_SELECTED,
-        .priority = 0,
-        .flags = 0,
-        .zMovePower = 0,
-        .split = SPLIT_PHYSICAL,
-        .zMoveEffect = 0
-    },
-    [MOVE_SUPERSONIC_SKYSTRIKE] =
-    {
-        .effect = EFFECT_HIT,
-        .power = 1,
-        .type = TYPE_FLYING,
-        .accuracy = 0,
-        .pp = 1,
-        .secondaryEffectChance = 0,
-        .target = MOVE_TARGET_SELECTED,
-        .priority = 0,
-        .flags = 0,
-        .zMovePower = 0,
-        .split = SPLIT_PHYSICAL,
-        .zMoveEffect = 0
-    },
-    [MOVE_ACID_DOWNPOUR] =
-    {
-        .effect = EFFECT_HIT,
-        .power = 1,
-        .type = TYPE_POISON,
-        .accuracy = 0,
-        .pp = 1,
-        .secondaryEffectChance = 0,
-        .target = MOVE_TARGET_SELECTED,
-        .priority = 0,
-        .flags = 0,
-        .zMovePower = 0,
-        .split = SPLIT_PHYSICAL,
-        .zMoveEffect = 0
-    },
-    [MOVE_TECTONIC_RAGE] =
-    {
-        .effect = EFFECT_HIT,
-        .power = 1,
-        .type = TYPE_GROUND,
-        .accuracy = 0,
-        .pp = 1,
-        .secondaryEffectChance = 0,
-        .target = MOVE_TARGET_SELECTED,
-        .priority = 0,
-        .flags = 0,
-        .zMovePower = 0,
-        .split = SPLIT_PHYSICAL,
-        .zMoveEffect = 0
-    },
-    [MOVE_CONTINENTAL_CRUSH] =
-    {
-        .effect = EFFECT_HIT,
-        .power = 1,
-        .type = TYPE_ROCK,
-        .accuracy = 0,
-        .pp = 1,
-        .secondaryEffectChance = 0,
-        .target = MOVE_TARGET_SELECTED,
-        .priority = 0,
-        .flags = 0,
-        .zMovePower = 0,
-        .split = SPLIT_PHYSICAL,
-        .zMoveEffect = 0
-    },
-    [MOVE_SAVAGE_SPIN_OUT] =
-    {
-        .effect = EFFECT_HIT,
-        .power = 1,
-        .type = TYPE_BUG,
-        .accuracy = 0,
-        .pp = 1,
-        .secondaryEffectChance = 0,
-        .target = MOVE_TARGET_SELECTED,
-        .priority = 0,
-        .flags = 0,
-        .zMovePower = 0,
-        .split = SPLIT_PHYSICAL,
-        .zMoveEffect = 0
-    },
-    [MOVE_NEVER_ENDING_NIGHTMARE] =
-    {
-        .effect = EFFECT_HIT,
-        .power = 1,
-        .type = TYPE_GHOST,
-        .accuracy = 0,
-        .pp = 1,
-        .secondaryEffectChance = 0,
-        .target = MOVE_TARGET_SELECTED,
-        .priority = 0,
-        .flags = 0,
-        .zMovePower = 0,
-        .split = SPLIT_PHYSICAL,
-        .zMoveEffect = 0
-    },
-    [MOVE_CORKSCREW_CRASH] =
-    {
-        .effect = EFFECT_HIT,
-        .power = 1,
-        .type = TYPE_STEEL,
-        .accuracy = 0,
-        .pp = 1,
-        .secondaryEffectChance = 0,
-        .target = MOVE_TARGET_SELECTED,
-        .priority = 0,
-        .flags = 0,
-        .zMovePower = 0,
-        .split = SPLIT_PHYSICAL,
-        .zMoveEffect = 0
-    },
-    [MOVE_INFERNO_OVERDRIVE] =
-    {
-        .effect = EFFECT_HIT,
-        .power = 1,
-        .type = TYPE_FIRE,
-        .accuracy = 0,
-        .pp = 1,
-        .secondaryEffectChance = 0,
-        .target = MOVE_TARGET_SELECTED,
-        .priority = 0,
-        .flags = 0,
-        .zMovePower = 0,
-        .split = SPLIT_PHYSICAL,
-        .zMoveEffect = 0
-    },
-    [MOVE_HYDRO_VORTEX] =
-    {
-        .effect = EFFECT_HIT,
-        .power = 1,
-        .type = TYPE_WATER,
-        .accuracy = 0,
-        .pp = 1,
-        .secondaryEffectChance = 0,
-        .target = MOVE_TARGET_SELECTED,
-        .priority = 0,
-        .flags = 0,
-        .zMovePower = 0,
-        .split = SPLIT_PHYSICAL,
-        .zMoveEffect = 0
-    },
-    [MOVE_BLOOM_DOOM] =
-    {
-        .effect = EFFECT_HIT,
-        .power = 1,
-        .type = TYPE_GRASS,
-        .accuracy = 0,
-        .pp = 1,
-        .secondaryEffectChance = 0,
-        .target = MOVE_TARGET_SELECTED,
-        .priority = 0,
-        .flags = 0,
-        .zMovePower = 0,
-        .split = SPLIT_PHYSICAL,
-        .zMoveEffect = 0
-    },
-    [MOVE_GIGAVOLT_HAVOC] =
-    {
-        .effect = EFFECT_HIT,
-        .power = 1,
-        .type = TYPE_ELECTRIC,
-        .accuracy = 0,
-        .pp = 1,
-        .secondaryEffectChance = 0,
-        .target = MOVE_TARGET_SELECTED,
-        .priority = 0,
-        .flags = 0,
-        .zMovePower = 0,
-        .split = SPLIT_PHYSICAL,
-        .zMoveEffect = 0
-    },
-    [MOVE_SHATTERED_PSYCHE] =
-    {
-        .effect = EFFECT_HIT,
-        .power = 1,
-        .type = TYPE_PSYCHIC,
-        .accuracy = 0,
-        .pp = 1,
-        .secondaryEffectChance = 0,
-        .target = MOVE_TARGET_SELECTED,
-        .priority = 0,
-        .flags = 0,
-        .zMovePower = 0,
-        .split = SPLIT_PHYSICAL,
-        .zMoveEffect = 0
-    },
-    [MOVE_SUBZERO_SLAMMER] =
-    {
-        .effect = EFFECT_HIT,
-        .power = 1,
-        .type = TYPE_ICE,
-        .accuracy = 0,
-        .pp = 1,
-        .secondaryEffectChance = 0,
-        .target = MOVE_TARGET_SELECTED,
-        .priority = 0,
-        .flags = 0,
-        .zMovePower = 0,
-        .split = SPLIT_PHYSICAL,
-        .zMoveEffect = 0
-    },
-    [MOVE_DEVASTATING_DRAKE] =
-    {
-        .effect = EFFECT_HIT,
-        .power = 1,
-        .type = TYPE_DRAGON,
-        .accuracy = 0,
-        .pp = 1,
-        .secondaryEffectChance = 0,
-        .target = MOVE_TARGET_SELECTED,
-        .priority = 0,
-        .flags = 0,
-        .zMovePower = 0,
-        .split = SPLIT_PHYSICAL,
-        .zMoveEffect = 0
-    },
-    [MOVE_BLACK_HOLE_ECLIPSE] =
-    {
-        .effect = EFFECT_HIT,
-        .power = 1,
-        .type = TYPE_DARK,
-        .accuracy = 0,
-        .pp = 1,
-        .secondaryEffectChance = 0,
-        .target = MOVE_TARGET_SELECTED,
-        .priority = 0,
-        .flags = 0,
-        .zMovePower = 0,
-        .split = SPLIT_PHYSICAL,
-        .zMoveEffect = 0
-    },
-    [MOVE_TWINKLE_TACKLE] =
-    {
-        .effect = EFFECT_HIT,
-        .power = 1,
-        .type = TYPE_FAIRY,
-        .accuracy = 0,
-        .pp = 1,
-        .secondaryEffectChance = 0,
-        .target = MOVE_TARGET_SELECTED,
-        .priority = 0,
-        .flags = 0,
-        .zMovePower = 0,
-        .split = SPLIT_PHYSICAL,
-        .zMoveEffect = 0
-    },
-    [MOVE_CATASTROPIKA] =
-    {
-        .effect = EFFECT_HIT,
-        .power = 210,
-        .type = TYPE_ELECTRIC,
-        .accuracy = 0,
-        .pp = 1,
-        .secondaryEffectChance = 0,
-        .target = MOVE_TARGET_SELECTED,
-        .priority = 0,
-        .flags = 0,
-        .zMovePower = 0,
-        .split = SPLIT_PHYSICAL,
-        .zMoveEffect = 0
-    },
-    [MOVE_10000000_VOLT_THUNDERBOLT] =
-    {
-        .effect = EFFECT_HIT,
-        .power = 195,
-        .type = TYPE_ELECTRIC,
-        .accuracy = 0,
-        .pp = 1,
-        .secondaryEffectChance = 0,
-        .target = MOVE_TARGET_SELECTED,
-        .priority = 0,
-        .flags = FLAG_HIGH_CRIT,
-        .zMovePower = 0,
-        .split = SPLIT_SPECIAL,
-        .zMoveEffect = 0
-    },
-    [MOVE_STOKED_SPARKSURFER] =
-    {
-        .effect = EFFECT_PARALYZE_HIT,
-        .power = 175,
-        .type = TYPE_ELECTRIC,
-        .accuracy = 0,
-        .pp = 1,
-        .secondaryEffectChance = 100,
-        .target = MOVE_TARGET_SELECTED,
-        .priority = 0,
-        .flags = 0,
-        .zMovePower = 0,
-        .split = SPLIT_SPECIAL,
-        .zMoveEffect = 0
-    },
-    [MOVE_EXTREME_EVOBOOST] =
-    {
-        .effect = EFFECT_EXTREME_EVOBOOST,
-        .power = 0,
-        .type = TYPE_NORMAL,
-        .accuracy = 0,
-        .pp = 1,
-        .secondaryEffectChance = 0,
-        .target = MOVE_TARGET_USER,
-        .priority = 0,
-        .flags = 0,
-        .zMovePower = 0,
-        .split = SPLIT_STATUS,
-        .zMoveEffect = 0
-    },
-    [MOVE_PULVERIZING_PANCAKE] =
-    {
-        .effect = EFFECT_HIT,
-        .power = 210,
-        .type = TYPE_NORMAL,
-        .accuracy = 0,
-        .pp = 1,
-        .secondaryEffectChance = 0,
-        .target = MOVE_TARGET_SELECTED,
-        .priority = 0,
-        .flags = 0,
-        .zMovePower = 0,
-        .split = SPLIT_PHYSICAL,
-        .zMoveEffect = 0
-    },
-    [MOVE_GENESIS_SUPERNOVA] =
-    {
-        .effect = EFFECT_DAMAGE_SET_TERRAIN,
-        .power = 185,
-        .type = TYPE_PSYCHIC,
-        .accuracy = 0,
-        .pp = 1,
-        .secondaryEffectChance = 0,
-        .target = MOVE_TARGET_SELECTED,
-        .priority = 0,
-        .flags = 0,
-        .zMovePower = 0,
-        .split = SPLIT_SPECIAL,
-        .argument = 0,  //psychic terrain
-        .zMoveEffect = 0
-    },
-    [MOVE_SINISTER_ARROW_RAID] =
-    {
-        .effect = EFFECT_HIT,
-        .power = 180,
-        .type = TYPE_GHOST,
-        .accuracy = 0,
-        .pp = 1,
-        .secondaryEffectChance = 0,
-        .target = MOVE_TARGET_SELECTED,
-        .priority = 0,
-        .flags = 0,
-        .zMovePower = 0,
-        .split = SPLIT_PHYSICAL,
-        .zMoveEffect = 0
-    },
-    [MOVE_MALICIOUS_MOONSAULT] =
-    {
-        .effect = EFFECT_HIT,
-        .power = 180,
-        .type = TYPE_DARK,
-        .accuracy = 0,
-        .pp = 1,
-        .secondaryEffectChance = 0,
-        .target = MOVE_TARGET_SELECTED,
-        .priority = 0,
-        .flags = 0,
-        .zMovePower = 0,
-        .split = SPLIT_PHYSICAL,
-        .zMoveEffect = 0
-    },
-    [MOVE_OCEANIC_OPERETTA] =
-    {
-        .effect = EFFECT_HIT,
-        .power = 195,
-        .type = TYPE_WATER,
-        .accuracy = 0,
-        .pp = 1,
-        .secondaryEffectChance = 0,
-        .target = MOVE_TARGET_SELECTED,
-        .priority = 0,
-        .flags = 0,
-        .zMovePower = 0,
-        .split = SPLIT_SPECIAL,
-        .zMoveEffect = 0
-    },
-    [MOVE_SPLINTERED_STORMSHARDS] =
-    {
-        .effect = EFFECT_DAMAGE_SET_TERRAIN,
-        .power = 190,
-        .type = TYPE_ROCK,
-        .accuracy = 0,
-        .pp = 1,
-        .secondaryEffectChance = 0,
-        .target = MOVE_TARGET_SELECTED,
-        .priority = 0,
-        .flags = 0,
-        .zMovePower = 0,
-        .split = SPLIT_PHYSICAL,
-        .argument = 1,  //remove terrain
-        .zMoveEffect = 0
-    },
-    [MOVE_LETS_SNUGGLE_FOREVER] =
-    {
-        .effect = EFFECT_HIT,
-        .power = 190,
-        .type = TYPE_FAIRY,
-        .accuracy = 0,
-        .pp = 1,
-        .secondaryEffectChance = 0,
-        .target = MOVE_TARGET_SELECTED,
-        .priority = 0,
-        .flags = 0,
-        .zMovePower = 0,
-        .split = SPLIT_PHYSICAL,
-        .zMoveEffect = 0
-    },
-    [MOVE_CLANGOROUS_SOULBLAZE] =
-    {
-        .effect = EFFECT_ALL_STATS_UP_HIT,
-        .power = 185,
-        .type = TYPE_DRAGON,
-        .accuracy = 0,
-        .pp = 1,
-        .secondaryEffectChance = 100,
-        .target = MOVE_TARGET_BOTH,
-        .priority = 0,
-        .flags = 0,
-        .zMovePower = 0,
-        .split = SPLIT_SPECIAL,
-        .zMoveEffect = 0
-    },
-    [MOVE_GUARDIAN_OF_ALOLA] =
-    {
-        .effect = EFFECT_SUPER_FANG,
-        .power = 1,
-        .type = TYPE_FAIRY,
-        .accuracy = 0,
-        .pp = 1,
-        .secondaryEffectChance = 0,
-        .target = MOVE_TARGET_SELECTED,
-        .priority = 0,
-        .flags = 0,
-        .zMovePower = 0,
-        .split = SPLIT_SPECIAL,
-        .zMoveEffect = 0
-    },
-    [MOVE_SEARING_SUNRAZE_SMASH] =
-    {
-        .effect = EFFECT_HIT,
-        .power = 200,
-        .type = TYPE_STEEL,
-        .accuracy = 0,
-        .pp = 1,
-        .secondaryEffectChance = 0,
-        .target = MOVE_TARGET_SELECTED,
-        .priority = 0,
-        .flags = 0,
-        .zMovePower = 0,
-        .split = SPLIT_PHYSICAL,
-        .zMoveEffect = 0
-    },
-    [MOVE_MENACING_MOONRAZE_MAELSTROM] =
-    {
-        .effect = EFFECT_HIT,
-        .power = 200,
-        .type = TYPE_GHOST,
-        .accuracy = 0,
-        .pp = 1,
-        .secondaryEffectChance = 0,
-        .target = MOVE_TARGET_SELECTED,
-        .priority = 0,
-        .flags = 0,
-        .zMovePower = 0,
-        .split = SPLIT_SPECIAL,
-        .zMoveEffect = 0
-    },
-    [MOVE_LIGHT_THAT_BURNS_THE_SKY] =
-    {
-        .effect = EFFECT_HIT,
-        .power = 200,
-        .type = TYPE_PSYCHIC,
-        .accuracy = 0,
-        .pp = 1,
-        .secondaryEffectChance = 0,
-        .target = MOVE_TARGET_SELECTED,
-        .priority = 0,
-        .flags = 0,
-        .zMovePower = 0,
-        .split = SPLIT_SPECIAL,
-        .zMoveEffect = 0
-    },
-    [MOVE_SOUL_STEALING_7_STAR_STRIKE] =
-    {
-        .effect = EFFECT_HIT,
-        .power = 195,
-        .type = TYPE_GHOST,
-        .accuracy = 0,
-        .pp = 1,
-        .secondaryEffectChance = 0,
-        .target = MOVE_TARGET_SELECTED,
-        .priority = 0,
-        .flags = 0,
-        .zMovePower = 0,
-        .split = SPLIT_PHYSICAL,
-        .zMoveEffect = 0
-=======
-
     [MOVE_THUNDER_CAGE] =
     {
         .effect = EFFECT_TRAP,
@@ -13361,6 +12831,533 @@
         .priority = 0,
         .flags = FLAG_PROTECT_AFFECTED | FLAG_MIRROR_MOVE_AFFECTED | FLAG_KINGSROCK_AFFECTED | FLAG_SOUND,
         .split = SPLIT_SPECIAL,
->>>>>>> 8cfdbaef
-    },
+    },
+    
+    // Z MOVES
+    [MOVE_BREAKNECK_BLITZ] =
+    {
+        .effect = EFFECT_HIT,
+        .power = 1,
+        .type = TYPE_NORMAL,
+        .accuracy = 0,
+        .pp = 1,
+        .secondaryEffectChance = 0,
+        .target = MOVE_TARGET_SELECTED,
+        .priority = 0,
+        .flags = 0,
+        .zMovePower = 0,
+        .split = SPLIT_PHYSICAL,    //determined from move type
+        .zMoveEffect = 0
+    },
+    [MOVE_ALL_OUT_PUMMELING] =
+    {
+        .effect = EFFECT_HIT,
+        .power = 1,
+        .type = TYPE_FIGHTING,
+        .accuracy = 0,
+        .pp = 1,
+        .secondaryEffectChance = 0,
+        .target = MOVE_TARGET_SELECTED,
+        .priority = 0,
+        .flags = 0,
+        .zMovePower = 0,
+        .split = SPLIT_PHYSICAL,
+        .zMoveEffect = 0
+    },
+    [MOVE_SUPERSONIC_SKYSTRIKE] =
+    {
+        .effect = EFFECT_HIT,
+        .power = 1,
+        .type = TYPE_FLYING,
+        .accuracy = 0,
+        .pp = 1,
+        .secondaryEffectChance = 0,
+        .target = MOVE_TARGET_SELECTED,
+        .priority = 0,
+        .flags = 0,
+        .zMovePower = 0,
+        .split = SPLIT_PHYSICAL,
+        .zMoveEffect = 0
+    },
+    [MOVE_ACID_DOWNPOUR] =
+    {
+        .effect = EFFECT_HIT,
+        .power = 1,
+        .type = TYPE_POISON,
+        .accuracy = 0,
+        .pp = 1,
+        .secondaryEffectChance = 0,
+        .target = MOVE_TARGET_SELECTED,
+        .priority = 0,
+        .flags = 0,
+        .zMovePower = 0,
+        .split = SPLIT_PHYSICAL,
+        .zMoveEffect = 0
+    },
+    [MOVE_TECTONIC_RAGE] =
+    {
+        .effect = EFFECT_HIT,
+        .power = 1,
+        .type = TYPE_GROUND,
+        .accuracy = 0,
+        .pp = 1,
+        .secondaryEffectChance = 0,
+        .target = MOVE_TARGET_SELECTED,
+        .priority = 0,
+        .flags = 0,
+        .zMovePower = 0,
+        .split = SPLIT_PHYSICAL,
+        .zMoveEffect = 0
+    },
+    [MOVE_CONTINENTAL_CRUSH] =
+    {
+        .effect = EFFECT_HIT,
+        .power = 1,
+        .type = TYPE_ROCK,
+        .accuracy = 0,
+        .pp = 1,
+        .secondaryEffectChance = 0,
+        .target = MOVE_TARGET_SELECTED,
+        .priority = 0,
+        .flags = 0,
+        .zMovePower = 0,
+        .split = SPLIT_PHYSICAL,
+        .zMoveEffect = 0
+    },
+    [MOVE_SAVAGE_SPIN_OUT] =
+    {
+        .effect = EFFECT_HIT,
+        .power = 1,
+        .type = TYPE_BUG,
+        .accuracy = 0,
+        .pp = 1,
+        .secondaryEffectChance = 0,
+        .target = MOVE_TARGET_SELECTED,
+        .priority = 0,
+        .flags = 0,
+        .zMovePower = 0,
+        .split = SPLIT_PHYSICAL,
+        .zMoveEffect = 0
+    },
+    [MOVE_NEVER_ENDING_NIGHTMARE] =
+    {
+        .effect = EFFECT_HIT,
+        .power = 1,
+        .type = TYPE_GHOST,
+        .accuracy = 0,
+        .pp = 1,
+        .secondaryEffectChance = 0,
+        .target = MOVE_TARGET_SELECTED,
+        .priority = 0,
+        .flags = 0,
+        .zMovePower = 0,
+        .split = SPLIT_PHYSICAL,
+        .zMoveEffect = 0
+    },
+    [MOVE_CORKSCREW_CRASH] =
+    {
+        .effect = EFFECT_HIT,
+        .power = 1,
+        .type = TYPE_STEEL,
+        .accuracy = 0,
+        .pp = 1,
+        .secondaryEffectChance = 0,
+        .target = MOVE_TARGET_SELECTED,
+        .priority = 0,
+        .flags = 0,
+        .zMovePower = 0,
+        .split = SPLIT_PHYSICAL,
+        .zMoveEffect = 0
+    },
+    [MOVE_INFERNO_OVERDRIVE] =
+    {
+        .effect = EFFECT_HIT,
+        .power = 1,
+        .type = TYPE_FIRE,
+        .accuracy = 0,
+        .pp = 1,
+        .secondaryEffectChance = 0,
+        .target = MOVE_TARGET_SELECTED,
+        .priority = 0,
+        .flags = 0,
+        .zMovePower = 0,
+        .split = SPLIT_PHYSICAL,
+        .zMoveEffect = 0
+    },
+    [MOVE_HYDRO_VORTEX] =
+    {
+        .effect = EFFECT_HIT,
+        .power = 1,
+        .type = TYPE_WATER,
+        .accuracy = 0,
+        .pp = 1,
+        .secondaryEffectChance = 0,
+        .target = MOVE_TARGET_SELECTED,
+        .priority = 0,
+        .flags = 0,
+        .zMovePower = 0,
+        .split = SPLIT_PHYSICAL,
+        .zMoveEffect = 0
+    },
+    [MOVE_BLOOM_DOOM] =
+    {
+        .effect = EFFECT_HIT,
+        .power = 1,
+        .type = TYPE_GRASS,
+        .accuracy = 0,
+        .pp = 1,
+        .secondaryEffectChance = 0,
+        .target = MOVE_TARGET_SELECTED,
+        .priority = 0,
+        .flags = 0,
+        .zMovePower = 0,
+        .split = SPLIT_PHYSICAL,
+        .zMoveEffect = 0
+    },
+    [MOVE_GIGAVOLT_HAVOC] =
+    {
+        .effect = EFFECT_HIT,
+        .power = 1,
+        .type = TYPE_ELECTRIC,
+        .accuracy = 0,
+        .pp = 1,
+        .secondaryEffectChance = 0,
+        .target = MOVE_TARGET_SELECTED,
+        .priority = 0,
+        .flags = 0,
+        .zMovePower = 0,
+        .split = SPLIT_PHYSICAL,
+        .zMoveEffect = 0
+    },
+    [MOVE_SHATTERED_PSYCHE] =
+    {
+        .effect = EFFECT_HIT,
+        .power = 1,
+        .type = TYPE_PSYCHIC,
+        .accuracy = 0,
+        .pp = 1,
+        .secondaryEffectChance = 0,
+        .target = MOVE_TARGET_SELECTED,
+        .priority = 0,
+        .flags = 0,
+        .zMovePower = 0,
+        .split = SPLIT_PHYSICAL,
+        .zMoveEffect = 0
+    },
+    [MOVE_SUBZERO_SLAMMER] =
+    {
+        .effect = EFFECT_HIT,
+        .power = 1,
+        .type = TYPE_ICE,
+        .accuracy = 0,
+        .pp = 1,
+        .secondaryEffectChance = 0,
+        .target = MOVE_TARGET_SELECTED,
+        .priority = 0,
+        .flags = 0,
+        .zMovePower = 0,
+        .split = SPLIT_PHYSICAL,
+        .zMoveEffect = 0
+    },
+    [MOVE_DEVASTATING_DRAKE] =
+    {
+        .effect = EFFECT_HIT,
+        .power = 1,
+        .type = TYPE_DRAGON,
+        .accuracy = 0,
+        .pp = 1,
+        .secondaryEffectChance = 0,
+        .target = MOVE_TARGET_SELECTED,
+        .priority = 0,
+        .flags = 0,
+        .zMovePower = 0,
+        .split = SPLIT_PHYSICAL,
+        .zMoveEffect = 0
+    },
+    [MOVE_BLACK_HOLE_ECLIPSE] =
+    {
+        .effect = EFFECT_HIT,
+        .power = 1,
+        .type = TYPE_DARK,
+        .accuracy = 0,
+        .pp = 1,
+        .secondaryEffectChance = 0,
+        .target = MOVE_TARGET_SELECTED,
+        .priority = 0,
+        .flags = 0,
+        .zMovePower = 0,
+        .split = SPLIT_PHYSICAL,
+        .zMoveEffect = 0
+    },
+    [MOVE_TWINKLE_TACKLE] =
+    {
+        .effect = EFFECT_HIT,
+        .power = 1,
+        .type = TYPE_FAIRY,
+        .accuracy = 0,
+        .pp = 1,
+        .secondaryEffectChance = 0,
+        .target = MOVE_TARGET_SELECTED,
+        .priority = 0,
+        .flags = 0,
+        .zMovePower = 0,
+        .split = SPLIT_PHYSICAL,
+        .zMoveEffect = 0
+    },
+    [MOVE_CATASTROPIKA] =
+    {
+        .effect = EFFECT_HIT,
+        .power = 210,
+        .type = TYPE_ELECTRIC,
+        .accuracy = 0,
+        .pp = 1,
+        .secondaryEffectChance = 0,
+        .target = MOVE_TARGET_SELECTED,
+        .priority = 0,
+        .flags = 0,
+        .zMovePower = 0,
+        .split = SPLIT_PHYSICAL,
+        .zMoveEffect = 0
+    },
+    [MOVE_10000000_VOLT_THUNDERBOLT] =
+    {
+        .effect = EFFECT_HIT,
+        .power = 195,
+        .type = TYPE_ELECTRIC,
+        .accuracy = 0,
+        .pp = 1,
+        .secondaryEffectChance = 0,
+        .target = MOVE_TARGET_SELECTED,
+        .priority = 0,
+        .flags = FLAG_HIGH_CRIT,
+        .zMovePower = 0,
+        .split = SPLIT_SPECIAL,
+        .zMoveEffect = 0
+    },
+    [MOVE_STOKED_SPARKSURFER] =
+    {
+        .effect = EFFECT_PARALYZE_HIT,
+        .power = 175,
+        .type = TYPE_ELECTRIC,
+        .accuracy = 0,
+        .pp = 1,
+        .secondaryEffectChance = 100,
+        .target = MOVE_TARGET_SELECTED,
+        .priority = 0,
+        .flags = 0,
+        .zMovePower = 0,
+        .split = SPLIT_SPECIAL,
+        .zMoveEffect = 0
+    },
+    [MOVE_EXTREME_EVOBOOST] =
+    {
+        .effect = EFFECT_EXTREME_EVOBOOST,
+        .power = 0,
+        .type = TYPE_NORMAL,
+        .accuracy = 0,
+        .pp = 1,
+        .secondaryEffectChance = 0,
+        .target = MOVE_TARGET_USER,
+        .priority = 0,
+        .flags = 0,
+        .zMovePower = 0,
+        .split = SPLIT_STATUS,
+        .zMoveEffect = 0
+    },
+    [MOVE_PULVERIZING_PANCAKE] =
+    {
+        .effect = EFFECT_HIT,
+        .power = 210,
+        .type = TYPE_NORMAL,
+        .accuracy = 0,
+        .pp = 1,
+        .secondaryEffectChance = 0,
+        .target = MOVE_TARGET_SELECTED,
+        .priority = 0,
+        .flags = 0,
+        .zMovePower = 0,
+        .split = SPLIT_PHYSICAL,
+        .zMoveEffect = 0
+    },
+    [MOVE_GENESIS_SUPERNOVA] =
+    {
+        .effect = EFFECT_DAMAGE_SET_TERRAIN,
+        .power = 185,
+        .type = TYPE_PSYCHIC,
+        .accuracy = 0,
+        .pp = 1,
+        .secondaryEffectChance = 0,
+        .target = MOVE_TARGET_SELECTED,
+        .priority = 0,
+        .flags = 0,
+        .zMovePower = 0,
+        .split = SPLIT_SPECIAL,
+        .argument = 0,  //psychic terrain
+        .zMoveEffect = 0
+    },
+    [MOVE_SINISTER_ARROW_RAID] =
+    {
+        .effect = EFFECT_HIT,
+        .power = 180,
+        .type = TYPE_GHOST,
+        .accuracy = 0,
+        .pp = 1,
+        .secondaryEffectChance = 0,
+        .target = MOVE_TARGET_SELECTED,
+        .priority = 0,
+        .flags = 0,
+        .zMovePower = 0,
+        .split = SPLIT_PHYSICAL,
+        .zMoveEffect = 0
+    },
+    [MOVE_MALICIOUS_MOONSAULT] =
+    {
+        .effect = EFFECT_HIT,
+        .power = 180,
+        .type = TYPE_DARK,
+        .accuracy = 0,
+        .pp = 1,
+        .secondaryEffectChance = 0,
+        .target = MOVE_TARGET_SELECTED,
+        .priority = 0,
+        .flags = 0,
+        .zMovePower = 0,
+        .split = SPLIT_PHYSICAL,
+        .zMoveEffect = 0
+    },
+    [MOVE_OCEANIC_OPERETTA] =
+    {
+        .effect = EFFECT_HIT,
+        .power = 195,
+        .type = TYPE_WATER,
+        .accuracy = 0,
+        .pp = 1,
+        .secondaryEffectChance = 0,
+        .target = MOVE_TARGET_SELECTED,
+        .priority = 0,
+        .flags = 0,
+        .zMovePower = 0,
+        .split = SPLIT_SPECIAL,
+        .zMoveEffect = 0
+    },
+    [MOVE_SPLINTERED_STORMSHARDS] =
+    {
+        .effect = EFFECT_DAMAGE_SET_TERRAIN,
+        .power = 190,
+        .type = TYPE_ROCK,
+        .accuracy = 0,
+        .pp = 1,
+        .secondaryEffectChance = 0,
+        .target = MOVE_TARGET_SELECTED,
+        .priority = 0,
+        .flags = 0,
+        .zMovePower = 0,
+        .split = SPLIT_PHYSICAL,
+        .argument = 1,  //remove terrain
+        .zMoveEffect = 0
+    },
+    [MOVE_LETS_SNUGGLE_FOREVER] =
+    {
+        .effect = EFFECT_HIT,
+        .power = 190,
+        .type = TYPE_FAIRY,
+        .accuracy = 0,
+        .pp = 1,
+        .secondaryEffectChance = 0,
+        .target = MOVE_TARGET_SELECTED,
+        .priority = 0,
+        .flags = 0,
+        .zMovePower = 0,
+        .split = SPLIT_PHYSICAL,
+        .zMoveEffect = 0
+    },
+    [MOVE_CLANGOROUS_SOULBLAZE] =
+    {
+        .effect = EFFECT_ALL_STATS_UP_HIT,
+        .power = 185,
+        .type = TYPE_DRAGON,
+        .accuracy = 0,
+        .pp = 1,
+        .secondaryEffectChance = 100,
+        .target = MOVE_TARGET_BOTH,
+        .priority = 0,
+        .flags = 0,
+        .zMovePower = 0,
+        .split = SPLIT_SPECIAL,
+        .zMoveEffect = 0
+    },
+    [MOVE_GUARDIAN_OF_ALOLA] =
+    {
+        .effect = EFFECT_SUPER_FANG,
+        .power = 1,
+        .type = TYPE_FAIRY,
+        .accuracy = 0,
+        .pp = 1,
+        .secondaryEffectChance = 0,
+        .target = MOVE_TARGET_SELECTED,
+        .priority = 0,
+        .flags = 0,
+        .zMovePower = 0,
+        .split = SPLIT_SPECIAL,
+        .zMoveEffect = 0
+    },
+    [MOVE_SEARING_SUNRAZE_SMASH] =
+    {
+        .effect = EFFECT_HIT,
+        .power = 200,
+        .type = TYPE_STEEL,
+        .accuracy = 0,
+        .pp = 1,
+        .secondaryEffectChance = 0,
+        .target = MOVE_TARGET_SELECTED,
+        .priority = 0,
+        .flags = 0,
+        .zMovePower = 0,
+        .split = SPLIT_PHYSICAL,
+        .zMoveEffect = 0
+    },
+    [MOVE_MENACING_MOONRAZE_MAELSTROM] =
+    {
+        .effect = EFFECT_HIT,
+        .power = 200,
+        .type = TYPE_GHOST,
+        .accuracy = 0,
+        .pp = 1,
+        .secondaryEffectChance = 0,
+        .target = MOVE_TARGET_SELECTED,
+        .priority = 0,
+        .flags = 0,
+        .zMovePower = 0,
+        .split = SPLIT_SPECIAL,
+        .zMoveEffect = 0
+    },
+    [MOVE_LIGHT_THAT_BURNS_THE_SKY] =
+    {
+        .effect = EFFECT_HIT,
+        .power = 200,
+        .type = TYPE_PSYCHIC,
+        .accuracy = 0,
+        .pp = 1,
+        .secondaryEffectChance = 0,
+        .target = MOVE_TARGET_SELECTED,
+        .priority = 0,
+        .flags = 0,
+        .zMovePower = 0,
+        .split = SPLIT_SPECIAL,
+        .zMoveEffect = 0
+    },
+    [MOVE_SOUL_STEALING_7_STAR_STRIKE] =
+    {
+        .effect = EFFECT_HIT,
+        .power = 195,
+        .type = TYPE_GHOST,
+        .accuracy = 0,
+        .pp = 1,
+        .secondaryEffectChance = 0,
+        .target = MOVE_TARGET_SELECTED,
+        .priority = 0,
+        .flags = 0,
+        .zMovePower = 0,
+        .split = SPLIT_PHYSICAL,
+        .zMoveEffect = 0
 };