--- conflicted
+++ resolved
@@ -843,11 +843,7 @@
 
 static const struct SpritePalette sSpritePalette_HeldItem =
 {
-<<<<<<< HEAD
-    gHeldItemPalette, 0xd750
-=======
-    .data = sHeldItemPalette, .tag = TAG_HELD_ITEM
->>>>>>> 2e128e32
+    .data = gHeldItemPalette, .tag = TAG_HELD_ITEM
 };
 
 static const struct SpriteTemplate sSpriteTemplate_HeldItem =
