#ifdef __INTELLISENSE__
const struct SpeciesInfo gSpeciesInfoGen9[] =
{
#endif

#if P_FAMILY_SPRIGATITO
    [SPECIES_SPRIGATITO] =
    {
        .baseHP        = 40,
        .baseAttack    = 61,
        .baseDefense   = 54,
        .baseSpeed     = 65,
        .baseSpAttack  = 45,
        .baseSpDefense = 45,
        .types = MON_TYPES(TYPE_GRASS),
        .catchRate = 45,
        .expYield = 62,
        .evYield_Speed = 1,
        .genderRatio = PERCENT_FEMALE(12.5),
        .eggCycles = 20,
        .friendship = STANDARD_FRIENDSHIP,
        .growthRate = GROWTH_MEDIUM_SLOW,
        .eggGroups = MON_EGG_GROUPS(EGG_GROUP_FIELD, EGG_GROUP_GRASS),
        .abilities = { ABILITY_OVERGROW, ABILITY_NONE, ABILITY_PROTEAN },
        .bodyColor = BODY_COLOR_GREEN,
        .speciesName = _("Sprigatito"),
        .cryId = CRY_SPRIGATITO,
        .natDexNum = NATIONAL_DEX_SPRIGATITO,
        .categoryName = _("Grass Cat"),
        .height = 4,
        .weight = 41,
        .description = COMPOUND_STRING(
            "The sweet scent its body gives off\n"
            "mesmerizes those around it. The\n"
            "scent grows stronger when this\n"
            "Pokémon is in the sun."),
        .pokemonScale = 356,
        .pokemonOffset = 17,
        .trainerScale = 256,
        .trainerOffset = 0,
        .frontPic = gMonFrontPic_Sprigatito,
        .frontPicSize = MON_COORDS_SIZE(64, 64),
        .frontPicYOffset = 8,
        .frontAnimFrames = sAnims_SingleFramePlaceHolder,
        //.frontAnimId = ANIM_V_SQUISH_AND_BOUNCE,
        .backPic = gMonBackPic_Sprigatito,
        .backPicSize = MON_COORDS_SIZE(64, 64),
        .backPicYOffset = 7,
        //.backAnimId = BACK_ANIM_NONE,
        .palette = gMonPalette_Sprigatito,
        .shinyPalette = gMonShinyPalette_Sprigatito,
        .iconSprite = gMonIcon_Sprigatito,
        .iconPalIndex = 1,
        .pokemonJumpType = PKMN_JUMP_TYPE_FAST,
        SHADOW(-2, 5, SHADOW_SIZE_S)
        FOOTPRINT(Sprigatito)
        OVERWORLD(
            sPicTable_Sprigatito,
            SIZE_32x32,
            SHADOW_SIZE_S,
            TRACKS_FOOT,
            sAnimTable_Following,
            gOverworldPalette_Sprigatito,
            gShinyOverworldPalette_Sprigatito
        )
        .levelUpLearnset = sSprigatitoLevelUpLearnset,
        .teachableLearnset = sSprigatitoTeachableLearnset,
        .eggMoveLearnset = sSprigatitoEggMoveLearnset,
        .evolutions = EVOLUTION({EVO_LEVEL, 16, SPECIES_FLORAGATO}),
    },

    [SPECIES_FLORAGATO] =
    {
        .baseHP        = 61,
        .baseAttack    = 80,
        .baseDefense   = 63,
        .baseSpeed     = 83,
        .baseSpAttack  = 60,
        .baseSpDefense = 63,
        .types = MON_TYPES(TYPE_GRASS),
        .catchRate = 45,
        .expYield = 144,
        .evYield_Speed = 2,
        .genderRatio = PERCENT_FEMALE(12.5),
        .eggCycles = 20,
        .friendship = STANDARD_FRIENDSHIP,
        .growthRate = GROWTH_MEDIUM_SLOW,
        .eggGroups = MON_EGG_GROUPS(EGG_GROUP_FIELD, EGG_GROUP_GRASS),
        .abilities = { ABILITY_OVERGROW, ABILITY_NONE, ABILITY_PROTEAN },
        .bodyColor = BODY_COLOR_GREEN,
        .speciesName = _("Floragato"),
        .cryId = CRY_FLORAGATO,
        .natDexNum = NATIONAL_DEX_FLORAGATO,
        .categoryName = _("Grass Cat"),
        .height = 9,
        .weight = 122,
        .description = COMPOUND_STRING(
            "Floragato deftly wields the vine\n"
            "hidden beneath its long fur, slamming\n"
            "the hard flower bud against its\n"
            "opponents."),
        .pokemonScale = 356,
        .pokemonOffset = 17,
        .trainerScale = 256,
        .trainerOffset = 0,
        .frontPic = gMonFrontPic_Floragato,
        .frontPicSize = MON_COORDS_SIZE(64, 64),
        .frontPicYOffset = 3,
        .frontAnimFrames = sAnims_SingleFramePlaceHolder,
        //.frontAnimId = ANIM_V_SQUISH_AND_BOUNCE,
        .backPic = gMonBackPic_Floragato,
        .backPicSize = MON_COORDS_SIZE(64, 64),
        .backPicYOffset = 6,
        //.backAnimId = BACK_ANIM_NONE,
        .palette = gMonPalette_Floragato,
        .shinyPalette = gMonShinyPalette_Floragato,
        .iconSprite = gMonIcon_Floragato,
        .iconPalIndex = 1,
        .pokemonJumpType = PKMN_JUMP_TYPE_NONE,
        SHADOW(-3, 11, SHADOW_SIZE_M)
        FOOTPRINT(Floragato)
        OVERWORLD(
            sPicTable_Floragato,
            SIZE_32x32,
            SHADOW_SIZE_S,
            TRACKS_FOOT,
            sAnimTable_Following,
            gOverworldPalette_Floragato,
            gShinyOverworldPalette_Floragato
        )
        .levelUpLearnset = sFloragatoLevelUpLearnset,
        .teachableLearnset = sFloragatoTeachableLearnset,
        .evolutions = EVOLUTION({EVO_LEVEL, 36, SPECIES_MEOWSCARADA}),
    },

    [SPECIES_MEOWSCARADA] =
    {
        .baseHP        = 76,
        .baseAttack    = 110,
        .baseDefense   = 70,
        .baseSpeed     = 123,
        .baseSpAttack  = 81,
        .baseSpDefense = 70,
        .types = MON_TYPES(TYPE_GRASS, TYPE_DARK),
        .catchRate = 45,
        .expYield = 265,
        .evYield_Speed = 3,
        .genderRatio = PERCENT_FEMALE(12.5),
        .eggCycles = 20,
        .friendship = STANDARD_FRIENDSHIP,
        .growthRate = GROWTH_MEDIUM_SLOW,
        .eggGroups = MON_EGG_GROUPS(EGG_GROUP_FIELD, EGG_GROUP_GRASS),
        .abilities = { ABILITY_OVERGROW, ABILITY_NONE, ABILITY_PROTEAN },
        .bodyColor = BODY_COLOR_GREEN,
        .speciesName = _("Meowscarada"),
        .cryId = CRY_MEOWSCARADA,
        .natDexNum = NATIONAL_DEX_MEOWSCARADA,
        .categoryName = _("Magician"),
        .height = 15,
        .weight = 312,
        .description = COMPOUND_STRING(
            "This Pokémon uses the reflective\n"
            "fur lining its cape to camouflage the\n"
            "stem of its flower, creating the\n"
            "illusion that the flower is floating."),
        .pokemonScale = 356,
        .pokemonOffset = 17,
        .trainerScale = 256,
        .trainerOffset = 0,
        .frontPic = gMonFrontPic_Meowscarada,
        .frontPicSize = MON_COORDS_SIZE(64, 64),
        .frontPicYOffset = 0,
        .frontAnimFrames = sAnims_SingleFramePlaceHolder,
        //.frontAnimId = ANIM_V_SQUISH_AND_BOUNCE,
        .backPic = gMonBackPic_Meowscarada,
        .backPicSize = MON_COORDS_SIZE(64, 64),
        .backPicYOffset = 0,
        //.backAnimId = BACK_ANIM_NONE,
        .palette = gMonPalette_Meowscarada,
        .shinyPalette = gMonShinyPalette_Meowscarada,
        .iconSprite = gMonIcon_Meowscarada,
        .iconPalIndex = 1,
        .pokemonJumpType = PKMN_JUMP_TYPE_NONE,
        SHADOW(-3, 14, SHADOW_SIZE_S)
        FOOTPRINT(Meowscarada)
        OVERWORLD(
            sPicTable_Meowscarada,
            SIZE_32x32,
            SHADOW_SIZE_M,
            TRACKS_FOOT,
            sAnimTable_Following,
            gOverworldPalette_Meowscarada,
            gShinyOverworldPalette_Meowscarada
        )
        .levelUpLearnset = sMeowscaradaLevelUpLearnset,
        .teachableLearnset = sMeowscaradaTeachableLearnset,
    },
#endif //P_FAMILY_SPRIGATITO

#if P_FAMILY_FUECOCO
    [SPECIES_FUECOCO] =
    {
        .baseHP        = 67,
        .baseAttack    = 45,
        .baseDefense   = 59,
        .baseSpeed     = 36,
        .baseSpAttack  = 63,
        .baseSpDefense = 40,
        .types = MON_TYPES(TYPE_FIRE),
        .catchRate = 45,
        .expYield = 62,
        .evYield_HP = 1,
        .genderRatio = PERCENT_FEMALE(12.5),
        .eggCycles = 20,
        .friendship = STANDARD_FRIENDSHIP,
        .growthRate = GROWTH_MEDIUM_SLOW,
        .eggGroups = MON_EGG_GROUPS(EGG_GROUP_FIELD),
        .abilities = { ABILITY_BLAZE, ABILITY_NONE, ABILITY_UNAWARE },
        .bodyColor = BODY_COLOR_RED,
        .speciesName = _("Fuecoco"),
        .cryId = CRY_FUECOCO,
        .natDexNum = NATIONAL_DEX_FUECOCO,
        .categoryName = _("Fire Croc"),
        .height = 4,
        .weight = 98,
        .description = COMPOUND_STRING(
            "Its flame sac is small, so energy is\n"
            "always leaking out. This energy is\n"
            "released from the dent atop\n"
            "Fuecoco's head and flickers to and fro."),
        .pokemonScale = 356,
        .pokemonOffset = 17,
        .trainerScale = 256,
        .trainerOffset = 0,
        .frontPic = gMonFrontPic_Fuecoco,
        .frontPicSize = MON_COORDS_SIZE(64, 64),
        .frontPicYOffset = 8,
        .frontAnimFrames = sAnims_SingleFramePlaceHolder,
        //.frontAnimId = ANIM_V_SQUISH_AND_BOUNCE,
        .backPic = gMonBackPic_Fuecoco,
        .backPicSize = MON_COORDS_SIZE(64, 64),
        .backPicYOffset = 4,
        //.backAnimId = BACK_ANIM_NONE,
        .palette = gMonPalette_Fuecoco,
        .shinyPalette = gMonShinyPalette_Fuecoco,
        .iconSprite = gMonIcon_Fuecoco,
        .iconPalIndex = 2,
        .pokemonJumpType = PKMN_JUMP_TYPE_SLOW,
        SHADOW(-3, 5, SHADOW_SIZE_S)
        FOOTPRINT(Fuecoco)
        OVERWORLD(
            sPicTable_Fuecoco,
            SIZE_32x32,
            SHADOW_SIZE_S,
            TRACKS_FOOT,
            sAnimTable_Following,
            gOverworldPalette_Fuecoco,
            gShinyOverworldPalette_Fuecoco
        )
        .levelUpLearnset = sFuecocoLevelUpLearnset,
        .teachableLearnset = sFuecocoTeachableLearnset,
        .eggMoveLearnset = sFuecocoEggMoveLearnset,
        .evolutions = EVOLUTION({EVO_LEVEL, 16, SPECIES_CROCALOR}),
    },

    [SPECIES_CROCALOR] =
    {
        .baseHP        = 81,
        .baseAttack    = 55,
        .baseDefense   = 78,
        .baseSpeed     = 49,
        .baseSpAttack  = 90,
        .baseSpDefense = 58,
        .types = MON_TYPES(TYPE_FIRE),
        .catchRate = 45,
        .expYield = 144,
        .evYield_SpAttack = 2,
        .genderRatio = PERCENT_FEMALE(12.5),
        .eggCycles = 20,
        .friendship = STANDARD_FRIENDSHIP,
        .growthRate = GROWTH_MEDIUM_SLOW,
        .eggGroups = MON_EGG_GROUPS(EGG_GROUP_FIELD),
        .abilities = { ABILITY_BLAZE, ABILITY_NONE, ABILITY_UNAWARE },
        .bodyColor = BODY_COLOR_RED,
        .speciesName = _("Crocalor"),
        .cryId = CRY_CROCALOR,
        .natDexNum = NATIONAL_DEX_CROCALOR,
        .categoryName = _("Fire Croc"),
        .height = 10,
        .weight = 307,
        .description = COMPOUND_STRING(
            "The combination of Crocalor's fire\n"
            "energy and overflowing vitality has\n"
            "caused an egg-shaped fireball to\n"
            "appear on the Pokémon's head."),
        .pokemonScale = 356,
        .pokemonOffset = 17,
        .trainerScale = 256,
        .trainerOffset = 0,
        .frontPic = gMonFrontPic_Crocalor,
        .frontPicSize = MON_COORDS_SIZE(64, 64),
        .frontPicYOffset = 7,
        .frontAnimFrames = sAnims_SingleFramePlaceHolder,
        //.frontAnimId = ANIM_V_SQUISH_AND_BOUNCE,
        .backPic = gMonBackPic_Crocalor,
        .backPicSize = MON_COORDS_SIZE(64, 64),
        .backPicYOffset = 8,
        //.backAnimId = BACK_ANIM_NONE,
        .palette = gMonPalette_Crocalor,
        .shinyPalette = gMonShinyPalette_Crocalor,
        .iconSprite = gMonIcon_Crocalor,
        .iconPalIndex = 0,
        .pokemonJumpType = PKMN_JUMP_TYPE_NONE,
        SHADOW(2, 8, SHADOW_SIZE_M)
        FOOTPRINT(Crocalor)
        OVERWORLD(
            sPicTable_Crocalor,
            SIZE_32x32,
            SHADOW_SIZE_M,
            TRACKS_FOOT,
            sAnimTable_Following,
            gOverworldPalette_Crocalor,
            gShinyOverworldPalette_Crocalor
        )
        .levelUpLearnset = sCrocalorLevelUpLearnset,
        .teachableLearnset = sCrocalorTeachableLearnset,
        .evolutions = EVOLUTION({EVO_LEVEL, 36, SPECIES_SKELEDIRGE}),
    },

    [SPECIES_SKELEDIRGE] =
    {
        .baseHP        = 104,
        .baseAttack    = 75,
        .baseDefense   = 100,
        .baseSpeed     = 66,
        .baseSpAttack  = 110,
        .baseSpDefense = 75,
        .types = MON_TYPES(TYPE_FIRE, TYPE_GHOST),
        .catchRate = 45,
        .expYield = 265,
        .evYield_SpAttack = 3,
        .genderRatio = PERCENT_FEMALE(12.5),
        .eggCycles = 20,
        .friendship = STANDARD_FRIENDSHIP,
        .growthRate = GROWTH_MEDIUM_SLOW,
        .eggGroups = MON_EGG_GROUPS(EGG_GROUP_FIELD),
        .abilities = { ABILITY_BLAZE, ABILITY_NONE, ABILITY_UNAWARE },
        .bodyColor = BODY_COLOR_RED,
        .speciesName = _("Skeledirge"),
        .cryId = CRY_SKELEDIRGE,
        .natDexNum = NATIONAL_DEX_SKELEDIRGE,
        .categoryName = _("Singer"),
        .height = 16,
        .weight = 3265,
        .description = COMPOUND_STRING(
            "Skeledirge's gentle singing\n"
            "soothes the souls of all that hear it. It\n"
            "burns its enemies to a crisp with\n"
            "flames of over 5,400 degrees Fahrenheit."),
        .pokemonScale = 356,
        .pokemonOffset = 17,
        .trainerScale = 256,
        .trainerOffset = 0,
        .frontPic = gMonFrontPic_Skeledirge,
        .frontPicSize = MON_COORDS_SIZE(64, 64),
        .frontPicYOffset = 5,
        .frontAnimFrames = sAnims_SingleFramePlaceHolder,
        //.frontAnimId = ANIM_V_SQUISH_AND_BOUNCE,
        .backPic = gMonBackPic_Skeledirge,
        .backPicSize = MON_COORDS_SIZE(64, 64),
        .backPicYOffset = 8,
        //.backAnimId = BACK_ANIM_NONE,
        .palette = gMonPalette_Skeledirge,
        .shinyPalette = gMonShinyPalette_Skeledirge,
        .iconSprite = gMonIcon_Skeledirge,
        .iconPalIndex = 0,
        .pokemonJumpType = PKMN_JUMP_TYPE_NONE,
        SHADOW(6, 7, SHADOW_SIZE_XL_BATTLE_ONLY)
        FOOTPRINT(Skeledirge)
        OVERWORLD(
            sPicTable_Skeledirge,
            SIZE_32x32,
            SHADOW_SIZE_M,
            TRACKS_FOOT,
            sAnimTable_Following,
            gOverworldPalette_Skeledirge,
            gShinyOverworldPalette_Skeledirge
        )
        .levelUpLearnset = sSkeledirgeLevelUpLearnset,
        .teachableLearnset = sSkeledirgeTeachableLearnset,
    },
#endif //P_FAMILY_FUECOCO

#if P_FAMILY_QUAXLY
    [SPECIES_QUAXLY] =
    {
        .baseHP        = 55,
        .baseAttack    = 65,
        .baseDefense   = 45,
        .baseSpeed     = 50,
        .baseSpAttack  = 50,
        .baseSpDefense = 45,
        .types = MON_TYPES(TYPE_WATER),
        .catchRate = 45,
        .expYield =  62,
        .evYield_Attack = 1,
        .genderRatio = PERCENT_FEMALE(12.5),
        .eggCycles = 20,
        .friendship = STANDARD_FRIENDSHIP,
        .growthRate = GROWTH_MEDIUM_SLOW,
        .eggGroups = MON_EGG_GROUPS(EGG_GROUP_FLYING, EGG_GROUP_WATER_1),
        .abilities = { ABILITY_TORRENT, ABILITY_NONE, ABILITY_MOXIE },
        .bodyColor = BODY_COLOR_WHITE,
        .speciesName = _("Quaxly"),
        .cryId = CRY_QUAXLY,
        .natDexNum = NATIONAL_DEX_QUAXLY,
        .categoryName = _("Duckling"),
        .height = 5,
        .weight = 61,
        .description = COMPOUND_STRING(
            "Its strong legs let it easily swim\n"
            "around in even fast-flowing rivers.\n"
            "It likes to keep things tidy and is\n"
            "prone to overthinking things."),
        .pokemonScale = 356,
        .pokemonOffset = 17,
        .trainerScale = 256,
        .trainerOffset = 0,
        .frontPic = gMonFrontPic_Quaxly,
        .frontPicSize = MON_COORDS_SIZE(64, 64),
        .frontPicYOffset = 10,
        .frontAnimFrames = sAnims_SingleFramePlaceHolder,
        //.frontAnimId = ANIM_V_SQUISH_AND_BOUNCE,
        .backPic = gMonBackPic_Quaxly,
        .backPicSize = MON_COORDS_SIZE(64, 64),
        .backPicYOffset = 9,
        //.backAnimId = BACK_ANIM_NONE,
        .palette = gMonPalette_Quaxly,
        .shinyPalette = gMonShinyPalette_Quaxly,
        .iconSprite = gMonIcon_Quaxly,
        .iconPalIndex = 0,
        .pokemonJumpType = PKMN_JUMP_TYPE_NORMAL,
        SHADOW(0, 5, SHADOW_SIZE_S)
        FOOTPRINT(Quaxly)
        OVERWORLD(
            sPicTable_Quaxly,
            SIZE_32x32,
            SHADOW_SIZE_S,
            TRACKS_FOOT,
            sAnimTable_Following,
            gOverworldPalette_Quaxly,
            gShinyOverworldPalette_Quaxly
        )
        .levelUpLearnset = sQuaxlyLevelUpLearnset,
        .teachableLearnset = sQuaxlyTeachableLearnset,
        .eggMoveLearnset = sQuaxlyEggMoveLearnset,
        .evolutions = EVOLUTION({EVO_LEVEL, 16, SPECIES_QUAXWELL}),
    },

    [SPECIES_QUAXWELL] =
    {
        .baseHP        = 70,
        .baseAttack    = 85,
        .baseDefense   = 65,
        .baseSpeed     = 65,
        .baseSpAttack  = 65,
        .baseSpDefense = 60,
        .types = MON_TYPES(TYPE_WATER),
        .catchRate = 45,
        .expYield = 144,
        .evYield_Attack = 2,
        .genderRatio = PERCENT_FEMALE(12.5),
        .eggCycles = 20,
        .friendship = STANDARD_FRIENDSHIP,
        .growthRate = GROWTH_MEDIUM_SLOW,
        .eggGroups = MON_EGG_GROUPS(EGG_GROUP_FLYING, EGG_GROUP_WATER_1),
        .abilities = { ABILITY_TORRENT, ABILITY_NONE, ABILITY_MOXIE },
        .bodyColor = BODY_COLOR_BLUE,
        .speciesName = _("Quaxwell"),
        .cryId = CRY_QUAXWELL,
        .natDexNum = NATIONAL_DEX_QUAXWELL,
        .categoryName = _("Practicing"),
        .height = 12,
        .weight = 215,
        .description = COMPOUND_STRING(
            "The hardworking Quaxwell observes\n"
            "people and Pokémon from various\n"
            "regions and incorporates their\n"
            "movements into its own dance routines."),
        .pokemonScale = 356,
        .pokemonOffset = 17,
        .trainerScale = 256,
        .trainerOffset = 0,
        .frontPic = gMonFrontPic_Quaxwell,
        .frontPicSize = MON_COORDS_SIZE(64, 64),
        .frontPicYOffset = 3,
        .frontAnimFrames = sAnims_SingleFramePlaceHolder,
        //.frontAnimId = ANIM_V_SQUISH_AND_BOUNCE,
        .backPic = gMonBackPic_Quaxwell,
        .backPicSize = MON_COORDS_SIZE(64, 64),
        .backPicYOffset = 3,
        //.backAnimId = BACK_ANIM_NONE,
        .palette = gMonPalette_Quaxwell,
        .shinyPalette = gMonShinyPalette_Quaxwell,
        .iconSprite = gMonIcon_Quaxwell,
        .iconPalIndex = 0,
        .pokemonJumpType = PKMN_JUMP_TYPE_NONE,
        SHADOW(1, 10, SHADOW_SIZE_S)
        FOOTPRINT(Quaxwell)
        OVERWORLD(
            sPicTable_Quaxwell,
            SIZE_32x32,
            SHADOW_SIZE_M,
            TRACKS_FOOT,
            sAnimTable_Following,
            gOverworldPalette_Quaxwell,
            gShinyOverworldPalette_Quaxwell
        )
        .levelUpLearnset = sQuaxwellLevelUpLearnset,
        .teachableLearnset = sQuaxwellTeachableLearnset,
        .evolutions = EVOLUTION({EVO_LEVEL, 36, SPECIES_QUAQUAVAL}),
    },

    [SPECIES_QUAQUAVAL] =
    {
        .baseHP        = 85,
        .baseAttack    = 120,
        .baseDefense   = 80,
        .baseSpeed     = 85,
        .baseSpAttack  = 85,
        .baseSpDefense = 75,
        .types = MON_TYPES(TYPE_WATER, TYPE_FIGHTING),
        .catchRate = 45,
        .expYield = 265,
        .evYield_Attack = 3,
        .genderRatio = PERCENT_FEMALE(12.5),
        .eggCycles = 20,
        .friendship = STANDARD_FRIENDSHIP,
        .growthRate = GROWTH_MEDIUM_SLOW,
        .eggGroups = MON_EGG_GROUPS(EGG_GROUP_FLYING, EGG_GROUP_WATER_1),
        .abilities = { ABILITY_TORRENT, ABILITY_NONE, ABILITY_MOXIE },
        .bodyColor = BODY_COLOR_BLUE,
        .speciesName = _("Quaquaval"),
        .cryId = CRY_QUAQUAVAL,
        .natDexNum = NATIONAL_DEX_QUAQUAVAL,
        .categoryName = _("Dancer"),
        .height = 18,
        .weight = 619,
        .description = COMPOUND_STRING(
            "A single kick from a Quaquaval can\n"
            "send a truck rolling. This Pokémon\n"
            "uses its powerful legs to perform\n"
            "striking dances from far-off lands."),
        .pokemonScale = 356,
        .pokemonOffset = 17,
        .trainerScale = 256,
        .trainerOffset = 0,
        .frontPic = gMonFrontPic_Quaquaval,
        .frontPicSize = MON_COORDS_SIZE(64, 64),
        .frontPicYOffset = 0,
        .frontAnimFrames = sAnims_SingleFramePlaceHolder,
        //.frontAnimId = ANIM_V_SQUISH_AND_BOUNCE,
        .backPic = gMonBackPic_Quaquaval,
        .backPicSize = MON_COORDS_SIZE(64, 64),
        .backPicYOffset = 3,
        //.backAnimId = BACK_ANIM_NONE,
        .palette = gMonPalette_Quaquaval,
        .shinyPalette = gMonShinyPalette_Quaquaval,
        .iconSprite = gMonIcon_Quaquaval,
        .iconPalIndex = 0,
        .pokemonJumpType = PKMN_JUMP_TYPE_NONE,
        SHADOW(-7, 13, SHADOW_SIZE_M)
        FOOTPRINT(Quaquaval)
        OVERWORLD(
            sPicTable_Quaquaval,
            SIZE_32x32,
            SHADOW_SIZE_M,
            TRACKS_FOOT,
            sAnimTable_Following,
            gOverworldPalette_Quaquaval,
            gShinyOverworldPalette_Quaquaval
        )
        .levelUpLearnset = sQuaquavalLevelUpLearnset,
        .teachableLearnset = sQuaquavalTeachableLearnset,
    },
#endif //P_FAMILY_QUAXLY

#if P_FAMILY_LECHONK
    [SPECIES_LECHONK] =
    {
        .baseHP        = 54,
        .baseAttack    = 45,
        .baseDefense   = 40,
        .baseSpeed     = 35,
        .baseSpAttack  = 35,
        .baseSpDefense = 45,
        .types = MON_TYPES(TYPE_NORMAL),
        .catchRate = 255,
        .expYield = 51,
        .evYield_HP = 1,
        .genderRatio = PERCENT_FEMALE(50),
        .eggCycles = 15,
        .friendship = STANDARD_FRIENDSHIP,
        .growthRate = GROWTH_MEDIUM_FAST,
        .eggGroups = MON_EGG_GROUPS(EGG_GROUP_FIELD),
        .abilities = { ABILITY_AROMA_VEIL, ABILITY_GLUTTONY, ABILITY_THICK_FAT },
        .bodyColor = BODY_COLOR_GRAY,
        .speciesName = _("Lechonk"),
        .cryId = CRY_LECHONK,
        .natDexNum = NATIONAL_DEX_LECHONK,
        .categoryName = _("Hog"),
        .height = 5,
        .weight = 102,
        .description = COMPOUND_STRING(
            "It searches for food all day. It\n"
            "possesses a keen sense of smell but\n"
            "doesn't use it for anything other\n"
            "than foraging."),
        .pokemonScale = 356,
        .pokemonOffset = 17,
        .trainerScale = 256,
        .trainerOffset = 0,
        .frontPic = gMonFrontPic_Lechonk,
        .frontPicSize = MON_COORDS_SIZE(64, 64),
        .frontPicYOffset = 12,
        .frontAnimFrames = sAnims_SingleFramePlaceHolder,
        //.frontAnimId = ANIM_V_SQUISH_AND_BOUNCE,
        .backPic = gMonBackPic_Lechonk,
        .backPicSize = MON_COORDS_SIZE(64, 64),
        .backPicYOffset = 11,
        //.backAnimId = BACK_ANIM_NONE,
        .palette = gMonPalette_Lechonk,
        .shinyPalette = gMonShinyPalette_Lechonk,
        .iconSprite = gMonIcon_Lechonk,
        .iconPalIndex = 1,
        .pokemonJumpType = PKMN_JUMP_TYPE_SLOW,
        SHADOW(0, 1, SHADOW_SIZE_S)
        FOOTPRINT(Lechonk)
        OVERWORLD(
            sPicTable_Lechonk,
            SIZE_32x32,
            SHADOW_SIZE_S,
            TRACKS_FOOT,
            sAnimTable_Following,
            gOverworldPalette_Lechonk,
            gShinyOverworldPalette_Lechonk
        )
        .levelUpLearnset = sLechonkLevelUpLearnset,
        .teachableLearnset = sLechonkTeachableLearnset,
        .eggMoveLearnset = sLechonkEggMoveLearnset,
        .evolutions = EVOLUTION({EVO_LEVEL, 18, SPECIES_OINKOLOGNE_M, CONDITIONS({IF_GENDER, MON_MALE})},
                                {EVO_LEVEL, 18, SPECIES_OINKOLOGNE_F, CONDITIONS({IF_GENDER, MON_FEMALE})}),
    },

    [SPECIES_OINKOLOGNE_M] =
    {
        .baseHP        = 110,
        .baseAttack    = 100,
        .baseDefense   = 75,
        .baseSpeed     = 65,
        .baseSpAttack  = 59,
        .baseSpDefense = 80,
        .types = MON_TYPES(TYPE_NORMAL),
        .catchRate = 100,
        .expYield = 171,
        .evYield_HP = 2,
        .genderRatio = PERCENT_FEMALE(0),
        .eggCycles = 15,
        .friendship = STANDARD_FRIENDSHIP,
        .growthRate = GROWTH_MEDIUM_FAST,
        .eggGroups = MON_EGG_GROUPS(EGG_GROUP_FIELD),
        .abilities = { ABILITY_LINGERING_AROMA, ABILITY_GLUTTONY, ABILITY_THICK_FAT },
        .bodyColor = BODY_COLOR_GRAY,
        .speciesName = _("Oinkologne"),
        .cryId = CRY_OINKOLOGNE_M,
        .natDexNum = NATIONAL_DEX_OINKOLOGNE,
        .categoryName = _("Hog"),
        .height = 10,
        .weight = 1200,
        .description = COMPOUND_STRING(
            "Oinkologne is proud of its fine,\n"
            "glossy skin. It emits a concentrated\n"
            "scent from the tip of its tail."),
        .pokemonScale = 356,
        .pokemonOffset = 17,
        .trainerScale = 256,
        .trainerOffset = 0,
        .frontPic = gMonFrontPic_OinkologneM,
        .frontPicSize = MON_COORDS_SIZE(64, 64),
        .frontPicYOffset = 7,
        .frontAnimFrames = sAnims_SingleFramePlaceHolder,
        //.frontAnimId = ANIM_V_SQUISH_AND_BOUNCE,
        .backPic = gMonBackPic_OinkologneM,
        .backPicSize = MON_COORDS_SIZE(64, 64),
        .backPicYOffset = 12,
        //.backAnimId = BACK_ANIM_NONE,
        .palette = gMonPalette_OinkologneM,
        .shinyPalette = gMonShinyPalette_OinkologneM,
        .iconSprite = gMonIcon_OinkologneM,
        .iconPalIndex = 1,
        .pokemonJumpType = PKMN_JUMP_TYPE_NONE,
        SHADOW(5, 6, SHADOW_SIZE_M)
        FOOTPRINT(Oinkologne)
        OVERWORLD(
            sPicTable_OinkologneM,
            SIZE_32x32,
            SHADOW_SIZE_M,
            TRACKS_FOOT,
            sAnimTable_Following,
            gOverworldPalette_OinkologneM,
            gShinyOverworldPalette_OinkologneM
        )
        .levelUpLearnset = sOinkologneMLevelUpLearnset,
        .teachableLearnset = sOinkologneTeachableLearnset,
        .formSpeciesIdTable = sOinkologneFormSpeciesIdTable,
    },

    [SPECIES_OINKOLOGNE_F] =
    {
        .baseHP        = 115,
        .baseAttack    = 90,
        .baseDefense   = 70,
        .baseSpeed     = 65,
        .baseSpAttack  = 59,
        .baseSpDefense = 90,
        .types = MON_TYPES(TYPE_NORMAL),
        .catchRate = 100,
        .expYield = 171,
        .evYield_HP = 2,
        .genderRatio = PERCENT_FEMALE(100),
        .eggCycles = 15,
        .friendship = STANDARD_FRIENDSHIP,
        .growthRate = GROWTH_MEDIUM_FAST,
        .eggGroups = MON_EGG_GROUPS(EGG_GROUP_FIELD),
        .abilities = { ABILITY_AROMA_VEIL, ABILITY_GLUTTONY, ABILITY_THICK_FAT },
        .bodyColor = BODY_COLOR_GRAY,
        .speciesName = _("Oinkologne"),
        .cryId = CRY_OINKOLOGNE_F,
        .natDexNum = NATIONAL_DEX_OINKOLOGNE,
        .categoryName = _("Hog"),
        .height = 10,
        .weight = 1200,
        .description = COMPOUND_STRING(
            "This is a meticulous Pokémon that\n"
            "likes to keep things tidy. It\n"
            "shrouds itself in a floral aroma that\n"
            "soothes the Pokémon around it."),
        .pokemonScale = 356,
        .pokemonOffset = 17,
        .trainerScale = 256,
        .trainerOffset = 0,
        .frontPic = gMonFrontPic_OinkologneF,
        .frontPicSize = MON_COORDS_SIZE(64, 64),
        .frontPicYOffset = 7,
        .frontAnimFrames = sAnims_SingleFramePlaceHolder,
        //.frontAnimId = ANIM_V_SQUISH_AND_BOUNCE,
        .backPic = gMonBackPic_OinkologneF,
        .backPicSize = MON_COORDS_SIZE(64, 64),
        .backPicYOffset = 12,
        //.backAnimId = BACK_ANIM_NONE,
        .palette = gMonPalette_OinkologneF,
        .shinyPalette = gMonShinyPalette_OinkologneF,
        .iconSprite = gMonIcon_OinkologneF,
        .iconPalIndex = 0,
        .pokemonJumpType = PKMN_JUMP_TYPE_NONE,
        SHADOW(5, 6, SHADOW_SIZE_M)
        FOOTPRINT(Oinkologne)
        OVERWORLD(
            sPicTable_OinkologneF,
            SIZE_32x32,
            SHADOW_SIZE_M,
            TRACKS_FOOT,
            sAnimTable_Following,
            gOverworldPalette_OinkologneF,
            gShinyOverworldPalette_OinkologneF
        )
        .levelUpLearnset = sOinkologneFLevelUpLearnset,
        .teachableLearnset = sOinkologneTeachableLearnset,
        .formSpeciesIdTable = sOinkologneFormSpeciesIdTable,
    },
#endif //P_FAMILY_LECHONK

#if P_FAMILY_TAROUNTULA
    [SPECIES_TAROUNTULA] =
    {
        .baseHP        = 35,
        .baseAttack    = 41,
        .baseDefense   = 45,
        .baseSpeed     = 20,
        .baseSpAttack  = 29,
        .baseSpDefense = 40,
        .types = MON_TYPES(TYPE_BUG),
        .catchRate = 255,
        .expYield = 42,
        .evYield_Defense = 1,
        .genderRatio = PERCENT_FEMALE(50),
        .eggCycles = 15,
        .friendship = STANDARD_FRIENDSHIP,
        .growthRate = GROWTH_ERRATIC,
        .eggGroups = MON_EGG_GROUPS(EGG_GROUP_BUG),
        .abilities = { ABILITY_INSOMNIA, ABILITY_NONE, ABILITY_STAKEOUT },
        .bodyColor = BODY_COLOR_WHITE,
        .speciesName = _("Tarountula"),
        .cryId = CRY_TAROUNTULA,
        .natDexNum = NATIONAL_DEX_TAROUNTULA,
        .categoryName = _("String Ball"),
        .height = 3,
        .weight = 40,
        .description = COMPOUND_STRING(
            "The thread it secretes from its\n"
            "rear is as strong as wire. The secret\n"
            "behind the thread's strength is the\n"
            "topic of ongoing research."),
        .pokemonScale = 356,
        .pokemonOffset = 17,
        .trainerScale = 256,
        .trainerOffset = 0,
        .frontPic = gMonFrontPic_Tarountula,
        .frontPicSize = MON_COORDS_SIZE(64, 64),
        .frontPicYOffset = 10,
        .frontAnimFrames = sAnims_SingleFramePlaceHolder,
        //.frontAnimId = ANIM_V_SQUISH_AND_BOUNCE,
        .backPic = gMonBackPic_Tarountula,
        .backPicSize = MON_COORDS_SIZE(64, 64),
        .backPicYOffset = 11,
        //.backAnimId = BACK_ANIM_NONE,
        .palette = gMonPalette_Tarountula,
        .shinyPalette = gMonShinyPalette_Tarountula,
        .iconSprite = gMonIcon_Tarountula,
        .iconPalIndex = 1,
        .pokemonJumpType = PKMN_JUMP_TYPE_NONE,
        SHADOW(-1, 2, SHADOW_SIZE_M)
        FOOTPRINT(Tarountula)
        OVERWORLD(
            sPicTable_Tarountula,
            SIZE_32x32,
            SHADOW_SIZE_S,
            TRACKS_BUG,
            sAnimTable_Following,
            gOverworldPalette_Tarountula,
            gShinyOverworldPalette_Tarountula
        )
        .levelUpLearnset = sTarountulaLevelUpLearnset,
        .teachableLearnset = sTarountulaTeachableLearnset,
        .eggMoveLearnset = sTarountulaEggMoveLearnset,
        .evolutions = EVOLUTION({EVO_LEVEL, 15, SPECIES_SPIDOPS}),
    },

    [SPECIES_SPIDOPS] =
    {
        .baseHP        = 60,
        .baseAttack    = 79,
        .baseDefense   = 92,
        .baseSpeed     = 35,
        .baseSpAttack  = 52,
        .baseSpDefense = 86,
        .types = MON_TYPES(TYPE_BUG),
        .catchRate = 120,
        .expYield = 141,
        .evYield_Defense = 2,
        .genderRatio = PERCENT_FEMALE(50),
        .eggCycles = 15,
        .friendship = STANDARD_FRIENDSHIP,
        .growthRate = GROWTH_ERRATIC,
        .eggGroups = MON_EGG_GROUPS(EGG_GROUP_BUG),
        .abilities = { ABILITY_INSOMNIA, ABILITY_NONE, ABILITY_STAKEOUT },
        .bodyColor = BODY_COLOR_GREEN,
        .speciesName = _("Spidops"),
        .cryId = CRY_SPIDOPS,
        .natDexNum = NATIONAL_DEX_SPIDOPS,
        .categoryName = _("Trap"),
        .height = 10,
        .weight = 165,
        .description = COMPOUND_STRING(
            "It clings to branches and ceilings\n"
            "using its threads and moves without\n"
            "a sound. It takes out its prey\n"
            "before the prey even notices it."),
        .pokemonScale = 356,
        .pokemonOffset = 17,
        .trainerScale = 256,
        .trainerOffset = 0,
        .frontPic = gMonFrontPic_Spidops,
        .frontPicSize = MON_COORDS_SIZE(64, 64),
        .frontPicYOffset = 5,
        .frontAnimFrames = sAnims_SingleFramePlaceHolder,
        //.frontAnimId = ANIM_V_SQUISH_AND_BOUNCE,
        .backPic = gMonBackPic_Spidops,
        .backPicSize = MON_COORDS_SIZE(64, 64),
        .backPicYOffset = 11,
        //.backAnimId = BACK_ANIM_NONE,
        .palette = gMonPalette_Spidops,
        .shinyPalette = gMonShinyPalette_Spidops,
        .iconSprite = gMonIcon_Spidops,
        .iconPalIndex = 1,
        .pokemonJumpType = PKMN_JUMP_TYPE_NONE,
        SHADOW(6, 8, SHADOW_SIZE_L)
        FOOTPRINT(Spidops)
        OVERWORLD(
            sPicTable_Spidops,
            SIZE_32x32,
            SHADOW_SIZE_M,
            TRACKS_FOOT,
            sAnimTable_Following,
            gOverworldPalette_Spidops,
            gShinyOverworldPalette_Spidops
        )
        .levelUpLearnset = sSpidopsLevelUpLearnset,
        .teachableLearnset = sSpidopsTeachableLearnset,
    },
#endif //P_FAMILY_TAROUNTULA

#if P_FAMILY_NYMBLE
    [SPECIES_NYMBLE] =
    {
        .baseHP        = 33,
        .baseAttack    = 46,
        .baseDefense   = 40,
        .baseSpeed     = 45,
        .baseSpAttack  = 21,
        .baseSpDefense = 25,
        .types = MON_TYPES(TYPE_BUG),
        .catchRate = 190,
        .expYield = 42,
        .evYield_Attack = 1,
        .genderRatio = PERCENT_FEMALE(50),
        .eggCycles = 20,
        .friendship = 20,
        .growthRate = GROWTH_MEDIUM_FAST,
        .eggGroups = MON_EGG_GROUPS(EGG_GROUP_BUG),
        .abilities = { ABILITY_SWARM, ABILITY_NONE, ABILITY_TINTED_LENS },
        .bodyColor = BODY_COLOR_GRAY,
        .speciesName = _("Nymble"),
        .cryId = CRY_NYMBLE,
        .natDexNum = NATIONAL_DEX_NYMBLE,
        .categoryName = _("Grasshopper"),
        .height = 2,
        .weight = 10,
        .description = COMPOUND_STRING(
            "It has its third set of legs folded\n"
            "up. When it's in a tough spot, this\n"
            "Pokémon jumps over 30 feet using the\n"
            "strength of its legs."),
        .pokemonScale = 356,
        .pokemonOffset = 17,
        .trainerScale = 256,
        .trainerOffset = 0,
        .frontPic = gMonFrontPic_Nymble,
        .frontPicSize = MON_COORDS_SIZE(64, 64),
        .frontPicYOffset = 8,
        .frontAnimFrames = sAnims_SingleFramePlaceHolder,
        //.frontAnimId = ANIM_V_SQUISH_AND_BOUNCE,
        .backPic = gMonBackPic_Nymble,
        .backPicSize = MON_COORDS_SIZE(64, 64),
        .backPicYOffset = 14,
        //.backAnimId = BACK_ANIM_NONE,
        .palette = gMonPalette_Nymble,
        .shinyPalette = gMonShinyPalette_Nymble,
        .iconSprite = gMonIcon_Nymble,
        .iconPalIndex = 0,
        .pokemonJumpType = PKMN_JUMP_TYPE_FAST,
        SHADOW(1, 3, SHADOW_SIZE_M)
        FOOTPRINT(Nymble)
        OVERWORLD(
            sPicTable_Nymble,
            SIZE_32x32,
            SHADOW_SIZE_S,
            TRACKS_BUG,
            sAnimTable_Following,
            gOverworldPalette_Nymble,
            gShinyOverworldPalette_Nymble
        )
        .levelUpLearnset = sNymbleLevelUpLearnset,
        .teachableLearnset = sNymbleTeachableLearnset,
        .eggMoveLearnset = sNymbleEggMoveLearnset,
        .evolutions = EVOLUTION({EVO_LEVEL, 24, SPECIES_LOKIX}),
    },

    [SPECIES_LOKIX] =
    {
        .baseHP        = 71,
        .baseAttack    = 102,
        .baseDefense   = 78,
        .baseSpeed     = 92,
        .baseSpAttack  = 52,
        .baseSpDefense = 55,
        .types = MON_TYPES(TYPE_BUG, TYPE_DARK),
        .catchRate = 30,
        .expYield = 158,
        .evYield_Attack = 2,
        .genderRatio = PERCENT_FEMALE(50),
        .eggCycles = 20,
        .friendship = 0,
        .growthRate = GROWTH_MEDIUM_FAST,
        .eggGroups = MON_EGG_GROUPS(EGG_GROUP_BUG),
        .abilities = { ABILITY_SWARM, ABILITY_NONE, ABILITY_TINTED_LENS },
        .bodyColor = BODY_COLOR_GRAY,
        .speciesName = _("Lokix"),
        .cryId = CRY_LOKIX,
        .natDexNum = NATIONAL_DEX_LOKIX,
        .categoryName = _("Grasshopper"),
        .height = 10,
        .weight = 175,
        .description = COMPOUND_STRING(
            "When it decides to fight all out, it\n"
            "stands on its previously folded\n"
            "legs to enter Showdown Mode. It\n"
            "neutralizes its enemies in short order."),
        .pokemonScale = 356,
        .pokemonOffset = 17,
        .trainerScale = 256,
        .trainerOffset = 0,
        .frontPic = gMonFrontPic_Lokix,
        .frontPicSize = MON_COORDS_SIZE(64, 64),
        .frontPicYOffset = 3,
        .frontAnimFrames = sAnims_SingleFramePlaceHolder,
        //.frontAnimId = ANIM_V_SQUISH_AND_BOUNCE,
        .backPic = gMonBackPic_Lokix,
        .backPicSize = MON_COORDS_SIZE(64, 64),
        .backPicYOffset = 7,
        //.backAnimId = BACK_ANIM_NONE,
        .palette = gMonPalette_Lokix,
        .shinyPalette = gMonShinyPalette_Lokix,
        .iconSprite = gMonIcon_Lokix,
        .iconPalIndex = 0,
        .pokemonJumpType = PKMN_JUMP_TYPE_NONE,
        SHADOW(0, 11, SHADOW_SIZE_M)
        FOOTPRINT(Lokix)
        OVERWORLD(
            sPicTable_Lokix,
            SIZE_32x32,
            SHADOW_SIZE_M,
            TRACKS_FOOT,
            sAnimTable_Following,
            gOverworldPalette_Lokix,
            gShinyOverworldPalette_Lokix
        )
        .levelUpLearnset = sLokixLevelUpLearnset,
        .teachableLearnset = sLokixTeachableLearnset,
    },
#endif //P_FAMILY_NYMBLE

#if P_FAMILY_PAWMI
    [SPECIES_PAWMI] =
    {
        .baseHP        = 45,
        .baseAttack    = 50,
        .baseDefense   = 20,
        .baseSpeed     = 60,
        .baseSpAttack  = 40,
        .baseSpDefense = 25,
        .types = MON_TYPES(TYPE_ELECTRIC),
        .catchRate = 190,
        .expYield = 48,
        .evYield_Speed = 1,
        .genderRatio = PERCENT_FEMALE(50),
        .eggCycles = 15,
        .friendship = STANDARD_FRIENDSHIP,
        .growthRate = GROWTH_MEDIUM_FAST,
        .eggGroups = MON_EGG_GROUPS(EGG_GROUP_FIELD),
        .abilities = { ABILITY_STATIC, ABILITY_NATURAL_CURE, ABILITY_IRON_FIST },
        .bodyColor = BODY_COLOR_YELLOW,
        .speciesName = _("Pawmi"),
        .cryId = CRY_PAWMI,
        .natDexNum = NATIONAL_DEX_PAWMI,
        .categoryName = _("Mouse"),
        .height = 3,
        .weight = 25,
        .description = COMPOUND_STRING(
            "The pads of its paws are electricity-\n"
            "discharging organs. Pawmi fires\n"
            "electricity from its forepaws while\n"
            "standing unsteadily on its hind legs."),
        .pokemonScale = 356,
        .pokemonOffset = 17,
        .trainerScale = 256,
        .trainerOffset = 0,
        .frontPic = gMonFrontPic_Pawmi,
        .frontPicSize = MON_COORDS_SIZE(64, 64),
        .frontPicYOffset = 10,
        .frontAnimFrames = sAnims_SingleFramePlaceHolder,
        //.frontAnimId = ANIM_V_SQUISH_AND_BOUNCE,
        .backPic = gMonBackPic_Pawmi,
        .backPicSize = MON_COORDS_SIZE(64, 64),
        .backPicYOffset = 7,
        //.backAnimId = BACK_ANIM_NONE,
        .palette = gMonPalette_Pawmi,
        .shinyPalette = gMonShinyPalette_Pawmi,
        .iconSprite = gMonIcon_Pawmi,
        .iconPalIndex = 0,
        .pokemonJumpType = PKMN_JUMP_TYPE_FAST,
        SHADOW(1, 4, SHADOW_SIZE_M)
        FOOTPRINT(Pawmi)
            OVERWORLD(
            sPicTable_Pawmi,
            SIZE_32x32,
            SHADOW_SIZE_S,
            TRACKS_FOOT,
            sAnimTable_Following,
            gOverworldPalette_Pawmi,
            gShinyOverworldPalette_Pawmi
        )
        .levelUpLearnset = sPawmiLevelUpLearnset,
        .teachableLearnset = sPawmiTeachableLearnset,
        .eggMoveLearnset = sPawmiEggMoveLearnset,
        .evolutions = EVOLUTION({EVO_LEVEL, 18, SPECIES_PAWMO}),
    },

    [SPECIES_PAWMO] =
    {
        .baseHP        = 60,
        .baseAttack    = 75,
        .baseDefense   = 40,
        .baseSpeed     = 85,
        .baseSpAttack  = 50,
        .baseSpDefense = 40,
        .types = MON_TYPES(TYPE_ELECTRIC, TYPE_FIGHTING),
        .catchRate = 80,
        .expYield = 123,
        .evYield_Speed = 2,
        .genderRatio = PERCENT_FEMALE(50),
        .eggCycles = 15,
        .friendship = STANDARD_FRIENDSHIP,
        .growthRate = GROWTH_MEDIUM_FAST,
        .eggGroups = MON_EGG_GROUPS(EGG_GROUP_FIELD),
        .abilities = { ABILITY_VOLT_ABSORB, ABILITY_NATURAL_CURE, ABILITY_IRON_FIST },
        .bodyColor = BODY_COLOR_YELLOW,
        .speciesName = _("Pawmo"),
        .cryId = CRY_PAWMO,
        .natDexNum = NATIONAL_DEX_PAWMO,
        .categoryName = _("Mouse"),
        .height = 4,
        .weight = 65,
        .description = COMPOUND_STRING(
            "When its group is attacked, Pawmo\n"
            "is the first to leap into battle,\n"
            "defeating enemies with a fighting\n"
            "technique that utilizes electric shocks."),
        .pokemonScale = 356,
        .pokemonOffset = 17,
        .trainerScale = 256,
        .trainerOffset = 0,
        .frontPic = gMonFrontPic_Pawmo,
        .frontPicSize = MON_COORDS_SIZE(64, 64),
        .frontPicYOffset = 4,
        .frontAnimFrames = sAnims_SingleFramePlaceHolder,
        //.frontAnimId = ANIM_V_SQUISH_AND_BOUNCE,
        .backPic = gMonBackPic_Pawmo,
        .backPicSize = MON_COORDS_SIZE(64, 64),
        .backPicYOffset = 6,
        //.backAnimId = BACK_ANIM_NONE,
        .palette = gMonPalette_Pawmo,
        .shinyPalette = gMonShinyPalette_Pawmo,
        .iconSprite = gMonIcon_Pawmo,
        .iconPalIndex = 0,
        .pokemonJumpType = PKMN_JUMP_TYPE_FAST,
        SHADOW(-3, 10, SHADOW_SIZE_S)
        FOOTPRINT(Pawmo)
        OVERWORLD(
            sPicTable_Pawmo,
            SIZE_32x32,
            SHADOW_SIZE_S,
            TRACKS_FOOT,
            sAnimTable_Following,
            gOverworldPalette_Pawmo,
            gShinyOverworldPalette_Pawmo
        )
        .levelUpLearnset = sPawmoLevelUpLearnset,
        .teachableLearnset = sPawmoTeachableLearnset,
        .evolutions = EVOLUTION({EVO_LEVEL, 0, SPECIES_PAWMOT, CONDITIONS({IF_MIN_OVERWORLD_STEPS, 1000})}),
    },

    [SPECIES_PAWMOT] =
    {
        .baseHP        = 70,
        .baseAttack    = 115,
        .baseDefense   = 70,
        .baseSpeed     = 105,
        .baseSpAttack  = 70,
        .baseSpDefense = 60,
        .types = MON_TYPES(TYPE_ELECTRIC, TYPE_FIGHTING),
        .catchRate = 45,
        .expYield = 245,
        .evYield_Attack = 3,
        .genderRatio = PERCENT_FEMALE(50),
        .eggCycles = 15,
        .friendship = STANDARD_FRIENDSHIP,
        .growthRate = GROWTH_MEDIUM_FAST,
        .eggGroups = MON_EGG_GROUPS(EGG_GROUP_FIELD),
        .abilities = { ABILITY_VOLT_ABSORB, ABILITY_NATURAL_CURE, ABILITY_IRON_FIST },
        .bodyColor = BODY_COLOR_YELLOW,
        .speciesName = _("Pawmot"),
        .cryId = CRY_PAWMOT,
        .natDexNum = NATIONAL_DEX_PAWMOT,
        .categoryName = _("Hands-On"),
        .height = 9,
        .weight = 410,
        .description = COMPOUND_STRING(
            "This Pokémon normally is slow to\n"
            "react, but once it enters battle, it\n"
            "will strike down its enemies with\n"
            "lightning-fast movements."),
        .pokemonScale = 356,
        .pokemonOffset = 17,
        .trainerScale = 256,
        .trainerOffset = 0,
        .frontPic = gMonFrontPic_Pawmot,
        .frontPicSize = MON_COORDS_SIZE(64, 64),
        .frontPicYOffset = 2,
        .frontAnimFrames = sAnims_SingleFramePlaceHolder,
        //.frontAnimId = ANIM_V_SQUISH_AND_BOUNCE,
        .backPic = gMonBackPic_Pawmot,
        .backPicSize = MON_COORDS_SIZE(64, 64),
        .backPicYOffset = 6,
        //.backAnimId = BACK_ANIM_NONE,
        .palette = gMonPalette_Pawmot,
        .shinyPalette = gMonShinyPalette_Pawmot,
        .iconSprite = gMonIcon_Pawmot,
        .iconPalIndex = 0,
        .pokemonJumpType = PKMN_JUMP_TYPE_NONE,
        SHADOW(-1, 11, SHADOW_SIZE_M)
        FOOTPRINT(Pawmot)
        OVERWORLD(
            sPicTable_Pawmot,
            SIZE_32x32,
            SHADOW_SIZE_M,
            TRACKS_FOOT,
            sAnimTable_Following,
            gOverworldPalette_Pawmot,
            gShinyOverworldPalette_Pawmot
        )
        .levelUpLearnset = sPawmotLevelUpLearnset,
        .teachableLearnset = sPawmotTeachableLearnset,
    },
#endif //P_FAMILY_PAWMI

#if P_FAMILY_TANDEMAUS
    [SPECIES_TANDEMAUS] =
    {
        .baseHP        = 50,
        .baseAttack    = 50,
        .baseDefense   = 45,
        .baseSpeed     = 75,
        .baseSpAttack  = 40,
        .baseSpDefense = 45,
        .types = MON_TYPES(TYPE_NORMAL),
        .catchRate = 150,
        .expYield = 61,
        .evYield_Speed = 1,
        .genderRatio = MON_GENDERLESS,
        .eggCycles = 10,
        .friendship = STANDARD_FRIENDSHIP,
        .growthRate = GROWTH_FAST,
        .eggGroups = MON_EGG_GROUPS(EGG_GROUP_FIELD, EGG_GROUP_FAIRY),
        .abilities = { ABILITY_RUN_AWAY, ABILITY_PICKUP, ABILITY_OWN_TEMPO },
        .bodyColor = BODY_COLOR_WHITE,
        .speciesName = _("Tandemaus"),
        .cryId = CRY_TANDEMAUS,
        .natDexNum = NATIONAL_DEX_TANDEMAUS,
        .categoryName = _("Couple"),
        .height = 3,
        .weight = 18,
        .description = COMPOUND_STRING(
            "Exhibiting great teamwork, they\n"
            "use their incisors to cut pieces out\n"
            "of any material that might be useful\n"
            "for a nest, then make off with them."),
        .pokemonScale = 356,
        .pokemonOffset = 17,
        .trainerScale = 256,
        .trainerOffset = 0,
        .frontPic = gMonFrontPic_Tandemaus,
        .frontPicSize = MON_COORDS_SIZE(64, 64),
        .frontPicYOffset = 15,
        .frontAnimFrames = sAnims_SingleFramePlaceHolder,
        //.frontAnimId = ANIM_V_SQUISH_AND_BOUNCE,
        .backPic = gMonBackPic_Tandemaus,
        .backPicSize = MON_COORDS_SIZE(64, 64),
        .backPicYOffset = 15,
        //.backAnimId = BACK_ANIM_NONE,
        .palette = gMonPalette_Tandemaus,
        .shinyPalette = gMonShinyPalette_Tandemaus,
        .iconSprite = gMonIcon_Tandemaus,
        .iconPalIndex = 1,
        .pokemonJumpType = PKMN_JUMP_TYPE_FAST,
        SHADOW(0, -1, SHADOW_SIZE_M)
        FOOTPRINT(Tandemaus)
        OVERWORLD(
            sPicTable_Tandemaus,
            SIZE_32x32,
            SHADOW_SIZE_S,
            TRACKS_FOOT,
            sAnimTable_Following,
            gOverworldPalette_Tandemaus,
            gShinyOverworldPalette_Tandemaus
        )
        .levelUpLearnset = sTandemausLevelUpLearnset,
        .teachableLearnset = sTandemausTeachableLearnset,
        .eggMoveLearnset = sTandemausEggMoveLearnset,
        .evolutions = EVOLUTION({EVO_LEVEL_BATTLE_ONLY, 25, SPECIES_MAUSHOLD_FOUR, CONDITIONS({IF_PID_MODULO_100_GT, 0})},
                                {EVO_LEVEL_BATTLE_ONLY, 25, SPECIES_MAUSHOLD_THREE, CONDITIONS({IF_PID_MODULO_100_EQ, 0})}),
    },

    [SPECIES_MAUSHOLD_THREE] =
    {
        .baseHP        = 74,
        .baseAttack    = 75,
        .baseDefense   = 70,
        .baseSpeed     = 111,
        .baseSpAttack  = 65,
        .baseSpDefense = 75,
        .types = MON_TYPES(TYPE_NORMAL),
        .catchRate = 75,
        .expYield = 165,
        .evYield_Speed = 2,
        .genderRatio = MON_GENDERLESS,
        .eggCycles = 10,
        .friendship = STANDARD_FRIENDSHIP,
        .growthRate = GROWTH_FAST,
        .eggGroups = MON_EGG_GROUPS(EGG_GROUP_FIELD, EGG_GROUP_FAIRY),
        .abilities = { ABILITY_FRIEND_GUARD, ABILITY_CHEEK_POUCH, ABILITY_TECHNICIAN },
        .bodyColor = BODY_COLOR_WHITE,
        .speciesName = _("Maushold"),
        .cryId = CRY_MAUSHOLD_THREE,
        .natDexNum = NATIONAL_DEX_MAUSHOLD,
        .categoryName = _("Family"),
        .height = 3,
        .weight = 23,
        .description = COMPOUND_STRING(
            "The little one just appeared one\n"
            "day. They all live together like a\n"
            "family, but the relationship between\n"
            "the three is still unclear."),
        .pokemonScale = 356,
        .pokemonOffset = 17,
        .trainerScale = 256,
        .trainerOffset = 0,
        .frontPic = gMonFrontPic_MausholdThree,
        .frontPicSize = MON_COORDS_SIZE(64, 64),
        .frontPicYOffset = 15,
        .frontAnimFrames = sAnims_SingleFramePlaceHolder,
        /*.frontAnimId = ANIM_V_SQUISH_AND_BOUNCE,*/
        .backPic = gMonBackPic_MausholdThree,
        .backPicSize = MON_COORDS_SIZE(64, 64),
        .backPicYOffset = 15,
        /*.backAnimId = BACK_ANIM_NONE,*/
        .palette = gMonPalette_Maushold,
        .shinyPalette = gMonShinyPalette_Maushold,
        .iconSprite = gMonIcon_MausholdThree,
        .iconPalIndex = 1,
        .pokemonJumpType = PKMN_JUMP_TYPE_NORMAL,
        SHADOW(4, -1, SHADOW_SIZE_L)
        FOOTPRINT(MausholdThree)
        OVERWORLD(
            sPicTable_MausholdThree,
            SIZE_32x32,
            SHADOW_SIZE_S,
            TRACKS_FOOT,
            sAnimTable_Following,
            gOverworldPalette_MausholdThree,
            gShinyOverworldPalette_MausholdThree
        )
        .levelUpLearnset = sMausholdLevelUpLearnset,
        .teachableLearnset = sMausholdTeachableLearnset,
        .formSpeciesIdTable = sMausholdFormSpeciesIdTable,
    },
    [SPECIES_MAUSHOLD_FOUR] =
    {
        .baseHP        = 74,
        .baseAttack    = 75,
        .baseDefense   = 70,
        .baseSpeed     = 111,
        .baseSpAttack  = 65,
        .baseSpDefense = 75,
        .types = MON_TYPES(TYPE_NORMAL),
        .catchRate = 75,
        .expYield = 165,
        .evYield_Speed = 2,
        .genderRatio = MON_GENDERLESS,
        .eggCycles = 10,
        .friendship = STANDARD_FRIENDSHIP,
        .growthRate = GROWTH_FAST,
        .eggGroups = MON_EGG_GROUPS(EGG_GROUP_FIELD, EGG_GROUP_FAIRY),
        .abilities = { ABILITY_FRIEND_GUARD, ABILITY_CHEEK_POUCH, ABILITY_TECHNICIAN },
        .bodyColor = BODY_COLOR_WHITE,
        .speciesName = _("Maushold"),
        .cryId = CRY_MAUSHOLD_FOUR,
        .natDexNum = NATIONAL_DEX_MAUSHOLD,
        .categoryName = _("Family"),
        .height = 3,
        .weight = 28,
        .description = COMPOUND_STRING(
            "The larger pair protects the little\n"
            "ones during battles. When facing\n"
            "strong opponents, the whole group\n"
            "will join the fight."),
        .pokemonScale = 356,
        .pokemonOffset = 17,
        .trainerScale = 256,
        .trainerOffset = 0,
        .frontPic = gMonFrontPic_MausholdFour,
        .frontPicSize = MON_COORDS_SIZE(64, 64),
        .frontPicYOffset = 15,
        .frontAnimFrames = sAnims_SingleFramePlaceHolder,
        /*.frontAnimId = ANIM_V_SQUISH_AND_BOUNCE,*/
        .backPic = gMonBackPic_MausholdFour,
        .backPicSize = MON_COORDS_SIZE(64, 64),
        .backPicYOffset = 15,
        /*.backAnimId = BACK_ANIM_NONE,*/
        .palette = gMonPalette_Maushold,
        .shinyPalette = gMonShinyPalette_Maushold,
        .iconSprite = gMonIcon_MausholdFour,
        .iconPalIndex = 1,
        .pokemonJumpType = PKMN_JUMP_TYPE_NORMAL,
        SHADOW(0, -1, SHADOW_SIZE_L)
        FOOTPRINT(MausholdFour)
        OVERWORLD(
            sPicTable_MausholdFour,
            SIZE_32x32,
            SHADOW_SIZE_S,
            TRACKS_FOOT,
            sAnimTable_Following,
            gOverworldPalette_MausholdFour,
            gShinyOverworldPalette_MausholdFour
        )
        .levelUpLearnset = sMausholdLevelUpLearnset,
        .teachableLearnset = sMausholdTeachableLearnset,
        .formSpeciesIdTable = sMausholdFormSpeciesIdTable,
    },
#endif //P_FAMILY_TANDEMAUS

#if P_FAMILY_FIDOUGH
    [SPECIES_FIDOUGH] =
    {
        .baseHP        = 37,
        .baseAttack    = 55,
        .baseDefense   = 70,
        .baseSpeed     = 65,
        .baseSpAttack  = 30,
        .baseSpDefense = 55,
        .types = MON_TYPES(TYPE_FAIRY),
        .catchRate = 190,
        .expYield = 62,
        .evYield_Speed = 1,
        .genderRatio = PERCENT_FEMALE(50),
        .eggCycles = 20,
        .friendship = STANDARD_FRIENDSHIP,
        .growthRate = GROWTH_MEDIUM_SLOW,
        .eggGroups = MON_EGG_GROUPS(EGG_GROUP_FIELD, EGG_GROUP_MINERAL),
        .abilities = { ABILITY_OWN_TEMPO, ABILITY_NONE, ABILITY_KLUTZ },
        .bodyColor = BODY_COLOR_YELLOW,
        .speciesName = _("Fidough"),
        .cryId = CRY_FIDOUGH,
        .natDexNum = NATIONAL_DEX_FIDOUGH,
        .categoryName = _("Puppy"),
        .height = 3,
        .weight = 109,
        .description = COMPOUND_STRING(
            "This Pokémon is smooth and moist\n"
            "to the touch. Yeast in Fidough's\n"
            "breath induces fermentation in the\n"
            "Pokémon's vicinity."),
        .pokemonScale = 356,
        .pokemonOffset = 17,
        .trainerScale = 256,
        .trainerOffset = 0,
        .frontPic = gMonFrontPic_Fidough,
        .frontPicSize = MON_COORDS_SIZE(64, 64),
        .frontPicYOffset = 13,
        .frontAnimFrames = sAnims_SingleFramePlaceHolder,
        //.frontAnimId = ANIM_V_SQUISH_AND_BOUNCE,
        .backPic = gMonBackPic_Fidough,
        .backPicSize = MON_COORDS_SIZE(64, 64),
        .backPicYOffset = 12,
        //.backAnimId = BACK_ANIM_NONE,
        .palette = gMonPalette_Fidough,
        .shinyPalette = gMonShinyPalette_Fidough,
        .iconSprite = gMonIcon_Fidough,
        .iconPalIndex = 1,
        .pokemonJumpType = PKMN_JUMP_TYPE_SLOW,
        SHADOW(4, 0, SHADOW_SIZE_S)
        FOOTPRINT(Fidough)
        OVERWORLD(
            sPicTable_Fidough,
            SIZE_32x32,
            SHADOW_SIZE_S,
            TRACKS_FOOT,
            sAnimTable_Following,
            gOverworldPalette_Fidough,
            gShinyOverworldPalette_Fidough
        )
        .levelUpLearnset = sFidoughLevelUpLearnset,
        .teachableLearnset = sFidoughTeachableLearnset,
        .eggMoveLearnset = sFidoughEggMoveLearnset,
        .evolutions = EVOLUTION({EVO_LEVEL, 26, SPECIES_DACHSBUN}),
    },

    [SPECIES_DACHSBUN] =
    {
        .baseHP        = 57,
        .baseAttack    = 80,
        .baseDefense   = 115,
        .baseSpeed     = 95,
        .baseSpAttack  = 50,
        .baseSpDefense = 80,
        .types = MON_TYPES(TYPE_FAIRY),
        .catchRate = 90,
        .expYield = 167,
        .evYield_Speed = 2,
        .genderRatio = PERCENT_FEMALE(50),
        .eggCycles = 20,
        .friendship = STANDARD_FRIENDSHIP,
        .growthRate = GROWTH_MEDIUM_SLOW,
        .eggGroups = MON_EGG_GROUPS(EGG_GROUP_FIELD, EGG_GROUP_MINERAL),
        .abilities = { ABILITY_WELL_BAKED_BODY, ABILITY_NONE, ABILITY_AROMA_VEIL },
        .bodyColor = BODY_COLOR_BROWN,
        .speciesName = _("Dachsbun"),
        .cryId = CRY_DACHSBUN,
        .natDexNum = NATIONAL_DEX_DACHSBUN,
        .categoryName = _("Dog"),
        .height = 5,
        .weight = 149,
        .description = COMPOUND_STRING(
            "The pleasant aroma that emanates\n"
            "from this Pokémon's body helps\n"
            "wheat grow, so Dachsbun has been\n"
            "treasured by farming villages."),
        .pokemonScale = 356,
        .pokemonOffset = 17,
        .trainerScale = 256,
        .trainerOffset = 0,
        .frontPic = gMonFrontPic_Dachsbun,
        .frontPicSize = MON_COORDS_SIZE(64, 64),
        .frontPicYOffset = 6,
        .frontAnimFrames = sAnims_SingleFramePlaceHolder,
        //.frontAnimId = ANIM_V_SQUISH_AND_BOUNCE,
        .backPic = gMonBackPic_Dachsbun,
        .backPicSize = MON_COORDS_SIZE(64, 64),
        .backPicYOffset = 9,
        //.backAnimId = BACK_ANIM_NONE,
        .palette = gMonPalette_Dachsbun,
        .shinyPalette = gMonShinyPalette_Dachsbun,
        .iconSprite = gMonIcon_Dachsbun,
        .iconPalIndex = 0,
        .pokemonJumpType = PKMN_JUMP_TYPE_NORMAL,
        SHADOW(-1, 7, SHADOW_SIZE_L)
        FOOTPRINT(Dachsbun)
        OVERWORLD(
            sPicTable_Dachsbun,
            SIZE_32x32,
            SHADOW_SIZE_M,
            TRACKS_FOOT,
            sAnimTable_Following,
            gOverworldPalette_Dachsbun,
            gShinyOverworldPalette_Dachsbun
        )
        .levelUpLearnset = sDachsbunLevelUpLearnset,
        .teachableLearnset = sDachsbunTeachableLearnset,
    },
#endif //P_FAMILY_FIDOUGH

#if P_FAMILY_SMOLIV
    [SPECIES_SMOLIV] =
    {
        .baseHP        = 41,
        .baseAttack    = 35,
        .baseDefense   = 45,
        .baseSpeed     = 30,
        .baseSpAttack  = 58,
        .baseSpDefense = 51,
        .types = MON_TYPES(TYPE_GRASS, TYPE_NORMAL),
        .catchRate = 255,
        .expYield = 52,
        .evYield_SpAttack = 1,
        .genderRatio = PERCENT_FEMALE(50),
        .eggCycles = 20,
        .friendship = STANDARD_FRIENDSHIP,
        .growthRate = GROWTH_MEDIUM_SLOW,
        .eggGroups = MON_EGG_GROUPS(EGG_GROUP_GRASS),
        .abilities = { ABILITY_EARLY_BIRD, ABILITY_NONE, ABILITY_HARVEST },
        .bodyColor = BODY_COLOR_GREEN,
        .speciesName = _("Smoliv"),
        .cryId = CRY_SMOLIV,
        .natDexNum = NATIONAL_DEX_SMOLIV,
        .categoryName = _("Olive"),
        .height = 3,
        .weight = 65,
        .description = COMPOUND_STRING(
            "This Pokémon converts nutrients\n"
            "into oil, which it stores in the fruit\n"
            "on its head. It can easily go a whole\n"
            "week without eating or drinking."),
        .pokemonScale = 356,
        .pokemonOffset = 17,
        .trainerScale = 256,
        .trainerOffset = 0,
        .frontPic = gMonFrontPic_Smoliv,
        .frontPicSize = MON_COORDS_SIZE(64, 64),
        .frontPicYOffset = 13,
        .frontAnimFrames = sAnims_SingleFramePlaceHolder,
        //.frontAnimId = ANIM_V_SQUISH_AND_BOUNCE,
        .backPic = gMonBackPic_Smoliv,
        .backPicSize = MON_COORDS_SIZE(64, 64),
        .backPicYOffset = 13,
        //.backAnimId = BACK_ANIM_NONE,
        .palette = gMonPalette_Smoliv,
        .shinyPalette = gMonShinyPalette_Smoliv,
        .iconSprite = gMonIcon_Smoliv,
        .iconPalIndex = 1,
        .pokemonJumpType = PKMN_JUMP_TYPE_SLOW,
        SHADOW(-1, -2, SHADOW_SIZE_S)
        FOOTPRINT(Smoliv)
        OVERWORLD(
            sPicTable_Smoliv,
            SIZE_32x32,
            SHADOW_SIZE_S,
            TRACKS_FOOT,
            sAnimTable_Following,
            gOverworldPalette_Smoliv,
            gShinyOverworldPalette_Smoliv
        )
        .levelUpLearnset = sSmolivLevelUpLearnset,
        .teachableLearnset = sSmolivTeachableLearnset,
        .eggMoveLearnset = sSmolivEggMoveLearnset,
        .evolutions = EVOLUTION({EVO_LEVEL, 25, SPECIES_DOLLIV}),
    },

    [SPECIES_DOLLIV] =
    {
        .baseHP        = 52,
        .baseAttack    = 53,
        .baseDefense   = 60,
        .baseSpeed     = 33,
        .baseSpAttack  = 78,
        .baseSpDefense = 78,
        .types = MON_TYPES(TYPE_GRASS, TYPE_NORMAL),
        .catchRate = 120,
        .expYield = 124,
        .evYield_SpAttack = 2,
        .genderRatio = PERCENT_FEMALE(50),
        .eggCycles = 20,
        .friendship = STANDARD_FRIENDSHIP,
        .growthRate = GROWTH_MEDIUM_SLOW,
        .eggGroups = MON_EGG_GROUPS(EGG_GROUP_GRASS),
        .abilities = { ABILITY_EARLY_BIRD, ABILITY_NONE, ABILITY_HARVEST },
        .bodyColor = BODY_COLOR_GREEN,
        .speciesName = _("Dolliv"),
        .cryId = CRY_DOLLIV,
        .natDexNum = NATIONAL_DEX_DOLLIV,
        .categoryName = _("Olive"),
        .height = 6,
        .weight = 119,
        .description = COMPOUND_STRING(
            "Dolliv shares its tasty, fresh-\n"
            "scented oil with others. This species\n"
            "has coexisted with humans since\n"
            "times long gone."),
        .pokemonScale = 356,
        .pokemonOffset = 17,
        .trainerScale = 256,
        .trainerOffset = 0,
        .frontPic = gMonFrontPic_Dolliv,
        .frontPicSize = MON_COORDS_SIZE(64, 64),
        .frontPicYOffset = 6,
        .frontAnimFrames = sAnims_SingleFramePlaceHolder,
        //.frontAnimId = ANIM_V_SQUISH_AND_BOUNCE,
        .backPic = gMonBackPic_Dolliv,
        .backPicSize = MON_COORDS_SIZE(64, 64),
        .backPicYOffset = 3,
        //.backAnimId = BACK_ANIM_NONE,
        .palette = gMonPalette_Dolliv,
        .shinyPalette = gMonShinyPalette_Dolliv,
        .iconSprite = gMonIcon_Dolliv,
        .iconPalIndex = 1,
        .pokemonJumpType = PKMN_JUMP_TYPE_SLOW,
        SHADOW(1, 9, SHADOW_SIZE_M)
        FOOTPRINT(Dolliv)
        OVERWORLD(
            sPicTable_Dolliv,
            SIZE_32x32,
            SHADOW_SIZE_S,
            TRACKS_FOOT,
            sAnimTable_Following,
            gOverworldPalette_Dolliv,
            gShinyOverworldPalette_Dolliv
        )
        .levelUpLearnset = sDollivLevelUpLearnset,
        .teachableLearnset = sDollivTeachableLearnset,
        .evolutions = EVOLUTION({EVO_LEVEL, 35, SPECIES_ARBOLIVA}),
    },

    [SPECIES_ARBOLIVA] =
    {
        .baseHP        = 78,
        .baseAttack    = 69,
        .baseDefense   = 90,
        .baseSpeed     = 39,
        .baseSpAttack  = 125,
        .baseSpDefense = 109,
        .types = MON_TYPES(TYPE_GRASS, TYPE_NORMAL),
        .catchRate = 45,
        .expYield = 255,
        .evYield_SpAttack = 3,
        .genderRatio = PERCENT_FEMALE(50),
        .eggCycles = 20,
        .friendship = STANDARD_FRIENDSHIP,
        .growthRate = GROWTH_MEDIUM_SLOW,
        .eggGroups = MON_EGG_GROUPS(EGG_GROUP_GRASS),
        .abilities = { ABILITY_SEED_SOWER, ABILITY_NONE, ABILITY_HARVEST },
        .bodyColor = BODY_COLOR_GREEN,
        .speciesName = _("Arboliva"),
        .cryId = CRY_ARBOLIVA,
        .natDexNum = NATIONAL_DEX_ARBOLIVA,
        .categoryName = _("Olive"),
        .height = 14,
        .weight = 482,
        .description = COMPOUND_STRING(
            "This Pokémon drives back enemies\n"
            "by launching its rich, aromatic oil at\n"
            "them with enough force to smash a\n"
            "boulder."),
        .pokemonScale = 356,
        .pokemonOffset = 17,
        .trainerScale = 256,
        .trainerOffset = 0,
        .frontPic = gMonFrontPic_Arboliva,
        .frontPicSize = MON_COORDS_SIZE(64, 64),
        .frontPicYOffset = 0,
        .frontAnimFrames = sAnims_SingleFramePlaceHolder,
        //.frontAnimId = ANIM_V_SQUISH_AND_BOUNCE,
        .backPic = gMonBackPic_Arboliva,
        .backPicSize = MON_COORDS_SIZE(64, 64),
        .backPicYOffset = 2,
        //.backAnimId = BACK_ANIM_NONE,
        .palette = gMonPalette_Arboliva,
        .shinyPalette = gMonShinyPalette_Arboliva,
        .iconSprite = gMonIcon_Arboliva,
        .iconPalIndex = 1,
        .pokemonJumpType = PKMN_JUMP_TYPE_NONE,
        SHADOW(1, 13, SHADOW_SIZE_L)
        FOOTPRINT(Arboliva)
        OVERWORLD(
            sPicTable_Arboliva,
            SIZE_32x32,
            SHADOW_SIZE_M,
            TRACKS_FOOT,
            sAnimTable_Following,
            gOverworldPalette_Arboliva,
            gShinyOverworldPalette_Arboliva
        )
        .levelUpLearnset = sArbolivaLevelUpLearnset,
        .teachableLearnset = sArbolivaTeachableLearnset,
    },
#endif //P_FAMILY_SMOLIV

#if P_FAMILY_SQUAWKABILLY
    [SPECIES_SQUAWKABILLY_GREEN] =
    {
        .baseHP        = 82,
        .baseAttack    = 96,
        .baseDefense   = 51,
        .baseSpeed     = 92,
        .baseSpAttack  = 45,
        .baseSpDefense = 51,
        .types = MON_TYPES(TYPE_NORMAL, TYPE_FLYING),
        .catchRate = 190,
        .expYield = 146,
        .evYield_Attack = 1,
        .genderRatio = PERCENT_FEMALE(50),
        .eggCycles = 15,
        .friendship = STANDARD_FRIENDSHIP,
        .growthRate = GROWTH_ERRATIC,
        .eggGroups = MON_EGG_GROUPS(EGG_GROUP_FLYING),
        .abilities = { ABILITY_INTIMIDATE, ABILITY_HUSTLE, ABILITY_GUTS },
        .bodyColor = BODY_COLOR_GREEN,
        .speciesName = _("Squawkabilly"),
        .cryId = CRY_SQUAWKABILLY,
        .natDexNum = NATIONAL_DEX_SQUAWKABILLY,
        .categoryName = _("Parrot"),
        .height = 6,
        .weight = 24,
        .description = COMPOUND_STRING(
            "Green-feathered flocks hold the\n"
            "most sway. When they're out\n"
            "searching for food in the mornings and\n"
            "evenings, it gets very noisy."),
        .pokemonScale = 356,
        .pokemonOffset = 17,
        .trainerScale = 256,
        .trainerOffset = 0,
        .frontPic = gMonFrontPic_Squawkabilly,
        .frontPicSize = MON_COORDS_SIZE(64, 64),
        .frontPicYOffset = 4,
        .frontAnimFrames = sAnims_SingleFramePlaceHolder,
        /*.frontAnimId = ANIM_V_SQUISH_AND_BOUNCE,*/
        .backPic = gMonBackPic_Squawkabilly,
        .backPicSize = MON_COORDS_SIZE(64, 64),
        .backPicYOffset = 4,
        /*.backAnimId = BACK_ANIM_NONE,*/
        .palette = gMonPalette_SquawkabillyGreen,
        .shinyPalette = gMonShinyPalette_SquawkabillyGreen,
        .iconSprite = gMonIcon_SquawkabillyGreen,
        .iconPalIndex = 1,
        .pokemonJumpType = PKMN_JUMP_TYPE_NONE,
        SHADOW(-6, 9, SHADOW_SIZE_M)
        FOOTPRINT(Squawkabilly)
        OVERWORLD(
            sPicTable_SquawkabillyGreen,
            SIZE_32x32,
            SHADOW_SIZE_S,
            TRACKS_NONE,
            sAnimTable_Following,
            gOverworldPalette_SquawkabillyGreen,
            gShinyOverworldPalette_SquawkabillyGreen
        )
        .levelUpLearnset = sSquawkabillyLevelUpLearnset,
        .teachableLearnset = sSquawkabillyTeachableLearnset,
        .eggMoveLearnset = sSquawkabillyEggMoveLearnset,
        .formSpeciesIdTable = sSquawkabillyFormSpeciesIdTable,
    },

    [SPECIES_SQUAWKABILLY_BLUE] =
    {
        .baseHP        = 82,
        .baseAttack    = 96,
        .baseDefense   = 51,
        .baseSpeed     = 92,
        .baseSpAttack  = 45,
        .baseSpDefense = 51,
        .types = MON_TYPES(TYPE_NORMAL, TYPE_FLYING),
        .catchRate = 190,
        .expYield = 146,
        .evYield_Attack = 1,
        .genderRatio = PERCENT_FEMALE(50),
        .eggCycles = 15,
        .friendship = STANDARD_FRIENDSHIP,
        .growthRate = GROWTH_ERRATIC,
        .eggGroups = MON_EGG_GROUPS(EGG_GROUP_FLYING),
        .abilities = { ABILITY_INTIMIDATE, ABILITY_HUSTLE, ABILITY_GUTS },
        .bodyColor = BODY_COLOR_BLUE,
        .speciesName = _("Squawkabilly"),
        .cryId = CRY_SQUAWKABILLY,
        .natDexNum = NATIONAL_DEX_SQUAWKABILLY,
        .categoryName = _("Parrot"),
        .height = 6,
        .weight = 24,
        .description = COMPOUND_STRING(
            "The largest of their flocks can\n"
            "contain more than 50 individuals. They\n"
            "fly around towns and forests,\n"
            "searching for food and making a racket."),
        .pokemonScale = 356,
        .pokemonOffset = 17,
        .trainerScale = 256,
        .trainerOffset = 0,
        .frontPic = gMonFrontPic_Squawkabilly,
        .frontPicSize = MON_COORDS_SIZE(64, 64),
        .frontPicYOffset = 4,
        .frontAnimFrames = sAnims_SingleFramePlaceHolder,
        /*.frontAnimId = ANIM_V_SQUISH_AND_BOUNCE,*/
        .backPic = gMonBackPic_Squawkabilly,
        .backPicSize = MON_COORDS_SIZE(64, 64),
        .backPicYOffset = 4,
        /*.backAnimId = BACK_ANIM_NONE,*/
        .palette = gMonPalette_SquawkabillyBlue,
        .shinyPalette = gMonShinyPalette_SquawkabillyBlue,
        .iconSprite = gMonIcon_SquawkabillyBlue,
        .iconPalIndex = 0,
        .pokemonJumpType = PKMN_JUMP_TYPE_NONE,
        SHADOW(-6, 9, SHADOW_SIZE_M)
        FOOTPRINT(Squawkabilly)
        OVERWORLD(
            sPicTable_SquawkabillyBlue,
            SIZE_32x32,
            SHADOW_SIZE_S,
            TRACKS_NONE,
            sAnimTable_Following,
            gOverworldPalette_SquawkabillyBlue,
            gShinyOverworldPalette_SquawkabillyBlue
        )
        .levelUpLearnset = sSquawkabillyLevelUpLearnset,
        .teachableLearnset = sSquawkabillyTeachableLearnset,
        .eggMoveLearnset = sSquawkabillyEggMoveLearnset,
        .formSpeciesIdTable = sSquawkabillyFormSpeciesIdTable,
    },

    [SPECIES_SQUAWKABILLY_YELLOW] =
    {
        .baseHP        = 82,
        .baseAttack    = 96,
        .baseDefense   = 51,
        .baseSpeed     = 92,
        .baseSpAttack  = 45,
        .baseSpDefense = 51,
        .types = MON_TYPES(TYPE_NORMAL, TYPE_FLYING),
        .catchRate = 190,
        .expYield = 146,
        .evYield_Attack = 1,
        .genderRatio = PERCENT_FEMALE(50),
        .eggCycles = 15,
        .friendship = STANDARD_FRIENDSHIP,
        .growthRate = GROWTH_ERRATIC,
        .eggGroups = MON_EGG_GROUPS(EGG_GROUP_FLYING),
        .abilities = { ABILITY_INTIMIDATE, ABILITY_HUSTLE, ABILITY_SHEER_FORCE },
        .bodyColor = BODY_COLOR_YELLOW,
        .speciesName = _("Squawkabilly"),
        .cryId = CRY_SQUAWKABILLY,
        .natDexNum = NATIONAL_DEX_SQUAWKABILLY,
        .categoryName = _("Parrot"),
        .height = 6,
        .weight = 24,
        .description = COMPOUND_STRING(
            "These Squawkabilly are hotheaded,\n"
            "and their fighting style is vicious.\n"
            "They'll leap within reach of their\n"
            "foes to engage in close combat."),
        .pokemonScale = 356,
        .pokemonOffset = 17,
        .trainerScale = 256,
        .trainerOffset = 0,
        .frontPic = gMonFrontPic_Squawkabilly,
        .frontPicSize = MON_COORDS_SIZE(64, 64),
        .frontPicYOffset = 4,
        .frontAnimFrames = sAnims_SingleFramePlaceHolder,
        /*.frontAnimId = ANIM_V_SQUISH_AND_BOUNCE,*/
        .backPic = gMonBackPic_Squawkabilly,
        .backPicSize = MON_COORDS_SIZE(64, 64),
        .backPicYOffset = 4,
        /*.backAnimId = BACK_ANIM_NONE,*/
        .palette = gMonPalette_SquawkabillyYellow,
        .shinyPalette = gMonShinyPalette_SquawkabillyYellow,
        .iconSprite = gMonIcon_SquawkabillyYellow,
        .iconPalIndex = 1,
        .pokemonJumpType = PKMN_JUMP_TYPE_NONE,
        SHADOW(-6, 9, SHADOW_SIZE_M)
        FOOTPRINT(Squawkabilly)
        OVERWORLD(
            sPicTable_SquawkabillyYellow,
            SIZE_32x32,
            SHADOW_SIZE_S,
            TRACKS_NONE,
            sAnimTable_Following,
            gOverworldPalette_SquawkabillyYellow,
            gShinyOverworldPalette_SquawkabillyYellow
        )
        .levelUpLearnset = sSquawkabillyLevelUpLearnset,
        .teachableLearnset = sSquawkabillyTeachableLearnset,
        .eggMoveLearnset = sSquawkabillyEggMoveLearnset,
        .formSpeciesIdTable = sSquawkabillyFormSpeciesIdTable,
    },

    [SPECIES_SQUAWKABILLY_WHITE] =
    {
        .baseHP        = 82,
        .baseAttack    = 96,
        .baseDefense   = 51,
        .baseSpeed     = 92,
        .baseSpAttack  = 45,
        .baseSpDefense = 51,
        .types = MON_TYPES(TYPE_NORMAL, TYPE_FLYING),
        .catchRate = 190,
        .expYield = 146,
        .evYield_Attack = 1,
        .genderRatio = PERCENT_FEMALE(50),
        .eggCycles = 15,
        .friendship = STANDARD_FRIENDSHIP,
        .growthRate = GROWTH_ERRATIC,
        .eggGroups = MON_EGG_GROUPS(EGG_GROUP_FLYING),
        .abilities = { ABILITY_INTIMIDATE, ABILITY_HUSTLE, ABILITY_SHEER_FORCE },
        .bodyColor = BODY_COLOR_WHITE,
        .speciesName = _("Squawkabilly"),
        .cryId = CRY_SQUAWKABILLY,
        .natDexNum = NATIONAL_DEX_SQUAWKABILLY,
        .categoryName = _("Parrot"),
        .height = 6,
        .weight = 24,
        .description = COMPOUND_STRING(
            "Though these Squawkabilly are the\n"
            "fewest in number, they have no\n"
            "trouble living in towns since they blend\n"
            "in with the white buildings."),
        .pokemonScale = 356,
        .pokemonOffset = 17,
        .trainerScale = 256,
        .trainerOffset = 0,
        .frontPic = gMonFrontPic_Squawkabilly,
        .frontPicSize = MON_COORDS_SIZE(64, 64),
        .frontPicYOffset = 4,
        .frontAnimFrames = sAnims_SingleFramePlaceHolder,
        /*.frontAnimId = ANIM_V_SQUISH_AND_BOUNCE,*/
        .backPic = gMonBackPic_Squawkabilly,
        .backPicSize = MON_COORDS_SIZE(64, 64),
        .backPicYOffset = 4,
        /*.backAnimId = BACK_ANIM_NONE,*/
        .palette = gMonPalette_SquawkabillyWhite,
        .shinyPalette = gMonShinyPalette_SquawkabillyWhite,
        .iconSprite = gMonIcon_SquawkabillyWhite,
        .iconPalIndex = 0,
        .pokemonJumpType = PKMN_JUMP_TYPE_NONE,
        SHADOW(-6, 9, SHADOW_SIZE_M)
        FOOTPRINT(Squawkabilly)
        OVERWORLD(
            sPicTable_SquawkabillyWhite,
            SIZE_32x32,
            SHADOW_SIZE_S,
            TRACKS_NONE,
            sAnimTable_Following,
            gOverworldPalette_SquawkabillyWhite,
            gShinyOverworldPalette_SquawkabillyWhite
        )
        .levelUpLearnset = sSquawkabillyLevelUpLearnset,
        .teachableLearnset = sSquawkabillyTeachableLearnset,
        .eggMoveLearnset = sSquawkabillyEggMoveLearnset,
        .formSpeciesIdTable = sSquawkabillyFormSpeciesIdTable,
    },
#endif //P_FAMILY_SQUAWKABILLY

#if P_FAMILY_NACLI
    [SPECIES_NACLI] =
    {
        .baseHP        = 55,
        .baseAttack    = 55,
        .baseDefense   = 75,
        .baseSpeed     = 25,
        .baseSpAttack  = 35,
        .baseSpDefense = 35,
        .types = MON_TYPES(TYPE_ROCK),
        .catchRate = 255,
        .expYield = 56,
        .evYield_Defense = 1,
        .genderRatio = PERCENT_FEMALE(50),
        .eggCycles = 20,
        .friendship = STANDARD_FRIENDSHIP,
        .growthRate = GROWTH_MEDIUM_SLOW,
        .eggGroups = MON_EGG_GROUPS(EGG_GROUP_MINERAL),
        .abilities = { ABILITY_PURIFYING_SALT, ABILITY_STURDY, ABILITY_CLEAR_BODY },
        .bodyColor = BODY_COLOR_BROWN,
        .speciesName = _("Nacli"),
        .cryId = CRY_NACLI,
        .natDexNum = NATIONAL_DEX_NACLI,
        .categoryName = _("Rock Salt"),
        .height = 4,
        .weight = 160,
        .description = COMPOUND_STRING(
            "The ground scrapes its body as it\n"
            "travels, causing it to leave salt\n"
            "behind. Salt is constantly being created\n"
            "and replenished inside Nacli's body."),
        .pokemonScale = 356,
        .pokemonOffset = 17,
        .trainerScale = 256,
        .trainerOffset = 0,
        .frontPic = gMonFrontPic_Nacli,
        .frontPicSize = MON_COORDS_SIZE(64, 64),
        .frontPicYOffset = 9,
        .frontAnimFrames = sAnims_SingleFramePlaceHolder,
        //.frontAnimId = ANIM_V_SQUISH_AND_BOUNCE,
        .backPic = gMonBackPic_Nacli,
        .backPicSize = MON_COORDS_SIZE(64, 64),
        .backPicYOffset = 10,
        //.backAnimId = BACK_ANIM_NONE,
        .palette = gMonPalette_Nacli,
        .shinyPalette = gMonShinyPalette_Nacli,
        .iconSprite = gMonIcon_Nacli,
        .iconPalIndex = 2,
        .pokemonJumpType = PKMN_JUMP_TYPE_SLOW,
        SHADOW(-1, 5, SHADOW_SIZE_S)
        FOOTPRINT(Nacli)
        OVERWORLD(
            sPicTable_Nacli,
            SIZE_32x32,
            SHADOW_SIZE_S,
            TRACKS_FOOT,
            sAnimTable_Following,
            gOverworldPalette_Nacli,
            gShinyOverworldPalette_Nacli
        )
        .levelUpLearnset = sNacliLevelUpLearnset,
        .teachableLearnset = sNacliTeachableLearnset,
        .eggMoveLearnset = sNacliEggMoveLearnset,
        .evolutions = EVOLUTION({EVO_LEVEL, 24, SPECIES_NACLSTACK}),
    },

    [SPECIES_NACLSTACK] =
    {
        .baseHP        = 60,
        .baseAttack    = 60,
        .baseDefense   = 100,
        .baseSpeed     = 35,
        .baseSpAttack  = 35,
        .baseSpDefense = 65,
        .types = MON_TYPES(TYPE_ROCK),
        .catchRate = 120,
        .expYield = 124,
        .evYield_Defense = 2,
        .genderRatio = PERCENT_FEMALE(50),
        .eggCycles = 20,
        .friendship = STANDARD_FRIENDSHIP,
        .growthRate = GROWTH_MEDIUM_SLOW,
        .eggGroups = MON_EGG_GROUPS(EGG_GROUP_MINERAL),
        .abilities = { ABILITY_PURIFYING_SALT, ABILITY_STURDY, ABILITY_CLEAR_BODY },
        .bodyColor = BODY_COLOR_BROWN,
        .speciesName = _("Naclstack"),
        .cryId = CRY_NACLSTACK,
        .natDexNum = NATIONAL_DEX_NACLSTACK,
        .categoryName = _("Rock Salt"),
        .height = 6,
        .weight = 1050,
        .description = COMPOUND_STRING(
            "It compresses rock salt inside its\n"
            "body and shoots out hardened salt\n"
            "pellets with enough force to\n"
            "perforate an iron sheet."),
        .pokemonScale = 356,
        .pokemonOffset = 17,
        .trainerScale = 256,
        .trainerOffset = 0,
        .frontPic = gMonFrontPic_Naclstack,
        .frontPicSize = MON_COORDS_SIZE(64, 64),
        .frontPicYOffset = 9,
        .frontAnimFrames = sAnims_SingleFramePlaceHolder,
        //.frontAnimId = ANIM_V_SQUISH_AND_BOUNCE,
        .backPic = gMonBackPic_Naclstack,
        .backPicSize = MON_COORDS_SIZE(64, 64),
        .backPicYOffset = 0,
        //.backAnimId = BACK_ANIM_NONE,
        .palette = gMonPalette_Naclstack,
        .shinyPalette = gMonShinyPalette_Naclstack,
        .iconSprite = gMonIcon_Naclstack,
        .iconPalIndex = 2,
        .pokemonJumpType = PKMN_JUMP_TYPE_SLOW,
        SHADOW(0, 5, SHADOW_SIZE_L)
        FOOTPRINT(Naclstack)
        OVERWORLD(
            sPicTable_Naclstack,
            SIZE_32x32,
            SHADOW_SIZE_M,
            TRACKS_FOOT,
            sAnimTable_Following,
            gOverworldPalette_Naclstack,
            gShinyOverworldPalette_Naclstack
        )
        .levelUpLearnset = sNaclstackLevelUpLearnset,
        .teachableLearnset = sNaclstackTeachableLearnset,
        .evolutions = EVOLUTION({EVO_LEVEL, 38, SPECIES_GARGANACL}),
    },

    [SPECIES_GARGANACL] =
    {
        .baseHP        = 100,
        .baseAttack    = 100,
        .baseDefense   = 130,
        .baseSpeed     = 35,
        .baseSpAttack  = 45,
        .baseSpDefense = 90,
        .types = MON_TYPES(TYPE_ROCK),
        .catchRate = 45,
        .expYield = 250,
        .evYield_Defense = 3,
        .genderRatio = PERCENT_FEMALE(50),
        .eggCycles = 20,
        .friendship = STANDARD_FRIENDSHIP,
        .growthRate = GROWTH_MEDIUM_SLOW,
        .eggGroups = MON_EGG_GROUPS(EGG_GROUP_MINERAL),
        .abilities = { ABILITY_PURIFYING_SALT, ABILITY_STURDY, ABILITY_CLEAR_BODY },
        .bodyColor = BODY_COLOR_BROWN,
        .speciesName = _("Garganacl"),
        .cryId = CRY_GARGANACL,
        .natDexNum = NATIONAL_DEX_GARGANACL,
        .categoryName = _("Rock Salt"),
        .height = 23,
        .weight = 2400,
        .description = COMPOUND_STRING(
            "Garganacl will rub its fingertips\n"
            "together and sprinkle injured\n"
            "Pokémon with salt. Even severe wounds will\n"
            "promptly heal afterward."),
        .pokemonScale = 356,
        .pokemonOffset = 17,
        .trainerScale = 256,
        .trainerOffset = 0,
        .frontPic = gMonFrontPic_Garganacl,
        .frontPicSize = MON_COORDS_SIZE(64, 64),
        .frontPicYOffset = 5,
        .frontAnimFrames = sAnims_SingleFramePlaceHolder,
        //.frontAnimId = ANIM_V_SQUISH_AND_BOUNCE,
        .backPic = gMonBackPic_Garganacl,
        .backPicSize = MON_COORDS_SIZE(64, 64),
        .backPicYOffset = 14,
        //.backAnimId = BACK_ANIM_NONE,
        .palette = gMonPalette_Garganacl,
        .shinyPalette = gMonShinyPalette_Garganacl,
        .iconSprite = gMonIcon_Garganacl,
        .iconPalIndex = 2,
        .pokemonJumpType = PKMN_JUMP_TYPE_NONE,
        SHADOW(0, 13, SHADOW_SIZE_L)
        FOOTPRINT(Garganacl)
        OVERWORLD(
            sPicTable_Garganacl,
            SIZE_32x32,
            SHADOW_SIZE_M,
            TRACKS_FOOT,
            sAnimTable_Following,
            gOverworldPalette_Garganacl,
            gShinyOverworldPalette_Garganacl
        )
        .levelUpLearnset = sGarganaclLevelUpLearnset,
        .teachableLearnset = sGarganaclTeachableLearnset,
    },
#endif //P_FAMILY_NACLI

#if P_FAMILY_CHARCADET
    [SPECIES_CHARCADET] =
    {
        .baseHP        = 40,
        .baseAttack    = 50,
        .baseDefense   = 40,
        .baseSpeed     = 35,
        .baseSpAttack  = 50,
        .baseSpDefense = 40,
        .types = MON_TYPES(TYPE_FIRE),
        .catchRate = 90,
        .expYield = 51,
        .evYield_SpAttack = 1,
        .genderRatio = PERCENT_FEMALE(50),
        .eggCycles = 35,
        .friendship = STANDARD_FRIENDSHIP,
        .growthRate = GROWTH_SLOW,
        .eggGroups = MON_EGG_GROUPS(EGG_GROUP_HUMAN_LIKE),
        .abilities = { ABILITY_FLASH_FIRE, ABILITY_NONE, ABILITY_FLAME_BODY },
        .bodyColor = BODY_COLOR_RED,
        .speciesName = _("Charcadet"),
        .cryId = CRY_CHARCADET,
        .natDexNum = NATIONAL_DEX_CHARCADET,
        .categoryName = _("Fire Child"),
        .height = 6,
        .weight = 105,
        .description = COMPOUND_STRING(
            "Burnt charcoal came to life and\n"
            "became a Pokémon. Possessing a fiery\n"
            "fighting spirit, Charcadet will\n"
            "battle even tough opponents."),
        .pokemonScale = 356,
        .pokemonOffset = 17,
        .trainerScale = 256,
        .trainerOffset = 0,
        .frontPic = gMonFrontPic_Charcadet,
        .frontPicSize = MON_COORDS_SIZE(64, 64),
        .frontPicYOffset = 9,
        .frontAnimFrames = sAnims_SingleFramePlaceHolder,
        //.frontAnimId = ANIM_V_SQUISH_AND_BOUNCE,
        .backPic = gMonBackPic_Charcadet,
        .backPicSize = MON_COORDS_SIZE(64, 64),
        .backPicYOffset = 6,
        //.backAnimId = BACK_ANIM_NONE,
        .palette = gMonPalette_Charcadet,
        .shinyPalette = gMonShinyPalette_Charcadet,
        .iconSprite = gMonIcon_Charcadet,
        .iconPalIndex = 0,
        .pokemonJumpType = PKMN_JUMP_TYPE_NORMAL,
        SHADOW(-1, 5, SHADOW_SIZE_S)
        FOOTPRINT(Charcadet)
        OVERWORLD(
            sPicTable_Charcadet,
            SIZE_32x32,
            SHADOW_SIZE_S,
            TRACKS_FOOT,
            sAnimTable_Following,
            gOverworldPalette_Charcadet,
            gShinyOverworldPalette_Charcadet
        )
        .levelUpLearnset = sCharcadetLevelUpLearnset,
        .teachableLearnset = sCharcadetTeachableLearnset,
        .eggMoveLearnset = sCharcadetEggMoveLearnset,
        .evolutions = EVOLUTION({EVO_ITEM, ITEM_AUSPICIOUS_ARMOR, SPECIES_ARMAROUGE},
                                {EVO_ITEM, ITEM_MALICIOUS_ARMOR, SPECIES_CERULEDGE}),
    },

    [SPECIES_ARMAROUGE] =
    {
        .baseHP        = 85,
        .baseAttack    = 60,
        .baseDefense   = 100,
        .baseSpeed     = 75,
        .baseSpAttack  = 125,
        .baseSpDefense = 80,
        .types = MON_TYPES(TYPE_FIRE, TYPE_PSYCHIC),
        .catchRate = 25,
        .expYield = 263,
        .evYield_SpAttack = 2,
        .genderRatio = PERCENT_FEMALE(50),
        .eggCycles = 35,
        .friendship = 20,
        .growthRate = GROWTH_SLOW,
        .eggGroups = MON_EGG_GROUPS(EGG_GROUP_HUMAN_LIKE),
        .abilities = { ABILITY_FLASH_FIRE, ABILITY_NONE, ABILITY_WEAK_ARMOR },
        .bodyColor = BODY_COLOR_RED,
        .speciesName = _("Armarouge"),
        .cryId = CRY_ARMAROUGE,
        .natDexNum = NATIONAL_DEX_ARMAROUGE,
        .categoryName = _("Fire Warrior"),
        .height = 15,
        .weight = 850,
        .description = COMPOUND_STRING(
            "Armarouge evolved through the use\n"
            "of a set of armor that belonged to\n"
            "a distinguished warrior. This\n"
            "Pokémon is incredibly loyal."),
        .pokemonScale = 356,
        .pokemonOffset = 17,
        .trainerScale = 256,
        .trainerOffset = 0,
        .frontPic = gMonFrontPic_Armarouge,
        .frontPicSize = MON_COORDS_SIZE(64, 64),
        .frontPicYOffset = 1,
        .frontAnimFrames = sAnims_SingleFramePlaceHolder,
        //.frontAnimId = ANIM_V_SQUISH_AND_BOUNCE,
        .backPic = gMonBackPic_Armarouge,
        .backPicSize = MON_COORDS_SIZE(64, 64),
        .backPicYOffset = 3,
        //.backAnimId = BACK_ANIM_NONE,
        .palette = gMonPalette_Armarouge,
        .shinyPalette = gMonShinyPalette_Armarouge,
        .iconSprite = gMonIcon_Armarouge,
        .iconPalIndex = 0,
        .pokemonJumpType = PKMN_JUMP_TYPE_NONE,
        SHADOW(0, 14, SHADOW_SIZE_L)
        FOOTPRINT(Armarouge)
        OVERWORLD(
            sPicTable_Armarouge,
            SIZE_32x32,
            SHADOW_SIZE_M,
            TRACKS_FOOT,
            sAnimTable_Following,
            gOverworldPalette_Armarouge,
            gShinyOverworldPalette_Armarouge
        )
        .levelUpLearnset = sArmarougeLevelUpLearnset,
        .teachableLearnset = sArmarougeTeachableLearnset,
    },

    [SPECIES_CERULEDGE] =
    {
        .baseHP        = 75,
        .baseAttack    = 125,
        .baseDefense   = 80,
        .baseSpeed     = 85,
        .baseSpAttack  = 60,
        .baseSpDefense = 100,
        .types = MON_TYPES(TYPE_FIRE, TYPE_GHOST),
        .catchRate = 25,
        .expYield = 263,
        .evYield_Attack = 2,
        .genderRatio = PERCENT_FEMALE(50),
        .eggCycles = 35,
        .friendship = 20,
        .growthRate = GROWTH_SLOW,
        .eggGroups = MON_EGG_GROUPS(EGG_GROUP_HUMAN_LIKE),
        .abilities = { ABILITY_FLASH_FIRE, ABILITY_NONE, ABILITY_WEAK_ARMOR },
        .bodyColor = BODY_COLOR_PURPLE,
        .speciesName = _("Ceruledge"),
        .cryId = CRY_CERULEDGE,
        .natDexNum = NATIONAL_DEX_CERULEDGE,
        .categoryName = _("Fire Blades"),
        .height = 16,
        .weight = 620,
        .description = COMPOUND_STRING(
            "The fiery blades on its arms burn\n"
            "fiercely with the lingering\n"
            "resentment of a sword wielder who fell\n"
            "before accomplishing their goal."),
        .pokemonScale = 356,
        .pokemonOffset = 17,
        .trainerScale = 256,
        .trainerOffset = 0,
        .frontPic = gMonFrontPic_Ceruledge,
        .frontPicSize = MON_COORDS_SIZE(64, 64),
        .frontPicYOffset = 0,
        .frontAnimFrames = sAnims_SingleFramePlaceHolder,
        //.frontAnimId = ANIM_V_SQUISH_AND_BOUNCE,
        .backPic = gMonBackPic_Ceruledge,
        .backPicSize = MON_COORDS_SIZE(64, 64),
        .backPicYOffset = 3,
        //.backAnimId = BACK_ANIM_NONE,
        .palette = gMonPalette_Ceruledge,
        .shinyPalette = gMonShinyPalette_Ceruledge,
        .iconSprite = gMonIcon_Ceruledge,
        .iconPalIndex = 2,
        .pokemonJumpType = PKMN_JUMP_TYPE_NONE,
        SHADOW(9, 14, SHADOW_SIZE_L)
        FOOTPRINT(Ceruledge)
        OVERWORLD(
            sPicTable_Ceruledge,
            SIZE_32x32,
            SHADOW_SIZE_M,
            TRACKS_FOOT,
            sAnimTable_Following,
            gOverworldPalette_Ceruledge,
            gShinyOverworldPalette_Ceruledge
        )
        .levelUpLearnset = sCeruledgeLevelUpLearnset,
        .teachableLearnset = sCeruledgeTeachableLearnset,
    },
#endif //P_FAMILY_CHARCADET

#if P_FAMILY_TADBULB
    [SPECIES_TADBULB] =
    {
        .baseHP        = 61,
        .baseAttack    = 31,
        .baseDefense   = 41,
        .baseSpeed     = 45,
        .baseSpAttack  = 59,
        .baseSpDefense = 35,
        .types = MON_TYPES(TYPE_ELECTRIC),
        .catchRate = 190,
        .expYield = 54,
        .evYield_HP = 1,
        .genderRatio = PERCENT_FEMALE(50),
        .eggCycles = 20,
        .friendship = STANDARD_FRIENDSHIP,
        .growthRate = GROWTH_MEDIUM_FAST,
        .eggGroups = MON_EGG_GROUPS(EGG_GROUP_WATER_1),
        .abilities = { ABILITY_OWN_TEMPO, ABILITY_STATIC, ABILITY_DAMP },
        .bodyColor = BODY_COLOR_YELLOW,
        .speciesName = _("Tadbulb"),
        .cryId = CRY_TADBULB,
        .natDexNum = NATIONAL_DEX_TADBULB,
        .categoryName = _("EleTadpole"),
        .height = 3,
        .weight = 4,
        .description = COMPOUND_STRING(
            "Tadbulb shakes its tail to\n"
            "generate electricity. If it senses danger,\n"
            "it will make its head blink on and off\n"
            "to alert its allies."),
        .pokemonScale = 356,
        .pokemonOffset = 17,
        .trainerScale = 256,
        .trainerOffset = 0,
        .frontPic = gMonFrontPic_Tadbulb,
        .frontPicSize = MON_COORDS_SIZE(64, 64),
        .frontPicYOffset = 4,
        .frontAnimFrames = sAnims_SingleFramePlaceHolder,
        //.frontAnimId = ANIM_V_SQUISH_AND_BOUNCE,
        .enemyMonElevation = 12,
        .backPic = gMonBackPic_Tadbulb,
        .backPicSize = MON_COORDS_SIZE(64, 64),
        .backPicYOffset = 8,
        //.backAnimId = BACK_ANIM_NONE,
        .palette = gMonPalette_Tadbulb,
        .shinyPalette = gMonShinyPalette_Tadbulb,
        .iconSprite = gMonIcon_Tadbulb,
        .iconPalIndex = 0,
        .pokemonJumpType = PKMN_JUMP_TYPE_NONE,
        SHADOW(0, 19, SHADOW_SIZE_S)
        FOOTPRINT(Tadbulb)
        OVERWORLD(
            sPicTable_Tadbulb,
            SIZE_32x32,
            SHADOW_SIZE_S,
            TRACKS_NONE,
            sAnimTable_Following,
            gOverworldPalette_Tadbulb,
            gShinyOverworldPalette_Tadbulb
        )
        .levelUpLearnset = sTadbulbLevelUpLearnset,
        .teachableLearnset = sTadbulbTeachableLearnset,
        .eggMoveLearnset = sTadbulbEggMoveLearnset,
        .evolutions = EVOLUTION({EVO_ITEM, ITEM_THUNDER_STONE, SPECIES_BELLIBOLT}),
    },

    [SPECIES_BELLIBOLT] =
    {
        .baseHP        = 109,
        .baseAttack    = 64,
        .baseDefense   = 91,
        .baseSpeed     = 45,
        .baseSpAttack  = 103,
        .baseSpDefense = 83,
        .types = MON_TYPES(TYPE_ELECTRIC),
        .catchRate = 50,
        .expYield = 173,
        .evYield_HP = 2,
        .genderRatio = PERCENT_FEMALE(50),
        .eggCycles = 20,
        .friendship = STANDARD_FRIENDSHIP,
        .growthRate = GROWTH_MEDIUM_FAST,
        .eggGroups = MON_EGG_GROUPS(EGG_GROUP_WATER_1),
        .abilities = { ABILITY_ELECTROMORPHOSIS, ABILITY_STATIC, ABILITY_DAMP },
        .bodyColor = BODY_COLOR_GREEN,
        .speciesName = _("Bellibolt"),
        .cryId = CRY_BELLIBOLT,
        .natDexNum = NATIONAL_DEX_BELLIBOLT,
        .categoryName = _("EleFrog"),
        .height = 12,
        .weight = 1130,
        .description = COMPOUND_STRING(
            "When this Pokémon expands and\n"
            "contracts its wobbly body, the belly-\n"
            "button dynamo in its stomach\n"
            "produces a huge amount of electricity."),
        .pokemonScale = 356,
        .pokemonOffset = 17,
        .trainerScale = 256,
        .trainerOffset = 0,
        .frontPic = gMonFrontPic_Bellibolt,
        .frontPicSize = MON_COORDS_SIZE(64, 64),
        .frontPicYOffset = 7,
        .frontAnimFrames = sAnims_SingleFramePlaceHolder,
        //.frontAnimId = ANIM_V_SQUISH_AND_BOUNCE,
        .backPic = gMonBackPic_Bellibolt,
        .backPicSize = MON_COORDS_SIZE(64, 64),
        .backPicYOffset = 10,
        //.backAnimId = BACK_ANIM_NONE,
        .palette = gMonPalette_Bellibolt,
        .shinyPalette = gMonShinyPalette_Bellibolt,
        .iconSprite = gMonIcon_Bellibolt,
        .iconPalIndex = 0,
        .pokemonJumpType = PKMN_JUMP_TYPE_NONE,
        SHADOW(0, 7, SHADOW_SIZE_M)
        FOOTPRINT(Bellibolt)
        OVERWORLD(
            sPicTable_Bellibolt,
            SIZE_32x32,
            SHADOW_SIZE_M,
            TRACKS_FOOT,
            sAnimTable_Following,
            gOverworldPalette_Bellibolt,
            gShinyOverworldPalette_Bellibolt
        )
        .levelUpLearnset = sBelliboltLevelUpLearnset,
        .teachableLearnset = sBelliboltTeachableLearnset,
    },
#endif //P_FAMILY_TADBULB

#if P_FAMILY_WATTREL
    [SPECIES_WATTREL] =
    {
        .baseHP        = 40,
        .baseAttack    = 40,
        .baseDefense   = 35,
        .baseSpeed     = 70,
        .baseSpAttack  = 55,
        .baseSpDefense = 40,
        .types = MON_TYPES(TYPE_ELECTRIC, TYPE_FLYING),
        .catchRate = 180,
        .expYield = 56,
        .evYield_Speed = 1,
        .genderRatio = PERCENT_FEMALE(50),
        .eggCycles = 20,
        .friendship = STANDARD_FRIENDSHIP,
        .growthRate = GROWTH_MEDIUM_SLOW,
        .eggGroups = MON_EGG_GROUPS(EGG_GROUP_WATER_1, EGG_GROUP_FLYING),
        .abilities = { ABILITY_WIND_POWER, ABILITY_VOLT_ABSORB, ABILITY_COMPETITIVE },
        .bodyColor = BODY_COLOR_BLACK,
        .speciesName = _("Wattrel"),
        .cryId = CRY_WATTREL,
        .natDexNum = NATIONAL_DEX_WATTREL,
        .categoryName = _("Storm Petrel"),
        .height = 4,
        .weight = 36,
        .description = COMPOUND_STRING(
            "When its wings catch the wind, the\n"
            "bones within produce electricity.\n"
            "This Pokémon dives into the ocean,\n"
            "catching prey by electrocuting them."),
        .pokemonScale = 356,
        .pokemonOffset = 17,
        .trainerScale = 256,
        .trainerOffset = 0,
        .frontPic = gMonFrontPic_Wattrel,
        .frontPicSize = MON_COORDS_SIZE(64, 64),
        .frontPicYOffset = 13,
        .frontAnimFrames = sAnims_SingleFramePlaceHolder,
        //.frontAnimId = ANIM_V_SQUISH_AND_BOUNCE,
        .backPic = gMonBackPic_Wattrel,
        .backPicSize = MON_COORDS_SIZE(64, 64),
        .backPicYOffset = 14,
        //.backAnimId = BACK_ANIM_NONE,
        .palette = gMonPalette_Wattrel,
        .shinyPalette = gMonShinyPalette_Wattrel,
        .iconSprite = gMonIcon_Wattrel,
        .iconPalIndex = 0,
        .pokemonJumpType = PKMN_JUMP_TYPE_NONE,
        SHADOW(-3, 0, SHADOW_SIZE_S)
        FOOTPRINT(Wattrel)
        OVERWORLD(
            sPicTable_Wattrel,
            SIZE_32x32,
            SHADOW_SIZE_S,
            TRACKS_NONE,
            sAnimTable_Following,
            gOverworldPalette_Wattrel,
            gShinyOverworldPalette_Wattrel
        )
        .levelUpLearnset = sWattrelLevelUpLearnset,
        .teachableLearnset = sWattrelTeachableLearnset,
        .eggMoveLearnset = sWattrelEggMoveLearnset,
        .evolutions = EVOLUTION({EVO_LEVEL, 25, SPECIES_KILOWATTREL}),
    },

    [SPECIES_KILOWATTREL] =
    {
        .baseHP        = 70,
        .baseAttack    = 70,
        .baseDefense   = 60,
        .baseSpeed     = 125,
        .baseSpAttack  = 105,
        .baseSpDefense = 60,
        .types = MON_TYPES(TYPE_ELECTRIC, TYPE_FLYING),
        .catchRate = 90,
        .expYield = 172,
        .evYield_Speed = 2,
        .genderRatio = PERCENT_FEMALE(50),
        .eggCycles = 20,
        .friendship = STANDARD_FRIENDSHIP,
        .growthRate = GROWTH_MEDIUM_SLOW,
        .eggGroups = MON_EGG_GROUPS(EGG_GROUP_WATER_1, EGG_GROUP_FLYING),
        .abilities = { ABILITY_WIND_POWER, ABILITY_VOLT_ABSORB, ABILITY_COMPETITIVE },
        .bodyColor = BODY_COLOR_YELLOW,
        .speciesName = _("Kilowattrel"),
        .cryId = CRY_KILOWATTREL,
        .natDexNum = NATIONAL_DEX_KILOWATTREL,
        .categoryName = _("Frigatebird"),
        .height = 14,
        .weight = 386,
        .description = COMPOUND_STRING(
            "It uses its throat sac to store\n"
            "electricity generated by its wings.\n"
            "There's hardly any oil in its feathers,\n"
            "so it is a poor swimmer."),
        .pokemonScale = 356,
        .pokemonOffset = 17,
        .trainerScale = 256,
        .trainerOffset = 0,
        .frontPic = gMonFrontPic_Kilowattrel,
        .frontPicSize = MON_COORDS_SIZE(64, 64),
        .frontPicYOffset = 6,
        .frontAnimFrames = sAnims_SingleFramePlaceHolder,
        //.frontAnimId = ANIM_V_SQUISH_AND_BOUNCE,
        .backPic = gMonBackPic_Kilowattrel,
        .backPicSize = MON_COORDS_SIZE(64, 64),
        .backPicYOffset = 7,
        //.backAnimId = BACK_ANIM_NONE,
        .palette = gMonPalette_Kilowattrel,
        .shinyPalette = gMonShinyPalette_Kilowattrel,
        .iconSprite = gMonIcon_Kilowattrel,
        .iconPalIndex = 0,
        .pokemonJumpType = PKMN_JUMP_TYPE_NONE,
        SHADOW(-6, 6, SHADOW_SIZE_M)
        FOOTPRINT(Kilowattrel)
        OVERWORLD(
            sPicTable_Kilowattrel,
            SIZE_32x32,
            SHADOW_SIZE_M,
            TRACKS_NONE,
            sAnimTable_Following,
            gOverworldPalette_Kilowattrel,
            gShinyOverworldPalette_Kilowattrel
        )
        .levelUpLearnset = sKilowattrelLevelUpLearnset,
        .teachableLearnset = sKilowattrelTeachableLearnset,
    },
#endif //P_FAMILY_WATTREL

#if P_FAMILY_MASCHIFF
    [SPECIES_MASCHIFF] =
    {
        .baseHP        = 60,
        .baseAttack    = 78,
        .baseDefense   = 60,
        .baseSpeed     = 51,
        .baseSpAttack  = 40,
        .baseSpDefense = 51,
        .types = MON_TYPES(TYPE_DARK),
        .catchRate = 150,
        .expYield = 68,
        .evYield_Attack = 1,
        .genderRatio = PERCENT_FEMALE(50),
        .eggCycles = 20,
        .friendship = STANDARD_FRIENDSHIP,
        .growthRate = GROWTH_MEDIUM_SLOW,
        .eggGroups = MON_EGG_GROUPS(EGG_GROUP_FIELD),
        .abilities = { ABILITY_INTIMIDATE, ABILITY_RUN_AWAY, ABILITY_STAKEOUT },
        .bodyColor = BODY_COLOR_BROWN,
        .speciesName = _("Maschiff"),
        .cryId = CRY_MASCHIFF,
        .natDexNum = NATIONAL_DEX_MASCHIFF,
        .categoryName = _("Rascal"),
        .height = 5,
        .weight = 160,
        .description = COMPOUND_STRING(
            "Its well-developed jaw and fangs\n"
            "are strong enough to crunch through\n"
            "boulders, and its thick fat makes\n"
            "for an excellent defense."),
        .pokemonScale = 356,
        .pokemonOffset = 17,
        .trainerScale = 256,
        .trainerOffset = 0,
        .frontPic = gMonFrontPic_Maschiff,
        .frontPicSize = MON_COORDS_SIZE(64, 64),
        .frontPicYOffset = 11,
        .frontAnimFrames = sAnims_SingleFramePlaceHolder,
        //.frontAnimId = ANIM_V_SQUISH_AND_BOUNCE,
        .backPic = gMonBackPic_Maschiff,
        .backPicSize = MON_COORDS_SIZE(64, 64),
        .backPicYOffset = 10,
        //.backAnimId = BACK_ANIM_NONE,
        .palette = gMonPalette_Maschiff,
        .shinyPalette = gMonShinyPalette_Maschiff,
        .iconSprite = gMonIcon_Maschiff,
        .iconPalIndex = 0,
        .pokemonJumpType = PKMN_JUMP_TYPE_FAST,
        SHADOW(2, 5, SHADOW_SIZE_L)
        FOOTPRINT(Maschiff)
        OVERWORLD(
            sPicTable_Maschiff,
            SIZE_32x32,
            SHADOW_SIZE_S,
            TRACKS_FOOT,
            sAnimTable_Following,
            gOverworldPalette_Maschiff,
            gShinyOverworldPalette_Maschiff
        )
        .levelUpLearnset = sMaschiffLevelUpLearnset,
        .teachableLearnset = sMaschiffTeachableLearnset,
        .eggMoveLearnset = sMaschiffEggMoveLearnset,
        .evolutions = EVOLUTION({EVO_LEVEL, 30, SPECIES_MABOSSTIFF}),
    },

    [SPECIES_MABOSSTIFF] =
    {
        .baseHP        = 80,
        .baseAttack    = 120,
        .baseDefense   = 90,
        .baseSpeed     = 85,
        .baseSpAttack  = 60,
        .baseSpDefense = 70,
        .types = MON_TYPES(TYPE_DARK),
        .catchRate = 75,
        .expYield = 177,
        .evYield_Attack = 2,
        .genderRatio = PERCENT_FEMALE(50),
        .eggCycles = 20,
        .friendship = STANDARD_FRIENDSHIP,
        .growthRate = GROWTH_MEDIUM_SLOW,
        .eggGroups = MON_EGG_GROUPS(EGG_GROUP_FIELD),
        .abilities = { ABILITY_INTIMIDATE, ABILITY_GUARD_DOG, ABILITY_STAKEOUT },
        .bodyColor = BODY_COLOR_GRAY,
        .speciesName = _("Mabosstiff"),
        .cryId = CRY_MABOSSTIFF,
        .natDexNum = NATIONAL_DEX_MABOSSTIFF,
        .categoryName = _("Boss"),
        .height = 11,
        .weight = 610,
        .description = COMPOUND_STRING(
            "Mabosstiff loves playing with\n"
            "children. Though usually gentle, it\n"
            "takes on an intimidating look when\n"
            "protecting its family."),
        .pokemonScale = 356,
        .pokemonOffset = 17,
        .trainerScale = 256,
        .trainerOffset = 0,
        .frontPic = gMonFrontPic_Mabosstiff,
        .frontPicSize = MON_COORDS_SIZE(64, 64),
        .frontPicYOffset = 5,
        .frontAnimFrames = sAnims_SingleFramePlaceHolder,
        //.frontAnimId = ANIM_V_SQUISH_AND_BOUNCE,
        .backPic = gMonBackPic_Mabosstiff,
        .backPicSize = MON_COORDS_SIZE(64, 64),
        .backPicYOffset = 13,
        //.backAnimId = BACK_ANIM_NONE,
        .palette = gMonPalette_Mabosstiff,
        .shinyPalette = gMonShinyPalette_Mabosstiff,
        .iconSprite = gMonIcon_Mabosstiff,
        .iconPalIndex = 0,
        .pokemonJumpType = PKMN_JUMP_TYPE_NONE,
        SHADOW(1, 5, SHADOW_SIZE_XL_BATTLE_ONLY)
        FOOTPRINT(Mabosstiff)
        OVERWORLD(
            sPicTable_Mabosstiff,
            SIZE_32x32,
            SHADOW_SIZE_M,
            TRACKS_FOOT,
            sAnimTable_Following,
            gOverworldPalette_Mabosstiff,
            gShinyOverworldPalette_Mabosstiff
        )
        .levelUpLearnset = sMabosstiffLevelUpLearnset,
        .teachableLearnset = sMabosstiffTeachableLearnset,
    },
#endif //P_FAMILY_MASCHIFF

#if P_FAMILY_SHROODLE
    [SPECIES_SHROODLE] =
    {
        .baseHP        = 40,
        .baseAttack    = 65,
        .baseDefense   = 35,
        .baseSpeed     = 75,
        .baseSpAttack  = 40,
        .baseSpDefense = 35,
        .types = MON_TYPES(TYPE_POISON, TYPE_NORMAL),
        .catchRate = 190,
        .expYield = 58,
        .evYield_Speed = 1,
        .genderRatio = PERCENT_FEMALE(50),
        .eggCycles = 20,
        .friendship = STANDARD_FRIENDSHIP,
        .growthRate = GROWTH_MEDIUM_SLOW,
        .eggGroups = MON_EGG_GROUPS(EGG_GROUP_FIELD),
        .abilities = { ABILITY_UNBURDEN, ABILITY_PICKPOCKET, ABILITY_PRANKSTER },
        .bodyColor = BODY_COLOR_GRAY,
        .speciesName = _("Shroodle"),
        .cryId = CRY_SHROODLE,
        .natDexNum = NATIONAL_DEX_SHROODLE,
        .categoryName = _("Toxic Mouse"),
        .height = 2,
        .weight = 7,
        .description = COMPOUND_STRING(
            "To keep enemies away from its\n"
            "territory, it paints markings around its\n"
            "nest using a poisonous liquid that\n"
            "has an acrid odor."),
        .pokemonScale = 356,
        .pokemonOffset = 17,
        .trainerScale = 256,
        .trainerOffset = 0,
        .frontPic = gMonFrontPic_Shroodle,
        .frontPicSize = MON_COORDS_SIZE(64, 64),
        .frontPicYOffset = 17,
        .frontAnimFrames = sAnims_SingleFramePlaceHolder,
        //.frontAnimId = ANIM_V_SQUISH_AND_BOUNCE,
        .backPic = gMonBackPic_Shroodle,
        .backPicSize = MON_COORDS_SIZE(64, 64),
        .backPicYOffset = 16,
        //.backAnimId = BACK_ANIM_NONE,
        .palette = gMonPalette_Shroodle,
        .shinyPalette = gMonShinyPalette_Shroodle,
        .iconSprite = gMonIcon_Shroodle,
        .iconPalIndex = 0,
        .pokemonJumpType = PKMN_JUMP_TYPE_SLOW,
        SHADOW(0, -6, SHADOW_SIZE_S)
        FOOTPRINT(Shroodle)
        OVERWORLD(
            sPicTable_Shroodle,
            SIZE_32x32,
            SHADOW_SIZE_S,
            TRACKS_BUG,
            sAnimTable_Following,
            gOverworldPalette_Shroodle,
            gShinyOverworldPalette_Shroodle
        )
        .levelUpLearnset = sShroodleLevelUpLearnset,
        .teachableLearnset = sShroodleTeachableLearnset,
        .eggMoveLearnset = sShroodleEggMoveLearnset,
        .evolutions = EVOLUTION({EVO_LEVEL, 28, SPECIES_GRAFAIAI}),
    },

    [SPECIES_GRAFAIAI] =
    {
        .baseHP        = 63,
        .baseAttack    = 95,
        .baseDefense   = 65,
        .baseSpeed     = 110,
        .baseSpAttack  = 80,
        .baseSpDefense = 72,
        .types = MON_TYPES(TYPE_POISON, TYPE_NORMAL),
        .catchRate = 90,
        .expYield = 170,
        .evYield_Speed = 2,
        .genderRatio = PERCENT_FEMALE(50),
        .eggCycles = 20,
        .friendship = STANDARD_FRIENDSHIP,
        .growthRate = GROWTH_MEDIUM_SLOW,
        .eggGroups = MON_EGG_GROUPS(EGG_GROUP_FIELD),
        .abilities = { ABILITY_UNBURDEN, ABILITY_POISON_TOUCH, ABILITY_PRANKSTER },
        .bodyColor = BODY_COLOR_GRAY,
        .speciesName = _("Grafaiai"),
        .cryId = CRY_GRAFAIAI,
        .natDexNum = NATIONAL_DEX_GRAFAIAI,
        .categoryName = _("Toxic Monkey"),
        .height = 7,
        .weight = 272,
        .description = COMPOUND_STRING(
            "Each Grafaiai paints its own\n"
            "individual pattern, and it will paint that\n"
            "same pattern over and over again\n"
            "throughout its life."),
        .pokemonScale = 356,
        .pokemonOffset = 17,
        .trainerScale = 256,
        .trainerOffset = 0,
        .frontPic = gMonFrontPic_Grafaiai,
        .frontPicSize = MON_COORDS_SIZE(64, 64),
        .frontPicYOffset = 9,
        .frontAnimFrames = sAnims_SingleFramePlaceHolder,
        //.frontAnimId = ANIM_V_SQUISH_AND_BOUNCE,
        .backPic = gMonBackPic_Grafaiai,
        .backPicSize = MON_COORDS_SIZE(64, 64),
        .backPicYOffset = 12,
        //.backAnimId = BACK_ANIM_NONE,
        .palette = gMonPalette_Grafaiai,
        .shinyPalette = gMonShinyPalette_Grafaiai,
        .iconSprite = gMonIcon_Grafaiai,
        .iconPalIndex = 0,
        .pokemonJumpType = PKMN_JUMP_TYPE_NORMAL,
        SHADOW(-2, 5, SHADOW_SIZE_S)
        FOOTPRINT(Grafaiai)
        OVERWORLD(
            sPicTable_Grafaiai,
            SIZE_32x32,
            SHADOW_SIZE_M,
            TRACKS_FOOT,
            sAnimTable_Following,
            gOverworldPalette_Grafaiai,
            gShinyOverworldPalette_Grafaiai
        )
        .levelUpLearnset = sGrafaiaiLevelUpLearnset,
        .teachableLearnset = sGrafaiaiTeachableLearnset,
    },
#endif //P_FAMILY_SHROODLE

#if P_FAMILY_BRAMBLIN
    [SPECIES_BRAMBLIN] =
    {
        .baseHP        = 40,
        .baseAttack    = 65,
        .baseDefense   = 30,
        .baseSpeed     = 60,
        .baseSpAttack  = 45,
        .baseSpDefense = 35,
        .types = MON_TYPES(TYPE_GRASS, TYPE_GHOST),
        .catchRate = 190,
        .expYield = 55,
        .evYield_Attack = 1,
        .genderRatio = PERCENT_FEMALE(50),
        .eggCycles = 20,
        .friendship = STANDARD_FRIENDSHIP,
        .growthRate = GROWTH_MEDIUM_FAST,
        .eggGroups = MON_EGG_GROUPS(EGG_GROUP_GRASS),
        .abilities = { ABILITY_WIND_RIDER, ABILITY_NONE, ABILITY_INFILTRATOR },
        .bodyColor = BODY_COLOR_BROWN,
        .speciesName = _("Bramblin"),
        .cryId = CRY_BRAMBLIN,
        .natDexNum = NATIONAL_DEX_BRAMBLIN,
        .categoryName = _("Tumbleweed"),
        .height = 6,
        .weight = 6,
        .description = COMPOUND_STRING(
            "A soul unable to move on to the\n"
            "afterlife was blown around by the wind\n"
            "until it got tangled up with dried\n"
            "grass and became a Pokémon."),
        .pokemonScale = 356,
        .pokemonOffset = 17,
        .trainerScale = 256,
        .trainerOffset = 0,
        .frontPic = gMonFrontPic_Bramblin,
        .frontPicSize = MON_COORDS_SIZE(64, 64),
        .frontPicYOffset = 13,
        .frontAnimFrames = sAnims_SingleFramePlaceHolder,
        //.frontAnimId = ANIM_V_SQUISH_AND_BOUNCE,
        .backPic = gMonBackPic_Bramblin,
        .backPicSize = MON_COORDS_SIZE(64, 64),
        .backPicYOffset = 14,
        //.backAnimId = BACK_ANIM_NONE,
        .palette = gMonPalette_Bramblin,
        .shinyPalette = gMonShinyPalette_Bramblin,
        .iconSprite = gMonIcon_Bramblin,
        .iconPalIndex = 1,
        .pokemonJumpType = PKMN_JUMP_TYPE_SLOW,
        SHADOW(2, 0, SHADOW_SIZE_S)
        FOOTPRINT(Bramblin)
        OVERWORLD(
            sPicTable_Bramblin,
            SIZE_32x32,
            SHADOW_SIZE_S,
            TRACKS_NONE,
            sAnimTable_Following,
            gOverworldPalette_Bramblin,
            gShinyOverworldPalette_Bramblin
        )
        .levelUpLearnset = sBramblinLevelUpLearnset,
        .teachableLearnset = sBramblinTeachableLearnset,
        .eggMoveLearnset = sBramblinEggMoveLearnset,
        .evolutions = EVOLUTION({EVO_LEVEL, 0, SPECIES_BRAMBLEGHAST, CONDITIONS({IF_MIN_OVERWORLD_STEPS, 1000})}),
    },

    [SPECIES_BRAMBLEGHAST] =
    {
        .baseHP        = 55,
        .baseAttack    = 115,
        .baseDefense   = 70,
        .baseSpeed     = 90,
        .baseSpAttack  = 80,
        .baseSpDefense = 70,
        .types = MON_TYPES(TYPE_GRASS, TYPE_GHOST),
        .catchRate = 45,
        .expYield = 168,
        .evYield_Attack = 2,
        .genderRatio = PERCENT_FEMALE(50),
        .eggCycles = 20,
        .friendship = STANDARD_FRIENDSHIP,
        .growthRate = GROWTH_MEDIUM_FAST,
        .eggGroups = MON_EGG_GROUPS(EGG_GROUP_GRASS),
        .abilities = { ABILITY_WIND_RIDER, ABILITY_NONE, ABILITY_INFILTRATOR },
        .bodyColor = BODY_COLOR_BROWN,
        .speciesName = _("Brambleghast"),
        .cryId = CRY_BRAMBLEGHAST,
        .natDexNum = NATIONAL_DEX_BRAMBLEGHAST,
        .categoryName = _("Tumbleweed"),
        .height = 12,
        .weight = 60,
        .description = COMPOUND_STRING(
            "It will open the branches of its\n"
            "head to envelop its prey. Once it\n"
            "absorbs all the life energy it needs, it\n"
            "expels the prey and discards it."),
        .pokemonScale = 356,
        .pokemonOffset = 17,
        .trainerScale = 256,
        .trainerOffset = 0,
        .frontPic = gMonFrontPic_Brambleghast,
        .frontPicSize = MON_COORDS_SIZE(64, 64),
        .frontPicYOffset = 7,
        .frontAnimFrames = sAnims_SingleFramePlaceHolder,
        //.frontAnimId = ANIM_V_SQUISH_AND_BOUNCE,
        .backPic = gMonBackPic_Brambleghast,
        .backPicSize = MON_COORDS_SIZE(64, 64),
        .backPicYOffset = 7,
        //.backAnimId = BACK_ANIM_NONE,
        .palette = gMonPalette_Brambleghast,
        .shinyPalette = gMonShinyPalette_Brambleghast,
        .iconSprite = gMonIcon_Brambleghast,
        .iconPalIndex = 2,
        .pokemonJumpType = PKMN_JUMP_TYPE_NONE,
        SHADOW(0, 6, SHADOW_SIZE_M)
        FOOTPRINT(Brambleghast)
        OVERWORLD(
            sPicTable_Brambleghast,
            SIZE_32x32,
            SHADOW_SIZE_M,
            TRACKS_NONE,
            sAnimTable_Following,
            gOverworldPalette_Brambleghast,
            gShinyOverworldPalette_Brambleghast
        )
        .levelUpLearnset = sBrambleghastLevelUpLearnset,
        .teachableLearnset = sBrambleghastTeachableLearnset,
    },
#endif //P_FAMILY_BRAMBLIN

#if P_FAMILY_TOEDSCOOL
    [SPECIES_TOEDSCOOL] =
    {
        .baseHP        = 40,
        .baseAttack    = 40,
        .baseDefense   = 35,
        .baseSpeed     = 70,
        .baseSpAttack  = 50,
        .baseSpDefense = 100,
        .types = MON_TYPES(TYPE_GROUND, TYPE_GRASS),
        .catchRate = 190,
        .expYield = 67,
        .evYield_SpDefense = 1,
        .itemCommon = ITEM_TINY_MUSHROOM,
        .itemRare = ITEM_BIG_MUSHROOM,
        .genderRatio = PERCENT_FEMALE(50),
        .eggCycles = 20,
        .friendship = STANDARD_FRIENDSHIP,
        .growthRate = GROWTH_MEDIUM_SLOW,
        .eggGroups = MON_EGG_GROUPS(EGG_GROUP_GRASS),
        .abilities = { ABILITY_MYCELIUM_MIGHT, ABILITY_NONE, ABILITY_NONE },
        .bodyColor = BODY_COLOR_YELLOW,
        .speciesName = _("Toedscool"),
        .cryId = CRY_TOEDSCOOL,
        .natDexNum = NATIONAL_DEX_TOEDSCOOL,
        .categoryName = _("Woodear"),
        .height = 9,
        .weight = 330,
        .description = COMPOUND_STRING(
            "Though it looks like Tentacool,\n"
            "Toedscool is a completely different\n"
            "species. Its legs may be thin, but it\n"
            "can run at a speed of 30 mph."),
        .pokemonScale = 356,
        .pokemonOffset = 17,
        .trainerScale = 256,
        .trainerOffset = 0,
        .frontPic = gMonFrontPic_Toedscool,
        .frontPicSize = MON_COORDS_SIZE(64, 64),
        .frontPicYOffset = 3,
        .frontAnimFrames = sAnims_SingleFramePlaceHolder,
        //.frontAnimId = ANIM_V_SQUISH_AND_BOUNCE,
        .backPic = gMonBackPic_Toedscool,
        .backPicSize = MON_COORDS_SIZE(64, 64),
        .backPicYOffset = 8,
        //.backAnimId = BACK_ANIM_NONE,
        .palette = gMonPalette_Toedscool,
        .shinyPalette = gMonShinyPalette_Toedscool,
        .iconSprite = gMonIcon_Toedscool,
        .iconPalIndex = 0,
        .pokemonJumpType = PKMN_JUMP_TYPE_NONE,
        SHADOW(-2, 10, SHADOW_SIZE_M)
        FOOTPRINT(Toedscool)
        OVERWORLD(
            sPicTable_Toedscool,
            SIZE_32x32,
            SHADOW_SIZE_S,
            TRACKS_FOOT,
            sAnimTable_Following,
            gOverworldPalette_Toedscool,
            gShinyOverworldPalette_Toedscool
        )
        .levelUpLearnset = sToedscoolLevelUpLearnset,
        .teachableLearnset = sToedscoolTeachableLearnset,
        .eggMoveLearnset = sToedscoolEggMoveLearnset,
        .evolutions = EVOLUTION({EVO_LEVEL, 30, SPECIES_TOEDSCRUEL}),
    },

    [SPECIES_TOEDSCRUEL] =
    {
        .baseHP        = 80,
        .baseAttack    = 70,
        .baseDefense   = 65,
        .baseSpeed     = 100,
        .baseSpAttack  = 80,
        .baseSpDefense = 120,
        .types = MON_TYPES(TYPE_GROUND, TYPE_GRASS),
        .catchRate = 90,
        .expYield = 180,
        .evYield_SpDefense = 2,
        .itemCommon = ITEM_TINY_MUSHROOM,
        .itemRare = ITEM_BIG_MUSHROOM,
        .genderRatio = PERCENT_FEMALE(50),
        .eggCycles = 20,
        .friendship = STANDARD_FRIENDSHIP,
        .growthRate = GROWTH_MEDIUM_SLOW,
        .eggGroups = MON_EGG_GROUPS(EGG_GROUP_GRASS),
        .abilities = { ABILITY_MYCELIUM_MIGHT, ABILITY_NONE, ABILITY_NONE },
        .bodyColor = BODY_COLOR_BLACK,
        .speciesName = _("Toedscruel"),
        .cryId = CRY_TOEDSCRUEL,
        .natDexNum = NATIONAL_DEX_TOEDSCRUEL,
        .categoryName = _("Woodear"),
        .height = 19,
        .weight = 580,
        .description = COMPOUND_STRING(
            "These Pokémon gather into groups\n"
            "and form colonies deep within\n"
            "forests. They absolutely hate it when\n"
            "strangers approach."),
        .pokemonScale = 356,
        .pokemonOffset = 17,
        .trainerScale = 256,
        .trainerOffset = 0,
        .frontPic = gMonFrontPic_Toedscruel,
        .frontPicSize = MON_COORDS_SIZE(64, 64),
        .frontPicYOffset = 2,
        .frontAnimFrames = sAnims_SingleFramePlaceHolder,
        //.frontAnimId = ANIM_V_SQUISH_AND_BOUNCE,
        .backPic = gMonBackPic_Toedscruel,
        .backPicSize = MON_COORDS_SIZE(64, 64),
        .backPicYOffset = 11,
        //.backAnimId = BACK_ANIM_NONE,
        .palette = gMonPalette_Toedscruel,
        .shinyPalette = gMonShinyPalette_Toedscruel,
        .iconSprite = gMonIcon_Toedscruel,
        .iconPalIndex = 0,
        .pokemonJumpType = PKMN_JUMP_TYPE_NONE,
        SHADOW(2, 8, SHADOW_SIZE_L)
        FOOTPRINT(Toedscruel)
        OVERWORLD(
            sPicTable_Toedscruel,
            SIZE_32x32,
            SHADOW_SIZE_M,
            TRACKS_FOOT,
            sAnimTable_Following,
            gOverworldPalette_Toedscruel,
            gShinyOverworldPalette_Toedscruel
        )
        .levelUpLearnset = sToedscruelLevelUpLearnset,
        .teachableLearnset = sToedscruelTeachableLearnset,
    },
#endif //P_FAMILY_TOEDSCOOL

#if P_FAMILY_KLAWF
    [SPECIES_KLAWF] =
    {
        .baseHP        = 70,
        .baseAttack    = 100,
        .baseDefense   = 115,
        .baseSpeed     = 75,
        .baseSpAttack  = 35,
        .baseSpDefense = 55,
        .types = MON_TYPES(TYPE_ROCK),
        .catchRate = 120,
        .expYield = 158,
        .evYield_Defense = 2,
        .genderRatio = PERCENT_FEMALE(50),
        .eggCycles = 35,
        .friendship = STANDARD_FRIENDSHIP,
        .growthRate = GROWTH_MEDIUM_FAST,
        .eggGroups = MON_EGG_GROUPS(EGG_GROUP_WATER_3),
        .abilities = { ABILITY_ANGER_SHELL, ABILITY_SHELL_ARMOR, ABILITY_REGENERATOR },
        .bodyColor = BODY_COLOR_RED,
        .speciesName = _("Klawf"),
        .cryId = CRY_KLAWF,
        .natDexNum = NATIONAL_DEX_KLAWF,
        .categoryName = _("Ambush"),
        .height = 13,
        .weight = 790,
        .description = COMPOUND_STRING(
            "Klawf hangs upside-down from\n"
            "cliffs, waiting for prey. But Klawf can't\n"
            "remain in this position for long\n"
            "because its blood rushes to its head."),
        .pokemonScale = 356,
        .pokemonOffset = 17,
        .trainerScale = 256,
        .trainerOffset = 0,
        .frontPic = gMonFrontPic_Klawf,
        .frontPicSize = MON_COORDS_SIZE(64, 64),
        .frontPicYOffset = 14,
        .frontAnimFrames = sAnims_SingleFramePlaceHolder,
        //.frontAnimId = ANIM_V_SQUISH_AND_BOUNCE,
        .backPic = gMonBackPic_Klawf,
        .backPicSize = MON_COORDS_SIZE(64, 64),
        .backPicYOffset = 20,
        //.backAnimId = BACK_ANIM_NONE,
        .palette = gMonPalette_Klawf,
        .shinyPalette = gMonShinyPalette_Klawf,
        .iconSprite = gMonIcon_Klawf,
        .iconPalIndex = 0,
        .pokemonJumpType = PKMN_JUMP_TYPE_NONE,
        SHADOW(0, 0, SHADOW_SIZE_XL_BATTLE_ONLY)
        FOOTPRINT(Klawf)
        OVERWORLD(
            sPicTable_Klawf,
            SIZE_32x32,
            SHADOW_SIZE_M,
            TRACKS_FOOT,
            sAnimTable_Following,
            gOverworldPalette_Klawf,
            gShinyOverworldPalette_Klawf
        )
        .levelUpLearnset = sKlawfLevelUpLearnset,
        .teachableLearnset = sKlawfTeachableLearnset,
        .eggMoveLearnset = sKlawfEggMoveLearnset,
    },
#endif //P_FAMILY_KLAWF

#if P_FAMILY_CAPSAKID
    [SPECIES_CAPSAKID] =
    {
        .baseHP        = 50,
        .baseAttack    = 62,
        .baseDefense   = 40,
        .baseSpeed     = 50,
        .baseSpAttack  = 62,
        .baseSpDefense = 40,
        .types = MON_TYPES(TYPE_GRASS),
        .catchRate = 190,
        .expYield = 61,
        .evYield_Attack = 1,
        .genderRatio = PERCENT_FEMALE(50),
        .eggCycles = 20,
        .friendship = STANDARD_FRIENDSHIP,
        .growthRate = GROWTH_MEDIUM_FAST,
        .eggGroups = MON_EGG_GROUPS(EGG_GROUP_GRASS),
        .abilities = { ABILITY_CHLOROPHYLL, ABILITY_INSOMNIA, ABILITY_KLUTZ },
        .bodyColor = BODY_COLOR_GREEN,
        .speciesName = _("Capsakid"),
        .cryId = CRY_CAPSAKID,
        .natDexNum = NATIONAL_DEX_CAPSAKID,
        .categoryName = _("Spicy Pepper"),
        .height = 3,
        .weight = 30,
        .description = COMPOUND_STRING(
            "The more sunlight this Pokémon\n"
            "bathes in, the more spicy chemicals are\n"
            "produced by its body, and thus the\n"
            "spicier its moves become."),
        .pokemonScale = 356,
        .pokemonOffset = 17,
        .trainerScale = 256,
        .trainerOffset = 0,
        .frontPic = gMonFrontPic_Capsakid,
        .frontPicSize = MON_COORDS_SIZE(64, 64),
        .frontPicYOffset = 13,
        .frontAnimFrames = sAnims_SingleFramePlaceHolder,
        //.frontAnimId = ANIM_V_SQUISH_AND_BOUNCE,
        .backPic = gMonBackPic_Capsakid,
        .backPicSize = MON_COORDS_SIZE(64, 64),
        .backPicYOffset = 12,
        //.backAnimId = BACK_ANIM_NONE,
        .palette = gMonPalette_Capsakid,
        .shinyPalette = gMonShinyPalette_Capsakid,
        .iconSprite = gMonIcon_Capsakid,
        .iconPalIndex = 1,
        .pokemonJumpType = PKMN_JUMP_TYPE_FAST,
        SHADOW(2, 0, SHADOW_SIZE_S)
        FOOTPRINT(Capsakid)
        OVERWORLD(
            sPicTable_Capsakid,
            SIZE_32x32,
            SHADOW_SIZE_S,
            TRACKS_FOOT,
            sAnimTable_Following,
            gOverworldPalette_Capsakid,
            gShinyOverworldPalette_Capsakid
        )
        .levelUpLearnset = sCapsakidLevelUpLearnset,
        .teachableLearnset = sCapsakidTeachableLearnset,
        .eggMoveLearnset = sCapsakidEggMoveLearnset,
        .evolutions = EVOLUTION({EVO_ITEM, ITEM_FIRE_STONE, SPECIES_SCOVILLAIN}),
    },

    [SPECIES_SCOVILLAIN] =
    {
        .baseHP        = 65,
        .baseAttack    = 108,
        .baseDefense   = 65,
        .baseSpeed     = 75,
        .baseSpAttack  = 108,
        .baseSpDefense = 65,
        .types = MON_TYPES(TYPE_GRASS, TYPE_FIRE),
        .catchRate = 75,
        .expYield = 170,
        .evYield_Attack = 2,
        .genderRatio = PERCENT_FEMALE(50),
        .eggCycles = 20,
        .friendship = STANDARD_FRIENDSHIP,
        .growthRate = GROWTH_MEDIUM_FAST,
        .eggGroups = MON_EGG_GROUPS(EGG_GROUP_GRASS),
        .abilities = { ABILITY_CHLOROPHYLL, ABILITY_INSOMNIA, ABILITY_MOODY },
        .bodyColor = BODY_COLOR_GREEN,
        .speciesName = _("Scovillain"),
        .cryId = CRY_SCOVILLAIN,
        .natDexNum = NATIONAL_DEX_SCOVILLAIN,
        .categoryName = _("Spicy Pepper"),
        .height = 9,
        .weight = 150,
        .description = COMPOUND_STRING(
            "The green head has turned vicious\n"
            "due to the spicy chemicals\n"
            "stimulating its brain. Once it goes on a\n"
            "rampage, there is no stopping it."),
        .pokemonScale = 356,
        .pokemonOffset = 17,
        .trainerScale = 256,
        .trainerOffset = 0,
        .frontPic = gMonFrontPic_Scovillain,
        .frontPicSize = MON_COORDS_SIZE(64, 64),
        .frontPicYOffset = 3,
        .frontAnimFrames = sAnims_SingleFramePlaceHolder,
        //.frontAnimId = ANIM_V_SQUISH_AND_BOUNCE,
        .backPic = gMonBackPic_Scovillain,
        .backPicSize = MON_COORDS_SIZE(64, 64),
        .backPicYOffset = 8,
        //.backAnimId = BACK_ANIM_NONE,
        .palette = gMonPalette_Scovillain,
        .shinyPalette = gMonShinyPalette_Scovillain,
        .iconSprite = gMonIcon_Scovillain,
        .iconPalIndex = 1,
        .pokemonJumpType = PKMN_JUMP_TYPE_NONE,
        SHADOW(6, 11, SHADOW_SIZE_M)
        FOOTPRINT(Scovillain)
        OVERWORLD(
            sPicTable_Scovillain,
            SIZE_32x32,
            SHADOW_SIZE_M,
            TRACKS_FOOT,
            sAnimTable_Following_Asym,
            gOverworldPalette_Scovillain,
            gShinyOverworldPalette_Scovillain
        )
        .levelUpLearnset = sScovillainLevelUpLearnset,
        .teachableLearnset = sScovillainTeachableLearnset,
    },
#endif //P_FAMILY_CAPSAKID

#if P_FAMILY_RELLOR
    [SPECIES_RELLOR] =
    {
        .baseHP        = 41,
        .baseAttack    = 50,
        .baseDefense   = 60,
        .baseSpeed     = 30,
        .baseSpAttack  = 31,
        .baseSpDefense = 58,
        .types = MON_TYPES(TYPE_BUG),
        .catchRate = 190,
        .expYield = 54,
        .evYield_Defense = 1,
        .genderRatio = PERCENT_FEMALE(50),
        .eggCycles = 20,
        .friendship = STANDARD_FRIENDSHIP,
        .growthRate = GROWTH_FAST,
        .eggGroups = MON_EGG_GROUPS(EGG_GROUP_BUG),
        .abilities = { ABILITY_COMPOUND_EYES, ABILITY_NONE, ABILITY_SHED_SKIN },
        .bodyColor = BODY_COLOR_BROWN,
        .speciesName = _("Rellor"),
        .cryId = CRY_RELLOR,
        .natDexNum = NATIONAL_DEX_RELLOR,
        .categoryName = _("Rolling"),
        .height = 2,
        .weight = 10,
        .description = COMPOUND_STRING(
            "This Pokémon creates a mud ball by\n"
            "mixing sand and dirt with psychic\n"
            "energy. It treasures its mud ball more\n"
            "than its own life."),
        .pokemonScale = 356,
        .pokemonOffset = 17,
        .trainerScale = 256,
        .trainerOffset = 0,
        .frontPic = gMonFrontPic_Rellor,
        .frontPicSize = MON_COORDS_SIZE(64, 64),
        .frontPicYOffset = 17,
        .frontAnimFrames = sAnims_SingleFramePlaceHolder,
        //.frontAnimId = ANIM_V_SQUISH_AND_BOUNCE,
        .backPic = gMonBackPic_Rellor,
        .backPicSize = MON_COORDS_SIZE(64, 64),
        .backPicYOffset = 11,
        //.backAnimId = BACK_ANIM_NONE,
        .palette = gMonPalette_Rellor,
        .shinyPalette = gMonShinyPalette_Rellor,
        .iconSprite = gMonIcon_Rellor,
        .iconPalIndex = 0,
        .pokemonJumpType = PKMN_JUMP_TYPE_NORMAL,
        SHADOW(4, -3, SHADOW_SIZE_L)
        FOOTPRINT(Rellor)
        OVERWORLD(
            sPicTable_Rellor,
            SIZE_32x32,
            SHADOW_SIZE_S,
            TRACKS_BUG,
            sAnimTable_Following,
            gOverworldPalette_Rellor,
            gShinyOverworldPalette_Rellor
        )
        .levelUpLearnset = sRellorLevelUpLearnset,
        .teachableLearnset = sRellorTeachableLearnset,
        .eggMoveLearnset = sRellorEggMoveLearnset,
        .evolutions = EVOLUTION({EVO_LEVEL, 0, SPECIES_RABSCA, CONDITIONS({IF_MIN_OVERWORLD_STEPS, 1000})}),
    },

    [SPECIES_RABSCA] =
    {
        .baseHP        = 75,
        .baseAttack    = 50,
        .baseDefense   = 85,
        .baseSpeed     = 45,
        .baseSpAttack  = 115,
        .baseSpDefense = 100,
        .types = MON_TYPES(TYPE_BUG, TYPE_PSYCHIC),
        .catchRate = 45,
        .expYield = 165,
        .evYield_SpAttack = 2,
        .genderRatio = PERCENT_FEMALE(50),
        .eggCycles = 20,
        .friendship = STANDARD_FRIENDSHIP,
        .growthRate = GROWTH_FAST,
        .eggGroups = MON_EGG_GROUPS(EGG_GROUP_BUG),
        .abilities = { ABILITY_SYNCHRONIZE, ABILITY_NONE, ABILITY_TELEPATHY },
        .bodyColor = BODY_COLOR_GREEN,
        .speciesName = _("Rabsca"),
        .cryId = CRY_RABSCA,
        .natDexNum = NATIONAL_DEX_RABSCA,
        .categoryName = _("Rolling"),
        .height = 3,
        .weight = 35,
        .description = COMPOUND_STRING(
            "The body that supports the ball\n"
            "barely moves. Therefore, it is thought\n"
            "that the true body of this Pokémon\n"
            "is actually inside the ball."),
        .pokemonScale = 356,
        .pokemonOffset = 17,
        .trainerScale = 256,
        .trainerOffset = 0,
        .frontPic = gMonFrontPic_Rabsca,
        .frontPicSize = MON_COORDS_SIZE(64, 64),
        .frontPicYOffset = 0,
        .frontAnimFrames = sAnims_SingleFramePlaceHolder,
        //.frontAnimId = ANIM_V_SQUISH_AND_BOUNCE,
        .backPic = gMonBackPic_Rabsca,
        .backPicSize = MON_COORDS_SIZE(64, 64),
        .backPicYOffset = 4,
        //.backAnimId = BACK_ANIM_NONE,
        .palette = gMonPalette_Rabsca,
        .shinyPalette = gMonShinyPalette_Rabsca,
        .iconSprite = gMonIcon_Rabsca,
        .iconPalIndex = 0,
        .pokemonJumpType = PKMN_JUMP_TYPE_NONE,
        SHADOW(-2, 14, SHADOW_SIZE_M)
        FOOTPRINT(Rabsca)
        OVERWORLD(
            sPicTable_Rabsca,
            SIZE_32x32,
            SHADOW_SIZE_S,
            TRACKS_NONE,
            sAnimTable_Following,
            gOverworldPalette_Rabsca,
            gShinyOverworldPalette_Rabsca
        )
        .levelUpLearnset = sRabscaLevelUpLearnset,
        .teachableLearnset = sRabscaTeachableLearnset,
    },
#endif //P_FAMILY_RELLOR

#if P_FAMILY_FLITTLE
    [SPECIES_FLITTLE] =
    {
        .baseHP        = 30,
        .baseAttack    = 35,
        .baseDefense   = 30,
        .baseSpeed     = 75,
        .baseSpAttack  = 55,
        .baseSpDefense = 30,
        .types = MON_TYPES(TYPE_PSYCHIC),
        .catchRate = 120,
        .expYield = 51,
        .evYield_Speed = 1,
        .genderRatio = PERCENT_FEMALE(50),
        .eggCycles = 20,
        .friendship = STANDARD_FRIENDSHIP,
        .growthRate = GROWTH_MEDIUM_SLOW,
        .eggGroups = MON_EGG_GROUPS(EGG_GROUP_FLYING),
        .abilities = { ABILITY_ANTICIPATION, ABILITY_FRISK, ABILITY_SPEED_BOOST },
        .bodyColor = BODY_COLOR_YELLOW,
        .speciesName = _("Flittle"),
        .cryId = CRY_FLITTLE,
        .natDexNum = NATIONAL_DEX_FLITTLE,
        .categoryName = _("Frill"),
        .height = 2,
        .weight = 15,
        .description = COMPOUND_STRING(
            "Flittle's toes levitate about half\n"
            "an inch above the ground because of\n"
            "the psychic power emitted from the\n"
            "frills on the Pokémon's belly."),
        .pokemonScale = 356,
        .pokemonOffset = 17,
        .trainerScale = 256,
        .trainerOffset = 0,
        .frontPic = gMonFrontPic_Flittle,
        .frontPicSize = MON_COORDS_SIZE(64, 64),
        .frontPicYOffset = 12,
        .frontAnimFrames = sAnims_SingleFramePlaceHolder,
        //.frontAnimId = ANIM_V_SQUISH_AND_BOUNCE,
        .backPic = gMonBackPic_Flittle,
        .backPicSize = MON_COORDS_SIZE(64, 64),
        .backPicYOffset = 9,
        //.backAnimId = BACK_ANIM_NONE,
        .palette = gMonPalette_Flittle,
        .shinyPalette = gMonShinyPalette_Flittle,
        .iconSprite = gMonIcon_Flittle,
        .iconPalIndex = 1,
        .pokemonJumpType = PKMN_JUMP_TYPE_NONE,
        SHADOW(-2, 2, SHADOW_SIZE_S)
        FOOTPRINT(Flittle)
        OVERWORLD(
            sPicTable_Flittle,
            SIZE_32x32,
            SHADOW_SIZE_S,
            TRACKS_NONE,
            sAnimTable_Following,
            gOverworldPalette_Flittle,
            gShinyOverworldPalette_Flittle
        )
        .levelUpLearnset = sFlittleLevelUpLearnset,
        .teachableLearnset = sFlittleTeachableLearnset,
        .eggMoveLearnset = sFlittleEggMoveLearnset,
        .evolutions = EVOLUTION({EVO_LEVEL, 35, SPECIES_ESPATHRA}),
    },

    [SPECIES_ESPATHRA] =
    {
        .baseHP        = 95,
        .baseAttack    = 60,
        .baseDefense   = 60,
        .baseSpeed     = 105,
        .baseSpAttack  = 101,
        .baseSpDefense = 60,
        .types = MON_TYPES(TYPE_PSYCHIC),
        .catchRate = 60,
        .expYield = 168,
        .evYield_Speed = 2,
        .genderRatio = PERCENT_FEMALE(50),
        .eggCycles = 20,
        .friendship = STANDARD_FRIENDSHIP,
        .growthRate = GROWTH_MEDIUM_SLOW,
        .eggGroups = MON_EGG_GROUPS(EGG_GROUP_FLYING),
        .abilities = { ABILITY_OPPORTUNIST, ABILITY_FRISK, ABILITY_SPEED_BOOST },
        .bodyColor = BODY_COLOR_YELLOW,
        .speciesName = _("Espathra"),
        .cryId = CRY_ESPATHRA,
        .natDexNum = NATIONAL_DEX_ESPATHRA,
        .categoryName = _("Ostrich"),
        .height = 19,
        .weight = 900,
        .description = COMPOUND_STRING(
            "It immobilizes opponents by\n"
            "bathing them in psychic power from its\n"
            "large eyes. Despite its appearance, it\n"
            "has a vicious temperament."),
        .pokemonScale = 356,
        .pokemonOffset = 17,
        .trainerScale = 256,
        .trainerOffset = 0,
        .frontPic = gMonFrontPic_Espathra,
        .frontPicSize = MON_COORDS_SIZE(64, 64),
        .frontPicYOffset = 2,
        .frontAnimFrames = sAnims_SingleFramePlaceHolder,
        //.frontAnimId = ANIM_V_SQUISH_AND_BOUNCE,
        .backPic = gMonBackPic_Espathra,
        .backPicSize = MON_COORDS_SIZE(64, 64),
        .backPicYOffset = 2,
        //.backAnimId = BACK_ANIM_NONE,
        .palette = gMonPalette_Espathra,
        .shinyPalette = gMonShinyPalette_Espathra,
        .iconSprite = gMonIcon_Espathra,
        .iconPalIndex = 0,
        .pokemonJumpType = PKMN_JUMP_TYPE_NONE,
        SHADOW(-5, 10, SHADOW_SIZE_M)
        FOOTPRINT(Espathra)
        OVERWORLD(
            sPicTable_Espathra,
            SIZE_32x32,
            SHADOW_SIZE_M,
            TRACKS_FOOT,
            sAnimTable_Following,
            gOverworldPalette_Espathra,
            gShinyOverworldPalette_Espathra
        )
        .levelUpLearnset = sEspathraLevelUpLearnset,
        .teachableLearnset = sEspathraTeachableLearnset,
    },
#endif //P_FAMILY_FLITTLE

#if P_FAMILY_TINKATINK
    [SPECIES_TINKATINK] =
    {
        .baseHP        = 50,
        .baseAttack    = 45,
        .baseDefense   = 45,
        .baseSpeed     = 58,
        .baseSpAttack  = 35,
        .baseSpDefense = 64,
        .types = MON_TYPES(TYPE_FAIRY, TYPE_STEEL),
        .catchRate = 190,
        .expYield = 59,
        .evYield_SpDefense = 1,
        .genderRatio = MON_FEMALE,
        .eggCycles = 20,
        .friendship = STANDARD_FRIENDSHIP,
        .growthRate = GROWTH_MEDIUM_SLOW,
        .eggGroups = MON_EGG_GROUPS(EGG_GROUP_FAIRY),
        .abilities = { ABILITY_MOLD_BREAKER, ABILITY_OWN_TEMPO, ABILITY_PICKPOCKET },
        .bodyColor = BODY_COLOR_PINK,
        .speciesName = _("Tinkatink"),
        .cryId = CRY_TINKATINK,
        .natDexNum = NATIONAL_DEX_TINKATINK,
        .categoryName = _("Metalsmith"),
        .height = 4,
        .weight = 89,
        .description = COMPOUND_STRING(
            "This Pokémon pounds iron scraps\n"
            "together to make a hammer. It will\n"
            "remake the hammer again and again until\n"
            "it's satisfied with the result."),
        .pokemonScale = 356,
        .pokemonOffset = 17,
        .trainerScale = 256,
        .trainerOffset = 0,
        .frontPic = gMonFrontPic_Tinkatink,
        .frontPicSize = MON_COORDS_SIZE(64, 64),
        .frontPicYOffset = 13,
        .frontAnimFrames = sAnims_SingleFramePlaceHolder,
        //.frontAnimId = ANIM_V_SQUISH_AND_BOUNCE,
        .backPic = gMonBackPic_Tinkatink,
        .backPicSize = MON_COORDS_SIZE(64, 64),
        .backPicYOffset = 9,
        //.backAnimId = BACK_ANIM_NONE,
        .palette = gMonPalette_Tinkatink,
        .shinyPalette = gMonShinyPalette_Tinkatink,
        .iconSprite = gMonIcon_Tinkatink,
        .iconPalIndex = 1,
        .pokemonJumpType = PKMN_JUMP_TYPE_SLOW,
        SHADOW(-3, 1, SHADOW_SIZE_S)
        FOOTPRINT(Tinkatink)
        OVERWORLD(
            sPicTable_Tinkatink,
            SIZE_32x32,
            SHADOW_SIZE_S,
            TRACKS_FOOT,
            sAnimTable_Following_Asym,
            gOverworldPalette_Tinkatink,
            gShinyOverworldPalette_Tinkatink
        )
        .levelUpLearnset = sTinkatinkLevelUpLearnset,
        .teachableLearnset = sTinkatinkTeachableLearnset,
        .eggMoveLearnset = sTinkatinkEggMoveLearnset,
        .evolutions = EVOLUTION({EVO_LEVEL, 24, SPECIES_TINKATUFF}),
    },

    [SPECIES_TINKATUFF] =
    {
        .baseHP        = 65,
        .baseAttack    = 55,
        .baseDefense   = 55,
        .baseSpeed     = 78,
        .baseSpAttack  = 45,
        .baseSpDefense = 82,
        .types = MON_TYPES(TYPE_FAIRY, TYPE_STEEL),
        .catchRate = 90,
        .expYield = 133,
        .evYield_SpDefense = 2,
        .genderRatio = MON_FEMALE,
        .eggCycles = 20,
        .friendship = STANDARD_FRIENDSHIP,
        .growthRate = GROWTH_MEDIUM_SLOW,
        .eggGroups = MON_EGG_GROUPS(EGG_GROUP_FAIRY),
        .abilities = { ABILITY_MOLD_BREAKER, ABILITY_OWN_TEMPO, ABILITY_PICKPOCKET },
        .bodyColor = BODY_COLOR_PINK,
        .speciesName = _("Tinkatuff"),
        .cryId = CRY_TINKATUFF,
        .natDexNum = NATIONAL_DEX_TINKATUFF,
        .categoryName = _("Hammer"),
        .height = 7,
        .weight = 591,
        .description = COMPOUND_STRING(
            "These Pokémon make their homes in\n"
            "piles of scrap metal. They test the\n"
            "strength of each other's hammers by\n"
            "smashing them together."),
        .pokemonScale = 356,
        .pokemonOffset = 17,
        .trainerScale = 256,
        .trainerOffset = 0,
        .frontPic = gMonFrontPic_Tinkatuff,
        .frontPicSize = MON_COORDS_SIZE(64, 64),
        .frontPicYOffset = 9,
        .frontAnimFrames = sAnims_SingleFramePlaceHolder,
        //.frontAnimId = ANIM_V_SQUISH_AND_BOUNCE,
        .backPic = gMonBackPic_Tinkatuff,
        .backPicSize = MON_COORDS_SIZE(64, 64),
        .backPicYOffset = 9,
        //.backAnimId = BACK_ANIM_NONE,
        .palette = gMonPalette_Tinkatuff,
        .shinyPalette = gMonShinyPalette_Tinkatuff,
        .iconSprite = gMonIcon_Tinkatuff,
        .iconPalIndex = 1,
        .pokemonJumpType = PKMN_JUMP_TYPE_SLOW,
        SHADOW(-4, 5, SHADOW_SIZE_L)
        FOOTPRINT(Tinkatuff)
        OVERWORLD(
            sPicTable_Tinkatuff,
            SIZE_32x32,
            SHADOW_SIZE_S,
            TRACKS_FOOT,
            sAnimTable_Following_Asym,
            gOverworldPalette_Tinkatuff,
            gShinyOverworldPalette_Tinkatuff
        )
        .levelUpLearnset = sTinkatuffLevelUpLearnset,
        .teachableLearnset = sTinkatuffTeachableLearnset,
        .evolutions = EVOLUTION({EVO_LEVEL, 38, SPECIES_TINKATON}),
    },

    [SPECIES_TINKATON] =
    {
        .baseHP        = 85,
        .baseAttack    = 75,
        .baseDefense   = 77,
        .baseSpeed     = 94,
        .baseSpAttack  = 70,
        .baseSpDefense = 105,
        .types = MON_TYPES(TYPE_FAIRY, TYPE_STEEL),
        .catchRate = 45,
        .expYield = 253,
        .evYield_SpDefense = 3,
        .genderRatio = MON_FEMALE,
        .eggCycles = 20,
        .friendship = STANDARD_FRIENDSHIP,
        .growthRate = GROWTH_MEDIUM_SLOW,
        .eggGroups = MON_EGG_GROUPS(EGG_GROUP_FAIRY),
        .abilities = { ABILITY_MOLD_BREAKER, ABILITY_OWN_TEMPO, ABILITY_PICKPOCKET },
        .bodyColor = BODY_COLOR_PINK,
        .speciesName = _("Tinkaton"),
        .cryId = CRY_TINKATON,
        .natDexNum = NATIONAL_DEX_TINKATON,
        .categoryName = _("Hammer"),
        .height = 7,
        .weight = 1128,
        .description = COMPOUND_STRING(
            "The hammer tops 220 pounds, yet it\n"
            "gets swung around easily by\n"
            "Tinkaton as it steals whatever it pleases\n"
            "and carries its plunder back home."),
        .pokemonScale = 356,
        .pokemonOffset = 17,
        .trainerScale = 256,
        .trainerOffset = 0,
        .frontPic = gMonFrontPic_Tinkaton,
        .frontPicSize = MON_COORDS_SIZE(64, 64),
        .frontPicYOffset = 0,
        .frontAnimFrames = sAnims_SingleFramePlaceHolder,
        //.frontAnimId = ANIM_V_SQUISH_AND_BOUNCE,
        .backPic = gMonBackPic_Tinkaton,
        .backPicSize = MON_COORDS_SIZE(64, 64),
        .backPicYOffset = 3,
        //.backAnimId = BACK_ANIM_NONE,
        .palette = gMonPalette_Tinkaton,
        .shinyPalette = gMonShinyPalette_Tinkaton,
        .iconSprite = gMonIcon_Tinkaton,
        .iconPalIndex = 1,
        .pokemonJumpType = PKMN_JUMP_TYPE_SLOW,
        SHADOW(-5, 15, SHADOW_SIZE_XL_BATTLE_ONLY)
        FOOTPRINT(Tinkaton)
        OVERWORLD(
            sPicTable_Tinkaton,
            SIZE_32x32,
            SHADOW_SIZE_M,
            TRACKS_FOOT,
            sAnimTable_Following_Asym,
            gOverworldPalette_Tinkaton,
            gShinyOverworldPalette_Tinkaton
        )
        .levelUpLearnset = sTinkatonLevelUpLearnset,
        .teachableLearnset = sTinkatonTeachableLearnset,
    },
#endif //P_FAMILY_TINKATINK

#if P_FAMILY_WIGLETT
    [SPECIES_WIGLETT] =
    {
        .baseHP        = 10,
        .baseAttack    = 55,
        .baseDefense   = 25,
        .baseSpeed     = 95,
        .baseSpAttack  = 35,
        .baseSpDefense = 25,
        .types = MON_TYPES(TYPE_WATER),
        .catchRate = 255,
        .expYield = 49,
        .evYield_Speed = 1,
        .genderRatio = PERCENT_FEMALE(50),
        .eggCycles = 20,
        .friendship = STANDARD_FRIENDSHIP,
        .growthRate = GROWTH_MEDIUM_FAST,
        .eggGroups = MON_EGG_GROUPS(EGG_GROUP_WATER_3),
        .abilities = { ABILITY_GOOEY, ABILITY_RATTLED, ABILITY_SAND_VEIL },
        .bodyColor = BODY_COLOR_WHITE,
        .speciesName = _("Wiglett"),
        .cryId = CRY_WIGLETT,
        .natDexNum = NATIONAL_DEX_WIGLETT,
        .categoryName = _("Garden Eel"),
        .height = 12,
        .weight = 18,
        .description = COMPOUND_STRING(
            "This Pokémon can pick up the scent\n"
            "of a Veluza just over 65 feet away\n"
            "and will hide itself in the sand."),
        .pokemonScale = 356,
        .pokemonOffset = 17,
        .trainerScale = 256,
        .trainerOffset = 0,
        .frontPic = gMonFrontPic_Wiglett,
        .frontPicSize = MON_COORDS_SIZE(64, 64),
        .frontPicYOffset = 10,
        .frontAnimFrames = sAnims_SingleFramePlaceHolder,
        //.frontAnimId = ANIM_V_SQUISH_AND_BOUNCE,
        .backPic = gMonBackPic_Wiglett,
        .backPicSize = MON_COORDS_SIZE(64, 64),
        .backPicYOffset = 14,
        //.backAnimId = BACK_ANIM_NONE,
        .palette = gMonPalette_Wiglett,
        .shinyPalette = gMonShinyPalette_Wiglett,
        .iconSprite = gMonIcon_Wiglett,
        .iconPalIndex = 0,
        .pokemonJumpType = PKMN_JUMP_TYPE_NONE,
        NO_SHADOW
        FOOTPRINT(Wiglett)
        OVERWORLD(
            sPicTable_Wiglett,
            SIZE_32x32,
            SHADOW_SIZE_S,
            TRACKS_SLITHER,
            sAnimTable_Following,
            gOverworldPalette_Wiglett,
            gShinyOverworldPalette_Wiglett
        )
        .levelUpLearnset = sWiglettLevelUpLearnset,
        .teachableLearnset = sWiglettTeachableLearnset,
        .eggMoveLearnset = sWiglettEggMoveLearnset,
        .evolutions = EVOLUTION({EVO_LEVEL, 26, SPECIES_WUGTRIO}),
    },

    [SPECIES_WUGTRIO] =
    {
        .baseHP        = 35,
        .baseAttack    = 100,
        .baseDefense   = 50,
        .baseSpeed     = 120,
        .baseSpAttack  = 50,
        .baseSpDefense = 70,
        .types = MON_TYPES(TYPE_WATER),
        .catchRate = 50,
        .expYield = 149,
        .evYield_Speed = 2,
        .genderRatio = PERCENT_FEMALE(50),
        .eggCycles = 20,
        .friendship = STANDARD_FRIENDSHIP,
        .growthRate = GROWTH_MEDIUM_FAST,
        .eggGroups = MON_EGG_GROUPS(EGG_GROUP_WATER_3),
        .abilities = { ABILITY_GOOEY, ABILITY_RATTLED, ABILITY_SAND_VEIL },
        .bodyColor = BODY_COLOR_RED,
        .speciesName = _("Wugtrio"),
        .cryId = CRY_WUGTRIO,
        .natDexNum = NATIONAL_DEX_WUGTRIO,
        .categoryName = _("Garden Eel"),
        .height = 12,
        .weight = 54,
        .description = COMPOUND_STRING(
            "A variety of fish Pokémon, Wugtrio\n"
            "was once considered to be a\n"
            "regional form of Dugtrio."),
        .pokemonScale = 356,
        .pokemonOffset = 17,
        .trainerScale = 256,
        .trainerOffset = 0,
        .frontPic = gMonFrontPic_Wugtrio,
        .frontPicSize = MON_COORDS_SIZE(64, 64),
        .frontPicYOffset = 2,
        .frontAnimFrames = sAnims_SingleFramePlaceHolder,
        //.frontAnimId = ANIM_V_SQUISH_AND_BOUNCE,
        .backPic = gMonBackPic_Wugtrio,
        .backPicSize = MON_COORDS_SIZE(64, 64),
        .backPicYOffset = 11,
        //.backAnimId = BACK_ANIM_NONE,
        .palette = gMonPalette_Wugtrio,
        .shinyPalette = gMonShinyPalette_Wugtrio,
        .iconSprite = gMonIcon_Wugtrio,
        .iconPalIndex = 0,
        .pokemonJumpType = PKMN_JUMP_TYPE_NONE,
        NO_SHADOW
        FOOTPRINT(Wugtrio)
        OVERWORLD(
            sPicTable_Wugtrio,
            SIZE_32x32,
            SHADOW_SIZE_M,
            TRACKS_SLITHER,
            sAnimTable_Following,
            gOverworldPalette_Wugtrio,
            gShinyOverworldPalette_Wugtrio
        )
        .levelUpLearnset = sWugtrioLevelUpLearnset,
        .teachableLearnset = sWugtrioTeachableLearnset,
    },
#endif //P_FAMILY_WIGLETT

#if P_FAMILY_BOMBIRDIER
    [SPECIES_BOMBIRDIER] =
    {
        .baseHP        = 70,
        .baseAttack    = 103,
        .baseDefense   = 85,
        .baseSpeed     = 82,
        .baseSpAttack  = 60,
        .baseSpDefense = 85,
        .types = MON_TYPES(TYPE_FLYING, TYPE_DARK),
        .catchRate = 25,
        .expYield = 243,
        .evYield_Attack = 2,
        .genderRatio = PERCENT_FEMALE(50),
        .eggCycles = 35,
        .friendship = STANDARD_FRIENDSHIP,
        .growthRate = GROWTH_SLOW,
        .eggGroups = MON_EGG_GROUPS(EGG_GROUP_FLYING),
        .abilities = { ABILITY_BIG_PECKS, ABILITY_KEEN_EYE, ABILITY_ROCKY_PAYLOAD },
        .bodyColor = BODY_COLOR_WHITE,
        .speciesName = _("Bombirdier"),
        .cryId = CRY_BOMBIRDIER,
        .natDexNum = NATIONAL_DEX_BOMBIRDIER,
        .categoryName = _("Item Drop"),
        .height = 15,
        .weight = 429,
        .description = COMPOUND_STRING(
            "Bombirdier uses the apron on its\n"
            "chest to bundle up food, which it\n"
            "carries back to its nest. It enjoys\n"
            "dropping things that make loud noises."),
        .pokemonScale = 356,
        .pokemonOffset = 17,
        .trainerScale = 256,
        .trainerOffset = 0,
        .frontPic = gMonFrontPic_Bombirdier,
        .frontPicSize = MON_COORDS_SIZE(64, 64),
        .frontPicYOffset = 0,
        .frontAnimFrames = sAnims_SingleFramePlaceHolder,
        //.frontAnimId = ANIM_V_SQUISH_AND_BOUNCE,
        .backPic = gMonBackPic_Bombirdier,
        .backPicSize = MON_COORDS_SIZE(64, 64),
        .backPicYOffset = 4,
        //.backAnimId = BACK_ANIM_NONE,
        .palette = gMonPalette_Bombirdier,
        .shinyPalette = gMonShinyPalette_Bombirdier,
        .iconSprite = gMonIcon_Bombirdier,
        .iconPalIndex = 0,
        .pokemonJumpType = PKMN_JUMP_TYPE_NONE,
        SHADOW(8, 12, SHADOW_SIZE_M)
        FOOTPRINT(Bombirdier)
        OVERWORLD(
            sPicTable_Bombirdier,
            SIZE_32x32,
            SHADOW_SIZE_M,
            TRACKS_NONE,
            sAnimTable_Following,
            gOverworldPalette_Bombirdier,
            gShinyOverworldPalette_Bombirdier
        )
        .levelUpLearnset = sBombirdierLevelUpLearnset,
        .teachableLearnset = sBombirdierTeachableLearnset,
        .eggMoveLearnset = sBombirdierEggMoveLearnset,
    },
#endif //P_FAMILY_BOMBIRDIER

#if P_FAMILY_FINIZEN
    [SPECIES_FINIZEN] =
    {
        .baseHP        = 70,
        .baseAttack    = 45,
        .baseDefense   = 40,
        .baseSpeed     = 75,
        .baseSpAttack  = 45,
        .baseSpDefense = 40,
        .types = MON_TYPES(TYPE_WATER),
        .catchRate = 200,
        .expYield = 63,
        .evYield_Speed = 1,
        .genderRatio = PERCENT_FEMALE(50),
        .eggCycles = 40,
        .friendship = STANDARD_FRIENDSHIP,
        .growthRate = GROWTH_SLOW,
        .eggGroups = MON_EGG_GROUPS(EGG_GROUP_FIELD, EGG_GROUP_WATER_2),
        .abilities = { ABILITY_WATER_VEIL, ABILITY_NONE, ABILITY_NONE },
        .bodyColor = BODY_COLOR_BLUE,
        .speciesName = _("Finizen"),
        .cryId = CRY_FINIZEN,
        .natDexNum = NATIONAL_DEX_FINIZEN,
        .categoryName = _("Dolphin"),
        .height = 13,
        .weight = 602,
        .description = COMPOUND_STRING(
            "Its water ring is made from\n"
            "seawater mixed with a sticky fluid that\n"
            "Finizen secretes from its blowhole."),
        .pokemonScale = 356,
        .pokemonOffset = 17,
        .trainerScale = 256,
        .trainerOffset = 0,
        .frontPic = gMonFrontPic_Finizen,
        .frontPicSize = MON_COORDS_SIZE(64, 64),
        .frontPicYOffset = 7,
        .frontAnimFrames = sAnims_SingleFramePlaceHolder,
        //.frontAnimId = ANIM_V_SQUISH_AND_BOUNCE,
        .backPic = gMonBackPic_Finizen,
        .backPicSize = MON_COORDS_SIZE(64, 64),
        .backPicYOffset = 15,
        //.backAnimId = BACK_ANIM_NONE,
        .palette = gMonPalette_Finizen,
        .shinyPalette = gMonShinyPalette_Finizen,
        .iconSprite = gMonIcon_Finizen,
        .iconPalIndex = 0,
        .pokemonJumpType = PKMN_JUMP_TYPE_NONE,
        SHADOW(0, 7, SHADOW_SIZE_S)
        FOOTPRINT(Finizen)
        OVERWORLD(
            sPicTable_Finizen,
            SIZE_32x32,
            SHADOW_SIZE_S,
            TRACKS_NONE,
            sAnimTable_Following,
            gOverworldPalette_Finizen,
            gShinyOverworldPalette_Finizen
        )
        .levelUpLearnset = sFinizenLevelUpLearnset,
        .teachableLearnset = sFinizenTeachableLearnset,
        .eggMoveLearnset = sFinizenEggMoveLearnset,
        .evolutions = EVOLUTION({EVO_LEVEL, 38, SPECIES_PALAFIN_ZERO}),
    },

    [SPECIES_PALAFIN_ZERO] =
    {
        .baseHP        = 100,
        .baseAttack    = 70,
        .baseDefense   = 72,
        .baseSpeed     = 100,
        .baseSpAttack  = 53,
        .baseSpDefense = 62,
        .types = MON_TYPES(TYPE_WATER),
        .catchRate = 45,
        .expYield = 160,
        .evYield_HP = 2,
        .genderRatio = PERCENT_FEMALE(50),
        .eggCycles = 40,
        .friendship = STANDARD_FRIENDSHIP,
        .growthRate = GROWTH_SLOW,
        .eggGroups = MON_EGG_GROUPS(EGG_GROUP_FIELD, EGG_GROUP_WATER_2),
        .abilities = { ABILITY_ZERO_TO_HERO, ABILITY_NONE, ABILITY_NONE },
        .bodyColor = BODY_COLOR_BLUE,
        .speciesName = _("Palafin"),
        .cryId = CRY_PALAFIN_ZERO,
        .natDexNum = NATIONAL_DEX_PALAFIN,
        .categoryName = _("Dolphin"),
        .height = 13,
        .weight = 602,
        .description = COMPOUND_STRING(
            "This Pokémon changes its appearance\n"
            "if it hears its allies calling for\n"
            "help. Palafin will never show\n"
            "anybody its moment of transformation."),
        .pokemonScale = 356,
        .pokemonOffset = 17,
        .trainerScale = 256,
        .trainerOffset = 0,
        .frontPic = gMonFrontPic_PalafinZero,
        .frontPicSize = MON_COORDS_SIZE(64, 64),
        .frontPicYOffset = 7,
        .frontAnimFrames = sAnims_SingleFramePlaceHolder,
        /*.frontAnimId = ANIM_V_SQUISH_AND_BOUNCE,*/
        .backPic = gMonBackPic_PalafinZero,
        .backPicSize = MON_COORDS_SIZE(64, 64),
        .backPicYOffset = 15,
        //.backAnimId = BACK_ANIM_NONE,
        .palette = gMonPalette_PalafinZero,
        .shinyPalette = gMonShinyPalette_PalafinZero,
        .iconSprite = gMonIcon_PalafinZero,
        .iconPalIndex = 0,
        .pokemonJumpType = PKMN_JUMP_TYPE_NONE,
        SHADOW(0, 7, SHADOW_SIZE_S)
        FOOTPRINT(Palafin)
        OVERWORLD(
            sPicTable_PalafinZero,
            SIZE_32x32,
            SHADOW_SIZE_S,
            TRACKS_NONE,
            sAnimTable_Following,
            gOverworldPalette_PalafinZero,
            gShinyOverworldPalette_PalafinZero
        )
        .levelUpLearnset = sPalafinLevelUpLearnset,
        .teachableLearnset = sPalafinTeachableLearnset,
        .formSpeciesIdTable = sPalafinFormSpeciesIdTable,
        .formChangeTable = sPalafinZeroFormChangeTable,
    },

    [SPECIES_PALAFIN_HERO] =
    {
        .baseHP        = 100,
        .baseAttack    = 160,
        .baseDefense   = 97,
        .baseSpeed     = 100,
        .baseSpAttack  = 106,
        .baseSpDefense = 87,
        .types = MON_TYPES(TYPE_WATER),
        .catchRate = 45,
        .expYield = 228,
        .evYield_HP = 2,
        .genderRatio = PERCENT_FEMALE(50),
        .eggCycles = 40,
        .friendship = STANDARD_FRIENDSHIP,
        .growthRate = GROWTH_SLOW,
        .eggGroups = MON_EGG_GROUPS(EGG_GROUP_FIELD, EGG_GROUP_WATER_2),
        .abilities = { ABILITY_ZERO_TO_HERO, ABILITY_NONE, ABILITY_NONE },
        .bodyColor = BODY_COLOR_BLUE,
        .speciesName = _("Palafin"),
        .cryId = CRY_PALAFIN_HERO,
        .natDexNum = NATIONAL_DEX_PALAFIN,
        .categoryName = _("Hero"),
        .height = 18,
        .weight = 974,
        .description = COMPOUND_STRING(
            "This Pokémon's ancient genes have\n"
            "awakened. It is now so extraordinarily\n"
            "strong that it can easily lift a\n"
            "cruise ship with one fin."),
        .pokemonScale = 356,
        .pokemonOffset = 17,
        .trainerScale = 256,
        .trainerOffset = 0,
        .frontPic = gMonFrontPic_PalafinHero,
        .frontPicSize = MON_COORDS_SIZE(64, 64),
        .frontPicYOffset = 0,
        .frontAnimFrames = sAnims_SingleFramePlaceHolder,
        /*.frontAnimId = ANIM_V_SQUISH_AND_BOUNCE,*/
        .backPic = gMonBackPic_PalafinHero,
        .backPicSize = MON_COORDS_SIZE(64, 64),
        .backPicYOffset = 1,
        //.backAnimId = BACK_ANIM_NONE,
        .palette = gMonPalette_PalafinHero,
        .shinyPalette = gMonShinyPalette_PalafinHero,
        .iconSprite = gMonIcon_PalafinHero,
        .iconPalIndex = 0,
        .pokemonJumpType = PKMN_JUMP_TYPE_NONE,
        SHADOW(1, 13, SHADOW_SIZE_M)
        FOOTPRINT(Palafin)
        OVERWORLD(
            sPicTable_PalafinHero,
            SIZE_32x32,
            SHADOW_SIZE_S,
            TRACKS_FOOT,
            sAnimTable_Following,
            gOverworldPalette_PalafinHero,
            gShinyOverworldPalette_PalafinHero
        )
        .levelUpLearnset = sPalafinLevelUpLearnset,
        .teachableLearnset = sPalafinTeachableLearnset,
        .formSpeciesIdTable = sPalafinFormSpeciesIdTable,
        .formChangeTable = sPalafinZeroFormChangeTable,
    },
#endif //P_FAMILY_FINIZEN

#if P_FAMILY_VAROOM
    [SPECIES_VAROOM] =
    {
        .baseHP        = 45,
        .baseAttack    = 70,
        .baseDefense   = 63,
        .baseSpeed     = 47,
        .baseSpAttack  = 30,
        .baseSpDefense = 45,
        .types = MON_TYPES(TYPE_STEEL, TYPE_POISON),
        .catchRate = 190,
        .expYield = 60,
        .evYield_Attack = 1,
        .genderRatio = PERCENT_FEMALE(50),
        .eggCycles = 20,
        .friendship = STANDARD_FRIENDSHIP,
        .growthRate = GROWTH_MEDIUM_FAST,
        .eggGroups = MON_EGG_GROUPS(EGG_GROUP_MINERAL),
        .abilities = { ABILITY_OVERCOAT, ABILITY_NONE, ABILITY_SLOW_START },
        .bodyColor = BODY_COLOR_GRAY,
        .speciesName = _("Varoom"),
        .cryId = CRY_VAROOM,
        .natDexNum = NATIONAL_DEX_VAROOM,
        .categoryName = _("Single-Cyl"),
        .height = 10,
        .weight = 350,
        .description = COMPOUND_STRING(
            "The steel section is Varoom's\n"
            "actual body. This Pokémon clings to\n"
            "rocks and converts the minerals within\n"
            "into energy to fuel its activities."),
        .pokemonScale = 356,
        .pokemonOffset = 17,
        .trainerScale = 256,
        .trainerOffset = 0,
        .frontPic = gMonFrontPic_Varoom,
        .frontPicSize = MON_COORDS_SIZE(64, 64),
        .frontPicYOffset = 14,
        .frontAnimFrames = sAnims_SingleFramePlaceHolder,
        //.frontAnimId = ANIM_V_SQUISH_AND_BOUNCE,
        .backPic = gMonBackPic_Varoom,
        .backPicSize = MON_COORDS_SIZE(64, 64),
        .backPicYOffset = 13,
        //.backAnimId = BACK_ANIM_NONE,
        .palette = gMonPalette_Varoom,
        .shinyPalette = gMonShinyPalette_Varoom,
        .iconSprite = gMonIcon_Varoom,
        .iconPalIndex = 2,
        .pokemonJumpType = PKMN_JUMP_TYPE_NONE,
        SHADOW(0, 0, SHADOW_SIZE_M)
        FOOTPRINT(Varoom)
        OVERWORLD(
            sPicTable_Varoom,
            SIZE_32x32,
            SHADOW_SIZE_S,
            TRACKS_NONE,
            sAnimTable_Following,
            gOverworldPalette_Varoom,
            gShinyOverworldPalette_Varoom
        )
        .levelUpLearnset = sVaroomLevelUpLearnset,
        .teachableLearnset = sVaroomTeachableLearnset,
        .eggMoveLearnset = sVaroomEggMoveLearnset,
        .evolutions = EVOLUTION({EVO_LEVEL, 40, SPECIES_REVAVROOM}),
    },

    [SPECIES_REVAVROOM] =
    {
        .baseHP        = 80,
        .baseAttack    = 119,
        .baseDefense   = 90,
        .baseSpeed     = 90,
        .baseSpAttack  = 54,
        .baseSpDefense = 67,
        .types = MON_TYPES(TYPE_STEEL, TYPE_POISON),
        .catchRate = 75,
        .expYield = 175,
        .evYield_Attack = 2,
        .genderRatio = PERCENT_FEMALE(50),
        .eggCycles = 20,
        .friendship = STANDARD_FRIENDSHIP,
        .growthRate = GROWTH_MEDIUM_FAST,
        .eggGroups = MON_EGG_GROUPS(EGG_GROUP_MINERAL),
        .abilities = { ABILITY_OVERCOAT, ABILITY_NONE, ABILITY_FILTER },
        .bodyColor = BODY_COLOR_GRAY,
        .speciesName = _("Revavroom"),
        .cryId = CRY_REVAVROOM,
        .natDexNum = NATIONAL_DEX_REVAVROOM,
        .categoryName = _("Multi-Cyl"),
        .height = 18,
        .weight = 1200,
        .description = COMPOUND_STRING(
            "It creates a gas out of poison and\n"
            "minerals from rocks. It then\n"
            "detonates the gas in its cylinders- now\n"
            "numbering eight-to generate energy."),
        .pokemonScale = 356,
        .pokemonOffset = 17,
        .trainerScale = 256,
        .trainerOffset = 0,
        .frontPic = gMonFrontPic_Revavroom,
        .frontPicSize = MON_COORDS_SIZE(64, 64),
        .frontPicYOffset = 8,
        .frontAnimFrames = sAnims_SingleFramePlaceHolder,
        //.frontAnimId = ANIM_V_SQUISH_AND_BOUNCE,
        .backPic = gMonBackPic_Revavroom,
        .backPicSize = MON_COORDS_SIZE(64, 64),
        .backPicYOffset = 16,
        //.backAnimId = BACK_ANIM_NONE,
        .palette = gMonPalette_Revavroom,
        .shinyPalette = gMonShinyPalette_Revavroom,
        .iconSprite = gMonIcon_Revavroom,
        .iconPalIndex = 0,
        .pokemonJumpType = PKMN_JUMP_TYPE_NONE,
        SHADOW(0, 7, SHADOW_SIZE_L)
        FOOTPRINT(Revavroom)
        OVERWORLD(
            sPicTable_Revavroom,
            SIZE_32x32,
            SHADOW_SIZE_M,
            TRACKS_NONE,
            sAnimTable_Following,
            gOverworldPalette_Revavroom,
            gShinyOverworldPalette_Revavroom
        )
        .levelUpLearnset = sRevavroomLevelUpLearnset,
        .teachableLearnset = sRevavroomTeachableLearnset,
    },
#endif //P_FAMILY_VAROOM

#if P_FAMILY_CYCLIZAR
    [SPECIES_CYCLIZAR] =
    {
        .baseHP        = 70,
        .baseAttack    = 95,
        .baseDefense   = 65,
        .baseSpeed     = 121,
        .baseSpAttack  = 85,
        .baseSpDefense = 65,
        .types = MON_TYPES(TYPE_DRAGON, TYPE_NORMAL),
        .catchRate = 190,
        .expYield = 175,
        .evYield_Speed = 2,
        .genderRatio = PERCENT_FEMALE(50),
        .eggCycles = 30,
        .friendship = STANDARD_FRIENDSHIP,
        .growthRate = GROWTH_MEDIUM_SLOW,
        .eggGroups = MON_EGG_GROUPS(EGG_GROUP_FIELD),
        .abilities = { ABILITY_SHED_SKIN, ABILITY_NONE, ABILITY_REGENERATOR },
        .bodyColor = BODY_COLOR_GREEN,
        .speciesName = _("Cyclizar"),
        .cryId = CRY_CYCLIZAR,
        .natDexNum = NATIONAL_DEX_CYCLIZAR,
        .categoryName = _("Mount"),
        .height = 16,
        .weight = 630,
        .description = COMPOUND_STRING(
            "It can sprint at over 70 mph while\n"
            "carrying a human. The rider's body\n"
            "heat warms Cyclizar's back and lifts\n"
            "the Pokémon's spirit."),
        .pokemonScale = 356,
        .pokemonOffset = 17,
        .trainerScale = 256,
        .trainerOffset = 0,
        .frontPic = gMonFrontPic_Cyclizar,
        .frontPicSize = MON_COORDS_SIZE(64, 64),
        .frontPicYOffset = 3,
        .frontAnimFrames = sAnims_SingleFramePlaceHolder,
        //.frontAnimId = ANIM_V_SQUISH_AND_BOUNCE,
        .backPic = gMonBackPic_Cyclizar,
        .backPicSize = MON_COORDS_SIZE(64, 64),
        .backPicYOffset = 9,
        //.backAnimId = BACK_ANIM_NONE,
        .palette = gMonPalette_Cyclizar,
        .shinyPalette = gMonShinyPalette_Cyclizar,
        .iconSprite = gMonIcon_Cyclizar,
        .iconPalIndex = 1,
        .pokemonJumpType = PKMN_JUMP_TYPE_NONE,
        SHADOW(-1, 9, SHADOW_SIZE_M)
        FOOTPRINT(Cyclizar)
        OVERWORLD(
            sPicTable_Cyclizar,
            SIZE_32x32,
            SHADOW_SIZE_M,
            TRACKS_FOOT,
            sAnimTable_Following,
            gOverworldPalette_Cyclizar,
            gShinyOverworldPalette_Cyclizar
        )
        .levelUpLearnset = sCyclizarLevelUpLearnset,
        .teachableLearnset = sCyclizarTeachableLearnset,
        .eggMoveLearnset = sCyclizarEggMoveLearnset,
    },
#endif //P_FAMILY_CYCLIZAR

#if P_FAMILY_ORTHWORM
    [SPECIES_ORTHWORM] =
    {
        .baseHP        = 70,
        .baseAttack    = 85,
        .baseDefense   = 145,
        .baseSpeed     = 65,
        .baseSpAttack  = 60,
        .baseSpDefense = 55,
        .types = MON_TYPES(TYPE_STEEL),
        .catchRate = 25,
        .expYield = 240,
        .evYield_Defense = 2,
        .genderRatio = PERCENT_FEMALE(50),
        .eggCycles = 35,
        .friendship = STANDARD_FRIENDSHIP,
        .growthRate = GROWTH_SLOW,
        .eggGroups = MON_EGG_GROUPS(EGG_GROUP_FIELD),
        .abilities = { ABILITY_EARTH_EATER, ABILITY_NONE, ABILITY_SAND_VEIL },
        .bodyColor = BODY_COLOR_PINK,
        .speciesName = _("Orthworm"),
        .cryId = CRY_ORTHWORM,
        .natDexNum = NATIONAL_DEX_ORTHWORM,
        .categoryName = _("Earthworm"),
        .height = 25,
        .weight = 3100,
        .description = COMPOUND_STRING(
            "When attacked, this Pokémon will\n"
            "wield the tendrils on its body like\n"
            "fists and pelt the opponent with a\n"
            "storm of punches."),
        .pokemonScale = 356,
        .pokemonOffset = 17,
        .trainerScale = 256,
        .trainerOffset = 0,
        .frontPic = gMonFrontPic_Orthworm,
        .frontPicSize = MON_COORDS_SIZE(64, 64),
        .frontPicYOffset = 3,
        .frontAnimFrames = sAnims_SingleFramePlaceHolder,
        //.frontAnimId = ANIM_V_SQUISH_AND_BOUNCE,
        .backPic = gMonBackPic_Orthworm,
        .backPicSize = MON_COORDS_SIZE(64, 64),
        .backPicYOffset = 0,
        //.backAnimId = BACK_ANIM_NONE,
        .palette = gMonPalette_Orthworm,
        .shinyPalette = gMonShinyPalette_Orthworm,
        .iconSprite = gMonIcon_Orthworm,
        .iconPalIndex = 0,
        .pokemonJumpType = PKMN_JUMP_TYPE_NONE,
        SHADOW(6, 10, SHADOW_SIZE_L)
        FOOTPRINT(Orthworm)
        OVERWORLD(
            sPicTable_Orthworm,
            SIZE_32x32,
            SHADOW_SIZE_M,
            TRACKS_SLITHER,
            sAnimTable_Following,
            gOverworldPalette_Orthworm,
            gShinyOverworldPalette_Orthworm
        )
        .levelUpLearnset = sOrthwormLevelUpLearnset,
        .teachableLearnset = sOrthwormTeachableLearnset,
        .eggMoveLearnset = sOrthwormEggMoveLearnset,
    },
#endif //P_FAMILY_ORTHWORM

#if P_FAMILY_GLIMMET
    [SPECIES_GLIMMET] =
    {
        .baseHP        = 48,
        .baseAttack    = 35,
        .baseDefense   = 42,
        .baseSpeed     = 60,
        .baseSpAttack  = 105,
        .baseSpDefense = 60,
        .types = MON_TYPES(TYPE_ROCK, TYPE_POISON),
        .catchRate = 70,
        .expYield = 70,
        .evYield_SpAttack = 1,
        .genderRatio = PERCENT_FEMALE(50),
        .eggCycles = 30,
        .friendship = STANDARD_FRIENDSHIP,
        .growthRate = GROWTH_MEDIUM_SLOW,
        .eggGroups = MON_EGG_GROUPS(EGG_GROUP_MINERAL),
        .abilities = { ABILITY_TOXIC_DEBRIS, ABILITY_NONE, ABILITY_CORROSION },
        .bodyColor = BODY_COLOR_BLUE,
        .speciesName = _("Glimmet"),
        .cryId = CRY_GLIMMET,
        .natDexNum = NATIONAL_DEX_GLIMMET,
        .categoryName = _("Ore"),
        .height = 7,
        .weight = 80,
        .description = COMPOUND_STRING(
            "Glimmet's toxic mineral crystals\n"
            "look just like flower petals. This\n"
            "Pokémon scatters poisonous powder like\n"
            "pollen to protect itself."),
        .pokemonScale = 356,
        .pokemonOffset = 17,
        .trainerScale = 256,
        .trainerOffset = 0,
        .frontPic = gMonFrontPic_Glimmet,
        .frontPicSize = MON_COORDS_SIZE(64, 64),
        .frontPicYOffset = 16,
        .frontAnimFrames = sAnims_SingleFramePlaceHolder,
        //.frontAnimId = ANIM_V_SQUISH_AND_BOUNCE,
        .enemyMonElevation = 11,
        .backPic = gMonBackPic_Glimmet,
        .backPicSize = MON_COORDS_SIZE(64, 64),
        .backPicYOffset = 14,
        //.backAnimId = BACK_ANIM_NONE,
        .palette = gMonPalette_Glimmet,
        .shinyPalette = gMonShinyPalette_Glimmet,
        .iconSprite = gMonIcon_Glimmet,
        .iconPalIndex = 0,
        .pokemonJumpType = PKMN_JUMP_TYPE_NONE,
        SHADOW(-2, 6, SHADOW_SIZE_S)
        FOOTPRINT(Glimmet)
        OVERWORLD(
            sPicTable_Glimmet,
            SIZE_32x32,
            SHADOW_SIZE_S,
            TRACKS_NONE,
            sAnimTable_Following,
            gOverworldPalette_Glimmet,
            gShinyOverworldPalette_Glimmet
        )
        .levelUpLearnset = sGlimmetLevelUpLearnset,
        .teachableLearnset = sGlimmetTeachableLearnset,
        .eggMoveLearnset = sGlimmetEggMoveLearnset,
        .evolutions = EVOLUTION({EVO_LEVEL, 35, SPECIES_GLIMMORA}),
    },

    [SPECIES_GLIMMORA] =
    {
        .baseHP        = 83,
        .baseAttack    = 55,
        .baseDefense   = 90,
        .baseSpeed     = 86,
        .baseSpAttack  = 130,
        .baseSpDefense = 81,
        .types = MON_TYPES(TYPE_ROCK, TYPE_POISON),
        .catchRate = 25,
        .expYield = 184,
        .evYield_SpAttack = 2,
        .genderRatio = PERCENT_FEMALE(50),
        .eggCycles = 30,
        .friendship = STANDARD_FRIENDSHIP,
        .growthRate = GROWTH_MEDIUM_SLOW,
        .eggGroups = MON_EGG_GROUPS(EGG_GROUP_MINERAL),
        .abilities = { ABILITY_TOXIC_DEBRIS, ABILITY_NONE, ABILITY_CORROSION },
        .bodyColor = BODY_COLOR_BLUE,
        .speciesName = _("Glimmora"),
        .cryId = CRY_GLIMMORA,
        .natDexNum = NATIONAL_DEX_GLIMMORA,
        .categoryName = _("Ore"),
        .height = 15,
        .weight = 450,
        .description = COMPOUND_STRING(
            "Glimmora's petals are made of\n"
            "crystallized poison energy. It has\n"
            "recently become evident that these\n"
            "petals resemble Tera Jewels."),
        .pokemonScale = 356,
        .pokemonOffset = 17,
        .trainerScale = 256,
        .trainerOffset = 0,
        .frontPic = gMonFrontPic_Glimmora,
        .frontPicSize = MON_COORDS_SIZE(64, 64),
        .frontPicYOffset = 2,
        .frontAnimFrames = sAnims_SingleFramePlaceHolder,
        //.frontAnimId = ANIM_V_SQUISH_AND_BOUNCE,
        .enemyMonElevation = 8,
        .backPic = gMonBackPic_Glimmora,
        .backPicSize = MON_COORDS_SIZE(64, 64),
        .backPicYOffset = 11,
        //.backAnimId = BACK_ANIM_NONE,
        .palette = gMonPalette_Glimmora,
        .shinyPalette = gMonShinyPalette_Glimmora,
        .iconSprite = gMonIcon_Glimmora,
        .iconPalIndex = 0,
        .pokemonJumpType = PKMN_JUMP_TYPE_NONE,
        SHADOW(-3, 17, SHADOW_SIZE_M)
        FOOTPRINT(Glimmora)
        OVERWORLD(
            sPicTable_Glimmora,
            SIZE_32x32,
            SHADOW_SIZE_M,
            TRACKS_NONE,
            sAnimTable_Following,
            gOverworldPalette_Glimmora,
            gShinyOverworldPalette_Glimmora
        )
        .levelUpLearnset = sGlimmoraLevelUpLearnset,
        .teachableLearnset = sGlimmoraTeachableLearnset,
    },
#endif //P_FAMILY_GLIMMET

#if P_FAMILY_GREAVARD
    [SPECIES_GREAVARD] =
    {
        .baseHP        = 50,
        .baseAttack    = 61,
        .baseDefense   = 60,
        .baseSpeed     = 34,
        .baseSpAttack  = 30,
        .baseSpDefense = 55,
        .types = MON_TYPES(TYPE_GHOST),
        .catchRate = 120,
        .expYield = 58,
        .evYield_Attack = 1,
        .genderRatio = PERCENT_FEMALE(50),
        .eggCycles = 20,
        .friendship = STANDARD_FRIENDSHIP,
        .growthRate = GROWTH_MEDIUM_SLOW,
        .eggGroups = MON_EGG_GROUPS(EGG_GROUP_FIELD),
        .abilities = { ABILITY_PICKUP, ABILITY_NONE, ABILITY_FLUFFY },
        .bodyColor = BODY_COLOR_WHITE,
        .speciesName = _("Greavard"),
        .cryId = CRY_GREAVARD,
        .natDexNum = NATIONAL_DEX_GREAVARD,
        .categoryName = _("Ghost Dog"),
        .height = 6,
        .weight = 350,
        .description = COMPOUND_STRING(
            "This friendly Pokémon doesn't like\n"
            "being alone. Pay it even the\n"
            "slightest bit of attention, and it will\n"
            "follow you forever."),
        .pokemonScale = 356,
        .pokemonOffset = 17,
        .trainerScale = 256,
        .trainerOffset = 0,
        .frontPic = gMonFrontPic_Greavard,
        .frontPicSize = MON_COORDS_SIZE(64, 64),
        .frontPicYOffset = 11,
        .frontAnimFrames = sAnims_SingleFramePlaceHolder,
        //.frontAnimId = ANIM_V_SQUISH_AND_BOUNCE,
        .backPic = gMonBackPic_Greavard,
        .backPicSize = MON_COORDS_SIZE(64, 64),
        .backPicYOffset = 4,
        //.backAnimId = BACK_ANIM_NONE,
        .palette = gMonPalette_Greavard,
        .shinyPalette = gMonShinyPalette_Greavard,
        .iconSprite = gMonIcon_Greavard,
        .iconPalIndex = 0,
        .pokemonJumpType = PKMN_JUMP_TYPE_NORMAL,
        SHADOW(3, 2, SHADOW_SIZE_M)
        FOOTPRINT(Greavard)
        OVERWORLD(
            sPicTable_Greavard,
            SIZE_32x32,
            SHADOW_SIZE_S,
            TRACKS_FOOT,
            sAnimTable_Following,
            gOverworldPalette_Greavard,
            gShinyOverworldPalette_Greavard
        )
        .levelUpLearnset = sGreavardLevelUpLearnset,
        .teachableLearnset = sGreavardTeachableLearnset,
        .eggMoveLearnset = sGreavardEggMoveLearnset,
        .evolutions = EVOLUTION({EVO_LEVEL, 30, SPECIES_HOUNDSTONE, CONDITIONS({IF_TIME, TIME_NIGHT})}),
    },

    [SPECIES_HOUNDSTONE] =
    {
        .baseHP        = 72,
        .baseAttack    = 101,
        .baseDefense   = 100,
        .baseSpeed     = 68,
        .baseSpAttack  = 50,
        .baseSpDefense = 97,
        .types = MON_TYPES(TYPE_GHOST),
        .catchRate = 60,
        .expYield = 171,
        .evYield_Attack = 2,
        .genderRatio = PERCENT_FEMALE(50),
        .eggCycles = 20,
        .friendship = STANDARD_FRIENDSHIP,
        .growthRate = GROWTH_MEDIUM_SLOW,
        .eggGroups = MON_EGG_GROUPS(EGG_GROUP_FIELD),
        .abilities = { ABILITY_SAND_RUSH, ABILITY_NONE, ABILITY_FLUFFY },
        .bodyColor = BODY_COLOR_WHITE,
        .speciesName = _("Houndstone"),
        .cryId = CRY_HOUNDSTONE,
        .natDexNum = NATIONAL_DEX_HOUNDSTONE,
        .categoryName = _("Ghost Dog"),
        .height = 20,
        .weight = 150,
        .description = COMPOUND_STRING(
            "Houndstone spends most of its\n"
            "time sleeping in graveyards. Among all\n"
            "the dog Pokémon, this one is most\n"
            "loyal to its master."),
        .pokemonScale = 356,
        .pokemonOffset = 17,
        .trainerScale = 256,
        .trainerOffset = 0,
        .frontPic = gMonFrontPic_Houndstone,
        .frontPicSize = MON_COORDS_SIZE(64, 64),
        .frontPicYOffset = 5,
        .frontAnimFrames = sAnims_SingleFramePlaceHolder,
        //.frontAnimId = ANIM_V_SQUISH_AND_BOUNCE,
        .backPic = gMonBackPic_Houndstone,
        .backPicSize = MON_COORDS_SIZE(64, 64),
        .backPicYOffset = 7,
        //.backAnimId = BACK_ANIM_NONE,
        .palette = gMonPalette_Houndstone,
        .shinyPalette = gMonShinyPalette_Houndstone,
        .iconSprite = gMonIcon_Houndstone,
        .iconPalIndex = 2,
        .pokemonJumpType = PKMN_JUMP_TYPE_NONE,
        SHADOW(4, 6, SHADOW_SIZE_L)
        FOOTPRINT(Houndstone)
        OVERWORLD(
            sPicTable_Houndstone,
            SIZE_32x32,
            SHADOW_SIZE_M,
            TRACKS_FOOT,
            sAnimTable_Following,
            gOverworldPalette_Houndstone,
            gShinyOverworldPalette_Houndstone
        )
        .levelUpLearnset = sHoundstoneLevelUpLearnset,
        .teachableLearnset = sHoundstoneTeachableLearnset,
    },
#endif //P_FAMILY_GREAVARD

#if P_FAMILY_FLAMIGO
    [SPECIES_FLAMIGO] =
    {
        .baseHP        = 82,
        .baseAttack    = 115,
        .baseDefense   = 74,
        .baseSpeed     = 90,
        .baseSpAttack  = 75,
        .baseSpDefense = 64,
        .types = MON_TYPES(TYPE_FLYING, TYPE_FIGHTING),
        .catchRate = 100,
        .expYield = 175,
        .evYield_Attack = 2,
        .genderRatio = PERCENT_FEMALE(50),
        .eggCycles = 20,
        .friendship = STANDARD_FRIENDSHIP,
        .growthRate = GROWTH_MEDIUM_SLOW,
        .eggGroups = MON_EGG_GROUPS(EGG_GROUP_FLYING),
        .abilities = { ABILITY_SCRAPPY, ABILITY_TANGLED_FEET, ABILITY_COSTAR },
        .bodyColor = BODY_COLOR_PINK,
        .speciesName = _("Flamigo"),
        .cryId = CRY_FLAMIGO,
        .natDexNum = NATIONAL_DEX_FLAMIGO,
        .categoryName = _("Synchronize"),
        .height = 16,
        .weight = 370,
        .description = COMPOUND_STRING(
            "Thanks to a behavior of theirs\n"
            "known as “synchronizing,” an entire\n"
            "flock of these Pokémon can attack\n"
            "simultaneously in perfect harmony."),
        .pokemonScale = 356,
        .pokemonOffset = 17,
        .trainerScale = 256,
        .trainerOffset = 0,
        .frontPic = gMonFrontPic_Flamigo,
        .frontPicSize = MON_COORDS_SIZE(64, 64),
        .frontPicYOffset = 2,
        .frontAnimFrames = sAnims_SingleFramePlaceHolder,
        //.frontAnimId = ANIM_V_SQUISH_AND_BOUNCE,
        .backPic = gMonBackPic_Flamigo,
        .backPicSize = MON_COORDS_SIZE(64, 64),
        .backPicYOffset = 3,
        //.backAnimId = BACK_ANIM_NONE,
        .palette = gMonPalette_Flamigo,
        .shinyPalette = gMonShinyPalette_Flamigo,
        .iconSprite = gMonIcon_Flamigo,
        .iconPalIndex = 1,
        .pokemonJumpType = PKMN_JUMP_TYPE_NONE,
        SHADOW(0, 12, SHADOW_SIZE_S)
        FOOTPRINT(Flamigo)
        OVERWORLD(
            sPicTable_Flamigo,
            SIZE_32x32,
            SHADOW_SIZE_S,
            TRACKS_FOOT,
            sAnimTable_Following,
            gOverworldPalette_Flamigo,
            gShinyOverworldPalette_Flamigo
        )
        .levelUpLearnset = sFlamigoLevelUpLearnset,
        .teachableLearnset = sFlamigoTeachableLearnset,
        .eggMoveLearnset = sFlamigoEggMoveLearnset,
    },
#endif //P_FAMILY_FLAMIGO

#if P_FAMILY_CETODDLE
    [SPECIES_CETODDLE] =
    {
        .baseHP        = 108,
        .baseAttack    = 68,
        .baseDefense   = 45,
        .baseSpeed     = 43,
        .baseSpAttack  = 30,
        .baseSpDefense = 40,
        .types = MON_TYPES(TYPE_ICE),
        .catchRate = 150,
        .expYield = 67,
        .evYield_HP = 1,
        .genderRatio = PERCENT_FEMALE(50),
        .eggCycles = 25,
        .friendship = STANDARD_FRIENDSHIP,
        .growthRate = GROWTH_MEDIUM_SLOW,
        .eggGroups = MON_EGG_GROUPS(EGG_GROUP_FIELD),
        .abilities = { ABILITY_THICK_FAT, ABILITY_SNOW_CLOAK, ABILITY_SHEER_FORCE },
        .bodyColor = BODY_COLOR_WHITE,
        .speciesName = _("Cetoddle"),
        .cryId = CRY_CETODDLE,
        .natDexNum = NATIONAL_DEX_CETODDLE,
        .categoryName = _("Terra Whale"),
        .height = 12,
        .weight = 450,
        .description = COMPOUND_STRING(
            "This species left the ocean and\n"
            "began living on land a very long time\n"
            "ago. It seems to be closely related\n"
            "to Wailmer."),
        .pokemonScale = 356,
        .pokemonOffset = 17,
        .trainerScale = 256,
        .trainerOffset = 0,
        .frontPic = gMonFrontPic_Cetoddle,
        .frontPicSize = MON_COORDS_SIZE(64, 64),
        .frontPicYOffset = 14,
        .frontAnimFrames = sAnims_SingleFramePlaceHolder,
        //.frontAnimId = ANIM_V_SQUISH_AND_BOUNCE,
        .backPic = gMonBackPic_Cetoddle,
        .backPicSize = MON_COORDS_SIZE(64, 64),
        .backPicYOffset = 16,
        //.backAnimId = BACK_ANIM_NONE,
        .palette = gMonPalette_Cetoddle,
        .shinyPalette = gMonShinyPalette_Cetoddle,
        .iconSprite = gMonIcon_Cetoddle,
        .iconPalIndex = 0,
        .pokemonJumpType = PKMN_JUMP_TYPE_NONE,
        SHADOW(2, 0, SHADOW_SIZE_M)
        FOOTPRINT(Cetoddle)
        OVERWORLD(
            sPicTable_Cetoddle,
            SIZE_32x32,
            SHADOW_SIZE_S,
            TRACKS_FOOT,
            sAnimTable_Following,
            gOverworldPalette_Cetoddle,
            gShinyOverworldPalette_Cetoddle
        )
        .levelUpLearnset = sCetoddleLevelUpLearnset,
        .teachableLearnset = sCetoddleTeachableLearnset,
        .eggMoveLearnset = sCetoddleEggMoveLearnset,
        .evolutions = EVOLUTION({EVO_ITEM, ITEM_ICE_STONE, SPECIES_CETITAN}),
    },

    [SPECIES_CETITAN] =
    {
        .baseHP        = 170,
        .baseAttack    = 113,
        .baseDefense   = 65,
        .baseSpeed     = 73,
        .baseSpAttack  = 45,
        .baseSpDefense = 55,
        .types = MON_TYPES(TYPE_ICE),
        .catchRate = 50,
        .expYield = 182,
        .evYield_HP = 2,
        .genderRatio = PERCENT_FEMALE(50),
        .eggCycles = 25,
        .friendship = STANDARD_FRIENDSHIP,
        .growthRate = GROWTH_MEDIUM_SLOW,
        .eggGroups = MON_EGG_GROUPS(EGG_GROUP_FIELD),
        .abilities = { ABILITY_THICK_FAT, ABILITY_SLUSH_RUSH, ABILITY_SHEER_FORCE },
        .bodyColor = BODY_COLOR_WHITE,
        .speciesName = _("Cetitan"),
        .cryId = CRY_CETITAN,
        .natDexNum = NATIONAL_DEX_CETITAN,
        .categoryName = _("Terra Whale"),
        .height = 45,
        .weight = 7000,
        .description = COMPOUND_STRING(
            "Ice energy builds up in the horn on\n"
            "its upper jaw, causing the horn to\n"
            "reach cryogenic temperatures that\n"
            "freeze its surroundings."),
        .pokemonScale = 356,
        .pokemonOffset = 17,
        .trainerScale = 256,
        .trainerOffset = 0,
        .frontPic = gMonFrontPic_Cetitan,
        .frontPicSize = MON_COORDS_SIZE(64, 64),
        .frontPicYOffset = 3,
        .frontAnimFrames = sAnims_SingleFramePlaceHolder,
        //.frontAnimId = ANIM_V_SQUISH_AND_BOUNCE,
        .backPic = gMonBackPic_Cetitan,
        .backPicSize = MON_COORDS_SIZE(64, 64),
        .backPicYOffset = 13,
        //.backAnimId = BACK_ANIM_NONE,
        .palette = gMonPalette_Cetitan,
        .shinyPalette = gMonShinyPalette_Cetitan,
        .iconSprite = gMonIcon_Cetitan,
        .iconPalIndex = 0,
        .pokemonJumpType = PKMN_JUMP_TYPE_NONE,
        SHADOW(-1, 10, SHADOW_SIZE_XL_BATTLE_ONLY)
        FOOTPRINT(Cetitan)
        OVERWORLD(
            sPicTable_Cetitan,
            SIZE_32x32,
            SHADOW_SIZE_M,
            TRACKS_FOOT,
            sAnimTable_Following,
            gOverworldPalette_Cetitan,
            gShinyOverworldPalette_Cetitan
        )
        .levelUpLearnset = sCetitanLevelUpLearnset,
        .teachableLearnset = sCetitanTeachableLearnset,
    },
#endif //P_FAMILY_CETODDLE

#if P_FAMILY_VELUZA
    [SPECIES_VELUZA] =
    {
        .baseHP        = 90,
        .baseAttack    = 102,
        .baseDefense   = 73,
        .baseSpeed     = 70,
        .baseSpAttack  = 78,
        .baseSpDefense = 65,
        .types = MON_TYPES(TYPE_WATER, TYPE_PSYCHIC),
        .catchRate = 100,
        .expYield = 167,
        .evYield_Attack = 2,
        .genderRatio = PERCENT_FEMALE(50),
        .eggCycles = 20,
        .friendship = STANDARD_FRIENDSHIP,
        .growthRate = GROWTH_FAST,
        .eggGroups = MON_EGG_GROUPS(EGG_GROUP_WATER_2),
        .abilities = { ABILITY_MOLD_BREAKER, ABILITY_NONE, ABILITY_SHARPNESS },
        .bodyColor = BODY_COLOR_GRAY,
        .speciesName = _("Veluza"),
        .cryId = CRY_VELUZA,
        .natDexNum = NATIONAL_DEX_VELUZA,
        .categoryName = _("Jettison"),
        .height = 25,
        .weight = 900,
        .description = COMPOUND_STRING(
            "Veluza has excellent regenerative\n"
            "capabilities. It sheds spare flesh\n"
            "from its body to boost its agility,\n"
            "then charges at its prey."),
        .pokemonScale = 356,
        .pokemonOffset = 17,
        .trainerScale = 256,
        .trainerOffset = 0,
        .frontPic = gMonFrontPic_Veluza,
        .frontPicSize = MON_COORDS_SIZE(64, 64),
        .frontPicYOffset = 11,
        .frontAnimFrames = sAnims_SingleFramePlaceHolder,
        //.frontAnimId = ANIM_V_SQUISH_AND_BOUNCE,
        .enemyMonElevation = 5,
        .backPic = gMonBackPic_Veluza,
        .backPicSize = MON_COORDS_SIZE(64, 64),
        .backPicYOffset = 14,
        //.backAnimId = BACK_ANIM_NONE,
        .palette = gMonPalette_Veluza,
        .shinyPalette = gMonShinyPalette_Veluza,
        .iconSprite = gMonIcon_Veluza,
        .iconPalIndex = 1,
        .pokemonJumpType = PKMN_JUMP_TYPE_NONE,
        SHADOW(0, 5, SHADOW_SIZE_M)
        FOOTPRINT(Veluza)
        OVERWORLD(
            sPicTable_Veluza,
            SIZE_32x32,
            SHADOW_SIZE_S,
            TRACKS_NONE,
            sAnimTable_Following,
            gOverworldPalette_Veluza,
            gShinyOverworldPalette_Veluza
        )
        .levelUpLearnset = sVeluzaLevelUpLearnset,
        .teachableLearnset = sVeluzaTeachableLearnset,
        .eggMoveLearnset = sVeluzaEggMoveLearnset,
    },
#endif //P_FAMILY_VELUZA

#if P_FAMILY_DONDOZO
    [SPECIES_DONDOZO] =
    {
        .baseHP        = 150,
        .baseAttack    = 100,
        .baseDefense   = 115,
        .baseSpeed     = 35,
        .baseSpAttack  = 65,
        .baseSpDefense = 65,
        .types = MON_TYPES(TYPE_WATER),
        .catchRate = 25,
        .expYield = 265,
        .evYield_HP = 3,
        .genderRatio = PERCENT_FEMALE(50),
        .eggCycles = 40,
        .friendship = STANDARD_FRIENDSHIP,
        .growthRate = GROWTH_SLOW,
        .eggGroups = MON_EGG_GROUPS(EGG_GROUP_WATER_2),
        .abilities = { ABILITY_UNAWARE, ABILITY_OBLIVIOUS, ABILITY_WATER_VEIL },
        .bodyColor = BODY_COLOR_BLUE,
        .speciesName = _("Dondozo"),
        .cryId = CRY_DONDOZO,
        .natDexNum = NATIONAL_DEX_DONDOZO,
        .categoryName = _("Big Catfish"),
        .height = 120,
        .weight = 2200,
        .description = COMPOUND_STRING(
            "It treats Tatsugiri like its boss\n"
            "and follows it loyally. Though\n"
            "powerful, Dondozo is apparently not very\n"
            "smart."),
        .pokemonScale = 356,
        .pokemonOffset = 17,
        .trainerScale = 256,
        .trainerOffset = 0,
        .frontPic = gMonFrontPic_Dondozo,
        .frontPicSize = MON_COORDS_SIZE(64, 64),
        .frontPicYOffset = 4,
        .frontAnimFrames = sAnims_SingleFramePlaceHolder,
        //.frontAnimId = ANIM_V_SQUISH_AND_BOUNCE,
        .enemyMonElevation = 1,
        .backPic = gMonBackPic_Dondozo,
        .backPicSize = MON_COORDS_SIZE(64, 64),
        .backPicYOffset = 11,
        //.backAnimId = BACK_ANIM_NONE,
        .palette = gMonPalette_Dondozo,
        .shinyPalette = gMonShinyPalette_Dondozo,
        .iconSprite = gMonIcon_Dondozo,
        .iconPalIndex = 0,
        .pokemonJumpType = PKMN_JUMP_TYPE_NONE,
        SHADOW(-1, 8, SHADOW_SIZE_XL_BATTLE_ONLY)
        FOOTPRINT(Dondozo)
        OVERWORLD(
            sPicTable_Dondozo,
            SIZE_64x64,
            SHADOW_SIZE_L,
            TRACKS_NONE,
            sAnimTable_Following,
            gOverworldPalette_Dondozo,
            gShinyOverworldPalette_Dondozo
        )
        .levelUpLearnset = sDondozoLevelUpLearnset,
        .teachableLearnset = sDondozoTeachableLearnset,
        .eggMoveLearnset = sDondozoEggMoveLearnset,
    },
#endif //P_FAMILY_DONDOZO

#if P_FAMILY_TATSUGIRI
    [SPECIES_TATSUGIRI_CURLY] =
    {
        .baseHP        = 68,
        .baseAttack    = 50,
        .baseDefense   = 60,
        .baseSpeed     = 82,
        .baseSpAttack  = 120,
        .baseSpDefense = 95,
        .types = MON_TYPES(TYPE_DRAGON, TYPE_WATER),
        .catchRate = 100,
        .expYield = 166,
        .evYield_SpAttack = 2,
        .genderRatio = PERCENT_FEMALE(50),
        .eggCycles = 35,
        .friendship = STANDARD_FRIENDSHIP,
        .growthRate = GROWTH_MEDIUM_SLOW,
        .eggGroups = MON_EGG_GROUPS(EGG_GROUP_WATER_2),
        .abilities = { ABILITY_COMMANDER, ABILITY_NONE, ABILITY_STORM_DRAIN },
        .bodyColor = BODY_COLOR_RED,
        .speciesName = _("Tatsugiri"),
        .cryId = CRY_TATSUGIRI_CURLY,
        .natDexNum = NATIONAL_DEX_TATSUGIRI,
        .categoryName = _("Mimicry"),
        .height = 3,
        .weight = 80,
        .description = COMPOUND_STRING(
            "This is a small dragon Pokémon. It\n"
            "lives inside the mouth of Dondozo to\n"
            "protect itself from enemies on the\n"
            "outside."),
        .pokemonScale = 356,
        .pokemonOffset = 17,
        .trainerScale = 256,
        .trainerOffset = 0,
        .frontPic = gMonFrontPic_TatsugiriCurly,
        .frontPicSize = MON_COORDS_SIZE(64, 64),
        .frontPicYOffset = 14,
        .frontAnimFrames = sAnims_SingleFramePlaceHolder,
        /*.frontAnimId = ANIM_V_SQUISH_AND_BOUNCE,*/
        .backPic = gMonBackPic_TatsugiriCurly,
        .backPicSize = MON_COORDS_SIZE(64, 64),
        .backPicYOffset = 17,
        /*.backAnimId = BACK_ANIM_NONE,*/
        .palette = gMonPalette_TatsugiriCurly,
        .shinyPalette = gMonShinyPalette_TatsugiriCurly,
        .iconSprite = gMonIcon_TatsugiriCurly,
        .iconPalIndex = 0,
        .pokemonJumpType = PKMN_JUMP_TYPE_FAST,
        SHADOW(-2, -1, SHADOW_SIZE_S)
        FOOTPRINT(Tatsugiri)
        OVERWORLD(
            sPicTable_TatsugiriCurly,
            SIZE_32x32,
            SHADOW_SIZE_S,
            TRACKS_SLITHER,
            sAnimTable_Following,
            gOverworldPalette_TatsugiriCurly,
            gShinyOverworldPalette_TatsugiriCurly
        )
        .levelUpLearnset = sTatsugiriLevelUpLearnset,
        .teachableLearnset = sTatsugiriTeachableLearnset,
        .eggMoveLearnset = sTatsugiriEggMoveLearnset,
        .formSpeciesIdTable = sTatsugiriFormSpeciesIdTable,
    },

    [SPECIES_TATSUGIRI_DROOPY] =
    {
        .baseHP        = 68,
        .baseAttack    = 50,
        .baseDefense   = 60,
        .baseSpeed     = 82,
        .baseSpAttack  = 120,
        .baseSpDefense = 95,
        .types = MON_TYPES(TYPE_DRAGON, TYPE_WATER),
        .catchRate = 100,
        .expYield = 166,
        .evYield_SpAttack = 2,
        .genderRatio = PERCENT_FEMALE(50),
        .eggCycles = 35,
        .friendship = STANDARD_FRIENDSHIP,
        .growthRate = GROWTH_MEDIUM_SLOW,
        .eggGroups = MON_EGG_GROUPS(EGG_GROUP_WATER_2),
        .abilities = { ABILITY_COMMANDER, ABILITY_NONE, ABILITY_STORM_DRAIN },
        .bodyColor = BODY_COLOR_PINK,
        .speciesName = _("Tatsugiri"),
        .cryId = CRY_TATSUGIRI_DROOPY,
        .natDexNum = NATIONAL_DEX_TATSUGIRI,
        .categoryName = _("Mimicry"),
        .height = 3,
        .weight = 80,
        .description = COMPOUND_STRING(
            "This Pokémon tricks its opponents\n"
            "by playing dead. It is small and\n"
            "weak, but it uses its smarts to survive."),
        .pokemonScale = 356,
        .pokemonOffset = 17,
        .trainerScale = 256,
        .trainerOffset = 0,
        .frontPic = gMonFrontPic_TatsugiriDroopy,
        .frontPicSize = MON_COORDS_SIZE(64, 64),
        .frontPicYOffset = 14,
        .frontAnimFrames = sAnims_SingleFramePlaceHolder,
        /*.frontAnimId = ANIM_V_SQUISH_AND_BOUNCE,*/
        .backPic = gMonBackPic_TatsugiriDroopy,
        .backPicSize = MON_COORDS_SIZE(64, 64),
        .backPicYOffset = 17,
        /*.backAnimId = BACK_ANIM_NONE,*/
        .palette = gMonPalette_TatsugiriDroopy,
        .shinyPalette = gMonShinyPalette_TatsugiriDroopy,
        .iconSprite = gMonIcon_TatsugiriDroopy,
        .iconPalIndex = 0,
        .pokemonJumpType = PKMN_JUMP_TYPE_FAST,
        SHADOW(-2, -1, SHADOW_SIZE_S)
        FOOTPRINT(Tatsugiri)
        OVERWORLD(
            sPicTable_TatsugiriDroopy,
            SIZE_32x32,
            SHADOW_SIZE_S,
            TRACKS_SLITHER,
            sAnimTable_Following,
            gOverworldPalette_TatsugiriDroopy,
            gShinyOverworldPalette_TatsugiriDroopy
        )
        .levelUpLearnset = sTatsugiriLevelUpLearnset,
        .teachableLearnset = sTatsugiriTeachableLearnset,
        .eggMoveLearnset = sTatsugiriEggMoveLearnset,
        .formSpeciesIdTable = sTatsugiriFormSpeciesIdTable,
    },

    [SPECIES_TATSUGIRI_STRETCHY] =
    {
        .baseHP        = 68,
        .baseAttack    = 50,
        .baseDefense   = 60,
        .baseSpeed     = 82,
        .baseSpAttack  = 120,
        .baseSpDefense = 95,
        .types = MON_TYPES(TYPE_DRAGON, TYPE_WATER),
        .catchRate = 100,
        .expYield = 166,
        .evYield_SpAttack = 2,
        .genderRatio = PERCENT_FEMALE(50),
        .eggCycles = 35,
        .friendship = STANDARD_FRIENDSHIP,
        .growthRate = GROWTH_MEDIUM_SLOW,
        .eggGroups = MON_EGG_GROUPS(EGG_GROUP_WATER_2),
        .abilities = { ABILITY_COMMANDER, ABILITY_NONE, ABILITY_STORM_DRAIN },
        .bodyColor = BODY_COLOR_YELLOW,
        .speciesName = _("Tatsugiri"),
        .cryId = CRY_TATSUGIRI_STRETCHY,
        .natDexNum = NATIONAL_DEX_TATSUGIRI,
        .categoryName = _("Mimicry"),
        .height = 3,
        .weight = 80,
        .description = COMPOUND_STRING(
            "It's one of the most intelligent\n"
            "dragon Pokémon. It camouflages itself\n"
            "by inflating its throat sac."),
        .pokemonScale = 356,
        .pokemonOffset = 17,
        .trainerScale = 256,
        .trainerOffset = 0,
        .frontPic = gMonFrontPic_TatsugiriStretchy,
        .frontPicSize = MON_COORDS_SIZE(64, 64),
        .frontPicYOffset = 14,
        .frontAnimFrames = sAnims_SingleFramePlaceHolder,
        /*.frontAnimId = ANIM_V_SQUISH_AND_BOUNCE,*/
        .backPic = gMonBackPic_TatsugiriStretchy,
        .backPicSize = MON_COORDS_SIZE(64, 64),
        .backPicYOffset = 17,
        /*.backAnimId = BACK_ANIM_NONE,*/
        .palette = gMonPalette_TatsugiriStretchy,
        .shinyPalette = gMonShinyPalette_TatsugiriStretchy,
        .iconSprite = gMonIcon_TatsugiriStretchy,
        .iconPalIndex = 0,
        .pokemonJumpType = PKMN_JUMP_TYPE_FAST,
        SHADOW(-2, -1, SHADOW_SIZE_S)
        FOOTPRINT(Tatsugiri)
        OVERWORLD(
            sPicTable_TatsugiriStretchy,
            SIZE_32x32,
            SHADOW_SIZE_S,
            TRACKS_SLITHER,
            sAnimTable_Following,
            gOverworldPalette_TatsugiriStretchy,
            gShinyOverworldPalette_TatsugiriStretchy
        )
        .levelUpLearnset = sTatsugiriLevelUpLearnset,
        .teachableLearnset = sTatsugiriTeachableLearnset,
        .eggMoveLearnset = sTatsugiriEggMoveLearnset,
        .formSpeciesIdTable = sTatsugiriFormSpeciesIdTable,
    },
#endif //P_FAMILY_TATSUGIRI

#if P_FAMILY_GREAT_TUSK
    [SPECIES_GREAT_TUSK] =
    {
        .baseHP        = 115,
        .baseAttack    = 131,
        .baseDefense   = 131,
        .baseSpeed     = 87,
        .baseSpAttack  = 53,
        .baseSpDefense = 53,
        .types = MON_TYPES(TYPE_GROUND, TYPE_FIGHTING),
        .catchRate = 30,
        .expYield = 285,
        .evYield_Attack = 3,
        .itemRare = ITEM_BOOSTER_ENERGY,
        .genderRatio = MON_GENDERLESS,
        .eggCycles = 50,
        .friendship = 0,
        .growthRate = GROWTH_SLOW,
        .eggGroups = MON_EGG_GROUPS(EGG_GROUP_NO_EGGS_DISCOVERED),
        .abilities = { ABILITY_PROTOSYNTHESIS, ABILITY_NONE, ABILITY_NONE },
        .bodyColor = BODY_COLOR_PURPLE,
        .speciesName = _("Great Tusk"),
        .cryId = CRY_GREAT_TUSK,
        .natDexNum = NATIONAL_DEX_GREAT_TUSK,
        .categoryName = _("Paradox"),
        .height = 22,
        .weight = 3200,
        .description = COMPOUND_STRING(
            "Sightings of this Pokémon have\n"
            "occurred in recent years. The name\n"
            "Great Tusk was taken from a creature\n"
            "listed in a certain book."),
        .pokemonScale = 356,
        .pokemonOffset = 17,
        .trainerScale = 256,
        .trainerOffset = 0,
        .frontPic = gMonFrontPic_GreatTusk,
        .frontPicSize = MON_COORDS_SIZE(64, 64),
        .frontPicYOffset = 0,
        .frontAnimFrames = sAnims_SingleFramePlaceHolder,
        //.frontAnimId = ANIM_V_SQUISH_AND_BOUNCE,
        .backPic = gMonBackPic_GreatTusk,
        .backPicSize = MON_COORDS_SIZE(64, 64),
        .backPicYOffset = 9,
        //.backAnimId = BACK_ANIM_NONE,
        .palette = gMonPalette_GreatTusk,
        .shinyPalette = gMonShinyPalette_GreatTusk,
        .iconSprite = gMonIcon_GreatTusk,
        .iconPalIndex = 0,
<<<<<<< HEAD
        .pokemonJumpType = PKMN_JUMP_TYPE_NONE,
        SHADOW(3, 6, SHADOW_SIZE_L)
=======
        SHADOW(2, 13, SHADOW_SIZE_XL_BATTLE_ONLY)
>>>>>>> 8ec998ab
        FOOTPRINT(GreatTusk)
        OVERWORLD(
            sPicTable_GreatTusk,
            SIZE_32x32,
            SHADOW_SIZE_M,
            TRACKS_FOOT,
            sAnimTable_Following,
            gOverworldPalette_GreatTusk,
            gShinyOverworldPalette_GreatTusk
        )
        .isParadox = TRUE,
        .levelUpLearnset = sGreatTuskLevelUpLearnset,
        .teachableLearnset = sGreatTuskTeachableLearnset,
    },
#endif //P_FAMILY_GREAT_TUSK

#if P_FAMILY_SCREAM_TAIL
    [SPECIES_SCREAM_TAIL] =
    {
        .baseHP        = 115,
        .baseAttack    = 65,
        .baseDefense   = 99,
        .baseSpeed     = 111,
        .baseSpAttack  = 65,
        .baseSpDefense = 115,
        .types = MON_TYPES(TYPE_FAIRY, TYPE_PSYCHIC),
        .catchRate = 50,
        .expYield = 285,
        .evYield_HP = 3,
        .itemRare = ITEM_BOOSTER_ENERGY,
        .genderRatio = MON_GENDERLESS,
        .eggCycles = 50,
        .friendship = 0,
        .growthRate = GROWTH_SLOW,
        .eggGroups = MON_EGG_GROUPS(EGG_GROUP_NO_EGGS_DISCOVERED),
        .abilities = { ABILITY_PROTOSYNTHESIS, ABILITY_NONE, ABILITY_NONE },
        .bodyColor = BODY_COLOR_PINK,
        .speciesName = _("Scream Tail"),
        .cryId = CRY_SCREAM_TAIL,
        .natDexNum = NATIONAL_DEX_SCREAM_TAIL,
        .categoryName = _("Paradox"),
        .height = 12,
        .weight = 80,
        .description = COMPOUND_STRING(
            "There has been only one reported\n"
            "sighting of this Pokémon. It\n"
            "resembles a mysterious creature depicted\n"
            "in an old expedition journal."),
        .pokemonScale = 356,
        .pokemonOffset = 17,
        .trainerScale = 256,
        .trainerOffset = 0,
        .frontPic = gMonFrontPic_ScreamTail,
        .frontPicSize = MON_COORDS_SIZE(64, 64),
        .frontPicYOffset = 10,
        .frontAnimFrames = sAnims_SingleFramePlaceHolder,
        //.frontAnimId = ANIM_V_SQUISH_AND_BOUNCE,
        .backPic = gMonBackPic_ScreamTail,
        .backPicSize = MON_COORDS_SIZE(64, 64),
        .backPicYOffset = 10,
        //.backAnimId = BACK_ANIM_NONE,
        .palette = gMonPalette_ScreamTail,
        .shinyPalette = gMonShinyPalette_ScreamTail,
        .iconSprite = gMonIcon_ScreamTail,
        .iconPalIndex = 0,
        .pokemonJumpType = PKMN_JUMP_TYPE_NONE,
        SHADOW(0, 3, SHADOW_SIZE_L)
        FOOTPRINT(ScreamTail)
        OVERWORLD(
            sPicTable_ScreamTail,
            SIZE_32x32,
            SHADOW_SIZE_M,
            TRACKS_FOOT,
            sAnimTable_Following,
            gOverworldPalette_ScreamTail,
            gShinyOverworldPalette_ScreamTail
        )
        .isParadox = TRUE,
        .levelUpLearnset = sScreamTailLevelUpLearnset,
        .teachableLearnset = sScreamTailTeachableLearnset,
    },
#endif //P_FAMILY_SCREAM_TAIL

#if P_FAMILY_BRUTE_BONNET
    [SPECIES_BRUTE_BONNET] =
    {
        .baseHP        = 111,
        .baseAttack    = 127,
        .baseDefense   = 99,
        .baseSpeed     = 55,
        .baseSpAttack  = 79,
        .baseSpDefense = 99,
        .types = MON_TYPES(TYPE_GRASS, TYPE_DARK),
        .catchRate = 50,
        .expYield = 285,
        .evYield_Attack = 3,
        .itemRare = ITEM_BOOSTER_ENERGY,
        .genderRatio = MON_GENDERLESS,
        .eggCycles = 50,
        .friendship = 0,
        .growthRate = GROWTH_SLOW,
        .eggGroups = MON_EGG_GROUPS(EGG_GROUP_NO_EGGS_DISCOVERED),
        .abilities = { ABILITY_PROTOSYNTHESIS, ABILITY_NONE, ABILITY_NONE },
        .bodyColor = BODY_COLOR_WHITE,
        .speciesName = _("Brute Bonnet"),
        .cryId = CRY_BRUTE_BONNET,
        .natDexNum = NATIONAL_DEX_BRUTE_BONNET,
        .categoryName = _("Paradox"),
        .height = 12,
        .weight = 210,
        .description = COMPOUND_STRING(
            "It bears a slight resemblance to a\n"
            "Pokémon described in a dubious\n"
            "magazine as a cross between a dinosaur\n"
            "and a mushroom."),
        .pokemonScale = 356,
        .pokemonOffset = 17,
        .trainerScale = 256,
        .trainerOffset = 0,
        .frontPic = gMonFrontPic_BruteBonnet,
        .frontPicSize = MON_COORDS_SIZE(64, 64),
        .frontPicYOffset = 7,
        .frontAnimFrames = sAnims_SingleFramePlaceHolder,
        //.frontAnimId = ANIM_V_SQUISH_AND_BOUNCE,
        .backPic = gMonBackPic_BruteBonnet,
        .backPicSize = MON_COORDS_SIZE(64, 64),
        .backPicYOffset = 13,
        //.backAnimId = BACK_ANIM_NONE,
        .palette = gMonPalette_BruteBonnet,
        .shinyPalette = gMonShinyPalette_BruteBonnet,
        .iconSprite = gMonIcon_BruteBonnet,
        .iconPalIndex = 1,
        .pokemonJumpType = PKMN_JUMP_TYPE_NONE,
        SHADOW(2, 7, SHADOW_SIZE_L)
        FOOTPRINT(BruteBonnet)
        OVERWORLD(
            sPicTable_BruteBonnet,
            SIZE_32x32,
            SHADOW_SIZE_M,
            TRACKS_FOOT,
            sAnimTable_Following,
            gOverworldPalette_BruteBonnet,
            gShinyOverworldPalette_BruteBonnet
        )
        .isParadox = TRUE,
        .levelUpLearnset = sBruteBonnetLevelUpLearnset,
        .teachableLearnset = sBruteBonnetTeachableLearnset,
    },
#endif //P_FAMILY_BRUTE_BONNET

#if P_FAMILY_FLUTTER_MANE
    [SPECIES_FLUTTER_MANE] =
    {
        .baseHP        = 55,
        .baseAttack    = 55,
        .baseDefense   = 55,
        .baseSpeed     = 135,
        .baseSpAttack  = 135,
        .baseSpDefense = 135,
        .types = MON_TYPES(TYPE_GHOST, TYPE_FAIRY),
        .catchRate = 30,
        .expYield = 285,
        .evYield_Speed = 1,
        .evYield_SpAttack = 1,
        .evYield_SpDefense = 1,
        .itemRare = ITEM_BOOSTER_ENERGY,
        .genderRatio = MON_GENDERLESS,
        .eggCycles = 50,
        .friendship = 0,
        .growthRate = GROWTH_SLOW,
        .eggGroups = MON_EGG_GROUPS(EGG_GROUP_NO_EGGS_DISCOVERED),
        .abilities = { ABILITY_PROTOSYNTHESIS, ABILITY_NONE, ABILITY_NONE },
        .bodyColor = BODY_COLOR_GRAY,
        .speciesName = _("Flutter Mane"),
        .cryId = CRY_FLUTTER_MANE,
        .natDexNum = NATIONAL_DEX_FLUTTER_MANE,
        .categoryName = _("Paradox"),
        .height = 14,
        .weight = 40,
        .description = COMPOUND_STRING(
            "It has similar features to a\n"
            "ghostly pterosaur that was covered in a\n"
            "paranormal magazine, but the two\n"
            "have little else in common."),
        .pokemonScale = 356,
        .pokemonOffset = 17,
        .trainerScale = 256,
        .trainerOffset = 0,
        .frontPic = gMonFrontPic_FlutterMane,
        .frontPicSize = MON_COORDS_SIZE(64, 64),
        .frontPicYOffset = 8,
        .frontAnimFrames = sAnims_SingleFramePlaceHolder,
        //.frontAnimId = ANIM_V_SQUISH_AND_BOUNCE,
        .enemyMonElevation = 18,
        .backPic = gMonBackPic_FlutterMane,
        .backPicSize = MON_COORDS_SIZE(64, 64),
        .backPicYOffset = 1,
        //.backAnimId = BACK_ANIM_NONE,
        .palette = gMonPalette_FlutterMane,
        .shinyPalette = gMonShinyPalette_FlutterMane,
        .iconSprite = gMonIcon_FlutterMane,
        .iconPalIndex = 2,
        .pokemonJumpType = PKMN_JUMP_TYPE_NONE,
        SHADOW(-2, 20, SHADOW_SIZE_S)
        FOOTPRINT(FlutterMane)
        OVERWORLD(
            sPicTable_FlutterMane,
            SIZE_32x32,
            SHADOW_SIZE_M,
            TRACKS_NONE,
            sAnimTable_Following,
            gOverworldPalette_FlutterMane,
            gShinyOverworldPalette_FlutterMane
        )
        .isParadox = TRUE,
        .levelUpLearnset = sFlutterManeLevelUpLearnset,
        .teachableLearnset = sFlutterManeTeachableLearnset,
    },
#endif //P_FAMILY_FLUTTER_MANE

#if P_FAMILY_SLITHER_WING
    [SPECIES_SLITHER_WING] =
    {
        .baseHP        = 85,
        .baseAttack    = 135,
        .baseDefense   = 79,
        .baseSpeed     = 81,
        .baseSpAttack  = 85,
        .baseSpDefense = 105,
        .types = MON_TYPES(TYPE_BUG, TYPE_FIGHTING),
        .catchRate = 30,
        .expYield = 285,
        .evYield_Attack = 3,
        .itemRare = ITEM_BOOSTER_ENERGY,
        .genderRatio = MON_GENDERLESS,
        .eggCycles = 50,
        .friendship = 0,
        .growthRate = GROWTH_SLOW,
        .eggGroups = MON_EGG_GROUPS(EGG_GROUP_NO_EGGS_DISCOVERED),
        .abilities = { ABILITY_PROTOSYNTHESIS, ABILITY_NONE, ABILITY_NONE },
        .bodyColor = BODY_COLOR_WHITE,
        .speciesName = _("Slither Wing"),
        .cryId = CRY_SLITHER_WING,
        .natDexNum = NATIONAL_DEX_SLITHER_WING,
        .categoryName = _("Paradox"),
        .height = 32,
        .weight = 920,
        .description = COMPOUND_STRING(
            "This mysterious Pokémon has some\n"
            "similarities to a creature that an\n"
            "old book introduced as Slither Wing."),
        .pokemonScale = 356,
        .pokemonOffset = 17,
        .trainerScale = 256,
        .trainerOffset = 0,
        .frontPic = gMonFrontPic_SlitherWing,
        .frontPicSize = MON_COORDS_SIZE(64, 64),
        .frontPicYOffset = 0,
        .frontAnimFrames = sAnims_SingleFramePlaceHolder,
        //.frontAnimId = ANIM_V_SQUISH_AND_BOUNCE,
        .backPic = gMonBackPic_SlitherWing,
        .backPicSize = MON_COORDS_SIZE(64, 64),
        .backPicYOffset = 5,
        //.backAnimId = BACK_ANIM_NONE,
        .palette = gMonPalette_SlitherWing,
        .shinyPalette = gMonShinyPalette_SlitherWing,
        .iconSprite = gMonIcon_SlitherWing,
        .iconPalIndex = 1,
        .pokemonJumpType = PKMN_JUMP_TYPE_NONE,
        SHADOW(-5, 13, SHADOW_SIZE_M)
        FOOTPRINT(SlitherWing)
        OVERWORLD(
            sPicTable_SlitherWing,
            SIZE_32x32,
            SHADOW_SIZE_M,
            TRACKS_SLITHER,
            sAnimTable_Following,
            gOverworldPalette_SlitherWing,
            gShinyOverworldPalette_SlitherWing
        )
        .isParadox = TRUE,
        .levelUpLearnset = sSlitherWingLevelUpLearnset,
        .teachableLearnset = sSlitherWingTeachableLearnset,
    },
#endif //P_FAMILY_SLITHER_WING

#if P_FAMILY_SANDY_SHOCKS
    [SPECIES_SANDY_SHOCKS] =
    {
        .baseHP        = 85,
        .baseAttack    = 81,
        .baseDefense   = 97,
        .baseSpeed     = 101,
        .baseSpAttack  = 121,
        .baseSpDefense = 85,
        .types = MON_TYPES(TYPE_ELECTRIC, TYPE_GROUND),
        .catchRate = 30,
        .expYield = 285,
        .evYield_SpAttack = 3,
        .itemRare = ITEM_BOOSTER_ENERGY,
        .genderRatio = MON_GENDERLESS,
        .eggCycles = 50,
        .friendship = 0,
        .growthRate = GROWTH_SLOW,
        .eggGroups = MON_EGG_GROUPS(EGG_GROUP_NO_EGGS_DISCOVERED),
        .abilities = { ABILITY_PROTOSYNTHESIS, ABILITY_NONE, ABILITY_NONE },
        .bodyColor = BODY_COLOR_GRAY,
        .speciesName = _("Sandy Shocks"),
        .cryId = CRY_SANDY_SHOCKS,
        .natDexNum = NATIONAL_DEX_SANDY_SHOCKS,
        .categoryName = _("Paradox"),
        .height = 23,
        .weight = 600,
        .description = COMPOUND_STRING(
            "It slightly resembles a Magneton\n"
            "that lived for 10,000 years and was\n"
            "featured in an article in a\n"
            "paranormal magazine."),
        .pokemonScale = 356,
        .pokemonOffset = 17,
        .trainerScale = 256,
        .trainerOffset = 0,
        .frontPic = gMonFrontPic_SandyShocks,
        .frontPicSize = MON_COORDS_SIZE(64, 64),
        .frontPicYOffset = 0,
        .frontAnimFrames = sAnims_SingleFramePlaceHolder,
        //.frontAnimId = ANIM_V_SQUISH_AND_BOUNCE,
        .backPic = gMonBackPic_SandyShocks,
        .backPicSize = MON_COORDS_SIZE(64, 64),
        .backPicYOffset = 4,
        //.backAnimId = BACK_ANIM_NONE,
        .palette = gMonPalette_SandyShocks,
        .shinyPalette = gMonShinyPalette_SandyShocks,
        .iconSprite = gMonIcon_SandyShocks,
        .iconPalIndex = 0,
        .pokemonJumpType = PKMN_JUMP_TYPE_NONE,
        SHADOW(2, 13, SHADOW_SIZE_XL_BATTLE_ONLY)
        FOOTPRINT(SandyShocks)
        OVERWORLD(
            sPicTable_SandyShocks,
            SIZE_32x32,
            SHADOW_SIZE_M,
            TRACKS_FOOT,
            sAnimTable_Following,
            gOverworldPalette_SandyShocks,
            gShinyOverworldPalette_SandyShocks
        )
        .isParadox = TRUE,
        .levelUpLearnset = sSandyShocksLevelUpLearnset,
        .teachableLearnset = sSandyShocksTeachableLearnset,
    },
#endif //P_FAMILY_SANDY_SHOCKS

#if P_FAMILY_IRON_TREADS
    [SPECIES_IRON_TREADS] =
    {
        .baseHP        = 90,
        .baseAttack    = 112,
        .baseDefense   = 120,
        .baseSpeed     = 106,
        .baseSpAttack  = 72,
        .baseSpDefense = 70,
        .types = MON_TYPES(TYPE_GROUND, TYPE_STEEL),
        .catchRate = 30,
        .expYield = 285,
        .evYield_Defense = 3,
        .itemRare = ITEM_BOOSTER_ENERGY,
        .genderRatio = MON_GENDERLESS,
        .eggCycles = 50,
        .friendship = 0,
        .growthRate = GROWTH_SLOW,
        .eggGroups = MON_EGG_GROUPS(EGG_GROUP_NO_EGGS_DISCOVERED),
        .abilities = { ABILITY_QUARK_DRIVE, ABILITY_NONE, ABILITY_NONE },
        .bodyColor = BODY_COLOR_GRAY,
        .speciesName = _("Iron Treads"),
        .cryId = CRY_IRON_TREADS,
        .natDexNum = NATIONAL_DEX_IRON_TREADS,
        .categoryName = _("Paradox"),
        .height = 9,
        .weight = 2400,
        .description = COMPOUND_STRING(
            "Sightings of this Pokémon have\n"
            "occurred in recent years. It resembles\n"
            "a mysterious object described in an\n"
            "old expedition journal."),
        .pokemonScale = 356,
        .pokemonOffset = 17,
        .trainerScale = 256,
        .trainerOffset = 0,
        .frontPic = gMonFrontPic_IronTreads,
        .frontPicSize = MON_COORDS_SIZE(64, 64),
        .frontPicYOffset = 9,
        .frontAnimFrames = sAnims_SingleFramePlaceHolder,
        //.frontAnimId = ANIM_V_SQUISH_AND_BOUNCE,
        .backPic = gMonBackPic_IronTreads,
        .backPicSize = MON_COORDS_SIZE(64, 64),
        .backPicYOffset = 9,
        //.backAnimId = BACK_ANIM_NONE,
        .palette = gMonPalette_IronTreads,
        .shinyPalette = gMonShinyPalette_IronTreads,
        .iconSprite = gMonIcon_IronTreads,
        .iconPalIndex = 1,
        .pokemonJumpType = PKMN_JUMP_TYPE_NONE,
        SHADOW(4, 3, SHADOW_SIZE_L)
        FOOTPRINT(IronTreads)
        OVERWORLD(
            sPicTable_IronTreads,
            SIZE_32x32,
            SHADOW_SIZE_M,
            TRACKS_FOOT,
            sAnimTable_Following,
            gOverworldPalette_IronTreads,
            gShinyOverworldPalette_IronTreads
        )
        .isParadox = TRUE,
        .levelUpLearnset = sIronTreadsLevelUpLearnset,
        .teachableLearnset = sIronTreadsTeachableLearnset,
    },
#endif //P_FAMILY_IRON_TREADS

#if P_FAMILY_IRON_BUNDLE
    [SPECIES_IRON_BUNDLE] =
    {
        .baseHP        = 56,
        .baseAttack    = 80,
        .baseDefense   = 114,
        .baseSpeed     = 136,
        .baseSpAttack  = 124,
        .baseSpDefense = 60,
        .types = MON_TYPES(TYPE_ICE, TYPE_WATER),
        .catchRate = 50,
        .expYield = 285,
        .evYield_Speed = 3,
        .itemRare = ITEM_BOOSTER_ENERGY,
        .genderRatio = MON_GENDERLESS,
        .eggCycles = 50,
        .friendship = 0,
        .growthRate = GROWTH_SLOW,
        .eggGroups = MON_EGG_GROUPS(EGG_GROUP_NO_EGGS_DISCOVERED),
        .abilities = { ABILITY_QUARK_DRIVE, ABILITY_NONE, ABILITY_NONE },
        .bodyColor = BODY_COLOR_RED,
        .speciesName = _("Iron Bundle"),
        .cryId = CRY_IRON_BUNDLE,
        .natDexNum = NATIONAL_DEX_IRON_BUNDLE,
        .categoryName = _("Paradox"),
        .height = 6,
        .weight = 110,
        .description = COMPOUND_STRING(
            "Its shape is similar to a robot\n"
            "featured in a paranormal magazine\n"
            "article. The robot was said to have been\n"
            "created by an ancient civilization."),
        .pokemonScale = 356,
        .pokemonOffset = 17,
        .trainerScale = 256,
        .trainerOffset = 0,
        .frontPic = gMonFrontPic_IronBundle,
        .frontPicSize = MON_COORDS_SIZE(64, 64),
        .frontPicYOffset = 8,
        .frontAnimFrames = sAnims_SingleFramePlaceHolder,
        //.frontAnimId = ANIM_V_SQUISH_AND_BOUNCE,
        .backPic = gMonBackPic_IronBundle,
        .backPicSize = MON_COORDS_SIZE(64, 64),
        .backPicYOffset = 6,
        //.backAnimId = BACK_ANIM_NONE,
        .palette = gMonPalette_IronBundle,
        .shinyPalette = gMonShinyPalette_IronBundle,
        .iconSprite = gMonIcon_IronBundle,
        .iconPalIndex = 0,
        .pokemonJumpType = PKMN_JUMP_TYPE_SLOW,
        SHADOW(-1, 6, SHADOW_SIZE_M)
        FOOTPRINT(IronBundle)
        OVERWORLD(
            sPicTable_IronBundle,
            SIZE_32x32,
            SHADOW_SIZE_M,
            TRACKS_FOOT,
            sAnimTable_Following,
            gOverworldPalette_IronBundle,
            gShinyOverworldPalette_IronBundle
        )
        .isParadox = TRUE,
        .levelUpLearnset = sIronBundleLevelUpLearnset,
        .teachableLearnset = sIronBundleTeachableLearnset,
    },
#endif //P_FAMILY_IRON_BUNDLE

#if P_FAMILY_IRON_HANDS
    [SPECIES_IRON_HANDS] =
    {
        .baseHP        = 154,
        .baseAttack    = 140,
        .baseDefense   = 108,
        .baseSpeed     = 50,
        .baseSpAttack  = 50,
        .baseSpDefense = 68,
        .types = MON_TYPES(TYPE_FIGHTING, TYPE_ELECTRIC),
        .catchRate = 50,
        .expYield = 285,
        .evYield_Attack = 3,
        .itemRare = ITEM_BOOSTER_ENERGY,
        .genderRatio = MON_GENDERLESS,
        .eggCycles = 50,
        .friendship = 0,
        .growthRate = GROWTH_SLOW,
        .eggGroups = MON_EGG_GROUPS(EGG_GROUP_NO_EGGS_DISCOVERED),
        .abilities = { ABILITY_QUARK_DRIVE, ABILITY_NONE, ABILITY_NONE },
        .bodyColor = BODY_COLOR_GRAY,
        .speciesName = _("Iron Hands"),
        .cryId = CRY_IRON_HANDS,
        .natDexNum = NATIONAL_DEX_IRON_HANDS,
        .categoryName = _("Paradox"),
        .height = 18,
        .weight = 3807,
        .description = COMPOUND_STRING(
            "It is very similar to a cyborg\n"
            "covered exclusively by a paranormal\n"
            "magazine. The cyborg was said to be the\n"
            "modified form of a certain athlete."),
        .pokemonScale = 356,
        .pokemonOffset = 17,
        .trainerScale = 256,
        .trainerOffset = 0,
        .frontPic = gMonFrontPic_IronHands,
        .frontPicSize = MON_COORDS_SIZE(64, 64),
        .frontPicYOffset = 3,
        .frontAnimFrames = sAnims_SingleFramePlaceHolder,
        //.frontAnimId = ANIM_V_SQUISH_AND_BOUNCE,
        .backPic = gMonBackPic_IronHands,
        .backPicSize = MON_COORDS_SIZE(64, 64),
        .backPicYOffset = 4,
        //.backAnimId = BACK_ANIM_NONE,
        .palette = gMonPalette_IronHands,
        .shinyPalette = gMonShinyPalette_IronHands,
        .iconSprite = gMonIcon_IronHands,
        .iconPalIndex = 0,
        .pokemonJumpType = PKMN_JUMP_TYPE_NONE,
        SHADOW(-2, 8, SHADOW_SIZE_XL_BATTLE_ONLY)
        FOOTPRINT(IronHands)
        OVERWORLD(
            sPicTable_IronHands,
            SIZE_32x32,
            SHADOW_SIZE_M,
            TRACKS_FOOT,
            sAnimTable_Following,
            gOverworldPalette_IronHands,
            gShinyOverworldPalette_IronHands
        )
        .isParadox = TRUE,
        .levelUpLearnset = sIronHandsLevelUpLearnset,
        .teachableLearnset = sIronHandsTeachableLearnset,
    },
#endif //P_FAMILY_IRON_HANDS

#if P_FAMILY_IRON_JUGULIS
    [SPECIES_IRON_JUGULIS] =
    {
        .baseHP        = 94,
        .baseAttack    = 80,
        .baseDefense   = 86,
        .baseSpeed     = 108,
        .baseSpAttack  = 122,
        .baseSpDefense = 80,
        .types = MON_TYPES(TYPE_DARK, TYPE_FLYING),
        .catchRate = 30,
        .expYield = 285,
        .evYield_SpAttack = 3,
        .itemRare = ITEM_BOOSTER_ENERGY,
        .genderRatio = MON_GENDERLESS,
        .eggCycles = 50,
        .friendship = 0,
        .growthRate = GROWTH_SLOW,
        .eggGroups = MON_EGG_GROUPS(EGG_GROUP_NO_EGGS_DISCOVERED),
        .abilities = { ABILITY_QUARK_DRIVE, ABILITY_NONE, ABILITY_NONE },
        .bodyColor = BODY_COLOR_BLUE,
        .speciesName = _("Iron Jugulis"),
        .cryId = CRY_IRON_JUGULIS,
        .natDexNum = NATIONAL_DEX_IRON_JUGULIS,
        .categoryName = _("Paradox"),
        .height = 13,
        .weight = 1110,
        .description = COMPOUND_STRING(
            "It resembles a certain Pokémon\n"
            "introduced in a paranormal magazine,\n"
            "described as the offspring of a\n"
            "Hydreigon that fell in love with a robot."),
        .pokemonScale = 356,
        .pokemonOffset = 17,
        .trainerScale = 256,
        .trainerOffset = 0,
        .frontPic = gMonFrontPic_IronJugulis,
        .frontPicSize = MON_COORDS_SIZE(64, 64),
        .frontPicYOffset = 3,
        .frontAnimFrames = sAnims_SingleFramePlaceHolder,
        //.frontAnimId = ANIM_V_SQUISH_AND_BOUNCE,
        .enemyMonElevation = 7,
        .backPic = gMonBackPic_IronJugulis,
        .backPicSize = MON_COORDS_SIZE(64, 64),
        .backPicYOffset = 11,
        //.backAnimId = BACK_ANIM_NONE,
        .palette = gMonPalette_IronJugulis,
        .shinyPalette = gMonShinyPalette_IronJugulis,
        .iconSprite = gMonIcon_IronJugulis,
        .iconPalIndex = 0,
        .pokemonJumpType = PKMN_JUMP_TYPE_NONE,
        SHADOW(0, 15, SHADOW_SIZE_M)
        FOOTPRINT(IronJugulis)
        OVERWORLD(
            sPicTable_IronJugulis,
            SIZE_32x32,
            SHADOW_SIZE_M,
            TRACKS_NONE,
            sAnimTable_Following,
            gOverworldPalette_IronJugulis,
            gShinyOverworldPalette_IronJugulis
        )
        .isParadox = TRUE,
        .levelUpLearnset = sIronJugulisLevelUpLearnset,
        .teachableLearnset = sIronJugulisTeachableLearnset,
    },
#endif //P_FAMILY_IRON_JUGULIS

#if P_FAMILY_IRON_MOTH
    [SPECIES_IRON_MOTH] =
    {
        .baseHP        = 80,
        .baseAttack    = 70,
        .baseDefense   = 60,
        .baseSpeed     = 110,
        .baseSpAttack  = 140,
        .baseSpDefense = 110,
        .types = MON_TYPES(TYPE_FIRE, TYPE_POISON),
        .catchRate = 30,
        .expYield = 285,
        .evYield_SpAttack = 3,
        .itemRare = ITEM_BOOSTER_ENERGY,
        .genderRatio = MON_GENDERLESS,
        .eggCycles = 50,
        .friendship = 0,
        .growthRate = GROWTH_SLOW,
        .eggGroups = MON_EGG_GROUPS(EGG_GROUP_NO_EGGS_DISCOVERED),
        .abilities = { ABILITY_QUARK_DRIVE, ABILITY_NONE, ABILITY_NONE },
        .bodyColor = BODY_COLOR_WHITE,
        .speciesName = _("Iron Moth"),
        .cryId = CRY_IRON_MOTH,
        .natDexNum = NATIONAL_DEX_IRON_MOTH,
        .categoryName = _("Paradox"),
        .height = 12,
        .weight = 360,
        .description = COMPOUND_STRING(
            "No records exist of this species\n"
            "being caught. Data is lacking, but\n"
            "the Pokémon's traits match up with an\n"
            "object described in an old book."),
        .pokemonScale = 356,
        .pokemonOffset = 17,
        .trainerScale = 256,
        .trainerOffset = 0,
        .frontPic = gMonFrontPic_IronMoth,
        .frontPicSize = MON_COORDS_SIZE(64, 64),
        .frontPicYOffset = 5,
        .frontAnimFrames = sAnims_SingleFramePlaceHolder,
        //.frontAnimId = ANIM_V_SQUISH_AND_BOUNCE,
        .enemyMonElevation = 8,
        .backPic = gMonBackPic_IronMoth,
        .backPicSize = MON_COORDS_SIZE(64, 64),
        .backPicYOffset = 3,
        //.backAnimId = BACK_ANIM_NONE,
        .palette = gMonPalette_IronMoth,
        .shinyPalette = gMonShinyPalette_IronMoth,
        .iconSprite = gMonIcon_IronMoth,
        .iconPalIndex = 3,
        .pokemonJumpType = PKMN_JUMP_TYPE_NONE,
        SHADOW(-4, 14, SHADOW_SIZE_M)
        FOOTPRINT(IronMoth)
        OVERWORLD(
            sPicTable_IronMoth,
            SIZE_32x32,
            SHADOW_SIZE_M,
            TRACKS_FOOT,
            sAnimTable_Following,
            gOverworldPalette_IronMoth,
            gShinyOverworldPalette_IronMoth
        )
        .isParadox = TRUE,
        .levelUpLearnset = sIronMothLevelUpLearnset,
        .teachableLearnset = sIronMothTeachableLearnset,
    },
#endif //P_FAMILY_IRON_MOTH

#if P_FAMILY_IRON_THORNS
    [SPECIES_IRON_THORNS] =
    {
        .baseHP        = 100,
        .baseAttack    = 134,
        .baseDefense   = 110,
        .baseSpeed     = 72,
        .baseSpAttack  = 70,
        .baseSpDefense = 84,
        .types = MON_TYPES(TYPE_ROCK, TYPE_ELECTRIC),
        .catchRate = 30,
        .expYield = 285,
        .evYield_Attack = 3,
        .itemRare = ITEM_BOOSTER_ENERGY,
        .genderRatio = MON_GENDERLESS,
        .eggCycles = 50,
        .friendship = 0,
        .growthRate = GROWTH_SLOW,
        .eggGroups = MON_EGG_GROUPS(EGG_GROUP_NO_EGGS_DISCOVERED),
        .abilities = { ABILITY_QUARK_DRIVE, ABILITY_NONE, ABILITY_NONE },
        .bodyColor = BODY_COLOR_GREEN,
        .speciesName = _("Iron Thorns"),
        .cryId = CRY_IRON_THORNS,
        .natDexNum = NATIONAL_DEX_IRON_THORNS,
        .categoryName = _("Paradox"),
        .height = 16,
        .weight = 3030,
        .description = COMPOUND_STRING(
            "It has some similarities to a\n"
            "Pokémon introduced in a dubious magazine\n"
            "as a Tyranitar from one billion\n"
            "years into the future."),
        .pokemonScale = 356,
        .pokemonOffset = 17,
        .trainerScale = 256,
        .trainerOffset = 0,
        .frontPic = gMonFrontPic_IronThorns,
        .frontPicSize = MON_COORDS_SIZE(64, 64),
        .frontPicYOffset = 0,
        .frontAnimFrames = sAnims_SingleFramePlaceHolder,
        //.frontAnimId = ANIM_V_SQUISH_AND_BOUNCE,
        .backPic = gMonBackPic_IronThorns,
        .backPicSize = MON_COORDS_SIZE(64, 64),
        .backPicYOffset = 1,
        //.backAnimId = BACK_ANIM_NONE,
        .palette = gMonPalette_IronThorns,
        .shinyPalette = gMonShinyPalette_IronThorns,
        .iconSprite = gMonIcon_IronThorns,
        .iconPalIndex = 1,
        .pokemonJumpType = PKMN_JUMP_TYPE_NONE,
        SHADOW(-9, 12, SHADOW_SIZE_L)
        FOOTPRINT(IronThorns)
        OVERWORLD(
            sPicTable_IronThorns,
            SIZE_32x32,
            SHADOW_SIZE_M,
            TRACKS_FOOT,
            sAnimTable_Following,
            gOverworldPalette_IronThorns,
            gShinyOverworldPalette_IronThorns
        )
        .isParadox = TRUE,
        .levelUpLearnset = sIronThornsLevelUpLearnset,
        .teachableLearnset = sIronThornsTeachableLearnset,
    },
#endif //P_FAMILY_IRON_THORNS

#if P_FAMILY_FRIGIBAX
    [SPECIES_FRIGIBAX] =
    {
        .baseHP        = 65,
        .baseAttack    = 75,
        .baseDefense   = 45,
        .baseSpeed     = 55,
        .baseSpAttack  = 35,
        .baseSpDefense = 45,
        .types = MON_TYPES(TYPE_DRAGON, TYPE_ICE),
        .catchRate = 45,
        .expYield = 64,
        .evYield_Attack = 1,
        .genderRatio = PERCENT_FEMALE(50),
        .eggCycles = 40,
        .friendship = STANDARD_FRIENDSHIP,
        .growthRate = GROWTH_SLOW,
        .eggGroups = MON_EGG_GROUPS(EGG_GROUP_DRAGON, EGG_GROUP_MINERAL),
        .abilities = { ABILITY_THERMAL_EXCHANGE, ABILITY_NONE, ABILITY_ICE_BODY },
        .bodyColor = BODY_COLOR_GRAY,
        .speciesName = _("Frigibax"),
        .cryId = CRY_FRIGIBAX,
        .natDexNum = NATIONAL_DEX_FRIGIBAX,
        .categoryName = _("Ice Fin"),
        .height = 5,
        .weight = 170,
        .description = COMPOUND_STRING(
            "This Pokémon lives in forests and\n"
            "craggy areas. Using the power of its\n"
            "dorsal fin, it cools the inside of its\n"
            "nest like a refrigerator."),
        .pokemonScale = 356,
        .pokemonOffset = 17,
        .trainerScale = 256,
        .trainerOffset = 0,
        .frontPic = gMonFrontPic_Frigibax,
        .frontPicSize = MON_COORDS_SIZE(64, 64),
        .frontPicYOffset = 13,
        .frontAnimFrames = sAnims_SingleFramePlaceHolder,
        //.frontAnimId = ANIM_V_SQUISH_AND_BOUNCE,
        .backPic = gMonBackPic_Frigibax,
        .backPicSize = MON_COORDS_SIZE(64, 64),
        .backPicYOffset = 13,
        //.backAnimId = BACK_ANIM_NONE,
        .palette = gMonPalette_Frigibax,
        .shinyPalette = gMonShinyPalette_Frigibax,
        .iconSprite = gMonIcon_Frigibax,
        .iconPalIndex = 0,
<<<<<<< HEAD
        .pokemonJumpType = PKMN_JUMP_TYPE_SLOW,
        SHADOW(0, 7, SHADOW_SIZE_S)
=======
        SHADOW(2, -1, SHADOW_SIZE_S)
>>>>>>> 8ec998ab
        FOOTPRINT(Frigibax)
        OVERWORLD(
            sPicTable_Frigibax,
            SIZE_32x32,
            SHADOW_SIZE_S,
            TRACKS_FOOT,
            sAnimTable_Following,
            gOverworldPalette_Frigibax,
            gShinyOverworldPalette_Frigibax
        )
        .levelUpLearnset = sFrigibaxLevelUpLearnset,
        .teachableLearnset = sFrigibaxTeachableLearnset,
        .eggMoveLearnset = sFrigibaxEggMoveLearnset,
        .evolutions = EVOLUTION({EVO_LEVEL, 35, SPECIES_ARCTIBAX}),
    },

    [SPECIES_ARCTIBAX] =
    {
        .baseHP        = 90,
        .baseAttack    = 95,
        .baseDefense   = 66,
        .baseSpeed     = 62,
        .baseSpAttack  = 45,
        .baseSpDefense = 65,
        .types = MON_TYPES(TYPE_DRAGON, TYPE_ICE),
        .catchRate = 25,
        .expYield = 148,
        .evYield_Attack = 2,
        .genderRatio = PERCENT_FEMALE(50),
        .eggCycles = 40,
        .friendship = STANDARD_FRIENDSHIP,
        .growthRate = GROWTH_SLOW,
        .eggGroups = MON_EGG_GROUPS(EGG_GROUP_DRAGON, EGG_GROUP_MINERAL),
        .abilities = { ABILITY_THERMAL_EXCHANGE, ABILITY_NONE, ABILITY_ICE_BODY },
        .bodyColor = BODY_COLOR_BLUE,
        .speciesName = _("Arctibax"),
        .cryId = CRY_ARCTIBAX,
        .natDexNum = NATIONAL_DEX_ARCTIBAX,
        .categoryName = _("Ice Fin"),
        .height = 8,
        .weight = 300,
        .description = COMPOUND_STRING(
            "Arctibax freezes the air around it,\n"
            "protecting its face with an ice\n"
            "mask and turning its dorsal fin into a\n"
            "blade of ice."),
        .pokemonScale = 356,
        .pokemonOffset = 17,
        .trainerScale = 256,
        .trainerOffset = 0,
        .frontPic = gMonFrontPic_Arctibax,
        .frontPicSize = MON_COORDS_SIZE(64, 64),
        .frontPicYOffset = 6,
        .frontAnimFrames = sAnims_SingleFramePlaceHolder,
        //.frontAnimId = ANIM_V_SQUISH_AND_BOUNCE,
        .backPic = gMonBackPic_Arctibax,
        .backPicSize = MON_COORDS_SIZE(64, 64),
        .backPicYOffset = 10,
        //.backAnimId = BACK_ANIM_NONE,
        .palette = gMonPalette_Arctibax,
        .shinyPalette = gMonShinyPalette_Arctibax,
        .iconSprite = gMonIcon_Arctibax,
        .iconPalIndex = 0,
        .pokemonJumpType = PKMN_JUMP_TYPE_NONE,
        SHADOW(4, 8, SHADOW_SIZE_M)
        FOOTPRINT(Arctibax)
        OVERWORLD(
            sPicTable_Arctibax,
            SIZE_32x32,
            SHADOW_SIZE_S,
            TRACKS_FOOT,
            sAnimTable_Following,
            gOverworldPalette_Arctibax,
            gShinyOverworldPalette_Arctibax
        )
        .levelUpLearnset = sArctibaxLevelUpLearnset,
        .teachableLearnset = sArctibaxTeachableLearnset,
        .evolutions = EVOLUTION({EVO_LEVEL, 54, SPECIES_BAXCALIBUR}),
    },

    [SPECIES_BAXCALIBUR] =
    {
        .baseHP        = 115,
        .baseAttack    = 145,
        .baseDefense   = 92,
        .baseSpeed     = 87,
        .baseSpAttack  = 75,
        .baseSpDefense = 86,
        .types = MON_TYPES(TYPE_DRAGON, TYPE_ICE),
        .catchRate = 10,
        .expYield = 300,
        .evYield_Attack = 3,
        .genderRatio = PERCENT_FEMALE(50),
        .eggCycles = 40,
        .friendship = STANDARD_FRIENDSHIP,
        .growthRate = GROWTH_SLOW,
        .eggGroups = MON_EGG_GROUPS(EGG_GROUP_DRAGON, EGG_GROUP_MINERAL),
        .abilities = { ABILITY_THERMAL_EXCHANGE, ABILITY_NONE, ABILITY_ICE_BODY },
        .bodyColor = BODY_COLOR_BLUE,
        .speciesName = _("Baxcalibur"),
        .cryId = CRY_BAXCALIBUR,
        .natDexNum = NATIONAL_DEX_BAXCALIBUR,
        .categoryName = _("Ice Dragon"),
        .height = 21,
        .weight = 2100,
        .description = COMPOUND_STRING(
            "It launches itself into battle by\n"
            "flipping upside down and spewing\n"
            "frigid air from its mouth. It finishes\n"
            "opponents off with its dorsal blade."),
        .pokemonScale = 356,
        .pokemonOffset = 17,
        .trainerScale = 256,
        .trainerOffset = 0,
        .frontPic = gMonFrontPic_Baxcalibur,
        .frontPicSize = MON_COORDS_SIZE(64, 64),
        .frontPicYOffset = 1,
        .frontAnimFrames = sAnims_SingleFramePlaceHolder,
        //.frontAnimId = ANIM_V_SQUISH_AND_BOUNCE,
        .backPic = gMonBackPic_Baxcalibur,
        .backPicSize = MON_COORDS_SIZE(64, 64),
        .backPicYOffset = 5,
        //.backAnimId = BACK_ANIM_NONE,
        .palette = gMonPalette_Baxcalibur,
        .shinyPalette = gMonShinyPalette_Baxcalibur,
        .iconSprite = gMonIcon_Baxcalibur,
        .iconPalIndex = 0,
        .pokemonJumpType = PKMN_JUMP_TYPE_NONE,
        SHADOW(5, 12, SHADOW_SIZE_XL_BATTLE_ONLY)
        FOOTPRINT(Baxcalibur)
        OVERWORLD(
            sPicTable_Baxcalibur,
            SIZE_32x32,
            SHADOW_SIZE_M,
            TRACKS_FOOT,
            sAnimTable_Following,
            gOverworldPalette_Baxcalibur,
            gShinyOverworldPalette_Baxcalibur
        )
        .levelUpLearnset = sBaxcaliburLevelUpLearnset,
        .teachableLearnset = sBaxcaliburTeachableLearnset,
    },
#endif //P_FAMILY_FRIGIBAX

#if P_FAMILY_GIMMIGHOUL
    [SPECIES_GIMMIGHOUL_CHEST] =
    {
        .baseHP        = 45,
        .baseAttack    = 30,
        .baseDefense   = 70,
        .baseSpeed     = 10,
        .baseSpAttack  = 75,
        .baseSpDefense = 70,
        .types = MON_TYPES(TYPE_GHOST),
        .catchRate = 45,
        .expYield = 60,
        .evYield_SpAttack = 1,
        .genderRatio = MON_GENDERLESS,
        .eggCycles = 50,
        .friendship = STANDARD_FRIENDSHIP,
        .growthRate = GROWTH_SLOW,
        .eggGroups = MON_EGG_GROUPS(EGG_GROUP_NO_EGGS_DISCOVERED),
        .abilities = { ABILITY_RATTLED, ABILITY_NONE, ABILITY_NONE },
        .bodyColor = BODY_COLOR_RED,
        .speciesName = _("Gimmighoul"),
        .cryId = CRY_GIMMIGHOUL,
        .natDexNum = NATIONAL_DEX_GIMMIGHOUL,
        .categoryName = _("Coin Chest"),
        .height = 3,
        .weight = 50,
        .description = COMPOUND_STRING(
            "It lives inside an old treasure\n"
            "chest. Sometimes it gets left in shop\n"
            "corners since no one realizes it's\n"
            "actually a Pokémon."),
        .pokemonScale = 356,
        .pokemonOffset = 17,
        .trainerScale = 256,
        .trainerOffset = 0,
        .frontPic = gMonFrontPic_GimmighoulChest,
        .frontPicSize = MON_COORDS_SIZE(64, 64),
        .frontPicYOffset = 4,
        .frontAnimFrames = sAnims_SingleFramePlaceHolder,
        //.frontAnimId = ANIM_V_SQUISH_AND_BOUNCE,
        .backPic = gMonBackPic_GimmighoulChest,
        .backPicSize = MON_COORDS_SIZE(64, 64),
        .backPicYOffset = 15,
        //.backAnimId = BACK_ANIM_NONE,
        .palette = gMonPalette_GimmighoulChest,
        .shinyPalette = gMonShinyPalette_GimmighoulChest,
        .iconSprite = gMonIcon_GimmighoulChest,
        .iconPalIndex = 0,
        .pokemonJumpType = PKMN_JUMP_TYPE_SLOW,
        SHADOW(0, 7, SHADOW_SIZE_M)
        FOOTPRINT(GimmighoulChest)
        OVERWORLD(
            sPicTable_GimmighoulChest,
            SIZE_32x32,
            SHADOW_SIZE_S,
            TRACKS_NONE,
            sAnimTable_Following,
            gOverworldPalette_GimmighoulChest,
            gShinyOverworldPalette_GimmighoulChest
        )
        .levelUpLearnset = sGimmighoulLevelUpLearnset,
        .teachableLearnset = sGimmighoulTeachableLearnset,
        .formSpeciesIdTable = sGimmighoulFormSpeciesIdTable,
        .evolutions = EVOLUTION({EVO_LEVEL, 0, SPECIES_GHOLDENGO, CONDITIONS({IF_BAG_ITEM_COUNT, ITEM_GIMMIGHOUL_COIN, 999})}),
    },

    [SPECIES_GIMMIGHOUL_ROAMING] =
    {
        .baseHP        = 45,
        .baseAttack    = 30,
        .baseDefense   = 25,
        .baseSpeed     = 80,
        .baseSpAttack  = 75,
        .baseSpDefense = 45,
        .types = MON_TYPES(TYPE_GHOST),
        .catchRate = 45,
        .expYield = 60,
        .evYield_SpAttack = 1,
        .genderRatio = MON_GENDERLESS,
        .eggCycles = 50,
        .friendship = STANDARD_FRIENDSHIP,
        .growthRate = GROWTH_SLOW,
        .eggGroups = MON_EGG_GROUPS(EGG_GROUP_NO_EGGS_DISCOVERED),
        .abilities = { ABILITY_RUN_AWAY, ABILITY_NONE, ABILITY_NONE },
        .bodyColor = BODY_COLOR_GRAY,
        .speciesName = _("Gimmighoul"),
        .cryId = CRY_GIMMIGHOUL,
        .natDexNum = NATIONAL_DEX_GIMMIGHOUL,
        .categoryName = _("Coin Hunter"),
        .height = 1,
        .weight = 1,
        .description = COMPOUND_STRING(
            "It wanders around, carrying an old\n"
            "coin on its back. It survives by\n"
            "draining the life-force from humans who\n"
            "try to pick up its coin."),
        .pokemonScale = 356,
        .pokemonOffset = 17,
        .trainerScale = 256,
        .trainerOffset = 0,
        .frontPic = gMonFrontPic_GimmighoulRoaming,
        .frontPicSize = MON_COORDS_SIZE(64, 64),
        .frontPicYOffset = 17,
        .frontAnimFrames = sAnims_SingleFramePlaceHolder,
        //.frontAnimId = ANIM_V_SQUISH_AND_BOUNCE,
        .backPic = gMonBackPic_GimmighoulRoaming,
        .backPicSize = MON_COORDS_SIZE(64, 64),
        .backPicYOffset = 12,
        //.backAnimId = BACK_ANIM_NONE,
        .palette = gMonPalette_GimmighoulRoaming,
        .shinyPalette = gMonShinyPalette_GimmighoulRoaming,
        .iconSprite = gMonIcon_GimmighoulRoaming,
        .iconPalIndex = 0,
        .pokemonJumpType = PKMN_JUMP_TYPE_FAST,
        SHADOW(-1, -4, SHADOW_SIZE_S)
        FOOTPRINT(GimmighoulRoaming)
        .levelUpLearnset = sGimmighoulLevelUpLearnset,
        .teachableLearnset = sGimmighoulTeachableLearnset,
        .formSpeciesIdTable = sGimmighoulFormSpeciesIdTable,
        .evolutions = EVOLUTION({EVO_LEVEL, 0, SPECIES_GHOLDENGO, CONDITIONS({IF_BAG_ITEM_COUNT, ITEM_GIMMIGHOUL_COIN, 999})}),
    },

    [SPECIES_GHOLDENGO] =
    {
        .baseHP        = 87,
        .baseAttack    = 60,
        .baseDefense   = 95,
        .baseSpeed     = 84,
        .baseSpAttack  = 133,
        .baseSpDefense = 91,
        .types = MON_TYPES(TYPE_STEEL, TYPE_GHOST),
        .catchRate = 45,
        .expYield = 275,
        .evYield_SpAttack = 2,
        .genderRatio = MON_GENDERLESS,
        .eggCycles = 50,
        .friendship = STANDARD_FRIENDSHIP,
        .growthRate = GROWTH_SLOW,
        .eggGroups = MON_EGG_GROUPS(EGG_GROUP_NO_EGGS_DISCOVERED),
        .abilities = { ABILITY_GOOD_AS_GOLD, ABILITY_NONE, ABILITY_NONE },
        .bodyColor = BODY_COLOR_YELLOW,
        .speciesName = _("Gholdengo"),
        .cryId = CRY_GHOLDENGO,
        .natDexNum = NATIONAL_DEX_GHOLDENGO,
        .categoryName = _("Coin Entity"),
        .height = 12,
        .weight = 300,
        .description = COMPOUND_STRING(
            "It has a sturdy body made up of\n"
            "stacked coins. Gholdengo overwhelms\n"
            "its enemies by firing coin after coin\n"
            "at them in quick succession."),
        .pokemonScale = 356,
        .pokemonOffset = 17,
        .trainerScale = 256,
        .trainerOffset = 0,
        .frontPic = gMonFrontPic_Gholdengo,
        .frontPicSize = MON_COORDS_SIZE(64, 64),
        .frontPicYOffset = 1,
        .frontAnimFrames = sAnims_SingleFramePlaceHolder,
        //.frontAnimId = ANIM_V_SQUISH_AND_BOUNCE,
        .backPic = gMonBackPic_Gholdengo,
        .backPicSize = MON_COORDS_SIZE(64, 64),
        .backPicYOffset = 1,
        //.backAnimId = BACK_ANIM_NONE,
        .palette = gMonPalette_Gholdengo,
        .shinyPalette = gMonShinyPalette_Gholdengo,
        .iconSprite = gMonIcon_Gholdengo,
        .iconPalIndex = 0,
        .pokemonJumpType = PKMN_JUMP_TYPE_NONE,
        SHADOW(3, 13, SHADOW_SIZE_M)
        FOOTPRINT(Gholdengo)
        OVERWORLD(
            sPicTable_Gholdengo,
            SIZE_32x32,
            SHADOW_SIZE_M,
            TRACKS_NONE,
            sAnimTable_Following,
            gOverworldPalette_Gholdengo,
            gShinyOverworldPalette_Gholdengo
        )
        .levelUpLearnset = sGholdengoLevelUpLearnset,
        .teachableLearnset = sGholdengoTeachableLearnset,
    },
#endif //P_FAMILY_GIMMIGHOUL

#if P_FAMILY_WO_CHIEN
    [SPECIES_WO_CHIEN] =
    {
        .baseHP        = 85,
        .baseAttack    = 85,
        .baseDefense   = 100,
        .baseSpeed     = 70,
        .baseSpAttack  = 95,
        .baseSpDefense = 135,
        .types = MON_TYPES(TYPE_DARK, TYPE_GRASS),
        .catchRate = 6,
        .expYield = 285,
        .evYield_SpDefense = 3,
        .genderRatio = MON_GENDERLESS,
        .eggCycles = 50,
        .friendship = 0,
        .growthRate = GROWTH_SLOW,
        .eggGroups = MON_EGG_GROUPS(EGG_GROUP_NO_EGGS_DISCOVERED),
        .abilities = { ABILITY_TABLETS_OF_RUIN, ABILITY_NONE, ABILITY_NONE },
        .bodyColor = BODY_COLOR_BROWN,
        .speciesName = _("Wo-Chien"),
        .cryId = CRY_WO_CHIEN,
        .natDexNum = NATIONAL_DEX_WO_CHIEN,
        .categoryName = _("Ruinous"),
        .height = 15,
        .weight = 742,
        .description = COMPOUND_STRING(
            "The grudge of a person punished\n"
            "for writing the king's evil deeds upon\n"
            "wooden tablets has clad itself in\n"
            "dead leaves to become a Pokémon."),
        .pokemonScale = 356,
        .pokemonOffset = 17,
        .trainerScale = 256,
        .trainerOffset = 0,
        .frontPic = gMonFrontPic_WoChien,
        .frontPicSize = MON_COORDS_SIZE(64, 64),
        .frontPicYOffset = 1,
        .frontAnimFrames = sAnims_SingleFramePlaceHolder,
        //.frontAnimId = ANIM_V_SQUISH_AND_BOUNCE,
        .backPic = gMonBackPic_WoChien,
        .backPicSize = MON_COORDS_SIZE(64, 64),
        .backPicYOffset = 3,
        //.backAnimId = BACK_ANIM_NONE,
        .palette = gMonPalette_WoChien,
        .shinyPalette = gMonShinyPalette_WoChien,
        .iconSprite = gMonIcon_WoChien,
        .iconPalIndex = 1,
        .pokemonJumpType = PKMN_JUMP_TYPE_NONE,
        SHADOW(0, 11, SHADOW_SIZE_XL_BATTLE_ONLY)
        FOOTPRINT(WoChien)
        OVERWORLD(
            sPicTable_WoChien,
            SIZE_32x32,
            SHADOW_SIZE_M,
            TRACKS_SLITHER,
            sAnimTable_Following,
            gOverworldPalette_WoChien,
            gShinyOverworldPalette_WoChien
        )
        .isLegendary = TRUE,
        .perfectIVCount = LEGENDARY_PERFECT_IV_COUNT,
        .levelUpLearnset = sWoChienLevelUpLearnset,
        .teachableLearnset = sWoChienTeachableLearnset,
    },
#endif //P_FAMILY_WO_CHIEN

#if P_FAMILY_CHIEN_PAO
    [SPECIES_CHIEN_PAO] =
    {
        .baseHP        = 80,
        .baseAttack    = 120,
        .baseDefense   = 80,
        .baseSpeed     = 135,
        .baseSpAttack  = 90,
        .baseSpDefense = 65,
        .types = MON_TYPES(TYPE_DARK, TYPE_ICE),
        .catchRate = 6,
        .expYield = 285,
        .evYield_Speed = 3,
        .genderRatio = MON_GENDERLESS,
        .eggCycles = 50,
        .friendship = 0,
        .growthRate = GROWTH_SLOW,
        .eggGroups = MON_EGG_GROUPS(EGG_GROUP_NO_EGGS_DISCOVERED),
        .abilities = { ABILITY_SWORD_OF_RUIN, ABILITY_NONE, ABILITY_NONE },
        .bodyColor = BODY_COLOR_WHITE,
        .speciesName = _("Chien-Pao"),
        .cryId = CRY_CHIEN_PAO,
        .natDexNum = NATIONAL_DEX_CHIEN_PAO,
        .categoryName = _("Ruinous"),
        .height = 19,
        .weight = 1522,
        .description = COMPOUND_STRING(
            "This Pokémon can control 100 tons\n"
            "of fallen snow. It plays around\n"
            "innocently by leaping in and out of\n"
            "avalanches it has caused."),
        .pokemonScale = 356,
        .pokemonOffset = 17,
        .trainerScale = 256,
        .trainerOffset = 0,
        .frontPic = gMonFrontPic_ChienPao,
        .frontPicSize = MON_COORDS_SIZE(64, 64),
        .frontPicYOffset = 5,
        .frontAnimFrames = sAnims_SingleFramePlaceHolder,
        //.frontAnimId = ANIM_V_SQUISH_AND_BOUNCE,
        .backPic = gMonBackPic_ChienPao,
        .backPicSize = MON_COORDS_SIZE(64, 64),
        .backPicYOffset = 5,
        //.backAnimId = BACK_ANIM_NONE,
        .palette = gMonPalette_ChienPao,
        .shinyPalette = gMonShinyPalette_ChienPao,
        .iconSprite = gMonIcon_ChienPao,
        .iconPalIndex = 0,
        .pokemonJumpType = PKMN_JUMP_TYPE_NONE,
        SHADOW(-4, 8, SHADOW_SIZE_L)
        FOOTPRINT(ChienPao)
        OVERWORLD(
            sPicTable_ChienPao,
            SIZE_32x32,
            SHADOW_SIZE_M,
            TRACKS_FOOT,
            sAnimTable_Following,
            gOverworldPalette_ChienPao,
            gShinyOverworldPalette_ChienPao
        )
        .isLegendary = TRUE,
        .perfectIVCount = LEGENDARY_PERFECT_IV_COUNT,
        .levelUpLearnset = sChienPaoLevelUpLearnset,
        .teachableLearnset = sChienPaoTeachableLearnset,
    },
#endif //P_FAMILY_CHIEN_PAO

#if P_FAMILY_TING_LU
    [SPECIES_TING_LU] =
    {
        .baseHP        = 155,
        .baseAttack    = 110,
        .baseDefense   = 125,
        .baseSpeed     = 45,
        .baseSpAttack  = 55,
        .baseSpDefense = 80,
        .types = MON_TYPES(TYPE_DARK, TYPE_GROUND),
        .catchRate = 6,
        .expYield = 285,
        .evYield_Defense = 3,
        .genderRatio = MON_GENDERLESS,
        .eggCycles = 50,
        .friendship = 0,
        .growthRate = GROWTH_SLOW,
        .eggGroups = MON_EGG_GROUPS(EGG_GROUP_NO_EGGS_DISCOVERED),
        .abilities = { ABILITY_VESSEL_OF_RUIN, ABILITY_NONE, ABILITY_NONE },
        .bodyColor = BODY_COLOR_BROWN,
        .speciesName = _("Ting-Lu"),
        .cryId = CRY_TING_LU,
        .natDexNum = NATIONAL_DEX_TING_LU,
        .categoryName = _("Ruinous"),
        .height = 27,
        .weight = 6997,
        .description = COMPOUND_STRING(
            "It slowly brings its exceedingly\n"
            "heavy head down upon the ground,\n"
            "splitting the earth open with huge\n"
            "fissures that run over 160 feet deep."),
        .pokemonScale = 356,
        .pokemonOffset = 17,
        .trainerScale = 256,
        .trainerOffset = 0,
        .frontPic = gMonFrontPic_TingLu,
        .frontPicSize = MON_COORDS_SIZE(64, 64),
        .frontPicYOffset = 0,
        .frontAnimFrames = sAnims_SingleFramePlaceHolder,
        //.frontAnimId = ANIM_V_SQUISH_AND_BOUNCE,
        .backPic = gMonBackPic_TingLu,
        .backPicSize = MON_COORDS_SIZE(64, 64),
        .backPicYOffset = 14,
        //.backAnimId = BACK_ANIM_NONE,
        .palette = gMonPalette_TingLu,
        .shinyPalette = gMonShinyPalette_TingLu,
        .iconSprite = gMonIcon_TingLu,
        .iconPalIndex = 0,
        .pokemonJumpType = PKMN_JUMP_TYPE_NONE,
        SHADOW(12, 13, SHADOW_SIZE_L)
        FOOTPRINT(TingLu)
        OVERWORLD(
            sPicTable_TingLu,
            SIZE_32x32,
            SHADOW_SIZE_M,
            TRACKS_FOOT,
            sAnimTable_Following,
            gOverworldPalette_TingLu,
            gShinyOverworldPalette_TingLu
        )
        .isLegendary = TRUE,
        .perfectIVCount = LEGENDARY_PERFECT_IV_COUNT,
        .levelUpLearnset = sTingLuLevelUpLearnset,
        .teachableLearnset = sTingLuTeachableLearnset,
    },
#endif //P_FAMILY_TING_LU

#if P_FAMILY_CHI_YU
    [SPECIES_CHI_YU] =
    {
        .baseHP        = 55,
        .baseAttack    = 80,
        .baseDefense   = 80,
        .baseSpeed     = 100,
        .baseSpAttack  = 135,
        .baseSpDefense = 120,
        .types = MON_TYPES(TYPE_DARK, TYPE_FIRE),
        .catchRate = 6,
        .expYield = 285,
        .evYield_SpAttack = 3,
        .genderRatio = MON_GENDERLESS,
        .eggCycles = 50,
        .friendship = 0,
        .growthRate = GROWTH_SLOW,
        .eggGroups = MON_EGG_GROUPS(EGG_GROUP_NO_EGGS_DISCOVERED),
        .abilities = { ABILITY_BEADS_OF_RUIN, ABILITY_NONE, ABILITY_NONE },
        .bodyColor = BODY_COLOR_RED,
        .speciesName = _("Chi-Yu"),
        .cryId = CRY_CHI_YU,
        .natDexNum = NATIONAL_DEX_CHI_YU,
        .categoryName = _("Ruinous"),
        .height = 4,
        .weight = 49,
        .description = COMPOUND_STRING(
            "It controls flames burning at over\n"
            "5,400 degrees Fahrenheit. It\n"
            "casually swims through the sea of lava it\n"
            "creates by melting rock and sand."),
        .pokemonScale = 356,
        .pokemonOffset = 17,
        .trainerScale = 256,
        .trainerOffset = 0,
        .frontPic = gMonFrontPic_ChiYu,
        .frontPicSize = MON_COORDS_SIZE(64, 64),
        .frontPicYOffset = 10,
        .frontAnimFrames = sAnims_SingleFramePlaceHolder,
        //.frontAnimId = ANIM_V_SQUISH_AND_BOUNCE,
        .enemyMonElevation = 15,
        .backPic = gMonBackPic_ChiYu,
        .backPicSize = MON_COORDS_SIZE(64, 64),
        .backPicYOffset = 14,
        //.backAnimId = BACK_ANIM_NONE,
        .palette = gMonPalette_ChiYu,
        .shinyPalette = gMonShinyPalette_ChiYu,
        .iconSprite = gMonIcon_ChiYu,
        .iconPalIndex = 0,
        .pokemonJumpType = PKMN_JUMP_TYPE_NONE,
        SHADOW(0, 16, SHADOW_SIZE_S)
        FOOTPRINT(ChiYu)
        OVERWORLD(
            sPicTable_ChiYu,
            SIZE_32x32,
            SHADOW_SIZE_M,
            TRACKS_NONE,
            sAnimTable_Following,
            gOverworldPalette_ChiYu,
            gShinyOverworldPalette_ChiYu
        )
        .isLegendary = TRUE,
        .perfectIVCount = LEGENDARY_PERFECT_IV_COUNT,
        .levelUpLearnset = sChiYuLevelUpLearnset,
        .teachableLearnset = sChiYuTeachableLearnset,
    },
#endif //P_FAMILY_CHI_YU

#if P_FAMILY_ROARING_MOON
    [SPECIES_ROARING_MOON] =
    {
        .baseHP        = 105,
        .baseAttack    = 139,
        .baseDefense   = 71,
        .baseSpeed     = 119,
        .baseSpAttack  = 55,
        .baseSpDefense = 101,
        .types = MON_TYPES(TYPE_DRAGON, TYPE_DARK),
        .catchRate = 10,
        .expYield = 295,
        .evYield_Attack = 3,
        .itemRare = ITEM_BOOSTER_ENERGY,
        .genderRatio = MON_GENDERLESS,
        .eggCycles = 50,
        .friendship = 0,
        .growthRate = GROWTH_SLOW,
        .eggGroups = MON_EGG_GROUPS(EGG_GROUP_NO_EGGS_DISCOVERED),
        .abilities = { ABILITY_PROTOSYNTHESIS, ABILITY_NONE, ABILITY_NONE },
        .bodyColor = BODY_COLOR_BLUE,
        .speciesName = _("Roaring Moon"),
        .cryId = CRY_ROARING_MOON,
        .natDexNum = NATIONAL_DEX_ROARING_MOON,
        .categoryName = _("Paradox"),
        .height = 20,
        .weight = 3800,
        .description = COMPOUND_STRING(
            "According to an article in a\n"
            "dubious magazine, this Pokémon has some\n"
            "connection to Mega Evolution that\n"
            "occurs in Hoenn."),
        .pokemonScale = 356,
        .pokemonOffset = 17,
        .trainerScale = 256,
        .trainerOffset = 0,
        .frontPic = gMonFrontPic_RoaringMoon,
        .frontPicSize = MON_COORDS_SIZE(64, 64),
        .frontPicYOffset = 0,
        .frontAnimFrames = sAnims_SingleFramePlaceHolder,
        //.frontAnimId = ANIM_V_SQUISH_AND_BOUNCE,
        .enemyMonElevation = 0,
        .backPic = gMonBackPic_RoaringMoon,
        .backPicSize = MON_COORDS_SIZE(64, 64),
        .backPicYOffset = 10,
        //.backAnimId = BACK_ANIM_NONE,
        .palette = gMonPalette_RoaringMoon,
        .shinyPalette = gMonShinyPalette_RoaringMoon,
        .iconSprite = gMonIcon_RoaringMoon,
        .iconPalIndex = 0,
        .pokemonJumpType = PKMN_JUMP_TYPE_NONE,
        SHADOW(3, 9, SHADOW_SIZE_XL_BATTLE_ONLY)
        FOOTPRINT(RoaringMoon)
        OVERWORLD(
            sPicTable_RoaringMoon,
            SIZE_32x32,
            SHADOW_SIZE_M,
            TRACKS_FOOT,
            sAnimTable_Following,
            gOverworldPalette_RoaringMoon,
            gShinyOverworldPalette_RoaringMoon
        )
        .isParadox = TRUE,
        .levelUpLearnset = sRoaringMoonLevelUpLearnset,
        .teachableLearnset = sRoaringMoonTeachableLearnset,
    },
#endif //P_FAMILY_ROARING_MOON

#if P_FAMILY_IRON_VALIANT
    [SPECIES_IRON_VALIANT] =
    {
        .baseHP        = 74,
        .baseAttack    = 130,
        .baseDefense   = 90,
        .baseSpeed     = 116,
        .baseSpAttack  = 120,
        .baseSpDefense = 60,
        .types = MON_TYPES(TYPE_FAIRY, TYPE_FIGHTING),
        .catchRate = 10,
        .expYield = 295,
        .evYield_Attack = 3,
        .itemRare = ITEM_BOOSTER_ENERGY,
        .genderRatio = MON_GENDERLESS,
        .eggCycles = 50,
        .friendship = 0,
        .growthRate = GROWTH_SLOW,
        .eggGroups = MON_EGG_GROUPS(EGG_GROUP_NO_EGGS_DISCOVERED),
        .abilities = { ABILITY_QUARK_DRIVE, ABILITY_NONE, ABILITY_NONE },
        .bodyColor = BODY_COLOR_WHITE,
        .speciesName = _("Iron Valiant"),
        .cryId = CRY_IRON_VALIANT,
        .natDexNum = NATIONAL_DEX_IRON_VALIANT,
        .categoryName = _("Paradox"),
        .height = 14,
        .weight = 350,
        .description = COMPOUND_STRING(
            "It has some similarities to a mad\n"
            "scientist's invention covered in a\n"
            "paranormal magazine."),
        .pokemonScale = 356,
        .pokemonOffset = 17,
        .trainerScale = 256,
        .trainerOffset = 0,
        .frontPic = gMonFrontPic_IronValiant,
        .frontPicSize = MON_COORDS_SIZE(64, 64),
        .frontPicYOffset = 0,
        .frontAnimFrames = sAnims_SingleFramePlaceHolder,
        //.frontAnimId = ANIM_V_SQUISH_AND_BOUNCE,
        .backPic = gMonBackPic_IronValiant,
        .backPicSize = MON_COORDS_SIZE(64, 64),
        .backPicYOffset = 0,
        //.backAnimId = BACK_ANIM_NONE,
        .palette = gMonPalette_IronValiant,
        .shinyPalette = gMonShinyPalette_IronValiant,
        .iconSprite = gMonIcon_IronValiant,
        .iconPalIndex = 1,
        .pokemonJumpType = PKMN_JUMP_TYPE_NONE,
        SHADOW(2, 14, SHADOW_SIZE_L)
        FOOTPRINT(IronValiant)
        OVERWORLD(
            sPicTable_IronValiant,
            SIZE_32x32,
            SHADOW_SIZE_M,
            TRACKS_FOOT,
            sAnimTable_Following,
            gOverworldPalette_IronValiant,
            gShinyOverworldPalette_IronValiant
        )
        .isParadox = TRUE,
        .levelUpLearnset = sIronValiantLevelUpLearnset,
        .teachableLearnset = sIronValiantTeachableLearnset,
    },
#endif //P_FAMILY_IRON_VALIANT

#if P_FAMILY_KORAIDON
    [SPECIES_KORAIDON] =
    {
        .baseHP        = 100,
        .baseAttack    = 135,
        .baseDefense   = 115,
        .baseSpeed     = 135,
        .baseSpAttack  = 85,
        .baseSpDefense = 100,
        .types = MON_TYPES(TYPE_FIGHTING, TYPE_DRAGON),
        .catchRate = 3,
        .expYield = 335,
        .evYield_Attack = 3,
        .genderRatio = MON_GENDERLESS,
        .eggCycles = 50,
        .friendship = 0,
        .growthRate = GROWTH_SLOW,
        .eggGroups = MON_EGG_GROUPS(EGG_GROUP_NO_EGGS_DISCOVERED),
        .abilities = { ABILITY_ORICHALCUM_PULSE, ABILITY_NONE, ABILITY_NONE },
        .bodyColor = BODY_COLOR_RED,
        .speciesName = _("Koraidon"),
        .cryId = CRY_KORAIDON,
        .natDexNum = NATIONAL_DEX_KORAIDON,
        .categoryName = _("Paradox"),
        .height = 25,
        .weight = 3030,
        .description = COMPOUND_STRING(
            "This Pokémon resembles Cyclizar,\n"
            "but it is far burlier and more\n"
            "ferocious. Nothing is known about its\n"
            "ecology or other features."),
        .pokemonScale = 356,
        .pokemonOffset = 17,
        .trainerScale = 256,
        .trainerOffset = 0,
        .frontPic = gMonFrontPic_Koraidon,
        .frontPicSize = MON_COORDS_SIZE(64, 64),
        .frontPicYOffset = 0,
        .frontAnimFrames = sAnims_SingleFramePlaceHolder,
        //.frontAnimId = ANIM_V_SQUISH_AND_BOUNCE,
        .backPic = gMonBackPic_Koraidon,
        .backPicSize = MON_COORDS_SIZE(64, 64),
        .backPicYOffset = 0,
        //.backAnimId = BACK_ANIM_NONE,
        .palette = gMonPalette_Koraidon,
        .shinyPalette = gMonShinyPalette_Koraidon,
        .iconSprite = gMonIcon_Koraidon,
        .iconPalIndex = 0,
        .pokemonJumpType = PKMN_JUMP_TYPE_NONE,
        SHADOW(-3, 13, SHADOW_SIZE_XL_BATTLE_ONLY)
        FOOTPRINT(Koraidon)
        OVERWORLD(
            sPicTable_Koraidon,
            SIZE_64x64,
            SHADOW_SIZE_M,
            TRACKS_NONE,
            sAnimTable_Following,
            gOverworldPalette_Koraidon,
            gShinyOverworldPalette_Koraidon
        )
        .isLegendary = TRUE,
        .isFrontierBanned = TRUE,
        .perfectIVCount = LEGENDARY_PERFECT_IV_COUNT,
        .levelUpLearnset = sKoraidonLevelUpLearnset,
        .teachableLearnset = sKoraidonTeachableLearnset,
    },
#endif //P_FAMILY_KORAIDON

#if P_FAMILY_MIRAIDON
    [SPECIES_MIRAIDON] =
    {
        .baseHP        = 100,
        .baseAttack    = 85,
        .baseDefense   = 100,
        .baseSpeed     = 135,
        .baseSpAttack  = 135,
        .baseSpDefense = 115,
        .types = MON_TYPES(TYPE_ELECTRIC, TYPE_DRAGON),
        .catchRate = 3,
        .expYield = 335,
        .evYield_SpAttack = 3,
        .genderRatio = MON_GENDERLESS,
        .eggCycles = 50,
        .friendship = 0,
        .growthRate = GROWTH_SLOW,
        .eggGroups = MON_EGG_GROUPS(EGG_GROUP_NO_EGGS_DISCOVERED),
        .abilities = { ABILITY_HADRON_ENGINE, ABILITY_NONE, ABILITY_NONE },
        .bodyColor = BODY_COLOR_PURPLE,
        .speciesName = _("Miraidon"),
        .cryId = CRY_MIRAIDON,
        .natDexNum = NATIONAL_DEX_MIRAIDON,
        .categoryName = _("Paradox"),
        .height = 35,
        .weight = 2400,
        .description = COMPOUND_STRING(
            "This seems to be the Iron Serpent\n"
            "mentioned in an Violet Book. The\n"
            "Iron Serpent is said to have turned the\n"
            "land to ash with its lightning."),
        .pokemonScale = 356,
        .pokemonOffset = 17,
        .trainerScale = 256,
        .trainerOffset = 0,
        .frontPic = gMonFrontPic_Miraidon,
        .frontPicSize = MON_COORDS_SIZE(64, 64),
        .frontPicYOffset = 0,
        .frontAnimFrames = sAnims_SingleFramePlaceHolder,
        //.frontAnimId = ANIM_V_SQUISH_AND_BOUNCE,
        .enemyMonElevation = 8,
        .backPic = gMonBackPic_Miraidon,
        .backPicSize = MON_COORDS_SIZE(64, 64),
        .backPicYOffset = 0,
        //.backAnimId = BACK_ANIM_NONE,
        .palette = gMonPalette_Miraidon,
        .shinyPalette = gMonShinyPalette_Miraidon,
        .iconSprite = gMonIcon_Miraidon,
        .iconPalIndex = 2,
<<<<<<< HEAD
        .pokemonJumpType = PKMN_JUMP_TYPE_NONE,
        SHADOW(10, 14, SHADOW_SIZE_L)
=======
        SHADOW(3, 22, SHADOW_SIZE_L)
>>>>>>> 8ec998ab
        FOOTPRINT(Miraidon)
        OVERWORLD(
            sPicTable_Miraidon,
            SIZE_64x64,
            SHADOW_SIZE_M,
            TRACKS_NONE,
            sAnimTable_Following,
            gOverworldPalette_Miraidon,
            gShinyOverworldPalette_Miraidon
        )
        .isLegendary = TRUE,
        .isFrontierBanned = TRUE,
        .perfectIVCount = LEGENDARY_PERFECT_IV_COUNT,
        .levelUpLearnset = sMiraidonLevelUpLearnset,
        .teachableLearnset = sMiraidonTeachableLearnset,
    },
#endif //P_FAMILY_MIRAIDON

#if P_FAMILY_WALKING_WAKE
    [SPECIES_WALKING_WAKE] =
    {
        .baseHP        = 99,
        .baseAttack    = 83,
        .baseDefense   = 91,
        .baseSpeed     = 109,
        .baseSpAttack  = 125,
        .baseSpDefense = 83,
        .types = MON_TYPES(TYPE_WATER, TYPE_DRAGON),
        .catchRate = 5,
        .expYield = 295,
        .evYield_SpAttack = 3,
        .itemRare = ITEM_BOOSTER_ENERGY,
        .genderRatio = MON_GENDERLESS,
        .eggCycles = 50,
        .friendship = 0,
        .growthRate = GROWTH_SLOW,
        .eggGroups = MON_EGG_GROUPS(EGG_GROUP_NO_EGGS_DISCOVERED),
        .abilities = { ABILITY_PROTOSYNTHESIS, ABILITY_NONE, ABILITY_NONE },
        .bodyColor = BODY_COLOR_BLUE,
        .speciesName = _("Walking Wake"),
        .cryId = CRY_WALKING_WAKE,
        .natDexNum = NATIONAL_DEX_WALKING_WAKE,
        .categoryName = _("Paradox"),
        .height = 35,
        .weight = 2800,
        .description = COMPOUND_STRING(
            "This ferocious creature is shrouded in\n"
            "mystery. It's named after an aquatic\n"
            "monster mentioned in an old journal."),
        .pokemonScale = 356,
        .pokemonOffset = 17,
        .trainerScale = 256,
        .trainerOffset = 0,
        .frontPic = gMonFrontPic_WalkingWake,
        .frontPicSize = MON_COORDS_SIZE(64, 64),
        .frontPicYOffset = 0,
        .frontAnimFrames = sAnims_SingleFramePlaceHolder,
        //.frontAnimId = ANIM_V_SQUISH_AND_BOUNCE,
        .backPic = gMonBackPic_WalkingWake,
        .backPicSize = MON_COORDS_SIZE(64, 64),
        .backPicYOffset = 0,
        //.backAnimId = BACK_ANIM_NONE,
        .palette = gMonPalette_WalkingWake,
        .shinyPalette = gMonShinyPalette_WalkingWake,
        .iconSprite = gMonIcon_WalkingWake,
        .iconPalIndex = 2,
        .pokemonJumpType = PKMN_JUMP_TYPE_NONE,
        SHADOW(2, 13, SHADOW_SIZE_L)
        FOOTPRINT(WalkingWake)
        OVERWORLD(
            sPicTable_WalkingWake,
            SIZE_32x32,
            SHADOW_SIZE_M,
            TRACKS_FOOT,
            sAnimTable_Following,
            gOverworldPalette_WalkingWake,
            gShinyOverworldPalette_WalkingWake
        )
        .isParadox = TRUE,
        .levelUpLearnset = sWalkingWakeLevelUpLearnset,
        .teachableLearnset = sWalkingWakeTeachableLearnset,
    },
#endif //P_FAMILY_WALKING_WAKE

#if P_FAMILY_IRON_LEAVES
    [SPECIES_IRON_LEAVES] =
    {
        .baseHP        = 90,
        .baseAttack    = 130,
        .baseDefense   = 88,
        .baseSpeed     = 104,
        .baseSpAttack  = 70,
        .baseSpDefense = 108,
        .types = MON_TYPES(TYPE_GRASS, TYPE_PSYCHIC),
        .catchRate = 5,
        .expYield = 295,
        .evYield_Attack = 3,
        .itemRare = ITEM_BOOSTER_ENERGY,
        .genderRatio = MON_GENDERLESS,
        .eggCycles = 50,
        .friendship = 0,
        .growthRate = GROWTH_SLOW,
        .eggGroups = MON_EGG_GROUPS(EGG_GROUP_NO_EGGS_DISCOVERED),
        .abilities = { ABILITY_QUARK_DRIVE, ABILITY_NONE, ABILITY_NONE },
        .bodyColor = BODY_COLOR_GREEN,
        .speciesName = _("Iron Leaves"),
        .cryId = CRY_IRON_LEAVES,
        .natDexNum = NATIONAL_DEX_IRON_LEAVES,
        .categoryName = _("Paradox"),
        .height = 15,
        .weight = 1250,
        .description = COMPOUND_STRING(
            "According to the few eyewitness accounts\n"
            "that exist, it used its shining blades\n"
            "to julienne large trees and boulders."),
        .pokemonScale = 356,
        .pokemonOffset = 17,
        .trainerScale = 256,
        .trainerOffset = 0,
        .frontPic = gMonFrontPic_IronLeaves,
        .frontPicSize = MON_COORDS_SIZE(64, 64),
        .frontPicYOffset = 2,
        .frontAnimFrames = sAnims_SingleFramePlaceHolder,
        //.frontAnimId = ANIM_V_SQUISH_AND_BOUNCE,
        .backPic = gMonBackPic_IronLeaves,
        .backPicSize = MON_COORDS_SIZE(64, 64),
        .backPicYOffset = 7,
        //.backAnimId = BACK_ANIM_NONE,
        .palette = gMonPalette_IronLeaves,
        .shinyPalette = gMonShinyPalette_IronLeaves,
        .iconSprite = gMonIcon_IronLeaves,
        .iconPalIndex = 1,
        .pokemonJumpType = PKMN_JUMP_TYPE_NONE,
        SHADOW(2, 11, SHADOW_SIZE_M)
        FOOTPRINT(IronLeaves)
        OVERWORLD(
            sPicTable_IronLeaves,
            SIZE_32x32,
            SHADOW_SIZE_M,
            TRACKS_FOOT,
            sAnimTable_Following,
            gOverworldPalette_IronLeaves,
            gShinyOverworldPalette_IronLeaves
        )
        .isParadox = TRUE,
        .levelUpLearnset = sIronLeavesLevelUpLearnset,
        .teachableLearnset = sIronLeavesTeachableLearnset,
    },
#endif //P_FAMILY_IRON_LEAVES

#if P_FAMILY_POLTCHAGEIST
    [SPECIES_POLTCHAGEIST_COUNTERFEIT] =
    {
        .baseHP        = 40,
        .baseAttack    = 45,
        .baseDefense   = 45,
        .baseSpeed     = 50,
        .baseSpAttack  = 74,
        .baseSpDefense = 54,
        .types = MON_TYPES(TYPE_GRASS, TYPE_GHOST),
        .catchRate = 120,
        .expYield = 62,
        .evYield_SpAttack = 1,
        .genderRatio = MON_GENDERLESS,
        .eggCycles = 20,
        .friendship = STANDARD_FRIENDSHIP,
        .growthRate = GROWTH_MEDIUM_FAST,
        .eggGroups = MON_EGG_GROUPS(EGG_GROUP_MINERAL, EGG_GROUP_AMORPHOUS),
        .abilities = { ABILITY_HOSPITALITY, ABILITY_NONE, ABILITY_HEATPROOF },
        .bodyColor = BODY_COLOR_GREEN,
        .speciesName = _("Poltchageist"),
        .cryId = CRY_POLTCHAGEIST,
        .natDexNum = NATIONAL_DEX_POLTCHAGEIST,
        .categoryName = _("Matcha"),
        .height = 1,
        .weight = 11,
        .description = COMPOUND_STRING(
            "Supposedly, the regrets of a tea\n"
            "ceremony master who died before\n"
            "perfecting his craft lingered in some\n"
            "matcha and became a Pokémon."),
        .pokemonScale = 356,
        .pokemonOffset = 17,
        .trainerScale = 256,
        .trainerOffset = 0,
        .frontPic = gMonFrontPic_Poltchageist,
        .frontPicSize = MON_COORDS_SIZE(64, 64),
        .frontPicYOffset = 7,
        .frontAnimFrames = sAnims_SingleFramePlaceHolder,
        //.frontAnimId = ANIM_V_SQUISH_AND_BOUNCE,
        .enemyMonElevation = 10,
        .backPic = gMonBackPic_Poltchageist,
        .backPicSize = MON_COORDS_SIZE(64, 64),
        .backPicYOffset = 5,
        //.backAnimId = BACK_ANIM_NONE,
        .palette = gMonPalette_Poltchageist,
        .shinyPalette = gMonShinyPalette_Poltchageist,
        .iconSprite = gMonIcon_Poltchageist,
        .iconPalIndex = 1,
        .pokemonJumpType = PKMN_JUMP_TYPE_NONE,
        SHADOW(-1, 14, SHADOW_SIZE_S)
        FOOTPRINT(Poltchageist)
        OVERWORLD(
            sPicTable_Poltchageist,
            SIZE_32x32,
            SHADOW_SIZE_S,
            TRACKS_NONE,
            sAnimTable_Following,
            gOverworldPalette_Poltchageist,
            gShinyOverworldPalette_Poltchageist
        )
        .levelUpLearnset = sPoltchageistLevelUpLearnset,
        .teachableLearnset = sPoltchageistTeachableLearnset,
        .evolutions = EVOLUTION({EVO_ITEM, ITEM_UNREMARKABLE_TEACUP, SPECIES_SINISTCHA_UNREMARKABLE}),
        .formSpeciesIdTable = sPoltchageistFormSpeciesIdTable,
    },
    [SPECIES_POLTCHAGEIST_ARTISAN] =
    {
        .baseHP        = 40,
        .baseAttack    = 45,
        .baseDefense   = 45,
        .baseSpeed     = 50,
        .baseSpAttack  = 74,
        .baseSpDefense = 54,
        .types = MON_TYPES(TYPE_GRASS, TYPE_GHOST),
        .catchRate = 120,
        .expYield = 62,
        .evYield_SpAttack = 1,
        .genderRatio = MON_GENDERLESS,
        .eggCycles = 20,
        .friendship = STANDARD_FRIENDSHIP,
        .growthRate = GROWTH_MEDIUM_FAST,
        .eggGroups = MON_EGG_GROUPS(EGG_GROUP_MINERAL, EGG_GROUP_AMORPHOUS),
        .abilities = { ABILITY_HOSPITALITY, ABILITY_NONE, ABILITY_HEATPROOF },
        .bodyColor = BODY_COLOR_GREEN,
        .speciesName = _("Poltchageist"),
        .cryId = CRY_POLTCHAGEIST,
        .natDexNum = NATIONAL_DEX_POLTCHAGEIST,
        .categoryName = _("Matcha"),
        .height = 1,
        .weight = 11,
        .description = COMPOUND_STRING(
            "It has taken up residence in a very\n"
            "expensive tea caddy. It takes an\n"
            "expert to distinguish the expensive\n"
            "tea caddies from the cheap ones."),
        .pokemonScale = 356,
        .pokemonOffset = 17,
        .trainerScale = 256,
        .trainerOffset = 0,
        .frontPic = gMonFrontPic_Poltchageist,
        .frontPicSize = MON_COORDS_SIZE(64, 64),
        .frontPicYOffset = 7,
        .frontAnimFrames = sAnims_SingleFramePlaceHolder,
        //.frontAnimId = ANIM_V_SQUISH_AND_BOUNCE,
        .enemyMonElevation = 10,
        .backPic = gMonBackPic_Poltchageist,
        .backPicSize = MON_COORDS_SIZE(64, 64),
        .backPicYOffset = 5,
        //.backAnimId = BACK_ANIM_NONE,
        .palette = gMonPalette_Poltchageist,
        .shinyPalette = gMonShinyPalette_Poltchageist,
        .iconSprite = gMonIcon_Poltchageist,
        .iconPalIndex = 1,
        .pokemonJumpType = PKMN_JUMP_TYPE_NONE,
        SHADOW(-1, 14, SHADOW_SIZE_S)
        FOOTPRINT(Poltchageist)
        OVERWORLD(
            sPicTable_Poltchageist,
            SIZE_32x32,
            SHADOW_SIZE_S,
            TRACKS_NONE,
            sAnimTable_Following,
            gOverworldPalette_Poltchageist,
            gShinyOverworldPalette_Poltchageist
        )
        .levelUpLearnset = sPoltchageistLevelUpLearnset,
        .teachableLearnset = sPoltchageistTeachableLearnset,
        .evolutions = EVOLUTION({EVO_ITEM, ITEM_MASTERPIECE_TEACUP, SPECIES_SINISTCHA_MASTERPIECE}),
        .formSpeciesIdTable = sPoltchageistFormSpeciesIdTable,
    },

    [SPECIES_SINISTCHA_UNREMARKABLE] =
    {
        .baseHP        = 71,
        .baseAttack    = 60,
        .baseDefense   = 106,
        .baseSpeed     = 70,
        .baseSpAttack  = 121,
        .baseSpDefense = 80,
        .types = MON_TYPES(TYPE_GRASS, TYPE_GHOST),
        .catchRate = 60,
        .expYield = 178,
        .evYield_SpAttack = 2,
        .genderRatio = MON_GENDERLESS,
        .eggCycles = 20,
        .friendship = STANDARD_FRIENDSHIP,
        .growthRate = GROWTH_MEDIUM_FAST,
        .eggGroups = MON_EGG_GROUPS(EGG_GROUP_MINERAL, EGG_GROUP_AMORPHOUS),
        .abilities = { ABILITY_HOSPITALITY, ABILITY_NONE, ABILITY_HEATPROOF },
        .bodyColor = BODY_COLOR_GREEN,
        .speciesName = _("Sinistcha"),
        .cryId = CRY_SINISTCHA,
        .natDexNum = NATIONAL_DEX_SINISTCHA,
        .categoryName = _("Matcha"),
        .height = 2,
        .weight = 22,
        .description = COMPOUND_STRING(
            "It pretends to be tea, trying to fool\n"
            "people into drinking it so it can\n"
            "drain their life-force. Its ruse is\n"
            "generally unsuccessful."),
        .pokemonScale = 356,
        .pokemonOffset = 17,
        .trainerScale = 256,
        .trainerOffset = 0,
        .frontPic = gMonFrontPic_Sinistcha,
        .frontPicSize = MON_COORDS_SIZE(64, 64),
        .frontPicYOffset = 3,
        .frontAnimFrames = sAnims_SingleFramePlaceHolder,
        //.frontAnimId = ANIM_V_SQUISH_AND_BOUNCE,
        .enemyMonElevation = 10,
        .backPic = gMonBackPic_Sinistcha,
        .backPicSize = MON_COORDS_SIZE(64, 64),
        .backPicYOffset = 4,
        //.backAnimId = BACK_ANIM_NONE,
        .palette = gMonPalette_Sinistcha,
        .shinyPalette = gMonShinyPalette_Sinistcha,
        .iconSprite = gMonIcon_Sinistcha,
        .iconPalIndex = 1,
        .pokemonJumpType = PKMN_JUMP_TYPE_NONE,
        SHADOW(0, 11, SHADOW_SIZE_M)
        FOOTPRINT(Sinistcha)
        OVERWORLD(
            sPicTable_Sinistcha,
            SIZE_32x32,
            SHADOW_SIZE_M,
            TRACKS_NONE,
            sAnimTable_Following,
            gOverworldPalette_Sinistcha,
            gShinyOverworldPalette_Sinistcha
        )
        .levelUpLearnset = sSinistchaLevelUpLearnset,
        .teachableLearnset = sSinistchaTeachableLearnset,
        .formSpeciesIdTable = sSinistchaFormSpeciesIdTable,
    },
    [SPECIES_SINISTCHA_MASTERPIECE] =
    {
        .baseHP        = 71,
        .baseAttack    = 60,
        .baseDefense   = 106,
        .baseSpeed     = 70,
        .baseSpAttack  = 121,
        .baseSpDefense = 80,
        .types = MON_TYPES(TYPE_GRASS, TYPE_GHOST),
        .catchRate = 60,
        .expYield = 178,
        .evYield_SpAttack = 2,
        .genderRatio = MON_GENDERLESS,
        .eggCycles = 20,
        .friendship = STANDARD_FRIENDSHIP,
        .growthRate = GROWTH_MEDIUM_FAST,
        .eggGroups = MON_EGG_GROUPS(EGG_GROUP_MINERAL, EGG_GROUP_AMORPHOUS),
        .abilities = { ABILITY_HOSPITALITY, ABILITY_NONE, ABILITY_HEATPROOF },
        .bodyColor = BODY_COLOR_GREEN,
        .speciesName = _("Sinistcha"),
        .cryId = CRY_SINISTCHA,
        .natDexNum = NATIONAL_DEX_SINISTCHA,
        .categoryName = _("Matcha"),
        .height = 2,
        .weight = 22,
        .description = COMPOUND_STRING(
            "The more stirring it does with the\n"
            "tea whisk on its head, the more\n"
            "energy it builds up. It does this to\n"
            "prepare for battle."),
        .pokemonScale = 356,
        .pokemonOffset = 17,
        .trainerScale = 256,
        .trainerOffset = 0,
        .frontPic = gMonFrontPic_Sinistcha,
        .frontPicSize = MON_COORDS_SIZE(64, 64),
        .frontPicYOffset = 3,
        .frontAnimFrames = sAnims_SingleFramePlaceHolder,
        //.frontAnimId = ANIM_V_SQUISH_AND_BOUNCE,
        .enemyMonElevation = 10,
        .backPic = gMonBackPic_Sinistcha,
        .backPicSize = MON_COORDS_SIZE(64, 64),
        .backPicYOffset = 4,
        //.backAnimId = BACK_ANIM_NONE,
        .palette = gMonPalette_Sinistcha,
        .shinyPalette = gMonShinyPalette_Sinistcha,
        .iconSprite = gMonIcon_Sinistcha,
        .iconPalIndex = 1,
        .pokemonJumpType = PKMN_JUMP_TYPE_NONE,
        SHADOW(0, 11, SHADOW_SIZE_M)
        FOOTPRINT(Sinistcha)
        OVERWORLD(
            sPicTable_Sinistcha,
            SIZE_32x32,
            SHADOW_SIZE_M,
            TRACKS_NONE,
            sAnimTable_Following,
            gOverworldPalette_Sinistcha,
            gShinyOverworldPalette_Sinistcha
        )
        .levelUpLearnset = sSinistchaLevelUpLearnset,
        .teachableLearnset = sSinistchaTeachableLearnset,
        .formSpeciesIdTable = sSinistchaFormSpeciesIdTable,
    },
#endif //P_FAMILY_POLTCHAGEIST

#if P_FAMILY_OKIDOGI
    [SPECIES_OKIDOGI] =
    {
        .baseHP        = 88,
        .baseAttack    = 128,
        .baseDefense   = 115,
        .baseSpeed     = 80,
        .baseSpAttack  = 58,
        .baseSpDefense = 86,
        .types = MON_TYPES(TYPE_POISON, TYPE_FIGHTING),
        .catchRate = 3,
        .expYield = 278,
        .evYield_Attack = 3,
        .genderRatio = MON_MALE,
        .eggCycles = 120,
        .friendship = 0,
        .growthRate = GROWTH_SLOW,
        .eggGroups = MON_EGG_GROUPS(EGG_GROUP_NO_EGGS_DISCOVERED),
        .abilities = { ABILITY_TOXIC_CHAIN, ABILITY_NONE, ABILITY_GUARD_DOG },
        .bodyColor = BODY_COLOR_BLACK,
        .speciesName = _("Okidogi"),
        .cryId = CRY_OKIDOGI,
        .natDexNum = NATIONAL_DEX_OKIDOGI,
        .categoryName = _("Retainer"),
        .height = 18,
        .weight = 920,
        .description = COMPOUND_STRING(
            "After all its muscles were stimulated\n"
            "by the toxic chain around its neck,\n"
            "Okidogi transformed and gained\n"
            "a powerful physique."),
        .pokemonScale = 356,
        .pokemonOffset = 17,
        .trainerScale = 256,
        .trainerOffset = 0,
        .frontPic = gMonFrontPic_Okidogi,
        .frontPicSize = MON_COORDS_SIZE(64, 64),
        .frontPicYOffset = 2,
        .frontAnimFrames = sAnims_SingleFramePlaceHolder,
        //.frontAnimId = ANIM_V_SQUISH_AND_BOUNCE,
        .backPic = gMonBackPic_Okidogi,
        .backPicSize = MON_COORDS_SIZE(64, 64),
        .backPicYOffset = 12,
        //.backAnimId = BACK_ANIM_NONE,
        .palette = gMonPalette_Okidogi,
        .shinyPalette = gMonShinyPalette_Okidogi,
        .iconSprite = gMonIcon_Okidogi,
        .iconPalIndex = 1,
        .pokemonJumpType = PKMN_JUMP_TYPE_NONE,
        SHADOW(-1, 11, SHADOW_SIZE_L)
        FOOTPRINT(Okidogi)
        OVERWORLD(
            sPicTable_Okidogi,
            SIZE_32x32,
            SHADOW_SIZE_M,
            TRACKS_FOOT,
            sAnimTable_Following,
            gOverworldPalette_Okidogi,
            gShinyOverworldPalette_Okidogi
        )
        .isLegendary = TRUE,
        .perfectIVCount = LEGENDARY_PERFECT_IV_COUNT,
        .levelUpLearnset = sOkidogiLevelUpLearnset,
        .teachableLearnset = sOkidogiTeachableLearnset,
    },
#endif //P_FAMILY_OKIDOGI

#if P_FAMILY_MUNKIDORI
    [SPECIES_MUNKIDORI] =
    {
        .baseHP        = 88,
        .baseAttack    = 75,
        .baseDefense   = 66,
        .baseSpeed     = 106,
        .baseSpAttack  = 130,
        .baseSpDefense = 90,
        .types = MON_TYPES(TYPE_POISON, TYPE_PSYCHIC),
        .catchRate = 3,
        .expYield = 278,
        .evYield_SpAttack = 3,
        .genderRatio = MON_MALE,
        .eggCycles = 120,
        .friendship = 0,
        .growthRate = GROWTH_SLOW,
        .eggGroups = MON_EGG_GROUPS(EGG_GROUP_NO_EGGS_DISCOVERED),
        .abilities = { ABILITY_TOXIC_CHAIN, ABILITY_NONE, ABILITY_FRISK },
        .bodyColor = BODY_COLOR_BLACK,
        .speciesName = _("Munkidori"),
        .cryId = CRY_MUNKIDORI,
        .natDexNum = NATIONAL_DEX_MUNKIDORI,
        .categoryName = _("Retainer"),
        .height = 10,
        .weight = 122,
        .description = COMPOUND_STRING(
            "The chain is made from toxins that\n"
            "enhance capabilities. It stimulated\n"
            "Munkidori's brain and caused the\n"
            "Pokémon's psychic powers to bloom."),
        .pokemonScale = 356,
        .pokemonOffset = 17,
        .trainerScale = 256,
        .trainerOffset = 0,
        .frontPic = gMonFrontPic_Munkidori,
        .frontPicSize = MON_COORDS_SIZE(64, 64),
        .frontPicYOffset = 5,
        .frontAnimFrames = sAnims_SingleFramePlaceHolder,
        //.frontAnimId = ANIM_V_SQUISH_AND_BOUNCE,
        .backPic = gMonBackPic_Munkidori,
        .backPicSize = MON_COORDS_SIZE(64, 64),
        .backPicYOffset = 2,
        //.backAnimId = BACK_ANIM_NONE,
        .palette = gMonPalette_Munkidori,
        .shinyPalette = gMonShinyPalette_Munkidori,
        .iconSprite = gMonIcon_Munkidori,
        .iconPalIndex = 0,
        .pokemonJumpType = PKMN_JUMP_TYPE_NONE,
        SHADOW(1, 8, SHADOW_SIZE_S)
        FOOTPRINT(Munkidori)
        OVERWORLD(
            sPicTable_Munkidori,
            SIZE_32x32,
            SHADOW_SIZE_M,
            TRACKS_FOOT,
            sAnimTable_Following,
            gOverworldPalette_Munkidori,
            gShinyOverworldPalette_Munkidori
        )
        .isLegendary = TRUE,
        .perfectIVCount = LEGENDARY_PERFECT_IV_COUNT,
        .levelUpLearnset = sMunkidoriLevelUpLearnset,
        .teachableLearnset = sMunkidoriTeachableLearnset,
    },
#endif //P_FAMILY_MUNKIDORI

#if P_FAMILY_FEZANDIPITI
    [SPECIES_FEZANDIPITI] =
    {
        .baseHP        = 88,
        .baseAttack    = 91,
        .baseDefense   = 82,
        .baseSpeed     = 99,
        .baseSpAttack  = 70,
        .baseSpDefense = 125,
        .types = MON_TYPES(TYPE_POISON, TYPE_FAIRY),
        .catchRate = 3,
        .expYield = 278,
        .evYield_SpDefense = 3,
        .genderRatio = MON_MALE,
        .eggCycles = 120,
        .friendship = 0,
        .growthRate = GROWTH_SLOW,
        .eggGroups = MON_EGG_GROUPS(EGG_GROUP_NO_EGGS_DISCOVERED),
        .abilities = { ABILITY_TOXIC_CHAIN, ABILITY_NONE, ABILITY_TECHNICIAN },
        .bodyColor = BODY_COLOR_BLACK,
        .speciesName = _("Fezandipiti"),
        .cryId = CRY_FEZANDIPITI,
        .natDexNum = NATIONAL_DEX_FEZANDIPITI,
        .categoryName = _("Retainer"),
        .height = 14,
        .weight = 301,
        .description = COMPOUND_STRING(
            "Fezandipiti owes its beautiful looks and\n"
            "lovely voice to the toxic stimulants\n"
            "emanating from the chain wrapped around\n"
            "its body."),
        .pokemonScale = 356,
        .pokemonOffset = 17,
        .trainerScale = 256,
        .trainerOffset = 0,
        .frontPic = gMonFrontPic_Fezandipiti,
        .frontPicSize = MON_COORDS_SIZE(64, 64),
        .frontPicYOffset = 1,
        .frontAnimFrames = sAnims_SingleFramePlaceHolder,
        //.frontAnimId = ANIM_V_SQUISH_AND_BOUNCE,
        .backPic = gMonBackPic_Fezandipiti,
        .backPicSize = MON_COORDS_SIZE(64, 64),
        .backPicYOffset = 0,
        //.backAnimId = BACK_ANIM_NONE,
        .palette = gMonPalette_Fezandipiti,
        .shinyPalette = gMonShinyPalette_Fezandipiti,
        .iconSprite = gMonIcon_Fezandipiti,
        .iconPalIndex = 0,
        .pokemonJumpType = PKMN_JUMP_TYPE_NONE,
        SHADOW(-3, 10, SHADOW_SIZE_M)
        FOOTPRINT(Fezandipiti)
        OVERWORLD(
            sPicTable_Fezandipiti,
            SIZE_32x32,
            SHADOW_SIZE_M,
            TRACKS_FOOT,
            sAnimTable_Following,
            gOverworldPalette_Fezandipiti,
            gShinyOverworldPalette_Fezandipiti
        )
        .isLegendary = TRUE,
        .perfectIVCount = LEGENDARY_PERFECT_IV_COUNT,
        .levelUpLearnset = sFezandipitiLevelUpLearnset,
        .teachableLearnset = sFezandipitiTeachableLearnset,
    },
#endif //P_FAMILY_FEZANDIPITI

#if P_FAMILY_OGERPON
#define OGERPON_SPECIES_INFO(Form1, Form2, type, ability, color, frontYOffset, backYOffset, iconpalette, isTeraform)    \
    {                                                                                                                   \
        .baseHP        = 80,                                                                                            \
        .baseAttack    = 120,                                                                                           \
        .baseDefense   = 84,                                                                                            \
        .baseSpeed     = 110,                                                                                           \
        .baseSpAttack  = 60,                                                                                            \
        .baseSpDefense = 96,                                                                                            \
        .types = MON_TYPES(TYPE_GRASS, type),                                                                           \
        .forceTeraType = type,                                                                                          \
        .catchRate = 5,                                                                                                 \
        .expYield = 275,                                                                                                \
        .evYield_Attack = 3,                                                                                            \
        .genderRatio = MON_FEMALE,                                                                                      \
        .eggCycles = 10,                                                                                                \
        .friendship = STANDARD_FRIENDSHIP,                                                                              \
        .growthRate = GROWTH_SLOW,                                                                                      \
        .eggGroups = MON_EGG_GROUPS(EGG_GROUP_NO_EGGS_DISCOVERED),                                                      \
        .abilities = { ability, ABILITY_NONE },                                                                         \
        .bodyColor = color,                                                                                             \
        .speciesName = _("Ogerpon"),                                                                                    \
        .cryId = CRY_OGERPON,                                                                                           \
        .natDexNum = NATIONAL_DEX_OGERPON,                                                                              \
        .categoryName = _("Mask"),                                                                                      \
        .height = 12,                                                                                                   \
        .weight = 398,                                                                                                  \
        .description = gOgerpon##Form1##MaskPokedexText,                                                                \
        .pokemonScale = 356,                                                                                            \
        .pokemonOffset = 17,                                                                                            \
        .trainerScale = 256,                                                                                            \
        .trainerOffset = 0,                                                                                             \
        .frontPic = gMonFrontPic_Ogerpon##Form2,                                                                        \
        .frontPicSize = MON_COORDS_SIZE(64, 64),                                                                        \
        .frontPicYOffset = frontYOffset,                                                                                \
        .frontAnimFrames = sAnims_SingleFramePlaceHolder,                                                               \
        /*.frontAnimId = ANIM_V_SQUISH_AND_BOUNCE,*/                                                                    \
        .backPic = gMonBackPic_Ogerpon##Form2,                                                                          \
        .backPicSize = MON_COORDS_SIZE(64, 64),                                                                         \
        .backPicYOffset = backYOffset,                                                                                  \
        /*.backAnimId = BACK_ANIM_NONE,*/                                                                               \
        .palette = gMonPalette_Ogerpon##Form2,                                                                          \
        .shinyPalette = gMonShinyPalette_Ogerpon##Form2,                                                                \
        .iconSprite = gMonIcon_Ogerpon##Form1,                                                                          \
        .iconPalIndex = iconpalette,                                                                                    \
        .pokemonJumpType = PKMN_JUMP_TYPE_NONE,                                                                         \
        SHADOW(7, 13, SHADOW_SIZE_L)                                                                                    \
        FOOTPRINT(Ogerpon)                                                                                              \
        OVERWORLD(                                                                                                      \
            sPicTable_Ogerpon##Form2,                                                                                   \
            SIZE_32x32,                                                                                                 \
            SHADOW_SIZE_M,                                                                                              \
            TRACKS_FOOT,                                                                                                \
            sAnimTable_Following,                                                                                       \
            gOverworldPalette_Ogerpon##Form2,                                                                           \
            gShinyOverworldPalette_Ogerpon##Form2                                                                       \
        )                                                                                                               \
        .levelUpLearnset = sOgerponLevelUpLearnset,                                                                     \
        .teachableLearnset = sOgerponTeachableLearnset,                                                                 \
        .formSpeciesIdTable = sOgerponFormSpeciesIdTable,                                                               \
        .formChangeTable = sOgerponFormChangeTable,                                                                     \
        .isLegendary = TRUE,                                                                                            \
        .isTeraForm = isTeraform,                                                                                       \
        .perfectIVCount = LEGENDARY_PERFECT_IV_COUNT,                                                                   \
    }

    [SPECIES_OGERPON_TEAL]             = OGERPON_SPECIES_INFO(Teal,        Teal,            TYPE_GRASS, ABILITY_DEFIANT,                        BODY_COLOR_GREEN, 1, 6, 1, FALSE),
    [SPECIES_OGERPON_WELLSPRING]       = OGERPON_SPECIES_INFO(Wellspring,  Wellspring,      TYPE_WATER, ABILITY_WATER_ABSORB,                   BODY_COLOR_BLUE,  1, 6, 0, FALSE),
    [SPECIES_OGERPON_HEARTHFLAME]      = OGERPON_SPECIES_INFO(Hearthflame, Hearthflame,     TYPE_FIRE,  ABILITY_MOLD_BREAKER,                   BODY_COLOR_RED,   1, 6, 0, FALSE),
    [SPECIES_OGERPON_CORNERSTONE]      = OGERPON_SPECIES_INFO(Cornerstone, Cornerstone,     TYPE_ROCK,  ABILITY_STURDY,                         BODY_COLOR_GRAY,  1, 6, 0, FALSE),
#if P_TERA_FORMS
    [SPECIES_OGERPON_TEAL_TERA]        = OGERPON_SPECIES_INFO(Teal,        TealTera,        TYPE_GRASS, ABILITY_EMBODY_ASPECT_TEAL_MASK,        BODY_COLOR_GREEN, 0, 0, 1, TRUE),
    [SPECIES_OGERPON_WELLSPRING_TERA]  = OGERPON_SPECIES_INFO(Wellspring,  WellspringTera,  TYPE_WATER, ABILITY_EMBODY_ASPECT_WELLSPRING_MASK,  BODY_COLOR_BLUE,  0, 0, 0, TRUE),
    [SPECIES_OGERPON_HEARTHFLAME_TERA] = OGERPON_SPECIES_INFO(Hearthflame, HearthflameTera, TYPE_FIRE,  ABILITY_EMBODY_ASPECT_HEARTHFLAME_MASK, BODY_COLOR_RED,   0, 0, 0, TRUE),
    [SPECIES_OGERPON_CORNERSTONE_TERA] = OGERPON_SPECIES_INFO(Cornerstone, CornerstoneTera, TYPE_ROCK,  ABILITY_EMBODY_ASPECT_CORNERSTONE_MASK, BODY_COLOR_GRAY,  0, 0, 0, TRUE),
#endif //P_TERA_FORMS

#endif //P_FAMILY_OGERPON

#if P_FAMILY_GOUGING_FIRE
    [SPECIES_GOUGING_FIRE] =
    {
        .baseHP        = 105,
        .baseAttack    = 115,
        .baseDefense   = 121,
        .baseSpeed     = 91,
        .baseSpAttack  = 65,
        .baseSpDefense = 93,
        .types = MON_TYPES(TYPE_FIRE, TYPE_DRAGON),
        .catchRate = 10,
        .expYield = 295,
        .evYield_Defense = 3,
        .itemRare = ITEM_BOOSTER_ENERGY,
        .genderRatio = MON_GENDERLESS,
        .eggCycles = 50,
        .friendship = 0,
        .growthRate = GROWTH_SLOW,
        .eggGroups = MON_EGG_GROUPS(EGG_GROUP_NO_EGGS_DISCOVERED),
        .abilities = { ABILITY_PROTOSYNTHESIS, ABILITY_NONE, ABILITY_NONE },
        .bodyColor = BODY_COLOR_BROWN,
        .speciesName = _("Gouging Fire"),
        .cryId = CRY_GOUGING_FIRE,
        .natDexNum = NATIONAL_DEX_GOUGING_FIRE,
        .categoryName = _("Paradox"),
        .height = 35,
        .weight = 5900,
        .description = COMPOUND_STRING(
            "There are scant few reports of\n"
            "this creature being sighted.\n"
            "One short video shows it rampaging,\n"
            "and spouting pillars of flame."),
        .pokemonScale = 259,
        .pokemonOffset = 0,
        .trainerScale = 345,
        .trainerOffset = 7,
        .frontPic = gMonFrontPic_GougingFire,
        .frontPicSize = MON_COORDS_SIZE(64, 64),
        .frontPicYOffset = 2,
        .frontAnimFrames = sAnims_SingleFramePlaceHolder,
        .frontAnimId = ANIM_V_SQUISH_AND_BOUNCE,
        .backPic = gMonBackPic_GougingFire,
        .backPicSize = MON_COORDS_SIZE(64, 64),
        .backPicYOffset = 6,
        .backAnimId = BACK_ANIM_NONE,
        .palette = gMonPalette_GougingFire,
        .shinyPalette = gMonShinyPalette_GougingFire,
        .iconSprite = gMonIcon_GougingFire,
        .iconPalIndex = 5,
        .pokemonJumpType = PKMN_JUMP_TYPE_NONE,
        SHADOW(-1, 6, SHADOW_SIZE_XL_BATTLE_ONLY)
        FOOTPRINT(GougingFire)
        OVERWORLD(
            sPicTable_GougingFire,
            SIZE_32x32,
            SHADOW_SIZE_M,
            TRACKS_FOOT,
            sAnimTable_Following,
            gOverworldPalette_GougingFire,
            gShinyOverworldPalette_GougingFire
        )
        .isParadox = TRUE,
        .levelUpLearnset = sGougingFireLevelUpLearnset,
        .teachableLearnset = sGougingFireTeachableLearnset,
    },
#endif //P_FAMILY_GOUGING_FIRE

#if P_FAMILY_RAGING_BOLT
    [SPECIES_RAGING_BOLT] =
    {
        .baseHP        = 125,
        .baseAttack    = 73,
        .baseDefense   = 91,
        .baseSpeed     = 75,
        .baseSpAttack  = 137,
        .baseSpDefense = 89,
        .types = MON_TYPES(TYPE_ELECTRIC, TYPE_DRAGON),
        .catchRate = 10,
        .expYield = 295,
        .evYield_SpAttack = 3,
        .itemRare = ITEM_BOOSTER_ENERGY,
        .genderRatio = MON_GENDERLESS,
        .eggCycles = 50,
        .friendship = 0,
        .growthRate = GROWTH_SLOW,
        .eggGroups = MON_EGG_GROUPS(EGG_GROUP_NO_EGGS_DISCOVERED),
        .abilities = { ABILITY_PROTOSYNTHESIS, ABILITY_NONE, ABILITY_NONE },
        .bodyColor = BODY_COLOR_YELLOW,
        .speciesName = _("Raging Bolt"),
        .cryId = CRY_RAGING_BOLT,
        .natDexNum = NATIONAL_DEX_RAGING_BOLT,
        .categoryName = _("Paradox"),
        .height = 52,
        .weight = 4800,
        .description = COMPOUND_STRING(
            "It bears resemblance to a Pokémon\n"
            "that became a hot topic for a short\n"
            "while after a paranomal magazine\n"
            "touted it as Raikou's ancestor."),
        .pokemonScale = 256,
        .pokemonOffset = 0,
        .trainerScale = 345,
        .trainerOffset = 7,
        .frontPic = gMonFrontPic_RagingBolt,
        .frontPicSize = MON_COORDS_SIZE(64, 64),
        .frontPicYOffset = 0,
        .frontAnimFrames = sAnims_SingleFramePlaceHolder,
        .frontAnimId = ANIM_V_SQUISH_AND_BOUNCE,
        .backPic = gMonBackPic_RagingBolt,
        .backPicSize = MON_COORDS_SIZE(64, 64),
        .backPicYOffset = 0,
        .backAnimId = BACK_ANIM_NONE,
        .palette = gMonPalette_RagingBolt,
        .shinyPalette = gMonShinyPalette_RagingBolt,
        .iconSprite = gMonIcon_RagingBolt,
        .iconPalIndex = 2,
        .pokemonJumpType = PKMN_JUMP_TYPE_NONE,
        SHADOW(4, 14, SHADOW_SIZE_L)
        FOOTPRINT(RagingBolt)
        OVERWORLD(
            sPicTable_RagingBolt,
            SIZE_64x64,
            SHADOW_SIZE_M,
            TRACKS_FOOT,
            sAnimTable_Following,
            gOverworldPalette_RagingBolt,
            gShinyOverworldPalette_RagingBolt
        )
        .isParadox = TRUE,
        .levelUpLearnset = sRagingBoltLevelUpLearnset,
        .teachableLearnset = sRagingBoltTeachableLearnset,
    },
#endif //P_FAMILY_RAGING_BOLT

#if P_FAMILY_IRON_BOULDER
    [SPECIES_IRON_BOULDER] =
    {
        .baseHP        = 90,
        .baseAttack    = 120,
        .baseDefense   = 80,
        .baseSpeed     = 124,
        .baseSpAttack  = 68,
        .baseSpDefense = 108,
        .types = MON_TYPES(TYPE_ROCK, TYPE_PSYCHIC),
        .catchRate = 10,
        .expYield = 295,
        .evYield_Speed = 3,
        .itemRare = ITEM_BOOSTER_ENERGY,
        .genderRatio = MON_GENDERLESS,
        .eggCycles = 50,
        .friendship = 0,
        .growthRate = GROWTH_SLOW,
        .eggGroups = MON_EGG_GROUPS(EGG_GROUP_NO_EGGS_DISCOVERED),
        .abilities = { ABILITY_QUARK_DRIVE, ABILITY_NONE, ABILITY_NONE },
        .bodyColor = BODY_COLOR_GRAY,
        .speciesName = _("Iron Boulder"),
        .cryId = CRY_IRON_BOULDER,
        .natDexNum = NATIONAL_DEX_IRON_BOULDER,
        .categoryName = _("Paradox"),
        .height = 15,
        .weight = 1625,
        .description = COMPOUND_STRING(
            "It was named after a mysterious\n"
            "object recorded in an old book.\n"
            "Its body seems to be metallic."),
        .pokemonScale = 256,
        .pokemonOffset = 1,
        .trainerScale = 336,
        .trainerOffset = 4,
        .frontPic = gMonFrontPic_IronBoulder,
        .frontPicSize = MON_COORDS_SIZE(64, 64),
        .frontPicYOffset = 3,
        .frontAnimFrames = sAnims_SingleFramePlaceHolder,
        .frontAnimId = ANIM_V_SQUISH_AND_BOUNCE,
        .backPic = gMonBackPic_IronBoulder,
        .backPicSize = MON_COORDS_SIZE(64, 64),
        .backPicYOffset = 12,
        .backAnimId = BACK_ANIM_NONE,
        .palette = gMonPalette_IronBoulder,
        .shinyPalette = gMonShinyPalette_IronBoulder,
        .iconSprite = gMonIcon_IronBoulder,
        .iconPalIndex = 5,
        .pokemonJumpType = PKMN_JUMP_TYPE_NONE,
        SHADOW(4, 7, SHADOW_SIZE_XL_BATTLE_ONLY)
        FOOTPRINT(IronBoulder)
        OVERWORLD(
            sPicTable_IronBoulder,
            SIZE_32x32,
            SHADOW_SIZE_M,
            TRACKS_FOOT,
            sAnimTable_Following,
            gOverworldPalette_IronBoulder,
            gShinyOverworldPalette_IronBoulder
        )
        .isParadox = TRUE,
        .levelUpLearnset = sIronBoulderLevelUpLearnset,
        .teachableLearnset = sIronBoulderTeachableLearnset,
    },
#endif //P_FAMILY_IRON_BOULDER

#if P_FAMILY_IRON_CROWN
    [SPECIES_IRON_CROWN] =
    {
        .baseHP        = 90,
        .baseAttack    = 72,
        .baseDefense   = 100,
        .baseSpeed     = 98,
        .baseSpAttack  = 122,
        .baseSpDefense = 108,
        .types = MON_TYPES(TYPE_STEEL, TYPE_PSYCHIC),
        .catchRate = 10,
        .expYield = 295,
        .evYield_SpAttack = 3,
        .itemRare = ITEM_BOOSTER_ENERGY,
        .genderRatio = MON_GENDERLESS,
        .eggCycles = 50,
        .friendship = 0,
        .growthRate = GROWTH_SLOW,
        .eggGroups = MON_EGG_GROUPS(EGG_GROUP_NO_EGGS_DISCOVERED),
        .abilities = { ABILITY_QUARK_DRIVE, ABILITY_NONE, ABILITY_NONE },
        .bodyColor = BODY_COLOR_BLUE,
        .speciesName = _("Iron Crown"),
        .cryId = CRY_IRON_CROWN,
        .natDexNum = NATIONAL_DEX_IRON_CROWN,
        .categoryName = _("Paradox"),
        .height = 16,
        .weight = 1560,
        .description = COMPOUND_STRING(
            "It resembles a mysterious object\n"
            "introduced in a paranormal magazine\n"
            "as a cutting-edge weapon\n"
            "shaped like Cobalion."),
        .pokemonScale = 256,
        .pokemonOffset = 0,
        .trainerScale = 365,
        .trainerOffset = 7,
        .frontPic = gMonFrontPic_IronCrown,
        .frontPicSize = MON_COORDS_SIZE(64, 64),
        .frontPicYOffset = 0,
        .frontAnimFrames = sAnims_SingleFramePlaceHolder,
        .frontAnimId = ANIM_V_SQUISH_AND_BOUNCE,
        .backPic = gMonBackPic_IronCrown,
        .backPicSize = MON_COORDS_SIZE(64, 64),
        .backPicYOffset = 2,
        .backAnimId = BACK_ANIM_NONE,
        .palette = gMonPalette_IronCrown,
        .shinyPalette = gMonShinyPalette_IronCrown,
        .iconSprite = gMonIcon_IronCrown,
        .iconPalIndex = 3,
        .pokemonJumpType = PKMN_JUMP_TYPE_NONE,
        SHADOW(0, 14, SHADOW_SIZE_L)
        FOOTPRINT(IronCrown)
        OVERWORLD(
            sPicTable_IronCrown,
            SIZE_32x32,
            SHADOW_SIZE_M,
            TRACKS_FOOT,
            sAnimTable_Following,
            gOverworldPalette_IronCrown,
            gShinyOverworldPalette_IronCrown
        )
        .isParadox = TRUE,
        .levelUpLearnset = sIronCrownLevelUpLearnset,
        .teachableLearnset = sIronCrownTeachableLearnset,
    },
#endif //P_FAMILY_IRON_CROWN

#if P_FAMILY_TERAPAGOS
    [SPECIES_TERAPAGOS_NORMAL] =
    {
        .baseHP        = 90,
        .baseAttack    = 65,
        .baseDefense   = 85,
        .baseSpeed     = 60,
        .baseSpAttack  = 65,
        .baseSpDefense = 85,
        .types = MON_TYPES(TYPE_NORMAL),
        .forceTeraType = TYPE_STELLAR,
        .catchRate = 255,
        .expYield = 90,
        .evYield_Defense = 1,
        .genderRatio = PERCENT_FEMALE(50),
        .eggCycles = 5,
        .friendship = STANDARD_FRIENDSHIP,
        .growthRate = GROWTH_SLOW,
        .eggGroups = MON_EGG_GROUPS(EGG_GROUP_NO_EGGS_DISCOVERED),
        .abilities = { ABILITY_TERA_SHIFT, ABILITY_NONE, ABILITY_NONE },
        .bodyColor = BODY_COLOR_BLUE,
        .speciesName = _("Terapagos"),
        .cryId = CRY_TERAPAGOS,
        .natDexNum = NATIONAL_DEX_TERAPAGOS,
        .categoryName = _("Tera"),
        .height = 2,
        .weight = 65,
        .description = COMPOUND_STRING(
            "Terapagos protects itself using its\n"
            "power to transform energy into hard\n"
            "crystals. This Pokémon is the source\n"
            "of the Terastal phenomenon."),
        .pokemonScale = 256,
        .pokemonOffset = 0,
        .trainerScale = 365,
        .trainerOffset = 7,
        .frontPic = gMonFrontPic_TerapagosNormal,
        .frontPicSize = MON_COORDS_SIZE(64, 64),
        .frontPicYOffset = 10,
        .frontAnimFrames = sAnims_SingleFramePlaceHolder,
        //.frontAnimId = ANIM_V_SQUISH_AND_BOUNCE,
        .backPic = gMonBackPic_TerapagosNormal,
        .backPicSize = MON_COORDS_SIZE(64, 64),
        .backPicYOffset = 9,
        //.backAnimId = BACK_ANIM_NONE,
        .palette = gMonPalette_TerapagosNormal,
        .shinyPalette = gMonShinyPalette_TerapagosNormal,
        .iconSprite = gMonIcon_TerapagosNormal,
        .iconPalIndex = 0,
        .pokemonJumpType = PKMN_JUMP_TYPE_NORMAL,
        SHADOW(0, 2, SHADOW_SIZE_M)
        FOOTPRINT(TerapagosNormal)
        OVERWORLD(
            sPicTable_TerapagosNormal,
            SIZE_32x32,
            SHADOW_SIZE_M,
            TRACKS_FOOT,
            sAnimTable_Following,
            gOverworldPalette_TerapagosNormal,
            gShinyOverworldPalette_TerapagosNormal
        )
        .isLegendary = TRUE,
        .isFrontierBanned = TRUE,
        .perfectIVCount = LEGENDARY_PERFECT_IV_COUNT,
        .levelUpLearnset = sTerapagosLevelUpLearnset,
        .teachableLearnset = sTerapagosTeachableLearnset,
        .formSpeciesIdTable = sTerapagosFormSpeciesIdTable,
        .formChangeTable = sTerapagosFormChangeTable,
    },

    [SPECIES_TERAPAGOS_TERASTAL] =
    {
        .baseHP        = 95,
        .baseAttack    = 95,
        .baseDefense   = 110,
        .baseSpeed     = 85,
        .baseSpAttack  = 105,
        .baseSpDefense = 110,
        .types = MON_TYPES(TYPE_NORMAL),
        .forceTeraType = TYPE_STELLAR,
        .catchRate = 255,
        .expYield = 120,
        .evYield_Defense = 2,
        .evYield_SpDefense = 2,
        .genderRatio = PERCENT_FEMALE(50),
        .eggCycles = 5,
        .friendship = STANDARD_FRIENDSHIP,
        .growthRate = GROWTH_SLOW,
        .eggGroups = MON_EGG_GROUPS(EGG_GROUP_NO_EGGS_DISCOVERED),
        .abilities = { ABILITY_TERA_SHELL, ABILITY_NONE, ABILITY_NONE },
        .bodyColor = BODY_COLOR_BLUE,
        .speciesName = _("Terapagos"),
        .cryId = CRY_TERAPAGOS,
        .natDexNum = NATIONAL_DEX_TERAPAGOS,
        .categoryName = _("Tera"),
        .height = 3,
        .weight = 160,
        .description = COMPOUND_STRING(
            "The shell is made of crystallized\n"
            "Terastal energy. When struck by a move,\n"
            "this shell absorbs the move's energy\n"
            "and transfers it to Terapagos."),
        .pokemonScale = 256,
        .pokemonOffset = 0,
        .trainerScale = 365,
        .trainerOffset = 7,
        .frontPic = gMonFrontPic_TerapagosTerastal,
        .frontPicSize = MON_COORDS_SIZE(64, 64),
        .frontPicYOffset = 8,
        .frontAnimFrames = sAnims_SingleFramePlaceHolder,
        //.frontAnimId = ANIM_V_SQUISH_AND_BOUNCE,
        .enemyMonElevation = 8,
        .backPic = gMonBackPic_TerapagosTerastal,
        .backPicSize = MON_COORDS_SIZE(64, 64),
        .backPicYOffset = 11,
        //.backAnimId = BACK_ANIM_NONE,
        .palette = gMonPalette_TerapagosTerastal,
        .shinyPalette = gMonShinyPalette_TerapagosTerastal,
        .iconSprite = gMonIcon_TerapagosTerastal,
        .iconPalIndex = 0,
        .pokemonJumpType = PKMN_JUMP_TYPE_NONE,
        SHADOW(-4, 8, SHADOW_SIZE_L)
        FOOTPRINT(TerapagosTerastal)
        OVERWORLD(
            sPicTable_TerapagosTerastal,
            SIZE_32x32,
            SHADOW_SIZE_M,
            TRACKS_FOOT,
            sAnimTable_Following,
            gOverworldPalette_TerapagosTerastal,
            gShinyOverworldPalette_TerapagosTerastal
        )
        .isLegendary = TRUE,
        .isFrontierBanned = TRUE,
        .perfectIVCount = LEGENDARY_PERFECT_IV_COUNT,
        .levelUpLearnset = sTerapagosLevelUpLearnset,
        .teachableLearnset = sTerapagosTeachableLearnset,
        .formSpeciesIdTable = sTerapagosFormSpeciesIdTable,
        .formChangeTable = sTerapagosFormChangeTable,
    },

    [SPECIES_TERAPAGOS_STELLAR] =
    {
        .baseHP        = 160,
        .baseAttack    = 105,
        .baseDefense   = 110,
        .baseSpeed     = 85,
        .baseSpAttack  = 130,
        .baseSpDefense = 110,
        .types = MON_TYPES(TYPE_NORMAL),
        .forceTeraType = TYPE_STELLAR,
        .catchRate = 255,
        .expYield = 140,
        .evYield_HP = 3,
        .genderRatio = PERCENT_FEMALE(50),
        .eggCycles = 5,
        .friendship = STANDARD_FRIENDSHIP,
        .growthRate = GROWTH_SLOW,
        .eggGroups = MON_EGG_GROUPS(EGG_GROUP_NO_EGGS_DISCOVERED),
        .abilities = { ABILITY_TERAFORM_ZERO, ABILITY_NONE, ABILITY_NONE },
        .bodyColor = BODY_COLOR_BLUE,
        .speciesName = _("Terapagos"),
        .cryId = CRY_TERAPAGOS,
        .natDexNum = NATIONAL_DEX_TERAPAGOS,
        .categoryName = _("Tera"),
        .height = 17,
        .weight = 770,
        .description = COMPOUND_STRING(
            "An old expedition journal describes the\n"
            "sight of this Pokémon buried in the,\n"
            "depths of the earth as resembling a\n"
            "planet floating in space."),
        .pokemonScale = 256,
        .pokemonOffset = 0,
        .trainerScale = 365,
        .trainerOffset = 7,
        .frontPic = gMonFrontPic_TerapagosStellar,
        .frontPicSize = MON_COORDS_SIZE(64, 64),
        .frontPicYOffset = 0,
        .frontAnimFrames = sAnims_SingleFramePlaceHolder,
        //.frontAnimId = ANIM_V_SQUISH_AND_BOUNCE,
        .backPic = gMonBackPic_TerapagosStellar,
        .backPicSize = MON_COORDS_SIZE(64, 64),
        .backPicYOffset = 0,
        //.backAnimId = BACK_ANIM_NONE,
        .palette = gMonPalette_TerapagosStellar,
        .shinyPalette = gMonShinyPalette_TerapagosStellar,
        .iconSprite = gMonIcon_TerapagosStellar,
        .iconPalIndex = 0,
        .pokemonJumpType = PKMN_JUMP_TYPE_NONE,
        SHADOW(0, 12, SHADOW_SIZE_L)
        FOOTPRINT(TerapagosStellar)
        .isLegendary = TRUE,
        .isTeraForm = TRUE,
        .isFrontierBanned = TRUE,
        .perfectIVCount = LEGENDARY_PERFECT_IV_COUNT,
        .levelUpLearnset = sTerapagosLevelUpLearnset,
        .teachableLearnset = sTerapagosTeachableLearnset,
        .formSpeciesIdTable = sTerapagosFormSpeciesIdTable,
        .formChangeTable = sTerapagosFormChangeTable,
    },
#endif //P_FAMILY_TERAPAGOS

#if P_FAMILY_PECHARUNT
    [SPECIES_PECHARUNT] =
    {
        .baseHP        = 88,
        .baseAttack    = 88,
        .baseDefense   = 160,
        .baseSpeed     = 88,
        .baseSpAttack  = 88,
        .baseSpDefense = 88,
        .types = MON_TYPES(TYPE_POISON, TYPE_GHOST),
        .catchRate = 3,
        .expYield = 300,
        .evYield_Defense = 3,
        .genderRatio = MON_GENDERLESS,
        .eggCycles = 20,
        .friendship = 0,
        .growthRate = GROWTH_SLOW,
        .eggGroups = MON_EGG_GROUPS(EGG_GROUP_NO_EGGS_DISCOVERED),
        .abilities = { ABILITY_POISON_PUPPETEER, ABILITY_NONE, ABILITY_NONE },
        .bodyColor = BODY_COLOR_PURPLE,
        .speciesName = _("Pecharunt"),
        .cryId = CRY_PECHARUNT,
        .natDexNum = NATIONAL_DEX_PECHARUNT,
        .categoryName = _("Subjugation"),
        .height = 3,
        .weight = 3,
        .description = COMPOUND_STRING(
            "It feeds others toxic mochi that\n"
            "draw out desires and capabilities.\n"
            "Those who eat the mochi fall under\n"
            "Pecharunt's control, chained to its will."),
        .pokemonScale = 256,
        .pokemonOffset = 0,
        .trainerScale = 365,
        .trainerOffset = 7,
        .frontPic = gMonFrontPic_Pecharunt,
        .frontPicSize = MON_COORDS_SIZE(64, 64),
        .frontPicYOffset = 13,
        .frontAnimFrames = sAnims_SingleFramePlaceHolder,
        .frontAnimId = ANIM_V_SQUISH_AND_BOUNCE,
        .backPic = gMonBackPic_Pecharunt,
        .backPicSize = MON_COORDS_SIZE(64, 64),
        .backPicYOffset = 5,
        .backAnimId = BACK_ANIM_NONE,
        .palette = gMonPalette_Pecharunt,
        .shinyPalette = gMonShinyPalette_Pecharunt,
        .iconSprite = gMonIcon_Pecharunt,
        .iconPalIndex = 0,
        .pokemonJumpType = PKMN_JUMP_TYPE_NONE,
        SHADOW(2, 1, SHADOW_SIZE_L)
        FOOTPRINT(Pecharunt)
        OVERWORLD(
            sPicTable_Pecharunt,
            SIZE_32x32,
            SHADOW_SIZE_M,
            TRACKS_FOOT,
            sAnimTable_Following,
            gOverworldPalette_Pecharunt,
            gShinyOverworldPalette_Pecharunt
        )
        .isMythical = TRUE,
        .isFrontierBanned = TRUE,
        .perfectIVCount = LEGENDARY_PERFECT_IV_COUNT,
        .levelUpLearnset = sPecharuntLevelUpLearnset,
        .teachableLearnset = sPecharuntTeachableLearnset,
    },
#endif //P_FAMILY_PECHARUNT

#ifdef __INTELLISENSE__
};
#endif<|MERGE_RESOLUTION|>--- conflicted
+++ resolved
@@ -5326,12 +5326,8 @@
         .shinyPalette = gMonShinyPalette_GreatTusk,
         .iconSprite = gMonIcon_GreatTusk,
         .iconPalIndex = 0,
-<<<<<<< HEAD
-        .pokemonJumpType = PKMN_JUMP_TYPE_NONE,
-        SHADOW(3, 6, SHADOW_SIZE_L)
-=======
+        .pokemonJumpType = PKMN_JUMP_TYPE_NONE,
         SHADOW(2, 13, SHADOW_SIZE_XL_BATTLE_ONLY)
->>>>>>> 8ec998ab
         FOOTPRINT(GreatTusk)
         OVERWORLD(
             sPicTable_GreatTusk,
@@ -6137,12 +6133,8 @@
         .shinyPalette = gMonShinyPalette_Frigibax,
         .iconSprite = gMonIcon_Frigibax,
         .iconPalIndex = 0,
-<<<<<<< HEAD
         .pokemonJumpType = PKMN_JUMP_TYPE_SLOW,
-        SHADOW(0, 7, SHADOW_SIZE_S)
-=======
         SHADOW(2, -1, SHADOW_SIZE_S)
->>>>>>> 8ec998ab
         FOOTPRINT(Frigibax)
         OVERWORLD(
             sPicTable_Frigibax,
@@ -6993,12 +6985,8 @@
         .shinyPalette = gMonShinyPalette_Miraidon,
         .iconSprite = gMonIcon_Miraidon,
         .iconPalIndex = 2,
-<<<<<<< HEAD
-        .pokemonJumpType = PKMN_JUMP_TYPE_NONE,
-        SHADOW(10, 14, SHADOW_SIZE_L)
-=======
+        .pokemonJumpType = PKMN_JUMP_TYPE_NONE,
         SHADOW(3, 22, SHADOW_SIZE_L)
->>>>>>> 8ec998ab
         FOOTPRINT(Miraidon)
         OVERWORLD(
             sPicTable_Miraidon,
