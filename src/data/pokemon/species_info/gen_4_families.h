#ifdef __INTELLISENSE__
const struct SpeciesInfo gSpeciesInfoGen4[] =
{
#endif

#if P_FAMILY_TURTWIG
    [SPECIES_TURTWIG] =
    {
        .baseHP        = 55,
        .baseAttack    = 68,
        .baseDefense   = 64,
        .baseSpeed     = 31,
        .baseSpAttack  = 45,
        .baseSpDefense = 55,
        .types = MON_TYPES(TYPE_GRASS),
        .catchRate = 45,
        .expYield = 64,
        .evYield_Attack = 1,
        .genderRatio = PERCENT_FEMALE(12.5),
        .eggCycles = 20,
        .friendship = STANDARD_FRIENDSHIP,
        .growthRate = GROWTH_MEDIUM_SLOW,
        .eggGroups = MON_EGG_GROUPS(EGG_GROUP_MONSTER, EGG_GROUP_GRASS),
        .abilities = { ABILITY_OVERGROW, ABILITY_NONE, ABILITY_SHELL_ARMOR },
        .bodyColor = BODY_COLOR_GREEN,
        .speciesName = _("Turtwig"),
        .cryId = CRY_TURTWIG,
        .natDexNum = NATIONAL_DEX_TURTWIG,
        .categoryName = _("Tiny Leaf"),
        .height = 4,
        .weight = 102,
        .description = COMPOUND_STRING(
            "The shell on its back is made of soil. \n"
            "On a very healthy Turtwig, the shell \n"
            "should feel moist. The leaf on its head\n"
            "wilts if it is thirsty."),
        .pokemonScale = 491,
        .pokemonOffset = 20,
        .trainerScale = 256,
        .trainerOffset = 0,
        .frontPic = gMonFrontPic_Turtwig,
        .frontPicSize = MON_COORDS_SIZE(40, 48),
        .frontPicYOffset = 11,
        .frontAnimFrames = sAnims_Turtwig,
        .frontAnimId = ANIM_V_SQUISH_AND_BOUNCE,
        .backPic = gMonBackPic_Turtwig,
        .backPicSize = MON_COORDS_SIZE(48, 56),
        .backPicYOffset = 6,
        .backAnimId = BACK_ANIM_H_SLIDE,
        .palette = gMonPalette_Turtwig,
        .shinyPalette = gMonShinyPalette_Turtwig,
        .iconSprite = gMonIcon_Turtwig,
        .iconPalIndex = 1,
        FOOTPRINT(Turtwig)
        FOLLOWER(Turtwig, SIZE_32x32, SHADOW_SIZE_M, TRACKS_FOOT)
        .levelUpLearnset = sTurtwigLevelUpLearnset,
        .teachableLearnset = sTurtwigTeachableLearnset,
        .evolutions = EVOLUTION({EVO_LEVEL, 18, SPECIES_GROTLE}),
    },

    [SPECIES_GROTLE] =
    {
        .baseHP        = 75,
        .baseAttack    = 89,
        .baseDefense   = 85,
        .baseSpeed     = 36,
        .baseSpAttack  = 55,
        .baseSpDefense = 65,
        .types = MON_TYPES(TYPE_GRASS),
        .catchRate = 45,
        .expYield = (P_UPDATED_EXP_YIELDS >= GEN_5) ? 142 : 141,
        .evYield_Attack = 1,
        .evYield_Defense = 1,
        .genderRatio = PERCENT_FEMALE(12.5),
        .eggCycles = 20,
        .friendship = STANDARD_FRIENDSHIP,
        .growthRate = GROWTH_MEDIUM_SLOW,
        .eggGroups = MON_EGG_GROUPS(EGG_GROUP_MONSTER, EGG_GROUP_GRASS),
        .abilities = { ABILITY_OVERGROW, ABILITY_NONE, ABILITY_SHELL_ARMOR },
        .bodyColor = BODY_COLOR_GREEN,
        .speciesName = _("Grotle"),
        .cryId = CRY_GROTLE,
        .natDexNum = NATIONAL_DEX_GROTLE,
        .categoryName = _("Grove"),
        .height = 11,
        .weight = 970,
        .description = COMPOUND_STRING(
            "A Grotle that lives in the forest is said\n"
            "to have its own secret springwater well. \n"
            "It carries fellow Pokémon there on \n"
            "its back."),
        .pokemonScale = 320,
        .pokemonOffset = 9,
        .trainerScale = 256,
        .trainerOffset = 0,
        .frontPic = gMonFrontPic_Grotle,
        .frontPicSize = MON_COORDS_SIZE(56, 56),
        .frontPicYOffset = 7,
        .frontAnimFrames = sAnims_Grotle,
        .frontAnimId = ANIM_V_STRETCH,
        .backPic = gMonBackPic_Grotle,
        .backPicSize = MON_COORDS_SIZE(64, 48),
        .backPicYOffset = 10,
        .backAnimId = BACK_ANIM_H_SLIDE,
        .palette = gMonPalette_Grotle,
        .shinyPalette = gMonShinyPalette_Grotle,
        .iconSprite = gMonIcon_Grotle,
        .iconPalIndex = 1,
        FOOTPRINT(Grotle)
        FOLLOWER(Grotle, SIZE_32x32, SHADOW_SIZE_M, TRACKS_FOOT)
        .levelUpLearnset = sGrotleLevelUpLearnset,
        .teachableLearnset = sGrotleTeachableLearnset,
        .evolutions = EVOLUTION({EVO_LEVEL, 32, SPECIES_TORTERRA}),
    },

    [SPECIES_TORTERRA] =
    {
        .baseHP        = 95,
        .baseAttack    = 109,
        .baseDefense   = 105,
        .baseSpeed     = 56,
        .baseSpAttack  = 75,
        .baseSpDefense = 85,
        .types = MON_TYPES(TYPE_GRASS, TYPE_GROUND),
        .catchRate = 45,
    #if P_UPDATED_EXP_YIELDS >= GEN_8
        .expYield = 263,
    #elif P_UPDATED_EXP_YIELDS >= GEN_5
        .expYield = 236,
    #else
        .expYield = 208,
    #endif
        .evYield_Attack = 2,
        .evYield_Defense = 1,
        .genderRatio = PERCENT_FEMALE(12.5),
        .eggCycles = 20,
        .friendship = STANDARD_FRIENDSHIP,
        .growthRate = GROWTH_MEDIUM_SLOW,
        .eggGroups = MON_EGG_GROUPS(EGG_GROUP_MONSTER, EGG_GROUP_GRASS),
        .abilities = { ABILITY_OVERGROW, ABILITY_NONE, ABILITY_SHELL_ARMOR },
        .bodyColor = BODY_COLOR_GREEN,
        .noFlip = TRUE,
        .speciesName = _("Torterra"),
        .cryId = CRY_TORTERRA,
        .natDexNum = NATIONAL_DEX_TORTERRA,
        .categoryName = _("Continent"),
        .height = 22,
        .weight = 3100,
        .description = COMPOUND_STRING(
            "Some Pokémon are born on a Torterra's\n"
            "back and spend their entire life there.\n"
            "Ancient people imagined that beneath \n"
            "the ground, a gigantic Torterra dwelled."),
        .pokemonScale = 256,
        .pokemonOffset = 0,
        .trainerScale = 348,
        .trainerOffset = 6,
        .frontPic = gMonFrontPic_Torterra,
        .frontPicSize = MON_COORDS_SIZE(64, 64),
        .frontPicYOffset = 0,
        .frontAnimFrames = sAnims_Torterra,
        .frontAnimId = ANIM_H_SHAKE,
        .backPic = gMonBackPic_Torterra,
        .backPicSize = MON_COORDS_SIZE(64, 56),
        .backPicYOffset = 4,
        .backAnimId = BACK_ANIM_SHAKE_GLOW_GREEN,
        .palette = gMonPalette_Torterra,
        .shinyPalette = gMonShinyPalette_Torterra,
        .iconSprite = gMonIcon_Torterra,
        .iconPalIndex = 1,
        FOOTPRINT(Torterra)
        FOLLOWER(Torterra, SIZE_32x32, SHADOW_SIZE_M, TRACKS_FOOT)
        .levelUpLearnset = sTorterraLevelUpLearnset,
        .teachableLearnset = sTorterraTeachableLearnset,
    },
#endif //P_FAMILY_TURTWIG

#if P_FAMILY_CHIMCHAR
    [SPECIES_CHIMCHAR] =
    {
        .baseHP        = 44,
        .baseAttack    = 58,
        .baseDefense   = 44,
        .baseSpeed     = 61,
        .baseSpAttack  = 58,
        .baseSpDefense = 44,
        .types = MON_TYPES(TYPE_FIRE),
        .catchRate = 45,
        .expYield = (P_UPDATED_EXP_YIELDS >= GEN_5) ? 62 : 65,
        .evYield_Speed = 1,
        .genderRatio = PERCENT_FEMALE(12.5),
        .eggCycles = 20,
        .friendship = STANDARD_FRIENDSHIP,
        .growthRate = GROWTH_MEDIUM_SLOW,
        .eggGroups = MON_EGG_GROUPS(EGG_GROUP_FIELD, EGG_GROUP_HUMAN_LIKE),
        .abilities = { ABILITY_BLAZE, ABILITY_NONE, ABILITY_IRON_FIST },
        .bodyColor = BODY_COLOR_BROWN,
        .noFlip = TRUE,
        .speciesName = _("Chimchar"),
        .cryId = CRY_CHIMCHAR,
        .natDexNum = NATIONAL_DEX_CHIMCHAR,
        .categoryName = _("Chimp"),
        .height = 5,
        .weight = 62,
        .description = COMPOUND_STRING(
            "Its fiery rear end is fueled by gas made\n"
            "in its belly. Before going to sleep,\n"
            "Chimchar extinguish the flame on their\n"
            "tails to prevent fires."),
        .pokemonScale = 432,
        .pokemonOffset = 15,
        .trainerScale = 256,
        .trainerOffset = 0,
        .frontPic = gMonFrontPic_Chimchar,
        .frontPicSize = MON_COORDS_SIZE(32, 48),
        .frontPicYOffset = 10,
        .frontAnimFrames = sAnims_Chimchar,
        .frontAnimId = ANIM_V_JUMPS_BIG,
        .backPic = gMonBackPic_Chimchar,
        .backPicSize = MON_COORDS_SIZE(56, 56),
        .backPicYOffset = 6,
        .backAnimId = BACK_ANIM_CONVEX_DOUBLE_ARC,
        .palette = gMonPalette_Chimchar,
        .shinyPalette = gMonShinyPalette_Chimchar,
        .iconSprite = gMonIcon_Chimchar,
        .iconPalIndex = 1,
        FOOTPRINT(Chimchar)
        FOLLOWER(Chimchar, SIZE_32x32, SHADOW_SIZE_M, TRACKS_FOOT)
        .levelUpLearnset = sChimcharLevelUpLearnset,
        .teachableLearnset = sChimcharTeachableLearnset,
        .evolutions = EVOLUTION({EVO_LEVEL, 14, SPECIES_MONFERNO}),
    },

    [SPECIES_MONFERNO] =
    {
        .baseHP        = 64,
        .baseAttack    = 78,
        .baseDefense   = 52,
        .baseSpeed     = 81,
        .baseSpAttack  = 78,
        .baseSpDefense = 52,
        .types = MON_TYPES(TYPE_FIRE, TYPE_FIGHTING),
        .catchRate = 45,
        .expYield = 142,
        .evYield_Speed = 1,
        .evYield_SpAttack = 1,
        .genderRatio = PERCENT_FEMALE(12.5),
        .eggCycles = 20,
        .friendship = STANDARD_FRIENDSHIP,
        .growthRate = GROWTH_MEDIUM_SLOW,
        .eggGroups = MON_EGG_GROUPS(EGG_GROUP_FIELD, EGG_GROUP_HUMAN_LIKE),
        .abilities = { ABILITY_BLAZE, ABILITY_NONE, ABILITY_IRON_FIST },
        .bodyColor = BODY_COLOR_BROWN,
        .noFlip = TRUE,
        .speciesName = _("Monferno"),
        .cryId = CRY_MONFERNO,
        .natDexNum = NATIONAL_DEX_MONFERNO,
        .categoryName = _("Playful"),
        .height = 9,
        .weight = 220,
        .description = COMPOUND_STRING(
            "It carefully controls the intensity of\n"
            "the flame on its tail, so as to keep its\n"
            "foes at an adequate distance.\n"
            "Its fiery tail is but one weapon."),
        .pokemonScale = 338,
        .pokemonOffset = 9,
        .trainerScale = 256,
        .trainerOffset = 0,
        .frontPic = gMonFrontPic_Monferno,
        .frontPicSize = MON_COORDS_SIZE(56, 56),
        .frontPicYOffset = 8,
        .frontAnimFrames = sAnims_Monferno,
        .frontAnimId = ANIM_H_JUMPS_V_STRETCH,
        .backPic = gMonBackPic_Monferno,
        .backPicSize = MON_COORDS_SIZE(64, 64),
        .backPicYOffset = 0,
        .backAnimId = BACK_ANIM_JOLT_RIGHT,
        .palette = gMonPalette_Monferno,
        .shinyPalette = gMonShinyPalette_Monferno,
        .iconSprite = gMonIcon_Monferno,
        .iconPalIndex = 0,
        FOOTPRINT(Monferno)
        FOLLOWER(Monferno, SIZE_32x32, SHADOW_SIZE_M, TRACKS_FOOT)
        .levelUpLearnset = sMonfernoLevelUpLearnset,
        .teachableLearnset = sMonfernoTeachableLearnset,
        .evolutions = EVOLUTION({EVO_LEVEL, 36, SPECIES_INFERNAPE}),
    },

    [SPECIES_INFERNAPE] =
    {
        .baseHP        = 76,
        .baseAttack    = 104,
        .baseDefense   = 71,
        .baseSpeed     = 108,
        .baseSpAttack  = 104,
        .baseSpDefense = 71,
        .types = MON_TYPES(TYPE_FIRE, TYPE_FIGHTING),
        .catchRate = 45,
    #if P_UPDATED_EXP_YIELDS >= GEN_8
        .expYield = 267,
    #elif P_UPDATED_EXP_YIELDS >= GEN_5
        .expYield = 240,
    #else
        .expYield = 209,
    #endif
        .evYield_Attack = 1,
        .evYield_Speed = 1,
        .evYield_SpAttack = 1,
        .genderRatio = PERCENT_FEMALE(12.5),
        .eggCycles = 20,
        .friendship = STANDARD_FRIENDSHIP,
        .growthRate = GROWTH_MEDIUM_SLOW,
        .eggGroups = MON_EGG_GROUPS(EGG_GROUP_FIELD, EGG_GROUP_HUMAN_LIKE),
        .abilities = { ABILITY_BLAZE, ABILITY_NONE, ABILITY_IRON_FIST },
        .bodyColor = BODY_COLOR_BROWN,
        .speciesName = _("Infernape"),
        .cryId = CRY_INFERNAPE,
        .natDexNum = NATIONAL_DEX_INFERNAPE,
        .categoryName = _("Flame"),
        .height = 12,
        .weight = 550,
        .description = COMPOUND_STRING(
            "Its crown of fire is indicative of its\n"
            "fiery nature. It uses a special kind of\n"
            "martial arts involving all of its limbs to\n"
            "take on any opponent."),
        .pokemonScale = 282,
        .pokemonOffset = 3,
        .trainerScale = 256,
        .trainerOffset = 0,
        .frontPic = gMonFrontPic_Infernape,
        .frontPicSize = MON_COORDS_SIZE(64, 64),
        .frontPicYOffset = 1,
        .frontAnimFrames = sAnims_Infernape,
        .frontAnimId = ANIM_V_STRETCH,
        .backPic = gMonBackPic_Infernape,
        .backPicSize = MON_COORDS_SIZE(64, 64),
        .backPicYOffset = 0,
        .backAnimId = BACK_ANIM_SHAKE_GLOW_RED,
        .palette = gMonPalette_Infernape,
        .shinyPalette = gMonShinyPalette_Infernape,
        .iconSprite = gMonIcon_Infernape,
        .iconPalIndex = 0,
        FOOTPRINT(Infernape)
        FOLLOWER(Infernape, SIZE_32x32, SHADOW_SIZE_M, TRACKS_FOOT)
        .levelUpLearnset = sInfernapeLevelUpLearnset,
        .teachableLearnset = sInfernapeTeachableLearnset,
    },
#endif //P_FAMILY_CHIMCHAR

#if P_FAMILY_PIPLUP
    [SPECIES_PIPLUP] =
    {
        .baseHP        = 53,
        .baseAttack    = 51,
        .baseDefense   = 53,
        .baseSpeed     = 40,
        .baseSpAttack  = 61,
        .baseSpDefense = 56,
        .types = MON_TYPES(TYPE_WATER),
        .catchRate = 45,
        .expYield = (P_UPDATED_EXP_YIELDS >= GEN_5) ? 63 : 66,
        .evYield_SpAttack = 1,
        .genderRatio = PERCENT_FEMALE(12.5),
        .eggCycles = 20,
        .friendship = STANDARD_FRIENDSHIP,
        .growthRate = GROWTH_MEDIUM_SLOW,
        .eggGroups = MON_EGG_GROUPS(EGG_GROUP_WATER_1, EGG_GROUP_FIELD),
    #if P_UPDATED_ABILITIES >= GEN_9
        .abilities = { ABILITY_TORRENT, ABILITY_NONE, ABILITY_COMPETITIVE },
    #else
        .abilities = { ABILITY_TORRENT, ABILITY_NONE, ABILITY_DEFIANT },
    #endif
        .bodyColor = BODY_COLOR_BLUE,
        .speciesName = _("Piplup"),
        .cryId = CRY_PIPLUP,
        .natDexNum = NATIONAL_DEX_PIPLUP,
        .categoryName = _("Penguin"),
        .height = 4,
        .weight = 52,
        .description = COMPOUND_STRING(
            "A poor walker, it often falls down. However,\n"
            "its strong pride makes it puff up its chest\n"
            "without a care. It's difficult to bond with\n"
            "since it won't listen to its Trainer."),
        .pokemonScale = 491,
        .pokemonOffset = 17,
        .trainerScale = 256,
        .trainerOffset = 0,
        .frontPic = gMonFrontPic_Piplup,
        .frontPicSize = MON_COORDS_SIZE(24, 40),
        .frontPicYOffset = 14,
        .frontAnimFrames = sAnims_Piplup,
        .frontAnimId = ANIM_V_SQUISH_AND_BOUNCE,
        .backPic = gMonBackPic_Piplup,
        .backPicSize = MON_COORDS_SIZE(40, 48),
        .backPicYOffset = 10,
        .backAnimId = BACK_ANIM_CONCAVE_ARC_SMALL,
        .palette = gMonPalette_Piplup,
        .shinyPalette = gMonShinyPalette_Piplup,
        .iconSprite = gMonIcon_Piplup,
        .iconPalIndex = 0,
        FOOTPRINT(Piplup)
        FOLLOWER(Piplup, SIZE_32x32, SHADOW_SIZE_M, TRACKS_FOOT)
        .levelUpLearnset = sPiplupLevelUpLearnset,
        .teachableLearnset = sPiplupTeachableLearnset,
        .evolutions = EVOLUTION({EVO_LEVEL, 16, SPECIES_PRINPLUP}),
    },

    [SPECIES_PRINPLUP] =
    {
        .baseHP        = 64,
        .baseAttack    = 66,
        .baseDefense   = 68,
        .baseSpeed     = 50,
        .baseSpAttack  = 81,
        .baseSpDefense = 76,
        .types = MON_TYPES(TYPE_WATER),
        .catchRate = 45,
        .expYield = (P_UPDATED_EXP_YIELDS >= GEN_5) ? 142 : 143,
        .evYield_SpAttack = 2,
        .genderRatio = PERCENT_FEMALE(12.5),
        .eggCycles = 20,
        .friendship = STANDARD_FRIENDSHIP,
        .growthRate = GROWTH_MEDIUM_SLOW,
        .eggGroups = MON_EGG_GROUPS(EGG_GROUP_WATER_1, EGG_GROUP_FIELD),
    #if P_UPDATED_ABILITIES >= GEN_9
        .abilities = { ABILITY_TORRENT, ABILITY_NONE, ABILITY_COMPETITIVE },
    #else
        .abilities = { ABILITY_TORRENT, ABILITY_NONE, ABILITY_DEFIANT },
    #endif
        .bodyColor = BODY_COLOR_BLUE,
        .speciesName = _("Prinplup"),
        .cryId = CRY_PRINPLUP,
        .natDexNum = NATIONAL_DEX_PRINPLUP,
        .categoryName = _("Penguin"),
        .height = 8,
        .weight = 230,
        .description = COMPOUND_STRING(
            "Because every Prinplup considers itself\n"
            "to be the most important, they can never\n"
            "form a group. It searches for prey in\n"
            "icy seas."),
        .pokemonScale = 366,
        .pokemonOffset = 10,
        .trainerScale = 257,
        .trainerOffset = 0,
        .frontPic = gMonFrontPic_Prinplup,
        .frontPicSize = MON_COORDS_SIZE(48, 56),
        .frontPicYOffset = 7,
        .frontAnimFrames = sAnims_Prinplup,
        .frontAnimId = ANIM_V_STRETCH,
        .backPic = gMonBackPic_Prinplup,
        .backPicSize = MON_COORDS_SIZE(48, 56),
        .backPicYOffset = 7,
        .backAnimId = BACK_ANIM_V_STRETCH,
        .palette = gMonPalette_Prinplup,
        .shinyPalette = gMonShinyPalette_Prinplup,
        .iconSprite = gMonIcon_Prinplup,
        .iconPalIndex = 0,
        FOOTPRINT(Prinplup)
        FOLLOWER(Prinplup, SIZE_32x32, SHADOW_SIZE_M, TRACKS_FOOT)
        .levelUpLearnset = sPrinplupLevelUpLearnset,
        .teachableLearnset = sPrinplupTeachableLearnset,
        .evolutions = EVOLUTION({EVO_LEVEL, 36, SPECIES_EMPOLEON}),
    },

    [SPECIES_EMPOLEON] =
    {
        .baseHP        = 84,
        .baseAttack    = 86,
        .baseDefense   = 88,
        .baseSpeed     = 60,
        .baseSpAttack  = 111,
        .baseSpDefense = 101,
        .types = MON_TYPES(TYPE_WATER, TYPE_STEEL),
        .catchRate = 45,
    #if P_UPDATED_EXP_YIELDS >= GEN_8
        .expYield = 265,
    #elif P_UPDATED_EXP_YIELDS >= GEN_5
        .expYield = 239,
    #else
        .expYield = 210,
    #endif
        .evYield_SpAttack = 3,
        .genderRatio = PERCENT_FEMALE(12.5),
        .eggCycles = 20,
        .friendship = STANDARD_FRIENDSHIP,
        .growthRate = GROWTH_MEDIUM_SLOW,
        .eggGroups = MON_EGG_GROUPS(EGG_GROUP_WATER_1, EGG_GROUP_FIELD),
    #if P_UPDATED_ABILITIES >= GEN_9
        .abilities = { ABILITY_TORRENT, ABILITY_NONE, ABILITY_COMPETITIVE },
    #else
        .abilities = { ABILITY_TORRENT, ABILITY_NONE, ABILITY_DEFIANT },
    #endif
        .bodyColor = BODY_COLOR_BLUE,
        .speciesName = _("Empoleon"),
        .cryId = CRY_EMPOLEON,
        .natDexNum = NATIONAL_DEX_EMPOLEON,
        .categoryName = _("Emperor"),
        .height = 17,
        .weight = 845,
        .description = COMPOUND_STRING(
            "The three horns that extend from its beak\n"
            "attest to its power. It avoids unnecessary\n"
            "disputes, but it will decimate anything\n"
            "that threatens its pride."),
        .pokemonScale = 259,
        .pokemonOffset = 0,
        .trainerScale = 290,
        .trainerOffset = 1,
        .frontPic = gMonFrontPic_Empoleon,
        .frontPicSize = MON_COORDS_SIZE(64, 64),
        .frontPicYOffset = 0,
        .frontAnimFrames = sAnims_Empoleon,
        .frontAnimId = ANIM_V_STRETCH,
        .backPic = gMonBackPic_Empoleon,
        .backPicSize = MON_COORDS_SIZE(64, 64),
        .backPicYOffset = 0,
        .backAnimId = BACK_ANIM_SHAKE_GLOW_BLUE,
        .palette = gMonPalette_Empoleon,
        .shinyPalette = gMonShinyPalette_Empoleon,
        .iconSprite = gMonIcon_Empoleon,
        .iconPalIndex = 0,
        FOOTPRINT(Empoleon)
        FOLLOWER(Empoleon, SIZE_32x32, SHADOW_SIZE_M, TRACKS_FOOT)
        .levelUpLearnset = sEmpoleonLevelUpLearnset,
        .teachableLearnset = sEmpoleonTeachableLearnset,
    },
#endif //P_FAMILY_PIPLUP

#if P_FAMILY_STARLY
    [SPECIES_STARLY] =
    {
        .baseHP        = 40,
        .baseAttack    = 55,
        .baseDefense   = 30,
        .baseSpeed     = 60,
        .baseSpAttack  = 30,
        .baseSpDefense = 30,
        .types = MON_TYPES(TYPE_NORMAL, TYPE_FLYING),
        .catchRate = 255,
        .expYield = (P_UPDATED_EXP_YIELDS >= GEN_5) ? 49 : 56,
        .evYield_Speed = 1,
        .genderRatio = PERCENT_FEMALE(50),
        .eggCycles = 15,
        .friendship = STANDARD_FRIENDSHIP,
        .growthRate = GROWTH_MEDIUM_SLOW,
        .eggGroups = MON_EGG_GROUPS(EGG_GROUP_FLYING),
        .abilities = { ABILITY_KEEN_EYE, ABILITY_NONE, ABILITY_RECKLESS },
        .bodyColor = BODY_COLOR_BROWN,
        .speciesName = _("Starly"),
        .cryId = CRY_STARLY,
        .natDexNum = NATIONAL_DEX_STARLY,
        .categoryName = _("Starling"),
        .height = 3,
        .weight = 20,
        .description = COMPOUND_STRING(
            "They flock around mountains and fields,\n"
            "chasing after bug Pokémon. However,\n"
            "they bicker if the group grows too big.\n"
            "Their singing is noisy and annoying."),
        .pokemonScale = 530,
        .pokemonOffset = 13,
        .trainerScale = 256,
        .trainerOffset = 0,
        .frontPic = gMonFrontPic_Starly,
        .frontPicFemale = gMonFrontPic_StarlyF,
        .frontPicSize = MON_COORDS_SIZE(40, 40),
        .frontPicSizeFemale = MON_COORDS_SIZE(40, 40),
        .frontPicYOffset = 12,
        .frontAnimFrames = sAnims_Starly,
        .frontAnimId = ANIM_V_STRETCH,
        .backPic = gMonBackPic_Starly,
        .backPicFemale = gMonBackPic_StarlyF,
        .backPicSize = MON_COORDS_SIZE(56, 48),
        .backPicSizeFemale = MON_COORDS_SIZE(56, 48),
        .backPicYOffset = 11,
        .backAnimId = BACK_ANIM_CONCAVE_ARC_SMALL,
        .palette = gMonPalette_Starly,
        .shinyPalette = gMonShinyPalette_Starly,
        .iconSprite = gMonIcon_Starly,
        .iconPalIndex = 0,
        FOOTPRINT(Starly)
        FOLLOWER(Starly, SIZE_32x32, SHADOW_SIZE_M, TRACKS_FOOT)
        .levelUpLearnset = sStarlyLevelUpLearnset,
        .teachableLearnset = sStarlyTeachableLearnset,
        .evolutions = EVOLUTION({EVO_LEVEL, 14, SPECIES_STARAVIA}),
    },

    [SPECIES_STARAVIA] =
    {
        .baseHP        = 55,
        .baseAttack    = 75,
        .baseDefense   = 50,
        .baseSpeed     = 80,
        .baseSpAttack  = 40,
        .baseSpDefense = 40,
        .types = MON_TYPES(TYPE_NORMAL, TYPE_FLYING),
        .catchRate = 120,
        .expYield = (P_UPDATED_EXP_YIELDS >= GEN_5) ? 119 : 113,
        .evYield_Speed = 2,
        .genderRatio = PERCENT_FEMALE(50),
        .eggCycles = 15,
        .friendship = STANDARD_FRIENDSHIP,
        .growthRate = GROWTH_MEDIUM_SLOW,
        .eggGroups = MON_EGG_GROUPS(EGG_GROUP_FLYING),
        .abilities = { ABILITY_INTIMIDATE, ABILITY_NONE, ABILITY_RECKLESS },
        .bodyColor = BODY_COLOR_BROWN,
        .speciesName = _("Staravia"),
        .cryId = CRY_STARAVIA,
        .natDexNum = NATIONAL_DEX_STARAVIA,
        .categoryName = _("Starling"),
        .height = 6,
        .weight = 155,
        .description = COMPOUND_STRING(
            "Recognizing their own weakness, they\n"
            "maintain huge flocks. Fierce scuffles\n"
            "break out between various flocks.\n"
            "When alone, a Staravia cries noisily."),
        .pokemonScale = 422,
        .pokemonOffset = 12,
        .trainerScale = 256,
        .trainerOffset = 0,
        .frontPic = gMonFrontPic_Staravia,
        .frontPicFemale = gMonFrontPic_StaraviaF,
        .frontPicSize = MON_COORDS_SIZE(40, 48),
        .frontPicSizeFemale = MON_COORDS_SIZE(40, 48),
        .frontPicYOffset = 8,
        .frontAnimFrames = sAnims_Staravia,
        .frontAnimId = ANIM_V_STRETCH,
        .backPic = gMonBackPic_Staravia,
        .backPicFemale = gMonBackPic_StaraviaF,
        .backPicSize = MON_COORDS_SIZE(64, 64),
        .backPicSizeFemale = MON_COORDS_SIZE(64, 64),
        .backPicYOffset = 6,
        .backAnimId = BACK_ANIM_TRIANGLE_DOWN,
        .palette = gMonPalette_Staravia,
        .shinyPalette = gMonShinyPalette_Staravia,
        .iconSprite = gMonIcon_Staravia,
        .iconPalIndex = 0,
        FOOTPRINT(Staravia)
        FOLLOWER(Staravia, SIZE_32x32, SHADOW_SIZE_M, TRACKS_FOOT)
        .levelUpLearnset = sStaraviaLevelUpLearnset,
        .teachableLearnset = sStaraviaTeachableLearnset,
        .evolutions = EVOLUTION({EVO_LEVEL, 34, SPECIES_STARAPTOR}),
    },

    [SPECIES_STARAPTOR] =
    {
        .baseHP        = 85,
        .baseAttack    = 120,
        .baseDefense   = 70,
        .baseSpeed     = 100,
        .baseSpAttack  = 50,
        .baseSpDefense = P_UPDATED_STATS >= GEN_6 ? 60 : 50,
        .types = MON_TYPES(TYPE_NORMAL, TYPE_FLYING),
        .catchRate = 45,
    #if P_UPDATED_EXP_YIELDS >= GEN_8
        .expYield = 243,
    #elif P_UPDATED_EXP_YIELDS >= GEN_7
        .expYield = 218,
    #elif P_UPDATED_EXP_YIELDS >= GEN_5
        .expYield = 214,
    #else
        .expYield = 172,
    #endif
        .evYield_Attack = 3,
        .genderRatio = PERCENT_FEMALE(50),
        .eggCycles = 15,
        .friendship = STANDARD_FRIENDSHIP,
        .growthRate = GROWTH_MEDIUM_SLOW,
        .eggGroups = MON_EGG_GROUPS(EGG_GROUP_FLYING),
        .abilities = { ABILITY_INTIMIDATE, ABILITY_NONE, ABILITY_RECKLESS },
        .bodyColor = BODY_COLOR_BROWN,
        .speciesName = _("Staraptor"),
        .cryId = CRY_STARAPTOR,
        .natDexNum = NATIONAL_DEX_STARAPTOR,
        .categoryName = _("Predator"),
        .height = 12,
        .weight = 249,
        .description = COMPOUND_STRING(
            "When Staravia evolve into Staraptor,\n"
            "they leave the flock to live alone. It has\n"
            "a savage nature. It will courageously\n"
            "challenge foes that are much larger."),
        .pokemonScale = 282,
        .pokemonOffset = 4,
        .trainerScale = 256,
        .trainerOffset = 0,
        .frontPic = gMonFrontPic_Staraptor,
        .frontPicFemale = gMonFrontPic_StaraptorF,
        .frontPicSize = MON_COORDS_SIZE(56, 64),
        .frontPicSizeFemale = MON_COORDS_SIZE(56, 64),
        .frontPicYOffset = 3,
        .frontAnimFrames = sAnims_Staraptor,
        .frontAnimId = ANIM_V_SHAKE,
        .backPic = gMonBackPic_Staraptor,
        .backPicSize = MON_COORDS_SIZE(64, 64),
        .backPicYOffset = 3,
        .backAnimId = BACK_ANIM_JOLT_RIGHT,
        .palette = gMonPalette_Staraptor,
        .shinyPalette = gMonShinyPalette_Staraptor,
        .iconSprite = gMonIcon_Staraptor,
        .iconPalIndex = 0,
        FOOTPRINT(Staraptor)
        FOLLOWER(Staraptor, SIZE_32x32, SHADOW_SIZE_M, TRACKS_FOOT)
        .levelUpLearnset = sStaraptorLevelUpLearnset,
        .teachableLearnset = sStaraptorTeachableLearnset,
    },
#endif //P_FAMILY_STARLY

#if P_FAMILY_BIDOOF
    [SPECIES_BIDOOF] =
    {
        .baseHP        = 59,
        .baseAttack    = 45,
        .baseDefense   = 40,
        .baseSpeed     = 31,
        .baseSpAttack  = 35,
        .baseSpDefense = 40,
        .types = MON_TYPES(TYPE_NORMAL),
        .catchRate = 255,
        .expYield = (P_UPDATED_EXP_YIELDS >= GEN_5) ? 50 : 58,
        .evYield_HP = 1,
        .genderRatio = PERCENT_FEMALE(50),
        .eggCycles = 15,
        .friendship = STANDARD_FRIENDSHIP,
        .growthRate = GROWTH_MEDIUM_FAST,
        .eggGroups = MON_EGG_GROUPS(EGG_GROUP_WATER_1, EGG_GROUP_FIELD),
        .abilities = { ABILITY_SIMPLE, ABILITY_UNAWARE, ABILITY_MOODY },
        .bodyColor = BODY_COLOR_BROWN,
        .speciesName = _("Bidoof"),
        .cryId = CRY_BIDOOF,
        .natDexNum = NATIONAL_DEX_BIDOOF,
        .categoryName = _("Plump Mouse"),
        .height = 5,
        .weight = 200,
        .description = COMPOUND_STRING(
            "A comparison revealed that Bidoof's front\n"
            "teeth grow at the same rate as Rattata's.\n"
            "It constantly gnaws on logs and rocks to\n"
            "whittle down its front teeth."),
        .pokemonScale = 432,
        .pokemonOffset = 16,
        .trainerScale = 256,
        .trainerOffset = 0,
        .frontPic = gMonFrontPic_Bidoof,
        .frontPicFemale = gMonFrontPic_BidoofF,
        .frontPicSize = MON_COORDS_SIZE(40, 40),
        .frontPicSizeFemale = MON_COORDS_SIZE(40, 40),
        .frontPicYOffset = 12,
        .frontAnimFrames = sAnims_Bidoof,
        .frontAnimId = ANIM_H_SLIDE_SLOW,
        .backPic = gMonBackPic_Bidoof,
        .backPicFemale = gMonBackPic_BidoofF,
        .backPicSize = MON_COORDS_SIZE(64, 40),
        .backPicSizeFemale = MON_COORDS_SIZE(64, 40),
        .backPicYOffset = 13,
        .backAnimId = BACK_ANIM_V_SHAKE_H_SLIDE,
        .palette = gMonPalette_Bidoof,
        .shinyPalette = gMonShinyPalette_Bidoof,
        .iconSprite = gMonIcon_Bidoof,
        .iconPalIndex = 2,
        FOOTPRINT(Bidoof)
        FOLLOWER(Bidoof, SIZE_32x32, SHADOW_SIZE_M, TRACKS_FOOT)
        .levelUpLearnset = sBidoofLevelUpLearnset,
        .teachableLearnset = sBidoofTeachableLearnset,
        .evolutions = EVOLUTION({EVO_LEVEL, 15, SPECIES_BIBAREL}),
    },

    [SPECIES_BIBAREL] =
    {
        .baseHP        = 79,
        .baseAttack    = 85,
        .baseDefense   = 60,
        .baseSpeed     = 71,
        .baseSpAttack  = 55,
        .baseSpDefense = 60,
        .types = MON_TYPES(TYPE_NORMAL, TYPE_WATER),
        .catchRate = 127,
        .expYield = (P_UPDATED_EXP_YIELDS >= GEN_5) ? 144 : 116,
        .evYield_Attack = 2,
        .genderRatio = PERCENT_FEMALE(50),
        .eggCycles = 15,
        .friendship = STANDARD_FRIENDSHIP,
        .growthRate = GROWTH_MEDIUM_FAST,
        .eggGroups = MON_EGG_GROUPS(EGG_GROUP_WATER_1, EGG_GROUP_FIELD),
        .abilities = { ABILITY_SIMPLE, ABILITY_UNAWARE, ABILITY_MOODY },
        .bodyColor = BODY_COLOR_BROWN,
        .speciesName = _("Bibarel"),
        .cryId = CRY_BIBAREL,
        .natDexNum = NATIONAL_DEX_BIBAREL,
        .categoryName = _("Beaver"),
        .height = 10,
        .weight = 315,
        .description = COMPOUND_STRING(
            "It makes its nest by damming streams\n"
            "with bark and mud. A river dammed by\n"
            "Bibarel will never overflow its banks,\n"
            "which is appreciated by people nearby."),
        .pokemonScale = 305,
        .pokemonOffset = 8,
        .trainerScale = 257,
        .trainerOffset = 0,
        .frontPic = gMonFrontPic_Bibarel,
        .frontPicFemale = gMonFrontPic_BibarelF,
        .frontPicSize = MON_COORDS_SIZE(56, 48),
        .frontPicSizeFemale = MON_COORDS_SIZE(56, 48),
        .frontPicYOffset = 8,
        .frontAnimFrames = sAnims_Bibarel,
        .frontAnimId = ANIM_GROW_VIBRATE,
        .backPic = gMonBackPic_Bibarel,
        .backPicSize = MON_COORDS_SIZE(64, 56),
        .backPicYOffset = 6,
        .backAnimId = BACK_ANIM_DIP_RIGHT_SIDE,
        .palette = gMonPalette_Bibarel,
        .shinyPalette = gMonShinyPalette_Bibarel,
        .iconSprite = gMonIcon_Bibarel,
        .iconPalIndex = 2,
        FOOTPRINT(Bibarel)
        FOLLOWER(Bibarel, SIZE_32x32, SHADOW_SIZE_M, TRACKS_FOOT)
        .levelUpLearnset = sBibarelLevelUpLearnset,
        .teachableLearnset = sBibarelTeachableLearnset,
    },
#endif //P_FAMILY_BIDOOF

#if P_FAMILY_KRICKETOT
    [SPECIES_KRICKETOT] =
    {
        .baseHP        = 37,
        .baseAttack    = 25,
        .baseDefense   = 41,
        .baseSpeed     = 25,
        .baseSpAttack  = 25,
        .baseSpDefense = 41,
        .types = MON_TYPES(TYPE_BUG),
        .catchRate = 255,
        .expYield = (P_UPDATED_EXP_YIELDS >= GEN_5) ? 39 : 54,
        .evYield_Defense = 1,
        .itemRare = ITEM_METRONOME,
        .genderRatio = PERCENT_FEMALE(50),
        .eggCycles = 15,
        .friendship = STANDARD_FRIENDSHIP,
        .growthRate = GROWTH_MEDIUM_SLOW,
        .eggGroups = MON_EGG_GROUPS(EGG_GROUP_BUG),
        .abilities = { ABILITY_SHED_SKIN, ABILITY_NONE, ABILITY_RUN_AWAY },
        .bodyColor = BODY_COLOR_RED,
        .speciesName = _("Kricketot"),
        .cryId = CRY_KRICKETOT,
        .natDexNum = NATIONAL_DEX_KRICKETOT,
        .categoryName = _("Cricket"),
        .height = 3,
        .weight = 22,
        .description = COMPOUND_STRING(
            "It shakes its head back to front,\n"
            "causing its antennae to hit each other\n"
            "and sound like a xylophone.\n"
            "These sounds are fall hallmarks."),
        .pokemonScale = 530,
        .pokemonOffset = 17,
        .trainerScale = 256,
        .trainerOffset = 0,
        .frontPic = gMonFrontPic_Kricketot,
        .frontPicFemale = gMonFrontPic_KricketotF,
        .frontPicSize = MON_COORDS_SIZE(48, 48),
        .frontPicSizeFemale = MON_COORDS_SIZE(48, 48),
        .frontPicYOffset = 11,
        .frontAnimFrames = sAnims_Kricketot,
        .frontAnimId = ANIM_H_JUMPS,
        .backPic = gMonBackPic_Kricketot,
        .backPicFemale = gMonBackPic_KricketotF,
        .backPicSize = MON_COORDS_SIZE(48, 56),
        .backPicSizeFemale = MON_COORDS_SIZE(48, 56),
        .backPicYOffset = 6,
        .backAnimId = BACK_ANIM_CONVEX_DOUBLE_ARC,
        .palette = gMonPalette_Kricketot,
        .shinyPalette = gMonShinyPalette_Kricketot,
        .iconSprite = gMonIcon_Kricketot,
        .iconPalIndex = 2,
        FOOTPRINT(Kricketot)
        FOLLOWER(Kricketot, SIZE_32x32, SHADOW_SIZE_M, TRACKS_FOOT)
        .tmIlliterate = TRUE,
        .levelUpLearnset = sKricketotLevelUpLearnset,
        .teachableLearnset = sKricketotTeachableLearnset,
        .evolutions = EVOLUTION({EVO_LEVEL, 10, SPECIES_KRICKETUNE}),
    },

    [SPECIES_KRICKETUNE] =
    {
        .baseHP        = 77,
        .baseAttack    = 85,
        .baseDefense   = 51,
        .baseSpeed     = 65,
        .baseSpAttack  = 55,
        .baseSpDefense = 51,
        .types = MON_TYPES(TYPE_BUG),
        .catchRate = 45,
        .expYield = (P_UPDATED_EXP_YIELDS >= GEN_5) ? 134 : 159,
        .evYield_Attack = 2,
        .itemRare = ITEM_METRONOME,
        .genderRatio = PERCENT_FEMALE(50),
        .eggCycles = 15,
        .friendship = STANDARD_FRIENDSHIP,
        .growthRate = GROWTH_MEDIUM_SLOW,
        .eggGroups = MON_EGG_GROUPS(EGG_GROUP_BUG),
        .abilities = { ABILITY_SWARM, ABILITY_NONE, ABILITY_TECHNICIAN },
        .bodyColor = BODY_COLOR_RED,
        .speciesName = _("Kricketune"),
        .cryId = CRY_KRICKETUNE,
        .natDexNum = NATIONAL_DEX_KRICKETUNE,
        .categoryName = _("Cricket"),
        .height = 10,
        .weight = 255,
        .description = COMPOUND_STRING(
            "It signals its emotions with its melodies.\n"
            "There is a village that hosts a contest\n"
            "based on the amazingly variable cries\n"
            "of this Pokémon."),
        .pokemonScale = 305,
        .pokemonOffset = 8,
        .trainerScale = 257,
        .trainerOffset = 0,
        .frontPic = gMonFrontPic_Kricketune,
        .frontPicFemale = gMonFrontPic_KricketuneF,
        .frontPicSize = MON_COORDS_SIZE(56, 56),
        .frontPicSizeFemale = MON_COORDS_SIZE(56, 56),
        .frontPicYOffset = 7,
        .frontAnimFrames = sAnims_Kricketune,
        .frontAnimId = ANIM_H_SLIDE_SLOW,
        .backPic = gMonBackPic_Kricketune,
        .backPicFemale = gMonBackPic_KricketuneF,
        .backPicSize = MON_COORDS_SIZE(56, 64),
        .backPicSizeFemale = MON_COORDS_SIZE(56, 64),
        .backPicYOffset = 3,
        .backAnimId = BACK_ANIM_H_VIBRATE,
        .palette = gMonPalette_Kricketune,
        .shinyPalette = gMonShinyPalette_Kricketune,
        .iconSprite = gMonIcon_Kricketune,
        .iconPalIndex = 2,
        FOOTPRINT(Kricketune)
        FOLLOWER(Kricketune, SIZE_32x32, SHADOW_SIZE_M, TRACKS_FOOT)
        .levelUpLearnset = sKricketuneLevelUpLearnset,
        .teachableLearnset = sKricketuneTeachableLearnset,
    },
#endif //P_FAMILY_KRICKETOT

#if P_FAMILY_SHINX
    [SPECIES_SHINX] =
    {
        .baseHP        = 45,
        .baseAttack    = 65,
        .baseDefense   = 34,
        .baseSpeed     = 45,
        .baseSpAttack  = 40,
        .baseSpDefense = 34,
        .types = MON_TYPES(TYPE_ELECTRIC),
        .catchRate = 235,
        .expYield = (P_UPDATED_EXP_YIELDS >= GEN_5) ? 53 : 60,
        .evYield_Attack = 1,
        .genderRatio = PERCENT_FEMALE(50),
        .eggCycles = 20,
        .friendship = STANDARD_FRIENDSHIP,
        .growthRate = GROWTH_MEDIUM_SLOW,
        .eggGroups = MON_EGG_GROUPS(EGG_GROUP_FIELD),
        .abilities = { ABILITY_RIVALRY, ABILITY_INTIMIDATE, ABILITY_GUTS },
        .bodyColor = BODY_COLOR_BLUE,
        .speciesName = _("Shinx"),
        .cryId = CRY_SHINX,
        .natDexNum = NATIONAL_DEX_SHINX,
        .categoryName = _("Flash"),
        .height = 5,
        .weight = 95,
        .description = COMPOUND_STRING(
            "It rapidly contracts and relaxes its\n"
            "muscles to generate electricity. Its\n"
            "body shines if endangered. It flees\n"
            "while the foe is momentarily blinded."),
        .pokemonScale = 432,
        .pokemonOffset = 17,
        .trainerScale = 256,
        .trainerOffset = 0,
        .frontPic = gMonFrontPic_Shinx,
        .frontPicFemale = gMonFrontPic_ShinxF,
        .frontPicSize = MON_COORDS_SIZE(48, 40),
        .frontPicSizeFemale = MON_COORDS_SIZE(48, 40),
        .frontPicYOffset = 13,
        .frontAnimFrames = sAnims_Shinx,
        .frontAnimId = ANIM_V_SQUISH_AND_BOUNCE,
        .backPic = gMonBackPic_Shinx,
        .backPicFemale = gMonBackPic_ShinxF,
        .backPicSize = MON_COORDS_SIZE(64, 48),
        .backPicSizeFemale = MON_COORDS_SIZE(64, 48),
        .backPicYOffset = 8,
        .backAnimId = BACK_ANIM_JOLT_RIGHT,
        .palette = gMonPalette_Shinx,
        .shinyPalette = gMonShinyPalette_Shinx,
        .iconSprite = gMonIcon_Shinx,
        .iconPalIndex = 0,
        FOOTPRINT(Shinx)
        FOLLOWER(Shinx, SIZE_32x32, SHADOW_SIZE_M, TRACKS_FOOT)
        .levelUpLearnset = sShinxLevelUpLearnset,
        .teachableLearnset = sShinxTeachableLearnset,
        .evolutions = EVOLUTION({EVO_LEVEL, 15, SPECIES_LUXIO}),
    },

    [SPECIES_LUXIO] =
    {
        .baseHP        = 60,
        .baseAttack    = 85,
        .baseDefense   = 49,
        .baseSpeed     = 60,
        .baseSpAttack  = 60,
        .baseSpDefense = 49,
        .types = MON_TYPES(TYPE_ELECTRIC),
        .catchRate = 120,
        .expYield = (P_UPDATED_EXP_YIELDS >= GEN_5) ? 127 : 117,
        .evYield_Attack = 2,
        .genderRatio = PERCENT_FEMALE(50),
        .eggCycles = 20,
        .friendship = 100,
        .growthRate = GROWTH_MEDIUM_SLOW,
        .eggGroups = MON_EGG_GROUPS(EGG_GROUP_FIELD),
        .abilities = { ABILITY_RIVALRY, ABILITY_INTIMIDATE, ABILITY_GUTS },
        .bodyColor = BODY_COLOR_BLUE,
        .speciesName = _("Luxio"),
        .cryId = CRY_LUXIO,
        .natDexNum = NATIONAL_DEX_LUXIO,
        .categoryName = _("Spark"),
        .height = 9,
        .weight = 305,
        .description = COMPOUND_STRING(
            "Strong electricity courses through the\n"
            "tips of its sharp claws. A light scratch\n"
            "has enough amperage to cause fainting\n"
            "in foes."),
        .pokemonScale = 338,
        .pokemonOffset = 10,
        .trainerScale = 256,
        .trainerOffset = 0,
        .frontPic = gMonFrontPic_Luxio,
        .frontPicFemale = gMonFrontPic_LuxioF,
        .frontPicSize = MON_COORDS_SIZE(48, 48),
        .frontPicSizeFemale = MON_COORDS_SIZE(48, 48),
        .frontPicYOffset = 10,
        .frontAnimFrames = sAnims_Luxio,
        .frontAnimId = ANIM_H_STRETCH,
        .backPic = gMonBackPic_Luxio,
        .backPicFemale = gMonBackPic_LuxioF,
        .backPicSize = MON_COORDS_SIZE(64, 64),
        .backPicSizeFemale = MON_COORDS_SIZE(64, 64),
        .backPicYOffset = 4,
        .backAnimId = BACK_ANIM_JOLT_RIGHT,
        .palette = gMonPalette_Luxio,
        .shinyPalette = gMonShinyPalette_Luxio,
        .iconSprite = gMonIcon_Luxio,
        .iconPalIndex = 0,
        FOOTPRINT(Luxio)
        FOLLOWER(Luxio, SIZE_32x32, SHADOW_SIZE_M, TRACKS_FOOT)
        .levelUpLearnset = sLuxioLevelUpLearnset,
        .teachableLearnset = sLuxioTeachableLearnset,
        .evolutions = EVOLUTION({EVO_LEVEL, 30, SPECIES_LUXRAY}),
    },

    [SPECIES_LUXRAY] =
    {
        .baseHP        = 80,
        .baseAttack    = 120,
        .baseDefense   = 79,
        .baseSpeed     = 70,
        .baseSpAttack  = 95,
        .baseSpDefense = 79,
        .types = MON_TYPES(TYPE_ELECTRIC),
        .catchRate = 45,
    #if P_UPDATED_EXP_YIELDS >= GEN_8
        .expYield = 262,
    #elif P_UPDATED_EXP_YIELDS >= GEN_5
        .expYield = 235,
    #else
        .expYield = 194,
    #endif
        .evYield_Attack = 3,
        .genderRatio = PERCENT_FEMALE(50),
        .eggCycles = 20,
        .friendship = STANDARD_FRIENDSHIP,
        .growthRate = GROWTH_MEDIUM_SLOW,
        .eggGroups = MON_EGG_GROUPS(EGG_GROUP_FIELD),
        .abilities = { ABILITY_RIVALRY, ABILITY_INTIMIDATE, ABILITY_GUTS },
        .bodyColor = BODY_COLOR_BLUE,
        .speciesName = _("Luxray"),
        .cryId = CRY_LUXRAY,
        .natDexNum = NATIONAL_DEX_LUXRAY,
        .categoryName = _("Gleam Eyes"),
        .height = 14,
        .weight = 420,
        .description = COMPOUND_STRING(
            "It has eyes which can see through\n"
            "anything. Luxray's ability to see\n"
            "through objects comes in handy when\n"
            "it's scouting for danger."),
        .pokemonScale = 265,
        .pokemonOffset = 2,
        .trainerScale = 262,
        .trainerOffset = 0,
        .frontPic = gMonFrontPic_Luxray,
        .frontPicFemale = gMonFrontPic_LuxrayF,
        .frontPicSize = MON_COORDS_SIZE(64, 64),
        .frontPicSizeFemale = MON_COORDS_SIZE(64, 64),
        .frontPicYOffset = 2,
        .frontAnimFrames = sAnims_Luxray,
        .frontAnimId = ANIM_GLOW_YELLOW,
        .backPic = gMonBackPic_Luxray,
        .backPicFemale = gMonBackPic_LuxrayF,
        .backPicSize = MON_COORDS_SIZE(64, 64),
        .backPicSizeFemale = MON_COORDS_SIZE(64, 64),
        .backPicYOffset = 0,
        .backAnimId = BACK_ANIM_SHRINK_GROW_VIBRATE,
        .palette = gMonPalette_Luxray,
        .shinyPalette = gMonShinyPalette_Luxray,
        .iconSprite = gMonIcon_Luxray,
        .iconPalIndex = 0,
        FOOTPRINT(Luxray)
        FOLLOWER(Luxray, SIZE_32x32, SHADOW_SIZE_M, TRACKS_FOOT)
        .levelUpLearnset = sLuxrayLevelUpLearnset,
        .teachableLearnset = sLuxrayTeachableLearnset,
    },
#endif //P_FAMILY_SHINX

#if P_FAMILY_CRANIDOS
    [SPECIES_CRANIDOS] =
    {
        .baseHP        = 67,
        .baseAttack    = 125,
        .baseDefense   = 40,
        .baseSpeed     = 58,
        .baseSpAttack  = 30,
        .baseSpDefense = 30,
        .types = MON_TYPES(TYPE_ROCK),
        .catchRate = 45,
        .expYield = (P_UPDATED_EXP_YIELDS >= GEN_5) ? 70 : 99,
        .evYield_Attack = 1,
        .genderRatio = PERCENT_FEMALE(12.5),
        .eggCycles = 30,
        .friendship = STANDARD_FRIENDSHIP,
        .growthRate = GROWTH_ERRATIC,
        .eggGroups = MON_EGG_GROUPS(EGG_GROUP_MONSTER),
        .abilities = { ABILITY_MOLD_BREAKER, ABILITY_NONE, ABILITY_SHEER_FORCE },
        .bodyColor = BODY_COLOR_BLUE,
        .speciesName = _("Cranidos"),
        .cryId = CRY_CRANIDOS,
        .natDexNum = NATIONAL_DEX_CRANIDOS,
        .categoryName = _("Head Butt"),
        .height = 9,
        .weight = 315,
        .description = COMPOUND_STRING(
            "A lifelong jungle dweller from 100 million\n"
            "years ago, its skull is as hard as iron. \n"
            "It would snap obstructing trees with\n"
            "headbutts."),
        .pokemonScale = 338,
        .pokemonOffset = 10,
        .trainerScale = 256,
        .trainerOffset = 0,
        .frontPic = gMonFrontPic_Cranidos,
        .frontPicSize = MON_COORDS_SIZE(48, 48),
        .frontPicYOffset = 10,
        .frontAnimFrames = sAnims_Cranidos,
        .frontAnimId = ANIM_V_STRETCH,
        .backPic = gMonBackPic_Cranidos,
        .backPicSize = MON_COORDS_SIZE(64, 56),
        .backPicYOffset = 6,
        .backAnimId = BACK_ANIM_JOLT_RIGHT,
        .palette = gMonPalette_Cranidos,
        .shinyPalette = gMonShinyPalette_Cranidos,
        .iconSprite = gMonIcon_Cranidos,
        .iconPalIndex = 0,
        FOOTPRINT(Cranidos)
        FOLLOWER(Cranidos, SIZE_32x32, SHADOW_SIZE_M, TRACKS_FOOT)
        .levelUpLearnset = sCranidosLevelUpLearnset,
        .teachableLearnset = sCranidosTeachableLearnset,
        .evolutions = EVOLUTION({EVO_LEVEL, 30, SPECIES_RAMPARDOS}),
    },

    [SPECIES_RAMPARDOS] =
    {
        .baseHP        = 97,
        .baseAttack    = 165,
        .baseDefense   = 60,
        .baseSpeed     = 58,
        .baseSpAttack  = 65,
        .baseSpDefense = 50,
        .types = MON_TYPES(TYPE_ROCK),
        .catchRate = 45,
        .expYield = (P_UPDATED_EXP_YIELDS >= GEN_5) ? 173 : 199,
        .evYield_Attack = 2,
        .genderRatio = PERCENT_FEMALE(12.5),
        .eggCycles = 30,
        .friendship = STANDARD_FRIENDSHIP,
        .growthRate = GROWTH_ERRATIC,
        .eggGroups = MON_EGG_GROUPS(EGG_GROUP_MONSTER),
        .abilities = { ABILITY_MOLD_BREAKER, ABILITY_NONE, ABILITY_SHEER_FORCE },
        .bodyColor = BODY_COLOR_BLUE,
        .speciesName = _("Rampardos"),
        .cryId = CRY_RAMPARDOS,
        .natDexNum = NATIONAL_DEX_RAMPARDOS,
        .categoryName = _("Head Butt"),
        .height = 16,
        .weight = 1025,
        .description = COMPOUND_STRING(
            "The result of repeated headbutts\n"
            "is a skull grown thick and hard.\n"
            "However, its brain has shrunk in size\n"
            "compared with Cranidos's."),
        .pokemonScale = 259,
        .pokemonOffset = 1,
        .trainerScale = 296,
        .trainerOffset = 1,
        .frontPic = gMonFrontPic_Rampardos,
        .frontPicSize = MON_COORDS_SIZE(64, 64),
        .frontPicYOffset = 3,
        .frontAnimFrames = sAnims_Rampardos,
        .frontAnimId = ANIM_V_SHAKE_TWICE,
        .backPic = gMonBackPic_Rampardos,
        .backPicSize = MON_COORDS_SIZE(64, 64),
        .backPicYOffset = 6,
        .backAnimId = BACK_ANIM_V_SHAKE_LOW,
        .palette = gMonPalette_Rampardos,
        .shinyPalette = gMonShinyPalette_Rampardos,
        .iconSprite = gMonIcon_Rampardos,
        .iconPalIndex = 0,
        FOOTPRINT(Rampardos)
        FOLLOWER(Rampardos, SIZE_32x32, SHADOW_SIZE_M, TRACKS_FOOT)
        .levelUpLearnset = sRampardosLevelUpLearnset,
        .teachableLearnset = sRampardosTeachableLearnset,
    },
#endif //P_FAMILY_CRANIDOS

#if P_FAMILY_SHIELDON
    [SPECIES_SHIELDON] =
    {
        .baseHP        = 30,
        .baseAttack    = 42,
        .baseDefense   = 118,
        .baseSpeed     = 30,
        .baseSpAttack  = 42,
        .baseSpDefense = 88,
        .types = MON_TYPES(TYPE_ROCK, TYPE_STEEL),
        .catchRate = 45,
        .expYield = (P_UPDATED_EXP_YIELDS >= GEN_5) ? 70 : 99,
        .evYield_Defense = 1,
        .genderRatio = PERCENT_FEMALE(12.5),
        .eggCycles = 30,
        .friendship = STANDARD_FRIENDSHIP,
        .growthRate = GROWTH_ERRATIC,
        .eggGroups = MON_EGG_GROUPS(EGG_GROUP_MONSTER),
        .abilities = { ABILITY_STURDY, ABILITY_NONE, ABILITY_SOUNDPROOF },
        .bodyColor = BODY_COLOR_GRAY,
        .speciesName = _("Shieldon"),
        .cryId = CRY_SHIELDON,
        .natDexNum = NATIONAL_DEX_SHIELDON,
        .categoryName = _("Shield"),
        .height = 5,
        .weight = 570,
        .description = COMPOUND_STRING(
            "This Pokémon lived in primeval jungles.\n"
            "Few enemies would have been willing to\n"
            "square off against its heavily armored\n"
            "face, so it's thought."),
        .pokemonScale = 432,
        .pokemonOffset = 16,
        .trainerScale = 256,
        .trainerOffset = 0,
        .frontPic = gMonFrontPic_Shieldon,
        .frontPicSize = MON_COORDS_SIZE(40, 40),
        .frontPicYOffset = 15,
        .frontAnimFrames = sAnims_Shieldon,
        .frontAnimId = ANIM_V_SHAKE,
        .backPic = gMonBackPic_Shieldon,
        .backPicSize = MON_COORDS_SIZE(56, 48),
        .backPicYOffset = 11,
        .backAnimId = BACK_ANIM_V_SHAKE,
        .palette = gMonPalette_Shieldon,
        .shinyPalette = gMonShinyPalette_Shieldon,
        .iconSprite = gMonIcon_Shieldon,
        .iconPalIndex = 1,
        FOOTPRINT(Shieldon)
        FOLLOWER(Shieldon, SIZE_32x32, SHADOW_SIZE_M, TRACKS_FOOT)
        .levelUpLearnset = sShieldonLevelUpLearnset,
        .teachableLearnset = sShieldonTeachableLearnset,
        .evolutions = EVOLUTION({EVO_LEVEL, 30, SPECIES_BASTIODON}),
    },

    [SPECIES_BASTIODON] =
    {
        .baseHP        = 60,
        .baseAttack    = 52,
        .baseDefense   = 168,
        .baseSpeed     = 30,
        .baseSpAttack  = 47,
        .baseSpDefense = 138,
        .types = MON_TYPES(TYPE_ROCK, TYPE_STEEL),
        .catchRate = 45,
        .expYield = (P_UPDATED_EXP_YIELDS >= GEN_5) ? 173 : 199,
        .evYield_Defense = 2,
        .genderRatio = PERCENT_FEMALE(12.5),
        .eggCycles = 30,
        .friendship = STANDARD_FRIENDSHIP,
        .growthRate = GROWTH_ERRATIC,
        .eggGroups = MON_EGG_GROUPS(EGG_GROUP_MONSTER),
        .abilities = { ABILITY_STURDY, ABILITY_NONE, ABILITY_SOUNDPROOF },
        .bodyColor = BODY_COLOR_GRAY,
        .speciesName = _("Bastiodon"),
        .cryId = CRY_BASTIODON,
        .natDexNum = NATIONAL_DEX_BASTIODON,
        .categoryName = _("Shield"),
        .height = 13,
        .weight = 1495,
        .description = COMPOUND_STRING(
            "Their rock-hard faces serve to protect\n"
            "them from any frontral attacks.\n"
            "When attacked, they form a wall.\n"
            "They shielded their young in that way."),
        .pokemonScale = 272,
        .pokemonOffset = 4,
        .trainerScale = 256,
        .trainerOffset = 0,
        .frontPic = gMonFrontPic_Bastiodon,
        .frontPicSize = MON_COORDS_SIZE(64, 56),
        .frontPicYOffset = 6,
        .frontAnimFrames = sAnims_Bastiodon,
        .frontAnimId = ANIM_BACK_AND_LUNGE,
        .backPic = gMonBackPic_Bastiodon,
        .backPicSize = MON_COORDS_SIZE(64, 56),
        .backPicYOffset = 7,
        .backAnimId = BACK_ANIM_V_SHAKE_LOW,
        .palette = gMonPalette_Bastiodon,
        .shinyPalette = gMonShinyPalette_Bastiodon,
        .iconSprite = gMonIcon_Bastiodon,
        .iconPalIndex = 1,
        FOOTPRINT(Bastiodon)
        FOLLOWER(Bastiodon, SIZE_32x32, SHADOW_SIZE_M, TRACKS_FOOT)
        .levelUpLearnset = sBastiodonLevelUpLearnset,
        .teachableLearnset = sBastiodonTeachableLearnset,
    },
#endif //P_FAMILY_SHIELDON

#if P_FAMILY_BURMY
    [SPECIES_BURMY_PLANT_CLOAK] =
    {
        .baseHP        = 40,
        .baseAttack    = 29,
        .baseDefense   = 45,
        .baseSpeed     = 36,
        .baseSpAttack  = 29,
        .baseSpDefense = 45,
        .types = MON_TYPES(TYPE_BUG),
        .catchRate = 120,
        .expYield = (P_UPDATED_EXP_YIELDS >= GEN_5) ? 45 : 61,
        .evYield_SpDefense = 1,
        .genderRatio = PERCENT_FEMALE(50),
        .eggCycles = 15,
        .friendship = STANDARD_FRIENDSHIP,
        .growthRate = GROWTH_MEDIUM_FAST,
        .eggGroups = MON_EGG_GROUPS(EGG_GROUP_BUG),
        .abilities = { ABILITY_SHED_SKIN, ABILITY_NONE, ABILITY_OVERCOAT },
        .bodyColor = BODY_COLOR_GREEN,
        .speciesName = _("Burmy"),
        .cryId = CRY_BURMY,
        .natDexNum = NATIONAL_DEX_BURMY,
        .categoryName = _("Bagworm"),
        .height = 2,
        .weight = 34,
        .description = COMPOUND_STRING(
            "If its cloak is even slightly damaged, it\n"
            "will immediately repair it with whatever is\n"
            "near at hand. The Pokémon within the cloak\n"
            "is scrawny and vulnerable to the cold."),
        .pokemonScale = 682,
        .pokemonOffset = 24,
        .trainerScale = 256,
        .trainerOffset = 0,
        .frontPic = gMonFrontPic_BurmyPlantCloak,
        .frontPicSize = MON_COORDS_SIZE(32, 56),
        .frontPicYOffset = 13,
        .frontAnimFrames = sAnims_Burmy,
        .frontAnimId = ANIM_V_STRETCH,
        .enemyMonElevation = 10,
        .backPic = gMonBackPic_BurmyPlantCloak,
        .backPicSize = MON_COORDS_SIZE(40, 56),
        .backPicYOffset = 6,
        .backAnimId = BACK_ANIM_H_SHAKE,
        .palette = gMonPalette_BurmyPlantCloak,
        .shinyPalette = gMonShinyPalette_BurmyPlantCloak,
        .iconSprite = gMonIcon_BurmyPlantCloak,
        .iconPalIndex = 1,
        FOOTPRINT(Burmy)
        FOLLOWER(BurmyPlantCloak, SIZE_32x32, SHADOW_SIZE_M, TRACKS_FOOT)
        .tmIlliterate = TRUE,
        .levelUpLearnset = sBurmyLevelUpLearnset,
        .teachableLearnset = sBurmyTeachableLearnset,
        .formSpeciesIdTable = sBurmyFormSpeciesIdTable,
        .formChangeTable = sBurmyFormChangeTable,
        .evolutions = EVOLUTION({EVO_LEVEL_FEMALE, 20, SPECIES_WORMADAM_PLANT_CLOAK},
                                {EVO_LEVEL_MALE, 20, SPECIES_MOTHIM_PLANT_CLOAK}),
    },

    [SPECIES_BURMY_SANDY_CLOAK] =
    {
        .baseHP        = 40,
        .baseAttack    = 29,
        .baseDefense   = 45,
        .baseSpeed     = 36,
        .baseSpAttack  = 29,
        .baseSpDefense = 45,
        .types = MON_TYPES(TYPE_BUG),
        .catchRate = 120,
        .expYield = (P_UPDATED_EXP_YIELDS >= GEN_5) ? 45 : 61,
        .evYield_SpDefense = 1,
        .genderRatio = PERCENT_FEMALE(50),
        .eggCycles = 15,
        .friendship = STANDARD_FRIENDSHIP,
        .growthRate = GROWTH_MEDIUM_FAST,
        .eggGroups = MON_EGG_GROUPS(EGG_GROUP_BUG),
        .abilities = { ABILITY_SHED_SKIN, ABILITY_NONE, ABILITY_OVERCOAT },
        .bodyColor = BODY_COLOR_BROWN,
        .speciesName = _("Burmy"),
        .cryId = CRY_BURMY,
        .natDexNum = NATIONAL_DEX_BURMY,
        .categoryName = _("Bagworm"),
        .height = 2,
        .weight = 34,
        .description = COMPOUND_STRING(
            "It weaves a cloak together with sand, mud,\n"
            "and silk it spits out. This earthen cloak\n"
            "is ruined by wind and rain, so the Pokémon\n"
            "hides away in caves and other such places."),
        .pokemonScale = 682,
        .pokemonOffset = 24,
        .trainerScale = 256,
        .trainerOffset = 0,
        .frontPic = gMonFrontPic_BurmySandyCloak,
        .frontPicSize = MON_COORDS_SIZE(32, 56),
        .frontPicYOffset = 12,
        .frontAnimFrames = sAnims_Burmy,
        .frontAnimId = ANIM_V_STRETCH,
        .enemyMonElevation = 10,
        .backPic = gMonBackPic_BurmySandyCloak,
        .backPicSize = MON_COORDS_SIZE(32, 56),
        .backPicYOffset = 7,
        .backAnimId = BACK_ANIM_H_SHAKE,
        .palette = gMonPalette_BurmySandyCloak,
        .shinyPalette = gMonShinyPalette_BurmySandyCloak,
        .iconSprite = gMonIcon_BurmySandyCloak,
        .iconPalIndex = 1,
        FOOTPRINT(Burmy)
        FOLLOWER(BurmySandyCloak, SIZE_32x32, SHADOW_SIZE_M, TRACKS_FOOT)
        .tmIlliterate = TRUE,
        .levelUpLearnset = sBurmyLevelUpLearnset,
        .teachableLearnset = sBurmyTeachableLearnset,
        .formSpeciesIdTable = sBurmyFormSpeciesIdTable,
        .formChangeTable = sBurmyFormChangeTable,
        .evolutions = EVOLUTION({EVO_LEVEL_FEMALE, 20, SPECIES_WORMADAM_SANDY_CLOAK},
                                {EVO_LEVEL_MALE, 20, SPECIES_MOTHIM_SANDY_CLOAK}),
    },

    [SPECIES_BURMY_TRASH_CLOAK] =
    {
        .baseHP        = 40,
        .baseAttack    = 29,
        .baseDefense   = 45,
        .baseSpeed     = 36,
        .baseSpAttack  = 29,
        .baseSpDefense = 45,
        .types = MON_TYPES(TYPE_BUG),
        .catchRate = 120,
        .expYield = (P_UPDATED_EXP_YIELDS >= GEN_5) ? 45 : 61,
        .evYield_SpDefense = 1,
        .genderRatio = PERCENT_FEMALE(50),
        .eggCycles = 15,
        .friendship = STANDARD_FRIENDSHIP,
        .growthRate = GROWTH_MEDIUM_FAST,
        .eggGroups = MON_EGG_GROUPS(EGG_GROUP_BUG),
        .abilities = { ABILITY_SHED_SKIN, ABILITY_NONE, ABILITY_OVERCOAT },
        .bodyColor = BODY_COLOR_RED,
        .speciesName = _("Burmy"),
        .cryId = CRY_BURMY,
        .natDexNum = NATIONAL_DEX_BURMY,
        .categoryName = _("Bagworm"),
        .height = 2,
        .weight = 34,
        .description = COMPOUND_STRING(
            "When confronted by a lack of other\n"
            "materials, Burmy will create its cloak\n"
            "using dust and refuse. The cloak seems to\n"
            "be more comfortable than one would think."),
        .pokemonScale = 682,
        .pokemonOffset = 24,
        .trainerScale = 256,
        .trainerOffset = 0,
        .frontPic = gMonFrontPic_BurmyTrashCloak,
        .frontPicSize = MON_COORDS_SIZE(32, 56),
        .frontPicYOffset = 8,
        .frontAnimFrames = sAnims_Burmy,
        .frontAnimId = ANIM_V_STRETCH,
        .enemyMonElevation = 10,
        .backPic = gMonBackPic_BurmyTrashCloak,
        .backPicSize = MON_COORDS_SIZE(40, 64),
        .backPicYOffset = 0,
        .backAnimId = BACK_ANIM_H_SHAKE,
        .palette = gMonPalette_BurmyTrashCloak,
        .shinyPalette = gMonShinyPalette_BurmyTrashCloak,
        .iconSprite = gMonIcon_BurmyTrashCloak,
        .iconPalIndex = 0,
        FOOTPRINT(Burmy)
        FOLLOWER(BurmyTrashCloak, SIZE_32x32, SHADOW_SIZE_M, TRACKS_FOOT)
        .tmIlliterate = TRUE,
        .levelUpLearnset = sBurmyLevelUpLearnset,
        .teachableLearnset = sBurmyTeachableLearnset,
        .formSpeciesIdTable = sBurmyFormSpeciesIdTable,
        .formChangeTable = sBurmyFormChangeTable,
        .evolutions = EVOLUTION({EVO_LEVEL_FEMALE, 20, SPECIES_WORMADAM_TRASH_CLOAK},
                                {EVO_LEVEL_MALE, 20, SPECIES_MOTHIM_TRASH_CLOAK}),
    },

    [SPECIES_WORMADAM_PLANT_CLOAK] =
    {
        .baseHP        = 60,
        .baseAttack    = 59,
        .baseDefense   = 85,
        .baseSpeed     = 36,
        .baseSpAttack  = 79,
        .baseSpDefense = 105,
        .types = MON_TYPES(TYPE_BUG, TYPE_GRASS),
        .catchRate = 45,
        .expYield = (P_UPDATED_EXP_YIELDS >= GEN_5) ? 148 : 159,
        .evYield_SpDefense = 2,
        .itemRare = ITEM_SILVER_POWDER,
        .genderRatio = MON_FEMALE,
        .eggCycles = 15,
        .friendship = STANDARD_FRIENDSHIP,
        .growthRate = GROWTH_MEDIUM_FAST,
        .eggGroups = MON_EGG_GROUPS(EGG_GROUP_BUG),
        .abilities = { ABILITY_ANTICIPATION, ABILITY_NONE, ABILITY_OVERCOAT },
        .bodyColor = BODY_COLOR_GREEN,
        .speciesName = _("Wormadam"),
        .cryId = CRY_WORMADAM,
        .natDexNum = NATIONAL_DEX_WORMADAM,
        .categoryName = _("Bagworm"),
        .height = 5,
        .weight = 65,
        .description = COMPOUND_STRING(
            "Its appearance changes depending\n"
            "on where Burmy evolved. The materials\n"
            "on hand become a part of its body.\n"
            "The cloak is never shed."),
        .pokemonScale = 432,
        .pokemonOffset = 13,
        .trainerScale = 256,
        .trainerOffset = 0,
        .frontPic = gMonFrontPic_WormadamPlantCloak,
        .frontPicSize = MON_COORDS_SIZE(48, 56),
        .frontPicYOffset = 10,
        .frontAnimFrames = sAnims_Wormadam,
        .frontAnimId = ANIM_SWING_CONVEX_FAST_SHORT,
        .enemyMonElevation = 8,
        .backPic = gMonBackPic_WormadamPlantCloak,
        .backPicSize = MON_COORDS_SIZE(56, 64),
        .backPicYOffset = 2,
        .backAnimId = BACK_ANIM_V_SHAKE,
        .palette = gMonPalette_WormadamPlantCloak,
        .shinyPalette = gMonShinyPalette_WormadamPlantCloak,
        .iconSprite = gMonIcon_WormadamPlantCloak,
        .iconPalIndex = 1,
        FOOTPRINT(Wormadam)
        FOLLOWER(WormadamPlantCloak, SIZE_32x32, SHADOW_SIZE_M, TRACKS_FOOT)
        .levelUpLearnset = sWormadamPlantCloakLevelUpLearnset,
        .teachableLearnset = sWormadamPlantCloakTeachableLearnset,
        .formSpeciesIdTable = sWormadamFormSpeciesIdTable,
    },

    [SPECIES_WORMADAM_SANDY_CLOAK] =
    {
        .baseHP        = 60,
        .baseAttack    = 79,
        .baseDefense   = 105,
        .baseSpeed     = 36,
        .baseSpAttack  = 59,
        .baseSpDefense = 85,
        .types = MON_TYPES(TYPE_BUG, TYPE_GROUND),
        .catchRate = 45,
        .expYield = (P_UPDATED_EXP_YIELDS >= GEN_5) ? 148 : 159,
        .evYield_Defense = 2,
        .itemRare = ITEM_SILVER_POWDER,
        .genderRatio = MON_FEMALE,
        .eggCycles = 15,
        .friendship = STANDARD_FRIENDSHIP,
        .growthRate = GROWTH_MEDIUM_FAST,
        .eggGroups = MON_EGG_GROUPS(EGG_GROUP_BUG),
        .abilities = { ABILITY_ANTICIPATION, ABILITY_NONE, ABILITY_OVERCOAT },
        .bodyColor = BODY_COLOR_BROWN,
        .speciesName = _("Wormadam"),
        .cryId = CRY_WORMADAM,
        .natDexNum = NATIONAL_DEX_WORMADAM,
        .categoryName = _("Bagworm"),
        .height = 5,
        .weight = 65,
        .description = COMPOUND_STRING(
            "Its earthen skin is reasonably hard, it has\n"
            "no problem repelling a Starly's pecking.\n"
            "It is said that a Wormadam that evolves\n"
            "on a cold day will have a thicker cloak."),
        .pokemonScale = 432,
        .pokemonOffset = 13,
        .trainerScale = 256,
        .trainerOffset = 0,
        .frontPic = gMonFrontPic_WormadamSandyCloak,
        .frontPicSize = MON_COORDS_SIZE(40, 56),
        .frontPicYOffset = 10,
        .frontAnimFrames = sAnims_Wormadam,
        .frontAnimId = ANIM_SWING_CONVEX_FAST_SHORT,
        .enemyMonElevation = 8,
        .backPic = gMonBackPic_WormadamSandyCloak,
        .backPicSize = MON_COORDS_SIZE(56, 64),
        .backPicYOffset = 2,
        .backAnimId = BACK_ANIM_V_SHAKE,
        .palette = gMonPalette_WormadamSandyCloak,
        .shinyPalette = gMonShinyPalette_WormadamSandyCloak,
        .iconSprite = gMonIcon_WormadamSandyCloak,
        .iconPalIndex = 1,
        FOOTPRINT(Wormadam)
        FOLLOWER(WormadamSandyCloak, SIZE_32x32, SHADOW_SIZE_M, TRACKS_FOOT)
        .levelUpLearnset = sWormadamSandyCloakLevelUpLearnset,
        .teachableLearnset = sWormadamSandyCloakTeachableLearnset,
        .formSpeciesIdTable = sWormadamFormSpeciesIdTable,
    },

    [SPECIES_WORMADAM_TRASH_CLOAK] =
    {
        .baseHP        = 60,
        .baseAttack    = 69,
        .baseDefense   = 95,
        .baseSpeed     = 36,
        .baseSpAttack  = 69,
        .baseSpDefense = 95,
        .types = MON_TYPES(TYPE_BUG, TYPE_STEEL),
        .catchRate = 45,
        .expYield = (P_UPDATED_EXP_YIELDS >= GEN_5) ? 148 : 159,
        .evYield_Defense = 1,
        .evYield_SpDefense = 1,
        .itemRare = ITEM_SILVER_POWDER,
        .genderRatio = MON_FEMALE,
        .eggCycles = 15,
        .friendship = STANDARD_FRIENDSHIP,
        .growthRate = GROWTH_MEDIUM_FAST,
        .eggGroups = MON_EGG_GROUPS(EGG_GROUP_BUG),
        .abilities = { ABILITY_ANTICIPATION, ABILITY_NONE, ABILITY_OVERCOAT },
        .bodyColor = BODY_COLOR_RED,
        .speciesName = _("Wormadam"),
        .cryId = CRY_WORMADAM,
        .natDexNum = NATIONAL_DEX_WORMADAM,
        .categoryName = _("Bagworm"),
        .height = 5,
        .weight = 65,
        .description = COMPOUND_STRING(
            "Its body, composed of refuse, blends in to\n"
            "the scenery enough to be inconspicuous.\n"
            "This seems to be the perfect way for it to\n"
            "evade the detection of predators."),
        .pokemonScale = 432,
        .pokemonOffset = 13,
        .trainerScale = 256,
        .trainerOffset = 0,
        .frontPic = gMonFrontPic_WormadamTrashCloak,
        .frontPicSize = MON_COORDS_SIZE(48, 56),
        .frontPicYOffset = 10,
        .frontAnimFrames = sAnims_Wormadam,
        .frontAnimId = ANIM_SWING_CONVEX_FAST_SHORT,
        .enemyMonElevation = 8,
        .backPic = gMonBackPic_WormadamTrashCloak,
        .backPicSize = MON_COORDS_SIZE(64, 64),
        .backPicYOffset = 2,
        .backAnimId = BACK_ANIM_V_SHAKE,
        .palette = gMonPalette_WormadamTrashCloak,
        .shinyPalette = gMonShinyPalette_WormadamTrashCloak,
        .iconSprite = gMonIcon_WormadamTrashCloak,
        .iconPalIndex = 0,
        FOOTPRINT(Wormadam)
        FOLLOWER(WormadamTrashCloak, SIZE_32x32, SHADOW_SIZE_M, TRACKS_FOOT)
        .levelUpLearnset = sWormadamTrashCloakLevelUpLearnset,
        .teachableLearnset = sWormadamTrashCloakTeachableLearnset,
        .formSpeciesIdTable = sWormadamFormSpeciesIdTable,
    },

#define MOTHIM_SPECIES_INFO                                                 \
    {                                                                       \
        .baseHP        = 70,                                                \
        .baseAttack    = 94,                                                \
        .baseDefense   = 50,                                                \
        .baseSpeed     = 66,                                                \
        .baseSpAttack  = 94,                                                \
        .baseSpDefense = 50,                                                \
        .types = MON_TYPES(TYPE_BUG, TYPE_FLYING),                          \
        .catchRate = 45,                                                    \
        .expYield = (P_UPDATED_EXP_YIELDS >= GEN_5) ? 148 : 159,            \
        .evYield_Attack = 1,                                                \
        .evYield_SpAttack = 1,                                              \
        .itemRare = ITEM_SILVER_POWDER,                                     \
        .genderRatio = MON_MALE,                                            \
        .eggCycles = 15,                                                    \
        .friendship = STANDARD_FRIENDSHIP,                                  \
        .growthRate = GROWTH_MEDIUM_FAST,                                   \
        .eggGroups = MON_EGG_GROUPS(EGG_GROUP_BUG),                         \
        .abilities = { ABILITY_SWARM, ABILITY_NONE, ABILITY_TINTED_LENS },  \
        .bodyColor = BODY_COLOR_YELLOW,                                     \
        .speciesName = _("Mothim"),                                         \
        .cryId = CRY_MOTHIM,                                                \
        .natDexNum = NATIONAL_DEX_MOTHIM,                                   \
        .categoryName = _("Moth"),                                          \
        .height = 9,                                                        \
        .weight = 233,                                                      \
        .description = gMothimPokedexText,                                  \
        .pokemonScale = 338,                                                \
        .pokemonOffset = 8,                                                 \
        .trainerScale = 256,                                                \
        .trainerOffset = 0,                                                 \
        .frontPic = gMonFrontPic_Mothim,                                    \
        .frontPicSize = MON_COORDS_SIZE(64, 64),                            \
        .frontPicYOffset = 12,                                              \
        .frontAnimFrames = sAnims_Mothim,                                   \
        .frontAnimId = ANIM_H_SLIDE_WOBBLE,                                 \
        .enemyMonElevation = 10,                                            \
        .backPic = gMonBackPic_Mothim,                                      \
        .backPicSize = MON_COORDS_SIZE(64, 56),                             \
        .backPicYOffset = 8,                                                \
        .backAnimId = BACK_ANIM_H_SHAKE,                                    \
        .palette = gMonPalette_Mothim,                                      \
        .shinyPalette = gMonShinyPalette_Mothim,                            \
        .iconSprite = gMonIcon_Mothim,                                      \
        .iconPalIndex = 0,                                                  \
        FOOTPRINT(Mothim)                                                   \
        FOLLOWER(Mothim, SIZE_32x32, SHADOW_SIZE_M, TRACKS_FOOT)            \
        .levelUpLearnset = sMothimLevelUpLearnset,                          \
        .teachableLearnset = sMothimTeachableLearnset,                      \
        .formSpeciesIdTable = sMothimFormSpeciesIdTable,                    \
    }

    [SPECIES_MOTHIM_PLANT_CLOAK] = MOTHIM_SPECIES_INFO,
    [SPECIES_MOTHIM_SANDY_CLOAK] = MOTHIM_SPECIES_INFO,
    [SPECIES_MOTHIM_TRASH_CLOAK] = MOTHIM_SPECIES_INFO,
#endif //P_FAMILY_BURMY

#if P_FAMILY_COMBEE
    [SPECIES_COMBEE] =
    {
        .baseHP        = 30,
        .baseAttack    = 30,
        .baseDefense   = 42,
        .baseSpeed     = 70,
        .baseSpAttack  = 30,
        .baseSpDefense = 42,
        .types = MON_TYPES(TYPE_BUG, TYPE_FLYING),
        .catchRate = 120,
        .expYield = (P_UPDATED_EXP_YIELDS >= GEN_5) ? 49 : 63,
        .evYield_Speed = 1,
        .itemRare = ITEM_HONEY,
        .genderRatio = PERCENT_FEMALE(12.5),
        .eggCycles = 15,
        .friendship = STANDARD_FRIENDSHIP,
        .growthRate = GROWTH_MEDIUM_SLOW,
        .eggGroups = MON_EGG_GROUPS(EGG_GROUP_BUG),
        .abilities = { ABILITY_HONEY_GATHER, ABILITY_NONE, ABILITY_HUSTLE },
        .bodyColor = BODY_COLOR_YELLOW,
        .speciesName = _("Combee"),
        .cryId = CRY_COMBEE,
        .natDexNum = NATIONAL_DEX_COMBEE,
        .categoryName = _("Tiny Bee"),
        .height = 3,
        .weight = 55,
        .description = COMPOUND_STRING(
            "A Pokémon formed by three others.\n"
            "It constantly gathers honey from flowers\n"
            "to please Vespiquen. At night, they\n"
            "cluster to form a beehive and sleep."),
        .pokemonScale = 530,
        .pokemonOffset = 13,
        .trainerScale = 256,
        .trainerOffset = 0,
        .frontPic = gMonFrontPic_Combee,
        .frontPicSize = MON_COORDS_SIZE(64, 40),
        .frontPicYOffset = 16,
        .frontAnimFrames = sAnims_Combee,
        .frontAnimId = ANIM_V_SLIDE_WOBBLE,
        .enemyMonElevation = 15,
        .backPic = gMonBackPic_Combee,
        .backPicSize = MON_COORDS_SIZE(64, 48),
        .backPicYOffset = 22,
        .backAnimId = BACK_ANIM_TRIANGLE_DOWN,
        .palette = gMonPalette_Combee,
        .paletteFemale = gMonPalette_CombeeF,
        .shinyPalette = gMonShinyPalette_Combee,
        .shinyPaletteFemale = gMonShinyPalette_CombeeF,
        .iconSprite = gMonIcon_Combee,
        .iconPalIndex = 0,
        FOOTPRINT(Combee)
        FOLLOWER(Combee, SIZE_32x32, SHADOW_SIZE_M, TRACKS_FOOT)
        .tmIlliterate = TRUE,
        .levelUpLearnset = sCombeeLevelUpLearnset,
        .teachableLearnset = sCombeeTeachableLearnset,
        .evolutions = EVOLUTION({EVO_LEVEL_FEMALE, 21, SPECIES_VESPIQUEN}),
    },

    [SPECIES_VESPIQUEN] =
    {
        .baseHP        = 70,
        .baseAttack    = 80,
        .baseDefense   = 102,
        .baseSpeed     = 40,
        .baseSpAttack  = 80,
        .baseSpDefense = 102,
        .types = MON_TYPES(TYPE_BUG, TYPE_FLYING),
        .catchRate = 45,
        .expYield = (P_UPDATED_EXP_YIELDS >= GEN_5) ? 166 : 188,
        .evYield_Defense = 1,
        .evYield_SpDefense = 1,
        .itemRare = ITEM_POISON_BARB,
        .genderRatio = MON_FEMALE,
        .eggCycles = 15,
        .friendship = STANDARD_FRIENDSHIP,
        .growthRate = GROWTH_MEDIUM_SLOW,
        .eggGroups = MON_EGG_GROUPS(EGG_GROUP_BUG),
        .abilities = { ABILITY_PRESSURE, ABILITY_NONE, ABILITY_UNNERVE },
        .bodyColor = BODY_COLOR_YELLOW,
        .speciesName = _("Vespiquen"),
        .cryId = CRY_VESPIQUEN,
        .natDexNum = NATIONAL_DEX_VESPIQUEN,
        .categoryName = _("Beehive"),
        .height = 12,
        .weight = 385,
        .description = COMPOUND_STRING(
            "It houses its colony in cells in its body\n"
            "and releases various pheromones to\n"
            "make those grubs do its bidding.\n"
            "There is only one in a colony."),
        .pokemonScale = 282,
        .pokemonOffset = 4,
        .trainerScale = 256,
        .trainerOffset = 0,
        .frontPic = gMonFrontPic_Vespiquen,
        .frontPicSize = MON_COORDS_SIZE(48, 56),
        .frontPicYOffset = 4,
        .frontAnimFrames = sAnims_Vespiquen,
        .frontAnimId = ANIM_LUNGE_GROW,
        .enemyMonElevation = 4,
        .backPic = gMonBackPic_Vespiquen,
        .backPicSize = MON_COORDS_SIZE(64, 64),
        .backPicYOffset = 0,
        .backAnimId = BACK_ANIM_CIRCLE_COUNTERCLOCKWISE,
        .palette = gMonPalette_Vespiquen,
        .shinyPalette = gMonShinyPalette_Vespiquen,
        .iconSprite = gMonIcon_Vespiquen,
        .iconPalIndex = 0,
        FOOTPRINT(Vespiquen)
        FOLLOWER(Vespiquen, SIZE_32x32, SHADOW_SIZE_M, TRACKS_FOOT)
        .levelUpLearnset = sVespiquenLevelUpLearnset,
        .teachableLearnset = sVespiquenTeachableLearnset,
    },
#endif //P_FAMILY_COMBEE

#if P_FAMILY_PACHIRISU
    [SPECIES_PACHIRISU] =
    {
        .baseHP        = 60,
        .baseAttack    = 45,
        .baseDefense   = 70,
        .baseSpeed     = 95,
        .baseSpAttack  = 45,
        .baseSpDefense = 90,
        .types = MON_TYPES(TYPE_ELECTRIC),
        .catchRate = 200,
        .expYield = (P_UPDATED_EXP_YIELDS >= GEN_5) ? 142 : 120,
        .evYield_Speed = 1,
        .genderRatio = PERCENT_FEMALE(50),
        .eggCycles = 10,
        .friendship = 100,
        .growthRate = GROWTH_MEDIUM_FAST,
        .eggGroups = MON_EGG_GROUPS(EGG_GROUP_FIELD, EGG_GROUP_FAIRY),
        .abilities = { ABILITY_RUN_AWAY, ABILITY_PICKUP, ABILITY_VOLT_ABSORB },
        .bodyColor = BODY_COLOR_WHITE,
        .speciesName = _("Pachirisu"),
        .cryId = CRY_PACHIRISU,
        .natDexNum = NATIONAL_DEX_PACHIRISU,
        .categoryName = _("EleSquirrel"),
        .height = 4,
        .weight = 39,
        .description = COMPOUND_STRING(
            "A pair may be seen rubbing their cheek\n"
            "pouches together in an effort to share\n"
            "stored electricity. It stores them with\n"
            "berries in tree holes."),
        .pokemonScale = 491,
        .pokemonOffset = 16,
        .trainerScale = 256,
        .trainerOffset = 0,
        .frontPic = gMonFrontPic_Pachirisu,
        .frontPicFemale = gMonFrontPic_PachirisuF,
        .frontPicSize = MON_COORDS_SIZE(48, 56),
        .frontPicSizeFemale = MON_COORDS_SIZE(48, 56),
        .frontPicYOffset = 12,
        .frontAnimFrames = sAnims_Pachirisu,
        .frontAnimId = ANIM_V_SQUISH_AND_BOUNCE,
        .backPic = gMonBackPic_Pachirisu,
        .backPicSize = MON_COORDS_SIZE(64, 64),
        .backPicYOffset = 3,
        .backAnimId = BACK_ANIM_SHAKE_FLASH_YELLOW,
        .palette = gMonPalette_Pachirisu,
        .shinyPalette = gMonShinyPalette_Pachirisu,
        .iconSprite = gMonIcon_Pachirisu,
        .iconPalIndex = 0,
        FOOTPRINT(Pachirisu)
        FOLLOWER(Pachirisu, SIZE_32x32, SHADOW_SIZE_M, TRACKS_FOOT)
        .levelUpLearnset = sPachirisuLevelUpLearnset,
        .teachableLearnset = sPachirisuTeachableLearnset,
    },
#endif //P_FAMILY_PACHIRISU

#if P_FAMILY_BUIZEL
    [SPECIES_BUIZEL] =
    {
        .baseHP        = 55,
        .baseAttack    = 65,
        .baseDefense   = 35,
        .baseSpeed     = 85,
        .baseSpAttack  = 60,
        .baseSpDefense = 30,
        .types = MON_TYPES(TYPE_WATER),
        .catchRate = 190,
        .expYield = (P_UPDATED_EXP_YIELDS >= GEN_5) ? 66 : 75,
        .evYield_Speed = 1,
        .genderRatio = PERCENT_FEMALE(50),
        .eggCycles = 20,
        .friendship = STANDARD_FRIENDSHIP,
        .growthRate = GROWTH_MEDIUM_FAST,
        .eggGroups = MON_EGG_GROUPS(EGG_GROUP_WATER_1, EGG_GROUP_FIELD),
        .abilities = { ABILITY_SWIFT_SWIM, ABILITY_NONE, ABILITY_WATER_VEIL },
        .bodyColor = BODY_COLOR_BROWN,
        .speciesName = _("Buizel"),
        .cryId = CRY_BUIZEL,
        .natDexNum = NATIONAL_DEX_BUIZEL,
        .categoryName = _("Sea Weasel"),
        .height = 7,
        .weight = 295,
        .description = COMPOUND_STRING(
            "It inflates its flotation sac, keeping its\n"
            "face above water in order to watch for\n"
            "prey movement. It swims by rotating its\n"
            "two tails like a screw."),
        .pokemonScale = 365,
        .pokemonOffset = 12,
        .trainerScale = 256,
        .trainerOffset = 0,
        .frontPic = gMonFrontPic_Buizel,
        .frontPicSize = MON_COORDS_SIZE(56, 48),
        .frontPicYOffset = 10,
        .frontAnimFrames = sAnims_Buizel,
        .frontAnimId = ANIM_GROW_VIBRATE,
        .backPic = gMonBackPic_Buizel,
        .backPicFemale = gMonBackPic_BuizelF,
        .backPicSize = MON_COORDS_SIZE(64, 48),
        .backPicSizeFemale = MON_COORDS_SIZE(64, 48),
        .backPicYOffset = 9,
        .backAnimId = BACK_ANIM_H_SLIDE,
        .palette = gMonPalette_Buizel,
        .shinyPalette = gMonShinyPalette_Buizel,
        .iconSprite = gMonIcon_Buizel,
        .iconPalIndex = 0,
        FOOTPRINT(Buizel)
        FOLLOWER(Buizel, SIZE_32x32, SHADOW_SIZE_M, TRACKS_FOOT)
        .levelUpLearnset = sBuizelLevelUpLearnset,
        .teachableLearnset = sBuizelTeachableLearnset,
        .evolutions = EVOLUTION({EVO_LEVEL, 26, SPECIES_FLOATZEL}),
    },

    [SPECIES_FLOATZEL] =
    {
        .baseHP        = 85,
        .baseAttack    = 105,
        .baseDefense   = 55,
        .baseSpeed     = 115,
        .baseSpAttack  = 85,
        .baseSpDefense = 50,
        .types = MON_TYPES(TYPE_WATER),
        .catchRate = 75,
        .expYield = (P_UPDATED_EXP_YIELDS >= GEN_5) ? 173 : 178,
        .evYield_Speed = 2,
        .genderRatio = PERCENT_FEMALE(50),
        .eggCycles = 20,
        .friendship = STANDARD_FRIENDSHIP,
        .growthRate = GROWTH_MEDIUM_FAST,
        .eggGroups = MON_EGG_GROUPS(EGG_GROUP_WATER_1, EGG_GROUP_FIELD),
        .abilities = { ABILITY_SWIFT_SWIM, ABILITY_NONE, ABILITY_WATER_VEIL },
        .bodyColor = BODY_COLOR_BROWN,
        .speciesName = _("Floatzel"),
        .cryId = CRY_FLOATZEL,
        .natDexNum = NATIONAL_DEX_FLOATZEL,
        .categoryName = _("Sea Weasel"),
        .height = 11,
        .weight = 335,
        .description = COMPOUND_STRING(
            "Its flotation sac developed as a result\n"
            "of pursuing aquatic prey. It can double\n"
            "as a rubber raft. It assists in the rescues\n"
            "of drowning people."),
        .pokemonScale = 320,
        .pokemonOffset = 7,
        .trainerScale = 256,
        .trainerOffset = 0,
        .frontPic = gMonFrontPic_Floatzel,
        .frontPicSize = MON_COORDS_SIZE(64, 64),
        .frontPicYOffset = 3,
        .frontAnimFrames = sAnims_Floatzel,
        .frontAnimId = ANIM_H_JUMPS_V_STRETCH,
        .backPic = gMonBackPic_Floatzel,
        .backPicFemale = gMonBackPic_FloatzelF,
        .backPicSize = MON_COORDS_SIZE(64, 64),
        .backPicSizeFemale = MON_COORDS_SIZE(64, 64),
        .backPicYOffset = 6,
        .backAnimId = BACK_ANIM_V_STRETCH,
        .palette = gMonPalette_Floatzel,
        .shinyPalette = gMonShinyPalette_Floatzel,
        .iconSprite = gMonIcon_Floatzel,
        .iconPalIndex = 0,
        FOOTPRINT(Floatzel)
        FOLLOWER(Floatzel, SIZE_32x32, SHADOW_SIZE_M, TRACKS_FOOT)
        .levelUpLearnset = sFloatzelLevelUpLearnset,
        .teachableLearnset = sFloatzelTeachableLearnset,
    },
#endif //P_FAMILY_BUIZEL

#if P_FAMILY_CHERUBI
    [SPECIES_CHERUBI] =
    {
        .baseHP        = 45,
        .baseAttack    = 35,
        .baseDefense   = 45,
        .baseSpeed     = 35,
        .baseSpAttack  = 62,
        .baseSpDefense = 53,
        .types = MON_TYPES(TYPE_GRASS),
        .catchRate = 190,
        .expYield = (P_UPDATED_EXP_YIELDS >= GEN_5) ? 55 : 68,
        .evYield_SpAttack = 1,
        .itemRare = ITEM_MIRACLE_SEED,
        .genderRatio = PERCENT_FEMALE(50),
        .eggCycles = 20,
        .friendship = STANDARD_FRIENDSHIP,
        .growthRate = GROWTH_MEDIUM_FAST,
        .eggGroups = MON_EGG_GROUPS(EGG_GROUP_FAIRY, EGG_GROUP_GRASS),
        .abilities = { ABILITY_CHLOROPHYLL, ABILITY_NONE, ABILITY_NONE },
        .bodyColor = BODY_COLOR_PINK,
        .speciesName = _("Cherubi"),
        .cryId = CRY_CHERUBI,
        .natDexNum = NATIONAL_DEX_CHERUBI,
        .categoryName = _("Cherry"),
        .height = 4,
        .weight = 33,
        .description = COMPOUND_STRING(
            "The small ball holds the nutrients needed\n"
            "for evolution. Apparently, it is also very\n"
            "sweet and tasty. Pokémon like Starly and\n"
            "Taillow try to peck it off."),
        .pokemonScale = 491,
        .pokemonOffset = 12,
        .trainerScale = 256,
        .trainerOffset = 0,
        .frontPic = gMonFrontPic_Cherubi,
        .frontPicSize = MON_COORDS_SIZE(40, 32),
        .frontPicYOffset = 16,
        .frontAnimFrames = sAnims_Cherubi,
        .frontAnimId = ANIM_V_SQUISH_AND_BOUNCE,
        .backPic = gMonBackPic_Cherubi,
        .backPicSize = MON_COORDS_SIZE(48, 40),
        .backPicYOffset = 13,
        .backAnimId = BACK_ANIM_CONCAVE_ARC_SMALL,
        .palette = gMonPalette_Cherubi,
        .shinyPalette = gMonShinyPalette_Cherubi,
        .iconSprite = gMonIcon_Cherubi,
        .iconPalIndex = 1,
        FOOTPRINT(Cherubi)
        FOLLOWER(Cherubi, SIZE_32x32, SHADOW_SIZE_M, TRACKS_FOOT)
        .levelUpLearnset = sCherubiLevelUpLearnset,
        .teachableLearnset = sCherubiTeachableLearnset,
        .evolutions = EVOLUTION({EVO_LEVEL, 25, SPECIES_CHERRIM_OVERCAST}),
    },

    [SPECIES_CHERRIM_OVERCAST] =
    {
        .baseHP        = 70,
        .baseAttack    = 60,
        .baseDefense   = 70,
        .baseSpeed     = 85,
        .baseSpAttack  = 87,
        .baseSpDefense = 78,
        .types = MON_TYPES(TYPE_GRASS),
        .catchRate = 75,
        .expYield = (P_UPDATED_EXP_YIELDS >= GEN_5) ? 158 : 133,
        .evYield_SpAttack = 2,
        .itemRare = ITEM_MIRACLE_SEED,
        .genderRatio = PERCENT_FEMALE(50),
        .eggCycles = 20,
        .friendship = STANDARD_FRIENDSHIP,
        .growthRate = GROWTH_MEDIUM_FAST,
        .eggGroups = MON_EGG_GROUPS(EGG_GROUP_FAIRY, EGG_GROUP_GRASS),
        .abilities = { ABILITY_FLOWER_GIFT, ABILITY_NONE, ABILITY_NONE },
        .bodyColor = BODY_COLOR_PURPLE,
        .speciesName = _("Cherrim"),
        .cryId = CRY_CHERRIM,
        .natDexNum = NATIONAL_DEX_CHERRIM,
        .categoryName = _("Blossom"),
        .height = 5,
        .weight = 93,
        .description = COMPOUND_STRING(
            "It's motionless, save for the occasional\n"
            "quiver. A rich array of Pokémon can be\n"
            "found gathered around it, drawn by the\n"
            "scent exuded from Cherrim's folded petals."),
        .pokemonScale = 432,
        .pokemonOffset = 13,
        .trainerScale = 256,
        .trainerOffset = 0,
        .frontPic = gMonFrontPic_CherrimOvercast,
        .frontPicSize = MON_COORDS_SIZE(32, 48),
        .frontPicYOffset = 8,
        .frontAnimFrames = sAnims_CherrimOvercast,
        .frontAnimId = ANIM_DEEP_V_SQUISH_AND_BOUNCE,
        .backPic = gMonBackPic_CherrimOvercast,
        .backPicSize = MON_COORDS_SIZE(40, 56),
        .backPicYOffset = 9,
        .backAnimId = BACK_ANIM_V_STRETCH,
        .palette = gMonPalette_CherrimOvercast,
        .shinyPalette = gMonShinyPalette_CherrimOvercast,
        .iconSprite = gMonIcon_CherrimOvercast,
        .iconPalIndex = 0,
        FOOTPRINT(Cherrim)
        FOLLOWER(CherrimOvercast, SIZE_32x32, SHADOW_SIZE_M, TRACKS_FOOT)
        .levelUpLearnset = sCherrimLevelUpLearnset,
        .teachableLearnset = sCherrimTeachableLearnset,
        .formSpeciesIdTable = sCherrimFormSpeciesIdTable,
        .formChangeTable = sCherrimFormChangeTable,
    },

    [SPECIES_CHERRIM_SUNSHINE] =
    {
        .baseHP        = 70,
        .baseAttack    = 60,
        .baseDefense   = 70,
        .baseSpeed     = 85,
        .baseSpAttack  = 87,
        .baseSpDefense = 78,
        .types = MON_TYPES(TYPE_GRASS),
        .catchRate = 75,
        .expYield = (P_UPDATED_EXP_YIELDS >= GEN_5) ? 158 : 133,
        .evYield_SpAttack = 2,
        .itemRare = ITEM_MIRACLE_SEED,
        .genderRatio = PERCENT_FEMALE(50),
        .eggCycles = 20,
        .friendship = STANDARD_FRIENDSHIP,
        .growthRate = GROWTH_MEDIUM_FAST,
        .eggGroups = MON_EGG_GROUPS(EGG_GROUP_FAIRY, EGG_GROUP_GRASS),
        .abilities = { ABILITY_FLOWER_GIFT, ABILITY_NONE, ABILITY_NONE },
        .bodyColor = BODY_COLOR_PINK,
        .speciesName = _("Cherrim"),
        .cryId = CRY_CHERRIM,
        .natDexNum = NATIONAL_DEX_CHERRIM,
        .categoryName = _("Blossom"),
        .height = 5,
        .weight = 93,
        .description = COMPOUND_STRING(
            "Cherrim takes this form on sunny days.\n"
            "Its faint scent entices bug Pokémon to it.\n"
            "It immediately closes its petals and\n"
            "becomes immobile once the sun hides."),
        .pokemonScale = 432,
        .pokemonOffset = 13,
        .trainerScale = 256,
        .trainerOffset = 0,
        .frontPic = gMonFrontPic_CherrimSunshine,
        .frontPicSize = MON_COORDS_SIZE(48, 40),
        .frontPicYOffset = 12,
        .frontAnimFrames = sAnims_CherrimSunshine,
        .frontAnimId = ANIM_H_JUMPS_V_STRETCH,
        .backPic = gMonBackPic_CherrimSunshine,
        .backPicSize = MON_COORDS_SIZE(64, 56),
        .backPicYOffset = 6,
        .backAnimId = BACK_ANIM_CONCAVE_ARC_SMALL,
        .palette = gMonPalette_CherrimSunshine,
        .shinyPalette = gMonShinyPalette_CherrimSunshine,
        .iconSprite = gMonIcon_CherrimSunshine,
        .iconPalIndex = 1,
        FOOTPRINT(Cherrim)
        .levelUpLearnset = sCherrimLevelUpLearnset,
        .teachableLearnset = sCherrimTeachableLearnset,
        .formSpeciesIdTable = sCherrimFormSpeciesIdTable,
        .formChangeTable = sCherrimFormChangeTable,
    },
#endif //P_FAMILY_CHERUBI

#if P_FAMILY_SHELLOS
    [SPECIES_SHELLOS_WEST_SEA] =
    {
        .baseHP        = 76,
        .baseAttack    = 48,
        .baseDefense   = 48,
        .baseSpeed     = 34,
        .baseSpAttack  = 57,
        .baseSpDefense = 62,
        .types = MON_TYPES(TYPE_WATER),
        .catchRate = 190,
        .expYield = (P_UPDATED_EXP_YIELDS >= GEN_5) ? 65 : 73,
        .evYield_HP = 1,
        .genderRatio = PERCENT_FEMALE(50),
        .eggCycles = 20,
        .friendship = STANDARD_FRIENDSHIP,
        .growthRate = GROWTH_MEDIUM_FAST,
        .eggGroups = MON_EGG_GROUPS(EGG_GROUP_WATER_1, EGG_GROUP_AMORPHOUS),
        .abilities = { ABILITY_STICKY_HOLD, ABILITY_STORM_DRAIN, ABILITY_SAND_FORCE },
        .bodyColor = BODY_COLOR_PURPLE,
        .speciesName = _("Shellos"),
        .cryId = CRY_SHELLOS,
        .natDexNum = NATIONAL_DEX_SHELLOS,
        .categoryName = _("Sea Slug"),
        .height = 3,
        .weight = 63,
        .description = COMPOUND_STRING(
            "It oozes a purple fluid to deter enemies.\n"
            "While harmless, the fluid is awfully sticky.\n"
            "Apparently, there are more West Sea\n"
            "Shellos now than there were in the past."),
        .pokemonScale = 530,
        .pokemonOffset = 13,
        .trainerScale = 256,
        .trainerOffset = 0,
        .frontPic = gMonFrontPic_ShellosWestSea,
        .frontPicSize = MON_COORDS_SIZE(40, 40),
        .frontPicYOffset = 13,
        .frontAnimFrames = sAnims_Shellos,
        .frontAnimId = ANIM_V_STRETCH,
        .backPic = gMonBackPic_ShellosWestSea,
        .backPicSize = MON_COORDS_SIZE(40, 56),
        .backPicYOffset = 8,
        .backAnimId = BACK_ANIM_H_SPRING,
        .palette = gMonPalette_ShellosWestSea,
        .shinyPalette = gMonShinyPalette_ShellosWestSea,
        .iconSprite = gMonIcon_ShellosWestSea,
        .iconPalIndex = 0,
        FOOTPRINT(Shellos)
        FOLLOWER(ShellosWestSea, SIZE_32x32, SHADOW_SIZE_M, TRACKS_FOOT)
        .levelUpLearnset = sShellosLevelUpLearnset,
        .teachableLearnset = sShellosTeachableLearnset,
        .formSpeciesIdTable = sShellosFormSpeciesIdTable,
        .evolutions = EVOLUTION({EVO_LEVEL, 30, SPECIES_GASTRODON_WEST_SEA}),
    },

    [SPECIES_SHELLOS_EAST_SEA] =
    {
        .baseHP        = 76,
        .baseAttack    = 48,
        .baseDefense   = 48,
        .baseSpeed     = 34,
        .baseSpAttack  = 57,
        .baseSpDefense = 62,
        .types = MON_TYPES(TYPE_WATER),
        .catchRate = 190,
        .expYield = (P_UPDATED_EXP_YIELDS >= GEN_5) ? 65 : 73,
        .evYield_HP = 1,
        .genderRatio = PERCENT_FEMALE(50),
        .eggCycles = 20,
        .friendship = STANDARD_FRIENDSHIP,
        .growthRate = GROWTH_MEDIUM_FAST,
        .eggGroups = MON_EGG_GROUPS(EGG_GROUP_WATER_1, EGG_GROUP_AMORPHOUS),
        .abilities = { ABILITY_STICKY_HOLD, ABILITY_STORM_DRAIN, ABILITY_SAND_FORCE },
        .bodyColor = BODY_COLOR_BLUE,
        .speciesName = _("Shellos"),
        .cryId = CRY_SHELLOS,
        .natDexNum = NATIONAL_DEX_SHELLOS,
        .categoryName = _("Sea Slug"),
        .height = 3,
        .weight = 63,
        .description = COMPOUND_STRING(
            "It's capable of spending a limited amount\n"
            "of time on land until their skin dries out.\n"
            "One theory suggests that living in cold\n"
            "seas causes Shellos to take on this form."),
        .pokemonScale = 530,
        .pokemonOffset = 13,
        .trainerScale = 256,
        .trainerOffset = 0,
        .frontPic = gMonFrontPic_ShellosEastSea,
        .frontPicSize = MON_COORDS_SIZE(40, 40),
        .frontPicYOffset = 14,
        .frontAnimFrames = sAnims_Shellos,
        .frontAnimId = ANIM_V_STRETCH,
        .backPic = gMonBackPic_ShellosEastSea,
        .backPicSize = MON_COORDS_SIZE(56, 48),
        .backPicYOffset = 8,
        .backAnimId = BACK_ANIM_H_SPRING,
        .palette = gMonPalette_ShellosEastSea,
        .shinyPalette = gMonShinyPalette_ShellosEastSea,
        .iconSprite = gMonIcon_ShellosEastSea,
        .iconPalIndex = 0,
        FOOTPRINT(Shellos)
        FOLLOWER(ShellosEastSea, SIZE_32x32, SHADOW_SIZE_M, TRACKS_FOOT)
        .levelUpLearnset = sShellosLevelUpLearnset,
        .teachableLearnset = sShellosTeachableLearnset,
        .formSpeciesIdTable = sShellosFormSpeciesIdTable,
        .evolutions = EVOLUTION({EVO_LEVEL, 30, SPECIES_GASTRODON_EAST_SEA}),
    },

    [SPECIES_GASTRODON_WEST_SEA] =
    {
        .baseHP        = 111,
        .baseAttack    = 83,
        .baseDefense   = 68,
        .baseSpeed     = 39,
        .baseSpAttack  = 92,
        .baseSpDefense = 82,
        .types = MON_TYPES(TYPE_WATER, TYPE_GROUND),
        .catchRate = 75,
        .expYield = (P_UPDATED_EXP_YIELDS >= GEN_5) ? 166 : 176,
        .evYield_HP = 2,
        .genderRatio = PERCENT_FEMALE(50),
        .eggCycles = 20,
        .friendship = STANDARD_FRIENDSHIP,
        .growthRate = GROWTH_MEDIUM_FAST,
        .eggGroups = MON_EGG_GROUPS(EGG_GROUP_WATER_1, EGG_GROUP_AMORPHOUS),
        .abilities = { ABILITY_STICKY_HOLD, ABILITY_STORM_DRAIN, ABILITY_SAND_FORCE },
        .bodyColor = BODY_COLOR_PURPLE,
        .speciesName = _("Gastrodon"),
        .cryId = CRY_GASTRODON,
        .natDexNum = NATIONAL_DEX_GASTRODON,
        .categoryName = _("Sea Slug"),
        .height = 9,
        .weight = 299,
        .description = COMPOUND_STRING(
            "It appears on shallow-water beaches to\n"
            "eat sand for nourishment. Should one\n"
            "Gastrodon encounter another of a\n"
            "different color, a fierce battle will ensue."),
        .pokemonScale = 338,
        .pokemonOffset = 8,
        .trainerScale = 256,
        .trainerOffset = 0,
        .frontPic = gMonFrontPic_GastrodonWestSea,
        .frontPicSize = MON_COORDS_SIZE(48, 48),
        .frontPicYOffset = 8,
        .frontAnimFrames = sAnims_Gastrodon,
        .frontAnimId = ANIM_CIRCULAR_STRETCH_TWICE,
        .backPic = gMonBackPic_GastrodonWestSea,
        .backPicSize = MON_COORDS_SIZE(56, 64),
        .backPicYOffset = 3,
        .backAnimId = BACK_ANIM_SHRINK_GROW_VIBRATE,
        .palette = gMonPalette_GastrodonWestSea,
        .shinyPalette = gMonShinyPalette_GastrodonWestSea,
        .iconSprite = gMonIcon_GastrodonWestSea,
        .iconPalIndex = 0,
        FOOTPRINT(Gastrodon)
        FOLLOWER(GastrodonWestSea, SIZE_32x32, SHADOW_SIZE_M, TRACKS_FOOT)
        .levelUpLearnset = sGastrodonLevelUpLearnset,
        .teachableLearnset = sGastrodonTeachableLearnset,
        .formSpeciesIdTable = sGastrodonFormSpeciesIdTable,
    },

    [SPECIES_GASTRODON_EAST_SEA] =
    {
        .baseHP        = 111,
        .baseAttack    = 83,
        .baseDefense   = 68,
        .baseSpeed     = 39,
        .baseSpAttack  = 92,
        .baseSpDefense = 82,
        .types = MON_TYPES(TYPE_WATER, TYPE_GROUND),
        .catchRate = 75,
        .expYield = (P_UPDATED_EXP_YIELDS >= GEN_5) ? 166 : 176,
        .evYield_HP = 2,
        .genderRatio = PERCENT_FEMALE(50),
        .eggCycles = 20,
        .friendship = STANDARD_FRIENDSHIP,
        .growthRate = GROWTH_MEDIUM_FAST,
        .eggGroups = MON_EGG_GROUPS(EGG_GROUP_WATER_1, EGG_GROUP_AMORPHOUS),
        .abilities = { ABILITY_STICKY_HOLD, ABILITY_STORM_DRAIN, ABILITY_SAND_FORCE },
        .bodyColor = BODY_COLOR_BLUE,
        .speciesName = _("Gastrodon"),
        .cryId = CRY_GASTRODON,
        .natDexNum = NATIONAL_DEX_GASTRODON,
        .categoryName = _("Sea Slug"),
        .height = 9,
        .weight = 299,
        .description = COMPOUND_STRING(
            "Found more often on land than in the sea.\n"
            "They normally live in rocky seashores, but\n"
            "when cloudy or rainy, they can sometimes\n"
            "be found on mountains, far from the sea."),
        .pokemonScale = 338,
        .pokemonOffset = 8,
        .trainerScale = 256,
        .trainerOffset = 0,
        .frontPic = gMonFrontPic_GastrodonEastSea,
        .frontPicSize = MON_COORDS_SIZE(56, 48),
        .frontPicYOffset = 8,
        .frontAnimFrames = sAnims_Gastrodon,
        .frontAnimId = ANIM_CIRCULAR_STRETCH_TWICE,
        .backPic = gMonBackPic_GastrodonEastSea,
        .backPicSize = MON_COORDS_SIZE(56, 64),
        .backPicYOffset = 3,
        .backAnimId = BACK_ANIM_SHRINK_GROW_VIBRATE,
        .palette = gMonPalette_GastrodonEastSea,
        .shinyPalette = gMonShinyPalette_GastrodonEastSea,
        .iconSprite = gMonIcon_GastrodonEastSea,
        .iconPalIndex = 0,
        FOOTPRINT(Gastrodon)
        FOLLOWER(GastrodonEastSea, SIZE_32x32, SHADOW_SIZE_M, TRACKS_FOOT)
        .levelUpLearnset = sGastrodonLevelUpLearnset,
        .teachableLearnset = sGastrodonTeachableLearnset,
        .formSpeciesIdTable = sGastrodonFormSpeciesIdTable,
    },
#endif //P_FAMILY_SHELLOS

#if P_FAMILY_DRIFLOON
    [SPECIES_DRIFLOON] =
    {
        .baseHP        = 90,
        .baseAttack    = 50,
        .baseDefense   = 34,
        .baseSpeed     = 70,
        .baseSpAttack  = 60,
        .baseSpDefense = 44,
        .types = MON_TYPES(TYPE_GHOST, TYPE_FLYING),
        .catchRate = 125,
        .expYield = (P_UPDATED_EXP_YIELDS >= GEN_5) ? 70 : 127,
        .evYield_HP = 1,
        .genderRatio = PERCENT_FEMALE(50),
        .eggCycles = 30,
        .friendship = STANDARD_FRIENDSHIP,
        .growthRate = GROWTH_FLUCTUATING,
        .eggGroups = MON_EGG_GROUPS(EGG_GROUP_AMORPHOUS),
        .abilities = { ABILITY_AFTERMATH, ABILITY_UNBURDEN, ABILITY_FLARE_BOOST },
        .bodyColor = BODY_COLOR_PURPLE,
        .speciesName = _("Drifloon"),
        .cryId = CRY_DRIFLOON,
        .natDexNum = NATIONAL_DEX_DRIFLOON,
        .categoryName = _("Balloon"),
        .height = 4,
        .weight = 12,
        .description = COMPOUND_STRING(
            "Because of the way it floats aimlessly,\n"
            "an old folktale calls it a “Signpost for\n"
            "Wandering Spirits.” Children holding\n"
            "them sometimes vanish."),
        .pokemonScale = 491,
        .pokemonOffset = 12,
        .trainerScale = 256,
        .trainerOffset = 0,
        .frontPic = gMonFrontPic_Drifloon,
        .frontPicSize = MON_COORDS_SIZE(32, 56),
        .frontPicYOffset = 7,
        .frontAnimFrames = sAnims_Drifloon,
        .frontAnimId = ANIM_V_SLIDE_WOBBLE,
        .enemyMonElevation = 5,
        .backPic = gMonBackPic_Drifloon,
        .backPicSize = MON_COORDS_SIZE(40, 64),
        .backPicYOffset = 0,
        .backAnimId = BACK_ANIM_CONCAVE_ARC_SMALL,
        .palette = gMonPalette_Drifloon,
        .shinyPalette = gMonShinyPalette_Drifloon,
        .iconSprite = gMonIcon_Drifloon,
        .iconPalIndex = 2,
        FOOTPRINT(Drifloon)
        FOLLOWER(Drifloon, SIZE_32x32, SHADOW_SIZE_M, TRACKS_FOOT)
        .levelUpLearnset = sDrifloonLevelUpLearnset,
        .teachableLearnset = sDrifloonTeachableLearnset,
        .evolutions = EVOLUTION({EVO_LEVEL, 28, SPECIES_DRIFBLIM}),
    },

    [SPECIES_DRIFBLIM] =
    {
        .baseHP        = 150,
        .baseAttack    = 80,
        .baseDefense   = 44,
        .baseSpeed     = 80,
        .baseSpAttack  = 90,
        .baseSpDefense = 54,
        .types = MON_TYPES(TYPE_GHOST, TYPE_FLYING),
        .catchRate = 60,
        .expYield = (P_UPDATED_EXP_YIELDS >= GEN_5) ? 174 : 204,
        .evYield_HP = 2,
        .genderRatio = PERCENT_FEMALE(50),
        .eggCycles = 30,
        .friendship = STANDARD_FRIENDSHIP,
        .growthRate = GROWTH_FLUCTUATING,
        .eggGroups = MON_EGG_GROUPS(EGG_GROUP_AMORPHOUS),
        .abilities = { ABILITY_AFTERMATH, ABILITY_UNBURDEN, ABILITY_FLARE_BOOST },
        .bodyColor = BODY_COLOR_PURPLE,
        .speciesName = _("Drifblim"),
        .cryId = CRY_DRIFBLIM,
        .natDexNum = NATIONAL_DEX_DRIFBLIM,
        .categoryName = _("Blimp"),
        .height = 12,
        .weight = 150,
        .description = COMPOUND_STRING(
            "Even while under careful observation,\n"
            "large flocks of Drifblim flying at dusk\n"
            "will inexplicably disappear from view.\n"
            "No one knows where they go."),
        .pokemonScale = 282,
        .pokemonOffset = 4,
        .trainerScale = 256,
        .trainerOffset = 0,
        .frontPic = gMonFrontPic_Drifblim,
        .frontPicSize = MON_COORDS_SIZE(56, 56),
        .frontPicYOffset = 7,
        .frontAnimFrames = sAnims_Drifblim,
        .frontAnimId = ANIM_V_SLIDE_WOBBLE,
        .enemyMonElevation = 7,
        .backPic = gMonBackPic_Drifblim,
        .backPicSize = MON_COORDS_SIZE(64, 64),
        .backPicYOffset = 6,
        .backAnimId = BACK_ANIM_CONVEX_DOUBLE_ARC,
        .palette = gMonPalette_Drifblim,
        .shinyPalette = gMonShinyPalette_Drifblim,
        .iconSprite = gMonIcon_Drifblim,
        .iconPalIndex = 2,
        FOOTPRINT(Drifblim)
        FOLLOWER(Drifblim, SIZE_32x32, SHADOW_SIZE_M, TRACKS_FOOT)
        .levelUpLearnset = sDrifblimLevelUpLearnset,
        .teachableLearnset = sDrifblimTeachableLearnset,
    },
#endif //P_FAMILY_DRIFLOON

#if P_FAMILY_BUNEARY
    [SPECIES_BUNEARY] =
    {
        .baseHP        = 55,
        .baseAttack    = 66,
        .baseDefense   = 44,
        .baseSpeed     = 85,
        .baseSpAttack  = 44,
        .baseSpDefense = 56,
        .types = MON_TYPES(TYPE_NORMAL),
        .catchRate = 190,
        .expYield = (P_UPDATED_EXP_YIELDS >= GEN_5) ? 70 : 84,
        .evYield_Speed = 1,
        .genderRatio = PERCENT_FEMALE(50),
        .eggCycles = 20,
        .friendship = 0,
        .growthRate = GROWTH_MEDIUM_FAST,
        .eggGroups = MON_EGG_GROUPS(EGG_GROUP_FIELD, EGG_GROUP_HUMAN_LIKE),
        .abilities = { ABILITY_RUN_AWAY, ABILITY_KLUTZ, ABILITY_LIMBER },
        .bodyColor = BODY_COLOR_BROWN,
        .speciesName = _("Buneary"),
        .cryId = CRY_BUNEARY,
        .natDexNum = NATIONAL_DEX_BUNEARY,
        .categoryName = _("Rabbit"),
        .height = 4,
        .weight = 55,
        .description = COMPOUND_STRING(
            "You can tell how it feels by the way\n"
            "it rolls its ears. When it's scared,\n"
            "both ears are rolled up. When it senses\n"
            "danger, it perks them up."),
        .pokemonScale = 491,
        .pokemonOffset = 16,
        .trainerScale = 256,
        .trainerOffset = 0,
        .frontPic = gMonFrontPic_Buneary,
        .frontPicSize = MON_COORDS_SIZE(32, 64),
        .frontPicYOffset = 9,
        .frontAnimFrames = sAnims_Buneary,
        .frontAnimId = ANIM_H_JUMPS_V_STRETCH,
        .backPic = gMonBackPic_Buneary,
        .backPicSize = MON_COORDS_SIZE(64, 64),
        .backPicYOffset = 4,
        .backAnimId = BACK_ANIM_CONCAVE_ARC_SMALL,
        .palette = gMonPalette_Buneary,
        .shinyPalette = gMonShinyPalette_Buneary,
        .iconSprite = gMonIcon_Buneary,
        .iconPalIndex = 2,
        FOOTPRINT(Buneary)
        FOLLOWER(Buneary, SIZE_32x32, SHADOW_SIZE_M, TRACKS_FOOT)
        .levelUpLearnset = sBunearyLevelUpLearnset,
        .teachableLearnset = sBunearyTeachableLearnset,
        .evolutions = EVOLUTION({EVO_FRIENDSHIP, 0, SPECIES_LOPUNNY}),
    },

    [SPECIES_LOPUNNY] =
    {
        .baseHP        = 65,
        .baseAttack    = 76,
        .baseDefense   = 84,
        .baseSpeed     = 105,
        .baseSpAttack  = 54,
        .baseSpDefense = 96,
        .types = MON_TYPES(TYPE_NORMAL),
        .catchRate = 60,
        .expYield = (P_UPDATED_EXP_YIELDS >= GEN_5) ? 168 : 178,
        .evYield_Speed = 2,
        .genderRatio = PERCENT_FEMALE(50),
        .eggCycles = 20,
        .friendship = 140,
        .growthRate = GROWTH_MEDIUM_FAST,
        .eggGroups = MON_EGG_GROUPS(EGG_GROUP_FIELD, EGG_GROUP_HUMAN_LIKE),
        .abilities = { ABILITY_CUTE_CHARM, ABILITY_KLUTZ, ABILITY_LIMBER },
        .bodyColor = BODY_COLOR_BROWN,
        .speciesName = _("Lopunny"),
        .cryId = CRY_LOPUNNY,
        .natDexNum = NATIONAL_DEX_LOPUNNY,
        .categoryName = _("Rabbit"),
        .height = 12,
        .weight = 333,
        .description = COMPOUND_STRING(
            "An extremely cautious Pokémon.\n"
            "It is very conscious of its looks and\n"
            "never fails to groom its ears.\n"
            "It runs with sprightly jumps."),
        .pokemonScale = 282,
        .pokemonOffset = 4,
        .trainerScale = 256,
        .trainerOffset = 0,
        .frontPic = gMonFrontPic_Lopunny,
        .frontPicSize = MON_COORDS_SIZE(56, 56),
        .frontPicYOffset = 4,
        .frontAnimFrames = sAnims_Lopunny,
        .frontAnimId = ANIM_SHRINK_GROW,
        .backPic = gMonBackPic_Lopunny,
        .backPicSize = MON_COORDS_SIZE(64, 56),
        .backPicYOffset = 5,
        .backAnimId = BACK_ANIM_SHRINK_GROW_VIBRATE,
        .palette = gMonPalette_Lopunny,
        .shinyPalette = gMonShinyPalette_Lopunny,
        .iconSprite = gMonIcon_Lopunny,
        .iconPalIndex = 2,
        FOOTPRINT(Lopunny)
        FOLLOWER(Lopunny, SIZE_32x32, SHADOW_SIZE_M, TRACKS_FOOT)
        .levelUpLearnset = sLopunnyLevelUpLearnset,
        .teachableLearnset = sLopunnyTeachableLearnset,
        .formSpeciesIdTable = sLopunnyFormSpeciesIdTable,
        .formChangeTable = sLopunnyFormChangeTable,
    },

#if P_MEGA_EVOLUTIONS
    [SPECIES_LOPUNNY_MEGA] =
    {
        .baseHP        = 65,
        .baseAttack    = 136,
        .baseDefense   = 94,
        .baseSpeed     = 135,
        .baseSpAttack  = 54,
        .baseSpDefense = 96,
        .types = MON_TYPES(TYPE_NORMAL, TYPE_FIGHTING),
        .catchRate = 60,
        .expYield = 203,
        .evYield_Speed = 2,
        .genderRatio = PERCENT_FEMALE(50),
        .eggCycles = 20,
        .friendship = 140,
        .growthRate = GROWTH_MEDIUM_FAST,
        .eggGroups = MON_EGG_GROUPS(EGG_GROUP_FIELD, EGG_GROUP_HUMAN_LIKE),
        .abilities = { ABILITY_SCRAPPY, ABILITY_SCRAPPY, ABILITY_SCRAPPY },
        .bodyColor = BODY_COLOR_BROWN,
        .speciesName = _("Lopunny"),
        .cryId = CRY_LOPUNNY_MEGA,
        .natDexNum = NATIONAL_DEX_LOPUNNY,
        .categoryName = _("Rabbit"),
        .height = 13,
        .weight = 283,
        .description = COMPOUND_STRING(
            "Mega Evolution awakens its combative\n"
            "instincts. It has shed any fur that got in\n"
            "the way of its attacks.\n"
            "crescent."),
        .pokemonScale = 282,
        .pokemonOffset = 4,
        .trainerScale = 256,
        .trainerOffset = 0,
        .frontPic = gMonFrontPic_LopunnyMega,
        .frontPicSize = MON_COORDS_SIZE(56, 64),
        .frontPicYOffset = 1,
        .frontAnimFrames = sAnims_LopunnyMega,
        //.frontAnimId = ANIM_V_SQUISH_AND_BOUNCE,
        .backPic = gMonBackPic_LopunnyMega,
        .backPicSize = MON_COORDS_SIZE(64, 64),
        .backPicYOffset = 3,
        .backAnimId = BACK_ANIM_CONCAVE_ARC_LARGE,
        .palette = gMonPalette_LopunnyMega,
        .shinyPalette = gMonShinyPalette_LopunnyMega,
        .iconSprite = gMonIcon_LopunnyMega,
        .iconPalIndex = 2,
        FOOTPRINT(Lopunny)
        .isMegaEvolution = TRUE,
        .levelUpLearnset = sLopunnyLevelUpLearnset,
        .teachableLearnset = sLopunnyTeachableLearnset,
        .formSpeciesIdTable = sLopunnyFormSpeciesIdTable,
        .formChangeTable = sLopunnyFormChangeTable,
    },
#endif //P_MEGA_EVOLUTIONS
#endif //P_FAMILY_BUNEARY

#if P_FAMILY_GLAMEOW
    [SPECIES_GLAMEOW] =
    {
        .baseHP        = 49,
        .baseAttack    = 55,
        .baseDefense   = 42,
        .baseSpeed     = 85,
        .baseSpAttack  = 42,
        .baseSpDefense = 37,
        .types = MON_TYPES(TYPE_NORMAL),
        .catchRate = 190,
        .expYield = (P_UPDATED_EXP_YIELDS >= GEN_5) ? 62 : 71,
        .evYield_Speed = 1,
        .genderRatio = PERCENT_FEMALE(75),
        .eggCycles = 20,
        .friendship = STANDARD_FRIENDSHIP,
        .growthRate = GROWTH_FAST,
        .eggGroups = MON_EGG_GROUPS(EGG_GROUP_FIELD),
        .abilities = { ABILITY_LIMBER, ABILITY_OWN_TEMPO, ABILITY_KEEN_EYE },
        .bodyColor = BODY_COLOR_GRAY,
        .speciesName = _("Glameow"),
        .cryId = CRY_GLAMEOW,
        .natDexNum = NATIONAL_DEX_GLAMEOW,
        .categoryName = _("Catty"),
        .height = 5,
        .weight = 39,
        .description = COMPOUND_STRING(
            "It is a very fickle Pokémon, which is \n"
            "very popular among some. It claws its\n"
            "Trainer's nose if it isn't fed and\n"
            "purrs when affectionate."),
        .pokemonScale = 432,
        .pokemonOffset = 13,
        .trainerScale = 256,
        .trainerOffset = 0,
        .frontPic = gMonFrontPic_Glameow,
        .frontPicSize = MON_COORDS_SIZE(56, 56),
        .frontPicYOffset = 8,
        .frontAnimFrames = sAnims_Glameow,
        .frontAnimId = ANIM_GROW_VIBRATE,
        .backPic = gMonBackPic_Glameow,
        .backPicSize = MON_COORDS_SIZE(64, 56),
        .backPicYOffset = 7,
        .backAnimId = BACK_ANIM_SHRINK_GROW,
        .palette = gMonPalette_Glameow,
        .shinyPalette = gMonShinyPalette_Glameow,
        .iconSprite = gMonIcon_Glameow,
        .iconPalIndex = 0,
        FOOTPRINT(Glameow)
        FOLLOWER(Glameow, SIZE_32x32, SHADOW_SIZE_M, TRACKS_FOOT)
        .levelUpLearnset = sGlameowLevelUpLearnset,
        .teachableLearnset = sGlameowTeachableLearnset,
        .evolutions = EVOLUTION({EVO_LEVEL, 38, SPECIES_PURUGLY}),
    },

    [SPECIES_PURUGLY] =
    {
        .baseHP        = 71,
        .baseAttack    = 82,
        .baseDefense   = 64,
        .baseSpeed     = 112,
        .baseSpAttack  = 64,
        .baseSpDefense = 59,
        .types = MON_TYPES(TYPE_NORMAL),
        .catchRate = 75,
        .expYield = (P_UPDATED_EXP_YIELDS >= GEN_5) ? 158 : 183,
        .evYield_Speed = 2,
        .genderRatio = PERCENT_FEMALE(75),
        .eggCycles = 20,
        .friendship = STANDARD_FRIENDSHIP,
        .growthRate = GROWTH_FAST,
        .eggGroups = MON_EGG_GROUPS(EGG_GROUP_FIELD),
        .abilities = { ABILITY_THICK_FAT, ABILITY_OWN_TEMPO, ABILITY_DEFIANT },
        .bodyColor = BODY_COLOR_GRAY,
        .speciesName = _("Purugly"),
        .cryId = CRY_PURUGLY,
        .natDexNum = NATIONAL_DEX_PURUGLY,
        .categoryName = _("Tiger Cat"),
        .height = 10,
        .weight = 438,
        .description = COMPOUND_STRING(
            "It is a brazen brute that barges its way\n"
            "into another Pokémon's nest and claims\n"
            "it as its own. It binds its body with its\n"
            "tails to make itself look bigger."),
        .pokemonScale = 305,
        .pokemonOffset = 7,
        .trainerScale = 257,
        .trainerOffset = 0,
        .frontPic = gMonFrontPic_Purugly,
        .frontPicSize = MON_COORDS_SIZE(64, 56),
        .frontPicYOffset = 5,
        .frontAnimFrames = sAnims_Purugly,
        .frontAnimId = ANIM_V_STRETCH,
        .backPic = gMonBackPic_Purugly,
        .backPicSize = MON_COORDS_SIZE(64, 48),
        .backPicYOffset = 8,
        .backAnimId = BACK_ANIM_GROW_STUTTER,
        .palette = gMonPalette_Purugly,
        .shinyPalette = gMonShinyPalette_Purugly,
        .iconSprite = gMonIcon_Purugly,
        .iconPalIndex = 0,
        FOOTPRINT(Purugly)
        FOLLOWER(Purugly, SIZE_32x32, SHADOW_SIZE_M, TRACKS_FOOT)
        .levelUpLearnset = sPuruglyLevelUpLearnset,
        .teachableLearnset = sPuruglyTeachableLearnset,
    },
#endif //P_FAMILY_GLAMEOW

#if P_FAMILY_STUNKY
    [SPECIES_STUNKY] =
    {
        .baseHP        = 63,
        .baseAttack    = 63,
        .baseDefense   = 47,
        .baseSpeed     = 74,
        .baseSpAttack  = 41,
        .baseSpDefense = 41,
        .types = MON_TYPES(TYPE_POISON, TYPE_DARK),
        .catchRate = 225,
        .expYield = (P_UPDATED_EXP_YIELDS >= GEN_5) ? 66 : 79,
        .evYield_Speed = 1,
        .genderRatio = PERCENT_FEMALE(50),
        .eggCycles = 20,
        .friendship = STANDARD_FRIENDSHIP,
        .growthRate = GROWTH_MEDIUM_FAST,
        .eggGroups = MON_EGG_GROUPS(EGG_GROUP_FIELD),
        .abilities = { ABILITY_STENCH, ABILITY_AFTERMATH, ABILITY_KEEN_EYE },
        .bodyColor = BODY_COLOR_PURPLE,
        .speciesName = _("Stunky"),
        .cryId = CRY_STUNKY,
        .natDexNum = NATIONAL_DEX_STUNKY,
        .categoryName = _("Skunk"),
        .height = 4,
        .weight = 192,
        .description = COMPOUND_STRING(
            "It protects itself by spraying a\n"
            "nose-curling, stinky fluid from its rear\n"
            "to repel attackers. The stench lingers\n"
            "for 24 hours."),
        .pokemonScale = 491,
        .pokemonOffset = 17,
        .trainerScale = 256,
        .trainerOffset = 0,
        .frontPic = gMonFrontPic_Stunky,
        .frontPicSize = MON_COORDS_SIZE(56, 48),
        .frontPicYOffset = 13,
        .frontAnimFrames = sAnims_Stunky,
        .frontAnimId = ANIM_TIP_MOVE_FORWARD,
        .backPic = gMonBackPic_Stunky,
        .backPicSize = MON_COORDS_SIZE(64, 64),
        .backPicYOffset = 6,
        .backAnimId = BACK_ANIM_H_SLIDE,
        .palette = gMonPalette_Stunky,
        .shinyPalette = gMonShinyPalette_Stunky,
        .iconSprite = gMonIcon_Stunky,
        .iconPalIndex = 2,
        FOOTPRINT(Stunky)
        FOLLOWER(Stunky, SIZE_32x32, SHADOW_SIZE_M, TRACKS_FOOT)
        .levelUpLearnset = sStunkyLevelUpLearnset,
        .teachableLearnset = sStunkyTeachableLearnset,
        .evolutions = EVOLUTION({EVO_LEVEL, 34, SPECIES_SKUNTANK}),
    },

    [SPECIES_SKUNTANK] =
    {
        .baseHP        = 103,
        .baseAttack    = 93,
        .baseDefense   = 67,
        .baseSpeed     = 84,
        .baseSpAttack  = 71,
        .baseSpDefense = 61,
        .types = MON_TYPES(TYPE_POISON, TYPE_DARK),
        .catchRate = 60,
        .expYield = (P_UPDATED_EXP_YIELDS >= GEN_5) ? 168 : 209,
        .evYield_HP = 2,
        .genderRatio = PERCENT_FEMALE(50),
        .eggCycles = 20,
        .friendship = STANDARD_FRIENDSHIP,
        .growthRate = GROWTH_MEDIUM_FAST,
        .eggGroups = MON_EGG_GROUPS(EGG_GROUP_FIELD),
        .abilities = { ABILITY_STENCH, ABILITY_AFTERMATH, ABILITY_KEEN_EYE },
        .bodyColor = BODY_COLOR_PURPLE,
        .speciesName = _("Skuntank"),
        .cryId = CRY_SKUNTANK,
        .natDexNum = NATIONAL_DEX_SKUNTANK,
        .categoryName = _("Skunk"),
        .height = 10,
        .weight = 380,
        .description = COMPOUND_STRING(
            "It attacks by spraying a horribly smelly\n"
            "fluid from the tip of its tail. The fluid\n"
            "smells worse the longer it is allowed\n"
            "to fester."),
        .pokemonScale = 305,
        .pokemonOffset = 9,
        .trainerScale = 257,
        .trainerOffset = 0,
        .frontPic = gMonFrontPic_Skuntank,
        .frontPicSize = MON_COORDS_SIZE(64, 56),
        .frontPicYOffset = 7,
        .frontAnimFrames = sAnims_Skuntank,
        .frontAnimId = ANIM_V_SQUISH_AND_BOUNCE_SLOW,
        .backPic = gMonBackPic_Skuntank,
        .backPicSize = MON_COORDS_SIZE(64, 64),
        .backPicYOffset = 4,
        .backAnimId = BACK_ANIM_H_STRETCH,
        .palette = gMonPalette_Skuntank,
        .shinyPalette = gMonShinyPalette_Skuntank,
        .iconSprite = gMonIcon_Skuntank,
        .iconPalIndex = 2,
        FOOTPRINT(Skuntank)
        FOLLOWER(Skuntank, SIZE_32x32, SHADOW_SIZE_M, TRACKS_FOOT)
        .levelUpLearnset = sSkuntankLevelUpLearnset,
        .teachableLearnset = sSkuntankTeachableLearnset,
    },
#endif //P_FAMILY_STUNKY

#if P_FAMILY_BRONZOR
    [SPECIES_BRONZOR] =
    {
        .baseHP        = 57,
        .baseAttack    = 24,
        .baseDefense   = 86,
        .baseSpeed     = 23,
        .baseSpAttack  = 24,
        .baseSpDefense = 86,
        .types = MON_TYPES(TYPE_STEEL, TYPE_PSYCHIC),
        .catchRate = 255,
        .expYield = (P_UPDATED_EXP_YIELDS >= GEN_5) ? 60 : 72,
        .evYield_Defense = 1,
        .itemRare = ITEM_METAL_COAT,
        .genderRatio = MON_GENDERLESS,
        .eggCycles = 20,
        .friendship = STANDARD_FRIENDSHIP,
        .growthRate = GROWTH_MEDIUM_FAST,
        .eggGroups = MON_EGG_GROUPS(EGG_GROUP_MINERAL),
        .abilities = { ABILITY_LEVITATE, ABILITY_HEATPROOF, ABILITY_HEAVY_METAL },
        .bodyColor = BODY_COLOR_GREEN,
        .speciesName = _("Bronzor"),
        .cryId = CRY_BRONZOR,
        .natDexNum = NATIONAL_DEX_BRONZOR,
        .categoryName = _("Bronze"),
        .height = 5,
        .weight = 605,
        .description = COMPOUND_STRING(
            "Implements shaped like it were discovered\n"
            "in ancient tombs. There are researchers\n"
            "who believe this Pokémon reflected like a\n"
            "mirror in the distant past."),
        .pokemonScale = 432,
        .pokemonOffset = 13,
        .trainerScale = 256,
        .trainerOffset = 0,
        .frontPic = gMonFrontPic_Bronzor,
        .frontPicSize = MON_COORDS_SIZE(32, 40),
        .frontPicYOffset = 14,
        .frontAnimFrames = sAnims_Bronzor,
        .frontAnimId = ANIM_H_SLIDE_WOBBLE,
        .enemyMonElevation = 9,
        .backPic = gMonBackPic_Bronzor,
        .backPicSize = MON_COORDS_SIZE(40, 48),
        .backPicYOffset = 9,
        .backAnimId = BACK_ANIM_TRIANGLE_DOWN,
        .palette = gMonPalette_Bronzor,
        .shinyPalette = gMonShinyPalette_Bronzor,
        .iconSprite = gMonIcon_Bronzor,
        .iconPalIndex = 0,
        FOOTPRINT(Bronzor)
        FOLLOWER(Bronzor, SIZE_32x32, SHADOW_SIZE_M, TRACKS_FOOT)
        .levelUpLearnset = sBronzorLevelUpLearnset,
        .teachableLearnset = sBronzorTeachableLearnset,
        .evolutions = EVOLUTION({EVO_LEVEL, 33, SPECIES_BRONZONG}),
    },

    [SPECIES_BRONZONG] =
    {
        .baseHP        = 67,
        .baseAttack    = 89,
        .baseDefense   = 116,
        .baseSpeed     = 33,
        .baseSpAttack  = 79,
        .baseSpDefense = 116,
        .types = MON_TYPES(TYPE_STEEL, TYPE_PSYCHIC),
        .catchRate = 90,
        .expYield = (P_UPDATED_EXP_YIELDS >= GEN_5) ? 175 : 188,
        .evYield_Defense = 1,
        .evYield_SpDefense = 1,
        .itemRare = ITEM_METAL_COAT,
        .genderRatio = MON_GENDERLESS,
        .eggCycles = 20,
        .friendship = STANDARD_FRIENDSHIP,
        .growthRate = GROWTH_MEDIUM_FAST,
        .eggGroups = MON_EGG_GROUPS(EGG_GROUP_MINERAL),
        .abilities = { ABILITY_LEVITATE, ABILITY_HEATPROOF, ABILITY_HEAVY_METAL },
        .bodyColor = BODY_COLOR_GREEN,
        .speciesName = _("Bronzong"),
        .cryId = CRY_BRONZONG,
        .natDexNum = NATIONAL_DEX_BRONZONG,
        .categoryName = _("Bronze Bell"),
        .height = 13,
        .weight = 1870,
        .description = COMPOUND_STRING(
            "In ages past, this Pokémon was revered as\n"
            "a bringer of rain. One caused a news stir\n"
            "when it was dug up at a construction site\n"
            "after a 2000-year sleep."),
        .pokemonScale = 272,
        .pokemonOffset = 3,
        .trainerScale = 256,
        .trainerOffset = 0,
        .frontPic = gMonFrontPic_Bronzong,
        .frontPicSize = MON_COORDS_SIZE(56, 56),
        .frontPicYOffset = 6,
        .frontAnimFrames = sAnims_Bronzong,
        .frontAnimId = ANIM_V_SLIDE_WOBBLE_SMALL,
        .enemyMonElevation = 7,
        .backPic = gMonBackPic_Bronzong,
        .backPicSize = MON_COORDS_SIZE(64, 56),
        .backPicYOffset = 6,
        .backAnimId = BACK_ANIM_V_SHAKE_LOW,
        .palette = gMonPalette_Bronzong,
        .shinyPalette = gMonShinyPalette_Bronzong,
        .iconSprite = gMonIcon_Bronzong,
        .iconPalIndex = 0,
        FOOTPRINT(Bronzong)
        FOLLOWER(Bronzong, SIZE_32x32, SHADOW_SIZE_M, TRACKS_FOOT)
        .levelUpLearnset = sBronzongLevelUpLearnset,
        .teachableLearnset = sBronzongTeachableLearnset,
    },
#endif //P_FAMILY_BRONZOR

#if P_FAMILY_CHATOT
    [SPECIES_CHATOT] =
    {
        .baseHP        = 76,
        .baseAttack    = 65,
        .baseDefense   = 45,
        .baseSpeed     = 91,
        .baseSpAttack  = 92,
        .baseSpDefense = 42,
        .types = MON_TYPES(TYPE_NORMAL, TYPE_FLYING),
        .catchRate = 30,
        .expYield = (P_UPDATED_EXP_YIELDS >= GEN_5) ? 144 : 107,
        .evYield_Attack = 1,
        .itemRare = ITEM_METRONOME,
        .genderRatio = PERCENT_FEMALE(50),
        .eggCycles = 20,
        .friendship = 35,
        .growthRate = GROWTH_MEDIUM_SLOW,
        .eggGroups = MON_EGG_GROUPS(EGG_GROUP_FLYING),
        .abilities = { ABILITY_KEEN_EYE, ABILITY_TANGLED_FEET, ABILITY_BIG_PECKS },
        .bodyColor = BODY_COLOR_BLACK,
        .speciesName = _("Chatot"),
        .cryId = CRY_CHATOT,
        .natDexNum = NATIONAL_DEX_CHATOT,
        .categoryName = _("Music Note"),
        .height = 5,
        .weight = 19,
        .description = COMPOUND_STRING(
            "It mimics the cries of other Pokémon to\n"
            "trick them into thinking it's one of them.\n"
            "This way they won't attack it. It can\n"
            "also learn and speak human words."),
        .pokemonScale = 432,
        .pokemonOffset = 15,
        .trainerScale = 256,
        .trainerOffset = 0,
        .frontPic = gMonFrontPic_Chatot,
        .frontPicSize = MON_COORDS_SIZE(40, 48),
        .frontPicYOffset = 11,
        .frontAnimFrames = sAnims_Chatot,
        .frontAnimId = ANIM_V_SHAKE_TWICE,
        .backPic = gMonBackPic_Chatot,
        .backPicSize = MON_COORDS_SIZE(48, 48),
        .backPicYOffset = 9,
        .backAnimId = BACK_ANIM_V_STRETCH,
        .palette = gMonPalette_Chatot,
        .shinyPalette = gMonShinyPalette_Chatot,
        .iconSprite = gMonIcon_Chatot,
        .iconPalIndex = 0,
        FOOTPRINT(Chatot)
        FOLLOWER(Chatot, SIZE_32x32, SHADOW_SIZE_M, TRACKS_FOOT)
        .levelUpLearnset = sChatotLevelUpLearnset,
        .teachableLearnset = sChatotTeachableLearnset,
    },
#endif //P_FAMILY_CHATOT

#if P_FAMILY_SPIRITOMB
    [SPECIES_SPIRITOMB] =
    {
        .baseHP        = 50,
        .baseAttack    = 92,
        .baseDefense   = 108,
        .baseSpeed     = 35,
        .baseSpAttack  = 92,
        .baseSpDefense = 108,
        .types = MON_TYPES(TYPE_GHOST, TYPE_DARK),
        .catchRate = 100,
        .expYield = (P_UPDATED_EXP_YIELDS >= GEN_5) ? 170 : 168,
        .evYield_Defense = 1,
        .evYield_SpDefense = 1,
        .genderRatio = PERCENT_FEMALE(50),
        .eggCycles = 30,
        .friendship = STANDARD_FRIENDSHIP,
        .growthRate = GROWTH_MEDIUM_FAST,
        .eggGroups = MON_EGG_GROUPS(EGG_GROUP_AMORPHOUS),
        .abilities = { ABILITY_PRESSURE, ABILITY_NONE, ABILITY_INFILTRATOR },
        .bodyColor = BODY_COLOR_PURPLE,
        .speciesName = _("Spiritomb"),
        .cryId = CRY_SPIRITOMB,
        .natDexNum = NATIONAL_DEX_SPIRITOMB,
        .categoryName = _("Forbidden"),
        .height = 10,
        .weight = 1080,
        .description = COMPOUND_STRING(
            "A Pokémon that was formed by 108 spirits.\n"
            "Its constant mischief and misdeeds\n"
            "resulted in it being bound to an\n"
            "Odd Keystone by a mysterious spell."),
        .pokemonScale = 305,
        .pokemonOffset = 7,
        .trainerScale = 257,
        .trainerOffset = 0,
        .frontPic = gMonFrontPic_Spiritomb,
        .frontPicSize = MON_COORDS_SIZE(56, 56),
        .frontPicYOffset = 6,
        .frontAnimFrames = sAnims_Spiritomb,
        .frontAnimId = ANIM_GROW_IN_STAGES,
        .backPic = gMonBackPic_Spiritomb,
        .backPicSize = MON_COORDS_SIZE(64, 56),
        .backPicYOffset = 5,
        .backAnimId = BACK_ANIM_SHRINK_GROW_VIBRATE,
        .palette = gMonPalette_Spiritomb,
        .shinyPalette = gMonShinyPalette_Spiritomb,
        .iconSprite = gMonIcon_Spiritomb,
        .iconPalIndex = 5,
        FOOTPRINT(Spiritomb)
        FOLLOWER(Spiritomb, SIZE_32x32, SHADOW_SIZE_M, TRACKS_FOOT)
        .levelUpLearnset = sSpiritombLevelUpLearnset,
        .teachableLearnset = sSpiritombTeachableLearnset,
    },
#endif //P_FAMILY_SPIRITOMB

#if P_FAMILY_GIBLE
    [SPECIES_GIBLE] =
    {
        .baseHP        = 58,
        .baseAttack    = 70,
        .baseDefense   = 45,
        .baseSpeed     = 42,
        .baseSpAttack  = 40,
        .baseSpDefense = 45,
        .types = MON_TYPES(TYPE_DRAGON, TYPE_GROUND),
        .catchRate = 45,
        .expYield = (P_UPDATED_EXP_YIELDS >= GEN_5) ? 60 : 67,
        .evYield_Attack = 1,
        .genderRatio = PERCENT_FEMALE(50),
        .eggCycles = 40,
        .friendship = STANDARD_FRIENDSHIP,
        .growthRate = GROWTH_SLOW,
        .eggGroups = MON_EGG_GROUPS(EGG_GROUP_MONSTER, EGG_GROUP_DRAGON),
        .abilities = { ABILITY_SAND_VEIL, ABILITY_NONE, ABILITY_ROUGH_SKIN },
        .bodyColor = BODY_COLOR_BLUE,
        .speciesName = _("Gible"),
        .cryId = CRY_GIBLE,
        .natDexNum = NATIONAL_DEX_GIBLE,
        .categoryName = _("Land Shark"),
        .height = 7,
        .weight = 205,
        .description = COMPOUND_STRING(
            "It nests in horizontal holes warmed by\n"
            "geothermal heat. Foes who stray too\n"
            "close can expect to be pounced on\n"
            "and bitten."),
        .pokemonScale = 365,
        .pokemonOffset = 12,
        .trainerScale = 256,
        .trainerOffset = 0,
        .frontPic = gMonFrontPic_Gible,
        .frontPicFemale = gMonFrontPic_GibleF,
        .frontPicSize = MON_COORDS_SIZE(48, 48),
        .frontPicSizeFemale = MON_COORDS_SIZE(48, 48),
        .frontPicYOffset = 9,
        .frontAnimFrames = sAnims_Gible,
        .frontAnimId = ANIM_V_SQUISH_AND_BOUNCE,
        .backPic = gMonBackPic_Gible,
        .backPicFemale = gMonBackPic_GibleF,
        .backPicSize = MON_COORDS_SIZE(56, 48),
        .backPicSizeFemale = MON_COORDS_SIZE(56, 48),
        .backPicYOffset = 9,
        .backAnimId = BACK_ANIM_H_SHAKE,
        .palette = gMonPalette_Gible,
        .shinyPalette = gMonShinyPalette_Gible,
        .iconSprite = gMonIcon_Gible,
        .iconPalIndex = 0,
        FOOTPRINT(Gible)
        FOLLOWER(Gible, SIZE_32x32, SHADOW_SIZE_M, TRACKS_FOOT)
        .levelUpLearnset = sGibleLevelUpLearnset,
        .teachableLearnset = sGibleTeachableLearnset,
        .evolutions = EVOLUTION({EVO_LEVEL, 24, SPECIES_GABITE}),
    },

    [SPECIES_GABITE] =
    {
        .baseHP        = 68,
        .baseAttack    = 90,
        .baseDefense   = 65,
        .baseSpeed     = 82,
        .baseSpAttack  = 50,
        .baseSpDefense = 55,
        .types = MON_TYPES(TYPE_DRAGON, TYPE_GROUND),
        .catchRate = 45,
        .expYield = 144,
        .evYield_Attack = 2,
        .genderRatio = PERCENT_FEMALE(50),
        .eggCycles = 40,
        .friendship = STANDARD_FRIENDSHIP,
        .growthRate = GROWTH_SLOW,
        .eggGroups = MON_EGG_GROUPS(EGG_GROUP_MONSTER, EGG_GROUP_DRAGON),
        .abilities = { ABILITY_SAND_VEIL, ABILITY_NONE, ABILITY_ROUGH_SKIN },
        .bodyColor = BODY_COLOR_BLUE,
        .speciesName = _("Gabite"),
        .cryId = CRY_GABITE,
        .natDexNum = NATIONAL_DEX_GABITE,
        .categoryName = _("Cave"),
        .height = 14,
        .weight = 560,
        .description = COMPOUND_STRING(
            "Shiny objects are its passion. It can be\n"
            "found in its cave, scarcely moving,\n"
            "its gaze fixed on the jewels it's amassed\n"
            "or Carbink it has caught."),
        .pokemonScale = 265,
        .pokemonOffset = 2,
        .trainerScale = 262,
        .trainerOffset = 0,
        .frontPic = gMonFrontPic_Gabite,
        .frontPicFemale = gMonFrontPic_GabiteF,
        .frontPicSize = MON_COORDS_SIZE(64, 64),
        .frontPicSizeFemale = MON_COORDS_SIZE(64, 64),
        .frontPicYOffset = 2,
        .frontAnimFrames = sAnims_Gabite,
        .frontAnimId = ANIM_V_STRETCH,
        .backPic = gMonBackPic_Gabite,
        .backPicFemale = gMonBackPic_GabiteF,
        .backPicSize = MON_COORDS_SIZE(64, 64),
        .backPicSizeFemale = MON_COORDS_SIZE(64, 64),
        .backPicYOffset = 3,
        .backAnimId = BACK_ANIM_V_SHAKE,
        .palette = gMonPalette_Gabite,
        .shinyPalette = gMonShinyPalette_Gabite,
        .iconSprite = gMonIcon_Gabite,
        .iconPalIndex = 0,
        FOOTPRINT(Gabite)
        FOLLOWER(Gabite, SIZE_32x32, SHADOW_SIZE_M, TRACKS_FOOT)
        .levelUpLearnset = sGabiteLevelUpLearnset,
        .teachableLearnset = sGabiteTeachableLearnset,
        .evolutions = EVOLUTION({EVO_LEVEL, 48, SPECIES_GARCHOMP}),
    },

    [SPECIES_GARCHOMP] =
    {
        .baseHP        = 108,
        .baseAttack    = 130,
        .baseDefense   = 95,
        .baseSpeed     = 102,
        .baseSpAttack  = 80,
        .baseSpDefense = 85,
        .types = MON_TYPES(TYPE_DRAGON, TYPE_GROUND),
        .catchRate = 45,
    #if P_UPDATED_EXP_YIELDS >= GEN_8
        .expYield = 300,
    #elif P_UPDATED_EXP_YIELDS >= GEN_5
        .expYield = 270,
    #else
        .expYield = 218,
    #endif
        .evYield_Attack = 3,
        .genderRatio = PERCENT_FEMALE(50),
        .eggCycles = 40,
        .friendship = STANDARD_FRIENDSHIP,
        .growthRate = GROWTH_SLOW,
        .eggGroups = MON_EGG_GROUPS(EGG_GROUP_MONSTER, EGG_GROUP_DRAGON),
        .abilities = { ABILITY_SAND_VEIL, ABILITY_NONE, ABILITY_ROUGH_SKIN },
        .bodyColor = BODY_COLOR_BLUE,
        .speciesName = _("Garchomp"),
        .cryId = CRY_GARCHOMP,
        .natDexNum = NATIONAL_DEX_GARCHOMP,
        .categoryName = _("Mach"),
        .height = 19,
        .weight = 950,
        .description = COMPOUND_STRING(
            "When it folds up its body and extends its\n"
            "wings, it looks like a jet plane. It is\n"
            "covered in fine scales that reduce drag,\n"
            "enabling it to fly at high speeds."),
        .pokemonScale = 256,
        .pokemonOffset = 1,
        .trainerScale = 326,
        .trainerOffset = 4,
        .frontPic = gMonFrontPic_Garchomp,
        .frontPicFemale = gMonFrontPic_GarchompF,
        .frontPicSize = MON_COORDS_SIZE(64, 64),
        .frontPicSizeFemale = MON_COORDS_SIZE(64, 64),
        .frontPicYOffset = 0,
        .frontAnimFrames = sAnims_Garchomp,
        .frontAnimId = ANIM_V_SHAKE_TWICE,
        .backPic = gMonBackPic_Garchomp,
        .backPicSize = MON_COORDS_SIZE(64, 56),
        .backPicYOffset = 4,
        .backAnimId = BACK_ANIM_V_SHAKE_LOW,
        .palette = gMonPalette_Garchomp,
        .shinyPalette = gMonShinyPalette_Garchomp,
        .iconSprite = gMonIcon_Garchomp,
        .iconPalIndex = 0,
        FOOTPRINT(Garchomp)
        FOLLOWER(Garchomp, SIZE_32x32, SHADOW_SIZE_M, TRACKS_FOOT)
        .levelUpLearnset = sGarchompLevelUpLearnset,
        .teachableLearnset = sGarchompTeachableLearnset,
        .formSpeciesIdTable = sGarchompFormSpeciesIdTable,
        .formChangeTable = sGarchompFormChangeTable,
    },

#if P_MEGA_EVOLUTIONS
    [SPECIES_GARCHOMP_MEGA] =
    {
        .baseHP        = 108,
        .baseAttack    = 170,
        .baseDefense   = 115,
        .baseSpeed     = 92,
        .baseSpAttack  = 120,
        .baseSpDefense = 95,
        .types = MON_TYPES(TYPE_DRAGON, TYPE_GROUND),
        .catchRate = 45,
        .expYield = (P_UPDATED_EXP_YIELDS >= GEN_8) ? 350 : 315,
        .evYield_Attack = 3,
        .genderRatio = PERCENT_FEMALE(50),
        .eggCycles = 40,
        .friendship = STANDARD_FRIENDSHIP,
        .growthRate = GROWTH_SLOW,
        .eggGroups = MON_EGG_GROUPS(EGG_GROUP_MONSTER, EGG_GROUP_DRAGON),
        .abilities = { ABILITY_SAND_FORCE, ABILITY_SAND_FORCE, ABILITY_SAND_FORCE },
        .bodyColor = BODY_COLOR_BLUE,
        .speciesName = _("Garchomp"),
        .cryId = CRY_GARCHOMP_MEGA,
        .natDexNum = NATIONAL_DEX_GARCHOMP,
        .categoryName = _("Mach"),
        .height = 19,
        .weight = 950,
        .description = COMPOUND_STRING(
            "Excess energy melted its arms and wings\n"
            "into giant scythes, sending it mad with\n"
            "rage. It swings its scythes wildly and\n"
            "slices the ground to pieces."),
        .pokemonScale = 256,
        .pokemonOffset = 1,
        .trainerScale = 326,
        .trainerOffset = 4,
        .frontPic = gMonFrontPic_GarchompMega,
        .frontPicSize = MON_COORDS_SIZE(64, 64),
        .frontPicYOffset = 0,
        .frontAnimFrames = sAnims_GarchompMega,
        //.frontAnimId = ANIM_V_SQUISH_AND_BOUNCE,
        .backPic = gMonBackPic_GarchompMega,
        .backPicSize = MON_COORDS_SIZE(64, 56),
        .backPicYOffset = 4,
        .backAnimId = BACK_ANIM_JOLT_RIGHT,
        .palette = gMonPalette_GarchompMega,
        .shinyPalette = gMonShinyPalette_GarchompMega,
        .iconSprite = gMonIcon_GarchompMega,
        .iconPalIndex = 0,
        FOOTPRINT(Garchomp)
        .isMegaEvolution = TRUE,
        .levelUpLearnset = sGarchompLevelUpLearnset,
        .teachableLearnset = sGarchompTeachableLearnset,
        .formSpeciesIdTable = sGarchompFormSpeciesIdTable,
        .formChangeTable = sGarchompFormChangeTable,
    },
#endif //P_MEGA_EVOLUTIONS
#endif //P_FAMILY_GIBLE

#if P_FAMILY_RIOLU
    [SPECIES_RIOLU] =
    {
        .baseHP        = 40,
        .baseAttack    = 70,
        .baseDefense   = 40,
        .baseSpeed     = 60,
        .baseSpAttack  = 35,
        .baseSpDefense = 40,
        .types = MON_TYPES(TYPE_FIGHTING),
        .catchRate = 75,
        .expYield = (P_UPDATED_EXP_YIELDS >= GEN_5) ? 57 : 72,
        .evYield_Attack = 1,
        .genderRatio = PERCENT_FEMALE(12.5),
        .eggCycles = 25,
        .friendship = STANDARD_FRIENDSHIP,
        .growthRate = GROWTH_MEDIUM_SLOW,
        .eggGroups = MON_EGG_GROUPS(EGG_GROUP_NO_EGGS_DISCOVERED),
        .abilities = { ABILITY_STEADFAST, ABILITY_INNER_FOCUS, ABILITY_PRANKSTER },
        .bodyColor = BODY_COLOR_BLUE,
        .speciesName = _("Riolu"),
        .cryId = CRY_RIOLU,
        .natDexNum = NATIONAL_DEX_RIOLU,
        .categoryName = _("Emanation"),
        .height = 7,
        .weight = 202,
        .description = COMPOUND_STRING(
            "It can discern the physical and emotional\n"
            "states of people, Pokémon, and other\n"
            "natural things from the shape of their\n"
            "aura waves."),
        .pokemonScale = 365,
        .pokemonOffset = 13,
        .trainerScale = 256,
        .trainerOffset = 0,
        .frontPic = gMonFrontPic_Riolu,
        .frontPicSize = MON_COORDS_SIZE(48, 48),
        .frontPicYOffset = 10,
        .frontAnimFrames = sAnims_Riolu,
        .frontAnimId = ANIM_RAPID_H_HOPS,
        .backPic = gMonBackPic_Riolu,
        .backPicSize = MON_COORDS_SIZE(64, 64),
        .backPicYOffset = 8,
        .backAnimId = BACK_ANIM_CONCAVE_ARC_LARGE,
        .palette = gMonPalette_Riolu,
        .shinyPalette = gMonShinyPalette_Riolu,
        .iconSprite = gMonIcon_Riolu,
        .iconPalIndex = 2,
        FOOTPRINT(Riolu)
        FOLLOWER(Riolu, SIZE_32x32, SHADOW_SIZE_M, TRACKS_FOOT)
        .levelUpLearnset = sRioluLevelUpLearnset,
        .teachableLearnset = sRioluTeachableLearnset,
        .evolutions = EVOLUTION({EVO_FRIENDSHIP_DAY, 0, SPECIES_LUCARIO}),
    },

    [SPECIES_LUCARIO] =
    {
        .baseHP        = 70,
        .baseAttack    = 110,
        .baseDefense   = 70,
        .baseSpeed     = 90,
        .baseSpAttack  = 115,
        .baseSpDefense = 70,
        .types = MON_TYPES(TYPE_FIGHTING, TYPE_STEEL),
        .catchRate = 45,
        .expYield = (P_UPDATED_EXP_YIELDS >= GEN_5) ? 184 : 204,
        .evYield_Attack = 1,
        .evYield_SpAttack = 1,
        .genderRatio = PERCENT_FEMALE(12.5),
        .eggCycles = 25,
        .friendship = STANDARD_FRIENDSHIP,
        .growthRate = GROWTH_MEDIUM_SLOW,
        .eggGroups = MON_EGG_GROUPS(EGG_GROUP_FIELD, EGG_GROUP_HUMAN_LIKE),
        .abilities = { ABILITY_STEADFAST, ABILITY_INNER_FOCUS, ABILITY_JUSTIFIED },
        .bodyColor = BODY_COLOR_BLUE,
        .speciesName = _("Lucario"),
        .cryId = CRY_LUCARIO,
        .natDexNum = NATIONAL_DEX_LUCARIO,
        .categoryName = _("Aura"),
        .height = 12,
        .weight = 540,
        .description = COMPOUND_STRING(
            "It understands human speech.\n"
            "It is said that no foe can remain invisible\n"
            "to Lucario, since it can detect Auras.\n"
            "Even foes it could not otherwise see."),
        .pokemonScale = 282,
        .pokemonOffset = 4,
        .trainerScale = 256,
        .trainerOffset = 0,
        .frontPic = gMonFrontPic_Lucario,
        .frontPicSize = MON_COORDS_SIZE(48, 56),
        .frontPicYOffset = 7,
        .frontAnimFrames = sAnims_Lucario,
        .frontAnimId = ANIM_V_STRETCH,
        .backPic = gMonBackPic_Lucario,
        .backPicSize = MON_COORDS_SIZE(64, 64),
        .backPicYOffset = 0,
        .backAnimId = BACK_ANIM_V_SHAKE_H_SLIDE,
        .palette = gMonPalette_Lucario,
        .shinyPalette = gMonShinyPalette_Lucario,
        .iconSprite = gMonIcon_Lucario,
        .iconPalIndex = 2,
        FOOTPRINT(Lucario)
        FOLLOWER(Lucario, SIZE_32x32, SHADOW_SIZE_M, TRACKS_FOOT)
        .levelUpLearnset = sLucarioLevelUpLearnset,
        .teachableLearnset = sLucarioTeachableLearnset,
        .formSpeciesIdTable = sLucarioFormSpeciesIdTable,
        .formChangeTable = sLucarioFormChangeTable,
    },

#if P_MEGA_EVOLUTIONS
    [SPECIES_LUCARIO_MEGA] =
    {
        .baseHP        = 70,
        .baseAttack    = 145,
        .baseDefense   = 88,
        .baseSpeed     = 112,
        .baseSpAttack  = 140,
        .baseSpDefense = 70,
        .types = MON_TYPES(TYPE_FIGHTING, TYPE_STEEL),
        .catchRate = 45,
        .expYield = 219,
        .evYield_Attack = 1,
        .evYield_SpAttack = 1,
        .genderRatio = PERCENT_FEMALE(12.5),
        .eggCycles = 25,
        .friendship = STANDARD_FRIENDSHIP,
        .growthRate = GROWTH_MEDIUM_SLOW,
        .eggGroups = MON_EGG_GROUPS(EGG_GROUP_FIELD, EGG_GROUP_HUMAN_LIKE),
        .abilities = { ABILITY_ADAPTABILITY, ABILITY_ADAPTABILITY, ABILITY_ADAPTABILITY },
        .bodyColor = BODY_COLOR_BLUE,
        .speciesName = _("Lucario"),
        .cryId = CRY_LUCARIO_MEGA,
        .natDexNum = NATIONAL_DEX_LUCARIO,
        .categoryName = _("Aura"),
        .height = 13,
        .weight = 575,
        .description = COMPOUND_STRING(
            "It readies itself to face its enemies by\n"
            "focusing its mental energies. Its fighting\n"
            "style can be summed up in a single word:\n"
            "heartless."),
        .pokemonScale = 282,
        .pokemonOffset = 4,
        .trainerScale = 256,
        .trainerOffset = 0,
        .frontPic = gMonFrontPic_LucarioMega,
        .frontPicSize = MON_COORDS_SIZE(48, 64),
        .frontPicYOffset = 2,
        .frontAnimFrames = sAnims_LucarioMega,
        //.frontAnimId = ANIM_V_SQUISH_AND_BOUNCE,
        .backPic = gMonBackPic_LucarioMega,
        .backPicSize = MON_COORDS_SIZE(64, 64),
        .backPicYOffset = 0,
        .backAnimId = BACK_ANIM_CONCAVE_ARC_LARGE,
        .palette = gMonPalette_LucarioMega,
        .shinyPalette = gMonShinyPalette_LucarioMega,
        .iconSprite = gMonIcon_LucarioMega,
        .iconPalIndex = 2,
        FOOTPRINT(Lucario)
        .isMegaEvolution = TRUE,
        .levelUpLearnset = sLucarioLevelUpLearnset,
        .teachableLearnset = sLucarioTeachableLearnset,
        .formSpeciesIdTable = sLucarioFormSpeciesIdTable,
        .formChangeTable = sLucarioFormChangeTable,
    },
#endif //P_MEGA_EVOLUTIONS
#endif //P_FAMILY_RIOLU

#if P_FAMILY_HIPPOPOTAS
    [SPECIES_HIPPOPOTAS] =
    {
        .baseHP        = 68,
        .baseAttack    = 72,
        .baseDefense   = 78,
        .baseSpeed     = 32,
        .baseSpAttack  = 38,
        .baseSpDefense = 42,
        .types = MON_TYPES(TYPE_GROUND),
        .catchRate = 140,
        .expYield = (P_UPDATED_EXP_YIELDS >= GEN_5) ? 66 : 95,
        .evYield_Defense = 1,
        .genderRatio = PERCENT_FEMALE(50),
        .eggCycles = 30,
        .friendship = STANDARD_FRIENDSHIP,
        .growthRate = GROWTH_SLOW,
        .eggGroups = MON_EGG_GROUPS(EGG_GROUP_FIELD),
        .abilities = { ABILITY_SAND_STREAM, ABILITY_NONE, ABILITY_SAND_FORCE },
        .bodyColor = BODY_COLOR_BROWN,
        .speciesName = _("Hippopotas"),
        .cryId = CRY_HIPPOPOTAS,
        .natDexNum = NATIONAL_DEX_HIPPOPOTAS,
        .categoryName = _("Hippo"),
        .height = 8,
        .weight = 495,
        .description = COMPOUND_STRING(
            "Hippopotas shuts its nostrils tight when\n"
            "travelling through sand. Instead of\n"
            "perspiration, it expels grains of sand\n"
            "from its body."),
        .pokemonScale = 366,
        .pokemonOffset = 11,
        .trainerScale = 257,
        .trainerOffset = 0,
        .frontPic = gMonFrontPic_Hippopotas,
        .frontPicSize = MON_COORDS_SIZE(64, 40),
        .frontPicYOffset = 12,
        .frontAnimFrames = sAnims_Hippopotas,
        .frontAnimId = ANIM_V_STRETCH,
        .backPic = gMonBackPic_Hippopotas,
        .backPicSize = MON_COORDS_SIZE(64, 40),
        .backPicYOffset = 14,
        .backAnimId = BACK_ANIM_H_SLIDE,
        .palette = gMonPalette_Hippopotas,
        .paletteFemale = gMonPalette_HippopotasF,
        .shinyPalette = gMonShinyPalette_Hippopotas,
        .shinyPaletteFemale = gMonShinyPalette_HippopotasF,
        .iconSprite = gMonIcon_Hippopotas,
        .iconPalIndex = 1,
    #if P_CUSTOM_GENDER_DIFF_ICONS == TRUE
        .iconSpriteFemale = gMonIcon_HippopotasF,
        .iconPalIndexFemale = 1,
    #endif
        FOOTPRINT(Hippopotas)
        FOLLOWER(Hippopotas, SIZE_32x32, SHADOW_SIZE_M, TRACKS_FOOT)
        .levelUpLearnset = sHippopotasLevelUpLearnset,
        .teachableLearnset = sHippopotasTeachableLearnset,
        .evolutions = EVOLUTION({EVO_LEVEL, 34, SPECIES_HIPPOWDON}),
    },

    [SPECIES_HIPPOWDON] =
    {
        .baseHP        = 108,
        .baseAttack    = 112,
        .baseDefense   = 118,
        .baseSpeed     = 47,
        .baseSpAttack  = 68,
        .baseSpDefense = 72,
        .types = MON_TYPES(TYPE_GROUND),
        .catchRate = 60,
        .expYield = (P_UPDATED_EXP_YIELDS >= GEN_5) ? 184 : 198,
        .evYield_Defense = 2,
        .genderRatio = PERCENT_FEMALE(50),
        .eggCycles = 30,
        .friendship = STANDARD_FRIENDSHIP,
        .growthRate = GROWTH_SLOW,
        .eggGroups = MON_EGG_GROUPS(EGG_GROUP_FIELD),
        .abilities = { ABILITY_SAND_STREAM, ABILITY_NONE, ABILITY_SAND_FORCE },
        .bodyColor = BODY_COLOR_BROWN,
        .speciesName = _("Hippowdon"),
        .cryId = CRY_HIPPOWDON,
        .natDexNum = NATIONAL_DEX_HIPPOWDON,
        .categoryName = _("Heavyweight"),
        .height = 20,
        .weight = 3000,
        .description = COMPOUND_STRING(
            "It is surprisingly quick to anger.\n"
            "It brandishes its gaping mouth in a\n"
            "display of fearsome strength and raises\n"
            "vast quantities of sand while attacking."),
        .pokemonScale = 261,
        .pokemonOffset = 2,
        .trainerScale = 334,
        .trainerOffset = 4,
        .frontPic = gMonFrontPic_Hippowdon,
        .frontPicSize = MON_COORDS_SIZE(64, 56),
        .frontPicYOffset = 6,
        .frontAnimFrames = sAnims_Hippowdon,
        .frontAnimId = ANIM_V_SHAKE_TWICE,
        .backPic = gMonBackPic_Hippowdon,
        .backPicSize = MON_COORDS_SIZE(64, 56),
        .backPicYOffset = 6,
        .backAnimId = BACK_ANIM_V_SHAKE_LOW,
        .palette = gMonPalette_Hippowdon,
        .paletteFemale = gMonPalette_HippowdonF,
        .shinyPalette = gMonShinyPalette_Hippowdon,
        .shinyPaletteFemale = gMonShinyPalette_HippowdonF,
        .iconSprite = gMonIcon_Hippowdon,
        .iconPalIndex = 1,
    #if P_CUSTOM_GENDER_DIFF_ICONS == TRUE
        .iconSpriteFemale = gMonIcon_HippowdonF,
        .iconPalIndexFemale = 1,
    #endif
        FOOTPRINT(Hippowdon)
        FOLLOWER(Hippowdon, SIZE_32x32, SHADOW_SIZE_M, TRACKS_FOOT)
        .levelUpLearnset = sHippowdonLevelUpLearnset,
        .teachableLearnset = sHippowdonTeachableLearnset,
    },
#endif //P_FAMILY_HIPPOPOTAS

#if P_FAMILY_SKORUPI
    [SPECIES_SKORUPI] =
    {
        .baseHP        = 40,
        .baseAttack    = 50,
        .baseDefense   = 90,
        .baseSpeed     = 65,
        .baseSpAttack  = 30,
        .baseSpDefense = 55,
        .types = MON_TYPES(TYPE_POISON, TYPE_BUG),
        .catchRate = 120,
        .expYield = (P_UPDATED_EXP_YIELDS >= GEN_5) ? 66 : 114,
        .evYield_Defense = 1,
        .itemRare = ITEM_POISON_BARB,
        .genderRatio = PERCENT_FEMALE(50),
        .eggCycles = 20,
        .friendship = STANDARD_FRIENDSHIP,
        .growthRate = GROWTH_SLOW,
        .eggGroups = MON_EGG_GROUPS(EGG_GROUP_BUG, EGG_GROUP_WATER_3),
        .abilities = { ABILITY_BATTLE_ARMOR, ABILITY_SNIPER, ABILITY_KEEN_EYE },
        .bodyColor = BODY_COLOR_PURPLE,
        .speciesName = _("Skorupi"),
        .cryId = CRY_SKORUPI,
        .natDexNum = NATIONAL_DEX_SKORUPI,
        .categoryName = _("Scorpion"),
        .height = 8,
        .weight = 120,
        .description = COMPOUND_STRING(
            "It grips prey with its tail claws and\n"
            "injects poison. It tenaciously hangs\n"
            "on until the poison takes.\n"
            "It can survive a year without food."),
        .pokemonScale = 366,
        .pokemonOffset = 12,
        .trainerScale = 257,
        .trainerOffset = 0,
        .frontPic = gMonFrontPic_Skorupi,
        .frontPicSize = MON_COORDS_SIZE(48, 48),
        .frontPicYOffset = 11,
        .frontAnimFrames = sAnims_Skorupi,
        .frontAnimId = ANIM_H_SLIDE_SLOW,
        .backPic = gMonBackPic_Skorupi,
        .backPicSize = MON_COORDS_SIZE(64, 56),
        .backPicYOffset = 6,
        .backAnimId = BACK_ANIM_H_SLIDE,
        .palette = gMonPalette_Skorupi,
        .shinyPalette = gMonShinyPalette_Skorupi,
        .iconSprite = gMonIcon_Skorupi,
        .iconPalIndex = 0,
        FOOTPRINT(Skorupi)
        FOLLOWER(Skorupi, SIZE_32x32, SHADOW_SIZE_M, TRACKS_FOOT)
        .levelUpLearnset = sSkorupiLevelUpLearnset,
        .teachableLearnset = sSkorupiTeachableLearnset,
        .evolutions = EVOLUTION({EVO_LEVEL, 40, SPECIES_DRAPION}),
    },

    [SPECIES_DRAPION] =
    {
        .baseHP        = 70,
        .baseAttack    = 90,
        .baseDefense   = 110,
        .baseSpeed     = 95,
        .baseSpAttack  = 60,
        .baseSpDefense = 75,
        .types = MON_TYPES(TYPE_POISON, TYPE_DARK),
        .catchRate = 45,
        .expYield = (P_UPDATED_EXP_YIELDS >= GEN_5) ? 175 : 204,
        .evYield_Defense = 2,
        .itemRare = ITEM_POISON_BARB,
        .genderRatio = PERCENT_FEMALE(50),
        .eggCycles = 20,
        .friendship = STANDARD_FRIENDSHIP,
        .growthRate = GROWTH_SLOW,
        .eggGroups = MON_EGG_GROUPS(EGG_GROUP_BUG, EGG_GROUP_WATER_3),
        .abilities = { ABILITY_BATTLE_ARMOR, ABILITY_SNIPER, ABILITY_KEEN_EYE },
        .bodyColor = BODY_COLOR_PURPLE,
        .speciesName = _("Drapion"),
        .cryId = CRY_DRAPION,
        .natDexNum = NATIONAL_DEX_DRAPION,
        .categoryName = _("Ogre Scorp"),
        .height = 13,
        .weight = 615,
        .description = COMPOUND_STRING(
            "Possessing a sturdy build, it takes\n"
            "pride in its strength. It has the power\n"
            "in its clawed arms to make scrap\n"
            "out of a car."),
        .pokemonScale = 272,
        .pokemonOffset = 5,
        .trainerScale = 256,
        .trainerOffset = 0,
        .frontPic = gMonFrontPic_Drapion,
        .frontPicSize = MON_COORDS_SIZE(64, 56),
        .frontPicYOffset = 8,
        .frontAnimFrames = sAnims_Drapion,
        .frontAnimId = ANIM_V_JUMPS_BIG,
        .backPic = gMonBackPic_Drapion,
        .backPicSize = MON_COORDS_SIZE(64, 56),
        .backPicYOffset = 6,
        .backAnimId = BACK_ANIM_V_SHAKE_H_SLIDE,
        .palette = gMonPalette_Drapion,
        .shinyPalette = gMonShinyPalette_Drapion,
        .iconSprite = gMonIcon_Drapion,
        .iconPalIndex = 2,
        FOOTPRINT(Drapion)
        FOLLOWER(Drapion, SIZE_32x32, SHADOW_SIZE_M, TRACKS_FOOT)
        .levelUpLearnset = sDrapionLevelUpLearnset,
        .teachableLearnset = sDrapionTeachableLearnset,
    },
#endif //P_FAMILY_SKORUPI

#if P_FAMILY_CROAGUNK
    [SPECIES_CROAGUNK] =
    {
        .baseHP        = 48,
        .baseAttack    = 61,
        .baseDefense   = 40,
        .baseSpeed     = 50,
        .baseSpAttack  = 61,
        .baseSpDefense = 40,
        .types = MON_TYPES(TYPE_POISON, TYPE_FIGHTING),
        .catchRate = 140,
        .expYield = (P_UPDATED_EXP_YIELDS >= GEN_5) ? 60 : 83,
        .evYield_Attack = 1,
        .itemRare = ITEM_BLACK_SLUDGE,
        .genderRatio = PERCENT_FEMALE(50),
        .eggCycles = 10,
        .friendship = 100,
        .growthRate = GROWTH_MEDIUM_FAST,
        .eggGroups = MON_EGG_GROUPS(EGG_GROUP_HUMAN_LIKE),
        .abilities = { ABILITY_ANTICIPATION, ABILITY_DRY_SKIN, ABILITY_POISON_TOUCH },
        .bodyColor = BODY_COLOR_BLUE,
        .speciesName = _("Croagunk"),
        .cryId = CRY_CROAGUNK,
        .natDexNum = NATIONAL_DEX_CROAGUNK,
        .categoryName = _("Toxic Mouth"),
        .height = 7,
        .weight = 230,
        .description = COMPOUND_STRING(
            "Croagunk rarely fights fairly. Inflating\n"
            "its poison sacs, it fills the area with\n"
            "an odd sound and hits flinching\n"
            "opponents with a poison jab."),
        .pokemonScale = 365,
        .pokemonOffset = 12,
        .trainerScale = 256,
        .trainerOffset = 0,
        .frontPic = gMonFrontPic_Croagunk,
        .frontPicFemale = gMonFrontPic_CroagunkF,
        .frontPicSize = MON_COORDS_SIZE(40, 48),
        .frontPicSizeFemale = MON_COORDS_SIZE(40, 48),
        .frontPicYOffset = 9,
        .frontAnimFrames = sAnims_Croagunk,
        .frontAnimId = ANIM_RAPID_H_HOPS,
        .backPic = gMonBackPic_Croagunk,
        .backPicFemale = gMonBackPic_CroagunkF,
        .backPicSize = MON_COORDS_SIZE(56, 56),
        .backPicSizeFemale = MON_COORDS_SIZE(56, 56),
        .backPicYOffset = 6,
        .backAnimId = BACK_ANIM_GROW,
        .palette = gMonPalette_Croagunk,
        .shinyPalette = gMonShinyPalette_Croagunk,
        .iconSprite = gMonIcon_Croagunk,
        .iconPalIndex = 0,
        FOOTPRINT(Croagunk)
        FOLLOWER(Croagunk, SIZE_32x32, SHADOW_SIZE_M, TRACKS_FOOT)
        .levelUpLearnset = sCroagunkLevelUpLearnset,
        .teachableLearnset = sCroagunkTeachableLearnset,
        .evolutions = EVOLUTION({EVO_LEVEL, 37, SPECIES_TOXICROAK}),
    },

    [SPECIES_TOXICROAK] =
    {
        .baseHP        = 83,
        .baseAttack    = 106,
        .baseDefense   = 65,
        .baseSpeed     = 85,
        .baseSpAttack  = 86,
        .baseSpDefense = 65,
        .types = MON_TYPES(TYPE_POISON, TYPE_FIGHTING),
        .catchRate = 75,
        .expYield = (P_UPDATED_EXP_YIELDS >= GEN_5) ? 172 : 181,
        .evYield_Attack = 2,
        .itemRare = ITEM_BLACK_SLUDGE,
        .genderRatio = PERCENT_FEMALE(50),
        .eggCycles = 20,
        .friendship = STANDARD_FRIENDSHIP,
        .growthRate = GROWTH_MEDIUM_FAST,
        .eggGroups = MON_EGG_GROUPS(EGG_GROUP_HUMAN_LIKE),
        .abilities = { ABILITY_ANTICIPATION, ABILITY_DRY_SKIN, ABILITY_POISON_TOUCH },
        .bodyColor = BODY_COLOR_BLUE,
        .speciesName = _("Toxicroak"),
        .cryId = CRY_TOXICROAK,
        .natDexNum = NATIONAL_DEX_TOXICROAK,
        .categoryName = _("Toxic Mouth"),
        .height = 13,
        .weight = 444,
        .description = COMPOUND_STRING(
            "Swaying and dodging the attacks\n"
            "of its foes, it weaves its flexible body\n"
            "in close, then lunges out with its\n"
            "poisonous claws."),
        .pokemonScale = 272,
        .pokemonOffset = 3,
        .trainerScale = 256,
        .trainerOffset = 0,
        .frontPic = gMonFrontPic_Toxicroak,
        .frontPicFemale = gMonFrontPic_ToxicroakF,
        .frontPicSize = MON_COORDS_SIZE(56, 56),
        .frontPicSizeFemale = MON_COORDS_SIZE(56, 56),
        .frontPicYOffset = 5,
        .frontAnimFrames = sAnims_Toxicroak,
        .frontAnimId = ANIM_V_SQUISH_AND_BOUNCE,
        .backPic = gMonBackPic_Toxicroak,
        .backPicFemale = gMonBackPic_ToxicroakF,
        .backPicSize = MON_COORDS_SIZE(56, 56),
        .backPicSizeFemale = MON_COORDS_SIZE(56, 56),
        .backPicYOffset = 6,
        .backAnimId = BACK_ANIM_V_SHAKE_H_SLIDE,
        .palette = gMonPalette_Toxicroak,
        .shinyPalette = gMonShinyPalette_Toxicroak,
        .iconSprite = gMonIcon_Toxicroak,
        .iconPalIndex = 0,
        FOOTPRINT(Toxicroak)
        FOLLOWER(Toxicroak, SIZE_32x32, SHADOW_SIZE_M, TRACKS_FOOT)
        .levelUpLearnset = sToxicroakLevelUpLearnset,
        .teachableLearnset = sToxicroakTeachableLearnset,
    },
#endif //P_FAMILY_CROAGUNK

#if P_FAMILY_CARNIVINE
    [SPECIES_CARNIVINE] =
    {
        .baseHP        = 74,
        .baseAttack    = 100,
        .baseDefense   = 72,
        .baseSpeed     = 46,
        .baseSpAttack  = 90,
        .baseSpDefense = 72,
        .types = MON_TYPES(TYPE_GRASS),
        .catchRate = 200,
        .expYield = (P_UPDATED_EXP_YIELDS >= GEN_5) ? 159 : 164,
        .evYield_Attack = 2,
        .genderRatio = PERCENT_FEMALE(50),
        .eggCycles = 25,
        .friendship = STANDARD_FRIENDSHIP,
        .growthRate = GROWTH_SLOW,
        .eggGroups = MON_EGG_GROUPS(EGG_GROUP_GRASS),
        .abilities = { ABILITY_LEVITATE, ABILITY_NONE, ABILITY_NONE },
        .bodyColor = BODY_COLOR_GREEN,
        .speciesName = _("Carnivine"),
        .cryId = CRY_CARNIVINE,
        .natDexNum = NATIONAL_DEX_CARNIVINE,
        .categoryName = _("Bug Catcher"),
        .height = 14,
        .weight = 270,
        .description = COMPOUND_STRING(
            "Hanging from branches using its\n"
            "tentacles, it looks like a plant.\n"
            "It attracts prey with its sweet-smelling\n"
            "saliva, then chomps down."),
        .pokemonScale = 265,
        .pokemonOffset = 2,
        .trainerScale = 262,
        .trainerOffset = 0,
        .frontPic = gMonFrontPic_Carnivine,
        .frontPicSize = MON_COORDS_SIZE(64, 48),
        .frontPicYOffset = 10,
        .frontAnimFrames = sAnims_Carnivine,
        .frontAnimId = ANIM_FIGURE_8,
        .enemyMonElevation = 8,
        .backPic = gMonBackPic_Carnivine,
        .backPicSize = MON_COORDS_SIZE(64, 56),
        .backPicYOffset = 6,
        .backAnimId = BACK_ANIM_SHRINK_GROW_VIBRATE,
        .palette = gMonPalette_Carnivine,
        .shinyPalette = gMonShinyPalette_Carnivine,
        .iconSprite = gMonIcon_Carnivine,
        .iconPalIndex = 1,
        FOOTPRINT(Carnivine)
        FOLLOWER(Carnivine, SIZE_32x32, SHADOW_SIZE_M, TRACKS_FOOT)
        .levelUpLearnset = sCarnivineLevelUpLearnset,
        .teachableLearnset = sCarnivineTeachableLearnset,
    },
#endif //P_FAMILY_CARNIVINE

#if P_FAMILY_FINNEON
    [SPECIES_FINNEON] =
    {
        .baseHP        = 49,
        .baseAttack    = 49,
        .baseDefense   = 56,
        .baseSpeed     = 66,
        .baseSpAttack  = 49,
        .baseSpDefense = 61,
        .types = MON_TYPES(TYPE_WATER),
        .catchRate = 190,
        .expYield = (P_UPDATED_EXP_YIELDS >= GEN_5) ? 66 : 90,
        .evYield_Speed = 1,
        .genderRatio = PERCENT_FEMALE(50),
        .eggCycles = 20,
        .friendship = STANDARD_FRIENDSHIP,
        .growthRate = GROWTH_ERRATIC,
        .eggGroups = MON_EGG_GROUPS(EGG_GROUP_WATER_2),
        .abilities = { ABILITY_SWIFT_SWIM, ABILITY_STORM_DRAIN, ABILITY_WATER_VEIL },
        .bodyColor = BODY_COLOR_BLUE,
        .speciesName = _("Finneon"),
        .cryId = CRY_FINNEON,
        .natDexNum = NATIONAL_DEX_FINNEON,
        .categoryName = _("Wing Fish"),
        .height = 4,
        .weight = 70,
        .description = COMPOUND_STRING(
            "Its double tail fins propel its energetic\n"
            "jumps. When it breaks the surface of the\n"
            "sea, Wingull swoop down to grab it on\n"
            "the fly."),
        .pokemonScale = 491,
        .pokemonOffset = 12,
        .trainerScale = 256,
        .trainerOffset = 0,
        .frontPic = gMonFrontPic_Finneon,
        .frontPicFemale = gMonFrontPic_FinneonF,
        .frontPicSize = MON_COORDS_SIZE(32, 40),
        .frontPicSizeFemale = MON_COORDS_SIZE(32, 40),
        .frontPicYOffset = 14,
        .frontAnimFrames = sAnims_Finneon,
        .frontAnimId = ANIM_V_SLIDE_WOBBLE_SMALL,
        .backPic = gMonBackPic_Finneon,
        .backPicFemale = gMonBackPic_FinneonF,
        .backPicSize = MON_COORDS_SIZE(56, 40),
        .backPicSizeFemale = MON_COORDS_SIZE(56, 40),
        .backPicYOffset = 12,
        .backAnimId = BACK_ANIM_CONVEX_DOUBLE_ARC,
        .palette = gMonPalette_Finneon,
        .shinyPalette = gMonShinyPalette_Finneon,
        .iconSprite = gMonIcon_Finneon,
        .iconPalIndex = 0,
        FOOTPRINT(Finneon)
        FOLLOWER(Finneon, SIZE_32x32, SHADOW_SIZE_M, TRACKS_FOOT)
        .levelUpLearnset = sFinneonLevelUpLearnset,
        .teachableLearnset = sFinneonTeachableLearnset,
        .evolutions = EVOLUTION({EVO_LEVEL, 31, SPECIES_LUMINEON}),
    },

    [SPECIES_LUMINEON] =
    {
        .baseHP        = 69,
        .baseAttack    = 69,
        .baseDefense   = 76,
        .baseSpeed     = 91,
        .baseSpAttack  = 69,
        .baseSpDefense = 86,
        .types = MON_TYPES(TYPE_WATER),
        .catchRate = 75,
        .expYield = (P_UPDATED_EXP_YIELDS >= GEN_5) ? 161 : 156,
        .evYield_Speed = 2,
        .genderRatio = PERCENT_FEMALE(50),
        .eggCycles = 20,
        .friendship = STANDARD_FRIENDSHIP,
        .growthRate = GROWTH_ERRATIC,
        .eggGroups = MON_EGG_GROUPS(EGG_GROUP_WATER_2),
        .abilities = { ABILITY_SWIFT_SWIM, ABILITY_STORM_DRAIN, ABILITY_WATER_VEIL },
        .bodyColor = BODY_COLOR_BLUE,
        .speciesName = _("Lumineon"),
        .cryId = CRY_LUMINEON,
        .natDexNum = NATIONAL_DEX_LUMINEON,
        .categoryName = _("Neon"),
        .height = 12,
        .weight = 240,
        .description = COMPOUND_STRING(
            "Lumineon swimming in the darkness\n"
            "of the deep sea look like stars shining\n"
            "in the night sky. It competes for food\n"
            "with Lanturn."),
        .pokemonScale = 282,
        .pokemonOffset = 4,
        .trainerScale = 256,
        .trainerOffset = 0,
        .frontPic = gMonFrontPic_Lumineon,
        .frontPicFemale = gMonFrontPic_LumineonF,
        .frontPicSize = MON_COORDS_SIZE(56, 56),
        .frontPicSizeFemale = MON_COORDS_SIZE(56, 56),
        .frontPicYOffset = 6,
        .frontAnimFrames = sAnims_Lumineon,
        .frontAnimId = ANIM_H_STRETCH,
        .backPic = gMonBackPic_Lumineon,
        .backPicFemale = gMonBackPic_LumineonF,
        .backPicSize = MON_COORDS_SIZE(56, 64),
        .backPicSizeFemale = MON_COORDS_SIZE(56, 64),
        .backPicYOffset = 0,
        .backAnimId = BACK_ANIM_CONVEX_DOUBLE_ARC,
        .palette = gMonPalette_Lumineon,
        .shinyPalette = gMonShinyPalette_Lumineon,
        .iconSprite = gMonIcon_Lumineon,
        .iconPalIndex = 0,
        FOOTPRINT(Lumineon)
        FOLLOWER(Lumineon, SIZE_32x32, SHADOW_SIZE_M, TRACKS_FOOT)
        .levelUpLearnset = sLumineonLevelUpLearnset,
        .teachableLearnset = sLumineonTeachableLearnset,
    },
#endif //P_FAMILY_FINNEON

#if P_FAMILY_SNOVER
    [SPECIES_SNOVER] =
    {
        .baseHP        = 60,
        .baseAttack    = 62,
        .baseDefense   = 50,
        .baseSpeed     = 40,
        .baseSpAttack  = 62,
        .baseSpDefense = 60,
        .types = MON_TYPES(TYPE_GRASS, TYPE_ICE),
        .catchRate = 120,
        .expYield = (P_UPDATED_EXP_YIELDS >= GEN_5) ? 67 : 131,
        .evYield_Attack = 1,
        .itemRare = ITEM_NEVER_MELT_ICE,
        .genderRatio = PERCENT_FEMALE(50),
        .eggCycles = 20,
        .friendship = STANDARD_FRIENDSHIP,
        .growthRate = GROWTH_SLOW,
        .eggGroups = MON_EGG_GROUPS(EGG_GROUP_MONSTER, EGG_GROUP_GRASS),
        .abilities = { ABILITY_SNOW_WARNING, ABILITY_NONE, ABILITY_SOUNDPROOF },
        .bodyColor = BODY_COLOR_WHITE,
        .speciesName = _("Snover"),
        .cryId = CRY_SNOVER,
        .natDexNum = NATIONAL_DEX_SNOVER,
        .categoryName = _("Frost Tree"),
        .height = 10,
        .weight = 505,
        .description = COMPOUND_STRING(
            "During cold seasons, it migrates to the\n"
            "mountain's lower reaches. Seemingly\n"
            "curious about people, they gather around\n"
            "footsteps they find on snowy mountains."),
        .pokemonScale = 305,
        .pokemonOffset = 7,
        .trainerScale = 257,
        .trainerOffset = 0,
        .frontPic = gMonFrontPic_Snover,
        .frontPicFemale = gMonFrontPic_SnoverF,
        .frontPicSize = MON_COORDS_SIZE(64, 48),
        .frontPicSizeFemale = MON_COORDS_SIZE(64, 48),
        .frontPicYOffset = 10,
        .frontAnimFrames = sAnims_Snover,
        .frontAnimId = ANIM_V_SQUISH_AND_BOUNCE,
        .backPic = gMonBackPic_Snover,
        .backPicFemale = gMonBackPic_SnoverF,
        .backPicSize = MON_COORDS_SIZE(64, 56),
        .backPicSizeFemale = MON_COORDS_SIZE(64, 56),
        .backPicYOffset = 6,
        .backAnimId = BACK_ANIM_V_STRETCH,
        .palette = gMonPalette_Snover,
        .shinyPalette = gMonShinyPalette_Snover,
        .iconSprite = gMonIcon_Snover,
        .iconPalIndex = 1,
        FOOTPRINT(Snover)
        FOLLOWER(Snover, SIZE_32x32, SHADOW_SIZE_M, TRACKS_FOOT)
        .levelUpLearnset = sSnoverLevelUpLearnset,
        .teachableLearnset = sSnoverTeachableLearnset,
        .evolutions = EVOLUTION({EVO_LEVEL, 40, SPECIES_ABOMASNOW}),
    },

    [SPECIES_ABOMASNOW] =
    {
        .baseHP        = 90,
        .baseAttack    = 92,
        .baseDefense   = 75,
        .baseSpeed     = 60,
        .baseSpAttack  = 92,
        .baseSpDefense = 85,
        .types = MON_TYPES(TYPE_GRASS, TYPE_ICE),
        .catchRate = 60,
        .expYield = (P_UPDATED_EXP_YIELDS >= GEN_5) ? 173 : 214,
        .evYield_Attack = 1,
        .evYield_SpAttack = 1,
        .itemRare = ITEM_NEVER_MELT_ICE,
        .genderRatio = PERCENT_FEMALE(50),
        .eggCycles = 20,
        .friendship = STANDARD_FRIENDSHIP,
        .growthRate = GROWTH_SLOW,
        .eggGroups = MON_EGG_GROUPS(EGG_GROUP_MONSTER, EGG_GROUP_GRASS),
        .abilities = { ABILITY_SNOW_WARNING, ABILITY_NONE, ABILITY_SOUNDPROOF },
        .bodyColor = BODY_COLOR_WHITE,
        .speciesName = _("Abomasnow"),
        .cryId = CRY_ABOMASNOW,
        .natDexNum = NATIONAL_DEX_ABOMASNOW,
        .categoryName = _("Frost Tree"),
        .height = 22,
        .weight = 1355,
        .description = COMPOUND_STRING(
            "It lives a quiet life on mountains that\n"
            "are perpetually covered in snow. It hides\n"
            "itself by whipping up blizzards.\n"
            "It is also known as “The Ice Monster.”"),
        .pokemonScale = 256,
        .pokemonOffset = 0,
        .trainerScale = 348,
        .trainerOffset = 6,
        .frontPic = gMonFrontPic_Abomasnow,
        .frontPicFemale = gMonFrontPic_AbomasnowF,
        .frontPicSize = MON_COORDS_SIZE(64, 64),
        .frontPicSizeFemale = MON_COORDS_SIZE(64, 64),
        .frontPicYOffset = 0,
        .frontAnimFrames = sAnims_Abomasnow,
        .frontAnimId = ANIM_H_SHAKE,
        .backPic = gMonBackPic_Abomasnow,
        .backPicSize = MON_COORDS_SIZE(64, 56),
        .backPicYOffset = 4,
        .backAnimId = BACK_ANIM_V_SHAKE_LOW,
        .palette = gMonPalette_Abomasnow,
        .shinyPalette = gMonShinyPalette_Abomasnow,
        .iconSprite = gMonIcon_Abomasnow,
        .iconPalIndex = 1,
        FOOTPRINT(Abomasnow)
        FOLLOWER(Abomasnow, SIZE_32x32, SHADOW_SIZE_M, TRACKS_FOOT)
        .levelUpLearnset = sAbomasnowLevelUpLearnset,
        .teachableLearnset = sAbomasnowTeachableLearnset,
        .formSpeciesIdTable = sAbomasnowFormSpeciesIdTable,
        .formChangeTable = sAbomasnowFormChangeTable,
    },

#if P_MEGA_EVOLUTIONS
    [SPECIES_ABOMASNOW_MEGA] =
    {
        .baseHP        = 90,
        .baseAttack    = 132,
        .baseDefense   = 105,
        .baseSpeed     = 30,
        .baseSpAttack  = 132,
        .baseSpDefense = 105,
        .types = MON_TYPES(TYPE_GRASS, TYPE_ICE),
        .catchRate = 60,
        .expYield = 208,
        .evYield_Attack = 1,
        .evYield_SpAttack = 1,
        .itemRare = ITEM_NEVER_MELT_ICE,
        .genderRatio = PERCENT_FEMALE(50),
        .eggCycles = 20,
        .friendship = STANDARD_FRIENDSHIP,
        .growthRate = GROWTH_SLOW,
        .eggGroups = MON_EGG_GROUPS(EGG_GROUP_MONSTER, EGG_GROUP_GRASS),
        .abilities = { ABILITY_SNOW_WARNING, ABILITY_SNOW_WARNING, ABILITY_SNOW_WARNING },
        .bodyColor = BODY_COLOR_WHITE,
        .speciesName = _("Abomasnow"),
        .cryId = CRY_ABOMASNOW_MEGA,
        .natDexNum = NATIONAL_DEX_ABOMASNOW,
        .categoryName = _("Frost Tree"),
        .height = 27,
        .weight = 1850,
        .description = COMPOUND_STRING(
            "The sprouts on Abomasnow's back grow into\n"
            "great shafts of ice when it Mega Evolves.\n"
            "Dislikes associating with others and\n"
            "chooses to live quietly deep in mountains."),
        .pokemonScale = 256,
        .pokemonOffset = 0,
        .trainerScale = 348,
        .trainerOffset = 6,
        .frontPic = gMonFrontPic_AbomasnowMega,
        .frontPicSize = MON_COORDS_SIZE(64, 64),
        .frontPicYOffset = 1,
        .frontAnimFrames = sAnims_AbomasnowMega,
        //.frontAnimId = ANIM_V_SQUISH_AND_BOUNCE,
        .backPic = gMonBackPic_AbomasnowMega,
        .backPicSize = MON_COORDS_SIZE(64, 64),
        .backPicYOffset = 0,
        .backAnimId = BACK_ANIM_V_SHAKE_LOW,
        .palette = gMonPalette_AbomasnowMega,
        .shinyPalette = gMonShinyPalette_AbomasnowMega,
        .iconSprite = gMonIcon_AbomasnowMega,
        .iconPalIndex = 1,
        FOOTPRINT(Abomasnow)
        .isMegaEvolution = TRUE,
        .levelUpLearnset = sAbomasnowLevelUpLearnset,
        .teachableLearnset = sAbomasnowTeachableLearnset,
        .formSpeciesIdTable = sAbomasnowFormSpeciesIdTable,
        .formChangeTable = sAbomasnowFormChangeTable,
    },
#endif //P_MEGA_EVOLUTIONS
#endif //P_FAMILY_SNOVER

#if P_FAMILY_ROTOM
    [SPECIES_ROTOM] =
    {
        .baseHP        = 50,
        .baseAttack    = 50,
        .baseDefense   = 77,
        .baseSpeed     = 91,
        .baseSpAttack  = 95,
        .baseSpDefense = 77,
        .types = MON_TYPES(TYPE_ELECTRIC, TYPE_GHOST),
        .catchRate = 45,
        .expYield = (P_UPDATED_EXP_YIELDS >= GEN_5) ? 154 : 132,
        .evYield_Speed = 1,
        .evYield_SpAttack = 1,
        .genderRatio = MON_GENDERLESS,
        .eggCycles = 20,
        .friendship = STANDARD_FRIENDSHIP,
        .growthRate = GROWTH_MEDIUM_FAST,
        .eggGroups = MON_EGG_GROUPS(EGG_GROUP_AMORPHOUS),
        .abilities = { ABILITY_LEVITATE, ABILITY_NONE, ABILITY_NONE },
        .bodyColor = BODY_COLOR_RED,
        .speciesName = _("Rotom"),
        .cryId = CRY_ROTOM,
        .natDexNum = NATIONAL_DEX_ROTOM,
        .categoryName = _("Plasma"),
        .height = 3,
        .weight = 3,
        .description = COMPOUND_STRING(
            "Its body is composed of plasma and loves\n"
            "to surprise others. One boy's invention led\n"
            "to the development of many machines that\n"
            "can use of Rotom's unique capabilities."),
        .pokemonScale = 530,
        .pokemonOffset = 13,
        .trainerScale = 256,
        .trainerOffset = 0,
        .frontPic = gMonFrontPic_Rotom,
        .frontPicSize = MON_COORDS_SIZE(56, 48),
        .frontPicYOffset = 11,
        .frontAnimFrames = sAnims_Rotom,
        .frontAnimId = ANIM_GLOW_YELLOW,
        .enemyMonElevation = 10,
        .backPic = gMonBackPic_Rotom,
        .backPicSize = MON_COORDS_SIZE(56, 56),
        .backPicYOffset = 5,
        .backAnimId = BACK_ANIM_SHAKE_FLASH_YELLOW,
        .palette = gMonPalette_Rotom,
        .shinyPalette = gMonShinyPalette_Rotom,
        .iconSprite = gMonIcon_Rotom,
        .iconPalIndex = 0,
        FOOTPRINT(Rotom)
        FOLLOWER(Rotom, SIZE_32x32, SHADOW_SIZE_M, TRACKS_FOOT)
        .levelUpLearnset = sRotomLevelUpLearnset,
        .teachableLearnset = sRotomTeachableLearnset,
        .formSpeciesIdTable = sRotomFormSpeciesIdTable,
        .formChangeTable = sRotomFormChangeTable,
    },

#if P_UPDATED_EXP_YIELDS >= GEN_7
    #define ROTOM_APPLIANCE_EXP_YIELD 182
#elif P_UPDATED_EXP_YIELDS >= GEN_5
    #define ROTOM_APPLIANCE_EXP_YIELD 154
#else
    #define ROTOM_APPLIANCE_EXP_YIELD 132
#endif

    [SPECIES_ROTOM_HEAT] =
    {
        .baseHP        = 50,
        .baseAttack    = 65,
        .baseDefense   = 107,
        .baseSpeed     = 86,
        .baseSpAttack  = 105,
        .baseSpDefense = 107,
        .types = MON_TYPES(TYPE_ELECTRIC, TYPE_FIRE),
        .catchRate = 45,
        .expYield = ROTOM_APPLIANCE_EXP_YIELD,
        .evYield_Speed = 1,
        .evYield_SpAttack = 1,
        .genderRatio = MON_GENDERLESS,
        .eggCycles = 20,
        .friendship = STANDARD_FRIENDSHIP,
        .growthRate = GROWTH_MEDIUM_FAST,
        .eggGroups = MON_EGG_GROUPS(EGG_GROUP_AMORPHOUS),
        .abilities = { ABILITY_LEVITATE, ABILITY_NONE, ABILITY_NONE },
        .bodyColor = BODY_COLOR_RED,
        .speciesName = _("Rotom"),
        .cryId = CRY_ROTOM,
        .natDexNum = NATIONAL_DEX_ROTOM,
        .categoryName = _("Plasma"),
        .height = 3,
        .weight = 3,
        .description = COMPOUND_STRING(
            "If the convection microwave oven is not\n"
            "working properly, then the Rotom inhabiting\n"
            "it will become lethargic. It will gleefully\n"
            "burn your favorite outfit in mischief."),
        .pokemonScale = 530,
        .pokemonOffset = 13,
        .trainerScale = 256,
        .trainerOffset = 0,
        .frontPic = gMonFrontPic_RotomHeat,
        .frontPicSize = MON_COORDS_SIZE(56, 48),
        .frontPicYOffset = 10,
        .frontAnimFrames = sAnims_RotomHeat,
        .frontAnimId = ANIM_V_SQUISH_AND_BOUNCE,
        .enemyMonElevation = 6,
        .backPic = gMonBackPic_RotomHeat,
        .backPicSize = MON_COORDS_SIZE(64, 40),
        .backPicYOffset = 12,
        .backAnimId = BACK_ANIM_SHAKE_GLOW_RED,
        .palette = gMonPalette_RotomHeat,
        .shinyPalette = gMonShinyPalette_RotomHeat,
        .iconSprite = gMonIcon_RotomHeat,
        .iconPalIndex = 0,
        FOOTPRINT(Rotom)
        FOLLOWER(RotomHeat, SIZE_32x32, SHADOW_SIZE_M, TRACKS_FOOT)
        .levelUpLearnset = sRotomLevelUpLearnset,
        .teachableLearnset = sRotomTeachableLearnset,
        .formSpeciesIdTable = sRotomFormSpeciesIdTable,
        .formChangeTable = sRotomFormChangeTable,
    },

    [SPECIES_ROTOM_WASH] =
    {
        .baseHP        = 50,
        .baseAttack    = 65,
        .baseDefense   = 107,
        .baseSpeed     = 86,
        .baseSpAttack  = 105,
        .baseSpDefense = 107,
        .types = MON_TYPES(TYPE_ELECTRIC, TYPE_WATER),
        .catchRate = 45,
        .expYield = ROTOM_APPLIANCE_EXP_YIELD,
        .evYield_Speed = 1,
        .evYield_SpAttack = 1,
        .genderRatio = MON_GENDERLESS,
        .eggCycles = 20,
        .friendship = STANDARD_FRIENDSHIP,
        .growthRate = GROWTH_MEDIUM_FAST,
        .eggGroups = MON_EGG_GROUPS(EGG_GROUP_AMORPHOUS),
        .abilities = { ABILITY_LEVITATE, ABILITY_NONE, ABILITY_NONE },
        .bodyColor = BODY_COLOR_RED,
        .noFlip = TRUE,
        .speciesName = _("Rotom"),
        .cryId = CRY_ROTOM,
        .natDexNum = NATIONAL_DEX_ROTOM,
        .categoryName = _("Plasma"),
        .height = 3,
        .weight = 3,
        .description = COMPOUND_STRING(
            "It enjoys coming up with water-based\n"
            "pranks. The model of washing machine that\n"
            "Rotom can inspirit has been discontinued,\n"
            "so they are now traded at high prices."),
        .pokemonScale = 530,
        .pokemonOffset = 13,
        .trainerScale = 256,
        .trainerOffset = 0,
        .frontPic = gMonFrontPic_RotomWash,
        .frontPicSize = MON_COORDS_SIZE(64, 56),
        .frontPicYOffset = 7,
        .frontAnimFrames = sAnims_RotomWash,
        .frontAnimId = ANIM_V_JUMPS_SMALL,
        .enemyMonElevation = 6,
        .backPic = gMonBackPic_RotomWash,
        .backPicSize = MON_COORDS_SIZE(64, 48),
        .backPicYOffset = 11,
        .backAnimId = BACK_ANIM_V_SHAKE_H_SLIDE,
        .palette = gMonPalette_RotomWash,
        .shinyPalette = gMonShinyPalette_RotomWash,
        .iconSprite = gMonIcon_RotomWash,
        .iconPalIndex = 0,
        FOOTPRINT(Rotom)
        FOLLOWER(RotomWash, SIZE_32x32, SHADOW_SIZE_M, TRACKS_FOOT)
        .levelUpLearnset = sRotomLevelUpLearnset,
        .teachableLearnset = sRotomTeachableLearnset,
        .formSpeciesIdTable = sRotomFormSpeciesIdTable,
        .formChangeTable = sRotomFormChangeTable,
    },

    [SPECIES_ROTOM_FROST] =
    {
        .baseHP        = 50,
        .baseAttack    = 65,
        .baseDefense   = 107,
        .baseSpeed     = 86,
        .baseSpAttack  = 105,
        .baseSpDefense = 107,
        .types = MON_TYPES(TYPE_ELECTRIC, TYPE_ICE),
        .catchRate = 45,
        .expYield = ROTOM_APPLIANCE_EXP_YIELD,
        .evYield_Speed = 1,
        .evYield_SpAttack = 1,
        .genderRatio = MON_GENDERLESS,
        .eggCycles = 20,
        .friendship = STANDARD_FRIENDSHIP,
        .growthRate = GROWTH_MEDIUM_FAST,
        .eggGroups = MON_EGG_GROUPS(EGG_GROUP_AMORPHOUS),
        .abilities = { ABILITY_LEVITATE, ABILITY_NONE, ABILITY_NONE },
        .bodyColor = BODY_COLOR_RED,
        .speciesName = _("Rotom"),
        .cryId = CRY_ROTOM,
        .natDexNum = NATIONAL_DEX_ROTOM,
        .categoryName = _("Plasma"),
        .height = 3,
        .weight = 3,
        .description = COMPOUND_STRING(
            "In this form, Rotom likes to play freezing\n"
            "cold pranks. You may find it's turned the\n"
            "bath you just filled to solid ice!\n"
            "It battles by spewing cold air."),
        .pokemonScale = 530,
        .pokemonOffset = 13,
        .trainerScale = 256,
        .trainerOffset = 0,
        .frontPic = gMonFrontPic_RotomFrost,
        .frontPicSize = MON_COORDS_SIZE(64, 64),
        .frontPicYOffset = 4,
        .frontAnimFrames = sAnims_RotomFrost,
        .frontAnimId = ANIM_H_STRETCH,
        .enemyMonElevation = 6,
        .backPic = gMonBackPic_RotomFrost,
        .backPicSize = MON_COORDS_SIZE(64, 56),
        .backPicYOffset = 7,
        .backAnimId = BACK_ANIM_V_SHAKE_LOW,
        .palette = gMonPalette_RotomFrost,
        .shinyPalette = gMonShinyPalette_RotomFrost,
        .iconSprite = gMonIcon_RotomFrost,
        .iconPalIndex = 5,
        FOOTPRINT(Rotom)
        FOLLOWER(RotomFrost, SIZE_32x32, SHADOW_SIZE_M, TRACKS_FOOT)
        .levelUpLearnset = sRotomLevelUpLearnset,
        .teachableLearnset = sRotomTeachableLearnset,
        .formSpeciesIdTable = sRotomFormSpeciesIdTable,
        .formChangeTable = sRotomFormChangeTable,
    },

    [SPECIES_ROTOM_FAN] =
    {
        .baseHP        = 50,
        .baseAttack    = 65,
        .baseDefense   = 107,
        .baseSpeed     = 86,
        .baseSpAttack  = 105,
        .baseSpDefense = 107,
        .types = MON_TYPES(TYPE_ELECTRIC, TYPE_FLYING),
        .catchRate = 45,
        .expYield = ROTOM_APPLIANCE_EXP_YIELD,
        .evYield_Speed = 1,
        .evYield_SpAttack = 1,
        .genderRatio = MON_GENDERLESS,
        .eggCycles = 20,
        .friendship = STANDARD_FRIENDSHIP,
        .growthRate = GROWTH_MEDIUM_FAST,
        .eggGroups = MON_EGG_GROUPS(EGG_GROUP_AMORPHOUS),
        .abilities = { ABILITY_LEVITATE, ABILITY_NONE, ABILITY_NONE },
        .bodyColor = BODY_COLOR_RED,
        .speciesName = _("Rotom"),
        .cryId = CRY_ROTOM,
        .natDexNum = NATIONAL_DEX_ROTOM,
        .categoryName = _("Plasma"),
        .height = 3,
        .weight = 3,
        .description = COMPOUND_STRING(
            "The first appliance developed that Rotom\n"
            "coud inspirit was the electric fan. It uses\n"
            "its power over wind in its pranks, happily\n"
            "blowing any important documents it finds."),
        .pokemonScale = 530,
        .pokemonOffset = 13,
        .trainerScale = 256,
        .trainerOffset = 0,
        .frontPic = gMonFrontPic_RotomFan,
        .frontPicSize = MON_COORDS_SIZE(64, 56),
        .frontPicYOffset = 8,
        .frontAnimFrames = sAnims_RotomFan,
        .frontAnimId = ANIM_H_SLIDE_WOBBLE,
        .frontAnimDelay = 7,
        .enemyMonElevation = 6,
        .backPic = gMonBackPic_RotomFan,
        .backPicSize = MON_COORDS_SIZE(64, 48),
        .backPicYOffset = 8,
        .backAnimId = BACK_ANIM_SHRINK_GROW_VIBRATE,
        .palette = gMonPalette_RotomFan,
        .shinyPalette = gMonShinyPalette_RotomFan,
        .iconSprite = gMonIcon_RotomFan,
        .iconPalIndex = 0,
        FOOTPRINT(Rotom)
        FOLLOWER(RotomFan, SIZE_32x32, SHADOW_SIZE_M, TRACKS_FOOT)
        .levelUpLearnset = sRotomLevelUpLearnset,
        .teachableLearnset = sRotomTeachableLearnset,
        .formSpeciesIdTable = sRotomFormSpeciesIdTable,
        .formChangeTable = sRotomFormChangeTable,
    },

    [SPECIES_ROTOM_MOW] =
    {
        .baseHP        = 50,
        .baseAttack    = 65,
        .baseDefense   = 107,
        .baseSpeed     = 86,
        .baseSpAttack  = 105,
        .baseSpDefense = 107,
        .types = MON_TYPES(TYPE_ELECTRIC, TYPE_GRASS),
        .catchRate = 45,
        .expYield = ROTOM_APPLIANCE_EXP_YIELD,
        .evYield_Speed = 1,
        .evYield_SpAttack = 1,
        .genderRatio = MON_GENDERLESS,
        .eggCycles = 20,
        .friendship = STANDARD_FRIENDSHIP,
        .growthRate = GROWTH_MEDIUM_FAST,
        .eggGroups = MON_EGG_GROUPS(EGG_GROUP_AMORPHOUS),
        .abilities = { ABILITY_LEVITATE, ABILITY_NONE, ABILITY_NONE },
        .bodyColor = BODY_COLOR_RED,
        .speciesName = _("Rotom"),
        .cryId = CRY_ROTOM,
        .natDexNum = NATIONAL_DEX_ROTOM,
        .categoryName = _("Plasma"),
        .height = 3,
        .weight = 3,
        .description = COMPOUND_STRING(
            "The lawn mower is an appliance that led to\n"
            "the development of the Rotom Dex. It will\n"
            "mow down grass and flowers, then swagger\n"
            "around with pride at its accomplishments."),
        .pokemonScale = 530,
        .pokemonOffset = 13,
        .trainerScale = 256,
        .trainerOffset = 0,
        .frontPic = gMonFrontPic_RotomMow,
        .frontPicSize = MON_COORDS_SIZE(56, 64),
        .frontPicYOffset = 3,
        .frontAnimFrames = sAnims_RotomMow,
        .frontAnimId = ANIM_TIP_MOVE_FORWARD,
        .enemyMonElevation = 6,
        .backPic = gMonBackPic_RotomMow,
        .backPicSize = MON_COORDS_SIZE(56, 48),
        .backPicYOffset = 10,
        .backAnimId = BACK_ANIM_H_SLIDE,
        .palette = gMonPalette_RotomMow,
        .shinyPalette = gMonShinyPalette_RotomMow,
        .iconSprite = gMonIcon_RotomMow,
        .iconPalIndex = 0,
        FOOTPRINT(Rotom)
        FOLLOWER(RotomMow, SIZE_32x32, SHADOW_SIZE_M, TRACKS_FOOT)
        .levelUpLearnset = sRotomLevelUpLearnset,
        .teachableLearnset = sRotomTeachableLearnset,
        .formSpeciesIdTable = sRotomFormSpeciesIdTable,
        .formChangeTable = sRotomFormChangeTable,
    },
#endif //P_FAMILY_ROTOM

#if P_FAMILY_UXIE
    [SPECIES_UXIE] =
    {
        .baseHP        = 75,
        .baseAttack    = 75,
        .baseDefense   = 130,
        .baseSpeed     = 95,
        .baseSpAttack  = 75,
        .baseSpDefense = 130,
        .types = MON_TYPES(TYPE_PSYCHIC),
        .catchRate = 3,
    #if P_UPDATED_EXP_YIELDS >= GEN_8
        .expYield = 290,
    #elif P_UPDATED_EXP_YIELDS >= GEN_5
        .expYield = 261,
    #else
        .expYield = 210,
    #endif
        .evYield_Defense = 2,
        .evYield_SpDefense = 1,
        .genderRatio = MON_GENDERLESS,
        .eggCycles = 80,
        .friendship = 140,
        .growthRate = GROWTH_SLOW,
        .eggGroups = MON_EGG_GROUPS(EGG_GROUP_NO_EGGS_DISCOVERED),
        .abilities = { ABILITY_LEVITATE, ABILITY_NONE, ABILITY_NONE },
        .bodyColor = BODY_COLOR_YELLOW,
        .speciesName = _("Uxie"),
        .cryId = CRY_UXIE,
        .natDexNum = NATIONAL_DEX_UXIE,
        .categoryName = _("Knowledge"),
        .height = 3,
        .weight = 3,
        .description = COMPOUND_STRING(
            "Known as ”The Being of Knowledge,”\n"
            "according to some sources, this Pokémon\n"
            "provided people with the intelligence\n"
            "necessary to solve various problems."),
        .pokemonScale = 530,
        .pokemonOffset = 13,
        .trainerScale = 256,
        .trainerOffset = 0,
        .frontPic = gMonFrontPic_Uxie,
        .frontPicSize = MON_COORDS_SIZE(56, 56),
        .frontPicYOffset = 6,
        .frontAnimFrames = sAnims_Uxie,
        .frontAnimId = ANIM_SWING_CONCAVE,
        .enemyMonElevation = 6,
        .backPic = gMonBackPic_Uxie,
        .backPicSize = MON_COORDS_SIZE(56, 48),
        .backPicYOffset = 8,
        .backAnimId = BACK_ANIM_CONCAVE_ARC_SMALL,
        .palette = gMonPalette_Uxie,
        .shinyPalette = gMonShinyPalette_Uxie,
        .iconSprite = gMonIcon_Uxie,
        .iconPalIndex = 0,
        FOOTPRINT(Uxie)
        FOLLOWER(Uxie, SIZE_32x32, SHADOW_SIZE_M, TRACKS_FOOT)
        .isLegendary = TRUE,
        .levelUpLearnset = sUxieLevelUpLearnset,
        .teachableLearnset = sUxieTeachableLearnset,
    },
#endif //P_FAMILY_UXIE

#if P_FAMILY_MESPRIT
    [SPECIES_MESPRIT] =
    {
        .baseHP        = 80,
        .baseAttack    = 105,
        .baseDefense   = 105,
        .baseSpeed     = 80,
        .baseSpAttack  = 105,
        .baseSpDefense = 105,
        .types = MON_TYPES(TYPE_PSYCHIC),
        .catchRate = 3,
    #if P_UPDATED_EXP_YIELDS >= GEN_8
        .expYield = 290,
    #elif P_UPDATED_EXP_YIELDS >= GEN_5
        .expYield = 261,
    #else
        .expYield = 210,
    #endif
        .evYield_Attack = 1,
        .evYield_SpAttack = 1,
        .evYield_SpDefense = 1,
        .genderRatio = MON_GENDERLESS,
        .eggCycles = 80,
        .friendship = 140,
        .growthRate = GROWTH_SLOW,
        .eggGroups = MON_EGG_GROUPS(EGG_GROUP_NO_EGGS_DISCOVERED),
        .abilities = { ABILITY_LEVITATE, ABILITY_NONE, ABILITY_NONE },
        .bodyColor = BODY_COLOR_PINK,
        .speciesName = _("Mesprit"),
        .cryId = CRY_MESPRIT,
        .natDexNum = NATIONAL_DEX_MESPRIT,
        .categoryName = _("Emotion"),
        .height = 3,
        .weight = 3,
        .description = COMPOUND_STRING(
            "Although it slumbers at the bottom of a\n"
            "lake, its spirit is said to leave its body\n"
            "and flitter on the water surface. It\n"
            "taught humans of sorrow, pain, and joy."),
        .pokemonScale = 530,
        .pokemonOffset = 13,
        .trainerScale = 256,
        .trainerOffset = 0,
        .frontPic = gMonFrontPic_Mesprit,
        .frontPicSize = MON_COORDS_SIZE(48, 56),
        .frontPicYOffset = 4,
        .frontAnimFrames = sAnims_Mesprit,
        .frontAnimId = ANIM_H_SLIDE_WOBBLE,
        .enemyMonElevation = 6,
        .backPic = gMonBackPic_Mesprit,
        .backPicSize = MON_COORDS_SIZE(64, 48),
        .backPicYOffset = 8,
        .backAnimId = BACK_ANIM_CONCAVE_ARC_SMALL,
        .palette = gMonPalette_Mesprit,
        .shinyPalette = gMonShinyPalette_Mesprit,
        .iconSprite = gMonIcon_Mesprit,
        .iconPalIndex = 0,
        FOOTPRINT(Mesprit)
        FOLLOWER(Mesprit, SIZE_32x32, SHADOW_SIZE_M, TRACKS_FOOT)
        .isLegendary = TRUE,
        .levelUpLearnset = sMespritLevelUpLearnset,
        .teachableLearnset = sMespritTeachableLearnset,
    },
#endif //P_FAMILY_MESPRIT

#if P_FAMILY_AZELF
    [SPECIES_AZELF] =
    {
        .baseHP        = 75,
        .baseAttack    = 125,
        .baseDefense   = 70,
        .baseSpeed     = 115,
        .baseSpAttack  = 125,
        .baseSpDefense = 70,
        .types = MON_TYPES(TYPE_PSYCHIC),
        .catchRate = 3,
    #if P_UPDATED_EXP_YIELDS >= GEN_8
        .expYield = 290,
    #elif P_UPDATED_EXP_YIELDS >= GEN_5
        .expYield = 261,
    #else
        .expYield = 210,
    #endif
        .evYield_Attack = 2,
        .evYield_SpAttack = 1,
        .genderRatio = MON_GENDERLESS,
        .eggCycles = 80,
        .friendship = 140,
        .growthRate = GROWTH_SLOW,
        .eggGroups = MON_EGG_GROUPS(EGG_GROUP_NO_EGGS_DISCOVERED),
        .abilities = { ABILITY_LEVITATE, ABILITY_NONE, ABILITY_NONE },
        .bodyColor = BODY_COLOR_BLUE,
        .speciesName = _("Azelf"),
        .cryId = CRY_AZELF,
        .natDexNum = NATIONAL_DEX_AZELF,
        .categoryName = _("Willpower"),
        .height = 3,
        .weight = 3,
        .description = COMPOUND_STRING(
            "This Pokémon is said to have endowed\n"
            "humans with the determination needed to\n"
            "do things. It is thought that Uxie, Mesprit\n"
            "and Azelf all came from the same egg."),
        .pokemonScale = 530,
        .pokemonOffset = 13,
        .trainerScale = 256,
        .trainerOffset = 0,
        .frontPic = gMonFrontPic_Azelf,
        .frontPicSize = MON_COORDS_SIZE(48, 64),
        .frontPicYOffset = 0,
        .frontAnimFrames = sAnims_Azelf,
        .frontAnimId = ANIM_V_SLIDE_WOBBLE,
        .enemyMonElevation = 6,
        .backPic = gMonBackPic_Azelf,
        .backPicSize = MON_COORDS_SIZE(64, 56),
        .backPicYOffset = 6,
        .backAnimId = BACK_ANIM_CONCAVE_ARC_SMALL,
        .palette = gMonPalette_Azelf,
        .shinyPalette = gMonShinyPalette_Azelf,
        .iconSprite = gMonIcon_Azelf,
        .iconPalIndex = 0,
        FOOTPRINT(Azelf)
        FOLLOWER(Azelf, SIZE_32x32, SHADOW_SIZE_M, TRACKS_FOOT)
        .isLegendary = TRUE,
        .levelUpLearnset = sAzelfLevelUpLearnset,
        .teachableLearnset = sAzelfTeachableLearnset,
    },
#endif //P_FAMILY_AZELF

#if P_FAMILY_DIALGA
#if P_UPDATED_EXP_YIELDS >= GEN_8
    #define DIALGA_EXP_YIELD 340
#elif P_UPDATED_EXP_YIELDS >= GEN_5
    #define DIALGA_EXP_YIELD  306
#else
    #define DIALGA_EXP_YIELD  220
#endif

    [SPECIES_DIALGA] =
    {
        .baseHP        = 100,
        .baseAttack    = 120,
        .baseDefense   = 120,
        .baseSpeed     = 90,
        .baseSpAttack  = 150,
        .baseSpDefense = 100,
        .types = MON_TYPES(TYPE_STEEL, TYPE_DRAGON),
        .catchRate = 3,
        .expYield = DIALGA_EXP_YIELD,
        .evYield_SpAttack = 3,
        .genderRatio = MON_GENDERLESS,
        .eggCycles = 120,
        .friendship = 0,
        .growthRate = GROWTH_SLOW,
        .eggGroups = MON_EGG_GROUPS(EGG_GROUP_NO_EGGS_DISCOVERED),
        .abilities = { ABILITY_PRESSURE, ABILITY_NONE, ABILITY_TELEPATHY },
        .bodyColor = BODY_COLOR_WHITE,
        .speciesName = _("Dialga"),
        .cryId = CRY_DIALGA,
        .natDexNum = NATIONAL_DEX_DIALGA,
        .categoryName = _("Temporal"),
        .height = 54,
        .weight = 6830,
        .description = COMPOUND_STRING(
            "A Pokémon spoken of in legend.\n"
            "It completely controls the flow of time.\n"
            "It uses its power to travel at will\n"
            "through the past and future."),
        .pokemonScale = 256,
        .pokemonOffset = 0,
        .trainerScale = 721,
        .trainerOffset = 19,
        .frontPic = gMonFrontPic_Dialga,
        .frontPicSize = MON_COORDS_SIZE(64, 64),
        .frontPicYOffset = 0,
        .frontAnimFrames = sAnims_Dialga,
        .frontAnimId = ANIM_H_SHAKE,
        .backPic = gMonBackPic_Dialga,
        .backPicSize = MON_COORDS_SIZE(64, 64),
        .backPicYOffset = 0,
        .backAnimId = BACK_ANIM_V_SHAKE,
        .palette = gMonPalette_Dialga,
        .shinyPalette = gMonShinyPalette_Dialga,
        .iconSprite = gMonIcon_Dialga,
        .iconPalIndex = 2,
        FOOTPRINT(Dialga)
        FOLLOWER(Dialga, SIZE_64x64, SHADOW_SIZE_M, TRACKS_FOOT)
        .isLegendary = TRUE,
        .levelUpLearnset = sDialgaLevelUpLearnset,
        .teachableLearnset = sDialgaTeachableLearnset,
        .formSpeciesIdTable = sDialgaFormSpeciesIdTable,
        .formChangeTable = sDialgaFormChangeTable,
    },

    [SPECIES_DIALGA_ORIGIN] =
    {
        .baseHP        = 100,
        .baseAttack    = 100,
        .baseDefense   = 120,
        .baseSpeed     = 90,
        .baseSpAttack  = 150,
        .baseSpDefense = 120,
        .types = MON_TYPES(TYPE_STEEL, TYPE_DRAGON),
        .catchRate = 3,
        .expYield = DIALGA_EXP_YIELD,
        .evYield_SpAttack = 3,
        .genderRatio = MON_GENDERLESS,
        .eggCycles = 120,
        .friendship = 0,
        .growthRate = GROWTH_SLOW,
        .eggGroups = MON_EGG_GROUPS(EGG_GROUP_NO_EGGS_DISCOVERED),
        .abilities = { ABILITY_PRESSURE, ABILITY_NONE, ABILITY_TELEPATHY },
        .bodyColor = BODY_COLOR_WHITE,
        .speciesName = _("Dialga"),
        .cryId = CRY_DIALGA,
        .natDexNum = NATIONAL_DEX_DIALGA,
        .categoryName = _("Temporal"),
        .height = 70,
        .weight = 8500,
        .description = COMPOUND_STRING(
            "Radiant light caused Dialga to take on a\n"
            "form bearing a striking resemblance to the\n"
            "creator Pokémon. It wields such a colossal\n"
            "strength that this might be its true form."),
        .pokemonScale = 256,
        .pokemonOffset = 0,
        .trainerScale = 721,
        .trainerOffset = 19,
        .frontPic = gMonFrontPic_DialgaOrigin,
        .frontPicSize = MON_COORDS_SIZE(64, 64),
        .frontPicYOffset = 0,
        .frontAnimFrames = sAnims_DialgaOrigin,
        //.frontAnimId = ANIM_V_SQUISH_AND_BOUNCE,
        .backPic = gMonBackPic_DialgaOrigin,
        .backPicSize = MON_COORDS_SIZE(64, 64),
        .backPicYOffset = 0,
        //.backAnimId = BACK_ANIM_NONE,
        .palette = gMonPalette_DialgaOrigin,
        .shinyPalette = gMonShinyPalette_DialgaOrigin,
        .iconSprite = gMonIcon_DialgaOrigin,
        .iconPalIndex = 0,
        FOOTPRINT(Dialga)
        FOLLOWER(DialgaOrigin, SIZE_64x64, SHADOW_SIZE_M, TRACKS_NONE)
        .isLegendary = TRUE,
        .levelUpLearnset = sDialgaLevelUpLearnset,
        .teachableLearnset = sDialgaTeachableLearnset,
        .formSpeciesIdTable = sDialgaFormSpeciesIdTable,
        .formChangeTable = sDialgaFormChangeTable,
    },
#endif //P_FAMILY_DIALGA

#if P_FAMILY_PALKIA
#if P_UPDATED_EXP_YIELDS >= GEN_8
    #define PALKIA_EXP_YIELD 340
#elif P_UPDATED_EXP_YIELDS >= GEN_5
    #define PALKIA_EXP_YIELD  306
#else
    #define PALKIA_EXP_YIELD  220
#endif

    [SPECIES_PALKIA] =
    {
        .baseHP        = 90,
        .baseAttack    = 120,
        .baseDefense   = 100,
        .baseSpeed     = 100,
        .baseSpAttack  = 150,
        .baseSpDefense = 120,
        .types = MON_TYPES(TYPE_WATER, TYPE_DRAGON),
        .catchRate = 3,
        .expYield = PALKIA_EXP_YIELD,
        .evYield_SpAttack = 3,
        .genderRatio = MON_GENDERLESS,
        .eggCycles = 120,
        .friendship = 0,
        .growthRate = GROWTH_SLOW,
        .eggGroups = MON_EGG_GROUPS(EGG_GROUP_NO_EGGS_DISCOVERED),
        .abilities = { ABILITY_PRESSURE, ABILITY_NONE, ABILITY_TELEPATHY },
        .bodyColor = BODY_COLOR_PURPLE,
        .speciesName = _("Palkia"),
        .cryId = CRY_PALKIA,
        .natDexNum = NATIONAL_DEX_PALKIA,
        .categoryName = _("Spatial"),
        .height = 42,
        .weight = 3360,
        .description = COMPOUND_STRING(
            "Palkia has the ability to distort space.\n"
            "Its total control over the boundaries of\n"
            "space enable it to transport itself to\n"
            "faraway places and other dimensions."),
        .pokemonScale = 256,
        .pokemonOffset = 0,
        .trainerScale = 650,
        .trainerOffset = 16,
        .frontPic = gMonFrontPic_Palkia,
        .frontPicSize = MON_COORDS_SIZE(64, 64),
        .frontPicYOffset = 0,
        .frontAnimFrames = sAnims_Palkia,
        .frontAnimId = ANIM_V_SHAKE,
        .backPic = gMonBackPic_Palkia,
        .backPicSize = MON_COORDS_SIZE(64, 64),
        .backPicYOffset = 6,
        .backAnimId = BACK_ANIM_H_SHAKE,
        .palette = gMonPalette_Palkia,
        .shinyPalette = gMonShinyPalette_Palkia,
        .iconSprite = gMonIcon_Palkia,
        .iconPalIndex = 2,
        FOOTPRINT(Palkia)
        FOLLOWER(Palkia, SIZE_64x64, SHADOW_SIZE_M, TRACKS_FOOT)
        .isLegendary = TRUE,
        .levelUpLearnset = sPalkiaLevelUpLearnset,
        .teachableLearnset = sPalkiaTeachableLearnset,
        .formSpeciesIdTable = sPalkiaFormSpeciesIdTable,
        .formChangeTable = sPalkiaFormChangeTable,
    },

    [SPECIES_PALKIA_ORIGIN] =
    {
        .baseHP        = 90,
        .baseAttack    = 100,
        .baseDefense   = 100,
        .baseSpeed     = 120,
        .baseSpAttack  = 150,
        .baseSpDefense = 120,
        .types = MON_TYPES(TYPE_WATER, TYPE_DRAGON),
        .catchRate = 3,
        .expYield = PALKIA_EXP_YIELD,
        .evYield_SpAttack = 3,
        .genderRatio = MON_GENDERLESS,
        .eggCycles = 120,
        .friendship = 0,
        .growthRate = GROWTH_SLOW,
        .eggGroups = MON_EGG_GROUPS(EGG_GROUP_NO_EGGS_DISCOVERED),
        .abilities = { ABILITY_PRESSURE, ABILITY_NONE, ABILITY_TELEPATHY },
        .bodyColor = BODY_COLOR_PURPLE,
        .speciesName = _("Palkia"),
        .cryId = CRY_PALKIA,
        .natDexNum = NATIONAL_DEX_PALKIA,
        .categoryName = _("Spatial"),
        .height = 63,
        .weight = 6600,
        .description = COMPOUND_STRING(
            "It soars across the sky in a form that\n"
            "resembles the creator of all things.\n"
            "Perhaps this imitation of appearance is a\n"
            "strategy for gaining Arceus's powers."),
        .pokemonScale = 256,
        .pokemonOffset = 0,
        .trainerScale = 650,
        .trainerOffset = 16,
        .frontPic = gMonFrontPic_PalkiaOrigin,
        .frontPicSize = MON_COORDS_SIZE(64, 64),
        .frontPicYOffset = 0,
        .frontAnimFrames = sAnims_PalkiaOrigin,
        //.frontAnimId = ANIM_V_SQUISH_AND_BOUNCE,
        .backPic = gMonBackPic_PalkiaOrigin,
        .backPicSize = MON_COORDS_SIZE(64, 64),
        .backPicYOffset = 3,
        //.backAnimId = BACK_ANIM_NONE,
        .palette = gMonPalette_PalkiaOrigin,
        .shinyPalette = gMonShinyPalette_PalkiaOrigin,
        .iconSprite = gMonIcon_PalkiaOrigin,
        .iconPalIndex = 2,
        FOOTPRINT(Palkia)
        FOLLOWER(PalkiaOrigin, SIZE_64x64, SHADOW_SIZE_M, TRACKS_NONE)
        .isLegendary = TRUE,
        .levelUpLearnset = sPalkiaLevelUpLearnset,
        .teachableLearnset = sPalkiaTeachableLearnset,
        .formSpeciesIdTable = sPalkiaFormSpeciesIdTable,
        .formChangeTable = sPalkiaFormChangeTable,
    },
#endif //P_FAMILY_PALKIA

#if P_FAMILY_HEATRAN
    [SPECIES_HEATRAN] =
    {
        .baseHP        = 91,
        .baseAttack    = 90,
        .baseDefense   = 106,
        .baseSpeed     = 77,
        .baseSpAttack  = 130,
        .baseSpDefense = 106,
        .types = MON_TYPES(TYPE_FIRE, TYPE_STEEL),
        .catchRate = 3,
    #if P_UPDATED_EXP_YIELDS >= GEN_8
        .expYield = 300,
    #elif P_UPDATED_EXP_YIELDS >= GEN_5
        .expYield = 270,
    #else
        .expYield = 215,
    #endif
        .evYield_SpAttack = 3,
        .genderRatio = PERCENT_FEMALE(50),
        .eggCycles = 10,
        .friendship = 100,
        .growthRate = GROWTH_SLOW,
        .eggGroups = MON_EGG_GROUPS(EGG_GROUP_NO_EGGS_DISCOVERED),
        .abilities = { ABILITY_FLASH_FIRE, ABILITY_NONE, ABILITY_FLAME_BODY },
        .bodyColor = BODY_COLOR_BROWN,
        .speciesName = _("Heatran"),
        .cryId = CRY_HEATRAN,
        .natDexNum = NATIONAL_DEX_HEATRAN,
        .categoryName = _("Lava Dome"),
        .height = 17,
        .weight = 4300,
        .description = COMPOUND_STRING(
            "Boiling blood, like magma, circulates\n"
            "through its body. It dwells in volcanic\n"
            "caves, using its cross-shaped feet\n"
            "to crawl on ceilings and walls."),
        .pokemonScale = 259,
        .pokemonOffset = 1,
        .trainerScale = 290,
        .trainerOffset = 1,
        .frontPic = gMonFrontPic_Heatran,
        .frontPicSize = MON_COORDS_SIZE(64, 56),
        .frontPicYOffset = 5,
        .frontAnimFrames = sAnims_Heatran,
        .frontAnimId = ANIM_GLOW_ORANGE,
        .backPic = gMonBackPic_Heatran,
        .backPicSize = MON_COORDS_SIZE(64, 40),
        .backPicYOffset = 13,
        .backAnimId = BACK_ANIM_SHAKE_GLOW_RED,
        .palette = gMonPalette_Heatran,
        .shinyPalette = gMonShinyPalette_Heatran,
        .iconSprite = gMonIcon_Heatran,
        .iconPalIndex = 0,
        FOOTPRINT(Heatran)
        FOLLOWER(Heatran, SIZE_32x32, SHADOW_SIZE_M, TRACKS_FOOT)
        .isLegendary = TRUE,
        .levelUpLearnset = sHeatranLevelUpLearnset,
        .teachableLearnset = sHeatranTeachableLearnset,
    },
#endif //P_FAMILY_HEATRAN

#if P_FAMILY_REGIGIGAS
    [SPECIES_REGIGIGAS] =
    {
        .baseHP        = 110,
        .baseAttack    = 160,
        .baseDefense   = 110,
        .baseSpeed     = 100,
        .baseSpAttack  = 80,
        .baseSpDefense = 110,
        .types = MON_TYPES(TYPE_NORMAL),
        .catchRate = 3,
    #if P_UPDATED_EXP_YIELDS >= GEN_8
        .expYield = 335,
    #elif P_UPDATED_EXP_YIELDS >= GEN_5
        .expYield = 302,
    #else
        .expYield = 220,
    #endif
        .evYield_Attack = 3,
        .genderRatio = MON_GENDERLESS,
        .eggCycles = 120,
        .friendship = 0,
        .growthRate = GROWTH_SLOW,
        .eggGroups = MON_EGG_GROUPS(EGG_GROUP_NO_EGGS_DISCOVERED),
        .abilities = { ABILITY_SLOW_START, ABILITY_NONE, ABILITY_NONE },
        .bodyColor = BODY_COLOR_WHITE,
        .speciesName = _("Regigigas"),
        .cryId = CRY_REGIGIGAS,
        .natDexNum = NATIONAL_DEX_REGIGIGAS,
        .categoryName = _("Colossal"),
        .height = 37,
        .weight = 4200,
        .description = COMPOUND_STRING(
            "There is an enduring legend that\n"
            "states this Pokémon shaped Regirock,\n"
            "Regice, and Registeel out of clay, ice,\n"
            "and magma."),
        .pokemonScale = 256,
        .pokemonOffset = 2,
        .trainerScale = 610,
        .trainerOffset = 17,
        .frontPic = gMonFrontPic_Regigigas,
        .frontPicSize = MON_COORDS_SIZE(64, 64),
        .frontPicYOffset = 4,
        .frontAnimFrames = sAnims_Regigigas,
        .frontAnimId = ANIM_V_SHAKE,
        .backPic = gMonBackPic_Regigigas,
        .backPicSize = MON_COORDS_SIZE(64, 40),
        .backPicYOffset = 13,
        .backAnimId = BACK_ANIM_V_SHAKE_LOW,
        .palette = gMonPalette_Regigigas,
        .shinyPalette = gMonShinyPalette_Regigigas,
        .iconSprite = gMonIcon_Regigigas,
        .iconPalIndex = 0,
        FOOTPRINT(Regigigas)
        FOLLOWER(Regigigas, SIZE_64x64, SHADOW_SIZE_M, TRACKS_FOOT)
        .isLegendary = TRUE,
        .levelUpLearnset = sRegigigasLevelUpLearnset,
        .teachableLearnset = sRegigigasTeachableLearnset,
    },
#endif //P_FAMILY_REGIGIGAS

#if P_FAMILY_GIRATINA
#if P_UPDATED_EXP_YIELDS >= GEN_8
    #define GIRATINA_EXP_YIELD 340
#elif P_UPDATED_EXP_YIELDS >= GEN_5
    #define GIRATINA_EXP_YIELD 306
#else
    #define GIRATINA_EXP_YIELD 220
#endif

    [SPECIES_GIRATINA_ALTERED] =
    {
        .baseHP        = 150,
        .baseAttack    = 100,
        .baseDefense   = 120,
        .baseSpeed     = 90,
        .baseSpAttack  = 100,
        .baseSpDefense = 120,
        .types = MON_TYPES(TYPE_GHOST, TYPE_DRAGON),
        .catchRate = 3,
        .expYield = GIRATINA_EXP_YIELD,
        .evYield_HP = 3,
        .genderRatio = MON_GENDERLESS,
        .eggCycles = 120,
        .friendship = 0,
        .growthRate = GROWTH_SLOW,
        .eggGroups = MON_EGG_GROUPS(EGG_GROUP_NO_EGGS_DISCOVERED),
        .abilities = { ABILITY_PRESSURE, ABILITY_NONE, ABILITY_TELEPATHY },
        .bodyColor = BODY_COLOR_BLACK,
        .speciesName = _("Giratina"),
        .cryId = CRY_GIRATINA,
        .natDexNum = NATIONAL_DEX_GIRATINA,
        .categoryName = _("Renegade"),
        .height = 45,
        .weight = 7500,
        .description = COMPOUND_STRING(
            "This Pokémon is said to live in a world\n"
            "on the reverse side of ours, where common\n"
            "knowledge is distorted and strange.\n"
            "It was banished for its violence."),
        .pokemonScale = 256,
        .pokemonOffset = 0,
        .trainerScale = 614,
        .trainerOffset = 13,
        .frontPic = gMonFrontPic_GiratinaAltered,
        .frontPicSize = MON_COORDS_SIZE(64, 64),
        .frontPicYOffset = 0,
        .frontAnimFrames = sAnims_GiratinaAltered,
        .frontAnimId = ANIM_GROW_VIBRATE,
        .backPic = gMonBackPic_GiratinaAltered,
        .backPicSize = MON_COORDS_SIZE(64, 64),
        .backPicYOffset = 4,
        .backAnimId = BACK_ANIM_V_SHAKE_LOW,
        .palette = gMonPalette_GiratinaAltered,
        .shinyPalette = gMonShinyPalette_GiratinaAltered,
        .iconSprite = gMonIcon_GiratinaAltered,
        .iconPalIndex = 0,
        FOOTPRINT(Giratina)
        FOLLOWER(GiratinaAltered, SIZE_64x64, SHADOW_SIZE_M, TRACKS_FOOT)
        .isLegendary = TRUE,
        .levelUpLearnset = sGiratinaLevelUpLearnset,
        .teachableLearnset = sGiratinaTeachableLearnset,
        .formSpeciesIdTable = sGiratinaFormSpeciesIdTable,
        .formChangeTable = sGiratinaFormChangeTable,
    },

    [SPECIES_GIRATINA_ORIGIN] =
    {
        .baseHP        = 150,
        .baseAttack    = 120,
        .baseDefense   = 100,
        .baseSpeed     = 90,
        .baseSpAttack  = 120,
        .baseSpDefense = 100,
        .types = MON_TYPES(TYPE_GHOST, TYPE_DRAGON),
        .catchRate = 3,
        .expYield = GIRATINA_EXP_YIELD,
        .evYield_HP = 3,
        .genderRatio = MON_GENDERLESS,
        .eggCycles = 120,
        .friendship = 0,
        .growthRate = GROWTH_SLOW,
        .eggGroups = MON_EGG_GROUPS(EGG_GROUP_NO_EGGS_DISCOVERED),
        .abilities = { ABILITY_LEVITATE, ABILITY_NONE, ABILITY_NONE },
        .bodyColor = BODY_COLOR_BLACK,
        .speciesName = _("Giratina"),
        .cryId = CRY_GIRATINA,
        .natDexNum = NATIONAL_DEX_GIRATINA,
        .categoryName = _("Renegade"),
        .height = 69,
        .weight = 6500,
        .description = COMPOUND_STRING(
            "Giratina loses its legs upon changing into\n"
            "this form. It's believed it hails from a\n"
            "world where the heavens and the earth\n"
            "are as one."),
        .pokemonScale = 256,
        .pokemonOffset = 0,
        .trainerScale = 614,
        .trainerOffset = 13,
        .frontPic = gMonFrontPic_GiratinaOrigin,
        .frontPicSize = MON_COORDS_SIZE(64, 64),
        .frontPicYOffset = 0,
        .frontAnimFrames = sAnims_GiratinaOrigin,
        .frontAnimId = ANIM_LUNGE_GROW,
        .enemyMonElevation = 7,
        .backPic = gMonBackPic_GiratinaOrigin,
        .backPicSize = MON_COORDS_SIZE(64, 56),
        .backPicYOffset = 4,
        .backAnimId = BACK_ANIM_GROW_STUTTER,
        .palette = gMonPalette_GiratinaOrigin,
        .shinyPalette = gMonShinyPalette_GiratinaOrigin,
        .iconSprite = gMonIcon_GiratinaOrigin,
        .iconPalIndex = 0,
        FOOTPRINT(Giratina)
        FOLLOWER(GiratinaOrigin, SIZE_64x64, SHADOW_SIZE_M, TRACKS_FOOT)
        .isLegendary = TRUE,
        .levelUpLearnset = sGiratinaLevelUpLearnset,
        .teachableLearnset = sGiratinaTeachableLearnset,
        .formSpeciesIdTable = sGiratinaFormSpeciesIdTable,
        .formChangeTable = sGiratinaFormChangeTable,
    },
#endif //P_FAMILY_GIRATINA

#if P_FAMILY_CRESSELIA
    [SPECIES_CRESSELIA] =
    {
        .baseHP        = 120,
        .baseAttack    = 70,
        .baseDefense   = P_UPDATED_STATS >= GEN_9 ? 110 : 120,
        .baseSpeed     = 85,
        .baseSpAttack  = 75,
        .baseSpDefense = P_UPDATED_STATS >= GEN_9 ? 120 : 130,
        .types = MON_TYPES(TYPE_PSYCHIC),
        .catchRate = 3,
    #if P_UPDATED_EXP_YIELDS >= GEN_8
        .expYield = 300,
    #elif P_UPDATED_EXP_YIELDS >= GEN_5
        .expYield = 270,
    #else
        .expYield = 210,
    #endif
        .evYield_SpDefense = 3,
        .genderRatio = MON_FEMALE,
        .eggCycles = 120,
        .friendship = 100,
        .growthRate = GROWTH_SLOW,
        .eggGroups = MON_EGG_GROUPS(EGG_GROUP_NO_EGGS_DISCOVERED),
        .abilities = { ABILITY_LEVITATE, ABILITY_NONE, ABILITY_NONE },
        .bodyColor = BODY_COLOR_YELLOW,
        .speciesName = _("Cresselia"),
        .cryId = CRY_CRESSELIA,
        .natDexNum = NATIONAL_DEX_CRESSELIA,
        .categoryName = _("Lunar"),
        .height = 15,
        .weight = 856,
        .description = COMPOUND_STRING(
            "Those who sleep holding one of\n"
            "Cresselia's feathers are assured of\n"
            "joyful dreams. It is said to represent\n"
            "the crescent moon."),
        .pokemonScale = 268,
        .pokemonOffset = 2,
        .trainerScale = 271,
        .trainerOffset = 0,
        .frontPic = gMonFrontPic_Cresselia,
        .frontPicSize = MON_COORDS_SIZE(64, 64),
        .frontPicYOffset = 2,
        .frontAnimFrames = sAnims_Cresselia,
        .frontAnimId = ANIM_H_SLIDE_WOBBLE,
        .enemyMonElevation = 3,
        .backPic = gMonBackPic_Cresselia,
        .backPicSize = MON_COORDS_SIZE(56, 64),
        .backPicYOffset = 0,
        .backAnimId = BACK_ANIM_CONVEX_DOUBLE_ARC,
        .palette = gMonPalette_Cresselia,
        .shinyPalette = gMonShinyPalette_Cresselia,
        .iconSprite = gMonIcon_Cresselia,
        .iconPalIndex = 0,
        FOOTPRINT(Cresselia)
        FOLLOWER(Cresselia, SIZE_32x32, SHADOW_SIZE_M, TRACKS_FOOT)
        .isLegendary = TRUE,
        .levelUpLearnset = sCresseliaLevelUpLearnset,
        .teachableLearnset = sCresseliaTeachableLearnset,
    },
#endif //P_FAMILY_CRESSELIA

#if P_FAMILY_MANAPHY
    [SPECIES_PHIONE] =
    {
        .baseHP        = 80,
        .baseAttack    = 80,
        .baseDefense   = 80,
        .baseSpeed     = 80,
        .baseSpAttack  = 80,
        .baseSpDefense = 80,
        .types = MON_TYPES(TYPE_WATER),
        .catchRate = 30,
    #if P_UPDATED_EXP_YIELDS >= GEN_8
        .expYield = 240,
    #elif P_UPDATED_EXP_YIELDS >= GEN_5
        .expYield = 216,
    #else
        .expYield = 165,
    #endif
        .evYield_HP = 1,
        .genderRatio = MON_GENDERLESS,
        .eggCycles = 40,
        .friendship = STANDARD_FRIENDSHIP,
        .growthRate = GROWTH_SLOW,
        .eggGroups = MON_EGG_GROUPS(EGG_GROUP_WATER_1, EGG_GROUP_FAIRY),
        .abilities = { ABILITY_HYDRATION, ABILITY_NONE, ABILITY_NONE },
        .bodyColor = BODY_COLOR_BLUE,
        .speciesName = _("Phione"),
        .cryId = CRY_PHIONE,
        .natDexNum = NATIONAL_DEX_PHIONE,
        .categoryName = _("Sea Drifter"),
        .height = 4,
        .weight = 31,
        .description = COMPOUND_STRING(
            "When the water warms, they inflate the\n"
            "flotation sac on their heads and drift\n"
            "languidly on the sea in packs.\n"
            "It always returns to where it was born."),
        .pokemonScale = 491,
        .pokemonOffset = 12,
        .trainerScale = 256,
        .trainerOffset = 0,
        .frontPic = gMonFrontPic_Phione,
        .frontPicSize = MON_COORDS_SIZE(56, 40),
        .frontPicYOffset = 12,
        .frontAnimFrames = sAnims_Phione,
        .frontAnimId = ANIM_V_SQUISH_AND_BOUNCE,
        .enemyMonElevation = 8,
        .backPic = gMonBackPic_Phione,
        .backPicSize = MON_COORDS_SIZE(64, 48),
        .backPicYOffset = 9,
        .backAnimId = BACK_ANIM_CONVEX_DOUBLE_ARC,
        .palette = gMonPalette_Phione,
        .shinyPalette = gMonShinyPalette_Phione,
        .iconSprite = gMonIcon_Phione,
        .iconPalIndex = 0,
        FOOTPRINT(Phione)
        FOLLOWER(Phione, SIZE_32x32, SHADOW_SIZE_M, TRACKS_FOOT)
        .isMythical = TRUE,
        .levelUpLearnset = sPhioneLevelUpLearnset,
        .teachableLearnset = sPhioneTeachableLearnset,
    },

    [SPECIES_MANAPHY] =
    {
        .baseHP        = 100,
        .baseAttack    = 100,
        .baseDefense   = 100,
        .baseSpeed     = 100,
        .baseSpAttack  = 100,
        .baseSpDefense = 100,
        .types = MON_TYPES(TYPE_WATER),
        .catchRate = 3,
    #if P_UPDATED_EXP_YIELDS >= GEN_8
        .expYield = 300,
    #elif P_UPDATED_EXP_YIELDS >= GEN_5
        .expYield = 270,
    #else
        .expYield = 215,
    #endif
        .evYield_HP = 3,
        .genderRatio = MON_GENDERLESS,
        .eggCycles = 10,
        .friendship = STANDARD_FRIENDSHIP,
        .growthRate = GROWTH_SLOW,
        .eggGroups = MON_EGG_GROUPS(EGG_GROUP_WATER_1, EGG_GROUP_FAIRY),
        .abilities = { ABILITY_HYDRATION, ABILITY_NONE, ABILITY_NONE },
        .bodyColor = BODY_COLOR_BLUE,
        .speciesName = _("Manaphy"),
        .cryId = CRY_MANAPHY,
        .natDexNum = NATIONAL_DEX_MANAPHY,
        .categoryName = _("Seafaring"),
        .height = 3,
        .weight = 14,
        .description = COMPOUND_STRING(
            "Water makes up 80% of its body.\n"
            "It starts its life with a wondrous power\n"
            "that permits it to bond with any kind\n"
            "of Pokémon."),
        .pokemonScale = 530,
        .pokemonOffset = 13,
        .trainerScale = 256,
        .trainerOffset = 0,
        .frontPic = gMonFrontPic_Manaphy,
        .frontPicSize = MON_COORDS_SIZE(64, 40),
        .frontPicYOffset = 13,
        .frontAnimFrames = sAnims_Manaphy,
        .frontAnimId = ANIM_SWING_CONVEX,
        .enemyMonElevation = 10,
        .backPic = gMonBackPic_Manaphy,
        .backPicSize = MON_COORDS_SIZE(64, 56),
        .backPicYOffset = 10,
        .backAnimId = BACK_ANIM_CONVEX_DOUBLE_ARC,
        .palette = gMonPalette_Manaphy,
        .shinyPalette = gMonShinyPalette_Manaphy,
        .iconSprite = gMonIcon_Manaphy,
        .iconPalIndex = 0,
        FOOTPRINT(Manaphy)
        FOLLOWER(Manaphy, SIZE_32x32, SHADOW_SIZE_M, TRACKS_FOOT)
        .isMythical = TRUE,
        .levelUpLearnset = sManaphyLevelUpLearnset,
        .teachableLearnset = sManaphyTeachableLearnset,
    },
#endif //P_FAMILY_MANAPHY

#if P_FAMILY_DARKRAI
    [SPECIES_DARKRAI] =
    {
        .baseHP        = 70,
        .baseAttack    = 90,
        .baseDefense   = 90,
        .baseSpeed     = 125,
        .baseSpAttack  = 135,
        .baseSpDefense = 90,
        .types = MON_TYPES(TYPE_DARK),
        .catchRate = 3,
    #if P_UPDATED_EXP_YIELDS >= GEN_8
        .expYield = 300,
    #elif P_UPDATED_EXP_YIELDS >= GEN_5
        .expYield = 270,
    #else
        .expYield = 210,
    #endif
        .evYield_Speed = 1,
        .evYield_SpAttack = 2,
        .genderRatio = MON_GENDERLESS,
        .eggCycles = 120,
        .friendship = 0,
        .growthRate = GROWTH_SLOW,
        .eggGroups = MON_EGG_GROUPS(EGG_GROUP_NO_EGGS_DISCOVERED),
        .abilities = { ABILITY_BAD_DREAMS, ABILITY_NONE, ABILITY_NONE },
        .bodyColor = BODY_COLOR_BLACK,
        .speciesName = _("Darkrai"),
        .cryId = CRY_DARKRAI,
        .natDexNum = NATIONAL_DEX_DARKRAI,
        .categoryName = _("Pitch-Black"),
        .height = 15,
        .weight = 505,
        .description = COMPOUND_STRING(
            "It chases people and Pokémon from its\n"
            "territory by causing them to experience\n"
            "deep, nightmarish slumbers. However,\n"
            "it means no harm."),
        .pokemonScale = 268,
        .pokemonOffset = 2,
        .trainerScale = 271,
        .trainerOffset = 0,
        .frontPic = gMonFrontPic_Darkrai,
        .frontPicSize = MON_COORDS_SIZE(64, 64),
        .frontPicYOffset = 3,
        .frontAnimFrames = sAnims_Darkrai,
        .frontAnimId = ANIM_GLOW_BLACK,
        .enemyMonElevation = 4,
        .backPic = gMonBackPic_Darkrai,
        .backPicSize = MON_COORDS_SIZE(64, 64),
        .backPicYOffset = 0,
        .backAnimId = BACK_ANIM_SHRINK_GROW_VIBRATE,
        .palette = gMonPalette_Darkrai,
        .shinyPalette = gMonShinyPalette_Darkrai,
        .iconSprite = gMonIcon_Darkrai,
        .iconPalIndex = 0,
        FOOTPRINT(Darkrai)
        FOLLOWER(Darkrai, SIZE_32x32, SHADOW_SIZE_M, TRACKS_FOOT)
        .isMythical = TRUE,
        .levelUpLearnset = sDarkraiLevelUpLearnset,
        .teachableLearnset = sDarkraiTeachableLearnset,
    },
#endif //P_FAMILY_DARKRAI

#if P_FAMILY_SHAYMIN
#if P_UPDATED_EXP_YIELDS >= GEN_8
    #define SHAYMIN_EXP_YIELD 300
#elif P_UPDATED_EXP_YIELDS >= GEN_5
    #define SHAYMIN_EXP_YIELD 270
#else
    #define SHAYMIN_EXP_YIELD 64
#endif

    [SPECIES_SHAYMIN_LAND] =
    {
        .baseHP        = 100,
        .baseAttack    = 100,
        .baseDefense   = 100,
        .baseSpeed     = 100,
        .baseSpAttack  = 100,
        .baseSpDefense = 100,
        .types = MON_TYPES(TYPE_GRASS),
        .catchRate = 45,
        .expYield = SHAYMIN_EXP_YIELD,
        .evYield_HP = 3,
        .itemCommon = ITEM_LUM_BERRY,
        .itemRare = ITEM_LUM_BERRY,
        .genderRatio = MON_GENDERLESS,
        .eggCycles = 120,
        .friendship = 100,
        .growthRate = GROWTH_MEDIUM_SLOW,
        .eggGroups = MON_EGG_GROUPS(EGG_GROUP_NO_EGGS_DISCOVERED),
        .abilities = { ABILITY_NATURAL_CURE, ABILITY_NONE, ABILITY_NONE },
        .bodyColor = BODY_COLOR_GREEN,
        .speciesName = _("Shaymin"),
        .cryId = CRY_SHAYMIN_LAND,
        .natDexNum = NATIONAL_DEX_SHAYMIN,
        .categoryName = _("Gratitude"),
        .height = 2,
        .weight = 21,
        .description = COMPOUND_STRING(
            "The flowers all over its body bloom if it is\n"
            "lovingly hugged and senses gratitude. It\n"
            "dissolves toxins in the air to transform\n"
            "ruined land into a lush field of flowers."),
        .pokemonScale = 682,
        .pokemonOffset = 24,
        .trainerScale = 256,
        .trainerOffset = 0,
        .frontPic = gMonFrontPic_ShayminLand,
        .frontPicSize = MON_COORDS_SIZE(40, 32),
        .frontPicYOffset = 16,
        .frontAnimFrames = sAnims_ShayminLand,
        .frontAnimId = ANIM_V_SQUISH_AND_BOUNCE,
        .backPic = gMonBackPic_ShayminLand,
        .backPicSize = MON_COORDS_SIZE(56, 40),
        .backPicYOffset = 15,
        .backAnimId = BACK_ANIM_CONCAVE_ARC_SMALL,
        .palette = gMonPalette_ShayminLand,
        .shinyPalette = gMonShinyPalette_ShayminLand,
        .iconSprite = gMonIcon_ShayminLand,
        .iconPalIndex = 1,
        FOOTPRINT(Shaymin)
        FOLLOWER(ShayminLand, SIZE_32x32, SHADOW_SIZE_M, TRACKS_FOOT)
        .isMythical = TRUE,
        .levelUpLearnset = sShayminLandLevelUpLearnset,
        .teachableLearnset = sShayminLandTeachableLearnset,
        .formSpeciesIdTable = sShayminFormSpeciesIdTable,
        .formChangeTable = sShayminFormChangeTable,
    },

    [SPECIES_SHAYMIN_SKY] =
    {
        .baseHP        = 100,
        .baseAttack    = 103,
        .baseDefense   = 75,
        .baseSpeed     = 127,
        .baseSpAttack  = 120,
        .baseSpDefense = 75,
        .types = MON_TYPES(TYPE_GRASS, TYPE_FLYING),
        .catchRate = 45,
        .expYield = SHAYMIN_EXP_YIELD,
    #if P_UPDATED_EVS >= GEN_5
        .evYield_Speed = 3,
    #else
        .evYield_HP = 3,
    #endif
        .itemCommon = ITEM_LUM_BERRY,
        .itemRare = ITEM_LUM_BERRY,
        .genderRatio = MON_GENDERLESS,
        .eggCycles = 120,
        .friendship = 100,
        .growthRate = GROWTH_MEDIUM_SLOW,
        .eggGroups = MON_EGG_GROUPS(EGG_GROUP_NO_EGGS_DISCOVERED),
        .abilities = { ABILITY_SERENE_GRACE, ABILITY_NONE, ABILITY_NONE },
        .bodyColor = BODY_COLOR_GREEN,
        .noFlip = TRUE,
        .speciesName = _("Shaymin"),
        .cryId = CRY_SHAYMIN_SKY,
        .natDexNum = NATIONAL_DEX_SHAYMIN,
        .categoryName = _("Gratitude"),
        .height = 4,
        .weight = 52,
        .description = COMPOUND_STRING(
            "Upon taking in the scent of a particular\n"
            "rare flower, Shaymin is enveloped in light\n"
            "and its tiny body transforms, confering\n"
            "the power of flight upon it."),
        .pokemonScale = 682,
        .pokemonOffset = 24,
        .trainerScale = 256,
        .trainerOffset = 0,
        .frontPic = gMonFrontPic_ShayminSky,
        .frontPicSize = MON_COORDS_SIZE(56, 56),
        .frontPicYOffset = 7,
        .frontAnimFrames = sAnims_ShayminSky,
        .frontAnimId = ANIM_V_STRETCH,
        .backPic = gMonBackPic_ShayminSky,
        .backPicSize = MON_COORDS_SIZE(56, 64),
        .backPicYOffset = 2,
        .backAnimId = BACK_ANIM_TRIANGLE_DOWN,
        .palette = gMonPalette_ShayminSky,
        .shinyPalette = gMonShinyPalette_ShayminSky,
        .iconSprite = gMonIcon_ShayminSky,
        .iconPalIndex = 1,
        FOOTPRINT(Shaymin)
        .isMythical = TRUE,
        .levelUpLearnset = sShayminSkyLevelUpLearnset,
        .teachableLearnset = sShayminSkyTeachableLearnset,
        .formSpeciesIdTable = sShayminFormSpeciesIdTable,
        .formChangeTable = sShayminFormChangeTable,
    },
#endif //P_FAMILY_SHAYMIN

#if P_FAMILY_ARCEUS
#if P_UPDATED_EXP_YIELDS >= GEN_8
    #define ARCEUS_EXP_YIELD 360
#elif P_UPDATED_EXP_YIELDS >= GEN_5
    #define ARCEUS_EXP_YIELD 324
#else
    #define ARCEUS_EXP_YIELD 255
#endif
#if P_ARCEUS_UNIQUE_FORM_ICONS >= GEN_9
    #define ARCEUS_ICON(typeName, iconPal)        \
        .iconSprite = gMonIcon_Arceus ##typeName, \
        .iconPalIndex = iconPal,
#else
    #define ARCEUS_ICON(typeName, iconPal)   \
        .iconSprite = gMonIcon_ArceusNormal, \
        .iconPalIndex = 1,
#endif

<<<<<<< HEAD
#define ARCEUS_SPECIES_INFO(type, typeName)                                 \
    {                                                                       \
        .baseHP        = 120,                                               \
        .baseAttack    = 120,                                               \
        .baseDefense   = 120,                                               \
        .baseSpeed     = 120,                                               \
        .baseSpAttack  = 120,                                               \
        .baseSpDefense = 120,                                               \
        .types = MON_TYPES(type),                                           \
        .catchRate = 3,                                                     \
        .expYield = ARCEUS_EXP_YIELD,                                       \
        .evYield_HP = 3,                                                    \
        .genderRatio = MON_GENDERLESS,                                      \
        .eggCycles = 120,                                                   \
        .friendship = 0,                                                    \
        .growthRate = GROWTH_SLOW,                                          \
        .eggGroups = MON_EGG_GROUPS(EGG_GROUP_NO_EGGS_DISCOVERED),          \
        .abilities = { ABILITY_MULTITYPE, ABILITY_NONE, ABILITY_NONE },     \
        .bodyColor = BODY_COLOR_WHITE,                                      \
        .speciesName = _("Arceus"),                                         \
        .cryId = CRY_ARCEUS,                                                \
        .natDexNum = NATIONAL_DEX_ARCEUS,                                   \
        .categoryName = _("Alpha"),                                         \
        .height = 32,                                                       \
        .weight = 3200,                                                     \
        .description = gArceusPokedexText,                                  \
        .pokemonScale = 256,                                                \
        .pokemonOffset = 0,                                                 \
        .trainerScale = 495,                                                \
        .trainerOffset = 10,                                                \
        .frontPic = gMonFrontPic_Arceus,                                    \
        .frontPicSize = MON_COORDS_SIZE(64, 64),                            \
        .frontPicYOffset = 0,                                               \
        .frontAnimFrames = sAnims_Arceus,                                   \
        .frontAnimId = ANIM_GROW_VIBRATE,                                   \
        .backPic = gMonBackPic_Arceus,                                      \
        .backPicSize = MON_COORDS_SIZE(64, 64),                             \
        .backPicYOffset = 3,                                                \
        .backAnimId = BACK_ANIM_GROW_STUTTER,                               \
        .palette = gMonPalette_Arceus ##typeName,                           \
        .shinyPalette = gMonShinyPalette_Arceus ##typeName,                 \
        .iconSprite = gMonIcon_Arceus,                                      \
        .iconPalIndex = 1,                                                  \
        FOOTPRINT(Arceus)                                                   \
        FOLLOWER(Arceus ##typeName, SIZE_64x64, SHADOW_SIZE_M, TRACKS_FOOT) \
        .levelUpLearnset = sArceusLevelUpLearnset,                          \
        .teachableLearnset = sArceusTeachableLearnset,                      \
        .formSpeciesIdTable = sArceusFormSpeciesIdTable,                    \
        .formChangeTable = sArceusFormChangeTable,                          \
        .isMythical = TRUE,                                                 \
=======
#define ARCEUS_SPECIES_INFO(type, typeName, iconPal)                    \
    {                                                                   \
        .baseHP        = 120,                                           \
        .baseAttack    = 120,                                           \
        .baseDefense   = 120,                                           \
        .baseSpeed     = 120,                                           \
        .baseSpAttack  = 120,                                           \
        .baseSpDefense = 120,                                           \
        .types = MON_TYPES(type),                                       \
        .catchRate = 3,                                                 \
        .expYield = ARCEUS_EXP_YIELD,                                   \
        .evYield_HP = 3,                                                \
        .genderRatio = MON_GENDERLESS,                                  \
        .eggCycles = 120,                                               \
        .friendship = 0,                                                \
        .growthRate = GROWTH_SLOW,                                      \
        .eggGroups = MON_EGG_GROUPS(EGG_GROUP_NO_EGGS_DISCOVERED),      \
        .abilities = { ABILITY_MULTITYPE, ABILITY_NONE, ABILITY_NONE }, \
        .bodyColor = BODY_COLOR_WHITE,                                  \
        .speciesName = _("Arceus"),                                     \
        .cryId = CRY_ARCEUS,                                            \
        .natDexNum = NATIONAL_DEX_ARCEUS,                               \
        .categoryName = _("Alpha"),                                     \
        .height = 32,                                                   \
        .weight = 3200,                                                 \
        .description = gArceusPokedexText,                              \
        .pokemonScale = 256,                                            \
        .pokemonOffset = 0,                                             \
        .trainerScale = 495,                                            \
        .trainerOffset = 10,                                            \
        .frontPic = gMonFrontPic_Arceus,                                \
        .frontPicSize = MON_COORDS_SIZE(64, 64),                        \
        .frontPicYOffset = 0,                                           \
        .frontAnimFrames = sAnims_Arceus,                               \
        .frontAnimId = ANIM_GROW_VIBRATE,                               \
        .backPic = gMonBackPic_Arceus,                                  \
        .backPicSize = MON_COORDS_SIZE(64, 64),                         \
        .backPicYOffset = 3,                                            \
        .backAnimId = BACK_ANIM_GROW_STUTTER,                           \
        .palette = gMonPalette_Arceus ##typeName,                       \
        .shinyPalette = gMonShinyPalette_Arceus ##typeName,             \
        ARCEUS_ICON(typeName, iconPal)                                  \
        FOOTPRINT(Arceus)                                               \
        .levelUpLearnset = sArceusLevelUpLearnset,                      \
        .teachableLearnset = sArceusTeachableLearnset,                  \
        .formSpeciesIdTable = sArceusFormSpeciesIdTable,                \
        .formChangeTable = sArceusFormChangeTable,                      \
        .isMythical = TRUE,                                             \
>>>>>>> c4c37182
    }

    [SPECIES_ARCEUS_NORMAL]   = ARCEUS_SPECIES_INFO(TYPE_NORMAL,   Normal,   1),
    [SPECIES_ARCEUS_FIGHTING] = ARCEUS_SPECIES_INFO(TYPE_FIGHTING, Fighting, 1),
    [SPECIES_ARCEUS_FLYING]   = ARCEUS_SPECIES_INFO(TYPE_FLYING,   Flying,   2),
    [SPECIES_ARCEUS_POISON]   = ARCEUS_SPECIES_INFO(TYPE_POISON,   Poison,   2),
    [SPECIES_ARCEUS_GROUND]   = ARCEUS_SPECIES_INFO(TYPE_GROUND,   Ground,   1),
    [SPECIES_ARCEUS_ROCK]     = ARCEUS_SPECIES_INFO(TYPE_ROCK,     Rock,     2),
    [SPECIES_ARCEUS_BUG]      = ARCEUS_SPECIES_INFO(TYPE_BUG,      Bug,      1),
    [SPECIES_ARCEUS_GHOST]    = ARCEUS_SPECIES_INFO(TYPE_GHOST,    Ghost,    2),
    [SPECIES_ARCEUS_STEEL]    = ARCEUS_SPECIES_INFO(TYPE_STEEL,    Steel,    0),
    [SPECIES_ARCEUS_FIRE]     = ARCEUS_SPECIES_INFO(TYPE_FIRE,     Fire,     0),
    [SPECIES_ARCEUS_WATER]    = ARCEUS_SPECIES_INFO(TYPE_WATER,    Water,    0),
    [SPECIES_ARCEUS_GRASS]    = ARCEUS_SPECIES_INFO(TYPE_GRASS,    Grass,    1),
    [SPECIES_ARCEUS_ELECTRIC] = ARCEUS_SPECIES_INFO(TYPE_ELECTRIC, Electric, 3),
    [SPECIES_ARCEUS_PSYCHIC]  = ARCEUS_SPECIES_INFO(TYPE_PSYCHIC,  Psychic,  1),
    [SPECIES_ARCEUS_ICE]      = ARCEUS_SPECIES_INFO(TYPE_ICE,      Ice,      0),
    [SPECIES_ARCEUS_DRAGON]   = ARCEUS_SPECIES_INFO(TYPE_DRAGON,   Dragon,   0),
    [SPECIES_ARCEUS_DARK]     = ARCEUS_SPECIES_INFO(TYPE_DARK,     Dark,     0),
    [SPECIES_ARCEUS_FAIRY]    = ARCEUS_SPECIES_INFO(TYPE_FAIRY,    Fairy,    0),
#endif //P_FAMILY_ARCEUS

#ifdef __INTELLISENSE__
};
#endif<|MERGE_RESOLUTION|>--- conflicted
+++ resolved
@@ -5696,8 +5696,7 @@
         .iconPalIndex = 1,
 #endif
 
-<<<<<<< HEAD
-#define ARCEUS_SPECIES_INFO(type, typeName)                                 \
+#define ARCEUS_SPECIES_INFO(type, typeName, iconPal)                        \
     {                                                                       \
         .baseHP        = 120,                                               \
         .baseAttack    = 120,                                               \
@@ -5738,8 +5737,7 @@
         .backAnimId = BACK_ANIM_GROW_STUTTER,                               \
         .palette = gMonPalette_Arceus ##typeName,                           \
         .shinyPalette = gMonShinyPalette_Arceus ##typeName,                 \
-        .iconSprite = gMonIcon_Arceus,                                      \
-        .iconPalIndex = 1,                                                  \
+        ARCEUS_ICON(typeName, iconPal)                                      \
         FOOTPRINT(Arceus)                                                   \
         FOLLOWER(Arceus ##typeName, SIZE_64x64, SHADOW_SIZE_M, TRACKS_FOOT) \
         .levelUpLearnset = sArceusLevelUpLearnset,                          \
@@ -5747,56 +5745,6 @@
         .formSpeciesIdTable = sArceusFormSpeciesIdTable,                    \
         .formChangeTable = sArceusFormChangeTable,                          \
         .isMythical = TRUE,                                                 \
-=======
-#define ARCEUS_SPECIES_INFO(type, typeName, iconPal)                    \
-    {                                                                   \
-        .baseHP        = 120,                                           \
-        .baseAttack    = 120,                                           \
-        .baseDefense   = 120,                                           \
-        .baseSpeed     = 120,                                           \
-        .baseSpAttack  = 120,                                           \
-        .baseSpDefense = 120,                                           \
-        .types = MON_TYPES(type),                                       \
-        .catchRate = 3,                                                 \
-        .expYield = ARCEUS_EXP_YIELD,                                   \
-        .evYield_HP = 3,                                                \
-        .genderRatio = MON_GENDERLESS,                                  \
-        .eggCycles = 120,                                               \
-        .friendship = 0,                                                \
-        .growthRate = GROWTH_SLOW,                                      \
-        .eggGroups = MON_EGG_GROUPS(EGG_GROUP_NO_EGGS_DISCOVERED),      \
-        .abilities = { ABILITY_MULTITYPE, ABILITY_NONE, ABILITY_NONE }, \
-        .bodyColor = BODY_COLOR_WHITE,                                  \
-        .speciesName = _("Arceus"),                                     \
-        .cryId = CRY_ARCEUS,                                            \
-        .natDexNum = NATIONAL_DEX_ARCEUS,                               \
-        .categoryName = _("Alpha"),                                     \
-        .height = 32,                                                   \
-        .weight = 3200,                                                 \
-        .description = gArceusPokedexText,                              \
-        .pokemonScale = 256,                                            \
-        .pokemonOffset = 0,                                             \
-        .trainerScale = 495,                                            \
-        .trainerOffset = 10,                                            \
-        .frontPic = gMonFrontPic_Arceus,                                \
-        .frontPicSize = MON_COORDS_SIZE(64, 64),                        \
-        .frontPicYOffset = 0,                                           \
-        .frontAnimFrames = sAnims_Arceus,                               \
-        .frontAnimId = ANIM_GROW_VIBRATE,                               \
-        .backPic = gMonBackPic_Arceus,                                  \
-        .backPicSize = MON_COORDS_SIZE(64, 64),                         \
-        .backPicYOffset = 3,                                            \
-        .backAnimId = BACK_ANIM_GROW_STUTTER,                           \
-        .palette = gMonPalette_Arceus ##typeName,                       \
-        .shinyPalette = gMonShinyPalette_Arceus ##typeName,             \
-        ARCEUS_ICON(typeName, iconPal)                                  \
-        FOOTPRINT(Arceus)                                               \
-        .levelUpLearnset = sArceusLevelUpLearnset,                      \
-        .teachableLearnset = sArceusTeachableLearnset,                  \
-        .formSpeciesIdTable = sArceusFormSpeciesIdTable,                \
-        .formChangeTable = sArceusFormChangeTable,                      \
-        .isMythical = TRUE,                                             \
->>>>>>> c4c37182
     }
 
     [SPECIES_ARCEUS_NORMAL]   = ARCEUS_SPECIES_INFO(TYPE_NORMAL,   Normal,   1),
