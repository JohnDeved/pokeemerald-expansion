--- conflicted
+++ resolved
@@ -4414,8 +4414,7 @@
         .shinyPalette = gMonShinyPalette_Overqwil,
         .iconSprite = gMonIcon_Overqwil,
         .iconPalIndex = 2,
-<<<<<<< HEAD
-        //FOOTPRINT(Overqwil)
+        FOOTPRINT(Overqwil)
         FOLLOWER(
             sPicTable_Overqwil,
             SIZE_32x32,
@@ -4424,9 +4423,6 @@
             gFollowerPalette_Overqwil,
             gShinyFollowerPalette_Overqwil
         )
-=======
-        FOOTPRINT(Overqwil)
->>>>>>> 7a393a97
         .levelUpLearnset = sOverqwilLevelUpLearnset,
         .teachableLearnset = sOverqwilTeachableLearnset,
     },
@@ -4883,8 +4879,7 @@
         .shinyPalette = gMonShinyPalette_Sneasler,
         .iconSprite = gMonIcon_Sneasler,
         .iconPalIndex = 2,
-<<<<<<< HEAD
-        //FOOTPRINT(Sneasler)
+        FOOTPRINT(Sneasler)
         FOLLOWER(
             sPicTable_Sneasler,
             SIZE_32x32,
@@ -4893,9 +4888,6 @@
             gFollowerPalette_Sneasler,
             gShinyFollowerPalette_Sneasler
         )
-=======
-        FOOTPRINT(Sneasler)
->>>>>>> 7a393a97
         .levelUpLearnset = sSneaslerLevelUpLearnset,
         .teachableLearnset = sSneaslerTeachableLearnset,
     },
@@ -5079,8 +5071,7 @@
         .shinyPalette = gMonShinyPalette_Ursaluna,
         .iconSprite = gMonIcon_Ursaluna,
         .iconPalIndex = 2,
-<<<<<<< HEAD
-        //FOOTPRINT(Ursaluna)
+        FOOTPRINT(Ursaluna)
         FOLLOWER(
             sPicTable_Ursaluna,
             SIZE_32x32,
@@ -5089,9 +5080,6 @@
             gFollowerPalette_Ursaluna,
             gShinyFollowerPalette_Ursaluna
         )
-=======
-        FOOTPRINT(Ursaluna)
->>>>>>> 7a393a97
         .levelUpLearnset = sUrsalunaLevelUpLearnset,
         .teachableLearnset = sUrsalunaTeachableLearnset,
         .formSpeciesIdTable = sUrsalunaFormSpeciesIdTable,
@@ -6503,8 +6491,7 @@
         .shinyPalette = gMonShinyPalette_Wyrdeer,
         .iconSprite = gMonIcon_Wyrdeer,
         .iconPalIndex = 2,
-<<<<<<< HEAD
-        //FOOTPRINT(Wyrdeer)
+        FOOTPRINT(Wyrdeer)
         FOLLOWER(
             sPicTable_Wyrdeer,
             SIZE_32x32,
@@ -6513,9 +6500,6 @@
             gFollowerPalette_Wyrdeer,
             gShinyFollowerPalette_Wyrdeer
         )
-=======
-        FOOTPRINT(Wyrdeer)
->>>>>>> 7a393a97
         .levelUpLearnset = sWyrdeerLevelUpLearnset,
         .teachableLearnset = sWyrdeerTeachableLearnset,
     },
