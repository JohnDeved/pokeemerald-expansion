#ifdef __INTELLISENSE__
const struct SpeciesInfo gSpeciesInfoGen9[] =
{
#endif

#if P_FAMILY_SPRIGATITO
    [SPECIES_SPRIGATITO] =
    {
        .baseHP        = 40,
        .baseAttack    = 61,
        .baseDefense   = 54,
        .baseSpeed     = 65,
        .baseSpAttack  = 45,
        .baseSpDefense = 45,
        .types = { TYPE_GRASS, TYPE_GRASS },
        .catchRate = 45,
        .expYield = 62,
        .evYield_Speed = 1,
        .genderRatio = PERCENT_FEMALE(12.5),
        .eggCycles = 20,
        .friendship = STANDARD_FRIENDSHIP,
        .growthRate = GROWTH_MEDIUM_SLOW,
        .eggGroups = { EGG_GROUP_FIELD, EGG_GROUP_GRASS },
        .abilities = { ABILITY_OVERGROW, ABILITY_NONE, ABILITY_PROTEAN },
        .bodyColor = BODY_COLOR_GREEN,
        .speciesName = _("Sprigatito"),
        .cryId = CRY_SPRIGATITO,
        .natDexNum = NATIONAL_DEX_SPRIGATITO,
        .categoryName = _("Grass Cat"),
        .height = 4,
        .weight = 41,
        .description = COMPOUND_STRING(
            "The sweet scent its body gives off\n"
            "mesmerizes those around it. The\n"
            "scent grows stronger when this\n"
            "Pokémon is in the sun."),
        .pokemonScale = 356,
        .pokemonOffset = 17,
        .trainerScale = 256,
        .trainerOffset = 0,
        FRONT_PIC(Sprigatito, 64, 64),
        .frontPicYOffset = 8,
        .frontAnimFrames = sAnims_Sprigatito,
        //.frontAnimId = ANIM_V_SQUISH_AND_BOUNCE,
        BACK_PIC(Sprigatito, 64, 64),
        .backPicYOffset = 7,
        //.backAnimId = BACK_ANIM_NONE,
        PALETTES(Sprigatito),
        ICON(Sprigatito, 4),
        //FOOTPRINT(Sprigatito)
        LEARNSETS(Sprigatito),
        .evolutions = EVOLUTION({EVO_LEVEL, 16, SPECIES_FLORAGATO}),
    },

    [SPECIES_FLORAGATO] =
    {
        .baseHP        = 61,
        .baseAttack    = 80,
        .baseDefense   = 63,
        .baseSpeed     = 83,
        .baseSpAttack  = 60,
        .baseSpDefense = 63,
        .types = { TYPE_GRASS, TYPE_GRASS },
        .catchRate = 45,
        .expYield = 144,
        .evYield_Speed = 2,
        .genderRatio = PERCENT_FEMALE(12.5),
        .eggCycles = 20,
        .friendship = STANDARD_FRIENDSHIP,
        .growthRate = GROWTH_MEDIUM_SLOW,
        .eggGroups = { EGG_GROUP_FIELD, EGG_GROUP_GRASS },
        .abilities = { ABILITY_OVERGROW, ABILITY_NONE, ABILITY_PROTEAN },
        .bodyColor = BODY_COLOR_GREEN,
        .speciesName = _("Floragato"),
        .cryId = CRY_FLORAGATO,
        .natDexNum = NATIONAL_DEX_FLORAGATO,
        .categoryName = _("Grass Cat"),
        .height = 9,
        .weight = 122,
        .description = COMPOUND_STRING(
            "Floragato deftly wields the vine\n"
            "hidden beneath its long fur, slamming\n"
            "the hard flower bud against its\n"
            "opponents."),
        .pokemonScale = 356,
        .pokemonOffset = 17,
        .trainerScale = 256,
        .trainerOffset = 0,
        FRONT_PIC(Floragato, 64, 64),
        .frontPicYOffset = 3,
        .frontAnimFrames = sAnims_Floragato,
        //.frontAnimId = ANIM_V_SQUISH_AND_BOUNCE,
        BACK_PIC(Floragato, 64, 64),
        .backPicYOffset = 6,
        //.backAnimId = BACK_ANIM_NONE,
        PALETTES(Floragato),
        ICON(Floragato, 1),
        //FOOTPRINT(Floragato)
        LEARNSETS(Floragato),
        .evolutions = EVOLUTION({EVO_LEVEL, 36, SPECIES_MEOWSCARADA}),
    },

    [SPECIES_MEOWSCARADA] =
    {
        .baseHP        = 76,
        .baseAttack    = 110,
        .baseDefense   = 70,
        .baseSpeed     = 123,
        .baseSpAttack  = 81,
        .baseSpDefense = 70,
        .types = { TYPE_GRASS, TYPE_DARK },
        .catchRate = 45,
        .expYield = 265,
        .evYield_Speed = 3,
        .genderRatio = PERCENT_FEMALE(12.5),
        .eggCycles = 20,
        .friendship = STANDARD_FRIENDSHIP,
        .growthRate = GROWTH_MEDIUM_SLOW,
        .eggGroups = { EGG_GROUP_FIELD, EGG_GROUP_GRASS },
        .abilities = { ABILITY_OVERGROW, ABILITY_NONE, ABILITY_PROTEAN },
        .bodyColor = BODY_COLOR_GREEN,
        .speciesName = _("Meowscarad"),
        .cryId = CRY_MEOWSCARADA,
        .natDexNum = NATIONAL_DEX_MEOWSCARADA,
        .categoryName = _("Magician"),
        .height = 15,
        .weight = 312,
        .description = COMPOUND_STRING(
            "This Pokémon uses the reflective\n"
            "fur lining its cape to camouflage the\n"
            "stem of its flower, creating the\n"
            "illusion that the flower is floating."),
        .pokemonScale = 356,
        .pokemonOffset = 17,
        .trainerScale = 256,
        .trainerOffset = 0,
        FRONT_PIC(Meowscarada, 64, 64),
        .frontPicYOffset = 0,
        .frontAnimFrames = sAnims_Meowscarada,
        //.frontAnimId = ANIM_V_SQUISH_AND_BOUNCE,
        BACK_PIC(Meowscarada, 64, 64),
        .backPicYOffset = 0,
        //.backAnimId = BACK_ANIM_NONE,
        PALETTES(Meowscarada),
        ICON(Meowscarada, 1),
        //FOOTPRINT(Meowscarada)
        LEARNSETS(Meowscarada),
    },
#endif //P_FAMILY_SPRIGATITO

#if P_FAMILY_FUECOCO
    [SPECIES_FUECOCO] =
    {
        .baseHP        = 67,
        .baseAttack    = 45,
        .baseDefense   = 59,
        .baseSpeed     = 36,
        .baseSpAttack  = 63,
        .baseSpDefense = 40,
        .types = { TYPE_FIRE, TYPE_FIRE },
        .catchRate = 45,
        .expYield = 62,
        .evYield_HP = 1,
        .genderRatio = PERCENT_FEMALE(12.5),
        .eggCycles = 20,
        .friendship = STANDARD_FRIENDSHIP,
        .growthRate = GROWTH_MEDIUM_SLOW,
        .eggGroups = { EGG_GROUP_FIELD, EGG_GROUP_FIELD },
        .abilities = { ABILITY_BLAZE, ABILITY_NONE, ABILITY_UNAWARE },
        .bodyColor = BODY_COLOR_RED,
        .speciesName = _("Fuecoco"),
        .cryId = CRY_FUECOCO,
        .natDexNum = NATIONAL_DEX_FUECOCO,
        .categoryName = _("Fire Croc"),
        .height = 4,
        .weight = 98,
        .description = COMPOUND_STRING(
            "Its flame sac is small, so energy is\n"
            "always leaking out. This energy is\n"
            "released from the dent atop\n"
            "Fuecoco's head and flickers to and fro."),
        .pokemonScale = 356,
        .pokemonOffset = 17,
        .trainerScale = 256,
        .trainerOffset = 0,
        FRONT_PIC(Fuecoco, 64, 64),
        .frontPicYOffset = 8,
        .frontAnimFrames = sAnims_Fuecoco,
        //.frontAnimId = ANIM_V_SQUISH_AND_BOUNCE,
        BACK_PIC(Fuecoco, 64, 64),
        .backPicYOffset = 4,
        //.backAnimId = BACK_ANIM_NONE,
        PALETTES(Fuecoco),
        ICON(Fuecoco, 0),
        //FOOTPRINT(Fuecoco)
        LEARNSETS(Fuecoco),
        .evolutions = EVOLUTION({EVO_LEVEL, 16, SPECIES_CROCALOR}),
    },

    [SPECIES_CROCALOR] =
    {
        .baseHP        = 81,
        .baseAttack    = 55,
        .baseDefense   = 78,
        .baseSpeed     = 49,
        .baseSpAttack  = 90,
        .baseSpDefense = 58,
        .types = { TYPE_FIRE, TYPE_FIRE },
        .catchRate = 45,
        .expYield = 144,
        .evYield_SpAttack = 2,
        .genderRatio = PERCENT_FEMALE(12.5),
        .eggCycles = 20,
        .friendship = STANDARD_FRIENDSHIP,
        .growthRate = GROWTH_MEDIUM_SLOW,
        .eggGroups = { EGG_GROUP_FIELD, EGG_GROUP_FIELD },
        .abilities = { ABILITY_BLAZE, ABILITY_NONE, ABILITY_UNAWARE },
        .bodyColor = BODY_COLOR_RED,
        .speciesName = _("Crocalor"),
        .cryId = CRY_CROCALOR,
        .natDexNum = NATIONAL_DEX_CROCALOR,
        .categoryName = _("Fire Croc"),
        .height = 10,
        .weight = 307,
        .description = COMPOUND_STRING(
            "The combination of Crocalor's fire\n"
            "energy and overflowing vitality has\n"
            "caused an egg-shaped fireball to\n"
            "appear on the Pokémon's head."),
        .pokemonScale = 356,
        .pokemonOffset = 17,
        .trainerScale = 256,
        .trainerOffset = 0,
        FRONT_PIC(Crocalor, 64, 64),
        .frontPicYOffset = 7,
        .frontAnimFrames = sAnims_Crocalor,
        //.frontAnimId = ANIM_V_SQUISH_AND_BOUNCE,
        BACK_PIC(Crocalor, 64, 64),
        .backPicYOffset = 8,
        //.backAnimId = BACK_ANIM_NONE,
        PALETTES(Crocalor),
        ICON(Crocalor, 0),
        //FOOTPRINT(Crocalor)
        LEARNSETS(Crocalor),
        .evolutions = EVOLUTION({EVO_LEVEL, 36, SPECIES_SKELEDIRGE}),
    },

    [SPECIES_SKELEDIRGE] =
    {
        .baseHP        = 104,
        .baseAttack    = 75,
        .baseDefense   = 100,
        .baseSpeed     = 66,
        .baseSpAttack  = 110,
        .baseSpDefense = 75,
        .types = { TYPE_FIRE, TYPE_GHOST },
        .catchRate = 45,
        .expYield = 265,
        .evYield_SpAttack = 3,
        .genderRatio = PERCENT_FEMALE(12.5),
        .eggCycles = 20,
        .friendship = STANDARD_FRIENDSHIP,
        .growthRate = GROWTH_MEDIUM_SLOW,
        .eggGroups = { EGG_GROUP_FIELD, EGG_GROUP_FIELD },
        .abilities = { ABILITY_BLAZE, ABILITY_NONE, ABILITY_UNAWARE },
        .bodyColor = BODY_COLOR_RED,
        .speciesName = _("Skeledirge"),
        .cryId = CRY_SKELEDIRGE,
        .natDexNum = NATIONAL_DEX_SKELEDIRGE,
        .categoryName = _("Singer"),
        .height = 16,
        .weight = 3265,
        .description = COMPOUND_STRING(
            "Skeledirge's gentle singing\n"
            "soothes the souls of all that hear it. It\n"
            "burns its enemies to a crisp with\n"
            "flames of over 5,400 degrees Fahrenheit."),
        .pokemonScale = 356,
        .pokemonOffset = 17,
        .trainerScale = 256,
        .trainerOffset = 0,
        FRONT_PIC(Skeledirge, 64, 64),
        .frontPicYOffset = 5,
        .frontAnimFrames = sAnims_Skeledirge,
        //.frontAnimId = ANIM_V_SQUISH_AND_BOUNCE,
        BACK_PIC(Skeledirge, 64, 64),
        .backPicYOffset = 8,
        //.backAnimId = BACK_ANIM_NONE,
        PALETTES(Skeledirge),
        ICON(Skeledirge, 0),
        //FOOTPRINT(Skeledirge)
        LEARNSETS(Skeledirge),
    },
#endif //P_FAMILY_FUECOCO

#if P_FAMILY_QUAXLY
    [SPECIES_QUAXLY] =
    {
        .baseHP        = 55,
        .baseAttack    = 65,
        .baseDefense   = 45,
        .baseSpeed     = 50,
        .baseSpAttack  = 50,
        .baseSpDefense = 45,
        .types = { TYPE_WATER, TYPE_WATER },
        .catchRate = 45,
        .expYield =  62,
        .evYield_Attack = 1,
        .genderRatio = PERCENT_FEMALE(12.5),
        .eggCycles = 20,
        .friendship = STANDARD_FRIENDSHIP,
        .growthRate = GROWTH_MEDIUM_SLOW,
        .eggGroups = { EGG_GROUP_FLYING, EGG_GROUP_WATER_1 },
        .abilities = { ABILITY_TORRENT, ABILITY_NONE, ABILITY_MOXIE },
        .bodyColor = BODY_COLOR_WHITE,
        .speciesName = _("Quaxly"),
        .cryId = CRY_QUAXLY,
        .natDexNum = NATIONAL_DEX_QUAXLY,
        .categoryName = _("Duckling"),
        .height = 5,
        .weight = 61,
        .description = COMPOUND_STRING(
            "Its strong legs let it easily swim\n"
            "around in even fast-flowing rivers.\n"
            "It likes to keep things tidy and is\n"
            "prone to overthinking things."),
        .pokemonScale = 356,
        .pokemonOffset = 17,
        .trainerScale = 256,
        .trainerOffset = 0,
        FRONT_PIC(Quaxly, 64, 64),
        .frontPicYOffset = 10,
        .frontAnimFrames = sAnims_Quaxly,
        //.frontAnimId = ANIM_V_SQUISH_AND_BOUNCE,
        BACK_PIC(Quaxly, 64, 64),
        .backPicYOffset = 9,
        //.backAnimId = BACK_ANIM_NONE,
        PALETTES(Quaxly),
        ICON(Quaxly, 2),
        //FOOTPRINT(Quaxly)
        LEARNSETS(Quaxly),
        .evolutions = EVOLUTION({EVO_LEVEL, 16, SPECIES_QUAXWELL}),
    },

    [SPECIES_QUAXWELL] =
    {
        .baseHP        = 70,
        .baseAttack    = 85,
        .baseDefense   = 65,
        .baseSpeed     = 65,
        .baseSpAttack  = 65,
        .baseSpDefense = 60,
        .types = { TYPE_WATER, TYPE_WATER },
        .catchRate = 45,
        .expYield = 144,
        .evYield_Attack = 2,
        .genderRatio = PERCENT_FEMALE(12.5),
        .eggCycles = 20,
        .friendship = STANDARD_FRIENDSHIP,
        .growthRate = GROWTH_MEDIUM_SLOW,
        .eggGroups = { EGG_GROUP_FLYING, EGG_GROUP_WATER_1 },
        .abilities = { ABILITY_TORRENT, ABILITY_NONE, ABILITY_MOXIE },
        .bodyColor = BODY_COLOR_BLUE,
        .speciesName = _("Quaxwell"),
        .cryId = CRY_QUAXWELL,
        .natDexNum = NATIONAL_DEX_QUAXWELL,
        .categoryName = _("Practicing"),
        .height = 12,
        .weight = 215,
        .description = COMPOUND_STRING(
            "The hardworking Quaxwell observes\n"
            "people and Pokémon from various\n"
            "regions and incorporates their\n"
            "movements into its own dance routines."),
        .pokemonScale = 356,
        .pokemonOffset = 17,
        .trainerScale = 256,
        .trainerOffset = 0,
        FRONT_PIC(Quaxwell, 64, 64),
        .frontPicYOffset = 3,
        .frontAnimFrames = sAnims_Quaxwell,
        //.frontAnimId = ANIM_V_SQUISH_AND_BOUNCE,
        BACK_PIC(Quaxwell, 64, 64),
        .backPicYOffset = 3,
        //.backAnimId = BACK_ANIM_NONE,
        PALETTES(Quaxwell),
        ICON(Quaxwell, 0),
        //FOOTPRINT(Quaxwell)
        LEARNSETS(Quaxwell),
        .evolutions = EVOLUTION({EVO_LEVEL, 36, SPECIES_QUAQUAVAL}),
    },

    [SPECIES_QUAQUAVAL] =
    {
        .baseHP        = 85,
        .baseAttack    = 120,
        .baseDefense   = 80,
        .baseSpeed     = 85,
        .baseSpAttack  = 85,
        .baseSpDefense = 75,
        .types = { TYPE_WATER, TYPE_FIGHTING },
        .catchRate = 45,
        .expYield = 265,
        .evYield_Attack = 3,
        .genderRatio = PERCENT_FEMALE(12.5),
        .eggCycles = 20,
        .friendship = STANDARD_FRIENDSHIP,
        .growthRate = GROWTH_MEDIUM_SLOW,
        .eggGroups = { EGG_GROUP_FLYING, EGG_GROUP_WATER_1 },
        .abilities = { ABILITY_TORRENT, ABILITY_NONE, ABILITY_MOXIE },
        .bodyColor = BODY_COLOR_BLUE,
        .speciesName = _("Quaquaval"),
        .cryId = CRY_QUAQUAVAL,
        .natDexNum = NATIONAL_DEX_QUAQUAVAL,
        .categoryName = _("Dancer"),
        .height = 18,
        .weight = 619,
        .description = COMPOUND_STRING(
            "A single kick from a Quaquaval can\n"
            "send a truck rolling. This Pokémon\n"
            "uses its powerful legs to perform\n"
            "striking dances from far-off lands."),
        .pokemonScale = 356,
        .pokemonOffset = 17,
        .trainerScale = 256,
        .trainerOffset = 0,
        FRONT_PIC(Quaquaval, 64, 64),
        .frontPicYOffset = 0,
        .frontAnimFrames = sAnims_Quaquaval,
        //.frontAnimId = ANIM_V_SQUISH_AND_BOUNCE,
        BACK_PIC(Quaquaval, 64, 64),
        .backPicYOffset = 3,
        //.backAnimId = BACK_ANIM_NONE,
        PALETTES(Quaquaval),
        ICON(Quaquaval, 0),
        //FOOTPRINT(Quaquaval)
        LEARNSETS(Quaquaval),
    },
#endif //P_FAMILY_QUAXLY

#if P_FAMILY_LECHONK
    [SPECIES_LECHONK] =
    {
        .baseHP        = 54,
        .baseAttack    = 45,
        .baseDefense   = 40,
        .baseSpeed     = 35,
        .baseSpAttack  = 35,
        .baseSpDefense = 45,
        .types = { TYPE_NORMAL, TYPE_NORMAL },
        .catchRate = 255,
        .expYield = 51,
        .evYield_HP = 1,
        .genderRatio = PERCENT_FEMALE(50),
        .eggCycles = 15,
        .friendship = STANDARD_FRIENDSHIP,
        .growthRate = GROWTH_MEDIUM_FAST,
        .eggGroups = { EGG_GROUP_FIELD, EGG_GROUP_FIELD },
        .abilities = { ABILITY_AROMA_VEIL, ABILITY_GLUTTONY, ABILITY_THICK_FAT },
        .bodyColor = BODY_COLOR_GRAY,
        .speciesName = _("Lechonk"),
        .cryId = CRY_LECHONK,
        .natDexNum = NATIONAL_DEX_LECHONK,
        .categoryName = _("Hog"),
        .height = 5,
        .weight = 102,
        .description = COMPOUND_STRING(
            "It searches for food all day. It\n"
            "possesses a keen sense of smell but\n"
            "doesn't use it for anything other\n"
            "than foraging."),
        .pokemonScale = 356,
        .pokemonOffset = 17,
        .trainerScale = 256,
        .trainerOffset = 0,
        FRONT_PIC(Lechonk, 64, 64),
        .frontPicYOffset = 12,
        .frontAnimFrames = sAnims_Lechonk,
        //.frontAnimId = ANIM_V_SQUISH_AND_BOUNCE,
        BACK_PIC(Lechonk, 64, 64),
        .backPicYOffset = 11,
        //.backAnimId = BACK_ANIM_NONE,
        PALETTES(Lechonk),
        ICON(Lechonk, 1),
        //FOOTPRINT(Lechonk)
        LEARNSETS(Lechonk),
        .evolutions = EVOLUTION({EVO_LEVEL_MALE, 18, SPECIES_OINKOLOGNE_MALE},
                                {EVO_LEVEL_FEMALE, 18, SPECIES_OINKOLOGNE_FEMALE}),
    },

#define OINKOLOGNE_MISC_INFO                                \
        .types = { TYPE_NORMAL, TYPE_NORMAL },              \
        .catchRate = 100,                                   \
        .expYield = 171,                                    \
        .evYield_HP = 2,                                    \
        .eggCycles = 15,                                    \
        .friendship = STANDARD_FRIENDSHIP,                  \
        .growthRate = GROWTH_MEDIUM_FAST,                   \
        .eggGroups = { EGG_GROUP_FIELD, EGG_GROUP_FIELD },  \
        .bodyColor = BODY_COLOR_GRAY,                       \
        .speciesName = _("Oinkologne"),                     \
        .natDexNum = NATIONAL_DEX_OINKOLOGNE,               \
        .categoryName = _("Hog"),                           \
        .height = 10,                                       \
        .weight = 1200,                                     \
        .pokemonScale = 356,                                \
        .pokemonOffset = 17,                                \
        .trainerScale = 256,                                \
        .trainerOffset = 0,                                 \
        .teachableLearnset = sOinkologneTeachableLearnset,  \
        .formSpeciesIdTable = sOinkologneFormSpeciesIdTable

    [SPECIES_OINKOLOGNE_MALE] =
    {
        OINKOLOGNE_MISC_INFO,
        .baseHP        = 110,
        .baseAttack    = 100,
        .baseDefense   = 75,
        .baseSpeed     = 65,
        .baseSpAttack  = 59,
        .baseSpDefense = 80,
        .genderRatio = PERCENT_FEMALE(0),
        .abilities = { ABILITY_LINGERING_AROMA, ABILITY_GLUTTONY, ABILITY_THICK_FAT },
        .cryId = CRY_OINKOLOGNE_MALE,
        .description = COMPOUND_STRING(
            "Oinkologne is proud of its fine,\n"
            "glossy skin. It emits a concentrated\n"
            "scent from the tip of its tail."),
        FRONT_PIC(OinkologneMale, 64, 64),
        .frontPicYOffset = 6,
        .frontAnimFrames = sAnims_Oinkologne,
        //.frontAnimId = ANIM_V_SQUISH_AND_BOUNCE,
        BACK_PIC(OinkologneMale, 64, 64),
        .backPicYOffset = 8,
        //.backAnimId = BACK_ANIM_NONE,
        PALETTES(OinkologneMale),
        ICON(OinkologneMale, 1),
<<<<<<< HEAD
        //FOOTPRINT(Oinkologne)
        LEARNSETS(OinkologneMale),

=======
        //.footprint = gMonFootprint_Oinkologne,
        .levelUpLearnset = sOinkologneMaleLevelUpLearnset,
>>>>>>> 91f429b5
    },

    [SPECIES_OINKOLOGNE_FEMALE] =
    {
        OINKOLOGNE_MISC_INFO,
        .baseHP        = 115,
        .baseAttack    = 90,
        .baseDefense   = 70,
        .baseSpeed     = 65,
        .baseSpAttack  = 59,
        .baseSpDefense = 90,
        .genderRatio = PERCENT_FEMALE(100),
        .abilities = { ABILITY_AROMA_VEIL, ABILITY_GLUTTONY, ABILITY_THICK_FAT },
        .cryId = CRY_OINKOLOGNE_FEMALE,
        .description = COMPOUND_STRING(
            "This is a meticulous Pokémon that\n"
            "likes to keep things tidy. It\n"
            "shrouds itself in a floral aroma that\n"
            "soothes the Pokémon around it."),
        FRONT_PIC(OinkologneFemale, 64, 64),
        .frontPicYOffset = 6,
        .frontAnimFrames = sAnims_Oinkologne,
        //.frontAnimId = ANIM_V_SQUISH_AND_BOUNCE,
        BACK_PIC(OinkologneFemale, 64, 64),
        .backPicYOffset = 7,
        //.backAnimId = BACK_ANIM_NONE,
        PALETTES(OinkologneFemale),
        ICON(OinkologneFemale, 2),
<<<<<<< HEAD
        //FOOTPRINT(Oinkologne)
        LEARNSETS(OinkologneFemale),
=======
        //.footprint = gMonFootprint_Oinkologne,
        .levelUpLearnset = sOinkologneFemaleLevelUpLearnset,
>>>>>>> 91f429b5
    },
#endif //P_FAMILY_LECHONK

#if P_FAMILY_TAROUNTULA
    [SPECIES_TAROUNTULA] =
    {
        .baseHP        = 35,
        .baseAttack    = 41,
        .baseDefense   = 45,
        .baseSpeed     = 20,
        .baseSpAttack  = 29,
        .baseSpDefense = 40,
        .types = { TYPE_BUG, TYPE_BUG },
        .catchRate = 255,
        .expYield = 42,
        .evYield_Defense = 1,
        .genderRatio = PERCENT_FEMALE(50),
        .eggCycles = 15,
        .friendship = STANDARD_FRIENDSHIP,
        .growthRate = GROWTH_ERRATIC,
        .eggGroups = { EGG_GROUP_BUG, EGG_GROUP_BUG },
        .abilities = { ABILITY_INSOMNIA, ABILITY_NONE, ABILITY_STAKEOUT },
        .bodyColor = BODY_COLOR_WHITE,
        .speciesName = _("Tarountula"),
        .cryId = CRY_TAROUNTULA,
        .natDexNum = NATIONAL_DEX_TAROUNTULA,
        .categoryName = _("String Ball"),
        .height = 3,
        .weight = 40,
        .description = COMPOUND_STRING(
            "The thread it secretes from its\n"
            "rear is as strong as wire. The secret\n"
            "behind the thread's strength is the\n"
            "topic of ongoing research."),
        .pokemonScale = 356,
        .pokemonOffset = 17,
        .trainerScale = 256,
        .trainerOffset = 0,
        FRONT_PIC(Tarountula, 64, 64),
        .frontPicYOffset = 10,
        .frontAnimFrames = sAnims_Tarountula,
        //.frontAnimId = ANIM_V_SQUISH_AND_BOUNCE,
        BACK_PIC(Tarountula, 64, 64),
        .backPicYOffset = 11,
        //.backAnimId = BACK_ANIM_NONE,
        PALETTES(Tarountula),
        ICON(Tarountula, 1),
        //FOOTPRINT(Tarountula)
        LEARNSETS(Tarountula),
        .evolutions = EVOLUTION({EVO_LEVEL, 15, SPECIES_SPIDOPS}),
    },

    [SPECIES_SPIDOPS] =
    {
        .baseHP        = 60,
        .baseAttack    = 79,
        .baseDefense   = 92,
        .baseSpeed     = 35,
        .baseSpAttack  = 52,
        .baseSpDefense = 86,
        .types = { TYPE_BUG, TYPE_BUG },
        .catchRate = 120,
        .expYield = 141,
        .evYield_Defense = 2,
        .genderRatio = PERCENT_FEMALE(50),
        .eggCycles = 15,
        .friendship = STANDARD_FRIENDSHIP,
        .growthRate = GROWTH_ERRATIC,
        .eggGroups = { EGG_GROUP_BUG, EGG_GROUP_BUG },
        .abilities = { ABILITY_INSOMNIA, ABILITY_NONE, ABILITY_STAKEOUT },
        .bodyColor = BODY_COLOR_GREEN,
        .speciesName = _("Spidops"),
        .cryId = CRY_SPIDOPS,
        .natDexNum = NATIONAL_DEX_SPIDOPS,
        .categoryName = _("Trap"),
        .height = 10,
        .weight = 165,
        .description = COMPOUND_STRING(
            "It clings to branches and ceilings\n"
            "using its threads and moves without\n"
            "a sound. It takes out its prey\n"
            "before the prey even notices it."),
        .pokemonScale = 356,
        .pokemonOffset = 17,
        .trainerScale = 256,
        .trainerOffset = 0,
        FRONT_PIC(Spidops, 64, 64),
        .frontPicYOffset = 5,
        .frontAnimFrames = sAnims_Spidops,
        //.frontAnimId = ANIM_V_SQUISH_AND_BOUNCE,
        BACK_PIC(Spidops, 64, 64),
        .backPicYOffset = 11,
        //.backAnimId = BACK_ANIM_NONE,
        PALETTES(Spidops),
        ICON(Spidops, 1),
        //FOOTPRINT(Spidops)
        LEARNSETS(Spidops),
    },
#endif //P_FAMILY_TAROUNTULA

#if P_FAMILY_NYMBLE
    [SPECIES_NYMBLE] =
    {
        .baseHP        = 33,
        .baseAttack    = 46,
        .baseDefense   = 40,
        .baseSpeed     = 45,
        .baseSpAttack  = 21,
        .baseSpDefense = 25,
        .types = { TYPE_BUG, TYPE_BUG },
        .catchRate = 190,
        .expYield = 42,
        .evYield_Attack = 1,
        .genderRatio = PERCENT_FEMALE(50),
        .eggCycles = 20,
        .friendship = 20,
        .growthRate = GROWTH_MEDIUM_FAST,
        .eggGroups = { EGG_GROUP_BUG, EGG_GROUP_BUG },
        .abilities = { ABILITY_SWARM, ABILITY_NONE, ABILITY_TINTED_LENS },
        .bodyColor = BODY_COLOR_GRAY,
        .speciesName = _("Nymble"),
        .cryId = CRY_NYMBLE,
        .natDexNum = NATIONAL_DEX_NYMBLE,
        .categoryName = _("Grasshopper"),
        .height = 2,
        .weight = 10,
        .description = COMPOUND_STRING(
            "It has its third set of legs folded\n"
            "up. When it's in a tough spot, this\n"
            "Pokémon jumps over 30 feet using the\n"
            "strength of its legs."),
        .pokemonScale = 356,
        .pokemonOffset = 17,
        .trainerScale = 256,
        .trainerOffset = 0,
        FRONT_PIC(Nymble, 64, 64),
        .frontPicYOffset = 8,
        .frontAnimFrames = sAnims_Nymble,
        //.frontAnimId = ANIM_V_SQUISH_AND_BOUNCE,
        BACK_PIC(Nymble, 64, 64),
        .backPicYOffset = 14,
        //.backAnimId = BACK_ANIM_NONE,
        PALETTES(Nymble),
        ICON(Nymble, 0),
        //FOOTPRINT(Nymble)
        LEARNSETS(Nymble),
        .evolutions = EVOLUTION({EVO_LEVEL, 24, SPECIES_LOKIX}),
    },

    [SPECIES_LOKIX] =
    {
        .baseHP        = 71,
        .baseAttack    = 102,
        .baseDefense   = 78,
        .baseSpeed     = 92,
        .baseSpAttack  = 52,
        .baseSpDefense = 55,
        .types = { TYPE_BUG, TYPE_DARK },
        .catchRate = 30,
        .expYield = 158,
        .evYield_Attack = 2,
        .genderRatio = PERCENT_FEMALE(50),
        .eggCycles = 20,
        .friendship = 0,
        .growthRate = GROWTH_MEDIUM_FAST,
        .eggGroups = { EGG_GROUP_BUG, EGG_GROUP_BUG },
        .abilities = { ABILITY_SWARM, ABILITY_NONE, ABILITY_TINTED_LENS },
        .bodyColor = BODY_COLOR_GRAY,
        .speciesName = _("Lokix"),
        .cryId = CRY_LOKIX,
        .natDexNum = NATIONAL_DEX_LOKIX,
        .categoryName = _("Grasshopper"),
        .height = 10,
        .weight = 175,
        .description = COMPOUND_STRING(
            "When it decides to fight all out, it\n"
            "stands on its previously folded\n"
            "legs to enter Showdown Mode. It\n"
            "neutralizes its enemies in short order."),
        .pokemonScale = 356,
        .pokemonOffset = 17,
        .trainerScale = 256,
        .trainerOffset = 0,
        FRONT_PIC(Lokix, 64, 64),
        .frontPicYOffset = 3,
        .frontAnimFrames = sAnims_Lokix,
        //.frontAnimId = ANIM_V_SQUISH_AND_BOUNCE,
        BACK_PIC(Lokix, 64, 64),
        .backPicYOffset = 7,
        //.backAnimId = BACK_ANIM_NONE,
        PALETTES(Lokix),
        ICON(Lokix, 0),
        //FOOTPRINT(Lokix)
        LEARNSETS(Lokix),
    },
#endif //P_FAMILY_NYMBLE

#if P_FAMILY_PAWMI
    [SPECIES_PAWMI] =
    {
        .baseHP        = 45,
        .baseAttack    = 50,
        .baseDefense   = 20,
        .baseSpeed     = 60,
        .baseSpAttack  = 40,
        .baseSpDefense = 25,
        .types = { TYPE_ELECTRIC, TYPE_ELECTRIC },
        .catchRate = 190,
        .expYield = 48,
        .evYield_Speed = 1,
        .genderRatio = PERCENT_FEMALE(50),
        .eggCycles = 15,
        .friendship = STANDARD_FRIENDSHIP,
        .growthRate = GROWTH_MEDIUM_FAST,
        .eggGroups = { EGG_GROUP_FIELD, EGG_GROUP_FIELD },
        .abilities = { ABILITY_STATIC, ABILITY_NATURAL_CURE, ABILITY_IRON_FIST },
        .bodyColor = BODY_COLOR_YELLOW,
        .speciesName = _("Pawmi"),
        .cryId = CRY_PAWMI,
        .natDexNum = NATIONAL_DEX_PAWMI,
        .categoryName = _("Mouse"),
        .height = 3,
        .weight = 25,
        .description = COMPOUND_STRING(
            "The pads of its paws are\n"
            "electricity-discharging organs. Pawmi fires\n"
            "electricity from its forepaws while\n"
            "standing unsteadily on its hind legs."),
        .pokemonScale = 356,
        .pokemonOffset = 17,
        .trainerScale = 256,
        .trainerOffset = 0,
        FRONT_PIC(Pawmi, 64, 64),
        .frontPicYOffset = 10,
        .frontAnimFrames = sAnims_Pawmi,
        //.frontAnimId = ANIM_V_SQUISH_AND_BOUNCE,
        BACK_PIC(Pawmi, 64, 64),
        .backPicYOffset = 0,
        //.backAnimId = BACK_ANIM_NONE,
        PALETTES(Pawmi),
        ICON(Pawmi, 3),
        //FOOTPRINT(Pawmi)
        LEARNSETS(Pawmi),
        .evolutions = EVOLUTION({EVO_LEVEL, 18, SPECIES_PAWMO}),
    },

    [SPECIES_PAWMO] =
    {
        .baseHP        = 60,
        .baseAttack    = 75,
        .baseDefense   = 40,
        .baseSpeed     = 85,
        .baseSpAttack  = 50,
        .baseSpDefense = 40,
        .types = { TYPE_ELECTRIC, TYPE_FIGHTING },
        .catchRate = 80,
        .expYield = 123,
        .evYield_Speed = 2,
        .genderRatio = PERCENT_FEMALE(50),
        .eggCycles = 15,
        .friendship = STANDARD_FRIENDSHIP,
        .growthRate = GROWTH_MEDIUM_FAST,
        .eggGroups = { EGG_GROUP_FIELD, EGG_GROUP_FIELD },
        .abilities = { ABILITY_VOLT_ABSORB, ABILITY_NATURAL_CURE, ABILITY_IRON_FIST },
        .bodyColor = BODY_COLOR_YELLOW,
        .speciesName = _("Pawmo"),
        .cryId = CRY_PAWMO,
        .natDexNum = NATIONAL_DEX_PAWMO,
        .categoryName = _("Mouse"),
        .height = 4,
        .weight = 65,
        .description = COMPOUND_STRING(
            "When its group is attacked, Pawmo\n"
            "is the first to leap into battle,\n"
            "defeating enemies with a fighting\n"
            "technique that utilizes electric shocks."),
        .pokemonScale = 356,
        .pokemonOffset = 17,
        .trainerScale = 256,
        .trainerOffset = 0,
        FRONT_PIC(Pawmo, 64, 64),
        .frontPicYOffset = 4,
        .frontAnimFrames = sAnims_Pawmo,
        //.frontAnimId = ANIM_V_SQUISH_AND_BOUNCE,
        BACK_PIC(Pawmo, 64, 64),
        .backPicYOffset = 4,
        //.backAnimId = BACK_ANIM_NONE,
        PALETTES(Pawmo),
        ICON(Pawmo, 3),
        //FOOTPRINT(Pawmo)
        LEARNSETS(Pawmo),
        .evolutions = EVOLUTION({EVO_NONE, 0, SPECIES_PAWMOT}),
    },

    [SPECIES_PAWMOT] =
    {
        .baseHP        = 70,
        .baseAttack    = 115,
        .baseDefense   = 70,
        .baseSpeed     = 105,
        .baseSpAttack  = 70,
        .baseSpDefense = 60,
        .types = { TYPE_ELECTRIC, TYPE_FIGHTING },
        .catchRate = 45,
        .expYield = 245,
        .evYield_Attack = 3,
        .genderRatio = PERCENT_FEMALE(50),
        .eggCycles = 15,
        .friendship = STANDARD_FRIENDSHIP,
        .growthRate = GROWTH_MEDIUM_FAST,
        .eggGroups = { EGG_GROUP_FIELD, EGG_GROUP_FIELD },
        .abilities = { ABILITY_VOLT_ABSORB, ABILITY_NATURAL_CURE, ABILITY_IRON_FIST },
        .bodyColor = BODY_COLOR_YELLOW,
        .speciesName = _("Pawmot"),
        .cryId = CRY_PAWMOT,
        .natDexNum = NATIONAL_DEX_PAWMOT,
        .categoryName = _("Hands-On"),
        .height = 9,
        .weight = 410,
        .description = COMPOUND_STRING(
            "This Pokémon normally is slow to\n"
            "react, but once it enters battle, it\n"
            "will strike down its enemies with\n"
            "lightning-fast movements."),
        .pokemonScale = 356,
        .pokemonOffset = 17,
        .trainerScale = 256,
        .trainerOffset = 0,
        FRONT_PIC(Pawmot, 64, 64),
        .frontPicYOffset = 2,
        .frontAnimFrames = sAnims_Pawmot,
        //.frontAnimId = ANIM_V_SQUISH_AND_BOUNCE,
        BACK_PIC(Pawmot, 64, 64),
        .backPicYOffset = 6,
        //.backAnimId = BACK_ANIM_NONE,
        PALETTES(Pawmot),
        ICON(Pawmot, 3),
        //FOOTPRINT(Pawmot)
        LEARNSETS(Pawmot),
    },
#endif //P_FAMILY_PAWMI

#if P_FAMILY_TANDEMAUS
    [SPECIES_TANDEMAUS] =
    {
        .baseHP        = 50,
        .baseAttack    = 50,
        .baseDefense   = 45,
        .baseSpeed     = 75,
        .baseSpAttack  = 40,
        .baseSpDefense = 45,
        .types = { TYPE_NORMAL, TYPE_NORMAL },
        .catchRate = 150,
        .expYield = 61,
        .evYield_Speed = 1,
        .genderRatio = MON_GENDERLESS,
        .eggCycles = 10,
        .friendship = STANDARD_FRIENDSHIP,
        .growthRate = GROWTH_FAST,
        .eggGroups = { EGG_GROUP_FIELD, EGG_GROUP_FAIRY },
        .abilities = { ABILITY_RUN_AWAY, ABILITY_PICKUP, ABILITY_OWN_TEMPO },
        .bodyColor = BODY_COLOR_WHITE,
        .speciesName = _("Tandemaus"),
        .cryId = CRY_TANDEMAUS,
        .natDexNum = NATIONAL_DEX_TANDEMAUS,
        .categoryName = _("Couple"),
        .height = 3,
        .weight = 18,
        .description = COMPOUND_STRING(
            "Exhibiting great teamwork, they\n"
            "use their incisors to cut pieces out\n"
            "of any material that might be useful\n"
            "for a nest, then make off with them."),
        .pokemonScale = 356,
        .pokemonOffset = 17,
        .trainerScale = 256,
        .trainerOffset = 0,
        FRONT_PIC(Tandemaus, 64, 64),
        .frontPicYOffset = 15,
        .frontAnimFrames = sAnims_Tandemaus,
        //.frontAnimId = ANIM_V_SQUISH_AND_BOUNCE,
        BACK_PIC(Tandemaus, 64, 64),
        .backPicYOffset = 15,
        //.backAnimId = BACK_ANIM_NONE,
        PALETTES(Tandemaus),
        ICON(Tandemaus, 0),
        //FOOTPRINT(Tandemaus)
        LEARNSETS(Tandemaus),
        .evolutions = EVOLUTION({EVO_LEVEL_FAMILY_OF_FOUR, 25, SPECIES_MAUSHOLD_FAMILY_OF_FOUR},
                                {EVO_LEVEL_FAMILY_OF_THREE, 25, SPECIES_MAUSHOLD_FAMILY_OF_THREE}),
    },

#define MAUSHOLD_SPECIES_INFO                                                           \
        .baseHP        = 74,                                                            \
        .baseAttack    = 75,                                                            \
        .baseDefense   = 70,                                                            \
        .baseSpeed     = 111,                                                           \
        .baseSpAttack  = 65,                                                            \
        .baseSpDefense = 75,                                                            \
        .types = { TYPE_NORMAL, TYPE_NORMAL },                                          \
        .catchRate = 75,                                                                \
        .expYield = 165,                                                                \
        .evYield_Speed = 2,                                                             \
        .genderRatio = MON_GENDERLESS,                                                  \
        .eggCycles = 10,                                                                \
        .friendship = STANDARD_FRIENDSHIP,                                              \
        .growthRate = GROWTH_FAST,                                                      \
        .eggGroups = { EGG_GROUP_FIELD, EGG_GROUP_FAIRY },                              \
        .abilities = { ABILITY_FRIEND_GUARD, ABILITY_CHEEK_POUCH, ABILITY_TECHNICIAN }, \
        .bodyColor = BODY_COLOR_WHITE,                                                  \
        .speciesName = _("Maushold"),                                                   \
        .natDexNum = NATIONAL_DEX_MAUSHOLD,                                             \
        .categoryName = _("Family"),                                                    \
        .height = 3,                                                                    \
        .pokemonScale = 356,                                                            \
        .pokemonOffset = 17,                                                            \
        .trainerScale = 256,                                                            \
        .trainerOffset = 0,                                                             \
        .frontPicYOffset = 15,                                                          \
        .frontAnimFrames = sAnims_Maushold,                                             \
        .backPicYOffset = 15,                                                           \
        PALETTES(Maushold),                                                             \
        LEARNSETS(Maushold),                                                            \
        .formSpeciesIdTable = sMausholdFormSpeciesIdTable
        //.frontAnimId = ANIM_V_SQUISH_AND_BOUNCE,
        //.backAnimId = BACK_ANIM_NONE,
        //FOOTPRINT(Maushold)

    [SPECIES_MAUSHOLD_FAMILY_OF_THREE] =
    {
        MAUSHOLD_SPECIES_INFO,
        .cryId = CRY_MAUSHOLD_FAMILY_OF_THREE,
        .weight = 23,
        .description = COMPOUND_STRING(
            "The little one just appeared one\n"
            "day. They all live together like a\n"
            "family, but the relationship between\n"
            "the three is still unclear."),
        FRONT_PIC(MausholdFamilyOfThree, 64, 64),
        BACK_PIC(MausholdFamilyOfThree, 64, 64),
        ICON(MausholdFamilyOfThree, 0),
    },
    [SPECIES_MAUSHOLD_FAMILY_OF_FOUR] =
    {
        MAUSHOLD_SPECIES_INFO,
        .cryId = CRY_MAUSHOLD_FAMILY_OF_FOUR,
        .weight = 28,
        .description = COMPOUND_STRING(
            "The larger pair protects the little\n"
            "ones during battles. When facing\n"
            "strong opponents, the whole group\n"
            "will join the fight."),
        FRONT_PIC(MausholdFamilyOfFour, 64, 64),
        BACK_PIC(MausholdFamilyOfFour, 64, 64),
        ICON(MausholdFamilyOfFour, 0),
    },
#endif //P_FAMILY_TANDEMAUS

#if P_FAMILY_FIDOUGH
    [SPECIES_FIDOUGH] =
    {
        .baseHP        = 37,
        .baseAttack    = 55,
        .baseDefense   = 70,
        .baseSpeed     = 65,
        .baseSpAttack  = 30,
        .baseSpDefense = 55,
        .types = { TYPE_FAIRY, TYPE_FAIRY },
        .catchRate = 190,
        .expYield = 62,
        .evYield_Speed = 1,
        .genderRatio = PERCENT_FEMALE(50),
        .eggCycles = 20,
        .friendship = STANDARD_FRIENDSHIP,
        .growthRate = GROWTH_MEDIUM_SLOW,
        .eggGroups = { EGG_GROUP_FIELD, EGG_GROUP_MINERAL },
        .abilities = { ABILITY_OWN_TEMPO, ABILITY_NONE, ABILITY_KLUTZ },
        .bodyColor = BODY_COLOR_YELLOW,
        .speciesName = _("Fidough"),
        .cryId = CRY_FIDOUGH,
        .natDexNum = NATIONAL_DEX_FIDOUGH,
        .categoryName = _("Puppy"),
        .height = 3,
        .weight = 109,
        .description = COMPOUND_STRING(
            "This Pokémon is smooth and moist\n"
            "to the touch. Yeast in Fidough's\n"
            "breath induces fermentation in the\n"
            "Pokémon's vicinity."),
        .pokemonScale = 356,
        .pokemonOffset = 17,
        .trainerScale = 256,
        .trainerOffset = 0,
        FRONT_PIC(Fidough, 64, 64),
        .frontPicYOffset = 13,
        .frontAnimFrames = sAnims_Fidough,
        //.frontAnimId = ANIM_V_SQUISH_AND_BOUNCE,
        BACK_PIC(Fidough, 64, 64),
        .backPicYOffset = 12,
        //.backAnimId = BACK_ANIM_NONE,
        PALETTES(Fidough),
        ICON(Fidough, 1),
        //FOOTPRINT(Fidough)
        LEARNSETS(Fidough),
        .evolutions = EVOLUTION({EVO_LEVEL, 26, SPECIES_DACHSBUN}),
    },

    [SPECIES_DACHSBUN] =
    {
        .baseHP        = 57,
        .baseAttack    = 80,
        .baseDefense   = 115,
        .baseSpeed     = 95,
        .baseSpAttack  = 50,
        .baseSpDefense = 80,
        .types = { TYPE_FAIRY, TYPE_FAIRY },
        .catchRate = 90,
        .expYield = 167,
        .evYield_Speed = 2,
        .genderRatio = PERCENT_FEMALE(50),
        .eggCycles = 20,
        .friendship = STANDARD_FRIENDSHIP,
        .growthRate = GROWTH_MEDIUM_SLOW,
        .eggGroups = { EGG_GROUP_FIELD, EGG_GROUP_MINERAL },
        .abilities = { ABILITY_WELL_BAKED_BODY, ABILITY_NONE, ABILITY_AROMA_VEIL },
        .bodyColor = BODY_COLOR_BROWN,
        .speciesName = _("Dachsbun"),
        .cryId = CRY_DACHSBUN,
        .natDexNum = NATIONAL_DEX_DACHSBUN,
        .categoryName = _("Dog"),
        .height = 5,
        .weight = 149,
        .description = COMPOUND_STRING(
            "The pleasant aroma that emanates\n"
            "from this Pokémon's body helps\n"
            "wheat grow, so Dachsbun has been\n"
            "treasured by farming villages."),
        .pokemonScale = 356,
        .pokemonOffset = 17,
        .trainerScale = 256,
        .trainerOffset = 0,
        FRONT_PIC(Dachsbun, 64, 64),
        .frontPicYOffset = 6,
        .frontAnimFrames = sAnims_Dachsbun,
        //.frontAnimId = ANIM_V_SQUISH_AND_BOUNCE,
        BACK_PIC(Dachsbun, 64, 64),
        .backPicYOffset = 9,
        //.backAnimId = BACK_ANIM_NONE,
        PALETTES(Dachsbun),
        ICON(Dachsbun, 0), // TODO
        //FOOTPRINT(Dachsbun)
        LEARNSETS(Dachsbun),
    },
#endif //P_FAMILY_FIDOUGH

#if P_FAMILY_SMOLIV
    [SPECIES_SMOLIV] =
    {
        .baseHP        = 41,
        .baseAttack    = 35,
        .baseDefense   = 45,
        .baseSpeed     = 30,
        .baseSpAttack  = 58,
        .baseSpDefense = 51,
        .types = { TYPE_GRASS, TYPE_NORMAL },
        .catchRate = 255,
        .expYield = 52,
        .evYield_SpAttack = 1,
        .genderRatio = PERCENT_FEMALE(50),
        .eggCycles = 20,
        .friendship = STANDARD_FRIENDSHIP,
        .growthRate = GROWTH_MEDIUM_SLOW,
        .eggGroups = { EGG_GROUP_GRASS, EGG_GROUP_GRASS },
        .abilities = { ABILITY_EARLY_BIRD, ABILITY_NONE, ABILITY_HARVEST },
        .bodyColor = BODY_COLOR_GREEN,
        .speciesName = _("Smoliv"),
        .cryId = CRY_SMOLIV,
        .natDexNum = NATIONAL_DEX_SMOLIV,
        .categoryName = _("Olive"),
        .height = 3,
        .weight = 65,
        .description = COMPOUND_STRING(
            "This Pokémon converts nutrients\n"
            "into oil, which it stores in the fruit\n"
            "on its head. It can easily go a whole\n"
            "week without eating or drinking."),
        .pokemonScale = 356,
        .pokemonOffset = 17,
        .trainerScale = 256,
        .trainerOffset = 0,
        FRONT_PIC(Smoliv, 64, 64),
        .frontPicYOffset = 13,
        .frontAnimFrames = sAnims_Smoliv,
        //.frontAnimId = ANIM_V_SQUISH_AND_BOUNCE,
        BACK_PIC(Smoliv, 64, 64),
        .backPicYOffset = 16,
        //.backAnimId = BACK_ANIM_NONE,
        PALETTES(Smoliv),
        ICON(Smoliv, 1),
        //FOOTPRINT(Smoliv)
        LEARNSETS(Smoliv),
        .evolutions = EVOLUTION({EVO_LEVEL, 25, SPECIES_DOLLIV}),
    },

    [SPECIES_DOLLIV] =
    {
        .baseHP        = 52,
        .baseAttack    = 53,
        .baseDefense   = 60,
        .baseSpeed     = 33,
        .baseSpAttack  = 78,
        .baseSpDefense = 78,
        .types = { TYPE_GRASS, TYPE_NORMAL },
        .catchRate = 120,
        .expYield = 124,
        .evYield_SpAttack = 2,
        .genderRatio = PERCENT_FEMALE(50),
        .eggCycles = 20,
        .friendship = STANDARD_FRIENDSHIP,
        .growthRate = GROWTH_MEDIUM_SLOW,
        .eggGroups = { EGG_GROUP_GRASS, EGG_GROUP_GRASS },
        .abilities = { ABILITY_EARLY_BIRD, ABILITY_NONE, ABILITY_HARVEST },
        .bodyColor = BODY_COLOR_GREEN,
        .speciesName = _("Dolliv"),
        .cryId = CRY_DOLLIV,
        .natDexNum = NATIONAL_DEX_DOLLIV,
        .categoryName = _("Olive"),
        .height = 6,
        .weight = 119,
        .description = COMPOUND_STRING(
            "Dolliv shares its tasty, fresh-\n"
            "scented oil with others. This species\n"
            "has coexisted with humans since\n"
            "times long gone."),
        .pokemonScale = 356,
        .pokemonOffset = 17,
        .trainerScale = 256,
        .trainerOffset = 0,
        FRONT_PIC(Dolliv, 64, 64),
        .frontPicYOffset = 6,
        .frontAnimFrames = sAnims_Dolliv,
        //.frontAnimId = ANIM_V_SQUISH_AND_BOUNCE,
        BACK_PIC(Dolliv, 64, 64),
        .backPicYOffset = 2,
        //.backAnimId = BACK_ANIM_NONE,
        PALETTES(Dolliv),
        ICON(Dolliv, 1),
        //FOOTPRINT(Dolliv)
        LEARNSETS(Dolliv),
        .evolutions = EVOLUTION({EVO_LEVEL, 35, SPECIES_ARBOLIVA}),
    },

    [SPECIES_ARBOLIVA] =
    {
        .baseHP        = 78,
        .baseAttack    = 69,
        .baseDefense   = 90,
        .baseSpeed     = 39,
        .baseSpAttack  = 125,
        .baseSpDefense = 109,
        .types = { TYPE_GRASS, TYPE_NORMAL },
        .catchRate = 45,
        .expYield = 255,
        .evYield_SpAttack = 3,
        .genderRatio = PERCENT_FEMALE(50),
        .eggCycles = 20,
        .friendship = STANDARD_FRIENDSHIP,
        .growthRate = GROWTH_MEDIUM_SLOW,
        .eggGroups = { EGG_GROUP_GRASS, EGG_GROUP_GRASS },
        .abilities = { ABILITY_SEED_SOWER, ABILITY_NONE, ABILITY_HARVEST },
        .bodyColor = BODY_COLOR_GREEN,
        .speciesName = _("Arboliva"),
        .cryId = CRY_ARBOLIVA,
        .natDexNum = NATIONAL_DEX_ARBOLIVA,
        .categoryName = _("Olive"),
        .height = 14,
        .weight = 482,
        .description = COMPOUND_STRING(
            "This Pokémon drives back enemies\n"
            "by launching its rich, aromatic oil at\n"
            "them with enough force to smash a\n"
            "boulder."),
        .pokemonScale = 356,
        .pokemonOffset = 17,
        .trainerScale = 256,
        .trainerOffset = 0,
        FRONT_PIC(Arboliva, 64, 64),
        .frontPicYOffset = 0,
        .frontAnimFrames = sAnims_Arboliva,
        //.frontAnimId = ANIM_V_SQUISH_AND_BOUNCE,
        BACK_PIC(Arboliva, 64, 64),
        .backPicYOffset = 0,
        //.backAnimId = BACK_ANIM_NONE,
        PALETTES(Arboliva),
        ICON(Arboliva, 5),
        //FOOTPRINT(Arboliva)
        LEARNSETS(Arboliva),
    },
#endif //P_FAMILY_SMOLIV

#if P_FAMILY_SQUAWKABILLY
#define SQUAWKABILLY_MISC_INFO                                  \
        .baseHP        = 82,                                    \
        .baseAttack    = 96,                                    \
        .baseDefense   = 51,                                    \
        .baseSpeed     = 92,                                    \
        .baseSpAttack  = 45,                                    \
        .baseSpDefense = 51,                                    \
        .types = { TYPE_NORMAL, TYPE_FLYING },                  \
        .catchRate = 190,                                       \
        .expYield = 146,                                        \
        .evYield_Attack = 1,                                    \
        .genderRatio = PERCENT_FEMALE(50),                      \
        .eggCycles = 15,                                        \
        .friendship = STANDARD_FRIENDSHIP,                      \
        .growthRate = GROWTH_ERRATIC,                           \
        .eggGroups = { EGG_GROUP_FLYING, EGG_GROUP_FLYING },    \
        .speciesName = _("Sqawkabily"),                         \
        .cryId = CRY_SQUAWKABILLY,                              \
        .natDexNum = NATIONAL_DEX_SQUAWKABILLY,                 \
        .categoryName = _("Parrot"),                            \
        .height = 6,                                            \
        .weight = 24,                                           \
        .pokemonScale = 356,                                    \
        .pokemonOffset = 17,                                    \
        .trainerScale = 256,                                    \
        .trainerOffset = 0,                                     \
        FRONT_PIC(Squawkabilly, 64, 64),                        \
        .frontPicYOffset = 4,                                   \
        .frontAnimFrames = sAnims_Squawkabilly,                 \
        BACK_PIC(Squawkabilly, 64, 64),                         \
        .backPicYOffset = 4,                                    \
        LEARNSETS(Squawkabilly),                                \
        .formSpeciesIdTable = sSquawkabillyFormSpeciesIdTable
        //.frontAnimId = ANIM_V_SQUISH_AND_BOUNCE,
        //.backAnimId = BACK_ANIM_NONE,
        //FOOTPRINT(Squawkabilly)

    [SPECIES_SQUAWKABILLY_GREEN_PLUMAGE] =
    {
        SQUAWKABILLY_MISC_INFO,
        .abilities = { ABILITY_INTIMIDATE, ABILITY_HUSTLE, ABILITY_GUTS },
        .bodyColor = BODY_COLOR_GREEN,
        .description = COMPOUND_STRING(
            "Green-feathered flocks hold the\n"
            "most sway. When they're out\n"
            "searching for food in the mornings and\n"
            "evenings, it gets very noisy."),
        PALETTES(SquawkabillyGreenPlumage),
        ICON(SquawkabillyGreenPlumage, 1),
    },

    [SPECIES_SQUAWKABILLY_BLUE_PLUMAGE] =
    {
        SQUAWKABILLY_MISC_INFO,
        .abilities = { ABILITY_INTIMIDATE, ABILITY_HUSTLE, ABILITY_GUTS },
        .bodyColor = BODY_COLOR_BLUE,
        .description = COMPOUND_STRING(
            "The largest of their flocks can\n"
            "contain more than 50 individuals. They\n"
            "fly around towns and forests,\n"
            "searching for food and making a racket."),
        PALETTES(SquawkabillyBluePlumage),
        ICON(SquawkabillyBluePlumage, 2),
    },

    [SPECIES_SQUAWKABILLY_YELLOW_PLUMAGE] =
    {
        SQUAWKABILLY_MISC_INFO,
        .abilities = { ABILITY_INTIMIDATE, ABILITY_HUSTLE, ABILITY_SHEER_FORCE },
        .bodyColor = BODY_COLOR_YELLOW,
        .description = COMPOUND_STRING(
            "These Squawkabilly are hotheaded,\n"
            "and their fighting style is vicious.\n"
            "They'll leap within reach of their\n"
            "foes to engage in close combat."),
        PALETTES(SquawkabillyYellowPlumage),
        ICON(SquawkabillyYellowPlumage, 1),
    },

    [SPECIES_SQUAWKABILLY_WHITE_PLUMAGE] =
    {
        SQUAWKABILLY_MISC_INFO,
        .abilities = { ABILITY_INTIMIDATE, ABILITY_HUSTLE, ABILITY_SHEER_FORCE },
        .bodyColor = BODY_COLOR_WHITE,
        .description = COMPOUND_STRING(
            "Though these Squawkabilly are the\n"
            "fewest in number, they have no\n"
            "trouble living in towns since they blend\n"
            "in with the white buildings."),
        PALETTES(SquawkabillyWhitePlumage),
        ICON(SquawkabillyWhitePlumage, 1),
    },
#endif //P_FAMILY_SQUAWKABILLY

#if P_FAMILY_NACLI
    [SPECIES_NACLI] =
    {
        .baseHP        = 55,
        .baseAttack    = 55,
        .baseDefense   = 75,
        .baseSpeed     = 25,
        .baseSpAttack  = 35,
        .baseSpDefense = 35,
        .types = { TYPE_ROCK, TYPE_ROCK },
        .catchRate = 255,
        .expYield = 56,
        .evYield_Defense = 1,
        .genderRatio = PERCENT_FEMALE(50),
        .eggCycles = 20,
        .friendship = STANDARD_FRIENDSHIP,
        .growthRate = GROWTH_MEDIUM_SLOW,
        .eggGroups = { EGG_GROUP_MINERAL, EGG_GROUP_MINERAL },
        .abilities = { ABILITY_PURIFYING_SALT, ABILITY_STURDY, ABILITY_CLEAR_BODY },
        .bodyColor = BODY_COLOR_BROWN,
        .speciesName = _("Nacli"),
        .cryId = CRY_NACLI,
        .natDexNum = NATIONAL_DEX_NACLI,
        .categoryName = _("Rock Salt"),
        .height = 4,
        .weight = 160,
        .description = COMPOUND_STRING(
            "The ground scrapes its body as it\n"
            "travels, causing it to leave salt\n"
            "behind. Salt is constantly being created\n"
            "and replenished inside Nacli's body."),
        .pokemonScale = 356,
        .pokemonOffset = 17,
        .trainerScale = 256,
        .trainerOffset = 0,
        FRONT_PIC(Nacli, 64, 64),
        .frontPicYOffset = 9,
        .frontAnimFrames = sAnims_Nacli,
        //.frontAnimId = ANIM_V_SQUISH_AND_BOUNCE,
        BACK_PIC(Nacli, 64, 64),
        .backPicYOffset = 10,
        //.backAnimId = BACK_ANIM_NONE,
        PALETTES(Nacli),
        ICON(Nacli, 2),
        //FOOTPRINT(Nacli)
        LEARNSETS(Nacli),
        .evolutions = EVOLUTION({EVO_LEVEL, 24, SPECIES_NACLSTACK}),
    },

    [SPECIES_NACLSTACK] =
    {
        .baseHP        = 60,
        .baseAttack    = 60,
        .baseDefense   = 100,
        .baseSpeed     = 35,
        .baseSpAttack  = 35,
        .baseSpDefense = 65,
        .types = { TYPE_ROCK, TYPE_ROCK },
        .catchRate = 120,
        .expYield = 124,
        .evYield_Defense = 2,
        .genderRatio = PERCENT_FEMALE(50),
        .eggCycles = 20,
        .friendship = STANDARD_FRIENDSHIP,
        .growthRate = GROWTH_MEDIUM_SLOW,
        .eggGroups = { EGG_GROUP_MINERAL, EGG_GROUP_MINERAL },
        .abilities = { ABILITY_PURIFYING_SALT, ABILITY_STURDY, ABILITY_CLEAR_BODY },
        .bodyColor = BODY_COLOR_BROWN,
        .speciesName = _("Naclstack"),
        .cryId = CRY_NACLSTACK,
        .natDexNum = NATIONAL_DEX_NACLSTACK,
        .categoryName = _("Rock Salt"),
        .height = 6,
        .weight = 1050,
        .description = COMPOUND_STRING(
            "It compresses rock salt inside its\n"
            "body and shoots out hardened salt\n"
            "pellets with enough force to\n"
            "perforate an iron sheet."),
        .pokemonScale = 356,
        .pokemonOffset = 17,
        .trainerScale = 256,
        .trainerOffset = 0,
        FRONT_PIC(Naclstack, 64, 64),
        .frontPicYOffset = 2,
        .frontAnimFrames = sAnims_Naclstack,
        //.frontAnimId = ANIM_V_SQUISH_AND_BOUNCE,
        BACK_PIC(Naclstack, 64, 64),
        .backPicYOffset = 0,
        //.backAnimId = BACK_ANIM_NONE,
        PALETTES(Naclstack),
        ICON(Naclstack, 2), // TODO: recolor
        //FOOTPRINT(Naclstack)
        LEARNSETS(Naclstack),
        .evolutions = EVOLUTION({EVO_LEVEL, 38, SPECIES_GARGANACL}),
    },

    [SPECIES_GARGANACL] =
    {
        .baseHP        = 100,
        .baseAttack    = 100,
        .baseDefense   = 130,
        .baseSpeed     = 35,
        .baseSpAttack  = 45,
        .baseSpDefense = 90,
        .types = { TYPE_ROCK, TYPE_ROCK },
        .catchRate = 45,
        .expYield = 250,
        .evYield_Defense = 3,
        .genderRatio = PERCENT_FEMALE(50),
        .eggCycles = 20,
        .friendship = STANDARD_FRIENDSHIP,
        .growthRate = GROWTH_MEDIUM_SLOW,
        .eggGroups = { EGG_GROUP_MINERAL, EGG_GROUP_MINERAL },
        .abilities = { ABILITY_PURIFYING_SALT, ABILITY_STURDY, ABILITY_CLEAR_BODY },
        .bodyColor = BODY_COLOR_BROWN,
        .speciesName = _("Garganacl"),
        .cryId = CRY_GARGANACL,
        .natDexNum = NATIONAL_DEX_GARGANACL,
        .categoryName = _("Rock Salt"),
        .height = 23,
        .weight = 2400,
        .description = COMPOUND_STRING(
            "Garganacl will rub its fingertips\n"
            "together and sprinkle injured\n"
            "Pokémon with salt. Even severe wounds will\n"
            "promptly heal afterward."),
        .pokemonScale = 356,
        .pokemonOffset = 17,
        .trainerScale = 256,
        .trainerOffset = 0,
        FRONT_PIC(Garganacl, 64, 64),
        .frontPicYOffset = 1,
        .frontAnimFrames = sAnims_Garganacl,
        //.frontAnimId = ANIM_V_SQUISH_AND_BOUNCE,
        BACK_PIC(Garganacl, 64, 64),
        .backPicYOffset = 2,
        //.backAnimId = BACK_ANIM_NONE,
        PALETTES(Garganacl),
        ICON(Garganacl, 2),
        //FOOTPRINT(Garganacl)
        LEARNSETS(Garganacl),
    },
#endif //P_FAMILY_NACLI

#if P_FAMILY_CHARCADET
    [SPECIES_CHARCADET] =
    {
        .baseHP        = 40,
        .baseAttack    = 50,
        .baseDefense   = 40,
        .baseSpeed     = 35,
        .baseSpAttack  = 50,
        .baseSpDefense = 40,
        .types = { TYPE_FIRE, TYPE_FIRE },
        .catchRate = 90,
        .expYield = 51,
        .evYield_SpAttack = 1,
        .genderRatio = PERCENT_FEMALE(50),
        .eggCycles = 35,
        .friendship = STANDARD_FRIENDSHIP,
        .growthRate = GROWTH_SLOW,
        .eggGroups = { EGG_GROUP_HUMAN_LIKE, EGG_GROUP_HUMAN_LIKE },
        .abilities = { ABILITY_FLASH_FIRE, ABILITY_NONE, ABILITY_FLAME_BODY },
        .bodyColor = BODY_COLOR_RED,
        .speciesName = _("Charcadet"),
        .cryId = CRY_CHARCADET,
        .natDexNum = NATIONAL_DEX_CHARCADET,
        .categoryName = _("Fire Child"),
        .height = 6,
        .weight = 105,
        .description = COMPOUND_STRING(
            "Burnt charcoal came to life and\n"
            "became a Pokémon. Possessing a fiery\n"
            "fighting spirit, Charcadet will\n"
            "battle even tough opponents."),
        .pokemonScale = 356,
        .pokemonOffset = 17,
        .trainerScale = 256,
        .trainerOffset = 0,
        FRONT_PIC(Charcadet, 64, 64),
        .frontPicYOffset = 5,
        .frontAnimFrames = sAnims_Charcadet,
        //.frontAnimId = ANIM_V_SQUISH_AND_BOUNCE,
        BACK_PIC(Charcadet, 64, 64),
        .backPicYOffset = 3,
        //.backAnimId = BACK_ANIM_NONE,
        PALETTES(Charcadet),
        ICON(Charcadet, 1),
        //FOOTPRINT(Charcadet)
        LEARNSETS(Charcadet),
        .evolutions = EVOLUTION({EVO_ITEM, ITEM_AUSPICIOUS_ARMOR, SPECIES_ARMAROUGE},
                                {EVO_ITEM, ITEM_MALICIOUS_ARMOR, SPECIES_CERULEDGE}),
    },

    [SPECIES_ARMAROUGE] =
    {
        .baseHP        = 85,
        .baseAttack    = 60,
        .baseDefense   = 100,
        .baseSpeed     = 75,
        .baseSpAttack  = 125,
        .baseSpDefense = 80,
        .types = { TYPE_FIRE, TYPE_PSYCHIC },
        .catchRate = 25,
        .expYield = 263,
        .evYield_SpAttack = 2,
        .genderRatio = PERCENT_FEMALE(50),
        .eggCycles = 35,
        .friendship = 20,
        .growthRate = GROWTH_SLOW,
        .eggGroups = { EGG_GROUP_HUMAN_LIKE, EGG_GROUP_HUMAN_LIKE },
        .abilities = { ABILITY_FLASH_FIRE, ABILITY_NONE, ABILITY_WEAK_ARMOR },
        .bodyColor = BODY_COLOR_RED,
        .speciesName = _("Armarouge"),
        .cryId = CRY_ARMAROUGE,
        .natDexNum = NATIONAL_DEX_ARMAROUGE,
        .categoryName = _("Fire Warrior"),
        .height = 15,
        .weight = 850,
        .description = COMPOUND_STRING(
            "Armarouge evolved through the use\n"
            "of a set of armor that belonged to\n"
            "a distinguished warrior. This\n"
            "Pokémon is incredibly loyal."),
        .pokemonScale = 356,
        .pokemonOffset = 17,
        .trainerScale = 256,
        .trainerOffset = 0,
        FRONT_PIC(Armarouge, 64, 64),
        .frontPicYOffset = 1,
        .frontAnimFrames = sAnims_Armarouge,
        //.frontAnimId = ANIM_V_SQUISH_AND_BOUNCE,
        BACK_PIC(Armarouge, 64, 64),
        .backPicYOffset = 3,
        //.backAnimId = BACK_ANIM_NONE,
        PALETTES(Armarouge),
        ICON(Armarouge, 0),
        //FOOTPRINT(Armarouge)
        LEARNSETS(Armarouge),
    },

    [SPECIES_CERULEDGE] =
    {
        .baseHP        = 75,
        .baseAttack    = 125,
        .baseDefense   = 80,
        .baseSpeed     = 85,
        .baseSpAttack  = 60,
        .baseSpDefense = 100,
        .types = { TYPE_FIRE, TYPE_GHOST },
        .catchRate = 25,
        .expYield = 263,
        .evYield_Attack = 2,
        .genderRatio = PERCENT_FEMALE(50),
        .eggCycles = 35,
        .friendship = 20,
        .growthRate = GROWTH_SLOW,
        .eggGroups = { EGG_GROUP_HUMAN_LIKE, EGG_GROUP_HUMAN_LIKE },
        .abilities = { ABILITY_FLASH_FIRE, ABILITY_NONE, ABILITY_WEAK_ARMOR },
        .bodyColor = BODY_COLOR_PURPLE,
        .speciesName = _("Ceruledge"),
        .cryId = CRY_CERULEDGE,
        .natDexNum = NATIONAL_DEX_CERULEDGE,
        .categoryName = _("Fire Blades"),
        .height = 16,
        .weight = 620,
        .description = COMPOUND_STRING(
            "The fiery blades on its arms burn\n"
            "fiercely with the lingering\n"
            "resentment of a sword wielder who fell\n"
            "before accomplishing their goal."),
        .pokemonScale = 356,
        .pokemonOffset = 17,
        .trainerScale = 256,
        .trainerOffset = 0,
        FRONT_PIC(Ceruledge, 64, 64),
        .frontPicYOffset = 0,
        .frontAnimFrames = sAnims_Ceruledge,
        //.frontAnimId = ANIM_V_SQUISH_AND_BOUNCE,
        BACK_PIC(Ceruledge, 64, 64),
        .backPicYOffset = 3,
        //.backAnimId = BACK_ANIM_NONE,
        PALETTES(Ceruledge),
        ICON(Ceruledge, 2),
        //FOOTPRINT(Ceruledge)
        LEARNSETS(Ceruledge),
    },
#endif //P_FAMILY_CHARCADET

#if P_FAMILY_TADBULB
    [SPECIES_TADBULB] =
    {
        .baseHP        = 61,
        .baseAttack    = 31,
        .baseDefense   = 41,
        .baseSpeed     = 45,
        .baseSpAttack  = 59,
        .baseSpDefense = 35,
        .types = { TYPE_ELECTRIC, TYPE_ELECTRIC },
        .catchRate = 190,
        .expYield = 54,
        .evYield_HP = 1,
        .genderRatio = PERCENT_FEMALE(50),
        .eggCycles = 20,
        .friendship = STANDARD_FRIENDSHIP,
        .growthRate = GROWTH_MEDIUM_FAST,
        .eggGroups = { EGG_GROUP_WATER_1, EGG_GROUP_WATER_1 },
        .abilities = { ABILITY_OWN_TEMPO, ABILITY_STATIC, ABILITY_DAMP },
        .bodyColor = BODY_COLOR_YELLOW,
        .speciesName = _("Tadbulb"),
        .cryId = CRY_TADBULB,
        .natDexNum = NATIONAL_DEX_TADBULB,
        .categoryName = _("EleTadpole"),
        .height = 3,
        .weight = 4,
        .description = COMPOUND_STRING(
            "Tadbulb shakes its tail to\n"
            "generate electricity. If it senses danger,\n"
            "it will make its head blink on and off\n"
            "to alert its allies."),
        .pokemonScale = 356,
        .pokemonOffset = 17,
        .trainerScale = 256,
        .trainerOffset = 0,
        FRONT_PIC(Tadbulb, 64, 64),
        .frontPicYOffset = 4,
        .frontAnimFrames = sAnims_Tadbulb,
        //.frontAnimId = ANIM_V_SQUISH_AND_BOUNCE,
        .enemyMonElevation = 12,
        BACK_PIC(Tadbulb, 64, 64),
        .backPicYOffset = 8,
        //.backAnimId = BACK_ANIM_NONE,
        PALETTES(Tadbulb),
        ICON(Tadbulb, 5), // TODO: Redo to 0
        //FOOTPRINT(Tadbulb)
        LEARNSETS(Tadbulb),
        .evolutions = EVOLUTION({EVO_ITEM, ITEM_THUNDER_STONE, SPECIES_BELLIBOLT}),
    },

    [SPECIES_BELLIBOLT] =
    {
        .baseHP        = 109,
        .baseAttack    = 64,
        .baseDefense   = 91,
        .baseSpeed     = 45,
        .baseSpAttack  = 103,
        .baseSpDefense = 83,
        .types = { TYPE_ELECTRIC, TYPE_ELECTRIC },
        .catchRate = 50,
        .expYield = 173,
        .evYield_HP = 2,
        .genderRatio = PERCENT_FEMALE(50),
        .eggCycles = 20,
        .friendship = STANDARD_FRIENDSHIP,
        .growthRate = GROWTH_MEDIUM_FAST,
        .eggGroups = { EGG_GROUP_WATER_1, EGG_GROUP_WATER_1 },
        .abilities = { ABILITY_ELECTROMORPHOSIS, ABILITY_STATIC, ABILITY_DAMP },
        .bodyColor = BODY_COLOR_GREEN,
        .speciesName = _("Bellibolt"),
        .cryId = CRY_BELLIBOLT,
        .natDexNum = NATIONAL_DEX_BELLIBOLT,
        .categoryName = _("EleFrog"),
        .height = 12,
        .weight = 1130,
        .description = COMPOUND_STRING(
            "When this Pokémon expands and\n"
            "contracts its wobbly body, the belly-\n"
            "button dynamo in its stomach\n"
            "produces a huge amount of electricity."),
        .pokemonScale = 356,
        .pokemonOffset = 17,
        .trainerScale = 256,
        .trainerOffset = 0,
        FRONT_PIC(Bellibolt, 64, 64),
        .frontPicYOffset = 7,
        .frontAnimFrames = sAnims_Bellibolt,
        //.frontAnimId = ANIM_V_SQUISH_AND_BOUNCE,
        BACK_PIC(Bellibolt, 64, 64),
        .backPicYOffset = 10,
        //.backAnimId = BACK_ANIM_NONE,
        PALETTES(Bellibolt),
        ICON(Bellibolt, 0),
        //FOOTPRINT(Bellibolt)
        LEARNSETS(Bellibolt),
    },
#endif //P_FAMILY_TADBULB

#if P_FAMILY_WATTREL
    [SPECIES_WATTREL] =
    {
        .baseHP        = 40,
        .baseAttack    = 40,
        .baseDefense   = 35,
        .baseSpeed     = 70,
        .baseSpAttack  = 55,
        .baseSpDefense = 40,
        .types = { TYPE_ELECTRIC, TYPE_FLYING },
        .catchRate = 180,
        .expYield = 56,
        .evYield_Speed = 1,
        .genderRatio = PERCENT_FEMALE(50),
        .eggCycles = 20,
        .friendship = STANDARD_FRIENDSHIP,
        .growthRate = GROWTH_MEDIUM_SLOW,
        .eggGroups = { EGG_GROUP_WATER_1, EGG_GROUP_FLYING },
        .abilities = { ABILITY_WIND_POWER, ABILITY_VOLT_ABSORB, ABILITY_COMPETITIVE },
        .bodyColor = BODY_COLOR_BLACK,
        .speciesName = _("Wattrel"),
        .cryId = CRY_WATTREL,
        .natDexNum = NATIONAL_DEX_WATTREL,
        .categoryName = _("Storm Petrel"),
        .height = 4,
        .weight = 36,
        .description = COMPOUND_STRING(
            "When its wings catch the wind, the\n"
            "bones within produce electricity.\n"
            "This Pokémon dives into the ocean,\n"
            "catching prey by electrocuting them."),
        .pokemonScale = 356,
        .pokemonOffset = 17,
        .trainerScale = 256,
        .trainerOffset = 0,
        FRONT_PIC(Wattrel, 64, 64),
        .frontPicYOffset = 13,
        .frontAnimFrames = sAnims_Wattrel,
        //.frontAnimId = ANIM_V_SQUISH_AND_BOUNCE,
        BACK_PIC(Wattrel, 64, 64),
        .backPicYOffset = 14,
        //.backAnimId = BACK_ANIM_NONE,
        PALETTES(Wattrel),
        ICON(Wattrel, 3),
        //FOOTPRINT(Wattrel)
        LEARNSETS(Wattrel),
        .evolutions = EVOLUTION({EVO_LEVEL, 25, SPECIES_KILOWATTREL}),
    },

    [SPECIES_KILOWATTREL] =
    {
        .baseHP        = 70,
        .baseAttack    = 70,
        .baseDefense   = 60,
        .baseSpeed     = 125,
        .baseSpAttack  = 105,
        .baseSpDefense = 60,
        .types = { TYPE_ELECTRIC, TYPE_FLYING },
        .catchRate = 90,
        .expYield = 172,
        .evYield_Speed = 2,
        .genderRatio = PERCENT_FEMALE(50),
        .eggCycles = 20,
        .friendship = STANDARD_FRIENDSHIP,
        .growthRate = GROWTH_MEDIUM_SLOW,
        .eggGroups = { EGG_GROUP_WATER_1, EGG_GROUP_FLYING },
        .abilities = { ABILITY_WIND_POWER, ABILITY_VOLT_ABSORB, ABILITY_COMPETITIVE },
        .bodyColor = BODY_COLOR_YELLOW,
        .speciesName = _("Kilowatrel"),
        .cryId = CRY_KILOWATTREL,
        .natDexNum = NATIONAL_DEX_KILOWATTREL,
        .categoryName = _("Frigatebird"),
        .height = 14,
        .weight = 386,
        .description = COMPOUND_STRING(
            "It uses its throat sac to store\n"
            "electricity generated by its wings.\n"
            "There's hardly any oil in its feathers,\n"
            "so it is a poor swimmer."),
        .pokemonScale = 356,
        .pokemonOffset = 17,
        .trainerScale = 256,
        .trainerOffset = 0,
        FRONT_PIC(Kilowattrel, 64, 64),
        .frontPicYOffset = 6,
        .frontAnimFrames = sAnims_Kilowattrel,
        //.frontAnimId = ANIM_V_SQUISH_AND_BOUNCE,
        BACK_PIC(Kilowattrel, 64, 64),
        .backPicYOffset = 7,
        //.backAnimId = BACK_ANIM_NONE,
        PALETTES(Kilowattrel),
        ICON(Kilowattrel, 3),
        //FOOTPRINT(Kilowattrel)
        LEARNSETS(Kilowattrel),
    },
#endif //P_FAMILY_WATTREL

#if P_FAMILY_MASCHIFF
    [SPECIES_MASCHIFF] =
    {
        .baseHP        = 60,
        .baseAttack    = 78,
        .baseDefense   = 60,
        .baseSpeed     = 51,
        .baseSpAttack  = 40,
        .baseSpDefense = 51,
        .types = { TYPE_DARK, TYPE_DARK },
        .catchRate = 150,
        .expYield = 68,
        .evYield_Attack = 1,
        .genderRatio = PERCENT_FEMALE(50),
        .eggCycles = 20,
        .friendship = STANDARD_FRIENDSHIP,
        .growthRate = GROWTH_MEDIUM_SLOW,
        .eggGroups = { EGG_GROUP_FIELD, EGG_GROUP_FIELD },
        .abilities = { ABILITY_INTIMIDATE, ABILITY_RUN_AWAY, ABILITY_STAKEOUT },
        .bodyColor = BODY_COLOR_BROWN,
        .speciesName = _("Maschiff"),
        .cryId = CRY_MASCHIFF,
        .natDexNum = NATIONAL_DEX_MASCHIFF,
        .categoryName = _("Rascal"),
        .height = 5,
        .weight = 160,
        .description = COMPOUND_STRING(
            "Its well-developed jaw and fangs\n"
            "are strong enough to crunch through\n"
            "boulders, and its thick fat makes\n"
            "for an excellent defense."),
        .pokemonScale = 356,
        .pokemonOffset = 17,
        .trainerScale = 256,
        .trainerOffset = 0,
        FRONT_PIC(Maschiff, 64, 64),
        .frontPicYOffset = 8,
        .frontAnimFrames = sAnims_Maschiff,
        //.frontAnimId = ANIM_V_SQUISH_AND_BOUNCE,
        BACK_PIC(Maschiff, 64, 64),
        .backPicYOffset = 10,
        //.backAnimId = BACK_ANIM_NONE,
        PALETTES(Maschiff),
        ICON(Maschiff, 3),
        //FOOTPRINT(Maschiff)
        LEARNSETS(Maschiff),
        .evolutions = EVOLUTION({EVO_LEVEL, 30, SPECIES_MABOSSTIFF}),
    },

    [SPECIES_MABOSSTIFF] =
    {
        .baseHP        = 80,
        .baseAttack    = 120,
        .baseDefense   = 90,
        .baseSpeed     = 85,
        .baseSpAttack  = 60,
        .baseSpDefense = 70,
        .types = { TYPE_DARK, TYPE_DARK },
        .catchRate = 75,
        .expYield = 177,
        .evYield_Attack = 2,
        .genderRatio = PERCENT_FEMALE(50),
        .eggCycles = 20,
        .friendship = STANDARD_FRIENDSHIP,
        .growthRate = GROWTH_MEDIUM_SLOW,
        .eggGroups = { EGG_GROUP_FIELD, EGG_GROUP_FIELD },
        .abilities = { ABILITY_INTIMIDATE, ABILITY_GUARD_DOG, ABILITY_STAKEOUT },
        .bodyColor = BODY_COLOR_GRAY,
        .speciesName = _("Mabosstiff"),
        .cryId = CRY_MABOSSTIFF,
        .natDexNum = NATIONAL_DEX_MABOSSTIFF,
        .categoryName = _("Boss"),
        .height = 11,
        .weight = 610,
        .description = COMPOUND_STRING(
            "Mabosstiff loves playing with\n"
            "children. Though usually gentle, it\n"
            "takes on an intimidating look when\n"
            "protecting its family."),
        .pokemonScale = 356,
        .pokemonOffset = 17,
        .trainerScale = 256,
        .trainerOffset = 0,
        FRONT_PIC(Mabosstiff, 64, 64),
        .frontPicYOffset = 1,
        .frontAnimFrames = sAnims_Mabosstiff,
        //.frontAnimId = ANIM_V_SQUISH_AND_BOUNCE,
        BACK_PIC(Mabosstiff, 64, 64),
        .backPicYOffset = 14,
        //.backAnimId = BACK_ANIM_NONE,
        PALETTES(Mabosstiff),
        ICON(Mabosstiff, 5),
        //FOOTPRINT(Mabosstiff)
        LEARNSETS(Mabosstiff),
    },
#endif //P_FAMILY_MASCHIFF

#if P_FAMILY_SHROODLE
    [SPECIES_SHROODLE] =
    {
        .baseHP        = 40,
        .baseAttack    = 65,
        .baseDefense   = 35,
        .baseSpeed     = 75,
        .baseSpAttack  = 40,
        .baseSpDefense = 35,
        .types = { TYPE_POISON, TYPE_NORMAL },
        .catchRate = 190,
        .expYield = 58,
        .evYield_Speed = 1,
        .genderRatio = PERCENT_FEMALE(50),
        .eggCycles = 20,
        .friendship = STANDARD_FRIENDSHIP,
        .growthRate = GROWTH_MEDIUM_SLOW,
        .eggGroups = { EGG_GROUP_FIELD, EGG_GROUP_FIELD },
        .abilities = { ABILITY_UNBURDEN, ABILITY_PICKPOCKET, ABILITY_PRANKSTER },
        .bodyColor = BODY_COLOR_GRAY,
        .speciesName = _("Shroodle"),
        .cryId = CRY_SHROODLE,
        .natDexNum = NATIONAL_DEX_SHROODLE,
        .categoryName = _("Toxic Mouse"),
        .height = 2,
        .weight = 7,
        .description = COMPOUND_STRING(
            "To keep enemies away from its\n"
            "territory, it paints markings around its\n"
            "nest using a poisonous liquid that\n"
            "has an acrid odor."),
        .pokemonScale = 356,
        .pokemonOffset = 17,
        .trainerScale = 256,
        .trainerOffset = 0,
        FRONT_PIC(Shroodle, 64, 64),
        .frontPicYOffset = 17,
        .frontAnimFrames = sAnims_Shroodle,
        //.frontAnimId = ANIM_V_SQUISH_AND_BOUNCE,
        BACK_PIC(Shroodle, 64, 64),
        .backPicYOffset = 16,
        //.backAnimId = BACK_ANIM_NONE,
        PALETTES(Shroodle),
        ICON(Shroodle, 0),
        //FOOTPRINT(Shroodle)
        LEARNSETS(Shroodle),
        .evolutions = EVOLUTION({EVO_LEVEL, 28, SPECIES_GRAFAIAI}),
    },

    [SPECIES_GRAFAIAI] =
    {
        .baseHP        = 63,
        .baseAttack    = 95,
        .baseDefense   = 65,
        .baseSpeed     = 110,
        .baseSpAttack  = 80,
        .baseSpDefense = 72,
        .types = { TYPE_POISON, TYPE_NORMAL },
        .catchRate = 90,
        .expYield = 170,
        .evYield_Speed = 2,
        .genderRatio = PERCENT_FEMALE(50),
        .eggCycles = 20,
        .friendship = STANDARD_FRIENDSHIP,
        .growthRate = GROWTH_MEDIUM_SLOW,
        .eggGroups = { EGG_GROUP_FIELD, EGG_GROUP_FIELD },
        .abilities = { ABILITY_UNBURDEN, ABILITY_POISON_TOUCH, ABILITY_PRANKSTER },
        .bodyColor = BODY_COLOR_GRAY,
        .speciesName = _("Grafaiai"),
        .cryId = CRY_GRAFAIAI,
        .natDexNum = NATIONAL_DEX_GRAFAIAI,
        .categoryName = _("Toxic Monkey"),
        .height = 7,
        .weight = 272,
        .description = COMPOUND_STRING(
            "Each Grafaiai paints its own\n"
            "individual pattern, and it will paint that\n"
            "same pattern over and over again\n"
            "throughout its life."),
        .pokemonScale = 356,
        .pokemonOffset = 17,
        .trainerScale = 256,
        .trainerOffset = 0,
        FRONT_PIC(Grafaiai, 64, 64),
        .frontPicYOffset = 9,
        .frontAnimFrames = sAnims_Grafaiai,
        //.frontAnimId = ANIM_V_SQUISH_AND_BOUNCE,
        BACK_PIC(Grafaiai, 64, 64),
        .backPicYOffset = 12,
        //.backAnimId = BACK_ANIM_NONE,
        PALETTES(Grafaiai),
        ICON(Grafaiai, 0),
        //FOOTPRINT(Grafaiai)
        LEARNSETS(Grafaiai),
    },
#endif //P_FAMILY_SHROODLE

#if P_FAMILY_BRAMBLIN
    [SPECIES_BRAMBLIN] =
    {
        .baseHP        = 40,
        .baseAttack    = 65,
        .baseDefense   = 30,
        .baseSpeed     = 60,
        .baseSpAttack  = 45,
        .baseSpDefense = 35,
        .types = { TYPE_GRASS, TYPE_GHOST },
        .catchRate = 190,
        .expYield = 55,
        .evYield_Attack = 1,
        .genderRatio = PERCENT_FEMALE(50),
        .eggCycles = 20,
        .friendship = STANDARD_FRIENDSHIP,
        .growthRate = GROWTH_MEDIUM_FAST,
        .eggGroups = { EGG_GROUP_GRASS, EGG_GROUP_GRASS },
        .abilities = { ABILITY_WIND_RIDER, ABILITY_NONE, ABILITY_INFILTRATOR },
        .bodyColor = BODY_COLOR_BROWN,
        .speciesName = _("Bramblin"),
        .cryId = CRY_BRAMBLIN,
        .natDexNum = NATIONAL_DEX_BRAMBLIN,
        .categoryName = _("Tumbleweed"),
        .height = 6,
        .weight = 6,
        .description = COMPOUND_STRING(
            "A soul unable to move on to the\n"
            "afterlife was blown around by the wind\n"
            "until it got tangled up with dried\n"
            "grass and became a Pokémon."),
        .pokemonScale = 356,
        .pokemonOffset = 17,
        .trainerScale = 256,
        .trainerOffset = 0,
        FRONT_PIC(Bramblin, 64, 64),
        .frontPicYOffset = 13,
        .frontAnimFrames = sAnims_Bramblin,
        //.frontAnimId = ANIM_V_SQUISH_AND_BOUNCE,
        BACK_PIC(Bramblin, 64, 64),
        .backPicYOffset = 14,
        //.backAnimId = BACK_ANIM_NONE,
        PALETTES(Bramblin),
        ICON(Bramblin, 3),
        //FOOTPRINT(Bramblin)
        LEARNSETS(Bramblin),
        .evolutions = EVOLUTION({EVO_NONE, 0, SPECIES_BRAMBLEGHAST}),
    },

    [SPECIES_BRAMBLEGHAST] =
    {
        .baseHP        = 55,
        .baseAttack    = 115,
        .baseDefense   = 70,
        .baseSpeed     = 90,
        .baseSpAttack  = 80,
        .baseSpDefense = 70,
        .types = { TYPE_GRASS, TYPE_GHOST },
        .catchRate = 45,
        .expYield = 168,
        .evYield_Attack = 2,
        .genderRatio = PERCENT_FEMALE(50),
        .eggCycles = 20,
        .friendship = STANDARD_FRIENDSHIP,
        .growthRate = GROWTH_MEDIUM_FAST,
        .eggGroups = { EGG_GROUP_GRASS, EGG_GROUP_GRASS },
        .abilities = { ABILITY_WIND_RIDER, ABILITY_NONE, ABILITY_INFILTRATOR },
        .bodyColor = BODY_COLOR_BROWN,
        .speciesName = _("Brmblghast"),
        .cryId = CRY_BRAMBLEGHAST,
        .natDexNum = NATIONAL_DEX_BRAMBLEGHAST,
        .categoryName = _("Tumbleweed"),
        .height = 12,
        .weight = 60,
        .description = COMPOUND_STRING(
            "It will open the branches of its\n"
            "head to envelop its prey. Once it\n"
            "absorbs all the life energy it needs, it\n"
            "expels the prey and discards it."),
        .pokemonScale = 356,
        .pokemonOffset = 17,
        .trainerScale = 256,
        .trainerOffset = 0,
        FRONT_PIC(Brambleghast, 64, 64),
        .frontPicYOffset = 7,
        .frontAnimFrames = sAnims_Brambleghast,
        //.frontAnimId = ANIM_V_SQUISH_AND_BOUNCE,
        BACK_PIC(Brambleghast, 64, 64),
        .backPicYOffset = 7,
        //.backAnimId = BACK_ANIM_NONE,
        PALETTES(Brambleghast),
        ICON(Brambleghast, 5),
        //FOOTPRINT(Brambleghast)
        LEARNSETS(Brambleghast),
    },
#endif //P_FAMILY_BRAMBLIN

#if P_FAMILY_TOEDSCOOL
    [SPECIES_TOEDSCOOL] =
    {
        .baseHP        = 40,
        .baseAttack    = 40,
        .baseDefense   = 35,
        .baseSpeed     = 70,
        .baseSpAttack  = 50,
        .baseSpDefense = 100,
        .types = { TYPE_GROUND, TYPE_GRASS },
        .catchRate = 190,
        .expYield = 67,
        .evYield_SpDefense = 1,
        .genderRatio = PERCENT_FEMALE(50),
        .eggCycles = 20,
        .friendship = STANDARD_FRIENDSHIP,
        .growthRate = GROWTH_MEDIUM_SLOW,
        .eggGroups = { EGG_GROUP_GRASS, EGG_GROUP_GRASS },
        .abilities = { ABILITY_MYCELIUM_MIGHT, ABILITY_NONE },
        .bodyColor = BODY_COLOR_YELLOW,
        .speciesName = _("Toedscool"),
        .cryId = CRY_TOEDSCOOL,
        .natDexNum = NATIONAL_DEX_TOEDSCOOL,
        .categoryName = _("Woodear"),
        .height = 9,
        .weight = 330,
        .description = COMPOUND_STRING(
            "Though it looks like Tentacool,\n"
            "Toedscool is a completely different\n"
            "species. Its legs may be thin, but it\n"
            "can run at a speed of 30 mph."),
        .pokemonScale = 356,
        .pokemonOffset = 17,
        .trainerScale = 256,
        .trainerOffset = 0,
        FRONT_PIC(Toedscool, 64, 64),
        .frontPicYOffset = 3,
        .frontAnimFrames = sAnims_Toedscool,
        //.frontAnimId = ANIM_V_SQUISH_AND_BOUNCE,
        BACK_PIC(Toedscool, 64, 64),
        .backPicYOffset = 8,
        //.backAnimId = BACK_ANIM_NONE,
        PALETTES(Toedscool),
        ICON(Toedscool, 0),
        //FOOTPRINT(Toedscool)
        LEARNSETS(Toedscool),
        .evolutions = EVOLUTION({EVO_LEVEL, 30, SPECIES_TOEDSCRUEL}),
    },

    [SPECIES_TOEDSCRUEL] =
    {
        .baseHP        = 80,
        .baseAttack    = 70,
        .baseDefense   = 65,
        .baseSpeed     = 100,
        .baseSpAttack  = 80,
        .baseSpDefense = 120,
        .types = { TYPE_GROUND, TYPE_GRASS },
        .catchRate = 90,
        .expYield = 180,
        .evYield_SpDefense = 2,
        .genderRatio = PERCENT_FEMALE(50),
        .eggCycles = 20,
        .friendship = STANDARD_FRIENDSHIP,
        .growthRate = GROWTH_MEDIUM_SLOW,
        .eggGroups = { EGG_GROUP_GRASS, EGG_GROUP_GRASS },
        .abilities = { ABILITY_MYCELIUM_MIGHT, ABILITY_NONE },
        .bodyColor = BODY_COLOR_BLACK,
        .speciesName = _("Toedscruel"),
        .cryId = CRY_TOEDSCRUEL,
        .natDexNum = NATIONAL_DEX_TOEDSCRUEL,
        .categoryName = _("Woodear"),
        .height = 19,
        .weight = 580,
        .description = COMPOUND_STRING(
            "These Pokémon gather into groups\n"
            "and form colonies deep within\n"
            "forests. They absolutely hate it when\n"
            "strangers approach."),
        .pokemonScale = 356,
        .pokemonOffset = 17,
        .trainerScale = 256,
        .trainerOffset = 0,
        FRONT_PIC(Toedscruel, 64, 64),
        .frontPicYOffset = 2,
        .frontAnimFrames = sAnims_Toedscruel,
        //.frontAnimId = ANIM_V_SQUISH_AND_BOUNCE,
        BACK_PIC(Toedscruel, 64, 64),
        .backPicYOffset = 11,
        //.backAnimId = BACK_ANIM_NONE,
        PALETTES(Toedscruel),
        ICON(Toedscruel, 0),
        //FOOTPRINT(Toedscruel)
        LEARNSETS(Toedscruel),
    },
#endif //P_FAMILY_TOEDSCOOL

#if P_FAMILY_KLAWF
    [SPECIES_KLAWF] =
    {
        .baseHP        = 70,
        .baseAttack    = 100,
        .baseDefense   = 115,
        .baseSpeed     = 75,
        .baseSpAttack  = 35,
        .baseSpDefense = 55,
        .types = { TYPE_ROCK, TYPE_ROCK },
        .catchRate = 120,
        .expYield = 158,
        .evYield_Defense = 2,
        .genderRatio = PERCENT_FEMALE(50),
        .eggCycles = 35,
        .friendship = STANDARD_FRIENDSHIP,
        .growthRate = GROWTH_MEDIUM_FAST,
        .eggGroups = { EGG_GROUP_WATER_3, EGG_GROUP_WATER_3 },
        .abilities = { ABILITY_ANGER_SHELL, ABILITY_SHELL_ARMOR, ABILITY_REGENERATOR },
        .bodyColor = BODY_COLOR_RED,
        .speciesName = _("Klawf"),
        .cryId = CRY_KLAWF,
        .natDexNum = NATIONAL_DEX_KLAWF,
        .categoryName = _("Ambush"),
        .height = 13,
        .weight = 790,
        .description = COMPOUND_STRING(
            "Klawf hangs upside-down from\n"
            "cliffs, waiting for prey. But Klawf can't\n"
            "remain in this position for long\n"
            "because its blood rushes to its head."),
        .pokemonScale = 356,
        .pokemonOffset = 17,
        .trainerScale = 256,
        .trainerOffset = 0,
        FRONT_PIC(Klawf, 64, 64),
        .frontPicYOffset = 14,
        .frontAnimFrames = sAnims_Klawf,
        //.frontAnimId = ANIM_V_SQUISH_AND_BOUNCE,
        BACK_PIC(Klawf, 64, 64),
        .backPicYOffset = 20,
        //.backAnimId = BACK_ANIM_NONE,
        PALETTES(Klawf),
        ICON(Klawf, 0),
        //FOOTPRINT(Klawf)
        LEARNSETS(Klawf),
    },
#endif //P_FAMILY_KLAWF

#if P_FAMILY_CAPSAKID
    [SPECIES_CAPSAKID] =
    {
        .baseHP        = 50,
        .baseAttack    = 62,
        .baseDefense   = 40,
        .baseSpeed     = 50,
        .baseSpAttack  = 62,
        .baseSpDefense = 40,
        .types = { TYPE_GRASS, TYPE_GRASS },
        .catchRate = 190,
        .expYield = 61,
        .evYield_Attack = 1,
        .genderRatio = PERCENT_FEMALE(50),
        .eggCycles = 20,
        .friendship = STANDARD_FRIENDSHIP,
        .growthRate = GROWTH_MEDIUM_FAST,
        .eggGroups = { EGG_GROUP_GRASS, EGG_GROUP_GRASS },
        .abilities = { ABILITY_CHLOROPHYLL, ABILITY_INSOMNIA, ABILITY_KLUTZ },
        .bodyColor = BODY_COLOR_GREEN,
        .speciesName = _("Capsakid"),
        .cryId = CRY_CAPSAKID,
        .natDexNum = NATIONAL_DEX_CAPSAKID,
        .categoryName = _("Spicy Pepper"),
        .height = 3,
        .weight = 30,
        .description = COMPOUND_STRING(
            "The more sunlight this Pokémon\n"
            "bathes in, the more spicy chemicals are\n"
            "produced by its body, and thus the\n"
            "spicier its moves become."),
        .pokemonScale = 356,
        .pokemonOffset = 17,
        .trainerScale = 256,
        .trainerOffset = 0,
        FRONT_PIC(Capsakid, 64, 64),
        .frontPicYOffset = 13,
        .frontAnimFrames = sAnims_Capsakid,
        //.frontAnimId = ANIM_V_SQUISH_AND_BOUNCE,
        BACK_PIC(Capsakid, 64, 64),
        .backPicYOffset = 12,
        //.backAnimId = BACK_ANIM_NONE,
        PALETTES(Capsakid),
        ICON(Capsakid, 1),
        //FOOTPRINT(Capsakid)
        LEARNSETS(Capsakid),
        .evolutions = EVOLUTION({EVO_ITEM, ITEM_FIRE_STONE, SPECIES_SCOVILLAIN}),
    },

    [SPECIES_SCOVILLAIN] =
    {
        .baseHP        = 65,
        .baseAttack    = 108,
        .baseDefense   = 65,
        .baseSpeed     = 75,
        .baseSpAttack  = 108,
        .baseSpDefense = 65,
        .types = { TYPE_GRASS, TYPE_FIRE },
        .catchRate = 75,
        .expYield = 170,
        .evYield_Attack = 2,
        .genderRatio = PERCENT_FEMALE(50),
        .eggCycles = 20,
        .friendship = STANDARD_FRIENDSHIP,
        .growthRate = GROWTH_MEDIUM_FAST,
        .eggGroups = { EGG_GROUP_GRASS, EGG_GROUP_GRASS },
        .abilities = { ABILITY_CHLOROPHYLL, ABILITY_INSOMNIA, ABILITY_MOODY },
        .bodyColor = BODY_COLOR_GREEN,
        .speciesName = _("Scovillain"),
        .cryId = CRY_SCOVILLAIN,
        .natDexNum = NATIONAL_DEX_SCOVILLAIN,
        .categoryName = _("Spicy Pepper"),
        .height = 9,
        .weight = 150,
        .description = COMPOUND_STRING(
            "The green head has turned vicious\n"
            "due to the spicy chemicals\n"
            "stimulating its brain. Once it goes on a\n"
            "rampage, there is no stopping it."),
        .pokemonScale = 356,
        .pokemonOffset = 17,
        .trainerScale = 256,
        .trainerOffset = 0,
        FRONT_PIC(Scovillain, 64, 64),
        .frontPicYOffset = 3,
        .frontAnimFrames = sAnims_Scovillain,
        //.frontAnimId = ANIM_V_SQUISH_AND_BOUNCE,
        BACK_PIC(Scovillain, 64, 64),
        .backPicYOffset = 8,
        //.backAnimId = BACK_ANIM_NONE,
        PALETTES(Scovillain),
        ICON(Scovillain, 1),
        //FOOTPRINT(Scovillain)
        LEARNSETS(Scovillain),
    },
#endif //P_FAMILY_CAPSAKID

#if P_FAMILY_RELLOR
    [SPECIES_RELLOR] =
    {
        .baseHP        = 41,
        .baseAttack    = 50,
        .baseDefense   = 60,
        .baseSpeed     = 30,
        .baseSpAttack  = 31,
        .baseSpDefense = 58,
        .types = { TYPE_BUG, TYPE_BUG },
        .catchRate = 190,
        .expYield = 54,
        .evYield_Defense = 1,
        .genderRatio = PERCENT_FEMALE(50),
        .eggCycles = 20,
        .friendship = STANDARD_FRIENDSHIP,
        .growthRate = GROWTH_FAST,
        .eggGroups = { EGG_GROUP_BUG, EGG_GROUP_BUG },
        .abilities = { ABILITY_COMPOUND_EYES, ABILITY_NONE, ABILITY_SHED_SKIN },
        .bodyColor = BODY_COLOR_BROWN,
        .speciesName = _("Rellor"),
        .cryId = CRY_RELLOR,
        .natDexNum = NATIONAL_DEX_RELLOR,
        .categoryName = _("Rolling"),
        .height = 2,
        .weight = 10,
        .description = COMPOUND_STRING(
            "This Pokémon creates a mud ball by\n"
            "mixing sand and dirt with psychic\n"
            "energy. It treasures its mud ball more\n"
            "than its own life."),
        .pokemonScale = 356,
        .pokemonOffset = 17,
        .trainerScale = 256,
        .trainerOffset = 0,
        FRONT_PIC(Rellor, 64, 64),
        .frontPicYOffset = 17,
        .frontAnimFrames = sAnims_Rellor,
        //.frontAnimId = ANIM_V_SQUISH_AND_BOUNCE,
        BACK_PIC(Rellor, 64, 64),
        .backPicYOffset = 11,
        //.backAnimId = BACK_ANIM_NONE,
        PALETTES(Rellor),
        ICON(Rellor, 5),
        //FOOTPRINT(Rellor)
        LEARNSETS(Rellor),
        .evolutions = EVOLUTION({EVO_NONE, 0, SPECIES_RABSCA}),
    },

    [SPECIES_RABSCA] =
    {
        .baseHP        = 75,
        .baseAttack    = 50,
        .baseDefense   = 85,
        .baseSpeed     = 45,
        .baseSpAttack  = 115,
        .baseSpDefense = 100,
        .types = { TYPE_BUG, TYPE_PSYCHIC },
        .catchRate = 45,
        .expYield = 165,
        .evYield_SpAttack = 2,
        .genderRatio = PERCENT_FEMALE(50),
        .eggCycles = 20,
        .friendship = STANDARD_FRIENDSHIP,
        .growthRate = GROWTH_FAST,
        .eggGroups = { EGG_GROUP_BUG, EGG_GROUP_BUG },
        .abilities = { ABILITY_SYNCHRONIZE, ABILITY_NONE, ABILITY_TELEPATHY },
        .bodyColor = BODY_COLOR_GREEN,
        .speciesName = _("Rabsca"),
        .cryId = CRY_RABSCA,
        .natDexNum = NATIONAL_DEX_RABSCA,
        .categoryName = _("Rolling"),
        .height = 3,
        .weight = 35,
        .description = COMPOUND_STRING(
            "The body that supports the ball\n"
            "barely moves. Therefore, it is thought\n"
            "that the true body of this Pokémon\n"
            "is actually inside the ball."),
        .pokemonScale = 356,
        .pokemonOffset = 17,
        .trainerScale = 256,
        .trainerOffset = 0,
        FRONT_PIC(Rabsca, 64, 64),
        .frontPicYOffset = 0,
        .frontAnimFrames = sAnims_Rabsca,
        //.frontAnimId = ANIM_V_SQUISH_AND_BOUNCE,
        BACK_PIC(Rabsca, 64, 64),
        .backPicYOffset = 4,
        //.backAnimId = BACK_ANIM_NONE,
        PALETTES(Rabsca),
        ICON(Rabsca, 0),
        //FOOTPRINT(Rabsca)
        LEARNSETS(Rabsca),
    },
#endif //P_FAMILY_RELLOR

#if P_FAMILY_FLITTLE
    [SPECIES_FLITTLE] =
    {
        .baseHP        = 30,
        .baseAttack    = 35,
        .baseDefense   = 30,
        .baseSpeed     = 75,
        .baseSpAttack  = 55,
        .baseSpDefense = 30,
        .types = { TYPE_PSYCHIC, TYPE_PSYCHIC },
        .catchRate = 120,
        .expYield = 51,
        .evYield_Speed = 1,
        .genderRatio = PERCENT_FEMALE(50),
        .eggCycles = 20,
        .friendship = STANDARD_FRIENDSHIP,
        .growthRate = GROWTH_MEDIUM_SLOW,
        .eggGroups = { EGG_GROUP_FLYING, EGG_GROUP_FLYING },
        .abilities = { ABILITY_ANTICIPATION, ABILITY_FRISK, ABILITY_SPEED_BOOST },
        .bodyColor = BODY_COLOR_YELLOW,
        .speciesName = _("Flittle"),
        .cryId = CRY_FLITTLE,
        .natDexNum = NATIONAL_DEX_FLITTLE,
        .categoryName = _("Frill"),
        .height = 2,
        .weight = 15,
        .description = COMPOUND_STRING(
            "Flittle's toes levitate about half\n"
            "an inch above the ground because of\n"
            "the psychic power emitted from the\n"
            "frills on the Pokémon's belly."),
        .pokemonScale = 356,
        .pokemonOffset = 17,
        .trainerScale = 256,
        .trainerOffset = 0,
        FRONT_PIC(Flittle, 64, 64),
        .frontPicYOffset = 12,
        .frontAnimFrames = sAnims_Flittle,
        //.frontAnimId = ANIM_V_SQUISH_AND_BOUNCE,
        BACK_PIC(Flittle, 64, 64),
        .backPicYOffset = 9,
        //.backAnimId = BACK_ANIM_NONE,
        PALETTES(Flittle),
        ICON(Flittle, 3),
        //FOOTPRINT(Flittle)
        LEARNSETS(Flittle),
        .evolutions = EVOLUTION({EVO_LEVEL, 35, SPECIES_ESPATHRA}),
    },

    [SPECIES_ESPATHRA] =
    {
        .baseHP        = 95,
        .baseAttack    = 60,
        .baseDefense   = 60,
        .baseSpeed     = 105,
        .baseSpAttack  = 101,
        .baseSpDefense = 60,
        .types = { TYPE_PSYCHIC, TYPE_PSYCHIC },
        .catchRate = 60,
        .expYield = 168,
        .evYield_Speed = 2,
        .genderRatio = PERCENT_FEMALE(50),
        .eggCycles = 20,
        .friendship = STANDARD_FRIENDSHIP,
        .growthRate = GROWTH_MEDIUM_SLOW,
        .eggGroups = { EGG_GROUP_FLYING, EGG_GROUP_FLYING },
        .abilities = { ABILITY_OPPORTUNIST, ABILITY_FRISK, ABILITY_SPEED_BOOST },
        .bodyColor = BODY_COLOR_YELLOW,
        .speciesName = _("Espathra"),
        .cryId = CRY_ESPATHRA,
        .natDexNum = NATIONAL_DEX_ESPATHRA,
        .categoryName = _("Ostrich"),
        .height = 19,
        .weight = 900,
        .description = COMPOUND_STRING(
            "It immobilizes opponents by\n"
            "bathing them in psychic power from its\n"
            "large eyes. Despite its appearance, it\n"
            "has a vicious temperament."),
        .pokemonScale = 356,
        .pokemonOffset = 17,
        .trainerScale = 256,
        .trainerOffset = 0,
        FRONT_PIC(Espathra, 64, 64),
        .frontPicYOffset = 2,
        .frontAnimFrames = sAnims_Espathra,
        //.frontAnimId = ANIM_V_SQUISH_AND_BOUNCE,
        BACK_PIC(Espathra, 64, 64),
        .backPicYOffset = 2,
        //.backAnimId = BACK_ANIM_NONE,
        PALETTES(Espathra),
        ICON(Espathra, 5),
        //FOOTPRINT(Espathra)
        LEARNSETS(Espathra),
    },
#endif //P_FAMILY_FLITTLE

#if P_FAMILY_TINKATINK
    [SPECIES_TINKATINK] =
    {
        .baseHP        = 50,
        .baseAttack    = 45,
        .baseDefense   = 45,
        .baseSpeed     = 58,
        .baseSpAttack  = 35,
        .baseSpDefense = 64,
        .types = { TYPE_FAIRY, TYPE_STEEL },
        .catchRate = 190,
        .expYield = 59,
        .evYield_SpDefense = 1,
        .genderRatio = MON_FEMALE,
        .eggCycles = 20,
        .friendship = STANDARD_FRIENDSHIP,
        .growthRate = GROWTH_MEDIUM_SLOW,
        .eggGroups = { EGG_GROUP_FAIRY, EGG_GROUP_FAIRY },
        .abilities = { ABILITY_MOLD_BREAKER, ABILITY_OWN_TEMPO, ABILITY_PICKPOCKET },
        .bodyColor = BODY_COLOR_PINK,
        .speciesName = _("Tinkatink"),
        .cryId = CRY_TINKATINK,
        .natDexNum = NATIONAL_DEX_TINKATINK,
        .categoryName = _("Metalsmith"),
        .height = 4,
        .weight = 89,
        .description = COMPOUND_STRING(
            "This Pokémon pounds iron scraps\n"
            "together to make a hammer. It will\n"
            "remake the hammer again and again until\n"
            "it's satisfied with the result."),
        .pokemonScale = 356,
        .pokemonOffset = 17,
        .trainerScale = 256,
        .trainerOffset = 0,
        FRONT_PIC(Tinkatink, 64, 64),
        .frontPicYOffset = 10,
        .frontAnimFrames = sAnims_Tinkatink,
        //.frontAnimId = ANIM_V_SQUISH_AND_BOUNCE,
        BACK_PIC(Tinkatink, 64, 64),
        .backPicYOffset = 12,
        //.backAnimId = BACK_ANIM_NONE,
        PALETTES(Tinkatink),
        ICON(Tinkatink, 1),
        //FOOTPRINT(Tinkatink)
        LEARNSETS(Tinkatink),
        .evolutions = EVOLUTION({EVO_LEVEL, 24, SPECIES_TINKATUFF}),
    },

    [SPECIES_TINKATUFF] =
    {
        .baseHP        = 65,
        .baseAttack    = 55,
        .baseDefense   = 55,
        .baseSpeed     = 78,
        .baseSpAttack  = 45,
        .baseSpDefense = 82,
        .types = { TYPE_FAIRY, TYPE_STEEL },
        .catchRate = 90,
        .expYield = 133,
        .evYield_SpDefense = 2,
        .genderRatio = MON_FEMALE,
        .eggCycles = 20,
        .friendship = STANDARD_FRIENDSHIP,
        .growthRate = GROWTH_MEDIUM_SLOW,
        .eggGroups = { EGG_GROUP_FAIRY, EGG_GROUP_FAIRY },
        .abilities = { ABILITY_MOLD_BREAKER, ABILITY_OWN_TEMPO, ABILITY_PICKPOCKET },
        .bodyColor = BODY_COLOR_PINK,
        .speciesName = _("Tinkatuff"),
        .cryId = CRY_TINKATUFF,
        .natDexNum = NATIONAL_DEX_TINKATUFF,
        .categoryName = _("Hammer"),
        .height = 7,
        .weight = 591,
        .description = COMPOUND_STRING(
            "These Pokémon make their homes in\n"
            "piles of scrap metal. They test the\n"
            "strength of each other's hammers by\n"
            "smashing them together."),
        .pokemonScale = 356,
        .pokemonOffset = 17,
        .trainerScale = 256,
        .trainerOffset = 0,
        FRONT_PIC(Tinkatuff, 64, 64),
        .frontPicYOffset = 4,
        .frontAnimFrames = sAnims_Tinkatuff,
        //.frontAnimId = ANIM_V_SQUISH_AND_BOUNCE,
        BACK_PIC(Tinkatuff, 64, 64),
        .backPicYOffset = 2,
        //.backAnimId = BACK_ANIM_NONE,
        PALETTES(Tinkatuff),
        ICON(Tinkatuff, 4),
        //FOOTPRINT(Tinkatuff)
        LEARNSETS(Tinkatuff),
        .evolutions = EVOLUTION({EVO_LEVEL, 38, SPECIES_TINKATON}),
    },

    [SPECIES_TINKATON] =
    {
        .baseHP        = 85,
        .baseAttack    = 75,
        .baseDefense   = 77,
        .baseSpeed     = 94,
        .baseSpAttack  = 70,
        .baseSpDefense = 105,
        .types = { TYPE_FAIRY, TYPE_STEEL },
        .catchRate = 45,
        .expYield = 253,
        .evYield_SpDefense = 3,
        .genderRatio = MON_FEMALE,
        .eggCycles = 20,
        .friendship = STANDARD_FRIENDSHIP,
        .growthRate = GROWTH_MEDIUM_SLOW,
        .eggGroups = { EGG_GROUP_FAIRY, EGG_GROUP_FAIRY },
        .abilities = { ABILITY_MOLD_BREAKER, ABILITY_OWN_TEMPO, ABILITY_PICKPOCKET },
        .bodyColor = BODY_COLOR_PINK,
        .speciesName = _("Tinkaton"),
        .cryId = CRY_TINKATON,
        .natDexNum = NATIONAL_DEX_TINKATON,
        .categoryName = _("Hammer"),
        .height = 7,
        .weight = 1128,
        .description = COMPOUND_STRING(
            "The hammer tops 220 pounds, yet it\n"
            "gets swung around easily by\n"
            "Tinkaton as it steals whatever it pleases\n"
            "and carries its plunder back home."),
        .pokemonScale = 356,
        .pokemonOffset = 17,
        .trainerScale = 256,
        .trainerOffset = 0,
        FRONT_PIC(Tinkaton, 64, 64),
        .frontPicYOffset = 1,
        .frontAnimFrames = sAnims_Tinkaton,
        //.frontAnimId = ANIM_V_SQUISH_AND_BOUNCE,
        BACK_PIC(Tinkaton, 64, 64),
        .backPicYOffset = 15,
        //.backAnimId = BACK_ANIM_NONE,
        PALETTES(Tinkaton),
        ICON(Tinkaton, 4),
        //FOOTPRINT(Tinkaton)
        LEARNSETS(Tinkaton),
    },
#endif //P_FAMILY_TINKATINK

#if P_FAMILY_WIGLETT
    [SPECIES_WIGLETT] =
    {
        .baseHP        = 10,
        .baseAttack    = 55,
        .baseDefense   = 25,
        .baseSpeed     = 95,
        .baseSpAttack  = 35,
        .baseSpDefense = 25,
        .types = { TYPE_WATER, TYPE_WATER },
        .catchRate = 255,
        .expYield = 49,
        .evYield_Speed = 1,
        .genderRatio = PERCENT_FEMALE(50),
        .eggCycles = 20,
        .friendship = STANDARD_FRIENDSHIP,
        .growthRate = GROWTH_MEDIUM_FAST,
        .eggGroups = { EGG_GROUP_WATER_3, EGG_GROUP_WATER_3 },
        .abilities = { ABILITY_GOOEY, ABILITY_RATTLED, ABILITY_SAND_VEIL },
        .bodyColor = BODY_COLOR_WHITE,
        .speciesName = _("Wiglett"),
        .cryId = CRY_WIGLETT,
        .natDexNum = NATIONAL_DEX_WIGLETT,
        .categoryName = _("Garden Eel"),
        .height = 12,
        .weight = 18,
        .description = COMPOUND_STRING(
            "This Pokémon can pick up the scent\n"
            "of a Veluza just over 65 feet away\n"
            "and will hide itself in the sand."),
        .pokemonScale = 356,
        .pokemonOffset = 17,
        .trainerScale = 256,
        .trainerOffset = 0,
        FRONT_PIC(Wiglett, 64, 64),
        .frontPicYOffset = 10,
        .frontAnimFrames = sAnims_Wiglett,
        //.frontAnimId = ANIM_V_SQUISH_AND_BOUNCE,
        BACK_PIC(Wiglett, 64, 64),
        .backPicYOffset = 14,
        //.backAnimId = BACK_ANIM_NONE,
        PALETTES(Wiglett),
        ICON(Wiglett, 0),
        //FOOTPRINT(Wiglett)
        LEARNSETS(Wiglett),
        .evolutions = EVOLUTION({EVO_LEVEL, 26, SPECIES_WUGTRIO}),
    },

    [SPECIES_WUGTRIO] =
    {
        .baseHP        = 35,
        .baseAttack    = 100,
        .baseDefense   = 50,
        .baseSpeed     = 120,
        .baseSpAttack  = 50,
        .baseSpDefense = 70,
        .types = { TYPE_WATER, TYPE_WATER },
        .catchRate = 50,
        .expYield = 149,
        .evYield_Speed = 2,
        .genderRatio = PERCENT_FEMALE(50),
        .eggCycles = 20,
        .friendship = STANDARD_FRIENDSHIP,
        .growthRate = GROWTH_MEDIUM_FAST,
        .eggGroups = { EGG_GROUP_WATER_3, EGG_GROUP_WATER_3 },
        .abilities = { ABILITY_GOOEY, ABILITY_RATTLED, ABILITY_SAND_VEIL },
        .bodyColor = BODY_COLOR_RED,
        .speciesName = _("Wugtrio"),
        .cryId = CRY_WUGTRIO,
        .natDexNum = NATIONAL_DEX_WUGTRIO,
        .categoryName = _("Garden Eel"),
        .height = 12,
        .weight = 54,
        .description = COMPOUND_STRING(
            "A variety of fish Pokémon, Wugtrio\n"
            "was once considered to be a\n"
            "regional form of Dugtrio."),
        .pokemonScale = 356,
        .pokemonOffset = 17,
        .trainerScale = 256,
        .trainerOffset = 0,
        FRONT_PIC(Wugtrio, 64, 64),
        .frontPicYOffset = 2,
        .frontAnimFrames = sAnims_Wugtrio,
        //.frontAnimId = ANIM_V_SQUISH_AND_BOUNCE,
        BACK_PIC(Wugtrio, 64, 64),
        .backPicYOffset = 11,
        //.backAnimId = BACK_ANIM_NONE,
        PALETTES(Wugtrio),
        ICON(Wugtrio, 0),
        //FOOTPRINT(Wugtrio)
        LEARNSETS(Wugtrio),
    },
#endif //P_FAMILY_WIGLETT

#if P_FAMILY_BOMBIRDIER
    [SPECIES_BOMBIRDIER] =
    {
        .baseHP        = 70,
        .baseAttack    = 103,
        .baseDefense   = 85,
        .baseSpeed     = 82,
        .baseSpAttack  = 60,
        .baseSpDefense = 85,
        .types = { TYPE_FLYING, TYPE_DARK },
        .catchRate = 25,
        .expYield = 243,
        .evYield_Attack = 2,
        .genderRatio = PERCENT_FEMALE(50),
        .eggCycles = 35,
        .friendship = STANDARD_FRIENDSHIP,
        .growthRate = GROWTH_SLOW,
        .eggGroups = { EGG_GROUP_FLYING, EGG_GROUP_FLYING },
        .abilities = { ABILITY_BIG_PECKS, ABILITY_KEEN_EYE, ABILITY_ROCKY_PAYLOAD },
        .bodyColor = BODY_COLOR_WHITE,
        .speciesName = _("Bombirdier"),
        .cryId = CRY_BOMBIRDIER,
        .natDexNum = NATIONAL_DEX_BOMBIRDIER,
        .categoryName = _("Item Drop"),
        .height = 15,
        .weight = 429,
        .description = COMPOUND_STRING(
            "Bombirdier uses the apron on its\n"
            "chest to bundle up food, which it\n"
            "carries back to its nest. It enjoys\n"
            "dropping things that make loud noises."),
        .pokemonScale = 356,
        .pokemonOffset = 17,
        .trainerScale = 256,
        .trainerOffset = 0,
        FRONT_PIC(Bombirdier, 64, 64),
        .frontPicYOffset = 1,
        .frontAnimFrames = sAnims_Bombirdier,
        //.frontAnimId = ANIM_V_SQUISH_AND_BOUNCE,
        .enemyMonElevation = 8,
        BACK_PIC(Bombirdier, 64, 64),
        .backPicYOffset = 4,
        //.backAnimId = BACK_ANIM_NONE,
        PALETTES(Bombirdier),
        ICON(Bombirdier, 0),
        //FOOTPRINT(Bombirdier)
        LEARNSETS(Bombirdier),
    },
#endif //P_FAMILY_BOMBIRDIER

#if P_FAMILY_FINIZEN
    [SPECIES_FINIZEN] =
    {
        .baseHP        = 70,
        .baseAttack    = 45,
        .baseDefense   = 40,
        .baseSpeed     = 75,
        .baseSpAttack  = 45,
        .baseSpDefense = 40,
        .types = { TYPE_WATER, TYPE_WATER },
        .catchRate = 200,
        .expYield = 63,
        .evYield_Speed = 1,
        .genderRatio = PERCENT_FEMALE(50),
        .eggCycles = 40,
        .friendship = STANDARD_FRIENDSHIP,
        .growthRate = GROWTH_SLOW,
        .eggGroups = { EGG_GROUP_FIELD, EGG_GROUP_WATER_2 },
        .abilities = { ABILITY_WATER_VEIL, ABILITY_NONE },
        .bodyColor = BODY_COLOR_BLUE,
        .speciesName = _("Finizen"),
        .cryId = CRY_FINIZEN,
        .natDexNum = NATIONAL_DEX_FINIZEN,
        .categoryName = _("Dolphin"),
        .height = 13,
        .weight = 602,
        .description = COMPOUND_STRING(
            "Its water ring is made from\n"
            "seawater mixed with a sticky fluid that\n"
            "Finizen secretes from its blowhole."),
        .pokemonScale = 356,
        .pokemonOffset = 17,
        .trainerScale = 256,
        .trainerOffset = 0,
        FRONT_PIC(Finizen, 64, 64),
        .frontPicYOffset = 7,
        .frontAnimFrames = sAnims_Finizen,
        //.frontAnimId = ANIM_V_SQUISH_AND_BOUNCE,
        BACK_PIC(Finizen, 64, 64),
        .backPicYOffset = 15,
        //.backAnimId = BACK_ANIM_NONE,
        PALETTES(Finizen),
        ICON(Finizen, 0),
        //FOOTPRINT(Finizen)
        LEARNSETS(Finizen),
        .evolutions = EVOLUTION({EVO_LEVEL, 38, SPECIES_PALAFIN_ZERO}),
    },

#define PALAFIN_MISC_INFO                                       \
        .types = { TYPE_WATER, TYPE_WATER },                    \
        .catchRate = 45,                                        \
        .evYield_HP = 2,                                        \
        .genderRatio = PERCENT_FEMALE(50),                      \
        .eggCycles = 40,                                        \
        .friendship = STANDARD_FRIENDSHIP,                      \
        .growthRate = GROWTH_SLOW,                              \
        .eggGroups = { EGG_GROUP_FIELD, EGG_GROUP_WATER_2 },    \
        .abilities = { ABILITY_ZERO_TO_HERO, ABILITY_NONE },    \
        .bodyColor = BODY_COLOR_BLUE,                           \
        .speciesName = _("Palafin"),                            \
        .natDexNum = NATIONAL_DEX_PALAFIN,                      \
        .pokemonScale = 356,                                    \
        .pokemonOffset = 17,                                    \
        .trainerScale = 256,                                    \
        .trainerOffset = 0,                                     \
        .frontAnimFrames = sAnims_Palafin,                      \
        LEARNSETS(Palafin),                                     \
        .formSpeciesIdTable = sPalafinFormSpeciesIdTable,       \
        .formChangeTable = sPalafinZeroFormChangeTable
        //.frontAnimId = ANIM_V_SQUISH_AND_BOUNCE,
        //FOOTPRINT(Palafin)

    [SPECIES_PALAFIN_ZERO] =
    {
        PALAFIN_MISC_INFO,
        .baseHP        = 100,
        .baseAttack    = 70,
        .baseDefense   = 72,
        .baseSpeed     = 100,
        .baseSpAttack  = 53,
        .baseSpDefense = 62,
        .expYield = 160,
        .cryId = CRY_PALAFIN_ZERO,
        .categoryName = _("Dolphin"),
        .height = 13,
        .weight = 602,
        .description = COMPOUND_STRING(
            "This Pokémon changes its\n"
            "appearance if it hears its allies calling for\n"
            "help. Palafin will never show\n"
            "anybody its moment of transformation."),
        FRONT_PIC(PalafinZero, 64, 64),
        .frontPicYOffset = 7,
        BACK_PIC(PalafinZero, 64, 64),
        .backPicYOffset = 15,
        //.backAnimId = BACK_ANIM_NONE,
        PALETTES(PalafinZero),
        ICON(PalafinZero, 0),
    },

    [SPECIES_PALAFIN_HERO] =
    {
        PALAFIN_MISC_INFO,
        .baseHP        = 100,
        .baseAttack    = 160,
        .baseDefense   = 97,
        .baseSpeed     = 100,
        .baseSpAttack  = 106,
        .baseSpDefense = 87,
        .expYield = 228,
        .cryId = CRY_PALAFIN_HERO,
        .categoryName = _("Hero"),
        .height = 18,
        .weight = 974,
        .description = COMPOUND_STRING(
            "This Pokémon's ancient genes have\n"
            "awakened. It is now so\n"
            "extraordinarily strong that it can easily lift a\n"
            "cruise ship with one fin."),
        FRONT_PIC(PalafinHero, 64, 64),
        .frontPicYOffset = 0,
        BACK_PIC(PalafinHero, 64, 64),
        .backPicYOffset = 1,
        //.backAnimId = BACK_ANIM_NONE,
        PALETTES(PalafinHero),
        ICON(PalafinHero, 0),
    },
#endif //P_FAMILY_FINIZEN

#if P_FAMILY_VAROOM
    [SPECIES_VAROOM] =
    {
        .baseHP        = 45,
        .baseAttack    = 70,
        .baseDefense   = 63,
        .baseSpeed     = 47,
        .baseSpAttack  = 30,
        .baseSpDefense = 45,
        .types = { TYPE_STEEL, TYPE_POISON },
        .catchRate = 190,
        .expYield = 60,
        .evYield_Attack = 1,
        .genderRatio = PERCENT_FEMALE(50),
        .eggCycles = 20,
        .friendship = STANDARD_FRIENDSHIP,
        .growthRate = GROWTH_MEDIUM_FAST,
        .eggGroups = { EGG_GROUP_MINERAL, EGG_GROUP_MINERAL },
        .abilities = { ABILITY_OVERCOAT, ABILITY_NONE, ABILITY_SLOW_START },
        .bodyColor = BODY_COLOR_GRAY,
        .speciesName = _("Varoom"),
        .cryId = CRY_VAROOM,
        .natDexNum = NATIONAL_DEX_VAROOM,
        .categoryName = _("Single-Cyl"),
        .height = 10,
        .weight = 350,
        .description = COMPOUND_STRING(
            "The steel section is Varoom's\n"
            "actual body. This Pokémon clings to\n"
            "rocks and converts the minerals within\n"
            "into energy to fuel its activities."),
        .pokemonScale = 356,
        .pokemonOffset = 17,
        .trainerScale = 256,
        .trainerOffset = 0,
        FRONT_PIC(Varoom, 64, 64),
        .frontPicYOffset = 14,
        .frontAnimFrames = sAnims_Varoom,
        //.frontAnimId = ANIM_V_SQUISH_AND_BOUNCE,
        BACK_PIC(Varoom, 64, 64),
        .backPicYOffset = 13,
        //.backAnimId = BACK_ANIM_NONE,
        PALETTES(Varoom),
        ICON(Varoom, 5),
        //FOOTPRINT(Varoom)
        LEARNSETS(Varoom),
        .evolutions = EVOLUTION({EVO_LEVEL, 40, SPECIES_REVAVROOM}),
    },

    [SPECIES_REVAVROOM] =
    {
        .baseHP        = 80,
        .baseAttack    = 119,
        .baseDefense   = 90,
        .baseSpeed     = 90,
        .baseSpAttack  = 54,
        .baseSpDefense = 67,
        .types = { TYPE_STEEL, TYPE_POISON },
        .catchRate = 75,
        .expYield = 175,
        .evYield_Attack = 2,
        .genderRatio = PERCENT_FEMALE(50),
        .eggCycles = 20,
        .friendship = STANDARD_FRIENDSHIP,
        .growthRate = GROWTH_MEDIUM_FAST,
        .eggGroups = { EGG_GROUP_MINERAL, EGG_GROUP_MINERAL },
        .abilities = { ABILITY_OVERCOAT, ABILITY_NONE, ABILITY_FILTER },
        .bodyColor = BODY_COLOR_GRAY,
        .speciesName = _("Revavroom"),
        .cryId = CRY_REVAVROOM,
        .natDexNum = NATIONAL_DEX_REVAVROOM,
        .categoryName = _("Multi-Cyl"),
        .height = 18,
        .weight = 1200,
        .description = COMPOUND_STRING(
            "It creates a gas out of poison and\n"
            "minerals from rocks. It then\n"
            "detonates the gas in its cylinders- now\n"
            "numbering eight-to generate energy."),
        .pokemonScale = 356,
        .pokemonOffset = 17,
        .trainerScale = 256,
        .trainerOffset = 0,
        FRONT_PIC(Revavroom, 64, 64),
        .frontPicYOffset = 8,
        .frontAnimFrames = sAnims_Revavroom,
        //.frontAnimId = ANIM_V_SQUISH_AND_BOUNCE,
        BACK_PIC(Revavroom, 64, 64),
        .backPicYOffset = 16,
        //.backAnimId = BACK_ANIM_NONE,
        PALETTES(Revavroom),
        ICON(Revavroom, 5),
        //FOOTPRINT(Revavroom)
        LEARNSETS(Revavroom),
    },
#endif //P_FAMILY_VAROOM

#if P_FAMILY_CYCLIZAR
    [SPECIES_CYCLIZAR] =
    {
        .baseHP        = 70,
        .baseAttack    = 95,
        .baseDefense   = 65,
        .baseSpeed     = 121,
        .baseSpAttack  = 85,
        .baseSpDefense = 65,
        .types = { TYPE_DRAGON, TYPE_NORMAL },
        .catchRate = 190,
        .expYield = 175,
        .evYield_Speed = 2,
        .genderRatio = PERCENT_FEMALE(50),
        .eggCycles = 30,
        .friendship = STANDARD_FRIENDSHIP,
        .growthRate = GROWTH_MEDIUM_SLOW,
        .eggGroups = { EGG_GROUP_FIELD, EGG_GROUP_FIELD },
        .abilities = { ABILITY_SHED_SKIN, ABILITY_NONE, ABILITY_REGENERATOR },
        .bodyColor = BODY_COLOR_GREEN,
        .speciesName = _("Cyclizar"),
        .cryId = CRY_CYCLIZAR,
        .natDexNum = NATIONAL_DEX_CYCLIZAR,
        .categoryName = _("Mount"),
        .height = 16,
        .weight = 630,
        .description = COMPOUND_STRING(
            "It can sprint at over 70 mph while\n"
            "carrying a human. The rider's body\n"
            "heat warms Cyclizar's back and lifts\n"
            "the Pokémon's spirit."),
        .pokemonScale = 356,
        .pokemonOffset = 17,
        .trainerScale = 256,
        .trainerOffset = 0,
        FRONT_PIC(Cyclizar, 64, 64),
        .frontPicYOffset = 3,
        .frontAnimFrames = sAnims_Cyclizar,
        //.frontAnimId = ANIM_V_SQUISH_AND_BOUNCE,
        BACK_PIC(Cyclizar, 64, 64),
        .backPicYOffset = 9,
        //.backAnimId = BACK_ANIM_NONE,
        PALETTES(Cyclizar),
        ICON(Cyclizar, 1),
        //FOOTPRINT(Cyclizar)
        LEARNSETS(Cyclizar),
    },
#endif //P_FAMILY_CYCLIZAR

#if P_FAMILY_ORTHWORM
    [SPECIES_ORTHWORM] =
    {
        .baseHP        = 70,
        .baseAttack    = 85,
        .baseDefense   = 145,
        .baseSpeed     = 65,
        .baseSpAttack  = 60,
        .baseSpDefense = 55,
        .types = { TYPE_STEEL, TYPE_STEEL },
        .catchRate = 25,
        .expYield = 240,
        .evYield_Defense = 2,
        .genderRatio = PERCENT_FEMALE(50),
        .eggCycles = 35,
        .friendship = STANDARD_FRIENDSHIP,
        .growthRate = GROWTH_SLOW,
        .eggGroups = { EGG_GROUP_FIELD, EGG_GROUP_FIELD },
        .abilities = { ABILITY_EARTH_EATER, ABILITY_NONE, ABILITY_SAND_VEIL },
        .bodyColor = BODY_COLOR_PINK,
        .speciesName = _("Orthworm"),
        .cryId = CRY_ORTHWORM,
        .natDexNum = NATIONAL_DEX_ORTHWORM,
        .categoryName = _("Earthworm"),
        .height = 25,
        .weight = 3100,
        .description = COMPOUND_STRING(
            "When attacked, this Pokémon will\n"
            "wield the tendrils on its body like\n"
            "fists and pelt the opponent with a\n"
            "storm of punches."),
        .pokemonScale = 356,
        .pokemonOffset = 17,
        .trainerScale = 256,
        .trainerOffset = 0,
        FRONT_PIC(Orthworm, 64, 64),
        .frontPicYOffset = 3,
        .frontAnimFrames = sAnims_Orthworm,
        //.frontAnimId = ANIM_V_SQUISH_AND_BOUNCE,
        BACK_PIC(Orthworm, 64, 64),
        .backPicYOffset = 0,
        //.backAnimId = BACK_ANIM_NONE,
        PALETTES(Orthworm),
        ICON(Orthworm, 4),
        //FOOTPRINT(Orthworm)
        LEARNSETS(Orthworm),
    },
#endif //P_FAMILY_ORTHWORM

#if P_FAMILY_GLIMMET
    [SPECIES_GLIMMET] =
    {
        .baseHP        = 48,
        .baseAttack    = 35,
        .baseDefense   = 42,
        .baseSpeed     = 60,
        .baseSpAttack  = 105,
        .baseSpDefense = 60,
        .types = { TYPE_ROCK, TYPE_POISON },
        .catchRate = 70,
        .expYield = 70,
        .evYield_SpAttack = 1,
        .genderRatio = PERCENT_FEMALE(50),
        .eggCycles = 30,
        .friendship = STANDARD_FRIENDSHIP,
        .growthRate = GROWTH_MEDIUM_SLOW,
        .eggGroups = { EGG_GROUP_MINERAL, EGG_GROUP_MINERAL },
        .abilities = { ABILITY_TOXIC_DEBRIS, ABILITY_NONE, ABILITY_CORROSION },
        .bodyColor = BODY_COLOR_BLUE,
        .speciesName = _("Glimmet"),
        .cryId = CRY_GLIMMET,
        .natDexNum = NATIONAL_DEX_GLIMMET,
        .categoryName = _("Ore"),
        .height = 7,
        .weight = 80,
        .description = COMPOUND_STRING(
            "Glimmet's toxic mineral crystals\n"
            "look just like flower petals. This\n"
            "Pokémon scatters poisonous powder like\n"
            "pollen to protect itself."),
        .pokemonScale = 356,
        .pokemonOffset = 17,
        .trainerScale = 256,
        .trainerOffset = 0,
        FRONT_PIC(Glimmet, 64, 64),
        .frontPicYOffset = 16,
        .frontAnimFrames = sAnims_Glimmet,
        //.frontAnimId = ANIM_V_SQUISH_AND_BOUNCE,
        .enemyMonElevation = 11,
        BACK_PIC(Glimmet, 64, 64),
        .backPicYOffset = 14,
        //.backAnimId = BACK_ANIM_NONE,
        PALETTES(Glimmet),
        ICON(Glimmet, 0),
        //FOOTPRINT(Glimmet)
        LEARNSETS(Glimmet),
        .evolutions = EVOLUTION({EVO_LEVEL, 35, SPECIES_GLIMMORA}),
    },

    [SPECIES_GLIMMORA] =
    {
        .baseHP        = 83,
        .baseAttack    = 55,
        .baseDefense   = 90,
        .baseSpeed     = 86,
        .baseSpAttack  = 130,
        .baseSpDefense = 81,
        .types = { TYPE_ROCK, TYPE_POISON },
        .catchRate = 25,
        .expYield = 184,
        .evYield_SpAttack = 2,
        .genderRatio = PERCENT_FEMALE(50),
        .eggCycles = 30,
        .friendship = STANDARD_FRIENDSHIP,
        .growthRate = GROWTH_MEDIUM_SLOW,
        .eggGroups = { EGG_GROUP_MINERAL, EGG_GROUP_MINERAL },
        .abilities = { ABILITY_TOXIC_DEBRIS, ABILITY_NONE, ABILITY_CORROSION },
        .bodyColor = BODY_COLOR_BLUE,
        .speciesName = _("Glimmora"),
        .cryId = CRY_GLIMMORA,
        .natDexNum = NATIONAL_DEX_GLIMMORA,
        .categoryName = _("Ore"),
        .height = 15,
        .weight = 450,
        .description = COMPOUND_STRING(
            "Glimmora's petals are made of\n"
            "crystallized poison energy. It has\n"
            "recently become evident that these\n"
            "petals resemble Tera Jewels."),
        .pokemonScale = 356,
        .pokemonOffset = 17,
        .trainerScale = 256,
        .trainerOffset = 0,
        FRONT_PIC(Glimmora, 64, 64),
        .frontPicYOffset = 2,
        .frontAnimFrames = sAnims_Glimmora,
        //.frontAnimId = ANIM_V_SQUISH_AND_BOUNCE,
        .enemyMonElevation = 8,
        BACK_PIC(Glimmora, 64, 64),
        .backPicYOffset = 11,
        //.backAnimId = BACK_ANIM_NONE,
        PALETTES(Glimmora),
        ICON(Glimmora, 0),
        //FOOTPRINT(Glimmora)
        LEARNSETS(Glimmora),
    },
#endif //P_FAMILY_GLIMMET

#if P_FAMILY_GREAVARD
    [SPECIES_GREAVARD] =
    {
        .baseHP        = 50,
        .baseAttack    = 61,
        .baseDefense   = 60,
        .baseSpeed     = 34,
        .baseSpAttack  = 30,
        .baseSpDefense = 55,
        .types = { TYPE_GHOST, TYPE_GHOST },
        .catchRate = 120,
        .expYield = 58,
        .evYield_Attack = 1,
        .genderRatio = PERCENT_FEMALE(50),
        .eggCycles = 20,
        .friendship = STANDARD_FRIENDSHIP,
        .growthRate = GROWTH_MEDIUM_SLOW,
        .eggGroups = { EGG_GROUP_FIELD, EGG_GROUP_FIELD },
        .abilities = { ABILITY_PICKUP, ABILITY_NONE, ABILITY_FLUFFY },
        .bodyColor = BODY_COLOR_WHITE,
        .speciesName = _("Greavard"),
        .cryId = CRY_GREAVARD,
        .natDexNum = NATIONAL_DEX_GREAVARD,
        .categoryName = _("Ghost Dog"),
        .height = 6,
        .weight = 350,
        .description = COMPOUND_STRING(
            "This friendly Pokémon doesn't like\n"
            "being alone. Pay it even the\n"
            "slightest bit of attention, and it will\n"
            "follow you forever."),
        .pokemonScale = 356,
        .pokemonOffset = 17,
        .trainerScale = 256,
        .trainerOffset = 0,
        FRONT_PIC(Greavard, 64, 64),
        .frontPicYOffset = 6,
        .frontAnimFrames = sAnims_Greavard,
        //.frontAnimId = ANIM_V_SQUISH_AND_BOUNCE,
        BACK_PIC(Greavard, 64, 64),
        .backPicYOffset = 4,
        //.backAnimId = BACK_ANIM_NONE,
        PALETTES(Greavard),
        ICON(Greavard, 2),
        //FOOTPRINT(Greavard)
        LEARNSETS(Greavard),
        .evolutions = EVOLUTION({EVO_LEVEL_NIGHT, 30, SPECIES_HOUNDSTONE}),
    },

    [SPECIES_HOUNDSTONE] =
    {
        .baseHP        = 72,
        .baseAttack    = 101,
        .baseDefense   = 100,
        .baseSpeed     = 68,
        .baseSpAttack  = 50,
        .baseSpDefense = 97,
        .types = { TYPE_GHOST, TYPE_GHOST },
        .catchRate = 60,
        .expYield = 171,
        .evYield_Attack = 2,
        .genderRatio = PERCENT_FEMALE(50),
        .eggCycles = 20,
        .friendship = STANDARD_FRIENDSHIP,
        .growthRate = GROWTH_MEDIUM_SLOW,
        .eggGroups = { EGG_GROUP_FIELD, EGG_GROUP_FIELD },
        .abilities = { ABILITY_SAND_RUSH, ABILITY_NONE, ABILITY_FLUFFY },
        .bodyColor = BODY_COLOR_WHITE,
        .speciesName = _("Houndstone"),
        .cryId = CRY_HOUNDSTONE,
        .natDexNum = NATIONAL_DEX_HOUNDSTONE,
        .categoryName = _("Ghost Dog"),
        .height = 20,
        .weight = 150,
        .description = COMPOUND_STRING(
            "Houndstone spends most of its\n"
            "time sleeping in graveyards. Among all\n"
            "the dog Pokémon, this one is most\n"
            "loyal to its master."),
        .pokemonScale = 356,
        .pokemonOffset = 17,
        .trainerScale = 256,
        .trainerOffset = 0,
        FRONT_PIC(Houndstone, 64, 64),
        .frontPicYOffset = 1,
        .frontAnimFrames = sAnims_Houndstone,
        //.frontAnimId = ANIM_V_SQUISH_AND_BOUNCE,
        BACK_PIC(Houndstone, 64, 64),
        .backPicYOffset = 4,
        //.backAnimId = BACK_ANIM_NONE,
        PALETTES(Houndstone),
        ICON(Houndstone, 5),
        //FOOTPRINT(Houndstone)
        LEARNSETS(Houndstone),
    },
#endif //P_FAMILY_GREAVARD

#if P_FAMILY_FLAMIGO
    [SPECIES_FLAMIGO] =
    {
        .baseHP        = 82,
        .baseAttack    = 115,
        .baseDefense   = 74,
        .baseSpeed     = 90,
        .baseSpAttack  = 75,
        .baseSpDefense = 64,
        .types = { TYPE_FLYING, TYPE_FIGHTING },
        .catchRate = 100,
        .expYield = 175,
        .evYield_Attack = 2,
        .genderRatio = PERCENT_FEMALE(50),
        .eggCycles = 20,
        .friendship = STANDARD_FRIENDSHIP,
        .growthRate = GROWTH_MEDIUM_SLOW,
        .eggGroups = { EGG_GROUP_FLYING, EGG_GROUP_FLYING },
        .abilities = { ABILITY_SCRAPPY, ABILITY_TANGLED_FEET, ABILITY_COSTAR },
        .bodyColor = BODY_COLOR_PINK,
        .speciesName = _("Flamigo"),
        .cryId = CRY_FLAMIGO,
        .natDexNum = NATIONAL_DEX_FLAMIGO,
        .categoryName = _("Synchronize"),
        .height = 16,
        .weight = 370,
        .description = COMPOUND_STRING(
            "Thanks to a behavior of theirs\n"
            "known as “synchronizing,” an entire\n"
            "flock of these Pokémon can attack\n"
            "simultaneously in perfect harmony."),
        .pokemonScale = 356,
        .pokemonOffset = 17,
        .trainerScale = 256,
        .trainerOffset = 0,
        FRONT_PIC(Flamigo, 64, 64),
        .frontPicYOffset = 2,
        .frontAnimFrames = sAnims_Flamigo,
        //.frontAnimId = ANIM_V_SQUISH_AND_BOUNCE,
        BACK_PIC(Flamigo, 64, 64),
        .backPicYOffset = 3,
        //.backAnimId = BACK_ANIM_NONE,
        PALETTES(Flamigo),
        ICON(Flamigo, 4),
        //FOOTPRINT(Flamigo)
        LEARNSETS(Flamigo),
    },
#endif //P_FAMILY_FLAMIGO

#if P_FAMILY_CETODDLE
    [SPECIES_CETODDLE] =
    {
        .baseHP        = 108,
        .baseAttack    = 68,
        .baseDefense   = 45,
        .baseSpeed     = 43,
        .baseSpAttack  = 30,
        .baseSpDefense = 40,
        .types = { TYPE_ICE, TYPE_ICE },
        .catchRate = 150,
        .expYield = 67,
        .evYield_HP = 1,
        .genderRatio = PERCENT_FEMALE(50),
        .eggCycles = 25,
        .friendship = STANDARD_FRIENDSHIP,
        .growthRate = GROWTH_MEDIUM_SLOW,
        .eggGroups = { EGG_GROUP_FIELD, EGG_GROUP_FIELD },
        .abilities = { ABILITY_THICK_FAT, ABILITY_SNOW_CLOAK, ABILITY_SHEER_FORCE },
        .bodyColor = BODY_COLOR_WHITE,
        .speciesName = _("Cetoddle"),
        .cryId = CRY_CETODDLE,
        .natDexNum = NATIONAL_DEX_CETODDLE,
        .categoryName = _("Terra Whale"),
        .height = 12,
        .weight = 450,
        .description = COMPOUND_STRING(
            "This species left the ocean and\n"
            "began living on land a very long time\n"
            "ago. It seems to be closely related\n"
            "to Wailmer."),
        .pokemonScale = 356,
        .pokemonOffset = 17,
        .trainerScale = 256,
        .trainerOffset = 0,
        FRONT_PIC(Cetoddle, 64, 64),
        .frontPicYOffset = 14,
        .frontAnimFrames = sAnims_Cetoddle,
        //.frontAnimId = ANIM_V_SQUISH_AND_BOUNCE,
        BACK_PIC(Cetoddle, 64, 64),
        .backPicYOffset = 16,
        //.backAnimId = BACK_ANIM_NONE,
        PALETTES(Cetoddle),
        ICON(Cetoddle, 0),
        //FOOTPRINT(Cetoddle)
        LEARNSETS(Cetoddle),
        .evolutions = EVOLUTION({EVO_ITEM, ITEM_ICE_STONE, SPECIES_CETITAN}),
    },

    [SPECIES_CETITAN] =
    {
        .baseHP        = 170,
        .baseAttack    = 113,
        .baseDefense   = 65,
        .baseSpeed     = 73,
        .baseSpAttack  = 45,
        .baseSpDefense = 55,
        .types = { TYPE_ICE, TYPE_ICE },
        .catchRate = 50,
        .expYield = 182,
        .evYield_HP = 2,
        .genderRatio = PERCENT_FEMALE(50),
        .eggCycles = 25,
        .friendship = STANDARD_FRIENDSHIP,
        .growthRate = GROWTH_MEDIUM_SLOW,
        .eggGroups = { EGG_GROUP_FIELD, EGG_GROUP_FIELD },
        .abilities = { ABILITY_THICK_FAT, ABILITY_SLUSH_RUSH, ABILITY_SHEER_FORCE },
        .bodyColor = BODY_COLOR_WHITE,
        .speciesName = _("Cetitan"),
        .cryId = CRY_CETITAN,
        .natDexNum = NATIONAL_DEX_CETITAN,
        .categoryName = _("Terra Whale"),
        .height = 45,
        .weight = 7000,
        .description = COMPOUND_STRING(
            "Ice energy builds up in the horn on\n"
            "its upper jaw, causing the horn to\n"
            "reach cryogenic temperatures that\n"
            "freeze its surroundings."),
        .pokemonScale = 356,
        .pokemonOffset = 17,
        .trainerScale = 256,
        .trainerOffset = 0,
        FRONT_PIC(Cetitan, 64, 64),
        .frontPicYOffset = 3,
        .frontAnimFrames = sAnims_Cetitan,
        //.frontAnimId = ANIM_V_SQUISH_AND_BOUNCE,
        BACK_PIC(Cetitan, 64, 64),
        .backPicYOffset = 13,
        //.backAnimId = BACK_ANIM_NONE,
        PALETTES(Cetitan),
        ICON(Cetitan, 0),
        //FOOTPRINT(Cetitan)
        LEARNSETS(Cetitan),
    },
#endif //P_FAMILY_CETODDLE

#if P_FAMILY_VELUZA
    [SPECIES_VELUZA] =
    {
        .baseHP        = 90,
        .baseAttack    = 102,
        .baseDefense   = 73,
        .baseSpeed     = 70,
        .baseSpAttack  = 78,
        .baseSpDefense = 65,
        .types = { TYPE_WATER, TYPE_PSYCHIC },
        .catchRate = 100,
        .expYield = 167,
        .evYield_Attack = 2,
        .genderRatio = PERCENT_FEMALE(50),
        .eggCycles = 20,
        .friendship = STANDARD_FRIENDSHIP,
        .growthRate = GROWTH_FAST,
        .eggGroups = { EGG_GROUP_WATER_2, EGG_GROUP_WATER_2 },
        .abilities = { ABILITY_MOLD_BREAKER, ABILITY_NONE, ABILITY_SHARPNESS },
        .bodyColor = BODY_COLOR_GRAY,
        .speciesName = _("Veluza"),
        .cryId = CRY_VELUZA,
        .natDexNum = NATIONAL_DEX_VELUZA,
        .categoryName = _("Jettison"),
        .height = 25,
        .weight = 900,
        .description = COMPOUND_STRING(
            "Veluza has excellent regenerative\n"
            "capabilities. It sheds spare flesh\n"
            "from its body to boost its agility,\n"
            "then charges at its prey."),
        .pokemonScale = 356,
        .pokemonOffset = 17,
        .trainerScale = 256,
        .trainerOffset = 0,
        FRONT_PIC(Veluza, 64, 64),
        .frontPicYOffset = 11,
        .frontAnimFrames = sAnims_Veluza,
        //.frontAnimId = ANIM_V_SQUISH_AND_BOUNCE,
        .enemyMonElevation = 5,
        BACK_PIC(Veluza, 64, 64),
        .backPicYOffset = 14,
        //.backAnimId = BACK_ANIM_NONE,
        PALETTES(Veluza),
        ICON(Veluza, 4),
        //FOOTPRINT(Veluza)
        LEARNSETS(Veluza),
    },
#endif //P_FAMILY_VELUZA

#if P_FAMILY_DONDOZO
    [SPECIES_DONDOZO] =
    {
        .baseHP        = 150,
        .baseAttack    = 100,
        .baseDefense   = 115,
        .baseSpeed     = 35,
        .baseSpAttack  = 65,
        .baseSpDefense = 65,
        .types = { TYPE_WATER, TYPE_WATER },
        .catchRate = 25,
        .expYield = 265,
        .evYield_HP = 3,
        .genderRatio = PERCENT_FEMALE(50),
        .eggCycles = 40,
        .friendship = STANDARD_FRIENDSHIP,
        .growthRate = GROWTH_SLOW,
        .eggGroups = { EGG_GROUP_WATER_2, EGG_GROUP_WATER_2 },
        .abilities = { ABILITY_UNAWARE, ABILITY_OBLIVIOUS, ABILITY_WATER_VEIL },
        .bodyColor = BODY_COLOR_BLUE,
        .speciesName = _("Dondozo"),
        .cryId = CRY_DONDOZO,
        .natDexNum = NATIONAL_DEX_DONDOZO,
        .categoryName = _("Big Catfish"),
        .height = 120,
        .weight = 2200,
        .description = COMPOUND_STRING(
            "It treats Tatsugiri like its boss\n"
            "and follows it loyally. Though\n"
            "powerful, Dondozo is apparently not very\n"
            "smart."),
        .pokemonScale = 356,
        .pokemonOffset = 17,
        .trainerScale = 256,
        .trainerOffset = 0,
        FRONT_PIC(Dondozo, 64, 64),
        .frontPicYOffset = 4,
        .frontAnimFrames = sAnims_Dondozo,
        //.frontAnimId = ANIM_V_SQUISH_AND_BOUNCE,
        .enemyMonElevation = 1,
        BACK_PIC(Dondozo, 64, 64),
        .backPicYOffset = 11,
        //.backAnimId = BACK_ANIM_NONE,
        PALETTES(Dondozo),
        ICON(Dondozo, 0),
        //FOOTPRINT(Dondozo)
        LEARNSETS(Dondozo),
    },
#endif //P_FAMILY_DONDOZO

#if P_FAMILY_TATSUGIRI
#define TATSUGIRI_MISC_INFO                                                     \
        .baseHP        = 68,                                                    \
        .baseAttack    = 50,                                                    \
        .baseDefense   = 60,                                                    \
        .baseSpeed     = 82,                                                    \
        .baseSpAttack  = 120,                                                   \
        .baseSpDefense = 95,                                                    \
        .types = { TYPE_DRAGON, TYPE_WATER },                                   \
        .catchRate = 100,                                                       \
        .expYield = 166,                                                        \
        .evYield_SpAttack = 2,                                                  \
        .genderRatio = PERCENT_FEMALE(50),                                      \
        .eggCycles = 35,                                                        \
        .friendship = STANDARD_FRIENDSHIP,                                      \
        .growthRate = GROWTH_MEDIUM_SLOW,                                       \
        .eggGroups = { EGG_GROUP_WATER_2, EGG_GROUP_WATER_2 },                  \
        .abilities = { ABILITY_COMMANDER, ABILITY_NONE, ABILITY_STORM_DRAIN },  \
        .speciesName = _("Tatsugiri"),                                          \
        .natDexNum = NATIONAL_DEX_TATSUGIRI,                                    \
        .categoryName = _("Mimicry"),                                           \
        .height = 3,                                                            \
        .weight = 80,                                                           \
        .pokemonScale = 356,                                                    \
        .pokemonOffset = 17,                                                    \
        .trainerScale = 256,                                                    \
        .trainerOffset = 0,                                                     \
        .frontPicYOffset = 14,                                                  \
        .frontAnimFrames = sAnims_Tatsugiri,                                    \
        .backPicYOffset = 17,                                                   \
        LEARNSETS(Tatsugiri),                                                   \
        .formSpeciesIdTable = sTatsugiriFormSpeciesIdTable
        //.frontAnimId = ANIM_V_SQUISH_AND_BOUNCE,
        //.backAnimId = BACK_ANIM_NONE,
        //FOOTPRINT(Tatsugiri)

    [SPECIES_TATSUGIRI_CURLY] =
    {
        TATSUGIRI_MISC_INFO,
        .bodyColor = BODY_COLOR_RED,
        .cryId = CRY_TATSUGIRI_CURLY,
        .description = COMPOUND_STRING(
            "This is a small dragon Pokémon. It\n"
            "lives inside the mouth of Dondozo to\n"
            "protect itself from enemies on the\n"
            "outside."),
        FRONT_PIC(TatsugiriCurly, 64, 64),
        BACK_PIC(TatsugiriCurly, 64, 64),
        PALETTES(TatsugiriCurly),
        ICON(TatsugiriCurly, 0),
    },

    [SPECIES_TATSUGIRI_DROOPY] =
    {
        TATSUGIRI_MISC_INFO,
        .bodyColor = BODY_COLOR_PINK,
        .cryId = CRY_TATSUGIRI_DROOPY,
        .description = COMPOUND_STRING(
            "This Pokémon tricks its opponents\n"
            "by playing dead. It is small and\n"
            "weak, but it uses its smarts to survive."),
        FRONT_PIC(TatsugiriDroopy, 64, 64),
        BACK_PIC(TatsugiriDroopy, 64, 64),
        PALETTES(TatsugiriDroopy),
        ICON(TatsugiriDroopy, 0),
    },

    [SPECIES_TATSUGIRI_STRETCHY] =
    {
        TATSUGIRI_MISC_INFO,
        .bodyColor = BODY_COLOR_YELLOW,
        .cryId = CRY_TATSUGIRI_STRETCHY,
        .description = COMPOUND_STRING(
            "It's one of the most intelligent\n"
            "dragon Pokémon. It camouflages itself\n"
            "by inflating its throat sac."),
        FRONT_PIC(TatsugiriStretchy, 64, 64),
        BACK_PIC(TatsugiriStretchy, 64, 64),
        PALETTES(TatsugiriStretchy),
        ICON(TatsugiriStretchy, 0),
    },
#endif //P_FAMILY_TATSUGIRI

#if P_FAMILY_GREAT_TUSK
    [SPECIES_GREAT_TUSK] =
    {
        .baseHP        = 115,
        .baseAttack    = 131,
        .baseDefense   = 131,
        .baseSpeed     = 87,
        .baseSpAttack  = 53,
        .baseSpDefense = 53,
        .types = { TYPE_GROUND, TYPE_FIGHTING },
        .catchRate = 30,
        .expYield = 285,
        .evYield_Attack = 3,
        .genderRatio = MON_GENDERLESS,
        .eggCycles = 50,
        .friendship = 0,
        .growthRate = GROWTH_SLOW,
        .eggGroups = { EGG_GROUP_NO_EGGS_DISCOVERED, EGG_GROUP_NO_EGGS_DISCOVERED },
        .abilities = { ABILITY_PROTOSYNTHESIS, ABILITY_NONE },
        .bodyColor = BODY_COLOR_PURPLE,
        .isParadoxForm = TRUE,
        .speciesName = _("Great Tusk"),
        .cryId = CRY_GREAT_TUSK,
        .natDexNum = NATIONAL_DEX_GREAT_TUSK,
        .categoryName = _("Paradox"),
        .height = 22,
        .weight = 3200,
        .description = COMPOUND_STRING(
            "Sightings of this Pokémon have\n"
            "occurred in recent years. The name\n"
            "Great Tusk was taken from a creature\n"
            "listed in a certain book."),
        .pokemonScale = 356,
        .pokemonOffset = 17,
        .trainerScale = 256,
        .trainerOffset = 0,
        FRONT_PIC(GreatTusk, 64, 64),
        .frontPicYOffset = 5,
        .frontAnimFrames = sAnims_GreatTusk,
        //.frontAnimId = ANIM_V_SQUISH_AND_BOUNCE,
        BACK_PIC(GreatTusk, 64, 64),
        .backPicYOffset = 4,
        //.backAnimId = BACK_ANIM_NONE,
        PALETTES(GreatTusk),
        ICON(GreatTusk, 0),
        //FOOTPRINT(GreatTusk)
        LEARNSETS(GreatTusk),
    },
#endif //P_FAMILY_GREAT_TUSK

#if P_FAMILY_SCREAM_TAIL
    [SPECIES_SCREAM_TAIL] =
    {
        .baseHP        = 115,
        .baseAttack    = 65,
        .baseDefense   = 99,
        .baseSpeed     = 111,
        .baseSpAttack  = 65,
        .baseSpDefense = 115,
        .types = { TYPE_FAIRY, TYPE_PSYCHIC },
        .catchRate = 50,
        .expYield = 285,
        .evYield_HP = 3,
        .genderRatio = MON_GENDERLESS,
        .eggCycles = 50,
        .friendship = 0,
        .growthRate = GROWTH_SLOW,
        .eggGroups = { EGG_GROUP_NO_EGGS_DISCOVERED, EGG_GROUP_NO_EGGS_DISCOVERED },
        .abilities = { ABILITY_PROTOSYNTHESIS, ABILITY_NONE },
        .bodyColor = BODY_COLOR_PINK,
        .isParadoxForm = TRUE,
        .speciesName = _("ScreamTail"),
        .cryId = CRY_SCREAM_TAIL,
        .natDexNum = NATIONAL_DEX_SCREAM_TAIL,
        .categoryName = _("Paradox"),
        .height = 12,
        .weight = 80,
        .description = COMPOUND_STRING(
            "There has been only one reported\n"
            "sighting of this Pokémon. It\n"
            "resembles a mysterious creature depicted\n"
            "in an old expedition journal."),
        .pokemonScale = 356,
        .pokemonOffset = 17,
        .trainerScale = 256,
        .trainerOffset = 0,
        FRONT_PIC(ScreamTail, 64, 64),
        .frontPicYOffset = 10,
        .frontAnimFrames = sAnims_ScreamTail,
        //.frontAnimId = ANIM_V_SQUISH_AND_BOUNCE,
        BACK_PIC(ScreamTail, 64, 64),
        .backPicYOffset = 10,
        //.backAnimId = BACK_ANIM_NONE,
        PALETTES(ScreamTail),
        ICON(ScreamTail, 0),
        //FOOTPRINT(ScreamTail)
        LEARNSETS(ScreamTail),
    },
#endif //P_FAMILY_SCREAM_TAIL

#if P_FAMILY_BRUTE_BONNET
    [SPECIES_BRUTE_BONNET] =
    {
        .baseHP        = 111,
        .baseAttack    = 127,
        .baseDefense   = 99,
        .baseSpeed     = 55,
        .baseSpAttack  = 79,
        .baseSpDefense = 99,
        .types = { TYPE_GRASS, TYPE_DARK },
        .catchRate = 50,
        .expYield = 285,
        .evYield_Attack = 3,
        .genderRatio = MON_GENDERLESS,
        .eggCycles = 50,
        .friendship = 0,
        .growthRate = GROWTH_SLOW,
        .eggGroups = { EGG_GROUP_NO_EGGS_DISCOVERED, EGG_GROUP_NO_EGGS_DISCOVERED },
        .abilities = { ABILITY_PROTOSYNTHESIS, ABILITY_NONE },
        .bodyColor = BODY_COLOR_WHITE,
        .isParadoxForm = TRUE,
        .speciesName = _("BruteBonet"),
        .cryId = CRY_BRUTE_BONNET,
        .natDexNum = NATIONAL_DEX_BRUTE_BONNET,
        .categoryName = _("Paradox"),
        .height = 12,
        .weight = 210,
        .description = COMPOUND_STRING(
            "It bears a slight resemblance to a\n"
            "Pokémon described in a dubious\n"
            "magazine as a cross between a dinosaur\n"
            "and a mushroom."),
        .pokemonScale = 356,
        .pokemonOffset = 17,
        .trainerScale = 256,
        .trainerOffset = 0,
        FRONT_PIC(BruteBonnet, 64, 64),
        .frontPicYOffset = 7,
        .frontAnimFrames = sAnims_BruteBonnet,
        //.frontAnimId = ANIM_V_SQUISH_AND_BOUNCE,
        BACK_PIC(BruteBonnet, 64, 64),
        .backPicYOffset = 13,
        //.backAnimId = BACK_ANIM_NONE,
        PALETTES(BruteBonnet),
        ICON(BruteBonnet, 1),
        //FOOTPRINT(BruteBonnet)
        LEARNSETS(BruteBonnet),
    },
#endif //P_FAMILY_BRUTE_BONNET

#if P_FAMILY_FLUTTER_MANE
    [SPECIES_FLUTTER_MANE] =
    {
        .baseHP        = 55,
        .baseAttack    = 55,
        .baseDefense   = 55,
        .baseSpeed     = 135,
        .baseSpAttack  = 135,
        .baseSpDefense = 135,
        .types = { TYPE_GHOST, TYPE_FAIRY },
        .catchRate = 30,
        .expYield = 285,
        .evYield_Speed = 1,
        .evYield_SpAttack = 1,
        .evYield_SpDefense = 1,
        .genderRatio = MON_GENDERLESS,
        .eggCycles = 50,
        .friendship = 0,
        .growthRate = GROWTH_SLOW,
        .eggGroups = { EGG_GROUP_NO_EGGS_DISCOVERED, EGG_GROUP_NO_EGGS_DISCOVERED },
        .abilities = { ABILITY_PROTOSYNTHESIS, ABILITY_NONE },
        .bodyColor = BODY_COLOR_GRAY,
        .isParadoxForm = TRUE,
        .speciesName = _("FluttrMane"),
        .cryId = CRY_FLUTTER_MANE,
        .natDexNum = NATIONAL_DEX_FLUTTER_MANE,
        .categoryName = _("Paradox"),
        .height = 14,
        .weight = 40,
        .description = COMPOUND_STRING(
            "It has similar features to a\n"
            "ghostly pterosaur that was covered in a\n"
            "paranormal magazine, but the two\n"
            "have little else in common."),
        .pokemonScale = 356,
        .pokemonOffset = 17,
        .trainerScale = 256,
        .trainerOffset = 0,
        FRONT_PIC(FlutterMane, 64, 64),
        .frontPicYOffset = 8,
        .frontAnimFrames = sAnims_FlutterMane,
        //.frontAnimId = ANIM_V_SQUISH_AND_BOUNCE,
        .enemyMonElevation = 18,
        BACK_PIC(FlutterMane, 64, 64),
        .backPicYOffset = 1,
        //.backAnimId = BACK_ANIM_NONE,
        PALETTES(FlutterMane),
        ICON(FlutterMane, 4),
        //FOOTPRINT(FlutterMane)
        LEARNSETS(FlutterMane),
    },
#endif //P_FAMILY_FLUTTER_MANE

#if P_FAMILY_SLITHER_WING
    [SPECIES_SLITHER_WING] =
    {
        .baseHP        = 85,
        .baseAttack    = 135,
        .baseDefense   = 79,
        .baseSpeed     = 81,
        .baseSpAttack  = 85,
        .baseSpDefense = 105,
        .types = { TYPE_BUG, TYPE_FIGHTING },
        .catchRate = 30,
        .expYield = 285,
        .evYield_Attack = 3,
        .genderRatio = MON_GENDERLESS,
        .eggCycles = 50,
        .friendship = 0,
        .growthRate = GROWTH_SLOW,
        .eggGroups = { EGG_GROUP_NO_EGGS_DISCOVERED, EGG_GROUP_NO_EGGS_DISCOVERED },
        .abilities = { ABILITY_PROTOSYNTHESIS, ABILITY_NONE },
        .bodyColor = BODY_COLOR_WHITE,
        .isParadoxForm = TRUE,
        .speciesName = _("SlithrWing"),
        .cryId = CRY_SLITHER_WING,
        .natDexNum = NATIONAL_DEX_SLITHER_WING,
        .categoryName = _("Paradox"),
        .height = 32,
        .weight = 920,
        .description = COMPOUND_STRING(
            "This mysterious Pokémon has some\n"
            "similarities to a creature that an\n"
            "old book introduced as Slither Wing."),
        .pokemonScale = 356,
        .pokemonOffset = 17,
        .trainerScale = 256,
        .trainerOffset = 0,
        FRONT_PIC(SlitherWing, 64, 64),
        .frontPicYOffset = 0,
        .frontAnimFrames = sAnims_SlitherWing,
        //.frontAnimId = ANIM_V_SQUISH_AND_BOUNCE,
        BACK_PIC(SlitherWing, 64, 64),
        .backPicYOffset = 5,
        //.backAnimId = BACK_ANIM_NONE,
        PALETTES(SlitherWing),
        ICON(SlitherWing, 3),
        //FOOTPRINT(SlitherWing)
        LEARNSETS(SlitherWing),
    },
#endif //P_FAMILY_SLITHER_WING

#if P_FAMILY_SANDY_SHOCKS
    [SPECIES_SANDY_SHOCKS] =
    {
        .baseHP        = 85,
        .baseAttack    = 81,
        .baseDefense   = 97,
        .baseSpeed     = 101,
        .baseSpAttack  = 121,
        .baseSpDefense = 85,
        .types = { TYPE_ELECTRIC, TYPE_GROUND },
        .catchRate = 30,
        .expYield = 285,
        .evYield_SpAttack = 3,
        .genderRatio = MON_GENDERLESS,
        .eggCycles = 50,
        .friendship = 0,
        .growthRate = GROWTH_SLOW,
        .eggGroups = { EGG_GROUP_NO_EGGS_DISCOVERED, EGG_GROUP_NO_EGGS_DISCOVERED },
        .abilities = { ABILITY_PROTOSYNTHESIS, ABILITY_NONE },
        .bodyColor = BODY_COLOR_GRAY,
        .isParadoxForm = TRUE,
        .speciesName = _("SndyShocks"),
        .cryId = CRY_SANDY_SHOCKS,
        .natDexNum = NATIONAL_DEX_SANDY_SHOCKS,
        .categoryName = _("Paradox"),
        .height = 23,
        .weight = 600,
        .description = COMPOUND_STRING(
            "It slightly resembles a Magneton\n"
            "that lived for 10,000 years and was\n"
            "featured in an article in a\n"
            "paranormal magazine."),
        .pokemonScale = 356,
        .pokemonOffset = 17,
        .trainerScale = 256,
        .trainerOffset = 0,
        FRONT_PIC(SandyShocks, 64, 64),
        .frontPicYOffset = 0,
        .frontAnimFrames = sAnims_SandyShocks,
        //.frontAnimId = ANIM_V_SQUISH_AND_BOUNCE,
        BACK_PIC(SandyShocks, 64, 64),
        .backPicYOffset = 4,
        //.backAnimId = BACK_ANIM_NONE,
        PALETTES(SandyShocks),
        ICON(SandyShocks, 0),
        //FOOTPRINT(SandyShocks)
        LEARNSETS(SandyShocks),
    },
#endif //P_FAMILY_SANDY_SHOCKS

#if P_FAMILY_IRON_TREADS
    [SPECIES_IRON_TREADS] =
    {
        .baseHP        = 90,
        .baseAttack    = 112,
        .baseDefense   = 120,
        .baseSpeed     = 106,
        .baseSpAttack  = 72,
        .baseSpDefense = 70,
        .types = { TYPE_GROUND, TYPE_STEEL },
        .catchRate = 30,
        .expYield = 285,
        .evYield_Defense = 3,
        .genderRatio = MON_GENDERLESS,
        .eggCycles = 50,
        .friendship = 0,
        .growthRate = GROWTH_SLOW,
        .eggGroups = { EGG_GROUP_NO_EGGS_DISCOVERED, EGG_GROUP_NO_EGGS_DISCOVERED },
        .abilities = { ABILITY_QUARK_DRIVE, ABILITY_NONE },
        .bodyColor = BODY_COLOR_GRAY,
        .isParadoxForm = TRUE,
        .speciesName = _("IronTreads"),
        .cryId = CRY_IRON_TREADS,
        .natDexNum = NATIONAL_DEX_IRON_TREADS,
        .categoryName = _("Paradox"),
        .height = 9,
        .weight = 2400,
        .description = COMPOUND_STRING(
            "Sightings of this Pokémon have\n"
            "occurred in recent years. It resembles\n"
            "a mysterious object described in an\n"
            "old expedition journal."),
        .pokemonScale = 356,
        .pokemonOffset = 17,
        .trainerScale = 256,
        .trainerOffset = 0,
        FRONT_PIC(IronTreads, 64, 64),
        .frontPicYOffset = 1,
        .frontAnimFrames = sAnims_IronTreads,
        //.frontAnimId = ANIM_V_SQUISH_AND_BOUNCE,
        BACK_PIC(IronTreads, 64, 64),
        .backPicYOffset = 4,
        //.backAnimId = BACK_ANIM_NONE,
        PALETTES(IronTreads),
        ICON(IronTreads, 0),
        //FOOTPRINT(IronTreads)
        LEARNSETS(IronTreads),
    },
#endif //P_FAMILY_IRON_TREADS

#if P_FAMILY_IRON_BUNDLE
    [SPECIES_IRON_BUNDLE] =
    {
        .baseHP        = 56,
        .baseAttack    = 80,
        .baseDefense   = 114,
        .baseSpeed     = 136,
        .baseSpAttack  = 124,
        .baseSpDefense = 60,
        .types = { TYPE_ICE, TYPE_WATER },
        .catchRate = 50,
        .expYield = 285,
        .evYield_Speed = 3,
        .genderRatio = MON_GENDERLESS,
        .eggCycles = 50,
        .friendship = 0,
        .growthRate = GROWTH_SLOW,
        .eggGroups = { EGG_GROUP_NO_EGGS_DISCOVERED, EGG_GROUP_NO_EGGS_DISCOVERED },
        .abilities = { ABILITY_QUARK_DRIVE, ABILITY_NONE },
        .bodyColor = BODY_COLOR_RED,
        .isParadoxForm = TRUE,
        .speciesName = _("IronBundle"),
        .cryId = CRY_IRON_BUNDLE,
        .natDexNum = NATIONAL_DEX_IRON_BUNDLE,
        .categoryName = _("Paradox"),
        .height = 6,
        .weight = 110,
        .description = COMPOUND_STRING(
            "Its shape is similar to a robot\n"
            "featured in a paranormal magazine\n"
            "article. The robot was said to have been\n"
            "created by an ancient civilization."),
        .pokemonScale = 356,
        .pokemonOffset = 17,
        .trainerScale = 256,
        .trainerOffset = 0,
        FRONT_PIC(IronBundle, 64, 64),
        .frontPicYOffset = 8,
        .frontAnimFrames = sAnims_IronBundle,
        //.frontAnimId = ANIM_V_SQUISH_AND_BOUNCE,
        BACK_PIC(IronBundle, 64, 64),
        .backPicYOffset = 6,
        //.backAnimId = BACK_ANIM_NONE,
        PALETTES(IronBundle),
        ICON(IronBundle, 0),
        //FOOTPRINT(IronBundle)
        LEARNSETS(IronBundle),
    },
#endif //P_FAMILY_IRON_BUNDLE

#if P_FAMILY_IRON_HANDS
    [SPECIES_IRON_HANDS] =
    {
        .baseHP        = 154,
        .baseAttack    = 140,
        .baseDefense   = 108,
        .baseSpeed     = 50,
        .baseSpAttack  = 50,
        .baseSpDefense = 68,
        .types = { TYPE_FIGHTING, TYPE_ELECTRIC },
        .catchRate = 50,
        .expYield = 285,
        .evYield_Attack = 3,
        .genderRatio = MON_GENDERLESS,
        .eggCycles = 50,
        .friendship = 0,
        .growthRate = GROWTH_SLOW,
        .eggGroups = { EGG_GROUP_NO_EGGS_DISCOVERED, EGG_GROUP_NO_EGGS_DISCOVERED },
        .abilities = { ABILITY_QUARK_DRIVE, ABILITY_NONE },
        .bodyColor = BODY_COLOR_GRAY,
        .isParadoxForm = TRUE,
        .speciesName = _("Iron Hands"),
        .cryId = CRY_IRON_HANDS,
        .natDexNum = NATIONAL_DEX_IRON_HANDS,
        .categoryName = _("Paradox"),
        .height = 18,
        .weight = 3807,
        .description = COMPOUND_STRING(
            "It is very similar to a cyborg\n"
            "covered exclusively by a paranormal\n"
            "magazine. The cyborg was said to be the\n"
            "modified form of a certain athlete."),
        .pokemonScale = 356,
        .pokemonOffset = 17,
        .trainerScale = 256,
        .trainerOffset = 0,
        FRONT_PIC(IronHands, 64, 64),
        .frontPicYOffset = 3,
        .frontAnimFrames = sAnims_IronHands,
        //.frontAnimId = ANIM_V_SQUISH_AND_BOUNCE,
        BACK_PIC(IronHands, 64, 64),
        .backPicYOffset = 10,
        //.backAnimId = BACK_ANIM_NONE,
        PALETTES(IronHands),
        ICON(IronHands, 0),
        //FOOTPRINT(IronHands)
        LEARNSETS(IronHands),
    },
#endif //P_FAMILY_IRON_HANDS

#if P_FAMILY_IRON_JUGULIS
    [SPECIES_IRON_JUGULIS] =
    {
        .baseHP        = 94,
        .baseAttack    = 80,
        .baseDefense   = 86,
        .baseSpeed     = 108,
        .baseSpAttack  = 122,
        .baseSpDefense = 80,
        .types = { TYPE_DARK, TYPE_FLYING },
        .catchRate = 30,
        .expYield = 285,
        .evYield_SpAttack = 3,
        .genderRatio = MON_GENDERLESS,
        .eggCycles = 50,
        .friendship = 0,
        .growthRate = GROWTH_SLOW,
        .eggGroups = { EGG_GROUP_NO_EGGS_DISCOVERED, EGG_GROUP_NO_EGGS_DISCOVERED },
        .abilities = { ABILITY_QUARK_DRIVE, ABILITY_NONE },
        .bodyColor = BODY_COLOR_BLUE,
        .isParadoxForm = TRUE,
        .speciesName = _("IronJuguls"),
        .cryId = CRY_IRON_JUGULIS,
        .natDexNum = NATIONAL_DEX_IRON_JUGULIS,
        .categoryName = _("Paradox"),
        .height = 13,
        .weight = 1110,
        .description = COMPOUND_STRING(
            "It resembles a certain Pokémon\n"
            "introduced in a paranormal magazine,\n"
            "described as the offspring of a\n"
            "Hydreigon that fell in love with a robot."),
        .pokemonScale = 356,
        .pokemonOffset = 17,
        .trainerScale = 256,
        .trainerOffset = 0,
        FRONT_PIC(IronJugulis, 64, 64),
        .frontPicYOffset = 2,
        .frontAnimFrames = sAnims_IronJugulis,
        //.frontAnimId = ANIM_V_SQUISH_AND_BOUNCE,
        .enemyMonElevation = 7,
        BACK_PIC(IronJugulis, 64, 64),
        .backPicYOffset = 0,
        //.backAnimId = BACK_ANIM_NONE,
        PALETTES(IronJugulis),
        ICON(IronJugulis, 2),
        //FOOTPRINT(IronJugulis)
        LEARNSETS(IronJugulis),
    },
#endif //P_FAMILY_IRON_JUGULIS

#if P_FAMILY_IRON_MOTH
    [SPECIES_IRON_MOTH] =
    {
        .baseHP        = 80,
        .baseAttack    = 70,
        .baseDefense   = 60,
        .baseSpeed     = 110,
        .baseSpAttack  = 140,
        .baseSpDefense = 110,
        .types = { TYPE_FIRE, TYPE_POISON },
        .catchRate = 30,
        .expYield = 285,
        .evYield_SpAttack = 3,
        .genderRatio = MON_GENDERLESS,
        .eggCycles = 50,
        .friendship = 0,
        .growthRate = GROWTH_SLOW,
        .eggGroups = { EGG_GROUP_NO_EGGS_DISCOVERED, EGG_GROUP_NO_EGGS_DISCOVERED },
        .abilities = { ABILITY_QUARK_DRIVE, ABILITY_NONE },
        .bodyColor = BODY_COLOR_WHITE,
        .isParadoxForm = TRUE,
        .speciesName = _("Iron Moth"),
        .cryId = CRY_IRON_MOTH,
        .natDexNum = NATIONAL_DEX_IRON_MOTH,
        .categoryName = _("Paradox"),
        .height = 12,
        .weight = 360,
        .description = COMPOUND_STRING(
            "No records exist of this species\n"
            "being caught. Data is lacking, but\n"
            "the Pokémon's traits match up with an\n"
            "object described in an old book."),
        .pokemonScale = 356,
        .pokemonOffset = 17,
        .trainerScale = 256,
        .trainerOffset = 0,
        FRONT_PIC(IronMoth, 64, 64),
        .frontPicYOffset = 7,
        .frontAnimFrames = sAnims_IronMoth,
        //.frontAnimId = ANIM_V_SQUISH_AND_BOUNCE,
        .enemyMonElevation = 8,
        BACK_PIC(IronMoth, 64, 64),
        .backPicYOffset = 4,
        //.backAnimId = BACK_ANIM_NONE,
        PALETTES(IronMoth),
        ICON(IronMoth, 3),
        //FOOTPRINT(IronMoth)
        LEARNSETS(IronMoth),
    },
#endif //P_FAMILY_IRON_MOTH

#if P_FAMILY_IRON_THORNS
    [SPECIES_IRON_THORNS] =
    {
        .baseHP        = 100,
        .baseAttack    = 134,
        .baseDefense   = 110,
        .baseSpeed     = 72,
        .baseSpAttack  = 70,
        .baseSpDefense = 84,
        .types = { TYPE_ROCK, TYPE_ELECTRIC },
        .catchRate = 30,
        .expYield = 285,
        .evYield_Attack = 3,
        .genderRatio = MON_GENDERLESS,
        .eggCycles = 50,
        .friendship = 0,
        .growthRate = GROWTH_SLOW,
        .eggGroups = { EGG_GROUP_NO_EGGS_DISCOVERED, EGG_GROUP_NO_EGGS_DISCOVERED },
        .abilities = { ABILITY_QUARK_DRIVE, ABILITY_NONE },
        .bodyColor = BODY_COLOR_GREEN,
        .isParadoxForm = TRUE,
        .speciesName = _("IronThorns"),
        .cryId = CRY_IRON_THORNS,
        .natDexNum = NATIONAL_DEX_IRON_THORNS,
        .categoryName = _("Paradox"),
        .height = 16,
        .weight = 3030,
        .description = COMPOUND_STRING(
            "It has some similarities to a\n"
            "Pokémon introduced in a dubious magazine\n"
            "as a Tyranitar from one billion\n"
            "years into the future."),
        .pokemonScale = 356,
        .pokemonOffset = 17,
        .trainerScale = 256,
        .trainerOffset = 0,
        FRONT_PIC(IronThorns, 64, 64),
        .frontPicYOffset = 0,
        .frontAnimFrames = sAnims_IronThorns,
        //.frontAnimId = ANIM_V_SQUISH_AND_BOUNCE,
        BACK_PIC(IronThorns, 64, 64),
        .backPicYOffset = 0,
        //.backAnimId = BACK_ANIM_NONE,
        PALETTES(IronThorns),
        ICON(IronThorns, 1),
        //FOOTPRINT(IronThorns)
        LEARNSETS(IronThorns),
    },
#endif //P_FAMILY_IRON_THORNS

#if P_FAMILY_FRIGIBAX
    [SPECIES_FRIGIBAX] =
    {
        .baseHP        = 65,
        .baseAttack    = 75,
        .baseDefense   = 45,
        .baseSpeed     = 55,
        .baseSpAttack  = 35,
        .baseSpDefense = 45,
        .types = { TYPE_DRAGON, TYPE_ICE },
        .catchRate = 45,
        .expYield = 64,
        .evYield_Attack = 1,
        .genderRatio = PERCENT_FEMALE(50),
        .eggCycles = 40,
        .friendship = STANDARD_FRIENDSHIP,
        .growthRate = GROWTH_SLOW,
        .eggGroups = { EGG_GROUP_DRAGON, EGG_GROUP_MINERAL },
        .abilities = { ABILITY_THERMAL_EXCHANGE, ABILITY_NONE, ABILITY_ICE_BODY },
        .bodyColor = BODY_COLOR_GRAY,
        .speciesName = _("Frigibax"),
        .cryId = CRY_FRIGIBAX,
        .natDexNum = NATIONAL_DEX_FRIGIBAX,
        .categoryName = _("Ice Fin"),
        .height = 5,
        .weight = 170,
        .description = COMPOUND_STRING(
            "This Pokémon lives in forests and\n"
            "craggy areas. Using the power of its\n"
            "dorsal fin, it cools the inside of its\n"
            "nest like a refrigerator."),
        .pokemonScale = 356,
        .pokemonOffset = 17,
        .trainerScale = 256,
        .trainerOffset = 0,
        FRONT_PIC(Frigibax, 64, 64),
        .frontPicYOffset = 7,
        .frontAnimFrames = sAnims_Frigibax,
        //.frontAnimId = ANIM_V_SQUISH_AND_BOUNCE,
        BACK_PIC(Frigibax, 64, 64),
        .backPicYOffset = 11,
        //.backAnimId = BACK_ANIM_NONE,
        PALETTES(Frigibax),
        ICON(Frigibax, 3),
        //FOOTPRINT(Frigibax)
        LEARNSETS(Frigibax),
        .evolutions = EVOLUTION({EVO_LEVEL, 35, SPECIES_ARCTIBAX}),
    },

    [SPECIES_ARCTIBAX] =
    {
        .baseHP        = 90,
        .baseAttack    = 95,
        .baseDefense   = 66,
        .baseSpeed     = 62,
        .baseSpAttack  = 45,
        .baseSpDefense = 65,
        .types = { TYPE_DRAGON, TYPE_ICE },
        .catchRate = 25,
        .expYield = 148,
        .evYield_Attack = 2,
        .genderRatio = PERCENT_FEMALE(50),
        .eggCycles = 40,
        .friendship = STANDARD_FRIENDSHIP,
        .growthRate = GROWTH_SLOW,
        .eggGroups = { EGG_GROUP_DRAGON, EGG_GROUP_MINERAL },
        .abilities = { ABILITY_THERMAL_EXCHANGE, ABILITY_NONE, ABILITY_ICE_BODY },
        .bodyColor = BODY_COLOR_BLUE,
        .speciesName = _("Arctibax"),
        .cryId = CRY_ARCTIBAX,
        .natDexNum = NATIONAL_DEX_ARCTIBAX,
        .categoryName = _("Ice Fin"),
        .height = 8,
        .weight = 300,
        .description = COMPOUND_STRING(
            "Arctibax freezes the air around it,\n"
            "protecting its face with an ice\n"
            "mask and turning its dorsal fin into a\n"
            "blade of ice."),
        .pokemonScale = 356,
        .pokemonOffset = 17,
        .trainerScale = 256,
        .trainerOffset = 0,
        FRONT_PIC(Arctibax, 64, 64),
        .frontPicYOffset = 5,
        .frontAnimFrames = sAnims_Arctibax,
        //.frontAnimId = ANIM_V_SQUISH_AND_BOUNCE,
        BACK_PIC(Arctibax, 64, 64),
        .backPicYOffset = 8,
        //.backAnimId = BACK_ANIM_NONE,
        PALETTES(Arctibax),
        ICON(Arctibax, 0),
        //FOOTPRINT(Arctibax)
        LEARNSETS(Arctibax),
        .evolutions = EVOLUTION({EVO_LEVEL, 54, SPECIES_BAXCALIBUR}),
    },

    [SPECIES_BAXCALIBUR] =
    {
        .baseHP        = 115,
        .baseAttack    = 145,
        .baseDefense   = 92,
        .baseSpeed     = 87,
        .baseSpAttack  = 75,
        .baseSpDefense = 86,
        .types = { TYPE_DRAGON, TYPE_ICE },
        .catchRate = 10,
        .expYield = 300,
        .evYield_Attack = 3,
        .genderRatio = PERCENT_FEMALE(50),
        .eggCycles = 40,
        .friendship = STANDARD_FRIENDSHIP,
        .growthRate = GROWTH_SLOW,
        .eggGroups = { EGG_GROUP_DRAGON, EGG_GROUP_MINERAL },
        .abilities = { ABILITY_THERMAL_EXCHANGE, ABILITY_NONE, ABILITY_ICE_BODY },
        .bodyColor = BODY_COLOR_BLUE,
        .speciesName = _("Baxcalibur"),
        .cryId = CRY_BAXCALIBUR,
        .natDexNum = NATIONAL_DEX_BAXCALIBUR,
        .categoryName = _("Ice Dragon"),
        .height = 21,
        .weight = 2100,
        .description = COMPOUND_STRING(
            "It launches itself into battle by\n"
            "flipping upside down and spewing\n"
            "frigid air from its mouth. It finishes\n"
            "opponents off with its dorsal blade."),
        .pokemonScale = 356,
        .pokemonOffset = 17,
        .trainerScale = 256,
        .trainerOffset = 0,
        FRONT_PIC(Baxcalibur, 64, 64),
        .frontPicYOffset = 1,
        .frontAnimFrames = sAnims_Baxcalibur,
        //.frontAnimId = ANIM_V_SQUISH_AND_BOUNCE,
        BACK_PIC(Baxcalibur, 64, 64),
        .backPicYOffset = 5,
        //.backAnimId = BACK_ANIM_NONE,
        PALETTES(Baxcalibur),
        ICON(Baxcalibur, 0),
        //FOOTPRINT(Baxcalibur)
        LEARNSETS(Baxcalibur),
    },
#endif //P_FAMILY_FRIGIBAX

#if P_FAMILY_GIMMIGHOUL
#define GIMMIGHOUL_MISC_INFO                                                            \
        .types = { TYPE_GHOST, TYPE_GHOST },                                            \
        .catchRate = 45,                                                                \
        .expYield = 60,                                                                 \
        .evYield_SpAttack = 1,                                                          \
        .genderRatio = MON_GENDERLESS,                                                  \
        .eggCycles = 50,                                                                \
        .friendship = STANDARD_FRIENDSHIP,                                              \
        .growthRate = GROWTH_SLOW,                                                      \
        .eggGroups = { EGG_GROUP_NO_EGGS_DISCOVERED, EGG_GROUP_NO_EGGS_DISCOVERED },    \
        .speciesName = _("Gimmighoul"),                                                 \
        .cryId = CRY_GIMMIGHOUL,                                                        \
        .natDexNum = NATIONAL_DEX_GIMMIGHOUL,                                           \
        .frontAnimFrames = sAnims_Gimmighoul,                                           \
        LEARNSETS(Gimmighoul),                                                          \
        .formSpeciesIdTable = sGimmighoulFormSpeciesIdTable,                            \
        .evolutions = EVOLUTION({EVO_NONE, 0, SPECIES_GHOLDENGO})
        //.frontAnimId = ANIM_V_SQUISH_AND_BOUNCE,
        //.backAnimId = BACK_ANIM_NONE,
        //FOOTPRINT(Gimmighoul)

    [SPECIES_GIMMIGHOUL_CHEST] =
    {
        GIMMIGHOUL_MISC_INFO,
        .baseHP        = 45,
        .baseAttack    = 30,
        .baseDefense   = 70,
        .baseSpeed     = 10,
        .baseSpAttack  = 75,
        .baseSpDefense = 70,
        .abilities = { ABILITY_RATTLED, ABILITY_NONE },
        .bodyColor = BODY_COLOR_RED,
        .categoryName = _("Coin Chest"),
        .height = 3,
        .weight = 50,
        .description = COMPOUND_STRING(
            "It lives inside an old treasure\n"
            "chest. Sometimes it gets left in shop\n"
            "corners since no one realizes it's\n"
            "actually a Pokémon."),
        .pokemonScale = 356,
        .pokemonOffset = 17,
        .trainerScale = 256,
        .trainerOffset = 0,
        FRONT_PIC(GimmighoulChest, 64, 64),
        .frontPicYOffset = 2,
        BACK_PIC(GimmighoulChest, 64, 64),
        .backPicYOffset = 0,
        PALETTES(GimmighoulChest),
        ICON(GimmighoulChest, 0),
    },

    [SPECIES_GIMMIGHOUL_ROAMING] =
    {
        GIMMIGHOUL_MISC_INFO,
        .baseHP        = 45,
        .baseAttack    = 30,
        .baseDefense   = 25,
        .baseSpeed     = 80,
        .baseSpAttack  = 75,
        .baseSpDefense = 45,
        .abilities = { ABILITY_RUN_AWAY, ABILITY_NONE },
        .bodyColor = BODY_COLOR_GRAY,
        .categoryName = _("Coin Hunter"),
        .height = 1,
        .weight = 1,
        .description = COMPOUND_STRING(
            "It wanders around, carrying an old\n"
            "coin on its back. It survives by\n"
            "draining the life-force from humans who\n"
            "try to pick up its coin."),
        .pokemonScale = 356,
        .pokemonOffset = 17,
        .trainerScale = 256,
        .trainerOffset = 0,
        FRONT_PIC(GimmighoulRoaming, 64, 64),
        .frontPicYOffset = 11,
        BACK_PIC(GimmighoulRoaming, 64, 64),
        .backPicYOffset = 3,
        PALETTES(GimmighoulRoaming),
        ICON(GimmighoulRoaming, 0),
    },

    [SPECIES_GHOLDENGO] =
    {
        .baseHP        = 87,
        .baseAttack    = 60,
        .baseDefense   = 95,
        .baseSpeed     = 84,
        .baseSpAttack  = 133,
        .baseSpDefense = 91,
        .types = { TYPE_STEEL, TYPE_GHOST },
        .catchRate = 45,
        .expYield = 275,
        .evYield_SpAttack = 2,
        .genderRatio = MON_GENDERLESS,
        .eggCycles = 50,
        .friendship = STANDARD_FRIENDSHIP,
        .growthRate = GROWTH_SLOW,
        .eggGroups = { EGG_GROUP_NO_EGGS_DISCOVERED, EGG_GROUP_NO_EGGS_DISCOVERED },
        .abilities = { ABILITY_GOOD_AS_GOLD, ABILITY_NONE },
        .bodyColor = BODY_COLOR_YELLOW,
        .speciesName = _("Gholdengo"),
        .cryId = CRY_GHOLDENGO,
        .natDexNum = NATIONAL_DEX_GHOLDENGO,
        .categoryName = _("Coin Entity"),
        .height = 12,
        .weight = 300,
        .description = COMPOUND_STRING(
            "It has a sturdy body made up of\n"
            "stacked coins. Gholdengo overwhelms\n"
            "its enemies by firing coin after coin\n"
            "at them in quick succession."),
        .pokemonScale = 356,
        .pokemonOffset = 17,
        .trainerScale = 256,
        .trainerOffset = 0,
        FRONT_PIC(Gholdengo, 64, 64),
        .frontPicYOffset = 0,
        .frontAnimFrames = sAnims_Gholdengo,
        //.frontAnimId = ANIM_V_SQUISH_AND_BOUNCE,
        BACK_PIC(Gholdengo, 64, 64),
        .backPicYOffset = 6,
        //.backAnimId = BACK_ANIM_NONE,
        PALETTES(Gholdengo),
        ICON(Gholdengo, 0),
        //FOOTPRINT(Gholdengo)
        LEARNSETS(Gholdengo),
    },
#endif //P_FAMILY_GIMMIGHOUL

#if P_FAMILY_WO_CHIEN
    [SPECIES_WO_CHIEN] =
    {
        .baseHP        = 85,
        .baseAttack    = 85,
        .baseDefense   = 100,
        .baseSpeed     = 70,
        .baseSpAttack  = 95,
        .baseSpDefense = 135,
        .types = { TYPE_DARK, TYPE_GRASS },
        .catchRate = 6,
        .expYield = 285,
        .evYield_SpDefense = 3,
        .genderRatio = MON_GENDERLESS,
        .eggCycles = 50,
        .friendship = 0,
        .growthRate = GROWTH_SLOW,
        .eggGroups = { EGG_GROUP_NO_EGGS_DISCOVERED, EGG_GROUP_NO_EGGS_DISCOVERED },
        .abilities = { ABILITY_TABLETS_OF_RUIN, ABILITY_NONE, ABILITY_NONE },
        .bodyColor = BODY_COLOR_BROWN,
        .isLegendary = TRUE,
        .speciesName = _("Wo-Chien"),
        .cryId = CRY_WO_CHIEN,
        .natDexNum = NATIONAL_DEX_WO_CHIEN,
        .categoryName = _("Ruinous"),
        .height = 15,
        .weight = 742,
        .description = COMPOUND_STRING(
            "The grudge of a person punished\n"
            "for writing the king's evil deeds upon\n"
            "wooden tablets has clad itself in\n"
            "dead leaves to become a Pokémon."),
        .pokemonScale = 356,
        .pokemonOffset = 17,
        .trainerScale = 256,
        .trainerOffset = 0,
        FRONT_PIC(WoChien, 64, 64),
        .frontPicYOffset = 0,
        .frontAnimFrames = sAnims_WoChien,
        //.frontAnimId = ANIM_V_SQUISH_AND_BOUNCE,
        BACK_PIC(WoChien, 64, 64),
        .backPicYOffset = 10,
        //.backAnimId = BACK_ANIM_NONE,
        PALETTES(WoChien),
        ICON(WoChien, 5),
        //FOOTPRINT(WoChien)
        LEARNSETS(WoChien),
    },
#endif //P_FAMILY_WO_CHIEN

#if P_FAMILY_CHIEN_PAO
    [SPECIES_CHIEN_PAO] =
    {
        .baseHP        = 80,
        .baseAttack    = 120,
        .baseDefense   = 80,
        .baseSpeed     = 135,
        .baseSpAttack  = 90,
        .baseSpDefense = 65,
        .types = { TYPE_DARK, TYPE_ICE },
        .catchRate = 6,
        .expYield = 285,
        .evYield_Speed = 3,
        .genderRatio = MON_GENDERLESS,
        .eggCycles = 50,
        .friendship = 0,
        .growthRate = GROWTH_SLOW,
        .eggGroups = { EGG_GROUP_NO_EGGS_DISCOVERED, EGG_GROUP_NO_EGGS_DISCOVERED },
        .abilities = { ABILITY_SWORD_OF_RUIN, ABILITY_NONE, ABILITY_NONE },
        .bodyColor = BODY_COLOR_WHITE,
        .isLegendary = TRUE,
        .speciesName = _("Chien-Pao"),
        .cryId = CRY_CHIEN_PAO,
        .natDexNum = NATIONAL_DEX_CHIEN_PAO,
        .categoryName = _("Ruinous"),
        .height = 19,
        .weight = 1522,
        .description = COMPOUND_STRING(
            "This Pokémon can control 100 tons\n"
            "of fallen snow. It plays around\n"
            "innocently by leaping in and out of\n"
            "avalanches it has caused."),
        .pokemonScale = 356,
        .pokemonOffset = 17,
        .trainerScale = 256,
        .trainerOffset = 0,
        FRONT_PIC(ChienPao, 64, 64),
        .frontPicYOffset = 2,
        .frontAnimFrames = sAnims_ChienPao,
        //.frontAnimId = ANIM_V_SQUISH_AND_BOUNCE,
        BACK_PIC(ChienPao, 64, 64),
        .backPicYOffset = 5,
        //.backAnimId = BACK_ANIM_NONE,
        PALETTES(ChienPao),
        ICON(ChienPao, 0),
        //FOOTPRINT(ChienPao)
        LEARNSETS(ChienPao),
    },
#endif //P_FAMILY_CHIEN_PAO

#if P_FAMILY_TING_LU
    [SPECIES_TING_LU] =
    {
        .baseHP        = 155,
        .baseAttack    = 110,
        .baseDefense   = 125,
        .baseSpeed     = 45,
        .baseSpAttack  = 55,
        .baseSpDefense = 80,
        .types = { TYPE_DARK, TYPE_GROUND },
        .catchRate = 6,
        .expYield = 285,
        .evYield_Defense = 3,
        .genderRatio = MON_GENDERLESS,
        .eggCycles = 50,
        .friendship = 0,
        .growthRate = GROWTH_SLOW,
        .eggGroups = { EGG_GROUP_NO_EGGS_DISCOVERED, EGG_GROUP_NO_EGGS_DISCOVERED },
        .abilities = { ABILITY_VESSEL_OF_RUIN, ABILITY_NONE, ABILITY_NONE },
        .bodyColor = BODY_COLOR_BROWN,
        .isLegendary = TRUE,
        .speciesName = _("Ting-Lu"),
        .cryId = CRY_TING_LU,
        .natDexNum = NATIONAL_DEX_TING_LU,
        .categoryName = _("Ruinous"),
        .height = 27,
        .weight = 6997,
        .description = COMPOUND_STRING(
            "It slowly brings its exceedingly\n"
            "heavy head down upon the ground,\n"
            "splitting the earth open with huge\n"
            "fissures that run over 160 feet deep."),
        .pokemonScale = 356,
        .pokemonOffset = 17,
        .trainerScale = 256,
        .trainerOffset = 0,
        FRONT_PIC(TingLu, 64, 64),
        .frontPicYOffset = 2,
        .frontAnimFrames = sAnims_TingLu,
        //.frontAnimId = ANIM_V_SQUISH_AND_BOUNCE,
        BACK_PIC(TingLu, 64, 64),
        .backPicYOffset = 5,
        //.backAnimId = BACK_ANIM_NONE,
        PALETTES(TingLu),
        ICON(TingLu, 0),
        //FOOTPRINT(TingLu)
        LEARNSETS(TingLu),
    },
#endif //P_FAMILY_TING_LU

#if P_FAMILY_CHI_YU
    [SPECIES_CHI_YU] =
    {
        .baseHP        = 55,
        .baseAttack    = 80,
        .baseDefense   = 80,
        .baseSpeed     = 100,
        .baseSpAttack  = 135,
        .baseSpDefense = 120,
        .types = { TYPE_DARK, TYPE_FIRE },
        .catchRate = 6,
        .expYield = 285,
        .evYield_SpAttack = 3,
        .genderRatio = MON_GENDERLESS,
        .eggCycles = 50,
        .friendship = 0,
        .growthRate = GROWTH_SLOW,
        .eggGroups = { EGG_GROUP_NO_EGGS_DISCOVERED, EGG_GROUP_NO_EGGS_DISCOVERED },
        .abilities = { ABILITY_BEADS_OF_RUIN, ABILITY_NONE, ABILITY_NONE },
        .bodyColor = BODY_COLOR_RED,
        .isLegendary = TRUE,
        .speciesName = _("Chi-Yu"),
        .cryId = CRY_CHI_YU,
        .natDexNum = NATIONAL_DEX_CHI_YU,
        .categoryName = _("Ruinous"),
        .height = 4,
        .weight = 49,
        .description = COMPOUND_STRING(
            "It controls flames burning at over\n"
            "5,400 degrees Fahrenheit. It\n"
            "casually swims through the sea of lava it\n"
            "creates by melting rock and sand."),
        .pokemonScale = 356,
        .pokemonOffset = 17,
        .trainerScale = 256,
        .trainerOffset = 0,
        FRONT_PIC(ChiYu, 64, 64),
        .frontPicYOffset = 10,
        .frontAnimFrames = sAnims_ChiYu,
        //.frontAnimId = ANIM_V_SQUISH_AND_BOUNCE,
        .enemyMonElevation = 15,
        BACK_PIC(ChiYu, 64, 64),
        .backPicYOffset = 14,
        //.backAnimId = BACK_ANIM_NONE,
        PALETTES(ChiYu),
        ICON(ChiYu, 0),
        //FOOTPRINT(ChiYu)
        LEARNSETS(ChiYu),
    },
#endif //P_FAMILY_CHI_YU

#if P_FAMILY_ROARING_MOON
    [SPECIES_ROARING_MOON] =
    {
        .baseHP        = 105,
        .baseAttack    = 139,
        .baseDefense   = 71,
        .baseSpeed     = 119,
        .baseSpAttack  = 55,
        .baseSpDefense = 101,
        .types = { TYPE_DRAGON, TYPE_DARK },
        .catchRate = 10,
        .expYield = 295,
        .evYield_Attack = 3,
        .genderRatio = MON_GENDERLESS,
        .eggCycles = 50,
        .friendship = 0,
        .growthRate = GROWTH_SLOW,
        .eggGroups = { EGG_GROUP_NO_EGGS_DISCOVERED, EGG_GROUP_NO_EGGS_DISCOVERED },
        .abilities = { ABILITY_PROTOSYNTHESIS, ABILITY_NONE },
        .bodyColor = BODY_COLOR_BLUE,
        .isParadoxForm = TRUE,
        .speciesName = _("RoarngMoon"),
        .cryId = CRY_ROARING_MOON,
        .natDexNum = NATIONAL_DEX_ROARING_MOON,
        .categoryName = _("Paradox"),
        .height = 20,
        .weight = 3800,
        .description = COMPOUND_STRING(
            "According to an article in a\n"
            "dubious magazine, this Pokémon has some\n"
            "connection to Mega Evolution that\n"
            "occurs in Hoenn."),
        .pokemonScale = 356,
        .pokemonOffset = 17,
        .trainerScale = 256,
        .trainerOffset = 0,
        FRONT_PIC(RoaringMoon, 64, 64),
        .frontPicYOffset = 0,
        .frontAnimFrames = sAnims_RoaringMoon,
        //.frontAnimId = ANIM_V_SQUISH_AND_BOUNCE,
        .enemyMonElevation = 6,
        BACK_PIC(RoaringMoon, 64, 64),
        .backPicYOffset = 7,
        //.backAnimId = BACK_ANIM_NONE,
        PALETTES(RoaringMoon),
        ICON(RoaringMoon, 3),
        //FOOTPRINT(RoaringMoon)
        LEARNSETS(RoaringMoon),
    },
#endif //P_FAMILY_ROARING_MOON

#if P_FAMILY_IRON_VALIANT
    [SPECIES_IRON_VALIANT] =
    {
        .baseHP        = 74,
        .baseAttack    = 130,
        .baseDefense   = 90,
        .baseSpeed     = 116,
        .baseSpAttack  = 120,
        .baseSpDefense = 60,
        .types = { TYPE_FAIRY, TYPE_FIGHTING },
        .catchRate = 10,
        .expYield = 295,
        .evYield_Attack = 3,
        .genderRatio = MON_GENDERLESS,
        .eggCycles = 50,
        .friendship = 0,
        .growthRate = GROWTH_SLOW,
        .eggGroups = { EGG_GROUP_NO_EGGS_DISCOVERED, EGG_GROUP_NO_EGGS_DISCOVERED },
        .abilities = { ABILITY_QUARK_DRIVE, ABILITY_NONE },
        .bodyColor = BODY_COLOR_WHITE,
        .isParadoxForm = TRUE,
        .speciesName = _("IronVliant"),
        .cryId = CRY_IRON_VALIANT,
        .natDexNum = NATIONAL_DEX_IRON_VALIANT,
        .categoryName = _("Paradox"),
        .height = 14,
        .weight = 350,
        .description = COMPOUND_STRING(
            "It has some similarities to a mad\n"
            "scientist's invention covered in a\n"
            "paranormal magazine."),
        .pokemonScale = 356,
        .pokemonOffset = 17,
        .trainerScale = 256,
        .trainerOffset = 0,
        FRONT_PIC(IronValiant, 64, 64),
        .frontPicYOffset = 0,
        .frontAnimFrames = sAnims_IronValiant,
        //.frontAnimId = ANIM_V_SQUISH_AND_BOUNCE,
        BACK_PIC(IronValiant, 64, 64),
        .backPicYOffset = 0,
        //.backAnimId = BACK_ANIM_NONE,
        PALETTES(IronValiant),
        ICON(IronValiant, 4),
        //FOOTPRINT(IronValiant)
        LEARNSETS(IronValiant),
    },
#endif //P_FAMILY_IRON_VALIANT

#if P_FAMILY_KORAIDON
    [SPECIES_KORAIDON] =
    {
        .baseHP        = 100,
        .baseAttack    = 135,
        .baseDefense   = 115,
        .baseSpeed     = 135,
        .baseSpAttack  = 85,
        .baseSpDefense = 100,
        .types = { TYPE_FIGHTING, TYPE_DRAGON },
        .catchRate = 3,
        .expYield = 335,
        .evYield_Attack = 3,
        .genderRatio = MON_GENDERLESS,
        .eggCycles = 50,
        .friendship = 0,
        .growthRate = GROWTH_SLOW,
        .eggGroups = { EGG_GROUP_NO_EGGS_DISCOVERED, EGG_GROUP_NO_EGGS_DISCOVERED },
        .abilities = { ABILITY_ORICHALCUM_PULSE, ABILITY_NONE, ABILITY_NONE },
        .bodyColor = BODY_COLOR_RED,
        .isLegendary = TRUE,
        .isParadoxForm = TRUE,
        .speciesName = _("Koraidon"),
        .cryId = CRY_KORAIDON,
        .natDexNum = NATIONAL_DEX_KORAIDON,
        .categoryName = _("Paradox"),
        .height = 25,
        .weight = 3030,
        .description = COMPOUND_STRING(
            "This Pokémon resembles Cyclizar,\n"
            "but it is far burlier and more\n"
            "ferocious. Nothing is known about its\n"
            "ecology or other features."),
        .pokemonScale = 356,
        .pokemonOffset = 17,
        .trainerScale = 256,
        .trainerOffset = 0,
        FRONT_PIC(Koraidon, 64, 64),
        .frontPicYOffset = 0,
        .frontAnimFrames = sAnims_Koraidon,
        //.frontAnimId = ANIM_V_SQUISH_AND_BOUNCE,
        BACK_PIC(Koraidon, 64, 64),
        .backPicYOffset = 0,
        //.backAnimId = BACK_ANIM_NONE,
        PALETTES(Koraidon),
        ICON(Koraidon, 0),
        //FOOTPRINT(Koraidon)
        LEARNSETS(Koraidon),
    },
#endif //P_FAMILY_KORAIDON

#if P_FAMILY_MIRAIDON
    [SPECIES_MIRAIDON] =
    {
        .baseHP        = 100,
        .baseAttack    = 85,
        .baseDefense   = 100,
        .baseSpeed     = 135,
        .baseSpAttack  = 135,
        .baseSpDefense = 115,
        .types = { TYPE_ELECTRIC, TYPE_DRAGON },
        .catchRate = 3,
        .expYield = 335,
        .evYield_SpAttack = 3,
        .genderRatio = MON_GENDERLESS,
        .eggCycles = 50,
        .friendship = 0,
        .growthRate = GROWTH_SLOW,
        .eggGroups = { EGG_GROUP_NO_EGGS_DISCOVERED, EGG_GROUP_NO_EGGS_DISCOVERED },
        .abilities = { ABILITY_HADRON_ENGINE, ABILITY_NONE, ABILITY_NONE },
        .bodyColor = BODY_COLOR_PURPLE,
        .isLegendary = TRUE,
        .isParadoxForm = TRUE,
        .speciesName = _("Miraidon"),
        .cryId = CRY_MIRAIDON,
        .natDexNum = NATIONAL_DEX_MIRAIDON,
        .categoryName = _("Paradox"),
        .height = 35,
        .weight = 2400,
        .description = COMPOUND_STRING(
            "This seems to be the Iron Serpent\n"
            "mentioned in an Violet Book. The\n"
            "Iron Serpent is said to have turned the\n"
            "land to ash with its lightning."),
        .pokemonScale = 356,
        .pokemonOffset = 17,
        .trainerScale = 256,
        .trainerOffset = 0,
        FRONT_PIC(Miraidon, 64, 64),
        .frontPicYOffset = 0,
        .frontAnimFrames = sAnims_Miraidon,
        //.frontAnimId = ANIM_V_SQUISH_AND_BOUNCE,
        BACK_PIC(Miraidon, 64, 64),
        .backPicYOffset = 0,
        //.backAnimId = BACK_ANIM_NONE,
        PALETTES(Miraidon),
        ICON(Miraidon, 2),
        //FOOTPRINT(Miraidon)
        LEARNSETS(Miraidon),
    },
#endif //P_FAMILY_MIRAIDON

#if P_FAMILY_WALKING_WAKE
    [SPECIES_WALKING_WAKE] =
    {
        .baseHP        = 99,
        .baseAttack    = 83,
        .baseDefense   = 91,
        .baseSpeed     = 109,
        .baseSpAttack  = 125,
        .baseSpDefense = 83,
        .types = { TYPE_WATER, TYPE_DRAGON },
        .catchRate = 5,
        .expYield = 295,
        .evYield_SpAttack = 3,
        .genderRatio = MON_GENDERLESS,
        .eggCycles = 50,
        .friendship = 0,
        .growthRate = GROWTH_SLOW,
        .eggGroups = { EGG_GROUP_NO_EGGS_DISCOVERED, EGG_GROUP_NO_EGGS_DISCOVERED },
        .abilities = { ABILITY_PROTOSYNTHESIS, ABILITY_NONE },
        .bodyColor = BODY_COLOR_BLUE,
        .isParadoxForm = TRUE,
        .speciesName = _("WalkngWake"),
        .cryId = CRY_WALKING_WAKE,
        .natDexNum = NATIONAL_DEX_WALKING_WAKE,
        .categoryName = _("Paradox"),
        .height = 35,
        .weight = 2800,
        .description = COMPOUND_STRING(
            "This ferocious creature is shrouded in\n"
            "mystery. It's named after an aquatic\n"
            "monster mentioned in an old journal."),
        .pokemonScale = 356,
        .pokemonOffset = 17,
        .trainerScale = 256,
        .trainerOffset = 0,
        FRONT_PIC(WalkingWake, 64, 64),
        .frontPicYOffset = 0,
        .frontAnimFrames = sAnims_WalkingWake,
        //.frontAnimId = ANIM_V_SQUISH_AND_BOUNCE,
        BACK_PIC(WalkingWake, 64, 64),
        .backPicYOffset = 3,
        //.backAnimId = BACK_ANIM_NONE,
        PALETTES(WalkingWake),
        ICON(WalkingWake, 2),
        //FOOTPRINT(WalkingWake)
        LEARNSETS(WalkingWake),
    },
#endif //P_FAMILY_WALKING_WAKE

#if P_FAMILY_IRON_LEAVES
    [SPECIES_IRON_LEAVES] =
    {
        .baseHP        = 90,
        .baseAttack    = 130,
        .baseDefense   = 88,
        .baseSpeed     = 104,
        .baseSpAttack  = 70,
        .baseSpDefense = 108,
        .types = { TYPE_GRASS, TYPE_PSYCHIC },
        .catchRate = 5,
        .expYield = 295,
        .evYield_Attack = 3,
        .genderRatio = MON_GENDERLESS,
        .eggCycles = 50,
        .friendship = 0,
        .growthRate = GROWTH_SLOW,
        .eggGroups = { EGG_GROUP_NO_EGGS_DISCOVERED, EGG_GROUP_NO_EGGS_DISCOVERED },
        .abilities = { ABILITY_QUARK_DRIVE, ABILITY_NONE },
        .bodyColor = BODY_COLOR_GREEN,
        .isParadoxForm = TRUE,
        .speciesName = _("IronLeaves"),
        .cryId = CRY_IRON_LEAVES,
        .natDexNum = NATIONAL_DEX_IRON_LEAVES,
        .categoryName = _("Paradox"),
        .height = 15,
        .weight = 1250,
        .description = COMPOUND_STRING(
            "According to the few eyewitness accounts\n"
            "that exist, it used its shining blades\n"
            "to julienne large trees and boulders."),
        .pokemonScale = 356,
        .pokemonOffset = 17,
        .trainerScale = 256,
        .trainerOffset = 0,
        FRONT_PIC(IronLeaves, 64, 64),
        .frontPicYOffset = 0,
        .frontAnimFrames = sAnims_IronLeaves,
        //.frontAnimId = ANIM_V_SQUISH_AND_BOUNCE,
        BACK_PIC(IronLeaves, 64, 64),
        .backPicYOffset = 8,
        //.backAnimId = BACK_ANIM_NONE,
        PALETTES(IronLeaves),
        ICON(IronLeaves, 1),
        //FOOTPRINT(IronLeaves)
        LEARNSETS(IronLeaves),
    },
#endif //P_FAMILY_IRON_LEAVES

#if P_FAMILY_POLTCHAGEIST
#define POLTCHAGEIST_MISC_INFO                                                  \
        .baseHP        = 40,                                                    \
        .baseAttack    = 45,                                                    \
        .baseDefense   = 45,                                                    \
        .baseSpeed     = 50,                                                    \
        .baseSpAttack  = 74,                                                    \
        .baseSpDefense = 54,                                                    \
        .types = { TYPE_GRASS, TYPE_GHOST },                                    \
        .catchRate = 120,                                                       \
        .expYield = 62,                                                         \
        .evYield_SpAttack = 1,                                                  \
        .genderRatio = MON_GENDERLESS,                                          \
        .eggCycles = 20,                                                        \
        .friendship = STANDARD_FRIENDSHIP,                                      \
        .growthRate = GROWTH_MEDIUM_FAST,                                       \
        .eggGroups = { EGG_GROUP_MINERAL, EGG_GROUP_AMORPHOUS },                \
        .abilities = { ABILITY_HOSPITALITY, ABILITY_NONE, ABILITY_HEATPROOF },  \
        .bodyColor = BODY_COLOR_GREEN,                                          \
        .speciesName = _("Ptchageist"),                                         \
        .cryId = CRY_POLTCHAGEIST,                                              \
        .natDexNum = NATIONAL_DEX_POLTCHAGEIST,                                 \
        .categoryName = _("Matcha"),                                            \
        .height = 1,                                                            \
        .weight = 11,                                                           \
        .pokemonScale = 356,                                                    \
        .pokemonOffset = 17,                                                    \
        .trainerScale = 256,                                                    \
        .trainerOffset = 0,                                                     \
        FRONT_PIC(Poltchageist, 64, 64),                                        \
        .frontPicYOffset = 7,                                                   \
        .frontAnimFrames = sAnims_Poltchageist,                                 \
        .enemyMonElevation = 10,                                                \
        BACK_PIC(Poltchageist, 64, 64),                                         \
        .backPicYOffset = 5,                                                    \
        PALETTES(Poltchageist),                                                 \
        ICON(Poltchageist, 4),                                                  \
        LEARNSETS(Poltchageist)
        //.frontAnimId = ANIM_V_SQUISH_AND_BOUNCE,
        //.backAnimId = BACK_ANIM_NONE,
        //FOOTPRINT(Poltchageist)

    [SPECIES_POLTCHAGEIST_COUNTERFEIT] =
    {
        POLTCHAGEIST_MISC_INFO,
        .description = COMPOUND_STRING(
            "Supposedly, the regrets of a tea\n"
            "ceremony master who died before\n"
            "perfecting his craft lingered in some\n"
            "matcha and became a Pokémon."),
        .evolutions = EVOLUTION({EVO_ITEM, ITEM_UNREMARKABLE_TEACUP, SPECIES_SINISTCHA_UNREMARKABLE}),
    },
    [SPECIES_POLTCHAGEIST_ARTISAN] =
    {
        POLTCHAGEIST_MISC_INFO,
        .description = COMPOUND_STRING(
            "It has taken up residence in a very\n"
            "expensive tea caddy. It takes an\n"
            "expert to distinguish the expensive\n"
            "tea caddies from the cheap ones."),
        .evolutions = EVOLUTION({EVO_ITEM, ITEM_MASTERPIECE_TEACUP, SPECIES_SINISTCHA_MASTERPIECE}),
    },

#define SINISTCHA_MISC_INFO                                                     \
        .baseHP        = 71,                                                    \
        .baseAttack    = 60,                                                    \
        .baseDefense   = 106,                                                   \
        .baseSpeed     = 70,                                                    \
        .baseSpAttack  = 121,                                                   \
        .baseSpDefense = 80,                                                    \
        .types = { TYPE_GRASS, TYPE_GHOST },                                    \
        .catchRate = 60,                                                        \
        .expYield = 178,                                                        \
        .evYield_SpAttack = 2,                                                  \
        .genderRatio = MON_GENDERLESS,                                          \
        .eggCycles = 20,                                                        \
        .friendship = STANDARD_FRIENDSHIP,                                      \
        .growthRate = GROWTH_MEDIUM_FAST,                                       \
        .eggGroups = { EGG_GROUP_MINERAL, EGG_GROUP_AMORPHOUS },                \
        .abilities = { ABILITY_HOSPITALITY, ABILITY_NONE, ABILITY_HEATPROOF },  \
        .bodyColor = BODY_COLOR_GREEN,                                          \
        .speciesName = _("Sinistcha"),                                          \
        .cryId = CRY_SINISTCHA,                                                 \
        .natDexNum = NATIONAL_DEX_SINISTCHA,                                    \
        .categoryName = _("Matcha"),                                            \
        .height = 2,                                                            \
        .weight = 22,                                                           \
        .pokemonScale = 356,                                                    \
        .pokemonOffset = 17,                                                    \
        .trainerScale = 256,                                                    \
        .trainerOffset = 0,                                                     \
        FRONT_PIC(Sinistcha, 64, 64),                                           \
        .frontPicYOffset = 10,                                                  \
        .frontAnimFrames = sAnims_Sinistcha,                                    \
        .enemyMonElevation = 10,                                                \
        BACK_PIC(Sinistcha, 64, 64),                                            \
        .backPicYOffset = 13,                                                   \
        PALETTES(Sinistcha),                                                    \
        ICON(Sinistcha, 1),                                                     \
        LEARNSETS(Sinistcha)
        //.frontAnimId = ANIM_V_SQUISH_AND_BOUNCE,
        //.backAnimId = BACK_ANIM_NONE,
        //FOOTPRINT(Sinistcha)

    [SPECIES_SINISTCHA_UNREMARKABLE] =
    {
        SINISTCHA_MISC_INFO,
        .description = COMPOUND_STRING(
            "It pretends to be tea, trying to fool\n"
            "people into drinking it so it can\n"
            "drain their life-force. Its ruse is\n"
            "generally unsuccessful."),
    },
    [SPECIES_SINISTCHA_MASTERPIECE] =
    {
        SINISTCHA_MISC_INFO,
        .description = COMPOUND_STRING(
            "The more stirring it does with the\n"
            "tea whisk on its head, the more\n"
            "energy it builds up. It does this to\n"
            "prepare for battle."),
    },
#endif //P_FAMILY_POLTCHAGEIST

#if P_FAMILY_OKIDOGI
    [SPECIES_OKIDOGI] =
    {
        .baseHP        = 88,
        .baseAttack    = 128,
        .baseDefense   = 115,
        .baseSpeed     = 80,
        .baseSpAttack  = 58,
        .baseSpDefense = 86,
        .types = { TYPE_POISON, TYPE_FIGHTING },
        .catchRate = 3,
        .expYield = 278,
        .evYield_Attack = 3,
        .genderRatio = MON_MALE,
        .eggCycles = 120,
        .friendship = 0,
        .growthRate = GROWTH_SLOW,
        .eggGroups = { EGG_GROUP_NO_EGGS_DISCOVERED, EGG_GROUP_NO_EGGS_DISCOVERED },
        .abilities = { ABILITY_TOXIC_CHAIN, ABILITY_NONE, ABILITY_GUARD_DOG },
        .bodyColor = BODY_COLOR_BLACK,
        .speciesName = _("Okidogi"),
        .cryId = CRY_OKIDOGI,
        .natDexNum = NATIONAL_DEX_OKIDOGI,
        .categoryName = _("Retainer"),
        .height = 18,
        .weight = 920,
        .description = COMPOUND_STRING(
            "After all its muscles were stimulated\n"
            "by the toxic chain around its neck,\n"
            "Okidogi transformed and gained\n"
            "a powerful physique."),
        .pokemonScale = 356,
        .pokemonOffset = 17,
        .trainerScale = 256,
        .trainerOffset = 0,
        FRONT_PIC(Okidogi, 64, 64),
        .frontPicYOffset = 1,
        .frontAnimFrames = sAnims_Okidogi,
        //.frontAnimId = ANIM_V_SQUISH_AND_BOUNCE,
        BACK_PIC(Okidogi, 64, 64),
        .backPicYOffset = 16,
        //.backAnimId = BACK_ANIM_NONE,
        PALETTES(Okidogi),
        ICON(Okidogi, 1),
        //FOOTPRINT(Okidogi)
        LEARNSETS(Okidogi),
        .isLegendary = TRUE,
    },
#endif //P_FAMILY_OKIDOGI

#if P_FAMILY_MUNKIDORI
    [SPECIES_MUNKIDORI] =
    {
        .baseHP        = 88,
        .baseAttack    = 75,
        .baseDefense   = 66,
        .baseSpeed     = 106,
        .baseSpAttack  = 130,
        .baseSpDefense = 90,
        .types = { TYPE_POISON, TYPE_PSYCHIC },
        .catchRate = 3,
        .expYield = 278,
        .evYield_SpAttack = 3,
        .genderRatio = MON_MALE,
        .eggCycles = 120,
        .friendship = 0,
        .growthRate = GROWTH_SLOW,
        .eggGroups = { EGG_GROUP_NO_EGGS_DISCOVERED, EGG_GROUP_NO_EGGS_DISCOVERED },
        .abilities = { ABILITY_TOXIC_CHAIN, ABILITY_NONE, ABILITY_FRISK },
        .bodyColor = BODY_COLOR_BLACK,
        .isLegendary = TRUE,
        .speciesName = _("Munkidori"),
        .cryId = CRY_MUNKIDORI,
        .natDexNum = NATIONAL_DEX_MUNKIDORI,
        .categoryName = _("Retainer"),
        .height = 10,
        .weight = 122,
        .description = COMPOUND_STRING(
            "The chain is made from toxins that\n"
            "enhance capabilities. It stimulated\n"
            "Munkidori's brain and caused the\n"
            "Pokémon's psychic powers to bloom."),
        .pokemonScale = 356,
        .pokemonOffset = 17,
        .trainerScale = 256,
        .trainerOffset = 0,
        FRONT_PIC(Munkidori, 64, 64),
        .frontPicYOffset = 5,
        .frontAnimFrames = sAnims_Munkidori,
        //.frontAnimId = ANIM_V_SQUISH_AND_BOUNCE,
        BACK_PIC(Munkidori, 64, 64),
        .backPicYOffset = 0,
        //.backAnimId = BACK_ANIM_NONE,
        PALETTES(Munkidori),
        ICON(Munkidori, 0),
        //FOOTPRINT(Munkidori)
        LEARNSETS(Munkidori),
    },
#endif //P_FAMILY_MUNKIDORI

#if P_FAMILY_FEZANDIPITI
    [SPECIES_FEZANDIPITI] =
    {
        .baseHP        = 88,
        .baseAttack    = 91,
        .baseDefense   = 82,
        .baseSpeed     = 99,
        .baseSpAttack  = 70,
        .baseSpDefense = 125,
        .types = { TYPE_POISON, TYPE_FAIRY },
        .catchRate = 3,
        .expYield = 278,
        .evYield_SpDefense = 3,
        .genderRatio = MON_MALE,
        .eggCycles = 120,
        .friendship = 0,
        .growthRate = GROWTH_SLOW,
        .eggGroups = { EGG_GROUP_NO_EGGS_DISCOVERED, EGG_GROUP_NO_EGGS_DISCOVERED },
        .abilities = { ABILITY_TOXIC_CHAIN, ABILITY_NONE, ABILITY_TECHNICIAN },
        .bodyColor = BODY_COLOR_BLACK,
        .isLegendary = TRUE,
        .speciesName = _("Fezndipiti"),
        .cryId = CRY_FEZANDIPITI,
        .natDexNum = NATIONAL_DEX_FEZANDIPITI,
        .categoryName = _("Retainer"),
        .height = 14,
        .weight = 301,
        .description = COMPOUND_STRING(
            "Fezandipiti owes its beautiful looks and\n"
            "lovely voice to the toxic stimulants\n"
            "emanating from the chain wrapped around\n"
            "its body."),
        .pokemonScale = 356,
        .pokemonOffset = 17,
        .trainerScale = 256,
        .trainerOffset = 0,
        FRONT_PIC(Fezandipiti, 64, 64),
        .frontPicYOffset = 2,
        .frontAnimFrames = sAnims_Fezandipiti,
        //.frontAnimId = ANIM_V_SQUISH_AND_BOUNCE,
        BACK_PIC(Fezandipiti, 64, 64),
        .backPicYOffset = 4,
        //.backAnimId = BACK_ANIM_NONE,
        PALETTES(Fezandipiti),
        ICON(Fezandipiti, 0),
        //FOOTPRINT(Fezandipiti)
        LEARNSETS(Fezandipiti),
    },
#endif //P_FAMILY_FEZANDIPITI

#if P_FAMILY_OGERPON
#define OGERPON_SPECIES_INFO(Form, type, ability, color, tera)                          \
    {                                                                                   \
        .baseHP        = 80,                                                            \
        .baseAttack    = 120,                                                           \
        .baseDefense   = 84,                                                            \
        .baseSpeed     = 110,                                                           \
        .baseSpAttack  = 60,                                                            \
        .baseSpDefense = 96,                                                            \
        .types = { TYPE_GRASS, type },                                                  \
        .catchRate = 5,                                                                 \
        .expYield = 275,                                                                \
        .evYield_Attack = 3,                                                            \
        .genderRatio = MON_FEMALE,                                                      \
        .eggCycles = 10,                                                                \
        .friendship = STANDARD_FRIENDSHIP,                                              \
        .growthRate = GROWTH_SLOW,                                                      \
        .eggGroups = { EGG_GROUP_NO_EGGS_DISCOVERED, EGG_GROUP_NO_EGGS_DISCOVERED },    \
        .abilities = { ability, ABILITY_NONE },                                         \
        .bodyColor = color,                                                             \
        .speciesName = _("Ogerpon"),                                                    \
        .cryId = CRY_OGERPON,                                                           \
        .natDexNum = NATIONAL_DEX_OGERPON,                                              \
        .categoryName = _("Mask"),                                                      \
        .height = 12,                                                                   \
        .weight = 398,                                                                  \
        .description = gOgerpon##Form##PokedexText,                                     \
        .pokemonScale = 356,                                                            \
        .pokemonOffset = 17,                                                            \
        .trainerScale = 256,                                                            \
        .trainerOffset = 0,                                                             \
        FRONT_PIC(Ogerpon##Form, 64, 64),                                               \
        .frontPicYOffset = 0,                                                           \
        .frontAnimFrames = sAnims_Ogerpon,                                              \
        BACK_PIC(Ogerpon##Form, 64, 64),                                                \
        .backPicYOffset = 16,                                                           \
        .palette = gMonPalette_Ogerpon##Form,                                           \
        ICON(OgerponTealMask, 1),                                                       \
        LEARNSETS(Ogerpon),                                                             \
        .formSpeciesIdTable = sOgerponFormSpeciesIdTable,                               \
        .formChangeTable = sOgerponFormChangeTable,                                     \
        .isLegendary = TRUE,                                                            \
    }
        //.frontAnimId = ANIM_V_SQUISH_AND_BOUNCE,
        //.backAnimId = BACK_ANIM_NONE,
        //.shinyPalette = gMonShinyPalette_OgerponTealMask,
        //ICON(Ogerpon##Form##, 1),
        //FOOTPRINT(Ogerpon)

    [SPECIES_OGERPON_TEAL_MASK]             = OGERPON_SPECIES_INFO(TealMask,        TYPE_GRASS, ABILITY_DEFIANT,                   BODY_COLOR_GREEN, FALSE),
    [SPECIES_OGERPON_WELLSPRING_MASK]       = OGERPON_SPECIES_INFO(WellspringMask,  TYPE_WATER, ABILITY_WATER_ABSORB,              BODY_COLOR_BLUE, FALSE),
    [SPECIES_OGERPON_HEARTHFLAME_MASK]      = OGERPON_SPECIES_INFO(HearthflameMask, TYPE_FIRE,  ABILITY_MOLD_BREAKER,              BODY_COLOR_RED, FALSE),
    [SPECIES_OGERPON_CORNERSTONE_MASK]      = OGERPON_SPECIES_INFO(CornerstoneMask, TYPE_ROCK,  ABILITY_STURDY,                    BODY_COLOR_GRAY, FALSE),
#if P_TERA_FORMS
    [SPECIES_OGERPON_TEAL_MASK_TERA]        = OGERPON_SPECIES_INFO(TealMask,        TYPE_GRASS, ABILITY_EMBODY_ASPECT_TEAL,        BODY_COLOR_GREEN, TRUE),
    [SPECIES_OGERPON_WELLSPRING_MASK_TERA]  = OGERPON_SPECIES_INFO(WellspringMask,  TYPE_WATER, ABILITY_EMBODY_ASPECT_WELLSPRING,  BODY_COLOR_BLUE, TRUE),
    [SPECIES_OGERPON_HEARTHFLAME_MASK_TERA] = OGERPON_SPECIES_INFO(HearthflameMask, TYPE_FIRE,  ABILITY_EMBODY_ASPECT_HEARTHFLAME, BODY_COLOR_RED, TRUE),
    [SPECIES_OGERPON_CORNERSTONE_MASK_TERA] = OGERPON_SPECIES_INFO(CornerstoneMask, TYPE_ROCK,  ABILITY_EMBODY_ASPECT_CORNERSTONE, BODY_COLOR_GRAY, TRUE),
#endif //P_TERA_FORMS

#endif //P_FAMILY_OGERPON

#if P_FAMILY_GOUGING_FIRE
    [SPECIES_GOUGING_FIRE] =
    {
        .baseHP        = 105,
        .baseAttack    = 115,
        .baseDefense   = 121,
        .baseSpeed     = 91,
        .baseSpAttack  = 65,
        .baseSpDefense = 93,
        .types = { TYPE_FIRE, TYPE_DRAGON },
        .catchRate = 10,
        .expYield = 295,
        .evYield_Defense = 3,
        .genderRatio = MON_GENDERLESS,
        .eggCycles = 50,
        .friendship = 0,
        .growthRate = GROWTH_SLOW,
        .eggGroups = { EGG_GROUP_NO_EGGS_DISCOVERED, EGG_GROUP_NO_EGGS_DISCOVERED },
        .abilities = { ABILITY_PROTOSYNTHESIS, ABILITY_NONE },
        .bodyColor = BODY_COLOR_BROWN,
        .isParadoxForm = TRUE,
        .speciesName = _("GouginFire"),
        //.cryId = CRY_GOUGING_FIRE,
        .natDexNum = NATIONAL_DEX_GOUGING_FIRE,
        .categoryName = _("Paradox"),
        .height = 35,
        .weight = 5900,
        .description = COMPOUND_STRING(
            "There are scant few reports of\n"
            "this creature being sighted.\n"
            "One short video shows it rampaging,\n"
            "and spouting pillars of flame."),
        .pokemonScale = 259,
        .pokemonOffset = 0,
        .trainerScale = 345,
        .trainerOffset = 7,
        //FRONT_PIC(GougingFire, 64, 64),
        .frontPicYOffset = 0,
        .frontAnimFrames = sAnims_GougingFire,
        //.frontAnimId = ANIM_V_SQUISH_AND_BOUNCE,
        //BACK_PIC(GougingFire, 64, 64),
        .backPicYOffset = 0,
        //.backAnimId = BACK_ANIM_NONE,
        //PALETTES(GougingFire),
        //ICON(GougingFire, 0),
        //FOOTPRINT(GougingFire)
        LEARNSETS(GougingFire),
    },
#endif //P_FAMILY_GOUGING_FIRE

#if P_FAMILY_RAGING_BOLT
    [SPECIES_RAGING_BOLT] =
    {
        .baseHP        = 125,
        .baseAttack    = 73,
        .baseDefense   = 91,
        .baseSpeed     = 75,
        .baseSpAttack  = 137,
        .baseSpDefense = 89,
        .types = { TYPE_ELECTRIC, TYPE_DRAGON },
        .catchRate = 10,
        .expYield = 295,
        .evYield_SpAttack = 3,
        .genderRatio = MON_GENDERLESS,
        .eggCycles = 50,
        .friendship = 0,
        .growthRate = GROWTH_SLOW,
        .eggGroups = { EGG_GROUP_NO_EGGS_DISCOVERED, EGG_GROUP_NO_EGGS_DISCOVERED },
        .abilities = { ABILITY_PROTOSYNTHESIS, ABILITY_NONE },
        .bodyColor = BODY_COLOR_YELLOW,
        .isParadoxForm = TRUE,
        .speciesName = _("RagingBolt"),
        //.cryId = CRY_RAGING_BOLT,
        .natDexNum = NATIONAL_DEX_RAGING_BOLT,
        .categoryName = _("Paradox"),
        .height = 52,
        .weight = 4800,
        .description = COMPOUND_STRING(
            "It bears resemblance to a Pokémon\n"
            "that became a hot topic for a short\n"
            "while after a paranomal magazine\n"
            "touted it as Raikou's ancestor."),
        .pokemonScale = 256,
        .pokemonOffset = 0,
        .trainerScale = 345,
        .trainerOffset = 7,
        //FRONT_PIC(RagingBolt, 64, 64),
        .frontPicYOffset = 0,
        .frontAnimFrames = sAnims_RagingBolt,
        //.frontAnimId = ANIM_V_SQUISH_AND_BOUNCE,
        //BACK_PIC(RagingBolt, 64, 64),
        .backPicYOffset = 0,
        //.backAnimId = BACK_ANIM_NONE,
        //PALETTES(RagingBolt),
        //ICON(RagingBolt, 0),
        //FOOTPRINT(RagingBolt)
        LEARNSETS(RagingBolt),
    },
#endif //P_FAMILY_RAGING_BOLT

#if P_FAMILY_IRON_BOULDER
    [SPECIES_IRON_BOULDER] =
    {
        .baseHP        = 90,
        .baseAttack    = 120,
        .baseDefense   = 80,
        .baseSpeed     = 124,
        .baseSpAttack  = 68,
        .baseSpDefense = 108,
        .types = { TYPE_ROCK, TYPE_PSYCHIC },
        .catchRate = 10,
        .expYield = 295,
        .evYield_Speed = 3,
        .genderRatio = MON_GENDERLESS,
        .eggCycles = 50,
        .friendship = 0,
        .growthRate = GROWTH_SLOW,
        .eggGroups = { EGG_GROUP_NO_EGGS_DISCOVERED, EGG_GROUP_NO_EGGS_DISCOVERED },
        .abilities = { ABILITY_QUARK_DRIVE, ABILITY_NONE },
        .bodyColor = BODY_COLOR_GRAY,
        .isParadoxForm = TRUE,
        .speciesName = _("IronBouldr"),
        //.cryId = CRY_IRON_BOULDER,
        .natDexNum = NATIONAL_DEX_IRON_BOULDER,
        .categoryName = _("Paradox"),
        .height = 15,
        .weight = 1625,
        .description = COMPOUND_STRING(
            "It was named after a mysterious\n"
            "object recorded in an old book.\n"
            "Its body seems to be metallic."),
        .pokemonScale = 256,
        .pokemonOffset = 1,
        .trainerScale = 336,
        .trainerOffset = 4,
        //FRONT_PIC(IronBoulder, 64, 64),
        .frontPicYOffset = 0,
        .frontAnimFrames = sAnims_IronBoulder,
        //.frontAnimId = ANIM_V_SQUISH_AND_BOUNCE,
        //BACK_PIC(IronBoulder, 64, 64),
        .backPicYOffset = 0,
        //.backAnimId = BACK_ANIM_NONE,
        //PALETTES(IronBoulder),
        //ICON(IronBoulder, 0),
        //FOOTPRINT(IronBoulder)
        LEARNSETS(IronBoulder),
    },
#endif //P_FAMILY_IRON_BOULDER

#if P_FAMILY_IRON_CROWN
    [SPECIES_IRON_CROWN] =
    {
        .baseHP        = 90,
        .baseAttack    = 72,
        .baseDefense   = 100,
        .baseSpeed     = 98,
        .baseSpAttack  = 122,
        .baseSpDefense = 108,
        .types = { TYPE_STEEL, TYPE_PSYCHIC },
        .catchRate = 10,
        .expYield = 295,
        .evYield_SpAttack = 3,
        .genderRatio = MON_GENDERLESS,
        .eggCycles = 50,
        .friendship = 0,
        .growthRate = GROWTH_SLOW,
        .eggGroups = { EGG_GROUP_NO_EGGS_DISCOVERED, EGG_GROUP_NO_EGGS_DISCOVERED },
        .abilities = { ABILITY_QUARK_DRIVE, ABILITY_NONE },
        .bodyColor = BODY_COLOR_BLUE,
        .isParadoxForm = TRUE,
        .speciesName = _("Iron Crown"),
        //.cryId = CRY_IRON_CROWN,
        .natDexNum = NATIONAL_DEX_IRON_CROWN,
        .categoryName = _("Paradox"),
        .height = 16,
        .weight = 1560,
        .description = COMPOUND_STRING(
            "It resembles a mysterious object\n"
            "introduced in a paranormal magazine\n"
            "as a cutting-edge weapon\n"
            "shaped like Cobalion."),
        .pokemonScale = 256,
        .pokemonOffset = 0,
        .trainerScale = 365,
        .trainerOffset = 7,
        //FRONT_PIC(IronCrown, 64, 64),
        .frontPicYOffset = 0,
        .frontAnimFrames = sAnims_IronCrown,
        //.frontAnimId = ANIM_V_SQUISH_AND_BOUNCE,
        //BACK_PIC(IronCrown, 64, 64),
        .backPicYOffset = 0,
        //.backAnimId = BACK_ANIM_NONE,
        //PALETTES(IronCrown),
        //ICON(IronCrown, 0),
        //FOOTPRINT(IronCrown)
        LEARNSETS(IronCrown),
    },
#endif //P_FAMILY_IRON_CROWN

#if P_FAMILY_TERAPAGOS
#define TERAPAGOS_MISC_INFO                                                             \
        .types = { TYPE_NORMAL, TYPE_NORMAL },                                          \
        .catchRate = 255,                                                               \
        .genderRatio = PERCENT_FEMALE(50),                                              \
        .eggCycles = 5,                                                                 \
        .friendship = STANDARD_FRIENDSHIP,                                              \
        .growthRate = GROWTH_SLOW,                                                      \
        .eggGroups = { EGG_GROUP_NO_EGGS_DISCOVERED, EGG_GROUP_NO_EGGS_DISCOVERED },    \
        .bodyColor = BODY_COLOR_BLUE,                                                   \
        .speciesName = _("Terapagos"),                                                  \
        .natDexNum = NATIONAL_DEX_TERAPAGOS,                                            \
        .categoryName = _("Tera"),                                                      \
        LEARNSETS(Terapagos),                                                           \
        .formSpeciesIdTable = sTerapagosFormSpeciesIdTable,                             \
        .formChangeTable = sTerapagosFormChangeTable,                                   \
        .isLegendary = TRUE
        //.cryId = CRY_TERAPAGOS,
        //FOOTPRINT(Terapagos)

    [SPECIES_TERAPAGOS_NORMAL] =
    {
        TERAPAGOS_MISC_INFO,
        .baseHP        = 90,
        .baseAttack    = 65,
        .baseDefense   = 85,
        .baseSpeed     = 60,
        .baseSpAttack  = 65,
        .baseSpDefense = 85,
        .expYield = 90,
        .evYield_Defense = 1,
        .abilities = { ABILITY_TERA_SHIFT, ABILITY_NONE },
        .height = 2,
        .weight = 65,
        .description = COMPOUND_STRING(
            "Terapagos protects itself using its\n"
            "power to transform energy into hard\n"
            "crystals. This Pokémon is the source\n"
            "of the Terastal phenomenon."),
        .pokemonScale = 256,
        .pokemonOffset = 0,
        .trainerScale = 365,
        .trainerOffset = 7,
        //FRONT_PIC(TerapagosNormal, 64, 64),
        .frontPicYOffset = 0,
        .frontAnimFrames = sAnims_TerapagosNormal,
        //.frontAnimId = ANIM_V_SQUISH_AND_BOUNCE,
        //BACK_PIC(TerapagosNormal, 64, 64),
        .backPicYOffset = 0,
        //.backAnimId = BACK_ANIM_NONE,
        //PALETTES(TerapagosNormal),
        //ICON(TerapagosNormal, 0),
    },

    [SPECIES_TERAPAGOS_TERASTAL] =
    {
        TERAPAGOS_MISC_INFO,
        .baseHP        = 95,
        .baseAttack    = 95,
        .baseDefense   = 110,
        .baseSpeed     = 85,
        .baseSpAttack  = 105,
        .baseSpDefense = 110,
        .expYield = 120,
        .evYield_Defense = 2,
        .evYield_SpDefense = 2,
        .abilities = { ABILITY_TERA_SHELL, ABILITY_NONE },
        .height = 3,
        .weight = 160,
        .description = COMPOUND_STRING(
            "The shell is made of crystallized\n"
            "Terastal energy. When struck by a move,\n"
            "this shell absorbs the move's energy\n"
            "and transfers it to Terapagos."),
        .pokemonScale = 256,
        .pokemonOffset = 0,
        .trainerScale = 365,
        .trainerOffset = 7,
        //FRONT_PIC(TerapagosTerastal, 64, 64),
        .frontPicYOffset = 0,
        .frontAnimFrames = sAnims_TerapagosTerastal,
        //.frontAnimId = ANIM_V_SQUISH_AND_BOUNCE,
        //BACK_PIC(TerapagosTerastal, 64, 64),
        .backPicYOffset = 0,
        //.backAnimId = BACK_ANIM_NONE,
        //PALETTES(TerapagosTerastal),
        //ICON(TerapagosTerastal, 0),
    },

    [SPECIES_TERAPAGOS_STELLAR] =
    {
        TERAPAGOS_MISC_INFO,
        .baseHP        = 160,
        .baseAttack    = 105,
        .baseDefense   = 110,
        .baseSpeed     = 85,
        .baseSpAttack  = 130,
        .baseSpDefense = 110,
        .expYield = 140,
        .evYield_HP = 3,
        .abilities = { ABILITY_TERAFORM_ZERO, ABILITY_NONE },
        .height = 17,
        .weight = 770,
        .description = COMPOUND_STRING(
            "An old expedition journal describes the\n"
            "sight of this Pokémon buried in the,\n"
            "depths of the earth as resembling a\n"
            "planet floating in space."),
        .pokemonScale = 256,
        .pokemonOffset = 0,
        .trainerScale = 365,
        .trainerOffset = 7,
        //FRONT_PIC(TerapagosStellar, 64, 64),
        .frontPicYOffset = 0,
        .frontAnimFrames = sAnims_TerapagosStellar,
        //.frontAnimId = ANIM_V_SQUISH_AND_BOUNCE,
        //BACK_PIC(TerapagosStellar, 64, 64),
        .backPicYOffset = 0,
        //.backAnimId = BACK_ANIM_NONE,
        //PALETTES(TerapagosStellar),
        //ICON(TerapagosStellar, 0),
    },
#endif //P_FAMILY_TERAPAGOS

#if P_FAMILY_PECHARUNT
    [SPECIES_PECHARUNT] =
    {
        .baseHP        = 88,
        .baseAttack    = 88,
        .baseDefense   = 160,
        .baseSpeed     = 88,
        .baseSpAttack  = 88,
        .baseSpDefense = 88,
        .types = { TYPE_POISON, TYPE_GHOST },
        .catchRate = 3,
        .expYield = 300,
        .evYield_Defense = 3,
        .genderRatio = MON_GENDERLESS,
        .eggCycles = 20,
        .friendship = 0,
        .growthRate = GROWTH_SLOW,
        .eggGroups = { EGG_GROUP_NO_EGGS_DISCOVERED, EGG_GROUP_NO_EGGS_DISCOVERED },
        .abilities = { ABILITY_POISON_PUPPETEER, ABILITY_NONE },
        .bodyColor = BODY_COLOR_PURPLE,
        .isMythical = TRUE,
        .speciesName = _("Pecharunt"),
        //.cryId = CRY_PECHARUNT,
        .natDexNum = NATIONAL_DEX_PECHARUNT,
        .categoryName = _("Subjugation"),
        .height = 3,
        .weight = 3,
        .description = COMPOUND_STRING(
            "It feeds others toxic mochi that\n"
            "draw out desires and capabilities.\n"
            "Those who eat the mochi fall under\n"
            "Pecharunt's control, chained to its will."),
        .pokemonScale = 256,
        .pokemonOffset = 0,
        .trainerScale = 365,
        .trainerOffset = 7,
        //FRONT_PIC(Pecharunt, 64, 64),
        .frontPicYOffset = 0,
        .frontAnimFrames = sAnims_Pecharunt,
        //.frontAnimId = ANIM_V_SQUISH_AND_BOUNCE,
        //BACK_PIC(Pecharunt, 64, 64),
        .backPicYOffset = 0,
        //.backAnimId = BACK_ANIM_NONE,
        //PALETTES(Pecharunt),
        //ICON(Pecharunt, 0),
        //FOOTPRINT(Pecharunt)
        LEARNSETS(Pecharunt),
    },
#endif //P_FAMILY_PECHARUNT

#ifdef __INTELLISENSE__
};
#endif<|MERGE_RESOLUTION|>--- conflicted
+++ resolved
@@ -535,14 +535,8 @@
         //.backAnimId = BACK_ANIM_NONE,
         PALETTES(OinkologneMale),
         ICON(OinkologneMale, 1),
-<<<<<<< HEAD
         //FOOTPRINT(Oinkologne)
-        LEARNSETS(OinkologneMale),
-
-=======
-        //.footprint = gMonFootprint_Oinkologne,
         .levelUpLearnset = sOinkologneMaleLevelUpLearnset,
->>>>>>> 91f429b5
     },
 
     [SPECIES_OINKOLOGNE_FEMALE] =
@@ -571,13 +565,8 @@
         //.backAnimId = BACK_ANIM_NONE,
         PALETTES(OinkologneFemale),
         ICON(OinkologneFemale, 2),
-<<<<<<< HEAD
         //FOOTPRINT(Oinkologne)
-        LEARNSETS(OinkologneFemale),
-=======
-        //.footprint = gMonFootprint_Oinkologne,
         .levelUpLearnset = sOinkologneFemaleLevelUpLearnset,
->>>>>>> 91f429b5
     },
 #endif //P_FAMILY_LECHONK
 
