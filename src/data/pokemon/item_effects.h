const u8 gItemEffect_Potion[7] = {
    [4] = ITEM4_HEAL_HP,
    [6] = 20, // Amount of HP to recover
};

const u8 gItemEffect_Antidote[6] = {
    [3] = ITEM3_POISON,
};

const u8 gItemEffect_BurnHeal[6] = {
    [3] = ITEM3_BURN,
};

const u8 gItemEffect_IceHeal[6] = {
    [3] = ITEM3_FREEZE,
};

const u8 gItemEffect_Awakening[6] = {
    [3] = ITEM3_SLEEP,
};

const u8 gItemEffect_ParalyzeHeal[6] = {
    [3] = ITEM3_PARALYSIS,
};

const u8 gItemEffect_FullRestore[7] = {
    [3] = ITEM3_STATUS_ALL,
    [4] = ITEM4_HEAL_HP,
    [6] = ITEM6_HEAL_HP_FULL,
};

const u8 gItemEffect_MaxPotion[7] = {
    [4] = ITEM4_HEAL_HP,
    [6] = ITEM6_HEAL_HP_FULL,
};

const u8 gItemEffect_HyperPotion[7] = {
    [4] = ITEM4_HEAL_HP,
<<<<<<< HEAD
#if I_LEGACY_HEALING_ITEMS >= GEN_7
    [6] = 120,
#else
    [6] = 200,
#endif
=======
    [6] = 120, // Amount of HP to recover
>>>>>>> e5c8e841
};

const u8 gItemEffect_SuperPotion[7] = {
    [4] = ITEM4_HEAL_HP,
<<<<<<< HEAD
#if I_LEGACY_HEALING_ITEMS >= GEN_7
    [6] = 60,
#else
    [6] = 50,
#endif
=======
    [6] = 60, // Amount of HP to recover
>>>>>>> e5c8e841
};

const u8 gItemEffect_FullHeal[6] = {
    [3] = ITEM3_STATUS_ALL,
};

const u8 gItemEffect_Revive[7] = {
    [4] = ITEM4_REVIVE | ITEM4_HEAL_HP,
    [6] = ITEM6_HEAL_HP_HALF,
};

const u8 gItemEffect_MaxRevive[7] = {
    [4] = ITEM4_REVIVE | ITEM4_HEAL_HP,
    [6] = ITEM6_HEAL_HP_FULL,
};

const u8 gItemEffect_FreshWater[7] = {
    [4] = ITEM4_HEAL_HP,
<<<<<<< HEAD
#if I_LEGACY_HEALING_ITEMS >= GEN_7
    [6] = 30,
#else
    [6] = 50,
#endif
=======
    [6] = 30, // Amount of HP to recover
>>>>>>> e5c8e841
};

const u8 gItemEffect_SodaPop[7] = {
    [4] = ITEM4_HEAL_HP,
<<<<<<< HEAD
#if I_LEGACY_HEALING_ITEMS >= GEN_7
    [6] = 50,
#else
    [6] = 60,
#endif
=======
    [6] = 50, // Amount of HP to recover
>>>>>>> e5c8e841
};

const u8 gItemEffect_Lemonade[7] = {
    [4] = ITEM4_HEAL_HP,
<<<<<<< HEAD
#if I_LEGACY_HEALING_ITEMS >= GEN_7
    [6] = 70,
#else
    [6] = 80,
#endif
=======
    [6] = 70, // Amount of HP to recover
>>>>>>> e5c8e841
};

const u8 gItemEffect_MoomooMilk[7] = {
    [4] = ITEM4_HEAL_HP,
    [6] = 100, // Amount of HP to recover
};

const u8 gItemEffect_EnergyPowder[10] = {
    [4] = ITEM4_HEAL_HP,
    [5] = ITEM5_FRIENDSHIP_ALL,
<<<<<<< HEAD
#if I_LEGACY_HEALING_ITEMS >= GEN_7
    [6] = 60,
#else
    [6] = 50,
#endif
    [7] = -5,
    [8] = -5,
    [9] = -10,
=======
    [6] = 60,  // Amount of HP to recover
    [7] = -5,  // Friendship change, low
    [8] = -5,  // Friendship change, mid
    [9] = -10, // Friendship change, high
>>>>>>> e5c8e841
};

const u8 gItemEffect_EnergyRoot[10] = {
    [4] = ITEM4_HEAL_HP,
    [5] = ITEM5_FRIENDSHIP_ALL,
<<<<<<< HEAD
#if I_LEGACY_HEALING_ITEMS >= GEN_7
    [6] = 120,
#else
    [6] = 200,
#endif
    [7] = -10,
    [8] = -10,
    [9] = -15,
=======
    [6] = 120, // Amount of HP to recover
    [7] = -10, // Friendship change, low
    [8] = -10, // Friendship change, mid
    [9] = -15, // Friendship change, high
>>>>>>> e5c8e841
};

const u8 gItemEffect_HealPowder[9] = {
    [3] = ITEM3_STATUS_ALL,
    [5] = ITEM5_FRIENDSHIP_ALL,
    [6] = -5,  // Friendship change, low
    [7] = -5,  // Friendship change, mid
    [8] = -10, // Friendship change, high
};

const u8 gItemEffect_RevivalHerb[10] = {
    [4] = ITEM4_REVIVE | ITEM4_HEAL_HP,
    [5] = ITEM5_FRIENDSHIP_ALL,
    [6] = ITEM6_HEAL_HP_FULL,
    [7] = -15, // Friendship change, low
    [8] = -15, // Friendship change, mid
    [9] = -20, // Friendship change, high
};

const u8 gItemEffect_Ether[7] = {
    [4] = ITEM4_HEAL_PP_ONE | ITEM4_HEAL_PP,
    [6] = 10,
};

const u8 gItemEffect_MaxEther[7] = {
    [4] = ITEM4_HEAL_PP_ONE | ITEM4_HEAL_PP,
    [6] = ITEM6_HEAL_PP_FULL,
};

const u8 gItemEffect_Elixir[7] = {
    [4] = ITEM4_HEAL_PP,
    [6] = 10, // Amount of PP to recover
};

const u8 gItemEffect_MaxElixir[7] = {
    [4] = ITEM4_HEAL_PP,
    [6] = ITEM6_HEAL_PP_FULL,
};

const u8 gItemEffect_LavaCookie[6] = {
    [3] = ITEM3_STATUS_ALL,
};

const u8 gItemEffect_BlueFlute[6] = {
    [3] = ITEM3_SLEEP,
};

const u8 gItemEffect_YellowFlute[6] = {
    [3] = ITEM3_CONFUSION,
};

const u8 gItemEffect_RedFlute[6] = {
    [0] = ITEM0_INFATUATION,
};

const u8 gItemEffect_BerryJuice[7] = {
    [4] = ITEM4_HEAL_HP,
    [6] = 20, // Amount of HP to recover
};

const u8 gItemEffect_SweetHeart[7] = {
    [4] = ITEM4_HEAL_HP,
    [6] = 20,
};

const u8 gItemEffect_BigMalasada[6] = {
    [3] = ITEM3_STATUS_ALL,
};

const u8 gItemEffect_OldGateau[6] = {
    [3] = ITEM3_STATUS_ALL,
};

const u8 gItemEffect_SacredAsh[7] = {
    [0] = ITEM0_SACRED_ASH,
    [4] = ITEM4_REVIVE | ITEM4_HEAL_HP,
    [6] = ITEM6_HEAL_HP_FULL,
};

#define VITAMIN_FRIENDSHIP_CHANGE(i)             \
    [(i) + 0] = 5, /* Friendship change, low */  \
    [(i) + 1] = 3, /* Friendship change, mid */  \
    [(i) + 2] = 2  /* Friendship change, high */

const u8 gItemEffect_HPUp[11] = {
    [4] = ITEM4_EV_HP,
    [5] = ITEM5_FRIENDSHIP_ALL,
    [6] = ITEM6_ADD_EV,
    VITAMIN_FRIENDSHIP_CHANGE(7),
    [10] = ITEM10_IS_VITAMIN,
};

const u8 gItemEffect_Protein[11] = {
    [4] = ITEM4_EV_ATK,
    [5] = ITEM5_FRIENDSHIP_ALL,
    [6] = ITEM6_ADD_EV,
    VITAMIN_FRIENDSHIP_CHANGE(7),
    [10] = ITEM10_IS_VITAMIN,
};

const u8 gItemEffect_Iron[11] = {
    [5] = ITEM5_EV_DEF | ITEM5_FRIENDSHIP_ALL,
    [6] = ITEM6_ADD_EV,
    VITAMIN_FRIENDSHIP_CHANGE(7),
    [10] = ITEM10_IS_VITAMIN,
};

const u8 gItemEffect_Carbos[11] = {
    [5] = ITEM5_EV_SPEED | ITEM5_FRIENDSHIP_ALL,
    [6] = ITEM6_ADD_EV,
    VITAMIN_FRIENDSHIP_CHANGE(7),
    [10] = ITEM10_IS_VITAMIN,
};

const u8 gItemEffect_Calcium[11] = {
    [5] = ITEM5_EV_SPATK | ITEM5_FRIENDSHIP_ALL,
    [6] = ITEM6_ADD_EV,
    VITAMIN_FRIENDSHIP_CHANGE(7),
    [10] = ITEM10_IS_VITAMIN,
};

const u8 gItemEffect_Zinc[11] = {
    [5] = ITEM5_EV_SPDEF | ITEM5_FRIENDSHIP_ALL,
    [6] = ITEM6_ADD_EV,
    VITAMIN_FRIENDSHIP_CHANGE(7),
    [10] = ITEM10_IS_VITAMIN,
};

#define WING_FRIENDSHIP_CHANGE(i)                \
    [(i) + 0] = 3, /* Friendship change, low */  \
    [(i) + 1] = 2, /* Friendship change, mid */  \
    [(i) + 2] = 1  /* Friendship change, high */

const u8 gItemEffect_HpWing[11] = {
    [4] = ITEM4_EV_HP,
    [5] = ITEM5_FRIENDSHIP_ALL,
    [6] = ITEM6_ADD_ONE_EV,
    WING_FRIENDSHIP_CHANGE(7),
    [10] = 0,
};

const u8 gItemEffect_AtkWing[11] = {
    [4] = ITEM4_EV_ATK,
    [5] = ITEM5_FRIENDSHIP_ALL,
    [6] = ITEM6_ADD_ONE_EV,
    WING_FRIENDSHIP_CHANGE(7),
    [10] = 0,
};

const u8 gItemEffect_DefWing[11] = {
    [5] = ITEM5_EV_DEF | ITEM5_FRIENDSHIP_ALL,
    [6] = ITEM6_ADD_ONE_EV,
    WING_FRIENDSHIP_CHANGE(7),
    [10] = 0,
};

const u8 gItemEffect_SpeedWing[11] = {
    [5] = ITEM5_EV_SPEED | ITEM5_FRIENDSHIP_ALL,
    [6] = ITEM6_ADD_ONE_EV,
    WING_FRIENDSHIP_CHANGE(7),
    [10] = 0,
};

const u8 gItemEffect_SpatkWing[11] = {
    [5] = ITEM5_EV_SPATK | ITEM5_FRIENDSHIP_ALL,
    [6] = ITEM6_ADD_ONE_EV,
    WING_FRIENDSHIP_CHANGE(7),
    [10] = 0,
};

const u8 gItemEffect_SpdefWing[11] = {
    [5] = ITEM5_EV_SPDEF | ITEM5_FRIENDSHIP_ALL,
    [6] = ITEM6_ADD_ONE_EV,
    WING_FRIENDSHIP_CHANGE(7),
    [10] = 0,
};

const u8 gItemEffect_RareCandy[10] = {
    [3] = ITEM3_LEVEL_UP,
    [4] = ITEM4_REVIVE | ITEM4_HEAL_HP,
    [5] = ITEM5_FRIENDSHIP_ALL,
    [6] = ITEM6_HEAL_HP_LVL_UP,
    VITAMIN_FRIENDSHIP_CHANGE(7),
};

const u8 gItemEffect_PPUp[9] = {
    [4] = ITEM4_PP_UP,
    [5] = ITEM5_FRIENDSHIP_ALL,
    VITAMIN_FRIENDSHIP_CHANGE(6),
};

const u8 gItemEffect_PPMax[9] = {
    [5] = ITEM5_PP_MAX | ITEM5_FRIENDSHIP_ALL,
    VITAMIN_FRIENDSHIP_CHANGE(6),
};

#define STAT_BOOST_FRIENDSHIP_CHANGE      \
    [6] = 1, /* Friendship change, low */ \
    [7] = 1  /* Friendship change, mid */

const u8 gItemEffect_GuardSpec[8] = {
    [3] = ITEM3_GUARD_SPEC,
    [5] = ITEM5_FRIENDSHIP_LOW | ITEM5_FRIENDSHIP_MID,
    STAT_BOOST_FRIENDSHIP_CHANGE,
};

// The first item effect value for the stat boost items
// only uses the least significant bit of its full mask.
// The full constant is commented next to it

const u8 gItemEffect_DireHit[8] = {
    [0] = 1 << 5, // ITEM0_DIRE_HIT
    [5] = ITEM5_FRIENDSHIP_LOW | ITEM5_FRIENDSHIP_MID,
    STAT_BOOST_FRIENDSHIP_CHANGE,
};

const u8 gItemEffect_XAttack[8] = {
#ifdef BATTLE_ENGINE
    [1] = ITEM1_X_ATTACK,
#else
    [0] = 1, // ITEM0_X_ATTACK
#endif
    [5] = ITEM5_FRIENDSHIP_LOW | ITEM5_FRIENDSHIP_MID,
    STAT_BOOST_FRIENDSHIP_CHANGE,
};

const u8 gItemEffect_XDefense[8] = {
#ifdef BATTLE_ENGINE
    [1] = ITEM1_X_DEFENSE,
#else
    [1] = 1 << 4, // ITEM1_X_DEFEND
#endif
    [5] = ITEM5_FRIENDSHIP_LOW | ITEM5_FRIENDSHIP_MID,
    STAT_BOOST_FRIENDSHIP_CHANGE,
};

const u8 gItemEffect_XSpeed[8] = {
#ifdef BATTLE_ENGINE
    [1] = ITEM1_X_SPEED,
#else
    [1] = 1, // ITEM1_X_SPEED
#endif
    [5] = ITEM5_FRIENDSHIP_LOW | ITEM5_FRIENDSHIP_MID,
    STAT_BOOST_FRIENDSHIP_CHANGE,
};

const u8 gItemEffect_XAccuracy[8] = {
#ifdef BATTLE_ENGINE
    [1] = ITEM1_X_ACCURACY,
#else
    [2] = 1 << 4, // ITEM2_X_ACCURACY
#endif
    [5] = ITEM5_FRIENDSHIP_LOW | ITEM5_FRIENDSHIP_MID,
    STAT_BOOST_FRIENDSHIP_CHANGE,
};

const u8 gItemEffect_XSpecialAttack[8] = {
#ifdef BATTLE_ENGINE
    [1] = ITEM1_X_SPATK,
#else
    [2] = 1, // ITEM2_X_SPATK
#endif
    [5] = ITEM5_FRIENDSHIP_LOW | ITEM5_FRIENDSHIP_MID,
    STAT_BOOST_FRIENDSHIP_CHANGE,
};

const u8 gItemEffect_XSpecialDefense[8] = {
#ifdef BATTLE_ENGINE
    [1] = ITEM1_X_SPDEF,
#endif
    [5] = ITEM5_FRIENDSHIP_LOW | ITEM5_FRIENDSHIP_MID,
    STAT_BOOST_FRIENDSHIP_CHANGE,
};

const u8 gItemEffect_EvoStone[6] = {
    [4] = ITEM4_EVO_STONE,
};

const u8 gItemEffect_CheriBerry[6] = {
    [3] = ITEM3_PARALYSIS,
};

const u8 gItemEffect_ChestoBerry[6] = {
    [3] = ITEM3_SLEEP,
};

const u8 gItemEffect_PechaBerry[6] = {
    [3] = ITEM3_POISON,
};

const u8 gItemEffect_RawstBerry[6] = {
    [3] = ITEM3_BURN,
};

const u8 gItemEffect_AspearBerry[6] = {
    [3] = ITEM3_FREEZE,
};

const u8 gItemEffect_LeppaBerry[7] = {
    [4] = ITEM4_HEAL_PP_ONE | ITEM4_HEAL_PP,
    [6] = 10, // Amount of PP to recover
};

const u8 gItemEffect_OranBerry[7] = {
    [4] = ITEM4_HEAL_HP,
    [6] = 10, // Amount of HP to recover
};

const u8 gItemEffect_PersimBerry[6] = {
    [3] = ITEM3_CONFUSION,
};

const u8 gItemEffect_LumBerry[6] = {
    [3] = ITEM3_STATUS_ALL,
};

const u8 gItemEffect_SitrusBerry[7] = {
    [4] = ITEM4_HEAL_HP,
    [6] = 30, // Amount of HP to recover
};

#define EV_BERRY_FRIENDSHIP_CHANGE          \
    [7] = 10, /* Friendship change, low */  \
    [8] = 5,  /* Friendship change, mid */  \
    [9] = 2   /* Friendship change, high */

const u8 gItemEffect_PomegBerry[10] = {
    [4] = ITEM4_EV_HP,
    [5] = ITEM5_FRIENDSHIP_ALL,
    [6] = ITEM6_SUBTRACT_EV,
    EV_BERRY_FRIENDSHIP_CHANGE,
};

const u8 gItemEffect_KelpsyBerry[10] = {
    [4] = ITEM4_EV_ATK,
    [5] = ITEM5_FRIENDSHIP_ALL,
    [6] = ITEM6_SUBTRACT_EV,
    EV_BERRY_FRIENDSHIP_CHANGE,
};

const u8 gItemEffect_QualotBerry[10] = {
    [5] = ITEM5_EV_DEF | ITEM5_FRIENDSHIP_ALL,
    [6] = ITEM6_SUBTRACT_EV,
    EV_BERRY_FRIENDSHIP_CHANGE,
};

const u8 gItemEffect_HondewBerry[10] = {
    [5] = ITEM5_EV_SPATK | ITEM5_FRIENDSHIP_ALL,
    [6] = ITEM6_SUBTRACT_EV,
    EV_BERRY_FRIENDSHIP_CHANGE,
};

const u8 gItemEffect_GrepaBerry[10] = {
    [5] = ITEM5_EV_SPDEF | ITEM5_FRIENDSHIP_ALL,
    [6] = ITEM6_SUBTRACT_EV,
    EV_BERRY_FRIENDSHIP_CHANGE,
};

const u8 gItemEffect_TamatoBerry[10] = {
    [5] = ITEM5_EV_SPEED | ITEM5_FRIENDSHIP_ALL,
    [6] = ITEM6_SUBTRACT_EV,
    EV_BERRY_FRIENDSHIP_CHANGE,
};

const u8 *const gItemEffectTable[] =
{
    [ITEM_POTION - ITEM_POTION]        = gItemEffect_Potion,
    [ITEM_ANTIDOTE - ITEM_POTION]      = gItemEffect_Antidote,
    [ITEM_BURN_HEAL - ITEM_POTION]     = gItemEffect_BurnHeal,
    [ITEM_ICE_HEAL - ITEM_POTION]      = gItemEffect_IceHeal,
    [ITEM_AWAKENING - ITEM_POTION]     = gItemEffect_Awakening,
    [ITEM_PARALYZE_HEAL - ITEM_POTION] = gItemEffect_ParalyzeHeal,
    [ITEM_FULL_RESTORE - ITEM_POTION]  = gItemEffect_FullRestore,
    [ITEM_MAX_POTION - ITEM_POTION]    = gItemEffect_MaxPotion,
    [ITEM_HYPER_POTION - ITEM_POTION]  = gItemEffect_HyperPotion,
    [ITEM_SUPER_POTION - ITEM_POTION]  = gItemEffect_SuperPotion,
    [ITEM_FULL_HEAL - ITEM_POTION]     = gItemEffect_FullHeal,
    [ITEM_REVIVE - ITEM_POTION]        = gItemEffect_Revive,
    [ITEM_MAX_REVIVE - ITEM_POTION]    = gItemEffect_MaxRevive,
    [ITEM_FRESH_WATER - ITEM_POTION]   = gItemEffect_FreshWater,
    [ITEM_SODA_POP - ITEM_POTION]      = gItemEffect_SodaPop,
    [ITEM_LEMONADE - ITEM_POTION]      = gItemEffect_Lemonade,
    [ITEM_MOOMOO_MILK - ITEM_POTION]   = gItemEffect_MoomooMilk,
    [ITEM_ENERGY_POWDER - ITEM_POTION] = gItemEffect_EnergyPowder,
    [ITEM_ENERGY_ROOT - ITEM_POTION]   = gItemEffect_EnergyRoot,
    [ITEM_HEAL_POWDER - ITEM_POTION]   = gItemEffect_HealPowder,
    [ITEM_REVIVAL_HERB - ITEM_POTION]  = gItemEffect_RevivalHerb,
    [ITEM_ETHER - ITEM_POTION]         = gItemEffect_Ether,
    [ITEM_MAX_ETHER - ITEM_POTION]     = gItemEffect_MaxEther,
    [ITEM_ELIXIR - ITEM_POTION]        = gItemEffect_Elixir,
    [ITEM_MAX_ELIXIR - ITEM_POTION]    = gItemEffect_MaxElixir,
    [ITEM_LAVA_COOKIE - ITEM_POTION]   = gItemEffect_LavaCookie,
    [ITEM_BLUE_FLUTE - ITEM_POTION]    = gItemEffect_BlueFlute,
    [ITEM_YELLOW_FLUTE - ITEM_POTION]  = gItemEffect_YellowFlute,
    [ITEM_RED_FLUTE - ITEM_POTION]     = gItemEffect_RedFlute,
    [ITEM_BERRY_JUICE - ITEM_POTION]   = gItemEffect_BerryJuice,
    [ITEM_SWEET_HEART - ITEM_POTION]   = gItemEffect_SweetHeart,
    [ITEM_BIG_MALASADA - ITEM_POTION]  = gItemEffect_BigMalasada,
    [ITEM_OLD_GATEAU - ITEM_POTION]    = gItemEffect_OldGateau,
    [ITEM_SACRED_ASH - ITEM_POTION]    = gItemEffect_SacredAsh,
    [ITEM_HP_UP - ITEM_POTION]         = gItemEffect_HPUp,
    [ITEM_PROTEIN - ITEM_POTION]       = gItemEffect_Protein,
    [ITEM_IRON - ITEM_POTION]          = gItemEffect_Iron,
    [ITEM_CARBOS - ITEM_POTION]        = gItemEffect_Carbos,
    [ITEM_CALCIUM - ITEM_POTION]       = gItemEffect_Calcium,
    [ITEM_RARE_CANDY - ITEM_POTION]    = gItemEffect_RareCandy,
    [ITEM_PP_UP - ITEM_POTION]         = gItemEffect_PPUp,
    [ITEM_ZINC - ITEM_POTION]          = gItemEffect_Zinc,
    [ITEM_HEALTH_WING - ITEM_POTION]   = gItemEffect_HpWing,
    [ITEM_MUSCLE_WING - ITEM_POTION]   = gItemEffect_AtkWing,
    [ITEM_RESIST_WING - ITEM_POTION]   = gItemEffect_DefWing,
    [ITEM_GENIUS_WING - ITEM_POTION]   = gItemEffect_SpatkWing,
    [ITEM_CLEVER_WING - ITEM_POTION]   = gItemEffect_SpdefWing,
    [ITEM_SWIFT_WING - ITEM_POTION]    = gItemEffect_SpeedWing,
    [ITEM_PP_MAX - ITEM_POTION]        = gItemEffect_PPMax,
    [ITEM_GUARD_SPEC - ITEM_POTION]    = gItemEffect_GuardSpec,
    [ITEM_DIRE_HIT - ITEM_POTION]      = gItemEffect_DireHit,
    [ITEM_X_ATTACK - ITEM_POTION]      = gItemEffect_XAttack,
    [ITEM_X_DEFENSE - ITEM_POTION]     = gItemEffect_XDefense,
    [ITEM_X_SPEED - ITEM_POTION]       = gItemEffect_XSpeed,
    [ITEM_X_ACCURACY - ITEM_POTION]    = gItemEffect_XAccuracy,
    [ITEM_X_SP_ATK - ITEM_POTION]      = gItemEffect_XSpecialAttack,
    [ITEM_X_SP_DEF - ITEM_POTION]      = gItemEffect_XSpecialDefense,
    [ITEM_SUN_STONE - ITEM_POTION]     = gItemEffect_EvoStone,
    [ITEM_MOON_STONE - ITEM_POTION]    = gItemEffect_EvoStone,
    [ITEM_FIRE_STONE - ITEM_POTION]    = gItemEffect_EvoStone,
    [ITEM_THUNDER_STONE - ITEM_POTION] = gItemEffect_EvoStone,
    [ITEM_WATER_STONE - ITEM_POTION]   = gItemEffect_EvoStone,
    [ITEM_LEAF_STONE - ITEM_POTION]    = gItemEffect_EvoStone,
    [ITEM_DAWN_STONE - ITEM_POTION]    = gItemEffect_EvoStone,
    [ITEM_DUSK_STONE - ITEM_POTION]    = gItemEffect_EvoStone,
    [ITEM_SHINY_STONE - ITEM_POTION]   = gItemEffect_EvoStone,
    [ITEM_ICE_STONE - ITEM_POTION]     = gItemEffect_EvoStone,
    [ITEM_CHERI_BERRY - ITEM_POTION]   = gItemEffect_CheriBerry,
    [ITEM_CHESTO_BERRY - ITEM_POTION]  = gItemEffect_ChestoBerry,
    [ITEM_PECHA_BERRY - ITEM_POTION]   = gItemEffect_PechaBerry,
    [ITEM_RAWST_BERRY - ITEM_POTION]   = gItemEffect_RawstBerry,
    [ITEM_ASPEAR_BERRY - ITEM_POTION]  = gItemEffect_AspearBerry,
    [ITEM_LEPPA_BERRY - ITEM_POTION]   = gItemEffect_LeppaBerry,
    [ITEM_ORAN_BERRY - ITEM_POTION]    = gItemEffect_OranBerry,
    [ITEM_PERSIM_BERRY - ITEM_POTION]  = gItemEffect_PersimBerry,
    [ITEM_LUM_BERRY - ITEM_POTION]     = gItemEffect_LumBerry,
    [ITEM_SITRUS_BERRY - ITEM_POTION]  = gItemEffect_SitrusBerry,
    [ITEM_POMEG_BERRY - ITEM_POTION]   = gItemEffect_PomegBerry,
    [ITEM_KELPSY_BERRY - ITEM_POTION]  = gItemEffect_KelpsyBerry,
    [ITEM_QUALOT_BERRY - ITEM_POTION]  = gItemEffect_QualotBerry,
    [ITEM_HONDEW_BERRY - ITEM_POTION]  = gItemEffect_HondewBerry,
    [ITEM_GREPA_BERRY - ITEM_POTION]   = gItemEffect_GrepaBerry,
    [ITEM_TAMATO_BERRY - ITEM_POTION]  = gItemEffect_TamatoBerry,
    [LAST_BERRY_INDEX - ITEM_POTION]   = NULL
};<|MERGE_RESOLUTION|>--- conflicted
+++ resolved
@@ -36,28 +36,20 @@
 
 const u8 gItemEffect_HyperPotion[7] = {
     [4] = ITEM4_HEAL_HP,
-<<<<<<< HEAD
-#if I_LEGACY_HEALING_ITEMS >= GEN_7
-    [6] = 120,
-#else
-    [6] = 200,
-#endif
-=======
+#if I_LEGACY_HEALING_ITEMS >= GEN_7
     [6] = 120, // Amount of HP to recover
->>>>>>> e5c8e841
+#else
+    [6] = 200, // Amount of HP to recover
+#endif
 };
 
 const u8 gItemEffect_SuperPotion[7] = {
     [4] = ITEM4_HEAL_HP,
-<<<<<<< HEAD
-#if I_LEGACY_HEALING_ITEMS >= GEN_7
-    [6] = 60,
-#else
-    [6] = 50,
-#endif
-=======
+#if I_LEGACY_HEALING_ITEMS >= GEN_7
     [6] = 60, // Amount of HP to recover
->>>>>>> e5c8e841
+#else
+    [6] = 50, // Amount of HP to recover
+#endif
 };
 
 const u8 gItemEffect_FullHeal[6] = {
@@ -76,41 +68,29 @@
 
 const u8 gItemEffect_FreshWater[7] = {
     [4] = ITEM4_HEAL_HP,
-<<<<<<< HEAD
-#if I_LEGACY_HEALING_ITEMS >= GEN_7
-    [6] = 30,
-#else
-    [6] = 50,
-#endif
-=======
+#if I_LEGACY_HEALING_ITEMS >= GEN_7
     [6] = 30, // Amount of HP to recover
->>>>>>> e5c8e841
+#else
+    [6] = 50, // Amount of HP to recover
+#endif
 };
 
 const u8 gItemEffect_SodaPop[7] = {
     [4] = ITEM4_HEAL_HP,
-<<<<<<< HEAD
-#if I_LEGACY_HEALING_ITEMS >= GEN_7
-    [6] = 50,
-#else
-    [6] = 60,
-#endif
-=======
+#if I_LEGACY_HEALING_ITEMS >= GEN_7
     [6] = 50, // Amount of HP to recover
->>>>>>> e5c8e841
+#else
+    [6] = 60, // Amount of HP to recover
+#endif
 };
 
 const u8 gItemEffect_Lemonade[7] = {
     [4] = ITEM4_HEAL_HP,
-<<<<<<< HEAD
-#if I_LEGACY_HEALING_ITEMS >= GEN_7
-    [6] = 70,
-#else
-    [6] = 80,
-#endif
-=======
+#if I_LEGACY_HEALING_ITEMS >= GEN_7
     [6] = 70, // Amount of HP to recover
->>>>>>> e5c8e841
+#else
+    [6] = 80, // Amount of HP to recover
+#endif
 };
 
 const u8 gItemEffect_MoomooMilk[7] = {
@@ -121,41 +101,27 @@
 const u8 gItemEffect_EnergyPowder[10] = {
     [4] = ITEM4_HEAL_HP,
     [5] = ITEM5_FRIENDSHIP_ALL,
-<<<<<<< HEAD
-#if I_LEGACY_HEALING_ITEMS >= GEN_7
-    [6] = 60,
-#else
-    [6] = 50,
-#endif
-    [7] = -5,
-    [8] = -5,
-    [9] = -10,
-=======
-    [6] = 60,  // Amount of HP to recover
-    [7] = -5,  // Friendship change, low
-    [8] = -5,  // Friendship change, mid
+#if I_LEGACY_HEALING_ITEMS >= GEN_7
+    [6] = 60, // Amount of HP to recover
+#else
+    [6] = 50, // Amount of HP to recover
+#endif
+    [7] = -5, // Friendship change, low
+    [8] = -5, // Friendship change, mid
     [9] = -10, // Friendship change, high
->>>>>>> e5c8e841
 };
 
 const u8 gItemEffect_EnergyRoot[10] = {
     [4] = ITEM4_HEAL_HP,
     [5] = ITEM5_FRIENDSHIP_ALL,
-<<<<<<< HEAD
-#if I_LEGACY_HEALING_ITEMS >= GEN_7
-    [6] = 120,
-#else
-    [6] = 200,
-#endif
-    [7] = -10,
-    [8] = -10,
-    [9] = -15,
-=======
+#if I_LEGACY_HEALING_ITEMS >= GEN_7
     [6] = 120, // Amount of HP to recover
+#else
+    [6] = 200, // Amount of HP to recover
+#endif
     [7] = -10, // Friendship change, low
     [8] = -10, // Friendship change, mid
     [9] = -15, // Friendship change, high
->>>>>>> e5c8e841
 };
 
 const u8 gItemEffect_HealPowder[9] = {
