--- conflicted
+++ resolved
@@ -36,20 +36,12 @@
 
 const u8 gItemEffect_HyperPotion[7] = {
     [4] = ITEM4_HEAL_HP,
-<<<<<<< HEAD
-    [6] = 120,
-=======
-    [6] = 200, // Amount of HP to recover
->>>>>>> 5073be0a
+    [6] = 120, // Amount of HP to recover
 };
 
 const u8 gItemEffect_SuperPotion[7] = {
     [4] = ITEM4_HEAL_HP,
-<<<<<<< HEAD
-    [6] = 60,
-=======
-    [6] = 50, // Amount of HP to recover
->>>>>>> 5073be0a
+    [6] = 60, // Amount of HP to recover
 };
 
 const u8 gItemEffect_FullHeal[6] = {
@@ -68,29 +60,17 @@
 
 const u8 gItemEffect_FreshWater[7] = {
     [4] = ITEM4_HEAL_HP,
-<<<<<<< HEAD
-    [6] = 30,
-=======
+    [6] = 30, // Amount of HP to recover
+};
+
+const u8 gItemEffect_SodaPop[7] = {
+    [4] = ITEM4_HEAL_HP,
     [6] = 50, // Amount of HP to recover
->>>>>>> 5073be0a
-};
-
-const u8 gItemEffect_SodaPop[7] = {
-    [4] = ITEM4_HEAL_HP,
-<<<<<<< HEAD
-    [6] = 50,
-=======
-    [6] = 60, // Amount of HP to recover
->>>>>>> 5073be0a
 };
 
 const u8 gItemEffect_Lemonade[7] = {
     [4] = ITEM4_HEAL_HP,
-<<<<<<< HEAD
-    [6] = 70,
-=======
-    [6] = 80, // Amount of HP to recover
->>>>>>> 5073be0a
+    [6] = 70, // Amount of HP to recover
 };
 
 const u8 gItemEffect_MoomooMilk[7] = {
@@ -101,33 +81,19 @@
 const u8 gItemEffect_EnergyPowder[10] = {
     [4] = ITEM4_HEAL_HP,
     [5] = ITEM5_FRIENDSHIP_ALL,
-<<<<<<< HEAD
-    [6] = 60,
-    [7] = -5,
-    [8] = -5,
-    [9] = -10,
-=======
-    [6] = 50,  // Amount of HP to recover
+    [6] = 60,  // Amount of HP to recover
     [7] = -5,  // Friendship change, low
     [8] = -5,  // Friendship change, mid
     [9] = -10, // Friendship change, high
->>>>>>> 5073be0a
 };
 
 const u8 gItemEffect_EnergyRoot[10] = {
     [4] = ITEM4_HEAL_HP,
     [5] = ITEM5_FRIENDSHIP_ALL,
-<<<<<<< HEAD
-    [6] = 120,
-    [7] = -10,
-    [8] = -10,
-    [9] = -15,
-=======
-    [6] = 200, // Amount of HP to recover
+    [6] = 120, // Amount of HP to recover
     [7] = -10, // Friendship change, low
     [8] = -10, // Friendship change, mid
     [9] = -15, // Friendship change, high
->>>>>>> 5073be0a
 };
 
 const u8 gItemEffect_HealPowder[9] = {
@@ -207,149 +173,102 @@
     [6] = ITEM6_HEAL_HP_FULL,
 };
 
-<<<<<<< HEAD
-const u8 gItemEffect_HPUp[11] = {
-    [4] = ITEM4_EV_HP,
-    [5] = ITEM5_FRIENDSHIP_ALL,
-    [6] = 10,
-    [7] = 5,
-    [8] = 3,
-    [9] = 2,
-    [10] = ITEM10_IS_VITAMIN,
-=======
 #define VITAMIN_FRIENDSHIP_CHANGE(i)             \
     [(i) + 0] = 5, /* Friendship change, low */  \
     [(i) + 1] = 3, /* Friendship change, mid */  \
     [(i) + 2] = 2  /* Friendship change, high */
 
-const u8 gItemEffect_HPUp[10] = {
+const u8 gItemEffect_HPUp[11] = {
     [4] = ITEM4_EV_HP,
     [5] = ITEM5_FRIENDSHIP_ALL,
     [6] = ITEM6_ADD_EV,
     VITAMIN_FRIENDSHIP_CHANGE(7),
->>>>>>> 5073be0a
+    [10] = ITEM10_IS_VITAMIN,
 };
 
 const u8 gItemEffect_Protein[11] = {
     [4] = ITEM4_EV_ATK,
     [5] = ITEM5_FRIENDSHIP_ALL,
-<<<<<<< HEAD
-    [6] = 10,
-    [7] = 5,
-    [8] = 3,
-    [9] = 2,
+    [6] = ITEM6_ADD_EV,
+    VITAMIN_FRIENDSHIP_CHANGE(7),
     [10] = ITEM10_IS_VITAMIN,
-=======
-    [6] = ITEM6_ADD_EV,
-    VITAMIN_FRIENDSHIP_CHANGE(7),
->>>>>>> 5073be0a
 };
 
 const u8 gItemEffect_Iron[11] = {
     [5] = ITEM5_EV_DEF | ITEM5_FRIENDSHIP_ALL,
-<<<<<<< HEAD
-    [6] = 10,
-    [7] = 5,
-    [8] = 3,
-    [9] = 2,
+    [6] = ITEM6_ADD_EV,
+    VITAMIN_FRIENDSHIP_CHANGE(7),
     [10] = ITEM10_IS_VITAMIN,
-=======
-    [6] = ITEM6_ADD_EV,
-    VITAMIN_FRIENDSHIP_CHANGE(7),
->>>>>>> 5073be0a
 };
 
 const u8 gItemEffect_Carbos[11] = {
     [5] = ITEM5_EV_SPEED | ITEM5_FRIENDSHIP_ALL,
-<<<<<<< HEAD
-    [6] = 10,
-    [7] = 5,
-    [8] = 3,
-    [9] = 2,
+    [6] = ITEM6_ADD_EV,
+    VITAMIN_FRIENDSHIP_CHANGE(7),
     [10] = ITEM10_IS_VITAMIN,
-=======
-    [6] = ITEM6_ADD_EV,
-    VITAMIN_FRIENDSHIP_CHANGE(7),
->>>>>>> 5073be0a
 };
 
 const u8 gItemEffect_Calcium[11] = {
     [5] = ITEM5_EV_SPATK | ITEM5_FRIENDSHIP_ALL,
-<<<<<<< HEAD
-    [6] = 10,
-    [7] = 5,
-    [8] = 3,
-    [9] = 2,
+    [6] = ITEM6_ADD_EV,
+    VITAMIN_FRIENDSHIP_CHANGE(7),
     [10] = ITEM10_IS_VITAMIN,
 };
 
 const u8 gItemEffect_Zinc[11] = {
     [5] = ITEM5_EV_SPDEF | ITEM5_FRIENDSHIP_ALL,
-    [6] = 10,
-    [7] = 5,
-    [8] = 3,
-    [9] = 2,
+    [6] = ITEM6_ADD_EV,
+    VITAMIN_FRIENDSHIP_CHANGE(7),
     [10] = ITEM10_IS_VITAMIN,
 };
+
+#define WING_FRIENDSHIP_CHANGE(i)                \
+    [(i) + 0] = 3, /* Friendship change, low */  \
+    [(i) + 1] = 2, /* Friendship change, mid */  \
+    [(i) + 2] = 1  /* Friendship change, high */
 
 const u8 gItemEffect_HpWing[11] = {
     [4] = ITEM4_EV_HP,
     [5] = ITEM5_FRIENDSHIP_ALL,
-    [6] = 1,
-    [7] = 3,
-    [8] = 2,
-    [9] = 1,
+    [6] = ITEM6_ADD_ONE_EV,
+    WING_FRIENDSHIP_CHANGE(7),
     [10] = 0,
 };
 
 const u8 gItemEffect_AtkWing[11] = {
     [4] = ITEM4_EV_ATK,
     [5] = ITEM5_FRIENDSHIP_ALL,
-    [6] = 1,
-    [7] = 3,
-    [8] = 2,
-    [9] = 1,
+    [6] = ITEM6_ADD_ONE_EV,
+    WING_FRIENDSHIP_CHANGE(7),
     [10] = 0,
 };
 
 const u8 gItemEffect_DefWing[11] = {
     [5] = ITEM5_EV_DEF | ITEM5_FRIENDSHIP_ALL,
-    [6] = 1,
-    [7] = 3,
-    [8] = 2,
-    [9] = 1,
+    [6] = ITEM6_ADD_ONE_EV,
+    WING_FRIENDSHIP_CHANGE(7),
     [10] = 0,
 };
 
 const u8 gItemEffect_SpeedWing[11] = {
     [5] = ITEM5_EV_SPEED | ITEM5_FRIENDSHIP_ALL,
-    [6] = 1,
-    [7] = 3,
-    [8] = 2,
-    [9] = 1,
+    [6] = ITEM6_ADD_ONE_EV,
+    WING_FRIENDSHIP_CHANGE(7),
     [10] = 0,
 };
 
 const u8 gItemEffect_SpatkWing[11] = {
     [5] = ITEM5_EV_SPATK | ITEM5_FRIENDSHIP_ALL,
-    [6] = 1,
-    [7] = 3,
-    [8] = 2,
-    [9] = 1,
+    [6] = ITEM6_ADD_ONE_EV,
+    WING_FRIENDSHIP_CHANGE(7),
     [10] = 0,
 };
 
 const u8 gItemEffect_SpdefWing[11] = {
     [5] = ITEM5_EV_SPDEF | ITEM5_FRIENDSHIP_ALL,
-    [6] = 1,
-    [7] = 3,
-    [8] = 2,
-    [9] = 1,
+    [6] = ITEM6_ADD_ONE_EV,
+    WING_FRIENDSHIP_CHANGE(7),
     [10] = 0,
-=======
-    [6] = ITEM6_ADD_EV,
-    VITAMIN_FRIENDSHIP_CHANGE(7),
->>>>>>> 5073be0a
 };
 
 const u8 gItemEffect_RareCandy[10] = {
@@ -366,15 +285,6 @@
     VITAMIN_FRIENDSHIP_CHANGE(6),
 };
 
-<<<<<<< HEAD
-=======
-const u8 gItemEffect_Zinc[10] = {
-    [5] = ITEM5_EV_SPDEF | ITEM5_FRIENDSHIP_ALL,
-    [6] = ITEM6_ADD_EV,
-    VITAMIN_FRIENDSHIP_CHANGE(7),
-};
-
->>>>>>> 5073be0a
 const u8 gItemEffect_PPMax[9] = {
     [5] = ITEM5_PP_MAX | ITEM5_FRIENDSHIP_ALL,
     VITAMIN_FRIENDSHIP_CHANGE(6),
@@ -401,73 +311,51 @@
 };
 
 const u8 gItemEffect_XAttack[8] = {
-<<<<<<< HEAD
 #ifdef BATTLE_ENGINE
     [1] = ITEM1_X_ATTACK,
 #else
-    [0] = 1,
+    [0] = 1, // ITEM0_X_ATTACK
 #endif
-=======
-    [0] = 1, // ITEM0_X_ATTACK
->>>>>>> 5073be0a
-    [5] = ITEM5_FRIENDSHIP_LOW | ITEM5_FRIENDSHIP_MID,
-    STAT_BOOST_FRIENDSHIP_CHANGE,
-};
-
-<<<<<<< HEAD
+    [5] = ITEM5_FRIENDSHIP_LOW | ITEM5_FRIENDSHIP_MID,
+    STAT_BOOST_FRIENDSHIP_CHANGE,
+};
+
 const u8 gItemEffect_XDefense[8] = {
 #ifdef BATTLE_ENGINE
     [1] = ITEM1_X_DEFENSE,
 #else
-    [1] = 1 << 4,
+    [1] = 1 << 4, // ITEM1_X_DEFEND
 #endif
-=======
-const u8 gItemEffect_XDefend[8] = {
-    [1] = 1 << 4, /// ITEM1_X_DEFEND
->>>>>>> 5073be0a
     [5] = ITEM5_FRIENDSHIP_LOW | ITEM5_FRIENDSHIP_MID,
     STAT_BOOST_FRIENDSHIP_CHANGE,
 };
 
 const u8 gItemEffect_XSpeed[8] = {
-<<<<<<< HEAD
 #ifdef BATTLE_ENGINE
     [1] = ITEM1_X_SPEED,
 #else
-    [1] = 1,
+    [1] = 1, // ITEM1_X_SPEED
 #endif
-=======
-    [1] = 1, // ITEM1_X_SPEED
->>>>>>> 5073be0a
     [5] = ITEM5_FRIENDSHIP_LOW | ITEM5_FRIENDSHIP_MID,
     STAT_BOOST_FRIENDSHIP_CHANGE,
 };
 
 const u8 gItemEffect_XAccuracy[8] = {
-<<<<<<< HEAD
 #ifdef BATTLE_ENGINE
     [1] = ITEM1_X_ACCURACY,
 #else
-    [2] = 1 << 4,
+    [2] = 1 << 4, // ITEM2_X_ACCURACY
 #endif
-=======
-    [2] = 1 << 4, // ITEM2_X_ACCURACY
->>>>>>> 5073be0a
-    [5] = ITEM5_FRIENDSHIP_LOW | ITEM5_FRIENDSHIP_MID,
-    STAT_BOOST_FRIENDSHIP_CHANGE,
-};
-
-<<<<<<< HEAD
+    [5] = ITEM5_FRIENDSHIP_LOW | ITEM5_FRIENDSHIP_MID,
+    STAT_BOOST_FRIENDSHIP_CHANGE,
+};
+
 const u8 gItemEffect_XSpecialAttack[8] = {
 #ifdef BATTLE_ENGINE
     [1] = ITEM1_X_SPATK,
 #else
-    [2] = 1,
+    [2] = 1, // ITEM2_X_SPATK
 #endif
-=======
-const u8 gItemEffect_XSpecial[8] = {
-    [2] = 1, // ITEM2_X_SPATK
->>>>>>> 5073be0a
     [5] = ITEM5_FRIENDSHIP_LOW | ITEM5_FRIENDSHIP_MID,
     STAT_BOOST_FRIENDSHIP_CHANGE,
 };
@@ -477,8 +365,7 @@
     [1] = ITEM1_X_SPDEF,
 #endif
     [5] = ITEM5_FRIENDSHIP_LOW | ITEM5_FRIENDSHIP_MID,
-    [6] = 1,
-    [7] = 1,
+    STAT_BOOST_FRIENDSHIP_CHANGE,
 };
 
 const u8 gItemEffect_EvoStone[6] = {
@@ -591,74 +478,6 @@
     [ITEM_LEMONADE - ITEM_POTION]      = gItemEffect_Lemonade,
     [ITEM_MOOMOO_MILK - ITEM_POTION]   = gItemEffect_MoomooMilk,
     [ITEM_ENERGY_POWDER - ITEM_POTION] = gItemEffect_EnergyPowder,
-<<<<<<< HEAD
-    [ITEM_ENERGY_ROOT - ITEM_POTION] = gItemEffect_EnergyRoot,
-    [ITEM_HEAL_POWDER - ITEM_POTION] = gItemEffect_HealPowder,
-    [ITEM_REVIVAL_HERB - ITEM_POTION] = gItemEffect_RevivalHerb,
-    [ITEM_ETHER - ITEM_POTION] = gItemEffect_Ether,
-    [ITEM_MAX_ETHER - ITEM_POTION] = gItemEffect_MaxEther,
-    [ITEM_ELIXIR - ITEM_POTION] = gItemEffect_Elixir,
-    [ITEM_MAX_ELIXIR - ITEM_POTION] = gItemEffect_MaxElixir,
-    [ITEM_LAVA_COOKIE - ITEM_POTION] = gItemEffect_LavaCookie,
-    [ITEM_BLUE_FLUTE - ITEM_POTION] = gItemEffect_BlueFlute,
-    [ITEM_YELLOW_FLUTE - ITEM_POTION] = gItemEffect_YellowFlute,
-    [ITEM_RED_FLUTE - ITEM_POTION] = gItemEffect_RedFlute,
-    [ITEM_BERRY_JUICE - ITEM_POTION] = gItemEffect_BerryJuice,
-    [ITEM_SWEET_HEART - ITEM_POTION] = gItemEffect_SweetHeart,
-    [ITEM_BIG_MALASADA - ITEM_POTION] = gItemEffect_BigMalasada,
-    [ITEM_OLD_GATEAU - ITEM_POTION] = gItemEffect_OldGateau,
-    [ITEM_SACRED_ASH - ITEM_POTION] = gItemEffect_SacredAsh,
-    [ITEM_HP_UP - ITEM_POTION] = gItemEffect_HPUp,
-    [ITEM_PROTEIN - ITEM_POTION] = gItemEffect_Protein,
-    [ITEM_IRON - ITEM_POTION] = gItemEffect_Iron,
-    [ITEM_CARBOS - ITEM_POTION] = gItemEffect_Carbos,
-    [ITEM_CALCIUM - ITEM_POTION] = gItemEffect_Calcium,
-    [ITEM_RARE_CANDY - ITEM_POTION] = gItemEffect_RareCandy,
-    [ITEM_PP_UP - ITEM_POTION] = gItemEffect_PPUp,
-    [ITEM_ZINC - ITEM_POTION] = gItemEffect_Zinc,
-    [ITEM_HEALTH_WING - ITEM_POTION] = gItemEffect_HpWing,
-    [ITEM_MUSCLE_WING - ITEM_POTION] = gItemEffect_AtkWing,
-    [ITEM_RESIST_WING - ITEM_POTION] = gItemEffect_DefWing,
-    [ITEM_GENIUS_WING - ITEM_POTION] = gItemEffect_SpatkWing,
-    [ITEM_CLEVER_WING - ITEM_POTION] = gItemEffect_SpdefWing,
-    [ITEM_SWIFT_WING - ITEM_POTION] = gItemEffect_SpeedWing,
-    [ITEM_PP_MAX - ITEM_POTION] = gItemEffect_PPMax,
-    [ITEM_GUARD_SPEC - ITEM_POTION] = gItemEffect_GuardSpec,
-    [ITEM_DIRE_HIT - ITEM_POTION] = gItemEffect_DireHit,
-    [ITEM_X_ATTACK - ITEM_POTION] = gItemEffect_XAttack,
-    [ITEM_X_DEFENSE - ITEM_POTION] = gItemEffect_XDefense,
-    [ITEM_X_SPEED - ITEM_POTION] = gItemEffect_XSpeed,
-    [ITEM_X_ACCURACY - ITEM_POTION] = gItemEffect_XAccuracy,
-    [ITEM_X_SP_ATK - ITEM_POTION] = gItemEffect_XSpecialAttack,
-    [ITEM_X_SP_DEF - ITEM_POTION] = gItemEffect_XSpecialDefense,
-    [ITEM_SUN_STONE - ITEM_POTION] = gItemEffect_EvoStone,
-    [ITEM_MOON_STONE - ITEM_POTION] = gItemEffect_EvoStone,
-    [ITEM_FIRE_STONE - ITEM_POTION] = gItemEffect_EvoStone,
-    [ITEM_THUNDER_STONE - ITEM_POTION] = gItemEffect_EvoStone,
-    [ITEM_WATER_STONE - ITEM_POTION] = gItemEffect_EvoStone,
-    [ITEM_LEAF_STONE - ITEM_POTION] = gItemEffect_EvoStone,
-    [ITEM_DAWN_STONE - ITEM_POTION] = gItemEffect_EvoStone,
-    [ITEM_DUSK_STONE - ITEM_POTION] = gItemEffect_EvoStone,
-    [ITEM_SHINY_STONE - ITEM_POTION] = gItemEffect_EvoStone,
-    [ITEM_ICE_STONE - ITEM_POTION] = gItemEffect_EvoStone,
-    [ITEM_CHERI_BERRY - ITEM_POTION] = gItemEffect_CheriBerry,
-    [ITEM_CHESTO_BERRY - ITEM_POTION] = gItemEffect_ChestoBerry,
-    [ITEM_PECHA_BERRY - ITEM_POTION] = gItemEffect_PechaBerry,
-    [ITEM_RAWST_BERRY - ITEM_POTION] = gItemEffect_RawstBerry,
-    [ITEM_ASPEAR_BERRY - ITEM_POTION] = gItemEffect_AspearBerry,
-    [ITEM_LEPPA_BERRY - ITEM_POTION] = gItemEffect_LeppaBerry,
-    [ITEM_ORAN_BERRY - ITEM_POTION] = gItemEffect_OranBerry,
-    [ITEM_PERSIM_BERRY - ITEM_POTION] = gItemEffect_PersimBerry,
-    [ITEM_LUM_BERRY - ITEM_POTION] = gItemEffect_LumBerry,
-    [ITEM_SITRUS_BERRY - ITEM_POTION] = gItemEffect_SitrusBerry,
-    [ITEM_POMEG_BERRY - ITEM_POTION] = gItemEffect_PomegBerry,
-    [ITEM_KELPSY_BERRY - ITEM_POTION] = gItemEffect_KelpsyBerry,
-    [ITEM_QUALOT_BERRY - ITEM_POTION] = gItemEffect_QualotBerry,
-    [ITEM_HONDEW_BERRY - ITEM_POTION] = gItemEffect_HondewBerry,
-    [ITEM_GREPA_BERRY - ITEM_POTION] = gItemEffect_GrepaBerry,
-    [ITEM_TAMATO_BERRY - ITEM_POTION] = gItemEffect_TamatoBerry,
-    [LAST_BERRY_INDEX - ITEM_POTION] = NULL
-=======
     [ITEM_ENERGY_ROOT - ITEM_POTION]   = gItemEffect_EnergyRoot,
     [ITEM_HEAL_POWDER - ITEM_POTION]   = gItemEffect_HealPowder,
     [ITEM_REVIVAL_HERB - ITEM_POTION]  = gItemEffect_RevivalHerb,
@@ -671,6 +490,9 @@
     [ITEM_YELLOW_FLUTE - ITEM_POTION]  = gItemEffect_YellowFlute,
     [ITEM_RED_FLUTE - ITEM_POTION]     = gItemEffect_RedFlute,
     [ITEM_BERRY_JUICE - ITEM_POTION]   = gItemEffect_BerryJuice,
+    [ITEM_SWEET_HEART - ITEM_POTION]   = gItemEffect_SweetHeart,
+    [ITEM_BIG_MALASADA - ITEM_POTION]  = gItemEffect_BigMalasada,
+    [ITEM_OLD_GATEAU - ITEM_POTION]    = gItemEffect_OldGateau,
     [ITEM_SACRED_ASH - ITEM_POTION]    = gItemEffect_SacredAsh,
     [ITEM_HP_UP - ITEM_POTION]         = gItemEffect_HPUp,
     [ITEM_PROTEIN - ITEM_POTION]       = gItemEffect_Protein,
@@ -680,20 +502,31 @@
     [ITEM_RARE_CANDY - ITEM_POTION]    = gItemEffect_RareCandy,
     [ITEM_PP_UP - ITEM_POTION]         = gItemEffect_PPUp,
     [ITEM_ZINC - ITEM_POTION]          = gItemEffect_Zinc,
+    [ITEM_HEALTH_WING - ITEM_POTION]   = gItemEffect_HpWing,
+    [ITEM_MUSCLE_WING - ITEM_POTION]   = gItemEffect_AtkWing,
+    [ITEM_RESIST_WING - ITEM_POTION]   = gItemEffect_DefWing,
+    [ITEM_GENIUS_WING - ITEM_POTION]   = gItemEffect_SpatkWing,
+    [ITEM_CLEVER_WING - ITEM_POTION]   = gItemEffect_SpdefWing,
+    [ITEM_SWIFT_WING - ITEM_POTION]    = gItemEffect_SpeedWing,
     [ITEM_PP_MAX - ITEM_POTION]        = gItemEffect_PPMax,
     [ITEM_GUARD_SPEC - ITEM_POTION]    = gItemEffect_GuardSpec,
     [ITEM_DIRE_HIT - ITEM_POTION]      = gItemEffect_DireHit,
     [ITEM_X_ATTACK - ITEM_POTION]      = gItemEffect_XAttack,
-    [ITEM_X_DEFEND - ITEM_POTION]      = gItemEffect_XDefend,
+    [ITEM_X_DEFENSE - ITEM_POTION]     = gItemEffect_XDefense,
     [ITEM_X_SPEED - ITEM_POTION]       = gItemEffect_XSpeed,
     [ITEM_X_ACCURACY - ITEM_POTION]    = gItemEffect_XAccuracy,
-    [ITEM_X_SPECIAL - ITEM_POTION]     = gItemEffect_XSpecial,
-    [ITEM_SUN_STONE - ITEM_POTION]     = gItemEffect_SunStone,
-    [ITEM_MOON_STONE - ITEM_POTION]    = gItemEffect_MoonStone,
-    [ITEM_FIRE_STONE - ITEM_POTION]    = gItemEffect_FireStone,
-    [ITEM_THUNDER_STONE - ITEM_POTION] = gItemEffect_ThunderStone,
-    [ITEM_WATER_STONE - ITEM_POTION]   = gItemEffect_WaterStone,
-    [ITEM_LEAF_STONE - ITEM_POTION]    = gItemEffect_LeafStone,
+    [ITEM_X_SP_ATK - ITEM_POTION]      = gItemEffect_XSpecialAttack,
+    [ITEM_X_SP_DEF - ITEM_POTION]      = gItemEffect_XSpecialDefense,
+    [ITEM_SUN_STONE - ITEM_POTION]     = gItemEffect_EvoStone,
+    [ITEM_MOON_STONE - ITEM_POTION]    = gItemEffect_EvoStone,
+    [ITEM_FIRE_STONE - ITEM_POTION]    = gItemEffect_EvoStone,
+    [ITEM_THUNDER_STONE - ITEM_POTION] = gItemEffect_EvoStone,
+    [ITEM_WATER_STONE - ITEM_POTION]   = gItemEffect_EvoStone,
+    [ITEM_LEAF_STONE - ITEM_POTION]    = gItemEffect_EvoStone,
+    [ITEM_DAWN_STONE - ITEM_POTION]    = gItemEffect_EvoStone,
+    [ITEM_DUSK_STONE - ITEM_POTION]    = gItemEffect_EvoStone,
+    [ITEM_SHINY_STONE - ITEM_POTION]   = gItemEffect_EvoStone,
+    [ITEM_ICE_STONE - ITEM_POTION]     = gItemEffect_EvoStone,
     [ITEM_CHERI_BERRY - ITEM_POTION]   = gItemEffect_CheriBerry,
     [ITEM_CHESTO_BERRY - ITEM_POTION]  = gItemEffect_ChestoBerry,
     [ITEM_PECHA_BERRY - ITEM_POTION]   = gItemEffect_PechaBerry,
@@ -711,5 +544,4 @@
     [ITEM_GREPA_BERRY - ITEM_POTION]   = gItemEffect_GrepaBerry,
     [ITEM_TAMATO_BERRY - ITEM_POTION]  = gItemEffect_TamatoBerry,
     [LAST_BERRY_INDEX - ITEM_POTION]   = NULL
->>>>>>> 5073be0a
 };