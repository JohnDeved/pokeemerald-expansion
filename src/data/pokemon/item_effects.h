const u8 gItemEffect_Potion[7] = {
    [4] = ITEM4_HEAL_HP,
    [6] = 20, // Amount of HP to recover
};

const u8 gItemEffect_Antidote[6] = {
    [3] = ITEM3_POISON,
};

const u8 gItemEffect_BurnHeal[6] = {
    [3] = ITEM3_BURN,
};

const u8 gItemEffect_IceHeal[6] = {
    [3] = ITEM3_FREEZE,
};

const u8 gItemEffect_Awakening[6] = {
    [3] = ITEM3_SLEEP,
};

const u8 gItemEffect_ParalyzeHeal[6] = {
    [3] = ITEM3_PARALYSIS,
};

const u8 gItemEffect_FullRestore[7] = {
    [3] = ITEM3_STATUS_ALL,
    [4] = ITEM4_HEAL_HP,
    [6] = ITEM6_HEAL_HP_FULL,
};

const u8 gItemEffect_MaxPotion[7] = {
    [4] = ITEM4_HEAL_HP,
    [6] = ITEM6_HEAL_HP_FULL,
};

const u8 gItemEffect_HyperPotion[7] = {
    [4] = ITEM4_HEAL_HP,
<<<<<<< HEAD
#if I_LEGACY_HEALING_ITEMS >= GEN_7
=======
#if I_HEALTH_RECOVERY >= GEN_7
>>>>>>> 8422ad6c
    [6] = 120, // Amount of HP to recover
#else
    [6] = 200, // Amount of HP to recover
#endif
};

const u8 gItemEffect_SuperPotion[7] = {
    [4] = ITEM4_HEAL_HP,
<<<<<<< HEAD
#if I_LEGACY_HEALING_ITEMS >= GEN_7
=======
#if I_HEALTH_RECOVERY >= GEN_7
>>>>>>> 8422ad6c
    [6] = 60, // Amount of HP to recover
#else
    [6] = 50, // Amount of HP to recover
#endif
};

const u8 gItemEffect_FullHeal[6] = {
    [3] = ITEM3_STATUS_ALL,
};

const u8 gItemEffect_Revive[7] = {
    [4] = ITEM4_REVIVE | ITEM4_HEAL_HP,
    [6] = ITEM6_HEAL_HP_HALF,
};

const u8 gItemEffect_MaxRevive[7] = {
    [4] = ITEM4_REVIVE | ITEM4_HEAL_HP,
    [6] = ITEM6_HEAL_HP_FULL,
};

const u8 gItemEffect_FreshWater[7] = {
    [4] = ITEM4_HEAL_HP,
<<<<<<< HEAD
#if I_LEGACY_HEALING_ITEMS >= GEN_7
=======
#if I_HEALTH_RECOVERY >= GEN_7
>>>>>>> 8422ad6c
    [6] = 30, // Amount of HP to recover
#else
    [6] = 50, // Amount of HP to recover
#endif
};

const u8 gItemEffect_SodaPop[7] = {
    [4] = ITEM4_HEAL_HP,
<<<<<<< HEAD
#if I_LEGACY_HEALING_ITEMS >= GEN_7
=======
#if I_HEALTH_RECOVERY >= GEN_7
>>>>>>> 8422ad6c
    [6] = 50, // Amount of HP to recover
#else
    [6] = 60, // Amount of HP to recover
#endif
};

const u8 gItemEffect_Lemonade[7] = {
    [4] = ITEM4_HEAL_HP,
<<<<<<< HEAD
#if I_LEGACY_HEALING_ITEMS >= GEN_7
=======
#if I_HEALTH_RECOVERY >= GEN_7
>>>>>>> 8422ad6c
    [6] = 70, // Amount of HP to recover
#else
    [6] = 80, // Amount of HP to recover
#endif
};

const u8 gItemEffect_MoomooMilk[7] = {
    [4] = ITEM4_HEAL_HP,
    [6] = 100, // Amount of HP to recover
};

const u8 gItemEffect_EnergyPowder[10] = {
    [4] = ITEM4_HEAL_HP,
    [5] = ITEM5_FRIENDSHIP_ALL,
<<<<<<< HEAD
#if I_LEGACY_HEALING_ITEMS >= GEN_7
=======
#if I_HEALTH_RECOVERY >= GEN_7
>>>>>>> 8422ad6c
    [6] = 60, // Amount of HP to recover
#else
    [6] = 50, // Amount of HP to recover
#endif
    [7] = -5, // Friendship change, low
    [8] = -5, // Friendship change, mid
    [9] = -10, // Friendship change, high
};

const u8 gItemEffect_EnergyRoot[10] = {
    [4] = ITEM4_HEAL_HP,
    [5] = ITEM5_FRIENDSHIP_ALL,
<<<<<<< HEAD
#if I_LEGACY_HEALING_ITEMS >= GEN_7
=======
#if I_HEALTH_RECOVERY >= GEN_7
>>>>>>> 8422ad6c
    [6] = 120, // Amount of HP to recover
#else
    [6] = 200, // Amount of HP to recover
#endif
    [7] = -10, // Friendship change, low
    [8] = -10, // Friendship change, mid
    [9] = -15, // Friendship change, high
};

const u8 gItemEffect_HealPowder[9] = {
    [3] = ITEM3_STATUS_ALL,
    [5] = ITEM5_FRIENDSHIP_ALL,
    [6] = -5,  // Friendship change, low
    [7] = -5,  // Friendship change, mid
    [8] = -10, // Friendship change, high
};

const u8 gItemEffect_RevivalHerb[10] = {
    [4] = ITEM4_REVIVE | ITEM4_HEAL_HP,
    [5] = ITEM5_FRIENDSHIP_ALL,
    [6] = ITEM6_HEAL_HP_FULL,
    [7] = -15, // Friendship change, low
    [8] = -15, // Friendship change, mid
    [9] = -20, // Friendship change, high
};

const u8 gItemEffect_Ether[7] = {
    [4] = ITEM4_HEAL_PP_ONE | ITEM4_HEAL_PP,
    [6] = 10,
};

const u8 gItemEffect_MaxEther[7] = {
    [4] = ITEM4_HEAL_PP_ONE | ITEM4_HEAL_PP,
    [6] = ITEM6_HEAL_PP_FULL,
};

const u8 gItemEffect_Elixir[7] = {
    [4] = ITEM4_HEAL_PP,
    [6] = 10, // Amount of PP to recover
};

const u8 gItemEffect_MaxElixir[7] = {
    [4] = ITEM4_HEAL_PP,
    [6] = ITEM6_HEAL_PP_FULL,
};

const u8 gItemEffect_LavaCookie[6] = {
    [3] = ITEM3_STATUS_ALL,
};

const u8 gItemEffect_BlueFlute[6] = {
    [3] = ITEM3_SLEEP,
};

const u8 gItemEffect_YellowFlute[6] = {
    [3] = ITEM3_CONFUSION,
};

const u8 gItemEffect_RedFlute[6] = {
    [0] = ITEM0_INFATUATION,
};

const u8 gItemEffect_BerryJuice[7] = {
    [4] = ITEM4_HEAL_HP,
    [6] = 20, // Amount of HP to recover
};

const u8 gItemEffect_SweetHeart[7] = {
    [4] = ITEM4_HEAL_HP,
    [6] = 20,
};

const u8 gItemEffect_BigMalasada[6] = {
    [3] = ITEM3_STATUS_ALL,
};

const u8 gItemEffect_OldGateau[6] = {
    [3] = ITEM3_STATUS_ALL,
};

const u8 gItemEffect_SacredAsh[7] = {
    [0] = ITEM0_SACRED_ASH,
    [4] = ITEM4_REVIVE | ITEM4_HEAL_HP,
    [6] = ITEM6_HEAL_HP_FULL,
};

#define VITAMIN_FRIENDSHIP_CHANGE(i)             \
    [(i) + 0] = 5, /* Friendship change, low */  \
    [(i) + 1] = 3, /* Friendship change, mid */  \
    [(i) + 2] = 2  /* Friendship change, high */

const u8 gItemEffect_HPUp[11] = {
    [4] = ITEM4_EV_HP,
    [5] = ITEM5_FRIENDSHIP_ALL,
    [6] = ITEM6_ADD_EV,
    VITAMIN_FRIENDSHIP_CHANGE(7),
    [10] = ITEM10_IS_VITAMIN,
};

const u8 gItemEffect_Protein[11] = {
    [4] = ITEM4_EV_ATK,
    [5] = ITEM5_FRIENDSHIP_ALL,
    [6] = ITEM6_ADD_EV,
    VITAMIN_FRIENDSHIP_CHANGE(7),
    [10] = ITEM10_IS_VITAMIN,
};

const u8 gItemEffect_Iron[11] = {
    [5] = ITEM5_EV_DEF | ITEM5_FRIENDSHIP_ALL,
    [6] = ITEM6_ADD_EV,
    VITAMIN_FRIENDSHIP_CHANGE(7),
    [10] = ITEM10_IS_VITAMIN,
};

const u8 gItemEffect_Carbos[11] = {
    [5] = ITEM5_EV_SPEED | ITEM5_FRIENDSHIP_ALL,
    [6] = ITEM6_ADD_EV,
    VITAMIN_FRIENDSHIP_CHANGE(7),
    [10] = ITEM10_IS_VITAMIN,
};

const u8 gItemEffect_Calcium[11] = {
    [5] = ITEM5_EV_SPATK | ITEM5_FRIENDSHIP_ALL,
    [6] = ITEM6_ADD_EV,
    VITAMIN_FRIENDSHIP_CHANGE(7),
    [10] = ITEM10_IS_VITAMIN,
};

const u8 gItemEffect_Zinc[11] = {
    [5] = ITEM5_EV_SPDEF | ITEM5_FRIENDSHIP_ALL,
    [6] = ITEM6_ADD_EV,
    VITAMIN_FRIENDSHIP_CHANGE(7),
    [10] = ITEM10_IS_VITAMIN,
};

#define FEATHER_FRIENDSHIP_CHANGE(i)             \
    [(i) + 0] = 3, /* Friendship change, low */  \
    [(i) + 1] = 2, /* Friendship change, mid */  \
    [(i) + 2] = 1  /* Friendship change, high */

const u8 gItemEffect_HpFeather[11] = {
    [4] = ITEM4_EV_HP,
    [5] = ITEM5_FRIENDSHIP_ALL,
    [6] = ITEM6_ADD_ONE_EV,
    FEATHER_FRIENDSHIP_CHANGE(7),
    [10] = 0,
};

const u8 gItemEffect_AtkFeather[11] = {
    [4] = ITEM4_EV_ATK,
    [5] = ITEM5_FRIENDSHIP_ALL,
    [6] = ITEM6_ADD_ONE_EV,
    FEATHER_FRIENDSHIP_CHANGE(7),
    [10] = 0,
};

const u8 gItemEffect_DefFeather[11] = {
    [5] = ITEM5_EV_DEF | ITEM5_FRIENDSHIP_ALL,
    [6] = ITEM6_ADD_ONE_EV,
    FEATHER_FRIENDSHIP_CHANGE(7),
    [10] = 0,
};

const u8 gItemEffect_SpeedFeather[11] = {
    [5] = ITEM5_EV_SPEED | ITEM5_FRIENDSHIP_ALL,
    [6] = ITEM6_ADD_ONE_EV,
    FEATHER_FRIENDSHIP_CHANGE(7),
    [10] = 0,
};

const u8 gItemEffect_SpatkFeather[11] = {
    [5] = ITEM5_EV_SPATK | ITEM5_FRIENDSHIP_ALL,
    [6] = ITEM6_ADD_ONE_EV,
    FEATHER_FRIENDSHIP_CHANGE(7),
    [10] = 0,
};

const u8 gItemEffect_SpdefFeather[11] = {
    [5] = ITEM5_EV_SPDEF | ITEM5_FRIENDSHIP_ALL,
    [6] = ITEM6_ADD_ONE_EV,
    FEATHER_FRIENDSHIP_CHANGE(7),
    [10] = 0,
};

const u8 gItemEffect_RareCandy[10] = {
    [3] = ITEM3_LEVEL_UP,
    [4] = ITEM4_REVIVE | ITEM4_HEAL_HP,
    [5] = ITEM5_FRIENDSHIP_ALL,
    [6] = ITEM6_HEAL_HP_LVL_UP,
    VITAMIN_FRIENDSHIP_CHANGE(7),
};

const u8 gItemEffect_PPUp[9] = {
    [4] = ITEM4_PP_UP,
    [5] = ITEM5_FRIENDSHIP_ALL,
    VITAMIN_FRIENDSHIP_CHANGE(6),
};

const u8 gItemEffect_PPMax[9] = {
    [5] = ITEM5_PP_MAX | ITEM5_FRIENDSHIP_ALL,
    VITAMIN_FRIENDSHIP_CHANGE(6),
};

#define STAT_BOOST_FRIENDSHIP_CHANGE      \
    [6] = 1, /* Friendship change, low */ \
    [7] = 1  /* Friendship change, mid */

const u8 gItemEffect_GuardSpec[8] = {
    [3] = ITEM3_GUARD_SPEC,
    [5] = ITEM5_FRIENDSHIP_LOW | ITEM5_FRIENDSHIP_MID,
    STAT_BOOST_FRIENDSHIP_CHANGE,
};

// The first item effect value for the stat boost items
// only uses the least significant bit of its full mask.
// The full constant is commented next to it

const u8 gItemEffect_DireHit[8] = {
    [0] = 1 << 5, // ITEM0_DIRE_HIT
    [5] = ITEM5_FRIENDSHIP_LOW | ITEM5_FRIENDSHIP_MID,
    STAT_BOOST_FRIENDSHIP_CHANGE,
};

const u8 gItemEffect_XAttack[8] = {
#ifdef BATTLE_ENGINE
    [1] = ITEM1_X_ATTACK,
#else
    [0] = 1, // ITEM0_X_ATTACK
#endif
    [5] = ITEM5_FRIENDSHIP_LOW | ITEM5_FRIENDSHIP_MID,
    STAT_BOOST_FRIENDSHIP_CHANGE,
};

const u8 gItemEffect_XDefense[8] = {
#ifdef BATTLE_ENGINE
    [1] = ITEM1_X_DEFENSE,
#else
    [1] = 1 << 4, // ITEM1_X_DEFEND
#endif
    [5] = ITEM5_FRIENDSHIP_LOW | ITEM5_FRIENDSHIP_MID,
    STAT_BOOST_FRIENDSHIP_CHANGE,
};

const u8 gItemEffect_XSpeed[8] = {
#ifdef BATTLE_ENGINE
    [1] = ITEM1_X_SPEED,
#else
    [1] = 1, // ITEM1_X_SPEED
#endif
    [5] = ITEM5_FRIENDSHIP_LOW | ITEM5_FRIENDSHIP_MID,
    STAT_BOOST_FRIENDSHIP_CHANGE,
};

const u8 gItemEffect_XAccuracy[8] = {
#ifdef BATTLE_ENGINE
    [1] = ITEM1_X_ACCURACY,
#else
    [2] = 1 << 4, // ITEM2_X_ACCURACY
#endif
    [5] = ITEM5_FRIENDSHIP_LOW | ITEM5_FRIENDSHIP_MID,
    STAT_BOOST_FRIENDSHIP_CHANGE,
};

const u8 gItemEffect_XSpecialAttack[8] = {
#ifdef BATTLE_ENGINE
    [1] = ITEM1_X_SPATK,
#else
    [2] = 1, // ITEM2_X_SPATK
#endif
    [5] = ITEM5_FRIENDSHIP_LOW | ITEM5_FRIENDSHIP_MID,
    STAT_BOOST_FRIENDSHIP_CHANGE,
};

const u8 gItemEffect_XSpecialDefense[8] = {
#ifdef BATTLE_ENGINE
    [1] = ITEM1_X_SPDEF,
#endif
    [5] = ITEM5_FRIENDSHIP_LOW | ITEM5_FRIENDSHIP_MID,
    STAT_BOOST_FRIENDSHIP_CHANGE,
};

const u8 gItemEffect_EvoStone[6] = {
    [4] = ITEM4_EVO_STONE,
};

const u8 gItemEffect_CheriBerry[6] = {
    [3] = ITEM3_PARALYSIS,
};

const u8 gItemEffect_ChestoBerry[6] = {
    [3] = ITEM3_SLEEP,
};

const u8 gItemEffect_PechaBerry[6] = {
    [3] = ITEM3_POISON,
};

const u8 gItemEffect_RawstBerry[6] = {
    [3] = ITEM3_BURN,
};

const u8 gItemEffect_AspearBerry[6] = {
    [3] = ITEM3_FREEZE,
};

const u8 gItemEffect_LeppaBerry[7] = {
    [4] = ITEM4_HEAL_PP_ONE | ITEM4_HEAL_PP,
    [6] = 10, // Amount of PP to recover
};

const u8 gItemEffect_OranBerry[7] = {
    [4] = ITEM4_HEAL_HP,
    [6] = 10, // Amount of HP to recover
};

const u8 gItemEffect_PersimBerry[6] = {
    [3] = ITEM3_CONFUSION,
};

const u8 gItemEffect_LumBerry[6] = {
    [3] = ITEM3_STATUS_ALL,
};

const u8 gItemEffect_SitrusBerry[7] = {
    [4] = ITEM4_HEAL_HP,
#if I_SITRUS_BERRY_HEAL >= GEN_4
    [6] = ITEM6_HEAL_HP_QUARTER,
#else
    [6] = 30, // Amount of HP to recover
#endif
};

#define EV_BERRY_FRIENDSHIP_CHANGE          \
    [7] = 10, /* Friendship change, low */  \
    [8] = 5,  /* Friendship change, mid */  \
    [9] = 2   /* Friendship change, high */

const u8 gItemEffect_PomegBerry[10] = {
    [4] = ITEM4_EV_HP,
    [5] = ITEM5_FRIENDSHIP_ALL,
    [6] = ITEM6_SUBTRACT_EV,
    EV_BERRY_FRIENDSHIP_CHANGE,
};

const u8 gItemEffect_KelpsyBerry[10] = {
    [4] = ITEM4_EV_ATK,
    [5] = ITEM5_FRIENDSHIP_ALL,
    [6] = ITEM6_SUBTRACT_EV,
    EV_BERRY_FRIENDSHIP_CHANGE,
};

const u8 gItemEffect_QualotBerry[10] = {
    [5] = ITEM5_EV_DEF | ITEM5_FRIENDSHIP_ALL,
    [6] = ITEM6_SUBTRACT_EV,
    EV_BERRY_FRIENDSHIP_CHANGE,
};

const u8 gItemEffect_HondewBerry[10] = {
    [5] = ITEM5_EV_SPATK | ITEM5_FRIENDSHIP_ALL,
    [6] = ITEM6_SUBTRACT_EV,
    EV_BERRY_FRIENDSHIP_CHANGE,
};

const u8 gItemEffect_GrepaBerry[10] = {
    [5] = ITEM5_EV_SPDEF | ITEM5_FRIENDSHIP_ALL,
    [6] = ITEM6_SUBTRACT_EV,
    EV_BERRY_FRIENDSHIP_CHANGE,
};

const u8 gItemEffect_TamatoBerry[10] = {
    [5] = ITEM5_EV_SPEED | ITEM5_FRIENDSHIP_ALL,
    [6] = ITEM6_SUBTRACT_EV,
    EV_BERRY_FRIENDSHIP_CHANGE,
};

const u8 *const gItemEffectTable[] =
{
    [ITEM_POTION - ITEM_POTION]         = gItemEffect_Potion,
    [ITEM_ANTIDOTE - ITEM_POTION]       = gItemEffect_Antidote,
    [ITEM_BURN_HEAL - ITEM_POTION]      = gItemEffect_BurnHeal,
    [ITEM_ICE_HEAL - ITEM_POTION]       = gItemEffect_IceHeal,
    [ITEM_AWAKENING - ITEM_POTION]      = gItemEffect_Awakening,
    [ITEM_PARALYZE_HEAL - ITEM_POTION]  = gItemEffect_ParalyzeHeal,
    [ITEM_FULL_RESTORE - ITEM_POTION]   = gItemEffect_FullRestore,
    [ITEM_MAX_POTION - ITEM_POTION]     = gItemEffect_MaxPotion,
    [ITEM_HYPER_POTION - ITEM_POTION]   = gItemEffect_HyperPotion,
    [ITEM_SUPER_POTION - ITEM_POTION]   = gItemEffect_SuperPotion,
    [ITEM_FULL_HEAL - ITEM_POTION]      = gItemEffect_FullHeal,
    [ITEM_REVIVE - ITEM_POTION]         = gItemEffect_Revive,
    [ITEM_MAX_REVIVE - ITEM_POTION]     = gItemEffect_MaxRevive,
    [ITEM_FRESH_WATER - ITEM_POTION]    = gItemEffect_FreshWater,
    [ITEM_SODA_POP - ITEM_POTION]       = gItemEffect_SodaPop,
    [ITEM_LEMONADE - ITEM_POTION]       = gItemEffect_Lemonade,
    [ITEM_MOOMOO_MILK - ITEM_POTION]    = gItemEffect_MoomooMilk,
    [ITEM_ENERGY_POWDER - ITEM_POTION]  = gItemEffect_EnergyPowder,
    [ITEM_ENERGY_ROOT - ITEM_POTION]    = gItemEffect_EnergyRoot,
    [ITEM_HEAL_POWDER - ITEM_POTION]    = gItemEffect_HealPowder,
    [ITEM_REVIVAL_HERB - ITEM_POTION]   = gItemEffect_RevivalHerb,
    [ITEM_ETHER - ITEM_POTION]          = gItemEffect_Ether,
    [ITEM_MAX_ETHER - ITEM_POTION]      = gItemEffect_MaxEther,
    [ITEM_ELIXIR - ITEM_POTION]         = gItemEffect_Elixir,
    [ITEM_MAX_ELIXIR - ITEM_POTION]     = gItemEffect_MaxElixir,
    [ITEM_LAVA_COOKIE - ITEM_POTION]    = gItemEffect_LavaCookie,
    [ITEM_BLUE_FLUTE - ITEM_POTION]     = gItemEffect_BlueFlute,
    [ITEM_YELLOW_FLUTE - ITEM_POTION]   = gItemEffect_YellowFlute,
    [ITEM_RED_FLUTE - ITEM_POTION]      = gItemEffect_RedFlute,
    [ITEM_BERRY_JUICE - ITEM_POTION]    = gItemEffect_BerryJuice,
    [ITEM_SWEET_HEART - ITEM_POTION]    = gItemEffect_SweetHeart,
    [ITEM_BIG_MALASADA - ITEM_POTION]   = gItemEffect_BigMalasada,
    [ITEM_OLD_GATEAU - ITEM_POTION]     = gItemEffect_OldGateau,
    [ITEM_SACRED_ASH - ITEM_POTION]     = gItemEffect_SacredAsh,
    [ITEM_HP_UP - ITEM_POTION]          = gItemEffect_HPUp,
    [ITEM_PROTEIN - ITEM_POTION]        = gItemEffect_Protein,
    [ITEM_IRON - ITEM_POTION]           = gItemEffect_Iron,
    [ITEM_CARBOS - ITEM_POTION]         = gItemEffect_Carbos,
    [ITEM_CALCIUM - ITEM_POTION]        = gItemEffect_Calcium,
    [ITEM_RARE_CANDY - ITEM_POTION]     = gItemEffect_RareCandy,
    [ITEM_PP_UP - ITEM_POTION]          = gItemEffect_PPUp,
    [ITEM_ZINC - ITEM_POTION]           = gItemEffect_Zinc,
    [ITEM_HEALTH_FEATHER - ITEM_POTION] = gItemEffect_HpFeather,
    [ITEM_MUSCLE_FEATHER - ITEM_POTION] = gItemEffect_AtkFeather,
    [ITEM_RESIST_FEATHER - ITEM_POTION] = gItemEffect_DefFeather,
    [ITEM_GENIUS_FEATHER - ITEM_POTION] = gItemEffect_SpatkFeather,
    [ITEM_CLEVER_FEATHER - ITEM_POTION] = gItemEffect_SpdefFeather,
    [ITEM_SWIFT_FEATHER - ITEM_POTION]  = gItemEffect_SpeedFeather,
    [ITEM_PP_MAX - ITEM_POTION]         = gItemEffect_PPMax,
    [ITEM_GUARD_SPEC - ITEM_POTION]     = gItemEffect_GuardSpec,
    [ITEM_DIRE_HIT - ITEM_POTION]       = gItemEffect_DireHit,
    [ITEM_X_ATTACK - ITEM_POTION]       = gItemEffect_XAttack,
    [ITEM_X_DEFENSE - ITEM_POTION]      = gItemEffect_XDefense,
    [ITEM_X_SPEED - ITEM_POTION]        = gItemEffect_XSpeed,
    [ITEM_X_ACCURACY - ITEM_POTION]     = gItemEffect_XAccuracy,
    [ITEM_X_SP_ATK - ITEM_POTION]       = gItemEffect_XSpecialAttack,
    [ITEM_X_SP_DEF - ITEM_POTION]       = gItemEffect_XSpecialDefense,
    [ITEM_SUN_STONE - ITEM_POTION]      = gItemEffect_EvoStone,
    [ITEM_MOON_STONE - ITEM_POTION]     = gItemEffect_EvoStone,
    [ITEM_FIRE_STONE - ITEM_POTION]     = gItemEffect_EvoStone,
    [ITEM_THUNDER_STONE - ITEM_POTION]  = gItemEffect_EvoStone,
    [ITEM_WATER_STONE - ITEM_POTION]    = gItemEffect_EvoStone,
    [ITEM_LEAF_STONE - ITEM_POTION]     = gItemEffect_EvoStone,
    [ITEM_DAWN_STONE - ITEM_POTION]     = gItemEffect_EvoStone,
    [ITEM_DUSK_STONE - ITEM_POTION]     = gItemEffect_EvoStone,
    [ITEM_SHINY_STONE - ITEM_POTION]    = gItemEffect_EvoStone,
    [ITEM_ICE_STONE - ITEM_POTION]      = gItemEffect_EvoStone,
    [ITEM_CHERI_BERRY - ITEM_POTION]    = gItemEffect_CheriBerry,
    [ITEM_CHESTO_BERRY - ITEM_POTION]   = gItemEffect_ChestoBerry,
    [ITEM_PECHA_BERRY - ITEM_POTION]    = gItemEffect_PechaBerry,
    [ITEM_RAWST_BERRY - ITEM_POTION]    = gItemEffect_RawstBerry,
    [ITEM_ASPEAR_BERRY - ITEM_POTION]   = gItemEffect_AspearBerry,
    [ITEM_LEPPA_BERRY - ITEM_POTION]    = gItemEffect_LeppaBerry,
    [ITEM_ORAN_BERRY - ITEM_POTION]     = gItemEffect_OranBerry,
    [ITEM_PERSIM_BERRY - ITEM_POTION]   = gItemEffect_PersimBerry,
    [ITEM_LUM_BERRY - ITEM_POTION]      = gItemEffect_LumBerry,
    [ITEM_SITRUS_BERRY - ITEM_POTION]   = gItemEffect_SitrusBerry,
    [ITEM_POMEG_BERRY - ITEM_POTION]    = gItemEffect_PomegBerry,
    [ITEM_KELPSY_BERRY - ITEM_POTION]   = gItemEffect_KelpsyBerry,
    [ITEM_QUALOT_BERRY - ITEM_POTION]   = gItemEffect_QualotBerry,
    [ITEM_HONDEW_BERRY - ITEM_POTION]   = gItemEffect_HondewBerry,
    [ITEM_GREPA_BERRY - ITEM_POTION]    = gItemEffect_GrepaBerry,
    [ITEM_TAMATO_BERRY - ITEM_POTION]   = gItemEffect_TamatoBerry,
    [LAST_BERRY_INDEX - ITEM_POTION]    = NULL
};<|MERGE_RESOLUTION|>--- conflicted
+++ resolved
@@ -36,11 +36,7 @@
 
 const u8 gItemEffect_HyperPotion[7] = {
     [4] = ITEM4_HEAL_HP,
-<<<<<<< HEAD
-#if I_LEGACY_HEALING_ITEMS >= GEN_7
-=======
-#if I_HEALTH_RECOVERY >= GEN_7
->>>>>>> 8422ad6c
+#if I_HEALTH_RECOVERY >= GEN_7
     [6] = 120, // Amount of HP to recover
 #else
     [6] = 200, // Amount of HP to recover
@@ -49,11 +45,7 @@
 
 const u8 gItemEffect_SuperPotion[7] = {
     [4] = ITEM4_HEAL_HP,
-<<<<<<< HEAD
-#if I_LEGACY_HEALING_ITEMS >= GEN_7
-=======
-#if I_HEALTH_RECOVERY >= GEN_7
->>>>>>> 8422ad6c
+#if I_HEALTH_RECOVERY >= GEN_7
     [6] = 60, // Amount of HP to recover
 #else
     [6] = 50, // Amount of HP to recover
@@ -76,11 +68,7 @@
 
 const u8 gItemEffect_FreshWater[7] = {
     [4] = ITEM4_HEAL_HP,
-<<<<<<< HEAD
-#if I_LEGACY_HEALING_ITEMS >= GEN_7
-=======
-#if I_HEALTH_RECOVERY >= GEN_7
->>>>>>> 8422ad6c
+#if I_HEALTH_RECOVERY >= GEN_7
     [6] = 30, // Amount of HP to recover
 #else
     [6] = 50, // Amount of HP to recover
@@ -89,11 +77,7 @@
 
 const u8 gItemEffect_SodaPop[7] = {
     [4] = ITEM4_HEAL_HP,
-<<<<<<< HEAD
-#if I_LEGACY_HEALING_ITEMS >= GEN_7
-=======
-#if I_HEALTH_RECOVERY >= GEN_7
->>>>>>> 8422ad6c
+#if I_HEALTH_RECOVERY >= GEN_7
     [6] = 50, // Amount of HP to recover
 #else
     [6] = 60, // Amount of HP to recover
@@ -102,11 +86,7 @@
 
 const u8 gItemEffect_Lemonade[7] = {
     [4] = ITEM4_HEAL_HP,
-<<<<<<< HEAD
-#if I_LEGACY_HEALING_ITEMS >= GEN_7
-=======
-#if I_HEALTH_RECOVERY >= GEN_7
->>>>>>> 8422ad6c
+#if I_HEALTH_RECOVERY >= GEN_7
     [6] = 70, // Amount of HP to recover
 #else
     [6] = 80, // Amount of HP to recover
@@ -121,11 +101,7 @@
 const u8 gItemEffect_EnergyPowder[10] = {
     [4] = ITEM4_HEAL_HP,
     [5] = ITEM5_FRIENDSHIP_ALL,
-<<<<<<< HEAD
-#if I_LEGACY_HEALING_ITEMS >= GEN_7
-=======
-#if I_HEALTH_RECOVERY >= GEN_7
->>>>>>> 8422ad6c
+#if I_HEALTH_RECOVERY >= GEN_7
     [6] = 60, // Amount of HP to recover
 #else
     [6] = 50, // Amount of HP to recover
@@ -138,11 +114,7 @@
 const u8 gItemEffect_EnergyRoot[10] = {
     [4] = ITEM4_HEAL_HP,
     [5] = ITEM5_FRIENDSHIP_ALL,
-<<<<<<< HEAD
-#if I_LEGACY_HEALING_ITEMS >= GEN_7
-=======
-#if I_HEALTH_RECOVERY >= GEN_7
->>>>>>> 8422ad6c
+#if I_HEALTH_RECOVERY >= GEN_7
     [6] = 120, // Amount of HP to recover
 #else
     [6] = 200, // Amount of HP to recover
