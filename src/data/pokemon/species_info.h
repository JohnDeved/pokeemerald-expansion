--- conflicted
+++ resolved
@@ -45,11 +45,7 @@
 #define OVERWORLD_PAL_FEMALE(...)
 #endif //OW_PKMN_OBJECTS_SHARE_PALETTES == FALSE
 
-<<<<<<< HEAD
-#define OVERWORLD_DATA(objEventPic, _size, shadow, _tracks, _anims)                                                                     \
-=======
 #define OVERWORLD_DATA(picTable, _size, shadow, _tracks, _anims)                                                                     \
->>>>>>> 82f6d477
 {                                                                                                                                       \
     .tileTag = TAG_NONE,                                                                                                                \
     .paletteTag = OBJ_EVENT_PAL_TAG_DYNAMIC,                                                                                            \
@@ -65,11 +61,7 @@
     .oam = (_size == SIZE_32x32 ? &gObjectEventBaseOam_32x32 : &gObjectEventBaseOam_64x64),                                             \
     .subspriteTables = (_size == SIZE_32x32 ? sOamTables_32x32 : sOamTables_64x64),                                                     \
     .anims = _anims,                                                                                                                    \
-<<<<<<< HEAD
-    .images = (const struct SpriteFrameImage[]) { overworld_ascending_frames(objEventPic, SIZE_32x32 ? 4 : 8, SIZE_32x32 ? 4 : 8), },   \
-=======
     .images = picTable,                                                                                                                 \
->>>>>>> 82f6d477
     .affineAnims = gDummySpriteAffineAnimTable,                                                                                         \
 }
 
@@ -147,11 +139,7 @@
             .oam = &gObjectEventBaseOam_32x32,
             .subspriteTables = sOamTables_32x32,
             .anims = sAnimTable_Following,
-<<<<<<< HEAD
-            .images = (const struct SpriteFrameImage[]) { overworld_ascending_frames(gObjectEventPic_Substitute, 4, 4), },
-=======
             .images = sPicTable_Substitute,
->>>>>>> 82f6d477
             .affineAnims = gDummySpriteAffineAnimTable,
         },
     #endif
