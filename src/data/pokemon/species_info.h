--- conflicted
+++ resolved
@@ -79,21 +79,15 @@
         .backPicSize = MON_COORDS_SIZE(40, 40),
         .backPicYOffset = 12,
         .backAnimId = BACK_ANIM_NONE,
-<<<<<<< HEAD
-        PALETTES(CircledQuestionMark),
-        ICON(QuestionMark, 0),
-    #if OW_FOLLOWERS_ENABLED
-        .followerData = {TAG_NONE, OBJ_EVENT_PAL_TAG_SUBSTITUTE, OBJ_EVENT_PAL_TAG_NONE, 512, 32, 32, 2, SHADOW_SIZE_M, FALSE, COMP, TRACKS_FOOT, &gObjectEventBaseOam_32x32, sOamTables_32x32, sAnimTable_Following, sPicTable_Substitute, gDummySpriteAffineAnimTable},
-    #endif
-        LEARNSETS(None),
-=======
         .palette = gMonPalette_CircledQuestionMark,
         .shinyPalette = gMonShinyPalette_CircledQuestionMark,
         .iconSprite = gMonIcon_QuestionMark,
         .iconPalIndex = 0,
+    #if OW_FOLLOWERS_ENABLED
+        .followerData = {TAG_NONE, OBJ_EVENT_PAL_TAG_SUBSTITUTE, OBJ_EVENT_PAL_TAG_NONE, 512, 32, 32, 2, SHADOW_SIZE_M, FALSE, COMP, TRACKS_FOOT, &gObjectEventBaseOam_32x32, sOamTables_32x32, sAnimTable_Following, sPicTable_Substitute, gDummySpriteAffineAnimTable},
+    #endif
         .levelUpLearnset = sNoneLevelUpLearnset,
         .teachableLearnset = sNoneTeachableLearnset,
->>>>>>> 92028964
     },
 
     #include "species_info/gen_1_families.h"
