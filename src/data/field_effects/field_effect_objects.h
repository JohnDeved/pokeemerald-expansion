--- conflicted
+++ resolved
@@ -32,20 +32,11 @@
     obj_frame_tiles(gFieldEffectObjectPic_BallLight),
 };
 
-<<<<<<< HEAD
-const struct SpriteTemplate gFieldEffectObjectTemplate_ShadowSmall = {0xFFFF, TAG_WEATHER_START, &gObjectEventBaseOam_8x8, sAnimTable_Shadow, sPicTable_ShadowSmall, gDummySpriteAffineAnimTable, UpdateShadowFieldEffect};
-
-const struct SpriteTemplate gFieldEffectObjectTemplate_ShadowMedium = {0xFFFF, TAG_WEATHER_START, &gObjectEventBaseOam_16x8, sAnimTable_Shadow, sPicTable_ShadowMedium, gDummySpriteAffineAnimTable, UpdateShadowFieldEffect};
-
-const struct SpriteTemplate gFieldEffectObjectTemplate_ShadowLarge = {0xFFFF, TAG_WEATHER_START, &gObjectEventBaseOam_32x8, sAnimTable_Shadow, sPicTable_ShadowLarge, gDummySpriteAffineAnimTable, UpdateShadowFieldEffect};
-
-const struct SpriteTemplate gFieldEffectObjectTemplate_ShadowExtraLarge = {0xFFFF, TAG_WEATHER_START, &gObjectEventBaseOam_64x32, sAnimTable_Shadow, sPicTable_ShadowExtraLarge, gDummySpriteAffineAnimTable, UpdateShadowFieldEffect};
-=======
 const struct SpriteTemplate gFieldEffectObjectTemplate_BallLight = {TAG_NONE, OBJ_EVENT_PAL_TAG_LIGHT, &gObjectEventBaseOam_32x32, sAnimTable_Inanimate, gFieldEffectObjectPicTable_BallLight, gDummySpriteAffineAnimTable, UpdateLightSprite};
 
 const struct SpriteTemplate gFieldEffectObjectTemplate_ShadowSmall = {
     .tileTag = TAG_NONE,
-    .paletteTag = OBJ_EVENT_PAL_TAG_MAY,
+    .paletteTag = TAG_WEATHER_START,
     .oam = &gObjectEventBaseOam_8x8,
     .anims = sAnimTable_Shadow,
     .images = sPicTable_ShadowSmall,
@@ -55,7 +46,7 @@
 
 const struct SpriteTemplate gFieldEffectObjectTemplate_ShadowMedium = {
     .tileTag = TAG_NONE,
-    .paletteTag = OBJ_EVENT_PAL_TAG_MAY,
+    .paletteTag = TAG_WEATHER_START,
     .oam = &gObjectEventBaseOam_16x8,
     .anims = sAnimTable_Shadow,
     .images = sPicTable_ShadowMedium,
@@ -65,18 +56,17 @@
 
 const struct SpriteTemplate gFieldEffectObjectTemplate_ShadowLarge = {
     .tileTag = TAG_NONE,
-    .paletteTag = OBJ_EVENT_PAL_TAG_MAY,
+    .paletteTag = TAG_WEATHER_START,
     .oam = &gObjectEventBaseOam_32x8,
     .anims = sAnimTable_Shadow,
     .images = sPicTable_ShadowLarge,
     .affineAnims = gDummySpriteAffineAnimTable,
     .callback = UpdateShadowFieldEffect,
 };
->>>>>>> bdcbb5c7
 
 const struct SpriteTemplate gFieldEffectObjectTemplate_ShadowExtraLarge = {
     .tileTag = TAG_NONE,
-    .paletteTag = OBJ_EVENT_PAL_TAG_MAY,
+    .paletteTag = TAG_WEATHER_START,
     .oam = &gObjectEventBaseOam_64x32,
     .anims = sAnimTable_Shadow,
     .images = sPicTable_ShadowExtraLarge,
