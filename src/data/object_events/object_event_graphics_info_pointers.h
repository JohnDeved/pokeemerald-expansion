--- conflicted
+++ resolved
@@ -308,11 +308,7 @@
     [OBJ_EVENT_GFX_CYCLING_TRIATHLETE_M] =     &gObjectEventGraphicsInfo_CyclingTriathleteM,
     [OBJ_EVENT_GFX_CYCLING_TRIATHLETE_F] =     &gObjectEventGraphicsInfo_CyclingTriathleteF,
     [OBJ_EVENT_GFX_NURSE] =                    &gObjectEventGraphicsInfo_Nurse,
-<<<<<<< HEAD
-    [OBJ_EVENT_GFX_ITEM_BALL] =                &gObjectEventGraphicsInfo_ItemBall,
-=======
-    // [OBJ_EVENT_GFX_ITEM_BALL] =                &gObjectEventGraphicsInfo_PokeBall,
->>>>>>> d785fad8
+    [OBJ_EVENT_GFX_ITEM_BALL] =                &gObjectEventGraphicsInfo_PokeBall,
     [OBJ_EVENT_GFX_BERRY_TREE] =               &gObjectEventGraphicsInfo_BerryTree,
     [OBJ_EVENT_GFX_BERRY_TREE_EARLY_STAGES] =  &gObjectEventGraphicsInfo_BerryTreeEarlyStages,
     [OBJ_EVENT_GFX_BERRY_TREE_LATE_STAGES] =   &gObjectEventGraphicsInfo_BerryTreeLateStages,
