u8 MovementAction_FaceDown_Step0(struct ObjectEvent *, struct Sprite *);
u8 MovementAction_FaceDown_Step0(struct ObjectEvent *, struct Sprite *);
u8 MovementAction_PauseSpriteAnim(struct ObjectEvent *, struct Sprite *);
u8 MovementAction_FaceUp_Step0(struct ObjectEvent *, struct Sprite *);
u8 MovementAction_FaceLeft_Step0(struct ObjectEvent *, struct Sprite *);
u8 MovementAction_FaceRight_Step0(struct ObjectEvent *, struct Sprite *);
u8 MovementAction_WalkSlowDiagonalUpLeft_Step0(struct ObjectEvent *, struct Sprite *);
u8 MovementAction_WalkSlowDiagonalUpLeft_Step1(struct ObjectEvent *, struct Sprite *);
u8 MovementAction_WalkSlowDiagonalUpRight_Step0(struct ObjectEvent *, struct Sprite *);
u8 MovementAction_WalkSlowDiagonalUpRight_Step1(struct ObjectEvent *, struct Sprite *);
u8 MovementAction_WalkSlowDiagonalDownLeft_Step0(struct ObjectEvent *, struct Sprite *);
u8 MovementAction_WalkSlowDiagonalDownLeft_Step1(struct ObjectEvent *, struct Sprite *);
u8 MovementAction_WalkSlowDiagonalDownRight_Step0(struct ObjectEvent *, struct Sprite *);
u8 MovementAction_WalkSlowDiagonalDownRight_Step1(struct ObjectEvent *, struct Sprite *);
u8 MovementAction_WalkSlowDown_Step0(struct ObjectEvent *, struct Sprite *);
u8 MovementAction_WalkSlowDown_Step1(struct ObjectEvent *, struct Sprite *);
u8 MovementAction_WalkSlowUp_Step0(struct ObjectEvent *, struct Sprite *);
u8 MovementAction_WalkSlowUp_Step1(struct ObjectEvent *, struct Sprite *);
u8 MovementAction_WalkSlowLeft_Step0(struct ObjectEvent *, struct Sprite *);
u8 MovementAction_WalkSlowLeft_Step1(struct ObjectEvent *, struct Sprite *);
u8 MovementAction_WalkSlowRight_Step0(struct ObjectEvent *, struct Sprite *);
u8 MovementAction_WalkSlowRight_Step1(struct ObjectEvent *, struct Sprite *);
u8 MovementAction_WalkNormalDiagonalUpLeft_Step0(struct ObjectEvent *, struct Sprite *);
u8 MovementAction_WalkNormalDiagonalUpLeft_Step1(struct ObjectEvent *, struct Sprite *);
u8 MovementAction_WalkNormalDiagonalUpRight_Step0(struct ObjectEvent *, struct Sprite *);
u8 MovementAction_WalkNormalDiagonalUpRight_Step1(struct ObjectEvent *, struct Sprite *);
u8 MovementAction_WalkNormalDiagonalDownLeft_Step0(struct ObjectEvent *, struct Sprite *);
u8 MovementAction_WalkNormalDiagonalDownLeft_Step1(struct ObjectEvent *, struct Sprite *);
u8 MovementAction_WalkNormalDiagonalDownRight_Step0(struct ObjectEvent *, struct Sprite *);
u8 MovementAction_WalkNormalDiagonalDownRight_Step1(struct ObjectEvent *, struct Sprite *);
u8 MovementAction_WalkNormalDown_Step0(struct ObjectEvent *, struct Sprite *);
u8 MovementAction_WalkNormalDown_Step1(struct ObjectEvent *, struct Sprite *);
u8 MovementAction_WalkNormalUp_Step0(struct ObjectEvent *, struct Sprite *);
u8 MovementAction_WalkNormalUp_Step1(struct ObjectEvent *, struct Sprite *);
u8 MovementAction_WalkNormalLeft_Step0(struct ObjectEvent *, struct Sprite *);
u8 MovementAction_WalkNormalLeft_Step1(struct ObjectEvent *, struct Sprite *);
u8 MovementAction_WalkNormalRight_Step0(struct ObjectEvent *, struct Sprite *);
u8 MovementAction_WalkNormalRight_Step1(struct ObjectEvent *, struct Sprite *);
u8 MovementAction_Jump2Down_Step0(struct ObjectEvent *, struct Sprite *);
u8 MovementAction_Jump2Down_Step1(struct ObjectEvent *, struct Sprite *);
u8 MovementAction_Jump2Up_Step0(struct ObjectEvent *, struct Sprite *);
u8 MovementAction_Jump2Up_Step1(struct ObjectEvent *, struct Sprite *);
u8 MovementAction_Jump2Left_Step0(struct ObjectEvent *, struct Sprite *);
u8 MovementAction_Jump2Left_Step1(struct ObjectEvent *, struct Sprite *);
u8 MovementAction_Jump2Right_Step0(struct ObjectEvent *, struct Sprite *);
u8 MovementAction_Jump2Right_Step1(struct ObjectEvent *, struct Sprite *);
u8 MovementAction_Delay1_Step0(struct ObjectEvent *, struct Sprite *);
u8 MovementAction_Delay_Step1(struct ObjectEvent *, struct Sprite *);
u8 MovementAction_Finish(struct ObjectEvent *, struct Sprite *);
u8 MovementAction_Delay2_Step0(struct ObjectEvent *, struct Sprite *);
u8 MovementAction_Delay4_Step0(struct ObjectEvent *, struct Sprite *);
u8 MovementAction_Delay8_Step0(struct ObjectEvent *, struct Sprite *);
u8 MovementAction_Delay16_Step0(struct ObjectEvent *, struct Sprite *);
u8 MovementAction_WalkFastDown_Step0(struct ObjectEvent *, struct Sprite *);
u8 MovementAction_WalkFastDown_Step1(struct ObjectEvent *, struct Sprite *);
u8 MovementAction_WalkFastUp_Step0(struct ObjectEvent *, struct Sprite *);
u8 MovementAction_WalkFastUp_Step1(struct ObjectEvent *, struct Sprite *);
u8 MovementAction_WalkFastLeft_Step0(struct ObjectEvent *, struct Sprite *);
u8 MovementAction_WalkFastLeft_Step1(struct ObjectEvent *, struct Sprite *);
u8 MovementAction_WalkFastRight_Step0(struct ObjectEvent *, struct Sprite *);
u8 MovementAction_WalkFastRight_Step1(struct ObjectEvent *, struct Sprite *);
u8 MovementAction_WalkInPlaceSlowDown_Step0(struct ObjectEvent *, struct Sprite *);
u8 MovementAction_WalkInPlaceSlow_Step1(struct ObjectEvent *, struct Sprite *);
u8 MovementAction_WalkInPlaceSlowUp_Step0(struct ObjectEvent *, struct Sprite *);
u8 MovementAction_WalkInPlaceSlowLeft_Step0(struct ObjectEvent *, struct Sprite *);
u8 MovementAction_WalkInPlaceSlowRight_Step0(struct ObjectEvent *, struct Sprite *);
u8 MovementAction_WalkInPlaceNormalDown_Step0(struct ObjectEvent *, struct Sprite *);
u8 MovementAction_WalkInPlace_Step1(struct ObjectEvent *, struct Sprite *);
u8 MovementAction_ExitPokeball_Step1(struct ObjectEvent *, struct Sprite *);
u8 MovementAction_EnterPokeball_Step1(struct ObjectEvent *, struct Sprite *);
u8 MovementAction_EnterPokeball_Step2(struct ObjectEvent *, struct Sprite *);
u8 MovementAction_WalkInPlaceNormalUp_Step0(struct ObjectEvent *, struct Sprite *);
u8 MovementAction_WalkInPlaceNormalLeft_Step0(struct ObjectEvent *, struct Sprite *);
u8 MovementAction_WalkInPlaceNormalRight_Step0(struct ObjectEvent *, struct Sprite *);
u8 MovementAction_WalkInPlaceFastDown_Step0(struct ObjectEvent *, struct Sprite *);
u8 MovementAction_WalkInPlaceFastUp_Step0(struct ObjectEvent *, struct Sprite *);
u8 MovementAction_WalkInPlaceFastLeft_Step0(struct ObjectEvent *, struct Sprite *);
u8 MovementAction_WalkInPlaceFastRight_Step0(struct ObjectEvent *, struct Sprite *);
u8 MovementAction_WalkInPlaceFasterDown_Step0(struct ObjectEvent *, struct Sprite *);
u8 MovementAction_WalkInPlaceFasterUp_Step0(struct ObjectEvent *, struct Sprite *);
u8 MovementAction_WalkInPlaceFasterLeft_Step0(struct ObjectEvent *, struct Sprite *);
u8 MovementAction_WalkInPlaceFasterRight_Step0(struct ObjectEvent *, struct Sprite *);
u8 MovementAction_ExitPokeball_Step0(struct ObjectEvent *, struct Sprite *);
u8 MovementAction_EnterPokeball_Step0(struct ObjectEvent *, struct Sprite *);
u8 MovementAction_RideWaterCurrentDown_Step0(struct ObjectEvent *, struct Sprite *);
u8 MovementAction_RideWaterCurrentDown_Step1(struct ObjectEvent *, struct Sprite *);
u8 MovementAction_RideWaterCurrentUp_Step0(struct ObjectEvent *, struct Sprite *);
u8 MovementAction_RideWaterCurrentUp_Step1(struct ObjectEvent *, struct Sprite *);
u8 MovementAction_RideWaterCurrentLeft_Step0(struct ObjectEvent *, struct Sprite *);
u8 MovementAction_RideWaterCurrentLeft_Step1(struct ObjectEvent *, struct Sprite *);
u8 MovementAction_RideWaterCurrentRight_Step0(struct ObjectEvent *, struct Sprite *);
u8 MovementAction_RideWaterCurrentRight_Step1(struct ObjectEvent *, struct Sprite *);
u8 MovementAction_WalkFasterDown_Step0(struct ObjectEvent *, struct Sprite *);
u8 MovementAction_WalkFasterDown_Step1(struct ObjectEvent *, struct Sprite *);
u8 MovementAction_WalkFasterUp_Step0(struct ObjectEvent *, struct Sprite *);
u8 MovementAction_WalkFasterUp_Step1(struct ObjectEvent *, struct Sprite *);
u8 MovementAction_WalkFasterLeft_Step0(struct ObjectEvent *, struct Sprite *);
u8 MovementAction_WalkFasterLeft_Step1(struct ObjectEvent *, struct Sprite *);
u8 MovementAction_WalkFasterRight_Step0(struct ObjectEvent *, struct Sprite *);
u8 MovementAction_WalkFasterRight_Step1(struct ObjectEvent *, struct Sprite *);
u8 MovementAction_SlideDown_Step0(struct ObjectEvent *, struct Sprite *);
u8 MovementAction_SlideDown_Step1(struct ObjectEvent *, struct Sprite *);
u8 MovementAction_SlideUp_Step0(struct ObjectEvent *, struct Sprite *);
u8 MovementAction_SlideUp_Step1(struct ObjectEvent *, struct Sprite *);
u8 MovementAction_SlideLeft_Step0(struct ObjectEvent *, struct Sprite *);
u8 MovementAction_SlideLeft_Step1(struct ObjectEvent *, struct Sprite *);
u8 MovementAction_SlideRight_Step0(struct ObjectEvent *, struct Sprite *);
u8 MovementAction_SlideRight_Step1(struct ObjectEvent *, struct Sprite *);
u8 MovementAction_PlayerRunDown_Step0(struct ObjectEvent *, struct Sprite *);
u8 MovementAction_PlayerRunDown_Step1(struct ObjectEvent *, struct Sprite *);
u8 MovementAction_PlayerRunUp_Step0(struct ObjectEvent *, struct Sprite *);
u8 MovementAction_PlayerRunUp_Step1(struct ObjectEvent *, struct Sprite *);
u8 MovementAction_PlayerRunLeft_Step0(struct ObjectEvent *, struct Sprite *);
u8 MovementAction_PlayerRunLeft_Step1(struct ObjectEvent *, struct Sprite *);
u8 MovementAction_PlayerRunRight_Step0(struct ObjectEvent *, struct Sprite *);
u8 MovementAction_PlayerRunRight_Step1(struct ObjectEvent *, struct Sprite *);
u8 MovementAction_StartAnimInDirection_Step0(struct ObjectEvent *, struct Sprite *);
u8 MovementAction_WaitSpriteAnim(struct ObjectEvent *, struct Sprite *);
u8 MovementAction_JumpSpecialDown_Step0(struct ObjectEvent *, struct Sprite *);
u8 MovementAction_JumpSpecialDown_Step1(struct ObjectEvent *, struct Sprite *);
u8 MovementAction_JumpSpecialUp_Step0(struct ObjectEvent *, struct Sprite *);
u8 MovementAction_JumpSpecialUp_Step1(struct ObjectEvent *, struct Sprite *);
u8 MovementAction_JumpSpecialLeft_Step0(struct ObjectEvent *, struct Sprite *);
u8 MovementAction_JumpSpecialLeft_Step1(struct ObjectEvent *, struct Sprite *);
u8 MovementAction_JumpSpecialRight_Step0(struct ObjectEvent *, struct Sprite *);
u8 MovementAction_JumpSpecialRight_Step1(struct ObjectEvent *, struct Sprite *);
u8 MovementAction_FacePlayer_Step0(struct ObjectEvent *, struct Sprite *);
u8 MovementAction_FaceAwayPlayer_Step0(struct ObjectEvent *, struct Sprite *);
u8 MovementAction_LockFacingDirection_Step0(struct ObjectEvent *, struct Sprite *);
u8 MovementAction_UnlockFacingDirection_Step0(struct ObjectEvent *, struct Sprite *);
u8 MovementAction_JumpDown_Step0(struct ObjectEvent *, struct Sprite *);
u8 MovementAction_JumpDown_Step1(struct ObjectEvent *, struct Sprite *);
u8 MovementAction_JumpUp_Step0(struct ObjectEvent *, struct Sprite *);
u8 MovementAction_JumpUp_Step1(struct ObjectEvent *, struct Sprite *);
u8 MovementAction_JumpLeft_Step0(struct ObjectEvent *, struct Sprite *);
u8 MovementAction_JumpLeft_Step1(struct ObjectEvent *, struct Sprite *);
u8 MovementAction_JumpRight_Step0(struct ObjectEvent *, struct Sprite *);
u8 MovementAction_JumpRight_Step1(struct ObjectEvent *, struct Sprite *);
u8 MovementAction_JumpInPlaceDown_Step0(struct ObjectEvent *, struct Sprite *);
u8 MovementAction_JumpInPlaceDown_Step1(struct ObjectEvent *, struct Sprite *);
u8 MovementAction_JumpInPlaceUp_Step0(struct ObjectEvent *, struct Sprite *);
u8 MovementAction_JumpInPlaceUp_Step1(struct ObjectEvent *, struct Sprite *);
u8 MovementAction_JumpInPlaceLeft_Step0(struct ObjectEvent *, struct Sprite *);
u8 MovementAction_JumpInPlaceLeft_Step1(struct ObjectEvent *, struct Sprite *);
u8 MovementAction_JumpInPlaceRight_Step0(struct ObjectEvent *, struct Sprite *);
u8 MovementAction_JumpInPlaceRight_Step1(struct ObjectEvent *, struct Sprite *);
u8 MovementAction_JumpInPlaceDownUp_Step0(struct ObjectEvent *, struct Sprite *);
u8 MovementAction_JumpInPlaceDownUp_Step1(struct ObjectEvent *, struct Sprite *);
u8 MovementAction_JumpInPlaceUpDown_Step0(struct ObjectEvent *, struct Sprite *);
u8 MovementAction_JumpInPlaceUpDown_Step1(struct ObjectEvent *, struct Sprite *);
u8 MovementAction_JumpInPlaceLeftRight_Step0(struct ObjectEvent *, struct Sprite *);
u8 MovementAction_JumpInPlaceLeftRight_Step1(struct ObjectEvent *, struct Sprite *);
u8 MovementAction_JumpInPlaceRightLeft_Step0(struct ObjectEvent *, struct Sprite *);
u8 MovementAction_JumpInPlaceRightLeft_Step1(struct ObjectEvent *, struct Sprite *);
u8 MovementAction_FaceOriginalDirection_Step0(struct ObjectEvent *, struct Sprite *);
u8 MovementAction_NurseJoyBowDown_Step0(struct ObjectEvent *, struct Sprite *);
u8 MovementAction_EnableJumpLandingGroundEffect_Step0(struct ObjectEvent *, struct Sprite *);
u8 MovementAction_DisableJumpLandingGroundEffect_Step0(struct ObjectEvent *, struct Sprite *);
u8 MovementAction_DisableAnimation_Step0(struct ObjectEvent *, struct Sprite *);
u8 MovementAction_RestoreAnimation_Step0(struct ObjectEvent *, struct Sprite *);
u8 MovementAction_SetInvisible_Step0(struct ObjectEvent *, struct Sprite *);
u8 MovementAction_SetVisible_Step0(struct ObjectEvent *, struct Sprite *);
u8 MovementAction_EmoteExclamationMark_Step0(struct ObjectEvent *, struct Sprite *);
u8 MovementAction_EmoteQuestionMark_Step0(struct ObjectEvent *, struct Sprite *);
u8 MovementAction_EmoteHeart_Step0(struct ObjectEvent *, struct Sprite *);
u8 MovementAction_RevealTrainer_Step0(struct ObjectEvent *, struct Sprite *);
u8 MovementAction_RevealTrainer_Step1(struct ObjectEvent *, struct Sprite *);
u8 MovementAction_RockSmashBreak_Step0(struct ObjectEvent *, struct Sprite *);
u8 MovementAction_RockSmashBreak_Step1(struct ObjectEvent *, struct Sprite *);
u8 MovementAction_RockSmashBreak_Step2(struct ObjectEvent *, struct Sprite *);
u8 MovementAction_CutTree_Step0(struct ObjectEvent *, struct Sprite *);
u8 MovementAction_CutTree_Step1(struct ObjectEvent *, struct Sprite *);
u8 MovementAction_CutTree_Step2(struct ObjectEvent *, struct Sprite *);
u8 MovementAction_SetFixedPriority_Step0(struct ObjectEvent *, struct Sprite *);
u8 MovementAction_ClearFixedPriority_Step0(struct ObjectEvent *, struct Sprite *);
u8 MovementAction_InitAffineAnim_Step0(struct ObjectEvent *, struct Sprite *);
u8 MovementAction_ClearAffineAnim_Step0(struct ObjectEvent *, struct Sprite *);
u8 MovementAction_HideReflection_Step0(struct ObjectEvent *, struct Sprite *);
u8 MovementAction_ShowReflection_Step0(struct ObjectEvent *, struct Sprite *);
u8 MovementAction_WalkDownStartAffine_Step0(struct ObjectEvent *, struct Sprite *);
u8 MovementAction_WalkDownStartAffine_Step1(struct ObjectEvent *, struct Sprite *);
u8 MovementAction_WalkDownAffine_Step0(struct ObjectEvent *, struct Sprite *);
u8 MovementAction_WalkDownAffine_Step1(struct ObjectEvent *, struct Sprite *);
u8 MovementAction_WalkLeftAffine_Step0(struct ObjectEvent *, struct Sprite *);
u8 MovementAction_WalkLeftAffine_Step1(struct ObjectEvent *, struct Sprite *);
u8 MovementAction_WalkRightAffine_Step0(struct ObjectEvent *, struct Sprite *);
u8 MovementAction_WalkRightAffine_Step1(struct ObjectEvent *, struct Sprite *);
u8 MovementAction_AcroWheelieFaceDown_Step0(struct ObjectEvent *, struct Sprite *);
u8 MovementAction_AcroWheelieFaceUp_Step0(struct ObjectEvent *, struct Sprite *);
u8 MovementAction_AcroWheelieFaceLeft_Step0(struct ObjectEvent *, struct Sprite *);
u8 MovementAction_AcroWheelieFaceRight_Step0(struct ObjectEvent *, struct Sprite *);
u8 MovementAction_AcroPopWheelieDown_Step0(struct ObjectEvent *, struct Sprite *);
u8 MovementAction_AcroPopWheelieUp_Step0(struct ObjectEvent *, struct Sprite *);
u8 MovementAction_AcroPopWheelieLeft_Step0(struct ObjectEvent *, struct Sprite *);
u8 MovementAction_AcroPopWheelieRight_Step0(struct ObjectEvent *, struct Sprite *);
u8 MovementAction_AcroEndWheelieFaceDown_Step0(struct ObjectEvent *, struct Sprite *);
u8 MovementAction_AcroEndWheelieFaceUp_Step0(struct ObjectEvent *, struct Sprite *);
u8 MovementAction_AcroEndWheelieFaceLeft_Step0(struct ObjectEvent *, struct Sprite *);
u8 MovementAction_AcroEndWheelieFaceRight_Step0(struct ObjectEvent *, struct Sprite *);
u8 MovementAction_UnusedAcroActionDown_Step0(struct ObjectEvent *, struct Sprite *);
u8 MovementAction_UnusedAcroActionUp_Step0(struct ObjectEvent *, struct Sprite *);
u8 MovementAction_UnusedAcroActionLeft_Step0(struct ObjectEvent *, struct Sprite *);
u8 MovementAction_UnusedAcroActionRight_Step0(struct ObjectEvent *, struct Sprite *);
u8 MovementAction_Figure8_Step0(struct ObjectEvent *, struct Sprite *);
u8 MovementAction_Figure8_Step1(struct ObjectEvent *, struct Sprite *);
u8 MovementAction_AcroWheelieHopFaceDown_Step0(struct ObjectEvent *, struct Sprite *);
u8 MovementAction_AcroWheelieHopFaceDown_Step1(struct ObjectEvent *, struct Sprite *);
u8 MovementAction_AcroWheelieHopFaceUp_Step0(struct ObjectEvent *, struct Sprite *);
u8 MovementAction_AcroWheelieHopFaceUp_Step1(struct ObjectEvent *, struct Sprite *);
u8 MovementAction_AcroWheelieHopFaceLeft_Step0(struct ObjectEvent *, struct Sprite *);
u8 MovementAction_AcroWheelieHopFaceLeft_Step1(struct ObjectEvent *, struct Sprite *);
u8 MovementAction_AcroWheelieHopFaceRight_Step0(struct ObjectEvent *, struct Sprite *);
u8 MovementAction_AcroWheelieHopFaceRight_Step1(struct ObjectEvent *, struct Sprite *);
u8 MovementAction_AcroWheelieHopDown_Step0(struct ObjectEvent *, struct Sprite *);
u8 MovementAction_AcroWheelieHopDown_Step1(struct ObjectEvent *, struct Sprite *);
u8 MovementAction_AcroWheelieHopUp_Step0(struct ObjectEvent *, struct Sprite *);
u8 MovementAction_AcroWheelieHopUp_Step1(struct ObjectEvent *, struct Sprite *);
u8 MovementAction_AcroWheelieHopLeft_Step0(struct ObjectEvent *, struct Sprite *);
u8 MovementAction_AcroWheelieHopLeft_Step1(struct ObjectEvent *, struct Sprite *);
u8 MovementAction_AcroWheelieHopRight_Step0(struct ObjectEvent *, struct Sprite *);
u8 MovementAction_AcroWheelieHopRight_Step1(struct ObjectEvent *, struct Sprite *);
u8 MovementAction_AcroWheelieJumpDown_Step0(struct ObjectEvent *, struct Sprite *);
u8 MovementAction_AcroWheelieJumpDown_Step1(struct ObjectEvent *, struct Sprite *);
u8 MovementAction_AcroWheelieJumpUp_Step0(struct ObjectEvent *, struct Sprite *);
u8 MovementAction_AcroWheelieJumpUp_Step1(struct ObjectEvent *, struct Sprite *);
u8 MovementAction_AcroWheelieJumpLeft_Step0(struct ObjectEvent *, struct Sprite *);
u8 MovementAction_AcroWheelieJumpLeft_Step1(struct ObjectEvent *, struct Sprite *);
u8 MovementAction_AcroWheelieJumpRight_Step0(struct ObjectEvent *, struct Sprite *);
u8 MovementAction_AcroWheelieJumpRight_Step1(struct ObjectEvent *, struct Sprite *);
u8 MovementAction_AcroWheelieInPlaceDown_Step0(struct ObjectEvent *, struct Sprite *);
u8 MovementAction_AcroWheelieInPlaceUp_Step0(struct ObjectEvent *, struct Sprite *);
u8 MovementAction_AcroWheelieInPlaceLeft_Step0(struct ObjectEvent *, struct Sprite *);
u8 MovementAction_AcroWheelieInPlaceRight_Step0(struct ObjectEvent *, struct Sprite *);
u8 MovementAction_AcroPopWheelieMoveDown_Step0(struct ObjectEvent *, struct Sprite *);
u8 MovementAction_AcroPopWheelieMoveDown_Step1(struct ObjectEvent *, struct Sprite *);
u8 MovementAction_AcroPopWheelieMoveUp_Step0(struct ObjectEvent *, struct Sprite *);
u8 MovementAction_AcroPopWheelieMoveUp_Step1(struct ObjectEvent *, struct Sprite *);
u8 MovementAction_AcroPopWheelieMoveLeft_Step0(struct ObjectEvent *, struct Sprite *);
u8 MovementAction_AcroPopWheelieMoveLeft_Step1(struct ObjectEvent *, struct Sprite *);
u8 MovementAction_AcroPopWheelieMoveRight_Step0(struct ObjectEvent *, struct Sprite *);
u8 MovementAction_AcroPopWheelieMoveRight_Step1(struct ObjectEvent *, struct Sprite *);
u8 MovementAction_AcroWheelieMoveDown_Step0(struct ObjectEvent *, struct Sprite *);
u8 MovementAction_AcroWheelieMoveDown_Step1(struct ObjectEvent *, struct Sprite *);
u8 MovementAction_AcroWheelieMoveUp_Step0(struct ObjectEvent *, struct Sprite *);
u8 MovementAction_AcroWheelieMoveUp_Step1(struct ObjectEvent *, struct Sprite *);
u8 MovementAction_AcroWheelieMoveLeft_Step0(struct ObjectEvent *, struct Sprite *);
u8 MovementAction_AcroWheelieMoveLeft_Step1(struct ObjectEvent *, struct Sprite *);
u8 MovementAction_AcroWheelieMoveRight_Step0(struct ObjectEvent *, struct Sprite *);
u8 MovementAction_AcroWheelieMoveRight_Step1(struct ObjectEvent *, struct Sprite *);
u8 MovementAction_AcroEndWheelieMoveDown_Step0(struct ObjectEvent *, struct Sprite *);
u8 MovementAction_AcroEndWheelieMoveDown_Step1(struct ObjectEvent *, struct Sprite *);
u8 MovementAction_AcroEndWheelieMoveUp_Step0(struct ObjectEvent *, struct Sprite *);
u8 MovementAction_AcroEndWheelieMoveUp_Step1(struct ObjectEvent *, struct Sprite *);
u8 MovementAction_AcroEndWheelieMoveLeft_Step0(struct ObjectEvent *, struct Sprite *);
u8 MovementAction_AcroEndWheelieMoveLeft_Step1(struct ObjectEvent *, struct Sprite *);
u8 MovementAction_AcroEndWheelieMoveRight_Step0(struct ObjectEvent *, struct Sprite *);
u8 MovementAction_AcroEndWheelieMoveRight_Step1(struct ObjectEvent *, struct Sprite *);
u8 MovementAction_Levitate_Step0(struct ObjectEvent *, struct Sprite *);
u8 MovementAction_StopLevitate_Step0(struct ObjectEvent *, struct Sprite *);
u8 MovementAction_StopLevitateAtTop_Step0(struct ObjectEvent *, struct Sprite *);
u8 MovementAction_LockAnim_Step0(struct ObjectEvent *, struct Sprite *);
u8 MovementAction_Finish(struct ObjectEvent *, struct Sprite *);
u8 MovementAction_UnlockAnim_Step0(struct ObjectEvent *, struct Sprite *);
u8 MovementAction_FlyUp_Step0(struct ObjectEvent *, struct Sprite *);
u8 MovementAction_FlyUp_Step1(struct ObjectEvent *, struct Sprite *);
u8 MovementAction_Fly_Finish(struct ObjectEvent *, struct Sprite *);
u8 MovementAction_FlyDown_Step0(struct ObjectEvent *, struct Sprite *);
u8 MovementAction_FlyDown_Step1(struct ObjectEvent *, struct Sprite *);
//slow running
u8 MovementActionFunc_RunSlowDown_Step0(struct ObjectEvent *objectEvent, struct Sprite *sprite);
u8 MovementActionFunc_RunSlowUp_Step0(struct ObjectEvent *objectEvent, struct Sprite *sprite);
u8 MovementActionFunc_RunSlowLeft_Step0(struct ObjectEvent *objectEvent, struct Sprite *sprite);
u8 MovementActionFunc_RunSlowRight_Step0(struct ObjectEvent *objectEvent, struct Sprite *sprite);
u8 MovementActionFunc_RunSlow_Step1(struct ObjectEvent *objectEvent, struct Sprite *sprite);

u8 (*const gMovementActionFuncs_FaceDown[])(struct ObjectEvent *, struct Sprite *);
u8 (*const gMovementActionFuncs_FaceUp[])(struct ObjectEvent *, struct Sprite *);
u8 (*const gMovementActionFuncs_FaceLeft[])(struct ObjectEvent *, struct Sprite *);
u8 (*const gMovementActionFuncs_FaceRight[])(struct ObjectEvent *, struct Sprite *);
u8 (*const gMovementActionFuncs_WalkSlowDown[])(struct ObjectEvent *, struct Sprite *);
u8 (*const gMovementActionFuncs_WalkSlowUp[])(struct ObjectEvent *, struct Sprite *);
u8 (*const gMovementActionFuncs_WalkSlowLeft[])(struct ObjectEvent *, struct Sprite *);
u8 (*const gMovementActionFuncs_WalkSlowRight[])(struct ObjectEvent *, struct Sprite *);
u8 (*const gMovementActionFuncs_WalkNormalDown[])(struct ObjectEvent *, struct Sprite *);
u8 (*const gMovementActionFuncs_WalkNormalUp[])(struct ObjectEvent *, struct Sprite *);
u8 (*const gMovementActionFuncs_WalkNormalLeft[])(struct ObjectEvent *, struct Sprite *);
u8 (*const gMovementActionFuncs_WalkNormalRight[])(struct ObjectEvent *, struct Sprite *);
u8 (*const gMovementActionFuncs_Jump2Down[])(struct ObjectEvent *, struct Sprite *);
u8 (*const gMovementActionFuncs_Jump2Up[])(struct ObjectEvent *, struct Sprite *);
u8 (*const gMovementActionFuncs_Jump2Left[])(struct ObjectEvent *, struct Sprite *);
u8 (*const gMovementActionFuncs_Jump2Right[])(struct ObjectEvent *, struct Sprite *);
u8 (*const gMovementActionFuncs_Delay1[])(struct ObjectEvent *, struct Sprite *);
u8 (*const gMovementActionFuncs_Delay2[])(struct ObjectEvent *, struct Sprite *);
u8 (*const gMovementActionFuncs_Delay4[])(struct ObjectEvent *, struct Sprite *);
u8 (*const gMovementActionFuncs_Delay8[])(struct ObjectEvent *, struct Sprite *);
u8 (*const gMovementActionFuncs_Delay16[])(struct ObjectEvent *, struct Sprite *);
u8 (*const gMovementActionFuncs_WalkFastDown[])(struct ObjectEvent *, struct Sprite *);
u8 (*const gMovementActionFuncs_WalkFastUp[])(struct ObjectEvent *, struct Sprite *);
u8 (*const gMovementActionFuncs_WalkFastLeft[])(struct ObjectEvent *, struct Sprite *);
u8 (*const gMovementActionFuncs_WalkFastRight[])(struct ObjectEvent *, struct Sprite *);
u8 (*const gMovementActionFuncs_WalkInPlaceSlowDown[])(struct ObjectEvent *, struct Sprite *);
u8 (*const gMovementActionFuncs_WalkInPlaceSlowUp[])(struct ObjectEvent *, struct Sprite *);
u8 (*const gMovementActionFuncs_WalkInPlaceSlowLeft[])(struct ObjectEvent *, struct Sprite *);
u8 (*const gMovementActionFuncs_WalkInPlaceSlowRight[])(struct ObjectEvent *, struct Sprite *);
u8 (*const gMovementActionFuncs_WalkInPlaceNormalDown[])(struct ObjectEvent *, struct Sprite *);
u8 (*const gMovementActionFuncs_WalkInPlaceNormalUp[])(struct ObjectEvent *, struct Sprite *);
u8 (*const gMovementActionFuncs_WalkInPlaceNormalLeft[])(struct ObjectEvent *, struct Sprite *);
u8 (*const gMovementActionFuncs_WalkInPlaceNormalRight[])(struct ObjectEvent *, struct Sprite *);
u8 (*const gMovementActionFuncs_WalkInPlaceFastDown[])(struct ObjectEvent *, struct Sprite *);
u8 (*const gMovementActionFuncs_WalkInPlaceFastUp[])(struct ObjectEvent *, struct Sprite *);
u8 (*const gMovementActionFuncs_WalkInPlaceFastLeft[])(struct ObjectEvent *, struct Sprite *);
u8 (*const gMovementActionFuncs_WalkInPlaceFastRight[])(struct ObjectEvent *, struct Sprite *);
u8 (*const gMovementActionFuncs_WalkInPlaceFasterDown[])(struct ObjectEvent *, struct Sprite *);
u8 (*const gMovementActionFuncs_WalkInPlaceFasterUp[])(struct ObjectEvent *, struct Sprite *);
u8 (*const gMovementActionFuncs_WalkInPlaceFasterLeft[])(struct ObjectEvent *, struct Sprite *);
u8 (*const gMovementActionFuncs_WalkInPlaceFasterRight[])(struct ObjectEvent *, struct Sprite *);
u8 (*const gMovementActionFuncs_ExitPokeball[])(struct ObjectEvent *, struct Sprite *);
u8 (*const gMovementActionFuncs_EnterPokeball[])(struct ObjectEvent *, struct Sprite *);
u8 (*const gMovementActionFuncs_RideWaterCurrentDown[])(struct ObjectEvent *, struct Sprite *);
u8 (*const gMovementActionFuncs_RideWaterCurrentUp[])(struct ObjectEvent *, struct Sprite *);
u8 (*const gMovementActionFuncs_RideWaterCurrentLeft[])(struct ObjectEvent *, struct Sprite *);
u8 (*const gMovementActionFuncs_RideWaterCurrentRight[])(struct ObjectEvent *, struct Sprite *);
u8 (*const gMovementActionFuncs_WalkFasterDown[])(struct ObjectEvent *, struct Sprite *);
u8 (*const gMovementActionFuncs_WalkFasterUp[])(struct ObjectEvent *, struct Sprite *);
u8 (*const gMovementActionFuncs_WalkFasterLeft[])(struct ObjectEvent *, struct Sprite *);
u8 (*const gMovementActionFuncs_WalkFasterRight[])(struct ObjectEvent *, struct Sprite *);
u8 (*const gMovementActionFuncs_SlideDown[])(struct ObjectEvent *, struct Sprite *);
u8 (*const gMovementActionFuncs_SlideUp[])(struct ObjectEvent *, struct Sprite *);
u8 (*const gMovementActionFuncs_SlideLeft[])(struct ObjectEvent *, struct Sprite *);
u8 (*const gMovementActionFuncs_SlideRight[])(struct ObjectEvent *, struct Sprite *);
u8 (*const gMovementActionFuncs_PlayerRunDown[])(struct ObjectEvent *, struct Sprite *);
u8 (*const gMovementActionFuncs_PlayerRunUp[])(struct ObjectEvent *, struct Sprite *);
u8 (*const gMovementActionFuncs_PlayerRunLeft[])(struct ObjectEvent *, struct Sprite *);
u8 (*const gMovementActionFuncs_PlayerRunRight[])(struct ObjectEvent *, struct Sprite *);
u8 (*const gMovementActionFuncs_StartAnimInDirection[])(struct ObjectEvent *, struct Sprite *);
u8 (*const gMovementActionFuncs_JumpSpecialDown[])(struct ObjectEvent *, struct Sprite *);
u8 (*const gMovementActionFuncs_JumpSpecialUp[])(struct ObjectEvent *, struct Sprite *);
u8 (*const gMovementActionFuncs_JumpSpecialLeft[])(struct ObjectEvent *, struct Sprite *);
u8 (*const gMovementActionFuncs_JumpSpecialRight[])(struct ObjectEvent *, struct Sprite *);
u8 (*const gMovementActionFuncs_FacePlayer[])(struct ObjectEvent *, struct Sprite *);
u8 (*const gMovementActionFuncs_FaceAwayPlayer[])(struct ObjectEvent *, struct Sprite *);
u8 (*const gMovementActionFuncs_LockFacingDirection[])(struct ObjectEvent *, struct Sprite *);
u8 (*const gMovementActionFuncs_UnlockFacingDirection[])(struct ObjectEvent *, struct Sprite *);
u8 (*const gMovementActionFuncs_JumpDown[])(struct ObjectEvent *, struct Sprite *);
u8 (*const gMovementActionFuncs_JumpUp[])(struct ObjectEvent *, struct Sprite *);
u8 (*const gMovementActionFuncs_JumpLeft[])(struct ObjectEvent *, struct Sprite *);
u8 (*const gMovementActionFuncs_JumpRight[])(struct ObjectEvent *, struct Sprite *);
u8 (*const gMovementActionFuncs_JumpInPlaceDown[])(struct ObjectEvent *, struct Sprite *);
u8 (*const gMovementActionFuncs_JumpInPlaceUp[])(struct ObjectEvent *, struct Sprite *);
u8 (*const gMovementActionFuncs_JumpInPlaceLeft[])(struct ObjectEvent *, struct Sprite *);
u8 (*const gMovementActionFuncs_JumpInPlaceRight[])(struct ObjectEvent *, struct Sprite *);
u8 (*const gMovementActionFuncs_JumpInPlaceDownUp[])(struct ObjectEvent *, struct Sprite *);
u8 (*const gMovementActionFuncs_JumpInPlaceUpDown[])(struct ObjectEvent *, struct Sprite *);
u8 (*const gMovementActionFuncs_JumpInPlaceLeftRight[])(struct ObjectEvent *, struct Sprite *);
u8 (*const gMovementActionFuncs_JumpInPlaceRightLeft[])(struct ObjectEvent *, struct Sprite *);
u8 (*const gMovementActionFuncs_FaceOriginalDirection[])(struct ObjectEvent *, struct Sprite *);
u8 (*const gMovementActionFuncs_NurseJoyBowDown[])(struct ObjectEvent *, struct Sprite *);
u8 (*const gMovementActionFuncs_EnableJumpLandingGroundEffect[])(struct ObjectEvent *, struct Sprite *);
u8 (*const gMovementActionFuncs_DisableJumpLandingGroundEffect[])(struct ObjectEvent *, struct Sprite *);
u8 (*const gMovementActionFuncs_DisableAnimation[])(struct ObjectEvent *, struct Sprite *);
u8 (*const gMovementActionFuncs_RestoreAnimation[])(struct ObjectEvent *, struct Sprite *);
u8 (*const gMovementActionFuncs_SetInvisible[])(struct ObjectEvent *, struct Sprite *);
u8 (*const gMovementActionFuncs_SetVisible[])(struct ObjectEvent *, struct Sprite *);
u8 (*const gMovementActionFuncs_EmoteExclamationMark[])(struct ObjectEvent *, struct Sprite *);
u8 (*const gMovementActionFuncs_EmoteQuestionMark[])(struct ObjectEvent *, struct Sprite *);
u8 (*const gMovementActionFuncs_EmoteHeart[])(struct ObjectEvent *, struct Sprite *);
u8 (*const gMovementActionFuncs_RevealTrainer[])(struct ObjectEvent *, struct Sprite *);
u8 (*const gMovementActionFuncs_RockSmashBreak[])(struct ObjectEvent *, struct Sprite *);
u8 (*const gMovementActionFuncs_CutTree[])(struct ObjectEvent *, struct Sprite *);
u8 (*const gMovementActionFuncs_SetFixedPriority[])(struct ObjectEvent *, struct Sprite *);
u8 (*const gMovementActionFuncs_ClearFixedPriority[])(struct ObjectEvent *, struct Sprite *);
u8 (*const gMovementActionFuncs_InitAffineAnim[])(struct ObjectEvent *, struct Sprite *);
u8 (*const gMovementActionFuncs_ClearAffineAnim[])(struct ObjectEvent *, struct Sprite *);
u8 (*const gMovementActionFuncs_HideReflection[])(struct ObjectEvent *, struct Sprite *);
u8 (*const gMovementActionFuncs_ShowReflection[])(struct ObjectEvent *, struct Sprite *);
u8 (*const gMovementActionFuncs_WalkDownStartAffine[])(struct ObjectEvent *, struct Sprite *);
u8 (*const gMovementActionFuncs_WalkDownAffine[])(struct ObjectEvent *, struct Sprite *);
u8 (*const gMovementActionFuncs_AcroWheelieFaceDown[])(struct ObjectEvent *, struct Sprite *);
u8 (*const gMovementActionFuncs_AcroWheelieFaceUp[])(struct ObjectEvent *, struct Sprite *);
u8 (*const gMovementActionFuncs_AcroWheelieFaceLeft[])(struct ObjectEvent *, struct Sprite *);
u8 (*const gMovementActionFuncs_AcroWheelieFaceRight[])(struct ObjectEvent *, struct Sprite *);
u8 (*const gMovementActionFuncs_AcroPopWheelieDown[])(struct ObjectEvent *, struct Sprite *);
u8 (*const gMovementActionFuncs_AcroPopWheelieUp[])(struct ObjectEvent *, struct Sprite *);
u8 (*const gMovementActionFuncs_AcroPopWheelieLeft[])(struct ObjectEvent *, struct Sprite *);
u8 (*const gMovementActionFuncs_AcroPopWheelieRight[])(struct ObjectEvent *, struct Sprite *);
u8 (*const gMovementActionFuncs_AcroEndWheelieFaceDown[])(struct ObjectEvent *, struct Sprite *);
u8 (*const gMovementActionFuncs_AcroEndWheelieFaceUp[])(struct ObjectEvent *, struct Sprite *);
u8 (*const gMovementActionFuncs_AcroEndWheelieFaceLeft[])(struct ObjectEvent *, struct Sprite *);
u8 (*const gMovementActionFuncs_AcroEndWheelieFaceRight[])(struct ObjectEvent *, struct Sprite *);
u8 (*const gMovementActionFuncs_AcroWheelieHopFaceDown[])(struct ObjectEvent *, struct Sprite *);
u8 (*const gMovementActionFuncs_AcroWheelieHopFaceUp[])(struct ObjectEvent *, struct Sprite *);
u8 (*const gMovementActionFuncs_AcroWheelieHopFaceLeft[])(struct ObjectEvent *, struct Sprite *);
u8 (*const gMovementActionFuncs_AcroWheelieHopFaceRight[])(struct ObjectEvent *, struct Sprite *);
u8 (*const gMovementActionFuncs_AcroWheelieHopDown[])(struct ObjectEvent *, struct Sprite *);
u8 (*const gMovementActionFuncs_AcroWheelieHopUp[])(struct ObjectEvent *, struct Sprite *);
u8 (*const gMovementActionFuncs_AcroWheelieHopLeft[])(struct ObjectEvent *, struct Sprite *);
u8 (*const gMovementActionFuncs_AcroWheelieHopRight[])(struct ObjectEvent *, struct Sprite *);
u8 (*const gMovementActionFuncs_AcroWheelieJumpDown[])(struct ObjectEvent *, struct Sprite *);
u8 (*const gMovementActionFuncs_AcroWheelieJumpUp[])(struct ObjectEvent *, struct Sprite *);
u8 (*const gMovementActionFuncs_AcroWheelieJumpLeft[])(struct ObjectEvent *, struct Sprite *);
u8 (*const gMovementActionFuncs_AcroWheelieJumpRight[])(struct ObjectEvent *, struct Sprite *);
u8 (*const gMovementActionFuncs_AcroWheelieInPlaceDown[])(struct ObjectEvent *, struct Sprite *);
u8 (*const gMovementActionFuncs_AcroWheelieInPlaceUp[])(struct ObjectEvent *, struct Sprite *);
u8 (*const gMovementActionFuncs_AcroWheelieInPlaceLeft[])(struct ObjectEvent *, struct Sprite *);
u8 (*const gMovementActionFuncs_AcroWheelieInPlaceRight[])(struct ObjectEvent *, struct Sprite *);
u8 (*const gMovementActionFuncs_AcroPopWheelieMoveDown[])(struct ObjectEvent *, struct Sprite *);
u8 (*const gMovementActionFuncs_AcroPopWheelieMoveUp[])(struct ObjectEvent *, struct Sprite *);
u8 (*const gMovementActionFuncs_AcroPopWheelieMoveLeft[])(struct ObjectEvent *, struct Sprite *);
u8 (*const gMovementActionFuncs_AcroPopWheelieMoveRight[])(struct ObjectEvent *, struct Sprite *);
u8 (*const gMovementActionFuncs_AcroWheelieMoveDown[])(struct ObjectEvent *, struct Sprite *);
u8 (*const gMovementActionFuncs_AcroWheelieMoveUp[])(struct ObjectEvent *, struct Sprite *);
u8 (*const gMovementActionFuncs_AcroWheelieMoveLeft[])(struct ObjectEvent *, struct Sprite *);
u8 (*const gMovementActionFuncs_AcroWheelieMoveRight[])(struct ObjectEvent *, struct Sprite *);
u8 (*const gMovementActionFuncs_AcroEndWheelieMoveDown[])(struct ObjectEvent *, struct Sprite *);
u8 (*const gMovementActionFuncs_AcroEndWheelieMoveUp[])(struct ObjectEvent *, struct Sprite *);
u8 (*const gMovementActionFuncs_AcroEndWheelieMoveLeft[])(struct ObjectEvent *, struct Sprite *);
u8 (*const gMovementActionFuncs_AcroEndWheelieMoveRight[])(struct ObjectEvent *, struct Sprite *);
u8 (*const gMovementActionFuncs_WalkNormalDiagonalUpLeft[])(struct ObjectEvent *, struct Sprite *);
u8 (*const gMovementActionFuncs_WalkNormalDiagonalUpRight[])(struct ObjectEvent *, struct Sprite *);
u8 (*const gMovementActionFuncs_WalkNormalDiagonalDownLeft[])(struct ObjectEvent *, struct Sprite *);
u8 (*const gMovementActionFuncs_WalkNormalDiagonalDownRight[])(struct ObjectEvent *, struct Sprite *);
u8 (*const gMovementActionFuncs_WalkSlowDiagonalUpLeft[])(struct ObjectEvent *, struct Sprite *);
u8 (*const gMovementActionFuncs_WalkSlowDiagonalUpRight[])(struct ObjectEvent *, struct Sprite *);
u8 (*const gMovementActionFuncs_WalkSlowDiagonalDownLeft[])(struct ObjectEvent *, struct Sprite *);
u8 (*const gMovementActionFuncs_WalkSlowDiagonalDownRight[])(struct ObjectEvent *, struct Sprite *);
u8 (*const gMovementActionFuncs_LockAnim[])(struct ObjectEvent *, struct Sprite *);
u8 (*const gMovementActionFuncs_UnlockAnim[])(struct ObjectEvent *, struct Sprite *);
u8 (*const gMovementActionFuncs_WalkLeftAffine[])(struct ObjectEvent *, struct Sprite *);
u8 (*const gMovementActionFuncs_WalkRightAffine[])(struct ObjectEvent *, struct Sprite *);
u8 (*const gMovementActionFuncs_Levitate[])(struct ObjectEvent *, struct Sprite *);
u8 (*const gMovementActionFuncs_StopLevitate[])(struct ObjectEvent *, struct Sprite *);
u8 (*const gMovementActionFuncs_StopLevitateAtTop[])(struct ObjectEvent *, struct Sprite *);
u8 (*const gMovementActionFuncs_Figure8[])(struct ObjectEvent *, struct Sprite *);
u8 (*const gMovementActionFuncs_FlyUp[])(struct ObjectEvent *, struct Sprite *);
u8 (*const gMovementActionFuncs_FlyDown[])(struct ObjectEvent *, struct Sprite *);
<<<<<<< HEAD
u8 (*const gMovementActionFuncs_EmoteX[])(struct ObjectEvent *, struct Sprite *);
u8 (*const gMovementActionFuncs_EmoteDoubleExclMark[])(struct ObjectEvent *, struct Sprite *);
=======
//run slow
u8 (*const gMovementActionFuncs_RunDownSlow[])(struct ObjectEvent *, struct Sprite *);
u8 (*const gMovementActionFuncs_RunUpSlow[])(struct ObjectEvent *, struct Sprite *);
u8 (*const gMovementActionFuncs_RunLeftSlow[])(struct ObjectEvent *, struct Sprite *);
u8 (*const gMovementActionFuncs_RunRightSlow[])(struct ObjectEvent *, struct Sprite *);
>>>>>>> 45da91e7

u8 (*const *const gMovementActionFuncs[])(struct ObjectEvent *, struct Sprite *) = {
    [MOVEMENT_ACTION_FACE_DOWN] = gMovementActionFuncs_FaceDown,
    [MOVEMENT_ACTION_FACE_UP] = gMovementActionFuncs_FaceUp,
    [MOVEMENT_ACTION_FACE_LEFT] = gMovementActionFuncs_FaceLeft,
    [MOVEMENT_ACTION_FACE_RIGHT] = gMovementActionFuncs_FaceRight,
    [MOVEMENT_ACTION_WALK_SLOW_DOWN] = gMovementActionFuncs_WalkSlowDown,
    [MOVEMENT_ACTION_WALK_SLOW_UP] = gMovementActionFuncs_WalkSlowUp,
    [MOVEMENT_ACTION_WALK_SLOW_LEFT] = gMovementActionFuncs_WalkSlowLeft,
    [MOVEMENT_ACTION_WALK_SLOW_RIGHT] = gMovementActionFuncs_WalkSlowRight,
    [MOVEMENT_ACTION_WALK_NORMAL_DOWN] = gMovementActionFuncs_WalkNormalDown,
    [MOVEMENT_ACTION_WALK_NORMAL_UP] = gMovementActionFuncs_WalkNormalUp,
    [MOVEMENT_ACTION_WALK_NORMAL_LEFT] = gMovementActionFuncs_WalkNormalLeft,
    [MOVEMENT_ACTION_WALK_NORMAL_RIGHT] = gMovementActionFuncs_WalkNormalRight,
    [MOVEMENT_ACTION_JUMP_2_DOWN] = gMovementActionFuncs_Jump2Down,
    [MOVEMENT_ACTION_JUMP_2_UP] = gMovementActionFuncs_Jump2Up,
    [MOVEMENT_ACTION_JUMP_2_LEFT] = gMovementActionFuncs_Jump2Left,
    [MOVEMENT_ACTION_JUMP_2_RIGHT] = gMovementActionFuncs_Jump2Right,
    [MOVEMENT_ACTION_DELAY_1] = gMovementActionFuncs_Delay1,
    [MOVEMENT_ACTION_DELAY_2] = gMovementActionFuncs_Delay2,
    [MOVEMENT_ACTION_DELAY_4] = gMovementActionFuncs_Delay4,
    [MOVEMENT_ACTION_DELAY_8] = gMovementActionFuncs_Delay8,
    [MOVEMENT_ACTION_DELAY_16] = gMovementActionFuncs_Delay16,
    [MOVEMENT_ACTION_WALK_FAST_DOWN] = gMovementActionFuncs_WalkFastDown,
    [MOVEMENT_ACTION_WALK_FAST_UP] = gMovementActionFuncs_WalkFastUp,
    [MOVEMENT_ACTION_WALK_FAST_LEFT] = gMovementActionFuncs_WalkFastLeft,
    [MOVEMENT_ACTION_WALK_FAST_RIGHT] = gMovementActionFuncs_WalkFastRight,
    [MOVEMENT_ACTION_WALK_IN_PLACE_SLOW_DOWN] = gMovementActionFuncs_WalkInPlaceSlowDown,
    [MOVEMENT_ACTION_WALK_IN_PLACE_SLOW_UP] = gMovementActionFuncs_WalkInPlaceSlowUp,
    [MOVEMENT_ACTION_WALK_IN_PLACE_SLOW_LEFT] = gMovementActionFuncs_WalkInPlaceSlowLeft,
    [MOVEMENT_ACTION_WALK_IN_PLACE_SLOW_RIGHT] = gMovementActionFuncs_WalkInPlaceSlowRight,
    [MOVEMENT_ACTION_WALK_IN_PLACE_NORMAL_DOWN] = gMovementActionFuncs_WalkInPlaceNormalDown,
    [MOVEMENT_ACTION_WALK_IN_PLACE_NORMAL_UP] = gMovementActionFuncs_WalkInPlaceNormalUp,
    [MOVEMENT_ACTION_WALK_IN_PLACE_NORMAL_LEFT] = gMovementActionFuncs_WalkInPlaceNormalLeft,
    [MOVEMENT_ACTION_WALK_IN_PLACE_NORMAL_RIGHT] = gMovementActionFuncs_WalkInPlaceNormalRight,
    [MOVEMENT_ACTION_WALK_IN_PLACE_FAST_DOWN] = gMovementActionFuncs_WalkInPlaceFastDown,
    [MOVEMENT_ACTION_WALK_IN_PLACE_FAST_UP] = gMovementActionFuncs_WalkInPlaceFastUp,
    [MOVEMENT_ACTION_WALK_IN_PLACE_FAST_LEFT] = gMovementActionFuncs_WalkInPlaceFastLeft,
    [MOVEMENT_ACTION_WALK_IN_PLACE_FAST_RIGHT] = gMovementActionFuncs_WalkInPlaceFastRight,
    [MOVEMENT_ACTION_WALK_IN_PLACE_FASTER_DOWN] = gMovementActionFuncs_WalkInPlaceFasterDown,
    [MOVEMENT_ACTION_WALK_IN_PLACE_FASTER_UP] = gMovementActionFuncs_WalkInPlaceFasterUp,
    [MOVEMENT_ACTION_WALK_IN_PLACE_FASTER_LEFT] = gMovementActionFuncs_WalkInPlaceFasterLeft,
    [MOVEMENT_ACTION_WALK_IN_PLACE_FASTER_RIGHT] = gMovementActionFuncs_WalkInPlaceFasterRight,
    [MOVEMENT_ACTION_RIDE_WATER_CURRENT_DOWN] = gMovementActionFuncs_RideWaterCurrentDown,
    [MOVEMENT_ACTION_RIDE_WATER_CURRENT_UP] = gMovementActionFuncs_RideWaterCurrentUp,
    [MOVEMENT_ACTION_RIDE_WATER_CURRENT_LEFT] = gMovementActionFuncs_RideWaterCurrentLeft,
    [MOVEMENT_ACTION_RIDE_WATER_CURRENT_RIGHT] = gMovementActionFuncs_RideWaterCurrentRight,
    [MOVEMENT_ACTION_WALK_FASTER_DOWN] = gMovementActionFuncs_WalkFasterDown,
    [MOVEMENT_ACTION_WALK_FASTER_UP] = gMovementActionFuncs_WalkFasterUp,
    [MOVEMENT_ACTION_WALK_FASTER_LEFT] = gMovementActionFuncs_WalkFasterLeft,
    [MOVEMENT_ACTION_WALK_FASTER_RIGHT] = gMovementActionFuncs_WalkFasterRight,
    [MOVEMENT_ACTION_SLIDE_DOWN] = gMovementActionFuncs_SlideDown,
    [MOVEMENT_ACTION_SLIDE_UP] = gMovementActionFuncs_SlideUp,
    [MOVEMENT_ACTION_SLIDE_LEFT] = gMovementActionFuncs_SlideLeft,
    [MOVEMENT_ACTION_SLIDE_RIGHT] = gMovementActionFuncs_SlideRight,
    [MOVEMENT_ACTION_PLAYER_RUN_DOWN] = gMovementActionFuncs_PlayerRunDown,
    [MOVEMENT_ACTION_PLAYER_RUN_UP] = gMovementActionFuncs_PlayerRunUp,
    [MOVEMENT_ACTION_PLAYER_RUN_LEFT] = gMovementActionFuncs_PlayerRunLeft,
    [MOVEMENT_ACTION_PLAYER_RUN_RIGHT] = gMovementActionFuncs_PlayerRunRight,
    [MOVEMENT_ACTION_START_ANIM_IN_DIRECTION] = gMovementActionFuncs_StartAnimInDirection,
    [MOVEMENT_ACTION_JUMP_SPECIAL_DOWN] = gMovementActionFuncs_JumpSpecialDown,
    [MOVEMENT_ACTION_JUMP_SPECIAL_UP] = gMovementActionFuncs_JumpSpecialUp,
    [MOVEMENT_ACTION_JUMP_SPECIAL_LEFT] = gMovementActionFuncs_JumpSpecialLeft,
    [MOVEMENT_ACTION_JUMP_SPECIAL_RIGHT] = gMovementActionFuncs_JumpSpecialRight,
    [MOVEMENT_ACTION_FACE_PLAYER] = gMovementActionFuncs_FacePlayer,
    [MOVEMENT_ACTION_FACE_AWAY_PLAYER] = gMovementActionFuncs_FaceAwayPlayer,
    [MOVEMENT_ACTION_LOCK_FACING_DIRECTION] = gMovementActionFuncs_LockFacingDirection,
    [MOVEMENT_ACTION_UNLOCK_FACING_DIRECTION] = gMovementActionFuncs_UnlockFacingDirection,
    [MOVEMENT_ACTION_JUMP_DOWN] = gMovementActionFuncs_JumpDown,
    [MOVEMENT_ACTION_JUMP_UP] = gMovementActionFuncs_JumpUp,
    [MOVEMENT_ACTION_JUMP_LEFT] = gMovementActionFuncs_JumpLeft,
    [MOVEMENT_ACTION_JUMP_RIGHT] = gMovementActionFuncs_JumpRight,
    [MOVEMENT_ACTION_JUMP_IN_PLACE_DOWN] = gMovementActionFuncs_JumpInPlaceDown,
    [MOVEMENT_ACTION_JUMP_IN_PLACE_UP] = gMovementActionFuncs_JumpInPlaceUp,
    [MOVEMENT_ACTION_JUMP_IN_PLACE_LEFT] = gMovementActionFuncs_JumpInPlaceLeft,
    [MOVEMENT_ACTION_JUMP_IN_PLACE_RIGHT] = gMovementActionFuncs_JumpInPlaceRight,
    [MOVEMENT_ACTION_JUMP_IN_PLACE_DOWN_UP] = gMovementActionFuncs_JumpInPlaceDownUp,
    [MOVEMENT_ACTION_JUMP_IN_PLACE_UP_DOWN] = gMovementActionFuncs_JumpInPlaceUpDown,
    [MOVEMENT_ACTION_JUMP_IN_PLACE_LEFT_RIGHT] = gMovementActionFuncs_JumpInPlaceLeftRight,
    [MOVEMENT_ACTION_JUMP_IN_PLACE_RIGHT_LEFT] = gMovementActionFuncs_JumpInPlaceRightLeft,
    [MOVEMENT_ACTION_FACE_ORIGINAL_DIRECTION] = gMovementActionFuncs_FaceOriginalDirection,
    [MOVEMENT_ACTION_NURSE_JOY_BOW_DOWN] = gMovementActionFuncs_NurseJoyBowDown,
    [MOVEMENT_ACTION_ENABLE_JUMP_LANDING_GROUND_EFFECT] = gMovementActionFuncs_EnableJumpLandingGroundEffect,
    [MOVEMENT_ACTION_DISABLE_JUMP_LANDING_GROUND_EFFECT] = gMovementActionFuncs_DisableJumpLandingGroundEffect,
    [MOVEMENT_ACTION_DISABLE_ANIMATION] = gMovementActionFuncs_DisableAnimation,
    [MOVEMENT_ACTION_RESTORE_ANIMATION] = gMovementActionFuncs_RestoreAnimation,
    [MOVEMENT_ACTION_SET_INVISIBLE] = gMovementActionFuncs_SetInvisible,
    [MOVEMENT_ACTION_SET_VISIBLE] = gMovementActionFuncs_SetVisible,
    [MOVEMENT_ACTION_EMOTE_EXCLAMATION_MARK] = gMovementActionFuncs_EmoteExclamationMark,
    [MOVEMENT_ACTION_EMOTE_QUESTION_MARK] = gMovementActionFuncs_EmoteQuestionMark,
    [MOVEMENT_ACTION_EMOTE_HEART] = gMovementActionFuncs_EmoteHeart,
    [MOVEMENT_ACTION_REVEAL_TRAINER] = gMovementActionFuncs_RevealTrainer,
    [MOVEMENT_ACTION_ROCK_SMASH_BREAK] = gMovementActionFuncs_RockSmashBreak,
    [MOVEMENT_ACTION_CUT_TREE] = gMovementActionFuncs_CutTree,
    [MOVEMENT_ACTION_SET_FIXED_PRIORITY] = gMovementActionFuncs_SetFixedPriority,
    [MOVEMENT_ACTION_CLEAR_FIXED_PRIORITY] = gMovementActionFuncs_ClearFixedPriority,
    [MOVEMENT_ACTION_INIT_AFFINE_ANIM] = gMovementActionFuncs_InitAffineAnim,
    [MOVEMENT_ACTION_CLEAR_AFFINE_ANIM] = gMovementActionFuncs_ClearAffineAnim,
    [MOVEMENT_ACTION_HIDE_REFLECTION] = gMovementActionFuncs_HideReflection,
    [MOVEMENT_ACTION_SHOW_REFLECTION] = gMovementActionFuncs_ShowReflection,
    [MOVEMENT_ACTION_WALK_DOWN_START_AFFINE] = gMovementActionFuncs_WalkDownStartAffine,
    [MOVEMENT_ACTION_WALK_DOWN_AFFINE] = gMovementActionFuncs_WalkDownAffine,
    [MOVEMENT_ACTION_ACRO_WHEELIE_FACE_DOWN] = gMovementActionFuncs_AcroWheelieFaceDown,
    [MOVEMENT_ACTION_ACRO_WHEELIE_FACE_UP] = gMovementActionFuncs_AcroWheelieFaceUp,
    [MOVEMENT_ACTION_ACRO_WHEELIE_FACE_LEFT] = gMovementActionFuncs_AcroWheelieFaceLeft,
    [MOVEMENT_ACTION_ACRO_WHEELIE_FACE_RIGHT] = gMovementActionFuncs_AcroWheelieFaceRight,
    [MOVEMENT_ACTION_ACRO_POP_WHEELIE_DOWN] = gMovementActionFuncs_AcroPopWheelieDown,
    [MOVEMENT_ACTION_ACRO_POP_WHEELIE_UP] = gMovementActionFuncs_AcroPopWheelieUp,
    [MOVEMENT_ACTION_ACRO_POP_WHEELIE_LEFT] = gMovementActionFuncs_AcroPopWheelieLeft,
    [MOVEMENT_ACTION_ACRO_POP_WHEELIE_RIGHT] = gMovementActionFuncs_AcroPopWheelieRight,
    [MOVEMENT_ACTION_ACRO_END_WHEELIE_FACE_DOWN] = gMovementActionFuncs_AcroEndWheelieFaceDown,
    [MOVEMENT_ACTION_ACRO_END_WHEELIE_FACE_UP] = gMovementActionFuncs_AcroEndWheelieFaceUp,
    [MOVEMENT_ACTION_ACRO_END_WHEELIE_FACE_LEFT] = gMovementActionFuncs_AcroEndWheelieFaceLeft,
    [MOVEMENT_ACTION_ACRO_END_WHEELIE_FACE_RIGHT] = gMovementActionFuncs_AcroEndWheelieFaceRight,
    [MOVEMENT_ACTION_ACRO_WHEELIE_HOP_FACE_DOWN] = gMovementActionFuncs_AcroWheelieHopFaceDown,
    [MOVEMENT_ACTION_ACRO_WHEELIE_HOP_FACE_UP] = gMovementActionFuncs_AcroWheelieHopFaceUp,
    [MOVEMENT_ACTION_ACRO_WHEELIE_HOP_FACE_LEFT] = gMovementActionFuncs_AcroWheelieHopFaceLeft,
    [MOVEMENT_ACTION_ACRO_WHEELIE_HOP_FACE_RIGHT] = gMovementActionFuncs_AcroWheelieHopFaceRight,
    [MOVEMENT_ACTION_ACRO_WHEELIE_HOP_DOWN] = gMovementActionFuncs_AcroWheelieHopDown,
    [MOVEMENT_ACTION_ACRO_WHEELIE_HOP_UP] = gMovementActionFuncs_AcroWheelieHopUp,
    [MOVEMENT_ACTION_ACRO_WHEELIE_HOP_LEFT] = gMovementActionFuncs_AcroWheelieHopLeft,
    [MOVEMENT_ACTION_ACRO_WHEELIE_HOP_RIGHT] = gMovementActionFuncs_AcroWheelieHopRight,
    [MOVEMENT_ACTION_ACRO_WHEELIE_JUMP_DOWN] = gMovementActionFuncs_AcroWheelieJumpDown,
    [MOVEMENT_ACTION_ACRO_WHEELIE_JUMP_UP] = gMovementActionFuncs_AcroWheelieJumpUp,
    [MOVEMENT_ACTION_ACRO_WHEELIE_JUMP_LEFT] = gMovementActionFuncs_AcroWheelieJumpLeft,
    [MOVEMENT_ACTION_ACRO_WHEELIE_JUMP_RIGHT] = gMovementActionFuncs_AcroWheelieJumpRight,
    [MOVEMENT_ACTION_ACRO_WHEELIE_IN_PLACE_DOWN] = gMovementActionFuncs_AcroWheelieInPlaceDown,
    [MOVEMENT_ACTION_ACRO_WHEELIE_IN_PLACE_UP] = gMovementActionFuncs_AcroWheelieInPlaceUp,
    [MOVEMENT_ACTION_ACRO_WHEELIE_IN_PLACE_LEFT] = gMovementActionFuncs_AcroWheelieInPlaceLeft,
    [MOVEMENT_ACTION_ACRO_WHEELIE_IN_PLACE_RIGHT] = gMovementActionFuncs_AcroWheelieInPlaceRight,
    [MOVEMENT_ACTION_ACRO_POP_WHEELIE_MOVE_DOWN] = gMovementActionFuncs_AcroPopWheelieMoveDown,
    [MOVEMENT_ACTION_ACRO_POP_WHEELIE_MOVE_UP] = gMovementActionFuncs_AcroPopWheelieMoveUp,
    [MOVEMENT_ACTION_ACRO_POP_WHEELIE_MOVE_LEFT] = gMovementActionFuncs_AcroPopWheelieMoveLeft,
    [MOVEMENT_ACTION_ACRO_POP_WHEELIE_MOVE_RIGHT] = gMovementActionFuncs_AcroPopWheelieMoveRight,
    [MOVEMENT_ACTION_ACRO_WHEELIE_MOVE_DOWN] = gMovementActionFuncs_AcroWheelieMoveDown,
    [MOVEMENT_ACTION_ACRO_WHEELIE_MOVE_UP] = gMovementActionFuncs_AcroWheelieMoveUp,
    [MOVEMENT_ACTION_ACRO_WHEELIE_MOVE_LEFT] = gMovementActionFuncs_AcroWheelieMoveLeft,
    [MOVEMENT_ACTION_ACRO_WHEELIE_MOVE_RIGHT] = gMovementActionFuncs_AcroWheelieMoveRight,
    [MOVEMENT_ACTION_ACRO_END_WHEELIE_MOVE_DOWN] = gMovementActionFuncs_AcroEndWheelieMoveDown,
    [MOVEMENT_ACTION_ACRO_END_WHEELIE_MOVE_UP] = gMovementActionFuncs_AcroEndWheelieMoveUp,
    [MOVEMENT_ACTION_ACRO_END_WHEELIE_MOVE_LEFT] = gMovementActionFuncs_AcroEndWheelieMoveLeft,
    [MOVEMENT_ACTION_ACRO_END_WHEELIE_MOVE_RIGHT] = gMovementActionFuncs_AcroEndWheelieMoveRight,
    [MOVEMENT_ACTION_WALK_NORMAL_DIAGONAL_UP_LEFT] = gMovementActionFuncs_WalkNormalDiagonalUpLeft,
    [MOVEMENT_ACTION_WALK_NORMAL_DIAGONAL_UP_RIGHT] = gMovementActionFuncs_WalkNormalDiagonalUpRight,
    [MOVEMENT_ACTION_WALK_NORMAL_DIAGONAL_DOWN_LEFT] = gMovementActionFuncs_WalkNormalDiagonalDownLeft,
    [MOVEMENT_ACTION_WALK_NORMAL_DIAGONAL_DOWN_RIGHT] = gMovementActionFuncs_WalkNormalDiagonalDownRight,
    [MOVEMENT_ACTION_WALK_SLOW_DIAGONAL_UP_LEFT] = gMovementActionFuncs_WalkSlowDiagonalUpLeft,
    [MOVEMENT_ACTION_WALK_SLOW_DIAGONAL_UP_RIGHT] = gMovementActionFuncs_WalkSlowDiagonalUpRight,
    [MOVEMENT_ACTION_WALK_SLOW_DIAGONAL_DOWN_LEFT] = gMovementActionFuncs_WalkSlowDiagonalDownLeft,
    [MOVEMENT_ACTION_WALK_SLOW_DIAGONAL_DOWN_RIGHT] = gMovementActionFuncs_WalkSlowDiagonalDownRight,
    [MOVEMENT_ACTION_LOCK_ANIM] = gMovementActionFuncs_LockAnim,
    [MOVEMENT_ACTION_UNLOCK_ANIM] = gMovementActionFuncs_UnlockAnim,
    [MOVEMENT_ACTION_WALK_LEFT_AFFINE] = gMovementActionFuncs_WalkLeftAffine,
    [MOVEMENT_ACTION_WALK_RIGHT_AFFINE] = gMovementActionFuncs_WalkRightAffine,
    [MOVEMENT_ACTION_LEVITATE] = gMovementActionFuncs_Levitate,
    [MOVEMENT_ACTION_STOP_LEVITATE] = gMovementActionFuncs_StopLevitate,
    [MOVEMENT_ACTION_STOP_LEVITATE_AT_TOP] = gMovementActionFuncs_StopLevitateAtTop,
    [MOVEMENT_ACTION_FIGURE_8] = gMovementActionFuncs_Figure8,
    [MOVEMENT_ACTION_FLY_UP] = gMovementActionFuncs_FlyUp,
    [MOVEMENT_ACTION_FLY_DOWN] = gMovementActionFuncs_FlyDown,
<<<<<<< HEAD
    [MOVEMENT_ACTION_EMOTE_X] = gMovementActionFuncs_EmoteX,
    [MOVEMENT_ACTION_EMOTE_DOUBLE_EXCL_MARK] = gMovementActionFuncs_EmoteDoubleExclMark,
    [MOVEMENT_ACTION_EXIT_POKEBALL] = gMovementActionFuncs_ExitPokeball,
    [MOVEMENT_ACTION_ENTER_POKEBALL] = gMovementActionFuncs_EnterPokeball,
=======
    //run slow
    [MOVEMENT_ACTION_RUN_DOWN_SLOW] = gMovementActionFuncs_RunDownSlow,
    [MOVEMENT_ACTION_RUN_UP_SLOW] = gMovementActionFuncs_RunUpSlow,
    [MOVEMENT_ACTION_RUN_LEFT_SLOW] = gMovementActionFuncs_RunLeftSlow,
    [MOVEMENT_ACTION_RUN_RIGHT_SLOW] = gMovementActionFuncs_RunRightSlow,
>>>>>>> 45da91e7
};

u8 (*const gMovementActionFuncs_FaceDown[])(struct ObjectEvent *, struct Sprite *) = {
    MovementAction_FaceDown_Step0,
    MovementAction_PauseSpriteAnim,
};

u8 (*const gMovementActionFuncs_FaceUp[])(struct ObjectEvent *, struct Sprite *) = {
    MovementAction_FaceUp_Step0,
    MovementAction_PauseSpriteAnim,
};

u8 (*const gMovementActionFuncs_FaceLeft[])(struct ObjectEvent *, struct Sprite *) = {
    MovementAction_FaceLeft_Step0,
    MovementAction_PauseSpriteAnim,
};

u8 (*const gMovementActionFuncs_FaceRight[])(struct ObjectEvent *, struct Sprite *) = {
    MovementAction_FaceRight_Step0,
    MovementAction_PauseSpriteAnim,
};

static u8 (*const sDirectionAnimFuncsBySpeed[])(u8) = {
    [MOVE_SPEED_NORMAL] = GetMoveDirectionAnimNum,
    [MOVE_SPEED_FAST_1] = GetMoveDirectionFastAnimNum,
    [MOVE_SPEED_FAST_2] = GetMoveDirectionFastAnimNum,
    [MOVE_SPEED_FASTER] = GetMoveDirectionFasterAnimNum,
    [MOVE_SPEED_FASTEST] = GetMoveDirectionFastestAnimNum,
};

u8 (*const gMovementActionFuncs_WalkSlowDiagonalUpLeft[])(struct ObjectEvent *, struct Sprite *) = {
    MovementAction_WalkSlowDiagonalUpLeft_Step0,
    MovementAction_WalkSlowDiagonalUpLeft_Step1,
    MovementAction_PauseSpriteAnim,
};

u8 (*const gMovementActionFuncs_WalkSlowDiagonalUpRight[])(struct ObjectEvent *, struct Sprite *) = {
    MovementAction_WalkSlowDiagonalUpRight_Step0,
    MovementAction_WalkSlowDiagonalUpRight_Step1,
    MovementAction_PauseSpriteAnim,
};

u8 (*const gMovementActionFuncs_WalkSlowDiagonalDownLeft[])(struct ObjectEvent *, struct Sprite *) = {
    MovementAction_WalkSlowDiagonalDownLeft_Step0,
    MovementAction_WalkSlowDiagonalDownLeft_Step1,
    MovementAction_PauseSpriteAnim,
};

u8 (*const gMovementActionFuncs_WalkSlowDiagonalDownRight[])(struct ObjectEvent *, struct Sprite *) = {
    MovementAction_WalkSlowDiagonalDownRight_Step0,
    MovementAction_WalkSlowDiagonalDownRight_Step1,
    MovementAction_PauseSpriteAnim,
};

u8 (*const gMovementActionFuncs_WalkSlowDown[])(struct ObjectEvent *, struct Sprite *) = {
    MovementAction_WalkSlowDown_Step0,
    MovementAction_WalkSlowDown_Step1,
    MovementAction_PauseSpriteAnim,
};

u8 (*const gMovementActionFuncs_WalkSlowUp[])(struct ObjectEvent *, struct Sprite *) = {
    MovementAction_WalkSlowUp_Step0,
    MovementAction_WalkSlowUp_Step1,
    MovementAction_PauseSpriteAnim,
};

u8 (*const gMovementActionFuncs_WalkSlowLeft[])(struct ObjectEvent *, struct Sprite *) = {
    MovementAction_WalkSlowLeft_Step0,
    MovementAction_WalkSlowLeft_Step1,
    MovementAction_PauseSpriteAnim,
};

u8 (*const gMovementActionFuncs_WalkSlowRight[])(struct ObjectEvent *, struct Sprite *) = {
    MovementAction_WalkSlowRight_Step0,
    MovementAction_WalkSlowRight_Step1,
    MovementAction_PauseSpriteAnim,
};

u8 (*const gMovementActionFuncs_WalkNormalDiagonalUpLeft[])(struct ObjectEvent *, struct Sprite *) = {
    MovementAction_WalkNormalDiagonalUpLeft_Step0,
    MovementAction_WalkNormalDiagonalUpLeft_Step1,
    MovementAction_PauseSpriteAnim,
};

u8 (*const gMovementActionFuncs_WalkNormalDiagonalUpRight[])(struct ObjectEvent *, struct Sprite *) = {
    MovementAction_WalkNormalDiagonalUpRight_Step0,
    MovementAction_WalkNormalDiagonalUpRight_Step1,
    MovementAction_PauseSpriteAnim,
};

u8 (*const gMovementActionFuncs_WalkNormalDiagonalDownLeft[])(struct ObjectEvent *, struct Sprite *) = {
    MovementAction_WalkNormalDiagonalDownLeft_Step0,
    MovementAction_WalkNormalDiagonalDownLeft_Step1,
    MovementAction_PauseSpriteAnim,
};

u8 (*const gMovementActionFuncs_WalkNormalDiagonalDownRight[])(struct ObjectEvent *, struct Sprite *) = {
    MovementAction_WalkNormalDiagonalDownRight_Step0,
    MovementAction_WalkNormalDiagonalDownRight_Step1,
    MovementAction_PauseSpriteAnim,
};

u8 (*const gMovementActionFuncs_WalkNormalDown[])(struct ObjectEvent *, struct Sprite *) = {
    MovementAction_WalkNormalDown_Step0,
    MovementAction_WalkNormalDown_Step1,
    MovementAction_PauseSpriteAnim,
};

u8 (*const gMovementActionFuncs_WalkNormalUp[])(struct ObjectEvent *, struct Sprite *) = {
    MovementAction_WalkNormalUp_Step0,
    MovementAction_WalkNormalUp_Step1,
    MovementAction_PauseSpriteAnim,
};

u8 (*const gMovementActionFuncs_WalkNormalLeft[])(struct ObjectEvent *, struct Sprite *) = {
    MovementAction_WalkNormalLeft_Step0,
    MovementAction_WalkNormalLeft_Step1,
    MovementAction_PauseSpriteAnim,
};

u8 (*const gMovementActionFuncs_WalkNormalRight[])(struct ObjectEvent *, struct Sprite *) = {
    MovementAction_WalkNormalRight_Step0,
    MovementAction_WalkNormalRight_Step1,
    MovementAction_PauseSpriteAnim,
};

static const s16 sJumpInitDisplacements[] = {
    [JUMP_DISTANCE_IN_PLACE] = 0,
    [JUMP_DISTANCE_NORMAL] = 1,
    [JUMP_DISTANCE_FAR] = 1,
};
static const s16 sJumpDisplacements[] = {
    [JUMP_DISTANCE_IN_PLACE] = 0,
    [JUMP_DISTANCE_NORMAL] = 0,
    [JUMP_DISTANCE_FAR] = 1,
};

u8 (*const gMovementActionFuncs_Jump2Down[])(struct ObjectEvent *, struct Sprite *) = {
    MovementAction_Jump2Down_Step0,
    MovementAction_Jump2Down_Step1,
    MovementAction_PauseSpriteAnim,
};

u8 (*const gMovementActionFuncs_Jump2Up[])(struct ObjectEvent *, struct Sprite *) = {
    MovementAction_Jump2Up_Step0,
    MovementAction_Jump2Up_Step1,
    MovementAction_PauseSpriteAnim,
};

u8 (*const gMovementActionFuncs_Jump2Left[])(struct ObjectEvent *, struct Sprite *) = {
    MovementAction_Jump2Left_Step0,
    MovementAction_Jump2Left_Step1,
    MovementAction_PauseSpriteAnim,
};

u8 (*const gMovementActionFuncs_Jump2Right[])(struct ObjectEvent *, struct Sprite *) = {
    MovementAction_Jump2Right_Step0,
    MovementAction_Jump2Right_Step1,
    MovementAction_PauseSpriteAnim,
};

u8 (*const gMovementActionFuncs_Delay1[])(struct ObjectEvent *, struct Sprite *) = {
    MovementAction_Delay1_Step0,
    MovementAction_Delay_Step1,
    MovementAction_Finish,
};

u8 (*const gMovementActionFuncs_Delay2[])(struct ObjectEvent *, struct Sprite *) = {
    MovementAction_Delay2_Step0,
    MovementAction_Delay_Step1,
    MovementAction_Finish,
};

u8 (*const gMovementActionFuncs_Delay4[])(struct ObjectEvent *, struct Sprite *) = {
    MovementAction_Delay4_Step0,
    MovementAction_Delay_Step1,
    MovementAction_Finish,
};

u8 (*const gMovementActionFuncs_Delay8[])(struct ObjectEvent *, struct Sprite *) = {
    MovementAction_Delay8_Step0,
    MovementAction_Delay_Step1,
    MovementAction_Finish,
};

u8 (*const gMovementActionFuncs_Delay16[])(struct ObjectEvent *, struct Sprite *) = {
    MovementAction_Delay16_Step0,
    MovementAction_Delay_Step1,
    MovementAction_Finish,
};

u8 (*const gMovementActionFuncs_WalkFastDown[])(struct ObjectEvent *, struct Sprite *) = {
    MovementAction_WalkFastDown_Step0,
    MovementAction_WalkFastDown_Step1,
    MovementAction_PauseSpriteAnim,
};

u8 (*const gMovementActionFuncs_WalkFastUp[])(struct ObjectEvent *, struct Sprite *) = {
    MovementAction_WalkFastUp_Step0,
    MovementAction_WalkFastUp_Step1,
    MovementAction_PauseSpriteAnim,
};

u8 (*const gMovementActionFuncs_WalkFastLeft[])(struct ObjectEvent *, struct Sprite *) = {
    MovementAction_WalkFastLeft_Step0,
    MovementAction_WalkFastLeft_Step1,
    MovementAction_PauseSpriteAnim,
};

u8 (*const gMovementActionFuncs_WalkFastRight[])(struct ObjectEvent *, struct Sprite *) = {
    MovementAction_WalkFastRight_Step0,
    MovementAction_WalkFastRight_Step1,
    MovementAction_PauseSpriteAnim,
};

u8 (*const gMovementActionFuncs_WalkInPlaceSlowDown[])(struct ObjectEvent *, struct Sprite *) = {
    MovementAction_WalkInPlaceSlowDown_Step0,
    MovementAction_WalkInPlaceSlow_Step1,
    MovementAction_PauseSpriteAnim,
};

u8 (*const gMovementActionFuncs_WalkInPlaceSlowUp[])(struct ObjectEvent *, struct Sprite *) = {
    MovementAction_WalkInPlaceSlowUp_Step0,
    MovementAction_WalkInPlaceSlow_Step1,
    MovementAction_PauseSpriteAnim,
};

u8 (*const gMovementActionFuncs_WalkInPlaceSlowLeft[])(struct ObjectEvent *, struct Sprite *) = {
    MovementAction_WalkInPlaceSlowLeft_Step0,
    MovementAction_WalkInPlaceSlow_Step1,
    MovementAction_PauseSpriteAnim,
};

u8 (*const gMovementActionFuncs_WalkInPlaceSlowRight[])(struct ObjectEvent *, struct Sprite *) = {
    MovementAction_WalkInPlaceSlowRight_Step0,
    MovementAction_WalkInPlaceSlow_Step1,
    MovementAction_PauseSpriteAnim,
};

u8 (*const gMovementActionFuncs_WalkInPlaceNormalDown[])(struct ObjectEvent *, struct Sprite *) = {
    MovementAction_WalkInPlaceNormalDown_Step0,
    MovementAction_WalkInPlace_Step1,
    MovementAction_PauseSpriteAnim,
};

u8 (*const gMovementActionFuncs_WalkInPlaceNormalUp[])(struct ObjectEvent *, struct Sprite *) = {
    MovementAction_WalkInPlaceNormalUp_Step0,
    MovementAction_WalkInPlace_Step1,
    MovementAction_PauseSpriteAnim,
};

u8 (*const gMovementActionFuncs_WalkInPlaceNormalLeft[])(struct ObjectEvent *, struct Sprite *) = {
    MovementAction_WalkInPlaceNormalLeft_Step0,
    MovementAction_WalkInPlace_Step1,
    MovementAction_PauseSpriteAnim,
};

u8 (*const gMovementActionFuncs_WalkInPlaceNormalRight[])(struct ObjectEvent *, struct Sprite *) = {
    MovementAction_WalkInPlaceNormalRight_Step0,
    MovementAction_WalkInPlace_Step1,
    MovementAction_PauseSpriteAnim,
};

u8 (*const gMovementActionFuncs_WalkInPlaceFastDown[])(struct ObjectEvent *, struct Sprite *) = {
    MovementAction_WalkInPlaceFastDown_Step0,
    MovementAction_WalkInPlace_Step1,
    MovementAction_PauseSpriteAnim,
};

u8 (*const gMovementActionFuncs_WalkInPlaceFastUp[])(struct ObjectEvent *, struct Sprite *) = {
    MovementAction_WalkInPlaceFastUp_Step0,
    MovementAction_WalkInPlace_Step1,
    MovementAction_PauseSpriteAnim,
};

u8 (*const gMovementActionFuncs_WalkInPlaceFastLeft[])(struct ObjectEvent *, struct Sprite *) = {
    MovementAction_WalkInPlaceFastLeft_Step0,
    MovementAction_WalkInPlace_Step1,
    MovementAction_PauseSpriteAnim,
};

u8 (*const gMovementActionFuncs_WalkInPlaceFastRight[])(struct ObjectEvent *, struct Sprite *) = {
    MovementAction_WalkInPlaceFastRight_Step0,
    MovementAction_WalkInPlace_Step1,
    MovementAction_PauseSpriteAnim,
};

u8 (*const gMovementActionFuncs_WalkInPlaceFasterDown[])(struct ObjectEvent *, struct Sprite *) = {
    MovementAction_WalkInPlaceFasterDown_Step0,
    MovementAction_WalkInPlace_Step1,
    MovementAction_PauseSpriteAnim,
};

u8 (*const gMovementActionFuncs_ExitPokeball[])(struct ObjectEvent *, struct Sprite *) = {
    MovementAction_ExitPokeball_Step0,
    MovementAction_ExitPokeball_Step1,
    MovementAction_PauseSpriteAnim,
};

u8 (*const gMovementActionFuncs_EnterPokeball[])(struct ObjectEvent *, struct Sprite *) = {
    MovementAction_EnterPokeball_Step0,
    MovementAction_EnterPokeball_Step1,
    MovementAction_EnterPokeball_Step2,
};

u8 (*const gMovementActionFuncs_WalkInPlaceFasterUp[])(struct ObjectEvent *, struct Sprite *) = {
    MovementAction_WalkInPlaceFasterUp_Step0,
    MovementAction_WalkInPlace_Step1,
    MovementAction_PauseSpriteAnim,
};

u8 (*const gMovementActionFuncs_WalkInPlaceFasterLeft[])(struct ObjectEvent *, struct Sprite *) = {
    MovementAction_WalkInPlaceFasterLeft_Step0,
    MovementAction_WalkInPlace_Step1,
    MovementAction_PauseSpriteAnim,
};

u8 (*const gMovementActionFuncs_WalkInPlaceFasterRight[])(struct ObjectEvent *, struct Sprite *) = {
    MovementAction_WalkInPlaceFasterRight_Step0,
    MovementAction_WalkInPlace_Step1,
    MovementAction_PauseSpriteAnim,
};

u8 (*const gMovementActionFuncs_RideWaterCurrentDown[])(struct ObjectEvent *, struct Sprite *) = {
    MovementAction_RideWaterCurrentDown_Step0,
    MovementAction_RideWaterCurrentDown_Step1,
    MovementAction_PauseSpriteAnim,
};

u8 (*const gMovementActionFuncs_RideWaterCurrentUp[])(struct ObjectEvent *, struct Sprite *) = {
    MovementAction_RideWaterCurrentUp_Step0,
    MovementAction_RideWaterCurrentUp_Step1,
    MovementAction_PauseSpriteAnim,
};

u8 (*const gMovementActionFuncs_RideWaterCurrentLeft[])(struct ObjectEvent *, struct Sprite *) = {
    MovementAction_RideWaterCurrentLeft_Step0,
    MovementAction_RideWaterCurrentLeft_Step1,
    MovementAction_PauseSpriteAnim,
};

u8 (*const gMovementActionFuncs_RideWaterCurrentRight[])(struct ObjectEvent *, struct Sprite *) = {
    MovementAction_RideWaterCurrentRight_Step0,
    MovementAction_RideWaterCurrentRight_Step1,
    MovementAction_PauseSpriteAnim,
};

u8 (*const gMovementActionFuncs_WalkFasterDown[])(struct ObjectEvent *, struct Sprite *) = {
    MovementAction_WalkFasterDown_Step0,
    MovementAction_WalkFasterDown_Step1,
    MovementAction_PauseSpriteAnim,
};

u8 (*const gMovementActionFuncs_WalkFasterUp[])(struct ObjectEvent *, struct Sprite *) = {
    MovementAction_WalkFasterUp_Step0,
    MovementAction_WalkFasterUp_Step1,
    MovementAction_PauseSpriteAnim,
};

u8 (*const gMovementActionFuncs_WalkFasterLeft[])(struct ObjectEvent *, struct Sprite *) = {
    MovementAction_WalkFasterLeft_Step0,
    MovementAction_WalkFasterLeft_Step1,
    MovementAction_PauseSpriteAnim,
};

u8 (*const gMovementActionFuncs_WalkFasterRight[])(struct ObjectEvent *, struct Sprite *) = {
    MovementAction_WalkFasterRight_Step0,
    MovementAction_WalkFasterRight_Step1,
    MovementAction_PauseSpriteAnim,
};

u8 (*const gMovementActionFuncs_SlideDown[])(struct ObjectEvent *, struct Sprite *) = {
    MovementAction_SlideDown_Step0,
    MovementAction_SlideDown_Step1,
    MovementAction_PauseSpriteAnim,
};

u8 (*const gMovementActionFuncs_SlideUp[])(struct ObjectEvent *, struct Sprite *) = {
    MovementAction_SlideUp_Step0,
    MovementAction_SlideUp_Step1,
    MovementAction_PauseSpriteAnim,
};

u8 (*const gMovementActionFuncs_SlideLeft[])(struct ObjectEvent *, struct Sprite *) = {
    MovementAction_SlideLeft_Step0,
    MovementAction_SlideLeft_Step1,
    MovementAction_PauseSpriteAnim,
};

u8 (*const gMovementActionFuncs_SlideRight[])(struct ObjectEvent *, struct Sprite *) = {
    MovementAction_SlideRight_Step0,
    MovementAction_SlideRight_Step1,
    MovementAction_PauseSpriteAnim,
};

u8 (*const gMovementActionFuncs_PlayerRunDown[])(struct ObjectEvent *, struct Sprite *) = {
    MovementAction_PlayerRunDown_Step0,
    MovementAction_PlayerRunDown_Step1,
    MovementAction_PauseSpriteAnim,
};

u8 (*const gMovementActionFuncs_PlayerRunUp[])(struct ObjectEvent *, struct Sprite *) = {
    MovementAction_PlayerRunUp_Step0,
    MovementAction_PlayerRunUp_Step1,
    MovementAction_PauseSpriteAnim,
};

u8 (*const gMovementActionFuncs_PlayerRunLeft[])(struct ObjectEvent *, struct Sprite *) = {
    MovementAction_PlayerRunLeft_Step0,
    MovementAction_PlayerRunLeft_Step1,
    MovementAction_PauseSpriteAnim,
};

u8 (*const gMovementActionFuncs_PlayerRunRight[])(struct ObjectEvent *, struct Sprite *) = {
    MovementAction_PlayerRunRight_Step0,
    MovementAction_PlayerRunRight_Step1,
    MovementAction_PauseSpriteAnim,
};

u8 (*const gMovementActionFuncs_StartAnimInDirection[])(struct ObjectEvent *, struct Sprite *) = {
    MovementAction_StartAnimInDirection_Step0,
    MovementAction_WaitSpriteAnim,
    MovementAction_PauseSpriteAnim,
};

u8 (*const gMovementActionFuncs_JumpSpecialDown[])(struct ObjectEvent *, struct Sprite *) = {
    MovementAction_JumpSpecialDown_Step0,
    MovementAction_JumpSpecialDown_Step1,
    MovementAction_PauseSpriteAnim,
};

u8 (*const gMovementActionFuncs_JumpSpecialUp[])(struct ObjectEvent *, struct Sprite *) = {
    MovementAction_JumpSpecialUp_Step0,
    MovementAction_JumpSpecialUp_Step1,
    MovementAction_PauseSpriteAnim,
};

u8 (*const gMovementActionFuncs_JumpSpecialLeft[])(struct ObjectEvent *, struct Sprite *) = {
    MovementAction_JumpSpecialLeft_Step0,
    MovementAction_JumpSpecialLeft_Step1,
    MovementAction_PauseSpriteAnim,
};

u8 (*const gMovementActionFuncs_JumpSpecialRight[])(struct ObjectEvent *, struct Sprite *) = {
    MovementAction_JumpSpecialRight_Step0,
    MovementAction_JumpSpecialRight_Step1,
    MovementAction_PauseSpriteAnim,
};

u8 (*const gMovementActionFuncs_FacePlayer[])(struct ObjectEvent *, struct Sprite *) = {
    MovementAction_FacePlayer_Step0,
    MovementAction_PauseSpriteAnim,
};

u8 (*const gMovementActionFuncs_FaceAwayPlayer[])(struct ObjectEvent *, struct Sprite *) = {
    MovementAction_FaceAwayPlayer_Step0,
    MovementAction_PauseSpriteAnim,
};

u8 (*const gMovementActionFuncs_LockFacingDirection[])(struct ObjectEvent *, struct Sprite *) = {
    MovementAction_LockFacingDirection_Step0,
    MovementAction_PauseSpriteAnim,
};

u8 (*const gMovementActionFuncs_UnlockFacingDirection[])(struct ObjectEvent *, struct Sprite *) = {
    MovementAction_UnlockFacingDirection_Step0,
    MovementAction_PauseSpriteAnim,
};

u8 (*const gMovementActionFuncs_JumpDown[])(struct ObjectEvent *, struct Sprite *) = {
    MovementAction_JumpDown_Step0,
    MovementAction_JumpDown_Step1,
    MovementAction_PauseSpriteAnim,
};

u8 (*const gMovementActionFuncs_JumpUp[])(struct ObjectEvent *, struct Sprite *) = {
    MovementAction_JumpUp_Step0,
    MovementAction_JumpUp_Step1,
    MovementAction_PauseSpriteAnim,
};

u8 (*const gMovementActionFuncs_JumpLeft[])(struct ObjectEvent *, struct Sprite *) = {
    MovementAction_JumpLeft_Step0,
    MovementAction_JumpLeft_Step1,
    MovementAction_PauseSpriteAnim,
};

u8 (*const gMovementActionFuncs_JumpRight[])(struct ObjectEvent *, struct Sprite *) = {
    MovementAction_JumpRight_Step0,
    MovementAction_JumpRight_Step1,
    MovementAction_PauseSpriteAnim,
};

u8 (*const gMovementActionFuncs_JumpInPlaceDown[])(struct ObjectEvent *, struct Sprite *) = {
    MovementAction_JumpInPlaceDown_Step0,
    MovementAction_JumpInPlaceDown_Step1,
    MovementAction_PauseSpriteAnim,
};

u8 (*const gMovementActionFuncs_JumpInPlaceUp[])(struct ObjectEvent *, struct Sprite *) = {
    MovementAction_JumpInPlaceUp_Step0,
    MovementAction_JumpInPlaceUp_Step1,
    MovementAction_PauseSpriteAnim,
};

u8 (*const gMovementActionFuncs_JumpInPlaceLeft[])(struct ObjectEvent *, struct Sprite *) = {
    MovementAction_JumpInPlaceLeft_Step0,
    MovementAction_JumpInPlaceLeft_Step1,
    MovementAction_PauseSpriteAnim,
};

u8 (*const gMovementActionFuncs_JumpInPlaceRight[])(struct ObjectEvent *, struct Sprite *) = {
    MovementAction_JumpInPlaceRight_Step0,
    MovementAction_JumpInPlaceRight_Step1,
    MovementAction_PauseSpriteAnim,
};

u8 (*const gMovementActionFuncs_JumpInPlaceDownUp[])(struct ObjectEvent *, struct Sprite *) = {
    MovementAction_JumpInPlaceDownUp_Step0,
    MovementAction_JumpInPlaceDownUp_Step1,
    MovementAction_PauseSpriteAnim,
};

u8 (*const gMovementActionFuncs_JumpInPlaceUpDown[])(struct ObjectEvent *, struct Sprite *) = {
    MovementAction_JumpInPlaceUpDown_Step0,
    MovementAction_JumpInPlaceUpDown_Step1,
    MovementAction_PauseSpriteAnim,
};

u8 (*const gMovementActionFuncs_JumpInPlaceLeftRight[])(struct ObjectEvent *, struct Sprite *) = {
    MovementAction_JumpInPlaceLeftRight_Step0,
    MovementAction_JumpInPlaceLeftRight_Step1,
    MovementAction_PauseSpriteAnim,
};

u8 (*const gMovementActionFuncs_JumpInPlaceRightLeft[])(struct ObjectEvent *, struct Sprite *) = {
    MovementAction_JumpInPlaceRightLeft_Step0,
    MovementAction_JumpInPlaceRightLeft_Step1,
    MovementAction_PauseSpriteAnim,
};

u8 (*const gMovementActionFuncs_FaceOriginalDirection[])(struct ObjectEvent *, struct Sprite *) = {
    MovementAction_FaceOriginalDirection_Step0,
    MovementAction_PauseSpriteAnim,
};

u8 (*const gMovementActionFuncs_NurseJoyBowDown[])(struct ObjectEvent *, struct Sprite *) = {
    MovementAction_NurseJoyBowDown_Step0,
    MovementAction_WaitSpriteAnim,
    MovementAction_PauseSpriteAnim,
};

u8 (*const gMovementActionFuncs_EnableJumpLandingGroundEffect[])(struct ObjectEvent *, struct Sprite *) = {
    MovementAction_EnableJumpLandingGroundEffect_Step0,
    MovementAction_Finish,
};

u8 (*const gMovementActionFuncs_DisableJumpLandingGroundEffect[])(struct ObjectEvent *, struct Sprite *) = {
    MovementAction_DisableJumpLandingGroundEffect_Step0,
    MovementAction_Finish,
};

u8 (*const gMovementActionFuncs_DisableAnimation[])(struct ObjectEvent *, struct Sprite *) = {
    MovementAction_DisableAnimation_Step0,
    MovementAction_Finish,
};

u8 (*const gMovementActionFuncs_RestoreAnimation[])(struct ObjectEvent *, struct Sprite *) = {
    MovementAction_RestoreAnimation_Step0,
    MovementAction_Finish,
};

u8 (*const gMovementActionFuncs_SetInvisible[])(struct ObjectEvent *, struct Sprite *) = {
    MovementAction_SetInvisible_Step0,
    MovementAction_Finish,
};

u8 (*const gMovementActionFuncs_SetVisible[])(struct ObjectEvent *, struct Sprite *) = {
    MovementAction_SetVisible_Step0,
    MovementAction_Finish,
};

u8 (*const gMovementActionFuncs_EmoteExclamationMark[])(struct ObjectEvent *, struct Sprite *) = {
    MovementAction_EmoteExclamationMark_Step0,
    MovementAction_Finish,
};

u8 (*const gMovementActionFuncs_EmoteQuestionMark[])(struct ObjectEvent *, struct Sprite *) = {
    MovementAction_EmoteQuestionMark_Step0,
    MovementAction_Finish,
};

u8 (*const gMovementActionFuncs_EmoteHeart[])(struct ObjectEvent *, struct Sprite *) = {
    MovementAction_EmoteHeart_Step0,
    MovementAction_Finish,
};

u8 (*const gMovementActionFuncs_RevealTrainer[])(struct ObjectEvent *, struct Sprite *) = {
    MovementAction_RevealTrainer_Step0,
    MovementAction_RevealTrainer_Step1,
    MovementAction_Finish,
};

u8 (*const gMovementActionFuncs_RockSmashBreak[])(struct ObjectEvent *, struct Sprite *) = {
    MovementAction_RockSmashBreak_Step0,
    MovementAction_RockSmashBreak_Step1,
    MovementAction_RockSmashBreak_Step2,
    MovementAction_Finish,
};

u8 (*const gMovementActionFuncs_CutTree[])(struct ObjectEvent *, struct Sprite *) = {
    MovementAction_CutTree_Step0,
    MovementAction_CutTree_Step1,
    MovementAction_CutTree_Step2,
    MovementAction_Finish,
};

u8 (*const gMovementActionFuncs_SetFixedPriority[])(struct ObjectEvent *, struct Sprite *) = {
    MovementAction_SetFixedPriority_Step0,
    MovementAction_Finish,
};

u8 (*const gMovementActionFuncs_ClearFixedPriority[])(struct ObjectEvent *, struct Sprite *) = {
    MovementAction_ClearFixedPriority_Step0,
    MovementAction_Finish,
};

u8 (*const gMovementActionFuncs_InitAffineAnim[])(struct ObjectEvent *, struct Sprite *) = {
    MovementAction_InitAffineAnim_Step0,
    MovementAction_Finish,
};

u8 (*const gMovementActionFuncs_ClearAffineAnim[])(struct ObjectEvent *, struct Sprite *) = {
    MovementAction_ClearAffineAnim_Step0,
    MovementAction_Finish,
};

u8 (*const gMovementActionFuncs_HideReflection[])(struct ObjectEvent *, struct Sprite *) = {
    MovementAction_HideReflection_Step0,
    MovementAction_Finish,
};

u8 (*const gMovementActionFuncs_ShowReflection[])(struct ObjectEvent *, struct Sprite *) = {
    MovementAction_ShowReflection_Step0,
    MovementAction_Finish,
};

u8 (*const gMovementActionFuncs_WalkDownStartAffine[])(struct ObjectEvent *, struct Sprite *) = {
    MovementAction_WalkDownStartAffine_Step0,
    MovementAction_WalkDownStartAffine_Step1,
    MovementAction_PauseSpriteAnim,
};

u8 (*const gMovementActionFuncs_WalkDownAffine[])(struct ObjectEvent *, struct Sprite *) = {
    MovementAction_WalkDownAffine_Step0,
    MovementAction_WalkDownAffine_Step1,
    MovementAction_PauseSpriteAnim,
};

u8 (*const gMovementActionFuncs_WalkLeftAffine[])(struct ObjectEvent *, struct Sprite *) = {
    MovementAction_WalkLeftAffine_Step0,
    MovementAction_WalkLeftAffine_Step1,
    MovementAction_PauseSpriteAnim,
};

u8 (*const gMovementActionFuncs_WalkRightAffine[])(struct ObjectEvent *, struct Sprite *) = {
    MovementAction_WalkRightAffine_Step0,
    MovementAction_WalkRightAffine_Step1,
    MovementAction_PauseSpriteAnim,
};

u8 (*const gMovementActionFuncs_AcroWheelieFaceDown[])(struct ObjectEvent *, struct Sprite *) = {
    MovementAction_AcroWheelieFaceDown_Step0,
    MovementAction_PauseSpriteAnim,
};

u8 (*const gMovementActionFuncs_AcroWheelieFaceUp[])(struct ObjectEvent *, struct Sprite *) = {
    MovementAction_AcroWheelieFaceUp_Step0,
    MovementAction_PauseSpriteAnim,
};

u8 (*const gMovementActionFuncs_AcroWheelieFaceLeft[])(struct ObjectEvent *, struct Sprite *) = {
    MovementAction_AcroWheelieFaceLeft_Step0,
    MovementAction_PauseSpriteAnim,
};

u8 (*const gMovementActionFuncs_AcroWheelieFaceRight[])(struct ObjectEvent *, struct Sprite *) = {
    MovementAction_AcroWheelieFaceRight_Step0,
    MovementAction_PauseSpriteAnim,
};

u8 (*const gMovementActionFuncs_AcroPopWheelieDown[])(struct ObjectEvent *, struct Sprite *) = {
    MovementAction_AcroPopWheelieDown_Step0,
    MovementAction_WaitSpriteAnim,
    MovementAction_PauseSpriteAnim,
};

u8 (*const gMovementActionFuncs_AcroPopWheelieUp[])(struct ObjectEvent *, struct Sprite *) = {
    MovementAction_AcroPopWheelieUp_Step0,
    MovementAction_WaitSpriteAnim,
    MovementAction_PauseSpriteAnim,
};

u8 (*const gMovementActionFuncs_AcroPopWheelieLeft[])(struct ObjectEvent *, struct Sprite *) = {
    MovementAction_AcroPopWheelieLeft_Step0,
    MovementAction_WaitSpriteAnim,
    MovementAction_PauseSpriteAnim,
};

u8 (*const gMovementActionFuncs_AcroPopWheelieRight[])(struct ObjectEvent *, struct Sprite *) = {
    MovementAction_AcroPopWheelieRight_Step0,
    MovementAction_WaitSpriteAnim,
    MovementAction_PauseSpriteAnim,
};

u8 (*const gMovementActionFuncs_AcroEndWheelieFaceDown[])(struct ObjectEvent *, struct Sprite *) = {
    MovementAction_AcroEndWheelieFaceDown_Step0,
    MovementAction_WaitSpriteAnim,
    MovementAction_PauseSpriteAnim,
};

u8 (*const gMovementActionFuncs_AcroEndWheelieFaceUp[])(struct ObjectEvent *, struct Sprite *) = {
    MovementAction_AcroEndWheelieFaceUp_Step0,
    MovementAction_WaitSpriteAnim,
    MovementAction_PauseSpriteAnim,
};

u8 (*const gMovementActionFuncs_AcroEndWheelieFaceLeft[])(struct ObjectEvent *, struct Sprite *) = {
    MovementAction_AcroEndWheelieFaceLeft_Step0,
    MovementAction_WaitSpriteAnim,
    MovementAction_PauseSpriteAnim,
};

u8 (*const gMovementActionFuncs_AcroEndWheelieFaceRight[])(struct ObjectEvent *, struct Sprite *) = {
    MovementAction_AcroEndWheelieFaceRight_Step0,
    MovementAction_WaitSpriteAnim,
    MovementAction_PauseSpriteAnim,
};

u8 (*const gMovementActionFuncs_AcroUnusedAcroActionDown[])(struct ObjectEvent *, struct Sprite *) = {
    MovementAction_UnusedAcroActionDown_Step0,
    MovementAction_WaitSpriteAnim,
    MovementAction_PauseSpriteAnim,
};

u8 (*const gMovementActionFuncs_AcroUnusedAcroActionUp[])(struct ObjectEvent *, struct Sprite *) = {
    MovementAction_UnusedAcroActionUp_Step0,
    MovementAction_WaitSpriteAnim,
    MovementAction_PauseSpriteAnim,
};

u8 (*const gMovementActionFuncs_AcroUnusedAcroActionLeft[])(struct ObjectEvent *, struct Sprite *) = {
    MovementAction_UnusedAcroActionLeft_Step0,
    MovementAction_WaitSpriteAnim,
    MovementAction_PauseSpriteAnim,
};

u8 (*const gMovementActionFuncs_AcroUnusedAcroActionRight[])(struct ObjectEvent *, struct Sprite *) = {
    MovementAction_UnusedAcroActionRight_Step0,
    MovementAction_WaitSpriteAnim,
    MovementAction_PauseSpriteAnim,
};

u8 (*const gMovementActionFuncs_Figure8[])(struct ObjectEvent *, struct Sprite *) = {
    MovementAction_Figure8_Step0,
    MovementAction_Figure8_Step1,
    MovementAction_PauseSpriteAnim,
};

u8 (*const gMovementActionFuncs_AcroWheelieHopFaceDown[])(struct ObjectEvent *, struct Sprite *) = {
    MovementAction_AcroWheelieHopFaceDown_Step0,
    MovementAction_AcroWheelieHopFaceDown_Step1,
    MovementAction_PauseSpriteAnim,
};

u8 (*const gMovementActionFuncs_AcroWheelieHopFaceUp[])(struct ObjectEvent *, struct Sprite *) = {
    MovementAction_AcroWheelieHopFaceUp_Step0,
    MovementAction_AcroWheelieHopFaceUp_Step1,
    MovementAction_PauseSpriteAnim,
};

u8 (*const gMovementActionFuncs_AcroWheelieHopFaceLeft[])(struct ObjectEvent *, struct Sprite *) = {
    MovementAction_AcroWheelieHopFaceLeft_Step0,
    MovementAction_AcroWheelieHopFaceLeft_Step1,
    MovementAction_PauseSpriteAnim,
};

u8 (*const gMovementActionFuncs_AcroWheelieHopFaceRight[])(struct ObjectEvent *, struct Sprite *) = {
    MovementAction_AcroWheelieHopFaceRight_Step0,
    MovementAction_AcroWheelieHopFaceRight_Step1,
    MovementAction_PauseSpriteAnim,
};

u8 (*const gMovementActionFuncs_AcroWheelieHopDown[])(struct ObjectEvent *, struct Sprite *) = {
    MovementAction_AcroWheelieHopDown_Step0,
    MovementAction_AcroWheelieHopDown_Step1,
    MovementAction_PauseSpriteAnim,
};

u8 (*const gMovementActionFuncs_AcroWheelieHopUp[])(struct ObjectEvent *, struct Sprite *) = {
    MovementAction_AcroWheelieHopUp_Step0,
    MovementAction_AcroWheelieHopUp_Step1,
    MovementAction_PauseSpriteAnim,
};

u8 (*const gMovementActionFuncs_AcroWheelieHopLeft[])(struct ObjectEvent *, struct Sprite *) = {
    MovementAction_AcroWheelieHopLeft_Step0,
    MovementAction_AcroWheelieHopLeft_Step1,
    MovementAction_PauseSpriteAnim,
};

u8 (*const gMovementActionFuncs_AcroWheelieHopRight[])(struct ObjectEvent *, struct Sprite *) = {
    MovementAction_AcroWheelieHopRight_Step0,
    MovementAction_AcroWheelieHopRight_Step1,
    MovementAction_PauseSpriteAnim,
};

u8 (*const gMovementActionFuncs_AcroWheelieJumpDown[])(struct ObjectEvent *, struct Sprite *) = {
    MovementAction_AcroWheelieJumpDown_Step0,
    MovementAction_AcroWheelieJumpDown_Step1,
    MovementAction_PauseSpriteAnim,
};

u8 (*const gMovementActionFuncs_AcroWheelieJumpUp[])(struct ObjectEvent *, struct Sprite *) = {
    MovementAction_AcroWheelieJumpUp_Step0,
    MovementAction_AcroWheelieJumpUp_Step1,
    MovementAction_PauseSpriteAnim,
};

u8 (*const gMovementActionFuncs_AcroWheelieJumpLeft[])(struct ObjectEvent *, struct Sprite *) = {
    MovementAction_AcroWheelieJumpLeft_Step0,
    MovementAction_AcroWheelieJumpLeft_Step1,
    MovementAction_PauseSpriteAnim,
};

u8 (*const gMovementActionFuncs_AcroWheelieJumpRight[])(struct ObjectEvent *, struct Sprite *) = {
    MovementAction_AcroWheelieJumpRight_Step0,
    MovementAction_AcroWheelieJumpRight_Step1,
    MovementAction_PauseSpriteAnim,
};

u8 (*const gMovementActionFuncs_AcroWheelieInPlaceDown[])(struct ObjectEvent *, struct Sprite *) = {
    MovementAction_AcroWheelieInPlaceDown_Step0,
    MovementAction_WalkInPlace_Step1,
    MovementAction_PauseSpriteAnim,
};

u8 (*const gMovementActionFuncs_AcroWheelieInPlaceUp[])(struct ObjectEvent *, struct Sprite *) = {
    MovementAction_AcroWheelieInPlaceUp_Step0,
    MovementAction_WalkInPlace_Step1,
    MovementAction_PauseSpriteAnim,
};

u8 (*const gMovementActionFuncs_AcroWheelieInPlaceLeft[])(struct ObjectEvent *, struct Sprite *) = {
    MovementAction_AcroWheelieInPlaceLeft_Step0,
    MovementAction_WalkInPlace_Step1,
    MovementAction_PauseSpriteAnim,
};

u8 (*const gMovementActionFuncs_AcroWheelieInPlaceRight[])(struct ObjectEvent *, struct Sprite *) = {
    MovementAction_AcroWheelieInPlaceRight_Step0,
    MovementAction_WalkInPlace_Step1,
    MovementAction_PauseSpriteAnim,
};

u8 (*const gMovementActionFuncs_AcroPopWheelieMoveDown[])(struct ObjectEvent *, struct Sprite *) = {
    MovementAction_AcroPopWheelieMoveDown_Step0,
    MovementAction_AcroPopWheelieMoveDown_Step1,
    MovementAction_PauseSpriteAnim,
};

u8 (*const gMovementActionFuncs_AcroPopWheelieMoveUp[])(struct ObjectEvent *, struct Sprite *) = {
    MovementAction_AcroPopWheelieMoveUp_Step0,
    MovementAction_AcroPopWheelieMoveUp_Step1,
    MovementAction_PauseSpriteAnim,
};

u8 (*const gMovementActionFuncs_AcroPopWheelieMoveLeft[])(struct ObjectEvent *, struct Sprite *) = {
    MovementAction_AcroPopWheelieMoveLeft_Step0,
    MovementAction_AcroPopWheelieMoveLeft_Step1,
    MovementAction_PauseSpriteAnim,
};

u8 (*const gMovementActionFuncs_AcroPopWheelieMoveRight[])(struct ObjectEvent *, struct Sprite *) = {
    MovementAction_AcroPopWheelieMoveRight_Step0,
    MovementAction_AcroPopWheelieMoveRight_Step1,
    MovementAction_PauseSpriteAnim,
};

u8 (*const gMovementActionFuncs_AcroWheelieMoveDown[])(struct ObjectEvent *, struct Sprite *) = {
    MovementAction_AcroWheelieMoveDown_Step0,
    MovementAction_AcroWheelieMoveDown_Step1,
    MovementAction_PauseSpriteAnim,
};

u8 (*const gMovementActionFuncs_AcroWheelieMoveUp[])(struct ObjectEvent *, struct Sprite *) = {
    MovementAction_AcroWheelieMoveUp_Step0,
    MovementAction_AcroWheelieMoveUp_Step1,
    MovementAction_PauseSpriteAnim,
};

u8 (*const gMovementActionFuncs_AcroWheelieMoveLeft[])(struct ObjectEvent *, struct Sprite *) = {
    MovementAction_AcroWheelieMoveLeft_Step0,
    MovementAction_AcroWheelieMoveLeft_Step1,
    MovementAction_PauseSpriteAnim,
};

u8 (*const gMovementActionFuncs_AcroWheelieMoveRight[])(struct ObjectEvent *, struct Sprite *) = {
    MovementAction_AcroWheelieMoveRight_Step0,
    MovementAction_AcroWheelieMoveRight_Step1,
    MovementAction_PauseSpriteAnim,
};

u8 (*const gMovementActionFuncs_AcroEndWheelieMoveDown[])(struct ObjectEvent *, struct Sprite *) = {
    MovementAction_AcroEndWheelieMoveDown_Step0,
    MovementAction_AcroEndWheelieMoveDown_Step1,
    MovementAction_PauseSpriteAnim,
};

u8 (*const gMovementActionFuncs_AcroEndWheelieMoveUp[])(struct ObjectEvent *, struct Sprite *) = {
    MovementAction_AcroEndWheelieMoveUp_Step0,
    MovementAction_AcroEndWheelieMoveUp_Step1,
    MovementAction_PauseSpriteAnim,
};

u8 (*const gMovementActionFuncs_AcroEndWheelieMoveLeft[])(struct ObjectEvent *, struct Sprite *) = {
    MovementAction_AcroEndWheelieMoveLeft_Step0,
    MovementAction_AcroEndWheelieMoveLeft_Step1,
    MovementAction_PauseSpriteAnim,
};

u8 (*const gMovementActionFuncs_AcroEndWheelieMoveRight[])(struct ObjectEvent *, struct Sprite *) = {
    MovementAction_AcroEndWheelieMoveRight_Step0,
    MovementAction_AcroEndWheelieMoveRight_Step1,
    MovementAction_PauseSpriteAnim,
};

u8 (*const gMovementActionFuncs_Levitate[])(struct ObjectEvent *, struct Sprite *) = {
    MovementAction_Levitate_Step0,
    MovementAction_Finish,
};

u8 (*const gMovementActionFuncs_StopLevitate[])(struct ObjectEvent *, struct Sprite *) = {
    MovementAction_StopLevitate_Step0,
    MovementAction_Finish,
};

u8 (*const gMovementActionFuncs_StopLevitateAtTop[])(struct ObjectEvent *, struct Sprite *) = {
    MovementAction_StopLevitateAtTop_Step0,
    MovementAction_Finish,
};

<<<<<<< HEAD
u8 (*const gMovementActionFuncs_EmoteX[])(struct ObjectEvent *, struct Sprite *) = {
    MovementAction_EmoteX_Step0,
    MovementAction_Finish,
};

u8 (*const gMovementActionFuncs_EmoteDoubleExclMark[])(struct ObjectEvent *, struct Sprite *) = {
    MovementAction_EmoteDoubleExclamationMark_Step0,
    MovementAction_Finish,
};
=======
//slow running
u8 (*const gMovementActionFuncs_RunDownSlow[])(struct ObjectEvent *, struct Sprite *) = {
    MovementActionFunc_RunSlowDown_Step0,
    MovementActionFunc_RunSlow_Step1,
    MovementAction_PauseSpriteAnim,
};

u8 (*const gMovementActionFuncs_RunUpSlow[])(struct ObjectEvent *, struct Sprite *) = {
    MovementActionFunc_RunSlowUp_Step0,
    MovementActionFunc_RunSlow_Step1,
    MovementAction_PauseSpriteAnim,
};

u8 (*const gMovementActionFuncs_RunLeftSlow[])(struct ObjectEvent *, struct Sprite *) = {
    MovementActionFunc_RunSlowLeft_Step0,
    MovementActionFunc_RunSlow_Step1,
    MovementAction_PauseSpriteAnim,
};

u8 (*const gMovementActionFuncs_RunRightSlow[])(struct ObjectEvent *, struct Sprite *) = {
    MovementActionFunc_RunSlowRight_Step0,
    MovementActionFunc_RunSlow_Step1,
    MovementAction_PauseSpriteAnim,
};
>>>>>>> 45da91e7
<|MERGE_RESOLUTION|>--- conflicted
+++ resolved
@@ -433,16 +433,13 @@
 u8 (*const gMovementActionFuncs_Figure8[])(struct ObjectEvent *, struct Sprite *);
 u8 (*const gMovementActionFuncs_FlyUp[])(struct ObjectEvent *, struct Sprite *);
 u8 (*const gMovementActionFuncs_FlyDown[])(struct ObjectEvent *, struct Sprite *);
-<<<<<<< HEAD
 u8 (*const gMovementActionFuncs_EmoteX[])(struct ObjectEvent *, struct Sprite *);
 u8 (*const gMovementActionFuncs_EmoteDoubleExclMark[])(struct ObjectEvent *, struct Sprite *);
-=======
 //run slow
 u8 (*const gMovementActionFuncs_RunDownSlow[])(struct ObjectEvent *, struct Sprite *);
 u8 (*const gMovementActionFuncs_RunUpSlow[])(struct ObjectEvent *, struct Sprite *);
 u8 (*const gMovementActionFuncs_RunLeftSlow[])(struct ObjectEvent *, struct Sprite *);
 u8 (*const gMovementActionFuncs_RunRightSlow[])(struct ObjectEvent *, struct Sprite *);
->>>>>>> 45da91e7
 
 u8 (*const *const gMovementActionFuncs[])(struct ObjectEvent *, struct Sprite *) = {
     [MOVEMENT_ACTION_FACE_DOWN] = gMovementActionFuncs_FaceDown,
@@ -603,18 +600,15 @@
     [MOVEMENT_ACTION_FIGURE_8] = gMovementActionFuncs_Figure8,
     [MOVEMENT_ACTION_FLY_UP] = gMovementActionFuncs_FlyUp,
     [MOVEMENT_ACTION_FLY_DOWN] = gMovementActionFuncs_FlyDown,
-<<<<<<< HEAD
     [MOVEMENT_ACTION_EMOTE_X] = gMovementActionFuncs_EmoteX,
     [MOVEMENT_ACTION_EMOTE_DOUBLE_EXCL_MARK] = gMovementActionFuncs_EmoteDoubleExclMark,
     [MOVEMENT_ACTION_EXIT_POKEBALL] = gMovementActionFuncs_ExitPokeball,
     [MOVEMENT_ACTION_ENTER_POKEBALL] = gMovementActionFuncs_EnterPokeball,
-=======
     //run slow
     [MOVEMENT_ACTION_RUN_DOWN_SLOW] = gMovementActionFuncs_RunDownSlow,
     [MOVEMENT_ACTION_RUN_UP_SLOW] = gMovementActionFuncs_RunUpSlow,
     [MOVEMENT_ACTION_RUN_LEFT_SLOW] = gMovementActionFuncs_RunLeftSlow,
     [MOVEMENT_ACTION_RUN_RIGHT_SLOW] = gMovementActionFuncs_RunRightSlow,
->>>>>>> 45da91e7
 };
 
 u8 (*const gMovementActionFuncs_FaceDown[])(struct ObjectEvent *, struct Sprite *) = {
@@ -1567,7 +1561,6 @@
     MovementAction_Finish,
 };
 
-<<<<<<< HEAD
 u8 (*const gMovementActionFuncs_EmoteX[])(struct ObjectEvent *, struct Sprite *) = {
     MovementAction_EmoteX_Step0,
     MovementAction_Finish,
@@ -1577,7 +1570,7 @@
     MovementAction_EmoteDoubleExclamationMark_Step0,
     MovementAction_Finish,
 };
-=======
+
 //slow running
 u8 (*const gMovementActionFuncs_RunDownSlow[])(struct ObjectEvent *, struct Sprite *) = {
     MovementActionFunc_RunSlowDown_Step0,
@@ -1601,5 +1594,4 @@
     MovementActionFunc_RunSlowRight_Step0,
     MovementActionFunc_RunSlow_Step1,
     MovementAction_PauseSpriteAnim,
-};
->>>>>>> 45da91e7
+};