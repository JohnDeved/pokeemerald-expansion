--- conflicted
+++ resolved
@@ -2223,11 +2223,7 @@
         .name = _("Micle Berry"),
         .itemId = ITEM_MICLE_BERRY,
         .price = 20,
-<<<<<<< HEAD
-        .holdEffect = HOLD_EFFECT_NONE, // Placeholder
-=======
         .holdEffect = HOLD_EFFECT_MICLE_BERRY,
->>>>>>> 0ad01bce
         .holdEffectParam = 4,
         .description = sMicleBerryDesc,
         .pocket = POCKET_BERRIES,
@@ -2487,13 +2483,8 @@
         .name = _("Custap Berry"),
         .itemId = ITEM_CUSTAP_BERRY,
         .price = 20,
-<<<<<<< HEAD
-        .holdEffect = HOLD_EFFECT_NONE, // To Do
-        .holdEffectParam = TYPE_FAIRY,
-=======
         .holdEffect = HOLD_EFFECT_CUSTAP_BERRY,
         .holdEffectParam = 4,
->>>>>>> 0ad01bce
         .description = sCustapBerryDesc,
         .pocket = POCKET_BERRIES,
         .type = ITEM_USE_BAG_MENU,
@@ -2505,12 +2496,7 @@
         .name = _("Jaboca Berry"),
         .itemId = ITEM_JABOCA_BERRY,
         .price = 20,
-<<<<<<< HEAD
-        .holdEffect = HOLD_EFFECT_NONE, // To Do
-        .holdEffectParam = TYPE_FAIRY,
-=======
         .holdEffect = HOLD_EFFECT_JABOCA_BERRY,
->>>>>>> 0ad01bce
         .description = sJabocaBerryDesc,
         .pocket = POCKET_BERRIES,
         .type = ITEM_USE_BAG_MENU,
@@ -2522,12 +2508,7 @@
         .name = _("Rowap Berry"),
         .itemId = ITEM_ROWAP_BERRY,
         .price = 20,
-<<<<<<< HEAD
-        .holdEffect = HOLD_EFFECT_NONE, // To Do
-        .holdEffectParam = TYPE_FAIRY,
-=======
         .holdEffect = HOLD_EFFECT_ROWAP_BERRY,
->>>>>>> 0ad01bce
         .description = sRowapBerryDesc,
         .pocket = POCKET_BERRIES,
         .type = ITEM_USE_BAG_MENU,
@@ -2539,12 +2520,7 @@
         .name = _("Kee Berry"),
         .itemId = ITEM_KEE_BERRY,
         .price = 20,
-<<<<<<< HEAD
-        .holdEffect = HOLD_EFFECT_NONE, // To Do
-        .holdEffectParam = TYPE_FAIRY,
-=======
         .holdEffect = HOLD_EFFECT_KEE_BERRY,
->>>>>>> 0ad01bce
         .description = sKeeBerryDesc,
         .pocket = POCKET_BERRIES,
         .type = ITEM_USE_BAG_MENU,
@@ -2556,12 +2532,7 @@
         .name = _("Maranga Berry"),
         .itemId = ITEM_MARANGA_BERRY,
         .price = 20,
-<<<<<<< HEAD
-        .holdEffect = HOLD_EFFECT_NONE, // To Do
-        .holdEffectParam = TYPE_FAIRY,
-=======
         .holdEffect = HOLD_EFFECT_MARANGA_BERRY,
->>>>>>> 0ad01bce
         .description = sMarangaBerryDesc,
         .pocket = POCKET_BERRIES,
         .type = ITEM_USE_BAG_MENU,
@@ -2926,11 +2897,7 @@
         .name = _("Razor Claw"),
         .itemId = ITEM_RAZOR_CLAW,
         .price = 5000,
-<<<<<<< HEAD
-        .holdEffect = HOLD_EFFECT_NONE, // Placeholder.
-=======
         .holdEffect = HOLD_EFFECT_SCOPE_LENS,
->>>>>>> 0ad01bce
         .description = sRazorClawDesc,
         .pocket = POCKET_ITEMS,
         .type = ITEM_USE_BAG_MENU,
@@ -7017,20 +6984,10 @@
         .name = _("HealthFeather"),
         .itemId = ITEM_HEALTH_FEATHER,
         .price = 300,
-<<<<<<< HEAD
-        .holdEffect = 0,
-        .holdEffectParam = 4,
-        .description = sHealthWingDesc,
-        .pocket = POCKET_ITEMS,
-        .type = ITEM_USE_BAG_MENU,
-        .fieldUseFunc = ItemUseOutOfBattle_CannotUse,
-        .secondaryId = STAT_HP,
-=======
         .description = sHealthFeatherDesc,
         .pocket = POCKET_ITEMS,
         .type = ITEM_USE_PARTY_MENU,
         .fieldUseFunc = ItemUseOutOfBattle_Medicine,
->>>>>>> 0ad01bce
     },
 
     [ITEM_MUSCLE_FEATHER] =
@@ -7038,20 +6995,10 @@
         .name = _("MuscleFeather"),
         .itemId = ITEM_MUSCLE_FEATHER,
         .price = 300,
-<<<<<<< HEAD
-        .holdEffect = 0,
-        .holdEffectParam = 4,
-        .description = sMuscleWingDesc,
-        .pocket = POCKET_ITEMS,
-        .type = ITEM_USE_BAG_MENU,
-        .fieldUseFunc = ItemUseOutOfBattle_CannotUse,
-        .secondaryId = STAT_ATK,
-=======
         .description = sMuscleFeatherDesc,
         .pocket = POCKET_ITEMS,
         .type = ITEM_USE_PARTY_MENU,
         .fieldUseFunc = ItemUseOutOfBattle_Medicine,
->>>>>>> 0ad01bce
     },
 
     [ITEM_RESIST_FEATHER] =
@@ -7059,20 +7006,10 @@
         .name = _("ResistFeather"),
         .itemId = ITEM_RESIST_FEATHER,
         .price = 300,
-<<<<<<< HEAD
-        .holdEffect = 0,
-        .holdEffectParam = 4,
-        .description = sResistWingDesc,
-        .pocket = POCKET_ITEMS,
-        .type = ITEM_USE_BAG_MENU,
-        .fieldUseFunc = ItemUseOutOfBattle_CannotUse,
-        .secondaryId = STAT_DEF,
-=======
         .description = sResistFeatherDesc,
         .pocket = POCKET_ITEMS,
         .type = ITEM_USE_PARTY_MENU,
         .fieldUseFunc = ItemUseOutOfBattle_Medicine,
->>>>>>> 0ad01bce
     },
 
     [ITEM_GENIUS_FEATHER] =
@@ -7080,20 +7017,10 @@
         .name = _("GeniusFeather"),
         .itemId = ITEM_GENIUS_FEATHER,
         .price = 300,
-<<<<<<< HEAD
-        .holdEffect = 0,
-        .holdEffectParam = 4,
-        .description = sGeniusWingDesc,
-        .pocket = POCKET_ITEMS,
-        .type = ITEM_USE_BAG_MENU,
-        .fieldUseFunc = ItemUseOutOfBattle_CannotUse,
-        .secondaryId = STAT_SPATK,
-=======
         .description = sGeniusFeatherDesc,
         .pocket = POCKET_ITEMS,
         .type = ITEM_USE_PARTY_MENU,
         .fieldUseFunc = ItemUseOutOfBattle_Medicine,
->>>>>>> 0ad01bce
     },
 
     [ITEM_CLEVER_FEATHER] =
@@ -7101,36 +7028,14 @@
         .name = _("CleverFeather"),
         .itemId = ITEM_CLEVER_FEATHER,
         .price = 300,
-<<<<<<< HEAD
-        .holdEffect = 0,
-        .holdEffectParam = 4,
-        .description = sCleverWingDesc,
-        .pocket = POCKET_ITEMS,
-        .type = ITEM_USE_BAG_MENU,
-        .fieldUseFunc = ItemUseOutOfBattle_CannotUse,
-        .secondaryId = STAT_SPDEF,
-=======
         .description = sCleverFeatherDesc,
         .pocket = POCKET_ITEMS,
         .type = ITEM_USE_PARTY_MENU,
         .fieldUseFunc = ItemUseOutOfBattle_Medicine,
->>>>>>> 0ad01bce
     },
 
     [ITEM_SWIFT_FEATHER] =
     {
-<<<<<<< HEAD
-        .name = _("Swift Feather"),
-        .itemId = ITEM_SWIFT_FEATHER,
-        .price = 300,
-        .holdEffect = 0,
-        .holdEffectParam = 4,
-        .description = sSwiftWingDesc,
-        .pocket = POCKET_ITEMS,
-        .type = ITEM_USE_BAG_MENU,
-        .fieldUseFunc = ItemUseOutOfBattle_CannotUse,
-        .secondaryId = STAT_SPEED,
-=======
         .name = _("SwiftFeather"),
         .itemId = ITEM_SWIFT_FEATHER,
         .price = 300,
@@ -7138,7 +7043,6 @@
         .pocket = POCKET_ITEMS,
         .type = ITEM_USE_PARTY_MENU,
         .fieldUseFunc = ItemUseOutOfBattle_Medicine,
->>>>>>> 0ad01bce
     },
 
     [ITEM_PRETTY_FEATHER] =
@@ -7146,11 +7050,7 @@
         .name = _("PrettyFeather"),
         .itemId = ITEM_PRETTY_FEATHER,
         .price = 1000,
-<<<<<<< HEAD
-        .description = sPrettyWingDesc,
-=======
         .description = sPrettyFeatherDesc,
->>>>>>> 0ad01bce
         .pocket = POCKET_ITEMS,
         .type = ITEM_USE_BAG_MENU,
         .fieldUseFunc = ItemUseOutOfBattle_CannotUse,
