static const u8 sNullDescription[] = _(
    "");

static const u8 sPoundDescription[] = _(
    "Pounds the foe with\n"
    "forelegs or tail.");

static const u8 sKarateChopDescription[] = _(
    "A chopping attack with a\n"
    "high critical-hit ratio.");

static const u8 sDoubleSlapDescription[] = _(
    "Repeatedly slaps the foe\n"
    "2 to 5 times.");

static const u8 sCometPunchDescription[] = _(
    "Repeatedly punches the foe\n"
    "2 to 5 times.");

static const u8 sMegaPunchDescription[] = _(
    "A strong punch thrown with\n"
    "incredible power.");

static const u8 sPayDayDescription[] = _(
    "Throws coins at the foe.\n"
    "Money is recovered after.");

static const u8 sFirePunchDescription[] = _(
    "A fiery punch that may burn\n"
    "the foe.");

static const u8 sIcePunchDescription[] = _(
    "An icy punch that may\n"
    "freeze the foe.");

static const u8 sThunderPunchDescription[] = _(
    "An electrified punch that\n"
    "may paralyze the foe.");

static const u8 sScratchDescription[] = _(
    "Scratches the foe with\n"
    "sharp claws.");

static const u8 sViceGripDescription[] = _(
    "Grips the foe with large and\n"
    "powerful pincers.");

static const u8 sGuillotineDescription[] = _(
    "A powerful pincer attack\n"
    "that may cause fainting.");

static const u8 sRazorWindDescription[] = _(
    "A 2-turn move that strikes\n"
    "the foe on the 2nd turn.");

static const u8 sSwordsDanceDescription[] = _(
    "A fighting dance that\n"
    "sharply raises ATTACK.");

static const u8 sCutDescription[] = _(
    "Cuts the foe with sharp\n"
    "scythes, claws, etc.");

static const u8 sGustDescription[] = _(
    "Strikes the foe with a gust\n"
    "of wind whipped up by wings.");

static const u8 sWingAttackDescription[] = _(
    "Strikes the foe with wings\n"
    "spread wide.");

static const u8 sWhirlwindDescription[] = _(
    "Blows away the foe with\n"
    "wind and ends the battle.");

static const u8 sFlyDescription[] = _(
    "Flies up on the first turn,\n"
    "then strikes the next turn.");

static const u8 sBindDescription[] = _(
    "Binds and squeezes the foe\n"
    "for 2 to 5 turns.");

static const u8 sSlamDescription[] = _(
    "Slams the foe with a long\n"
    "tail, vine, etc.");

static const u8 sVineWhipDescription[] = _(
    "Strikes the foe with\n"
    "slender, whiplike vines.");

static const u8 sStompDescription[] = _(
    "Stomps the enemy with a big\n"
    "foot. May cause flinching.");

static const u8 sDoubleKickDescription[] = _(
    "A double-kicking attack\n"
    "that strikes the foe twice.");

static const u8 sMegaKickDescription[] = _(
    "An extremely powerful kick\n"
    "with intense force.");

static const u8 sJumpKickDescription[] = _(
    "A strong jumping kick. May\n"
    "miss and hurt the kicker.");

static const u8 sRollingKickDescription[] = _(
    "A fast kick delivered from\n"
    "a rapid spin.");

static const u8 sSandAttackDescription[] = _(
    "Reduces the foe's accuracy\n"
    "by hurling sand in its face.");

static const u8 sHeadbuttDescription[] = _(
    "A ramming attack that may\n"
    "cause flinching.");

static const u8 sHornAttackDescription[] = _(
    "Jabs the foe with sharp\n"
    "horns.");

static const u8 sFuryAttackDescription[] = _(
    "Jabs the foe 2 to 5 times\n"
    "with sharp horns, etc.");

static const u8 sHornDrillDescription[] = _(
    "A one-hit KO attack that\n"
    "uses a horn like a drill.");

static const u8 sTackleDescription[] = _(
    "Charges the foe with a full-\n"
    "body tackle.");

static const u8 sBodySlamDescription[] = _(
    "A full-body slam that may\n"
    "cause paralysis.");

static const u8 sWrapDescription[] = _(
    "Wraps and squeezes the foe\n"
    "2 to 5 times with vines, etc.");

static const u8 sTakeDownDescription[] = _(
    "A reckless charge attack\n"
    "that also hurts the user.");

static const u8 sThrashDescription[] = _(
    "A rampage of 2 to 3 turns\n"
    "that confuses the user.");

static const u8 sDoubleEdgeDescription[] = _(
    "A life-risking tackle that\n"
    "also hurts the user.");

static const u8 sTailWhipDescription[] = _(
    "Wags the tail to lower the\n"
    "foe's DEFENSE.");

static const u8 sPoisonStingDescription[] = _(
    "A toxic attack with barbs,\n"
    "etc., that may poison.");

static const u8 sTwineedleDescription[] = _(
    "Stingers on the forelegs\n"
    "jab the foe twice.");

static const u8 sPinMissileDescription[] = _(
    "Sharp pins are fired to\n"
    "strike 2 to 5 times.");

static const u8 sLeerDescription[] = _(
    "Frightens the foe with a\n"
    "leer to lower DEFENSE.");

static const u8 sBiteDescription[] = _(
    "Bites with vicious fangs.\n"
    "May cause flinching.");

static const u8 sGrowlDescription[] = _(
    "Growls cutely to reduce the\n"
    "foe's ATTACK.");

static const u8 sRoarDescription[] = _(
    "Makes the foe flee to end\n"
    "the battle.");

static const u8 sSingDescription[] = _(
    "A soothing song lulls the\n"
    "foe into a deep slumber.");

static const u8 sSupersonicDescription[] = _(
    "Emits bizarre sound waves\n"
    "that may confuse the foe.");

static const u8 sSonicBoomDescription[] = _(
    "Launches shock waves that\n"
    "always inflict 20 HP damage.");

static const u8 sDisableDescription[] = _(
    "Psychically disables one of\n"
    "the foe's moves.");

static const u8 sAcidDescription[] = _(
    "Sprays a hide-melting acid.\n"
    "May lower DEFENSE.");

static const u8 sEmberDescription[] = _(
    "A weak fire attack that may\n"
    "inflict a burn.");

static const u8 sFlamethrowerDescription[] = _(
    "A powerful fire attack that\n"
    "may inflict a burn.");

static const u8 sMistDescription[] = _(
    "Creates a mist that stops\n"
    "reduction of abilities.");

static const u8 sWaterGunDescription[] = _(
    "Squirts water to attack\n"
    "the foe.");

static const u8 sHydroPumpDescription[] = _(
    "Blasts water at high power\n"
    "to strike the foe.");

static const u8 sSurfDescription[] = _(
    "Creates a huge wave, then\n"
    "crashes it down on the foe.");

static const u8 sIceBeamDescription[] = _(
    "Blasts the foe with an icy\n"
    "beam that may freeze it.");

static const u8 sBlizzardDescription[] = _(
    "Hits the foe with an icy\n"
    "storm that may freeze it.");

static const u8 sPsybeamDescription[] = _(
    "Fires a peculiar ray that\n"
    "may confuse the foe.");

static const u8 sBubbleBeamDescription[] = _(
    "Forcefully sprays bubbles\n"
    "that may lower SPEED.");

static const u8 sAuroraBeamDescription[] = _(
    "Fires a rainbow-colored\n"
    "beam that may lower ATTACK.");

static const u8 sHyperBeamDescription[] = _(
    "Powerful, but leaves the\n"
    "user immobile the next turn.");

static const u8 sPeckDescription[] = _(
    "Attacks the foe with a\n"
    "jabbing beak, etc.");

static const u8 sDrillPeckDescription[] = _(
    "A corkscrewing attack with\n"
    "the beak acting as a drill.");

static const u8 sSubmissionDescription[] = _(
    "A reckless body slam that\n"
    "also hurts the user.");

static const u8 sLowKickDescription[] = _(
    "A kick that inflicts more\n"
    "damage on heavier foes.");

static const u8 sCounterDescription[] = _(
    "Retaliates any physical hit\n"
    "with double the power.");

static const u8 sSeismicTossDescription[] = _(
    "Inflicts damage identical\n"
    "to the user's level.");

static const u8 sStrengthDescription[] = _(
    "Builds enormous power,\n"
    "then slams the foe.");

static const u8 sAbsorbDescription[] = _(
    "An attack that absorbs\n"
    "half the damage inflicted.");

static const u8 sMegaDrainDescription[] = _(
    "An attack that absorbs\n"
    "half the damage inflicted.");

static const u8 sLeechSeedDescription[] = _(
    "Plants a seed on the foe to\n"
    "steal HP on every turn.");

static const u8 sGrowthDescription[] = _(
    "Forces the body to grow\n"
    "and heightens SP. ATK.");

static const u8 sRazorLeafDescription[] = _(
    "Cuts the enemy with leaves.\n"
    "High critical-hit ratio.");

static const u8 sSolarBeamDescription[] = _(
    "Absorbs light in one turn,\n"
    "then attacks next turn.");

static const u8 sPoisonPowderDescription[] = _(
    "Scatters a toxic powder\n"
    "that may poison the foe.");

static const u8 sStunSporeDescription[] = _(
    "Scatters a powder that may\n"
    "paralyze the foe.");

static const u8 sSleepPowderDescription[] = _(
    "Scatters a powder that may\n"
    "cause the foe to sleep.");

static const u8 sPetalDanceDescription[] = _(
    "A rampage of 2 to 3 turns\n"
    "that confuses the user.");

static const u8 sStringShotDescription[] = _(
    "Binds the foe with string\n"
    "to reduce its SPEED.");

static const u8 sDragonRageDescription[] = _(
    "Launches shock waves that\n"
    "always inflict 40 HP damage.");

static const u8 sFireSpinDescription[] = _(
    "Traps the foe in a ring of\n"
    "fire for 2 to 5 turns.");

static const u8 sThunderShockDescription[] = _(
    "An electrical attack that\n"
    "may paralyze the foe.");

static const u8 sThunderboltDescription[] = _(
    "A strong electrical attack\n"
    "that may paralyze the foe.");

static const u8 sThunderWaveDescription[] = _(
    "A weak jolt of electricity\n"
    "that paralyzes the foe.");

static const u8 sThunderDescription[] = _(
    "A lightning attack that may\n"
    "cause paralysis.");

static const u8 sRockThrowDescription[] = _(
    "Throws small rocks to\n"
    "strike the foe.");

static const u8 sEarthquakeDescription[] = _(
    "A powerful quake, but has\n"
    "no effect on flying foes.");

static const u8 sFissureDescription[] = _(
    "A one-hit KO move that\n"
    "drops the foe in a fissure.");

static const u8 sDigDescription[] = _(
    "Digs underground the first\n"
    "turn and strikes next turn.");

static const u8 sToxicDescription[] = _(
    "Poisons the foe with an\n"
    "intensifying toxin.");

static const u8 sConfusionDescription[] = _(
    "A psychic attack that may\n"
    "cause confusion.");

static const u8 sPsychicDescription[] = _(
    "A powerful psychic attack\n"
    "that may lower SP. DEF.");

static const u8 sHypnosisDescription[] = _(
    "A hypnotizing move that\n"
    "may induce sleep.");

static const u8 sMeditateDescription[] = _(
    "Meditates in a peaceful\n"
    "fashion to raise ATTACK.");

static const u8 sAgilityDescription[] = _(
    "Relaxes the body to sharply\n"
    "boost SPEED.");

static const u8 sQuickAttackDescription[] = _(
    "An extremely fast attack\n"
    "that always strikes first.");

static const u8 sRageDescription[] = _(
    "Raises the user's ATTACK\n"
    "every time it is hit.");

static const u8 sTeleportDescription[] = _(
    "A psychic move for fleeing\n"
    "from battle instantly.");

static const u8 sNightShadeDescription[] = _(
    "Inflicts damage identical\n"
    "to the user's level.");

static const u8 sMimicDescription[] = _(
    "Copies a move used by the\n"
    "foe during one battle.");

static const u8 sScreechDescription[] = _(
    "Emits a screech to sharply\n"
    "reduce the foe's DEFENSE.");

static const u8 sDoubleTeamDescription[] = _(
    "Creates illusory copies to\n"
    "raise evasiveness.");

static const u8 sRecoverDescription[] = _(
    "Recovers up to half the\n"
    "user's maximum HP.");

static const u8 sHardenDescription[] = _(
    "Stiffens the body's \n"
    "muscles to raise DEFENSE.");

static const u8 sMinimizeDescription[] = _(
    "Minimizes the user's size\n"
    "to raise evasiveness.");

static const u8 sSmokescreenDescription[] = _(
    "Lowers the foe's accuracy\n"
    "using smoke, ink, etc.");

static const u8 sConfuseRayDescription[] = _(
    "A sinister ray that\n"
    "confuses the foe.");

static const u8 sWithdrawDescription[] = _(
    "Withdraws the body into its\n"
    "hard shell to raise DEFENSE.");

static const u8 sDefenseCurlDescription[] = _(
    "Curls up to conceal weak\n"
    "spots and raise DEFENSE.");

static const u8 sBarrierDescription[] = _(
    "Creates a barrier that\n"
    "sharply raises DEFENSE.");

static const u8 sLightScreenDescription[] = _(
    "Creates a wall of light that\n"
    "lowers SP. ATK damage.");

static const u8 sHazeDescription[] = _(
    "Creates a black haze that\n"
    "eliminates all stat changes.");

static const u8 sReflectDescription[] = _(
    "Creates a wall of light that\n"
    "weakens physical attacks.");

static const u8 sFocusEnergyDescription[] = _(
    "Focuses power to raise the\n"
    "critical-hit ratio.");

static const u8 sBideDescription[] = _(
    "Endures attack for 2\n"
    "turns to retaliate double.");

static const u8 sMetronomeDescription[] = _(
    "Waggles a finger to use any\n"
    "POKéMON move at random.");

static const u8 sMirrorMoveDescription[] = _(
    "Counters the foe's attack\n"
    "with the same move.");

static const u8 sSelfDestructDescription[] = _(
    "Inflicts severe damage but\n"
    "makes the user faint.");

static const u8 sEggBombDescription[] = _(
    "An egg is forcibly hurled at\n"
    "the foe.");

static const u8 sLickDescription[] = _(
    "Licks with a long tongue to\n"
    "injure. May also paralyze.");

static const u8 sSmogDescription[] = _(
    "An exhaust-gas attack\n"
    "that may also poison.");

static const u8 sSludgeDescription[] = _(
    "Sludge is hurled to inflict\n"
    "damage. May also poison.");

static const u8 sBoneClubDescription[] = _(
    "Clubs the foe with a bone.\n"
    "May cause flinching.");

static const u8 sFireBlastDescription[] = _(
    "Incinerates everything it\n"
    "strikes. May cause a burn.");

static const u8 sWaterfallDescription[] = _(
    "Charges the foe with speed\n"
    "to climb waterfalls.");

static const u8 sClampDescription[] = _(
    "Traps and squeezes the\n"
    "foe for 2 to 5 turns.");

static const u8 sSwiftDescription[] = _(
    "Sprays star-shaped rays\n"
    "that never miss.");

static const u8 sSkullBashDescription[] = _(
    "Tucks in the head, then\n"
    "attacks on the next turn.");

static const u8 sSpikeCannonDescription[] = _(
    "Launches sharp spikes that\n"
    "strike 2 to 5 times.");

static const u8 sConstrictDescription[] = _(
    "Constricts to inflict pain.\n"
    "May lower SPEED.");

static const u8 sAmnesiaDescription[] = _(
    "Forgets about something\n"
    "and sharply raises SP. DEF.");

static const u8 sKinesisDescription[] = _(
    "Distracts the foe.\n"
    "May lower accuracy.");

static const u8 sSoftBoiledDescription[] = _(
    "Recovers up to half the\n"
    "user's maximum HP.");

static const u8 sHiJumpKickDescription[] = _(
    "A jumping knee kick. If it\n"
    "misses, the user is hurt.");

static const u8 sGlareDescription[] = _(
    "Intimidates and frightens\n"
    "the foe into paralysis.");

static const u8 sDreamEaterDescription[] = _(
    "Takes one half the damage\n"
    "inflicted on a sleeping foe.");

static const u8 sPoisonGasDescription[] = _(
    "Envelops the foe in a toxic\n"
    "gas that may poison.");

static const u8 sBarrageDescription[] = _(
    "Hurls round objects at the\n"
    "foe 2 to 5 times.");

static const u8 sLeechLifeDescription[] = _(
    "An attack that steals half\n"
    "the damage inflicted.");

static const u8 sLovelyKissDescription[] = _(
    "Demands a kiss with a scary\n"
    "face that induces sleep.");

static const u8 sSkyAttackDescription[] = _(
    "Searches out weak spots,\n"
    "then strikes the next turn.");

static const u8 sTransformDescription[] = _(
    "Alters the user's cells to\n"
    "become a copy of the foe.");

static const u8 sBubbleDescription[] = _(
    "An attack using bubbles.\n"
    "May lower the foe's SPEED.");

static const u8 sDizzyPunchDescription[] = _(
    "A rhythmic punch that may\n"
    "confuse the foe.");

static const u8 sSporeDescription[] = _(
    "Scatters a cloud of spores\n"
    "that always induce sleep.");

static const u8 sFlashDescription[] = _(
    "Looses a powerful blast of\n"
    "light that cuts accuracy.");

static const u8 sPsywaveDescription[] = _(
    "Attacks with a psychic\n"
    "wave of varying intensity.");

static const u8 sSplashDescription[] = _(
    "It's just a splash...\n"
    "Has no effect whatsoever.");

static const u8 sAcidArmorDescription[] = _(
    "Liquifies the user's body\n"
    "to sharply raise DEFENSE.");

static const u8 sCrabhammerDescription[] = _(
    "Hammers with a pincer. Has a\n"
    "high critical-hit ratio.");

static const u8 sExplosionDescription[] = _(
    "Inflicts severe damage but\n"
    "makes the user faint.");

static const u8 sFurySwipesDescription[] = _(
    "Rakes the foe with sharp\n"
    "claws, etc., 2 to 5 times.");

static const u8 sBonemerangDescription[] = _(
    "Throws a bone boomerang\n"
    "that strikes twice.");

static const u8 sRestDescription[] = _(
    "The user sleeps for 2 turns,\n"
    "restoring HP and status.");

static const u8 sRockSlideDescription[] = _(
    "Large boulders are hurled.\n"
    "May cause flinching.");

static const u8 sHyperFangDescription[] = _(
    "Attacks with sharp fangs.\n"
    "May cause flinching.");

static const u8 sSharpenDescription[] = _(
    "Reduces the polygon count\n"
    "and raises ATTACK.");

static const u8 sConversionDescription[] = _(
    "Changes the user's type\n"
    "into a known move's type.");

static const u8 sTriAttackDescription[] = _(
    "Fires three types of beams\n"
    "at the same time.");

static const u8 sSuperFangDescription[] = _(
    "Attacks with sharp fangs\n"
    "and cuts half the foe's HP.");

static const u8 sSlashDescription[] = _(
    "Slashes with claws, etc. Has\n"
    "a high critical-hit ratio.");

static const u8 sSubstituteDescription[] = _(
    "Creates a decoy using 1/4\n"
    "of the user's maximum HP.");

static const u8 sStruggleDescription[] = _(
    "Used only if all PP are gone.\n"
    "Also hurts the user a little.");

static const u8 sSketchDescription[] = _(
    "Copies the foe's last move\n"
    "permanently.");

static const u8 sTripleKickDescription[] = _(
    "Kicks the foe 3 times in a\n"
    "row with rising intensity.");

static const u8 sThiefDescription[] = _(
    "While attacking, it may\n"
    "steal the foe's held item.");

static const u8 sSpiderWebDescription[] = _(
    "Ensnares the foe to stop it\n"
    "from fleeing or switching.");

static const u8 sMindReaderDescription[] = _(
    "Senses the foe's action to\n"
    "ensure the next move's hit.");

static const u8 sNightmareDescription[] = _(
    "Inflicts 1/4 damage on a\n"
    "sleeping foe every turn.");

static const u8 sFlameWheelDescription[] = _(
    "A fiery charge attack that\n"
    "may inflict a burn.");

static const u8 sSnoreDescription[] = _(
    "A loud attack that can be\n"
    "used only while asleep.");

static const u8 sCurseDescription[] = _(
    "A move that functions\n"
    "differently for GHOSTS.");

static const u8 sFlailDescription[] = _(
    "Inflicts more damage when\n"
    "the user's HP is down.");

static const u8 sConversion2Description[] = _(
    "Makes the user resistant\n"
    "to the last attack's type.");

static const u8 sAeroblastDescription[] = _(
    "Launches a vacuumed blast.\n"
    "High critical-hit ratio.");

static const u8 sCottonSporeDescription[] = _(
    "Spores cling to the foe,\n"
    "sharply reducing SPEED.");

static const u8 sReversalDescription[] = _(
    "Inflicts more damage when\n"
    "the user's HP is down.");

static const u8 sSpiteDescription[] = _(
    "Spitefully cuts the PP\n"
    "of the foe's last move.");

static const u8 sPowderSnowDescription[] = _(
    "Blasts the foe with a snowy\n"
    "gust. May cause freezing.");

static const u8 sProtectDescription[] = _(
    "Evades attack, but may fail\n"
    "if used in succession.");

static const u8 sMachPunchDescription[] = _(
    "A punch is thrown at wicked\n"
    "speed to strike first.");

static const u8 sScaryFaceDescription[] = _(
    "Frightens with a scary face\n"
    "to sharply reduce SPEED.");

static const u8 sFaintAttackDescription[] = _(
    "Draws the foe close, then\n"
    "strikes without fail.");

static const u8 sSweetKissDescription[] = _(
    "Demands a kiss with a cute\n"
    "look. May cause confusion.");

static const u8 sBellyDrumDescription[] = _(
    "Maximizes ATTACK while\n"
    "sacrificing HP.");

static const u8 sSludgeBombDescription[] = _(
    "Sludge is hurled to inflict\n"
    "damage. May also poison.");

static const u8 sMudSlapDescription[] = _(
    "Hurls mud in the foe's face\n"
    "to reduce its accuracy.");

static const u8 sOctazookaDescription[] = _(
    "Fires a lump of ink to\n"
    "damage and cut accuracy.");

static const u8 sSpikesDescription[] = _(
    "Sets spikes that hurt a \n"
    "foe switching in.");

static const u8 sZapCannonDescription[] = _(
    "Powerful and sure to cause\n"
    "paralysis, but inaccurate.");

static const u8 sForesightDescription[] = _(
    "Negates the foe's efforts\n"
    "to heighten evasiveness.");

static const u8 sDestinyBondDescription[] = _(
    "If the user faints, the foe\n"
    "is also made to faint.");

static const u8 sPerishSongDescription[] = _(
    "Any POKéMON hearing this\n"
    "song faints in 3 turns.");

static const u8 sIcyWindDescription[] = _(
    "A chilling attack that\n"
    "lowers the foe's SPEED.");

static const u8 sDetectDescription[] = _(
    "Evades attack, but may fail\n"
    "if used in succession.");

static const u8 sBoneRushDescription[] = _(
    "Strikes the foe with a bone\n"
    "in hand 2 to 5 times.");

static const u8 sLockOnDescription[] = _(
    "Locks on to the foe to\n"
    "ensure the next move hits.");

static const u8 sOutrageDescription[] = _(
    "A rampage of 2 to 3 turns\n"
    "that confuses the user.");

static const u8 sSandstormDescription[] = _(
    "Causes a sandstorm that\n"
    "rages for several turns.");

static const u8 sGigaDrainDescription[] = _(
    "An attack that steals half\n"
    "the damage inflicted.");

static const u8 sEndureDescription[] = _(
    "Endures any attack for\n"
    "1 turn, leaving at least 1HP.");

static const u8 sCharmDescription[] = _(
    "Charms the foe and sharply\n"
    "reduces its ATTACK.");

static const u8 sRolloutDescription[] = _(
    "An attack lasting 5 turns\n"
    "with rising intensity.");

static const u8 sFalseSwipeDescription[] = _(
    "An attack that leaves the\n"
    "foe with at least 1 HP.");

static const u8 sSwaggerDescription[] = _(
    "Confuses the foe, but also\n"
    "sharply raises ATTACK.");

static const u8 sMilkDrinkDescription[] = _(
    "Recovers up to half the\n"
    "user's maximum HP.");

static const u8 sSparkDescription[] = _(
    "An electrified tackle that\n"
    "may paralyze the foe.");

static const u8 sFuryCutterDescription[] = _(
    "An attack that intensifies\n"
    "on each successive hit.");

static const u8 sSteelWingDescription[] = _(
    "Strikes the foe with hard\n"
    "wings spread wide.");

static const u8 sMeanLookDescription[] = _(
    "Fixes the foe with a mean\n"
    "look that prevents escape.");

static const u8 sAttractDescription[] = _(
    "Makes the opposite gender\n"
    "less likely to attack.");

static const u8 sSleepTalkDescription[] = _(
    "Uses an available move\n"
    "randomly while asleep.");

static const u8 sHealBellDescription[] = _(
    "Chimes soothingly to heal\n"
    "all status abnormalities.");

static const u8 sReturnDescription[] = _(
    "An attack that increases\n"
    "in power with friendship.");

static const u8 sPresentDescription[] = _(
    "A gift in the form of a\n"
    "bomb. May restore HP.");

static const u8 sFrustrationDescription[] = _(
    "An attack that is stronger\n"
    "if the TRAINER is disliked.");

static const u8 sSafeguardDescription[] = _(
    "A mystical force prevents\n"
    "all status problems.");

static const u8 sPainSplitDescription[] = _(
    "Adds the user and foe's HP,\n"
    "then shares them equally.");

static const u8 sSacredFireDescription[] = _(
    "A mystical fire attack that\n"
    "may inflict a burn.");

static const u8 sMagnitudeDescription[] = _(
    "A ground-shaking attack\n"
    "of random intensity.");

static const u8 sDynamicPunchDescription[] = _(
    "Powerful and sure to cause\n"
    "confusion, but inaccurate.");

static const u8 sMegahornDescription[] = _(
    "A brutal ramming attack\n"
    "using out-thrust horns.");

static const u8 sDragonBreathDescription[] = _(
    "Strikes the foe with an\n"
    "incredible blast of breath.");

static const u8 sBatonPassDescription[] = _(
    "Switches out the user while\n"
    "keeping effects in play.");

static const u8 sEncoreDescription[] = _(
    "Makes the foe repeat its\n"
    "last move over 2 to 6 turns.");

static const u8 sPursuitDescription[] = _(
    "Inflicts bad damage if used\n"
    "on a foe switching out.");

static const u8 sRapidSpinDescription[] = _(
    "Spins the body at high\n"
    "speed to strike the foe.");

static const u8 sSweetScentDescription[] = _(
    "Allures the foe to reduce\n"
    "evasiveness.");

static const u8 sIronTailDescription[] = _(
    "Attacks with a rock-hard\n"
    "tail. May lower DEFENSE.");

static const u8 sMetalClawDescription[] = _(
    "A claw attack that may\n"
    "raise the user's ATTACK.");

static const u8 sVitalThrowDescription[] = _(
    "Makes the user's move last,\n"
    "but it never misses.");

static const u8 sMorningSunDescription[] = _(
    "Restores HP. The amount\n"
    "varies with the weather.");

static const u8 sSynthesisDescription[] = _(
    "Restores HP. The amount\n"
    "varies with the weather.");

static const u8 sMoonlightDescription[] = _(
    "Restores HP. The amount\n"
    "varies with the weather.");

static const u8 sHiddenPowerDescription[] = _(
    "The effectiveness varies\n"
    "with the user.");

static const u8 sCrossChopDescription[] = _(
    "A double-chopping attack.\n"
    "High critical-hit ratio.");

static const u8 sTwisterDescription[] = _(
    "Whips up a vicious twister\n"
    "to tear at the foe.");

static const u8 sRainDanceDescription[] = _(
    "Boosts the power of WATER-\n"
    "type moves for 5 turns.");

static const u8 sSunnyDayDescription[] = _(
    "Boosts the power of FIRE-\n"
    "type moves for 5 turns.");

static const u8 sCrunchDescription[] = _(
    "Crunches with sharp fangs.\n"
    "May lower DEFENSE.");

static const u8 sMirrorCoatDescription[] = _(
    "Counters the foe's special\n"
    "attack at double the power.");

static const u8 sPsychUpDescription[] = _(
    "Copies the foe's effect(s)\n"
    "and gives to the user.");

static const u8 sExtremeSpeedDescription[] = _(
    "An extremely fast and\n"
    "powerful attack.");

static const u8 sAncientPowerDescription[] = _(
    "An attack that may raise\n"
    "all stats.");

static const u8 sShadowBallDescription[] = _(
    "Hurls a black blob that may\n"
    "lower the foe's SP. DEF.");

static const u8 sFutureSightDescription[] = _(
    "Heightens inner power to\n"
    "strike 2 turns later.");

static const u8 sRockSmashDescription[] = _(
    "A rock-crushing attack\n"
    "that may lower DEFENSE.");

static const u8 sWhirlpoolDescription[] = _(
    "Traps and hurts the foe in\n"
    "a whirlpool for 2 to 5 turns.");

static const u8 sBeatUpDescription[] = _(
    "Summons party POKéMON to\n"
    "join in the attack.");

static const u8 sFakeOutDescription[] = _(
    "A 1st-turn, 1st-strike move\n"
    "that causes flinching.");

static const u8 sUproarDescription[] = _(
    "Causes an uproar for 2 to 5\n"
    "turns and prevents sleep.");

static const u8 sStockpileDescription[] = _(
    "Charges up power for up to\n"
    "3 turns.");

static const u8 sSpitUpDescription[] = _(
    "Releases stockpiled power\n"
    "(the more the better).");

static const u8 sSwallowDescription[] = _(
    "Absorbs stockpiled power\n"
    "and restores HP.");

static const u8 sHeatWaveDescription[] = _(
    "Exhales a hot breath on the\n"
    "foe. May inflict a burn.");

static const u8 sHailDescription[] = _(
    "Summons a hailstorm that\n"
    "strikes every turn.");

static const u8 sTormentDescription[] = _(
    "Torments the foe and stops\n"
    "successive use of a move.");

static const u8 sFlatterDescription[] = _(
    "Confuses the foe, but\n"
    "raises its SP. ATK.");

static const u8 sWillOWispDescription[] = _(
    "Inflicts a burn on the foe\n"
    "with intense fire.");

static const u8 sMementoDescription[] = _(
    "The user faints and lowers\n"
    "the foe's abilities.");

static const u8 sFacadeDescription[] = _(
    "Boosts ATTACK when burned,\n"
    "paralyzed, or poisoned.");

static const u8 sFocusPunchDescription[] = _(
    "A powerful loyalty attack.\n"
    "The user flinches if hit.");

static const u8 sSmellingSaltDescription[] = _(
    "Powerful against paralyzed\n"
    "foes, but also heals them.");

static const u8 sFollowMeDescription[] = _(
    "Draws attention to make\n"
    "foes attack only the user.");

static const u8 sNaturePowerDescription[] = _(
    "The type of attack varies\n"
    "depending on the location.");

static const u8 sChargeDescription[] = _(
    "Charges power to boost the\n"
    "electric move used next.");

static const u8 sTauntDescription[] = _(
    "Taunts the foe into only\n"
    "using attack moves.");

static const u8 sHelpingHandDescription[] = _(
    "Boosts the power of the\n"
    "recipient's moves.");

static const u8 sTrickDescription[] = _(
    "Tricks the foe into trading\n"
    "held items.");

static const u8 sRolePlayDescription[] = _(
    "Mimics the target and\n"
    "copies its special ability.");

static const u8 sWishDescription[] = _(
    "A wish that restores HP.\n"
    "It takes time to work.");

static const u8 sAssistDescription[] = _(
    "Attacks randomly with one\n"
    "of the partner's moves.");

static const u8 sIngrainDescription[] = _(
    "Lays roots that restore HP.\n"
    "The user can't switch out.");

static const u8 sSuperpowerDescription[] = _(
    "Boosts strength sharply,\n"
    "but lowers abilities.");

static const u8 sMagicCoatDescription[] = _(
    "Reflects special effects\n"
    "back to the attacker.");

static const u8 sRecycleDescription[] = _(
    "Recycles a used item for\n"
    "one more use.");

static const u8 sRevengeDescription[] = _(
    "An attack that gains power\n"
    "if injured by the foe.");

static const u8 sBrickBreakDescription[] = _(
    "Destroys barriers such as\n"
    "REFLECT and causes damage.");

static const u8 sYawnDescription[] = _(
    "Lulls the foe into yawning,\n"
    "then sleeping next turn.");

static const u8 sKnockOffDescription[] = _(
    "Knocks down the foe's held\n"
    "item to prevent its use.");

static const u8 sEndeavorDescription[] = _(
    "Gains power if the user's HP\n"
    "is lower than the foe's HP.");

static const u8 sEruptionDescription[] = _(
    "The higher the user's HP,\n"
    "the more damage caused.");

static const u8 sSkillSwapDescription[] = _(
    "The user swaps special\n"
    "abilities with the target.");

static const u8 sImprisonDescription[] = _(
    "Prevents foes from using\n"
    "moves known by the user.");

static const u8 sRefreshDescription[] = _(
    "Heals poisoning, paralysis,\n"
    "or a burn.");

static const u8 sGrudgeDescription[] = _(
    "If the user faints, deletes\n"
    "all PP of foe's last move.");

static const u8 sSnatchDescription[] = _(
    "Steals the effects of the\n"
    "move the target uses next.");

static const u8 sSecretPowerDescription[] = _(
    "An attack with effects\n"
    "that vary by location.");

static const u8 sDiveDescription[] = _(
    "Dives underwater the first\n"
    "turn and strikes next turn.");

static const u8 sArmThrustDescription[] = _(
    "Straight-arm punches that\n"
    "strike the foe 2 to 5 times.");

static const u8 sCamouflageDescription[] = _(
    "Alters the POKéMON's type\n"
    "depending on the location.");

static const u8 sTailGlowDescription[] = _(
    "Flashes a light that sharply\n"
    "raises SP. ATK.");

static const u8 sLusterPurgeDescription[] = _(
    "Attacks with a burst of\n"
    "light. May lower SP. DEF.");

static const u8 sMistBallDescription[] = _(
    "Attacks with a flurry of\n"
    "down. May lower SP. ATK.");

static const u8 sFeatherDanceDescription[] = _(
    "Envelops the foe with down\n"
    "to sharply reduce ATTACK.");

static const u8 sTeeterDanceDescription[] = _(
    "Confuses all POKéMON on\n"
    "the scene.");

static const u8 sBlazeKickDescription[] = _(
    "A kick with a high critical-\n"
    "hit ratio. May cause a burn.");

static const u8 sMudSportDescription[] = _(
    "Covers the user in mud to\n"
    "raise electrical resistance.");

static const u8 sIceBallDescription[] = _(
    "A 5-turn attack that gains\n"
    "power on successive hits.");

static const u8 sNeedleArmDescription[] = _(
    "Attacks with thorny arms.\n"
    "May cause flinching.");

static const u8 sSlackOffDescription[] = _(
    "Slacks off and restores\n"
    "half the maximum HP.");

static const u8 sHyperVoiceDescription[] = _(
    "A loud attack that uses\n"
    "sound waves to injure.");

static const u8 sPoisonFangDescription[] = _(
    "A sharp-fanged attack.\n"
    "May badly poison the foe.");

static const u8 sCrushClawDescription[] = _(
    "Tears at the foe with sharp\n"
    "claws. May lower DEFENSE.");

static const u8 sBlastBurnDescription[] = _(
    "Powerful, but leaves the\n"
    "user immobile the next turn.");

static const u8 sHydroCannonDescription[] = _(
    "Powerful, but leaves the\n"
    "user immobile the next turn.");

static const u8 sMeteorMashDescription[] = _(
    "Fires a meteor-like punch.\n"
    "May raise ATTACK.");

static const u8 sAstonishDescription[] = _(
    "An attack that may shock\n"
    "the foe into flinching.");

static const u8 sWeatherBallDescription[] = _(
    "The move's type and power\n"
    "change with the weather.");

static const u8 sAromatherapyDescription[] = _(
    "Heals all status problems\n"
    "with a soothing scent.");

static const u8 sFakeTearsDescription[] = _(
    "Feigns crying to sharply\n"
    "lower the foe's SP. DEF.");

static const u8 sAirCutterDescription[] = _(
    "Hacks with razorlike wind.\n"
    "High critical-hit ratio.");

static const u8 sOverheatDescription[] = _(
    "Allows a full-power attack,\n"
    "but sharply lowers SP. ATK.");

static const u8 sOdorSleuthDescription[] = _(
    "Negates the foe's efforts\n"
    "to heighten evasiveness.");

static const u8 sRockTombDescription[] = _(
    "Stops the foe from moving\n"
    "with rocks and cuts SPEED.");

static const u8 sSilverWindDescription[] = _(
    "A powdery attack that may\n"
    "raise abilities.");

static const u8 sMetalSoundDescription[] = _(
    "Emits a horrible screech\n"
    "that sharply lowers SP. DEF.");

static const u8 sGrassWhistleDescription[] = _(
    "Lulls the foe into sleep\n"
    "with a pleasant melody.");

static const u8 sTickleDescription[] = _(
    "Makes the foe laugh to\n"
    "lower ATTACK and DEFENSE.");

static const u8 sCosmicPowerDescription[] = _(
    "Raises DEFENSE and SP. DEF\n"
    "with a mystic power.");

static const u8 sWaterSpoutDescription[] = _(
    "Inflicts more damage if the\n"
    "user's HP is high.");

static const u8 sSignalBeamDescription[] = _(
    "A strange beam attack that\n"
    "may confuse the foe.");

static const u8 sShadowPunchDescription[] = _(
    "An unavoidable punch that\n"
    "is thrown from shadows.");

static const u8 sExtrasensoryDescription[] = _(
    "Attacks with a peculiar\n"
    "power. May cause flinching.");

static const u8 sSkyUppercutDescription[] = _(
    "An uppercut thrown as if\n"
    "leaping into the sky.");

static const u8 sSandTombDescription[] = _(
    "Traps and hurts the foe in\n"
    "quicksand for 2 to 5 turns.");

static const u8 sSheerColdDescription[] = _(
    "A chilling attack that\n"
    "causes fainting if it hits.");

static const u8 sMuddyWaterDescription[] = _(
    "Attacks with muddy water.\n"
    "May lower accuracy.");

static const u8 sBulletSeedDescription[] = _(
    "Shoots 2 to 5 seeds in a row\n"
    "to strike the foe.");

static const u8 sAerialAceDescription[] = _(
    "An extremely speedy and\n"
    "unavoidable attack.");

static const u8 sIcicleSpearDescription[] = _(
    "Attacks the foe by firing\n"
    "2 to 5 icicles in a row.");

static const u8 sIronDefenseDescription[] = _(
    "Hardens the body's surface\n"
    "to sharply raise DEFENSE.");

static const u8 sBlockDescription[] = _(
    "Blocks the foe's way to\n"
    "prevent escape.");

static const u8 sHowlDescription[] = _(
    "Howls to raise the spirit\n"
    "and boosts ATTACK.");

static const u8 sDragonClawDescription[] = _(
    "Slashes the foe with sharp\n"
    "claws.");

static const u8 sFrenzyPlantDescription[] = _(
    "Powerful, but leaves the\n"
    "user immobile the next turn.");

static const u8 sBulkUpDescription[] = _(
    "Bulks up the body to boost\n"
    "both ATTACK and DEFENSE.");

static const u8 sBounceDescription[] = _(
    "Bounces up, then down the\n"
    "next turn. May paralyze.");

static const u8 sMudShotDescription[] = _(
    "Hurls mud at the foe and\n"
    "reduces SPEED.");

static const u8 sPoisonTailDescription[] = _(
    "Has a high critical-hit\n"
    "ratio. May also poison.");

static const u8 sCovetDescription[] = _(
    "Cutely begs to obtain an\n"
    "item held by the foe.");

static const u8 sVoltTackleDescription[] = _(
    "A life-risking tackle that\n"
    "slightly hurts the user.");

static const u8 sMagicalLeafDescription[] = _(
    "Attacks with a strange leaf\n"
    "that cannot be evaded.");

static const u8 sWaterSportDescription[] = _(
    "The user becomes soaked to\n"
    "raise resistance to fire.");

static const u8 sCalmMindDescription[] = _(
    "Raises SP. ATK and SP. DEF\n"
    "by focusing the mind.");

static const u8 sLeafBladeDescription[] = _(
    "Slashes with a sharp leaf.\n"
    "High critical-hit ratio.");

static const u8 sDragonDanceDescription[] = _(
    "A mystical dance that ups\n"
    "ATTACK and SPEED.");

static const u8 sRockBlastDescription[] = _(
    "Hurls boulders at the foe\n"
    "2 to 5 times in a row.");

static const u8 sShockWaveDescription[] = _(
    "A fast and unavoidable\n"
    "electric attack.");

static const u8 sWaterPulseDescription[] = _(
    "Attacks with ultrasonic\n"
    "waves. May confuse the foe.");

static const u8 sDoomDesireDescription[] = _(
    "Summons strong sunlight to\n"
    "attack 2 turns later.");

static const u8 sPsychoBoostDescription[] = _(
    "Allows a full-power attack,\n"
    "but sharply lowers SP. ATK.");

static const u8 sROOSTDescription[] = _(
    "Restores the user's HP by\n"
    "half of its max HP.");

static const u8 sGRAVITYDescription[] = _(
    "Gravity is intensified\n"
    "negating levitation.");

static const u8 sMIRACLE_EYEDescription[] = _(
    "Makes GHOSTS and evasive\n"
    "foes easier to hit.");

static const u8 sWAKE_UP_SLAPDescription[] = _(
    "Powerful against sleeping\n"
    "foes, but also heals them.");

static const u8 sHAMMER_ARMDescription[] = _(
    "A swinging fist attack\n"
    "that also lowers Speed.");

static const u8 sGYRO_BALLDescription[] = _(
    "A high-speed spin that does\n"
    "more damage to faster foes.");

static const u8 sHEALING_WISHDescription[] = _(
    "The user faints to heal up\n"
    "the recipient.");

static const u8 sBRINEDescription[] = _(
    "Does double damage to foes\n"
    "with half HP.");

static const u8 sNATURAL_GIFTDescription[] = _(
    "The effectiveness varies\n"
    "with the held Berry.");

static const u8 sFEINTDescription[] = _(
    "An attack that hits foes\n"
    "using moves like Protect.");

static const u8 sPLUCKDescription[] = _(
    "Eats the foe's held Berry\n"
    "gaining its effect.");

static const u8 sTAILWINDDescription[] = _(
    "Whips up a turbulent breeze\n"
    "that raises Speed.");

static const u8 sACUPRESSUREDescription[] = _(
    "The user sharply raises\n"
    "one of its stats.");

static const u8 sMETAL_BURSTDescription[] = _(
    "Retaliates any hit with\n"
    "greater power.");

static const u8 sU_TURNDescription[] = _(
    "Does damage then switches\n"
    "out the user.");

static const u8 sCLOSE_COMBATDescription[] = _(
    "A strong attack but lowers\n"
    "the defensive stats.");

static const u8 sPAYBACKDescription[] = _(
    "An attack that gains power\n"
    "if the user moves last.");

static const u8 sASSURANCEDescription[] = _(
    "An attack that gains power\n"
    "if the foe has been hurt.");

static const u8 sEMBARGODescription[] = _(
    "Prevents the foe from\n"
    "using any items.");

static const u8 sFLINGDescription[] = _(
    "The effectiveness varies\n"
    "with the held item.");

static const u8 sPSYCHO_SHIFTDescription[] = _(
    "Transfers status problems\n"
    "to the foe.");

static const u8 sTRUMP_CARDDescription[] = _(
    "The less PP the move has\n"
    "the more damage it does.");

static const u8 sHEAL_BLOCKDescription[] = _(
    "Prevents the foe from\n"
    "recovering any HP.");

static const u8 sWRING_OUTDescription[] = _(
    "The higher the foe's HP\n"
    "the more damage caused.");

static const u8 sPOWER_TRICKDescription[] = _(
    "The user swaps its Attack\n"
    "and Defense stats.");

static const u8 sGASTRO_ACIDDescription[] = _(
    "Stomach acid suppresses\n"
    "the foe's ability.");

static const u8 sLUCKY_CHANTDescription[] = _(
    "Prevents the foe from\n"
    "landing critical hits.");

static const u8 sME_FIRSTDescription[] = _(
    "Executes the foe's attack\n"
    "with greater power.");

static const u8 sCOPYCATDescription[] = _(
    "The user mimics the last\n"
    "move used by a foe.");

static const u8 sPOWER_SWAPDescription[] = _(
    "Swaps changes to Attack\n"
    "and Sp. Atk with the foe.");

static const u8 sGUARD_SWAPDescription[] = _(
    "Swaps changes to Defense\n"
    "and Sp. Def with the foe.");

static const u8 sPUNISHMENTDescription[] = _(
    "Does more damage if the\n"
    "foe has powered up.");

static const u8 sLAST_RESORTDescription[] = _(
    "Can only be used if every\n"
    "other move has been used.");

static const u8 sWORRY_SEEDDescription[] = _(
    "Plants a seed on the foe\n"
    "giving it Insomnia.");

static const u8 sSUCKER_PUNCHDescription[] = _(
    "Strikes first if the foe\n"
    "is preparing an attack.");

static const u8 sTOXIC_SPIKESDescription[] = _(
    "Sets spikes that poison a\n"
    "foe switching in.");

static const u8 sHEART_SWAPDescription[] = _(
    "Swaps any stat changes\n"
    "with the foe.");

static const u8 sAQUA_RINGDescription[] = _(
    "Forms a veil of water\n"
    "that restores HP.");

static const u8 sMAGNET_RISEDescription[] = _(
    "The user levitates with\n"
    "electromagnetism.");

static const u8 sFLARE_BLITZDescription[] = _(
    "A charge that may burn the\n"
    "foe. Also hurts the user.");

static const u8 sFORCE_PALMDescription[] = _(
    "A shock wave attack that\n"
    "may paralyze the foe.");

static const u8 sAURA_SPHEREDescription[] = _(
    "Attacks with an aura blast\n"
    "that cannot be evaded.");

static const u8 sROCK_POLISHDescription[] = _(
    "Polishes the body to\n"
    "sharply raise Speed.");

static const u8 sPOISON_JABDescription[] = _(
    "A stabbing attack that\n"
    "may poison the foe.");

static const u8 sDARK_PULSEDescription[] = _(
    "Attacks with a horrible\n"
    "aura. May cause flinching.");

static const u8 sNIGHT_SLASHDescription[] = _(
    "Hits as soon as possible.\n"
    "High critical-hit ratio.");

static const u8 sAQUA_TAILDescription[] = _(
    "The user swings its tail\n"
    "like a wave to attack.");

static const u8 sSEED_BOMBDescription[] = _(
    "A barrage of hard seeds\n"
    "is fired at the foe.");

static const u8 sAIR_SLASHDescription[] = _(
    "Attacks with a blade of\n"
    "air. May cause flinching.");

static const u8 sX_SCISSORDescription[] = _(
    "Slashes the foe with crossed\n"
    "scythes, claws, etc.");

static const u8 sBUG_BUZZDescription[] = _(
    "A damaging sound wave that\n"
    "may lower Sp. Def.");

static const u8 sDRAGON_PULSEDescription[] = _(
    "Generates a shock wave to\n"
    "damage the foe.");

static const u8 sDRAGON_RUSHDescription[] = _(
    "Tackles the foe with menace.\n"
    "May cause flinching.");

static const u8 sPOWER_GEMDescription[] = _(
    "Attacks with rays of light\n"
    "that sparkle like diamonds.");

static const u8 sVACUUM_WAVEDescription[] = _(
    "Whirls its fists to send\n"
    "a wave that strikes first.");

static const u8 sFOCUS_BLASTDescription[] = _(
    "Attacks at full power.\n"
    "May lower Sp. Def.");

static const u8 sENERGY_BALLDescription[] = _(
    "Draws power from nature to\n"
    "attack. May lower Sp. Def.");

static const u8 sBRAVE_BIRDDescription[] = _(
    "A low altitude charge that\n"
    "also hurts the user.");

static const u8 sEARTH_POWERDescription[] = _(
    "Makes the ground erupt with\n"
    "power. May lower Sp. Def.");

static const u8 sSWITCHEROODescription[] = _(
    "Swaps items with the foe\n"
    "faster than the eye can see.");

static const u8 sNASTY_PLOTDescription[] = _(
    "Thinks bad thoughts to\n"
    "sharply boost Sp. Atk.");

static const u8 sBULLET_PUNCHDescription[] = _(
    "Punches as fast as a bul-\n"
    "let. It always hits first.");

static const u8 sICE_SHARDDescription[] = _(
    "Hurls a chunk of ice that\n"
    "always strike first.");

static const u8 sSHADOW_CLAWDescription[] = _(
    "Strikes with a shadow claw.\n"
    "High critical-hit ratio.");

static const u8 sTHUNDER_FANGDescription[] = _(
    "May cause flinching or\n"
    "leave the foe paralyzed.");

static const u8 sICE_FANGDescription[] = _(
    "May cause flinching or\n"
    "leave the foe frozen.");

static const u8 sFIRE_FANGDescription[] = _(
    "May cause flinching or\n"
    "leave the foe with a burn.");

static const u8 sSHADOW_SNEAKDescription[] = _(
    "Extends the user's shadow\n"
    "to strike first.");

static const u8 sMUD_BOMBDescription[] = _(
    "Throws a blob of mud to\n"
    "damage and cut accuracy.");

static const u8 sPSYCHO_CUTDescription[] = _(
    "Tears with psychic blades.\n"
    "High critical-hit ratio.");

static const u8 sZEN_HEADBUTTDescription[] = _(
    "Hits with a strong head-\n"
    "butt. May cause flinching.");

static const u8 sMIRROR_SHOTDescription[] = _(
    "Emits a flash of energy to\n"
    "damage and cut accuracy.");

static const u8 sFLASH_CANNONDescription[] = _(
    "Releases a blast of light\n"
    "that may lower Sp. Def.");

static const u8 sROCK_CLIMBDescription[] = _(
    "A charging attack that may\n"
    "confuse the foe.");

static const u8 sDEFOGDescription[] = _(
    "Removes obstacles and\n"
    "lowers evasion.");

static const u8 sTRICK_ROOMDescription[] = _(
    "Slower POKéMON get to move\n"
    "first for 5 turns.");

static const u8 sDRACO_METEORDescription[] = _(
    "Casts comets onto the foe.\n"
    "Harshly lowers the Sp. Atk.");

static const u8 sDISCHARGEDescription[] = _(
    "Zaps the foes with electri-\n"
    "city. May paralyze them.");

static const u8 sPOWER_WHIPDescription[] = _(
    "Violently lashes the foe\n"
    "with vines or tentacles.");

static const u8 sCROSS_POISONDescription[] = _(
    "A slash that may poison a\n"
    "foe and do critical damage.");

static const u8 sGUNK_SHOTDescription[] = _(
    "Shoots filthy garbage at\n"
    "the foe. May also poison.");

static const u8 sIRON_HEADDescription[] = _(
    "Slams the foe with a hard\n"
    "head. May cause flinching.");

static const u8 sMAGNET_BOMBDescription[] = _(
    "Launches a magnet that\n"
    "strikes without fail.");

static const u8 sSTONE_EDGEDescription[] = _(
    "Stabs the foe with stones.\n"
    "High critical-hit ratio.");

static const u8 sCAPTIVATEDescription[] = _(
    "Makes the opposite gender\n"
    "sharply reduce its Sp. Atk.");

static const u8 sSTEALTH_ROCKDescription[] = _(
    "Sets floating stones that\n"
    "hurt a foe switching in.");

static const u8 sGRASS_KNOTDescription[] = _(
    "A snare attack that does\n"
    "more damage to heavier foes.");

static const u8 sCHATTERDescription[] = _(
    "Attacks with a sound wave\n"
    "that causes confusion.");

static const u8 sJUDGMENTDescription[] = _(
    "The type varies with the\n"
    "kind of Plate held.");

static const u8 sCHARGE_BEAMDescription[] = _(
    "Fires a beam of electricity.\n"
    "May raise Sp. Atk.");

static const u8 sWOOD_HAMMERDescription[] = _(
    "Slams the body into a foe\n"
    "The user gets hurt too.");

static const u8 sAQUA_JETDescription[] = _(
    "Strikes first by dashing\n"
    "at the foe at a high speed.");

static const u8 sATTACK_ORDERDescription[] = _(
    "Underlings pummel the foe.\n"
    "High critical-hit ratio.");

static const u8 sDEFEND_ORDERDescription[] = _(
    "Raises Defense and Sp. Def\n"
    "with a living shield.");

static const u8 sHEAL_ORDERDescription[] = _(
    "The user's underlings show\n"
    "up to heal half its max HP.");

static const u8 sHEAD_SMASHDescription[] = _(
    "A life-risking headbutt that\n"
    "seriously hurts the user.");

static const u8 sDOUBLE_HITDescription[] = _(
    "Slams the foe with a tail\n"
    "etc. Strikes twice.");

static const u8 sROAR_OF_TIMEDescription[] = _(
    "Powerful, but leaves the\n"
    "user immobile the next turn.");

static const u8 sSPACIAL_RENDDescription[] = _(
    "Tears the foe, and space.\n"
    "High critical-hit ratio.");

static const u8 sMAGMA_STORMDescription[] = _(
    "Traps the foe in a vortex\n"
    "of fire for 2 to 5 turns.");

static const u8 sDARK_VOIDDescription[] = _(
    "Drags the foe into total\n"
    "darkness, inducing Sleep.");

static const u8 sSEED_FLAREDescription[] = _(
    "Generates a shock wave that\n"
    "sharply reduces Sp. Def.");

static const u8 sOMINOUS_WINDDescription[] = _(
    "A repulsive attack that may\n"
    "raise all stats.");

static const u8 sSHADOW_FORCEDescription[] = _(
    "Vanishes on the first turn\n"
    "then strikes the next turn.");

static const u8 sHONE_CLAWSDescription[] = _(
    "Sharpens its claws to raise\n"
    "Attack and Accuracy.");

static const u8 sWIDE_GUARDDescription[] = _(
    "Evades wide-ranging attacks\n"
    "for one turn.");

static const u8 sGUARD_SPLITDescription[] = _(
    "Averages changes to Defense\n"
    "and Sp. Def with the foe.");

static const u8 sPOWER_SPLITDescription[] = _(
    "Averages changes to Attack\n"
    "and Sp. Atk with the foe.");

static const u8 sWONDER_ROOMDescription[] = _(
    "Defense and Sp. Def stats\n"
    "are swapped for 5 turns.");

static const u8 sPSYSHOCKDescription[] = _(
    "Attacks with a psychic wave\n"
    "that does physical damage.");

static const u8 sTAIL_SLAPDescription[] = _(
    "Strikes the foe with its\n"
    "tail 2 to 5 times.");

static const u8 sVENOSHOCKDescription[] = _(
    "Does double damage if the\n"
    "foe is poisoned.");

static const u8 sAUTOTOMIZEDescription[] = _(
    "Sheds additional weight to\n"
    "sharply boost Speed.");

static const u8 sRAGE_POWDERDescription[] = _(
    "Scatters powder to make\n"
    "foes attack only the user.");

static const u8 sTELEKINESISDescription[] = _(
    "Makes the foe float. It is\n"
    "easier to hit for 3 turns.");

static const u8 sMAGIC_ROOMDescription[] = _(
    "Hold items lose their\n"
    "effects for 5 turns.");

static const u8 sSMACK_DOWNDescription[] = _(
    "Throws a rock to knock the\n"
    "foe down to the ground.");

static const u8 sSTORM_THROWDescription[] = _(
    "This attack always results\n"
    "in a critical hit.");

static const u8 sFLAME_BURSTDescription[] = _(
    "A bursting flame that does\n"
    "damage to all foes.");

static const u8 sSLUDGE_WAVEDescription[] = _(
    "Swamps the foe with a wave\n"
    "of sludge. May also poison.");

static const u8 sQUIVER_DANCEDescription[] = _(
    "Dances to raise Sp. Atk\n"
    "Sp. Def and Speed.");

static const u8 sHEAVY_SLAMDescription[] = _(
    "Does more damage if the\n"
    "user outweighs the foe.");

static const u8 sSYNCHRONOISEDescription[] = _(
    "An odd shock wave that only\n"
    "damages same-type foes.");

static const u8 sELECTRO_BALLDescription[] = _(
    "Hurls an orb that does more\n"
    "damage to slower foes.");

static const u8 sSOAKDescription[] = _(
    "Sprays water at the foe\n"
    "making it Water-type.");

static const u8 sFLAME_CHARGEDescription[] = _(
    "Attacks in a cloak of\n"
    "flames. Raises Speed.");

static const u8 sCOILDescription[] = _(
    "Coils up to raise Attack\n"
    "Defense and Accuracy.");

static const u8 sLOW_SWEEPDescription[] = _(
    "Attacks the foe's legs\n"
    "lowering its Speed.");

static const u8 sACID_SPRAYDescription[] = _(
    "Sprays a hide-melting acid.\n"
    "Sharply reduces Sp. Def.");

static const u8 sFOUL_PLAYDescription[] = _(
    "The higher the foe's Attack\n"
    "the more damage caused.");

static const u8 sSIMPLE_BEAMDescription[] = _(
    "A beam that changes the\n"
    "foe's ability to Simple.");

static const u8 sENTRAINMENTDescription[] = _(
    "Makes the foe mimic the\n"
    "user, gaining its ability.");

static const u8 sAFTER_YOUDescription[] = _(
    "Helps out the foe, letting\n"
    "it move next.");

static const u8 sROUNDDescription[] = _(
    "A song that inflicts damage.\n"
    "Others can join in too.");

static const u8 sECHOED_VOICEDescription[] = _(
    "Does more damage every turn\n"
    "it is used.");

static const u8 sCHIP_AWAYDescription[] = _(
    "Strikes through the foe's\n"
    "stat changes.");

static const u8 sCLEAR_SMOGDescription[] = _(
    "Attacks with white haze that\n"
    "eliminates all stat changes.");

static const u8 sSTORED_POWERDescription[] = _(
    "The higher the user's stats\n"
    "the more damage caused.");

static const u8 sQUICK_GUARDDescription[] = _(
    "Evades priority attacks\n"
    "for one turn.");

static const u8 sALLY_SWITCHDescription[] = _(
    "The user switches places\n"
    "with its partner.");

static const u8 sSCALDDescription[] = _(
    "Shoots boiling water at the\n"
    "foe. May inflict a burn.");

static const u8 sSHELL_SMASHDescription[] = _(
    "Raises offensive stats, but\n"
    "lowers defensive stats.");

static const u8 sHEAL_PULSEDescription[] = _(
    "Recovers up to half the\n"
    "target's maximum HP.");

static const u8 sHEXDescription[] = _(
    "Does double damage if the\n"
    "foe has a status problem.");

static const u8 sSKY_DROPDescription[] = _(
    "Takes the foe into the sky\n"
    "then drops it the next turn.");

static const u8 sSHIFT_GEARDescription[] = _(
    "Rotates its gears to raise\n"
    "Attack and Speed.");

static const u8 sCIRCLE_THROWDescription[] = _(
    "Knocks the foe away to end\n"
    "the battle.");

static const u8 sINCINERATEDescription[] = _(
    "Burns up Berries and Gems\n"
    "preventing their use.");

static const u8 sQUASHDescription[] = _(
    "Suppresses the foe, making\n"
    "it move last.");

static const u8 sACROBATICSDescription[] = _(
    "Does double damage if the\n"
    "user has no item.");

static const u8 sREFLECT_TYPEDescription[] = _(
    "The user reflects the foe's\n"
    "type, copying it.");

static const u8 sRETALIATEDescription[] = _(
    "An attack that does more\n"
    "damage if an ally fainted.");

static const u8 sFINAL_GAMBITDescription[] = _(
    "The user faints to damage\n"
    "the foe equal to its HP.");

static const u8 sBESTOWDescription[] = _(
    "The user gives its held\n"
    "item to the foe.");

static const u8 sINFERNODescription[] = _(
    "Powerful and sure to inflict\n"
    "a burn, but inaccurate.");

static const u8 sWATER_PLEDGEDescription[] = _(
    "Attacks with a column of\n"
    "water. May make a rainbow.");

static const u8 sFIRE_PLEDGEDescription[] = _(
    "Attacks with a column of\n"
    "fire. May burn the grass.");

static const u8 sGRASS_PLEDGEDescription[] = _(
    "Attacks with a column of\n"
    "grass. May create a swamp.");

static const u8 sSTRUGGLE_BUGDescription[] = _(
    "Resisting, the user attacks\n"
    "the foe. Lowers Sp. Atk.");

static const u8 sBULLDOZEDescription[] = _(
    "Stomps down on the ground.\n"
    "Lowers Speed.");

static const u8 sWORK_UPDescription[] = _(
    "The user is roused.\n"
    "Ups Attack and Sp. Atk.");

static const u8 sELECTROWEBDescription[] = _(
    "Snares the foe with an\n"
    "electric net. Lowers Speed.");

static const u8 sWILD_CHARGEDescription[] = _(
    "An electrical tackle that\n"
    "also hurts the user.");

static const u8 sDRILL_RUNDescription[] = _(
    "Spins its body like a drill.\n"
    "High critical-hit ratio.");

static const u8 sDUAL_CHOPDescription[] = _(
    "Attacks with brutal hits\n"
    "that strike twice.");

static const u8 sHEART_STAMPDescription[] = _(
    "A sudden blow after a cute\n"
    "act. May cause flinching.");

static const u8 sRAZOR_SHELLDescription[] = _(
    "Tears at the foe with sharp\n"
    "shells. May lower Defense.");

static const u8 sLEAF_TORNADODescription[] = _(
    "Circles the foe with leaves\n"
    "to damage and cut accuracy.");

static const u8 sSTEAMROLLERDescription[] = _(
    "Crushes the foe with its\n"
    "body. May cause flinching.");

static const u8 sCOTTON_GUARDDescription[] = _(
    "Wraps its body in cotton.\n"
    "Drastically raises Defense.");

static const u8 sNIGHT_DAZEDescription[] = _(
    "Looses a pitch-black shock\n"
    "wave. May lower accuracy.");

static const u8 sHURRICANEDescription[] = _(
    "Traps the foe in a fierce\n"
    "wind. May cause confusion.");

static const u8 sHEAD_CHARGEDescription[] = _(
    "A charge using guard hair.\n"
    "It hurts the user a little.");

static const u8 sGEAR_GRINDDescription[] = _(
    "Throws two steel gears\n"
    "that strike twice.");

static const u8 sTECHNO_BLASTDescription[] = _(
    "The type varies with the\n"
    "kind of Drive held.");

static const u8 sRELIC_SONGDescription[] = _(
    "Attacks with an ancient\n"
    "song. May induce sleep.");

static const u8 sSECRET_SWORDDescription[] = _(
    "Cuts with a long horn that\n"
    "does physical damage.");

static const u8 sGLACIATEDescription[] = _(
    "Blows very cold air at the\n"
    "foe. It lowers their Speed.");

static const u8 sBOLT_STRIKEDescription[] = _(
    "Strikes with a great amount\n"
    "of lightning. May paralyze.");

static const u8 sBLUE_FLAREDescription[] = _(
    "Engulfs the foe in a blue\n"
    "flame. May inflict a burn.");

static const u8 sFIERY_DANCEDescription[] = _(
    "Dances cloaked in flames.\n"
    "May raise Sp. Atk.");

static const u8 sFREEZE_SHOCKDescription[] = _(
    "A powerful 2-turn move that\n"
    "may paralyze the foe.");

static const u8 sICE_BURNDescription[] = _(
    "A powerful 2-turn move that\n"
    "may inflict a burn.");

static const u8 sSNARLDescription[] = _(
    "Yells and rants at the foe\n"
    "lowering its Sp. Atk.");

static const u8 sICICLE_CRASHDescription[] = _(
    "Drops large icicles on the\n"
    "foe. May cause flinching.");

static const u8 sV_CREATEDescription[] = _(
    "Very powerful, but lowers\n"
    "Defense, Sp. Def and Speed.");

static const u8 sFUSION_FLAREDescription[] = _(
    "Summons a fireball. Works\n"
    "well with a thunderbolt.");

static const u8 sFUSION_BOLTDescription[] = _(
    "Summons a thunderbolt.\n"
    "Works well with a fireball.");

static const u8 sFLYING_PRESSDescription[] = _(
    "This attack does FightingDash\n"
    "and Flying-type damage.");

static const u8 sMAT_BLOCKDescription[] = _(
    "Evades damaging moves\n"
    "for one turn.");

static const u8 sBELCHDescription[] = _(
    "Lets out a loud belch.\n"
    "Must eat a Berry to use it.");

static const u8 sROTOTILLERDescription[] = _(
    "Ups the Attack and Sp. Atk\n"
    "of Grass-type POKéMON.");

static const u8 sSTICKY_WEBDescription[] = _(
    "Weaves a sticky net that\n"
    "slows foes switching in.");

static const u8 sFELL_STINGERDescription[] = _(
    "If it knocks out a foe\n"
    "the Attack stat is raised.");

static const u8 sTRICK_OR_TREATDescription[] = _(
    "Goes trick-or-treating\n"
    "making the foe Ghost-type.");

static const u8 sNOBLE_ROARDescription[] = _(
    "Intimidates the foe, to cut\n"
    "Attack and Sp. Atk.");

static const u8 sION_DELUGEDescription[] = _(
    "Electrifies Normal-type\n"
    "moves with charged atoms.");

static const u8 sPARABOLIC_CHARGEDescription[] = _(
    "Damages adjacent Pokémon and\n"
    "heals up by half of it.");

static const u8 sFORESTS_CURSEDescription[] = _(
    "Puts a curse on the foe\n"
    "making the foe Grass-type.");

static const u8 sPETAL_BLIZZARDDescription[] = _(
    "Stirs up a violent storm\n"
    "of petals to attack.");

static const u8 sFREEZE_DRYDescription[] = _(
    "Super effective on WaterDash\n"
    "types. May cause freezing.");

static const u8 sDISARMING_VOICEDescription[] = _(
    "Lets out a charming cry\n"
    "that cannot be evaded.");

static const u8 sPARTING_SHOTDescription[] = _(
    "Lowers the foe's Attack and\n"
    "Sp. Atk, then switches out.");

static const u8 sTOPSY_TURVYDescription[] = _(
    "Swaps all stat changes that\n"
    "affect the target.");

static const u8 sDRAINING_KISSDescription[] = _(
    "An attack that absorbs over\n"
    "half the damage inflicted.");

static const u8 sCRAFTY_SHIELDDescription[] = _(
    "Evades status moves for\n"
    "one turn.");

static const u8 sFLOWER_SHIELDDescription[] = _(
    "Raises the Defense of\n"
    "Grass-type POKéMON.");

static const u8 sGRASSY_TERRAINDescription[] = _(
    "The ground turns to grass\n"
    "for 5 turns. Restores HP.");

static const u8 sMISTY_TERRAINDescription[] = _(
    "Covers the ground with mist\n"
    "for 5 turns. Blocks status.");

static const u8 sELECTRIFYDescription[] = _(
    "Electrifies the foe, making\n"
    "its next move Electric-type.");

static const u8 sPLAY_ROUGHDescription[] = _(
    "Plays rough with the foe.\n"
    "May lower Attack.");

static const u8 sFAIRY_WINDDescription[] = _(
    "Stirs up a fairy wind to\n"
    "strike the foe.");

static const u8 sMOONBLASTDescription[] = _(
    "Attacks with the power of\n"
    "the moon. May lower Sp. Atk.");

static const u8 sBOOMBURSTDescription[] = _(
    "Attacks everything with a\n"
    "destructive sound wave.");

static const u8 sFAIRY_LOCKDescription[] = _(
    "Locks down the battlefield\n"
    "preventing escape next turn.");

static const u8 sKINGS_SHIELDDescription[] = _(
    "Evades damage, and sharply\n"
    "reduces Attack if struck.");

static const u8 sPLAY_NICEDescription[] = _(
    "Befriend the foe, lowering\n"
    "its Attack without fail.");

static const u8 sCONFIDEDescription[] = _(
    "Shares a secret with the\n"
    "foe, lowering Sp. Atk.");

static const u8 sDIAMOND_STORMDescription[] = _(
    "Whips up a storm of\n"
    "diamonds. May up Defense.");

static const u8 sSTEAM_ERUPTIONDescription[] = _(
    "Immerses the foe in heated\n"
    "steam. May inflict a burn.");

static const u8 sHYPERSPACE_HOLEDescription[] = _(
    "Uses a warp hole to attack.\n"
    "Can't be evaded.");

static const u8 sWATER_SHURIKENDescription[] = _(
    "Throws 2 to 5 stars that\n"
    "are sure to strike first.");

static const u8 sMYSTICAL_FIREDescription[] = _(
    "Breathes a special, hot\n"
    "fire. May lower Sp. Atk.");

static const u8 sSPIKY_SHIELDDescription[] = _(
    "Evades attack, and damages\n"
    "the foe if struck.");

static const u8 sAROMATIC_MISTDescription[] = _(
    "Raises the Sp. Def of a\n"
    "partner POKéMON.");

static const u8 sEERIE_IMPULSEDescription[] = _(
    "Exposes the foe to a pulse\n"
    "that sharply cuts Sp. Atk.");

static const u8 sVENOM_DRENCHDescription[] = _(
    "Lowers the Attack, Sp. Atk\n"
    "and Speed of a poisoned foe.");

static const u8 sPOWDERDescription[] = _(
    "Damages the foe if it uses\n"
    "a Fire-type move.");

static const u8 sGEOMANCYDescription[] = _(
    "Raises Sp. Atk, Sp. Def and\n"
    "Speed on the 2nd turn.");

static const u8 sMAGNETIC_FLUXDescription[] = _(
    "Boosts the defenses of\n"
    "those with Plus or Minus.");

static const u8 sHAPPY_HOURDescription[] = _(
    "Doubles the amount of\n"
    "Prize Money received.");

static const u8 sELECTRIC_TERRAINDescription[] = _(
    "Electrifies the ground for\n"
    "5 turns. Prevents sleep.");

static const u8 sDAZZLING_GLEAMDescription[] = _(
    "Damages foes by emitting\n"
    "a bright flash.");

static const u8 sCELEBRATEDescription[] = _(
    "Congratulates you on your\n"
    "special day.");

static const u8 sHOLD_HANDSDescription[] = _(
    "The user and ally hold hands\n"
    "making them happy.");

static const u8 sBABYDOLL_EYESDescription[] = _(
    "Lowers the foe's Attack\n"
    "before it can move.");

static const u8 sNUZZLEDescription[] = _(
    "Rubs its cheecks against\n"
    "the foe, paralyzing it.");

static const u8 sINFESTATIONDescription[] = _(
    "The foe is infested and\n"
    "attacked for 2 to 5 turns.");

static const u8 sPOWER_UP_PUNCHDescription[] = _(
    "A hard punch that raises\n"
    "the user's Attack.");

static const u8 sTHOUSAND_ARROWSDescription[] = _(
    "Can hit Flying foes, then\n"
    "knocks them to the ground.");

static const u8 sTHOUSAND_WAVESDescription[] = _(
    "Those hit by the wave can\n"
    "no longer escape.");

static const u8 sLANDS_WRATHDescription[] = _(
    "Gathers the energy of the\n"
    "land to attack every foe.");

static const u8 sLIGHT_OF_RUINDescription[] = _(
    "Fires a great beam of light\n"
    "that also hurts the user.");

static const u8 sORIGIN_PULSEDescription[] = _(
    "Beams of glowing blue light\n"
    "blast both foes.");

static const u8 sPRECIPICE_BLADESDescription[] = _(
    "Fearsome blades of stone\n"
    "attack both foes.");

static const u8 sLAVA_PLUMEDescription[] = _(
    "Scarlet flames torch\n"
    "everything around the user.");

static const u8 sLEAF_STORMDescription[] = _(
    "Whips up a storm of leaves.\n"
    "Harshly lowers the Sp. Atk.");

static const u8 sSHORE_UPDescription[] = _(
    "Restores the user's HP.\n"
    "More HP in a sandstorm.");

static const u8 sFIRST_IMPRESSIONDescription[] = _(
    "Hits hard and first.\n"
    "Only works first turn.");

static const u8 sBANEFUL_BUNKERDescription[] = _(
    "Protects user and poisons\n"
    "foes on contact.");

static const u8 sSPIRIT_SHACKLEDescription[] = _(
    "After being hit, foes can\n"
    "no longer escape.");

static const u8 sDARKEST_LARIATDescription[] = _(
    "Swings the arms to strike\n"
    "It ignores stat changes.");

static const u8 sSPARKLING_ARIADescription[] = _(
    "Sings with bubbles. Cures\n"
    "burns on contact.");

static const u8 sICE_HAMMERDescription[] = _(
    "Swings the fist to strike.\n"
    "Lowers the user's SPEED.");

static const u8 sFLORAL_HEALINGDescription[] = _(
    "Restores an ally's HP.\n"
    "Heals more on grass.");

static const u8 sHIGH_HORSEPOWERDescription[] = _(
    "Slams hard into the foe with\n"
    "its entire body.");

static const u8 sSTRENGTH_SAPDescription[] = _(
    "Saps the foe's Attack to\n"
    "heal HP, then drops Attack.");

static const u8 sSOLAR_BLADEDescription[] = _(
    "Charges first turn, then\n"
    "chops with a blade of light.");

static const u8 sLEAFAGEDescription[] = _(
    "Attacks with a flurry of\n"
    "small leaves.");

static const u8 sSPOTLIGHTDescription[] = _(
    "Makes the foe attack the\n"
    "spotlighted POKéMON.");

static const u8 sTOXIC_THREADDescription[] = _(
    "Attacks with a thread that\n"
    "poisons and drops Speed.");

static const u8 sLASER_FOCUSDescription[] = _(
    "Guarantees the next move\n"
    "will be a critical hit.");

static const u8 sGEAR_UPDescription[] = _(
    "Boosts the attacks of\n"
    "those with Plus or Minus.");

static const u8 sTHROAT_CHOPDescription[] = _(
    "Chops the throat to disable\n"
    "sound moves for a while.");

static const u8 sPOLLEN_PUFFDescription[] = _(
    "Explodes on foes, but\n"
    "restores ally's HP.");

static const u8 sANCHOR_SHOTDescription[] = _(
    "Strangles the foe with a\n"
    "chain. The foe can't flinch.");

static const u8 sPSYCHIC_TERRAINDescription[] = _(
    "The ground turns weird for\n"
    "5 turns. Blocks priority.");

static const u8 sLUNGEDescription[] = _(
    "Lunges at the foe to lower\n"
    "its Attack stat.");

static const u8 sFIRE_LASHDescription[] = _(
    "Whips the foe with fire\n"
    "lowering its Defense.");

static const u8 sPOWER_TRIPDescription[] = _(
    "It hits harder the more\n"
    "stat boosts the user has.");

static const u8 sBURN_UPDescription[] = _(
    "Burns out the user fully\n"
    "removing the Fire type.");

static const u8 sSPEED_SWAPDescription[] = _(
    "Swaps user's Speed with\n"
    "the target's.");

static const u8 sSMART_STRIKEDescription[] = _(
    "Hits with an accurate\n"
    "horn that never misses.");

static const u8 sPURIFYDescription[] = _(
    "Cures the foe's status\n"
    "to restore HP.");

static const u8 sREVELATION_DANCEDescription[] = _(
    "Dances with mystical power.\n"
    "Matches user's first type.");

static const u8 sCORE_ENFORCERDescription[] = _(
    "Hits with a ray that\n"
    "nullifies the foe's ability.");

static const u8 sTROP_KICKDescription[] = _(
    "An intense kick from the\n"
    "tropics. Lowers Attack.");

static const u8 sINSTRUCTDescription[] = _(
    "Orders the target to use\n"
    "its last move again.");

static const u8 sBEAK_BLASTDescription[] = _(
    "Heats up beak to attack.\n"
    "Burns foe on contact.");

static const u8 sCLANGING_SCALESDescription[] = _(
    "Makes a big noise with\n"
    "its scales. Drops Defense.");

static const u8 sDRAGON_HAMMERDescription[] = _(
    "Swings its whole body\n"
    "like a hammer to damage.");

static const u8 sBRUTAL_SWINGDescription[] = _(
    "Violently swings around\n"
    "to hurt everyone nearby.");

static const u8 sAURORA_VEILDescription[] = _(
    "Weakens all attacks, but\n"
    "only usable with hail.");

static const u8 sSHELL_TRAPDescription[] = _(
    "Sets a shell trap that\n"
    "damages on contact.");

static const u8 sFLEUR_CANNONDescription[] = _(
    "A strong ray that harshly\n"
    "lowers Sp. Attack.");

static const u8 sPSYCHIC_FANGSDescription[] = _(
    "Chomps with psychic fangs.\n"
    "Destroys any barriers.");

static const u8 sSTOMPING_TANTRUMDescription[] = _(
    "Stomps around angrily.\n"
    "Stronger after a failure.");

static const u8 sSHADOW_BONEDescription[] = _(
    "Strikes with a haunted\n"
    "bone. Might drop Defense.");

static const u8 sACCELEROCKDescription[] = _(
    "Hits with a high-speed\n"
    "rock that always goes first.");

static const u8 sLIQUIDATIONDescription[] = _(
    "Slams the foe with water.\n"
    "Can lower Defense.");

static const u8 sPRISMATIC_LASERDescription[] = _(
    "A high power laser that\n"
    "forces recharge next turn.");

static const u8 sSPECTRAL_THIEFDescription[] = _(
    "Steals the target's stat\n"
    "boosts, then attacks.");

static const u8 sSUNSTEEL_STRIKEDescription[] = _(
    "A sun-fueled strike that\n"
    "ignores abilities.");

static const u8 sMOONGEIST_BEAMDescription[] = _(
    "A moon-powered beam that\n"
    "ignores abilities.");

static const u8 sTEARFUL_LOOKDescription[] = _(
    "The user tears up, dropping\n"
    "Attack and Sp. Attack.");

static const u8 sZING_ZAPDescription[] = _(
    "An electrified impact that\n"
    "can cause flinching.");

static const u8 sNATURES_MADNESSDescription[] = _(
    "Halves the foe's HP with\n"
    "the power of nature.");

static const u8 sMULTI_ATTACKDescription[] = _(
    "An attack that changes\n"
    "with Memories.");

static const u8 sMIND_BLOWNDescription[] = _(
    "It explodes the user's head\n"
    "to damage everything around.");

static const u8 sPLASMA_FISTSDescription[] = _(
    "Hits with electrical fists.\n"
    "Normal moves become Electric.");

static const u8 sPHOTON_GEYSERDescription[] = _(
<<<<<<< HEAD
	"The user's highest offensive\n"
	"determines its category.");
=======
    "The foe's highest offensive\n"
    "determines its category.");
>>>>>>> 34729ce9

static const u8 sZIPPY_ZAPDescription[] = _(
    "An attack that is always goes\n"
    "first with a critical hit.");

static const u8 sSPLISHY_SPLASHDescription[] = _(
    "A huge electrified wave that\n"
    "may paralyze the foe.");

static const u8 sFLOATY_FALLDescription[] = _(
    "Floats in the air to fall as\n"
    "an attack. May cause flinch.");

static const u8 sPIKA_PAPOWDescription[] = _(
    "Pikachu's love increases its\n"
    "power. It never misses.");

static const u8 sBOUNCY_BUBBLEDescription[] = _(
    "An attack that absorbs\n"
    "half the damage inflicted.");

static const u8 sBUZZY_BUZZDescription[] = _(
    "Shoots a jolt of electricity\n"
    "that always paralyzes.");

static const u8 sSIZZLY_SLIDEDescription[] = _(
    "Cloaks itself in fire to\n"
    "charge, burning the target.");

static const u8 sGLITZY_GLOWDescription[] = _(
    "Creates a Light Screen after\n"
    "a telekinetic attack.");

static const u8 sBADDY_BADDescription[] = _(
    "Creates a Reflect wall after\n"
    "acting bad and attacking.");

static const u8 sSAPPY_SEEDDescription[] = _(
    "Grows a stalk that spreads\n"
    "damaging Leech Seeds.");

static const u8 sFREEZY_FROSTDescription[] = _(
	"A frozen haze attack that\n"
	"eliminates all stat changes.");

static const u8 sSPARKLY_SWIRLDescription[] = _(
    "Heals all status problems\n"
    "with a whirlwind of scent.");

static const u8 sVEEVEE_VOLLEYDescription[] = _(
    "Eevee's love increases its\n"
    "power. It never misses.");

static const u8 sDOUBLE_IRON_BASHDescription[] = _(
    "The user spins and hits with\n"
    "its arms. May cause flinch.");
    
// GEN 8
static const u8 sDYNAMAX_CANNONDescription[] = _(
    "Fires a strong beam. Deals\n"
    "2x damage to Dynamaxed foes.");
    
static const u8 sSNIPE_SHOTDescription[] = _(
    "The user ignores effects\n"
    "that draw in moves.");
    
static const u8 sJAW_LOCKDescription[] = _(
    "Prevents the user and\n"
    "the target from escaping.");
    
static const u8 sSTUFF_CHEEKSDescription[] = _(
    "Consumes the user's Berry,\n"
    "then sharply raises Def.");
    
static const u8 sNO_RETREATDescription[] = _(
    "Raises all of the user's\n"
    "stats but prevents escape.");
    
static const u8 sTAR_SHOTDescription[] = _(
    "Lowers the foe's Speed and\n"
    "makes it weak to Fire.");
    
static const u8 sMAGIC_POWDERDescription[] = _(
    "Magic powder changes the\n"
    "target into a Psychic-type.");
    
static const u8 sDRAGON_DARTSDescription[] = _(
    "The user attacks twice. Two\n"
    "targets are hit once each.");
    
static const u8 sTEATIMEDescription[] = _(
    "All Pokémon have teatime\n"
    "and eat their Berries.");
    
static const u8 sOCTOLOCKDescription[] = _(
    "Traps the foe to lower Def\n"
    "and Sp. Def fall each turn.");
    
static const u8 sBOLT_BEAKDescription[] = _(
    "Double power if the user\n"
    "moves before the target.");
    
static const u8 sFISHIOUS_RENDDescription[] = _(
    "Double power if the user\n"
    "moves before the target.");
    
static const u8 sCOURT_CHANGEDescription[] = _(
    "The user swaps effects on\n"
    "either side of the field.");
    
static const u8 sCLANGOROUS_SOULDescription[] = _(
    "The user uses some of its\n"
    "HP to raise all its stats.");
    
static const u8 sBODY_PRESSDescription[] = _(
    "Does more damage the\n"
    "higher the user's Def.");
    
static const u8 sDECORATEDescription[] = _(
    "The user sharply raises\n"
    "the target's Atk and Sp.Atk");
    
static const u8 sDRUM_BEATINGDescription[] = _(
    "Plays a drum to attack.\n"
    "The foe's Speed is lowered.");
    
static const u8 sSNAP_TRAPDescription[] = _(
    "Snares the target in a snap\n"
    "trap for four to five turns.");
    
static const u8 sPYRO_BALLDescription[] = _(
    "Launches a fiery ball at the\n"
    "target. It may cause a burn.");
    
static const u8 sBEHEMOTH_BLADEDescription[] = _(
    "Strikes as a sword. It deals\n"
    "2x damage to Dynamaxed foes.");
    
static const u8 sBEHEMOTH_BASHDescription[] = _(
    "Attacks as a sheild. Deals\n"
    "2x damage to Dynamaxed foes.");
    
static const u8 sAURA_WHEELDescription[] = _(
    "Raises Speed to attack. The\n"
    "Type is based on its form.");
    
static const u8 sBREAKING_SWIPEDescription[] = _(
    "Swings its tail to attack.\n"
    "Lowers the Atk of those hit.");
    
static const u8 sBRANCH_POKEDescription[] = _(
    "The user pokes the target\n"
    "with a pointed branch.");
    
static const u8 sOVERDRIVEDescription[] = _(
    "The user twangs its guitar,\n"
    "causing strong vibrations.");
    
static const u8 sAPPLE_ACIDDescription[] = _(
    "Attacks with tart apple acid\n"
    "to lower the foe's Sp. Def.");
    
static const u8 sGRAV_APPLEDescription[] = _(
    "Drops an apple from above.\n"
    "Lowers the foe's Defense.");
    
static const u8 sSPIRIT_BREAKDescription[] = _(
    "Attacks with spirit-breaking\n"
    "force. Lowers Sp. Atk.");
    
static const u8 sSTRANGE_STEAMDescription[] = _(
    "Emits a strange steam to\n"
    "potentially confuse the foe.");
    
static const u8 sLIFE_DEWDescription[] = _(
    "Scatters water to restore\n"
    "the HP of itself and allies.");
    
static const u8 sOBSTRUCTDescription[] = _(
    "Protects itself, harshly\n"
    "lowering Def on contact.");
    
static const u8 sFALSE_SURRENDERDescription[] = _(
    "Bows to stab the foe\n"
    "with hair. It never misses.");
    
static const u8 sMETEOR_ASSAULTDescription[] = _(
    "Attacks with a thick leek.\n"
    "The user must then rest.");
    
static const u8 sETERNABEAMDescription[] = _(
    "Eternatus' strongest move.\n"
    "The user rests next turn.");
    
static const u8 sSTEEL_BEAMDescription[] = _(
    "Fires a beam of steel from\n"
    "its body. It hurts the user.");

static const u8 sEXPANDING_FORCEDescription[] = _(
    "A Psychic attack that's more\n"
    "powerful in Psychic Terrain.");

static const u8 sSTEEL_ROLLERDescription[] = _(
    "Destroys the current terrain."
    "Otherwise, it fails.");

static const u8 sSCALE_SHOTDescription[] = _(
    "Shoots scales 2 to 5 times.\n"
    "Ups Speed, lowers defense.");

static const u8 sMETEOR_BEAMDescription[] = _(
    "A 2-turn move that raises\n"
    "Sp. Attack before attacking.");

static const u8 sSHELL_SIDE_ARMDescription[] = _(
	"Its category depends on\n"
	"which one will damage more.");

static const u8 sMISTY_EXPLOSIONDescription[] = _(
    "Boosted by Misty Terrain, it\n"
    "makes the user faint.");

static const u8 sGRASSY_GLIDEDescription[] = _(
    "On Grassy Terrain, the user\n"
    "will always strike first.");

static const u8 sRISING_VOLTAGEDescription[] = _(
    "Its power doubles while\n"
    "on Electric Terrain.");

static const u8 sTERRAIN_PULSEDescription[] = _(
    "Type changes depending on\n"
    "terrain. Power also doubles.");

static const u8 sSKITTER_SMACKDescription[] = _(
    "User skitters behind target\n"
    "to attack. Lowers Sp. Atk.");

static const u8 sBURNING_JEALOUSYDescription[] = _(
    "Burns whoever their stats\n"
    "raised on the same turn.");

static const u8 sLASH_OUTDescription[] = _(
    "Power doubles if stats were\n"
    "lowered on the same turn.");

static const u8 sPOLTERGEISTDescription[] = _(
    "Only works if the target\n"
    "is holding an item.");

static const u8 sCORROSIVE_GASDescription[] = _(
    "Melts all surrounding items\n"
    "with highly acidic gas.");

static const u8 sCOACHINGDescription[] = _(
    "The user coaches an ally to\n"
    "raise their Atk. and Def.");

static const u8 sFLIP_TURNDescription[] = _(
	"Does damage then switches\n"
	"out the user.");

static const u8 sTRIPLE_AXELDescription[] = _(
    "A 3-kick attack that gets\n"
    "stronger on each hit.");

static const u8 sDUAL_WINGBEATDescription[] = _(
	"The user uses its wings to\n"
	"slam the target twice.");

static const u8 sSCORCHING_SANDSDescription[] = _(
	"It throws scorching sand\n"
	"that may burn the target.");

static const u8 sJUNGLE_HEALINGDescription[] = _(
	"Becomes one with the jungle\n"
	"to heal the team's health.");

static const u8 sWICKED_BLOWDescription[] = _(
	"By mastering the Dark style,\n"
	"always does a critical hit.");

static const u8 sSURGING_STRIKESDescription[] = _(
	"The Water style allows to\n"
	"do 3 critical hits in a row.");

static const u8 sNotDoneYetDescription[] = _(
    "Not done yet.");

// MOVE_NONE is ignored in this table. Make sure to always subtract 1 before getting the right pointer.
const u8 *const gMoveDescriptionPointers[MOVES_COUNT - 1] =
{
    [MOVE_POUND - 1] = sPoundDescription,
    [MOVE_KARATE_CHOP - 1] = sKarateChopDescription,
    [MOVE_DOUBLE_SLAP - 1] = sDoubleSlapDescription,
    [MOVE_COMET_PUNCH - 1] = sCometPunchDescription,
    [MOVE_MEGA_PUNCH - 1] = sMegaPunchDescription,
    [MOVE_PAY_DAY - 1] = sPayDayDescription,
    [MOVE_FIRE_PUNCH - 1] = sFirePunchDescription,
    [MOVE_ICE_PUNCH - 1] = sIcePunchDescription,
    [MOVE_THUNDER_PUNCH - 1] = sThunderPunchDescription,
    [MOVE_SCRATCH - 1] = sScratchDescription,
    [MOVE_VICE_GRIP - 1] = sViceGripDescription,
    [MOVE_GUILLOTINE - 1] = sGuillotineDescription,
    [MOVE_RAZOR_WIND - 1] = sRazorWindDescription,
    [MOVE_SWORDS_DANCE - 1] = sSwordsDanceDescription,
    [MOVE_CUT - 1] = sCutDescription,
    [MOVE_GUST - 1] = sGustDescription,
    [MOVE_WING_ATTACK - 1] = sWingAttackDescription,
    [MOVE_WHIRLWIND - 1] = sWhirlwindDescription,
    [MOVE_FLY - 1] = sFlyDescription,
    [MOVE_BIND - 1] = sBindDescription,
    [MOVE_SLAM - 1] = sSlamDescription,
    [MOVE_VINE_WHIP - 1] = sVineWhipDescription,
    [MOVE_STOMP - 1] = sStompDescription,
    [MOVE_DOUBLE_KICK - 1] = sDoubleKickDescription,
    [MOVE_MEGA_KICK - 1] = sMegaKickDescription,
    [MOVE_JUMP_KICK - 1] = sJumpKickDescription,
    [MOVE_ROLLING_KICK - 1] = sRollingKickDescription,
    [MOVE_SAND_ATTACK - 1] = sSandAttackDescription,
    [MOVE_HEADBUTT - 1] = sHeadbuttDescription,
    [MOVE_HORN_ATTACK - 1] = sHornAttackDescription,
    [MOVE_FURY_ATTACK - 1] = sFuryAttackDescription,
    [MOVE_HORN_DRILL - 1] = sHornDrillDescription,
    [MOVE_TACKLE - 1] = sTackleDescription,
    [MOVE_BODY_SLAM - 1] = sBodySlamDescription,
    [MOVE_WRAP - 1] = sWrapDescription,
    [MOVE_TAKE_DOWN - 1] = sTakeDownDescription,
    [MOVE_THRASH - 1] = sThrashDescription,
    [MOVE_DOUBLE_EDGE - 1] = sDoubleEdgeDescription,
    [MOVE_TAIL_WHIP - 1] = sTailWhipDescription,
    [MOVE_POISON_STING - 1] = sPoisonStingDescription,
    [MOVE_TWINEEDLE - 1] = sTwineedleDescription,
    [MOVE_PIN_MISSILE - 1] = sPinMissileDescription,
    [MOVE_LEER - 1] = sLeerDescription,
    [MOVE_BITE - 1] = sBiteDescription,
    [MOVE_GROWL - 1] = sGrowlDescription,
    [MOVE_ROAR - 1] = sRoarDescription,
    [MOVE_SING - 1] = sSingDescription,
    [MOVE_SUPERSONIC - 1] = sSupersonicDescription,
    [MOVE_SONIC_BOOM - 1] = sSonicBoomDescription,
    [MOVE_DISABLE - 1] = sDisableDescription,
    [MOVE_ACID - 1] = sAcidDescription,
    [MOVE_EMBER - 1] = sEmberDescription,
    [MOVE_FLAMETHROWER - 1] = sFlamethrowerDescription,
    [MOVE_MIST - 1] = sMistDescription,
    [MOVE_WATER_GUN - 1] = sWaterGunDescription,
    [MOVE_HYDRO_PUMP - 1] = sHydroPumpDescription,
    [MOVE_SURF - 1] = sSurfDescription,
    [MOVE_ICE_BEAM - 1] = sIceBeamDescription,
    [MOVE_BLIZZARD - 1] = sBlizzardDescription,
    [MOVE_PSYBEAM - 1] = sPsybeamDescription,
    [MOVE_BUBBLE_BEAM - 1] = sBubbleBeamDescription,
    [MOVE_AURORA_BEAM - 1] = sAuroraBeamDescription,
    [MOVE_HYPER_BEAM - 1] = sHyperBeamDescription,
    [MOVE_PECK - 1] = sPeckDescription,
    [MOVE_DRILL_PECK - 1] = sDrillPeckDescription,
    [MOVE_SUBMISSION - 1] = sSubmissionDescription,
    [MOVE_LOW_KICK - 1] = sLowKickDescription,
    [MOVE_COUNTER - 1] = sCounterDescription,
    [MOVE_SEISMIC_TOSS - 1] = sSeismicTossDescription,
    [MOVE_STRENGTH - 1] = sStrengthDescription,
    [MOVE_ABSORB - 1] = sAbsorbDescription,
    [MOVE_MEGA_DRAIN - 1] = sMegaDrainDescription,
    [MOVE_LEECH_SEED - 1] = sLeechSeedDescription,
    [MOVE_GROWTH - 1] = sGrowthDescription,
    [MOVE_RAZOR_LEAF - 1] = sRazorLeafDescription,
    [MOVE_SOLAR_BEAM - 1] = sSolarBeamDescription,
    [MOVE_POISON_POWDER - 1] = sPoisonPowderDescription,
    [MOVE_STUN_SPORE - 1] = sStunSporeDescription,
    [MOVE_SLEEP_POWDER - 1] = sSleepPowderDescription,
    [MOVE_PETAL_DANCE - 1] = sPetalDanceDescription,
    [MOVE_STRING_SHOT - 1] = sStringShotDescription,
    [MOVE_DRAGON_RAGE - 1] = sDragonRageDescription,
    [MOVE_FIRE_SPIN - 1] = sFireSpinDescription,
    [MOVE_THUNDER_SHOCK - 1] = sThunderShockDescription,
    [MOVE_THUNDERBOLT - 1] = sThunderboltDescription,
    [MOVE_THUNDER_WAVE - 1] = sThunderWaveDescription,
    [MOVE_THUNDER - 1] = sThunderDescription,
    [MOVE_ROCK_THROW - 1] = sRockThrowDescription,
    [MOVE_EARTHQUAKE - 1] = sEarthquakeDescription,
    [MOVE_FISSURE - 1] = sFissureDescription,
    [MOVE_DIG - 1] = sDigDescription,
    [MOVE_TOXIC - 1] = sToxicDescription,
    [MOVE_CONFUSION - 1] = sConfusionDescription,
    [MOVE_PSYCHIC - 1] = sPsychicDescription,
    [MOVE_HYPNOSIS - 1] = sHypnosisDescription,
    [MOVE_MEDITATE - 1] = sMeditateDescription,
    [MOVE_AGILITY - 1] = sAgilityDescription,
    [MOVE_QUICK_ATTACK - 1] = sQuickAttackDescription,
    [MOVE_RAGE - 1] = sRageDescription,
    [MOVE_TELEPORT - 1] = sTeleportDescription,
    [MOVE_NIGHT_SHADE - 1] = sNightShadeDescription,
    [MOVE_MIMIC - 1] = sMimicDescription,
    [MOVE_SCREECH - 1] = sScreechDescription,
    [MOVE_DOUBLE_TEAM - 1] = sDoubleTeamDescription,
    [MOVE_RECOVER - 1] = sRecoverDescription,
    [MOVE_HARDEN - 1] = sHardenDescription,
    [MOVE_MINIMIZE - 1] = sMinimizeDescription,
    [MOVE_SMOKESCREEN - 1] = sSmokescreenDescription,
    [MOVE_CONFUSE_RAY - 1] = sConfuseRayDescription,
    [MOVE_WITHDRAW - 1] = sWithdrawDescription,
    [MOVE_DEFENSE_CURL - 1] = sDefenseCurlDescription,
    [MOVE_BARRIER - 1] = sBarrierDescription,
    [MOVE_LIGHT_SCREEN - 1] = sLightScreenDescription,
    [MOVE_HAZE - 1] = sHazeDescription,
    [MOVE_REFLECT - 1] = sReflectDescription,
    [MOVE_FOCUS_ENERGY - 1] = sFocusEnergyDescription,
    [MOVE_BIDE - 1] = sBideDescription,
    [MOVE_METRONOME - 1] = sMetronomeDescription,
    [MOVE_MIRROR_MOVE - 1] = sMirrorMoveDescription,
    [MOVE_SELF_DESTRUCT - 1] = sSelfDestructDescription,
    [MOVE_EGG_BOMB - 1] = sEggBombDescription,
    [MOVE_LICK - 1] = sLickDescription,
    [MOVE_SMOG - 1] = sSmogDescription,
    [MOVE_SLUDGE - 1] = sSludgeDescription,
    [MOVE_BONE_CLUB - 1] = sBoneClubDescription,
    [MOVE_FIRE_BLAST - 1] = sFireBlastDescription,
    [MOVE_WATERFALL - 1] = sWaterfallDescription,
    [MOVE_CLAMP - 1] = sClampDescription,
    [MOVE_SWIFT - 1] = sSwiftDescription,
    [MOVE_SKULL_BASH - 1] = sSkullBashDescription,
    [MOVE_SPIKE_CANNON - 1] = sSpikeCannonDescription,
    [MOVE_CONSTRICT - 1] = sConstrictDescription,
    [MOVE_AMNESIA - 1] = sAmnesiaDescription,
    [MOVE_KINESIS - 1] = sKinesisDescription,
    [MOVE_SOFT_BOILED - 1] = sSoftBoiledDescription,
    [MOVE_HI_JUMP_KICK - 1] = sHiJumpKickDescription,
    [MOVE_GLARE - 1] = sGlareDescription,
    [MOVE_DREAM_EATER - 1] = sDreamEaterDescription,
    [MOVE_POISON_GAS - 1] = sPoisonGasDescription,
    [MOVE_BARRAGE - 1] = sBarrageDescription,
    [MOVE_LEECH_LIFE - 1] = sLeechLifeDescription,
    [MOVE_LOVELY_KISS - 1] = sLovelyKissDescription,
    [MOVE_SKY_ATTACK - 1] = sSkyAttackDescription,
    [MOVE_TRANSFORM - 1] = sTransformDescription,
    [MOVE_BUBBLE - 1] = sBubbleDescription,
    [MOVE_DIZZY_PUNCH - 1] = sDizzyPunchDescription,
    [MOVE_SPORE - 1] = sSporeDescription,
    [MOVE_FLASH - 1] = sFlashDescription,
    [MOVE_PSYWAVE - 1] = sPsywaveDescription,
    [MOVE_SPLASH - 1] = sSplashDescription,
    [MOVE_ACID_ARMOR - 1] = sAcidArmorDescription,
    [MOVE_CRABHAMMER - 1] = sCrabhammerDescription,
    [MOVE_EXPLOSION - 1] = sExplosionDescription,
    [MOVE_FURY_SWIPES - 1] = sFurySwipesDescription,
    [MOVE_BONEMERANG - 1] = sBonemerangDescription,
    [MOVE_REST - 1] = sRestDescription,
    [MOVE_ROCK_SLIDE - 1] = sRockSlideDescription,
    [MOVE_HYPER_FANG - 1] = sHyperFangDescription,
    [MOVE_SHARPEN - 1] = sSharpenDescription,
    [MOVE_CONVERSION - 1] = sConversionDescription,
    [MOVE_TRI_ATTACK - 1] = sTriAttackDescription,
    [MOVE_SUPER_FANG - 1] = sSuperFangDescription,
    [MOVE_SLASH - 1] = sSlashDescription,
    [MOVE_SUBSTITUTE - 1] = sSubstituteDescription,
    [MOVE_STRUGGLE - 1] = sStruggleDescription,
    [MOVE_SKETCH - 1] = sSketchDescription,
    [MOVE_TRIPLE_KICK - 1] = sTripleKickDescription,
    [MOVE_THIEF - 1] = sThiefDescription,
    [MOVE_SPIDER_WEB - 1] = sSpiderWebDescription,
    [MOVE_MIND_READER - 1] = sMindReaderDescription,
    [MOVE_NIGHTMARE - 1] = sNightmareDescription,
    [MOVE_FLAME_WHEEL - 1] = sFlameWheelDescription,
    [MOVE_SNORE - 1] = sSnoreDescription,
    [MOVE_CURSE - 1] = sCurseDescription,
    [MOVE_FLAIL - 1] = sFlailDescription,
    [MOVE_CONVERSION_2 - 1] = sConversion2Description,
    [MOVE_AEROBLAST - 1] = sAeroblastDescription,
    [MOVE_COTTON_SPORE - 1] = sCottonSporeDescription,
    [MOVE_REVERSAL - 1] = sReversalDescription,
    [MOVE_SPITE - 1] = sSpiteDescription,
    [MOVE_POWDER_SNOW - 1] = sPowderSnowDescription,
    [MOVE_PROTECT - 1] = sProtectDescription,
    [MOVE_MACH_PUNCH - 1] = sMachPunchDescription,
    [MOVE_SCARY_FACE - 1] = sScaryFaceDescription,
    [MOVE_FAINT_ATTACK - 1] = sFaintAttackDescription,
    [MOVE_SWEET_KISS - 1] = sSweetKissDescription,
    [MOVE_BELLY_DRUM - 1] = sBellyDrumDescription,
    [MOVE_SLUDGE_BOMB - 1] = sSludgeBombDescription,
    [MOVE_MUD_SLAP - 1] = sMudSlapDescription,
    [MOVE_OCTAZOOKA - 1] = sOctazookaDescription,
    [MOVE_SPIKES - 1] = sSpikesDescription,
    [MOVE_ZAP_CANNON - 1] = sZapCannonDescription,
    [MOVE_FORESIGHT - 1] = sForesightDescription,
    [MOVE_DESTINY_BOND - 1] = sDestinyBondDescription,
    [MOVE_PERISH_SONG - 1] = sPerishSongDescription,
    [MOVE_ICY_WIND - 1] = sIcyWindDescription,
    [MOVE_DETECT - 1] = sDetectDescription,
    [MOVE_BONE_RUSH - 1] = sBoneRushDescription,
    [MOVE_LOCK_ON - 1] = sLockOnDescription,
    [MOVE_OUTRAGE - 1] = sOutrageDescription,
    [MOVE_SANDSTORM - 1] = sSandstormDescription,
    [MOVE_GIGA_DRAIN - 1] = sGigaDrainDescription,
    [MOVE_ENDURE - 1] = sEndureDescription,
    [MOVE_CHARM - 1] = sCharmDescription,
    [MOVE_ROLLOUT - 1] = sRolloutDescription,
    [MOVE_FALSE_SWIPE - 1] = sFalseSwipeDescription,
    [MOVE_SWAGGER - 1] = sSwaggerDescription,
    [MOVE_MILK_DRINK - 1] = sMilkDrinkDescription,
    [MOVE_SPARK - 1] = sSparkDescription,
    [MOVE_FURY_CUTTER - 1] = sFuryCutterDescription,
    [MOVE_STEEL_WING - 1] = sSteelWingDescription,
    [MOVE_MEAN_LOOK - 1] = sMeanLookDescription,
    [MOVE_ATTRACT - 1] = sAttractDescription,
    [MOVE_SLEEP_TALK - 1] = sSleepTalkDescription,
    [MOVE_HEAL_BELL - 1] = sHealBellDescription,
    [MOVE_RETURN - 1] = sReturnDescription,
    [MOVE_PRESENT - 1] = sPresentDescription,
    [MOVE_FRUSTRATION - 1] = sFrustrationDescription,
    [MOVE_SAFEGUARD - 1] = sSafeguardDescription,
    [MOVE_PAIN_SPLIT - 1] = sPainSplitDescription,
    [MOVE_SACRED_FIRE - 1] = sSacredFireDescription,
    [MOVE_MAGNITUDE - 1] = sMagnitudeDescription,
    [MOVE_DYNAMIC_PUNCH - 1] = sDynamicPunchDescription,
    [MOVE_MEGAHORN - 1] = sMegahornDescription,
    [MOVE_DRAGON_BREATH - 1] = sDragonBreathDescription,
    [MOVE_BATON_PASS - 1] = sBatonPassDescription,
    [MOVE_ENCORE - 1] = sEncoreDescription,
    [MOVE_PURSUIT - 1] = sPursuitDescription,
    [MOVE_RAPID_SPIN - 1] = sRapidSpinDescription,
    [MOVE_SWEET_SCENT - 1] = sSweetScentDescription,
    [MOVE_IRON_TAIL - 1] = sIronTailDescription,
    [MOVE_METAL_CLAW - 1] = sMetalClawDescription,
    [MOVE_VITAL_THROW - 1] = sVitalThrowDescription,
    [MOVE_MORNING_SUN - 1] = sMorningSunDescription,
    [MOVE_SYNTHESIS - 1] = sSynthesisDescription,
    [MOVE_MOONLIGHT - 1] = sMoonlightDescription,
    [MOVE_HIDDEN_POWER - 1] = sHiddenPowerDescription,
    [MOVE_CROSS_CHOP - 1] = sCrossChopDescription,
    [MOVE_TWISTER - 1] = sTwisterDescription,
    [MOVE_RAIN_DANCE - 1] = sRainDanceDescription,
    [MOVE_SUNNY_DAY - 1] = sSunnyDayDescription,
    [MOVE_CRUNCH - 1] = sCrunchDescription,
    [MOVE_MIRROR_COAT - 1] = sMirrorCoatDescription,
    [MOVE_PSYCH_UP - 1] = sPsychUpDescription,
    [MOVE_EXTREME_SPEED - 1] = sExtremeSpeedDescription,
    [MOVE_ANCIENT_POWER - 1] = sAncientPowerDescription,
    [MOVE_SHADOW_BALL - 1] = sShadowBallDescription,
    [MOVE_FUTURE_SIGHT - 1] = sFutureSightDescription,
    [MOVE_ROCK_SMASH - 1] = sRockSmashDescription,
    [MOVE_WHIRLPOOL - 1] = sWhirlpoolDescription,
    [MOVE_BEAT_UP - 1] = sBeatUpDescription,
    [MOVE_FAKE_OUT - 1] = sFakeOutDescription,
    [MOVE_UPROAR - 1] = sUproarDescription,
    [MOVE_STOCKPILE - 1] = sStockpileDescription,
    [MOVE_SPIT_UP - 1] = sSpitUpDescription,
    [MOVE_SWALLOW - 1] = sSwallowDescription,
    [MOVE_HEAT_WAVE - 1] = sHeatWaveDescription,
    [MOVE_HAIL - 1] = sHailDescription,
    [MOVE_TORMENT - 1] = sTormentDescription,
    [MOVE_FLATTER - 1] = sFlatterDescription,
    [MOVE_WILL_O_WISP - 1] = sWillOWispDescription,
    [MOVE_MEMENTO - 1] = sMementoDescription,
    [MOVE_FACADE - 1] = sFacadeDescription,
    [MOVE_FOCUS_PUNCH - 1] = sFocusPunchDescription,
    [MOVE_SMELLING_SALT - 1] = sSmellingSaltDescription,
    [MOVE_FOLLOW_ME - 1] = sFollowMeDescription,
    [MOVE_NATURE_POWER - 1] = sNaturePowerDescription,
    [MOVE_CHARGE - 1] = sChargeDescription,
    [MOVE_TAUNT - 1] = sTauntDescription,
    [MOVE_HELPING_HAND - 1] = sHelpingHandDescription,
    [MOVE_TRICK - 1] = sTrickDescription,
    [MOVE_ROLE_PLAY - 1] = sRolePlayDescription,
    [MOVE_WISH - 1] = sWishDescription,
    [MOVE_ASSIST - 1] = sAssistDescription,
    [MOVE_INGRAIN - 1] = sIngrainDescription,
    [MOVE_SUPERPOWER - 1] = sSuperpowerDescription,
    [MOVE_MAGIC_COAT - 1] = sMagicCoatDescription,
    [MOVE_RECYCLE - 1] = sRecycleDescription,
    [MOVE_REVENGE - 1] = sRevengeDescription,
    [MOVE_BRICK_BREAK - 1] = sBrickBreakDescription,
    [MOVE_YAWN - 1] = sYawnDescription,
    [MOVE_KNOCK_OFF - 1] = sKnockOffDescription,
    [MOVE_ENDEAVOR - 1] = sEndeavorDescription,
    [MOVE_ERUPTION - 1] = sEruptionDescription,
    [MOVE_SKILL_SWAP - 1] = sSkillSwapDescription,
    [MOVE_IMPRISON - 1] = sImprisonDescription,
    [MOVE_REFRESH - 1] = sRefreshDescription,
    [MOVE_GRUDGE - 1] = sGrudgeDescription,
    [MOVE_SNATCH - 1] = sSnatchDescription,
    [MOVE_SECRET_POWER - 1] = sSecretPowerDescription,
    [MOVE_DIVE - 1] = sDiveDescription,
    [MOVE_ARM_THRUST - 1] = sArmThrustDescription,
    [MOVE_CAMOUFLAGE - 1] = sCamouflageDescription,
    [MOVE_TAIL_GLOW - 1] = sTailGlowDescription,
    [MOVE_LUSTER_PURGE - 1] = sLusterPurgeDescription,
    [MOVE_MIST_BALL - 1] = sMistBallDescription,
    [MOVE_FEATHER_DANCE - 1] = sFeatherDanceDescription,
    [MOVE_TEETER_DANCE - 1] = sTeeterDanceDescription,
    [MOVE_BLAZE_KICK - 1] = sBlazeKickDescription,
    [MOVE_MUD_SPORT - 1] = sMudSportDescription,
    [MOVE_ICE_BALL - 1] = sIceBallDescription,
    [MOVE_NEEDLE_ARM - 1] = sNeedleArmDescription,
    [MOVE_SLACK_OFF - 1] = sSlackOffDescription,
    [MOVE_HYPER_VOICE - 1] = sHyperVoiceDescription,
    [MOVE_POISON_FANG - 1] = sPoisonFangDescription,
    [MOVE_CRUSH_CLAW - 1] = sCrushClawDescription,
    [MOVE_BLAST_BURN - 1] = sBlastBurnDescription,
    [MOVE_HYDRO_CANNON - 1] = sHydroCannonDescription,
    [MOVE_METEOR_MASH - 1] = sMeteorMashDescription,
    [MOVE_ASTONISH - 1] = sAstonishDescription,
    [MOVE_WEATHER_BALL - 1] = sWeatherBallDescription,
    [MOVE_AROMATHERAPY - 1] = sAromatherapyDescription,
    [MOVE_FAKE_TEARS - 1] = sFakeTearsDescription,
    [MOVE_AIR_CUTTER - 1] = sAirCutterDescription,
    [MOVE_OVERHEAT - 1] = sOverheatDescription,
    [MOVE_ODOR_SLEUTH - 1] = sOdorSleuthDescription,
    [MOVE_ROCK_TOMB - 1] = sRockTombDescription,
    [MOVE_SILVER_WIND - 1] = sSilverWindDescription,
    [MOVE_METAL_SOUND - 1] = sMetalSoundDescription,
    [MOVE_GRASS_WHISTLE - 1] = sGrassWhistleDescription,
    [MOVE_TICKLE - 1] = sTickleDescription,
    [MOVE_COSMIC_POWER - 1] = sCosmicPowerDescription,
    [MOVE_WATER_SPOUT - 1] = sWaterSpoutDescription,
    [MOVE_SIGNAL_BEAM - 1] = sSignalBeamDescription,
    [MOVE_SHADOW_PUNCH - 1] = sShadowPunchDescription,
    [MOVE_EXTRASENSORY - 1] = sExtrasensoryDescription,
    [MOVE_SKY_UPPERCUT - 1] = sSkyUppercutDescription,
    [MOVE_SAND_TOMB - 1] = sSandTombDescription,
    [MOVE_SHEER_COLD - 1] = sSheerColdDescription,
    [MOVE_MUDDY_WATER - 1] = sMuddyWaterDescription,
    [MOVE_BULLET_SEED - 1] = sBulletSeedDescription,
    [MOVE_AERIAL_ACE - 1] = sAerialAceDescription,
    [MOVE_ICICLE_SPEAR - 1] = sIcicleSpearDescription,
    [MOVE_IRON_DEFENSE - 1] = sIronDefenseDescription,
    [MOVE_BLOCK - 1] = sBlockDescription,
    [MOVE_HOWL - 1] = sHowlDescription,
    [MOVE_DRAGON_CLAW - 1] = sDragonClawDescription,
    [MOVE_FRENZY_PLANT - 1] = sFrenzyPlantDescription,
    [MOVE_BULK_UP - 1] = sBulkUpDescription,
    [MOVE_BOUNCE - 1] = sBounceDescription,
    [MOVE_MUD_SHOT - 1] = sMudShotDescription,
    [MOVE_POISON_TAIL - 1] = sPoisonTailDescription,
    [MOVE_COVET - 1] = sCovetDescription,
    [MOVE_VOLT_TACKLE - 1] = sVoltTackleDescription,
    [MOVE_MAGICAL_LEAF - 1] = sMagicalLeafDescription,
    [MOVE_WATER_SPORT - 1] = sWaterSportDescription,
    [MOVE_CALM_MIND - 1] = sCalmMindDescription,
    [MOVE_LEAF_BLADE - 1] = sLeafBladeDescription,
    [MOVE_DRAGON_DANCE - 1] = sDragonDanceDescription,
    [MOVE_ROCK_BLAST - 1] = sRockBlastDescription,
    [MOVE_SHOCK_WAVE - 1] = sShockWaveDescription,
    [MOVE_WATER_PULSE - 1] = sWaterPulseDescription,
    [MOVE_DOOM_DESIRE - 1] = sDoomDesireDescription,
    [MOVE_PSYCHO_BOOST - 1] = sPsychoBoostDescription,
    [MOVE_ROOST - 1] = sROOSTDescription,
    [MOVE_GRAVITY - 1] = sGRAVITYDescription,
    [MOVE_MIRACLE_EYE - 1] = sMIRACLE_EYEDescription,
    [MOVE_WAKE_UP_SLAP - 1] = sWAKE_UP_SLAPDescription,
    [MOVE_HAMMER_ARM - 1] = sHAMMER_ARMDescription,
    [MOVE_GYRO_BALL - 1] = sGYRO_BALLDescription,
    [MOVE_HEALING_WISH - 1] = sHEALING_WISHDescription,
    [MOVE_BRINE - 1] = sBRINEDescription,
    [MOVE_NATURAL_GIFT - 1] = sNATURAL_GIFTDescription,
    [MOVE_FEINT - 1] = sFEINTDescription,
    [MOVE_PLUCK - 1] = sPLUCKDescription,
    [MOVE_TAILWIND - 1] = sTAILWINDDescription,
    [MOVE_ACUPRESSURE - 1] = sACUPRESSUREDescription,
    [MOVE_METAL_BURST - 1] = sMETAL_BURSTDescription,
    [MOVE_U_TURN - 1] = sU_TURNDescription,
    [MOVE_CLOSE_COMBAT - 1] = sCLOSE_COMBATDescription,
    [MOVE_PAYBACK - 1] = sPAYBACKDescription,
    [MOVE_ASSURANCE - 1] = sASSURANCEDescription,
    [MOVE_EMBARGO - 1] = sEMBARGODescription,
    [MOVE_FLING - 1] = sFLINGDescription,
    [MOVE_PSYCHO_SHIFT - 1] = sPSYCHO_SHIFTDescription,
    [MOVE_TRUMP_CARD - 1] = sTRUMP_CARDDescription,
    [MOVE_HEAL_BLOCK - 1] = sHEAL_BLOCKDescription,
    [MOVE_WRING_OUT - 1] = sWRING_OUTDescription,
    [MOVE_POWER_TRICK - 1] = sPOWER_TRICKDescription,
    [MOVE_GASTRO_ACID - 1] = sGASTRO_ACIDDescription,
    [MOVE_LUCKY_CHANT - 1] = sLUCKY_CHANTDescription,
    [MOVE_ME_FIRST - 1] = sME_FIRSTDescription,
    [MOVE_COPYCAT - 1] = sCOPYCATDescription,
    [MOVE_POWER_SWAP - 1] = sPOWER_SWAPDescription,
    [MOVE_GUARD_SWAP - 1] = sGUARD_SWAPDescription,
    [MOVE_PUNISHMENT - 1] = sPUNISHMENTDescription,
    [MOVE_LAST_RESORT - 1] = sLAST_RESORTDescription,
    [MOVE_WORRY_SEED - 1] = sWORRY_SEEDDescription,
    [MOVE_SUCKER_PUNCH - 1] = sSUCKER_PUNCHDescription,
    [MOVE_TOXIC_SPIKES - 1] = sTOXIC_SPIKESDescription,
    [MOVE_HEART_SWAP - 1] = sHEART_SWAPDescription,
    [MOVE_AQUA_RING - 1] = sAQUA_RINGDescription,
    [MOVE_MAGNET_RISE - 1] = sMAGNET_RISEDescription,
    [MOVE_FLARE_BLITZ - 1] = sFLARE_BLITZDescription,
    [MOVE_FORCE_PALM - 1] = sFORCE_PALMDescription,
    [MOVE_AURA_SPHERE - 1] = sAURA_SPHEREDescription,
    [MOVE_ROCK_POLISH - 1] = sROCK_POLISHDescription,
    [MOVE_POISON_JAB - 1] = sPOISON_JABDescription,
    [MOVE_DARK_PULSE - 1] = sDARK_PULSEDescription,
    [MOVE_NIGHT_SLASH - 1] = sNIGHT_SLASHDescription,
    [MOVE_AQUA_TAIL - 1] = sAQUA_TAILDescription,
    [MOVE_SEED_BOMB - 1] = sSEED_BOMBDescription,
    [MOVE_AIR_SLASH - 1] = sAIR_SLASHDescription,
    [MOVE_X_SCISSOR - 1] = sX_SCISSORDescription,
    [MOVE_BUG_BUZZ - 1] = sBUG_BUZZDescription,
    [MOVE_DRAGON_PULSE - 1] = sDRAGON_PULSEDescription,
    [MOVE_DRAGON_RUSH - 1] = sDRAGON_RUSHDescription,
    [MOVE_POWER_GEM - 1] = sPOWER_GEMDescription,
    [MOVE_DRAIN_PUNCH - 1] = sDRAINING_KISSDescription,
    [MOVE_VACUUM_WAVE - 1] = sVACUUM_WAVEDescription,
    [MOVE_FOCUS_BLAST - 1] = sFOCUS_BLASTDescription,
    [MOVE_ENERGY_BALL - 1] = sENERGY_BALLDescription,
    [MOVE_BRAVE_BIRD - 1] = sBRAVE_BIRDDescription,
    [MOVE_EARTH_POWER - 1] = sEARTH_POWERDescription,
    [MOVE_SWITCHEROO - 1] = sSWITCHEROODescription,
    [MOVE_GIGA_IMPACT - 1] = sHyperBeamDescription,
    [MOVE_NASTY_PLOT - 1] = sNASTY_PLOTDescription,
    [MOVE_BULLET_PUNCH - 1] = sBULLET_PUNCHDescription,
    [MOVE_AVALANCHE - 1] = sRevengeDescription,
    [MOVE_ICE_SHARD - 1] = sICE_SHARDDescription,
    [MOVE_SHADOW_CLAW - 1] = sSHADOW_CLAWDescription,
    [MOVE_THUNDER_FANG - 1] = sTHUNDER_FANGDescription,
    [MOVE_ICE_FANG - 1] = sICE_FANGDescription,
    [MOVE_FIRE_FANG - 1] = sFIRE_FANGDescription,
    [MOVE_SHADOW_SNEAK - 1] = sSHADOW_SNEAKDescription,
    [MOVE_MUD_BOMB - 1] = sMUD_BOMBDescription,
    [MOVE_PSYCHO_CUT - 1] = sPSYCHO_CUTDescription,
    [MOVE_ZEN_HEADBUTT - 1] = sZEN_HEADBUTTDescription,
    [MOVE_MIRROR_SHOT - 1] = sMIRROR_SHOTDescription,
    [MOVE_FLASH_CANNON - 1] = sFLASH_CANNONDescription,
    [MOVE_ROCK_CLIMB - 1] = sROCK_CLIMBDescription,
    [MOVE_DEFOG - 1] = sDEFOGDescription,
    [MOVE_TRICK_ROOM - 1] = sTRICK_ROOMDescription,
    [MOVE_DRACO_METEOR - 1] = sDRACO_METEORDescription,
    [MOVE_DISCHARGE - 1] = sDISCHARGEDescription,
    [MOVE_LAVA_PLUME - 1] = sLAVA_PLUMEDescription,
    [MOVE_LEAF_STORM - 1] = sLEAF_STORMDescription,
    [MOVE_POWER_WHIP - 1] = sPOWER_WHIPDescription,
    [MOVE_ROCK_WRECKER - 1] = sHyperBeamDescription,
    [MOVE_CROSS_POISON - 1] = sCROSS_POISONDescription,
    [MOVE_GUNK_SHOT - 1] = sGUNK_SHOTDescription,
    [MOVE_IRON_HEAD - 1] = sIRON_HEADDescription,
    [MOVE_MAGNET_BOMB - 1] = sMAGNET_BOMBDescription,
    [MOVE_STONE_EDGE - 1] = sSTONE_EDGEDescription,
    [MOVE_CAPTIVATE - 1] = sCAPTIVATEDescription,
    [MOVE_STEALTH_ROCK - 1] = sSTEALTH_ROCKDescription,
    [MOVE_GRASS_KNOT - 1] = sGRASS_KNOTDescription,
    [MOVE_CHATTER - 1] = sCHATTERDescription,
    [MOVE_JUDGMENT - 1] = sJUDGMENTDescription,
    [MOVE_BUG_BITE - 1] = sPLUCKDescription,
    [MOVE_CHARGE_BEAM - 1] = sCHARGE_BEAMDescription,
    [MOVE_WOOD_HAMMER - 1] = sWOOD_HAMMERDescription,
    [MOVE_AQUA_JET - 1] = sAQUA_JETDescription,
    [MOVE_ATTACK_ORDER - 1] = sATTACK_ORDERDescription,
    [MOVE_DEFEND_ORDER - 1] = sDEFEND_ORDERDescription,
    [MOVE_HEAL_ORDER - 1] = sHEAL_ORDERDescription,
    [MOVE_HEAD_SMASH - 1] = sHEAD_SMASHDescription,
    [MOVE_DOUBLE_HIT - 1] = sDOUBLE_HITDescription,
    [MOVE_ROAR_OF_TIME - 1] = sROAR_OF_TIMEDescription,
    [MOVE_SPACIAL_REND - 1] = sSPACIAL_RENDDescription,
    [MOVE_LUNAR_DANCE - 1] = sHEALING_WISHDescription,
    [MOVE_CRUSH_GRIP - 1] = sWRING_OUTDescription,
    [MOVE_MAGMA_STORM - 1] = sMAGMA_STORMDescription,
    [MOVE_DARK_VOID - 1] = sDARK_VOIDDescription,
    [MOVE_SEED_FLARE - 1] = sSEED_FLAREDescription,
    [MOVE_OMINOUS_WIND - 1] = sOMINOUS_WINDDescription,
    [MOVE_SHADOW_FORCE - 1] = sSHADOW_FORCEDescription,
    [MOVE_HONE_CLAWS - 1] = sHONE_CLAWSDescription,
    [MOVE_WIDE_GUARD - 1] = sWIDE_GUARDDescription,
    [MOVE_GUARD_SPLIT - 1] = sGUARD_SPLITDescription,
    [MOVE_POWER_SPLIT - 1] = sPOWER_SPLITDescription,
    [MOVE_WONDER_ROOM - 1] = sWONDER_ROOMDescription,
    [MOVE_PSYSHOCK - 1] = sPSYSHOCKDescription,
    [MOVE_VENOSHOCK - 1] = sVENOSHOCKDescription,
    [MOVE_AUTOTOMIZE - 1] = sAUTOTOMIZEDescription,
    [MOVE_RAGE_POWDER - 1] = sRAGE_POWDERDescription,
    [MOVE_TELEKINESIS - 1] = sTELEKINESISDescription,
    [MOVE_MAGIC_ROOM - 1] = sMAGIC_ROOMDescription,
    [MOVE_SMACK_DOWN - 1] = sSMACK_DOWNDescription,
    [MOVE_STORM_THROW - 1] = sSTORM_THROWDescription,
    [MOVE_FLAME_BURST - 1] = sFLAME_BURSTDescription,
    [MOVE_SLUDGE_WAVE - 1] = sSLUDGE_WAVEDescription,
    [MOVE_QUIVER_DANCE - 1] = sQUIVER_DANCEDescription,
    [MOVE_HEAVY_SLAM - 1] = sHEAVY_SLAMDescription,
    [MOVE_SYNCHRONOISE - 1] = sSYNCHRONOISEDescription,
    [MOVE_ELECTRO_BALL - 1] = sELECTRO_BALLDescription,
    [MOVE_SOAK - 1] = sSOAKDescription,
    [MOVE_FLAME_CHARGE - 1] = sFLAME_CHARGEDescription,
    [MOVE_COIL - 1] = sCOILDescription,
    [MOVE_LOW_SWEEP - 1] = sLOW_SWEEPDescription,
    [MOVE_ACID_SPRAY - 1] = sACID_SPRAYDescription,
    [MOVE_FOUL_PLAY - 1] = sFOUL_PLAYDescription,
    [MOVE_SIMPLE_BEAM - 1] = sSIMPLE_BEAMDescription,
    [MOVE_ENTRAINMENT - 1] = sENTRAINMENTDescription,
    [MOVE_AFTER_YOU - 1] = sAFTER_YOUDescription,
    [MOVE_ROUND - 1] = sROUNDDescription,
    [MOVE_ECHOED_VOICE - 1] = sECHOED_VOICEDescription,
    [MOVE_CHIP_AWAY - 1] = sCHIP_AWAYDescription,
    [MOVE_CLEAR_SMOG - 1] = sCLEAR_SMOGDescription,
    [MOVE_STORED_POWER - 1] = sSTORED_POWERDescription,
    [MOVE_QUICK_GUARD - 1] = sQUICK_GUARDDescription,
    [MOVE_ALLY_SWITCH - 1] = sALLY_SWITCHDescription,
    [MOVE_SCALD - 1] = sSCALDDescription,
    [MOVE_SHELL_SMASH - 1] = sSHELL_SMASHDescription,
    [MOVE_HEAL_PULSE - 1] = sHEAL_PULSEDescription,
    [MOVE_HEX - 1] = sHEXDescription,
    [MOVE_SKY_DROP - 1] = sSKY_DROPDescription,
    [MOVE_SHIFT_GEAR - 1] = sSHIFT_GEARDescription,
    [MOVE_CIRCLE_THROW - 1] = sCIRCLE_THROWDescription,
    [MOVE_INCINERATE - 1] = sINCINERATEDescription,
    [MOVE_QUASH - 1] = sQUASHDescription,
    [MOVE_ACROBATICS - 1] = sACROBATICSDescription,
    [MOVE_REFLECT_TYPE - 1] = sREFLECT_TYPEDescription,
    [MOVE_RETALIATE - 1] = sRETALIATEDescription,
    [MOVE_FINAL_GAMBIT - 1] = sFINAL_GAMBITDescription,
    [MOVE_BESTOW - 1] = sBESTOWDescription,
    [MOVE_INFERNO - 1] = sINFERNODescription,
    [MOVE_WATER_PLEDGE - 1] = sWATER_PLEDGEDescription,
    [MOVE_FIRE_PLEDGE - 1] = sFIRE_PLEDGEDescription,
    [MOVE_GRASS_PLEDGE - 1] = sGRASS_PLEDGEDescription,
    [MOVE_VOLT_SWITCH - 1] = sU_TURNDescription,
    [MOVE_STRUGGLE_BUG - 1] = sSTRUGGLE_BUGDescription,
    [MOVE_BULLDOZE - 1] = sBULLDOZEDescription,
    [MOVE_FROST_BREATH - 1] = sSTORM_THROWDescription,
    [MOVE_DRAGON_TAIL - 1] = sCIRCLE_THROWDescription,
    [MOVE_WORK_UP - 1] = sWORK_UPDescription,
    [MOVE_ELECTROWEB - 1] = sELECTROWEBDescription,
    [MOVE_WILD_CHARGE - 1] = sWILD_CHARGEDescription,
    [MOVE_DRILL_RUN - 1] = sDRILL_RUNDescription,
    [MOVE_DUAL_CHOP - 1] = sDUAL_CHOPDescription,
    [MOVE_HEART_STAMP - 1] = sHEART_STAMPDescription,
    [MOVE_HORN_LEECH - 1] = sMegaDrainDescription,
    [MOVE_SACRED_SWORD - 1] = sCHIP_AWAYDescription,
    [MOVE_RAZOR_SHELL - 1] = sRAZOR_SHELLDescription,
    [MOVE_HEAT_CRASH - 1] = sHEAVY_SLAMDescription,
    [MOVE_LEAF_TORNADO - 1] = sLEAF_TORNADODescription,
    [MOVE_STEAMROLLER - 1] = sSTEAMROLLERDescription,
    [MOVE_COTTON_GUARD - 1] = sCOTTON_GUARDDescription,
    [MOVE_NIGHT_DAZE - 1] = sNIGHT_DAZEDescription,
    [MOVE_PSYSTRIKE - 1] = sPSYSHOCKDescription,
    [MOVE_TAIL_SLAP - 1] = sTAIL_SLAPDescription,
    [MOVE_HURRICANE - 1] = sHURRICANEDescription,
    [MOVE_HEAD_CHARGE - 1] = sHEAD_CHARGEDescription,
    [MOVE_GEAR_GRIND - 1] = sGEAR_GRINDDescription,
    [MOVE_SEARING_SHOT - 1] = sLAVA_PLUMEDescription,
    [MOVE_TECHNO_BLAST - 1] = sTECHNO_BLASTDescription,
    [MOVE_RELIC_SONG - 1] = sRELIC_SONGDescription,
    [MOVE_SECRET_SWORD - 1] = sSECRET_SWORDDescription,
    [MOVE_GLACIATE - 1] = sGLACIATEDescription,
    [MOVE_BOLT_STRIKE - 1] = sBOLT_STRIKEDescription,
    [MOVE_BLUE_FLARE - 1] = sBLUE_FLAREDescription,
    [MOVE_FIERY_DANCE - 1] = sFIERY_DANCEDescription,
    [MOVE_FREEZE_SHOCK - 1] = sFREEZE_SHOCKDescription,
    [MOVE_ICE_BURN - 1] = sICE_BURNDescription,
    [MOVE_SNARL - 1] = sSNARLDescription,
    [MOVE_ICICLE_CRASH - 1] = sICICLE_CRASHDescription,
    [MOVE_V_CREATE - 1] = sV_CREATEDescription,
    [MOVE_FUSION_FLARE - 1] = sFUSION_FLAREDescription,
    [MOVE_FUSION_BOLT - 1] = sFUSION_BOLTDescription,
    [MOVE_FLYING_PRESS - 1] = sFLYING_PRESSDescription,
    [MOVE_MAT_BLOCK - 1] = sMAT_BLOCKDescription,
    [MOVE_BELCH - 1] = sBELCHDescription,
    [MOVE_ROTOTILLER - 1] = sROTOTILLERDescription,
    [MOVE_STICKY_WEB - 1] = sSTICKY_WEBDescription,
    [MOVE_FELL_STINGER - 1] = sFELL_STINGERDescription,
    [MOVE_PHANTOM_FORCE - 1] = sSHADOW_FORCEDescription,
    [MOVE_TRICK_OR_TREAT - 1] = sTRICK_OR_TREATDescription,
    [MOVE_NOBLE_ROAR - 1] = sNOBLE_ROARDescription,
    [MOVE_ION_DELUGE - 1] = sION_DELUGEDescription,
    [MOVE_PARABOLIC_CHARGE - 1] = sPARABOLIC_CHARGEDescription,
    [MOVE_FORESTS_CURSE - 1] = sFORESTS_CURSEDescription,
    [MOVE_PETAL_BLIZZARD - 1] = sPETAL_BLIZZARDDescription,
    [MOVE_FREEZE_DRY - 1] = sFREEZE_DRYDescription,
    [MOVE_DISARMING_VOICE - 1] = sDISARMING_VOICEDescription,
    [MOVE_PARTING_SHOT - 1] = sPARTING_SHOTDescription,
    [MOVE_TOPSY_TURVY - 1] = sTOPSY_TURVYDescription,
    [MOVE_DRAINING_KISS - 1] = sDRAINING_KISSDescription,
    [MOVE_CRAFTY_SHIELD - 1] = sCRAFTY_SHIELDDescription,
    [MOVE_FLOWER_SHIELD - 1] = sFLOWER_SHIELDDescription,
    [MOVE_GRASSY_TERRAIN - 1] = sGRASSY_TERRAINDescription,
    [MOVE_MISTY_TERRAIN - 1] = sMISTY_TERRAINDescription,
    [MOVE_ELECTRIFY - 1] = sELECTRIFYDescription,
    [MOVE_PLAY_ROUGH - 1] = sPLAY_ROUGHDescription,
    [MOVE_FAIRY_WIND - 1] = sFAIRY_WINDDescription,
    [MOVE_MOONBLAST - 1] = sMOONBLASTDescription,
    [MOVE_BOOMBURST - 1] = sBOOMBURSTDescription,
    [MOVE_FAIRY_LOCK - 1] = sFAIRY_LOCKDescription,
    [MOVE_KINGS_SHIELD - 1] = sKINGS_SHIELDDescription,
    [MOVE_PLAY_NICE - 1] = sPLAY_NICEDescription,
    [MOVE_CONFIDE - 1] = sCONFIDEDescription,
    [MOVE_DIAMOND_STORM - 1] = sDIAMOND_STORMDescription,
    [MOVE_STEAM_ERUPTION - 1] = sSTEAM_ERUPTIONDescription,
    [MOVE_HYPERSPACE_HOLE - 1] = sHYPERSPACE_HOLEDescription,
    [MOVE_WATER_SHURIKEN - 1] = sWATER_SHURIKENDescription,
    [MOVE_MYSTICAL_FIRE - 1] = sMYSTICAL_FIREDescription,
    [MOVE_SPIKY_SHIELD - 1] = sSPIKY_SHIELDDescription,
    [MOVE_AROMATIC_MIST - 1] = sAROMATIC_MISTDescription,
    [MOVE_EERIE_IMPULSE - 1] = sEERIE_IMPULSEDescription,
    [MOVE_VENOM_DRENCH - 1] = sVENOM_DRENCHDescription,
    [MOVE_POWDER - 1] = sPOWDERDescription,
    [MOVE_GEOMANCY - 1] = sGEOMANCYDescription,
    [MOVE_MAGNETIC_FLUX - 1] = sMAGNETIC_FLUXDescription,
    [MOVE_HAPPY_HOUR - 1] = sHAPPY_HOURDescription,
    [MOVE_ELECTRIC_TERRAIN - 1] = sELECTRIC_TERRAINDescription,
    [MOVE_DAZZLING_GLEAM - 1] = sDAZZLING_GLEAMDescription,
    [MOVE_CELEBRATE - 1] = sCELEBRATEDescription,
    [MOVE_HOLD_HANDS - 1] = sHOLD_HANDSDescription,
    [MOVE_BABY_DOLL_EYES - 1] = sBABYDOLL_EYESDescription,
    [MOVE_NUZZLE - 1] = sNUZZLEDescription,
    [MOVE_HOLD_BACK - 1] = sFalseSwipeDescription,
    [MOVE_INFESTATION - 1] = sINFESTATIONDescription,
    [MOVE_POWER_UP_PUNCH - 1] = sPOWER_UP_PUNCHDescription,
    [MOVE_OBLIVION_WING - 1] = sDRAINING_KISSDescription,
    [MOVE_THOUSAND_ARROWS - 1] = sTHOUSAND_ARROWSDescription,
    [MOVE_THOUSAND_WAVES - 1] = sTHOUSAND_WAVESDescription,
    [MOVE_LANDS_WRATH - 1] = sLANDS_WRATHDescription,
    [MOVE_LIGHT_OF_RUIN - 1] = sLIGHT_OF_RUINDescription,
    [MOVE_ORIGIN_PULSE - 1] = sORIGIN_PULSEDescription,
    [MOVE_PRECIPICE_BLADES - 1] = sPRECIPICE_BLADESDescription,
    [MOVE_DRAGON_ASCENT - 1] = sCLOSE_COMBATDescription,
    [MOVE_HYPERSPACE_FURY - 1] = sHYPERSPACE_HOLEDescription,
    [MOVE_SHORE_UP - 1] = sSHORE_UPDescription,
    [MOVE_FIRST_IMPRESSION - 1] = sFIRST_IMPRESSIONDescription,
    [MOVE_BANEFUL_BUNKER - 1] = sBANEFUL_BUNKERDescription,
    [MOVE_SPIRIT_SHACKLE - 1] = sSPIRIT_SHACKLEDescription,
    [MOVE_DARKEST_LARIAT - 1] = sDARKEST_LARIATDescription,
    [MOVE_SPARKLING_ARIA - 1] = sSPARKLING_ARIADescription,
    [MOVE_ICE_HAMMER - 1] = sICE_HAMMERDescription,
    [MOVE_FLORAL_HEALING - 1] = sFLORAL_HEALINGDescription,
    [MOVE_HIGH_HORSEPOWER - 1] = sHIGH_HORSEPOWERDescription,
    [MOVE_STRENGTH_SAP - 1] = sSTRENGTH_SAPDescription,
    [MOVE_SOLAR_BLADE - 1] = sSOLAR_BLADEDescription,
    [MOVE_LEAFAGE - 1] = sLEAFAGEDescription,
    [MOVE_SPOTLIGHT - 1] = sSPOTLIGHTDescription,
    [MOVE_TOXIC_THREAD - 1] = sTOXIC_THREADDescription,
    [MOVE_LASER_FOCUS - 1] = sLASER_FOCUSDescription,
    [MOVE_GEAR_UP - 1] = sGEAR_UPDescription,
    [MOVE_THROAT_CHOP - 1] = sTHROAT_CHOPDescription,
    [MOVE_POLLEN_PUFF - 1] = sPOLLEN_PUFFDescription,
    [MOVE_ANCHOR_SHOT - 1] = sANCHOR_SHOTDescription,
    [MOVE_PSYCHIC_TERRAIN - 1] = sPSYCHIC_TERRAINDescription,
    [MOVE_LUNGE - 1] = sLUNGEDescription,
    [MOVE_FIRE_LASH - 1] = sFIRE_LASHDescription,
    [MOVE_POWER_TRIP - 1] = sPOWER_TRIPDescription,
    [MOVE_BURN_UP - 1] = sBURN_UPDescription,
    [MOVE_SPEED_SWAP - 1] = sSPEED_SWAPDescription,
    [MOVE_SMART_STRIKE - 1] = sSMART_STRIKEDescription,
    [MOVE_PURIFY - 1] = sPURIFYDescription,
    [MOVE_REVELATION_DANCE - 1] = sREVELATION_DANCEDescription,
    [MOVE_CORE_ENFORCER - 1] = sCORE_ENFORCERDescription,
    [MOVE_TROP_KICK - 1] = sTROP_KICKDescription,
    [MOVE_INSTRUCT - 1] = sINSTRUCTDescription,
    [MOVE_BEAK_BLAST - 1] = sBEAK_BLASTDescription,
    [MOVE_CLANGING_SCALES - 1] = sCLANGING_SCALESDescription,
    [MOVE_DRAGON_HAMMER - 1] = sDRAGON_HAMMERDescription,
    [MOVE_BRUTAL_SWING - 1] = sBRUTAL_SWINGDescription,
    [MOVE_AURORA_VEIL - 1] = sAURORA_VEILDescription,
    [MOVE_SHELL_TRAP - 1] = sSHELL_TRAPDescription,
    [MOVE_FLEUR_CANNON - 1] = sFLEUR_CANNONDescription,
    [MOVE_PSYCHIC_FANGS - 1] = sPSYCHIC_FANGSDescription,
    [MOVE_STOMPING_TANTRUM - 1] = sSTOMPING_TANTRUMDescription,
    [MOVE_SHADOW_BONE - 1] = sSHADOW_BONEDescription,
    [MOVE_ACCELEROCK - 1] = sACCELEROCKDescription,
    [MOVE_LIQUIDATION - 1] = sLIQUIDATIONDescription,
    [MOVE_PRISMATIC_LASER - 1] = sPRISMATIC_LASERDescription,
    [MOVE_SPECTRAL_THIEF - 1] = sSPECTRAL_THIEFDescription,
    [MOVE_SUNSTEEL_STRIKE - 1] = sSUNSTEEL_STRIKEDescription,
    [MOVE_MOONGEIST_BEAM - 1] = sMOONGEIST_BEAMDescription,
    [MOVE_TEARFUL_LOOK - 1] = sTEARFUL_LOOKDescription,
    [MOVE_ZING_ZAP - 1] = sZING_ZAPDescription,
    [MOVE_NATURES_MADNESS - 1] = sNATURES_MADNESSDescription,
    [MOVE_MULTI_ATTACK - 1] = sMULTI_ATTACKDescription,
    [MOVE_MIND_BLOWN - 1] = sMIND_BLOWNDescription,
    [MOVE_PLASMA_FISTS - 1] = sPLASMA_FISTSDescription,
    [MOVE_PHOTON_GEYSER - 1] = sPHOTON_GEYSERDescription,
    [MOVE_ZIPPY_ZAP - 1] = sZIPPY_ZAPDescription,
    [MOVE_SPLISHY_SPLASH - 1] = sSPLISHY_SPLASHDescription,
    [MOVE_FLOATY_FALL - 1] = sFLOATY_FALLDescription,
    [MOVE_PIKA_PAPOW - 1] = sPIKA_PAPOWDescription,
    [MOVE_BOUNCY_BUBBLE - 1] = sBOUNCY_BUBBLEDescription,
    [MOVE_BUZZY_BUZZ - 1] = sBUZZY_BUZZDescription,
    [MOVE_SIZZLY_SLIDE - 1] = sSIZZLY_SLIDEDescription,
    [MOVE_GLITZY_GLOW - 1] = sGLITZY_GLOWDescription,
    [MOVE_BADDY_BAD - 1] = sBADDY_BADDescription,
    [MOVE_SAPPY_SEED - 1] = sSAPPY_SEEDDescription,
    [MOVE_FREEZY_FROST - 1] = sFREEZY_FROSTDescription,
    [MOVE_SPARKLY_SWIRL - 1] = sSPARKLY_SWIRLDescription,
    [MOVE_VEEVEE_VOLLEY - 1] = sVEEVEE_VOLLEYDescription,
    [MOVE_DOUBLE_IRON_BASH - 1] = sDOUBLE_IRON_BASHDescription,

    //GEN 8
    [MOVE_DYNAMAX_CANNON - 1] = sDYNAMAX_CANNONDescription,
    [MOVE_SNIPE_SHOT - 1] = sSNIPE_SHOTDescription,
    [MOVE_JAW_LOCK - 1] = sJAW_LOCKDescription,
    [MOVE_STUFF_CHEEKS - 1] = sSTUFF_CHEEKSDescription,
    [MOVE_NO_RETREAT - 1] = sNO_RETREATDescription,
    [MOVE_TAR_SHOT - 1] = sTAR_SHOTDescription,
    [MOVE_MAGIC_POWDER - 1] = sMAGIC_POWDERDescription,
    [MOVE_DRAGON_DARTS - 1] = sDRAGON_DARTSDescription,
    [MOVE_TEATIME - 1] = sTEATIMEDescription,
    [MOVE_OCTOLOCK - 1] = sOCTOLOCKDescription,
    [MOVE_BOLT_BEAK - 1] = sBOLT_BEAKDescription,
    [MOVE_FISHIOUS_REND - 1] = sFISHIOUS_RENDDescription,
    [MOVE_COURT_CHANGE - 1] = sCOURT_CHANGEDescription,
    [MOVE_CLANGOROUS_SOUL - 1] = sCLANGOROUS_SOULDescription,
    [MOVE_BODY_PRESS - 1] = sBODY_PRESSDescription,
    [MOVE_DECORATE - 1] = sDECORATEDescription,
    [MOVE_DRUM_BEATING - 1] = sDRUM_BEATINGDescription,
    [MOVE_SNAP_TRAP - 1] = sSNAP_TRAPDescription,
    [MOVE_PYRO_BALL - 1] = sPYRO_BALLDescription,
    [MOVE_BEHEMOTH_BLADE - 1] = sBEHEMOTH_BLADEDescription,
    [MOVE_BEHEMOTH_BASH - 1] = sBEHEMOTH_BASHDescription,
    [MOVE_AURA_WHEEL - 1] = sAURA_WHEELDescription,
    [MOVE_BREAKING_SWIPE - 1] = sBREAKING_SWIPEDescription,
    [MOVE_BRANCH_POKE - 1] = sBRANCH_POKEDescription,
    [MOVE_OVERDRIVE - 1] = sOVERDRIVEDescription,
    [MOVE_APPLE_ACID - 1] = sAPPLE_ACIDDescription,
    [MOVE_GRAV_APPLE - 1] = sGRAV_APPLEDescription,
    [MOVE_SPIRIT_BREAK - 1] = sSPIRIT_BREAKDescription,
    [MOVE_STRANGE_STEAM - 1] = sSTRANGE_STEAMDescription,
    [MOVE_LIFE_DEW - 1] = sLIFE_DEWDescription,
    [MOVE_OBSTRUCT - 1] = sOBSTRUCTDescription,
    [MOVE_FALSE_SURRENDER - 1] = sFALSE_SURRENDERDescription,
    [MOVE_METEOR_ASSAULT - 1] = sMETEOR_ASSAULTDescription,
    [MOVE_ETERNABEAM - 1] = sETERNABEAMDescription,
    [MOVE_STEEL_BEAM - 1] = sSTEEL_BEAMDescription,
    [MOVE_EXPANDING_FORCE - 1] = sEXPANDING_FORCEDescription,
    [MOVE_STEEL_ROLLER - 1] = sSTEEL_ROLLERDescription,
    [MOVE_SCALE_SHOT - 1] = sSCALE_SHOTDescription,
    [MOVE_METEOR_BEAM - 1] = sMETEOR_BEAMDescription,
    [MOVE_SHELL_SIDE_ARM - 1] = sSHELL_SIDE_ARMDescription,
    [MOVE_MISTY_EXPLOSION - 1] = sMISTY_EXPLOSIONDescription,
    [MOVE_GRASSY_GLIDE - 1] = sGRASSY_GLIDEDescription,
    [MOVE_RISING_VOLTAGE - 1] = sRISING_VOLTAGEDescription,
    [MOVE_TERRAIN_PULSE - 1] = sTERRAIN_PULSEDescription,
    [MOVE_SKITTER_SMACK - 1] = sSKITTER_SMACKDescription,
    [MOVE_BURNING_JEALOUSY - 1] = sBURNING_JEALOUSYDescription,
    [MOVE_LASH_OUT - 1] = sLASH_OUTDescription,
    [MOVE_POLTERGEIST - 1] = sPOLTERGEISTDescription,
    [MOVE_CORROSIVE_GAS - 1] = sCORROSIVE_GASDescription,
    [MOVE_COACHING - 1] = sCOACHINGDescription,
    [MOVE_FLIP_TURN - 1] = sFLIP_TURNDescription,
    [MOVE_TRIPLE_AXEL - 1] = sTRIPLE_AXELDescription,
    [MOVE_DUAL_WINGBEAT - 1] = sDUAL_WINGBEATDescription,
    [MOVE_SCORCHING_SANDS - 1] = sSCORCHING_SANDSDescription,
    [MOVE_JUNGLE_HEALING - 1] = sJUNGLE_HEALINGDescription,
    [MOVE_WICKED_BLOW - 1] = sWICKED_BLOWDescription,
    [MOVE_SURGING_STRIKES - 1] = sSURGING_STRIKESDescription,

};<|MERGE_RESOLUTION|>--- conflicted
+++ resolved
@@ -2618,13 +2618,8 @@
     "Normal moves become Electric.");
 
 static const u8 sPHOTON_GEYSERDescription[] = _(
-<<<<<<< HEAD
-	"The user's highest offensive\n"
-	"determines its category.");
-=======
-    "The foe's highest offensive\n"
+    "User's highest attack stat\n"
     "determines its category.");
->>>>>>> 34729ce9
 
 static const u8 sZIPPY_ZAPDescription[] = _(
     "An attack that is always goes\n"
@@ -2667,8 +2662,8 @@
     "damaging Leech Seeds.");
 
 static const u8 sFREEZY_FROSTDescription[] = _(
-	"A frozen haze attack that\n"
-	"eliminates all stat changes.");
+    "A frozen haze attack that\n"
+    "eliminates all stat changes.");
 
 static const u8 sSPARKLY_SWIRLDescription[] = _(
     "Heals all status problems\n"
@@ -2840,8 +2835,8 @@
     "Sp. Attack before attacking.");
 
 static const u8 sSHELL_SIDE_ARMDescription[] = _(
-	"Its category depends on\n"
-	"which one will damage more.");
+    "Its category depends on\n"
+    "which one will damage more.");
 
 static const u8 sMISTY_EXPLOSIONDescription[] = _(
     "Boosted by Misty Terrain, it\n"
@@ -2884,32 +2879,32 @@
     "raise their Atk. and Def.");
 
 static const u8 sFLIP_TURNDescription[] = _(
-	"Does damage then switches\n"
-	"out the user.");
+    "Does damage then switches\n"
+    "out the user.");
 
 static const u8 sTRIPLE_AXELDescription[] = _(
     "A 3-kick attack that gets\n"
     "stronger on each hit.");
 
 static const u8 sDUAL_WINGBEATDescription[] = _(
-	"The user uses its wings to\n"
-	"slam the target twice.");
+    "The user uses its wings to\n"
+    "slam the target twice.");
 
 static const u8 sSCORCHING_SANDSDescription[] = _(
-	"It throws scorching sand\n"
-	"that may burn the target.");
+    "It throws scorching sand\n"
+    "that may burn the target.");
 
 static const u8 sJUNGLE_HEALINGDescription[] = _(
-	"Becomes one with the jungle\n"
-	"to heal the team's health.");
+    "Becomes one with the jungle\n"
+    "to heal the team's health.");
 
 static const u8 sWICKED_BLOWDescription[] = _(
-	"By mastering the Dark style,\n"
-	"always does a critical hit.");
+    "By mastering the Dark style,\n"
+    "always does a critical hit.");
 
 static const u8 sSURGING_STRIKESDescription[] = _(
-	"The Water style allows to\n"
-	"do 3 critical hits in a row.");
+    "The Water style allows to\n"
+    "do 3 critical hits in a row.");
 
 static const u8 sNotDoneYetDescription[] = _(
     "Not done yet.");
