--- conflicted
+++ resolved
@@ -751,27 +751,27 @@
     "may confuse.");
 
 static const u8 sRazzBerryDesc[] = _(
-    "Pokéblock ingredient.\n"
+    "{POKEBLOCK} ingredient.\n"
     "Plant in loamy soil\n"
     "to grow Razz.");
 
 static const u8 sBlukBerryDesc[] = _(
-    "Pokéblock ingredient.\n"
+    "{POKEBLOCK} ingredient.\n"
     "Plant in loamy soil\n"
     "to grow Bluk.");
 
 static const u8 sNanabBerryDesc[] = _(
-    "Pokéblock ingredient.\n"
+    "{POKEBLOCK} ingredient.\n"
     "Plant in loamy soil\n"
     "to grow Nanab.");
 
 static const u8 sWepearBerryDesc[] = _(
-    "Pokéblock ingredient.\n"
+    "{POKEBLOCK} ingredient.\n"
     "Plant in loamy soil\n"
     "to grow Wepear.");
 
 static const u8 sPinapBerryDesc[] = _(
-    "Pokéblock ingredient.\n"
+    "{POKEBLOCK} ingredient.\n"
     "Plant in loamy soil\n"
     "to grow Pinap.");
 
@@ -806,47 +806,47 @@
     "base Speed.");
 
 static const u8 sCornnBerryDesc[] = _(
-    "Pokéblock ingredient.\n"
+    "{POKEBLOCK} ingredient.\n"
     "Plant in loamy soil\n"
     "to grow Cornn.");
 
 static const u8 sMagostBerryDesc[] = _(
-    "Pokéblock ingredient.\n"
+    "{POKEBLOCK} ingredient.\n"
     "Plant in loamy soil\n"
     "to grow Magost.");
 
 static const u8 sRabutaBerryDesc[] = _(
-    "Pokéblock ingredient.\n"
+    "{POKEBLOCK} ingredient.\n"
     "Plant in loamy soil\n"
     "to grow Rabuta.");
 
 static const u8 sNomelBerryDesc[] = _(
-    "Pokéblock ingredient.\n"
+    "{POKEBLOCK} ingredient.\n"
     "Plant in loamy soil\n"
     "to grow Nomel.");
 
 static const u8 sSpelonBerryDesc[] = _(
-    "Pokéblock ingredient.\n"
+    "{POKEBLOCK} ingredient.\n"
     "Plant in loamy soil\n"
     "to grow Spelon.");
 
 static const u8 sPamtreBerryDesc[] = _(
-    "Pokéblock ingredient.\n"
+    "{POKEBLOCK} ingredient.\n"
     "Plant in loamy soil\n"
     "to grow Pamtre.");
 
 static const u8 sWatmelBerryDesc[] = _(
-    "Pokéblock ingredient.\n"
+    "{POKEBLOCK} ingredient.\n"
     "Plant in loamy soil\n"
     "to grow Watmel.");
 
 static const u8 sDurinBerryDesc[] = _(
-    "Pokéblock ingredient.\n"
+    "{POKEBLOCK} ingredient.\n"
     "Plant in loamy soil\n"
     "to grow Durin.");
 
 static const u8 sBelueBerryDesc[] = _(
-    "Pokéblock ingredient.\n"
+    "{POKEBLOCK} ingredient.\n"
     "Plant in loamy soil\n"
     "to grow Belue.");
 
@@ -891,7 +891,7 @@
     "move in a pinch.");
 
 static const u8 sEnigmaBerryDesc[] = _(
-    "Pokéblock ingredient.\n"
+    "{POKEBLOCK} ingredient.\n"
     "Plant in loamy soil\n"
     "to grow a mystery.");
 
@@ -2784,65 +2784,37 @@
     "attracts wild\n"
     "Pokémon when used.");
 
-<<<<<<< HEAD
-static const u8 sHealthWingDesc[] = _(
-=======
 static const u8 sHealthFeatherDesc[] = _(
->>>>>>> 0ad01bce
     "An item that raises\n"
     "the base HP of\n"
     "a Pokémon.");
 
-<<<<<<< HEAD
-static const u8 sMuscleWingDesc[] = _(
-=======
 static const u8 sMuscleFeatherDesc[] = _(
->>>>>>> 0ad01bce
     "An item that raises\n"
     "the base Attack of\n"
     "a Pokémon.");
 
-<<<<<<< HEAD
-static const u8 sResistWingDesc[] = _(
-=======
 static const u8 sResistFeatherDesc[] = _(
->>>>>>> 0ad01bce
     "An item that raises\n"
     "the base Defense\n"
     "of a Pokémon.");
 
-<<<<<<< HEAD
-static const u8 sGeniusWingDesc[] = _(
-=======
 static const u8 sGeniusFeatherDesc[] = _(
->>>>>>> 0ad01bce
     "An item that raises\n"
     "the base Sp. Atk.\n"
     "of a Pokémon.");
 
-<<<<<<< HEAD
-static const u8 sCleverWingDesc[] = _(
-=======
 static const u8 sCleverFeatherDesc[] = _(
->>>>>>> 0ad01bce
     "An item that raises\n"
     "the base Sp. Def.\n"
     "of a Pokémon.");
 
-<<<<<<< HEAD
-static const u8 sSwiftWingDesc[] = _(
-=======
 static const u8 sSwiftFeatherDesc[] = _(
->>>>>>> 0ad01bce
     "An item that raises\n"
     "the base Speed of\n"
     "a Pokémon.");
 
-<<<<<<< HEAD
-static const u8 sPrettyWingDesc[] = _(
-=======
 static const u8 sPrettyFeatherDesc[] = _(
->>>>>>> 0ad01bce
     "A beautiful yet\n"
     "plain feather that\n"
     "does nothing.");
