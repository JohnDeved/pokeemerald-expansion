static const u8 sDummyDesc[] = _(
    "?????");

// Pokeballs
<<<<<<< HEAD
const u8 gMasterBallItemDescription[] = _("The best Ball that\ncatches a Pokémon\nwithout fail.");
const u8 gUltraBallItemDescription[] = _("A better Ball with\na higher catch rate\nthan a Great Ball.");
const u8 gGreatBallItemDescription[] = _("A good Ball with a\nhigher catch rate\nthan a Poké Ball.");
const u8 gPokeBallItemDescription[] = _("A tool used for\ncatching wild\nPokémon.");
const u8 gSafariBallItemDescription[] = _("A special Ball that\nis used only in the\nSafari Zone.");
const u8 gNetBallItemDescription[] = _("A Ball that works\nwell on Water- and\nBug-type Pokémon.");
const u8 gDiveBallItemDescription[] = _("A Ball that works\nbetter on Pokémon\non the ocean floor.");
const u8 gNestBallItemDescription[] = _("A Ball that works\nbetter on weaker\nPokémon.");
const u8 gRepeatBallItemDescription[] = _("A Ball that works\nbetter on Pokémon\ncaught before.");
const u8 gTimerBallItemDescription[] = _("A Ball that gains\npower in battles\ntaking many turns.");
const u8 gLuxuryBallItemDescription[] = _("A cozy Ball that\nmakes Pokémon\nmore friendly.");
const u8 gPremierBallItemDescription[] = _("A rare Ball made\nin commemoration\nof some event.");
// Medicine
const u8 gPotionItemDescription[] = _("Restores the HP of\na Pokémon by\n20 points.");
const u8 gAntidoteItemDescription[] = _("Heals a poisoned\nPokémon.");
const u8 gBurnHealItemDescription[] = _("Heals Pokémon\nof a burn.");
const u8 gIceHealItemDescription[] = _("Defrosts a frozen\nPokémon.");
const u8 gAwakeningItemDescription[] = _("Awakens a sleeping\nPokémon.");
const u8 gParalyzeHealItemDescription[] = _("Heals a paralyzed\nPokémon.");
const u8 gFullRestoreItemDescription[] = _("Fully restores the\nHP and status of a\nPokémon.");
const u8 gMaxPotionItemDescription[] = _("Fully restores the\nHP of a Pokémon.");
const u8 gHyperPotionItemDescription[] = _("Restores the HP of\na Pokémon by\n200 points.");
const u8 gSuperPotionItemDescription[] = _("Restores the HP of\na Pokémon by\n50 points.");
const u8 gFullHealItemDescription[] = _("Heals all the\nstatus problems of\none Pokémon.");
const u8 gReviveItemDescription[] = _("Revives a fainted\nPokémon with half\nits HP.");
const u8 gMaxReviveItemDescription[] = _("Revives a fainted\nPokémon with all\nits HP.");
const u8 gFreshWaterItemDescription[] = _("A mineral water\nthat restores HP\nby 50 points.");
const u8 gSodaPopItemDescription[] = _("A fizzy soda drink\nthat restores HP\nby 60 points.");
const u8 gLemonadeItemDescription[] = _("A very sweet drink\nthat restores HP\nby 80 points.");
const u8 gMoomooMilkItemDescription[] = _("A nutritious milk\nthat restores HP\nby 100 points.");
const u8 gEnergyPowderItemDescription[] = _("A bitter powder\nthat restores HP\nby 50 points.");
const u8 gEnergyRootItemDescription[] = _("A bitter root\nthat restores HP\nby 200 points.");
const u8 gHealPowderItemDescription[] = _("A bitter powder\nthat heals all\nstatus problems.");
const u8 gRevivalHerbItemDescription[] = _("A very bitter herb\nthat revives a\nfainted Pokémon.");
const u8 gEtherItemDescription[] = _("Restores the PP\nof a selected move\nby 10.");
const u8 gMaxEtherItemDescription[] = _("Fully restores the\nPP of a selected\nmove.");
const u8 gElixirItemDescription[] = _("Restores the PP\nof all moves by 10.");
const u8 gMaxElixirItemDescription[] = _("Fully restores the\nPP of a Pokémon's\nmoves.");
const u8 gLavaCookieItemDescription[] = _("A local specialty\nthat heals all\nstatus problems.");
const u8 gBlueFluteItemDescription[] = _("A glass flute that\nawakens sleeping\nPokémon.");
const u8 gYellowFluteItemDescription[] = _("A glass flute that\nsnaps Pokémon\nout of confusion.");
const u8 gRedFluteItemDescription[] = _("A glass flute that\nsnaps Pokémon\nout of attraction.");
const u8 gBlackFluteItemDescription[] = _("A glass flute that\nkeeps away wild\nPokémon.");
const u8 gWhiteFluteItemDescription[] = _("A glass flute that\nlures wild Pokémon.");
const u8 gBerryJuiceItemDescription[] = _("A 100% pure juice\nthat restores HP\nby 20 points.");
const u8 gSacredAshItemDescription[] = _("Fully revives and\nrestores all\nfainted Pokémon.");
// Collectibles
const u8 gShoalSaltItemDescription[] = _("Salt obtained from\ndeep inside the\nShoal Cave.");
const u8 gShoalShellItemDescription[] = _("A seashell found\ndeep inside the\nShoal Cave.");
const u8 gRedShardItemDescription[] = _("A shard from an\nancient item. Can\nbe sold cheaply.");
const u8 gBlueShardItemDescription[] = _("A shard from an\nancient item. Can\nbe sold cheaply.");
const u8 gYellowShardItemDescription[] = _("A shard from an\nancient item. Can\nbe sold cheaply.");
const u8 gGreenShardItemDescription[] = _("A shard from an\nancient item. Can\nbe sold cheaply.");
// Vitamins
const u8 gHPUpItemDescription[] = _("Raises the base HP\nof one Pokémon.");
const u8 gProteinItemDescription[] = _("Raises the base\nAttack stat of one\nPokémon.");
const u8 gIronItemDescription[] = _("Raises the base\nDefense stat of\none Pokémon.");
const u8 gCarbosItemDescription[] = _("Raises the base\nSpeed stat of one\nPokémon.");
const u8 gCalciumItemDescription[] = _("Raises the base\nSp. Atk stat of one\nPokémon.");
const u8 gRareCandyItemDescription[] = _("Raises the level\nof a Pokémon by\none.");
const u8 gPPUpItemDescription[] = _("Raises the maximum\nPP of a selected\nmove.");
const u8 gZincItemDescription[] = _("Raises the base\nSp. Def stat of one\nPokémon.");
const u8 gPPMaxItemDescription[] = _("Raises the PP of a\nmove to its maximum\npoints.");
// Battle items
const u8 gGuardSpecItemDescription[] = _("Prevents stat\nreduction when\nused in battle.");
const u8 gDireHitItemDescription[] = _("Raises the\ncritical-hit ratio\nduring one battle.");
const u8 gXAttackItemDescription[] = _("Raises the stat\nAttack during one\nbattle.");
const u8 gXDefendItemDescription[] = _("Raises the stat\nDefense during one\nbattle.");
const u8 gXSpeedItemDescription[] = _("Raises the stat\nSpeed during one\nbattle.");
const u8 gXAccuracyItemDescription[] = _("Raises accuracy\nof attack moves\nduring one battle.");
const u8 gXSpecialItemDescription[] = _("Raises the stat\nSp. Atk during one\nbattle.");
const u8 gPokeDollItemDescription[] = _("Use to flee from\nany battle with\na wild Pokémon.");
const u8 gFluffyTailItemDescription[] = _("Use to flee from\nany battle with\na wild Pokémon.");
// Field items
const u8 gSuperRepelItemDescription[] = _("Repels weak wild\nPokémon for 200\nsteps.");
const u8 gMaxRepelItemDescription[] = _("Repels weak wild\nPokémon for 250\nsteps.");
const u8 gEscapeRopeItemDescription[] = _("Use to escape\ninstantly from a\ncave or a dungeon.");
const u8 gRepelItemDescription[] = _("Repels weak wild\nPokémon for 100\nsteps.");
// Evolution stones
const u8 gSunStoneItemDescription[] = _("Makes certain\nspecies of Pokémon\nevolve.");
const u8 gMoonStoneItemDescription[] = _("Makes certain\nspecies of Pokémon\nevolve.");
const u8 gFireStoneItemDescription[] = _("Makes certain\nspecies of Pokémon\nevolve.");
const u8 gThunderStoneItemDescription[] = _("Makes certain\nspecies of Pokémon\nevolve.");
const u8 gWaterStoneItemDescription[] = _("Makes certain\nspecies of Pokémon\nevolve.");
const u8 gLeafStoneItemDescription[] = _("Makes certain\nspecies of Pokémon\nevolve.");
=======
static const u8 sMasterBallDesc[] = _(
    "The best BALL that\n"
    "catches a POKéMON\n"
    "without fail.");

static const u8 sUltraBallDesc[] = _(
    "A better BALL with\n"
    "a higher catch rate\n"
    "than a GREAT BALL.");

static const u8 sGreatBallDesc[] = _(
    "A good BALL with a\n"
    "higher catch rate\n"
    "than a POKé BALL.");

static const u8 sPokeBallDesc[] = _(
    "A tool used for\n"
    "catching wild\n"
    "POKéMON.");

static const u8 sSafariBallDesc[] = _(
    "A special BALL that\n"
    "is used only in the\n"
    "SAFARI ZONE.");

static const u8 sNetBallDesc[] = _(
    "A BALL that works\n"
    "well on WATER- and\n"
    "BUG-type POKéMON.");

static const u8 sDiveBallDesc[] = _(
    "A BALL that works\n"
    "better on POKéMON\n"
    "on the ocean floor.");

static const u8 sNestBallDesc[] = _(
    "A BALL that works\n"
    "better on weaker\n"
    "POKéMON.");

static const u8 sRepeatBallDesc[] = _(
    "A BALL that works\n"
    "better on POKéMON\n"
    "caught before.");

static const u8 sTimerBallDesc[] = _(
    "A BALL that gains\n"
    "power in battles\n"
    "taking many turns.");

static const u8 sLuxuryBallDesc[] = _(
    "A cozy BALL that\n"
    "makes POKéMON\n"
    "more friendly.");

static const u8 sPremierBallDesc[] = _(
    "A rare BALL made\n"
    "in commemoration\n"
    "of some event.");

// Medicine
static const u8 sPotionDesc[] = _(
    "Restores the HP of\n"
    "a POKéMON by\n"
    "20 points.");

static const u8 sAntidoteDesc[] = _(
    "Heals a poisoned\n"
    "POKéMON.");

static const u8 sBurnHealDesc[] = _(
    "Heals POKéMON\n"
    "of a burn.");

static const u8 sIceHealDesc[] = _(
    "Defrosts a frozen\n"
    "POKéMON.");

static const u8 sAwakeningDesc[] = _(
    "Awakens a sleeping\n"
    "POKéMON.");

static const u8 sParalyzeHealDesc[] = _(
    "Heals a paralyzed\n"
    "POKéMON.");

static const u8 sFullRestoreDesc[] = _(
    "Fully restores the\n"
    "HP and status of a\n"
    "POKéMON.");

static const u8 sMaxPotionDesc[] = _(
    "Fully restores the\n"
    "HP of a POKéMON.");

static const u8 sHyperPotionDesc[] = _(
    "Restores the HP of\n"
    "a POKéMON by\n"
    "200 points.");

static const u8 sSuperPotionDesc[] = _(
    "Restores the HP of\n"
    "a POKéMON by\n"
    "50 points.");

static const u8 sFullHealDesc[] = _(
    "Heals all the\n"
    "status problems of\n"
    "one POKéMON.");

static const u8 sReviveDesc[] = _(
    "Revives a fainted\n"
    "POKéMON with half\n"
    "its HP.");

static const u8 sMaxReviveDesc[] = _(
    "Revives a fainted\n"
    "POKéMON with all\n"
    "its HP.");

static const u8 sFreshWaterDesc[] = _(
    "A mineral water\n"
    "that restores HP\n"
    "by 50 points.");

static const u8 sSodaPopDesc[] = _(
    "A fizzy soda drink\n"
    "that restores HP\n"
    "by 60 points.");

static const u8 sLemonadeDesc[] = _(
    "A very sweet drink\n"
    "that restores HP\n"
    "by 80 points.");

static const u8 sMoomooMilkDesc[] = _(
    "A nutritious milk\n"
    "that restores HP\n"
    "by 100 points.");

static const u8 sEnergyPowderDesc[] = _(
    "A bitter powder\n"
    "that restores HP\n"
    "by 50 points.");

static const u8 sEnergyRootDesc[] = _(
    "A bitter root\n"
    "that restores HP\n"
    "by 200 points.");

static const u8 sHealPowderDesc[] = _(
    "A bitter powder\n"
    "that heals all\n"
    "status problems.");

static const u8 sRevivalHerbDesc[] = _(
    "A very bitter herb\n"
    "that revives a\n"
    "fainted POKéMON.");

static const u8 sEtherDesc[] = _(
    "Restores the PP\n"
    "of a selected move\n"
    "by 10.");

static const u8 sMaxEtherDesc[] = _(
    "Fully restores the\n"
    "PP of a selected\n"
    "move.");

static const u8 sElixirDesc[] = _(
    "Restores the PP\n"
    "of all moves by 10.");

static const u8 sMaxElixirDesc[] = _(
    "Fully restores the\n"
    "PP of a POKéMON's\n"
    "moves.");

static const u8 sLavaCookieDesc[] = _(
    "A local specialty\n"
    "that heals all\n"
    "status problems.");

static const u8 sBlueFluteDesc[] = _(
    "A glass flute that\n"
    "awakens sleeping\n"
    "POKéMON.");

static const u8 sYellowFluteDesc[] = _(
    "A glass flute that\n"
    "snaps POKéMON\n"
    "out of confusion.");

static const u8 sRedFluteDesc[] = _(
    "A glass flute that\n"
    "snaps POKéMON\n"
    "out of attraction.");

static const u8 sBlackFluteDesc[] = _(
    "A glass flute that\n"
    "keeps away wild\n"
    "POKéMON.");

static const u8 sWhiteFluteDesc[] = _(
    "A glass flute that\n"
    "lures wild POKéMON.");

static const u8 sBerryJuiceDesc[] = _(
    "A 100% pure juice\n"
    "that restores HP\n"
    "by 20 points.");

static const u8 sSacredAshDesc[] = _(
    "Fully revives and\n"
    "restores all\n"
    "fainted POKéMON.");

// Collectibles
static const u8 sShoalSaltDesc[] = _(
    "Salt obtained from\n"
    "deep inside the\n"
    "SHOAL CAVE.");

static const u8 sShoalShellDesc[] = _(
    "A seashell found\n"
    "deep inside the\n"
    "SHOAL CAVE.");

static const u8 sRedShardDesc[] = _(
    "A shard from an\n"
    "ancient item. Can\n"
    "be sold cheaply.");

static const u8 sBlueShardDesc[] = _(
    "A shard from an\n"
    "ancient item. Can\n"
    "be sold cheaply.");

static const u8 sYellowShardDesc[] = _(
    "A shard from an\n"
    "ancient item. Can\n"
    "be sold cheaply.");

static const u8 sGreenShardDesc[] = _(
    "A shard from an\n"
    "ancient item. Can\n"
    "be sold cheaply.");

// Vitamins
static const u8 sHPUpDesc[] = _(
    "Raises the base HP\n"
    "of one POKéMON.");

static const u8 sProteinDesc[] = _(
    "Raises the base\n"
    "ATTACK stat of one\n"
    "POKéMON.");

static const u8 sIronDesc[] = _(
    "Raises the base\n"
    "DEFENSE stat of\n"
    "one POKéMON.");

static const u8 sCarbosDesc[] = _(
    "Raises the base\n"
    "SPEED stat of one\n"
    "POKéMON.");

static const u8 sCalciumDesc[] = _(
    "Raises the base\n"
    "SP. ATK stat of one\n"
    "POKéMON.");

static const u8 sRareCandyDesc[] = _(
    "Raises the level\n"
    "of a POKéMON by\n"
    "one.");

static const u8 sPPUpDesc[] = _(
    "Raises the maximum\n"
    "PP of a selected\n"
    "move.");

static const u8 sZincDesc[] = _(
    "Raises the base\n"
    "SP. DEF stat of one\n"
    "POKéMON.");

static const u8 sPPMaxDesc[] = _(
    "Raises the PP of a\n"
    "move to its maximum\n"
    "points.");

// Battle items
static const u8 sGuardSpecDesc[] = _(
    "Prevents stat\n"
    "reduction when\n"
    "used in battle.");

static const u8 sDireHitDesc[] = _(
    "Raises the\n"
    "critical-hit ratio\n"
    "during one battle.");

static const u8 sXAttackDesc[] = _(
    "Raises the stat\n"
    "ATTACK during one\n"
    "battle.");

static const u8 sXDefendDesc[] = _(
    "Raises the stat\n"
    "DEFENSE during one\n"
    "battle.");

static const u8 sXSpeedDesc[] = _(
    "Raises the stat\n"
    "SPEED during one\n"
    "battle.");

static const u8 sXAccuracyDesc[] = _(
    "Raises accuracy\n"
    "of attack moves\n"
    "during one battle.");

static const u8 sXSpecialDesc[] = _(
    "Raises the stat\n"
    "SP. ATK during one\n"
    "battle.");

static const u8 sPokeDollDesc[] = _(
    "Use to flee from\n"
    "any battle with\n"
    "a wild POKéMON.");

static const u8 sFluffyTailDesc[] = _(
    "Use to flee from\n"
    "any battle with\n"
    "a wild POKéMON.");

// Field items
static const u8 sSuperRepelDesc[] = _(
    "Repels weak wild\n"
    "POKéMON for 200\n"
    "steps.");

static const u8 sMaxRepelDesc[] = _(
    "Repels weak wild\n"
    "POKéMON for 250\n"
    "steps.");

static const u8 sEscapeRopeDesc[] = _(
    "Use to escape\n"
    "instantly from a\n"
    "cave or a dungeon.");

static const u8 sRepelDesc[] = _(
    "Repels weak wild\n"
    "POKéMON for 100\n"
    "steps.");

// Evolution stones
static const u8 sSunStoneDesc[] = _(
    "Makes certain\n"
    "species of POKéMON\n"
    "evolve.");

static const u8 sMoonStoneDesc[] = _(
    "Makes certain\n"
    "species of POKéMON\n"
    "evolve.");

static const u8 sFireStoneDesc[] = _(
    "Makes certain\n"
    "species of POKéMON\n"
    "evolve.");

static const u8 sThunderStoneDesc[] = _(
    "Makes certain\n"
    "species of POKéMON\n"
    "evolve.");

static const u8 sWaterStoneDesc[] = _(
    "Makes certain\n"
    "species of POKéMON\n"
    "evolve.");

static const u8 sLeafStoneDesc[] = _(
    "Makes certain\n"
    "species of POKéMON\n"
    "evolve.");

>>>>>>> 901a83d2
// Valuable items
static const u8 sTinyMushroomDesc[] = _(
    "A plain mushroom\n"
    "that would sell\n"
    "at a cheap price.");

static const u8 sBigMushroomDesc[] = _(
    "A rare mushroom\n"
    "that would sell at a\n"
    "high price.");

static const u8 sPearlDesc[] = _(
    "A pretty pearl\n"
    "that would sell at a\n"
    "cheap price.");

static const u8 sBigPearlDesc[] = _(
    "A lovely large pearl\n"
    "that would sell at a\n"
    "high price.");

static const u8 sStardustDesc[] = _(
    "Beautiful red sand.\n"
    "Can be sold at a\n"
    "high price.");

static const u8 sStarPieceDesc[] = _(
    "A red gem shard.\n"
    "It would sell for a\n"
    "very high price.");

static const u8 sNuggetDesc[] = _(
    "A nugget of pure\n"
    "gold. Can be sold at\n"
    "a high price.");

static const u8 sHeartScaleDesc[] = _(
    "A lovely scale.\n"
    "It is coveted by\n"
    "collectors.");

// Mail
<<<<<<< HEAD
const u8 gOrangeMailItemDescription[] = _("A Zigzagoon-print\nMail to be held by\na Pokémon.");
const u8 gHarborMailItemDescription[] = _("A Wingull-print\nMail to be held by\na Pokémon.");
const u8 gGlitterMailItemDescription[] = _("A Pikachu-print\nMail to be held by\na Pokémon.");
const u8 gMechMailItemDescription[] = _("A Magnemite-print\nMail to be held by\na Pokémon.");
const u8 gWoodMailItemDescription[] = _("A Slakoth-print\nMail to be held by\na Pokémon.");
const u8 gWaveMailItemDescription[] = _("A Wailmer-print\nMail to be held by\na Pokémon.");
const u8 gBeadMailItemDescription[] = _("Mail featuring a\nsketch of the\nholding Pokémon.");
const u8 gShadowMailItemDescription[] = _("A Duskull-print\nMail to be held by\na Pokémon.");
const u8 gTropicMailItemDescription[] = _("A Bellossom-print\nMail to be held by\na Pokémon.");
const u8 gDreamMailItemDescription[] = _("Mail featuring a\nsketch of the\nholding Pokémon.");
const u8 gFabMailItemDescription[] = _("A gorgeous-print\nMail to be held\nby a Pokémon.");
const u8 gRetroMailItemDescription[] = _("Mail featuring the\ndrawings of three\nPokémon.");
// Berries
const u8 gCheriBerryItemDescription[] = _("A hold item that\nheals paralysis\nin battle.");
const u8 gChestoBerryItemDescription[] = _("A hold item that\nawakens Pokémon\nin battle.");
const u8 gPechaBerryItemDescription[] = _("A hold item that\nheals poisoning\nin battle.");
const u8 gRawstBerryItemDescription[] = _("A hold item that\nheals a burn in\nbattle.");
const u8 gAspearBerryItemDescription[] = _("A hold item that\ndefrosts Pokémon\nin battle.");
const u8 gLeppaBerryItemDescription[] = _("A hold item that\nrestores 10 PP in\nbattle.");
const u8 gOranBerryItemDescription[] = _("A hold item that\nrestores 10 HP in\nbattle.");
const u8 gPersimBerryItemDescription[] = _("A hold item that\nheals confusion\nin battle.");
const u8 gLumBerryItemDescription[] = _("A hold item that\nheals any status\nproblem in battle.");
const u8 gSitrusBerryItemDescription[] = _("A hold item that\nrestores 30 HP in\nbattle.");
const u8 gFigyBerryItemDescription[] = _("A hold item that\nrestores HP but\nmay confuse.");
const u8 gWikiBerryItemDescription[] = _("A hold item that\nrestores HP but\nmay confuse.");
const u8 gMagoBerryItemDescription[] = _("A hold item that\nrestores HP but\nmay confuse.");
const u8 gAguavBerryItemDescription[] = _("A hold item that\nrestores HP but\nmay confuse.");
const u8 gIapapaBerryItemDescription[] = _("A hold item that\nrestores HP but\nmay confuse.");
const u8 gRazzBerryItemDescription[] = _("{POKEBLOCK} ingredient.\nPlant in loamy soil\nto grow Razz.");
const u8 gBlukBerryItemDescription[] = _("{POKEBLOCK} ingredient.\nPlant in loamy soil\nto grow Bluk.");
const u8 gNanabBerryItemDescription[] = _("{POKEBLOCK} ingredient.\nPlant in loamy soil\nto grow Nanab.");
const u8 gWepearBerryItemDescription[] = _("{POKEBLOCK} ingredient.\nPlant in loamy soil\nto grow Wepear.");
const u8 gPinapBerryItemDescription[] = _("{POKEBLOCK} ingredient.\nPlant in loamy soil\nto grow Pinap.");
const u8 gPomegBerryItemDescription[] = _("Makes a Pokémon\nfriendly but lowers\nbase HP.");
const u8 gKelpsyBerryItemDescription[] = _("Makes a Pokémon\nfriendly but lowers\nbase Attack.");
const u8 gQualotBerryItemDescription[] = _("Makes a Pokémon\nfriendly but lowers\nbase Defense.");
const u8 gHondewBerryItemDescription[] = _("Makes a Pokémon\nfriendly but lowers\nbase Sp. Atk.");
const u8 gGrepaBerryItemDescription[] = _("Makes a Pokémon\nfriendly but lowers\nbase Sp. Def.");
const u8 gTamatoBerryItemDescription[] = _("Makes a Pokémon\nfriendly but lowers\nbase Speed.");
const u8 gCornnBerryItemDescription[] = _("{POKEBLOCK} ingredient.\nPlant in loamy soil\nto grow Cornn.");
const u8 gMagostBerryItemDescription[] = _("{POKEBLOCK} ingredient.\nPlant in loamy soil\nto grow Magost.");
const u8 gRabutaBerryItemDescription[] = _("{POKEBLOCK} ingredient.\nPlant in loamy soil\nto grow Rabuta.");
const u8 gNomelBerryItemDescription[] = _("{POKEBLOCK} ingredient.\nPlant in loamy soil\nto grow Nomel.");
const u8 gSpelonBerryItemDescription[] = _("{POKEBLOCK} ingredient.\nPlant in loamy soil\nto grow Spelon.");
const u8 gPamtreBerryItemDescription[] = _("{POKEBLOCK} ingredient.\nPlant in loamy soil\nto grow Pamtre.");
const u8 gWatmelBerryItemDescription[] = _("{POKEBLOCK} ingredient.\nPlant in loamy soil\nto grow Watmel.");
const u8 gDurinBerryItemDescription[] = _("{POKEBLOCK} ingredient.\nPlant in loamy soil\nto grow Durin.");
const u8 gBelueBerryItemDescription[] = _("{POKEBLOCK} ingredient.\nPlant in loamy soil\nto grow Belue.");
const u8 gLiechiBerryItemDescription[] = _("A hold item that\nraises Attack in\na pinch.");
const u8 gGanlonBerryItemDescription[] = _("A hold item that\nraises Defense in\na pinch.");
const u8 gSalacBerryItemDescription[] = _("A hold item that\nraises Speed in\na pinch.");
const u8 gPetayaBerryItemDescription[] = _("A hold item that\nraises Sp. Atk in\na pinch.");
const u8 gApicotBerryItemDescription[] = _("A hold item that\nraises Sp. Def in\na pinch.");
const u8 gLansatBerryItemDescription[] = _("A hold item that\nups the critical-\nhit rate in a pinch.");
const u8 gStarfBerryItemDescription[] = _("A hold item that\nsharply boosts a\nstat in a pinch.");
const u8 gEnigmaBerryItemDescription[] = _("{POKEBLOCK} ingredient.\nPlant in loamy soil\nto grow a mystery.");
// Hold items
const u8 gBrightPowderItemDescription[] = _("A hold item that\ncasts a glare to\nreduce accuracy.");
const u8 gWhiteHerbItemDescription[] = _("A hold item that\nrestores any\nlowered stat.");
const u8 gMachoBraceItemDescription[] = _("A hold item that\npromotes growth,\nbut reduces Speed.");
const u8 gExpShareItemDescription[] = _("A hold item that\ngets Exp. points\nfrom battles.");
const u8 gQuickClawItemDescription[] = _("A hold item that\noccasionally allows\nthe first strike.");
const u8 gSootheBellItemDescription[] = _("A hold item that\ncalms spirits and\nfosters friendship.");
const u8 gMentalHerbItemDescription[] = _("A hold item that\nsnaps Pokémon out\nof infatuation.");
const u8 gChoiceBandItemDescription[] = _("Raises a move's\npower, but permits\nonly that move.");
const u8 gKingsRockItemDescription[] = _("A hold item that\nmay cause flinching\nwhen the foe is hit.");
const u8 gSilverPowderItemDescription[] = _("A hold item that\nraises the power of\nBug-type moves.");
const u8 gAmuletCoinItemDescription[] = _("Doubles money in\nbattle if the\nholder takes part.");
const u8 gCleanseTagItemDescription[] = _("A hold item that\nhelps repel wild\nPokémon.");
const u8 gSoulDewItemDescription[] = _("Hold item: raises\nSp. Atk & Sp. Def of\nLatios & Latias.");
const u8 gDeepSeaToothItemDescription[] = _("A hold item that\nraises the Sp. Atk\nof Clamperl.");
const u8 gDeepSeaScaleItemDescription[] = _("A hold item that\nraises the Sp. Def\nof Clamperl.");
const u8 gSmokeBallItemDescription[] = _("A hold item that\nassures fleeing\nfrom wild Pokémon.");
const u8 gEverstoneItemDescription[] = _("A wondrous hold\nitem that prevents\nevolution.");
const u8 gFocusBandItemDescription[] = _("A hold item that\noccasionally\nprevents fainting.");
const u8 gLuckyEggItemDescription[] = _("A hold item that\nboosts Exp. points\nearned in battle.");
const u8 gScopeLensItemDescription[] = _("A hold item that\nimproves the\ncritical-hit rate.");
const u8 gMetalCoatItemDescription[] = _("A hold item that\nraises the power of\nSteel-type moves.");
const u8 gLeftoversItemDescription[] = _("A hold item that\ngradually restores\nHP in battle.");
const u8 gDragonScaleItemDescription[] = _("A strange scale\nheld by Dragon-\ntype Pokémon.");
const u8 gLightBallItemDescription[] = _("A hold item that\nraises the Sp. Atk\nof Pikachu.");
const u8 gSoftSandItemDescription[] = _("A hold item that\nraises the power of\nGround-type moves.");
const u8 gHardStoneItemDescription[] = _("A hold item that\nraises the power of\nRock-type moves.");
const u8 gMiracleSeedItemDescription[] = _("A hold item that\nraises the power of\nGrass-type moves.");
const u8 gBlackGlassesItemDescription[] = _("A hold item that\nraises the power of\nDark-type moves.");
const u8 gBlackBeltItemDescription[] = _("A hold item that\nboosts Fighting-\ntype moves.");
const u8 gMagnetItemDescription[] = _("A hold item that\nboosts Electric-\ntype moves.");
const u8 gMysticWaterItemDescription[] = _("A hold item that\nraises the power of\nWater-type moves.");
const u8 gSharpBeakItemDescription[] = _("A hold item that\nraises the power of\nFlying-type moves.");
const u8 gPoisonBarbItemDescription[] = _("A hold item that\nraises the power of\nPoison-type moves.");
const u8 gNeverMeltIceItemDescription[] = _("A hold item that\nraises the power of\nIce-type moves.");
const u8 gSpellTagItemDescription[] = _("A hold item that\nraises the power of\nGhost-type moves.");
const u8 gTwistedSpoonItemDescription[] = _("A hold item that\nboosts Psychic-\ntype moves.");
const u8 gCharcoalItemDescription[] = _("A hold item that\nraises the power of\nFire-type moves.");
const u8 gDragonFangItemDescription[] = _("A hold item that\nraises the power of\nDragon-type moves.");
const u8 gSilkScarfItemDescription[] = _("A hold item that\nraises the power of\nNormal-type moves.");
const u8 gUpGradeItemDescription[] = _("A peculiar box made\nby Silph Co.");
const u8 gShellBellItemDescription[] = _("A hold item that\nrestores HP upon\nstriking the foe.");
const u8 gSeaIncenseItemDescription[] = _("A hold item that\nslightly boosts\nWater-type moves.");
const u8 gLaxIncenseItemDescription[] = _("A hold item that\nslightly lowers the\nfoe's accuracy.");
const u8 gLuckyPunchItemDescription[] = _("A hold item that\nraises Chansey's\ncritical-hit rate.");
const u8 gMetalPowderItemDescription[] = _("A hold item that\nraises Ditto's\nDefense.");
const u8 gThickClubItemDescription[] = _("A hold item that \nraises Cubone or\nMarowak's Attack.");
const u8 gStickItemDescription[] = _("A hold item that\nraises Farfetch'd's\ncritical-hit ratio.");
const u8 gRedScarfItemDescription[] = _("A hold item that\nraises Cool in\nContests.");
const u8 gBlueScarfItemDescription[] = _("A hold item that\nraises Beauty in\nContests.");
const u8 gPinkScarfItemDescription[] = _("A hold item that\nraises Cute in\nContests.");
const u8 gGreenScarfItemDescription[] = _("A hold item that\nraises Smart in\nContests.");
const u8 gYellowScarfItemDescription[] = _("A hold item that\nraises Tough in\nContests.");
// Key items
const u8 gMachBikeItemDescription[] = _("A folding bicycle\nthat doubles your\nspeed or better.");
const u8 gCoinCaseItemDescription[] = _("A case that holds\nup to 9,999 COINS.");
const u8 gItemfinderItemDescription[] = _("A device that\nsignals an invisible\nitem by sound.");
const u8 gOldRodItemDescription[] = _("Use by any body of\nwater to fish for\nwild Pokémon.");
const u8 gGoodRodItemDescription[] = _("A decent fishing\nrod for catching\nwild Pokémon.");
const u8 gSuperRodItemDescription[] = _("The best fishing\nrod for catching\nwild Pokémon.");
const u8 gSSTicketItemDescription[] = _("The ticket required\nfor sailing on a\nferry.");
const u8 gContestPassItemDescription[] = _("The pass required\nfor entering\nPokémon Contests.");
const u8 gWailmerPailItemDescription[] = _("A tool used for\nwatering Berries\nand plants.");
const u8 gDevonGoodsItemDescription[] = _("A package that\ncontains Devon's\nmachine parts.");
const u8 gSootSackItemDescription[] = _("A sack used to\ngather and hold\nvolcanic ash.");
const u8 gBasementKeyItemDescription[] = _("The key for New\nMauville beneath\nMauville City.");
const u8 gAcroBikeItemDescription[] = _("A folding bicycle\ncapable of jumps\nand wheelies.");
const u8 gPokeblockCaseItemDescription[] = _("A case for holding\n{POKEBLOCK}S made with\na Berry Blender.");
const u8 gLetterItemDescription[] = _("A letter to Steven\nfrom the President\nof the Devon Corp.");
const u8 gEonTicketItemDescription[] = _("The ticket for a\nferry to a distant\nsouthern island.");
const u8 gRedOrbItemDescription[] = _("A red, glowing orb\nsaid to contain an\nancient power.");
const u8 gBlueOrbItemDescription[] = _("A blue, glowing orb\nsaid to contain an\nancient power.");
const u8 gScannerItemDescription[] = _("A device found\ninside the\nAbandoned Ship.");
const u8 gGoGogglesItemDescription[] = _("Nifty goggles that\nprotect eyes from\ndesert sandstorms.");
const u8 gMeteoriteItemDescription[] = _("A meteorite found\nat Meteor Falls.");
const u8 gRoom1KeyItemDescription[] = _("A key that opens a\ndoor inside the\nAbandoned Ship.");
const u8 gRoom2KeyItemDescription[] = _("A key that opens a\ndoor inside the\nAbandoned Ship.");
const u8 gRoom4KeyItemDescription[] = _("A key that opens a\ndoor inside the\nAbandoned Ship.");
const u8 gRoom6KeyItemDescription[] = _("A key that opens a\ndoor inside the\nAbandoned Ship.");
const u8 gStorageKeyItemDescription[] = _("The key to the\nstorage inside the\nAbandoned Ship.");
const u8 gRootFossilItemDescription[] = _("A fossil of an\nancient, seafloor-\ndwelling Pokémon.");
const u8 gClawFossilItemDescription[] = _("A fossil of an\nancient, seafloor-\ndwelling Pokémon.");
const u8 gDevonScopeItemDescription[] = _("A device by Devon\nthat signals any\nunseeable Pokémon.");
// TMs/HMs
const u8 gTM01ItemDescription[] = _("Powerful, but makes\nthe user flinch if\nhit by the foe.");
const u8 gTM02ItemDescription[] = _("Hooks and slashes\nthe foe with long,\nsharp claws.");
const u8 gTM03ItemDescription[] = _("Generates an\nultrasonic wave\nthat may confuse.");
const u8 gTM04ItemDescription[] = _("Raises Sp. Atk and\nSp. Def by focusing\nthe mind.");
const u8 gTM05ItemDescription[] = _("A savage roar that\nmakes the foe flee \nto end the battle.");
const u8 gTM06ItemDescription[] = _("Poisons the foe\nwith a toxin that\ngradually worsens.");
const u8 gTM07ItemDescription[] = _("Creates a hailstorm\nthat damages all\ntypes except ICE.");
const u8 gTM08ItemDescription[] = _("Bulks up the body\nto boost both\nAttack & Defense.");
const u8 gTM09ItemDescription[] = _("Shoots 2 to 5 seeds\nin a row to strike\nthe foe.");
const u8 gTM10ItemDescription[] = _("The attack power\nvaries among\ndifferent Pokémon.");
const u8 gTM11ItemDescription[] = _("Raises the power of\nFire-type moves\nfor 5 turns.");
const u8 gTM12ItemDescription[] = _("Enrages the foe so\nit can only use\nattack moves.");
const u8 gTM13ItemDescription[] = _("Fires an icy cold\nbeam that may\nfreeze the foe.");
const u8 gTM14ItemDescription[] = _("A brutal snow-and-\nwind attack that\nmay freeze the foe.");
const u8 gTM15ItemDescription[] = _("Powerful, but needs\nrecharging the\nnext turn.");
const u8 gTM16ItemDescription[] = _("Creates a wall of\nlight that lowers\nSp. Atk damage.");
const u8 gTM17ItemDescription[] = _("Negates all damage,\nbut may fail if used\nin succession.");
const u8 gTM18ItemDescription[] = _("Raises the power of\nWater-type moves\nfor 5 turns.");
const u8 gTM19ItemDescription[] = _("Recovers half the\nHP of the damage \nthis move inflicts.");
const u8 gTM20ItemDescription[] = _("Prevents status\nabnormality with a\nmystical power.");
const u8 gTM21ItemDescription[] = _("The less the user\nlikes you, the more\npowerful this move.");
const u8 gTM22ItemDescription[] = _("Absorbs sunlight in\nthe 1st turn, then\nattacks next turn.");
const u8 gTM23ItemDescription[] = _("Slams the foe with\na hard tail. It may\nlower Defense.");
const u8 gTM24ItemDescription[] = _("A powerful electric\nattack that may\ncause paralysis.");
const u8 gTM25ItemDescription[] = _("Strikes the foe\nwith a thunderbolt.\nIt may paralyze.");
const u8 gTM26ItemDescription[] = _("Causes a quake\nthat has no effect\non flying foes.");
const u8 gTM27ItemDescription[] = _("The more the user\nlikes you, the more\npowerful this move.");
const u8 gTM28ItemDescription[] = _("Digs underground\nthe 1st turn, then\nstrikes next turn.");
const u8 gTM29ItemDescription[] = _("A powerful psychic\nattack that may\nlower Sp. Def.");
const u8 gTM30ItemDescription[] = _("Hurls a dark lump\nat the foe. It may\nlower Sp. Def.");
const u8 gTM31ItemDescription[] = _("Destroys barriers\nlike Light Screen\nand causes damage.");
const u8 gTM32ItemDescription[] = _("Creates illusory\ncopies to enhance\nelusiveness.");
const u8 gTM33ItemDescription[] = _("Creates a wall of\nlight that weakens\nphysical attacks.");
const u8 gTM34ItemDescription[] = _("Zaps the foe with a\njolt of electricity\nthat never misses.");
const u8 gTM35ItemDescription[] = _("Looses a stream of\nfire that may burn\nthe foe.");
const u8 gTM36ItemDescription[] = _("Hurls sludge at the\nfoe. It may poison\nthe foe.");
const u8 gTM37ItemDescription[] = _("Causes a sandstorm\nthat hits the foe\nover several turns.");
const u8 gTM38ItemDescription[] = _("A powerful fire\nattack that may\nburn the foe.");
const u8 gTM39ItemDescription[] = _("Stops the foe from\nmoving with rocks.\nMay lower Speed.");
const u8 gTM40ItemDescription[] = _("An extremely fast\nattack that can't\nbe avoided.");
const u8 gTM41ItemDescription[] = _("Prevents the foe\nfrom using the same\nmove in a row.");
const u8 gTM42ItemDescription[] = _("Raises Attack when\npoisoned, burned,\nor paralyzed.");
const u8 gTM43ItemDescription[] = _("Adds an effect to\nattack depending\non the location.");
const u8 gTM44ItemDescription[] = _("The user sleeps for\n2 turns to restore\nhealth and status.");
const u8 gTM45ItemDescription[] = _("Makes it tough to\nattack a foe of the\nopposite gender.");
const u8 gTM46ItemDescription[] = _("While attacking,\nit may steal the\nfoe's held item.");
const u8 gTM47ItemDescription[] = _("Spreads hard-\nedged wings and\nslams into the foe.");
const u8 gTM48ItemDescription[] = _("Switches abilities\nwith the foe on the\nturn this is used.");
const u8 gTM49ItemDescription[] = _("Steals the effects\nof the move the foe\nis trying to use.");
const u8 gTM50ItemDescription[] = _("Enables full-power\nattack, but sharply\nlowers Sp. Atk.");

const u8 gHM01ItemDescription[] = _("Attacks the foe\nwith sharp blades\nor claws.");
const u8 gHM02ItemDescription[] = _("Flies up on the\nfirst turn, then\nattacks next turn.");
const u8 gHM03ItemDescription[] = _("Creates a huge\nwave, then crashes\nit down on the foe.");
const u8 gHM04ItemDescription[] = _("Builds enormous\npower, then slams\nthe foe.");
const u8 gHM05ItemDescription[] = _("Looses a powerful\nblast of light that\nreduces accuracy.");
const u8 gHM06ItemDescription[] = _("A rock-crushingly\ntough attack that\nmay lower Defense.");
const u8 gHM07ItemDescription[] = _("Attacks the foe\nwith enough power\nto climb waterfalls.");
const u8 gHM08ItemDescription[] = _("Dives underwater\nthe 1st turn, then\nattacks next turn.");
// FireRed/LeafGreen key items
const u8 gOaksParcelItemDescription[] = _("A parcel for Prof.\nOak from a Pokémon\nMART's clerk.");
const u8 gPokeFluteItemDescription[] = _("A sweet-sounding\nflute that awakens\nPokémon.");
const u8 gSecretKeyItemDescription[] = _("The key to the\nCinnabar Island\nGym's entrance.");
const u8 gBikeVoucherItemDescription[] = _("A voucher for\nobtaining a bicycle\nfrom the Bike Shp.");
const u8 gGoldTeethItemDescription[] = _("Gold dentures lost\nby the Safari\nZone's Warden.");
const u8 gOldAmberItemDescription[] = _("A stone containing\nthe genes of an\nancient Pokémon.");
const u8 gCardKeyItemDescription[] = _("A card-type door\nkey used in Silph\nCo's office.");
const u8 gLiftKeyItemDescription[] = _("An elevator key\nused in Team\nRocket's Hideout.");
const u8 gHelixFossilItemDescription[] = _("A piece of an\nancient marine\nPokémon's seashell.");
const u8 gDomeFossilItemDescription[] = _("A piece of an\nancient marine\nPokémon's shell.");
const u8 gSilphScopeItemDescription[] = _("Silph Co's scope\nmakes unseeable\nPokémon visible.");
const u8 gBicycleItemDescription[] = _("A folding bicycle\nthat is faster than\nthe Running Shoes.");
const u8 gTownMapItemDescription[] = _("Can be viewed\nanytime. Shows your\npresent location.");
const u8 gVSSeekerItemDescription[] = _("A rechargeable unit\nthat flags battle-\nready Trainers.");
const u8 gFameCheckerItemDescription[] = _("Stores information\non famous people\nfor instant recall.");
const u8 gTMCaseItemDescription[] = _("A convenient case \nthat holds TMs and\nHMs.");
const u8 gBerryPouchItemDescription[] = _("A convenient\ncontainer that\nholds Berries.");
const u8 gTeachyTVItemDescription[] = _("A TV set tuned to\nan advice program\nfor Trainers.");
const u8 gTriPassItemDescription[] = _("A pass for ferries\nbetween One, Two,\nand Three Island.");
const u8 gRainbowPassItemDescription[] = _("For ferries serving\nVermilion and the\nSevii Islands.");
const u8 gTeaItemDescription[] = _("A thirst-quenching\ntea prepared by an\nold lady.");
const u8 gMysticTicketItemDescription[] = _("A ticket required\nto board the ship\nto Navel Rock.");
const u8 gAuroraTicketItemDescription[] = _("A ticket required\nto board the ship\nto Birth Island.");
const u8 gPowderJarItemDescription[] = _("Stores Berry\nPowder made using\na Berry Crusher.");
const u8 gRubyItemDescription[] = _("An exquisite, red-\nglowing gem that\nsymbolizes passion.");
const u8 gSapphireItemDescription[] = _("A brilliant blue gem\nthat symbolizes\nhonesty.");
// Emerald-specific key items
const u8 gMagmaEmblemItemDescription[] = _("A medal-like item in\nthe same shape as\nTeam Magma's mark.");
const u8 gOldSeaMapItemDescription[] = _("A faded sea chart\nthat shows the way\nto a certain island.");
//New items
const u8 gWideLensItemDescription[] = _("A magnifying lens\nthat boosts the\naccuracy of moves.");
const u8 gMuscleBandItemDescription[] = _("A headband that\nboosts the power of\nphysical moves.");
const u8 gWiseGlassesItemDescription[] = _("A pair of glasses\nthat boosts the power\nof special moves.");
const u8 gExpertBeltItemDescription[] = _("A belt that boosts\nthe power of super\neffective moves.");
const u8 gLightClayItemDescription[] = _("Extends the duration\nof barrier moves\nused by the holder.");
const u8 gLifeOrbItemDescription[] = _("Boosts the power of\nmoves at the cost\nof some HP per turn.");
const u8 gPowerHerbItemDescription[] = _("Allows the immediate\nuse of a move that\ncharges first.");
const u8 gToxicOrbItemDescription[] = _("A bizarre orb that\nbadly poisons the\nholder in battle.");
const u8 gFlameOrbItemDescription[] = _("A bizarre orb that\ninflicts a burn on\nholder in battle.");
const u8 gQuickPowderItemDescription[] = _("An item to be held\nby Ditto. This odd\npowder boosts Speed.");
const u8 gFocusSashItemDescription[] = _("If the holder has\nfull HP, it endures\nKO attacks with 1 HP.");
const u8 gZoomLensItemDescription[] = _("If the holder moves\nafter the foe, its\naccuracy is boosted.");
const u8 gMetronomeItemDescription[] = _("A held item that\nboosts a move used\nconsecutively.");
const u8 gIronBallItemDescription[] = _("Lowers Speed and\nlets Flying-types be\nhit by Ground moves.");
const u8 gLaggingTailItemDescription[] = _("A held item that\nmakes the holder\nmove slower.");
const u8 gDestinyKnotItemDescription[] = _("If the holder becomes\ninfatuated, the\nfoe does too.");
const u8 gBlackSludgeItemDescription[] = _("Gradually restores\nHP of Poison-types.\nDamages others.");
const u8 gIcyRockItemDescription[] = _("Extends the duration\nof the move Hail\nused by the holder.");
const u8 gSmoothRockItemDescription[] = _("Extends the duration\nof Sandstorm if\nused by the holder.");
const u8 gHeatRockItemDescription[] = _("Extends the duration\nof Sunny Day if\nused by the holder.");
const u8 gDampRockItemDescription[] = _("Extends the duration\nof Rain Dance if\nused by the holder.");
const u8 gGripClawItemDescription[] = _("Makes binding moves\nused by the holder\ngo on for 7 turns.");
const u8 gChoiceScarfItemDescription[] = _("Boosts Speed, but\nallows the use of\nonly one move.");
const u8 gStickyBarbItemDescription[] = _("Damages the holder\neach turn. May latch\non to foes.");
const u8 gShedShellItemDescription[] = _("Enables the holder\nto switch out of\nbattle without fail.");
const u8 gBigRootItemDescription[] = _("A held item that\nboosts the power of\nHP-stealing moves.");
const u8 gChoiceSpecsItemDescription[] = _("Boosts Sp. Atk, but\nallows the use of\nonly one move.");
const u8 gAdamantOrbItemDescription[] = _("Boosts the power of\nDialga's Dragon and\nSteel-type moves.");
const u8 gLustrousOrbItemDescription[] = _("Boosts the power of\nPalkia's Dragon and\nWater-type moves.");
const u8 gGriseousOrbItemDescription[] = _("Boosts the power of\nGiratina's Dragon\nand Ghost-type moves.");
const u8 gFlamePlateItemDescription[] = _("A stone tablet that\nboosts the power of\nFire-type moves.");
const u8 gSplashPlateItemDescription[] = _("A stone tablet that\nboosts the power of\nWater-type moves.");
const u8 gZapPlateItemDescription[] = _("A stone tablet that\nboosts the power of\nElectric-type moves.");
const u8 gMeadowPlateItemDescription[] = _("A stone tablet that\nboosts the power of\nGrass-type moves.");
const u8 gIciclePlateItemDescription[] = _("A stone tablet that\nboosts the power of\nIce-type moves.");
const u8 gFistPlateItemDescription[] = _("A stone tablet that\nboosts the power of\nFighting-type moves.");
const u8 gToxicPlateItemDescription[] = _("A stone tablet that\nboosts the power of\nPoison-type moves.");
const u8 gEarthPlateItemDescription[] = _("A stone tablet that\nboosts the power of\nGround-type moves.");
const u8 gSkyPlateItemDescription[] = _("A stone tablet that\nboosts the power of\nFlying-type moves.");
const u8 gMindPlateItemDescription[] = _("A stone tablet that\nboosts the power of\nPsychic-type moves.");
const u8 gInsectPlateItemDescription[] = _("A stone tablet that\nboosts the power of\nBug-type moves.");
const u8 gStonePlateItemDescription[] = _("A stone tablet that\nboosts the power of\nRock-type moves.");
const u8 gSpookyPlateItemDescription[] = _("A stone tablet that\nboosts the power of\nGhost-type moves.");
const u8 gDracoPlateItemDescription[] = _("A stone tablet that\nboosts the power of\nDragon-type moves.");
const u8 gDreadPlateItemDescription[] = _("A stone tablet that\nboosts the power of\nDark-type moves.");
const u8 gIronPlateItemDescription[] = _("A stone tablet that\nboosts the power of\nSteel-type moves.");
const u8 gEvioliteItemDescription[] = _("Raises the Def and\nSp. Def of Pokémon\nthat can still evolve.");
const u8 gFloatStoneItemDescription[] = _("A light stone that\nreduces the weight\nof Pokémon when held.");
const u8 gBindingBandItemDescription[] = _("This band increases\nthe power of binding\nmoves when held.");
const u8 gDouseDriveItemDescription[] = _("Changes Genesect's\nTechno Blast so it\nbecomes Water type.");
const u8 gShockDriveItemDescription[] = _("Changes Genesect's\nTechno Blast so it\nbecomes Electric type.");
const u8 gBurnDriveItemDescription[] = _("Changes Genesect's\nTechno Blast so it\nbecomes Fire type.");
const u8 gChillDriveItemDescription[] = _("Changes Genesect's\nTechno Blast so it\nbecomes Ice type.");
const u8 gFireGemItemDescription[] = _("Increases the\npower of Fire\nType moves.");
const u8 gWaterGemItemDescription[] = _("Increases the\npower of Water\nType moves.");
const u8 gElectricGemItemDescription[] = _("Increases the\npower of Electric\nType moves.");
const u8 gGrassGemItemDescription[] = _("Increases the\npower of Grass\nType moves.");
const u8 gIceGemItemDescription[] = _("Increases the\npower of Ice\nType moves.");
const u8 gFightingGemItemDescription[] = _("Increases the\npower of Fighting\nType moves.");
const u8 gPoisonGemItemDescription[] = _("Increases the\npower of Poison\nType moves.");
const u8 gGroundGemItemDescription[] = _("Increases the\npower of Ground\nType moves.");
const u8 gFlyingGemItemDescription[] = _("Increases the\npower of Flying\nType moves.");
const u8 gPsychicGemItemDescription[] = _("Increases the\npower of Psychic\nType moves.");
const u8 gBugGemItemDescription[] = _("Increases the\npower of Bug\nType moves.");
const u8 gRockGemItemDescription[] = _("Increases the\npower of Rock\nType moves.");
const u8 gGhostGemItemDescription[] = _("Increases the\npower of Ghost\nType moves.");
const u8 gDragonGemItemDescription[] = _("Increases the\npower of Dragon\nType moves.");
const u8 gDarkGemItemDescription[] = _("Increases the\npower of Dark\nType moves.");
const u8 gSteelGemItemDescription[] = _("Increases the\npower of Steel\nType moves.");
const u8 gNormalGemItemDescription[] = _("Increases the\npower of Normal\nType moves.");
const u8 gFairyGemItemDescription[] = _("Increases the\npower of Fairy\nType moves.");
const u8 gAssaultVestItemDescription[] = _("Raises Sp. Def but\nprevents the use of\nstatus moves.");
const u8 gPixiePlateItemDescription[] = _("A stone tablet that\nboosts the power of\nFairy-type moves.");
const u8 gSafetyGogglesItemDescription[] = _("Protect from\nweather damage and\npowder moves.");
const u8 gGengariteItemDescription[] = _("This stone enables\nGengar to Mega\nEvolve in battle.");
const u8 gGardevoiriteItemDescription[] = _("This stone enables\nGardevoir to Mega\nEvolve in battle.");
const u8 gAmpharositeItemDescription[] = _("This stone enables\nAmpharos to Mega\nEvolve in battle.");
const u8 gVenusauriteItemDescription[] = _("This stone enables\nVenusaur to Mega\nEvolve in battle.");
const u8 gCharizarditeItemDescription[] = _("This stone enables\nCharizard to Mega\nEvolve in battle.");
const u8 gBlastoisiniteItemDescription[] = _("This stone enables\nBlastoise to Mega\nEvolve in battle.");
const u8 gMewtwoniteItemDescription[] = _("This stone enables\nMewtwo to Mega\nEvolve in battle.");
const u8 gBlazikeniteItemDescription[] = _("This stone enables\nBlaziken to Mega\nEvolve in battle.");
const u8 gMedichamiteItemDescription[] = _("This stone enables\nMedicham to Mega\nEvolve in battle.");
const u8 gHoundoominiteItemDescription[] = _("This stone enables\nHoundoom to Mega\nEvolve in battle.");
const u8 gAggroniteItemDescription[] = _("This stone enables\nAggron to Mega\nEvolve in battle.");
const u8 gBanettiteItemDescription[] = _("This stone enables\nBanette to Mega\nEvolve in battle.");
const u8 gTyranitariteItemDescription[] = _("This stone enables\nTyranitar to Mega\nEvolve in battle.");
const u8 gScizoriteItemDescription[] = _("This stone enables\nScizor to Mega\nEvolve in battle.");
const u8 gPinsiriteItemDescription[] = _("This stone enables\nPinsir to Mega\nEvolve in battle.");
const u8 gAerodactyliteItemDescription[] = _("This stone enables\nAerodactyl to Mega\nEvolve in battle.");
const u8 gLucarioniteItemDescription[] = _("This stone enables\nLucario to Mega\nEvolve in battle.");
const u8 gAbomasiteItemDescription[] = _("This stone enables\nAbomasnow to Mega\nEvolve in battle.");
const u8 gKangaskhaniteItemDescription[] = _("This stone enables\nKangaskhan to Mega\nEvolve in battle.");
const u8 gGyaradositeItemDescription[] = _("This stone enables\nGyarados to Mega\nEvolve in battle.");
const u8 gAbsoliteItemDescription[] = _("This stone enables\nAbsol to Mega\nEvolve in battle.");
const u8 gAlakaziteItemDescription[] = _("This stone enables\nAlakazam to Mega\nEvolve in battle.");
const u8 gHeracroniteItemDescription[] = _("This stone enables\nHeracross to Mega\nEvolve in battle.");
const u8 gMawiliteItemDescription[] = _("This stone enables\nMawile to Mega\nEvolve in battle.");
const u8 gManectiteItemDescription[] = _("This stone enables\nManectric to Mega\nEvolve in battle.");
const u8 gGarchompiteItemDescription[] = _("This stone enables\nGarchomp to Mega\nEvolve in battle.");
const u8 gLatiasiteItemDescription[] = _("This stone enables\nLatias to Mega\nEvolve in battle.");
const u8 gLatiositeItemDescription[] = _("This stone enables\nLatios to Mega\nEvolve in battle.");
const u8 gSwampertiteItemDescription[] = _("This stone enables\nSwampert to Mega\nEvolve in battle.");
const u8 gSceptiliteItemDescription[] = _("This stone enables\nSceptile to Mega\nEvolve in battle.");
const u8 gSableniteItemDescription[] = _("This stone enables\nSableye to Mega\nEvolve in battle.");
const u8 gAltarianiteItemDescription[] = _("This stone enables\nAltaria to Mega\nEvolve in battle.");
const u8 gGalladiteItemDescription[] = _("This stone enables\nGallade to Mega\nEvolve in battle.");
const u8 gAudiniteItemDescription[] = _("This stone enables\nAudino to Mega\nEvolve in battle.");
const u8 gMetagrossiteItemDescription[] = _("This stone enables\nMetagross to Mega\nEvolve in battle.");
const u8 gSharpedoniteItemDescription[] = _("This stone enables\nSharpedo to Mega\nEvolve in battle.");
const u8 gSlowbroniteItemDescription[] = _("This stone enables\nSlowbro to Mega\nEvolve in battle.");
const u8 gSteelixiteItemDescription[] = _("This stone enables\nSteelix to Mega\nEvolve in battle.");
const u8 gPidgeotiteItemDescription[] = _("This stone enables\nPidgeot to Mega\nEvolve in battle.");
const u8 gGlalititeItemDescription[] = _("This stone enables\nGlalie to Mega\nEvolve in battle.");
const u8 gDianciteItemDescription[] = _("This stone enables\nDiancie to Mega\nEvolve in battle.");
const u8 gCameruptiteItemDescription[] = _("This stone enables\nCamerupt to Mega\nEvolve in battle.");
const u8 gLopunniteItemDescription[] = _("This stone enables\nLopunny to Mega\nEvolve in battle.");
const u8 gSalamenciteItemDescription[] = _("This stone enables\nSalamence to Mega\nEvolve in battle.");
const u8 gBeedrilliteItemDescription[] = _("This stone enables\nBeedrill to Mega\nEvolve in battle.");
const u8 gMegaBraceletItemDescription[] = _("Allows Pokémon holding\na Mega Stone to Mega\nEvolve in battle.");
const u8 gProtectPadsItemDescription[] = _("Guard the holder\nfrom contact move\neffects.");
const u8 gTerrainExtenderItemDescription[] = _("Extends the length\nof the active\nbattle terrain.");
const u8 gElectricSeedItemDescription[] = _("Boosts Defense on\nElectric Terrain,\nbut only one time.");
const u8 gGrassySeedItemDescription[] = _("Boosts Defense on\nGrassy Terrain,\nbut only one time.");
const u8 gMistySeedItemDescription[] = _("Boosts Sp. Def. on\nMisty Terrain,\nbut only one time.");
const u8 gPsychicSeedItemDescription[] = _("Boosts Sp. Def. on\nPsychic Terrain,\nbut only one time.");
const u8 gAdrenalineOrbItemDescription[] = _("Boosts Speed if the\nuser is intimidated,\nbut only one time.");
const u8 gHoneyItemDescription[] = _("A sweet honey that\nattracts wild Pokémon\nin grass or on trees.");
=======
static const u8 sOrangeMailDesc[] = _(
    "A ZIGZAGOON-print\n"
    "MAIL to be held by\n"
    "a POKéMON.");

static const u8 sHarborMailDesc[] = _(
    "A WINGULL-print\n"
    "MAIL to be held by\n"
    "a POKéMON.");

static const u8 sGlitterMailDesc[] = _(
    "A PIKACHU-print\n"
    "MAIL to be held by\n"
    "a POKéMON.");

static const u8 sMechMailDesc[] = _(
    "A MAGNEMITE-print\n"
    "MAIL to be held by\n"
    "a POKéMON.");

static const u8 sWoodMailDesc[] = _(
    "A SLAKOTH-print\n"
    "MAIL to be held by\n"
    "a POKéMON.");

static const u8 sWaveMailDesc[] = _(
    "A WAILMER-print\n"
    "MAIL to be held by\n"
    "a POKéMON.");

static const u8 sBeadMailDesc[] = _(
    "MAIL featuring a\n"
    "sketch of the\n"
    "holding POKéMON.");

static const u8 sShadowMailDesc[] = _(
    "A DUSKULL-print\n"
    "MAIL to be held by\n"
    "a POKéMON.");

static const u8 sTropicMailDesc[] = _(
    "A BELLOSSOM-print\n"
    "MAIL to be held by\n"
    "a POKéMON.");

static const u8 sDreamMailDesc[] = _(
    "MAIL featuring a\n"
    "sketch of the\n"
    "holding POKéMON.");

static const u8 sFabMailDesc[] = _(
    "A gorgeous-print\n"
    "MAIL to be held\n"
    "by a POKéMON.");

static const u8 sRetroMailDesc[] = _(
    "MAIL featuring the\n"
    "drawings of three\n"
    "POKéMON.");

// Berries
static const u8 sCheriBerryDesc[] = _(
    "A hold item that\n"
    "heals paralysis\n"
    "in battle.");

static const u8 sChestoBerryDesc[] = _(
    "A hold item that\n"
    "awakens POKéMON\n"
    "in battle.");

static const u8 sPechaBerryDesc[] = _(
    "A hold item that\n"
    "heals poisoning\n"
    "in battle.");

static const u8 sRawstBerryDesc[] = _(
    "A hold item that\n"
    "heals a burn in\n"
    "battle.");

static const u8 sAspearBerryDesc[] = _(
    "A hold item that\n"
    "defrosts POKéMON\n"
    "in battle.");

static const u8 sLeppaBerryDesc[] = _(
    "A hold item that\n"
    "restores 10 PP in\n"
    "battle.");

static const u8 sOranBerryDesc[] = _(
    "A hold item that\n"
    "restores 10 HP in\n"
    "battle.");

static const u8 sPersimBerryDesc[] = _(
    "A hold item that\n"
    "heals confusion\n"
    "in battle.");

static const u8 sLumBerryDesc[] = _(
    "A hold item that\n"
    "heals any status\n"
    "problem in battle.");

static const u8 sSitrusBerryDesc[] = _(
    "A hold item that\n"
    "restores 30 HP in\n"
    "battle.");

static const u8 sFigyBerryDesc[] = _(
    "A hold item that\n"
    "restores HP but\n"
    "may confuse.");

static const u8 sWikiBerryDesc[] = _(
    "A hold item that\n"
    "restores HP but\n"
    "may confuse.");

static const u8 sMagoBerryDesc[] = _(
    "A hold item that\n"
    "restores HP but\n"
    "may confuse.");

static const u8 sAguavBerryDesc[] = _(
    "A hold item that\n"
    "restores HP but\n"
    "may confuse.");

static const u8 sIapapaBerryDesc[] = _(
    "A hold item that\n"
    "restores HP but\n"
    "may confuse.");

static const u8 sRazzBerryDesc[] = _(
    "{POKEBLOCK} ingredient.\n"
    "Plant in loamy soil\n"
    "to grow RAZZ.");

static const u8 sBlukBerryDesc[] = _(
    "{POKEBLOCK} ingredient.\n"
    "Plant in loamy soil\n"
    "to grow BLUK.");

static const u8 sNanabBerryDesc[] = _(
    "{POKEBLOCK} ingredient.\n"
    "Plant in loamy soil\n"
    "to grow NANAB.");

static const u8 sWepearBerryDesc[] = _(
    "{POKEBLOCK} ingredient.\n"
    "Plant in loamy soil\n"
    "to grow WEPEAR.");

static const u8 sPinapBerryDesc[] = _(
    "{POKEBLOCK} ingredient.\n"
    "Plant in loamy soil\n"
    "to grow PINAP.");

static const u8 sPomegBerryDesc[] = _(
    "Makes a POKéMON\n"
    "friendly but lowers\n"
    "base HP.");

static const u8 sKelpsyBerryDesc[] = _(
    "Makes a POKéMON\n"
    "friendly but lowers\n"
    "base ATTACK.");

static const u8 sQualotBerryDesc[] = _(
    "Makes a POKéMON\n"
    "friendly but lowers\n"
    "base DEFENSE.");

static const u8 sHondewBerryDesc[] = _(
    "Makes a POKéMON\n"
    "friendly but lowers\n"
    "base SP. ATK.");

static const u8 sGrepaBerryDesc[] = _(
    "Makes a POKéMON\n"
    "friendly but lowers\n"
    "base SP. DEF.");

static const u8 sTamatoBerryDesc[] = _(
    "Makes a POKéMON\n"
    "friendly but lowers\n"
    "base SPEED.");

static const u8 sCornnBerryDesc[] = _(
    "{POKEBLOCK} ingredient.\n"
    "Plant in loamy soil\n"
    "to grow CORNN.");

static const u8 sMagostBerryDesc[] = _(
    "{POKEBLOCK} ingredient.\n"
    "Plant in loamy soil\n"
    "to grow MAGOST.");

static const u8 sRabutaBerryDesc[] = _(
    "{POKEBLOCK} ingredient.\n"
    "Plant in loamy soil\n"
    "to grow RABUTA.");

static const u8 sNomelBerryDesc[] = _(
    "{POKEBLOCK} ingredient.\n"
    "Plant in loamy soil\n"
    "to grow NOMEL.");

static const u8 sSpelonBerryDesc[] = _(
    "{POKEBLOCK} ingredient.\n"
    "Plant in loamy soil\n"
    "to grow SPELON.");

static const u8 sPamtreBerryDesc[] = _(
    "{POKEBLOCK} ingredient.\n"
    "Plant in loamy soil\n"
    "to grow PAMTRE.");

static const u8 sWatmelBerryDesc[] = _(
    "{POKEBLOCK} ingredient.\n"
    "Plant in loamy soil\n"
    "to grow WATMEL.");

static const u8 sDurinBerryDesc[] = _(
    "{POKEBLOCK} ingredient.\n"
    "Plant in loamy soil\n"
    "to grow DURIN.");

static const u8 sBelueBerryDesc[] = _(
    "{POKEBLOCK} ingredient.\n"
    "Plant in loamy soil\n"
    "to grow BELUE.");

static const u8 sLiechiBerryDesc[] = _(
    "A hold item that\n"
    "raises ATTACK in\n"
    "a pinch.");

static const u8 sGanlonBerryDesc[] = _(
    "A hold item that\n"
    "raises DEFENSE in\n"
    "a pinch.");

static const u8 sSalacBerryDesc[] = _(
    "A hold item that\n"
    "raises SPEED in\n"
    "a pinch.");

static const u8 sPetayaBerryDesc[] = _(
    "A hold item that\n"
    "raises SP. ATK in\n"
    "a pinch.");

static const u8 sApicotBerryDesc[] = _(
    "A hold item that\n"
    "raises SP. DEF in\n"
    "a pinch.");

static const u8 sLansatBerryDesc[] = _(
    "A hold item that\n"
    "ups the critical-\n"
    "hit rate in a pinch.");

static const u8 sStarfBerryDesc[] = _(
    "A hold item that\n"
    "sharply boosts a\n"
    "stat in a pinch.");

static const u8 sEnigmaBerryDesc[] = _(
    "{POKEBLOCK} ingredient.\n"
    "Plant in loamy soil\n"
    "to grow a mystery.");

// Hold items
static const u8 sBrightPowderDesc[] = _(
    "A hold item that\n"
    "casts a glare to\n"
    "reduce accuracy.");

static const u8 sWhiteHerbDesc[] = _(
    "A hold item that\n"
    "restores any\n"
    "lowered stat.");

static const u8 sMachoBraceDesc[] = _(
    "A hold item that\n"
    "promotes growth,\n"
    "but reduces SPEED.");

static const u8 sExpShareDesc[] = _(
    "A hold item that\n"
    "gets EXP. points\n"
    "from battles.");

static const u8 sQuickClawDesc[] = _(
    "A hold item that\n"
    "occasionally allows\n"
    "the first strike.");

static const u8 sSootheBellDesc[] = _(
    "A hold item that\n"
    "calms spirits and\n"
    "fosters friendship.");

static const u8 sMentalHerbDesc[] = _(
    "A hold item that\n"
    "snaps POKéMON out\n"
    "of infatuation.");

static const u8 sChoiceBandDesc[] = _(
    "Raises a move's\n"
    "power, but permits\n"
    "only that move.");

static const u8 sKingsRockDesc[] = _(
    "A hold item that\n"
    "may cause flinching\n"
    "when the foe is hit.");

static const u8 sSilverPowderDesc[] = _(
    "A hold item that\n"
    "raises the power of\n"
    "BUG-type moves.");

static const u8 sAmuletCoinDesc[] = _(
    "Doubles money in\n"
    "battle if the\n"
    "holder takes part.");

static const u8 sCleanseTagDesc[] = _(
    "A hold item that\n"
    "helps repel wild\n"
    "POKéMON.");

static const u8 sSoulDewDesc[] = _(
    "Hold item: raises\n"
    "SP. ATK & SP. DEF of\n"
    "LATIOS & LATIAS.");

static const u8 sDeepSeaToothDesc[] = _(
    "A hold item that\n"
    "raises the SP. ATK\n"
    "of CLAMPERL.");

static const u8 sDeepSeaScaleDesc[] = _(
    "A hold item that\n"
    "raises the SP. DEF\n"
    "of CLAMPERL.");

static const u8 sSmokeBallDesc[] = _(
    "A hold item that\n"
    "assures fleeing\n"
    "from wild POKéMON.");

static const u8 sEverstoneDesc[] = _(
    "A wondrous hold\n"
    "item that prevents\n"
    "evolution.");

static const u8 sFocusBandDesc[] = _(
    "A hold item that\n"
    "occasionally\n"
    "prevents fainting.");

static const u8 sLuckyEggDesc[] = _(
    "A hold item that\n"
    "boosts EXP. points\n"
    "earned in battle.");

static const u8 sScopeLensDesc[] = _(
    "A hold item that\n"
    "improves the\n"
    "critical-hit rate.");

static const u8 sMetalCoatDesc[] = _(
    "A hold item that\n"
    "raises the power of\n"
    "STEEL-type moves.");

static const u8 sLeftoversDesc[] = _(
    "A hold item that\n"
    "gradually restores\n"
    "HP in battle.");

static const u8 sDragonScaleDesc[] = _(
    "A strange scale\n"
    "held by DRAGON-\n"
    "type POKéMON.");

static const u8 sLightBallDesc[] = _(
    "A hold item that\n"
    "raises the SP. ATK\n"
    "of PIKACHU.");

static const u8 sSoftSandDesc[] = _(
    "A hold item that\n"
    "raises the power of\n"
    "GROUND-type moves.");

static const u8 sHardStoneDesc[] = _(
    "A hold item that\n"
    "raises the power of\n"
    "ROCK-type moves.");

static const u8 sMiracleSeedDesc[] = _(
    "A hold item that\n"
    "raises the power of\n"
    "GRASS-type moves.");

static const u8 sBlackGlassesDesc[] = _(
    "A hold item that\n"
    "raises the power of\n"
    "DARK-type moves.");

static const u8 sBlackBeltDesc[] = _(
    "A hold item that\n"
    "boosts FIGHTING-\n"
    "type moves.");

static const u8 sMagnetDesc[] = _(
    "A hold item that\n"
    "boosts ELECTRIC-\n"
    "type moves.");

static const u8 sMysticWaterDesc[] = _(
    "A hold item that\n"
    "raises the power of\n"
    "WATER-type moves.");

static const u8 sSharpBeakDesc[] = _(
    "A hold item that\n"
    "raises the power of\n"
    "FLYING-type moves.");

static const u8 sPoisonBarbDesc[] = _(
    "A hold item that\n"
    "raises the power of\n"
    "POISON-type moves.");

static const u8 sNeverMeltIceDesc[] = _(
    "A hold item that\n"
    "raises the power of\n"
    "ICE-type moves.");

static const u8 sSpellTagDesc[] = _(
    "A hold item that\n"
    "raises the power of\n"
    "GHOST-type moves.");

static const u8 sTwistedSpoonDesc[] = _(
    "A hold item that\n"
    "boosts PSYCHIC-\n"
    "type moves.");

static const u8 sCharcoalDesc[] = _(
    "A hold item that\n"
    "raises the power of\n"
    "FIRE-type moves.");

static const u8 sDragonFangDesc[] = _(
    "A hold item that\n"
    "raises the power of\n"
    "DRAGON-type moves.");

static const u8 sSilkScarfDesc[] = _(
    "A hold item that\n"
    "raises the power of\n"
    "NORMAL-type moves.");

static const u8 sUpGradeDesc[] = _(
    "A peculiar box made\n"
    "by SILPH CO.");

static const u8 sShellBellDesc[] = _(
    "A hold item that\n"
    "restores HP upon\n"
    "striking the foe.");

static const u8 sSeaIncenseDesc[] = _(
    "A hold item that\n"
    "slightly boosts\n"
    "WATER-type moves.");

static const u8 sLaxIncenseDesc[] = _(
    "A hold item that\n"
    "slightly lowers the\n"
    "foe's accuracy.");

static const u8 sLuckyPunchDesc[] = _(
    "A hold item that\n"
    "raises CHANSEY's\n"
    "critical-hit rate.");

static const u8 sMetalPowderDesc[] = _(
    "A hold item that\n"
    "raises DITTO's\n"
    "DEFENSE.");

static const u8 sThickClubDesc[] = _(
    "A hold item that \n"
    "raises CUBONE or\n"
    "MAROWAK's ATTACK.");

static const u8 sStickDesc[] = _(
    "A hold item that\n"
    "raises FARFETCH'D's\n"
    "critical-hit ratio.");

static const u8 sRedScarfDesc[] = _(
    "A hold item that\n"
    "raises COOL in\n"
    "CONTESTS.");

static const u8 sBlueScarfDesc[] = _(
    "A hold item that\n"
    "raises BEAUTY in\n"
    "CONTESTS.");

static const u8 sPinkScarfDesc[] = _(
    "A hold item that\n"
    "raises CUTE in\n"
    "CONTESTS.");

static const u8 sGreenScarfDesc[] = _(
    "A hold item that\n"
    "raises SMART in\n"
    "CONTESTS.");

static const u8 sYellowScarfDesc[] = _(
    "A hold item that\n"
    "raises TOUGH in\n"
    "CONTESTS.");

// Key items
static const u8 sMachBikeDesc[] = _(
    "A folding bicycle\n"
    "that doubles your\n"
    "speed or better.");

static const u8 sCoinCaseDesc[] = _(
    "A case that holds\n"
    "up to 9,999 COINS.");

static const u8 sItemfinderDesc[] = _(
    "A device that\n"
    "signals an invisible\n"
    "item by sound.");

static const u8 sOldRodDesc[] = _(
    "Use by any body of\n"
    "water to fish for\n"
    "wild POKéMON.");

static const u8 sGoodRodDesc[] = _(
    "A decent fishing\n"
    "rod for catching\n"
    "wild POKéMON.");

static const u8 sSuperRodDesc[] = _(
    "The best fishing\n"
    "rod for catching\n"
    "wild POKéMON.");

static const u8 sSSTicketDesc[] = _(
    "The ticket required\n"
    "for sailing on a\n"
    "ferry.");

static const u8 sContestPassDesc[] = _(
    "The pass required\n"
    "for entering\n"
    "POKéMON CONTESTS.");

static const u8 sWailmerPailDesc[] = _(
    "A tool used for\n"
    "watering BERRIES\n"
    "and plants.");

static const u8 sDevonGoodsDesc[] = _(
    "A package that\n"
    "contains DEVON's\n"
    "machine parts.");

static const u8 sSootSackDesc[] = _(
    "A sack used to\n"
    "gather and hold\n"
    "volcanic ash.");

static const u8 sBasementKeyDesc[] = _(
    "The key for NEW\n"
    "MAUVILLE beneath\n"
    "MAUVILLE CITY.");

static const u8 sAcroBikeDesc[] = _(
    "A folding bicycle\n"
    "capable of jumps\n"
    "and wheelies.");

static const u8 sPokeblockCaseDesc[] = _(
    "A case for holding\n"
    "{POKEBLOCK}S made with\n"
    "a BERRY BLENDER.");

static const u8 sLetterDesc[] = _(
    "A letter to STEVEN\n"
    "from the PRESIDENT\n"
    "of the DEVON CORP.");

static const u8 sEonTicketDesc[] = _(
    "The ticket for a\n"
    "ferry to a distant\n"
    "southern island.");

static const u8 sRedOrbDesc[] = _(
    "A red, glowing orb\n"
    "said to contain an\n"
    "ancient power.");

static const u8 sBlueOrbDesc[] = _(
    "A blue, glowing orb\n"
    "said to contain an\n"
    "ancient power.");

static const u8 sScannerDesc[] = _(
    "A device found\n"
    "inside the\n"
    "ABANDONED SHIP.");

static const u8 sGoGogglesDesc[] = _(
    "Nifty goggles that\n"
    "protect eyes from\n"
    "desert sandstorms.");

static const u8 sMeteoriteDesc[] = _(
    "A meteorite found\n"
    "at METEOR FALLS.");

static const u8 sRoom1KeyDesc[] = _(
    "A key that opens a\n"
    "door inside the\n"
    "ABANDONED SHIP.");

static const u8 sRoom2KeyDesc[] = _(
    "A key that opens a\n"
    "door inside the\n"
    "ABANDONED SHIP.");

static const u8 sRoom4KeyDesc[] = _(
    "A key that opens a\n"
    "door inside the\n"
    "ABANDONED SHIP.");

static const u8 sRoom6KeyDesc[] = _(
    "A key that opens a\n"
    "door inside the\n"
    "ABANDONED SHIP.");

static const u8 sStorageKeyDesc[] = _(
    "The key to the\n"
    "storage inside the\n"
    "ABANDONED SHIP.");

static const u8 sRootFossilDesc[] = _(
    "A fossil of an\n"
    "ancient, seafloor-\n"
    "dwelling POKéMON.");

static const u8 sClawFossilDesc[] = _(
    "A fossil of an\n"
    "ancient, seafloor-\n"
    "dwelling POKéMON.");

static const u8 sDevonScopeDesc[] = _(
    "A device by DEVON\n"
    "that signals any\n"
    "unseeable POKéMON.");

// TMs/HMs
static const u8 sTM01Desc[] = _(
    "Powerful, but makes\n"
    "the user flinch if\n"
    "hit by the foe.");

static const u8 sTM02Desc[] = _(
    "Hooks and slashes\n"
    "the foe with long,\n"
    "sharp claws.");

static const u8 sTM03Desc[] = _(
    "Generates an\n"
    "ultrasonic wave\n"
    "that may confuse.");

static const u8 sTM04Desc[] = _(
    "Raises SP. ATK and\n"
    "SP. DEF by focusing\n"
    "the mind.");

static const u8 sTM05Desc[] = _(
    "A savage roar that\n"
    "makes the foe flee \n"
    "to end the battle.");

static const u8 sTM06Desc[] = _(
    "Poisons the foe\n"
    "with a toxin that\n"
    "gradually worsens.");

static const u8 sTM07Desc[] = _(
    "Creates a hailstorm\n"
    "that damages all\n"
    "types except ICE.");

static const u8 sTM08Desc[] = _(
    "Bulks up the body\n"
    "to boost both\n"
    "ATTACK & DEFENSE.");

static const u8 sTM09Desc[] = _(
    "Shoots 2 to 5 seeds\n"
    "in a row to strike\n"
    "the foe.");

static const u8 sTM10Desc[] = _(
    "The attack power\n"
    "varies among\n"
    "different POKéMON.");

static const u8 sTM11Desc[] = _(
    "Raises the power of\n"
    "FIRE-type moves\n"
    "for 5 turns.");

static const u8 sTM12Desc[] = _(
    "Enrages the foe so\n"
    "it can only use\n"
    "attack moves.");

static const u8 sTM13Desc[] = _(
    "Fires an icy cold\n"
    "beam that may\n"
    "freeze the foe.");

static const u8 sTM14Desc[] = _(
    "A brutal snow-and-\n"
    "wind attack that\n"
    "may freeze the foe.");

static const u8 sTM15Desc[] = _(
    "Powerful, but needs\n"
    "recharging the\n"
    "next turn.");

static const u8 sTM16Desc[] = _(
    "Creates a wall of\n"
    "light that lowers\n"
    "SP. ATK damage.");

static const u8 sTM17Desc[] = _(
    "Negates all damage,\n"
    "but may fail if used\n"
    "in succession.");

static const u8 sTM18Desc[] = _(
    "Raises the power of\n"
    "WATER-type moves\n"
    "for 5 turns.");

static const u8 sTM19Desc[] = _(
    "Recovers half the\n"
    "HP of the damage \n"
    "this move inflicts.");

static const u8 sTM20Desc[] = _(
    "Prevents status\n"
    "abnormality with a\n"
    "mystical power.");

static const u8 sTM21Desc[] = _(
    "The less the user\n"
    "likes you, the more\n"
    "powerful this move.");

static const u8 sTM22Desc[] = _(
    "Absorbs sunlight in\n"
    "the 1st turn, then\n"
    "attacks next turn.");

static const u8 sTM23Desc[] = _(
    "Slams the foe with\n"
    "a hard tail. It may\n"
    "lower DEFENSE.");

static const u8 sTM24Desc[] = _(
    "A powerful electric\n"
    "attack that may\n"
    "cause paralysis.");

static const u8 sTM25Desc[] = _(
    "Strikes the foe\n"
    "with a thunderbolt.\n"
    "It may paralyze.");

static const u8 sTM26Desc[] = _(
    "Causes a quake\n"
    "that has no effect\n"
    "on flying foes.");

static const u8 sTM27Desc[] = _(
    "The more the user\n"
    "likes you, the more\n"
    "powerful this move.");

static const u8 sTM28Desc[] = _(
    "Digs underground\n"
    "the 1st turn, then\n"
    "strikes next turn.");

static const u8 sTM29Desc[] = _(
    "A powerful psychic\n"
    "attack that may\n"
    "lower SP. DEF.");

static const u8 sTM30Desc[] = _(
    "Hurls a dark lump\n"
    "at the foe. It may\n"
    "lower SP. DEF.");

static const u8 sTM31Desc[] = _(
    "Destroys barriers\n"
    "like LIGHT SCREEN\n"
    "and causes damage.");

static const u8 sTM32Desc[] = _(
    "Creates illusory\n"
    "copies to enhance\n"
    "elusiveness.");

static const u8 sTM33Desc[] = _(
    "Creates a wall of\n"
    "light that weakens\n"
    "physical attacks.");

static const u8 sTM34Desc[] = _(
    "Zaps the foe with a\n"
    "jolt of electricity\n"
    "that never misses.");

static const u8 sTM35Desc[] = _(
    "Looses a stream of\n"
    "fire that may burn\n"
    "the foe.");

static const u8 sTM36Desc[] = _(
    "Hurls sludge at the\n"
    "foe. It may poison\n"
    "the foe.");

static const u8 sTM37Desc[] = _(
    "Causes a sandstorm\n"
    "that hits the foe\n"
    "over several turns.");

static const u8 sTM38Desc[] = _(
    "A powerful fire\n"
    "attack that may\n"
    "burn the foe.");

static const u8 sTM39Desc[] = _(
    "Stops the foe from\n"
    "moving with rocks.\n"
    "May lower SPEED.");

static const u8 sTM40Desc[] = _(
    "An extremely fast\n"
    "attack that can't\n"
    "be avoided.");

static const u8 sTM41Desc[] = _(
    "Prevents the foe\n"
    "from using the same\n"
    "move in a row.");

static const u8 sTM42Desc[] = _(
    "Raises ATTACK when\n"
    "poisoned, burned,\n"
    "or paralyzed.");

static const u8 sTM43Desc[] = _(
    "Adds an effect to\n"
    "attack depending\n"
    "on the location.");

static const u8 sTM44Desc[] = _(
    "The user sleeps for\n"
    "2 turns to restore\n"
    "health and status.");

static const u8 sTM45Desc[] = _(
    "Makes it tough to\n"
    "attack a foe of the\n"
    "opposite gender.");

static const u8 sTM46Desc[] = _(
    "While attacking,\n"
    "it may steal the\n"
    "foe's held item.");

static const u8 sTM47Desc[] = _(
    "Spreads hard-\n"
    "edged wings and\n"
    "slams into the foe.");

static const u8 sTM48Desc[] = _(
    "Switches abilities\n"
    "with the foe on the\n"
    "turn this is used.");

static const u8 sTM49Desc[] = _(
    "Steals the effects\n"
    "of the move the foe\n"
    "is trying to use.");

static const u8 sTM50Desc[] = _(
    "Enables full-power\n"
    "attack, but sharply\n"
    "lowers SP. ATK.");


static const u8 sHM01Desc[] = _(
    "Attacks the foe\n"
    "with sharp blades\n"
    "or claws.");

static const u8 sHM02Desc[] = _(
    "Flies up on the\n"
    "first turn, then\n"
    "attacks next turn.");

static const u8 sHM03Desc[] = _(
    "Creates a huge\n"
    "wave, then crashes\n"
    "it down on the foe.");

static const u8 sHM04Desc[] = _(
    "Builds enormous\n"
    "power, then slams\n"
    "the foe.");

static const u8 sHM05Desc[] = _(
    "Looses a powerful\n"
    "blast of light that\n"
    "reduces accuracy.");

static const u8 sHM06Desc[] = _(
    "A rock-crushingly\n"
    "tough attack that\n"
    "may lower DEFENSE.");

static const u8 sHM07Desc[] = _(
    "Attacks the foe\n"
    "with enough power\n"
    "to climb waterfalls.");

static const u8 sHM08Desc[] = _(
    "Dives underwater\n"
    "the 1st turn, then\n"
    "attacks next turn.");

// FireRed/LeafGreen key items
static const u8 sOaksParcelDesc[] = _(
    "A parcel for PROF.\n"
    "OAK from a POKéMON\n"
    "MART's clerk.");

static const u8 sPokeFluteDesc[] = _(
    "A sweet-sounding\n"
    "flute that awakens\n"
    "POKéMON.");

static const u8 sSecretKeyDesc[] = _(
    "The key to the\n"
    "CINNABAR ISLAND\n"
    "GYM's entrance.");

static const u8 sBikeVoucherDesc[] = _(
    "A voucher for\n"
    "obtaining a bicycle\n"
    "from the BIKE SHOP.");

static const u8 sGoldTeethDesc[] = _(
    "Gold dentures lost\n"
    "by the SAFARI\n"
    "ZONE's WARDEN.");

static const u8 sOldAmberDesc[] = _(
    "A stone containing\n"
    "the genes of an\n"
    "ancient POKéMON.");

static const u8 sCardKeyDesc[] = _(
    "A card-type door\n"
    "key used in SILPH\n"
    "CO's office.");

static const u8 sLiftKeyDesc[] = _(
    "An elevator key\n"
    "used in TEAM\n"
    "ROCKET's HIDEOUT.");

static const u8 sHelixFossilDesc[] = _(
    "A piece of an\n"
    "ancient marine\n"
    "POKéMON's seashell.");

static const u8 sDomeFossilDesc[] = _(
    "A piece of an\n"
    "ancient marine\n"
    "POKéMON's shell.");

static const u8 sSilphScopeDesc[] = _(
    "SILPH CO's scope\n"
    "makes unseeable\n"
    "POKéMON visible.");

static const u8 sBicycleDesc[] = _(
    "A folding bicycle\n"
    "that is faster than\n"
    "the RUNNING SHOES.");

static const u8 sTownMapDesc[] = _(
    "Can be viewed\n"
    "anytime. Shows your\n"
    "present location.");

static const u8 sVSSeekerDesc[] = _(
    "A rechargeable unit\n"
    "that flags battle-\n"
    "ready TRAINERS.");

static const u8 sFameCheckerDesc[] = _(
    "Stores information\n"
    "on famous people\n"
    "for instant recall.");

static const u8 sTMCaseDesc[] = _(
    "A convenient case \n"
    "that holds TMs and\n"
    "HMs.");

static const u8 sBerryPouchDesc[] = _(
    "A convenient\n"
    "container that\n"
    "holds BERRIES.");

static const u8 sTeachyTVDesc[] = _(
    "A TV set tuned to\n"
    "an advice program\n"
    "for TRAINERS.");

static const u8 sTriPassDesc[] = _(
    "A pass for ferries\n"
    "between ONE, TWO,\n"
    "and THREE ISLAND.");

static const u8 sRainbowPassDesc[] = _(
    "For ferries serving\n"
    "VERMILION and the\n"
    "SEVII ISLANDS.");

static const u8 sTeaDesc[] = _(
    "A thirst-quenching\n"
    "tea prepared by an\n"
    "old lady.");

static const u8 sMysticTicketDesc[] = _(
    "A ticket required\n"
    "to board the ship\n"
    "to NAVEL ROCK.");

static const u8 sAuroraTicketDesc[] = _(
    "A ticket required\n"
    "to board the ship\n"
    "to BIRTH ISLAND.");

static const u8 sPowderJarDesc[] = _(
    "Stores BERRY\n"
    "POWDER made using\n"
    "a BERRY CRUSHER.");

static const u8 sRubyDesc[] = _(
    "An exquisite, red-\n"
    "glowing gem that\n"
    "symbolizes passion.");

static const u8 sSapphireDesc[] = _(
    "A brilliant blue gem\n"
    "that symbolizes\n"
    "honesty.");

// Emerald-specific key items
static const u8 sMagmaEmblemDesc[] = _(
    "A medal-like item in\n"
    "the same shape as\n"
    "TEAM MAGMA's mark.");

static const u8 sOldSeaMapDesc[] = _(
    "A faded sea chart\n"
    "that shows the way\n"
    "to a certain island.");
>>>>>>> 901a83d2
<|MERGE_RESOLUTION|>--- conflicted
+++ resolved
@@ -2,93 +2,6 @@
     "?????");
 
 // Pokeballs
-<<<<<<< HEAD
-const u8 gMasterBallItemDescription[] = _("The best Ball that\ncatches a Pokémon\nwithout fail.");
-const u8 gUltraBallItemDescription[] = _("A better Ball with\na higher catch rate\nthan a Great Ball.");
-const u8 gGreatBallItemDescription[] = _("A good Ball with a\nhigher catch rate\nthan a Poké Ball.");
-const u8 gPokeBallItemDescription[] = _("A tool used for\ncatching wild\nPokémon.");
-const u8 gSafariBallItemDescription[] = _("A special Ball that\nis used only in the\nSafari Zone.");
-const u8 gNetBallItemDescription[] = _("A Ball that works\nwell on Water- and\nBug-type Pokémon.");
-const u8 gDiveBallItemDescription[] = _("A Ball that works\nbetter on Pokémon\non the ocean floor.");
-const u8 gNestBallItemDescription[] = _("A Ball that works\nbetter on weaker\nPokémon.");
-const u8 gRepeatBallItemDescription[] = _("A Ball that works\nbetter on Pokémon\ncaught before.");
-const u8 gTimerBallItemDescription[] = _("A Ball that gains\npower in battles\ntaking many turns.");
-const u8 gLuxuryBallItemDescription[] = _("A cozy Ball that\nmakes Pokémon\nmore friendly.");
-const u8 gPremierBallItemDescription[] = _("A rare Ball made\nin commemoration\nof some event.");
-// Medicine
-const u8 gPotionItemDescription[] = _("Restores the HP of\na Pokémon by\n20 points.");
-const u8 gAntidoteItemDescription[] = _("Heals a poisoned\nPokémon.");
-const u8 gBurnHealItemDescription[] = _("Heals Pokémon\nof a burn.");
-const u8 gIceHealItemDescription[] = _("Defrosts a frozen\nPokémon.");
-const u8 gAwakeningItemDescription[] = _("Awakens a sleeping\nPokémon.");
-const u8 gParalyzeHealItemDescription[] = _("Heals a paralyzed\nPokémon.");
-const u8 gFullRestoreItemDescription[] = _("Fully restores the\nHP and status of a\nPokémon.");
-const u8 gMaxPotionItemDescription[] = _("Fully restores the\nHP of a Pokémon.");
-const u8 gHyperPotionItemDescription[] = _("Restores the HP of\na Pokémon by\n200 points.");
-const u8 gSuperPotionItemDescription[] = _("Restores the HP of\na Pokémon by\n50 points.");
-const u8 gFullHealItemDescription[] = _("Heals all the\nstatus problems of\none Pokémon.");
-const u8 gReviveItemDescription[] = _("Revives a fainted\nPokémon with half\nits HP.");
-const u8 gMaxReviveItemDescription[] = _("Revives a fainted\nPokémon with all\nits HP.");
-const u8 gFreshWaterItemDescription[] = _("A mineral water\nthat restores HP\nby 50 points.");
-const u8 gSodaPopItemDescription[] = _("A fizzy soda drink\nthat restores HP\nby 60 points.");
-const u8 gLemonadeItemDescription[] = _("A very sweet drink\nthat restores HP\nby 80 points.");
-const u8 gMoomooMilkItemDescription[] = _("A nutritious milk\nthat restores HP\nby 100 points.");
-const u8 gEnergyPowderItemDescription[] = _("A bitter powder\nthat restores HP\nby 50 points.");
-const u8 gEnergyRootItemDescription[] = _("A bitter root\nthat restores HP\nby 200 points.");
-const u8 gHealPowderItemDescription[] = _("A bitter powder\nthat heals all\nstatus problems.");
-const u8 gRevivalHerbItemDescription[] = _("A very bitter herb\nthat revives a\nfainted Pokémon.");
-const u8 gEtherItemDescription[] = _("Restores the PP\nof a selected move\nby 10.");
-const u8 gMaxEtherItemDescription[] = _("Fully restores the\nPP of a selected\nmove.");
-const u8 gElixirItemDescription[] = _("Restores the PP\nof all moves by 10.");
-const u8 gMaxElixirItemDescription[] = _("Fully restores the\nPP of a Pokémon's\nmoves.");
-const u8 gLavaCookieItemDescription[] = _("A local specialty\nthat heals all\nstatus problems.");
-const u8 gBlueFluteItemDescription[] = _("A glass flute that\nawakens sleeping\nPokémon.");
-const u8 gYellowFluteItemDescription[] = _("A glass flute that\nsnaps Pokémon\nout of confusion.");
-const u8 gRedFluteItemDescription[] = _("A glass flute that\nsnaps Pokémon\nout of attraction.");
-const u8 gBlackFluteItemDescription[] = _("A glass flute that\nkeeps away wild\nPokémon.");
-const u8 gWhiteFluteItemDescription[] = _("A glass flute that\nlures wild Pokémon.");
-const u8 gBerryJuiceItemDescription[] = _("A 100% pure juice\nthat restores HP\nby 20 points.");
-const u8 gSacredAshItemDescription[] = _("Fully revives and\nrestores all\nfainted Pokémon.");
-// Collectibles
-const u8 gShoalSaltItemDescription[] = _("Salt obtained from\ndeep inside the\nShoal Cave.");
-const u8 gShoalShellItemDescription[] = _("A seashell found\ndeep inside the\nShoal Cave.");
-const u8 gRedShardItemDescription[] = _("A shard from an\nancient item. Can\nbe sold cheaply.");
-const u8 gBlueShardItemDescription[] = _("A shard from an\nancient item. Can\nbe sold cheaply.");
-const u8 gYellowShardItemDescription[] = _("A shard from an\nancient item. Can\nbe sold cheaply.");
-const u8 gGreenShardItemDescription[] = _("A shard from an\nancient item. Can\nbe sold cheaply.");
-// Vitamins
-const u8 gHPUpItemDescription[] = _("Raises the base HP\nof one Pokémon.");
-const u8 gProteinItemDescription[] = _("Raises the base\nAttack stat of one\nPokémon.");
-const u8 gIronItemDescription[] = _("Raises the base\nDefense stat of\none Pokémon.");
-const u8 gCarbosItemDescription[] = _("Raises the base\nSpeed stat of one\nPokémon.");
-const u8 gCalciumItemDescription[] = _("Raises the base\nSp. Atk stat of one\nPokémon.");
-const u8 gRareCandyItemDescription[] = _("Raises the level\nof a Pokémon by\none.");
-const u8 gPPUpItemDescription[] = _("Raises the maximum\nPP of a selected\nmove.");
-const u8 gZincItemDescription[] = _("Raises the base\nSp. Def stat of one\nPokémon.");
-const u8 gPPMaxItemDescription[] = _("Raises the PP of a\nmove to its maximum\npoints.");
-// Battle items
-const u8 gGuardSpecItemDescription[] = _("Prevents stat\nreduction when\nused in battle.");
-const u8 gDireHitItemDescription[] = _("Raises the\ncritical-hit ratio\nduring one battle.");
-const u8 gXAttackItemDescription[] = _("Raises the stat\nAttack during one\nbattle.");
-const u8 gXDefendItemDescription[] = _("Raises the stat\nDefense during one\nbattle.");
-const u8 gXSpeedItemDescription[] = _("Raises the stat\nSpeed during one\nbattle.");
-const u8 gXAccuracyItemDescription[] = _("Raises accuracy\nof attack moves\nduring one battle.");
-const u8 gXSpecialItemDescription[] = _("Raises the stat\nSp. Atk during one\nbattle.");
-const u8 gPokeDollItemDescription[] = _("Use to flee from\nany battle with\na wild Pokémon.");
-const u8 gFluffyTailItemDescription[] = _("Use to flee from\nany battle with\na wild Pokémon.");
-// Field items
-const u8 gSuperRepelItemDescription[] = _("Repels weak wild\nPokémon for 200\nsteps.");
-const u8 gMaxRepelItemDescription[] = _("Repels weak wild\nPokémon for 250\nsteps.");
-const u8 gEscapeRopeItemDescription[] = _("Use to escape\ninstantly from a\ncave or a dungeon.");
-const u8 gRepelItemDescription[] = _("Repels weak wild\nPokémon for 100\nsteps.");
-// Evolution stones
-const u8 gSunStoneItemDescription[] = _("Makes certain\nspecies of Pokémon\nevolve.");
-const u8 gMoonStoneItemDescription[] = _("Makes certain\nspecies of Pokémon\nevolve.");
-const u8 gFireStoneItemDescription[] = _("Makes certain\nspecies of Pokémon\nevolve.");
-const u8 gThunderStoneItemDescription[] = _("Makes certain\nspecies of Pokémon\nevolve.");
-const u8 gWaterStoneItemDescription[] = _("Makes certain\nspecies of Pokémon\nevolve.");
-const u8 gLeafStoneItemDescription[] = _("Makes certain\nspecies of Pokémon\nevolve.");
-=======
 static const u8 sMasterBallDesc[] = _(
     "The best BALL that\n"
     "catches a POKéMON\n"
@@ -481,7 +394,6 @@
     "species of POKéMON\n"
     "evolve.");
 
->>>>>>> 901a83d2
 // Valuable items
 static const u8 sTinyMushroomDesc[] = _(
     "A plain mushroom\n"
@@ -524,366 +436,6 @@
     "collectors.");
 
 // Mail
-<<<<<<< HEAD
-const u8 gOrangeMailItemDescription[] = _("A Zigzagoon-print\nMail to be held by\na Pokémon.");
-const u8 gHarborMailItemDescription[] = _("A Wingull-print\nMail to be held by\na Pokémon.");
-const u8 gGlitterMailItemDescription[] = _("A Pikachu-print\nMail to be held by\na Pokémon.");
-const u8 gMechMailItemDescription[] = _("A Magnemite-print\nMail to be held by\na Pokémon.");
-const u8 gWoodMailItemDescription[] = _("A Slakoth-print\nMail to be held by\na Pokémon.");
-const u8 gWaveMailItemDescription[] = _("A Wailmer-print\nMail to be held by\na Pokémon.");
-const u8 gBeadMailItemDescription[] = _("Mail featuring a\nsketch of the\nholding Pokémon.");
-const u8 gShadowMailItemDescription[] = _("A Duskull-print\nMail to be held by\na Pokémon.");
-const u8 gTropicMailItemDescription[] = _("A Bellossom-print\nMail to be held by\na Pokémon.");
-const u8 gDreamMailItemDescription[] = _("Mail featuring a\nsketch of the\nholding Pokémon.");
-const u8 gFabMailItemDescription[] = _("A gorgeous-print\nMail to be held\nby a Pokémon.");
-const u8 gRetroMailItemDescription[] = _("Mail featuring the\ndrawings of three\nPokémon.");
-// Berries
-const u8 gCheriBerryItemDescription[] = _("A hold item that\nheals paralysis\nin battle.");
-const u8 gChestoBerryItemDescription[] = _("A hold item that\nawakens Pokémon\nin battle.");
-const u8 gPechaBerryItemDescription[] = _("A hold item that\nheals poisoning\nin battle.");
-const u8 gRawstBerryItemDescription[] = _("A hold item that\nheals a burn in\nbattle.");
-const u8 gAspearBerryItemDescription[] = _("A hold item that\ndefrosts Pokémon\nin battle.");
-const u8 gLeppaBerryItemDescription[] = _("A hold item that\nrestores 10 PP in\nbattle.");
-const u8 gOranBerryItemDescription[] = _("A hold item that\nrestores 10 HP in\nbattle.");
-const u8 gPersimBerryItemDescription[] = _("A hold item that\nheals confusion\nin battle.");
-const u8 gLumBerryItemDescription[] = _("A hold item that\nheals any status\nproblem in battle.");
-const u8 gSitrusBerryItemDescription[] = _("A hold item that\nrestores 30 HP in\nbattle.");
-const u8 gFigyBerryItemDescription[] = _("A hold item that\nrestores HP but\nmay confuse.");
-const u8 gWikiBerryItemDescription[] = _("A hold item that\nrestores HP but\nmay confuse.");
-const u8 gMagoBerryItemDescription[] = _("A hold item that\nrestores HP but\nmay confuse.");
-const u8 gAguavBerryItemDescription[] = _("A hold item that\nrestores HP but\nmay confuse.");
-const u8 gIapapaBerryItemDescription[] = _("A hold item that\nrestores HP but\nmay confuse.");
-const u8 gRazzBerryItemDescription[] = _("{POKEBLOCK} ingredient.\nPlant in loamy soil\nto grow Razz.");
-const u8 gBlukBerryItemDescription[] = _("{POKEBLOCK} ingredient.\nPlant in loamy soil\nto grow Bluk.");
-const u8 gNanabBerryItemDescription[] = _("{POKEBLOCK} ingredient.\nPlant in loamy soil\nto grow Nanab.");
-const u8 gWepearBerryItemDescription[] = _("{POKEBLOCK} ingredient.\nPlant in loamy soil\nto grow Wepear.");
-const u8 gPinapBerryItemDescription[] = _("{POKEBLOCK} ingredient.\nPlant in loamy soil\nto grow Pinap.");
-const u8 gPomegBerryItemDescription[] = _("Makes a Pokémon\nfriendly but lowers\nbase HP.");
-const u8 gKelpsyBerryItemDescription[] = _("Makes a Pokémon\nfriendly but lowers\nbase Attack.");
-const u8 gQualotBerryItemDescription[] = _("Makes a Pokémon\nfriendly but lowers\nbase Defense.");
-const u8 gHondewBerryItemDescription[] = _("Makes a Pokémon\nfriendly but lowers\nbase Sp. Atk.");
-const u8 gGrepaBerryItemDescription[] = _("Makes a Pokémon\nfriendly but lowers\nbase Sp. Def.");
-const u8 gTamatoBerryItemDescription[] = _("Makes a Pokémon\nfriendly but lowers\nbase Speed.");
-const u8 gCornnBerryItemDescription[] = _("{POKEBLOCK} ingredient.\nPlant in loamy soil\nto grow Cornn.");
-const u8 gMagostBerryItemDescription[] = _("{POKEBLOCK} ingredient.\nPlant in loamy soil\nto grow Magost.");
-const u8 gRabutaBerryItemDescription[] = _("{POKEBLOCK} ingredient.\nPlant in loamy soil\nto grow Rabuta.");
-const u8 gNomelBerryItemDescription[] = _("{POKEBLOCK} ingredient.\nPlant in loamy soil\nto grow Nomel.");
-const u8 gSpelonBerryItemDescription[] = _("{POKEBLOCK} ingredient.\nPlant in loamy soil\nto grow Spelon.");
-const u8 gPamtreBerryItemDescription[] = _("{POKEBLOCK} ingredient.\nPlant in loamy soil\nto grow Pamtre.");
-const u8 gWatmelBerryItemDescription[] = _("{POKEBLOCK} ingredient.\nPlant in loamy soil\nto grow Watmel.");
-const u8 gDurinBerryItemDescription[] = _("{POKEBLOCK} ingredient.\nPlant in loamy soil\nto grow Durin.");
-const u8 gBelueBerryItemDescription[] = _("{POKEBLOCK} ingredient.\nPlant in loamy soil\nto grow Belue.");
-const u8 gLiechiBerryItemDescription[] = _("A hold item that\nraises Attack in\na pinch.");
-const u8 gGanlonBerryItemDescription[] = _("A hold item that\nraises Defense in\na pinch.");
-const u8 gSalacBerryItemDescription[] = _("A hold item that\nraises Speed in\na pinch.");
-const u8 gPetayaBerryItemDescription[] = _("A hold item that\nraises Sp. Atk in\na pinch.");
-const u8 gApicotBerryItemDescription[] = _("A hold item that\nraises Sp. Def in\na pinch.");
-const u8 gLansatBerryItemDescription[] = _("A hold item that\nups the critical-\nhit rate in a pinch.");
-const u8 gStarfBerryItemDescription[] = _("A hold item that\nsharply boosts a\nstat in a pinch.");
-const u8 gEnigmaBerryItemDescription[] = _("{POKEBLOCK} ingredient.\nPlant in loamy soil\nto grow a mystery.");
-// Hold items
-const u8 gBrightPowderItemDescription[] = _("A hold item that\ncasts a glare to\nreduce accuracy.");
-const u8 gWhiteHerbItemDescription[] = _("A hold item that\nrestores any\nlowered stat.");
-const u8 gMachoBraceItemDescription[] = _("A hold item that\npromotes growth,\nbut reduces Speed.");
-const u8 gExpShareItemDescription[] = _("A hold item that\ngets Exp. points\nfrom battles.");
-const u8 gQuickClawItemDescription[] = _("A hold item that\noccasionally allows\nthe first strike.");
-const u8 gSootheBellItemDescription[] = _("A hold item that\ncalms spirits and\nfosters friendship.");
-const u8 gMentalHerbItemDescription[] = _("A hold item that\nsnaps Pokémon out\nof infatuation.");
-const u8 gChoiceBandItemDescription[] = _("Raises a move's\npower, but permits\nonly that move.");
-const u8 gKingsRockItemDescription[] = _("A hold item that\nmay cause flinching\nwhen the foe is hit.");
-const u8 gSilverPowderItemDescription[] = _("A hold item that\nraises the power of\nBug-type moves.");
-const u8 gAmuletCoinItemDescription[] = _("Doubles money in\nbattle if the\nholder takes part.");
-const u8 gCleanseTagItemDescription[] = _("A hold item that\nhelps repel wild\nPokémon.");
-const u8 gSoulDewItemDescription[] = _("Hold item: raises\nSp. Atk & Sp. Def of\nLatios & Latias.");
-const u8 gDeepSeaToothItemDescription[] = _("A hold item that\nraises the Sp. Atk\nof Clamperl.");
-const u8 gDeepSeaScaleItemDescription[] = _("A hold item that\nraises the Sp. Def\nof Clamperl.");
-const u8 gSmokeBallItemDescription[] = _("A hold item that\nassures fleeing\nfrom wild Pokémon.");
-const u8 gEverstoneItemDescription[] = _("A wondrous hold\nitem that prevents\nevolution.");
-const u8 gFocusBandItemDescription[] = _("A hold item that\noccasionally\nprevents fainting.");
-const u8 gLuckyEggItemDescription[] = _("A hold item that\nboosts Exp. points\nearned in battle.");
-const u8 gScopeLensItemDescription[] = _("A hold item that\nimproves the\ncritical-hit rate.");
-const u8 gMetalCoatItemDescription[] = _("A hold item that\nraises the power of\nSteel-type moves.");
-const u8 gLeftoversItemDescription[] = _("A hold item that\ngradually restores\nHP in battle.");
-const u8 gDragonScaleItemDescription[] = _("A strange scale\nheld by Dragon-\ntype Pokémon.");
-const u8 gLightBallItemDescription[] = _("A hold item that\nraises the Sp. Atk\nof Pikachu.");
-const u8 gSoftSandItemDescription[] = _("A hold item that\nraises the power of\nGround-type moves.");
-const u8 gHardStoneItemDescription[] = _("A hold item that\nraises the power of\nRock-type moves.");
-const u8 gMiracleSeedItemDescription[] = _("A hold item that\nraises the power of\nGrass-type moves.");
-const u8 gBlackGlassesItemDescription[] = _("A hold item that\nraises the power of\nDark-type moves.");
-const u8 gBlackBeltItemDescription[] = _("A hold item that\nboosts Fighting-\ntype moves.");
-const u8 gMagnetItemDescription[] = _("A hold item that\nboosts Electric-\ntype moves.");
-const u8 gMysticWaterItemDescription[] = _("A hold item that\nraises the power of\nWater-type moves.");
-const u8 gSharpBeakItemDescription[] = _("A hold item that\nraises the power of\nFlying-type moves.");
-const u8 gPoisonBarbItemDescription[] = _("A hold item that\nraises the power of\nPoison-type moves.");
-const u8 gNeverMeltIceItemDescription[] = _("A hold item that\nraises the power of\nIce-type moves.");
-const u8 gSpellTagItemDescription[] = _("A hold item that\nraises the power of\nGhost-type moves.");
-const u8 gTwistedSpoonItemDescription[] = _("A hold item that\nboosts Psychic-\ntype moves.");
-const u8 gCharcoalItemDescription[] = _("A hold item that\nraises the power of\nFire-type moves.");
-const u8 gDragonFangItemDescription[] = _("A hold item that\nraises the power of\nDragon-type moves.");
-const u8 gSilkScarfItemDescription[] = _("A hold item that\nraises the power of\nNormal-type moves.");
-const u8 gUpGradeItemDescription[] = _("A peculiar box made\nby Silph Co.");
-const u8 gShellBellItemDescription[] = _("A hold item that\nrestores HP upon\nstriking the foe.");
-const u8 gSeaIncenseItemDescription[] = _("A hold item that\nslightly boosts\nWater-type moves.");
-const u8 gLaxIncenseItemDescription[] = _("A hold item that\nslightly lowers the\nfoe's accuracy.");
-const u8 gLuckyPunchItemDescription[] = _("A hold item that\nraises Chansey's\ncritical-hit rate.");
-const u8 gMetalPowderItemDescription[] = _("A hold item that\nraises Ditto's\nDefense.");
-const u8 gThickClubItemDescription[] = _("A hold item that \nraises Cubone or\nMarowak's Attack.");
-const u8 gStickItemDescription[] = _("A hold item that\nraises Farfetch'd's\ncritical-hit ratio.");
-const u8 gRedScarfItemDescription[] = _("A hold item that\nraises Cool in\nContests.");
-const u8 gBlueScarfItemDescription[] = _("A hold item that\nraises Beauty in\nContests.");
-const u8 gPinkScarfItemDescription[] = _("A hold item that\nraises Cute in\nContests.");
-const u8 gGreenScarfItemDescription[] = _("A hold item that\nraises Smart in\nContests.");
-const u8 gYellowScarfItemDescription[] = _("A hold item that\nraises Tough in\nContests.");
-// Key items
-const u8 gMachBikeItemDescription[] = _("A folding bicycle\nthat doubles your\nspeed or better.");
-const u8 gCoinCaseItemDescription[] = _("A case that holds\nup to 9,999 COINS.");
-const u8 gItemfinderItemDescription[] = _("A device that\nsignals an invisible\nitem by sound.");
-const u8 gOldRodItemDescription[] = _("Use by any body of\nwater to fish for\nwild Pokémon.");
-const u8 gGoodRodItemDescription[] = _("A decent fishing\nrod for catching\nwild Pokémon.");
-const u8 gSuperRodItemDescription[] = _("The best fishing\nrod for catching\nwild Pokémon.");
-const u8 gSSTicketItemDescription[] = _("The ticket required\nfor sailing on a\nferry.");
-const u8 gContestPassItemDescription[] = _("The pass required\nfor entering\nPokémon Contests.");
-const u8 gWailmerPailItemDescription[] = _("A tool used for\nwatering Berries\nand plants.");
-const u8 gDevonGoodsItemDescription[] = _("A package that\ncontains Devon's\nmachine parts.");
-const u8 gSootSackItemDescription[] = _("A sack used to\ngather and hold\nvolcanic ash.");
-const u8 gBasementKeyItemDescription[] = _("The key for New\nMauville beneath\nMauville City.");
-const u8 gAcroBikeItemDescription[] = _("A folding bicycle\ncapable of jumps\nand wheelies.");
-const u8 gPokeblockCaseItemDescription[] = _("A case for holding\n{POKEBLOCK}S made with\na Berry Blender.");
-const u8 gLetterItemDescription[] = _("A letter to Steven\nfrom the President\nof the Devon Corp.");
-const u8 gEonTicketItemDescription[] = _("The ticket for a\nferry to a distant\nsouthern island.");
-const u8 gRedOrbItemDescription[] = _("A red, glowing orb\nsaid to contain an\nancient power.");
-const u8 gBlueOrbItemDescription[] = _("A blue, glowing orb\nsaid to contain an\nancient power.");
-const u8 gScannerItemDescription[] = _("A device found\ninside the\nAbandoned Ship.");
-const u8 gGoGogglesItemDescription[] = _("Nifty goggles that\nprotect eyes from\ndesert sandstorms.");
-const u8 gMeteoriteItemDescription[] = _("A meteorite found\nat Meteor Falls.");
-const u8 gRoom1KeyItemDescription[] = _("A key that opens a\ndoor inside the\nAbandoned Ship.");
-const u8 gRoom2KeyItemDescription[] = _("A key that opens a\ndoor inside the\nAbandoned Ship.");
-const u8 gRoom4KeyItemDescription[] = _("A key that opens a\ndoor inside the\nAbandoned Ship.");
-const u8 gRoom6KeyItemDescription[] = _("A key that opens a\ndoor inside the\nAbandoned Ship.");
-const u8 gStorageKeyItemDescription[] = _("The key to the\nstorage inside the\nAbandoned Ship.");
-const u8 gRootFossilItemDescription[] = _("A fossil of an\nancient, seafloor-\ndwelling Pokémon.");
-const u8 gClawFossilItemDescription[] = _("A fossil of an\nancient, seafloor-\ndwelling Pokémon.");
-const u8 gDevonScopeItemDescription[] = _("A device by Devon\nthat signals any\nunseeable Pokémon.");
-// TMs/HMs
-const u8 gTM01ItemDescription[] = _("Powerful, but makes\nthe user flinch if\nhit by the foe.");
-const u8 gTM02ItemDescription[] = _("Hooks and slashes\nthe foe with long,\nsharp claws.");
-const u8 gTM03ItemDescription[] = _("Generates an\nultrasonic wave\nthat may confuse.");
-const u8 gTM04ItemDescription[] = _("Raises Sp. Atk and\nSp. Def by focusing\nthe mind.");
-const u8 gTM05ItemDescription[] = _("A savage roar that\nmakes the foe flee \nto end the battle.");
-const u8 gTM06ItemDescription[] = _("Poisons the foe\nwith a toxin that\ngradually worsens.");
-const u8 gTM07ItemDescription[] = _("Creates a hailstorm\nthat damages all\ntypes except ICE.");
-const u8 gTM08ItemDescription[] = _("Bulks up the body\nto boost both\nAttack & Defense.");
-const u8 gTM09ItemDescription[] = _("Shoots 2 to 5 seeds\nin a row to strike\nthe foe.");
-const u8 gTM10ItemDescription[] = _("The attack power\nvaries among\ndifferent Pokémon.");
-const u8 gTM11ItemDescription[] = _("Raises the power of\nFire-type moves\nfor 5 turns.");
-const u8 gTM12ItemDescription[] = _("Enrages the foe so\nit can only use\nattack moves.");
-const u8 gTM13ItemDescription[] = _("Fires an icy cold\nbeam that may\nfreeze the foe.");
-const u8 gTM14ItemDescription[] = _("A brutal snow-and-\nwind attack that\nmay freeze the foe.");
-const u8 gTM15ItemDescription[] = _("Powerful, but needs\nrecharging the\nnext turn.");
-const u8 gTM16ItemDescription[] = _("Creates a wall of\nlight that lowers\nSp. Atk damage.");
-const u8 gTM17ItemDescription[] = _("Negates all damage,\nbut may fail if used\nin succession.");
-const u8 gTM18ItemDescription[] = _("Raises the power of\nWater-type moves\nfor 5 turns.");
-const u8 gTM19ItemDescription[] = _("Recovers half the\nHP of the damage \nthis move inflicts.");
-const u8 gTM20ItemDescription[] = _("Prevents status\nabnormality with a\nmystical power.");
-const u8 gTM21ItemDescription[] = _("The less the user\nlikes you, the more\npowerful this move.");
-const u8 gTM22ItemDescription[] = _("Absorbs sunlight in\nthe 1st turn, then\nattacks next turn.");
-const u8 gTM23ItemDescription[] = _("Slams the foe with\na hard tail. It may\nlower Defense.");
-const u8 gTM24ItemDescription[] = _("A powerful electric\nattack that may\ncause paralysis.");
-const u8 gTM25ItemDescription[] = _("Strikes the foe\nwith a thunderbolt.\nIt may paralyze.");
-const u8 gTM26ItemDescription[] = _("Causes a quake\nthat has no effect\non flying foes.");
-const u8 gTM27ItemDescription[] = _("The more the user\nlikes you, the more\npowerful this move.");
-const u8 gTM28ItemDescription[] = _("Digs underground\nthe 1st turn, then\nstrikes next turn.");
-const u8 gTM29ItemDescription[] = _("A powerful psychic\nattack that may\nlower Sp. Def.");
-const u8 gTM30ItemDescription[] = _("Hurls a dark lump\nat the foe. It may\nlower Sp. Def.");
-const u8 gTM31ItemDescription[] = _("Destroys barriers\nlike Light Screen\nand causes damage.");
-const u8 gTM32ItemDescription[] = _("Creates illusory\ncopies to enhance\nelusiveness.");
-const u8 gTM33ItemDescription[] = _("Creates a wall of\nlight that weakens\nphysical attacks.");
-const u8 gTM34ItemDescription[] = _("Zaps the foe with a\njolt of electricity\nthat never misses.");
-const u8 gTM35ItemDescription[] = _("Looses a stream of\nfire that may burn\nthe foe.");
-const u8 gTM36ItemDescription[] = _("Hurls sludge at the\nfoe. It may poison\nthe foe.");
-const u8 gTM37ItemDescription[] = _("Causes a sandstorm\nthat hits the foe\nover several turns.");
-const u8 gTM38ItemDescription[] = _("A powerful fire\nattack that may\nburn the foe.");
-const u8 gTM39ItemDescription[] = _("Stops the foe from\nmoving with rocks.\nMay lower Speed.");
-const u8 gTM40ItemDescription[] = _("An extremely fast\nattack that can't\nbe avoided.");
-const u8 gTM41ItemDescription[] = _("Prevents the foe\nfrom using the same\nmove in a row.");
-const u8 gTM42ItemDescription[] = _("Raises Attack when\npoisoned, burned,\nor paralyzed.");
-const u8 gTM43ItemDescription[] = _("Adds an effect to\nattack depending\non the location.");
-const u8 gTM44ItemDescription[] = _("The user sleeps for\n2 turns to restore\nhealth and status.");
-const u8 gTM45ItemDescription[] = _("Makes it tough to\nattack a foe of the\nopposite gender.");
-const u8 gTM46ItemDescription[] = _("While attacking,\nit may steal the\nfoe's held item.");
-const u8 gTM47ItemDescription[] = _("Spreads hard-\nedged wings and\nslams into the foe.");
-const u8 gTM48ItemDescription[] = _("Switches abilities\nwith the foe on the\nturn this is used.");
-const u8 gTM49ItemDescription[] = _("Steals the effects\nof the move the foe\nis trying to use.");
-const u8 gTM50ItemDescription[] = _("Enables full-power\nattack, but sharply\nlowers Sp. Atk.");
-
-const u8 gHM01ItemDescription[] = _("Attacks the foe\nwith sharp blades\nor claws.");
-const u8 gHM02ItemDescription[] = _("Flies up on the\nfirst turn, then\nattacks next turn.");
-const u8 gHM03ItemDescription[] = _("Creates a huge\nwave, then crashes\nit down on the foe.");
-const u8 gHM04ItemDescription[] = _("Builds enormous\npower, then slams\nthe foe.");
-const u8 gHM05ItemDescription[] = _("Looses a powerful\nblast of light that\nreduces accuracy.");
-const u8 gHM06ItemDescription[] = _("A rock-crushingly\ntough attack that\nmay lower Defense.");
-const u8 gHM07ItemDescription[] = _("Attacks the foe\nwith enough power\nto climb waterfalls.");
-const u8 gHM08ItemDescription[] = _("Dives underwater\nthe 1st turn, then\nattacks next turn.");
-// FireRed/LeafGreen key items
-const u8 gOaksParcelItemDescription[] = _("A parcel for Prof.\nOak from a Pokémon\nMART's clerk.");
-const u8 gPokeFluteItemDescription[] = _("A sweet-sounding\nflute that awakens\nPokémon.");
-const u8 gSecretKeyItemDescription[] = _("The key to the\nCinnabar Island\nGym's entrance.");
-const u8 gBikeVoucherItemDescription[] = _("A voucher for\nobtaining a bicycle\nfrom the Bike Shp.");
-const u8 gGoldTeethItemDescription[] = _("Gold dentures lost\nby the Safari\nZone's Warden.");
-const u8 gOldAmberItemDescription[] = _("A stone containing\nthe genes of an\nancient Pokémon.");
-const u8 gCardKeyItemDescription[] = _("A card-type door\nkey used in Silph\nCo's office.");
-const u8 gLiftKeyItemDescription[] = _("An elevator key\nused in Team\nRocket's Hideout.");
-const u8 gHelixFossilItemDescription[] = _("A piece of an\nancient marine\nPokémon's seashell.");
-const u8 gDomeFossilItemDescription[] = _("A piece of an\nancient marine\nPokémon's shell.");
-const u8 gSilphScopeItemDescription[] = _("Silph Co's scope\nmakes unseeable\nPokémon visible.");
-const u8 gBicycleItemDescription[] = _("A folding bicycle\nthat is faster than\nthe Running Shoes.");
-const u8 gTownMapItemDescription[] = _("Can be viewed\nanytime. Shows your\npresent location.");
-const u8 gVSSeekerItemDescription[] = _("A rechargeable unit\nthat flags battle-\nready Trainers.");
-const u8 gFameCheckerItemDescription[] = _("Stores information\non famous people\nfor instant recall.");
-const u8 gTMCaseItemDescription[] = _("A convenient case \nthat holds TMs and\nHMs.");
-const u8 gBerryPouchItemDescription[] = _("A convenient\ncontainer that\nholds Berries.");
-const u8 gTeachyTVItemDescription[] = _("A TV set tuned to\nan advice program\nfor Trainers.");
-const u8 gTriPassItemDescription[] = _("A pass for ferries\nbetween One, Two,\nand Three Island.");
-const u8 gRainbowPassItemDescription[] = _("For ferries serving\nVermilion and the\nSevii Islands.");
-const u8 gTeaItemDescription[] = _("A thirst-quenching\ntea prepared by an\nold lady.");
-const u8 gMysticTicketItemDescription[] = _("A ticket required\nto board the ship\nto Navel Rock.");
-const u8 gAuroraTicketItemDescription[] = _("A ticket required\nto board the ship\nto Birth Island.");
-const u8 gPowderJarItemDescription[] = _("Stores Berry\nPowder made using\na Berry Crusher.");
-const u8 gRubyItemDescription[] = _("An exquisite, red-\nglowing gem that\nsymbolizes passion.");
-const u8 gSapphireItemDescription[] = _("A brilliant blue gem\nthat symbolizes\nhonesty.");
-// Emerald-specific key items
-const u8 gMagmaEmblemItemDescription[] = _("A medal-like item in\nthe same shape as\nTeam Magma's mark.");
-const u8 gOldSeaMapItemDescription[] = _("A faded sea chart\nthat shows the way\nto a certain island.");
-//New items
-const u8 gWideLensItemDescription[] = _("A magnifying lens\nthat boosts the\naccuracy of moves.");
-const u8 gMuscleBandItemDescription[] = _("A headband that\nboosts the power of\nphysical moves.");
-const u8 gWiseGlassesItemDescription[] = _("A pair of glasses\nthat boosts the power\nof special moves.");
-const u8 gExpertBeltItemDescription[] = _("A belt that boosts\nthe power of super\neffective moves.");
-const u8 gLightClayItemDescription[] = _("Extends the duration\nof barrier moves\nused by the holder.");
-const u8 gLifeOrbItemDescription[] = _("Boosts the power of\nmoves at the cost\nof some HP per turn.");
-const u8 gPowerHerbItemDescription[] = _("Allows the immediate\nuse of a move that\ncharges first.");
-const u8 gToxicOrbItemDescription[] = _("A bizarre orb that\nbadly poisons the\nholder in battle.");
-const u8 gFlameOrbItemDescription[] = _("A bizarre orb that\ninflicts a burn on\nholder in battle.");
-const u8 gQuickPowderItemDescription[] = _("An item to be held\nby Ditto. This odd\npowder boosts Speed.");
-const u8 gFocusSashItemDescription[] = _("If the holder has\nfull HP, it endures\nKO attacks with 1 HP.");
-const u8 gZoomLensItemDescription[] = _("If the holder moves\nafter the foe, its\naccuracy is boosted.");
-const u8 gMetronomeItemDescription[] = _("A held item that\nboosts a move used\nconsecutively.");
-const u8 gIronBallItemDescription[] = _("Lowers Speed and\nlets Flying-types be\nhit by Ground moves.");
-const u8 gLaggingTailItemDescription[] = _("A held item that\nmakes the holder\nmove slower.");
-const u8 gDestinyKnotItemDescription[] = _("If the holder becomes\ninfatuated, the\nfoe does too.");
-const u8 gBlackSludgeItemDescription[] = _("Gradually restores\nHP of Poison-types.\nDamages others.");
-const u8 gIcyRockItemDescription[] = _("Extends the duration\nof the move Hail\nused by the holder.");
-const u8 gSmoothRockItemDescription[] = _("Extends the duration\nof Sandstorm if\nused by the holder.");
-const u8 gHeatRockItemDescription[] = _("Extends the duration\nof Sunny Day if\nused by the holder.");
-const u8 gDampRockItemDescription[] = _("Extends the duration\nof Rain Dance if\nused by the holder.");
-const u8 gGripClawItemDescription[] = _("Makes binding moves\nused by the holder\ngo on for 7 turns.");
-const u8 gChoiceScarfItemDescription[] = _("Boosts Speed, but\nallows the use of\nonly one move.");
-const u8 gStickyBarbItemDescription[] = _("Damages the holder\neach turn. May latch\non to foes.");
-const u8 gShedShellItemDescription[] = _("Enables the holder\nto switch out of\nbattle without fail.");
-const u8 gBigRootItemDescription[] = _("A held item that\nboosts the power of\nHP-stealing moves.");
-const u8 gChoiceSpecsItemDescription[] = _("Boosts Sp. Atk, but\nallows the use of\nonly one move.");
-const u8 gAdamantOrbItemDescription[] = _("Boosts the power of\nDialga's Dragon and\nSteel-type moves.");
-const u8 gLustrousOrbItemDescription[] = _("Boosts the power of\nPalkia's Dragon and\nWater-type moves.");
-const u8 gGriseousOrbItemDescription[] = _("Boosts the power of\nGiratina's Dragon\nand Ghost-type moves.");
-const u8 gFlamePlateItemDescription[] = _("A stone tablet that\nboosts the power of\nFire-type moves.");
-const u8 gSplashPlateItemDescription[] = _("A stone tablet that\nboosts the power of\nWater-type moves.");
-const u8 gZapPlateItemDescription[] = _("A stone tablet that\nboosts the power of\nElectric-type moves.");
-const u8 gMeadowPlateItemDescription[] = _("A stone tablet that\nboosts the power of\nGrass-type moves.");
-const u8 gIciclePlateItemDescription[] = _("A stone tablet that\nboosts the power of\nIce-type moves.");
-const u8 gFistPlateItemDescription[] = _("A stone tablet that\nboosts the power of\nFighting-type moves.");
-const u8 gToxicPlateItemDescription[] = _("A stone tablet that\nboosts the power of\nPoison-type moves.");
-const u8 gEarthPlateItemDescription[] = _("A stone tablet that\nboosts the power of\nGround-type moves.");
-const u8 gSkyPlateItemDescription[] = _("A stone tablet that\nboosts the power of\nFlying-type moves.");
-const u8 gMindPlateItemDescription[] = _("A stone tablet that\nboosts the power of\nPsychic-type moves.");
-const u8 gInsectPlateItemDescription[] = _("A stone tablet that\nboosts the power of\nBug-type moves.");
-const u8 gStonePlateItemDescription[] = _("A stone tablet that\nboosts the power of\nRock-type moves.");
-const u8 gSpookyPlateItemDescription[] = _("A stone tablet that\nboosts the power of\nGhost-type moves.");
-const u8 gDracoPlateItemDescription[] = _("A stone tablet that\nboosts the power of\nDragon-type moves.");
-const u8 gDreadPlateItemDescription[] = _("A stone tablet that\nboosts the power of\nDark-type moves.");
-const u8 gIronPlateItemDescription[] = _("A stone tablet that\nboosts the power of\nSteel-type moves.");
-const u8 gEvioliteItemDescription[] = _("Raises the Def and\nSp. Def of Pokémon\nthat can still evolve.");
-const u8 gFloatStoneItemDescription[] = _("A light stone that\nreduces the weight\nof Pokémon when held.");
-const u8 gBindingBandItemDescription[] = _("This band increases\nthe power of binding\nmoves when held.");
-const u8 gDouseDriveItemDescription[] = _("Changes Genesect's\nTechno Blast so it\nbecomes Water type.");
-const u8 gShockDriveItemDescription[] = _("Changes Genesect's\nTechno Blast so it\nbecomes Electric type.");
-const u8 gBurnDriveItemDescription[] = _("Changes Genesect's\nTechno Blast so it\nbecomes Fire type.");
-const u8 gChillDriveItemDescription[] = _("Changes Genesect's\nTechno Blast so it\nbecomes Ice type.");
-const u8 gFireGemItemDescription[] = _("Increases the\npower of Fire\nType moves.");
-const u8 gWaterGemItemDescription[] = _("Increases the\npower of Water\nType moves.");
-const u8 gElectricGemItemDescription[] = _("Increases the\npower of Electric\nType moves.");
-const u8 gGrassGemItemDescription[] = _("Increases the\npower of Grass\nType moves.");
-const u8 gIceGemItemDescription[] = _("Increases the\npower of Ice\nType moves.");
-const u8 gFightingGemItemDescription[] = _("Increases the\npower of Fighting\nType moves.");
-const u8 gPoisonGemItemDescription[] = _("Increases the\npower of Poison\nType moves.");
-const u8 gGroundGemItemDescription[] = _("Increases the\npower of Ground\nType moves.");
-const u8 gFlyingGemItemDescription[] = _("Increases the\npower of Flying\nType moves.");
-const u8 gPsychicGemItemDescription[] = _("Increases the\npower of Psychic\nType moves.");
-const u8 gBugGemItemDescription[] = _("Increases the\npower of Bug\nType moves.");
-const u8 gRockGemItemDescription[] = _("Increases the\npower of Rock\nType moves.");
-const u8 gGhostGemItemDescription[] = _("Increases the\npower of Ghost\nType moves.");
-const u8 gDragonGemItemDescription[] = _("Increases the\npower of Dragon\nType moves.");
-const u8 gDarkGemItemDescription[] = _("Increases the\npower of Dark\nType moves.");
-const u8 gSteelGemItemDescription[] = _("Increases the\npower of Steel\nType moves.");
-const u8 gNormalGemItemDescription[] = _("Increases the\npower of Normal\nType moves.");
-const u8 gFairyGemItemDescription[] = _("Increases the\npower of Fairy\nType moves.");
-const u8 gAssaultVestItemDescription[] = _("Raises Sp. Def but\nprevents the use of\nstatus moves.");
-const u8 gPixiePlateItemDescription[] = _("A stone tablet that\nboosts the power of\nFairy-type moves.");
-const u8 gSafetyGogglesItemDescription[] = _("Protect from\nweather damage and\npowder moves.");
-const u8 gGengariteItemDescription[] = _("This stone enables\nGengar to Mega\nEvolve in battle.");
-const u8 gGardevoiriteItemDescription[] = _("This stone enables\nGardevoir to Mega\nEvolve in battle.");
-const u8 gAmpharositeItemDescription[] = _("This stone enables\nAmpharos to Mega\nEvolve in battle.");
-const u8 gVenusauriteItemDescription[] = _("This stone enables\nVenusaur to Mega\nEvolve in battle.");
-const u8 gCharizarditeItemDescription[] = _("This stone enables\nCharizard to Mega\nEvolve in battle.");
-const u8 gBlastoisiniteItemDescription[] = _("This stone enables\nBlastoise to Mega\nEvolve in battle.");
-const u8 gMewtwoniteItemDescription[] = _("This stone enables\nMewtwo to Mega\nEvolve in battle.");
-const u8 gBlazikeniteItemDescription[] = _("This stone enables\nBlaziken to Mega\nEvolve in battle.");
-const u8 gMedichamiteItemDescription[] = _("This stone enables\nMedicham to Mega\nEvolve in battle.");
-const u8 gHoundoominiteItemDescription[] = _("This stone enables\nHoundoom to Mega\nEvolve in battle.");
-const u8 gAggroniteItemDescription[] = _("This stone enables\nAggron to Mega\nEvolve in battle.");
-const u8 gBanettiteItemDescription[] = _("This stone enables\nBanette to Mega\nEvolve in battle.");
-const u8 gTyranitariteItemDescription[] = _("This stone enables\nTyranitar to Mega\nEvolve in battle.");
-const u8 gScizoriteItemDescription[] = _("This stone enables\nScizor to Mega\nEvolve in battle.");
-const u8 gPinsiriteItemDescription[] = _("This stone enables\nPinsir to Mega\nEvolve in battle.");
-const u8 gAerodactyliteItemDescription[] = _("This stone enables\nAerodactyl to Mega\nEvolve in battle.");
-const u8 gLucarioniteItemDescription[] = _("This stone enables\nLucario to Mega\nEvolve in battle.");
-const u8 gAbomasiteItemDescription[] = _("This stone enables\nAbomasnow to Mega\nEvolve in battle.");
-const u8 gKangaskhaniteItemDescription[] = _("This stone enables\nKangaskhan to Mega\nEvolve in battle.");
-const u8 gGyaradositeItemDescription[] = _("This stone enables\nGyarados to Mega\nEvolve in battle.");
-const u8 gAbsoliteItemDescription[] = _("This stone enables\nAbsol to Mega\nEvolve in battle.");
-const u8 gAlakaziteItemDescription[] = _("This stone enables\nAlakazam to Mega\nEvolve in battle.");
-const u8 gHeracroniteItemDescription[] = _("This stone enables\nHeracross to Mega\nEvolve in battle.");
-const u8 gMawiliteItemDescription[] = _("This stone enables\nMawile to Mega\nEvolve in battle.");
-const u8 gManectiteItemDescription[] = _("This stone enables\nManectric to Mega\nEvolve in battle.");
-const u8 gGarchompiteItemDescription[] = _("This stone enables\nGarchomp to Mega\nEvolve in battle.");
-const u8 gLatiasiteItemDescription[] = _("This stone enables\nLatias to Mega\nEvolve in battle.");
-const u8 gLatiositeItemDescription[] = _("This stone enables\nLatios to Mega\nEvolve in battle.");
-const u8 gSwampertiteItemDescription[] = _("This stone enables\nSwampert to Mega\nEvolve in battle.");
-const u8 gSceptiliteItemDescription[] = _("This stone enables\nSceptile to Mega\nEvolve in battle.");
-const u8 gSableniteItemDescription[] = _("This stone enables\nSableye to Mega\nEvolve in battle.");
-const u8 gAltarianiteItemDescription[] = _("This stone enables\nAltaria to Mega\nEvolve in battle.");
-const u8 gGalladiteItemDescription[] = _("This stone enables\nGallade to Mega\nEvolve in battle.");
-const u8 gAudiniteItemDescription[] = _("This stone enables\nAudino to Mega\nEvolve in battle.");
-const u8 gMetagrossiteItemDescription[] = _("This stone enables\nMetagross to Mega\nEvolve in battle.");
-const u8 gSharpedoniteItemDescription[] = _("This stone enables\nSharpedo to Mega\nEvolve in battle.");
-const u8 gSlowbroniteItemDescription[] = _("This stone enables\nSlowbro to Mega\nEvolve in battle.");
-const u8 gSteelixiteItemDescription[] = _("This stone enables\nSteelix to Mega\nEvolve in battle.");
-const u8 gPidgeotiteItemDescription[] = _("This stone enables\nPidgeot to Mega\nEvolve in battle.");
-const u8 gGlalititeItemDescription[] = _("This stone enables\nGlalie to Mega\nEvolve in battle.");
-const u8 gDianciteItemDescription[] = _("This stone enables\nDiancie to Mega\nEvolve in battle.");
-const u8 gCameruptiteItemDescription[] = _("This stone enables\nCamerupt to Mega\nEvolve in battle.");
-const u8 gLopunniteItemDescription[] = _("This stone enables\nLopunny to Mega\nEvolve in battle.");
-const u8 gSalamenciteItemDescription[] = _("This stone enables\nSalamence to Mega\nEvolve in battle.");
-const u8 gBeedrilliteItemDescription[] = _("This stone enables\nBeedrill to Mega\nEvolve in battle.");
-const u8 gMegaBraceletItemDescription[] = _("Allows Pokémon holding\na Mega Stone to Mega\nEvolve in battle.");
-const u8 gProtectPadsItemDescription[] = _("Guard the holder\nfrom contact move\neffects.");
-const u8 gTerrainExtenderItemDescription[] = _("Extends the length\nof the active\nbattle terrain.");
-const u8 gElectricSeedItemDescription[] = _("Boosts Defense on\nElectric Terrain,\nbut only one time.");
-const u8 gGrassySeedItemDescription[] = _("Boosts Defense on\nGrassy Terrain,\nbut only one time.");
-const u8 gMistySeedItemDescription[] = _("Boosts Sp. Def. on\nMisty Terrain,\nbut only one time.");
-const u8 gPsychicSeedItemDescription[] = _("Boosts Sp. Def. on\nPsychic Terrain,\nbut only one time.");
-const u8 gAdrenalineOrbItemDescription[] = _("Boosts Speed if the\nuser is intimidated,\nbut only one time.");
-const u8 gHoneyItemDescription[] = _("A sweet honey that\nattracts wild Pokémon\nin grass or on trees.");
-=======
 static const u8 sOrangeMailDesc[] = _(
     "A ZIGZAGOON-print\n"
     "MAIL to be held by\n"
@@ -1996,5 +1548,4 @@
 static const u8 sOldSeaMapDesc[] = _(
     "A faded sea chart\n"
     "that shows the way\n"
-    "to a certain island.");
->>>>>>> 901a83d2
+    "to a certain island.");