--- conflicted
+++ resolved
@@ -420,11 +420,7 @@
     sWonderCardData->unk_017C = 0xFF;
     if (sWonderCardData->unk_014C.unk_06 != SPECIES_NONE)
     {
-<<<<<<< HEAD
-        sWonderCardData->unk_017C = sub_80D2D78(sub_80D2E84(sWonderCardData->unk_014C.unk_06), SpriteCallbackDummy, 0xDC, 0x14, 0);
-=======
-        sWonderCardData->unk_017C = CreateMonIconNoPersonality(GetIconSpeciesNoPersonality(sWonderCardData->unk_014C.unk_06), SpriteCallbackDummy, 0xDC, 0x14, 0, FALSE);
->>>>>>> 5073be0a
+        sWonderCardData->unk_017C = CreateMonIconNoPersonality(GetIconSpeciesNoPersonality(sWonderCardData->unk_014C.unk_06), SpriteCallbackDummy, 0xDC, 0x14, 0);
         gSprites[sWonderCardData->unk_017C].oam.priority = 2;
     }
     if (sWonderCardData->unk_0000.unk_09 != 0 && sWonderCardData->unk_0000.unk_08_0 == 1)
@@ -438,11 +434,7 @@
             sWonderCardData->unk_017D[r7][0] = CreateSprite(&gUnknown_082F1D48, 0xd8 - 32 * r7, 0x90, 8);
             if (sWonderCardData->unk_014C.unk_08[0][r7] != 0)
             {
-<<<<<<< HEAD
-                sWonderCardData->unk_017D[r7][1] = sub_80D2D78(sub_80D2E84(sWonderCardData->unk_014C.unk_08[0][r7]), SpriteCallbackDummy, 0xd8 - 32 * r7, 0x88, 0);
-=======
-                sWonderCardData->unk_017D[r7][1] = CreateMonIconNoPersonality(GetIconSpeciesNoPersonality(sWonderCardData->unk_014C.unk_08[0][r7]), SpriteCallbackDummy, 0xd8 - 32 * r7, 0x88, 0, 0);
->>>>>>> 5073be0a
+                sWonderCardData->unk_017D[r7][1] = CreateMonIconNoPersonality(GetIconSpeciesNoPersonality(sWonderCardData->unk_014C.unk_08[0][r7]), SpriteCallbackDummy, 0xd8 - 32 * r7, 0x88, 0);
             }
         }
     }
