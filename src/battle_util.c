--- conflicted
+++ resolved
@@ -8394,7 +8394,44 @@
         return SPLIT_SPECIAL;
 }
 
-<<<<<<< HEAD
+static bool32 TryRemoveScreens(u8 battler)
+{
+    bool32 removed = FALSE;
+    u8 battlerSide = GetBattlerSide(battler);
+    u8 enemySide = GetBattlerSide(BATTLE_OPPOSITE(battler));
+    
+    // try to remove from battler's side
+    if (gSideStatuses[battlerSide] & (SIDE_STATUS_REFLECT | SIDE_STATUS_LIGHTSCREEN | SIDE_STATUS_AURORA_VEIL))
+    {
+        gSideStatuses[battlerSide] &= ~(SIDE_STATUS_REFLECT | SIDE_STATUS_LIGHTSCREEN | SIDE_STATUS_AURORA_VEIL);
+        gSideTimers[battlerSide].reflectTimer = 0;
+        gSideTimers[battlerSide].lightscreenTimer = 0;
+        gSideTimers[battlerSide].auroraVeilTimer = 0;
+        removed = TRUE;
+    }
+    
+    // try to remove from battler opponent's side
+    if (gSideStatuses[enemySide] & (SIDE_STATUS_REFLECT | SIDE_STATUS_LIGHTSCREEN | SIDE_STATUS_AURORA_VEIL))
+    {
+        gSideStatuses[enemySide] &= ~(SIDE_STATUS_REFLECT | SIDE_STATUS_LIGHTSCREEN | SIDE_STATUS_AURORA_VEIL);
+        gSideTimers[enemySide].reflectTimer = 0;
+        gSideTimers[enemySide].lightscreenTimer = 0;
+        gSideTimers[enemySide].auroraVeilTimer = 0;
+        removed = TRUE;
+    }
+     
+    return removed;
+}
+
+static bool32 IsUnnerveAbilityOnOpposingSide(u8 battlerId)
+{
+    if (IsAbilityOnOpposingSide(battlerId, ABILITY_UNNERVE)
+      || IsAbilityOnOpposingSide(battlerId, ABILITY_AS_ONE_ICE_RIDER)
+      || IsAbilityOnOpposingSide(battlerId, ABILITY_AS_ONE_SHADOW_RIDER))
+        return TRUE;
+    return FALSE;
+}
+
 bool32 TestMoveFlags(u16 move, u32 flag)
 {
     if (gBattleMoves[move].flags & flag)
@@ -8513,42 +8550,3 @@
     }
     return FALSE;
 }
-=======
-static bool32 TryRemoveScreens(u8 battler)
-{
-    bool32 removed = FALSE;
-    u8 battlerSide = GetBattlerSide(battler);
-    u8 enemySide = GetBattlerSide(BATTLE_OPPOSITE(battler));
-    
-    // try to remove from battler's side
-    if (gSideStatuses[battlerSide] & (SIDE_STATUS_REFLECT | SIDE_STATUS_LIGHTSCREEN | SIDE_STATUS_AURORA_VEIL))
-    {
-        gSideStatuses[battlerSide] &= ~(SIDE_STATUS_REFLECT | SIDE_STATUS_LIGHTSCREEN | SIDE_STATUS_AURORA_VEIL);
-        gSideTimers[battlerSide].reflectTimer = 0;
-        gSideTimers[battlerSide].lightscreenTimer = 0;
-        gSideTimers[battlerSide].auroraVeilTimer = 0;
-        removed = TRUE;
-    }
-    
-    // try to remove from battler opponent's side
-    if (gSideStatuses[enemySide] & (SIDE_STATUS_REFLECT | SIDE_STATUS_LIGHTSCREEN | SIDE_STATUS_AURORA_VEIL))
-    {
-        gSideStatuses[enemySide] &= ~(SIDE_STATUS_REFLECT | SIDE_STATUS_LIGHTSCREEN | SIDE_STATUS_AURORA_VEIL);
-        gSideTimers[enemySide].reflectTimer = 0;
-        gSideTimers[enemySide].lightscreenTimer = 0;
-        gSideTimers[enemySide].auroraVeilTimer = 0;
-        removed = TRUE;
-    }
-     
-    return removed;
-}
-
-static bool32 IsUnnerveAbilityOnOpposingSide(u8 battlerId)
-{
-    if (IsAbilityOnOpposingSide(battlerId, ABILITY_UNNERVE)
-      || IsAbilityOnOpposingSide(battlerId, ABILITY_AS_ONE_ICE_RIDER)
-      || IsAbilityOnOpposingSide(battlerId, ABILITY_AS_ONE_SHADOW_RIDER))
-        return TRUE;
-    return FALSE;
-}
->>>>>>> d270dee6
