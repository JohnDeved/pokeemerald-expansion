#include "global.h"
#include "battle.h"
#include "battle_anim.h"
#include "battle_arena.h"
#include "battle_pyramid.h"
#include "battle_util.h"
#include "battle_controllers.h"
#include "battle_interface.h"
#include "battle_setup.h"
#include "battle_z_move.h"
#include "party_menu.h"
#include "pokemon.h"
#include "international_string_util.h"
#include "item.h"
#include "util.h"
#include "battle_scripts.h"
#include "random.h"
#include "text.h"
#include "safari_zone.h"
#include "sound.h"
#include "sprite.h"
#include "string_util.h"
#include "task.h"
#include "test_runner.h"
#include "trig.h"
#include "window.h"
#include "battle_message.h"
#include "battle_ai_main.h"
#include "battle_ai_util.h"
#include "event_data.h"
#include "link.h"
#include "malloc.h"
#include "berry.h"
#include "pokedex.h"
#include "mail.h"
#include "field_weather.h"
#include "constants/abilities.h"
#include "constants/battle_anim.h"
#include "constants/battle_move_effects.h"
#include "constants/battle_script_commands.h"
#include "constants/battle_string_ids.h"
#include "constants/hold_effects.h"
#include "constants/items.h"
#include "constants/moves.h"
#include "constants/songs.h"
#include "constants/species.h"
#include "constants/trainers.h"
#include "constants/weather.h"
#include "constants/pokemon.h"

extern struct Evolution gEvolutionTable[][EVOS_PER_MON];

/*
NOTE: The data and functions in this file up until (but not including) sSoundMovesTable
are actually part of battle_main.c. They needed to be moved to this file in order to
match the ROM; this is also why sSoundMovesTable's declaration is in the middle of
functions instead of at the top of the file with the other declarations.
*/

static bool32 TryRemoveScreens(u32 battler);
static bool32 IsUnnerveAbilityOnOpposingSide(u32 battler);
static u32 GetFlingPowerFromItemId(u32 itemId);
static void SetRandomMultiHitCounter();
static u32 GetBattlerItemHoldEffectParam(u32 battler, u32 item);
static uq4_12_t GetSupremeOverlordModifier(u32 battler);
static bool32 CanBeInfinitelyConfused(u32 battler);

extern const u8 *const gBattleScriptsForMoveEffects[];
extern const u8 *const gBattlescriptsForRunningByItem[];
extern const u8 *const gBattlescriptsForUsingItem[];
extern const u8 *const gBattlescriptsForSafariActions[];

static const u8 sPkblToEscapeFactor[][3] = {
    {
        [B_MSG_MON_CURIOUS]    = 0,
        [B_MSG_MON_ENTHRALLED] = 0,
        [B_MSG_MON_IGNORED]    = 0
    },{
        [B_MSG_MON_CURIOUS]    = 3,
        [B_MSG_MON_ENTHRALLED] = 5,
        [B_MSG_MON_IGNORED]    = 0
    },{
        [B_MSG_MON_CURIOUS]    = 2,
        [B_MSG_MON_ENTHRALLED] = 3,
        [B_MSG_MON_IGNORED]    = 0
    },{
        [B_MSG_MON_CURIOUS]    = 1,
        [B_MSG_MON_ENTHRALLED] = 2,
        [B_MSG_MON_IGNORED]    = 0
    },{
        [B_MSG_MON_CURIOUS]    = 1,
        [B_MSG_MON_ENTHRALLED] = 1,
        [B_MSG_MON_IGNORED]    = 0
    }
};
static const u8 sGoNearCounterToCatchFactor[] = {4, 3, 2, 1};
static const u8 sGoNearCounterToEscapeFactor[] = {4, 4, 4, 4};

static const u16 sSkillSwapBannedAbilities[] =
{
    ABILITY_WONDER_GUARD,
    ABILITY_MULTITYPE,
    ABILITY_ILLUSION,
    ABILITY_STANCE_CHANGE,
    ABILITY_SCHOOLING,
    ABILITY_COMATOSE,
    ABILITY_SHIELDS_DOWN,
    ABILITY_DISGUISE,
    ABILITY_RKS_SYSTEM,
    ABILITY_BATTLE_BOND,
    ABILITY_POWER_CONSTRUCT,
    ABILITY_NEUTRALIZING_GAS,
    ABILITY_ICE_FACE,
    ABILITY_HUNGER_SWITCH,
    ABILITY_GULP_MISSILE,
};

static const u16 sRolePlayBannedAbilities[] =
{
    ABILITY_TRACE,
    ABILITY_WONDER_GUARD,
    ABILITY_FORECAST,
    ABILITY_FLOWER_GIFT,
    ABILITY_MULTITYPE,
    ABILITY_ILLUSION,
    ABILITY_ZEN_MODE,
    ABILITY_IMPOSTER,
    ABILITY_STANCE_CHANGE,
    ABILITY_POWER_OF_ALCHEMY,
    ABILITY_RECEIVER,
    ABILITY_SCHOOLING,
    ABILITY_COMATOSE,
    ABILITY_SHIELDS_DOWN,
    ABILITY_DISGUISE,
    ABILITY_RKS_SYSTEM,
    ABILITY_BATTLE_BOND,
    ABILITY_POWER_CONSTRUCT,
    ABILITY_ICE_FACE,
    ABILITY_HUNGER_SWITCH,
    ABILITY_GULP_MISSILE,
};

static const u16 sRolePlayBannedAttackerAbilities[] =
{
    ABILITY_MULTITYPE,
    ABILITY_ZEN_MODE,
    ABILITY_STANCE_CHANGE,
    ABILITY_SCHOOLING,
    ABILITY_COMATOSE,
    ABILITY_SHIELDS_DOWN,
    ABILITY_DISGUISE,
    ABILITY_RKS_SYSTEM,
    ABILITY_BATTLE_BOND,
    ABILITY_POWER_CONSTRUCT,
    ABILITY_ICE_FACE,
    ABILITY_GULP_MISSILE,
};

static const u16 sWorrySeedBannedAbilities[] =
{
    ABILITY_MULTITYPE,
    ABILITY_STANCE_CHANGE,
    ABILITY_SCHOOLING,
    ABILITY_COMATOSE,
    ABILITY_SHIELDS_DOWN,
    ABILITY_DISGUISE,
    ABILITY_RKS_SYSTEM,
    ABILITY_BATTLE_BOND,
    ABILITY_POWER_CONSTRUCT,
    ABILITY_TRUANT,
    ABILITY_ICE_FACE,
    ABILITY_GULP_MISSILE,
};

static const u16 sGastroAcidBannedAbilities[] =
{
    ABILITY_AS_ONE_ICE_RIDER,
    ABILITY_AS_ONE_SHADOW_RIDER,
    ABILITY_BATTLE_BOND,
    ABILITY_COMATOSE,
    ABILITY_DISGUISE,
    ABILITY_GULP_MISSILE,
    ABILITY_ICE_FACE,
    ABILITY_MULTITYPE,
    ABILITY_POWER_CONSTRUCT,
    ABILITY_RKS_SYSTEM,
    ABILITY_SCHOOLING,
    ABILITY_SHIELDS_DOWN,
    ABILITY_STANCE_CHANGE,
    ABILITY_ZEN_MODE,
};

static const u16 sEntrainmentBannedAttackerAbilities[] =
{
    ABILITY_TRACE,
    ABILITY_FORECAST,
    ABILITY_FLOWER_GIFT,
    ABILITY_ZEN_MODE,
    ABILITY_ILLUSION,
    ABILITY_IMPOSTER,
    ABILITY_POWER_OF_ALCHEMY,
    ABILITY_RECEIVER,
    ABILITY_DISGUISE,
    ABILITY_POWER_CONSTRUCT,
    ABILITY_NEUTRALIZING_GAS,
    ABILITY_ICE_FACE,
    ABILITY_HUNGER_SWITCH,
    ABILITY_GULP_MISSILE,
};

static const u16 sEntrainmentTargetSimpleBeamBannedAbilities[] =
{
    ABILITY_TRUANT,
    ABILITY_MULTITYPE,
    ABILITY_STANCE_CHANGE,
    ABILITY_SCHOOLING,
    ABILITY_COMATOSE,
    ABILITY_SHIELDS_DOWN,
    ABILITY_DISGUISE,
    ABILITY_RKS_SYSTEM,
    ABILITY_BATTLE_BOND,
    ABILITY_ICE_FACE,
    ABILITY_GULP_MISSILE,
};

static u8 CalcBeatUpPower(void)
{
    u8 basePower;
    u16 species;
    struct Pokemon *party = GetBattlerParty(gBattlerAttacker);

    // Party slot is incremented by the battle script for Beat Up after this damage calculation
    species = GetMonData(&party[gBattleStruct->beatUpSlot], MON_DATA_SPECIES);
    basePower = (gSpeciesInfo[species].baseAttack / 10) + 5;

    return basePower;
}

bool32 IsAffectedByFollowMe(u32 battlerAtk, u32 defSide, u32 move)
{
    u32 ability = GetBattlerAbility(battlerAtk);

    if (gSideTimers[defSide].followmeTimer == 0
        || gBattleMons[gSideTimers[defSide].followmeTarget].hp == 0
        || gBattleMoves[move].effect == EFFECT_SNIPE_SHOT
        || gBattleMoves[move].effect == EFFECT_SKY_DROP
        || ability == ABILITY_PROPELLER_TAIL || ability == ABILITY_STALWART)
        return FALSE;

    if (gSideTimers[defSide].followmePowder && !IsAffectedByPowder(battlerAtk, ability, GetBattlerHoldEffect(battlerAtk, TRUE)))
        return FALSE;

    return TRUE;
}

// Functions
void HandleAction_UseMove(void)
{
    u32 battler, i, side, moveType, var = 4;
    u16 moveTarget;

    gBattlerAttacker = gBattlerByTurnOrder[gCurrentTurnActionNumber];
    if (gBattleStruct->absentBattlerFlags & gBitTable[gBattlerAttacker] || !IsBattlerAlive(gBattlerAttacker))
    {
        gCurrentActionFuncId = B_ACTION_FINISHED;
        return;
    }

    gIsCriticalHit = FALSE;
    gBattleStruct->atkCancellerTracker = 0;
    gMoveResultFlags = 0;
    gMultiHitCounter = 0;
    gBattleScripting.savedDmg = 0;
    gBattleCommunication[MISS_TYPE] = 0;
    gBattleScripting.savedMoveEffect = 0;
    gCurrMovePos = gChosenMovePos = *(gBattleStruct->chosenMovePositions + gBattlerAttacker);

    // choose move
    if (gProtectStructs[gBattlerAttacker].noValidMoves)
    {
        gProtectStructs[gBattlerAttacker].noValidMoves = FALSE;
        gCurrentMove = gChosenMove = MOVE_STRUGGLE;
        gHitMarker |= HITMARKER_NO_PPDEDUCT;
        *(gBattleStruct->moveTarget + gBattlerAttacker) = GetMoveTarget(MOVE_STRUGGLE, NO_TARGET_OVERRIDE);
    }
    else if (gBattleMons[gBattlerAttacker].status2 & STATUS2_MULTIPLETURNS || gBattleMons[gBattlerAttacker].status2 & STATUS2_RECHARGE)
    {
        gCurrentMove = gChosenMove = gLockedMoves[gBattlerAttacker];
    }
    // encore forces you to use the same move
    else if (!gBattleStruct->zmove.active && gDisableStructs[gBattlerAttacker].encoredMove != MOVE_NONE
             && gDisableStructs[gBattlerAttacker].encoredMove == gBattleMons[gBattlerAttacker].moves[gDisableStructs[gBattlerAttacker].encoredMovePos])
    {
        gCurrentMove = gChosenMove = gDisableStructs[gBattlerAttacker].encoredMove;
        gCurrMovePos = gChosenMovePos = gDisableStructs[gBattlerAttacker].encoredMovePos;
        *(gBattleStruct->moveTarget + gBattlerAttacker) = GetMoveTarget(gCurrentMove, NO_TARGET_OVERRIDE);
    }
    // check if the encored move wasn't overwritten
    else if (!gBattleStruct->zmove.active && gDisableStructs[gBattlerAttacker].encoredMove != MOVE_NONE
          && gDisableStructs[gBattlerAttacker].encoredMove != gBattleMons[gBattlerAttacker].moves[gDisableStructs[gBattlerAttacker].encoredMovePos])
    {
        gCurrMovePos = gChosenMovePos = gDisableStructs[gBattlerAttacker].encoredMovePos;
        gCurrentMove = gChosenMove = gBattleMons[gBattlerAttacker].moves[gCurrMovePos];
        gDisableStructs[gBattlerAttacker].encoredMove = MOVE_NONE;
        gDisableStructs[gBattlerAttacker].encoredMovePos = 0;
        gDisableStructs[gBattlerAttacker].encoreTimer = 0;
        *(gBattleStruct->moveTarget + gBattlerAttacker) = GetMoveTarget(gCurrentMove, NO_TARGET_OVERRIDE);
    }
    else if (gBattleMons[gBattlerAttacker].moves[gCurrMovePos] != gChosenMoveByBattler[gBattlerAttacker])
    {
        gCurrentMove = gChosenMove = gBattleMons[gBattlerAttacker].moves[gCurrMovePos];
        *(gBattleStruct->moveTarget + gBattlerAttacker) = GetMoveTarget(gCurrentMove, NO_TARGET_OVERRIDE);
    }
    else
    {
        gCurrentMove = gChosenMove = gBattleMons[gBattlerAttacker].moves[gCurrMovePos];
    }

    // check z move used
    if (gBattleStruct->zmove.toBeUsed[gBattlerAttacker] != MOVE_NONE && !IS_MOVE_STATUS(gCurrentMove))
    {
        gCurrentMove = gBattleStruct->zmove.toBeUsed[gBattlerAttacker];
    }

    moveTarget = GetBattlerMoveTargetType(gBattlerAttacker, gCurrentMove);

    if (gBattleMons[gBattlerAttacker].hp != 0)
    {
        if (GetBattlerSide(gBattlerAttacker) == B_SIDE_PLAYER)
            gBattleResults.lastUsedMovePlayer = gCurrentMove;
        else
            gBattleResults.lastUsedMoveOpponent = gCurrentMove;
    }

    // Set dynamic move type.
    SetTypeBeforeUsingMove(gChosenMove, gBattlerAttacker);
    GET_MOVE_TYPE(gChosenMove, moveType);

    // choose target
    side = BATTLE_OPPOSITE(GetBattlerSide(gBattlerAttacker));
    if (IsAffectedByFollowMe(gBattlerAttacker, side, gCurrentMove)
        && moveTarget == MOVE_TARGET_SELECTED
        && GetBattlerSide(gBattlerAttacker) != GetBattlerSide(gSideTimers[side].followmeTarget))
    {
        gBattleStruct->moveTarget[gBattlerAttacker] = gBattlerTarget = gSideTimers[side].followmeTarget; // follow me moxie fix
    }
    else if ((gBattleTypeFlags & BATTLE_TYPE_DOUBLE)
           && gSideTimers[side].followmeTimer == 0
           && (gBattleMoves[gCurrentMove].power != 0 || (moveTarget != MOVE_TARGET_USER && moveTarget != MOVE_TARGET_ALL_BATTLERS))
           && ((GetBattlerAbility(*(gBattleStruct->moveTarget + gBattlerAttacker)) != ABILITY_LIGHTNING_ROD && moveType == TYPE_ELECTRIC)
            || (GetBattlerAbility(*(gBattleStruct->moveTarget + gBattlerAttacker)) != ABILITY_STORM_DRAIN && moveType == TYPE_WATER)))
    {
        side = GetBattlerSide(gBattlerAttacker);
        for (battler = 0; battler < gBattlersCount; battler++)
        {
            if (side != GetBattlerSide(battler)
                && *(gBattleStruct->moveTarget + gBattlerAttacker) != battler
                && ((GetBattlerAbility(battler) == ABILITY_LIGHTNING_ROD && moveType == TYPE_ELECTRIC)
                 || (GetBattlerAbility(battler) == ABILITY_STORM_DRAIN && moveType == TYPE_WATER))
                && GetBattlerTurnOrderNum(battler) < var
                && gBattleMoves[gCurrentMove].effect != EFFECT_SNIPE_SHOT
                && (GetBattlerAbility(gBattlerAttacker) != ABILITY_PROPELLER_TAIL
                 || GetBattlerAbility(gBattlerAttacker) != ABILITY_STALWART))
            {
                var = GetBattlerTurnOrderNum(battler);
            }
        }
        if (var == 4)
        {
            if (moveTarget & MOVE_TARGET_RANDOM)
            {
                if (GetBattlerSide(gBattlerAttacker) == B_SIDE_PLAYER)
                {
                    if (Random() & 1)
                        gBattlerTarget = GetBattlerAtPosition(B_POSITION_OPPONENT_LEFT);
                    else
                        gBattlerTarget = GetBattlerAtPosition(B_POSITION_OPPONENT_RIGHT);
                }
                else
                {
                    if (Random() & 1)
                        gBattlerTarget = GetBattlerAtPosition(B_POSITION_PLAYER_LEFT);
                    else
                        gBattlerTarget = GetBattlerAtPosition(B_POSITION_PLAYER_RIGHT);
                }
            }
            else if (moveTarget & MOVE_TARGET_FOES_AND_ALLY)
            {
                for (gBattlerTarget = 0; gBattlerTarget < gBattlersCount; gBattlerTarget++)
                {
                    if (gBattlerTarget == gBattlerAttacker)
                        continue;
                    if (IsBattlerAlive(gBattlerTarget))
                        break;
                }
            }
            else
            {
                gBattlerTarget = *(gBattleStruct->moveTarget + gBattlerAttacker);
            }

            if (!IsBattlerAlive(gBattlerTarget))
            {
                if (GetBattlerSide(gBattlerAttacker) != GetBattlerSide(gBattlerTarget))
                {
                    gBattlerTarget = GetBattlerAtPosition(BATTLE_PARTNER(GetBattlerPosition(gBattlerTarget)));
                }
                else
                {
                    gBattlerTarget = GetBattlerAtPosition(BATTLE_OPPOSITE(GetBattlerPosition(gBattlerAttacker)));
                    if (!IsBattlerAlive(gBattlerTarget))
                        gBattlerTarget = GetBattlerAtPosition(BATTLE_PARTNER(GetBattlerPosition(gBattlerTarget)));
                }
            }
        }
        else
        {
            u16 battlerAbility;
            battler = gBattlerByTurnOrder[var];
            battlerAbility = GetBattlerAbility(battler);

            RecordAbilityBattle(battler, gBattleMons[battler].ability);
            if (battlerAbility == ABILITY_LIGHTNING_ROD && gCurrentMove != MOVE_TEATIME)
                gSpecialStatuses[battler].lightningRodRedirected = TRUE;
            else if (battlerAbility == ABILITY_STORM_DRAIN)
                gSpecialStatuses[battler].stormDrainRedirected = TRUE;
            gBattlerTarget = battler;
        }
    }
    else if (gBattleTypeFlags & BATTLE_TYPE_DOUBLE
          && moveTarget & MOVE_TARGET_RANDOM)
    {
        if (GetBattlerSide(gBattlerAttacker) == B_SIDE_PLAYER)
        {
            if (Random() & 1)
                gBattlerTarget = GetBattlerAtPosition(B_POSITION_OPPONENT_LEFT);
            else
                gBattlerTarget = GetBattlerAtPosition(B_POSITION_OPPONENT_RIGHT);
        }
        else
        {
            if (Random() & 1)
                gBattlerTarget = GetBattlerAtPosition(B_POSITION_PLAYER_LEFT);
            else
                gBattlerTarget = GetBattlerAtPosition(B_POSITION_PLAYER_RIGHT);
        }

        if (gAbsentBattlerFlags & gBitTable[gBattlerTarget]
            && GetBattlerSide(gBattlerAttacker) != GetBattlerSide(gBattlerTarget))
        {
            gBattlerTarget = GetBattlerAtPosition(BATTLE_PARTNER(GetBattlerPosition(gBattlerTarget)));
        }
    }
    else if (moveTarget == MOVE_TARGET_ALLY)
    {
        if (IsBattlerAlive(BATTLE_PARTNER(gBattlerAttacker)))
            gBattlerTarget = BATTLE_PARTNER(gBattlerAttacker);
        else
            gBattlerTarget = gBattlerAttacker;
    }
    else if (gBattleTypeFlags & BATTLE_TYPE_DOUBLE
          && moveTarget == MOVE_TARGET_FOES_AND_ALLY)
    {
        for (gBattlerTarget = 0; gBattlerTarget < gBattlersCount; gBattlerTarget++)
        {
            if (gBattlerTarget == gBattlerAttacker)
                continue;
            if (IsBattlerAlive(gBattlerTarget))
                break;
        }
    }
    else
    {
        gBattlerTarget = *(gBattleStruct->moveTarget + gBattlerAttacker);
        if (!IsBattlerAlive(gBattlerTarget))
        {
            if (GetBattlerSide(gBattlerAttacker) != GetBattlerSide(gBattlerTarget))
            {
                gBattlerTarget = GetBattlerAtPosition(BATTLE_PARTNER(GetBattlerPosition(gBattlerTarget)));
            }
            else
            {
                gBattlerTarget = GetBattlerAtPosition(BATTLE_OPPOSITE(GetBattlerPosition(gBattlerAttacker)));
                if (!IsBattlerAlive(gBattlerTarget))
                    gBattlerTarget = GetBattlerAtPosition(BATTLE_PARTNER(GetBattlerPosition(gBattlerTarget)));
            }
        }
    }

    if (gBattleTypeFlags & BATTLE_TYPE_PALACE && gProtectStructs[gBattlerAttacker].palaceUnableToUseMove)
    {
        // Battle Palace, select battle script for failure to use move
        if (gBattleMons[gBattlerAttacker].hp == 0)
        {
            gCurrentActionFuncId = B_ACTION_FINISHED;
            return;
        }
        else if (gPalaceSelectionBattleScripts[gBattlerAttacker] != NULL)
        {
            gBattleCommunication[MULTISTRING_CHOOSER] = B_MSG_INCAPABLE_OF_POWER;
            gBattlescriptCurrInstr = gPalaceSelectionBattleScripts[gBattlerAttacker];
            gPalaceSelectionBattleScripts[gBattlerAttacker] = NULL;
        }
        else
        {
            gBattleCommunication[MULTISTRING_CHOOSER] = B_MSG_INCAPABLE_OF_POWER;
            gBattlescriptCurrInstr = BattleScript_MoveUsedLoafingAround;
        }
    }
    else
    {
        gBattlescriptCurrInstr = gBattleScriptsForMoveEffects[gBattleMoves[gCurrentMove].effect];
    }

    if (gBattleTypeFlags & BATTLE_TYPE_ARENA)
        BattleArena_AddMindPoints(gBattlerAttacker);

    for (i = 0; i < MAX_BATTLERS_COUNT; i++)
    {
        gBattleStruct->hpBefore[i] = gBattleMons[i].hp;
        gSpecialStatuses[i].emergencyExited = FALSE;
    }

    gCurrentActionFuncId = B_ACTION_EXEC_SCRIPT;
}

void HandleAction_Switch(void)
{
    gBattlerAttacker = gBattlerByTurnOrder[gCurrentTurnActionNumber];
    gBattle_BG0_X = 0;
    gBattle_BG0_Y = 0;
    gActionSelectionCursor[gBattlerAttacker] = 0;
    gMoveSelectionCursor[gBattlerAttacker] = 0;

    PREPARE_MON_NICK_BUFFER(gBattleTextBuff1, gBattlerAttacker, *(gBattleStruct->battlerPartyIndexes + gBattlerAttacker))

    gBattleScripting.battler = gBattlerAttacker;
    gBattlescriptCurrInstr = BattleScript_ActionSwitch;
    gCurrentActionFuncId = B_ACTION_EXEC_SCRIPT;

    if (gBattleResults.playerSwitchesCounter < 255)
        gBattleResults.playerSwitchesCounter++;

    TryBattleFormChange(gBattlerAttacker, FORM_CHANGE_BATTLE_SWITCH);
}

void HandleAction_UseItem(void)
{
    gBattlerAttacker = gBattlerByTurnOrder[gCurrentTurnActionNumber];
    gBattle_BG0_X = 0;
    gBattle_BG0_Y = 0;
    ClearFuryCutterDestinyBondGrudge(gBattlerAttacker);

    gLastUsedItem = gBattleResources->bufferB[gBattlerAttacker][1] | (gBattleResources->bufferB[gBattlerAttacker][2] << 8);
    gBattlescriptCurrInstr = gBattlescriptsForUsingItem[ItemId_GetBattleUsage(gLastUsedItem) - 1];
    gCurrentActionFuncId = B_ACTION_EXEC_SCRIPT;
}

bool32 TryRunFromBattle(u32 battler)
{
    bool32 effect = FALSE;
    u8 holdEffect;
    u8 pyramidMultiplier;
    u8 speedVar;

    if (gBattleMons[battler].item == ITEM_ENIGMA_BERRY_E_READER)
        holdEffect = gEnigmaBerries[battler].holdEffect;
    else
        holdEffect = ItemId_GetHoldEffect(gBattleMons[battler].item);

    gPotentialItemEffectBattler = battler;

    if (holdEffect == HOLD_EFFECT_CAN_ALWAYS_RUN)
    {
        gLastUsedItem = gBattleMons[battler].item;
        gProtectStructs[battler].fleeType = FLEE_ITEM;
        effect++;
    }
    else if (B_GHOSTS_ESCAPE >= GEN_6 && IS_BATTLER_OF_TYPE(battler, TYPE_GHOST))
    {
        effect++;
    }
    else if (GetBattlerAbility(battler) == ABILITY_RUN_AWAY)
    {
        if (InBattlePyramid())
        {
            gBattleStruct->runTries++;
            pyramidMultiplier = GetPyramidRunMultiplier();
            speedVar = (gBattleMons[battler].speed * pyramidMultiplier) / (gBattleMons[BATTLE_OPPOSITE(battler)].speed) + (gBattleStruct->runTries * 30);
            if (speedVar > (Random() & 0xFF))
            {
                gLastUsedAbility = ABILITY_RUN_AWAY;
                gProtectStructs[battler].fleeType = FLEE_ABILITY;
                effect++;
            }
        }
        else
        {
            gLastUsedAbility = ABILITY_RUN_AWAY;
            gProtectStructs[battler].fleeType = FLEE_ABILITY;
            effect++;
        }
    }
    else if (gBattleTypeFlags & (BATTLE_TYPE_FRONTIER | BATTLE_TYPE_TRAINER_HILL) && gBattleTypeFlags & BATTLE_TYPE_TRAINER)
    {
        effect++;
    }
    else
    {
        u8 runningFromBattler = BATTLE_OPPOSITE(battler);
        if (!IsBattlerAlive(runningFromBattler))
            runningFromBattler |= BIT_FLANK;

        if (InBattlePyramid())
        {
            pyramidMultiplier = GetPyramidRunMultiplier();
            speedVar = (gBattleMons[battler].speed * pyramidMultiplier) / (gBattleMons[runningFromBattler].speed) + (gBattleStruct->runTries * 30);
            if (speedVar > (Random() & 0xFF))
                effect++;
        }
        else if (gBattleMons[battler].speed < gBattleMons[runningFromBattler].speed)
        {
            speedVar = (gBattleMons[battler].speed * 128) / (gBattleMons[runningFromBattler].speed) + (gBattleStruct->runTries * 30);
            if (speedVar > (Random() & 0xFF))
                effect++;
        }
        else // same speed or faster
        {
            effect++;
        }

        gBattleStruct->runTries++;
    }

    if (effect != 0)
    {
        gCurrentTurnActionNumber = gBattlersCount;
        gBattleOutcome = B_OUTCOME_RAN;
    }

    return effect;
}

void HandleAction_Run(void)
{
    s32 i;

    gBattlerAttacker = gBattlerByTurnOrder[gCurrentTurnActionNumber];
    if (gBattleTypeFlags & (BATTLE_TYPE_LINK | BATTLE_TYPE_RECORDED_LINK))
    {
        gCurrentTurnActionNumber = gBattlersCount;

        for (i = 0; i < gBattlersCount; i++)
        {
            if (GetBattlerSide(i) == B_SIDE_PLAYER)
            {
                if (gChosenActionByBattler[i] == B_ACTION_RUN)
                    gBattleOutcome |= B_OUTCOME_LOST;
            }
            else
            {
                if (gChosenActionByBattler[i] == B_ACTION_RUN)
                    gBattleOutcome |= B_OUTCOME_WON;
            }
        }

        gBattleOutcome |= B_OUTCOME_LINK_BATTLE_RAN;
        gSaveBlock2Ptr->frontier.disableRecordBattle = TRUE;
    }
    else
    {
        if (GetBattlerSide(gBattlerAttacker) == B_SIDE_PLAYER)
        {
            if (!TryRunFromBattle(gBattlerAttacker)) // failed to run away
            {
                ClearFuryCutterDestinyBondGrudge(gBattlerAttacker);
                gBattleCommunication[MULTISTRING_CHOOSER] = B_MSG_CANT_ESCAPE_2;
                gBattlescriptCurrInstr = BattleScript_PrintFailedToRunString;
                gCurrentActionFuncId = B_ACTION_EXEC_SCRIPT;
            }
        }
        else
        {
            if (!CanBattlerEscape(gBattlerAttacker))
            {
                gBattleCommunication[MULTISTRING_CHOOSER] = B_MSG_ATTACKER_CANT_ESCAPE;
                gBattlescriptCurrInstr = BattleScript_PrintFailedToRunString;
                gCurrentActionFuncId = B_ACTION_EXEC_SCRIPT;
            }
            else
            {
                gCurrentTurnActionNumber = gBattlersCount;
                gBattleOutcome = B_OUTCOME_MON_FLED;
            }
        }
    }
}

void HandleAction_WatchesCarefully(void)
{
    gBattlerAttacker = gBattlerByTurnOrder[gCurrentTurnActionNumber];
    gBattle_BG0_X = 0;
    gBattle_BG0_Y = 0;
    gBattlescriptCurrInstr = gBattlescriptsForSafariActions[0];
    gCurrentActionFuncId = B_ACTION_EXEC_SCRIPT;
}

void HandleAction_SafariZoneBallThrow(void)
{
    gBattlerAttacker = gBattlerByTurnOrder[gCurrentTurnActionNumber];
    gBattle_BG0_X = 0;
    gBattle_BG0_Y = 0;
    gNumSafariBalls--;
    gLastUsedItem = ITEM_SAFARI_BALL;
    gBattlescriptCurrInstr = BattleScript_SafariBallThrow;
    gCurrentActionFuncId = B_ACTION_EXEC_SCRIPT;
}

void HandleAction_ThrowBall(void)
{
    gBattlerAttacker = gBattlerByTurnOrder[gCurrentTurnActionNumber];
    gBattle_BG0_X = 0;
    gBattle_BG0_Y = 0;
    gLastUsedItem = gBallToDisplay;
    RemoveBagItem(gLastUsedItem, 1);
    gBattlescriptCurrInstr = BattleScript_BallThrow;
    gCurrentActionFuncId = B_ACTION_EXEC_SCRIPT;
}

void HandleAction_ThrowPokeblock(void)
{
    gBattlerAttacker = gBattlerByTurnOrder[gCurrentTurnActionNumber];
    gBattle_BG0_X = 0;
    gBattle_BG0_Y = 0;
    gBattleCommunication[MULTISTRING_CHOOSER] = gBattleResources->bufferB[gBattlerAttacker][1] - 1;
    gLastUsedItem = gBattleResources->bufferB[gBattlerAttacker][2];

    if (gBattleResults.pokeblockThrows < 255)
        gBattleResults.pokeblockThrows++;
    if (gBattleStruct->safariPkblThrowCounter < 3)
        gBattleStruct->safariPkblThrowCounter++;
    if (gBattleStruct->safariEscapeFactor > 1)
    {
        // BUG: safariEscapeFactor can become 0 below. This causes the pokeblock throw glitch.
        #ifdef BUGFIX
        if (gBattleStruct->safariEscapeFactor <= sPkblToEscapeFactor[gBattleStruct->safariPkblThrowCounter][gBattleCommunication[MULTISTRING_CHOOSER]])
        #else
        if (gBattleStruct->safariEscapeFactor < sPkblToEscapeFactor[gBattleStruct->safariPkblThrowCounter][gBattleCommunication[MULTISTRING_CHOOSER]])
        #endif
            gBattleStruct->safariEscapeFactor = 1;
        else
            gBattleStruct->safariEscapeFactor -= sPkblToEscapeFactor[gBattleStruct->safariPkblThrowCounter][gBattleCommunication[MULTISTRING_CHOOSER]];
    }

    gBattlescriptCurrInstr = gBattlescriptsForSafariActions[2];
    gCurrentActionFuncId = B_ACTION_EXEC_SCRIPT;
}

void HandleAction_GoNear(void)
{
    gBattlerAttacker = gBattlerByTurnOrder[gCurrentTurnActionNumber];
    gBattle_BG0_X = 0;
    gBattle_BG0_Y = 0;

    gBattleStruct->safariCatchFactor += sGoNearCounterToCatchFactor[gBattleStruct->safariGoNearCounter];
    if (gBattleStruct->safariCatchFactor > 20)
        gBattleStruct->safariCatchFactor = 20;

    gBattleStruct->safariEscapeFactor += sGoNearCounterToEscapeFactor[gBattleStruct->safariGoNearCounter];
    if (gBattleStruct->safariEscapeFactor > 20)
        gBattleStruct->safariEscapeFactor = 20;

    if (gBattleStruct->safariGoNearCounter < 3)
    {
        gBattleStruct->safariGoNearCounter++;
        gBattleCommunication[MULTISTRING_CHOOSER] = B_MSG_CREPT_CLOSER;
    }
    else
    {
        gBattleCommunication[MULTISTRING_CHOOSER] = B_MSG_CANT_GET_CLOSER;
    }
    gBattlescriptCurrInstr = gBattlescriptsForSafariActions[1];
    gCurrentActionFuncId = B_ACTION_EXEC_SCRIPT;
}

void HandleAction_SafariZoneRun(void)
{
    gBattlerAttacker = gBattlerByTurnOrder[gCurrentTurnActionNumber];
    PlaySE(SE_FLEE);
    gCurrentTurnActionNumber = gBattlersCount;
    gBattleOutcome = B_OUTCOME_RAN;
}

void HandleAction_WallyBallThrow(void)
{
    gBattlerAttacker = gBattlerByTurnOrder[gCurrentTurnActionNumber];
    gBattle_BG0_X = 0;
    gBattle_BG0_Y = 0;

    PREPARE_MON_NICK_BUFFER(gBattleTextBuff1, gBattlerAttacker, gBattlerPartyIndexes[gBattlerAttacker])

    gBattlescriptCurrInstr = gBattlescriptsForSafariActions[3];
    gCurrentActionFuncId = B_ACTION_EXEC_SCRIPT;
    gActionsByTurnOrder[1] = B_ACTION_FINISHED;
}

void HandleAction_TryFinish(void)
{
    if (!HandleFaintedMonActions())
    {
        gBattleStruct->faintedActionsState = 0;
        gCurrentActionFuncId = B_ACTION_FINISHED;
    }
}

void HandleAction_NothingIsFainted(void)
{
    gCurrentTurnActionNumber++;
    gCurrentActionFuncId = gActionsByTurnOrder[gCurrentTurnActionNumber];
    gHitMarker &= ~(HITMARKER_DESTINYBOND | HITMARKER_IGNORE_SUBSTITUTE | HITMARKER_ATTACKSTRING_PRINTED
                    | HITMARKER_NO_PPDEDUCT | HITMARKER_IGNORE_SAFEGUARD | HITMARKER_PASSIVE_DAMAGE
                    | HITMARKER_OBEYS | HITMARKER_WAKE_UP_CLEAR | HITMARKER_SYNCHRONISE_EFFECT
                    | HITMARKER_CHARGING | HITMARKER_NEVER_SET);
}

void HandleAction_ActionFinished(void)
{
    u32 i, j;
    bool32 afterYouActive = gSpecialStatuses[gBattlerByTurnOrder[gCurrentTurnActionNumber + 1]].afterYou;
    *(gBattleStruct->monToSwitchIntoId + gBattlerByTurnOrder[gCurrentTurnActionNumber]) = gSelectedMonPartyId = PARTY_SIZE;
    gCurrentTurnActionNumber++;
    gCurrentActionFuncId = gActionsByTurnOrder[gCurrentTurnActionNumber];
    SpecialStatusesClear();
    gHitMarker &= ~(HITMARKER_DESTINYBOND | HITMARKER_IGNORE_SUBSTITUTE | HITMARKER_ATTACKSTRING_PRINTED
                    | HITMARKER_NO_PPDEDUCT | HITMARKER_IGNORE_SAFEGUARD | HITMARKER_PASSIVE_DAMAGE
                    | HITMARKER_OBEYS | HITMARKER_WAKE_UP_CLEAR | HITMARKER_SYNCHRONISE_EFFECT
                    | HITMARKER_CHARGING | HITMARKER_NEVER_SET | HITMARKER_IGNORE_DISGUISE);

    gCurrentMove = 0;
    gBattleMoveDamage = 0;
    gMoveResultFlags = 0;
    gBattleScripting.animTurn = 0;
    gBattleScripting.animTargetsHit = 0;
    gLastLandedMoves[gBattlerAttacker] = 0;
    gLastHitByType[gBattlerAttacker] = 0;
    gBattleStruct->dynamicMoveType = 0;
    gBattleScripting.moveendState = 0;
    gBattleCommunication[3] = 0;
    gBattleCommunication[4] = 0;
    gBattleScripting.multihitMoveEffect = 0;
    gBattleResources->battleScriptsStack->size = 0;

    if (B_RECALC_TURN_AFTER_ACTIONS >= GEN_8 && !afterYouActive)
    {
        // i starts at `gCurrentTurnActionNumber` because we don't want to recalculate turn order for mon that have already
        // taken action. It's been previously increased, which we want in order to not recalculate the turn of the mon that just finished its action
        for (i = gCurrentTurnActionNumber; i < gBattlersCount - 1; i++)
        {
            for (j = i + 1; j < gBattlersCount; j++)
            {
                u32 battler1 = gBattlerByTurnOrder[i];
                u32 battler2 = gBattlerByTurnOrder[j];

                if (gProtectStructs[battler1].quash || gProtectStructs[battler2].quash
                    || gProtectStructs[battler1].shellTrap || gProtectStructs[battler2].shellTrap)
                    continue;

                // We recalculate order only for action of the same priority. If any action other than switch/move has been taken, they should
                // have been executed before. The only recalculation needed is for moves/switch. Mega evolution is handled in src/battle_main.c/TryChangeOrder
                if((gActionsByTurnOrder[i] == B_ACTION_USE_MOVE && gActionsByTurnOrder[j] == B_ACTION_USE_MOVE))
                {
                    if (GetWhichBattlerFaster(battler1, battler2, FALSE))
                        SwapTurnOrder(i, j);
                }
                else if ((gActionsByTurnOrder[i] == B_ACTION_SWITCH && gActionsByTurnOrder[j] == B_ACTION_SWITCH))
                {
                    if (GetWhichBattlerFaster(battler1, battler2, TRUE)) // If the actions chosen are switching, we recalc order but ignoring the moves
                        SwapTurnOrder(i, j);
                }
            }
        }
    }
}

static const u8 sAbilitiesAffectedByMoldBreaker[] =
{
    [ABILITY_BATTLE_ARMOR] = 1,
    [ABILITY_CLEAR_BODY] = 1,
    [ABILITY_DAMP] = 1,
    [ABILITY_DRY_SKIN] = 1,
    [ABILITY_FILTER] = 1,
    [ABILITY_FLASH_FIRE] = 1,
    [ABILITY_FLOWER_GIFT] = 1,
    [ABILITY_HEATPROOF] = 1,
    [ABILITY_HYPER_CUTTER] = 1,
    [ABILITY_IMMUNITY] = 1,
    [ABILITY_INNER_FOCUS] = 1,
    [ABILITY_INSOMNIA] = 1,
    [ABILITY_KEEN_EYE] = 1,
    [ABILITY_LEAF_GUARD] = 1,
    [ABILITY_LEVITATE] = 1,
    [ABILITY_LIGHTNING_ROD] = 1,
    [ABILITY_LIMBER] = 1,
    [ABILITY_MAGMA_ARMOR] = 1,
    [ABILITY_MARVEL_SCALE] = 1,
    [ABILITY_MOTOR_DRIVE] = 1,
    [ABILITY_OBLIVIOUS] = 1,
    [ABILITY_OWN_TEMPO] = 1,
    [ABILITY_SAND_VEIL] = 1,
    [ABILITY_SHELL_ARMOR] = 1,
    [ABILITY_SHIELD_DUST] = 1,
    [ABILITY_SIMPLE] = 1,
    [ABILITY_SNOW_CLOAK] = 1,
    [ABILITY_SOLID_ROCK] = 1,
    [ABILITY_SOUNDPROOF] = 1,
    [ABILITY_STICKY_HOLD] = 1,
    [ABILITY_STORM_DRAIN] = 1,
    [ABILITY_STURDY] = 1,
    [ABILITY_SUCTION_CUPS] = 1,
    [ABILITY_TANGLED_FEET] = 1,
    [ABILITY_THICK_FAT] = 1,
    [ABILITY_UNAWARE] = 1,
    [ABILITY_VITAL_SPIRIT] = 1,
    [ABILITY_VOLT_ABSORB] = 1,
    [ABILITY_WATER_ABSORB] = 1,
    [ABILITY_WATER_VEIL] = 1,
    [ABILITY_WHITE_SMOKE] = 1,
    [ABILITY_WONDER_GUARD] = 1,
    [ABILITY_BIG_PECKS] = 1,
    [ABILITY_CONTRARY] = 1,
    [ABILITY_FRIEND_GUARD] = 1,
    [ABILITY_HEAVY_METAL] = 1,
    [ABILITY_LIGHT_METAL] = 1,
    [ABILITY_MAGIC_BOUNCE] = 1,
    [ABILITY_MULTISCALE] = 1,
    [ABILITY_SAP_SIPPER] = 1,
    [ABILITY_TELEPATHY] = 1,
    [ABILITY_WONDER_SKIN] = 1,
    [ABILITY_AROMA_VEIL] = 1,
    [ABILITY_BULLETPROOF] = 1,
    [ABILITY_FLOWER_VEIL] = 1,
    [ABILITY_FUR_COAT] = 1,
    [ABILITY_OVERCOAT] = 1,
    [ABILITY_SWEET_VEIL] = 1,
    [ABILITY_DAZZLING] = 1,
    [ABILITY_DISGUISE] = 1,
    [ABILITY_FLUFFY] = 1,
    [ABILITY_QUEENLY_MAJESTY] = 1,
    [ABILITY_WATER_BUBBLE] = 1,
    [ABILITY_MIRROR_ARMOR] = 1,
    [ABILITY_PUNK_ROCK] = 1,
    [ABILITY_ICE_SCALES] = 1,
    [ABILITY_ICE_FACE] = 1,
    [ABILITY_PASTEL_VEIL] = 1,
    [ABILITY_ARMOR_TAIL] = 1,
    [ABILITY_EARTH_EATER] = 1,
    [ABILITY_GOOD_AS_GOLD] = 1,
    [ABILITY_PURIFYING_SALT] = 1,
    [ABILITY_WELL_BAKED_BODY] = 1,
};

static const u8 sAbilitiesNotTraced[ABILITIES_COUNT] =
{
    [ABILITY_AS_ONE_ICE_RIDER] = 1,
    [ABILITY_AS_ONE_SHADOW_RIDER] = 1,
    [ABILITY_BATTLE_BOND] = 1,
    [ABILITY_COMATOSE] = 1,
    [ABILITY_DISGUISE] = 1,
    [ABILITY_FLOWER_GIFT] = 1,
    [ABILITY_FORECAST] = 1,
    [ABILITY_GULP_MISSILE] = 1,
    [ABILITY_HUNGER_SWITCH] = 1,
    [ABILITY_ICE_FACE] = 1,
    [ABILITY_ILLUSION] = 1,
    [ABILITY_IMPOSTER] = 1,
    [ABILITY_MULTITYPE] = 1,
    [ABILITY_NEUTRALIZING_GAS] = 1,
    [ABILITY_NONE] = 1,
    [ABILITY_POWER_CONSTRUCT] = 1,
    [ABILITY_POWER_OF_ALCHEMY] = 1,
    [ABILITY_RECEIVER] = 1,
    [ABILITY_RKS_SYSTEM] = 1,
    [ABILITY_SCHOOLING] = 1,
    [ABILITY_SHIELDS_DOWN] = 1,
    [ABILITY_STANCE_CHANGE] = 1,
    [ABILITY_TRACE] = 1,
    [ABILITY_ZEN_MODE] = 1,
};

static const u8 sHoldEffectToType[][2] =
{
    {HOLD_EFFECT_BUG_POWER, TYPE_BUG},
    {HOLD_EFFECT_STEEL_POWER, TYPE_STEEL},
    {HOLD_EFFECT_GROUND_POWER, TYPE_GROUND},
    {HOLD_EFFECT_ROCK_POWER, TYPE_ROCK},
    {HOLD_EFFECT_GRASS_POWER, TYPE_GRASS},
    {HOLD_EFFECT_DARK_POWER, TYPE_DARK},
    {HOLD_EFFECT_FIGHTING_POWER, TYPE_FIGHTING},
    {HOLD_EFFECT_ELECTRIC_POWER, TYPE_ELECTRIC},
    {HOLD_EFFECT_WATER_POWER, TYPE_WATER},
    {HOLD_EFFECT_FLYING_POWER, TYPE_FLYING},
    {HOLD_EFFECT_POISON_POWER, TYPE_POISON},
    {HOLD_EFFECT_ICE_POWER, TYPE_ICE},
    {HOLD_EFFECT_GHOST_POWER, TYPE_GHOST},
    {HOLD_EFFECT_PSYCHIC_POWER, TYPE_PSYCHIC},
    {HOLD_EFFECT_FIRE_POWER, TYPE_FIRE},
    {HOLD_EFFECT_DRAGON_POWER, TYPE_DRAGON},
    {HOLD_EFFECT_NORMAL_POWER, TYPE_NORMAL},
    {HOLD_EFFECT_FAIRY_POWER, TYPE_FAIRY},
};

// percent in UQ_4_12 format
static const uq4_12_t sPercentToModifier[] =
{
    UQ_4_12(0.00), // 0
    UQ_4_12(0.01), // 1
    UQ_4_12(0.02), // 2
    UQ_4_12(0.03), // 3
    UQ_4_12(0.04), // 4
    UQ_4_12(0.05), // 5
    UQ_4_12(0.06), // 6
    UQ_4_12(0.07), // 7
    UQ_4_12(0.08), // 8
    UQ_4_12(0.09), // 9
    UQ_4_12(0.10), // 10
    UQ_4_12(0.11), // 11
    UQ_4_12(0.12), // 12
    UQ_4_12(0.13), // 13
    UQ_4_12(0.14), // 14
    UQ_4_12(0.15), // 15
    UQ_4_12(0.16), // 16
    UQ_4_12(0.17), // 17
    UQ_4_12(0.18), // 18
    UQ_4_12(0.19), // 19
    UQ_4_12(0.20), // 20
    UQ_4_12(0.21), // 21
    UQ_4_12(0.22), // 22
    UQ_4_12(0.23), // 23
    UQ_4_12(0.24), // 24
    UQ_4_12(0.25), // 25
    UQ_4_12(0.26), // 26
    UQ_4_12(0.27), // 27
    UQ_4_12(0.28), // 28
    UQ_4_12(0.29), // 29
    UQ_4_12(0.30), // 30
    UQ_4_12(0.31), // 31
    UQ_4_12(0.32), // 32
    UQ_4_12(0.33), // 33
    UQ_4_12(0.34), // 34
    UQ_4_12(0.35), // 35
    UQ_4_12(0.36), // 36
    UQ_4_12(0.37), // 37
    UQ_4_12(0.38), // 38
    UQ_4_12(0.39), // 39
    UQ_4_12(0.40), // 40
    UQ_4_12(0.41), // 41
    UQ_4_12(0.42), // 42
    UQ_4_12(0.43), // 43
    UQ_4_12(0.44), // 44
    UQ_4_12(0.45), // 45
    UQ_4_12(0.46), // 46
    UQ_4_12(0.47), // 47
    UQ_4_12(0.48), // 48
    UQ_4_12(0.49), // 49
    UQ_4_12(0.50), // 50
    UQ_4_12(0.51), // 51
    UQ_4_12(0.52), // 52
    UQ_4_12(0.53), // 53
    UQ_4_12(0.54), // 54
    UQ_4_12(0.55), // 55
    UQ_4_12(0.56), // 56
    UQ_4_12(0.57), // 57
    UQ_4_12(0.58), // 58
    UQ_4_12(0.59), // 59
    UQ_4_12(0.60), // 60
    UQ_4_12(0.61), // 61
    UQ_4_12(0.62), // 62
    UQ_4_12(0.63), // 63
    UQ_4_12(0.64), // 64
    UQ_4_12(0.65), // 65
    UQ_4_12(0.66), // 66
    UQ_4_12(0.67), // 67
    UQ_4_12(0.68), // 68
    UQ_4_12(0.69), // 69
    UQ_4_12(0.70), // 70
    UQ_4_12(0.71), // 71
    UQ_4_12(0.72), // 72
    UQ_4_12(0.73), // 73
    UQ_4_12(0.74), // 74
    UQ_4_12(0.75), // 75
    UQ_4_12(0.76), // 76
    UQ_4_12(0.77), // 77
    UQ_4_12(0.78), // 78
    UQ_4_12(0.79), // 79
    UQ_4_12(0.80), // 80
    UQ_4_12(0.81), // 81
    UQ_4_12(0.82), // 82
    UQ_4_12(0.83), // 83
    UQ_4_12(0.84), // 84
    UQ_4_12(0.85), // 85
    UQ_4_12(0.86), // 86
    UQ_4_12(0.87), // 87
    UQ_4_12(0.88), // 88
    UQ_4_12(0.89), // 89
    UQ_4_12(0.90), // 90
    UQ_4_12(0.91), // 91
    UQ_4_12(0.92), // 92
    UQ_4_12(0.93), // 93
    UQ_4_12(0.94), // 94
    UQ_4_12(0.95), // 95
    UQ_4_12(0.96), // 96
    UQ_4_12(0.97), // 97
    UQ_4_12(0.98), // 98
    UQ_4_12(0.99), // 99
    UQ_4_12(1.00), // 100
};

#define X UQ_4_12

static const uq4_12_t sTypeEffectivenessTable[NUMBER_OF_MON_TYPES][NUMBER_OF_MON_TYPES] =
{
//   normal  fight   flying  poison  ground  rock    bug     ghost   steel   mystery fire    water   grass  electric psychic ice     dragon  dark    fairy
    {X(1.0), X(1.0), X(1.0), X(1.0), X(1.0), X(0.5), X(1.0), X(0.0), X(0.5), X(1.0), X(1.0), X(1.0), X(1.0), X(1.0), X(1.0), X(1.0), X(1.0), X(1.0), X(1.0)}, // normal
    {X(2.0), X(1.0), X(0.5), X(0.5), X(1.0), X(2.0), X(0.5), X(0.0), X(2.0), X(1.0), X(1.0), X(1.0), X(1.0), X(1.0), X(0.5), X(2.0), X(1.0), X(2.0), X(0.5)}, // fight
    {X(1.0), X(2.0), X(1.0), X(1.0), X(1.0), X(0.5), X(2.0), X(1.0), X(0.5), X(1.0), X(1.0), X(1.0), X(2.0), X(0.5), X(1.0), X(1.0), X(1.0), X(1.0), X(1.0)}, // flying
    {X(1.0), X(1.0), X(1.0), X(0.5), X(0.5), X(0.5), X(1.0), X(0.5), X(0.0), X(1.0), X(1.0), X(1.0), X(2.0), X(1.0), X(1.0), X(1.0), X(1.0), X(1.0), X(2.0)}, // poison
    {X(1.0), X(1.0), X(0.0), X(2.0), X(1.0), X(2.0), X(0.5), X(1.0), X(2.0), X(1.0), X(2.0), X(1.0), X(0.5), X(2.0), X(1.0), X(1.0), X(1.0), X(1.0), X(1.0)}, // ground
    {X(1.0), X(0.5), X(2.0), X(1.0), X(0.5), X(1.0), X(2.0), X(1.0), X(0.5), X(1.0), X(2.0), X(1.0), X(1.0), X(1.0), X(1.0), X(2.0), X(1.0), X(1.0), X(1.0)}, // rock
    {X(1.0), X(0.5), X(0.5), X(0.5), X(1.0), X(1.0), X(1.0), X(0.5), X(0.5), X(1.0), X(0.5), X(1.0), X(2.0), X(1.0), X(2.0), X(1.0), X(1.0), X(2.0), X(0.5)}, // bug
    #if B_STEEL_RESISTANCES >= GEN_6
    {X(0.0), X(1.0), X(1.0), X(1.0), X(1.0), X(1.0), X(1.0), X(2.0), X(1.0), X(1.0), X(1.0), X(1.0), X(1.0), X(1.0), X(2.0), X(1.0), X(1.0), X(0.5), X(1.0)}, // ghost
    #else
    {X(0.0), X(1.0), X(1.0), X(1.0), X(1.0), X(1.0), X(1.0), X(2.0), X(0.5), X(1.0), X(1.0), X(1.0), X(1.0), X(1.0), X(2.0), X(1.0), X(1.0), X(0.5), X(1.0)}, // ghost
    #endif
    {X(1.0), X(1.0), X(1.0), X(1.0), X(1.0), X(2.0), X(1.0), X(1.0), X(0.5), X(1.0), X(0.5), X(0.5), X(1.0), X(0.5), X(1.0), X(2.0), X(1.0), X(1.0), X(2.0)}, // steel
    {X(1.0), X(1.0), X(1.0), X(1.0), X(1.0), X(1.0), X(1.0), X(1.0), X(1.0), X(1.0), X(1.0), X(1.0), X(1.0), X(1.0), X(1.0), X(1.0), X(1.0), X(1.0), X(1.0)}, // mystery
    {X(1.0), X(1.0), X(1.0), X(1.0), X(1.0), X(0.5), X(2.0), X(1.0), X(2.0), X(1.0), X(0.5), X(0.5), X(2.0), X(1.0), X(1.0), X(2.0), X(0.5), X(1.0), X(1.0)}, // fire
    {X(1.0), X(1.0), X(1.0), X(1.0), X(2.0), X(2.0), X(1.0), X(1.0), X(1.0), X(1.0), X(2.0), X(0.5), X(0.5), X(1.0), X(1.0), X(1.0), X(0.5), X(1.0), X(1.0)}, // water
    {X(1.0), X(1.0), X(0.5), X(0.5), X(2.0), X(2.0), X(0.5), X(1.0), X(0.5), X(1.0), X(0.5), X(2.0), X(0.5), X(1.0), X(1.0), X(1.0), X(0.5), X(1.0), X(1.0)}, // grass
    {X(1.0), X(1.0), X(2.0), X(1.0), X(0.0), X(1.0), X(1.0), X(1.0), X(1.0), X(1.0), X(1.0), X(2.0), X(0.5), X(0.5), X(1.0), X(1.0), X(0.5), X(1.0), X(1.0)}, // electric
    {X(1.0), X(2.0), X(1.0), X(2.0), X(1.0), X(1.0), X(1.0), X(1.0), X(0.5), X(1.0), X(1.0), X(1.0), X(1.0), X(1.0), X(0.5), X(1.0), X(1.0), X(0.0), X(1.0)}, // psychic
    {X(1.0), X(1.0), X(2.0), X(1.0), X(2.0), X(1.0), X(1.0), X(1.0), X(0.5), X(1.0), X(0.5), X(0.5), X(2.0), X(1.0), X(1.0), X(0.5), X(2.0), X(1.0), X(1.0)}, // ice
    {X(1.0), X(1.0), X(1.0), X(1.0), X(1.0), X(1.0), X(1.0), X(1.0), X(0.5), X(1.0), X(1.0), X(1.0), X(1.0), X(1.0), X(1.0), X(1.0), X(2.0), X(1.0), X(0.0)}, // dragon
    #if B_STEEL_RESISTANCES >= GEN_6
    {X(1.0), X(0.5), X(1.0), X(1.0), X(1.0), X(1.0), X(1.0), X(2.0), X(1.0), X(1.0), X(1.0), X(1.0), X(1.0), X(1.0), X(2.0), X(1.0), X(1.0), X(0.5), X(0.5)}, // dark
    #else
    {X(1.0), X(0.5), X(1.0), X(1.0), X(1.0), X(1.0), X(1.0), X(2.0), X(0.5), X(1.0), X(1.0), X(1.0), X(1.0), X(1.0), X(2.0), X(1.0), X(1.0), X(0.5), X(0.5)}, // dark
    #endif
    {X(1.0), X(2.0), X(1.0), X(0.5), X(1.0), X(1.0), X(1.0), X(1.0), X(0.5), X(1.0), X(0.5), X(1.0), X(1.0), X(1.0), X(1.0), X(1.0), X(2.0), X(2.0), X(1.0)}, // fairy
};

#undef X

// code
u8 GetBattlerForBattleScript(u8 caseId)
{
    u8 ret = 0;
    switch (caseId)
    {
    case BS_TARGET:
        ret = gBattlerTarget;
        break;
    case BS_ATTACKER:
        ret = gBattlerAttacker;
        break;
    case BS_ATTACKER_PARTNER:
        ret = BATTLE_PARTNER(gBattlerAttacker);
        break;
    case BS_EFFECT_BATTLER:
        ret = gEffectBattler;
        break;
    case BS_BATTLER_0:
        ret = 0;
        break;
    case BS_SCRIPTING:
        ret = gBattleScripting.battler;
        break;
    case BS_FAINTED:
        ret = gBattlerFainted;
        break;
    case BS_FAINTED_LINK_MULTIPLE_1:
        ret = gBattlerFainted;
        break;
    case BS_ATTACKER_WITH_PARTNER:
    case BS_FAINTED_LINK_MULTIPLE_2:
    case BS_ATTACKER_SIDE:
    case BS_TARGET_SIDE:
    case BS_PLAYER1:
        ret = GetBattlerAtPosition(B_POSITION_PLAYER_LEFT);
        break;
    case BS_OPPONENT1:
        ret = GetBattlerAtPosition(B_POSITION_OPPONENT_LEFT);
        break;
    case BS_PLAYER2:
        ret = GetBattlerAtPosition(B_POSITION_PLAYER_RIGHT);
        break;
    case BS_OPPONENT2:
        ret = GetBattlerAtPosition(B_POSITION_OPPONENT_RIGHT);
        break;
    case BS_ABILITY_BATTLER:
        ret = gBattlerAbility;
        break;
    }
    return ret;
}

void PressurePPLose(u8 target, u8 attacker, u16 move)
{
    int moveIndex;

    if (GetBattlerAbility(target) != ABILITY_PRESSURE)
        return;

    for (moveIndex = 0; moveIndex < MAX_MON_MOVES; moveIndex++)
    {
        if (gBattleMons[attacker].moves[moveIndex] == move)
            break;
    }

    if (moveIndex == MAX_MON_MOVES)
        return;

    if (gBattleMons[attacker].pp[moveIndex] != 0)
        gBattleMons[attacker].pp[moveIndex]--;

    if (MOVE_IS_PERMANENT(attacker, moveIndex))
    {
        BtlController_EmitSetMonData(attacker, BUFFER_A, REQUEST_PPMOVE1_BATTLE + moveIndex, 0, 1, &gBattleMons[attacker].pp[moveIndex]);
        MarkBattlerForControllerExec(attacker);
    }
}

void PressurePPLoseOnUsingImprison(u8 attacker)
{
    int i, j;
    int imprisonPos = MAX_MON_MOVES;
    u8 atkSide = GetBattlerSide(attacker);

    for (i = 0; i < gBattlersCount; i++)
    {
        if (atkSide != GetBattlerSide(i) && GetBattlerAbility(i) == ABILITY_PRESSURE)
        {
            for (j = 0; j < MAX_MON_MOVES; j++)
            {
                if (gBattleMons[attacker].moves[j] == MOVE_IMPRISON)
                    break;
            }
            if (j != MAX_MON_MOVES)
            {
                imprisonPos = j;
                if (gBattleMons[attacker].pp[j] != 0)
                    gBattleMons[attacker].pp[j]--;
            }
        }
    }

    if (imprisonPos != MAX_MON_MOVES && MOVE_IS_PERMANENT(attacker, imprisonPos))
    {
        BtlController_EmitSetMonData(attacker, BUFFER_A, REQUEST_PPMOVE1_BATTLE + imprisonPos, 0, 1, &gBattleMons[attacker].pp[imprisonPos]);
        MarkBattlerForControllerExec(attacker);
    }
}

void PressurePPLoseOnUsingPerishSong(u8 attacker)
{
    int i, j;
    int perishSongPos = MAX_MON_MOVES;

    for (i = 0; i < gBattlersCount; i++)
    {
        if (GetBattlerAbility(i) == ABILITY_PRESSURE && i != attacker)
        {
            for (j = 0; j < MAX_MON_MOVES; j++)
            {
                if (gBattleMons[attacker].moves[j] == MOVE_PERISH_SONG)
                    break;
            }
            if (j != MAX_MON_MOVES)
            {
                perishSongPos = j;
                if (gBattleMons[attacker].pp[j] != 0)
                    gBattleMons[attacker].pp[j]--;
            }
        }
    }

    if (perishSongPos != MAX_MON_MOVES && MOVE_IS_PERMANENT(attacker, perishSongPos))
    {
        BtlController_EmitSetMonData(attacker, BUFFER_A, REQUEST_PPMOVE1_BATTLE + perishSongPos, 0, 1, &gBattleMons[attacker].pp[perishSongPos]);
        MarkBattlerForControllerExec(attacker);
    }
}

static void UNUSED MarkAllBattlersForControllerExec(void)
{
    int i;

    if (gBattleTypeFlags & BATTLE_TYPE_LINK)
    {
        for (i = 0; i < gBattlersCount; i++)
            gBattleControllerExecFlags |= gBitTable[i] << (32 - MAX_BATTLERS_COUNT);
    }
    else
    {
        for (i = 0; i < gBattlersCount; i++)
            gBattleControllerExecFlags |= gBitTable[i];
    }
}

bool32 IsBattlerMarkedForControllerExec(u32 battler)
{
    if (gBattleTypeFlags & BATTLE_TYPE_LINK)
        return (gBattleControllerExecFlags & (gBitTable[battler] << 0x1C)) != 0;
    else
        return (gBattleControllerExecFlags & (gBitTable[battler])) != 0;
}

void MarkBattlerForControllerExec(u32 battler)
{
    if (gBattleTypeFlags & BATTLE_TYPE_LINK)
        gBattleControllerExecFlags |= gBitTable[battler] << (32 - MAX_BATTLERS_COUNT);
    else
        gBattleControllerExecFlags |= gBitTable[battler];
}

void MarkBattlerReceivedLinkData(u32 battler)
{
    s32 i;

    for (i = 0; i < GetLinkPlayerCount(); i++)
        gBattleControllerExecFlags |= gBitTable[battler] << (i << 2);

    gBattleControllerExecFlags &= ~((1 << 28) << battler);
}

const u8* CancelMultiTurnMoves(u32 battler)
{
    const u8 *result = NULL;
    gBattleMons[battler].status2 &= ~(STATUS2_MULTIPLETURNS);
    gBattleMons[battler].status2 &= ~(STATUS2_LOCK_CONFUSE);
    gBattleMons[battler].status2 &= ~(STATUS2_UPROAR);
    gBattleMons[battler].status2 &= ~(STATUS2_BIDE);

    // Clear battler's semi-invulnerable bits if they are not held by Sky Drop.
    if (!(gStatuses3[battler] & STATUS3_SKY_DROPPED))
        gStatuses3[battler] &= ~(STATUS3_SEMI_INVULNERABLE);

    // Check to see if this Pokemon was in the middle of using Sky Drop. If so, release the target.
    if (gBattleStruct->skyDropTargets[battler] != 0xFF && !(gStatuses3[battler] & STATUS3_SKY_DROPPED))
    {
        // Get the target's battler id
        u8 otherSkyDropper = gBattleStruct->skyDropTargets[battler];

        // Clears sky_dropped and on_air statuses
        gStatuses3[otherSkyDropper] &= ~(STATUS3_SKY_DROPPED | STATUS3_ON_AIR);

        // Makes both attacker and target's sprites visible
        gSprites[gBattlerSpriteIds[battler]].invisible = FALSE;
        gSprites[gBattlerSpriteIds[otherSkyDropper]].invisible = FALSE;

        // If target was sky dropped in the middle of Outrage/Thrash/Petal Dance,
        // confuse them upon release and display "confused by fatigue" message & animation.
        // Don't do this if this CancelMultiTurnMoves is caused by falling asleep via Yawn.
        if (gBattleMons[otherSkyDropper].status2 & STATUS2_LOCK_CONFUSE && gBattleStruct->turnEffectsTracker != 24)
        {
            gBattleMons[otherSkyDropper].status2 &= ~(STATUS2_LOCK_CONFUSE);

            // If the target can be confused, confuse them.
            // Don't use CanBeConfused, can cause issues in edge cases.
            if (!(GetBattlerAbility(otherSkyDropper) == ABILITY_OWN_TEMPO
                || gBattleMons[otherSkyDropper].status2 & STATUS2_CONFUSION
                || IsBattlerTerrainAffected(otherSkyDropper, STATUS_FIELD_MISTY_TERRAIN)))
            {
                // Set confused status
                gBattleMons[otherSkyDropper].status2 |= STATUS2_CONFUSION_TURN(((Random()) % 4) + 2);

                // If this CancelMultiTurnMoves is occuring due to attackcanceller
                if (gBattlescriptCurrInstr[0] == 0x0)
                {
                    gBattleStruct->skyDropTargets[battler] = 0xFE;
                }
                // If this CancelMultiTurnMoves is occuring due to VARIOUS_GRAVITY_ON_AIRBORNE_MONS
                // Reapplying STATUS3_SKY_DROPPED allows for avoiding unecessary messages when Gravity is applied to the target.
                else if (gBattlescriptCurrInstr[0] == 0x76 && gBattlescriptCurrInstr[2] == 76)
                {
                    gBattleStruct->skyDropTargets[battler] = 0xFE;
                    gStatuses3[otherSkyDropper] |= STATUS3_SKY_DROPPED;
                }
                // If this CancelMultiTurnMoves is occuring due to cancelmultiturnmoves script
                else if (gBattlescriptCurrInstr[0] == 0x76 && gBattlescriptCurrInstr[2] == 0)
                {
                    gBattlerAttacker = otherSkyDropper;
                    result = BattleScript_ThrashConfuses;
                }
                // If this CancelMultiTurnMoves is occuring due to receiving Sleep/Freeze status
                else if (gBattleScripting.moveEffect <= PRIMARY_STATUS_MOVE_EFFECT)
                {
                    gBattlerAttacker = otherSkyDropper;
                    BattleScriptPush(gBattlescriptCurrInstr + 1);
                    result = BattleScript_ThrashConfuses;
                }
            }
        }

        // Clear skyDropTargets data, unless this CancelMultiTurnMoves is caused by Yawn, attackcanceler, or VARIOUS_GRAVITY_ON_AIRBORNE_MONS
        if (!(gBattleMons[otherSkyDropper].status2 & STATUS2_LOCK_CONFUSE) && gBattleStruct->skyDropTargets[battler] < 4)
        {
            gBattleStruct->skyDropTargets[battler] = 0xFF;
            gBattleStruct->skyDropTargets[otherSkyDropper] = 0xFF;
        }
    }

    gDisableStructs[battler].rolloutTimer = 0;
    gDisableStructs[battler].furyCutterCounter = 0;
    return result;
}

bool32 WasUnableToUseMove(u32 battler)
{
    if (gProtectStructs[battler].prlzImmobility
        || gProtectStructs[battler].usedImprisonedMove
        || gProtectStructs[battler].loveImmobility
        || gProtectStructs[battler].usedDisabledMove
        || gProtectStructs[battler].usedTauntedMove
        || gProtectStructs[battler].usedGravityPreventedMove
        || gProtectStructs[battler].usedHealBlockedMove
        || gProtectStructs[battler].flag2Unknown
        || gProtectStructs[battler].flinchImmobility
        || gProtectStructs[battler].confusionSelfDmg
        || gProtectStructs[battler].powderSelfDmg
        || gProtectStructs[battler].usedThroatChopPreventedMove)
        return TRUE;
    else
        return FALSE;
}

void PrepareStringBattle(u16 stringId, u32 battler)
{
    u32 targetSide = GetBattlerSide(gBattlerTarget);
    u16 battlerAbility = GetBattlerAbility(battler);
    u16 targetAbility = GetBattlerAbility(gBattlerTarget);
    // Support for Contrary ability.
    // If a move attempted to raise stat - print "won't increase".
    // If a move attempted to lower stat - print "won't decrease".
    if (stringId == STRINGID_STATSWONTDECREASE && !(gBattleScripting.statChanger & STAT_BUFF_NEGATIVE))
        stringId = STRINGID_STATSWONTINCREASE;
    else if (stringId == STRINGID_STATSWONTINCREASE && gBattleScripting.statChanger & STAT_BUFF_NEGATIVE)
        stringId = STRINGID_STATSWONTDECREASE;

    else if (stringId == STRINGID_STATSWONTDECREASE2 && battlerAbility == ABILITY_CONTRARY)
        stringId = STRINGID_STATSWONTINCREASE2;
    else if (stringId == STRINGID_STATSWONTINCREASE2 && battlerAbility == ABILITY_CONTRARY)
        stringId = STRINGID_STATSWONTDECREASE2;

    // Check Defiant and Competitive stat raise whenever a stat is lowered.
    else if ((stringId == STRINGID_DEFENDERSSTATFELL || stringId == STRINGID_PKMNCUTSATTACKWITH)
              && ((targetAbility == ABILITY_DEFIANT && CompareStat(gBattlerTarget, STAT_ATK, MAX_STAT_STAGE, CMP_LESS_THAN))
                 || (targetAbility == ABILITY_COMPETITIVE && CompareStat(gBattlerTarget, STAT_SPATK, MAX_STAT_STAGE, CMP_LESS_THAN)))
              && gSpecialStatuses[gBattlerTarget].changedStatsBattlerId != BATTLE_PARTNER(gBattlerTarget)
              && ((gSpecialStatuses[gBattlerTarget].changedStatsBattlerId != gBattlerTarget) || gBattleScripting.stickyWebStatDrop == 1)
              && !(gBattleScripting.stickyWebStatDrop == 1 && gSideTimers[targetSide].stickyWebBattlerSide == targetSide)) // Sticky Web must have been set by the foe
    {
        gBattleScripting.stickyWebStatDrop = 0;
        gBattlerAbility = gBattlerTarget;
        BattleScriptPushCursor();
        gBattlescriptCurrInstr = BattleScript_AbilityRaisesDefenderStat;
        if (targetAbility == ABILITY_DEFIANT)
            SET_STATCHANGER(STAT_ATK, 2, FALSE);
        else
            SET_STATCHANGER(STAT_SPATK, 2, FALSE);
    }
#if  B_UPDATED_INTIMIDATE >= GEN_8
    else if (stringId == STRINGID_PKMNCUTSATTACKWITH && targetAbility == ABILITY_RATTLED
            && CompareStat(gBattlerTarget, STAT_SPEED, MAX_STAT_STAGE, CMP_LESS_THAN))
    {
        gBattlerAbility = gBattlerTarget;
        BattleScriptPushCursor();
        gBattlescriptCurrInstr = BattleScript_AbilityRaisesDefenderStat;
        SET_STATCHANGER(STAT_SPEED, 1, FALSE);
    }
#endif

    // Signal for the trainer slide-in system.
    if ((stringId == STRINGID_ITDOESNTAFFECT || stringId == STRINGID_PKMNWASNTAFFECTED || stringId == STRINGID_PKMNUNAFFECTED)
     && GetBattlerSide(gBattlerTarget) == B_SIDE_OPPONENT
     && gBattleStruct->trainerSlidePlayerMonUnaffectedMsgState != 2)
        gBattleStruct->trainerSlidePlayerMonUnaffectedMsgState = 1;

    BtlController_EmitPrintString(battler, BUFFER_A, stringId);
    MarkBattlerForControllerExec(battler);
}

void ResetSentPokesToOpponentValue(void)
{
    s32 i;
    u32 bits = 0;

    gSentPokesToOpponent[0] = 0;
    gSentPokesToOpponent[1] = 0;

    for (i = 0; i < gBattlersCount; i += 2)
        bits |= gBitTable[gBattlerPartyIndexes[i]];

    for (i = 1; i < gBattlersCount; i += 2)
        gSentPokesToOpponent[(i & BIT_FLANK) >> 1] = bits;
}

void OpponentSwitchInResetSentPokesToOpponentValue(u32 battler)
{
    s32 i = 0;
    u32 bits = 0;

    if (GetBattlerSide(battler) == B_SIDE_OPPONENT)
    {
        u8 flank = ((battler & BIT_FLANK) >> 1);
        gSentPokesToOpponent[flank] = 0;

        for (i = 0; i < gBattlersCount; i += 2)
        {
            if (!(gAbsentBattlerFlags & gBitTable[i]))
                bits |= gBitTable[gBattlerPartyIndexes[i]];
        }
        gSentPokesToOpponent[flank] = bits;
    }
}

void UpdateSentPokesToOpponentValue(u32 battler)
{
    if (GetBattlerSide(battler) == B_SIDE_OPPONENT)
    {
        OpponentSwitchInResetSentPokesToOpponentValue(battler);
    }
    else
    {
        s32 i;
        for (i = 1; i < gBattlersCount; i++)
            gSentPokesToOpponent[(i & BIT_FLANK) >> 1] |= gBitTable[gBattlerPartyIndexes[battler]];
    }
}

void BattleScriptPush(const u8 *bsPtr)
{
    gBattleResources->battleScriptsStack->ptr[gBattleResources->battleScriptsStack->size++] = bsPtr;
}

void BattleScriptPushCursor(void)
{
    gBattleResources->battleScriptsStack->ptr[gBattleResources->battleScriptsStack->size++] = gBattlescriptCurrInstr;
}

void BattleScriptPop(void)
{
    if (gBattleResources->battleScriptsStack->size != 0)
        gBattlescriptCurrInstr = gBattleResources->battleScriptsStack->ptr[--gBattleResources->battleScriptsStack->size];
}

static bool32 IsGravityPreventingMove(u32 move)
{
    if (!(gFieldStatuses & STATUS_FIELD_GRAVITY))
        return FALSE;

    return gBattleMoves[move].gravityBanned;
}

bool32 IsHealBlockPreventingMove(u32 battler, u32 move)
{
    if (!(gStatuses3[battler] & STATUS3_HEAL_BLOCK))
        return FALSE;

    switch (gBattleMoves[move].effect)
    {
    case EFFECT_MORNING_SUN:
    case EFFECT_SYNTHESIS:
    case EFFECT_MOONLIGHT:
    case EFFECT_RESTORE_HP:
    case EFFECT_REST:
    case EFFECT_ROOST:
    case EFFECT_HEALING_WISH:
    case EFFECT_WISH:
    case EFFECT_HEAL_PULSE:
    case EFFECT_JUNGLE_HEALING:
        return TRUE;
    case EFFECT_ABSORB:
    case EFFECT_STRENGTH_SAP:
    case EFFECT_DREAM_EATER:
        return B_HEAL_BLOCKING >= GEN_6;
    default:
        return FALSE;
    }
}

static bool32 IsBelchPreventingMove(u32 battler, u32 move)
{
    if (gBattleMoves[move].effect != EFFECT_BELCH)
        return FALSE;

    return !(gBattleStruct->ateBerry[battler & BIT_SIDE] & gBitTable[gBattlerPartyIndexes[battler]]);
}

u32 TrySetCantSelectMoveBattleScript(u32 battler)
{
    u32 limitations = 0;
    u8 moveId = gBattleResources->bufferB[battler][2] & ~(RET_MEGA_EVOLUTION | RET_ULTRA_BURST);
    u32 move = gBattleMons[battler].moves[moveId];
    u32 holdEffect = GetBattlerHoldEffect(battler, TRUE);
    u16 *choicedMove = &gBattleStruct->choicedMove[battler];

    if (gBattleStruct->zmove.toBeUsed[gBattlerAttacker] == MOVE_NONE && gDisableStructs[battler].disabledMove == move && move != MOVE_NONE)
    {
        gBattleScripting.battler = battler;
        gCurrentMove = move;
        if (gBattleTypeFlags & BATTLE_TYPE_PALACE)
        {
            gPalaceSelectionBattleScripts[battler] = BattleScript_SelectingDisabledMoveInPalace;
            gProtectStructs[battler].palaceUnableToUseMove = TRUE;
        }
        else
        {
            gSelectionBattleScripts[battler] = BattleScript_SelectingDisabledMove;
            limitations++;
        }
    }

    if (gBattleStruct->zmove.toBeUsed[gBattlerAttacker] == MOVE_NONE && move == gLastMoves[battler] && move != MOVE_STRUGGLE && (gBattleMons[battler].status2 & STATUS2_TORMENT))
    {
        CancelMultiTurnMoves(battler);
        if (gBattleTypeFlags & BATTLE_TYPE_PALACE)
        {
            gPalaceSelectionBattleScripts[battler] = BattleScript_SelectingTormentedMoveInPalace;
            gProtectStructs[battler].palaceUnableToUseMove = TRUE;
        }
        else
        {
            gSelectionBattleScripts[battler] = BattleScript_SelectingTormentedMove;
            limitations++;
        }
    }

    if (gBattleStruct->zmove.toBeUsed[gBattlerAttacker] == MOVE_NONE && gDisableStructs[battler].tauntTimer != 0 && IS_MOVE_STATUS(move))
    {
        gCurrentMove = move;
        if (gBattleTypeFlags & BATTLE_TYPE_PALACE)
        {
            gPalaceSelectionBattleScripts[battler] = BattleScript_SelectingNotAllowedMoveTauntInPalace;
            gProtectStructs[battler].palaceUnableToUseMove = TRUE;
        }
        else
        {
            gSelectionBattleScripts[battler] = BattleScript_SelectingNotAllowedMoveTaunt;
            limitations++;
        }
    }

    if (gBattleStruct->zmove.toBeUsed[gBattlerAttacker] == MOVE_NONE && gDisableStructs[battler].throatChopTimer != 0 && gBattleMoves[move].soundMove)
    {
        gCurrentMove = move;
        if (gBattleTypeFlags & BATTLE_TYPE_PALACE)
        {
            gPalaceSelectionBattleScripts[battler] = BattleScript_SelectingNotAllowedMoveThroatChopInPalace;
            gProtectStructs[battler].palaceUnableToUseMove = TRUE;
        }
        else
        {
            gSelectionBattleScripts[battler] = BattleScript_SelectingNotAllowedMoveThroatChop;
            limitations++;
        }
    }

    if (gBattleStruct->zmove.toBeUsed[gBattlerAttacker] == MOVE_NONE && GetImprisonedMovesCount(battler, move))
    {
        gCurrentMove = move;
        if (gBattleTypeFlags & BATTLE_TYPE_PALACE)
        {
            gPalaceSelectionBattleScripts[battler] = BattleScript_SelectingImprisonedMoveInPalace;
            gProtectStructs[battler].palaceUnableToUseMove = TRUE;
        }
        else
        {
            gSelectionBattleScripts[battler] = BattleScript_SelectingImprisonedMove;
            limitations++;
        }
    }

    if (gBattleStruct->zmove.toBeUsed[gBattlerAttacker] == MOVE_NONE && IsGravityPreventingMove(move))
    {
        gCurrentMove = move;
        if (gBattleTypeFlags & BATTLE_TYPE_PALACE)
        {
            gPalaceSelectionBattleScripts[battler] = BattleScript_SelectingNotAllowedMoveGravityInPalace;
            gProtectStructs[battler].palaceUnableToUseMove = TRUE;
        }
        else
        {
            gSelectionBattleScripts[battler] = BattleScript_SelectingNotAllowedMoveGravity;
            limitations++;
        }
    }

    if (gBattleStruct->zmove.toBeUsed[gBattlerAttacker] == MOVE_NONE && IsHealBlockPreventingMove(battler, move))
    {
        gCurrentMove = move;
        if (gBattleTypeFlags & BATTLE_TYPE_PALACE)
        {
            gPalaceSelectionBattleScripts[battler] = BattleScript_SelectingNotAllowedMoveHealBlockInPalace;
            gProtectStructs[battler].palaceUnableToUseMove = TRUE;
        }
        else
        {
            gSelectionBattleScripts[battler] = BattleScript_SelectingNotAllowedMoveHealBlock;
            limitations++;
        }
    }

    if (gBattleStruct->zmove.toBeUsed[gBattlerAttacker] == MOVE_NONE && IsBelchPreventingMove(battler, move))
    {
        gCurrentMove = move;
        if (gBattleTypeFlags & BATTLE_TYPE_PALACE)
        {
            gPalaceSelectionBattleScripts[battler] = BattleScript_SelectingNotAllowedBelchInPalace;
            gProtectStructs[battler].palaceUnableToUseMove = TRUE;
        }
        else
        {
            gSelectionBattleScripts[battler] = BattleScript_SelectingNotAllowedBelch;
            limitations++;
        }
    }

    if (move == MOVE_STUFF_CHEEKS && ItemId_GetPocket(gBattleMons[battler].item) != POCKET_BERRIES)
    {
        gCurrentMove = move;
        if (gBattleTypeFlags & BATTLE_TYPE_PALACE)
        {
            gPalaceSelectionBattleScripts[battler] = BattleScript_SelectingNotAllowedStuffCheeksInPalace;
            gProtectStructs[battler].palaceUnableToUseMove = TRUE;
        }
        else
        {
            gSelectionBattleScripts[battler] = BattleScript_SelectingNotAllowedStuffCheeks;
            limitations++;
        }
    }

    if (gBattleMoves[move].effect == EFFECT_GIGATON_HAMMER && move == gLastResultingMoves[battler])
    {
        gCurrentMove = move;
        PREPARE_MOVE_BUFFER(gBattleTextBuff1, gCurrentMove);
        if (gBattleTypeFlags & BATTLE_TYPE_PALACE)
        {
            gPalaceSelectionBattleScripts[battler] = BattleScript_SelectingNotAllowedCurrentMoveInPalace;
            gProtectStructs[battler].palaceUnableToUseMove = TRUE;
        }
        else
        {
            gSelectionBattleScripts[battler] = BattleScript_SelectingNotAllowedCurrentMove;
            limitations++;
        }
    }

    gPotentialItemEffectBattler = battler;
    if (HOLD_EFFECT_CHOICE(holdEffect) && *choicedMove != MOVE_NONE && *choicedMove != MOVE_UNAVAILABLE && *choicedMove != move)
    {
        gCurrentMove = *choicedMove;
        gLastUsedItem = gBattleMons[battler].item;
        if (gBattleTypeFlags & BATTLE_TYPE_PALACE)
        {
            gPalaceSelectionBattleScripts[battler] = BattleScript_SelectingNotAllowedMoveChoiceItemInPalace;
            gProtectStructs[battler].palaceUnableToUseMove = TRUE;
        }
        else
        {
            gSelectionBattleScripts[battler] = BattleScript_SelectingNotAllowedMoveChoiceItem;
            limitations++;
        }
    }
    else if (holdEffect == HOLD_EFFECT_ASSAULT_VEST && IS_MOVE_STATUS(move) && move != MOVE_ME_FIRST)
    {
        gCurrentMove = move;
        gLastUsedItem = gBattleMons[battler].item;
        if (gBattleTypeFlags & BATTLE_TYPE_PALACE)
        {
            gPalaceSelectionBattleScripts[battler] = BattleScript_SelectingNotAllowedMoveAssaultVestInPalace;
            gProtectStructs[battler].palaceUnableToUseMove = TRUE;
        }
        else
        {
            gSelectionBattleScripts[battler] = BattleScript_SelectingNotAllowedMoveAssaultVest;
            limitations++;
        }
    }
    if ((GetBattlerAbility(battler) == ABILITY_GORILLA_TACTICS) && *choicedMove != MOVE_NONE
              && *choicedMove != MOVE_UNAVAILABLE && *choicedMove != move)
    {
        gCurrentMove = *choicedMove;
        gLastUsedItem = gBattleMons[battler].item;
        if (gBattleTypeFlags & BATTLE_TYPE_PALACE)
        {
            gPalaceSelectionBattleScripts[battler] = BattleScript_SelectingNotAllowedMoveGorillaTacticsInPalace;
            gProtectStructs[battler].palaceUnableToUseMove = TRUE;
        }
        else
        {
            gSelectionBattleScripts[battler] = BattleScript_SelectingNotAllowedMoveGorillaTactics;
            limitations++;
        }
    }

    if (gBattleMons[battler].pp[moveId] == 0)
    {
        if (gBattleTypeFlags & BATTLE_TYPE_PALACE)
        {
            gProtectStructs[battler].palaceUnableToUseMove = TRUE;
        }
        else
        {
            gSelectionBattleScripts[battler] = BattleScript_SelectingMoveWithNoPP;
            limitations++;
        }
    }

    if (gBattleMoves[move].effect == EFFECT_PLACEHOLDER)
    {
        if (gBattleTypeFlags & BATTLE_TYPE_PALACE)
        {
            gPalaceSelectionBattleScripts[battler] = BattleScript_SelectingNotAllowedPlaceholderInPalace;
            gProtectStructs[battler].palaceUnableToUseMove = TRUE;
        }
        else
        {
            gSelectionBattleScripts[battler] = BattleScript_SelectingNotAllowedPlaceholder;
            limitations++;
        }
    }

    return limitations;
}

u8 CheckMoveLimitations(u32 battler, u8 unusableMoves, u16 check)
{
    u8 holdEffect = GetBattlerHoldEffect(battler, TRUE);
    u16 *choicedMove = &gBattleStruct->choicedMove[battler];
    s32 i;

    gPotentialItemEffectBattler = battler;

    for (i = 0; i < MAX_MON_MOVES; i++)
    {
        // No move
        if (check & MOVE_LIMITATION_ZEROMOVE && gBattleMons[battler].moves[i] == MOVE_NONE)
            unusableMoves |= gBitTable[i];
        // No PP
        else if (check & MOVE_LIMITATION_PP && gBattleMons[battler].pp[i] == 0)
            unusableMoves |= gBitTable[i];
        // Placeholder
        else if (check & MOVE_LIMITATION_PLACEHOLDER && gBattleMoves[gBattleMons[battler].moves[i]].effect == EFFECT_PLACEHOLDER)
            unusableMoves |= gBitTable[i];
        // Disable
        else if (check & MOVE_LIMITATION_DISABLED && gBattleMons[battler].moves[i] == gDisableStructs[battler].disabledMove)
            unusableMoves |= gBitTable[i];
        // Torment
        else if (check & MOVE_LIMITATION_TORMENTED && gBattleMons[battler].moves[i] == gLastMoves[battler] && gBattleMons[battler].status2 & STATUS2_TORMENT)
            unusableMoves |= gBitTable[i];
        // Taunt
        else if (check & MOVE_LIMITATION_TAUNT && gDisableStructs[battler].tauntTimer && IS_MOVE_STATUS(gBattleMons[battler].moves[i]))
            unusableMoves |= gBitTable[i];
        // Imprison
        else if (check & MOVE_LIMITATION_IMPRISON && GetImprisonedMovesCount(battler, gBattleMons[battler].moves[i]))
            unusableMoves |= gBitTable[i];
        // Encore
        else if (check & MOVE_LIMITATION_ENCORE && gDisableStructs[battler].encoreTimer && gDisableStructs[battler].encoredMove != gBattleMons[battler].moves[i])
            unusableMoves |= gBitTable[i];
        // Choice Items
        else if (check & MOVE_LIMITATION_CHOICE_ITEM && HOLD_EFFECT_CHOICE(holdEffect) && *choicedMove != MOVE_NONE && *choicedMove != MOVE_UNAVAILABLE && *choicedMove != gBattleMons[battler].moves[i])
            unusableMoves |= gBitTable[i];
        // Assault Vest
        else if (check & MOVE_LIMITATION_ASSAULT_VEST && holdEffect == HOLD_EFFECT_ASSAULT_VEST && IS_MOVE_STATUS(gBattleMons[battler].moves[i]) && gBattleMons[battler].moves[i] != MOVE_ME_FIRST)
            unusableMoves |= gBitTable[i];
        // Gravity
        else if (check & MOVE_LIMITATION_GRAVITY && IsGravityPreventingMove(gBattleMons[battler].moves[i]))
            unusableMoves |= gBitTable[i];
        // Heal Block
        else if (check & MOVE_LIMITATION_HEAL_BLOCK && IsHealBlockPreventingMove(battler, gBattleMons[battler].moves[i]))
            unusableMoves |= gBitTable[i];
        // Belch
        else if (check & MOVE_LIMITATION_BELCH && IsBelchPreventingMove(battler, gBattleMons[battler].moves[i]))
            unusableMoves |= gBitTable[i];
        // Throat Chop
        else if (check & MOVE_LIMITATION_THROAT_CHOP && gDisableStructs[battler].throatChopTimer && gBattleMoves[gBattleMons[battler].moves[i]].soundMove)
            unusableMoves |= gBitTable[i];
        // Stuff Cheeks
        else if (check & MOVE_LIMITATION_STUFF_CHEEKS && gBattleMons[battler].moves[i] == MOVE_STUFF_CHEEKS && ItemId_GetPocket(gBattleMons[battler].item) != POCKET_BERRIES)
            unusableMoves |= gBitTable[i];
        // Gorilla Tactics
        else if (check & MOVE_LIMITATION_CHOICE_ITEM && GetBattlerAbility(battler) == ABILITY_GORILLA_TACTICS && *choicedMove != MOVE_NONE && *choicedMove != MOVE_UNAVAILABLE && *choicedMove != gBattleMons[battler].moves[i])
            unusableMoves |= gBitTable[i];
        else if (check & MOVE_LIMITATION_GIGATON_HAMMER && gBattleMoves[gBattleMons[battler].moves[i]].effect == EFFECT_GIGATON_HAMMER && gBattleMons[battler].moves[i] == gLastResultingMoves[battler])
            unusableMoves |= gBitTable[i];
    }
    return unusableMoves;
}

#define ALL_MOVES_MASK ((1 << MAX_MON_MOVES) - 1)
bool32 AreAllMovesUnusable(u32 battler)
{
    u8 unusable = CheckMoveLimitations(battler, 0, MOVE_LIMITATIONS_ALL);

    if (unusable == ALL_MOVES_MASK) // All moves are unusable.
    {
        gProtectStructs[battler].noValidMoves = TRUE;
        gSelectionBattleScripts[battler] = BattleScript_NoMovesLeft;
    }
    else
    {
        gProtectStructs[battler].noValidMoves = FALSE;
    }

    return (unusable == ALL_MOVES_MASK);
}

u8 GetImprisonedMovesCount(u32 battler, u16 move)
{
    s32 i;
    u8 imprisonedMoves = 0;
    u32 battlerSide = GetBattlerSide(battler);

    for (i = 0; i < gBattlersCount; i++)
    {
        if (battlerSide != GetBattlerSide(i) && gStatuses3[i] & STATUS3_IMPRISONED_OTHERS)
        {
            s32 j;
            for (j = 0; j < MAX_MON_MOVES; j++)
            {
                if (move == gBattleMons[i].moves[j])
                    break;
            }
            if (j < MAX_MON_MOVES)
                imprisonedMoves++;
        }
    }

    return imprisonedMoves;
}

u32 GetBattlerFriendshipScore(u32 battler)
{
    u8 side = GetBattlerSide(battler);
    struct Pokemon *party = GetSideParty(side);
    u16 species = GetMonData(&party[gBattlerPartyIndexes[battler]], MON_DATA_SPECIES);

    if (side != B_SIDE_PLAYER)
        return FRIENDSHIP_NONE;
    else if (gSpeciesInfo[species].flags & SPECIES_FLAG_MEGA_EVOLUTION
          || (gBattleTypeFlags & (BATTLE_TYPE_EREADER_TRAINER
                                | BATTLE_TYPE_FRONTIER
                                | BATTLE_TYPE_LINK
                                | BATTLE_TYPE_RECORDED_LINK
                                | BATTLE_TYPE_SECRET_BASE)))
        return FRIENDSHIP_NONE;

    return GetMonFriendshipScore(&party[gBattlerPartyIndexes[battler]]);
}

static void TryToRevertMimicry(void)
{
    u32 i;

    for (i = 0; i < gBattlersCount; i++)
    {
        if (GetBattlerAbility(i) == ABILITY_MIMICRY)
            RESTORE_BATTLER_TYPE(i);
    }
}

enum
{
    ENDTURN_ORDER,
    ENDTURN_REFLECT,
    ENDTURN_LIGHT_SCREEN,
    ENDTURN_AURORA_VEIL,
    ENDTURN_MIST,
    ENDTURN_LUCKY_CHANT,
    ENDTURN_SAFEGUARD,
    ENDTURN_TAILWIND,
    ENDTURN_WISH,
    ENDTURN_RAIN,
    ENDTURN_SANDSTORM,
    ENDTURN_SUN,
    ENDTURN_HAIL,
    ENDTURN_SNOW,
    ENDTURN_GRAVITY,
    ENDTURN_WATER_SPORT,
    ENDTURN_MUD_SPORT,
    ENDTURN_TRICK_ROOM,
    ENDTURN_WONDER_ROOM,
    ENDTURN_MAGIC_ROOM,
    ENDTURN_ELECTRIC_TERRAIN,
    ENDTURN_MISTY_TERRAIN,
    ENDTURN_GRASSY_TERRAIN,
    ENDTURN_PSYCHIC_TERRAIN,
    ENDTURN_ION_DELUGE,
    ENDTURN_FAIRY_LOCK,
    ENDTURN_RETALIATE,
    ENDTURN_WEATHER_FORM,
    ENDTURN_STATUS_HEAL,
    ENDTURN_FIELD_COUNT,
};

static bool32 EndTurnTerrain(u32 terrainFlag, u32 stringTableId)
{
    if (gFieldStatuses & terrainFlag)
    {
        if (terrainFlag & STATUS_FIELD_GRASSY_TERRAIN)
            BattleScriptExecute(BattleScript_GrassyTerrainHeals);
        if (!(gFieldStatuses & STATUS_FIELD_TERRAIN_PERMANENT) && --gFieldTimers.terrainTimer == 0)
        {
            gFieldStatuses &= ~terrainFlag;
            TryToRevertMimicry();
            gBattleCommunication[MULTISTRING_CHOOSER] = stringTableId;
            BattleScriptExecute(BattleScript_TerrainEnds);
            return TRUE;
        }
    }
    return FALSE;
}

u8 DoFieldEndTurnEffects(void)
{
    u8 effect = 0;

    for (gBattlerAttacker = 0; gBattlerAttacker < gBattlersCount && gAbsentBattlerFlags & gBitTable[gBattlerAttacker]; gBattlerAttacker++)
    {
    }
    for (gBattlerTarget = 0; gBattlerTarget < gBattlersCount && gAbsentBattlerFlags & gBitTable[gBattlerTarget]; gBattlerTarget++)
    {
    }

    do
    {
        s32 i;
        u8 side;

        switch (gBattleStruct->turnCountersTracker)
        {
        case ENDTURN_ORDER:
            for (i = 0; i < gBattlersCount; i++)
            {
                gBattlerByTurnOrder[i] = i;
            }
            for (i = 0; i < gBattlersCount - 1; i++)
            {
                s32 j;
                for (j = i + 1; j < gBattlersCount; j++)
                {
                    if (!gProtectStructs[i].quash
                            && !gProtectStructs[j].quash
                            && GetWhichBattlerFaster(gBattlerByTurnOrder[i], gBattlerByTurnOrder[j], FALSE))
                        SwapTurnOrder(i, j);
                }
            }

            gBattleStruct->turnCountersTracker++;
            gBattleStruct->turnSideTracker = 0;
            // fall through
        case ENDTURN_REFLECT:
            while (gBattleStruct->turnSideTracker < 2)
            {
                side = gBattleStruct->turnSideTracker;
                gBattlerAttacker = gSideTimers[side].reflectBattlerId;
                if (gSideStatuses[side] & SIDE_STATUS_REFLECT)
                {
                    if (--gSideTimers[side].reflectTimer == 0)
                    {
                        gSideStatuses[side] &= ~SIDE_STATUS_REFLECT;
                        BattleScriptExecute(BattleScript_SideStatusWoreOff);
                        PREPARE_MOVE_BUFFER(gBattleTextBuff1, MOVE_REFLECT);
                        effect++;
                    }
                }
                gBattleStruct->turnSideTracker++;
                if (effect != 0)
                    break;
            }
            if (effect == 0)
            {
                gBattleStruct->turnCountersTracker++;
                gBattleStruct->turnSideTracker = 0;
            }
            break;
        case ENDTURN_LIGHT_SCREEN:
            while (gBattleStruct->turnSideTracker < 2)
            {
                side = gBattleStruct->turnSideTracker;
                gBattlerAttacker = gSideTimers[side].lightscreenBattlerId;
                if (gSideStatuses[side] & SIDE_STATUS_LIGHTSCREEN)
                {
                    if (--gSideTimers[side].lightscreenTimer == 0)
                    {
                        gSideStatuses[side] &= ~SIDE_STATUS_LIGHTSCREEN;
                        BattleScriptExecute(BattleScript_SideStatusWoreOff);
                        gBattleCommunication[MULTISTRING_CHOOSER] = side;
                        PREPARE_MOVE_BUFFER(gBattleTextBuff1, MOVE_LIGHT_SCREEN);
                        effect++;
                    }
                }
                gBattleStruct->turnSideTracker++;
                if (effect != 0)
                    break;
            }
            if (effect == 0)
            {
                gBattleStruct->turnCountersTracker++;
                gBattleStruct->turnSideTracker = 0;
            }
            break;
        case ENDTURN_AURORA_VEIL:
            while (gBattleStruct->turnSideTracker < 2)
            {
                side = gBattleStruct->turnSideTracker;
                gBattlerAttacker = gSideTimers[side].auroraVeilBattlerId;
                if (gSideStatuses[side] & SIDE_STATUS_AURORA_VEIL)
                {
                    if (--gSideTimers[side].auroraVeilTimer == 0)
                    {
                        gSideStatuses[side] &= ~SIDE_STATUS_AURORA_VEIL;
                        BattleScriptExecute(BattleScript_SideStatusWoreOff);
                        gBattleCommunication[MULTISTRING_CHOOSER] = side;
                        PREPARE_MOVE_BUFFER(gBattleTextBuff1, MOVE_AURORA_VEIL);
                        effect++;
                    }
                }
                gBattleStruct->turnSideTracker++;
                if (effect != 0)
                    break;
            }
            if (!effect)
            {
                gBattleStruct->turnCountersTracker++;
                gBattleStruct->turnSideTracker = 0;
            }
            break;
        case ENDTURN_MIST:
            while (gBattleStruct->turnSideTracker < 2)
            {
                side = gBattleStruct->turnSideTracker;
                gBattlerAttacker = gSideTimers[side].mistBattlerId;
                if (gSideTimers[side].mistTimer != 0 && --gSideTimers[side].mistTimer == 0)
                {
                    gSideStatuses[side] &= ~SIDE_STATUS_MIST;
                    BattleScriptExecute(BattleScript_SideStatusWoreOff);
                    gBattleCommunication[MULTISTRING_CHOOSER] = side;
                    PREPARE_MOVE_BUFFER(gBattleTextBuff1, MOVE_MIST);
                    effect++;
                }
                gBattleStruct->turnSideTracker++;
                if (effect != 0)
                    break;
            }
            if (effect == 0)
            {
                gBattleStruct->turnCountersTracker++;
                gBattleStruct->turnSideTracker = 0;
            }
            break;
        case ENDTURN_SAFEGUARD:
            while (gBattleStruct->turnSideTracker < 2)
            {
                side = gBattleStruct->turnSideTracker;
                gBattlerAttacker = gSideTimers[side].safeguardBattlerId;
                if (gSideStatuses[side] & SIDE_STATUS_SAFEGUARD)
                {
                    if (--gSideTimers[side].safeguardTimer == 0)
                    {
                        gSideStatuses[side] &= ~SIDE_STATUS_SAFEGUARD;
                        BattleScriptExecute(BattleScript_SafeguardEnds);
                        effect++;
                    }
                }
                gBattleStruct->turnSideTracker++;
                if (effect != 0)
                    break;
            }
            if (effect == 0)
            {
                gBattleStruct->turnCountersTracker++;
                gBattleStruct->turnSideTracker = 0;
            }
            break;
        case ENDTURN_LUCKY_CHANT:
            while (gBattleStruct->turnSideTracker < 2)
            {
                side = gBattleStruct->turnSideTracker;
                gBattlerAttacker = gSideTimers[side].luckyChantBattlerId;
                if (gSideStatuses[side] & SIDE_STATUS_LUCKY_CHANT)
                {
                    if (--gSideTimers[side].luckyChantTimer == 0)
                    {
                        gSideStatuses[side] &= ~SIDE_STATUS_LUCKY_CHANT;
                        BattleScriptExecute(BattleScript_LuckyChantEnds);
                        effect++;
                    }
                }
                gBattleStruct->turnSideTracker++;
                if (effect != 0)
                    break;
            }
            if (!effect)
            {
                gBattleStruct->turnCountersTracker++;
                gBattleStruct->turnSideTracker = 0;
            }
            break;
        case ENDTURN_TAILWIND:
            while (gBattleStruct->turnSideTracker < 2)
            {
                side = gBattleStruct->turnSideTracker;
                gBattlerAttacker = gSideTimers[side].tailwindBattlerId;
                if (gSideStatuses[side] & SIDE_STATUS_TAILWIND)
                {
                    if (--gSideTimers[side].tailwindTimer == 0)
                    {
                        gSideStatuses[side] &= ~SIDE_STATUS_TAILWIND;
                        BattleScriptExecute(BattleScript_TailwindEnds);
                        effect++;
                    }
                }
                gBattleStruct->turnSideTracker++;
                if (effect != 0)
                    break;
            }
            if (!effect)
            {
                gBattleStruct->turnCountersTracker++;
                gBattleStruct->turnSideTracker = 0;
            }
            break;
        case ENDTURN_WISH:
            while (gBattleStruct->turnSideTracker < gBattlersCount)
            {
                u32 battler = gBattlerByTurnOrder[gBattleStruct->turnSideTracker];
                if (gWishFutureKnock.wishCounter[battler] != 0
                 && --gWishFutureKnock.wishCounter[battler] == 0
                 && gBattleMons[battler].hp != 0)
                {
                    gBattlerTarget = battler;
                    BattleScriptExecute(BattleScript_WishComesTrue);
                    effect++;
                }
                gBattleStruct->turnSideTracker++;
                if (effect != 0)
                    break;
            }
            if (effect == 0)
            {
                gBattleStruct->turnCountersTracker++;
                gBattleStruct->turnSideTracker = 0;
            }
            break;
        case ENDTURN_RAIN:
            if (gBattleWeather & B_WEATHER_RAIN)
            {
                if (!(gBattleWeather & B_WEATHER_RAIN_PERMANENT)
                 && !(gBattleWeather & B_WEATHER_RAIN_PRIMAL))
                {
                    if (--gWishFutureKnock.weatherDuration == 0)
                    {
                        gBattleWeather &= ~B_WEATHER_RAIN_TEMPORARY;
                        gBattleWeather &= ~B_WEATHER_RAIN_DOWNPOUR;
                        gBattleCommunication[MULTISTRING_CHOOSER] = B_MSG_RAIN_STOPPED;
                    }
                    else if (gBattleWeather & B_WEATHER_RAIN_DOWNPOUR)
                        gBattleCommunication[MULTISTRING_CHOOSER] = B_MSG_DOWNPOUR_CONTINUES;
                    else
                        gBattleCommunication[MULTISTRING_CHOOSER] = B_MSG_RAIN_CONTINUES;
                }
                else if (gBattleWeather & B_WEATHER_RAIN_DOWNPOUR)
                {
                    gBattleCommunication[MULTISTRING_CHOOSER] = B_MSG_DOWNPOUR_CONTINUES;
                }
                else
                {
                    gBattleCommunication[MULTISTRING_CHOOSER] = B_MSG_RAIN_CONTINUES;
                }

                BattleScriptExecute(BattleScript_RainContinuesOrEnds);
                effect++;
            }
            gBattleStruct->turnCountersTracker++;
            break;
        case ENDTURN_SANDSTORM:
            if (gBattleWeather & B_WEATHER_SANDSTORM)
            {
                if (!(gBattleWeather & B_WEATHER_SANDSTORM_PERMANENT) && --gWishFutureKnock.weatherDuration == 0)
                {
                    gBattleWeather &= ~B_WEATHER_SANDSTORM_TEMPORARY;
                    gBattlescriptCurrInstr = BattleScript_SandStormHailSnowEnds;
                }
                else
                {
                    gBattlescriptCurrInstr = BattleScript_DamagingWeatherContinues;
                }

                gBattleScripting.animArg1 = B_ANIM_SANDSTORM_CONTINUES;
                gBattleCommunication[MULTISTRING_CHOOSER] = B_MSG_SANDSTORM;
                BattleScriptExecute(gBattlescriptCurrInstr);
                effect++;
            }
            gBattleStruct->turnCountersTracker++;
            break;
        case ENDTURN_SUN:
            if (gBattleWeather & B_WEATHER_SUN)
            {
                if (!(gBattleWeather & B_WEATHER_SUN_PERMANENT)
                 && !(gBattleWeather & B_WEATHER_SUN_PRIMAL)
                 && --gWishFutureKnock.weatherDuration == 0)
                {
                    gBattleWeather &= ~B_WEATHER_SUN_TEMPORARY;
                    gBattlescriptCurrInstr = BattleScript_SunlightFaded;
                }
                else
                {
                    gBattlescriptCurrInstr = BattleScript_SunlightContinues;
                }

                BattleScriptExecute(gBattlescriptCurrInstr);
                effect++;
            }
            gBattleStruct->turnCountersTracker++;
            break;
        case ENDTURN_HAIL:
            if (gBattleWeather & B_WEATHER_HAIL)
            {
                if (!(gBattleWeather & B_WEATHER_HAIL_PERMANENT) && --gWishFutureKnock.weatherDuration == 0)
                {
                    gBattleWeather &= ~B_WEATHER_HAIL_TEMPORARY;
                    gBattlescriptCurrInstr = BattleScript_SandStormHailSnowEnds;
                }
                else
                {
                    gBattlescriptCurrInstr = BattleScript_DamagingWeatherContinues;
                }

                gBattleScripting.animArg1 = B_ANIM_HAIL_CONTINUES;
                gBattleCommunication[MULTISTRING_CHOOSER] = B_MSG_HAIL;
                BattleScriptExecute(gBattlescriptCurrInstr);
                effect++;
            }
            gBattleStruct->turnCountersTracker++;
            break;
        case ENDTURN_SNOW:
            if (gBattleWeather & B_WEATHER_SNOW)
            {
                if (!(gBattleWeather & B_WEATHER_SNOW_PERMANENT) && --gWishFutureKnock.weatherDuration == 0)
                {
                    gBattleWeather &= ~B_WEATHER_SNOW_TEMPORARY;
                    gBattlescriptCurrInstr = BattleScript_SandStormHailSnowEnds;
                }
                else
                {
                    gBattlescriptCurrInstr = BattleScript_DamagingWeatherContinues;
                }

                gBattleScripting.animArg1 = B_ANIM_SNOW_CONTINUES;
                gBattleCommunication[MULTISTRING_CHOOSER] = B_MSG_SNOW;
                BattleScriptExecute(gBattlescriptCurrInstr);
                effect++;
            }
            gBattleStruct->turnCountersTracker++;
            break;
        case ENDTURN_TRICK_ROOM:
            if (gFieldStatuses & STATUS_FIELD_TRICK_ROOM && --gFieldTimers.trickRoomTimer == 0)
            {
                gFieldStatuses &= ~STATUS_FIELD_TRICK_ROOM;
                BattleScriptExecute(BattleScript_TrickRoomEnds);
                effect++;
            }
            gBattleStruct->turnCountersTracker++;
            break;
        case ENDTURN_WONDER_ROOM:
            if (gFieldStatuses & STATUS_FIELD_WONDER_ROOM && --gFieldTimers.wonderRoomTimer == 0)
            {
                gFieldStatuses &= ~STATUS_FIELD_WONDER_ROOM;
                BattleScriptExecute(BattleScript_WonderRoomEnds);
                effect++;
            }
            gBattleStruct->turnCountersTracker++;
            break;
        case ENDTURN_MAGIC_ROOM:
            if (gFieldStatuses & STATUS_FIELD_MAGIC_ROOM && --gFieldTimers.magicRoomTimer == 0)
            {
                gFieldStatuses &= ~STATUS_FIELD_MAGIC_ROOM;
                BattleScriptExecute(BattleScript_MagicRoomEnds);
                effect++;
            }
            gBattleStruct->turnCountersTracker++;
            break;
        case ENDTURN_ELECTRIC_TERRAIN:
            effect = EndTurnTerrain(STATUS_FIELD_ELECTRIC_TERRAIN, B_MSG_TERRAIN_END_ELECTRIC);
            gBattleStruct->turnCountersTracker++;
            break;
        case ENDTURN_MISTY_TERRAIN:
            effect = EndTurnTerrain(STATUS_FIELD_MISTY_TERRAIN, B_MSG_TERRAIN_END_MISTY);
            gBattleStruct->turnCountersTracker++;
            break;
        case ENDTURN_GRASSY_TERRAIN:
            effect = EndTurnTerrain(STATUS_FIELD_GRASSY_TERRAIN, B_MSG_TERRAIN_END_GRASSY);
            gBattleStruct->turnCountersTracker++;
            break;
        case ENDTURN_PSYCHIC_TERRAIN:
            effect = EndTurnTerrain(STATUS_FIELD_PSYCHIC_TERRAIN, B_MSG_TERRAIN_END_PSYCHIC);
            gBattleStruct->turnCountersTracker++;
            break;
        case ENDTURN_WATER_SPORT:
            if (gFieldStatuses & STATUS_FIELD_WATERSPORT && --gFieldTimers.waterSportTimer == 0)
            {
                gFieldStatuses &= ~STATUS_FIELD_WATERSPORT;
                BattleScriptExecute(BattleScript_WaterSportEnds);
                effect++;
            }
            gBattleStruct->turnCountersTracker++;
            break;
        case ENDTURN_MUD_SPORT:
            if (gFieldStatuses & STATUS_FIELD_MUDSPORT && --gFieldTimers.mudSportTimer == 0)
            {
                gFieldStatuses &= ~STATUS_FIELD_MUDSPORT;
                BattleScriptExecute(BattleScript_MudSportEnds);
                effect++;
            }
            gBattleStruct->turnCountersTracker++;
            break;
        case ENDTURN_GRAVITY:
            if (gFieldStatuses & STATUS_FIELD_GRAVITY && --gFieldTimers.gravityTimer == 0)
            {
                gFieldStatuses &= ~STATUS_FIELD_GRAVITY;
                BattleScriptExecute(BattleScript_GravityEnds);
                effect++;
            }
            gBattleStruct->turnCountersTracker++;
            break;
        case ENDTURN_ION_DELUGE:
            gFieldStatuses &= ~STATUS_FIELD_ION_DELUGE;
            gBattleStruct->turnCountersTracker++;
            break;
        case ENDTURN_FAIRY_LOCK:
            if (gFieldStatuses & STATUS_FIELD_FAIRY_LOCK && --gFieldTimers.fairyLockTimer == 0)
            {
                gFieldStatuses &= ~STATUS_FIELD_FAIRY_LOCK;
            }
            gBattleStruct->turnCountersTracker++;
            break;
        case ENDTURN_RETALIATE:
            if (gSideTimers[B_SIDE_PLAYER].retaliateTimer > 0)
                gSideTimers[B_SIDE_PLAYER].retaliateTimer--;
            if (gSideTimers[B_SIDE_OPPONENT].retaliateTimer > 0)
                gSideTimers[B_SIDE_OPPONENT].retaliateTimer--;
            gBattleStruct->turnCountersTracker++;
            break;
        case ENDTURN_WEATHER_FORM:
            for (i = 0; i < gBattlersCount; i++)
            {
                if (AbilityBattleEffects(ABILITYEFFECT_ON_WEATHER, i, 0, 0, 0))
                {
                    effect++;
                    break;
                }
            }
            if (effect == 0)
                gBattleStruct->turnCountersTracker++;
            break;
        case ENDTURN_STATUS_HEAL:
            for (gBattlerAttacker = 0; gBattlerAttacker < gBattlersCount; gBattlerAttacker++)
            {
                if (B_AFFECTION_MECHANICS == TRUE
                 && GetBattlerSide(gBattlerAttacker) == B_SIDE_PLAYER
                 && GetBattlerFriendshipScore(gBattlerAttacker) >= FRIENDSHIP_150_TO_199
                 && (Random() % 100 < 20))
                {
                    gBattleCommunication[MULTISTRING_CHOOSER] = 1;
                    BattleScriptExecute(BattleScript_AffectionBasedStatusHeal);
                    break;
                }
            }
            gBattleStruct->turnCountersTracker++;
            break;
        case ENDTURN_FIELD_COUNT:
            effect++;
            break;
        }
    } while (effect == 0);

    return (gBattleMainFunc != BattleTurnPassed);
}

enum
{
    ENDTURN_INGRAIN,
    ENDTURN_AQUA_RING,
    ENDTURN_ABILITIES,
    ENDTURN_ITEMS1,
    ENDTURN_LEECH_SEED,
    ENDTURN_POISON,
    ENDTURN_BAD_POISON,
    ENDTURN_BURN,
    ENDTURN_FROSTBITE,
    ENDTURN_NIGHTMARES,
    ENDTURN_CURSE,
    ENDTURN_WRAP,
    ENDTURN_OCTOLOCK,
    ENDTURN_UPROAR,
    ENDTURN_THRASH,
    ENDTURN_FLINCH,
    ENDTURN_DISABLE,
    ENDTURN_ENCORE,
    ENDTURN_MAGNET_RISE,
    ENDTURN_TELEKINESIS,
    ENDTURN_HEALBLOCK,
    ENDTURN_EMBARGO,
    ENDTURN_LOCK_ON,
    ENDTURN_CHARGE,
    ENDTURN_LASER_FOCUS,
    ENDTURN_TAUNT,
    ENDTURN_YAWN,
    ENDTURN_ITEMS2,
    ENDTURN_ORBS,
    ENDTURN_ROOST,
    ENDTURN_ELECTRIFY,
    ENDTURN_POWDER,
    ENDTURN_THROAT_CHOP,
    ENDTURN_SLOW_START,
    ENDTURN_PLASMA_FISTS,
    ENDTURN_CUD_CHEW,
    ENDTURN_SALT_CURE,
    ENDTURN_SYRUP_BOMB,
    ENDTURN_BATTLER_COUNT
};

// Ingrain, Leech Seed, Strength Sap and Aqua Ring
s32 GetDrainedBigRootHp(u32 battler, s32 hp)
{
    if (GetBattlerHoldEffect(battler, TRUE) == HOLD_EFFECT_BIG_ROOT)
        hp = (hp * 1300) / 1000;
    if (hp == 0)
        hp = 1;

    return hp * -1;
}

#define MAGIC_GUARD_CHECK \
if (ability == ABILITY_MAGIC_GUARD) \
{\
    RecordAbilityBattle(battler, ability);\
    gBattleStruct->turnEffectsTracker++;\
            break;\
}


u8 DoBattlerEndTurnEffects(void)
{
    u32 battler, ability, i, effect = 0;

    gHitMarker |= (HITMARKER_GRUDGE | HITMARKER_SKIP_DMG_TRACK);
    while (gBattleStruct->turnEffectsBattlerId < gBattlersCount && gBattleStruct->turnEffectsTracker <= ENDTURN_BATTLER_COUNT)
    {
        battler = gBattlerAttacker = gBattlerByTurnOrder[gBattleStruct->turnEffectsBattlerId];
        if (gAbsentBattlerFlags & gBitTable[battler])
        {
            gBattleStruct->turnEffectsBattlerId++;
            continue;
        }

        ability = GetBattlerAbility(battler);
        switch (gBattleStruct->turnEffectsTracker)
        {
        case ENDTURN_INGRAIN:  // ingrain
            if ((gStatuses3[battler] & STATUS3_ROOTED)
             && !BATTLER_MAX_HP(battler)
             && !(gStatuses3[battler] & STATUS3_HEAL_BLOCK)
             && gBattleMons[battler].hp != 0)
            {
                gBattleMoveDamage = GetDrainedBigRootHp(battler, gBattleMons[battler].maxHP / 16);
                BattleScriptExecute(BattleScript_IngrainTurnHeal);
                effect++;
            }
            gBattleStruct->turnEffectsTracker++;
            break;
        case ENDTURN_AQUA_RING:  // aqua ring
            if ((gStatuses3[battler] & STATUS3_AQUA_RING)
             && !BATTLER_MAX_HP(battler)
             && !(gStatuses3[battler] & STATUS3_HEAL_BLOCK)
             && gBattleMons[battler].hp != 0)
            {
                gBattleMoveDamage = GetDrainedBigRootHp(battler, gBattleMons[battler].maxHP / 16);
                BattleScriptExecute(BattleScript_AquaRingHeal);
                effect++;
            }
            gBattleStruct->turnEffectsTracker++;
            break;
        case ENDTURN_ABILITIES:  // end turn abilities
            if (AbilityBattleEffects(ABILITYEFFECT_ENDTURN, battler, 0, 0, 0))
                effect++;
            gBattleStruct->turnEffectsTracker++;
            break;
        case ENDTURN_ITEMS1:  // item effects
            if (ItemBattleEffects(ITEMEFFECT_NORMAL, battler, FALSE))
                effect++;
            gBattleStruct->turnEffectsTracker++;
            break;
        case ENDTURN_ITEMS2:  // item effects again
            if (ItemBattleEffects(ITEMEFFECT_NORMAL, battler, TRUE))
                effect++;
            gBattleStruct->turnEffectsTracker++;
            break;
        case ENDTURN_ORBS:
            if (IsBattlerAlive(battler) && ItemBattleEffects(ITEMEFFECT_ORBS, battler, FALSE))
                effect++;
            gBattleStruct->turnEffectsTracker++;
            break;
        case ENDTURN_LEECH_SEED:  // leech seed
            if ((gStatuses3[battler] & STATUS3_LEECHSEED)
             && gBattleMons[gStatuses3[battler] & STATUS3_LEECHSEED_BATTLER].hp != 0
             && gBattleMons[battler].hp != 0)
            {
                MAGIC_GUARD_CHECK;

                gBattlerTarget = gStatuses3[battler] & STATUS3_LEECHSEED_BATTLER; // Notice gBattlerTarget is actually the HP receiver.
                gBattleMoveDamage = gBattleMons[battler].maxHP / 8;
                if (gBattleMoveDamage == 0)
                    gBattleMoveDamage = 1;
                gBattleScripting.animArg1 = gBattlerTarget;
                gBattleScripting.animArg2 = gBattlerAttacker;
                BattleScriptExecute(BattleScript_LeechSeedTurnDrain);
                effect++;
            }
            gBattleStruct->turnEffectsTracker++;
            break;
        case ENDTURN_POISON:  // poison
            if ((gBattleMons[battler].status1 & STATUS1_POISON)
                && gBattleMons[battler].hp != 0)
            {
                MAGIC_GUARD_CHECK;

                if (ability == ABILITY_POISON_HEAL)
                {
                    if (!BATTLER_MAX_HP(battler) && !(gStatuses3[battler] & STATUS3_HEAL_BLOCK))
                    {
                        gBattleMoveDamage = gBattleMons[battler].maxHP / 8;
                        if (gBattleMoveDamage == 0)
                            gBattleMoveDamage = 1;
                        gBattleMoveDamage *= -1;
                        BattleScriptExecute(BattleScript_PoisonHealActivates);
                        effect++;
                    }
                }
                else
                {
                    gBattleMoveDamage = gBattleMons[battler].maxHP / 8;
                    if (gBattleMoveDamage == 0)
                        gBattleMoveDamage = 1;
                    BattleScriptExecute(BattleScript_PoisonTurnDmg);
                    effect++;
                }
            }
            gBattleStruct->turnEffectsTracker++;
            break;
        case ENDTURN_BAD_POISON:  // toxic poison
            if ((gBattleMons[battler].status1 & STATUS1_TOXIC_POISON)
                && gBattleMons[battler].hp != 0)
            {
                MAGIC_GUARD_CHECK;

                if (ability == ABILITY_POISON_HEAL)
                {
                    if (!BATTLER_MAX_HP(battler) && !(gStatuses3[battler] & STATUS3_HEAL_BLOCK))
                    {
                        gBattleMoveDamage = gBattleMons[battler].maxHP / 8;
                        if (gBattleMoveDamage == 0)
                            gBattleMoveDamage = 1;
                        gBattleMoveDamage *= -1;
                        BattleScriptExecute(BattleScript_PoisonHealActivates);
                        effect++;
                    }
                }
                else
                {
                    gBattleMoveDamage = gBattleMons[battler].maxHP / 16;
                    if (gBattleMoveDamage == 0)
                        gBattleMoveDamage = 1;
                    if ((gBattleMons[battler].status1 & STATUS1_TOXIC_COUNTER) != STATUS1_TOXIC_TURN(15)) // not 16 turns
                        gBattleMons[battler].status1 += STATUS1_TOXIC_TURN(1);
                    gBattleMoveDamage *= (gBattleMons[battler].status1 & STATUS1_TOXIC_COUNTER) >> 8;
                    BattleScriptExecute(BattleScript_PoisonTurnDmg);
                    effect++;
                }
            }
            gBattleStruct->turnEffectsTracker++;
            break;
        case ENDTURN_BURN:  // burn
            if ((gBattleMons[battler].status1 & STATUS1_BURN)
                && gBattleMons[battler].hp != 0)
            {
                MAGIC_GUARD_CHECK;
                gBattleMoveDamage = gBattleMons[battler].maxHP / (B_BURN_DAMAGE >= GEN_7 ? 16 : 8);
                if (ability == ABILITY_HEATPROOF)
                {
                    if (gBattleMoveDamage > (gBattleMoveDamage / 2) + 1) // Record ability if the burn takes less damage than it normally would.
                        RecordAbilityBattle(battler, ABILITY_HEATPROOF);
                    gBattleMoveDamage /= 2;
                }
                if (gBattleMoveDamage == 0)
                    gBattleMoveDamage = 1;
                BattleScriptExecute(BattleScript_BurnTurnDmg);
                effect++;
            }
            gBattleStruct->turnEffectsTracker++;
            break;
        case ENDTURN_FROSTBITE:  // burn
            if ((gBattleMons[battler].status1 & STATUS1_FROSTBITE)
                && gBattleMons[battler].hp != 0)
            {
                MAGIC_GUARD_CHECK;
                gBattleMoveDamage = gBattleMons[battler].maxHP / (B_BURN_DAMAGE >= GEN_7 ? 16 : 8);
                if (gBattleMoveDamage == 0)
                    gBattleMoveDamage = 1;
                BattleScriptExecute(BattleScript_FrostbiteTurnDmg);
                effect++;
            }
            gBattleStruct->turnEffectsTracker++;
            break;
        case ENDTURN_NIGHTMARES:  // spooky nightmares
            if ((gBattleMons[battler].status2 & STATUS2_NIGHTMARE)
                && gBattleMons[battler].hp != 0)
            {
                MAGIC_GUARD_CHECK;
                // R/S does not perform this sleep check, which causes the nightmare effect to
                // persist even after the affected Pokemon has been awakened by Shed Skin.
                if (gBattleMons[battler].status1 & STATUS1_SLEEP)
                {
                    gBattleMoveDamage = gBattleMons[battler].maxHP / 4;
                    if (gBattleMoveDamage == 0)
                        gBattleMoveDamage = 1;
                    BattleScriptExecute(BattleScript_NightmareTurnDmg);
                    effect++;
                }
                else
                {
                    gBattleMons[battler].status2 &= ~STATUS2_NIGHTMARE;
                }
            }
            gBattleStruct->turnEffectsTracker++;
            break;
        case ENDTURN_CURSE:  // curse
            if ((gBattleMons[battler].status2 & STATUS2_CURSED)
                && gBattleMons[battler].hp != 0)
            {
                MAGIC_GUARD_CHECK;
                gBattleMoveDamage = gBattleMons[battler].maxHP / 4;
                if (gBattleMoveDamage == 0)
                    gBattleMoveDamage = 1;
                BattleScriptExecute(BattleScript_CurseTurnDmg);
                effect++;
            }
            gBattleStruct->turnEffectsTracker++;
            break;
        case ENDTURN_WRAP:  // wrap
            if ((gBattleMons[battler].status2 & STATUS2_WRAPPED) && gBattleMons[battler].hp != 0)
            {
                if (--gDisableStructs[battler].wrapTurns != 0)  // damaged by wrap
                {
                    MAGIC_GUARD_CHECK;

                    gBattleScripting.animArg1 = gBattleStruct->wrappedMove[battler];
                    gBattleScripting.animArg2 = gBattleStruct->wrappedMove[battler] >> 8;
                    PREPARE_MOVE_BUFFER(gBattleTextBuff1, gBattleStruct->wrappedMove[battler]);
                    gBattlescriptCurrInstr = BattleScript_WrapTurnDmg;
                    if (GetBattlerHoldEffect(gBattleStruct->wrappedBy[battler], TRUE) == HOLD_EFFECT_BINDING_BAND)
                        gBattleMoveDamage = gBattleMons[battler].maxHP / (B_BINDING_DAMAGE >= GEN_6 ? 6 : 8);
                    else
                        gBattleMoveDamage = gBattleMons[battler].maxHP / (B_BINDING_DAMAGE >= GEN_6 ? 8 : 16);

                    if (gBattleMoveDamage == 0)
                        gBattleMoveDamage = 1;
                }
                else  // broke free
                {
                    gBattleMons[battler].status2 &= ~STATUS2_WRAPPED;
                    PREPARE_MOVE_BUFFER(gBattleTextBuff1, gBattleStruct->wrappedMove[battler]);
                    gBattlescriptCurrInstr = BattleScript_WrapEnds;
                }
                BattleScriptExecute(gBattlescriptCurrInstr);
                effect++;
            }
            gBattleStruct->turnEffectsTracker++;
            break;
        case ENDTURN_OCTOLOCK:
        {
            u16 battlerAbility = GetBattlerAbility(battler);
            if (gDisableStructs[battler].octolock)
            {
                gBattlerTarget = battler;
                BattleScriptExecute(BattleScript_OctolockEndTurn);
                effect++;
            }
            gBattleStruct->turnEffectsTracker++;
        }
            break;
        case ENDTURN_UPROAR:  // uproar
            if (gBattleMons[battler].status2 & STATUS2_UPROAR)
            {
                for (gBattlerAttacker = 0; gBattlerAttacker < gBattlersCount; gBattlerAttacker++)
                {
                    if ((gBattleMons[gBattlerAttacker].status1 & STATUS1_SLEEP)
                     && GetBattlerAbility(gBattlerAttacker) != ABILITY_SOUNDPROOF)
                    {
                        gBattleMons[gBattlerAttacker].status1 &= ~STATUS1_SLEEP;
                        gBattleMons[gBattlerAttacker].status2 &= ~STATUS2_NIGHTMARE;
                        gBattleCommunication[MULTISTRING_CHOOSER] = 1;
                        BattleScriptExecute(BattleScript_MonWokeUpInUproar);
                        BtlController_EmitSetMonData(gBattlerAttacker, BUFFER_A, REQUEST_STATUS_BATTLE, 0, 4, &gBattleMons[gBattlerAttacker].status1);
                        MarkBattlerForControllerExec(gBattlerAttacker);
                        break;
                    }
                }
                if (gBattlerAttacker != gBattlersCount)
                {
                    effect = 2;  // a pokemon was awaken
                    break;
                }
                else
                {
                    gBattlerAttacker = battler;
                    gBattleMons[battler].status2 -= STATUS2_UPROAR_TURN(1);  // uproar timer goes down
                    if (WasUnableToUseMove(battler))
                    {
                        CancelMultiTurnMoves(battler);
                        gBattleCommunication[MULTISTRING_CHOOSER] = B_MSG_UPROAR_ENDS;
                    }
                    else if (gBattleMons[battler].status2 & STATUS2_UPROAR)
                    {
                        gBattleCommunication[MULTISTRING_CHOOSER] = B_MSG_UPROAR_CONTINUES;
                        gBattleMons[battler].status2 |= STATUS2_MULTIPLETURNS;
                    }
                    else
                    {
                        gBattleCommunication[MULTISTRING_CHOOSER] = B_MSG_UPROAR_ENDS;
                        CancelMultiTurnMoves(battler);
                    }
                    BattleScriptExecute(BattleScript_PrintUproarOverTurns);
                    effect = 1;
                }
            }
            if (effect != 2)
                gBattleStruct->turnEffectsTracker++;
            break;
        case ENDTURN_THRASH:  // thrash
            // Don't decrement STATUS2_LOCK_CONFUSE if the target is held by Sky Drop
            if (gBattleMons[battler].status2 & STATUS2_LOCK_CONFUSE && !(gStatuses3[battler] & STATUS3_SKY_DROPPED))
            {
                gBattleMons[battler].status2 -= STATUS2_LOCK_CONFUSE_TURN(1);
                if (WasUnableToUseMove(battler))
                    CancelMultiTurnMoves(battler);
                else if (!(gBattleMons[battler].status2 & STATUS2_LOCK_CONFUSE)
                 && (gBattleMons[battler].status2 & STATUS2_MULTIPLETURNS))
                {
                    gBattleMons[battler].status2 &= ~STATUS2_MULTIPLETURNS;
                    if (!(gBattleMons[battler].status2 & STATUS2_CONFUSION))
                    {
                        gBattleScripting.moveEffect = MOVE_EFFECT_CONFUSION | MOVE_EFFECT_AFFECTS_USER;
                        SetMoveEffect(TRUE, 0);
                        if (gBattleMons[battler].status2 & STATUS2_CONFUSION)
                            BattleScriptExecute(BattleScript_ThrashConfuses);
                        effect++;
                    }
                }
            }
            gBattleStruct->turnEffectsTracker++;
            break;
        case ENDTURN_FLINCH:  // reset flinch
            gBattleMons[battler].status2 &= ~STATUS2_FLINCHED;
            gBattleStruct->turnEffectsTracker++;
            break;
        case ENDTURN_DISABLE:  // disable
            if (gDisableStructs[battler].disableTimer != 0)
            {
                for (i = 0; i < MAX_MON_MOVES; i++)
                {
                    if (gDisableStructs[battler].disabledMove == gBattleMons[battler].moves[i])
                        break;
                }
                if (i == MAX_MON_MOVES)  // pokemon does not have the disabled move anymore
                {
                    gDisableStructs[battler].disabledMove = 0;
                    gDisableStructs[battler].disableTimer = 0;
                }
                else if (--gDisableStructs[battler].disableTimer == 0)  // disable ends
                {
                    gDisableStructs[battler].disabledMove = 0;
                    BattleScriptExecute(BattleScript_DisabledNoMore);
                    effect++;
                }
            }
            gBattleStruct->turnEffectsTracker++;
            break;
        case ENDTURN_ENCORE:  // encore
            if (gDisableStructs[battler].encoreTimer != 0)
            {
                if (gBattleMons[battler].moves[gDisableStructs[battler].encoredMovePos] != gDisableStructs[battler].encoredMove)  // pokemon does not have the encored move anymore
                {
                    gDisableStructs[battler].encoredMove = 0;
                    gDisableStructs[battler].encoreTimer = 0;
                }
                else if (--gDisableStructs[battler].encoreTimer == 0
                 || gBattleMons[battler].pp[gDisableStructs[battler].encoredMovePos] == 0)
                {
                    gDisableStructs[battler].encoredMove = 0;
                    gDisableStructs[battler].encoreTimer = 0;
                    BattleScriptExecute(BattleScript_EncoredNoMore);
                    effect++;
                }
            }
            gBattleStruct->turnEffectsTracker++;
            break;
        case ENDTURN_LOCK_ON:  // lock-on decrement
            if (gStatuses3[battler] & STATUS3_ALWAYS_HITS)
                gStatuses3[battler] -= STATUS3_ALWAYS_HITS_TURN(1);
            gBattleStruct->turnEffectsTracker++;
            break;
        case ENDTURN_CHARGE:  // charge
            if (gDisableStructs[battler].chargeTimer && --gDisableStructs[battler].chargeTimer == 0)
                gStatuses3[battler] &= ~STATUS3_CHARGED_UP;
            gBattleStruct->turnEffectsTracker++;
            break;
        case ENDTURN_TAUNT:  // taunt
            if (gDisableStructs[battler].tauntTimer && --gDisableStructs[battler].tauntTimer == 0)
            {
                BattleScriptExecute(BattleScript_BufferEndTurn);
                PREPARE_MOVE_BUFFER(gBattleTextBuff1, MOVE_TAUNT);
                effect++;
            }
            gBattleStruct->turnEffectsTracker++;
            break;
        case ENDTURN_YAWN:  // yawn
            if (gStatuses3[battler] & STATUS3_YAWN)
            {
                u16 battlerAbility = GetBattlerAbility(battler);
                gStatuses3[battler] -= STATUS3_YAWN_TURN(1);
                if (!(gStatuses3[battler] & STATUS3_YAWN) && !(gBattleMons[battler].status1 & STATUS1_ANY)
                 && battlerAbility != ABILITY_VITAL_SPIRIT
                 && battlerAbility != ABILITY_INSOMNIA && !UproarWakeUpCheck(battler)
                 && !IsLeafGuardProtected(battler))
                {
                    CancelMultiTurnMoves(battler);
                    gEffectBattler = battler;
                    if (IsBattlerTerrainAffected(battler, STATUS_FIELD_ELECTRIC_TERRAIN))
                    {
                        gBattleCommunication[MULTISTRING_CHOOSER] = B_MSG_TERRAINPREVENTS_ELECTRIC;
                        BattleScriptExecute(BattleScript_TerrainPreventsEnd2);
                    }
                    else if (IsBattlerTerrainAffected(battler, STATUS_FIELD_MISTY_TERRAIN))
                    {
                        gBattleCommunication[MULTISTRING_CHOOSER] = B_MSG_TERRAINPREVENTS_MISTY;
                        BattleScriptExecute(BattleScript_TerrainPreventsEnd2);
                    }
                    else
                    {
                        if (B_SLEEP_TURNS >= GEN_5)
                            gBattleMons[battler].status1 |= ((Random() % 3) + 2);
                        else
                            gBattleMons[battler].status1 |= ((Random() % 4) + 3);

                        BtlController_EmitSetMonData(battler, BUFFER_A, REQUEST_STATUS_BATTLE, 0, 4, &gBattleMons[battler].status1);
                        MarkBattlerForControllerExec(battler);
                        BattleScriptExecute(BattleScript_YawnMakesAsleep);
                    }
                    effect++;
                }
            }
            gBattleStruct->turnEffectsTracker++;
            break;
        case ENDTURN_LASER_FOCUS:
            if (gStatuses3[battler] & STATUS3_LASER_FOCUS)
            {
                if (gDisableStructs[battler].laserFocusTimer == 0 || --gDisableStructs[battler].laserFocusTimer == 0)
                    gStatuses3[battler] &= ~STATUS3_LASER_FOCUS;
            }
            gBattleStruct->turnEffectsTracker++;
            break;
        case ENDTURN_EMBARGO:
            if (gStatuses3[battler] & STATUS3_EMBARGO)
            {
                if (gDisableStructs[battler].embargoTimer == 0 || --gDisableStructs[battler].embargoTimer == 0)
                {
                    gStatuses3[battler] &= ~STATUS3_EMBARGO;
                    BattleScriptExecute(BattleScript_EmbargoEndTurn);
                    effect++;
                }
            }
            gBattleStruct->turnEffectsTracker++;
            break;
        case ENDTURN_MAGNET_RISE:
            if (gStatuses3[battler] & STATUS3_MAGNET_RISE)
            {
                if (gDisableStructs[battler].magnetRiseTimer == 0 || --gDisableStructs[battler].magnetRiseTimer == 0)
                {
                    gStatuses3[battler] &= ~STATUS3_MAGNET_RISE;
                    BattleScriptExecute(BattleScript_BufferEndTurn);
                    PREPARE_STRING_BUFFER(gBattleTextBuff1, STRINGID_ELECTROMAGNETISM);
                    effect++;
                }
            }
            gBattleStruct->turnEffectsTracker++;
            break;
        case ENDTURN_TELEKINESIS:
            if (gStatuses3[battler] & STATUS3_TELEKINESIS)
            {
                if (gDisableStructs[battler].telekinesisTimer == 0 || --gDisableStructs[battler].telekinesisTimer == 0)
                {
                    gStatuses3[battler] &= ~STATUS3_TELEKINESIS;
                    BattleScriptExecute(BattleScript_TelekinesisEndTurn);
                    effect++;
                }
            }
            gBattleStruct->turnEffectsTracker++;
            break;
        case ENDTURN_HEALBLOCK:
            if (gStatuses3[battler] & STATUS3_HEAL_BLOCK)
            {
                if (gDisableStructs[battler].healBlockTimer == 0 || --gDisableStructs[battler].healBlockTimer == 0)
                {
                    gStatuses3[battler] &= ~STATUS3_HEAL_BLOCK;
                    BattleScriptExecute(BattleScript_BufferEndTurn);
                    PREPARE_MOVE_BUFFER(gBattleTextBuff1, MOVE_HEAL_BLOCK);
                    effect++;
                }
            }
            gBattleStruct->turnEffectsTracker++;
            break;
        case ENDTURN_ROOST: // Return flying type.
            if (gBattleResources->flags->flags[battler] & RESOURCE_FLAG_ROOST)
                gBattleResources->flags->flags[battler] &= ~RESOURCE_FLAG_ROOST;
            gBattleStruct->turnEffectsTracker++;
            break;
        case ENDTURN_ELECTRIFY:
            gStatuses4[battler] &= ~STATUS4_ELECTRIFIED;
            gBattleStruct->turnEffectsTracker++;
        case ENDTURN_POWDER:
            gBattleMons[battler].status2 &= ~STATUS2_POWDER;
            gBattleStruct->turnEffectsTracker++;
        case ENDTURN_THROAT_CHOP:
            if (gDisableStructs[battler].throatChopTimer && --gDisableStructs[battler].throatChopTimer == 0)
            {
                BattleScriptExecute(BattleScript_ThroatChopEndTurn);
                effect++;
            }
            gBattleStruct->turnEffectsTracker++;
            break;
        case ENDTURN_SLOW_START:
            if (gDisableStructs[battler].slowStartTimer
                && --gDisableStructs[battler].slowStartTimer == 0
                && ability == ABILITY_SLOW_START)
            {
                BattleScriptExecute(BattleScript_SlowStartEnds);
                effect++;
            }
            gBattleStruct->turnEffectsTracker++;
            break;
        case ENDTURN_PLASMA_FISTS:
            gStatuses4[battler] &= ~STATUS4_PLASMA_FISTS;
            gBattleStruct->turnEffectsTracker++;
            break;
        case ENDTURN_CUD_CHEW:
            if (GetBattlerAbility(battler) == ABILITY_CUD_CHEW && !gDisableStructs[battler].cudChew && ItemId_GetPocket(GetUsedHeldItem(battler)) == POCKET_BERRIES)
                gDisableStructs[battler].cudChew = TRUE;
            gBattleStruct->turnEffectsTracker++;
            break;
        case ENDTURN_SALT_CURE:
            if (gStatuses4[battler] & STATUS4_SALT_CURE && gBattleMons[battler].hp != 0)
            {
                gBattlerTarget = battler;
                if (IS_BATTLER_OF_TYPE(gBattlerTarget, TYPE_STEEL) || IS_BATTLER_OF_TYPE(gBattlerTarget, TYPE_WATER))
                    gBattleMoveDamage = gBattleMons[gBattlerTarget].maxHP / 4;
                else
                    gBattleMoveDamage = gBattleMons[gBattlerTarget].maxHP / 8;
                if (gBattleMoveDamage == 0)
                    gBattleMoveDamage = 1;
                PREPARE_MOVE_BUFFER(gBattleTextBuff1, MOVE_SALT_CURE);
                BattleScriptExecute(BattleScript_SaltCureExtraDamage);
                effect++;
            }
            gBattleStruct->turnEffectsTracker++;
            break;
        case ENDTURN_SYRUP_BOMB:
            if ((gStatuses4[battler] & STATUS4_SYRUP_BOMB) && (gBattleMons[battler].hp != 0))
            {
<<<<<<< HEAD
                if (gDisableStructs[battler].syrupBombTimer > 0 && --gDisableStructs[battler].syrupBombTimer == 0)
=======
                gDisableStructs[battler].syrupBombTimer--;
                if (gDisableStructs[battler].syrupBombTimer == 0)
                {
>>>>>>> b0e572b3
                    gStatuses4[battler] &= ~STATUS4_SYRUP_BOMB;
                gBattlerTarget = battler;
                PREPARE_MOVE_BUFFER(gBattleTextBuff1, MOVE_SYRUP_BOMB);
                gBattlescriptCurrInstr = BattleScript_SyrupBombEndTurn;
                BattleScriptExecute(gBattlescriptCurrInstr);
                effect++;
            }
            gBattleStruct->turnEffectsTracker++;
            break;
        case ENDTURN_BATTLER_COUNT:  // done
            gBattleStruct->turnEffectsTracker = 0;
            gBattleStruct->turnEffectsBattlerId++;
            break;
        }

        if (effect != 0)
            return effect;

    }
    gHitMarker &= ~(HITMARKER_GRUDGE | HITMARKER_SKIP_DMG_TRACK);
    return 0;
}

bool32 HandleWishPerishSongOnTurnEnd(void)
{
    u32 battler;

    gHitMarker |= (HITMARKER_GRUDGE | HITMARKER_SKIP_DMG_TRACK);
    switch (gBattleStruct->wishPerishSongState)
    {
    case 0:
        while (gBattleStruct->wishPerishSongBattlerId < gBattlersCount)
        {
            battler = gBattleStruct->wishPerishSongBattlerId;
            if (gAbsentBattlerFlags & gBitTable[battler])
            {
                gBattleStruct->wishPerishSongBattlerId++;
                continue;
            }

            gBattleStruct->wishPerishSongBattlerId++;
            if (gWishFutureKnock.futureSightCounter[battler] != 0
             && --gWishFutureKnock.futureSightCounter[battler] == 0
             && gBattleMons[battler].hp != 0)
            {
                if (gWishFutureKnock.futureSightMove[battler] == MOVE_FUTURE_SIGHT)
                    gBattleCommunication[MULTISTRING_CHOOSER] = B_MSG_FUTURE_SIGHT;
                else
                    gBattleCommunication[MULTISTRING_CHOOSER] = B_MSG_DOOM_DESIRE;

                PREPARE_MOVE_BUFFER(gBattleTextBuff1, gWishFutureKnock.futureSightMove[battler]);

                gBattlerTarget = battler;
                gBattlerAttacker = gWishFutureKnock.futureSightAttacker[battler];
                gSpecialStatuses[gBattlerTarget].dmg = 0xFFFF;
                gCurrentMove = gWishFutureKnock.futureSightMove[battler];
                SetTypeBeforeUsingMove(gCurrentMove, battler);
                BattleScriptExecute(BattleScript_MonTookFutureAttack);

                if (gWishFutureKnock.futureSightCounter[battler] == 0
                 && gWishFutureKnock.futureSightCounter[BATTLE_PARTNER(battler)] == 0)
                {
                    gSideStatuses[GetBattlerSide(gBattlerTarget)] &= ~SIDE_STATUS_FUTUREATTACK;
                }
                return TRUE;
            }
        }
        gBattleStruct->wishPerishSongState = 1;
        gBattleStruct->wishPerishSongBattlerId = 0;
        // fall through
    case 1:
        while (gBattleStruct->wishPerishSongBattlerId < gBattlersCount)
        {
            battler = gBattlerAttacker = gBattlerByTurnOrder[gBattleStruct->wishPerishSongBattlerId];
            if (gAbsentBattlerFlags & gBitTable[battler])
            {
                gBattleStruct->wishPerishSongBattlerId++;
                continue;
            }
            gBattleStruct->wishPerishSongBattlerId++;
            if (gStatuses3[battler] & STATUS3_PERISH_SONG)
            {
                PREPARE_BYTE_NUMBER_BUFFER(gBattleTextBuff1, 1, gDisableStructs[battler].perishSongTimer);
                if (gDisableStructs[battler].perishSongTimer == 0)
                {
                    gStatuses3[battler] &= ~STATUS3_PERISH_SONG;
                    gBattleMoveDamage = gBattleMons[battler].hp;
                    gBattlescriptCurrInstr = BattleScript_PerishSongTakesLife;
                }
                else
                {
                    gDisableStructs[battler].perishSongTimer--;
                    gBattlescriptCurrInstr = BattleScript_PerishSongCountGoesDown;
                }
                BattleScriptExecute(gBattlescriptCurrInstr);
                return TRUE;
            }
        }
        gBattleStruct->wishPerishSongState = 2;
        gBattleStruct->wishPerishSongBattlerId = 0;
        // fall through
    case 2:
        if ((gBattleTypeFlags & BATTLE_TYPE_ARENA)
         && gBattleStruct->arenaTurnCounter == 2
         && gBattleMons[0].hp != 0 && gBattleMons[1].hp != 0)
        {
            s32 i;

            for (i = 0; i < 2; i++)
                CancelMultiTurnMoves(i);

            gBattlescriptCurrInstr = BattleScript_ArenaDoJudgment;
            BattleScriptExecute(BattleScript_ArenaDoJudgment);
            gBattleStruct->wishPerishSongState++;
            return TRUE;
        }
        break;
    }

    gHitMarker &= ~(HITMARKER_GRUDGE | HITMARKER_SKIP_DMG_TRACK);

    return FALSE;
}

#define FAINTED_ACTIONS_MAX_CASE 8

bool32 HandleFaintedMonActions(void)
{
    if (gBattleTypeFlags & BATTLE_TYPE_SAFARI)
        return FALSE;
    do
    {
        s32 i;
        switch (gBattleStruct->faintedActionsState)
        {
        case 0:
            gBattleStruct->faintedActionsBattlerId = 0;
            gBattleStruct->faintedActionsState++;
            for (i = 0; i < gBattlersCount; i++)
            {
                if (gAbsentBattlerFlags & gBitTable[i] && !HasNoMonsToSwitch(i, PARTY_SIZE, PARTY_SIZE))
                    gAbsentBattlerFlags &= ~(gBitTable[i]);
            }
            // fall through
        case 1:
            do
            {
                gBattlerFainted = gBattlerTarget = gBattleStruct->faintedActionsBattlerId;
                if (gBattleMons[gBattleStruct->faintedActionsBattlerId].hp == 0
                 && !(gBattleStruct->givenExpMons & gBitTable[gBattlerPartyIndexes[gBattleStruct->faintedActionsBattlerId]])
                 && !(gAbsentBattlerFlags & gBitTable[gBattleStruct->faintedActionsBattlerId]))
                {
                    BattleScriptExecute(BattleScript_GiveExp);
                    gBattleStruct->faintedActionsState = 2;
                    return TRUE;
                }
            } while (++gBattleStruct->faintedActionsBattlerId != gBattlersCount);
            gBattleStruct->faintedActionsState = 3;
            break;
        case 2:
            OpponentSwitchInResetSentPokesToOpponentValue(gBattlerFainted);
            if (++gBattleStruct->faintedActionsBattlerId == gBattlersCount)
                gBattleStruct->faintedActionsState = 3;
            else
                gBattleStruct->faintedActionsState = 1;
            // Don't switch mons until all pokemon performed their actions or the battle's over.
            if (B_FAINT_SWITCH_IN >= GEN_4
                && gBattleOutcome == 0
                && !NoAliveMonsForEitherParty()
                && gCurrentTurnActionNumber != gBattlersCount)
            {
                gAbsentBattlerFlags |= gBitTable[gBattlerFainted];
                return FALSE;
            }
            break;
        case 3:
            // Don't switch mons until all pokemon performed their actions or the battle's over.
            if (B_FAINT_SWITCH_IN >= GEN_4
                && gBattleOutcome == 0
                && !NoAliveMonsForEitherParty()
                && gCurrentTurnActionNumber != gBattlersCount)
            {
                return FALSE;
            }
            gBattleStruct->faintedActionsBattlerId = 0;
            gBattleStruct->faintedActionsState++;
            // fall through
        case 4:
            do
            {
                gBattlerFainted = gBattlerTarget = gBattleStruct->faintedActionsBattlerId;
                if (gBattleMons[gBattleStruct->faintedActionsBattlerId].hp == 0
                 && !(gAbsentBattlerFlags & gBitTable[gBattleStruct->faintedActionsBattlerId]))
                {
                    BattleScriptExecute(BattleScript_HandleFaintedMon);
                    gBattleStruct->faintedActionsState = 5;
                    return TRUE;
                }
            } while (++gBattleStruct->faintedActionsBattlerId != gBattlersCount);
            gBattleStruct->faintedActionsState = 6;
            break;
        case 5:
            if (++gBattleStruct->faintedActionsBattlerId == gBattlersCount)
                gBattleStruct->faintedActionsState = 6;
            else
                gBattleStruct->faintedActionsState = 4;
            break;
        case 6: // All battlers switch-in abilities happen here to prevent them happening against an empty field.
            for (i = 0; i < gBattlersCount; i++)
            {
                if (gBattleStruct->switchInAbilityPostponed & gBitTable[i])
                {
                    if (DoSwitchInAbilitiesItems(i))
                        return TRUE;
                    gBattleStruct->switchInAbilityPostponed &= ~(gBitTable[i]);
                }
            }
            gBattleStruct->faintedActionsState++;
            break;
        case 7:
            if (ItemBattleEffects(ITEMEFFECT_NORMAL, 0, TRUE))
                return TRUE;
            gBattleStruct->faintedActionsState++;
            break;
        case FAINTED_ACTIONS_MAX_CASE:
            break;
        }
    } while (gBattleStruct->faintedActionsState != FAINTED_ACTIONS_MAX_CASE);
    return FALSE;
}

void TryClearRageAndFuryCutter(void)
{
    s32 i;
    for (i = 0; i < gBattlersCount; i++)
    {
        if ((gBattleMons[i].status2 & STATUS2_RAGE) && gChosenMoveByBattler[i] != MOVE_RAGE)
            gBattleMons[i].status2 &= ~STATUS2_RAGE;
        if (gDisableStructs[i].furyCutterCounter != 0 && gChosenMoveByBattler[i] != MOVE_FURY_CUTTER)
            gDisableStructs[i].furyCutterCounter = 0;
    }
}

void SetAtkCancellerForCalledMove(void)
{
    gBattleStruct->atkCancellerTracker = CANCELLER_HEAL_BLOCKED;
    gBattleStruct->isAtkCancelerForCalledMove = TRUE;
}

u8 AtkCanceller_UnableToUseMove(u32 moveType)
{
    u8 effect = 0;
    do
    {
        switch (gBattleStruct->atkCancellerTracker)
        {
        case CANCELLER_FLAGS: // flags clear
            gBattleMons[gBattlerAttacker].status2 &= ~STATUS2_DESTINY_BOND;
            gStatuses3[gBattlerAttacker] &= ~STATUS3_GRUDGE;
            gBattleScripting.tripleKickPower = 0;
            gBattleStruct->atkCancellerTracker++;
            break;
        case CANCELLER_SKY_DROP:
            // If Pokemon is being held in Sky Drop
            if (gStatuses3[gBattlerAttacker] & STATUS3_SKY_DROPPED)
            {
                gBattlescriptCurrInstr = BattleScript_MoveEnd;
                gHitMarker |= HITMARKER_UNABLE_TO_USE_MOVE;
                effect = 1;
            }
            gBattleStruct->atkCancellerTracker++;
            break;
        case CANCELLER_ASLEEP: // check being asleep
            if (gBattleMons[gBattlerAttacker].status1 & STATUS1_SLEEP)
            {
                if (UproarWakeUpCheck(gBattlerAttacker))
                {
                    gBattleMons[gBattlerAttacker].status1 &= ~STATUS1_SLEEP;
                    gBattleMons[gBattlerAttacker].status2 &= ~STATUS2_NIGHTMARE;
                    BattleScriptPushCursor();
                    gBattleCommunication[MULTISTRING_CHOOSER] = B_MSG_WOKE_UP_UPROAR;
                    gBattlescriptCurrInstr = BattleScript_MoveUsedWokeUp;
                    effect = 2;
                }
                else
                {
                    u8 toSub;
                    if (GetBattlerAbility(gBattlerAttacker) == ABILITY_EARLY_BIRD)
                        toSub = 2;
                    else
                        toSub = 1;
                    if ((gBattleMons[gBattlerAttacker].status1 & STATUS1_SLEEP) < toSub)
                        gBattleMons[gBattlerAttacker].status1 &= ~STATUS1_SLEEP;
                    else
                        gBattleMons[gBattlerAttacker].status1 -= toSub;
                    if (gBattleMons[gBattlerAttacker].status1 & STATUS1_SLEEP)
                    {
                        if (gChosenMove != MOVE_SNORE && gChosenMove != MOVE_SLEEP_TALK)
                        {
                            gBattlescriptCurrInstr = BattleScript_MoveUsedIsAsleep;
                            gHitMarker |= HITMARKER_UNABLE_TO_USE_MOVE;
                            effect = 2;
                        }
                    }
                    else
                    {
                        gBattleMons[gBattlerAttacker].status2 &= ~STATUS2_NIGHTMARE;
                        BattleScriptPushCursor();
                        gBattleCommunication[MULTISTRING_CHOOSER] = B_MSG_WOKE_UP;
                        gBattlescriptCurrInstr = BattleScript_MoveUsedWokeUp;
                        effect = 2;
                    }
                }
            }
            gBattleStruct->atkCancellerTracker++;
            break;
        case CANCELLER_FROZEN: // check being frozen
            if (gBattleMons[gBattlerAttacker].status1 & STATUS1_FREEZE && !(gBattleMoves[gCurrentMove].thawsUser))
            {
                if (!RandomPercentage(RNG_FROZEN, 20))
                {
                    gBattlescriptCurrInstr = BattleScript_MoveUsedIsFrozen;
                    gHitMarker |= HITMARKER_NO_ATTACKSTRING;
                }
                else // unfreeze
                {
                    gBattleMons[gBattlerAttacker].status1 &= ~STATUS1_FREEZE;
                    BattleScriptPushCursor();
                    gBattlescriptCurrInstr = BattleScript_MoveUsedUnfroze;
                    gBattleCommunication[MULTISTRING_CHOOSER] = B_MSG_DEFROSTED;
                }
                effect = 2;
            }
            gBattleStruct->atkCancellerTracker++;
            break;
        case CANCELLER_TRUANT: // truant
            if (GetBattlerAbility(gBattlerAttacker) == ABILITY_TRUANT && gDisableStructs[gBattlerAttacker].truantCounter)
            {
                CancelMultiTurnMoves(gBattlerAttacker);
                gHitMarker |= HITMARKER_UNABLE_TO_USE_MOVE;
                gBattleCommunication[MULTISTRING_CHOOSER] = B_MSG_LOAFING;
                gBattlerAbility = gBattlerAttacker;
                gBattlescriptCurrInstr = BattleScript_TruantLoafingAround;
                gMoveResultFlags |= MOVE_RESULT_MISSED;
                effect = 1;
            }
            gBattleStruct->atkCancellerTracker++;
            break;
        case CANCELLER_RECHARGE: // recharge
            if (gBattleMons[gBattlerAttacker].status2 & STATUS2_RECHARGE)
            {
                gBattleMons[gBattlerAttacker].status2 &= ~STATUS2_RECHARGE;
                gDisableStructs[gBattlerAttacker].rechargeTimer = 0;
                CancelMultiTurnMoves(gBattlerAttacker);
                gBattlescriptCurrInstr = BattleScript_MoveUsedMustRecharge;
                gHitMarker |= HITMARKER_UNABLE_TO_USE_MOVE;
                effect = 1;
            }
            gBattleStruct->atkCancellerTracker++;
            break;
        case CANCELLER_FLINCH: // flinch
            if (gBattleMons[gBattlerAttacker].status2 & STATUS2_FLINCHED)
            {
                gProtectStructs[gBattlerAttacker].flinchImmobility = TRUE;
                CancelMultiTurnMoves(gBattlerAttacker);
                gBattlescriptCurrInstr = BattleScript_MoveUsedFlinched;
                gHitMarker |= HITMARKER_UNABLE_TO_USE_MOVE;
                effect = 1;
            }
            gBattleStruct->atkCancellerTracker++;
            break;
        case CANCELLER_DISABLED: // disabled move
            if (gBattleStruct->zmove.toBeUsed[gBattlerAttacker] == MOVE_NONE && gDisableStructs[gBattlerAttacker].disabledMove == gCurrentMove && gDisableStructs[gBattlerAttacker].disabledMove != MOVE_NONE)
            {
                gProtectStructs[gBattlerAttacker].usedDisabledMove = TRUE;
                gBattleScripting.battler = gBattlerAttacker;
                CancelMultiTurnMoves(gBattlerAttacker);
                gBattlescriptCurrInstr = BattleScript_MoveUsedIsDisabled;
                gHitMarker |= HITMARKER_UNABLE_TO_USE_MOVE;
                effect = 1;
            }
            gBattleStruct->atkCancellerTracker++;
            break;
        case CANCELLER_HEAL_BLOCKED:
            if (gBattleStruct->zmove.toBeUsed[gBattlerAttacker] == MOVE_NONE && gStatuses3[gBattlerAttacker] & STATUS3_HEAL_BLOCK && IsHealBlockPreventingMove(gBattlerAttacker, gCurrentMove))
            {
                gProtectStructs[gBattlerAttacker].usedHealBlockedMove = TRUE;
                gBattleScripting.battler = gBattlerAttacker;
                CancelMultiTurnMoves(gBattlerAttacker);
                gBattlescriptCurrInstr = BattleScript_MoveUsedHealBlockPrevents;
                gHitMarker |= HITMARKER_UNABLE_TO_USE_MOVE;
                effect = 1;
            }
            gBattleStruct->atkCancellerTracker++;
            break;
        case CANCELLER_GRAVITY:
            if (gFieldStatuses & STATUS_FIELD_GRAVITY && IsGravityPreventingMove(gCurrentMove))
            {
                gProtectStructs[gBattlerAttacker].usedGravityPreventedMove = TRUE;
                gBattleScripting.battler = gBattlerAttacker;
                CancelMultiTurnMoves(gBattlerAttacker);
                gBattlescriptCurrInstr = BattleScript_MoveUsedGravityPrevents;
                gHitMarker |= HITMARKER_UNABLE_TO_USE_MOVE;
                effect = 1;
            }
            gBattleStruct->atkCancellerTracker++;
            break;
        case CANCELLER_TAUNTED: // taunt
            if (gBattleStruct->zmove.toBeUsed[gBattlerAttacker] == MOVE_NONE && gDisableStructs[gBattlerAttacker].tauntTimer && IS_MOVE_STATUS(gCurrentMove))
            {
                gProtectStructs[gBattlerAttacker].usedTauntedMove = TRUE;
                CancelMultiTurnMoves(gBattlerAttacker);
                gBattlescriptCurrInstr = BattleScript_MoveUsedIsTaunted;
                gHitMarker |= HITMARKER_UNABLE_TO_USE_MOVE;
                effect = 1;
            }
            gBattleStruct->atkCancellerTracker++;
            break;
        case CANCELLER_IMPRISONED: // imprisoned
            if (gBattleStruct->zmove.toBeUsed[gBattlerAttacker] == MOVE_NONE && GetImprisonedMovesCount(gBattlerAttacker, gCurrentMove))
            {
                gProtectStructs[gBattlerAttacker].usedImprisonedMove = TRUE;
                CancelMultiTurnMoves(gBattlerAttacker);
                gBattlescriptCurrInstr = BattleScript_MoveUsedIsImprisoned;
                gHitMarker |= HITMARKER_UNABLE_TO_USE_MOVE;
                effect = 1;
            }
            gBattleStruct->atkCancellerTracker++;
            break;
        case CANCELLER_CONFUSED: // confusion
            if (!gBattleStruct->isAtkCancelerForCalledMove && gBattleMons[gBattlerAttacker].status2 & STATUS2_CONFUSION)
            {
                if (!(gStatuses4[gBattlerAttacker] & STATUS4_INFINITE_CONFUSION))
                    gBattleMons[gBattlerAttacker].status2 -= STATUS2_CONFUSION_TURN(1);
                if (gBattleMons[gBattlerAttacker].status2 & STATUS2_CONFUSION)
                {
                     // confusion dmg
                    if (RandomWeighted(RNG_CONFUSION, (B_CONFUSION_SELF_DMG_CHANCE >= GEN_7 ? 2 : 1), 1))
                    {
                        gBattleCommunication[MULTISTRING_CHOOSER] = TRUE;
                        gBattlerTarget = gBattlerAttacker;
                        gBattleMoveDamage = CalculateMoveDamage(MOVE_NONE, gBattlerAttacker, gBattlerAttacker, TYPE_MYSTERY, 40, FALSE, FALSE, TRUE);
                        gProtectStructs[gBattlerAttacker].confusionSelfDmg = TRUE;
                        gHitMarker |= HITMARKER_UNABLE_TO_USE_MOVE;
                    }
                    else
                    {
                        gBattleCommunication[MULTISTRING_CHOOSER] = FALSE;
                        BattleScriptPushCursor();
                    }
                    gBattlescriptCurrInstr = BattleScript_MoveUsedIsConfused;
                }
                else // snapped out of confusion
                {
                    BattleScriptPushCursor();
                    gBattlescriptCurrInstr = BattleScript_MoveUsedIsConfusedNoMore;
                }
                effect = 1;
            }
            gBattleStruct->atkCancellerTracker++;
            break;
        case CANCELLER_PARALYSED: // paralysis
            if (!gBattleStruct->isAtkCancelerForCalledMove && (gBattleMons[gBattlerAttacker].status1 & STATUS1_PARALYSIS) && !RandomPercentage(RNG_PARALYSIS, 75))
            {
                gProtectStructs[gBattlerAttacker].prlzImmobility = TRUE;
                // This is removed in FRLG and Emerald for some reason
                //CancelMultiTurnMoves(gBattlerAttacker);
                gBattlescriptCurrInstr = BattleScript_MoveUsedIsParalyzed;
                gHitMarker |= HITMARKER_UNABLE_TO_USE_MOVE;
                effect = 1;
            }
            gBattleStruct->atkCancellerTracker++;
            break;
        case CANCELLER_IN_LOVE: // infatuation
            if (!gBattleStruct->isAtkCancelerForCalledMove && gBattleMons[gBattlerAttacker].status2 & STATUS2_INFATUATION)
            {
                gBattleScripting.battler = CountTrailingZeroBits((gBattleMons[gBattlerAttacker].status2 & STATUS2_INFATUATION) >> 0x10);
                if (!RandomPercentage(RNG_INFATUATION, 50))
                {
                    BattleScriptPushCursor();
                }
                else
                {
                    BattleScriptPush(BattleScript_MoveUsedIsInLoveCantAttack);
                    gHitMarker |= HITMARKER_UNABLE_TO_USE_MOVE;
                    gProtectStructs[gBattlerAttacker].loveImmobility = TRUE;
                    CancelMultiTurnMoves(gBattlerAttacker);
                }
                gBattlescriptCurrInstr = BattleScript_MoveUsedIsInLove;
                effect = 1;
            }
            gBattleStruct->atkCancellerTracker++;
            break;
        case CANCELLER_BIDE: // bide
            if (gBattleMons[gBattlerAttacker].status2 & STATUS2_BIDE)
            {
                gBattleMons[gBattlerAttacker].status2 -= STATUS2_BIDE_TURN(1);
                if (gBattleMons[gBattlerAttacker].status2 & STATUS2_BIDE)
                {
                    gBattlescriptCurrInstr = BattleScript_BideStoringEnergy;
                }
                else
                {
                    // This is removed in FRLG and Emerald for some reason
                    //gBattleMons[gBattlerAttacker].status2 &= ~STATUS2_MULTIPLETURNS;
                    if (gTakenDmg[gBattlerAttacker])
                    {
                        gCurrentMove = MOVE_BIDE;
                        gBattleScripting.bideDmg = gTakenDmg[gBattlerAttacker] * 2;
                        gBattlerTarget = gTakenDmgByBattler[gBattlerAttacker];
                        if (gAbsentBattlerFlags & gBitTable[gBattlerTarget])
                            gBattlerTarget = GetMoveTarget(MOVE_BIDE, MOVE_TARGET_SELECTED + 1);
                        gBattlescriptCurrInstr = BattleScript_BideAttack;
                    }
                    else
                    {
                        gBattlescriptCurrInstr = BattleScript_BideNoEnergyToAttack;
                    }
                }
                effect = 1;
            }
            gBattleStruct->atkCancellerTracker++;
            break;
        case CANCELLER_THAW: // move thawing
            if (gBattleMons[gBattlerAttacker].status1 & STATUS1_FREEZE)
            {
                if (!(gBattleMoves[gCurrentMove].effect == EFFECT_BURN_UP && !IS_BATTLER_OF_TYPE(gBattlerAttacker, TYPE_FIRE)))
                {
                    gBattleMons[gBattlerAttacker].status1 &= ~STATUS1_FREEZE;
                    BattleScriptPushCursor();
                    gBattlescriptCurrInstr = BattleScript_MoveUsedUnfroze;
                    gBattleCommunication[MULTISTRING_CHOOSER] = B_MSG_DEFROSTED_BY_MOVE;
                }
                effect = 2;
            }
            if (gBattleMons[gBattlerAttacker].status1 & STATUS1_FROSTBITE && gBattleMoves[gCurrentMove].thawsUser)
            {
                if (!(gBattleMoves[gCurrentMove].effect == EFFECT_BURN_UP && !IS_BATTLER_OF_TYPE(gBattlerAttacker, TYPE_FIRE)))
                {
                    gBattleMons[gBattlerAttacker].status1 &= ~STATUS1_FROSTBITE;
                    BattleScriptPushCursor();
                    gBattlescriptCurrInstr = BattleScript_MoveUsedUnfrostbite;
                    gBattleCommunication[MULTISTRING_CHOOSER] = B_MSG_FROSTBITE_HEALED_BY_MOVE;
                }
                effect = 2;
            }
            gBattleStruct->atkCancellerTracker++;
            break;
        case CANCELLER_POWDER_MOVE:
            if ((gBattleMoves[gCurrentMove].powderMove) && (gBattlerAttacker != gBattlerTarget))
            {
                if (B_POWDER_GRASS >= GEN_6
                    && (IS_BATTLER_OF_TYPE(gBattlerTarget, TYPE_GRASS) || GetBattlerAbility(gBattlerTarget) == ABILITY_OVERCOAT))
                {
                    gBattlerAbility = gBattlerTarget;
                    effect = 1;
                }
                else if (GetBattlerHoldEffect(gBattlerTarget, TRUE) == HOLD_EFFECT_SAFETY_GOGGLES)
                {
                    RecordItemEffectBattle(gBattlerTarget, HOLD_EFFECT_SAFETY_GOGGLES);
                    gLastUsedItem = gBattleMons[gBattlerTarget].item;
                    effect = 1;
                }

                if (effect != 0)
                    gBattlescriptCurrInstr = BattleScript_PowderMoveNoEffect;
            }
            if (gProtectStructs[gBattlerAttacker].usesBouncedMove) // Edge case for bouncing a powder move against a grass type pokemon.
                gBattleStruct->atkCancellerTracker = CANCELLER_END;
            else
                gBattleStruct->atkCancellerTracker++;
            break;
        case CANCELLER_POWDER_STATUS:
            if (gBattleMons[gBattlerAttacker].status2 & STATUS2_POWDER)
            {
                if (moveType == TYPE_FIRE)
                {
                    gProtectStructs[gBattlerAttacker].powderSelfDmg = TRUE;
                    gBattleMoveDamage = gBattleMons[gBattlerAttacker].maxHP / 4;
                    gBattlescriptCurrInstr = BattleScript_MoveUsedPowder;
                    effect = 1;
                }
            }
            gBattleStruct->atkCancellerTracker++;
            break;
        case CANCELLER_THROAT_CHOP:
            if (gBattleStruct->zmove.toBeUsed[gBattlerAttacker] == MOVE_NONE && gDisableStructs[gBattlerAttacker].throatChopTimer && gBattleMoves[gCurrentMove].soundMove)
            {
                gProtectStructs[gBattlerAttacker].usedThroatChopPreventedMove = TRUE;
                CancelMultiTurnMoves(gBattlerAttacker);
                gBattlescriptCurrInstr = BattleScript_MoveUsedIsThroatChopPrevented;
                gHitMarker |= HITMARKER_UNABLE_TO_USE_MOVE;
                effect = 1;
            }
            gBattleStruct->atkCancellerTracker++;
            break;
        case CANCELLER_Z_MOVES:
            if (gBattleStruct->zmove.toBeUsed[gBattlerAttacker] != MOVE_NONE)
            {
                //attacker has a queued z move
                gBattleStruct->zmove.active = TRUE;
                gBattleStruct->zmove.activeSplit = gBattleStruct->zmove.splits[gBattlerAttacker];
                RecordItemEffectBattle(gBattlerAttacker, HOLD_EFFECT_Z_CRYSTAL);
                gBattleStruct->zmove.used[gBattlerAttacker] = TRUE;
                if ((gBattleTypeFlags & BATTLE_TYPE_DOUBLE) && IsPartnerMonFromSameTrainer(gBattlerAttacker))
                    gBattleStruct->zmove.used[BATTLE_PARTNER(gBattlerAttacker)] = TRUE; //if 1v1 double, set partner used flag as well

                gBattleScripting.battler = gBattlerAttacker;
                if (gBattleStruct->zmove.activeSplit == SPLIT_STATUS)
                {
                    gBattleStruct->zmove.effect = gBattleMoves[gBattleStruct->zmove.baseMoves[gBattlerAttacker]].zMoveEffect;
                    BattleScriptPushCursor();
                    gBattlescriptCurrInstr = BattleScript_ZMoveActivateStatus;
                }
                else
                {
                    BattleScriptPushCursor();
                    gBattlescriptCurrInstr = BattleScript_ZMoveActivateDamaging;
                }
                effect = 1;
            }
            gBattleStruct->atkCancellerTracker++;
            break;
        case CANCELLER_MULTIHIT_MOVES:
            if (gBattleMoves[gCurrentMove].effect == EFFECT_MULTI_HIT)
            {
                u16 ability = gBattleMons[gBattlerAttacker].ability;

                if (ability == ABILITY_SKILL_LINK)
                {
                    gMultiHitCounter = 5;
                }
                else if (ability == ABILITY_BATTLE_BOND
                && gCurrentMove == MOVE_WATER_SHURIKEN
                && gBattleMons[gBattlerAttacker].species == SPECIES_GRENINJA_ASH)
                {
                    gMultiHitCounter = 3;
                }
                else
                {
                    SetRandomMultiHitCounter();
                }

                PREPARE_BYTE_NUMBER_BUFFER(gBattleScripting.multihitString, 1, 0)
            }
            else if (gBattleMoves[gCurrentMove].strikeCount > 1)
            {
                if (gBattleMoves[gCurrentMove].effect == EFFECT_POPULATION_BOMB && GetBattlerHoldEffect(gBattlerAttacker, TRUE) == HOLD_EFFECT_LOADED_DICE)
                {
                    gMultiHitCounter = RandomUniform(RNG_LOADED_DICE, 4, 10);
                }
                else
                {
                    gMultiHitCounter = gBattleMoves[gCurrentMove].strikeCount;
                    PREPARE_BYTE_NUMBER_BUFFER(gBattleScripting.multihitString, 3, 0)
                }
            }
            else if (B_BEAT_UP >= GEN_5 && gBattleMoves[gCurrentMove].effect == EFFECT_BEAT_UP)
            {
                struct Pokemon* party = GetBattlerParty(gBattlerAttacker);
                int i;

                for (i = 0; i < PARTY_SIZE; i++)
                {
                    if (GetMonData(&party[i], MON_DATA_HP)
                    && GetMonData(&party[i], MON_DATA_SPECIES) != SPECIES_NONE
                    && !GetMonData(&party[i], MON_DATA_IS_EGG)
                    && !GetMonData(&party[i], MON_DATA_STATUS))
                        gMultiHitCounter++;
                }

                gBattleStruct->beatUpSlot = 0;
                PREPARE_BYTE_NUMBER_BUFFER(gBattleScripting.multihitString, 1, 0)
            }
            gBattleStruct->atkCancellerTracker++;
            break;
        case CANCELLER_END:
            break;
        }

    } while (gBattleStruct->atkCancellerTracker != CANCELLER_END && gBattleStruct->atkCancellerTracker != CANCELLER_END2 && effect == 0);

    if (effect == 2)
    {
        BtlController_EmitSetMonData(gBattlerAttacker, BUFFER_A, REQUEST_STATUS_BATTLE, 0, 4, &gBattleMons[gBattlerAttacker].status1);
        MarkBattlerForControllerExec(gBattlerAttacker);
    }
    return effect;
}

// After Protean Activation.
u8 AtkCanceller_UnableToUseMove2(void)
{
    u8 effect = 0;

    do
    {
        switch (gBattleStruct->atkCancellerTracker)
        {
        case CANCELLER_END:
            gBattleStruct->atkCancellerTracker++;
        case CANCELLER_PSYCHIC_TERRAIN:
            if (gFieldStatuses & STATUS_FIELD_PSYCHIC_TERRAIN
                && IsBattlerGrounded(gBattlerTarget)
                && GetChosenMovePriority(gBattlerAttacker) > 0
                && GetBattlerSide(gBattlerAttacker) != GetBattlerSide(gBattlerTarget))
            {
                CancelMultiTurnMoves(gBattlerAttacker);
                gBattlescriptCurrInstr = BattleScript_MoveUsedPsychicTerrainPrevents;
                gHitMarker |= HITMARKER_UNABLE_TO_USE_MOVE;
                effect = 1;
            }
            gBattleStruct->atkCancellerTracker++;
            break;
        case CANCELLER_END2:
            break;
        }

    } while (gBattleStruct->atkCancellerTracker != CANCELLER_END2 && effect == 0);

    return effect;
}

bool32 HasNoMonsToSwitch(u32 battler, u8 partyIdBattlerOn1, u8 partyIdBattlerOn2)
{
    u32 i, side, playerId, flankId;
    struct Pokemon *party;

    if (!(gBattleTypeFlags & BATTLE_TYPE_DOUBLE))
        return FALSE;

    side = GetBattlerSide(battler);

    if (BATTLE_TWO_VS_ONE_OPPONENT && side == B_SIDE_OPPONENT)
    {
        flankId = GetBattlerAtPosition(B_POSITION_OPPONENT_LEFT);
        playerId = GetBattlerAtPosition(B_POSITION_OPPONENT_RIGHT);
        party = gEnemyParty;

        if (partyIdBattlerOn1 == PARTY_SIZE)
            partyIdBattlerOn1 = gBattlerPartyIndexes[flankId];
        if (partyIdBattlerOn2 == PARTY_SIZE)
            partyIdBattlerOn2 = gBattlerPartyIndexes[playerId];

        for (i = 0; i < PARTY_SIZE; i++)
        {
            if (IsValidForBattle(&party[i])
             && i != partyIdBattlerOn1 && i != partyIdBattlerOn2
             && i != *(gBattleStruct->monToSwitchIntoId + flankId) && i != playerId[gBattleStruct->monToSwitchIntoId])
                break;
        }
        return (i == PARTY_SIZE);
    }
    else if (gBattleTypeFlags & BATTLE_TYPE_INGAME_PARTNER)
    {
        party = GetBattlerParty(battler);
        if (side == B_SIDE_OPPONENT && WILD_DOUBLE_BATTLE)
        {
            flankId = GetBattlerAtPosition(B_POSITION_OPPONENT_LEFT);
            playerId = GetBattlerAtPosition(B_POSITION_OPPONENT_RIGHT);

            if (partyIdBattlerOn1 == PARTY_SIZE)
                partyIdBattlerOn1 = gBattlerPartyIndexes[flankId];
            if (partyIdBattlerOn2 == PARTY_SIZE)
                partyIdBattlerOn2 = gBattlerPartyIndexes[playerId];

            for (i = 0; i < PARTY_SIZE; i++)
            {
                if (IsValidForBattle(&party[i])
                 && i != partyIdBattlerOn1 && i != partyIdBattlerOn2
                 && i != *(gBattleStruct->monToSwitchIntoId + flankId) && i != playerId[gBattleStruct->monToSwitchIntoId])
                    break;
            }
            return (i == PARTY_SIZE);
        }
        else
        {
            playerId = ((battler & BIT_FLANK) / 2);
            for (i = playerId * MULTI_PARTY_SIZE; i < playerId * MULTI_PARTY_SIZE + MULTI_PARTY_SIZE; i++)
            {
                if (IsValidForBattle(&party[i]))
                    break;
            }
            return (i == playerId * MULTI_PARTY_SIZE + MULTI_PARTY_SIZE);
        }
    }
    else if (gBattleTypeFlags & BATTLE_TYPE_MULTI)
    {
        if (gBattleTypeFlags & BATTLE_TYPE_TOWER_LINK_MULTI)
        {
            if (side == B_SIDE_PLAYER)
            {
                party = gPlayerParty;
                flankId = GetBattlerMultiplayerId(battler);
                playerId = GetLinkTrainerFlankId(flankId);
            }
            else
            {
                party = gEnemyParty;
                if (battler == 1)
                    playerId = 0;
                else
                    playerId = 1;
            }
        }
        else
        {
            flankId = GetBattlerMultiplayerId(battler);
            party = GetBattlerParty(battler);
            playerId = GetLinkTrainerFlankId(flankId);
        }

        for (i = playerId * MULTI_PARTY_SIZE; i < playerId * MULTI_PARTY_SIZE + MULTI_PARTY_SIZE; i++)
        {
            if (IsValidForBattle(&party[i]))
                break;
        }
        return (i == playerId * MULTI_PARTY_SIZE + MULTI_PARTY_SIZE);
    }
    else if ((gBattleTypeFlags & BATTLE_TYPE_TWO_OPPONENTS) && side == B_SIDE_OPPONENT)
    {
        party = gEnemyParty;

        if (battler == 1)
            playerId = 0;
        else
            playerId = MULTI_PARTY_SIZE;

        for (i = playerId; i < playerId + MULTI_PARTY_SIZE; i++)
        {
            if (IsValidForBattle(&party[i]))
                break;
        }
        return (i == playerId + 3);
    }
    else
    {
        if (side == B_SIDE_OPPONENT)
        {
            flankId = GetBattlerAtPosition(B_POSITION_OPPONENT_LEFT);
            playerId = GetBattlerAtPosition(B_POSITION_OPPONENT_RIGHT);
            party = gEnemyParty;
        }
        else
        {
            flankId = GetBattlerAtPosition(B_POSITION_PLAYER_LEFT);
            playerId = GetBattlerAtPosition(B_POSITION_PLAYER_RIGHT);
            party = gPlayerParty;
        }

        if (partyIdBattlerOn1 == PARTY_SIZE)
            partyIdBattlerOn1 = gBattlerPartyIndexes[flankId];
        if (partyIdBattlerOn2 == PARTY_SIZE)
            partyIdBattlerOn2 = gBattlerPartyIndexes[playerId];

        for (i = 0; i < PARTY_SIZE; i++)
        {
            if (IsValidForBattle(&party[i])
             && i != partyIdBattlerOn1 && i != partyIdBattlerOn2
             && i != *(gBattleStruct->monToSwitchIntoId + flankId) && i != playerId[gBattleStruct->monToSwitchIntoId])
                break;
        }
        return (i == PARTY_SIZE);
    }
}

static const u16 sWeatherFlagsInfo[][3] =
{
    [ENUM_WEATHER_RAIN] = {B_WEATHER_RAIN_TEMPORARY, B_WEATHER_RAIN_PERMANENT, HOLD_EFFECT_DAMP_ROCK},
    [ENUM_WEATHER_RAIN_PRIMAL] = {B_WEATHER_RAIN_PRIMAL, B_WEATHER_RAIN_PRIMAL, HOLD_EFFECT_DAMP_ROCK},
    [ENUM_WEATHER_SUN] = {B_WEATHER_SUN_TEMPORARY, B_WEATHER_SUN_PERMANENT, HOLD_EFFECT_HEAT_ROCK},
    [ENUM_WEATHER_SUN_PRIMAL] = {B_WEATHER_SUN_PRIMAL, B_WEATHER_SUN_PRIMAL, HOLD_EFFECT_HEAT_ROCK},
    [ENUM_WEATHER_SANDSTORM] = {B_WEATHER_SANDSTORM_TEMPORARY, B_WEATHER_SANDSTORM_PERMANENT, HOLD_EFFECT_SMOOTH_ROCK},
    [ENUM_WEATHER_HAIL] = {B_WEATHER_HAIL_TEMPORARY, B_WEATHER_HAIL_PERMANENT, HOLD_EFFECT_ICY_ROCK},
    [ENUM_WEATHER_STRONG_WINDS] = {B_WEATHER_STRONG_WINDS, B_WEATHER_STRONG_WINDS, HOLD_EFFECT_NONE},
    [ENUM_WEATHER_SNOW] = {B_WEATHER_SNOW_TEMPORARY, B_WEATHER_SNOW_PERMANENT, HOLD_EFFECT_ICY_ROCK},
};

static void ShouldChangeFormInWeather(u32 battler)
{
    int i;
    int side = GetBattlerSide(battler);
    struct Pokemon *party = GetSideParty(side);

    for (i = 0; i < PARTY_SIZE; i++)
    {
        if (GetMonData(&party[i], MON_DATA_SPECIES) == SPECIES_EISCUE_NOICE_FACE)
            gBattleStruct->allowedToChangeFormInWeather[i][side] = TRUE;
        else
            gBattleStruct->allowedToChangeFormInWeather[i][side] = FALSE;
    }
}

bool32 TryChangeBattleWeather(u32 battler, u32 weatherEnumId, bool32 viaAbility)
{
    u16 battlerAbility = GetBattlerAbility(battler);
    if (gBattleWeather & B_WEATHER_PRIMAL_ANY
        && battlerAbility != ABILITY_DESOLATE_LAND
        && battlerAbility != ABILITY_PRIMORDIAL_SEA
        && battlerAbility != ABILITY_DELTA_STREAM)
    {
        return FALSE;
    }
    else if (B_ABILITY_WEATHER < GEN_6 && viaAbility && !(gBattleWeather & sWeatherFlagsInfo[weatherEnumId][1]))
    {
        gBattleWeather = (sWeatherFlagsInfo[weatherEnumId][0] | sWeatherFlagsInfo[weatherEnumId][1]);
        ShouldChangeFormInWeather(battler);
        return TRUE;
    }
    else if (!(gBattleWeather & (sWeatherFlagsInfo[weatherEnumId][0] | sWeatherFlagsInfo[weatherEnumId][1])))
    {
        gBattleWeather = (sWeatherFlagsInfo[weatherEnumId][0]);
        if (GetBattlerHoldEffect(battler, TRUE) == sWeatherFlagsInfo[weatherEnumId][2])
            gWishFutureKnock.weatherDuration = 8;
        else
            gWishFutureKnock.weatherDuration = 5;
        ShouldChangeFormInWeather(battler);
        return TRUE;
    }
    return FALSE;
}

static bool32 TryChangeBattleTerrain(u32 battler, u32 statusFlag, u8 *timer)
{
    if (!(gFieldStatuses & statusFlag))
    {
        gFieldStatuses &= ~(STATUS_FIELD_MISTY_TERRAIN | STATUS_FIELD_GRASSY_TERRAIN | STATUS_FIELD_ELECTRIC_TERRAIN | STATUS_FIELD_PSYCHIC_TERRAIN);
        gFieldStatuses |= statusFlag;

        if (GetBattlerHoldEffect(battler, TRUE) == HOLD_EFFECT_TERRAIN_EXTENDER)
            *timer = 8;
        else
            *timer = 5;

        gBattleScripting.battler = battler;
        return TRUE;
    }

    return FALSE;
}

static void ForewarnChooseMove(u32 battler)
{
    struct Forewarn {
        u8 battler;
        u8 power;
        u16 moveId;
    };
    u32 i, j, bestId, count;
    struct Forewarn *data = Alloc(sizeof(struct Forewarn) * MAX_BATTLERS_COUNT * MAX_MON_MOVES);

    // Put all moves
    for (count = 0, i = 0; i < MAX_BATTLERS_COUNT; i++)
    {
        if (IsBattlerAlive(i) && GetBattlerSide(i) != GetBattlerSide(battler))
        {
            for (j = 0; j < MAX_MON_MOVES; j++)
            {
                if (gBattleMons[i].moves[j] == MOVE_NONE)
                    continue;
                data[count].moveId = gBattleMons[i].moves[j];
                data[count].battler = i;
                switch (gBattleMoves[data[count].moveId].effect)
                {
                case EFFECT_OHKO:
                    data[count].power = 150;
                    break;
                case EFFECT_COUNTER:
                case EFFECT_MIRROR_COAT:
                case EFFECT_METAL_BURST:
                    data[count].power = 120;
                    break;
                default:
                    if (gBattleMoves[data[count].moveId].power == 1)
                        data[count].power = 80;
                    else
                        data[count].power = gBattleMoves[data[count].moveId].power;
                    break;
                }
                count++;
            }
        }
    }

    for (bestId = 0, i = 1; i < count; i++)
    {
        if (data[i].power > data[bestId].power)
            bestId = i;
        else if (data[i].power == data[bestId].power && Random() & 1)
            bestId = i;
    }

    gBattlerTarget = data[bestId].battler;
    PREPARE_MOVE_BUFFER(gBattleTextBuff1, data[bestId].moveId)
    RecordKnownMove(gBattlerTarget, data[bestId].moveId);

    Free(data);
}

bool32 ChangeTypeBasedOnTerrain(u32 battler)
{
    u32 battlerType;

    if (gFieldStatuses & STATUS_FIELD_ELECTRIC_TERRAIN)
        battlerType = TYPE_ELECTRIC;
    else if (gFieldStatuses & STATUS_FIELD_GRASSY_TERRAIN)
        battlerType = TYPE_GRASS;
    else if (gFieldStatuses & STATUS_FIELD_MISTY_TERRAIN)
        battlerType = TYPE_FAIRY;
    else if (gFieldStatuses & STATUS_FIELD_PSYCHIC_TERRAIN)
        battlerType = TYPE_PSYCHIC;
    else // failsafe
        return FALSE;

    SET_BATTLER_TYPE(battler, battlerType);
    PREPARE_TYPE_BUFFER(gBattleTextBuff1, battlerType);
    return TRUE;
}

// Supreme Overlord adds a damage boost for each fainted ally.
// The first ally adds a x1.2 boost, and subsequent allies add an extra x0.1 boost each.
static uq4_12_t GetSupremeOverlordModifier(u32 battler)
{
    u32 i;
    struct Pokemon *party = GetBattlerParty(battler);
    uq4_12_t modifier = UQ_4_12(1.0);
    bool32 appliedFirstBoost = FALSE;

    for (i = 0; i < PARTY_SIZE; i++)
    {
        if (GetMonData(&party[i], MON_DATA_SPECIES) != SPECIES_NONE
         && !GetMonData(&party[i], MON_DATA_IS_EGG)
         && GetMonData(&party[i], MON_DATA_HP) == 0)
            modifier += (!appliedFirstBoost) ? UQ_4_12(0.2) : UQ_4_12(0.1);
        appliedFirstBoost = TRUE;
    }

    return modifier;
}

u32 AbilityBattleEffects(u32 caseID, u32 battler, u32 ability, u32 special, u32 moveArg)
{
    u32 effect = 0;
    u32 moveType, move;
    u32 i, j;

    if (gBattleTypeFlags & BATTLE_TYPE_SAFARI)
        return 0;

    if (gBattlerAttacker >= gBattlersCount)
        gBattlerAttacker = battler;

    if (special)
        gLastUsedAbility = special;
    else
        gLastUsedAbility = GetBattlerAbility(battler);

    if (moveArg)
        move = moveArg;
    else
        move = gCurrentMove;

    GET_MOVE_TYPE(move, moveType);

    switch (caseID)
    {
    case ABILITYEFFECT_SWITCH_IN_TERRAIN:
        gBattleScripting.battler = battler;
        if (VarGet(VAR_TERRAIN) & STATUS_FIELD_TERRAIN_ANY)
        {
            u16 terrainFlags = VarGet(VAR_TERRAIN) & STATUS_FIELD_TERRAIN_ANY;    // only works for status flag (1 << 15)
            gFieldStatuses = terrainFlags | STATUS_FIELD_TERRAIN_PERMANENT; // terrain is permanent
            switch (VarGet(VAR_TERRAIN) & STATUS_FIELD_TERRAIN_ANY)
            {
            case STATUS_FIELD_ELECTRIC_TERRAIN:
                gBattleCommunication[MULTISTRING_CHOOSER] = B_MSG_TERRAIN_SET_ELECTRIC;
                break;
            case STATUS_FIELD_MISTY_TERRAIN:
                gBattleCommunication[MULTISTRING_CHOOSER] = B_MSG_TERRAIN_SET_MISTY;
                break;
            case STATUS_FIELD_GRASSY_TERRAIN:
                gBattleCommunication[MULTISTRING_CHOOSER] = B_MSG_TERRAIN_SET_GRASSY;
                break;
            case STATUS_FIELD_PSYCHIC_TERRAIN:
                gBattleCommunication[MULTISTRING_CHOOSER] = B_MSG_TERRAIN_SET_PSYCHIC;
                break;
            }

            BattleScriptPushCursorAndCallback(BattleScript_OverworldTerrain);
            effect++;
        }
        else if (B_THUNDERSTORM_TERRAIN == TRUE
            && GetCurrentWeather() == WEATHER_RAIN_THUNDERSTORM
            && !(gFieldStatuses & STATUS_FIELD_ELECTRIC_TERRAIN))
        {
            // overworld weather started rain, so just do electric terrain anim
            gFieldStatuses = (STATUS_FIELD_ELECTRIC_TERRAIN | STATUS_FIELD_TERRAIN_PERMANENT);
            gBattleCommunication[MULTISTRING_CHOOSER] = 2;
            BattleScriptPushCursorAndCallback(BattleScript_OverworldTerrain);
            effect++;
        }
        else if (B_FOG_TERRAIN == TRUE
            && (GetCurrentWeather() == WEATHER_FOG_HORIZONTAL || GetCurrentWeather() == WEATHER_FOG_DIAGONAL)
            && !(gFieldStatuses & STATUS_FIELD_MISTY_TERRAIN))
        {
            gFieldStatuses = (STATUS_FIELD_MISTY_TERRAIN | STATUS_FIELD_TERRAIN_PERMANENT);
            gBattleCommunication[MULTISTRING_CHOOSER] = 0;
            BattleScriptPushCursorAndCallback(BattleScript_OverworldTerrain);
            effect++;
        }
    break;
    case ABILITYEFFECT_SWITCH_IN_WEATHER:
        gBattleScripting.battler = battler;
        if (!(gBattleTypeFlags & BATTLE_TYPE_RECORDED))
        {
            switch (GetCurrentWeather())
            {
            case WEATHER_RAIN:
            case WEATHER_RAIN_THUNDERSTORM:
            case WEATHER_DOWNPOUR:
                if (!(gBattleWeather & B_WEATHER_RAIN))
                {
                    gBattleWeather = (B_WEATHER_RAIN_TEMPORARY | B_WEATHER_RAIN_PERMANENT);
                    gBattleScripting.animArg1 = B_ANIM_RAIN_CONTINUES;
                    effect++;
                }
                break;
            case WEATHER_SANDSTORM:
                if (!(gBattleWeather & B_WEATHER_SANDSTORM))
                {
                    gBattleWeather = B_WEATHER_SANDSTORM;
                    gBattleScripting.animArg1 = B_ANIM_SANDSTORM_CONTINUES;
                    effect++;
                }
                break;
            case WEATHER_DROUGHT:
                if (!(gBattleWeather & B_WEATHER_SUN))
                {
                    gBattleWeather = (B_WEATHER_SUN_PERMANENT | B_WEATHER_SUN_TEMPORARY);
                    gBattleScripting.animArg1 = B_ANIM_SUN_CONTINUES;
                    effect++;
                }
                break;
            case WEATHER_SNOW:
                if (!(gBattleWeather & (B_WEATHER_HAIL | B_WEATHER_SNOW)))
                {
                    if (B_OVERWORLD_SNOW >= GEN_9)
                    {
                        gBattleWeather = B_WEATHER_SNOW;
                        gBattleScripting.animArg1 = B_ANIM_SNOW_CONTINUES;
                    }
                    else
                    {
                        gBattleWeather = B_WEATHER_HAIL;
                        gBattleScripting.animArg1 = B_ANIM_HAIL_CONTINUES;
                    }
                    effect++;
                }
                break;
            }
        }
        if (effect != 0)
        {
            gBattleCommunication[MULTISTRING_CHOOSER] = GetCurrentWeather();
            BattleScriptPushCursorAndCallback(BattleScript_OverworldWeatherStarts);
        }
        break;
    case ABILITYEFFECT_ON_SWITCHIN: // 0
        gBattleScripting.battler = battler;
        switch (gLastUsedAbility)
        {
        case ABILITY_IMPOSTER:
            if (IsBattlerAlive(BATTLE_OPPOSITE(battler))
                && !(gBattleMons[BATTLE_OPPOSITE(battler)].status2 & (STATUS2_TRANSFORMED | STATUS2_SUBSTITUTE))
                && !(gBattleMons[battler].status2 & STATUS2_TRANSFORMED)
                && !(gBattleStruct->illusion[BATTLE_OPPOSITE(battler)].on)
                && !(gStatuses3[BATTLE_OPPOSITE(battler)] & STATUS3_SEMI_INVULNERABLE))
            {
                gBattlerAttacker = battler;
                gBattlerTarget = BATTLE_OPPOSITE(battler);
                BattleScriptPushCursorAndCallback(BattleScript_ImposterActivates);
                effect++;
            }
            break;
        case ABILITY_MOLD_BREAKER:
            if (!gSpecialStatuses[battler].switchInAbilityDone)
            {
                gBattleCommunication[MULTISTRING_CHOOSER] = B_MSG_SWITCHIN_MOLDBREAKER;
                gSpecialStatuses[battler].switchInAbilityDone = TRUE;
                BattleScriptPushCursorAndCallback(BattleScript_SwitchInAbilityMsg);
                effect++;
            }
            break;
        case ABILITY_TERAVOLT:
            if (!gSpecialStatuses[battler].switchInAbilityDone)
            {
                gBattleCommunication[MULTISTRING_CHOOSER] = B_MSG_SWITCHIN_TERAVOLT;
                gSpecialStatuses[battler].switchInAbilityDone = TRUE;
                BattleScriptPushCursorAndCallback(BattleScript_SwitchInAbilityMsg);
                effect++;
            }
            break;
        case ABILITY_TURBOBLAZE:
            if (!gSpecialStatuses[battler].switchInAbilityDone)
            {
                gBattleCommunication[MULTISTRING_CHOOSER] = B_MSG_SWITCHIN_TURBOBLAZE;
                gSpecialStatuses[battler].switchInAbilityDone = TRUE;
                BattleScriptPushCursorAndCallback(BattleScript_SwitchInAbilityMsg);
                effect++;
            }
            break;
        case ABILITY_SLOW_START:
            if (!gSpecialStatuses[battler].switchInAbilityDone)
            {
                gDisableStructs[battler].slowStartTimer = 5;
                gBattleCommunication[MULTISTRING_CHOOSER] = B_MSG_SWITCHIN_SLOWSTART;
                gSpecialStatuses[battler].switchInAbilityDone = TRUE;
                BattleScriptPushCursorAndCallback(BattleScript_SwitchInAbilityMsg);
                effect++;
            }
            break;
        case ABILITY_UNNERVE:
            if (!gSpecialStatuses[battler].switchInAbilityDone)
            {
                gBattleCommunication[MULTISTRING_CHOOSER] = B_MSG_SWITCHIN_UNNERVE;
                gSpecialStatuses[battler].switchInAbilityDone = TRUE;
                BattleScriptPushCursorAndCallback(BattleScript_SwitchInAbilityMsg);
                effect++;
            }
            break;
        case ABILITY_AS_ONE_ICE_RIDER:
        case ABILITY_AS_ONE_SHADOW_RIDER:
            if (!gSpecialStatuses[battler].switchInAbilityDone)
            {
                gBattleCommunication[MULTISTRING_CHOOSER] = B_MSG_SWITCHIN_ASONE;
                gSpecialStatuses[battler].switchInAbilityDone = TRUE;
                BattleScriptPushCursorAndCallback(BattleScript_ActivateAsOne);
                effect++;
            }
            break;
        case ABILITY_CURIOUS_MEDICINE:
            if (!gSpecialStatuses[battler].switchInAbilityDone && IsDoubleBattle()
              && IsBattlerAlive(BATTLE_PARTNER(battler)) && TryResetBattlerStatChanges(BATTLE_PARTNER(battler)))
            {
                gEffectBattler = BATTLE_PARTNER(battler);
                gBattleCommunication[MULTISTRING_CHOOSER] = B_MSG_SWITCHIN_CURIOUS_MEDICINE;
                gSpecialStatuses[battler].switchInAbilityDone = TRUE;
                BattleScriptPushCursorAndCallback(BattleScript_SwitchInAbilityMsg);
                effect++;
            }
            break;
        case ABILITY_PASTEL_VEIL:
            if (!gSpecialStatuses[battler].switchInAbilityDone)
            {
                gBattlerTarget = battler;
                gBattleCommunication[MULTISTRING_CHOOSER] = B_MSG_SWITCHIN_PASTEL_VEIL;
                BattleScriptPushCursorAndCallback(BattleScript_PastelVeilActivates);
                effect++;
                gSpecialStatuses[battler].switchInAbilityDone = TRUE;
            }
            break;
        case ABILITY_ANTICIPATION:
            if (!gSpecialStatuses[battler].switchInAbilityDone)
            {
                u32 side = GetBattlerSide(battler);

                for (i = 0; i < MAX_BATTLERS_COUNT; i++)
                {
                    if (IsBattlerAlive(i) && side != GetBattlerSide(i))
                    {
                        for (j = 0; j < MAX_MON_MOVES; j++)
                        {
                            move = gBattleMons[i].moves[j];
                            GET_MOVE_TYPE(move, moveType);
                            if (CalcTypeEffectivenessMultiplier(move, moveType, i, battler, ABILITY_ANTICIPATION, FALSE) >= UQ_4_12(2.0))
                            {
                                effect++;
                                break;
                            }
                        }
                    }
                }

                if (effect != 0)
                {
                    gBattleCommunication[MULTISTRING_CHOOSER] = B_MSG_SWITCHIN_ANTICIPATION;
                    gSpecialStatuses[battler].switchInAbilityDone = TRUE;
                    BattleScriptPushCursorAndCallback(BattleScript_SwitchInAbilityMsg);
                }
            }
            break;
        case ABILITY_FRISK:
            if (!gSpecialStatuses[battler].switchInAbilityDone)
            {
                gSpecialStatuses[battler].switchInAbilityDone = TRUE;
                BattleScriptPushCursorAndCallback(BattleScript_FriskActivates); // Try activate
                effect++;
            }
            return effect; // Note: It returns effect as to not record the ability if Frisk does not activate.
        case ABILITY_FOREWARN:
            if (!gSpecialStatuses[battler].switchInAbilityDone)
            {
                ForewarnChooseMove(battler);
                gBattleCommunication[MULTISTRING_CHOOSER] = B_MSG_SWITCHIN_FOREWARN;
                gSpecialStatuses[battler].switchInAbilityDone = TRUE;
                BattleScriptPushCursorAndCallback(BattleScript_SwitchInAbilityMsg);
                effect++;
            }
            break;
        case ABILITY_DOWNLOAD:
            if (!gSpecialStatuses[battler].switchInAbilityDone)
            {
                u32 statId, opposingBattler;
                u32 opposingDef = 0, opposingSpDef = 0;

                opposingBattler = BATTLE_OPPOSITE(battler);
                for (i = 0; i < 2; opposingBattler ^= BIT_FLANK, i++)
                {
                    if (IsBattlerAlive(opposingBattler))
                    {
                        opposingDef += gBattleMons[opposingBattler].defense
                                    * gStatStageRatios[gBattleMons[opposingBattler].statStages[STAT_DEF]][0]
                                    / gStatStageRatios[gBattleMons[opposingBattler].statStages[STAT_DEF]][1];
                        opposingSpDef += gBattleMons[opposingBattler].spDefense
                                      * gStatStageRatios[gBattleMons[opposingBattler].statStages[STAT_SPDEF]][0]
                                      / gStatStageRatios[gBattleMons[opposingBattler].statStages[STAT_SPDEF]][1];
                    }
                }

                if (opposingDef < opposingSpDef)
                    statId = STAT_ATK;
                else
                    statId = STAT_SPATK;

                gSpecialStatuses[battler].switchInAbilityDone = TRUE;

                if (CompareStat(battler, statId, MAX_STAT_STAGE, CMP_LESS_THAN))
                {
                    SET_STATCHANGER(statId, 1, FALSE);
                    gBattlerAttacker = battler;
                    PREPARE_STAT_BUFFER(gBattleTextBuff1, statId);
                    BattleScriptPushCursorAndCallback(BattleScript_AttackerAbilityStatRaiseEnd3);
                    effect++;
                }
            }
            break;
        case ABILITY_PRESSURE:
            if (!gSpecialStatuses[battler].switchInAbilityDone)
            {
                gBattleCommunication[MULTISTRING_CHOOSER] = B_MSG_SWITCHIN_PRESSURE;
                gSpecialStatuses[battler].switchInAbilityDone = TRUE;
                BattleScriptPushCursorAndCallback(BattleScript_SwitchInAbilityMsg);
                effect++;
            }
            break;
        case ABILITY_DARK_AURA:
            if (!gSpecialStatuses[battler].switchInAbilityDone)
            {
                gBattleCommunication[MULTISTRING_CHOOSER] = B_MSG_SWITCHIN_DARKAURA;
                gSpecialStatuses[battler].switchInAbilityDone = TRUE;
                BattleScriptPushCursorAndCallback(BattleScript_SwitchInAbilityMsg);
                effect++;
            }
            break;
        case ABILITY_FAIRY_AURA:
            if (!gSpecialStatuses[battler].switchInAbilityDone)
            {
                gBattleCommunication[MULTISTRING_CHOOSER] = B_MSG_SWITCHIN_FAIRYAURA;
                gSpecialStatuses[battler].switchInAbilityDone = TRUE;
                BattleScriptPushCursorAndCallback(BattleScript_SwitchInAbilityMsg);
                effect++;
            }
            break;
        case ABILITY_AURA_BREAK:
            if (!gSpecialStatuses[battler].switchInAbilityDone)
            {
                gBattleCommunication[MULTISTRING_CHOOSER] = B_MSG_SWITCHIN_AURABREAK;
                gSpecialStatuses[battler].switchInAbilityDone = TRUE;
                BattleScriptPushCursorAndCallback(BattleScript_SwitchInAbilityMsg);
                effect++;
            }
            break;
        case ABILITY_COMATOSE:
            if (!gSpecialStatuses[battler].switchInAbilityDone)
            {
                gBattleCommunication[MULTISTRING_CHOOSER] = B_MSG_SWITCHIN_COMATOSE;
                gSpecialStatuses[battler].switchInAbilityDone = TRUE;
                BattleScriptPushCursorAndCallback(BattleScript_SwitchInAbilityMsg);
                effect++;
            }
            break;
        case ABILITY_SCREEN_CLEANER:
            if (!gSpecialStatuses[battler].switchInAbilityDone && TryRemoveScreens(battler))
            {
                gBattleCommunication[MULTISTRING_CHOOSER] = B_MSG_SWITCHIN_SCREENCLEANER;
                gSpecialStatuses[battler].switchInAbilityDone = TRUE;
                BattleScriptPushCursorAndCallback(BattleScript_SwitchInAbilityMsg);
                effect++;
            }
            break;
        case ABILITY_DRIZZLE:
            if (TryChangeBattleWeather(battler, ENUM_WEATHER_RAIN, TRUE))
            {
                BattleScriptPushCursorAndCallback(BattleScript_DrizzleActivates);
                effect++;
            }
            else if (gBattleWeather & B_WEATHER_PRIMAL_ANY && WEATHER_HAS_EFFECT && !gSpecialStatuses[battler].switchInAbilityDone)
            {
                gSpecialStatuses[battler].switchInAbilityDone = TRUE;
                BattleScriptPushCursorAndCallback(BattleScript_BlockedByPrimalWeatherEnd3);
                effect++;
            }
            break;
        case ABILITY_SAND_STREAM:
            if (TryChangeBattleWeather(battler, ENUM_WEATHER_SANDSTORM, TRUE))
            {
                BattleScriptPushCursorAndCallback(BattleScript_SandstreamActivates);
                effect++;
            }
            else if (gBattleWeather & B_WEATHER_PRIMAL_ANY && WEATHER_HAS_EFFECT && !gSpecialStatuses[battler].switchInAbilityDone)
            {
                gSpecialStatuses[battler].switchInAbilityDone = TRUE;
                BattleScriptPushCursorAndCallback(BattleScript_BlockedByPrimalWeatherEnd3);
                effect++;
            }
            break;
        case ABILITY_DROUGHT:
            if (TryChangeBattleWeather(battler, ENUM_WEATHER_SUN, TRUE))
            {
                BattleScriptPushCursorAndCallback(BattleScript_DroughtActivates);
                effect++;
            }
            else if (gBattleWeather & B_WEATHER_PRIMAL_ANY && WEATHER_HAS_EFFECT && !gSpecialStatuses[battler].switchInAbilityDone)
            {
                gSpecialStatuses[battler].switchInAbilityDone = TRUE;
                BattleScriptPushCursorAndCallback(BattleScript_BlockedByPrimalWeatherEnd3);
                effect++;
            }
            break;
        case ABILITY_SNOW_WARNING:
            if (B_SNOW_WARNING >= GEN_9 && TryChangeBattleWeather(battler, ENUM_WEATHER_SNOW, TRUE))
            {
                BattleScriptPushCursorAndCallback(BattleScript_SnowWarningActivatesSnow);
                effect++;
            }
            else if (B_SNOW_WARNING < GEN_9 && TryChangeBattleWeather(battler, ENUM_WEATHER_HAIL, TRUE))
            {
                BattleScriptPushCursorAndCallback(BattleScript_SnowWarningActivatesHail);
                effect++;
            }
            else if (gBattleWeather & B_WEATHER_PRIMAL_ANY && WEATHER_HAS_EFFECT && !gSpecialStatuses[battler].switchInAbilityDone)
            {
                gSpecialStatuses[battler].switchInAbilityDone = TRUE;
                BattleScriptPushCursorAndCallback(BattleScript_BlockedByPrimalWeatherEnd3);
                effect++;
            }
            break;
        case ABILITY_ELECTRIC_SURGE:
        case ABILITY_HADRON_ENGINE:
            if (TryChangeBattleTerrain(battler, STATUS_FIELD_ELECTRIC_TERRAIN, &gFieldTimers.terrainTimer))
            {
                BattleScriptPushCursorAndCallback(BattleScript_ElectricSurgeActivates);
                effect++;
            }
            break;
        case ABILITY_GRASSY_SURGE:
            if (TryChangeBattleTerrain(battler, STATUS_FIELD_GRASSY_TERRAIN, &gFieldTimers.terrainTimer))
            {
                BattleScriptPushCursorAndCallback(BattleScript_GrassySurgeActivates);
                effect++;
            }
            break;
        case ABILITY_MISTY_SURGE:
            if (TryChangeBattleTerrain(battler, STATUS_FIELD_MISTY_TERRAIN, &gFieldTimers.terrainTimer))
            {
                BattleScriptPushCursorAndCallback(BattleScript_MistySurgeActivates);
                effect++;
            }
            break;
        case ABILITY_PSYCHIC_SURGE:
            if (TryChangeBattleTerrain(battler, STATUS_FIELD_PSYCHIC_TERRAIN, &gFieldTimers.terrainTimer))
            {
                BattleScriptPushCursorAndCallback(BattleScript_PsychicSurgeActivates);
                effect++;
            }
            break;
        case ABILITY_INTIMIDATE:
            if (!gSpecialStatuses[battler].switchInAbilityDone)
            {
                gBattlerAttacker = battler;
                gSpecialStatuses[battler].switchInAbilityDone = TRUE;
                SET_STATCHANGER(STAT_ATK, 1, TRUE);
                BattleScriptPushCursorAndCallback(BattleScript_IntimidateActivates);
                effect++;
            }
            break;
        case ABILITY_TRACE:
            if (!(gSpecialStatuses[battler].traced))
            {
                gBattleResources->flags->flags[battler] |= RESOURCE_FLAG_TRACED;
                gSpecialStatuses[battler].traced = TRUE;
            }
            break;
        case ABILITY_CLOUD_NINE:
        case ABILITY_AIR_LOCK:
            if (!gSpecialStatuses[battler].switchInAbilityDone)
            {
                gSpecialStatuses[battler].switchInAbilityDone = TRUE;
                BattleScriptPushCursorAndCallback(BattleScript_AnnounceAirLockCloudNine);
                effect++;
            }
            break;
        case ABILITY_SCHOOLING:
            if (gBattleMons[battler].level < 20)
                break;
        // Fallthrough
        case ABILITY_ZEN_MODE:
        case ABILITY_SHIELDS_DOWN:
            if (TryBattleFormChange(battler, FORM_CHANGE_BATTLE_HP_PERCENT))
            {
                BattleScriptPushCursorAndCallback(BattleScript_AttackerFormChangeEnd3);
                effect++;
            }
            break;
        case ABILITY_INTREPID_SWORD:
            if (!gSpecialStatuses[battler].switchInAbilityDone && CompareStat(battler, STAT_ATK, MAX_STAT_STAGE, CMP_LESS_THAN))
            {
                gBattlerAttacker = battler;
                gSpecialStatuses[battler].switchInAbilityDone = TRUE;
                SET_STATCHANGER(STAT_ATK, 1, FALSE);
                BattleScriptPushCursorAndCallback(BattleScript_BattlerAbilityStatRaiseOnSwitchIn);
                effect++;
            }
            break;
        case ABILITY_DAUNTLESS_SHIELD:
            if (!gSpecialStatuses[battler].switchInAbilityDone && CompareStat(battler, STAT_DEF, MAX_STAT_STAGE, CMP_LESS_THAN))
            {
                gBattlerAttacker = battler;
                gSpecialStatuses[battler].switchInAbilityDone = TRUE;
                SET_STATCHANGER(STAT_DEF, 1, FALSE);
                BattleScriptPushCursorAndCallback(BattleScript_BattlerAbilityStatRaiseOnSwitchIn);
                effect++;
            }
            break;
        case ABILITY_DESOLATE_LAND:
            if (TryChangeBattleWeather(battler, ENUM_WEATHER_SUN_PRIMAL, TRUE))
            {
                BattleScriptPushCursorAndCallback(BattleScript_DesolateLandActivates);
                effect++;
            }
            break;
        case ABILITY_PRIMORDIAL_SEA:
            if (TryChangeBattleWeather(battler, ENUM_WEATHER_RAIN_PRIMAL, TRUE))
            {
                BattleScriptPushCursorAndCallback(BattleScript_PrimordialSeaActivates);
                effect++;
            }
            break;
        case ABILITY_DELTA_STREAM:
            if (TryChangeBattleWeather(battler, ENUM_WEATHER_STRONG_WINDS, TRUE))
            {
                BattleScriptPushCursorAndCallback(BattleScript_DeltaStreamActivates);
                effect++;
            }
            break;
        case ABILITY_VESSEL_OF_RUIN:
            if (!gSpecialStatuses[battler].switchInAbilityDone)
            {
                PREPARE_STAT_BUFFER(gBattleTextBuff1, STAT_SPATK);
                gSpecialStatuses[battler].switchInAbilityDone = TRUE;
                BattleScriptPushCursorAndCallback(BattleScript_RuinAbilityActivates);
                effect++;
            }
            break;
        case ABILITY_SWORD_OF_RUIN:
            if (!gSpecialStatuses[battler].switchInAbilityDone)
            {
                PREPARE_STAT_BUFFER(gBattleTextBuff1, STAT_DEF);
                gSpecialStatuses[battler].switchInAbilityDone = TRUE;
                BattleScriptPushCursorAndCallback(BattleScript_RuinAbilityActivates);
                effect++;
            }
            break;
        case ABILITY_TABLETS_OF_RUIN:
            if (!gSpecialStatuses[battler].switchInAbilityDone)
            {
                PREPARE_STAT_BUFFER(gBattleTextBuff1, STAT_ATK);
                gSpecialStatuses[battler].switchInAbilityDone = TRUE;
                BattleScriptPushCursorAndCallback(BattleScript_RuinAbilityActivates);
                effect++;
            }
            break;
        case ABILITY_BEADS_OF_RUIN:
            if (!gSpecialStatuses[battler].switchInAbilityDone)
            {
                PREPARE_STAT_BUFFER(gBattleTextBuff1, STAT_SPDEF);
                gSpecialStatuses[battler].switchInAbilityDone = TRUE;
                BattleScriptPushCursorAndCallback(BattleScript_RuinAbilityActivates);
                effect++;
            }
            break;
        case ABILITY_ORICHALCUM_PULSE:
            if (TryChangeBattleWeather(battler, ENUM_WEATHER_SUN, TRUE))
            {
                BattleScriptPushCursorAndCallback(BattleScript_DroughtActivates);
                effect++;
            }
            break;
        case ABILITY_SUPREME_OVERLORD:
            if (!gSpecialStatuses[battler].switchInAbilityDone && CountUsablePartyMons(battler) < PARTY_SIZE)
            {
                gSpecialStatuses[battler].switchInAbilityDone = TRUE;
                gBattleStruct->supremeOverlordModifier[battler] = GetSupremeOverlordModifier(battler);
                BattleScriptPushCursorAndCallback(BattleScript_SupremeOverlordActivates);
                effect++;
            }
            break;
        case ABILITY_COSTAR:
            if (!gSpecialStatuses[battler].switchInAbilityDone
             && IsDoubleBattle()
             && IsBattlerAlive(BATTLE_PARTNER(battler))
             && CountBattlerStatIncreases(BATTLE_PARTNER(battler), FALSE))
            {
                gSpecialStatuses[battler].switchInAbilityDone = TRUE;
                for (i = 0; i < NUM_BATTLE_STATS; i++)
                    gBattleMons[battler].statStages[i] = gBattleMons[BATTLE_PARTNER(battler)].statStages[i];
                gBattlerTarget = BATTLE_PARTNER(battler);
                BattleScriptPushCursorAndCallback(BattleScript_CostarActivates);
                effect++;
            }
            break;
        }
        break;
    case ABILITYEFFECT_ENDTURN: // 1
        if (gBattleMons[battler].hp != 0)
        {
            gBattlerAttacker = battler;
            switch (gLastUsedAbility)
            {
            case ABILITY_HARVEST:
                if ((IsBattlerWeatherAffected(battler, B_WEATHER_SUN) || Random() % 2 == 0)
                 && gBattleMons[battler].item == ITEM_NONE
                 && gBattleStruct->changedItems[battler] == ITEM_NONE   // Will not inherit an item
                 && ItemId_GetPocket(GetUsedHeldItem(battler)) == POCKET_BERRIES)
                {
                    gLastUsedItem = GetUsedHeldItem(battler);
                    BattleScriptPushCursorAndCallback(BattleScript_HarvestActivates);
                    effect++;
                }
                break;
            case ABILITY_DRY_SKIN:
                if (IsBattlerWeatherAffected(battler, B_WEATHER_SUN))
                    goto SOLAR_POWER_HP_DROP;
            // Dry Skin works similarly to Rain Dish in Rain
            case ABILITY_RAIN_DISH:
                if (IsBattlerWeatherAffected(battler, B_WEATHER_RAIN)
                 && !BATTLER_MAX_HP(battler)
                 && !(gStatuses3[battler] & STATUS3_HEAL_BLOCK))
                {
                    BattleScriptPushCursorAndCallback(BattleScript_RainDishActivates);
                    gBattleMoveDamage = gBattleMons[battler].maxHP / (gLastUsedAbility == ABILITY_RAIN_DISH ? 16 : 8);
                    if (gBattleMoveDamage == 0)
                        gBattleMoveDamage = 1;
                    gBattleMoveDamage *= -1;
                    effect++;
                }
                break;
            case ABILITY_HYDRATION:
                if (IsBattlerWeatherAffected(battler, B_WEATHER_RAIN)
                 && gBattleMons[battler].status1 & STATUS1_ANY)
                {
                    goto ABILITY_HEAL_MON_STATUS;
                }
                break;
            case ABILITY_SHED_SKIN:
                if ((gBattleMons[battler].status1 & STATUS1_ANY) && (Random() % 3) == 0)
                {
                ABILITY_HEAL_MON_STATUS:
                    if (gBattleMons[battler].status1 & (STATUS1_POISON | STATUS1_TOXIC_POISON))
                        StringCopy(gBattleTextBuff1, gStatusConditionString_PoisonJpn);
                    if (gBattleMons[battler].status1 & STATUS1_SLEEP)
                        StringCopy(gBattleTextBuff1, gStatusConditionString_SleepJpn);
                    if (gBattleMons[battler].status1 & STATUS1_PARALYSIS)
                        StringCopy(gBattleTextBuff1, gStatusConditionString_ParalysisJpn);
                    if (gBattleMons[battler].status1 & STATUS1_BURN)
                        StringCopy(gBattleTextBuff1, gStatusConditionString_BurnJpn);
                    if (gBattleMons[battler].status1 & (STATUS1_FREEZE | STATUS1_FROSTBITE))
                        StringCopy(gBattleTextBuff1, gStatusConditionString_IceJpn);

                    gBattleMons[battler].status1 = 0;
                    gBattleMons[battler].status2 &= ~STATUS2_NIGHTMARE;
                    gBattleScripting.battler = battler;
                    BattleScriptPushCursorAndCallback(BattleScript_ShedSkinActivates);
                    BtlController_EmitSetMonData(battler, BUFFER_A, REQUEST_STATUS_BATTLE, 0, 4, &gBattleMons[battler].status1);
                    MarkBattlerForControllerExec(battler);
                    effect++;
                }
                break;
            case ABILITY_SPEED_BOOST:
                if (CompareStat(battler, STAT_SPEED, MAX_STAT_STAGE, CMP_LESS_THAN) && gDisableStructs[battler].isFirstTurn != 2)
                {
                    SET_STATCHANGER(STAT_SPEED, 1, FALSE);
                    BattleScriptPushCursorAndCallback(BattleScript_SpeedBoostActivates);
                    gBattleScripting.battler = battler;
                    effect++;
                }
                break;
            case ABILITY_MOODY:
                if (gDisableStructs[battler].isFirstTurn != 2)
                {
                    u32 validToRaise = 0, validToLower = 0;
                    u32 statsNum = B_MOODY_ACC_EVASION >= GEN_8 ? NUM_STATS : NUM_BATTLE_STATS;

                    for (i = STAT_ATK; i < statsNum; i++)
                    {
                        if (CompareStat(battler, i, MIN_STAT_STAGE, CMP_GREATER_THAN))
                            validToLower |= gBitTable[i];
                        if (CompareStat(battler, i, MAX_STAT_STAGE, CMP_LESS_THAN))
                            validToRaise |= gBitTable[i];
                    }

                    if (validToLower != 0 || validToRaise != 0) // Can lower one stat, or can raise one stat
                    {
                        gBattleScripting.statChanger = gBattleScripting.savedStatChanger = 0; // for raising and lowering stat respectively
                        if (validToRaise != 0) // Find stat to raise
                        {
                            do
                            {
                                i = (Random() % statsNum) + STAT_ATK;
                            } while (!(validToRaise & gBitTable[i]));
                            SET_STATCHANGER(i, 2, FALSE);
                            validToLower &= ~(gBitTable[i]); // Can't lower the same stat as raising.
                        }
                        if (validToLower != 0) // Find stat to lower
                        {
                            do
                            {
                                i = (Random() % statsNum) + STAT_ATK;
                            } while (!(validToLower & gBitTable[i]));
                            SET_STATCHANGER2(gBattleScripting.savedStatChanger, i, 1, TRUE);
                        }
                        BattleScriptPushCursorAndCallback(BattleScript_MoodyActivates);
                        effect++;
                    }
                }
                break;
            case ABILITY_TRUANT:
                gDisableStructs[gBattlerAttacker].truantCounter ^= 1;
                break;
            case ABILITY_BAD_DREAMS:
                BattleScriptPushCursorAndCallback(BattleScript_BadDreamsActivates);
                effect++;
                break;
            SOLAR_POWER_HP_DROP:
            case ABILITY_SOLAR_POWER:
                if (IsBattlerWeatherAffected(battler, B_WEATHER_SUN))
                {
                    BattleScriptPushCursorAndCallback(BattleScript_SolarPowerActivates);
                    gBattleMoveDamage = gBattleMons[battler].maxHP / 8;
                    if (gBattleMoveDamage == 0)
                        gBattleMoveDamage = 1;
                    effect++;
                }
                break;
            case ABILITY_HEALER:
                gBattleScripting.battler = BATTLE_PARTNER(battler);
                if (IsBattlerAlive(gBattleScripting.battler)
                    && gBattleMons[gBattleScripting.battler].status1 & STATUS1_ANY
                    && (Random() % 100) < 30)
                {
                    BattleScriptPushCursorAndCallback(BattleScript_HealerActivates);
                    effect++;
                }
                break;
            case ABILITY_SCHOOLING:
                if (gBattleMons[battler].level < 20)
                    break;
            // Fallthrough
            case ABILITY_ZEN_MODE:
            case ABILITY_SHIELDS_DOWN:
            case ABILITY_POWER_CONSTRUCT:
                if (TryBattleFormChange(battler, FORM_CHANGE_BATTLE_HP_PERCENT))
                {
                    BattleScriptPushCursorAndCallback(BattleScript_AttackerFormChangeEnd3);
                    effect++;
                }
                break;
            case ABILITY_BALL_FETCH:
                if (gBattleMons[battler].item == ITEM_NONE
                    && gBattleResults.catchAttempts[gLastUsedBall - ITEM_ULTRA_BALL] >= 1
                    && !gHasFetchedBall)
                {
                    gBattleScripting.battler = battler;
                    BtlController_EmitSetMonData(battler, BUFFER_A, REQUEST_HELDITEM_BATTLE, 0, 2, &gLastUsedBall);
                    MarkBattlerForControllerExec(battler);
                    gHasFetchedBall = TRUE;
                    gLastUsedItem = gLastUsedBall;
                    BattleScriptPushCursorAndCallback(BattleScript_BallFetch);
                    effect++;
                }
                break;
            case ABILITY_HUNGER_SWITCH:
                if (TryBattleFormChange(battler, FORM_CHANGE_BATTLE_TURN_END))
                {
                    BattleScriptPushCursorAndCallback(BattleScript_AttackerFormChangeEnd3NoPopup);
                    effect++;
                }
                break;
            case ABILITY_CUD_CHEW:
                if (ItemId_GetPocket(GetUsedHeldItem(battler)) == POCKET_BERRIES && gDisableStructs[battler].cudChew == TRUE)
                {
                    gLastUsedItem = gBattleStruct->usedHeldItems[battler][GetBattlerSide(battler)];
                    gBattleStruct->usedHeldItems[battler][GetBattlerSide(battler)] = ITEM_NONE;
                    BattleScriptPushCursorAndCallback(BattleScript_CudChewActivates);
                    effect++;
                }
                break;
            }
        }
        break;
    case ABILITYEFFECT_MOVES_BLOCK: // 2
        {
            u16 moveTarget = GetBattlerMoveTargetType(battler, move);
            u16 battlerAbility = GetBattlerAbility(battler);
            u16 targetAbility = GetBattlerAbility(gBattlerTarget);

            if ((gLastUsedAbility == ABILITY_SOUNDPROOF && gBattleMoves[move].soundMove && !(moveTarget & MOVE_TARGET_USER))
             || (gLastUsedAbility == ABILITY_BULLETPROOF && gBattleMoves[move].ballisticMove))
            {
                if (gBattleMons[gBattlerAttacker].status2 & STATUS2_MULTIPLETURNS)
                    gHitMarker |= HITMARKER_NO_PPDEDUCT;
                gBattlescriptCurrInstr = BattleScript_SoundproofProtected;
                effect = 1;
            }
            else if ((gLastUsedAbility == ABILITY_DAZZLING || gLastUsedAbility == ABILITY_QUEENLY_MAJESTY || gLastUsedAbility == ABILITY_ARMOR_TAIL || IsBattlerAlive(battler ^= BIT_FLANK))
                  && (battlerAbility == ABILITY_DAZZLING || battlerAbility == ABILITY_QUEENLY_MAJESTY || battlerAbility == ABILITY_ARMOR_TAIL)
                  && GetChosenMovePriority(gBattlerAttacker) > 0
                  && GetBattlerSide(gBattlerAttacker) != GetBattlerSide(battler))
            {
                if (gBattleMons[gBattlerAttacker].status2 & STATUS2_MULTIPLETURNS)
                    gHitMarker |= HITMARKER_NO_PPDEDUCT;
                gBattlescriptCurrInstr = BattleScript_DazzlingProtected;
                effect = 1;
            }
            else if (BlocksPrankster(move, gBattlerAttacker, gBattlerTarget, TRUE) && !(IS_MOVE_STATUS(move) && targetAbility == ABILITY_MAGIC_BOUNCE))
            {
                if (!(gBattleTypeFlags & BATTLE_TYPE_DOUBLE) || !(moveTarget & (MOVE_TARGET_BOTH | MOVE_TARGET_FOES_AND_ALLY)))
                    CancelMultiTurnMoves(gBattlerAttacker); // Don't cancel moves that can hit two targets bc one target might not be protected
                gBattleScripting.battler = gBattlerAbility = gBattlerTarget;
                gBattlescriptCurrInstr = BattleScript_DarkTypePreventsPrankster;
                effect = 1;
            }
            else if (GetBattlerAbility(gBattlerTarget) == ABILITY_GOOD_AS_GOLD
                  && IS_MOVE_STATUS(gCurrentMove)
                  && !(moveTarget & MOVE_TARGET_USER)
                  && !(moveTarget & MOVE_TARGET_OPPONENTS_FIELD)
                  && !(moveTarget & MOVE_TARGET_ALL_BATTLERS))
            {
                gBattlescriptCurrInstr = BattleScript_GoodAsGoldActivates;
                effect = 1;
            }
            else if (gLastUsedAbility == ABILITY_ICE_FACE && IS_MOVE_PHYSICAL(move) && gBattleMons[gBattlerTarget].species == SPECIES_EISCUE)
            {
                gBattleMons[gBattlerTarget].species = SPECIES_EISCUE_NOICE_FACE;
                if (gBattleMons[gBattlerAttacker].status2 & STATUS2_MULTIPLETURNS)
                    gHitMarker |= HITMARKER_NO_PPDEDUCT;
                gBattleScripting.battler = gBattlerTarget; // For STRINGID_PKMNTRANSFORMED
                gBattlescriptCurrInstr = BattleScript_IceFaceNullsDamage;
                effect = 1;
            }
            break;
        }
    case ABILITYEFFECT_ABSORBING: // 3
        if (move != MOVE_NONE)
        {
            u8 statId;
            u8 statAmount = 1;
            switch (gLastUsedAbility)
            {
            case ABILITY_VOLT_ABSORB:
                if (moveType == TYPE_ELECTRIC)
                    effect = 1;
                break;
            case ABILITY_WATER_ABSORB:
            case ABILITY_DRY_SKIN:
                if (moveType == TYPE_WATER)
                    effect = 1;
                break;
            case ABILITY_MOTOR_DRIVE:
                if (moveType == TYPE_ELECTRIC)
                    effect = 2, statId = STAT_SPEED;
                break;
            case ABILITY_LIGHTNING_ROD:
                if (moveType == TYPE_ELECTRIC)
                    effect = 2, statId = STAT_SPATK;
                break;
            case ABILITY_STORM_DRAIN:
                if (moveType == TYPE_WATER)
                    effect = 2, statId = STAT_SPATK;
                break;
            case ABILITY_SAP_SIPPER:
                if (moveType == TYPE_GRASS)
                    effect = 2, statId = STAT_ATK;
                break;
            case ABILITY_FLASH_FIRE:
                if (moveType == TYPE_FIRE
                    && (B_FLASH_FIRE_FROZEN >= GEN_5 || !(gBattleMons[battler].status1 & STATUS1_FREEZE)))
                {
                    if (!(gBattleResources->flags->flags[battler] & RESOURCE_FLAG_FLASH_FIRE))
                    {
                        gBattleCommunication[MULTISTRING_CHOOSER] = B_MSG_FLASH_FIRE_BOOST;
                        if (gProtectStructs[gBattlerAttacker].notFirstStrike)
                            gBattlescriptCurrInstr = BattleScript_FlashFireBoost;
                        else
                            gBattlescriptCurrInstr = BattleScript_FlashFireBoost_PPLoss;

                        gBattleResources->flags->flags[battler] |= RESOURCE_FLAG_FLASH_FIRE;
                        effect = 3;
                    }
                    else
                    {
                        gBattleCommunication[MULTISTRING_CHOOSER] = B_MSG_FLASH_FIRE_NO_BOOST;
                        if (gProtectStructs[gBattlerAttacker].notFirstStrike)
                            gBattlescriptCurrInstr = BattleScript_FlashFireBoost;
                        else
                            gBattlescriptCurrInstr = BattleScript_FlashFireBoost_PPLoss;

                        effect = 3;
                    }
                }
                break;
            case ABILITY_WELL_BAKED_BODY:
                if (moveType == TYPE_FIRE)
                    effect = 2, statId = STAT_DEF, statAmount = 2;
                break;
            case ABILITY_WIND_RIDER:
                if (gBattleMoves[gCurrentMove].windMove && !(GetBattlerMoveTargetType(gBattlerAttacker, gCurrentMove) & MOVE_TARGET_USER))
                    effect = 2, statId = STAT_ATK;
                break;
            case ABILITY_EARTH_EATER:
                if (moveType == TYPE_GROUND)
                    effect = 1;
                break;
            }

            if (effect == 1) // Drain Hp ability.
            {
                if (BATTLER_MAX_HP(battler) || (B_HEAL_BLOCKING >= GEN_5 && gStatuses3[battler] & STATUS3_HEAL_BLOCK))
                {
                    if ((gProtectStructs[gBattlerAttacker].notFirstStrike))
                        gBattlescriptCurrInstr = BattleScript_MonMadeMoveUseless;
                    else
                        gBattlescriptCurrInstr = BattleScript_MonMadeMoveUseless_PPLoss;
                }
                else
                {
                    if (gProtectStructs[gBattlerAttacker].notFirstStrike)
                        gBattlescriptCurrInstr = BattleScript_MoveHPDrain;
                    else
                        gBattlescriptCurrInstr = BattleScript_MoveHPDrain_PPLoss;

                    gBattleMoveDamage = gBattleMons[battler].maxHP / 4;
                    if (gBattleMoveDamage == 0)
                        gBattleMoveDamage = 1;
                    gBattleMoveDamage *= -1;
                }
            }
            else if (effect == 2) // Boost Stat ability;
            {
                if (!CompareStat(battler, statId, MAX_STAT_STAGE, CMP_LESS_THAN))
                {
                    if ((gProtectStructs[gBattlerAttacker].notFirstStrike))
                        gBattlescriptCurrInstr = BattleScript_MonMadeMoveUseless;
                    else
                        gBattlescriptCurrInstr = BattleScript_MonMadeMoveUseless_PPLoss;
                }
                else
                {
                    if (gProtectStructs[gBattlerAttacker].notFirstStrike)
                        gBattlescriptCurrInstr = BattleScript_MoveStatDrain;
                    else
                        gBattlescriptCurrInstr = BattleScript_MoveStatDrain_PPLoss;

                    SET_STATCHANGER(statId, statAmount, FALSE);
                    if (B_ABSORBING_ABILITY_STRING < GEN_5)
                        PREPARE_STAT_BUFFER(gBattleTextBuff1, statId);
                }
            }
        }
        break;
    case ABILITYEFFECT_MOVE_END: // Think contact abilities.
        switch (gLastUsedAbility)
        {
        case ABILITY_JUSTIFIED:
            if (!(gMoveResultFlags & MOVE_RESULT_NO_EFFECT)
             && TARGET_TURN_DAMAGED
             && IsBattlerAlive(battler)
             && moveType == TYPE_DARK
             && CompareStat(battler, STAT_ATK, MAX_STAT_STAGE, CMP_LESS_THAN))
            {
                gEffectBattler = battler;
                SET_STATCHANGER(STAT_ATK, 1, FALSE);
                BattleScriptPushCursor();
                gBattlescriptCurrInstr = BattleScript_TargetAbilityStatRaiseRet;
                effect++;
            }
            break;
        case ABILITY_RATTLED:
            if (!(gMoveResultFlags & MOVE_RESULT_NO_EFFECT)
             && TARGET_TURN_DAMAGED
             && IsBattlerAlive(battler)
             && (moveType == TYPE_DARK || moveType == TYPE_BUG || moveType == TYPE_GHOST)
             && CompareStat(battler, STAT_SPEED, MAX_STAT_STAGE, CMP_LESS_THAN))
            {
                gEffectBattler = battler;
                SET_STATCHANGER(STAT_SPEED, 1, FALSE);
                BattleScriptPushCursor();
                gBattlescriptCurrInstr = BattleScript_TargetAbilityStatRaiseRet;
                effect++;
            }
            break;
        case ABILITY_WATER_COMPACTION:
            if (!(gMoveResultFlags & MOVE_RESULT_NO_EFFECT)
             && TARGET_TURN_DAMAGED
             && IsBattlerAlive(battler)
             && moveType == TYPE_WATER
             && CompareStat(battler, STAT_DEF, MAX_STAT_STAGE, CMP_LESS_THAN))
            {
                gEffectBattler = battler;
                SET_STATCHANGER(STAT_DEF, 2, FALSE);
                BattleScriptPushCursor();
                gBattlescriptCurrInstr = BattleScript_TargetAbilityStatRaiseRet;
                effect++;
            }
            break;
        case ABILITY_STAMINA:
            if (!(gMoveResultFlags & MOVE_RESULT_NO_EFFECT)
             && TARGET_TURN_DAMAGED
             && IsBattlerAlive(battler)
             && CompareStat(battler, STAT_DEF, MAX_STAT_STAGE, CMP_LESS_THAN))
            {
                gEffectBattler = battler;
                SET_STATCHANGER(STAT_DEF, 1, FALSE);
                BattleScriptPushCursor();
                gBattlescriptCurrInstr = BattleScript_TargetAbilityStatRaiseRet;
                effect++;
            }
            break;
        case ABILITY_BERSERK:
            if (!(gMoveResultFlags & MOVE_RESULT_NO_EFFECT)
             && TARGET_TURN_DAMAGED
             && IsBattlerAlive(battler)
            // Had more than half of hp before, now has less
             && gBattleStruct->hpBefore[battler] >= gBattleMons[battler].maxHP / 2
             && gBattleMons[battler].hp < gBattleMons[battler].maxHP / 2
             && (gMultiHitCounter == 0 || gMultiHitCounter == 1)
             && !(TestSheerForceFlag(gBattlerAttacker, gCurrentMove))
             && CompareStat(battler, STAT_SPATK, MAX_STAT_STAGE, CMP_LESS_THAN))
            {
                gEffectBattler = battler;
                SET_STATCHANGER(STAT_SPATK, 1, FALSE);
                BattleScriptPushCursor();
                gBattlescriptCurrInstr = BattleScript_TargetAbilityStatRaiseRet;
                effect++;
            }
            break;
        case ABILITY_EMERGENCY_EXIT:
        case ABILITY_WIMP_OUT:
            if (!(gMoveResultFlags & MOVE_RESULT_NO_EFFECT)
             && TARGET_TURN_DAMAGED
             && IsBattlerAlive(battler)
            // Had more than half of hp before, now has less
             && gBattleStruct->hpBefore[battler] > gBattleMons[battler].maxHP / 2
             && gBattleMons[battler].hp < gBattleMons[battler].maxHP / 2
             && (gMultiHitCounter == 0 || gMultiHitCounter == 1)
             && !(TestSheerForceFlag(gBattlerAttacker, gCurrentMove))
             && (CanBattlerSwitch(battler) || !(gBattleTypeFlags & BATTLE_TYPE_TRAINER))
             && !(gBattleTypeFlags & BATTLE_TYPE_ARENA)
             && CountUsablePartyMons(battler) > 0
             // Not currently held by Sky Drop
             && !(gStatuses3[battler] & STATUS3_SKY_DROPPED))
            {
                gBattleResources->flags->flags[battler] |= RESOURCE_FLAG_EMERGENCY_EXIT;
                effect++;
            }
            break;
        case ABILITY_WEAK_ARMOR:
            if (!(gMoveResultFlags & MOVE_RESULT_NO_EFFECT)
             && TARGET_TURN_DAMAGED
             && IsBattlerAlive(battler)
             && IS_MOVE_PHYSICAL(gCurrentMove)
             && (CompareStat(battler, STAT_SPEED, MAX_STAT_STAGE, CMP_LESS_THAN) // Don't activate if speed cannot be raised
               || CompareStat(battler, STAT_DEF, MIN_STAT_STAGE, CMP_GREATER_THAN))) // Don't activate if defense cannot be lowered
            {
                if (gBattleMoves[gCurrentMove].effect == EFFECT_HIT_ESCAPE && CanBattlerSwitch(gBattlerAttacker))
                    gProtectStructs[battler].disableEjectPack = TRUE;  // Set flag for target

                BattleScriptPushCursor();
                gBattlescriptCurrInstr = BattleScript_WeakArmorActivates;
                effect++;
            }
            break;
        case ABILITY_CURSED_BODY:
            if (!(gMoveResultFlags & MOVE_RESULT_NO_EFFECT)
             && TARGET_TURN_DAMAGED
             && gDisableStructs[gBattlerAttacker].disabledMove == MOVE_NONE
             && IsBattlerAlive(gBattlerAttacker)
             && !IsAbilityOnSide(gBattlerAttacker, ABILITY_AROMA_VEIL)
             && gBattleMons[gBattlerAttacker].pp[gChosenMovePos] != 0
             && (Random() % 3) == 0)
            {
                gDisableStructs[gBattlerAttacker].disabledMove = gChosenMove;
                gDisableStructs[gBattlerAttacker].disableTimer = 4;
                PREPARE_MOVE_BUFFER(gBattleTextBuff1, gChosenMove);
                BattleScriptPushCursor();
                gBattlescriptCurrInstr = BattleScript_CursedBodyActivates;
                effect++;
            }
            break;
        case ABILITY_LINGERING_AROMA:
        case ABILITY_MUMMY:
            if (!(gMoveResultFlags & MOVE_RESULT_NO_EFFECT)
             && IsBattlerAlive(gBattlerAttacker)
             && TARGET_TURN_DAMAGED
             && IsMoveMakingContact(move, gBattlerAttacker)
             && gBattleStruct->overwrittenAbilities[gBattlerAttacker] != GetBattlerAbility(gBattlerTarget))
            {
                switch (gBattleMons[gBattlerAttacker].ability)
                {
                case ABILITY_MUMMY:
                case ABILITY_BATTLE_BOND:
                case ABILITY_COMATOSE:
                case ABILITY_DISGUISE:
                case ABILITY_MULTITYPE:
                case ABILITY_POWER_CONSTRUCT:
                case ABILITY_RKS_SYSTEM:
                case ABILITY_SCHOOLING:
                case ABILITY_SHIELDS_DOWN:
                case ABILITY_STANCE_CHANGE:
                    break;
                default:
                    if (GetBattlerHoldEffect(gBattlerAttacker, TRUE) == HOLD_EFFECT_ABILITY_SHIELD)
                    {
                        RecordItemEffectBattle(gBattlerAttacker, HOLD_EFFECT_ABILITY_SHIELD);
                        break;
                    }

                    gLastUsedAbility = gBattleMons[gBattlerAttacker].ability = gBattleStruct->overwrittenAbilities[gBattlerAttacker] = gBattleMons[gBattlerTarget].ability;
                    BattleScriptPushCursor();
                    gBattlescriptCurrInstr = BattleScript_MummyActivates;
                    effect++;
                    break;
                }
            }
            break;
        case ABILITY_WANDERING_SPIRIT:
            if (!(gMoveResultFlags & MOVE_RESULT_NO_EFFECT)
             && IsBattlerAlive(gBattlerAttacker)
             && TARGET_TURN_DAMAGED
             && IsMoveMakingContact(move, gBattlerAttacker))
            {
                switch (gBattleMons[gBattlerAttacker].ability)
                {
                case ABILITY_DISGUISE:
                case ABILITY_FLOWER_GIFT:
                case ABILITY_GULP_MISSILE:
                case ABILITY_HUNGER_SWITCH:
                case ABILITY_ICE_FACE:
                case ABILITY_ILLUSION:
                case ABILITY_IMPOSTER:
                case ABILITY_RECEIVER:
                case ABILITY_RKS_SYSTEM:
                case ABILITY_SCHOOLING:
                case ABILITY_STANCE_CHANGE:
                case ABILITY_WONDER_GUARD:
                case ABILITY_ZEN_MODE:
                    break;
                default:
                    if (GetBattlerHoldEffect(gBattlerAttacker, TRUE) == HOLD_EFFECT_ABILITY_SHIELD)
                    {
                        RecordItemEffectBattle(gBattlerAttacker, HOLD_EFFECT_ABILITY_SHIELD);
                        break;
                    }

                    gLastUsedAbility = gBattleMons[gBattlerAttacker].ability;
                    gBattleMons[gBattlerAttacker].ability = gBattleStruct->overwrittenAbilities[gBattlerAttacker] = gBattleMons[gBattlerTarget].ability;
                    gBattleMons[gBattlerTarget].ability = gBattleStruct->overwrittenAbilities[gBattlerTarget] = gLastUsedAbility;
                    BattleScriptPushCursor();
                    gBattlescriptCurrInstr = BattleScript_WanderingSpiritActivates;
                    effect++;
                    break;
                }
            }
            break;
        case ABILITY_ANGER_POINT:
            if (!(gMoveResultFlags & MOVE_RESULT_NO_EFFECT)
             && gIsCriticalHit
             && TARGET_TURN_DAMAGED
             && IsBattlerAlive(battler)
             && CompareStat(battler, STAT_ATK, MAX_STAT_STAGE, CMP_LESS_THAN))
            {
                SET_STATCHANGER(STAT_ATK, MAX_STAT_STAGE - gBattleMons[battler].statStages[STAT_ATK], FALSE);
                BattleScriptPushCursor();
                gBattlescriptCurrInstr = BattleScript_TargetsStatWasMaxedOut;
                effect++;
            }
            break;
        case ABILITY_COLOR_CHANGE:
            if (!(gMoveResultFlags & MOVE_RESULT_NO_EFFECT)
             && move != MOVE_STRUGGLE
             && gBattleMoves[move].power != 0
             && TARGET_TURN_DAMAGED
             && !IS_BATTLER_OF_TYPE(battler, moveType)
             && gBattleMons[battler].hp != 0)
            {
                SET_BATTLER_TYPE(battler, moveType);
                PREPARE_TYPE_BUFFER(gBattleTextBuff1, moveType);
                BattleScriptPushCursor();
                gBattlescriptCurrInstr = BattleScript_ColorChangeActivates;
                effect++;
            }
            break;
        case ABILITY_GOOEY:
        case ABILITY_TANGLING_HAIR:
            if (!(gMoveResultFlags & MOVE_RESULT_NO_EFFECT)
             && gBattleMons[gBattlerAttacker].hp != 0
             && (CompareStat(gBattlerAttacker, STAT_SPEED, MIN_STAT_STAGE, CMP_GREATER_THAN) || GetBattlerAbility(gBattlerAttacker) == ABILITY_MIRROR_ARMOR)
             && !gProtectStructs[gBattlerAttacker].confusionSelfDmg
             && TARGET_TURN_DAMAGED
             && IsMoveMakingContact(move, gBattlerAttacker))
            {
                SET_STATCHANGER(STAT_SPEED, 1, TRUE);
                gBattleScripting.moveEffect = MOVE_EFFECT_SPD_MINUS_1;
                PREPARE_ABILITY_BUFFER(gBattleTextBuff1, gLastUsedAbility);
                BattleScriptPushCursor();
                gBattlescriptCurrInstr = BattleScript_GooeyActivates;
                gHitMarker |= HITMARKER_IGNORE_SAFEGUARD;
                effect++;
            }
            break;
        case ABILITY_ROUGH_SKIN:
        case ABILITY_IRON_BARBS:
            if (!(gMoveResultFlags & MOVE_RESULT_NO_EFFECT)
             && gBattleMons[gBattlerAttacker].hp != 0
             && !gProtectStructs[gBattlerAttacker].confusionSelfDmg
             && TARGET_TURN_DAMAGED
             && IsMoveMakingContact(move, gBattlerAttacker))
            {
                gBattleMoveDamage = gBattleMons[gBattlerAttacker].maxHP / (B_ROUGH_SKIN_DMG >= GEN_4 ? 8 : 16);
                if (gBattleMoveDamage == 0)
                    gBattleMoveDamage = 1;
                PREPARE_ABILITY_BUFFER(gBattleTextBuff1, gLastUsedAbility);
                BattleScriptPushCursor();
                gBattlescriptCurrInstr = BattleScript_RoughSkinActivates;
                effect++;
            }
            break;
        case ABILITY_AFTERMATH:
            if (!(gMoveResultFlags & MOVE_RESULT_NO_EFFECT)
             && gBattleMons[gBattlerTarget].hp == 0
             && IsBattlerAlive(gBattlerAttacker)
             && IsMoveMakingContact(move, gBattlerAttacker))
            {
                u32 battler;
                if ((battler = IsAbilityOnField(ABILITY_DAMP)))
                {
                    gBattleScripting.battler = battler - 1;
                    BattleScriptPushCursor();
                    gBattlescriptCurrInstr = BattleScript_DampPreventsAftermath;
                }
                else
                {
                    gBattleMoveDamage = gBattleMons[gBattlerAttacker].maxHP / 4;
                    if (gBattleMoveDamage == 0)
                        gBattleMoveDamage = 1;
                    BattleScriptPushCursor();
                    gBattlescriptCurrInstr = BattleScript_AftermathDmg;
                }
                effect++;
            }
            break;
        case ABILITY_INNARDS_OUT:
            if (!(gMoveResultFlags & MOVE_RESULT_NO_EFFECT)
             && gBattleMons[gBattlerTarget].hp == 0
             && IsBattlerAlive(gBattlerAttacker))
            {
                gBattleMoveDamage = gSpecialStatuses[gBattlerTarget].dmg;
                BattleScriptPushCursor();
                gBattlescriptCurrInstr = BattleScript_AftermathDmg;
                effect++;
            }
            break;
        case ABILITY_EFFECT_SPORE:
            if (!IS_BATTLER_OF_TYPE(gBattlerAttacker, TYPE_GRASS)
             && GetBattlerAbility(gBattlerAttacker) != ABILITY_OVERCOAT
             && GetBattlerHoldEffect(gBattlerAttacker, TRUE) != HOLD_EFFECT_SAFETY_GOGGLES)
            {
                i = Random() % 3;
                if (i == 0)
                    goto POISON_POINT;
                if (i == 1)
                    goto STATIC;
                // Sleep
                if (!(gMoveResultFlags & MOVE_RESULT_NO_EFFECT)
                 && gBattleMons[gBattlerAttacker].hp != 0
                 && !gProtectStructs[gBattlerAttacker].confusionSelfDmg
                 && TARGET_TURN_DAMAGED
                 && CanSleep(gBattlerAttacker)
                 && IsMoveMakingContact(move, gBattlerAttacker)
                 && (Random() % 3) == 0)
                {
                    gBattleScripting.moveEffect = MOVE_EFFECT_AFFECTS_USER | MOVE_EFFECT_SLEEP;
                    PREPARE_ABILITY_BUFFER(gBattleTextBuff1, gLastUsedAbility);
                    BattleScriptPushCursor();
                    gBattlescriptCurrInstr = BattleScript_AbilityStatusEffect;
                    gHitMarker |= HITMARKER_IGNORE_SAFEGUARD;
                    effect++;
                }
            }
            break;
        POISON_POINT:
        case ABILITY_POISON_POINT:
            if (!(gMoveResultFlags & MOVE_RESULT_NO_EFFECT)
             && gBattleMons[gBattlerAttacker].hp != 0
             && !gProtectStructs[gBattlerAttacker].confusionSelfDmg
             && TARGET_TURN_DAMAGED
             && CanBePoisoned(gBattlerTarget, gBattlerAttacker)
             && IsMoveMakingContact(move, gBattlerAttacker)
             && RandomWeighted(RNG_POISON_POINT, 2, 1))
            {
                gBattleScripting.moveEffect = MOVE_EFFECT_AFFECTS_USER | MOVE_EFFECT_POISON;
                PREPARE_ABILITY_BUFFER(gBattleTextBuff1, gLastUsedAbility);
                BattleScriptPushCursor();
                gBattlescriptCurrInstr = BattleScript_AbilityStatusEffect;
                gHitMarker |= HITMARKER_IGNORE_SAFEGUARD;
                effect++;
            }
            break;
        STATIC:
        case ABILITY_STATIC:
            if (!(gMoveResultFlags & MOVE_RESULT_NO_EFFECT)
             && gBattleMons[gBattlerAttacker].hp != 0
             && !gProtectStructs[gBattlerAttacker].confusionSelfDmg
             && TARGET_TURN_DAMAGED
             && CanBeParalyzed(gBattlerAttacker)
             && IsMoveMakingContact(move, gBattlerAttacker)
             && RandomWeighted(RNG_STATIC, 2, 1))
            {
                gBattleScripting.moveEffect = MOVE_EFFECT_AFFECTS_USER | MOVE_EFFECT_PARALYSIS;
                BattleScriptPushCursor();
                gBattlescriptCurrInstr = BattleScript_AbilityStatusEffect;
                gHitMarker |= HITMARKER_IGNORE_SAFEGUARD;
                effect++;
            }
            break;
        case ABILITY_FLAME_BODY:
            if (!(gMoveResultFlags & MOVE_RESULT_NO_EFFECT)
             && gBattleMons[gBattlerAttacker].hp != 0
             && !gProtectStructs[gBattlerAttacker].confusionSelfDmg
             && (IsMoveMakingContact(move, gBattlerAttacker))
             && TARGET_TURN_DAMAGED
             && CanBeBurned(gBattlerAttacker)
             && RandomWeighted(RNG_FLAME_BODY, 2, 1))
            {
                gBattleScripting.moveEffect = MOVE_EFFECT_AFFECTS_USER | MOVE_EFFECT_BURN;
                BattleScriptPushCursor();
                gBattlescriptCurrInstr = BattleScript_AbilityStatusEffect;
                gHitMarker |= HITMARKER_IGNORE_SAFEGUARD;
                effect++;
            }
            break;
        case ABILITY_CUTE_CHARM:
            if (!(gMoveResultFlags & MOVE_RESULT_NO_EFFECT)
             && gBattleMons[gBattlerAttacker].hp != 0
             && !gProtectStructs[gBattlerAttacker].confusionSelfDmg
             && TARGET_TURN_DAMAGED
             && gBattleMons[gBattlerTarget].hp != 0
             && RandomWeighted(RNG_CUTE_CHARM, 2, 1)
             && !(gBattleMons[gBattlerAttacker].status2 & STATUS2_INFATUATION)
             && AreBattlersOfOppositeGender(gBattlerAttacker, gBattlerTarget)
             && GetBattlerAbility(gBattlerAttacker) != ABILITY_OBLIVIOUS
             && IsMoveMakingContact(move, gBattlerAttacker)
             && !IsAbilityOnSide(gBattlerAttacker, ABILITY_AROMA_VEIL))
            {
                gBattleMons[gBattlerAttacker].status2 |= STATUS2_INFATUATED_WITH(gBattlerTarget);
                BattleScriptPushCursor();
                gBattlescriptCurrInstr = BattleScript_CuteCharmActivates;
                effect++;
            }
            break;
        case ABILITY_ILLUSION:
            if (gBattleStruct->illusion[gBattlerTarget].on && !gBattleStruct->illusion[gBattlerTarget].broken && TARGET_TURN_DAMAGED)
            {
                BattleScriptPushCursor();
                gBattlescriptCurrInstr = BattleScript_IllusionOff;
                effect++;
            }
            break;
        case ABILITY_COTTON_DOWN:
            if (!(gMoveResultFlags & MOVE_RESULT_NO_EFFECT)
             && gBattleMons[gBattlerAttacker].hp != 0
             && !gProtectStructs[gBattlerAttacker].confusionSelfDmg
             && TARGET_TURN_DAMAGED)
            {
                gEffectBattler = gBattlerTarget;
                BattleScriptPushCursor();
                gBattlescriptCurrInstr = BattleScript_CottonDownActivates;
                effect++;
            }
            break;
        case ABILITY_STEAM_ENGINE:
            if (!(gMoveResultFlags & MOVE_RESULT_NO_EFFECT)
             && TARGET_TURN_DAMAGED
             && IsBattlerAlive(battler)
             && CompareStat(battler, STAT_SPEED, MAX_STAT_STAGE, CMP_LESS_THAN)
             && (moveType == TYPE_FIRE || moveType == TYPE_WATER))
            {
                gEffectBattler = battler;
                SET_STATCHANGER(STAT_SPEED, 6, FALSE);
                BattleScriptPushCursor();
                gBattlescriptCurrInstr = BattleScript_TargetAbilityStatRaiseRet;
                effect++;
            }
            break;
        case ABILITY_SAND_SPIT:
            if (!(gMoveResultFlags & MOVE_RESULT_NO_EFFECT)
             && !gProtectStructs[gBattlerAttacker].confusionSelfDmg
             && TARGET_TURN_DAMAGED
             && !(gBattleWeather & B_WEATHER_SANDSTORM && WEATHER_HAS_EFFECT))
            {
                if (gBattleWeather & B_WEATHER_PRIMAL_ANY && WEATHER_HAS_EFFECT)
                {
                    BattleScriptPushCursor();
                    gBattlescriptCurrInstr = BattleScript_BlockedByPrimalWeatherRet;
                    effect++;
                }
                else if (TryChangeBattleWeather(battler, ENUM_WEATHER_SANDSTORM, TRUE))
                {
                    gBattleScripting.battler = battler;
                    BattleScriptPushCursor();
                    gBattlescriptCurrInstr = BattleScript_SandSpitActivates;
                    effect++;
                }
            }
            break;
        case ABILITY_PERISH_BODY:
            if (!(gMoveResultFlags & MOVE_RESULT_NO_EFFECT)
             && !gProtectStructs[gBattlerAttacker].confusionSelfDmg
             && TARGET_TURN_DAMAGED
             && IsBattlerAlive(battler)
             && (IsMoveMakingContact(move, gBattlerAttacker))
             && !(gStatuses3[gBattlerAttacker] & STATUS3_PERISH_SONG))
            {
                if (!(gStatuses3[battler] & STATUS3_PERISH_SONG))
                {
                    gStatuses3[battler] |= STATUS3_PERISH_SONG;
                    gDisableStructs[battler].perishSongTimer = 3;
                }
                gStatuses3[gBattlerAttacker] |= STATUS3_PERISH_SONG;
                gDisableStructs[gBattlerAttacker].perishSongTimer = 3;
                BattleScriptPushCursor();
                gBattlescriptCurrInstr = BattleScript_PerishBodyActivates;
                effect++;
            }
            break;
        case ABILITY_GULP_MISSILE:
            if (!(gMoveResultFlags & MOVE_RESULT_NO_EFFECT)
             && !gProtectStructs[gBattlerAttacker].confusionSelfDmg
             && TARGET_TURN_DAMAGED
             && IsBattlerAlive(battler))
            {
                if (gBattleMons[gBattlerTarget].species == SPECIES_CRAMORANT_GORGING)
                {
                    gBattleMons[gBattlerTarget].species = SPECIES_CRAMORANT;
                    if (GetBattlerAbility(gBattlerAttacker) != ABILITY_MAGIC_GUARD)
                    {
                        gBattleMoveDamage = gBattleMons[gBattlerAttacker].maxHP / 4;
                        if (gBattleMoveDamage == 0)
                            gBattleMoveDamage = 1;
                    }
                    BattleScriptPushCursor();
                    gBattlescriptCurrInstr = BattleScript_GulpMissileGorging;
                    effect++;
                }
                else if (gBattleMons[gBattlerTarget].species == SPECIES_CRAMORANT_GULPING)
                {
                    gBattleMons[gBattlerTarget].species = SPECIES_CRAMORANT;
                    if (GetBattlerAbility(gBattlerAttacker) != ABILITY_MAGIC_GUARD)
                    {
                        gBattleMoveDamage = gBattleMons[gBattlerAttacker].maxHP / 4;
                        if (gBattleMoveDamage == 0)
                            gBattleMoveDamage = 1;
                    }
                    BattleScriptPushCursor();
                    gBattlescriptCurrInstr = BattleScript_GulpMissileGulping;
                    effect++;
                }
            }
            break;
        case ABILITY_SEED_SOWER:
            if (!(gMoveResultFlags & MOVE_RESULT_NO_EFFECT)
             && !gProtectStructs[gBattlerAttacker].confusionSelfDmg
             && TARGET_TURN_DAMAGED
             && IsBattlerAlive(gBattlerTarget)
             && TryChangeBattleTerrain(gBattlerTarget, STATUS_FIELD_GRASSY_TERRAIN, &gFieldTimers.terrainTimer))
            {
                BattleScriptPushCursor();
                gBattlescriptCurrInstr = BattleScript_SeedSowerActivates;
                effect++;
            }
            break;
        case ABILITY_THERMAL_EXCHANGE:
            if (!(gMoveResultFlags & MOVE_RESULT_NO_EFFECT)
             && TARGET_TURN_DAMAGED
             && IsBattlerAlive(gBattlerTarget)
             && CompareStat(gBattlerTarget, STAT_ATK, MAX_STAT_STAGE, CMP_LESS_THAN)
             && moveType == TYPE_FIRE)
            {
                gEffectBattler = gBattlerTarget;
                SET_STATCHANGER(STAT_ATK, 1, FALSE);
                BattleScriptPushCursor();
                gBattlescriptCurrInstr = BattleScript_TargetAbilityStatRaiseRet;
                effect++;
            }
            break;
        case ABILITY_ANGER_SHELL:
            if (!(gMoveResultFlags & MOVE_RESULT_NO_EFFECT)
             && !gProtectStructs[gBattlerAttacker].confusionSelfDmg
             && TARGET_TURN_DAMAGED
             && IsBattlerAlive(gBattlerTarget)
             && (gBattleMons[gBattlerTarget].hp <= gBattleMons[gBattlerTarget].maxHP / 2)
             && !(TestSheerForceFlag(gBattlerAttacker, gCurrentMove)))
            {
                gBattlerAttacker = gBattlerTarget;
                BattleScriptPushCursor();
                gBattlescriptCurrInstr = BattleScript_AngerShellActivates;
                effect++;
            }
            break;
        case ABILITY_WIND_POWER:
            if (!(gBattleMoves[gCurrentMove].windMove))
                break;
            // fall through
        case ABILITY_ELECTROMORPHOSIS:
            if (!(gMoveResultFlags & MOVE_RESULT_NO_EFFECT)
             && !gProtectStructs[gBattlerAttacker].confusionSelfDmg
             && TARGET_TURN_DAMAGED
             && IsBattlerAlive(gBattlerTarget))
            {
                BattleScriptPushCursor();
                gBattlescriptCurrInstr = BattleScript_WindPowerActivates;
                effect++;
            }
            break;
        case ABILITY_TOXIC_DEBRIS:
            if (!(gMoveResultFlags & MOVE_RESULT_NO_EFFECT)
             && !gProtectStructs[gBattlerAttacker].confusionSelfDmg
             && IS_MOVE_PHYSICAL(gCurrentMove)
             && TARGET_TURN_DAMAGED
             && (gSideTimers[gBattlerAttacker].toxicSpikesAmount != 2))
            {
                SWAP(gBattlerAttacker, gBattlerTarget, i);
                BattleScriptPushCursor();
                gBattlescriptCurrInstr = BattleScript_ToxicDebrisActivates;
                effect++;
            }
            break;
        }
        break;
    case ABILITYEFFECT_MOVE_END_ATTACKER: // Same as above, but for attacker
        switch (gLastUsedAbility)
        {
        case ABILITY_POISON_TOUCH:
            if (!(gMoveResultFlags & MOVE_RESULT_NO_EFFECT)
             && gBattleMons[gBattlerTarget].hp != 0
             && !gProtectStructs[gBattlerAttacker].confusionSelfDmg
             && CanBePoisoned(gBattlerAttacker, gBattlerTarget)
             && IsMoveMakingContact(move, gBattlerAttacker)
             && TARGET_TURN_DAMAGED // Need to actually hit the target
             && (Random() % 3) == 0)
            {
                gBattleScripting.moveEffect = MOVE_EFFECT_POISON;
                PREPARE_ABILITY_BUFFER(gBattleTextBuff1, gLastUsedAbility);
                BattleScriptPushCursor();
                gBattlescriptCurrInstr = BattleScript_AbilityStatusEffect;
                gHitMarker |= HITMARKER_IGNORE_SAFEGUARD;
                effect++;
            }
            break;
        case ABILITY_STENCH:
            if (!(gMoveResultFlags & MOVE_RESULT_NO_EFFECT)
             && gBattleMons[gBattlerTarget].hp != 0
             && !gProtectStructs[gBattlerAttacker].confusionSelfDmg
             && RandomWeighted(RNG_STENCH, 9, 1)
             && !IS_MOVE_STATUS(move)
             && gBattleMoves[gCurrentMove].effect != EFFECT_FLINCH_HIT
             && gBattleMoves[gCurrentMove].effect != EFFECT_FLINCH_STATUS
             && gBattleMoves[gCurrentMove].effect != EFFECT_TRIPLE_ARROWS)
            {
                gBattleScripting.moveEffect = MOVE_EFFECT_FLINCH;
                BattleScriptPushCursor();
                SetMoveEffect(FALSE, 0);
                BattleScriptPop();
                effect++;
            }
            break;
        case ABILITY_GULP_MISSILE:
            if (((gCurrentMove == MOVE_SURF && TARGET_TURN_DAMAGED) || gStatuses3[gBattlerAttacker] & STATUS3_UNDERWATER)
             && TryBattleFormChange(gBattlerAttacker, FORM_CHANGE_BATTLE_HP_PERCENT))
            {
                BattleScriptPushCursor();
                gBattlescriptCurrInstr = BattleScript_AttackerFormChange;
                effect++;
            }
            break;
        }
        break;
    case ABILITYEFFECT_MOVE_END_OTHER: // Abilities that activate on *another* battler's moveend: Dancer, Soul-Heart, Receiver, Symbiosis
        switch (GetBattlerAbility(battler))
        {
        case ABILITY_DANCER:
            if (IsBattlerAlive(battler)
             && (gBattleMoves[gCurrentMove].danceMove)
             && !gSpecialStatuses[battler].dancerUsedMove
             && gBattlerAttacker != battler)
            {
                // Set bit and save Dancer mon's original target
                gSpecialStatuses[battler].dancerUsedMove = TRUE;
                gSpecialStatuses[battler].dancerOriginalTarget = *(gBattleStruct->moveTarget + battler) | 0x4;
                gBattleStruct->atkCancellerTracker = 0;
                gBattlerAttacker = gBattlerAbility = battler;
                gCalledMove = gCurrentMove;

                // Set the target to the original target of the mon that first used a Dance move
                gBattlerTarget = gBattleScripting.savedBattler & 0x3;

                // Make sure that the target isn't an ally - if it is, target the original user
                if (GetBattlerSide(gBattlerTarget) == GetBattlerSide(gBattlerAttacker))
                    gBattlerTarget = (gBattleScripting.savedBattler & 0xF0) >> 4;
                gHitMarker &= ~HITMARKER_ATTACKSTRING_PRINTED;
                BattleScriptExecute(BattleScript_DancerActivates);
                effect++;
            }
            break;
        }
        break;
    case ABILITYEFFECT_OPPORTUNIST:
        /* Similar to ABILITYEFFECT_IMMUNITY in that it loops through all battlers.
         * Is called after ABILITYEFFECT_ON_SWITCHIN to copy any boosts
         * from switch in abilities e.g. intrepid sword, as
         */
        for (battler = 0; battler < gBattlersCount; battler++)
        {
            switch (GetBattlerAbility(battler))
            {
            case ABILITY_OPPORTUNIST:
                if (gProtectStructs[battler].activateOpportunist == 2) {
                    gBattleScripting.savedBattler = gBattlerAttacker;
                    gBattleScripting.battler = gBattlerAttacker = gBattlerAbility = battler;
                    gProtectStructs[battler].activateOpportunist--;
                    BattleScriptPushCursorAndCallback(BattleScript_OpportunistCopyStatChange);
                    effect = 1;
                }
                break;
            }
        }
        break;
    case ABILITYEFFECT_IMMUNITY: // 5
        for (battler = 0; battler < gBattlersCount; battler++)
        {
            switch (GetBattlerAbility(battler))
            {
            case ABILITY_IMMUNITY:
            case ABILITY_PASTEL_VEIL:
                if (gBattleMons[battler].status1 & (STATUS1_POISON | STATUS1_TOXIC_POISON | STATUS1_TOXIC_COUNTER))
                {
                    StringCopy(gBattleTextBuff1, gStatusConditionString_PoisonJpn);
                    effect = 1;
                }
                break;
            case ABILITY_OWN_TEMPO:
                if (gBattleMons[battler].status2 & STATUS2_CONFUSION)
                {
                    StringCopy(gBattleTextBuff1, gStatusConditionString_ConfusionJpn);
                    effect = 2;
                }
                break;
            case ABILITY_LIMBER:
                if (gBattleMons[battler].status1 & STATUS1_PARALYSIS)
                {
                    StringCopy(gBattleTextBuff1, gStatusConditionString_ParalysisJpn);
                    effect = 1;
                }
                break;
            case ABILITY_INSOMNIA:
            case ABILITY_VITAL_SPIRIT:
                if (gBattleMons[battler].status1 & STATUS1_SLEEP)
                {
                    gBattleMons[battler].status2 &= ~STATUS2_NIGHTMARE;
                    StringCopy(gBattleTextBuff1, gStatusConditionString_SleepJpn);
                    effect = 1;
                }
                break;
            case ABILITY_WATER_VEIL:
            case ABILITY_WATER_BUBBLE:
                if (gBattleMons[battler].status1 & STATUS1_BURN)
                {
                    StringCopy(gBattleTextBuff1, gStatusConditionString_BurnJpn);
                    effect = 1;
                }
                break;
            case ABILITY_MAGMA_ARMOR:
                if (gBattleMons[battler].status1 & (STATUS1_FREEZE | STATUS1_FROSTBITE))
                {
                    StringCopy(gBattleTextBuff1, gStatusConditionString_IceJpn);
                    effect = 1;
                }
                break;
            case ABILITY_OBLIVIOUS:
                if (gBattleMons[battler].status2 & STATUS2_INFATUATION)
                    effect = 3;
                else if (gDisableStructs[battler].tauntTimer != 0)
                    effect = 4;
                break;
            }

            if (effect != 0)
            {
                switch (effect)
                {
                case 1: // status cleared
                    gBattleMons[battler].status1 = 0;
                    BattleScriptPushCursor();
                    gBattlescriptCurrInstr = BattleScript_AbilityCuredStatus;
                    break;
                case 2: // get rid of confusion
                    RemoveConfusionStatus(battler);
                    BattleScriptPushCursor();
                    gBattlescriptCurrInstr = BattleScript_AbilityCuredStatus;
                    break;
                case 3: // get rid of infatuation
                    gBattleMons[battler].status2 &= ~STATUS2_INFATUATION;
                    BattleScriptPushCursor();
                    gBattlescriptCurrInstr = BattleScript_BattlerGotOverItsInfatuation;
                    break;
                case 4: // get rid of taunt
                    gDisableStructs[battler].tauntTimer = 0;
                    BattleScriptPushCursor();
                    gBattlescriptCurrInstr = BattleScript_BattlerShookOffTaunt;
                    break;
                }

                gBattleScripting.battler = gBattlerAbility = battler;
                BtlController_EmitSetMonData(battler, BUFFER_A, REQUEST_STATUS_BATTLE, 0, 4, &gBattleMons[battler].status1);
                MarkBattlerForControllerExec(battler);
                return effect;
            }
        }
        break;
    case ABILITYEFFECT_SYNCHRONIZE:
        if (gLastUsedAbility == ABILITY_SYNCHRONIZE && (gHitMarker & HITMARKER_SYNCHRONISE_EFFECT))
        {
            gHitMarker &= ~HITMARKER_SYNCHRONISE_EFFECT;

            if (!(gBattleMons[gBattlerAttacker].status1 & STATUS1_ANY))
            {
                gBattleStruct->synchronizeMoveEffect &= ~(MOVE_EFFECT_AFFECTS_USER | MOVE_EFFECT_CERTAIN);
                if (B_SYNCHRONIZE_TOXIC < GEN_5 && gBattleStruct->synchronizeMoveEffect == MOVE_EFFECT_TOXIC)
                    gBattleStruct->synchronizeMoveEffect = MOVE_EFFECT_POISON;

                gBattleScripting.moveEffect = gBattleStruct->synchronizeMoveEffect + MOVE_EFFECT_AFFECTS_USER;
                gBattleScripting.battler = gBattlerAbility = gBattlerTarget;
                PREPARE_ABILITY_BUFFER(gBattleTextBuff1, ABILITY_SYNCHRONIZE);
                BattleScriptPushCursor();
                gBattlescriptCurrInstr = BattleScript_SynchronizeActivates;
                gHitMarker |= HITMARKER_IGNORE_SAFEGUARD;
                effect++;
            }
        }
        break;
    case ABILITYEFFECT_ATK_SYNCHRONIZE: // 8
        if (gLastUsedAbility == ABILITY_SYNCHRONIZE && (gHitMarker & HITMARKER_SYNCHRONISE_EFFECT))
        {
            gHitMarker &= ~HITMARKER_SYNCHRONISE_EFFECT;

            if (!(gBattleMons[gBattlerTarget].status1 & STATUS1_ANY))
            {
                gBattleStruct->synchronizeMoveEffect &= ~(MOVE_EFFECT_AFFECTS_USER | MOVE_EFFECT_CERTAIN);
                if (gBattleStruct->synchronizeMoveEffect == MOVE_EFFECT_TOXIC)
                    gBattleStruct->synchronizeMoveEffect = MOVE_EFFECT_POISON;

                gBattleScripting.moveEffect = gBattleStruct->synchronizeMoveEffect;
                gBattleScripting.battler = gBattlerAbility = gBattlerAttacker;
                PREPARE_ABILITY_BUFFER(gBattleTextBuff1, ABILITY_SYNCHRONIZE);
                BattleScriptPushCursor();
                gBattlescriptCurrInstr = BattleScript_SynchronizeActivates;
                gHitMarker |= HITMARKER_IGNORE_SAFEGUARD;
                effect++;
            }
        }
        break;
    case ABILITYEFFECT_TRACE1:
    case ABILITYEFFECT_TRACE2:
        for (i = 0; i < gBattlersCount; i++)
        {
            if (gBattleMons[i].ability == ABILITY_TRACE && (gBattleResources->flags->flags[i] & RESOURCE_FLAG_TRACED))
            {
                u32 chosenTarget;
                u32 side = (BATTLE_OPPOSITE(GetBattlerPosition(i))) & BIT_SIDE; // side of the opposing pokemon
                u32 target1 = GetBattlerAtPosition(side);
                u32 target2 = GetBattlerAtPosition(side + BIT_FLANK);

                if (gBattleTypeFlags & BATTLE_TYPE_DOUBLE)
                {
                    if (!sAbilitiesNotTraced[gBattleMons[target1].ability] && gBattleMons[target1].hp != 0
                     && !sAbilitiesNotTraced[gBattleMons[target2].ability] && gBattleMons[target2].hp != 0)
                        chosenTarget = GetBattlerAtPosition(((Random() & 1) * 2) | side), effect++;
                    else if (!sAbilitiesNotTraced[gBattleMons[target1].ability] && gBattleMons[target1].hp != 0)
                        chosenTarget = target1, effect++;
                    else if (!sAbilitiesNotTraced[gBattleMons[target2].ability] && gBattleMons[target2].hp != 0)
                        chosenTarget = target2, effect++;
                }
                else
                {
                    if (!sAbilitiesNotTraced[gBattleMons[target1].ability] && gBattleMons[target1].hp != 0)
                        chosenTarget = target1, effect++;
                }

                if (effect != 0)
                {
                    if (caseID == ABILITYEFFECT_TRACE1)
                    {
                        BattleScriptPushCursorAndCallback(BattleScript_TraceActivatesEnd3);
                    }
                    else
                    {
                        BattleScriptPushCursor();
                        gBattlescriptCurrInstr = BattleScript_TraceActivates;
                    }
                    gBattleResources->flags->flags[i] &= ~RESOURCE_FLAG_TRACED;
                    gBattleStruct->tracedAbility[i] = gLastUsedAbility = gBattleMons[chosenTarget].ability;
                    RecordAbilityBattle(chosenTarget, gLastUsedAbility); // Record the opposing battler has this ability
                    battler = gBattlerAbility = gBattleScripting.battler = i;

                    PREPARE_MON_NICK_WITH_PREFIX_BUFFER(gBattleTextBuff1, chosenTarget, gBattlerPartyIndexes[chosenTarget])
                    PREPARE_ABILITY_BUFFER(gBattleTextBuff2, gLastUsedAbility)
                    break;
                }
            }
        }
        break;
    case ABILITYEFFECT_NEUTRALIZINGGAS:
        // Prints message only. separate from ABILITYEFFECT_ON_SWITCHIN bc activates before entry hazards
        for (i = 0; i < gBattlersCount; i++)
        {
            if (gBattleMons[i].ability == ABILITY_NEUTRALIZING_GAS && !(gBattleResources->flags->flags[i] & RESOURCE_FLAG_NEUTRALIZING_GAS))
            {
                gBattleResources->flags->flags[i] |= RESOURCE_FLAG_NEUTRALIZING_GAS;
                gBattlerAbility = i;
                gBattleCommunication[MULTISTRING_CHOOSER] = B_MSG_SWITCHIN_NEUTRALIZING_GAS;
                BattleScriptPushCursorAndCallback(BattleScript_SwitchInAbilityMsg);
                effect++;
            }

            if (effect != 0)
                break;
        }
        break;
    case ABILITYEFFECT_FIELD_SPORT:
        switch (gLastUsedAbility)
        {
        case ABILITYEFFECT_MUD_SPORT:
            for (i = 0; i < gBattlersCount; i++)
            {
                if (gStatuses4[i] & STATUS4_MUD_SPORT)
                    effect = i + 1;
            }
            break;
        case ABILITYEFFECT_WATER_SPORT:
            for (i = 0; i < gBattlersCount; i++)
            {
                if (gStatuses4[i] & STATUS4_WATER_SPORT)
                    effect = i + 1;
            }
            break;
        default:
            for (i = 0; i < gBattlersCount; i++)
            {
                if (gBattleMons[i].ability == ability)
                {
                    gLastUsedAbility = ability;
                    effect = i + 1;
                }
            }
            break;
        }
        break;
    case ABILITYEFFECT_ON_WEATHER: // For ability effects that activate when the battle weather changes.
        battler = gBattlerAbility = gBattleScripting.battler;
        gLastUsedAbility = GetBattlerAbility(battler);
        switch (gLastUsedAbility)
        {
        case ABILITY_FORECAST:
        case ABILITY_FLOWER_GIFT:
            if ((IsBattlerWeatherAffected(battler, gBattleWeather)
                 || gBattleWeather == B_WEATHER_NONE
                 || !WEATHER_HAS_EFFECT) // Air Lock active
                 && TryBattleFormChange(battler, FORM_CHANGE_BATTLE_WEATHER))
            {
                BattleScriptPushCursorAndCallback(BattleScript_BattlerFormChangeWithStringEnd3);
                effect++;
            }
            break;
        case ABILITY_ICE_FACE:
            if (IsBattlerWeatherAffected(battler, B_WEATHER_HAIL | B_WEATHER_SNOW)
             && gBattleMons[battler].species == SPECIES_EISCUE_NOICE_FACE
             && !(gBattleMons[battler].status2 & STATUS2_TRANSFORMED)
             && gBattleStruct->allowedToChangeFormInWeather[gBattlerPartyIndexes[battler]][GetBattlerSide(battler)])
            {
                gBattleStruct->allowedToChangeFormInWeather[gBattlerPartyIndexes[battler]][GetBattlerSide(battler)] = FALSE;
                gBattleMons[battler].species = SPECIES_EISCUE;
                BattleScriptPushCursorAndCallback(BattleScript_BattlerFormChangeWithStringEnd3);
                effect++;
            }
            break;
        case ABILITY_PROTOSYNTHESIS:
            if (!gSpecialStatuses[battler].weatherAbilityDone && IsBattlerWeatherAffected(battler, B_WEATHER_SUN))
            {
                gSpecialStatuses[battler].weatherAbilityDone = TRUE;
                PREPARE_STAT_BUFFER(gBattleTextBuff1, GetHighestStatId(battler));
                BattleScriptPushCursorAndCallback(BattleScript_ProtosynthesisActivates);
                effect++;
            }
            break;
        }
        break;
    case ABILITYEFFECT_ON_TERRAIN:  // For ability effects that activate when the field terrain changes.
        gLastUsedAbility = GetBattlerAbility(battler);
        switch (gLastUsedAbility)
        {
        case ABILITY_MIMICRY:
            if (!gSpecialStatuses[battler].terrainAbilityDone && ChangeTypeBasedOnTerrain(battler))
            {
                gSpecialStatuses[battler].terrainAbilityDone = TRUE;
                ChangeTypeBasedOnTerrain(battler);
                gBattlerAbility = gBattleScripting.battler = battler;
                BattleScriptPushCursorAndCallback(BattleScript_MimicryActivates_End3);
                effect++;
            }
            break;
        case ABILITY_QUARK_DRIVE:
            if (!gSpecialStatuses[battler].terrainAbilityDone && IsBattlerTerrainAffected(battler, STATUS_FIELD_ELECTRIC_TERRAIN))
            {
                gSpecialStatuses[battler].terrainAbilityDone = TRUE;
                gBattlerAbility = gBattleScripting.battler = battler;
                PREPARE_STAT_BUFFER(gBattleTextBuff1, GetHighestStatId(battler));
                BattleScriptPushCursorAndCallback(BattleScript_QuarkDriveActivates);
                effect++;
            }
            break;
        }
        break;
    }

    if (effect && gLastUsedAbility != 0xFF)
        RecordAbilityBattle(battler, gLastUsedAbility);
    if (effect && caseID <= ABILITYEFFECT_MOVE_END)
        gBattlerAbility = battler;

    return effect;
}

bool32 TryPrimalReversion(u32 battler)
{
    if (GetBattlerHoldEffect(battler, FALSE) == HOLD_EFFECT_PRIMAL_ORB
     && GetBattleFormChangeTargetSpecies(battler, FORM_CHANGE_BATTLE_PRIMAL_REVERSION) != SPECIES_NONE)
    {
        if (gBattlerAttacker == battler)
        {
            BattleScriptExecute(BattleScript_PrimalReversion);
        }
        else
        {
            // edge case for scenarios like a switch-in after activated eject button
            gBattleScripting.savedBattler = gBattlerAttacker;
            gBattlerAttacker = battler;
            BattleScriptExecute(BattleScript_PrimalReversionRestoreAttacker);
        }
        return TRUE;
    }
    return FALSE;
}

bool32 IsNeutralizingGasBannedAbility(u32 ability)
{
    switch (ability)
    {
    case ABILITY_MULTITYPE:
    case ABILITY_ZEN_MODE:
    case ABILITY_STANCE_CHANGE:
    case ABILITY_POWER_CONSTRUCT:
    case ABILITY_SCHOOLING:
    case ABILITY_RKS_SYSTEM:
    case ABILITY_SHIELDS_DOWN:
    case ABILITY_COMATOSE:
    case ABILITY_DISGUISE:
    case ABILITY_GULP_MISSILE:
    case ABILITY_ICE_FACE:
    case ABILITY_AS_ONE_ICE_RIDER:
    case ABILITY_AS_ONE_SHADOW_RIDER:
        return TRUE;
    default:
        return FALSE;
    }
}

bool32 IsNeutralizingGasOnField(void)
{
    u32 i;

    for (i = 0; i < gBattlersCount; i++)
    {
        if (IsBattlerAlive(i) && gBattleMons[i].ability == ABILITY_NEUTRALIZING_GAS && !(gStatuses3[i] & STATUS3_GASTRO_ACID))
            return TRUE;
    }

    return FALSE;
}

bool32 IsMyceliumMightOnField(void)
{
    u32 i;

    for (i = 0; i < gBattlersCount; i++)
    {
        if (IsBattlerAlive(i) && gBattleMons[i].ability == ABILITY_MYCELIUM_MIGHT && IS_MOVE_STATUS(gCurrentMove))
            return TRUE;
    }

    return FALSE;
}

bool32 IsMoldBreakerTypeAbility(u32 ability)
{
    return (ability == ABILITY_MOLD_BREAKER || ability == ABILITY_TERAVOLT || ability == ABILITY_TURBOBLAZE);
}

u32 GetBattlerAbility(u32 battler)
{
    if (gStatuses3[battler] & STATUS3_GASTRO_ACID)
        return ABILITY_NONE;

    if (IsNeutralizingGasOnField() && !IsNeutralizingGasBannedAbility(gBattleMons[battler].ability))
        return ABILITY_NONE;

    if (IsMyceliumMightOnField())
        return ABILITY_NONE;

    if (((IsMoldBreakerTypeAbility(gBattleMons[gBattlerAttacker].ability)
            && !(gStatuses3[gBattlerAttacker] & STATUS3_GASTRO_ACID))
            || gBattleMoves[gCurrentMove].ignoresTargetAbility)
            && sAbilitiesAffectedByMoldBreaker[gBattleMons[battler].ability]
            && gBattlerByTurnOrder[gCurrentTurnActionNumber] == gBattlerAttacker
            && gActionsByTurnOrder[gBattlerByTurnOrder[gBattlerAttacker]] == B_ACTION_USE_MOVE
            && gCurrentTurnActionNumber < gBattlersCount)
        return ABILITY_NONE;

    return gBattleMons[battler].ability;
}

u32 IsAbilityOnSide(u32 battler, u32 ability)
{
    if (IsBattlerAlive(battler) && GetBattlerAbility(battler) == ability)
        return battler + 1;
    else if (IsBattlerAlive(BATTLE_PARTNER(battler)) && GetBattlerAbility(BATTLE_PARTNER(battler)) == ability)
        return BATTLE_PARTNER(battler) + 1;
    else
        return 0;
}

u32 IsAbilityOnOpposingSide(u32 battler, u32 ability)
{
    return IsAbilityOnSide(BATTLE_OPPOSITE(battler), ability);
}

u32 IsAbilityOnField(u32 ability)
{
    u32 i;

    for (i = 0; i < gBattlersCount; i++)
    {
        if (IsBattlerAlive(i) && GetBattlerAbility(i) == ability)
            return i + 1;
    }

    return 0;
}

u32 IsAbilityOnFieldExcept(u32 battler, u32 ability)
{
    u32 i;

    for (i = 0; i < gBattlersCount; i++)
    {
        if (i != battler && IsBattlerAlive(i) && GetBattlerAbility(i) == ability)
            return i + 1;
    }

    return 0;
}

u32 IsAbilityPreventingEscape(u32 battler)
{
    u32 id;
    if (B_GHOSTS_ESCAPE >= GEN_6 && IS_BATTLER_OF_TYPE(battler, TYPE_GHOST))
        return 0;
    if ((id = IsAbilityOnOpposingSide(battler, ABILITY_SHADOW_TAG))
        && (B_SHADOW_TAG_ESCAPE < GEN_4 && GetBattlerAbility(battler) != ABILITY_SHADOW_TAG))
        return id;
    if ((id = IsAbilityOnOpposingSide(battler, ABILITY_ARENA_TRAP)) && IsBattlerGrounded(battler))
        return id;
    if ((id = IsAbilityOnOpposingSide(battler, ABILITY_MAGNET_PULL)) && IS_BATTLER_OF_TYPE(battler, TYPE_STEEL))
        return id;

    return 0;
}

bool32 CanBattlerEscape(u32 battler) // no ability check
{
    if (GetBattlerHoldEffect(battler, TRUE) == HOLD_EFFECT_SHED_SHELL)
        return TRUE;
    else if (B_GHOSTS_ESCAPE >= GEN_6 && IS_BATTLER_OF_TYPE(battler, TYPE_GHOST))
        return TRUE;
    else if (gBattleMons[battler].status2 & (STATUS2_ESCAPE_PREVENTION | STATUS2_WRAPPED))
        return FALSE;
    else if (gStatuses3[battler] & STATUS3_ROOTED)
        return FALSE;
    else if (gFieldStatuses & STATUS_FIELD_FAIRY_LOCK)
        return FALSE;
    else if (gStatuses3[battler] & STATUS3_SKY_DROPPED)
        return FALSE;
    else
        return TRUE;
}

void BattleScriptExecute(const u8 *BS_ptr)
{
    gBattlescriptCurrInstr = BS_ptr;
    gBattleResources->battleCallbackStack->function[gBattleResources->battleCallbackStack->size++] = gBattleMainFunc;
    gBattleMainFunc = RunBattleScriptCommands_PopCallbacksStack;
    gCurrentActionFuncId = 0;
}

void BattleScriptPushCursorAndCallback(const u8 *BS_ptr)
{
    BattleScriptPushCursor();
    gBattlescriptCurrInstr = BS_ptr;
    gBattleResources->battleCallbackStack->function[gBattleResources->battleCallbackStack->size++] = gBattleMainFunc;
    gBattleMainFunc = RunBattleScriptCommands;
}

enum
{
    ITEM_NO_EFFECT,
    ITEM_STATUS_CHANGE,
    ITEM_EFFECT_OTHER,
    ITEM_PP_CHANGE,
    ITEM_HP_CHANGE,
    ITEM_STATS_CHANGE,
};

bool32 IsBattlerTerrainAffected(u32 battler, u32 terrainFlag)
{
    if (!(gFieldStatuses & terrainFlag))
        return FALSE;
    else if (gStatuses3[battler] & STATUS3_SEMI_INVULNERABLE)
        return FALSE;

    return IsBattlerGrounded(battler);
}

bool32 CanSleep(u32 battler)
{
    u16 ability = GetBattlerAbility(battler);
    if (ability == ABILITY_INSOMNIA
      || ability == ABILITY_VITAL_SPIRIT
      || ability == ABILITY_COMATOSE
      || gSideStatuses[GetBattlerSide(battler)] & SIDE_STATUS_SAFEGUARD
      || gBattleMons[battler].status1 & STATUS1_ANY
      || IsAbilityOnSide(battler, ABILITY_SWEET_VEIL)
      || IsAbilityStatusProtected(battler)
      || IsBattlerTerrainAffected(battler, STATUS_FIELD_ELECTRIC_TERRAIN | STATUS_FIELD_MISTY_TERRAIN))
        return FALSE;
    return TRUE;
}

bool32 CanBePoisoned(u32 battlerAttacker, u32 battlerTarget)
{
    u16 ability = GetBattlerAbility(battlerTarget);

    if (!(CanPoisonType(battlerAttacker, battlerTarget))
     || gSideStatuses[GetBattlerSide(battlerTarget)] & SIDE_STATUS_SAFEGUARD
     || gBattleMons[battlerTarget].status1 & STATUS1_ANY
     || ability == ABILITY_IMMUNITY
     || ability == ABILITY_COMATOSE
     || IsAbilityOnSide(battlerTarget, ABILITY_PASTEL_VEIL)
     || IsAbilityStatusProtected(battlerTarget)
     || IsBattlerTerrainAffected(battlerTarget, STATUS_FIELD_MISTY_TERRAIN))
        return FALSE;
    return TRUE;
}

bool32 CanBeBurned(u32 battler)
{
    u16 ability = GetBattlerAbility(battler);
    if (IS_BATTLER_OF_TYPE(battler, TYPE_FIRE)
      || gSideStatuses[GetBattlerSide(battler)] & SIDE_STATUS_SAFEGUARD
      || gBattleMons[battler].status1 & STATUS1_ANY
      || ability == ABILITY_WATER_VEIL
      || ability == ABILITY_WATER_BUBBLE
      || ability == ABILITY_COMATOSE
      || ability == ABILITY_THERMAL_EXCHANGE
      || IsAbilityStatusProtected(battler)
      || IsBattlerTerrainAffected(battler, STATUS_FIELD_MISTY_TERRAIN))
        return FALSE;
    return TRUE;
}

bool32 CanBeParalyzed(u32 battler)
{
    u16 ability = GetBattlerAbility(battler);
    if ((B_PARALYZE_ELECTRIC >= GEN_6 && IS_BATTLER_OF_TYPE(battler, TYPE_ELECTRIC))
        || gSideStatuses[GetBattlerSide(battler)] & SIDE_STATUS_SAFEGUARD
        || ability == ABILITY_LIMBER
        || ability == ABILITY_COMATOSE
        || gBattleMons[battler].status1 & STATUS1_ANY
        || IsAbilityStatusProtected(battler)
        || IsBattlerTerrainAffected(battler, STATUS_FIELD_MISTY_TERRAIN))
        return FALSE;
    return TRUE;
}

bool32 CanBeFrozen(u32 battler)
{
    u16 ability = GetBattlerAbility(battler);
    if (IS_BATTLER_OF_TYPE(battler, TYPE_ICE)
      || IsBattlerWeatherAffected(battler, B_WEATHER_SUN)
      || gSideStatuses[GetBattlerSide(battler)] & SIDE_STATUS_SAFEGUARD
      || ability == ABILITY_MAGMA_ARMOR
      || ability == ABILITY_COMATOSE
      || gBattleMons[battler].status1 & STATUS1_ANY
      || IsAbilityStatusProtected(battler)
      || IsBattlerTerrainAffected(battler, STATUS_FIELD_MISTY_TERRAIN))
        return FALSE;
    return TRUE;
}

bool32 CanGetFrostbite(u32 battler)
{
    u16 ability = GetBattlerAbility(battler);
    if (IS_BATTLER_OF_TYPE(battler, TYPE_ICE)
      || gSideStatuses[GetBattlerSide(battler)] & SIDE_STATUS_SAFEGUARD
      || ability == ABILITY_MAGMA_ARMOR
      || ability == ABILITY_COMATOSE
      || gBattleMons[battler].status1 & STATUS1_ANY
      || IsAbilityStatusProtected(battler)
      || IsBattlerTerrainAffected(battler, STATUS_FIELD_MISTY_TERRAIN))
        return FALSE;
    return TRUE;
}

bool32 CanBeConfused(u32 battler)
{
    if (GetBattlerAbility(battler) == ABILITY_OWN_TEMPO
      || gBattleMons[battler].status2 & STATUS2_CONFUSION
      || IsBattlerTerrainAffected(battler, STATUS_FIELD_MISTY_TERRAIN))
        return FALSE;
    return TRUE;
}

// second argument is 1/X of current hp compared to max hp
bool32 HasEnoughHpToEatBerry(u32 battler, u32 hpFraction, u32 itemId)
{
    bool32 isBerry = (ItemId_GetPocket(itemId) == POCKET_BERRIES);

    if (gBattleMons[battler].hp == 0)
        return FALSE;
    if (gBattleScripting.overrideBerryRequirements)
        return TRUE;
    // Unnerve prevents consumption of opponents' berries.
    if (isBerry && IsUnnerveAbilityOnOpposingSide(battler))
        return FALSE;
    if (gBattleMons[battler].hp <= gBattleMons[battler].maxHP / hpFraction)
        return TRUE;

    if (hpFraction <= 4 && GetBattlerAbility(battler) == ABILITY_GLUTTONY && isBerry
         && gBattleMons[battler].hp <= gBattleMons[battler].maxHP / 2)
    {
        RecordAbilityBattle(battler, ABILITY_GLUTTONY);
        return TRUE;
    }

    return FALSE;
}

static u8 HealConfuseBerry(u32 battler, u32 itemId, u32 flavorId, bool32 end2)
{
    if (HasEnoughHpToEatBerry(battler, (B_CONFUSE_BERRIES_HEAL >= GEN_7 ? 4 : 2), itemId)
     && (B_HEAL_BLOCKING < GEN_5 || !(gStatuses3[battler] & STATUS3_HEAL_BLOCK)))
    {
        PREPARE_FLAVOR_BUFFER(gBattleTextBuff1, flavorId);

        gBattleMoveDamage = gBattleMons[battler].maxHP / GetBattlerItemHoldEffectParam(battler, itemId);
        if (gBattleMoveDamage == 0)
            gBattleMoveDamage = 1;
        gBattleMoveDamage *= -1;

        if (GetBattlerAbility(battler) == ABILITY_RIPEN)
        {
            gBattleMoveDamage *= 2;
            gBattlerAbility = battler;
        }
        gBattleScripting.battler = battler;
        if (end2)
        {
            if (GetFlavorRelationByPersonality(gBattleMons[battler].personality, flavorId) < 0)
                BattleScriptExecute(BattleScript_BerryConfuseHealEnd2);
            else
                BattleScriptExecute(BattleScript_ItemHealHP_RemoveItemEnd2);
        }
        else
        {
            BattleScriptPushCursor();
            if (GetFlavorRelationByPersonality(gBattleMons[battler].personality, flavorId) < 0)
                gBattlescriptCurrInstr = BattleScript_BerryConfuseHealRet;
            else
                gBattlescriptCurrInstr = BattleScript_ItemHealHP_RemoveItemRet;
        }

        return ITEM_HP_CHANGE;
    }
    return 0;
}

static u8 StatRaiseBerry(u32 battler, u32 itemId, u32 statId, bool32 end2)
{
    if (CompareStat(battler, statId, MAX_STAT_STAGE, CMP_LESS_THAN) && HasEnoughHpToEatBerry(battler, GetBattlerItemHoldEffectParam(battler, itemId), itemId))
    {
        BufferStatChange(battler, statId, STRINGID_STATROSE);
        gEffectBattler = battler;
        if (GetBattlerAbility(battler) == ABILITY_RIPEN)
            SET_STATCHANGER(statId, 2, FALSE);
        else
            SET_STATCHANGER(statId, 1, FALSE);

        gBattleScripting.animArg1 = 14 + statId;
        gBattleScripting.animArg2 = 0;

        if (end2)
        {
            BattleScriptExecute(BattleScript_BerryStatRaiseEnd2);
        }
        else
        {
            BattleScriptPushCursor();
            gBattlescriptCurrInstr = BattleScript_BerryStatRaiseRet;
        }
        return ITEM_STATS_CHANGE;
    }
    return 0;
}

static u8 RandomStatRaiseBerry(u32 battler, u32 itemId, bool32 end2)
{
    s32 i;
    u16 stringId;

    for (i = 0; i < NUM_STATS - 1; i++)
    {
        if (CompareStat(battler, STAT_ATK + i, MAX_STAT_STAGE, CMP_LESS_THAN))
            break;
    }
    if (i != NUM_STATS - 1 && HasEnoughHpToEatBerry(battler, GetBattlerItemHoldEffectParam(battler, itemId), itemId))
    {
        u16 battlerAbility = GetBattlerAbility(battler);
        do
        {
            i = Random() % (NUM_STATS - 1);
        } while (!CompareStat(battler, STAT_ATK + i, MAX_STAT_STAGE, CMP_LESS_THAN));

        PREPARE_STAT_BUFFER(gBattleTextBuff1, i + 1);
        stringId = (battlerAbility == ABILITY_CONTRARY) ? STRINGID_STATFELL : STRINGID_STATROSE;
        gBattleTextBuff2[0] = B_BUFF_PLACEHOLDER_BEGIN;
        gBattleTextBuff2[1] = B_BUFF_STRING;
        gBattleTextBuff2[2] = STRINGID_STATSHARPLY;
        gBattleTextBuff2[3] = STRINGID_STATSHARPLY >> 8;
        gBattleTextBuff2[4] = B_BUFF_STRING;
        gBattleTextBuff2[5] = stringId;
        gBattleTextBuff2[6] = stringId >> 8;
        gBattleTextBuff2[7] = EOS;
        gEffectBattler = battler;
        if (battlerAbility == ABILITY_RIPEN)
            SET_STATCHANGER(i + 1, 4, FALSE);
        else
            SET_STATCHANGER(i + 1, 2, FALSE);

        gBattleScripting.animArg1 = 0x21 + i + 6;
        gBattleScripting.animArg2 = 0;
        if (end2)
        {
            BattleScriptExecute(BattleScript_BerryStatRaiseEnd2);
        }
        else
        {
            BattleScriptPushCursor();
            gBattlescriptCurrInstr = BattleScript_BerryStatRaiseRet;
        }

        return ITEM_STATS_CHANGE;
    }
    return 0;
}

static u8 TrySetMicleBerry(u32 battler, u32 itemId, bool32 end2)
{
    if (HasEnoughHpToEatBerry(battler, 4, itemId))
    {
        gProtectStructs[battler].usedMicleBerry = TRUE;  // battler's next attack has increased accuracy

        if (end2)
        {
            BattleScriptExecute(BattleScript_MicleBerryActivateEnd2);
        }
        else
        {
            BattleScriptPushCursor();
            gBattlescriptCurrInstr = BattleScript_MicleBerryActivateRet;
        }
        return ITEM_EFFECT_OTHER;
    }
    return 0;
}

static u8 TrySetEnigmaBerry(u32 battler)
{
    if (IsBattlerAlive(battler)
     && !DoesSubstituteBlockMove(gBattlerAttacker, battler, gCurrentMove)
     && ((TARGET_TURN_DAMAGED && gMoveResultFlags & MOVE_RESULT_SUPER_EFFECTIVE) || gBattleScripting.overrideBerryRequirements)
     && !(gBattleScripting.overrideBerryRequirements && gBattleMons[battler].hp == gBattleMons[battler].maxHP)
     && (B_HEAL_BLOCKING < GEN_5 || !(gStatuses3[battler] & STATUS3_HEAL_BLOCK)))
    {
        gBattleScripting.battler = battler;
        gBattleMoveDamage = (gBattleMons[battler].maxHP * 25 / 100) * -1;
        if (GetBattlerAbility(battler) == ABILITY_RIPEN)
            gBattleMoveDamage *= 2;

        BattleScriptPushCursor();
        gBattlescriptCurrInstr = BattleScript_ItemHealHP_RemoveItemRet;
        return ITEM_HP_CHANGE;
    }
    return 0;
}

static u8 DamagedStatBoostBerryEffect(u32 battler, u8 statId, u8 split)
{
    if (IsBattlerAlive(battler)
     && CompareStat(battler, statId, MAX_STAT_STAGE, CMP_LESS_THAN)
     && (gBattleScripting.overrideBerryRequirements
         || (!DoesSubstituteBlockMove(gBattlerAttacker, battler, gCurrentMove)
             && GetBattleMoveSplit(gCurrentMove) == split
             && TARGET_TURN_DAMAGED))
        )
    {
        BufferStatChange(battler, statId, STRINGID_STATROSE);

        gEffectBattler = battler;
        if (GetBattlerAbility(battler) == ABILITY_RIPEN)
            SET_STATCHANGER(statId, 2, FALSE);
        else
            SET_STATCHANGER(statId, 1, FALSE);

        gBattleScripting.battler = battler;
        gBattleScripting.animArg1 = 14 + statId;
        gBattleScripting.animArg2 = 0;
        BattleScriptPushCursor();
        gBattlescriptCurrInstr = BattleScript_BerryStatRaiseRet;
        return ITEM_STATS_CHANGE;
    }
    return 0;
}

u8 TryHandleSeed(u32 battler, u32 terrainFlag, u8 statId, u16 itemId, bool32 execute)
{
    if (gFieldStatuses & terrainFlag && CompareStat(battler, statId, MAX_STAT_STAGE, CMP_LESS_THAN))
    {
        BufferStatChange(battler, statId, STRINGID_STATROSE);
        gLastUsedItem = itemId; // For surge abilities
        gEffectBattler = gBattleScripting.battler = battler;
        SET_STATCHANGER(statId, 1, FALSE);
        gBattleScripting.animArg1 = 14 + statId;
        gBattleScripting.animArg2 = 0;
        if (execute)
        {
            BattleScriptExecute(BattleScript_BerryStatRaiseEnd2);
        }
        else
        {
            BattleScriptPushCursor();
            gBattlescriptCurrInstr = BattleScript_BerryStatRaiseRet;
        }
        return ITEM_STATS_CHANGE;
    }
    return 0;
}

static u32 ItemRestorePp(u32 battler, u32 itemId, bool32 execute)
{
    struct Pokemon *party = GetBattlerParty(battler);
    struct Pokemon *mon = &party[gBattlerPartyIndexes[battler]];
    u32 i, changedPP = 0;

    for (i = 0; i < MAX_MON_MOVES; i++)
    {
        u32 move = GetMonData(mon, MON_DATA_MOVE1 + i);
        u32 currentPP = GetMonData(mon, MON_DATA_PP1 + i);
        u32 ppBonuses = GetMonData(mon, MON_DATA_PP_BONUSES);
        u32 maxPP = CalculatePPWithBonus(move, ppBonuses, i);
        if (move && (currentPP == 0 || (gBattleScripting.overrideBerryRequirements && currentPP != maxPP)))
        {
            u32 ppRestored = GetBattlerItemHoldEffectParam(battler, itemId);

            if (GetBattlerAbility(battler) == ABILITY_RIPEN)
            {
                ppRestored *= 2;
                gBattlerAbility = battler;
            }
            if (currentPP + ppRestored > maxPP)
                changedPP = maxPP;
            else
                changedPP = currentPP + ppRestored;

            PREPARE_MOVE_BUFFER(gBattleTextBuff1, move);

            if (execute)
            {
                BattleScriptExecute(BattleScript_BerryPPHealEnd2);
            }
            else
            {
                BattleScriptPushCursor();
                gBattlescriptCurrInstr = BattleScript_BerryPPHealRet;
            }
            BtlController_EmitSetMonData(battler, BUFFER_A, i + REQUEST_PPMOVE1_BATTLE, 0, 1, &changedPP);
            MarkBattlerForControllerExec(battler);
            if (MOVE_IS_PERMANENT(battler, i))
                gBattleMons[battler].pp[i] = changedPP;
            return ITEM_PP_CHANGE;
        }
    }
    return 0;
}

static u8 ItemHealHp(u32 battler, u32 itemId, bool32 end2, bool32 percentHeal)
{
    if (!(gBattleScripting.overrideBerryRequirements && gBattleMons[battler].hp == gBattleMons[battler].maxHP)
        && (B_HEAL_BLOCKING < GEN_5 || !(gStatuses3[battler] & STATUS3_HEAL_BLOCK))
        && HasEnoughHpToEatBerry(battler, 2, itemId))
    {
        if (percentHeal)
            gBattleMoveDamage = (gBattleMons[battler].maxHP * GetBattlerItemHoldEffectParam(battler, itemId) / 100) * -1;
        else
            gBattleMoveDamage = GetBattlerItemHoldEffectParam(battler, itemId) * -1;

        // check ripen
        if (ItemId_GetPocket(itemId) == POCKET_BERRIES && GetBattlerAbility(battler) == ABILITY_RIPEN)
            gBattleMoveDamage *= 2;

        gBattlerAbility = battler;    // in SWSH, berry juice shows ability pop up but has no effect. This is mimicked here
        if (end2)
        {
            BattleScriptExecute(BattleScript_ItemHealHP_RemoveItemEnd2);
        }
        else
        {
            BattleScriptPushCursor();
            gBattlescriptCurrInstr = BattleScript_ItemHealHP_RemoveItemRet;
        }
        return ITEM_HP_CHANGE;
    }
    return 0;
}

static bool32 UnnerveOn(u32 battler, u32 itemId)
{
    if (ItemId_GetPocket(itemId) == POCKET_BERRIES && IsUnnerveAbilityOnOpposingSide(battler))
        return TRUE;
    return FALSE;
}

static bool32 GetMentalHerbEffect(u32 battler)
{
    bool32 ret = FALSE;

    // Check infatuation
    if (gBattleMons[battler].status2 & STATUS2_INFATUATION)
    {
        gBattleMons[battler].status2 &= ~STATUS2_INFATUATION;
        gBattleCommunication[MULTISTRING_CHOOSER] = B_MSG_MENTALHERBCURE_INFATUATION;  // STRINGID_TARGETGOTOVERINFATUATION
        StringCopy(gBattleTextBuff1, gStatusConditionString_LoveJpn);
        ret = TRUE;
    }
    if (B_MENTAL_HERB >= GEN_5)
    {
        // Check taunt
        if (gDisableStructs[battler].tauntTimer != 0)
        {
            gDisableStructs[battler].tauntTimer = 0;
            gBattleCommunication[MULTISTRING_CHOOSER] = B_MSG_MENTALHERBCURE_TAUNT;
            PREPARE_MOVE_BUFFER(gBattleTextBuff1, MOVE_TAUNT);
            ret = TRUE;
        }
        // Check encore
        if (gDisableStructs[battler].encoreTimer != 0)
        {
            gDisableStructs[battler].encoredMove = 0;
            gDisableStructs[battler].encoreTimer = 0;
            gBattleCommunication[MULTISTRING_CHOOSER] = B_MSG_MENTALHERBCURE_ENCORE;   // STRINGID_PKMNENCOREENDED
            ret = TRUE;
        }
        // Check torment
        if (gBattleMons[battler].status2 & STATUS2_TORMENT)
        {
            gBattleMons[battler].status2 &= ~STATUS2_TORMENT;
            gBattleCommunication[MULTISTRING_CHOOSER] = B_MSG_MENTALHERBCURE_TORMENT;
            ret = TRUE;
        }
        // Check heal block
        if (gStatuses3[battler] & STATUS3_HEAL_BLOCK)
        {
            gStatuses3[battler] &= ~STATUS3_HEAL_BLOCK;
            gBattleCommunication[MULTISTRING_CHOOSER] = B_MSG_MENTALHERBCURE_HEALBLOCK;
            ret = TRUE;
        }
        // Check disable
        if (gDisableStructs[battler].disableTimer != 0)
        {
            gDisableStructs[battler].disableTimer = 0;
            gDisableStructs[battler].disabledMove = 0;
            gBattleCommunication[MULTISTRING_CHOOSER] = B_MSG_MENTALHERBCURE_DISABLE;
            ret = TRUE;
        }
    }
    return ret;
}

static u8 TryConsumeMirrorHerb(u32 battler, bool32 execute)
{
    u8 effect = 0;

    if (gProtectStructs[battler].eatMirrorHerb) {
        gLastUsedItem = gBattleMons[battler].item;
        gBattleScripting.savedBattler = gBattlerAttacker;
        gBattleScripting.battler = gBattlerAttacker = battler;
        gProtectStructs[battler].eatMirrorHerb = 0;
        if (execute) {
            BattleScriptExecute(BattleScript_MirrorHerbCopyStatChangeEnd2);
        } else {
            BattleScriptPushCursor();
            gBattlescriptCurrInstr = BattleScript_MirrorHerbCopyStatChange;
        }
        effect = ITEM_STATS_CHANGE;
    }
    return effect;
}

static u8 ItemEffectMoveEnd(u32 battler, u16 holdEffect)
{
    u8 effect = 0;
    u32 i;

    switch (holdEffect)
    {
    case HOLD_EFFECT_MICLE_BERRY:
        if (B_HP_BERRIES >= GEN_4)
            effect = TrySetMicleBerry(battler, gLastUsedItem, FALSE);
        break;
    case HOLD_EFFECT_RESTORE_HP:
        if (B_HP_BERRIES >= GEN_4)
            effect = ItemHealHp(battler, gLastUsedItem, FALSE, FALSE);
        break;
    case HOLD_EFFECT_RESTORE_PCT_HP:
        if (B_BERRIES_INSTANT >= GEN_4)
            effect = ItemHealHp(battler, gLastUsedItem, FALSE, TRUE);
        break;
    case HOLD_EFFECT_RESTORE_PP:
        if (B_BERRIES_INSTANT >= GEN_4)
            effect = ItemRestorePp(battler, gLastUsedItem, FALSE);
        break;
    case HOLD_EFFECT_CONFUSE_SPICY:
        if (B_BERRIES_INSTANT >= GEN_4)
            effect = HealConfuseBerry(battler, gLastUsedItem, FLAVOR_SPICY, FALSE);
        break;
    case HOLD_EFFECT_CONFUSE_DRY:
        if (B_BERRIES_INSTANT >= GEN_4)
            effect = HealConfuseBerry(battler, gLastUsedItem, FLAVOR_DRY, FALSE);
        break;
    case HOLD_EFFECT_CONFUSE_SWEET:
        if (B_BERRIES_INSTANT >= GEN_4)
            effect = HealConfuseBerry(battler, gLastUsedItem, FLAVOR_SWEET, FALSE);
        break;
    case HOLD_EFFECT_CONFUSE_BITTER:
        if (B_BERRIES_INSTANT >= GEN_4)
            effect = HealConfuseBerry(battler, gLastUsedItem, FLAVOR_BITTER, FALSE);
        break;
    case HOLD_EFFECT_CONFUSE_SOUR:
        if (B_BERRIES_INSTANT >= GEN_4)
            effect = HealConfuseBerry(battler, gLastUsedItem, FLAVOR_SOUR, FALSE);
        break;
    case HOLD_EFFECT_ATTACK_UP:
        if (B_BERRIES_INSTANT >= GEN_4)
            effect = StatRaiseBerry(battler, gLastUsedItem, STAT_ATK, FALSE);
        break;
    case HOLD_EFFECT_DEFENSE_UP:
        if (B_BERRIES_INSTANT >= GEN_4)
            effect = StatRaiseBerry(battler, gLastUsedItem, STAT_DEF, FALSE);
        break;
    case HOLD_EFFECT_SPEED_UP:
        if (B_BERRIES_INSTANT >= GEN_4)
            effect = StatRaiseBerry(battler, gLastUsedItem, STAT_SPEED, FALSE);
        break;
    case HOLD_EFFECT_SP_ATTACK_UP:
        if (B_BERRIES_INSTANT >= GEN_4)
            effect = StatRaiseBerry(battler, gLastUsedItem, STAT_SPATK, FALSE);
        break;
    case HOLD_EFFECT_SP_DEFENSE_UP:
        if (B_BERRIES_INSTANT >= GEN_4)
            effect = StatRaiseBerry(battler, gLastUsedItem, STAT_SPDEF, FALSE);
        break;
    case HOLD_EFFECT_ENIGMA_BERRY: // consume and heal if hit by super effective move
        if (B_BERRIES_INSTANT >= GEN_4)
            effect = TrySetEnigmaBerry(battler);
        break;
    case HOLD_EFFECT_KEE_BERRY:  // consume and boost defense if used physical move
        if (B_BERRIES_INSTANT >= GEN_4)
            effect = DamagedStatBoostBerryEffect(battler, STAT_DEF, SPLIT_PHYSICAL);
        break;
    case HOLD_EFFECT_MARANGA_BERRY:  // consume and boost sp. defense if used special move
        if (B_BERRIES_INSTANT >= GEN_4)
            effect = DamagedStatBoostBerryEffect(battler, STAT_SPDEF, SPLIT_SPECIAL);
        break;
    case HOLD_EFFECT_RANDOM_STAT_UP:
        if (B_BERRIES_INSTANT >= GEN_4)
            effect = RandomStatRaiseBerry(battler, gLastUsedItem, FALSE);
        break;
    case HOLD_EFFECT_CURE_PAR:
        if (gBattleMons[battler].status1 & STATUS1_PARALYSIS && !UnnerveOn(battler, gLastUsedItem))
        {
            gBattleMons[battler].status1 &= ~STATUS1_PARALYSIS;
            BattleScriptPushCursor();
            gBattlescriptCurrInstr = BattleScript_BerryCureParRet;
            effect = ITEM_STATUS_CHANGE;
        }
        break;
    case HOLD_EFFECT_CURE_PSN:
        if (gBattleMons[battler].status1 & STATUS1_PSN_ANY && !UnnerveOn(battler, gLastUsedItem))
        {
            gBattleMons[battler].status1 &= ~(STATUS1_PSN_ANY | STATUS1_TOXIC_COUNTER);
            BattleScriptPushCursor();
            gBattlescriptCurrInstr = BattleScript_BerryCurePsnRet;
            effect = ITEM_STATUS_CHANGE;
        }
        break;
    case HOLD_EFFECT_CURE_BRN:
        if (gBattleMons[battler].status1 & STATUS1_BURN && !UnnerveOn(battler, gLastUsedItem))
        {
            gBattleMons[battler].status1 &= ~STATUS1_BURN;
            BattleScriptPushCursor();
            gBattlescriptCurrInstr = BattleScript_BerryCureBrnRet;
            effect = ITEM_STATUS_CHANGE;
        }
        break;
    case HOLD_EFFECT_CURE_FRZ:
        if (gBattleMons[battler].status1 & STATUS1_FREEZE && !UnnerveOn(battler, gLastUsedItem))
        {
            gBattleMons[battler].status1 &= ~STATUS1_FREEZE;
            BattleScriptPushCursor();
            gBattlescriptCurrInstr = BattleScript_BerryCureFrzRet;
            effect = ITEM_STATUS_CHANGE;
        }
        if (gBattleMons[battler].status1 & STATUS1_FROSTBITE && !UnnerveOn(battler, gLastUsedItem))
        {
            gBattleMons[battler].status1 &= ~STATUS1_FROSTBITE;
            BattleScriptPushCursor();
            gBattlescriptCurrInstr = BattleScript_BerryCureFsbRet;
            effect = ITEM_STATUS_CHANGE;
        }
        break;
    case HOLD_EFFECT_CURE_SLP:
        if (gBattleMons[battler].status1 & STATUS1_SLEEP && !UnnerveOn(battler, gLastUsedItem))
        {
            gBattleMons[battler].status1 &= ~STATUS1_SLEEP;
            gBattleMons[battler].status2 &= ~STATUS2_NIGHTMARE;
            BattleScriptPushCursor();
            gBattlescriptCurrInstr = BattleScript_BerryCureSlpRet;
            effect = ITEM_STATUS_CHANGE;
        }
        break;
    case HOLD_EFFECT_CURE_CONFUSION:
        if (gBattleMons[battler].status2 & STATUS2_CONFUSION && !UnnerveOn(battler, gLastUsedItem))
        {
            RemoveConfusionStatus(battler);
            BattleScriptPushCursor();
            gBattlescriptCurrInstr = BattleScript_BerryCureConfusionRet;
            effect = ITEM_EFFECT_OTHER;
        }
        break;
    case HOLD_EFFECT_MENTAL_HERB:
        if (GetMentalHerbEffect(battler))
        {
            gBattleScripting.savedBattler = gBattlerAttacker;
            gBattlerAttacker = battler;
            BattleScriptPushCursor();
            gBattlescriptCurrInstr = BattleScript_MentalHerbCureRet;
            effect = ITEM_EFFECT_OTHER;
        }
        break;
    case HOLD_EFFECT_CURE_STATUS:
        if ((gBattleMons[battler].status1 & STATUS1_ANY || gBattleMons[battler].status2 & STATUS2_CONFUSION) && !UnnerveOn(battler, gLastUsedItem))
        {
            if (gBattleMons[battler].status1 & STATUS1_PSN_ANY)
                StringCopy(gBattleTextBuff1, gStatusConditionString_PoisonJpn);

            if (gBattleMons[battler].status1 & STATUS1_SLEEP)
            {
                gBattleMons[battler].status2 &= ~STATUS2_NIGHTMARE;
                StringCopy(gBattleTextBuff1, gStatusConditionString_SleepJpn);
            }

            if (gBattleMons[battler].status1 & STATUS1_PARALYSIS)
                StringCopy(gBattleTextBuff1, gStatusConditionString_ParalysisJpn);

            if (gBattleMons[battler].status1 & STATUS1_BURN)
                StringCopy(gBattleTextBuff1, gStatusConditionString_BurnJpn);

            if (gBattleMons[battler].status1 & STATUS1_FREEZE || gBattleMons[battler].status1 & STATUS1_FROSTBITE)
                StringCopy(gBattleTextBuff1, gStatusConditionString_IceJpn);

            if (gBattleMons[battler].status2 & STATUS2_CONFUSION)
                StringCopy(gBattleTextBuff1, gStatusConditionString_ConfusionJpn);

            gBattleMons[battler].status1 = 0;
            RemoveConfusionStatus(battler);
            BattleScriptPushCursor();
            gBattleCommunication[MULTISTRING_CHOOSER] = B_MSG_CURED_PROBLEM;
            gBattlescriptCurrInstr = BattleScript_BerryCureChosenStatusRet;
            effect = ITEM_STATUS_CHANGE;
        }
        break;
    case HOLD_EFFECT_RESTORE_STATS:
        for (i = 0; i < NUM_BATTLE_STATS; i++)
        {
            if (gBattleMons[battler].statStages[i] < DEFAULT_STAT_STAGE)
            {
                gBattleMons[battler].statStages[i] = DEFAULT_STAT_STAGE;
                effect = ITEM_STATS_CHANGE;
            }
        }
        if (effect != 0)
        {
            gBattleScripting.battler = battler;
            gPotentialItemEffectBattler = battler;
            BattleScriptPushCursor();
            gBattlescriptCurrInstr = BattleScript_WhiteHerbRet;
            return effect;
        }
        break;
    case HOLD_EFFECT_CRITICAL_UP: // lansat berry
        if (B_BERRIES_INSTANT >= GEN_4
            && !(gBattleMons[battler].status2 & STATUS2_FOCUS_ENERGY)
            && HasEnoughHpToEatBerry(battler, GetBattlerItemHoldEffectParam(battler, gLastUsedItem), gLastUsedItem))
        {
            gBattleMons[battler].status2 |= STATUS2_FOCUS_ENERGY;
            gBattleScripting.battler = battler;
            gPotentialItemEffectBattler = battler;
            BattleScriptPushCursor();
            gBattlescriptCurrInstr = BattleScript_BerryFocusEnergyRet;
            effect = ITEM_EFFECT_OTHER;
        }
        break;
    case HOLD_EFFECT_BERSERK_GENE:
        BufferStatChange(battler, STAT_ATK, STRINGID_STATROSE);
        gEffectBattler = battler;
        if (CanBeInfinitelyConfused(gEffectBattler))
        {
            gStatuses4[gEffectBattler] |= STATUS4_INFINITE_CONFUSION;
        }
        SET_STATCHANGER(STAT_ATK, 2, FALSE);

        gBattleScripting.animArg1 = 14 + STAT_ATK;
        gBattleScripting.animArg2 = 0;

        BattleScriptPushCursorAndCallback(BattleScript_BerserkGeneRet);
        effect = ITEM_STATS_CHANGE;
        break;
    case HOLD_EFFECT_MIRROR_HERB:
        effect = TryConsumeMirrorHerb(battler, FALSE);
        break;
    }

    return effect;
}

u8 ItemBattleEffects(u8 caseID, u32 battler, bool32 moveTurn)
{
    int i = 0, moveType;
    u8 effect = ITEM_NO_EFFECT;
    u32 battlerHoldEffect = 0, atkHoldEffect;
    u8 atkHoldEffectParam;
    u16 atkItem;

    if (caseID != ITEMEFFECT_USE_LAST_ITEM) {
        gLastUsedItem = gBattleMons[battler].item;
        battlerHoldEffect = GetBattlerHoldEffect(battler, TRUE);
    }

    atkItem = gBattleMons[gBattlerAttacker].item;
    atkHoldEffect = GetBattlerHoldEffect(gBattlerAttacker, TRUE);
    atkHoldEffectParam = GetBattlerHoldEffectParam(gBattlerAttacker);

    switch (caseID)
    {
    case ITEMEFFECT_ON_SWITCH_IN:
        if (!gSpecialStatuses[battler].switchInItemDone)
        {
            switch (battlerHoldEffect)
            {
            case HOLD_EFFECT_DOUBLE_PRIZE:
                if (GetBattlerSide(battler) == B_SIDE_PLAYER && !gBattleStruct->moneyMultiplierItem)
                {
                    gBattleStruct->moneyMultiplier *= 2;
                    gBattleStruct->moneyMultiplierItem = 1;
                }
                break;
            case HOLD_EFFECT_RESTORE_STATS:
                for (i = 0; i < NUM_BATTLE_STATS; i++)
                {
                    if (gBattleMons[battler].statStages[i] < DEFAULT_STAT_STAGE)
                    {
                        gBattleMons[battler].statStages[i] = DEFAULT_STAT_STAGE;
                        effect = ITEM_STATS_CHANGE;
                    }
                }
                if (effect != 0)
                {
                    gBattleScripting.battler = battler;
                    gPotentialItemEffectBattler = battler;
                    gBattlerAttacker = battler;
                    BattleScriptExecute(BattleScript_WhiteHerbEnd2);
                }
                break;
            case HOLD_EFFECT_CONFUSE_SPICY:
                if (B_BERRIES_INSTANT >= GEN_4)
                    effect = HealConfuseBerry(battler, gLastUsedItem, FLAVOR_SPICY, TRUE);
                break;
            case HOLD_EFFECT_CONFUSE_DRY:
                if (B_BERRIES_INSTANT >= GEN_4)
                    effect = HealConfuseBerry(battler, gLastUsedItem, FLAVOR_DRY, TRUE);
                break;
            case HOLD_EFFECT_CONFUSE_SWEET:
                if (B_BERRIES_INSTANT >= GEN_4)
                    effect = HealConfuseBerry(battler, gLastUsedItem, FLAVOR_SWEET, TRUE);
                break;
            case HOLD_EFFECT_CONFUSE_BITTER:
                if (B_BERRIES_INSTANT >= GEN_4)
                    effect = HealConfuseBerry(battler, gLastUsedItem, FLAVOR_BITTER, TRUE);
                break;
            case HOLD_EFFECT_CONFUSE_SOUR:
                if (B_BERRIES_INSTANT >= GEN_4)
                    effect = HealConfuseBerry(battler, gLastUsedItem, FLAVOR_SOUR, TRUE);
                break;
            case HOLD_EFFECT_ATTACK_UP:
                if (B_BERRIES_INSTANT >= GEN_4)
                    effect = StatRaiseBerry(battler, gLastUsedItem, STAT_ATK, TRUE);
                break;
            case HOLD_EFFECT_DEFENSE_UP:
                if (B_BERRIES_INSTANT >= GEN_4)
                    effect = StatRaiseBerry(battler, gLastUsedItem, STAT_DEF, TRUE);
                break;
            case HOLD_EFFECT_SPEED_UP:
                if (B_BERRIES_INSTANT >= GEN_4)
                    effect = StatRaiseBerry(battler, gLastUsedItem, STAT_SPEED, TRUE);
                break;
            case HOLD_EFFECT_SP_ATTACK_UP:
                if (B_BERRIES_INSTANT >= GEN_4)
                    effect = StatRaiseBerry(battler, gLastUsedItem, STAT_SPATK, TRUE);
                break;
            case HOLD_EFFECT_SP_DEFENSE_UP:
                if (B_BERRIES_INSTANT >= GEN_4)
                    effect = StatRaiseBerry(battler, gLastUsedItem, STAT_SPDEF, TRUE);
                break;
            case HOLD_EFFECT_CRITICAL_UP:
                if (B_BERRIES_INSTANT >= GEN_4
                    && !(gBattleMons[battler].status2 & STATUS2_FOCUS_ENERGY)
                    && HasEnoughHpToEatBerry(battler, GetBattlerItemHoldEffectParam(battler, gLastUsedItem), gLastUsedItem))
                {
                    gBattleMons[battler].status2 |= STATUS2_FOCUS_ENERGY;
                    gBattleScripting.battler = battler;
                    BattleScriptExecute(BattleScript_BerryFocusEnergyEnd2);
                    effect = ITEM_EFFECT_OTHER;
                }
                break;
            case HOLD_EFFECT_RANDOM_STAT_UP:
                if (B_BERRIES_INSTANT >= GEN_4)
                    effect = RandomStatRaiseBerry(battler, gLastUsedItem, TRUE);
                break;
            case HOLD_EFFECT_CURE_PAR:
                if (B_BERRIES_INSTANT >= GEN_4
                    && gBattleMons[battler].status1 & STATUS1_PARALYSIS
                    && !UnnerveOn(battler, gLastUsedItem))
                {
                    gBattleMons[battler].status1 &= ~STATUS1_PARALYSIS;
                    BattleScriptExecute(BattleScript_BerryCurePrlzEnd2);
                    effect = ITEM_STATUS_CHANGE;
                }
                break;
            case HOLD_EFFECT_CURE_PSN:
                if (B_BERRIES_INSTANT >= GEN_4
                    && (gBattleMons[battler].status1 & STATUS1_PSN_ANY)
                    && !UnnerveOn(battler, gLastUsedItem))
                {
                    gBattleMons[battler].status1 &= ~(STATUS1_PSN_ANY | STATUS1_TOXIC_COUNTER);
                    BattleScriptExecute(BattleScript_BerryCurePsnEnd2);
                    effect = ITEM_STATUS_CHANGE;
                }
                break;
            case HOLD_EFFECT_CURE_BRN:
                if (B_BERRIES_INSTANT >= GEN_4
                    && (gBattleMons[battler].status1 & STATUS1_BURN)
                    && !UnnerveOn(battler, gLastUsedItem))
                {
                    gBattleMons[battler].status1 &= ~STATUS1_BURN;
                    BattleScriptExecute(BattleScript_BerryCureBrnEnd2);
                    effect = ITEM_STATUS_CHANGE;
                }
                break;
            case HOLD_EFFECT_CURE_FRZ:
                if (B_BERRIES_INSTANT >= GEN_4
                    && (gBattleMons[battler].status1 & STATUS1_FREEZE)
                    && !UnnerveOn(battler, gLastUsedItem))
                {
                    gBattleMons[battler].status1 &= ~STATUS1_FREEZE;
                    BattleScriptExecute(BattleScript_BerryCureFrzEnd2);
                    effect = ITEM_STATUS_CHANGE;
                }
                if (B_BERRIES_INSTANT >= GEN_4
                    && (gBattleMons[battler].status1 & STATUS1_FROSTBITE)
                    && !UnnerveOn(battler, gLastUsedItem))
                {
                    gBattleMons[battler].status1 &= ~STATUS1_FROSTBITE;
                    BattleScriptExecute(BattleScript_BerryCureFsbEnd2);
                    effect = ITEM_STATUS_CHANGE;
                }
                break;
            case HOLD_EFFECT_CURE_SLP:
                if (B_BERRIES_INSTANT >= GEN_4
                    && (gBattleMons[battler].status1 & STATUS1_SLEEP)
                    && !UnnerveOn(battler, gLastUsedItem))
                {
                    gBattleMons[battler].status1 &= ~STATUS1_SLEEP;
                    gBattleMons[battler].status2 &= ~STATUS2_NIGHTMARE;
                    BattleScriptExecute(BattleScript_BerryCureSlpEnd2);
                    effect = ITEM_STATUS_CHANGE;
                }
                break;
            case HOLD_EFFECT_CURE_STATUS:
                if (B_BERRIES_INSTANT >= GEN_4
                    && (gBattleMons[battler].status1 & STATUS1_ANY || gBattleMons[battler].status2 & STATUS2_CONFUSION)
                    && !UnnerveOn(battler, gLastUsedItem))
                {
                    i = 0;
                    if (gBattleMons[battler].status1 & STATUS1_PSN_ANY)
                    {
                        StringCopy(gBattleTextBuff1, gStatusConditionString_PoisonJpn);
                        i++;
                    }
                    if (gBattleMons[battler].status1 & STATUS1_SLEEP)
                    {
                        gBattleMons[battler].status2 &= ~STATUS2_NIGHTMARE;
                        StringCopy(gBattleTextBuff1, gStatusConditionString_SleepJpn);
                        i++;
                    }
                    if (gBattleMons[battler].status1 & STATUS1_PARALYSIS)
                    {
                        StringCopy(gBattleTextBuff1, gStatusConditionString_ParalysisJpn);
                        i++;
                    }
                    if (gBattleMons[battler].status1 & STATUS1_BURN)
                    {
                        StringCopy(gBattleTextBuff1, gStatusConditionString_BurnJpn);
                        i++;
                    }
                    if (gBattleMons[battler].status1 & STATUS1_FREEZE || gBattleMons[battler].status1 & STATUS1_FROSTBITE)
                    {
                        StringCopy(gBattleTextBuff1, gStatusConditionString_IceJpn);
                        i++;
                    }
                    if (gBattleMons[battler].status2 & STATUS2_CONFUSION)
                    {
                        StringCopy(gBattleTextBuff1, gStatusConditionString_ConfusionJpn);
                        i++;
                    }
                    if (i <= 1)
                        gBattleCommunication[MULTISTRING_CHOOSER] = B_MSG_CURED_PROBLEM;
                    else
                        gBattleCommunication[MULTISTRING_CHOOSER] = B_MSG_NORMALIZED_STATUS;
                    gBattleMons[battler].status1 = 0;
                    RemoveConfusionStatus(battler);
                    BattleScriptExecute(BattleScript_BerryCureChosenStatusEnd2);
                    effect = ITEM_STATUS_CHANGE;
                }
                break;
            case HOLD_EFFECT_RESTORE_HP:
                if (B_BERRIES_INSTANT >= GEN_4)
                    effect = ItemHealHp(battler, gLastUsedItem, TRUE, FALSE);
                break;
            case HOLD_EFFECT_RESTORE_PCT_HP:
                if (B_BERRIES_INSTANT >= GEN_4)
                    effect = ItemHealHp(battler, gLastUsedItem, TRUE, TRUE);
                break;
            case HOLD_EFFECT_AIR_BALLOON:
                effect = ITEM_EFFECT_OTHER;
                gBattleScripting.battler = battler;
                BattleScriptPushCursorAndCallback(BattleScript_AirBaloonMsgIn);
                RecordItemEffectBattle(battler, HOLD_EFFECT_AIR_BALLOON);
                break;
            case HOLD_EFFECT_ROOM_SERVICE:
                if (TryRoomService(battler))
                {
                    BattleScriptExecute(BattleScript_BerryStatRaiseEnd2);
                    effect = ITEM_STATS_CHANGE;
                }
                break;
            case HOLD_EFFECT_SEEDS:
                switch (GetBattlerHoldEffectParam(battler))
                {
                case HOLD_EFFECT_PARAM_ELECTRIC_TERRAIN:
                    effect = TryHandleSeed(battler, STATUS_FIELD_ELECTRIC_TERRAIN, STAT_DEF, gLastUsedItem, TRUE);
                    break;
                case HOLD_EFFECT_PARAM_GRASSY_TERRAIN:
                    effect = TryHandleSeed(battler, STATUS_FIELD_GRASSY_TERRAIN, STAT_DEF, gLastUsedItem, TRUE);
                    break;
                case HOLD_EFFECT_PARAM_MISTY_TERRAIN:
                    effect = TryHandleSeed(battler, STATUS_FIELD_MISTY_TERRAIN, STAT_SPDEF, gLastUsedItem, TRUE);
                    break;
                case HOLD_EFFECT_PARAM_PSYCHIC_TERRAIN:
                    effect = TryHandleSeed(battler, STATUS_FIELD_PSYCHIC_TERRAIN, STAT_SPDEF, gLastUsedItem, TRUE);
                    break;
                }
                break;
            case HOLD_EFFECT_EJECT_PACK:
                if (gProtectStructs[battler].statFell
                 && gProtectStructs[battler].disableEjectPack == 0
                 && !(gCurrentMove == MOVE_PARTING_SHOT && CanBattlerSwitch(gBattlerAttacker))) // Does not activate if attacker used Parting Shot and can switch out
                {
                    gProtectStructs[battler].statFell = FALSE;
                    gBattleScripting.battler = battler;
                    effect = ITEM_STATS_CHANGE;
                    if (moveTurn)
                    {
                        BattleScriptPushCursor();
                        gBattlescriptCurrInstr = BattleScript_EjectPackActivate_Ret;
                    }
                    else
                    {
                        BattleScriptExecute(BattleScript_EjectPackActivate_End2);
                    }
                }
                break;
            case HOLD_EFFECT_BERSERK_GENE:
                BufferStatChange(battler, STAT_ATK, STRINGID_STATROSE);
                gEffectBattler = battler;
                if (CanBeInfinitelyConfused(gEffectBattler))
                {
                    gStatuses4[gEffectBattler] |= STATUS4_INFINITE_CONFUSION;
                }
                SET_STATCHANGER(STAT_ATK, 2, FALSE);

                gBattleScripting.animArg1 = 14 + STAT_ATK;
                gBattleScripting.animArg2 = 0;

                BattleScriptPushCursorAndCallback(BattleScript_BerserkGeneRet);
                effect = ITEM_STATS_CHANGE;
                break;
            }
            if (effect != 0)
            {
                gSpecialStatuses[battler].switchInItemDone = TRUE;
                gBattlerAttacker = gPotentialItemEffectBattler = gBattleScripting.battler = battler;
                switch (effect)
                {
                case ITEM_STATUS_CHANGE:
                    BtlController_EmitSetMonData(battler, BUFFER_A, REQUEST_STATUS_BATTLE, 0, 4, &gBattleMons[battler].status1);
                    MarkBattlerForControllerExec(battler);
                    break;
                }
            }
        }
        break;
    case ITEMEFFECT_NORMAL:
        if (gBattleMons[battler].hp)
        {
            switch (battlerHoldEffect)
            {
            case HOLD_EFFECT_RESTORE_HP:
                if (!moveTurn)
                    effect = ItemHealHp(battler, gLastUsedItem, TRUE, FALSE);
                break;
            case HOLD_EFFECT_RESTORE_PCT_HP:
                if (!moveTurn)
                    effect = ItemHealHp(battler, gLastUsedItem, TRUE, TRUE);
                break;
            case HOLD_EFFECT_RESTORE_PP:
                if (!moveTurn)
                    effect = ItemRestorePp(battler, gLastUsedItem, TRUE);
                break;
            case HOLD_EFFECT_RESTORE_STATS:
                for (i = 0; i < NUM_BATTLE_STATS; i++)
                {
                    if (gBattleMons[battler].statStages[i] < DEFAULT_STAT_STAGE)
                    {
                        gBattleMons[battler].statStages[i] = DEFAULT_STAT_STAGE;
                        effect = ITEM_STATS_CHANGE;
                    }
                }
                if (effect != 0)
                {
                    gBattleScripting.battler = battler;
                    gPotentialItemEffectBattler = battler;
                    gBattlerAttacker = battler;
                    BattleScriptExecute(BattleScript_WhiteHerbEnd2);
                }
                break;
            case HOLD_EFFECT_BLACK_SLUDGE:
                if (IS_BATTLER_OF_TYPE(battler, TYPE_POISON))
                {
                    goto LEFTOVERS;
                }
                else if (GetBattlerAbility(battler) != ABILITY_MAGIC_GUARD && !moveTurn)
                {
                    gBattleMoveDamage = gBattleMons[battler].maxHP / 8;
                    if (gBattleMoveDamage == 0)
                        gBattleMoveDamage = 1;
                    BattleScriptExecute(BattleScript_ItemHurtEnd2);
                    effect = ITEM_HP_CHANGE;
                    RecordItemEffectBattle(battler, battlerHoldEffect);
                    PREPARE_ITEM_BUFFER(gBattleTextBuff1, gLastUsedItem);
                }
                break;
            case HOLD_EFFECT_LEFTOVERS:
            LEFTOVERS:
                if (gBattleMons[battler].hp < gBattleMons[battler].maxHP && !moveTurn
                  && (B_HEAL_BLOCKING < GEN_5 || !(gStatuses3[battler] & STATUS3_HEAL_BLOCK)))
                {
                    gBattleMoveDamage = gBattleMons[battler].maxHP / 16;
                    if (gBattleMoveDamage == 0)
                        gBattleMoveDamage = 1;
                    gBattleMoveDamage *= -1;
                    BattleScriptExecute(BattleScript_ItemHealHP_End2);
                    effect = ITEM_HP_CHANGE;
                    RecordItemEffectBattle(battler, battlerHoldEffect);
                }
                break;
            case HOLD_EFFECT_CONFUSE_SPICY:
                if (!moveTurn)
                    effect = HealConfuseBerry(battler, gLastUsedItem, FLAVOR_SPICY, TRUE);
                break;
            case HOLD_EFFECT_CONFUSE_DRY:
                if (!moveTurn)
                    effect = HealConfuseBerry(battler, gLastUsedItem, FLAVOR_DRY, TRUE);
                break;
            case HOLD_EFFECT_CONFUSE_SWEET:
                if (!moveTurn)
                    effect = HealConfuseBerry(battler, gLastUsedItem, FLAVOR_SWEET, TRUE);
                break;
            case HOLD_EFFECT_CONFUSE_BITTER:
                if (!moveTurn)
                    effect = HealConfuseBerry(battler, gLastUsedItem, FLAVOR_BITTER, TRUE);
                break;
            case HOLD_EFFECT_CONFUSE_SOUR:
                if (!moveTurn)
                    effect = HealConfuseBerry(battler, gLastUsedItem, FLAVOR_SOUR, TRUE);
                break;
            case HOLD_EFFECT_ATTACK_UP:
                if (!moveTurn)
                    effect = StatRaiseBerry(battler, gLastUsedItem, STAT_ATK, TRUE);
                break;
            case HOLD_EFFECT_DEFENSE_UP:
                if (!moveTurn)
                    effect = StatRaiseBerry(battler, gLastUsedItem, STAT_DEF, TRUE);
                break;
            case HOLD_EFFECT_SPEED_UP:
                if (!moveTurn)
                    effect = StatRaiseBerry(battler, gLastUsedItem, STAT_SPEED, TRUE);
                break;
            case HOLD_EFFECT_SP_ATTACK_UP:
                if (!moveTurn)
                    effect = StatRaiseBerry(battler, gLastUsedItem, STAT_SPATK, TRUE);
                break;
            case HOLD_EFFECT_SP_DEFENSE_UP:
                if (!moveTurn)
                    effect = StatRaiseBerry(battler, gLastUsedItem, STAT_SPDEF, TRUE);
                break;
            case HOLD_EFFECT_CRITICAL_UP:
                if (!moveTurn && !(gBattleMons[battler].status2 & STATUS2_FOCUS_ENERGY)
                    && HasEnoughHpToEatBerry(battler, GetBattlerItemHoldEffectParam(battler, gLastUsedItem), gLastUsedItem))
                {
                    gBattleMons[battler].status2 |= STATUS2_FOCUS_ENERGY;
                    gBattleScripting.battler = battler;
                    BattleScriptExecute(BattleScript_BerryFocusEnergyEnd2);
                    effect = ITEM_EFFECT_OTHER;
                }
                break;
            case HOLD_EFFECT_RANDOM_STAT_UP:
                if (!moveTurn)
                    effect = RandomStatRaiseBerry(battler, gLastUsedItem, TRUE);
                break;
            case HOLD_EFFECT_CURE_PAR:
                if (gBattleMons[battler].status1 & STATUS1_PARALYSIS && !UnnerveOn(battler, gLastUsedItem))
                {
                    gBattleMons[battler].status1 &= ~STATUS1_PARALYSIS;
                    BattleScriptExecute(BattleScript_BerryCurePrlzEnd2);
                    effect = ITEM_STATUS_CHANGE;
                }
                break;
            case HOLD_EFFECT_CURE_PSN:
                if (gBattleMons[battler].status1 & STATUS1_PSN_ANY && !UnnerveOn(battler, gLastUsedItem))
                {
                    gBattleMons[battler].status1 &= ~(STATUS1_PSN_ANY | STATUS1_TOXIC_COUNTER);
                    BattleScriptExecute(BattleScript_BerryCurePsnEnd2);
                    effect = ITEM_STATUS_CHANGE;
                }
                break;
            case HOLD_EFFECT_CURE_BRN:
                if (gBattleMons[battler].status1 & STATUS1_BURN && !UnnerveOn(battler, gLastUsedItem))
                {
                    gBattleMons[battler].status1 &= ~STATUS1_BURN;
                    BattleScriptExecute(BattleScript_BerryCureBrnEnd2);
                    effect = ITEM_STATUS_CHANGE;
                }
                break;
            case HOLD_EFFECT_CURE_FRZ:
                if (gBattleMons[battler].status1 & STATUS1_FREEZE && !UnnerveOn(battler, gLastUsedItem))
                {
                    gBattleMons[battler].status1 &= ~STATUS1_FREEZE;
                    BattleScriptExecute(BattleScript_BerryCureFrzEnd2);
                    effect = ITEM_STATUS_CHANGE;
                }
                if (gBattleMons[battler].status1 & STATUS1_FROSTBITE && !UnnerveOn(battler, gLastUsedItem))
                {
                    gBattleMons[battler].status1 &= ~STATUS1_FROSTBITE;
                    BattleScriptExecute(BattleScript_BerryCureFsbEnd2);
                    effect = ITEM_STATUS_CHANGE;
                }
                break;
            case HOLD_EFFECT_CURE_SLP:
                if (gBattleMons[battler].status1 & STATUS1_SLEEP && !UnnerveOn(battler, gLastUsedItem))
                {
                    gBattleMons[battler].status1 &= ~STATUS1_SLEEP;
                    gBattleMons[battler].status2 &= ~STATUS2_NIGHTMARE;
                    BattleScriptExecute(BattleScript_BerryCureSlpEnd2);
                    effect = ITEM_STATUS_CHANGE;
                }
                break;
            case HOLD_EFFECT_CURE_CONFUSION:
                if (gBattleMons[battler].status2 & STATUS2_CONFUSION && !UnnerveOn(battler, gLastUsedItem))
                {
                    RemoveConfusionStatus(battler);
                    BattleScriptExecute(BattleScript_BerryCureConfusionEnd2);
                    effect = ITEM_EFFECT_OTHER;
                }
                break;
            case HOLD_EFFECT_CURE_STATUS:
                if ((gBattleMons[battler].status1 & STATUS1_ANY || gBattleMons[battler].status2 & STATUS2_CONFUSION) && !UnnerveOn(battler, gLastUsedItem))
                {
                    i = 0;
                    if (gBattleMons[battler].status1 & STATUS1_PSN_ANY)
                    {
                        StringCopy(gBattleTextBuff1, gStatusConditionString_PoisonJpn);
                        i++;
                    }
                    if (gBattleMons[battler].status1 & STATUS1_SLEEP)
                    {
                        gBattleMons[battler].status2 &= ~STATUS2_NIGHTMARE;
                        StringCopy(gBattleTextBuff1, gStatusConditionString_SleepJpn);
                        i++;
                    }
                    if (gBattleMons[battler].status1 & STATUS1_PARALYSIS)
                    {
                        StringCopy(gBattleTextBuff1, gStatusConditionString_ParalysisJpn);
                        i++;
                    }
                    if (gBattleMons[battler].status1 & STATUS1_BURN)
                    {
                        StringCopy(gBattleTextBuff1, gStatusConditionString_BurnJpn);
                        i++;
                    }
                    if (gBattleMons[battler].status1 & STATUS1_FREEZE || gBattleMons[battler].status1 & STATUS1_FROSTBITE)
                    {
                        StringCopy(gBattleTextBuff1, gStatusConditionString_IceJpn);
                        i++;
                    }
                    if (gBattleMons[battler].status2 & STATUS2_CONFUSION)
                    {
                        StringCopy(gBattleTextBuff1, gStatusConditionString_ConfusionJpn);
                        i++;
                    }
                    if (i <= 1)
                        gBattleCommunication[MULTISTRING_CHOOSER] = B_MSG_CURED_PROBLEM;
                    else
                        gBattleCommunication[MULTISTRING_CHOOSER] = B_MSG_NORMALIZED_STATUS;
                    gBattleMons[battler].status1 = 0;
                    RemoveConfusionStatus(battler);
                    BattleScriptExecute(BattleScript_BerryCureChosenStatusEnd2);
                    effect = ITEM_STATUS_CHANGE;
                }
                break;
            case HOLD_EFFECT_MENTAL_HERB:
                if (GetMentalHerbEffect(battler))
                {
                    gBattleScripting.savedBattler = gBattlerAttacker;
                    gBattlerAttacker = battler;
                    BattleScriptExecute(BattleScript_MentalHerbCureEnd2);
                    effect = ITEM_EFFECT_OTHER;
                }
                break;
            case HOLD_EFFECT_MICLE_BERRY:
                if (!moveTurn)
                    effect = TrySetMicleBerry(battler, gLastUsedItem, TRUE);
                break;
            case HOLD_EFFECT_BERSERK_GENE:
                BufferStatChange(battler, STAT_ATK, STRINGID_STATROSE);
                gEffectBattler = battler;
                if (CanBeInfinitelyConfused(gEffectBattler))
                {
                    gStatuses4[gEffectBattler] |= STATUS4_INFINITE_CONFUSION;
                }
                SET_STATCHANGER(STAT_ATK, 2, FALSE);

                gBattleScripting.animArg1 = 14 + STAT_ATK;
                gBattleScripting.animArg2 = 0;

                BattleScriptPushCursorAndCallback(BattleScript_BerserkGeneRet);
                effect = ITEM_STATS_CHANGE;
                break;
            case HOLD_EFFECT_MIRROR_HERB:
                effect = TryConsumeMirrorHerb(battler, TRUE);
                break;
            }

            if (effect != 0)
            {
                gBattlerAttacker = gPotentialItemEffectBattler = gBattleScripting.battler = battler;
                switch (effect)
                {
                case ITEM_STATUS_CHANGE:
                    BtlController_EmitSetMonData(battler, BUFFER_A, REQUEST_STATUS_BATTLE, 0, 4, &gBattleMons[battler].status1);
                    MarkBattlerForControllerExec(battler);
                    break;
                }
            }
        }
        break;
    case ITEMEFFECT_USE_LAST_ITEM:
        effect = ItemEffectMoveEnd(battler, ItemId_GetHoldEffect(gLastUsedItem));
        gBattleScripting.overrideBerryRequirements = 2; // to exit VARIOUS_CONSUME_BERRIES
        if (effect)
        {
            gPotentialItemEffectBattler = gBattleScripting.battler = battler;
            if (effect == ITEM_STATUS_CHANGE)
            {
                BtlController_EmitSetMonData(battler, BUFFER_A, REQUEST_STATUS_BATTLE, 0, 4, &gBattleMons[battler].status1);
                MarkBattlerForControllerExec(battler);
            }
            break;
        }
        break;
    case ITEMEFFECT_MOVE_END:
        for (battler = 0; battler < gBattlersCount; battler++)
        {
            gLastUsedItem = gBattleMons[battler].item;
            effect = ItemEffectMoveEnd(battler, GetBattlerHoldEffect(battler, TRUE));
            if (effect)
            {
                gPotentialItemEffectBattler = gBattleScripting.battler = battler;
                if (effect == ITEM_STATUS_CHANGE)
                {
                    BtlController_EmitSetMonData(battler, BUFFER_A, REQUEST_STATUS_BATTLE, 0, 4, &gBattleMons[battler].status1);
                    MarkBattlerForControllerExec(battler);
                }
                break;
            }
        }
        break;
    case ITEMEFFECT_KINGSROCK:
        // Occur on each hit of a multi-strike move
        switch (atkHoldEffect)
        {
        case HOLD_EFFECT_FLINCH:
            {
                u16 ability = GetBattlerAbility(gBattlerAttacker);
                if (B_SERENE_GRACE_BOOST >= GEN_5 && ability == ABILITY_SERENE_GRACE)
                    atkHoldEffectParam *= 2;
                if (gBattleMoveDamage != 0  // Need to have done damage
                    && !(gMoveResultFlags & MOVE_RESULT_NO_EFFECT)
                    && TARGET_TURN_DAMAGED
                    && !gBattleMoves[gCurrentMove].ignoresKingsRock
                    && gBattleMons[gBattlerTarget].hp
                    && RandomPercentage(RNG_HOLD_EFFECT_FLINCH, atkHoldEffectParam)
                    && ability != ABILITY_STENCH)
                {
                    gBattleScripting.moveEffect = MOVE_EFFECT_FLINCH;
                    BattleScriptPushCursor();
                    SetMoveEffect(FALSE, 0);
                    BattleScriptPop();
                }
            }
            break;
        case HOLD_EFFECT_BLUNDER_POLICY:
            if (gBattleStruct->blunderPolicy
             && gBattleMons[gBattlerAttacker].hp != 0
             && CompareStat(gBattlerAttacker, STAT_SPEED, MAX_STAT_STAGE, CMP_LESS_THAN))
            {
                gBattleStruct->blunderPolicy = FALSE;
                gLastUsedItem = atkItem;
                SET_STATCHANGER(STAT_SPEED, 2, FALSE);
                effect = ITEM_STATS_CHANGE;
                BattleScriptPushCursor();
                gBattlescriptCurrInstr = BattleScript_AttackerItemStatRaise;
            }
            break;
        }
        break;
    case ITEMEFFECT_LIFEORB_SHELLBELL:
        // Occur after the final hit of a multi-strike move
        switch (atkHoldEffect)
        {
        case HOLD_EFFECT_SHELL_BELL:
            if (gSpecialStatuses[gBattlerAttacker].damagedMons  // Need to have done damage
                && gBattlerAttacker != gBattlerTarget
                && gBattleMons[gBattlerAttacker].hp != gBattleMons[gBattlerAttacker].maxHP
                && gBattleMons[gBattlerAttacker].hp != 0
                && (B_HEAL_BLOCKING < GEN_5 || !(gStatuses3[battler] & STATUS3_HEAL_BLOCK)))
            {
                gLastUsedItem = atkItem;
                gPotentialItemEffectBattler = gBattlerAttacker;
                gBattleScripting.battler = gBattlerAttacker;
                gBattleMoveDamage = (gSpecialStatuses[gBattlerTarget].dmg / atkHoldEffectParam) * -1;
                if (gBattleMoveDamage == 0)
                    gBattleMoveDamage = -1;
                gSpecialStatuses[gBattlerTarget].dmg = 0;
                BattleScriptPushCursor();
                gBattlescriptCurrInstr = BattleScript_ItemHealHP_Ret;
                effect = ITEM_HP_CHANGE;
            }
            break;
        case HOLD_EFFECT_LIFE_ORB:
            if (IsBattlerAlive(gBattlerAttacker)
                && !(TestSheerForceFlag(gBattlerAttacker, gCurrentMove))
                && GetBattlerAbility(gBattlerAttacker) != ABILITY_MAGIC_GUARD
                && gSpecialStatuses[gBattlerAttacker].damagedMons)
            {
                gBattleMoveDamage = gBattleMons[gBattlerAttacker].maxHP / 10;
                if (gBattleMoveDamage == 0)
                    gBattleMoveDamage = 1;
                effect = ITEM_HP_CHANGE;
                BattleScriptPushCursor();
                gBattlescriptCurrInstr = BattleScript_ItemHurtRet;
                gLastUsedItem = gBattleMons[gBattlerAttacker].item;
            }
            break;
        case HOLD_EFFECT_THROAT_SPRAY:  // Does NOT need to be a damaging move
            if (gProtectStructs[gBattlerAttacker].targetAffected
             && gBattleMons[gBattlerAttacker].hp != 0
             && gBattleMoves[gCurrentMove].soundMove
             && CompareStat(gBattlerAttacker, STAT_SPATK, MAX_STAT_STAGE, CMP_LESS_THAN)
             && !NoAliveMonsForEitherParty())   // Don't activate if battle will end
            {
                gLastUsedItem = atkItem;
                gBattleScripting.battler = gBattlerAttacker;
                SET_STATCHANGER(STAT_SPATK, 1, FALSE);
                effect = ITEM_STATS_CHANGE;
                BattleScriptPushCursor();
                gBattlescriptCurrInstr = BattleScript_AttackerItemStatRaise;
            }
            break;
        }
        break;
    case ITEMEFFECT_TARGET:
        if (!(gMoveResultFlags & MOVE_RESULT_NO_EFFECT))
        {
            GET_MOVE_TYPE(gCurrentMove, moveType);
            switch (battlerHoldEffect)
            {
            case HOLD_EFFECT_AIR_BALLOON:
                if (TARGET_TURN_DAMAGED)
                {
                    effect = ITEM_EFFECT_OTHER;
                    BattleScriptPushCursor();
                    gBattlescriptCurrInstr = BattleScript_AirBaloonMsgPop;
                }
                break;
            case HOLD_EFFECT_ROCKY_HELMET:
                if (TARGET_TURN_DAMAGED
                    && IsMoveMakingContact(gCurrentMove, gBattlerAttacker)
                    && IsBattlerAlive(gBattlerAttacker)
                    && GetBattlerAbility(gBattlerAttacker) != ABILITY_MAGIC_GUARD)
                {
                    gBattleMoveDamage = gBattleMons[gBattlerAttacker].maxHP / 6;
                    if (gBattleMoveDamage == 0)
                        gBattleMoveDamage = 1;
                    effect = ITEM_HP_CHANGE;
                    BattleScriptPushCursor();
                    gBattlescriptCurrInstr = BattleScript_RockyHelmetActivates;
                    PREPARE_ITEM_BUFFER(gBattleTextBuff1, gLastUsedItem);
                    RecordItemEffectBattle(battler, HOLD_EFFECT_ROCKY_HELMET);
                }
                break;
            case HOLD_EFFECT_WEAKNESS_POLICY:
                if (IsBattlerAlive(battler)
                    && TARGET_TURN_DAMAGED
                    && gMoveResultFlags & MOVE_RESULT_SUPER_EFFECTIVE)
                {
                    effect = ITEM_STATS_CHANGE;
                    BattleScriptPushCursor();
                    gBattlescriptCurrInstr = BattleScript_WeaknessPolicy;
                }
                break;
            case HOLD_EFFECT_SNOWBALL:
                if (IsBattlerAlive(battler)
                    && TARGET_TURN_DAMAGED
                    && moveType == TYPE_ICE)
                {
                    effect = ITEM_STATS_CHANGE;
                    BattleScriptPushCursor();
                    gBattlescriptCurrInstr = BattleScript_TargetItemStatRaise;
                    SET_STATCHANGER(STAT_ATK, 1, FALSE);
                }
                break;
            case HOLD_EFFECT_LUMINOUS_MOSS:
                if (IsBattlerAlive(battler)
                    && TARGET_TURN_DAMAGED
                    && moveType == TYPE_WATER)
                {
                    effect = ITEM_STATS_CHANGE;
                    BattleScriptPushCursor();
                    gBattlescriptCurrInstr = BattleScript_TargetItemStatRaise;
                    SET_STATCHANGER(STAT_SPDEF, 1, FALSE);
                }
                break;
            case HOLD_EFFECT_CELL_BATTERY:
                if (IsBattlerAlive(battler)
                    && TARGET_TURN_DAMAGED
                    && moveType == TYPE_ELECTRIC)
                {
                    effect = ITEM_STATS_CHANGE;
                    BattleScriptPushCursor();
                    gBattlescriptCurrInstr = BattleScript_TargetItemStatRaise;
                    SET_STATCHANGER(STAT_ATK, 1, FALSE);
                }
                break;
            case HOLD_EFFECT_ABSORB_BULB:
                if (IsBattlerAlive(battler)
                    && TARGET_TURN_DAMAGED
                    && moveType == TYPE_WATER)
                {
                    effect = ITEM_STATS_CHANGE;
                    BattleScriptPushCursor();
                    gBattlescriptCurrInstr = BattleScript_TargetItemStatRaise;
                    SET_STATCHANGER(STAT_SPATK, 1, FALSE);
                }
                break;
            case HOLD_EFFECT_ENIGMA_BERRY: // consume and heal if hit by super effective move
                effect = TrySetEnigmaBerry(battler);
                break;
            case HOLD_EFFECT_JABOCA_BERRY:  // consume and damage attacker if used physical move
                if (IsBattlerAlive(battler)
                 && TARGET_TURN_DAMAGED
                 && !DoesSubstituteBlockMove(gBattlerAttacker, battler, gCurrentMove)
                 && IS_MOVE_PHYSICAL(gCurrentMove)
                 && GetBattlerAbility(gBattlerAttacker) != ABILITY_MAGIC_GUARD)
                {
                    gBattleMoveDamage = gBattleMons[gBattlerAttacker].maxHP / 8;
                    if (gBattleMoveDamage == 0)
                        gBattleMoveDamage = 1;
                    if (GetBattlerAbility(battler) == ABILITY_RIPEN)
                        gBattleMoveDamage *= 2;

                    effect = ITEM_HP_CHANGE;
                    BattleScriptPushCursor();
                    gBattlescriptCurrInstr = BattleScript_JabocaRowapBerryActivates;
                    PREPARE_ITEM_BUFFER(gBattleTextBuff1, gLastUsedItem);
                    RecordItemEffectBattle(battler, HOLD_EFFECT_ROCKY_HELMET);
                }
                break;
            case HOLD_EFFECT_ROWAP_BERRY:  // consume and damage attacker if used special move
                if (IsBattlerAlive(battler)
                 && TARGET_TURN_DAMAGED
                 && !DoesSubstituteBlockMove(gBattlerAttacker, battler, gCurrentMove)
                 && IS_MOVE_SPECIAL(gCurrentMove)
                 && GetBattlerAbility(gBattlerAttacker) != ABILITY_MAGIC_GUARD)
                {
                    gBattleMoveDamage = gBattleMons[gBattlerAttacker].maxHP / 8;
                    if (gBattleMoveDamage == 0)
                        gBattleMoveDamage = 1;
                    if (GetBattlerAbility(battler) == ABILITY_RIPEN)
                        gBattleMoveDamage *= 2;

                    effect = ITEM_HP_CHANGE;
                    BattleScriptPushCursor();
                    gBattlescriptCurrInstr = BattleScript_JabocaRowapBerryActivates;
                    PREPARE_ITEM_BUFFER(gBattleTextBuff1, gLastUsedItem);
                    RecordItemEffectBattle(battler, HOLD_EFFECT_ROCKY_HELMET);
                }
                break;
            case HOLD_EFFECT_KEE_BERRY:  // consume and boost defense if used physical move
                effect = DamagedStatBoostBerryEffect(battler, STAT_DEF, SPLIT_PHYSICAL);
                break;
            case HOLD_EFFECT_MARANGA_BERRY:  // consume and boost sp. defense if used special move
                effect = DamagedStatBoostBerryEffect(battler, STAT_SPDEF, SPLIT_SPECIAL);
                break;
            case HOLD_EFFECT_STICKY_BARB:
                if (TARGET_TURN_DAMAGED
                  && (!(gMoveResultFlags & MOVE_RESULT_NO_EFFECT))
                  && IsMoveMakingContact(gCurrentMove, gBattlerAttacker)
                  && !DoesSubstituteBlockMove(gBattlerAttacker, battler, gCurrentMove)
                  && IsBattlerAlive(gBattlerAttacker)
                  && CanStealItem(gBattlerAttacker, gBattlerTarget, gBattleMons[gBattlerTarget].item)
                  && gBattleMons[gBattlerAttacker].item == ITEM_NONE)
                {
                    // No sticky hold checks.
                    gEffectBattler = battler; // gEffectBattler = target
                    StealTargetItem(gBattlerAttacker, gBattlerTarget);  // Attacker takes target's barb
                    BattleScriptPushCursor();
                    gBattlescriptCurrInstr = BattleScript_StickyBarbTransfer;
                    effect = ITEM_EFFECT_OTHER;
                }
                break;
            }
        }
        break;
    case ITEMEFFECT_ORBS:
    {
        u16 battlerAbility = GetBattlerAbility(battler);
        switch (battlerHoldEffect)
        {
        case HOLD_EFFECT_TOXIC_ORB:
            if (CanBePoisoned(battler, battler))
            {
                effect = ITEM_STATUS_CHANGE;
                gBattleMons[battler].status1 = STATUS1_TOXIC_POISON;
                BattleScriptExecute(BattleScript_ToxicOrb);
                RecordItemEffectBattle(battler, battlerHoldEffect);
            }
            break;
        case HOLD_EFFECT_FLAME_ORB:
            if (CanBeBurned(battler))
            {
                effect = ITEM_STATUS_CHANGE;
                gBattleMons[battler].status1 = STATUS1_BURN;
                BattleScriptExecute(BattleScript_FlameOrb);
                RecordItemEffectBattle(battler, battlerHoldEffect);
            }
            break;
        case HOLD_EFFECT_STICKY_BARB:   // Not an orb per se, but similar effect, and needs to NOT activate with pickpocket
            if (battlerAbility != ABILITY_MAGIC_GUARD)
            {
                gBattleMoveDamage = gBattleMons[battler].maxHP / 8;
                if (gBattleMoveDamage == 0)
                    gBattleMoveDamage = 1;
                BattleScriptExecute(BattleScript_ItemHurtEnd2);
                effect = ITEM_HP_CHANGE;
                RecordItemEffectBattle(battler, battlerHoldEffect);
                PREPARE_ITEM_BUFFER(gBattleTextBuff1, gLastUsedItem);
            }
            break;
        }

        if (effect == ITEM_STATUS_CHANGE)
        {
            BtlController_EmitSetMonData(battler, BUFFER_A, REQUEST_STATUS_BATTLE, 0, 4, &gBattleMons[battler].status1);
            MarkBattlerForControllerExec(battler);
        }
    }
        break;
    }

    // Berry was successfully used on a Pokemon.
    if (effect && (gLastUsedItem >= FIRST_BERRY_INDEX && gLastUsedItem <= LAST_BERRY_INDEX))
        gBattleStruct->ateBerry[battler & BIT_SIDE] |= gBitTable[gBattlerPartyIndexes[battler]];

    return effect;
}

void ClearFuryCutterDestinyBondGrudge(u32 battler)
{
    gDisableStructs[battler].furyCutterCounter = 0;
    gBattleMons[battler].status2 &= ~STATUS2_DESTINY_BOND;
    gStatuses3[battler] &= ~STATUS3_GRUDGE;
}

void HandleAction_RunBattleScript(void) // identical to RunBattleScriptCommands
{
    if (gBattleControllerExecFlags == 0)
        gBattleScriptingCommandsTable[*gBattlescriptCurrInstr]();
}

u32 SetRandomTarget(u32 battler)
{
    u32 target;
    static const u8 targets[2][2] =
    {
        [B_SIDE_PLAYER] = {B_POSITION_OPPONENT_LEFT, B_POSITION_OPPONENT_RIGHT},
        [B_SIDE_OPPONENT] = {B_POSITION_PLAYER_LEFT, B_POSITION_PLAYER_RIGHT},
    };

    if (gBattleTypeFlags & BATTLE_TYPE_DOUBLE)
    {
        target = GetBattlerAtPosition(targets[GetBattlerSide(battler)][Random() % 2]);
        if (!IsBattlerAlive(target))
            target ^= BIT_FLANK;
    }
    else
    {
        target = GetBattlerAtPosition(targets[GetBattlerSide(battler)][0]);
    }

    return target;
}

u32 GetMoveTarget(u16 move, u8 setTarget)
{
    u8 targetBattler = 0;
    u32 moveTarget, side;

    if (setTarget != NO_TARGET_OVERRIDE)
        moveTarget = setTarget - 1;
    else
        moveTarget = GetBattlerMoveTargetType(gBattlerAttacker, move);

    // Special cases
    if (move == MOVE_CURSE && !IS_BATTLER_OF_TYPE(gBattlerAttacker, TYPE_GHOST))
        moveTarget = MOVE_TARGET_USER;

    switch (moveTarget)
    {
    case MOVE_TARGET_SELECTED:
        side = BATTLE_OPPOSITE(GetBattlerSide(gBattlerAttacker));
        if (IsAffectedByFollowMe(gBattlerAttacker, side, move))
        {
            targetBattler = gSideTimers[side].followmeTarget;
        }
        else
        {
            targetBattler = SetRandomTarget(gBattlerAttacker);
            if (gBattleMoves[move].type == TYPE_ELECTRIC
                && IsAbilityOnOpposingSide(gBattlerAttacker, ABILITY_LIGHTNING_ROD)
                && GetBattlerAbility(targetBattler) != ABILITY_LIGHTNING_ROD)
            {
                targetBattler ^= BIT_FLANK;
                RecordAbilityBattle(targetBattler, gBattleMons[targetBattler].ability);
                gSpecialStatuses[targetBattler].lightningRodRedirected = TRUE;
            }
            else if (gBattleMoves[move].type == TYPE_WATER
                && IsAbilityOnOpposingSide(gBattlerAttacker, ABILITY_STORM_DRAIN)
                && GetBattlerAbility(targetBattler) != ABILITY_STORM_DRAIN)
            {
                targetBattler ^= BIT_FLANK;
                RecordAbilityBattle(targetBattler, gBattleMons[targetBattler].ability);
                gSpecialStatuses[targetBattler].stormDrainRedirected = TRUE;
            }
        }
        break;
    case MOVE_TARGET_DEPENDS:
    case MOVE_TARGET_BOTH:
    case MOVE_TARGET_FOES_AND_ALLY:
    case MOVE_TARGET_OPPONENTS_FIELD:
        targetBattler = GetBattlerAtPosition(BATTLE_OPPOSITE(GetBattlerSide(gBattlerAttacker)));
        if (!IsBattlerAlive(targetBattler))
            targetBattler ^= BIT_FLANK;
        break;
    case MOVE_TARGET_RANDOM:
        side = BATTLE_OPPOSITE(GetBattlerSide(gBattlerAttacker));
        if (IsAffectedByFollowMe(gBattlerAttacker, side, move))
            targetBattler = gSideTimers[side].followmeTarget;
        else if (gBattleTypeFlags & BATTLE_TYPE_DOUBLE && moveTarget & MOVE_TARGET_RANDOM)
            targetBattler = SetRandomTarget(gBattlerAttacker);
        else
            targetBattler = GetBattlerAtPosition(BATTLE_OPPOSITE(GetBattlerSide(gBattlerAttacker)));
        break;
    case MOVE_TARGET_USER_OR_SELECTED:
    case MOVE_TARGET_USER:
    default:
        targetBattler = gBattlerAttacker;
        break;
    case MOVE_TARGET_ALLY:
        if (IsBattlerAlive(BATTLE_PARTNER(gBattlerAttacker)))
            targetBattler = BATTLE_PARTNER(gBattlerAttacker);
        else
            targetBattler = gBattlerAttacker;
        break;
    }

    *(gBattleStruct->moveTarget + gBattlerAttacker) = targetBattler;

    return targetBattler;
}

static bool32 IsBattlerModernFatefulEncounter(u32 battler)
{
    if (GetBattlerSide(battler) == B_SIDE_OPPONENT)
        return TRUE;
    if (GetMonData(&gPlayerParty[gBattlerPartyIndexes[battler]], MON_DATA_SPECIES, NULL) != SPECIES_DEOXYS
        && GetMonData(&gPlayerParty[gBattlerPartyIndexes[battler]], MON_DATA_SPECIES, NULL) != SPECIES_MEW)
            return TRUE;
    return GetMonData(&gPlayerParty[gBattlerPartyIndexes[battler]], MON_DATA_MODERN_FATEFUL_ENCOUNTER, NULL);
}

u8 IsMonDisobedient(void)
{
    s32 rnd;
    s32 calc;
    u8 obedienceLevel = 0;
    u8 levelReferenced;

    if (gBattleTypeFlags & (BATTLE_TYPE_LINK | BATTLE_TYPE_RECORDED_LINK))
        return 0;
    if (BattlerHasAi(gBattlerAttacker))
        return 0;

    if (IsBattlerModernFatefulEncounter(gBattlerAttacker)) // only false if illegal Mew or Deoxys
    {
        if (gBattleTypeFlags & BATTLE_TYPE_INGAME_PARTNER && GetBattlerPosition(gBattlerAttacker) == B_POSITION_PLAYER_RIGHT)
            return 0;
        if (gBattleTypeFlags & BATTLE_TYPE_FRONTIER)
            return 0;
        if (gBattleTypeFlags & BATTLE_TYPE_RECORDED)
            return 0;
        if (B_OBEDIENCE_MECHANICS < GEN_8 && !IsOtherTrainer(gBattleMons[gBattlerAttacker].otId, gBattleMons[gBattlerAttacker].otName))
            return 0;
        if (FlagGet(FLAG_BADGE08_GET))
            return 0;

        obedienceLevel = 10;

        if (FlagGet(FLAG_BADGE02_GET))
            obedienceLevel = 30;
        if (FlagGet(FLAG_BADGE04_GET))
            obedienceLevel = 50;
        if (FlagGet(FLAG_BADGE06_GET))
            obedienceLevel = 70;
    }

    if (B_OBEDIENCE_MECHANICS >= GEN_8
     && !IsOtherTrainer(gBattleMons[gBattlerAttacker].otId, gBattleMons[gBattlerAttacker].otName))
        levelReferenced = gBattleMons[gBattlerAttacker].metLevel;
    else
        levelReferenced = gBattleMons[gBattlerAttacker].level;

    if (levelReferenced <= obedienceLevel)
        return 0;
    rnd = (Random() & 255);
    calc = (levelReferenced + obedienceLevel) * rnd >> 8;
    if (calc < obedienceLevel)
        return 0;

    // is not obedient
    if (gCurrentMove == MOVE_RAGE)
        gBattleMons[gBattlerAttacker].status2 &= ~STATUS2_RAGE;
    if (gBattleMons[gBattlerAttacker].status1 & STATUS1_SLEEP && (gCurrentMove == MOVE_SNORE || gCurrentMove == MOVE_SLEEP_TALK))
    {
        gBattlescriptCurrInstr = BattleScript_IgnoresWhileAsleep;
        return 1;
    }

    rnd = (Random() & 255);
    calc = (levelReferenced + obedienceLevel) * rnd >> 8;
    if (calc < obedienceLevel)
    {
        calc = CheckMoveLimitations(gBattlerAttacker, gBitTable[gCurrMovePos], MOVE_LIMITATIONS_ALL);
        if (calc == ALL_MOVES_MASK) // all moves cannot be used
        {
            // Randomly select, then print a disobedient string
            // B_MSG_LOAFING, B_MSG_WONT_OBEY, B_MSG_TURNED_AWAY, or B_MSG_PRETEND_NOT_NOTICE
            gBattleCommunication[MULTISTRING_CHOOSER] = MOD(Random(), NUM_LOAF_STRINGS);
            gBattlescriptCurrInstr = BattleScript_MoveUsedLoafingAround;
            return 1;
        }
        else // use a random move
        {
            do
            {
                gCurrMovePos = gChosenMovePos = MOD(Random(), MAX_MON_MOVES);
            } while (gBitTable[gCurrMovePos] & calc);

            gCalledMove = gBattleMons[gBattlerAttacker].moves[gCurrMovePos];
            gBattlescriptCurrInstr = BattleScript_IgnoresAndUsesRandomMove;
            gBattlerTarget = GetMoveTarget(gCalledMove, NO_TARGET_OVERRIDE);
            gHitMarker |= HITMARKER_DISOBEDIENT_MOVE;
            return 2;
        }
    }
    else
    {
        obedienceLevel = levelReferenced - obedienceLevel;

        calc = (Random() & 255);
        if (calc < obedienceLevel && CanSleep(gBattlerAttacker))
        {
            // try putting asleep
            int i;
            for (i = 0; i < gBattlersCount; i++)
            {
                if (gBattleMons[i].status2 & STATUS2_UPROAR)
                    break;
            }
            if (i == gBattlersCount)
            {
                gBattlescriptCurrInstr = BattleScript_IgnoresAndFallsAsleep;
                return 1;
            }
        }
        calc -= obedienceLevel;
        if (calc < obedienceLevel)
        {
            gBattleMoveDamage = CalculateMoveDamage(MOVE_NONE, gBattlerAttacker, gBattlerAttacker, TYPE_MYSTERY, 40, FALSE, FALSE, TRUE);
            gBattlerTarget = gBattlerAttacker;
            gBattlescriptCurrInstr = BattleScript_IgnoresAndHitsItself;
            gHitMarker |= HITMARKER_UNABLE_TO_USE_MOVE;
            return 2;
        }
        else
        {
            // Randomly select, then print a disobedient string
            // B_MSG_LOAFING, B_MSG_WONT_OBEY, B_MSG_TURNED_AWAY, or B_MSG_PRETEND_NOT_NOTICE
            gBattleCommunication[MULTISTRING_CHOOSER] = MOD(Random(), NUM_LOAF_STRINGS);
            gBattlescriptCurrInstr = BattleScript_MoveUsedLoafingAround;
            return 1;
        }
    }
}

u32 GetBattlerHoldEffect(u32 battler, bool32 checkNegating)
{
    if (checkNegating)
    {
        if (gStatuses3[battler] & STATUS3_EMBARGO)
            return HOLD_EFFECT_NONE;
        if (gFieldStatuses & STATUS_FIELD_MAGIC_ROOM)
            return HOLD_EFFECT_NONE;
        if (GetBattlerAbility(battler) == ABILITY_KLUTZ)
            return HOLD_EFFECT_NONE;
    }

    gPotentialItemEffectBattler = battler;

    if (gBattleMons[battler].item == ITEM_ENIGMA_BERRY_E_READER)
        return gEnigmaBerries[battler].holdEffect;
    else
        return ItemId_GetHoldEffect(gBattleMons[battler].item);
}

static u32 GetBattlerItemHoldEffectParam(u32 battler, u32 item)
{
    if (item == ITEM_ENIGMA_BERRY_E_READER)
        return gEnigmaBerries[battler].holdEffectParam;
    else
        return ItemId_GetHoldEffectParam(item);
}

u32 GetBattlerHoldEffectParam(u32 battler)
{
    if (gBattleMons[battler].item == ITEM_ENIGMA_BERRY_E_READER)
        return gEnigmaBerries[battler].holdEffectParam;
    else
        return ItemId_GetHoldEffectParam(gBattleMons[battler].item);
}

bool32 IsMoveMakingContact(u32 move, u32 battlerAtk)
{
    u32 atkHoldEffect = GetBattlerHoldEffect(battlerAtk, TRUE);

    if (!gBattleMoves[move].makesContact)
    {
        if (gBattleMoves[move].effect == EFFECT_SHELL_SIDE_ARM && gBattleStruct->swapDamageCategory)
            return TRUE;
        else
            return FALSE;
    }
    else if ((atkHoldEffect == HOLD_EFFECT_PUNCHING_GLOVE && gBattleMoves[move].punchingMove)
           || atkHoldEffect == HOLD_EFFECT_PROTECTIVE_PADS
           || GetBattlerAbility(battlerAtk) == ABILITY_LONG_REACH)
    {
        return FALSE;
    }
    else
    {
        return TRUE;
    }
}

bool32 IsBattlerProtected(u32 battler, u32 move)
{
    // Decorate bypasses protect and detect, but not crafty shield
    if (move == MOVE_DECORATE)
    {
        if (gSideStatuses[GetBattlerSide(battler)] & SIDE_STATUS_CRAFTY_SHIELD)
            return TRUE;
        else if (gProtectStructs[battler].protected)
            return FALSE;
    }

    if (move == MOVE_TEATIME)
    {
        return FALSE;
    }

    // Z-Moves and Max Moves bypass protection
    if (gBattleStruct->zmove.active)
    {
        return FALSE;
    }

    // Protective Pads doesn't stop Unseen Fist from bypassing Protect effects, so IsMoveMakingContact() isn't used here.
    // This means extra logic is needed to handle Shell Side Arm.
    if (GetBattlerAbility(gBattlerAttacker) == ABILITY_UNSEEN_FIST
        && (gBattleMoves[move].makesContact || (gBattleMoves[move].effect == EFFECT_SHELL_SIDE_ARM && gBattleStruct->swapDamageCategory)))
        return FALSE;
    else if (gBattleMoves[move].ignoresProtect)
        return FALSE;
    else if (gBattleMoves[move].effect == EFFECT_FEINT)
        return FALSE;
    else if (gProtectStructs[battler].protected)
        return TRUE;
    else if (gSideStatuses[GetBattlerSide(battler)] & SIDE_STATUS_WIDE_GUARD
             && GetBattlerMoveTargetType(gBattlerAttacker, move) & (MOVE_TARGET_BOTH | MOVE_TARGET_FOES_AND_ALLY))
        return TRUE;
    else if (gProtectStructs[battler].banefulBunkered)
        return TRUE;
    else if ((gProtectStructs[battler].obstructed || gProtectStructs[battler].silkTrapped) && !IS_MOVE_STATUS(move))
        return TRUE;
    else if (gProtectStructs[battler].spikyShielded)
        return TRUE;
    else if (gProtectStructs[battler].kingsShielded && gBattleMoves[move].power != 0)
        return TRUE;
    else if (gSideStatuses[GetBattlerSide(battler)] & SIDE_STATUS_QUICK_GUARD
             && GetChosenMovePriority(gBattlerAttacker) > 0)
        return TRUE;
    else if (gSideStatuses[GetBattlerSide(battler)] & SIDE_STATUS_CRAFTY_SHIELD
      && IS_MOVE_STATUS(move))
        return TRUE;
    else if (gSideStatuses[GetBattlerSide(battler)] & SIDE_STATUS_MAT_BLOCK
      && !IS_MOVE_STATUS(move))
        return TRUE;
    else
        return FALSE;
}

// Only called directly when calculating damage type effectiveness
static bool32 IsBattlerGrounded2(u32 battler, bool32 considerInverse)
{
    u32 holdEffect = GetBattlerHoldEffect(battler, TRUE);

    if (holdEffect == HOLD_EFFECT_IRON_BALL)
        return TRUE;
    if (gFieldStatuses & STATUS_FIELD_GRAVITY)
        return TRUE;
    if (B_ROOTED_GROUNDING >= GEN_4 && gStatuses3[battler] & STATUS3_ROOTED)
        return TRUE;
    if (gStatuses3[battler] & STATUS3_SMACKED_DOWN)
        return TRUE;
    if (gStatuses3[battler] & STATUS3_TELEKINESIS)
        return FALSE;
    if (gStatuses3[battler] & STATUS3_MAGNET_RISE)
        return FALSE;
    if (holdEffect == HOLD_EFFECT_AIR_BALLOON)
        return FALSE;
    if (GetBattlerAbility(battler) == ABILITY_LEVITATE)
        return FALSE;
    if (IS_BATTLER_OF_TYPE(battler, TYPE_FLYING) && (!considerInverse || !FlagGet(B_FLAG_INVERSE_BATTLE)))
        return FALSE;
    return TRUE;
}

bool32 IsBattlerGrounded(u32 battler)
{
    return IsBattlerGrounded2(battler, FALSE);
}

bool32 IsBattlerAlive(u32 battler)
{
    if (gBattleMons[battler].hp == 0)
        return FALSE;
    else if (battler >= gBattlersCount)
        return FALSE;
    else if (gAbsentBattlerFlags & gBitTable[battler])
        return FALSE;
    else
        return TRUE;
}

u32 GetMoveSlot(u16 *moves, u32 move)
{
    u32 i;

    for (i = 0; i < MAX_MON_MOVES; i++)
    {
        if (moves[i] == move)
            break;
    }
    return i;
}

u32 GetBattlerWeight(u32 battler)
{
    u32 i;
    u32 weight = GetPokedexHeightWeight(SpeciesToNationalPokedexNum(gBattleMons[battler].species), 1);
    u32 ability = GetBattlerAbility(battler);
    u32 holdEffect = GetBattlerHoldEffect(battler, TRUE);

    if (ability == ABILITY_HEAVY_METAL)
        weight *= 2;
    else if (ability == ABILITY_LIGHT_METAL)
        weight /= 2;

    if (holdEffect == HOLD_EFFECT_FLOAT_STONE)
        weight /= 2;

    for (i = 0; i < gDisableStructs[battler].autotomizeCount; i++)
    {
        if (weight > 1000)
        {
            weight -= 1000;
        }
        else if (weight <= 1000)
        {
            weight = 1;
            break;
        }
    }

    if (weight == 0)
        weight = 1;

    return weight;
}

u32 CountBattlerStatIncreases(u32 battler, bool32 countEvasionAcc)
{
    u32 i;
    u32 count = 0;

    for (i = 0; i < NUM_BATTLE_STATS; i++)
    {
        if ((i == STAT_ACC || i == STAT_EVASION) && !countEvasionAcc)
            continue;
        if (gBattleMons[battler].statStages[i] > DEFAULT_STAT_STAGE) // Stat is increased.
            count += gBattleMons[battler].statStages[i] - DEFAULT_STAT_STAGE;
    }

    return count;
}

u32 GetMoveTargetCount(u32 move, u32 battlerAtk, u32 battlerDef)
{
    switch (GetBattlerMoveTargetType(gBattlerAttacker, move))
    {
    case MOVE_TARGET_BOTH:
        return IsBattlerAlive(battlerDef)
             + IsBattlerAlive(BATTLE_PARTNER(battlerDef));
    case MOVE_TARGET_FOES_AND_ALLY:
        return IsBattlerAlive(battlerDef)
             + IsBattlerAlive(BATTLE_PARTNER(battlerDef))
             + IsBattlerAlive(BATTLE_PARTNER(battlerAtk));
    case MOVE_TARGET_OPPONENTS_FIELD:
        return 1;
    case MOVE_TARGET_DEPENDS:
    case MOVE_TARGET_SELECTED:
    case MOVE_TARGET_RANDOM:
    case MOVE_TARGET_USER_OR_SELECTED:
        return IsBattlerAlive(battlerDef);
    case MOVE_TARGET_USER:
        return IsBattlerAlive(battlerAtk);
    default:
        return 0;
    }
}

static const u8 sFlailHpScaleToPowerTable[] =
{
    1, 200,
    4, 150,
    9, 100,
    16, 80,
    32, 40,
    48, 20
};

// format: min. weight (hectograms), base power
static const u16 sWeightToDamageTable[] =
{
    100, 20,
    250, 40,
    500, 60,
    1000, 80,
    2000, 100,
    0xFFFF, 0xFFFF
};

static const u8 sSpeedDiffPowerTable[] = {40, 60, 80, 120, 150};
static const u8 sHeatCrashPowerTable[] = {40, 40, 60, 80, 100, 120};
static const u8 sTrumpCardPowerTable[] = {200, 80, 60, 50, 40};

const struct TypePower gNaturalGiftTable[] =
{
    [ITEM_TO_BERRY(ITEM_CHERI_BERRY)] = {TYPE_FIRE, 80},
    [ITEM_TO_BERRY(ITEM_CHESTO_BERRY)] = {TYPE_WATER, 80},
    [ITEM_TO_BERRY(ITEM_PECHA_BERRY)] = {TYPE_ELECTRIC, 80},
    [ITEM_TO_BERRY(ITEM_RAWST_BERRY)] = {TYPE_GRASS, 80},
    [ITEM_TO_BERRY(ITEM_ASPEAR_BERRY)] = {TYPE_ICE, 80},
    [ITEM_TO_BERRY(ITEM_LEPPA_BERRY)] = {TYPE_FIGHTING, 80},
    [ITEM_TO_BERRY(ITEM_ORAN_BERRY)] = {TYPE_POISON, 80},
    [ITEM_TO_BERRY(ITEM_PERSIM_BERRY)] = {TYPE_GROUND, 80},
    [ITEM_TO_BERRY(ITEM_LUM_BERRY)] = {TYPE_FLYING, 80},
    [ITEM_TO_BERRY(ITEM_SITRUS_BERRY)] = {TYPE_PSYCHIC, 80},
    [ITEM_TO_BERRY(ITEM_FIGY_BERRY)] = {TYPE_BUG, 80},
    [ITEM_TO_BERRY(ITEM_WIKI_BERRY)] = {TYPE_ROCK, 80},
    [ITEM_TO_BERRY(ITEM_MAGO_BERRY)] = {TYPE_GHOST, 80},
    [ITEM_TO_BERRY(ITEM_AGUAV_BERRY)] = {TYPE_DRAGON, 80},
    [ITEM_TO_BERRY(ITEM_IAPAPA_BERRY)] = {TYPE_DARK, 80},
    [ITEM_TO_BERRY(ITEM_RAZZ_BERRY)] = {TYPE_STEEL, 80},
    [ITEM_TO_BERRY(ITEM_OCCA_BERRY)] = {TYPE_FIRE, 80},
    [ITEM_TO_BERRY(ITEM_PASSHO_BERRY)] = {TYPE_WATER, 80},
    [ITEM_TO_BERRY(ITEM_WACAN_BERRY)] = {TYPE_ELECTRIC, 80},
    [ITEM_TO_BERRY(ITEM_RINDO_BERRY)] = {TYPE_GRASS, 80},
    [ITEM_TO_BERRY(ITEM_YACHE_BERRY)] = {TYPE_ICE, 80},
    [ITEM_TO_BERRY(ITEM_CHOPLE_BERRY)] = {TYPE_FIGHTING, 80},
    [ITEM_TO_BERRY(ITEM_KEBIA_BERRY)] = {TYPE_POISON, 80},
    [ITEM_TO_BERRY(ITEM_SHUCA_BERRY)] = {TYPE_GROUND, 80},
    [ITEM_TO_BERRY(ITEM_COBA_BERRY)] = {TYPE_FLYING, 80},
    [ITEM_TO_BERRY(ITEM_PAYAPA_BERRY)] = {TYPE_PSYCHIC, 80},
    [ITEM_TO_BERRY(ITEM_TANGA_BERRY)] = {TYPE_BUG, 80},
    [ITEM_TO_BERRY(ITEM_CHARTI_BERRY)] = {TYPE_ROCK, 80},
    [ITEM_TO_BERRY(ITEM_KASIB_BERRY)] = {TYPE_GHOST, 80},
    [ITEM_TO_BERRY(ITEM_HABAN_BERRY)] = {TYPE_DRAGON, 80},
    [ITEM_TO_BERRY(ITEM_COLBUR_BERRY)] = {TYPE_DARK, 80},
    [ITEM_TO_BERRY(ITEM_BABIRI_BERRY)] = {TYPE_STEEL, 80},
    [ITEM_TO_BERRY(ITEM_CHILAN_BERRY)] = {TYPE_NORMAL, 80},
    [ITEM_TO_BERRY(ITEM_ROSELI_BERRY)] = {TYPE_FAIRY, 80},
    [ITEM_TO_BERRY(ITEM_BLUK_BERRY)] = {TYPE_FIRE, 90},
    [ITEM_TO_BERRY(ITEM_NANAB_BERRY)] = {TYPE_WATER, 90},
    [ITEM_TO_BERRY(ITEM_WEPEAR_BERRY)] = {TYPE_ELECTRIC, 90},
    [ITEM_TO_BERRY(ITEM_PINAP_BERRY)] = {TYPE_GRASS, 90},
    [ITEM_TO_BERRY(ITEM_POMEG_BERRY)] = {TYPE_ICE, 90},
    [ITEM_TO_BERRY(ITEM_KELPSY_BERRY)] = {TYPE_FIGHTING, 90},
    [ITEM_TO_BERRY(ITEM_QUALOT_BERRY)] = {TYPE_POISON, 90},
    [ITEM_TO_BERRY(ITEM_HONDEW_BERRY)] = {TYPE_GROUND, 90},
    [ITEM_TO_BERRY(ITEM_GREPA_BERRY)] = {TYPE_FLYING, 90},
    [ITEM_TO_BERRY(ITEM_TAMATO_BERRY)] = {TYPE_PSYCHIC, 90},
    [ITEM_TO_BERRY(ITEM_CORNN_BERRY)] = {TYPE_BUG, 90},
    [ITEM_TO_BERRY(ITEM_MAGOST_BERRY)] = {TYPE_ROCK, 90},
    [ITEM_TO_BERRY(ITEM_RABUTA_BERRY)] = {TYPE_GHOST, 90},
    [ITEM_TO_BERRY(ITEM_NOMEL_BERRY)] = {TYPE_DRAGON, 90},
    [ITEM_TO_BERRY(ITEM_SPELON_BERRY)] = {TYPE_DARK, 90},
    [ITEM_TO_BERRY(ITEM_PAMTRE_BERRY)] = {TYPE_STEEL, 90},
    [ITEM_TO_BERRY(ITEM_WATMEL_BERRY)] = {TYPE_FIRE, 100},
    [ITEM_TO_BERRY(ITEM_DURIN_BERRY)] = {TYPE_WATER, 100},
    [ITEM_TO_BERRY(ITEM_BELUE_BERRY)] = {TYPE_ELECTRIC, 100},
    [ITEM_TO_BERRY(ITEM_LIECHI_BERRY)] = {TYPE_GRASS, 100},
    [ITEM_TO_BERRY(ITEM_GANLON_BERRY)] = {TYPE_ICE, 100},
    [ITEM_TO_BERRY(ITEM_SALAC_BERRY)] = {TYPE_FIGHTING, 100},
    [ITEM_TO_BERRY(ITEM_PETAYA_BERRY)] = {TYPE_POISON, 100},
    [ITEM_TO_BERRY(ITEM_APICOT_BERRY)] = {TYPE_GROUND, 100},
    [ITEM_TO_BERRY(ITEM_LANSAT_BERRY)] = {TYPE_FLYING, 100},
    [ITEM_TO_BERRY(ITEM_STARF_BERRY)] = {TYPE_PSYCHIC, 100},
    [ITEM_TO_BERRY(ITEM_ENIGMA_BERRY)] = {TYPE_BUG, 100},
    [ITEM_TO_BERRY(ITEM_MICLE_BERRY)] = {TYPE_ROCK, 100},
    [ITEM_TO_BERRY(ITEM_CUSTAP_BERRY)] = {TYPE_GHOST, 100},
    [ITEM_TO_BERRY(ITEM_JABOCA_BERRY)] = {TYPE_DRAGON, 100},
    [ITEM_TO_BERRY(ITEM_ROWAP_BERRY)] = {TYPE_DARK, 100},
    [ITEM_TO_BERRY(ITEM_KEE_BERRY)] = {TYPE_FAIRY, 100},
    [ITEM_TO_BERRY(ITEM_MARANGA_BERRY)] = {TYPE_DARK, 100},
};

u32 CalcRolloutBasePower(u32 battlerAtk, u32 basePower, u32 rolloutTimer)
{
    u32 i;
    for (i = 1; i < (5 - rolloutTimer); i++)
        basePower *= 2;
    if (gBattleMons[battlerAtk].status2 & STATUS2_DEFENSE_CURL)
        basePower *= 2;
    return basePower;
}

u32 CalcFuryCutterBasePower(u32 basePower, u32 furyCutterCounter)
{
    u32 i;
    for (i = 1; i < furyCutterCounter; i++)
        basePower *= 2;
    return basePower;
}

static inline u32 CalcMoveBasePower(u32 move, u32 battlerAtk, u32 battlerDef, u32 abilityDef, u32 weather)
{
    u32 i;
    u32 basePower = gBattleMoves[move].power;
    u32 weight, hpFraction, speed;

    if (gBattleStruct->zmove.active)
        return GetZMovePower(gBattleStruct->zmove.baseMoves[battlerAtk]);

    switch (gBattleMoves[move].effect)
    {
    case EFFECT_PLEDGE:
        // todo
        break;
    case EFFECT_FLING:
        basePower = GetFlingPowerFromItemId(gBattleMons[battlerAtk].item);
        break;
    case EFFECT_ERUPTION:
        basePower = gBattleMons[battlerAtk].hp * basePower / gBattleMons[battlerAtk].maxHP;
        break;
    case EFFECT_FLAIL:
        hpFraction = GetScaledHPFraction(gBattleMons[battlerAtk].hp, gBattleMons[battlerAtk].maxHP, 48);
        for (i = 0; i < sizeof(sFlailHpScaleToPowerTable); i += 2)
        {
            if (hpFraction <= sFlailHpScaleToPowerTable[i])
                break;
        }
        basePower = sFlailHpScaleToPowerTable[i + 1];
        break;
    case EFFECT_RETURN:
        basePower = 10 * (gBattleMons[battlerAtk].friendship) / 25;
        break;
    case EFFECT_FRUSTRATION:
        basePower = 10 * (MAX_FRIENDSHIP - gBattleMons[battlerAtk].friendship) / 25;
        break;
    case EFFECT_FURY_CUTTER:
        basePower = CalcFuryCutterBasePower(basePower, gDisableStructs[battlerAtk].furyCutterCounter);
        break;
    case EFFECT_ROLLOUT:
        basePower = CalcRolloutBasePower(battlerAtk, basePower, gDisableStructs[battlerAtk].rolloutTimer);
        break;
    case EFFECT_MAGNITUDE:
        basePower = gBattleStruct->magnitudeBasePower;
        break;
    case EFFECT_PRESENT:
        basePower = gBattleStruct->presentBasePower;
        break;
    case EFFECT_TRIPLE_KICK:
        if (gMultiHitCounter == 0) // Calc damage with max BP for move consideration
            basePower *= 6;
        else
            basePower *= (4 - gMultiHitCounter);
        break;
    case EFFECT_SPIT_UP:
        basePower = 100 * gDisableStructs[battlerAtk].stockpileCounter;
        break;
    case EFFECT_REVENGE:
        if ((gProtectStructs[battlerAtk].physicalDmg
                && gProtectStructs[battlerAtk].physicalBattlerId == battlerDef)
            || (gProtectStructs[battlerAtk].specialDmg
                && gProtectStructs[battlerAtk].specialBattlerId == battlerDef))
            basePower *= 2;
        break;
    case EFFECT_WEATHER_BALL:
        if (weather & B_WEATHER_ANY)
            basePower *= 2;
        break;
    case EFFECT_PURSUIT:
        if (gActionsByTurnOrder[GetBattlerTurnOrderNum(battlerDef)] == B_ACTION_SWITCH)
            basePower *= 2;
        break;
    case EFFECT_NATURAL_GIFT:
        basePower = gNaturalGiftTable[ITEM_TO_BERRY(gBattleMons[battlerAtk].item)].power;
        break;
    case EFFECT_WAKE_UP_SLAP:
        if (gBattleMons[battlerDef].status1 & STATUS1_SLEEP || abilityDef == ABILITY_COMATOSE)
            basePower *= 2;
        break;
    case EFFECT_SMELLINGSALT:
        if (gBattleMons[battlerDef].status1 & STATUS1_PARALYSIS)
            basePower *= 2;
        break;
    case EFFECT_WRING_OUT:
        basePower = 120 * gBattleMons[battlerDef].hp / gBattleMons[battlerDef].maxHP;
        break;
    case EFFECT_HEX:
    case EFFECT_INFERNAL_PARADE:
        if (gBattleMons[battlerDef].status1 & STATUS1_ANY || abilityDef == ABILITY_COMATOSE)
            basePower *= 2;
        break;
    case EFFECT_ASSURANCE:
        if (gProtectStructs[battlerDef].physicalDmg != 0 || gProtectStructs[battlerDef].specialDmg != 0 || gProtectStructs[battlerDef].confusionSelfDmg)
            basePower *= 2;
        break;
    case EFFECT_TRUMP_CARD:
        i = GetMoveSlot(gBattleMons[battlerAtk].moves, move);
        if (i != MAX_MON_MOVES)
        {
            if (gBattleMons[battlerAtk].pp[i] >= ARRAY_COUNT(sTrumpCardPowerTable))
                basePower = sTrumpCardPowerTable[ARRAY_COUNT(sTrumpCardPowerTable) - 1];
            else
                basePower = sTrumpCardPowerTable[gBattleMons[battlerAtk].pp[i]];
        }
        break;
    case EFFECT_ACROBATICS:
        if (gBattleMons[battlerAtk].item == ITEM_NONE
            // Edge case, because removal of items happens after damage calculation.
            || (gSpecialStatuses[battlerAtk].gemBoost && GetBattlerHoldEffect(battlerAtk, FALSE) == HOLD_EFFECT_GEMS))
            basePower *= 2;
        break;
    case EFFECT_LOW_KICK:
        weight = GetBattlerWeight(battlerDef);
        for (i = 0; sWeightToDamageTable[i] != 0xFFFF; i += 2)
        {
            if (sWeightToDamageTable[i] > weight)
                break;
        }
        if (sWeightToDamageTable[i] != 0xFFFF)
            basePower = sWeightToDamageTable[i + 1];
        else
            basePower = 120;
        break;
    case EFFECT_HEAT_CRASH:
        weight = GetBattlerWeight(battlerAtk) / GetBattlerWeight(battlerDef);
        if (weight >= ARRAY_COUNT(sHeatCrashPowerTable))
            basePower = sHeatCrashPowerTable[ARRAY_COUNT(sHeatCrashPowerTable) - 1];
        else
            basePower = sHeatCrashPowerTable[weight];
        break;
    case EFFECT_PUNISHMENT:
        basePower = 60 + (CountBattlerStatIncreases(battlerDef, FALSE) * 20);
        if (basePower > 200)
            basePower = 200;
        break;
    case EFFECT_STORED_POWER:
        basePower += (CountBattlerStatIncreases(battlerAtk, TRUE) * 20);
        break;
    case EFFECT_ELECTRO_BALL:
        speed = GetBattlerTotalSpeedStat(battlerAtk) / GetBattlerTotalSpeedStat(battlerDef);
        if (speed >= ARRAY_COUNT(sSpeedDiffPowerTable))
            speed = ARRAY_COUNT(sSpeedDiffPowerTable) - 1;
        basePower = sSpeedDiffPowerTable[speed];
        break;
    case EFFECT_GYRO_BALL:
        basePower = ((25 * GetBattlerTotalSpeedStat(battlerDef)) / GetBattlerTotalSpeedStat(battlerAtk)) + 1;
        if (basePower > 150)
            basePower = 150;
        break;
    case EFFECT_ECHOED_VOICE:
        // gBattleStruct->sameMoveTurns incremented in ppreduce
        if (gBattleStruct->sameMoveTurns[battlerAtk] != 0)
        {
            basePower += (basePower * gBattleStruct->sameMoveTurns[battlerAtk]);
            if (basePower > 200)
                basePower = 200;
        }
        break;
    case EFFECT_PAYBACK:
        if (GetBattlerTurnOrderNum(battlerAtk) > GetBattlerTurnOrderNum(battlerDef)
            && (B_PAYBACK_SWITCH_BOOST < GEN_5 || gDisableStructs[battlerDef].isFirstTurn != 2))
            basePower *= 2;
        break;
    case EFFECT_BOLT_BEAK:
        if (GetBattlerTurnOrderNum(battlerAtk) < GetBattlerTurnOrderNum(battlerDef)
            || gDisableStructs[battlerDef].isFirstTurn == 2)
            basePower *= 2;
        break;
    case EFFECT_ROUND:
        for (i = 0; i < gBattlersCount; i++)
        {
            if (i != battlerAtk && IsBattlerAlive(i) && gLastMoves[i] == MOVE_ROUND)
            {
                basePower *= 2;
                break;
            }
        }
        break;
    case EFFECT_FUSION_COMBO:
        if (gBattleMoves[gLastUsedMove].effect == EFFECT_FUSION_COMBO && move != gLastUsedMove)
            basePower *= 2;
        break;
    case EFFECT_LASH_OUT:
        if (gProtectStructs[battlerAtk].statFell)
            basePower *= 2;
        break;
    case EFFECT_EXPLOSION:
        if (move == MOVE_MISTY_EXPLOSION && gFieldStatuses & STATUS_FIELD_MISTY_TERRAIN && IsBattlerGrounded(battlerAtk))
            basePower = uq4_12_multiply(basePower, UQ_4_12(1.5));
        break;
    case EFFECT_DYNAMAX_DOUBLE_DMG:
        #ifdef B_DYNAMAX
        if (IsDynamaxed(battlerDef))
            basePower *= 2;
        #endif
        break;
    case EFFECT_HIDDEN_POWER:
    {
        if (B_HIDDEN_POWER_DMG < GEN_6)
        {
            u8 powerBits = ((gBattleMons[battlerAtk].hpIV & 2) >> 1)
                         | ((gBattleMons[battlerAtk].attackIV & 2) << 0)
                         | ((gBattleMons[battlerAtk].defenseIV & 2) << 1)
                         | ((gBattleMons[battlerAtk].speedIV & 2) << 2)
                         | ((gBattleMons[battlerAtk].spAttackIV & 2) << 3)
                         | ((gBattleMons[battlerAtk].spDefenseIV & 2) << 4);

            basePower = (40 * powerBits) / 63 + 30;
        }
        break;
    }
    case EFFECT_GRAV_APPLE:
        if (gFieldStatuses & STATUS_FIELD_GRAVITY)
            basePower = uq4_12_multiply(basePower, UQ_4_12(1.5));
        break;
    case EFFECT_TERRAIN_PULSE:
        if ((gFieldStatuses & STATUS_FIELD_TERRAIN_ANY)
            && IsBattlerGrounded(battlerAtk))
            basePower *= 2;
        break;
    case EFFECT_EXPANDING_FORCE:
        if (IsBattlerTerrainAffected(battlerAtk, STATUS_FIELD_PSYCHIC_TERRAIN))
            basePower = uq4_12_multiply(basePower, UQ_4_12(1.5));
        break;
    case EFFECT_RISING_VOLTAGE:
        if (IsBattlerTerrainAffected(battlerDef, STATUS_FIELD_ELECTRIC_TERRAIN))
            basePower *= 2;
        break;
    case EFFECT_BEAT_UP:
        if (B_BEAT_UP >= GEN_5)
            basePower = CalcBeatUpPower();
        break;
    case EFFECT_PSYBLADE:
        if (IsBattlerTerrainAffected(battlerAtk, STATUS_FIELD_ELECTRIC_TERRAIN))
            basePower = uq4_12_multiply(basePower, UQ_4_12(1.5));
        break;
    }

    // Move-specific base power changes
    switch (move)
    {
    case MOVE_WATER_SHURIKEN:
        if (gBattleMons[battlerAtk].species == SPECIES_GRENINJA_ASH)
            basePower = 20;
        break;
    }

    if (basePower == 0)
        basePower = 1;
    return basePower;
}

static inline u32 CalcMoveBasePowerAfterModifiers(u32 move, u32 battlerAtk, u32 battlerDef, u32 moveType, bool32 updateFlags, u32 atkAbility, u32 defAbility, u32 holdEffectAtk, u32 weather)
{
    u32 i;
    u32 holdEffectParamAtk;
    u32 basePower = CalcMoveBasePower(move, battlerAtk, battlerDef, defAbility, weather);
    uq4_12_t holdEffectModifier;
    uq4_12_t modifier = UQ_4_12(1.0);
    u32 atkSide = GetBattlerSide(battlerAtk);

    // move effect
    switch (gBattleMoves[move].effect)
    {
    case EFFECT_FACADE:
        if (gBattleMons[battlerAtk].status1 & (STATUS1_BURN | STATUS1_PSN_ANY | STATUS1_PARALYSIS | STATUS1_FROSTBITE))
            modifier = uq4_12_multiply(modifier, UQ_4_12(2.0));
        break;
    case EFFECT_BRINE:
        if (gBattleMons[battlerDef].hp <= (gBattleMons[battlerDef].maxHP / 2))
            modifier = uq4_12_multiply(modifier, UQ_4_12(2.0));
        break;
    case EFFECT_BARB_BARRAGE:
    case EFFECT_VENOSHOCK:
        if (gBattleMons[battlerDef].status1 & STATUS1_PSN_ANY)
            modifier = uq4_12_multiply(modifier, UQ_4_12(2.0));
        break;
    case EFFECT_RETALIATE:
        if (gSideTimers[atkSide].retaliateTimer == 1)
            modifier = uq4_12_multiply(modifier, UQ_4_12(2.0));
        break;
    case EFFECT_SOLAR_BEAM:
        if (IsBattlerWeatherAffected(battlerAtk, (B_WEATHER_HAIL | B_WEATHER_SANDSTORM | B_WEATHER_RAIN | B_WEATHER_SNOW)))
            modifier = uq4_12_multiply(modifier, UQ_4_12(0.5));
        break;
    case EFFECT_STOMPING_TANTRUM:
        if (gBattleStruct->lastMoveFailed & gBitTable[battlerAtk])
            modifier = uq4_12_multiply(modifier, UQ_4_12(2.0));
        break;
    case EFFECT_BULLDOZE:
    case EFFECT_MAGNITUDE:
    case EFFECT_EARTHQUAKE:
        if (gFieldStatuses & STATUS_FIELD_GRASSY_TERRAIN && !(gStatuses3[battlerDef] & STATUS3_SEMI_INVULNERABLE))
            modifier = uq4_12_multiply(modifier, UQ_4_12(0.5));
        break;
    case EFFECT_KNOCK_OFF:
        if (B_KNOCK_OFF_DMG >= GEN_6
            && gBattleMons[battlerDef].item != ITEM_NONE
            && CanBattlerGetOrLoseItem(battlerDef, gBattleMons[battlerDef].item))
            modifier = uq4_12_multiply(modifier, UQ_4_12(1.5));
        break;
    }

    // various effects
    if (gProtectStructs[battlerAtk].helpingHand)
        modifier = uq4_12_multiply(modifier, UQ_4_12(1.5));
    if (gSpecialStatuses[battlerAtk].gemBoost)
        modifier = uq4_12_multiply(modifier, UQ_4_12(1.0) + sPercentToModifier[gSpecialStatuses[battlerAtk].gemParam]);
    if (gStatuses3[battlerAtk] & STATUS3_CHARGED_UP && moveType == TYPE_ELECTRIC)
        modifier = uq4_12_multiply(modifier, UQ_4_12(2.0));
    if (gStatuses3[battlerAtk] & STATUS3_ME_FIRST)
        modifier = uq4_12_multiply(modifier, UQ_4_12(1.5));
    if (IsBattlerTerrainAffected(battlerAtk, STATUS_FIELD_GRASSY_TERRAIN) && moveType == TYPE_GRASS)
        modifier = uq4_12_multiply(modifier, (B_TERRAIN_TYPE_BOOST >= GEN_8 ? UQ_4_12(1.3) : UQ_4_12(1.5)));
    if (IsBattlerTerrainAffected(battlerDef, STATUS_FIELD_MISTY_TERRAIN) && moveType == TYPE_DRAGON)
        modifier = uq4_12_multiply(modifier, UQ_4_12(0.5));
    if (IsBattlerTerrainAffected(battlerAtk, STATUS_FIELD_ELECTRIC_TERRAIN) && moveType == TYPE_ELECTRIC)
        modifier = uq4_12_multiply(modifier, (B_TERRAIN_TYPE_BOOST >= GEN_8 ? UQ_4_12(1.3) : UQ_4_12(1.5)));
    if (IsBattlerTerrainAffected(battlerAtk, STATUS_FIELD_PSYCHIC_TERRAIN) && moveType == TYPE_PSYCHIC)
        modifier = uq4_12_multiply(modifier, (B_TERRAIN_TYPE_BOOST >= GEN_8 ? UQ_4_12(1.3) : UQ_4_12(1.5)));
    if (moveType == TYPE_ELECTRIC && ((gFieldStatuses & STATUS_FIELD_MUDSPORT)
    || AbilityBattleEffects(ABILITYEFFECT_FIELD_SPORT, 0, 0, ABILITYEFFECT_MUD_SPORT, 0)))
        modifier = uq4_12_multiply(modifier, UQ_4_12(B_SPORT_DMG_REDUCTION >= GEN_5 ? 0.23 : 0.5));
    if (moveType == TYPE_FIRE && ((gFieldStatuses & STATUS_FIELD_WATERSPORT)
    || AbilityBattleEffects(ABILITYEFFECT_FIELD_SPORT, 0, 0, ABILITYEFFECT_WATER_SPORT, 0)))
        modifier = uq4_12_multiply(modifier, UQ_4_12(B_SPORT_DMG_REDUCTION >= GEN_5 ? 0.23 : 0.5));

    // attacker's abilities
    switch (atkAbility)
    {
    case ABILITY_TECHNICIAN:
        if (basePower <= 60)
           modifier = uq4_12_multiply(modifier, UQ_4_12(1.5));
        break;
    case ABILITY_FLARE_BOOST:
        if (gBattleMons[battlerAtk].status1 & STATUS1_BURN && IS_MOVE_SPECIAL(move))
           modifier = uq4_12_multiply(modifier, UQ_4_12(1.5));
        break;
    case ABILITY_TOXIC_BOOST:
        if (gBattleMons[battlerAtk].status1 & STATUS1_PSN_ANY && IS_MOVE_PHYSICAL(move))
           modifier = uq4_12_multiply(modifier, UQ_4_12(1.5));
        break;
    case ABILITY_RECKLESS:
        if (IS_MOVE_RECOIL(move))
           modifier = uq4_12_multiply(modifier, UQ_4_12(1.2));
        break;
    case ABILITY_IRON_FIST:
        if (gBattleMoves[move].punchingMove)
           modifier = uq4_12_multiply(modifier, UQ_4_12(1.2));
        break;
    case ABILITY_SHEER_FORCE:
        if (gBattleMoves[move].sheerForceBoost)
           modifier = uq4_12_multiply(modifier, UQ_4_12(1.3));
        break;
    case ABILITY_SAND_FORCE:
        if ((moveType == TYPE_STEEL || moveType == TYPE_ROCK || moveType == TYPE_GROUND)
            && weather & B_WEATHER_SANDSTORM)
           modifier = uq4_12_multiply(modifier, UQ_4_12(1.3));
        break;
    case ABILITY_RIVALRY:
        if (AreBattlersOfSameGender(battlerAtk, battlerDef))
            modifier = uq4_12_multiply(modifier, UQ_4_12(1.25));
        else if (AreBattlersOfOppositeGender(battlerAtk, battlerDef))
            modifier = uq4_12_multiply(modifier, UQ_4_12(0.75));
        break;
    case ABILITY_ANALYTIC:
        if (GetBattlerTurnOrderNum(battlerAtk) == gBattlersCount - 1 && move != MOVE_FUTURE_SIGHT && move != MOVE_DOOM_DESIRE)
           modifier = uq4_12_multiply(modifier, UQ_4_12(1.3));
        break;
    case ABILITY_TOUGH_CLAWS:
        if (IsMoveMakingContact(move, battlerAtk))
           modifier = uq4_12_multiply(modifier, UQ_4_12(1.3));
        break;
    case ABILITY_STRONG_JAW:
        if (gBattleMoves[move].bitingMove)
           modifier = uq4_12_multiply(modifier, UQ_4_12(1.5));
        break;
    case ABILITY_MEGA_LAUNCHER:
        if (gBattleMoves[move].pulseMove)
           modifier = uq4_12_multiply(modifier, UQ_4_12(1.5));
        break;
    case ABILITY_WATER_BUBBLE:
        if (moveType == TYPE_WATER)
           modifier = uq4_12_multiply(modifier, UQ_4_12(2.0));
        break;
    case ABILITY_STEELWORKER:
        if (moveType == TYPE_STEEL)
           modifier = uq4_12_multiply(modifier, UQ_4_12(1.5));
        break;
    case ABILITY_PIXILATE:
        if (moveType == TYPE_FAIRY && gBattleStruct->ateBoost[battlerAtk])
            modifier = uq4_12_multiply(modifier, UQ_4_12(1.2));
        break;
    case ABILITY_GALVANIZE:
        if (moveType == TYPE_ELECTRIC && gBattleStruct->ateBoost[battlerAtk])
            modifier = uq4_12_multiply(modifier, UQ_4_12(1.2));
        break;
    case ABILITY_REFRIGERATE:
        if (moveType == TYPE_ICE && gBattleStruct->ateBoost[battlerAtk])
            modifier = uq4_12_multiply(modifier, UQ_4_12(1.2));
        break;
    case ABILITY_AERILATE:
        if (moveType == TYPE_FLYING && gBattleStruct->ateBoost[battlerAtk])
            modifier = uq4_12_multiply(modifier, UQ_4_12(1.2));
        break;
    case ABILITY_NORMALIZE:
        if (moveType == TYPE_NORMAL && gBattleStruct->ateBoost[battlerAtk])
            modifier = uq4_12_multiply(modifier, UQ_4_12(1.2));
        break;
    case ABILITY_PUNK_ROCK:
        if (gBattleMoves[move].soundMove)
            modifier = uq4_12_multiply(modifier, UQ_4_12(1.3));
        break;
    case ABILITY_STEELY_SPIRIT:
        if (moveType == TYPE_STEEL)
            modifier = uq4_12_multiply(modifier, UQ_4_12(1.5));
        break;
    case ABILITY_TRANSISTOR:
        if (moveType == TYPE_ELECTRIC)
        #if B_TRANSISTOR_BOOST >= GEN_9
            modifier = uq4_12_multiply(modifier, UQ_4_12(5325 / 4096));
        #else
            modifier = uq4_12_multiply(modifier, UQ_4_12(1.5));
        #endif
        break;
    case ABILITY_DRAGONS_MAW:
        if (moveType == TYPE_DRAGON)
            modifier = uq4_12_multiply(modifier, UQ_4_12(1.5));
        break;
    case ABILITY_GORILLA_TACTICS:
        if (IS_MOVE_PHYSICAL(move))
            modifier = uq4_12_multiply(modifier, UQ_4_12(1.5));
        break;
    case ABILITY_ROCKY_PAYLOAD:
        if (moveType == TYPE_ROCK)
            modifier = uq4_12_multiply(modifier, UQ_4_12(1.5));
        break;
    case ABILITY_PROTOSYNTHESIS:
        {
            u8 atkHighestStat = GetHighestStatId(battlerAtk);
            if (weather & B_WEATHER_SUN
            && ((IS_MOVE_PHYSICAL(move) && atkHighestStat == STAT_ATK) || (IS_MOVE_SPECIAL(move) && atkHighestStat == STAT_SPATK)))
                modifier = uq4_12_multiply(modifier, UQ_4_12(1.3));
        }
        break;
    case ABILITY_QUARK_DRIVE:
        {
            u8 atkHighestStat = GetHighestStatId(battlerAtk);
            if (gFieldStatuses & STATUS_FIELD_ELECTRIC_TERRAIN
            && ((IS_MOVE_PHYSICAL(move) && atkHighestStat == STAT_ATK) || (IS_MOVE_SPECIAL(move) && atkHighestStat == STAT_SPATK)))
                modifier = uq4_12_multiply(modifier, UQ_4_12(1.3));
        }
        break;
    case ABILITY_ORICHALCUM_PULSE:
        if (weather & B_WEATHER_SUN)
           modifier = uq4_12_multiply(modifier, UQ_4_12(1.3));
        break;
    case ABILITY_HADRON_ENGINE:
        if (gFieldStatuses & STATUS_FIELD_ELECTRIC_TERRAIN)
           modifier = uq4_12_multiply(modifier, UQ_4_12(1.3));
        break;
    case ABILITY_SHARPNESS:
        if (gBattleMoves[move].slicingMove)
           modifier = uq4_12_multiply(modifier, UQ_4_12(1.5));
        break;
    case ABILITY_SUPREME_OVERLORD:
        modifier = uq4_12_multiply(modifier, gBattleStruct->supremeOverlordModifier[battlerAtk]);
        break;
    }

    // field abilities
    if ((IsAbilityOnField(ABILITY_DARK_AURA) && moveType == TYPE_DARK)
     || (IsAbilityOnField(ABILITY_FAIRY_AURA) && moveType == TYPE_FAIRY))
    {
        if (IsAbilityOnField(ABILITY_AURA_BREAK))
            modifier = uq4_12_multiply(modifier, UQ_4_12(0.75));
        else
            modifier = uq4_12_multiply(modifier, UQ_4_12(1.33));
    }

    if (IsAbilityOnField(ABILITY_VESSEL_OF_RUIN) && atkAbility != ABILITY_VESSEL_OF_RUIN && IS_MOVE_SPECIAL(gCurrentMove))
        modifier = uq4_12_multiply(modifier, UQ_4_12(0.75));

    if (IsAbilityOnField(ABILITY_SWORD_OF_RUIN) && defAbility != ABILITY_SWORD_OF_RUIN && IS_MOVE_PHYSICAL(gCurrentMove))
        modifier = uq4_12_multiply(modifier, UQ_4_12(1.25));

    if (IsAbilityOnField(ABILITY_TABLETS_OF_RUIN) && atkAbility != ABILITY_TABLETS_OF_RUIN && IS_MOVE_PHYSICAL(gCurrentMove))
        modifier = uq4_12_multiply(modifier, UQ_4_12(0.75));

    if (IsAbilityOnField(ABILITY_BEADS_OF_RUIN) && defAbility != ABILITY_BEADS_OF_RUIN && IS_MOVE_SPECIAL(gCurrentMove))
        modifier = uq4_12_multiply(modifier, UQ_4_12(1.25));

    // attacker partner's abilities
    if (IsBattlerAlive(BATTLE_PARTNER(battlerAtk)))
    {
        switch (GetBattlerAbility(BATTLE_PARTNER(battlerAtk)))
        {
        case ABILITY_BATTERY:
            if (IS_MOVE_SPECIAL(move))
                modifier = uq4_12_multiply(modifier, UQ_4_12(1.3));
            break;
        case ABILITY_POWER_SPOT:
            modifier = uq4_12_multiply(modifier, UQ_4_12(1.3));
            break;
        case ABILITY_STEELY_SPIRIT:
            if (moveType == TYPE_STEEL)
                modifier = uq4_12_multiply(modifier, UQ_4_12(1.5));
            break;
        }
    }

    // target's abilities
    switch (defAbility)
    {
    case ABILITY_HEATPROOF:
    case ABILITY_WATER_BUBBLE:
        if (moveType == TYPE_FIRE)
        {
            modifier = uq4_12_multiply(modifier, UQ_4_12(0.5));
            if (updateFlags)
                RecordAbilityBattle(battlerDef, defAbility);
        }
        break;
    case ABILITY_DRY_SKIN:
        if (moveType == TYPE_FIRE)
            modifier = uq4_12_multiply(modifier, UQ_4_12(1.25));
        break;
    case ABILITY_PROTOSYNTHESIS:
        {
            u8 defHighestStat = GetHighestStatId(battlerDef);
            if (weather & B_WEATHER_SUN
            && ((IS_MOVE_PHYSICAL(move) && defHighestStat == STAT_DEF) || (IS_MOVE_SPECIAL(move) && defHighestStat == STAT_SPDEF)))
                modifier = uq4_12_multiply(modifier, UQ_4_12(0.7));
        }
        break;
    case ABILITY_QUARK_DRIVE:
        {
            u8 defHighestStat = GetHighestStatId(battlerDef);
            if (gFieldStatuses & STATUS_FIELD_ELECTRIC_TERRAIN
            && ((IS_MOVE_PHYSICAL(move) && defHighestStat == STAT_DEF) || (IS_MOVE_SPECIAL(move) && defHighestStat == STAT_SPDEF)))
                modifier = uq4_12_multiply(modifier, UQ_4_12(0.7));
        }
        break;
    }

    holdEffectParamAtk = GetBattlerHoldEffectParam(battlerAtk);
    if (holdEffectParamAtk > 100)
        holdEffectParamAtk = 100;

    holdEffectModifier = UQ_4_12(1.0) + sPercentToModifier[holdEffectParamAtk];

    // attacker's hold effect
    switch (holdEffectAtk)
    {
    case HOLD_EFFECT_MUSCLE_BAND:
        if (IS_MOVE_PHYSICAL(move))
            modifier = uq4_12_multiply(modifier, holdEffectModifier);
        break;
    case HOLD_EFFECT_WISE_GLASSES:
        if (IS_MOVE_SPECIAL(move))
            modifier = uq4_12_multiply(modifier, holdEffectModifier);
        break;
    case HOLD_EFFECT_LUSTROUS_ORB:
        if (GET_BASE_SPECIES_ID(gBattleMons[battlerAtk].species) == SPECIES_PALKIA && (moveType == TYPE_WATER || moveType == TYPE_DRAGON))
            modifier = uq4_12_multiply(modifier, holdEffectModifier);
        break;
    case HOLD_EFFECT_ADAMANT_ORB:
        if (GET_BASE_SPECIES_ID(gBattleMons[battlerAtk].species) == SPECIES_DIALGA && (moveType == TYPE_STEEL || moveType == TYPE_DRAGON))
            modifier = uq4_12_multiply(modifier, holdEffectModifier);
        break;
    case HOLD_EFFECT_GRISEOUS_ORB:
        if (GET_BASE_SPECIES_ID(gBattleMons[battlerAtk].species) == SPECIES_GIRATINA && (moveType == TYPE_GHOST || moveType == TYPE_DRAGON))
            modifier = uq4_12_multiply(modifier, holdEffectModifier);
        break;
    case HOLD_EFFECT_SOUL_DEW:
        if ((gBattleMons[battlerAtk].species == SPECIES_LATIAS || gBattleMons[battlerAtk].species == SPECIES_LATIOS)
            && ((B_SOUL_DEW_BOOST >= GEN_7 && (moveType == TYPE_PSYCHIC || moveType == TYPE_DRAGON))
             || (B_SOUL_DEW_BOOST < GEN_7 && !(gBattleTypeFlags & BATTLE_TYPE_FRONTIER) && IS_MOVE_SPECIAL(move))))
            modifier = uq4_12_multiply(modifier, holdEffectModifier);
        break;
    case HOLD_EFFECT_BUG_POWER:
    case HOLD_EFFECT_STEEL_POWER:
    case HOLD_EFFECT_GROUND_POWER:
    case HOLD_EFFECT_ROCK_POWER:
    case HOLD_EFFECT_GRASS_POWER:
    case HOLD_EFFECT_DARK_POWER:
    case HOLD_EFFECT_FIGHTING_POWER:
    case HOLD_EFFECT_ELECTRIC_POWER:
    case HOLD_EFFECT_WATER_POWER:
    case HOLD_EFFECT_FLYING_POWER:
    case HOLD_EFFECT_POISON_POWER:
    case HOLD_EFFECT_ICE_POWER:
    case HOLD_EFFECT_GHOST_POWER:
    case HOLD_EFFECT_PSYCHIC_POWER:
    case HOLD_EFFECT_FIRE_POWER:
    case HOLD_EFFECT_DRAGON_POWER:
    case HOLD_EFFECT_NORMAL_POWER:
    case HOLD_EFFECT_FAIRY_POWER:
        for (i = 0; i < ARRAY_COUNT(sHoldEffectToType); i++)
        {
            if (holdEffectAtk == sHoldEffectToType[i][0])
            {
                if (moveType == sHoldEffectToType[i][1])
                    modifier = uq4_12_multiply(modifier, holdEffectModifier);
                break;
            }
        }
        break;
    case HOLD_EFFECT_PLATE:
        if (moveType == ItemId_GetSecondaryId(gBattleMons[battlerAtk].item))
            modifier = uq4_12_multiply(modifier, holdEffectModifier);
        break;
    case HOLD_EFFECT_PUNCHING_GLOVE:
        if (gBattleMoves[move].punchingMove)
           modifier = uq4_12_multiply(modifier, UQ_4_12(1.1));
        break;
    }
    return uq4_12_multiply_by_int_half_down(modifier, basePower);
}

static inline u32 CalcAttackStat(u32 move, u32 battlerAtk, u32 battlerDef, u32 moveType, bool32 isCrit, bool32 updateFlags, u32 atkAbility, u32 defAbility, u32 holdEffectAtk)
{
    u8 atkStage;
    u32 atkStat;
    uq4_12_t modifier;
    u16 atkBaseSpeciesId;

    atkBaseSpeciesId = GET_BASE_SPECIES_ID(gBattleMons[battlerAtk].species);

    if (gBattleMoves[move].effect == EFFECT_FOUL_PLAY)
    {
        if (IS_MOVE_PHYSICAL(move))
        {
            atkStat = gBattleMons[battlerDef].attack;
            atkStage = gBattleMons[battlerDef].statStages[STAT_ATK];
        }
        else
        {
            atkStat = gBattleMons[battlerDef].spAttack;
            atkStage = gBattleMons[battlerDef].statStages[STAT_SPATK];
        }
    }
    else if (gBattleMoves[move].effect == EFFECT_BODY_PRESS)
    {
        atkStat = gBattleMons[battlerAtk].defense;
        atkStage = gBattleMons[battlerAtk].statStages[STAT_DEF];
    }
    else
    {
        if (IS_MOVE_PHYSICAL(move))
        {
            atkStat = gBattleMons[battlerAtk].attack;
            atkStage = gBattleMons[battlerAtk].statStages[STAT_ATK];
        }
        else
        {
            atkStat = gBattleMons[battlerAtk].spAttack;
            atkStage = gBattleMons[battlerAtk].statStages[STAT_SPATK];
        }
    }

    // critical hits ignore attack stat's stage drops
    if (isCrit && atkStage < DEFAULT_STAT_STAGE)
        atkStage = DEFAULT_STAT_STAGE;
    // pokemon with unaware ignore attack stat changes while taking damage
    if (defAbility == ABILITY_UNAWARE)
        atkStage = DEFAULT_STAT_STAGE;

    atkStat *= gStatStageRatios[atkStage][0];
    atkStat /= gStatStageRatios[atkStage][1];

    // apply attack stat modifiers
    modifier = UQ_4_12(1.0);

    // attacker's abilities
    switch (atkAbility)
    {
    case ABILITY_HUGE_POWER:
    case ABILITY_PURE_POWER:
        if (IS_MOVE_PHYSICAL(move))
            modifier = uq4_12_multiply_half_down(modifier, UQ_4_12(2.0));
        break;
    case ABILITY_SLOW_START:
        if (gDisableStructs[battlerAtk].slowStartTimer != 0)
            modifier = uq4_12_multiply_half_down(modifier, UQ_4_12(0.5));
        break;
    case ABILITY_SOLAR_POWER:
        if (IS_MOVE_SPECIAL(move) && IsBattlerWeatherAffected(battlerAtk, B_WEATHER_SUN))
            modifier = uq4_12_multiply_half_down(modifier, UQ_4_12(1.5));
        break;
    case ABILITY_DEFEATIST:
        if (gBattleMons[battlerAtk].hp <= (gBattleMons[battlerAtk].maxHP / 2))
            modifier = uq4_12_multiply_half_down(modifier, UQ_4_12(0.5));
        break;
    case ABILITY_FLASH_FIRE:
        if (moveType == TYPE_FIRE && gBattleResources->flags->flags[battlerAtk] & RESOURCE_FLAG_FLASH_FIRE)
            modifier = uq4_12_multiply_half_down(modifier, UQ_4_12(1.5));
        break;
    case ABILITY_SWARM:
        if (moveType == TYPE_BUG && gBattleMons[battlerAtk].hp <= (gBattleMons[battlerAtk].maxHP / 3))
            modifier = uq4_12_multiply_half_down(modifier, UQ_4_12(1.5));
        break;
    case ABILITY_TORRENT:
        if (moveType == TYPE_WATER && gBattleMons[battlerAtk].hp <= (gBattleMons[battlerAtk].maxHP / 3))
            modifier = uq4_12_multiply_half_down(modifier, UQ_4_12(1.5));
        break;
    case ABILITY_BLAZE:
        if (moveType == TYPE_FIRE && gBattleMons[battlerAtk].hp <= (gBattleMons[battlerAtk].maxHP / 3))
            modifier = uq4_12_multiply_half_down(modifier, UQ_4_12(1.5));
        break;
    case ABILITY_OVERGROW:
        if (moveType == TYPE_GRASS && gBattleMons[battlerAtk].hp <= (gBattleMons[battlerAtk].maxHP / 3))
            modifier = uq4_12_multiply_half_down(modifier, UQ_4_12(1.5));
        break;
    case ABILITY_PLUS:
        if (IS_MOVE_SPECIAL(move) && IsBattlerAlive(BATTLE_PARTNER(battlerAtk)))
        {
            u32 partnerAbility = GetBattlerAbility(BATTLE_PARTNER(battlerAtk));
            if (partnerAbility == ABILITY_MINUS
            || (B_PLUS_MINUS_INTERACTION >= GEN_5 && partnerAbility == ABILITY_PLUS))
                modifier = uq4_12_multiply_half_down(modifier, UQ_4_12(1.5));
        }
        break;
    case ABILITY_MINUS:
        if (IS_MOVE_SPECIAL(move) && IsBattlerAlive(BATTLE_PARTNER(battlerAtk)))
        {
            u32 partnerAbility = GetBattlerAbility(BATTLE_PARTNER(battlerAtk));
            if (partnerAbility == ABILITY_PLUS
            || (B_PLUS_MINUS_INTERACTION >= GEN_5 && partnerAbility == ABILITY_MINUS))
                modifier = uq4_12_multiply_half_down(modifier, UQ_4_12(1.5));
        }
        break;
    case ABILITY_FLOWER_GIFT:
        if (gBattleMons[battlerAtk].species == SPECIES_CHERRIM_SUNSHINE && IsBattlerWeatherAffected(battlerAtk, B_WEATHER_SUN) && IS_MOVE_PHYSICAL(move))
            modifier = uq4_12_multiply_half_down(modifier, UQ_4_12(1.5));
        break;
    case ABILITY_HUSTLE:
        if (IS_MOVE_PHYSICAL(move))
            modifier = uq4_12_multiply_half_down(modifier, UQ_4_12(1.5));
        break;
    case ABILITY_STAKEOUT:
        if (gDisableStructs[battlerDef].isFirstTurn == 2) // just switched in
            modifier = uq4_12_multiply_half_down(modifier, UQ_4_12(2.0));
        break;
    case ABILITY_GUTS:
        if (gBattleMons[battlerAtk].status1 & STATUS1_ANY && IS_MOVE_PHYSICAL(move))
            modifier = uq4_12_multiply_half_down(modifier, UQ_4_12(1.5));
        break;
    }

    // target's abilities
    switch (defAbility)
    {
    case ABILITY_THICK_FAT:
        if (moveType == TYPE_FIRE || moveType == TYPE_ICE)
        {
            modifier = uq4_12_multiply_half_down(modifier, UQ_4_12(0.5));
            if (updateFlags)
                RecordAbilityBattle(battlerDef, ABILITY_THICK_FAT);
        }
        break;
    }

    // ally's abilities
    if (IsBattlerAlive(BATTLE_PARTNER(battlerAtk)))
    {
        switch (GetBattlerAbility(BATTLE_PARTNER(battlerAtk)))
        {
        case ABILITY_FLOWER_GIFT:
            if (gBattleMons[BATTLE_PARTNER(battlerAtk)].species == SPECIES_CHERRIM_SUNSHINE && IsBattlerWeatherAffected(BATTLE_PARTNER(battlerAtk), B_WEATHER_SUN) && IS_MOVE_PHYSICAL(move))
                modifier = uq4_12_multiply_half_down(modifier, UQ_4_12(1.5));
            break;
        }
    }

    // attacker's hold effect
    switch (holdEffectAtk)
    {
    case HOLD_EFFECT_THICK_CLUB:
        if ((atkBaseSpeciesId == SPECIES_CUBONE || atkBaseSpeciesId == SPECIES_MAROWAK) && IS_MOVE_PHYSICAL(move))
            modifier = uq4_12_multiply_half_down(modifier, UQ_4_12(2.0));
        break;
    case HOLD_EFFECT_DEEP_SEA_TOOTH:
        if (gBattleMons[battlerAtk].species == SPECIES_CLAMPERL && IS_MOVE_SPECIAL(move))
            modifier = uq4_12_multiply_half_down(modifier, UQ_4_12(2.0));
        break;
    case HOLD_EFFECT_LIGHT_BALL:
        if (atkBaseSpeciesId == SPECIES_PIKACHU && (B_LIGHT_BALL_ATTACK_BOOST >= GEN_4 || IS_MOVE_SPECIAL(move)))
            modifier = uq4_12_multiply_half_down(modifier, UQ_4_12(2.0));
        break;
    case HOLD_EFFECT_CHOICE_BAND:
        if (IS_MOVE_PHYSICAL(move))
            modifier = uq4_12_multiply_half_down(modifier, UQ_4_12(1.5));
        break;
    case HOLD_EFFECT_CHOICE_SPECS:
        if (IS_MOVE_SPECIAL(move))
            modifier = uq4_12_multiply_half_down(modifier, UQ_4_12(1.5));
        break;
    }

    // The offensive stats of a Player's Pokémon are boosted by x1.1 (+10%) if they have the 1st badge and 7th badges.
    // Having the 1st badge boosts physical attack while having the 7th badge boosts special attack.
    if (ShouldGetStatBadgeBoost(FLAG_BADGE01_GET, battlerAtk) && IS_MOVE_PHYSICAL(move))
        modifier = uq4_12_multiply_half_down(modifier, UQ_4_12(1.1));
    if (ShouldGetStatBadgeBoost(FLAG_BADGE07_GET, battlerAtk) && IS_MOVE_SPECIAL(move))
        modifier = uq4_12_multiply_half_down(modifier, UQ_4_12(1.1));

    return uq4_12_multiply_by_int_half_down(modifier, atkStat);
}

static bool32 CanEvolve(u32 species)
{
    u32 i;

    for (i = 0; i < EVOS_PER_MON; i++)
    {
        if (gEvolutionTable[species][i].method)
            return TRUE;
    }
    return FALSE;
}

static inline u32 CalcDefenseStat(u32 move, u32 battlerAtk, u32 battlerDef, u32 moveType, bool32 isCrit, bool32 updateFlags, u32 atkAbility, u32 defAbility, u32 holdEffectDef, u32 weather)
{
    bool32 usesDefStat;
    u8 defStage;
    u32 defStat, def, spDef;
    uq4_12_t modifier;

    if (gFieldStatuses & STATUS_FIELD_WONDER_ROOM) // the defense stats are swapped
    {
        def = gBattleMons[battlerDef].spDefense;
        spDef = gBattleMons[battlerDef].defense;
    }
    else
    {
        def = gBattleMons[battlerDef].defense;
        spDef = gBattleMons[battlerDef].spDefense;
    }

    if (gBattleMoves[move].effect == EFFECT_PSYSHOCK || IS_MOVE_PHYSICAL(move)) // uses defense stat instead of sp.def
    {
        defStat = def;
        defStage = gBattleMons[battlerDef].statStages[STAT_DEF];
        usesDefStat = TRUE;
    }
    else // is special
    {
        defStat = spDef;
        defStage = gBattleMons[battlerDef].statStages[STAT_SPDEF];
        usesDefStat = FALSE;
    }

    // Self-destruct / Explosion cut defense in half
    if (B_EXPLOSION_DEFENSE < GEN_5 && gBattleMoves[gCurrentMove].effect == EFFECT_EXPLOSION)
        defStat /= 2;

    // critical hits ignore positive stat changes
    if (isCrit && defStage > DEFAULT_STAT_STAGE)
        defStage = DEFAULT_STAT_STAGE;
    // pokemon with unaware ignore defense stat changes while dealing damage
    if (atkAbility == ABILITY_UNAWARE)
        defStage = DEFAULT_STAT_STAGE;
    // certain moves also ignore stat changes
    if (gBattleMoves[move].ignoresTargetDefenseEvasionStages)
        defStage = DEFAULT_STAT_STAGE;

    defStat *= gStatStageRatios[defStage][0];
    defStat /= gStatStageRatios[defStage][1];

    // apply defense stat modifiers
    modifier = UQ_4_12(1.0);

    // target's abilities
    switch (defAbility)
    {
    case ABILITY_MARVEL_SCALE:
        if (gBattleMons[battlerDef].status1 & STATUS1_ANY && usesDefStat)
        {
            modifier = uq4_12_multiply_half_down(modifier, UQ_4_12(1.5));
            if (updateFlags)
                RecordAbilityBattle(battlerDef, ABILITY_MARVEL_SCALE);
        }
        break;
    case ABILITY_FUR_COAT:
        if (usesDefStat)
        {
            modifier = uq4_12_multiply_half_down(modifier, UQ_4_12(2.0));
            if (updateFlags)
                RecordAbilityBattle(battlerDef, ABILITY_FUR_COAT);
        }
        break;
    case ABILITY_GRASS_PELT:
        if (gFieldStatuses & STATUS_FIELD_GRASSY_TERRAIN && usesDefStat)
        {
            modifier = uq4_12_multiply_half_down(modifier, UQ_4_12(1.5));
            if (updateFlags)
                RecordAbilityBattle(battlerDef, ABILITY_GRASS_PELT);
        }
        break;
    case ABILITY_FLOWER_GIFT:
        if (gBattleMons[battlerDef].species == SPECIES_CHERRIM_SUNSHINE && IsBattlerWeatherAffected(battlerDef, B_WEATHER_SUN) && !usesDefStat)
            modifier = uq4_12_multiply_half_down(modifier, UQ_4_12(1.5));
        break;
    case ABILITY_PURIFYING_SALT:
        if (gBattleMoves[move].type == TYPE_GHOST)
            modifier = uq4_12_multiply_half_down(modifier, UQ_4_12(2.0));
        break;
    }

    // ally's abilities
    if (IsBattlerAlive(BATTLE_PARTNER(battlerDef)))
    {
        switch (GetBattlerAbility(BATTLE_PARTNER(battlerDef)))
        {
        case ABILITY_FLOWER_GIFT:
            if (gBattleMons[BATTLE_PARTNER(battlerDef)].species == SPECIES_CHERRIM_SUNSHINE && IsBattlerWeatherAffected(BATTLE_PARTNER(battlerDef), B_WEATHER_SUN) && !usesDefStat)
                modifier = uq4_12_multiply_half_down(modifier, UQ_4_12(1.5));
            break;
        }
    }

    // target's hold effects
    switch (holdEffectDef)
    {
    case HOLD_EFFECT_DEEP_SEA_SCALE:
        if (gBattleMons[battlerDef].species == SPECIES_CLAMPERL && !usesDefStat)
            modifier = uq4_12_multiply_half_down(modifier, UQ_4_12(2.0));
        break;
    case HOLD_EFFECT_METAL_POWDER:
        if (gBattleMons[battlerDef].species == SPECIES_DITTO && usesDefStat && !(gBattleMons[battlerDef].status2 & STATUS2_TRANSFORMED))
            modifier = uq4_12_multiply_half_down(modifier, UQ_4_12(2.0));
        break;
    case HOLD_EFFECT_EVIOLITE:
        if (CanEvolve(gBattleMons[battlerDef].species))
            modifier = uq4_12_multiply_half_down(modifier, UQ_4_12(1.5));
        break;
    case HOLD_EFFECT_ASSAULT_VEST:
        if (!usesDefStat)
            modifier = uq4_12_multiply_half_down(modifier, UQ_4_12(1.5));
        break;
    case HOLD_EFFECT_SOUL_DEW:
        if (B_SOUL_DEW_BOOST < GEN_7
         && (gBattleMons[battlerDef].species == SPECIES_LATIAS || gBattleMons[battlerDef].species == SPECIES_LATIOS)
         && !(gBattleTypeFlags & BATTLE_TYPE_FRONTIER)
         && !usesDefStat)
            modifier = uq4_12_multiply_half_down(modifier, UQ_4_12(1.5));
        break;
    }

    // sandstorm sp.def boost for rock types
    if (B_SANDSTORM_SPDEF_BOOST >= GEN_4 && IS_BATTLER_OF_TYPE(battlerDef, TYPE_ROCK) && IsBattlerWeatherAffected(battlerDef, B_WEATHER_SANDSTORM) && !usesDefStat)
        modifier = uq4_12_multiply_half_down(modifier, UQ_4_12(1.5));
    // snow def boost for ice types
    if (IS_BATTLER_OF_TYPE(battlerDef, TYPE_ICE) && IsBattlerWeatherAffected(battlerDef, B_WEATHER_SNOW) && usesDefStat)
        modifier = uq4_12_multiply_half_down(modifier, UQ_4_12(1.5));

    // The defensive stats of a Player's Pokémon are boosted by x1.1 (+10%) if they have the 5th badge and 7th badges.
    // Having the 5th badge boosts physical defense while having the 7th badge boosts special defense.
    if (ShouldGetStatBadgeBoost(FLAG_BADGE05_GET, battlerDef) && IS_MOVE_PHYSICAL(move))
        modifier = uq4_12_multiply_half_down(modifier, UQ_4_12(1.1));
    if (ShouldGetStatBadgeBoost(FLAG_BADGE07_GET, battlerDef) && IS_MOVE_SPECIAL(move))
        modifier = uq4_12_multiply_half_down(modifier, UQ_4_12(1.1));

    return uq4_12_multiply_by_int_half_down(modifier, defStat);
}

// base damage formula before adding any modifiers
static inline s32 CalculateBaseDamage(u32 power, u32 userFinalAttack, u32 level, u32 targetFinalDefense)
{
    return power * userFinalAttack * (2 * level / 5 + 2) / targetFinalDefense / 50 + 2;
}

static inline uq4_12_t GetTargetDamageModifier(u32 move, u32 battlerAtk, u32 battlerDef)
{
    if (GetMoveTargetCount(move, battlerAtk, battlerDef) >= 2)
        return B_MULTIPLE_TARGETS_DMG >= GEN_4 ? UQ_4_12(0.75) : UQ_4_12(0.5);
    return UQ_4_12(1.0);
}

static inline uq4_12_t GetParentalBondModifier(u32 battlerAtk)
{
    if (gSpecialStatuses[battlerAtk].parentalBondState != PARENTAL_BOND_2ND_HIT)
        return UQ_4_12(1.0);
    return B_PARENTAL_BOND_DMG >= GEN_7 ? UQ_4_12(0.25) : UQ_4_12(0.5);
}

static inline uq4_12_t GetSameTypeAttackBonusModifier(u32 battlerAtk, u32 moveType, u32 move, u32 abilityAtk)
{
    if (!IS_BATTLER_OF_TYPE(battlerAtk, moveType) || move == MOVE_STRUGGLE || move == MOVE_NONE)
        return UQ_4_12(1.0);
    return (abilityAtk == ABILITY_ADAPTABILITY) ? UQ_4_12(2.0) : UQ_4_12(1.5);
}

// Utility Umbrella holders take normal damage from what would be rain- and sun-weakened attacks.
static uq4_12_t GetWeatherDamageModifier(u32 battlerAtk, u32 move, u32 moveType, u32 holdEffectAtk, u32 holdEffectDef, u32 weather)
{
    if (weather == B_WEATHER_NONE)
        return UQ_4_12(1.0);
    if (gBattleMoves[move].effect == EFFECT_HYDRO_STEAM && (weather & B_WEATHER_SUN) && holdEffectAtk != HOLD_EFFECT_UTILITY_UMBRELLA)
        return UQ_4_12(1.5);
    if (holdEffectDef == HOLD_EFFECT_UTILITY_UMBRELLA)
        return UQ_4_12(1.0);

    if (weather & B_WEATHER_RAIN)
    {
        if (moveType != TYPE_FIRE && moveType != TYPE_WATER)
            return UQ_4_12(1.0);
        return (moveType == TYPE_FIRE) ? UQ_4_12(0.5) : UQ_4_12(1.5);
    }
    if (weather & B_WEATHER_SUN)
    {
        if (moveType != TYPE_FIRE && moveType != TYPE_WATER)
            return UQ_4_12(1.0);
        return (moveType == TYPE_WATER) ? UQ_4_12(0.5) : UQ_4_12(1.5);
    }
    return UQ_4_12(1.0);
}

static inline uq4_12_t GetBurnOrFrostBiteModifier(u32 battlerAtk, u32 move, u32 abilityAtk)
{
    if (gBattleMons[battlerAtk].status1 & STATUS1_BURN
        && IS_MOVE_PHYSICAL(move)
        && (B_BURN_FACADE_DMG < GEN_6 || gBattleMoves[move].effect != EFFECT_FACADE)
        && abilityAtk != ABILITY_GUTS)
        return UQ_4_12(0.5);
    if (gBattleMons[battlerAtk].status1 & STATUS1_FROSTBITE
        && IS_MOVE_SPECIAL(move)
        && (B_BURN_FACADE_DMG < GEN_6 || gBattleMoves[move].effect != EFFECT_FACADE)
        && abilityAtk != ABILITY_GUTS)
        return UQ_4_12(0.5);
    return UQ_4_12(1.0);
}

static inline uq4_12_t GetCriticalModifier(bool32 isCrit)
{
    if (isCrit)
        return B_CRIT_MULTIPLIER >= GEN_6 ? UQ_4_12(1.5) : UQ_4_12(2.0);
    return UQ_4_12(1.0);
}

static inline uq4_12_t GetZMoveAgainstProtectionModifier(u32 battlerDef)
{
    if (gBattleStruct->zmove.active && IS_BATTLER_PROTECTED(battlerDef))
        return UQ_4_12(0.25);
    return UQ_4_12(1.0);
}

static inline uq4_12_t GetMinimizeModifier(u32 move, u32 battlerDef)
{
    if (gBattleMoves[move].minimizeDoubleDamage && gStatuses3[battlerDef] & STATUS3_MINIMIZED)
        return UQ_4_12(2.0);
    return UQ_4_12(1.0);
}

static inline uq4_12_t GetUndergroundModifier(u32 move, u32 battlerDef)
{
    if (gBattleMoves[move].damagesUnderground && gStatuses3[battlerDef] & STATUS3_UNDERGROUND)
        return UQ_4_12(2.0);
    return UQ_4_12(1.0);
}

static inline uq4_12_t GetDiveModifier(u32 move, u32 battlerDef)
{
    if (gBattleMoves[move].damagesUnderwater && gStatuses3[battlerDef] & STATUS3_UNDERWATER)
        return UQ_4_12(2.0);
    return UQ_4_12(1.0);
}

static inline uq4_12_t GetAirborneModifier(u32 move, u32 battlerDef)
{
    if (gBattleMoves[move].damagesAirborneDoubleDamage && gStatuses3[battlerDef] & STATUS3_ON_AIR)
        return UQ_4_12(2.0);
    return UQ_4_12(1.0);
}

static inline uq4_12_t GetScreensModifier(u32 move, u32 battlerAtk, u32 battlerDef, bool32 isCrit, u32 abilityAtk)
{
    u32 sideStatus = gSideStatuses[GetBattlerSide(battlerDef)];
    bool32 lightScreen = (sideStatus & SIDE_STATUS_LIGHTSCREEN) && IS_MOVE_SPECIAL(move);
    bool32 reflect = (sideStatus & SIDE_STATUS_REFLECT) && IS_MOVE_PHYSICAL(move);
    bool32 auroraVeil = sideStatus & SIDE_STATUS_AURORA_VEIL;

    if (isCrit || abilityAtk == ABILITY_INFILTRATOR || gProtectStructs[battlerAtk].confusionSelfDmg)
        return UQ_4_12(1.0);
    if (reflect || lightScreen || auroraVeil)
        return (gBattleTypeFlags & BATTLE_TYPE_DOUBLE) ? UQ_4_12(0.667) : UQ_4_12(0.5);
    return UQ_4_12(1.0);
}

static inline uq4_12_t GetCollisionCourseElectroDriftModifier(u32 move, uq4_12_t typeEffectivenessModifier)
{
    if (gBattleMoves[move].effect == EFFECT_COLLISION_COURSE && typeEffectivenessModifier >= UQ_4_12(2.0))
        return UQ_4_12(1.3333);
    return UQ_4_12(1.0);
}

static inline uq4_12_t GetAttackerAbilitiesModifier(u32 battlerAtk, uq4_12_t typeEffectivenessModifier, bool32 isCrit, u32 abilityAtk)
{
    switch (abilityAtk)
    {
    case ABILITY_NEUROFORCE:
        if (typeEffectivenessModifier >= UQ_4_12(2.0))
            return UQ_4_12(1.25);
        break;
    case ABILITY_SNIPER:
        if (isCrit)
            return UQ_4_12(1.5);
        break;
    case ABILITY_TINTED_LENS:
        if (typeEffectivenessModifier <= UQ_4_12(0.5))
            return UQ_4_12(2.0);
        break;
    }
    return UQ_4_12(1.0);
}

static inline uq4_12_t GetDefenderAbilitiesModifier(u32 move, u32 moveType, u32 battlerAtk, u32 battlerDef, uq4_12_t typeEffectivenessModifier, u32 abilityDef)
{
    switch (abilityDef)
    {
    case ABILITY_MULTISCALE:
    case ABILITY_SHADOW_SHIELD:
        if (BATTLER_MAX_HP(battlerDef))
            return UQ_4_12(0.5);
        break;
    case ABILITY_FILTER:
    case ABILITY_SOLID_ROCK:
    case ABILITY_PRISM_ARMOR:
        if (typeEffectivenessModifier >= UQ_4_12(2.0))
            return UQ_4_12(0.75);
        break;
    case ABILITY_FLUFFY:
        if (!IsMoveMakingContact(move, battlerAtk) && moveType == TYPE_FIRE)
            return UQ_4_12(2.0);
        if (IsMoveMakingContact(move, battlerAtk) && moveType != TYPE_FIRE)
            return UQ_4_12(0.5);
        break;
    case ABILITY_PUNK_ROCK:
        if (gBattleMoves[move].soundMove)
            return UQ_4_12(0.5);
        break;
    case ABILITY_ICE_SCALES:
        if (IS_MOVE_SPECIAL(move))
            return UQ_4_12(0.5);
        break;
    }
    return UQ_4_12(1.0);
}

static inline uq4_12_t GetDefenderPartnerAbilitiesModifier(u32 battlerPartnerDef)
{
    if (!IsBattlerAlive(battlerPartnerDef))
        return UQ_4_12(1.0);

    switch (GetBattlerAbility(battlerPartnerDef))
    {
    case ABILITY_FRIEND_GUARD:
        return UQ_4_12(0.75);
        break;
    }
    return UQ_4_12(1.0);
}

static inline uq4_12_t GetAttackerItemsModifier(u32 battlerAtk, uq4_12_t typeEffectivenessModifier, u32 holdEffectAtk)
{
    u32 percentBoost;
    switch (holdEffectAtk)
    {
    case HOLD_EFFECT_METRONOME:
        percentBoost = min((gBattleStruct->sameMoveTurns[battlerAtk] * GetBattlerHoldEffectParam(battlerAtk)), 100);
        return uq4_12_add(sPercentToModifier[percentBoost], UQ_4_12(1.0));
        break;
    case HOLD_EFFECT_EXPERT_BELT:
        if (typeEffectivenessModifier >= UQ_4_12(2.0))
            return UQ_4_12(1.2);
        break;
    case HOLD_EFFECT_LIFE_ORB:
        return UQ_4_12(1.3);
        break;
    }
    return UQ_4_12(1.0);
}

static inline uq4_12_t GetDefenderItemsModifier(u32 moveType, u32 battlerDef, uq4_12_t typeEffectivenessModifier, bool32 updateFlags, u32 abilityDef, u32 holdEffectDef)
{
    u32 holdEffectDefParam = GetBattlerHoldEffectParam(battlerDef);
    u32 itemDef = gBattleMons[battlerDef].item;

    switch (holdEffectDef)
    {
    case HOLD_EFFECT_RESIST_BERRY:
        if (UnnerveOn(battlerDef, itemDef))
            return UQ_4_12(1.0);
        if (moveType == holdEffectDefParam && (moveType == TYPE_NORMAL || typeEffectivenessModifier >= UQ_4_12(2.0)))
        {
            if (updateFlags)
                gSpecialStatuses[battlerDef].berryReduced = TRUE;
            return (abilityDef == ABILITY_RIPEN) ? UQ_4_12(0.25) : UQ_4_12(0.5);
        }
        break;
    }
    return UQ_4_12(1.0);
}

#define DAMAGE_MULTIPLY_MODIFIER(modifier) do {                     \
    finalModifier = uq4_12_multiply_half_down(modifier, finalModifier); \
} while (0)

// Calculates the "other" modifier which accounts for held items, abilities,
// or very specific interactions of moves that are not handled in the basic
// damage calculation. It is implemented as described by bulbapedia:
// https://bulbapedia.bulbagarden.net/wiki/Damage#Generation_V_onward
// Please Note: Fixed Point Multiplication is not associative.
// The order of operations is relevant.
static inline uq4_12_t GetOtherModifiers(u32 move, u32 moveType, u32 battlerAtk, u32 battlerDef, bool32 isCrit, uq4_12_t typeEffectivenessModifier, bool32 updateFlags,
                                         u32 abilityAtk, u32 abilityDef, u32 holdEffectAtk, u32 holdEffectDef)
{
    uq4_12_t finalModifier = UQ_4_12(1.0);
    u32 battlerDefPartner = BATTLE_PARTNER(battlerDef);
    u32 unmodifiedAttackerSpeed = gBattleMons[battlerAtk].speed;
    u32 unmodifiedDefenderSpeed = gBattleMons[battlerDef].speed;
    //TODO: Behemoth Blade, Behemoth Bash, Dynamax Cannon (Dynamax)
    DAMAGE_MULTIPLY_MODIFIER(GetMinimizeModifier(move, battlerDef));
    DAMAGE_MULTIPLY_MODIFIER(GetUndergroundModifier(move, battlerDef));
    DAMAGE_MULTIPLY_MODIFIER(GetDiveModifier(move, battlerDef));
    DAMAGE_MULTIPLY_MODIFIER(GetAirborneModifier(move, battlerDef));
    DAMAGE_MULTIPLY_MODIFIER(GetScreensModifier(move, battlerAtk, battlerDef, isCrit, abilityAtk));
    DAMAGE_MULTIPLY_MODIFIER(GetCollisionCourseElectroDriftModifier(move, typeEffectivenessModifier));

    if (unmodifiedAttackerSpeed >= unmodifiedDefenderSpeed)
    {
        DAMAGE_MULTIPLY_MODIFIER(GetAttackerAbilitiesModifier(battlerAtk, typeEffectivenessModifier, isCrit, abilityAtk));
        DAMAGE_MULTIPLY_MODIFIER(GetDefenderAbilitiesModifier(move, moveType, battlerAtk, battlerDef, typeEffectivenessModifier, abilityDef));
        DAMAGE_MULTIPLY_MODIFIER(GetDefenderPartnerAbilitiesModifier(battlerDefPartner));
        DAMAGE_MULTIPLY_MODIFIER(GetAttackerItemsModifier(battlerAtk, typeEffectivenessModifier, holdEffectAtk));
        DAMAGE_MULTIPLY_MODIFIER(GetDefenderItemsModifier(moveType, battlerDef, typeEffectivenessModifier, updateFlags, abilityDef, holdEffectDef));
    }
    else
    {
        DAMAGE_MULTIPLY_MODIFIER(GetDefenderAbilitiesModifier(move, moveType, battlerAtk, battlerDef, typeEffectivenessModifier, abilityDef));
        DAMAGE_MULTIPLY_MODIFIER(GetDefenderPartnerAbilitiesModifier(battlerDefPartner));
        DAMAGE_MULTIPLY_MODIFIER(GetAttackerAbilitiesModifier(battlerAtk, typeEffectivenessModifier, isCrit, abilityAtk));
        DAMAGE_MULTIPLY_MODIFIER(GetDefenderItemsModifier(moveType, battlerDef, typeEffectivenessModifier, updateFlags, abilityDef, holdEffectDef));
        DAMAGE_MULTIPLY_MODIFIER(GetAttackerItemsModifier(battlerAtk, typeEffectivenessModifier, holdEffectAtk));
    }
    return finalModifier;
}

#undef DAMAGE_ACCUMULATE_MULTIPLIER

#define DAMAGE_APPLY_MODIFIER(modifier) do {               \
    dmg = uq4_12_multiply_by_int_half_down(modifier, dmg); \
} while (0)

static inline s32 DoMoveDamageCalcVars(u32 move, u32 battlerAtk, u32 battlerDef, u32 moveType, s32 fixedBasePower,
                            bool32 isCrit, bool32 randomFactor, bool32 updateFlags, uq4_12_t typeEffectivenessModifier, u32 weather,
                            u32 holdEffectAtk, u32 holdEffectDef, u32 abilityAtk, u32 abilityDef)
{
    s32 dmg;
    u32 userFinalAttack;
    u32 targetFinalDefense;

    if (fixedBasePower)
        gBattleMovePower = fixedBasePower;
    else
        gBattleMovePower = CalcMoveBasePowerAfterModifiers(move, battlerAtk, battlerDef, moveType, updateFlags, abilityAtk, abilityDef, holdEffectAtk, weather);

    userFinalAttack = CalcAttackStat(move, battlerAtk, battlerDef, moveType, isCrit, updateFlags, abilityAtk, abilityDef, holdEffectAtk);
    targetFinalDefense = CalcDefenseStat(move, battlerAtk, battlerDef, moveType, isCrit, updateFlags, abilityAtk, abilityDef, holdEffectDef, weather);

    dmg = CalculateBaseDamage(gBattleMovePower, userFinalAttack, gBattleMons[battlerAtk].level, targetFinalDefense);
    DAMAGE_APPLY_MODIFIER(GetTargetDamageModifier(move, battlerAtk, battlerDef));
    DAMAGE_APPLY_MODIFIER(GetParentalBondModifier(battlerAtk));
    DAMAGE_APPLY_MODIFIER(GetWeatherDamageModifier(battlerAtk, move, moveType, holdEffectAtk, holdEffectDef, weather));
    DAMAGE_APPLY_MODIFIER(GetCriticalModifier(isCrit));
    // TODO: Glaive Rush (Gen IX effect)
    if (randomFactor)
    {
        dmg *= 100 - RandomUniform(RNG_DAMAGE_MODIFIER, 0, 15);
        dmg /= 100;
    }

    DAMAGE_APPLY_MODIFIER(GetSameTypeAttackBonusModifier(battlerAtk, moveType, move, abilityAtk));
    DAMAGE_APPLY_MODIFIER(typeEffectivenessModifier);
    DAMAGE_APPLY_MODIFIER(GetBurnOrFrostBiteModifier(battlerAtk, move, abilityAtk));
    DAMAGE_APPLY_MODIFIER(GetZMoveAgainstProtectionModifier(battlerDef));
    DAMAGE_APPLY_MODIFIER(GetOtherModifiers(move, moveType, battlerAtk, battlerDef, isCrit, typeEffectivenessModifier, updateFlags, abilityAtk, abilityDef, holdEffectAtk, holdEffectDef));

    if (dmg == 0)
        dmg = 1;
    return dmg;
}

static inline s32 DoMoveDamageCalc(u32 move, u32 battlerAtk, u32 battlerDef, u32 moveType, s32 fixedBasePower,
                            bool32 isCrit, bool32 randomFactor, bool32 updateFlags, uq4_12_t typeEffectivenessModifier, u32 weather)
{
    u32 holdEffectAtk, holdEffectDef, abilityAtk, abilityDef;

    if (typeEffectivenessModifier == UQ_4_12(0.0))
        return 0;

    holdEffectAtk = GetBattlerHoldEffect(battlerAtk, TRUE);
    holdEffectDef = GetBattlerHoldEffect(battlerDef, TRUE);
    abilityAtk = GetBattlerAbility(battlerAtk);
    abilityDef = GetBattlerAbility(battlerDef);

    return DoMoveDamageCalcVars(move, battlerAtk, battlerDef, moveType, fixedBasePower, isCrit, randomFactor,
                            updateFlags, typeEffectivenessModifier, weather, holdEffectAtk, holdEffectDef, abilityAtk, abilityDef);
}

#undef DAMAGE_APPLY_MODIFIER

static u32 GetWeather(void)
{
    if (gBattleWeather == B_WEATHER_NONE || !WEATHER_HAS_EFFECT)
        return B_WEATHER_NONE;
    else
        return gBattleWeather;
}

s32 CalculateMoveDamage(u32 move, u32 battlerAtk, u32 battlerDef, u32 moveType, s32 fixedBasePower, bool32 isCrit, bool32 randomFactor, bool32 updateFlags)
{
    return DoMoveDamageCalc(move, battlerAtk, battlerDef, moveType, fixedBasePower, isCrit, randomFactor,
                            updateFlags, CalcTypeEffectivenessMultiplier(move, moveType, battlerAtk, battlerDef, GetBattlerAbility(battlerDef), updateFlags),
                            GetWeather());
}

// for AI so that typeEffectivenessModifier, weather, abilities and holdEffects are calculated only once
s32 CalculateMoveDamageVars(u32 move, u32 battlerAtk, u32 battlerDef, u32 moveType, s32 fixedBasePower, uq4_12_t typeEffectivenessModifier,
                                          u32 weather, bool32 isCrit, u32 holdEffectAtk, u32 holdEffectDef, u32 abilityAtk, u32 abilityDef)
{
    return DoMoveDamageCalcVars(move, battlerAtk, battlerDef, moveType, fixedBasePower, isCrit, FALSE, FALSE,
                                typeEffectivenessModifier, weather, holdEffectAtk, holdEffectDef, abilityAtk, abilityDef);
}

static inline void MulByTypeEffectiveness(uq4_12_t *modifier, u32 move, u32 moveType, u32 battlerDef, u32 defType, u32 battlerAtk, bool32 recordAbilities)
{
    uq4_12_t mod = GetTypeModifier(moveType, defType);

    if (mod == UQ_4_12(0.0) && GetBattlerHoldEffect(battlerDef, TRUE) == HOLD_EFFECT_RING_TARGET)
    {
        mod = UQ_4_12(1.0);
        if (recordAbilities)
            RecordItemEffectBattle(battlerDef, HOLD_EFFECT_RING_TARGET);
    }
    else if ((moveType == TYPE_FIGHTING || moveType == TYPE_NORMAL) && defType == TYPE_GHOST && gBattleMons[battlerDef].status2 & STATUS2_FORESIGHT && mod == UQ_4_12(0.0))
    {
        mod = UQ_4_12(1.0);
    }
    else if ((moveType == TYPE_FIGHTING || moveType == TYPE_NORMAL) && defType == TYPE_GHOST && GetBattlerAbility(battlerAtk) == ABILITY_SCRAPPY && mod == UQ_4_12(0.0))
    {
        mod = UQ_4_12(1.0);
        if (recordAbilities)
            RecordAbilityBattle(battlerAtk, ABILITY_SCRAPPY);
    }

    if (moveType == TYPE_PSYCHIC && defType == TYPE_DARK && gStatuses3[battlerDef] & STATUS3_MIRACLE_EYED && mod == UQ_4_12(0.0))
        mod = UQ_4_12(1.0);
    if (gBattleMoves[move].effect == EFFECT_FREEZE_DRY && defType == TYPE_WATER)
        mod = UQ_4_12(2.0);
    if (moveType == TYPE_GROUND && defType == TYPE_FLYING && IsBattlerGrounded(battlerDef) && mod == UQ_4_12(0.0))
        mod = UQ_4_12(1.0);
    if (moveType == TYPE_FIRE && gDisableStructs[battlerDef].tarShot)
        mod = UQ_4_12(2.0);

    // B_WEATHER_STRONG_WINDS weakens Super Effective moves against Flying-type Pokémon
    if (gBattleWeather & B_WEATHER_STRONG_WINDS && WEATHER_HAS_EFFECT)
    {
        if (defType == TYPE_FLYING && mod >= UQ_4_12(2.0))
            mod = UQ_4_12(1.0);
    }

    *modifier = uq4_12_multiply(*modifier, mod);
}

static inline void TryNoticeIllusionInTypeEffectiveness(u32 move, u32 moveType, u32 battlerAtk, u32 battlerDef, uq4_12_t resultingModifier, u32 illusionSpecies)
{
    // Check if the type effectiveness would've been different if the pokemon really had the types as the disguise.
    uq4_12_t presumedModifier = UQ_4_12(1.0);
    MulByTypeEffectiveness(&presumedModifier, move, moveType, battlerDef, gSpeciesInfo[illusionSpecies].types[0], battlerAtk, FALSE);
    if (gSpeciesInfo[illusionSpecies].types[1] != gSpeciesInfo[illusionSpecies].types[0])
        MulByTypeEffectiveness(&presumedModifier, move, moveType, battlerDef, gSpeciesInfo[illusionSpecies].types[1], battlerAtk, FALSE);

    if (presumedModifier != resultingModifier)
        RecordAbilityBattle(battlerDef, ABILITY_ILLUSION);
}

static void UpdateMoveResultFlags(uq4_12_t modifier)
{
    if (modifier == UQ_4_12(0.0))
    {
        gMoveResultFlags |= MOVE_RESULT_DOESNT_AFFECT_FOE;
        gMoveResultFlags &= ~(MOVE_RESULT_NOT_VERY_EFFECTIVE | MOVE_RESULT_SUPER_EFFECTIVE);
    }
    else if (modifier == UQ_4_12(1.0))
    {
        gMoveResultFlags &= ~(MOVE_RESULT_NOT_VERY_EFFECTIVE | MOVE_RESULT_SUPER_EFFECTIVE | MOVE_RESULT_DOESNT_AFFECT_FOE);
    }
    else if (modifier > UQ_4_12(1.0))
    {
        gMoveResultFlags |= MOVE_RESULT_SUPER_EFFECTIVE;
        gMoveResultFlags &= ~(MOVE_RESULT_NOT_VERY_EFFECTIVE | MOVE_RESULT_DOESNT_AFFECT_FOE);
    }
    else //if (modifier < UQ_4_12(1.0))
    {
        gMoveResultFlags |= MOVE_RESULT_NOT_VERY_EFFECTIVE;
        gMoveResultFlags &= ~(MOVE_RESULT_SUPER_EFFECTIVE | MOVE_RESULT_DOESNT_AFFECT_FOE);
    }
}

static inline uq4_12_t CalcTypeEffectivenessMultiplierInternal(u32 move, u32 moveType, u32 battlerAtk, u32 battlerDef, bool32 recordAbilities, uq4_12_t modifier, u32 defAbility)
{
    u32 illusionSpecies;

    MulByTypeEffectiveness(&modifier, move, moveType, battlerDef, GetBattlerType(battlerDef, 0), battlerAtk, recordAbilities);
    if (GetBattlerType(battlerDef, 1) != GetBattlerType(battlerDef, 0))
        MulByTypeEffectiveness(&modifier, move, moveType, battlerDef, GetBattlerType(battlerDef, 1), battlerAtk, recordAbilities);
    if (GetBattlerType(battlerDef, 2) != TYPE_MYSTERY && GetBattlerType(battlerDef, 2) != GetBattlerType(battlerDef, 1)
        && GetBattlerType(battlerDef, 2) != GetBattlerType(battlerDef, 0))
        MulByTypeEffectiveness(&modifier, move, moveType, battlerDef, GetBattlerType(battlerDef, 2), battlerAtk, recordAbilities);

    if (recordAbilities && (illusionSpecies = GetIllusionMonSpecies(battlerDef)))
        TryNoticeIllusionInTypeEffectiveness(move, moveType, battlerAtk, battlerDef, modifier, illusionSpecies);

    if (gBattleMoves[move].split == SPLIT_STATUS && move != MOVE_THUNDER_WAVE)
    {
        modifier = UQ_4_12(1.0);
        if (B_GLARE_GHOST < GEN_4 && move == MOVE_GLARE && IS_BATTLER_OF_TYPE(battlerDef, TYPE_GHOST))
            modifier = UQ_4_12(0.0);
    }
    else if (moveType == TYPE_GROUND && !IsBattlerGrounded2(battlerDef, TRUE) && !(gBattleMoves[move].ignoreTypeIfFlyingAndUngrounded))
    {
        modifier = UQ_4_12(0.0);
        if (recordAbilities && defAbility == ABILITY_LEVITATE)
        {
            gLastUsedAbility = ABILITY_LEVITATE;
            gMoveResultFlags |= (MOVE_RESULT_MISSED | MOVE_RESULT_DOESNT_AFFECT_FOE);
            gLastLandedMoves[battlerDef] = 0;
            gBattleCommunication[MISS_TYPE] = B_MSG_GROUND_MISS;
            RecordAbilityBattle(battlerDef, ABILITY_LEVITATE);
        }
    }
    else if (B_SHEER_COLD_IMMUNITY >= GEN_7 && move == MOVE_SHEER_COLD && IS_BATTLER_OF_TYPE(battlerDef, TYPE_ICE))
    {
        modifier = UQ_4_12(0.0);
    }

    // Thousand Arrows ignores type modifiers for flying mons
    if (!IsBattlerGrounded(battlerDef) && (gBattleMoves[move].ignoreTypeIfFlyingAndUngrounded)
        && (gBattleMons[battlerDef].type1 == TYPE_FLYING || gBattleMons[battlerDef].type2 == TYPE_FLYING || gBattleMons[battlerDef].type3 == TYPE_FLYING))
    {
        modifier = UQ_4_12(1.0);
    }

    if (((defAbility == ABILITY_WONDER_GUARD && modifier <= UQ_4_12(1.0))
        || (defAbility == ABILITY_TELEPATHY && battlerDef == BATTLE_PARTNER(battlerAtk)))
        && gBattleMoves[move].power)
    {
        modifier = UQ_4_12(0.0);
        if (recordAbilities)
        {
            gLastUsedAbility = gBattleMons[battlerDef].ability;
            gMoveResultFlags |= MOVE_RESULT_MISSED;
            gLastLandedMoves[battlerDef] = 0;
            gBattleCommunication[MISS_TYPE] = B_MSG_AVOIDED_DMG;
            RecordAbilityBattle(battlerDef, gBattleMons[battlerDef].ability);
        }
    }

    // Signal for the trainer slide-in system.
    if (GetBattlerSide(battlerDef) != B_SIDE_PLAYER && modifier && gBattleStruct->trainerSlideFirstSTABMoveMsgState != 2)
        gBattleStruct->trainerSlideFirstSTABMoveMsgState = 1;

    return modifier;
}

uq4_12_t CalcTypeEffectivenessMultiplier(u32 move, u32 moveType, u32 battlerAtk, u32 battlerDef, u32 defAbility, bool32 recordAbilities)
{
    uq4_12_t modifier = UQ_4_12(1.0);

    if (move != MOVE_STRUGGLE && moveType != TYPE_MYSTERY)
    {
        modifier = CalcTypeEffectivenessMultiplierInternal(move, moveType, battlerAtk, battlerDef, recordAbilities, modifier, defAbility);
        if (gBattleMoves[move].effect == EFFECT_TWO_TYPED_MOVE)
            modifier = CalcTypeEffectivenessMultiplierInternal(move, gBattleMoves[move].argument, battlerAtk, battlerDef, recordAbilities, modifier, defAbility);
    }

    if (recordAbilities)
        UpdateMoveResultFlags(modifier);
    return modifier;
}

uq4_12_t CalcPartyMonTypeEffectivenessMultiplier(u16 move, u16 speciesDef, u16 abilityDef)
{
    uq4_12_t modifier = UQ_4_12(1.0);
    u8 moveType = gBattleMoves[move].type;

    if (move != MOVE_STRUGGLE && moveType != TYPE_MYSTERY)
    {
        MulByTypeEffectiveness(&modifier, move, moveType, 0, gSpeciesInfo[speciesDef].types[0], 0, FALSE);
        if (gSpeciesInfo[speciesDef].types[1] != gSpeciesInfo[speciesDef].types[0])
            MulByTypeEffectiveness(&modifier, move, moveType, 0, gSpeciesInfo[speciesDef].types[1], 0, FALSE);

        if (moveType == TYPE_GROUND && abilityDef == ABILITY_LEVITATE && !(gFieldStatuses & STATUS_FIELD_GRAVITY))
            modifier = UQ_4_12(0.0);
        if (abilityDef == ABILITY_WONDER_GUARD && modifier <= UQ_4_12(1.0) && gBattleMoves[move].power)
            modifier = UQ_4_12(0.0);
    }

    UpdateMoveResultFlags(modifier);
    return modifier;
}

static uq4_12_t GetInverseTypeMultiplier(uq4_12_t multiplier)
{
    switch (multiplier)
    {
    case UQ_4_12(0.0):
    case UQ_4_12(0.5):
        return UQ_4_12(2.0);
    case UQ_4_12(2.0):
        return UQ_4_12(0.5);
    case UQ_4_12(1.0):
    default:
        return UQ_4_12(1.0);
    }
}

uq4_12_t GetTypeModifier(u32 atkType, u32 defType)
{
    if (B_FLAG_INVERSE_BATTLE != 0 && FlagGet(B_FLAG_INVERSE_BATTLE))
        return GetInverseTypeMultiplier(sTypeEffectivenessTable[atkType][defType]);
    return sTypeEffectivenessTable[atkType][defType];
}

s32 GetStealthHazardDamageByTypesAndHP(u8 hazardType, u8 type1, u8 type2, u32 maxHp)
{
    s32 dmg = 0;
    uq4_12_t modifier = UQ_4_12(1.0);

    modifier = uq4_12_multiply(modifier, GetTypeModifier(hazardType, type1));
    if (type2 != type1)
        modifier = uq4_12_multiply(modifier, GetTypeModifier(hazardType, type2));

    switch (modifier)
    {
    case UQ_4_12(0.0):
        dmg = 0;
        break;
    case UQ_4_12(0.25):
        dmg = maxHp / 32;
        if (dmg == 0)
            dmg = 1;
        break;
    case UQ_4_12(0.5):
        dmg = maxHp / 16;
        if (dmg == 0)
            dmg = 1;
        break;
    case UQ_4_12(1.0):
        dmg = maxHp / 8;
        if (dmg == 0)
            dmg = 1;
        break;
    case UQ_4_12(2.0):
        dmg = maxHp / 4;
        if (dmg == 0)
            dmg = 1;
        break;
    case UQ_4_12(4.0):
        dmg = maxHp / 2;
        if (dmg == 0)
            dmg = 1;
        break;
    }

    return dmg;
}

s32 GetStealthHazardDamage(u8 hazardType, u32 battler)
{
    u8 type1 = gBattleMons[battler].type1;
    u8 type2 = gBattleMons[battler].type2;
    u32 maxHp = gBattleMons[battler].maxHP;

    return GetStealthHazardDamageByTypesAndHP(hazardType, type1, type2, maxHp);
}

bool32 IsPartnerMonFromSameTrainer(u32 battler)
{
    if (GetBattlerSide(battler) == B_SIDE_OPPONENT && gBattleTypeFlags & BATTLE_TYPE_TWO_OPPONENTS)
        return FALSE;
    else if (GetBattlerSide(battler) == B_SIDE_PLAYER && gBattleTypeFlags & BATTLE_TYPE_INGAME_PARTNER)
        return FALSE;
    else if (gBattleTypeFlags & BATTLE_TYPE_MULTI)
        return FALSE;
    else
        return TRUE;
}

bool32 DoesSpeciesUseHoldItemToChangeForm(u16 species, u16 heldItemId)
{
    u32 i;
    const struct FormChange *formChanges = gFormChangeTablePointers[species];

    if (formChanges != NULL)
    {
        for (i = 0; formChanges[i].method != FORM_CHANGE_TERMINATOR; i++)
        {
            switch (formChanges[i].method)
            {
            case FORM_CHANGE_BATTLE_MEGA_EVOLUTION_ITEM:
            case FORM_CHANGE_BATTLE_PRIMAL_REVERSION:
            case FORM_CHANGE_BATTLE_ULTRA_BURST:
            case FORM_CHANGE_ITEM_HOLD:
                if (formChanges[i].param1 == heldItemId)
                    return TRUE;
                break;
            }
        }
    }
    return FALSE;
}

bool32 CanMegaEvolve(u32 battler)
{
    u32 itemId, holdEffect;
    struct Pokemon *mon;
    u32 battlerPosition = GetBattlerPosition(battler);
    u8 partnerPosition = GetBattlerPosition(BATTLE_PARTNER(battler));
    struct MegaEvolutionData *mega = &(((struct ChooseMoveStruct *)(&gBattleResources->bufferA[battler][4]))->mega);

    // Check if Player has a Mega Ring
    if ((GetBattlerPosition(battler) == B_POSITION_PLAYER_LEFT || (!(gBattleTypeFlags & BATTLE_TYPE_MULTI) && GetBattlerPosition(battler) == B_POSITION_PLAYER_RIGHT))
     && !CheckBagHasItem(ITEM_MEGA_RING, 1))
        return FALSE;

    // Check if trainer already mega evolved a pokemon.
    if (mega->alreadyEvolved[battlerPosition])
        return FALSE;

    // Cannot use z move and mega evolve on same turn
    if (gBattleStruct->zmove.toBeUsed[battler])
        return FALSE;

    if (gBattleTypeFlags & BATTLE_TYPE_DOUBLE
     && IsPartnerMonFromSameTrainer(battler)
     && (mega->alreadyEvolved[partnerPosition] || (mega->toEvolve & gBitTable[BATTLE_PARTNER(battler)])))
        return FALSE;

    // Check if mon is currently held by Sky Drop
    if (gStatuses3[battler] & STATUS3_SKY_DROPPED)
        return FALSE;

    // Gets mon data.
    if (GetBattlerSide(battler) == B_SIDE_OPPONENT)
        mon = &gEnemyParty[gBattlerPartyIndexes[battler]];
    else
        mon = &gPlayerParty[gBattlerPartyIndexes[battler]];

    itemId = GetMonData(mon, MON_DATA_HELD_ITEM);

    if (itemId == ITEM_ENIGMA_BERRY_E_READER)
        holdEffect = gEnigmaBerries[battler].holdEffect;
    else
        holdEffect = ItemId_GetHoldEffect(itemId);

    // Check if there is an entry in the evolution table for regular Mega Evolution.
    if (GetBattleFormChangeTargetSpecies(battler, FORM_CHANGE_BATTLE_MEGA_EVOLUTION_ITEM) != SPECIES_NONE)
    {
        // Can Mega Evolve via Mega Stone.
        if (holdEffect == HOLD_EFFECT_MEGA_STONE)
            return TRUE;
    }

    // Check if there is an entry in the evolution table for Wish Mega Evolution.
    if (GetBattleFormChangeTargetSpecies(battler, FORM_CHANGE_BATTLE_MEGA_EVOLUTION_MOVE) != SPECIES_NONE)
    {
        // Can't Wish Mega Evolve if holding a Z Crystal.
        if (holdEffect != HOLD_EFFECT_Z_CRYSTAL)
            return TRUE;
    }

    // No checks passed, the mon CAN'T mega evolve.
    return FALSE;
}

bool32 CanUltraBurst(u32 battler)
{
    u32 itemId, holdEffect;
    struct Pokemon *mon;
    u32 battlerPosition = GetBattlerPosition(battler);
    u8 partnerPosition = GetBattlerPosition(BATTLE_PARTNER(battler));

    // Check if Player has a Z Ring
    if ((GetBattlerPosition(battler) == B_POSITION_PLAYER_LEFT || (!(gBattleTypeFlags & BATTLE_TYPE_MULTI) && GetBattlerPosition(battler) == B_POSITION_PLAYER_RIGHT))
     && !CheckBagHasItem(ITEM_Z_POWER_RING, 1))
        return FALSE;

    // Check if trainer already ultra bursted a pokemon.
    if (gBattleStruct->burst.alreadyBursted[battlerPosition])
        return FALSE;

    // Cannot use z move and ultra burst on same turn
    if (gBattleStruct->zmove.toBeUsed[battler])
        return FALSE;

    if (gBattleTypeFlags & BATTLE_TYPE_DOUBLE
     && IsPartnerMonFromSameTrainer(battler)
     && (gBattleStruct->burst.alreadyBursted[partnerPosition] || (gBattleStruct->burst.toBurst & gBitTable[BATTLE_PARTNER(battler)])))
        return FALSE;

    // Check if mon is currently held by Sky Drop
    if (gStatuses3[battler] & STATUS3_SKY_DROPPED)
        return FALSE;

    // Gets mon data.
    if (GetBattlerSide(battler) == B_SIDE_OPPONENT)
        mon = &gEnemyParty[gBattlerPartyIndexes[battler]];
    else
        mon = &gPlayerParty[gBattlerPartyIndexes[battler]];

    itemId = GetMonData(mon, MON_DATA_HELD_ITEM);

    // Check if there is an entry in the evolution table for Ultra Burst.
    if (GetBattleFormChangeTargetSpecies(battler, FORM_CHANGE_BATTLE_ULTRA_BURST) != SPECIES_NONE)
    {
        if (itemId == ITEM_ENIGMA_BERRY_E_READER)
            holdEffect = gEnigmaBerries[battler].holdEffect;
        else
            holdEffect = ItemId_GetHoldEffect(itemId);

        // Can Ultra Burst via Z Crystal.
        if (holdEffect == HOLD_EFFECT_Z_CRYSTAL)
            return TRUE;
    }

    // No checks passed, the mon CAN'T ultra burst.
    return FALSE;
}

bool32 IsBattlerMegaEvolved(u32 battler)
{
    // While Transform does copy stats and visuals, it shouldn't be counted as true Mega Evolution.
    if (gBattleMons[battler].status2 & STATUS2_TRANSFORMED)
        return FALSE;
    return (gSpeciesInfo[gBattleMons[battler].species].flags & SPECIES_FLAG_MEGA_EVOLUTION);
}

bool32 IsBattlerPrimalReverted(u32 battler)
{
    // While Transform does copy stats and visuals, it shouldn't be counted as true Primal Revesion.
    if (gBattleMons[battler].status2 & STATUS2_TRANSFORMED)
        return FALSE;
    return (gSpeciesInfo[gBattleMons[battler].species].flags & SPECIES_FLAG_PRIMAL_REVERSION);
}

bool32 IsBattlerUltraBursted(u32 battler)
{
    // While Transform does copy stats and visuals, it shouldn't be counted as true Ultra Burst.
    if (gBattleMons[battler].status2 & STATUS2_TRANSFORMED)
        return FALSE;
    return (gSpeciesInfo[gBattleMons[battler].species].flags & SPECIES_FLAG_ULTRA_BURST);
}

// Returns SPECIES_NONE if no form change is possible
u16 GetBattleFormChangeTargetSpecies(u32 battler, u16 method)
{
    u32 i;
    u16 targetSpecies = SPECIES_NONE;
    u16 species = gBattleMons[battler].species;
    const struct FormChange *formChanges = gFormChangeTablePointers[species];
    u16 heldItem;

    if (formChanges != NULL)
    {
        heldItem = gBattleMons[battler].item;

        for (i = 0; formChanges[i].method != FORM_CHANGE_TERMINATOR; i++)
        {
            if (method == formChanges[i].method && species != formChanges[i].targetSpecies)
            {
                switch (method)
                {
                case FORM_CHANGE_BATTLE_MEGA_EVOLUTION_ITEM:
                case FORM_CHANGE_BATTLE_PRIMAL_REVERSION:
                case FORM_CHANGE_BATTLE_ULTRA_BURST:
                    if (heldItem == formChanges[i].param1)
                        targetSpecies = formChanges[i].targetSpecies;
                    break;
                case FORM_CHANGE_BATTLE_MEGA_EVOLUTION_MOVE:
                    if (gBattleMons[battler].moves[0] == formChanges[i].param1
                     || gBattleMons[battler].moves[1] == formChanges[i].param1
                     || gBattleMons[battler].moves[2] == formChanges[i].param1
                     || gBattleMons[battler].moves[3] == formChanges[i].param1)
                        targetSpecies = formChanges[i].targetSpecies;
                    break;
                case FORM_CHANGE_BATTLE_SWITCH:
                    targetSpecies = formChanges[i].targetSpecies;
                    break;
                case FORM_CHANGE_BATTLE_HP_PERCENT:
                    if (formChanges[i].param1 == GetBattlerAbility(battler))
                    {
                        // We multiply by 100 to make sure that integer division doesn't mess with the health check.
                        u32 hpCheck = gBattleMons[battler].hp * 100 * 100 / gBattleMons[battler].maxHP;
                        switch(formChanges[i].param2)
                        {
                        case HP_HIGHER_THAN:
                            if (hpCheck > formChanges[i].param3 * 100)
                                targetSpecies = formChanges[i].targetSpecies;
                            break;
                        case HP_LOWER_EQ_THAN:
                            if (hpCheck <= formChanges[i].param3 * 100)
                                targetSpecies = formChanges[i].targetSpecies;
                            break;
                        }
                    }
                    break;
                case FORM_CHANGE_BATTLE_WEATHER:
                    // Check if there is a required ability and if the battler's ability does not match it
                    // or is suppressed. If so, revert to the no weather form.
                    if (formChanges[i].param2
                        && GetBattlerAbility(battler) != formChanges[i].param2
                        && formChanges[i].param1 == B_WEATHER_NONE)
                    {
                        targetSpecies = formChanges[i].targetSpecies;
                    }
                    // We need to revert the weather form if the field is under Air Lock, too.
                    else if (!WEATHER_HAS_EFFECT && formChanges[i].param1 == B_WEATHER_NONE)
                    {
                        targetSpecies = formChanges[i].targetSpecies;
                    }
                    // Otherwise, just check for a match between the weather and the form change table.
                    else if (gBattleWeather & formChanges[i].param1
                        || (gBattleWeather == B_WEATHER_NONE && formChanges[i].param1 == B_WEATHER_NONE))
                    {
                        targetSpecies = formChanges[i].targetSpecies;
                    }
                    break;
                case FORM_CHANGE_BATTLE_TURN_END:
                    if (formChanges[i].param1 == GetBattlerAbility(battler))
                        targetSpecies = formChanges[i].targetSpecies;
                    break;
                }
            }
        }
    }

    return targetSpecies;
}

bool32 CanBattlerFormChange(u32 battler, u16 method)
{
    // Can't change form if transformed.
    if (gBattleMons[battler].status2 & STATUS2_TRANSFORMED
        && B_TRANSFORM_FORM_CHANGES >= GEN_5)
        return FALSE;
    // Mega Evolved and Ultra Bursted Pokémon should always revert to normal upon fainting or ending the battle.
    if ((IsBattlerMegaEvolved(battler) || IsBattlerUltraBursted(battler)) && (method == FORM_CHANGE_FAINT || method == FORM_CHANGE_END_BATTLE))
        return TRUE;
    else if (IsBattlerPrimalReverted(battler) && (method == FORM_CHANGE_END_BATTLE))
        return TRUE;
    return DoesSpeciesHaveFormChangeMethod(gBattleMons[battler].species, method);
}

bool32 TryBattleFormChange(u32 battler, u16 method)
{
    u8 monId = gBattlerPartyIndexes[battler];
    u8 side = GetBattlerSide(battler);
    struct Pokemon *party = GetBattlerParty(battler);
    u16 targetSpecies;

    if (!CanBattlerFormChange(battler, method))
        return FALSE;

    targetSpecies = GetBattleFormChangeTargetSpecies(battler, method);
    if (targetSpecies == SPECIES_NONE)
        targetSpecies = GetFormChangeTargetSpecies(&party[monId], method, 0);
    if (targetSpecies != SPECIES_NONE)
    {
        // Saves the original species on the first form change for the player.
        if (gBattleStruct->changedSpecies[side][monId] == SPECIES_NONE)
            gBattleStruct->changedSpecies[side][monId] = gBattleMons[battler].species;

        TryToSetBattleFormChangeMoves(&party[monId], method);
        SetMonData(&party[monId], MON_DATA_SPECIES, &targetSpecies);
        gBattleMons[battler].species = targetSpecies;
        RecalcBattlerStats(battler, &party[monId]);
        return TRUE;
    }
    else if (gBattleStruct->changedSpecies[side][monId] != SPECIES_NONE)
    {
        bool32 restoreSpecies = FALSE;

        // Mega Evolved and Ultra Bursted Pokémon should always revert to normal upon fainting or ending the battle, so no need to add it to the form change tables.
        if ((IsBattlerMegaEvolved(battler) || IsBattlerUltraBursted(battler)) && (method == FORM_CHANGE_FAINT || method == FORM_CHANGE_END_BATTLE))
            restoreSpecies = TRUE;

        // Unlike Megas, Primal Reversion isn't canceled on fainting.
        else if (IsBattlerPrimalReverted(battler) && (method == FORM_CHANGE_END_BATTLE))
            restoreSpecies = TRUE;

        if (restoreSpecies)
        {
            // Reverts the original species
            TryToSetBattleFormChangeMoves(&party[monId], method);
            SetMonData(&party[monId], MON_DATA_SPECIES, &gBattleStruct->changedSpecies[side][monId]);
            RecalcBattlerStats(battler, &party[monId]);
            return TRUE;
        }
    }

    return FALSE;
}

bool32 DoBattlersShareType(u32 battler1, u32 battler2)
{
    s32 i;
    u8 types1[3] = {GetBattlerType(battler1, 0), GetBattlerType(battler1, 1), GetBattlerType(battler1, 2)};
    u8 types2[3] = {GetBattlerType(battler2, 0), GetBattlerType(battler2, 1), GetBattlerType(battler2, 2)};

    if (types1[2] == TYPE_MYSTERY)
        types1[2] = types1[0];
    if (types2[2] == TYPE_MYSTERY)
        types2[2] = types2[0];

    for (i = 0; i < 3; i++)
    {
        if (types1[i] == types2[0] || types1[i] == types2[1] || types1[i] == types2[2])
            return TRUE;
    }

    return FALSE;
}

bool32 CanBattlerGetOrLoseItem(u32 battler, u16 itemId)
{
    u16 species = gBattleMons[battler].species;
    u16 holdEffect = ItemId_GetHoldEffect(itemId);

    // Mail can be stolen now
    if (itemId == ITEM_ENIGMA_BERRY_E_READER)
        return FALSE;
    else if (DoesSpeciesUseHoldItemToChangeForm(species, itemId))
        return FALSE;
    else if (holdEffect == HOLD_EFFECT_Z_CRYSTAL)
        return FALSE;
    else
        return TRUE;
}

struct Pokemon *GetIllusionMonPtr(u32 battler)
{
    if (gBattleStruct->illusion[battler].broken)
        return NULL;
    if (!gBattleStruct->illusion[battler].set)
    {
        if (GetBattlerSide(battler) == B_SIDE_PLAYER)
            SetIllusionMon(&gPlayerParty[gBattlerPartyIndexes[battler]], battler);
        else
            SetIllusionMon(&gEnemyParty[gBattlerPartyIndexes[battler]], battler);
    }
    if (!gBattleStruct->illusion[battler].on)
        return NULL;

    return gBattleStruct->illusion[battler].mon;
}

void ClearIllusionMon(u32 battler)
{
    memset(&gBattleStruct->illusion[battler], 0, sizeof(gBattleStruct->illusion[battler]));
}

u32 GetIllusionMonSpecies(u32 battler)
{
    struct Pokemon *illusionMon = GetIllusionMonPtr(battler);
    if (illusionMon != NULL)
        return GetMonData(illusionMon, MON_DATA_SPECIES);
    return SPECIES_NONE;
}

bool32 SetIllusionMon(struct Pokemon *mon, u32 battler)
{
    struct Pokemon *party, *partnerMon;
    s32 i, id;
    u8 side, partyCount;

    gBattleStruct->illusion[battler].set = 1;
    if (GetMonAbility(mon) != ABILITY_ILLUSION)
        return FALSE;

    party = GetBattlerParty(battler);
    side = GetBattlerSide(battler);
    partyCount = side == B_SIDE_PLAYER ? gPlayerPartyCount : gEnemyPartyCount;

    // If this pokemon is last in the party, ignore Illusion.
    if (&party[partyCount - 1] == mon)
        return FALSE;

    if (IsBattlerAlive(BATTLE_PARTNER(battler)))
        partnerMon = &party[gBattlerPartyIndexes[BATTLE_PARTNER(battler)]];
    else
        partnerMon = mon;

    // Find last alive non-egg pokemon.
    for (i = PARTY_SIZE - 1; i >= 0; i--)
    {
        id = i;
        if (GetMonData(&party[id], MON_DATA_SANITY_HAS_SPECIES)
            && GetMonData(&party[id], MON_DATA_HP)
            && !GetMonData(&party[id], MON_DATA_IS_EGG)
            && &party[id] != mon
            && &party[id] != partnerMon)
        {
            gBattleStruct->illusion[battler].on = 1;
            gBattleStruct->illusion[battler].broken = 0;
            gBattleStruct->illusion[battler].partyId = id;
            gBattleStruct->illusion[battler].mon = &party[id];
            return TRUE;
        }
    }

    return FALSE;
}

bool32 ShouldGetStatBadgeBoost(u16 badgeFlag, u32 battler)
{
    if (B_BADGE_BOOST == GEN_3)
    {
        if (gBattleTypeFlags & (BATTLE_TYPE_LINK | BATTLE_TYPE_EREADER_TRAINER | BATTLE_TYPE_RECORDED_LINK | BATTLE_TYPE_FRONTIER))
            return FALSE;
        else if (GetBattlerSide(battler) != B_SIDE_PLAYER)
            return FALSE;
        else if (gBattleTypeFlags & BATTLE_TYPE_TRAINER && gTrainerBattleOpponent_A == TRAINER_SECRET_BASE)
            return FALSE;
        else if (FlagGet(badgeFlag))
            return TRUE;
    }
    return FALSE;
}

u8 GetBattleMoveSplit(u32 moveId)
{
    if (gBattleStruct != NULL && gBattleStruct->zmove.active && !IS_MOVE_STATUS(moveId))
        return gBattleStruct->zmove.activeSplit;
    if (gBattleStruct != NULL && gBattleStruct->swapDamageCategory) // Photon Geyser, Shell Side Arm, Light That Burns the Sky
        return SPLIT_PHYSICAL;
    if (B_PHYSICAL_SPECIAL_SPLIT >= GEN_4)
        return gBattleMoves[moveId].split;

    if (IS_MOVE_STATUS(moveId))
        return SPLIT_STATUS;
    else if (gBattleMoves[moveId].type < TYPE_MYSTERY)
        return SPLIT_PHYSICAL;
    else
        return SPLIT_SPECIAL;
}

static bool32 TryRemoveScreens(u32 battler)
{
    bool32 removed = FALSE;
    u32 battlerSide = GetBattlerSide(battler);
    u8 enemySide = GetBattlerSide(BATTLE_OPPOSITE(battler));

    // try to remove from battler's side
    if (gSideStatuses[battlerSide] & (SIDE_STATUS_REFLECT | SIDE_STATUS_LIGHTSCREEN | SIDE_STATUS_AURORA_VEIL))
    {
        gSideStatuses[battlerSide] &= ~(SIDE_STATUS_REFLECT | SIDE_STATUS_LIGHTSCREEN | SIDE_STATUS_AURORA_VEIL);
        gSideTimers[battlerSide].reflectTimer = 0;
        gSideTimers[battlerSide].lightscreenTimer = 0;
        gSideTimers[battlerSide].auroraVeilTimer = 0;
        removed = TRUE;
    }

    // try to remove from battler opponent's side
    if (gSideStatuses[enemySide] & (SIDE_STATUS_REFLECT | SIDE_STATUS_LIGHTSCREEN | SIDE_STATUS_AURORA_VEIL))
    {
        gSideStatuses[enemySide] &= ~(SIDE_STATUS_REFLECT | SIDE_STATUS_LIGHTSCREEN | SIDE_STATUS_AURORA_VEIL);
        gSideTimers[enemySide].reflectTimer = 0;
        gSideTimers[enemySide].lightscreenTimer = 0;
        gSideTimers[enemySide].auroraVeilTimer = 0;
        removed = TRUE;
    }

    return removed;
}

static bool32 IsUnnerveAbilityOnOpposingSide(u32 battler)
{
    if (IsAbilityOnOpposingSide(battler, ABILITY_UNNERVE)
      || IsAbilityOnOpposingSide(battler, ABILITY_AS_ONE_ICE_RIDER)
      || IsAbilityOnOpposingSide(battler, ABILITY_AS_ONE_SHADOW_RIDER))
        return TRUE;
    return FALSE;
}

// Photon geyser & light that burns the sky
u8 GetSplitBasedOnStats(u32 battler)
{
    u32 attack = gBattleMons[battler].attack;
    u32 spAttack = gBattleMons[battler].spAttack;

    attack = attack * gStatStageRatios[gBattleMons[battler].statStages[STAT_ATK]][0];
    attack = attack / gStatStageRatios[gBattleMons[battler].statStages[STAT_ATK]][1];

    spAttack = spAttack * gStatStageRatios[gBattleMons[battler].statStages[STAT_SPATK]][0];
    spAttack = spAttack / gStatStageRatios[gBattleMons[battler].statStages[STAT_SPATK]][1];

    if (spAttack >= attack)
        return SPLIT_SPECIAL;
    else
        return SPLIT_PHYSICAL;
}

static u32 GetFlingPowerFromItemId(u32 itemId)
{
    if (itemId >= ITEM_TM01 && itemId <= ITEM_HM08)
    {
        u32 power = gBattleMoves[ItemIdToBattleMoveId(itemId)].power;
        if (power > 1)
            return power;
        return 10; // Status moves and moves with variable power always return 10 power.
    }
    else
        return ItemId_GetFlingPower(itemId);
}

bool32 CanFling(u32 battler)
{
    u16 item = gBattleMons[battler].item;

    if (item == ITEM_NONE
      || (B_KLUTZ_FLING_INTERACTION >= GEN_5 && GetBattlerAbility(battler) == ABILITY_KLUTZ)
      || gFieldStatuses & STATUS_FIELD_MAGIC_ROOM
      || gDisableStructs[battler].embargoTimer != 0
      || GetFlingPowerFromItemId(item) == 0
      || !CanBattlerGetOrLoseItem(battler, item))
        return FALSE;

    return TRUE;
}

// Ability checks
bool32 IsRolePlayBannedAbilityAtk(u16 ability)
{
    u32 i;
    for (i = 0; i < ARRAY_COUNT(sRolePlayBannedAttackerAbilities); i++)
    {
        if (ability == sRolePlayBannedAttackerAbilities[i])
            return TRUE;
    }
    return FALSE;
}

bool32 IsRolePlayBannedAbility(u16 ability)
{
    u32 i;
    for (i = 0; i < ARRAY_COUNT(sRolePlayBannedAbilities); i++)
    {
        if (ability == sRolePlayBannedAbilities[i])
            return TRUE;
    }
    return FALSE;
}

bool32 IsSkillSwapBannedAbility(u16 ability)
{
    u32 i;
    for (i = 0; i < ARRAY_COUNT(sSkillSwapBannedAbilities); i++)
    {
        if (ability == sSkillSwapBannedAbilities[i])
            return TRUE;
    }
    return FALSE;
}

bool32 IsWorrySeedBannedAbility(u16 ability)
{
    u32 i;
    for (i = 0; i < ARRAY_COUNT(sWorrySeedBannedAbilities); i++)
    {
        if (ability == sWorrySeedBannedAbilities[i])
            return TRUE;
    }
    return FALSE;
}

bool32 IsGastroAcidBannedAbility(u16 ability)
{
    u32 i;
    for (i = 0; i < ARRAY_COUNT(sGastroAcidBannedAbilities); i++)
    {
        if (ability == sGastroAcidBannedAbilities[i])
            return TRUE;
    }
    return FALSE;
}

bool32 IsEntrainmentBannedAbilityAttacker(u16 ability)
{
    u32 i;
    for (i = 0; i < ARRAY_COUNT(sEntrainmentBannedAttackerAbilities); i++)
    {
        if (ability == sEntrainmentBannedAttackerAbilities[i])
            return TRUE;
    }
    return FALSE;
}

bool32 IsEntrainmentTargetOrSimpleBeamBannedAbility(u16 ability)
{
    u32 i;
    for (i = 0; i < ARRAY_COUNT(sEntrainmentTargetSimpleBeamBannedAbilities); i++)
    {
        if (ability == sEntrainmentTargetSimpleBeamBannedAbilities[i])
            return TRUE;
    }
    return FALSE;
}

// Sort an array of battlers by speed
// Useful for effects like pickpocket, eject button, red card, dancer
void SortBattlersBySpeed(u8 *battlers, bool32 slowToFast)
{
    int i, j, currSpeed, currBattler;
    u16 speeds[MAX_BATTLERS_COUNT] = {0};

    for (i = 0; i < gBattlersCount; i++)
        speeds[i] = GetBattlerTotalSpeedStat(battlers[i]);

    for (i = 1; i < gBattlersCount; i++)
    {
        currBattler = battlers[i];
        currSpeed = speeds[i];
        j = i - 1;

        if (slowToFast)
        {
            while (j >= 0 && speeds[j] > currSpeed)
            {
                battlers[j + 1] = battlers[j];
                speeds[j + 1] = speeds[j];
                j = j - 1;
            }
        }
        else
        {
            while (j >= 0 && speeds[j] < currSpeed)
            {
                battlers[j + 1] = battlers[j];
                speeds[j + 1] = speeds[j];
                j = j - 1;
            }
        }

        battlers[j + 1] = currBattler;
        speeds[j + 1] = currSpeed;
    }
}

void TryRestoreHeldItems(void)
{
    u32 i;
    u16 lostItem = ITEM_NONE;

    for (i = 0; i < PARTY_SIZE; i++)
    {
        if (B_RESTORE_HELD_BATTLE_ITEMS == TRUE || gBattleStruct->itemLost[i].stolen)
        {
            lostItem = gBattleStruct->itemLost[i].originalItem;
            if (lostItem != ITEM_NONE && ItemId_GetPocket(lostItem) != POCKET_BERRIES)
                SetMonData(&gPlayerParty[i], MON_DATA_HELD_ITEM, &lostItem);  // Restore stolen non-berry items
        }
    }
}

bool32 CanStealItem(u32 battlerStealing, u32 battlerItem, u16 item)
{
    u8 stealerSide = GetBattlerSide(battlerStealing);

    if (gBattleTypeFlags & BATTLE_TYPE_TRAINER_HILL)
        return FALSE;

    // Check if the battler trying to steal should be able to
    if (stealerSide == B_SIDE_OPPONENT
        && !(gBattleTypeFlags &
             (BATTLE_TYPE_EREADER_TRAINER
              | BATTLE_TYPE_FRONTIER
              | BATTLE_TYPE_LINK
              | BATTLE_TYPE_RECORDED_LINK
              | BATTLE_TYPE_SECRET_BASE
              | (B_TRAINERS_KNOCK_OFF_ITEMS == TRUE ? BATTLE_TYPE_TRAINER : 0)
              )))
    {
        return FALSE;
    }
    else if (!(gBattleTypeFlags &
          (BATTLE_TYPE_EREADER_TRAINER
           | BATTLE_TYPE_FRONTIER
           | BATTLE_TYPE_LINK
           | BATTLE_TYPE_RECORDED_LINK
           | BATTLE_TYPE_SECRET_BASE))
        && (gWishFutureKnock.knockedOffMons[stealerSide] & gBitTable[gBattlerPartyIndexes[battlerStealing]]))
    {
        return FALSE;
    }

    if (!CanBattlerGetOrLoseItem(battlerItem, item)      // Battler with item cannot have it stolen
      ||!CanBattlerGetOrLoseItem(battlerStealing, item)) // Stealer cannot take the item
        return FALSE;

    return TRUE;
}

void TrySaveExchangedItem(u32 battler, u16 stolenItem)
{
    // Because BtlController_EmitSetMonData does SetMonData, we need to save the stolen item only if it matches the battler's original
    // So, if the player steals an item during battle and has it stolen from it, it will not end the battle with it (naturally)
    if (B_TRAINERS_KNOCK_OFF_ITEMS == FALSE)
        return;
    // If regular trainer battle and mon's original item matches what is being stolen, save it to be restored at end of battle
    if (gBattleTypeFlags & BATTLE_TYPE_TRAINER
      && !(gBattleTypeFlags & BATTLE_TYPE_FRONTIER)
      && GetBattlerSide(battler) == B_SIDE_PLAYER
      && stolenItem == gBattleStruct->itemLost[gBattlerPartyIndexes[battler]].originalItem)
        gBattleStruct->itemLost[gBattlerPartyIndexes[battler]].stolen = TRUE;
}

bool32 IsBattlerAffectedByHazards(u32 battler, bool32 toxicSpikes)
{
    bool32 ret = TRUE;
    u32 holdEffect = GetBattlerHoldEffect(battler, TRUE);
    if (toxicSpikes && holdEffect == HOLD_EFFECT_HEAVY_DUTY_BOOTS && !IS_BATTLER_OF_TYPE(battler, TYPE_POISON))
    {
        ret = FALSE;
        RecordItemEffectBattle(battler, holdEffect);
    }
    else if (holdEffect == HOLD_EFFECT_HEAVY_DUTY_BOOTS)
    {
        ret = FALSE;
        RecordItemEffectBattle(battler, holdEffect);
    }
    return ret;
}

bool32 TestSheerForceFlag(u32 battler, u16 move)
{
    if (GetBattlerAbility(battler) == ABILITY_SHEER_FORCE && gBattleMoves[move].sheerForceBoost)
        return TRUE;
    else
        return FALSE;
}

// This function is the body of "jumpifstat", but can be used dynamically in a function
bool32 CompareStat(u32 battler, u8 statId, u8 cmpTo, u8 cmpKind)
{
    bool32 ret = FALSE;
    u8 statValue = gBattleMons[battler].statStages[statId];

    // Because this command is used as a way of checking if a stat can be lowered/raised,
    // we need to do some modification at run-time.
    if (GetBattlerAbility(battler) == ABILITY_CONTRARY)
    {
        if (cmpKind == CMP_GREATER_THAN)
            cmpKind = CMP_LESS_THAN;
        else if (cmpKind == CMP_LESS_THAN)
            cmpKind = CMP_GREATER_THAN;

        if (cmpTo == MIN_STAT_STAGE)
            cmpTo = MAX_STAT_STAGE;
        else if (cmpTo == MAX_STAT_STAGE)
            cmpTo = MIN_STAT_STAGE;
    }

    switch (cmpKind)
    {
    case CMP_EQUAL:
        if (statValue == cmpTo)
            ret = TRUE;
        break;
    case CMP_NOT_EQUAL:
        if (statValue != cmpTo)
            ret = TRUE;
        break;
    case CMP_GREATER_THAN:
        if (statValue > cmpTo)
            ret = TRUE;
        break;
    case CMP_LESS_THAN:
        if (statValue < cmpTo)
            ret = TRUE;
        break;
    case CMP_COMMON_BITS:
        if (statValue & cmpTo)
            ret = TRUE;
        break;
    case CMP_NO_COMMON_BITS:
        if (!(statValue & cmpTo))
            ret = TRUE;
        break;
    }

    return ret;
}

void BufferStatChange(u32 battler, u8 statId, u8 stringId)
{
    bool32 hasContrary = (GetBattlerAbility(battler) == ABILITY_CONTRARY);

    PREPARE_STAT_BUFFER(gBattleTextBuff1, statId);
    if (stringId == STRINGID_STATFELL)
    {
        if (hasContrary)
            PREPARE_STRING_BUFFER(gBattleTextBuff2, STRINGID_STATROSE)
        else
            PREPARE_STRING_BUFFER(gBattleTextBuff2, STRINGID_STATFELL)
    }
    else if (stringId == STRINGID_STATROSE)
    {
        if (hasContrary)
            PREPARE_STRING_BUFFER(gBattleTextBuff2, STRINGID_STATFELL)
        else
            PREPARE_STRING_BUFFER(gBattleTextBuff2, STRINGID_STATROSE)
    }
    else
    {
        PREPARE_STRING_BUFFER(gBattleTextBuff2, stringId)
    }
}

bool32 TryRoomService(u32 battler)
{
    if (gFieldStatuses & STATUS_FIELD_TRICK_ROOM && CompareStat(battler, STAT_SPEED, MIN_STAT_STAGE, CMP_GREATER_THAN))
    {
        BufferStatChange(battler, STAT_SPEED, STRINGID_STATFELL);
        gEffectBattler = gBattleScripting.battler = battler;
        SET_STATCHANGER(STAT_SPEED, 1, TRUE);
        gBattleScripting.animArg1 = 14 + STAT_SPEED;
        gBattleScripting.animArg2 = 0;
        gLastUsedItem = gBattleMons[battler].item;
        return TRUE;
    }
    else
    {
        return FALSE;
    }
}

bool32 BlocksPrankster(u16 move, u32 battlerPrankster, u32 battlerDef, bool32 checkTarget)
{
    if (B_PRANKSTER_DARK_TYPES < GEN_7)
        return FALSE;
    if (!gProtectStructs[battlerPrankster].pranksterElevated)
        return FALSE;
    if (GetBattlerSide(battlerPrankster) == GetBattlerSide(battlerDef))
        return FALSE;
    if (checkTarget && (GetBattlerMoveTargetType(battlerPrankster, move) & (MOVE_TARGET_OPPONENTS_FIELD | MOVE_TARGET_DEPENDS)))
        return FALSE;
    if (!IS_BATTLER_OF_TYPE(battlerDef, TYPE_DARK))
        return FALSE;
    if (gStatuses3[battlerDef] & STATUS3_SEMI_INVULNERABLE)
        return FALSE;

    return TRUE;
}

u16 GetUsedHeldItem(u32 battler)
{
    return gBattleStruct->usedHeldItems[gBattlerPartyIndexes[battler]][GetBattlerSide(battler)];
}

bool32 IsBattlerWeatherAffected(u32 battler, u32 weatherFlags)
{
    if (gBattleWeather & weatherFlags && WEATHER_HAS_EFFECT)
    {
        // given weather is active -> check if its sun, rain against utility umbrella ( since only 1 weather can be active at once)
        if (gBattleWeather & (B_WEATHER_SUN | B_WEATHER_RAIN) && GetBattlerHoldEffect(battler, TRUE) == HOLD_EFFECT_UTILITY_UMBRELLA)
            return FALSE; // utility umbrella blocks sun, rain effects

        return TRUE;
    }
    return FALSE;
}

// Gets move target before redirection effects etc. are applied
// Possible return values are defined in battle.h following MOVE_TARGET_SELECTED
u32 GetBattlerMoveTargetType(u32 battler, u32 move)
{
    if (gBattleMoves[move].effect == EFFECT_EXPANDING_FORCE
        && IsBattlerTerrainAffected(battler, STATUS_FIELD_PSYCHIC_TERRAIN))
        return MOVE_TARGET_BOTH;
    else
        return gBattleMoves[move].target;
}

bool32 CanTargetBattler(u32 battlerAtk, u32 battlerDef, u16 move)
{
    if (gBattleMoves[move].effect == EFFECT_HIT_ENEMY_HEAL_ALLY
      && GetBattlerSide(battlerAtk) == GetBattlerSide(battlerDef)
      && gStatuses3[battlerAtk] & STATUS3_HEAL_BLOCK)
        return FALSE;   // Pokémon affected by Heal Block cannot target allies with Pollen Puff
    return TRUE;
}

static void SetRandomMultiHitCounter()
{
    if (GetBattlerHoldEffect(gBattlerAttacker, TRUE) == HOLD_EFFECT_LOADED_DICE)
        gMultiHitCounter = RandomUniform(RNG_LOADED_DICE, 4, 5);
    else if (B_MULTI_HIT_CHANCE >= GEN_5)
        gMultiHitCounter = RandomWeighted(RNG_HITS, 0, 0, 7, 7, 3, 3); // 35%: 2 hits, 35%: 3 hits, 15% 4 hits, 15% 5 hits.
    else
        gMultiHitCounter = RandomWeighted(RNG_HITS, 0, 0, 3, 3, 1, 1); // 37.5%: 2 hits, 37.5%: 3 hits, 12.5% 4 hits, 12.5% 5 hits.
}

void CopyMonLevelAndBaseStatsToBattleMon(u32 battler, struct Pokemon *mon)
{
    gBattleMons[battler].level = GetMonData(mon, MON_DATA_LEVEL);
    gBattleMons[battler].hp = GetMonData(mon, MON_DATA_HP);
    gBattleMons[battler].maxHP = GetMonData(mon, MON_DATA_MAX_HP);
    gBattleMons[battler].attack = GetMonData(mon, MON_DATA_ATK);
    gBattleMons[battler].defense = GetMonData(mon, MON_DATA_DEF);
    gBattleMons[battler].speed = GetMonData(mon, MON_DATA_SPEED);
    gBattleMons[battler].spAttack = GetMonData(mon, MON_DATA_SPATK);
    gBattleMons[battler].spDefense = GetMonData(mon, MON_DATA_SPDEF);
}

void CopyMonAbilityAndTypesToBattleMon(u32 battler, struct Pokemon *mon)
{
    gBattleMons[battler].ability = GetMonAbility(mon);
    gBattleMons[battler].type1 = gSpeciesInfo[gBattleMons[battler].species].types[0];
    gBattleMons[battler].type2 = gSpeciesInfo[gBattleMons[battler].species].types[1];
    gBattleMons[battler].type3 = TYPE_MYSTERY;
}

void RecalcBattlerStats(u32 battler, struct Pokemon *mon)
{
    CalculateMonStats(mon);
    CopyMonLevelAndBaseStatsToBattleMon(battler, mon);
    CopyMonAbilityAndTypesToBattleMon(battler, mon);
}

void RemoveConfusionStatus(u32 battler)
{
    gBattleMons[battler].status2 &= ~STATUS2_CONFUSION;
    gStatuses4[battler] &= ~STATUS4_INFINITE_CONFUSION;
}

static bool32 CanBeInfinitelyConfused(u32 battler)
{
    if  (gBattleMons[battler].ability == ABILITY_OWN_TEMPO
         || IsBattlerTerrainAffected(battler, STATUS_FIELD_MISTY_TERRAIN)
         || gSideStatuses[GetBattlerSide(battler)] & SIDE_STATUS_SAFEGUARD)
    {
        return FALSE;
    }
    return TRUE;
}

u8 GetBattlerGender(u32 battler)
{
    return GetGenderFromSpeciesAndPersonality(gBattleMons[battler].species,
                                              gBattleMons[battler].personality);
}

bool32 AreBattlersOfOppositeGender(u32 battler1, u32 battler2)
{
    u8 gender1 = GetBattlerGender(battler1);
    u8 gender2 = GetBattlerGender(battler2);

    return (gender1 != MON_GENDERLESS && gender2 != MON_GENDERLESS && gender1 != gender2);
}

bool32 AreBattlersOfSameGender(u32 battler1, u32 battler2)
{
    u8 gender1 = GetBattlerGender(battler1);
    u8 gender2 = GetBattlerGender(battler2);

    return (gender1 != MON_GENDERLESS && gender2 != MON_GENDERLESS && gender1 == gender2);
}

u32 CalcSecondaryEffectChance(u32 battler, u8 secondaryEffectChance)
{
    if (GetBattlerAbility(battler) == ABILITY_SERENE_GRACE)
        secondaryEffectChance *= 2;

    return secondaryEffectChance;
}

bool32 IsAlly(u32 battlerAtk, u32 battlerDef)
{
    return (GetBattlerSide(battlerAtk) == GetBattlerSide(battlerDef));
}

bool32 IsGen6ExpShareEnabled(void)
{
#if I_EXP_SHARE_FLAG <= TEMP_FLAGS_END
    return FALSE;
#else
    return FlagGet(I_EXP_SHARE_FLAG);
#endif
}


u8 GetBattlerType(u32 battler, u8 typeIndex)
{
    u16 types[3] = {0};
    types[0] = gBattleMons[battler].type1;
    types[1] = gBattleMons[battler].type2;
    types[2] = gBattleMons[battler].type3;

    // Handle Roost's Flying-type suppression
    if (typeIndex == 0 || typeIndex == 1)
    {
        if (gBattleResources->flags->flags[battler] & RESOURCE_FLAG_ROOST)
        {
            if (types[0] == TYPE_FLYING && types[1] == TYPE_FLYING)
                return B_ROOST_PURE_FLYING >= GEN_5 ? TYPE_NORMAL : TYPE_MYSTERY;
            else
                return types[typeIndex] == TYPE_FLYING ? TYPE_MYSTERY : types[typeIndex];
        }
    }

    return types[typeIndex];
}
<|MERGE_RESOLUTION|>--- conflicted
+++ resolved
@@ -3090,13 +3090,7 @@
         case ENDTURN_SYRUP_BOMB:
             if ((gStatuses4[battler] & STATUS4_SYRUP_BOMB) && (gBattleMons[battler].hp != 0))
             {
-<<<<<<< HEAD
                 if (gDisableStructs[battler].syrupBombTimer > 0 && --gDisableStructs[battler].syrupBombTimer == 0)
-=======
-                gDisableStructs[battler].syrupBombTimer--;
-                if (gDisableStructs[battler].syrupBombTimer == 0)
-                {
->>>>>>> b0e572b3
                     gStatuses4[battler] &= ~STATUS4_SYRUP_BOMB;
                 gBattlerTarget = battler;
                 PREPARE_MOVE_BUFFER(gBattleTextBuff1, MOVE_SYRUP_BOMB);
