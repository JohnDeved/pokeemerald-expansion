#include "global.h"
#include "battle.h"
#include "battle_anim.h"
#include "battle_arena.h"
#include "battle_pyramid.h"
#include "battle_util.h"
#include "battle_controllers.h"
#include "battle_interface.h"
#include "battle_setup.h"
#include "party_menu.h"
#include "pokemon.h"
#include "international_string_util.h"
#include "item.h"
#include "util.h"
#include "battle_scripts.h"
#include "random.h"
#include "text.h"
#include "safari_zone.h"
#include "sound.h"
#include "sprite.h"
#include "string_util.h"
#include "task.h"
#include "trig.h"
#include "window.h"
#include "battle_message.h"
#include "battle_ai_script_commands.h"
#include "event_data.h"
#include "link.h"
#include "malloc.h"
#include "berry.h"
#include "pokedex.h"
#include "mail.h"
#include "field_weather.h"
#include "constants/abilities.h"
#include "constants/battle_anim.h"
#include "constants/battle_config.h"
#include "constants/battle_move_effects.h"
#include "constants/battle_script_commands.h"
#include "constants/battle_string_ids.h"
#include "constants/berry.h"
#include "constants/hold_effects.h"
#include "constants/items.h"
#include "constants/moves.h"
#include "constants/songs.h"
#include "constants/species.h"
#include "constants/trainers.h"
#include "constants/weather.h"

/*
NOTE: The data and functions in this file up until (but not including) sSoundMovesTable
are actually part of battle_main.c. They needed to be moved to this file in order to
match the ROM; this is also why sSoundMovesTable's declaration is in the middle of
functions instead of at the top of the file with the other declarations.
*/

extern const u8 *const gBattleScriptsForMoveEffects[];
extern const u8 *const gBattlescriptsForBallThrow[];
extern const u8 *const gBattlescriptsForRunningByItem[];
extern const u8 *const gBattlescriptsForUsingItem[];
extern const u8 *const gBattlescriptsForSafariActions[];

static const u8 sPkblToEscapeFactor[][3] = {{0, 0, 0}, {3, 5, 0}, {2, 3, 0}, {1, 2, 0}, {1, 1, 0}};
static const u8 sGoNearCounterToCatchFactor[] = {4, 3, 2, 1};
static const u8 sGoNearCounterToEscapeFactor[] = {4, 4, 4, 4};

void HandleAction_UseMove(void)
{
    u32 i, side, moveType, var = 4;

    gBattlerAttacker = gBattlerByTurnOrder[gCurrentTurnActionNumber];
    if (gBattleStruct->field_91 & gBitTable[gBattlerAttacker] || !IsBattlerAlive(gBattlerAttacker))
    {
        gCurrentActionFuncId = B_ACTION_FINISHED;
        return;
    }

    gIsCriticalHit = FALSE;
    gBattleStruct->atkCancellerTracker = 0;
    gMoveResultFlags = 0;
    gMultiHitCounter = 0;
    gBattleCommunication[6] = 0;
    gBattleScripting.savedMoveEffect = 0;
    gCurrMovePos = gChosenMovePos = *(gBattleStruct->chosenMovePositions + gBattlerAttacker);

    // choose move
    if (gProtectStructs[gBattlerAttacker].noValidMoves)
    {
        gProtectStructs[gBattlerAttacker].noValidMoves = 0;
        gCurrentMove = gChosenMove = MOVE_STRUGGLE;
        gHitMarker |= HITMARKER_NO_PPDEDUCT;
        *(gBattleStruct->moveTarget + gBattlerAttacker) = GetMoveTarget(MOVE_STRUGGLE, 0);
    }
    else if (gBattleMons[gBattlerAttacker].status2 & STATUS2_MULTIPLETURNS || gBattleMons[gBattlerAttacker].status2 & STATUS2_RECHARGE)
    {
        gCurrentMove = gChosenMove = gLockedMoves[gBattlerAttacker];
    }
    // encore forces you to use the same move
    else if (gDisableStructs[gBattlerAttacker].encoredMove != MOVE_NONE
             && gDisableStructs[gBattlerAttacker].encoredMove == gBattleMons[gBattlerAttacker].moves[gDisableStructs[gBattlerAttacker].encoredMovePos])
    {
        gCurrentMove = gChosenMove = gDisableStructs[gBattlerAttacker].encoredMove;
        gCurrMovePos = gChosenMovePos = gDisableStructs[gBattlerAttacker].encoredMovePos;
        *(gBattleStruct->moveTarget + gBattlerAttacker) = GetMoveTarget(gCurrentMove, 0);
    }
    // check if the encored move wasn't overwritten
    else if (gDisableStructs[gBattlerAttacker].encoredMove != MOVE_NONE
             && gDisableStructs[gBattlerAttacker].encoredMove != gBattleMons[gBattlerAttacker].moves[gDisableStructs[gBattlerAttacker].encoredMovePos])
    {
        gCurrMovePos = gChosenMovePos = gDisableStructs[gBattlerAttacker].encoredMovePos;
        gCurrentMove = gChosenMove = gBattleMons[gBattlerAttacker].moves[gCurrMovePos];
        gDisableStructs[gBattlerAttacker].encoredMove = MOVE_NONE;
        gDisableStructs[gBattlerAttacker].encoredMovePos = 0;
        gDisableStructs[gBattlerAttacker].encoreTimer = 0;
        *(gBattleStruct->moveTarget + gBattlerAttacker) = GetMoveTarget(gCurrentMove, 0);
    }
    else if (gBattleMons[gBattlerAttacker].moves[gCurrMovePos] != gChosenMoveByBattler[gBattlerAttacker])
    {
        gCurrentMove = gChosenMove = gBattleMons[gBattlerAttacker].moves[gCurrMovePos];
        *(gBattleStruct->moveTarget + gBattlerAttacker) = GetMoveTarget(gCurrentMove, 0);
    }
    else
    {
        gCurrentMove = gChosenMove = gBattleMons[gBattlerAttacker].moves[gCurrMovePos];
    }

    if (gBattleMons[gBattlerAttacker].hp != 0)
    {
        if (GetBattlerSide(gBattlerAttacker) == B_SIDE_PLAYER)
            gBattleResults.lastUsedMovePlayer = gCurrentMove;
        else
            gBattleResults.lastUsedMoveOpponent = gCurrentMove;
    }

    // Set dynamic move type.
    SetTypeBeforeUsingMove(gChosenMove, gBattlerAttacker);
    GET_MOVE_TYPE(gChosenMove, moveType);

    // choose target
    side = GetBattlerSide(gBattlerAttacker) ^ BIT_SIDE;
    if (gSideTimers[side].followmeTimer != 0
        && gBattleMoves[gCurrentMove].target == MOVE_TARGET_SELECTED
        && GetBattlerSide(gBattlerAttacker) != GetBattlerSide(gSideTimers[side].followmeTarget)
        && gBattleMons[gSideTimers[side].followmeTarget].hp != 0)
    {
        gBattlerTarget = gSideTimers[side].followmeTarget;
    }
    else if ((gBattleTypeFlags & BATTLE_TYPE_DOUBLE)
             && gSideTimers[side].followmeTimer == 0
             && (gBattleMoves[gCurrentMove].power != 0 || gBattleMoves[gCurrentMove].target != MOVE_TARGET_USER)
             && ((gBattleMons[*(gBattleStruct->moveTarget + gBattlerAttacker)].ability != ABILITY_LIGHTNING_ROD && moveType == TYPE_ELECTRIC)
                 || (gBattleMons[*(gBattleStruct->moveTarget + gBattlerAttacker)].ability != ABILITY_STORM_DRAIN && moveType == TYPE_WATER)
                )
             )
    {
        side = GetBattlerSide(gBattlerAttacker);
        for (gActiveBattler = 0; gActiveBattler < gBattlersCount; gActiveBattler++)
        {
            if (side != GetBattlerSide(gActiveBattler)
                && *(gBattleStruct->moveTarget + gBattlerAttacker) != gActiveBattler
                && ((GetBattlerAbility(gActiveBattler) == ABILITY_LIGHTNING_ROD && moveType == TYPE_ELECTRIC)
                    || (GetBattlerAbility(gActiveBattler) == ABILITY_STORM_DRAIN && moveType == TYPE_WATER)
                   )
                && GetBattlerTurnOrderNum(gActiveBattler) < var)
            {
                var = GetBattlerTurnOrderNum(gActiveBattler);
            }
        }
        if (var == 4)
        {
            if (gBattleMoves[gChosenMove].target & MOVE_TARGET_RANDOM)
            {
                if (GetBattlerSide(gBattlerAttacker) == B_SIDE_PLAYER)
                {
                    if (Random() & 1)
                        gBattlerTarget = GetBattlerAtPosition(B_POSITION_OPPONENT_LEFT);
                    else
                        gBattlerTarget = GetBattlerAtPosition(B_POSITION_OPPONENT_RIGHT);
                }
                else
                {
                    if (Random() & 1)
                        gBattlerTarget = GetBattlerAtPosition(B_POSITION_PLAYER_LEFT);
                    else
                        gBattlerTarget = GetBattlerAtPosition(B_POSITION_PLAYER_RIGHT);
                }
            }
            else if (gBattleMoves[gChosenMove].target & MOVE_TARGET_FOES_AND_ALLY)
            {
                for (gBattlerTarget = 0; gBattlerTarget < gBattlersCount; gBattlerTarget++)
                {
                    if (gBattlerTarget == gBattlerAttacker)
                        continue;
                    if (IsBattlerAlive(gBattlerTarget))
                        break;
                }
            }
            else
            {
                gBattlerTarget = *(gBattleStruct->moveTarget + gBattlerAttacker);
            }

            if (!IsBattlerAlive(gBattlerTarget))
            {
                if (GetBattlerSide(gBattlerAttacker) != GetBattlerSide(gBattlerTarget))
                {
                    gBattlerTarget = GetBattlerAtPosition(GetBattlerPosition(gBattlerTarget) ^ BIT_FLANK);
                }
                else
                {
                    gBattlerTarget = GetBattlerAtPosition(GetBattlerPosition(gBattlerAttacker) ^ BIT_SIDE);
                    if (!IsBattlerAlive(gBattlerTarget))
                        gBattlerTarget = GetBattlerAtPosition(GetBattlerPosition(gBattlerTarget) ^ BIT_FLANK);
                }
            }
        }
        else
        {
            gActiveBattler = gBattlerByTurnOrder[var];
            RecordAbilityBattle(gActiveBattler, gBattleMons[gActiveBattler].ability);
            if (gBattleMons[gActiveBattler].ability == ABILITY_LIGHTNING_ROD)
                gSpecialStatuses[gActiveBattler].lightningRodRedirected = 1;
            else if (gBattleMons[gActiveBattler].ability == ABILITY_STORM_DRAIN)
                gSpecialStatuses[gActiveBattler].stormDrainRedirected = 1;
            gBattlerTarget = gActiveBattler;
        }
    }
    else if (gBattleTypeFlags & BATTLE_TYPE_DOUBLE
             && gBattleMoves[gChosenMove].target & MOVE_TARGET_RANDOM)
    {
        if (GetBattlerSide(gBattlerAttacker) == B_SIDE_PLAYER)
        {
            if (Random() & 1)
                gBattlerTarget = GetBattlerAtPosition(B_POSITION_OPPONENT_LEFT);
            else
                gBattlerTarget = GetBattlerAtPosition(B_POSITION_OPPONENT_RIGHT);
        }
        else
        {
            if (Random() & 1)
                gBattlerTarget = GetBattlerAtPosition(B_POSITION_PLAYER_LEFT);
            else
                gBattlerTarget = GetBattlerAtPosition(B_POSITION_PLAYER_RIGHT);
        }

        if (gAbsentBattlerFlags & gBitTable[gBattlerTarget]
            && GetBattlerSide(gBattlerAttacker) != GetBattlerSide(gBattlerTarget))
        {
            gBattlerTarget = GetBattlerAtPosition(GetBattlerPosition(gBattlerTarget) ^ BIT_FLANK);
        }
    }
    else if (gBattleMoves[gChosenMove].target == MOVE_TARGET_ALLY)
    {
        if (IsBattlerAlive(BATTLE_PARTNER(gBattlerAttacker)))
            gBattlerTarget = BATTLE_PARTNER(gBattlerAttacker);
        else
            gBattlerTarget = gBattlerAttacker;
    }
    else if (gBattleTypeFlags & BATTLE_TYPE_DOUBLE
             && gBattleMoves[gChosenMove].target == MOVE_TARGET_FOES_AND_ALLY)
    {
        for (gBattlerTarget = 0; gBattlerTarget < gBattlersCount; gBattlerTarget++)
        {
            if (gBattlerTarget == gBattlerAttacker)
                continue;
            if (IsBattlerAlive(gBattlerTarget))
                break;
        }
    }
    else
    {
        gBattlerTarget = *(gBattleStruct->moveTarget + gBattlerAttacker);
        if (!IsBattlerAlive(gBattlerTarget))
        {
            if (GetBattlerSide(gBattlerAttacker) != GetBattlerSide(gBattlerTarget))
            {
                gBattlerTarget = GetBattlerAtPosition(GetBattlerPosition(gBattlerTarget) ^ BIT_FLANK);
            }
            else
            {
                gBattlerTarget = GetBattlerAtPosition(GetBattlerPosition(gBattlerAttacker) ^ BIT_SIDE);
                if (!IsBattlerAlive(gBattlerTarget))
                    gBattlerTarget = GetBattlerAtPosition(GetBattlerPosition(gBattlerTarget) ^ BIT_FLANK);
            }
        }
    }

    // Choose battlescript.
    if (gBattleTypeFlags & BATTLE_TYPE_PALACE
        && gProtectStructs[gBattlerAttacker].palaceUnableToUseMove)
    {
        if (gBattleMons[gBattlerAttacker].hp == 0)
        {
            gCurrentActionFuncId = B_ACTION_FINISHED;
            return;
        }
        else if (gPalaceSelectionBattleScripts[gBattlerAttacker] != NULL)
        {
            gBattleCommunication[MULTISTRING_CHOOSER] = 4;
            gBattlescriptCurrInstr = gPalaceSelectionBattleScripts[gBattlerAttacker];
            gPalaceSelectionBattleScripts[gBattlerAttacker] = NULL;
        }
        else
        {
            gBattleCommunication[MULTISTRING_CHOOSER] = 4;
            gBattlescriptCurrInstr = BattleScript_MoveUsedLoafingAround;
        }
    }
    else
    {
        gBattlescriptCurrInstr = gBattleScriptsForMoveEffects[gBattleMoves[gCurrentMove].effect];
    }

    if (gBattleTypeFlags & BATTLE_TYPE_ARENA)
        BattleArena_AddMindPoints(gBattlerAttacker);

    // Record HP of each battler
    for (i = 0; i < MAX_BATTLERS_COUNT; i++)
        gBattleStruct->hpBefore[i] = gBattleMons[i].hp;

    gCurrentActionFuncId = B_ACTION_EXEC_SCRIPT;
}

void HandleAction_Switch(void)
{
    gBattlerAttacker = gBattlerByTurnOrder[gCurrentTurnActionNumber];
    gBattle_BG0_X = 0;
    gBattle_BG0_Y = 0;
    gActionSelectionCursor[gBattlerAttacker] = 0;
    gMoveSelectionCursor[gBattlerAttacker] = 0;

    PREPARE_MON_NICK_BUFFER(gBattleTextBuff1, gBattlerAttacker, *(gBattleStruct->field_58 + gBattlerAttacker))

    gBattleScripting.battler = gBattlerAttacker;
    gBattlescriptCurrInstr = BattleScript_ActionSwitch;
    gCurrentActionFuncId = B_ACTION_EXEC_SCRIPT;

    if (gBattleResults.playerSwitchesCounter < 255)
        gBattleResults.playerSwitchesCounter++;

    UndoFormChange(gBattlerPartyIndexes[gBattlerAttacker], GetBattlerSide(gBattlerAttacker));
}

void HandleAction_UseItem(void)
{
    gBattlerAttacker = gBattlerTarget = gBattlerByTurnOrder[gCurrentTurnActionNumber];
    gBattle_BG0_X = 0;
    gBattle_BG0_Y = 0;
    ClearFuryCutterDestinyBondGrudge(gBattlerAttacker);

    gLastUsedItem = gBattleResources->bufferB[gBattlerAttacker][1] | (gBattleResources->bufferB[gBattlerAttacker][2] << 8);

    if (gLastUsedItem <= LAST_BALL) // is ball
    {
        gBattlescriptCurrInstr = gBattlescriptsForBallThrow[gLastUsedItem];
    }
    else if (gLastUsedItem == ITEM_POKE_DOLL || gLastUsedItem == ITEM_FLUFFY_TAIL)
    {
        gBattlescriptCurrInstr = gBattlescriptsForRunningByItem[0];
    }
    else if (GetBattlerSide(gBattlerAttacker) == B_SIDE_PLAYER)
    {
        gBattlescriptCurrInstr = gBattlescriptsForUsingItem[0];
    }
    else
    {
        gBattleScripting.battler = gBattlerAttacker;

        switch (*(gBattleStruct->AI_itemType + (gBattlerAttacker >> 1)))
        {
        case AI_ITEM_FULL_RESTORE:
        case AI_ITEM_HEAL_HP:
            break;
        case AI_ITEM_CURE_CONDITION:
            gBattleCommunication[MULTISTRING_CHOOSER] = 0;
            if (*(gBattleStruct->AI_itemFlags + gBattlerAttacker / 2) & 1)
            {
                if (*(gBattleStruct->AI_itemFlags + gBattlerAttacker / 2) & 0x3E)
                    gBattleCommunication[MULTISTRING_CHOOSER] = 5;
            }
            else
            {
                while (!(*(gBattleStruct->AI_itemFlags + gBattlerAttacker / 2) & 1))
                {
                    *(gBattleStruct->AI_itemFlags + gBattlerAttacker / 2) >>= 1;
                    gBattleCommunication[MULTISTRING_CHOOSER]++;
                }
            }
            break;
        case AI_ITEM_X_STAT:
            gBattleCommunication[MULTISTRING_CHOOSER] = 4;
            if (*(gBattleStruct->AI_itemFlags + (gBattlerAttacker >> 1)) & 0x80)
            {
                gBattleCommunication[MULTISTRING_CHOOSER] = 5;
            }
            else
            {
                PREPARE_STAT_BUFFER(gBattleTextBuff1, STAT_ATK)
                PREPARE_STRING_BUFFER(gBattleTextBuff2, CHAR_X)

                while (!((*(gBattleStruct->AI_itemFlags + (gBattlerAttacker >> 1))) & 1))
                {
                    *(gBattleStruct->AI_itemFlags + gBattlerAttacker / 2) >>= 1;
                    gBattleTextBuff1[2]++;
                }

                gBattleScripting.animArg1 = gBattleTextBuff1[2] + 14;
                gBattleScripting.animArg2 = 0;
            }
            break;
        case AI_ITEM_GUARD_SPECS:
            if (gBattleTypeFlags & BATTLE_TYPE_DOUBLE)
                gBattleCommunication[MULTISTRING_CHOOSER] = 2;
            else
                gBattleCommunication[MULTISTRING_CHOOSER] = 0;
            break;
        }

        gBattlescriptCurrInstr = gBattlescriptsForUsingItem[*(gBattleStruct->AI_itemType + gBattlerAttacker / 2)];
    }
    gCurrentActionFuncId = B_ACTION_EXEC_SCRIPT;
}

bool8 TryRunFromBattle(u8 battler)
{
    bool8 effect = FALSE;
    u8 holdEffect;
    u8 pyramidMultiplier;
    u8 speedVar;

    if (gBattleMons[battler].item == ITEM_ENIGMA_BERRY)
        holdEffect = gEnigmaBerries[battler].holdEffect;
    else
        holdEffect = ItemId_GetHoldEffect(gBattleMons[battler].item);

    gPotentialItemEffectBattler = battler;

    if (holdEffect == HOLD_EFFECT_CAN_ALWAYS_RUN)
    {
        gLastUsedItem = gBattleMons[battler].item;
        gProtectStructs[battler].fleeFlag = 1;
        effect++;
    }
    else if (gBattleMons[battler].ability == ABILITY_RUN_AWAY)
    {
        if (InBattlePyramid())
        {
            gBattleStruct->runTries++;
            pyramidMultiplier = GetPyramidRunMultiplier();
            speedVar = (gBattleMons[battler].speed * pyramidMultiplier) / (gBattleMons[BATTLE_OPPOSITE(battler)].speed) + (gBattleStruct->runTries * 30);
            if (speedVar > (Random() & 0xFF))
            {
                gLastUsedAbility = ABILITY_RUN_AWAY;
                gProtectStructs[battler].fleeFlag = 2;
                effect++;
            }
        }
        else
        {
            gLastUsedAbility = ABILITY_RUN_AWAY;
            gProtectStructs[battler].fleeFlag = 2;
            effect++;
        }
    }
    else if (gBattleTypeFlags & (BATTLE_TYPE_FRONTIER | BATTLE_TYPE_TRAINER_HILL) && gBattleTypeFlags & BATTLE_TYPE_TRAINER)
    {
        effect++;
    }
    else
    {
        u8 runningFromBattler = BATTLE_OPPOSITE(battler);
        if (!IsBattlerAlive(runningFromBattler))
            runningFromBattler |= BIT_FLANK;

        if (InBattlePyramid())
        {
            pyramidMultiplier = GetPyramidRunMultiplier();
            speedVar = (gBattleMons[battler].speed * pyramidMultiplier) / (gBattleMons[runningFromBattler].speed) + (gBattleStruct->runTries * 30);
            if (speedVar > (Random() & 0xFF))
                effect++;
        }
        else if (gBattleMons[battler].speed < gBattleMons[runningFromBattler].speed)
        {
            speedVar = (gBattleMons[battler].speed * 128) / (gBattleMons[runningFromBattler].speed) + (gBattleStruct->runTries * 30);
            if (speedVar > (Random() & 0xFF))
                effect++;
        }
        else // same speed or faster
        {
            effect++;
        }

        gBattleStruct->runTries++;
    }

    if (effect)
    {
        gCurrentTurnActionNumber = gBattlersCount;
        gBattleOutcome = B_OUTCOME_RAN;
    }

    return effect;
}

void HandleAction_Run(void)
{
    gBattlerAttacker = gBattlerByTurnOrder[gCurrentTurnActionNumber];

    if (gBattleTypeFlags & (BATTLE_TYPE_LINK | BATTLE_TYPE_x2000000))
    {
        gCurrentTurnActionNumber = gBattlersCount;

        for (gActiveBattler = 0; gActiveBattler < gBattlersCount; gActiveBattler++)
        {
            if (GetBattlerSide(gActiveBattler) == B_SIDE_PLAYER)
            {
                if (gChosenActionByBattler[gActiveBattler] == B_ACTION_RUN)
                    gBattleOutcome |= B_OUTCOME_LOST;
            }
            else
            {
                if (gChosenActionByBattler[gActiveBattler] == B_ACTION_RUN)
                    gBattleOutcome |= B_OUTCOME_WON;
            }
        }

        gBattleOutcome |= B_OUTCOME_LINK_BATTLE_RAN;
        gSaveBlock2Ptr->frontier.disableRecordBattle = TRUE;
    }
    else
    {
        if (GetBattlerSide(gBattlerAttacker) == B_SIDE_PLAYER)
        {
            if (!TryRunFromBattle(gBattlerAttacker)) // failed to run away
            {
                ClearFuryCutterDestinyBondGrudge(gBattlerAttacker);
                gBattleCommunication[MULTISTRING_CHOOSER] = 3;
                gBattlescriptCurrInstr = BattleScript_PrintFailedToRunString;
                gCurrentActionFuncId = B_ACTION_EXEC_SCRIPT;
            }
        }
        else
        {
            if (!CanBattlerEscape(gBattlerAttacker))
            {
                gBattleCommunication[MULTISTRING_CHOOSER] = 4;
                gBattlescriptCurrInstr = BattleScript_PrintFailedToRunString;
                gCurrentActionFuncId = B_ACTION_EXEC_SCRIPT;
            }
            else
            {
                gCurrentTurnActionNumber = gBattlersCount;
                gBattleOutcome = B_OUTCOME_MON_FLED;
            }
        }
    }
}

void HandleAction_WatchesCarefully(void)
{
    gBattlerAttacker = gBattlerByTurnOrder[gCurrentTurnActionNumber];
    gBattle_BG0_X = 0;
    gBattle_BG0_Y = 0;
    gBattlescriptCurrInstr = gBattlescriptsForSafariActions[0];
    gCurrentActionFuncId = B_ACTION_EXEC_SCRIPT;
}

void HandleAction_SafariZoneBallThrow(void)
{
    gBattlerAttacker = gBattlerByTurnOrder[gCurrentTurnActionNumber];
    gBattle_BG0_X = 0;
    gBattle_BG0_Y = 0;
    gNumSafariBalls--;
    gLastUsedItem = ITEM_SAFARI_BALL;
    gBattlescriptCurrInstr = gBattlescriptsForBallThrow[ITEM_SAFARI_BALL];
    gCurrentActionFuncId = B_ACTION_EXEC_SCRIPT;
}

void HandleAction_ThrowPokeblock(void)
{
    gBattlerAttacker = gBattlerByTurnOrder[gCurrentTurnActionNumber];
    gBattle_BG0_X = 0;
    gBattle_BG0_Y = 0;
    gBattleCommunication[MULTISTRING_CHOOSER] = gBattleResources->bufferB[gBattlerAttacker][1] - 1;
    gLastUsedItem = gBattleResources->bufferB[gBattlerAttacker][2];

    if (gBattleResults.pokeblockThrows < 0xFF)
        gBattleResults.pokeblockThrows++;
    if (gBattleStruct->safariPkblThrowCounter < 3)
        gBattleStruct->safariPkblThrowCounter++;
    if (gBattleStruct->safariEscapeFactor > 1)
    {
        // BUG: The safariEscapeFactor is unintetionally able to become 0 (but it can not become negative!). This causes the pokeblock throw glitch.
        // To fix that change the < in the if statement below to <=. 
        if (gBattleStruct->safariEscapeFactor < sPkblToEscapeFactor[gBattleStruct->safariPkblThrowCounter][gBattleCommunication[MULTISTRING_CHOOSER]])
            gBattleStruct->safariEscapeFactor = 1;
        else
            gBattleStruct->safariEscapeFactor -= sPkblToEscapeFactor[gBattleStruct->safariPkblThrowCounter][gBattleCommunication[MULTISTRING_CHOOSER]];
    }

    gBattlescriptCurrInstr = gBattlescriptsForSafariActions[2];
    gCurrentActionFuncId = B_ACTION_EXEC_SCRIPT;
}

void HandleAction_GoNear(void)
{
    gBattlerAttacker = gBattlerByTurnOrder[gCurrentTurnActionNumber];
    gBattle_BG0_X = 0;
    gBattle_BG0_Y = 0;

    gBattleStruct->safariCatchFactor += sGoNearCounterToCatchFactor[gBattleStruct->safariGoNearCounter];
    if (gBattleStruct->safariCatchFactor > 20)
        gBattleStruct->safariCatchFactor = 20;

    gBattleStruct->safariEscapeFactor += sGoNearCounterToEscapeFactor[gBattleStruct->safariGoNearCounter];
    if (gBattleStruct->safariEscapeFactor > 20)
        gBattleStruct->safariEscapeFactor = 20;

    if (gBattleStruct->safariGoNearCounter < 3)
    {
        gBattleStruct->safariGoNearCounter++;
        gBattleCommunication[MULTISTRING_CHOOSER] = 0;
    }
    else
    {
        gBattleCommunication[MULTISTRING_CHOOSER] = 1; // Can't get closer.
    }
    gBattlescriptCurrInstr = gBattlescriptsForSafariActions[1];
    gCurrentActionFuncId = B_ACTION_EXEC_SCRIPT;
}

void HandleAction_SafariZoneRun(void)
{
    gBattlerAttacker = gBattlerByTurnOrder[gCurrentTurnActionNumber];
    PlaySE(SE_FLEE);
    gCurrentTurnActionNumber = gBattlersCount;
    gBattleOutcome = B_OUTCOME_RAN;
}

void HandleAction_WallyBallThrow(void)
{
    gBattlerAttacker = gBattlerByTurnOrder[gCurrentTurnActionNumber];
    gBattle_BG0_X = 0;
    gBattle_BG0_Y = 0;

    PREPARE_MON_NICK_BUFFER(gBattleTextBuff1, gBattlerAttacker, gBattlerPartyIndexes[gBattlerAttacker])

    gBattlescriptCurrInstr = gBattlescriptsForSafariActions[3];
    gCurrentActionFuncId = B_ACTION_EXEC_SCRIPT;
    gActionsByTurnOrder[1] = B_ACTION_FINISHED;
}

void HandleAction_TryFinish(void)
{
    if (!HandleFaintedMonActions())
    {
        gBattleStruct->faintedActionsState = 0;
        gCurrentActionFuncId = B_ACTION_FINISHED;
    }
}

void HandleAction_NothingIsFainted(void)
{
    gCurrentTurnActionNumber++;
    gCurrentActionFuncId = gActionsByTurnOrder[gCurrentTurnActionNumber];
    gHitMarker &= ~(HITMARKER_DESTINYBOND | HITMARKER_IGNORE_SUBSTITUTE | HITMARKER_ATTACKSTRING_PRINTED
                    | HITMARKER_NO_PPDEDUCT | HITMARKER_IGNORE_SAFEGUARD | HITMARKER_x100000
                    | HITMARKER_OBEYS | HITMARKER_x10 | HITMARKER_SYNCHRONISE_EFFECT
                    | HITMARKER_CHARGING | HITMARKER_x4000000);
}

void HandleAction_ActionFinished(void)
{
    *(gBattleStruct->monToSwitchIntoId + gBattlerByTurnOrder[gCurrentTurnActionNumber]) = 6;
    gCurrentTurnActionNumber++;
    gCurrentActionFuncId = gActionsByTurnOrder[gCurrentTurnActionNumber];
    SpecialStatusesClear();
    gHitMarker &= ~(HITMARKER_DESTINYBOND | HITMARKER_IGNORE_SUBSTITUTE | HITMARKER_ATTACKSTRING_PRINTED
                    | HITMARKER_NO_PPDEDUCT | HITMARKER_IGNORE_SAFEGUARD | HITMARKER_x100000
                    | HITMARKER_OBEYS | HITMARKER_x10 | HITMARKER_SYNCHRONISE_EFFECT
                    | HITMARKER_CHARGING | HITMARKER_x4000000);

    gCurrentMove = 0;
    gBattleMoveDamage = 0;
    gMoveResultFlags = 0;
    gBattleScripting.animTurn = 0;
    gBattleScripting.animTargetsHit = 0;
    gLastLandedMoves[gBattlerAttacker] = 0;
    gLastHitByType[gBattlerAttacker] = 0;
    gBattleStruct->dynamicMoveType = 0;
    gBattleScripting.moveendState = 0;
    gBattleScripting.moveendState = 0;
    gBattleCommunication[3] = 0;
    gBattleCommunication[4] = 0;
    gBattleScripting.multihitMoveEffect = 0;
    gBattleResources->battleScriptsStack->size = 0;
}

// rom const data

static const u8 sAbilitiesAffectedByMoldBreaker[] =
{
    [ABILITY_BATTLE_ARMOR] = 1,
    [ABILITY_CLEAR_BODY] = 1,
    [ABILITY_DAMP] = 1,
    [ABILITY_DRY_SKIN] = 1,
    [ABILITY_FILTER] = 1,
    [ABILITY_FLASH_FIRE] = 1,
    [ABILITY_FLOWER_GIFT] = 1,
    [ABILITY_HEATPROOF] = 1,
    [ABILITY_HYPER_CUTTER] = 1,
    [ABILITY_IMMUNITY] = 1,
    [ABILITY_INNER_FOCUS] = 1,
    [ABILITY_INSOMNIA] = 1,
    [ABILITY_KEEN_EYE] = 1,
    [ABILITY_LEAF_GUARD] = 1,
    [ABILITY_LEVITATE] = 1,
    [ABILITY_LIGHTNING_ROD] = 1,
    [ABILITY_LIMBER] = 1,
    [ABILITY_MAGMA_ARMOR] = 1,
    [ABILITY_MARVEL_SCALE] = 1,
    [ABILITY_MOTOR_DRIVE] = 1,
    [ABILITY_OBLIVIOUS] = 1,
    [ABILITY_OWN_TEMPO] = 1,
    [ABILITY_SAND_VEIL] = 1,
    [ABILITY_SHELL_ARMOR] = 1,
    [ABILITY_SHIELD_DUST] = 1,
    [ABILITY_SIMPLE] = 1,
    [ABILITY_SNOW_CLOAK] = 1,
    [ABILITY_SOLID_ROCK] = 1,
    [ABILITY_SOUNDPROOF] = 1,
    [ABILITY_STICKY_HOLD] = 1,
    [ABILITY_STORM_DRAIN] = 1,
    [ABILITY_STURDY] = 1,
    [ABILITY_SUCTION_CUPS] = 1,
    [ABILITY_TANGLED_FEET] = 1,
    [ABILITY_THICK_FAT] = 1,
    [ABILITY_UNAWARE] = 1,
    [ABILITY_VITAL_SPIRIT] = 1,
    [ABILITY_VOLT_ABSORB] = 1,
    [ABILITY_WATER_ABSORB] = 1,
    [ABILITY_WATER_VEIL] = 1,
    [ABILITY_WHITE_SMOKE] = 1,
    [ABILITY_WONDER_GUARD] = 1,
    [ABILITY_BIG_PECKS] = 1,
    [ABILITY_CONTRARY] = 1,
    [ABILITY_FRIEND_GUARD] = 1,
    [ABILITY_HEAVY_METAL] = 1,
    [ABILITY_LIGHT_METAL] = 1,
    [ABILITY_MAGIC_BOUNCE] = 1,
    [ABILITY_MULTISCALE] = 1,
    [ABILITY_SAP_SIPPER] = 1,
    [ABILITY_TELEPATHY] = 1,
    [ABILITY_WONDER_SKIN] = 1,
    [ABILITY_AROMA_VEIL] = 1,
    [ABILITY_BULLETPROOF] = 1,
    [ABILITY_FLOWER_VEIL] = 1,
    [ABILITY_FUR_COAT] = 1,
    [ABILITY_OVERCOAT] = 1,
    [ABILITY_SWEET_VEIL] = 1,
    [ABILITY_DAZZLING] = 1,
    [ABILITY_DISGUISE] = 1,
    [ABILITY_FLUFFY] = 1,
    [ABILITY_QUEENLY_MAJESTY] = 1,
    [ABILITY_WATER_BUBBLE] = 1,
};

static const u8 sAbilitiesNotTraced[ABILITIES_COUNT] =
{
    [ABILITY_BATTLE_BOND] = 1,
    [ABILITY_COMATOSE] = 1,
    [ABILITY_DISGUISE] = 1,
    [ABILITY_FLOWER_GIFT] = 1,
    [ABILITY_FORECAST] = 1,
    [ABILITY_ILLUSION] = 1,
    [ABILITY_IMPOSTER] = 1,
    [ABILITY_MULTITYPE] = 1,
    [ABILITY_NONE] = 1,
    [ABILITY_POWER_CONSTRUCT] = 1,
    [ABILITY_POWER_OF_ALCHEMY] = 1,
    [ABILITY_RECEIVER] = 1,
    [ABILITY_RKS_SYSTEM] = 1,
    [ABILITY_SCHOOLING] = 1,
    [ABILITY_SHIELDS_DOWN] = 1,
    [ABILITY_STANCE_CHANGE] = 1,
    [ABILITY_TRACE] = 1,
    [ABILITY_ZEN_MODE] = 1,
};

static const u8 sHoldEffectToType[][2] =
{
    {HOLD_EFFECT_BUG_POWER, TYPE_BUG},
    {HOLD_EFFECT_STEEL_POWER, TYPE_STEEL},
    {HOLD_EFFECT_GROUND_POWER, TYPE_GROUND},
    {HOLD_EFFECT_ROCK_POWER, TYPE_ROCK},
    {HOLD_EFFECT_GRASS_POWER, TYPE_GRASS},
    {HOLD_EFFECT_DARK_POWER, TYPE_DARK},
    {HOLD_EFFECT_FIGHTING_POWER, TYPE_FIGHTING},
    {HOLD_EFFECT_ELECTRIC_POWER, TYPE_ELECTRIC},
    {HOLD_EFFECT_WATER_POWER, TYPE_WATER},
    {HOLD_EFFECT_FLYING_POWER, TYPE_FLYING},
    {HOLD_EFFECT_POISON_POWER, TYPE_POISON},
    {HOLD_EFFECT_ICE_POWER, TYPE_ICE},
    {HOLD_EFFECT_GHOST_POWER, TYPE_GHOST},
    {HOLD_EFFECT_PSYCHIC_POWER, TYPE_PSYCHIC},
    {HOLD_EFFECT_FIRE_POWER, TYPE_FIRE},
    {HOLD_EFFECT_DRAGON_POWER, TYPE_DRAGON},
    {HOLD_EFFECT_NORMAL_POWER, TYPE_NORMAL},
    {HOLD_EFFECT_FAIRY_POWER, TYPE_FAIRY},
};

// percent in UQ_4_12 format
static const u16 sPercentToModifier[] =
{
    UQ_4_12(0.00), // 0
    UQ_4_12(0.01), // 1
    UQ_4_12(0.02), // 2
    UQ_4_12(0.03), // 3
    UQ_4_12(0.04), // 4
    UQ_4_12(0.05), // 5
    UQ_4_12(0.06), // 6
    UQ_4_12(0.07), // 7
    UQ_4_12(0.08), // 8
    UQ_4_12(0.09), // 9
    UQ_4_12(0.10), // 10
    UQ_4_12(0.11), // 11
    UQ_4_12(0.12), // 12
    UQ_4_12(0.13), // 13
    UQ_4_12(0.14), // 14
    UQ_4_12(0.15), // 15
    UQ_4_12(0.16), // 16
    UQ_4_12(0.17), // 17
    UQ_4_12(0.18), // 18
    UQ_4_12(0.19), // 19
    UQ_4_12(0.20), // 20
    UQ_4_12(0.21), // 21
    UQ_4_12(0.22), // 22
    UQ_4_12(0.23), // 23
    UQ_4_12(0.24), // 24
    UQ_4_12(0.25), // 25
    UQ_4_12(0.26), // 26
    UQ_4_12(0.27), // 27
    UQ_4_12(0.28), // 28
    UQ_4_12(0.29), // 29
    UQ_4_12(0.30), // 30
    UQ_4_12(0.31), // 31
    UQ_4_12(0.32), // 32
    UQ_4_12(0.33), // 33
    UQ_4_12(0.34), // 34
    UQ_4_12(0.35), // 35
    UQ_4_12(0.36), // 36
    UQ_4_12(0.37), // 37
    UQ_4_12(0.38), // 38
    UQ_4_12(0.39), // 39
    UQ_4_12(0.40), // 40
    UQ_4_12(0.41), // 41
    UQ_4_12(0.42), // 42
    UQ_4_12(0.43), // 43
    UQ_4_12(0.44), // 44
    UQ_4_12(0.45), // 45
    UQ_4_12(0.46), // 46
    UQ_4_12(0.47), // 47
    UQ_4_12(0.48), // 48
    UQ_4_12(0.49), // 49
    UQ_4_12(0.50), // 50
    UQ_4_12(0.51), // 51
    UQ_4_12(0.52), // 52
    UQ_4_12(0.53), // 53
    UQ_4_12(0.54), // 54
    UQ_4_12(0.55), // 55
    UQ_4_12(0.56), // 56
    UQ_4_12(0.57), // 57
    UQ_4_12(0.58), // 58
    UQ_4_12(0.59), // 59
    UQ_4_12(0.60), // 60
    UQ_4_12(0.61), // 61
    UQ_4_12(0.62), // 62
    UQ_4_12(0.63), // 63
    UQ_4_12(0.64), // 64
    UQ_4_12(0.65), // 65
    UQ_4_12(0.66), // 66
    UQ_4_12(0.67), // 67
    UQ_4_12(0.68), // 68
    UQ_4_12(0.69), // 69
    UQ_4_12(0.70), // 70
    UQ_4_12(0.71), // 71
    UQ_4_12(0.72), // 72
    UQ_4_12(0.73), // 73
    UQ_4_12(0.74), // 74
    UQ_4_12(0.75), // 75
    UQ_4_12(0.76), // 76
    UQ_4_12(0.77), // 77
    UQ_4_12(0.78), // 78
    UQ_4_12(0.79), // 79
    UQ_4_12(0.80), // 80
    UQ_4_12(0.81), // 81
    UQ_4_12(0.82), // 82
    UQ_4_12(0.83), // 83
    UQ_4_12(0.84), // 84
    UQ_4_12(0.85), // 85
    UQ_4_12(0.86), // 86
    UQ_4_12(0.87), // 87
    UQ_4_12(0.88), // 88
    UQ_4_12(0.89), // 89
    UQ_4_12(0.90), // 90
    UQ_4_12(0.91), // 91
    UQ_4_12(0.92), // 92
    UQ_4_12(0.93), // 93
    UQ_4_12(0.94), // 94
    UQ_4_12(0.95), // 95
    UQ_4_12(0.96), // 96
    UQ_4_12(0.97), // 97
    UQ_4_12(0.98), // 98
    UQ_4_12(0.99), // 99
    UQ_4_12(1.00), // 100
};

#define X UQ_4_12

static const u16 sTypeEffectivenessTable[NUMBER_OF_MON_TYPES][NUMBER_OF_MON_TYPES] =
{
//   normal  fight   flying  poison  ground  rock    bug     ghost   steel   mystery fire    water   grass  electric psychic ice     dragon  dark    fairy
    {X(1.0), X(1.0), X(1.0), X(1.0), X(1.0), X(0.5), X(1.0), X(0.0), X(0.5), X(1.0), X(1.0), X(1.0), X(1.0), X(1.0), X(1.0), X(1.0), X(1.0), X(1.0), X(1.0)}, // normal
    {X(2.0), X(1.0), X(0.5), X(0.5), X(1.0), X(2.0), X(0.5), X(0.0), X(2.0), X(1.0), X(1.0), X(1.0), X(1.0), X(1.0), X(0.5), X(2.0), X(1.0), X(2.0), X(0.5)}, // fight
    {X(1.0), X(2.0), X(1.0), X(1.0), X(1.0), X(0.5), X(2.0), X(1.0), X(0.5), X(1.0), X(1.0), X(1.0), X(2.0), X(0.5), X(1.0), X(1.0), X(1.0), X(1.0), X(1.0)}, // flying
    {X(1.0), X(1.0), X(1.0), X(0.5), X(0.5), X(0.5), X(1.0), X(0.5), X(0.0), X(1.0), X(1.0), X(1.0), X(2.0), X(1.0), X(1.0), X(1.0), X(1.0), X(1.0), X(2.0)}, // poison
    {X(1.0), X(1.0), X(0.0), X(2.0), X(1.0), X(2.0), X(0.5), X(1.0), X(2.0), X(1.0), X(2.0), X(1.0), X(0.5), X(2.0), X(1.0), X(1.0), X(1.0), X(1.0), X(1.0)}, // ground
    {X(1.0), X(0.5), X(2.0), X(1.0), X(0.5), X(1.0), X(2.0), X(1.0), X(0.5), X(1.0), X(2.0), X(1.0), X(1.0), X(1.0), X(1.0), X(2.0), X(1.0), X(1.0), X(1.0)}, // rock
    {X(1.0), X(0.5), X(0.5), X(0.5), X(1.0), X(1.0), X(1.0), X(0.5), X(0.5), X(1.0), X(0.5), X(1.0), X(2.0), X(1.0), X(2.0), X(1.0), X(1.0), X(2.0), X(0.5)}, // bug
    #if B_STEEL_RESISTANCES >= GEN_6
    {X(0.0), X(1.0), X(1.0), X(1.0), X(1.0), X(1.0), X(1.0), X(2.0), X(1.0), X(1.0), X(1.0), X(1.0), X(1.0), X(1.0), X(2.0), X(1.0), X(1.0), X(0.5), X(1.0)}, // ghost
    #else
    {X(0.0), X(1.0), X(1.0), X(1.0), X(1.0), X(1.0), X(1.0), X(2.0), X(0.5), X(1.0), X(1.0), X(1.0), X(1.0), X(1.0), X(2.0), X(1.0), X(1.0), X(0.5), X(1.0)}, // ghost
    #endif
    {X(1.0), X(1.0), X(1.0), X(1.0), X(1.0), X(2.0), X(1.0), X(1.0), X(0.5), X(1.0), X(0.5), X(0.5), X(1.0), X(0.5), X(1.0), X(2.0), X(1.0), X(1.0), X(2.0)}, // steel
    {X(1.0), X(1.0), X(1.0), X(1.0), X(1.0), X(1.0), X(1.0), X(1.0), X(1.0), X(1.0), X(1.0), X(1.0), X(1.0), X(1.0), X(1.0), X(1.0), X(1.0), X(1.0), X(1.0)}, // mystery
    {X(1.0), X(1.0), X(1.0), X(1.0), X(1.0), X(0.5), X(2.0), X(1.0), X(2.0), X(1.0), X(0.5), X(0.5), X(2.0), X(1.0), X(1.0), X(2.0), X(0.5), X(1.0), X(1.0)}, // fire
    {X(1.0), X(1.0), X(1.0), X(1.0), X(2.0), X(2.0), X(1.0), X(1.0), X(1.0), X(1.0), X(2.0), X(0.5), X(0.5), X(1.0), X(1.0), X(1.0), X(0.5), X(1.0), X(1.0)}, // water
    {X(1.0), X(1.0), X(0.5), X(0.5), X(2.0), X(2.0), X(0.5), X(1.0), X(0.5), X(1.0), X(0.5), X(2.0), X(0.5), X(1.0), X(1.0), X(1.0), X(0.5), X(1.0), X(1.0)}, // grass
    {X(1.0), X(1.0), X(2.0), X(1.0), X(0.0), X(1.0), X(1.0), X(1.0), X(1.0), X(1.0), X(1.0), X(2.0), X(0.5), X(0.5), X(1.0), X(1.0), X(0.5), X(1.0), X(1.0)}, // electric
    {X(1.0), X(2.0), X(1.0), X(2.0), X(1.0), X(1.0), X(1.0), X(1.0), X(0.5), X(1.0), X(1.0), X(1.0), X(1.0), X(1.0), X(0.5), X(1.0), X(1.0), X(0.0), X(1.0)}, // psychic
    {X(1.0), X(1.0), X(2.0), X(1.0), X(2.0), X(1.0), X(1.0), X(1.0), X(0.5), X(1.0), X(0.5), X(0.5), X(2.0), X(1.0), X(1.0), X(0.5), X(2.0), X(1.0), X(1.0)}, // ice
    {X(1.0), X(1.0), X(1.0), X(1.0), X(1.0), X(1.0), X(1.0), X(1.0), X(0.5), X(1.0), X(1.0), X(1.0), X(1.0), X(1.0), X(1.0), X(1.0), X(2.0), X(1.0), X(0.0)}, // dragon
    #if B_STEEL_RESISTANCES >= GEN_6
    {X(1.0), X(0.5), X(1.0), X(1.0), X(1.0), X(1.0), X(1.0), X(2.0), X(1.0), X(1.0), X(1.0), X(1.0), X(1.0), X(1.0), X(2.0), X(1.0), X(1.0), X(0.5), X(0.5)}, // dark
    #else
    {X(1.0), X(0.5), X(1.0), X(1.0), X(1.0), X(1.0), X(1.0), X(2.0), X(0.5), X(1.0), X(1.0), X(1.0), X(1.0), X(1.0), X(2.0), X(1.0), X(1.0), X(0.5), X(0.5)}, // dark
    #endif
    {X(1.0), X(2.0), X(1.0), X(0.5), X(1.0), X(1.0), X(1.0), X(1.0), X(0.5), X(1.0), X(0.5), X(1.0), X(1.0), X(1.0), X(1.0), X(1.0), X(2.0), X(2.0), X(1.0)}, // fairy
};

static const u16 sInverseTypeEffectivenessTable[NUMBER_OF_MON_TYPES][NUMBER_OF_MON_TYPES] =
{
//   normal  fight   flying  poison  ground  rock    bug     ghost   steel   mystery fire    water   grass  electric psychic ice     dragon  dark    fairy
    {X(1.0), X(1.0), X(1.0), X(1.0), X(1.0), X(2.0), X(1.0), X(2.0), X(2.0), X(1.0), X(1.0), X(1.0), X(1.0), X(1.0), X(1.0), X(1.0), X(1.0), X(1.0), X(1.0)}, // normal
    {X(0.5), X(1.0), X(2.0), X(2.0), X(1.0), X(0.5), X(2.0), X(2.0), X(0.5), X(1.0), X(1.0), X(1.0), X(1.0), X(1.0), X(2.0), X(0.5), X(1.0), X(0.5), X(2.0)}, // fight
    {X(1.0), X(0.5), X(1.0), X(1.0), X(1.0), X(2.0), X(0.5), X(1.0), X(2.0), X(1.0), X(1.0), X(1.0), X(0.5), X(2.0), X(1.0), X(1.0), X(1.0), X(1.0), X(1.0)}, // flying
    {X(1.0), X(1.0), X(1.0), X(2.0), X(2.0), X(2.0), X(1.0), X(2.0), X(2.0), X(1.0), X(1.0), X(1.0), X(0.5), X(1.0), X(1.0), X(1.0), X(1.0), X(1.0), X(0.5)}, // poison
    {X(1.0), X(1.0), X(2.0), X(0.5), X(1.0), X(0.5), X(2.0), X(1.0), X(0.5), X(1.0), X(0.5), X(1.0), X(2.0), X(0.5), X(1.0), X(1.0), X(1.0), X(1.0), X(1.0)}, // ground
    {X(1.0), X(2.0), X(0.5), X(1.0), X(2.0), X(1.0), X(0.5), X(1.0), X(2.0), X(1.0), X(0.5), X(1.0), X(1.0), X(1.0), X(1.0), X(0.5), X(1.0), X(1.0), X(1.0)}, // rock
    {X(1.0), X(2.0), X(2.0), X(2.0), X(1.0), X(1.0), X(1.0), X(2.0), X(2.0), X(1.0), X(2.0), X(1.0), X(0.5), X(1.0), X(0.5), X(1.0), X(1.0), X(0.5), X(2.0)}, // bug
    #if B_STEEL_RESISTANCES >= GEN_6
    {X(2.0), X(1.0), X(1.0), X(1.0), X(1.0), X(1.0), X(1.0), X(0.5), X(1.0), X(1.0), X(1.0), X(1.0), X(1.0), X(1.0), X(0.5), X(1.0), X(1.0), X(2.0), X(1.0)}, // ghost
    #else
    {X(2.0), X(1.0), X(1.0), X(1.0), X(1.0), X(1.0), X(1.0), X(0.5), X(2.0), X(1.0), X(1.0), X(1.0), X(1.0), X(1.0), X(0.5), X(1.0), X(1.0), X(2.0), X(1.0)}, // ghost
    #endif
    {X(1.0), X(1.0), X(1.0), X(1.0), X(1.0), X(0.5), X(1.0), X(1.0), X(2.0), X(1.0), X(2.0), X(2.0), X(1.0), X(2.0), X(1.0), X(0.5), X(1.0), X(1.0), X(0.5)}, // steel
    {X(1.0), X(1.0), X(1.0), X(1.0), X(1.0), X(1.0), X(1.0), X(1.0), X(1.0), X(1.0), X(1.0), X(1.0), X(1.0), X(1.0), X(1.0), X(1.0), X(1.0), X(1.0), X(1.0)}, // mystery
    {X(1.0), X(1.0), X(1.0), X(1.0), X(1.0), X(2.0), X(0.5), X(1.0), X(0.5), X(1.0), X(2.0), X(2.0), X(0.5), X(1.0), X(1.0), X(0.5), X(2.0), X(1.0), X(1.0)}, // fire
    {X(1.0), X(1.0), X(1.0), X(1.0), X(0.5), X(0.5), X(1.0), X(1.0), X(1.0), X(1.0), X(0.5), X(2.0), X(2.0), X(1.0), X(1.0), X(1.0), X(2.0), X(1.0), X(1.0)}, // water
    {X(1.0), X(1.0), X(2.0), X(2.0), X(0.5), X(0.5), X(2.0), X(1.0), X(2.0), X(1.0), X(2.0), X(0.5), X(2.0), X(1.0), X(1.0), X(1.0), X(2.0), X(1.0), X(1.0)}, // grass
    {X(1.0), X(1.0), X(0.5), X(1.0), X(2.0), X(1.0), X(1.0), X(1.0), X(1.0), X(1.0), X(1.0), X(0.5), X(2.0), X(2.0), X(1.0), X(1.0), X(2.0), X(1.0), X(1.0)}, // electric
    {X(1.0), X(0.5), X(1.0), X(0.5), X(1.0), X(1.0), X(1.0), X(1.0), X(2.0), X(1.0), X(1.0), X(1.0), X(1.0), X(1.0), X(2.0), X(1.0), X(1.0), X(2.0), X(1.0)}, // psychic
    {X(1.0), X(1.0), X(0.5), X(1.0), X(0.5), X(1.0), X(1.0), X(1.0), X(2.0), X(1.0), X(2.0), X(2.0), X(0.5), X(1.0), X(1.0), X(2.0), X(0.5), X(1.0), X(1.0)}, // ice
    {X(1.0), X(1.0), X(1.0), X(1.0), X(1.0), X(1.0), X(1.0), X(1.0), X(2.0), X(1.0), X(1.0), X(1.0), X(1.0), X(1.0), X(1.0), X(1.0), X(0.5), X(1.0), X(2.0)}, // dragon
    #if B_STEEL_RESISTANCES >= GEN_6
    {X(1.0), X(2.0), X(1.0), X(1.0), X(1.0), X(1.0), X(1.0), X(0.5), X(1.0), X(1.0), X(1.0), X(1.0), X(1.0), X(1.0), X(0.5), X(1.0), X(1.0), X(2.0), X(2.0)}, // dark
    #else
    {X(1.0), X(2.0), X(1.0), X(1.0), X(1.0), X(1.0), X(1.0), X(0.5), X(2.0), X(1.0), X(1.0), X(1.0), X(1.0), X(1.0), X(0.5), X(1.0), X(1.0), X(2.0), X(2.0)}, // dark
    #endif
    {X(1.0), X(0.5), X(1.0), X(2.0), X(1.0), X(1.0), X(1.0), X(1.0), X(2.0), X(1.0), X(2.0), X(1.0), X(1.0), X(1.0), X(1.0), X(1.0), X(0.5), X(0.5), X(1.0)}, // fairy
};

#undef X

// code
u8 GetBattlerForBattleScript(u8 caseId)
{
    u8 ret = 0;
    switch (caseId)
    {
    case BS_TARGET:
        ret = gBattlerTarget;
        break;
    case BS_ATTACKER:
        ret = gBattlerAttacker;
        break;
    case BS_EFFECT_BATTLER:
        ret = gEffectBattler;
        break;
    case BS_BATTLER_0:
        ret = 0;
        break;
    case BS_SCRIPTING:
        ret = gBattleScripting.battler;
        break;
    case BS_FAINTED:
        ret = gBattlerFainted;
        break;
    case 5:
        ret = gBattlerFainted;
        break;
    case 4:
    case 6:
    case 8:
    case 9:
    case BS_PLAYER1:
        ret = GetBattlerAtPosition(B_POSITION_PLAYER_LEFT);
        break;
    case BS_OPPONENT1:
        ret = GetBattlerAtPosition(B_POSITION_OPPONENT_LEFT);
        break;
    case BS_PLAYER2:
        ret = GetBattlerAtPosition(B_POSITION_PLAYER_RIGHT);
        break;
    case BS_OPPONENT2:
        ret = GetBattlerAtPosition(B_POSITION_OPPONENT_RIGHT);
        break;
    case BS_ABILITY_BATTLER:
        ret = gBattlerAbility;
        break;
    }
    return ret;
}

void PressurePPLose(u8 target, u8 attacker, u16 move)
{
    int moveIndex;

    if (gBattleMons[target].ability != ABILITY_PRESSURE)
        return;

    for (moveIndex = 0; moveIndex < MAX_MON_MOVES; moveIndex++)
    {
        if (gBattleMons[attacker].moves[moveIndex] == move)
            break;
    }

    if (moveIndex == MAX_MON_MOVES)
        return;

    if (gBattleMons[attacker].pp[moveIndex] != 0)
        gBattleMons[attacker].pp[moveIndex]--;

    if (!(gBattleMons[attacker].status2 & STATUS2_TRANSFORMED)
        && !(gDisableStructs[attacker].mimickedMoves & gBitTable[moveIndex]))
    {
        gActiveBattler = attacker;
        BtlController_EmitSetMonData(0, REQUEST_PPMOVE1_BATTLE + moveIndex, 0, 1, &gBattleMons[gActiveBattler].pp[moveIndex]);
        MarkBattlerForControllerExec(gActiveBattler);
    }
}

void PressurePPLoseOnUsingImprison(u8 attacker)
{
    int i, j;
    int imprisonPos = 4;
    u8 atkSide = GetBattlerSide(attacker);

    for (i = 0; i < gBattlersCount; i++)
    {
        if (atkSide != GetBattlerSide(i) && gBattleMons[i].ability == ABILITY_PRESSURE)
        {
            for (j = 0; j < MAX_MON_MOVES; j++)
            {
                if (gBattleMons[attacker].moves[j] == MOVE_IMPRISON)
                    break;
            }
            if (j != MAX_MON_MOVES)
            {
                imprisonPos = j;
                if (gBattleMons[attacker].pp[j] != 0)
                    gBattleMons[attacker].pp[j]--;
            }
        }
    }

    if (imprisonPos != 4
        && !(gBattleMons[attacker].status2 & STATUS2_TRANSFORMED)
        && !(gDisableStructs[attacker].mimickedMoves & gBitTable[imprisonPos]))
    {
        gActiveBattler = attacker;
        BtlController_EmitSetMonData(0, REQUEST_PPMOVE1_BATTLE + imprisonPos, 0, 1, &gBattleMons[gActiveBattler].pp[imprisonPos]);
        MarkBattlerForControllerExec(gActiveBattler);
    }
}

void PressurePPLoseOnUsingPerishSong(u8 attacker)
{
    int i, j;
    int perishSongPos = 4;

    for (i = 0; i < gBattlersCount; i++)
    {
        if (gBattleMons[i].ability == ABILITY_PRESSURE && i != attacker)
        {
            for (j = 0; j < MAX_MON_MOVES; j++)
            {
                if (gBattleMons[attacker].moves[j] == MOVE_PERISH_SONG)
                    break;
            }
            if (j != MAX_MON_MOVES)
            {
                perishSongPos = j;
                if (gBattleMons[attacker].pp[j] != 0)
                    gBattleMons[attacker].pp[j]--;
            }
        }
    }

    if (perishSongPos != MAX_MON_MOVES
        && !(gBattleMons[attacker].status2 & STATUS2_TRANSFORMED)
        && !(gDisableStructs[attacker].mimickedMoves & gBitTable[perishSongPos]))
    {
        gActiveBattler = attacker;
        BtlController_EmitSetMonData(0, REQUEST_PPMOVE1_BATTLE + perishSongPos, 0, 1, &gBattleMons[gActiveBattler].pp[perishSongPos]);
        MarkBattlerForControllerExec(gActiveBattler);
    }
}

void MarkAllBattlersForControllerExec(void) // unused
{
    int i;

    if (gBattleTypeFlags & BATTLE_TYPE_LINK)
    {
        for (i = 0; i < gBattlersCount; i++)
            gBattleControllerExecFlags |= gBitTable[i] << 0x1C;
    }
    else
    {
        for (i = 0; i < gBattlersCount; i++)
            gBattleControllerExecFlags |= gBitTable[i];
    }
}

bool32 IsBattlerMarkedForControllerExec(u8 battlerId)
{
    if (gBattleTypeFlags & BATTLE_TYPE_LINK)
        return (gBattleControllerExecFlags & (gBitTable[battlerId] << 0x1C)) != 0;
    else
        return (gBattleControllerExecFlags & (gBitTable[battlerId])) != 0;
}

void MarkBattlerForControllerExec(u8 battlerId)
{
    if (gBattleTypeFlags & BATTLE_TYPE_LINK)
        gBattleControllerExecFlags |= gBitTable[battlerId] << 0x1C;
    else
        gBattleControllerExecFlags |= gBitTable[battlerId];
}

void sub_803F850(u8 arg0)
{
    s32 i;

    for (i = 0; i < GetLinkPlayerCount(); i++)
        gBattleControllerExecFlags |= gBitTable[arg0] << (i << 2);

    gBattleControllerExecFlags &= ~(0x10000000 << arg0);
}

void CancelMultiTurnMoves(u8 battler)
{
    gBattleMons[battler].status2 &= ~(STATUS2_MULTIPLETURNS);
    gBattleMons[battler].status2 &= ~(STATUS2_LOCK_CONFUSE);
    gBattleMons[battler].status2 &= ~(STATUS2_UPROAR);
    gBattleMons[battler].status2 &= ~(STATUS2_BIDE);

    gStatuses3[battler] &= ~(STATUS3_SEMI_INVULNERABLE);

    gDisableStructs[battler].rolloutTimer = 0;
    gDisableStructs[battler].furyCutterCounter = 0;
}

bool8 WasUnableToUseMove(u8 battler)
{
    if (gProtectStructs[battler].prlzImmobility
        || gProtectStructs[battler].targetNotAffected
        || gProtectStructs[battler].usedImprisonedMove
        || gProtectStructs[battler].loveImmobility
        || gProtectStructs[battler].usedDisabledMove
        || gProtectStructs[battler].usedTauntedMove
        || gProtectStructs[battler].usedGravityPreventedMove
        || gProtectStructs[battler].usedHealBlockedMove
        || gProtectStructs[battler].flag2Unknown
        || gProtectStructs[battler].flinchImmobility
        || gProtectStructs[battler].confusionSelfDmg
        || gProtectStructs[battler].powderSelfDmg
        || gProtectStructs[battler].usedThroatChopPreventedMove)
        return TRUE;
    else
        return FALSE;
}

void PrepareStringBattle(u16 stringId, u8 battler)
{
    // Support for Contrary ability.
    // If a move attempted to raise stat - print "won't increase".
    // If a move attempted to lower stat - print "won't decrease".
    if (stringId == STRINGID_STATSWONTDECREASE && !(gBattleScripting.statChanger & STAT_BUFF_NEGATIVE))
        stringId = STRINGID_STATSWONTINCREASE;
    else if (stringId == STRINGID_STATSWONTINCREASE && gBattleScripting.statChanger & STAT_BUFF_NEGATIVE)
        stringId = STRINGID_STATSWONTDECREASE;

    else if (stringId == STRINGID_STATSWONTDECREASE2 && GetBattlerAbility(battler) == ABILITY_CONTRARY)
        stringId = STRINGID_STATSWONTINCREASE2;
    else if (stringId == STRINGID_STATSWONTINCREASE2 && GetBattlerAbility(battler) == ABILITY_CONTRARY)
        stringId = STRINGID_STATSWONTDECREASE2;

    // Check Defiant and Competitive stat raise whenever a stat is lowered.
    else if ((stringId == STRINGID_PKMNSSTATCHANGED4 || stringId == STRINGID_PKMNCUTSATTACKWITH)
              && ((GetBattlerAbility(gBattlerTarget) == ABILITY_DEFIANT && gBattleMons[gBattlerTarget].statStages[STAT_ATK] != 12)
                 || (GetBattlerAbility(gBattlerTarget) == ABILITY_COMPETITIVE && gBattleMons[gBattlerTarget].statStages[STAT_SPATK] != 12))
              && gSpecialStatuses[gBattlerTarget].changedStatsBattlerId != BATTLE_PARTNER(gBattlerTarget)
              && gSpecialStatuses[gBattlerTarget].changedStatsBattlerId != gBattlerTarget)
    {
        gBattlerAbility = gBattlerTarget;
        BattleScriptPushCursor();
        gBattlescriptCurrInstr = BattleScript_DefiantActivates;
        if (GetBattlerAbility(gBattlerTarget) == ABILITY_DEFIANT)
            SET_STATCHANGER(STAT_ATK, 2, FALSE);
        else
            SET_STATCHANGER(STAT_SPATK, 2, FALSE);
    }

    gActiveBattler = battler;
    BtlController_EmitPrintString(0, stringId);
    MarkBattlerForControllerExec(gActiveBattler);
}

void ResetSentPokesToOpponentValue(void)
{
    s32 i;
    u32 bits = 0;

    gSentPokesToOpponent[0] = 0;
    gSentPokesToOpponent[1] = 0;

    for (i = 0; i < gBattlersCount; i += 2)
        bits |= gBitTable[gBattlerPartyIndexes[i]];

    for (i = 1; i < gBattlersCount; i += 2)
        gSentPokesToOpponent[(i & BIT_FLANK) >> 1] = bits;
}

void OpponentSwitchInResetSentPokesToOpponentValue(u8 battler)
{
    s32 i = 0;
    u32 bits = 0;

    if (GetBattlerSide(battler) == B_SIDE_OPPONENT)
    {
        u8 flank = ((battler & BIT_FLANK) >> 1);
        gSentPokesToOpponent[flank] = 0;

        for (i = 0; i < gBattlersCount; i += 2)
        {
            if (!(gAbsentBattlerFlags & gBitTable[i]))
                bits |= gBitTable[gBattlerPartyIndexes[i]];
        }

        gSentPokesToOpponent[flank] = bits;
    }
}

void UpdateSentPokesToOpponentValue(u8 battler)
{
    if (GetBattlerSide(battler) == B_SIDE_OPPONENT)
    {
        OpponentSwitchInResetSentPokesToOpponentValue(battler);
    }
    else
    {
        s32 i;
        for (i = 1; i < gBattlersCount; i++)
            gSentPokesToOpponent[(i & BIT_FLANK) >> 1] |= gBitTable[gBattlerPartyIndexes[battler]];
    }
}

void BattleScriptPush(const u8 *bsPtr)
{
    gBattleResources->battleScriptsStack->ptr[gBattleResources->battleScriptsStack->size++] = bsPtr;
}

void BattleScriptPushCursor(void)
{
    gBattleResources->battleScriptsStack->ptr[gBattleResources->battleScriptsStack->size++] = gBattlescriptCurrInstr;
}

void BattleScriptPop(void)
{
    gBattlescriptCurrInstr = gBattleResources->battleScriptsStack->ptr[--gBattleResources->battleScriptsStack->size];
}

static bool32 IsGravityPreventingMove(u32 move)
{
    if (!(gFieldStatuses & STATUS_FIELD_GRAVITY))
        return FALSE;

    switch (move)
    {
    case MOVE_BOUNCE:
    case MOVE_FLY:
    case MOVE_FLYING_PRESS:
    case MOVE_HI_JUMP_KICK:
    case MOVE_JUMP_KICK:
    case MOVE_MAGNET_RISE:
    case MOVE_SKY_DROP:
    case MOVE_SPLASH:
    case MOVE_TELEKINESIS:
    case MOVE_FLOATY_FALL:
        return TRUE;
    default:
        return FALSE;
    }
}

static bool32 IsHealBlockPreventingMove(u32 battler, u32 move)
{
    if (!(gStatuses3[battler] & STATUS3_HEAL_BLOCK))
        return FALSE;

    switch (gBattleMoves[move].effect)
    {
    case EFFECT_ABSORB:
    case EFFECT_MORNING_SUN:
    case EFFECT_MOONLIGHT:
    case EFFECT_RESTORE_HP:
    case EFFECT_REST:
    case EFFECT_ROOST:
    case EFFECT_HEALING_WISH:
    case EFFECT_WISH:
    case EFFECT_DREAM_EATER:
        return TRUE;
    default:
        return FALSE;
    }
}

static bool32 IsBelchPreventingMove(u32 battler, u32 move)
{
    if (gBattleMoves[move].effect != EFFECT_BELCH)
        return FALSE;

    return !(gBattleStruct->ateBerry[battler & BIT_SIDE] & gBitTable[gBattlerPartyIndexes[battler]]);
}

u8 TrySetCantSelectMoveBattleScript(void)
{
    u32 limitations = 0;
    u8 moveId = gBattleResources->bufferB[gActiveBattler][2] & ~(RET_MEGA_EVOLUTION);
    u32 move = gBattleMons[gActiveBattler].moves[moveId];
    u32 holdEffect = GetBattlerHoldEffect(gActiveBattler, TRUE);
    u16 *choicedMove = &gBattleStruct->choicedMove[gActiveBattler];

    if (gDisableStructs[gActiveBattler].disabledMove == move && move != MOVE_NONE)
    {
        gBattleScripting.battler = gActiveBattler;
        gCurrentMove = move;
        if (gBattleTypeFlags & BATTLE_TYPE_PALACE)
        {
            gPalaceSelectionBattleScripts[gActiveBattler] = BattleScript_SelectingDisabledMoveInPalace;
            gProtectStructs[gActiveBattler].palaceUnableToUseMove = 1;
        }
        else
        {
            gSelectionBattleScripts[gActiveBattler] = BattleScript_SelectingDisabledMove;
            limitations++;
        }
    }

    if (move == gLastMoves[gActiveBattler] && move != MOVE_STRUGGLE && (gBattleMons[gActiveBattler].status2 & STATUS2_TORMENT))
    {
        CancelMultiTurnMoves(gActiveBattler);
        if (gBattleTypeFlags & BATTLE_TYPE_PALACE)
        {
            gPalaceSelectionBattleScripts[gActiveBattler] = BattleScript_SelectingTormentedMoveInPalace;
            gProtectStructs[gActiveBattler].palaceUnableToUseMove = 1;
        }
        else
        {
            gSelectionBattleScripts[gActiveBattler] = BattleScript_SelectingTormentedMove;
            limitations++;
        }
    }

    if (gDisableStructs[gActiveBattler].tauntTimer != 0 && gBattleMoves[move].power == 0)
    {
        gCurrentMove = move;
        if (gBattleTypeFlags & BATTLE_TYPE_PALACE)
        {
            gPalaceSelectionBattleScripts[gActiveBattler] = BattleScript_SelectingNotAllowedMoveTauntInPalace;
            gProtectStructs[gActiveBattler].palaceUnableToUseMove = 1;
        }
        else
        {
            gSelectionBattleScripts[gActiveBattler] = BattleScript_SelectingNotAllowedMoveTaunt;
            limitations++;
        }
    }

    if (gDisableStructs[gActiveBattler].throatChopTimer != 0 && gBattleMoves[move].flags & FLAG_SOUND)
    {
        gCurrentMove = move;
        if (gBattleTypeFlags & BATTLE_TYPE_PALACE)
        {
            gPalaceSelectionBattleScripts[gActiveBattler] = BattleScript_SelectingNotAllowedMoveThroatChopInPalace;
            gProtectStructs[gActiveBattler].palaceUnableToUseMove = 1;
        }
        else
        {
            gSelectionBattleScripts[gActiveBattler] = BattleScript_SelectingNotAllowedMoveThroatChop;
            limitations++;
        }
    }

    if (GetImprisonedMovesCount(gActiveBattler, move))
    {
        gCurrentMove = move;
        if (gBattleTypeFlags & BATTLE_TYPE_PALACE)
        {
            gPalaceSelectionBattleScripts[gActiveBattler] = BattleScript_SelectingImprisonedMoveInPalace;
            gProtectStructs[gActiveBattler].palaceUnableToUseMove = 1;
        }
        else
        {
            gSelectionBattleScripts[gActiveBattler] = BattleScript_SelectingImprisonedMove;
            limitations++;
        }
    }

    if (IsGravityPreventingMove(move))
    {
        gCurrentMove = move;
        if (gBattleTypeFlags & BATTLE_TYPE_PALACE)
        {
            gPalaceSelectionBattleScripts[gActiveBattler] = BattleScript_SelectingNotAllowedMoveGravityInPalace;
            gProtectStructs[gActiveBattler].palaceUnableToUseMove = 1;
        }
        else
        {
            gSelectionBattleScripts[gActiveBattler] = BattleScript_SelectingNotAllowedMoveGravity;
            limitations++;
        }
    }

    if (IsHealBlockPreventingMove(gActiveBattler, move))
    {
        gCurrentMove = move;
        if (gBattleTypeFlags & BATTLE_TYPE_PALACE)
        {
            gPalaceSelectionBattleScripts[gActiveBattler] = BattleScript_SelectingNotAllowedMoveHealBlockInPalace;
            gProtectStructs[gActiveBattler].palaceUnableToUseMove = 1;
        }
        else
        {
            gSelectionBattleScripts[gActiveBattler] = BattleScript_SelectingNotAllowedMoveHealBlock;
            limitations++;
        }
    }

    if (IsBelchPreventingMove(gActiveBattler, move))
    {
        gCurrentMove = move;
        if (gBattleTypeFlags & BATTLE_TYPE_PALACE)
        {
            gPalaceSelectionBattleScripts[gActiveBattler] = BattleScript_SelectingNotAllowedBelchInPalace;
            gProtectStructs[gActiveBattler].palaceUnableToUseMove = 1;
        }
        else
        {
            gSelectionBattleScripts[gActiveBattler] = BattleScript_SelectingNotAllowedBelch;
            limitations++;
        }
    }

    gPotentialItemEffectBattler = gActiveBattler;
    if (HOLD_EFFECT_CHOICE(holdEffect) && *choicedMove != 0 && *choicedMove != 0xFFFF && *choicedMove != move)
    {
        gCurrentMove = *choicedMove;
        gLastUsedItem = gBattleMons[gActiveBattler].item;
        if (gBattleTypeFlags & BATTLE_TYPE_PALACE)
        {
            gProtectStructs[gActiveBattler].palaceUnableToUseMove = 1;
        }
        else
        {
            gSelectionBattleScripts[gActiveBattler] = BattleScript_SelectingNotAllowedMoveChoiceItem;
            limitations++;
        }
    }
    else if (holdEffect == HOLD_EFFECT_ASSAULT_VEST && gBattleMoves[move].power == 0)
    {
        gCurrentMove = move;
        gLastUsedItem = gBattleMons[gActiveBattler].item;
        if (gBattleTypeFlags & BATTLE_TYPE_PALACE)
        {
            gProtectStructs[gActiveBattler].palaceUnableToUseMove = 1;
        }
        else
        {
            gSelectionBattleScripts[gActiveBattler] = BattleScript_SelectingNotAllowedMoveAssaultVest;
            limitations++;
        }
    }

    if (gBattleMons[gActiveBattler].pp[moveId] == 0)
    {
        if (gBattleTypeFlags & BATTLE_TYPE_PALACE)
        {
            gProtectStructs[gActiveBattler].palaceUnableToUseMove = 1;
        }
        else
        {
            gSelectionBattleScripts[gActiveBattler] = BattleScript_SelectingMoveWithNoPP;
            limitations++;
        }
    }

    return limitations;
}

u8 CheckMoveLimitations(u8 battlerId, u8 unusableMoves, u8 check)
{
    u8 holdEffect = GetBattlerHoldEffect(battlerId, TRUE);
    u16 *choicedMove = &gBattleStruct->choicedMove[battlerId];
    s32 i;

    gPotentialItemEffectBattler = battlerId;

    for (i = 0; i < MAX_MON_MOVES; i++)
    {
        if (gBattleMons[battlerId].moves[i] == 0 && check & MOVE_LIMITATION_ZEROMOVE)
            unusableMoves |= gBitTable[i];
        else if (gBattleMons[battlerId].pp[i] == 0 && check & MOVE_LIMITATION_PP)
            unusableMoves |= gBitTable[i];
        else if (gBattleMons[battlerId].moves[i] == gDisableStructs[battlerId].disabledMove && check & MOVE_LIMITATION_DISABLED)
            unusableMoves |= gBitTable[i];
        else if (gBattleMons[battlerId].moves[i] == gLastMoves[battlerId] && check & MOVE_LIMITATION_TORMENTED && gBattleMons[battlerId].status2 & STATUS2_TORMENT)
            unusableMoves |= gBitTable[i];
        else if (gDisableStructs[battlerId].tauntTimer && check & MOVE_LIMITATION_TAUNT && gBattleMoves[gBattleMons[battlerId].moves[i]].power == 0)
            unusableMoves |= gBitTable[i];
        else if (GetImprisonedMovesCount(battlerId, gBattleMons[battlerId].moves[i]) && check & MOVE_LIMITATION_IMPRISON)
            unusableMoves |= gBitTable[i];
        else if (gDisableStructs[battlerId].encoreTimer && gDisableStructs[battlerId].encoredMove != gBattleMons[battlerId].moves[i])
            unusableMoves |= gBitTable[i];
        else if (HOLD_EFFECT_CHOICE(holdEffect) && *choicedMove != 0 && *choicedMove != 0xFFFF && *choicedMove != gBattleMons[battlerId].moves[i])
            unusableMoves |= gBitTable[i];
        else if (holdEffect == HOLD_EFFECT_ASSAULT_VEST && gBattleMoves[gBattleMons[battlerId].moves[i]].power == 0)
            unusableMoves |= gBitTable[i];
        else if (IsGravityPreventingMove(gBattleMons[battlerId].moves[i]))
            unusableMoves |= gBitTable[i];
        else if (IsHealBlockPreventingMove(battlerId, gBattleMons[battlerId].moves[i]))
            unusableMoves |= gBitTable[i];
        else if (IsBelchPreventingMove(battlerId, gBattleMons[battlerId].moves[i]))
            unusableMoves |= gBitTable[i];
        else if (gDisableStructs[battlerId].throatChopTimer && gBattleMoves[gBattleMons[battlerId].moves[i]].flags & FLAG_SOUND)
            unusableMoves |= gBitTable[i];
    }
    return unusableMoves;
}

bool8 AreAllMovesUnusable(void)
{
    u8 unusable;
    unusable = CheckMoveLimitations(gActiveBattler, 0, 0xFF);

    if (unusable == 0xF) // All moves are unusable.
    {
        gProtectStructs[gActiveBattler].noValidMoves = 1;
        gSelectionBattleScripts[gActiveBattler] = BattleScript_NoMovesLeft;
    }
    else
    {
        gProtectStructs[gActiveBattler].noValidMoves = 0;
    }

    return (unusable == 0xF);
}

u8 GetImprisonedMovesCount(u8 battlerId, u16 move)
{
    s32 i;
    u8 imprisonedMoves = 0;
    u8 battlerSide = GetBattlerSide(battlerId);

    for (i = 0; i < gBattlersCount; i++)
    {
        if (battlerSide != GetBattlerSide(i) && gStatuses3[i] & STATUS3_IMPRISONED_OTHERS)
        {
            s32 j;
            for (j = 0; j < MAX_MON_MOVES; j++)
            {
                if (move == gBattleMons[i].moves[j])
                    break;
            }
            if (j < MAX_MON_MOVES)
                imprisonedMoves++;
        }
    }

    return imprisonedMoves;
}

enum
{
    ENDTURN_ORDER,
    ENDTURN_REFLECT,
    ENDTURN_LIGHT_SCREEN,
    ENDTURN_AURORA_VEIL,
    ENDTURN_MIST,
    ENDTURN_LUCKY_CHANT,
    ENDTURN_SAFEGUARD,
    ENDTURN_TAILWIND,
    ENDTURN_WISH,
    ENDTURN_RAIN,
    ENDTURN_SANDSTORM,
    ENDTURN_SUN,
    ENDTURN_HAIL,
    ENDTURN_GRAVITY,
    ENDTURN_WATER_SPORT,
    ENDTURN_MUD_SPORT,
    ENDTURN_TRICK_ROOM,
    ENDTURN_WONDER_ROOM,
    ENDTURN_MAGIC_ROOM,
    ENDTURN_ELECTRIC_TERRAIN,
    ENDTURN_MISTY_TERRAIN,
    ENDTURN_GRASSY_TERRAIN,
    ENDTURN_PSYCHIC_TERRAIN,
    ENDTURN_ION_DELUGE,
    ENDTURN_FAIRY_LOCK,
    ENDTURN_FIELD_COUNT,
};

u8 DoFieldEndTurnEffects(void)
{
    u8 effect = 0;

    for (gBattlerAttacker = 0; gBattlerAttacker < gBattlersCount && gAbsentBattlerFlags & gBitTable[gBattlerAttacker]; gBattlerAttacker++)
    {
    }
    for (gBattlerTarget = 0; gBattlerTarget < gBattlersCount && gAbsentBattlerFlags & gBitTable[gBattlerTarget]; gBattlerTarget++)
    {
    }

    do
    {
        s32 i;
        u8 side;

        switch (gBattleStruct->turnCountersTracker)
        {
        case ENDTURN_ORDER:
            for (i = 0; i < gBattlersCount; i++)
            {
                gBattlerByTurnOrder[i] = i;
            }
            for (i = 0; i < gBattlersCount - 1; i++)
            {
                s32 j;
                for (j = i + 1; j < gBattlersCount; j++)
                {
                    if (GetWhoStrikesFirst(gBattlerByTurnOrder[i], gBattlerByTurnOrder[j], 0))
                        SwapTurnOrder(i, j);
                }
            }

            gBattleStruct->turnCountersTracker++;
            gBattleStruct->turnSideTracker = 0;
            // fall through
        case ENDTURN_REFLECT:
            while (gBattleStruct->turnSideTracker < 2)
            {
                side = gBattleStruct->turnSideTracker;
                gActiveBattler = gBattlerAttacker = gSideTimers[side].reflectBattlerId;
                if (gSideStatuses[side] & SIDE_STATUS_REFLECT)
                {
                    if (--gSideTimers[side].reflectTimer == 0)
                    {
                        gSideStatuses[side] &= ~SIDE_STATUS_REFLECT;
                        BattleScriptExecute(BattleScript_SideStatusWoreOff);
                        PREPARE_MOVE_BUFFER(gBattleTextBuff1, MOVE_REFLECT);
                        effect++;
                    }
                }
                gBattleStruct->turnSideTracker++;
                if (effect)
                    break;
            }
            if (!effect)
            {
                gBattleStruct->turnCountersTracker++;
                gBattleStruct->turnSideTracker = 0;
            }
            break;
        case ENDTURN_LIGHT_SCREEN:
            while (gBattleStruct->turnSideTracker < 2)
            {
                side = gBattleStruct->turnSideTracker;
                gActiveBattler = gBattlerAttacker = gSideTimers[side].lightscreenBattlerId;
                if (gSideStatuses[side] & SIDE_STATUS_LIGHTSCREEN)
                {
                    if (--gSideTimers[side].lightscreenTimer == 0)
                    {
                        gSideStatuses[side] &= ~SIDE_STATUS_LIGHTSCREEN;
                        BattleScriptExecute(BattleScript_SideStatusWoreOff);
                        gBattleCommunication[MULTISTRING_CHOOSER] = side;
                        PREPARE_MOVE_BUFFER(gBattleTextBuff1, MOVE_LIGHT_SCREEN);
                        effect++;
                    }
                }
                gBattleStruct->turnSideTracker++;
                if (effect)
                    break;
            }
            if (!effect)
            {
                gBattleStruct->turnCountersTracker++;
                gBattleStruct->turnSideTracker = 0;
            }
            break;
        case ENDTURN_AURORA_VEIL:
            while (gBattleStruct->turnSideTracker < 2)
            {
                side = gBattleStruct->turnSideTracker;
                gActiveBattler = gBattlerAttacker = gSideTimers[side].auroraVeilBattlerId;
                if (gSideStatuses[side] & SIDE_STATUS_AURORA_VEIL)
                {
                    if (--gSideTimers[side].auroraVeilTimer == 0)
                    {
                        gSideStatuses[side] &= ~SIDE_STATUS_AURORA_VEIL;
                        BattleScriptExecute(BattleScript_SideStatusWoreOff);
                        gBattleCommunication[MULTISTRING_CHOOSER] = side;
                        PREPARE_MOVE_BUFFER(gBattleTextBuff1, MOVE_AURORA_VEIL);
                        effect++;
                    }
                }
                gBattleStruct->turnSideTracker++;
                if (effect)
                    break;
            }
            if (!effect)
            {
                gBattleStruct->turnCountersTracker++;
                gBattleStruct->turnSideTracker = 0;
            }
            break;
        case ENDTURN_MIST:
            while (gBattleStruct->turnSideTracker < 2)
            {
                side = gBattleStruct->turnSideTracker;
                gActiveBattler = gBattlerAttacker = gSideTimers[side].mistBattlerId;
                if (gSideTimers[side].mistTimer != 0
                 && --gSideTimers[side].mistTimer == 0)
                {
                    gSideStatuses[side] &= ~SIDE_STATUS_MIST;
                    BattleScriptExecute(BattleScript_SideStatusWoreOff);
                    gBattleCommunication[MULTISTRING_CHOOSER] = side;
                    PREPARE_MOVE_BUFFER(gBattleTextBuff1, MOVE_MIST);
                    effect++;
                }
                gBattleStruct->turnSideTracker++;
                if (effect)
                    break;
            }
            if (!effect)
            {
                gBattleStruct->turnCountersTracker++;
                gBattleStruct->turnSideTracker = 0;
            }
            break;
        case ENDTURN_SAFEGUARD:
            while (gBattleStruct->turnSideTracker < 2)
            {
                side = gBattleStruct->turnSideTracker;
                gActiveBattler = gBattlerAttacker = gSideTimers[side].safeguardBattlerId;
                if (gSideStatuses[side] & SIDE_STATUS_SAFEGUARD)
                {
                    if (--gSideTimers[side].safeguardTimer == 0)
                    {
                        gSideStatuses[side] &= ~SIDE_STATUS_SAFEGUARD;
                        BattleScriptExecute(BattleScript_SafeguardEnds);
                        effect++;
                    }
                }
                gBattleStruct->turnSideTracker++;
                if (effect)
                    break;
            }
            if (!effect)
            {
                gBattleStruct->turnCountersTracker++;
                gBattleStruct->turnSideTracker = 0;
            }
            break;
        case ENDTURN_LUCKY_CHANT:
            while (gBattleStruct->turnSideTracker < 2)
            {
                side = gBattleStruct->turnSideTracker;
                gActiveBattler = gBattlerAttacker = gSideTimers[side].luckyChantBattlerId;
                if (gSideStatuses[side] & SIDE_STATUS_LUCKY_CHANT)
                {
                    if (--gSideTimers[side].luckyChantTimer == 0)
                    {
                        gSideStatuses[side] &= ~SIDE_STATUS_LUCKY_CHANT;
                        BattleScriptExecute(BattleScript_LuckyChantEnds);
                        effect++;
                    }
                }
                gBattleStruct->turnSideTracker++;
                if (effect)
                    break;
            }
            if (!effect)
            {
                gBattleStruct->turnCountersTracker++;
                gBattleStruct->turnSideTracker = 0;
            }
            break;
        case ENDTURN_TAILWIND:
            while (gBattleStruct->turnSideTracker < 2)
            {
                side = gBattleStruct->turnSideTracker;
                gActiveBattler = gBattlerAttacker = gSideTimers[side].tailwindBattlerId;
                if (gSideStatuses[side] & SIDE_STATUS_TAILWIND)
                {
                    if (--gSideTimers[side].tailwindTimer == 0)
                    {
                        gSideStatuses[side] &= ~SIDE_STATUS_TAILWIND;
                        BattleScriptExecute(BattleScript_TailwindEnds);
                        effect++;
                    }
                }
                gBattleStruct->turnSideTracker++;
                if (effect)
                    break;
            }
            if (!effect)
            {
                gBattleStruct->turnCountersTracker++;
                gBattleStruct->turnSideTracker = 0;
            }
            break;
        case ENDTURN_WISH:
            while (gBattleStruct->turnSideTracker < gBattlersCount)
            {
                gActiveBattler = gBattlerByTurnOrder[gBattleStruct->turnSideTracker];
                if (gWishFutureKnock.wishCounter[gActiveBattler] != 0
                 && --gWishFutureKnock.wishCounter[gActiveBattler] == 0
                 && gBattleMons[gActiveBattler].hp != 0)
                {
                    gBattlerTarget = gActiveBattler;
                    BattleScriptExecute(BattleScript_WishComesTrue);
                    effect++;
                }
                gBattleStruct->turnSideTracker++;
                if (effect)
                    break;
            }
            if (!effect)
            {
                gBattleStruct->turnCountersTracker++;
            }
            break;
        case ENDTURN_RAIN:
            if (gBattleWeather & WEATHER_RAIN_ANY)
            {
                if (!(gBattleWeather & WEATHER_RAIN_PERMANENT))
                {
                    if (--gWishFutureKnock.weatherDuration == 0)
                    {
                        gBattleWeather &= ~WEATHER_RAIN_TEMPORARY;
                        gBattleWeather &= ~WEATHER_RAIN_DOWNPOUR;
                        gBattleCommunication[MULTISTRING_CHOOSER] = 2;
                    }
                    else if (gBattleWeather & WEATHER_RAIN_DOWNPOUR)
                        gBattleCommunication[MULTISTRING_CHOOSER] = 1;
                    else
                        gBattleCommunication[MULTISTRING_CHOOSER] = 0;
                }
                else if (gBattleWeather & WEATHER_RAIN_DOWNPOUR)
                {
                    gBattleCommunication[MULTISTRING_CHOOSER] = 1;
                }
                else
                {
                    gBattleCommunication[MULTISTRING_CHOOSER] = 0;
                }

                BattleScriptExecute(BattleScript_RainContinuesOrEnds);
                effect++;
            }
            gBattleStruct->turnCountersTracker++;
            break;
        case ENDTURN_SANDSTORM:
            if (gBattleWeather & WEATHER_SANDSTORM_ANY)
            {
                if (!(gBattleWeather & WEATHER_SANDSTORM_PERMANENT) && --gWishFutureKnock.weatherDuration == 0)
                {
                    gBattleWeather &= ~WEATHER_SANDSTORM_TEMPORARY;
                    gBattlescriptCurrInstr = BattleScript_SandStormHailEnds;
                }
                else
                {
                    gBattlescriptCurrInstr = BattleScript_DamagingWeatherContinues;
                }

                gBattleScripting.animArg1 = B_ANIM_SANDSTORM_CONTINUES;
                gBattleCommunication[MULTISTRING_CHOOSER] = 0;
                BattleScriptExecute(gBattlescriptCurrInstr);
                effect++;
            }
            gBattleStruct->turnCountersTracker++;
            break;
        case ENDTURN_SUN:
            if (gBattleWeather & WEATHER_SUN_ANY)
            {
                if (!(gBattleWeather & WEATHER_SUN_PERMANENT) && --gWishFutureKnock.weatherDuration == 0)
                {
                    gBattleWeather &= ~WEATHER_SUN_TEMPORARY;
                    gBattlescriptCurrInstr = BattleScript_SunlightFaded;
                }
                else
                {
                    gBattlescriptCurrInstr = BattleScript_SunlightContinues;
                }

                BattleScriptExecute(gBattlescriptCurrInstr);
                effect++;
            }
            gBattleStruct->turnCountersTracker++;
            break;
        case ENDTURN_HAIL:
            if (gBattleWeather & WEATHER_HAIL_ANY)
            {
                if (!(gBattleWeather & WEATHER_HAIL_PERMANENT) && --gWishFutureKnock.weatherDuration == 0)
                {
                    gBattleWeather &= ~WEATHER_HAIL_TEMPORARY;
                    gBattlescriptCurrInstr = BattleScript_SandStormHailEnds;
                }
                else
                {
                    gBattlescriptCurrInstr = BattleScript_DamagingWeatherContinues;
                }

                gBattleScripting.animArg1 = B_ANIM_HAIL_CONTINUES;
                gBattleCommunication[MULTISTRING_CHOOSER] = 1;
                BattleScriptExecute(gBattlescriptCurrInstr);
                effect++;
            }
            gBattleStruct->turnCountersTracker++;
            break;
        case ENDTURN_TRICK_ROOM:
            if (gFieldStatuses & STATUS_FIELD_TRICK_ROOM && --gFieldTimers.trickRoomTimer == 0)
            {
                gFieldStatuses &= ~(STATUS_FIELD_TRICK_ROOM);
                BattleScriptExecute(BattleScript_TrickRoomEnds);
                effect++;
            }
            gBattleStruct->turnCountersTracker++;
            break;
        case ENDTURN_WONDER_ROOM:
            if (gFieldStatuses & STATUS_FIELD_WONDER_ROOM && --gFieldTimers.wonderRoomTimer == 0)
            {
                gFieldStatuses &= ~(STATUS_FIELD_WONDER_ROOM);
                BattleScriptExecute(BattleScript_WonderRoomEnds);
                effect++;
            }
            gBattleStruct->turnCountersTracker++;
            break;
        case ENDTURN_MAGIC_ROOM:
            if (gFieldStatuses & STATUS_FIELD_MAGIC_ROOM && --gFieldTimers.magicRoomTimer == 0)
            {
                gFieldStatuses &= ~(STATUS_FIELD_MAGIC_ROOM);
                BattleScriptExecute(BattleScript_MagicRoomEnds);
                effect++;
            }
            gBattleStruct->turnCountersTracker++;
            break;
        case ENDTURN_ELECTRIC_TERRAIN:
            if (gFieldStatuses & STATUS_FIELD_ELECTRIC_TERRAIN && --gFieldTimers.electricTerrainTimer == 0)
            {
                gFieldStatuses &= ~(STATUS_FIELD_ELECTRIC_TERRAIN);
                BattleScriptExecute(BattleScript_ElectricTerrainEnds);
                effect++;
            }
            gBattleStruct->turnCountersTracker++;
            break;
        case ENDTURN_MISTY_TERRAIN:
            if (gFieldStatuses & STATUS_FIELD_MISTY_TERRAIN && --gFieldTimers.mistyTerrainTimer == 0)
            {
                gFieldStatuses &= ~(STATUS_FIELD_MISTY_TERRAIN);
                BattleScriptExecute(BattleScript_MistyTerrainEnds);
                effect++;
            }
            gBattleStruct->turnCountersTracker++;
            break;
        case ENDTURN_GRASSY_TERRAIN:
            if (gFieldStatuses & STATUS_FIELD_GRASSY_TERRAIN)
            {
                if (gFieldTimers.grassyTerrainTimer == 0 || --gFieldTimers.grassyTerrainTimer == 0)
                    gFieldStatuses &= ~(STATUS_FIELD_GRASSY_TERRAIN);
                BattleScriptExecute(BattleScript_GrassyTerrainHeals);
                effect++;
            }
            gBattleStruct->turnCountersTracker++;
            break;
        case ENDTURN_PSYCHIC_TERRAIN:
            if (gFieldStatuses & STATUS_FIELD_PSYCHIC_TERRAIN && --gFieldTimers.psychicTerrainTimer == 0)
            {
                gFieldStatuses &= ~(STATUS_FIELD_PSYCHIC_TERRAIN);
                BattleScriptExecute(BattleScript_PsychicTerrainEnds);
                effect++;
            }
            gBattleStruct->turnCountersTracker++;
            break;
        case ENDTURN_WATER_SPORT:
            if (gFieldStatuses & STATUS_FIELD_WATERSPORT && --gFieldTimers.waterSportTimer == 0)
            {
                gFieldStatuses &= ~(STATUS_FIELD_WATERSPORT);
                BattleScriptExecute(BattleScript_WaterSportEnds);
                effect++;
            }
            gBattleStruct->turnCountersTracker++;
            break;
        case ENDTURN_MUD_SPORT:
            if (gFieldStatuses & STATUS_FIELD_MUDSPORT && --gFieldTimers.mudSportTimer == 0)
            {
                gFieldStatuses &= ~(STATUS_FIELD_MUDSPORT);
                BattleScriptExecute(BattleScript_MudSportEnds);
                effect++;
            }
            gBattleStruct->turnCountersTracker++;
            break;
        case ENDTURN_GRAVITY:
            if (gFieldStatuses & STATUS_FIELD_GRAVITY && --gFieldTimers.gravityTimer == 0)
            {
                gFieldStatuses &= ~(STATUS_FIELD_GRAVITY);
                BattleScriptExecute(BattleScript_GravityEnds);
                effect++;
            }
            gBattleStruct->turnCountersTracker++;
            break;
        case ENDTURN_ION_DELUGE:
            gFieldStatuses &= ~(STATUS_FIELD_ION_DELUGE);
            gBattleStruct->turnCountersTracker++;
            break;
        case ENDTURN_FAIRY_LOCK:
            if (gFieldStatuses & STATUS_FIELD_FAIRY_LOCK && --gFieldTimers.fairyLockTimer == 0)
            {
                gFieldStatuses &= ~(STATUS_FIELD_FAIRY_LOCK);
            }
            gBattleStruct->turnCountersTracker++;
            break;
        case ENDTURN_FIELD_COUNT:
            effect++;
            break;
        }
    } while (effect == 0);

    return (gBattleMainFunc != BattleTurnPassed);
}

enum
{
    ENDTURN_INGRAIN,
    ENDTURN_AQUA_RING,
    ENDTURN_ABILITIES,
    ENDTURN_ITEMS1,
    ENDTURN_LEECH_SEED,
    ENDTURN_POISON,
    ENDTURN_BAD_POISON,
    ENDTURN_BURN,
    ENDTURN_NIGHTMARES,
    ENDTURN_CURSE,
    ENDTURN_WRAP,
    ENDTURN_UPROAR,
    ENDTURN_THRASH,
    ENDTURN_FLINCH,
    ENDTURN_DISABLE,
    ENDTURN_ENCORE,
    ENDTURN_MAGNET_RISE,
    ENDTURN_TELEKINESIS,
    ENDTURN_HEALBLOCK,
    ENDTURN_EMBARGO,
    ENDTURN_LOCK_ON,
    ENDTURN_CHARGE,
    ENDTURN_LASER_FOCUS,
    ENDTURN_TAUNT,
    ENDTURN_YAWN,
    ENDTURN_ITEMS2,
    ENDTURN_ORBS,
    ENDTURN_ROOST,
    ENDTURN_ELECTRIFY,
    ENDTURN_POWDER,
    ENDTURN_THROAT_CHOP,
    ENDTURN_SLOW_START,
    ENDTURN_BATTLER_COUNT
};

// Ingrain, Leech Seed, Strength Sap and Aqua Ring
s32 GetDrainedBigRootHp(u32 battler, s32 hp)
{
    if (GetBattlerHoldEffect(battler, TRUE) == HOLD_EFFECT_BIG_ROOT)
        hp = (hp * 1300) / 1000;
    if (hp == 0)
        hp = 1;

    return hp * -1;
}

#define MAGIC_GAURD_CHECK \
if (ability == ABILITY_MAGIC_GUARD) \
{\
    RecordAbilityBattle(gActiveBattler, ability);\
    gBattleStruct->turnEffectsTracker++;\
            break;\
}


u8 DoBattlerEndTurnEffects(void)
{
    u32 ability, i, effect = 0;

    gHitMarker |= (HITMARKER_GRUDGE | HITMARKER_x20);
    while (gBattleStruct->turnEffectsBattlerId < gBattlersCount && gBattleStruct->turnEffectsTracker <= ENDTURN_BATTLER_COUNT)
    {
        gActiveBattler = gBattlerAttacker = gBattlerByTurnOrder[gBattleStruct->turnEffectsBattlerId];
        if (gAbsentBattlerFlags & gBitTable[gActiveBattler])
        {
            gBattleStruct->turnEffectsBattlerId++;
            continue;
        }

        ability = GetBattlerAbility(gActiveBattler);
        switch (gBattleStruct->turnEffectsTracker)
        {
        case ENDTURN_INGRAIN:  // ingrain
            if ((gStatuses3[gActiveBattler] & STATUS3_ROOTED)
             && !BATTLER_MAX_HP(gActiveBattler)
             && !(gStatuses3[gActiveBattler] & STATUS3_HEAL_BLOCK)
             && gBattleMons[gActiveBattler].hp != 0)
            {
                gBattleMoveDamage = GetDrainedBigRootHp(gActiveBattler, gBattleMons[gActiveBattler].maxHP / 16);
                BattleScriptExecute(BattleScript_IngrainTurnHeal);
                effect++;
            }
            gBattleStruct->turnEffectsTracker++;
            break;
        case ENDTURN_AQUA_RING:  // aqua ring
            if ((gStatuses3[gActiveBattler] & STATUS3_AQUA_RING)
             && !BATTLER_MAX_HP(gActiveBattler)
             && !(gStatuses3[gActiveBattler] & STATUS3_HEAL_BLOCK)
             && gBattleMons[gActiveBattler].hp != 0)
            {
                gBattleMoveDamage = GetDrainedBigRootHp(gActiveBattler, gBattleMons[gActiveBattler].maxHP / 16);
                BattleScriptExecute(BattleScript_AquaRingHeal);
                effect++;
            }
            gBattleStruct->turnEffectsTracker++;
            break;
        case ENDTURN_ABILITIES:  // end turn abilities
            if (AbilityBattleEffects(ABILITYEFFECT_ENDTURN, gActiveBattler, 0, 0, 0))
                effect++;
            gBattleStruct->turnEffectsTracker++;
            break;
        case ENDTURN_ITEMS1:  // item effects
            if (ItemBattleEffects(1, gActiveBattler, FALSE))
                effect++;
            gBattleStruct->turnEffectsTracker++;
            break;
        case ENDTURN_ITEMS2:  // item effects again
            if (ItemBattleEffects(1, gActiveBattler, TRUE))
                effect++;
            gBattleStruct->turnEffectsTracker++;
            break;
        case ENDTURN_ORBS:
            if (ItemBattleEffects(ITEMEFFECT_ORBS, gActiveBattler, FALSE))
                effect++;
            gBattleStruct->turnEffectsTracker++;
            break;
        case ENDTURN_LEECH_SEED:  // leech seed
            if ((gStatuses3[gActiveBattler] & STATUS3_LEECHSEED)
             && gBattleMons[gStatuses3[gActiveBattler] & STATUS3_LEECHSEED_BATTLER].hp != 0
             && gBattleMons[gActiveBattler].hp != 0)
            {
                MAGIC_GAURD_CHECK;

                gBattlerTarget = gStatuses3[gActiveBattler] & STATUS3_LEECHSEED_BATTLER; // Notice gBattlerTarget is actually the HP receiver.
                gBattleMoveDamage = gBattleMons[gActiveBattler].maxHP / 8;
                if (gBattleMoveDamage == 0)
                    gBattleMoveDamage = 1;
                gBattleScripting.animArg1 = gBattlerTarget;
                gBattleScripting.animArg2 = gBattlerAttacker;
                BattleScriptExecute(BattleScript_LeechSeedTurnDrain);
                effect++;
            }
            gBattleStruct->turnEffectsTracker++;
            break;
        case ENDTURN_POISON:  // poison
            if ((gBattleMons[gActiveBattler].status1 & STATUS1_POISON)
                && gBattleMons[gActiveBattler].hp != 0)
            {
                MAGIC_GAURD_CHECK;

                if (ability == ABILITY_POISON_HEAL)
                {
                    if (!BATTLER_MAX_HP(gActiveBattler) && !(gStatuses3[gActiveBattler] & STATUS3_HEAL_BLOCK))
                    {
                        gBattleMoveDamage = gBattleMons[gActiveBattler].maxHP / 8;
                        if (gBattleMoveDamage == 0)
                            gBattleMoveDamage = 1;
                        gBattleMoveDamage *= -1;
                        BattleScriptExecute(BattleScript_PoisonHealActivates);
                        effect++;
                    }
                }
                else
                {
                    gBattleMoveDamage = gBattleMons[gActiveBattler].maxHP / 8;
                    if (gBattleMoveDamage == 0)
                        gBattleMoveDamage = 1;
                    BattleScriptExecute(BattleScript_PoisonTurnDmg);
                    effect++;
                }
            }
            gBattleStruct->turnEffectsTracker++;
            break;
        case ENDTURN_BAD_POISON:  // toxic poison
            if ((gBattleMons[gActiveBattler].status1 & STATUS1_TOXIC_POISON)
                && gBattleMons[gActiveBattler].hp != 0)
            {
                MAGIC_GAURD_CHECK;

                if (ability == ABILITY_POISON_HEAL)
                {
                    if (!BATTLER_MAX_HP(gActiveBattler) && !(gStatuses3[gActiveBattler] & STATUS3_HEAL_BLOCK))
                    {
                        gBattleMoveDamage = gBattleMons[gActiveBattler].maxHP / 8;
                        if (gBattleMoveDamage == 0)
                            gBattleMoveDamage = 1;
                        gBattleMoveDamage *= -1;
                        BattleScriptExecute(BattleScript_PoisonHealActivates);
                        effect++;
                    }
                }
                else
                {
                    gBattleMoveDamage = gBattleMons[gActiveBattler].maxHP / 16;
                    if (gBattleMoveDamage == 0)
                        gBattleMoveDamage = 1;
                    if ((gBattleMons[gActiveBattler].status1 & STATUS1_TOXIC_COUNTER) != STATUS1_TOXIC_TURN(15)) // not 16 turns
                        gBattleMons[gActiveBattler].status1 += STATUS1_TOXIC_TURN(1);
                    gBattleMoveDamage *= (gBattleMons[gActiveBattler].status1 & STATUS1_TOXIC_COUNTER) >> 8;
                    BattleScriptExecute(BattleScript_PoisonTurnDmg);
                    effect++;
                }
            }
            gBattleStruct->turnEffectsTracker++;
            break;
        case ENDTURN_BURN:  // burn
            if ((gBattleMons[gActiveBattler].status1 & STATUS1_BURN)
                && gBattleMons[gActiveBattler].hp != 0)
            {
                MAGIC_GAURD_CHECK;

                gBattleMoveDamage = gBattleMons[gActiveBattler].maxHP / (B_BURN_DAMAGE >= GEN_7 ? 16 : 8);
                if (ability == ABILITY_HEATPROOF)
                {
                    if (gBattleMoveDamage > (gBattleMoveDamage / 2) + 1) // Record ability if the burn takes less damage than it normally would.
                        RecordAbilityBattle(gActiveBattler, ABILITY_HEATPROOF);
                    gBattleMoveDamage /= 2;
                }
                if (gBattleMoveDamage == 0)
                    gBattleMoveDamage = 1;
                BattleScriptExecute(BattleScript_BurnTurnDmg);
                effect++;
            }
            gBattleStruct->turnEffectsTracker++;
            break;
        case ENDTURN_NIGHTMARES:  // spooky nightmares
            if ((gBattleMons[gActiveBattler].status2 & STATUS2_NIGHTMARE)
                && gBattleMons[gActiveBattler].hp != 0)
            {
                MAGIC_GAURD_CHECK;
                // R/S does not perform this sleep check, which causes the nightmare effect to
                // persist even after the affected Pokemon has been awakened by Shed Skin.
                if (gBattleMons[gActiveBattler].status1 & STATUS1_SLEEP)
                {
                    gBattleMoveDamage = gBattleMons[gActiveBattler].maxHP / 4;
                    if (gBattleMoveDamage == 0)
                        gBattleMoveDamage = 1;
                    BattleScriptExecute(BattleScript_NightmareTurnDmg);
                    effect++;
                }
                else
                {
                    gBattleMons[gActiveBattler].status2 &= ~STATUS2_NIGHTMARE;
                }
            }
            gBattleStruct->turnEffectsTracker++;
            break;
        case ENDTURN_CURSE:  // curse
            if ((gBattleMons[gActiveBattler].status2 & STATUS2_CURSED)
                && gBattleMons[gActiveBattler].hp != 0)
            {
                MAGIC_GAURD_CHECK;
                gBattleMoveDamage = gBattleMons[gActiveBattler].maxHP / 4;
                if (gBattleMoveDamage == 0)
                    gBattleMoveDamage = 1;
                BattleScriptExecute(BattleScript_CurseTurnDmg);
                effect++;
            }
            gBattleStruct->turnEffectsTracker++;
            break;
        case ENDTURN_WRAP:  // wrap
            if ((gBattleMons[gActiveBattler].status2 & STATUS2_WRAPPED) && gBattleMons[gActiveBattler].hp != 0)
            {
                if (--gDisableStructs[gActiveBattler].wrapTurns != 0)  // damaged by wrap
                {
                    MAGIC_GAURD_CHECK;

                    gBattleScripting.animArg1 = gBattleStruct->wrappedMove[gActiveBattler];
                    gBattleScripting.animArg2 = gBattleStruct->wrappedMove[gActiveBattler] >> 8;
                    PREPARE_MOVE_BUFFER(gBattleTextBuff1, gBattleStruct->wrappedMove[gActiveBattler]);
                    gBattlescriptCurrInstr = BattleScript_WrapTurnDmg;
                    if (GetBattlerHoldEffect(gBattleStruct->wrappedBy[gActiveBattler], TRUE) == HOLD_EFFECT_BINDING_BAND)
                        gBattleMoveDamage = gBattleMons[gActiveBattler].maxHP / (B_BINDING_DAMAGE >= GEN_6) ? 6 : 8;
                    else
                        gBattleMoveDamage = gBattleMons[gActiveBattler].maxHP / (B_BINDING_DAMAGE >= GEN_6) ? 8 : 16;

                    if (gBattleMoveDamage == 0)
                        gBattleMoveDamage = 1;
                }
                else  // broke free
                {
                    gBattleMons[gActiveBattler].status2 &= ~(STATUS2_WRAPPED);
                    PREPARE_MOVE_BUFFER(gBattleTextBuff1, gBattleStruct->wrappedMove[gActiveBattler]);
                    gBattlescriptCurrInstr = BattleScript_WrapEnds;
                }
                BattleScriptExecute(gBattlescriptCurrInstr);
                effect++;
            }
            gBattleStruct->turnEffectsTracker++;
            break;
        case ENDTURN_UPROAR:  // uproar
            if (gBattleMons[gActiveBattler].status2 & STATUS2_UPROAR)
            {
                for (gBattlerAttacker = 0; gBattlerAttacker < gBattlersCount; gBattlerAttacker++)
                {
                    if ((gBattleMons[gBattlerAttacker].status1 & STATUS1_SLEEP)
                     && gBattleMons[gBattlerAttacker].ability != ABILITY_SOUNDPROOF)
                    {
                        gBattleMons[gBattlerAttacker].status1 &= ~(STATUS1_SLEEP);
                        gBattleMons[gBattlerAttacker].status2 &= ~(STATUS2_NIGHTMARE);
                        gBattleCommunication[MULTISTRING_CHOOSER] = 1;
                        BattleScriptExecute(BattleScript_MonWokeUpInUproar);
                        gActiveBattler = gBattlerAttacker;
                        BtlController_EmitSetMonData(0, REQUEST_STATUS_BATTLE, 0, 4, &gBattleMons[gActiveBattler].status1);
                        MarkBattlerForControllerExec(gActiveBattler);
                        break;
                    }
                }
                if (gBattlerAttacker != gBattlersCount)
                {
                    effect = 2;  // a pokemon was awaken
                    break;
                }
                else
                {
                    gBattlerAttacker = gActiveBattler;
                    gBattleMons[gActiveBattler].status2 -= STATUS2_UPROAR_TURN(1);  // uproar timer goes down
                    if (WasUnableToUseMove(gActiveBattler))
                    {
                        CancelMultiTurnMoves(gActiveBattler);
                        gBattleCommunication[MULTISTRING_CHOOSER] = 1;
                    }
                    else if (gBattleMons[gActiveBattler].status2 & STATUS2_UPROAR)
                    {
                        gBattleCommunication[MULTISTRING_CHOOSER] = 0;
                        gBattleMons[gActiveBattler].status2 |= STATUS2_MULTIPLETURNS;
                    }
                    else
                    {
                        gBattleCommunication[MULTISTRING_CHOOSER] = 1;
                        CancelMultiTurnMoves(gActiveBattler);
                    }
                    BattleScriptExecute(BattleScript_PrintUproarOverTurns);
                    effect = 1;
                }
            }
            if (effect != 2)
                gBattleStruct->turnEffectsTracker++;
            break;
        case ENDTURN_THRASH:  // thrash
            if (gBattleMons[gActiveBattler].status2 & STATUS2_LOCK_CONFUSE)
            {
                gBattleMons[gActiveBattler].status2 -= STATUS2_LOCK_CONFUSE_TURN(1);
                if (WasUnableToUseMove(gActiveBattler))
                    CancelMultiTurnMoves(gActiveBattler);
                else if (!(gBattleMons[gActiveBattler].status2 & STATUS2_LOCK_CONFUSE)
                 && (gBattleMons[gActiveBattler].status2 & STATUS2_MULTIPLETURNS))
                {
                    gBattleMons[gActiveBattler].status2 &= ~(STATUS2_MULTIPLETURNS);
                    if (!(gBattleMons[gActiveBattler].status2 & STATUS2_CONFUSION))
                    {
                        gBattleScripting.moveEffect = MOVE_EFFECT_CONFUSION | MOVE_EFFECT_AFFECTS_USER;
                        SetMoveEffect(TRUE, 0);
                        if (gBattleMons[gActiveBattler].status2 & STATUS2_CONFUSION)
                            BattleScriptExecute(BattleScript_ThrashConfuses);
                        effect++;
                    }
                }
            }
            gBattleStruct->turnEffectsTracker++;
            break;
        case ENDTURN_FLINCH:  // reset flinch
            gBattleMons[gActiveBattler].status2 &= ~(STATUS2_FLINCHED);
            gBattleStruct->turnEffectsTracker++;
        case ENDTURN_DISABLE:  // disable
            if (gDisableStructs[gActiveBattler].disableTimer != 0)
            {
                for (i = 0; i < MAX_MON_MOVES; i++)
                {
                    if (gDisableStructs[gActiveBattler].disabledMove == gBattleMons[gActiveBattler].moves[i])
                        break;
                }
                if (i == MAX_MON_MOVES)  // pokemon does not have the disabled move anymore
                {
                    gDisableStructs[gActiveBattler].disabledMove = 0;
                    gDisableStructs[gActiveBattler].disableTimer = 0;
                }
                else if (--gDisableStructs[gActiveBattler].disableTimer == 0)  // disable ends
                {
                    gDisableStructs[gActiveBattler].disabledMove = 0;
                    BattleScriptExecute(BattleScript_DisabledNoMore);
                    effect++;
                }
            }
            gBattleStruct->turnEffectsTracker++;
            break;
        case ENDTURN_ENCORE:  // encore
            if (gDisableStructs[gActiveBattler].encoreTimer != 0)
            {
                if (gBattleMons[gActiveBattler].moves[gDisableStructs[gActiveBattler].encoredMovePos] != gDisableStructs[gActiveBattler].encoredMove)  // pokemon does not have the encored move anymore
                {
                    gDisableStructs[gActiveBattler].encoredMove = 0;
                    gDisableStructs[gActiveBattler].encoreTimer = 0;
                }
                else if (--gDisableStructs[gActiveBattler].encoreTimer == 0
                 || gBattleMons[gActiveBattler].pp[gDisableStructs[gActiveBattler].encoredMovePos] == 0)
                {
                    gDisableStructs[gActiveBattler].encoredMove = 0;
                    gDisableStructs[gActiveBattler].encoreTimer = 0;
                    BattleScriptExecute(BattleScript_EncoredNoMore);
                    effect++;
                }
            }
            gBattleStruct->turnEffectsTracker++;
            break;
        case ENDTURN_LOCK_ON:  // lock-on decrement
            if (gStatuses3[gActiveBattler] & STATUS3_ALWAYS_HITS)
                gStatuses3[gActiveBattler] -= STATUS3_ALWAYS_HITS_TURN(1);
            gBattleStruct->turnEffectsTracker++;
            break;
        case ENDTURN_CHARGE:  // charge
            if (gDisableStructs[gActiveBattler].chargeTimer && --gDisableStructs[gActiveBattler].chargeTimer == 0)
                gStatuses3[gActiveBattler] &= ~STATUS3_CHARGED_UP;
            gBattleStruct->turnEffectsTracker++;
            break;
        case ENDTURN_TAUNT:  // taunt
            if (gDisableStructs[gActiveBattler].tauntTimer && --gDisableStructs[gActiveBattler].tauntTimer == 0)
            {
                BattleScriptExecute(BattleScript_BufferEndTurn);
                PREPARE_MOVE_BUFFER(gBattleTextBuff1, MOVE_TAUNT);
                effect++;
            }
            gBattleStruct->turnEffectsTracker++;
            break;
        case ENDTURN_YAWN:  // yawn
            if (gStatuses3[gActiveBattler] & STATUS3_YAWN)
            {
                gStatuses3[gActiveBattler] -= STATUS3_YAWN_TURN(1);
                if (!(gStatuses3[gActiveBattler] & STATUS3_YAWN) && !(gBattleMons[gActiveBattler].status1 & STATUS1_ANY)
                 && gBattleMons[gActiveBattler].ability != ABILITY_VITAL_SPIRIT
                 && gBattleMons[gActiveBattler].ability != ABILITY_INSOMNIA && !UproarWakeUpCheck(gActiveBattler)
                 && !IsLeafGuardProtected(gActiveBattler))
                {
                    CancelMultiTurnMoves(gActiveBattler);
                    gBattleMons[gActiveBattler].status1 |= (Random() & 3) + 2;
                    BtlController_EmitSetMonData(0, REQUEST_STATUS_BATTLE, 0, 4, &gBattleMons[gActiveBattler].status1);
                    MarkBattlerForControllerExec(gActiveBattler);
                    gEffectBattler = gActiveBattler;
                    BattleScriptExecute(BattleScript_YawnMakesAsleep);
                    effect++;
                }
            }
            gBattleStruct->turnEffectsTracker++;
            break;
        case ENDTURN_LASER_FOCUS:
            if (gStatuses3[gActiveBattler] & STATUS3_LASER_FOCUS)
            {
                if (gDisableStructs[gActiveBattler].laserFocusTimer == 0 || --gDisableStructs[gActiveBattler].laserFocusTimer == 0)
                    gStatuses3[gActiveBattler] &= ~(STATUS3_LASER_FOCUS);
            }
            gBattleStruct->turnEffectsTracker++;
            break;
        case ENDTURN_EMBARGO:
            if (gStatuses3[gActiveBattler] & STATUS3_EMBARGO)
            {
                if (gDisableStructs[gActiveBattler].embargoTimer == 0 || --gDisableStructs[gActiveBattler].embargoTimer == 0)
                {
                    gStatuses3[gActiveBattler] &= ~(STATUS3_EMBARGO);
                    BattleScriptExecute(BattleScript_EmbargoEndTurn);
                    effect++;
                }
            }
            gBattleStruct->turnEffectsTracker++;
            break;
        case ENDTURN_MAGNET_RISE:
            if (gStatuses3[gActiveBattler] & STATUS3_MAGNET_RISE)
            {
                if (gDisableStructs[gActiveBattler].magnetRiseTimer == 0 || --gDisableStructs[gActiveBattler].magnetRiseTimer == 0)
                {
                    gStatuses3[gActiveBattler] &= ~(STATUS3_MAGNET_RISE);
                    BattleScriptExecute(BattleScript_BufferEndTurn);
                    PREPARE_STRING_BUFFER(gBattleTextBuff1, STRINGID_ELECTROMAGNETISM);
                    effect++;
                }
            }
            gBattleStruct->turnEffectsTracker++;
            break;
        case ENDTURN_TELEKINESIS:
            if (gStatuses3[gActiveBattler] & STATUS3_TELEKINESIS)
            {
                if (gDisableStructs[gActiveBattler].telekinesisTimer == 0 || --gDisableStructs[gActiveBattler].telekinesisTimer == 0)
                {
                    gStatuses3[gActiveBattler] &= ~(STATUS3_TELEKINESIS);
                    BattleScriptExecute(BattleScript_TelekinesisEndTurn);
                    effect++;
                }
            }
            gBattleStruct->turnEffectsTracker++;
            break;
        case ENDTURN_HEALBLOCK:
            if (gStatuses3[gActiveBattler] & STATUS3_HEAL_BLOCK)
            {
                if (gDisableStructs[gActiveBattler].healBlockTimer == 0 || --gDisableStructs[gActiveBattler].healBlockTimer == 0)
                {
                    gStatuses3[gActiveBattler] &= ~(STATUS3_HEAL_BLOCK);
                    BattleScriptExecute(BattleScript_BufferEndTurn);
                    PREPARE_MOVE_BUFFER(gBattleTextBuff1, MOVE_HEAL_BLOCK);
                    effect++;
                }
            }
            gBattleStruct->turnEffectsTracker++;
            break;
        case ENDTURN_ROOST: // Return flying type.
            if (gBattleResources->flags->flags[gActiveBattler] & RESOURCE_FLAG_ROOST)
            {
                gBattleResources->flags->flags[gActiveBattler] &= ~(RESOURCE_FLAG_ROOST);
                gBattleMons[gActiveBattler].type1 = gBattleStruct->roostTypes[gActiveBattler][0];
                gBattleMons[gActiveBattler].type2 = gBattleStruct->roostTypes[gActiveBattler][1];
            }
            gBattleStruct->turnEffectsTracker++;
            break;
        case ENDTURN_ELECTRIFY:
            gStatuses3[gActiveBattler] &= ~(STATUS3_ELECTRIFIED);
            gBattleStruct->turnEffectsTracker++;
        case ENDTURN_POWDER:
            gBattleMons[gActiveBattler].status2 &= ~(STATUS2_POWDER);
            gBattleStruct->turnEffectsTracker++;
        case ENDTURN_THROAT_CHOP:
            if (gDisableStructs[gActiveBattler].throatChopTimer && --gDisableStructs[gActiveBattler].throatChopTimer == 0)
            {
                BattleScriptExecute(BattleScript_ThroatChopEndTurn);
                effect++;
            }
            gBattleStruct->turnEffectsTracker++;
            break;
        case ENDTURN_SLOW_START:
            if (gDisableStructs[gActiveBattler].slowStartTimer
                && --gDisableStructs[gActiveBattler].slowStartTimer == 0
                && ability == ABILITY_SLOW_START)
            {
                BattleScriptExecute(BattleScript_SlowStartEnds);
                effect++;
            }
            gBattleStruct->turnEffectsTracker++;
            break;
        case ENDTURN_BATTLER_COUNT:  // done
            gBattleStruct->turnEffectsTracker = 0;
            gBattleStruct->turnEffectsBattlerId++;
            break;
        }

        if (effect != 0)
            return effect;

    }
    gHitMarker &= ~(HITMARKER_GRUDGE | HITMARKER_x20);
    return 0;
}

bool8 HandleWishPerishSongOnTurnEnd(void)
{
    gHitMarker |= (HITMARKER_GRUDGE | HITMARKER_x20);

    switch (gBattleStruct->wishPerishSongState)
    {
    case 0:
        while (gBattleStruct->wishPerishSongBattlerId < gBattlersCount)
        {
            gActiveBattler = gBattleStruct->wishPerishSongBattlerId;
            if (gAbsentBattlerFlags & gBitTable[gActiveBattler])
            {
                gBattleStruct->wishPerishSongBattlerId++;
                continue;
            }

            gBattleStruct->wishPerishSongBattlerId++;
            if (gWishFutureKnock.futureSightCounter[gActiveBattler] != 0
             && --gWishFutureKnock.futureSightCounter[gActiveBattler] == 0
             && gBattleMons[gActiveBattler].hp != 0)
            {
                if (gWishFutureKnock.futureSightMove[gActiveBattler] == MOVE_FUTURE_SIGHT)
                    gBattleCommunication[MULTISTRING_CHOOSER] = 0;
                else
                    gBattleCommunication[MULTISTRING_CHOOSER] = 1;

                PREPARE_MOVE_BUFFER(gBattleTextBuff1, gWishFutureKnock.futureSightMove[gActiveBattler]);

                gBattlerTarget = gActiveBattler;
                gBattlerAttacker = gWishFutureKnock.futureSightAttacker[gActiveBattler];
                gSpecialStatuses[gBattlerTarget].dmg = 0xFFFF;
                gCurrentMove = gWishFutureKnock.futureSightMove[gActiveBattler];
                SetTypeBeforeUsingMove(gCurrentMove, gActiveBattler);
                BattleScriptExecute(BattleScript_MonTookFutureAttack);

                if (gWishFutureKnock.futureSightCounter[gActiveBattler] == 0
                 && gWishFutureKnock.futureSightCounter[gActiveBattler ^ BIT_FLANK] == 0)
                {
                    gSideStatuses[GET_BATTLER_SIDE(gBattlerTarget)] &= ~(SIDE_STATUS_FUTUREATTACK);
                }
                return TRUE;
            }
        }
        gBattleStruct->wishPerishSongState = 1;
        gBattleStruct->wishPerishSongBattlerId = 0;
        // fall through
    case 1:
        while (gBattleStruct->wishPerishSongBattlerId < gBattlersCount)
        {
            gActiveBattler = gBattlerAttacker = gBattlerByTurnOrder[gBattleStruct->wishPerishSongBattlerId];
            if (gAbsentBattlerFlags & gBitTable[gActiveBattler])
            {
                gBattleStruct->wishPerishSongBattlerId++;
                continue;
            }
            gBattleStruct->wishPerishSongBattlerId++;
            if (gStatuses3[gActiveBattler] & STATUS3_PERISH_SONG)
            {
                PREPARE_BYTE_NUMBER_BUFFER(gBattleTextBuff1, 1, gDisableStructs[gActiveBattler].perishSongTimer);
                if (gDisableStructs[gActiveBattler].perishSongTimer == 0)
                {
                    gStatuses3[gActiveBattler] &= ~STATUS3_PERISH_SONG;
                    gBattleMoveDamage = gBattleMons[gActiveBattler].hp;
                    gBattlescriptCurrInstr = BattleScript_PerishSongTakesLife;
                }
                else
                {
                    gDisableStructs[gActiveBattler].perishSongTimer--;
                    gBattlescriptCurrInstr = BattleScript_PerishSongCountGoesDown;
                }
                BattleScriptExecute(gBattlescriptCurrInstr);
                return TRUE;
            }
        }
        // Hm...
        {
            u8 *state = &gBattleStruct->wishPerishSongState;
            *state = 2;
            gBattleStruct->wishPerishSongBattlerId = 0;
        }
        // fall through
    case 2:
        if ((gBattleTypeFlags & BATTLE_TYPE_ARENA)
         && gBattleStruct->arenaTurnCounter == 2
         && gBattleMons[0].hp != 0 && gBattleMons[1].hp != 0)
        {
            s32 i;

            for (i = 0; i < 2; i++)
                CancelMultiTurnMoves(i);

            gBattlescriptCurrInstr = BattleScript_ArenaDoJudgment;
            BattleScriptExecute(BattleScript_ArenaDoJudgment);
            gBattleStruct->wishPerishSongState++;
            return TRUE;
        }
        break;
    }

    gHitMarker &= ~(HITMARKER_GRUDGE | HITMARKER_x20);

    return FALSE;
}

#define FAINTED_ACTIONS_MAX_CASE 7

bool8 HandleFaintedMonActions(void)
{
    if (gBattleTypeFlags & BATTLE_TYPE_SAFARI)
        return FALSE;
    do
    {
        s32 i;
        switch (gBattleStruct->faintedActionsState)
        {
        case 0:
            gBattleStruct->faintedActionsBattlerId = 0;
            gBattleStruct->faintedActionsState++;
            for (i = 0; i < gBattlersCount; i++)
            {
                if (gAbsentBattlerFlags & gBitTable[i] && !HasNoMonsToSwitch(i, 6, 6))
                    gAbsentBattlerFlags &= ~(gBitTable[i]);
            }
            // fall through
        case 1:
            do
            {
                gBattlerFainted = gBattlerTarget = gBattleStruct->faintedActionsBattlerId;
                if (gBattleMons[gBattleStruct->faintedActionsBattlerId].hp == 0
                 && !(gBattleStruct->givenExpMons & gBitTable[gBattlerPartyIndexes[gBattleStruct->faintedActionsBattlerId]])
                 && !(gAbsentBattlerFlags & gBitTable[gBattleStruct->faintedActionsBattlerId]))
                {
                    BattleScriptExecute(BattleScript_GiveExp);
                    gBattleStruct->faintedActionsState = 2;
                    return TRUE;
                }
            } while (++gBattleStruct->faintedActionsBattlerId != gBattlersCount);
            gBattleStruct->faintedActionsState = 3;
            break;
        case 2:
            OpponentSwitchInResetSentPokesToOpponentValue(gBattlerFainted);
            if (++gBattleStruct->faintedActionsBattlerId == gBattlersCount)
                gBattleStruct->faintedActionsState = 3;
            else
                gBattleStruct->faintedActionsState = 1;

            // Don't switch mons until all pokemon performed their actions or the battle's over.
            if (gBattleOutcome == 0
                && !NoAliveMonsForEitherParty()
                && gCurrentTurnActionNumber != gBattlersCount)
            {
                gAbsentBattlerFlags |= gBitTable[gBattlerFainted];
                return FALSE;
            }
            break;
        case 3:
            // Don't switch mons until all pokemon performed their actions or the battle's over.
            if (gBattleOutcome == 0
                && !NoAliveMonsForEitherParty()
                && gCurrentTurnActionNumber != gBattlersCount)
            {
                return FALSE;
            }
            gBattleStruct->faintedActionsBattlerId = 0;
            gBattleStruct->faintedActionsState++;
            // fall through
        case 4:
            do
            {
                gBattlerFainted = gBattlerTarget = gBattleStruct->faintedActionsBattlerId;
                if (gBattleMons[gBattleStruct->faintedActionsBattlerId].hp == 0
                 && !(gAbsentBattlerFlags & gBitTable[gBattleStruct->faintedActionsBattlerId]))
                {
                    BattleScriptExecute(BattleScript_HandleFaintedMon);
                    gBattleStruct->faintedActionsState = 5;
                    return TRUE;
                }
            } while (++gBattleStruct->faintedActionsBattlerId != gBattlersCount);
            gBattleStruct->faintedActionsState = 6;
            break;
        case 5:
            if (++gBattleStruct->faintedActionsBattlerId == gBattlersCount)
                gBattleStruct->faintedActionsState = 6;
            else
                gBattleStruct->faintedActionsState = 4;
            break;
        case 6:
            if (ItemBattleEffects(1, 0, TRUE))
                return TRUE;
            gBattleStruct->faintedActionsState++;
            break;
        case FAINTED_ACTIONS_MAX_CASE:
            break;
        }
    } while (gBattleStruct->faintedActionsState != FAINTED_ACTIONS_MAX_CASE);
    return FALSE;
}

void TryClearRageAndFuryCutter(void)
{
    s32 i;
    for (i = 0; i < gBattlersCount; i++)
    {
        if ((gBattleMons[i].status2 & STATUS2_RAGE) && gChosenMoveByBattler[i] != MOVE_RAGE)
            gBattleMons[i].status2 &= ~(STATUS2_RAGE);
        if (gDisableStructs[i].furyCutterCounter != 0 && gChosenMoveByBattler[i] != MOVE_FURY_CUTTER)
            gDisableStructs[i].furyCutterCounter = 0;
    }
}

enum
{
    CANCELLER_FLAGS,
    CANCELLER_ASLEEP,
    CANCELLER_FROZEN,
    CANCELLER_TRUANT,
    CANCELLER_RECHARGE,
    CANCELLER_FLINCH,
    CANCELLER_DISABLED,
    CANCELLER_GRAVITY,
    CANCELLER_HEAL_BLOCKED,
    CANCELLER_TAUNTED,
    CANCELLER_IMPRISONED,
    CANCELLER_CONFUSED,
    CANCELLER_PARALYSED,
    CANCELLER_IN_LOVE,
    CANCELLER_BIDE,
    CANCELLER_THAW,
    CANCELLER_POWDER_MOVE,
    CANCELLER_POWDER_STATUS,
    CANCELLER_THROAT_CHOP,
    CANCELLER_END,
    CANCELLER_PSYCHIC_TERRAIN,
    CANCELLER_END2,
};

u8 AtkCanceller_UnableToUseMove(void)
{
    u8 effect = 0;
    s32 *bideDmg = &gBattleScripting.bideDmg;
    do
    {
        switch (gBattleStruct->atkCancellerTracker)
        {
        case CANCELLER_FLAGS: // flags clear
            gBattleMons[gBattlerAttacker].status2 &= ~(STATUS2_DESTINY_BOND);
            gStatuses3[gBattlerAttacker] &= ~(STATUS3_GRUDGE);
            gBattleStruct->atkCancellerTracker++;
            break;
        case CANCELLER_ASLEEP: // check being asleep
            if (gBattleMons[gBattlerAttacker].status1 & STATUS1_SLEEP)
            {
                if (UproarWakeUpCheck(gBattlerAttacker))
                {
                    gBattleMons[gBattlerAttacker].status1 &= ~(STATUS1_SLEEP);
                    gBattleMons[gBattlerAttacker].status2 &= ~(STATUS2_NIGHTMARE);
                    BattleScriptPushCursor();
                    gBattleCommunication[MULTISTRING_CHOOSER] = 1;
                    gBattlescriptCurrInstr = BattleScript_MoveUsedWokeUp;
                    effect = 2;
                }
                else
                {
                    u8 toSub;
                    if (gBattleMons[gBattlerAttacker].ability == ABILITY_EARLY_BIRD)
                        toSub = 2;
                    else
                        toSub = 1;
                    if ((gBattleMons[gBattlerAttacker].status1 & STATUS1_SLEEP) < toSub)
                        gBattleMons[gBattlerAttacker].status1 &= ~(STATUS1_SLEEP);
                    else
                        gBattleMons[gBattlerAttacker].status1 -= toSub;
                    if (gBattleMons[gBattlerAttacker].status1 & STATUS1_SLEEP)
                    {
                        if (gCurrentMove != MOVE_SNORE && gCurrentMove != MOVE_SLEEP_TALK)
                        {
                            gBattlescriptCurrInstr = BattleScript_MoveUsedIsAsleep;
                            gHitMarker |= HITMARKER_UNABLE_TO_USE_MOVE;
                            effect = 2;
                        }
                    }
                    else
                    {
                        gBattleMons[gBattlerAttacker].status2 &= ~(STATUS2_NIGHTMARE);
                        BattleScriptPushCursor();
                        gBattleCommunication[MULTISTRING_CHOOSER] = 0;
                        gBattlescriptCurrInstr = BattleScript_MoveUsedWokeUp;
                        effect = 2;
                    }
                }
            }
            gBattleStruct->atkCancellerTracker++;
            break;
        case CANCELLER_FROZEN: // check being frozen
            if (gBattleMons[gBattlerAttacker].status1 & STATUS1_FREEZE)
            {
                if (Random() % 5)
                {
                    if (gBattleMoves[gCurrentMove].effect != EFFECT_THAW_HIT) // unfreezing via a move effect happens in case 13
                    {
                        gBattlescriptCurrInstr = BattleScript_MoveUsedIsFrozen;
                        gHitMarker |= HITMARKER_NO_ATTACKSTRING;
                    }
                    else
                    {
                        gBattleStruct->atkCancellerTracker++;
                        break;
                    }
                }
                else // unfreeze
                {
                    gBattleMons[gBattlerAttacker].status1 &= ~(STATUS1_FREEZE);
                    BattleScriptPushCursor();
                    gBattlescriptCurrInstr = BattleScript_MoveUsedUnfroze;
                    gBattleCommunication[MULTISTRING_CHOOSER] = 0;
                }
                effect = 2;
            }
            gBattleStruct->atkCancellerTracker++;
            break;
        case CANCELLER_TRUANT: // truant
            if (gBattleMons[gBattlerAttacker].ability == ABILITY_TRUANT && gDisableStructs[gBattlerAttacker].truantCounter)
            {
                CancelMultiTurnMoves(gBattlerAttacker);
                gHitMarker |= HITMARKER_UNABLE_TO_USE_MOVE;
                gBattleCommunication[MULTISTRING_CHOOSER] = 0;
                gBattlerAbility = gBattlerAttacker;
                gBattlescriptCurrInstr = BattleScript_TruantLoafingAround;
                gMoveResultFlags |= MOVE_RESULT_MISSED;
                effect = 1;
            }
            gBattleStruct->atkCancellerTracker++;
            break;
        case CANCELLER_RECHARGE: // recharge
            if (gBattleMons[gBattlerAttacker].status2 & STATUS2_RECHARGE)
            {
                gBattleMons[gBattlerAttacker].status2 &= ~(STATUS2_RECHARGE);
                gDisableStructs[gBattlerAttacker].rechargeTimer = 0;
                CancelMultiTurnMoves(gBattlerAttacker);
                gBattlescriptCurrInstr = BattleScript_MoveUsedMustRecharge;
                gHitMarker |= HITMARKER_UNABLE_TO_USE_MOVE;
                effect = 1;
            }
            gBattleStruct->atkCancellerTracker++;
            break;
        case CANCELLER_FLINCH: // flinch
            if (gBattleMons[gBattlerAttacker].status2 & STATUS2_FLINCHED)
            {
                gProtectStructs[gBattlerAttacker].flinchImmobility = 1;
                CancelMultiTurnMoves(gBattlerAttacker);
                gBattlescriptCurrInstr = BattleScript_MoveUsedFlinched;
                gHitMarker |= HITMARKER_UNABLE_TO_USE_MOVE;
                effect = 1;
            }
            gBattleStruct->atkCancellerTracker++;
            break;
        case CANCELLER_DISABLED: // disabled move
            if (gDisableStructs[gBattlerAttacker].disabledMove == gCurrentMove && gDisableStructs[gBattlerAttacker].disabledMove != 0)
            {
                gProtectStructs[gBattlerAttacker].usedDisabledMove = 1;
                gBattleScripting.battler = gBattlerAttacker;
                CancelMultiTurnMoves(gBattlerAttacker);
                gBattlescriptCurrInstr = BattleScript_MoveUsedIsDisabled;
                gHitMarker |= HITMARKER_UNABLE_TO_USE_MOVE;
                effect = 1;
            }
            gBattleStruct->atkCancellerTracker++;
            break;
        case CANCELLER_HEAL_BLOCKED:
            if (gStatuses3[gBattlerAttacker] & STATUS3_HEAL_BLOCK && IsHealBlockPreventingMove(gBattlerAttacker, gCurrentMove))
            {
                gProtectStructs[gBattlerAttacker].usedHealBlockedMove = 1;
                gBattleScripting.battler = gBattlerAttacker;
                CancelMultiTurnMoves(gBattlerAttacker);
                gBattlescriptCurrInstr = BattleScript_MoveUsedHealBlockPrevents;
                gHitMarker |= HITMARKER_UNABLE_TO_USE_MOVE;
                effect = 1;
            }
            gBattleStruct->atkCancellerTracker++;
            break;
        case CANCELLER_GRAVITY:
            if (gFieldStatuses & STATUS_FIELD_GRAVITY && IsGravityPreventingMove(gCurrentMove))
            {
                gProtectStructs[gBattlerAttacker].usedGravityPreventedMove = 1;
                gBattleScripting.battler = gBattlerAttacker;
                CancelMultiTurnMoves(gBattlerAttacker);
                gBattlescriptCurrInstr = BattleScript_MoveUsedGravityPrevents;
                gHitMarker |= HITMARKER_UNABLE_TO_USE_MOVE;
                effect = 1;
            }
            gBattleStruct->atkCancellerTracker++;
            break;
        case CANCELLER_TAUNTED: // taunt
            if (gDisableStructs[gBattlerAttacker].tauntTimer && gBattleMoves[gCurrentMove].power == 0)
            {
                gProtectStructs[gBattlerAttacker].usedTauntedMove = 1;
                CancelMultiTurnMoves(gBattlerAttacker);
                gBattlescriptCurrInstr = BattleScript_MoveUsedIsTaunted;
                gHitMarker |= HITMARKER_UNABLE_TO_USE_MOVE;
                effect = 1;
            }
            gBattleStruct->atkCancellerTracker++;
            break;
        case CANCELLER_IMPRISONED: // imprisoned
            if (GetImprisonedMovesCount(gBattlerAttacker, gCurrentMove))
            {
                gProtectStructs[gBattlerAttacker].usedImprisonedMove = 1;
                CancelMultiTurnMoves(gBattlerAttacker);
                gBattlescriptCurrInstr = BattleScript_MoveUsedIsImprisoned;
                gHitMarker |= HITMARKER_UNABLE_TO_USE_MOVE;
                effect = 1;
            }
            gBattleStruct->atkCancellerTracker++;
            break;
        case CANCELLER_CONFUSED: // confusion
            if (gBattleMons[gBattlerAttacker].status2 & STATUS2_CONFUSION)
            {
                gBattleMons[gBattlerAttacker].status2 -= STATUS2_CONFUSION_TURN(1);
                if (gBattleMons[gBattlerAttacker].status2 & STATUS2_CONFUSION)
                {
                    if (Random() % ((B_CONFUSION_SELF_DMG_CHANCE >= GEN_7) ? 3 : 2) == 0) // confusion dmg
                    {
                        gBattleCommunication[MULTISTRING_CHOOSER] = 1;
                        gBattlerTarget = gBattlerAttacker;
                        gBattleMoveDamage = CalculateMoveDamage(MOVE_NONE, gBattlerAttacker, gBattlerAttacker, TYPE_MYSTERY, 40, FALSE, FALSE, TRUE);
                        gProtectStructs[gBattlerAttacker].confusionSelfDmg = 1;
                        gHitMarker |= HITMARKER_UNABLE_TO_USE_MOVE;
                    }
                    else
                    {
                        gBattleCommunication[MULTISTRING_CHOOSER] = 0;
                        BattleScriptPushCursor();
                    }
                    gBattlescriptCurrInstr = BattleScript_MoveUsedIsConfused;
                }
                else // snapped out of confusion
                {
                    BattleScriptPushCursor();
                    gBattlescriptCurrInstr = BattleScript_MoveUsedIsConfusedNoMore;
                }
                effect = 1;
            }
            gBattleStruct->atkCancellerTracker++;
            break;
        case CANCELLER_PARALYSED: // paralysis
            if ((gBattleMons[gBattlerAttacker].status1 & STATUS1_PARALYSIS) && (Random() % 4) == 0)
            {
                gProtectStructs[gBattlerAttacker].prlzImmobility = 1;
                // This is removed in Emerald for some reason
                //CancelMultiTurnMoves(gBattlerAttacker);
                gBattlescriptCurrInstr = BattleScript_MoveUsedIsParalyzed;
                gHitMarker |= HITMARKER_UNABLE_TO_USE_MOVE;
                effect = 1;
            }
            gBattleStruct->atkCancellerTracker++;
            break;
        case CANCELLER_IN_LOVE: // infatuation
            if (gBattleMons[gBattlerAttacker].status2 & STATUS2_INFATUATION)
            {
                gBattleScripting.battler = CountTrailingZeroBits((gBattleMons[gBattlerAttacker].status2 & STATUS2_INFATUATION) >> 0x10);
                if (Random() & 1)
                {
                    BattleScriptPushCursor();
                }
                else
                {
                    BattleScriptPush(BattleScript_MoveUsedIsInLoveCantAttack);
                    gHitMarker |= HITMARKER_UNABLE_TO_USE_MOVE;
                    gProtectStructs[gBattlerAttacker].loveImmobility = 1;
                    CancelMultiTurnMoves(gBattlerAttacker);
                }
                gBattlescriptCurrInstr = BattleScript_MoveUsedIsInLove;
                effect = 1;
            }
            gBattleStruct->atkCancellerTracker++;
            break;
        case CANCELLER_BIDE: // bide
            if (gBattleMons[gBattlerAttacker].status2 & STATUS2_BIDE)
            {
                gBattleMons[gBattlerAttacker].status2 -= STATUS2_BIDE_TURN(1);
                if (gBattleMons[gBattlerAttacker].status2 & STATUS2_BIDE)
                {
                    gBattlescriptCurrInstr = BattleScript_BideStoringEnergy;
                }
                else
                {
                    // This is removed in Emerald for some reason
                    //gBattleMons[gBattlerAttacker].status2 &= ~(STATUS2_MULTIPLETURNS);
                    if (gTakenDmg[gBattlerAttacker])
                    {
                        gCurrentMove = MOVE_BIDE;
                        *bideDmg = gTakenDmg[gBattlerAttacker] * 2;
                        gBattlerTarget = gTakenDmgByBattler[gBattlerAttacker];
                        if (gAbsentBattlerFlags & gBitTable[gBattlerTarget])
                            gBattlerTarget = GetMoveTarget(MOVE_BIDE, 1);
                        gBattlescriptCurrInstr = BattleScript_BideAttack;
                    }
                    else
                    {
                        gBattlescriptCurrInstr = BattleScript_BideNoEnergyToAttack;
                    }
                }
                effect = 1;
            }
            gBattleStruct->atkCancellerTracker++;
            break;
        case CANCELLER_THAW: // move thawing
            if (gBattleMons[gBattlerAttacker].status1 & STATUS1_FREEZE)
            {
                if (gBattleMoves[gCurrentMove].effect == EFFECT_THAW_HIT
                    || (gBattleMoves[gCurrentMove].effect == EFFECT_BURN_UP && IS_BATTLER_OF_TYPE(gBattlerAttacker, TYPE_FIRE)))
                {
                    gBattleMons[gBattlerAttacker].status1 &= ~(STATUS1_FREEZE);
                    BattleScriptPushCursor();
                    gBattlescriptCurrInstr = BattleScript_MoveUsedUnfroze;
                    gBattleCommunication[MULTISTRING_CHOOSER] = 1;
                }
                effect = 2;
            }
            gBattleStruct->atkCancellerTracker++;
            break;
        case CANCELLER_POWDER_MOVE:
            if (gBattleMoves[gCurrentMove].flags & FLAG_POWDER)
            {
                if ((B_POWDER_GRASS >= GEN_6 && IS_BATTLER_OF_TYPE(gBattlerTarget, TYPE_GRASS))
                    || GetBattlerAbility(gBattlerTarget) == ABILITY_OVERCOAT)
                {
                    gBattlerAbility = gBattlerTarget;
                    effect = 1;
                }
                else if (GetBattlerHoldEffect(gBattlerTarget, TRUE) == HOLD_EFFECT_SAFETY_GOOGLES)
                {
                    RecordItemEffectBattle(gBattlerTarget, HOLD_EFFECT_SAFETY_GOOGLES);
                    effect = 1;
                }

                if (effect)
                    gBattlescriptCurrInstr = BattleScript_PowderMoveNoEffect;
            }
            gBattleStruct->atkCancellerTracker++;
            break;
        case CANCELLER_POWDER_STATUS:
            if (gBattleMons[gBattlerAttacker].status2 & STATUS2_POWDER)
            {
                u32 moveType;
                GET_MOVE_TYPE(gCurrentMove, moveType);
                if (moveType == TYPE_FIRE)
                {
                    gProtectStructs[gBattlerAttacker].powderSelfDmg = 1;
                    gBattleMoveDamage = gBattleMons[gBattlerAttacker].maxHP / 4;
                    gBattlescriptCurrInstr = BattleScript_MoveUsedPowder;
                    effect = 1;
                }
            }
            gBattleStruct->atkCancellerTracker++;
            break;
        case CANCELLER_THROAT_CHOP:
            if (gDisableStructs[gBattlerAttacker].throatChopTimer && gBattleMoves[gCurrentMove].flags & FLAG_SOUND)
            {
                gProtectStructs[gBattlerAttacker].usedThroatChopPreventedMove = 1;
                CancelMultiTurnMoves(gBattlerAttacker);
                gBattlescriptCurrInstr = BattleScript_MoveUsedIsThroatChopPrevented;
                gHitMarker |= HITMARKER_UNABLE_TO_USE_MOVE;
                effect = 1;
            }
            gBattleStruct->atkCancellerTracker++;
            break;
        case CANCELLER_END:
            break;
        }

    } while (gBattleStruct->atkCancellerTracker != CANCELLER_END && gBattleStruct->atkCancellerTracker != CANCELLER_END2 && effect == 0);

    if (effect == 2)
    {
        gActiveBattler = gBattlerAttacker;
        BtlController_EmitSetMonData(0, REQUEST_STATUS_BATTLE, 0, 4, &gBattleMons[gActiveBattler].status1);
        MarkBattlerForControllerExec(gActiveBattler);
    }
    return effect;
}

// After Protean Activation.
u8 AtkCanceller_UnableToUseMove2(void)
{
    u8 effect = 0;

    do
    {
        switch (gBattleStruct->atkCancellerTracker)
        {
        case CANCELLER_END:
            gBattleStruct->atkCancellerTracker++;
        case CANCELLER_PSYCHIC_TERRAIN:
            if (gFieldStatuses & STATUS_FIELD_PSYCHIC_TERRAIN
                && IsBattlerGrounded(gBattlerTarget)
                && GetChosenMovePriority(gBattlerAttacker) > 0
                && GetBattlerSide(gBattlerAttacker) != GetBattlerSide(gBattlerTarget))
            {
                CancelMultiTurnMoves(gBattlerAttacker);
                gBattlescriptCurrInstr = BattleScript_MoveUsedPsychicTerrainPrevents;
                gHitMarker |= HITMARKER_UNABLE_TO_USE_MOVE;
                effect = 1;
            }
            gBattleStruct->atkCancellerTracker++;
            break;
        case CANCELLER_END2:
            break;
        }

    } while (gBattleStruct->atkCancellerTracker != CANCELLER_END2 && effect == 0);

    return effect;
}

bool8 HasNoMonsToSwitch(u8 battler, u8 partyIdBattlerOn1, u8 partyIdBattlerOn2)
{
    struct Pokemon *party;
    u8 id1, id2;
    s32 i;

    if (!(gBattleTypeFlags & BATTLE_TYPE_DOUBLE))
        return FALSE;

    if (BATTLE_TWO_VS_ONE_OPPONENT && GetBattlerSide(battler) == B_SIDE_OPPONENT)
    {
        id2 = GetBattlerAtPosition(B_POSITION_OPPONENT_LEFT);
        id1 = GetBattlerAtPosition(B_POSITION_OPPONENT_RIGHT);
        party = gEnemyParty;

        if (partyIdBattlerOn1 == PARTY_SIZE)
            partyIdBattlerOn1 = gBattlerPartyIndexes[id2];
        if (partyIdBattlerOn2 == PARTY_SIZE)
            partyIdBattlerOn2 = gBattlerPartyIndexes[id1];

        for (i = 0; i < PARTY_SIZE; i++)
        {
            if (GetMonData(&party[i], MON_DATA_HP) != 0
             && GetMonData(&party[i], MON_DATA_SPECIES2) != SPECIES_NONE
             && GetMonData(&party[i], MON_DATA_SPECIES2) != SPECIES_EGG
             && i != partyIdBattlerOn1 && i != partyIdBattlerOn2
             && i != *(gBattleStruct->monToSwitchIntoId + id2) && i != id1[gBattleStruct->monToSwitchIntoId])
                break;
        }
        return (i == PARTY_SIZE);
    }
    else if (gBattleTypeFlags & BATTLE_TYPE_INGAME_PARTNER)
    {
        if (GetBattlerSide(battler) == B_SIDE_PLAYER)
            party = gPlayerParty;
        else
            party = gEnemyParty;

        id1 = ((battler & BIT_FLANK) / 2);
        for (i = id1 * 3; i < id1 * 3 + 3; i++)
        {
            if (GetMonData(&party[i], MON_DATA_HP) != 0
             && GetMonData(&party[i], MON_DATA_SPECIES2) != SPECIES_NONE
             && GetMonData(&party[i], MON_DATA_SPECIES2) != SPECIES_EGG)
                break;
        }
        return (i == id1 * 3 + 3);
    }
    else if (gBattleTypeFlags & BATTLE_TYPE_MULTI)
    {
        if (gBattleTypeFlags & BATTLE_TYPE_x800000)
        {
            if (GetBattlerSide(battler) == B_SIDE_PLAYER)
            {
                party = gPlayerParty;
                id2 = GetBattlerMultiplayerId(battler);
                id1 = GetLinkTrainerFlankId(id2);
            }
            else
            {
                party = gEnemyParty;
                if (battler == 1)
                    id1 = 0;
                else
                    id1 = 1;
            }
        }
        else
        {
            id2 = GetBattlerMultiplayerId(battler);

            if (GetBattlerSide(battler) == B_SIDE_PLAYER)
                party = gPlayerParty;
            else
                party = gEnemyParty;

            id1 = GetLinkTrainerFlankId(id2);
        }

        for (i = id1 * 3; i < id1 * 3 + 3; i++)
        {
            if (GetMonData(&party[i], MON_DATA_HP) != 0
             && GetMonData(&party[i], MON_DATA_SPECIES2) != SPECIES_NONE
             && GetMonData(&party[i], MON_DATA_SPECIES2) != SPECIES_EGG)
                break;
        }
        return (i == id1 * 3 + 3);
    }
    else if ((gBattleTypeFlags & BATTLE_TYPE_TWO_OPPONENTS) && GetBattlerSide(battler) == B_SIDE_OPPONENT)
    {
        party = gEnemyParty;

        if (battler == 1)
            id1 = 0;
        else
            id1 = 3;

        for (i = id1; i < id1 + 3; i++)
        {
            if (GetMonData(&party[i], MON_DATA_HP) != 0
             && GetMonData(&party[i], MON_DATA_SPECIES2) != SPECIES_NONE
             && GetMonData(&party[i], MON_DATA_SPECIES2) != SPECIES_EGG)
                break;
        }
        return (i == id1 + 3);
    }
    else
    {
        if (GetBattlerSide(battler) == B_SIDE_OPPONENT)
        {
            id2 = GetBattlerAtPosition(B_POSITION_OPPONENT_LEFT);
            id1 = GetBattlerAtPosition(B_POSITION_OPPONENT_RIGHT);
            party = gEnemyParty;
        }
        else
        {
            id2 = GetBattlerAtPosition(B_POSITION_PLAYER_LEFT);
            id1 = GetBattlerAtPosition(B_POSITION_PLAYER_RIGHT);
            party = gPlayerParty;
        }

        if (partyIdBattlerOn1 == PARTY_SIZE)
            partyIdBattlerOn1 = gBattlerPartyIndexes[id2];
        if (partyIdBattlerOn2 == PARTY_SIZE)
            partyIdBattlerOn2 = gBattlerPartyIndexes[id1];

        for (i = 0; i < PARTY_SIZE; i++)
        {
            if (GetMonData(&party[i], MON_DATA_HP) != 0
             && GetMonData(&party[i], MON_DATA_SPECIES2) != SPECIES_NONE
             && GetMonData(&party[i], MON_DATA_SPECIES2) != SPECIES_EGG
             && i != partyIdBattlerOn1 && i != partyIdBattlerOn2
             && i != *(gBattleStruct->monToSwitchIntoId + id2) && i != id1[gBattleStruct->monToSwitchIntoId])
                break;
        }
        return (i == PARTY_SIZE);
    }
}

u8 TryWeatherFormChange(u8 battler)
{
    u8 ret = 0;
    bool32 weatherEffect = WEATHER_HAS_EFFECT;

    if (gBattleMons[battler].species == SPECIES_CASTFORM)
    {
        if (gBattleMons[battler].ability != ABILITY_FORECAST || gBattleMons[battler].hp == 0)
        {
            ret = 0;
        }
        else if (!weatherEffect && !IS_BATTLER_OF_TYPE(battler, TYPE_NORMAL))
        {
            SET_BATTLER_TYPE(battler, TYPE_NORMAL);
            ret = 1;
        }
        else if (!weatherEffect)
        {
            ret = 0;
        }
        else if (!(gBattleWeather & (WEATHER_RAIN_ANY | WEATHER_SUN_ANY | WEATHER_HAIL_ANY)) && !IS_BATTLER_OF_TYPE(battler, TYPE_NORMAL))
        {
            SET_BATTLER_TYPE(battler, TYPE_NORMAL);
            ret = 1;
        }
        else if (gBattleWeather & WEATHER_SUN_ANY && !IS_BATTLER_OF_TYPE(battler, TYPE_FIRE))
        {
            SET_BATTLER_TYPE(battler, TYPE_FIRE);
            ret = 2;
        }
        else if (gBattleWeather & WEATHER_RAIN_ANY && !IS_BATTLER_OF_TYPE(battler, TYPE_WATER))
        {
            SET_BATTLER_TYPE(battler, TYPE_WATER);
            ret = 3;
        }
        else if (gBattleWeather & WEATHER_HAIL_ANY && !IS_BATTLER_OF_TYPE(battler, TYPE_ICE))
        {
            SET_BATTLER_TYPE(battler, TYPE_ICE);
            ret = 4;
        }
    }
    else if (gBattleMons[battler].species == SPECIES_CHERRIM)
    {
        if (gBattleMons[battler].ability != ABILITY_FLOWER_GIFT || gBattleMons[battler].hp == 0)
            ret = 0;
        else if (gBattleMonForms[battler] == 0 && weatherEffect && gBattleWeather & WEATHER_SUN_ANY)
            ret = 2;
        else if (gBattleMonForms[battler] != 0 && (!weatherEffect || !(gBattleWeather & WEATHER_SUN_ANY)))
            ret = 1;
    }

    return ret;
}
static const u16 sWeatherFlagsInfo[][3] =
{
    [ENUM_WEATHER_RAIN] = {WEATHER_RAIN_TEMPORARY, WEATHER_RAIN_PERMANENT, HOLD_EFFECT_DAMP_ROCK},
    [ENUM_WEATHER_SUN] = {WEATHER_SUN_TEMPORARY, WEATHER_SUN_PERMANENT, HOLD_EFFECT_HEAT_ROCK},
    [ENUM_WEATHER_SANDSTORM] = {WEATHER_SANDSTORM_TEMPORARY, WEATHER_SANDSTORM_PERMANENT, HOLD_EFFECT_SMOOTH_ROCK},
    [ENUM_WEATHER_HAIL] = {WEATHER_HAIL_TEMPORARY, WEATHER_HAIL_PERMANENT, HOLD_EFFECT_ICY_ROCK},
};

bool32 TryChangeBattleWeather(u8 battler, u32 weatherEnumId, bool32 viaAbility)
{
    if (viaAbility && B_ABILITY_WEATHER <= GEN_5
        && !(gBattleWeather & sWeatherFlagsInfo[weatherEnumId][1]))
    {
        gBattleWeather = (sWeatherFlagsInfo[weatherEnumId][0] | sWeatherFlagsInfo[weatherEnumId][1]);
        return TRUE;
    }
    else if (!(gBattleWeather & (sWeatherFlagsInfo[weatherEnumId][0] | sWeatherFlagsInfo[weatherEnumId][1])))
    {
        gBattleWeather = (sWeatherFlagsInfo[weatherEnumId][0]);
        if (GetBattlerHoldEffect(battler, TRUE) == sWeatherFlagsInfo[weatherEnumId][2])
            gWishFutureKnock.weatherDuration = 8;
        else
            gWishFutureKnock.weatherDuration = 5;

        return TRUE;
    }

    return FALSE;
}

static bool32 TryChangeBattleTerrain(u32 battler, u32 statusFlag, u8 *timer)
{
    if (!(gFieldStatuses & statusFlag))
    {
        gFieldStatuses &= ~(STATUS_FIELD_MISTY_TERRAIN | STATUS_FIELD_GRASSY_TERRAIN | EFFECT_ELECTRIC_TERRAIN | EFFECT_PSYCHIC_TERRAIN);
        gFieldStatuses |= statusFlag;

        if (GetBattlerHoldEffect(battler, TRUE) == HOLD_EFFECT_TERRAIN_EXTENDER)
            *timer = 8;
        else
            *timer = 5;

        gBattlerAttacker = gBattleScripting.battler = battler;
        return TRUE;
    }

    return FALSE;
}

static bool32 ShouldChangeFormHpBased(u32 battler)
{
    // Ability,     form >, form <=, hp divided
    static const u16 forms[][4] =
    {
        {ABILITY_ZEN_MODE, SPECIES_DARMANITAN, SPECIES_DARMANITAN_ZEN_MODE, 2},
        {ABILITY_SHIELDS_DOWN, SPECIES_MINIOR, SPECIES_MINIOR_CORE_RED, 2},
        {ABILITY_SHIELDS_DOWN, SPECIES_MINIOR_METEOR_BLUE, SPECIES_MINIOR_CORE_BLUE, 2},
        {ABILITY_SHIELDS_DOWN, SPECIES_MINIOR_METEOR_GREEN, SPECIES_MINIOR_CORE_GREEN, 2},
        {ABILITY_SHIELDS_DOWN, SPECIES_MINIOR_METEOR_INDIGO, SPECIES_MINIOR_CORE_INDIGO, 2},
        {ABILITY_SHIELDS_DOWN, SPECIES_MINIOR_METEOR_ORANGE, SPECIES_MINIOR_CORE_ORANGE, 2},
        {ABILITY_SHIELDS_DOWN, SPECIES_MINIOR_METEOR_VIOLET, SPECIES_MINIOR_CORE_VIOLET, 2},
        {ABILITY_SHIELDS_DOWN, SPECIES_MINIOR_METEOR_YELLOW, SPECIES_MINIOR_CORE_YELLOW, 2},
        {ABILITY_SCHOOLING, SPECIES_WISHIWASHI_SCHOOL, SPECIES_WISHIWASHI, 4},
    };
    u32 i;

    for (i = 0; i < ARRAY_COUNT(forms); i++)
    {
        if (gBattleMons[battler].ability == forms[i][0])
        {
            if (gBattleMons[battler].species == forms[i][2]
                && gBattleMons[battler].hp > gBattleMons[battler].maxHP / forms[i][3])
            {
                gBattleMons[battler].species = forms[i][1];
                return TRUE;
            }
            if (gBattleMons[battler].species == forms[i][1]
                && gBattleMons[battler].hp <= gBattleMons[battler].maxHP / forms[i][3])
            {
                gBattleMons[battler].species = forms[i][2];
                return TRUE;
            }
        }
    }
    return FALSE;
}

static u8 ForewarnChooseMove(u32 battler)
{
    struct Forewarn {
        u8 battlerId;
        u8 power;
        u16 moveId;
    };
    u32 i, j, bestId, count;
    struct Forewarn *data = malloc(sizeof(struct Forewarn) * MAX_BATTLERS_COUNT * MAX_MON_MOVES);

    // Put all moves
    for (count = 0, i = 0; i < MAX_BATTLERS_COUNT; i++)
    {
        if (IsBattlerAlive(i) && GetBattlerSide(i) != GetBattlerSide(battler))
        {
            for (j = 0; j < MAX_MON_MOVES; j++)
            {
                if (gBattleMons[i].moves[j] == MOVE_NONE)
                    continue;
                data[count].moveId = gBattleMons[i].moves[j];
                data[count].battlerId = i;
                switch (gBattleMoves[data[count].moveId].effect)
                {
                case EFFECT_OHKO:
                    data[count].power = 150;
                    break;
                case EFFECT_COUNTER:
                case EFFECT_MIRROR_COAT:
                case EFFECT_METAL_BURST:
                    data[count].power = 120;
                    break;
                default:
                    if (gBattleMoves[data[count].moveId].power == 1)
                        data[count].power = 80;
                    else
                        data[count].power = gBattleMoves[data[count].moveId].power;
                    break;
                }
                count++;
            }
        }
    }

    for (bestId = 0, i = 1; i < count; i++)
    {
        if (data[i].power > data[bestId].power)
            bestId = i;
        else if (data[i].power == data[bestId].power && Random() & 1)
            bestId = i;
    }

    gBattlerTarget = data[bestId].battlerId;
    PREPARE_MOVE_BUFFER(gBattleTextBuff1, data[bestId].moveId)
    RecordKnownMove(gBattlerTarget, data[bestId].moveId);

    free(data);
}

u8 AbilityBattleEffects(u8 caseID, u8 battler, u16 ability, u8 special, u16 moveArg)
{
    u8 effect = 0;
    u32 speciesAtk, speciesDef;
    u32 pidAtk, pidDef;
    u32 moveType, move;
    u32 i, j;

    if (gBattleTypeFlags & BATTLE_TYPE_SAFARI)
        return 0;

    if (gBattlerAttacker >= gBattlersCount)
        gBattlerAttacker = battler;

    speciesAtk = gBattleMons[gBattlerAttacker].species;
    pidAtk = gBattleMons[gBattlerAttacker].personality;

    speciesDef = gBattleMons[gBattlerTarget].species;
    pidDef = gBattleMons[gBattlerTarget].personality;

    if (special)
        gLastUsedAbility = special;
    else
        gLastUsedAbility = GetBattlerAbility(battler);

    if (moveArg)
        move = moveArg;
    else
        move = gCurrentMove;

    GET_MOVE_TYPE(move, moveType);

    switch (caseID)
    {
    case ABILITYEFFECT_ON_SWITCHIN: // 0
        gBattleScripting.battler = battler;
        switch (gLastUsedAbility)
        {
        case ABILITYEFFECT_SWITCH_IN_WEATHER:
            if (!(gBattleTypeFlags & BATTLE_TYPE_RECORDED))
            {
                switch (GetCurrentWeather())
                {
                case WEATHER_RAIN:
                case WEATHER_RAIN_THUNDERSTORM:
                case WEATHER_DOWNPOUR:
                    if (!(gBattleWeather & WEATHER_RAIN_ANY))
                    {
                        gBattleWeather = (WEATHER_RAIN_TEMPORARY | WEATHER_RAIN_PERMANENT);
                        gBattleScripting.animArg1 = B_ANIM_RAIN_CONTINUES;
                        effect++;
                    }
                    break;
                case WEATHER_SANDSTORM:
                    if (!(gBattleWeather & WEATHER_SANDSTORM_ANY))
                    {
                        gBattleWeather = (WEATHER_SANDSTORM_PERMANENT | WEATHER_SANDSTORM_TEMPORARY);
                        gBattleScripting.animArg1 = B_ANIM_SANDSTORM_CONTINUES;
                        effect++;
                    }
                    break;
                case WEATHER_DROUGHT:
                    if (!(gBattleWeather & WEATHER_SUN_ANY))
                    {
                        gBattleWeather = (WEATHER_SUN_PERMANENT | WEATHER_SUN_TEMPORARY);
                        gBattleScripting.animArg1 = B_ANIM_SUN_CONTINUES;
                        effect++;
                    }
                    break;
                }
            }
            if (effect)
            {
                gBattleCommunication[MULTISTRING_CHOOSER] = GetCurrentWeather();
                BattleScriptPushCursorAndCallback(BattleScript_OverworldWeatherStarts);
            }
            break;
        case ABILITY_IMPOSTER:
            if (IsBattlerAlive(BATTLE_OPPOSITE(battler))
                && !(gBattleMons[BATTLE_OPPOSITE(battler)].status2 & (STATUS2_TRANSFORMED | STATUS2_SUBSTITUTE))
                && !(gBattleMons[battler].status2 & STATUS2_TRANSFORMED)
                && !(gBattleStruct->illusion[BATTLE_OPPOSITE(battler)].on)
                && !(gStatuses3[BATTLE_OPPOSITE(battler)] & STATUS3_SEMI_INVULNERABLE))
            {
                gBattlerTarget = BATTLE_OPPOSITE(battler);
                BattleScriptPushCursorAndCallback(BattleScript_ImposterActivates);
                effect++;
            }
            break;
        case ABILITY_MOLD_BREAKER:
            if (!gSpecialStatuses[battler].switchInAbilityDone)
            {
                gBattleCommunication[MULTISTRING_CHOOSER] = MULTI_SWITCHIN_MOLDBREAKER;
                gSpecialStatuses[battler].switchInAbilityDone = 1;
                BattleScriptPushCursorAndCallback(BattleScript_SwitchInAbilityMsg);
                effect++;
            }
            break;
        case ABILITY_TERAVOLT:
            if (!gSpecialStatuses[battler].switchInAbilityDone)
            {
                gBattleCommunication[MULTISTRING_CHOOSER] = MULTI_SWITCHIN_TERAVOLT;
                gSpecialStatuses[battler].switchInAbilityDone = 1;
                BattleScriptPushCursorAndCallback(BattleScript_SwitchInAbilityMsg);
                effect++;
            }
            break;
        case ABILITY_TURBOBLAZE:
            if (!gSpecialStatuses[battler].switchInAbilityDone)
            {
                gBattleCommunication[MULTISTRING_CHOOSER] = MULTI_SWITCHIN_TURBOBLAZE;
                gSpecialStatuses[battler].switchInAbilityDone = 1;
                BattleScriptPushCursorAndCallback(BattleScript_SwitchInAbilityMsg);
                effect++;
            }
            break;
        case ABILITY_SLOW_START:
            if (!gSpecialStatuses[battler].switchInAbilityDone)
            {
                gDisableStructs[battler].slowStartTimer = 5;
                gBattleCommunication[MULTISTRING_CHOOSER] = MULTI_SWITCHIN_SLOWSTART;
                gSpecialStatuses[battler].switchInAbilityDone = 1;
                BattleScriptPushCursorAndCallback(BattleScript_SwitchInAbilityMsg);
                effect++;
            }
            break;
        case ABILITY_UNNERVE:
            if (!gSpecialStatuses[battler].switchInAbilityDone)
            {
                gBattleCommunication[MULTISTRING_CHOOSER] = MULTI_SWITCHIN_UNNERVE;
                gSpecialStatuses[battler].switchInAbilityDone = 1;
                BattleScriptPushCursorAndCallback(BattleScript_SwitchInAbilityMsg);
                effect++;
            }
            break;
        case ABILITY_ANTICIPATION:
            if (!gSpecialStatuses[battler].switchInAbilityDone)
            {
                u32 side = GetBattlerSide(battler);

                for (i = 0; i < MAX_BATTLERS_COUNT; i++)
                {
                    if (IsBattlerAlive(i) && side != GetBattlerSide(i))
                    {
                        for (j = 0; j < MAX_MON_MOVES; j++)
                        {
                            move = gBattleMons[i].moves[j];
                            GET_MOVE_TYPE(move, moveType);
                            if (CalcTypeEffectivenessMultiplier(move, moveType, i, battler, FALSE) >= UQ_4_12(2.0))
                            {
                                effect++;
                                break;
                            }
                        }
                    }
                }

                if (effect)
                {
                    gBattleCommunication[MULTISTRING_CHOOSER] = MULTI_SWITCHIN_ANTICIPATION;
                    gSpecialStatuses[battler].switchInAbilityDone = 1;
                    BattleScriptPushCursorAndCallback(BattleScript_SwitchInAbilityMsg);
                }
            }
            break;
        case ABILITY_FRISK:
            if (!gSpecialStatuses[battler].switchInAbilityDone)
            {
                gSpecialStatuses[battler].switchInAbilityDone = 1;
                BattleScriptPushCursorAndCallback(BattleScript_FriskActivates); // Try activate
                effect++;
            }
            return effect; // Note: It returns effect as to not record the ability if Frisk does not activate.
        case ABILITY_FOREWARN:
            if (!gSpecialStatuses[battler].switchInAbilityDone)
            {
                ForewarnChooseMove(battler);
                gBattleCommunication[MULTISTRING_CHOOSER] = MULTI_SWITCHIN_FOREWARN;
                gSpecialStatuses[battler].switchInAbilityDone = 1;
                BattleScriptPushCursorAndCallback(BattleScript_SwitchInAbilityMsg);
                effect++;
            }
            break;
        case ABILITY_DOWNLOAD:
            if (!gSpecialStatuses[battler].switchInAbilityDone)
            {
                u32 statId, opposingBattler;
                u32 opposingDef = 0, opposingSpDef = 0;

                opposingBattler = BATTLE_OPPOSITE(battler);
                for (i = 0; i < 2; opposingBattler ^= BIT_SIDE, i++)
                {
                    if (IsBattlerAlive(opposingBattler))
                    {
                        opposingDef += gBattleMons[opposingBattler].defense
                                    * gStatStageRatios[gBattleMons[opposingBattler].statStages[STAT_DEF]][0]
                                    / gStatStageRatios[gBattleMons[opposingBattler].statStages[STAT_DEF]][1];
                        opposingSpDef += gBattleMons[opposingBattler].spDefense
                                      * gStatStageRatios[gBattleMons[opposingBattler].statStages[STAT_SPDEF]][0]
                                      / gStatStageRatios[gBattleMons[opposingBattler].statStages[STAT_SPDEF]][1];
                    }
                }

                if (opposingDef < opposingSpDef)
                    statId = STAT_ATK;
                else
                    statId = STAT_SPATK;

                gSpecialStatuses[battler].switchInAbilityDone = 1;

                if (gBattleMons[battler].statStages[statId] != 12)
                {
                    gBattleMons[battler].statStages[statId]++;
                    SET_STATCHANGER(statId, 1, FALSE);
                    PREPARE_STAT_BUFFER(gBattleTextBuff1, statId);
                    BattleScriptPushCursorAndCallback(BattleScript_AttackerAbilityStatRaiseEnd3);
                    effect++;
                }
            }
            break;
        case ABILITY_PRESSURE:
            if (!gSpecialStatuses[battler].switchInAbilityDone)
            {
                gBattleCommunication[MULTISTRING_CHOOSER] = MULTI_SWITCHIN_PRESSURE;
                gSpecialStatuses[battler].switchInAbilityDone = 1;
                BattleScriptPushCursorAndCallback(BattleScript_SwitchInAbilityMsg);
                effect++;
            }
            break;
        case ABILITY_DARK_AURA:
            if (!gSpecialStatuses[battler].switchInAbilityDone)
            {
                gBattleCommunication[MULTISTRING_CHOOSER] = MULTI_SWITCHIN_DARKAURA;
                gSpecialStatuses[battler].switchInAbilityDone = 1;
                BattleScriptPushCursorAndCallback(BattleScript_SwitchInAbilityMsg);
                effect++;
            }
            break;
        case ABILITY_FAIRY_AURA:
            if (!gSpecialStatuses[battler].switchInAbilityDone)
            {
                gBattleCommunication[MULTISTRING_CHOOSER] = MULTI_SWITCHIN_FAIRYAURA;
                gSpecialStatuses[battler].switchInAbilityDone = 1;
                BattleScriptPushCursorAndCallback(BattleScript_SwitchInAbilityMsg);
                effect++;
            }
            break;
        case ABILITY_AURA_BREAK:
            if (!gSpecialStatuses[battler].switchInAbilityDone)
            {
                gBattleCommunication[MULTISTRING_CHOOSER] = MULTI_SWITCHIN_AURABREAK;
                gSpecialStatuses[battler].switchInAbilityDone = 1;
                BattleScriptPushCursorAndCallback(BattleScript_SwitchInAbilityMsg);
                effect++;
            }
            break;
        case ABILITY_COMATOSE:
            if (!gSpecialStatuses[battler].switchInAbilityDone)
            {
                gBattleCommunication[MULTISTRING_CHOOSER] = MULTI_SWITCHIN_COMATOSE;
                gSpecialStatuses[battler].switchInAbilityDone = 1;
                BattleScriptPushCursorAndCallback(BattleScript_SwitchInAbilityMsg);
                effect++;
            }
            break;
        case ABILITY_SCREEN_CLEANER:
            if (!gSpecialStatuses[battler].switchInAbilityDone)
            {
                gBattleCommunication[MULTISTRING_CHOOSER] = MULTI_SWITCHIN_SCREENCLEANER;
                gSpecialStatuses[battler].switchInAbilityDone = 1;
                BattleScriptPushCursorAndCallback(BattleScript_SwitchInAbilityMsg);
                effect++;
            }
            break;
        case ABILITY_DRIZZLE:
            if (TryChangeBattleWeather(battler, ENUM_WEATHER_RAIN, TRUE))
            {
                BattleScriptPushCursorAndCallback(BattleScript_DrizzleActivates);
                effect++;
            }
            break;
        case ABILITY_SAND_STREAM:
            if (TryChangeBattleWeather(battler, ENUM_WEATHER_SANDSTORM, TRUE))
            {
                BattleScriptPushCursorAndCallback(BattleScript_SandstreamActivates);
                effect++;
            }
            break;
        case ABILITY_DROUGHT:
            if (TryChangeBattleWeather(battler, ENUM_WEATHER_SUN, TRUE))
            {
                BattleScriptPushCursorAndCallback(BattleScript_DroughtActivates);
                effect++;
            }
            break;
        case ABILITY_SNOW_WARNING:
            if (TryChangeBattleWeather(battler, ENUM_WEATHER_HAIL, TRUE))
            {
                BattleScriptPushCursorAndCallback(BattleScript_SnowWarningActivates);
                effect++;
            }
            break;
        case ABILITY_ELECTRIC_SURGE:
            if (TryChangeBattleTerrain(battler, STATUS_FIELD_ELECTRIC_TERRAIN, &gFieldTimers.electricTerrainTimer))
            {
                BattleScriptPushCursorAndCallback(BattleScript_ElectricSurgeActivates);
                effect++;
            }
            break;
        case ABILITY_GRASSY_SURGE:
            if (TryChangeBattleTerrain(battler, STATUS_FIELD_GRASSY_TERRAIN, &gFieldTimers.grassyTerrainTimer))
            {
                BattleScriptPushCursorAndCallback(BattleScript_GrassySurgeActivates);
                effect++;
            }
            break;
        case ABILITY_MISTY_SURGE:
            if (TryChangeBattleTerrain(battler, STATUS_FIELD_MISTY_TERRAIN, &gFieldTimers.mistyTerrainTimer))
            {
                BattleScriptPushCursorAndCallback(BattleScript_MistySurgeActivates);
                effect++;
            }
            break;
        case ABILITY_PSYCHIC_SURGE:
            if (TryChangeBattleTerrain(battler, STATUS_FIELD_PSYCHIC_TERRAIN, &gFieldTimers.psychicTerrainTimer))
            {
                BattleScriptPushCursorAndCallback(BattleScript_PsychicSurgeActivates);
                effect++;
            }
            break;
        case ABILITY_INTIMIDATE:
            if (!(gSpecialStatuses[battler].intimidatedMon))
            {
                gBattleResources->flags->flags[battler] |= RESOURCE_FLAG_INTIMIDATED;
                gSpecialStatuses[battler].intimidatedMon = 1;
            }
            break;
        case ABILITY_FORECAST:
        case ABILITY_FLOWER_GIFT:
            effect = TryWeatherFormChange(battler);
            if (effect != 0)
            {
                BattleScriptPushCursorAndCallback(BattleScript_CastformChange);
                *(&gBattleStruct->formToChangeInto) = effect - 1;
            }
            break;
        case ABILITY_TRACE:
            if (!(gSpecialStatuses[battler].traced))
            {
                gBattleResources->flags->flags[battler] |= RESOURCE_FLAG_TRACED;
                gSpecialStatuses[battler].traced = 1;
            }
            break;
        case ABILITY_CLOUD_NINE:
        case ABILITY_AIR_LOCK:
            if (!gSpecialStatuses[battler].switchInAbilityDone)
            {
                gSpecialStatuses[battler].switchInAbilityDone = 1;
                BattleScriptPushCursorAndCallback(BattleScript_AnnounceAirLockCloudNine);
                effect++;
            }
            break;
        case ABILITY_SCHOOLING:
            if (gBattleMons[battler].level < 20)
                break;
        case ABILITY_SHIELDS_DOWN:
            if (ShouldChangeFormHpBased(battler))
            {
                BattleScriptPushCursorAndCallback(BattleScript_AttackerFormChangeEnd3);
                effect++;
            }
            break;
        }
        break;
    case ABILITYEFFECT_ENDTURN: // 1
        if (gBattleMons[battler].hp != 0)
        {
            gBattlerAttacker = battler;
            switch (gLastUsedAbility)
            {
            case ABILITY_HARVEST:
                if (((WEATHER_HAS_EFFECT && gBattleWeather & WEATHER_SUN_ANY) || Random() % 2 == 0)
                 && gBattleMons[battler].item == ITEM_NONE
                 && gBattleStruct->changedItems[battler] == ITEM_NONE
                 && ItemId_GetPocket(gBattleStruct->usedHeldItems[battler]) == POCKET_BERRIES)
                {
                    gLastUsedItem = gBattleStruct->changedItems[battler] = gBattleStruct->usedHeldItems[battler];
                    gBattleStruct->usedHeldItems[battler] = ITEM_NONE;
                    BattleScriptPushCursorAndCallback(BattleScript_HarvestActivates);
                    effect++;
                }
                break;
            case ABILITY_DRY_SKIN:
                if (gBattleWeather & WEATHER_SUN_ANY)
                    goto SOLAR_POWER_HP_DROP;
            // Dry Skin works similarly to Rain Dish in Rain
            case ABILITY_RAIN_DISH:
                if (WEATHER_HAS_EFFECT
                 && (gBattleWeather & WEATHER_RAIN_ANY)
                 && !BATTLER_MAX_HP(battler)
                 && !(gStatuses3[battler] & STATUS3_HEAL_BLOCK))
                {
                    BattleScriptPushCursorAndCallback(BattleScript_RainDishActivates);
                    gBattleMoveDamage = gBattleMons[battler].maxHP / (gLastUsedAbility == ABILITY_RAIN_DISH ? 16 : 8);
                    if (gBattleMoveDamage == 0)
                        gBattleMoveDamage = 1;
                    gBattleMoveDamage *= -1;
                    effect++;
                }
                break;
            case ABILITY_HYDRATION:
                if (WEATHER_HAS_EFFECT
                 && (gBattleWeather & WEATHER_RAIN_ANY)
                 && gBattleMons[battler].status1 & STATUS1_ANY)
                {
                    goto ABILITY_HEAL_MON_STATUS;
                }
                break;
            case ABILITY_SHED_SKIN:
                if ((gBattleMons[battler].status1 & STATUS1_ANY) && (Random() % 3) == 0)
                {
                ABILITY_HEAL_MON_STATUS:
                    if (gBattleMons[battler].status1 & (STATUS1_POISON | STATUS1_TOXIC_POISON))
                        StringCopy(gBattleTextBuff1, gStatusConditionString_PoisonJpn);
                    if (gBattleMons[battler].status1 & STATUS1_SLEEP)
                        StringCopy(gBattleTextBuff1, gStatusConditionString_SleepJpn);
                    if (gBattleMons[battler].status1 & STATUS1_PARALYSIS)
                        StringCopy(gBattleTextBuff1, gStatusConditionString_ParalysisJpn);
                    if (gBattleMons[battler].status1 & STATUS1_BURN)
                        StringCopy(gBattleTextBuff1, gStatusConditionString_BurnJpn);
                    if (gBattleMons[battler].status1 & STATUS1_FREEZE)
                        StringCopy(gBattleTextBuff1, gStatusConditionString_IceJpn);

                    gBattleMons[battler].status1 = 0;
                    gBattleMons[battler].status2 &= ~(STATUS2_NIGHTMARE);
                    gBattleScripting.battler = gActiveBattler = battler;
                    BattleScriptPushCursorAndCallback(BattleScript_ShedSkinActivates);
                    BtlController_EmitSetMonData(0, REQUEST_STATUS_BATTLE, 0, 4, &gBattleMons[battler].status1);
                    MarkBattlerForControllerExec(gActiveBattler);
                    effect++;
                }
                break;
            case ABILITY_SPEED_BOOST:
                if (gBattleMons[battler].statStages[STAT_SPEED] < 0xC && gDisableStructs[battler].isFirstTurn != 2)
                {
                    gBattleMons[battler].statStages[STAT_SPEED]++;
                    gBattleScripting.animArg1 = 0x11;
                    gBattleScripting.animArg2 = 0;
                    BattleScriptPushCursorAndCallback(BattleScript_SpeedBoostActivates);
                    gBattleScripting.battler = battler;
                    effect++;
                }
                break;
            case ABILITY_MOODY:
                if (gDisableStructs[battler].isFirstTurn != 2)
                {
                    u32 validToRaise = 0, validToLower = 0;
                    u32 statsNum = (B_MOODY_ACC_EVASION != GEN_8) ? NUM_BATTLE_STATS : NUM_STATS;

                    for (i = STAT_ATK; i < statsNum; i++)
                    {
                        if (gBattleMons[battler].statStages[i] != 0)
                            validToLower |= gBitTable[i];
                        if (gBattleMons[battler].statStages[i] != 12)
                            validToRaise |= gBitTable[i];
                    }

                    if (validToLower != 0 || validToRaise != 0) // Can lower one stat, or can raise one stat
                    {
                        gBattleScripting.statChanger = gBattleScripting.savedStatChanger = 0; // for raising and lowering stat respectively
                        if (validToRaise != 0) // Find stat to raise
                        {
                            do
                            {
                                i = (Random() % statsNum) + STAT_ATK;
                            } while (!(validToRaise & gBitTable[i]));
                            SET_STATCHANGER(i, 2, FALSE);
                            validToLower &= ~(gBitTable[i]); // Can't lower the same stat as raising.
                        }
                        if (validToLower != 0) // Find stat to lower
                        {
                            do
                            {
                                i = (Random() % statsNum) + STAT_ATK;
                            } while (!(validToLower & gBitTable[i]));
                            SET_STATCHANGER2(gBattleScripting.savedStatChanger, i, 1, TRUE);
                        }
                        BattleScriptPushCursorAndCallback(BattleScript_MoodyActivates);
                        effect++;
                    }
                }
                break;
            case ABILITY_TRUANT:
                gDisableStructs[gBattlerAttacker].truantCounter ^= 1;
                break;
            case ABILITY_BAD_DREAMS:
                if (gBattleMons[battler].status1 & STATUS1_SLEEP
                    || gBattleMons[BATTLE_OPPOSITE(battler)].status1 & STATUS1_SLEEP
                    || GetBattlerAbility(battler) == ABILITY_COMATOSE
                    || GetBattlerAbility(BATTLE_OPPOSITE(battler)) == ABILITY_COMATOSE)
                {
                    BattleScriptPushCursorAndCallback(BattleScript_BadDreamsActivates);
                    effect++;
                }
                break;
            SOLAR_POWER_HP_DROP:
            case ABILITY_SOLAR_POWER:
                if (WEATHER_HAS_EFFECT && gBattleWeather & WEATHER_SUN_ANY)
                {
                    BattleScriptPushCursorAndCallback(BattleScript_SolarPowerActivates);
                    gBattleMoveDamage = gBattleMons[battler].maxHP / 8;
                    if (gBattleMoveDamage == 0)
                        gBattleMoveDamage = 1;
                    effect++;
                }
                break;
            case ABILITY_HEALER:
                gBattleScripting.battler = BATTLE_PARTNER(battler);
                if (IsBattlerAlive(gBattleScripting.battler)
                    && gBattleMons[gBattleScripting.battler].status1 & STATUS1_ANY
                    && (Random() % 100) < 30)
                {
                    BattleScriptPushCursorAndCallback(BattleScript_HealerActivates);
                    effect++;
                }
                break;
            case ABILITY_SCHOOLING:
                if (gBattleMons[battler].level < 20)
                    break;
            case ABILITY_ZEN_MODE:
            case ABILITY_SHIELDS_DOWN:
                if ((effect = ShouldChangeFormHpBased(battler)))
                    BattleScriptPushCursorAndCallback(BattleScript_AttackerFormChangeEnd3);
                break;
            case ABILITY_POWER_CONSTRUCT:
                if ((gBattleMons[battler].species == SPECIES_ZYGARDE || gBattleMons[battler].species == SPECIES_ZYGARDE_10)
                    && gBattleMons[battler].hp <= gBattleMons[battler].maxHP / 2)
                {
                    gBattleStruct->changedSpecies[gBattlerPartyIndexes[battler]] = gBattleMons[battler].species;
                    gBattleMons[battler].species = SPECIES_ZYGARDE_COMPLETE;
                    BattleScriptPushCursorAndCallback(BattleScript_AttackerFormChangeEnd3);
                    effect++;
                }
                break;
            }
        }
        break;
    case ABILITYEFFECT_MOVES_BLOCK: // 2
        if ((gLastUsedAbility == ABILITY_SOUNDPROOF && gBattleMoves[move].flags & FLAG_SOUND)
            || (gLastUsedAbility == ABILITY_BULLETPROOF && gBattleMoves[move].flags & FLAG_BALLISTIC))
        {
            if (gBattleMons[gBattlerAttacker].status2 & STATUS2_MULTIPLETURNS)
                gHitMarker |= HITMARKER_NO_PPDEDUCT;
            gBattlescriptCurrInstr = BattleScript_SoundproofProtected;
            effect = 1;
        }
        else if ((((gLastUsedAbility == ABILITY_DAZZLING || gLastUsedAbility == ABILITY_QUEENLY_MAJESTY
                   || (IsBattlerAlive(battler ^= BIT_FLANK)
                       && ((GetBattlerAbility(battler) == ABILITY_DAZZLING) || GetBattlerAbility(battler) == ABILITY_QUEENLY_MAJESTY)))
                   ))
                 && GetChosenMovePriority(gBattlerAttacker) > 0
                 && GetBattlerSide(gBattlerAttacker) != GetBattlerSide(battler))
        {
            if (gBattleMons[gBattlerAttacker].status2 & STATUS2_MULTIPLETURNS)
                gHitMarker |= HITMARKER_NO_PPDEDUCT;
            gBattlescriptCurrInstr = BattleScript_DazzlingProtected;
            effect = 1;
        }
        break;
    case ABILITYEFFECT_ABSORBING: // 3
        if (move != MOVE_NONE)
        {
            u8 statId;
            switch (gLastUsedAbility)
            {
            case ABILITY_VOLT_ABSORB:
                if (moveType == TYPE_ELECTRIC)
                    effect = 1;
                break;
            case ABILITY_WATER_ABSORB:
            case ABILITY_DRY_SKIN:
                if (moveType == TYPE_WATER)
                    effect = 1;
                break;
            case ABILITY_MOTOR_DRIVE:
                if (moveType == TYPE_ELECTRIC)
                    effect = 2, statId = STAT_SPEED;
                break;
            case ABILITY_LIGHTNING_ROD:
                if (moveType == TYPE_ELECTRIC)
                    effect = 2, statId = STAT_SPATK;
                break;
            case ABILITY_STORM_DRAIN:
                if (moveType == TYPE_WATER)
                    effect = 2, statId = STAT_SPATK;
                break;
            case ABILITY_SAP_SIPPER:
                if (moveType == TYPE_GRASS)
                    effect = 2, statId = STAT_ATK;
                break;
            case ABILITY_FLASH_FIRE:
                if (moveType == TYPE_FIRE && !((gBattleMons[battler].status1 & STATUS1_FREEZE) && B_FLASH_FIRE_FROZEN <= GEN_4))
                {
                    if (!(gBattleResources->flags->flags[battler] & RESOURCE_FLAG_FLASH_FIRE))
                    {
                        gBattleCommunication[MULTISTRING_CHOOSER] = 0;
                        if (gProtectStructs[gBattlerAttacker].notFirstStrike)
                            gBattlescriptCurrInstr = BattleScript_FlashFireBoost;
                        else
                            gBattlescriptCurrInstr = BattleScript_FlashFireBoost_PPLoss;

                        gBattleResources->flags->flags[battler] |= RESOURCE_FLAG_FLASH_FIRE;
                        effect = 3;
                    }
                    else
                    {
                        gBattleCommunication[MULTISTRING_CHOOSER] = 1;
                        if (gProtectStructs[gBattlerAttacker].notFirstStrike)
                            gBattlescriptCurrInstr = BattleScript_FlashFireBoost;
                        else
                            gBattlescriptCurrInstr = BattleScript_FlashFireBoost_PPLoss;

                        effect = 3;
                    }
                }
                break;
            }

            if (effect == 1) // Drain Hp ability.
            {
                if (BATTLER_MAX_HP(battler) || gStatuses3[battler] & STATUS3_HEAL_BLOCK)
                {
                    if ((gProtectStructs[gBattlerAttacker].notFirstStrike))
                        gBattlescriptCurrInstr = BattleScript_MonMadeMoveUseless;
                    else
                        gBattlescriptCurrInstr = BattleScript_MonMadeMoveUseless_PPLoss;
                }
                else
                {
                    if (gProtectStructs[gBattlerAttacker].notFirstStrike)
                        gBattlescriptCurrInstr = BattleScript_MoveHPDrain;
                    else
                        gBattlescriptCurrInstr = BattleScript_MoveHPDrain_PPLoss;

                    gBattleMoveDamage = gBattleMons[battler].maxHP / 4;
                    if (gBattleMoveDamage == 0)
                        gBattleMoveDamage = 1;
                    gBattleMoveDamage *= -1;
                }
            }
            else if (effect == 2) // Boost Stat ability;
            {
                if (gBattleMons[battler].statStages[statId] == 0xC)
                {
                    if ((gProtectStructs[gBattlerAttacker].notFirstStrike))
                        gBattlescriptCurrInstr = BattleScript_MonMadeMoveUseless;
                    else
                        gBattlescriptCurrInstr = BattleScript_MonMadeMoveUseless_PPLoss;
                }
                else
                {
                    if (gProtectStructs[gBattlerAttacker].notFirstStrike)
                        gBattlescriptCurrInstr = BattleScript_MoveStatDrain;
                    else
                        gBattlescriptCurrInstr = BattleScript_MoveStatDrain_PPLoss;

                    SET_STATCHANGER(statId, 1, FALSE);
                    gBattleMons[battler].statStages[statId]++;
                    PREPARE_STAT_BUFFER(gBattleTextBuff1, statId);
                }
            }
        }
        break;
    case ABILITYEFFECT_MOVE_END: // Think contact abilities.
        switch (gLastUsedAbility)
        {
        case ABILITY_JUSTIFIED:
            if (!(gMoveResultFlags & MOVE_RESULT_NO_EFFECT)
             && TARGET_TURN_DAMAGED
             && IsBattlerAlive(battler)
             && moveType == TYPE_DARK
             && gBattleMons[battler].statStages[STAT_ATK] != 12)
            {
                SET_STATCHANGER(STAT_ATK, 1, FALSE);
                BattleScriptPushCursor();
                gBattlescriptCurrInstr = BattleScript_TargetAbilityStatRaise;
                effect++;
            }
            break;
        case ABILITY_RATTLED:
            if (!(gMoveResultFlags & MOVE_RESULT_NO_EFFECT)
             && TARGET_TURN_DAMAGED
             && IsBattlerAlive(battler)
             && (moveType == TYPE_DARK || moveType == TYPE_BUG || moveType == TYPE_GHOST)
             && gBattleMons[battler].statStages[STAT_SPEED] != 12)
            {
                SET_STATCHANGER(STAT_SPEED, 1, FALSE);
                BattleScriptPushCursor();
                gBattlescriptCurrInstr = BattleScript_TargetAbilityStatRaise;
                effect++;
            }
            break;
        case ABILITY_WATER_COMPACTION:
            if (!(gMoveResultFlags & MOVE_RESULT_NO_EFFECT)
             && TARGET_TURN_DAMAGED
             && IsBattlerAlive(battler)
             && moveType == TYPE_WATER
             && gBattleMons[battler].statStages[STAT_DEF] != 12)
            {
                SET_STATCHANGER(STAT_DEF, 2, FALSE);
                BattleScriptPushCursor();
                gBattlescriptCurrInstr = BattleScript_TargetAbilityStatRaise;
                effect++;
            }
            break;
        case ABILITY_STAMINA:
            if (!(gMoveResultFlags & MOVE_RESULT_NO_EFFECT)
             && TARGET_TURN_DAMAGED
             && IsBattlerAlive(battler)
             && gBattleMons[battler].statStages[STAT_DEF] != 12)
            {
                SET_STATCHANGER(STAT_DEF, 1, FALSE);
                BattleScriptPushCursor();
                gBattlescriptCurrInstr = BattleScript_TargetAbilityStatRaise;
                effect++;
            }
            break;
        case ABILITY_BERSERK:
            if (!(gMoveResultFlags & MOVE_RESULT_NO_EFFECT)
             && TARGET_TURN_DAMAGED
             && IsBattlerAlive(battler)
            // Had more than half of hp before, now has less
             && gBattleStruct->hpBefore[battler] > gBattleMons[battler].maxHP / 2
             && gBattleMons[battler].hp < gBattleMons[battler].maxHP / 2
             && (gMultiHitCounter == 0 || gMultiHitCounter == 1)
             && !(GetBattlerAbility(gBattlerAttacker) == ABILITY_SHEER_FORCE && gBattleMoves[gCurrentMove].flags & FLAG_SHEER_FORCE_BOOST)
             && gBattleMons[battler].statStages[STAT_SPATK] != 12)
            {
                SET_STATCHANGER(STAT_SPATK, 1, FALSE);
                BattleScriptPushCursor();
                gBattlescriptCurrInstr = BattleScript_TargetAbilityStatRaise;
                effect++;
            }
            break;
        case ABILITY_EMERGENCY_EXIT:
        case ABILITY_WIMP_OUT:
            if (!(gMoveResultFlags & MOVE_RESULT_NO_EFFECT)
             && TARGET_TURN_DAMAGED
             && IsBattlerAlive(battler)
            // Had more than half of hp before, now has less
             && gBattleStruct->hpBefore[battler] > gBattleMons[battler].maxHP / 2
             && gBattleMons[battler].hp < gBattleMons[battler].maxHP / 2
             && (gMultiHitCounter == 0 || gMultiHitCounter == 1)
             && !(GetBattlerAbility(gBattlerAttacker) == ABILITY_SHEER_FORCE && gBattleMoves[gCurrentMove].flags & FLAG_SHEER_FORCE_BOOST)
             && (CanBattlerSwitch(battler) || !(gBattleTypeFlags & BATTLE_TYPE_TRAINER))
             && !(gBattleTypeFlags & BATTLE_TYPE_ARENA))
            {
                gBattleResources->flags->flags[battler] |= RESOURCE_FLAG_EMERGENCY_EXIT;
                effect++;
            }
            break;
        case ABILITY_WEAK_ARMOR:
            if (!(gMoveResultFlags & MOVE_RESULT_NO_EFFECT)
             && TARGET_TURN_DAMAGED
             && IsBattlerAlive(battler)
             && IS_MOVE_PHYSICAL(gCurrentMove)
             && (gBattleMons[battler].statStages[STAT_SPEED] != 12 || gBattleMons[battler].statStages[STAT_DEF] != 0))
            {
                BattleScriptPushCursor();
                gBattlescriptCurrInstr = BattleScript_WeakArmorActivates;
                effect++;
            }
            break;
        case ABILITY_CURSED_BODY:
            if (!(gMoveResultFlags & MOVE_RESULT_NO_EFFECT)
             && TARGET_TURN_DAMAGED
             && gDisableStructs[gBattlerAttacker].disabledMove == MOVE_NONE
             && IsBattlerAlive(gBattlerAttacker)
             && !IsAbilityOnSide(gBattlerAttacker, ABILITY_AROMA_VEIL)
             && gBattleMons[gBattlerAttacker].pp[gChosenMovePos] != 0
             && (Random() % 3) == 0)
            {
                gDisableStructs[gBattlerAttacker].disabledMove = gChosenMove;
                gDisableStructs[gBattlerAttacker].disableTimer = 4;
                PREPARE_MOVE_BUFFER(gBattleTextBuff1, gChosenMove);
                BattleScriptPushCursor();
                gBattlescriptCurrInstr = BattleScript_CursedBodyActivates;
                effect++;
            }
            break;
        case ABILITY_MUMMY:
            if (!(gMoveResultFlags & MOVE_RESULT_NO_EFFECT)
             && IsBattlerAlive(gBattlerAttacker)
             && (gBattleMoves[move].flags & FLAG_MAKES_CONTACT))
            {
                switch (gBattleMons[gBattlerAttacker].ability)
                {
                case ABILITY_MUMMY:
                case ABILITY_BATTLE_BOND:
                case ABILITY_COMATOSE:
                case ABILITY_DISGUISE:
                case ABILITY_MULTITYPE:
                case ABILITY_POWER_CONSTRUCT:
                case ABILITY_RKS_SYSTEM:
                case ABILITY_SCHOOLING:
                case ABILITY_SHIELDS_DOWN:
                case ABILITY_STANCE_CHANGE:
                    break;
                default:
                    gLastUsedAbility = gBattleMons[gBattlerAttacker].ability = ABILITY_MUMMY;
                    BattleScriptPushCursor();
                    gBattlescriptCurrInstr = BattleScript_MummyActivates;
                    effect++;
                    break;
                }
            }
            break;
        case ABILITY_ANGER_POINT:
            if (!(gMoveResultFlags & MOVE_RESULT_NO_EFFECT)
             && gIsCriticalHit
             && TARGET_TURN_DAMAGED
             && IsBattlerAlive(battler)
             && gBattleMons[battler].statStages[STAT_ATK] != 12)
            {
                SET_STATCHANGER(STAT_ATK, 12 - gBattleMons[battler].statStages[STAT_ATK], FALSE);
                BattleScriptPushCursor();
                gBattlescriptCurrInstr = BattleScript_AngryPointActivates;
                effect++;
            }
            break;
        case ABILITY_COLOR_CHANGE:
            if (!(gMoveResultFlags & MOVE_RESULT_NO_EFFECT)
             && move != MOVE_STRUGGLE
             && gBattleMoves[move].power != 0
             && TARGET_TURN_DAMAGED
             && !IS_BATTLER_OF_TYPE(battler, moveType)
             && gBattleMons[battler].hp != 0)
            {
                SET_BATTLER_TYPE(battler, moveType);
                PREPARE_TYPE_BUFFER(gBattleTextBuff1, moveType);
                BattleScriptPushCursor();
                gBattlescriptCurrInstr = BattleScript_ColorChangeActivates;
                effect++;
            }
            break;
        case ABILITY_GOOEY:
        case ABILITY_TANGLING_HAIR:
            if (!(gMoveResultFlags & MOVE_RESULT_NO_EFFECT)
             && gBattleMons[gBattlerAttacker].hp != 0
             && gBattleMons[gBattlerAttacker].statStages[STAT_SPEED] != 0
             && !gProtectStructs[gBattlerAttacker].confusionSelfDmg
             && TARGET_TURN_DAMAGED
             && IsMoveMakingContact(move, gBattlerAttacker))
            {
                gBattleScripting.moveEffect = MOVE_EFFECT_AFFECTS_USER | MOVE_EFFECT_SPD_MINUS_1;
                PREPARE_ABILITY_BUFFER(gBattleTextBuff1, gLastUsedAbility);
                BattleScriptPushCursor();
                gBattlescriptCurrInstr = BattleScript_AbilityStatusEffect;
                gHitMarker |= HITMARKER_IGNORE_SAFEGUARD;
                effect++;
            }
            break;
        case ABILITY_ROUGH_SKIN:
        case ABILITY_IRON_BARBS:
            if (!(gMoveResultFlags & MOVE_RESULT_NO_EFFECT)
             && gBattleMons[gBattlerAttacker].hp != 0
             && !gProtectStructs[gBattlerAttacker].confusionSelfDmg
             && TARGET_TURN_DAMAGED
             && IsMoveMakingContact(move, gBattlerAttacker))
            {
                gBattleMoveDamage = gBattleMons[gBattlerAttacker].maxHP / 8;
                if (gBattleMoveDamage == 0)
                    gBattleMoveDamage = 1;
                PREPARE_ABILITY_BUFFER(gBattleTextBuff1, gLastUsedAbility);
                BattleScriptPushCursor();
                gBattlescriptCurrInstr = BattleScript_RoughSkinActivates;
                effect++;
            }
            break;
        case ABILITY_AFTERMATH:
            if (!IsAbilityOnField(ABILITY_DAMP)
             && !(gMoveResultFlags & MOVE_RESULT_NO_EFFECT)
             && gBattleMons[gBattlerTarget].hp == 0
             && IsBattlerAlive(gBattlerAttacker)
             && IsMoveMakingContact(move, gBattlerAttacker))
            {
                gBattleMoveDamage = gBattleMons[gBattlerAttacker].maxHP / 4;
                if (gBattleMoveDamage == 0)
                    gBattleMoveDamage = 1;
                BattleScriptPushCursor();
                gBattlescriptCurrInstr = BattleScript_AftermathDmg;
                effect++;
            }
            break;
        case ABILITY_INNARDS_OUT:
            if (!(gMoveResultFlags & MOVE_RESULT_NO_EFFECT)
             && gBattleMons[gBattlerTarget].hp == 0
             && IsBattlerAlive(gBattlerAttacker))
            {
                gBattleMoveDamage = gSpecialStatuses[gBattlerTarget].dmg;
                BattleScriptPushCursor();
                gBattlescriptCurrInstr = BattleScript_AftermathDmg;
                effect++;
            }
            break;
        case ABILITY_EFFECT_SPORE:
            if (!IS_BATTLER_OF_TYPE(gBattlerAttacker, TYPE_GRASS)
             && GetBattlerAbility(gBattlerAttacker) != ABILITY_OVERCOAT
             && GetBattlerHoldEffect(gBattlerAttacker, TRUE) != HOLD_EFFECT_SAFETY_GOOGLES)
            {
                i = Random() % 3;
                if (i == 0)
                    goto POISON_POINT;
                if (i == 1)
                    goto STATIC;
                // Sleep
                if (!(gMoveResultFlags & MOVE_RESULT_NO_EFFECT)
                 && gBattleMons[gBattlerAttacker].hp != 0
                 && !gProtectStructs[gBattlerAttacker].confusionSelfDmg
                 && TARGET_TURN_DAMAGED
                 && GetBattlerAbility(gBattlerAttacker) != ABILITY_INSOMNIA
                 && GetBattlerAbility(gBattlerAttacker) != ABILITY_VITAL_SPIRIT
                 && !(gBattleMons[gBattlerAttacker].status1 & STATUS1_ANY)
                 && !IsAbilityStatusProtected(gBattlerAttacker)
                 && IsMoveMakingContact(move, gBattlerAttacker)
                 && (Random() % 3) == 0)
                {
                    gBattleScripting.moveEffect = MOVE_EFFECT_AFFECTS_USER | MOVE_EFFECT_SLEEP;
                    PREPARE_ABILITY_BUFFER(gBattleTextBuff1, gLastUsedAbility);
                    BattleScriptPushCursor();
                    gBattlescriptCurrInstr = BattleScript_AbilityStatusEffect;
                    gHitMarker |= HITMARKER_IGNORE_SAFEGUARD;
                    effect++;
                }
            }
            break;
        POISON_POINT:
        case ABILITY_POISON_POINT:
            if (!(gMoveResultFlags & MOVE_RESULT_NO_EFFECT)
             && gBattleMons[gBattlerAttacker].hp != 0
             && !gProtectStructs[gBattlerAttacker].confusionSelfDmg
             && TARGET_TURN_DAMAGED
             && !IS_BATTLER_OF_TYPE(gBattlerAttacker, TYPE_POISON)
             && !IS_BATTLER_OF_TYPE(gBattlerAttacker, TYPE_STEEL)
             && GetBattlerAbility(gBattlerAttacker) != ABILITY_IMMUNITY
             && !(gBattleMons[gBattlerAttacker].status1 & STATUS1_ANY)
             && !IsAbilityStatusProtected(gBattlerAttacker)
             && IsMoveMakingContact(move, gBattlerAttacker)
             && (Random() % 3) == 0)
            {
                gBattleScripting.moveEffect = MOVE_EFFECT_AFFECTS_USER | MOVE_EFFECT_POISON;
                PREPARE_ABILITY_BUFFER(gBattleTextBuff1, gLastUsedAbility);
                BattleScriptPushCursor();
                gBattlescriptCurrInstr = BattleScript_AbilityStatusEffect;
                gHitMarker |= HITMARKER_IGNORE_SAFEGUARD;
                effect++;
            }
            break;
        STATIC:
        case ABILITY_STATIC:
            if (!(gMoveResultFlags & MOVE_RESULT_NO_EFFECT)
             && gBattleMons[gBattlerAttacker].hp != 0
             && !gProtectStructs[gBattlerAttacker].confusionSelfDmg
             && TARGET_TURN_DAMAGED
             && CanParalyzeType(gBattlerTarget, gBattlerAttacker)
             && GetBattlerAbility(gBattlerAttacker) != ABILITY_LIMBER
             && !(gBattleMons[gBattlerAttacker].status1 & STATUS1_ANY)
             && !IsAbilityStatusProtected(gBattlerAttacker)
             && IsMoveMakingContact(move, gBattlerAttacker)
             && (Random() % 3) == 0)
            {
                gBattleScripting.moveEffect = MOVE_EFFECT_AFFECTS_USER | MOVE_EFFECT_PARALYSIS;
                BattleScriptPushCursor();
                gBattlescriptCurrInstr = BattleScript_AbilityStatusEffect;
                gHitMarker |= HITMARKER_IGNORE_SAFEGUARD;
                effect++;
            }
            break;
        case ABILITY_FLAME_BODY:
            if (!(gMoveResultFlags & MOVE_RESULT_NO_EFFECT)
             && gBattleMons[gBattlerAttacker].hp != 0
             && !gProtectStructs[gBattlerAttacker].confusionSelfDmg
             && (gBattleMoves[move].flags & FLAG_MAKES_CONTACT)
             && TARGET_TURN_DAMAGED
             && !IS_BATTLER_OF_TYPE(gBattlerAttacker, TYPE_FIRE)
             && GetBattlerAbility(gBattlerAttacker) != ABILITY_WATER_VEIL
             && !(gBattleMons[gBattlerAttacker].status1 & STATUS1_ANY)
             && !IsAbilityStatusProtected(gBattlerAttacker)
             && (Random() % 3) == 0)
            {
                gBattleScripting.moveEffect = MOVE_EFFECT_AFFECTS_USER | MOVE_EFFECT_BURN;
                BattleScriptPushCursor();
                gBattlescriptCurrInstr = BattleScript_AbilityStatusEffect;
                gHitMarker |= HITMARKER_IGNORE_SAFEGUARD;
                effect++;
            }
            break;
        case ABILITY_CUTE_CHARM:
            if (!(gMoveResultFlags & MOVE_RESULT_NO_EFFECT)
             && gBattleMons[gBattlerAttacker].hp != 0
             && !gProtectStructs[gBattlerAttacker].confusionSelfDmg
             && (gBattleMoves[move].flags & FLAG_MAKES_CONTACT)
             && TARGET_TURN_DAMAGED
             && gBattleMons[gBattlerTarget].hp != 0
             && (Random() % 3) == 0
             && GetBattlerAbility(gBattlerAttacker) != ABILITY_OBLIVIOUS
             && !IsAbilityOnSide(gBattlerAttacker, ABILITY_AROMA_VEIL)
             && GetGenderFromSpeciesAndPersonality(speciesAtk, pidAtk) != GetGenderFromSpeciesAndPersonality(speciesDef, pidDef)
             && !(gBattleMons[gBattlerAttacker].status2 & STATUS2_INFATUATION)
             && GetGenderFromSpeciesAndPersonality(speciesAtk, pidAtk) != MON_GENDERLESS
             && GetGenderFromSpeciesAndPersonality(speciesDef, pidDef) != MON_GENDERLESS)
            {
                gBattleMons[gBattlerAttacker].status2 |= STATUS2_INFATUATED_WITH(gBattlerTarget);
                BattleScriptPushCursor();
                gBattlescriptCurrInstr = BattleScript_CuteCharmActivates;
                effect++;
            }
            break;
        case ABILITY_ILLUSION:
            if (gBattleStruct->illusion[gBattlerTarget].on && !gBattleStruct->illusion[gBattlerTarget].broken && TARGET_TURN_DAMAGED)
            {
                BattleScriptPushCursor();
                gBattlescriptCurrInstr = BattleScript_IllusionOff;
                effect++;
            }
            break;
        }
        break;
    case ABILITYEFFECT_MOVE_END_ATTACKER: // Same as above, but for attacker
        switch (gLastUsedAbility)
        {
        case ABILITY_POISON_TOUCH:
            if (!(gMoveResultFlags & MOVE_RESULT_NO_EFFECT)
             && gBattleMons[gBattlerTarget].hp != 0
             && !gProtectStructs[gBattlerTarget].confusionSelfDmg
             && !IS_BATTLER_OF_TYPE(gBattlerTarget, TYPE_POISON)
             && !IS_BATTLER_OF_TYPE(gBattlerTarget, TYPE_STEEL)
             && GetBattlerAbility(gBattlerTarget) != ABILITY_IMMUNITY
             && !(gBattleMons[gBattlerTarget].status1 & STATUS1_ANY)
             && !IsAbilityStatusProtected(gBattlerTarget)
             && IsMoveMakingContact(move, gBattlerAttacker)
             && (Random() % 3) == 0)
            {
                gBattleScripting.moveEffect = MOVE_EFFECT_POISON;
                PREPARE_ABILITY_BUFFER(gBattleTextBuff1, gLastUsedAbility);
                BattleScriptPushCursor();
                gBattlescriptCurrInstr = BattleScript_AbilityStatusEffect;
                gHitMarker |= HITMARKER_IGNORE_SAFEGUARD;
                effect++;
            }
            break;
        }
        break;
    case ABILITYEFFECT_MOVE_END_OTHER: // Abilities that activate on *another* battler's moveend: Dancer, Soul-Heart, Receiver, Symbiosis
        switch (GetBattlerAbility(battler))
        {
        case ABILITY_DANCER:
            if (IsBattlerAlive(battler)
             && (gBattleMoves[gCurrentMove].flags & FLAG_DANCE)
             && !gSpecialStatuses[battler].dancerUsedMove
             && gBattlerAttacker != battler)
            {
                // Set bit and save Dancer mon's original target
                gSpecialStatuses[battler].dancerUsedMove = 1;
                gSpecialStatuses[battler].dancerOriginalTarget = *(gBattleStruct->moveTarget + battler) | 0x4;
                gBattleStruct->atkCancellerTracker = 0;
                gBattlerAttacker = gBattlerAbility = battler;
                gCalledMove = gCurrentMove;

                // Set the target to the original target of the mon that first used a Dance move
                gBattlerTarget = gBattleScripting.savedBattler & 0x3;

                // Make sure that the target isn't an ally - if it is, target the original user
                if (GetBattlerSide(gBattlerTarget) == GetBattlerSide(gBattlerAttacker))
                    gBattlerTarget = (gBattleScripting.savedBattler & 0xF0) >> 4;
                gHitMarker &= ~(HITMARKER_ATTACKSTRING_PRINTED);
                BattleScriptExecute(BattleScript_DancerActivates);
                effect++;
            }
            break;
        }
        break;
    case ABILITYEFFECT_IMMUNITY: // 5
        for (battler = 0; battler < gBattlersCount; battler++)
        {
            switch (gBattleMons[battler].ability)
            {
            case ABILITY_IMMUNITY:
                if (gBattleMons[battler].status1 & (STATUS1_POISON | STATUS1_TOXIC_POISON | STATUS1_TOXIC_COUNTER))
                {
                    StringCopy(gBattleTextBuff1, gStatusConditionString_PoisonJpn);
                    effect = 1;
                }
                break;
            case ABILITY_OWN_TEMPO:
                if (gBattleMons[battler].status2 & STATUS2_CONFUSION)
                {
                    StringCopy(gBattleTextBuff1, gStatusConditionString_ConfusionJpn);
                    effect = 2;
                }
                break;
            case ABILITY_LIMBER:
                if (gBattleMons[battler].status1 & STATUS1_PARALYSIS)
                {
                    StringCopy(gBattleTextBuff1, gStatusConditionString_ParalysisJpn);
                    effect = 1;
                }
                break;
            case ABILITY_INSOMNIA:
            case ABILITY_VITAL_SPIRIT:
                if (gBattleMons[battler].status1 & STATUS1_SLEEP)
                {
                    gBattleMons[battler].status2 &= ~(STATUS2_NIGHTMARE);
                    StringCopy(gBattleTextBuff1, gStatusConditionString_SleepJpn);
                    effect = 1;
                }
                break;
            case ABILITY_WATER_VEIL:
                if (gBattleMons[battler].status1 & STATUS1_BURN)
                {
                    StringCopy(gBattleTextBuff1, gStatusConditionString_BurnJpn);
                    effect = 1;
                }
                break;
            case ABILITY_MAGMA_ARMOR:
                if (gBattleMons[battler].status1 & STATUS1_FREEZE)
                {
                    StringCopy(gBattleTextBuff1, gStatusConditionString_IceJpn);
                    effect = 1;
                }
                break;
            case ABILITY_OBLIVIOUS:
                if (gBattleMons[battler].status2 & STATUS2_INFATUATION)
                {
                    StringCopy(gBattleTextBuff1, gStatusConditionString_LoveJpn);
                    effect = 3;
                }
                break;
            }
            if (effect)
            {
                switch (effect)
                {
                case 1: // status cleared
                    gBattleMons[battler].status1 = 0;
                    break;
                case 2: // get rid of confusion
                    gBattleMons[battler].status2 &= ~(STATUS2_CONFUSION);
                    break;
                case 3: // get rid of infatuation
                    gBattleMons[battler].status2 &= ~(STATUS2_INFATUATION);
                    break;
                }

                BattleScriptPushCursor();
                gBattlescriptCurrInstr = BattleScript_AbilityCuredStatus;
                gBattleScripting.battler = gActiveBattler = gBattlerAbility = battler;
                BtlController_EmitSetMonData(0, REQUEST_STATUS_BATTLE, 0, 4, &gBattleMons[gActiveBattler].status1);
                MarkBattlerForControllerExec(gActiveBattler);
                return effect;
            }
        }
        break;
    case ABILITYEFFECT_FORECAST: // 6
        for (battler = 0; battler < gBattlersCount; battler++)
        {
            if (gBattleMons[battler].ability == ABILITY_FORECAST || gBattleMons[battler].ability == ABILITY_FLOWER_GIFT)
            {
                effect = TryWeatherFormChange(battler);
                if (effect)
                {
                    BattleScriptPushCursorAndCallback(BattleScript_CastformChange);
                    gBattleScripting.battler = battler;
                    gBattleStruct->formToChangeInto = effect - 1;
                    return effect;
                }
            }
        }
        break;
    case ABILITYEFFECT_SYNCHRONIZE:
        if (gLastUsedAbility == ABILITY_SYNCHRONIZE && (gHitMarker & HITMARKER_SYNCHRONISE_EFFECT))
        {
            gHitMarker &= ~(HITMARKER_SYNCHRONISE_EFFECT);

            if (!(gBattleMons[gBattlerAttacker].status1 & STATUS1_ANY))
            {
                gBattleStruct->synchronizeMoveEffect &= ~(MOVE_EFFECT_AFFECTS_USER | MOVE_EFFECT_CERTAIN);
                if (gBattleStruct->synchronizeMoveEffect == MOVE_EFFECT_TOXIC)
                    gBattleStruct->synchronizeMoveEffect = MOVE_EFFECT_POISON;

                gBattleScripting.moveEffect = gBattleStruct->synchronizeMoveEffect + MOVE_EFFECT_AFFECTS_USER;
                gBattleScripting.battler = gBattlerAbility = gBattlerTarget;
                PREPARE_ABILITY_BUFFER(gBattleTextBuff1, ABILITY_SYNCHRONIZE);
                BattleScriptPushCursor();
                gBattlescriptCurrInstr = BattleScript_SynchronizeActivates;
                gHitMarker |= HITMARKER_IGNORE_SAFEGUARD;
                effect++;
            }
        }
        break;
    case ABILITYEFFECT_ATK_SYNCHRONIZE: // 8
        if (gLastUsedAbility == ABILITY_SYNCHRONIZE && (gHitMarker & HITMARKER_SYNCHRONISE_EFFECT))
        {
            gHitMarker &= ~(HITMARKER_SYNCHRONISE_EFFECT);

            if (!(gBattleMons[gBattlerTarget].status1 & STATUS1_ANY))
            {
                gBattleStruct->synchronizeMoveEffect &= ~(MOVE_EFFECT_AFFECTS_USER | MOVE_EFFECT_CERTAIN);
                if (gBattleStruct->synchronizeMoveEffect == MOVE_EFFECT_TOXIC)
                    gBattleStruct->synchronizeMoveEffect = MOVE_EFFECT_POISON;

                gBattleScripting.moveEffect = gBattleStruct->synchronizeMoveEffect;
                gBattleScripting.battler = gBattlerAbility = gBattlerAttacker;
                PREPARE_ABILITY_BUFFER(gBattleTextBuff1, ABILITY_SYNCHRONIZE);
                BattleScriptPushCursor();
                gBattlescriptCurrInstr = BattleScript_SynchronizeActivates;
                gHitMarker |= HITMARKER_IGNORE_SAFEGUARD;
                effect++;
            }
        }
        break;
    case ABILITYEFFECT_INTIMIDATE1:
    case ABILITYEFFECT_INTIMIDATE2:
        for (i = 0; i < gBattlersCount; i++)
        {
            if (gBattleMons[i].ability == ABILITY_INTIMIDATE && gBattleResources->flags->flags[i] & RESOURCE_FLAG_INTIMIDATED)
            {
                gLastUsedAbility = ABILITY_INTIMIDATE;
                gBattleResources->flags->flags[i] &= ~(RESOURCE_FLAG_INTIMIDATED);
                if (caseID == ABILITYEFFECT_INTIMIDATE1)
                {
                    BattleScriptPushCursorAndCallback(BattleScript_IntimidateActivatesEnd3);
                }
                else
                {
                    BattleScriptPushCursor();
                    gBattlescriptCurrInstr = BattleScript_IntimidateActivates;
                }
                battler = gBattlerAbility = gBattleStruct->intimidateBattler = i;
                effect++;
                break;
            }
        }
        break;
    case ABILITYEFFECT_TRACE1:
    case ABILITYEFFECT_TRACE2:
        for (i = 0; i < gBattlersCount; i++)
        {
            if (gBattleMons[i].ability == ABILITY_TRACE && (gBattleResources->flags->flags[i] & RESOURCE_FLAG_TRACED))
            {
                u8 side = (GetBattlerPosition(i) ^ BIT_SIDE) & BIT_SIDE; // side of the opposing pokemon
                u8 target1 = GetBattlerAtPosition(side);
                u8 target2 = GetBattlerAtPosition(side + BIT_FLANK);

                if (gBattleTypeFlags & BATTLE_TYPE_DOUBLE)
                {
                    if (!sAbilitiesNotTraced[gBattleMons[target1].ability] && gBattleMons[target1].hp != 0
                     && !sAbilitiesNotTraced[gBattleMons[target2].ability] && gBattleMons[target2].hp != 0)
                        gActiveBattler = GetBattlerAtPosition(((Random() & 1) * 2) | side), effect++;
                    else if (!sAbilitiesNotTraced[gBattleMons[target1].ability] && gBattleMons[target1].hp != 0)
                        gActiveBattler = target1, effect++;
                    else if (!sAbilitiesNotTraced[gBattleMons[target2].ability] && gBattleMons[target2].hp != 0)
                        gActiveBattler = target2, effect++;
                }
                else
                {
                    if (!sAbilitiesNotTraced[gBattleMons[target1].ability] && gBattleMons[target1].hp != 0)
                        gActiveBattler = target1, effect++;
                }

                if (effect)
                {
                    if (caseID == ABILITYEFFECT_TRACE1)
                    {
                        BattleScriptPushCursorAndCallback(BattleScript_TraceActivatesEnd3);
                    }
                    else
                    {
                        BattleScriptPushCursor();
                        gBattlescriptCurrInstr = BattleScript_TraceActivates;
                    }
                    gBattleResources->flags->flags[i] &= ~(RESOURCE_FLAG_TRACED);
                    gBattleStruct->tracedAbility[i] = gLastUsedAbility = gBattleMons[gActiveBattler].ability;
                    battler = gBattlerAbility = gBattleScripting.battler = i;

                    PREPARE_MON_NICK_WITH_PREFIX_BUFFER(gBattleTextBuff1, gActiveBattler, gBattlerPartyIndexes[gActiveBattler])
                    PREPARE_ABILITY_BUFFER(gBattleTextBuff2, gLastUsedAbility)
                    break;
                }
            }
        }
        break;
    }

    if (effect && gLastUsedAbility != 0xFF)
        RecordAbilityBattle(battler, gLastUsedAbility);
    if (effect && caseID <= ABILITYEFFECT_MOVE_END)
        gBattlerAbility = battler;

    return effect;
}

u32 GetBattlerAbility(u8 battlerId)
{
    if (gStatuses3[battlerId] & STATUS3_GASTRO_ACID)
        return ABILITY_NONE;
    else if ((((gBattleMons[gBattlerAttacker].ability == ABILITY_MOLD_BREAKER
            || gBattleMons[gBattlerAttacker].ability == ABILITY_TERAVOLT
            || gBattleMons[gBattlerAttacker].ability == ABILITY_TURBOBLAZE)
            && !(gStatuses3[gBattlerAttacker] & STATUS3_GASTRO_ACID))
            || gBattleMoves[gCurrentMove].flags & FLAG_TARGET_ABILITY_IGNORED)
            && sAbilitiesAffectedByMoldBreaker[gBattleMons[battlerId].ability]
            && gBattlerByTurnOrder[gCurrentTurnActionNumber] == gBattlerAttacker
            && gActionsByTurnOrder[gBattlerByTurnOrder[gBattlerAttacker]] == B_ACTION_USE_MOVE
            && gCurrentTurnActionNumber < gBattlersCount)
        return ABILITY_NONE;
    else
        return gBattleMons[battlerId].ability;
}

u32 IsAbilityOnSide(u32 battlerId, u32 ability)
{
    if (IsBattlerAlive(battlerId) && GetBattlerAbility(battlerId) == ability)
        return battlerId + 1;
    else if (IsBattlerAlive(BATTLE_PARTNER(battlerId)) && GetBattlerAbility(BATTLE_PARTNER(battlerId)) == ability)
        return BATTLE_PARTNER(battlerId) + 1;
    else
        return 0;
}

u32 IsAbilityOnOpposingSide(u32 battlerId, u32 ability)
{
    return IsAbilityOnSide(BATTLE_OPPOSITE(battlerId), ability);
}

u32 IsAbilityOnField(u32 ability)
{
    u32 i;

    for (i = 0; i < gBattlersCount; i++)
    {
        if (IsBattlerAlive(i) && GetBattlerAbility(i) == ability)
            return i + 1;
    }

    return 0;
}

u32 IsAbilityOnFieldExcept(u32 battlerId, u32 ability)
{
    u32 i;

    for (i = 0; i < gBattlersCount; i++)
    {
        if (i != battlerId && IsBattlerAlive(i) && GetBattlerAbility(i) == ability)
            return i + 1;
    }

    return 0;
}

u32 IsAbilityPreventingEscape(u32 battlerId)
{
    u32 id;

    if (B_GHOSTS_ESCAPE >= GEN_6 && IS_BATTLER_OF_TYPE(battlerId, TYPE_GHOST))
        return 0;

    if ((id = IsAbilityOnOpposingSide(battlerId, ABILITY_SHADOW_TAG)) && gBattleMons[battlerId].ability != ABILITY_SHADOW_TAG)
        return id;
    if ((id = IsAbilityOnOpposingSide(battlerId, ABILITY_ARENA_TRAP)) && IsBattlerGrounded(battlerId))
        return id;
    if ((id = IsAbilityOnOpposingSide(battlerId, ABILITY_MAGNET_PULL)) && IS_BATTLER_OF_TYPE(battlerId, TYPE_STEEL))
        return id;

    return 0;
}

bool32 CanBattlerEscape(u32 battlerId) // no ability check
{
    return (GetBattlerHoldEffect(battlerId, TRUE) == HOLD_EFFECT_SHED_SHELL
            || !((gBattleMons[battlerId].status2 & (STATUS2_ESCAPE_PREVENTION | STATUS2_WRAPPED))
                || (gStatuses3[battlerId] & STATUS3_ROOTED)
                || gFieldStatuses & STATUS_FIELD_FAIRY_LOCK));
}

void BattleScriptExecute(const u8 *BS_ptr)
{
    gBattlescriptCurrInstr = BS_ptr;
    gBattleResources->battleCallbackStack->function[gBattleResources->battleCallbackStack->size++] = gBattleMainFunc;
    gBattleMainFunc = RunBattleScriptCommands_PopCallbacksStack;
    gCurrentActionFuncId = 0;
}

void BattleScriptPushCursorAndCallback(const u8 *BS_ptr)
{
    BattleScriptPushCursor();
    gBattlescriptCurrInstr = BS_ptr;
    gBattleResources->battleCallbackStack->function[gBattleResources->battleCallbackStack->size++] = gBattleMainFunc;
    gBattleMainFunc = RunBattleScriptCommands;
}

enum
{
    ITEM_NO_EFFECT, // 0
    ITEM_STATUS_CHANGE, // 1
    ITEM_EFFECT_OTHER, // 2
    ITEM_PP_CHANGE, // 3
    ITEM_HP_CHANGE, // 4
    ITEM_STATS_CHANGE, // 5
};

// second argument is 1/X of current hp compared to max hp
bool32 HasEnoughHpToEatBerry(u32 battlerId, u32 hpFraction, u32 itemId)
{
    bool32 isBerry = (ItemId_GetPocket(itemId) == POCKET_BERRIES);
    
    if (gBattleMons[battlerId].hp == 0)
        return FALSE;
    // Unnerve prevents consumption of opponents' berries.
    if (isBerry && IsAbilityOnOpposingSide(battlerId, ABILITY_UNNERVE))
        return FALSE;
    if (gBattleMons[battlerId].hp <= gBattleMons[battlerId].maxHP / hpFraction)
        return TRUE;

    if (hpFraction <= 4 && GetBattlerAbility(battlerId) == ABILITY_GLUTTONY && isBerry
         && gBattleMons[battlerId].hp <= gBattleMons[battlerId].maxHP / 2)
    {
        RecordAbilityBattle(battlerId, ABILITY_GLUTTONY);
        return TRUE;
    }

    return FALSE;
}

static u8 HealConfuseBerry(u32 battlerId, u32 itemId, u8 flavorId, bool32 end2)
{
    if (HasEnoughHpToEatBerry(battlerId, 2, itemId))
    {
        PREPARE_FLAVOR_BUFFER(gBattleTextBuff1, flavorId);

        gBattleMoveDamage = gBattleMons[battlerId].maxHP / GetBattlerHoldEffectParam(battlerId);
        if (gBattleMoveDamage == 0)
            gBattleMoveDamage = 1;
        gBattleMoveDamage *= -1;
        
        if (GetBattlerAbility(battlerId) == ABILITY_RIPEN)
        {
            gBattleMoveDamage *= 2;
            gBattlerAbility = battlerId;
        }
        
        if (end2)
        {
            if (GetFlavorRelationByPersonality(gBattleMons[battlerId].personality, flavorId) < 0)
                BattleScriptExecute(BattleScript_BerryConfuseHealEnd2);
            else
                BattleScriptExecute(BattleScript_ItemHealHP_RemoveItemEnd2);
        }
        else
        {
            BattleScriptPushCursor();
            if (GetFlavorRelationByPersonality(gBattleMons[battlerId].personality, flavorId) < 0)
                gBattlescriptCurrInstr = BattleScript_BerryConfuseHealRet;
            else
                gBattlescriptCurrInstr = BattleScript_ItemHealHP_RemoveItemRet;
        }

        return ITEM_HP_CHANGE;
    }
    return 0;
}

static u8 StatRaiseBerry(u32 battlerId, u32 itemId, u32 statId, bool32 end2)
{
    if (gBattleMons[battlerId].statStages[statId] < 0xC && HasEnoughHpToEatBerry(battlerId, GetBattlerHoldEffectParam(battlerId), itemId))
    {
        PREPARE_STAT_BUFFER(gBattleTextBuff1, statId);
        PREPARE_STRING_BUFFER(gBattleTextBuff2, STRINGID_STATROSE);

        gEffectBattler = battlerId;
        if (GetBattlerAbility(battlerId) == ABILITY_RIPEN)
            SET_STATCHANGER(statId, 2, FALSE);
        else
            SET_STATCHANGER(statId, 1, FALSE);
        
        gBattleScripting.animArg1 = 0xE + statId;
        gBattleScripting.animArg2 = 0;
        
        if (end2)
        {
            BattleScriptExecute(BattleScript_BerryStatRaiseEnd2);
        }
        else
        {
            BattleScriptPushCursor();
            gBattlescriptCurrInstr = BattleScript_BerryStatRaiseRet;
        }
        return ITEM_STATS_CHANGE;
    }
    return 0;
}

static u8 RandomStatRaiseBerry(u32 battlerId, u32 itemId, bool32 end2)
{
    s32 i;

    for (i = 0; i < 5; i++)
    {
        if (gBattleMons[battlerId].statStages[STAT_ATK + i] < 0xC)
            break;
    }
    if (i != 5 && HasEnoughHpToEatBerry(battlerId, GetBattlerHoldEffectParam(battlerId), itemId))
    {
        do
        {
            i = Random() % 5;
        } while (gBattleMons[battlerId].statStages[STAT_ATK + i] == 0xC);

        PREPARE_STAT_BUFFER(gBattleTextBuff1, i + 1);

        gBattleTextBuff2[0] = B_BUFF_PLACEHOLDER_BEGIN;
        gBattleTextBuff2[1] = B_BUFF_STRING;
        gBattleTextBuff2[2] = STRINGID_STATSHARPLY;
        gBattleTextBuff2[3] = STRINGID_STATSHARPLY >> 8;
        gBattleTextBuff2[4] = B_BUFF_STRING;
        gBattleTextBuff2[5] = STRINGID_STATROSE;
        gBattleTextBuff2[6] = STRINGID_STATROSE >> 8;
        gBattleTextBuff2[7] = EOS;

        gEffectBattler = battlerId;
        
        if (GetBattlerAbility(battlerId) == ABILITY_RIPEN)
            SET_STATCHANGER(i + 1, 4, FALSE);
        else
            SET_STATCHANGER(i + 1, 2, FALSE);
        
        gBattleScripting.animArg1 = 0x21 + i + 6;
        gBattleScripting.animArg2 = 0;
        
        if (end2)
        {
            BattleScriptExecute(BattleScript_BerryStatRaiseEnd2);
        }
        else
        {
            BattleScriptPushCursor();
            gBattlescriptCurrInstr = BattleScript_BerryStatRaiseRet;
        }
        return ITEM_STATS_CHANGE;
    }
    return 0;
}

<<<<<<< HEAD
// berries, berry juice
=======
static u8 TrySetMicleBerry(u32 battlerId, u32 itemId, bool32 end2)
{
    if (HasEnoughHpToEatBerry(battlerId, 4, itemId))
    {
        gBattleStruct->pinchBerry[battlerId].micle = TRUE;  // battler's next attack has increased accuracy
        
        if (end2)
        {
            BattleScriptExecute(BattleScript_MicleBerryActivateEnd2);
        }
        else
        {
            BattleScriptPushCursor();
            gBattlescriptCurrInstr = BattleScript_MicleBerryActivateRet;
        }
        return ITEM_EFFECT_OTHER;
    }
    return 0;
}

>>>>>>> 7646855e
static u8 ItemHealHp(u32 battlerId, u32 itemId, bool32 end2, bool32 percentHeal)
{
    if (HasEnoughHpToEatBerry(battlerId, 2, itemId))
    {
        if (percentHeal)
            gBattleMoveDamage = (gBattleMons[battlerId].maxHP * GetBattlerHoldEffectParam(battlerId) / 100) * -1;
        else
            gBattleMoveDamage = GetBattlerHoldEffectParam(battlerId) * -1;
        
        // check ripen
        if (ItemId_GetPocket(itemId) == POCKET_BERRIES && GetBattlerAbility(battlerId) == ABILITY_RIPEN)
            gBattleMoveDamage *= 2;
        
        gBattlerAbility = battlerId;    // in SWSH, berry juice shows ability pop up but has no effect. This is mimicked here
        if (end2)
        {
            BattleScriptExecute(BattleScript_ItemHealHP_RemoveItemEnd2);
        }
        else
        {
            BattleScriptPushCursor();
            gBattlescriptCurrInstr = BattleScript_ItemHealHP_RemoveItemRet;
        }
        return ITEM_HP_CHANGE;
    }
    return 0;
}

static bool32 UnnerveOn(u32 battlerId, u32 itemId)
{
    if (ItemId_GetPocket(itemId) == POCKET_BERRIES && IsAbilityOnOpposingSide(battlerId, ABILITY_UNNERVE))
        return TRUE;
    return FALSE;
}

u8 ItemBattleEffects(u8 caseID, u8 battlerId, bool8 moveTurn)
{
    int i = 0, moveType;
    u8 effect = ITEM_NO_EFFECT;
    u8 changedPP = 0;
    u8 battlerHoldEffect, atkHoldEffect;
    u8 atkHoldEffectParam;
    u16 atkItem;

    gLastUsedItem = gBattleMons[battlerId].item;
    battlerHoldEffect = GetBattlerHoldEffect(battlerId, TRUE);

    atkItem = gBattleMons[gBattlerAttacker].item;
    atkHoldEffect = GetBattlerHoldEffect(gBattlerAttacker, TRUE);
    atkHoldEffectParam = GetBattlerHoldEffectParam(gBattlerAttacker);

    switch (caseID)
    {
    case ITEMEFFECT_ON_SWITCH_IN:
        if (!gSpecialStatuses[battlerId].switchInItemDone)
        {
            switch (battlerHoldEffect)
            {
            case HOLD_EFFECT_DOUBLE_PRIZE:
                if (GetBattlerSide(battlerId) == B_SIDE_PLAYER)
                    gBattleStruct->moneyMultiplier *= 2;
                break;
            case HOLD_EFFECT_RESTORE_STATS:
                for (i = 0; i < NUM_BATTLE_STATS; i++)
                {
                    if (gBattleMons[battlerId].statStages[i] < DEFAULT_STAT_STAGE)
                    {
                        gBattleMons[battlerId].statStages[i] = DEFAULT_STAT_STAGE;
                        effect = ITEM_STATS_CHANGE;
                    }
                }
                if (effect)
                {
                    gBattleScripting.battler = battlerId;
                    gPotentialItemEffectBattler = battlerId;
                    gActiveBattler = gBattlerAttacker = battlerId;
                    BattleScriptExecute(BattleScript_WhiteHerbEnd2);
                }
                break;
            case HOLD_EFFECT_CONFUSE_SPICY:
                if (B_BERRIES_INSTANT >= GEN_4)
                    effect = HealConfuseBerry(battlerId, gLastUsedItem, FLAVOR_SPICY, TRUE);
                break;
            case HOLD_EFFECT_CONFUSE_DRY:
                if (B_BERRIES_INSTANT >= GEN_4)
                    effect = HealConfuseBerry(battlerId, gLastUsedItem, FLAVOR_DRY, TRUE);
                break;
            case HOLD_EFFECT_CONFUSE_SWEET:
                if (B_BERRIES_INSTANT >= GEN_4)
                    effect = HealConfuseBerry(battlerId, gLastUsedItem, FLAVOR_SWEET, TRUE);
                break;
            case HOLD_EFFECT_CONFUSE_BITTER:
                if (B_BERRIES_INSTANT >= GEN_4)
                    effect = HealConfuseBerry(battlerId, gLastUsedItem, FLAVOR_BITTER, TRUE);
                break;
            case HOLD_EFFECT_CONFUSE_SOUR:
                if (B_BERRIES_INSTANT >= GEN_4)
                    effect = HealConfuseBerry(battlerId, gLastUsedItem, FLAVOR_SOUR, TRUE);
                break;
            case HOLD_EFFECT_ATTACK_UP:
                if (B_BERRIES_INSTANT >= GEN_4)
                    effect = StatRaiseBerry(battlerId, gLastUsedItem, STAT_ATK, TRUE);
                break;
            case HOLD_EFFECT_DEFENSE_UP:
                if (B_BERRIES_INSTANT >= GEN_4)
                    effect = StatRaiseBerry(battlerId, gLastUsedItem, STAT_DEF, TRUE);
                break;
            case HOLD_EFFECT_SPEED_UP:
                if (B_BERRIES_INSTANT >= GEN_4)
                    effect = StatRaiseBerry(battlerId, gLastUsedItem, STAT_SPEED, TRUE);
                break;
            case HOLD_EFFECT_SP_ATTACK_UP:
                if (B_BERRIES_INSTANT >= GEN_4)
                    effect = StatRaiseBerry(battlerId, gLastUsedItem, STAT_SPATK, TRUE);
                break;
            case HOLD_EFFECT_SP_DEFENSE_UP:
                if (B_BERRIES_INSTANT >= GEN_4)
                    effect = StatRaiseBerry(battlerId, gLastUsedItem, STAT_SPDEF, TRUE);
                break;
            case HOLD_EFFECT_CRITICAL_UP:
                if (B_BERRIES_INSTANT >= GEN_4 && !(gBattleMons[battlerId].status2 & STATUS2_FOCUS_ENERGY) && HasEnoughHpToEatBerry(battlerId, GetBattlerHoldEffectParam(battlerId), gLastUsedItem))
                {
                    gBattleMons[battlerId].status2 |= STATUS2_FOCUS_ENERGY;
                    BattleScriptExecute(BattleScript_BerryFocusEnergyEnd2);
                    effect = ITEM_EFFECT_OTHER;
                }
                break;
            case HOLD_EFFECT_RANDOM_STAT_UP:
                if (B_BERRIES_INSTANT >= GEN_4)
                    effect = RandomStatRaiseBerry(battlerId, gLastUsedItem, TRUE);
                break;
            case HOLD_EFFECT_CURE_PAR:
                if (B_BERRIES_INSTANT >= GEN_4 && gBattleMons[battlerId].status1 & STATUS1_PARALYSIS && !UnnerveOn(battlerId, gLastUsedItem))
                {
                    gBattleMons[battlerId].status1 &= ~(STATUS1_PARALYSIS);
                    BattleScriptExecute(BattleScript_BerryCurePrlzEnd2);
                    effect = ITEM_STATUS_CHANGE;
                }
                break;
            case HOLD_EFFECT_CURE_PSN:
                if (B_BERRIES_INSTANT >= GEN_4 && gBattleMons[battlerId].status1 & STATUS1_PSN_ANY && !UnnerveOn(battlerId, gLastUsedItem))
                {
                    gBattleMons[battlerId].status1 &= ~(STATUS1_PSN_ANY | STATUS1_TOXIC_COUNTER);
                    BattleScriptExecute(BattleScript_BerryCurePsnEnd2);
                    effect = ITEM_STATUS_CHANGE;
                }
                break;
            case HOLD_EFFECT_CURE_BRN:
                if (B_BERRIES_INSTANT >= GEN_4 && gBattleMons[battlerId].status1 & STATUS1_BURN && !UnnerveOn(battlerId, gLastUsedItem))
                {
                    gBattleMons[battlerId].status1 &= ~(STATUS1_BURN);
                    BattleScriptExecute(BattleScript_BerryCureBrnEnd2);
                    effect = ITEM_STATUS_CHANGE;
                }
                break;
            case HOLD_EFFECT_CURE_FRZ:
                if (B_BERRIES_INSTANT >= GEN_4 && gBattleMons[battlerId].status1 & STATUS1_FREEZE && !UnnerveOn(battlerId, gLastUsedItem))
                {
                    gBattleMons[battlerId].status1 &= ~(STATUS1_FREEZE);
                    BattleScriptExecute(BattleScript_BerryCureFrzEnd2);
                    effect = ITEM_STATUS_CHANGE;
                }
                break;
            case HOLD_EFFECT_CURE_SLP:
                if (B_BERRIES_INSTANT >= GEN_4 && gBattleMons[battlerId].status1 & STATUS1_SLEEP && !UnnerveOn(battlerId, gLastUsedItem))
                {
                    gBattleMons[battlerId].status1 &= ~(STATUS1_SLEEP);
                    gBattleMons[battlerId].status2 &= ~(STATUS2_NIGHTMARE);
                    BattleScriptExecute(BattleScript_BerryCureSlpEnd2);
                    effect = ITEM_STATUS_CHANGE;
                }
                break;
            case HOLD_EFFECT_CURE_STATUS:
                if (B_BERRIES_INSTANT >= GEN_4 && (gBattleMons[battlerId].status1 & STATUS1_ANY || gBattleMons[battlerId].status2 & STATUS2_CONFUSION) && !UnnerveOn(battlerId, gLastUsedItem))
                {
                    i = 0;
                    if (gBattleMons[battlerId].status1 & STATUS1_PSN_ANY)
                    {
                        StringCopy(gBattleTextBuff1, gStatusConditionString_PoisonJpn);
                        i++;
                    }
                    if (gBattleMons[battlerId].status1 & STATUS1_SLEEP)
                    {
                        gBattleMons[battlerId].status2 &= ~(STATUS2_NIGHTMARE);
                        StringCopy(gBattleTextBuff1, gStatusConditionString_SleepJpn);
                        i++;
                    }
                    if (gBattleMons[battlerId].status1 & STATUS1_PARALYSIS)
                    {
                        StringCopy(gBattleTextBuff1, gStatusConditionString_ParalysisJpn);
                        i++;
                    }
                    if (gBattleMons[battlerId].status1 & STATUS1_BURN)
                    {
                        StringCopy(gBattleTextBuff1, gStatusConditionString_BurnJpn);
                        i++;
                    }
                    if (gBattleMons[battlerId].status1 & STATUS1_FREEZE)
                    {
                        StringCopy(gBattleTextBuff1, gStatusConditionString_IceJpn);
                        i++;
                    }
                    if (gBattleMons[battlerId].status2 & STATUS2_CONFUSION)
                    {
                        StringCopy(gBattleTextBuff1, gStatusConditionString_ConfusionJpn);
                        i++;
                    }
                    if (!(i > 1))
                        gBattleCommunication[MULTISTRING_CHOOSER] = 0;
                    else
                        gBattleCommunication[MULTISTRING_CHOOSER] = 1;
                    gBattleMons[battlerId].status1 = 0;
                    gBattleMons[battlerId].status2 &= ~(STATUS2_CONFUSION);
                    BattleScriptExecute(BattleScript_BerryCureChosenStatusEnd2);
                    effect = ITEM_STATUS_CHANGE;
                }
                break;
            case HOLD_EFFECT_RESTORE_HP:
                if (B_BERRIES_INSTANT >= GEN_4)
                    effect = ItemHealHp(battlerId, gLastUsedItem, TRUE, FALSE);
                break;
            case HOLD_EFFECT_RESTORE_PCT_HP:
                if (B_BERRIES_INSTANT >= GEN_4)
                    effect = ItemHealHp(battlerId, gLastUsedItem, TRUE, TRUE);
                break;
            case HOLD_EFFECT_AIR_BALLOON:
                effect = ITEM_EFFECT_OTHER;
                gBattleScripting.battler = battlerId;
                BattleScriptPushCursorAndCallback(BattleScript_AirBaloonMsgIn);
                RecordItemEffectBattle(battlerId, HOLD_EFFECT_AIR_BALLOON);
                break;
            }

            if (effect)
            {
                gSpecialStatuses[battlerId].switchInItemDone = 1;
                gActiveBattler = gBattlerAttacker = gPotentialItemEffectBattler = gBattleScripting.battler = battlerId;
                switch (effect)
                {
                case ITEM_STATUS_CHANGE:
                    BtlController_EmitSetMonData(0, REQUEST_STATUS_BATTLE, 0, 4, &gBattleMons[battlerId].status1);
                    MarkBattlerForControllerExec(gActiveBattler);
                    break;
                case ITEM_PP_CHANGE:
                    if (!(gBattleMons[battlerId].status2 & STATUS2_TRANSFORMED) && !(gDisableStructs[battlerId].mimickedMoves & gBitTable[i]))
                        gBattleMons[battlerId].pp[i] = changedPP;
                    break;
                }
            }
        }
        break;
    case 1:
        if (gBattleMons[battlerId].hp)
        {
            switch (battlerHoldEffect)
            {
            case HOLD_EFFECT_RESTORE_HP:
                if (!moveTurn)
                    effect = ItemHealHp(battlerId, gLastUsedItem, TRUE, FALSE);
                break;
            case HOLD_EFFECT_RESTORE_PCT_HP:
                if (!moveTurn)
                    effect = ItemHealHp(battlerId, gLastUsedItem, TRUE, TRUE);
                break;
            case HOLD_EFFECT_RESTORE_PP:
                if (!moveTurn)
                {
                    struct Pokemon *mon;
                    u8 ppBonuses;
                    u16 move;

                    if (GetBattlerSide(battlerId) == B_SIDE_PLAYER)
                        mon = &gPlayerParty[gBattlerPartyIndexes[battlerId]];
                    else
                        mon = &gEnemyParty[gBattlerPartyIndexes[battlerId]];
                    for (i = 0; i < MAX_MON_MOVES; i++)
                    {
                        move = GetMonData(mon, MON_DATA_MOVE1 + i);
                        changedPP = GetMonData(mon, MON_DATA_PP1 + i);
                        ppBonuses = GetMonData(mon, MON_DATA_PP_BONUSES);
                        if (move && changedPP == 0)
                            break;
                    }
                    if (i != MAX_MON_MOVES)
                    {
                        u8 maxPP = CalculatePPWithBonus(move, ppBonuses, i);
                        u8 ppRestored = GetBattlerHoldEffectParam(battlerId);
                        
                        if (GetBattlerAbility(battlerId) == ABILITY_RIPEN)
                        {
                            ppRestored *= 2;
                            gBattlerAbility = battlerId;
                        }
                        if (changedPP + ppRestored > maxPP)
                            changedPP = maxPP;
                        else
                            changedPP = changedPP + ppRestored;

                        PREPARE_MOVE_BUFFER(gBattleTextBuff1, move);

                        BattleScriptExecute(BattleScript_BerryPPHealEnd2);
                        BtlController_EmitSetMonData(0, i + REQUEST_PPMOVE1_BATTLE, 0, 1, &changedPP);
                        MarkBattlerForControllerExec(gActiveBattler);
                        effect = ITEM_PP_CHANGE;
                    }
                }
                break;
            case HOLD_EFFECT_RESTORE_STATS:
                for (i = 0; i < NUM_BATTLE_STATS; i++)
                {
                    if (gBattleMons[battlerId].statStages[i] < 6)
                    {
                        gBattleMons[battlerId].statStages[i] = 6;
                        effect = ITEM_STATS_CHANGE;
                    }
                }
                if (effect)
                {
                    gBattleScripting.battler = battlerId;
                    gPotentialItemEffectBattler = battlerId;
                    gActiveBattler = gBattlerAttacker = battlerId;
                    BattleScriptExecute(BattleScript_WhiteHerbEnd2);
                }
                break;
            case HOLD_EFFECT_BLACK_SLUDGE:
                if (IS_BATTLER_OF_TYPE(battlerId, TYPE_POISON))
                    goto LEFTOVERS;
            case HOLD_EFFECT_STICKY_BARB:
                if (!moveTurn)
                {
                    gBattleMoveDamage = gBattleMons[battlerId].maxHP / 8;
                    if (gBattleMoveDamage == 0)
                        gBattleMoveDamage = 1;
                    BattleScriptExecute(BattleScript_ItemHurtEnd2);
                    effect = ITEM_HP_CHANGE;
                    RecordItemEffectBattle(battlerId, battlerHoldEffect);
                    PREPARE_ITEM_BUFFER(gBattleTextBuff1, gLastUsedItem);
                }
                break;
            case HOLD_EFFECT_LEFTOVERS:
            LEFTOVERS:
                if (gBattleMons[battlerId].hp < gBattleMons[battlerId].maxHP && !moveTurn)
                {
                    gBattleMoveDamage = gBattleMons[battlerId].maxHP / 16;
                    if (gBattleMoveDamage == 0)
                        gBattleMoveDamage = 1;
                    gBattleMoveDamage *= -1;
                    BattleScriptExecute(BattleScript_ItemHealHP_End2);
                    effect = ITEM_HP_CHANGE;
                    RecordItemEffectBattle(battlerId, battlerHoldEffect);
                }
                break;
            case HOLD_EFFECT_CONFUSE_SPICY:
                if (!moveTurn)
                    effect = HealConfuseBerry(battlerId, gLastUsedItem, FLAVOR_SPICY, TRUE);
                break;
            case HOLD_EFFECT_CONFUSE_DRY:
                if (!moveTurn)
                    effect = HealConfuseBerry(battlerId, gLastUsedItem, FLAVOR_DRY, TRUE);
                break;
            case HOLD_EFFECT_CONFUSE_SWEET:
                if (!moveTurn)
                    effect = HealConfuseBerry(battlerId, gLastUsedItem, FLAVOR_SWEET, TRUE);
                break;
            case HOLD_EFFECT_CONFUSE_BITTER:
                if (!moveTurn)
                    effect = HealConfuseBerry(battlerId, gLastUsedItem, FLAVOR_BITTER, TRUE);
                break;
            case HOLD_EFFECT_CONFUSE_SOUR:
                if (!moveTurn)
                    effect = HealConfuseBerry(battlerId, gLastUsedItem, FLAVOR_SOUR, TRUE);
                break;
            case HOLD_EFFECT_ATTACK_UP:
                if (!moveTurn)
                    effect = StatRaiseBerry(battlerId, gLastUsedItem, STAT_ATK, TRUE);
                break;
            case HOLD_EFFECT_DEFENSE_UP:
                if (!moveTurn)
                    effect = StatRaiseBerry(battlerId, gLastUsedItem, STAT_DEF, TRUE);
                break;
            case HOLD_EFFECT_SPEED_UP:
                if (!moveTurn)
                    effect = StatRaiseBerry(battlerId, gLastUsedItem, STAT_SPEED, TRUE);
                break;
            case HOLD_EFFECT_SP_ATTACK_UP:
                if (!moveTurn)
                    effect = StatRaiseBerry(battlerId, gLastUsedItem, STAT_SPATK, TRUE);
                break;
            case HOLD_EFFECT_SP_DEFENSE_UP:
                if (!moveTurn)
                    effect = StatRaiseBerry(battlerId, gLastUsedItem, STAT_SPDEF, TRUE);
                break;
            case HOLD_EFFECT_CRITICAL_UP:
                if (!moveTurn && !(gBattleMons[battlerId].status2 & STATUS2_FOCUS_ENERGY) && HasEnoughHpToEatBerry(battlerId, GetBattlerHoldEffectParam(battlerId), gLastUsedItem))
                {
                    gBattleMons[battlerId].status2 |= STATUS2_FOCUS_ENERGY;
                    BattleScriptExecute(BattleScript_BerryFocusEnergyEnd2);
                    effect = ITEM_EFFECT_OTHER;
                }
                break;
            case HOLD_EFFECT_RANDOM_STAT_UP:
                if (!moveTurn)
                    effect = RandomStatRaiseBerry(battlerId, gLastUsedItem, TRUE);
                break;
            case HOLD_EFFECT_CURE_PAR:
                if (gBattleMons[battlerId].status1 & STATUS1_PARALYSIS && !UnnerveOn(battlerId, gLastUsedItem))
                {
                    gBattleMons[battlerId].status1 &= ~(STATUS1_PARALYSIS);
                    BattleScriptExecute(BattleScript_BerryCurePrlzEnd2);
                    effect = ITEM_STATUS_CHANGE;
                }
                break;
            case HOLD_EFFECT_CURE_PSN:
                if (gBattleMons[battlerId].status1 & STATUS1_PSN_ANY && !UnnerveOn(battlerId, gLastUsedItem))
                {
                    gBattleMons[battlerId].status1 &= ~(STATUS1_PSN_ANY | STATUS1_TOXIC_COUNTER);
                    BattleScriptExecute(BattleScript_BerryCurePsnEnd2);
                    effect = ITEM_STATUS_CHANGE;
                }
                break;
            case HOLD_EFFECT_CURE_BRN:
                if (gBattleMons[battlerId].status1 & STATUS1_BURN && !UnnerveOn(battlerId, gLastUsedItem))
                {
                    gBattleMons[battlerId].status1 &= ~(STATUS1_BURN);
                    BattleScriptExecute(BattleScript_BerryCureBrnEnd2);
                    effect = ITEM_STATUS_CHANGE;
                }
                break;
            case HOLD_EFFECT_CURE_FRZ:
                if (gBattleMons[battlerId].status1 & STATUS1_FREEZE && !UnnerveOn(battlerId, gLastUsedItem))
                {
                    gBattleMons[battlerId].status1 &= ~(STATUS1_FREEZE);
                    BattleScriptExecute(BattleScript_BerryCureFrzEnd2);
                    effect = ITEM_STATUS_CHANGE;
                }
                break;
            case HOLD_EFFECT_CURE_SLP:
                if (gBattleMons[battlerId].status1 & STATUS1_SLEEP && !UnnerveOn(battlerId, gLastUsedItem))
                {
                    gBattleMons[battlerId].status1 &= ~(STATUS1_SLEEP);
                    gBattleMons[battlerId].status2 &= ~(STATUS2_NIGHTMARE);
                    BattleScriptExecute(BattleScript_BerryCureSlpEnd2);
                    effect = ITEM_STATUS_CHANGE;
                }
                break;
            case HOLD_EFFECT_CURE_CONFUSION:
                if (gBattleMons[battlerId].status2 & STATUS2_CONFUSION && !UnnerveOn(battlerId, gLastUsedItem))
                {
                    gBattleMons[battlerId].status2 &= ~(STATUS2_CONFUSION);
                    BattleScriptExecute(BattleScript_BerryCureConfusionEnd2);
                    effect = ITEM_EFFECT_OTHER;
                }
                break;
            case HOLD_EFFECT_CURE_STATUS:
                if ((gBattleMons[battlerId].status1 & STATUS1_ANY || gBattleMons[battlerId].status2 & STATUS2_CONFUSION) && !UnnerveOn(battlerId, gLastUsedItem))
                {
                    i = 0;
                    if (gBattleMons[battlerId].status1 & STATUS1_PSN_ANY)
                    {
                        StringCopy(gBattleTextBuff1, gStatusConditionString_PoisonJpn);
                        i++;
                    }
                    if (gBattleMons[battlerId].status1 & STATUS1_SLEEP)
                    {
                        gBattleMons[battlerId].status2 &= ~(STATUS2_NIGHTMARE);
                        StringCopy(gBattleTextBuff1, gStatusConditionString_SleepJpn);
                        i++;
                    }
                    if (gBattleMons[battlerId].status1 & STATUS1_PARALYSIS)
                    {
                        StringCopy(gBattleTextBuff1, gStatusConditionString_ParalysisJpn);
                        i++;
                    }
                    if (gBattleMons[battlerId].status1 & STATUS1_BURN)
                    {
                        StringCopy(gBattleTextBuff1, gStatusConditionString_BurnJpn);
                        i++;
                    }
                    if (gBattleMons[battlerId].status1 & STATUS1_FREEZE)
                    {
                        StringCopy(gBattleTextBuff1, gStatusConditionString_IceJpn);
                        i++;
                    }
                    if (gBattleMons[battlerId].status2 & STATUS2_CONFUSION)
                    {
                        StringCopy(gBattleTextBuff1, gStatusConditionString_ConfusionJpn);
                        i++;
                    }
                    if (!(i > 1))
                        gBattleCommunication[MULTISTRING_CHOOSER] = 0;
                    else
                        gBattleCommunication[MULTISTRING_CHOOSER] = 1;
                    gBattleMons[battlerId].status1 = 0;
                    gBattleMons[battlerId].status2 &= ~(STATUS2_CONFUSION);
                    BattleScriptExecute(BattleScript_BerryCureChosenStatusEnd2);
                    effect = ITEM_STATUS_CHANGE;
                }
                break;
            case HOLD_EFFECT_CURE_ATTRACT:
                if (gBattleMons[battlerId].status2 & STATUS2_INFATUATION)
                {
                    gBattleMons[battlerId].status2 &= ~(STATUS2_INFATUATION);
                    StringCopy(gBattleTextBuff1, gStatusConditionString_LoveJpn);
                    BattleScriptExecute(BattleScript_BerryCureChosenStatusEnd2);
                    gBattleCommunication[MULTISTRING_CHOOSER] = 0;
                    effect = ITEM_EFFECT_OTHER;
                }
                break;
            case HOLD_EFFECT_MICLE_BERRY:
                if (!moveTurn)
                    effect = TrySetMicleBerry(battlerId, gLastUsedItem, TRUE);
                break;
            }

            if (effect)
            {
                gActiveBattler = gBattlerAttacker = gPotentialItemEffectBattler = gBattleScripting.battler = battlerId;
                switch (effect)
                {
                case ITEM_STATUS_CHANGE:
                    BtlController_EmitSetMonData(0, REQUEST_STATUS_BATTLE, 0, 4, &gBattleMons[battlerId].status1);
                    MarkBattlerForControllerExec(gActiveBattler);
                    break;
                case ITEM_PP_CHANGE:
                    if (!(gBattleMons[battlerId].status2 & STATUS2_TRANSFORMED) && !(gDisableStructs[battlerId].mimickedMoves & gBitTable[i]))
                        gBattleMons[battlerId].pp[i] = changedPP;
                    break;
                }
            }
        }
        break;
    case ITEMEFFECT_MOVE_END:
        for (battlerId = 0; battlerId < gBattlersCount; battlerId++)
        {
            gLastUsedItem = gBattleMons[battlerId].item;
            battlerHoldEffect = GetBattlerHoldEffect(battlerId, TRUE);
            switch (battlerHoldEffect)
            {
            case HOLD_EFFECT_MICLE_BERRY:
                if (B_HP_BERRIES >= GEN_4)
                    effect = TrySetMicleBerry(battlerId, gLastUsedItem, FALSE);
                break;
            case HOLD_EFFECT_RESTORE_HP:
                if (B_HP_BERRIES >= GEN_4)
                    effect = ItemHealHp(battlerId, gLastUsedItem, FALSE, FALSE);
                break;
            case HOLD_EFFECT_RESTORE_PCT_HP:
                if (B_BERRIES_INSTANT >= GEN_4)
                    effect = ItemHealHp(battlerId, gLastUsedItem, FALSE, TRUE);
                break;
            case HOLD_EFFECT_CONFUSE_SPICY:
                if (B_BERRIES_INSTANT >= GEN_4)
                    effect = HealConfuseBerry(battlerId, gLastUsedItem, FLAVOR_SPICY, FALSE);
                break;
            case HOLD_EFFECT_CONFUSE_DRY:
                if (B_BERRIES_INSTANT >= GEN_4)
                    effect = HealConfuseBerry(battlerId, gLastUsedItem, FLAVOR_DRY, FALSE);
                break;
            case HOLD_EFFECT_CONFUSE_SWEET:
                if (B_BERRIES_INSTANT >= GEN_4)
                    effect = HealConfuseBerry(battlerId, gLastUsedItem, FLAVOR_SWEET, FALSE);
                break;
            case HOLD_EFFECT_CONFUSE_BITTER:
                if (B_BERRIES_INSTANT >= GEN_4)
                    effect = HealConfuseBerry(battlerId, gLastUsedItem, FLAVOR_BITTER, FALSE);
                break;
            case HOLD_EFFECT_CONFUSE_SOUR:
                if (B_BERRIES_INSTANT >= GEN_4)
                    effect = HealConfuseBerry(battlerId, gLastUsedItem, FLAVOR_SOUR, FALSE);
                break;
            case HOLD_EFFECT_ATTACK_UP:
                if (B_BERRIES_INSTANT >= GEN_4)
                    effect = StatRaiseBerry(battlerId, gLastUsedItem, STAT_ATK, FALSE);
                break;
            case HOLD_EFFECT_DEFENSE_UP:
                if (B_BERRIES_INSTANT >= GEN_4)
                    effect = StatRaiseBerry(battlerId, gLastUsedItem, STAT_DEF, FALSE);
                break;
            case HOLD_EFFECT_SPEED_UP:
                if (B_BERRIES_INSTANT >= GEN_4)
                    effect = StatRaiseBerry(battlerId, gLastUsedItem, STAT_SPEED, FALSE);
                break;
            case HOLD_EFFECT_SP_ATTACK_UP:
                if (B_BERRIES_INSTANT >= GEN_4)
                    effect = StatRaiseBerry(battlerId, gLastUsedItem, STAT_SPATK, FALSE);
                break;
            case HOLD_EFFECT_SP_DEFENSE_UP:
                if (B_BERRIES_INSTANT >= GEN_4)
                    effect = StatRaiseBerry(battlerId, gLastUsedItem, STAT_SPDEF, FALSE);
                break;
            case HOLD_EFFECT_RANDOM_STAT_UP:
                if (B_BERRIES_INSTANT >= GEN_4)
                    effect = RandomStatRaiseBerry(battlerId, gLastUsedItem, FALSE);
                break;
            case HOLD_EFFECT_CURE_PAR:
                if (gBattleMons[battlerId].status1 & STATUS1_PARALYSIS && !UnnerveOn(battlerId, gLastUsedItem))
                {
                    gBattleMons[battlerId].status1 &= ~(STATUS1_PARALYSIS);
                    BattleScriptPushCursor();
                    gBattlescriptCurrInstr = BattleScript_BerryCureParRet;
                    effect = ITEM_STATUS_CHANGE;
                }
                break;
            case HOLD_EFFECT_CURE_PSN:
                if (gBattleMons[battlerId].status1 & STATUS1_PSN_ANY && !UnnerveOn(battlerId, gLastUsedItem))
                {
                    gBattleMons[battlerId].status1 &= ~(STATUS1_PSN_ANY | STATUS1_TOXIC_COUNTER);
                    BattleScriptPushCursor();
                    gBattlescriptCurrInstr = BattleScript_BerryCurePsnRet;
                    effect = ITEM_STATUS_CHANGE;
                }
                break;
            case HOLD_EFFECT_CURE_BRN:
                if (gBattleMons[battlerId].status1 & STATUS1_BURN && !UnnerveOn(battlerId, gLastUsedItem))
                {
                    gBattleMons[battlerId].status1 &= ~(STATUS1_BURN);
                    BattleScriptPushCursor();
                    gBattlescriptCurrInstr = BattleScript_BerryCureBrnRet;
                    effect = ITEM_STATUS_CHANGE;
                }
                break;
            case HOLD_EFFECT_CURE_FRZ:
                if (gBattleMons[battlerId].status1 & STATUS1_FREEZE && !UnnerveOn(battlerId, gLastUsedItem))
                {
                    gBattleMons[battlerId].status1 &= ~(STATUS1_FREEZE);
                    BattleScriptPushCursor();
                    gBattlescriptCurrInstr = BattleScript_BerryCureFrzRet;
                    effect = ITEM_STATUS_CHANGE;
                }
                break;
            case HOLD_EFFECT_CURE_SLP:
                if (gBattleMons[battlerId].status1 & STATUS1_SLEEP && !UnnerveOn(battlerId, gLastUsedItem))
                {
                    gBattleMons[battlerId].status1 &= ~(STATUS1_SLEEP);
                    gBattleMons[battlerId].status2 &= ~(STATUS2_NIGHTMARE);
                    BattleScriptPushCursor();
                    gBattlescriptCurrInstr = BattleScript_BerryCureSlpRet;
                    effect = ITEM_STATUS_CHANGE;
                }
                break;
            case HOLD_EFFECT_CURE_CONFUSION:
                if (gBattleMons[battlerId].status2 & STATUS2_CONFUSION && !UnnerveOn(battlerId, gLastUsedItem))
                {
                    gBattleMons[battlerId].status2 &= ~(STATUS2_CONFUSION);
                    BattleScriptPushCursor();
                    gBattlescriptCurrInstr = BattleScript_BerryCureConfusionRet;
                    effect = ITEM_EFFECT_OTHER;
                }
                break;
            case HOLD_EFFECT_CURE_ATTRACT:
                if (gBattleMons[battlerId].status2 & STATUS2_INFATUATION)
                {
                    gBattleMons[battlerId].status2 &= ~(STATUS2_INFATUATION);
                    StringCopy(gBattleTextBuff1, gStatusConditionString_LoveJpn);
                    BattleScriptPushCursor();
                    gBattleCommunication[MULTISTRING_CHOOSER] = 0;
                    gBattlescriptCurrInstr = BattleScript_BerryCureChosenStatusRet;
                    effect = ITEM_EFFECT_OTHER;
                }
                break;
            case HOLD_EFFECT_CURE_STATUS:
                if ((gBattleMons[battlerId].status1 & STATUS1_ANY || gBattleMons[battlerId].status2 & STATUS2_CONFUSION) && !UnnerveOn(battlerId, gLastUsedItem))
                {
                    if (gBattleMons[battlerId].status1 & STATUS1_PSN_ANY)
                    {
                        StringCopy(gBattleTextBuff1, gStatusConditionString_PoisonJpn);
                    }
                    if (gBattleMons[battlerId].status1 & STATUS1_SLEEP)
                    {
                        gBattleMons[battlerId].status2 &= ~(STATUS2_NIGHTMARE);
                        StringCopy(gBattleTextBuff1, gStatusConditionString_SleepJpn);
                    }
                    if (gBattleMons[battlerId].status1 & STATUS1_PARALYSIS)
                    {
                        StringCopy(gBattleTextBuff1, gStatusConditionString_ParalysisJpn);
                    }
                    if (gBattleMons[battlerId].status1 & STATUS1_BURN)
                    {
                        StringCopy(gBattleTextBuff1, gStatusConditionString_BurnJpn);
                    }
                    if (gBattleMons[battlerId].status1 & STATUS1_FREEZE)
                    {
                        StringCopy(gBattleTextBuff1, gStatusConditionString_IceJpn);
                    }
                    if (gBattleMons[battlerId].status2 & STATUS2_CONFUSION)
                    {
                        StringCopy(gBattleTextBuff1, gStatusConditionString_ConfusionJpn);
                    }
                    gBattleMons[battlerId].status1 = 0;
                    gBattleMons[battlerId].status2 &= ~(STATUS2_CONFUSION);
                    BattleScriptPushCursor();
                    gBattleCommunication[MULTISTRING_CHOOSER] = 0;
                    gBattlescriptCurrInstr = BattleScript_BerryCureChosenStatusRet;
                    effect = ITEM_STATUS_CHANGE;
                }
                break;
            case HOLD_EFFECT_RESTORE_STATS:
                for (i = 0; i < NUM_BATTLE_STATS; i++)
                {
                    if (gBattleMons[battlerId].statStages[i] < DEFAULT_STAT_STAGE)
                    {
                        gBattleMons[battlerId].statStages[i] = DEFAULT_STAT_STAGE;
                        effect = ITEM_STATS_CHANGE;
                    }
                }
                if (effect)
                {
                    gBattleScripting.battler = battlerId;
                    gPotentialItemEffectBattler = battlerId;
                    BattleScriptPushCursor();
                    gBattlescriptCurrInstr = BattleScript_WhiteHerbRet;
                    return effect;
                }
                break;
            }

            if (effect)
            {
                gActiveBattler = gPotentialItemEffectBattler = gBattleScripting.battler = battlerId;
                if (effect == ITEM_STATUS_CHANGE)
                {
                    BtlController_EmitSetMonData(0, REQUEST_STATUS_BATTLE, 0, 4, &gBattleMons[gActiveBattler].status1);
                    MarkBattlerForControllerExec(gActiveBattler);
                }
                break;
            }
        }
        break;
    case ITEMEFFECT_KINGSROCK_SHELLBELL:
        if (gBattleMoveDamage)
        {
            switch (atkHoldEffect)
            {
            case HOLD_EFFECT_FLINCH:
                if (!(gMoveResultFlags & MOVE_RESULT_NO_EFFECT)
                    && TARGET_TURN_DAMAGED
                    && (Random() % 100) < atkHoldEffectParam
                    && gBattleMoves[gCurrentMove].flags & FLAG_KINGSROCK_AFFECTED
                    && gBattleMons[gBattlerTarget].hp)
                {
                    gBattleScripting.moveEffect = MOVE_EFFECT_FLINCH;
                    BattleScriptPushCursor();
                    SetMoveEffect(FALSE, 0);
                    BattleScriptPop();
                }
                break;
            case HOLD_EFFECT_SHELL_BELL:
                if (!(gMoveResultFlags & MOVE_RESULT_NO_EFFECT)
                    && gSpecialStatuses[gBattlerTarget].dmg != 0
                    && gSpecialStatuses[gBattlerTarget].dmg != 0xFFFF
                    && gBattlerAttacker != gBattlerTarget
                    && gBattleMons[gBattlerAttacker].hp != gBattleMons[gBattlerAttacker].maxHP
                    && gBattleMons[gBattlerAttacker].hp != 0)
                {
                    gLastUsedItem = atkItem;
                    gPotentialItemEffectBattler = gBattlerAttacker;
                    gBattleScripting.battler = gBattlerAttacker;
                    gBattleMoveDamage = (gSpecialStatuses[gBattlerTarget].dmg / atkHoldEffectParam) * -1;
                    if (gBattleMoveDamage == 0)
                        gBattleMoveDamage = -1;
                    gSpecialStatuses[gBattlerTarget].dmg = 0;
                    BattleScriptPushCursor();
                    gBattlescriptCurrInstr = BattleScript_ItemHealHP_Ret;
                    effect++;
                }
                break;
            }
        }
        break;
    case ITEMEFFECT_TARGET:
        if (!(gMoveResultFlags & MOVE_RESULT_NO_EFFECT))
        {
            GET_MOVE_TYPE(gCurrentMove, moveType);
            switch (battlerHoldEffect)
            {
            case HOLD_EFFECT_AIR_BALLOON:
                if (TARGET_TURN_DAMAGED)
                {
                    effect = ITEM_EFFECT_OTHER;
                    BattleScriptPushCursor();
                    gBattlescriptCurrInstr = BattleScript_AirBaloonMsgPop;
                }
                break;
            case HOLD_EFFECT_ROCKY_HELMET:
                if (TARGET_TURN_DAMAGED
                    && IsMoveMakingContact(gCurrentMove, gBattlerAttacker)
                    && IsBattlerAlive(gBattlerAttacker)
                    && GetBattlerAbility(gBattlerAttacker) != ABILITY_MAGIC_GUARD)
                {
                    gBattleMoveDamage = gBattleMons[gBattlerAttacker].maxHP / 6;
                    if (gBattleMoveDamage == 0)
                        gBattleMoveDamage = 1;
                    effect = ITEM_HP_CHANGE;
                    BattleScriptPushCursor();
                    gBattlescriptCurrInstr = BattleScript_RockyHelmetActivates;
                    PREPARE_ITEM_BUFFER(gBattleTextBuff1, gLastUsedItem);
                    RecordItemEffectBattle(battlerId, HOLD_EFFECT_ROCKY_HELMET);
                }
                break;
            case HOLD_EFFECT_WEAKNESS_POLICY:
                if (IsBattlerAlive(battlerId)
                    && TARGET_TURN_DAMAGED
                    && gMoveResultFlags & MOVE_RESULT_SUPER_EFFECTIVE)
                {
                    effect = ITEM_STATS_CHANGE;
                    BattleScriptPushCursor();
                    gBattlescriptCurrInstr = BattleScript_WeaknessPolicy;
                }
                break;
            case HOLD_EFFECT_SNOWBALL:
                if (IsBattlerAlive(battlerId)
                    && TARGET_TURN_DAMAGED
                    && moveType == TYPE_ICE)
                {
                    effect = ITEM_STATS_CHANGE;
                    BattleScriptPushCursor();
                    gBattlescriptCurrInstr = BattleScript_TargetItemStatRaise;
                    gBattleScripting.statChanger = SET_STATCHANGER(STAT_ATK, 1, FALSE);
                }
                break;
            case HOLD_EFFECT_LUMINOUS_MOSS:
                if (IsBattlerAlive(battlerId)
                    && TARGET_TURN_DAMAGED
                    && moveType == TYPE_WATER)
                {
                    effect = ITEM_STATS_CHANGE;
                    BattleScriptPushCursor();
                    gBattlescriptCurrInstr = BattleScript_TargetItemStatRaise;
                    gBattleScripting.statChanger = SET_STATCHANGER(STAT_SPDEF, 1, FALSE);
                }
                break;
            case HOLD_EFFECT_CELL_BATTERY:
                if (IsBattlerAlive(battlerId)
                    && TARGET_TURN_DAMAGED
                    && moveType == TYPE_ELECTRIC)
                {
                    effect = ITEM_STATS_CHANGE;
                    BattleScriptPushCursor();
                    gBattlescriptCurrInstr = BattleScript_TargetItemStatRaise;
                    gBattleScripting.statChanger = SET_STATCHANGER(STAT_ATK, 1, FALSE);
                }
                break;
            case HOLD_EFFECT_ABSORB_BULB:
                if (IsBattlerAlive(battlerId)
                    && TARGET_TURN_DAMAGED
                    && moveType == TYPE_WATER)
                {
                    effect = ITEM_STATS_CHANGE;
                    BattleScriptPushCursor();
                    gBattlescriptCurrInstr = BattleScript_TargetItemStatRaise;
                    gBattleScripting.statChanger = SET_STATCHANGER(STAT_SPATK, 1, FALSE);
                }
                break;
            case HOLD_EFFECT_RETALIATE_BERRY:
                if (IsBattlerAlive(battlerId)
                  && TARGET_TURN_DAMAGED
                  && !DoesSubstituteBlockMove(gBattlerAttacker, battlerId, gCurrentMove)
                  && GetBattleMoveSplit(gCurrentMove) == ItemId_GetHoldEffectParam(gLastUsedItem))
                {
                    gBattleMoveDamage = gBattleMons[gBattlerAttacker].maxHP / 8;
                    if (gBattleMoveDamage == 0)
                        gBattleMoveDamage = 1;
                    if (GetBattlerAbility(battlerId) == ABILITY_RIPEN)
                        gBattleMoveDamage *= 2;
                    
                    effect = ITEM_HP_CHANGE;
                    BattleScriptPushCursor();
                    gBattlescriptCurrInstr = BattleScript_JabocaRowapBerryActivates;
                    PREPARE_ITEM_BUFFER(gBattleTextBuff1, gLastUsedItem);
                    RecordItemEffectBattle(battlerId, HOLD_EFFECT_ROCKY_HELMET);
                }
                break;
            }
        }
        break;
    case ITEMEFFECT_ORBS:
        switch (battlerHoldEffect)
        {
        case HOLD_EFFECT_TOXIC_ORB:
            if (!gBattleMons[battlerId].status1
                && CanPoisonType(battlerId, battlerId)
                && GetBattlerAbility(battlerId) != ABILITY_IMMUNITY)
            {
                effect = ITEM_STATUS_CHANGE;
                gBattleMons[battlerId].status1 = STATUS1_TOXIC_POISON;
                BattleScriptExecute(BattleScript_ToxicOrb);
                RecordItemEffectBattle(battlerId, battlerHoldEffect);
            }
            break;
        case HOLD_EFFECT_FLAME_ORB:
            if (!gBattleMons[battlerId].status1
                && !IS_BATTLER_OF_TYPE(battlerId, TYPE_FIRE)
                && GetBattlerAbility(battlerId) != ABILITY_WATER_VEIL)
            {
                effect = ITEM_STATUS_CHANGE;
                gBattleMons[battlerId].status1 = STATUS1_BURN;
                BattleScriptExecute(BattleScript_FlameOrb);
                RecordItemEffectBattle(battlerId, battlerHoldEffect);
            }
            break;
        }

        if (effect == ITEM_STATUS_CHANGE)
        {
            gActiveBattler = battlerId;
            BtlController_EmitSetMonData(0, REQUEST_STATUS_BATTLE, 0, 4, &gBattleMons[battlerId].status1);
            MarkBattlerForControllerExec(gActiveBattler);
        }
        break;
    }

    // Berry was successfully used on a Pokemon.
    if (effect && (gLastUsedItem >= FIRST_BERRY_INDEX && gLastUsedItem <= LAST_BERRY_INDEX))
        gBattleStruct->ateBerry[battlerId & BIT_SIDE] |= gBitTable[gBattlerPartyIndexes[battlerId]];

    return effect;
}

void ClearFuryCutterDestinyBondGrudge(u8 battlerId)
{
    gDisableStructs[battlerId].furyCutterCounter = 0;
    gBattleMons[battlerId].status2 &= ~(STATUS2_DESTINY_BOND);
    gStatuses3[battlerId] &= ~(STATUS3_GRUDGE);
}

void HandleAction_RunBattleScript(void) // identical to RunBattleScriptCommands
{
    if (gBattleControllerExecFlags == 0)
        gBattleScriptingCommandsTable[*gBattlescriptCurrInstr]();
}

u32 SetRandomTarget(u32 battlerId)
{
    u32 target;
    static const u8 targets[2][2] =
    {
        [B_SIDE_PLAYER] = {B_POSITION_OPPONENT_LEFT, B_POSITION_OPPONENT_RIGHT},
        [B_SIDE_OPPONENT] = {B_POSITION_PLAYER_LEFT, B_POSITION_PLAYER_RIGHT},
    };

    if (gBattleTypeFlags & BATTLE_TYPE_DOUBLE)
    {
        target = GetBattlerAtPosition(targets[GetBattlerSide(battlerId)][Random() % 2]);
        if (!IsBattlerAlive(target))
            target ^= BIT_FLANK;
    }
    else
    {
        target = GetBattlerAtPosition(targets[GetBattlerSide(battlerId)][0]);
    }

    return target;
}

u8 GetMoveTarget(u16 move, u8 setTarget)
{
    u8 targetBattler = 0;
    u32 i, moveTarget, side;

    if (setTarget)
        moveTarget = setTarget - 1;
    else
        moveTarget = gBattleMoves[move].target;

    switch (moveTarget)
    {
    case MOVE_TARGET_SELECTED:
        side = GetBattlerSide(gBattlerAttacker) ^ BIT_SIDE;
        if (gSideTimers[side].followmeTimer && gBattleMons[gSideTimers[side].followmeTarget].hp)
        {
            targetBattler = gSideTimers[side].followmeTarget;
        }
        else
        {
            targetBattler = SetRandomTarget(gBattlerAttacker);
            if (gBattleMoves[move].type == TYPE_ELECTRIC
                && IsAbilityOnOpposingSide(gBattlerAttacker, ABILITY_LIGHTNING_ROD)
                && gBattleMons[targetBattler].ability != ABILITY_LIGHTNING_ROD)
            {
                targetBattler ^= BIT_FLANK;
                RecordAbilityBattle(targetBattler, gBattleMons[targetBattler].ability);
                gSpecialStatuses[targetBattler].lightningRodRedirected = 1;
            }
            else if (gBattleMoves[move].type == TYPE_WATER
                && IsAbilityOnOpposingSide(gBattlerAttacker, ABILITY_STORM_DRAIN)
                && gBattleMons[targetBattler].ability != ABILITY_STORM_DRAIN)
            {
                targetBattler ^= BIT_FLANK;
                RecordAbilityBattle(targetBattler, gBattleMons[targetBattler].ability);
                gSpecialStatuses[targetBattler].stormDrainRedirected = 1;
            }
        }
        break;
    case MOVE_TARGET_DEPENDS:
    case MOVE_TARGET_BOTH:
    case MOVE_TARGET_FOES_AND_ALLY:
    case MOVE_TARGET_OPPONENTS_FIELD:
        targetBattler = GetBattlerAtPosition((GetBattlerPosition(gBattlerAttacker) & BIT_SIDE) ^ BIT_SIDE);
        if (!IsBattlerAlive(targetBattler))
            targetBattler ^= BIT_FLANK;
        break;
    case MOVE_TARGET_RANDOM:
        side = GetBattlerSide(gBattlerAttacker) ^ BIT_SIDE;
        if (gSideTimers[side].followmeTimer && gBattleMons[gSideTimers[side].followmeTarget].hp)
            targetBattler = gSideTimers[side].followmeTarget;
        else if (gBattleTypeFlags & BATTLE_TYPE_DOUBLE && moveTarget & MOVE_TARGET_RANDOM)
            targetBattler = SetRandomTarget(gBattlerAttacker);
        else
            targetBattler = GetBattlerAtPosition((GetBattlerPosition(gBattlerAttacker) & BIT_SIDE) ^ BIT_SIDE);
        break;
    case MOVE_TARGET_USER_OR_SELECTED:
    case MOVE_TARGET_USER:
    default:
        targetBattler = gBattlerAttacker;
        break;
    case MOVE_TARGET_ALLY:
        if (IsBattlerAlive(BATTLE_PARTNER(gBattlerAttacker)))
            targetBattler = BATTLE_PARTNER(gBattlerAttacker);
        else
            targetBattler = gBattlerAttacker;
        break;
    }

    *(gBattleStruct->moveTarget + gBattlerAttacker) = targetBattler;

    return targetBattler;
}

static bool32 HasObedientBitSet(u8 battlerId)
{
    if (GetBattlerSide(battlerId) == B_SIDE_OPPONENT)
        return TRUE;
    if (GetMonData(&gPlayerParty[gBattlerPartyIndexes[battlerId]], MON_DATA_SPECIES, NULL) != SPECIES_DEOXYS
        && GetMonData(&gPlayerParty[gBattlerPartyIndexes[battlerId]], MON_DATA_SPECIES, NULL) != SPECIES_MEW)
            return TRUE;
    return GetMonData(&gPlayerParty[gBattlerPartyIndexes[battlerId]], MON_DATA_OBEDIENCE, NULL);
}

u8 IsMonDisobedient(void)
{
    s32 rnd;
    s32 calc;
    u8 obedienceLevel = 0;

    if (gBattleTypeFlags & (BATTLE_TYPE_LINK | BATTLE_TYPE_x2000000))
        return 0;
    if (GetBattlerSide(gBattlerAttacker) == B_SIDE_OPPONENT)
        return 0;

    if (HasObedientBitSet(gBattlerAttacker)) // only if species is Mew or Deoxys
    {
        if (gBattleTypeFlags & BATTLE_TYPE_INGAME_PARTNER && GetBattlerPosition(gBattlerAttacker) == 2)
            return 0;
        if (gBattleTypeFlags & BATTLE_TYPE_FRONTIER)
            return 0;
        if (gBattleTypeFlags & BATTLE_TYPE_RECORDED)
            return 0;
        if (!IsOtherTrainer(gBattleMons[gBattlerAttacker].otId, gBattleMons[gBattlerAttacker].otName))
            return 0;
        if (FlagGet(FLAG_BADGE08_GET))
            return 0;

        obedienceLevel = 10;

        if (FlagGet(FLAG_BADGE02_GET))
            obedienceLevel = 30;
        if (FlagGet(FLAG_BADGE04_GET))
            obedienceLevel = 50;
        if (FlagGet(FLAG_BADGE06_GET))
            obedienceLevel = 70;
    }

    if (gBattleMons[gBattlerAttacker].level <= obedienceLevel)
        return 0;
    rnd = (Random() & 255);
    calc = (gBattleMons[gBattlerAttacker].level + obedienceLevel) * rnd >> 8;
    if (calc < obedienceLevel)
        return 0;

    // is not obedient
    if (gCurrentMove == MOVE_RAGE)
        gBattleMons[gBattlerAttacker].status2 &= ~(STATUS2_RAGE);
    if (gBattleMons[gBattlerAttacker].status1 & STATUS1_SLEEP && (gCurrentMove == MOVE_SNORE || gCurrentMove == MOVE_SLEEP_TALK))
    {
        gBattlescriptCurrInstr = BattleScript_IgnoresWhileAsleep;
        return 1;
    }

    rnd = (Random() & 255);
    calc = (gBattleMons[gBattlerAttacker].level + obedienceLevel) * rnd >> 8;
    if (calc < obedienceLevel)
    {
        calc = CheckMoveLimitations(gBattlerAttacker, gBitTable[gCurrMovePos], 0xFF);
        if (calc == 0xF) // all moves cannot be used
        {
            gBattleCommunication[MULTISTRING_CHOOSER] = Random() & 3;
            gBattlescriptCurrInstr = BattleScript_MoveUsedLoafingAround;
            return 1;
        }
        else // use a random move
        {
            do
            {
                gCurrMovePos = gChosenMovePos = Random() & 3;
            } while (gBitTable[gCurrMovePos] & calc);

            gCalledMove = gBattleMons[gBattlerAttacker].moves[gCurrMovePos];
            gBattlescriptCurrInstr = BattleScript_IgnoresAndUsesRandomMove;
            gBattlerTarget = GetMoveTarget(gCalledMove, 0);
            gHitMarker |= HITMARKER_x200000;
            return 2;
        }
    }
    else
    {
        obedienceLevel = gBattleMons[gBattlerAttacker].level - obedienceLevel;

        calc = (Random() & 255);
        if (calc < obedienceLevel && !(gBattleMons[gBattlerAttacker].status1 & STATUS1_ANY) && gBattleMons[gBattlerAttacker].ability != ABILITY_VITAL_SPIRIT && gBattleMons[gBattlerAttacker].ability != ABILITY_INSOMNIA)
        {
            // try putting asleep
            int i;
            for (i = 0; i < gBattlersCount; i++)
            {
                if (gBattleMons[i].status2 & STATUS2_UPROAR)
                    break;
            }
            if (i == gBattlersCount)
            {
                gBattlescriptCurrInstr = BattleScript_IgnoresAndFallsAsleep;
                return 1;
            }
        }
        calc -= obedienceLevel;
        if (calc < obedienceLevel)
        {
            gBattleMoveDamage = CalculateMoveDamage(MOVE_NONE, gBattlerAttacker, gBattlerAttacker, TYPE_MYSTERY, 40, FALSE, FALSE, TRUE);
            gBattlerTarget = gBattlerAttacker;
            gBattlescriptCurrInstr = BattleScript_IgnoresAndHitsItself;
            gHitMarker |= HITMARKER_UNABLE_TO_USE_MOVE;
            return 2;
        }
        else
        {
            gBattleCommunication[MULTISTRING_CHOOSER] = Random() & 3;
            gBattlescriptCurrInstr = BattleScript_MoveUsedLoafingAround;
            return 1;
        }
    }
}

u32 GetBattlerHoldEffect(u8 battlerId, bool32 checkNegating)
{
    if (checkNegating)
    {
        if (gStatuses3[battlerId] & STATUS3_EMBARGO)
            return HOLD_EFFECT_NONE;
        if (gFieldStatuses & STATUS_FIELD_MAGIC_ROOM)
            return HOLD_EFFECT_NONE;
        if (gBattleMons[battlerId].ability == ABILITY_KLUTZ && !(gStatuses3[battlerId] & STATUS3_GASTRO_ACID))
            return HOLD_EFFECT_NONE;
    }

    gPotentialItemEffectBattler = battlerId;

    if (USE_BATTLE_DEBUG && gBattleStruct->debugHoldEffects[battlerId] != 0 && gBattleMons[battlerId].item)
        return gBattleStruct->debugHoldEffects[battlerId];
    else if (gBattleMons[battlerId].item == ITEM_ENIGMA_BERRY)
        return gEnigmaBerries[battlerId].holdEffect;
    else
        return ItemId_GetHoldEffect(gBattleMons[battlerId].item);
}

u32 GetBattlerHoldEffectParam(u8 battlerId)
{
    if (gBattleMons[battlerId].item == ITEM_ENIGMA_BERRY)
        return gEnigmaBerries[battlerId].holdEffectParam;
    else
        return ItemId_GetHoldEffectParam(gBattleMons[battlerId].item);
}

bool32 IsMoveMakingContact(u16 move, u8 battlerAtk)
{
    if (!(gBattleMoves[move].flags & FLAG_MAKES_CONTACT))
        return FALSE;
    else if (GetBattlerAbility(battlerAtk) == ABILITY_LONG_REACH)
        return FALSE;
    else if (GetBattlerHoldEffect(battlerAtk, TRUE) == HOLD_EFFECT_PROTECTIVE_PADS)
        return FALSE;
    else
        return TRUE;
}

bool32 IsBattlerGrounded(u8 battlerId)
{
    if (GetBattlerHoldEffect(battlerId, TRUE) == HOLD_EFFECT_IRON_BALL)
        return TRUE;
    else if (gFieldStatuses & STATUS_FIELD_GRAVITY)
        return TRUE;
    else if (gStatuses3[battlerId] & STATUS3_ROOTED)
        return TRUE;
    else if (gStatuses3[battlerId] & STATUS3_SMACKED_DOWN)
        return TRUE;

    else if (gStatuses3[battlerId] & STATUS3_TELEKINESIS)
        return FALSE;
    else if (gStatuses3[battlerId] & STATUS3_MAGNET_RISE)
        return FALSE;
    else if (GetBattlerHoldEffect(battlerId, TRUE) == HOLD_EFFECT_AIR_BALLOON)
        return FALSE;
    else if (GetBattlerAbility(battlerId) == ABILITY_LEVITATE)
        return FALSE;
    else if (IS_BATTLER_OF_TYPE(battlerId, TYPE_FLYING))
        return FALSE;

    else
        return TRUE;
}

bool32 IsBattlerAlive(u8 battlerId)
{
    if (gBattleMons[battlerId].hp == 0)
        return FALSE;
    else if (battlerId >= gBattlersCount)
        return FALSE;
    else if (gAbsentBattlerFlags & gBitTable[battlerId])
        return FALSE;
    else
        return TRUE;
}

u8 GetBattleMonMoveSlot(struct BattlePokemon *battleMon, u16 move)
{
    u8 i;

    for (i = 0; i < 4; i++)
    {
        if (battleMon->moves[i] == move)
            break;
    }
    return i;
}

u32 GetBattlerWeight(u8 battlerId)
{
    u32 i;
    u32 weight = GetPokedexHeightWeight(SpeciesToNationalPokedexNum(gBattleMons[battlerId].species), 1);
    u32 ability = GetBattlerAbility(battlerId);
    u32 holdEffect = GetBattlerHoldEffect(battlerId, TRUE);

    if (ability == ABILITY_HEAVY_METAL)
        weight *= 2;
    else if (ability == ABILITY_LIGHT_METAL)
        weight /= 2;

    if (holdEffect == HOLD_EFFECT_FLOAT_STONE)
        weight /= 2;

    for (i = 0; i < gDisableStructs[battlerId].autotomizeCount; i++)
    {
        if (weight > 1000)
        {
            weight -= 1000;
        }
        else if (weight <= 1000)
        {
            weight = 1;
            break;
        }
    }

    if (weight == 0)
        weight = 1;

    return weight;
}

u32 CountBattlerStatIncreases(u8 battlerId, bool32 countEvasionAcc)
{
    u32 i;
    u32 count = 0;

    for (i = 0; i < NUM_BATTLE_STATS; i++)
    {
        if ((i == STAT_ACC || i == STAT_EVASION) && !countEvasionAcc)
            continue;
        if (gBattleMons[battlerId].statStages[i] > 6) // Stat is increased.
            count += gBattleMons[battlerId].statStages[i] - 6;
    }

    return count;
}

u32 GetMoveTargetCount(u16 move, u8 battlerAtk, u8 battlerDef)
{
    switch (gBattleMoves[move].target)
    {
    case MOVE_TARGET_BOTH:
        return IsBattlerAlive(battlerDef)
             + IsBattlerAlive(BATTLE_PARTNER(battlerDef));
    case MOVE_TARGET_FOES_AND_ALLY:
        return IsBattlerAlive(battlerDef)
             + IsBattlerAlive(BATTLE_PARTNER(battlerDef))
             + IsBattlerAlive(BATTLE_PARTNER(battlerAtk));
    case MOVE_TARGET_OPPONENTS_FIELD:
        return 1;
    case MOVE_TARGET_DEPENDS:
    case MOVE_TARGET_SELECTED:
    case MOVE_TARGET_RANDOM:
    case MOVE_TARGET_USER_OR_SELECTED:
        return IsBattlerAlive(battlerDef);
    case MOVE_TARGET_USER:
        return IsBattlerAlive(battlerAtk);
    default:
        return 0;
    }
}

static void MulModifier(u16 *modifier, u16 val)
{
    *modifier = UQ_4_12_TO_INT((*modifier * val) + UQ_4_12_ROUND);
}

static u32 ApplyModifier(u16 modifier, u32 val)
{
    return UQ_4_12_TO_INT((modifier * val) + UQ_4_12_ROUND);
}

static const u8 sFlailHpScaleToPowerTable[] =
{
    1, 200,
    4, 150,
    9, 100,
    16, 80,
    32, 40,
    48, 20
};

// format: min. weight (hectograms), base power
static const u16 sWeightToDamageTable[] =
{
    100, 20,
    250, 40,
    500, 60,
    1000, 80,
    2000, 100,
    0xFFFF, 0xFFFF
};

static const u8 sSpeedDiffPowerTable[] = {40, 60, 80, 120, 150};
static const u8 sHeatCrushPowerTable[] = {40, 40, 60, 80, 100, 120};
static const u8 sTrumpCardPowerTable[] = {200, 80, 60, 50, 40};

const struct TypePower gNaturalGiftTable[] =
{
    [ITEM_TO_BERRY(ITEM_CHERI_BERRY)] = {TYPE_FIRE, 80},
    [ITEM_TO_BERRY(ITEM_CHESTO_BERRY)] = {TYPE_WATER, 80},
    [ITEM_TO_BERRY(ITEM_PECHA_BERRY)] = {TYPE_ELECTRIC, 80},
    [ITEM_TO_BERRY(ITEM_RAWST_BERRY)] = {TYPE_GRASS, 80},
    [ITEM_TO_BERRY(ITEM_ASPEAR_BERRY)] = {TYPE_ICE, 80},
    [ITEM_TO_BERRY(ITEM_LEPPA_BERRY)] = {TYPE_FIGHTING, 80},
    [ITEM_TO_BERRY(ITEM_ORAN_BERRY)] = {TYPE_POISON, 80},
    [ITEM_TO_BERRY(ITEM_PERSIM_BERRY)] = {TYPE_GROUND, 80},
    [ITEM_TO_BERRY(ITEM_LUM_BERRY)] = {TYPE_FLYING, 80},
    [ITEM_TO_BERRY(ITEM_SITRUS_BERRY)] = {TYPE_PSYCHIC, 80},
    [ITEM_TO_BERRY(ITEM_FIGY_BERRY)] = {TYPE_BUG, 80},
    [ITEM_TO_BERRY(ITEM_WIKI_BERRY)] = {TYPE_ROCK, 80},
    [ITEM_TO_BERRY(ITEM_MAGO_BERRY)] = {TYPE_GHOST, 80},
    [ITEM_TO_BERRY(ITEM_AGUAV_BERRY)] = {TYPE_DRAGON, 80},
    [ITEM_TO_BERRY(ITEM_IAPAPA_BERRY)] = {TYPE_DARK, 80},
    [ITEM_TO_BERRY(ITEM_RAZZ_BERRY)] = {TYPE_STEEL, 80},
    [ITEM_TO_BERRY(ITEM_OCCA_BERRY)] = {TYPE_FIRE, 80},
    [ITEM_TO_BERRY(ITEM_PASSHO_BERRY)] = {TYPE_WATER, 80},
    [ITEM_TO_BERRY(ITEM_WACAN_BERRY)] = {TYPE_ELECTRIC, 80},
    [ITEM_TO_BERRY(ITEM_RINDO_BERRY)] = {TYPE_GRASS, 80},
    [ITEM_TO_BERRY(ITEM_YACHE_BERRY)] = {TYPE_ICE, 80},
    [ITEM_TO_BERRY(ITEM_CHOPLE_BERRY)] = {TYPE_FIGHTING, 80},
    [ITEM_TO_BERRY(ITEM_KEBIA_BERRY)] = {TYPE_POISON, 80},
    [ITEM_TO_BERRY(ITEM_SHUCA_BERRY)] = {TYPE_GROUND, 80},
    [ITEM_TO_BERRY(ITEM_COBA_BERRY)] = {TYPE_FLYING, 80},
    [ITEM_TO_BERRY(ITEM_PAYAPA_BERRY)] = {TYPE_PSYCHIC, 80},
    [ITEM_TO_BERRY(ITEM_TANGA_BERRY)] = {TYPE_BUG, 80},
    [ITEM_TO_BERRY(ITEM_CHARTI_BERRY)] = {TYPE_ROCK, 80},
    [ITEM_TO_BERRY(ITEM_KASIB_BERRY)] = {TYPE_GHOST, 80},
    [ITEM_TO_BERRY(ITEM_HABAN_BERRY)] = {TYPE_DRAGON, 80},
    [ITEM_TO_BERRY(ITEM_COLBUR_BERRY)] = {TYPE_DARK, 80},
    [ITEM_TO_BERRY(ITEM_BABIRI_BERRY)] = {TYPE_STEEL, 80},
    [ITEM_TO_BERRY(ITEM_CHILAN_BERRY)] = {TYPE_NORMAL, 80},
    [ITEM_TO_BERRY(ITEM_ROSELI_BERRY)] = {TYPE_FAIRY, 80},
    [ITEM_TO_BERRY(ITEM_BLUK_BERRY)] = {TYPE_FIRE, 90},
    [ITEM_TO_BERRY(ITEM_NANAB_BERRY)] = {TYPE_WATER, 90},
    [ITEM_TO_BERRY(ITEM_WEPEAR_BERRY)] = {TYPE_ELECTRIC, 90},
    [ITEM_TO_BERRY(ITEM_PINAP_BERRY)] = {TYPE_GRASS, 90},
    [ITEM_TO_BERRY(ITEM_POMEG_BERRY)] = {TYPE_ICE, 90},
    [ITEM_TO_BERRY(ITEM_KELPSY_BERRY)] = {TYPE_FIGHTING, 90},
    [ITEM_TO_BERRY(ITEM_QUALOT_BERRY)] = {TYPE_POISON, 90},
    [ITEM_TO_BERRY(ITEM_HONDEW_BERRY)] = {TYPE_GROUND, 90},
    [ITEM_TO_BERRY(ITEM_GREPA_BERRY)] = {TYPE_FLYING, 90},
    [ITEM_TO_BERRY(ITEM_TAMATO_BERRY)] = {TYPE_PSYCHIC, 90},
    [ITEM_TO_BERRY(ITEM_CORNN_BERRY)] = {TYPE_BUG, 90},
    [ITEM_TO_BERRY(ITEM_MAGOST_BERRY)] = {TYPE_ROCK, 90},
    [ITEM_TO_BERRY(ITEM_RABUTA_BERRY)] = {TYPE_GHOST, 90},
    [ITEM_TO_BERRY(ITEM_NOMEL_BERRY)] = {TYPE_DRAGON, 90},
    [ITEM_TO_BERRY(ITEM_SPELON_BERRY)] = {TYPE_DARK, 90},
    [ITEM_TO_BERRY(ITEM_PAMTRE_BERRY)] = {TYPE_STEEL, 90},
    [ITEM_TO_BERRY(ITEM_WATMEL_BERRY)] = {TYPE_FIRE, 100},
    [ITEM_TO_BERRY(ITEM_DURIN_BERRY)] = {TYPE_WATER, 100},
    [ITEM_TO_BERRY(ITEM_BELUE_BERRY)] = {TYPE_ELECTRIC, 100},
    [ITEM_TO_BERRY(ITEM_LIECHI_BERRY)] = {TYPE_GRASS, 100},
    [ITEM_TO_BERRY(ITEM_GANLON_BERRY)] = {TYPE_ICE, 100},
    [ITEM_TO_BERRY(ITEM_SALAC_BERRY)] = {TYPE_FIGHTING, 100},
    [ITEM_TO_BERRY(ITEM_PETAYA_BERRY)] = {TYPE_POISON, 100},
    [ITEM_TO_BERRY(ITEM_APICOT_BERRY)] = {TYPE_GROUND, 100},
    [ITEM_TO_BERRY(ITEM_LANSAT_BERRY)] = {TYPE_FLYING, 100},
    [ITEM_TO_BERRY(ITEM_STARF_BERRY)] = {TYPE_PSYCHIC, 100},
    [ITEM_TO_BERRY(ITEM_ENIGMA_BERRY)] = {TYPE_BUG, 100},
    [ITEM_TO_BERRY(ITEM_MICLE_BERRY)] = {TYPE_ROCK, 100},
    [ITEM_TO_BERRY(ITEM_CUSTAP_BERRY)] = {TYPE_GHOST, 100},
    [ITEM_TO_BERRY(ITEM_JABOCA_BERRY)] = {TYPE_DRAGON, 100},
    [ITEM_TO_BERRY(ITEM_ROWAP_BERRY)] = {TYPE_DARK, 100},
    [ITEM_TO_BERRY(ITEM_KEE_BERRY)] = {TYPE_FAIRY, 100},
    [ITEM_TO_BERRY(ITEM_MARANGA_BERRY)] = {TYPE_DARK, 100},
};

static u16 CalcMoveBasePower(u16 move, u8 battlerAtk, u8 battlerDef)
{
    u32 i;
    u16 basePower = gBattleMoves[move].power;
    u32 weight, hpFraction, speed;

    switch (gBattleMoves[move].effect)
    {
    case EFFECT_PLEDGE:
        // todo
        break;
    case EFFECT_FLING:
        // todo: program Fling + Unburden interaction
        break;
    case EFFECT_ERUPTION:
        basePower = gBattleMons[battlerAtk].hp * basePower / gBattleMons[battlerAtk].maxHP;
        break;
    case EFFECT_FLAIL:
        hpFraction = GetScaledHPFraction(gBattleMons[battlerAtk].hp, gBattleMons[battlerAtk].maxHP, 48);
        for (i = 0; i < sizeof(sFlailHpScaleToPowerTable); i += 2)
        {
            if (hpFraction <= sFlailHpScaleToPowerTable[i])
                break;
        }
        basePower = sFlailHpScaleToPowerTable[i + 1];
        break;
    case EFFECT_RETURN:
        basePower = 10 * (gBattleMons[battlerAtk].friendship) / 25;
        break;
    case EFFECT_FRUSTRATION:
        basePower = 10 * (255 - gBattleMons[battlerAtk].friendship) / 25;
        break;
    case EFFECT_FURY_CUTTER:
        for (i = 1; i < gDisableStructs[battlerAtk].furyCutterCounter; i++)
            basePower *= 2;
        break;
    case EFFECT_ROLLOUT:
        for (i = 1; i < (5 - gDisableStructs[battlerAtk].rolloutTimer); i++)
            basePower *= 2;
        if (gBattleMons[battlerAtk].status2 & STATUS2_DEFENSE_CURL)
            basePower *= 2;
        break;
    case EFFECT_MAGNITUDE:
        basePower = gBattleStruct->magnitudeBasePower;
        break;
    case EFFECT_PRESENT:
        basePower = gBattleStruct->presentBasePower;
        break;
    case EFFECT_TRIPLE_KICK:
        basePower += gBattleScripting.tripleKickPower;
        break;
    case EFFECT_SPIT_UP:
        basePower = 100 * gDisableStructs[battlerAtk].stockpileCounter;
        break;
    case EFFECT_REVENGE:
        if ((gProtectStructs[battlerAtk].physicalDmg
                && gProtectStructs[battlerAtk].physicalBattlerId == battlerDef)
            || (gProtectStructs[battlerAtk].specialDmg
                && gProtectStructs[battlerAtk].specialBattlerId == battlerDef))
            basePower *= 2;
        break;
    case EFFECT_WEATHER_BALL:
        if (WEATHER_HAS_EFFECT && gBattleWeather & WEATHER_ANY)
            basePower *= 2;
        break;
    case EFFECT_PURSUIT:
        if (gActionsByTurnOrder[GetBattlerTurnOrderNum(gBattlerTarget)] == B_ACTION_SWITCH)
            basePower *= 2;
        break;
    case EFFECT_NATURAL_GIFT:
        basePower = gNaturalGiftTable[ITEM_TO_BERRY(gBattleMons[battlerAtk].item)].power;
        break;
    case EFFECT_WAKE_UP_SLAP:
        if (gBattleMons[battlerDef].status1 & STATUS1_SLEEP || GetBattlerAbility(battlerDef) == ABILITY_COMATOSE)
            basePower *= 2;
        break;
    case EFFECT_SMELLINGSALT:
        if (gBattleMons[battlerDef].status1 & STATUS1_PARALYSIS)
            basePower *= 2;
        break;
    case EFFECT_WRING_OUT:
        basePower = 120 * gBattleMons[battlerDef].hp / gBattleMons[battlerDef].maxHP;
        break;
    case EFFECT_HEX:
        if (gBattleMons[battlerDef].status1 & STATUS1_ANY || GetBattlerAbility(battlerDef) == ABILITY_COMATOSE)
            basePower *= 2;
        break;
    case EFFECT_ASSURANCE:
        if (gProtectStructs[battlerDef].physicalDmg != 0 || gProtectStructs[battlerDef].specialDmg != 0 || gProtectStructs[battlerDef].confusionSelfDmg != 0)
            basePower *= 2;
        break;
    case EFFECT_TRUMP_CARD:
        i = GetBattleMonMoveSlot(&gBattleMons[battlerAtk], move);
        if (i != 4)
        {
            if (gBattleMons[battlerAtk].pp[i] >= ARRAY_COUNT(sTrumpCardPowerTable))
                basePower = sTrumpCardPowerTable[ARRAY_COUNT(sTrumpCardPowerTable) - 1];
            else
                basePower = sTrumpCardPowerTable[i];
        }
        break;
    case EFFECT_ACROBATICS:
        if (gBattleMons[battlerAtk].item == ITEM_NONE
            // Edge case, because removal of items happens after damage calculation.
            || (gSpecialStatuses[battlerAtk].gemBoost && GetBattlerHoldEffect(battlerAtk, FALSE) == HOLD_EFFECT_GEMS))
            basePower *= 2;
        break;
    case EFFECT_LOW_KICK:
        weight = GetBattlerWeight(battlerDef);
        for (i = 0; sWeightToDamageTable[i] != 0xFFFF; i += 2)
        {
            if (sWeightToDamageTable[i] > weight)
                break;
        }
        if (sWeightToDamageTable[i] != 0xFFFF)
            basePower = sWeightToDamageTable[i + 1];
        else
            basePower = 120;
        break;
    case EFFECT_HEAT_CRASH:
        weight = GetBattlerWeight(battlerAtk) / GetBattlerWeight(battlerDef);
        if (weight >= ARRAY_COUNT(sHeatCrushPowerTable))
            basePower = sHeatCrushPowerTable[ARRAY_COUNT(sHeatCrushPowerTable) - 1];
        else
            basePower = sHeatCrushPowerTable[i];
        break;
    case EFFECT_PUNISHMENT:
        basePower = 60 + (CountBattlerStatIncreases(battlerDef, FALSE) * 20);
        if (basePower > 200)
            basePower = 200;
        break;
    case EFFECT_STORED_POWER:
        basePower += (CountBattlerStatIncreases(battlerAtk, TRUE) * 20);
        break;
    case EFFECT_ELECTRO_BALL:
        speed = GetBattlerTotalSpeedStat(battlerAtk) / GetBattlerTotalSpeedStat(battlerDef);
        if (speed >= ARRAY_COUNT(sSpeedDiffPowerTable))
            speed = ARRAY_COUNT(sSpeedDiffPowerTable) - 1;
        basePower = sSpeedDiffPowerTable[speed];
        break;
    case EFFECT_GYRO_BALL:
        basePower = ((25 * GetBattlerTotalSpeedStat(battlerDef)) / GetBattlerTotalSpeedStat(battlerAtk)) + 1;
        if (basePower > 150)
            basePower = 150;
        break;
    case EFFECT_ECHOED_VOICE:
        if (gFieldTimers.echoVoiceCounter != 0)
        {
            if (gFieldTimers.echoVoiceCounter >= 5)
                basePower *= 5;
            else
                basePower *= gFieldTimers.echoVoiceCounter;
        }
        break;
    case EFFECT_PAYBACK:
        if (GetBattlerTurnOrderNum(battlerAtk) > GetBattlerTurnOrderNum(battlerDef)
            && (gDisableStructs[battlerDef].isFirstTurn != 2 || B_PAYBACK_SWITCH_BOOST < GEN_5))
            basePower *= 2;
        break;
    case EFFECT_ROUND:
        if (gChosenMoveByBattler[BATTLE_PARTNER(battlerAtk)] == MOVE_ROUND && !(gAbsentBattlerFlags & gBitTable[BATTLE_PARTNER(battlerAtk)]))
            basePower *= 2;
        break;
    case EFFECT_FUSION_COMBO:
        if (gBattleMoves[gLastUsedMove].effect == EFFECT_FUSION_COMBO && move != gLastUsedMove)
            basePower *= 2;
        break;
    }

    if (basePower == 0)
        basePower = 1;
    return basePower;
}

static u32 CalcMoveBasePowerAfterModifiers(u16 move, u8 battlerAtk, u8 battlerDef, u8 moveType, bool32 updateFlags)
{
    u32 i, ability;
    u32 holdEffectAtk, holdEffectParamAtk;
    u16 basePower = CalcMoveBasePower(move, battlerAtk, battlerDef);
    u16 holdEffectModifier;
    u16 modifier = UQ_4_12(1.0);

    // attacker's abilities
    switch (GetBattlerAbility(battlerAtk))
    {
    case ABILITY_TECHNICIAN:
        if (basePower <= 60)
           MulModifier(&modifier, UQ_4_12(1.5));
        break;
    case ABILITY_FLARE_BOOST:
        if (gBattleMons[battlerAtk].status1 & STATUS1_BURN && IS_MOVE_SPECIAL(move))
           MulModifier(&modifier, UQ_4_12(1.5));
        break;
    case ABILITY_TOXIC_BOOST:
        if (gBattleMons[battlerAtk].status1 & STATUS1_PSN_ANY && IS_MOVE_PHYSICAL(move))
           MulModifier(&modifier, UQ_4_12(1.5));
        break;
    case ABILITY_RECKLESS:
        if (gBattleMoves[move].flags & FLAG_RECKLESS_BOOST)
           MulModifier(&modifier, UQ_4_12(1.2));
        break;
    case ABILITY_IRON_FIST:
        if (gBattleMoves[move].flags & FLAG_IRON_FIST_BOOST)
           MulModifier(&modifier, UQ_4_12(1.2));
        break;
    case ABILITY_SHEER_FORCE:
        if (gBattleMoves[move].flags & FLAG_SHEER_FORCE_BOOST)
           MulModifier(&modifier, UQ_4_12(1.3));
        break;
    case ABILITY_SAND_FORCE:
        if (moveType == TYPE_STEEL || moveType == TYPE_ROCK || moveType == TYPE_GROUND)
           MulModifier(&modifier, UQ_4_12(1.3));
        break;
    case ABILITY_RIVALRY:
        if (GetGenderFromSpeciesAndPersonality(gBattleMons[battlerAtk].species, gBattleMons[battlerAtk].personality) != MON_GENDERLESS
            && GetGenderFromSpeciesAndPersonality(gBattleMons[battlerDef].species, gBattleMons[battlerDef].personality) != MON_GENDERLESS)
        {
            if (GetGenderFromSpeciesAndPersonality(gBattleMons[battlerAtk].species, gBattleMons[battlerAtk].personality)
             == GetGenderFromSpeciesAndPersonality(gBattleMons[battlerDef].species, gBattleMons[battlerDef].personality))
               MulModifier(&modifier, UQ_4_12(1.25));
            else
               MulModifier(&modifier, UQ_4_12(0.75));
        }
        break;
    case ABILITY_ANALYTIC:
        if (GetBattlerTurnOrderNum(battlerAtk) == gBattlersCount - 1 && move != MOVE_FUTURE_SIGHT && move != MOVE_DOOM_DESIRE)
           MulModifier(&modifier, UQ_4_12(1.3));
        break;
    case ABILITY_TOUGH_CLAWS:
        if (gBattleMoves[move].flags & FLAG_MAKES_CONTACT)
           MulModifier(&modifier, UQ_4_12(1.3));
        break;
    case ABILITY_STRONG_JAW:
        if (gBattleMoves[move].flags & FLAG_STRONG_JAW_BOOST)
           MulModifier(&modifier, UQ_4_12(1.5));
        break;
    case ABILITY_MEGA_LAUNCHER:
        if (gBattleMoves[move].flags & FLAG_MEGA_LAUNCHER_BOOST)
           MulModifier(&modifier, UQ_4_12(1.5));
        break;
    case ABILITY_WATER_BUBBLE:
        if (moveType == TYPE_WATER)
           MulModifier(&modifier, UQ_4_12(2.0));
        break;
    case ABILITY_STEELWORKER:
        if (moveType == TYPE_STEEL)
           MulModifier(&modifier, UQ_4_12(1.5));
        break;
    case ABILITY_PIXILATE:
        if (moveType == TYPE_FAIRY && gBattleStruct->ateBoost[battlerAtk])
            MulModifier(&modifier, UQ_4_12(1.2));
        break;
    case ABILITY_GALVANIZE:
        if (moveType == TYPE_ELECTRIC && gBattleStruct->ateBoost[battlerAtk])
            MulModifier(&modifier, UQ_4_12(1.2));
        break;
    case ABILITY_REFRIGERATE:
        if (moveType == TYPE_ICE && gBattleStruct->ateBoost[battlerAtk])
            MulModifier(&modifier, UQ_4_12(1.2));
        break;
    case ABILITY_AERILATE:
        if (moveType == TYPE_FLYING && gBattleStruct->ateBoost[battlerAtk])
            MulModifier(&modifier, UQ_4_12(1.2));
        break;
    case ABILITY_NORMALIZE:
        if (moveType == TYPE_NORMAL && gBattleStruct->ateBoost[battlerAtk])
            MulModifier(&modifier, UQ_4_12(1.2));
        break;
    }

    // field abilities
    if ((IsAbilityOnField(ABILITY_DARK_AURA) && moveType == TYPE_DARK)
        || (IsAbilityOnField(ABILITY_FAIRY_AURA) && moveType == TYPE_FAIRY))
    {
        if (IsAbilityOnField(ABILITY_AURA_BREAK))
            MulModifier(&modifier, UQ_4_12(0.75));
        else
            MulModifier(&modifier, UQ_4_12(1.25));
    }

    // attacker partner's abilities
    if (IsBattlerAlive(BATTLE_PARTNER(battlerAtk)))
    {
        switch (GetBattlerAbility(BATTLE_PARTNER(battlerAtk)))
        {
        case ABILITY_BATTERY:
            if (IS_MOVE_SPECIAL(move))
                MulModifier(&modifier, UQ_4_12(1.3));
            break;
        }
    }

    // target's abilities
    ability = GetBattlerAbility(battlerDef);
    switch (ability)
    {
    case ABILITY_HEATPROOF:
    case ABILITY_WATER_BUBBLE:
        if (moveType == TYPE_FIRE)
        {
            MulModifier(&modifier, UQ_4_12(0.5));
            if (updateFlags)
                RecordAbilityBattle(battlerDef, ability);
        }
        break;
    case ABILITY_DRY_SKIN:
        if (moveType == TYPE_FIRE)
            MulModifier(&modifier, UQ_4_12(1.25));
        break;
    case ABILITY_FLUFFY:
        if (IsMoveMakingContact(move, battlerAtk))
        {
            MulModifier(&modifier, UQ_4_12(0.5));
            if (updateFlags)
                RecordAbilityBattle(battlerDef, ability);
        }
        if (moveType == TYPE_FIRE)
            MulModifier(&modifier, UQ_4_12(2.0));
        break;
    }

    holdEffectAtk = GetBattlerHoldEffect(battlerAtk, TRUE);
    holdEffectParamAtk = GetBattlerHoldEffectParam(battlerAtk);
    if (holdEffectParamAtk > 100)
        holdEffectParamAtk = 100;

    holdEffectModifier = UQ_4_12(1.0) + sPercentToModifier[holdEffectParamAtk];

    // attacker's hold effect
    switch (holdEffectAtk)
    {
    case HOLD_EFFECT_MUSCLE_BAND:
        if (IS_MOVE_PHYSICAL(move))
            MulModifier(&modifier, holdEffectModifier);
        break;
    case HOLD_EFFECT_WISE_GLASSES:
        if (IS_MOVE_SPECIAL(move))
            MulModifier(&modifier, holdEffectModifier);
        break;
    case HOLD_EFFECT_LUSTROUS_ORB:
        if (gBattleMons[battlerAtk].species == SPECIES_PALKIA && (moveType == TYPE_WATER || moveType == TYPE_DRAGON))
            MulModifier(&modifier, holdEffectModifier);
        break;
    case HOLD_EFFECT_ADAMANT_ORB:
        if (gBattleMons[battlerAtk].species == SPECIES_DIALGA && (moveType == TYPE_STEEL || moveType == TYPE_DRAGON))
            MulModifier(&modifier, holdEffectModifier);
        break;
    case HOLD_EFFECT_GRISEOUS_ORB:
        if (gBattleMons[battlerAtk].species == SPECIES_GIRATINA && (moveType == TYPE_GHOST || moveType == TYPE_DRAGON))
            MulModifier(&modifier, holdEffectModifier);
        break;
    case HOLD_EFFECT_SOUL_DEW:
        if ((gBattleMons[battlerAtk].species == SPECIES_LATIAS || gBattleMons[battlerAtk].species == SPECIES_LATIOS) && !(gBattleTypeFlags & BATTLE_TYPE_FRONTIER))
            MulModifier(&modifier, holdEffectModifier);
        break;
    case HOLD_EFFECT_GEMS:
        if (gSpecialStatuses[battlerAtk].gemBoost && gBattleMons[battlerAtk].item)
            MulModifier(&modifier, UQ_4_12(1.0) + sPercentToModifier[gSpecialStatuses[battlerAtk].gemParam]);
        break;
    case HOLD_EFFECT_BUG_POWER:
    case HOLD_EFFECT_STEEL_POWER:
    case HOLD_EFFECT_GROUND_POWER:
    case HOLD_EFFECT_ROCK_POWER:
    case HOLD_EFFECT_GRASS_POWER:
    case HOLD_EFFECT_DARK_POWER:
    case HOLD_EFFECT_FIGHTING_POWER:
    case HOLD_EFFECT_ELECTRIC_POWER:
    case HOLD_EFFECT_WATER_POWER:
    case HOLD_EFFECT_FLYING_POWER:
    case HOLD_EFFECT_POISON_POWER:
    case HOLD_EFFECT_ICE_POWER:
    case HOLD_EFFECT_GHOST_POWER:
    case HOLD_EFFECT_PSYCHIC_POWER:
    case HOLD_EFFECT_FIRE_POWER:
    case HOLD_EFFECT_DRAGON_POWER:
    case HOLD_EFFECT_NORMAL_POWER:
    case HOLD_EFFECT_FAIRY_POWER:
        for (i = 0; i < ARRAY_COUNT(sHoldEffectToType); i++)
        {
            if (holdEffectAtk == sHoldEffectToType[i][0])
            {
                if (moveType == sHoldEffectToType[i][1])
                    MulModifier(&modifier, holdEffectModifier);
                break;
            }
        }
        break;
    case HOLD_EFFECT_PLATE:
        if (moveType == ItemId_GetSecondaryId(gBattleMons[battlerAtk].item))
            MulModifier(&modifier, holdEffectModifier);
        break;
    }

    // move effect
    switch (gBattleMoves[move].effect)
    {
    case EFFECT_FACADE:
        if (gBattleMons[battlerAtk].status1 & (STATUS1_BURN | STATUS1_PSN_ANY | STATUS1_PARALYSIS))
            MulModifier(&modifier, UQ_4_12(2.0));
        break;
    case EFFECT_BRINE:
        if (gBattleMons[battlerDef].hp <= (gBattleMons[battlerDef].maxHP / 2))
            MulModifier(&modifier, UQ_4_12(2.0));
        break;
    case EFFECT_VENOSHOCK:
        if (gBattleMons[battlerAtk].status1 & STATUS1_PSN_ANY)
            MulModifier(&modifier, UQ_4_12(2.0));
        break;
    case EFFECT_RETALITATE:
        // todo
        break;
    case EFFECT_SOLARBEAM:
        if (WEATHER_HAS_EFFECT && gBattleWeather & (WEATHER_HAIL_ANY | WEATHER_SANDSTORM_ANY | WEATHER_RAIN_ANY))
            MulModifier(&modifier, UQ_4_12(0.5));
        break;
    case EFFECT_STOMPING_TANTRUM:
        if (gBattleStruct->lastMoveFailed & gBitTable[battlerAtk])
            MulModifier(&modifier, UQ_4_12(2.0));
        break;
    case EFFECT_BULLDOZE:
    case EFFECT_MAGNITUDE:
    case EFFECT_EARTHQUAKE:
        if (gFieldStatuses & STATUS_FIELD_GRASSY_TERRAIN && !(gStatuses3[battlerDef] & STATUS3_SEMI_INVULNERABLE))
            MulModifier(&modifier, UQ_4_12(0.5));
        break;
    case EFFECT_KNOCK_OFF:
        if (gBattleMons[battlerDef].item != ITEM_NONE && GetBattlerAbility(battlerDef) != ABILITY_STICKY_HOLD)
            MulModifier(&modifier, UQ_4_12(1.5));
        break;
    }

    // various effecs
    if (gProtectStructs[battlerAtk].helpingHand)
        MulModifier(&modifier, UQ_4_12(1.5));
    if (gStatuses3[battlerAtk] & STATUS3_CHARGED_UP && moveType == TYPE_ELECTRIC)
        MulModifier(&modifier, UQ_4_12(2.0));
    if (gStatuses3[battlerAtk] & STATUS3_ME_FIRST)
        MulModifier(&modifier, UQ_4_12(1.5));
    if (gFieldStatuses & STATUS_FIELD_GRASSY_TERRAIN && moveType == TYPE_GRASS && IsBattlerGrounded(battlerAtk) && !(gStatuses3[battlerAtk] & STATUS3_SEMI_INVULNERABLE))
        MulModifier(&modifier, (B_TERRAIN_TYPE_BOOST >= GEN_8) ? UQ_4_12(1.3) : UQ_4_12(1.5));
    if (gFieldStatuses & STATUS_FIELD_MISTY_TERRAIN && moveType == TYPE_DRAGON && IsBattlerGrounded(battlerDef) && !(gStatuses3[battlerDef] & STATUS3_SEMI_INVULNERABLE))
        MulModifier(&modifier, UQ_4_12(0.5));
    if (gFieldStatuses & STATUS_FIELD_ELECTRIC_TERRAIN && moveType == TYPE_ELECTRIC && IsBattlerGrounded(battlerAtk) && !(gStatuses3[battlerAtk] & STATUS3_SEMI_INVULNERABLE))
        MulModifier(&modifier, (B_TERRAIN_TYPE_BOOST >= GEN_8) ? UQ_4_12(1.3) : UQ_4_12(1.5));
    if (gFieldStatuses & STATUS_FIELD_PSYCHIC_TERRAIN && moveType == TYPE_PSYCHIC && IsBattlerGrounded(battlerAtk) && !(gStatuses3[battlerAtk] & STATUS3_SEMI_INVULNERABLE))
        MulModifier(&modifier, (B_TERRAIN_TYPE_BOOST >= GEN_8) ? UQ_4_12(1.3) : UQ_4_12(1.5));

    return ApplyModifier(modifier, basePower);
}

static u32 CalcAttackStat(u16 move, u8 battlerAtk, u8 battlerDef, u8 moveType, bool32 isCrit, bool32 updateFlags)
{
    u8 atkStage;
    u32 atkStat;
    u16 modifier;

    if (gBattleMoves[move].effect == EFFECT_FOUL_PLAY)
    {
        if (IS_MOVE_PHYSICAL(move))
        {
            atkStat = gBattleMons[battlerDef].attack;
            atkStage = gBattleMons[battlerDef].statStages[STAT_ATK];
        }
        else
        {
            atkStat = gBattleMons[battlerDef].spAttack;
            atkStage = gBattleMons[battlerDef].statStages[STAT_SPATK];
        }
    }
    else
    {
        if (IS_MOVE_PHYSICAL(move))
        {
            atkStat = gBattleMons[battlerAtk].attack;
            atkStage = gBattleMons[battlerAtk].statStages[STAT_ATK];
        }
        else
        {
            atkStat = gBattleMons[battlerAtk].spAttack;
            atkStage = gBattleMons[battlerAtk].statStages[STAT_SPATK];
        }
    }

    // critical hits ignore attack stat's stage drops
    if (isCrit && atkStage < 6)
        atkStage = 6;
    // pokemon with unaware ignore attack stat changes while taking damage
    if (GetBattlerAbility(battlerDef) == ABILITY_UNAWARE)
        atkStage = 6;

    atkStat *= gStatStageRatios[atkStage][0];
    atkStat /= gStatStageRatios[atkStage][1];

    // apply attack stat modifiers
    modifier = UQ_4_12(1.0);

    // attacker's abilities
    switch (GetBattlerAbility(battlerAtk))
    {
    case ABILITY_HUGE_POWER:
    case ABILITY_PURE_POWER:
        if (IS_MOVE_PHYSICAL(move))
            MulModifier(&modifier, UQ_4_12(2.0));
        break;
    case ABILITY_SLOW_START:
        if (gDisableStructs[battlerAtk].slowStartTimer != 0)
            MulModifier(&modifier, UQ_4_12(0.5));
        break;
    case ABILITY_SOLAR_POWER:
        if (IS_MOVE_SPECIAL(move) && WEATHER_HAS_EFFECT && gBattleWeather & WEATHER_SUN_ANY)
            MulModifier(&modifier, UQ_4_12(1.5));
        break;
    case ABILITY_DEFEATIST:
        if (gBattleMons[battlerAtk].hp <= (gBattleMons[battlerDef].maxHP / 2))
            MulModifier(&modifier, UQ_4_12(0.5));
        break;
    case ABILITY_FLASH_FIRE:
        if (moveType == TYPE_FIRE && gBattleResources->flags->flags[battlerAtk] & RESOURCE_FLAG_FLASH_FIRE)
            MulModifier(&modifier, UQ_4_12(1.5));
        break;
    case ABILITY_SWARM:
        if (moveType == TYPE_BUG && gBattleMons[battlerAtk].hp <= (gBattleMons[battlerAtk].maxHP / 3))
            MulModifier(&modifier, UQ_4_12(1.5));
        break;
    case ABILITY_TORRENT:
        if (moveType == TYPE_WATER && gBattleMons[battlerAtk].hp <= (gBattleMons[battlerAtk].maxHP / 3))
            MulModifier(&modifier, UQ_4_12(1.5));
        break;
    case ABILITY_BLAZE:
        if (moveType == TYPE_FIRE && gBattleMons[battlerAtk].hp <= (gBattleMons[battlerAtk].maxHP / 3))
            MulModifier(&modifier, UQ_4_12(1.5));
        break;
    case ABILITY_OVERGROW:
        if (moveType == TYPE_GRASS && gBattleMons[battlerAtk].hp <= (gBattleMons[battlerAtk].maxHP / 3))
            MulModifier(&modifier, UQ_4_12(1.5));
        break;
    case ABILITY_PLUS:
    case ABILITY_MINUS:
        if (IsBattlerAlive(BATTLE_PARTNER(battlerAtk)))
        {
            u32 partnerAbility = GetBattlerAbility(BATTLE_PARTNER(battlerAtk));
            if (partnerAbility == ABILITY_PLUS || partnerAbility == ABILITY_MINUS)
                MulModifier(&modifier, UQ_4_12(1.5));
        }
        break;
    case ABILITY_FLOWER_GIFT:
        if (gBattleMons[battlerAtk].species == SPECIES_CHERRIM && WEATHER_HAS_EFFECT && (gBattleWeather & WEATHER_SUN_ANY) && IS_MOVE_PHYSICAL(move))
            MulModifier(&modifier, UQ_4_12(1.5));
        break;
    case ABILITY_HUSTLE:
        if (IS_MOVE_PHYSICAL(move))
            MulModifier(&modifier, UQ_4_12(1.5));
        break;
    case ABILITY_STAKEOUT:
        if (gDisableStructs[battlerDef].isFirstTurn == 2) // just switched in
            MulModifier(&modifier, UQ_4_12(2.0));
        break;
    case ABILITY_GUTS:
        if (gBattleMons[battlerAtk].status1 & STATUS1_ANY && IS_MOVE_PHYSICAL(move))
            MulModifier(&modifier, UQ_4_12(1.5));
        break;
    }

    // target's abilities
    switch (GetBattlerAbility(battlerDef))
    {
    case ABILITY_THICK_FAT:
        if (moveType == TYPE_FIRE || moveType == TYPE_ICE)
        {
            MulModifier(&modifier, UQ_4_12(0.5));
            if (updateFlags)
                RecordAbilityBattle(battlerDef, ABILITY_THICK_FAT);
        }
        break;
    }

    // ally's abilities
    if (IsBattlerAlive(BATTLE_PARTNER(battlerAtk)))
    {
        switch (GetBattlerAbility(BATTLE_PARTNER(battlerAtk)))
        {
        case ABILITY_FLOWER_GIFT:
            if (gBattleMons[BATTLE_PARTNER(battlerAtk)].species == SPECIES_CHERRIM && IS_MOVE_PHYSICAL(move))
                MulModifier(&modifier, UQ_4_12(1.5));
            break;
        }
    }

    // attacker's hold effect
    switch (GetBattlerHoldEffect(battlerAtk, TRUE))
    {
    case HOLD_EFFECT_THICK_CLUB:
        if ((gBattleMons[battlerAtk].species == SPECIES_CUBONE || gBattleMons[battlerAtk].species == SPECIES_MAROWAK) && IS_MOVE_PHYSICAL(move))
            MulModifier(&modifier, UQ_4_12(2.0));
        break;
    case HOLD_EFFECT_DEEP_SEA_TOOTH:
        if (gBattleMons[battlerAtk].species == SPECIES_CLAMPERL && IS_MOVE_SPECIAL(move))
            MulModifier(&modifier, UQ_4_12(2.0));
        break;
    case HOLD_EFFECT_LIGHT_BALL:
        if (gBattleMons[battlerAtk].species == SPECIES_PIKACHU)
            MulModifier(&modifier, UQ_4_12(2.0));
        break;
    case HOLD_EFFECT_CHOICE_BAND:
        if (IS_MOVE_PHYSICAL(move))
            MulModifier(&modifier, UQ_4_12(1.5));
        break;
    case HOLD_EFFECT_CHOICE_SPECS:
        if (IS_MOVE_SPECIAL(move))
            MulModifier(&modifier, UQ_4_12(1.5));
        break;
    }

    // The offensive stats of a Player's Pokémon are boosted by x1.1 (+10%) if they have the 1st badge and 7th badges.
    // Having the 1st badge boosts physical attack while having the 7th badge boosts special attack.
    if (ShouldGetStatBadgeBoost(FLAG_BADGE01_GET, battlerAtk) && IS_MOVE_PHYSICAL(move))
        MulModifier(&modifier, UQ_4_12(1.1));
    if (ShouldGetStatBadgeBoost(FLAG_BADGE07_GET, battlerAtk) && IS_MOVE_SPECIAL(move))
        MulModifier(&modifier, UQ_4_12(1.1));

    return ApplyModifier(modifier, atkStat);
}

static bool32 CanEvolve(u32 species)
{
    u32 i;

    for (i = 0; i < EVOS_PER_MON; i++)
    {
        if (gEvolutionTable[species][i].method && gEvolutionTable[species][i].method != EVO_MEGA_EVOLUTION)
            return TRUE;
    }
    return FALSE;
}

static u32 CalcDefenseStat(u16 move, u8 battlerAtk, u8 battlerDef, u8 moveType, bool32 isCrit, bool32 updateFlags)
{
    bool32 usesDefStat;
    u8 defStage;
    u32 defStat, def, spDef;
    u16 modifier;

    if (gFieldStatuses & STATUS_FIELD_WONDER_ROOM) // the defense stats are swapped
    {
        def = gBattleMons[battlerDef].spDefense;
        spDef = gBattleMons[battlerDef].defense;
    }
    else
    {
        def = gBattleMons[battlerDef].defense;
        spDef = gBattleMons[battlerDef].spDefense;
    }

    if (gBattleMoves[move].effect == EFFECT_PSYSHOCK || IS_MOVE_PHYSICAL(move)) // uses defense stat instead of sp.def
    {
        defStat = def;
        defStage = gBattleMons[battlerDef].statStages[STAT_DEF];
        usesDefStat = TRUE;
    }
    else // is special
    {
        defStat = spDef;
        defStage = gBattleMons[battlerDef].statStages[STAT_SPDEF];
        usesDefStat = FALSE;
    }

    // critical hits ignore positive stat changes
    if (isCrit && defStage > 6)
        defStage = 6;
    // pokemon with unaware ignore defense stat changes while dealing damage
    if (GetBattlerAbility(battlerAtk) == ABILITY_UNAWARE)
        defStage = 6;
    // certain moves also ignore stat changes
    if (gBattleMoves[move].flags & FLAG_STAT_STAGES_IGNORED)
        defStage = 6;

    defStat *= gStatStageRatios[defStage][0];
    defStat /= gStatStageRatios[defStage][1];

    // apply defense stat modifiers
    modifier = UQ_4_12(1.0);

    // target's abilities
    switch (GetBattlerAbility(battlerDef))
    {
    case ABILITY_MARVEL_SCALE:
        if (gBattleMons[battlerDef].status1 & STATUS1_ANY && usesDefStat)
        {
            MulModifier(&modifier, UQ_4_12(1.5));
            if (updateFlags)
                RecordAbilityBattle(battlerDef, ABILITY_MARVEL_SCALE);
        }
        break;
    case ABILITY_FUR_COAT:
        if (usesDefStat)
        {
            MulModifier(&modifier, UQ_4_12(2.0));
            if (updateFlags)
                RecordAbilityBattle(battlerDef, ABILITY_FUR_COAT);
        }
        break;
    case ABILITY_GRASS_PELT:
        if (gFieldStatuses & STATUS_FIELD_GRASSY_TERRAIN && usesDefStat)
        {
            MulModifier(&modifier, UQ_4_12(1.5));
            if (updateFlags)
                RecordAbilityBattle(battlerDef, ABILITY_GRASS_PELT);
        }
        break;
    case ABILITY_FLOWER_GIFT:
        if (gBattleMons[battlerDef].species == SPECIES_CHERRIM && WEATHER_HAS_EFFECT && gBattleWeather & WEATHER_SUN_ANY && !usesDefStat)
            MulModifier(&modifier, UQ_4_12(1.5));
        break;
    }

    // ally's abilities
    if (IsBattlerAlive(BATTLE_PARTNER(battlerDef)))
    {
        switch (GetBattlerAbility(BATTLE_PARTNER(battlerDef)))
        {
        case ABILITY_FLOWER_GIFT:
            if (gBattleMons[BATTLE_PARTNER(battlerDef)].species == SPECIES_CHERRIM && !usesDefStat)
                MulModifier(&modifier, UQ_4_12(1.5));
            break;
        }
    }

    // target's hold effects
    switch (GetBattlerHoldEffect(battlerDef, TRUE))
    {
    case HOLD_EFFECT_DEEP_SEA_SCALE:
        if (gBattleMons[battlerDef].species == SPECIES_CLAMPERL && !usesDefStat)
            MulModifier(&modifier, UQ_4_12(2.0));
        break;
    case HOLD_EFFECT_METAL_POWDER:
        if (gBattleMons[battlerDef].species == SPECIES_DITTO && usesDefStat && !(gBattleMons[battlerDef].status2 & STATUS2_TRANSFORMED))
            MulModifier(&modifier, UQ_4_12(2.0));
        break;
    case HOLD_EFFECT_EVIOLITE:
        if (CanEvolve(gBattleMons[battlerDef].species))
            MulModifier(&modifier, UQ_4_12(1.5));
        break;
    case HOLD_EFFECT_ASSAULT_VEST:
        if (!usesDefStat)
            MulModifier(&modifier, UQ_4_12(1.5));
        break;
    }

    // sandstorm sp.def boost for rock types
    if (IS_BATTLER_OF_TYPE(battlerDef, TYPE_ROCK) && WEATHER_HAS_EFFECT && gBattleWeather & WEATHER_SANDSTORM_ANY && !usesDefStat)
        MulModifier(&modifier, UQ_4_12(1.5));

    // The defensive stats of a Player's Pokémon are boosted by x1.1 (+10%) if they have the 5th badge and 7th badges.
    // Having the 5th badge boosts physical defense while having the 7th badge boosts special defense.
    if (ShouldGetStatBadgeBoost(FLAG_BADGE05_GET, battlerDef) && IS_MOVE_PHYSICAL(move))
        MulModifier(&modifier, UQ_4_12(1.1));
    if (ShouldGetStatBadgeBoost(FLAG_BADGE07_GET, battlerDef) && IS_MOVE_SPECIAL(move))
        MulModifier(&modifier, UQ_4_12(1.1));

    return ApplyModifier(modifier, defStat);
}

static u32 CalcFinalDmg(u32 dmg, u16 move, u8 battlerAtk, u8 battlerDef, u8 moveType, u16 typeEffectivenessModifier, bool32 isCrit, bool32 updateFlags)
{
    u32 percentBoost;
    u32 abilityAtk = GetBattlerAbility(battlerAtk);
    u32 abilityDef = GetBattlerAbility(battlerDef);
    u32 defSide = GET_BATTLER_SIDE(battlerDef);
    u16 finalModifier = UQ_4_12(1.0);

    // check multiple targets in double battle
    if (GetMoveTargetCount(move, battlerAtk, battlerDef) >= 2)
        MulModifier(&finalModifier, UQ_4_12(0.75));

    // take type effectiveness
    MulModifier(&finalModifier, typeEffectivenessModifier);

    // check crit
    if (isCrit)
        dmg = ApplyModifier((B_CRIT_MULTIPLIER >= GEN_6 ? UQ_4_12(1.5) : UQ_4_12(2.0)), dmg);

    // check burn
    if (gBattleMons[battlerAtk].status1 & STATUS1_BURN && IS_MOVE_PHYSICAL(move)
        && gBattleMoves[move].effect != EFFECT_FACADE && abilityAtk != ABILITY_GUTS)
        dmg = ApplyModifier(UQ_4_12(0.5), dmg);

    // check sunny/rain weather
    if (WEATHER_HAS_EFFECT && gBattleWeather & WEATHER_RAIN_ANY)
    {
        if (moveType == TYPE_FIRE)
            dmg = ApplyModifier(UQ_4_12(0.5), dmg);
        else if (moveType == TYPE_WATER)
            dmg = ApplyModifier(UQ_4_12(1.5), dmg);
    }
    else if (WEATHER_HAS_EFFECT && gBattleWeather & WEATHER_SUN_ANY)
    {
        if (moveType == TYPE_FIRE)
            dmg = ApplyModifier(UQ_4_12(1.5), dmg);
        else if (moveType == TYPE_WATER)
            dmg = ApplyModifier(UQ_4_12(0.5), dmg);
    }

    // check stab
    if (IS_BATTLER_OF_TYPE(battlerAtk, moveType) && move != MOVE_STRUGGLE)
    {
        if (abilityAtk == ABILITY_ADAPTABILITY)
            MulModifier(&finalModifier, UQ_4_12(2.0));
        else
            MulModifier(&finalModifier, UQ_4_12(1.5));
    }

    // reflect, light screen, aurora veil
    if (((gSideStatuses[defSide] & SIDE_STATUS_REFLECT && IS_MOVE_PHYSICAL(move))
            || (gSideStatuses[defSide] & SIDE_STATUS_LIGHTSCREEN && IS_MOVE_SPECIAL(move))
            || (gSideStatuses[defSide] & SIDE_STATUS_AURORA_VEIL))
        && abilityAtk != ABILITY_INFILTRATOR)
    {
        if (gBattleTypeFlags & BATTLE_TYPE_DOUBLE)
            MulModifier(&finalModifier, UQ_4_12(0.66));
        else
            MulModifier(&finalModifier, UQ_4_12(0.5));
    }

    // attacker's abilities
    switch (abilityAtk)
    {
    case ABILITY_TINTED_LENS:
        if (typeEffectivenessModifier <= UQ_4_12(0.5))
            MulModifier(&finalModifier, UQ_4_12(2.0));
        break;
    case ABILITY_SNIPER:
        if (isCrit)
            MulModifier(&finalModifier, UQ_4_12(1.5));
        break;
    case ABILITY_NEUROFORCE:
        if (typeEffectivenessModifier >= UQ_4_12(2.0))
            MulModifier(&finalModifier, UQ_4_12(1.25));
        break;
    }

    // target's abilities
    switch (abilityDef)
    {
    case ABILITY_MULTISCALE:
    case ABILITY_SHADOW_SHIELD:
        if (BATTLER_MAX_HP(battlerDef))
            MulModifier(&finalModifier, UQ_4_12(0.5));
        break;
    case ABILITY_FILTER:
    case ABILITY_SOLID_ROCK:
    case ABILITY_PRISM_ARMOR:
        if (typeEffectivenessModifier >= UQ_4_12(2.0))
            MulModifier(&finalModifier, UQ_4_12(0.75));
        break;
    }

    // target's ally's abilities
    if (IsBattlerAlive(BATTLE_PARTNER(battlerDef)))
    {
        switch (GetBattlerAbility(BATTLE_PARTNER(battlerDef)))
        {
        case ABILITY_FRIEND_GUARD:
            MulModifier(&finalModifier, UQ_4_12(0.75));
            break;
        }
    }

    // attacker's hold effect
    switch (GetBattlerHoldEffect(battlerAtk, TRUE))
    {
    case HOLD_EFFECT_METRONOME:
        percentBoost = min((gBattleStruct->sameMoveTurns[battlerAtk] * GetBattlerHoldEffectParam(battlerAtk)), 100);
        MulModifier(&finalModifier, UQ_4_12(1.0) + sPercentToModifier[percentBoost]);
        break;
    case HOLD_EFFECT_EXPERT_BELT:
        if (typeEffectivenessModifier >= UQ_4_12(2.0))
            MulModifier(&finalModifier, UQ_4_12(1.2));
        break;
    case HOLD_EFFECT_LIFE_ORB:
        MulModifier(&finalModifier, UQ_4_12(1.3));
        break;
    }

    // target's hold effect
    switch (GetBattlerHoldEffect(battlerDef, TRUE))
    {
    // berries reducing dmg
    case HOLD_EFFECT_RESIST_BERRY:
        if (moveType == GetBattlerHoldEffectParam(battlerDef)
            && (moveType == TYPE_NORMAL || typeEffectivenessModifier >= UQ_4_12(2.0)))
        {
            if (abilityDef == ABILITY_RIPEN)
                MulModifier(&finalModifier, UQ_4_12(0.25));
            else
                MulModifier(&finalModifier, UQ_4_12(0.5));
            if (updateFlags)
                gSpecialStatuses[battlerDef].berryReduced = 1;
        }
        break;
    }

    if (gBattleMoves[move].flags & FLAG_DMG_MINIMIZE    && gStatuses3[battlerDef] & STATUS3_MINIMIZED)
        MulModifier(&finalModifier, UQ_4_12(2.0));
    if (gBattleMoves[move].flags & FLAG_DMG_UNDERGROUND && gStatuses3[battlerDef] & STATUS3_UNDERGROUND)
        MulModifier(&finalModifier, UQ_4_12(2.0));
    if (gBattleMoves[move].flags & FLAG_DMG_UNDERWATER  && gStatuses3[battlerDef] & STATUS3_UNDERWATER)
        MulModifier(&finalModifier, UQ_4_12(2.0));
    if (gBattleMoves[move].flags & FLAG_DMG_IN_AIR      && gStatuses3[battlerDef] & STATUS3_ON_AIR)
        MulModifier(&finalModifier, UQ_4_12(2.0));

    dmg = ApplyModifier(finalModifier, dmg);
    if (dmg == 0)
        dmg = 1;

    return dmg;
}

s32 CalculateMoveDamage(u16 move, u8 battlerAtk, u8 battlerDef, u8 moveType, s32 fixedBasePower, bool32 isCrit, bool32 randomFactor, bool32 updateFlags)
{
    s32 dmg;
    u16 typeEffectivenessModifier;

    typeEffectivenessModifier = CalcTypeEffectivenessMultiplier(move, moveType, battlerAtk, battlerDef, updateFlags);

    // Don't calculate damage if the move has no effect on target.
    if (typeEffectivenessModifier == UQ_4_12(0))
        return 0;

    if (fixedBasePower)
        gBattleMovePower = fixedBasePower;
    else
        gBattleMovePower = CalcMoveBasePowerAfterModifiers(move, battlerAtk, battlerDef, moveType, updateFlags);

    // long dmg basic formula
    dmg = ((gBattleMons[battlerAtk].level * 2) / 5) + 2;
    dmg *= gBattleMovePower;
    dmg *= CalcAttackStat(move, battlerAtk, battlerDef, moveType, isCrit, updateFlags);
    dmg /= CalcDefenseStat(move, battlerAtk, battlerDef, moveType, isCrit, updateFlags);
    dmg = (dmg / 50) + 2;

    // Calculate final modifiers.
    dmg = CalcFinalDmg(dmg, move, battlerAtk, battlerDef, moveType, typeEffectivenessModifier, isCrit, updateFlags);

    // Add a random factor.
    if (randomFactor)
    {
        dmg *= 100 - (Random() % 16);
        dmg /= 100;
    }

    if (dmg == 0)
        dmg = 1;

    return dmg;
}

static void MulByTypeEffectiveness(u16 *modifier, u16 move, u8 moveType, u8 battlerDef, u8 defType, u8 battlerAtk, bool32 recordAbilities)
{
    u16 mod = GetTypeModifier(moveType, defType);

    if (mod == UQ_4_12(0.0) && GetBattlerHoldEffect(battlerDef, TRUE) == HOLD_EFFECT_RING_TARGET)
    {
        mod = UQ_4_12(1.0);
        if (recordAbilities)
            RecordItemEffectBattle(battlerDef, HOLD_EFFECT_RING_TARGET);
    }
    else if ((moveType == TYPE_FIGHTING || moveType == TYPE_NORMAL) && defType == TYPE_GHOST && gBattleMons[battlerDef].status2 & STATUS2_FORESIGHT && mod == UQ_4_12(0.0))
    {
        mod = UQ_4_12(1.0);
    }
    else if ((moveType == TYPE_FIGHTING || moveType == TYPE_NORMAL) && defType == TYPE_GHOST && GetBattlerAbility(battlerAtk) == ABILITY_SCRAPPY && mod == UQ_4_12(0.0))
    {
        mod = UQ_4_12(1.0);
        if (recordAbilities)
            RecordAbilityBattle(battlerAtk, ABILITY_SCRAPPY);
    }

    if (moveType == TYPE_PSYCHIC && defType == TYPE_DARK && gStatuses3[battlerDef] & STATUS3_MIRACLE_EYED && mod == UQ_4_12(0.0))
        mod = UQ_4_12(1.0);
    if (gBattleMoves[move].effect == EFFECT_FREEZE_DRY && defType == TYPE_WATER)
        mod = UQ_4_12(2.0);
    if (moveType == TYPE_GROUND && defType == TYPE_FLYING && IsBattlerGrounded(battlerDef) && mod == UQ_4_12(0.0))
        mod = UQ_4_12(1.0);

    if (gProtectStructs[battlerDef].kingsShielded && gBattleMoves[move].effect != EFFECT_FEINT)
        mod = UQ_4_12(1.0);

    MulModifier(modifier, mod);
}

static void UpdateMoveResultFlags(u16 modifier)
{
    if (modifier == UQ_4_12(0.0))
    {
        gMoveResultFlags |= MOVE_RESULT_DOESNT_AFFECT_FOE;
        gMoveResultFlags &= ~(MOVE_RESULT_NOT_VERY_EFFECTIVE | MOVE_RESULT_SUPER_EFFECTIVE);
    }
    else if (modifier == UQ_4_12(1.0))
    {
        gMoveResultFlags &= ~(MOVE_RESULT_NOT_VERY_EFFECTIVE | MOVE_RESULT_SUPER_EFFECTIVE | MOVE_RESULT_DOESNT_AFFECT_FOE);
    }
    else if (modifier > UQ_4_12(1.0))
    {
        gMoveResultFlags |= MOVE_RESULT_SUPER_EFFECTIVE;
        gMoveResultFlags &= ~(MOVE_RESULT_NOT_VERY_EFFECTIVE | MOVE_RESULT_DOESNT_AFFECT_FOE);
    }
    else //if (modifier < UQ_4_12(1.0))
    {
        gMoveResultFlags |= MOVE_RESULT_NOT_VERY_EFFECTIVE;
        gMoveResultFlags &= ~(MOVE_RESULT_SUPER_EFFECTIVE | MOVE_RESULT_DOESNT_AFFECT_FOE);
    }
}

static u16 CalcTypeEffectivenessMultiplierInternal(u16 move, u8 moveType, u8 battlerAtk, u8 battlerDef, bool32 recordAbilities, u16 modifier)
{
    MulByTypeEffectiveness(&modifier, move, moveType, battlerDef, gBattleMons[battlerDef].type1, battlerAtk, recordAbilities);
    if (gBattleMons[battlerDef].type2 != gBattleMons[battlerDef].type1)
        MulByTypeEffectiveness(&modifier, move, moveType, battlerDef, gBattleMons[battlerDef].type2, battlerAtk, recordAbilities);
    if (gBattleMons[battlerDef].type3 != TYPE_MYSTERY && gBattleMons[battlerDef].type3 != gBattleMons[battlerDef].type2
        && gBattleMons[battlerDef].type3 != gBattleMons[battlerDef].type1)
        MulByTypeEffectiveness(&modifier, move, moveType, battlerDef, gBattleMons[battlerDef].type3, battlerAtk, recordAbilities);

    if (moveType == TYPE_GROUND && !IsBattlerGrounded(battlerDef))
    {
        modifier = UQ_4_12(0.0);
        if (recordAbilities && GetBattlerAbility(battlerDef) == ABILITY_LEVITATE)
        {
            gLastUsedAbility = ABILITY_LEVITATE;
            gMoveResultFlags |= (MOVE_RESULT_MISSED | MOVE_RESULT_DOESNT_AFFECT_FOE);
            gLastLandedMoves[battlerDef] = 0;
            gBattleCommunication[6] = 4;
            RecordAbilityBattle(battlerDef, ABILITY_LEVITATE);
        }
    }
    if (GetBattlerAbility(battlerDef) == ABILITY_WONDER_GUARD && modifier <= UQ_4_12(1.0) && gBattleMoves[move].power)
    {
        modifier = UQ_4_12(0.0);
        if (recordAbilities)
        {
            gLastUsedAbility = ABILITY_WONDER_GUARD;
            gMoveResultFlags |= MOVE_RESULT_MISSED;
            gLastLandedMoves[battlerDef] = 0;
            gBattleCommunication[6] = 3;
            RecordAbilityBattle(battlerDef, ABILITY_WONDER_GUARD);
        }
    }

    return modifier;
}

u16 CalcTypeEffectivenessMultiplier(u16 move, u8 moveType, u8 battlerAtk, u8 battlerDef, bool32 recordAbilities)
{
    u16 modifier = UQ_4_12(1.0);

    if (move != MOVE_STRUGGLE && moveType != TYPE_MYSTERY)
    {
        modifier = CalcTypeEffectivenessMultiplierInternal(move, moveType, battlerAtk, battlerDef, recordAbilities, modifier);
        if (gBattleMoves[move].effect == EFFECT_TWO_TYPED_MOVE)
            modifier = CalcTypeEffectivenessMultiplierInternal(move, gBattleMoves[move].argument, battlerAtk, battlerDef, recordAbilities, modifier);
    }

    if (recordAbilities)
        UpdateMoveResultFlags(modifier);
    return modifier;
}

u16 CalcPartyMonTypeEffectivenessMultiplier(u16 move, u16 speciesDef, u16 abilityDef)
{
    u16 modifier = UQ_4_12(1.0);
    u8 moveType = gBattleMoves[move].type;

    if (move != MOVE_STRUGGLE && moveType != TYPE_MYSTERY)
    {
        MulByTypeEffectiveness(&modifier, move, moveType, 0, gBaseStats[speciesDef].type1, 0, FALSE);
        if (gBaseStats[speciesDef].type2 != gBaseStats[speciesDef].type1)
            MulByTypeEffectiveness(&modifier, move, moveType, 0, gBaseStats[speciesDef].type2, 0, FALSE);

        if (moveType == TYPE_GROUND && abilityDef == ABILITY_LEVITATE && !(gFieldStatuses & STATUS_FIELD_GRAVITY))
            modifier = UQ_4_12(0.0);
        if (abilityDef == ABILITY_WONDER_GUARD && modifier <= UQ_4_12(1.0) && gBattleMoves[move].power)
            modifier = UQ_4_12(0.0);
    }

    UpdateMoveResultFlags(modifier);
    return modifier;
}

u16 GetTypeModifier(u8 atkType, u8 defType)
{
    if (B_FLAG_INVERSE_BATTLE != 0 && FlagGet(B_FLAG_INVERSE_BATTLE))
        return sInverseTypeEffectivenessTable[atkType][defType];
    else
        return sTypeEffectivenessTable[atkType][defType];
}

s32 GetStealthHazardDamage(u8 hazardType, u8 battlerId)
{
    u8 type1 = gBattleMons[battlerId].type1;
    u8 type2 = gBattleMons[battlerId].type2;
    u32 maxHp = gBattleMons[battlerId].maxHP;
    s32 dmg = 0;
    u16 modifier = UQ_4_12(1.0);

    MulModifier(&modifier, GetTypeModifier(hazardType, type1));
    if (type2 != type1)
        MulModifier(&modifier, GetTypeModifier(hazardType, type2));

    switch (modifier)
    {
    case UQ_4_12(0.0):
        dmg = 0;
        break;
    case UQ_4_12(0.25):
        dmg = maxHp / 32;
        if (dmg == 0)
            dmg = 1;
        break;
    case UQ_4_12(0.5):
        dmg = maxHp / 16;
        if (dmg == 0)
            dmg = 1;
        break;
    case UQ_4_12(1.0):
        dmg = maxHp / 8;
        if (dmg == 0)
            dmg = 1;
        break;
    case UQ_4_12(2.0):
        dmg = maxHp / 4;
        if (dmg == 0)
            dmg = 1;
        break;
    case UQ_4_12(4.0):
        dmg = maxHp / 2;
        if (dmg == 0)
            dmg = 1;
        break;
    }

    return dmg;
}

static bool32 IsPartnerMonFromSameTrainer(u8 battlerId)
{
    if (GetBattlerSide(battlerId) == B_SIDE_OPPONENT && gBattleTypeFlags & BATTLE_TYPE_TWO_OPPONENTS)
        return FALSE;
    else if (GetBattlerSide(battlerId) == B_SIDE_PLAYER && gBattleTypeFlags & BATTLE_TYPE_INGAME_PARTNER)
        return FALSE;
    else if (gBattleTypeFlags & BATTLE_TYPE_MULTI)
        return FALSE;
    else
        return TRUE;
}

u16 GetMegaEvolutionSpecies(u16 preEvoSpecies, u16 heldItemId)
{
    u32 i;

    for (i = 0; i < EVOS_PER_MON; i++)
    {
        if (gEvolutionTable[preEvoSpecies][i].method == EVO_MEGA_EVOLUTION
            && gEvolutionTable[preEvoSpecies][i].param == heldItemId)
                return gEvolutionTable[preEvoSpecies][i].targetSpecies;
    }
    return SPECIES_NONE;
}

u16 GetWishMegaEvolutionSpecies(u16 preEvoSpecies, u16 moveId1, u16 moveId2, u16 moveId3, u16 moveId4)
{
    u32 i, par;

    for (i = 0; i < EVOS_PER_MON; i++)
    {
        if (gEvolutionTable[preEvoSpecies][i].method == EVO_MOVE_MEGA_EVOLUTION)
        {
            par = gEvolutionTable[preEvoSpecies][i].param;
            if (par == moveId1 || par == moveId2 || par == moveId3 || par == moveId4)
                return gEvolutionTable[preEvoSpecies][i].targetSpecies;
        }
    }
    return SPECIES_NONE;
}

bool32 CanMegaEvolve(u8 battlerId)
{
    u32 itemId, holdEffect, species;
    struct Pokemon *mon;
    u8 battlerPosition = GetBattlerPosition(battlerId);
    u8 partnerPosition = GetBattlerPosition(BATTLE_PARTNER(battlerId));
    struct MegaEvolutionData *mega = &(((struct ChooseMoveStruct*)(&gBattleResources->bufferA[gActiveBattler][4]))->mega);

    // Check if trainer already mega evolved a pokemon.
    if (mega->alreadyEvolved[battlerPosition])
        return FALSE;
    if (gBattleTypeFlags & BATTLE_TYPE_DOUBLE)
    {
        if (IsPartnerMonFromSameTrainer(battlerId)
            && (mega->alreadyEvolved[partnerPosition] || (mega->toEvolve & gBitTable[BATTLE_PARTNER(battlerId)])))
            return FALSE;
    }

    // Gets mon data.
    if (GetBattlerSide(battlerId) == B_SIDE_OPPONENT)
        mon = &gEnemyParty[gBattlerPartyIndexes[battlerId]];
    else
        mon = &gPlayerParty[gBattlerPartyIndexes[battlerId]];

    species = GetMonData(mon, MON_DATA_SPECIES);
    itemId = GetMonData(mon, MON_DATA_HELD_ITEM);

    // Check if there is an entry in the evolution table for regular Mega Evolution.
    if (GetMegaEvolutionSpecies(species, itemId) != SPECIES_NONE)
    {
        if (USE_BATTLE_DEBUG && gBattleStruct->debugHoldEffects[battlerId])
            holdEffect = gBattleStruct->debugHoldEffects[battlerId];
        else if (itemId == ITEM_ENIGMA_BERRY)
            holdEffect = gEnigmaBerries[battlerId].holdEffect;
        else
            holdEffect = ItemId_GetHoldEffect(itemId);

        // Can Mega Evolve via Item.
        if (holdEffect == HOLD_EFFECT_MEGA_STONE)
        {
            gBattleStruct->mega.isWishMegaEvo = FALSE;
            return TRUE;
        }
    }

    // Check if there is an entry in the evolution table for Wish Mega Evolution.
    if (GetWishMegaEvolutionSpecies(species, GetMonData(mon, MON_DATA_MOVE1), GetMonData(mon, MON_DATA_MOVE2), GetMonData(mon, MON_DATA_MOVE3), GetMonData(mon, MON_DATA_MOVE4)))
    {
        gBattleStruct->mega.isWishMegaEvo = TRUE;
        return TRUE;
    }

    // No checks passed, the mon CAN'T mega evolve.
    return FALSE;
}

void UndoMegaEvolution(u32 monId)
{
    if (gBattleStruct->mega.evolvedPartyIds[B_SIDE_PLAYER] & gBitTable[monId])
    {
        gBattleStruct->mega.evolvedPartyIds[B_SIDE_PLAYER] &= ~(gBitTable[monId]);
        SetMonData(&gPlayerParty[monId], MON_DATA_SPECIES, &gBattleStruct->mega.playerEvolvedSpecies);
        CalculateMonStats(&gPlayerParty[monId]);
    }
    // While not exactly a mega evolution, Zygarde follows the same rules.
    else if (GetMonData(&gPlayerParty[monId], MON_DATA_SPECIES, NULL) == SPECIES_ZYGARDE_COMPLETE)
    {
        SetMonData(&gPlayerParty[monId], MON_DATA_SPECIES, &gBattleStruct->changedSpecies[monId]);
        gBattleStruct->changedSpecies[monId] = 0;
        CalculateMonStats(&gPlayerParty[monId]);
    }
}

void UndoFormChange(u32 monId, u32 side)
{
    u32 i, currSpecies;
    struct Pokemon *party = (side == B_SIDE_PLAYER) ? gPlayerParty : gEnemyParty;
    static const u16 species[][2] = // changed form id, default form id
    {
        {SPECIES_AEGISLASH_BLADE, SPECIES_AEGISLASH},
        {SPECIES_MIMIKYU_BUSTED, SPECIES_MIMIKYU},
        {SPECIES_DARMANITAN_ZEN_MODE, SPECIES_DARMANITAN},
        {SPECIES_MINIOR, SPECIES_MINIOR_CORE_RED},
        {SPECIES_MINIOR_METEOR_BLUE, SPECIES_MINIOR_CORE_BLUE},
        {SPECIES_MINIOR_METEOR_GREEN, SPECIES_MINIOR_CORE_GREEN},
        {SPECIES_MINIOR_METEOR_INDIGO, SPECIES_MINIOR_CORE_INDIGO},
        {SPECIES_MINIOR_METEOR_ORANGE, SPECIES_MINIOR_CORE_ORANGE},
        {SPECIES_MINIOR_METEOR_VIOLET, SPECIES_MINIOR_CORE_VIOLET},
        {SPECIES_MINIOR_METEOR_YELLOW, SPECIES_MINIOR_CORE_YELLOW},
        {SPECIES_WISHIWASHI_SCHOOL, SPECIES_WISHIWASHI},
    };

    currSpecies = GetMonData(&party[monId], MON_DATA_SPECIES, NULL);
    for (i = 0; i < ARRAY_COUNT(species); i++)
    {
        if (currSpecies == species[i][0])
        {
            SetMonData(&party[monId], MON_DATA_SPECIES, &species[i][1]);
            CalculateMonStats(&party[monId]);
            break;
        }
    }
}

bool32 DoBattlersShareType(u32 battler1, u32 battler2)
{
    s32 i;
    u8 types1[3] = {gBattleMons[battler1].type1, gBattleMons[battler1].type2, gBattleMons[battler1].type3};
    u8 types2[3] = {gBattleMons[battler2].type1, gBattleMons[battler2].type2, gBattleMons[battler2].type3};

    if (types1[2] == TYPE_MYSTERY)
        types1[2] = types1[0];
    if (types2[2] == TYPE_MYSTERY)
        types2[2] = types2[0];

    for (i = 0; i < 3; i++)
    {
        if (types1[i] == types2[0] || types1[i] == types2[1] || types1[i] == types2[2])
            return TRUE;
    }

    return FALSE;
}

bool32 CanBattlerGetOrLoseItem(u8 battlerId, u16 itemId)
{
    u16 species = gBattleMons[battlerId].species;

    if (IS_ITEM_MAIL(itemId))
        return FALSE;
    else if (itemId == ITEM_ENIGMA_BERRY)
        return FALSE;
    else if (species == SPECIES_KYOGRE && itemId == ITEM_BLUE_ORB)
        return FALSE;
    else if (species == SPECIES_GROUDON && itemId == ITEM_RED_ORB)
        return FALSE;
    // Mega stone cannot be lost if pokemon can mega evolve with it or is already mega evolved.
    else if (ItemId_GetHoldEffect(itemId) == HOLD_EFFECT_MEGA_STONE
             && ((GetMegaEvolutionSpecies(species, itemId) != SPECIES_NONE) || gBattleStruct->mega.evolvedPartyIds[GetBattlerSide(battlerId)] & gBitTable[gBattlerPartyIndexes[battlerId]]))
        return FALSE;
    else if (species == SPECIES_GIRATINA && itemId == ITEM_GRISEOUS_ORB)
        return FALSE;
    else if (species == SPECIES_GENESECT && GetBattlerHoldEffect(battlerId, FALSE) == HOLD_EFFECT_DRIVE)
        return FALSE;
    else if (species == SPECIES_SILVALLY && GetBattlerHoldEffect(battlerId, FALSE) == HOLD_EFFECT_MEMORY)
        return FALSE;
    else
        return TRUE;
}

struct Pokemon *GetIllusionMonPtr(u32 battlerId)
{
    if (gBattleStruct->illusion[battlerId].broken)
        return NULL;
    if (!gBattleStruct->illusion[battlerId].set)
    {
        if (GetBattlerSide(battlerId) == B_SIDE_PLAYER)
            SetIllusionMon(&gPlayerParty[gBattlerPartyIndexes[battlerId]], battlerId);
        else
            SetIllusionMon(&gEnemyParty[gBattlerPartyIndexes[battlerId]], battlerId);
    }
    if (!gBattleStruct->illusion[battlerId].on)
        return NULL;

    return gBattleStruct->illusion[battlerId].mon;
}

void ClearIllusionMon(u32 battlerId)
{
    memset(&gBattleStruct->illusion[battlerId], 0, sizeof(gBattleStruct->illusion[battlerId]));
}

bool32 SetIllusionMon(struct Pokemon *mon, u32 battlerId)
{
    struct Pokemon *party, *partnerMon;
    s32 i, id;

    gBattleStruct->illusion[battlerId].set = 1;
    if (GetMonAbility(mon) != ABILITY_ILLUSION)
        return FALSE;

    if (GetBattlerSide(battlerId) == B_SIDE_PLAYER)
        party = gPlayerParty;
    else
        party = gEnemyParty;

    if (IsBattlerAlive(BATTLE_PARTNER(battlerId)))
        partnerMon = &party[gBattlerPartyIndexes[BATTLE_PARTNER(battlerId)]];
    else
        partnerMon = mon;

    // Find last alive non-egg pokemon.
    for (i = PARTY_SIZE - 1; i >= 0; i--)
    {
        id = i;
        if (GetMonData(&party[id], MON_DATA_SANITY_HAS_SPECIES)
            && GetMonData(&party[id], MON_DATA_HP)
            && &party[id] != mon
            && &party[id] != partnerMon)
        {
            gBattleStruct->illusion[battlerId].on = 1;
            gBattleStruct->illusion[battlerId].broken = 0;
            gBattleStruct->illusion[battlerId].partyId = id;
            gBattleStruct->illusion[battlerId].mon = &party[id];
            return TRUE;
        }
    }

    return FALSE;
}

bool8 ShouldGetStatBadgeBoost(u16 badgeFlag, u8 battlerId)
{
    if (B_BADGE_BOOST != GEN_3)
        return FALSE;
    else if (gBattleTypeFlags & (BATTLE_TYPE_LINK | BATTLE_TYPE_EREADER_TRAINER | BATTLE_TYPE_x2000000 | BATTLE_TYPE_FRONTIER))
        return FALSE;
    else if (GetBattlerSide(battlerId) != B_SIDE_PLAYER)
        return FALSE;
    else if (gBattleTypeFlags & BATTLE_TYPE_TRAINER && gTrainerBattleOpponent_A == TRAINER_SECRET_BASE)
        return FALSE;
    else if (FlagGet(badgeFlag))
        return TRUE;
    else
        return FALSE;
}

u8 GetBattleMoveSplit(u32 moveId)
{
    if (IS_MOVE_STATUS(moveId) || B_PHYSICAL_SPECIAL_SPLIT >= GEN_4)
        return gBattleMoves[moveId].split;
    else if (gBattleMoves[moveId].type < TYPE_MYSTERY)
        return SPLIT_PHYSICAL;
    else
        return SPLIT_SPECIAL;
}<|MERGE_RESOLUTION|>--- conflicted
+++ resolved
@@ -5118,9 +5118,6 @@
     return 0;
 }
 
-<<<<<<< HEAD
-// berries, berry juice
-=======
 static u8 TrySetMicleBerry(u32 battlerId, u32 itemId, bool32 end2)
 {
     if (HasEnoughHpToEatBerry(battlerId, 4, itemId))
@@ -5141,7 +5138,6 @@
     return 0;
 }
 
->>>>>>> 7646855e
 static u8 ItemHealHp(u32 battlerId, u32 itemId, bool32 end2, bool32 percentHeal)
 {
     if (HasEnoughHpToEatBerry(battlerId, 2, itemId))
